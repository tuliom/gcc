AM_CPPFLAGS = -I $(top_srcdir)/include 
 
# May be used by toolexeclibdir.
gcc_version := $(shell cat $(top_srcdir)/../gcc/BASE-VER)

DEFS = -D_GNU_SOURCE -D_DEBUG -D__STDC_CONSTANT_MACROS -D__STDC_FORMAT_MACROS -D__STDC_LIMIT_MACROS 
AM_CXXFLAGS = -Wall -W -Wno-unused-parameter -Wwrite-strings -pedantic -Wno-long-long  -fPIC -fno-builtin -fno-exceptions -fomit-frame-pointer -funwind-tables -fvisibility=hidden -Wno-variadic-macros
AM_CXXFLAGS += $(LIBSTDCXX_RAW_CXX_CXXFLAGS)
ACLOCAL_AMFLAGS = -I m4

noinst_LTLIBRARIES = libsanitizer_common.la

sanitizer_common_files = \
<<<<<<< HEAD
        sanitizer_allocator.cc \
        sanitizer_common.cc \
        sanitizer_flags.cc \
        sanitizer_libc.cc \
        sanitizer_linux.cc \
        sanitizer_mac.cc \
	sanitizer_platform_limits_posix.cc \
        sanitizer_posix.cc \
        sanitizer_printf.cc \
        sanitizer_stackdepot.cc \
        sanitizer_stacktrace.cc \
        sanitizer_symbolizer.cc \
	sanitizer_symbolizer_itanium.cc \
        sanitizer_symbolizer_linux.cc \
        sanitizer_symbolizer_mac.cc \
        sanitizer_symbolizer_win.cc \
        sanitizer_win.cc
=======
	sanitizer_allocator.cc \
	sanitizer_common.cc \
	sanitizer_common_libcdep.cc \
	sanitizer_flags.cc \
	sanitizer_libc.cc \
	sanitizer_linux.cc \
	sanitizer_linux_libcdep.cc \
	sanitizer_mac.cc \
	sanitizer_platform_limits_linux.cc \
	sanitizer_platform_limits_posix.cc \
	sanitizer_posix.cc \
	sanitizer_posix_libcdep.cc \
	sanitizer_printf.cc \
	sanitizer_stackdepot.cc \
	sanitizer_stacktrace.cc \
	sanitizer_stoptheworld_linux_libcdep.cc \
	sanitizer_suppressions.cc \
	sanitizer_symbolizer_posix_libcdep.cc \
	sanitizer_symbolizer_win.cc \
	sanitizer_thread_registry.cc \
	sanitizer_win.cc
>>>>>>> 4d0aec87

libsanitizer_common_la_SOURCES = $(sanitizer_common_files) 

# Work around what appears to be a GNU make bug handling MAKEFLAGS
# values defined in terms of make variables, as is the case for CC and
# friends when we are called from the top level Makefile.
AM_MAKEFLAGS = \
	"AR_FLAGS=$(AR_FLAGS)" \
	"CC_FOR_BUILD=$(CC_FOR_BUILD)" \
	"CFLAGS=$(CFLAGS)" \
	"CXXFLAGS=$(CXXFLAGS)" \
	"CFLAGS_FOR_BUILD=$(CFLAGS_FOR_BUILD)" \
	"CFLAGS_FOR_TARGET=$(CFLAGS_FOR_TARGET)" \
	"INSTALL=$(INSTALL)" \
	"INSTALL_DATA=$(INSTALL_DATA)" \
	"INSTALL_PROGRAM=$(INSTALL_PROGRAM)" \
	"INSTALL_SCRIPT=$(INSTALL_SCRIPT)" \
	"JC1FLAGS=$(JC1FLAGS)" \
	"LDFLAGS=$(LDFLAGS)" \
	"LIBCFLAGS=$(LIBCFLAGS)" \
	"LIBCFLAGS_FOR_TARGET=$(LIBCFLAGS_FOR_TARGET)" \
	"MAKE=$(MAKE)" \
	"MAKEINFO=$(MAKEINFO) $(MAKEINFOFLAGS)" \
	"PICFLAG=$(PICFLAG)" \
	"PICFLAG_FOR_TARGET=$(PICFLAG_FOR_TARGET)" \
	"SHELL=$(SHELL)" \
	"RUNTESTFLAGS=$(RUNTESTFLAGS)" \
	"exec_prefix=$(exec_prefix)" \
	"infodir=$(infodir)" \
	"libdir=$(libdir)" \
	"prefix=$(prefix)" \
	"includedir=$(includedir)" \
	"AR=$(AR)" \
	"AS=$(AS)" \
	"LD=$(LD)" \
	"LIBCFLAGS=$(LIBCFLAGS)" \
	"NM=$(NM)" \
	"PICFLAG=$(PICFLAG)" \
	"RANLIB=$(RANLIB)" \
	"DESTDIR=$(DESTDIR)"

MAKEOVERRIDES=

## ################################################################
<|MERGE_RESOLUTION|>--- conflicted
+++ resolved
@@ -11,25 +11,6 @@
 noinst_LTLIBRARIES = libsanitizer_common.la
 
 sanitizer_common_files = \
-<<<<<<< HEAD
-        sanitizer_allocator.cc \
-        sanitizer_common.cc \
-        sanitizer_flags.cc \
-        sanitizer_libc.cc \
-        sanitizer_linux.cc \
-        sanitizer_mac.cc \
-	sanitizer_platform_limits_posix.cc \
-        sanitizer_posix.cc \
-        sanitizer_printf.cc \
-        sanitizer_stackdepot.cc \
-        sanitizer_stacktrace.cc \
-        sanitizer_symbolizer.cc \
-	sanitizer_symbolizer_itanium.cc \
-        sanitizer_symbolizer_linux.cc \
-        sanitizer_symbolizer_mac.cc \
-        sanitizer_symbolizer_win.cc \
-        sanitizer_win.cc
-=======
 	sanitizer_allocator.cc \
 	sanitizer_common.cc \
 	sanitizer_common_libcdep.cc \
@@ -51,7 +32,6 @@
 	sanitizer_symbolizer_win.cc \
 	sanitizer_thread_registry.cc \
 	sanitizer_win.cc
->>>>>>> 4d0aec87
 
 libsanitizer_common_la_SOURCES = $(sanitizer_common_files) 
 
