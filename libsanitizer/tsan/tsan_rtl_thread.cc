//===-- tsan_rtl_thread.cc ------------------------------------------------===//
//
// This file is distributed under the University of Illinois Open Source
// License. See LICENSE.TXT for details.
//
//===----------------------------------------------------------------------===//
//
// This file is a part of ThreadSanitizer (TSan), a race detector.
//
//===----------------------------------------------------------------------===//

#include "sanitizer_common/sanitizer_placement_new.h"
#include "tsan_rtl.h"
#include "tsan_mman.h"
#include "tsan_platform.h"
#include "tsan_report.h"
#include "tsan_sync.h"

namespace __tsan {

// ThreadContext implementation.

ThreadContext::ThreadContext(int tid)
  : ThreadContextBase(tid)
  , thr()
  , sync()
  , epoch0()
  , epoch1() {
}

#ifndef TSAN_GO
ThreadContext::~ThreadContext() {
}
#endif

void ThreadContext::OnDead() {
  sync.Reset();
}

void ThreadContext::OnJoined(void *arg) {
  ThreadState *caller_thr = static_cast<ThreadState *>(arg);
  caller_thr->clock.acquire(&sync);
  StatInc(caller_thr, StatSyncAcquire);
  sync.Reset();
}

struct OnCreatedArgs {
  ThreadState *thr;
  uptr pc;
};

void ThreadContext::OnCreated(void *arg) {
  thr = 0;
  if (tid == 0)
    return;
  OnCreatedArgs *args = static_cast<OnCreatedArgs *>(arg);
  args->thr->fast_state.IncrementEpoch();
  // Can't increment epoch w/o writing to the trace as well.
  TraceAddEvent(args->thr, args->thr->fast_state, EventTypeMop, 0);
  args->thr->clock.set(args->thr->tid, args->thr->fast_state.epoch());
  args->thr->fast_synch_epoch = args->thr->fast_state.epoch();
  args->thr->clock.release(&sync);
  StatInc(args->thr, StatSyncRelease);
#ifdef TSAN_GO
  creation_stack.ObtainCurrent(args->thr, args->pc);
#else
  creation_stack_id = CurrentStackId(args->thr, args->pc);
#endif
  if (reuse_count == 0)
    StatInc(args->thr, StatThreadMaxTid);
}

void ThreadContext::OnReset() {
  sync.Reset();
  FlushUnneededShadowMemory(GetThreadTrace(tid), TraceSize() * sizeof(Event));
  //!!! FlushUnneededShadowMemory(GetThreadTraceHeader(tid), sizeof(Trace));
}

struct OnStartedArgs {
  ThreadState *thr;
  uptr stk_addr;
  uptr stk_size;
  uptr tls_addr;
  uptr tls_size;
};

void ThreadContext::OnStarted(void *arg) {
  OnStartedArgs *args = static_cast<OnStartedArgs*>(arg);
  thr = args->thr;
  // RoundUp so that one trace part does not contain events
  // from different threads.
  epoch0 = RoundUp(epoch1 + 1, kTracePartSize);
  epoch1 = (u64)-1;
  new(thr) ThreadState(CTX(), tid, unique_id,
      epoch0, args->stk_addr, args->stk_size, args->tls_addr, args->tls_size);
#ifdef TSAN_GO
  // Setup dynamic shadow stack.
  const int kInitStackSize = 8;
  args->thr->shadow_stack = (uptr*)internal_alloc(MBlockShadowStack,
      kInitStackSize * sizeof(uptr));
  args->thr->shadow_stack_pos = thr->shadow_stack;
  args->thr->shadow_stack_end = thr->shadow_stack + kInitStackSize;
#endif
#ifndef TSAN_GO
  AllocatorThreadStart(args->thr);
#endif
  thr = args->thr;
  thr->fast_synch_epoch = epoch0;
  thr->clock.set(tid, epoch0);
  thr->clock.acquire(&sync);
  thr->fast_state.SetHistorySize(flags()->history_size);
  const uptr trace = (epoch0 / kTracePartSize) % TraceParts();
  Trace *thr_trace = ThreadTrace(thr->tid);
  thr_trace->headers[trace].epoch0 = epoch0;
  StatInc(thr, StatSyncAcquire);
  sync.Reset();
  DPrintf("#%d: ThreadStart epoch=%zu stk_addr=%zx stk_size=%zx "
          "tls_addr=%zx tls_size=%zx\n",
          tid, (uptr)epoch0, args->stk_addr, args->stk_size,
          args->tls_addr, args->tls_size);
  thr->is_alive = true;
}

void ThreadContext::OnFinished() {
  if (!detached) {
    thr->fast_state.IncrementEpoch();
    // Can't increment epoch w/o writing to the trace as well.
    TraceAddEvent(thr, thr->fast_state, EventTypeMop, 0);
    thr->clock.set(thr->tid, thr->fast_state.epoch());
    thr->fast_synch_epoch = thr->fast_state.epoch();
    thr->clock.release(&sync);
    StatInc(thr, StatSyncRelease);
  }
  epoch1 = thr->fast_state.epoch();

#ifndef TSAN_GO
  AllocatorThreadFinish(thr);
#endif
  thr->~ThreadState();
  StatAggregate(CTX()->stat, thr->stat);
  thr = 0;
}

#ifndef TSAN_GO
struct ThreadLeak {
  ThreadContext *tctx;
  int count;
};

static void MaybeReportThreadLeak(ThreadContextBase *tctx_base, void *arg) {
  Vector<ThreadLeak> &leaks = *(Vector<ThreadLeak>*)arg;
  ThreadContext *tctx = static_cast<ThreadContext*>(tctx_base);
  if (tctx->detached || tctx->status != ThreadStatusFinished)
    return;
  for (uptr i = 0; i < leaks.Size(); i++) {
    if (leaks[i].tctx->creation_stack_id == tctx->creation_stack_id) {
      leaks[i].count++;
      return;
    }
  }
  ThreadLeak leak = {tctx, 1};
  leaks.PushBack(leak);
}
#endif

static void ThreadCheckIgnore(ThreadState *thr) {
  if (thr->ignore_reads_and_writes) {
    Printf("ThreadSanitizer: thread T%d finished with ignores enabled.\n",
           thr->tid);
  }
}

void ThreadFinalize(ThreadState *thr) {
  CHECK_GT(thr->in_rtl, 0);
  ThreadCheckIgnore(thr);
#ifndef TSAN_GO
  if (!flags()->report_thread_leaks)
    return;
  ThreadRegistryLock l(CTX()->thread_registry);
  Vector<ThreadLeak> leaks(MBlockScopedBuf);
  CTX()->thread_registry->RunCallbackForEachThreadLocked(
      MaybeReportThreadLeak, &leaks);
  for (uptr i = 0; i < leaks.Size(); i++) {
    ScopedReport rep(ReportTypeThreadLeak);
    rep.AddThread(leaks[i].tctx);
    rep.SetCount(leaks[i].count);
    OutputReport(CTX(), rep);
  }
#endif
}

int ThreadCount(ThreadState *thr) {
  CHECK_GT(thr->in_rtl, 0);
  Context *ctx = CTX();
  uptr result;
  ctx->thread_registry->GetNumberOfThreads(0, 0, &result);
  return (int)result;
}

int ThreadCreate(ThreadState *thr, uptr pc, uptr uid, bool detached) {
  CHECK_GT(thr->in_rtl, 0);
  StatInc(thr, StatThreadCreate);
  Context *ctx = CTX();
  OnCreatedArgs args = { thr, pc };
  int tid = ctx->thread_registry->CreateThread(uid, detached, thr->tid, &args);
  DPrintf("#%d: ThreadCreate tid=%d uid=%zu\n", thr->tid, tid, uid);
  StatSet(thr, StatThreadMaxAlive, ctx->thread_registry->GetMaxAliveThreads());
  return tid;
}

void ThreadStart(ThreadState *thr, int tid, uptr os_id) {
  CHECK_GT(thr->in_rtl, 0);
  uptr stk_addr = 0;
  uptr stk_size = 0;
  uptr tls_addr = 0;
  uptr tls_size = 0;
  GetThreadStackAndTls(tid == 0, &stk_addr, &stk_size, &tls_addr, &tls_size);

  if (tid) {
    if (stk_addr && stk_size)
      MemoryRangeImitateWrite(thr, /*pc=*/ 1, stk_addr, stk_size);

    if (tls_addr && tls_size) {
      // Check that the thr object is in tls;
      const uptr thr_beg = (uptr)thr;
      const uptr thr_end = (uptr)thr + sizeof(*thr);
      CHECK_GE(thr_beg, tls_addr);
      CHECK_LE(thr_beg, tls_addr + tls_size);
      CHECK_GE(thr_end, tls_addr);
      CHECK_LE(thr_end, tls_addr + tls_size);
      // Since the thr object is huge, skip it.
      MemoryRangeImitateWrite(thr, /*pc=*/ 2, tls_addr, thr_beg - tls_addr);
      MemoryRangeImitateWrite(thr, /*pc=*/ 2,
          thr_end, tls_addr + tls_size - thr_end);
    }
  }

<<<<<<< HEAD
  Lock l(&CTX()->thread_mtx);
  ThreadContext *tctx = CTX()->threads[tid];
  CHECK_NE(tctx, 0);
  CHECK_EQ(tctx->status, ThreadStatusCreated);
  tctx->status = ThreadStatusRunning;
  tctx->os_id = os_id;
  // RoundUp so that one trace part does not contain events
  // from different threads.
  tctx->epoch0 = RoundUp(tctx->epoch1 + 1, kTracePartSize);
  tctx->epoch1 = (u64)-1;
  new(thr) ThreadState(CTX(), tid, tctx->unique_id,
      tctx->epoch0, stk_addr, stk_size,
      tls_addr, tls_size);
#ifdef TSAN_GO
  // Setup dynamic shadow stack.
  const int kInitStackSize = 8;
  thr->shadow_stack = (uptr*)internal_alloc(MBlockShadowStack,
      kInitStackSize * sizeof(uptr));
  thr->shadow_stack_pos = thr->shadow_stack;
  thr->shadow_stack_end = thr->shadow_stack + kInitStackSize;
#endif
#ifndef TSAN_GO
  AllocatorThreadStart(thr);
#endif
  tctx->thr = thr;
  thr->fast_synch_epoch = tctx->epoch0;
  thr->clock.set(tid, tctx->epoch0);
  thr->clock.acquire(&tctx->sync);
  thr->fast_state.SetHistorySize(flags()->history_size);
  const uptr trace = (tctx->epoch0 / kTracePartSize) % TraceParts();
  thr->trace.headers[trace].epoch0 = tctx->epoch0;
  StatInc(thr, StatSyncAcquire);
  DPrintf("#%d: ThreadStart epoch=%zu stk_addr=%zx stk_size=%zx "
          "tls_addr=%zx tls_size=%zx\n",
          tid, (uptr)tctx->epoch0, stk_addr, stk_size, tls_addr, tls_size);
  thr->is_alive = true;
=======
  OnStartedArgs args = { thr, stk_addr, stk_size, tls_addr, tls_size };
  CTX()->thread_registry->StartThread(tid, os_id, &args);
>>>>>>> 4d0aec87
}

void ThreadFinish(ThreadState *thr) {
  CHECK_GT(thr->in_rtl, 0);
  ThreadCheckIgnore(thr);
  StatInc(thr, StatThreadFinish);
  if (thr->stk_addr && thr->stk_size)
    DontNeedShadowFor(thr->stk_addr, thr->stk_size);
  if (thr->tls_addr && thr->tls_size)
    DontNeedShadowFor(thr->tls_addr, thr->tls_size);
  thr->is_alive = false;
  Context *ctx = CTX();
  ctx->thread_registry->FinishThread(thr->tid);
}

static bool FindThreadByUid(ThreadContextBase *tctx, void *arg) {
  uptr uid = (uptr)arg;
  if (tctx->user_id == uid && tctx->status != ThreadStatusInvalid) {
    tctx->user_id = 0;
    return true;
  }
<<<<<<< HEAD
  tctx->epoch1 = thr->fast_state.epoch();

#ifndef TSAN_GO
  AllocatorThreadFinish(thr);
#endif
  thr->~ThreadState();
  StatAggregate(ctx->stat, thr->stat);
  tctx->thr = 0;
=======
  return false;
>>>>>>> 4d0aec87
}

int ThreadTid(ThreadState *thr, uptr pc, uptr uid) {
  CHECK_GT(thr->in_rtl, 0);
  Context *ctx = CTX();
  int res = ctx->thread_registry->FindThread(FindThreadByUid, (void*)uid);
  DPrintf("#%d: ThreadTid uid=%zu tid=%d\n", thr->tid, uid, res);
  return res;
}

void ThreadJoin(ThreadState *thr, uptr pc, int tid) {
  CHECK_GT(thr->in_rtl, 0);
  CHECK_GT(tid, 0);
  CHECK_LT(tid, kMaxTid);
  DPrintf("#%d: ThreadJoin tid=%d\n", thr->tid, tid);
  Context *ctx = CTX();
  ctx->thread_registry->JoinThread(tid, thr);
}

void ThreadDetach(ThreadState *thr, uptr pc, int tid) {
  CHECK_GT(thr->in_rtl, 0);
  CHECK_GT(tid, 0);
  CHECK_LT(tid, kMaxTid);
  Context *ctx = CTX();
  ctx->thread_registry->DetachThread(tid);
}

void ThreadSetName(ThreadState *thr, const char *name) {
  CHECK_GT(thr->in_rtl, 0);
  CTX()->thread_registry->SetThreadName(thr->tid, name);
}

void MemoryAccessRange(ThreadState *thr, uptr pc, uptr addr,
                       uptr size, bool is_write) {
  if (size == 0)
    return;

  u64 *shadow_mem = (u64*)MemToShadow(addr);
  DPrintf2("#%d: MemoryAccessRange: @%p %p size=%d is_write=%d\n",
      thr->tid, (void*)pc, (void*)addr,
      (int)size, is_write);

#if TSAN_DEBUG
  if (!IsAppMem(addr)) {
    Printf("Access to non app mem %zx\n", addr);
    DCHECK(IsAppMem(addr));
  }
  if (!IsAppMem(addr + size - 1)) {
    Printf("Access to non app mem %zx\n", addr + size - 1);
    DCHECK(IsAppMem(addr + size - 1));
  }
  if (!IsShadowMem((uptr)shadow_mem)) {
    Printf("Bad shadow addr %p (%zx)\n", shadow_mem, addr);
    DCHECK(IsShadowMem((uptr)shadow_mem));
  }
  if (!IsShadowMem((uptr)(shadow_mem + size * kShadowCnt / 8 - 1))) {
    Printf("Bad shadow addr %p (%zx)\n",
               shadow_mem + size * kShadowCnt / 8 - 1, addr + size - 1);
    DCHECK(IsShadowMem((uptr)(shadow_mem + size * kShadowCnt / 8 - 1)));
  }
#endif

  StatInc(thr, StatMopRange);

  if (*shadow_mem == kShadowRodata) {
    // Access to .rodata section, no races here.
    // Measurements show that it can be 10-20% of all memory accesses.
    StatInc(thr, StatMopRangeRodata);
    return;
  }

  FastState fast_state = thr->fast_state;
  if (fast_state.GetIgnoreBit())
    return;

  fast_state.IncrementEpoch();
  thr->fast_state = fast_state;
  TraceAddEvent(thr, fast_state, EventTypeMop, pc);

  bool unaligned = (addr % kShadowCell) != 0;

  // Handle unaligned beginning, if any.
  for (; addr % kShadowCell && size; addr++, size--) {
    int const kAccessSizeLog = 0;
    Shadow cur(fast_state);
    cur.SetWrite(is_write);
    cur.SetAddr0AndSizeLog(addr & (kShadowCell - 1), kAccessSizeLog);
    MemoryAccessImpl(thr, addr, kAccessSizeLog, is_write, false,
        shadow_mem, cur);
  }
  if (unaligned)
    shadow_mem += kShadowCnt;
  // Handle middle part, if any.
  for (; size >= kShadowCell; addr += kShadowCell, size -= kShadowCell) {
    int const kAccessSizeLog = 3;
    Shadow cur(fast_state);
    cur.SetWrite(is_write);
    cur.SetAddr0AndSizeLog(0, kAccessSizeLog);
    MemoryAccessImpl(thr, addr, kAccessSizeLog, is_write, false,
        shadow_mem, cur);
    shadow_mem += kShadowCnt;
  }
  // Handle ending, if any.
  for (; size; addr++, size--) {
    int const kAccessSizeLog = 0;
    Shadow cur(fast_state);
    cur.SetWrite(is_write);
    cur.SetAddr0AndSizeLog(addr & (kShadowCell - 1), kAccessSizeLog);
    MemoryAccessImpl(thr, addr, kAccessSizeLog, is_write, false,
        shadow_mem, cur);
  }
}

<<<<<<< HEAD
void MemoryAccessRangeStep(ThreadState *thr, uptr pc, uptr addr,
    uptr size, uptr step, bool is_write) {
  if (size == 0)
    return;
  FastState fast_state = thr->fast_state;
  if (fast_state.GetIgnoreBit())
    return;
  StatInc(thr, StatMopRange);
  fast_state.IncrementEpoch();
  thr->fast_state = fast_state;
  TraceAddEvent(thr, fast_state, EventTypeMop, pc);

  for (uptr addr_end = addr + size; addr < addr_end; addr += step) {
    u64 *shadow_mem = (u64*)MemToShadow(addr);
    Shadow cur(fast_state);
    cur.SetWrite(is_write);
    cur.SetAddr0AndSizeLog(addr & (kShadowCell - 1), kSizeLog1);
    MemoryAccessImpl(thr, addr, kSizeLog1, is_write, false,
        shadow_mem, cur);
  }
}
=======
>>>>>>> 4d0aec87
}  // namespace __tsan<|MERGE_RESOLUTION|>--- conflicted
+++ resolved
@@ -235,47 +235,8 @@
     }
   }
 
-<<<<<<< HEAD
-  Lock l(&CTX()->thread_mtx);
-  ThreadContext *tctx = CTX()->threads[tid];
-  CHECK_NE(tctx, 0);
-  CHECK_EQ(tctx->status, ThreadStatusCreated);
-  tctx->status = ThreadStatusRunning;
-  tctx->os_id = os_id;
-  // RoundUp so that one trace part does not contain events
-  // from different threads.
-  tctx->epoch0 = RoundUp(tctx->epoch1 + 1, kTracePartSize);
-  tctx->epoch1 = (u64)-1;
-  new(thr) ThreadState(CTX(), tid, tctx->unique_id,
-      tctx->epoch0, stk_addr, stk_size,
-      tls_addr, tls_size);
-#ifdef TSAN_GO
-  // Setup dynamic shadow stack.
-  const int kInitStackSize = 8;
-  thr->shadow_stack = (uptr*)internal_alloc(MBlockShadowStack,
-      kInitStackSize * sizeof(uptr));
-  thr->shadow_stack_pos = thr->shadow_stack;
-  thr->shadow_stack_end = thr->shadow_stack + kInitStackSize;
-#endif
-#ifndef TSAN_GO
-  AllocatorThreadStart(thr);
-#endif
-  tctx->thr = thr;
-  thr->fast_synch_epoch = tctx->epoch0;
-  thr->clock.set(tid, tctx->epoch0);
-  thr->clock.acquire(&tctx->sync);
-  thr->fast_state.SetHistorySize(flags()->history_size);
-  const uptr trace = (tctx->epoch0 / kTracePartSize) % TraceParts();
-  thr->trace.headers[trace].epoch0 = tctx->epoch0;
-  StatInc(thr, StatSyncAcquire);
-  DPrintf("#%d: ThreadStart epoch=%zu stk_addr=%zx stk_size=%zx "
-          "tls_addr=%zx tls_size=%zx\n",
-          tid, (uptr)tctx->epoch0, stk_addr, stk_size, tls_addr, tls_size);
-  thr->is_alive = true;
-=======
   OnStartedArgs args = { thr, stk_addr, stk_size, tls_addr, tls_size };
   CTX()->thread_registry->StartThread(tid, os_id, &args);
->>>>>>> 4d0aec87
 }
 
 void ThreadFinish(ThreadState *thr) {
@@ -297,18 +258,7 @@
     tctx->user_id = 0;
     return true;
   }
-<<<<<<< HEAD
-  tctx->epoch1 = thr->fast_state.epoch();
-
-#ifndef TSAN_GO
-  AllocatorThreadFinish(thr);
-#endif
-  thr->~ThreadState();
-  StatAggregate(ctx->stat, thr->stat);
-  tctx->thr = 0;
-=======
   return false;
->>>>>>> 4d0aec87
 }
 
 int ThreadTid(ThreadState *thr, uptr pc, uptr uid) {
@@ -422,28 +372,4 @@
   }
 }
 
-<<<<<<< HEAD
-void MemoryAccessRangeStep(ThreadState *thr, uptr pc, uptr addr,
-    uptr size, uptr step, bool is_write) {
-  if (size == 0)
-    return;
-  FastState fast_state = thr->fast_state;
-  if (fast_state.GetIgnoreBit())
-    return;
-  StatInc(thr, StatMopRange);
-  fast_state.IncrementEpoch();
-  thr->fast_state = fast_state;
-  TraceAddEvent(thr, fast_state, EventTypeMop, pc);
-
-  for (uptr addr_end = addr + size; addr < addr_end; addr += step) {
-    u64 *shadow_mem = (u64*)MemToShadow(addr);
-    Shadow cur(fast_state);
-    cur.SetWrite(is_write);
-    cur.SetAddr0AndSizeLog(addr & (kShadowCell - 1), kSizeLog1);
-    MemoryAccessImpl(thr, addr, kSizeLog1, is_write, false,
-        shadow_mem, cur);
-  }
-}
-=======
->>>>>>> 4d0aec87
 }  // namespace __tsan