//===-- asan_allocator2.cc ------------------------------------------------===//
//
// This file is distributed under the University of Illinois Open Source
// License. See LICENSE.TXT for details.
//
//===----------------------------------------------------------------------===//
//
// This file is a part of AddressSanitizer, an address sanity checker.
//
// Implementation of ASan's memory allocator, 2-nd version.
// This variant uses the allocator from sanitizer_common, i.e. the one shared
// with ThreadSanitizer and MemorySanitizer.
//
//===----------------------------------------------------------------------===//
#include "asan_allocator.h"

#include "asan_mapping.h"
#include "asan_poisoning.h"
#include "asan_report.h"
#include "asan_thread.h"
<<<<<<< HEAD
#include "asan_thread_registry.h"
=======
>>>>>>> 4d0aec87
#include "sanitizer_common/sanitizer_allocator.h"
#include "sanitizer_common/sanitizer_flags.h"
#include "sanitizer_common/sanitizer_internal_defs.h"
#include "sanitizer_common/sanitizer_list.h"
#include "sanitizer_common/sanitizer_stackdepot.h"
#include "sanitizer_common/sanitizer_quarantine.h"
#include "lsan/lsan_common.h"

namespace __asan {

struct AsanMapUnmapCallback {
  void OnMap(uptr p, uptr size) const {
    PoisonShadow(p, size, kAsanHeapLeftRedzoneMagic);
    // Statistics.
    AsanStats &thread_stats = GetCurrentThreadStats();
    thread_stats.mmaps++;
    thread_stats.mmaped += size;
  }
  void OnUnmap(uptr p, uptr size) const {
    PoisonShadow(p, size, 0);
    // We are about to unmap a chunk of user memory.
    // Mark the corresponding shadow memory as not needed.
    // Since asan's mapping is compacting, the shadow chunk may be
    // not page-aligned, so we only flush the page-aligned portion.
    uptr page_size = GetPageSizeCached();
    uptr shadow_beg = RoundUpTo(MemToShadow(p), page_size);
    uptr shadow_end = RoundDownTo(MemToShadow(p + size), page_size);
    FlushUnneededShadowMemory(shadow_beg, shadow_end - shadow_beg);
    // Statistics.
    AsanStats &thread_stats = GetCurrentThreadStats();
    thread_stats.munmaps++;
    thread_stats.munmaped += size;
  }
};

#if SANITIZER_WORDSIZE == 64
#if defined(__powerpc64__)
const uptr kAllocatorSpace =  0xa0000000000ULL;
<<<<<<< HEAD
#else
const uptr kAllocatorSpace = 0x600000000000ULL;
#endif
const uptr kAllocatorSize  =  0x10000000000ULL;  // 1T.
=======
const uptr kAllocatorSize  =  0x20000000000ULL;  // 2T.
#else
const uptr kAllocatorSpace = 0x600000000000ULL;
const uptr kAllocatorSize  =  0x40000000000ULL;  // 4T.
#endif
>>>>>>> 4d0aec87
typedef DefaultSizeClassMap SizeClassMap;
typedef SizeClassAllocator64<kAllocatorSpace, kAllocatorSize, 0 /*metadata*/,
    SizeClassMap, AsanMapUnmapCallback> PrimaryAllocator;
#elif SANITIZER_WORDSIZE == 32
static const u64 kAddressSpaceSize = 1ULL << 32;
typedef CompactSizeClassMap SizeClassMap;
static const uptr kRegionSizeLog = 20;
static const uptr kFlatByteMapSize = kAddressSpaceSize >> kRegionSizeLog;
typedef SizeClassAllocator32<0, kAddressSpaceSize, 16,
  SizeClassMap, kRegionSizeLog,
  FlatByteMap<kFlatByteMapSize>,
  AsanMapUnmapCallback> PrimaryAllocator;
#endif

typedef SizeClassAllocatorLocalCache<PrimaryAllocator> AllocatorCache;
typedef LargeMmapAllocator<AsanMapUnmapCallback> SecondaryAllocator;
typedef CombinedAllocator<PrimaryAllocator, AllocatorCache,
    SecondaryAllocator> Allocator;

// We can not use THREADLOCAL because it is not supported on some of the
// platforms we care about (OSX 10.6, Android).
// static THREADLOCAL AllocatorCache cache;
AllocatorCache *GetAllocatorCache(AsanThreadLocalMallocStorage *ms) {
  CHECK(ms);
  CHECK_LE(sizeof(AllocatorCache), sizeof(ms->allocator2_cache));
  return reinterpret_cast<AllocatorCache *>(ms->allocator2_cache);
}

static Allocator allocator;

static const uptr kMaxAllowedMallocSize =
  FIRST_32_SECOND_64(3UL << 30, 8UL << 30);

static const uptr kMaxThreadLocalQuarantine =
  FIRST_32_SECOND_64(1 << 18, 1 << 20);

// Every chunk of memory allocated by this allocator can be in one of 3 states:
// CHUNK_AVAILABLE: the chunk is in the free list and ready to be allocated.
// CHUNK_ALLOCATED: the chunk is allocated and not yet freed.
// CHUNK_QUARANTINE: the chunk was freed and put into quarantine zone.
enum {
  CHUNK_AVAILABLE  = 0,  // 0 is the default value even if we didn't set it.
  CHUNK_ALLOCATED  = 2,
  CHUNK_QUARANTINE = 3
};

// Valid redzone sizes are 16, 32, 64, ... 2048, so we encode them in 3 bits.
// We use adaptive redzones: for larger allocation larger redzones are used.
static u32 RZLog2Size(u32 rz_log) {
  CHECK_LT(rz_log, 8);
  return 16 << rz_log;
}

static u32 RZSize2Log(u32 rz_size) {
  CHECK_GE(rz_size, 16);
  CHECK_LE(rz_size, 2048);
  CHECK(IsPowerOfTwo(rz_size));
  u32 res = Log2(rz_size) - 4;
  CHECK_EQ(rz_size, RZLog2Size(res));
  return res;
}

static uptr ComputeRZLog(uptr user_requested_size) {
  u32 rz_log =
    user_requested_size <= 64        - 16   ? 0 :
    user_requested_size <= 128       - 32   ? 1 :
    user_requested_size <= 512       - 64   ? 2 :
    user_requested_size <= 4096      - 128  ? 3 :
    user_requested_size <= (1 << 14) - 256  ? 4 :
    user_requested_size <= (1 << 15) - 512  ? 5 :
    user_requested_size <= (1 << 16) - 1024 ? 6 : 7;
  return Max(rz_log, RZSize2Log(flags()->redzone));
}

// The memory chunk allocated from the underlying allocator looks like this:
// L L L L L L H H U U U U U U R R
//   L -- left redzone words (0 or more bytes)
//   H -- ChunkHeader (16 bytes), which is also a part of the left redzone.
//   U -- user memory.
//   R -- right redzone (0 or more bytes)
// ChunkBase consists of ChunkHeader and other bytes that overlap with user
// memory.

// If the left redzone is greater than the ChunkHeader size we store a magic
// value in the first uptr word of the memory block and store the address of
// ChunkBase in the next uptr.
// M B L L L L L L L L L  H H U U U U U U
//   |                    ^
//   ---------------------|
//   M -- magic value kAllocBegMagic
//   B -- address of ChunkHeader pointing to the first 'H'
static const uptr kAllocBegMagic = 0xCC6E96B9;

struct ChunkHeader {
  // 1-st 8 bytes.
  u32 chunk_state       : 8;  // Must be first.
  u32 alloc_tid         : 24;

  u32 free_tid          : 24;
  u32 from_memalign     : 1;
  u32 alloc_type        : 2;
  u32 rz_log            : 3;
  u32 lsan_tag          : 2;
  // 2-nd 8 bytes
  // This field is used for small sizes. For large sizes it is equal to
  // SizeClassMap::kMaxSize and the actual size is stored in the
  // SecondaryAllocator's metadata.
  u32 user_requested_size;
  u32 alloc_context_id;
};

struct ChunkBase : ChunkHeader {
  // Header2, intersects with user memory.
  u32 free_context_id;
};

static const uptr kChunkHeaderSize = sizeof(ChunkHeader);
static const uptr kChunkHeader2Size = sizeof(ChunkBase) - kChunkHeaderSize;
COMPILER_CHECK(kChunkHeaderSize == 16);
COMPILER_CHECK(kChunkHeader2Size <= 16);

struct AsanChunk: ChunkBase {
  uptr Beg() { return reinterpret_cast<uptr>(this) + kChunkHeaderSize; }
  uptr UsedSize() {
    if (user_requested_size != SizeClassMap::kMaxSize)
      return user_requested_size;
    return *reinterpret_cast<uptr *>(allocator.GetMetaData(AllocBeg()));
  }
  void *AllocBeg() {
    if (from_memalign)
      return allocator.GetBlockBegin(reinterpret_cast<void *>(this));
    return reinterpret_cast<void*>(Beg() - RZLog2Size(rz_log));
  }
  // If we don't use stack depot, we store the alloc/free stack traces
  // in the chunk itself.
  u32 *AllocStackBeg() {
    return (u32*)(Beg() - RZLog2Size(rz_log));
  }
  uptr AllocStackSize() {
    CHECK_LE(RZLog2Size(rz_log), kChunkHeaderSize);
    return (RZLog2Size(rz_log) - kChunkHeaderSize) / sizeof(u32);
  }
  u32 *FreeStackBeg() {
    return (u32*)(Beg() + kChunkHeader2Size);
  }
  uptr FreeStackSize() {
    if (user_requested_size < kChunkHeader2Size) return 0;
    uptr available = RoundUpTo(user_requested_size, SHADOW_GRANULARITY);
    return (available - kChunkHeader2Size) / sizeof(u32);
  }
  bool AddrIsInside(uptr addr) {
    return (addr >= Beg()) && (addr < Beg() + UsedSize());
  }
};

uptr AsanChunkView::Beg() { return chunk_->Beg(); }
uptr AsanChunkView::End() { return Beg() + UsedSize(); }
uptr AsanChunkView::UsedSize() { return chunk_->UsedSize(); }
uptr AsanChunkView::AllocTid() { return chunk_->alloc_tid; }
uptr AsanChunkView::FreeTid() { return chunk_->free_tid; }

static void GetStackTraceFromId(u32 id, StackTrace *stack) {
  CHECK(id);
  uptr size = 0;
  const uptr *trace = StackDepotGet(id, &size);
  CHECK_LT(size, kStackTraceMax);
  internal_memcpy(stack->trace, trace, sizeof(uptr) * size);
  stack->size = size;
}

void AsanChunkView::GetAllocStack(StackTrace *stack) {
  if (flags()->use_stack_depot)
    GetStackTraceFromId(chunk_->alloc_context_id, stack);
  else
    StackTrace::UncompressStack(stack, chunk_->AllocStackBeg(),
                                chunk_->AllocStackSize());
}

void AsanChunkView::GetFreeStack(StackTrace *stack) {
  if (flags()->use_stack_depot)
    GetStackTraceFromId(chunk_->free_context_id, stack);
  else
    StackTrace::UncompressStack(stack, chunk_->FreeStackBeg(),
                                chunk_->FreeStackSize());
}

struct QuarantineCallback;
typedef Quarantine<QuarantineCallback, AsanChunk> AsanQuarantine;
typedef AsanQuarantine::Cache QuarantineCache;
static AsanQuarantine quarantine(LINKER_INITIALIZED);
static QuarantineCache fallback_quarantine_cache(LINKER_INITIALIZED);
static AllocatorCache fallback_allocator_cache;
static SpinMutex fallback_mutex;

QuarantineCache *GetQuarantineCache(AsanThreadLocalMallocStorage *ms) {
  CHECK(ms);
  CHECK_LE(sizeof(QuarantineCache), sizeof(ms->quarantine_cache));
  return reinterpret_cast<QuarantineCache *>(ms->quarantine_cache);
}

struct QuarantineCallback {
  explicit QuarantineCallback(AllocatorCache *cache)
      : cache_(cache) {
  }

  void Recycle(AsanChunk *m) {
    CHECK_EQ(m->chunk_state, CHUNK_QUARANTINE);
    atomic_store((atomic_uint8_t*)m, CHUNK_AVAILABLE, memory_order_relaxed);
    CHECK_NE(m->alloc_tid, kInvalidTid);
    CHECK_NE(m->free_tid, kInvalidTid);
    PoisonShadow(m->Beg(),
                 RoundUpTo(m->UsedSize(), SHADOW_GRANULARITY),
                 kAsanHeapLeftRedzoneMagic);
    void *p = reinterpret_cast<void *>(m->AllocBeg());
    if (p != m) {
      uptr *alloc_magic = reinterpret_cast<uptr *>(p);
      CHECK_EQ(alloc_magic[0], kAllocBegMagic);
      // Clear the magic value, as allocator internals may overwrite the
      // contents of deallocated chunk, confusing GetAsanChunk lookup.
      alloc_magic[0] = 0;
      CHECK_EQ(alloc_magic[1], reinterpret_cast<uptr>(m));
    }

    // Statistics.
    AsanStats &thread_stats = GetCurrentThreadStats();
    thread_stats.real_frees++;
    thread_stats.really_freed += m->UsedSize();

    allocator.Deallocate(cache_, p);
  }

  void *Allocate(uptr size) {
    return allocator.Allocate(cache_, size, 1, false);
  }

  void Deallocate(void *p) {
    allocator.Deallocate(cache_, p);
  }

  AllocatorCache *cache_;
};

void InitializeAllocator() {
  allocator.Init();
  quarantine.Init((uptr)flags()->quarantine_size, kMaxThreadLocalQuarantine);
}

static void *Allocate(uptr size, uptr alignment, StackTrace *stack,
<<<<<<< HEAD
                      AllocType alloc_type) {
  if (!asan_inited)
    __asan_init();
=======
                      AllocType alloc_type, bool can_fill) {
  if (!asan_inited)
    __asan_init();
  Flags &fl = *flags();
>>>>>>> 4d0aec87
  CHECK(stack);
  const uptr min_alignment = SHADOW_GRANULARITY;
  if (alignment < min_alignment)
    alignment = min_alignment;
  if (size == 0) {
    // We'd be happy to avoid allocating memory for zero-size requests, but
    // some programs/tests depend on this behavior and assume that malloc would
    // not return NULL even for zero-size allocations. Moreover, it looks like
    // operator new should never return NULL, and results of consecutive "new"
    // calls must be different even if the allocated size is zero.
    size = 1;
  }
  CHECK(IsPowerOfTwo(alignment));
  uptr rz_log = ComputeRZLog(size);
  uptr rz_size = RZLog2Size(rz_log);
  uptr rounded_size = RoundUpTo(Max(size, kChunkHeader2Size), alignment);
  uptr needed_size = rounded_size + rz_size;
  if (alignment > min_alignment)
    needed_size += alignment;
  bool using_primary_allocator = true;
  // If we are allocating from the secondary allocator, there will be no
  // automatic right redzone, so add the right redzone manually.
  if (!PrimaryAllocator::CanAllocate(needed_size, alignment)) {
    needed_size += rz_size;
    using_primary_allocator = false;
  }
  CHECK(IsAligned(needed_size, min_alignment));
  if (size > kMaxAllowedMallocSize || needed_size > kMaxAllowedMallocSize) {
    Report("WARNING: AddressSanitizer failed to allocate %p bytes\n",
           (void*)size);
    return AllocatorReturnNull();
  }

  AsanThread *t = GetCurrentThread();
  void *allocated;
  if (t) {
    AllocatorCache *cache = GetAllocatorCache(&t->malloc_storage());
    allocated = allocator.Allocate(cache, needed_size, 8, false);
  } else {
    SpinMutexLock l(&fallback_mutex);
    AllocatorCache *cache = &fallback_allocator_cache;
    allocated = allocator.Allocate(cache, needed_size, 8, false);
  }
  uptr alloc_beg = reinterpret_cast<uptr>(allocated);
  uptr alloc_end = alloc_beg + needed_size;
  uptr beg_plus_redzone = alloc_beg + rz_size;
  uptr user_beg = beg_plus_redzone;
  if (!IsAligned(user_beg, alignment))
    user_beg = RoundUpTo(user_beg, alignment);
  uptr user_end = user_beg + size;
  CHECK_LE(user_end, alloc_end);
  uptr chunk_beg = user_beg - kChunkHeaderSize;
  AsanChunk *m = reinterpret_cast<AsanChunk *>(chunk_beg);
  m->alloc_type = alloc_type;
  m->rz_log = rz_log;
  u32 alloc_tid = t ? t->tid() : 0;
  m->alloc_tid = alloc_tid;
  CHECK_EQ(alloc_tid, m->alloc_tid);  // Does alloc_tid fit into the bitfield?
  m->free_tid = kInvalidTid;
  m->from_memalign = user_beg != beg_plus_redzone;
  if (alloc_beg != chunk_beg) {
    CHECK_LE(alloc_beg+ 2 * sizeof(uptr), chunk_beg);
    reinterpret_cast<uptr *>(alloc_beg)[0] = kAllocBegMagic;
    reinterpret_cast<uptr *>(alloc_beg)[1] = chunk_beg;
  }
  if (using_primary_allocator) {
    CHECK(size);
    m->user_requested_size = size;
    CHECK(allocator.FromPrimary(allocated));
  } else {
    CHECK(!allocator.FromPrimary(allocated));
    m->user_requested_size = SizeClassMap::kMaxSize;
    uptr *meta = reinterpret_cast<uptr *>(allocator.GetMetaData(allocated));
    meta[0] = size;
    meta[1] = chunk_beg;
  }

  if (fl.use_stack_depot) {
    m->alloc_context_id = StackDepotPut(stack->trace, stack->size);
  } else {
    m->alloc_context_id = 0;
    StackTrace::CompressStack(stack, m->AllocStackBeg(), m->AllocStackSize());
  }

  uptr size_rounded_down_to_granularity = RoundDownTo(size, SHADOW_GRANULARITY);
  // Unpoison the bulk of the memory region.
  if (size_rounded_down_to_granularity)
    PoisonShadow(user_beg, size_rounded_down_to_granularity, 0);
  // Deal with the end of the region if size is not aligned to granularity.
  if (size != size_rounded_down_to_granularity && fl.poison_heap) {
    u8 *shadow = (u8*)MemToShadow(user_beg + size_rounded_down_to_granularity);
    *shadow = size & (SHADOW_GRANULARITY - 1);
  }

  AsanStats &thread_stats = GetCurrentThreadStats();
  thread_stats.mallocs++;
  thread_stats.malloced += size;
  thread_stats.malloced_redzones += needed_size - size;
  uptr class_id = Min(kNumberOfSizeClasses, SizeClassMap::ClassID(needed_size));
  thread_stats.malloced_by_size[class_id]++;
  if (needed_size > SizeClassMap::kMaxSize)
    thread_stats.malloc_large++;

  void *res = reinterpret_cast<void *>(user_beg);
  if (can_fill && fl.max_malloc_fill_size) {
    uptr fill_size = Min(size, (uptr)fl.max_malloc_fill_size);
    REAL(memset)(res, fl.malloc_fill_byte, fill_size);
  }
#if CAN_SANITIZE_LEAKS
  m->lsan_tag = __lsan::DisabledInThisThread() ? __lsan::kIgnored
                                               : __lsan::kDirectlyLeaked;
#endif
  // Must be the last mutation of metadata in this function.
  atomic_store((atomic_uint8_t *)m, CHUNK_ALLOCATED, memory_order_release);
  ASAN_MALLOC_HOOK(res, size);
  return res;
}

<<<<<<< HEAD
static void Deallocate(void *ptr, StackTrace *stack, AllocType alloc_type) {
  uptr p = reinterpret_cast<uptr>(ptr);
  if (p == 0) return;
  ASAN_FREE_HOOK(ptr);
  uptr chunk_beg = p - kChunkHeaderSize;
  AsanChunk *m = reinterpret_cast<AsanChunk *>(chunk_beg);
=======
static void ReportInvalidFree(void *ptr, u8 chunk_state, StackTrace *stack) {
  if (chunk_state == CHUNK_QUARANTINE)
    ReportDoubleFree((uptr)ptr, stack);
  else
    ReportFreeNotMalloced((uptr)ptr, stack);
}
>>>>>>> 4d0aec87

static void AtomicallySetQuarantineFlag(AsanChunk *m,
                                        void *ptr, StackTrace *stack) {
  u8 old_chunk_state = CHUNK_ALLOCATED;
  // Flip the chunk_state atomically to avoid race on double-free.
  if (!atomic_compare_exchange_strong((atomic_uint8_t*)m, &old_chunk_state,
                                      CHUNK_QUARANTINE, memory_order_acquire))
    ReportInvalidFree(ptr, old_chunk_state, stack);
  CHECK_EQ(CHUNK_ALLOCATED, old_chunk_state);
}

// Expects the chunk to already be marked as quarantined by using
// AtomicallySetQuarantineFlag.
static void QuarantineChunk(AsanChunk *m, void *ptr,
                            StackTrace *stack, AllocType alloc_type) {
  CHECK_EQ(m->chunk_state, CHUNK_QUARANTINE);

  if (m->alloc_type != alloc_type && flags()->alloc_dealloc_mismatch)
    ReportAllocTypeMismatch((uptr)ptr, stack,
                            (AllocType)m->alloc_type, (AllocType)alloc_type);

  CHECK_GE(m->alloc_tid, 0);
  if (SANITIZER_WORDSIZE == 64)  // On 32-bits this resides in user area.
    CHECK_EQ(m->free_tid, kInvalidTid);
  AsanThread *t = GetCurrentThread();
  m->free_tid = t ? t->tid() : 0;
  if (flags()->use_stack_depot) {
    m->free_context_id = StackDepotPut(stack->trace, stack->size);
  } else {
    m->free_context_id = 0;
    StackTrace::CompressStack(stack, m->FreeStackBeg(), m->FreeStackSize());
  }
  // Poison the region.
  PoisonShadow(m->Beg(),
               RoundUpTo(m->UsedSize(), SHADOW_GRANULARITY),
               kAsanHeapFreeMagic);

  AsanStats &thread_stats = GetCurrentThreadStats();
  thread_stats.frees++;
  thread_stats.freed += m->UsedSize();

  // Push into quarantine.
  if (t) {
    AsanThreadLocalMallocStorage *ms = &t->malloc_storage();
    AllocatorCache *ac = GetAllocatorCache(ms);
    quarantine.Put(GetQuarantineCache(ms), QuarantineCallback(ac),
                   m, m->UsedSize());
  } else {
    SpinMutexLock l(&fallback_mutex);
    AllocatorCache *ac = &fallback_allocator_cache;
    quarantine.Put(&fallback_quarantine_cache, QuarantineCallback(ac),
                   m, m->UsedSize());
  }
<<<<<<< HEAD
=======
}

static void Deallocate(void *ptr, StackTrace *stack, AllocType alloc_type) {
  uptr p = reinterpret_cast<uptr>(ptr);
  if (p == 0) return;

  uptr chunk_beg = p - kChunkHeaderSize;
  AsanChunk *m = reinterpret_cast<AsanChunk *>(chunk_beg);
  ASAN_FREE_HOOK(ptr);
  // Must mark the chunk as quarantined before any changes to its metadata.
  AtomicallySetQuarantineFlag(m, ptr, stack);
  QuarantineChunk(m, ptr, stack, alloc_type);
>>>>>>> 4d0aec87
}

static void *Reallocate(void *old_ptr, uptr new_size, StackTrace *stack) {
  CHECK(old_ptr && new_size);
  uptr p = reinterpret_cast<uptr>(old_ptr);
  uptr chunk_beg = p - kChunkHeaderSize;
  AsanChunk *m = reinterpret_cast<AsanChunk *>(chunk_beg);

  AsanStats &thread_stats = GetCurrentThreadStats();
  thread_stats.reallocs++;
  thread_stats.realloced += new_size;

  void *new_ptr = Allocate(new_size, 8, stack, FROM_MALLOC, true);
  if (new_ptr) {
    u8 chunk_state = m->chunk_state;
    if (chunk_state != CHUNK_ALLOCATED)
      ReportInvalidFree(old_ptr, chunk_state, stack);
    CHECK_NE(REAL(memcpy), (void*)0);
    uptr memcpy_size = Min(new_size, m->UsedSize());
    // If realloc() races with free(), we may start copying freed memory.
    // However, we will report racy double-free later anyway.
    REAL(memcpy)(new_ptr, old_ptr, memcpy_size);
    Deallocate(old_ptr, stack, FROM_MALLOC);
  }
  return new_ptr;
}

// Assumes alloc_beg == allocator.GetBlockBegin(alloc_beg).
static AsanChunk *GetAsanChunk(void *alloc_beg) {
  if (!alloc_beg) return 0;
  if (!allocator.FromPrimary(alloc_beg)) {
    uptr *meta = reinterpret_cast<uptr *>(allocator.GetMetaData(alloc_beg));
    AsanChunk *m = reinterpret_cast<AsanChunk *>(meta[1]);
    return m;
  }
  uptr *alloc_magic = reinterpret_cast<uptr *>(alloc_beg);
  if (alloc_magic[0] == kAllocBegMagic)
    return reinterpret_cast<AsanChunk *>(alloc_magic[1]);
  return reinterpret_cast<AsanChunk *>(alloc_beg);
}

static AsanChunk *GetAsanChunkByAddr(uptr p) {
  void *alloc_beg = allocator.GetBlockBegin(reinterpret_cast<void *>(p));
  return GetAsanChunk(alloc_beg);
}

// Allocator must be locked when this function is called.
static AsanChunk *GetAsanChunkByAddrFastLocked(uptr p) {
  void *alloc_beg =
      allocator.GetBlockBeginFastLocked(reinterpret_cast<void *>(p));
  return GetAsanChunk(alloc_beg);
}

static uptr AllocationSize(uptr p) {
  AsanChunk *m = GetAsanChunkByAddr(p);
  if (!m) return 0;
  if (m->chunk_state != CHUNK_ALLOCATED) return 0;
  if (m->Beg() != p) return 0;
  return m->UsedSize();
}

// We have an address between two chunks, and we want to report just one.
AsanChunk *ChooseChunk(uptr addr,
                       AsanChunk *left_chunk, AsanChunk *right_chunk) {
  // Prefer an allocated chunk over freed chunk and freed chunk
  // over available chunk.
  if (left_chunk->chunk_state != right_chunk->chunk_state) {
    if (left_chunk->chunk_state == CHUNK_ALLOCATED)
      return left_chunk;
    if (right_chunk->chunk_state == CHUNK_ALLOCATED)
      return right_chunk;
    if (left_chunk->chunk_state == CHUNK_QUARANTINE)
      return left_chunk;
    if (right_chunk->chunk_state == CHUNK_QUARANTINE)
      return right_chunk;
  }
  // Same chunk_state: choose based on offset.
  sptr l_offset = 0, r_offset = 0;
  CHECK(AsanChunkView(left_chunk).AddrIsAtRight(addr, 1, &l_offset));
  CHECK(AsanChunkView(right_chunk).AddrIsAtLeft(addr, 1, &r_offset));
  if (l_offset < r_offset)
    return left_chunk;
  return right_chunk;
}

AsanChunkView FindHeapChunkByAddress(uptr addr) {
  AsanChunk *m1 = GetAsanChunkByAddr(addr);
  if (!m1) return AsanChunkView(m1);
  sptr offset = 0;
  if (AsanChunkView(m1).AddrIsAtLeft(addr, 1, &offset)) {
    // The address is in the chunk's left redzone, so maybe it is actually
    // a right buffer overflow from the other chunk to the left.
    // Search a bit to the left to see if there is another chunk.
    AsanChunk *m2 = 0;
    for (uptr l = 1; l < GetPageSizeCached(); l++) {
      m2 = GetAsanChunkByAddr(addr - l);
      if (m2 == m1) continue;  // Still the same chunk.
      break;
    }
    if (m2 && AsanChunkView(m2).AddrIsAtRight(addr, 1, &offset))
      m1 = ChooseChunk(addr, m2, m1);
  }
  return AsanChunkView(m1);
}

void AsanThreadLocalMallocStorage::CommitBack() {
  AllocatorCache *ac = GetAllocatorCache(this);
  quarantine.Drain(GetQuarantineCache(this), QuarantineCallback(ac));
  allocator.SwallowCache(GetAllocatorCache(this));
}

void PrintInternalAllocatorStats() {
  allocator.PrintStats();
}

void *asan_memalign(uptr alignment, uptr size, StackTrace *stack,
                    AllocType alloc_type) {
  return Allocate(size, alignment, stack, alloc_type, true);
}

void asan_free(void *ptr, StackTrace *stack, AllocType alloc_type) {
  Deallocate(ptr, stack, alloc_type);
}

void *asan_malloc(uptr size, StackTrace *stack) {
  return Allocate(size, 8, stack, FROM_MALLOC, true);
}

void *asan_calloc(uptr nmemb, uptr size, StackTrace *stack) {
<<<<<<< HEAD
  if (CallocShouldReturnNullDueToOverflow(size, nmemb)) return 0;
  void *ptr = Allocate(nmemb * size, 8, stack, FROM_MALLOC);
  if (ptr)
=======
  if (CallocShouldReturnNullDueToOverflow(size, nmemb))
    return AllocatorReturnNull();
  void *ptr = Allocate(nmemb * size, 8, stack, FROM_MALLOC, false);
  // If the memory comes from the secondary allocator no need to clear it
  // as it comes directly from mmap.
  if (ptr && allocator.FromPrimary(ptr))
>>>>>>> 4d0aec87
    REAL(memset)(ptr, 0, nmemb * size);
  return ptr;
}

void *asan_realloc(void *p, uptr size, StackTrace *stack) {
  if (p == 0)
    return Allocate(size, 8, stack, FROM_MALLOC, true);
  if (size == 0) {
    Deallocate(p, stack, FROM_MALLOC);
    return 0;
  }
  return Reallocate(p, size, stack);
}

void *asan_valloc(uptr size, StackTrace *stack) {
  return Allocate(size, GetPageSizeCached(), stack, FROM_MALLOC, true);
}

void *asan_pvalloc(uptr size, StackTrace *stack) {
  uptr PageSize = GetPageSizeCached();
  size = RoundUpTo(size, PageSize);
  if (size == 0) {
    // pvalloc(0) should allocate one page.
    size = PageSize;
  }
  return Allocate(size, PageSize, stack, FROM_MALLOC, true);
}

int asan_posix_memalign(void **memptr, uptr alignment, uptr size,
                        StackTrace *stack) {
  void *ptr = Allocate(size, alignment, stack, FROM_MALLOC, true);
  CHECK(IsAligned((uptr)ptr, alignment));
  *memptr = ptr;
  return 0;
}

uptr asan_malloc_usable_size(void *ptr, StackTrace *stack) {
  CHECK(stack);
  if (ptr == 0) return 0;
  uptr usable_size = AllocationSize(reinterpret_cast<uptr>(ptr));
  if (flags()->check_malloc_usable_size && (usable_size == 0))
    ReportMallocUsableSizeNotOwned((uptr)ptr, stack);
  return usable_size;
}

uptr asan_mz_size(const void *ptr) {
  return AllocationSize(reinterpret_cast<uptr>(ptr));
}

void asan_mz_force_lock() {
  allocator.ForceLock();
  fallback_mutex.Lock();
}

void asan_mz_force_unlock() {
  fallback_mutex.Unlock();
  allocator.ForceUnlock();
}

}  // namespace __asan

// --- Implementation of LSan-specific functions --- {{{1
namespace __lsan {
void LockAllocator() {
  __asan::allocator.ForceLock();
}

void UnlockAllocator() {
  __asan::allocator.ForceUnlock();
}

void GetAllocatorGlobalRange(uptr *begin, uptr *end) {
  *begin = (uptr)&__asan::allocator;
  *end = *begin + sizeof(__asan::allocator);
}

uptr PointsIntoChunk(void* p) {
  uptr addr = reinterpret_cast<uptr>(p);
  __asan::AsanChunk *m = __asan::GetAsanChunkByAddrFastLocked(addr);
  if (!m) return 0;
  uptr chunk = m->Beg();
  if ((m->chunk_state == __asan::CHUNK_ALLOCATED) && m->AddrIsInside(addr))
    return chunk;
  return 0;
}

uptr GetUserBegin(uptr chunk) {
  __asan::AsanChunk *m =
      __asan::GetAsanChunkByAddrFastLocked(chunk);
  CHECK(m);
  return m->Beg();
}

LsanMetadata::LsanMetadata(uptr chunk) {
  metadata_ = reinterpret_cast<void *>(chunk - __asan::kChunkHeaderSize);
}

bool LsanMetadata::allocated() const {
  __asan::AsanChunk *m = reinterpret_cast<__asan::AsanChunk *>(metadata_);
  return m->chunk_state == __asan::CHUNK_ALLOCATED;
}

ChunkTag LsanMetadata::tag() const {
  __asan::AsanChunk *m = reinterpret_cast<__asan::AsanChunk *>(metadata_);
  return static_cast<ChunkTag>(m->lsan_tag);
}

void LsanMetadata::set_tag(ChunkTag value) {
  __asan::AsanChunk *m = reinterpret_cast<__asan::AsanChunk *>(metadata_);
  m->lsan_tag = value;
}

uptr LsanMetadata::requested_size() const {
  __asan::AsanChunk *m = reinterpret_cast<__asan::AsanChunk *>(metadata_);
  return m->UsedSize();
}

u32 LsanMetadata::stack_trace_id() const {
  __asan::AsanChunk *m = reinterpret_cast<__asan::AsanChunk *>(metadata_);
  return m->alloc_context_id;
}

void ForEachChunk(ForEachChunkCallback callback, void *arg) {
  __asan::allocator.ForEachChunk(callback, arg);
}

IgnoreObjectResult IgnoreObjectLocked(const void *p) {
  uptr addr = reinterpret_cast<uptr>(p);
  __asan::AsanChunk *m = __asan::GetAsanChunkByAddr(addr);
  if (!m) return kIgnoreObjectInvalid;
  if ((m->chunk_state == __asan::CHUNK_ALLOCATED) && m->AddrIsInside(addr)) {
    if (m->lsan_tag == kIgnored)
      return kIgnoreObjectAlreadyIgnored;
    m->lsan_tag = __lsan::kIgnored;
    return kIgnoreObjectSuccess;
  } else {
    return kIgnoreObjectInvalid;
  }
}
}  // namespace __lsan

// ---------------------- Interface ---------------- {{{1
using namespace __asan;  // NOLINT

// ASan allocator doesn't reserve extra bytes, so normally we would
// just return "size". We don't want to expose our redzone sizes, etc here.
uptr __asan_get_estimated_allocated_size(uptr size) {
  return size;
}

bool __asan_get_ownership(const void *p) {
  uptr ptr = reinterpret_cast<uptr>(p);
  return (AllocationSize(ptr) > 0);
}

uptr __asan_get_allocated_size(const void *p) {
  if (p == 0) return 0;
  uptr ptr = reinterpret_cast<uptr>(p);
  uptr allocated_size = AllocationSize(ptr);
  // Die if p is not malloced or if it is already freed.
  if (allocated_size == 0) {
    GET_STACK_TRACE_FATAL_HERE;
    ReportAsanGetAllocatedSizeNotOwned(ptr, &stack);
  }
  return allocated_size;
}

#if !SANITIZER_SUPPORTS_WEAK_HOOKS
// Provide default (no-op) implementation of malloc hooks.
extern "C" {
SANITIZER_INTERFACE_ATTRIBUTE SANITIZER_WEAK_ATTRIBUTE
void __asan_malloc_hook(void *ptr, uptr size) {
  (void)ptr;
  (void)size;
}
SANITIZER_INTERFACE_ATTRIBUTE SANITIZER_WEAK_ATTRIBUTE
void __asan_free_hook(void *ptr) {
  (void)ptr;
}
}  // extern "C"
#endif<|MERGE_RESOLUTION|>--- conflicted
+++ resolved
@@ -18,10 +18,6 @@
 #include "asan_poisoning.h"
 #include "asan_report.h"
 #include "asan_thread.h"
-<<<<<<< HEAD
-#include "asan_thread_registry.h"
-=======
->>>>>>> 4d0aec87
 #include "sanitizer_common/sanitizer_allocator.h"
 #include "sanitizer_common/sanitizer_flags.h"
 #include "sanitizer_common/sanitizer_internal_defs.h"
@@ -60,18 +56,11 @@
 #if SANITIZER_WORDSIZE == 64
 #if defined(__powerpc64__)
 const uptr kAllocatorSpace =  0xa0000000000ULL;
-<<<<<<< HEAD
-#else
-const uptr kAllocatorSpace = 0x600000000000ULL;
-#endif
-const uptr kAllocatorSize  =  0x10000000000ULL;  // 1T.
-=======
 const uptr kAllocatorSize  =  0x20000000000ULL;  // 2T.
 #else
 const uptr kAllocatorSpace = 0x600000000000ULL;
 const uptr kAllocatorSize  =  0x40000000000ULL;  // 4T.
 #endif
->>>>>>> 4d0aec87
 typedef DefaultSizeClassMap SizeClassMap;
 typedef SizeClassAllocator64<kAllocatorSpace, kAllocatorSize, 0 /*metadata*/,
     SizeClassMap, AsanMapUnmapCallback> PrimaryAllocator;
@@ -320,16 +309,10 @@
 }
 
 static void *Allocate(uptr size, uptr alignment, StackTrace *stack,
-<<<<<<< HEAD
-                      AllocType alloc_type) {
-  if (!asan_inited)
-    __asan_init();
-=======
                       AllocType alloc_type, bool can_fill) {
   if (!asan_inited)
     __asan_init();
   Flags &fl = *flags();
->>>>>>> 4d0aec87
   CHECK(stack);
   const uptr min_alignment = SHADOW_GRANULARITY;
   if (alignment < min_alignment)
@@ -448,21 +431,12 @@
   return res;
 }
 
-<<<<<<< HEAD
-static void Deallocate(void *ptr, StackTrace *stack, AllocType alloc_type) {
-  uptr p = reinterpret_cast<uptr>(ptr);
-  if (p == 0) return;
-  ASAN_FREE_HOOK(ptr);
-  uptr chunk_beg = p - kChunkHeaderSize;
-  AsanChunk *m = reinterpret_cast<AsanChunk *>(chunk_beg);
-=======
 static void ReportInvalidFree(void *ptr, u8 chunk_state, StackTrace *stack) {
   if (chunk_state == CHUNK_QUARANTINE)
     ReportDoubleFree((uptr)ptr, stack);
   else
     ReportFreeNotMalloced((uptr)ptr, stack);
 }
->>>>>>> 4d0aec87
 
 static void AtomicallySetQuarantineFlag(AsanChunk *m,
                                         void *ptr, StackTrace *stack) {
@@ -516,8 +490,6 @@
     quarantine.Put(&fallback_quarantine_cache, QuarantineCallback(ac),
                    m, m->UsedSize());
   }
-<<<<<<< HEAD
-=======
 }
 
 static void Deallocate(void *ptr, StackTrace *stack, AllocType alloc_type) {
@@ -530,7 +502,6 @@
   // Must mark the chunk as quarantined before any changes to its metadata.
   AtomicallySetQuarantineFlag(m, ptr, stack);
   QuarantineChunk(m, ptr, stack, alloc_type);
->>>>>>> 4d0aec87
 }
 
 static void *Reallocate(void *old_ptr, uptr new_size, StackTrace *stack) {
@@ -660,18 +631,12 @@
 }
 
 void *asan_calloc(uptr nmemb, uptr size, StackTrace *stack) {
-<<<<<<< HEAD
-  if (CallocShouldReturnNullDueToOverflow(size, nmemb)) return 0;
-  void *ptr = Allocate(nmemb * size, 8, stack, FROM_MALLOC);
-  if (ptr)
-=======
   if (CallocShouldReturnNullDueToOverflow(size, nmemb))
     return AllocatorReturnNull();
   void *ptr = Allocate(nmemb * size, 8, stack, FROM_MALLOC, false);
   // If the memory comes from the secondary allocator no need to clear it
   // as it comes directly from mmap.
   if (ptr && allocator.FromPrimary(ptr))
->>>>>>> 4d0aec87
     REAL(memset)(ptr, 0, nmemb * size);
   return ptr;
 }
