<<<<<<< HEAD
2014-04-22  Release Manager

	* GCC 4.9.0 released.
=======
2014-06-10  Thomas Schwinge  <thomas@codesourcery.com>

	PR lto/61334
	* libiberty.h [defined (HAVE_DECL_STRNLEN) &&
	!HAVE_DECL_STRNLEN] (strnlen): New prototype.

2014-05-21  John Marino  <gnugcc@marino.st>

	* liberty.h: Use basename function on DragonFly.

2014-05-01  Steve Ellcey  <sellcey@mips.com>

	* include/longlong.h: Use 'defined()' to check __mips16.

2014-04-30  Richard Sandiford  <rdsandiford@googlemail.com>

	* longlong.h (__i386__): Remove W_TYPE_SIZE==64 handling.

2014-04-22  Yufeng Zhang  <yufeng.zhang@arm.com>

	* longlong.h: Merge from glibc.
>>>>>>> 02d42640

2014-01-21  Tom Tromey  <tromey@redhat.com>

	* ansidecl.h (ANSI_PROTOTYPES, PTRCONST, LONG_DOUBLE, PARAMS)
	(VPARAMS, VA_START, VA_OPEN, VA_CLOSE, VA_FIXEDARG, CONST)
	(VOLATILE, SIGNED, PROTO, EXFUN, DEFUN, DEFUN_VOID, AND, DOTS)
	(NOARGS): Don't define.
	* libiberty.h (expandargv, writeargv): Don't use PARAMS.

2013-12-23  Bill Maddox  <maddox@google.com>

	* demangle.h (enum gnu_v3_ctor_kinds):
	Added literal gnu_v3_unified_ctor.
	(enum gnu_v3_ctor_kinds):
	Added literal gnu_v3_unified_dtor.

2013-12-04  Richard Sandiford  <rdsandiford@googlemail.com>

	* longlong.h: New file.

2013-10-29  Marc Glisse  <marc.glisse@inria.fr>

	PR tree-optimization/58689
	* ansidecl.h (ATTRIBUTE_RETURNS_NONNULL): New macro.
	* libiberty.h (basename, lbasename, dos_lbasename, unix_lbasename,
	concat_copy): Mark with attributes nonnull(1) and returns_nonnull.
	(concat, reconcat, concat_copy2, choose_temp_base, xstrerror,
	xmalloc, xrealloc, xcalloc, xstrdup, xstrndup, xmemdup, pex_init):
	Mark with attribute returns_nonnull.

2013-10-22  Sterling Augustine  <saugustine@google.com>

	* gdb/gdb-index.h: Merge from gdb tree.

2013-08-20  Alan Modra  <amodra@gmail.com>

	* floatformat.h (floatformat_ibm_long_double): Delete.
	(floatformat_ibm_long_double_big): Declare.
	(floatformat_ibm_long_double_little): Declare.

2013-08-19  Dehao Chen  <dehao@google.com>

	* dwarf2.def (DW_AT_GNU_discriminator): New attribute.

2013-08-02  Caroline Tice  <cmtice@google.com>

	* vtv-change-permission.h: New file.

2013-04-03  Jason Merrill  <jason@redhat.com>

	Demangle C++11 ref-qualifier.
	* demangle.h (enum demangle_component_type): Add
	DEMANGLE_COMPONENT_REFERENCE_THIS,
	DEMANGLE_COMPONENT_RVALUE_REFERENCE_THIS.

2013-03-01  Cary Coutant  <ccoutant@google.com>

	* dwarf2.h (enum dwarf_sect): New enum type.

2013-02-11  Sriraman Tallam  <tmsriram@google.com>

	* plugin-api.h (enum ld_plugin_level): Assign integers
	explicitly for all values.

2013-01-30  Kai Tietz  <ktietz@redhat.com>

	PR other/54620
	PR target/39064
	* md5.h (md5_uintptr, md5_uint32): Define as uintptr_t/uint32_t if
	stdint.h and sys/types.h headers are present.
	* sha1.h (sha1_uintptr, sha1_uint32): Likewise.

2012-12-18  Aldy Hernandez  <aldyh@redhat.com>

	PR other/54324
	* ansidecl.h (ATTRIBUTE_UNUSED): Do not set __attribute__ for GCC
	< 3.4.

2012-11-09  Jason Merrill  <jason@redhat.com>

	* demangle.h (enum demangle_component_type): Add
	DEMANGLE_COMPONENT_TAGGED_NAME.

2012-10-29  Sterling Augustine  <saugustine@google.com>
            Cary Coutant  <ccoutant@google.com>

	* dwarf2.h (dwarf_location_list_entry_type): New enum with fields
	DW_LLE_GNU_end_of_list_entry, DW_LLE_GNU_base_address_selection_entry,
	DW_LLE_GNU_start_end_entry and DW_LLE_GNU_start_length_entry.


2012-10-08  Jason Merrill  <jason@redhat.com>

	* demangle.h (enum demangle_component_type): Add
	DEMANGLE_COMPONENT_TLS_INIT and DEMANGLE_COMPONENT_TLS_WRAPPER.

2012-09-18  Florian Weimer  <fweimer@redhat.com>

	PR other/54411
	* objalloc.h (objalloc_alloc): Do not use fast path on wraparound.

2012-09-06  Cary Coutant  <ccoutant@google.com>

	* dwarf2.def: Edit comment.

2012-08-24  Sriraman Tallam  <tmsriram@google.com>

	* plugin-api.h (ld_plugin_allow_unique_segment_for_sections):
	New interface.
	(ld_plugin_unique_segment_for_sections): New interface.
	(LDPT_ALLOW_UNIQUE_SEGMENT_FOR_SECTIONS): New enum val.
	(LDPT_UNIQUE_SEGMENT_FOR_SECTIONS): New enum val.
	(tv_allow_unique_segment_for_sections): New member.
	(tv_unique_segment_for_sections): New member.

2012-07-13  Doug Evans  <dje@google.com>

	* filenames.h: #include "hashtab.h".
	(filename_hash, filename_eq): Declare.

2012-06-18  Doug Evans  <dje@google.com>

	* dwarf2.def (DW_OP): Add DW_OP_GNU_const_index.

2012-06-12  Rafael Ávila de Espíndola <respindola@mozilla.com>

	* plugin-api.h (ld_plugin_output_file_type): Add LDPO_PIE.

2012-06-08  Jakub Jelinek  <jakub@redhat.com>

	* dwarf2.def (DW_FORM_GNU_ref_alt, DW_FORM_GNU_strp_alt): New
	forms.
	* dwarf2.h (enum dwarf_macro_record_type): Add
	DW_MACRO_GNU_define_indirect_alt, DW_MACRO_GNU_undef_indirect_alt
	and DW_MACRO_GNU_transparent_include_alt.

2012-05-23  Doug Evans  <dje@google.com>

	* leb128.h: #include stdint.h, inttypes.h.
	(read_uleb128_to_uint64): Renamed from read_uleb128_to_ull.
	Change to take a uint64_t * argument instead of unsigned long long.
	(read_sleb128_to_uint64): Renamed from read_sleb128_to_ll.
	Change to take an int64_t * argument instead of long long.

2012-05-22  Doug Evans  <dje@google.com>

	* leb128.h: New file.

2012-05-19  Gary Funck  <gary@intrepid.com>

	* dwarf2.def: Update comment re: UPC extensions to reference
	DWARF4 specification.

2012-05-02  Cary Coutant  <ccoutant@google.com>

	* dwarf2.def: Remove DW_FORM_GNU_ref_index,
	replace DW_AT_GNU_ref_base with DW_AT_GNU_ranges_base.

2012-04-28  Doug Evans  <dje@google.com>

	* dwarf2.def (DW_OP): Add DW_OP_GNU_addr_index.

2012-04-27  Tom Tromey  <tromey@redhat.com>

	* dwarf2.h: Wrap function declarations in extern "C".

2012-04-27  Tom Tromey  <tromey@redhat.com>

	* dwarf2.h (enum dwarf_tag, enum dwarf_form, enum dwarf_attribute)
	(enum dwarf_location_atom, enum dwarf_type, enum
	dwarf_call_frame_info): Remove.
	(DW_TAG, DW_TAG_DUP, DW_FORM, DW_AT, DW_AT_DUP, DW_OP)
	(DW_OP_DUP, DW_ATE, DW_ATE_DUP, DW_CFA): New macros.
	Include dwarf2.def.
	(get_DW_TAG_name, get_DW_AT_name, get_DW_FORM_name)
	(get_DW_OP_name, get_DW_ATE_name): Declare.
	* dwarf2.def: New file, from dwarf2.h.

2012-04-10  Tristan Gingold  <gingold@adacore.com>

	* splay-tree.h: Conditionnaly includes stdint.h and inttypes.h
	(libi_uhostptr_t, libi_shostptr_t): Remove, replaced by uintptr_t.

2012-01-26  Cary Coutant  <ccoutant@google.com>

	* dwarf2.h (enum dwarf_form): Add Fission extensions.
	(enum dwarf_attribute): Likewise.

2012-01-06  Jason Merrill  <jason@redhat.com>

	PR c++/6057
	PR c++/48051
	PR c++/50855
	PR c++/51322
	* demangle.h (enum demangle_component_type): Add
	DEMANGLE_COMPONENT_INITIALIZER_LIST, DEMANGLE_COMPONENT_NULLARY.

2011-11-07  Richard Henderson  <rth@redhat.com>

	Merged from transactional-memory.

	* demangle.h (enum gnu_v3_ctor_kinds): Add gnu_v3_object_ctor_group.
	(enum gnu_v3_dtor_kinds): Add gnu_v3_object_dtor_group.
	(DEMANGLE_COMPONENT_TRANSACTION_CLONE): New.
	(DEMANGLE_COMPONENT_NONTRANSACTION_CLONE): New.

2011-10-21  Ulrich Drepper  <drepper@gmail.com>

	* obstack.h [!GNUC] (obstack_free): Avoid cast to int.

2011-10-21  Marc Glisse  <marc.glisse@inria.fr>

	* ansidecl.h (ENUM_BITFIELD): Always use enum in C++

2011-09-28  Doug Evans  <dje@google.com>

	* timeval-utils.h: New file.

	* libiberty.h (countargv): Declare.

2011-09-26  Cary Coutant  <ccoutant@google.com>

	PR lto/47247
	* plugin-api.h (enum ld_plugin_symbol_resolution): Add
	LDPR_PREVAILING_DEF_IRONLY_EXP.
	(enum ld_plugin_tag): Add LDPT_GET_SYMBOLS_V2.

2011-09-23  Cary Coutant  <ccoutant@google.com>

	PR 40831
	* demangle.h (enum demangle_component_type): Add
	DEMANGLE_COMPONENT_CLONE.

2011-07-25  Rainer Orth  <ro@CeBiTec.Uni-Bielefeld.DE>

	* xregex.h (regoff_t): Define.

2011-07-22  Jakub Jelinek  <jakub@redhat.com>

	* dwarf2.h (DW_AT_GNU_macros): New.
	(enum dwarf_macro_record_type): New enum.  Add DW_MACRO_GNU_*.

	PR c++/49756
	* libiberty.h (stack_limit_increase): New prototype.

2011-07-13  Sriraman Tallam  <tmsriram@google.com>
	
	* plugin-api.h
	(ld_plugin_section): New struct.
	(ld_plugin_get_section_count): New typedef.
	(ld_plugin_get_section_type): New typedef.
	(ld_plugin_get_section_name): New typedef.
	(ld_plugin_get_section_contents): New typedef.
	(ld_plugin_update_section_order): New typedef.
	(ld_plugin_allow_section_ordering): New typedef.
	(LDPT_GET_SECTION_COUNT): New enum value.
	(LDPT_GET_SECTION_TYPE): New enum value.
	(LDPT_GET_SECTION_NAME): New enum value.
	(LDPT_GET_SECTION_CONTENTS): New enum value.
	(LDPT_UPDATE_SECTION_ORDER): New enum value.
	(LDPT_ALLOW_SECTION_ORDERING): New enum value.
	(tv_get_section_count): New struct members.
	(tv_get_section_type): New struct members.
	(tv_get_section_name): New struct members.
	(tv_get_section_contents): New struct members.
	(tv_update_section_order): New struct members.
	(tv_allow_section_ordering): New struct members.

2011-07-01  Joel Brobecker  <brobecker@adacore.com>

	* filenames.h (HAVE_CASE_INSENSITIVE_FILE_SYSTEM): Define
	on Darwin, as well as on the systems that use a DOS-like
	filesystem.

2011-06-22  Jakub Jelinek  <jakub@redhat.com>

	PR debug/47858
	* dwarf2.h (enum dwarf_location_atom): Add DW_OP_GNU_parameter_ref.

2011-06-13  Jan Kratochvil  <jan.kratochvil@redhat.com>

	* demangle.h (DMGL_RET_POSTFIX): Extend the comment.
	(DMGL_RET_DROP): New.

2011-04-30  Jakub Jelinek  <jakub@redhat.com>

	* dwarf2.h (DW_OP_GNU_const_type, DW_OP_GNU_regval_type,
	DW_OP_GNU_deref_type, DW_OP_GNU_convert, DW_OP_GNU_reinterpret): New.

2011-04-25  Jan Kratochvil  <jan.kratochvil@redhat.com>

	* ansidecl.h (ENUM_BITFIELD): New, from gcc/system.h.

2011-03-31  Tristan Gingold  <gingold@adacore.com>

	* dwarf2.h (dwarf_line_number_hp_sfc_ops): New enum.

2011-03-24  Mark Wielaard  <mjw@redhat.com>

	* dwarf2.h (dwarf_form): Remove deprecated DW_FORM_sig8 define.

2010-03-23  Rafael Ávila de Espíndola <respindola@mozilla.com>

	* plugin-api.h (ld_plugin_get_view): New.
	(ld_plugin_tag): Add LDPT_GET_VIEW.
	(ld_plugin_tv): Add tv_get_view.

2011-03-16  Jakub Jelinek  <jakub@redhat.com>

	* dwarf2.h (DW_TAG_GNU_call_site, DW_TAG_GNU_call_site_parameter,
	DW_AT_GNU_call_site_value, DW_AT_GNU_call_site_data_value,
	DW_AT_GNU_call_site_target, DW_AT_GNU_call_site_target_clobbered,
	DW_AT_GNU_tail_call, DW_AT_GNU_all_tail_call_sites,
	DW_AT_GNU_all_call_sites,, DW_AT_GNU_all_source_call_sites,
	DW_OP_GNU_entry_value): New.

2011-02-28  Kai Tietz  <kai.tietz@onevision.com>

	* filenames.h (filename_ncmp): New prototype.

2011-02-23  Kai Tietz  <kai.tietz@onevision.com>

	* dwarf2.h (_ELF_DWARF2_H): Renamed to
	_DWARF2_H.
	(DWARF2_External_LineInfo, DWARF2_Internal_LineInfo,
	DWARF2_External_PubNames, DWARF2_Internal_PubNames,
	DWARF2_External_CompUnit, DWARF2_Internal_CompUnit,
	DWARF2_External_ARange, DWARF2_Internal_ARange): Removed.

2011-01-12  Iain Sandoe  <iains@gcc.gnu.org>

	* dwarf2.h: Update value for DW_AT_hi_user.

2010-11-16  Ian Lance Taylor  <iant@google.com>

	* simple-object.h (simple_object_attributes_merge): Declare,
	replacing simple_object_attributes_compare.

2010-11-04  Ian Lance Taylor  <iant@google.com>

	* dwarf2.h (enum dwarf_source_language): Add DW_LANG_Go.

2010-11-02  Ian Lance Taylor  <iant@google.com>

	* simple-object.h: New file.

2010-10-15  Dave Korn  <dave.korn.cygwin@gmail.com> 

	Sync LD plugin patch series (part 1/6) with src/include/.
	* plugin-api.h (LDPT_GNU_LD_VERSION): New ld_plugin_tag enum member.

2010-10-06  Andi Kleen  <ak@linux.intel.com>

	* libiberty.h (setproctitle): Add prototype.

2010-09-09  Jakub Jelinek  <jakub@redhat.com>

	* dwarf2.h (DW_OP_GNU_implicit_pointer): New.

2010-07-06  Ken Werner  <ken.werner@de.ibm.com>

	* floatformat.h (floatformat_ieee_half_big): Add declaration.
	(floatformat_ieee_half_little): Likewise.

2010-06-21  Rafael Espindola  <espindola@google.com>

	* plugin-api.h (ld_plugin_set_extra_library_path): New.
	(ld_plugin_tag): Add LDPT_SET_EXTRA_LIBRARY_PATH.
	(ld_plugin_tv): Add tv_set_extra_library_path.

2010-06-21  Jakub Jelinek  <jakub@redhat.com>

	* dwarf2.h (enum dwarf_type): Add DW_ATE_UTF.

2010-06-18  Rafael Espindola  <espindola@google.com>

	* plugin.h (ld_plugin_add_input_file, ld_plugin_add_input_library):
	Make argument const.

2010-06-08  Tristan Gingold  <gingold@adacore.com>

	* dwarf2.h (enum dwarf_tag): Add DW_TAG_HP_Bliss_field and
	DW_TAG_HP_Bliss_field_set.
	(enum dwarf_attribute): Add DW_AT_HP_prologue, DW_AT_HP_epilogue,
	DW_AT_HP_unit_name, DW_AT_HP_unit_size, DW_AT_HP_widened_byte_size,
	DW_AT_HP_definition_points, DW_AT_HP_default_location and
	DW_AT_HP_is_result_param.
	(enum dwarf_type): Add DW_ATE_HP_VAX_float, DW_ATE_HP_VAX_float_d,
	DW_ATE_HP_packed_decimal, DW_ATE_HP_zoned_decimal, DW_ATE_HP_edited,
	DW_ATE_HP_signed_fixed, DW_ATE_HP_unsigned_fixed,
	DW_ATE_HP_VAX_complex_float and DW_ATE_HP_VAX_complex_float_d.
	(enum dwarf_line_number_x_ops): Add
	DW_LNE_HP_source_file_correlation.
	(enum dwarf_source_language): Add DW_LANG_HP_Bliss,
	DW_LANG_HP_Basic91, DW_LANG_HP_Pascal91, DW_LANG_HP_IMacro,
	DW_LANG_HP_Assembler.

2010-06-08  Laurynas Biveinis  <laurynas.biveinis@gmail.com>

	* splay-tree.h: Update copyright years.
	(splay_tree_s): Document fields.
	(splay_tree_new_typed_alloc): New.

	* hashtab.h: Update copyright years.
	(htab_create_typed_alloc): New.

2010-06-01  Rafael Espindola  <espindola@google.com>

	* plugin-api.h (ld_plugin_tag): Add LDPT_OUTPUT_NAME.

2010-04-26  Pedro Alves  <pedro@codesourcery.com>

	* filenames.h (PATH_SEPARATOR): Delete.

2010-04-23  Pedro Alves  <pedro@codesourcery.com>

	* filenames.h (IS_DIR_SEPARATOR_1): Rename from IS_DIR_SEPARATOR,
	always define it independently of host, add `dos_based' parameter,
	and handle it.
	(PATH_SEPARATOR): Define.
	(HAS_DRIVE_SPEC_1): Rename from HAS_DRIVE_SPEC, always define it
	independently of host, add `dos_based' parameter, and handle it.
	(IS_ABSOLUTE_PATH_1): Rename from IS_ABSOLUTE_PATH, always define
	it independently of host, add `dos_based' parameter, and handle
	it.
	(IS_DOS_DIR_SEPARATOR, IS_DOS_ABSOLUTE_PATH)
	(IS_UNIX_DIR_SEPARATOR, IS_UNIX_ABSOLUTE_PATH)
	(HAS_DOS_DRIVE_SPEC): New.
	(HAS_DRIVE_SPEC): Reimplement on top of HAS_DRIVE_SPEC_1.
	(IS_DIR_SEPARATOR): Reimplement on top of IS_DIR_SEPARATOR_1.
	(IS_ABSOLUTE_PATH): Reimplement on top of IS_ABSOLUTE_PATH_1.
	* libiberty.h (dos_lbasename, unix_lbasename): Declare.

2010-04-20  Nick Clifton  <nickc@redhat.com>

	* sha1.h: Update copyright notice to use GPLv3.

2010-04-14  Doug Evans  <dje@google.com>

	* filenames.h (HAS_DRIVE_SPEC, STRIP_DRIVE_SPEC): New macros.

2010-04-13  Matthias Klose  <doko@ubuntu.com>

	* elf: Remove empty directory.

2010-04-06  Jakub Jelinek  <jakub@redhat.com>

	* dwarf2.h (DWARF2_Internal_LineInfo): Add li_max_ops_per_insn
	field.

2010-03-23  Joseph Myers  <joseph@codesourcery.com>

	* symcat.h (CONCAT5, CONCAT6, XCONCAT5, XCONCAT6): Define.

2010-01-13  Joel Brobecker  <brobecker@adacore.com>

	Add new DW_AT_use_GNAT_descriptive_type CU attribute.
	* dwarf2.h (dwarf_attribute): Add DW_AT_use_GNAT_descriptive_type.

2010-01-11  Tristan Gingold  <gingold@adacore.com>

	* demangle.h (ada_demangle): Add prototype.

2010-01-05  Rainer Orth  <ro@CeBiTec.Uni-Bielefeld.DE>

	PR bootstrap/41771
	* ansidecl.h: Fix inline test for C99 and Sun Studio cc.

2009-12-29  Joel Brobecker  <brobecker@adacore.com>

	* dwarf2.h (enum dwarf_attribute): Add DW_AT_GNAT_descriptive_type.

2009-11-06  Jonas Maebe  <jonas.maebe@elis.ugent.be>

	Add DWARF attribute value for the "Borland fastcall" calling
	convention.
	* elf/dwarf2.h: Add DW_CC_GNU_borland_fastcall_i386 constant.

2009-10-23  Kai Tietz  <kai.tietz@onevision.com>

	* splay-tree.h (libi_uhostptr_t): Add gcc specific
	__extension__ for long long type case to silent cX9.
	(libi_shostptr_t): Likewise.

2009-10-19  Rafael Avila de Espindola  <espindola@google.com>

	PR40790
	* plugin-api.h: Don't include stdint.h unconditionally.

2009-10-15  Jakub Jelinek  <jakub@redhat.com>

	* include/dwarf2.h (DW_LANG_Python): Add comment that it is
	a DWARF 4 addition.

2009-10-09  Rafael Espindola  <espindola@google.com>

	* plugin-api.h (ld_plugin_add_input_library): Change argument name to
	libname.

2009-10-05  Rafael Espindola  <espindola@google.com>

	* plugin-api.h (ld_plugin_status): Add LDPS_BAD_HANDLE.
	(ld_plugin_get_input_file): New.
	(ld_plugin_release_input_file): New.
	(ld_plugin_add_input_library): New.
	(ld_plugin_message): Mark format const.
	(ld_plugin_level): Add LDPT_GET_INPUT_FILE, LDPT_RELEASE_INPUT_FILE and
	LDPT_ADD_INPUT_LIBRARY.
	(ld_plugin_tv): Add tv_get_input_file, tv_release_input_file and
	tv_add_input_library.

2009-10-04  Jerry Quinn  <jlquinn@optonline.net>

	* plugin-api.h: Fix compile.

2009-10-03  Rafael Espindola  <espindola@google.com>

	* plugin-api.h: New.
	* lto-symtab.h: New.

2009-09-29  Jason Merrill  <jason@redhat.com>

	* demangle.h (enum demangle_component_type): Add
	DEMANGLE_COMPONENT_LAMBDA, DEMANGLE_COMPONENT_DEFAULT_ARG,
	DEMANGLE_COMPONENT_UNNAMED_TYPE.
	(struct demangle_component): Add s_unary_num.

2009-09-25  Dodji Seketeli  <dodji@redhat.com>

	* dwarf2.h (enum dwarf_tag): Rename DW_TAG_template_parameter_pack and
	DW_TAG_formal_parameter_pack into DW_TAG_GNU_template_parameter_pack
	and DW_TAG_formal_parameter_pack until DWARF 5 is out.

2009-09-25  Cary Coutant  <ccoutant@google.com>

	Add rest of new values from DWARF Version 4.
	* dwarf2.h (DW_TAG_rvalue_reference_type, DW_TAG_template_alias):
	New tags.
	(DW_FORM_ref_sig8): New name for DW_FORM_sig8.
	(DW_AT_main_subprogram, DW_AT_data_bit_offset, DW_AT_const_expr,
	DW_AT_enum_class, DW_AT_linkage_name, DW_AT_GNU_guarded_by,
	DW_AT_GNU_pt_guarded_by, DW_AT_GNU_guarded, DW_AT_GNU_pt_guarded,
	DW_AT_GNU_locks_excluded, DW_AT_GNU_exclusive_locks_required,
	DW_AT_GNU_shared_locks_required, DW_AT_GNU_odr_signature): New
	attributes.
	(DW_LANG_Python): New language.

2009-09-22  Dodji Seketeli  <dodji@redhat.com>

	* dwarf2.h (enum dwarf_tag): Add
	DW_TAG_template_parameter_pack and DW_TAG_formal_parameter_pack.

2009-07-24  Ian Lance Taylor  <iant@google.com>

	PR bootstrap/40854
	* libiberty.h (xcrc32): Rename from crc32.

2009-07-24  Ian Lance Taylor  <iant@google.com>

	* libiberty.h (crc32): Declare.

2009-07-20  Cary Coutant  <ccoutant@google.com>
	    Doug Evans  <dje@google.com>

	Add some dwarf4 values.
	* dwarf2.h (enum dwarf_tag): Add DW_TAG_type_unit.
	(enum dwarf_form): Add DW_FORM_sec_offset, DW_FORM_exprloc,
	DW_FORM_flag_present, DW_FORM_sig8.
	(enum dwarf_attribute): Add DW_AT_signature.

2009-07-17  Jan Kratochvil  <jan.kratochvil@redhat.com>

	* demangle.h
	(enum demangle_component_type <DEMANGLE_COMPONENT_GLOBAL_CONSTRUCTORS>)
	(enum demangle_component_type <DEMANGLE_COMPONENT_GLOBAL_DESTRUCTORS>):
	New.

2009-07-09  Jakub Jelinek  <jakub@redhat.com>

	* dwarf2.h (enum dwarf_location_atom): Add DW_OP_implicit_value
	and DW_OP_stack_value.

2009-07-09  Tom Tromey  <tromey@redhat.com>

	* elf/dwarf2.h: Remove, renaming to...
	* dwarf2.h: ... this.

2009-06-29  Tom Tromey  <tromey@redhat.com>

	* elf/dwarf2.h: New file.  Merged with gdb.

2009-06-09  Ian Lance Taylor  <ian@airs.com>

	* ansidecl.h (ATTRIBUTE_UNUSED_LABEL): Define for C++.

2009-06-03  Ian Lance Taylor  <iant@google.com>

	* ansidecl.h (EXPORTED_CONST): Define.

2009-05-31  Ian Lance Taylor  <iant@google.com>

	* ansidecl.h: Add extern "C" when compiling with C++.  Treat C++
	the way we treat an ISO C compiler.  Don't define inline as a
	macro when compiling with C++.
	* dyn-string.h: Add header guard DYN_STRING_H.  Add extern "C"
	when compiling with C++.
	* fibheap.h: Add extern "C" when compiling with C++.

2009-04-22  Taras Glek <tglek@mozilla.com>

	* hashtab.h: Update GTY annotations to new syntax.
	* splay-tree.h: Likewise.

2009-03-17  Jason Merrill  <jason@redhat.com>

	* demangle.h (enum demangle_component_type): Add
	DEMANGLE_COMPONENT_FUNCTION_PARAM.

2008-12-10  Jason Merrill  <jason@redhat.com>

	* demangle.h (enum demangle_component_type): Add 
	DEMANGLE_COMPONENT_FIXED_TYPE.

2008-11-19  Bob Wilson  <bob.wilson@acm.org>
	
	* xtensa-config.h (XCHAL_HAVE_MUL16, XCHAL_HAVE_MUL32, XCHAL_HAVE_DIV32)
	(XCHAL_HAVE_MINMAX, XCHAL_HAVE_SEXT, XCHAL_HAVE_THREADPTR)
	(XCHAL_HAVE_RELEASE_SYNC, XCHAL_HAVE_S32C1I): Change to 1.
	(XCHAL_NUM_AREGS): Change to 32.
	(XCHAL_ICACHE_SIZE, XCHAL_DCACHE_SIZE): Change to 16K.
	(XCHAL_ICACHE_LINESIZE, XCHAL_DCACHE_LINESIZE): Change to 32.
	(XCHAL_ICACHE_LINEWIDTH, XCHAL_DCACHE_LINEWIDTH): Change to 5.
	(XCHAL_DCACHE_IS_WRITEBACK): Change to 1.
	(XCHAL_DEBUGLEVEL): Change to 6.
	
2008-10-21  Alan Modra  <amodra@bigpond.net.au>

	* obstack.h (obstack_finish <!__GNUC__>): Cast result to void *.

2008-10-06  Jason Merrill  <jason@redhat.com>

	* demangle.h (enum demangle_component_type): Add
	DEMANGLE_COMPONENT_PACK_EXPANSION.

2008-09-09  Jason Merrill  <jason@redhat.com>

	* demangle.h (enum demangle_component_type): Add
	DEMANGLE_COMPONENT_DECLTYPE.

2008-07-07  Joel Brobecker  <brobecker@adacore.com>

	* safe-ctype.h: Add #include of ctype.h before redefining
	the ctype.h macros.

2008-07-04  Joel Brobecker  <brobecker@adacore.com>

	* safe-ctype.h: Remove #error when detecting that ctype.h has been
	included. Redefine the various macros provided by ctype.h as
	undefined variables.

2008-06-23  Kaveh R. Ghazi  <ghazi@caip.rutgers.edu>

	* libiberty.h (XALLOCA, XDUP, XALLOCAVEC, XDUPVEC, XALLOCAVAR,
	XDUPVAR, XOBNEWVEC, XOBNEWVAR): New.

2008-03-24  Ian Lance Taylor  <iant@google.com>

	* sha1.h: New file, from gnulib.

	* md5.h: Add extern "C" when compiled with C++.

2008-03-21  Ian Lance Taylor  <iant@google.com>

	* filenames.h: Add extern "C" when compiled with C++.

2008-02-11  Bob Wilson  <bob.wilson@acm.org>

	* xtensa-config.h (XCHAL_HAVE_THREADPTR): Redefine to zero.
	(XCHAL_NUM_AREGS, XCHAL_MAX_INSTRUCTION_SIZE): New.

2008-01-26  David Daney  <ddaney@avtrex.com>

	* demangle.h (demangle_component_type):  Add
	DEMANGLE_COMPONENT_JAVA_RESOURCE,
	DEMANGLE_COMPONENT_COMPOUND_NAME, and
	DEMANGLE_COMPONENT_CHARACTER as new enum values.
	(demangle_component): Add struct s_character to union u.

2007-11-07  Joseph Myers  <joseph@codesourcery.com>
	    Daniel Jacobowitz  <dan@codesourcery.com>

	* floatformat.h (struct floatformat): Add split_half field.
	(floatformat_ibm_long_double): New.

2007-09-06  Tom Tromey  <tromey@redhat.com>

	* libiberty.h (pex_free): Document process killing.

2007-08-31  Douglas Gregor  <doug.gregor@gmail.com>
	
	* demangle.h (enum demangle_component_type): Add
	DEMANGLE_COMPONENT_RVALUE_REFERENCE. 

2007-07-25  Ben Elliston  <bje@au.ibm.com>

	* ternary.h: Remove.

2007-07-18  Bob Wilson  <bob.wilson@acm.org>
	
	* xtensa-config.h (XCHAL_HAVE_THREADPTR): New.
	(XCHAL_HAVE_RELEASE_SYNC, XCHAL_HAVE_S32C1I): New.
	
2007-07-17  Nick Clifton  <nickc@redhat.com>

	* COPYING3: New file.  Contains version 3 of the GNU General
	Public License.

2007-07-12  Kai Tietz   <kai.tietz@onevision.com>

	* splay-tree.h (libi_uhostptr_t, libi_shostptr_t): New types,
	needed for WIN64 when a long is not wide enough for a pointer.
        (splay_tree_key, splay_tree_value): Use the new types.

2007-05-07  Nathan Froyd  <froydnj@codesourcery.com>

	* libiberty.h (writeargv): Declare.

2007-04-25  Mark Mitchell  <mark@codesourcery.com>

	* demangle.h: Change license to LGPL + exception.

2007-03-29  Joel Brobecker  <brobecker@adacore.com>

	* filenames.h (FILENAME_CMP): Adjust define to call filename_cmp
	regardless of the type of file system.

2007-03-06  Jan Hubicka  <jh@suse.cz>
	
	* ansidecl.h (ATTRIBUTE_COLD, ATTRIBUTE_HOT): New.

2007-02-09  Joseph S. Myers  <joseph@codesourcery.com>

	* libiberty.h (pex_write_input): Remove prototype.

2007-01-31  Vladimir Prus  <vladimir@codesourcery.com>
	
	* libiberty.h (PEX_STDERR_TO_PIPE): New define.
	(PEX_BINARY_ERROR): New define.
	(pex_read_err): New function.

2007-01-29  Simon Baldwin <simonb@google.com>

	* demangle.h: New cplus_demangle_print_callback,
	cplus_demangle_v3_callback, and java_demangle_v3_callback function
	prototypes, and demangle_callbackref type definition.

2006-12-06  Nick Clifton  <nickc@redhat.com>

	* ansidecl.h (ATTRIBUTE_PACKED): Define.

2006-11-30  Andrew Stubbs  <andrew.stubbs@st.com>
            J"orn Rennecke <joern.rennecke@st.com>

	PR driver/29931
	* libiberty.h (make_relative_prefix_ignore_links): Declare.

2006-11-27  Bob Wilson  <bob.wilson@acm.org>

	* xtensa-config.h (XSHAL_ABI): New.
	(XTHAL_ABI_WINDOWED, XTHAL_ABI_CALL0): New.

2006-04-11  Jim Blandy  <jimb@codesourcery.com>

	* libiberty.h (pex_input_file, pex_input_pipe): New declarations.

2006-01-18  DJ Delorie  <dj@redhat.com>

	* md5.h: Include ansidecl.h

2006-01-09  Bob Wilson  <bob.wilson@acm.org>

	* xtensa-config.h (XCHAL_HAVE_MUL32_HIGH): Define.

2005-12-30  Bob Wilson  <bob.wilson@acm.org>

	* xtensa-config.h (XCHAL_HAVE_WIDE_BRANCHES): New.

2005-12-10  Terry Laurenzo  <tlaurenzo@gmail.com>

	PR java/9861
	* demangle.h : Add DMGL_RET_POSTFIX define to enable alternative
	output format for return types

2005-10-31  Mark Kettenis  <kettenis@gnu.org>

	* floatformat.h (enum floatformat_byteorders): Add
	floatformat_vax.
	(floatformat_vax_aingle, floatformat_vax_double): Declare.

2005-09-26  Mark Mitchell  <mark@codesourcery.com>

	* libiberty.h (expandargv): New function.

2005-08-17  Mark Kettenis  <kettenis@gnu.org>

	* floatformat.h (struct floatformat): Change type of large
	argument for is_valid member to `const void *'.
	(floatformat_to_double): Change type of second argument to `const
	void *'.
	(floatformat_from_double): Change type of last argument to `void
	*'.
	(floatformat_is_valid): Change type of last argument to `const
	void *'.

2005-07-12  Ben Elliston  <bje@au.ibm.com>

	* xregex2.h (regexec): Qualify this prototype with __extension__
	when compiling with GNU C.

2005-07-03  Steve Ellcey  <sje@cup.hp.com>

	PR other/13906
	* ansidecl.h (ATTRIBUTE_ALIGNED_ALIGNOF): New.
	* md5.h (md5_uintptr): New.
	(md5_ctx): Align buffer field.

2005-06-30  Daniel Berlin  <dberlin@dberlin.org>
	
	* hashtab.h (HTAB_DELETED_ENTRY): New macro.
	(HTAB_EMPTY_ENTRY): New macro.

2005-06-20  Geoffrey Keating  <geoffk@apple.com>

	* libiberty.h (strverscmp): Prototype. 

2005-06-06  Gabriel Dos Reis  <gdr@integrable-solutions.net>

	* libiberty.h (XOBFINISH): New.

2005-06-01  Kaveh R. Ghazi  <ghazi@caip.rutgers.edu>

	* libiberty.h (vsnprintf): Add format attribute.

2005-05-29  Kaveh R. Ghazi  <ghazi@caip.rutgers.edu>

	* ansidecl.h: Add ATTRIBUTE_FPTR_PRINTF.

2005-05-28  Eli Zaretskii  <eliz@gnu.org>

	* libiberty.h: (snprintf) [!HAVE_DECL_SNPRINTF]: Declare if
	needed.
	(vsnprintf) [!HAVE_DECL_VSNPRINTF]: Declare if needed.

2005-05-25  Richard Henderson  <rth@redhat.com>

	* demangle.h (DEMANGLE_COMPONENT_HIDDEN_ALIAS): New.

2005-05-24  Gabriel Dos Reis  <gdr@integrable-solutions.net>

	* libiberty.h (ACONCAT): Properly cast value of alloca().

	* ansidecl.h (ATTRIBUTE_UNUSED_LABEL): Don't define if
	__cplusplus.

2005-05-12  Steve Ellcey  <sje@cup.hp.com>

	libiberty.h: Do not define empty basename prototype.

2005-05-10  Nick Clifton  <nickc@redhat.com>

	* Update the address and phone number of the FSF organization in
	the GPL notices in the following files:
	COPYING, ansidecl.h, bfdlink.h, bout.h, demangle.h, dis-asm.h,
	dyn-string.h, fibheap.h, filenames.h, floatformat.h,
	fnmatch.h, gdbm.h, getopt.h, hashtab.h, hp-symtab.h, ieee.h,
	libiberty.h, md5.h, oasys.h, objalloc.h, obstack.h, os9k.h,
	partition.h, progress.h, safe-ctype.h, sort.h, splay-tree.h,
	symcat.h, ternary.h, xregex2.h, xtensa-config.h,
	xtensa-isa-internal.h, xtensa-isa.h

2005-04-25  Kaveh R. Ghazi  <ghazi@caip.rutgers.edu>

	* libiberty.h (unlock_std_streams): New.

2005-04-19  Kaveh R. Ghazi  <ghazi@caip.rutgers.edu>

	* hashtab.h, libiberty.h, objalloc.h, splay-tree.h, ternary.h:
	Don't use the PTR macro.

	* sort.h: Don't use the PARAMS macro.

2005-04-16  Kaveh R. Ghazi  <ghazi@caip.rutgers.edu>

	* libiberty.h (unlock_stream): New.

2005-04-13  Kaveh R. Ghazi  <ghazi@caip.rutgers.edu>

	* libiberty.h (fopen_unlocked, fdopen_unlocked, freopen_unlocked):
	Remove parameter names.

2005-04-11  Kaveh R. Ghazi  <ghazi@caip.rutgers.edu>

	* libiberty.h (fopen_unlocked, fdopen_unlocked, freopen_unlocked):
	Provide prototypes for new functions.

2005-03-29  Ian Lance Taylor  <ian@airs.com>

	* libiberty.h: Fix indentation.

2005-03-28  Ian Lance Taylor  <ian@airs.com>

	* libiberty.h: Include <stdio.h>.
	(PEX_RECORD_TIMES, PEX_USE_PIPES, PEX_SAVE_TEMPS): Define.
	(PEX_LAST, PEX_SEARCH, PEX_SUFFIX, PEX_STDERR_TO_STDOUT): Define.
	(PEX_BINARY_INPUT, PEX_BINARY_OUTPUT): Define.
	(pex_init, pex_run, pex_read_output): Declare.
	(pex_get_status, pex_get_times, pex_free, pex_one): Declare.
	(struct pex_time): Define.

2005-03-28  Mark Mitchell <mark@codesourcery.com>

	* libiberty.h (ffs): Declare, if necessary.

2005-03-27  Gabriel Dos Reis  <gdr@integrable-solutions.net>

	* xregex2.h (_RE_ARGS): Remove definition and uses.

2005-03-27  Gabriel Dos Reis  <gdr@integreable-solutions.net>

	* ternary.h: Don't use PARAMS anymore.

2005-03-27  Gabriel Dos Reis  <gdr@integrable-solutions.net>

	* partition.h: Remove use of PARAMS.
	* obstack.h: Remove conditional prototypes __STDC__.
	* objalloc.h:  Remove use of PARAMS.
	* splay-tree.h: Likewise.

2005-03-27  Gabriel Dos Reis  <gdr@integrable-solutions.net>

	* md5.h: Remove definition and uses of __P.
	* dyn-string.h: Remove uses of PARAMS.
	* fibheap.h: Likewise.
	* floatformat.h: Likewise.
	* hashtab.h: Likewise.

2005-03-26  Gabriel Dos Reis  <gdr@integrable-solutions.net>

	* demangle.h: Remove uses of PARAMS.

	* libiberty.h (ANSI_PROTOTYPES): Remove guard since
	ANSI_PROTOTYPES is always assumed.
	Remove uses of PARAMS throughout.

2005-03-24  Kaveh R. Ghazi  <ghazi@caip.rutgers.edu>

	* libiberty.h (xstrndup): Declare.

2005-03-22  Kaveh R. Ghazi  <ghazi@caip.rutgers.edu>

	* libiberty.h (make_relative_prefix): Add ATTRIBUTE_MALLOC.

2005-03-09  Mark Mitchell  <mark@codesourcery.com>

	* libiberty.h (gettimeofday): Declare.

2005-03-01  Jan Beulich  <jbeulich@novell.com>

	* libiberty.h: Declare unlink_if_ordinary.

2005-02-14  Paolo Bonzini  <bonzini@gnu.org>

	PR bootstrap/19818
	* ansidecl.h (PARAMS): Guard from redefinition.

2004-12-11  Ben Elliston  <bje@au.ibm.com>

	* fibheap.h (struct fibnode): Only use unsigned long bitfields
	when __GNUC__ is defined and ints are less than 32-bits wide.

2004-10-07  Bob Wilson  <bob.wilson@acm.org>

	* xtensa-config.h (XSHAL_USE_ABSOLUTE_LITERALS,
	XCHAL_HAVE_PREDICTED_BRANCHES, XCHAL_INST_FETCH_WIDTH): New.
	(XCHAL_EXTRA_SA_SIZE, XCHAL_EXTRA_SA_ALIGN): Delete.

2004-09-13  Aaron W. LaFramboise  <aaronavay62@aaronwl.com>

	* libiberty.h (basename): Prototype for __MINGW32__.

2004-09-04  Kaveh R. Ghazi  <ghazi@caip.rutgers.edu>

	* ansidecl.h (ATTRIBUTE_SENTINEL): Define.
	* libiberty.h (concat, reconcat, concat_length, concat_copy,
	concat_copy2): Use ATTRIBUTE_SENTINEL.

2004-08-02  Gabriel Dos Reis  <gdr@integrable-solutions.net>

	* libiberty.h (XDELETE, XDELETEVEC, XRESIZEVEC): Remove any
	const-qualification before disposal.

2004-07-24  Bernardo Innocenti  <bernie@develer.com>

	* ansidecl.h (ARG_UNUSED): New Macro.

2004-07-24  Bernardo Innocenti  <bernie@develer.com>

	* libiberty.h (XNEW, XCNEW, XNEWVEC, XCNEWVEC, XOBNEW): Move here from
	libcpp/internal.h.
	(XDELETE, XRESIZEVEC, XDELETEVEC, XNEWVAR, XCNEWVAR, XRESIZEVAR): New
	macros.

2004-07-21  Paolo Bonzini  <bonzini@gnu.org>

	* ansidecl.h (ATTRIBUTE_PURE): New.

2004-07-13  Bernardo Innocenti  <bernie@develer.com>

	* libiberty.h (ASTRDUP): Add casts required for stricter
	type conversion rules of C++.
	* obstack.h (obstack_free): Likewise.

2004-05-04  Andreas Jaeger  <aj@suse.de>

	* demangle.h: Do not use C++ reserved keyword typename as
	parameter for cplus_demangle_fill_builtin_type.

2004-04-22  Richard Henderson  <rth@redhat.com>

	* hashtab.h (struct htab): Add size_prime_index.

2004-04-13  Jeff Law  <law@redhat.com>

	* hashtab.h (htab_remove_elt_with_hash): Prototype new function.

2004-03-30  Zack Weinberg  <zack@codesourcery.com>

	* hashtab.h, splay-tree.h: Use new shorter form of GTY markers.

2004-02-24  Ian Lance Taylor  <ian@wasabisystems.com>

	* dyn-string.h: Update copyright date.

2004-02-23  Ian Lance Taylor  <ian@wasabisystems.com>

	* dyn-string.h: Remove test of IN_LIBGCC2 and IN_GLIBCPP_V3 and
	the associated #defines.

2004-01-12  Ian Lance Taylor  <ian@wasabisystems.com>

	* demangle.h: Instead of checking ANSI_PROTOTYPES, just include
	"libiberty.h".

	* demangle.h: If ANSI_PROTOTYPES is defined, include <stddef.h>.

	* demangle.h (enum demangle_component_type): Define.
	(struct demangle_operator_info): Declare.
	(struct demangle_builtin_type_info): Declare.
	(struct demangle_component): Define.
	(cplus_demangle_fill_component): Declare.
	(cplus_demangle_fill_name): Declare.
	(cplus_demangle_fill_builtin_type): Declare.
	(cplus_demangle_fill_operator): Declare.
	(cplus_demangle_fill_extended_operator): Declare.
	(cplus_demangle_fill_ctor, cplus_demangle_fill_dtor): Declare.
	(cplus_demangle_v3_components): Declare.
	(cplus_demangle_print): Declare.

For older changes see ChangeLog-9103

Local Variables:
mode: change-log
left-margin: 8
fill-column: 74
version-control: never
End:<|MERGE_RESOLUTION|>--- conflicted
+++ resolved
@@ -1,8 +1,3 @@
-<<<<<<< HEAD
-2014-04-22  Release Manager
-
-	* GCC 4.9.0 released.
-=======
 2014-06-10  Thomas Schwinge  <thomas@codesourcery.com>
 
 	PR lto/61334
@@ -24,7 +19,6 @@
 2014-04-22  Yufeng Zhang  <yufeng.zhang@arm.com>
 
 	* longlong.h: Merge from glibc.
->>>>>>> 02d42640
 
 2014-01-21  Tom Tromey  <tromey@redhat.com>
 
