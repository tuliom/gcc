--- conflicted
+++ resolved
@@ -133,7 +133,17 @@
 #define GOMP_DEVICE_ICV			-1
 #define GOMP_DEVICE_HOST_FALLBACK	-2
 
-<<<<<<< HEAD
+/* GOMP_task/GOMP_taskloop* flags argument.  */
+#define GOMP_TASK_FLAG_UNTIED		(1 << 0)
+#define GOMP_TASK_FLAG_FINAL		(1 << 1)
+#define GOMP_TASK_FLAG_MERGEABLE	(1 << 2)
+#define GOMP_TASK_FLAG_DEPEND		(1 << 3)
+#define GOMP_TASK_FLAG_PRIORITY		(1 << 4)
+#define GOMP_TASK_FLAG_UP		(1 << 8)
+#define GOMP_TASK_FLAG_GRAINSIZE	(1 << 9)
+#define GOMP_TASK_FLAG_IF		(1 << 10)
+#define GOMP_TASK_FLAG_NOGROUP		(1 << 11)
+
 /* Versions of libgomp and device-specific plugins.  */
 #define GOMP_VERSION	0
 #define GOMP_VERSION_NVIDIA_PTX 1
@@ -164,17 +174,5 @@
 #define GOMP_LAUNCH_DEVICE(X) (((X) >> GOMP_LAUNCH_DEVICE_SHIFT) & 0xfff)
 #define GOMP_LAUNCH_OP(X) (((X) >> GOMP_LAUNCH_OP_SHIFT) & 0xffff)
 #define GOMP_LAUNCH_OP_MAX 0xffff
-=======
-/* GOMP_task/GOMP_taskloop* flags argument.  */
-#define GOMP_TASK_FLAG_UNTIED		(1 << 0)
-#define GOMP_TASK_FLAG_FINAL		(1 << 1)
-#define GOMP_TASK_FLAG_MERGEABLE	(1 << 2)
-#define GOMP_TASK_FLAG_DEPEND		(1 << 3)
-#define GOMP_TASK_FLAG_PRIORITY		(1 << 4)
-#define GOMP_TASK_FLAG_UP		(1 << 8)
-#define GOMP_TASK_FLAG_GRAINSIZE	(1 << 9)
-#define GOMP_TASK_FLAG_IF		(1 << 10)
-#define GOMP_TASK_FLAG_NOGROUP		(1 << 11)
->>>>>>> 2b9f218c
 
 #endif