--- conflicted
+++ resolved
@@ -6,15 +6,6 @@
 
 	* vi.po: Update.
 
-<<<<<<< HEAD
-2012-09-20  Release Manager
-
-	* GCC 4.7.2 released.
-
-2012-06-14  Release Manager
-
-	* GCC 4.7.1 released.
-=======
 2012-09-19  Joseph Myers  <joseph@codesourcery.com>
 
 	* cpplib.pot: Regenerate.
@@ -22,7 +13,6 @@
 2012-06-13  Joseph Myers  <joseph@codesourcery.com>
 
 	* cpplib.pot: Regenerate.
->>>>>>> 747e4b8f
 
 2012-06-13  Joseph Myers  <joseph@codesourcery.com>
 
@@ -36,15 +26,9 @@
 
 	* ja.po: Update.
 
-<<<<<<< HEAD
-2012-03-22  Release Manager
-
-	* GCC 4.7.0 released.
-=======
 2012-03-18  Joseph Myers  <joseph@codesourcery.com>
 
 	* cpplib.pot: Regenerate.
->>>>>>> 747e4b8f
 
 2012-01-31  Joseph Myers  <joseph@codesourcery.com>
 
