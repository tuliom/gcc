<<<<<<< HEAD
2012-09-20  Release Manager

	* GCC 4.7.2 released.

2012-06-14  Release Manager

	* GCC 4.7.1 released.

2012-05-31  Benjamin Kosnik  <bkoz@redhat.com>

        PR libstdc++/52007
        * configure.ac: Allow gnu, gnu* variants for --enable-symvers argument.
        * configure: Regenerated.

2012-03-22  Release Manager

	* GCC 4.7.0 released.
=======
2012-09-14  David Edelsohn  <dje.gcc@gmail.com>

	* configure: Regenerated.

2012-05-29  Benjamin Kosnik  <bkoz@redhat.com>

	PR libstdc++/51007
	* configure.ac: Allow gnu, gnu* variants for --enable-symvers argument.
	* configure: Regenerated.

2012-05-16  H.J. Lu  <hongjiu.lu@intel.com>

	* configure: Regenerated.
>>>>>>> 747e4b8f

2011-11-21  Andreas Tobler  <andreast@fgznet.ch>

	* configure: Regenerate.

2011-11-07  Kai Tietz  <ktietz@redhat.com>

	PR target/51007
	* quadmath-imp.h (ieee854_float128): Adjust
	for ms-bitfield layout.

2011-11-02  Rainer Orth  <ro@CeBiTec.Uni-Bielefeld.DE>

	* printf/gmp-impl.h: Adapt path to longlong.h.

2011-09-21  Joseph Myers  <joseph@codesourcery.com>

	* Makefile.am (FLAGS_TO_PASS): Define.
	* Makefile.in: Regenerate.

2011-08-01  Jakub Jelinek  <jakub@redhat.com>

	* math/rem_pio2q.c (__quadmath_kernel_rem_pio2): Fix up fq to y
	conversion for prec 3 and __FLT_EVAL_METHOD__ != 0.

2011-04-03  Tobias Burnus  <burnus@net-b.de>

	PR fortran/48311
	* libquadmath.texi (strtoflt128): Fix typo.
	(quadmath_snprintf): Move note up, make @item.

2011-03-25  Jakub Jelinek  <jakub@redhat.com>

	* printf/printf_fp.c (__quadmath_printf_fp): Use memcpy instead of
	mempcpy.

2011-03-21  Rainer Orth  <ro@CeBiTec.Uni-Bielefeld.DE>

	PR bootstrap/48135
	* configure.ac (quadmath_use_symver): Handle --disable-symvers.
	* configure: Regenerate.

2011-02-28  Jakub Jelinek  <jakub@redhat.com>

	* printf/quadmath-printf.c (quadmath_snprintf): Make sure
	that for size > 0 str is always zero terminated.

2011-02-20  Jakub Jelinek  <jakub@redhat.com>

	PR bootstrap/47827
	* printf/quadmath-printf.h (NAN): Redefine to __builtin_nanf ("").

2011-02-17  Jakub Jelinek  <jakub@redhat.com>

	* libquadmath.texi (FLT128_DIG, FLT128_MIN_10_EXP,
	FLT128_MAX_10_EXP): Document.
	(strtoflt128): Remove obsolete comment.
	* configure.ac (HAVE_STRTOULL): New check.
	* printf/gmp-impl.h (mpn_construct_float128): New prototype,
	define.
	* printf/mul_n.c: Include <config.h>.
	* printf/add_n.c: Likewise.
	* printf/cmp.c: Likewise.
	* printf/fpioconst.c: Likewise.
	* printf/mul_1.c: Likewise.
	* printf/rshift.c: Likewise.
	* printf/lshift.c: Likewise.
	* printf/submul_1.c: Likewise.
	* printf/sub_n.c: Likewise.
	* printf/divrem.c: Likewise.
	* printf/addmul_1.c: Likewise.
	* printf/mul.c: Likewise.
	* printf/quadmath-printf.h (isupper, isdigit, tolower): Change
	to avoid evaluating argument multiple times.
	(isxdigit): Redefine.
	* strtod/strtoflt128.c: New file.
	* strtod/strtod_l.c: New file.
	* strtod/mpn2flt128.c: New file.
	* strtod/grouping.h: New file.
	* strtod/tens_in_limb.c: New file.
	* gdtoa/arith.h: Removed.
	* gdtoa/gd_qnan.h: Removed.
	* gdtoa/gdtoa_fltrnds.h: Removed.
	* gdtoa/gdtoa.h: Removed.
	* gdtoa/gdtoaimp.h: Removed.
	* gdtoa/gethex.c: Removed.
	* gdtoa/gmisc.c: Removed.
	* gdtoa/hd_init.c: Removed.
	* gdtoa/hexnan.c: Removed.
	* gdtoa/makefile: Removed.
	* gdtoa/misc.c: Removed.
	* gdtoa/README.gdtoa: Removed.
	* gdtoa/smisc.c: Removed.
	* gdtoa/strtodg.c: Removed.
	* gdtoa/strtopQ.c: Removed.
	* gdtoa/sum.c: Removed.
	* quadmath.h (FLT128_DIG, FLT128_MIN_10_EXP, FLT128_MAX_10_EXP):
	Define.
	* Makefile.am (libquadmath_la_SOURCES): Remove gdtoa/*, add
	strtod/strtoflt128.c, strtod/mpn2flt128.c and strtod/tens_in_limb.c.
	* config.h.in: Regenerated.
	* configure: Regenerated.
	* Makefile.in: Regenerated.

2011-02-16  Jakub Jelinek  <jakub@redhat.com>

	* printf/quadmath-printf.c: Also check __GLIBC__ when checking
	whether workarounds for printf hook handling should be added.

	* configure.ac: Check for locale.h too.
	(USE_LOCALE_SUPPORT): Remove check.
	(USE_NL_LANGINFO, USE_NL_LANGINFO_WC, USE_LOCALECONV): New checks.
	(USE_I18_NUMBER_H): Check also for _NL_CTYPE_MB_CUR_MAX.
	* printf/printf_fphex.c (__quadmath_printf_fphex): Use nl_langinfo
	or localeconv for narrow version and nl_langinfo if USE_NL_LANGINFO_WC
	for wide version.
	* printf/quadmath-printf.h: Include locale.h if HAVE_LOCALE_H.
	* printf/printf_fp.c (USE_I18N_NUMBER_H): Don't define to 0.
	(__quadmath_printf_fp): Use nl_langinfo or localeconv for narrow
	version and nl_langinfo if USE_NL_LANGINFO_WC for wide version.
	Guard nl_langinfo (_NL_CTYPE_MB_CUR_MAX) use with
	USE_I18N_NUMBER_H #ifdef.
	* configure: Regenerated.
	* config.h.in: Regenerated.

2011-02-14  Jakub Jelinek  <jakub@redhat.com>

	PR bootstrap/47736
	* configure.ac (HAVE_PRINTF_HOOKS): Test if printf_info struct has
	user field.
	* printf/quadmath-printf.c (quadmath_snprintf): Clear whole info
	field instead of setting individual fields to 0.  Don't set info.user
	to -1.
	* configure: Regenerated.

	* configure.ac (HAVE_HIDDEN_VISIBILITY): Test with -Werror in CFLAGS.
	* printf/printf_fp.c: Don't include <alloca.h>.
	* printf/quadmath-printf.h (_itoa): Redefine to __quadmath_itoa.
	* configure: Regenerated.

	PR fortran/47642
	* libquadmath.texi (quadmath_snprintf): Document.
	(quadmath_flt128tostr): Remove.
	* Makefile.am (libquadmath_la_SOURCES): Add printf/*.c.
	Remove  quadmath_io.c, gdtoa/gdtoa.c, gdtoa/g__fmt.c,
	gdtoa/g_Qfmt.c, gdtoa/dmisc.c and gdtoa/ulp.c.
	* quadmath.h (quadmath_snprintf): New prototype.
	(quadmath_flt128tostr): Remove.
	* quadmath_weak.h (quadmath_snprintf): Add.
	(quadmath_flt128tostr): Remove.
	* configure.ac: New AC_CHECK_HEADERS headers: langinfo.h, wchar.h,
	wctype.h, limits.h, ctype.h, printf.h, errno.h.
	(AC_USE_SYSTEM_EXTENSIONS): Add.
	(HAVE_HIDDEN_VISIBILITY, HAVE_PRINTF_HOOKS,
	USE_LOCALE_SUPPORT, USE_I18N_NUMBER_H): New checks.
	* quadmath.map (QUADMATH_1.0): Add quadmath_snprintf.  Remove
	quadmath_flt128tostr.
	* printf/printf_fphex.c: New file.
	* printf/_itowa.h: New file.
	* printf/mul_n.c: New file.
	* printf/quadmath-printf.h: New file.
	* printf/submul_1.c: New file.
	* printf/quadmath-printf.c: New file.
	* printf/gmp-impl.h: New file.
	* printf/lshift.c: New file.
	* printf/fpioconst.h: New file.
	* printf/add_n.c: New file.
	* printf/cmp.c: New file.
	* printf/sub_n.c: New file.
	* printf/mul.c: New file.
	* printf/divrem.c: New file.
	* printf/addmul_1.c: New file.
	* printf/printf_fp.c: New file.
	* printf/_itoa.h: New file.
	* printf/fpioconst.c: New file.
	* printf/_i18n_number.h: New file.
	* printf/flt1282mpn.c: New file.
	* printf/rshift.c: New file.
	* printf/mul_1.c: New file.
	* quadmath_io.c: Removed.
	* gdtoa/gdtoa.c: Removed.
	* gdtoa/g__fmt.c: Removed.
	* gdtoa/g_Qfmt.c: Removed.
	* gdtoa/dmisc.c: Removed.
	* gdtoa/ulp.c: Removed.
	* config.h.in: Regenerated.
	* configure: Regenerated.
	* Makefile.in: Regenerated.

2011-02-13  Ralf Wildenhues  <Ralf.Wildenhues@gmx.de>

	* Makefile.in: Regenerate.
	* aclocal.m4: Likewise.
	* configure: Likewise.

2011-01-31  Jerry DeLisle  <jvdelisle@gcc.gnu.org>

	PR libquadmath/47293
	* gdtoa/qd_qnan.h: Fix NAN bit patterns.
	* gdtoa/strtopQ.c (strtoflt128): Handle endianess with NAN.

2011-01-17  Tobias Burnus  <burnus@net-b.de>

	PR fortran/47295
	* libquadmath.text: Document typedef and constants.

2011-01-17  Tobias Burnus  <burnus@net-b.de>

	PR fortran/46817
	* quadmath-imp.h: Refer to libquadmath not ot libiberty,
	bump copyright year and use /**/ instead of // comments.
	* quadmath.h: Ditto.
	* quadmath-weak.h: Ditto.
	* quadmath_io.c: Ditto.

2011-01-16  Jakub Jelinek  <jakub@redhat.com>

	PR libfortran/47322
	* math/remquoq.c (remquoq): Use uint64_t type instead of u_int64_t.

	PR fortran/46625
	* quadmath.map (QUADMATH_1.0): Remove quadmath_strtopQ
	and quadmath_dtoaq.  Add strtoflt128 and quadmath_flt128tostr.
	* quadmath_weak.h (quadmath_strtopQ, quadmath_dtoaq): Remove.
	(strtoflt128, quadmath_flt128tostr): Add.
	* gdtoa/strtopQ.c (quadmath_strtopQ): Rename to...
	(strtoflt128): ... this.  Return __float128, instead of writing
	to memory pointed by last argument.
	* quadmath.h: Use C style comments instead of C++ style.
	(quadmath_strtopQ, quadmath_dtoaq): Remove prototypes.
	(strtoflt128, quadmath_flt128tostr): Add prototypes.
	* libquadmath.texi (quadmath_dtoaq): Rename to quadmath_flt128tostr.
	(quadmath_strtopQ): Rename to strtoflt128.  Adjust prototype,
	adjust examples.
	* quadmath_io.c (quadmath_dtoaq): Rename to...
	(quadmath_flt128tostr): ... this.

	* quadmath.h (__quadmath_throw, __quadmath_nth): Define.
	Use it for all prototypes.

	PR fortran/46416
	* quadmath.h (cbrtq, finiteq, isnanq, signbitq, sqrtq): Remove
	const from prototype argument.
	(cimagq, conjq, cprojq, crealq, fdimq, fmaxq, fminq, ilogbq,
	llrintq, log2q, lrintq, nearbyintq, remquoq): New prototypes.
	(__quadmath_extern_inline): Define.
	(cimagq, conjq, crealq): New inlines.
	* Makefile.am (libquadmath_la_SOURCES): Add math/cimagq.c,
	math/conjq.c, math/cprojq.c, math/crealq.c, math/fdimq.c,
	math/fmaxq.c, math/fminq.c, math/ilogbq.c, math/llrintq.c,
	math/log2q.c, math/lrintq.c, math/nearbyintq.c and math/remquoq.c.
	* Makefile.in: Regenerated.
	* quadmath_weak.h (cimagq, conjq, cprojq, crealq, fdimq, fmaxq,
	fminq, ilogbq, llrintq, log2q, lrintq, nearbyintq, remquoq): Add.
	* quadmath-imp.h (__LITTLE_ENDIAN__): Don't define.
	(ieee854_float128): Use __BYTE_ORDER == __ORDER_BIG_ENDIAN__
	tests instead of __BIG_ENDIAN__.
	* quadmath.map (QUADMATH_1.0): Add cimagq, conjq, cprojq, crealq,
	fdimq, fmaxq, fminq, ilogbq, llrintq, log2q, lrintq, nearbyintq
	and remquoq.
	* libquadmath.texi (cimagq, conjq, cprojq, crealq, fdimq, fmaxq,
	fminq, ilogbq, llrintq, log2q, lrintq, nearbyintq, remquoq): Add.
	* math/cprojq.c: New file.
	* math/ilogbq.c: New file.
	* math/fminq.c: New file.
	* math/llrintq.c: New file.
	* math/log2q.c: New file.
	* math/lrintq.c: New file.
	* math/crealq.c: New file.
	* math/nearbyintq.c: New file.
	* math/fmaxq.c: New file.
	* math/conjq.c: New file.
	* math/remquoq.c: New file.
	* math/cimagq.c: New file.
	* math/fdimq.c: New file.

	* math/ldexpq.c: Include errno.h.  Set errno to ERANGE if needed.

	PR fortran/46416
	* quadmath.h (cacosq, cacoshq, casinq, casinhq, catanq, catanhq):
	New prototypes.
	(M_Eq, M_LOG2Eq, M_LOG10Eq, M_LN2q, M_LN10q, M_PIq, M_PI_2q, M_PI_4q,
	M_1_PIq, M_2_PIq, M_2_SQRTPIq, M_SQRT2q, M_SQRT1_2q): Define.
	* quadmath_weak.h (cacosq, cacoshq, casinq, casinhq, catanq,
	catanhq): Add.
	* quadmath-imp.h (fpclassifyq, QUADFP_NAN, QUADFP_INFINITE,
	QUADFP_ZERO, QUADFP_SUBNORMAL, QUADFP_NORMAL): Define.
	* quadmath.map (QUADMATH_1.0): Add cacosq, cacoshq, casinq, casinhq,
	catanq and catanhq.
	* Makefile.am (libquadmath_la_SOURCES): Add math/cacosq.c,
	math/cacoshq.c, math/casinq.c, math/casinhq.c, math/catanq.c
	and math/catanhq.c.
	* Makefile.in: Regenerated.
	* libquadmath.texi (cacosq, cacoshq, casinq, casinhq,
	catanq, catanhq): Add.
	* math/cacoshq.c: New file.
	* math/cacosq.c: New file.
	* math/catanq.c: New file.
	* math/catanhq.c: New file.
	* math/casinq.c: New file.
	* math/casinhq.c: New file.

	* math/hypotq.c (hypotq): Use Q suffix instead of L.
	* math/atan2q.c (tiny, pi_o_4, pi_o_2, pi, pi_lo, atan2q): Likewise.
	* math/cosq.c (cosq): Likewise.

	PR fortran/46402
	* quadmath.map (QUADMATH_1.0): Add fmaq.
	* configure.ac: Check for fenv.h, feholdexcept, fesetround,
	feupdateenv, fesetenv and fetestexcept.
	* configure: Regenerated.
	* config.h.in: Regenerated.
	* quadmath.h (fmaq): New prototype.
	* quadmath_weak.h (fmaq): Add.
	* Makefile.am (libquadmath_la_SOURCES): Add math/fmaq.c.
	* Makefile.in: Regenerated.
	* quadmath-imp.h: Include config.h.
	* math/expq.c: Include fenv.h.
	(USE_FENV_H): Define if libm support for fe* is there.
	(expq): Add fesetround etc. support if USE_FENV_H is defined.
	* math/fmaq.c: New file.
	* libquadmath.texi (fmaq): Add.

2011-01-14  Tobias Burnus  <burnus@net-b.de>

	PR fortran/47182
	* configure.ac: Use ACX_BUGURL.
	* libquadmath.texi: Include libquadmath-vers.texi for BUGURL.
	* Makefile.am: Create libquadmath-vers.texi.
	* configure.in: Regenerate.
	* Makefile.in: Regenerate.

2011-01-06  Ralf Wildenhues  <Ralf.Wildenhues@gmx.de>

	PR fortran/47174
	* Makefile.am (libquadmath.info): Unconditionally override
	target, not only if BUILD_LIBQUADMATH.
	* Makefile.in: Regenerate.
	* configure.ac (AM_INIT_AUTOMAKE): Add -Wno-override option to
	avoid warning from automake.

2010-12-19  Tobias Burnus  <burnus@net-b.de>

	PR fortran/46520
	* configure.ac: Do not call AC_CHECK_LIB for gcc_no_link.
	* configure: Regenerate

2010-12-13  Tobias Burnus  <burnus@net-b.de>

	PR fortran/46625
	* gdtoa/gdtoaimp.h: Mangle internal functions by
	prefixing them with __quadmath. Don't use gdtoa's strcp(y).
	* gdtoa/g_Qfmt.c (g_Qfmt): Use strcpy instead of strcp.
	* gdtoa/misc.c (strcpy): Renamed from strcp and only use
	if NO_STRING_H is set.
	* quadmath-imp.h (__quadmath_rem_pio2q, __quadmath_kernel_sincosq
	__quadmath_kernel_sinq, __quadmath_kernel_cosq): Added
	__quadmath prefix to internal functions.
	* math/cosq.c (cosq): Ditto.
	* math/sinq.c (cosq): Ditto.
	* math/tanq.c (tanq,__quadmath_kernel_tanq): Ditto.
	* math/rem_pio2q.c (rem_pio2, __quadmath_kernel_rem_pio2): Ditto.
	* math/sinq_kernel.c (__quadmath_kernel_sinq): Ditto.
	* math/cosq_kernel.c (__quadmath_kernel_cosq): Ditto.

2010-12-08  Tobias Burnus  <burnus@net-b.de>

	PR fortran/46772
	* gdtoa/gdtoa.h: Include stdlib.h instead of declare strtod.
	* gdtoa/gdtoaimp.h: Don't declare strtod.

2010-12-08  Tobias Burnus  <burnus@net-b.de>

	PR fortran/46520
	* configure.ac: Use GCC_TRY_COMPILE_OR_LINK instead of
	AC_TRY_LINK and cache libquad_have_float128.
	* configure: Regenerate.

2010-12-08  Tobias Burnus  <burnus@net-b.de>

	PR fortran/46543
	* configure.ac: Add texinfo checks.
	* Makefile.am: Handle .texi documentation.
	* libquadmath.texi: New.
	* configure: Regenerated.
	* Makefile.in: Regenerated.

2010-12-06  Tobias Burnus  <burnus@net-b.de>

	PR fortran/46817
	* quadmath-imp.h: Add LGPL header.
	* quadmath.h: Add LGPL header.
	* quadmath_io.c: Add LGPL header.
	* quadmath_weak.h: Add LGPL header.

2010-12-06  Dave Korn  <dave.korn.cygwin@gmail.com>

	PR target/40125
	PR lto/46695
	* configure.ac: Invoke ACX_LT_HOST_FLAGS.
	* Makefile.am (libquadmath_la_LDFLAGS): Use lt_host_flags.
	* aclocal.m4: Regenerate.
	* configure: Regenerate.
	* Makefile.in: Regenerate.

2010-11-30  Tobias Burnus  <burnus@net-b.de>

	PR fortran/46594
	* Makefile.am: Install include files in
	target/version specific directory.
	* Makefile.in: Regenerate.

2010-11-30  Tobias Burnus  <burnus@net-b.de>

	* acinclude.m4 (LIBGOMP_CHECK_SYNC_BUILTINS,
	LIBGOMP_CHECK_ATTRIBUTE_VISIBILITY,
	LIBGOMP_CHECK_ATTRIBUTE_DLLEXPORT): Remove.

2010-11-29  Kai Tietz  <kai.tietz@onevision.com>

	* configure: Regenerated.
	* Makefile.in: Regenerated.
	* configure.ac (ACX_NONCANONICAL_TARGET): Call it.
	(target_alias): Use AC_SUBST for it.
	(GCC_NO_EXECUTABLES): Call it.
	(AC_PROG_CC): Improve multilib handling.
	Check that gcc is used for compilation.
	Use pattern from libssp for symbol versioning checking.
	* Makefile.am (LTLDFLAGS): Removed.
	(libquadmath_la_LDFLAGS): Add -no-undefined.
	(libquadmath_la_LINK): Commented out.
	(libquadmath_la_DEPENDENCIES): Add libquadmath_la_LIBADD.
	(AM_MAKEFLAGS): Add hack for argument passing by top-level.
	(MAKEOVERRIDES): New.
	* aclocal.m4: Regenerated.

2010-11-19  Rainer Orth  <ro@CeBiTec.Uni-Bielefeld.DE>

	* Makefile.am (libquadmath_la_LIBADD): Move -lm ...
	(libquadmath_la_LDFLAGS): ... here.
	(quadmath.map-sun): Tabify.
	Fix sed expression.
	* Makefile.in: Regenerate.

2010-11-16  Francois-Xavier Coudert  <fxcoudert@gcc.gnu.org>
	    Tobias Burnus  <burnus@net-b.de>

	PR fortran/32049
	Initial implementation and checkin.<|MERGE_RESOLUTION|>--- conflicted
+++ resolved
@@ -1,22 +1,3 @@
-<<<<<<< HEAD
-2012-09-20  Release Manager
-
-	* GCC 4.7.2 released.
-
-2012-06-14  Release Manager
-
-	* GCC 4.7.1 released.
-
-2012-05-31  Benjamin Kosnik  <bkoz@redhat.com>
-
-        PR libstdc++/52007
-        * configure.ac: Allow gnu, gnu* variants for --enable-symvers argument.
-        * configure: Regenerated.
-
-2012-03-22  Release Manager
-
-	* GCC 4.7.0 released.
-=======
 2012-09-14  David Edelsohn  <dje.gcc@gmail.com>
 
 	* configure: Regenerated.
@@ -30,7 +11,6 @@
 2012-05-16  H.J. Lu  <hongjiu.lu@intel.com>
 
 	* configure: Regenerated.
->>>>>>> 747e4b8f
 
 2011-11-21  Andreas Tobler  <andreast@fgznet.ch>
 
