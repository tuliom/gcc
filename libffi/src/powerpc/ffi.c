--- conflicted
+++ resolved
@@ -1,7 +1,9 @@
 /* -----------------------------------------------------------------------
-   ffi.c - Copyright (c) 1998 Geoffrey Keating
-   Copyright (C) 2007, 2008 Free Software Foundation, Inc
-   Copyright (C) 2008 Red Hat, Inc
+   ffi.c - Copyright (C) 2011 Anthony Green
+           Copyright (C) 2011 Kyle Moffett
+           Copyright (C) 2008 Red Hat, Inc
+           Copyright (C) 2007, 2008 Free Software Foundation, Inc
+	   Copyright (c) 1998 Geoffrey Keating
 
    PowerPC Foreign Function Interface
 
@@ -39,31 +41,27 @@
   /* The assembly depends on these exact flags.  */
   FLAG_RETURNS_SMST	= 1 << (31-31), /* Used for FFI_SYSV small structs.  */
   FLAG_RETURNS_NOTHING  = 1 << (31-30), /* These go in cr7 */
+#ifndef __NO_FPRS__
   FLAG_RETURNS_FP       = 1 << (31-29),
+#endif
   FLAG_RETURNS_64BITS   = 1 << (31-28),
 
   FLAG_RETURNS_128BITS  = 1 << (31-27), /* cr6  */
-  FLAG_SYSV_SMST_R4     = 1 << (31-26), /* use r4 for FFI_SYSV 8 byte
-					   structs.  */
-  FLAG_SYSV_SMST_R3     = 1 << (31-25), /* use r3 for FFI_SYSV 4 byte
-					   structs.  */
-  /* Bits (31-24) through (31-19) store shift value for SMST */
 
   FLAG_ARG_NEEDS_COPY   = 1 << (31- 7),
+#ifndef __NO_FPRS__
   FLAG_FP_ARGUMENTS     = 1 << (31- 6), /* cr1.eq; specified by ABI */
+#endif
   FLAG_4_GPR_ARGUMENTS  = 1 << (31- 5),
   FLAG_RETVAL_REFERENCE = 1 << (31- 4)
 };
 
 /* About the SYSV ABI.  */
-unsigned int NUM_GPR_ARG_REGISTERS = 8;
+#define ASM_NEEDS_REGISTERS 4
+#define NUM_GPR_ARG_REGISTERS 8
 #ifndef __NO_FPRS__
-unsigned int NUM_FPR_ARG_REGISTERS = 8;
-#else
-unsigned int NUM_FPR_ARG_REGISTERS = 0;
-#endif
-
-enum { ASM_NEEDS_REGISTERS = 4 };
+# define NUM_FPR_ARG_REGISTERS 8
+#endif
 
 /* ffi_prep_args_SYSV is called by the assembly routine once stack space
    has been allocated for the function's arguments.
@@ -113,10 +111,12 @@
   valp gpr_base;
   int intarg_count;
 
+#ifndef __NO_FPRS__
   /* 'fpr_base' points at the space for fpr1, and grows upwards as
      we use FPR registers.  */
   valp fpr_base;
   int fparg_count;
+#endif
 
   /* 'copy_space' grows down as we put structures in it.  It should
      stay 16-byte aligned.  */
@@ -125,9 +125,8 @@
   /* 'next_arg' grows up as we put parameters in it.  */
   valp next_arg;
 
-  int i, ii MAYBE_UNUSED;
+  int i;
   ffi_type **ptr;
-  double double_tmp;
   union {
     void **v;
     char **c;
@@ -143,20 +142,17 @@
   size_t struct_copy_size;
   unsigned gprvalue;
 
-  if (ecif->cif->abi == FFI_LINUX_SOFT_FLOAT)
-    NUM_FPR_ARG_REGISTERS = 0;
-
   stacktop.c = (char *) stack + bytes;
   gpr_base.u = stacktop.u - ASM_NEEDS_REGISTERS - NUM_GPR_ARG_REGISTERS;
   intarg_count = 0;
-<<<<<<< HEAD
-=======
 #ifndef __NO_FPRS__
   double double_tmp;
->>>>>>> 747e4b8f
   fpr_base.d = gpr_base.d - NUM_FPR_ARG_REGISTERS;
   fparg_count = 0;
   copy_space.c = ((flags & FLAG_FP_ARGUMENTS) ? fpr_base.c : gpr_base.c);
+#else
+  copy_space.c = gpr_base.c;
+#endif
   next_arg.u = stack + 2;
 
   /* Check that everything starts aligned properly.  */
@@ -179,12 +175,28 @@
        i > 0;
        i--, ptr++, p_argv.v++)
     {
-      switch ((*ptr)->type)
-	{
+      unsigned short typenum = (*ptr)->type;
+
+      /* We may need to handle some values depending on ABI */
+      if (ecif->cif->abi == FFI_LINUX_SOFT_FLOAT) {
+		if (typenum == FFI_TYPE_FLOAT)
+			typenum = FFI_TYPE_UINT32;
+		if (typenum == FFI_TYPE_DOUBLE)
+			typenum = FFI_TYPE_UINT64;
+		if (typenum == FFI_TYPE_LONGDOUBLE)
+			typenum = FFI_TYPE_UINT128;
+      } else if (ecif->cif->abi != FFI_LINUX) {
+#if FFI_TYPE_LONGDOUBLE != FFI_TYPE_DOUBLE
+		if (typenum == FFI_TYPE_LONGDOUBLE)
+			typenum = FFI_TYPE_STRUCT;
+#endif
+      }
+
+      /* Now test the translated value */
+      switch (typenum) {
+#ifndef __NO_FPRS__
 	case FFI_TYPE_FLOAT:
 	  /* With FFI_LINUX_SOFT_FLOAT floats are handled like UINT32.  */
-	  if (ecif->cif->abi == FFI_LINUX_SOFT_FLOAT)
-	    goto soft_float_prep;
 	  double_tmp = **p_argv.f;
 	  if (fparg_count >= NUM_FPR_ARG_REGISTERS)
 	    {
@@ -221,43 +233,6 @@
 
 #if FFI_TYPE_LONGDOUBLE != FFI_TYPE_DOUBLE
 	case FFI_TYPE_LONGDOUBLE:
-	  if ((ecif->cif->abi != FFI_LINUX)
-		&& (ecif->cif->abi != FFI_LINUX_SOFT_FLOAT))
-	    goto do_struct;
-	  /* The soft float ABI for long doubles works like this,
-	     a long double is passed in four consecutive gprs if available.
-	     A maximum of 2 long doubles can be passed in gprs.
-	     If we do not have 4 gprs left, the long double is passed on the
-	     stack, 4-byte aligned.  */
-	  if (ecif->cif->abi == FFI_LINUX_SOFT_FLOAT)
-	    {
-	      unsigned int int_tmp = (*p_argv.ui)[0];
-	      if (intarg_count >= NUM_GPR_ARG_REGISTERS - 3)
-		{
-		  if (intarg_count < NUM_GPR_ARG_REGISTERS)
-		    intarg_count += NUM_GPR_ARG_REGISTERS - intarg_count;
-		  *next_arg.u = int_tmp;
-		  next_arg.u++;
-		  for (ii = 1; ii < 4; ii++)
-		    {
-		      int_tmp = (*p_argv.ui)[ii];
-		      *next_arg.u = int_tmp;
-		      next_arg.u++;
-		    }
-		}
-	      else
-		{
-		  *gpr_base.u++ = int_tmp;
-		  for (ii = 1; ii < 4; ii++)
-		    {
-		      int_tmp = (*p_argv.ui)[ii];
-		      *gpr_base.u++ = int_tmp;
-		    }
-		}
-	      intarg_count +=4;
-	    }
-	  else
-	    {
 	      double_tmp = (*p_argv.d)[0];
 
 	      if (fparg_count >= NUM_FPR_ARG_REGISTERS - 1)
@@ -283,13 +258,40 @@
 
 	      fparg_count += 2;
 	      FFI_ASSERT (flags & FLAG_FP_ARGUMENTS);
-	    }
-	  break;
-#endif
+	  break;
+#endif
+#endif /* have FPRs */
+
+	/*
+	 * The soft float ABI for long doubles works like this, a long double
+	 * is passed in four consecutive GPRs if available.  A maximum of 2
+	 * long doubles can be passed in gprs.  If we do not have 4 GPRs
+	 * left, the long double is passed on the stack, 4-byte aligned.
+	 */
+	case FFI_TYPE_UINT128: {
+		unsigned int int_tmp = (*p_argv.ui)[0];
+		unsigned int ii;
+		if (intarg_count >= NUM_GPR_ARG_REGISTERS - 3) {
+			if (intarg_count < NUM_GPR_ARG_REGISTERS)
+				intarg_count += NUM_GPR_ARG_REGISTERS - intarg_count;
+			*(next_arg.u++) = int_tmp;
+			for (ii = 1; ii < 4; ii++) {
+				int_tmp = (*p_argv.ui)[ii];
+				*(next_arg.u++) = int_tmp;
+			}
+		} else {
+			*(gpr_base.u++) = int_tmp;
+			for (ii = 1; ii < 4; ii++) {
+				int_tmp = (*p_argv.ui)[ii];
+				*(gpr_base.u++) = int_tmp;
+			}
+		}
+		intarg_count += 4;
+		break;
+	}
 
 	case FFI_TYPE_UINT64:
 	case FFI_TYPE_SINT64:
-	soft_double_prep:
 	  if (intarg_count == NUM_GPR_ARG_REGISTERS-1)
 	    intarg_count++;
 	  if (intarg_count >= NUM_GPR_ARG_REGISTERS)
@@ -322,9 +324,6 @@
 	  break;
 
 	case FFI_TYPE_STRUCT:
-#if FFI_TYPE_LONGDOUBLE != FFI_TYPE_DOUBLE
-	do_struct:
-#endif
 	  struct_copy_size = ((*ptr)->size + 15) & ~0xF;
 	  copy_space.c -= struct_copy_size;
 	  memcpy (copy_space.c, *p_argv.c, (*ptr)->size);
@@ -352,7 +351,6 @@
 	case FFI_TYPE_UINT32:
 	case FFI_TYPE_SINT32:
 	case FFI_TYPE_POINTER:
-	soft_float_prep:
 
 	  gprvalue = **p_argv.ui;
 
@@ -369,8 +367,10 @@
   /* Check that we didn't overrun the stack...  */
   FFI_ASSERT (copy_space.c >= next_arg.c);
   FFI_ASSERT (gpr_base.u <= stacktop.u - ASM_NEEDS_REGISTERS);
+#ifndef __NO_FPRS__
   FFI_ASSERT (fpr_base.u
 	      <= stacktop.u - ASM_NEEDS_REGISTERS - NUM_GPR_ARG_REGISTERS);
+#endif
   FFI_ASSERT (flags & FLAG_4_GPR_ARGUMENTS || intarg_count <= 4);
 }
 
@@ -607,9 +607,6 @@
   unsigned type = cif->rtype->type;
   unsigned size = cif->rtype->size;
 
-  if (cif->abi == FFI_LINUX_SOFT_FLOAT)
-    NUM_FPR_ARG_REGISTERS = 0;
-
   if (cif->abi != FFI_LINUX64)
     {
       /* All the machine-independent calculation of cif->bytes will be wrong.
@@ -649,62 +646,56 @@
      - Single/double FP values in fpr1, long double in fpr1,fpr2.
      - soft-float float/doubles are treated as UINT32/UINT64 respectivley.
      - soft-float long doubles are returned in gpr3-gpr6.  */
+  /* First translate for softfloat/nonlinux */
+  if (cif->abi == FFI_LINUX_SOFT_FLOAT) {
+	if (type == FFI_TYPE_FLOAT)
+		type = FFI_TYPE_UINT32;
+	if (type == FFI_TYPE_DOUBLE)
+		type = FFI_TYPE_UINT64;
+	if (type == FFI_TYPE_LONGDOUBLE)
+		type = FFI_TYPE_UINT128;
+  } else if (cif->abi != FFI_LINUX && cif->abi != FFI_LINUX64) {
+#if FFI_TYPE_LONGDOUBLE != FFI_TYPE_DOUBLE
+	if (type == FFI_TYPE_LONGDOUBLE)
+		type = FFI_TYPE_STRUCT;
+#endif
+  }
+
   switch (type)
     {
-#if FFI_TYPE_LONGDOUBLE != FFI_TYPE_DOUBLE
+#ifndef __NO_FPRS__
     case FFI_TYPE_LONGDOUBLE:
-      if (cif->abi != FFI_LINUX && cif->abi != FFI_LINUX64
-	&& cif->abi != FFI_LINUX_SOFT_FLOAT)
-	goto byref;
       flags |= FLAG_RETURNS_128BITS;
       /* Fall through.  */
-#endif
     case FFI_TYPE_DOUBLE:
       flags |= FLAG_RETURNS_64BITS;
       /* Fall through.  */
     case FFI_TYPE_FLOAT:
-      /* With FFI_LINUX_SOFT_FLOAT no fp registers are used.  */
-      if (cif->abi != FFI_LINUX_SOFT_FLOAT)
-	flags |= FLAG_RETURNS_FP;
+      flags |= FLAG_RETURNS_FP;
       break;
-
+#endif
+
+    case FFI_TYPE_UINT128:
+      flags |= FLAG_RETURNS_128BITS;
+      /* Fall through.  */
     case FFI_TYPE_UINT64:
     case FFI_TYPE_SINT64:
       flags |= FLAG_RETURNS_64BITS;
       break;
 
     case FFI_TYPE_STRUCT:
-      if (cif->abi == FFI_SYSV)
-	{
-	  /* The final SYSV ABI says that structures smaller or equal 8 bytes
-	     are returned in r3/r4. The FFI_GCC_SYSV ABI instead returns them
-	     in memory.  */
-
-	  /* Treat structs with size <= 8 bytes.  */
-	  if (size <= 8)
-	    {
-	      flags |= FLAG_RETURNS_SMST;
-	      /* These structs are returned in r3. We pack the type and the
-		 precalculated shift value (needed in the sysv.S) into flags.
-		 The same applies for the structs returned in r3/r4.  */
-	      if (size <= 4)
-		{
-		  flags |= FLAG_SYSV_SMST_R3;
-		  flags |= 8 * (4 - size) << 8;
-		  break;
-		}
-	      /* These structs are returned in r3 and r4. See above.   */
-	      if  (size <= 8)
-		{
-		  flags |= FLAG_SYSV_SMST_R3 | FLAG_SYSV_SMST_R4;
-		  flags |= 8 * (8 - size) << 8;
-		  break;
-		}
-	    }
-	}
-#if FFI_TYPE_LONGDOUBLE != FFI_TYPE_DOUBLE
-    byref:
-#endif
+      /*
+       * The final SYSV ABI says that structures smaller or equal 8 bytes
+       * are returned in r3/r4. The FFI_GCC_SYSV ABI instead returns them
+       * in memory.
+       *
+       * NOTE: The assembly code can safely assume that it just needs to
+       *       store both r3 and r4 into a 8-byte word-aligned buffer, as
+       *       we allocate a temporary buffer in ffi_call() if this flag is
+       *       set.
+       */
+      if (cif->abi == FFI_SYSV && size <= 8)
+	flags |= FLAG_RETURNS_SMST;
       intarg_count++;
       flags |= FLAG_RETVAL_REFERENCE;
       /* Fall through.  */
@@ -725,39 +716,36 @@
        Stuff on the stack needs to keep proper alignment.  */
     for (ptr = cif->arg_types, i = cif->nargs; i > 0; i--, ptr++)
       {
-	switch ((*ptr)->type)
-	  {
+	unsigned short typenum = (*ptr)->type;
+
+	/* We may need to handle some values depending on ABI */
+	if (cif->abi == FFI_LINUX_SOFT_FLOAT) {
+		if (typenum == FFI_TYPE_FLOAT)
+			typenum = FFI_TYPE_UINT32;
+		if (typenum == FFI_TYPE_DOUBLE)
+			typenum = FFI_TYPE_UINT64;
+		if (typenum == FFI_TYPE_LONGDOUBLE)
+			typenum = FFI_TYPE_UINT128;
+	} else if (cif->abi != FFI_LINUX && cif->abi != FFI_LINUX64) {
+#if FFI_TYPE_LONGDOUBLE != FFI_TYPE_DOUBLE
+		if (typenum == FFI_TYPE_LONGDOUBLE)
+			typenum = FFI_TYPE_STRUCT;
+#endif
+	}
+
+	switch (typenum) {
+#ifndef __NO_FPRS__
 	  case FFI_TYPE_FLOAT:
-	    /* With FFI_LINUX_SOFT_FLOAT floats are handled like UINT32.  */
-	    if (cif->abi == FFI_LINUX_SOFT_FLOAT)
-	      goto soft_float_cif;
 	    fparg_count++;
 	    /* floating singles are not 8-aligned on stack */
 	    break;
 
 #if FFI_TYPE_LONGDOUBLE != FFI_TYPE_DOUBLE
 	  case FFI_TYPE_LONGDOUBLE:
-	    if (cif->abi != FFI_LINUX && cif->abi != FFI_LINUX_SOFT_FLOAT)
-	      goto do_struct;
-	    if (cif->abi == FFI_LINUX_SOFT_FLOAT)
-	      {
-		if (intarg_count >= NUM_GPR_ARG_REGISTERS - 3
-		  || intarg_count < NUM_GPR_ARG_REGISTERS)
-		  /* A long double in FFI_LINUX_SOFT_FLOAT can use only
-		     a set of four consecutive gprs. If we have not enough,
-		     we have to adjust the intarg_count value.  */
-		  intarg_count += NUM_GPR_ARG_REGISTERS - intarg_count;
-		intarg_count += 4;
-		break;
-	      }
-	    else
-	      fparg_count++;
+	    fparg_count++;
 	    /* Fall thru */
 #endif
 	  case FFI_TYPE_DOUBLE:
-	    /* With FFI_LINUX_SOFT_FLOAT doubles are handled like UINT64.  */
-	    if (cif->abi == FFI_LINUX_SOFT_FLOAT)
-	      goto soft_double_cif;
 	    fparg_count++;
 	    /* If this FP arg is going on the stack, it must be
 	       8-byte-aligned.  */
@@ -766,10 +754,21 @@
 		&& intarg_count % 2 != 0)
 	      intarg_count++;
 	    break;
+#endif
+	  case FFI_TYPE_UINT128:
+		/*
+		 * A long double in FFI_LINUX_SOFT_FLOAT can use only a set
+		 * of four consecutive gprs. If we do not have enough, we
+		 * have to adjust the intarg_count value.
+		 */
+		if (intarg_count >= NUM_GPR_ARG_REGISTERS - 3
+				&& intarg_count < NUM_GPR_ARG_REGISTERS)
+			intarg_count = NUM_GPR_ARG_REGISTERS;
+		intarg_count += 4;
+		break;
 
 	  case FFI_TYPE_UINT64:
 	  case FFI_TYPE_SINT64:
-	  soft_double_cif:
 	    /* 'long long' arguments are passed as two words, but
 	       either both words must fit in registers or both go
 	       on the stack.  If they go on the stack, they must
@@ -786,9 +785,6 @@
 	    break;
 
 	  case FFI_TYPE_STRUCT:
-#if FFI_TYPE_LONGDOUBLE != FFI_TYPE_DOUBLE
-	  do_struct:
-#endif
 	    /* We must allocate space for a copy of these to enforce
 	       pass-by-value.  Pad the space up to a multiple of 16
 	       bytes (the maximum alignment required for anything under
@@ -796,12 +792,20 @@
 	    struct_copy_size += ((*ptr)->size + 15) & ~0xF;
 	    /* Fall through (allocate space for the pointer).  */
 
-	  default:
-	  soft_float_cif:
+	  case FFI_TYPE_POINTER:
+	  case FFI_TYPE_INT:
+	  case FFI_TYPE_UINT32:
+	  case FFI_TYPE_SINT32:
+	  case FFI_TYPE_UINT16:
+	  case FFI_TYPE_SINT16:
+	  case FFI_TYPE_UINT8:
+	  case FFI_TYPE_SINT8:
 	    /* Everything else is passed as a 4-byte word in a GPR, either
 	       the object itself or a pointer to it.  */
 	    intarg_count++;
 	    break;
+	  default:
+		FFI_ASSERT (0);
 	  }
       }
   else
@@ -830,16 +834,29 @@
 	    intarg_count += ((*ptr)->size + 7) / 8;
 	    break;
 
-	  default:
+	  case FFI_TYPE_POINTER:
+	  case FFI_TYPE_UINT64:
+	  case FFI_TYPE_SINT64:
+	  case FFI_TYPE_INT:
+	  case FFI_TYPE_UINT32:
+	  case FFI_TYPE_SINT32:
+	  case FFI_TYPE_UINT16:
+	  case FFI_TYPE_SINT16:
+	  case FFI_TYPE_UINT8:
+	  case FFI_TYPE_SINT8:
 	    /* Everything else is passed as a 8-byte word in a GPR, either
 	       the object itself or a pointer to it.  */
 	    intarg_count++;
 	    break;
+	  default:
+		FFI_ASSERT (0);
 	  }
       }
 
+#ifndef __NO_FPRS__
   if (fparg_count != 0)
     flags |= FLAG_FP_ARGUMENTS;
+#endif
   if (intarg_count > 4)
     flags |= FLAG_4_GPR_ARGUMENTS;
   if (struct_copy_size != 0)
@@ -847,21 +864,27 @@
 
   if (cif->abi != FFI_LINUX64)
     {
+#ifndef __NO_FPRS__
       /* Space for the FPR registers, if needed.  */
       if (fparg_count != 0)
 	bytes += NUM_FPR_ARG_REGISTERS * sizeof (double);
+#endif
 
       /* Stack space.  */
       if (intarg_count > NUM_GPR_ARG_REGISTERS)
 	bytes += (intarg_count - NUM_GPR_ARG_REGISTERS) * sizeof (int);
+#ifndef __NO_FPRS__
       if (fparg_count > NUM_FPR_ARG_REGISTERS)
 	bytes += (fparg_count - NUM_FPR_ARG_REGISTERS) * sizeof (double);
+#endif
     }
   else
     {
+#ifndef __NO_FPRS__
       /* Space for the FPR registers, if needed.  */
       if (fparg_count != 0)
 	bytes += NUM_FPR_ARG_REGISTERS64 * sizeof (double);
+#endif
 
       /* Stack space.  */
       if (intarg_count > NUM_GPR_ARG_REGISTERS64)
@@ -889,32 +912,41 @@
 void
 ffi_call(ffi_cif *cif, void (*fn)(void), void *rvalue, void **avalue)
 {
+  /*
+   * The final SYSV ABI says that structures smaller or equal 8 bytes
+   * are returned in r3/r4. The FFI_GCC_SYSV ABI instead returns them
+   * in memory.
+   *
+   * Just to keep things simple for the assembly code, we will always
+   * bounce-buffer struct return values less than or equal to 8 bytes.
+   * This allows the ASM to handle SYSV small structures by directly
+   * writing r3 and r4 to memory without worrying about struct size.
+   */
+  unsigned int smst_buffer[2];
   extended_cif ecif;
-<<<<<<< HEAD
-=======
   unsigned int rsize = 0;
->>>>>>> 747e4b8f
 
   ecif.cif = cif;
   ecif.avalue = avalue;
 
-  /* If the return value is a struct and we don't have a return	*/
-  /* value address then we need to make one		        */
-
-  if ((rvalue == NULL) && (cif->rtype->type == FFI_TYPE_STRUCT))
-    {
-      ecif.rvalue = alloca(cif->rtype->size);
-    }
-  else
-    ecif.rvalue = rvalue;
-
+  /* Ensure that we have a valid struct return value */
+  ecif.rvalue = rvalue;
+  if (cif->rtype->type == FFI_TYPE_STRUCT) {
+    rsize = cif->rtype->size;
+    if (rsize <= 8)
+      ecif.rvalue = smst_buffer;
+    else if (!rvalue)
+      ecif.rvalue = alloca(rsize);
+  }
 
   switch (cif->abi)
     {
 #ifndef POWERPC64
+# ifndef __NO_FPRS__
     case FFI_SYSV:
     case FFI_GCC_SYSV:
     case FFI_LINUX:
+# endif
     case FFI_LINUX_SOFT_FLOAT:
       ffi_call_SYSV (&ecif, -cif->bytes, cif->flags, ecif.rvalue, fn);
       break;
@@ -927,6 +959,10 @@
       FFI_ASSERT (0);
       break;
     }
+
+  /* Check for a bounce-buffered return value */
+  if (rvalue && ecif.rvalue == smst_buffer)
+    memcpy(rvalue, smst_buffer, rsize);
 }
 
 
@@ -956,14 +992,19 @@
 #ifdef POWERPC64
   void **tramp = (void **) &closure->tramp[0];
 
-  FFI_ASSERT (cif->abi == FFI_LINUX64);
+  if (cif->abi != FFI_LINUX64)
+    return FFI_BAD_ABI;
   /* Copy function address and TOC from ffi_closure_LINUX64.  */
   memcpy (tramp, (char *) ffi_closure_LINUX64, 16);
   tramp[2] = codeloc;
 #else
   unsigned int *tramp;
 
-  FFI_ASSERT (cif->abi == FFI_GCC_SYSV || cif->abi == FFI_SYSV);
+  if (! (cif->abi == FFI_GCC_SYSV 
+	 || cif->abi == FFI_SYSV
+	 || cif->abi == FFI_LINUX
+	 || cif->abi == FFI_LINUX_SOFT_FLOAT))
+    return FFI_BAD_ABI;
 
   tramp = (unsigned int *) &closure->tramp[0];
   tramp[0] = 0x7c0802a6;  /*   mflr    r0 */
@@ -1018,32 +1059,38 @@
   void **          avalue;
   ffi_type **      arg_types;
   long             i, avn;
-  long             nf;   /* number of floating registers already used */
-  long             ng;   /* number of general registers already used */
-  ffi_cif *        cif;
-  double           temp;
-  unsigned         size;
-
-  cif = closure->cif;
+#ifndef __NO_FPRS__
+  long             nf = 0;   /* number of floating registers already used */
+#endif
+  long             ng = 0;   /* number of general registers already used */
+
+  ffi_cif *cif = closure->cif;
+  unsigned       size     = cif->rtype->size;
+  unsigned short rtypenum = cif->rtype->type;
+
   avalue = alloca (cif->nargs * sizeof (void *));
-  size = cif->rtype->size;
-
-  nf = 0;
-  ng = 0;
+
+  /* First translate for softfloat/nonlinux */
+  if (cif->abi == FFI_LINUX_SOFT_FLOAT) {
+	if (rtypenum == FFI_TYPE_FLOAT)
+		rtypenum = FFI_TYPE_UINT32;
+	if (rtypenum == FFI_TYPE_DOUBLE)
+		rtypenum = FFI_TYPE_UINT64;
+	if (rtypenum == FFI_TYPE_LONGDOUBLE)
+		rtypenum = FFI_TYPE_UINT128;
+  } else if (cif->abi != FFI_LINUX && cif->abi != FFI_LINUX64) {
+#if FFI_TYPE_LONGDOUBLE != FFI_TYPE_DOUBLE
+	if (rtypenum == FFI_TYPE_LONGDOUBLE)
+		rtypenum = FFI_TYPE_STRUCT;
+#endif
+  }
+
 
   /* Copy the caller's structure return value address so that the closure
      returns the data directly to the caller.
      For FFI_SYSV the result is passed in r3/r4 if the struct size is less
      or equal 8 bytes.  */
-
-  if ((cif->rtype->type == FFI_TYPE_STRUCT
-       && !((cif->abi == FFI_SYSV) && (size <= 8)))
-#if FFI_TYPE_LONGDOUBLE != FFI_TYPE_DOUBLE
-      || (cif->rtype->type == FFI_TYPE_LONGDOUBLE
-	  && cif->abi != FFI_LINUX && cif->abi != FFI_LINUX_SOFT_FLOAT)
-#endif
-      )
-    {
+  if (rtypenum == FFI_TYPE_STRUCT && ((cif->abi != FFI_SYSV) || (size > 8))) {
       rvalue = (void *) *pgr;
       ng++;
       pgr++;
@@ -1054,12 +1101,6 @@
   arg_types = cif->arg_types;
 
   /* Grab the addresses of the arguments from the stack frame.  */
-<<<<<<< HEAD
-  while (i < avn)
-    {
-      switch (arg_types[i]->type)
-	{
-=======
   while (i < avn) {
       unsigned short typenum = arg_types[i]->type;
 
@@ -1163,7 +1204,6 @@
 		}
 		break;
 
->>>>>>> 747e4b8f
 	case FFI_TYPE_SINT8:
 	case FFI_TYPE_UINT8:
 	  /* there are 8 gpr registers used to pass values */
@@ -1199,7 +1239,6 @@
 	case FFI_TYPE_SINT32:
 	case FFI_TYPE_UINT32:
 	case FFI_TYPE_POINTER:
-	soft_float_closure:
 	  /* there are 8 gpr registers used to pass values */
 	  if (ng < 8)
 	    {
@@ -1215,9 +1254,6 @@
 	  break;
 
 	case FFI_TYPE_STRUCT:
-#if FFI_TYPE_LONGDOUBLE != FFI_TYPE_DOUBLE
-	do_struct:
-#endif
 	  /* Structs are passed by reference. The address will appear in a
 	     gpr if it is one of the first 8 arguments.  */
 	  if (ng < 8)
@@ -1235,7 +1271,6 @@
 
 	case FFI_TYPE_SINT64:
 	case FFI_TYPE_UINT64:
-	soft_double_closure:
 	  /* passing long long ints are complex, they must
 	   * be passed in suitable register pairs such as
 	   * (r3,r4) or (r5,r6) or (r6,r7), or (r7,r8) or (r9,r10)
@@ -1267,99 +1302,8 @@
 	    }
 	  break;
 
-	case FFI_TYPE_FLOAT:
-	  /* With FFI_LINUX_SOFT_FLOAT floats are handled like UINT32.  */
-	  if (cif->abi == FFI_LINUX_SOFT_FLOAT)
-	    goto soft_float_closure;
-	  /* unfortunately float values are stored as doubles
-	   * in the ffi_closure_SYSV code (since we don't check
-	   * the type in that routine).
-	   */
-
-	  /* there are 8 64bit floating point registers */
-
-	  if (nf < 8)
-	    {
-	      temp = pfr->d;
-	      pfr->f = (float) temp;
-	      avalue[i] = pfr;
-	      nf++;
-	      pfr++;
-	    }
-	  else
-	    {
-	      /* FIXME? here we are really changing the values
-	       * stored in the original calling routines outgoing
-	       * parameter stack.  This is probably a really
-	       * naughty thing to do but...
-	       */
-	      avalue[i] = pst;
-	      pst += 1;
-	    }
-	  break;
-
-	case FFI_TYPE_DOUBLE:
-	  /* With FFI_LINUX_SOFT_FLOAT doubles are handled like UINT64.  */
-	  if (cif->abi == FFI_LINUX_SOFT_FLOAT)
-	    goto soft_double_closure;
-	  /* On the outgoing stack all values are aligned to 8 */
-	  /* there are 8 64bit floating point registers */
-
-	  if (nf < 8)
-	    {
-	      avalue[i] = pfr;
-	      nf++;
-	      pfr++;
-	    }
-	  else
-	    {
-	      if (((long) pst) & 4)
-		pst++;
-	      avalue[i] = pst;
-	      pst += 2;
-	    }
-	  break;
-
-#if FFI_TYPE_LONGDOUBLE != FFI_TYPE_DOUBLE
-	case FFI_TYPE_LONGDOUBLE:
-	  if (cif->abi != FFI_LINUX && cif->abi != FFI_LINUX_SOFT_FLOAT)
-	    goto do_struct;
-	  if (cif->abi == FFI_LINUX_SOFT_FLOAT)
-	    { /* Test if for the whole long double, 4 gprs are available.
-		 otherwise the stuff ends up on the stack.  */
-	      if (ng < 5)
-		{
-		  avalue[i] = pgr;
-		  pgr += 4;
-		  ng += 4;
-		}
-	      else
-		{
-		  avalue[i] = pst;
-		  pst += 4;
-		  ng = 8;
-		}
-	      break;
-	    }
-	  if (nf < 7)
-	    {
-	      avalue[i] = pfr;
-	      pfr += 2;
-	      nf += 2;
-	    }
-	  else
-	    {
-	      if (((long) pst) & 4)
-		pst++;
-	      avalue[i] = pst;
-	      pst += 4;
-	      nf = 8;
-	    }
-	  break;
-#endif
-
 	default:
-	  FFI_ASSERT (0);
+		FFI_ASSERT (0);
 	}
 
       i++;
@@ -1376,39 +1320,9 @@
      already used and we never have a struct with size zero. That is the reason
      for the subtraction of 1. See the comment in ffitarget.h about ordering.
   */
-  if (cif->abi == FFI_SYSV && cif->rtype->type == FFI_TYPE_STRUCT
-      && size <= 8)
+  if (cif->abi == FFI_SYSV && rtypenum == FFI_TYPE_STRUCT && size <= 8)
     return (FFI_SYSV_TYPE_SMALL_STRUCT - 1) + size;
-#if FFI_TYPE_LONGDOUBLE != FFI_TYPE_DOUBLE
-  else if (cif->rtype->type == FFI_TYPE_LONGDOUBLE
-	   && cif->abi != FFI_LINUX && cif->abi != FFI_LINUX_SOFT_FLOAT)
-    return FFI_TYPE_STRUCT;
-#endif
-  /* With FFI_LINUX_SOFT_FLOAT floats and doubles are handled like UINT32
-     respectivley UINT64.  */
-  if (cif->abi == FFI_LINUX_SOFT_FLOAT)
-    {
-      switch (cif->rtype->type)
-	{
-	case FFI_TYPE_FLOAT:
-	  return FFI_TYPE_UINT32;
-	  break;
-	case FFI_TYPE_DOUBLE:
-	  return FFI_TYPE_UINT64;
-	  break;
-#if FFI_TYPE_LONGDOUBLE != FFI_TYPE_DOUBLE
-	case FFI_TYPE_LONGDOUBLE:
-	  return FFI_TYPE_UINT128;
-	  break;
-#endif
-	default:
-	  return cif->rtype->type;
-	}
-    }
-  else
-    {
-      return cif->rtype->type;
-    }
+  return rtypenum;
 }
 
 int FFI_HIDDEN ffi_closure_helper_LINUX64 (ffi_closure *, void *,
