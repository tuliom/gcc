--- conflicted
+++ resolved
@@ -1,11 +1,3 @@
-<<<<<<< HEAD
-2015-07-14  Ilya Verbin  <ilya.verbin@intel.com>
-
-	* plugin/libgomp-plugin-intelmic.cpp (GOMP_OFFLOAD_dev2dev): New
-	function.
-	* plugin/offload_target_main.cpp (__offload_target_tgt2tgt): New static
-	function, register it in liboffloadmic.
-=======
 2015-08-24  Nathan Sidwell  <nathan@codesourcery.com>
 
 	* plugin/libgomp-plugin-intelmic.cpp (GOMP_OFFLOAD_version): New.
@@ -30,7 +22,6 @@
 	* plugin/libgomp-plugin-intelmic.cpp (ImgDevAddrMap): Constify.
 	(offload_image, GOMP_OFFLOAD_load_image,
 	OMP_OFFLOAD_unload_image): Constify target data.
->>>>>>> e61bcbda
 
 2015-07-08  Thomas Schwinge  <thomas@codesourcery.com>
 
