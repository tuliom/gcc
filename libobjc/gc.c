--- conflicted
+++ resolved
@@ -1,10 +1,6 @@
 /* Basic data types for Objective C.
-<<<<<<< HEAD
-   Copyright (C) 1998, 2002, 2004, 2005, 2006, 2009 Free Software Foundation, Inc.
-=======
    Copyright (C) 1998, 2002, 2004, 2005, 2006, 2009, 2010
    Free Software Foundation, Inc.
->>>>>>> 3082eeb7
    Contributed by Ovidiu Predescu.
 
 This file is part of GCC.
