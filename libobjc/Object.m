--- conflicted
+++ resolved
@@ -1,10 +1,6 @@
 /* The implementation of class Object for Objective-C.
-<<<<<<< HEAD
-   Copyright (C) 1993, 1994, 1995, 1997, 2002, 2009 Free Software Foundation, Inc.
-=======
    Copyright (C) 1993, 1994, 1995, 1997, 2002, 2009, 2010
    Free Software Foundation, Inc.
->>>>>>> 3082eeb7
 
 This file is part of GCC.
 
@@ -27,321 +23,15 @@
 see the files COPYING3 and COPYING.RUNTIME respectively.  If not, see
 <http://www.gnu.org/licenses/>.  */
 
-<<<<<<< HEAD
-#include <stdarg.h>
-#include <errno.h>
-#include "objc/Object.h"
-#include "objc/Protocol.h"
-#include "objc/objc-api.h"
-
-#define MAX_CLASS_NAME_LEN 256
-=======
 #include "objc-private/common.h"
 #include "objc/Object.h"
 #include "objc/runtime.h"
->>>>>>> 3082eeb7
 
 @implementation Object
 
 - (Class)class
 {
-<<<<<<< HEAD
-  return object_get_class(self);
-}
-
-- (Class)superClass
-{
-  return object_get_super_class(self);
-}
-
-- (MetaClass)metaClass
-{
-  return object_get_meta_class(self);
-}
-
-- (const char *)name
-{
-  return object_get_class_name(self);
-}
-
-- self
-{
-  return self;
-}
-
-- (unsigned int)hash
-{
-  return (size_t)self;
-}
-
-- (BOOL)isEqual:anObject
-{
-  return self==anObject;
-}
-
-- (int)compare:(id)anotherObject;
-{
-  if ([self isEqual:anotherObject])
-    return 0;
-  // Ordering objects by their address is pretty useless, 
-  // so subclasses should override this is some useful way.
-  else if ((id)self > anotherObject)
-    return 1;
-  else 
-    return -1;
-}
-
-- (BOOL)isMetaClass
-{
-  return NO;
-}
-
-- (BOOL)isClass
-{
-  return object_is_class(self);
-}
-
-- (BOOL)isInstance
-{
-  return object_is_instance(self);
-}
-
-- (BOOL)isKindOf:(Class)aClassObject
-{
-  Class class;
-
-  for (class = self->isa; class!=Nil; class = class_get_super_class(class))
-    if (class==aClassObject)
-      return YES;
-  return NO;
-}
-
-- (BOOL)isMemberOf:(Class)aClassObject
-{
-  return self->isa==aClassObject;
-}
-
-- (BOOL)isKindOfClassNamed:(const char *)aClassName
-{
-  Class class;
-
-  if (aClassName!=NULL)
-    for (class = self->isa; class!=Nil; class = class_get_super_class(class))
-      if (!strcmp(class_get_class_name(class), aClassName))
-        return YES;
-  return NO;
-}
-
-- (BOOL)isMemberOfClassNamed:(const char *)aClassName
-{
-  return ((aClassName!=NULL)
-          &&!strcmp(class_get_class_name(self->isa), aClassName));
-}
-
-+ (BOOL)instancesRespondTo:(SEL)aSel
-{
-  return class_get_instance_method(self, aSel)!=METHOD_NULL;
-}
-
-- (BOOL)respondsTo:(SEL)aSel
-{
-  return ((object_is_instance(self)
-           ?class_get_instance_method(self->isa, aSel)
-           :class_get_class_method(self->isa, aSel))!=METHOD_NULL);
-}
-
-+ (IMP)instanceMethodFor:(SEL)aSel
-{
-  return method_get_imp(class_get_instance_method(self, aSel));
-}
-
-// Indicates if the receiving class or instance conforms to the given protocol
-// not usually overridden by subclasses
-//
-// Modified 9/5/94 to always search the class object's protocol list, rather
-// than the meta class.
-
-+ (BOOL) conformsTo: (Protocol*)aProtocol
-{
-  size_t i;
-  struct objc_protocol_list* proto_list;
-  id parent;
-
-  for (proto_list = ((Class)self)->protocols;
-       proto_list; proto_list = proto_list->next)
-    {
-      for (i=0; i < proto_list->count; i++)
-      {
-        if ([proto_list->list[i] conformsTo: aProtocol])
-          return YES;
-      }
-    }
-
-  if ((parent = [self superClass]))
-    return [parent conformsTo: aProtocol];
-  else
-    return NO;
-}
-
-- (BOOL) conformsTo: (Protocol*)aProtocol
-{
-  return [[self class] conformsTo:aProtocol];
-}
-
-- (IMP)methodFor:(SEL)aSel
-{
-  return (method_get_imp(object_is_instance(self)
-                         ?class_get_instance_method(self->isa, aSel)
-                         :class_get_class_method(self->isa, aSel)));
-}
-
-+ (struct objc_method_description *)descriptionForInstanceMethod:(SEL)aSel
-{
-  return ((struct objc_method_description *)
-           class_get_instance_method(self, aSel));
-}
-
-- (struct objc_method_description *)descriptionForMethod:(SEL)aSel
-{
-  return ((struct objc_method_description *)
-           (object_is_instance(self)
-            ?class_get_instance_method(self->isa, aSel)
-            :class_get_class_method(self->isa, aSel)));
-}
-
-- perform:(SEL)aSel
-{
-  IMP msg = objc_msg_lookup(self, aSel);
-  if (!msg)
-    return [self error:"invalid selector passed to %s", sel_get_name(_cmd)];
-  return (*msg)(self, aSel);
-}
-
-- perform:(SEL)aSel with:anObject
-{
-  IMP msg = objc_msg_lookup(self, aSel);
-  if (!msg)
-    return [self error:"invalid selector passed to %s", sel_get_name(_cmd)];
-  return (*msg)(self, aSel, anObject);
-}
-
-- perform:(SEL)aSel with:anObject1 with:anObject2
-{
-  IMP msg = objc_msg_lookup(self, aSel);
-  if (!msg)
-    return [self error:"invalid selector passed to %s", sel_get_name(_cmd)];
-  return (*msg)(self, aSel, anObject1, anObject2);
-}
-
-- (retval_t)forward:(SEL)aSel :(arglist_t)argFrame
-{
-  (void) argFrame; /* UNUSED */
-  return (retval_t)[self doesNotRecognize: aSel];
-}
-
-- (retval_t)performv:(SEL)aSel :(arglist_t)argFrame
-{
-  return objc_msg_sendv(self, aSel, argFrame);
-}
-
-+ poseAs:(Class)aClassObject
-{
-  return class_pose_as(self, aClassObject);
-}
-
-- (Class)transmuteClassTo:(Class)aClassObject
-{
-  if (object_is_instance(self))
-    if (class_is_class(aClassObject))
-      if (class_get_instance_size(aClassObject)==class_get_instance_size(isa))
-        if ([self isKindOf:aClassObject])
-          {
-            Class old_isa = isa;
-            isa = aClassObject;
-            return old_isa;
-          }
-  return nil;
-}
-
-- subclassResponsibility:(SEL)aSel
-{
-  return [self error:"subclass should override %s", sel_get_name(aSel)];
-}
-
-- notImplemented:(SEL)aSel
-{
-  return [self error:"method %s not implemented", sel_get_name(aSel)];
-}
-
-- shouldNotImplement:(SEL)aSel
-{
-  return [self error:"%s should not implement %s", 
-	             object_get_class_name(self), sel_get_name(aSel)];
-}
-
-- doesNotRecognize:(SEL)aSel
-{
-  return [self error:"%s does not recognize %s",
-                     object_get_class_name(self), sel_get_name(aSel)];
-}
-
-- error:(const char *)aString, ...
-{
-#define FMT "error: %s (%s)\n%s\n"
-  char fmt[(strlen((char*)FMT)+strlen((char*)object_get_class_name(self))
-            +((aString!=NULL)?strlen((char*)aString):0)+8)];
-  va_list ap;
-
-  sprintf(fmt, FMT, object_get_class_name(self),
-                    object_is_instance(self)?"instance":"class",
-                    (aString!=NULL)?aString:"");
-  va_start(ap, aString);
-  objc_verror(self, OBJC_ERR_UNKNOWN, fmt, ap);
-  va_end(ap);
-  return nil;
-#undef FMT
-}
-
-+ (int)version
-{
-  return class_get_version(self);
-}
-
-+ setVersion:(int)aVersion
-{
-  class_set_version(self, aVersion);
-  return self;
-}
-
-+ (int)streamVersion: (TypedStream*)aStream
-{
-  if (aStream->mode == OBJC_READONLY)
-    return objc_get_stream_class_version (aStream, self);
-  else
-    return class_get_version (self);
-}
-
-// These are used to write or read the instance variables 
-// declared in this particular part of the object.  Subclasses
-// should extend these, by calling [super read/write: aStream]
-// before doing their own archiving.  These methods are private, in
-// the sense that they should only be called from subclasses.
-
-- read: (TypedStream*)aStream
-{
-  (void) aStream; /* UNUSED */
-  // [super read: aStream];  
-  return self;
-}
-
-- write: (TypedStream*)aStream
-{
-  (void) aStream; /* UNUSED */
-  // [super write: aStream];
-  return self;
-=======
   return object_getClass (self);
->>>>>>> 3082eeb7
 }
 
 - (BOOL)isEqual: (id)anObject
