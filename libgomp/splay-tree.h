--- conflicted
+++ resolved
@@ -46,30 +46,6 @@
 #ifndef _SPLAY_TREE_H
 #define _SPLAY_TREE_H 1
 
-<<<<<<< HEAD
-typedef struct splay_tree_node_s *splay_tree_node;
-typedef struct splay_tree_s *splay_tree;
-typedef struct splay_tree_key_s *splay_tree_key;
-
-struct splay_tree_key_s {
-  /* Address of the host object.  */
-  uintptr_t host_start;
-  /* Address immediately after the host object.  */
-  uintptr_t host_end;
-  /* Descriptor of the target memory.  */
-  struct target_mem_desc *tgt;
-  /* Offset from tgt->tgt_start to the start of the target object.  */
-  uintptr_t tgt_offset;
-  /* Reference count.  */
-  uintptr_t refcount;
-  /* Asynchronous reference count.  */
-  uintptr_t async_refcount;
-  /* True if data should be copied from device to host at the end.  */
-  bool copy_from;
-};
-
-=======
->>>>>>> ca4c3545
 /* The nodes in the splay tree.  */
 struct splay_tree_node_s {
   struct splay_tree_key_s key;
