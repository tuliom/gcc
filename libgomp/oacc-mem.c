--- conflicted
+++ resolved
@@ -509,12 +509,8 @@
       gomp_fatal ("[%p,%d] is not mapped", (void *)h, (int)s);
     }
 
-<<<<<<< HEAD
-  d = (void *) (n->tgt->tgt_start + n->tgt_offset + h - n->host_start);
-=======
   d = (void *) (n->tgt->tgt_start + n->tgt_offset
 		+ (uintptr_t) h - n->host_start);
->>>>>>> 68464393
 
   host_size = n->host_end - n->host_start;
 
@@ -567,12 +563,8 @@
       gomp_fatal ("[%p,%d] is not mapped", h, (int)s);
     }
 
-<<<<<<< HEAD
-  d = (void *) (n->tgt->tgt_start + n->tgt_offset + h - n->host_start);
-=======
   d = (void *) (n->tgt->tgt_start + n->tgt_offset
 		+ (uintptr_t) h - n->host_start);
->>>>>>> 68464393
 
   gomp_mutex_unlock (&acc_dev->lock);
 
