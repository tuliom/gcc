/* Plugin for NVPTX execution.

   Copyright (C) 2013-2015 Free Software Foundation, Inc.

   Contributed by Mentor Embedded.

   This file is part of the GNU Offloading and Multi Processing Library
   (libgomp).

   Libgomp is free software; you can redistribute it and/or modify it
   under the terms of the GNU General Public License as published by
   the Free Software Foundation; either version 3, or (at your option)
   any later version.

   Libgomp is distributed in the hope that it will be useful, but WITHOUT ANY
   WARRANTY; without even the implied warranty of MERCHANTABILITY or FITNESS
   FOR A PARTICULAR PURPOSE.  See the GNU General Public License for
   more details.

   Under Section 7 of GPL version 3, you are granted additional
   permissions described in the GCC Runtime Library Exception, version
   3.1, as published by the Free Software Foundation.

   You should have received a copy of the GNU General Public License and
   a copy of the GCC Runtime Library Exception along with this program;
   see the files COPYING3 and COPYING.RUNTIME respectively.  If not, see
   <http://www.gnu.org/licenses/>.  */

/* Nvidia PTX-specific parts of OpenACC support.  The cuda driver
   library appears to hold some implicit state, but the documentation
   is not clear as to what that state might be.  Or how one might
   propagate it from one thread to another.  */

#include "openacc.h"
#include "config.h"
#include "libgomp-plugin.h"
#include "oacc-plugin.h"
#include "gomp-constants.h"

#include <pthread.h>
#include <cuda.h>
#include <stdbool.h>
#include <stdint.h>
#include <string.h>
#include <stdio.h>
#include <unistd.h>
#include <assert.h>

static const char *
cuda_error (CUresult r)
{
#if CUDA_VERSION < 7000
  /* Specified in documentation and present in library from at least
     5.5.  Not declared in header file prior to 7.0.  */
  extern CUresult cuGetErrorString (CUresult, const char **);
#endif
  const char *desc;

  r = cuGetErrorString (r, &desc);
  if (r != CUDA_SUCCESS)
    desc = "unknown cuda error";

  return desc;
}

static unsigned int instantiated_devices = 0;
static pthread_mutex_t ptx_dev_lock = PTHREAD_MUTEX_INITIALIZER;

struct ptx_stream
{
  CUstream stream;
  pthread_t host_thread;
  bool multithreaded;

  CUdeviceptr d;
  void *h;
  void *h_begin;
  void *h_end;
  void *h_next;
  void *h_prev;
  void *h_tail;

  struct ptx_stream *next;
};

/* Thread-specific data for PTX.  */

struct nvptx_thread
{
  struct ptx_stream *current_stream;
  struct ptx_device *ptx_dev;
};

struct map
{
  int     async;
  size_t  size;
  char    mappings[0];
};

static void
map_init (struct ptx_stream *s)
{
  CUresult r;

  int size = getpagesize ();

  assert (s);
  assert (!s->d);
  assert (!s->h);

  r = cuMemAllocHost (&s->h, size);
  if (r != CUDA_SUCCESS)
    GOMP_PLUGIN_fatal ("cuMemAllocHost error: %s", cuda_error (r));

  r = cuMemHostGetDevicePointer (&s->d, s->h, 0);
  if (r != CUDA_SUCCESS)
    GOMP_PLUGIN_fatal ("cuMemHostGetDevicePointer error: %s", cuda_error (r));

  assert (s->h);

  s->h_begin = s->h;
  s->h_end = s->h_begin + size;
  s->h_next = s->h_prev = s->h_tail = s->h_begin;

  assert (s->h_next);
  assert (s->h_end);
}

static void
map_fini (struct ptx_stream *s)
{
  CUresult r;

  r = cuMemFreeHost (s->h);
  if (r != CUDA_SUCCESS)
    GOMP_PLUGIN_fatal ("cuMemFreeHost error: %s", cuda_error (r));
}

static void
map_pop (struct ptx_stream *s)
{
  struct map *m;

  assert (s != NULL);
  assert (s->h_next);
  assert (s->h_prev);
  assert (s->h_tail);

  m = s->h_tail;

  s->h_tail += m->size;

  if (s->h_tail >= s->h_end)
    s->h_tail = s->h_begin + (int) (s->h_tail - s->h_end);

  if (s->h_next == s->h_tail)
    s->h_prev = s->h_next;

  assert (s->h_next >= s->h_begin);
  assert (s->h_tail >= s->h_begin);
  assert (s->h_prev >= s->h_begin);

  assert (s->h_next <= s->h_end);
  assert (s->h_tail <= s->h_end);
  assert (s->h_prev <= s->h_end);
}

static void
map_push (struct ptx_stream *s, int async, size_t size, void **h, void **d)
{
  int left;
  int offset;
  struct map *m;

  assert (s != NULL);

  left = s->h_end - s->h_next;
  size += sizeof (struct map);

  assert (s->h_prev);
  assert (s->h_next);

  if (size >= left)
    {
      m = s->h_prev;
      m->size += left;
      s->h_next = s->h_begin;

      if (s->h_next + size > s->h_end)
	GOMP_PLUGIN_fatal ("unable to push map");
    }

  assert (s->h_next);

  m = s->h_next;
  m->async = async;
  m->size = size;

  offset = (void *)&m->mappings[0] - s->h;

  *d = (void *)(s->d + offset);
  *h = (void *)(s->h + offset);

  s->h_prev = s->h_next;
  s->h_next += size;

  assert (s->h_prev);
  assert (s->h_next);

  assert (s->h_next >= s->h_begin);
  assert (s->h_tail >= s->h_begin);
  assert (s->h_prev >= s->h_begin);
  assert (s->h_next <= s->h_end);
  assert (s->h_tail <= s->h_end);
  assert (s->h_prev <= s->h_end);

  return;
}

/* Target data function launch information.  */

struct targ_fn_launch
{
  const char *fn;
  unsigned short dim[GOMP_DIM_MAX];
};

/* Target PTX object information.  */

struct targ_ptx_obj
{
  const char *code;
  size_t size;
};

/* Target data image information.  */

typedef struct nvptx_tdata
{
  const struct targ_ptx_obj *ptx_objs;
  unsigned ptx_num;

  const char *const *var_names;
  unsigned var_num;

  const struct targ_fn_launch *fn_descs;
  unsigned fn_num;
} nvptx_tdata_t;

/* Descriptor of a loaded function.  */

struct targ_fn_descriptor
{
  CUfunction fn;
  const struct targ_fn_launch *launch;
};

/* A loaded PTX image.  */
struct ptx_image_data
{
  const void *target_data;
  CUmodule module;

  struct targ_fn_descriptor *fns;  /* Array of functions.  */
  
  struct ptx_image_data *next;
};

struct ptx_device
{
  CUcontext ctx;
  bool ctx_shared;
  CUdevice dev;
  struct ptx_stream *null_stream;
  /* All non-null streams associated with this device (actually context),
     either created implicitly or passed in from the user (via
     acc_set_cuda_stream).  */
  struct ptx_stream *active_streams;
  struct {
    struct ptx_stream **arr;
    int size;
  } async_streams;
  /* A lock for use when manipulating the above stream list and array.  */
  pthread_mutex_t stream_lock;
  int ord;
  bool overlap;
  bool map;
  bool concur;
  int  mode;
  bool mkern;

  struct ptx_image_data *images;  /* Images loaded on device.  */
  pthread_mutex_t image_lock;     /* Lock for above list.  */
  
  struct ptx_device *next;
};

enum ptx_event_type
{
  PTX_EVT_MEM,
  PTX_EVT_KNL,
  PTX_EVT_SYNC,
  PTX_EVT_ASYNC_CLEANUP
};

struct ptx_event
{
  CUevent *evt;
  int type;
  void *addr;
  int ord;

  struct ptx_event *next;
};

static pthread_mutex_t ptx_event_lock;
static struct ptx_event *ptx_events;

static struct ptx_device **ptx_devices;

static inline struct nvptx_thread *
nvptx_thread (void)
{
  return (struct nvptx_thread *) GOMP_PLUGIN_acc_thread ();
}

static void
init_streams_for_device (struct ptx_device *ptx_dev, int concurrency)
{
  int i;
  struct ptx_stream *null_stream
    = GOMP_PLUGIN_malloc (sizeof (struct ptx_stream));

  null_stream->stream = NULL;
  null_stream->host_thread = pthread_self ();
  null_stream->multithreaded = true;
  null_stream->d = (CUdeviceptr) NULL;
  null_stream->h = NULL;
  map_init (null_stream);
  ptx_dev->null_stream = null_stream;

  ptx_dev->active_streams = NULL;
  pthread_mutex_init (&ptx_dev->stream_lock, NULL);

  if (concurrency < 1)
    concurrency = 1;

  /* This is just a guess -- make space for as many async streams as the
     current device is capable of concurrently executing.  This can grow
     later as necessary.  No streams are created yet.  */
  ptx_dev->async_streams.arr
    = GOMP_PLUGIN_malloc (concurrency * sizeof (struct ptx_stream *));
  ptx_dev->async_streams.size = concurrency;

  for (i = 0; i < concurrency; i++)
    ptx_dev->async_streams.arr[i] = NULL;
}

static void
fini_streams_for_device (struct ptx_device *ptx_dev)
{
  free (ptx_dev->async_streams.arr);

  while (ptx_dev->active_streams != NULL)
    {
      struct ptx_stream *s = ptx_dev->active_streams;
      ptx_dev->active_streams = ptx_dev->active_streams->next;

      map_fini (s);
      cuStreamDestroy (s->stream);
      free (s);
    }

  map_fini (ptx_dev->null_stream);
  free (ptx_dev->null_stream);
}

/* Select a stream for (OpenACC-semantics) ASYNC argument for the current
   thread THREAD (and also current device/context).  If CREATE is true, create
   the stream if it does not exist (or use EXISTING if it is non-NULL), and
   associate the stream with the same thread argument.  Returns stream to use
   as result.  */

static struct ptx_stream *
select_stream_for_async (int async, pthread_t thread, bool create,
			 CUstream existing)
{
  struct nvptx_thread *nvthd = nvptx_thread ();
  /* Local copy of TLS variable.  */
  struct ptx_device *ptx_dev = nvthd->ptx_dev;
  struct ptx_stream *stream = NULL;
  int orig_async = async;

  /* The special value acc_async_noval (-1) maps (for now) to an
     implicitly-created stream, which is then handled the same as any other
     numbered async stream.  Other options are available, e.g. using the null
     stream for anonymous async operations, or choosing an idle stream from an
     active set.  But, stick with this for now.  */
  if (async > acc_async_sync)
    async++;

  if (create)
    pthread_mutex_lock (&ptx_dev->stream_lock);

  /* NOTE: AFAICT there's no particular need for acc_async_sync to map to the
     null stream, and in fact better performance may be obtainable if it doesn't
     (because the null stream enforces overly-strict synchronisation with
     respect to other streams for legacy reasons, and that's probably not
     needed with OpenACC).  Maybe investigate later.  */
  if (async == acc_async_sync)
    stream = ptx_dev->null_stream;
  else if (async >= 0 && async < ptx_dev->async_streams.size
	   && ptx_dev->async_streams.arr[async] && !(create && existing))
    stream = ptx_dev->async_streams.arr[async];
  else if (async >= 0 && create)
    {
      if (async >= ptx_dev->async_streams.size)
	{
	  int i, newsize = ptx_dev->async_streams.size * 2;

	  if (async >= newsize)
	    newsize = async + 1;

	  ptx_dev->async_streams.arr
	    = GOMP_PLUGIN_realloc (ptx_dev->async_streams.arr,
				   newsize * sizeof (struct ptx_stream *));

	  for (i = ptx_dev->async_streams.size; i < newsize; i++)
	    ptx_dev->async_streams.arr[i] = NULL;

	  ptx_dev->async_streams.size = newsize;
	}

      /* Create a new stream on-demand if there isn't one already, or if we're
	 setting a particular async value to an existing (externally-provided)
	 stream.  */
      if (!ptx_dev->async_streams.arr[async] || existing)
        {
	  CUresult r;
	  struct ptx_stream *s
	    = GOMP_PLUGIN_malloc (sizeof (struct ptx_stream));

	  if (existing)
	    s->stream = existing;
	  else
	    {
	      r = cuStreamCreate (&s->stream, CU_STREAM_DEFAULT);
	      if (r != CUDA_SUCCESS)
		GOMP_PLUGIN_fatal ("cuStreamCreate error: %s", cuda_error (r));
	    }

	  /* If CREATE is true, we're going to be queueing some work on this
	     stream.  Associate it with the current host thread.  */
	  s->host_thread = thread;
	  s->multithreaded = false;

	  s->d = (CUdeviceptr) NULL;
	  s->h = NULL;
	  map_init (s);

	  s->next = ptx_dev->active_streams;
	  ptx_dev->active_streams = s;
	  ptx_dev->async_streams.arr[async] = s;
	}

      stream = ptx_dev->async_streams.arr[async];
    }
  else if (async < 0)
    GOMP_PLUGIN_fatal ("bad async %d", async);

  if (create)
    {
      assert (stream != NULL);

      /* If we're trying to use the same stream from different threads
	 simultaneously, set stream->multithreaded to true.  This affects the
	 behaviour of acc_async_test_all and acc_wait_all, which are supposed to
	 only wait for asynchronous launches from the same host thread they are
	 invoked on.  If multiple threads use the same async value, we make note
	 of that here and fall back to testing/waiting for all threads in those
	 functions.  */
      if (thread != stream->host_thread)
        stream->multithreaded = true;

      pthread_mutex_unlock (&ptx_dev->stream_lock);
    }
  else if (stream && !stream->multithreaded
	   && !pthread_equal (stream->host_thread, thread))
    GOMP_PLUGIN_fatal ("async %d used on wrong thread", orig_async);

  return stream;
}

/* Initialize the device.  Return TRUE on success, else FALSE.  PTX_DEV_LOCK
   should be locked on entry and remains locked on exit.  */

static bool
nvptx_init (void)
{
  CUresult r;
  int ndevs;

  if (instantiated_devices != 0)
    return true;

  r = cuInit (0);
  if (r != CUDA_SUCCESS)
    GOMP_PLUGIN_fatal ("cuInit error: %s", cuda_error (r));

  ptx_events = NULL;

  pthread_mutex_init (&ptx_event_lock, NULL);

  r = cuDeviceGetCount (&ndevs);
  if (r != CUDA_SUCCESS)
    GOMP_PLUGIN_fatal ("cuDeviceGetCount error: %s", cuda_error (r));

  ptx_devices = GOMP_PLUGIN_malloc_cleared (sizeof (struct ptx_device *)
					    * ndevs);

  return true;
}

/* Select the N'th PTX device for the current host thread.  The device must
   have been previously opened before calling this function.  */

static void
nvptx_attach_host_thread_to_device (int n)
{
  CUdevice dev;
  CUresult r;
  struct ptx_device *ptx_dev;
  CUcontext thd_ctx;

  r = cuCtxGetDevice (&dev);
  if (r != CUDA_SUCCESS && r != CUDA_ERROR_INVALID_CONTEXT)
    GOMP_PLUGIN_fatal ("cuCtxGetDevice error: %s", cuda_error (r));

  if (r != CUDA_ERROR_INVALID_CONTEXT && dev == n)
    return;
  else
    {
      CUcontext old_ctx;

      ptx_dev = ptx_devices[n];
      assert (ptx_dev);

      r = cuCtxGetCurrent (&thd_ctx);
      if (r != CUDA_SUCCESS)
        GOMP_PLUGIN_fatal ("cuCtxGetCurrent error: %s", cuda_error (r));

      /* We don't necessarily have a current context (e.g. if it has been
         destroyed.  Pop it if we do though.  */
      if (thd_ctx != NULL)
	{
	  r = cuCtxPopCurrent (&old_ctx);
	  if (r != CUDA_SUCCESS)
            GOMP_PLUGIN_fatal ("cuCtxPopCurrent error: %s", cuda_error (r));
	}

      r = cuCtxPushCurrent (ptx_dev->ctx);
      if (r != CUDA_SUCCESS)
        GOMP_PLUGIN_fatal ("cuCtxPushCurrent error: %s", cuda_error (r));
    }
}

static struct ptx_device *
nvptx_open_device (int n)
{
  struct ptx_device *ptx_dev;
  CUdevice dev, ctx_dev;
  CUresult r;
  int async_engines, pi;

  r = cuDeviceGet (&dev, n);
  if (r != CUDA_SUCCESS)
    GOMP_PLUGIN_fatal ("cuDeviceGet error: %s", cuda_error (r));

  ptx_dev = GOMP_PLUGIN_malloc (sizeof (struct ptx_device));

  ptx_dev->ord = n;
  ptx_dev->dev = dev;
  ptx_dev->ctx_shared = false;

  r = cuCtxGetDevice (&ctx_dev);
  if (r != CUDA_SUCCESS && r != CUDA_ERROR_INVALID_CONTEXT)
    GOMP_PLUGIN_fatal ("cuCtxGetDevice error: %s", cuda_error (r));
  
  if (r != CUDA_ERROR_INVALID_CONTEXT && ctx_dev != dev)
    {
      /* The current host thread has an active context for a different device.
         Detach it.  */
      CUcontext old_ctx;
      
      r = cuCtxPopCurrent (&old_ctx);
      if (r != CUDA_SUCCESS)
	GOMP_PLUGIN_fatal ("cuCtxPopCurrent error: %s", cuda_error (r));
    }

  r = cuCtxGetCurrent (&ptx_dev->ctx);
  if (r != CUDA_SUCCESS)
    GOMP_PLUGIN_fatal ("cuCtxGetCurrent error: %s", cuda_error (r));

  if (!ptx_dev->ctx)
    {
      r = cuCtxCreate (&ptx_dev->ctx, CU_CTX_SCHED_AUTO, dev);
      if (r != CUDA_SUCCESS)
	GOMP_PLUGIN_fatal ("cuCtxCreate error: %s", cuda_error (r));
    }
  else
    ptx_dev->ctx_shared = true;

  r = cuDeviceGetAttribute (&pi, CU_DEVICE_ATTRIBUTE_GPU_OVERLAP, dev);
  if (r != CUDA_SUCCESS)
    GOMP_PLUGIN_fatal ("cuDeviceGetAttribute error: %s", cuda_error (r));

  ptx_dev->overlap = pi;

  r = cuDeviceGetAttribute (&pi, CU_DEVICE_ATTRIBUTE_CAN_MAP_HOST_MEMORY, dev);
  if (r != CUDA_SUCCESS)
    GOMP_PLUGIN_fatal ("cuDeviceGetAttribute error: %s", cuda_error (r));

  ptx_dev->map = pi;

  r = cuDeviceGetAttribute (&pi, CU_DEVICE_ATTRIBUTE_CONCURRENT_KERNELS, dev);
  if (r != CUDA_SUCCESS)
    GOMP_PLUGIN_fatal ("cuDeviceGetAttribute error: %s", cuda_error (r));

  ptx_dev->concur = pi;

  r = cuDeviceGetAttribute (&pi, CU_DEVICE_ATTRIBUTE_COMPUTE_MODE, dev);
  if (r != CUDA_SUCCESS)
    GOMP_PLUGIN_fatal ("cuDeviceGetAttribute error: %s", cuda_error (r));

  ptx_dev->mode = pi;

  r = cuDeviceGetAttribute (&pi, CU_DEVICE_ATTRIBUTE_INTEGRATED, dev);
  if (r != CUDA_SUCCESS)
    GOMP_PLUGIN_fatal ("cuDeviceGetAttribute error: %s", cuda_error (r));

  ptx_dev->mkern = pi;

  r = cuDeviceGetAttribute (&async_engines,
			    CU_DEVICE_ATTRIBUTE_ASYNC_ENGINE_COUNT, dev);
  if (r != CUDA_SUCCESS)
    async_engines = 1;

  ptx_dev->images = NULL;
  pthread_mutex_init (&ptx_dev->image_lock, NULL);

  init_streams_for_device (ptx_dev, async_engines);

  return ptx_dev;
}

static void
nvptx_close_device (struct ptx_device *ptx_dev)
{
  CUresult r;

  if (!ptx_dev)
    return;

  fini_streams_for_device (ptx_dev);
  
  pthread_mutex_destroy (&ptx_dev->image_lock);

  if (!ptx_dev->ctx_shared)
    {
      r = cuCtxDestroy (ptx_dev->ctx);
      if (r != CUDA_SUCCESS)
	GOMP_PLUGIN_fatal ("cuCtxDestroy error: %s", cuda_error (r));
    }

  free (ptx_dev);
}

static int
nvptx_get_num_devices (void)
{
  int n;
  CUresult r;

  /* PR libgomp/65099: Currently, we only support offloading in 64-bit
     configurations.  */
  if (sizeof (void *) != 8)
    return 0;

  /* This function will be called before the plugin has been initialized in
     order to enumerate available devices, but CUDA API routines can't be used
     until cuInit has been called.  Just call it now (but don't yet do any
     further initialization).  */
  if (instantiated_devices == 0)
    {
      r = cuInit (0);
      /* This is not an error: e.g. we may have CUDA libraries installed but
         no devices available.  */
      if (r != CUDA_SUCCESS)
        return 0;
    }

  r = cuDeviceGetCount (&n);
  if (r!= CUDA_SUCCESS)
    GOMP_PLUGIN_fatal ("cuDeviceGetCount error: %s", cuda_error (r));

  return n;
}


static void
link_ptx (CUmodule *module, const struct targ_ptx_obj *ptx_objs,
	  unsigned num_objs)
{
  CUjit_option opts[7];
  void *optvals[7];
  float elapsed = 0.0;
#define LOGSIZE 8192
  char elog[LOGSIZE];
  char ilog[LOGSIZE];
  unsigned long logsize = LOGSIZE;
  CUlinkState linkstate;
  CUresult r;
  void *linkout;
  size_t linkoutsize __attribute__ ((unused));

  opts[0] = CU_JIT_WALL_TIME;
  optvals[0] = &elapsed;

  opts[1] = CU_JIT_INFO_LOG_BUFFER;
  optvals[1] = &ilog[0];

  opts[2] = CU_JIT_INFO_LOG_BUFFER_SIZE_BYTES;
  optvals[2] = (void *) logsize;

  opts[3] = CU_JIT_ERROR_LOG_BUFFER;
  optvals[3] = &elog[0];

  opts[4] = CU_JIT_ERROR_LOG_BUFFER_SIZE_BYTES;
  optvals[4] = (void *) logsize;

  opts[5] = CU_JIT_LOG_VERBOSE;
  optvals[5] = (void *) 1;

  opts[6] = CU_JIT_TARGET;
  optvals[6] = (void *) CU_TARGET_COMPUTE_30;

  r = cuLinkCreate (7, opts, optvals, &linkstate);
  if (r != CUDA_SUCCESS)
    GOMP_PLUGIN_fatal ("cuLinkCreate error: %s", cuda_error (r));

  for (; num_objs--; ptx_objs++)
    {
      /* cuLinkAddData's 'data' argument erroneously omits the const
	 qualifier.  */
      GOMP_PLUGIN_debug (0, "Loading:\n---\n%s\n---\n", ptx_objs->code);
      r = cuLinkAddData (linkstate, CU_JIT_INPUT_PTX, (char*)ptx_objs->code,
			 ptx_objs->size, 0, 0, 0, 0);
      if (r != CUDA_SUCCESS)
	{
	  GOMP_PLUGIN_error ("Link error log %s\n", &elog[0]);
	  GOMP_PLUGIN_fatal ("cuLinkAddData (ptx_code) error: %s",
			     cuda_error (r));
	}
    }

  GOMP_PLUGIN_debug (0, "Linking\n");
  r = cuLinkComplete (linkstate, &linkout, &linkoutsize);

  GOMP_PLUGIN_debug (0, "Link complete: %fms\n", elapsed);
  GOMP_PLUGIN_debug (0, "Link log %s\n", &ilog[0]);

  if (r != CUDA_SUCCESS)
    GOMP_PLUGIN_fatal ("cuLinkComplete error: %s", cuda_error (r));

  r = cuModuleLoadData (module, linkout);
  if (r != CUDA_SUCCESS)
    GOMP_PLUGIN_fatal ("cuModuleLoadData error: %s", cuda_error (r));

  r = cuLinkDestroy (linkstate);
  if (r != CUDA_SUCCESS)
    GOMP_PLUGIN_fatal ("cuLinkDestory error: %s", cuda_error (r));
}

static void
event_gc (bool memmap_lockable)
{
  struct ptx_event *ptx_event = ptx_events;
  struct nvptx_thread *nvthd = nvptx_thread ();

  pthread_mutex_lock (&ptx_event_lock);

  while (ptx_event != NULL)
    {
      CUresult r;
      struct ptx_event *e = ptx_event;

      ptx_event = ptx_event->next;

      if (e->ord != nvthd->ptx_dev->ord)
	continue;

      r = cuEventQuery (*e->evt);
      if (r == CUDA_SUCCESS)
	{
	  CUevent *te;

	  te = e->evt;

	  switch (e->type)
	    {
	    case PTX_EVT_MEM:
	    case PTX_EVT_SYNC:
	      break;

	    case PTX_EVT_KNL:
	      map_pop (e->addr);
	      break;

	    case PTX_EVT_ASYNC_CLEANUP:
	      {
		/* The function gomp_plugin_async_unmap_vars needs to claim the
		   memory-map splay tree lock for the current device, so we
		   can't call it when one of our callers has already claimed
		   the lock.  In that case, just delay the GC for this event
		   until later.  */
		if (!memmap_lockable)
		  continue;

		GOMP_PLUGIN_async_unmap_vars (e->addr);
	      }
	      break;
	    }

	  cuEventDestroy (*te);
	  free ((void *)te);

	  if (ptx_events == e)
	    ptx_events = ptx_events->next;
	  else
	    {
	      struct ptx_event *e_ = ptx_events;
	      while (e_->next != e)
		e_ = e_->next;
	      e_->next = e_->next->next;
	    }

	  free (e);
	}
    }

  pthread_mutex_unlock (&ptx_event_lock);
}

static void
event_add (enum ptx_event_type type, CUevent *e, void *h)
{
  struct ptx_event *ptx_event;
  struct nvptx_thread *nvthd = nvptx_thread ();

  assert (type == PTX_EVT_MEM || type == PTX_EVT_KNL || type == PTX_EVT_SYNC
	  || type == PTX_EVT_ASYNC_CLEANUP);

  ptx_event = GOMP_PLUGIN_malloc (sizeof (struct ptx_event));
  ptx_event->type = type;
  ptx_event->evt = e;
  ptx_event->addr = h;
  ptx_event->ord = nvthd->ptx_dev->ord;

  pthread_mutex_lock (&ptx_event_lock);

  ptx_event->next = ptx_events;
  ptx_events = ptx_event;

  pthread_mutex_unlock (&ptx_event_lock);
}

void
nvptx_exec (void (*fn), size_t mapnum, void **hostaddrs, void **devaddrs,
<<<<<<< HEAD
	    int async, unsigned dims[GOMP_DIM_MAX], void *targ_mem_desc)
=======
	    int async, unsigned *dims, void *targ_mem_desc)
>>>>>>> bf3a27b8
{
  struct targ_fn_descriptor *targ_fn = (struct targ_fn_descriptor *) fn;
  CUfunction function;
  CUresult r;
  int i;
  struct ptx_stream *dev_str;
  void *kargs[1];
  void *hp, *dp;
  struct nvptx_thread *nvthd = nvptx_thread ();
  const char *maybe_abort_msg = "(perhaps abort was called)";

  function = targ_fn->fn;

  dev_str = select_stream_for_async (async, pthread_self (), false, NULL);
  assert (dev_str == nvthd->current_stream);

  /* Initialize the launch dimensions.  Typically this is constant,
     provided by the device compiler, but we must permit runtime
     values.  */
  for (i = 0; i != GOMP_DIM_MAX; i++)
    if (targ_fn->launch->dim[i])
      dims[i] = targ_fn->launch->dim[i];

  /* This reserves a chunk of a pre-allocated page of memory mapped on both
     the host and the device. HP is a host pointer to the new chunk, and DP is
     the corresponding device pointer.  */
  map_push (dev_str, async, mapnum * sizeof (void *), &hp, &dp);

  GOMP_PLUGIN_debug (0, "  %s: prepare mappings\n", __FUNCTION__);

  /* Copy the array of arguments to the mapped page.  */
  for (i = 0; i < mapnum; i++)
    ((void **) hp)[i] = devaddrs[i];

  /* Copy the (device) pointers to arguments to the device (dp and hp might in
     fact have the same value on a unified-memory system).  */
  r = cuMemcpy ((CUdeviceptr)dp, (CUdeviceptr)hp, mapnum * sizeof (void *));
  if (r != CUDA_SUCCESS)
    GOMP_PLUGIN_fatal ("cuMemcpy failed: %s", cuda_error (r));

  GOMP_PLUGIN_debug (0, "  %s: kernel %s: launch"
		     " gangs=%u, workers=%u, vectors=%u\n",
		     __FUNCTION__, targ_fn->launch->fn,
		     dims[0], dims[1], dims[2]);

  // OpenACC		CUDA
  //
  // num_gangs		nctaid.x
  // num_workers	ntid.y
  // vector length	ntid.x

  kargs[0] = &dp;
  r = cuLaunchKernel (function,
		      dims[GOMP_DIM_GANG], 1, 1,
		      dims[GOMP_DIM_VECTOR], dims[GOMP_DIM_WORKER], 1,
		      0, dev_str->stream, kargs, 0);
  if (r != CUDA_SUCCESS)
    GOMP_PLUGIN_fatal ("cuLaunchKernel error: %s", cuda_error (r));

#ifndef DISABLE_ASYNC
  if (async < acc_async_noval)
    {
      r = cuStreamSynchronize (dev_str->stream);
      if (r == CUDA_ERROR_LAUNCH_FAILED)
	GOMP_PLUGIN_fatal ("cuStreamSynchronize error: %s %s\n", cuda_error (r),
			   maybe_abort_msg);
      else if (r != CUDA_SUCCESS)
        GOMP_PLUGIN_fatal ("cuStreamSynchronize error: %s", cuda_error (r));
    }
  else
    {
      CUevent *e;

      e = (CUevent *)GOMP_PLUGIN_malloc (sizeof (CUevent));

      r = cuEventCreate (e, CU_EVENT_DISABLE_TIMING);
      if (r == CUDA_ERROR_LAUNCH_FAILED)
	GOMP_PLUGIN_fatal ("cuEventCreate error: %s %s\n", cuda_error (r),
			   maybe_abort_msg);
      else if (r != CUDA_SUCCESS)
        GOMP_PLUGIN_fatal ("cuEventCreate error: %s", cuda_error (r));

      event_gc (true);

      r = cuEventRecord (*e, dev_str->stream);
      if (r != CUDA_SUCCESS)
        GOMP_PLUGIN_fatal ("cuEventRecord error: %s", cuda_error (r));

      event_add (PTX_EVT_KNL, e, (void *)dev_str);
    }
#else
  r = cuCtxSynchronize ();
  if (r == CUDA_ERROR_LAUNCH_FAILED)
    GOMP_PLUGIN_fatal ("cuCtxSynchronize error: %s %s\n", cuda_error (r),
		       maybe_abort_msg);
  else if (r != CUDA_SUCCESS)
    GOMP_PLUGIN_fatal ("cuCtxSynchronize error: %s", cuda_error (r));
#endif

  GOMP_PLUGIN_debug (0, "  %s: kernel %s: finished\n", __FUNCTION__,
		     targ_fn->launch->fn);

#ifndef DISABLE_ASYNC
  if (async < acc_async_noval)
#endif
    map_pop (dev_str);
}

void * openacc_get_current_cuda_context (void);

static void *
nvptx_alloc (size_t s)
{
  CUdeviceptr d;
  CUresult r;

  r = cuMemAlloc (&d, s);
  if (r == CUDA_ERROR_OUT_OF_MEMORY)
    return 0;
  if (r != CUDA_SUCCESS)
    GOMP_PLUGIN_fatal ("cuMemAlloc error: %s", cuda_error (r));
  return (void *)d;
}

static void
nvptx_free (void *p)
{
  CUresult r;
  CUdeviceptr pb;
  size_t ps;

  r = cuMemGetAddressRange (&pb, &ps, (CUdeviceptr)p);
  if (r != CUDA_SUCCESS)
    GOMP_PLUGIN_fatal ("cuMemGetAddressRange error: %s", cuda_error (r));

  if ((CUdeviceptr)p != pb)
    GOMP_PLUGIN_fatal ("invalid device address");

  r = cuMemFree ((CUdeviceptr)p);
  if (r != CUDA_SUCCESS)
    GOMP_PLUGIN_fatal ("cuMemFree error: %s", cuda_error (r));
}

static void *
nvptx_host2dev (void *d, const void *h, size_t s)
{
  CUresult r;
  CUdeviceptr pb;
  size_t ps;
  struct nvptx_thread *nvthd = nvptx_thread ();

  if (!s)
    return 0;

  if (!d)
    GOMP_PLUGIN_fatal ("invalid device address");

  r = cuMemGetAddressRange (&pb, &ps, (CUdeviceptr)d);
  if (r != CUDA_SUCCESS)
    GOMP_PLUGIN_fatal ("cuMemGetAddressRange error: %s", cuda_error (r));

  if (!pb)
    GOMP_PLUGIN_fatal ("invalid device address");

  if (!h)
    GOMP_PLUGIN_fatal ("invalid host address");

  if (d == h)
    GOMP_PLUGIN_fatal ("invalid host or device address");

  if ((void *)(d + s) > (void *)(pb + ps))
    GOMP_PLUGIN_fatal ("invalid size");

#ifndef DISABLE_ASYNC
  if (nvthd->current_stream != nvthd->ptx_dev->null_stream)
    {
      CUevent *e;

      e = (CUevent *)GOMP_PLUGIN_malloc (sizeof (CUevent));

      r = cuEventCreate (e, CU_EVENT_DISABLE_TIMING);
      if (r != CUDA_SUCCESS)
        GOMP_PLUGIN_fatal ("cuEventCreate error: %s", cuda_error (r));

      event_gc (false);

      r = cuMemcpyHtoDAsync ((CUdeviceptr)d, h, s,
			     nvthd->current_stream->stream);
      if (r != CUDA_SUCCESS)
        GOMP_PLUGIN_fatal ("cuMemcpyHtoDAsync error: %s", cuda_error (r));

      r = cuEventRecord (*e, nvthd->current_stream->stream);
      if (r != CUDA_SUCCESS)
        GOMP_PLUGIN_fatal ("cuEventRecord error: %s", cuda_error (r));

      event_add (PTX_EVT_MEM, e, (void *)h);
    }
  else
#endif
    {
      r = cuMemcpyHtoD ((CUdeviceptr)d, h, s);
      if (r != CUDA_SUCCESS)
        GOMP_PLUGIN_fatal ("cuMemcpyHtoD error: %s", cuda_error (r));
    }

  return 0;
}

static void *
nvptx_dev2host (void *h, const void *d, size_t s)
{
  CUresult r;
  CUdeviceptr pb;
  size_t ps;
  struct nvptx_thread *nvthd = nvptx_thread ();

  if (!s)
    return 0;

  if (!d)
    GOMP_PLUGIN_fatal ("invalid device address");

  r = cuMemGetAddressRange (&pb, &ps, (CUdeviceptr)d);
  if (r != CUDA_SUCCESS)
    GOMP_PLUGIN_fatal ("cuMemGetAddressRange error: %s", cuda_error (r));

  if (!pb)
    GOMP_PLUGIN_fatal ("invalid device address");

  if (!h)
    GOMP_PLUGIN_fatal ("invalid host address");

  if (d == h)
    GOMP_PLUGIN_fatal ("invalid host or device address");

  if ((void *)(d + s) > (void *)(pb + ps))
    GOMP_PLUGIN_fatal ("invalid size");

#ifndef DISABLE_ASYNC
  if (nvthd->current_stream != nvthd->ptx_dev->null_stream)
    {
      CUevent *e;

      e = (CUevent *)GOMP_PLUGIN_malloc (sizeof (CUevent));

      r = cuEventCreate (e, CU_EVENT_DISABLE_TIMING);
      if (r != CUDA_SUCCESS)
        GOMP_PLUGIN_fatal ("cuEventCreate error: %s\n", cuda_error (r));

      event_gc (false);

      r = cuMemcpyDtoHAsync (h, (CUdeviceptr)d, s,
			     nvthd->current_stream->stream);
      if (r != CUDA_SUCCESS)
        GOMP_PLUGIN_fatal ("cuMemcpyDtoHAsync error: %s", cuda_error (r));

      r = cuEventRecord (*e, nvthd->current_stream->stream);
      if (r != CUDA_SUCCESS)
        GOMP_PLUGIN_fatal ("cuEventRecord error: %s", cuda_error (r));

      event_add (PTX_EVT_MEM, e, (void *)h);
    }
  else
#endif
    {
      r = cuMemcpyDtoH (h, (CUdeviceptr)d, s);
      if (r != CUDA_SUCCESS)
	GOMP_PLUGIN_fatal ("cuMemcpyDtoH error: %s", cuda_error (r));
    }

  return 0;
}

static void
nvptx_set_async (int async)
{
  struct nvptx_thread *nvthd = nvptx_thread ();
  nvthd->current_stream
    = select_stream_for_async (async, pthread_self (), true, NULL);
}

static int
nvptx_async_test (int async)
{
  CUresult r;
  struct ptx_stream *s;

  s = select_stream_for_async (async, pthread_self (), false, NULL);

  if (!s)
    GOMP_PLUGIN_fatal ("unknown async %d", async);

  r = cuStreamQuery (s->stream);
  if (r == CUDA_SUCCESS)
    {
      /* The oacc-parallel.c:goacc_wait function calls this hook to determine
	 whether all work has completed on this stream, and if so omits the call
	 to the wait hook.  If that happens, event_gc might not get called
	 (which prevents variables from getting unmapped and their associated
	 device storage freed), so call it here.  */
      event_gc (true);
      return 1;
    }
  else if (r == CUDA_ERROR_NOT_READY)
    return 0;

  GOMP_PLUGIN_fatal ("cuStreamQuery error: %s", cuda_error (r));

  return 0;
}

static int
nvptx_async_test_all (void)
{
  struct ptx_stream *s;
  pthread_t self = pthread_self ();
  struct nvptx_thread *nvthd = nvptx_thread ();

  pthread_mutex_lock (&nvthd->ptx_dev->stream_lock);

  for (s = nvthd->ptx_dev->active_streams; s != NULL; s = s->next)
    {
      if ((s->multithreaded || pthread_equal (s->host_thread, self))
	  && cuStreamQuery (s->stream) == CUDA_ERROR_NOT_READY)
	{
	  pthread_mutex_unlock (&nvthd->ptx_dev->stream_lock);
	  return 0;
	}
    }

  pthread_mutex_unlock (&nvthd->ptx_dev->stream_lock);

  event_gc (true);

  return 1;
}

static void
nvptx_wait (int async)
{
  CUresult r;
  struct ptx_stream *s;

  s = select_stream_for_async (async, pthread_self (), false, NULL);

  if (!s)
    GOMP_PLUGIN_fatal ("unknown async %d", async);

  GOMP_PLUGIN_debug (0, "  %s: waiting on async=%d\n", __FUNCTION__, async);

  r = cuStreamSynchronize (s->stream);
  if (r != CUDA_SUCCESS)
    GOMP_PLUGIN_fatal ("cuStreamSynchronize error: %s", cuda_error (r));

  event_gc (true);
}

static void
nvptx_wait_async (int async1, int async2)
{
  CUresult r;
  CUevent *e;
  struct ptx_stream *s1, *s2;
  pthread_t self = pthread_self ();

  /* The stream that is waiting (rather than being waited for) doesn't
     necessarily have to exist already.  */
  s2 = select_stream_for_async (async2, self, true, NULL);

  s1 = select_stream_for_async (async1, self, false, NULL);
  if (!s1)
    GOMP_PLUGIN_fatal ("invalid async 1\n");

  if (s1 == s2)
    GOMP_PLUGIN_fatal ("identical parameters");

  e = (CUevent *)GOMP_PLUGIN_malloc (sizeof (CUevent));

  r = cuEventCreate (e, CU_EVENT_DISABLE_TIMING);
  if (r != CUDA_SUCCESS)
    GOMP_PLUGIN_fatal ("cuEventCreate error: %s", cuda_error (r));

  event_gc (true);

  r = cuEventRecord (*e, s1->stream);
  if (r != CUDA_SUCCESS)
    GOMP_PLUGIN_fatal ("cuEventRecord error: %s", cuda_error (r));

  event_add (PTX_EVT_SYNC, e, NULL);

  r = cuStreamWaitEvent (s2->stream, *e, 0);
  if (r != CUDA_SUCCESS)
    GOMP_PLUGIN_fatal ("cuStreamWaitEvent error: %s", cuda_error (r));
}

static void
nvptx_wait_all (void)
{
  CUresult r;
  struct ptx_stream *s;
  pthread_t self = pthread_self ();
  struct nvptx_thread *nvthd = nvptx_thread ();

  pthread_mutex_lock (&nvthd->ptx_dev->stream_lock);

  /* Wait for active streams initiated by this thread (or by multiple threads)
     to complete.  */
  for (s = nvthd->ptx_dev->active_streams; s != NULL; s = s->next)
    {
      if (s->multithreaded || pthread_equal (s->host_thread, self))
	{
	  r = cuStreamQuery (s->stream);
	  if (r == CUDA_SUCCESS)
	    continue;
	  else if (r != CUDA_ERROR_NOT_READY)
	    GOMP_PLUGIN_fatal ("cuStreamQuery error: %s", cuda_error (r));

	  r = cuStreamSynchronize (s->stream);
	  if (r != CUDA_SUCCESS)
	    GOMP_PLUGIN_fatal ("cuStreamSynchronize error: %s", cuda_error (r));
	}
    }

  pthread_mutex_unlock (&nvthd->ptx_dev->stream_lock);

  event_gc (true);
}

static void
nvptx_wait_all_async (int async)
{
  CUresult r;
  struct ptx_stream *waiting_stream, *other_stream;
  CUevent *e;
  struct nvptx_thread *nvthd = nvptx_thread ();
  pthread_t self = pthread_self ();

  /* The stream doing the waiting.  This could be the first mention of the
     stream, so create it if necessary.  */
  waiting_stream
    = select_stream_for_async (async, pthread_self (), true, NULL);

  /* Launches on the null stream already block on other streams in the
     context.  */
  if (!waiting_stream || waiting_stream == nvthd->ptx_dev->null_stream)
    return;

  event_gc (true);

  pthread_mutex_lock (&nvthd->ptx_dev->stream_lock);

  for (other_stream = nvthd->ptx_dev->active_streams;
       other_stream != NULL;
       other_stream = other_stream->next)
    {
      if (!other_stream->multithreaded
	  && !pthread_equal (other_stream->host_thread, self))
	continue;

      e = (CUevent *) GOMP_PLUGIN_malloc (sizeof (CUevent));

      r = cuEventCreate (e, CU_EVENT_DISABLE_TIMING);
      if (r != CUDA_SUCCESS)
	GOMP_PLUGIN_fatal ("cuEventCreate error: %s", cuda_error (r));

      /* Record an event on the waited-for stream.  */
      r = cuEventRecord (*e, other_stream->stream);
      if (r != CUDA_SUCCESS)
	GOMP_PLUGIN_fatal ("cuEventRecord error: %s", cuda_error (r));

      event_add (PTX_EVT_SYNC, e, NULL);

      r = cuStreamWaitEvent (waiting_stream->stream, *e, 0);
      if (r != CUDA_SUCCESS)
	GOMP_PLUGIN_fatal ("cuStreamWaitEvent error: %s", cuda_error (r));
   }

  pthread_mutex_unlock (&nvthd->ptx_dev->stream_lock);
}

static void *
nvptx_get_current_cuda_device (void)
{
  struct nvptx_thread *nvthd = nvptx_thread ();

  if (!nvthd || !nvthd->ptx_dev)
    return NULL;

  return &nvthd->ptx_dev->dev;
}

static void *
nvptx_get_current_cuda_context (void)
{
  struct nvptx_thread *nvthd = nvptx_thread ();

  if (!nvthd || !nvthd->ptx_dev)
    return NULL;

  return nvthd->ptx_dev->ctx;
}

static void *
nvptx_get_cuda_stream (int async)
{
  struct ptx_stream *s;
  struct nvptx_thread *nvthd = nvptx_thread ();

  if (!nvthd || !nvthd->ptx_dev)
    return NULL;

  s = select_stream_for_async (async, pthread_self (), false, NULL);

  return s ? s->stream : NULL;
}

static int
nvptx_set_cuda_stream (int async, void *stream)
{
  struct ptx_stream *oldstream;
  pthread_t self = pthread_self ();
  struct nvptx_thread *nvthd = nvptx_thread ();

  pthread_mutex_lock (&nvthd->ptx_dev->stream_lock);

  if (async < 0)
    GOMP_PLUGIN_fatal ("bad async %d", async);

  /* We have a list of active streams and an array mapping async values to
     entries of that list.  We need to take "ownership" of the passed-in stream,
     and add it to our list, removing the previous entry also (if there was one)
     in order to prevent resource leaks.  Note the potential for surprise
     here: maybe we should keep track of passed-in streams and leave it up to
     the user to tidy those up, but that doesn't work for stream handles
     returned from acc_get_cuda_stream above...  */

  oldstream = select_stream_for_async (async, self, false, NULL);

  if (oldstream)
    {
      if (nvthd->ptx_dev->active_streams == oldstream)
	nvthd->ptx_dev->active_streams = nvthd->ptx_dev->active_streams->next;
      else
	{
	  struct ptx_stream *s = nvthd->ptx_dev->active_streams;
	  while (s->next != oldstream)
	    s = s->next;
	  s->next = s->next->next;
	}

      cuStreamDestroy (oldstream->stream);
      map_fini (oldstream);
      free (oldstream);
    }

  pthread_mutex_unlock (&nvthd->ptx_dev->stream_lock);

  (void) select_stream_for_async (async, self, true, (CUstream) stream);

  return 1;
}

/* Plugin entry points.  */

const char *
GOMP_OFFLOAD_get_name (void)
{
  return "nvptx";
}

unsigned int
GOMP_OFFLOAD_get_caps (void)
{
  return GOMP_OFFLOAD_CAP_OPENACC_200;
}

int
GOMP_OFFLOAD_get_type (void)
{
  return OFFLOAD_TARGET_TYPE_NVIDIA_PTX;
}

int
GOMP_OFFLOAD_get_num_devices (void)
{
  return nvptx_get_num_devices ();
}

void
GOMP_OFFLOAD_init_device (int n)
{
  pthread_mutex_lock (&ptx_dev_lock);

  if (!nvptx_init () || ptx_devices[n] != NULL)
    {
      pthread_mutex_unlock (&ptx_dev_lock);
      return;
    }

  ptx_devices[n] = nvptx_open_device (n);
  instantiated_devices++;

  pthread_mutex_unlock (&ptx_dev_lock);
}

void
GOMP_OFFLOAD_fini_device (int n)
{
  pthread_mutex_lock (&ptx_dev_lock);

  if (ptx_devices[n] != NULL)
    {
      nvptx_attach_host_thread_to_device (n);
      nvptx_close_device (ptx_devices[n]);
      ptx_devices[n] = NULL;
      instantiated_devices--;
    }

  pthread_mutex_unlock (&ptx_dev_lock);
}

/* Return the libgomp version number we're compatible with.  There is
   no requirement for cross-version compatibility.  */

unsigned
GOMP_OFFLOAD_version (void)
{
  return GOMP_VERSION;
}

/* Load the (partial) program described by TARGET_DATA to device
   number ORD.  Allocate and return TARGET_TABLE.  */

int
GOMP_OFFLOAD_load_image (int ord, unsigned version, const void *target_data,
			 struct addr_pair **target_table)
{
  CUmodule module;
  const char *const *var_names;
  const struct targ_fn_launch *fn_descs;
  unsigned int fn_entries, var_entries, i, j;
  CUresult r;
  struct targ_fn_descriptor *targ_fns;
  struct addr_pair *targ_tbl;
  const nvptx_tdata_t *img_header = (const nvptx_tdata_t *) target_data;
  struct ptx_image_data *new_image;
  struct ptx_device *dev;

  if (GOMP_VERSION_DEV (version) > GOMP_VERSION_NVIDIA_PTX)
    GOMP_PLUGIN_fatal ("Offload data incompatible with PTX plugin"
		       " (expected %u, received %u)",
		       GOMP_VERSION_NVIDIA_PTX, GOMP_VERSION_DEV (version));
  
  GOMP_OFFLOAD_init_device (ord);

  dev = ptx_devices[ord];
  
  nvptx_attach_host_thread_to_device (ord);

  link_ptx (&module, img_header->ptx_objs, img_header->ptx_num);

  /* The mkoffload utility emits a struct of pointers/integers at the
     start of each offload image.  The array of kernel names and the
     functions addresses form a one-to-one correspondence.  */

  var_entries = img_header->var_num;
  var_names = img_header->var_names;
  fn_entries = img_header->fn_num;
  fn_descs = img_header->fn_descs;

  targ_tbl = GOMP_PLUGIN_malloc (sizeof (struct addr_pair)
				 * (fn_entries + var_entries));
  targ_fns = GOMP_PLUGIN_malloc (sizeof (struct targ_fn_descriptor)
				 * fn_entries);

  *target_table = targ_tbl;

  new_image = GOMP_PLUGIN_malloc (sizeof (struct ptx_image_data));
  new_image->target_data = target_data;
  new_image->module = module;
  new_image->fns = targ_fns;

  pthread_mutex_lock (&dev->image_lock);
  new_image->next = dev->images;
  dev->images = new_image;
  pthread_mutex_unlock (&dev->image_lock);

  for (i = 0; i < fn_entries; i++, targ_fns++, targ_tbl++)
    {
      CUfunction function;

      r = cuModuleGetFunction (&function, module, fn_descs[i].fn);
      if (r != CUDA_SUCCESS)
	GOMP_PLUGIN_fatal ("cuModuleGetFunction error: %s", cuda_error (r));

      targ_fns->fn = function;
      targ_fns->launch = &fn_descs[i];

      targ_tbl->start = (uintptr_t) targ_fns;
      targ_tbl->end = targ_tbl->start + 1;
    }

  for (j = 0; j < var_entries; j++, targ_tbl++)
    {
      CUdeviceptr var;
      size_t bytes;

      r = cuModuleGetGlobal (&var, &bytes, module, var_names[j]);
      if (r != CUDA_SUCCESS)
        GOMP_PLUGIN_fatal ("cuModuleGetGlobal error: %s", cuda_error (r));

      targ_tbl->start = (uintptr_t) var;
      targ_tbl->end = targ_tbl->start + bytes;
    }

  return fn_entries + var_entries;
}

/* Unload the program described by TARGET_DATA.  DEV_DATA is the
   function descriptors allocated by G_O_load_image.  */

void
GOMP_OFFLOAD_unload_image (int ord, unsigned version, const void *target_data)
{
  struct ptx_image_data *image, **prev_p;
  struct ptx_device *dev = ptx_devices[ord];

  if (GOMP_VERSION_DEV (version) > GOMP_VERSION_NVIDIA_PTX)
    return;
  
  pthread_mutex_lock (&dev->image_lock);
  for (prev_p = &dev->images; (image = *prev_p) != 0; prev_p = &image->next)
    if (image->target_data == target_data)
      {
	*prev_p = image->next;
	cuModuleUnload (image->module);
	free (image->fns);
	free (image);
	break;
      }
  pthread_mutex_unlock (&dev->image_lock);
}

void *
GOMP_OFFLOAD_alloc (int ord, size_t size)
{
  nvptx_attach_host_thread_to_device (ord);
  return nvptx_alloc (size);
}

void
GOMP_OFFLOAD_free (int ord, void *ptr)
{
  nvptx_attach_host_thread_to_device (ord);
  nvptx_free (ptr);
}

void *
GOMP_OFFLOAD_dev2host (int ord, void *dst, const void *src, size_t n)
{
  nvptx_attach_host_thread_to_device (ord);
  return nvptx_dev2host (dst, src, n);
}

void *
GOMP_OFFLOAD_host2dev (int ord, void *dst, const void *src, size_t n)
{
  nvptx_attach_host_thread_to_device (ord);
  return nvptx_host2dev (dst, src, n);
}

void (*device_run) (int n, void *fn_ptr, void *vars) = NULL;

void
GOMP_OFFLOAD_openacc_parallel (void (*fn) (void *), size_t mapnum,
			       void **hostaddrs, void **devaddrs,
			       int async, unsigned *dims, void *targ_mem_desc)
{
<<<<<<< HEAD
  nvptx_exec (fn, mapnum, hostaddrs, devaddrs,
	      async, dims, targ_mem_desc);
=======
  nvptx_exec (fn, mapnum, hostaddrs, devaddrs, async, dims, targ_mem_desc);
>>>>>>> bf3a27b8
}

void
GOMP_OFFLOAD_openacc_register_async_cleanup (void *targ_mem_desc)
{
  CUevent *e;
  CUresult r;
  struct nvptx_thread *nvthd = nvptx_thread ();

  e = (CUevent *) GOMP_PLUGIN_malloc (sizeof (CUevent));

  r = cuEventCreate (e, CU_EVENT_DISABLE_TIMING);
  if (r != CUDA_SUCCESS)
    GOMP_PLUGIN_fatal ("cuEventCreate error: %s", cuda_error (r));

  r = cuEventRecord (*e, nvthd->current_stream->stream);
  if (r != CUDA_SUCCESS)
    GOMP_PLUGIN_fatal ("cuEventRecord error: %s", cuda_error (r));

  event_add (PTX_EVT_ASYNC_CLEANUP, e, targ_mem_desc);
}

int
GOMP_OFFLOAD_openacc_async_test (int async)
{
  return nvptx_async_test (async);
}

int
GOMP_OFFLOAD_openacc_async_test_all (void)
{
  return nvptx_async_test_all ();
}

void
GOMP_OFFLOAD_openacc_async_wait (int async)
{
  nvptx_wait (async);
}

void
GOMP_OFFLOAD_openacc_async_wait_async (int async1, int async2)
{
  nvptx_wait_async (async1, async2);
}

void
GOMP_OFFLOAD_openacc_async_wait_all (void)
{
  nvptx_wait_all ();
}

void
GOMP_OFFLOAD_openacc_async_wait_all_async (int async)
{
  nvptx_wait_all_async (async);
}

void
GOMP_OFFLOAD_openacc_async_set_async (int async)
{
  nvptx_set_async (async);
}

void *
GOMP_OFFLOAD_openacc_create_thread_data (int ord)
{
  struct ptx_device *ptx_dev;
  struct nvptx_thread *nvthd
    = GOMP_PLUGIN_malloc (sizeof (struct nvptx_thread));
  CUresult r;
  CUcontext thd_ctx;

  ptx_dev = ptx_devices[ord];

  assert (ptx_dev);

  r = cuCtxGetCurrent (&thd_ctx);
  if (r != CUDA_SUCCESS)
    GOMP_PLUGIN_fatal ("cuCtxGetCurrent error: %s", cuda_error (r));

  assert (ptx_dev->ctx);

  if (!thd_ctx)
    {
      r = cuCtxPushCurrent (ptx_dev->ctx);
      if (r != CUDA_SUCCESS)
	GOMP_PLUGIN_fatal ("cuCtxPushCurrent error: %s", cuda_error (r));
    }

  nvthd->current_stream = ptx_dev->null_stream;
  nvthd->ptx_dev = ptx_dev;

  return (void *) nvthd;
}

void
GOMP_OFFLOAD_openacc_destroy_thread_data (void *data)
{
  free (data);
}

void *
GOMP_OFFLOAD_openacc_get_current_cuda_device (void)
{
  return nvptx_get_current_cuda_device ();
}

void *
GOMP_OFFLOAD_openacc_get_current_cuda_context (void)
{
  return nvptx_get_current_cuda_context ();
}

/* NOTE: This returns a CUstream, not a ptx_stream pointer.  */

void *
GOMP_OFFLOAD_openacc_get_cuda_stream (int async)
{
  return nvptx_get_cuda_stream (async);
}

/* NOTE: This takes a CUstream, not a ptx_stream pointer.  */

int
GOMP_OFFLOAD_openacc_set_cuda_stream (int async, void *stream)
{
  return nvptx_set_cuda_stream (async, stream);
}<|MERGE_RESOLUTION|>--- conflicted
+++ resolved
@@ -877,11 +877,7 @@
 
 void
 nvptx_exec (void (*fn), size_t mapnum, void **hostaddrs, void **devaddrs,
-<<<<<<< HEAD
-	    int async, unsigned dims[GOMP_DIM_MAX], void *targ_mem_desc)
-=======
 	    int async, unsigned *dims, void *targ_mem_desc)
->>>>>>> bf3a27b8
 {
   struct targ_fn_descriptor *targ_fn = (struct targ_fn_descriptor *) fn;
   CUfunction function;
@@ -1660,12 +1656,7 @@
 			       void **hostaddrs, void **devaddrs,
 			       int async, unsigned *dims, void *targ_mem_desc)
 {
-<<<<<<< HEAD
-  nvptx_exec (fn, mapnum, hostaddrs, devaddrs,
-	      async, dims, targ_mem_desc);
-=======
   nvptx_exec (fn, mapnum, hostaddrs, devaddrs, async, dims, targ_mem_desc);
->>>>>>> bf3a27b8
 }
 
 void
