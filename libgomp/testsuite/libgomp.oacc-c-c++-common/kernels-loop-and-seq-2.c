<<<<<<< HEAD
/* { dg-additional-options "-ftree-parallelize-loops=32" } */
/* Override the compiler's "avoid offloading" decision.
   { dg-additional-options "-foffload-force" } */

=======
>>>>>>> 666094f0
#include <stdlib.h>

#define N 32

unsigned int
foo (int n, unsigned int *a)
{
#pragma acc kernels copy (a[0:N])
  {
    a[0] = a[0] + 1;

    for (int i = 0; i < n; i++)
      a[i] = 1;
  }

  return a[0];
}

int
main (void)
{
  unsigned int a[N];
  unsigned res, i;

  for (i = 0; i < N; ++i)
    a[i] = i % 4;

  res = foo (N, a);
  if (res != 1)
    abort ();

  return 0;
}<|MERGE_RESOLUTION|>--- conflicted
+++ resolved
@@ -1,10 +1,6 @@
-<<<<<<< HEAD
-/* { dg-additional-options "-ftree-parallelize-loops=32" } */
 /* Override the compiler's "avoid offloading" decision.
    { dg-additional-options "-foffload-force" } */
 
-=======
->>>>>>> 666094f0
 #include <stdlib.h>
 
 #define N 32
