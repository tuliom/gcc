--- conflicted
+++ resolved
@@ -142,15 +142,12 @@
     gomp_init_device (&devices[device_id]);
   gomp_mutex_unlock (&devices[device_id].lock);
 
-<<<<<<< HEAD
   /* If the device-var ICV does not actually have offload data available, don't
      try use it (which will fail), and use host fallback instead.  */
   if (device == GOMP_DEVICE_ICV
       && !gomp_offload_target_available_p (devices[device_id].type))
     return NULL;
 
-=======
->>>>>>> 0254f5ca
   return &devices[device_id];
 }
 
@@ -375,8 +372,6 @@
 			+ cur_node.host_start);
 	  tgt->list[i].key = NULL;
 	  tgt->list[i].offset = ~(uintptr_t) 0;
-<<<<<<< HEAD
-=======
 	  continue;
 	}
       else if ((kind & typemask) == GOMP_MAP_STRUCT)
@@ -408,7 +403,6 @@
 	    gomp_map_fields_existing (tgt, n, first, i, hostaddrs,
 				      sizes, kinds);
 	  i--;
->>>>>>> 0254f5ca
 	  continue;
 	}
       cur_node.host_start = (uintptr_t) hostaddrs[i];
@@ -522,14 +516,6 @@
 	    int kind = get_kind (short_mapkind, kinds, i);
 	    if (hostaddrs[i] == NULL)
 	      continue;
-<<<<<<< HEAD
-	    if ((kind & typemask) == GOMP_MAP_FIRSTPRIVATE)
-	      {
-		size_t align = (size_t) 1 << (kind >> rshift);
-		tgt_size = (tgt_size + align - 1) & ~(align - 1);
-		tgt->list[i].offset = tgt_size;
-		size_t len = sizes[i];
-=======
 	    switch (kind & typemask)
 	      {
 		size_t align, len, first, last;
@@ -539,24 +525,15 @@
 		tgt_size = (tgt_size + align - 1) & ~(align - 1);
 		tgt->list[i].offset = tgt_size;
 		len = sizes[i];
->>>>>>> 0254f5ca
 		devicep->host2dev_func (devicep->target_id,
 					(void *) (tgt->tgt_start + tgt_size),
 					(void *) hostaddrs[i], len);
 		tgt_size += len;
 		continue;
-<<<<<<< HEAD
-	      }
-	    switch (kind & typemask)
-	      {
-=======
->>>>>>> 0254f5ca
 	      case GOMP_MAP_FIRSTPRIVATE_INT:
 	      case GOMP_MAP_USE_DEVICE_PTR:
 	      case GOMP_MAP_ZERO_LEN_ARRAY_SECTION:
 		continue;
-<<<<<<< HEAD
-=======
 	      case GOMP_MAP_STRUCT:
 		first = i + 1;
 		last = i + sizes[i];
@@ -586,7 +563,6 @@
 					    sizes, kinds);
 		i--;
 		continue;
->>>>>>> 0254f5ca
 	      default:
 		break;
 	      }
@@ -604,12 +580,6 @@
 	      {
 		size_t align = (size_t) 1 << (kind >> rshift);
 		tgt->list[i].key = k;
-<<<<<<< HEAD
-		tgt_size = (tgt_size + align - 1) & ~(align - 1);
-		k->tgt = tgt;
-		k->tgt_offset = tgt_size;
-		tgt_size += k->host_end - k->host_start;
-=======
 		k->tgt = tgt;
 		if (field_tgt_clear != ~(size_t) 0)
 		  {
@@ -624,7 +594,6 @@
 		    k->tgt_offset = tgt_size;
 		    tgt_size += k->host_end - k->host_start;
 		  }
->>>>>>> 0254f5ca
 		tgt->list[i].copy_from = GOMP_MAP_COPY_FROM_P (kind & typemask);
 		tgt->list[i].always_copy_from
 		  = GOMP_MAP_ALWAYS_FROM_P (kind & typemask);
@@ -743,15 +712,12 @@
 		cur_node.tgt_offset = (uintptr_t) hostaddrs[i];
 	      else if (tgt->list[i].offset == ~(uintptr_t) 1)
 		cur_node.tgt_offset = 0;
-<<<<<<< HEAD
-=======
 	      else if (tgt->list[i].offset == ~(uintptr_t) 2)
 		cur_node.tgt_offset = tgt->list[i + 1].key->tgt->tgt_start
 				      + tgt->list[i + 1].key->tgt_offset
 				      + tgt->list[i + 1].offset
 				      + (uintptr_t) hostaddrs[i]
 				      - (uintptr_t) hostaddrs[i + 1];
->>>>>>> 0254f5ca
 	      else
 		cur_node.tgt_offset = tgt->tgt_start
 				      + tgt->list[i].offset;
@@ -1008,11 +974,8 @@
       k->tgt_offset = target_table[i].start;
       k->refcount = REFCOUNT_INFINITY;
       k->async_refcount = 0;
-<<<<<<< HEAD
       tgt->list[i].key = k;
       tgt->refcount++;
-=======
->>>>>>> 0254f5ca
       array->left = NULL;
       array->right = NULL;
       splay_tree_insert (&devicep->mem_map, array);
@@ -1038,11 +1001,8 @@
       k->tgt_offset = target_var->start;
       k->refcount = REFCOUNT_INFINITY;
       k->async_refcount = 0;
-<<<<<<< HEAD
       tgt->list[i].key = k;
       tgt->refcount++;
-=======
->>>>>>> 0254f5ca
       array->left = NULL;
       array->right = NULL;
       splay_tree_insert (&devicep->mem_map, array);
@@ -1332,47 +1292,6 @@
     }
 }
 
-/* Host fallback for GOMP_target{,_41} routines.  */
-
-static void
-gomp_target_fallback (void (*fn) (void *), void **hostaddrs)
-{
-  struct gomp_thread old_thr, *thr = gomp_thread ();
-  old_thr = *thr;
-  memset (thr, '\0', sizeof (*thr));
-  if (gomp_places_list)
-    {
-      thr->place = old_thr.place;
-      thr->ts.place_partition_len = gomp_places_list_len;
-    }
-  fn (hostaddrs);
-  gomp_free_thread (thr);
-  *thr = old_thr;
-}
-
-/* Helper function of GOMP_target{,_41} routines.  */
-
-static void *
-gomp_get_target_fn_addr (struct gomp_device_descr *devicep,
-			 void (*host_fn) (void *))
-{
-  if (devicep->capabilities & GOMP_OFFLOAD_CAP_NATIVE_EXEC)
-    return (void *) host_fn;
-  else
-    {
-      gomp_mutex_lock (&devicep->lock);
-      struct splay_tree_key_s k;
-      k.host_start = (uintptr_t) host_fn;
-      k.host_end = k.host_start + 1;
-      splay_tree_key tgt_fn = splay_tree_lookup (&devicep->mem_map, &k);
-      gomp_mutex_unlock (&devicep->lock);
-      if (tgt_fn == NULL)
-	gomp_fatal ("Target function wasn't mapped");
-
-      return (void *) tgt_fn->tgt_offset;
-    }
-}
-
 /* Called when encountering a target directive.  If DEVICE
    is GOMP_DEVICE_ICV, it means use device-var ICV.  If it is
    GOMP_DEVICE_HOST_FALLBACK (or any value
@@ -1415,11 +1334,6 @@
 
 void
 GOMP_target_41 (int device, void (*fn) (void *), size_t mapnum,
-<<<<<<< HEAD
-		void **hostaddrs, size_t *sizes, unsigned short *kinds)
-{
-  struct gomp_device_descr *devicep = resolve_device (device);
-=======
 		void **hostaddrs, size_t *sizes, unsigned short *kinds,
 		unsigned int flags, void **depend)
 {
@@ -1435,7 +1349,6 @@
       if (thr->task && thr->task->depend_hash)
 	gomp_task_maybe_wait_for_dependencies (depend);
     }
->>>>>>> 0254f5ca
 
   if (devicep == NULL
       || !(devicep->capabilities & GOMP_OFFLOAD_CAP_OPENMP_400))
@@ -1572,8 +1485,6 @@
   gomp_update (devicep, mapnum, hostaddrs, sizes, kinds, false);
 }
 
-<<<<<<< HEAD
-=======
 void
 GOMP_target_update_41 (int device, size_t mapnum, void **hostaddrs,
 		       size_t *sizes, unsigned short *kinds,
@@ -1631,7 +1542,6 @@
   gomp_update (devicep, mapnum, hostaddrs, sizes, kinds, true);
 }
 
->>>>>>> 0254f5ca
 static void
 gomp_exit_data (struct gomp_device_descr *devicep, size_t mapnum,
 		void **hostaddrs, size_t *sizes, unsigned short *kinds)
@@ -1650,17 +1560,11 @@
 	case GOMP_MAP_DELETE:
 	case GOMP_MAP_RELEASE:
 	case GOMP_MAP_ZERO_LEN_ARRAY_SECTION:
-<<<<<<< HEAD
-	  cur_node.host_start = (uintptr_t) hostaddrs[i];
-	  cur_node.host_end = cur_node.host_start + sizes[i];
-	  splay_tree_key k = kind == GOMP_MAP_ZERO_LEN_ARRAY_SECTION
-=======
 	case GOMP_MAP_DELETE_ZERO_LEN_ARRAY_SECTION:
 	  cur_node.host_start = (uintptr_t) hostaddrs[i];
 	  cur_node.host_end = cur_node.host_start + sizes[i];
 	  splay_tree_key k = (kind == GOMP_MAP_DELETE_ZERO_LEN_ARRAY_SECTION
 			      || kind == GOMP_MAP_ZERO_LEN_ARRAY_SECTION)
->>>>>>> 0254f5ca
 	    ? gomp_map_lookup (&devicep->mem_map, &cur_node)
 	    : splay_tree_lookup (&devicep->mem_map, &cur_node);
 	  if (!k)
@@ -1668,13 +1572,9 @@
 
 	  if (k->refcount > 0 && k->refcount != REFCOUNT_INFINITY)
 	    k->refcount--;
-<<<<<<< HEAD
-	  if (kind == GOMP_MAP_DELETE && k->refcount != REFCOUNT_INFINITY)
-=======
 	  if ((kind == GOMP_MAP_DELETE
 	       || kind == GOMP_MAP_DELETE_ZERO_LEN_ARRAY_SECTION)
 	      && k->refcount != REFCOUNT_INFINITY)
->>>>>>> 0254f5ca
 	    k->refcount = 0;
 
 	  if ((kind == GOMP_MAP_FROM && k->refcount == 0)
@@ -1707,12 +1607,6 @@
 
 void
 GOMP_target_enter_exit_data (int device, size_t mapnum, void **hostaddrs,
-<<<<<<< HEAD
-			     size_t *sizes, unsigned short *kinds)
-{
-  struct gomp_device_descr *devicep = resolve_device (device);
-
-=======
 			     size_t *sizes, unsigned short *kinds,
 			     unsigned int flags, void **depend)
 {
@@ -1752,45 +1646,10 @@
 	}
     }
 
->>>>>>> 0254f5ca
   if (devicep == NULL
       || !(devicep->capabilities & GOMP_OFFLOAD_CAP_OPENMP_400))
     return;
 
-<<<<<<< HEAD
-  /* Determine if this is an "omp target enter data".  */
-  const int typemask = 0xff;
-  bool is_enter_data = false;
-  size_t i;
-  for (i = 0; i < mapnum; i++)
-    {
-      unsigned char kind = kinds[i] & typemask;
-
-      if (kind == GOMP_MAP_ALLOC
-	  || kind == GOMP_MAP_TO
-	  || kind == GOMP_MAP_ALWAYS_TO)
-	{
-	  is_enter_data = true;
-	  break;
-	}
-
-      if (kind == GOMP_MAP_FROM
-	  || kind == GOMP_MAP_ALWAYS_FROM
-	  || kind == GOMP_MAP_DELETE
-	  || kind == GOMP_MAP_RELEASE
-	  || kind == GOMP_MAP_ZERO_LEN_ARRAY_SECTION)
-	break;
-
-      gomp_fatal ("GOMP_target_enter_exit_data unhandled kind 0x%.2x", kind);
-    }
-
-  if (is_enter_data)
-    for (i = 0; i < mapnum; i++)
-      gomp_map_vars (devicep, 1, &hostaddrs[i], NULL, &sizes[i], &kinds[i],
-		     true, GOMP_MAP_VARS_ENTER_DATA);
-  else
-    gomp_exit_data (devicep, mapnum, hostaddrs, sizes, kinds);
-=======
   struct gomp_thread *thr = gomp_thread ();
   struct gomp_team *team = thr->ts.team;
   /* If parallel or taskgroup has been cancelled, don't start new tasks.  */
@@ -1847,7 +1706,6 @@
   else
     gomp_exit_data (ttask->devicep, ttask->mapnum, ttask->hostaddrs,
 		    ttask->sizes, ttask->kinds);
->>>>>>> 0254f5ca
 }
 
 void
@@ -1915,17 +1773,10 @@
 }
 
 int
-<<<<<<< HEAD
-omp_target_is_present (void *ptr, size_t offset, int device_num)
-{
-  if (ptr == NULL)
-    return offset == 0;
-=======
 omp_target_is_present (void *ptr, int device_num)
 {
   if (ptr == NULL)
     return 1;
->>>>>>> 0254f5ca
 
   if (device_num == GOMP_DEVICE_HOST_FALLBACK)
     return 1;
@@ -1944,11 +1795,7 @@
   struct splay_tree_s *mem_map = &devicep->mem_map;
   struct splay_tree_key_s cur_node;
 
-<<<<<<< HEAD
-  cur_node.host_start = (uintptr_t) ptr + offset;
-=======
   cur_node.host_start = (uintptr_t) ptr;
->>>>>>> 0254f5ca
   cur_node.host_end = cur_node.host_start;
   splay_tree_key n = gomp_map_lookup (mem_map, &cur_node);
   int ret = n != NULL;
