--- conflicted
+++ resolved
@@ -1987,30 +1987,6 @@
      their handlers.  None of the symbols can legitimately be NULL,
      so we don't need to check dlerror all the time.  */
 #define DLSYM(f)							\
-<<<<<<< HEAD
-  do									\
-    {									\
-      device->f##_func = dlsym (plugin_handle, "GOMP_OFFLOAD_" #f);	\
-      err = dlerror ();							\
-      if (err != NULL)							\
-	goto out;							\
-    }									\
-  while (0)
-  /* Similar, but missing functions are not an error.  */
-#define DLSYM_OPT(f, n)							\
-  do									\
-    {									\
-      const char *tmp_err;						\
-      device->f##_func = dlsym (plugin_handle, "GOMP_OFFLOAD_" #n);	\
-      tmp_err = dlerror ();						\
-      if (tmp_err == NULL)						\
-        optional_present++;						\
-      else								\
-        last_missing = #n;						\
-      optional_total++;							\
-    }									\
-  while (0)
-=======
   if (!(device->f##_func = dlsym (plugin_handle, "GOMP_OFFLOAD_" #f)))	\
     goto dl_fail
   /* Similar, but missing functions are not an error.  Return false if
@@ -2025,7 +2001,6 @@
       err = "plugin version mismatch";
       goto fail;
     }
->>>>>>> e61bcbda
 
   DLSYM (get_name);
   DLSYM (get_caps);
