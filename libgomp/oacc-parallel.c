--- conflicted
+++ resolved
@@ -261,18 +261,13 @@
 
   devaddrs = gomp_alloca (sizeof (void *) * mapnum);
   for (i = 0; i < mapnum; i++)
-<<<<<<< HEAD
-    {
-      if (tgt->list[i] != NULL)
-	devaddrs[i] = (void *) (tgt->list[i]->tgt->tgt_start
-				+ tgt->list[i]->tgt_offset);
+    {
+      if (tgt->list[i].key != NULL)
+	devaddrs[i] = (void *) (tgt->list[i].key->tgt->tgt_start
+				+ tgt->list[i].key->tgt_offset);
       else
 	devaddrs[i] = NULL;
     }
-=======
-    devaddrs[i] = (void *) (tgt->list[i].key->tgt->tgt_start
-			    + tgt->list[i].key->tgt_offset);
->>>>>>> a568354b
 
   acc_dev->openacc.exec_func (tgt_fn, mapnum, hostaddrs, devaddrs,
 			      async, dims, tgt);
