## Process this file with automake to produce Makefile.in

ACLOCAL_AMFLAGS = -I .. -I ../config
SUBDIRS = testsuite

## May be used by toolexeclibdir.
gcc_version := $(shell cat $(top_srcdir)/../gcc/BASE-VER)

config_path = @config_path@
search_path = $(addprefix $(top_srcdir)/config/, $(config_path)) $(top_srcdir)

fincludedir = $(libdir)/gcc/$(target_alias)/$(gcc_version)/finclude
libsubincludedir = $(libdir)/gcc/$(target_alias)/$(gcc_version)/include

vpath % $(strip $(search_path))

AM_CPPFLAGS = $(addprefix -I, $(search_path))
AM_CFLAGS = $(XCFLAGS)
AM_LDFLAGS = $(XLDFLAGS) $(SECTION_LDFLAGS) $(OPT_LDFLAGS)

toolexeclib_LTLIBRARIES = libgomp.la
nodist_toolexeclib_HEADERS = libgomp.spec

if LIBGOMP_BUILD_VERSIONED_SHLIB
if LIBGOMP_BUILD_VERSIONED_SHLIB_GNU
if LIBGOMP_BUILD_VERSIONED_SHLIB_SOL2
libgomp_version_script = -Wl,--version-script,libgomp.map-sol2
libgomp_version_dep = libgomp.map-sol2
libgomp.map-sol2 : $(top_srcdir)/libgomp.map
	sed -e '/^#ifdef HAVE_SYMVER_SYMBOL_RENAMING_RUNTIME_SUPPORT/,/^#endif/d' $< \
	 > $@ || (rm -f $@ ; exit 1)
else
libgomp_version_script = -Wl,--version-script,$(top_srcdir)/libgomp.map
libgomp_version_dep = $(top_srcdir)/libgomp.map
endif
endif
if LIBGOMP_BUILD_VERSIONED_SHLIB_SUN
libgomp_version_script = -Wl,-M,libgomp.map-sun
libgomp_version_dep = libgomp.map-sun
libgomp.map-sun : $(top_srcdir)/libgomp.map \
		$(top_srcdir)/../contrib/make_sunver.pl \
		$(libgomp_la_OBJECTS) $(libgomp_la_LIBADD)
	perl $(top_srcdir)/../contrib/make_sunver.pl \
	  $(top_srcdir)/libgomp.map \
	  $(libgomp_la_OBJECTS:%.lo=.libs/%.o) \
	 `echo $(libgomp_la_LIBADD) | \
	    sed 's,/\([^/.]*\)\.la,/.libs/\1.a,g'` \
	 > $@ || (rm -f $@ ; exit 1)
endif
else
libgomp_version_script =
libgomp_version_dep =
endif
libgomp_version_info = -version-info $(libtool_VERSION)
libgomp_la_LDFLAGS = $(libgomp_version_info) $(libgomp_version_script) \
<<<<<<< HEAD
        -no-undefined -bindir "$(bindir)"
=======
        $(lt_host_flags)
libgomp_la_DEPENDENCIES = $(libgomp_version_dep)
>>>>>>> 3082eeb7
libgomp_la_LINK = $(LINK) $(libgomp_la_LDFLAGS)

libgomp_la_SOURCES = alloc.c barrier.c critical.c env.c error.c iter.c \
	iter_ull.c loop.c loop_ull.c ordered.c parallel.c sections.c single.c \
	task.c team.c work.c lock.c mutex.c proc.c sem.c bar.c ptrlock.c \
	time.c fortran.c affinity.c

nodist_noinst_HEADERS = libgomp_f.h
nodist_libsubinclude_HEADERS = omp.h
if USE_FORTRAN
nodist_finclude_HEADERS = omp_lib.h omp_lib.f90 omp_lib.mod omp_lib_kinds.mod
endif

LTLDFLAGS = $(shell $(SHELL) $(top_srcdir)/../libtool-ldflags $(LDFLAGS))

LINK = $(LIBTOOL) --tag CC $(AM_LIBTOOLFLAGS) $(LIBTOOLFLAGS) --mode=link \
	$(CCLD) $(AM_CFLAGS) $(CFLAGS) $(AM_LDFLAGS) $(LTLDFLAGS) -o $@

omp_lib_kinds.mod: omp_lib.mod
	:
omp_lib.mod: omp_lib.f90
	$(FC) $(FCFLAGS) -fsyntax-only omp_lib.f90
fortran.lo: libgomp_f.h
fortran.o: libgomp_f.h
env.lo: libgomp_f.h
env.o: libgomp_f.h


# Automake Documentation:
# If your package has Texinfo files in many directories, you can use the
# variable TEXINFO_TEX to tell Automake where to find the canonical
# `texinfo.tex' for your package. The value of this variable should be
# the relative path from the current `Makefile.am' to `texinfo.tex'.
TEXINFO_TEX   = ../gcc/doc/include/texinfo.tex

# Defines info, dvi, pdf and html targets
MAKEINFOFLAGS = -I $(srcdir)/../gcc/doc/include
info_TEXINFOS = libgomp.texi

# AM_CONDITIONAL on configure option --generated-files-in-srcdir
if GENINSRC
STAMP_GENINSRC = stamp-geninsrc
else
STAMP_GENINSRC =
endif

# AM_CONDITIONAL on configure check ACX_CHECK_PROG_VER([MAKEINFO])
if BUILD_INFO
STAMP_BUILD_INFO = stamp-build-info
else
STAMP_BUILD_INFO =
endif


all-local: $(STAMP_GENINSRC)

stamp-geninsrc: libgomp.info
	cp -p $(top_builddir)/libgomp.info $(srcdir)/libgomp.info
	@touch $@

libgomp.info: $(STAMP_BUILD_INFO)

stamp-build-info: libgomp.texi
	$(MAKEINFO) $(AM_MAKEINFOFLAGS) $(MAKEINFOFLAGS) -I $(srcdir) -o libgomp.info $(srcdir)/libgomp.texi
	@touch $@


CLEANFILES = $(STAMP_GENINSRC) $(STAMP_BUILD_INFO) libgomp.info
MAINTAINERCLEANFILES = $(srcdir)/libgomp.info<|MERGE_RESOLUTION|>--- conflicted
+++ resolved
@@ -53,12 +53,8 @@
 endif
 libgomp_version_info = -version-info $(libtool_VERSION)
 libgomp_la_LDFLAGS = $(libgomp_version_info) $(libgomp_version_script) \
-<<<<<<< HEAD
-        -no-undefined -bindir "$(bindir)"
-=======
         $(lt_host_flags)
 libgomp_la_DEPENDENCIES = $(libgomp_version_dep)
->>>>>>> 3082eeb7
 libgomp_la_LINK = $(LINK) $(libgomp_la_LDFLAGS)
 
 libgomp_la_SOURCES = alloc.c barrier.c critical.c env.c error.c iter.c \
