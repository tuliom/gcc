--- conflicted
+++ resolved
@@ -1,9 +1,3 @@
-<<<<<<< HEAD
-2014-10-01  Jonathan Wakely  <jwakely@redhat.com>
-
-	* include/experimental/fs_path.h: Remove whitespace.
-	* include/std/iomanip: Correct header name.
-=======
 2015-04-29  Jonathan Wakely  <jwakely@redhat.com>
 
 	PR libstdc++/65760
@@ -610,24 +604,10 @@
 	empty string gets null-terminated.
 	* testsuite/21_strings/basic_string/cons/char/65085.cc: New.
 
-2015-02-13  Matthew Wahab  <matthew.wahab@arm.com>
-
-	* testsuite/28_regex/traits/char/isctype.cc (test01): Fix
-	mixed line-endings introduced in last change.
-
-2015-02-12  Matthew Wahab  <matthew.wahab@arm.com>
-
-	* testsuite/28_regex/traits/char/isctype.cc (test01): Replace test
-	for __NEWLIB__ macro with a dejagnu set macro.
-	* testsuite/28_regex/traits/wchar_t/isctype.cc (test01): Likewise.
-
-2015-02-04  Matthew Wahab  <matthew.wahab@arm.com>
-
-	PR libstdc++/64467
-	* testsuite/28_regex/traits/char/isctype.cc (test01):	Add newlib
-	special case for '\n'.
-	* testsuite/28_regex/traits/wchar_t/isctype.cc (test01): Likewise.
->>>>>>> df615909
+2014-10-01  Jonathan Wakely  <jwakely@redhat.com>
+
+	* include/experimental/fs_path.h: Remove whitespace.
+	* include/std/iomanip: Correct header name.
 
 2015-01-02  Jonathan Wakely  <jwakely@redhat.com>
 
