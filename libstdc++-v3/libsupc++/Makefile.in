--- conflicted
+++ resolved
@@ -37,11 +37,7 @@
 host_triplet = @host@
 target_triplet = @target@
 DIST_COMMON = $(top_srcdir)/fragment.am $(srcdir)/Makefile.in \
-<<<<<<< HEAD
-	$(srcdir)/Makefile.am $(glibcxxinstall_HEADERS)
-=======
 	$(srcdir)/Makefile.am $(bits_HEADERS) $(std_HEADERS)
->>>>>>> b56a5220
 subdir = libsupc++
 ACLOCAL_M4 = $(top_srcdir)/aclocal.m4
 am__aclocal_m4_deps = $(top_srcdir)/../config/acx.m4 \
@@ -90,23 +86,6 @@
 am__base_list = \
   sed '$$!N;$$!N;$$!N;$$!N;$$!N;$$!N;$$!N;s/\n/ /g' | \
   sed '$$!N;$$!N;$$!N;$$!N;s/\n/ /g'
-<<<<<<< HEAD
-am__installdirs = "$(DESTDIR)$(toolexeclibdir)" \
-	"$(DESTDIR)$(glibcxxinstalldir)"
-LTLIBRARIES = $(noinst_LTLIBRARIES) $(toolexeclib_LTLIBRARIES)
-libsupc___la_LIBADD =
-am__objects_1 = array_type_info.lo atexit_arm.lo bad_cast.lo \
-	bad_typeid.lo class_type_info.lo del_op.lo del_opnt.lo \
-	del_opv.lo del_opvnt.lo dyncast.lo eh_alloc.lo eh_arm.lo \
-	eh_aux_runtime.lo eh_call.lo eh_catch.lo eh_exception.lo \
-	eh_globals.lo eh_personality.lo eh_ptr.lo eh_term_handler.lo \
-	eh_terminate.lo eh_throw.lo eh_type.lo eh_unex_handler.lo \
-	enum_type_info.lo function_type_info.lo \
-	fundamental_type_info.lo guard.lo new_handler.lo new_op.lo \
-	new_opnt.lo new_opv.lo new_opvnt.lo pbase_type_info.lo \
-	pmem_type_info.lo pointer_type_info.lo pure.lo \
-	si_class_type_info.lo tinfo.lo tinfo2.lo vec.lo \
-=======
 am__installdirs = "$(DESTDIR)$(toolexeclibdir)" "$(DESTDIR)$(bitsdir)" \
 	"$(DESTDIR)$(stddir)"
 LTLIBRARIES = $(noinst_LTLIBRARIES) $(toolexeclib_LTLIBRARIES)
@@ -122,7 +101,6 @@
 	new_op.lo new_opnt.lo new_opv.lo new_opvnt.lo \
 	pbase_type_info.lo pmem_type_info.lo pointer_type_info.lo \
 	pure.lo si_class_type_info.lo tinfo.lo tinfo2.lo vec.lo \
->>>>>>> b56a5220
 	vmi_class_type_info.lo vterminate.lo
 @GLIBCXX_HOSTED_TRUE@am__objects_2 = cp-demangle.lo
 am_libsupc___la_OBJECTS = $(am__objects_1) $(am__objects_2)
@@ -144,11 +122,7 @@
 	$(AM_CPPFLAGS) $(CPPFLAGS) $(AM_CXXFLAGS) $(CXXFLAGS)
 CXXLD = $(CXX)
 SOURCES = $(libsupc___la_SOURCES) $(libsupc__convenience_la_SOURCES)
-<<<<<<< HEAD
-HEADERS = $(glibcxxinstall_HEADERS)
-=======
 HEADERS = $(bits_HEADERS) $(std_HEADERS)
->>>>>>> b56a5220
 ETAGS = etags
 CTAGS = ctags
 ABI_TWEAKS_SRCDIR = @ABI_TWEAKS_SRCDIR@
@@ -261,11 +235,8 @@
 VERSION = @VERSION@
 WARN_FLAGS = @WARN_FLAGS@
 WERROR = @WERROR@
-<<<<<<< HEAD
-=======
 XMLLINT = @XMLLINT@
 XSLTPROC = @XSLTPROC@
->>>>>>> b56a5220
 abs_builddir = @abs_builddir@
 abs_srcdir = @abs_srcdir@
 abs_top_builddir = @abs_top_builddir@
@@ -317,10 +288,7 @@
 libtool_VERSION = @libtool_VERSION@
 localedir = @localedir@
 localstatedir = @localstatedir@
-<<<<<<< HEAD
-=======
 lt_host_flags = @lt_host_flags@
->>>>>>> b56a5220
 mandir = @mandir@
 mkdir_p = @mkdir_p@
 multi_basedir = @multi_basedir@
@@ -371,18 +339,12 @@
 toolexeclib_LTLIBRARIES = libsupc++.la
 # 2) integrated libsupc++convenience.la that is to be a part of libstdc++.a
 noinst_LTLIBRARIES = libsupc++convenience.la
-<<<<<<< HEAD
-headers = \
-	exception new typeinfo cxxabi.h cxxabi-forced.h exception_defines.h \
-	initializer_list exception_ptr.h nested_exception.h
-=======
 std_HEADERS = \
 	cxxabi.h exception initializer_list new typeinfo 
 
 bits_HEADERS = \
 	cxxabi_forced.h hash_bytes.h \
 	exception_defines.h exception_ptr.h nested_exception.h 
->>>>>>> b56a5220
 
 headers = $(std_HEADERS) $(bits_HEADERS)
 @GLIBCXX_HOSTED_TRUE@c_sources = \
@@ -676,11 +638,7 @@
 check: check-am
 all-am: Makefile $(LTLIBRARIES) $(HEADERS)
 installdirs:
-<<<<<<< HEAD
-	for dir in "$(DESTDIR)$(toolexeclibdir)" "$(DESTDIR)$(glibcxxinstalldir)"; do \
-=======
 	for dir in "$(DESTDIR)$(toolexeclibdir)" "$(DESTDIR)$(bitsdir)" "$(DESTDIR)$(stddir)"; do \
->>>>>>> b56a5220
 	  test -z "$$dir" || $(MKDIR_P) "$$dir"; \
 	done
 install: install-am
@@ -736,10 +694,6 @@
 
 install-dvi-am:
 
-install-dvi: install-dvi-am
-
-install-dvi-am:
-
 install-exec-am: install-toolexeclibLTLIBRARIES
 
 install-html: install-html-am
@@ -779,11 +733,7 @@
 
 ps-am:
 
-<<<<<<< HEAD
-uninstall-am: uninstall-glibcxxinstallHEADERS \
-=======
 uninstall-am: uninstall-bitsHEADERS uninstall-stdHEADERS \
->>>>>>> b56a5220
 	uninstall-toolexeclibLTLIBRARIES
 
 .MAKE: install-am install-strip
@@ -792,18 +742,6 @@
 	clean-libtool clean-noinstLTLIBRARIES \
 	clean-toolexeclibLTLIBRARIES ctags distclean distclean-compile \
 	distclean-generic distclean-libtool distclean-tags dvi dvi-am \
-<<<<<<< HEAD
-	html html-am info info-am install install-am install-data \
-	install-data-am install-dvi install-dvi-am install-exec \
-	install-exec-am install-glibcxxinstallHEADERS install-html \
-	install-html-am install-info install-info-am install-man \
-	install-pdf install-pdf-am install-ps install-ps-am \
-	install-strip install-toolexeclibLTLIBRARIES installcheck \
-	installcheck-am installdirs maintainer-clean \
-	maintainer-clean-generic mostlyclean mostlyclean-compile \
-	mostlyclean-generic mostlyclean-libtool pdf pdf-am ps ps-am \
-	tags uninstall uninstall-am uninstall-glibcxxinstallHEADERS \
-=======
 	html html-am info info-am install install-am \
 	install-bitsHEADERS install-data install-data-am install-dvi \
 	install-dvi-am install-exec install-exec-am install-html \
@@ -815,7 +753,6 @@
 	mostlyclean mostlyclean-compile mostlyclean-generic \
 	mostlyclean-libtool pdf pdf-am ps ps-am tags uninstall \
 	uninstall-am uninstall-bitsHEADERS uninstall-stdHEADERS \
->>>>>>> b56a5220
 	uninstall-toolexeclibLTLIBRARIES
 
 
