--- conflicted
+++ resolved
@@ -1,10 +1,6 @@
 // -*- C++ -*- std::terminate, std::unexpected and friends.
-<<<<<<< HEAD
-// Copyright (C) 1994, 1995, 1996, 1997, 1998, 1999, 2000, 2001, 2002, 2009
-=======
 // Copyright (C) 1994, 1995, 1996, 1997, 1998, 1999, 2000, 2001, 2002, 2009,
 // 2011
->>>>>>> 3082eeb7
 // Free Software Foundation
 //
 // This file is part of GCC.
