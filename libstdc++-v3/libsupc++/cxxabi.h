<<<<<<< HEAD
// new abi support -*- C++ -*-
  
// Copyright (C) 2000, 2002, 2003, 2004, 2006, 2007, 2009, 2010
=======
// ABI Support -*- C++ -*-

// Copyright (C) 2000, 2002, 2003, 2004, 2006, 2007, 2009, 2010, 2011
>>>>>>> b56a5220
// Free Software Foundation, Inc.
//
// This file is part of GCC.
//
// GCC is free software; you can redistribute it and/or modify
// it under the terms of the GNU General Public License as published by
// the Free Software Foundation; either version 3, or (at your option)
// any later version.
//
// GCC is distributed in the hope that it will be useful,
// but WITHOUT ANY WARRANTY; without even the implied warranty of
// MERCHANTABILITY or FITNESS FOR A PARTICULAR PURPOSE.  See the
// GNU General Public License for more details.
//
// Under Section 7 of GPL version 3, you are granted additional
// permissions described in the GCC Runtime Library Exception, version
// 3.1, as published by the Free Software Foundation.

// You should have received a copy of the GNU General Public License and
// a copy of the GCC Runtime Library Exception along with this program;
// see the files COPYING3 and COPYING.RUNTIME respectively.  If not, see
// <http://www.gnu.org/licenses/>.

// Written by Nathan Sidwell, Codesourcery LLC, <nathan@codesourcery.com>

/* This file declares the new abi entry points into the runtime. It is not
   normally necessary for user programs to include this header, or use the
   entry points directly. However, this header is available should that be
   needed.

   Some of the entry points are intended for both C and C++, thus this header
   is includable from both C and C++. Though the C++ specific parts are not
   available in C, naturally enough.  */

/** @file cxxabi.h
 *  The header provides an interface to the C++ ABI.
 */

#ifndef _CXXABI_H
#define _CXXABI_H 1

#pragma GCC system_header

#pragma GCC visibility push(default)

#include <stddef.h>
#include <bits/c++config.h>
#include <bits/cxxabi_tweaks.h>
#include <bits/cxxabi_forced.h>

#ifdef __cplusplus
namespace __cxxabiv1
{
  extern "C"
  {
#endif

  typedef __cxa_cdtor_return_type (*__cxa_cdtor_type)(void *);

  // Allocate array.
  void*
  __cxa_vec_new(size_t __element_count, size_t __element_size,
		size_t __padding_size, __cxa_cdtor_type __constructor,
		__cxa_cdtor_type __destructor);

  void*
  __cxa_vec_new2(size_t __element_count, size_t __element_size,
		 size_t __padding_size, __cxa_cdtor_type __constructor,
		 __cxa_cdtor_type __destructor, void *(*__alloc) (size_t),
		 void (*__dealloc) (void*));

  void*
  __cxa_vec_new3(size_t __element_count, size_t __element_size,
		 size_t __padding_size, __cxa_cdtor_type __constructor,
		 __cxa_cdtor_type __destructor, void *(*__alloc) (size_t),
		 void (*__dealloc) (void*, size_t));

  // Construct array.
  __cxa_vec_ctor_return_type
  __cxa_vec_ctor(void* __array_address, size_t __element_count,
		 size_t __element_size, __cxa_cdtor_type __constructor,
		 __cxa_cdtor_type __destructor);

  __cxa_vec_ctor_return_type
  __cxa_vec_cctor(void* __dest_array, void* __src_array,
		  size_t __element_count, size_t __element_size,
		  __cxa_cdtor_return_type (*__constructor) (void*, void*),
		  __cxa_cdtor_type __destructor);

  // Destruct array.
  void
  __cxa_vec_dtor(void* __array_address, size_t __element_count,
<<<<<<< HEAD
		 size_t __element_size, __cxa_cdtor_type destructor);
  
  void 
  __cxa_vec_cleanup(void* __array_address, size_t __element_count,
		    size_t __s, __cxa_cdtor_type destructor) _GLIBCXX_NOTHROW;
  
=======
		 size_t __element_size, __cxa_cdtor_type __destructor);

  void
  __cxa_vec_cleanup(void* __array_address, size_t __element_count, size_t __s,
		    __cxa_cdtor_type __destructor) _GLIBCXX_NOTHROW;

>>>>>>> b56a5220
  // Destruct and release array.
  void
  __cxa_vec_delete(void* __array_address, size_t __element_size,
		   size_t __padding_size, __cxa_cdtor_type __destructor);

  void
  __cxa_vec_delete2(void* __array_address, size_t __element_size,
		    size_t __padding_size, __cxa_cdtor_type __destructor,
		    void (*__dealloc) (void*));

  void
  __cxa_vec_delete3(void* __array_address, size_t __element_size,
		    size_t __padding_size, __cxa_cdtor_type __destructor,
		    void (*__dealloc) (void*, size_t));

  int
  __cxa_guard_acquire(__guard*);

  void
  __cxa_guard_release(__guard*) _GLIBCXX_NOTHROW;

  void
  __cxa_guard_abort(__guard*) _GLIBCXX_NOTHROW;

  // Pure virtual functions.
  void
  __cxa_pure_virtual(void) __attribute__ ((__noreturn__));

  // Exception handling.
  void
  __cxa_bad_cast();

  void
  __cxa_bad_typeid();

  // DSO destruction.
  int
  __cxa_atexit(void (*)(void*), void*, void*) _GLIBCXX_NOTHROW;

  int
  __cxa_finalize(void*);


  /**
   *  @brief Demangling routine.
   *  ABI-mandated entry point in the C++ runtime library for demangling.
   *
   *  @param __mangled_name A NUL-terminated character string
   *  containing the name to be demangled.
   *
   *  @param __output_buffer A region of memory, allocated with
   *  malloc, of @a *__length bytes, into which the demangled name is
   *  stored.  If @a __output_buffer is not long enough, it is
   *  expanded using realloc.  @a __output_buffer may instead be NULL;
   *  in that case, the demangled name is placed in a region of memory
   *  allocated with malloc.
   *
   *  @param __length If @a __length is non-NULL, the length of the
   *  buffer containing the demangled name is placed in @a *__length.
   *
   *  @param __status @a *__status is set to one of the following values:
   *   0: The demangling operation succeeded.
   *  -1: A memory allocation failure occurred.
   *  -2: @a mangled_name is not a valid name under the C++ ABI mangling rules.
   *  -3: One of the arguments is invalid.
   *
   *  @return A pointer to the start of the NUL-terminated demangled
   *  name, or NULL if the demangling fails.  The caller is
   *  responsible for deallocating this memory using @c free.
   *
   *  The demangling is performed using the C++ ABI mangling rules,
   *  with GNU extensions. For example, this function is used in
   *  __gnu_cxx::__verbose_terminate_handler.
   *
   *  See http://gcc.gnu.org/onlinedocs/libstdc++/manual/bk01pt12ch39.html
   *  for other examples of use.
   *
   *  @note The same demangling functionality is available via
   *  libiberty (@c <libiberty/demangle.h> and @c libiberty.a) in GCC
   *  3.1 and later, but that requires explicit installation (@c
   *  --enable-install-libiberty) and uses a different API, although
   *  the ABI is unchanged.
   */
  char*
  __cxa_demangle(const char* __mangled_name, char* __output_buffer,
		 size_t* __length, int* __status);
#ifdef __cplusplus
  }
} // namespace __cxxabiv1
#endif

#ifdef __cplusplus

#include <typeinfo>

namespace __cxxabiv1
{
  // Type information for int, float etc.
  class __fundamental_type_info : public std::type_info
  {
  public:
    explicit
    __fundamental_type_info(const char* __n) : std::type_info(__n) { }

    virtual
    ~__fundamental_type_info();
  };

  // Type information for array objects.
  class __array_type_info : public std::type_info
  {
  public:
    explicit
    __array_type_info(const char* __n) : std::type_info(__n) { }

    virtual
    ~__array_type_info();
  };

  // Type information for functions (both member and non-member).
  class __function_type_info : public std::type_info
  {
  public:
    explicit
    __function_type_info(const char* __n) : std::type_info(__n) { }

    virtual
    ~__function_type_info();

  protected:
    // Implementation defined member function.
    virtual bool
    __is_function_p() const;
  };

  // Type information for enumerations.
  class __enum_type_info : public std::type_info
  {
  public:
    explicit
    __enum_type_info(const char* __n) : std::type_info(__n) { }

    virtual
    ~__enum_type_info();
  };

  // Common type information for simple pointers and pointers to member.
  class __pbase_type_info : public std::type_info
  {
  public:
    unsigned int 		__flags; // Qualification of the target object.
    const std::type_info* 	__pointee; // Type of pointed to object.

    explicit
    __pbase_type_info(const char* __n, int __quals,
		      const std::type_info* __type)
    : std::type_info(__n), __flags(__quals), __pointee(__type)
    { }

    virtual
    ~__pbase_type_info();

    // Implementation defined type.
    enum __masks
      {
	__const_mask = 0x1,
	__volatile_mask = 0x2,
	__restrict_mask = 0x4,
	__incomplete_mask = 0x8,
	__incomplete_class_mask = 0x10
      };

  protected:
    __pbase_type_info(const __pbase_type_info&);

    __pbase_type_info&
    operator=(const __pbase_type_info&);

    // Implementation defined member functions.
    virtual bool
    __do_catch(const std::type_info* __thr_type, void** __thr_obj,
	       unsigned int __outer) const;

    inline virtual bool
    __pointer_catch(const __pbase_type_info* __thr_type, void** __thr_obj,
		    unsigned __outer) const;
  };

  // Type information for simple pointers.
  class __pointer_type_info : public __pbase_type_info
  {
  public:
    explicit
    __pointer_type_info(const char* __n, int __quals,
			const std::type_info* __type)
    : __pbase_type_info (__n, __quals, __type) { }


    virtual
    ~__pointer_type_info();

  protected:
    // Implementation defined member functions.
    virtual bool
    __is_pointer_p() const;

    virtual bool
    __pointer_catch(const __pbase_type_info* __thr_type, void** __thr_obj,
		    unsigned __outer) const;
  };

  class __class_type_info;

  // Type information for a pointer to member variable.
  class __pointer_to_member_type_info : public __pbase_type_info
  {
  public:
    __class_type_info* __context;   // Class of the member.

    explicit
    __pointer_to_member_type_info(const char* __n, int __quals,
				  const std::type_info* __type,
				  __class_type_info* __klass)
    : __pbase_type_info(__n, __quals, __type), __context(__klass) { }

    virtual
    ~__pointer_to_member_type_info();

  protected:
    __pointer_to_member_type_info(const __pointer_to_member_type_info&);

    __pointer_to_member_type_info&
    operator=(const __pointer_to_member_type_info&);

    // Implementation defined member function.
    virtual bool
    __pointer_catch(const __pbase_type_info* __thr_type, void** __thr_obj,
		    unsigned __outer) const;
  };

  // Helper class for __vmi_class_type.
  class __base_class_type_info
  {
  public:
    const __class_type_info* 	__base_type;  // Base class type.
    long 			__offset_flags;  // Offset and info.

    enum __offset_flags_masks
      {
	__virtual_mask = 0x1,
	__public_mask = 0x2,
	__hwm_bit = 2,
	__offset_shift = 8          // Bits to shift offset.
      };

    // Implementation defined member functions.
    bool
    __is_virtual_p() const
    { return __offset_flags & __virtual_mask; }

    bool
    __is_public_p() const
    { return __offset_flags & __public_mask; }

    ptrdiff_t
    __offset() const
    {
      // This shift, being of a signed type, is implementation
      // defined. GCC implements such shifts as arithmetic, which is
      // what we want.
      return static_cast<ptrdiff_t>(__offset_flags) >> __offset_shift;
    }
  };

  // Type information for a class.
  class __class_type_info : public std::type_info
  {
  public:
    explicit
    __class_type_info (const char *__n) : type_info(__n) { }

    virtual
    ~__class_type_info ();

    // Implementation defined types.
    // The type sub_kind tells us about how a base object is contained
    // within a derived object. We often do this lazily, hence the
    // UNKNOWN value. At other times we may use NOT_CONTAINED to mean
    // not publicly contained.
    enum __sub_kind
      {
	// We have no idea.
	__unknown = 0,

	// Not contained within us (in some circumstances this might
	// mean not contained publicly)
	__not_contained,

	// Contained ambiguously.
	__contained_ambig,

	// Via a virtual path.
	__contained_virtual_mask = __base_class_type_info::__virtual_mask,

	// Via a public path.
	__contained_public_mask = __base_class_type_info::__public_mask,

	// Contained within us.
	__contained_mask = 1 << __base_class_type_info::__hwm_bit,

	__contained_private = __contained_mask,
	__contained_public = __contained_mask | __contained_public_mask
      };

    struct __upcast_result;
    struct __dyncast_result;

  protected:
    // Implementation defined member functions.
    virtual bool
    __do_upcast(const __class_type_info* __dst_type, void**__obj_ptr) const;

    virtual bool
    __do_catch(const type_info* __thr_type, void** __thr_obj,
	       unsigned __outer) const;

  public:
    // Helper for upcast. See if DST is us, or one of our bases.
    // Return false if not found, true if found.
    virtual bool
    __do_upcast(const __class_type_info* __dst, const void* __obj,
		__upcast_result& __restrict __result) const;

    // Indicate whether SRC_PTR of type SRC_TYPE is contained publicly
    // within OBJ_PTR. OBJ_PTR points to a base object of our type,
    // which is the destination type. SRC2DST indicates how SRC
    // objects might be contained within this type.  If SRC_PTR is one
    // of our SRC_TYPE bases, indicate the virtuality. Returns
    // not_contained for non containment or private containment.
    inline __sub_kind
    __find_public_src(ptrdiff_t __src2dst, const void* __obj_ptr,
		      const __class_type_info* __src_type,
		      const void* __src_ptr) const;

    // Helper for dynamic cast. ACCESS_PATH gives the access from the
    // most derived object to this base. DST_TYPE indicates the
    // desired type we want. OBJ_PTR points to a base of our type
    // within the complete object. SRC_TYPE indicates the static type
    // started from and SRC_PTR points to that base within the most
    // derived object. Fill in RESULT with what we find. Return true
    // if we have located an ambiguous match.
    virtual bool
    __do_dyncast(ptrdiff_t __src2dst, __sub_kind __access_path,
		 const __class_type_info* __dst_type, const void* __obj_ptr,
		 const __class_type_info* __src_type, const void* __src_ptr,
		 __dyncast_result& __result) const;

    // Helper for find_public_subobj. SRC2DST indicates how SRC_TYPE
    // bases are inherited by the type started from -- which is not
    // necessarily the current type. The current type will be a base
    // of the destination type.  OBJ_PTR points to the current base.
    virtual __sub_kind
    __do_find_public_src(ptrdiff_t __src2dst, const void* __obj_ptr,
			 const __class_type_info* __src_type,
			 const void* __src_ptr) const;
  };

  // Type information for a class with a single non-virtual base.
  class __si_class_type_info : public __class_type_info
  {
  public:
    const __class_type_info* __base_type;

    explicit
    __si_class_type_info(const char *__n, const __class_type_info *__base)
    : __class_type_info(__n), __base_type(__base) { }

    virtual
    ~__si_class_type_info();

  protected:
    __si_class_type_info(const __si_class_type_info&);

    __si_class_type_info&
    operator=(const __si_class_type_info&);

    // Implementation defined member functions.
    virtual bool
    __do_dyncast(ptrdiff_t __src2dst, __sub_kind __access_path,
		 const __class_type_info* __dst_type, const void* __obj_ptr,
		 const __class_type_info* __src_type, const void* __src_ptr,
		 __dyncast_result& __result) const;

    virtual __sub_kind
    __do_find_public_src(ptrdiff_t __src2dst, const void* __obj_ptr,
			 const __class_type_info* __src_type,
			 const void* __sub_ptr) const;

    virtual bool
    __do_upcast(const __class_type_info*__dst, const void*__obj,
		__upcast_result& __restrict __result) const;
  };

  // Type information for a class with multiple and/or virtual bases.
  class __vmi_class_type_info : public __class_type_info
  {
  public:
    unsigned int 		__flags;  // Details about the class hierarchy.
    unsigned int 		__base_count;  // Number of direct bases.

    // The array of bases uses the trailing array struct hack so this
    // class is not constructable with a normal constructor. It is
    // internally generated by the compiler.
    __base_class_type_info 	__base_info[1];  // Array of bases.

    explicit
    __vmi_class_type_info(const char* __n, int ___flags)
    : __class_type_info(__n), __flags(___flags), __base_count(0) { }

    virtual
    ~__vmi_class_type_info();

    // Implementation defined types.
    enum __flags_masks
      {
	__non_diamond_repeat_mask = 0x1, // Distinct instance of repeated base.
	__diamond_shaped_mask = 0x2, // Diamond shaped multiple inheritance.
	__flags_unknown_mask = 0x10
      };

  protected:
    // Implementation defined member functions.
    virtual bool
    __do_dyncast(ptrdiff_t __src2dst, __sub_kind __access_path,
		 const __class_type_info* __dst_type, const void* __obj_ptr,
		 const __class_type_info* __src_type, const void* __src_ptr,
		 __dyncast_result& __result) const;

    virtual __sub_kind
    __do_find_public_src(ptrdiff_t __src2dst, const void* __obj_ptr,
			 const __class_type_info* __src_type,
			 const void* __src_ptr) const;

    virtual bool
    __do_upcast(const __class_type_info* __dst, const void* __obj,
		__upcast_result& __restrict __result) const;
  };

  // Dynamic cast runtime.
  // src2dst has the following possible values
  //  >-1: src_type is a unique public non-virtual base of dst_type
  //       dst_ptr + src2dst == src_ptr
  //   -1: unspecified relationship
  //   -2: src_type is not a public base of dst_type
  //   -3: src_type is a multiple public non-virtual base of dst_type
  extern "C" void*
  __dynamic_cast(const void* __src_ptr, // Starting object.
		 const __class_type_info* __src_type, // Static type of object.
		 const __class_type_info* __dst_type, // Desired target type.
		 ptrdiff_t __src2dst); // How src and dst are related.


  // Returns the type_info for the currently handled exception [15.3/8], or
  // null if there is none.
  extern "C" std::type_info*
  __cxa_current_exception_type() _GLIBCXX_NOTHROW __attribute__ ((__pure__));

  // A magic placeholder class that can be caught by reference
  // to recognize foreign exceptions.
  class __foreign_exception
  {
    virtual ~__foreign_exception() _GLIBCXX_NOTHROW;
    virtual void __pure_dummy() = 0; // prevent catch by value
  };

} // namespace __cxxabiv1

/** @namespace abi
 *  @brief The cross-vendor C++ Application Binary Interface. A
 *  namespace alias to __cxxabiv1, but user programs should use the
 *  alias 'abi'.
 *
 *  A brief overview of an ABI is given in the libstdc++ FAQ, question
 *  5.8 (you may have a copy of the FAQ locally, or you can view the online
 *  version at http://gcc.gnu.org/onlinedocs/libstdc++/faq/index.html#5_8).
 *
 *  GCC subscribes to a cross-vendor ABI for C++, sometimes
 *  called the IA64 ABI because it happens to be the native ABI for that
 *  platform.  It is summarized at http://www.codesourcery.com/cxx-abi/
 *  along with the current specification.
 *
 *  For users of GCC greater than or equal to 3.x, entry points are
 *  available in <cxxabi.h>, which notes, <em>'It is not normally
 *  necessary for user programs to include this header, or use the
 *  entry points directly.  However, this header is available should
 *  that be needed.'</em>
*/
namespace abi = __cxxabiv1;

namespace __gnu_cxx
{
  /**
   *  @brief Exception thrown by __cxa_guard_acquire.
   *  @ingroup exceptions
   *
   *  6.7[stmt.dcl]/4: If control re-enters the declaration (recursively)
   *  while the object is being initialized, the behavior is undefined.
   *
   *  Since we already have a library function to handle locking, we might
   *  as well check for this situation and throw an exception.
   *  We use the second byte of the guard variable to remember that we're
   *  in the middle of an initialization.
   */
  class recursive_init_error: public std::exception
  {
  public:
    recursive_init_error() throw() { }
    virtual ~recursive_init_error() throw ();
  };
}
#endif // __cplusplus

#pragma GCC visibility pop

#endif // __CXXABI_H<|MERGE_RESOLUTION|>--- conflicted
+++ resolved
@@ -1,12 +1,6 @@
-<<<<<<< HEAD
-// new abi support -*- C++ -*-
-  
-// Copyright (C) 2000, 2002, 2003, 2004, 2006, 2007, 2009, 2010
-=======
 // ABI Support -*- C++ -*-
 
 // Copyright (C) 2000, 2002, 2003, 2004, 2006, 2007, 2009, 2010, 2011
->>>>>>> b56a5220
 // Free Software Foundation, Inc.
 //
 // This file is part of GCC.
@@ -99,21 +93,12 @@
   // Destruct array.
   void
   __cxa_vec_dtor(void* __array_address, size_t __element_count,
-<<<<<<< HEAD
-		 size_t __element_size, __cxa_cdtor_type destructor);
-  
-  void 
-  __cxa_vec_cleanup(void* __array_address, size_t __element_count,
-		    size_t __s, __cxa_cdtor_type destructor) _GLIBCXX_NOTHROW;
-  
-=======
 		 size_t __element_size, __cxa_cdtor_type __destructor);
 
   void
   __cxa_vec_cleanup(void* __array_address, size_t __element_count, size_t __s,
 		    __cxa_cdtor_type __destructor) _GLIBCXX_NOTHROW;
 
->>>>>>> b56a5220
   // Destruct and release array.
   void
   __cxa_vec_delete(void* __array_address, size_t __element_size,
