<<<<<<< HEAD
<?xml version='1.0'?>
<!DOCTYPE chapter PUBLIC "-//OASIS//DTD DocBook XML V4.5//EN"
 "http://www.oasis-open.org/docbook/xml/4.5/docbookx.dtd"
[ ]>

<chapter id="std.containers" xreflabel="Containers">
<?dbhtml filename="containers.html"?>

<chapterinfo>
=======
<chapter xmlns="http://docbook.org/ns/docbook" version="5.0" 
	 xml:id="std.containers" xreflabel="Containers">
<?dbhtml filename="containers.html"?>

<info><title>
  Containers
  <indexterm><primary>Containers</primary></indexterm>
</title>
>>>>>>> 3bd7a983
  <keywordset>
    <keyword>
      ISO C++
    </keyword>
    <keyword>
      library
    </keyword>
  </keywordset>
<<<<<<< HEAD
</chapterinfo>
=======
</info>

>>>>>>> 3bd7a983


<!-- Sect1 01 : Sequences -->
<<<<<<< HEAD
<sect1 id="std.containers.sequences" xreflabel="Sequences">
=======
<section xml:id="std.containers.sequences" xreflabel="Sequences"><info><title>Sequences</title></info>
>>>>>>> 3bd7a983
<?dbhtml filename="sequences.html"?>
  

<<<<<<< HEAD
<sect2 id="containers.sequences.list" xreflabel="list">
<?dbhtml filename="list.html"?>
  <title>list</title>
  <sect3 id="sequences.list.size" xreflabel="list::size() is O(n)">
    <title>list::size() is O(n)</title>
=======
<section xml:id="containers.sequences.list" xreflabel="list"><info><title>list</title></info>
<?dbhtml filename="list.html"?>
  
  <section xml:id="sequences.list.size" xreflabel="list::size() is O(n)"><info><title>list::size() is O(n)</title></info>
    
>>>>>>> 3bd7a983
   <para>
     Yes it is, and that's okay.  This is a decision that we preserved
     when we imported SGI's STL implementation.  The following is
     quoted from <link xmlns:xlink="http://www.w3.org/1999/xlink" xlink:href="http://www.sgi.com/tech/stl/FAQ.html">their FAQ</link>:
   </para>
   <blockquote>
     <para>
       The size() member function, for list and slist, takes time
       proportional to the number of elements in the list.  This was a
       deliberate tradeoff.  The only way to get a constant-time
       size() for linked lists would be to maintain an extra member
       variable containing the list's size.  This would require taking
       extra time to update that variable (it would make splice() a
       linear time operation, for example), and it would also make the
       list larger.  Many list algorithms don't require that extra
       word (algorithms that do require it might do better with
       vectors than with lists), and, when it is necessary to maintain
       an explicit size count, it's something that users can do
       themselves.
     </para>
     <para>
       This choice is permitted by the C++ standard. The standard says
       that size() <quote>should</quote> be constant time, and
       <quote>should</quote> does not mean the same thing as
       <quote>shall</quote>.  This is the officially recommended ISO
       wording for saying that an implementation is supposed to do
       something unless there is a good reason not to.
      </para>
      <para>
	One implication of linear time size(): you should never write
      </para>
	 <programlisting>
	 if (L.size() == 0)
	     ...
	 </programlisting>

	 <para>
	 Instead, you should write
	 </para>

	 <programlisting>
	 if (L.empty())
	     ...
	 </programlisting>
   </blockquote>
<<<<<<< HEAD
  </sect3>
</sect2>

<sect2 id="containers.sequences.vector" xreflabel="vector">
=======
  </section>
</section>

<section xml:id="containers.sequences.vector" xreflabel="vector"><info><title>vector</title></info>
>>>>>>> 3bd7a983
<?dbhtml filename="vector.html"?>
  
  <para>
  </para>
<<<<<<< HEAD
  <sect3 id="sequences.vector.management" xreflabel="Space Overhead Management">
    <title>Space Overhead Management</title>
=======
  <section xml:id="sequences.vector.management" xreflabel="Space Overhead Management"><info><title>Space Overhead Management</title></info>
    
>>>>>>> 3bd7a983
   <para>
     In <link xmlns:xlink="http://www.w3.org/1999/xlink" xlink:href="http://gcc.gnu.org/ml/libstdc++/2002-04/msg00105.html">this
     message to the list</link>, Daniel Kostecky announced work on an
     alternate form of <code>std::vector</code> that would support
     hints on the number of elements to be over-allocated.  The design
     was also described, along with possible implementation choices.
   </para>
   <para>
<<<<<<< HEAD
     The first two alpha releases were announced <ulink
     url="http://gcc.gnu.org/ml/libstdc++/2002-07/msg00048.html">here</ulink>
     and <ulink
     url="http://gcc.gnu.org/ml/libstdc++/2002-07/msg00111.html">here</ulink>.
   </para>

  </sect3></sect2>
</sect1>

<!-- Sect1 02 : Associative -->
<sect1 id="std.containers.associative" xreflabel="Associative">
=======
     The first two alpha releases were announced <link xmlns:xlink="http://www.w3.org/1999/xlink" xlink:href="http://gcc.gnu.org/ml/libstdc++/2002-07/msg00048.html">here</link>
     and <link xmlns:xlink="http://www.w3.org/1999/xlink" xlink:href="http://gcc.gnu.org/ml/libstdc++/2002-07/msg00111.html">here</link>.
   </para>

  </section></section>
</section>

<!-- Sect1 02 : Associative -->
<section xml:id="std.containers.associative" xreflabel="Associative"><info><title>Associative</title></info>
>>>>>>> 3bd7a983
<?dbhtml filename="associative.html"?>
  

<<<<<<< HEAD
  <sect2 id="containers.associative.insert_hints" xreflabel="Insertion Hints">
    <title>Insertion Hints</title>
=======
  <section xml:id="containers.associative.insert_hints" xreflabel="Insertion Hints"><info><title>Insertion Hints</title></info>
    
>>>>>>> 3bd7a983
   <para>
     Section [23.1.2], Table 69, of the C++ standard lists this
     function for all of the associative containers (map, set, etc):
   </para>
   <programlisting>
      a.insert(p,t);
   </programlisting>
   <para>
     where 'p' is an iterator into the container 'a', and 't' is the
     item to insert.  The standard says that <quote><code>t</code> is
     inserted as close as possible to the position just prior to
     <code>p</code>.</quote> (Library DR #233 addresses this topic,
<<<<<<< HEAD
     referring to <ulink
     url="http://www.open-std.org/jtc1/sc22/wg21/docs/papers/2005/n1780.html">N1780</ulink>.
=======
     referring to <link xmlns:xlink="http://www.w3.org/1999/xlink" xlink:href="http://www.open-std.org/jtc1/sc22/wg21/docs/papers/2005/n1780.html">N1780</link>.
>>>>>>> 3bd7a983
     Since version 4.2 GCC implements the resolution to DR 233, so
     that insertions happen as close as possible to the hint. For
     earlier releases the hint was only used as described below.
   </para>
   <para>
     Here we'll describe how the hinting works in the libstdc++
     implementation, and what you need to do in order to take
     advantage of it.  (Insertions can change from logarithmic
     complexity to amortized constant time, if the hint is properly
     used.)  Also, since the current implementation is based on the
     SGI STL one, these points may hold true for other library
     implementations also, since the HP/SGI code is used in a lot of
     places.
   </para>
   <para>
     In the following text, the phrases <emphasis>greater
     than</emphasis> and <emphasis>less than</emphasis> refer to the
     results of the strict weak ordering imposed on the container by
     its comparison object, which defaults to (basically)
     <quote>&lt;</quote>.  Using those phrases is semantically sloppy,
     but I didn't want to get bogged down in syntax.  I assume that if
     you are intelligent enough to use your own comparison objects,
     you are also intelligent enough to assign <quote>greater</quote>
     and <quote>lesser</quote> their new meanings in the next
     paragraph.  *grin*
   </para>
   <para>
     If the <code>hint</code> parameter ('p' above) is equivalent to:
   </para>
     <itemizedlist>
      <listitem>
	<para>
	  <code>begin()</code>, then the item being inserted should
	  have a key less than all the other keys in the container.
	  The item will be inserted at the beginning of the container,
	  becoming the new entry at <code>begin()</code>.
      </para>
      </listitem>
      <listitem>
	<para>
	  <code>end()</code>, then the item being inserted should have
	  a key greater than all the other keys in the container.  The
	  item will be inserted at the end of the container, becoming
	  the new entry before <code>end()</code>.
      </para>
      </listitem>
      <listitem>
	<para>
	  neither <code>begin()</code> nor <code>end()</code>, then:
	  Let <code>h</code> be the entry in the container pointed to
	  by <code>hint</code>, that is, <code>h = *hint</code>.  Then
	  the item being inserted should have a key less than that of
	  <code>h</code>, and greater than that of the item preceding
	  <code>h</code>.  The new item will be inserted between
	  <code>h</code> and <code>h</code>'s predecessor.
	  </para>
      </listitem>
     </itemizedlist>
   <para>
     For <code>multimap</code> and <code>multiset</code>, the
     restrictions are slightly looser: <quote>greater than</quote>
     should be replaced by <quote>not less than</quote>and <quote>less
     than</quote> should be replaced by <quote>not greater
     than.</quote> (Why not replace greater with
     greater-than-or-equal-to?  You probably could in your head, but
     the mathematicians will tell you that it isn't the same thing.)
   </para>
   <para>
     If the conditions are not met, then the hint is not used, and the
     insertion proceeds as if you had called <code> a.insert(t)
     </code> instead.  (<emphasis>Note </emphasis> that GCC releases
     prior to 3.0.2 had a bug in the case with <code>hint ==
     begin()</code> for the <code>map</code> and <code>set</code>
     classes.  You should not use a hint argument in those releases.)
   </para>
   <para>
     This behavior goes well with other containers'
     <code>insert()</code> functions which take an iterator: if used,
     the new item will be inserted before the iterator passed as an
     argument, same as the other containers.
   </para>
   <para>
     <emphasis>Note </emphasis> also that the hint in this
     implementation is a one-shot.  The older insertion-with-hint
     routines check the immediately surrounding entries to ensure that
     the new item would in fact belong there.  If the hint does not
     point to the correct place, then no further local searching is
     done; the search begins from scratch in logarithmic time.
   </para>
<<<<<<< HEAD
  </sect2>


  <sect2 id="containers.associative.bitset" xreflabel="bitset">
    <?dbhtml filename="bitset.html"?>
    <title>bitset</title>
    <sect3 id="associative.bitset.size_variable" xreflabel="Variable">
      <title>Size Variable</title>
=======
  </section>


  <section xml:id="containers.associative.bitset" xreflabel="bitset"><info><title>bitset</title></info>
    <?dbhtml filename="bitset.html"?>
    
    <section xml:id="associative.bitset.size_variable" xreflabel="Variable"><info><title>Size Variable</title></info>
      
>>>>>>> 3bd7a983
      <para>
	No, you cannot write code of the form
      </para>
      <!-- Careful, the leading spaces in PRE show up directly. -->
   <programlisting>
      #include &lt;bitset&gt;

      void foo (size_t n)
      {
	  std::bitset&lt;n&gt;   bits;
	  ....
      }
   </programlisting>
   <para>
     because <code>n</code> must be known at compile time.  Your
     compiler is correct; it is not a bug.  That's the way templates
     work.  (Yes, it <emphasis>is</emphasis> a feature.)
   </para>
   <para>
     There are a couple of ways to handle this kind of thing.  Please
     consider all of them before passing judgement.  They include, in
     no chaptericular order:
   </para>
      <itemizedlist>
	<listitem><para>A very large N in <code>bitset&lt;N&gt;</code>.</para></listitem>
	<listitem><para>A container&lt;bool&gt;.</para></listitem>
	<listitem><para>Extremely weird solutions.</para></listitem>
      </itemizedlist>
   <para>
     <emphasis>A very large N in
     <code>bitset&lt;N&gt;</code>.  </emphasis> It has been
     pointed out a few times in newsgroups that N bits only takes up
     (N/8) bytes on most systems, and division by a factor of eight is
     pretty impressive when speaking of memory.  Half a megabyte given
     over to a bitset (recall that there is zero space overhead for
     housekeeping info; it is known at compile time exactly how large
     the set is) will hold over four million bits.  If you're using
     those bits as status flags (e.g.,
     <quote>changed</quote>/<quote>unchanged</quote> flags), that's a
     <emphasis>lot</emphasis> of state.
   </para>
   <para>
     You can then keep track of the <quote>maximum bit used</quote>
     during some testing runs on representative data, make note of how
     many of those bits really need to be there, and then reduce N to
     a smaller number.  Leave some extra space, of course.  (If you
     plan to write code like the incorrect example above, where the
     bitset is a local variable, then you may have to talk your
     compiler into allowing that much stack space; there may be zero
     space overhead, but it's all allocated inside the object.)
   </para>
   <para>
     <emphasis>A container&lt;bool&gt;.  </emphasis> The
     Committee made provision for the space savings possible with that
     (N/8) usage previously mentioned, so that you don't have to do
     wasteful things like <code>Container&lt;char&gt;</code> or
     <code>Container&lt;short int&gt;</code>.  Specifically,
     <code>vector&lt;bool&gt;</code> is required to be specialized for
     that space savings.
   </para>
   <para>
     The problem is that <code>vector&lt;bool&gt;</code> doesn't
     behave like a normal vector anymore.  There have been
     journal articles which discuss the problems (the ones by Herb
     Sutter in the May and July/August 1999 issues of C++ Report cover
     it well).  Future revisions of the ISO C++ Standard will change
     the requirement for <code>vector&lt;bool&gt;</code>
     specialization.  In the meantime, <code>deque&lt;bool&gt;</code>
     is recommended (although its behavior is sane, you probably will
     not get the space savings, but the allocation scheme is different
     than that of vector).
   </para>
   <para>
     <emphasis>Extremely weird solutions.  </emphasis> If
     you have access to the compiler and linker at runtime, you can do
     something insane, like figuring out just how many bits you need,
     then writing a temporary source code file.  That file contains an
     instantiation of <code>bitset</code> for the required number of
     bits, inside some wrapper functions with unchanging signatures.
     Have your program then call the compiler on that file using
     Position Independent Code, then open the newly-created object
     file and load those wrapper functions.  You'll have an
     instantiation of <code>bitset&lt;N&gt;</code> for the exact
     <code>N</code> that you need at the time.  Don't forget to delete
     the temporary files.  (Yes, this <emphasis>can</emphasis> be, and
     <emphasis>has been</emphasis>, done.)
   </para>
   <!-- I wonder if this next paragraph will get me in trouble... -->
   <para>
     This would be the approach of either a visionary genius or a
     raving lunatic, depending on your programming and management
     style.  Probably the latter.
   </para>
   <para>
     Which of the above techniques you use, if any, are up to you and
     your intended application.  Some time/space profiling is
     indicated if it really matters (don't just guess).  And, if you
     manage to do anything along the lines of the third category, the
     author would love to hear from you...
   </para>
   <para>
     Also note that the implementation of bitset used in libstdc++ has
     <link linkend="manual.ext.containers.sgi">some extensions</link>.
   </para>

<<<<<<< HEAD
    </sect3>
    <sect3 id="associative.bitset.type_string" xreflabel="Type String">
      <title>Type String</title>
=======
    </section>
    <section xml:id="associative.bitset.type_string" xreflabel="Type String"><info><title>Type String</title></info>
      
>>>>>>> 3bd7a983
      <para>
      </para>
   <para>
     Bitmasks do not take char* nor const char* arguments in their
     constructors.  This is something of an accident, but you can read
     about the problem: follow the library's <quote>Links</quote> from
     the homepage, and from the C++ information <quote>defect
     reflector</quote> link, select the library issues list.  Issue
     number 116 describes the problem.
   </para>
   <para>
     For now you can simply make a temporary string object using the
     constructor expression:
   </para>
   <programlisting>
      std::bitset&lt;5&gt; b ( std::string(<quote>10110</quote>) );
   </programlisting>

   <para>
     instead of
   </para>

    <programlisting>
      std::bitset&lt;5&gt; b ( <quote>10110</quote> );    // invalid
    </programlisting>
<<<<<<< HEAD
    </sect3>
  </sect2>

</sect1>

<!-- Sect1 03 : Interacting with C -->
<sect1 id="std.containers.c" xreflabel="Interacting with C">
=======
    </section>
  </section>

</section>

<!-- Sect1 03 : Interacting with C -->
<section xml:id="std.containers.c" xreflabel="Interacting with C"><info><title>Interacting with C</title></info>
>>>>>>> 3bd7a983
<?dbhtml filename="containers_and_c.html"?>
  

<<<<<<< HEAD
  <sect2 id="containers.c.vs_array" xreflabel="Containers vs. Arrays">
    <title>Containers vs. Arrays</title>
=======
  <section xml:id="containers.c.vs_array" xreflabel="Containers vs. Arrays"><info><title>Containers vs. Arrays</title></info>
    
>>>>>>> 3bd7a983
   <para>
     You're writing some code and can't decide whether to use builtin
     arrays or some kind of container.  There are compelling reasons
     to use one of the container classes, but you're afraid that
     you'll eventually run into difficulties, change everything back
     to arrays, and then have to change all the code that uses those
     data types to keep up with the change.
   </para>
   <para>
     If your code makes use of the standard algorithms, this isn't as
     scary as it sounds.  The algorithms don't know, nor care, about
     the kind of <quote>container</quote> on which they work, since
     the algorithms are only given endpoints to work with.  For the
     container classes, these are iterators (usually
     <code>begin()</code> and <code>end()</code>, but not always).
     For builtin arrays, these are the address of the first element
     and the <link linkend="iterators.predefined.end">past-the-end</link> element.
   </para>
   <para>
     Some very simple wrapper functions can hide all of that from the
     rest of the code.  For example, a pair of functions called
     <code>beginof</code> can be written, one that takes an array,
     another that takes a vector.  The first returns a pointer to the
     first element, and the second returns the vector's
     <code>begin()</code> iterator.
   </para>
   <para>
     The functions should be made template functions, and should also
     be declared inline.  As pointed out in the comments in the code
     below, this can lead to <code>beginof</code> being optimized out
     of existence, so you pay absolutely nothing in terms of increased
     code size or execution time.
   </para>
   <para>
     The result is that if all your algorithm calls look like
   </para>
   <programlisting>
   std::transform(beginof(foo), endof(foo), beginof(foo), SomeFunction);
   </programlisting>
   <para>
     then the type of foo can change from an array of ints to a vector
     of ints to a deque of ints and back again, without ever changing
     any client code.
   </para>

<programlisting>
// beginof
template&lt;typename T&gt;
  inline typename vector&lt;T&gt;::iterator
  beginof(vector&lt;T&gt; &amp;v)
  { return v.begin(); }

template&lt;typename T, unsigned int sz&gt;
  inline T*
  beginof(T (&amp;array)[sz]) { return array; }

// endof
template&lt;typename T&gt;
  inline typename vector&lt;T&gt;::iterator
  endof(vector&lt;T&gt; &amp;v)
  { return v.end(); }

template&lt;typename T, unsigned int sz&gt;
  inline T*
  endof(T (&amp;array)[sz]) { return array + sz; }

// lengthof
template&lt;typename T&gt;
  inline typename vector&lt;T&gt;::size_type
  lengthof(vector&lt;T&gt; &amp;v)
  { return v.size(); }

template&lt;typename T, unsigned int sz&gt;
  inline unsigned int
  lengthof(T (&amp;)[sz]) { return sz; }
</programlisting>

   <para>
     Astute readers will notice two things at once: first, that the
     container class is still a <code>vector&lt;T&gt;</code> instead
     of a more general <code>Container&lt;T&gt;</code>.  This would
     mean that three functions for <code>deque</code> would have to be
     added, another three for <code>list</code>, and so on.  This is
     due to problems with getting template resolution correct; I find
     it easier just to give the extra three lines and avoid confusion.
   </para>
   <para>
     Second, the line
   </para>
   <programlisting>
    inline unsigned int lengthof (T (&amp;)[sz]) { return sz; }
   </programlisting>
   <para>
     looks just weird!  Hint:  unused parameters can be left nameless.
   </para>
<<<<<<< HEAD
  </sect2>

</sect1>
=======
  </section>

</section>
>>>>>>> 3bd7a983

</chapter><|MERGE_RESOLUTION|>--- conflicted
+++ resolved
@@ -1,14 +1,3 @@
-<<<<<<< HEAD
-<?xml version='1.0'?>
-<!DOCTYPE chapter PUBLIC "-//OASIS//DTD DocBook XML V4.5//EN"
- "http://www.oasis-open.org/docbook/xml/4.5/docbookx.dtd"
-[ ]>
-
-<chapter id="std.containers" xreflabel="Containers">
-<?dbhtml filename="containers.html"?>
-
-<chapterinfo>
-=======
 <chapter xmlns="http://docbook.org/ns/docbook" version="5.0" 
 	 xml:id="std.containers" xreflabel="Containers">
 <?dbhtml filename="containers.html"?>
@@ -17,7 +6,6 @@
   Containers
   <indexterm><primary>Containers</primary></indexterm>
 </title>
->>>>>>> 3bd7a983
   <keywordset>
     <keyword>
       ISO C++
@@ -26,36 +14,20 @@
       library
     </keyword>
   </keywordset>
-<<<<<<< HEAD
-</chapterinfo>
-=======
 </info>
 
->>>>>>> 3bd7a983
 
 
 <!-- Sect1 01 : Sequences -->
-<<<<<<< HEAD
-<sect1 id="std.containers.sequences" xreflabel="Sequences">
-=======
 <section xml:id="std.containers.sequences" xreflabel="Sequences"><info><title>Sequences</title></info>
->>>>>>> 3bd7a983
 <?dbhtml filename="sequences.html"?>
   
 
-<<<<<<< HEAD
-<sect2 id="containers.sequences.list" xreflabel="list">
-<?dbhtml filename="list.html"?>
-  <title>list</title>
-  <sect3 id="sequences.list.size" xreflabel="list::size() is O(n)">
-    <title>list::size() is O(n)</title>
-=======
 <section xml:id="containers.sequences.list" xreflabel="list"><info><title>list</title></info>
 <?dbhtml filename="list.html"?>
   
   <section xml:id="sequences.list.size" xreflabel="list::size() is O(n)"><info><title>list::size() is O(n)</title></info>
     
->>>>>>> 3bd7a983
    <para>
      Yes it is, and that's okay.  This is a decision that we preserved
      when we imported SGI's STL implementation.  The following is
@@ -101,28 +73,16 @@
 	     ...
 	 </programlisting>
    </blockquote>
-<<<<<<< HEAD
-  </sect3>
-</sect2>
-
-<sect2 id="containers.sequences.vector" xreflabel="vector">
-=======
   </section>
 </section>
 
 <section xml:id="containers.sequences.vector" xreflabel="vector"><info><title>vector</title></info>
->>>>>>> 3bd7a983
 <?dbhtml filename="vector.html"?>
   
   <para>
   </para>
-<<<<<<< HEAD
-  <sect3 id="sequences.vector.management" xreflabel="Space Overhead Management">
-    <title>Space Overhead Management</title>
-=======
   <section xml:id="sequences.vector.management" xreflabel="Space Overhead Management"><info><title>Space Overhead Management</title></info>
     
->>>>>>> 3bd7a983
    <para>
      In <link xmlns:xlink="http://www.w3.org/1999/xlink" xlink:href="http://gcc.gnu.org/ml/libstdc++/2002-04/msg00105.html">this
      message to the list</link>, Daniel Kostecky announced work on an
@@ -131,19 +91,6 @@
      was also described, along with possible implementation choices.
    </para>
    <para>
-<<<<<<< HEAD
-     The first two alpha releases were announced <ulink
-     url="http://gcc.gnu.org/ml/libstdc++/2002-07/msg00048.html">here</ulink>
-     and <ulink
-     url="http://gcc.gnu.org/ml/libstdc++/2002-07/msg00111.html">here</ulink>.
-   </para>
-
-  </sect3></sect2>
-</sect1>
-
-<!-- Sect1 02 : Associative -->
-<sect1 id="std.containers.associative" xreflabel="Associative">
-=======
      The first two alpha releases were announced <link xmlns:xlink="http://www.w3.org/1999/xlink" xlink:href="http://gcc.gnu.org/ml/libstdc++/2002-07/msg00048.html">here</link>
      and <link xmlns:xlink="http://www.w3.org/1999/xlink" xlink:href="http://gcc.gnu.org/ml/libstdc++/2002-07/msg00111.html">here</link>.
    </para>
@@ -153,17 +100,11 @@
 
 <!-- Sect1 02 : Associative -->
 <section xml:id="std.containers.associative" xreflabel="Associative"><info><title>Associative</title></info>
->>>>>>> 3bd7a983
 <?dbhtml filename="associative.html"?>
   
 
-<<<<<<< HEAD
-  <sect2 id="containers.associative.insert_hints" xreflabel="Insertion Hints">
-    <title>Insertion Hints</title>
-=======
   <section xml:id="containers.associative.insert_hints" xreflabel="Insertion Hints"><info><title>Insertion Hints</title></info>
     
->>>>>>> 3bd7a983
    <para>
      Section [23.1.2], Table 69, of the C++ standard lists this
      function for all of the associative containers (map, set, etc):
@@ -176,12 +117,7 @@
      item to insert.  The standard says that <quote><code>t</code> is
      inserted as close as possible to the position just prior to
      <code>p</code>.</quote> (Library DR #233 addresses this topic,
-<<<<<<< HEAD
-     referring to <ulink
-     url="http://www.open-std.org/jtc1/sc22/wg21/docs/papers/2005/n1780.html">N1780</ulink>.
-=======
      referring to <link xmlns:xlink="http://www.w3.org/1999/xlink" xlink:href="http://www.open-std.org/jtc1/sc22/wg21/docs/papers/2005/n1780.html">N1780</link>.
->>>>>>> 3bd7a983
      Since version 4.2 GCC implements the resolution to DR 233, so
      that insertions happen as close as possible to the hint. For
      earlier releases the hint was only used as described below.
@@ -271,16 +207,6 @@
      point to the correct place, then no further local searching is
      done; the search begins from scratch in logarithmic time.
    </para>
-<<<<<<< HEAD
-  </sect2>
-
-
-  <sect2 id="containers.associative.bitset" xreflabel="bitset">
-    <?dbhtml filename="bitset.html"?>
-    <title>bitset</title>
-    <sect3 id="associative.bitset.size_variable" xreflabel="Variable">
-      <title>Size Variable</title>
-=======
   </section>
 
 
@@ -289,7 +215,6 @@
     
     <section xml:id="associative.bitset.size_variable" xreflabel="Variable"><info><title>Size Variable</title></info>
       
->>>>>>> 3bd7a983
       <para>
 	No, you cannot write code of the form
       </para>
@@ -395,15 +320,9 @@
      <link linkend="manual.ext.containers.sgi">some extensions</link>.
    </para>
 
-<<<<<<< HEAD
-    </sect3>
-    <sect3 id="associative.bitset.type_string" xreflabel="Type String">
-      <title>Type String</title>
-=======
     </section>
     <section xml:id="associative.bitset.type_string" xreflabel="Type String"><info><title>Type String</title></info>
       
->>>>>>> 3bd7a983
       <para>
       </para>
    <para>
@@ -429,15 +348,6 @@
     <programlisting>
       std::bitset&lt;5&gt; b ( <quote>10110</quote> );    // invalid
     </programlisting>
-<<<<<<< HEAD
-    </sect3>
-  </sect2>
-
-</sect1>
-
-<!-- Sect1 03 : Interacting with C -->
-<sect1 id="std.containers.c" xreflabel="Interacting with C">
-=======
     </section>
   </section>
 
@@ -445,17 +355,11 @@
 
 <!-- Sect1 03 : Interacting with C -->
 <section xml:id="std.containers.c" xreflabel="Interacting with C"><info><title>Interacting with C</title></info>
->>>>>>> 3bd7a983
 <?dbhtml filename="containers_and_c.html"?>
   
 
-<<<<<<< HEAD
-  <sect2 id="containers.c.vs_array" xreflabel="Containers vs. Arrays">
-    <title>Containers vs. Arrays</title>
-=======
   <section xml:id="containers.c.vs_array" xreflabel="Containers vs. Arrays"><info><title>Containers vs. Arrays</title></info>
     
->>>>>>> 3bd7a983
    <para>
      You're writing some code and can't decide whether to use builtin
      arrays or some kind of container.  There are compelling reasons
@@ -551,14 +455,8 @@
    <para>
      looks just weird!  Hint:  unused parameters can be left nameless.
    </para>
-<<<<<<< HEAD
-  </sect2>
-
-</sect1>
-=======
   </section>
 
 </section>
->>>>>>> 3bd7a983
 
 </chapter>