<?xml version="1.0" encoding="UTF-8" standalone="no"?>
<!DOCTYPE html PUBLIC "-//W3C//DTD XHTML 1.0 Transitional//EN" "http://www.w3.org/TR/xhtml1/DTD/xhtml1-transitional.dtd">
<html xmlns="http://www.w3.org/1999/xhtml"><head><meta http-equiv="Content-Type" content="text/html; charset=UTF-8" /><title>Frequently Asked Questions</title><meta name="generator" content="DocBook XSL-NS Stylesheets V1.76.1" /><meta name="keywords" content="ISO C++, runtime, library" /><link rel="home" href="index.html" title="The GNU C++ Library" /><link rel="up" href="bk03.html" title="" /><link rel="prev" href="bk03.html" title="" /></head><body><div class="navheader"><table width="100%" summary="Navigation header"><tr><th colspan="3" align="center">Frequently Asked Questions</th></tr><tr><td width="20%" align="left"><a accesskey="p" href="bk03.html">Prev</a> </td><th width="60%" align="center"></th><td width="20%" align="right"> </td></tr></table><hr /></div><div class="article" title="Frequently Asked Questions"><div class="titlepage"><div><div><h1 class="title"><a id="faq"></a>Frequently Asked Questions</h1></div><div><p class="copyright">Copyright © 
      2008, 2010
     
      <a class="link" href="http://www.fsf.org" target="_top">FSF</a>
<<<<<<< HEAD
    </p></div></div><hr /></div><div class="qandaset" title="Frequently Asked Questions"><a id="idp2990960"></a><dl><dt></dt><dd><dl><dt>1.1. <a href="faq.html#faq.what">
=======
    </p></div></div><hr /></div><div class="qandaset" title="Frequently Asked Questions"><a id="idp3756896"></a><dl><dt></dt><dd><dl><dt>1.1. <a href="faq.html#faq.what">
>>>>>>> bc75ee5f
      What is libstdc++?
    </a></dt><dt>1.2. <a href="faq.html#faq.why">
      Why should I use libstdc++?
    </a></dt><dt>1.3. <a href="faq.html#faq.who">
      Who's in charge of it?
    </a></dt><dt>1.4. <a href="faq.html#faq.when">
      When is libstdc++ going to be finished?
    </a></dt><dt>1.5. <a href="faq.html#faq.how">
      How do I contribute to the effort?
    </a></dt><dt>1.6. <a href="faq.html#faq.whereis_old">
      What happened to the older libg++? I need that!
    </a></dt><dt>1.7. <a href="faq.html#faq.more_questions">
      What if I have more questions?
    </a></dt></dl></dd><dt></dt><dd><dl><dt>2.1. <a href="faq.html#faq.license.what">
      What are the license terms for libstdc++?
    </a></dt><dt>2.2. <a href="faq.html#faq.license.any_program">
      So any program which uses libstdc++ falls under the GPL?
    </a></dt><dt>2.3. <a href="faq.html#faq.license.lgpl">
      How is that different from the GNU {Lesser,Library} GPL?
    </a></dt><dt>2.4. <a href="faq.html#faq.license.what_restrictions">
      I see. So, what restrictions are there on programs that use the library?
    </a></dt></dl></dd><dt></dt><dd><dl><dt>3.1. <a href="faq.html#faq.how_to_install">How do I install libstdc++?
    </a></dt><dt>3.2. <a href="faq.html#faq.how_to_get_sources">How does one get current libstdc++ sources?
    </a></dt><dt>3.3. <a href="faq.html#faq.how_to_test">How do I know if it works?
    </a></dt><dt>3.4. <a href="faq.html#faq.how_to_set_paths">How do I insure that the dynamically linked library will be found?
    </a></dt><dt>3.5. <a href="faq.html#faq.what_is_libsupcxx">
      What's libsupc++?
    </a></dt><dt>3.6. <a href="faq.html#faq.size">
      This library is HUGE!
    </a></dt></dl></dd><dt></dt><dd><dl><dt>4.1. <a href="faq.html#faq.other_compilers">
      Can libstdc++ be used with non-GNU compilers?
    </a></dt><dt>4.2. <a href="faq.html#faq.solaris_long_long">
      No 'long long' type on Solaris?
    </a></dt><dt>4.3. <a href="faq.html#faq.predefined">
      _XOPEN_SOURCE and _GNU_SOURCE are always defined?
    </a></dt><dt>4.4. <a href="faq.html#faq.darwin_ctype">
      Mac OS X ctype.h is broken! How can I fix it?
    </a></dt><dt>4.5. <a href="faq.html#faq.threads_i386">
      Threading is broken on i386?
    </a></dt><dt>4.6. <a href="faq.html#faq.atomic_mips">
      MIPS atomic operations
    </a></dt><dt>4.7. <a href="faq.html#faq.linux_glibc">
      Recent GNU/Linux glibc required?
    </a></dt><dt>4.8. <a href="faq.html#faq.freebsd_wchar">
      Can't use wchar_t/wstring on FreeBSD
    </a></dt></dl></dd><dt></dt><dd><dl><dt>5.1. <a href="faq.html#faq.what_works">
      What works already?
    </a></dt><dt>5.2. <a href="faq.html#faq.standard_bugs">
      Bugs in the ISO C++ language or library specification
    </a></dt><dt>5.3. <a href="faq.html#faq.compiler_bugs">
      Bugs in the compiler (gcc/g++) and not libstdc++
    </a></dt></dl></dd><dt></dt><dd><dl><dt>6.1. <a href="faq.html#faq.stream_reopening_fails">
      Reopening a stream fails
    </a></dt><dt>6.2. <a href="faq.html#faq.wefcxx_verbose">
      -Weffc++ complains too much
    </a></dt><dt>6.3. <a href="faq.html#faq.ambiguous_overloads">
      Ambiguous overloads after including an old-style header
    </a></dt><dt>6.4. <a href="faq.html#faq.v2_headers">
      The g++-3 headers are not ours
    </a></dt><dt>6.5. <a href="faq.html#faq.boost_concept_checks">
      Errors about *Concept and
      constraints in the STL
    </a></dt><dt>6.6. <a href="faq.html#faq.dlopen_crash">
      Program crashes when using library code in a
      dynamically-loaded library
    </a></dt><dt>6.7. <a href="faq.html#faq.memory_leaks">
      “Memory leaks” in containers
    </a></dt><dt>6.8. <a href="faq.html#faq.list_size_on">
      list::size() is O(n)!
    </a></dt><dt>6.9. <a href="faq.html#faq.easy_to_fix">
      Aw, that's easy to fix!
    </a></dt></dl></dd><dt></dt><dd><dl><dt>7.1. <a href="faq.html#faq.iterator_as_pod">
      string::iterator is not char*; vector&lt;T&gt;::iterator is not T*
    </a></dt><dt>7.2. <a href="faq.html#faq.what_is_next">
      What's next after libstdc++?
    </a></dt><dt>7.3. <a href="faq.html#faq.sgi_stl">
      What about the STL from SGI?
    </a></dt><dt>7.4. <a href="faq.html#faq.extensions_and_backwards_compat">
      Extensions and Backward Compatibility
    </a></dt><dt>7.5. <a href="faq.html#faq.tr1_support">
      Does libstdc++ support TR1?
    </a></dt><dt>7.6. <a href="faq.html#faq.get_iso_cxx">How do I get a copy of the ISO C++ Standard?
    </a></dt><dt>7.7. <a href="faq.html#faq.what_is_abi">
      What's an ABI and why is it so messy?
    </a></dt><dt>7.8. <a href="faq.html#faq.size_equals_capacity">
      How do I make std::vector&lt;T&gt;::capacity() == std::vector&lt;T&gt;::size?
    </a></dt></dl></dd></dl><table border="0" width="100%" summary="Q and A Set"><col align="left" width="1%" /><col /><tbody><tr class="toc"><td align="left" valign="top" colspan="2"><dl><dt>1.1. <a href="faq.html#faq.what">
      What is libstdc++?
    </a></dt><dt>1.2. <a href="faq.html#faq.why">
      Why should I use libstdc++?
    </a></dt><dt>1.3. <a href="faq.html#faq.who">
      Who's in charge of it?
    </a></dt><dt>1.4. <a href="faq.html#faq.when">
      When is libstdc++ going to be finished?
    </a></dt><dt>1.5. <a href="faq.html#faq.how">
      How do I contribute to the effort?
    </a></dt><dt>1.6. <a href="faq.html#faq.whereis_old">
      What happened to the older libg++? I need that!
    </a></dt><dt>1.7. <a href="faq.html#faq.more_questions">
      What if I have more questions?
    </a></dt></dl></td></tr><tr class="question" title="1.1."><td align="left" valign="top"><a id="faq.what"></a><a id="faq.what.q"></a><p><strong>1.1.</strong></p></td><td align="left" valign="top"><p>
      What is libstdc++?
    </p></td></tr><tr class="answer"><td align="left" valign="top"><a id="faq.what.a"></a></td><td align="left" valign="top"><p>
     The GNU Standard C++ Library v3 is an ongoing project to
     implement the ISO 14882 Standard C++ library as described in
     chapters 17 through 27 and annex D.  For those who want to see
     exactly how far the project has come, or just want the latest
     bleeding-edge code, the up-to-date source is available over
     anonymous SVN, and can even be browsed over
     the <a class="link" href="http://gcc.gnu.org/svn.html" target="_top">web</a>.
    </p></td></tr><tr class="question" title="1.2."><td align="left" valign="top"><a id="faq.why"></a><a id="q-why"></a><p><strong>1.2.</strong></p></td><td align="left" valign="top"><p>
      Why should I use libstdc++?
    </p></td></tr><tr class="answer"><td align="left" valign="top"><a id="a-why"></a></td><td align="left" valign="top"><p>
    The completion of the ISO C++ standardization gave the C++
    community a powerful set of reuseable tools in the form of the C++
    Standard Library.  However, all existing C++ implementations are
    (as the Draft Standard used to say) <span class="quote">“<span class="quote">incomplet and
    incorrekt</span>”</span>, and many suffer from limitations of the compilers
    that use them.
    </p><p>
    The GNU compiler collection
    (<span class="command"><strong>gcc</strong></span>, <span class="command"><strong>g++</strong></span>, etc) is widely
    considered to be one of the leading compilers in the world.  Its
    development is overseen by the
    <a class="link" href="http://gcc.gnu.org/" target="_top">GCC team</a>.  All of
    the rapid development and near-legendary
    <a class="link" href="http://gcc.gnu.org/buildstat.html" target="_top">portability</a>
    that are the hallmarks of an open-source project are being
    applied to libstdc++.
    </p><p>
    That means that all of the Standard classes and functions will be
    freely available and fully compliant. (Such as
    <code class="classname">string</code>,
    <code class="classname">vector&lt;&gt;</code>, iostreams, and algorithms.)
    Programmers will no longer need to <span class="quote">“<span class="quote">roll their own</span>”</span>
    nor be worried about platform-specific incompatibilities.
    </p></td></tr><tr class="question" title="1.3."><td align="left" valign="top"><a id="faq.who"></a><a id="q-who"></a><p><strong>1.3.</strong></p></td><td align="left" valign="top"><p>
      Who's in charge of it?
    </p></td></tr><tr class="answer"><td align="left" valign="top"><a id="a-who"></a></td><td align="left" valign="top"><p>
     The libstdc++ project is contributed to by several developers
     all over the world, in the same way as GCC or the Linux kernel.
     Benjamin Kosnik, Gabriel Dos Reis, Phil Edwards, Ulrich Drepper,
     Loren James Rittle, and Paolo Carlini are the lead maintainers of
     the SVN archive.
    </p><p>
    Development and discussion is held on the libstdc++ mailing
    list.  Subscribing to the list, or searching the list
    archives, is open to everyone.  You can read instructions for
    doing so on the <a class="link" href="http://gcc.gnu.org/libstdc++/" target="_top">homepage</a>.
    If you have questions, ideas, code, or are just curious, sign up!
    </p></td></tr><tr class="question" title="1.4."><td align="left" valign="top"><a id="faq.when"></a><a id="q-when"></a><p><strong>1.4.</strong></p></td><td align="left" valign="top"><p>
      When is libstdc++ going to be finished?
    </p></td></tr><tr class="answer"><td align="left" valign="top"><a id="a-when"></a></td><td align="left" valign="top"><p>
    Nathan Myers gave the best of all possible answers, responding to
    a Usenet article asking this question: <span class="emphasis"><em>Sooner, if you
    help.</em></span>
    </p></td></tr><tr class="question" title="1.5."><td align="left" valign="top"><a id="faq.how"></a><a id="q-how"></a><p><strong>1.5.</strong></p></td><td align="left" valign="top"><p>
      How do I contribute to the effort?
    </p></td></tr><tr class="answer"><td align="left" valign="top"><a id="a-how"></a></td><td align="left" valign="top"><p>
    Here is <a class="link" href="manual/appendix_contributing.html" title="Appendix A.  Contributing">a page devoted to
    this topic</a>. Subscribing to the mailing list (see above, or
    the homepage) is a very good idea if you have something to
    contribute, or if you have spare time and want to
    help. Contributions don't have to be in the form of source code;
    anybody who is willing to help write documentation, for example,
    or has found a bug in code that we all thought was working and is
    willing to provide details, is more than welcome!
    </p></td></tr><tr class="question" title="1.6."><td align="left" valign="top"><a id="faq.whereis_old"></a><a id="q-whereis_old"></a><p><strong>1.6.</strong></p></td><td align="left" valign="top"><p>
      What happened to the older libg++? I need that!
    </p></td></tr><tr class="answer"><td align="left" valign="top"><a id="a-whereis_old"></a></td><td align="left" valign="top"><p>
    The most recent libg++ README states that libg++ is no longer
    being actively maintained.  It should not be used for new
    projects, and is only being kicked along to support older code.
    </p><p>
    More information in the <a class="link" href="manual/backwards.html" title="Backwards Compatibility">backwards compatibility documentation</a>
    </p></td></tr><tr class="question" title="1.7."><td align="left" valign="top"><a id="faq.more_questions"></a><a id="q-more_questions"></a><p><strong>1.7.</strong></p></td><td align="left" valign="top"><p>
      What if I have more questions?
    </p></td></tr><tr class="answer"><td align="left" valign="top"><a id="a-more_questions"></a></td><td align="left" valign="top"><p>
    If you have read the README file, and your question remains
    unanswered, then just ask the mailing list. At present, you do not
    need to be subscribed to the list to send a message to it.  More
    information is available on the homepage (including how to browse
    the list archives); to send a message to the list,
    use <code class="email">&lt;<a class="email" href="mailto:libstdc++@gcc.gnu.org">libstdc++@gcc.gnu.org</a>&gt;</code>.
    </p><p> 
    If you have a question that you think should be included
    here, or if you have a question <span class="emphasis"><em>about</em></span> a question/answer
    here, please send email to the libstdc++ mailing list, as above.
    </p></td></tr><tr class="toc"><td align="left" valign="top" colspan="2"><dl><dt>2.1. <a href="faq.html#faq.license.what">
      What are the license terms for libstdc++?
    </a></dt><dt>2.2. <a href="faq.html#faq.license.any_program">
      So any program which uses libstdc++ falls under the GPL?
    </a></dt><dt>2.3. <a href="faq.html#faq.license.lgpl">
      How is that different from the GNU {Lesser,Library} GPL?
    </a></dt><dt>2.4. <a href="faq.html#faq.license.what_restrictions">
      I see. So, what restrictions are there on programs that use the library?
    </a></dt></dl></td></tr><tr class="question" title="2.1."><td align="left" valign="top"><a id="faq.license.what"></a><a id="q-license.what"></a><p><strong>2.1.</strong></p></td><td align="left" valign="top"><p>
      What are the license terms for libstdc++?
    </p></td></tr><tr class="answer"><td align="left" valign="top"><a id="a-license.what"></a></td><td align="left" valign="top"><p>
    See <a class="link" href="manual/license.html" title="License">our license description</a>
    for these and related questions.
    </p></td></tr><tr class="question" title="2.2."><td align="left" valign="top"><a id="faq.license.any_program"></a><a id="q-license.any_program"></a><p><strong>2.2.</strong></p></td><td align="left" valign="top"><p>
      So any program which uses libstdc++ falls under the GPL?
    </p></td></tr><tr class="answer"><td align="left" valign="top"><a id="a-license.any_program"></a></td><td align="left" valign="top"><p>
     No. The special exception permits use of the library in
     proprietary applications.
    </p></td></tr><tr class="question" title="2.3."><td align="left" valign="top"><a id="faq.license.lgpl"></a><a id="q-license.lgpl"></a><p><strong>2.3.</strong></p></td><td align="left" valign="top"><p>
      How is that different from the GNU {Lesser,Library} GPL?
    </p></td></tr><tr class="answer"><td align="left" valign="top"><a id="a-license.lgpl"></a></td><td align="left" valign="top"><p>
      The LGPL requires that users be able to replace the LGPL code with a
     modified version; this is trivial if the library in question is a C
     shared library.  But there's no way to make that work with C++, where
     much of the library consists of inline functions and templates, which
     are expanded inside the code that uses the library.  So to allow people
     to replace the library code, someone using the library would have to
     distribute their own source, rendering the LGPL equivalent to the GPL.
    </p></td></tr><tr class="question" title="2.4."><td align="left" valign="top"><a id="faq.license.what_restrictions"></a><a id="q-license.what_restrictions"></a><p><strong>2.4.</strong></p></td><td align="left" valign="top"><p>
      I see. So, what restrictions are there on programs that use the library?
    </p></td></tr><tr class="answer"><td align="left" valign="top"><a id="a-license.what_restrictions"></a></td><td align="left" valign="top"><p>
      None.  We encourage such programs to be released as open source,
     but we won't punish you or sue you if you choose otherwise.
    </p></td></tr><tr class="toc"><td align="left" valign="top" colspan="2"><dl><dt>3.1. <a href="faq.html#faq.how_to_install">How do I install libstdc++?
    </a></dt><dt>3.2. <a href="faq.html#faq.how_to_get_sources">How does one get current libstdc++ sources?
    </a></dt><dt>3.3. <a href="faq.html#faq.how_to_test">How do I know if it works?
    </a></dt><dt>3.4. <a href="faq.html#faq.how_to_set_paths">How do I insure that the dynamically linked library will be found?
    </a></dt><dt>3.5. <a href="faq.html#faq.what_is_libsupcxx">
      What's libsupc++?
    </a></dt><dt>3.6. <a href="faq.html#faq.size">
      This library is HUGE!
    </a></dt></dl></td></tr><tr class="question" title="3.1."><td align="left" valign="top"><a id="faq.how_to_install"></a><a id="q-how_to_install"></a><p><strong>3.1.</strong></p></td><td align="left" valign="top"><p>How do I install libstdc++?
    </p></td></tr><tr class="answer"><td align="left" valign="top"><a id="a-how_to_install"></a></td><td align="left" valign="top"><p>
    Often libstdc++ comes pre-installed as an integral part of many
    existing GNU/Linux and Unix systems, as well as many embedded
    development tools. It may be necessary to install extra
    development packages to get the headers, or the documentation, or
    the source: please consult your vendor for details.
    </p><p> 
    To build and install from the GNU GCC sources, please consult the 
    <a class="link" href="manual/setup.html" title="Chapter 2. Setup">setup
    documentation</a> for detailed
    instructions. You may wish to browse those files ahead
    of time to get a feel for what's required.
    </p></td></tr><tr class="question" title="3.2."><td align="left" valign="top"><a id="faq.how_to_get_sources"></a><a id="q-how_to_get_sources"></a><p><strong>3.2.</strong></p></td><td align="left" valign="top"><p>How does one get current libstdc++ sources?
    </p></td></tr><tr class="answer"><td align="left" valign="top"><a id="a-how_to_get_sources"></a></td><td align="left" valign="top"><p>
    Libstdc++ sources for all official releases can be obtained as
    part of the GCC sources, available from various sites and
    mirrors. A full <a class="link" href="http://gcc.gnu.org/mirrors.html" target="_top">list of 
    download sites</a> is provided on the main GCC site.
    </p><p>
    Current libstdc++ sources can always be checked out of the main
    GCC source repository using the appropriate version control
    tool. At this time, that tool
    is <span class="application">Subversion</span>.
    </p><p>
    <span class="application">Subversion</span>, or <acronym class="acronym">SVN</acronym>, is
    one of several revision control packages.  It was selected for GNU
    projects because it's free (speech), free (beer), and very high
    quality.  The <a class="link" href="http://subversion.tigris.org" target="_top"> Subversion
    home page</a> has a better description.
    </p><p>
    The <span class="quote">“<span class="quote">anonymous client checkout</span>”</span> feature of SVN is
    similar to anonymous FTP in that it allows anyone to retrieve
    the latest libstdc++ sources.
    </p><p>
    For more information
    see <a class="link" href="http://gcc.gnu.org/svn.html" target="_top"><acronym class="acronym">SVN</acronym>
    details</a>.
    </p></td></tr><tr class="question" title="3.3."><td align="left" valign="top"><a id="faq.how_to_test"></a><a id="q-how_to_test"></a><p><strong>3.3.</strong></p></td><td align="left" valign="top"><p>How do I know if it works?
    </p></td></tr><tr class="answer"><td align="left" valign="top"><a id="a-how_to_test"></a></td><td align="left" valign="top"><p>
    Libstdc++ comes with its own validation testsuite, which includes
    conformance testing, regression testing, ABI testing, and
    performance testing. Please consult the 
    <a class="link" href="http://gcc.gnu.org/install/test.html" target="_top">testing
    documentation</a> for more details.
    </p><p>
    If you find bugs in the testsuite programs themselves, or if you
    think of a new test program that should be added to the suite,
    <span class="emphasis"><em>please</em></span> write up your idea and send it to the list!
    </p></td></tr><tr class="question" title="3.4."><td align="left" valign="top"><a id="faq.how_to_set_paths"></a><a id="q-how_to_set_paths"></a><p><strong>3.4.</strong></p></td><td align="left" valign="top"><p>How do I insure that the dynamically linked library will be found?
    </p></td></tr><tr class="answer"><td align="left" valign="top"><a id="a-how_to_set_paths"></a></td><td align="left" valign="top"><p>
    Depending on your platform and library version, the error message might
    be similar to one of the following:
    </p><pre class="screen">
    ./a.out: error while loading shared libraries: libstdc++.so.6: cannot open shared object file: No such file or directory

    /usr/libexec/ld-elf.so.1: Shared object "libstdc++.so.6" not found
    </pre><p>
    This doesn't mean that the shared library isn't installed, only
    that the dynamic linker can't find it. When a dynamically-linked
    executable is run the linker finds and loads the required shared
    libraries by searching a pre-configured list of directories. If
    the directory where you've installed libstdc++ is not in this list
    then the libraries won't be found. The simplest way to fix this is
    to use the <code class="literal">LD_LIBRARY_PATH</code> environment variable,
    which is a colon-separated list of directories in which the linker
    will search for shared libraries:
    </p><pre class="screen">
    LD_LIBRARY_PATH=${prefix}/lib:$LD_LIBRARY_PATH
    export LD_LIBRARY_PATH
    </pre><p>
    The exact environment variable to use will depend on your
    platform, e.g. DYLD_LIBRARY_PATH for Darwin,
    LD_LIBRARY_PATH_32/LD_LIBRARY_PATH_64 for Solaris 32-/64-bit
    and SHLIB_PATH for HP-UX.
    </p><p>
    See the man pages for <span class="command"><strong>ld</strong></span>, <span class="command"><strong>ldd</strong></span>
    and <span class="command"><strong>ldconfig</strong></span> for more information. The dynamic
    linker has different names on different platforms but the man page
    is usually called something such as <code class="filename">ld.so/rtld/dld.so</code>.
    </p><p>
    Using LD_LIBRARY_PATH is not always the best solution, <a class="link" href="manual/using_dynamic_or_shared.html#manual.intro.using.linkage.dynamic" title="Finding Dynamic or Shared Libraries">Finding Dynamic or Shared
    Libraries</a> in the manual gives some alternatives.
    </p></td></tr><tr class="question" title="3.5."><td align="left" valign="top"><a id="faq.what_is_libsupcxx"></a><a id="q-what_is_libsupcxx"></a><p><strong>3.5.</strong></p></td><td align="left" valign="top"><p>
      What's libsupc++?
    </p></td></tr><tr class="answer"><td align="left" valign="top"><a id="a-what_is_libsupcxx"></a></td><td align="left" valign="top"><p>
      If the only functions from <code class="filename">libstdc++.a</code>
      which you need are language support functions (those listed in
      <a class="link" href="manual/support.html" title="Chapter 4.  Support">clause 18</a> of the
      standard, e.g., <code class="function">new</code> and
      <code class="function">delete</code>), then try linking against
      <code class="filename">libsupc++.a</code>, which is a subset of
      <code class="filename">libstdc++.a</code>.  (Using <span class="command"><strong>gcc</strong></span>
      instead of <span class="command"><strong>g++</strong></span> and explicitly linking in
      <code class="filename">libsupc++.a</code> via <code class="literal">-lsupc++</code>
      for the final link step will do it).  This library contains only
      those support routines, one per object file.  But if you are
      using anything from the rest of the library, such as IOStreams
      or vectors, then you'll still need pieces from
      <code class="filename">libstdc++.a</code>.
    </p></td></tr><tr class="question" title="3.6."><td align="left" valign="top"><a id="faq.size"></a><a id="q-size"></a><p><strong>3.6.</strong></p></td><td align="left" valign="top"><p>
      This library is HUGE!
    </p></td></tr><tr class="answer"><td align="left" valign="top"><a id="a-size"></a></td><td align="left" valign="top"><p>
    Usually the size of libraries on disk isn't noticeable.  When a
    link editor (or simply <span class="quote">“<span class="quote">linker</span>”</span>) pulls things from a
    static archive library, only the necessary object files are copied
    into your executable, not the entire library.  Unfortunately, even
    if you only need a single function or variable from an object file,
    the entire object file is extracted.  (There's nothing unique to C++
    or libstdc++ about this; it's just common behavior, given here
    for background reasons.)
    </p><p>
    Some of the object files which make up libstdc++.a are rather large.
    If you create a statically-linked executable with
    <code class="literal">-static</code>, those large object files are suddenly part
    of your executable.  Historically the best way around this was to
    only place a very few functions (often only a single one) in each
    source/object file; then extracting a single function is the same
    as extracting a single .o file.  For libstdc++ this is only
    possible to a certain extent; the object files in question contain
    template classes and template functions, pre-instantiated, and
    splitting those up causes severe maintenance headaches.
    </p><p>
    On supported platforms, libstdc++ takes advantage of garbage
    collection in the GNU linker to get a result similar to separating
    each symbol into a separate source and object files. On these platforms,
    GNU ld can place each function and variable into its own
    section in a .o file.  The GNU linker can then perform garbage
    collection on unused sections; this reduces the situation to only
    copying needed functions into the executable, as before, but all
    happens automatically.
    </p></td></tr><tr class="toc"><td align="left" valign="top" colspan="2"><dl><dt>4.1. <a href="faq.html#faq.other_compilers">
      Can libstdc++ be used with non-GNU compilers?
    </a></dt><dt>4.2. <a href="faq.html#faq.solaris_long_long">
      No 'long long' type on Solaris?
    </a></dt><dt>4.3. <a href="faq.html#faq.predefined">
      _XOPEN_SOURCE and _GNU_SOURCE are always defined?
    </a></dt><dt>4.4. <a href="faq.html#faq.darwin_ctype">
      Mac OS X ctype.h is broken! How can I fix it?
    </a></dt><dt>4.5. <a href="faq.html#faq.threads_i386">
      Threading is broken on i386?
    </a></dt><dt>4.6. <a href="faq.html#faq.atomic_mips">
      MIPS atomic operations
    </a></dt><dt>4.7. <a href="faq.html#faq.linux_glibc">
      Recent GNU/Linux glibc required?
    </a></dt><dt>4.8. <a href="faq.html#faq.freebsd_wchar">
      Can't use wchar_t/wstring on FreeBSD
    </a></dt></dl></td></tr><tr class="question" title="4.1."><td align="left" valign="top"><a id="faq.other_compilers"></a><a id="q-other_compilers"></a><p><strong>4.1.</strong></p></td><td align="left" valign="top"><p>
      Can libstdc++ be used with non-GNU compilers?
    </p></td></tr><tr class="answer"><td align="left" valign="top"><a id="a-other_compilers"></a></td><td align="left" valign="top"><p>
    Perhaps.
    </p><p>
    Since the goal of ISO Standardization is for all C++
    implementations to be able to share code, libstdc++ should be
    usable under any ISO-compliant compiler, at least in theory.
    </p><p>
    However, the reality is that libstdc++ is targeted and optimized
    for GCC/g++. This means that often libstdc++ uses specific,
    non-standard features of g++ that are not present in older
    versions of proprietary compilers. It may take as much as a year or two
    after an official release of GCC that contains these features for
    proprietary tools to support these constructs.
    </p><p>
    In the near past, specific released versions of libstdc++ have
    been known to work with versions of the EDG C++ compiler, and
    vendor-specific proprietary C++ compilers such as the Intel ICC
    C++ compiler.
    </p></td></tr><tr class="question" title="4.2."><td align="left" valign="top"><a id="faq.solaris_long_long"></a><a id="q-solaris_long_long"></a><p><strong>4.2.</strong></p></td><td align="left" valign="top"><p>
      No 'long long' type on Solaris?
    </p></td></tr><tr class="answer"><td align="left" valign="top"><a id="a-solaris_long_long"></a></td><td align="left" valign="top"><p>
    By default we try to support the C99 <span class="type">long long</span> type.
    This requires that certain functions from your C library be present.
    </p><p> 
    Up through release 3.0.2 the platform-specific tests performed by
    libstdc++ were too general, resulting in a conservative approach
    to enabling the <span class="type">long long</span> code paths. The most
    commonly reported platform affected was Solaris.
    </p><p> 
    This has been fixed for libstdc++ releases greater than 3.0.3.
    </p></td></tr><tr class="question" title="4.3."><td align="left" valign="top"><a id="faq.predefined"></a><a id="q-predefined"></a><p><strong>4.3.</strong></p></td><td align="left" valign="top"><p>
      <code class="constant">_XOPEN_SOURCE</code> and <code class="constant">_GNU_SOURCE</code> are always defined?
    </p></td></tr><tr class="answer"><td align="left" valign="top"><a id="a-predefined"></a></td><td align="left" valign="top"><p>On Solaris, g++ (but not gcc) always defines the preprocessor
         macro <code class="constant">_XOPEN_SOURCE</code>.  On GNU/Linux, the same happens
         with <code class="constant">_GNU_SOURCE</code>.  (This is not an exhaustive list;
         other macros and other platforms are also affected.)
      </p><p>These macros are typically used in C library headers, guarding new
         versions of functions from their older versions.  The C++ standard
         library includes the C standard library, but it requires the C90
         version, which for backwards-compatibility reasons is often not the
         default for many vendors.
      </p><p>More to the point, the C++ standard requires behavior which is only
         available on certain platforms after certain symbols are defined.
         Usually the issue involves I/O-related typedefs.  In order to
         ensure correctness, the compiler simply predefines those symbols.
      </p><p>Note that it's not enough to #define them only when the library is
         being built (during installation).  Since we don't have an 'export'
         keyword, much of the library exists as headers, which means that
         the symbols must also be defined as your programs are parsed and
         compiled.
      </p><p>To see which symbols are defined, look for CPLUSPLUS_CPP_SPEC in
         the gcc config headers for your target (and try changing them to
         see what happens when building complicated code).  You can also run
         <span class="command"><strong>g++ -E -dM - &lt; /dev/null"</strong></span> to display
         a list of predefined macros for any particular installation.
      </p><p>This has been discussed on the mailing lists
         <a class="link" href="http://gcc.gnu.org/cgi-bin/htsearch?method=and&amp;format=builtin-long&amp;sort=score&amp;words=_XOPEN_SOURCE+Solaris" target="_top">quite a bit</a>.
      </p><p>This method is something of a wart.  We'd like to find a cleaner
         solution, but nobody yet has contributed the time.
      </p></td></tr><tr class="question" title="4.4."><td align="left" valign="top"><a id="faq.darwin_ctype"></a><a id="q-darwin_ctype"></a><p><strong>4.4.</strong></p></td><td align="left" valign="top"><p>
      Mac OS X <code class="filename">ctype.h</code> is broken! How can I fix it?
    </p></td></tr><tr class="answer"><td align="left" valign="top"><a id="a-darwin_ctype"></a></td><td align="left" valign="top"><p>This is a long-standing bug in the OS X support.  Fortunately,
         the patch is quite simple, and well-known.
         <a class="link" href="http://gcc.gnu.org/ml/gcc/2002-03/msg00817.html" target="_top"> Here's a
         link to the solution</a>.
      </p></td></tr><tr class="question" title="4.5."><td align="left" valign="top"><a id="faq.threads_i386"></a><a id="q-threads_i386"></a><p><strong>4.5.</strong></p></td><td align="left" valign="top"><p>
      Threading is broken on i386?
    </p></td></tr><tr class="answer"><td align="left" valign="top"><a id="a-threads_i386"></a></td><td align="left" valign="top"><p>
    </p><p>Support for atomic integer operations is/was broken on i386
         platforms.  The assembly code accidentally used opcodes that are
         only available on the i486 and later.  So if you configured GCC
         to target, for example, i386-linux, but actually used the programs
         on an i686, then you would encounter no problems.  Only when
         actually running the code on a i386 will the problem appear.
      </p><p>This is fixed in 3.2.2.
      </p></td></tr><tr class="question" title="4.6."><td align="left" valign="top"><a id="faq.atomic_mips"></a><a id="q-atomic_mips"></a><p><strong>4.6.</strong></p></td><td align="left" valign="top"><p>
      MIPS atomic operations
    </p></td></tr><tr class="answer"><td align="left" valign="top"><a id="a-atomic_mips"></a></td><td align="left" valign="top"><p>
    The atomic locking routines for MIPS targets requires MIPS II
    and later.  A patch went in just after the 3.3 release to
    make mips* use the generic implementation instead.  You can also
    configure for mipsel-elf as a workaround.
    </p><p>    
    The mips*-*-linux* port continues to use the MIPS II routines, and more
    work in this area is expected.
    </p></td></tr><tr class="question" title="4.7."><td align="left" valign="top"><a id="faq.linux_glibc"></a><a id="q-linux_glibc"></a><p><strong>4.7.</strong></p></td><td align="left" valign="top"><p>
      Recent GNU/Linux glibc required?
    </p></td></tr><tr class="answer"><td align="left" valign="top"><a id="a-linux_glibc"></a></td><td align="left" valign="top"><p>When running on GNU/Linux, libstdc++ 3.2.1 (shared library version
         5.0.1) and later uses localization and formatting code from the system
         C library (glibc) version 2.2.5 which contains necessary bugfixes.
         Most GNU/Linux distros make more recent versions available now.
         libstdc++ 4.6.0 and later require glibc 2.3 or later for this
         localization and formatting code.
      </p><p>The guideline is simple:  the more recent the C++ library, the
         more recent the C library.  (This is also documented in the main
         GCC installation instructions.)
      </p></td></tr><tr class="question" title="4.8."><td align="left" valign="top"><a id="faq.freebsd_wchar"></a><a id="q-freebsd_wchar"></a><p><strong>4.8.</strong></p></td><td align="left" valign="top"><p>
      Can't use wchar_t/wstring on FreeBSD
    </p></td></tr><tr class="answer"><td align="left" valign="top"><a id="a-freebsd_wchar"></a></td><td align="left" valign="top"><p>
    Older versions of FreeBSD's C library do not have sufficient
    support for wide character functions, and as a result the
    libstdc++ configury decides that wchar_t support should be
    disabled. In addition, the libstdc++ platform checks that
    enabled <span class="type">wchar_t</span> were quite strict, and not granular
    enough to detect when the minimal support to
    enable <span class="type">wchar_t</span> and C++ library structures
    like <code class="classname">wstring</code> were present. This impacted Solaris,
    Darwin, and BSD variants, and is fixed in libstdc++ versions post 4.1.0.
    </p><p> 
    </p></td></tr><tr class="toc"><td align="left" valign="top" colspan="2"><dl><dt>5.1. <a href="faq.html#faq.what_works">
      What works already?
    </a></dt><dt>5.2. <a href="faq.html#faq.standard_bugs">
      Bugs in the ISO C++ language or library specification
    </a></dt><dt>5.3. <a href="faq.html#faq.compiler_bugs">
      Bugs in the compiler (gcc/g++) and not libstdc++
    </a></dt></dl></td></tr><tr class="question" title="5.1."><td align="left" valign="top"><a id="faq.what_works"></a><a id="q-what_works"></a><p><strong>5.1.</strong></p></td><td align="left" valign="top"><p>
      What works already?
    </p></td></tr><tr class="answer"><td align="left" valign="top"><a id="a-what_works"></a></td><td align="left" valign="top"><p>
    Short answer: Pretty much everything <span class="emphasis"><em>works</em></span>
    except for some corner cases.  Support for localization
    in <code class="classname">locale</code> may be incomplete on non-GNU
    platforms. Also dependant on the underlying platform is support
    for <span class="type">wchar_t</span> and <span class="type">long
    long</span> specializations, and details of thread support.
    </p><p>    
    Long answer: See the implementation status pages for 
    <a class="link" href="manual/status.html#status.iso.1998" title="C++ 1998/2003">C++98</a>,
    <a class="link" href="manual/status.html#status.iso.tr1" title="C++ TR1">TR1</a>, and 
    <a class="link" href="manual/status.html#status.iso.2011" title="C++ 2011">C++11</a>.
    </p></td></tr><tr class="question" title="5.2."><td align="left" valign="top"><a id="faq.standard_bugs"></a><a id="q-standard_bugs"></a><p><strong>5.2.</strong></p></td><td align="left" valign="top"><p>
      Bugs in the ISO C++ language or library specification
    </p></td></tr><tr class="answer"><td align="left" valign="top"><a id="a-standard_bugs"></a></td><td align="left" valign="top"><p>
    Unfortunately, there are some. 
    </p><p>
    For those people who are not part of the ISO Library Group
    (i.e., nearly all of us needing to read this page in the first
    place), a public list of the library defects is occasionally
    published on <a class="link" href="http://www.open-std.org/jtc1/sc22/wg21/" target="_top">the WG21
    website</a>.
    Some of these issues have resulted in code changes in libstdc++.
    </p><p>
    If you think you've discovered a new bug that is not listed,
    please post a message describing your problem to the author of
    the library issues list or the Usenet group comp.lang.c++.moderated.
    </p></td></tr><tr class="question" title="5.3."><td align="left" valign="top"><a id="faq.compiler_bugs"></a><a id="q-compiler_bugs"></a><p><strong>5.3.</strong></p></td><td align="left" valign="top"><p>
      Bugs in the compiler (gcc/g++) and not libstdc++
    </p></td></tr><tr class="answer"><td align="left" valign="top"><a id="a-compiler_bugs"></a></td><td align="left" valign="top"><p>
    On occasion, the compiler is wrong. Please be advised that this
    happens much less often than one would think, and avoid jumping to
    conclusions.
    </p><p>
    First, examine the ISO C++ standard. Second, try another compiler
    or an older version of the GNU compilers. Third, you can find more
    information on the libstdc++ and the GCC mailing lists: search
    these lists with terms describing your issue.
    </p><p> 
    Before reporting a bug, please examine the
    <a class="link" href="http://gcc.gnu.org/bugs/" target="_top">bugs database</a> with the
    category set to <span class="quote">“<span class="quote">g++</span>”</span>. 
    </p></td></tr><tr class="toc"><td align="left" valign="top" colspan="2"><dl><dt>6.1. <a href="faq.html#faq.stream_reopening_fails">
      Reopening a stream fails
    </a></dt><dt>6.2. <a href="faq.html#faq.wefcxx_verbose">
      -Weffc++ complains too much
    </a></dt><dt>6.3. <a href="faq.html#faq.ambiguous_overloads">
      Ambiguous overloads after including an old-style header
    </a></dt><dt>6.4. <a href="faq.html#faq.v2_headers">
      The g++-3 headers are not ours
    </a></dt><dt>6.5. <a href="faq.html#faq.boost_concept_checks">
      Errors about *Concept and
      constraints in the STL
    </a></dt><dt>6.6. <a href="faq.html#faq.dlopen_crash">
      Program crashes when using library code in a
      dynamically-loaded library
    </a></dt><dt>6.7. <a href="faq.html#faq.memory_leaks">
      “Memory leaks” in containers
    </a></dt><dt>6.8. <a href="faq.html#faq.list_size_on">
      list::size() is O(n)!
    </a></dt><dt>6.9. <a href="faq.html#faq.easy_to_fix">
      Aw, that's easy to fix!
    </a></dt></dl></td></tr><tr class="question" title="6.1."><td align="left" valign="top"><a id="faq.stream_reopening_fails"></a><a id="q-stream_reopening_fails"></a><p><strong>6.1.</strong></p></td><td align="left" valign="top"><p>
      Reopening a stream fails
    </p></td></tr><tr class="answer"><td align="left" valign="top"><a id="a-stream_reopening_fails"></a></td><td align="left" valign="top"><p>
    One of the most-reported non-bug reports. Executing a sequence like:
    </p><div class="literallayout"><p><br />
    #include &lt;fstream&gt;<br />
    ...<br />
    std::fstream  fs(<span class="quote">“<span class="quote">a_file</span>”</span>);<br />
    // .<br />
    // . do things with fs...<br />
    // .<br />
    fs.close();<br />
    fs.open(<span class="quote">“<span class="quote">a_new_file</span>”</span>);<br />
    </p></div><p>
    All operations on the re-opened <code class="varname">fs</code> will fail, or at
    least act very strangely.  Yes, they often will, especially if
    <code class="varname">fs</code> reached the EOF state on the previous file.  The
    reason is that the state flags are <span class="emphasis"><em>not</em></span> cleared
    on a successful call to open().  The standard unfortunately did
    not specify behavior in this case, and to everybody's great sorrow,
    the <a class="link" href="manual/bugs.html" title="Bugs">proposed LWG resolution in
      DR #22</a> is to leave the flags unchanged.  You must insert a call
    to <code class="function">fs.clear()</code> between the calls to close() and open(),
    and then everything will work like we all expect it to work.
    <span class="emphasis"><em>Update:</em></span> for GCC 4.0 we implemented the resolution
    of <a class="link" href="manual/bugs.html" title="Bugs">DR #409</a> and open() 
    now calls <code class="function">clear()</code> on success!
    </p></td></tr><tr class="question" title="6.2."><td align="left" valign="top"><a id="faq.wefcxx_verbose"></a><a id="q-wefcxx_verbose"></a><p><strong>6.2.</strong></p></td><td align="left" valign="top"><p>
      -Weffc++ complains too much
    </p></td></tr><tr class="answer"><td align="left" valign="top"><a id="a-wefcxx_verbose"></a></td><td align="left" valign="top"><p>
    Many warnings are emitted when <code class="literal">-Weffc++</code> is used.  Making
    libstdc++ <code class="literal">-Weffc++</code>-clean is not a goal of the project,
    for a few reasons.  Mainly, that option tries to enforce
    object-oriented programming, while the Standard Library isn't
    necessarily trying to be OO.
    </p><p>
    We do, however, try to have libstdc++ sources as clean as possible. If
    you see some simple changes that pacify <code class="literal">-Weffc++</code>
    without other drawbacks, send us a patch.
    </p></td></tr><tr class="question" title="6.3."><td align="left" valign="top"><a id="faq.ambiguous_overloads"></a><a id="q-ambiguous_overloads"></a><p><strong>6.3.</strong></p></td><td align="left" valign="top"><p>
      Ambiguous overloads after including an old-style header
    </p></td></tr><tr class="answer"><td align="left" valign="top"><a id="a-ambiguous_overloads"></a></td><td align="left" valign="top"><p>
    Another problem is the <code class="literal">rel_ops</code> namespace and the template
    comparison operator functions contained therein.  If they become
    visible in the same namespace as other comparison functions
    (e.g., <span class="quote">“<span class="quote">using</span>”</span> them and the &lt;iterator&gt; header),
    then you will suddenly be faced with huge numbers of ambiguity
    errors.  This was discussed on the -v3 list; Nathan Myers
    <a class="link" href="http://gcc.gnu.org/ml/libstdc++/2001-01/msg00247.html" target="_top">sums
      things up here</a>.  The collisions with vector/string iterator
    types have been fixed for 3.1.
    </p></td></tr><tr class="question" title="6.4."><td align="left" valign="top"><a id="faq.v2_headers"></a><a id="q-v2_headers"></a><p><strong>6.4.</strong></p></td><td align="left" valign="top"><p>
      The g++-3 headers are <span class="emphasis"><em>not ours</em></span>
    </p></td></tr><tr class="answer"><td align="left" valign="top"><a id="a-v2_headers"></a></td><td align="left" valign="top"><p>
	If you are using headers in
	<code class="filename">${prefix}/include/g++-3</code>, or if the installed
	library's name looks like <code class="filename">libstdc++-2.10.a</code> or
	<code class="filename">libstdc++-libc6-2.10.so</code>, then you are using the
	old libstdc++-v2 library, which is nonstandard and
	unmaintained.  Do not report problems with -v2 to the -v3
	mailing list.
      </p><p>
	For GCC versions 3.0 and 3.1 the libstdc++ header files are
	installed in <code class="filename">${prefix}/include/g++-v3</code> (see the
	'v'?).  Starting with version 3.2 the headers are installed in
	<code class="filename">${prefix}/include/c++/${version}</code> as this prevents
	headers from previous versions being found by mistake.
      </p></td></tr><tr class="question" title="6.5."><td align="left" valign="top"><a id="faq.boost_concept_checks"></a><a id="q-boost_concept_checks"></a><p><strong>6.5.</strong></p></td><td align="left" valign="top"><p>
      Errors about <span class="emphasis"><em>*Concept</em></span> and
      <span class="emphasis"><em>constraints</em></span> in the STL
    </p></td></tr><tr class="answer"><td align="left" valign="top"><a id="a-boost_concept_checks"></a></td><td align="left" valign="top"><p>
    If you see compilation errors containing messages about
    <span class="errortext">foo Concept </span>and something to do with a
    <span class="errortext">constraints</span> member function, then most
    likely you have violated one of the requirements for types used
    during instantiation of template containers and functions.  For
    example, EqualityComparableConcept appears if your types must be
    comparable with == and you have not provided this capability (a
    typo, or wrong visibility, or you just plain forgot, etc).
    </p><p>
    More information, including how to optionally enable/disable the
    checks, is available in the
    <a class="link" href="manual/concept_checking.html" title="Concept Checking">Diagnostics</a>.
    chapter of the manual.
    </p></td></tr><tr class="question" title="6.6."><td align="left" valign="top"><a id="faq.dlopen_crash"></a><a id="q-dlopen_crash"></a><p><strong>6.6.</strong></p></td><td align="left" valign="top"><p>
      Program crashes when using library code in a
      dynamically-loaded library
    </p></td></tr><tr class="answer"><td align="left" valign="top"><a id="a-dlopen_crash"></a></td><td align="left" valign="top"><p>
    If you are using the C++ library across dynamically-loaded
    objects, make certain that you are passing the correct options
    when compiling and linking:
    </p><div class="literallayout"><p><br />
    // compile your library components<br />
    g++ -fPIC -c a.cc<br />
    g++ -fPIC -c b.cc<br />
    ...<br />
    g++ -fPIC -c z.cc<br />
<br />
    // create your library<br />
    g++ -fPIC -shared -rdynamic -o libfoo.so a.o b.o ... z.o<br />
<br />
    // link the executable<br />
    g++ -fPIC -rdynamic -o foo ... -L. -lfoo -ldl<br />
    </p></div></td></tr><tr class="question" title="6.7."><td align="left" valign="top"><a id="faq.memory_leaks"></a><a id="q-memory_leaks"></a><p><strong>6.7.</strong></p></td><td align="left" valign="top"><p>
      <span class="quote">“<span class="quote">Memory leaks</span>”</span> in containers
    </p></td></tr><tr class="answer"><td align="left" valign="top"><a id="a-memory_leaks"></a></td><td align="left" valign="top"><p>
    A few people have reported that the standard containers appear
    to leak memory when tested with memory checkers such as
    <a class="link" href="http://valgrind.org/" target="_top">valgrind</a>.
    Under some configurations the library's allocators keep free memory in a
    pool for later reuse, rather than returning it to the OS.  Although
    this memory is always reachable by the library and is never
    lost, memory debugging tools can report it as a leak.  If you
    want to test the library for memory leaks please read
    <a class="link" href="manual/debug.html#debug.memory" title="Memory Leak Hunting">Tips for memory leak hunting</a>
    first.
    </p></td></tr><tr class="question" title="6.8."><td align="left" valign="top"><a id="faq.list_size_on"></a><a id="q-list_size_on"></a><p><strong>6.8.</strong></p></td><td align="left" valign="top"><p>
      list::size() is O(n)!
    </p></td></tr><tr class="answer"><td align="left" valign="top"><a id="a-list_size_on"></a></td><td align="left" valign="top"><p>
    See
    the <a class="link" href="manual/containers.html" title="Chapter 9.  Containers">Containers</a>
    chapter.
    </p></td></tr><tr class="question" title="6.9."><td align="left" valign="top"><a id="faq.easy_to_fix"></a><a id="q-easy_to_fix"></a><p><strong>6.9.</strong></p></td><td align="left" valign="top"><p>
      Aw, that's easy to fix!
    </p></td></tr><tr class="answer"><td align="left" valign="top"><a id="a-easy_to_fix"></a></td><td align="left" valign="top"><p>
    If you have found a bug in the library and you think you have
    a working fix, then send it in!  The main GCC site has a page
    on <a class="link" href="http://gcc.gnu.org/contribute.html" target="_top">submitting
    patches</a> that covers the procedure, but for libstdc++ you
    should also send the patch to our mailing list in addition to
    the GCC patches mailing list.  The libstdc++
    <a class="link" href="manual/appendix_contributing.html" title="Appendix A.  Contributing">contributors' page</a>
    also talks about how to submit patches.
    </p><p>
    In addition to the description, the patch, and the ChangeLog
    entry, it is a Good Thing if you can additionally create a small
    test program to test for the presence of the bug that your patch
    fixes.  Bugs have a way of being reintroduced; if an old bug
    creeps back in, it will be caught immediately by the testsuite -
    but only if such a test exists.
    </p></td></tr><tr class="toc"><td align="left" valign="top" colspan="2"><dl><dt>7.1. <a href="faq.html#faq.iterator_as_pod">
      string::iterator is not char*; vector&lt;T&gt;::iterator is not T*
    </a></dt><dt>7.2. <a href="faq.html#faq.what_is_next">
      What's next after libstdc++?
    </a></dt><dt>7.3. <a href="faq.html#faq.sgi_stl">
      What about the STL from SGI?
    </a></dt><dt>7.4. <a href="faq.html#faq.extensions_and_backwards_compat">
      Extensions and Backward Compatibility
    </a></dt><dt>7.5. <a href="faq.html#faq.tr1_support">
      Does libstdc++ support TR1?
    </a></dt><dt>7.6. <a href="faq.html#faq.get_iso_cxx">How do I get a copy of the ISO C++ Standard?
    </a></dt><dt>7.7. <a href="faq.html#faq.what_is_abi">
      What's an ABI and why is it so messy?
    </a></dt><dt>7.8. <a href="faq.html#faq.size_equals_capacity">
      How do I make std::vector&lt;T&gt;::capacity() == std::vector&lt;T&gt;::size?
    </a></dt></dl></td></tr><tr class="question" title="7.1."><td align="left" valign="top"><a id="faq.iterator_as_pod"></a><a id="faq.iterator_as_pod_q"></a><p><strong>7.1.</strong></p></td><td align="left" valign="top"><p>
      string::iterator is not char*; vector&lt;T&gt;::iterator is not T*
    </p></td></tr><tr class="answer"><td align="left" valign="top"><a id="faq.iterator_as_pod_a"></a></td><td align="left" valign="top"><p>
    If you have code that depends on container&lt;T&gt; iterators
    being implemented as pointer-to-T, your code is broken. It's
    considered a feature, not a bug, that libstdc++ points this out.
    </p><p>
    While there are arguments for iterators to be implemented in
    that manner, A) they aren't very good ones in the long term,
    and B) they were never guaranteed by the Standard anyway.  The
    type-safety achieved by making iterators a real class rather
    than a typedef for <span class="type">T*</span> outweighs nearly all opposing
    arguments.
    </p><p>
    Code which does assume that a vector iterator <code class="varname">i</code>
    is a pointer can often be fixed by changing <code class="varname">i</code> in
    certain expressions to <code class="varname">&amp;*i</code>.  Future revisions
    of the Standard are expected to bless this usage for
    vector&lt;&gt; (but not for basic_string&lt;&gt;).
    </p></td></tr><tr class="question" title="7.2."><td align="left" valign="top"><a id="faq.what_is_next"></a><a id="q-what_is_next"></a><p><strong>7.2.</strong></p></td><td align="left" valign="top"><p>
      What's next after libstdc++?
    </p></td></tr><tr class="answer"><td align="left" valign="top"><a id="a-what_is_next"></a></td><td align="left" valign="top"><p>
	Hopefully, not much.  The goal of libstdc++ is to produce a
	fully-compliant, fully-portable Standard Library.  After that,
	we're mostly done: there won't <span class="emphasis"><em>be</em></span> any
	more compliance work to do.
      </p><p>
	There is an effort underway to add significant extensions to
	the standard library specification.  The latest version of
	this effort is described in
         <a class="link" href="http://www.open-std.org/jtc1/sc22/wg21/docs/papers/2005/n1836.pdf" target="_top">
         The C++ Library Technical Report 1</a>.
      </p></td></tr><tr class="question" title="7.3."><td align="left" valign="top"><a id="faq.sgi_stl"></a><a id="q-sgi_stl"></a><p><strong>7.3.</strong></p></td><td align="left" valign="top"><p>
      What about the STL from SGI?
    </p></td></tr><tr class="answer"><td align="left" valign="top"><a id="a-sgi_stl"></a></td><td align="left" valign="top"><p>
      The <a class="link" href="http://www.sgi.com/tech/stl/" target="_top">STL from SGI</a>,
    version 3.3, was the final merge of the STL codebase.  The
    code in libstdc++ contains many fixes and changes, and
    the SGI code is no longer under active
    development.  We expect that no future merges will take place.
    </p><p>
    In particular, <code class="classname">string</code> is not from SGI and makes no
    use of their "rope" class (which is included as an
    optional extension), nor is <code class="classname">valarray</code> and some others.
    Classes like <code class="classname">vector&lt;&gt;</code> are, but have been
    extensively modified.
    </p><p>
    More information on the evolution of libstdc++ can be found at the
    <a class="link" href="manual/api.html" title="API Evolution and Deprecation History">API
    evolution</a>
    and <a class="link" href="manual/backwards.html" title="Backwards Compatibility">backwards
    compatibility</a> documentation.
    </p><p>
    The FAQ for SGI's STL (one jump off of their main page) is
    still recommended reading.
    </p></td></tr><tr class="question" title="7.4."><td align="left" valign="top"><a id="faq.extensions_and_backwards_compat"></a><a id="q-extensions_and_backwards_compat"></a><p><strong>7.4.</strong></p></td><td align="left" valign="top"><p>
      Extensions and Backward Compatibility
    </p></td></tr><tr class="answer"><td align="left" valign="top"><a id="a-extensions_and_backwards_compat"></a></td><td align="left" valign="top"><p>
      See the <a class="link" href="manual/backwards.html" title="Backwards Compatibility">link</a> on backwards compatibility and <a class="link" href="manual/api.html" title="API Evolution and Deprecation History">link</a> on evolution.
    </p></td></tr><tr class="question" title="7.5."><td align="left" valign="top"><a id="faq.tr1_support"></a><a id="q-tr1_support"></a><p><strong>7.5.</strong></p></td><td align="left" valign="top"><p>
      Does libstdc++ support TR1?
    </p></td></tr><tr class="answer"><td align="left" valign="top"><a id="a-tr1_support"></a></td><td align="left" valign="top"><p>
    Yes.
    </p><p>
    The C++ Standard Library Technical Report adds many new features to 
    the library.  The latest version of this effort is described in
    <a class="link" href="http://www.open-std.org/jtc1/sc22/wg21/docs/papers/2005/n1836.pdf" target="_top">
         Technical Report 1</a>.
    </p><p>
    The implementation status of TR1 in libstdc++ can be tracked <a class="link" href="manual/status.html#status.iso.tr1" title="C++ TR1">on the TR1 status
    page</a>.
    </p></td></tr><tr class="question" title="7.6."><td align="left" valign="top"><a id="faq.get_iso_cxx"></a><a id="q-get_iso_cxx"></a><p><strong>7.6.</strong></p></td><td align="left" valign="top"><p>How do I get a copy of the ISO C++ Standard?
    </p></td></tr><tr class="answer"><td align="left" valign="top"><a id="a-get_iso_cxx"></a></td><td align="left" valign="top"><p>
    Copies of the full ISO 14882 standard are available on line via
    the ISO mirror site for committee members.  Non-members, or those
    who have not paid for the privilege of sitting on the committee
    and sustained their two-meeting commitment for voting rights, may
    get a copy of the standard from their respective national
    standards organization.  In the USA, this national standards
    organization is ANSI and their website is
    right <a class="link" href="http://www.ansi.org" target="_top">here</a>.  (And if
    you've already registered with them, clicking this link will take
    you to directly to the place where you can
    <a class="link" href="http://webstore.ansi.org/RecordDetail.aspx?sku=ISO%2FIEC+14882:2003" target="_top">buy the standard on-line</a>.
    </p><p>
    Who is your country's member body?  Visit the
    <a class="link" href="http://www.iso.ch/" target="_top">ISO homepage</a> and find out!
    </p><p>
    The 2003 version of the standard (the 1998 version plus TC1) is
    available in print, ISBN 0-470-84674-7.
    </p></td></tr><tr class="question" title="7.7."><td align="left" valign="top"><a id="faq.what_is_abi"></a><a id="q-what_is_abi"></a><p><strong>7.7.</strong></p></td><td align="left" valign="top"><p>
      What's an ABI and why is it so messy?
    </p></td></tr><tr class="answer"><td align="left" valign="top"><a id="a-what_is_abi"></a></td><td align="left" valign="top"><p>
    <acronym class="acronym">ABI</acronym> stands for <span class="quote">“<span class="quote">Application Binary
     Interface</span>”</span>.  Conventionally, it refers to a great
    mass of details about how arguments are arranged on the call
    stack and/or in registers, and how various types are arranged
    and padded in structs.  A single CPU design may suffer
    multiple ABIs designed by different development tool vendors
    who made different choices, or even by the same vendor for
    different target applications or compiler versions.  In ideal
    circumstances the CPU designer presents one ABI and all the
    OSes and compilers use it.  In practice every ABI omits
    details that compiler implementers (consciously or
    accidentally) must choose for themselves.
    </p><p>
    That ABI definition suffices for compilers to generate code so a
    program can interact safely with an OS and its lowest-level libraries.
    Users usually want an ABI to encompass more detail, allowing libraries
    built with different compilers (or different releases of the same
    compiler!) to be linked together.  For C++, this includes many more
    details than for C, and CPU designers (for good reasons elaborated
    below) have not stepped up to publish C++ ABIs.  The details include
    virtual function implementation, struct inheritance layout, name
    mangling, and exception handling.  Such an ABI has been defined for
    GNU C++, and is immediately useful for embedded work relying only on
    a <span class="quote">“<span class="quote">free-standing implementation</span>”</span> that doesn't include (much
    of) the standard library.  It is a good basis for the work to come.
    </p><p>
    A useful C++ ABI must also incorporate many details of the standard
    library implementation.  For a C ABI, the layouts of a few structs
    (such as FILE, stat, jmpbuf, and the like) and a few macros suffice.
    For C++, the details include the complete set of names of functions
    and types used, the offsets of class members and virtual functions,
    and the actual definitions of all inlines.  C++ exposes many more
    library details to the caller than C does.  It makes defining
    a complete ABI a much bigger undertaking, and requires not just
    documenting library implementation details, but carefully designing
    those details so that future bug fixes and optimizations don't
    force breaking the ABI.
    </p><p>
    There are ways to help isolate library implementation details from the
    ABI, but they trade off against speed.  Library details used in
    inner loops (e.g., getchar) must be exposed and frozen for all
    time, but many others may reasonably be kept hidden from user code,
    so they may later be changed.  Deciding which, and implementing
    the decisions, must happen before you can reasonably document a
    candidate C++ ABI that encompasses the standard library.
    </p></td></tr><tr class="question" title="7.8."><td align="left" valign="top"><a id="faq.size_equals_capacity"></a><a id="q-size_equals_capacity"></a><p><strong>7.8.</strong></p></td><td align="left" valign="top"><p>
      How do I make std::vector&lt;T&gt;::capacity() == std::vector&lt;T&gt;::size?
    </p></td></tr><tr class="answer"><td align="left" valign="top"><a id="a-size_equals_capacity"></a></td><td align="left" valign="top"><p>
    The standard idiom for deallocating a <code class="classname">vector&lt;T&gt;</code>'s
    unused memory is to create a temporary copy of the vector and swap their
    contents, e.g. for <code class="classname">vector&lt;T&gt; v</code>
    </p><div class="literallayout"><p><br />
     std::vector&lt;T&gt;(v).swap(v);<br />
    </p></div><p>
    The copy will take O(n) time and the swap is constant time.
    </p><p>
    See <a class="link" href="manual/strings.html#strings.string.shrink" title="Shrink to Fit">Shrink-to-fit
    strings</a> for a similar solution for strings.
    </p></td></tr></tbody></table></div></div><div class="navfooter"><hr /><table width="100%" summary="Navigation footer"><tr><td width="40%" align="left"><a accesskey="p" href="bk03.html">Prev</a> </td><td width="20%" align="center"><a accesskey="u" href="bk03.html">Up</a></td><td width="40%" align="right"> </td></tr><tr><td width="40%" align="left" valign="top"> </td><td width="20%" align="center"><a accesskey="h" href="index.html">Home</a></td><td width="40%" align="right" valign="top"> </td></tr></table></div></body></html><|MERGE_RESOLUTION|>--- conflicted
+++ resolved
@@ -4,11 +4,7 @@
       2008, 2010
      
       <a class="link" href="http://www.fsf.org" target="_top">FSF</a>
-<<<<<<< HEAD
-    </p></div></div><hr /></div><div class="qandaset" title="Frequently Asked Questions"><a id="idp2990960"></a><dl><dt></dt><dd><dl><dt>1.1. <a href="faq.html#faq.what">
-=======
     </p></div></div><hr /></div><div class="qandaset" title="Frequently Asked Questions"><a id="idp3756896"></a><dl><dt></dt><dd><dl><dt>1.1. <a href="faq.html#faq.what">
->>>>>>> bc75ee5f
       What is libstdc++?
     </a></dt><dt>1.2. <a href="faq.html#faq.why">
       Why should I use libstdc++?
