<?xml version="1.0" encoding="UTF-8" standalone="no"?>
<!DOCTYPE html PUBLIC "-//W3C//DTD XHTML 1.0 Transitional//EN" "http://www.w3.org/TR/xhtml1/DTD/xhtml1-transitional.dtd"><html xmlns="http://www.w3.org/1999/xhtml"><head><meta http-equiv="Content-Type" content="text/html; charset=UTF-8" /><title>Appendix D.  GNU General Public License version 3</title><meta name="generator" content="DocBook XSL-NS Stylesheets V1.78.1" /><meta name="keywords" content="ISO C++, runtime, library" /><link rel="home" href="../index.html" title="The GNU C++ Library" /><link rel="up" href="appendix.html" title="Part IV.  Appendices" /><link rel="prev" href="appendix_free.html" title="Appendix C.  Free Software Needs Free Documentation" /><link rel="next" href="appendix_gfdl.html" title="Appendix E. GNU Free Documentation License" /></head><body><div class="navheader"><table width="100%" summary="Navigation header"><tr><th colspan="3" align="center">Appendix D. 
    <acronym class="acronym">GNU</acronym> General Public License version 3
  </th></tr><tr><td width="20%" align="left"><a accesskey="p" href="appendix_free.html">Prev</a> </td><th width="60%" align="center">Part IV. 
  Appendices
</th><td width="20%" align="right"> <a accesskey="n" href="appendix_gfdl.html">Next</a></td></tr></table><hr /></div><div class="appendix"><div class="titlepage"><div><div><h1 class="title"><a id="appendix.gpl-3.0"></a>
    <acronym class="acronym">GNU</acronym> General Public License version 3
  </h1></div></div></div><p>
    Version 3, 29 June 2007
  </p><p>
    Copyright © 2007 Free Software Foundation, Inc.
    <a class="link" href="http://www.fsf.org/" target="_top">http://www.fsf.org/</a>
  </p><p>
    Everyone is permitted to copy and distribute verbatim copies of this license
    document, but changing it is not allowed.
  </p><h2><a id="gpl-3-preamble"></a>
    Preamble
  </h2><p>
    The <acronym class="acronym">GNU</acronym> General Public License is a free, copyleft
    license for software and other kinds of works.
  </p><p>
    The licenses for most software and other practical works are designed to
    take away your freedom to share and change the works.  By contrast, the
    <acronym class="acronym">GNU</acronym> General Public License is intended to guarantee your
    freedom to share and change all versions of a program—to make sure it
    remains free software for all its users.  We, the Free Software Foundation,
    use the <acronym class="acronym">GNU</acronym> General Public License for most of our
    software; it applies also to any other work released this way by its
    authors.  You can apply it to your programs, too.
  </p><p>
    When we speak of free software, we are referring to freedom, not price.  Our
    General Public Licenses are designed to make sure that you have the freedom
    to distribute copies of free software (and charge for them if you wish),
    that you receive source code or can get it if you want it, that you can
    change the software or use pieces of it in new free programs, and that you
    know you can do these things.
  </p><p>
    To protect your rights, we need to prevent others from denying you these
    rights or asking you to surrender the rights.  Therefore, you have certain
    responsibilities if you distribute copies of the software, or if you modify
    it: responsibilities to respect the freedom of others.
  </p><p>
    For example, if you distribute copies of such a program, whether gratis or
    for a fee, you must pass on to the recipients the same freedoms that you
    received.  You must make sure that they, too, receive or can get the source
    code.  And you must show them these terms so they know their rights.
  </p><p>
    Developers that use the <acronym class="acronym">GNU</acronym> <acronym class="acronym">GPL</acronym>
    protect your rights with two steps: (1) assert copyright on the software,
    and (2) offer you this License giving you legal permission to copy,
    distribute and/or modify it.
  </p><p>
    For the developers’ and authors’ protection, the
    <acronym class="acronym">GPL</acronym> clearly explains that there is no warranty for this
    free software.  For both users’ and authors’ sake, the
    <acronym class="acronym">GPL</acronym> requires that modified versions be marked as changed,
    so that their problems will not be attributed erroneously to authors of
    previous versions.
  </p><p>
    Some devices are designed to deny users access to install or run modified
    versions of the software inside them, although the manufacturer can do so.
    This is fundamentally incompatible with the aim of protecting users’
    freedom to change the software.  The systematic pattern of such abuse occurs
    in the area of products for individuals to use, which is precisely where it
    is most unacceptable.  Therefore, we have designed this version of the
    <acronym class="acronym">GPL</acronym> to prohibit the practice for those products.  If such
    problems arise substantially in other domains, we stand ready to extend this
    provision to those domains in future versions of the <acronym class="acronym">GPL</acronym>,
    as needed to protect the freedom of users.
  </p><p>
    Finally, every program is threatened constantly by software patents.  States
    should not allow patents to restrict development and use of software on
    general-purpose computers, but in those that do, we wish to avoid the
    special danger that patents applied to a free program could make it
    effectively proprietary.  To prevent this, the <acronym class="acronym">GPL</acronym>
    assures that patents cannot be used to render the program non-free.
  </p><p>
    The precise terms and conditions for copying, distribution and modification
    follow.
<<<<<<< HEAD
  </p><h2><a id="idm269883800400"></a>
=======
  </p><h2><a id="id-1.3.6.5.16"></a>
>>>>>>> 02d42640
    TERMS AND CONDITIONS
  </h2><h2><a id="gpl-3-definitions"></a>
    0. Definitions.
  </h2><p>
    “This License” refers to version 3 of the <acronym class="acronym">GNU</acronym>
    General Public License.
  </p><p>
    “Copyright” also means copyright-like laws that apply to other
    kinds of works, such as semiconductor masks.
  </p><p>
    “The Program” refers to any copyrightable work licensed under
    this License.  Each licensee is addressed as “you”.
    “Licensees” and “recipients” may be individuals or
    organizations.
  </p><p>
    To “modify” a work means to copy from or adapt all or part of
    the work in a fashion requiring copyright permission, other than the making
    of an exact copy.  The resulting work is called a “modified
    version” of the earlier work or a work “based on” the
    earlier work.
  </p><p>
    A “covered work” means either the unmodified Program or a work
    based on the Program.
  </p><p>
    To “propagate” a work means to do anything with it that, without
    permission, would make you directly or secondarily liable for infringement
    under applicable copyright law, except executing it on a computer or
    modifying a private copy.  Propagation includes copying, distribution (with
    or without modification), making available to the public, and in some
    countries other activities as well.
  </p><p>
    To “convey” a work means any kind of propagation that enables
    other parties to make or receive copies.  Mere interaction with a user
    through a computer network, with no transfer of a copy, is not conveying.
  </p><p>
    An interactive user interface displays “Appropriate Legal
    Notices” to the extent that it includes a convenient and prominently
    visible feature that (1) displays an appropriate copyright notice, and (2)
    tells the user that there is no warranty for the work (except to the extent
    that warranties are provided), that licensees may convey the work under this
    License, and how to view a copy of this License.  If the interface presents
    a list of user commands or options, such as a menu, a prominent item in the
    list meets this criterion.
  </p><h2><a id="SourceCode"></a>
    1. Source Code.
  </h2><p>
    The “source code” for a work means the preferred form of the
    work for making modifications to it.  “Object code” means any
    non-source form of a work.
  </p><p>
    A “Standard Interface” means an interface that either is an
    official standard defined by a recognized standards body, or, in the case of
    interfaces specified for a particular programming language, one that is
    widely used among developers working in that language.
  </p><p>
    The “System Libraries” of an executable work include anything,
    other than the work as a whole, that (a) is included in the normal form of
    packaging a Major Component, but which is not part of that Major Component,
    and (b) serves only to enable use of the work with that Major Component, or
    to implement a Standard Interface for which an implementation is available
    to the public in source code form.  A “Major Component”, in this
    context, means a major essential component (kernel, window system, and so
    on) of the specific operating system (if any) on which the executable work
    runs, or a compiler used to produce the work, or an object code interpreter
    used to run it.
  </p><p>
    The “Corresponding Source” for a work in object code form means
    all the source code needed to generate, install, and (for an executable
    work) run the object code and to modify the work, including scripts to
    control those activities.  However, it does not include the work’s
    System Libraries, or general-purpose tools or generally available free
    programs which are used unmodified in performing those activities but which
    are not part of the work.  For example, Corresponding Source includes
    interface definition files associated with source files for the work, and
    the source code for shared libraries and dynamically linked subprograms that
    the work is specifically designed to require, such as by intimate data
    communication or control flow between those subprograms and other parts of
    the work.
  </p><p>
    The Corresponding Source need not include anything that users can regenerate
    automatically from other parts of the Corresponding Source.
  </p><p>
    The Corresponding Source for a work in source code form is that same work.
  </p><h2><a id="BasicPermissions"></a>
    2. Basic Permissions.
  </h2><p>
    All rights granted under this License are granted for the term of copyright
    on the Program, and are irrevocable provided the stated conditions are met.
    This License explicitly affirms your unlimited permission to run the
    unmodified Program.  The output from running a covered work is covered by
    this License only if the output, given its content, constitutes a covered
    work.  This License acknowledges your rights of fair use or other
    equivalent, as provided by copyright law.
  </p><p>
    You may make, run and propagate covered works that you do not convey,
    without conditions so long as your license otherwise remains in force.  You
    may convey covered works to others for the sole purpose of having them make
    modifications exclusively for you, or provide you with facilities for
    running those works, provided that you comply with the terms of this License
    in conveying all material for which you do not control copyright.  Those
    thus making or running the covered works for you must do so exclusively on
    your behalf, under your direction and control, on terms that prohibit them
    from making any copies of your copyrighted material outside their
    relationship with you.
  </p><p>
    Conveying under any other circumstances is permitted solely under the
    conditions stated below.  Sublicensing is not allowed; section 10 makes it
    unnecessary.
  </p><h2><a id="Protecting"></a>
    3. Protecting Users’ Legal Rights From Anti-Circumvention Law.
  </h2><p>
    No covered work shall be deemed part of an effective technological measure
    under any applicable law fulfilling obligations under article 11 of the WIPO
    copyright treaty adopted on 20 December 1996, or similar laws prohibiting or
    restricting circumvention of such measures.
  </p><p>
    When you convey a covered work, you waive any legal power to forbid
    circumvention of technological measures to the extent such circumvention is
    effected by exercising rights under this License with respect to the covered
    work, and you disclaim any intention to limit operation or modification of
    the work as a means of enforcing, against the work’s users, your or
    third parties’ legal rights to forbid circumvention of technological
    measures.
  </p><h2><a id="ConveyingVerbatim"></a>
    4. Conveying Verbatim Copies.
  </h2><p>
    You may convey verbatim copies of the Program’s source code as you
    receive it, in any medium, provided that you conspicuously and appropriately
    publish on each copy an appropriate copyright notice; keep intact all
    notices stating that this License and any non-permissive terms added in
    accord with section 7 apply to the code; keep intact all notices of the
    absence of any warranty; and give all recipients a copy of this License
    along with the Program.
  </p><p>
    You may charge any price or no price for each copy that you convey, and you
    may offer support or warranty protection for a fee.
  </p><h2><a id="ConveyingModified"></a>
    5. Conveying Modified Source Versions.
  </h2><p>
    You may convey a work based on the Program, or the modifications to produce
    it from the Program, in the form of source code under the terms of section
    4, provided that you also meet all of these conditions:
  </p><div class="orderedlist"><ol class="orderedlist" type="a"><li class="listitem"><p>
        The work must carry prominent notices stating that you modified it, and
        giving a relevant date.
      </p></li><li class="listitem"><p>
        The work must carry prominent notices stating that it is released under
        this License and any conditions added under section 7.  This requirement
        modifies the requirement in section 4 to “keep intact all
        notices”.
      </p></li><li class="listitem"><p>
        You must license the entire work, as a whole, under this License to
        anyone who comes into possession of a copy.  This License will therefore
        apply, along with any applicable section 7 additional terms, to the
        whole of the work, and all its parts, regardless of how they are
        packaged.  This License gives no permission to license the work in any
        other way, but it does not invalidate such permission if you have
        separately received it.
      </p></li><li class="listitem"><p>
        If the work has interactive user interfaces, each must display
        Appropriate Legal Notices; however, if the Program has interactive
        interfaces that do not display Appropriate Legal Notices, your work need
        not make them do so.
      </p></li></ol></div><p>
    A compilation of a covered work with other separate and independent works,
    which are not by their nature extensions of the covered work, and which are
    not combined with it such as to form a larger program, in or on a volume of
    a storage or distribution medium, is called an “aggregate” if
    the compilation and its resulting copyright are not used to limit the access
    or legal rights of the compilation’s users beyond what the individual works
    permit.  Inclusion of a covered work in an aggregate does not cause
    this License to apply to the other parts of the aggregate.
  </p><h2><a id="ConveyingNonSource"></a>
    6. Conveying Non-Source Forms.
  </h2><p>
    You may convey a covered work in object code form under the terms of
    sections 4 and 5, provided that you also convey the machine-readable
    Corresponding Source under the terms of this License, in one of these ways:
  </p><div class="orderedlist"><ol class="orderedlist" type="a"><li class="listitem"><p>
        Convey the object code in, or embodied in, a physical product (including
        a physical distribution medium), accompanied by the Corresponding Source
        fixed on a durable physical medium customarily used for software
        interchange.
      </p></li><li class="listitem"><p>
        Convey the object code in, or embodied in, a physical product (including
        a physical distribution medium), accompanied by a written offer, valid
        for at least three years and valid for as long as you offer spare parts
        or customer support for that product model, to give anyone who possesses
        the object code either (1) a copy of the Corresponding Source for all
        the software in the product that is covered by this License, on a
        durable physical medium customarily used for software interchange, for a
        price no more than your reasonable cost of physically performing this
        conveying of source, or (2) access to copy the Corresponding Source from
        a network server at no charge.
      </p></li><li class="listitem"><p>
        Convey individual copies of the object code with a copy of the written
        offer to provide the Corresponding Source.  This alternative is allowed
        only occasionally and noncommercially, and only if you received the
        object code with such an offer, in accord with subsection 6b.
      </p></li><li class="listitem"><p>
        Convey the object code by offering access from a designated place
        (gratis or for a charge), and offer equivalent access to the
        Corresponding Source in the same way through the same place at no
        further charge.  You need not require recipients to copy the
        Corresponding Source along with the object code.  If the place to copy
        the object code is a network server, the Corresponding Source may be on
        a different server (operated by you or a third party) that supports
        equivalent copying facilities, provided you maintain clear directions
        next to the object code saying where to find the Corresponding Source.
        Regardless of what server hosts the Corresponding Source, you remain
        obligated to ensure that it is available for as long as needed to
        satisfy these requirements.
      </p></li><li class="listitem"><p>
        Convey the object code using peer-to-peer transmission, provided you
        inform other peers where the object code and Corresponding Source of the
        work are being offered to the general public at no charge under
        subsection 6d.
      </p></li></ol></div><p>
    A separable portion of the object code, whose source code is excluded from
    the Corresponding Source as a System Library, need not be included in
    conveying the object code work.
  </p><p>
    A “User Product” is either (1) a “consumer product”,
    which means any tangible personal property which is normally used for
    personal, family, or household purposes, or (2) anything designed or sold
    for incorporation into a dwelling.  In determining whether a product is a
    consumer product, doubtful cases shall be resolved in favor of coverage.
    For a particular product received by a particular user, “normally
    used” refers to a typical or common use of that class of product,
    regardless of the status of the particular user or of the way in which the
    particular user actually uses, or expects or is expected to use, the
    product.  A product is a consumer product regardless of whether the product
    has substantial commercial, industrial or non-consumer uses, unless such
    uses represent the only significant mode of use of the product.
  </p><p>
    “Installation Information” for a User Product means any methods,
    procedures, authorization keys, or other information required to install and
    execute modified versions of a covered work in that User Product from a
    modified version of its Corresponding Source.  The information must suffice
    to ensure that the continued functioning of the modified object code is in
    no case prevented or interfered with solely because modification has been
    made.
  </p><p>
    If you convey an object code work under this section in, or with, or
    specifically for use in, a User Product, and the conveying occurs as part of
    a transaction in which the right of possession and use of the User Product
    is transferred to the recipient in perpetuity or for a fixed term
    (regardless of how the transaction is characterized), the Corresponding
    Source conveyed under this section must be accompanied by the Installation
    Information.  But this requirement does not apply if neither you nor any
    third party retains the ability to install modified object code on the User
    Product (for example, the work has been installed in
    <acronym class="acronym">ROM</acronym>).
  </p><p>
    The requirement to provide Installation Information does not include a
    requirement to continue to provide support service, warranty, or updates for
    a work that has been modified or installed by the recipient, or for the User
    Product in which it has been modified or installed.  Access to a network may
    be denied when the modification itself materially and adversely affects the
    operation of the network or violates the rules and protocols for
    communication across the network.
  </p><p>
    Corresponding Source conveyed, and Installation Information provided, in
    accord with this section must be in a format that is publicly documented
    (and with an implementation available to the public in source code form),
    and must require no special password or key for unpacking, reading or
    copying.
  </p><h2><a id="AdditionalTerms"></a>
     7. Additional Terms.
   </h2><p>
     “Additional permissions” are terms that supplement the terms of
     this License by making exceptions from one or more of its conditions.
     Additional permissions that are applicable to the entire Program shall be
     treated as though they were included in this License, to the extent that
     they are valid under applicable law.  If additional permissions apply only
     to part of the Program, that part may be used separately under those
     permissions, but the entire Program remains governed by this License
     without regard to the additional permissions.
   </p><p>
     When you convey a copy of a covered work, you may at your option remove any
     additional permissions from that copy, or from any part of it.  (Additional
     permissions may be written to require their own removal in certain cases
     when you modify the work.)  You may place additional permissions on
     material, added by you to a covered work, for which you have or can give
     appropriate copyright permission.
   </p><p>
     Notwithstanding any other provision of this License, for material you add
     to a covered work, you may (if authorized by the copyright holders of that
     material) supplement the terms of this License with terms:
   </p><div class="orderedlist"><ol class="orderedlist" type="a"><li class="listitem"><p>
         Disclaiming warranty or limiting liability differently from the terms
         of sections 15 and 16 of this License; or
       </p></li><li class="listitem"><p>
         Requiring preservation of specified reasonable legal notices or author
         attributions in that material or in the Appropriate Legal Notices
         displayed by works containing it; or
       </p></li><li class="listitem"><p>
         Prohibiting misrepresentation of the origin of that material, or
         requiring that modified versions of such material be marked in
         reasonable ways as different from the original version; or
       </p></li><li class="listitem"><p>
         Limiting the use for publicity purposes of names of licensors or
         authors of the material; or
       </p></li><li class="listitem"><p>
         Declining to grant rights under trademark law for use of some trade
         names, trademarks, or service marks; or
       </p></li><li class="listitem"><p>
         Requiring indemnification of licensors and authors of that material by
         anyone who conveys the material (or modified versions of it) with
         contractual assumptions of liability to the recipient, for any
         liability that these contractual assumptions directly impose on those
         licensors and authors.
       </p></li></ol></div><p>
     All other non-permissive additional terms are considered “further
     restrictions” within the meaning of section 10.  If the Program as
     you received it, or any part of it, contains a notice stating that it is
     governed by this License along with a term that is a further restriction,
     you may remove that term.  If a license document contains a further
     restriction but permits relicensing or conveying under this License, you
     may add to a covered work material governed by the terms of that license
     document, provided that the further restriction does not survive such
     relicensing or conveying.
   </p><p>
     If you add terms to a covered work in accord with this section, you must
     place, in the relevant source files, a statement of the additional terms
     that apply to those files, or a notice indicating where to find the
     applicable terms.
   </p><p>
     Additional terms, permissive or non-permissive, may be stated in the form
     of a separately written license, or stated as exceptions; the above
     requirements apply either way.
   </p><h2><a id="gpl-3-termination"></a>
     8. Termination.
   </h2><p>
     You may not propagate or modify a covered work except as expressly provided
     under this License.  Any attempt otherwise to propagate or modify it is
     void, and will automatically terminate your rights under this License
     (including any patent licenses granted under the third paragraph of section
     11).
   </p><p>
     However, if you cease all violation of this License, then your license from
     a particular copyright holder is reinstated (a) provisionally, unless and
     until the copyright holder explicitly and finally terminates your license,
     and (b) permanently, if the copyright holder fails to notify you of the
     violation by some reasonable means prior to 60 days after the cessation.
   </p><p>
     Moreover, your license from a particular copyright holder is reinstated
     permanently if the copyright holder notifies you of the violation by some
     reasonable means, this is the first time you have received notice of
     violation of this License (for any work) from that copyright holder, and
     you cure the violation prior to 30 days after your receipt of the notice.
   </p><p>
     Termination of your rights under this section does not terminate the
     licenses of parties who have received copies or rights from you under this
     License.  If your rights have been terminated and not permanently
     reinstated, you do not qualify to receive new licenses for the same
     material under section 10.
   </p><h2><a id="AcceptanceNotRequired"></a>
     9. Acceptance Not Required for Having Copies.
   </h2><p>
     You are not required to accept this License in order to receive or run a
     copy of the Program.  Ancillary propagation of a covered work occurring
     solely as a consequence of using peer-to-peer transmission to receive a
     copy likewise does not require acceptance.  However, nothing other than
     this License grants you permission to propagate or modify any covered work.
     These actions infringe copyright if you do not accept this License.
     Therefore, by modifying or propagating a covered work, you indicate your
     acceptance of this License to do so.
   </p><h2><a id="AutomaticDownstream"></a>
     10. Automatic Licensing of Downstream Recipients.
   </h2><p>
     Each time you convey a covered work, the recipient automatically receives a
     license from the original licensors, to run, modify and propagate that
     work, subject to this License.  You are not responsible for enforcing
     compliance by third parties with this License.
   </p><p>
     An “entity transaction” is a transaction transferring control
     of an organization, or substantially all assets of one, or subdividing an
     organization, or merging organizations.  If propagation of a covered work
     results from an entity transaction, each party to that transaction who
     receives a copy of the work also receives whatever licenses to the work the
     party’s predecessor in interest had or could give under the previous
     paragraph, plus a right to possession of the Corresponding Source of the
     work from the predecessor in interest, if the predecessor has it or can get
     it with reasonable efforts.
   </p><p>
     You may not impose any further restrictions on the exercise of the rights
     granted or affirmed under this License.  For example, you may not impose a
     license fee, royalty, or other charge for exercise of rights granted under
     this License, and you may not initiate litigation (including a cross-claim
     or counterclaim in a lawsuit) alleging that any patent claim is infringed
     by making, using, selling, offering for sale, or importing the Program or
     any portion of it.
   </p><h2><a id="Patents"></a>
    11. Patents.
  </h2><p>
    A “contributor” is a copyright holder who authorizes use under
    this License of the Program or a work on which the Program is based.  The
    work thus licensed is called the contributor’s “contributor
    version”.
  </p><p>
    A contributor’s “essential patent claims” are all patent
    claims owned or controlled by the contributor, whether already acquired or
    hereafter acquired, that would be infringed by some manner, permitted by
    this License, of making, using, or selling its contributor version, but do
    not include claims that would be infringed only as a consequence of further
    modification of the contributor version.  For purposes of this definition,
    “control” includes the right to grant patent sublicenses in a
    manner consistent with the requirements of this License.
  </p><p>
    Each contributor grants you a non-exclusive, worldwide, royalty-free patent
    license under the contributor’s essential patent claims, to make, use,
    sell, offer for sale, import and otherwise run, modify and propagate the
    contents of its contributor version.
  </p><p>
    In the following three paragraphs, a “patent license” is any
    express agreement or commitment, however denominated, not to enforce a
    patent (such as an express permission to practice a patent or covenant not
    to sue for patent infringement).  To “grant” such a patent
    license to a party means to make such an agreement or commitment not to
    enforce a patent against the party.
  </p><p>
    If you convey a covered work, knowingly relying on a patent license, and the
    Corresponding Source of the work is not available for anyone to copy, free
    of charge and under the terms of this License, through a publicly available
    network server or other readily accessible means, then you must either (1)
    cause the Corresponding Source to be so available, or (2) arrange to deprive
    yourself of the benefit of the patent license for this particular work, or
    (3) arrange, in a manner consistent with the requirements of this License,
    to extend the patent license to downstream recipients.  “Knowingly
    relying” means you have actual knowledge that, but for the patent
    license, your conveying the covered work in a country, or your
    recipient’s use of the covered work in a country, would infringe one
    or more identifiable patents in that country that you have reason to believe
    are valid.
  </p><p>
    If, pursuant to or in connection with a single transaction or arrangement,
    you convey, or propagate by procuring conveyance of, a covered work, and
    grant a patent license to some of the parties receiving the covered work
    authorizing them to use, propagate, modify or convey a specific copy of the
    covered work, then the patent license you grant is automatically extended to
    all recipients of the covered work and works based on it.
  </p><p>
    A patent license is “discriminatory” if it does not include
    within the scope of its coverage, prohibits the exercise of, or is
    conditioned on the non-exercise of one or more of the rights that are
    specifically granted under this License.  You may not convey a covered work
    if you are a party to an arrangement with a third party that is in the
    business of distributing software, under which you make payment to the third
    party based on the extent of your activity of conveying the work, and under
    which the third party grants, to any of the parties who would receive the
    covered work from you, a discriminatory patent license (a) in connection
    with copies of the covered work conveyed by you (or copies made from those
    copies), or (b) primarily for and in connection with specific products or
    compilations that contain the covered work, unless you entered into that
    arrangement, or that patent license was granted, prior to 28 March 2007.
  </p><p>
    Nothing in this License shall be construed as excluding or limiting any
    implied license or other defenses to infringement that may otherwise be
    available to you under applicable patent law.
  </p><h2><a id="NoSurrender"></a>
    12. No Surrender of Others’ Freedom.
  </h2><p>
    If conditions are imposed on you (whether by court order, agreement or
    otherwise) that contradict the conditions of this License, they do not
    excuse you from the conditions of this License.  If you cannot convey a
    covered work so as to satisfy simultaneously your obligations under this
    License and any other pertinent obligations, then as a consequence you may
    not convey it at all.  For example, if you agree to terms that obligate you
    to collect a royalty for further conveying from those to whom you convey the
    Program, the only way you could satisfy both those terms and this License
    would be to refrain entirely from conveying the Program.
  </p><h2><a id="UsedWithAGPL"></a>
    13. Use with the <acronym class="acronym">GNU</acronym> Affero General Public License.
  </h2><p>
    Notwithstanding any other provision of this License, you have permission to
    link or combine any covered work with a work licensed under version 3 of the
    <acronym class="acronym">GNU</acronym> Affero General Public License into a single combined
    work, and to convey the resulting work.  The terms of this License will
    continue to apply to the part which is the covered work, but the special
    requirements of the <acronym class="acronym">GNU</acronym> Affero General Public License,
    section 13, concerning interaction through a network will apply to the
    combination as such.
  </p><h2><a id="RevisedVersions"></a>
    14. Revised Versions of this License.
  </h2><p>
    The Free Software Foundation may publish revised and/or new versions of the
    <acronym class="acronym">GNU</acronym> General Public License from time to time.  Such new
    versions will be similar in spirit to the present version, but may differ in
    detail to address new problems or concerns.
  </p><p>
    Each version is given a distinguishing version number.  If the Program
    specifies that a certain numbered version of the <acronym class="acronym">GNU</acronym>
    General Public License “or any later version” applies to it, you
    have the option of following the terms and conditions either of that
    numbered version or of any later version published by the Free Software
    Foundation.  If the Program does not specify a version number of the
    <acronym class="acronym">GNU</acronym> General Public License, you may choose any version
    ever published by the Free Software Foundation.
  </p><p>
    If the Program specifies that a proxy can decide which future versions of
    the <acronym class="acronym">GNU</acronym> General Public License can be used, that
    proxy’s public statement of acceptance of a version permanently
    authorizes you to choose that version for the Program.
  </p><p>
    Later license versions may give you additional or different permissions.
    However, no additional obligations are imposed on any author or copyright
    holder as a result of your choosing to follow a later version.
  </p><h2><a id="WarrantyDisclaimer"></a>
    15. Disclaimer of Warranty.
  </h2><p>
    THERE IS NO WARRANTY FOR THE PROGRAM, TO THE EXTENT PERMITTED BY APPLICABLE
    LAW.  EXCEPT WHEN OTHERWISE STATED IN WRITING THE COPYRIGHT HOLDERS AND/OR
    OTHER PARTIES PROVIDE THE PROGRAM “AS IS” WITHOUT WARRANTY OF
    ANY KIND, EITHER EXPRESSED OR IMPLIED, INCLUDING, BUT NOT LIMITED TO, THE
    IMPLIED WARRANTIES OF MERCHANTABILITY AND FITNESS FOR A PARTICULAR PURPOSE.
    THE ENTIRE RISK AS TO THE QUALITY AND PERFORMANCE OF THE PROGRAM IS WITH
    YOU.  SHOULD THE PROGRAM PROVE DEFECTIVE, YOU ASSUME THE COST OF ALL
    NECESSARY SERVICING, REPAIR OR CORRECTION.
  </p><h2><a id="LiabilityLimitation"></a>
    16. Limitation of Liability.
  </h2><p>
    IN NO EVENT UNLESS REQUIRED BY APPLICABLE LAW OR AGREED TO IN WRITING WILL
    ANY COPYRIGHT HOLDER, OR ANY OTHER PARTY WHO MODIFIES AND/OR CONVEYS THE
    PROGRAM AS PERMITTED ABOVE, BE LIABLE TO YOU FOR DAMAGES, INCLUDING ANY
    GENERAL, SPECIAL, INCIDENTAL OR CONSEQUENTIAL DAMAGES ARISING OUT OF THE USE
    OR INABILITY TO USE THE PROGRAM (INCLUDING BUT NOT LIMITED TO LOSS OF DATA
    OR DATA BEING RENDERED INACCURATE OR LOSSES SUSTAINED BY YOU OR THIRD
    PARTIES OR A FAILURE OF THE PROGRAM TO OPERATE WITH ANY OTHER PROGRAMS),
    EVEN IF SUCH HOLDER OR OTHER PARTY HAS BEEN ADVISED OF THE POSSIBILITY OF
    SUCH DAMAGES.
  </p><h2><a id="InterpretationSecs1516"></a>
    17. Interpretation of Sections 15 and 16.
  </h2><p>
    If the disclaimer of warranty and limitation of liability provided above
    cannot be given local legal effect according to their terms, reviewing
    courts shall apply local law that most closely approximates an absolute
    waiver of all civil liability in connection with the Program, unless a
    warranty or assumption of liability accompanies a copy of the Program in
    return for a fee.
<<<<<<< HEAD
  </p><h2><a id="idm269883701536"></a>
=======
  </p><h2><a id="id-1.3.6.5.99"></a>
>>>>>>> 02d42640
    END OF TERMS AND CONDITIONS
  </h2><h2><a id="HowToApply"></a>
    How to Apply These Terms to Your New Programs
  </h2><p>
    If you develop a new program, and you want it to be of the greatest possible
    use to the public, the best way to achieve this is to make it free software
    which everyone can redistribute and change under these terms.
  </p><p>
    To do so, attach the following notices to the program.  It is safest to
    attach them to the start of each source file to most effectively state the
    exclusion of warranty; and each file should have at least the
    “copyright” line and a pointer to where the full notice is
    found.
  </p><pre class="screen">
<em class="replaceable"><code>one line to give the program’s name and a brief idea of what it does.</code></em>
Copyright (C) <em class="replaceable"><code>year</code></em> <em class="replaceable"><code>name of author</code></em>

This program is free software: you can redistribute it and/or modify
it under the terms of the <acronym class="acronym">GNU</acronym> General Public License as published by
the Free Software Foundation, either version 3 of the License, or
(at your option) any later version.

This program is distributed in the hope that it will be useful,
but WITHOUT ANY WARRANTY; without even the implied warranty of
MERCHANTABILITY or FITNESS FOR A PARTICULAR PURPOSE.  See the
<acronym class="acronym">GNU</acronym> General Public License for more details.

You should have received a copy of the <acronym class="acronym">GNU</acronym> General Public License
along with this program.  If not, see <a class="link" href="http://www.gnu.org/licenses/" target="_top">http://www.gnu.org/licenses/</a>.
  </pre><p>
    Also add information on how to contact you by electronic and paper mail.
  </p><p>
    If the program does terminal interaction, make it output a short notice like
    this when it starts in an interactive mode:
  </p><pre class="screen">
<em class="replaceable"><code>program</code></em> Copyright (C) <em class="replaceable"><code>year</code></em> <em class="replaceable"><code>name of author</code></em>
This program comes with ABSOLUTELY NO WARRANTY; for details type ‘<code class="literal">show w</code>’.
This is free software, and you are welcome to redistribute it
under certain conditions; type ‘<code class="literal">show c</code>’ for details.
  </pre><p>
    The hypothetical commands ‘<code class="literal">show w</code>’ and
    ‘<code class="literal">show c</code>’ should show the appropriate parts of
    the General Public License.  Of course, your program’s commands might be
    different; for a GUI interface, you would use an “about box”.
  </p><p>
    You should also get your employer (if you work as a programmer) or school,
    if any, to sign a “copyright disclaimer” for the program, if
    necessary.  For more information on this, and how to apply and follow the
    <acronym class="acronym">GNU</acronym> <acronym class="acronym">GPL</acronym>, see
    <a class="link" href="http://www.gnu.org/licenses/" target="_top">http://www.gnu.org/licenses/</a>.
  </p><p>
    The <acronym class="acronym">GNU</acronym> General Public License does not permit
    incorporating your program into proprietary programs.  If your program is a
    subroutine library, you may consider it more useful to permit linking
    proprietary applications with the library.  If this is what you want to do,
    use the <acronym class="acronym">GNU</acronym> Lesser General Public License instead of this
    License.  But first, please read <a class="link" href="http://www.gnu.org/philosophy/why-not-lgpl.html" target="_top">http://www.gnu.org/philosophy/why-not-lgpl.html</a>.
  </p></div><div class="navfooter"><hr /><table width="100%" summary="Navigation footer"><tr><td width="40%" align="left"><a accesskey="p" href="appendix_free.html">Prev</a> </td><td width="20%" align="center"><a accesskey="u" href="appendix.html">Up</a></td><td width="40%" align="right"> <a accesskey="n" href="appendix_gfdl.html">Next</a></td></tr><tr><td width="40%" align="left" valign="top">Appendix C. 
  Free Software Needs Free Documentation
  
 </td><td width="20%" align="center"><a accesskey="h" href="../index.html">Home</a></td><td width="40%" align="right" valign="top"> Appendix E. GNU Free Documentation License</td></tr></table></div></body></html><|MERGE_RESOLUTION|>--- conflicted
+++ resolved
@@ -77,11 +77,7 @@
   </p><p>
     The precise terms and conditions for copying, distribution and modification
     follow.
-<<<<<<< HEAD
-  </p><h2><a id="idm269883800400"></a>
-=======
   </p><h2><a id="id-1.3.6.5.16"></a>
->>>>>>> 02d42640
     TERMS AND CONDITIONS
   </h2><h2><a id="gpl-3-definitions"></a>
     0. Definitions.
@@ -622,11 +618,7 @@
     waiver of all civil liability in connection with the Program, unless a
     warranty or assumption of liability accompanies a copy of the Program in
     return for a fee.
-<<<<<<< HEAD
-  </p><h2><a id="idm269883701536"></a>
-=======
   </p><h2><a id="id-1.3.6.5.99"></a>
->>>>>>> 02d42640
     END OF TERMS AND CONDITIONS
   </h2><h2><a id="HowToApply"></a>
     How to Apply These Terms to Your New Programs
