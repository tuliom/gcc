--- conflicted
+++ resolved
@@ -7,11 +7,7 @@
   Appendices
 </th><td width="20%" align="right"> <a accesskey="n" href="appendix_gpl.html">Next</a></td></tr></table><hr /></div><div class="appendix" title="Appendix C.  Free Software Needs Free Documentation"><div class="titlepage"><div><div><h1 class="title"><a id="appendix.free"></a>
   Free Software Needs Free Documentation
-<<<<<<< HEAD
-  <a id="id742628" class="indexterm"></a>
-=======
   <a id="idp23497520" class="indexterm"></a>
->>>>>>> 747e4b8f
 </h1></div></div></div><p>
 The biggest deficiency in free operating systems is not in the
 software--it is the lack of good free manuals that we can include in
