--- conflicted
+++ resolved
@@ -1,11 +1,7 @@
 // The template and inlines for the -*- C++ -*- valarray class.
 
 // Copyright (C) 1997, 1998, 1999, 2000, 2001, 2002, 2003, 2004, 2005,
-<<<<<<< HEAD
 // 2006, 2007, 2008, 2009, 2010
-=======
-// 2006, 2007, 2008, 2009
->>>>>>> e33a1692
 // Free Software Foundation, Inc.
 //
 // This file is part of the GNU ISO C++ Library.  This library is free
@@ -1111,6 +1107,48 @@
 
 #undef _DEFINE_BINARY_OPERATOR
 
+#ifdef __GXX_EXPERIMENTAL_CXX0X__
+  /**
+   *  @brief  Return an iterator pointing to the first element of
+   *          the valarray.
+   *  @param  va  valarray.
+   */
+  template<class _Tp>
+    inline _Tp*
+    begin(valarray<_Tp>& __va)
+    { return std::__addressof(__va[0]); }
+
+  /**
+   *  @brief  Return an iterator pointing to the first element of
+   *          the const valarray.
+   *  @param  va  valarray.
+   */
+  template<class _Tp>
+    inline const _Tp*
+    begin(const valarray<_Tp>& __va)
+    { return std::__addressof(__va[0]); }
+
+  /**
+   *  @brief  Return an iterator pointing to one past the last element of
+   *          the valarray.
+   *  @param  va  valarray.
+   */
+  template<class _Tp>
+    inline _Tp*
+    end(valarray<_Tp>& __va)
+    { return std::__addressof(__va[0]) + __va.size(); }
+
+  /**
+   *  @brief  Return an iterator pointing to one past the last element of
+   *          the const valarray.
+   *  @param  va  valarray.
+   */
+  template<class _Tp>
+    inline const _Tp*
+    end(const valarray<_Tp>& __va)
+    { return std::__addressof(__va[0]) + __va.size(); }
+#endif // __GXX_EXPERIMENTAL_CXX0X__
+
   // @} group numeric_arrays
 
 _GLIBCXX_END_NAMESPACE
