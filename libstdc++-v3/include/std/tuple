--- conflicted
+++ resolved
@@ -77,16 +77,12 @@
       _Head&       _M_head()       { return *this; }
       const _Head& _M_head() const { return *this; }
     
-<<<<<<< HEAD
-      void _M_swap_impl(_Head&) { /* no-op */ }
-=======
       void 
       _M_swap_impl(_Head& __h)
       {
 	using std::swap;
 	swap(__h, _M_head());
       }
->>>>>>> b56a5220
     };
 
   template<std::size_t _Idx, typename _Head>
@@ -172,11 +168,7 @@
       constexpr _Tuple_impl(const _Tuple_impl&) = default;
 
       _Tuple_impl(_Tuple_impl&& __in)
-<<<<<<< HEAD
-      : _Inherited(std::move(__in._M_tail())),
-=======
       : _Inherited(std::move(__in._M_tail())), 
->>>>>>> b56a5220
 	_Base(std::forward<_Head>(__in._M_head())) { }
 
       template<typename... _UElements>
@@ -268,17 +260,7 @@
 	       std::enable_if<sizeof...(_UElements)
 			      == sizeof...(_Elements)>::type>
         tuple(tuple<_UElements...>&& __in)
-<<<<<<< HEAD
-	: _Inherited(static_cast<_Tuple_impl<0, _UElements...>&&>(__in)) { }
-
-      // XXX http://gcc.gnu.org/ml/libstdc++/2008-02/msg00047.html
-      template<typename... _UElements>
-        tuple(tuple<_UElements...>& __in)
-	: _Inherited(static_cast<const _Tuple_impl<0, _UElements...>&>(__in))
-	{ }
-=======
         : _Inherited(static_cast<_Tuple_impl<0, _UElements...>&&>(__in)) { }
->>>>>>> b56a5220
 
       tuple&
       operator=(const tuple& __in)
@@ -642,34 +624,10 @@
       return __result_type(std::forward<_Elements>(__args)...);
     }
 
-<<<<<<< HEAD
-  template<typename _Tp, bool = is_array<_Tp>::value>
-    struct __pa_add_rvalue_reference_helper
-    { typedef typename std::add_rvalue_reference<_Tp>::type __type; };
-
-  template<typename _Tp>
-    struct __pa_add_rvalue_reference_helper<_Tp, true>
-    { typedef _Tp& __type; };
-
-  template<typename _Tp>
-    struct __pa_add_rvalue_reference
-    : public __pa_add_rvalue_reference_helper<_Tp>
-    { };
-
-  template<typename... _Elements>
-    inline tuple<typename __pa_add_rvalue_reference<_Elements>::__type...>
-    pack_arguments(_Elements&&... __args)
-    {
-      typedef tuple<typename __pa_add_rvalue_reference<_Elements>::__type...>
-	__result_type;
-      return __result_type(std::forward<_Elements>(__args)...);
-    }
-=======
   template<typename... _Elements>
     inline tuple<_Elements&&...>
     forward_as_tuple(_Elements&&... __args)
     { return tuple<_Elements&&...>(std::forward<_Elements>(__args)...); }
->>>>>>> b56a5220
 
   template<std::size_t...> struct __index_holder { };    
 
@@ -794,15 +752,7 @@
       { return *this; }
   };
 
-<<<<<<< HEAD
-  // TODO: Put this in some kind of shared file.
-  namespace
-  {
-    _Swallow_assign ignore;
-  }; // anonymous namespace
-=======
   const _Swallow_assign ignore{};
->>>>>>> b56a5220
 
   /**
    * Stores a tuple of indices. Used by bind() to extract the elements
@@ -846,12 +796,8 @@
       __do_cons(tuple<_Args...>&& __tuple,
 		const _Index_tuple<_Indexes...>&)
       { return _Tp(std::forward<_Args>(get<_Indexes>(__tuple))...); }
-<<<<<<< HEAD
-}
-=======
 
 _GLIBCXX_END_NAMESPACE
->>>>>>> b56a5220
 
 #endif // __GXX_EXPERIMENTAL_CXX0X__
 
