--- conflicted
+++ resolved
@@ -1,11 +1,7 @@
 // Output streams -*- C++ -*-
 
 // Copyright (C) 1997, 1998, 1999, 2000, 2001, 2002, 2003, 2004, 2005,
-<<<<<<< HEAD
-// 2006, 2007, 2008, 2009, 2010
-=======
 // 2006, 2007, 2008, 2009, 2010, 2011
->>>>>>> 3082eeb7
 // Free Software Foundation, Inc.
 //
 // This file is part of the GNU ISO C++ Library.  This library is free
@@ -28,11 +24,7 @@
 // see the files COPYING3 and COPYING.RUNTIME respectively.  If not, see
 // <http://www.gnu.org/licenses/>.
 
-<<<<<<< HEAD
-/** @file ostream
-=======
 /** @file include/ostream
->>>>>>> 3082eeb7
  *  This is a Standard C++ Library header.
  */
 
@@ -576,13 +568,8 @@
   // [27.7.2.9] Rvalue stream insertion
   /**
    *  @brief  Generic inserter for rvalue stream
-<<<<<<< HEAD
-   *  @param  os  An input stream.
-   *  @param  x  A reference to the object being inserted.
-=======
    *  @param  __os  An input stream.
    *  @param  __x  A reference to the object being inserted.
->>>>>>> 3082eeb7
    *  @return  os
    *
    *  This is just a forwarding function to allow insertion to
@@ -595,12 +582,8 @@
     { return (__os << __x); }
 #endif // __GXX_EXPERIMENTAL_CXX0X__
 
-<<<<<<< HEAD
-_GLIBCXX_END_NAMESPACE
-=======
 _GLIBCXX_END_NAMESPACE_VERSION
 } // namespace
->>>>>>> 3082eeb7
 
 #include <bits/ostream.tcc>
 
