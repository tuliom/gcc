// Forwarding declarations -*- C++ -*-

// Copyright (C) 1997, 1998, 1999, 2000, 2001, 2002, 2003, 2004, 2005,
// 2006, 2007, 2009, 2010
// Free Software Foundation, Inc.
//
// This file is part of the GNU ISO C++ Library.  This library is free
// software; you can redistribute it and/or modify it under the
// terms of the GNU General Public License as published by the
// Free Software Foundation; either version 3, or (at your option)
// any later version.

// This library is distributed in the hope that it will be useful,
// but WITHOUT ANY WARRANTY; without even the implied warranty of
// MERCHANTABILITY or FITNESS FOR A PARTICULAR PURPOSE.  See the
// GNU General Public License for more details.

// Under Section 7 of GPL version 3, you are granted additional
// permissions described in the GCC Runtime Library Exception, version
// 3.1, as published by the Free Software Foundation.

// You should have received a copy of the GNU General Public License and
// a copy of the GCC Runtime Library Exception along with this program;
// see the files COPYING3 and COPYING.RUNTIME respectively.  If not, see
// <http://www.gnu.org/licenses/>.

/** @file iosfwd
 *  This is a Standard C++ Library header.
 */

//
// ISO C++ 14882: 27.2  Forward declarations
//

#ifndef _GLIBCXX_IOSFWD
#define _GLIBCXX_IOSFWD 1

#pragma GCC system_header

#include <bits/c++config.h>
#include <bits/stringfwd.h> 	// For string forward declarations.
#include <bits/postypes.h>

_GLIBCXX_BEGIN_NAMESPACE(std)

  /** 
   *  @defgroup io I/O
   *
   *  Nearly all of the I/O classes are parameterized on the type of
   *  characters they read and write.  (The major exception is ios_base at
   *  the top of the hierarchy.)  This is a change from pre-Standard
   *  streams, which were not templates.
   *
   *  For ease of use and compatibility, all of the basic_* I/O-related
   *  classes are given typedef names for both of the builtin character
   *  widths (wide and narrow).  The typedefs are the same as the
   *  pre-Standard names, for example:
   *
   *  @code
   *     typedef basic_ifstream<char>  ifstream;
   *  @endcode
   *
   *  Because properly forward-declaring these classes can be difficult, you
   *  should not do it yourself.  Instead, include the &lt;iosfwd&gt;
   *  header, which contains only declarations of all the I/O classes as
   *  well as the typedefs.  Trying to forward-declare the typedefs
<<<<<<< HEAD
   *  themselves (e.g., "class ostream;") is not valid ISO C++.
=======
   *  themselves (e.g., <code>class ostream;</code>) is not valid ISO C++.
>>>>>>> 779871ac
   *
   *  For more specific declarations, see
   *  http://gcc.gnu.org/onlinedocs/libstdc++/manual/bk01pt11ch24.html
   *
   *  @{
  */
  class ios_base; 

  template<typename _CharT, typename _Traits = char_traits<_CharT> >
    class basic_ios;

  template<typename _CharT, typename _Traits = char_traits<_CharT> >
    class basic_streambuf;

  template<typename _CharT, typename _Traits = char_traits<_CharT> >
    class basic_istream;

  template<typename _CharT, typename _Traits = char_traits<_CharT> >
    class basic_ostream;

  template<typename _CharT, typename _Traits = char_traits<_CharT> >
    class basic_iostream;

  template<typename _CharT, typename _Traits = char_traits<_CharT>,
	    typename _Alloc = allocator<_CharT> >
    class basic_stringbuf;

  template<typename _CharT, typename _Traits = char_traits<_CharT>,
	   typename _Alloc = allocator<_CharT> >
    class basic_istringstream;

  template<typename _CharT, typename _Traits = char_traits<_CharT>,
	   typename _Alloc = allocator<_CharT> >
    class basic_ostringstream;

  template<typename _CharT, typename _Traits = char_traits<_CharT>,
	   typename _Alloc = allocator<_CharT> >
    class basic_stringstream;

  template<typename _CharT, typename _Traits = char_traits<_CharT> >
    class basic_filebuf;

  template<typename _CharT, typename _Traits = char_traits<_CharT> >
    class basic_ifstream;

  template<typename _CharT, typename _Traits = char_traits<_CharT> >
    class basic_ofstream;

  template<typename _CharT, typename _Traits = char_traits<_CharT> >
    class basic_fstream;

  template<typename _CharT, typename _Traits = char_traits<_CharT> >
    class istreambuf_iterator;

  template<typename _CharT, typename _Traits = char_traits<_CharT> >
    class ostreambuf_iterator;

  // _GLIBCXX_RESOLVE_LIB_DEFECTS
  // Not included.   (??? Apparently no LWG number?)

  typedef basic_ios<char> 		ios;		///< @isiosfwd
  typedef basic_streambuf<char> 	streambuf;	///< @isiosfwd
  typedef basic_istream<char> 		istream;	///< @isiosfwd
  typedef basic_ostream<char> 		ostream;	///< @isiosfwd
  typedef basic_iostream<char> 		iostream;	///< @isiosfwd
  typedef basic_stringbuf<char> 	stringbuf;	///< @isiosfwd
  typedef basic_istringstream<char> 	istringstream;	///< @isiosfwd
  typedef basic_ostringstream<char> 	ostringstream;	///< @isiosfwd
  typedef basic_stringstream<char> 	stringstream;	///< @isiosfwd
  typedef basic_filebuf<char> 		filebuf;	///< @isiosfwd
  typedef basic_ifstream<char> 		ifstream;	///< @isiosfwd
  typedef basic_ofstream<char> 		ofstream;	///< @isiosfwd
  typedef basic_fstream<char> 		fstream;	///< @isiosfwd

#ifdef _GLIBCXX_USE_WCHAR_T
  typedef basic_ios<wchar_t> 		wios;		///< @isiosfwd
  typedef basic_streambuf<wchar_t> 	wstreambuf;	///< @isiosfwd
  typedef basic_istream<wchar_t> 	wistream;	///< @isiosfwd
  typedef basic_ostream<wchar_t> 	wostream;	///< @isiosfwd
  typedef basic_iostream<wchar_t> 	wiostream;	///< @isiosfwd
  typedef basic_stringbuf<wchar_t> 	wstringbuf;	///< @isiosfwd
  typedef basic_istringstream<wchar_t> 	wistringstream;	///< @isiosfwd
  typedef basic_ostringstream<wchar_t> 	wostringstream;	///< @isiosfwd
  typedef basic_stringstream<wchar_t> 	wstringstream;	///< @isiosfwd
  typedef basic_filebuf<wchar_t> 	wfilebuf;	///< @isiosfwd
  typedef basic_ifstream<wchar_t> 	wifstream;	///< @isiosfwd
  typedef basic_ofstream<wchar_t> 	wofstream;	///< @isiosfwd
  typedef basic_fstream<wchar_t> 	wfstream;	///< @isiosfwd
#endif
  /** @}  */

_GLIBCXX_END_NAMESPACE

#endif /* _GLIBCXX_IOSFWD */<|MERGE_RESOLUTION|>--- conflicted
+++ resolved
@@ -64,11 +64,7 @@
    *  should not do it yourself.  Instead, include the &lt;iosfwd&gt;
    *  header, which contains only declarations of all the I/O classes as
    *  well as the typedefs.  Trying to forward-declare the typedefs
-<<<<<<< HEAD
-   *  themselves (e.g., "class ostream;") is not valid ISO C++.
-=======
    *  themselves (e.g., <code>class ostream;</code>) is not valid ISO C++.
->>>>>>> 779871ac
    *
    *  For more specific declarations, see
    *  http://gcc.gnu.org/onlinedocs/libstdc++/manual/bk01pt11ch24.html
