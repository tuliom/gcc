--- conflicted
+++ resolved
@@ -1,11 +1,7 @@
 // Pair implementation -*- C++ -*-
 
-<<<<<<< HEAD
-// Copyright (C) 2001, 2002, 2003, 2004, 2005, 2006, 2007, 2008, 2009, 2010
-=======
 // Copyright (C) 2001, 2002, 2003, 2004, 2005, 2006, 2007, 2008, 2009,
 // 2010, 2011
->>>>>>> 3082eeb7
 // Free Software Foundation, Inc.
 //
 // This file is part of the GNU ISO C++ Library.  This library is free
@@ -65,12 +61,6 @@
 #include <bits/move.h> // for std::move / std::forward, and std::swap
 
 #ifdef __GXX_EXPERIMENTAL_CXX0X__
-<<<<<<< HEAD
-#include <type_traits>
-#endif
-
-_GLIBCXX_BEGIN_NAMESPACE(std)
-=======
 #include <type_traits> // for std::__decay_and_strip too
 #endif
 
@@ -92,7 +82,6 @@
   template<int...>
     struct _Index_tuple;
 #endif
->>>>>>> 3082eeb7
 
   /// Struct holding two objects of arbitrary type.
   template<class _T1, class _T2>
@@ -115,35 +104,6 @@
       _GLIBCXX_CONSTEXPR pair(const _T1& __a, const _T2& __b)
       : first(__a), second(__b) { }
 
-<<<<<<< HEAD
-#ifdef __GXX_EXPERIMENTAL_CXX0X__
-      // DR 811.
-      template<class _U1, class = typename
-	       std::enable_if<std::is_convertible<_U1, _T1>::value>::type>
-        pair(_U1&& __x, const _T2& __y)
-	: first(std::forward<_U1>(__x)),
-	  second(__y) { }
-
-      template<class _U2, class = typename
-	       std::enable_if<std::is_convertible<_U2, _T2>::value>::type>
-        pair(const _T1& __x, _U2&& __y)
-	: first(__x),
-	  second(std::forward<_U2>(__y)) { }
-
-      template<class _U1, class _U2, class = typename
-	       std::enable_if<std::is_convertible<_U1, _T1>::value
-			      && std::is_convertible<_U2, _T2>::value>::type>
-        pair(_U1&& __x, _U2&& __y)
-	: first(std::forward<_U1>(__x)),
-	  second(std::forward<_U2>(__y)) { }
-
-      pair(pair&& __p)
-      : first(std::move(__p.first)),
-	second(std::move(__p.second)) { }
-#endif
-
-=======
->>>>>>> 3082eeb7
       /** There is also a templated copy ctor for the @c pair class itself.  */
 #ifndef __GXX_EXPERIMENTAL_CXX0X__
       template<class _U1, class _U2>
@@ -195,8 +155,6 @@
 	: first(__cons<first_type>(std::move(__first))),
 	  second(__cons<second_type>(std::move(__second))) { }
 
-<<<<<<< HEAD
-=======
       pair&
       operator=(const pair& __p)
       {
@@ -205,7 +163,6 @@
 	return *this;
       }
 
->>>>>>> 3082eeb7
       pair&
       operator=(pair&& __p)
       noexcept(__and_<is_nothrow_move_assignable<_T1>,
@@ -236,11 +193,8 @@
 
       void
       swap(pair& __p)
-<<<<<<< HEAD
-=======
       noexcept(noexcept(swap(first, __p.first))
 	       && noexcept(swap(second, __p.second)))
->>>>>>> 3082eeb7
       {
 	using std::swap;
 	swap(first, __p.first);
@@ -302,10 +256,7 @@
   template<class _T1, class _T2>
     inline void
     swap(pair<_T1, _T2>& __x, pair<_T1, _T2>& __y)
-<<<<<<< HEAD
-=======
     noexcept(noexcept(__x.swap(__y)))
->>>>>>> 3082eeb7
     { __x.swap(__y); }
 #endif
 
