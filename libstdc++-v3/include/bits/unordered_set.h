// unordered_set implementation -*- C++ -*-

<<<<<<< HEAD
// Copyright (C) 2010, 2011, 2013 Free Software Foundation, Inc.
=======
// Copyright (C) 2010-2013 Free Software Foundation, Inc.
>>>>>>> bc75ee5f
//
// This file is part of the GNU ISO C++ Library.  This library is free
// software; you can redistribute it and/or modify it under the
// terms of the GNU General Public License as published by the
// Free Software Foundation; either version 3, or (at your option)
// any later version.

// This library is distributed in the hope that it will be useful,
// but WITHOUT ANY WARRANTY; without even the implied warranty of
// MERCHANTABILITY or FITNESS FOR A PARTICULAR PURPOSE.  See the
// GNU General Public License for more details.

// Under Section 7 of GPL version 3, you are granted additional
// permissions described in the GCC Runtime Library Exception, version
// 3.1, as published by the Free Software Foundation.

// You should have received a copy of the GNU General Public License and
// a copy of the GCC Runtime Library Exception along with this program;
// see the files COPYING3 and COPYING.RUNTIME respectively.  If not, see
// <http://www.gnu.org/licenses/>.

/** @file bits/unordered_set.h
 *  This is an internal header file, included by other library headers.
 *  Do not attempt to use it directly. @headername{unordered_set}
 */

#ifndef _UNORDERED_SET_H
#define _UNORDERED_SET_H

namespace std _GLIBCXX_VISIBILITY(default)
{
_GLIBCXX_BEGIN_NAMESPACE_CONTAINER

  /// Base types for unordered_set.
  template<bool _Cache>
    using __uset_traits = __detail::_Hashtable_traits<_Cache, true, true>;

  template<typename _Value,
	   typename _Hash = hash<_Value>,
	   typename _Pred = std::equal_to<_Value>,
  	   typename _Alloc = std::allocator<_Value>,
	   typename _Tr = __uset_traits<__cache_default<_Value, _Hash>::value>>
    using __uset_hashtable = _Hashtable<_Value, _Value, _Alloc,
					__detail::_Identity, _Pred, _Hash,
					__detail::_Mod_range_hashing,
					__detail::_Default_ranged_hash,
					__detail::_Prime_rehash_policy, _Tr>;

  /// Base types for unordered_multiset.
  template<bool _Cache>
    using __umset_traits = __detail::_Hashtable_traits<_Cache, true, false>;

  template<typename _Value,
	   typename _Hash = hash<_Value>,
	   typename _Pred = std::equal_to<_Value>,
	   typename _Alloc = std::allocator<_Value>,
	   typename _Tr = __umset_traits<__cache_default<_Value, _Hash>::value>>
    using __umset_hashtable = _Hashtable<_Value, _Value, _Alloc,
					 __detail::_Identity,
					 _Pred, _Hash,
					 __detail::_Mod_range_hashing,
					 __detail::_Default_ranged_hash,
					 __detail::_Prime_rehash_policy, _Tr>;

  /**
   *  @brief A standard container composed of unique keys (containing
   *  at most one of each key value) in which the elements' keys are
   *  the elements themselves.
   *
   *  @ingroup unordered_associative_containers
   *
   *  @tparam  _Value  Type of key objects.
   *  @tparam  _Hash  Hashing function object type, defaults to hash<_Value>.

   *  @tparam _Pred Predicate function object type, defaults to
   *                equal_to<_Value>.
   *
   *  @tparam  _Alloc  Allocator type, defaults to allocator<_Key>.
   *
   *  Meets the requirements of a <a href="tables.html#65">container</a>, and
   *  <a href="tables.html#xx">unordered associative container</a>
   *
   *  Base is _Hashtable, dispatched at compile time via template
   *  alias __uset_hashtable.
   */
  template<class _Value,
	   class _Hash = hash<_Value>,
	   class _Pred = std::equal_to<_Value>,
<<<<<<< HEAD
	   class _Alloc = std::allocator<_Value>,
	   bool __cache_hash_code =
	     __not_<__and_<is_integral<_Value>, is_empty<_Hash>,
			   integral_constant<bool, !__is_final(_Hash)>,
			   __detail::__is_noexcept_hash<_Value, _Hash>>>::value>
    class __unordered_set
    : public _Hashtable<_Value, _Value, _Alloc,
			std::_Identity<_Value>, _Pred,
			_Hash, __detail::_Mod_range_hashing,
			__detail::_Default_ranged_hash,
			__detail::_Prime_rehash_policy,
			__cache_hash_code, true, true>,
      __check_copy_constructible<_Alloc>
=======
	   class _Alloc = std::allocator<_Value> >
    class unordered_set : __check_copy_constructible<_Alloc>
>>>>>>> bc75ee5f
    {
      typedef __uset_hashtable<_Value, _Hash, _Pred, _Alloc>  _Hashtable;
      _Hashtable _M_h;

    public:
      // typedefs:
      //@{
      /// Public typedefs.
      typedef typename _Hashtable::key_type	key_type;
      typedef typename _Hashtable::value_type	value_type;
      typedef typename _Hashtable::hasher	hasher;
      typedef typename _Hashtable::key_equal	key_equal;
      typedef typename _Hashtable::allocator_type allocator_type;
      //@}

      //@{
      ///  Iterator-related typedefs.
      typedef typename allocator_type::pointer		pointer;
      typedef typename allocator_type::const_pointer	const_pointer;
      typedef typename allocator_type::reference	reference;
      typedef typename allocator_type::const_reference	const_reference;
      typedef typename _Hashtable::iterator		iterator;
      typedef typename _Hashtable::const_iterator	const_iterator;
      typedef typename _Hashtable::local_iterator	local_iterator;
      typedef typename _Hashtable::const_local_iterator	const_local_iterator;
      typedef typename _Hashtable::size_type		size_type;
      typedef typename _Hashtable::difference_type	difference_type;
      //@}

      // construct/destroy/copy
      /**
       *  @brief  Default constructor creates no elements.
       *  @param __n  Initial number of buckets.
       *  @param __hf  A hash functor.
       *  @param __eql  A key equality functor.
       *  @param __a  An allocator object.
       */
      explicit
      unordered_set(size_type __n = 10,
		    const hasher& __hf = hasher(),
		    const key_equal& __eql = key_equal(),
		    const allocator_type& __a = allocator_type())
      : _M_h(__n, __hf, __eql, __a)
      { }

      /**
       *  @brief  Builds an %unordered_set from a range.
       *  @param  __first  An input iterator.
       *  @param  __last  An input iterator.
       *  @param __n  Minimal initial number of buckets.
       *  @param __hf  A hash functor.
       *  @param __eql  A key equality functor.
       *  @param __a  An allocator object.
       *
       *  Create an %unordered_set consisting of copies of the elements from
       *  [__first,__last).  This is linear in N (where N is
       *  distance(__first,__last)).
       */
      template<typename _InputIterator>
	unordered_set(_InputIterator __f, _InputIterator __l,
		      size_type __n = 0,
		      const hasher& __hf = hasher(),
		      const key_equal& __eql = key_equal(),
		      const allocator_type& __a = allocator_type())
	: _M_h(__f, __l, __n, __hf, __eql, __a)
	{ }

      /// Copy constructor.
      unordered_set(const unordered_set&) = default;

      /// Move constructor.
      unordered_set(unordered_set&&) = default;

      /**
       *  @brief  Builds an %unordered_set from an initializer_list.
       *  @param  __l  An initializer_list.
       *  @param __n  Minimal initial number of buckets.
       *  @param __hf  A hash functor.
       *  @param __eql  A key equality functor.
       *  @param  __a  An allocator object.
       *
       *  Create an %unordered_set consisting of copies of the elements in the
       *  list. This is linear in N (where N is @a __l.size()).
       */
      unordered_set(initializer_list<value_type> __l,
		    size_type __n = 0,
		    const hasher& __hf = hasher(),
		    const key_equal& __eql = key_equal(),
		    const allocator_type& __a = allocator_type())
	: _M_h(__l, __n, __hf, __eql, __a)
      { }

      /// Copy assignment operator.
      unordered_set&
      operator=(const unordered_set&) = default;

      /// Move assignment operator.
      unordered_set&
      operator=(unordered_set&&) = default;

      /**
       *  @brief  %Unordered_set list assignment operator.
       *  @param  __l  An initializer_list.
       *
       *  This function fills an %unordered_set with copies of the elements in
       *  the initializer list @a __l.
       *
       *  Note that the assignment completely changes the %unordered_set and
       *  that the resulting %unordered_set's size is the same as the number
       *  of elements assigned.  Old data may be lost.
       */
      unordered_set&
      operator=(initializer_list<value_type> __l)
      {
	_M_h = __l;
	return *this;
      }

      ///  Returns the allocator object with which the %unordered_set was
      ///  constructed.
      allocator_type
      get_allocator() const noexcept
      { return _M_h.get_allocator(); }

      // size and capacity:

      ///  Returns true if the %unordered_set is empty.
      bool
      empty() const noexcept
      { return _M_h.empty(); }

      ///  Returns the size of the %unordered_set.
      size_type
      size() const noexcept
      { return _M_h.size(); }

      ///  Returns the maximum size of the %unordered_set.
      size_type
      max_size() const noexcept
      { return _M_h.max_size(); }

      // iterators.

      //@{
      /**
       *  Returns a read-only (constant) iterator that points to the first
       *  element in the %unordered_set.
       */
      iterator
      begin() noexcept
      { return _M_h.begin(); }

<<<<<<< HEAD
  template<class _Value,
	   class _Hash = hash<_Value>,
	   class _Pred = std::equal_to<_Value>,
	   class _Alloc = std::allocator<_Value>,
	   bool __cache_hash_code =
	     __not_<__and_<is_integral<_Value>, is_empty<_Hash>,
			   integral_constant<bool, !__is_final(_Hash)>,
			   __detail::__is_noexcept_hash<_Value, _Hash>>>::value>
    class __unordered_multiset
    : public _Hashtable<_Value, _Value, _Alloc,
			std::_Identity<_Value>, _Pred,
			_Hash, __detail::_Mod_range_hashing,
			__detail::_Default_ranged_hash,
			__detail::_Prime_rehash_policy,
			__cache_hash_code, true, false>,
      __check_copy_constructible<_Alloc>
    {
      typedef _Hashtable<_Value, _Value, _Alloc,
			 std::_Identity<_Value>, _Pred,
			 _Hash, __detail::_Mod_range_hashing,
			 __detail::_Default_ranged_hash,
			 __detail::_Prime_rehash_policy,
			 __cache_hash_code, true, false>
        _Base;
=======
      const_iterator
      begin() const noexcept
      { return _M_h.begin(); }
      //@}
>>>>>>> bc75ee5f

      //@{
      /**
       *  Returns a read-only (constant) iterator that points one past the last
       *  element in the %unordered_set.
       */
      iterator
      end() noexcept
      { return _M_h.end(); }

      const_iterator
      end() const noexcept
      { return _M_h.end(); }
      //@}

      /**
       *  Returns a read-only (constant) iterator that points to the first
       *  element in the %unordered_set.
       */
      const_iterator
      cbegin() const noexcept
      { return _M_h.begin(); }

      /**
       *  Returns a read-only (constant) iterator that points one past the last
       *  element in the %unordered_set.
       */
      const_iterator
      cend() const noexcept
      { return _M_h.end(); }

      // modifiers.

      /**
       *  @brief Attempts to build and insert an element into the
       *  %unordered_set.
       *  @param __args  Arguments used to generate an element.
       *  @return  A pair, of which the first element is an iterator that points
       *           to the possibly inserted element, and the second is a bool
       *           that is true if the element was actually inserted.
       *
       *  This function attempts to build and insert an element into the
       *  %unordered_set. An %unordered_set relies on unique keys and thus an
       *  element is only inserted if it is not already present in the
       *  %unordered_set.
       *
       *  Insertion requires amortized constant time.
       */
      template<typename... _Args>
	std::pair<iterator, bool>
	emplace(_Args&&... __args)
	{ return _M_h.emplace(std::forward<_Args>(__args)...); }

      /**
       *  @brief Attempts to insert an element into the %unordered_set.
       *  @param  __pos  An iterator that serves as a hint as to where the
       *                element should be inserted.
       *  @param  __args  Arguments used to generate the element to be
       *                 inserted.
       *  @return An iterator that points to the element with key equivalent to
       *          the one generated from @a __args (may or may not be the
       *          element itself).
       *
       *  This function is not concerned about whether the insertion took place,
       *  and thus does not return a boolean like the single-argument emplace()
       *  does.  Note that the first parameter is only a hint and can
       *  potentially improve the performance of the insertion process.  A bad
       *  hint would cause no gains in efficiency.
       *
       *  For more on @a hinting, see:
       *  http://gcc.gnu.org/onlinedocs/libstdc++/manual/bk01pt07ch17.html
       *
       *  Insertion requires amortized constant time.
       */
      template<typename... _Args>
	iterator
	emplace_hint(const_iterator __pos, _Args&&... __args)
	{ return _M_h.emplace_hint(__pos, std::forward<_Args>(__args)...); }

      //@{
      /**
       *  @brief Attempts to insert an element into the %unordered_set.
       *  @param  __x  Element to be inserted.
       *  @return  A pair, of which the first element is an iterator that points
       *           to the possibly inserted element, and the second is a bool
       *           that is true if the element was actually inserted.
       *
       *  This function attempts to insert an element into the %unordered_set.
       *  An %unordered_set relies on unique keys and thus an element is only
       *  inserted if it is not already present in the %unordered_set.
       *
       *  Insertion requires amortized constant time.
       */
      std::pair<iterator, bool>
      insert(const value_type& __x)
      { return _M_h.insert(__x); }

      std::pair<iterator, bool>
      insert(value_type&& __x)
      { return _M_h.insert(std::move(__x)); }
      //@}

      //@{
      /**
       *  @brief Attempts to insert an element into the %unordered_set.
       *  @param  __hint  An iterator that serves as a hint as to where the
       *                 element should be inserted.
       *  @param  __x  Element to be inserted.
       *  @return An iterator that points to the element with key of
       *           @a __x (may or may not be the element passed in).
       *
       *  This function is not concerned about whether the insertion took place,
       *  and thus does not return a boolean like the single-argument insert()
       *  does.  Note that the first parameter is only a hint and can
       *  potentially improve the performance of the insertion process.  A bad
       *  hint would cause no gains in efficiency.
       *
       *  For more on @a hinting, see:
       *  http://gcc.gnu.org/onlinedocs/libstdc++/manual/bk01pt07ch17.html
       *
       *  Insertion requires amortized constant.
       */
      iterator
      insert(const_iterator __hint, const value_type& __x)
      { return _M_h.insert(__hint, __x); }

      iterator
      insert(const_iterator __hint, value_type&& __x)
      { return _M_h.insert(__hint, std::move(__x)); }
      //@}

      /**
       *  @brief A template function that attempts to insert a range of
       *  elements.
       *  @param  __first  Iterator pointing to the start of the range to be
       *                   inserted.
       *  @param  __last  Iterator pointing to the end of the range.
       *
       *  Complexity similar to that of the range constructor.
       */
      template<typename _InputIterator>
	void
	insert(_InputIterator __first, _InputIterator __last)
	{ _M_h.insert(__first, __last); }

      /**
       *  @brief Attempts to insert a list of elements into the %unordered_set.
       *  @param  __l  A std::initializer_list<value_type> of elements
       *               to be inserted.
       *
       *  Complexity similar to that of the range constructor.
       */
      void
      insert(initializer_list<value_type> __l)
      { _M_h.insert(__l); }

      //@{
      /**
       *  @brief Erases an element from an %unordered_set.
       *  @param  __position  An iterator pointing to the element to be erased.
       *  @return An iterator pointing to the element immediately following
       *          @a __position prior to the element being erased. If no such
       *          element exists, end() is returned.
       *
       *  This function erases an element, pointed to by the given iterator,
       *  from an %unordered_set.  Note that this function only erases the
       *  element, and that if the element is itself a pointer, the pointed-to
       *  memory is not touched in any way.  Managing the pointer is the user's
       *  responsibility.
       */
      iterator
      erase(const_iterator __position)
      { return _M_h.erase(__position); }

      // LWG 2059.
      iterator
      erase(iterator __it)
      { return _M_h.erase(__it); }
      //@}

      /**
       *  @brief Erases elements according to the provided key.
       *  @param  __x  Key of element to be erased.
       *  @return  The number of elements erased.
       *
       *  This function erases all the elements located by the given key from
       *  an %unordered_set. For an %unordered_set the result of this function
       *  can only be 0 (not present) or 1 (present).
       *  Note that this function only erases the element, and that if
       *  the element is itself a pointer, the pointed-to memory is not touched
       *  in any way.  Managing the pointer is the user's responsibility.
       */
      size_type
      erase(const key_type& __x)
      { return _M_h.erase(__x); }

      /**
       *  @brief Erases a [__first,__last) range of elements from an
       *  %unordered_set.
       *  @param  __first  Iterator pointing to the start of the range to be
       *                  erased.
       *  @param __last  Iterator pointing to the end of the range to
       *                be erased.
       *  @return The iterator @a __last.
       *
       *  This function erases a sequence of elements from an %unordered_set.
       *  Note that this function only erases the element, and that if
       *  the element is itself a pointer, the pointed-to memory is not touched
       *  in any way.  Managing the pointer is the user's responsibility.
       */
      iterator
      erase(const_iterator __first, const_iterator __last)
      { return _M_h.erase(__first, __last); }

      /**
       *  Erases all elements in an %unordered_set. Note that this function only
       *  erases the elements, and that if the elements themselves are pointers,
       *  the pointed-to memory is not touched in any way. Managing the pointer
       *  is the user's responsibility.
       */
      void
      clear() noexcept
      { _M_h.clear(); }

      /**
       *  @brief  Swaps data with another %unordered_set.
       *  @param  __x  An %unordered_set of the same element and allocator
       *  types.
       *
       *  This exchanges the elements between two sets in constant time.
       *  Note that the global std::swap() function is specialized such that
       *  std::swap(s1,s2) will feed to this function.
       */
      void
      swap(unordered_set& __x)
      { _M_h.swap(__x._M_h); }

      // observers.

      ///  Returns the hash functor object with which the %unordered_set was
      ///  constructed.
      hasher
      hash_function() const
      { return _M_h.hash_function(); }

      ///  Returns the key comparison object with which the %unordered_set was
      ///  constructed.
      key_equal
      key_eq() const
      { return _M_h.key_eq(); }

      // lookup.

      //@{
      /**
       *  @brief Tries to locate an element in an %unordered_set.
       *  @param  __x  Element to be located.
       *  @return  Iterator pointing to sought-after element, or end() if not
       *           found.
       *
       *  This function takes a key and tries to locate the element with which
       *  the key matches.  If successful the function returns an iterator
       *  pointing to the sought after element.  If unsuccessful it returns the
       *  past-the-end ( @c end() ) iterator.
       */
      iterator
      find(const key_type& __x)
      { return _M_h.find(__x); }

      const_iterator
      find(const key_type& __x) const
      { return _M_h.find(__x); }
      //@}

      /**
       *  @brief  Finds the number of elements.
       *  @param  __x  Element to located.
       *  @return  Number of elements with specified key.
       *
       *  This function only makes sense for unordered_multisets; for
       *  unordered_set the result will either be 0 (not present) or 1
       *  (present).
       */
      size_type
      count(const key_type& __x) const
      { return _M_h.count(__x); }

      //@{
      /**
       *  @brief Finds a subsequence matching given key.
       *  @param  __x  Key to be located.
       *  @return  Pair of iterators that possibly points to the subsequence
       *           matching given key.
       *
       *  This function probably only makes sense for multisets.
       */
      std::pair<iterator, iterator>
      equal_range(const key_type& __x)
      { return _M_h.equal_range(__x); }

      std::pair<const_iterator, const_iterator>
      equal_range(const key_type& __x) const
      { return _M_h.equal_range(__x); }
      //@}

      // bucket interface.

      /// Returns the number of buckets of the %unordered_set.
      size_type
      bucket_count() const noexcept
      { return _M_h.bucket_count(); }

      /// Returns the maximum number of buckets of the %unordered_set.
      size_type
      max_bucket_count() const noexcept
      { return _M_h.max_bucket_count(); }

      /*
       * @brief  Returns the number of elements in a given bucket.
       * @param  __n  A bucket index.
       * @return  The number of elements in the bucket.
       */
      size_type
      bucket_size(size_type __n) const
      { return _M_h.bucket_size(__n); }

      /*
       * @brief  Returns the bucket index of a given element.
       * @param  __key  A key instance.
       * @return  The key bucket index.
       */
      size_type
      bucket(const key_type& __key) const
      { return _M_h.bucket(__key); }

      //@{
      /**
       *  @brief  Returns a read-only (constant) iterator pointing to the first
       *         bucket element.
       *  @param  __n The bucket index.
       *  @return  A read-only local iterator.
       */
      local_iterator
      begin(size_type __n)
      { return _M_h.begin(__n); }

      const_local_iterator
      begin(size_type __n) const
      { return _M_h.begin(__n); }

      const_local_iterator
      cbegin(size_type __n) const
      { return _M_h.cbegin(__n); }
      //@}

      //@{
      /**
       *  @brief  Returns a read-only (constant) iterator pointing to one past
       *         the last bucket elements.
       *  @param  __n The bucket index.
       *  @return  A read-only local iterator.
       */
      local_iterator
      end(size_type __n)
      { return _M_h.end(__n); }

      const_local_iterator
      end(size_type __n) const
      { return _M_h.end(__n); }

      const_local_iterator
      cend(size_type __n) const
      { return _M_h.cend(__n); }
      //@}

      // hash policy.

      /// Returns the average number of elements per bucket.
      float
      load_factor() const noexcept
      { return _M_h.load_factor(); }

      /// Returns a positive number that the %unordered_set tries to keep the
      /// load factor less than or equal to.
      float
      max_load_factor() const noexcept
      { return _M_h.max_load_factor(); }

      /**
       *  @brief  Change the %unordered_set maximum load factor.
       *  @param  __z The new maximum load factor.
       */
      void
      max_load_factor(float __z)
      { _M_h.max_load_factor(__z); }

      /**
       *  @brief  May rehash the %unordered_set.
       *  @param  __n The new number of buckets.
       *
       *  Rehash will occur only if the new number of buckets respect the
       *  %unordered_set maximum load factor.
       */
      void
      rehash(size_type __n)
      { _M_h.rehash(__n); }

      /**
       *  @brief  Prepare the %unordered_set for a specified number of
       *          elements.
       *  @param  __n Number of elements required.
       *
       *  Same as rehash(ceil(n / max_load_factor())).
       */
      void
      reserve(size_type __n)
      { _M_h.reserve(__n); }

      template<typename _Value1, typename _Hash1, typename _Pred1,
	       typename _Alloc1>
        friend bool
      operator==(const unordered_set<_Value1, _Hash1, _Pred1, _Alloc1>&,
		 const unordered_set<_Value1, _Hash1, _Pred1, _Alloc1>&);
    };

  /**
   *  @brief A standard container composed of equivalent keys
   *  (possibly containing multiple of each key value) in which the
   *  elements' keys are the elements themselves.
   *
   *  @ingroup unordered_associative_containers
   *
   *  @tparam  _Value  Type of key objects.
   *  @tparam  _Hash  Hashing function object type, defaults to hash<_Value>.
   *  @tparam  _Pred  Predicate function object type, defaults
   *                  to equal_to<_Value>.
   *  @tparam  _Alloc  Allocator type, defaults to allocator<_Key>.
   *
   *  Meets the requirements of a <a href="tables.html#65">container</a>, and
   *  <a href="tables.html#xx">unordered associative container</a>
   *
   *  Base is _Hashtable, dispatched at compile time via template
   *  alias __umset_hashtable.
   */
  template<class _Value,
	   class _Hash = hash<_Value>,
	   class _Pred = std::equal_to<_Value>,
	   class _Alloc = std::allocator<_Value> >
    class unordered_multiset : __check_copy_constructible<_Alloc>
    {
      typedef __umset_hashtable<_Value, _Hash, _Pred, _Alloc>  _Hashtable;
      _Hashtable _M_h;

    public:
      // typedefs:
      //@{
      /// Public typedefs.
      typedef typename _Hashtable::key_type	key_type;
      typedef typename _Hashtable::value_type	value_type;
      typedef typename _Hashtable::hasher	hasher;
      typedef typename _Hashtable::key_equal	key_equal;
      typedef typename _Hashtable::allocator_type allocator_type;
      //@}

      //@{
      ///  Iterator-related typedefs.
      typedef typename allocator_type::pointer		pointer;
      typedef typename allocator_type::const_pointer	const_pointer;
      typedef typename allocator_type::reference	reference;
      typedef typename allocator_type::const_reference	const_reference;
      typedef typename _Hashtable::iterator		iterator;
      typedef typename _Hashtable::const_iterator	const_iterator;
      typedef typename _Hashtable::local_iterator	local_iterator;
      typedef typename _Hashtable::const_local_iterator	const_local_iterator;
      typedef typename _Hashtable::size_type		size_type;
      typedef typename _Hashtable::difference_type	difference_type;
      //@}

      // construct/destroy/copy
      /**
       *  @brief  Default constructor creates no elements.
       *  @param __n  Initial number of buckets.
       *  @param __hf  A hash functor.
       *  @param __eql  A key equality functor.
       *  @param __a  An allocator object.
       */
      explicit
      unordered_multiset(size_type __n = 10,
			 const hasher& __hf = hasher(),
			 const key_equal& __eql = key_equal(),
			 const allocator_type& __a = allocator_type())
      : _M_h(__n, __hf, __eql, __a)
      { }

      /**
       *  @brief  Builds an %unordered_multiset from a range.
       *  @param  __first  An input iterator.
       *  @param  __last  An input iterator.
       *  @param __n  Minimal initial number of buckets.
       *  @param __hf  A hash functor.
       *  @param __eql  A key equality functor.
       *  @param __a  An allocator object.
       *
       *  Create an %unordered_multiset consisting of copies of the elements
       *  from [__first,__last).  This is linear in N (where N is
       *  distance(__first,__last)).
       */
      template<typename _InputIterator>
	unordered_multiset(_InputIterator __f, _InputIterator __l,
			   size_type __n = 0,
			   const hasher& __hf = hasher(),
			   const key_equal& __eql = key_equal(),
			   const allocator_type& __a = allocator_type())
	: _M_h(__f, __l, __n, __hf, __eql, __a)
	{ }

      /// Copy constructor.
      unordered_multiset(const unordered_multiset&) = default;

      /// Move constructor.
      unordered_multiset(unordered_multiset&&) = default;

      /**
       *  @brief  Builds an %unordered_multiset from an initializer_list.
       *  @param  __l  An initializer_list.
       *  @param __n  Minimal initial number of buckets.
       *  @param __hf  A hash functor.
       *  @param __eql  A key equality functor.
       *  @param  __a  An allocator object.
       *
       *  Create an %unordered_multiset consisting of copies of the elements in
       *  the list. This is linear in N (where N is @a __l.size()).
       */
      unordered_multiset(initializer_list<value_type> __l,
			 size_type __n = 0,
			 const hasher& __hf = hasher(),
			 const key_equal& __eql = key_equal(),
			 const allocator_type& __a = allocator_type())
	: _M_h(__l, __n, __hf, __eql, __a)
      { }

      /// Copy assignment operator.
      unordered_multiset&
      operator=(const unordered_multiset&) = default;

      /// Move assignment operator.
      unordered_multiset&
      operator=(unordered_multiset&& __x) = default;

      /**
       *  @brief  %Unordered_multiset list assignment operator.
       *  @param  __l  An initializer_list.
       *
       *  This function fills an %unordered_multiset with copies of the elements
       *  in the initializer list @a __l.
       *
       *  Note that the assignment completely changes the %unordered_multiset
       *  and that the resulting %unordered_set's size is the same as the number
       *  of elements assigned.  Old data may be lost.
       */
      unordered_multiset&
      operator=(initializer_list<value_type> __l)
      {
	_M_h = __l;
	return *this;
      }

      ///  Returns the allocator object with which the %unordered_multiset was
      ///  constructed.
      allocator_type
      get_allocator() const noexcept
      { return _M_h.get_allocator(); }

      // size and capacity:

      ///  Returns true if the %unordered_multiset is empty.
      bool
      empty() const noexcept
      { return _M_h.empty(); }

      ///  Returns the size of the %unordered_multiset.
      size_type
      size() const noexcept
      { return _M_h.size(); }

      ///  Returns the maximum size of the %unordered_multiset.
      size_type
      max_size() const noexcept
      { return _M_h.max_size(); }

      // iterators.

      //@{
      /**
       *  Returns a read-only (constant) iterator that points to the first
       *  element in the %unordered_multiset.
       */
      iterator
      begin() noexcept
      { return _M_h.begin(); }

      const_iterator
      begin() const noexcept
      { return _M_h.begin(); }
      //@}

      //@{
      /**
       *  Returns a read-only (constant) iterator that points one past the last
       *  element in the %unordered_multiset.
       */
      iterator
      end() noexcept
      { return _M_h.end(); }

      const_iterator
      end() const noexcept
      { return _M_h.end(); }
      //@}

      /**
       *  Returns a read-only (constant) iterator that points to the first
       *  element in the %unordered_multiset.
       */
      const_iterator
      cbegin() const noexcept
      { return _M_h.begin(); }

      /**
       *  Returns a read-only (constant) iterator that points one past the last
       *  element in the %unordered_multiset.
       */
      const_iterator
      cend() const noexcept
      { return _M_h.end(); }

      // modifiers.

      /**
       *  @brief Builds and insert an element into the %unordered_multiset.
       *  @param __args  Arguments used to generate an element.
       *  @return  An iterator that points to the inserted element.
       *
       *  Insertion requires amortized constant time.
       */
      template<typename... _Args>
	iterator
	emplace(_Args&&... __args)
	{ return _M_h.emplace(std::forward<_Args>(__args)...); }

      /**
       *  @brief Inserts an element into the %unordered_multiset.
       *  @param  __pos  An iterator that serves as a hint as to where the
       *                element should be inserted.
       *  @param  __args  Arguments used to generate the element to be
       *                 inserted.
       *  @return An iterator that points to the inserted element.
       *
       *  Note that the first parameter is only a hint and can potentially
       *  improve the performance of the insertion process.  A bad hint would
       *  cause no gains in efficiency.
       *
       *  For more on @a hinting, see:
       *  http://gcc.gnu.org/onlinedocs/libstdc++/manual/bk01pt07ch17.html
       *
       *  Insertion requires amortized constant time.
       */
      template<typename... _Args>
	iterator
	emplace_hint(const_iterator __pos, _Args&&... __args)
	{ return _M_h.emplace_hint(__pos, std::forward<_Args>(__args)...); }

      //@{
      /**
       *  @brief Inserts an element into the %unordered_multiset.
       *  @param  __x  Element to be inserted.
       *  @return  An iterator that points to the inserted element.
       *
       *  Insertion requires amortized constant time.
       */
      iterator
      insert(const value_type& __x)
      { return _M_h.insert(__x); }

      iterator
      insert(value_type&& __x)
      { return _M_h.insert(std::move(__x)); }
      //@}

      //@{
      /**
       *  @brief Inserts an element into the %unordered_multiset.
       *  @param  __hint  An iterator that serves as a hint as to where the
       *                 element should be inserted.
       *  @param  __x  Element to be inserted.
       *  @return An iterator that points to the inserted element.
       *
       *  Note that the first parameter is only a hint and can potentially
       *  improve the performance of the insertion process.  A bad hint would
       *  cause no gains in efficiency.
       *
       *  For more on @a hinting, see:
       *  http://gcc.gnu.org/onlinedocs/libstdc++/manual/bk01pt07ch17.html
       *
       *  Insertion requires amortized constant.
       */
      iterator
      insert(const_iterator __hint, const value_type& __x)
      { return _M_h.insert(__hint, __x); }

      iterator
      insert(const_iterator __hint, value_type&& __x)
      { return _M_h.insert(__hint, std::move(__x)); }
      //@}

      /**
       *  @brief A template function that inserts a range of elements.
       *  @param  __first  Iterator pointing to the start of the range to be
       *                   inserted.
       *  @param  __last  Iterator pointing to the end of the range.
       *
       *  Complexity similar to that of the range constructor.
       */
      template<typename _InputIterator>
	void
	insert(_InputIterator __first, _InputIterator __last)
	{ _M_h.insert(__first, __last); }

      /**
       *  @brief Inserts a list of elements into the %unordered_multiset.
       *  @param  __l  A std::initializer_list<value_type> of elements to be
       *              inserted.
       *
       *  Complexity similar to that of the range constructor.
       */
      void
      insert(initializer_list<value_type> __l)
      { _M_h.insert(__l); }

      //@{
      /**
       *  @brief Erases an element from an %unordered_multiset.
       *  @param  __position  An iterator pointing to the element to be erased.
       *  @return An iterator pointing to the element immediately following
       *          @a __position prior to the element being erased. If no such
       *          element exists, end() is returned.
       *
       *  This function erases an element, pointed to by the given iterator,
       *  from an %unordered_multiset.
       *
       *  Note that this function only erases the element, and that if the
       *  element is itself a pointer, the pointed-to memory is not touched in
       *  any way.  Managing the pointer is the user's responsibility.
       */
      iterator
      erase(const_iterator __position)
      { return _M_h.erase(__position); }

      // LWG 2059.
      iterator
      erase(iterator __it)
      { return _M_h.erase(__it); }
      //@}


      /**
       *  @brief Erases elements according to the provided key.
       *  @param  __x  Key of element to be erased.
       *  @return  The number of elements erased.
       *
       *  This function erases all the elements located by the given key from
       *  an %unordered_multiset.
       *
       *  Note that this function only erases the element, and that if the
       *  element is itself a pointer, the pointed-to memory is not touched in
       *  any way.  Managing the pointer is the user's responsibility.
       */
      size_type
      erase(const key_type& __x)
      { return _M_h.erase(__x); }

      /**
       *  @brief Erases a [__first,__last) range of elements from an
       *  %unordered_multiset.
       *  @param  __first  Iterator pointing to the start of the range to be
       *                  erased.
       *  @param __last  Iterator pointing to the end of the range to
       *                be erased.
       *  @return The iterator @a __last.
       *
       *  This function erases a sequence of elements from an
       *  %unordered_multiset.
       *
       *  Note that this function only erases the element, and that if
       *  the element is itself a pointer, the pointed-to memory is not touched
       *  in any way.  Managing the pointer is the user's responsibility.
       */
      iterator
      erase(const_iterator __first, const_iterator __last)
      { return _M_h.erase(__first, __last); }

      /**
       *  Erases all elements in an %unordered_multiset.
       *
       *  Note that this function only erases the elements, and that if the
       *  elements themselves are pointers, the pointed-to memory is not touched
       *  in any way. Managing the pointer is the user's responsibility.
       */
      void
      clear() noexcept
      { _M_h.clear(); }

      /**
       *  @brief  Swaps data with another %unordered_multiset.
       *  @param  __x  An %unordered_multiset of the same element and allocator
       *  types.
       *
       *  This exchanges the elements between two sets in constant time.
       *  Note that the global std::swap() function is specialized such that
       *  std::swap(s1,s2) will feed to this function.
       */
      void
      swap(unordered_multiset& __x)
      { _M_h.swap(__x._M_h); }

      // observers.

      ///  Returns the hash functor object with which the %unordered_multiset
      ///  was constructed.
      hasher
      hash_function() const
      { return _M_h.hash_function(); }

      ///  Returns the key comparison object with which the %unordered_multiset
      ///  was constructed.
      key_equal
      key_eq() const
      { return _M_h.key_eq(); }

      // lookup.

      //@{
      /**
       *  @brief Tries to locate an element in an %unordered_multiset.
       *  @param  __x  Element to be located.
       *  @return  Iterator pointing to sought-after element, or end() if not
       *           found.
       *
       *  This function takes a key and tries to locate the element with which
       *  the key matches.  If successful the function returns an iterator
       *  pointing to the sought after element.  If unsuccessful it returns the
       *  past-the-end ( @c end() ) iterator.
       */
      iterator
      find(const key_type& __x)
      { return _M_h.find(__x); }

      const_iterator
      find(const key_type& __x) const
      { return _M_h.find(__x); }
      //@}

      /**
       *  @brief  Finds the number of elements.
       *  @param  __x  Element to located.
       *  @return  Number of elements with specified key.
       */
      size_type
      count(const key_type& __x) const
      { return _M_h.count(__x); }

      //@{
      /**
       *  @brief Finds a subsequence matching given key.
       *  @param  __x  Key to be located.
       *  @return  Pair of iterators that possibly points to the subsequence
       *           matching given key.
       */
      std::pair<iterator, iterator>
      equal_range(const key_type& __x)
      { return _M_h.equal_range(__x); }

      std::pair<const_iterator, const_iterator>
      equal_range(const key_type& __x) const
      { return _M_h.equal_range(__x); }
      //@}

      // bucket interface.

      /// Returns the number of buckets of the %unordered_multiset.
      size_type
      bucket_count() const noexcept
      { return _M_h.bucket_count(); }

      /// Returns the maximum number of buckets of the %unordered_multiset.
      size_type
      max_bucket_count() const noexcept
      { return _M_h.max_bucket_count(); }

      /*
       * @brief  Returns the number of elements in a given bucket.
       * @param  __n  A bucket index.
       * @return  The number of elements in the bucket.
       */
      size_type
      bucket_size(size_type __n) const
      { return _M_h.bucket_size(__n); }

      /*
       * @brief  Returns the bucket index of a given element.
       * @param  __key  A key instance.
       * @return  The key bucket index.
       */
      size_type
      bucket(const key_type& __key) const
      { return _M_h.bucket(__key); }

      //@{
      /**
       *  @brief  Returns a read-only (constant) iterator pointing to the first
       *         bucket element.
       *  @param  __n The bucket index.
       *  @return  A read-only local iterator.
       */
      local_iterator
      begin(size_type __n)
      { return _M_h.begin(__n); }

      const_local_iterator
      begin(size_type __n) const
      { return _M_h.begin(__n); }

      const_local_iterator
      cbegin(size_type __n) const
      { return _M_h.cbegin(__n); }
      //@}

      //@{
      /**
       *  @brief  Returns a read-only (constant) iterator pointing to one past
       *         the last bucket elements.
       *  @param  __n The bucket index.
       *  @return  A read-only local iterator.
       */
      local_iterator
      end(size_type __n)
      { return _M_h.end(__n); }

      const_local_iterator
      end(size_type __n) const
      { return _M_h.end(__n); }

      const_local_iterator
      cend(size_type __n) const
      { return _M_h.cend(__n); }
      //@}

      // hash policy.

      /// Returns the average number of elements per bucket.
      float
      load_factor() const noexcept
      { return _M_h.load_factor(); }

      /// Returns a positive number that the %unordered_multiset tries to keep the
      /// load factor less than or equal to.
      float
      max_load_factor() const noexcept
      { return _M_h.max_load_factor(); }

      /**
       *  @brief  Change the %unordered_multiset maximum load factor.
       *  @param  __z The new maximum load factor.
       */
      void
      max_load_factor(float __z)
      { _M_h.max_load_factor(__z); }

      /**
       *  @brief  May rehash the %unordered_multiset.
       *  @param  __n The new number of buckets.
       *
       *  Rehash will occur only if the new number of buckets respect the
       *  %unordered_multiset maximum load factor.
       */
      void
      rehash(size_type __n)
      { _M_h.rehash(__n); }

      /**
       *  @brief  Prepare the %unordered_multiset for a specified number of
       *          elements.
       *  @param  __n Number of elements required.
       *
       *  Same as rehash(ceil(n / max_load_factor())).
       */
      void
      reserve(size_type __n)
      { _M_h.reserve(__n); }

      template<typename _Value1, typename _Hash1, typename _Pred1,
	       typename _Alloc1>
        friend bool
      operator==(const unordered_multiset<_Value1, _Hash1, _Pred1, _Alloc1>&,
		 const unordered_multiset<_Value1, _Hash1, _Pred1, _Alloc1>&);
    };

  template<class _Value, class _Hash, class _Pred, class _Alloc>
    inline void
    swap(unordered_set<_Value, _Hash, _Pred, _Alloc>& __x,
	 unordered_set<_Value, _Hash, _Pred, _Alloc>& __y)
    { __x.swap(__y); }

  template<class _Value, class _Hash, class _Pred, class _Alloc>
    inline void
    swap(unordered_multiset<_Value, _Hash, _Pred, _Alloc>& __x,
	 unordered_multiset<_Value, _Hash, _Pred, _Alloc>& __y)
    { __x.swap(__y); }

  template<class _Value, class _Hash, class _Pred, class _Alloc>
    inline bool
    operator==(const unordered_set<_Value, _Hash, _Pred, _Alloc>& __x,
	       const unordered_set<_Value, _Hash, _Pred, _Alloc>& __y)
    { return __x._M_h._M_equal(__y._M_h); }

  template<class _Value, class _Hash, class _Pred, class _Alloc>
    inline bool
    operator!=(const unordered_set<_Value, _Hash, _Pred, _Alloc>& __x,
	       const unordered_set<_Value, _Hash, _Pred, _Alloc>& __y)
    { return !(__x == __y); }

  template<class _Value, class _Hash, class _Pred, class _Alloc>
    inline bool
    operator==(const unordered_multiset<_Value, _Hash, _Pred, _Alloc>& __x,
	       const unordered_multiset<_Value, _Hash, _Pred, _Alloc>& __y)
    { return __x._M_h._M_equal(__y._M_h); }

  template<class _Value, class _Hash, class _Pred, class _Alloc>
    inline bool
    operator!=(const unordered_multiset<_Value, _Hash, _Pred, _Alloc>& __x,
	       const unordered_multiset<_Value, _Hash, _Pred, _Alloc>& __y)
    { return !(__x == __y); }

_GLIBCXX_END_NAMESPACE_CONTAINER
} // namespace std

#endif /* _UNORDERED_SET_H */<|MERGE_RESOLUTION|>--- conflicted
+++ resolved
@@ -1,10 +1,6 @@
 // unordered_set implementation -*- C++ -*-
 
-<<<<<<< HEAD
-// Copyright (C) 2010, 2011, 2013 Free Software Foundation, Inc.
-=======
 // Copyright (C) 2010-2013 Free Software Foundation, Inc.
->>>>>>> bc75ee5f
 //
 // This file is part of the GNU ISO C++ Library.  This library is free
 // software; you can redistribute it and/or modify it under the
@@ -93,24 +89,8 @@
   template<class _Value,
 	   class _Hash = hash<_Value>,
 	   class _Pred = std::equal_to<_Value>,
-<<<<<<< HEAD
-	   class _Alloc = std::allocator<_Value>,
-	   bool __cache_hash_code =
-	     __not_<__and_<is_integral<_Value>, is_empty<_Hash>,
-			   integral_constant<bool, !__is_final(_Hash)>,
-			   __detail::__is_noexcept_hash<_Value, _Hash>>>::value>
-    class __unordered_set
-    : public _Hashtable<_Value, _Value, _Alloc,
-			std::_Identity<_Value>, _Pred,
-			_Hash, __detail::_Mod_range_hashing,
-			__detail::_Default_ranged_hash,
-			__detail::_Prime_rehash_policy,
-			__cache_hash_code, true, true>,
-      __check_copy_constructible<_Alloc>
-=======
 	   class _Alloc = std::allocator<_Value> >
     class unordered_set : __check_copy_constructible<_Alloc>
->>>>>>> bc75ee5f
     {
       typedef __uset_hashtable<_Value, _Hash, _Pred, _Alloc>  _Hashtable;
       _Hashtable _M_h;
@@ -263,37 +243,10 @@
       begin() noexcept
       { return _M_h.begin(); }
 
-<<<<<<< HEAD
-  template<class _Value,
-	   class _Hash = hash<_Value>,
-	   class _Pred = std::equal_to<_Value>,
-	   class _Alloc = std::allocator<_Value>,
-	   bool __cache_hash_code =
-	     __not_<__and_<is_integral<_Value>, is_empty<_Hash>,
-			   integral_constant<bool, !__is_final(_Hash)>,
-			   __detail::__is_noexcept_hash<_Value, _Hash>>>::value>
-    class __unordered_multiset
-    : public _Hashtable<_Value, _Value, _Alloc,
-			std::_Identity<_Value>, _Pred,
-			_Hash, __detail::_Mod_range_hashing,
-			__detail::_Default_ranged_hash,
-			__detail::_Prime_rehash_policy,
-			__cache_hash_code, true, false>,
-      __check_copy_constructible<_Alloc>
-    {
-      typedef _Hashtable<_Value, _Value, _Alloc,
-			 std::_Identity<_Value>, _Pred,
-			 _Hash, __detail::_Mod_range_hashing,
-			 __detail::_Default_ranged_hash,
-			 __detail::_Prime_rehash_policy,
-			 __cache_hash_code, true, false>
-        _Base;
-=======
       const_iterator
       begin() const noexcept
       { return _M_h.begin(); }
       //@}
->>>>>>> bc75ee5f
 
       //@{
       /**
