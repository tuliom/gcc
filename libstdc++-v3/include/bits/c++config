// Predefined symbols and macros -*- C++ -*-

// Copyright (C) 1997, 1998, 1999, 2000, 2001, 2002, 2003, 2004, 2005,
<<<<<<< HEAD
// 2006, 2007, 2008, 2009, 2010 Free Software Foundation, Inc.
=======
// 2006, 2007, 2008, 2009, 2010, 2011 Free Software Foundation, Inc.
>>>>>>> b56a5220
//
// This file is part of the GNU ISO C++ Library.  This library is free
// software; you can redistribute it and/or modify it under the
// terms of the GNU General Public License as published by the
// Free Software Foundation; either version 3, or (at your option)
// any later version.

// This library is distributed in the hope that it will be useful,
// but WITHOUT ANY WARRANTY; without even the implied warranty of
// MERCHANTABILITY or FITNESS FOR A PARTICULAR PURPOSE.  See the
// GNU General Public License for more details.

// Under Section 7 of GPL version 3, you are granted additional
// permissions described in the GCC Runtime Library Exception, version
// 3.1, as published by the Free Software Foundation.

// You should have received a copy of the GNU General Public License and
// a copy of the GCC Runtime Library Exception along with this program;
// see the files COPYING3 and COPYING.RUNTIME respectively.  If not, see
// <http://www.gnu.org/licenses/>.

/** @file bits/c++config.h
 *  This is an internal header file, included by other library headers.
 *  Do not attempt to use it directly. @headername{iosfwd}
 */

#ifndef _GLIBCXX_CXX_CONFIG_H
#define _GLIBCXX_CXX_CONFIG_H 1

// The current version of the C++ library in compressed ISO date format.
#define __GLIBCXX__

// Macros for various attributes.
#ifndef _GLIBCXX_PURE
# define _GLIBCXX_PURE __attribute__ ((__pure__))
#endif

#ifndef _GLIBCXX_CONST
# define _GLIBCXX_CONST __attribute__ ((__const__))
#endif

#ifndef _GLIBCXX_NORETURN
# define _GLIBCXX_NORETURN __attribute__ ((__noreturn__))
#endif

#ifndef _GLIBCXX_NOTHROW
# ifdef __cplusplus
#  define _GLIBCXX_NOTHROW throw()
# else
#  define _GLIBCXX_NOTHROW __attribute__((__nothrow__))
# endif
#endif

// Macros for visibility.
// _GLIBCXX_HAVE_ATTRIBUTE_VISIBILITY
// _GLIBCXX_VISIBILITY_ATTR
#define _GLIBCXX_HAVE_ATTRIBUTE_VISIBILITY

#if _GLIBCXX_HAVE_ATTRIBUTE_VISIBILITY
# define _GLIBCXX_VISIBILITY_ATTR(V) __attribute__ ((__visibility__ (#V)))
#else
// If this is not supplied by the OS-specific or CPU-specific
// headers included below, it will be defined to an empty default.
# define _GLIBCXX_VISIBILITY_ATTR(V) _GLIBCXX_PSEUDO_VISIBILITY(V)
#endif

// Macros for deprecated.
// _GLIBCXX_DEPRECATED
// _GLIBCXX_DEPRECATED_ATTR
#ifndef _GLIBCXX_DEPRECATED
# define _GLIBCXX_DEPRECATED 1
#endif

#if defined(__DEPRECATED) && defined(__GXX_EXPERIMENTAL_CXX0X__)
# define _GLIBCXX_DEPRECATED_ATTR __attribute__ ((__deprecated__))
#else
# define _GLIBCXX_DEPRECATED_ATTR
#endif

#if __cplusplus

namespace std
{
  typedef __SIZE_TYPE__ 	size_t;
  typedef __PTRDIFF_TYPE__	ptrdiff_t;

#ifdef __GXX_EXPERIMENTAL_CXX0X__
  typedef decltype(nullptr)	nullptr_t;
#endif
}

// Macros for C compatibility. In particular, define extern "C"
// linkage only when using C++.
# define _GLIBCXX_BEGIN_EXTERN_C extern "C" {
# define _GLIBCXX_END_EXTERN_C }


// Macro for constexpr, to support in mixed 03/0x mode.
#ifndef _GLIBCXX_CONSTEXPR
# ifdef __GXX_EXPERIMENTAL_CXX0X__
#  define _GLIBCXX_CONSTEXPR constexpr
#  define _GLIBCXX_USE_CONSTEXPR constexpr
# else
#  define _GLIBCXX_CONSTEXPR
#  define _GLIBCXX_USE_CONSTEXPR const
# endif
#endif

// Macros for activating various inline namespaces.
//
// _GLIBCXX_NAMESPACE_DEBUG
// _GLIBCXX_NAMESPACE_PARALLEL
// _GLIBCXX_NAMESPACE_PROFILE
// _GLIBCXX_NAMESPACE_VERSION

// Guide to libstdc++ namespaces.
/*
  namespace std
  {
    namespace __debug { }
    namespace __parallel { }
    namespace __profile { }
    namespace __norm { } // __normative, __shadow, __replaced
    namespace __cxx1998 { }

    namespace tr1 { }
  }
*/

#ifdef _GLIBCXX_DEBUG
# define _GLIBCXX_INLINE_DEBUG 1
#endif

#ifdef _GLIBCXX_PARALLEL
# define _GLIBCXX_INLINE_PARALLEL 1
#endif

<<<<<<< HEAD
// Namespace association for profile
#ifdef _GLIBCXX_PROFILE
# define _GLIBCXX_NAMESPACE_ASSOCIATION_PROFILE 1
#endif

#define _GLIBCXX_NAMESPACE_ASSOCIATION_VERSION 

// Defined if any namespace association modes are active.
#if _GLIBCXX_NAMESPACE_ASSOCIATION_DEBUG \
  || _GLIBCXX_NAMESPACE_ASSOCIATION_PARALLEL \
  || _GLIBCXX_NAMESPACE_ASSOCIATION_PROFILE \
  || _GLIBCXX_NAMESPACE_ASSOCIATION_VERSION
# define _GLIBCXX_USE_NAMESPACE_ASSOCIATION 1
=======
// Namespace association for profile.
#ifdef _GLIBCXX_PROFILE
# define _GLIBCXX_INLINE_PROFILE 1
#endif

#define _GLIBCXX_INLINE_VERSION

// Defined if inline namespaces modes are active.
#if _GLIBCXX_INLINE_DEBUG \
  || _GLIBCXX_INLINE_PARALLEL \
  || _GLIBCXX_INLINE_PROFILE \
  || _GLIBCXX_INLINE_VERSION
# define _GLIBCXX_USE_INLINE_NAMESPACES 1
>>>>>>> b56a5220
#endif

// Macros for namespace scope. Either namespace std:: or the name
// of some nested namespace within it.
// _GLIBCXX_STD
// _GLIBCXX_STD_D
// _GLIBCXX_STD_P
// _GLIBCXX_STD_PR
//
// Macros for enclosing namespaces and possibly nested namespaces.
// _GLIBCXX_BEGIN_NAMESPACE
// _GLIBCXX_END_NAMESPACE
// _GLIBCXX_BEGIN_NESTED_NAMESPACE
// _GLIBCXX_END_NESTED_NAMESPACE
#ifndef _GLIBCXX_USE_INLINE_NAMESPACES
# define _GLIBCXX_STD_D _GLIBCXX_STD
# define _GLIBCXX_STD_P _GLIBCXX_STD
# define _GLIBCXX_STD_PR _GLIBCXX_STD
# define _GLIBCXX_STD std
# define _GLIBCXX_BEGIN_NESTED_NAMESPACE(X, Y) _GLIBCXX_BEGIN_NAMESPACE(X)
# define _GLIBCXX_END_NESTED_NAMESPACE _GLIBCXX_END_NAMESPACE
# define _GLIBCXX_BEGIN_NAMESPACE(X) namespace X _GLIBCXX_VISIBILITY_ATTR(default) {
# define _GLIBCXX_END_NAMESPACE }
#else

# if _GLIBCXX_INLINE_VERSION // && not anything else
#  define _GLIBCXX_STD_D _GLIBCXX_STD
#  define _GLIBCXX_STD_P _GLIBCXX_STD
#  define _GLIBCXX_STD _6
#  define _GLIBCXX_BEGIN_NAMESPACE(X) _GLIBCXX_BEGIN_NESTED_NAMESPACE(X, _6)
#  define _GLIBCXX_END_NAMESPACE _GLIBCXX_END_NESTED_NAMESPACE
# endif

//  debug
<<<<<<< HEAD
# if _GLIBCXX_NAMESPACE_ASSOCIATION_DEBUG && !_GLIBCXX_NAMESPACE_ASSOCIATION_PARALLEL && !_GLIBCXX_NAMESPACE_ASSOCIATION_PROFILE
=======
# if _GLIBCXX_INLINE_DEBUG && !_GLIBCXX_INLINE_PARALLEL && !_GLIBCXX_INLINE_PROFILE
>>>>>>> b56a5220
#  define _GLIBCXX_STD_D __norm
#  define _GLIBCXX_STD_P _GLIBCXX_STD
#  define _GLIBCXX_STD __cxx1998
#  define _GLIBCXX_BEGIN_NAMESPACE(X) namespace X _GLIBCXX_VISIBILITY_ATTR(default) {
#  define _GLIBCXX_END_NAMESPACE }
#  define _GLIBCXX_EXTERN_TEMPLATE -1
# endif

// parallel
<<<<<<< HEAD
# if _GLIBCXX_NAMESPACE_ASSOCIATION_PARALLEL && !_GLIBCXX_NAMESPACE_ASSOCIATION_DEBUG && !_GLIBCXX_NAMESPACE_ASSOCIATION_PROFILE
=======
# if _GLIBCXX_INLINE_PARALLEL && !_GLIBCXX_INLINE_DEBUG && !_GLIBCXX_INLINE_PROFILE
>>>>>>> b56a5220
#  define _GLIBCXX_STD_D _GLIBCXX_STD
#  define _GLIBCXX_STD_P __norm
#  define _GLIBCXX_STD __cxx1998
#  define _GLIBCXX_BEGIN_NAMESPACE(X) namespace X _GLIBCXX_VISIBILITY_ATTR(default) {
#  define _GLIBCXX_END_NAMESPACE }
# endif

// debug + parallel
<<<<<<< HEAD
# if _GLIBCXX_NAMESPACE_ASSOCIATION_PARALLEL && _GLIBCXX_NAMESPACE_ASSOCIATION_DEBUG  && !_GLIBCXX_NAMESPACE_ASSOCIATION_PROFILE
=======
# if _GLIBCXX_INLINE_PARALLEL && _GLIBCXX_INLINE_DEBUG  && !_GLIBCXX_INLINE_PROFILE
>>>>>>> b56a5220
#  define _GLIBCXX_STD_D __norm
#  define _GLIBCXX_STD_P __norm
#  define _GLIBCXX_STD __cxx1998
#  define _GLIBCXX_BEGIN_NAMESPACE(X) namespace X _GLIBCXX_VISIBILITY_ATTR(default) {
#  define _GLIBCXX_END_NAMESPACE }
#  define _GLIBCXX_EXTERN_TEMPLATE -1
# endif

// profile
<<<<<<< HEAD
# if _GLIBCXX_NAMESPACE_ASSOCIATION_PROFILE
#  if _GLIBCXX_NAMESPACE_ASSOCIATION_PARALLEL || _GLIBCXX_NAMESPACE_ASSOCIATION_DEBUG
=======
# if _GLIBCXX_INLINE_PROFILE
#  if _GLIBCXX_INLINE_PARALLEL || _GLIBCXX_INLINE_DEBUG
>>>>>>> b56a5220
#   error Cannot use -D_GLIBCXX_PROFILE with -D_GLIBCXX_DEBUG or \
    -D_GLIBCXX_PARALLEL
#  endif
#  define _GLIBCXX_STD_D __norm
#  define _GLIBCXX_STD_P _GLIBCXX_STD
#  define _GLIBCXX_STD_PR __norm
#  define _GLIBCXX_STD __cxx1998
<<<<<<< HEAD
#  define _GLIBCXX_BEGIN_NAMESPACE(X) namespace X _GLIBCXX_VISIBILITY_ATTR(default) { 
=======
#  define _GLIBCXX_BEGIN_NAMESPACE(X) namespace X _GLIBCXX_VISIBILITY_ATTR(default) {
>>>>>>> b56a5220
#  define _GLIBCXX_END_NAMESPACE }
# endif

# if __NO_INLINE__ && !__GXX_WEAK__
#  warning currently using inlined namespace mode which may fail \
   without inlining due to lack of weak symbols
# endif

# define _GLIBCXX_BEGIN_NESTED_NAMESPACE(X, Y)  namespace X { namespace Y _GLIBCXX_VISIBILITY_ATTR(default) {
# define _GLIBCXX_END_NESTED_NAMESPACE } }
#endif

<<<<<<< HEAD
// Namespace associations for debug mode.
#if _GLIBCXX_NAMESPACE_ASSOCIATION_DEBUG && !_GLIBCXX_NAMESPACE_ASSOCIATION_PROFILE
=======
// Inline namespaces for debug mode.
#if _GLIBCXX_INLINE_DEBUG && !_GLIBCXX_INLINE_PROFILE
>>>>>>> b56a5220
namespace std
{
  namespace __norm { }
  inline namespace __debug { }
  inline namespace __cxx1998 { }
}
#endif

// Inline namespaces for parallel mode.
#if _GLIBCXX_INLINE_PARALLEL
namespace std
{
  namespace __norm { }
  inline namespace __parallel { }
  inline namespace __cxx1998 { }
}
#endif

<<<<<<< HEAD
// Namespace associations for profile mode
#if _GLIBCXX_NAMESPACE_ASSOCIATION_PROFILE
namespace std
{ 
  namespace __norm { } 
=======
// Inline namespaces for profile mode
#if _GLIBCXX_INLINE_PROFILE
namespace std
{
  namespace __norm { }
>>>>>>> b56a5220
  inline namespace __profile { }
  inline namespace __cxx1998 { }
}
#endif

<<<<<<< HEAD
// Namespace associations for versioning mode.
#if _GLIBCXX_NAMESPACE_ASSOCIATION_VERSION
=======
// Inline namespaces for versioning mode.
#if _GLIBCXX_INLINE_VERSION
>>>>>>> b56a5220
namespace std
{
  inline namespace _6 { }
}

namespace __gnu_cxx
{
  inline namespace _6 { }
}

namespace std
{
  namespace tr1
  {
    inline namespace _6 { }
  }
}
#endif

// XXX GLIBCXX_ABI Deprecated
// Define if compatibility should be provided for -mlong-double-64
#undef _GLIBCXX_LONG_DOUBLE_COMPAT

// Inline namespaces for long double 128 mode.
#if defined _GLIBCXX_LONG_DOUBLE_COMPAT && defined __LONG_DOUBLE_128__
namespace std
{
  inline namespace __gnu_cxx_ldbl128 { }
}
# define _GLIBCXX_LDBL_NAMESPACE __gnu_cxx_ldbl128::
# define _GLIBCXX_BEGIN_LDBL_NAMESPACE namespace __gnu_cxx_ldbl128 {
# define _GLIBCXX_END_LDBL_NAMESPACE }
#else
# define _GLIBCXX_LDBL_NAMESPACE
# define _GLIBCXX_BEGIN_LDBL_NAMESPACE
# define _GLIBCXX_END_LDBL_NAMESPACE
#endif

// Macros for race detectors.
// _GLIBCXX_SYNCHRONIZATION_HAPPENS_BEFORE(A) and
// _GLIBCXX_SYNCHRONIZATION_HAPPENS_AFTER(A) should be used to explain
// atomic (lock-free) synchronization to race detectors:
// the race detector will infer a happens-before arc from the former to the
// latter when they share the same argument pointer.
//
// The most frequent use case for these macros (and the only case in the
// current implementation of the library) is atomic reference counting:
//   void _M_remove_reference()
//   {
//     _GLIBCXX_SYNCHRONIZATION_HAPPENS_BEFORE(&this->_M_refcount);
//     if (__gnu_cxx::__exchange_and_add_dispatch(&this->_M_refcount, -1) <= 0)
//       {
//         _GLIBCXX_SYNCHRONIZATION_HAPPENS_AFTER(&this->_M_refcount);
//         _M_destroy(__a);
//       }
//   }
// The annotations in this example tell the race detector that all memory
// accesses occurred when the refcount was positive do not race with
// memory accesses which occurred after the refcount became zero.

#ifndef _GLIBCXX_SYNCHRONIZATION_HAPPENS_BEFORE
# define  _GLIBCXX_SYNCHRONIZATION_HAPPENS_BEFORE(A)
#endif
#ifndef _GLIBCXX_SYNCHRONIZATION_HAPPENS_AFTER
# define  _GLIBCXX_SYNCHRONIZATION_HAPPENS_AFTER(A)
#endif

#else // !__cplusplus
# define _GLIBCXX_BEGIN_EXTERN_C
# define _GLIBCXX_END_EXTERN_C
# undef _GLIBCXX_BEGIN_NAMESPACE
# undef _GLIBCXX_END_NAMESPACE
# define _GLIBCXX_BEGIN_NAMESPACE(X)
# define _GLIBCXX_END_NAMESPACE
#endif

// First includes.

// Pick up any OS-specific definitions.
#include <bits/os_defines.h>

// Pick up any CPU-specific definitions.
#include <bits/cpu_defines.h>

// If platform uses neither visibility nor psuedo-visibility,
// specify empty default for namespace annotation macros.
#ifndef _GLIBCXX_PSEUDO_VISIBILITY
#define _GLIBCXX_PSEUDO_VISIBILITY(V)
#endif

// Allow use of "export template." This is currently not a feature
// that g++ supports.
// #define _GLIBCXX_EXPORT_TEMPLATE 1

// Allow use of the GNU syntax extension, "extern template." This
// extension is fully documented in the g++ manual, but in a nutshell,
// it inhibits all implicit instantiations and is used throughout the
// library to avoid multiple weak definitions for required types that
// are already explicitly instantiated in the library binary. This
// substantially reduces the binary size of resulting executables.

// Special case: _GLIBCXX_EXTERN_TEMPLATE == -1 disallows extern
// templates only in basic_string, thus activating its debug-mode
// checks even at -O0.
#ifndef _GLIBCXX_EXTERN_TEMPLATE
# define _GLIBCXX_EXTERN_TEMPLATE 1
#endif

// Certain function definitions that are meant to be overridable from
// user code are decorated with this macro.  For some targets, this
// macro causes these definitions to be weak.
#ifndef _GLIBCXX_WEAK_DEFINITION
# define _GLIBCXX_WEAK_DEFINITION
#endif

// Assert.
// Avoid the use of assert, because we're trying to keep the <cassert>
// include out of the mix.
#if !defined(_GLIBCXX_DEBUG) && !defined(_GLIBCXX_PARALLEL)
#define __glibcxx_assert(_Condition)
#else
_GLIBCXX_BEGIN_NAMESPACE(std)
  // Avoid the use of assert, because we're trying to keep the <cassert>
  // include out of the mix.
  inline void
  __replacement_assert(const char* __file, int __line,
		       const char* __function, const char* __condition)
  {
    __builtin_printf("%s:%d: %s: Assertion '%s' failed.\n", __file, __line,
		     __function, __condition);
    __builtin_abort();
  }
_GLIBCXX_END_NAMESPACE

#define __glibcxx_assert(_Condition)				   	\
  do 									\
  {							      		\
    if (! (_Condition))                                                 \
      std::__replacement_assert(__FILE__, __LINE__, 			\
				__PRETTY_FUNCTION__, #_Condition);	\
  } while (false)
#endif

// The remainder of the prewritten config is automatic; all the
// user hooks are listed above.

// Create a boolean flag to be used to determine if --fast-math is set.
#ifdef __FAST_MATH__
# define _GLIBCXX_FAST_MATH 1
#else
# define _GLIBCXX_FAST_MATH 0
#endif

// This marks string literals in header files to be extracted for eventual
// translation.  It is primarily used for messages in thrown exceptions; see
// src/functexcept.cc.  We use __N because the more traditional _N is used
// for something else under certain OSes (see BADNAMES).
#define __N(msgid)     (msgid)

// For example, <windows.h> is known to #define min and max as macros...
#undef min
#undef max

<<<<<<< HEAD
#ifndef _GLIBCXX_PURE
# define _GLIBCXX_PURE __attribute__ ((__pure__))
#endif

#ifndef _GLIBCXX_CONST
# define _GLIBCXX_CONST __attribute__ ((__const__))
#endif

#ifndef _GLIBCXX_NORETURN
# define _GLIBCXX_NORETURN __attribute__ ((__noreturn__))
#endif

#ifndef _GLIBCXX_NOTHROW
# ifdef __cplusplus
#  define _GLIBCXX_NOTHROW throw() 
# else
#  define _GLIBCXX_NOTHROW __attribute__((__nothrow__))
# endif
#endif

#ifdef __cplusplus

_GLIBCXX_BEGIN_NAMESPACE(std)

  typedef __SIZE_TYPE__         size_t;
  typedef __PTRDIFF_TYPE__   ptrdiff_t;

#ifdef __GXX_EXPERIMENTAL_CXX0X__
  typedef decltype(nullptr)  nullptr_t;
#endif

_GLIBCXX_END_NAMESPACE

#endif // __cplusplus

=======
>>>>>>> b56a5220
// End of prewritten config; the discovered settings follow.<|MERGE_RESOLUTION|>--- conflicted
+++ resolved
@@ -1,11 +1,7 @@
 // Predefined symbols and macros -*- C++ -*-
 
 // Copyright (C) 1997, 1998, 1999, 2000, 2001, 2002, 2003, 2004, 2005,
-<<<<<<< HEAD
-// 2006, 2007, 2008, 2009, 2010 Free Software Foundation, Inc.
-=======
 // 2006, 2007, 2008, 2009, 2010, 2011 Free Software Foundation, Inc.
->>>>>>> b56a5220
 //
 // This file is part of the GNU ISO C++ Library.  This library is free
 // software; you can redistribute it and/or modify it under the
@@ -143,21 +139,6 @@
 # define _GLIBCXX_INLINE_PARALLEL 1
 #endif
 
-<<<<<<< HEAD
-// Namespace association for profile
-#ifdef _GLIBCXX_PROFILE
-# define _GLIBCXX_NAMESPACE_ASSOCIATION_PROFILE 1
-#endif
-
-#define _GLIBCXX_NAMESPACE_ASSOCIATION_VERSION 
-
-// Defined if any namespace association modes are active.
-#if _GLIBCXX_NAMESPACE_ASSOCIATION_DEBUG \
-  || _GLIBCXX_NAMESPACE_ASSOCIATION_PARALLEL \
-  || _GLIBCXX_NAMESPACE_ASSOCIATION_PROFILE \
-  || _GLIBCXX_NAMESPACE_ASSOCIATION_VERSION
-# define _GLIBCXX_USE_NAMESPACE_ASSOCIATION 1
-=======
 // Namespace association for profile.
 #ifdef _GLIBCXX_PROFILE
 # define _GLIBCXX_INLINE_PROFILE 1
@@ -171,7 +152,6 @@
   || _GLIBCXX_INLINE_PROFILE \
   || _GLIBCXX_INLINE_VERSION
 # define _GLIBCXX_USE_INLINE_NAMESPACES 1
->>>>>>> b56a5220
 #endif
 
 // Macros for namespace scope. Either namespace std:: or the name
@@ -206,11 +186,7 @@
 # endif
 
 //  debug
-<<<<<<< HEAD
-# if _GLIBCXX_NAMESPACE_ASSOCIATION_DEBUG && !_GLIBCXX_NAMESPACE_ASSOCIATION_PARALLEL && !_GLIBCXX_NAMESPACE_ASSOCIATION_PROFILE
-=======
 # if _GLIBCXX_INLINE_DEBUG && !_GLIBCXX_INLINE_PARALLEL && !_GLIBCXX_INLINE_PROFILE
->>>>>>> b56a5220
 #  define _GLIBCXX_STD_D __norm
 #  define _GLIBCXX_STD_P _GLIBCXX_STD
 #  define _GLIBCXX_STD __cxx1998
@@ -220,11 +196,7 @@
 # endif
 
 // parallel
-<<<<<<< HEAD
-# if _GLIBCXX_NAMESPACE_ASSOCIATION_PARALLEL && !_GLIBCXX_NAMESPACE_ASSOCIATION_DEBUG && !_GLIBCXX_NAMESPACE_ASSOCIATION_PROFILE
-=======
 # if _GLIBCXX_INLINE_PARALLEL && !_GLIBCXX_INLINE_DEBUG && !_GLIBCXX_INLINE_PROFILE
->>>>>>> b56a5220
 #  define _GLIBCXX_STD_D _GLIBCXX_STD
 #  define _GLIBCXX_STD_P __norm
 #  define _GLIBCXX_STD __cxx1998
@@ -233,11 +205,7 @@
 # endif
 
 // debug + parallel
-<<<<<<< HEAD
-# if _GLIBCXX_NAMESPACE_ASSOCIATION_PARALLEL && _GLIBCXX_NAMESPACE_ASSOCIATION_DEBUG  && !_GLIBCXX_NAMESPACE_ASSOCIATION_PROFILE
-=======
 # if _GLIBCXX_INLINE_PARALLEL && _GLIBCXX_INLINE_DEBUG  && !_GLIBCXX_INLINE_PROFILE
->>>>>>> b56a5220
 #  define _GLIBCXX_STD_D __norm
 #  define _GLIBCXX_STD_P __norm
 #  define _GLIBCXX_STD __cxx1998
@@ -247,13 +215,8 @@
 # endif
 
 // profile
-<<<<<<< HEAD
-# if _GLIBCXX_NAMESPACE_ASSOCIATION_PROFILE
-#  if _GLIBCXX_NAMESPACE_ASSOCIATION_PARALLEL || _GLIBCXX_NAMESPACE_ASSOCIATION_DEBUG
-=======
 # if _GLIBCXX_INLINE_PROFILE
 #  if _GLIBCXX_INLINE_PARALLEL || _GLIBCXX_INLINE_DEBUG
->>>>>>> b56a5220
 #   error Cannot use -D_GLIBCXX_PROFILE with -D_GLIBCXX_DEBUG or \
     -D_GLIBCXX_PARALLEL
 #  endif
@@ -261,11 +224,7 @@
 #  define _GLIBCXX_STD_P _GLIBCXX_STD
 #  define _GLIBCXX_STD_PR __norm
 #  define _GLIBCXX_STD __cxx1998
-<<<<<<< HEAD
-#  define _GLIBCXX_BEGIN_NAMESPACE(X) namespace X _GLIBCXX_VISIBILITY_ATTR(default) { 
-=======
 #  define _GLIBCXX_BEGIN_NAMESPACE(X) namespace X _GLIBCXX_VISIBILITY_ATTR(default) {
->>>>>>> b56a5220
 #  define _GLIBCXX_END_NAMESPACE }
 # endif
 
@@ -278,13 +237,8 @@
 # define _GLIBCXX_END_NESTED_NAMESPACE } }
 #endif
 
-<<<<<<< HEAD
-// Namespace associations for debug mode.
-#if _GLIBCXX_NAMESPACE_ASSOCIATION_DEBUG && !_GLIBCXX_NAMESPACE_ASSOCIATION_PROFILE
-=======
 // Inline namespaces for debug mode.
 #if _GLIBCXX_INLINE_DEBUG && !_GLIBCXX_INLINE_PROFILE
->>>>>>> b56a5220
 namespace std
 {
   namespace __norm { }
@@ -303,31 +257,18 @@
 }
 #endif
 
-<<<<<<< HEAD
-// Namespace associations for profile mode
-#if _GLIBCXX_NAMESPACE_ASSOCIATION_PROFILE
-namespace std
-{ 
-  namespace __norm { } 
-=======
 // Inline namespaces for profile mode
 #if _GLIBCXX_INLINE_PROFILE
 namespace std
 {
   namespace __norm { }
->>>>>>> b56a5220
   inline namespace __profile { }
   inline namespace __cxx1998 { }
 }
 #endif
 
-<<<<<<< HEAD
-// Namespace associations for versioning mode.
-#if _GLIBCXX_NAMESPACE_ASSOCIATION_VERSION
-=======
 // Inline namespaces for versioning mode.
 #if _GLIBCXX_INLINE_VERSION
->>>>>>> b56a5220
 namespace std
 {
   inline namespace _6 { }
@@ -491,42 +432,4 @@
 #undef min
 #undef max
 
-<<<<<<< HEAD
-#ifndef _GLIBCXX_PURE
-# define _GLIBCXX_PURE __attribute__ ((__pure__))
-#endif
-
-#ifndef _GLIBCXX_CONST
-# define _GLIBCXX_CONST __attribute__ ((__const__))
-#endif
-
-#ifndef _GLIBCXX_NORETURN
-# define _GLIBCXX_NORETURN __attribute__ ((__noreturn__))
-#endif
-
-#ifndef _GLIBCXX_NOTHROW
-# ifdef __cplusplus
-#  define _GLIBCXX_NOTHROW throw() 
-# else
-#  define _GLIBCXX_NOTHROW __attribute__((__nothrow__))
-# endif
-#endif
-
-#ifdef __cplusplus
-
-_GLIBCXX_BEGIN_NAMESPACE(std)
-
-  typedef __SIZE_TYPE__         size_t;
-  typedef __PTRDIFF_TYPE__   ptrdiff_t;
-
-#ifdef __GXX_EXPERIMENTAL_CXX0X__
-  typedef decltype(nullptr)  nullptr_t;
-#endif
-
-_GLIBCXX_END_NAMESPACE
-
-#endif // __cplusplus
-
-=======
->>>>>>> b56a5220
 // End of prewritten config; the discovered settings follow.