// istream classes -*- C++ -*-

// Copyright (C) 1997, 1998, 1999, 2000, 2001, 2002, 2003, 2004, 2005,
// 2006, 2007, 2008, 2009, 2010, 2011
// Free Software Foundation, Inc.
//
// This file is part of the GNU ISO C++ Library.  This library is free
// software; you can redistribute it and/or modify it under the
// terms of the GNU General Public License as published by the
// Free Software Foundation; either version 3, or (at your option)
// any later version.

// This library is distributed in the hope that it will be useful,
// but WITHOUT ANY WARRANTY; without even the implied warranty of
// MERCHANTABILITY or FITNESS FOR A PARTICULAR PURPOSE.  See the
// GNU General Public License for more details.

// Under Section 7 of GPL version 3, you are granted additional
// permissions described in the GCC Runtime Library Exception, version
// 3.1, as published by the Free Software Foundation.

// You should have received a copy of the GNU General Public License and
// a copy of the GCC Runtime Library Exception along with this program;
// see the files COPYING3 and COPYING.RUNTIME respectively.  If not, see
// <http://www.gnu.org/licenses/>.

/** @file bits/istream.tcc
 *  This is an internal header file, included by other library headers.
 *  Do not attempt to use it directly. @headername{istream}
 */

//
// ISO C++ 14882: 27.6.1  Input streams
//

#ifndef _ISTREAM_TCC
#define _ISTREAM_TCC 1

#pragma GCC system_header

#include <bits/cxxabi_forced.h>

_GLIBCXX_BEGIN_NAMESPACE(std)

  template<typename _CharT, typename _Traits>
    basic_istream<_CharT, _Traits>::sentry::
    sentry(basic_istream<_CharT, _Traits>& __in, bool __noskip) : _M_ok(false)
    {
      ios_base::iostate __err = ios_base::goodbit;
      if (__in.good())
	{
	  if (__in.tie())
	    __in.tie()->flush();
	  if (!__noskip && bool(__in.flags() & ios_base::skipws))
	    {
	      const __int_type __eof = traits_type::eof();
	      __streambuf_type* __sb = __in.rdbuf();
	      __int_type __c = __sb->sgetc();

	      const __ctype_type& __ct = __check_facet(__in._M_ctype);
	      while (!traits_type::eq_int_type(__c, __eof)
		     && __ct.is(ctype_base::space, 
				traits_type::to_char_type(__c)))
		__c = __sb->snextc();

	      // _GLIBCXX_RESOLVE_LIB_DEFECTS
	      // 195. Should basic_istream::sentry's constructor ever
	      // set eofbit?
	      if (traits_type::eq_int_type(__c, __eof))
		__err |= ios_base::eofbit;
	    }
	}

      if (__in.good() && __err == ios_base::goodbit)
	_M_ok = true;
      else
	{
	  __err |= ios_base::failbit;
	  __in.setstate(__err);
	}
    }

  template<typename _CharT, typename _Traits>
    template<typename _ValueT>
      basic_istream<_CharT, _Traits>&
      basic_istream<_CharT, _Traits>::
      _M_extract(_ValueT& __v)
      {
	sentry __cerb(*this, false);
	if (__cerb)
	  {
	    ios_base::iostate __err = ios_base::goodbit;
	    __try
	      {
		const __num_get_type& __ng = __check_facet(this->_M_num_get);
		__ng.get(*this, 0, *this, __err, __v);
	      }
	    __catch(__cxxabiv1::__forced_unwind&)
	      {
		this->_M_setstate(ios_base::badbit);
		__throw_exception_again;
	      }
	    __catch(...)
	      { this->_M_setstate(ios_base::badbit); }
	    if (__err)
	      this->setstate(__err);
	  }
	return *this;
      }

  template<typename _CharT, typename _Traits>
    basic_istream<_CharT, _Traits>&
    basic_istream<_CharT, _Traits>::
    operator>>(short& __n)
    {
      // _GLIBCXX_RESOLVE_LIB_DEFECTS
      // 118. basic_istream uses nonexistent num_get member functions.
      sentry __cerb(*this, false);
      if (__cerb)
	{
	  ios_base::iostate __err = ios_base::goodbit;
	  __try
	    {
	      long __l;
	      const __num_get_type& __ng = __check_facet(this->_M_num_get);
	      __ng.get(*this, 0, *this, __err, __l);

	      // _GLIBCXX_RESOLVE_LIB_DEFECTS
	      // 696. istream::operator>>(int&) broken.
	      if (__l < __gnu_cxx::__numeric_traits<short>::__min)
		{
		  __err |= ios_base::failbit;
		  __n = __gnu_cxx::__numeric_traits<short>::__min;
		}
	      else if (__l > __gnu_cxx::__numeric_traits<short>::__max)
		{
		  __err |= ios_base::failbit;
		  __n = __gnu_cxx::__numeric_traits<short>::__max;
		}
	      else
		__n = short(__l);
	    }
	  __catch(__cxxabiv1::__forced_unwind&)
	    {
	      this->_M_setstate(ios_base::badbit);
	      __throw_exception_again;
	    }
	  __catch(...)
	    { this->_M_setstate(ios_base::badbit); }
	  if (__err)
	    this->setstate(__err);
	}
      return *this;
    }

  template<typename _CharT, typename _Traits>
    basic_istream<_CharT, _Traits>&
    basic_istream<_CharT, _Traits>::
    operator>>(int& __n)
    {
      // _GLIBCXX_RESOLVE_LIB_DEFECTS
      // 118. basic_istream uses nonexistent num_get member functions.
      sentry __cerb(*this, false);
      if (__cerb)
	{
	  ios_base::iostate __err = ios_base::goodbit;
	  __try
	    {
	      long __l;
	      const __num_get_type& __ng = __check_facet(this->_M_num_get);
	      __ng.get(*this, 0, *this, __err, __l);

	      // _GLIBCXX_RESOLVE_LIB_DEFECTS
	      // 696. istream::operator>>(int&) broken.
	      if (__l < __gnu_cxx::__numeric_traits<int>::__min)
		{
		  __err |= ios_base::failbit;
		  __n = __gnu_cxx::__numeric_traits<int>::__min;
		}
	      else if (__l > __gnu_cxx::__numeric_traits<int>::__max)
		{
		  __err |= ios_base::failbit;	      
		  __n = __gnu_cxx::__numeric_traits<int>::__max;
		}
	      else
		__n = int(__l);
	    }
	  __catch(__cxxabiv1::__forced_unwind&)
	    {
	      this->_M_setstate(ios_base::badbit);
	      __throw_exception_again;
	    }
	  __catch(...)
	    { this->_M_setstate(ios_base::badbit); }
	  if (__err)
	    this->setstate(__err);
	}
      return *this;
    }

  template<typename _CharT, typename _Traits>
    basic_istream<_CharT, _Traits>&
    basic_istream<_CharT, _Traits>::
    operator>>(__streambuf_type* __sbout)
    {
      ios_base::iostate __err = ios_base::goodbit;
      sentry __cerb(*this, false);
      if (__cerb && __sbout)
	{
	  __try
	    {
	      bool __ineof;
	      if (!__copy_streambufs_eof(this->rdbuf(), __sbout, __ineof))
		__err |= ios_base::failbit;
	      if (__ineof)
		__err |= ios_base::eofbit;
	    }
	  __catch(__cxxabiv1::__forced_unwind&)
	    {
	      this->_M_setstate(ios_base::failbit);
	      __throw_exception_again;
	    }
	  __catch(...)
	    { this->_M_setstate(ios_base::failbit); }
	}
      else if (!__sbout)
	__err |= ios_base::failbit;
      if (__err)
	this->setstate(__err);
      return *this;
    }

  template<typename _CharT, typename _Traits>
    typename basic_istream<_CharT, _Traits>::int_type
    basic_istream<_CharT, _Traits>::
    get(void)
    {
      const int_type __eof = traits_type::eof();
      int_type __c = __eof;
      _M_gcount = 0;
      ios_base::iostate __err = ios_base::goodbit;
      sentry __cerb(*this, true);
      if (__cerb)
	{
	  __try
	    {
	      __c = this->rdbuf()->sbumpc();
	      // 27.6.1.1 paragraph 3
	      if (!traits_type::eq_int_type(__c, __eof))
		_M_gcount = 1;
	      else
		__err |= ios_base::eofbit;
	    }
	  __catch(__cxxabiv1::__forced_unwind&)
	    {
	      this->_M_setstate(ios_base::badbit);
	      __throw_exception_again;
	    }
	  __catch(...)
	    { this->_M_setstate(ios_base::badbit); }
	}
      if (!_M_gcount)
	__err |= ios_base::failbit;
      if (__err)
	this->setstate(__err);
      return __c;
    }

  template<typename _CharT, typename _Traits>
    basic_istream<_CharT, _Traits>&
    basic_istream<_CharT, _Traits>::
    get(char_type& __c)
    {
      _M_gcount = 0;
      ios_base::iostate __err = ios_base::goodbit;
      sentry __cerb(*this, true);
      if (__cerb)
	{
	  __try
	    {
	      const int_type __cb = this->rdbuf()->sbumpc();
	      // 27.6.1.1 paragraph 3
	      if (!traits_type::eq_int_type(__cb, traits_type::eof()))
		{
		  _M_gcount = 1;
		  __c = traits_type::to_char_type(__cb);
		}
	      else
		__err |= ios_base::eofbit;
	    }
	  __catch(__cxxabiv1::__forced_unwind&)
	    {
	      this->_M_setstate(ios_base::badbit);
	      __throw_exception_again;
	    }
	  __catch(...)
	    { this->_M_setstate(ios_base::badbit); }
	}
      if (!_M_gcount)
	__err |= ios_base::failbit;
      if (__err)
	this->setstate(__err);
      return *this;
    }

  template<typename _CharT, typename _Traits>
    basic_istream<_CharT, _Traits>&
    basic_istream<_CharT, _Traits>::
    get(char_type* __s, streamsize __n, char_type __delim)
    {
      _M_gcount = 0;
      ios_base::iostate __err = ios_base::goodbit;
      sentry __cerb(*this, true);
      if (__cerb)
	{
	  __try
	    {
	      const int_type __idelim = traits_type::to_int_type(__delim);
	      const int_type __eof = traits_type::eof();
	      __streambuf_type* __sb = this->rdbuf();
	      int_type __c = __sb->sgetc();

	      while (_M_gcount + 1 < __n
		     && !traits_type::eq_int_type(__c, __eof)
		     && !traits_type::eq_int_type(__c, __idelim))
		{
		  *__s++ = traits_type::to_char_type(__c);
		  ++_M_gcount;
		  __c = __sb->snextc();
		}
	      if (traits_type::eq_int_type(__c, __eof))
		__err |= ios_base::eofbit;
	    }
	  __catch(__cxxabiv1::__forced_unwind&)
	    {
	      this->_M_setstate(ios_base::badbit);
	      __throw_exception_again;
	    }
	  __catch(...)
	    { this->_M_setstate(ios_base::badbit); }
	}
      // _GLIBCXX_RESOLVE_LIB_DEFECTS
      // 243. get and getline when sentry reports failure.
      if (__n > 0)
	*__s = char_type();
      if (!_M_gcount)
	__err |= ios_base::failbit;
      if (__err)
	this->setstate(__err);
      return *this;
    }

  template<typename _CharT, typename _Traits>
    basic_istream<_CharT, _Traits>&
    basic_istream<_CharT, _Traits>::
    get(__streambuf_type& __sb, char_type __delim)
    {
      _M_gcount = 0;
      ios_base::iostate __err = ios_base::goodbit;
      sentry __cerb(*this, true);
      if (__cerb)
	{
	  __try
	    {
	      const int_type __idelim = traits_type::to_int_type(__delim);
	      const int_type __eof = traits_type::eof();
	      __streambuf_type* __this_sb = this->rdbuf();
	      int_type __c = __this_sb->sgetc();
	      char_type __c2 = traits_type::to_char_type(__c);

	      while (!traits_type::eq_int_type(__c, __eof)
		     && !traits_type::eq_int_type(__c, __idelim)
		     && !traits_type::eq_int_type(__sb.sputc(__c2), __eof))
		{
		  ++_M_gcount;
		  __c = __this_sb->snextc();
		  __c2 = traits_type::to_char_type(__c);
		}
	      if (traits_type::eq_int_type(__c, __eof))
		__err |= ios_base::eofbit;
	    }
	  __catch(__cxxabiv1::__forced_unwind&)
	    {
	      this->_M_setstate(ios_base::badbit);
	      __throw_exception_again;
	    }
	  __catch(...)
	    { this->_M_setstate(ios_base::badbit); }
	}
      if (!_M_gcount)
	__err |= ios_base::failbit;
      if (__err)
	this->setstate(__err);
      return *this;
    }

  template<typename _CharT, typename _Traits>
    basic_istream<_CharT, _Traits>&
    basic_istream<_CharT, _Traits>::
    getline(char_type* __s, streamsize __n, char_type __delim)
    {
      _M_gcount = 0;
      ios_base::iostate __err = ios_base::goodbit;
      sentry __cerb(*this, true);
      if (__cerb)
        {
          __try
            {
              const int_type __idelim = traits_type::to_int_type(__delim);
              const int_type __eof = traits_type::eof();
              __streambuf_type* __sb = this->rdbuf();
              int_type __c = __sb->sgetc();

              while (_M_gcount + 1 < __n
                     && !traits_type::eq_int_type(__c, __eof)
                     && !traits_type::eq_int_type(__c, __idelim))
                {
                  *__s++ = traits_type::to_char_type(__c);
                  __c = __sb->snextc();
                  ++_M_gcount;
                }
              if (traits_type::eq_int_type(__c, __eof))
                __err |= ios_base::eofbit;
              else
                {
                  if (traits_type::eq_int_type(__c, __idelim))
                    {
                      __sb->sbumpc();
                      ++_M_gcount;
                    }
                  else
                    __err |= ios_base::failbit;
                }
            }
	  __catch(__cxxabiv1::__forced_unwind&)
	    {
	      this->_M_setstate(ios_base::badbit);
	      __throw_exception_again;
	    }
          __catch(...)
            { this->_M_setstate(ios_base::badbit); }
        }
      // _GLIBCXX_RESOLVE_LIB_DEFECTS
      // 243. get and getline when sentry reports failure.
      if (__n > 0)
	*__s = char_type();
      if (!_M_gcount)
        __err |= ios_base::failbit;
      if (__err)
        this->setstate(__err);
      return *this;
    }

  // We provide three overloads, since the first two are much simpler
  // than the general case. Also, the latter two can thus adopt the
  // same "batchy" strategy used by getline above.
  template<typename _CharT, typename _Traits>
    basic_istream<_CharT, _Traits>&
    basic_istream<_CharT, _Traits>::
    ignore(void)
    {
      _M_gcount = 0;
      sentry __cerb(*this, true);
      if (__cerb)
	{
	  ios_base::iostate __err = ios_base::goodbit;
	  __try
	    {
	      const int_type __eof = traits_type::eof();
	      __streambuf_type* __sb = this->rdbuf();

	      if (traits_type::eq_int_type(__sb->sbumpc(), __eof))
		__err |= ios_base::eofbit;
	      else
		_M_gcount = 1;
	    }
	  __catch(__cxxabiv1::__forced_unwind&)
	    {
	      this->_M_setstate(ios_base::badbit);
	      __throw_exception_again;
	    }
	  __catch(...)
	    { this->_M_setstate(ios_base::badbit); }
	  if (__err)
	    this->setstate(__err);
	}
      return *this;
    }

  template<typename _CharT, typename _Traits>
    basic_istream<_CharT, _Traits>&
    basic_istream<_CharT, _Traits>::
    ignore(streamsize __n)
    {
      _M_gcount = 0;
      sentry __cerb(*this, true);
      if (__cerb && __n > 0)
        {
          ios_base::iostate __err = ios_base::goodbit;
          __try
            {
              const int_type __eof = traits_type::eof();
              __streambuf_type* __sb = this->rdbuf();
              int_type __c = __sb->sgetc();

	      // N.B. On LFS-enabled platforms streamsize is still 32 bits
	      // wide: if we want to implement the standard mandated behavior
	      // for n == max() (see 27.6.1.3/24) we are at risk of signed
	      // integer overflow: thus these contortions. Also note that,
	      // by definition, when more than 2G chars are actually ignored,
	      // _M_gcount (the return value of gcount, that is) cannot be
	      // really correct, being unavoidably too small.
	      bool __large_ignore = false;
	      while (true)
		{
		  while (_M_gcount < __n
			 && !traits_type::eq_int_type(__c, __eof))
		    {
		      ++_M_gcount;
		      __c = __sb->snextc();
		    }
		  if (__n == __gnu_cxx::__numeric_traits<streamsize>::__max
		      && !traits_type::eq_int_type(__c, __eof))
		    {
		      _M_gcount =
			__gnu_cxx::__numeric_traits<streamsize>::__min;
		      __large_ignore = true;
		    }
		  else
		    break;
		}

	      if (__large_ignore)
		_M_gcount = __gnu_cxx::__numeric_traits<streamsize>::__max;

	      if (traits_type::eq_int_type(__c, __eof))
                __err |= ios_base::eofbit;
            }
	  __catch(__cxxabiv1::__forced_unwind&)
	    {
	      this->_M_setstate(ios_base::badbit);
	      __throw_exception_again;
	    }
          __catch(...)
            { this->_M_setstate(ios_base::badbit); }
          if (__err)
            this->setstate(__err);
        }
      return *this;
    }

  template<typename _CharT, typename _Traits>
    basic_istream<_CharT, _Traits>&
    basic_istream<_CharT, _Traits>::
    ignore(streamsize __n, int_type __delim)
    {
      _M_gcount = 0;
      sentry __cerb(*this, true);
      if (__cerb && __n > 0)
        {
          ios_base::iostate __err = ios_base::goodbit;
          __try
            {
              const int_type __eof = traits_type::eof();
              __streambuf_type* __sb = this->rdbuf();
              int_type __c = __sb->sgetc();

	      // See comment above.
	      bool __large_ignore = false;
	      while (true)
		{
		  while (_M_gcount < __n
			 && !traits_type::eq_int_type(__c, __eof)
			 && !traits_type::eq_int_type(__c, __delim))
		    {
		      ++_M_gcount;
		      __c = __sb->snextc();
		    }
		  if (__n == __gnu_cxx::__numeric_traits<streamsize>::__max
		      && !traits_type::eq_int_type(__c, __eof)
		      && !traits_type::eq_int_type(__c, __delim))
		    {
		      _M_gcount =
			__gnu_cxx::__numeric_traits<streamsize>::__min;
		      __large_ignore = true;
		    }
		  else
		    break;
		}

	      if (__large_ignore)
		_M_gcount = __gnu_cxx::__numeric_traits<streamsize>::__max;

              if (traits_type::eq_int_type(__c, __eof))
                __err |= ios_base::eofbit;
	      else if (traits_type::eq_int_type(__c, __delim))
		{
		  if (_M_gcount
		      < __gnu_cxx::__numeric_traits<streamsize>::__max)
		    ++_M_gcount;
		  __sb->sbumpc();
		}
            }
	  __catch(__cxxabiv1::__forced_unwind&)
	    {
	      this->_M_setstate(ios_base::badbit);
	      __throw_exception_again;
	    }
          __catch(...)
            { this->_M_setstate(ios_base::badbit); }
          if (__err)
            this->setstate(__err);
        }
      return *this;
    }

  template<typename _CharT, typename _Traits>
    typename basic_istream<_CharT, _Traits>::int_type
    basic_istream<_CharT, _Traits>::
    peek(void)
    {
      int_type __c = traits_type::eof();
      _M_gcount = 0;
      sentry __cerb(*this, true);
      if (__cerb)
	{
	  ios_base::iostate __err = ios_base::goodbit;
	  __try
	    {
	      __c = this->rdbuf()->sgetc();
	      if (traits_type::eq_int_type(__c, traits_type::eof()))
		__err |= ios_base::eofbit;
	    }
	  __catch(__cxxabiv1::__forced_unwind&)
	    {
	      this->_M_setstate(ios_base::badbit);
	      __throw_exception_again;
	    }
	  __catch(...)
	    { this->_M_setstate(ios_base::badbit); }
	  if (__err)
	    this->setstate(__err);
	}
      return __c;
    }

  template<typename _CharT, typename _Traits>
    basic_istream<_CharT, _Traits>&
    basic_istream<_CharT, _Traits>::
    read(char_type* __s, streamsize __n)
    {
      _M_gcount = 0;
      sentry __cerb(*this, true);
      if (__cerb)
	{
	  ios_base::iostate __err = ios_base::goodbit;
	  __try
	    {
	      _M_gcount = this->rdbuf()->sgetn(__s, __n);
	      if (_M_gcount != __n)
		__err |= (ios_base::eofbit | ios_base::failbit);
	    }
	  __catch(__cxxabiv1::__forced_unwind&)
	    {
	      this->_M_setstate(ios_base::badbit);
	      __throw_exception_again;
	    }
	  __catch(...)
	    { this->_M_setstate(ios_base::badbit); }
	  if (__err)
	    this->setstate(__err);
	}
      return *this;
    }

  template<typename _CharT, typename _Traits>
    streamsize
    basic_istream<_CharT, _Traits>::
    readsome(char_type* __s, streamsize __n)
    {
      _M_gcount = 0;
      sentry __cerb(*this, true);
      if (__cerb)
	{
	  ios_base::iostate __err = ios_base::goodbit;
	  __try
	    {
	      // Cannot compare int_type with streamsize generically.
	      const streamsize __num = this->rdbuf()->in_avail();
	      if (__num > 0)
		_M_gcount = this->rdbuf()->sgetn(__s, std::min(__num, __n));
	      else if (__num == -1)
		__err |= ios_base::eofbit;
	    }
	  __catch(__cxxabiv1::__forced_unwind&)
	    {
	      this->_M_setstate(ios_base::badbit);
	      __throw_exception_again;
	    }
	  __catch(...)
	    { this->_M_setstate(ios_base::badbit); }
	  if (__err)
	    this->setstate(__err);
	}
      return _M_gcount;
    }

  template<typename _CharT, typename _Traits>
    basic_istream<_CharT, _Traits>&
    basic_istream<_CharT, _Traits>::
    putback(char_type __c)
    {
      // _GLIBCXX_RESOLVE_LIB_DEFECTS
      // 60. What is a formatted input function?
      _M_gcount = 0;
      // Clear eofbit per N3168.
      this->clear(this->rdstate() & ~ios_base::eofbit);
      sentry __cerb(*this, true);
      if (__cerb)
	{
	  ios_base::iostate __err = ios_base::goodbit;
	  __try
	    {
	      const int_type __eof = traits_type::eof();
	      __streambuf_type* __sb = this->rdbuf();
	      if (!__sb
		  || traits_type::eq_int_type(__sb->sputbackc(__c), __eof))
		__err |= ios_base::badbit;
	    }
	  __catch(__cxxabiv1::__forced_unwind&)
	    {
	      this->_M_setstate(ios_base::badbit);
	      __throw_exception_again;
	    }
	  __catch(...)
	    { this->_M_setstate(ios_base::badbit); }
	  if (__err)
	    this->setstate(__err);
	}
      return *this;
    }

  template<typename _CharT, typename _Traits>
    basic_istream<_CharT, _Traits>&
    basic_istream<_CharT, _Traits>::
    unget(void)
    {
      // _GLIBCXX_RESOLVE_LIB_DEFECTS
      // 60. What is a formatted input function?
      _M_gcount = 0;
      // Clear eofbit per N3168.
      this->clear(this->rdstate() & ~ios_base::eofbit);
      sentry __cerb(*this, true);
      if (__cerb)
	{
	  ios_base::iostate __err = ios_base::goodbit;
	  __try
	    {
	      const int_type __eof = traits_type::eof();
	      __streambuf_type* __sb = this->rdbuf();
	      if (!__sb
		  || traits_type::eq_int_type(__sb->sungetc(), __eof))
		__err |= ios_base::badbit;
	    }
	  __catch(__cxxabiv1::__forced_unwind&)
	    {
	      this->_M_setstate(ios_base::badbit);
	      __throw_exception_again;
	    }
	  __catch(...)
	    { this->_M_setstate(ios_base::badbit); }
	  if (__err)
	    this->setstate(__err);
	}
      return *this;
    }

  template<typename _CharT, typename _Traits>
    int
    basic_istream<_CharT, _Traits>::
    sync(void)
    {
      // _GLIBCXX_RESOLVE_LIB_DEFECTS
      // DR60.  Do not change _M_gcount.
      int __ret = -1;
      sentry __cerb(*this, true);
      if (__cerb)
	{
	  ios_base::iostate __err = ios_base::goodbit;
	  __try
	    {
	      __streambuf_type* __sb = this->rdbuf();
	      if (__sb)
		{
		  if (__sb->pubsync() == -1)
		    __err |= ios_base::badbit;
		  else
		    __ret = 0;
		}
	    }
	  __catch(__cxxabiv1::__forced_unwind&)
	    {
	      this->_M_setstate(ios_base::badbit);
	      __throw_exception_again;
	    }
	  __catch(...)
	    { this->_M_setstate(ios_base::badbit); }
	  if (__err)
	    this->setstate(__err);
	}
      return __ret;
    }

  template<typename _CharT, typename _Traits>
    typename basic_istream<_CharT, _Traits>::pos_type
    basic_istream<_CharT, _Traits>::
    tellg(void)
    {
      // _GLIBCXX_RESOLVE_LIB_DEFECTS
      // DR60.  Do not change _M_gcount.
      pos_type __ret = pos_type(-1);
      sentry __cerb(*this, true);
      if (__cerb)
	{
	  __try
	    {
	      if (!this->fail())
		__ret = this->rdbuf()->pubseekoff(0, ios_base::cur,
						  ios_base::in);
	    }
	  __catch(__cxxabiv1::__forced_unwind&)
	    {
	      this->_M_setstate(ios_base::badbit);
	      __throw_exception_again;
	    }
	  __catch(...)
	    { this->_M_setstate(ios_base::badbit); }
	}
      return __ret;
    }

  template<typename _CharT, typename _Traits>
    basic_istream<_CharT, _Traits>&
    basic_istream<_CharT, _Traits>::
    seekg(pos_type __pos)
    {
      // _GLIBCXX_RESOLVE_LIB_DEFECTS
      // DR60.  Do not change _M_gcount.
<<<<<<< HEAD
      ios_base::iostate __err = ios_base::goodbit;
      __try
=======
      // Clear eofbit per N3168.
      this->clear(this->rdstate() & ~ios_base::eofbit);
      sentry __cerb(*this, true);
      if (__cerb)
>>>>>>> b56a5220
	{
	  ios_base::iostate __err = ios_base::goodbit;
	  __try
	    {
	      if (!this->fail())
		{
		  // 136.  seekp, seekg setting wrong streams?
		  const pos_type __p = this->rdbuf()->pubseekpos(__pos,
								 ios_base::in);
		  
		  // 129.  Need error indication from seekp() and seekg()
		  if (__p == pos_type(off_type(-1)))
		    __err |= ios_base::failbit;
		}
	    }
	  __catch(__cxxabiv1::__forced_unwind&)
	    {
	      this->_M_setstate(ios_base::badbit);
	      __throw_exception_again;
	    }
	  __catch(...)
	    { this->_M_setstate(ios_base::badbit); }
	  if (__err)
	    this->setstate(__err);
	}
      return *this;
    }

  template<typename _CharT, typename _Traits>
    basic_istream<_CharT, _Traits>&
    basic_istream<_CharT, _Traits>::
    seekg(off_type __off, ios_base::seekdir __dir)
    {
      // _GLIBCXX_RESOLVE_LIB_DEFECTS
      // DR60.  Do not change _M_gcount.
<<<<<<< HEAD
      ios_base::iostate __err = ios_base::goodbit;
      __try
=======
      // Clear eofbit per N3168.
      this->clear(this->rdstate() & ~ios_base::eofbit);
      sentry __cerb(*this, true);
      if (__cerb)
>>>>>>> b56a5220
	{
	  ios_base::iostate __err = ios_base::goodbit;
	  __try
	    {
	      if (!this->fail())
		{
		  // 136.  seekp, seekg setting wrong streams?
		  const pos_type __p = this->rdbuf()->pubseekoff(__off, __dir,
								 ios_base::in);
	      
		  // 129.  Need error indication from seekp() and seekg()
		  if (__p == pos_type(off_type(-1)))
		    __err |= ios_base::failbit;
		}
	    }
	  __catch(__cxxabiv1::__forced_unwind&)
	    {
	      this->_M_setstate(ios_base::badbit);
	      __throw_exception_again;
	    }
	  __catch(...)
	    { this->_M_setstate(ios_base::badbit); }
	  if (__err)
	    this->setstate(__err);
	}
      return *this;
    }

  // 27.6.1.2.3 Character extraction templates
  template<typename _CharT, typename _Traits>
    basic_istream<_CharT, _Traits>&
    operator>>(basic_istream<_CharT, _Traits>& __in, _CharT& __c)
    {
      typedef basic_istream<_CharT, _Traits>		__istream_type;
      typedef typename __istream_type::int_type         __int_type;

      typename __istream_type::sentry __cerb(__in, false);
      if (__cerb)
	{
	  ios_base::iostate __err = ios_base::goodbit;
	  __try
	    {
	      const __int_type __cb = __in.rdbuf()->sbumpc();
	      if (!_Traits::eq_int_type(__cb, _Traits::eof()))
		__c = _Traits::to_char_type(__cb);
	      else
		__err |= (ios_base::eofbit | ios_base::failbit);
	    }
	  __catch(__cxxabiv1::__forced_unwind&)
	    {
	      __in._M_setstate(ios_base::badbit);
	      __throw_exception_again;
	    }
	  __catch(...)
	    { __in._M_setstate(ios_base::badbit); }
	  if (__err)
	    __in.setstate(__err);
	}
      return __in;
    }

  template<typename _CharT, typename _Traits>
    basic_istream<_CharT, _Traits>&
    operator>>(basic_istream<_CharT, _Traits>& __in, _CharT* __s)
    {
      typedef basic_istream<_CharT, _Traits>		__istream_type;
      typedef basic_streambuf<_CharT, _Traits>          __streambuf_type;
      typedef typename _Traits::int_type		int_type;
      typedef _CharT					char_type;
      typedef ctype<_CharT>				__ctype_type;

      streamsize __extracted = 0;
      ios_base::iostate __err = ios_base::goodbit;
      typename __istream_type::sentry __cerb(__in, false);
      if (__cerb)
	{
	  __try
	    {
	      // Figure out how many characters to extract.
	      streamsize __num = __in.width();
	      if (__num <= 0)
		__num = __gnu_cxx::__numeric_traits<streamsize>::__max;

	      const __ctype_type& __ct = use_facet<__ctype_type>(__in.getloc());

	      const int_type __eof = _Traits::eof();
	      __streambuf_type* __sb = __in.rdbuf();
	      int_type __c = __sb->sgetc();

	      while (__extracted < __num - 1
		     && !_Traits::eq_int_type(__c, __eof)
		     && !__ct.is(ctype_base::space,
				 _Traits::to_char_type(__c)))
		{
		  *__s++ = _Traits::to_char_type(__c);
		  ++__extracted;
		  __c = __sb->snextc();
		}
	      if (_Traits::eq_int_type(__c, __eof))
		__err |= ios_base::eofbit;

	      // _GLIBCXX_RESOLVE_LIB_DEFECTS
	      // 68.  Extractors for char* should store null at end
	      *__s = char_type();
	      __in.width(0);
	    }
	  __catch(__cxxabiv1::__forced_unwind&)
	    {
	      __in._M_setstate(ios_base::badbit);
	      __throw_exception_again;
	    }
	  __catch(...)
	    { __in._M_setstate(ios_base::badbit); }
	}
      if (!__extracted)
	__err |= ios_base::failbit;
      if (__err)
	__in.setstate(__err);
      return __in;
    }

  // 27.6.1.4 Standard basic_istream manipulators
  template<typename _CharT, typename _Traits>
    basic_istream<_CharT, _Traits>&
    ws(basic_istream<_CharT, _Traits>& __in)
    {
      typedef basic_istream<_CharT, _Traits>		__istream_type;
      typedef basic_streambuf<_CharT, _Traits>          __streambuf_type;
      typedef typename __istream_type::int_type		__int_type;
      typedef ctype<_CharT>				__ctype_type;

      const __ctype_type& __ct = use_facet<__ctype_type>(__in.getloc());
      const __int_type __eof = _Traits::eof();
      __streambuf_type* __sb = __in.rdbuf();
      __int_type __c = __sb->sgetc();

      while (!_Traits::eq_int_type(__c, __eof)
	     && __ct.is(ctype_base::space, _Traits::to_char_type(__c)))
	__c = __sb->snextc();

       if (_Traits::eq_int_type(__c, __eof))
	 __in.setstate(ios_base::eofbit);
      return __in;
    }

  // Inhibit implicit instantiations for required instantiations,
  // which are defined via explicit instantiations elsewhere.
  // NB:  This syntax is a GNU extension.
#if _GLIBCXX_EXTERN_TEMPLATE
  extern template class basic_istream<char>;
  extern template istream& ws(istream&);
  extern template istream& operator>>(istream&, char&);
  extern template istream& operator>>(istream&, char*);
  extern template istream& operator>>(istream&, unsigned char&);
  extern template istream& operator>>(istream&, signed char&);
  extern template istream& operator>>(istream&, unsigned char*);
  extern template istream& operator>>(istream&, signed char*);

  extern template istream& istream::_M_extract(unsigned short&);
  extern template istream& istream::_M_extract(unsigned int&);  
  extern template istream& istream::_M_extract(long&);
  extern template istream& istream::_M_extract(unsigned long&);
  extern template istream& istream::_M_extract(bool&);
#ifdef _GLIBCXX_USE_LONG_LONG
  extern template istream& istream::_M_extract(long long&);
  extern template istream& istream::_M_extract(unsigned long long&);
#endif
  extern template istream& istream::_M_extract(float&);
  extern template istream& istream::_M_extract(double&);
  extern template istream& istream::_M_extract(long double&);
  extern template istream& istream::_M_extract(void*&);

  extern template class basic_iostream<char>;

#ifdef _GLIBCXX_USE_WCHAR_T
  extern template class basic_istream<wchar_t>;
  extern template wistream& ws(wistream&);
  extern template wistream& operator>>(wistream&, wchar_t&);
  extern template wistream& operator>>(wistream&, wchar_t*);

  extern template wistream& wistream::_M_extract(unsigned short&);
  extern template wistream& wistream::_M_extract(unsigned int&);  
  extern template wistream& wistream::_M_extract(long&);
  extern template wistream& wistream::_M_extract(unsigned long&);
  extern template wistream& wistream::_M_extract(bool&);
#ifdef _GLIBCXX_USE_LONG_LONG
  extern template wistream& wistream::_M_extract(long long&);
  extern template wistream& wistream::_M_extract(unsigned long long&);
#endif
  extern template wistream& wistream::_M_extract(float&);
  extern template wistream& wistream::_M_extract(double&);
  extern template wistream& wistream::_M_extract(long double&);
  extern template wistream& wistream::_M_extract(void*&);

  extern template class basic_iostream<wchar_t>;
#endif
#endif

_GLIBCXX_END_NAMESPACE

#endif<|MERGE_RESOLUTION|>--- conflicted
+++ resolved
@@ -846,15 +846,10 @@
     {
       // _GLIBCXX_RESOLVE_LIB_DEFECTS
       // DR60.  Do not change _M_gcount.
-<<<<<<< HEAD
-      ios_base::iostate __err = ios_base::goodbit;
-      __try
-=======
       // Clear eofbit per N3168.
       this->clear(this->rdstate() & ~ios_base::eofbit);
       sentry __cerb(*this, true);
       if (__cerb)
->>>>>>> b56a5220
 	{
 	  ios_base::iostate __err = ios_base::goodbit;
 	  __try
@@ -890,15 +885,10 @@
     {
       // _GLIBCXX_RESOLVE_LIB_DEFECTS
       // DR60.  Do not change _M_gcount.
-<<<<<<< HEAD
-      ios_base::iostate __err = ios_base::goodbit;
-      __try
-=======
       // Clear eofbit per N3168.
       this->clear(this->rdstate() & ~ios_base::eofbit);
       sentry __cerb(*this, true);
       if (__cerb)
->>>>>>> b56a5220
 	{
 	  ios_base::iostate __err = ios_base::goodbit;
 	  __try
