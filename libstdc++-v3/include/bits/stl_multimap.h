// Multimap implementation -*- C++ -*-

<<<<<<< HEAD
// Copyright (C) 2001, 2002, 2003, 2004, 2005, 2006, 2007, 2008, 2009, 2010
=======
// Copyright (C) 2001, 2002, 2003, 2004, 2005, 2006, 2007, 2008, 2009
>>>>>>> e33a1692
// Free Software Foundation, Inc.
//
// This file is part of the GNU ISO C++ Library.  This library is free
// software; you can redistribute it and/or modify it under the
// terms of the GNU General Public License as published by the
// Free Software Foundation; either version 3, or (at your option)
// any later version.

// This library is distributed in the hope that it will be useful,
// but WITHOUT ANY WARRANTY; without even the implied warranty of
// MERCHANTABILITY or FITNESS FOR A PARTICULAR PURPOSE.  See the
// GNU General Public License for more details.

// Under Section 7 of GPL version 3, you are granted additional
// permissions described in the GCC Runtime Library Exception, version
// 3.1, as published by the Free Software Foundation.

// You should have received a copy of the GNU General Public License and
// a copy of the GCC Runtime Library Exception along with this program;
// see the files COPYING3 and COPYING.RUNTIME respectively.  If not, see
// <http://www.gnu.org/licenses/>.

/*
 *
 * Copyright (c) 1994
 * Hewlett-Packard Company
 *
 * Permission to use, copy, modify, distribute and sell this software
 * and its documentation for any purpose is hereby granted without fee,
 * provided that the above copyright notice appear in all copies and
 * that both that copyright notice and this permission notice appear
 * in supporting documentation.  Hewlett-Packard Company makes no
 * representations about the suitability of this software for any
 * purpose.  It is provided "as is" without express or implied warranty.
 *
 *
 * Copyright (c) 1996,1997
 * Silicon Graphics Computer Systems, Inc.
 *
 * Permission to use, copy, modify, distribute and sell this software
 * and its documentation for any purpose is hereby granted without fee,
 * provided that the above copyright notice appear in all copies and
 * that both that copyright notice and this permission notice appear
 * in supporting documentation.  Silicon Graphics makes no
 * representations about the suitability of this software for any
 * purpose.  It is provided "as is" without express or implied warranty.
 */

/** @file stl_multimap.h
 *  This is an internal header file, included by other library headers.
 *  You should not attempt to use it directly.
 */

#ifndef _STL_MULTIMAP_H
#define _STL_MULTIMAP_H 1

#include <bits/concept_check.h>
#include <initializer_list>

_GLIBCXX_BEGIN_NESTED_NAMESPACE(std, _GLIBCXX_STD_D)

  /**
   *  @brief A standard container made up of (key,value) pairs, which can be
   *  retrieved based on a key, in logarithmic time.
   *
   *  @ingroup associative_containers
   *
   *  Meets the requirements of a <a href="tables.html#65">container</a>, a
   *  <a href="tables.html#66">reversible container</a>, and an
   *  <a href="tables.html#69">associative container</a> (using equivalent
   *  keys).  For a @c multimap<Key,T> the key_type is Key, the mapped_type
   *  is T, and the value_type is std::pair<const Key,T>.
   *
   *  Multimaps support bidirectional iterators.
   *
   *  The private tree data is declared exactly the same way for map and
   *  multimap; the distinction is made entirely in how the tree functions are
   *  called (*_unique versus *_equal, same as the standard).
  */
  template <typename _Key, typename _Tp,
	    typename _Compare = std::less<_Key>,
	    typename _Alloc = std::allocator<std::pair<const _Key, _Tp> > >
    class multimap
    {
    public:
      typedef _Key                                          key_type;
      typedef _Tp                                           mapped_type;
      typedef std::pair<const _Key, _Tp>                    value_type;
      typedef _Compare                                      key_compare;
      typedef _Alloc                                        allocator_type;

    private:
      // concept requirements
      typedef typename _Alloc::value_type                   _Alloc_value_type;
      __glibcxx_class_requires(_Tp, _SGIAssignableConcept)
      __glibcxx_class_requires4(_Compare, bool, _Key, _Key,
				_BinaryFunctionConcept)
      __glibcxx_class_requires2(value_type, _Alloc_value_type, _SameTypeConcept)	

    public:
      class value_compare
      : public std::binary_function<value_type, value_type, bool>
      {
	friend class multimap<_Key, _Tp, _Compare, _Alloc>;
      protected:
	_Compare comp;

	value_compare(_Compare __c)
	: comp(__c) { }

      public:
	bool operator()(const value_type& __x, const value_type& __y) const
	{ return comp(__x.first, __y.first); }
      };

    private:
      /// This turns a red-black tree into a [multi]map.
      typedef typename _Alloc::template rebind<value_type>::other 
        _Pair_alloc_type;

      typedef _Rb_tree<key_type, value_type, _Select1st<value_type>,
		       key_compare, _Pair_alloc_type> _Rep_type;
      /// The actual tree structure.
      _Rep_type _M_t;

    public:
      // many of these are specified differently in ISO, but the following are
      // "functionally equivalent"
      typedef typename _Pair_alloc_type::pointer         pointer;
      typedef typename _Pair_alloc_type::const_pointer   const_pointer;
      typedef typename _Pair_alloc_type::reference       reference;
      typedef typename _Pair_alloc_type::const_reference const_reference;
      typedef typename _Rep_type::iterator               iterator;
      typedef typename _Rep_type::const_iterator         const_iterator;
      typedef typename _Rep_type::size_type              size_type;
      typedef typename _Rep_type::difference_type        difference_type;
      typedef typename _Rep_type::reverse_iterator       reverse_iterator;
      typedef typename _Rep_type::const_reverse_iterator const_reverse_iterator;

      // [23.3.2] construct/copy/destroy
      // (get_allocator() is also listed in this section)
      /**
       *  @brief  Default constructor creates no elements.
       */
      multimap()
      : _M_t() { }

      /**
       *  @brief  Creates a %multimap with no elements.
       *  @param  comp  A comparison object.
       *  @param  a  An allocator object.
       */
      explicit
      multimap(const _Compare& __comp,
	       const allocator_type& __a = allocator_type())
      : _M_t(__comp, __a) { }

      /**
       *  @brief  %Multimap copy constructor.
       *  @param  x  A %multimap of identical element and allocator types.
       *
       *  The newly-created %multimap uses a copy of the allocation object
       *  used by @a x.
       */
      multimap(const multimap& __x)
      : _M_t(__x._M_t) { }

#ifdef __GXX_EXPERIMENTAL_CXX0X__
      /**
       *  @brief  %Multimap move constructor.
       *  @param   x  A %multimap of identical element and allocator types.
       *
       *  The newly-created %multimap contains the exact contents of @a x.
       *  The contents of @a x are a valid, but unspecified %multimap.
       */
      multimap(multimap&& __x)
      : _M_t(std::forward<_Rep_type>(__x._M_t)) { }

      /**
       *  @brief  Builds a %multimap from an initializer_list.
       *  @param  l  An initializer_list.
       *  @param  comp  A comparison functor.
       *  @param  a  An allocator object.
       *
       *  Create a %multimap consisting of copies of the elements from
       *  the initializer_list.  This is linear in N if the list is already
       *  sorted, and NlogN otherwise (where N is @a __l.size()).
       */
      multimap(initializer_list<value_type> __l,
	       const _Compare& __comp = _Compare(),
	       const allocator_type& __a = allocator_type())
      : _M_t(__comp, __a)
      { _M_t._M_insert_equal(__l.begin(), __l.end()); }
#endif

      /**
       *  @brief  Builds a %multimap from a range.
       *  @param  first  An input iterator.
       *  @param  last  An input iterator.
       *
       *  Create a %multimap consisting of copies of the elements from
       *  [first,last).  This is linear in N if the range is already sorted,
       *  and NlogN otherwise (where N is distance(first,last)).
       */
      template<typename _InputIterator>
        multimap(_InputIterator __first, _InputIterator __last)
	: _M_t()
        { _M_t._M_insert_equal(__first, __last); }

      /**
       *  @brief  Builds a %multimap from a range.
       *  @param  first  An input iterator.
       *  @param  last  An input iterator.
       *  @param  comp  A comparison functor.
       *  @param  a  An allocator object.
       *
       *  Create a %multimap consisting of copies of the elements from
       *  [first,last).  This is linear in N if the range is already sorted,
       *  and NlogN otherwise (where N is distance(first,last)).
       */
      template<typename _InputIterator>
        multimap(_InputIterator __first, _InputIterator __last,
		 const _Compare& __comp,
		 const allocator_type& __a = allocator_type())
        : _M_t(__comp, __a)
        { _M_t._M_insert_equal(__first, __last); }

      // FIXME There is no dtor declared, but we should have something generated
      // by Doxygen.  I don't know what tags to add to this paragraph to make
      // that happen:
      /**
       *  The dtor only erases the elements, and note that if the elements
       *  themselves are pointers, the pointed-to memory is not touched in any
       *  way.  Managing the pointer is the user's responsibility.
       */

      /**
       *  @brief  %Multimap assignment operator.
       *  @param  x  A %multimap of identical element and allocator types.
       *
       *  All the elements of @a x are copied, but unlike the copy constructor,
       *  the allocator object is not copied.
       */
      multimap&
      operator=(const multimap& __x)
      {
	_M_t = __x._M_t;
	return *this;
      }

#ifdef __GXX_EXPERIMENTAL_CXX0X__
      /**
       *  @brief  %Multimap move assignment operator.
       *  @param  x  A %multimap of identical element and allocator types.
       *
       *  The contents of @a x are moved into this multimap (without copying).
       *  @a x is a valid, but unspecified multimap.
       */
      multimap&
      operator=(multimap&& __x)
      {
	// NB: DR 1204.
	// NB: DR 675.
	this->clear();
	this->swap(__x);
	return *this;
      }

      /**
       *  @brief  %Multimap list assignment operator.
       *  @param  l  An initializer_list.
       *
       *  This function fills a %multimap with copies of the elements
       *  in the initializer list @a l.
       *
       *  Note that the assignment completely changes the %multimap and
       *  that the resulting %multimap's size is the same as the number
       *  of elements assigned.  Old data may be lost.
       */
      multimap&
      operator=(initializer_list<value_type> __l)
      {
	this->clear();
	this->insert(__l.begin(), __l.end());
	return *this;
      }

      /**
       *  @brief  %Multimap list assignment operator.
       *  @param  l  An initializer_list.
       *
       *  This function fills a %multimap with copies of the elements
       *  in the initializer list @a l.
       *
       *  Note that the assignment completely changes the %multimap and
       *  that the resulting %multimap's size is the same as the number
       *  of elements assigned.  Old data may be lost.
       */
      multimap&
      operator=(initializer_list<value_type> __l)
      {
	this->clear();
	this->insert(__l.begin(), __l.end());
	return *this;
      }
#endif

      /// Get a copy of the memory allocation object.
      allocator_type
      get_allocator() const
      { return _M_t.get_allocator(); }

      // iterators
      /**
       *  Returns a read/write iterator that points to the first pair in the
       *  %multimap.  Iteration is done in ascending order according to the
       *  keys.
       */
      iterator
      begin()
      { return _M_t.begin(); }

      /**
       *  Returns a read-only (constant) iterator that points to the first pair
       *  in the %multimap.  Iteration is done in ascending order according to
       *  the keys.
       */
      const_iterator
      begin() const
      { return _M_t.begin(); }

      /**
       *  Returns a read/write iterator that points one past the last pair in
       *  the %multimap.  Iteration is done in ascending order according to the
       *  keys.
       */
      iterator
      end()
      { return _M_t.end(); }

      /**
       *  Returns a read-only (constant) iterator that points one past the last
       *  pair in the %multimap.  Iteration is done in ascending order according
       *  to the keys.
       */
      const_iterator
      end() const
      { return _M_t.end(); }

      /**
       *  Returns a read/write reverse iterator that points to the last pair in
       *  the %multimap.  Iteration is done in descending order according to the
       *  keys.
       */
      reverse_iterator
      rbegin()
      { return _M_t.rbegin(); }

      /**
       *  Returns a read-only (constant) reverse iterator that points to the
       *  last pair in the %multimap.  Iteration is done in descending order
       *  according to the keys.
       */
      const_reverse_iterator
      rbegin() const
      { return _M_t.rbegin(); }

      /**
       *  Returns a read/write reverse iterator that points to one before the
       *  first pair in the %multimap.  Iteration is done in descending order
       *  according to the keys.
       */
      reverse_iterator
      rend()
      { return _M_t.rend(); }

      /**
       *  Returns a read-only (constant) reverse iterator that points to one
       *  before the first pair in the %multimap.  Iteration is done in
       *  descending order according to the keys.
       */
      const_reverse_iterator
      rend() const
      { return _M_t.rend(); }

#ifdef __GXX_EXPERIMENTAL_CXX0X__
      /**
       *  Returns a read-only (constant) iterator that points to the first pair
       *  in the %multimap.  Iteration is done in ascending order according to
       *  the keys.
       */
      const_iterator
      cbegin() const
      { return _M_t.begin(); }

      /**
       *  Returns a read-only (constant) iterator that points one past the last
       *  pair in the %multimap.  Iteration is done in ascending order according
       *  to the keys.
       */
      const_iterator
      cend() const
      { return _M_t.end(); }

      /**
       *  Returns a read-only (constant) reverse iterator that points to the
       *  last pair in the %multimap.  Iteration is done in descending order
       *  according to the keys.
       */
      const_reverse_iterator
      crbegin() const
      { return _M_t.rbegin(); }

      /**
       *  Returns a read-only (constant) reverse iterator that points to one
       *  before the first pair in the %multimap.  Iteration is done in
       *  descending order according to the keys.
       */
      const_reverse_iterator
      crend() const
      { return _M_t.rend(); }
#endif

      // capacity
      /** Returns true if the %multimap is empty.  */
      bool
      empty() const
      { return _M_t.empty(); }

      /** Returns the size of the %multimap.  */
      size_type
      size() const
      { return _M_t.size(); }

      /** Returns the maximum size of the %multimap.  */
      size_type
      max_size() const
      { return _M_t.max_size(); }

      // modifiers
      /**
       *  @brief Inserts a std::pair into the %multimap.
       *  @param  x  Pair to be inserted (see std::make_pair for easy creation
       *             of pairs).
       *  @return An iterator that points to the inserted (key,value) pair.
       *
       *  This function inserts a (key, value) pair into the %multimap.
       *  Contrary to a std::map the %multimap does not rely on unique keys and
       *  thus multiple pairs with the same key can be inserted.
       *
       *  Insertion requires logarithmic time.
       */
      iterator
      insert(const value_type& __x)
      { return _M_t._M_insert_equal(__x); }

      /**
       *  @brief Inserts a std::pair into the %multimap.
       *  @param  position  An iterator that serves as a hint as to where the
       *                    pair should be inserted.
       *  @param  x  Pair to be inserted (see std::make_pair for easy creation
       *             of pairs).
       *  @return An iterator that points to the inserted (key,value) pair.
       *
       *  This function inserts a (key, value) pair into the %multimap.
       *  Contrary to a std::map the %multimap does not rely on unique keys and
       *  thus multiple pairs with the same key can be inserted.
       *  Note that the first parameter is only a hint and can potentially
       *  improve the performance of the insertion process.  A bad hint would
       *  cause no gains in efficiency.
       *
<<<<<<< HEAD
       *  For more on @a hinting, see:
=======
       *  For more on "hinting," see:
>>>>>>> e33a1692
       *  http://gcc.gnu.org/onlinedocs/libstdc++/manual/bk01pt07ch17.html
       *
       *  Insertion requires logarithmic time (if the hint is not taken).
       */
      iterator
      insert(iterator __position, const value_type& __x)
      { return _M_t._M_insert_equal_(__position, __x); }

      /**
       *  @brief A template function that attempts to insert a range
       *  of elements.
       *  @param  first  Iterator pointing to the start of the range to be
       *                 inserted.
       *  @param  last  Iterator pointing to the end of the range.
       *
       *  Complexity similar to that of the range constructor.
       */
      template<typename _InputIterator>
        void
        insert(_InputIterator __first, _InputIterator __last)
        { _M_t._M_insert_equal(__first, __last); }

#ifdef __GXX_EXPERIMENTAL_CXX0X__
      /**
       *  @brief Attempts to insert a list of std::pairs into the %multimap.
       *  @param  list  A std::initializer_list<value_type> of pairs to be
       *                inserted.
       *
       *  Complexity similar to that of the range constructor.
       */
      void
      insert(initializer_list<value_type> __l)
      { this->insert(__l.begin(), __l.end()); }
#endif

#ifdef __GXX_EXPERIMENTAL_CXX0X__
      // _GLIBCXX_RESOLVE_LIB_DEFECTS
      // DR 130. Associative erase should return an iterator.
      /**
       *  @brief Erases an element from a %multimap.
       *  @param  position  An iterator pointing to the element to be erased.
       *  @return An iterator pointing to the element immediately following
       *          @a position prior to the element being erased. If no such 
       *          element exists, end() is returned.
       *
       *  This function erases an element, pointed to by the given iterator,
       *  from a %multimap.  Note that this function only erases the element,
       *  and that if the element is itself a pointer, the pointed-to memory is
       *  not touched in any way.  Managing the pointer is the user's
       *  responsibility.
       */
      iterator
      erase(iterator __position)
      { return _M_t.erase(__position); }
#else
      /**
       *  @brief Erases an element from a %multimap.
       *  @param  position  An iterator pointing to the element to be erased.
       *
       *  This function erases an element, pointed to by the given iterator,
       *  from a %multimap.  Note that this function only erases the element,
       *  and that if the element is itself a pointer, the pointed-to memory is
       *  not touched in any way.  Managing the pointer is the user's
       *  responsibility.
       */
      void
      erase(iterator __position)
      { _M_t.erase(__position); }
#endif

      /**
       *  @brief Erases elements according to the provided key.
       *  @param  x  Key of element to be erased.
       *  @return  The number of elements erased.
       *
       *  This function erases all elements located by the given key from a
       *  %multimap.
       *  Note that this function only erases the element, and that if
       *  the element is itself a pointer, the pointed-to memory is not touched
       *  in any way.  Managing the pointer is the user's responsibility.
       */
      size_type
      erase(const key_type& __x)
      { return _M_t.erase(__x); }

#ifdef __GXX_EXPERIMENTAL_CXX0X__
      // _GLIBCXX_RESOLVE_LIB_DEFECTS
      // DR 130. Associative erase should return an iterator.
      /**
       *  @brief Erases a [first,last) range of elements from a %multimap.
       *  @param  first  Iterator pointing to the start of the range to be
       *                 erased.
       *  @param  last  Iterator pointing to the end of the range to be erased.
       *  @return The iterator @a last.
       *
       *  This function erases a sequence of elements from a %multimap.
       *  Note that this function only erases the elements, and that if
       *  the elements themselves are pointers, the pointed-to memory is not
       *  touched in any way.  Managing the pointer is the user's responsibility.
       */
      iterator
      erase(iterator __first, iterator __last)
      { return _M_t.erase(__first, __last); }
#else
      // _GLIBCXX_RESOLVE_LIB_DEFECTS
      // DR 130. Associative erase should return an iterator.
      /**
       *  @brief Erases a [first,last) range of elements from a %multimap.
       *  @param  first  Iterator pointing to the start of the range to be
       *                 erased.
       *  @param  last  Iterator pointing to the end of the range to be erased.
       *
       *  This function erases a sequence of elements from a %multimap.
       *  Note that this function only erases the elements, and that if
       *  the elements themselves are pointers, the pointed-to memory is not
       *  touched in any way.  Managing the pointer is the user's responsibility.
       */
      void
      erase(iterator __first, iterator __last)
      { _M_t.erase(__first, __last); }
#endif

      /**
       *  @brief  Swaps data with another %multimap.
       *  @param  x  A %multimap of the same element and allocator types.
       *
       *  This exchanges the elements between two multimaps in constant time.
       *  (It is only swapping a pointer, an integer, and an instance of
       *  the @c Compare type (which itself is often stateless and empty), so it
       *  should be quite fast.)
       *  Note that the global std::swap() function is specialized such that
       *  std::swap(m1,m2) will feed to this function.
       */
      void
      swap(multimap& __x)
      { _M_t.swap(__x._M_t); }

      /**
       *  Erases all elements in a %multimap.  Note that this function only
       *  erases the elements, and that if the elements themselves are pointers,
       *  the pointed-to memory is not touched in any way.  Managing the pointer
       *  is the user's responsibility.
       */
      void
      clear()
      { _M_t.clear(); }

      // observers
      /**
       *  Returns the key comparison object out of which the %multimap
       *  was constructed.
       */
      key_compare
      key_comp() const
      { return _M_t.key_comp(); }

      /**
       *  Returns a value comparison object, built from the key comparison
       *  object out of which the %multimap was constructed.
       */
      value_compare
      value_comp() const
      { return value_compare(_M_t.key_comp()); }

      // multimap operations
      /**
       *  @brief Tries to locate an element in a %multimap.
       *  @param  x  Key of (key, value) pair to be located.
       *  @return  Iterator pointing to sought-after element,
       *           or end() if not found.
       *
       *  This function takes a key and tries to locate the element with which
       *  the key matches.  If successful the function returns an iterator
       *  pointing to the sought after %pair.  If unsuccessful it returns the
       *  past-the-end ( @c end() ) iterator.
       */
      iterator
      find(const key_type& __x)
      { return _M_t.find(__x); }

      /**
       *  @brief Tries to locate an element in a %multimap.
       *  @param  x  Key of (key, value) pair to be located.
       *  @return  Read-only (constant) iterator pointing to sought-after
       *           element, or end() if not found.
       *
       *  This function takes a key and tries to locate the element with which
       *  the key matches.  If successful the function returns a constant
       *  iterator pointing to the sought after %pair.  If unsuccessful it
       *  returns the past-the-end ( @c end() ) iterator.
       */
      const_iterator
      find(const key_type& __x) const
      { return _M_t.find(__x); }

      /**
       *  @brief Finds the number of elements with given key.
       *  @param  x  Key of (key, value) pairs to be located.
       *  @return Number of elements with specified key.
       */
      size_type
      count(const key_type& __x) const
      { return _M_t.count(__x); }

      /**
       *  @brief Finds the beginning of a subsequence matching given key.
       *  @param  x  Key of (key, value) pair to be located.
       *  @return  Iterator pointing to first element equal to or greater
       *           than key, or end().
       *
       *  This function returns the first element of a subsequence of elements
       *  that matches the given key.  If unsuccessful it returns an iterator
       *  pointing to the first element that has a greater value than given key
       *  or end() if no such element exists.
       */
      iterator
      lower_bound(const key_type& __x)
      { return _M_t.lower_bound(__x); }

      /**
       *  @brief Finds the beginning of a subsequence matching given key.
       *  @param  x  Key of (key, value) pair to be located.
       *  @return  Read-only (constant) iterator pointing to first element
       *           equal to or greater than key, or end().
       *
       *  This function returns the first element of a subsequence of elements
       *  that matches the given key.  If unsuccessful the iterator will point
       *  to the next greatest element or, if no such greater element exists, to
       *  end().
       */
      const_iterator
      lower_bound(const key_type& __x) const
      { return _M_t.lower_bound(__x); }

      /**
       *  @brief Finds the end of a subsequence matching given key.
       *  @param  x  Key of (key, value) pair to be located.
       *  @return Iterator pointing to the first element
       *          greater than key, or end().
       */
      iterator
      upper_bound(const key_type& __x)
      { return _M_t.upper_bound(__x); }

      /**
       *  @brief Finds the end of a subsequence matching given key.
       *  @param  x  Key of (key, value) pair to be located.
       *  @return  Read-only (constant) iterator pointing to first iterator
       *           greater than key, or end().
       */
      const_iterator
      upper_bound(const key_type& __x) const
      { return _M_t.upper_bound(__x); }

      /**
       *  @brief Finds a subsequence matching given key.
       *  @param  x  Key of (key, value) pairs to be located.
       *  @return  Pair of iterators that possibly points to the subsequence
       *           matching given key.
       *
       *  This function is equivalent to
       *  @code
       *    std::make_pair(c.lower_bound(val),
       *                   c.upper_bound(val))
       *  @endcode
       *  (but is faster than making the calls separately).
       */
      std::pair<iterator, iterator>
      equal_range(const key_type& __x)
      { return _M_t.equal_range(__x); }

      /**
       *  @brief Finds a subsequence matching given key.
       *  @param  x  Key of (key, value) pairs to be located.
       *  @return  Pair of read-only (constant) iterators that possibly points
       *           to the subsequence matching given key.
       *
       *  This function is equivalent to
       *  @code
       *    std::make_pair(c.lower_bound(val),
       *                   c.upper_bound(val))
       *  @endcode
       *  (but is faster than making the calls separately).
       */
      std::pair<const_iterator, const_iterator>
      equal_range(const key_type& __x) const
      { return _M_t.equal_range(__x); }

      template<typename _K1, typename _T1, typename _C1, typename _A1>
        friend bool
        operator==(const multimap<_K1, _T1, _C1, _A1>&,
		   const multimap<_K1, _T1, _C1, _A1>&);

      template<typename _K1, typename _T1, typename _C1, typename _A1>
        friend bool
        operator<(const multimap<_K1, _T1, _C1, _A1>&,
		  const multimap<_K1, _T1, _C1, _A1>&);
  };

  /**
   *  @brief  Multimap equality comparison.
   *  @param  x  A %multimap.
   *  @param  y  A %multimap of the same type as @a x.
   *  @return  True iff the size and elements of the maps are equal.
   *
   *  This is an equivalence relation.  It is linear in the size of the
   *  multimaps.  Multimaps are considered equivalent if their sizes are equal,
   *  and if corresponding elements compare equal.
  */
  template<typename _Key, typename _Tp, typename _Compare, typename _Alloc>
    inline bool
    operator==(const multimap<_Key, _Tp, _Compare, _Alloc>& __x,
               const multimap<_Key, _Tp, _Compare, _Alloc>& __y)
    { return __x._M_t == __y._M_t; }

  /**
   *  @brief  Multimap ordering relation.
   *  @param  x  A %multimap.
   *  @param  y  A %multimap of the same type as @a x.
   *  @return  True iff @a x is lexicographically less than @a y.
   *
   *  This is a total ordering relation.  It is linear in the size of the
   *  multimaps.  The elements must be comparable with @c <.
   *
   *  See std::lexicographical_compare() for how the determination is made.
  */
  template<typename _Key, typename _Tp, typename _Compare, typename _Alloc>
    inline bool
    operator<(const multimap<_Key, _Tp, _Compare, _Alloc>& __x,
              const multimap<_Key, _Tp, _Compare, _Alloc>& __y)
    { return __x._M_t < __y._M_t; }

  /// Based on operator==
  template<typename _Key, typename _Tp, typename _Compare, typename _Alloc>
    inline bool
    operator!=(const multimap<_Key, _Tp, _Compare, _Alloc>& __x,
               const multimap<_Key, _Tp, _Compare, _Alloc>& __y)
    { return !(__x == __y); }

  /// Based on operator<
  template<typename _Key, typename _Tp, typename _Compare, typename _Alloc>
    inline bool
    operator>(const multimap<_Key, _Tp, _Compare, _Alloc>& __x,
              const multimap<_Key, _Tp, _Compare, _Alloc>& __y)
    { return __y < __x; }

  /// Based on operator<
  template<typename _Key, typename _Tp, typename _Compare, typename _Alloc>
    inline bool
    operator<=(const multimap<_Key, _Tp, _Compare, _Alloc>& __x,
               const multimap<_Key, _Tp, _Compare, _Alloc>& __y)
    { return !(__y < __x); }

  /// Based on operator<
  template<typename _Key, typename _Tp, typename _Compare, typename _Alloc>
    inline bool
    operator>=(const multimap<_Key, _Tp, _Compare, _Alloc>& __x,
               const multimap<_Key, _Tp, _Compare, _Alloc>& __y)
    { return !(__x < __y); }

  /// See std::multimap::swap().
  template<typename _Key, typename _Tp, typename _Compare, typename _Alloc>
    inline void
    swap(multimap<_Key, _Tp, _Compare, _Alloc>& __x,
         multimap<_Key, _Tp, _Compare, _Alloc>& __y)
    { __x.swap(__y); }

_GLIBCXX_END_NESTED_NAMESPACE

#endif /* _STL_MULTIMAP_H */<|MERGE_RESOLUTION|>--- conflicted
+++ resolved
@@ -1,10 +1,6 @@
 // Multimap implementation -*- C++ -*-
 
-<<<<<<< HEAD
 // Copyright (C) 2001, 2002, 2003, 2004, 2005, 2006, 2007, 2008, 2009, 2010
-=======
-// Copyright (C) 2001, 2002, 2003, 2004, 2005, 2006, 2007, 2008, 2009
->>>>>>> e33a1692
 // Free Software Foundation, Inc.
 //
 // This file is part of the GNU ISO C++ Library.  This library is free
@@ -181,7 +177,7 @@
        *  The contents of @a x are a valid, but unspecified %multimap.
        */
       multimap(multimap&& __x)
-      : _M_t(std::forward<_Rep_type>(__x._M_t)) { }
+      : _M_t(std::move(__x._M_t)) { }
 
       /**
        *  @brief  Builds a %multimap from an initializer_list.
@@ -291,25 +287,6 @@
 	this->insert(__l.begin(), __l.end());
 	return *this;
       }
-
-      /**
-       *  @brief  %Multimap list assignment operator.
-       *  @param  l  An initializer_list.
-       *
-       *  This function fills a %multimap with copies of the elements
-       *  in the initializer list @a l.
-       *
-       *  Note that the assignment completely changes the %multimap and
-       *  that the resulting %multimap's size is the same as the number
-       *  of elements assigned.  Old data may be lost.
-       */
-      multimap&
-      operator=(initializer_list<value_type> __l)
-      {
-	this->clear();
-	this->insert(__l.begin(), __l.end());
-	return *this;
-      }
 #endif
 
       /// Get a copy of the memory allocation object.
@@ -476,11 +453,7 @@
        *  improve the performance of the insertion process.  A bad hint would
        *  cause no gains in efficiency.
        *
-<<<<<<< HEAD
        *  For more on @a hinting, see:
-=======
-       *  For more on "hinting," see:
->>>>>>> e33a1692
        *  http://gcc.gnu.org/onlinedocs/libstdc++/manual/bk01pt07ch17.html
        *
        *  Insertion requires logarithmic time (if the hint is not taken).
