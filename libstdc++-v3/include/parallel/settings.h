--- conflicted
+++ resolved
@@ -271,12 +271,9 @@
 
     /// Minimal input size for search and search_n.
     _SequenceIndex              search_minimal_n;
-<<<<<<< HEAD
-=======
 
     /// Block size scale-down factor with respect to current position.
     float                       find_scale_factor;
->>>>>>> b56a5220
 
     /// Get the global settings.
     _GLIBCXX_CONST static const _Settings&
@@ -337,12 +334,8 @@
             TLB_size(128),
             cache_line_size(64),
             qsb_steals(0),
-<<<<<<< HEAD
-            search_minimal_n(1000)
-=======
             search_minimal_n(1000),
             find_scale_factor(0.01f)
->>>>>>> b56a5220
     { }
   };
 }
