--- conflicted
+++ resolved
@@ -31,9 +31,4 @@
   std::packaged_task<int()> p2(p1); // { dg-error "deleted" }
 }
 
-<<<<<<< HEAD
-// { dg-error "used here" "" { target *-*-* } 31 }
-// { dg-error "deleted function" "" { target *-*-* } 911 }
-=======
-// { dg-prune-output "include" }
->>>>>>> 779871ac
+// { dg-prune-output "include" }