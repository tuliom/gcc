# libstdc++ "tool init file" for DejaGNU

# Copyright (C) 2001, 2002, 2003, 2004, 2005, 2006, 2007, 2008, 2009, 2010
# Free Software Foundation, Inc.
#
# This program is free software; you can redistribute it and/or modify
# it under the terms of the GNU General Public License as published by
# the Free Software Foundation; either version 3 of the License, or
# (at your option) any later version.
# 
# This program is distributed in the hope that it will be useful,
# but WITHOUT ANY WARRANTY; without even the implied warranty of
# MERCHANTABILITY or FITNESS FOR A PARTICULAR PURPOSE.  See the
# GNU General Public License for more details.
# 
# You should have received a copy of the GNU General Public License
# along with this program; see the file COPYING3.  If not see
# <http://www.gnu.org/licenses/>.


# Define callbacks and load other libraries.  This file is loaded relatively
# early, and before any other file we write ourselves.  "load_lib" will
# find anything in the DejaGNU installation tree, or in our lib directory.
# "load_gcc_lib" will search the core compiler's .exp collection instead.
#
# The naming rule is that dg.exp looks for "tool-" and runtest.exp looks
# for "tool_" when finding callbacks.  Utility routines we define for
# our callbacks begin with "v3-".
#
# libstdc++_* callbacks we don't define, but could:
# ..._option_help           prints additional --help output
# ..._option_proc (--foo)   process our own options
# ..._init (normal.exp)     called once per test file
# ..._finish                bracketing function for libstdc++_init
# ...-dg-prune              removing output text, see top of system dg.exp
#
# Useful hook:  if ${hostname}_init exists, it will be called, almost
# the last thing before testing begins.  This can be defined in, e.g.,
# ~/.dejagnurc or $DEJAGNU.

proc load_gcc_lib { filename } {
    global srcdir
    load_file $srcdir/../../gcc/testsuite/lib/$filename
}

# system routines
load_lib dg.exp
load_lib libgloss.exp
# compiler routines, then ours
load_gcc_lib target-supports.exp
load_gcc_lib target-supports-dg.exp
load_lib prune.exp
load_lib dg-options.exp
load_gcc_lib target-libpath.exp
load_gcc_lib timeout.exp
load_gcc_lib timeout-dg.exp
load_gcc_lib wrapper.exp

# Useful for debugging.  Pass the name of a variable and the verbosity
# threshold (number of -v's on the command line).
proc v3track { var n } {
    upvar $var val
    verbose "++ $var is $val" $n
}

# Called by v3-init below.  "Static" to this file.
proc v3-copy-files {srcfiles} {
    foreach f $srcfiles {
        if { [catch { set symlink [file readlink $f] } x] } then {
	    remote_download target $f
        } else {
            if { [regexp "^/" "$symlink"] } then {
		remote_download target $symlink
            } else {
                set dirname [file dirname $f]
		remote_download target $dirname/$symlink
            }
        }
    }
}

# Called once, during runtest.exp setup.
proc libstdc++_init { testfile } {
    global env
    global v3-sharedlib v3-libgomp
    global srcdir blddir objdir tool_root_dir
    global cc cxx cxxflags cxxpchflags cxxldflags
    global includes
    global gluefile wrap_flags
    global ld_library_path
    global target_triplet
    global flags_file
    global tool_timeout
    global DEFAULT_CXXFLAGS
    global STATIC_LIBCXXFLAGS

    # We set LC_ALL and LANG to C so that we get the same error
    # messages as expected.
    setenv LC_ALL C
    setenv LANG C

    # Many hosts now default to a non-ASCII C locale, however, so
    # they can set a charset encoding here if they need.
    if { [ishost "*-*-cygwin*"] } {
      setenv LC_ALL C.ASCII
      setenv LANG C.ASCII
    }

    set blddir [lookfor_file [get_multilibs] libstdc++-v3]
    set flags_file "${blddir}/scripts/testsuite_flags"
    set shlib_ext [get_shlib_extension]
    v3track flags_file 2

    # If a test doesn't have special options, use DEFAULT_CXXFLAGS.
    # Use this variable if the behavior
    #   1) only applies to libstdc++ testing
    #   2) might need to be negated 
    # In particular, some tests have to be run without precompiled
    # headers, or without assertions.

    if ![info exists DEFAULT_CXXFLAGS] then {
	set DEFAULT_CXXFLAGS ""
	# Host specific goo here.
	if { [string match "powerpc-*-darwin*" $target_triplet] } {
	    append DEFAULT_CXXFLAGS " -multiply_defined suppress"
	} 
    }
    v3track DEFAULT_CXXFLAGS 2

    # By default, we assume we want to run program images.
    global dg-do-what-default
    set dg-do-what-default run

    # Copy any required data files.
    v3-copy-files [glob -nocomplain "$srcdir/data/*.tst"]
    v3-copy-files [glob -nocomplain "$srcdir/data/*.txt"]

    set ld_library_path_tmp ""

    # Locate libgcc.a so we don't need to account for different values of
    # SHLIB_EXT on different platforms
    set gccdir [lookfor_file $tool_root_dir gcc/libgcc.a]
    if {$gccdir != ""} {
        set gccdir [file dirname $gccdir]
	append ld_library_path_tmp ":${gccdir}"
    }
    v3track gccdir 3

    # Locate libgomp. This is only required for parallel mode.
    set v3-libgomp 0
    set libgompdir [lookfor_file $blddir/../libgomp .libs/libgomp.$shlib_ext]
    if {$libgompdir != ""} {
	set v3-libgomp 1
        set libgompdir [file dirname $libgompdir]
	append ld_library_path_tmp ":${libgompdir}"
	verbose -log "libgomp support detected"
    }
    v3track libgompdir 3

    # Locate libstdc++ shared library. (ie libstdc++.so.)
    set v3-sharedlib 0
    set sharedlibdir [lookfor_file $blddir src/.libs/libstdc++.$shlib_ext]
    if {$sharedlibdir != ""} {
	if { [string match "*-*-linux*" $target_triplet] && [isnative] } {
	    set v3-sharedlib 1
	    verbose -log "shared library support detected"
	} 
    }
    v3track v3-sharedlib 3

    set STATIC_LIBCXXFLAGS ""
    set staticlibdir [lookfor_file $blddir src/.libs/libstdc++.a]
    if {$staticlibdir != ""} {
	set staticlibdir [file dirname $staticlibdir]
	# Some targets use libstdc++.a%s in their specs, so they need a
	# -B option for uninstalled testing.
	set STATIC_LIBCXXFLAGS " -B${staticlibdir} "
    }

    # Compute what needs to be added to the existing LD_LIBRARY_PATH.
    if {$gccdir != ""} {
	set compiler ${gccdir}/g++
	set ld_library_path ${ld_library_path_tmp}
	append ld_library_path ":${blddir}/src/.libs"

	if { [is_remote host] == 0 && [which $compiler] != 0 } {
	  foreach i "[exec $compiler --print-multi-lib]" {
	    set mldir ""
	    regexp -- "\[a-z0-9=_/\.-\]*;" $i mldir
	    set mldir [string trimright $mldir "\;@"]
	    if { "$mldir" == "." } {
	      continue
	    }
	    if { [llength [glob -nocomplain ${gccdir}/${mldir}/libgcc_s*.so.*]] >= 1 } {
	      append ld_library_path ":${gccdir}/${mldir}"
	    }
	  }
	}

	set_ld_library_path_env_vars
	if [info exists env(LD_LIBRARY_PATH)] {
	  verbose -log "LD_LIBRARY_PATH = $env(LD_LIBRARY_PATH)"
	}
    } else {
	set compiler [transform "g++"]
    }

    # Set the default timeout for v3 tests.
    set tool_timeout 600

    # Default settings.
    set cxx [transform "g++"]
    set cxxflags "-g -O2 -D_GLIBCXX_ASSERT -fmessage-length=0"
    set cxxpchflags ""
    set cxxldflags ""
    set cc [transform "gcc"]
    # Locate testsuite_hooks.h and other testsuite headers.
    set includes "-I${srcdir}/util"
    # Adapt the defaults for special circumstances.
    if [is_remote host] {
	# A remote host does not, in general, have access to the
	# $srcdir so we copy the testsuite headers into the current
	# directory, and then add that to the search path.
	foreach src [glob "${srcdir}/util/*.h" \
		          "${srcdir}/util/*.cc" \
		          "${srcdir}/util/*.tcc" \
		          "${srcdir}/util/*.hpp" \
 		          "${srcdir}/util/*/*.h" \
		          "${srcdir}/util/*/*.cc" \
		          "${srcdir}/util/*/*.tcc" \
			  "${srcdir}/util/*/*.hpp" \
		          "${srcdir}/util/*/*/*.h" \
		          "${srcdir}/util/*/*/*.cc" \
		          "${srcdir}/util/*/*/*.tcc" \
			  "${srcdir}/util/*/*/*.hpp" \
		          "${srcdir}/util/*/*/*/*.h" \
		          "${srcdir}/util/*/*/*/*.cc" \
		          "${srcdir}/util/*/*/*/*.tcc" \
  			  "${srcdir}/util/*/*/*/*.hpp" \
		          "${srcdir}/util/*/*/*/*/*.h" \
		          "${srcdir}/util/*/*/*/*/*.cc" \
		          "${srcdir}/util/*/*/*/*/*.tcc" \
  			  "${srcdir}/util/*/*/*/*/*.hpp" ] {
	    # Remove everything up to "util/..."
	    set dst [string range $src [string length "${srcdir}/"] end]
	    # Create the directory containing the file.
	    set dir [file dirname $dst]
	    remote_exec host "mkdir" [list "-p" "$dir"]
	    # Download the file.
	    set result [remote_download host $src $dst]
	    if { $result == "" } {
		verbose -log "Unable to download ${srcdir}/${src} to host."
		return "untested"
	    }
	}
	set includes "-Iutil"
    } elseif { [file exists $flags_file] } {
        # If we find a testsuite_flags file, we're testing in the build dir.
	set cxx [exec sh $flags_file --build-cxx]
	set cxxflags [exec sh $flags_file --cxxflags]
	set cxxpchflags [exec sh $flags_file --cxxpchflags]
	set cxxldflags [exec sh $flags_file --cxxldflags]
	set cc [exec sh $flags_file --build-cc]
	set includes [exec sh $flags_file --build-includes]
    }
    append cxxflags " "
    append cxxflags [getenv CXXFLAGS]
    v3track cxxflags 2

    # Always use MO files built by this test harness.
    set cxxflags "$cxxflags -DLOCALEDIR=\".\""
    set ccflags "$cxxflags -DLOCALEDIR=\".\""

    # If a PCH file is available, use it.  We must delay performing
    # this check until $cxx and such have been initialized because we
    # perform a test compilation.  (Ideally, gcc --print-file-name would
    # list PCH files, but it does not.)
    if { $cxxpchflags != "" } {
	set src "config[pid].cc"
	set f [open $src "w"]
	puts $f "int main () {}"
	close $f

	# Fixme: "additional_flags=$cxxpchflags" fails, but would be
	# useful as then the requested variant of the pre-build PCH
	# files could be tested to see if it works.
	set lines [v3_target_compile $src "config[pid].o" object \
		   "additional_flags=-include additional_flags=bits/stdc++.h"]
	if { $lines != "" } {
	    verbose -log "Requested PCH file: $cxxpchflags"
	    verbose -log "is not working, and will not be used."
	    set cxxpchflags ""
	} 
	file delete $src
     } 
    v3track cxxpchflags 2

    global PCH_CXXFLAGS
    if ![info exists PCH_CXXFLAGS] then {
	set PCH_CXXFLAGS $cxxpchflags
	v3track PCH_CXXFLAGS 2
    }

    libstdc++_maybe_build_wrapper "${objdir}/testglue.o" "-fexceptions"
}

# Callback for cleanup routines.
proc libstdc++_exit { } {
    global gluefile;

    if [info exists gluefile] {
	file_on_build delete $gluefile;
	unset gluefile;
    }
}

# Callback from system dg-test.
proc libstdc++-dg-test { prog do_what extra_tool_flags } {
    # Set up the compiler flags, based on what we're going to do.
    switch $do_what {
        "preprocess" {
            set compile_type "preprocess"
            set output_file "[file rootname [file tail $prog]].i"
        }
        "compile" {
            set compile_type "assembly"
            set output_file "[file rootname [file tail $prog]].s"
        }
        "assemble" {
            set compile_type "object"
            set output_file "[file rootname [file tail $prog]].o"
        }
        "link" {
            set compile_type "executable"
            set output_file "./[file rootname [file tail $prog]].exe"
        }
        "run" {
            set compile_type "executable"
            # FIXME: "./" is to cope with "." not being in $PATH.
            # Should this be handled elsewhere?
            # YES.
            set output_file "./[file rootname [file tail $prog]].exe"
            # This is the only place where we care if an executable was
            # created or not.  If it was, dg.exp will try to run it.
            catch { remote_file build delete $output_file }
        }
	default {
            perror "$do_what: not a valid dg-do keyword"
            return ""
        }
    }

    # Short-circut a bunch of complicated goo here for the special
    # case of compiling a test file as a "C" file, not as C++. Why? So
    # -nostdc++ doesn't trip us up. So all the extra object files
    # don't trip us up. So automatically linking in libstdc++ doesn't
    # happen. So CXXFLAGS don't error.
    set select_compile "v3_target_compile"
    set options ""
    if { $extra_tool_flags != "" } {
	verbose -log "extra_tool_flags are:"
	verbose -log $extra_tool_flags
	if { [string first "-x c" $extra_tool_flags ] != -1 } {
	    verbose -log "compiling and executing as C, not C++"
	    set edit_tool_flags $extra_tool_flags
	    regsub -all ".x c" $edit_tool_flags "" edit_tool_flags
	    lappend options "additional_flags=$edit_tool_flags"
	    set select_compile "v3_target_compile_as_c"
        } else {
	    lappend options "additional_flags=$extra_tool_flags"
	}
    }

    # There is a libstdc++_compile made for us by default (via the tool-
    # and-target file), but the defaults are lacking in goodness.
    set comp_output [$select_compile "$prog" "$output_file" "$compile_type" $options];

    return [list $comp_output $output_file]
}

# Override the DejaGnu dg-test in order to clear flags after a test, as
# is done for compiler tests in gcc-dg.exp.

if { [info procs saved-dg-test] == [list] } {
    rename dg-test saved-dg-test

    proc dg-test { args } {
	global additional_prunes
	global errorInfo

	if { [ catch { eval saved-dg-test $args } errmsg ] } {
	    set saved_info $errorInfo
	    set additional_prunes ""
	    unset_timeout_vars
	    error $errmsg $saved_info
	}
	set additional_prunes ""
	unset_timeout_vars
    }
}

# True if the library supports wchar_t.
set v3-wchar_t 0

# True if the library supports threads.
set v3-threads 0

# True if the library supports symbol versioning.
set v3-symver 0

# Called from libstdc++-dg-test above.  Calls back into system's
# target_compile to actually do the work.
proc v3_target_compile { source dest type options } {
    global gluefile 
    global wrap_flags
    global cxx
    global cxxflags
    global cxxldflags
    global includes
    global STATIC_LIBCXXFLAGS

    if { [target_info needs_status_wrapper] != "" && [info exists gluefile] } {
        lappend options "libs=${gluefile}"
        lappend options "ldflags=${wrap_flags}"
    }

    set cxx_final $cxx
    set cxxlibglossflags  [libgloss_link_flags]
    set cxx_final [concat $cxx_final $cxxlibglossflags]
    set cxx_final [concat $cxx_final $STATIC_LIBCXXFLAGS]
    set cxx_final [concat $cxx_final $cxxflags]
    set cxx_final [concat $cxx_final $includes]

    # Flag setting based on type argument.
    if { $type == "executable" } {
	# Link the support objects into executables.
	lappend options "additional_flags=./libtestc++.a $cxxldflags"
    } else {
	if { $type == "sharedlib" } {
	    # Don't link in anything.
	    set type "executable"
	}
    }

    lappend options "compiler=$cxx_final"
    lappend options "timeout=[timeout_value]"

    return [target_compile $source $dest $type $options]
}


# Called from libstdc++-dg-test above, but only for "C" compilation.
# Calls back into system's target_compile to actually do the work.
proc v3_target_compile_as_c { source dest type options } {
    global gluefile 
    global wrap_flags
    global includes
    global flags_file
    global blddir
    global cc
    global cxxflags
    global STATIC_LIBCXXFLAGS

    if { [target_info needs_status_wrapper] != "" && [info exists gluefile] } {
        lappend options "libs=${gluefile}"
        lappend options "ldflags=${wrap_flags}"
    }

    set tname [target_info name]
    set cc_final $cc
    set cxxlibglossflags [libgloss_link_flags]
    set cc_final [concat $cc_final $cxxlibglossflags]
    set cc_final [concat $cc_final $STATIC_LIBCXXFLAGS]
    set cc_final [concat $cc_final $cxxflags]
    set cc_final [concat $cc_final $includes]
    regsub -all {\s[-]nostdinc[+][+]} $cc_final "" cc_final

    # This is needed for "C" tests, as this type of test may need the
    # C++ includes. And if we're not testing in the build directory,
    # the includes variable is not likely to include the necessary
    # info.
    if { ![file exists $flags_file] } {
	# ??? We need a --print-include-dirs option to GCC, so that
	# we can avoid these hacks.  The heuristics here will not
	# work with non-standard --with-includedir= options.
	set version [remote_exec host ${cc} -dumpversion]
	# Remove the trailing newline from the output.
	set version [string trimright [lindex $version 1]]
	set machine [remote_exec host ${cc} -dumpmachine]
	set machine [string trimright [lindex $machine 1]]
	set comp_base_dir [remote_exec host ${cc} --print-prog-name=cc1]
	set comp_base_dir [lindex $comp_base_dir 1]
	set comp_base_dir [file dirname [file dirname [file dirname [file dirname [file dirname $comp_base_dir]]]]]
	# For a cross compiler, the header files will be located in a
	# machine-specific subdirectory.
	set crossbase "${comp_base_dir}/${machine}/include/c++/${version}"
	set crosstarget "${crossbase}/${machine}"
	set cc_final [concat $cc_final "-I$crossbase -I$crosstarget"]
	# For a native compiler, the header files will be located at 
	# the top level.
	set includesbase "${comp_base_dir}/include/c++/${version}"
	set includestarget "${includesbase}/${machine}"
	set cc_final [concat $cc_final "-I$includesbase -I$includestarget"]

        set libdir "-L${comp_base_dir}/lib"
    } else {
        set libdir "-L${blddir}/libsupc++/.libs"
	set libdir [concat $libdir "-L${blddir}/src/.libs"]
    }

    set cc_final [concat $cc_final "$libdir"]

    lappend options "compiler=$cc_final"
    lappend options "timeout=[timeout_value]"

    return [target_compile $source $dest $type $options]
}

# Build the support objects linked in with the libstdc++ tests.  In
# addition, set v3-wchar_t, v3-threads, and v3-symver appropriately.
proc v3-build_support { } {
    global env
    global srcdir
    global v3-wchar_t
    global v3-threads
    global v3-symver
    global v3-sharedlib

    # Figure out whether or not the library supports certain features.
    set v3-wchar_t 0
    set v3-threads 0
    set v3-symver 0
    set libtest_objs ""

    set config_src "config.cc"
    set config_out "config.ii"
    set f [open $config_src "w"]
    puts $f "#include <bits/c++config.h>"
    puts $f "#include <bits/gthr.h>"
    close $f
    v3_target_compile $config_src $config_out preprocess "additional_flags=-dN"
    set file [open $config_out r]
    set preprocessed [read $file]
    close $file
    if { [string first "_GLIBCXX_USE_WCHAR_T" $preprocessed] != -1 } {
	verbose -log "wchar_t support detected"
	set v3-wchar_t 1
    }
    if { [string first "_GLIBCXX_SYMVER" $preprocessed] != -1 } {
	verbose -log "symbol versioning support detected"
	set v3-symver 1
    }
    if { [string first "__GTHREADS" $preprocessed] != -1 } {
	verbose -log "thread support detected"
	set v3-threads 1
    }

    # Try to build the MO files that are used by some of the locale
    # tests.  If we can't build them, that's OK; it just means that
    # those tests will fail.
    foreach lang [list "fr" "de"] {
	catch {
	    file mkdir "$lang/LC_MESSAGES"
	    remote_exec "build" "msgfmt" "-o $lang/LC_MESSAGES/libstdc++.mo $srcdir/../po/$lang.po"
	    if [is_remote host] {
		remote_exec "host" "mkdir" "-p $lang/LC_MESSAGES"
		remote_download "host" "$lang/LC_MESSAGES/libstdc++.mo" "$lang/LC_MESSAGES/libstdc++.mo"
	    }
	}
    }

    # Build the support objects.
    set source_files [list testsuite_abi.cc testsuite_allocator.cc \
			  testsuite_character.cc testsuite_hooks.cc \
	       	          io/verified_cmd_line_input.cc \
			  io/prog_bar.cc performance/time/elapsed_timer.cc ]
    foreach f $source_files {
	set obj [file rootname $f].o
	set object_file [file tail $obj]
	# Compile with "-w" so that warnings issued by the compiler
	# do not prevent compilation.
	if { [v3_target_compile $srcdir/util/$f $object_file "object" \
		  [list "incdir=$srcdir" "additional_flags=-w"]]
	     != "" } {
	    error "could not compile $f"
	}
	append libtest_objs "$object_file "
    }

    # Collect into libtestc++.a
    if  [info exists env(AR)] {
	set ar $env(AR)
    } else {
	set ar [transform "ar"]
    }
    set arargs "-rc ./libtestc++.a ${libtest_objs}"
    verbose -log "$ar $arargs"
    set result [lindex [remote_exec host "$ar" "$arargs"] 0]
    verbose "link result is $result"
    if { $result == 0 } {
	if  [info exists env(RANLIB)] {
	    set ranlib $env(RANLIB)
	} else {
	    set ranlib [transform "ranlib"]
	}
	set ranlibargs "./libtestc++.a"
	verbose -log "$ranlib $ranlibargs"
	set result [lindex [remote_exec host "$ranlib" "$ranlibargs"] 0]
	if { $result != 0 } {
	    error "could not link libtestc++.a"
	}
    }

    # Build any shared objects needed for regression testing.
    if { ${v3-sharedlib} == 1 } {
	set source_files [list testsuite_shared.cc]
	foreach f $source_files {
	    set object_file [file rootname $f].so
	    # Compile with "-w" so that warnings issued by the compiler
	    # do not prevent compilation.
	    if { [v3_target_compile $srcdir/util/$f $object_file "sharedlib" \
	     [list "incdir=$srcdir" "additional_flags=-w -shared -fPIC -DPIC"]]
		 != "" } {
		error "could not compile $f"
	    }
	}
    }
}

proc check_v3_target_fileio { } {
    global et_fileio_saved
    global et_fileio_target_name
    global tool	

    if { ![info exists et_fileio_target_name] } {
	set et_fileio_target_name ""
    }

    # If the target has changed since we set the cached value, clear it.
    set current_target [current_target_name]
    if { $current_target != $et_fileio_target_name } {
	verbose "check_v3_target_fileio: `$et_fileio_target_name'" 2
	set et_fileio_target_name $current_target
	if [info exists et_fileio_saved] {
	    verbose "check_v3_target_fileio: removing cached result" 2
	    unset et_fileio_saved
	}
    }

    if [info exists et_fileio_saved] {
	verbose "check_v3_target_fileio: using cached result" 2
    } else {
	set et_fileio_saved 0

	# Set up, compile, and execute a C++ test program that tries to use
	# the file functions
	set src fileio[pid].cc
	set exe fileio[pid].x

	set f [open $src "w"]
	puts $f "#include <sys/types.h>"
	puts $f "#include <sys/stat.h>"
	puts $f "#include <fcntl.h>"
	puts $f "#include <unistd.h>"
	puts $f "#include <errno.h>"
	puts $f "using namespace std;"	
	puts $f "int main ()"
	puts $f "{"
	puts $f "  int fd  = open (\".\", O_RDONLY);"
	puts $f "  int ret = 0;"
	puts $f "  if (fd == -1)"
	puts $f "  {"
	puts $f "    int err = errno;"
	puts $f "    if (err == EIO || err == ENOSYS)"
	puts $f "      ret = 1;"
	puts $f "  }"
	puts $f "  else"
	puts $f "  {"
	puts $f "    if (lseek (fd, 0, SEEK_CUR) == -1)"
	puts $f "      ret = 1;"
	puts $f "    close (fd);"
	puts $f "  }"
	puts $f "  return ret;"
	puts $f "}" 
	close $f

	set lines [v3_target_compile $src $exe executable ""]
	file delete $src

	if [string match "" $lines] {
	    # No error message, compilation succeeded.
	    set result [${tool}_load "./$exe" "" ""]
	    set status [lindex $result 0]
	    remote_file build delete $exe

	    verbose "check_v3_target_fileio: status is <$status>" 2

	    if { $status == "pass" } {
		set et_fileio_saved 1
	    }
	} else {
	    verbose "check_v3_target_fileio: compilation failed" 2
	}
    }
    return $et_fileio_saved
}

# Eventually we want C90/C99 determining and switching from this.
proc check_v3_target_c_std { } {
    global et_c_std_saved
    global et_c_std_target_name
    global tool	

    if { ![info exists et_c_std_target_name] } {
	set et_c_std_target_name ""
    }

    # If the target has changed since we set the cached value, clear it.
    set current_target [current_target_name]
    if { $current_target != $et_c_std_target_name } {
	verbose "check_v3_target_c_std: `$et_c_std_target_name'" 2
	set et_c_std_target_name $current_target
	if [info exists et_c_std_saved] {
	    verbose "check_v3_target_c_std: removing cached result" 2
	    unset et_c_std_saved
	}
    }

    if [info exists et_c_std_saved] {
	verbose "check_v3_target_c_std: using cached result" 2
    } else {
	set et_c_std_saved 0

	# Set up, compile, and execute a C++ test program that tries to use
	# C99 functionality.
        # For math bits, could use check_effective_target_c99_math.
	set src fileio[pid].cc
	set exe fileio[pid].x

	set f [open $src "w"]
	puts $f "#include <tr1/cmath>"
	puts $f "#include <cstdlib>"
	puts $f "int main ()"
	puts $f "{"
	puts $f "  float f = 45.55;"
	puts $f "  int i = std::tr1::isnan(f);"
	puts $f "  "
	puts $f "  using std::wctomb;"
	puts $f "  return i;"
	puts $f "}" 
	close $f

	set lines [v3_target_compile $src $exe executable ""]
	file delete $src

	if [string match "" $lines] {
	    # No error message, compilation succeeded.
	    set result [${tool}_load "./$exe" "" ""]
	    set status [lindex $result 0]
	    remote_file build delete $exe

	    verbose "check_v3_target_c_std: status is <$status>" 2

	    if { $status == "pass" } {
		set et_c_std_saved 1
	    }
	} else {
	    verbose "check_v3_target_c_std: compilation failed" 2
	}
    }
    return $et_c_std_saved
}

proc check_v3_target_sharedlib { } {
    global v3-sharedlib
    return ${v3-sharedlib}
}

proc check_v3_target_time { } {
    global et_time_saved
    global et_time_target_name
    global tool	

    if { ![info exists et_time_target_name] } {
	set et_time_target_name ""
    }

    # If the target has changed since we set the cached value, clear it.
    set current_target [current_target_name]
    if { $current_target != $et_time_target_name } {
	verbose "check_v3_target_time: `$et_time_target_name'" 2
	set et_time_target_name $current_target
	if [info exists et_time_saved] {
	    verbose "check_v3_target_time: removing cached result" 2
	    unset et_time_saved
	}
    }

    if [info exists et_time_saved] {
	verbose "check_v3_target_time: using cached result" 2
    } else {
	set et_time_saved 0

	# Set up and compile a C++ test program that tries to use
	# the time function
	set src time[pid].cc
	set exe time[pid].x

	set f [open $src "w"]
	puts $f "#include <time.h>"
	puts $f "using namespace std;"	
	puts $f "int main ()"
	puts $f "{"
	puts $f "  time (0);"	
	puts $f "}" 
	close $f

	set lines [v3_target_compile $src $exe executable ""]
	file delete $src

	if [string match "" $lines] {
	    # No error message, compilation succeeded.
	    verbose "check_v3_target_time: compilation succeeded" 2
	    remote_file build delete $exe
	    set et_time_saved 1
	} else {
	    verbose "check_v3_target_time: compilation failed" 2
	}
    }
    return $et_time_saved
}

<<<<<<< HEAD
proc check_v3_target_namedlocale { } {
    global et_namedlocale_saved
    global et_namedlocale_target_name
=======
proc check_v3_target_namedlocale { args } {
    global et_namedlocale
>>>>>>> 779871ac
    global tool	

    set et_namedlocale 0

    # Set up, compile, and execute a C++ test program that tries to use
    # the required named locale.
    set exe nlocale[pid].x

    if ![file exists ./$exe] {
      set src nlocale[pid].cc

      set f [open $src "w"]
      puts $f "#include <locale>"
      puts $f "#include <cstdio>"
      puts $f "using namespace std;"	
      puts $f "int main (int argc, char** argv)"
      puts $f "{"
      puts $f "  try"	
      puts $f "  {"
      puts $f "    locale(*(argv + 1));"
      puts $f "    return 0;"
      puts $f "  }"
      puts $f "  catch(...)"
      puts $f "  {"
      puts $f "    printf(\"locale '%s' not supported\\n\", *(argv + 1));"
      puts $f "    return 1;"
      puts $f "  }"	
      puts $f "}"
      close $f

      set lines [v3_target_compile $src $exe executable ""]
      file delete $src

      if ![string match "" $lines] {
        verbose "check_v3_target_namedlocale: compilation failed" 2
        return $et_namedlocale
      }
      # else No error message, compilation succeeded.
    }
	
    set result [${tool}_load "./$exe" "$args" ""]
    set status [lindex $result 0]

    verbose "check_v3_target_namedlocale <$args>: status is <$status>" 2

    if { $status == "pass" } {
      set et_namedlocale 1
    }
    return $et_namedlocale
}

proc check_v3_target_debug_mode { } {
    global et_debug_mode
    global tool	

    if { ![info exists et_debug_mode_target_name] } {
	set et_debug_mode_target_name ""
    }

    # If the target has changed since we set the cached value, clear it.
    set current_target [current_target_name]
    if { $current_target != $et_debug_mode_target_name } {
	verbose "check_v3_target_debug_mode: `$et_debug_mode_target_name'" 2
	set et_debug_mode_target_name $current_target
	if [info exists et_debug_mode] {
	    verbose "check_v3_target_debug_mode: removing cached result" 2
	    unset et_debug_mode
	}
    }

    if [info exists et_debug_mode] {
	verbose "check_v3_target_debug_mode: using cached result" 2
    } else {
	set et_debug_mode 0

	# Set up and compile a C++ test program that depends
	# on debug mode activated.
	set src debug_mode[pid].cc
	set exe debug_mode[pid].exe

	set f [open $src "w"]
	puts $f "#include <string>"
	puts $f "#ifndef _GLIBCXX_DEBUG"
	puts $f "#  error No debug mode"
	puts $f "#endif"
	puts $f "int main()"
	puts $f "{ return 0; }"
	close $f

	set lines [v3_target_compile $src $exe executable ""]
	file delete $src

	if [string match "" $lines] {
	    # No error message, compilation succeeded.
	    set et_debug_mode 1
	}
    }
    verbose "check_v3_target_debug_mode: $et_debug_mode" 2
    return $et_debug_mode
}

proc check_v3_target_parallel_mode { } {
    global cxxflags
    global v3-libgomp
    global et_parallel_mode

    global tool	

    if { ![info exists et_parallel_mode_target_name] } {
	set et_parallel_mode_target_name ""
    }

    # If the target has changed since we set the cached value, clear it.
    set current_target [current_target_name]
    if { $current_target != $et_parallel_mode_target_name } {
	verbose "check_v3_target_parallel_mode: `$et_parallel_mode_target_name'" 2
	set et_parallel_mode_target_name $current_target
	if [info exists et_parallel_mode] {
	    verbose "check_v3_target_parallel_mode: removing cached result" 2
	    unset et_parallel_mode
	}
    }

    if [info exists et_parallel_mode] {
	verbose "check_v3_target_parallel_mode: using cached result" 2
    } else {
	set et_parallel_mode 0

	# If 'make check-parallel' is running the test succeeds.
	if { ${v3-libgomp} == 1 && [regexp "libgomp" $cxxflags] } {
	    set et_parallel_mode 1
	}
    }
    verbose "check_v3_target_parallel_mode: $et_parallel_mode" 2
    return $et_parallel_mode
}

proc check_v3_target_cstdint { } {
    global cxxflags
    global DEFAULT_CXXFLAGS
    global et_cstdint

    global tool	

    if { ![info exists et_cstdint_target_name] } {
	set et_cstdint_target_name ""
    }

    # If the target has changed since we set the cached value, clear it.
    set current_target [current_target_name]
    if { $current_target != $et_cstdint_target_name } {
	verbose "check_v3_target_cstdint: `$et_cstdint_target_name'" 2
	set et_cstdint_target_name $current_target
	if [info exists et_cstdint] {
	    verbose "check_v3_target_cstdint: removing cached result" 2
	    unset et_cstdint
	}
    }

    if [info exists et_cstdint] {
	verbose "check_v3_target_cstdint: using cached result" 2
    } else {
	set et_cstdint 0

	# Set up and compile a C++0x test program that depends
	# on the C99 stdint facilities to be available.
	set src cstdint[pid].cc
	set exe cstdint[pid].exe

	set f [open $src "w"]
	puts $f "#include <tr1/cstdint>"
	puts $f "int main()"
	puts $f "#ifdef _GLIBCXX_USE_C99_STDINT_TR1"
	puts $f "{ return 0; }"
	puts $f "#endif"
	close $f

	set cxxflags_saved $cxxflags
	set cxxflags "$cxxflags $DEFAULT_CXXFLAGS -Werror"

	set lines [v3_target_compile $src $exe executable ""]
	set cxxflags $cxxflags_saved
	file delete $src

	if [string match "" $lines] {
	    # No error message, compilation succeeded.
	    set et_cstdint 1
	} else {
	    verbose "check_v3_target_cstdint: compilation failed" 2
	}
    }
    verbose "check_v3_target_cstdint: $et_cstdint" 2
    return $et_cstdint
}

proc check_v3_target_atomic_builtins { } {
    global cxxflags
    global DEFAULT_CXXFLAGS
    global et_cstdint

    global tool	

    if { ![info exists et_atomic_builtins_target_name] } {
	set et_atomic_builtins_target_name ""
    }

    # If the target has changed since we set the cached value, clear it.
    set current_target [current_target_name]
    if { $current_target != $et_atomic_builtins_target_name } {
	verbose "check_v3_target_atomic_builtins: `$et_atomic_builtins_target_name'" 2
	set et_atomic_builtins_target_name $current_target
	if [info exists et_atomic_builtins] {
	    verbose "check_v3_target_atomic_builtins: removing cached result" 2
	    unset et_atomic_builtins
	}
    }

    if [info exists et_atomic_builtins] {
	verbose "check_v3_target_atomic_builtins: using cached result" 2
    } else {
	set et_atomic_builtins 0

	# Set up and compile a C++0x test program that depends
	# on the atomic builtin facilities to be available.
	set src atomic_builtins[pid].cc
	set exe atomic_builtins[pid].exe

	set f [open $src "w"]
	puts $f "#include <bits/c++config.h>"
	puts $f "int main()"
	puts $f "#ifdef _GLIBCXX_ATOMIC_BUILTINS_4"
	puts $f "{ return 0; }"
	puts $f "#endif"
	close $f

	set cxxflags_saved $cxxflags
	set cxxflags "$cxxflags $DEFAULT_CXXFLAGS -Werror"

	set lines [v3_target_compile $src $exe executable ""]
	set cxxflags $cxxflags_saved
	file delete $src

	if [string match "" $lines] {
	    # No error message, compilation succeeded.
	    set et_atomic_builtins 1
	} else {
	    verbose "check_v3_target_atomic_builtins: compilation failed" 2
	}
    }
    verbose "check_v3_target_atomic_builtins: $et_atomic_builtins" 2
    return $et_atomic_builtins
}

proc check_v3_target_gthreads { } {
    global cxxflags
    global DEFAULT_CXXFLAGS
    global et_gthreads

    global tool

    if { ![info exists et_gthreads_target_name] } {
        set et_gthreads_target_name ""
    }

    # If the target has changed since we set the cached value, clear it.
    set current_target [current_target_name]
    if { $current_target != $et_gthreads_target_name } {
        verbose "check_v3_target_gthreads: `$et_gthreads_target_name'" 2
        set et_gthreads_target_name $current_target
        if [info exists et_gthreads] {
            verbose "check_v3_target_gthreads: removing cached result" 2
            unset et_gthreads
        }
    }

    if [info exists et_gthreads] {
        verbose "check_v3_target_gthreads: using cached result" 2
    } else {
        set et_gthreads 0

        # Set up and compile a C++0x test program that depends
        # on the gthreads facilities to be available.
        set src gthreads[pid].cc
        set exe gthreads[pid].exe

        set f [open $src "w"]
	puts $f "#include <bits/c++config.h>"
        puts $f "int main()"
        puts $f "#ifdef _GLIBCXX_HAS_GTHREADS"
        puts $f "{ return 0; }"
        puts $f "#endif"
        close $f

        set cxxflags_saved $cxxflags
        set cxxflags "$cxxflags $DEFAULT_CXXFLAGS -Werror"

        set lines [v3_target_compile $src $exe executable ""]
        set cxxflags $cxxflags_saved
        file delete $src

        if [string match "" $lines] {
            # No error message, compilation succeeded.
            set et_gthreads 1
        } else {
            verbose "check_v3_target_gthreads: compilation failed" 2
        }
    }
    verbose "check_v3_target_gthreads: $et_gthreads" 2
    return $et_gthreads
}

proc check_v3_target_nanosleep { } {
    global cxxflags
    global DEFAULT_CXXFLAGS
    global et_nanosleep

    global tool

    if { ![info exists et_nanosleep_target_name] } {
        set et_nanosleep_target_name ""
    }

    # If the target has changed since we set the cached value, clear it.
    set current_target [current_target_name]
    if { $current_target != $et_nanosleep_target_name } {
        verbose "check_v3_target_nanosleep: `$et_nanosleep_target_name'" 2
        set et_nanosleep_target_name $current_target
        if [info exists et_nanosleep] {
            verbose "check_v3_target_nanosleep: removing cached result" 2
            unset et_nanosleep
        }
    }

    if [info exists et_nanosleep] {
        verbose "check_v3_target_nanosleep: using cached result" 2
    } else {
        set et_nanosleep 0
	
	# Set up and compile a C++0x test program that depends
        # on the nanosleep facilities to be available.
        set src nanosleep[pid].cc
        set exe nanosleep[pid].exe

        set f [open $src "w"]
        puts $f "#include <bits/c++config.h>"
        puts $f "int main()"
        puts $f "#ifdef _GLIBCXX_USE_NANOSLEEP"
        puts $f "{ return 0; }"
        puts $f "#endif"
        close $f

        set cxxflags_saved $cxxflags
        set cxxflags "$cxxflags $DEFAULT_CXXFLAGS -Werror"

        set lines [v3_target_compile $src $exe executable ""]
        set cxxflags $cxxflags_saved
        file delete $src

        if [string match "" $lines] {
            # No error message, compilation succeeded.
            set et_nanosleep 1
        } else {
            verbose "check_v3_target_nanosleep: compilation failed" 2
        }
    }
    verbose "check_v3_target_nanosleep: $et_nanosleep" 2
    return $et_nanosleep
}

proc check_v3_target_sched_yield { } {
    global cxxflags
    global DEFAULT_CXXFLAGS
    global et_sched_yield

    global tool

    if { ![info exists et_sched_yield_target_name] } {
        set et_sched_yield_target_name ""
    }

    # If the target has changed since we set the cached value, clear it.
    set current_target [current_target_name]
    if { $current_target != $et_sched_yield_target_name } {
        verbose "check_v3_target_sched_yield: `$et_sched_yield_target_name'" 2
        set et_sched_yield_target_name $current_target
        if [info exists et_sched_yield] {
            verbose "check_v3_target_sched_yield: removing cached result" 2
            unset et_sched_yield
        }
    }

    if [info exists et_sched_yield] {
        verbose "check_v3_target_sched_yield: using cached result" 2
    } else {
        set et_sched_yield 0

        # Set up and compile a C++0x test program that depends
        # on the sched_yield facility to be available.
        set src sched_yield[pid].cc
        set exe sched_yield[pid].exe

        set f [open $src "w"]
        puts $f "#include <bits/c++config.h>"
        puts $f "int main()"
        puts $f "#ifdef _GLIBCXX_USE_SCHED_YIELD"
        puts $f "{ return 0; }"
        puts $f "#endif"
        close $f

        set cxxflags_saved $cxxflags
        set cxxflags "$cxxflags $DEFAULT_CXXFLAGS -Werror"

        set lines [v3_target_compile $src $exe executable ""]
        set cxxflags $cxxflags_saved
        file delete $src

        if [string match "" $lines] {
            # No error message, compilation succeeded.
            set et_sched_yield 1
        } else {
            verbose "check_v3_target_sched_yield: compilation failed" 2
        }
    }
    verbose "check_v3_target_sched_yield: $et_sched_yield" 2
    return $et_sched_yield
}

proc check_v3_target_string_conversions { } {
    global cxxflags
    global DEFAULT_CXXFLAGS
    global et_string_conversions

    global tool

    if { ![info exists et_string_conversions_target_name] } {
        set et_string_conversions_target_name ""
    }

    # If the target has changed since we set the cached value, clear it.
    set current_target [current_target_name]
    if { $current_target != $et_string_conversions_target_name } {
        verbose "check_v3_target_string_conversions: `$et_string_conversions_target_name'" 2
        set et_string_conversions_target_name $current_target
        if [info exists et_string_conversions] {
            verbose "check_v3_target_string_conversions: removing cached result" 2
            unset et_string_conversions
        }
    }

    if [info exists et_string_conversions] {
        verbose "check_v3_target_string_conversions: using cached result" 2
    } else {
        set et_string_conversions 0
	
	# Set up and compile a C++0x test program that depends
        # on the string_conversions facilities to be available.
        set src string_conversions[pid].cc
        set exe string_conversions[pid].exe

        set f [open $src "w"]
        puts $f "#include <bits/c++config.h>"
        puts $f "int main()"
        puts $f "#if defined(_GLIBCXX_USE_C99) && !defined(_GLIBCXX_HAVE_BROKEN_VSWPRINTF)"
        puts $f "{ return 0; }"
        puts $f "#endif"
        close $f

        set cxxflags_saved $cxxflags
        set cxxflags "$cxxflags $DEFAULT_CXXFLAGS -Werror"

        set lines [v3_target_compile $src $exe executable ""]
        set cxxflags $cxxflags_saved
        file delete $src

        if [string match "" $lines] {
            # No error message, compilation succeeded.
            set et_string_conversions 1
        } else {
            verbose "check_v3_target_string_conversions: compilation failed" 2
        }
    }
    verbose "check_v3_target_string_conversions: $et_string_conversions" 2
    return $et_string_conversions
}

proc check_v3_target_swprintf { } {
    global cxxflags
    global DEFAULT_CXXFLAGS
    global et_swprintf

    global tool

    if { ![info exists et_swprintf_target_name] } {
        set et_swprintf_target_name ""
    }

    # If the target has changed since we set the cached value, clear it.
    set current_target [current_target_name]
    if { $current_target != $et_swprintf_target_name } {
        verbose "check_v3_target_swprintf: `$et_swprintf_target_name'" 2
        set et_swprintf_target_name $current_target
        if [info exists et_swprintf] {
            verbose "check_v3_target_swprintf: removing cached result" 2
            unset et_swprintf
        }
    }

    if [info exists et_swprintf] {
        verbose "check_v3_target_swprintf: using cached result" 2
    } else {
        set et_swprintf 0
	
	# Set up and compile a C++0x test program that depends
        # on a standard swprintf function to be available.
        set src swprintf[pid].cc
        set exe swprintf[pid].exe

        set f [open $src "w"]
        puts $f "#include <bits/c++config.h>"
        puts $f "int main()"
        puts $f "#if !defined(_GLIBCXX_HAVE_BROKEN_VSWPRINTF)"
        puts $f "{ return 0; }"
        puts $f "#endif"
        close $f

        set cxxflags_saved $cxxflags
        set cxxflags "$cxxflags $DEFAULT_CXXFLAGS -Werror"

        set lines [v3_target_compile $src $exe executable ""]
        set cxxflags $cxxflags_saved
        file delete $src

        if [string match "" $lines] {
            # No error message, compilation succeeded.
            set et_swprintf 1
        } else {
            verbose "check_v3_target_swprintf: compilation failed" 2
        }
    }
    verbose "check_v3_target_swprintf: $et_swprintf" 2
    return $et_swprintf
}

proc check_v3_target_binary_io { } {
    global cxxflags
    global DEFAULT_CXXFLAGS
    global et_binary_io

    global tool

    if { ![info exists et_binary_io_target_name] } {
        set et_binary_io_target_name ""
    }

    # If the target has changed since we set the cached value, clear it.
    set current_target [current_target_name]
    if { $current_target != $et_binary_io_target_name } {
        verbose "check_v3_target_binary_io: `$et_binary_io_target_name'" 2
        set et_binary_io_target_name $current_target
        if [info exists et_binary_io] {
            verbose "check_v3_target_binary_io: removing cached result" 2
            unset et_binary_io
        }
    }

    if [info exists et_binary_io] {
        verbose "check_v3_target_binary_io: using cached result" 2
    } else {
        set et_binary_io 0
	
	# Set up and compile a C++0x test program that depends
        # on text and binary I/O being the same.
        set src binary_io[pid].cc
        set exe binary_io[pid].exe

        set f [open $src "w"]
        puts $f "#include <bits/c++config.h>"
        puts $f "int main()"
        puts $f "#if !defined(_GLIBCXX_HAVE_DOS_BASED_FILESYSTEM)"
        puts $f "{ return 0; }"
        puts $f "#endif"
        close $f

        set cxxflags_saved $cxxflags
        set cxxflags "$cxxflags $DEFAULT_CXXFLAGS -Werror"

        set lines [v3_target_compile $src $exe executable ""]
        set cxxflags $cxxflags_saved
        file delete $src

        if [string match "" $lines] {
            # No error message, compilation succeeded.
            set et_binary_io 1
        } else {
            verbose "check_v3_target_binary_io: compilation failed" 2
        }
    }
    verbose "check_v3_target_binary_io: $et_binary_io" 2
    return $et_binary_io
}

set additional_prunes ""<|MERGE_RESOLUTION|>--- conflicted
+++ resolved
@@ -830,14 +830,8 @@
     return $et_time_saved
 }
 
-<<<<<<< HEAD
-proc check_v3_target_namedlocale { } {
-    global et_namedlocale_saved
-    global et_namedlocale_target_name
-=======
 proc check_v3_target_namedlocale { args } {
     global et_namedlocale
->>>>>>> 779871ac
     global tool	
 
     set et_namedlocale 0
