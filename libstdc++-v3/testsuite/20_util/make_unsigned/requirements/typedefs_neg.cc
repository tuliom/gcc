// { dg-do compile }
// { dg-options "-std=gnu++0x" }

// 2007-05-03  Benjamin Kosnik  <bkoz@redhat.com>
//
// Copyright (C) 2007, 2008, 2009, 2010 Free Software Foundation, Inc.
//
// This file is part of the GNU ISO C++ Library.  This library is free
// software; you can redistribute it and/or modify it under the
// terms of the GNU General Public License as published by the
// Free Software Foundation; either version 3, or (at your option)
// any later version.
//
// This library is distributed in the hope that it will be useful,
// but WITHOUT ANY WARRANTY; without even the implied warranty of
// MERCHANTABILITY or FITNESS FOR A PARTICULAR PURPOSE.  See the
// GNU General Public License for more details.
//
// You should have received a copy of the GNU General Public License along
// with this library; see the file COPYING3.  If not see
// <http://www.gnu.org/licenses/>.

#include <type_traits>
#include <testsuite_character.h>

enum test_enum { first_selection };

void test01()
{
  using std::make_unsigned;

  // Negative  tests.
  typedef make_unsigned<bool>::type     	test1_type;

  typedef make_unsigned<__gnu_test::pod_uint>::type     	test2_type;

  typedef make_unsigned<int[4]>::type     test3_type;

  typedef void (fn_type) ();
  typedef make_unsigned<fn_type>::type  	test4_type;

  typedef make_unsigned<float>::type  		test5_type;
}

// { dg-error "does not name a type" "" { target *-*-* } 33 }
// { dg-error "instantiated from here" "" { target *-*-* } 35 }
// { dg-error "instantiated from here" "" { target *-*-* } 37 }
// { dg-error "instantiated from here" "" { target *-*-* } 40 }
// { dg-error "instantiated from here" "" { target *-*-* } 42 }

<<<<<<< HEAD
// { dg-error "invalid use of incomplete type" "" { target *-*-* } 562 }
// { dg-error "declaration of" "" { target *-*-* } 526 }
=======
// { dg-error "invalid use of incomplete type" "" { target *-*-* } 568 }
// { dg-error "declaration of" "" { target *-*-* } 532 }
>>>>>>> 3bd7a983
<|MERGE_RESOLUTION|>--- conflicted
+++ resolved
@@ -48,10 +48,5 @@
 // { dg-error "instantiated from here" "" { target *-*-* } 40 }
 // { dg-error "instantiated from here" "" { target *-*-* } 42 }
 
-<<<<<<< HEAD
-// { dg-error "invalid use of incomplete type" "" { target *-*-* } 562 }
-// { dg-error "declaration of" "" { target *-*-* } 526 }
-=======
 // { dg-error "invalid use of incomplete type" "" { target *-*-* } 568 }
-// { dg-error "declaration of" "" { target *-*-* } 532 }
->>>>>>> 3bd7a983
+// { dg-error "declaration of" "" { target *-*-* } 532 }