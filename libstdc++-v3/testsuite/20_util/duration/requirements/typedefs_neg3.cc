--- conflicted
+++ resolved
@@ -33,11 +33,5 @@
   test_type d;
 }
 
-<<<<<<< HEAD
-// { dg-error "period must be positive" "" { target *-*-* } 206 }
-// { dg-error "instantiated from here" "" { target *-*-* } 33 }
-// { dg-excess-errors "In instantiation of" }
-=======
 // { dg-error "period must be positive" "" { target *-*-* } 221 }
-// { dg-error "instantiated from here" "" { target *-*-* } 33 }
->>>>>>> b56a5220
+// { dg-error "instantiated from here" "" { target *-*-* } 33 }