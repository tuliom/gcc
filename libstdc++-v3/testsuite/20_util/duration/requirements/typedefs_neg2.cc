--- conflicted
+++ resolved
@@ -3,11 +3,7 @@
 // { dg-require-cstdint "" }
 // 2008-07-31 Chris Fairles <chris.fairles@gmail.com>
 
-<<<<<<< HEAD
-// Copyright (C) 2008, 2009 Free Software Foundation, Inc.
-=======
 // Copyright (C) 2008, 2009, 2010 Free Software Foundation, Inc.
->>>>>>> 3082eeb7
 //
 // This file is part of the GNU ISO C++ Library.  This library is free
 // software; you can redistribute it and/or modify it under the
@@ -36,11 +32,5 @@
   test_type d;			// { dg-error "required from here" }
 }
 
-<<<<<<< HEAD
-// { dg-error "must be a specialization of ratio" "" { target *-*-* } 204 }
-// { dg-error "instantiated from here" "" { target *-*-* } 32 }
-// { dg-excess-errors "In instantiation of" }
-=======
 // { dg-error "must be a specialization of ratio" "" { target *-*-* } 227 }
-// { dg-prune-output "not a member" }
->>>>>>> 3082eeb7
+// { dg-prune-output "not a member" }