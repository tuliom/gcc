--- conflicted
+++ resolved
@@ -39,8 +39,3 @@
   test &= itr != setByName.end(); // { dg-error "no" } 
   test &= itr == setByName.end(); // { dg-error "no" } 
 }
-<<<<<<< HEAD
-
-// { dg-excess-errors "" }
-=======
->>>>>>> 3082eeb7
