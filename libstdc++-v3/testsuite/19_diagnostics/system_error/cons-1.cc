// { dg-options "-std=gnu++0x" }
// 2007-06-05 Benjamin Kosnik  <bkoz@redhat.com>

<<<<<<< HEAD
// Copyright (C) 2007, 2008, 2009 Free Software Foundation, Inc.
=======
// Copyright (C) 2007, 2008, 2009, 2010 Free Software Foundation, Inc.
>>>>>>> 3082eeb7
//
// This file is part of the GNU ISO C++ Library.  This library is free
// software; you can redistribute it and/or modify it under the
// terms of the GNU General Public License as published by the
// Free Software Foundation; either version 3, or (at your option)
// any later version.

// This library is distributed in the hope that it will be useful,
// but WITHOUT ANY WARRANTY; without even the implied warranty of
// MERCHANTABILITY or FITNESS FOR A PARTICULAR PURPOSE.  See the
// GNU General Public License for more details.

// You should have received a copy of the GNU General Public License along
// with this library; see the file COPYING3.  If not see
// <http://www.gnu.org/licenses/>.

#include <string>
#include <system_error>
#include <testsuite_hooks.h>

int main()
{
  bool test __attribute__((unused)) = true;
  const std::string s("too late: boulangerie out of pain au raisin");
  const std::error_code
    e(std::make_error_code(std::errc::operation_not_supported));

  // 1
  {
    std::system_error err1(e, s);
    VERIFY( err1.code() == e ); 
    VERIFY( std::string(err1.what()).find(s) != std::string::npos );
  }

  // 2
  {
    std::system_error err2(95, std::system_category(), s);
    VERIFY( err2.code() == std::error_code(95, std::system_category()) ); 
<<<<<<< HEAD
    VERIFY( std::strcmp(err2.runtime_error::what(), s.c_str()) == 0 );
=======
    VERIFY( std::string((err2.what(), s)).find(s) != std::string::npos );
>>>>>>> 3082eeb7
  }

  return 0;
}<|MERGE_RESOLUTION|>--- conflicted
+++ resolved
@@ -1,11 +1,7 @@
 // { dg-options "-std=gnu++0x" }
 // 2007-06-05 Benjamin Kosnik  <bkoz@redhat.com>
 
-<<<<<<< HEAD
-// Copyright (C) 2007, 2008, 2009 Free Software Foundation, Inc.
-=======
 // Copyright (C) 2007, 2008, 2009, 2010 Free Software Foundation, Inc.
->>>>>>> 3082eeb7
 //
 // This file is part of the GNU ISO C++ Library.  This library is free
 // software; you can redistribute it and/or modify it under the
@@ -44,11 +40,7 @@
   {
     std::system_error err2(95, std::system_category(), s);
     VERIFY( err2.code() == std::error_code(95, std::system_category()) ); 
-<<<<<<< HEAD
-    VERIFY( std::strcmp(err2.runtime_error::what(), s.c_str()) == 0 );
-=======
     VERIFY( std::string((err2.what(), s)).find(s) != std::string::npos );
->>>>>>> 3082eeb7
   }
 
   return 0;
