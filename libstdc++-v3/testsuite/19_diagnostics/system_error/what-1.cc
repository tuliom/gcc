--- conflicted
+++ resolved
@@ -1,10 +1,6 @@
 // { dg-options "-std=gnu++0x" }
 
-<<<<<<< HEAD
-// Copyright (C) 2007, 2008, 2009
-=======
 // Copyright (C) 2007, 2008, 2009, 2010
->>>>>>> 3082eeb7
 // Free Software Foundation, Inc.
 //
 // This file is part of the GNU ISO C++ Library.  This library is free
