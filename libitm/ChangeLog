--- conflicted
+++ resolved
@@ -1,6 +1,3 @@
-<<<<<<< HEAD
-2012-09-20  Jakub Jelinek  <jakub@redhat.com>
-=======
 2012-10-02  Uros Bizjak  <ubizjak@gmail.com>
 
 	* config/x86/target.h (struct gtm_jmpbuf): Merge x86_64
@@ -65,40 +62,9 @@
 	* configure: Regenerate.
 
 2012-03-05  Torvald Riegel  <triegel@redhat.com>
->>>>>>> 747e4b8f
-
-	PR other/43620
-	* configure.ac (AM_INIT_AUTOMAKE): Add no-dist.
-	* Makefile.in: Regenerated.
-	* configure: Regenerated.
-	* testsuite/Makefile.in: Regenerated.
-
-2012-09-20  Release Manager
-
-	* GCC 4.7.2 released.
-
-2012-06-14  Release Manager
-
-	* GCC 4.7.1 released.
-
-2012-04-04  H.J. Lu  <hongjiu.lu@intel.com>
-
-	Backported from mainline
-	2012-04-04  H.J. Lu  <hongjiu.lu@intel.com>
-
-	PR libitm/52854
-	* config/x86/target.h (gtm_jmpbuf): Replace long with long long
-	for x86-64.
-
-2012-03-22  Release Manager
-
-	* GCC 4.7.0 released.
-
-2012-03-13  Torvald Riegel  <triegel@redhat.com>
-
-	PR libitm/52526
-	* config/linux/rwlock.cc (GTM::gtm_rwlock::read_lock): Fix lost
-	wake-up.
+
+	* dispatch.h (CREATE_DISPATCH_METHODS_MEM): Don't execute
+	memtransfer/memset if size isn't larger than zero.
 
 2012-03-02  Torvald Riegel  <triegel@redhat.com>
 
