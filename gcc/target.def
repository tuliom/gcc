/* Target hook definitions.
   Copyright (C) 2001-2013 Free Software Foundation, Inc.

   This program is free software; you can redistribute it and/or modify it
   under the terms of the GNU General Public License as published by the
   Free Software Foundation; either version 3, or (at your option) any
   later version.

   This program is distributed in the hope that it will be useful,
   but WITHOUT ANY WARRANTY; without even the implied warranty of
   MERCHANTABILITY or FITNESS FOR A PARTICULAR PURPOSE.  See the
   GNU General Public License for more details.

   You should have received a copy of the GNU General Public License
   along with this program; see the file COPYING3.  If not see
   <http://www.gnu.org/licenses/>.

   In other words, you are welcome to use, share and improve this program.
   You are forbidden to forbid anyone else to use, share and improve
   what you give them.   Help stamp out software-hoarding!  */

/* See target-hooks-macros.h for details of macros that should be
   provided by the including file, and how to use them here.  */
#include "target-hooks-macros.h"

#undef HOOK_TYPE
#define HOOK_TYPE "Target Hook"

HOOK_VECTOR (TARGET_INITIALIZER, gcc_target)

/* Functions that output assembler for the target.  */
#define HOOK_PREFIX "TARGET_ASM_"
HOOK_VECTOR (TARGET_ASM_OUT, asm_out)

/* Opening and closing parentheses for asm expression grouping.  */
DEFHOOKPOD
(open_paren,
 "These target hooks are C string constants, describing the syntax in the\n\
assembler for grouping arithmetic expressions.  If not overridden, they\n\
default to normal parentheses, which is correct for most assemblers.",
 const char *, "(")
DEFHOOKPODX (close_paren, const char *, ")")

/* Assembler instructions for creating various kinds of integer object.  */
DEFHOOKPOD
(byte_op,
 "@deftypevrx {Target Hook} {const char *} TARGET_ASM_ALIGNED_HI_OP\n\
@deftypevrx {Target Hook} {const char *} TARGET_ASM_ALIGNED_SI_OP\n\
@deftypevrx {Target Hook} {const char *} TARGET_ASM_ALIGNED_DI_OP\n\
@deftypevrx {Target Hook} {const char *} TARGET_ASM_ALIGNED_TI_OP\n\
@deftypevrx {Target Hook} {const char *} TARGET_ASM_UNALIGNED_HI_OP\n\
@deftypevrx {Target Hook} {const char *} TARGET_ASM_UNALIGNED_SI_OP\n\
@deftypevrx {Target Hook} {const char *} TARGET_ASM_UNALIGNED_DI_OP\n\
@deftypevrx {Target Hook} {const char *} TARGET_ASM_UNALIGNED_TI_OP\n\
These hooks specify assembly directives for creating certain kinds\n\
of integer object.  The @code{TARGET_ASM_BYTE_OP} directive creates a\n\
byte-sized object, the @code{TARGET_ASM_ALIGNED_HI_OP} one creates an\n\
aligned two-byte object, and so on.  Any of the hooks may be\n\
@code{NULL}, indicating that no suitable directive is available.\n\
\n\
The compiler will print these strings at the start of a new line,\n\
followed immediately by the object's initial value.  In most cases,\n\
the string should contain a tab, a pseudo-op, and then another tab.",
 const char *, "\t.byte\t")
DEFHOOKPOD (aligned_op, "*", struct asm_int_op, TARGET_ASM_ALIGNED_INT_OP)
DEFHOOKPOD (unaligned_op, "*", struct asm_int_op, TARGET_ASM_UNALIGNED_INT_OP)

/* The maximum number of bytes to skip when applying
   LABEL_ALIGN_AFTER_BARRIER.  */
DEFHOOK
(label_align_after_barrier_max_skip,
 "The maximum number of bytes to skip before @var{label} when applying\n\
@code{LABEL_ALIGN_AFTER_BARRIER}.  This works only if\n\
@code{ASM_OUTPUT_MAX_SKIP_ALIGN} is defined.",
 int, (rtx label),
 default_label_align_after_barrier_max_skip)

/* The maximum number of bytes to skip when applying
   LOOP_ALIGN.  */
DEFHOOK
(loop_align_max_skip,
 "The maximum number of bytes to skip when applying @code{LOOP_ALIGN} to\n\
@var{label}.  This works only if @code{ASM_OUTPUT_MAX_SKIP_ALIGN} is\n\
defined.",
 int, (rtx label),
 default_loop_align_max_skip)

/* The maximum number of bytes to skip when applying
   LABEL_ALIGN.  */
DEFHOOK
(label_align_max_skip,
 "The maximum number of bytes to skip when applying @code{LABEL_ALIGN}\n\
to @var{label}.  This works only if @code{ASM_OUTPUT_MAX_SKIP_ALIGN}\n\
is defined.",
 int, (rtx label),
 default_label_align_max_skip)

/* The maximum number of bytes to skip when applying
   JUMP_ALIGN.  */
DEFHOOK
(jump_align_max_skip,
 "The maximum number of bytes to skip before @var{label} when applying\n\
@code{JUMP_ALIGN}.  This works only if\n\
@code{ASM_OUTPUT_MAX_SKIP_ALIGN} is defined.",
 int, (rtx label),
 default_jump_align_max_skip)

/* Try to output the assembler code for an integer object whose
   value is given by X.  SIZE is the size of the object in bytes and
   ALIGNED_P indicates whether it is aligned.  Return true if
   successful.  Only handles cases for which BYTE_OP, ALIGNED_OP
   and UNALIGNED_OP are NULL.  */
DEFHOOK
(integer,
 "The @code{assemble_integer} function uses this hook to output an\n\
integer object.  @var{x} is the object's value, @var{size} is its size\n\
in bytes and @var{aligned_p} indicates whether it is aligned.  The\n\
function should return @code{true} if it was able to output the\n\
object.  If it returns false, @code{assemble_integer} will try to\n\
split the object into smaller parts.\n\
\n\
The default implementation of this hook will use the\n\
@code{TARGET_ASM_BYTE_OP} family of strings, returning @code{false}\n\
when the relevant string is @code{NULL}.",
 /* Only handles cases for which BYTE_OP, ALIGNED_OP and UNALIGNED_OP are
    NULL.  */
 bool, (rtx x, unsigned int size, int aligned_p),
 default_assemble_integer)

/* Output code that will globalize a label.  */
DEFHOOK
(globalize_label,
 "This target hook is a function to output to the stdio stream\n\
@var{stream} some commands that will make the label @var{name} global;\n\
that is, available for reference from other files.\n\
\n\
The default implementation relies on a proper definition of\n\
@code{GLOBAL_ASM_OP}.",
 void, (FILE *stream, const char *name),
 default_globalize_label)

/* Output code that will globalize a declaration.  */
DEFHOOK
(globalize_decl_name,
 "This target hook is a function to output to the stdio stream\n\
@var{stream} some commands that will make the name associated with @var{decl}\n\
global; that is, available for reference from other files.\n\
\n\
The default implementation uses the TARGET_ASM_GLOBALIZE_LABEL target hook.",
 void, (FILE *stream, tree decl), default_globalize_decl_name)

/* Output code that will emit a label for unwind info, if this
   target requires such labels.  Second argument is the decl the
   unwind info is associated with, third is a boolean: true if
   this is for exception handling, fourth is a boolean: true if
   this is only a placeholder for an omitted FDE.  */
DEFHOOK
(emit_unwind_label,
 "This target hook emits a label at the beginning of each FDE@.  It\n\
should be defined on targets where FDEs need special labels, and it\n\
should write the appropriate label, for the FDE associated with the\n\
function declaration @var{decl}, to the stdio stream @var{stream}.\n\
The third argument, @var{for_eh}, is a boolean: true if this is for an\n\
exception table.  The fourth argument, @var{empty}, is a boolean:\n\
true if this is a placeholder label for an omitted FDE@.\n\
\n\
The default is that FDEs are not given nonlocal labels.",
 void, (FILE *stream, tree decl, int for_eh, int empty),
 default_emit_unwind_label)

/* Output code that will emit a label to divide up the exception table.  */
DEFHOOK
(emit_except_table_label,
 "This target hook emits a label at the beginning of the exception table.\n\
It should be defined on targets where it is desirable for the table\n\
to be broken up according to function.\n\
\n\
The default is that no label is emitted.",
 void, (FILE *stream),
 default_emit_except_table_label)

/* Emit a directive for setting the personality for the function.  */
DEFHOOK
(emit_except_personality,
 "If the target implements @code{TARGET_ASM_UNWIND_EMIT}, this hook may be\
 used to emit a directive to install a personality hook into the unwind\
 info.  This hook should not be used if dwarf2 unwind info is used.",
 void, (rtx personality),
 NULL)

/* Emit any directives required to unwind this instruction.  */
DEFHOOK
(unwind_emit,
 "This target hook emits assembly directives required to unwind the\n\
given instruction.  This is only used when @code{TARGET_EXCEPT_UNWIND_INFO}\n\
returns @code{UI_TARGET}.",
 void, (FILE *stream, rtx insn),
 NULL)

DEFHOOKPOD
(unwind_emit_before_insn,
 "True if the @code{TARGET_ASM_UNWIND_EMIT} hook should be called before\
 the assembly for @var{insn} has been emitted, false if the hook should\
 be called afterward.",
 bool, true)

/* Generate an internal label.
   For now this is just a wrapper for ASM_GENERATE_INTERNAL_LABEL.  */
DEFHOOK_UNDOC
(generate_internal_label,
 "",
 void, (char *buf, const char *prefix, unsigned long labelno),
 default_generate_internal_label)

/* Output an internal label.  */
DEFHOOK
(internal_label,
 "A function to output to the stdio stream @var{stream} a label whose\n\
name is made from the string @var{prefix} and the number @var{labelno}.\n\
\n\
It is absolutely essential that these labels be distinct from the labels\n\
used for user-level functions and variables.  Otherwise, certain programs\n\
will have name conflicts with internal labels.\n\
\n\
It is desirable to exclude internal labels from the symbol table of the\n\
object file.  Most assemblers have a naming convention for labels that\n\
should be excluded; on many systems, the letter @samp{L} at the\n\
beginning of a label has this effect.  You should find out what\n\
convention your system uses, and follow it.\n\
\n\
The default version of this function utilizes @code{ASM_GENERATE_INTERNAL_LABEL}.",
 void, (FILE *stream, const char *prefix, unsigned long labelno),
 default_internal_label)

/* Output label for the constant.  */
DEFHOOK
(declare_constant_name,
 "A target hook to output to the stdio stream @var{file} any text necessary\n\
for declaring the name @var{name} of a constant which is being defined.  This\n\
target hook is responsible for outputting the label definition (perhaps using\n\
@code{assemble_label}).  The argument @var{exp} is the value of the constant,\n\
and @var{size} is the size of the constant in bytes.  The @var{name}\n\
will be an internal label.\n\
\n\
The default version of this target hook, define the @var{name} in the\n\
usual manner as a label (by means of @code{assemble_label}).\n\
\n\
You may wish to use @code{ASM_OUTPUT_TYPE_DIRECTIVE} in this target hook.",
 void, (FILE *file, const char *name, const_tree expr, HOST_WIDE_INT size),
 default_asm_declare_constant_name)

/* Emit a ttype table reference to a typeinfo object.  */
DEFHOOK
(ttype,
 "This hook is used to output a reference from a frame unwinding table to\n\
the type_info object identified by @var{sym}.  It should return @code{true}\n\
if the reference was output.  Returning @code{false} will cause the\n\
reference to be output using the normal Dwarf2 routines.",
 bool, (rtx sym),
 hook_bool_rtx_false)

/* Emit an assembler directive to set visibility for the symbol
   associated with the tree decl.  */
DEFHOOK
(assemble_visibility,
 "This target hook is a function to output to @var{asm_out_file} some\n\
commands that will make the symbol(s) associated with @var{decl} have\n\
hidden, protected or internal visibility as specified by @var{visibility}.",
 void, (tree decl, int visibility),
 default_assemble_visibility)

/* Output the assembler code for entry to a function.  */
DEFHOOK
(function_prologue,
 "If defined, a function that outputs the assembler code for entry to a\n\
function.  The prologue is responsible for setting up the stack frame,\n\
initializing the frame pointer register, saving registers that must be\n\
saved, and allocating @var{size} additional bytes of storage for the\n\
local variables.  @var{size} is an integer.  @var{file} is a stdio\n\
stream to which the assembler code should be output.\n\
\n\
The label for the beginning of the function need not be output by this\n\
macro.  That has already been done when the macro is run.\n\
\n\
@findex regs_ever_live\n\
To determine which registers to save, the macro can refer to the array\n\
@code{regs_ever_live}: element @var{r} is nonzero if hard register\n\
@var{r} is used anywhere within the function.  This implies the function\n\
prologue should save register @var{r}, provided it is not one of the\n\
call-used registers.  (@code{TARGET_ASM_FUNCTION_EPILOGUE} must likewise use\n\
@code{regs_ever_live}.)\n\
\n\
On machines that have ``register windows'', the function entry code does\n\
not save on the stack the registers that are in the windows, even if\n\
they are supposed to be preserved by function calls; instead it takes\n\
appropriate steps to ``push'' the register stack, if any non-call-used\n\
registers are used in the function.\n\
\n\
@findex frame_pointer_needed\n\
On machines where functions may or may not have frame-pointers, the\n\
function entry code must vary accordingly; it must set up the frame\n\
pointer if one is wanted, and not otherwise.  To determine whether a\n\
frame pointer is in wanted, the macro can refer to the variable\n\
@code{frame_pointer_needed}.  The variable's value will be 1 at run\n\
time in a function that needs a frame pointer.  @xref{Elimination}.\n\
\n\
The function entry code is responsible for allocating any stack space\n\
required for the function.  This stack space consists of the regions\n\
listed below.  In most cases, these regions are allocated in the\n\
order listed, with the last listed region closest to the top of the\n\
stack (the lowest address if @code{STACK_GROWS_DOWNWARD} is defined, and\n\
the highest address if it is not defined).  You can use a different order\n\
for a machine if doing so is more convenient or required for\n\
compatibility reasons.  Except in cases where required by standard\n\
or by a debugger, there is no reason why the stack layout used by GCC\n\
need agree with that used by other compilers for a machine.",
 void, (FILE *file, HOST_WIDE_INT size),
 default_function_pro_epilogue)

/* Output the assembler code for end of prologue.  */
DEFHOOK
(function_end_prologue,
 "If defined, a function that outputs assembler code at the end of a\n\
prologue.  This should be used when the function prologue is being\n\
emitted as RTL, and you have some extra assembler that needs to be\n\
emitted.  @xref{prologue instruction pattern}.",
 void, (FILE *file),
 no_asm_to_stream)

/* Output the assembler code for start of epilogue.  */
DEFHOOK
(function_begin_epilogue,
 "If defined, a function that outputs assembler code at the start of an\n\
epilogue.  This should be used when the function epilogue is being\n\
emitted as RTL, and you have some extra assembler that needs to be\n\
emitted.  @xref{epilogue instruction pattern}.",
 void, (FILE *file),
 no_asm_to_stream)

/* Output the assembler code for function exit.  */
DEFHOOK
(function_epilogue,
 "If defined, a function that outputs the assembler code for exit from a\n\
function.  The epilogue is responsible for restoring the saved\n\
registers and stack pointer to their values when the function was\n\
called, and returning control to the caller.  This macro takes the\n\
same arguments as the macro @code{TARGET_ASM_FUNCTION_PROLOGUE}, and the\n\
registers to restore are determined from @code{regs_ever_live} and\n\
@code{CALL_USED_REGISTERS} in the same way.\n\
\n\
On some machines, there is a single instruction that does all the work\n\
of returning from the function.  On these machines, give that\n\
instruction the name @samp{return} and do not define the macro\n\
@code{TARGET_ASM_FUNCTION_EPILOGUE} at all.\n\
\n\
Do not define a pattern named @samp{return} if you want the\n\
@code{TARGET_ASM_FUNCTION_EPILOGUE} to be used.  If you want the target\n\
switches to control whether return instructions or epilogues are used,\n\
define a @samp{return} pattern with a validity condition that tests the\n\
target switches appropriately.  If the @samp{return} pattern's validity\n\
condition is false, epilogues will be used.\n\
\n\
On machines where functions may or may not have frame-pointers, the\n\
function exit code must vary accordingly.  Sometimes the code for these\n\
two cases is completely different.  To determine whether a frame pointer\n\
is wanted, the macro can refer to the variable\n\
@code{frame_pointer_needed}.  The variable's value will be 1 when compiling\n\
a function that needs a frame pointer.\n\
\n\
Normally, @code{TARGET_ASM_FUNCTION_PROLOGUE} and\n\
@code{TARGET_ASM_FUNCTION_EPILOGUE} must treat leaf functions specially.\n\
The C variable @code{current_function_is_leaf} is nonzero for such a\n\
function.  @xref{Leaf Functions}.\n\
\n\
On some machines, some functions pop their arguments on exit while\n\
others leave that for the caller to do.  For example, the 68020 when\n\
given @option{-mrtd} pops arguments in functions that take a fixed\n\
number of arguments.\n\
\n\
@findex pops_args\n\
@findex crtl->args.pops_args\n\
Your definition of the macro @code{RETURN_POPS_ARGS} decides which\n\
functions pop their own arguments.  @code{TARGET_ASM_FUNCTION_EPILOGUE}\n\
needs to know what was decided.  The number of bytes of the current\n\
function's arguments that this function should pop is available in\n\
@code{crtl->args.pops_args}.  @xref{Scalar Return}.",
 void, (FILE *file, HOST_WIDE_INT size),
 default_function_pro_epilogue)

/* Initialize target-specific sections.  */
DEFHOOK
(init_sections,
 "Define this hook if you need to do something special to set up the\n\
@file{varasm.c} sections, or if your target has some special sections\n\
of its own that you need to create.\n\
\n\
GCC calls this hook after processing the command line, but before writing\n\
any assembly code, and before calling any of the section-returning hooks\n\
described below.",
 void, (void),
 hook_void_void)

/* Tell assembler to change to section NAME with attributes FLAGS.
   If DECL is non-NULL, it is the VAR_DECL or FUNCTION_DECL with
   which this section is associated.  */
DEFHOOK
(named_section,
 "Output assembly directives to switch to section @var{name}.  The section\n\
should have attributes as specified by @var{flags}, which is a bit mask\n\
of the @code{SECTION_*} flags defined in @file{output.h}.  If @var{decl}\n\
is non-NULL, it is the @code{VAR_DECL} or @code{FUNCTION_DECL} with which\n\
this section is associated.",
 void, (const char *name, unsigned int flags, tree decl),
 default_no_named_section)

/* Return preferred text (sub)section for function DECL.
   Main purpose of this function is to separate cold, normal and hot
   functions. STARTUP is true when function is known to be used only 
   at startup (from static constructors or it is main()).
   EXIT is true when function is known to be used only at exit
   (from static destructors).
   Return NULL if function should go to default text section.  */
DEFHOOK
(function_section,
 "Return preferred text (sub)section for function @var{decl}.\n\
Main purpose of this function is to separate cold, normal and hot\n\
functions. @var{startup} is true when function is known to be used only\n\
at startup (from static constructors or it is @code{main()}).\n\
@var{exit} is true when function is known to be used only at exit\n\
(from static destructors).\n\
Return NULL if function should go to default text section.",
 section *, (tree decl, enum node_frequency freq, bool startup, bool exit),
 default_function_section)

/* Output the assembler code for function exit.  */
DEFHOOK
(function_switched_text_sections,
 "Used by the target to emit any assembler directives or additional\
  labels needed when a function is partitioned between different\
  sections.  Output should be written to @var{file}.  The function\
  decl is available as @var{decl} and the new section is `cold' if\
  @var{new_is_cold} is @code{true}.",
 void, (FILE *file, tree decl, bool new_is_cold),
 default_function_switched_text_sections)

/* Return a mask describing how relocations should be treated when
   selecting sections.  Bit 1 should be set if global relocations
   should be placed in a read-write section; bit 0 should be set if
   local relocations should be placed in a read-write section.  */
DEFHOOK
(reloc_rw_mask,
 "Return a mask describing how relocations should be treated when\n\
selecting sections.  Bit 1 should be set if global relocations\n\
should be placed in a read-write section; bit 0 should be set if\n\
local relocations should be placed in a read-write section.\n\
\n\
The default version of this function returns 3 when @option{-fpic}\n\
is in effect, and 0 otherwise.  The hook is typically redefined\n\
when the target cannot support (some kinds of) dynamic relocations\n\
in read-only sections even in executables.",
 int, (void),
 default_reloc_rw_mask)

 /* Return a section for EXP.  It may be a DECL or a constant.  RELOC
    is nonzero if runtime relocations must be applied; bit 1 will be
    set if the runtime relocations require non-local name resolution.
    ALIGN is the required alignment of the data.  */
DEFHOOK
(select_section,
 "Return the section into which @var{exp} should be placed.  You can\n\
assume that @var{exp} is either a @code{VAR_DECL} node or a constant of\n\
some sort.  @var{reloc} indicates whether the initial value of @var{exp}\n\
requires link-time relocations.  Bit 0 is set when variable contains\n\
local relocations only, while bit 1 is set for global relocations.\n\
@var{align} is the constant alignment in bits.\n\
\n\
The default version of this function takes care of putting read-only\n\
variables in @code{readonly_data_section}.\n\
\n\
See also @var{USE_SELECT_SECTION_FOR_FUNCTIONS}.",
 section *, (tree exp, int reloc, unsigned HOST_WIDE_INT align),
 default_select_section)

/* Return a section for X.  MODE is X's mode and ALIGN is its
   alignment in bits.  */
DEFHOOK
(select_rtx_section,
 "Return the section into which a constant @var{x}, of mode @var{mode},\n\
should be placed.  You can assume that @var{x} is some kind of\n\
constant in RTL@.  The argument @var{mode} is redundant except in the\n\
case of a @code{const_int} rtx.  @var{align} is the constant alignment\n\
in bits.\n\
\n\
The default version of this function takes care of putting symbolic\n\
constants in @code{flag_pic} mode in @code{data_section} and everything\n\
else in @code{readonly_data_section}.",
 section *, (enum machine_mode mode, rtx x, unsigned HOST_WIDE_INT align),
 default_select_rtx_section)

/* Select a unique section name for DECL.  RELOC is the same as
   for SELECT_SECTION.  */
DEFHOOK
(unique_section,
 "Build up a unique section name, expressed as a @code{STRING_CST} node,\n\
and assign it to @samp{DECL_SECTION_NAME (@var{decl})}.\n\
As with @code{TARGET_ASM_SELECT_SECTION}, @var{reloc} indicates whether\n\
the initial value of @var{exp} requires link-time relocations.\n\
\n\
The default version of this function appends the symbol name to the\n\
ELF section name that would normally be used for the symbol.  For\n\
example, the function @code{foo} would be placed in @code{.text.foo}.\n\
Whatever the actual target object format, this is often good enough.",
 void, (tree decl, int reloc),
 default_unique_section)

/* Return the readonly data section associated with function DECL.  */
DEFHOOK
(function_rodata_section,
 "Return the readonly data section associated with\n\
@samp{DECL_SECTION_NAME (@var{decl})}.\n\
The default version of this function selects @code{.gnu.linkonce.r.name} if\n\
the function's section is @code{.gnu.linkonce.t.name}, @code{.rodata.name}\n\
if function is in @code{.text.name}, and the normal readonly-data section\n\
otherwise.",
 section *, (tree decl),
 default_function_rodata_section)

/* Nonnull if the target wants to override the default ".rodata" prefix
   for mergeable data sections.  */
DEFHOOKPOD
(mergeable_rodata_prefix,
 "Usually, the compiler uses the prefix @code{\".rodata\"} to construct\n\
section names for mergeable constant data.  Define this macro to override\n\
the string if a different section name should be used.",
 const char *, ".rodata")

/* Return the section to be used for transactional memory clone tables.  */
DEFHOOK
(tm_clone_table_section,
 "Return the section that should be used for transactional memory clone\
  tables.",
 section *, (void), default_clone_table_section)

/* Output a constructor for a symbol with a given priority.  */
DEFHOOK
(constructor,
 "If defined, a function that outputs assembler code to arrange to call\n\
the function referenced by @var{symbol} at initialization time.\n\
\n\
Assume that @var{symbol} is a @code{SYMBOL_REF} for a function taking\n\
no arguments and with no return value.  If the target supports initialization\n\
priorities, @var{priority} is a value between 0 and @code{MAX_INIT_PRIORITY};\n\
otherwise it must be @code{DEFAULT_INIT_PRIORITY}.\n\
\n\
If this macro is not defined by the target, a suitable default will\n\
be chosen if (1) the target supports arbitrary section names, (2) the\n\
target defines @code{CTORS_SECTION_ASM_OP}, or (3) @code{USE_COLLECT2}\n\
is not defined.",
 void, (rtx symbol, int priority), NULL)

/* Output a destructor for a symbol with a given priority.  */
DEFHOOK
(destructor,
 "This is like @code{TARGET_ASM_CONSTRUCTOR} but used for termination\n\
functions rather than initialization functions.",
 void, (rtx symbol, int priority), NULL)

/* Output the assembler code for a thunk function.  THUNK_DECL is the
   declaration for the thunk function itself, FUNCTION is the decl for
   the target function.  DELTA is an immediate constant offset to be
   added to THIS.  If VCALL_OFFSET is nonzero, the word at
   *(*this + vcall_offset) should be added to THIS.  */
DEFHOOK
(output_mi_thunk,
 "A function that outputs the assembler code for a thunk\n\
function, used to implement C++ virtual function calls with multiple\n\
inheritance.  The thunk acts as a wrapper around a virtual function,\n\
adjusting the implicit object parameter before handing control off to\n\
the real function.\n\
\n\
First, emit code to add the integer @var{delta} to the location that\n\
contains the incoming first argument.  Assume that this argument\n\
contains a pointer, and is the one used to pass the @code{this} pointer\n\
in C++.  This is the incoming argument @emph{before} the function prologue,\n\
e.g.@: @samp{%o0} on a sparc.  The addition must preserve the values of\n\
all other incoming arguments.\n\
\n\
Then, if @var{vcall_offset} is nonzero, an additional adjustment should be\n\
made after adding @code{delta}.  In particular, if @var{p} is the\n\
adjusted pointer, the following adjustment should be made:\n\
\n\
@smallexample\n\
p += (*((ptrdiff_t **)p))[vcall_offset/sizeof(ptrdiff_t)]\n\
@end smallexample\n\
\n\
After the additions, emit code to jump to @var{function}, which is a\n\
@code{FUNCTION_DECL}.  This is a direct pure jump, not a call, and does\n\
not touch the return address.  Hence returning from @var{FUNCTION} will\n\
return to whoever called the current @samp{thunk}.\n\
\n\
The effect must be as if @var{function} had been called directly with\n\
the adjusted first argument.  This macro is responsible for emitting all\n\
of the code for a thunk function; @code{TARGET_ASM_FUNCTION_PROLOGUE}\n\
and @code{TARGET_ASM_FUNCTION_EPILOGUE} are not invoked.\n\
\n\
The @var{thunk_fndecl} is redundant.  (@var{delta} and @var{function}\n\
have already been extracted from it.)  It might possibly be useful on\n\
some targets, but probably not.\n\
\n\
If you do not define this macro, the target-independent code in the C++\n\
front end will generate a less efficient heavyweight thunk that calls\n\
@var{function} instead of jumping to it.  The generic approach does\n\
not support varargs.",
 void, (FILE *file, tree thunk_fndecl, HOST_WIDE_INT delta,
	HOST_WIDE_INT vcall_offset, tree function),
 NULL)

/* Determine whether output_mi_thunk would succeed.  */
/* ??? Ideally, this hook would not exist, and success or failure
   would be returned from output_mi_thunk directly.  But there's
   too much undo-able setup involved in invoking output_mi_thunk.
   Could be fixed by making output_mi_thunk emit rtl instead of
   text to the output file.  */
DEFHOOK
(can_output_mi_thunk,
 "A function that returns true if TARGET_ASM_OUTPUT_MI_THUNK would be able\n\
to output the assembler code for the thunk function specified by the\n\
arguments it is passed, and false otherwise.  In the latter case, the\n\
generic approach will be used by the C++ front end, with the limitations\n\
previously exposed.",
 bool, (const_tree thunk_fndecl, HOST_WIDE_INT delta,
	HOST_WIDE_INT vcall_offset, const_tree function),
 hook_bool_const_tree_hwi_hwi_const_tree_false)

/* Output any boilerplate text needed at the beginning of a
   translation unit.  */
DEFHOOK
(file_start,
 "Output to @code{asm_out_file} any text which the assembler expects to\n\
find at the beginning of a file.  The default behavior is controlled\n\
by two flags, documented below.  Unless your target's assembler is\n\
quite unusual, if you override the default, you should call\n\
@code{default_file_start} at some point in your target hook.  This\n\
lets other target files rely on these variables.",
 void, (void),
 default_file_start)

/* Output any boilerplate text needed at the end of a translation unit.  */
DEFHOOK
(file_end,
 "Output to @code{asm_out_file} any text which the assembler expects\n\
to find at the end of a file.  The default is to output nothing.",
 void, (void),
 hook_void_void)

/* Output any boilerplate text needed at the beginning of an
   LTO output stream.  */
DEFHOOK
(lto_start,
 "Output to @code{asm_out_file} any text which the assembler expects\n\
to find at the start of an LTO section.  The default is to output\n\
nothing.",
 void, (void),
 hook_void_void)

/* Output any boilerplate text needed at the end of an
   LTO output stream.  */
DEFHOOK
(lto_end,
 "Output to @code{asm_out_file} any text which the assembler expects\n\
to find at the end of an LTO section.  The default is to output\n\
nothing.",
 void, (void),
 hook_void_void)

/* Output any boilerplace text needed at the end of a
   translation unit before debug and unwind info is emitted.  */
DEFHOOK
(code_end,
 "Output to @code{asm_out_file} any text which is needed before emitting\n\
unwind info and debug info at the end of a file.  Some targets emit\n\
here PIC setup thunks that cannot be emitted at the end of file,\n\
because they couldn't have unwind info then.  The default is to output\n\
nothing.",
 void, (void),
 hook_void_void)

/* Output an assembler pseudo-op to declare a library function name
   external.  */
DEFHOOK
(external_libcall,
 "This target hook is a function to output to @var{asm_out_file} an assembler\n\
pseudo-op to declare a library function name external.  The name of the\n\
library function is given by @var{symref}, which is a @code{symbol_ref}.",
 void, (rtx symref),
 default_external_libcall)

/* Output an assembler directive to mark decl live. This instructs
   linker to not dead code strip this symbol.  */
DEFHOOK
(mark_decl_preserved,
 "This target hook is a function to output to @var{asm_out_file} an assembler\n\
directive to annotate @var{symbol} as used.  The Darwin target uses the\n\
.no_dead_code_strip directive.",
 void, (const char *symbol),
 hook_void_constcharptr)

/* Output a record of the command line switches that have been passed.  */
DEFHOOK
(record_gcc_switches,
 "Provides the target with the ability to record the gcc command line\n\
switches that have been passed to the compiler, and options that are\n\
enabled.  The @var{type} argument specifies what is being recorded.\n\
It can take the following values:\n\
\n\
@table @gcctabopt\n\
@item SWITCH_TYPE_PASSED\n\
@var{text} is a command line switch that has been set by the user.\n\
\n\
@item SWITCH_TYPE_ENABLED\n\
@var{text} is an option which has been enabled.  This might be as a\n\
direct result of a command line switch, or because it is enabled by\n\
default or because it has been enabled as a side effect of a different\n\
command line switch.  For example, the @option{-O2} switch enables\n\
various different individual optimization passes.\n\
\n\
@item SWITCH_TYPE_DESCRIPTIVE\n\
@var{text} is either NULL or some descriptive text which should be\n\
ignored.  If @var{text} is NULL then it is being used to warn the\n\
target hook that either recording is starting or ending.  The first\n\
time @var{type} is SWITCH_TYPE_DESCRIPTIVE and @var{text} is NULL, the\n\
warning is for start up and the second time the warning is for\n\
wind down.  This feature is to allow the target hook to make any\n\
necessary preparations before it starts to record switches and to\n\
perform any necessary tidying up after it has finished recording\n\
switches.\n\
\n\
@item SWITCH_TYPE_LINE_START\n\
This option can be ignored by this target hook.\n\
\n\
@item  SWITCH_TYPE_LINE_END\n\
This option can be ignored by this target hook.\n\
@end table\n\
\n\
The hook's return value must be zero.  Other return values may be\n\
supported in the future.\n\
\n\
By default this hook is set to NULL, but an example implementation is\n\
provided for ELF based targets.  Called @var{elf_record_gcc_switches},\n\
it records the switches as ASCII text inside a new, string mergeable\n\
section in the assembler output file.  The name of the new section is\n\
provided by the @code{TARGET_ASM_RECORD_GCC_SWITCHES_SECTION} target\n\
hook.",
 int, (print_switch_type type, const char *text),
 NULL)

/* The name of the section that the example ELF implementation of
   record_gcc_switches will use to store the information.  Target
   specific versions of record_gcc_switches may or may not use
   this information.  */
DEFHOOKPOD
(record_gcc_switches_section,
 "This is the name of the section that will be created by the example\n\
ELF implementation of the @code{TARGET_ASM_RECORD_GCC_SWITCHES} target\n\
hook.",
 const char *, ".GCC.command.line")

/* Output the definition of a section anchor.  */
DEFHOOK
(output_anchor,
 "Write the assembly code to define section anchor @var{x}, which is a\n\
@code{SYMBOL_REF} for which @samp{SYMBOL_REF_ANCHOR_P (@var{x})} is true.\n\
The hook is called with the assembly output position set to the beginning\n\
of @code{SYMBOL_REF_BLOCK (@var{x})}.\n\
\n\
If @code{ASM_OUTPUT_DEF} is available, the hook's default definition uses\n\
it to define the symbol as @samp{. + SYMBOL_REF_BLOCK_OFFSET (@var{x})}.\n\
If @code{ASM_OUTPUT_DEF} is not available, the hook's default definition\n\
is @code{NULL}, which disables the use of section anchors altogether.",
 void, (rtx x),
 default_asm_output_anchor)

DEFHOOK
(output_ident,
 "Output a string based on @var{name}, suitable for the @samp{#ident} \
 directive, or the equivalent directive or pragma in non-C-family languages. \
 If this hook is not defined, nothing is output for the @samp{#ident} \
 directive.",
 void, (const char *name),
 hook_void_constcharptr)

/* Output a DTP-relative reference to a TLS symbol.  */
DEFHOOK
(output_dwarf_dtprel,
 "If defined, this target hook is a function which outputs a DTP-relative\n\
reference to the given TLS symbol of the specified size.",
 void, (FILE *file, int size, rtx x),
 NULL)

/* Some target machines need to postscan each insn after it is output.  */
DEFHOOK
(final_postscan_insn,
 "If defined, this target hook is a function which is executed just after the\n\
output of assembler code for @var{insn}, to change the mode of the assembler\n\
if necessary.\n\
\n\
Here the argument @var{opvec} is the vector containing the operands\n\
extracted from @var{insn}, and @var{noperands} is the number of\n\
elements of the vector which contain meaningful data for this insn.\n\
The contents of this vector are what was used to convert the insn\n\
template into assembler code, so you can change the assembler mode\n\
by checking the contents of the vector.",
 void, (FILE *file, rtx insn, rtx *opvec, int noperands),
 NULL)

/* Emit the trampoline template.  This hook may be NULL.  */
DEFHOOK
(trampoline_template,
 "This hook is called by @code{assemble_trampoline_template} to output,\n\
on the stream @var{f}, assembler code for a block of data that contains\n\
the constant parts of a trampoline.  This code should not include a\n\
label---the label is taken care of automatically.\n\
\n\
If you do not define this hook, it means no template is needed\n\
for the target.  Do not define this hook on systems where the block move\n\
code to copy the trampoline into place would be larger than the code\n\
to generate it on the spot.",
 void, (FILE *f),
 NULL)

DEFHOOK
(output_source_filename,
 "Output COFF information or DWARF debugging information which indicates\
 that filename @var{name} is the current source file to the stdio\
 stream @var{file}.\n\
 \n\
 This target hook need not be defined if the standard form of output\
 for the file format in use is appropriate.",
 void ,(FILE *file, const char *name),
 default_asm_output_source_filename)

DEFHOOK
(output_addr_const_extra,
 "A target hook to recognize @var{rtx} patterns that @code{output_addr_const}\n\
can't deal with, and output assembly code to @var{file} corresponding to\n\
the pattern @var{x}.  This may be used to allow machine-dependent\n\
@code{UNSPEC}s to appear within constants.\n\
\n\
If target hook fails to recognize a pattern, it must return @code{false},\n\
so that a standard error message is printed.  If it prints an error message\n\
itself, by calling, for example, @code{output_operand_lossage}, it may just\n\
return @code{true}.",
 bool, (FILE *file, rtx x),
 hook_bool_FILEptr_rtx_false)

/* ??? The TARGET_PRINT_OPERAND* hooks are part of the asm_out struct,
   even though that is not reflected in the macro name to override their
   initializers.  */
#undef HOOK_PREFIX
#define HOOK_PREFIX "TARGET_"

/* Emit a machine-specific insn operand.  */
/* ??? tm.texi only documents the old macro PRINT_OPERAND,
   not this  hook, and uses a different name for the argument FILE.  */
DEFHOOK_UNDOC
(print_operand,
 "",
 void, (FILE *file, rtx x, int code),
 default_print_operand)

/* Emit a machine-specific memory address.  */
/* ??? tm.texi only documents the old macro PRINT_OPERAND_ADDRESS,
   not this  hook, and uses different argument names.  */
DEFHOOK_UNDOC
(print_operand_address,
 "",
 void, (FILE *file, rtx addr),
 default_print_operand_address)

/* Determine whether CODE is a valid punctuation character for the
   `print_operand' hook.  */
/* ??? tm.texi only documents the old macro PRINT_OPERAND_PUNCT_VALID_P,
   not this  hook.  */
DEFHOOK_UNDOC
(print_operand_punct_valid_p,
 "",
 bool ,(unsigned char code),
 default_print_operand_punct_valid_p)

/* Given a symbol name, perform same mangling as assemble_name and
   ASM_OUTPUT_LABELREF, returning result as an IDENTIFIER_NODE.  */
DEFHOOK
(mangle_assembler_name,
 "Given a symbol @var{name}, perform same mangling as @code{varasm.c}'s\
 @code{assemble_name}, but in memory rather than to a file stream, returning\
 result as an @code{IDENTIFIER_NODE}.  Required for correct LTO symtabs.  The\
 default implementation calls the @code{TARGET_STRIP_NAME_ENCODING} hook and\
 then prepends the @code{USER_LABEL_PREFIX}, if any.",
 tree, (const char *name),
 default_mangle_assembler_name)

HOOK_VECTOR_END (asm_out)

/* Functions relating to instruction scheduling.  All of these
   default to null pointers, which haifa-sched.c looks for and handles.  */
#undef HOOK_PREFIX
#define HOOK_PREFIX "TARGET_SCHED_"
HOOK_VECTOR (TARGET_SCHED, sched)

/* Given the current cost, COST, of an insn, INSN, calculate and
   return a new cost based on its relationship to DEP_INSN through
   the dependence LINK.  The default is to make no adjustment.  */
DEFHOOK
(adjust_cost,
 "This function corrects the value of @var{cost} based on the\n\
relationship between @var{insn} and @var{dep_insn} through the\n\
dependence @var{link}.  It should return the new value.  The default\n\
is to make no adjustment to @var{cost}.  This can be used for example\n\
to specify to the scheduler using the traditional pipeline description\n\
that an output- or anti-dependence does not incur the same cost as a\n\
data-dependence.  If the scheduler using the automaton based pipeline\n\
description, the cost of anti-dependence is zero and the cost of\n\
output-dependence is maximum of one and the difference of latency\n\
times of the first and the second insns.  If these values are not\n\
acceptable, you could use the hook to modify them too.  See also\n\
@pxref{Processor pipeline description}.",
 int, (rtx insn, rtx link, rtx dep_insn, int cost), NULL)

/* Adjust the priority of an insn as you see fit.  Returns the new priority.  */
DEFHOOK
(adjust_priority,
 "This hook adjusts the integer scheduling priority @var{priority} of\n\
@var{insn}.  It should return the new priority.  Increase the priority to\n\
execute @var{insn} earlier, reduce the priority to execute @var{insn}\n\
later.  Do not define this hook if you do not need to adjust the\n\
scheduling priorities of insns.",
 int, (rtx insn, int priority), NULL)

/* Function which returns the maximum number of insns that can be
   scheduled in the same machine cycle.  This must be constant
   over an entire compilation.  The default is 1.  */
DEFHOOK
(issue_rate,
 "This hook returns the maximum number of instructions that can ever\n\
issue at the same time on the target machine.  The default is one.\n\
Although the insn scheduler can define itself the possibility of issue\n\
an insn on the same cycle, the value can serve as an additional\n\
constraint to issue insns on the same simulated processor cycle (see\n\
hooks @samp{TARGET_SCHED_REORDER} and @samp{TARGET_SCHED_REORDER2}).\n\
This value must be constant over the entire compilation.  If you need\n\
it to vary depending on what the instructions are, you must use\n\
@samp{TARGET_SCHED_VARIABLE_ISSUE}.",
 int, (void), NULL)

/* Calculate how much this insn affects how many more insns we
   can emit this cycle.  Default is they all cost the same.  */
DEFHOOK
(variable_issue,
 "This hook is executed by the scheduler after it has scheduled an insn\n\
from the ready list.  It should return the number of insns which can\n\
still be issued in the current cycle.  The default is\n\
@samp{@w{@var{more} - 1}} for insns other than @code{CLOBBER} and\n\
@code{USE}, which normally are not counted against the issue rate.\n\
You should define this hook if some insns take more machine resources\n\
than others, so that fewer insns can follow them in the same cycle.\n\
@var{file} is either a null pointer, or a stdio stream to write any\n\
debug output to.  @var{verbose} is the verbose level provided by\n\
@option{-fsched-verbose-@var{n}}.  @var{insn} is the instruction that\n\
was scheduled.",
 int, (FILE *file, int verbose, rtx insn, int more), NULL)

/* Initialize machine-dependent scheduling code.  */
DEFHOOK
(init,
 "This hook is executed by the scheduler at the beginning of each block of\n\
instructions that are to be scheduled.  @var{file} is either a null\n\
pointer, or a stdio stream to write any debug output to.  @var{verbose}\n\
is the verbose level provided by @option{-fsched-verbose-@var{n}}.\n\
@var{max_ready} is the maximum number of insns in the current scheduling\n\
region that can be live at the same time.  This can be used to allocate\n\
scratch space if it is needed, e.g.@: by @samp{TARGET_SCHED_REORDER}.",
 void, (FILE *file, int verbose, int max_ready), NULL)

/* Finalize machine-dependent scheduling code.  */
DEFHOOK
(finish,
 "This hook is executed by the scheduler at the end of each block of\n\
instructions that are to be scheduled.  It can be used to perform\n\
cleanup of any actions done by the other scheduling hooks.  @var{file}\n\
is either a null pointer, or a stdio stream to write any debug output\n\
to.  @var{verbose} is the verbose level provided by\n\
@option{-fsched-verbose-@var{n}}.",
 void, (FILE *file, int verbose), NULL)

 /* Initialize machine-dependent function wide scheduling code.  */
DEFHOOK
(init_global,
 "This hook is executed by the scheduler after function level initializations.\n\
@var{file} is either a null pointer, or a stdio stream to write any debug output to.\n\
@var{verbose} is the verbose level provided by @option{-fsched-verbose-@var{n}}.\n\
@var{old_max_uid} is the maximum insn uid when scheduling begins.",
 void, (FILE *file, int verbose, int old_max_uid), NULL)

/* Finalize machine-dependent function wide scheduling code.  */
DEFHOOK
(finish_global,
 "This is the cleanup hook corresponding to @code{TARGET_SCHED_INIT_GLOBAL}.\n\
@var{file} is either a null pointer, or a stdio stream to write any debug output to.\n\
@var{verbose} is the verbose level provided by @option{-fsched-verbose-@var{n}}.",
 void, (FILE *file, int verbose), NULL)

/* Reorder insns in a machine-dependent fashion, in two different
       places.  Default does nothing.  */
DEFHOOK
(reorder,
 "This hook is executed by the scheduler after it has scheduled the ready\n\
list, to allow the machine description to reorder it (for example to\n\
combine two small instructions together on @samp{VLIW} machines).\n\
@var{file} is either a null pointer, or a stdio stream to write any\n\
debug output to.  @var{verbose} is the verbose level provided by\n\
@option{-fsched-verbose-@var{n}}.  @var{ready} is a pointer to the ready\n\
list of instructions that are ready to be scheduled.  @var{n_readyp} is\n\
a pointer to the number of elements in the ready list.  The scheduler\n\
reads the ready list in reverse order, starting with\n\
@var{ready}[@var{*n_readyp} @minus{} 1] and going to @var{ready}[0].  @var{clock}\n\
is the timer tick of the scheduler.  You may modify the ready list and\n\
the number of ready insns.  The return value is the number of insns that\n\
can issue this cycle; normally this is just @code{issue_rate}.  See also\n\
@samp{TARGET_SCHED_REORDER2}.",
 int, (FILE *file, int verbose, rtx *ready, int *n_readyp, int clock), NULL)

DEFHOOK
(reorder2,
 "Like @samp{TARGET_SCHED_REORDER}, but called at a different time.  That\n\
function is called whenever the scheduler starts a new cycle.  This one\n\
is called once per iteration over a cycle, immediately after\n\
@samp{TARGET_SCHED_VARIABLE_ISSUE}; it can reorder the ready list and\n\
return the number of insns to be scheduled in the same cycle.  Defining\n\
this hook can be useful if there are frequent situations where\n\
scheduling one insn causes other insns to become ready in the same\n\
cycle.  These other insns can then be taken into account properly.",
 int, (FILE *file, int verbose, rtx *ready, int *n_readyp, int clock), NULL)

/* The following member value is a pointer to a function called
   after evaluation forward dependencies of insns in chain given
   by two parameter values (head and tail correspondingly).  */
DEFHOOK
(dependencies_evaluation_hook,
 "This hook is called after evaluation forward dependencies of insns in\n\
chain given by two parameter values (@var{head} and @var{tail}\n\
correspondingly) but before insns scheduling of the insn chain.  For\n\
example, it can be used for better insn classification if it requires\n\
analysis of dependencies.  This hook can use backward and forward\n\
dependencies of the insn scheduler because they are already\n\
calculated.",
 void, (rtx head, rtx tail), NULL)

/* The values of the following four members are pointers to functions
   used to simplify the automaton descriptions.  dfa_pre_cycle_insn and
   dfa_post_cycle_insn give functions returning insns which are used to
   change the pipeline hazard recognizer state when the new simulated
   processor cycle correspondingly starts and finishes.  The function
   defined by init_dfa_pre_cycle_insn and init_dfa_post_cycle_insn are
   used to initialize the corresponding insns.  The default values of
   the members result in not changing the automaton state when the
   new simulated processor cycle correspondingly starts and finishes.  */

DEFHOOK
(init_dfa_pre_cycle_insn,
 "The hook can be used to initialize data used by the previous hook.",
 void, (void), NULL)

DEFHOOK
(dfa_pre_cycle_insn,
 "The hook returns an RTL insn.  The automaton state used in the\n\
pipeline hazard recognizer is changed as if the insn were scheduled\n\
when the new simulated processor cycle starts.  Usage of the hook may\n\
simplify the automaton pipeline description for some @acronym{VLIW}\n\
processors.  If the hook is defined, it is used only for the automaton\n\
based pipeline description.  The default is not to change the state\n\
when the new simulated processor cycle starts.",
 rtx, (void), NULL)

DEFHOOK
(init_dfa_post_cycle_insn,
 "The hook is analogous to @samp{TARGET_SCHED_INIT_DFA_PRE_CYCLE_INSN} but\n\
used to initialize data used by the previous hook.",
 void, (void), NULL)

DEFHOOK
(dfa_post_cycle_insn,
 "The hook is analogous to @samp{TARGET_SCHED_DFA_PRE_CYCLE_INSN} but used\n\
to changed the state as if the insn were scheduled when the new\n\
simulated processor cycle finishes.",
 rtx, (void), NULL)

/* The values of the following two members are pointers to
   functions used to simplify the automaton descriptions.
   dfa_pre_advance_cycle and dfa_post_advance_cycle are getting called
   immediately before and after cycle is advanced.  */

DEFHOOK
(dfa_pre_advance_cycle,
 "The hook to notify target that the current simulated cycle is about to finish.\n\
The hook is analogous to @samp{TARGET_SCHED_DFA_PRE_CYCLE_INSN} but used\n\
to change the state in more complicated situations - e.g., when advancing\n\
state on a single insn is not enough.",
 void, (void), NULL)

DEFHOOK
(dfa_post_advance_cycle,
 "The hook to notify target that new simulated cycle has just started.\n\
The hook is analogous to @samp{TARGET_SCHED_DFA_POST_CYCLE_INSN} but used\n\
to change the state in more complicated situations - e.g., when advancing\n\
state on a single insn is not enough.",
 void, (void), NULL)

/* The following member value is a pointer to a function returning value
   which defines how many insns in queue `ready' will we try for
   multi-pass scheduling.  If the member value is nonzero and the
   function returns positive value, the DFA based scheduler will make
   multi-pass scheduling for the first cycle.  In other words, we will
   try to choose ready insn which permits to start maximum number of
   insns on the same cycle.  */
DEFHOOK
(first_cycle_multipass_dfa_lookahead,
 "This hook controls better choosing an insn from the ready insn queue\n\
for the @acronym{DFA}-based insn scheduler.  Usually the scheduler\n\
chooses the first insn from the queue.  If the hook returns a positive\n\
value, an additional scheduler code tries all permutations of\n\
@samp{TARGET_SCHED_FIRST_CYCLE_MULTIPASS_DFA_LOOKAHEAD ()}\n\
subsequent ready insns to choose an insn whose issue will result in\n\
maximal number of issued insns on the same cycle.  For the\n\
@acronym{VLIW} processor, the code could actually solve the problem of\n\
packing simple insns into the @acronym{VLIW} insn.  Of course, if the\n\
rules of @acronym{VLIW} packing are described in the automaton.\n\
\n\
This code also could be used for superscalar @acronym{RISC}\n\
processors.  Let us consider a superscalar @acronym{RISC} processor\n\
with 3 pipelines.  Some insns can be executed in pipelines @var{A} or\n\
@var{B}, some insns can be executed only in pipelines @var{B} or\n\
@var{C}, and one insn can be executed in pipeline @var{B}.  The\n\
processor may issue the 1st insn into @var{A} and the 2nd one into\n\
@var{B}.  In this case, the 3rd insn will wait for freeing @var{B}\n\
until the next cycle.  If the scheduler issues the 3rd insn the first,\n\
the processor could issue all 3 insns per cycle.\n\
\n\
Actually this code demonstrates advantages of the automaton based\n\
pipeline hazard recognizer.  We try quickly and easy many insn\n\
schedules to choose the best one.\n\
\n\
The default is no multipass scheduling.",
 int, (void), NULL)

/* The following member value is pointer to a function controlling
   what insns from the ready insn queue will be considered for the
   multipass insn scheduling.  If the hook returns zero for insn
   passed as the parameter, the insn will be not chosen to be issued.  */
DEFHOOK
(first_cycle_multipass_dfa_lookahead_guard,
 "\n\
This hook controls what insns from the ready insn queue will be\n\
considered for the multipass insn scheduling.  If the hook returns\n\
zero for @var{insn}, the insn will be not chosen to\n\
be issued.\n\
\n\
The default is that any ready insns can be chosen to be issued.",
 int, (rtx insn), NULL)

/* This hook prepares the target for a new round of multipass
   scheduling.
   DATA is a pointer to target-specific data used for multipass scheduling.
   READY_TRY and N_READY represent the current state of search in the
   optimization space.  The target can filter out instructions that
   should not be tried during current round by setting corresponding
   elements in READY_TRY to non-zero.
   FIRST_CYCLE_INSN_P is true if this is the first round of multipass
   scheduling on current cycle.  */
DEFHOOK
(first_cycle_multipass_begin,
 "This hook prepares the target backend for a new round of multipass\n\
scheduling.",
 void, (void *data, char *ready_try, int n_ready, bool first_cycle_insn_p),
 NULL)

/* This hook is called when multipass scheduling evaluates instruction INSN.
   DATA is a pointer to target-specific data that can be used to record effects
   of INSN on CPU that are not described in DFA.
   READY_TRY and N_READY represent the current state of search in the
   optimization space.  The target can filter out instructions that
   should not be tried after issuing INSN by setting corresponding
   elements in READY_TRY to non-zero.
   INSN is the instruction being evaluated.
   PREV_DATA is a pointer to target-specific data corresponding
   to a state before issuing INSN.  */
DEFHOOK
(first_cycle_multipass_issue,
 "This hook is called when multipass scheduling evaluates instruction INSN.",
 void, (void *data, char *ready_try, int n_ready, rtx insn,
	const void *prev_data), NULL)

/* This hook is called when multipass scheduling backtracks from evaluation of
   instruction corresponding to DATA.
   DATA is a pointer to target-specific data that stores the effects
   of instruction from which the algorithm backtracks on CPU that are not
   described in DFA.
   READY_TRY and N_READY represent the current state of search in the
   optimization space.  The target can filter out instructions that
   should not be tried after issuing INSN by setting corresponding
   elements in READY_TRY to non-zero.  */
DEFHOOK
(first_cycle_multipass_backtrack,
 "This is called when multipass scheduling backtracks from evaluation of\n\
an instruction.",
 void, (const void *data, char *ready_try, int n_ready), NULL)

/* This hook notifies the target about the result of the concluded current
   round of multipass scheduling.
   DATA is a pointer.
   If DATA is non-NULL it points to target-specific data used for multipass
   scheduling which corresponds to instruction at the start of the chain of
   the winning solution.  DATA is NULL when multipass scheduling cannot find
   a good enough solution on current cycle and decides to retry later,
   usually after advancing the cycle count.  */
DEFHOOK
(first_cycle_multipass_end,
 "This hook notifies the target about the result of the concluded current\n\
round of multipass scheduling.",
 void, (const void *data), NULL)

/* This hook is called to initialize target-specific data for multipass
   scheduling after it has been allocated.
   DATA is a pointer to target-specific data that stores the effects
   of instruction from which the algorithm backtracks on CPU that are not
   described in DFA.  */
DEFHOOK
(first_cycle_multipass_init,
 "This hook initializes target-specific data used in multipass scheduling.",
 void, (void *data), NULL)

/* This hook is called to finalize target-specific data for multipass
   scheduling before it is deallocated.
   DATA is a pointer to target-specific data that stores the effects
   of instruction from which the algorithm backtracks on CPU that are not
   described in DFA.  */
DEFHOOK
(first_cycle_multipass_fini,
 "This hook finalizes target-specific data used in multipass scheduling.",
 void, (void *data), NULL)

/* The following member value is pointer to a function called by
   the insn scheduler before issuing insn passed as the third
   parameter on given cycle.  If the hook returns nonzero, the
   insn is not issued on given processors cycle.  Instead of that,
   the processor cycle is advanced.  If the value passed through
   the last parameter is zero, the insn ready queue is not sorted
   on the new cycle start as usually.  The first parameter passes
   file for debugging output.  The second one passes the scheduler
   verbose level of the debugging output.  The forth and the fifth
   parameter values are correspondingly processor cycle on which
   the previous insn has been issued and the current processor cycle.  */
DEFHOOK
(dfa_new_cycle,
 "This hook is called by the insn scheduler before issuing @var{insn}\n\
on cycle @var{clock}.  If the hook returns nonzero,\n\
@var{insn} is not issued on this processor cycle.  Instead,\n\
the processor cycle is advanced.  If *@var{sort_p}\n\
is zero, the insn ready queue is not sorted on the new cycle\n\
start as usually.  @var{dump} and @var{verbose} specify the file and\n\
verbosity level to use for debugging output.\n\
@var{last_clock} and @var{clock} are, respectively, the\n\
processor cycle on which the previous insn has been issued,\n\
and the current processor cycle.",
 int, (FILE *dump, int verbose, rtx insn, int last_clock,
       int clock, int *sort_p),
 NULL)

/* The following member value is a pointer to a function called by the
   insn scheduler.  It should return true if there exists a dependence
   which is considered costly by the target, between the insn
   DEP_PRO (&_DEP), and the insn DEP_CON (&_DEP).  The first parameter is
   the dep that represents the dependence between the two insns.  The
   second argument is the cost of the dependence as estimated by
   the scheduler.  The last argument is the distance in cycles
   between the already scheduled insn (first parameter) and the
   second insn (second parameter).  */
DEFHOOK
(is_costly_dependence,
 "This hook is used to define which dependences are considered costly by\n\
the target, so costly that it is not advisable to schedule the insns that\n\
are involved in the dependence too close to one another.  The parameters\n\
to this hook are as follows:  The first parameter @var{_dep} is the dependence\n\
being evaluated.  The second parameter @var{cost} is the cost of the\n\
dependence as estimated by the scheduler, and the third\n\
parameter @var{distance} is the distance in cycles between the two insns.\n\
The hook returns @code{true} if considering the distance between the two\n\
insns the dependence between them is considered costly by the target,\n\
and @code{false} otherwise.\n\
\n\
Defining this hook can be useful in multiple-issue out-of-order machines,\n\
where (a) it's practically hopeless to predict the actual data/resource\n\
delays, however: (b) there's a better chance to predict the actual grouping\n\
that will be formed, and (c) correctly emulating the grouping can be very\n\
important.  In such targets one may want to allow issuing dependent insns\n\
closer to one another---i.e., closer than the dependence distance;  however,\n\
not in cases of ``costly dependences'', which this hooks allows to define.",
 bool, (struct _dep *_dep, int cost, int distance), NULL)

DEFHOOK_UNDOC
(adjust_cost_2,
 "Given the current cost, @var{cost}, of an insn, @var{insn}, calculate and\
 return a new cost based on its relationship to @var{dep_insn} through the\
 dependence of weakness @var{dw}.  The default is to make no adjustment.",
 int, (rtx insn, int dep_type1, rtx dep_insn, int cost, unsigned int dw), NULL)

/* The following member value is a pointer to a function called
   by the insn scheduler. This hook is called to notify the backend
   that new instructions were emitted.  */
DEFHOOK
(h_i_d_extended,
 "This hook is called by the insn scheduler after emitting a new instruction to\n\
the instruction stream.  The hook notifies a target backend to extend its\n\
per instruction data structures.",
 void, (void), NULL)

/* Next 5 functions are for multi-point scheduling.  */

/* Allocate memory for scheduler context.  */
DEFHOOK
(alloc_sched_context,
 "Return a pointer to a store large enough to hold target scheduling context.",
 void *, (void), NULL)

/* Fills the context from the local machine scheduler context.  */
DEFHOOK
(init_sched_context,
 "Initialize store pointed to by @var{tc} to hold target scheduling context.\n\
It @var{clean_p} is true then initialize @var{tc} as if scheduler is at the\n\
beginning of the block.  Otherwise, copy the current context into @var{tc}.",
 void, (void *tc, bool clean_p), NULL)

/* Sets local machine scheduler context to a saved value.  */
DEFHOOK
(set_sched_context,
 "Copy target scheduling context pointed to by @var{tc} to the current context.",
 void, (void *tc), NULL)

/* Clears a scheduler context so it becomes like after init.  */
DEFHOOK
(clear_sched_context,
 "Deallocate internal data in target scheduling context pointed to by @var{tc}.",
 void, (void *tc), NULL)

/* Frees the scheduler context.  */
DEFHOOK
(free_sched_context,
 "Deallocate a store for target scheduling context pointed to by @var{tc}.",
 void, (void *tc), NULL)

/* The following member value is a pointer to a function called
   by the insn scheduler.
   The first parameter is an instruction, the second parameter is the type
   of the requested speculation, and the third parameter is a pointer to the
   speculative pattern of the corresponding type (set if return value == 1).
   It should return
   -1, if there is no pattern, that will satisfy the requested speculation type,
   0, if current pattern satisfies the requested speculation type,
   1, if pattern of the instruction should be changed to the newly
   generated one.  */
DEFHOOK
(speculate_insn,
 "This hook is called by the insn scheduler when @var{insn} has only\n\
speculative dependencies and therefore can be scheduled speculatively.\n\
The hook is used to check if the pattern of @var{insn} has a speculative\n\
version and, in case of successful check, to generate that speculative\n\
pattern.  The hook should return 1, if the instruction has a speculative form,\n\
or @minus{}1, if it doesn't.  @var{request} describes the type of requested\n\
speculation.  If the return value equals 1 then @var{new_pat} is assigned\n\
the generated speculative pattern.",
 int, (rtx insn, unsigned int dep_status, rtx *new_pat), NULL)

/* The following member value is a pointer to a function called
   by the insn scheduler.  It should return true if the check instruction
   passed as the parameter needs a recovery block.  */
DEFHOOK
(needs_block_p,
 "This hook is called by the insn scheduler during generation of recovery code\n\
for @var{insn}.  It should return @code{true}, if the corresponding check\n\
instruction should branch to recovery code, or @code{false} otherwise.",
 bool, (unsigned int dep_status), NULL)

/* The following member value is a pointer to a function called
   by the insn scheduler.  It should return a pattern for the check
   instruction.
   The first parameter is a speculative instruction, the second parameter
   is the label of the corresponding recovery block (or null, if it is a
   simple check).  The third parameter is the kind of speculation that
   is being performed.  */
DEFHOOK
(gen_spec_check,
 "This hook is called by the insn scheduler to generate a pattern for recovery\n\
check instruction.  If @var{mutate_p} is zero, then @var{insn} is a\n\
speculative instruction for which the check should be generated.\n\
@var{label} is either a label of a basic block, where recovery code should\n\
be emitted, or a null pointer, when requested check doesn't branch to\n\
recovery code (a simple check).  If @var{mutate_p} is nonzero, then\n\
a pattern for a branchy check corresponding to a simple check denoted by\n\
@var{insn} should be generated.  In this case @var{label} can't be null.",
 rtx, (rtx insn, rtx label, unsigned int ds), NULL)

/* The following member value is a pointer to a function controlling
   what insns from the ready insn queue will be considered for the
   multipass insn scheduling.  If the hook returns zero for the insn
   passed as the parameter, the insn will not be chosen to be
   issued.  This hook is used to discard speculative instructions,
   that stand at the first position of the ready list.  */
DEFHOOK
(first_cycle_multipass_dfa_lookahead_guard_spec,
 "This hook is used as a workaround for\n\
@samp{TARGET_SCHED_FIRST_CYCLE_MULTIPASS_DFA_LOOKAHEAD_GUARD} not being\n\
called on the first instruction of the ready list.  The hook is used to\n\
discard speculative instructions that stand first in the ready list from\n\
being scheduled on the current cycle.  If the hook returns @code{false},\n\
@var{insn} will not be chosen to be issued.\n\
For non-speculative instructions,\n\
the hook should always return @code{true}.  For example, in the ia64 backend\n\
the hook is used to cancel data speculative insns when the ALAT table\n\
is nearly full.",
 bool, (const_rtx insn), NULL)

/* The following member value is a pointer to a function that provides
   information about the speculation capabilities of the target.
   The parameter is a pointer to spec_info variable.  */
DEFHOOK
(set_sched_flags,
 "This hook is used by the insn scheduler to find out what features should be\n\
enabled/used.\n\
The structure *@var{spec_info} should be filled in by the target.\n\
The structure describes speculation types that can be used in the scheduler.",
 void, (struct spec_info_def *spec_info), NULL)

DEFHOOK_UNDOC
(get_insn_spec_ds,
 "Return speculation types of instruction @var{insn}.",
 unsigned int, (rtx insn), NULL)

DEFHOOK_UNDOC
(get_insn_checked_ds,
 "Return speculation types that are checked for instruction @var{insn}",
 unsigned int, (rtx insn), NULL)

DEFHOOK_UNDOC
(skip_rtx_p,
 "Return bool if rtx scanning should just skip current layer and\
 advance to the inner rtxes.",
 bool, (const_rtx x), NULL)

/* The following member value is a pointer to a function that provides
   information about the target resource-based lower bound which is
   used by the swing modulo scheduler.  The parameter is a pointer
   to ddg variable.  */
DEFHOOK
(sms_res_mii,
 "This hook is called by the swing modulo scheduler to calculate a\n\
resource-based lower bound which is based on the resources available in\n\
the machine and the resources required by each instruction.  The target\n\
backend can use @var{g} to calculate such bound.  A very simple lower\n\
bound will be used in case this hook is not implemented: the total number\n\
of instructions divided by the issue rate.",
 int, (struct ddg *g), NULL)

/* The following member value is a function that initializes dispatch
   schedling and adds instructions to dispatch window according to its
   parameters.  */
DEFHOOK
(dispatch_do,
"This hook is called by Haifa Scheduler.  It performs the operation specified\n\
in its second parameter.",
void, (rtx insn, int x),
hook_void_rtx_int)

/* The following member value is a a function that returns true is
   dispatch schedling is supported in hardware and condition passed
   as the second parameter is true.  */
DEFHOOK
(dispatch,
"This hook is called by Haifa Scheduler.  It returns true if dispatch scheduling\n\
is supported in hardware and the condition specified in the parameter is true.",
bool, (rtx insn, int x),
hook_bool_rtx_int_false)

DEFHOOKPOD
(exposed_pipeline,
"True if the processor has an exposed pipeline, which means that not just\n\
the order of instructions is important for correctness when scheduling, but\n\
also the latencies of operations.",
bool, false)

/* The following member value is a function that returns number
   of operations reassociator should try to put in parallel for
   statements of the given type.  By default 1 is used.  */
DEFHOOK
(reassociation_width,
"This hook is called by tree reassociator to determine a level of\n\
parallelism required in output calculations chain.",
int, (unsigned int opc, enum machine_mode mode),
hook_int_uint_mode_1)

HOOK_VECTOR_END (sched)

/* Functions relating to vectorization.  */
#undef HOOK_PREFIX
#define HOOK_PREFIX "TARGET_VECTORIZE_"
HOOK_VECTOR (TARGET_VECTORIZE, vectorize)

/* The following member value is a pointer to a function called
   by the vectorizer, and return the decl of the target builtin
   function.  */
DEFHOOK
(builtin_mask_for_load,
 "This hook should return the DECL of a function @var{f} that given an\n\
address @var{addr} as an argument returns a mask @var{m} that can be\n\
used to extract from two vectors the relevant data that resides in\n\
@var{addr} in case @var{addr} is not properly aligned.\n\
\n\
The autovectorizer, when vectorizing a load operation from an address\n\
@var{addr} that may be unaligned, will generate two vector loads from\n\
the two aligned addresses around @var{addr}. It then generates a\n\
@code{REALIGN_LOAD} operation to extract the relevant data from the\n\
two loaded vectors. The first two arguments to @code{REALIGN_LOAD},\n\
@var{v1} and @var{v2}, are the two vectors, each of size @var{VS}, and\n\
the third argument, @var{OFF}, defines how the data will be extracted\n\
from these two vectors: if @var{OFF} is 0, then the returned vector is\n\
@var{v2}; otherwise, the returned vector is composed from the last\n\
@var{VS}-@var{OFF} elements of @var{v1} concatenated to the first\n\
@var{OFF} elements of @var{v2}.\n\
\n\
If this hook is defined, the autovectorizer will generate a call\n\
to @var{f} (using the DECL tree that this hook returns) and will\n\
use the return value of @var{f} as the argument @var{OFF} to\n\
@code{REALIGN_LOAD}. Therefore, the mask @var{m} returned by @var{f}\n\
should comply with the semantics expected by @code{REALIGN_LOAD}\n\
described above.\n\
If this hook is not defined, then @var{addr} will be used as\n\
the argument @var{OFF} to @code{REALIGN_LOAD}, in which case the low\n\
log2(@var{VS}) @minus{} 1 bits of @var{addr} will be considered.",
 tree, (void), NULL)

/* Returns a code for builtin that realizes vectorized version of
   function, or NULL_TREE if not available.  */
DEFHOOK
(builtin_vectorized_function,
 "This hook should return the decl of a function that implements the\n\
vectorized variant of the builtin function with builtin function code\n\
@var{code} or @code{NULL_TREE} if such a function is not available.\n\
The value of @var{fndecl} is the builtin function declaration.  The\n\
return type of the vectorized function shall be of vector type\n\
@var{vec_type_out} and the argument types should be @var{vec_type_in}.",
 tree, (tree fndecl, tree vec_type_out, tree vec_type_in),
 default_builtin_vectorized_function)

/* Returns a function declaration for a builtin that realizes the
   vector conversion, or NULL_TREE if not available.  */
DEFHOOK
(builtin_conversion,
 "This hook should return the DECL of a function that implements conversion of the\n\
input vector of type @var{src_type} to type @var{dest_type}.\n\
The value of @var{code} is one of the enumerators in @code{enum tree_code} and\n\
specifies how the conversion is to be applied\n\
(truncation, rounding, etc.).\n\
\n\
If this hook is defined, the autovectorizer will use the\n\
@code{TARGET_VECTORIZE_BUILTIN_CONVERSION} target hook when vectorizing\n\
conversion. Otherwise, it will return @code{NULL_TREE}.",
 tree, (unsigned code, tree dest_type, tree src_type),
 default_builtin_vectorized_conversion)

/* Cost of different vector/scalar statements in vectorization cost
   model. In case of misaligned vector loads and stores the cost depends
   on the data type and misalignment value.  */
DEFHOOK
(builtin_vectorization_cost,
 "Returns cost of different scalar or vector statements for vectorization cost model.\n\
For vector memory operations the cost may depend on type (@var{vectype}) and\n\
misalignment value (@var{misalign}).",
 int, (enum vect_cost_for_stmt type_of_cost, tree vectype, int misalign),
 default_builtin_vectorization_cost)

/* Return true if vector alignment is reachable (by peeling N
   iterations) for the given type.  */
DEFHOOK
(vector_alignment_reachable,
 "Return true if vector alignment is reachable (by peeling N iterations) for the given type.",
 bool, (const_tree type, bool is_packed),
 default_builtin_vector_alignment_reachable)

/* Return true if a vector created for vec_perm_const is valid.
   A NULL indicates that all constants are valid permutations.  */
DEFHOOK
(vec_perm_const_ok,
 "Return true if a vector created for @code{vec_perm_const} is valid.",
 bool, (enum machine_mode, const unsigned char *sel),
 NULL)

/* Return true if the target supports misaligned store/load of a
   specific factor denoted in the third parameter.  The last parameter
   is true if the access is defined in a packed struct.  */
DEFHOOK
(support_vector_misalignment,
 "This hook should return true if the target supports misaligned vector\n\
store/load of a specific factor denoted in the @var{misalignment}\n\
parameter.  The vector store/load should be of machine mode @var{mode} and\n\
the elements in the vectors should be of type @var{type}.  @var{is_packed}\n\
parameter is true if the memory access is defined in a packed struct.",
 bool,
 (enum machine_mode mode, const_tree type, int misalignment, bool is_packed),
 default_builtin_support_vector_misalignment)

/* Return the builtin decl needed to load a vector of TYPE.  */
DEFHOOK
(builtin_tm_load,
 "This hook should return the built-in decl needed to load a vector of the "
 "given type within a transaction.",
 tree,
 (tree),
 default_builtin_tm_load_store)

/* Return the builtin decl needed to store a vector of TYPE.  */
DEFHOOK
(builtin_tm_store,
 "This hook should return the built-in decl needed to store a vector of the "
 "given type within a transaction.",
 tree,
 (tree),
 default_builtin_tm_load_store)

/* Returns the preferred mode for SIMD operations for the specified
   scalar mode.  */
DEFHOOK
(preferred_simd_mode,
 "This hook should return the preferred mode for vectorizing scalar\n\
mode @var{mode}.  The default is\n\
equal to @code{word_mode}, because the vectorizer can do some\n\
transformations even in absence of specialized @acronym{SIMD} hardware.",
 enum machine_mode,
 (enum machine_mode mode),
 default_preferred_simd_mode)

/* Returns a mask of vector sizes to iterate over when auto-vectorizing
   after processing the preferred one derived from preferred_simd_mode.  */
DEFHOOK
(autovectorize_vector_sizes,
 "This hook should return a mask of sizes that should be iterated over\n\
after trying to autovectorize using the vector size derived from the\n\
mode returned by @code{TARGET_VECTORIZE_PREFERRED_SIMD_MODE}.\n\
The default is zero which means to not iterate over other vector sizes.",
 unsigned int,
 (void),
 default_autovectorize_vector_sizes)

/* Target builtin that implements vector gather operation.  */
DEFHOOK
(builtin_gather,
 "Target builtin that implements vector gather operation.  @var{mem_vectype}\n\
is the vector type of the load and @var{index_type} is scalar type of\n\
the index, scaled by @var{scale}.\n\
The default is @code{NULL_TREE} which means to not vectorize gather\n\
loads.",
 tree,
 (const_tree mem_vectype, const_tree index_type, int scale),
 NULL)

/* Target function to initialize the cost model for a loop or block.  */
DEFHOOK
(init_cost,
 "This hook should initialize target-specific data structures in preparation "
 "for modeling the costs of vectorizing a loop or basic block.  The default "
 "allocates three unsigned integers for accumulating costs for the prologue, "
 "body, and epilogue of the loop or basic block.  If @var{loop_info} is "
 "non-NULL, it identifies the loop being vectorized; otherwise a single block "
 "is being vectorized.",
 void *,
 (struct loop *loop_info),
 default_init_cost)

/* Target function to record N statements of the given kind using the
   given vector type within the cost model data for the current loop or
    block.  */
DEFHOOK
(add_stmt_cost,
 "This hook should update the target-specific @var{data} in response to "
 "adding @var{count} copies of the given @var{kind} of statement to a "
 "loop or basic block.  The default adds the builtin vectorizer cost for "
 "the copies of the statement to the accumulator specified by @var{where}, "
 "(the prologue, body, or epilogue) and returns the amount added.  The "
 "return value should be viewed as a tentative cost that may later be "
 "revised.",
 unsigned,
 (void *data, int count, enum vect_cost_for_stmt kind,
  struct _stmt_vec_info *stmt_info, int misalign,
  enum vect_cost_model_location where),
 default_add_stmt_cost)

/* Target function to calculate the total cost of the current vectorized
   loop or block.  */
DEFHOOK
(finish_cost,
 "This hook should complete calculations of the cost of vectorizing a loop "
 "or basic block based on @var{data}, and return the prologue, body, and "
 "epilogue costs as unsigned integers.  The default returns the value of "
 "the three accumulators.",
 void,
 (void *data, unsigned *prologue_cost, unsigned *body_cost,
  unsigned *epilogue_cost),
 default_finish_cost)

/* Function to delete target-specific cost modeling data.  */
DEFHOOK
(destroy_cost_data,
 "This hook should release @var{data} and any related data structures "
 "allocated by TARGET_VECTORIZE_INIT_COST.  The default releases the "
 "accumulator.",
 void,
 (void *data),
 default_destroy_cost_data)

HOOK_VECTOR_END (vectorize)

#undef HOOK_PREFIX
#define HOOK_PREFIX "TARGET_"

/* Allow target specific overriding of option settings after options have
  been changed by an attribute or pragma or when it is reset at the
  end of the code affected by an attribute or pragma.  */
DEFHOOK
(override_options_after_change,
 "This target function is similar to the hook @code{TARGET_OPTION_OVERRIDE}\n\
but is called when the optimize level is changed via an attribute or\n\
pragma or when it is reset at the end of the code affected by the\n\
attribute or pragma.  It is not called at the beginning of compilation\n\
when @code{TARGET_OPTION_OVERRIDE} is called so if you want to perform these\n\
actions then, you should have @code{TARGET_OPTION_OVERRIDE} call\n\
@code{TARGET_OVERRIDE_OPTIONS_AFTER_CHANGE}.",
 void, (void),
 hook_void_void)

DEFHOOK_UNDOC
(eh_return_filter_mode,
 "Return machine mode for filter value.",
 enum machine_mode, (void),
 default_eh_return_filter_mode)

/* Return machine mode for libgcc expanded cmp instructions.  */
DEFHOOK
(libgcc_cmp_return_mode,
 "This target hook should return the mode to be used for the return value\n\
of compare instructions expanded to libgcc calls.  If not defined\n\
@code{word_mode} is returned which is the right choice for a majority of\n\
targets.",
 enum machine_mode, (void),
 default_libgcc_cmp_return_mode)

/* Return machine mode for libgcc expanded shift instructions.  */
DEFHOOK
(libgcc_shift_count_mode,
 "This target hook should return the mode to be used for the shift count operand\n\
of shift instructions expanded to libgcc calls.  If not defined\n\
@code{word_mode} is returned which is the right choice for a majority of\n\
targets.",
 enum machine_mode, (void),
 default_libgcc_shift_count_mode)

/* Return machine mode to be used for _Unwind_Word type.  */
DEFHOOK
(unwind_word_mode,
 "Return machine mode to be used for @code{_Unwind_Word} type.\n\
The default is to use @code{word_mode}.",
 enum machine_mode, (void),
 default_unwind_word_mode)

/* Given two decls, merge their attributes and return the result.  */
DEFHOOK
(merge_decl_attributes,
 "Define this target hook if the merging of decl attributes needs special\n\
handling.  If defined, the result is a list of the combined\n\
@code{DECL_ATTRIBUTES} of @var{olddecl} and @var{newdecl}.\n\
@var{newdecl} is a duplicate declaration of @var{olddecl}.  Examples of\n\
when this is needed are when one attribute overrides another, or when an\n\
attribute is nullified by a subsequent definition.  This function may\n\
call @code{merge_attributes} to handle machine-independent merging.\n\
\n\
@findex TARGET_DLLIMPORT_DECL_ATTRIBUTES\n\
If the only target-specific handling you require is @samp{dllimport}\n\
for Microsoft Windows targets, you should define the macro\n\
@code{TARGET_DLLIMPORT_DECL_ATTRIBUTES} to @code{1}.  The compiler\n\
will then define a function called\n\
@code{merge_dllimport_decl_attributes} which can then be defined as\n\
the expansion of @code{TARGET_MERGE_DECL_ATTRIBUTES}.  You can also\n\
add @code{handle_dll_attribute} in the attribute table for your port\n\
to perform initial processing of the @samp{dllimport} and\n\
@samp{dllexport} attributes.  This is done in @file{i386/cygwin.h} and\n\
@file{i386/i386.c}, for example.",
 tree, (tree olddecl, tree newdecl),
 merge_decl_attributes)

/* Given two types, merge their attributes and return the result.  */
DEFHOOK
(merge_type_attributes,
 "Define this target hook if the merging of type attributes needs special\n\
handling.  If defined, the result is a list of the combined\n\
@code{TYPE_ATTRIBUTES} of @var{type1} and @var{type2}.  It is assumed\n\
that @code{comptypes} has already been called and returned 1.  This\n\
function may call @code{merge_attributes} to handle machine-independent\n\
merging.",
 tree, (tree type1, tree type2),
 merge_type_attributes)

/* Table of machine attributes and functions to handle them.
   Ignored if NULL.  */
DEFHOOKPOD
(attribute_table,
 "If defined, this target hook points to an array of @samp{struct\n\
attribute_spec} (defined in @file{tree.h}) specifying the machine\n\
specific attributes for this target and some of the restrictions on the\n\
entities to which these attributes are applied and the arguments they\n\
take.",
 const struct attribute_spec *, NULL)

/* Return true iff attribute NAME expects a plain identifier as its first
   argument.  */
DEFHOOK
(attribute_takes_identifier_p,
 "If defined, this target hook is a function which returns true if the\n\
machine-specific attribute named @var{name} expects an identifier\n\
given as its first argument to be passed on as a plain identifier, not\n\
subjected to name lookup.  If this is not defined, the default is\n\
false for all machine-specific attributes.",
 bool, (const_tree name),
 hook_bool_const_tree_false)

/* Return zero if the attributes on TYPE1 and TYPE2 are incompatible,
   one if they are compatible and two if they are nearly compatible
   (which causes a warning to be generated).  */
DEFHOOK
(comp_type_attributes,
 "If defined, this target hook is a function which returns zero if the attributes on\n\
@var{type1} and @var{type2} are incompatible, one if they are compatible,\n\
and two if they are nearly compatible (which causes a warning to be\n\
generated).  If this is not defined, machine-specific attributes are\n\
supposed always to be compatible.",
 int, (const_tree type1, const_tree type2),
 hook_int_const_tree_const_tree_1)

/* Assign default attributes to the newly defined TYPE.  */
DEFHOOK
(set_default_type_attributes,
 "If defined, this target hook is a function which assigns default attributes to\n\
the newly defined @var{type}.",
 void, (tree type),
 hook_void_tree)

/* Insert attributes on the newly created DECL.  */
DEFHOOK
(insert_attributes,
 "Define this target hook if you want to be able to add attributes to a decl\n\
when it is being created.  This is normally useful for back ends which\n\
wish to implement a pragma by using the attributes which correspond to\n\
the pragma's effect.  The @var{node} argument is the decl which is being\n\
created.  The @var{attr_ptr} argument is a pointer to the attribute list\n\
for this decl.  The list itself should not be modified, since it may be\n\
shared with other decls, but attributes may be chained on the head of\n\
the list and @code{*@var{attr_ptr}} modified to point to the new\n\
attributes, or a copy of the list may be made if further changes are\n\
needed.",
 void, (tree node, tree *attr_ptr),
 hook_void_tree_treeptr)

/* Return true if FNDECL (which has at least one machine attribute)
   can be inlined despite its machine attributes, false otherwise.  */
DEFHOOK
(function_attribute_inlinable_p,
 "@cindex inlining\n\
This target hook returns @code{true} if it is OK to inline @var{fndecl}\n\
into the current function, despite its having target-specific\n\
attributes, @code{false} otherwise.  By default, if a function has a\n\
target specific attribute attached to it, it will not be inlined.",
 bool, (const_tree fndecl),
 hook_bool_const_tree_false)

/* Return true if bitfields in RECORD_TYPE should follow the
   Microsoft Visual C++ bitfield layout rules.  */
DEFHOOK
(ms_bitfield_layout_p,
 "This target hook returns @code{true} if bit-fields in the given\n\
@var{record_type} are to be laid out following the rules of Microsoft\n\
Visual C/C++, namely: (i) a bit-field won't share the same storage\n\
unit with the previous bit-field if their underlying types have\n\
different sizes, and the bit-field will be aligned to the highest\n\
alignment of the underlying types of itself and of the previous\n\
bit-field; (ii) a zero-sized bit-field will affect the alignment of\n\
the whole enclosing structure, even if it is unnamed; except that\n\
(iii) a zero-sized bit-field will be disregarded unless it follows\n\
another bit-field of nonzero size.  If this hook returns @code{true},\n\
other macros that control bit-field layout are ignored.\n\
\n\
When a bit-field is inserted into a packed record, the whole size\n\
of the underlying type is used by one or more same-size adjacent\n\
bit-fields (that is, if its long:3, 32 bits is used in the record,\n\
and any additional adjacent long bit-fields are packed into the same\n\
chunk of 32 bits.  However, if the size changes, a new field of that\n\
size is allocated).  In an unpacked record, this is the same as using\n\
alignment, but not equivalent when packing.\n\
\n\
If both MS bit-fields and @samp{__attribute__((packed))} are used,\n\
the latter will take precedence.  If @samp{__attribute__((packed))} is\n\
used on a single field when MS bit-fields are in use, it will take\n\
precedence for that field, but the alignment of the rest of the structure\n\
may affect its placement.",
 bool, (const_tree record_type),
 hook_bool_const_tree_false)

/* For now this is only an interface to WORDS_BIG_ENDIAN for
   target-independent code like the front ends, need performance testing
   before switching completely to the target hook.  */
DEFHOOK_UNDOC
(words_big_endian,
 "",
 bool, (void),
 targhook_words_big_endian)

/* Likewise for FLOAT_WORDS_BIG_ENDIAN.  */
DEFHOOK_UNDOC
(float_words_big_endian,
 "",
 bool, (void),
 targhook_float_words_big_endian)

/* True if the target supports decimal floating point.  */
DEFHOOK
(decimal_float_supported_p,
 "Returns true if the target supports decimal floating point.",
 bool, (void),
 default_decimal_float_supported_p)

/* True if the target supports fixed-point.  */
DEFHOOK
(fixed_point_supported_p,
 "Returns true if the target supports fixed-point arithmetic.",
 bool, (void),
 default_fixed_point_supported_p)

/* Return true if anonymous bitfields affect structure alignment.  */
DEFHOOK
(align_anon_bitfield,
 "When @code{PCC_BITFIELD_TYPE_MATTERS} is true this hook will determine\n\
whether unnamed bitfields affect the alignment of the containing\n\
structure.  The hook should return true if the structure should inherit\n\
the alignment requirements of an unnamed bitfield's type.",
 bool, (void),
 hook_bool_void_false)

/* Return true if volatile bitfields should use the narrowest type possible.
   Return false if they should use the container type.  */
DEFHOOK
(narrow_volatile_bitfield,
 "This target hook should return @code{true} if accesses to volatile bitfields\n\
should use the narrowest mode possible.  It should return @code{false} if\n\
these accesses should use the bitfield container type.\n\
\n\
The default is @code{false}.",
 bool, (void),
 hook_bool_void_false)

/* Set up target-specific built-in functions.  */
DEFHOOK
(init_builtins,
 "Define this hook if you have any machine-specific built-in functions\n\
that need to be defined.  It should be a function that performs the\n\
necessary setup.\n\
\n\
Machine specific built-in functions can be useful to expand special machine\n\
instructions that would otherwise not normally be generated because\n\
they have no equivalent in the source language (for example, SIMD vector\n\
instructions or prefetch instructions).\n\
\n\
To create a built-in function, call the function\n\
@code{lang_hooks.builtin_function}\n\
which is defined by the language front end.  You can use any type nodes set\n\
up by @code{build_common_tree_nodes};\n\
only language front ends that use those two functions will call\n\
@samp{TARGET_INIT_BUILTINS}.",
 void, (void),
 hook_void_void)

/* Initialize (if INITIALIZE_P is true) and return the target-specific
   built-in function decl for CODE.
   Return NULL if that is not possible.  Return error_mark_node if CODE
   is outside of the range of valid target builtin function codes.  */
DEFHOOK
(builtin_decl,
 "Define this hook if you have any machine-specific built-in functions\n\
that need to be defined.  It should be a function that returns the\n\
builtin function declaration for the builtin function code @var{code}.\n\
If there is no such builtin and it cannot be initialized at this time\n\
if @var{initialize_p} is true the function should return @code{NULL_TREE}.\n\
If @var{code} is out of range the function should return\n\
@code{error_mark_node}.",
 tree, (unsigned code, bool initialize_p), NULL)

/* Expand a target-specific builtin.  */
DEFHOOK
(expand_builtin,
 "\n\
Expand a call to a machine specific built-in function that was set up by\n\
@samp{TARGET_INIT_BUILTINS}.  @var{exp} is the expression for the\n\
function call; the result should go to @var{target} if that is\n\
convenient, and have mode @var{mode} if that is convenient.\n\
@var{subtarget} may be used as the target for computing one of\n\
@var{exp}'s operands.  @var{ignore} is nonzero if the value is to be\n\
ignored.  This function should return the result of the call to the\n\
built-in function.",
 rtx,
 (tree exp, rtx target, rtx subtarget, enum machine_mode mode, int ignore),
 default_expand_builtin)

<<<<<<< HEAD
/* Return target-specific builtin function which implements
   generic memory protection builtin.  */
DEFHOOK
(builtin_chkp_function,
 "Pointers checker instrumentation pass uses this hook to obtain\n\
target-specific functions which implement generic checker\n\
builtins.",
 tree, (unsigned fcode),
 default_builtin_chkp_function)

/* Bounds type pointers checker should use.  */
=======
DEFHOOK
(builtin_chkp_function,
 "This hook allows target to redefine built-in functions used by\n\
Pointer Bounds Checker for code instrumentation.  Hook should return\n\
fndecl of function implementing generic builtin whose code is\n\
passed in @var{fcode}.  Currently following built-in functions are\n\
obtained using this hook:\n\
@deftypefn {Built-in Function} bnd __chkp_bndmk (const void *@var{lb}, size_t @var{size})\n\
Function code - BUILT_IN_CHKP_BNDMK.  This built-in function is used\n\
by Pointer Bounds Checker to create bound values.  @var{lb} holds low\n\
bound of the resulting bounds.  @var{size} holds size of created bounds.\n\
@end deftypefn\n\
\n\
@deftypefn {Built-in Function} void __chkp_bndstx (const void **@var{loc}, const void *@var{ptr}, bnd @var{b})\n\
Function code - @code{BUILT_IN_CHKP_BNDSTX}.  This built-in function is used\n\
by Pointer Bounds Checker to store bounds @var{b} for pointer @var{ptr}\n\
stored by address @var{loc}.\n\
@end deftypefn\n\
\n\
@deftypefn {Built-in Function} bnd __chkp_bndldx (const void **@var{loc}, const void *@var{ptr})\n\
Function code - @code{BUILT_IN_CHKP_BNDLDX}.  This built-in function is used\n\
by Pointer Bounds Checker to get bounds of pointer @var{ptr} loaded by\n\
address @var{loc}.\n\
@end deftypefn\n\
\n\
@deftypefn {Built-in Function} void __chkp_bndcl (bnd @var{b}, const void *@var{ptr})\n\
Function code - @code{BUILT_IN_CHKP_BNDCL}.  This built-in function is used\n\
by Pointer Bounds Checker to perform check for pointer @var{ptr} against\n\
lower bound of bounds @var{b}.\n\
@end deftypefn\n\
\n\
@deftypefn {Built-in Function} void __chkp_bndcu (bnd @var{b}, const void *@var{ptr})\n\
Function code - @code{BUILT_IN_CHKP_BNDCU}.  This built-in function is used\n\
by Pointer Bounds Checker to perform check for pointer @var{ptr} against\n\
upper bound of bounds @var{b}.\n\
@end deftypefn\n\
\n\
@deftypefn {Built-in Function} bnd __chkp_bndret (void *@var{ptr})\n\
Function code - @code{BUILT_IN_CHKP_BNDRET}.  This built-in function is used\n\
by Pointer Bounds Checker to obtain bounds returned by call statement.\n\
@var{ptr} passed to buil-in is @code{SSA_NAME} returned by call.\n\
@end deftypefn\n\
\n\
@deftypefn {Built-in Function} bnd __chkp_arg_bnd (void *@var{arg})\n\
Function code - @code{BUILT_IN_CHKP_ARG_BND}.   This built-in function is\n\
used by Pointer Bounds Checker to obtain bounds passed for input argument.\n\
@var{arg} is default @code{SSA_NAME} of the @code{PARM_DECL} whose\n\
bounds we want to obtain.\n\
@end deftypefn\n\
\n\
@deftypefn {Built-in Function} bnd __chkp_intersect (bnd @var{b1}, bnd @var{b2})\n\
Function code - @code{BUILT_IN_CHKP_INTERSECT}.  This built-in function\n\
returns intersection of bounds @var{b1} and @var{b2}.\n\
@end deftypefn\n\
\n\
@deftypefn {Built-in Function} bnd __chkp_narrow (const void *@var{ptr}, bnd @var{b}, size_t @var{s})\n\
Function code - @code{BUILT_IN_CHKP_NARROW}.  This built-in function\n\
returns intersection of bounds @var{b} and\n\
[@var{ptr}, @var{ptr} + @var{s} - @code{1}].\n\
@end deftypefn\n\
\n\
@deftypefn {Built-in Function} void *__chkp_set_bounds (const void *@var{ptr}, size_t @var{s})\n\
Function code - @code{BUILT_IN_CHKP_SET_PTR_BOUNDS}.  This built-in function\n\
returns @var{ptr} with bounds [@var{ptr}, @var{ptr} + @var{s} - @code{1}].\n\
@end deftypefn\n\
\n\
@deftypefn {Built-in Function} size_t __chkp_sizeof (const void *@var{ptr})\n\
Function code - @code{BUILT_IN_CHKP_SIZEOF}.  This built-in function\n\
returns size of object referenced by @var{ptr}. @var{ptr} is always\n\
@code{ADDR_EXPR} of @code{VAR_DECL}.  This built-in is used by\n\
Pointer Boudns Checker when bounds of object cannot be computed statically\n\
(e.g. object has incomplete type).\n\
@end deftypefn\n\
\n\
@deftypefn {Built-in Function} const void *__chkp_extract_lower (bnd @var{b})\n\
Function code - @code{BUILT_IN_CHKP_EXTRACT_LOWER}.  This built-in function\n\
returns lower bound of bounds @var{b}.\n\
@end deftypefn\n\
\n\
@deftypefn {Built-in Function} const void *__chkp_extract_upper (bnd @var{b})\n\
Function code - @code{BUILT_IN_CHKP_EXTRACT_UPPER}.  This built-in function\n\
returns upper bound of bounds @var{b}.\n\
@end deftypefn",
 tree, (unsigned fcode),
 default_builtin_chkp_function)

>>>>>>> aeece40d
DEFHOOK
(chkp_bound_type,
 "Return type to be used for bounds",
 tree, (void),
<<<<<<< HEAD
 hook_tree_void_null)

/* Bounds mode pointers checker should use.  */
=======
 default_chkp_bound_type)

>>>>>>> aeece40d
DEFHOOK
(chkp_bound_mode,
 "Return mode to be used for bounds.",
 enum machine_mode, (void),
 default_chkp_bound_mode)

/* Select a replacement for a target-specific builtin.  This is done
   *before* regular type checking, and so allows the target to
   implement a crude form of function overloading.  The result is a
   complete expression that implements the operation.  PARAMS really
   has type VEC(tree,gc)*, but we don't want to include tree.h here.  */
DEFHOOK
(resolve_overloaded_builtin,
 "Select a replacement for a machine specific built-in function that\n\
was set up by @samp{TARGET_INIT_BUILTINS}.  This is done\n\
@emph{before} regular type checking, and so allows the target to\n\
implement a crude form of function overloading.  @var{fndecl} is the\n\
declaration of the built-in function.  @var{arglist} is the list of\n\
arguments passed to the built-in function.  The result is a\n\
complete expression that implements the operation, usually\n\
another @code{CALL_EXPR}.\n\
@var{arglist} really has type @samp{VEC(tree,gc)*}",
 tree, (unsigned int /*location_t*/ loc, tree fndecl, void *arglist), NULL)

/* Fold a target-specific builtin to a tree valid for both GIMPLE
   and GENERIC.  */
DEFHOOK
(fold_builtin,
 "Fold a call to a machine specific built-in function that was set up by\n\
@samp{TARGET_INIT_BUILTINS}.  @var{fndecl} is the declaration of the\n\
built-in function.  @var{n_args} is the number of arguments passed to\n\
the function; the arguments themselves are pointed to by @var{argp}.\n\
The result is another tree, valid for both GIMPLE and GENERIC,\n\
containing a simplified expression for the call's result.  If\n\
@var{ignore} is true the value will be ignored.",
 tree, (tree fndecl, int n_args, tree *argp, bool ignore),
 hook_tree_tree_int_treep_bool_null)

/* Fold a target-specific builtin to a valid GIMPLE tree.  */
DEFHOOK
(gimple_fold_builtin,
 "Fold a call to a machine specific built-in function that was set up\n\
by @samp{TARGET_INIT_BUILTINS}.  @var{gsi} points to the gimple\n\
statement holding the function call.  Returns true if any change\n\
was made to the GIMPLE stream.",
 bool, (gimple_stmt_iterator *gsi),
 hook_bool_gsiptr_false)

/* Target hook is used to compare the target attributes in two functions to
   determine which function's features get higher priority.  This is used
   during function multi-versioning to figure out the order in which two
   versions must be dispatched.  A function version with a higher priority
   is checked for dispatching earlier.  DECL1 and DECL2 are
   the two function decls that will be compared. It returns positive value
   if DECL1 is higher priority,  negative value if DECL2 is higher priority
   and 0 if they are the same. */
DEFHOOK
(compare_version_priority,
 "This hook is used to compare the target attributes in two functions to\n\
determine which function's features get higher priority.  This is used\n\
during function multi-versioning to figure out the order in which two\n\
versions must be dispatched.  A function version with a higher priority\n\
is checked for dispatching earlier.  @var{decl1} and @var{decl2} are\n\
 the two function decls that will be compared.",
 int, (tree decl1, tree decl2), NULL)

/*  Target hook is used to generate the dispatcher logic to invoke the right
    function version at run-time for a given set of function versions.
    ARG points to the callgraph node of the dispatcher function whose body
    must be generated.  */
DEFHOOK
(generate_version_dispatcher_body,
 "This hook is used to generate the dispatcher logic to invoke the right\n\
function version at run-time for a given set of function versions.\n\
@var{arg} points to the callgraph node of the dispatcher function whose\n\
body must be generated.",
 tree, (void *arg), NULL) 

/* Target hook is used to get the dispatcher function for a set of function
   versions.  The dispatcher function is called to invoke the right function
   version at run-time.  DECL is one version from a set of semantically
   identical versions.  */
DEFHOOK
(get_function_versions_dispatcher,
 "This hook is used to get the dispatcher function for a set of function\n\
versions.  The dispatcher function is called to invoke the right function\n\
version at run-time. @var{decl} is one version from a set of semantically\n\
identical versions.",
 tree, (void *decl), NULL)

/* Returns a code for a target-specific builtin that implements
   reciprocal of the function, or NULL_TREE if not available.  */
DEFHOOK
(builtin_reciprocal,
 "This hook should return the DECL of a function that implements reciprocal of\n\
the builtin function with builtin function code @var{fn}, or\n\
@code{NULL_TREE} if such a function is not available.  @var{md_fn} is true\n\
when @var{fn} is a code of a machine-dependent builtin function.  When\n\
@var{sqrt} is true, additional optimizations that apply only to the reciprocal\n\
of a square root function are performed, and only reciprocals of @code{sqrt}\n\
function are valid.",
 tree, (unsigned fn, bool md_fn, bool sqrt),
 default_builtin_reciprocal)

/* For a vendor-specific TYPE, return a pointer to a statically-allocated
   string containing the C++ mangling for TYPE.  In all other cases, return
   NULL.  */
DEFHOOK
(mangle_type,
 "If your target defines any fundamental types, or any types your target\n\
uses should be mangled differently from the default, define this hook\n\
to return the appropriate encoding for these types as part of a C++\n\
mangled name.  The @var{type} argument is the tree structure representing\n\
the type to be mangled.  The hook may be applied to trees which are\n\
not target-specific fundamental types; it should return @code{NULL}\n\
for all such types, as well as arguments it does not recognize.  If the\n\
return value is not @code{NULL}, it must point to a statically-allocated\n\
string constant.\n\
\n\
Target-specific fundamental types might be new fundamental types or\n\
qualified versions of ordinary fundamental types.  Encode new\n\
fundamental types as @samp{@w{u @var{n} @var{name}}}, where @var{name}\n\
is the name used for the type in source code, and @var{n} is the\n\
length of @var{name} in decimal.  Encode qualified versions of\n\
ordinary types as @samp{@w{U @var{n} @var{name} @var{code}}}, where\n\
@var{name} is the name used for the type qualifier in source code,\n\
@var{n} is the length of @var{name} as above, and @var{code} is the\n\
code used to represent the unqualified version of this type.  (See\n\
@code{write_builtin_type} in @file{cp/mangle.c} for the list of\n\
codes.)  In both cases the spaces are for clarity; do not include any\n\
spaces in your string.\n\
\n\
This hook is applied to types prior to typedef resolution.  If the mangled\n\
name for a particular type depends only on that type's main variant, you\n\
can perform typedef resolution yourself using @code{TYPE_MAIN_VARIANT}\n\
before mangling.\n\
\n\
The default version of this hook always returns @code{NULL}, which is\n\
appropriate for a target that does not define any new fundamental\n\
types.",
 const char *, (const_tree type),
 hook_constcharptr_const_tree_null)

/* Make any adjustments to libfunc names needed for this target.  */
DEFHOOK
(init_libfuncs,
 "This hook should declare additional library routines or rename\n\
existing ones, using the functions @code{set_optab_libfunc} and\n\
@code{init_one_libfunc} defined in @file{optabs.c}.\n\
@code{init_optabs} calls this macro after initializing all the normal\n\
library routines.\n\
\n\
The default is to do nothing.  Most ports don't need to define this hook.",
 void, (void),
 hook_void_void)

 /* Add a __gnu_ prefix to library functions rather than just __.  */
DEFHOOKPOD
(libfunc_gnu_prefix,
 "If false (the default), internal library routines start with two\n\
underscores.  If set to true, these routines start with @code{__gnu_}\n\
instead.  E.g., @code{__muldi3} changes to @code{__gnu_muldi3}.  This\n\
currently only affects functions defined in @file{libgcc2.c}.  If this\n\
is set to true, the @file{tm.h} file must also\n\
@code{#define LIBGCC2_GNU_PREFIX}.",
  bool, false)

/* Given a decl, a section name, and whether the decl initializer
   has relocs, choose attributes for the section.  */
/* ??? Should be merged with SELECT_SECTION and UNIQUE_SECTION.  */
DEFHOOK
(section_type_flags,
 "Choose a set of section attributes for use by @code{TARGET_ASM_NAMED_SECTION}\n\
based on a variable or function decl, a section name, and whether or not the\n\
declaration's initializer may contain runtime relocations.  @var{decl} may be\n\
null, in which case read-write data should be assumed.\n\
\n\
The default version of this function handles choosing code vs data,\n\
read-only vs read-write data, and @code{flag_pic}.  You should only\n\
need to override this if your target has special flags that might be\n\
set via @code{__attribute__}.",
 unsigned int, (tree decl, const char *name, int reloc),
 default_section_type_flags)

DEFHOOK
(libc_has_function,
 "This hook determines whether a function from a class of functions\n\
@var{fn_class} is present at the runtime.",
 bool, (enum function_class fn_class),
 default_libc_has_function)

/* True if new jumps cannot be created, to replace existing ones or
   not, at the current point in the compilation.  */
DEFHOOK
(cannot_modify_jumps_p,
 "This target hook returns @code{true} past the point in which new jump\n\
instructions could be created.  On machines that require a register for\n\
every jump such as the SHmedia ISA of SH5, this point would typically be\n\
reload, so this target hook should be defined to a function such as:\n\
\n\
@smallexample\n\
static bool\n\
cannot_modify_jumps_past_reload_p ()\n\
@{\n\
  return (reload_completed || reload_in_progress);\n\
@}\n\
@end smallexample",
 bool, (void),
 hook_bool_void_false)

/* True if FOLLOWER may be modified to follow FOLLOWEE.  */
DEFHOOK
(can_follow_jump,
 "FOLLOWER and FOLLOWEE are JUMP_INSN instructions;\
  return true if FOLLOWER may be modified to follow FOLLOWEE;\
  false, if it can't.\
  For example, on some targets, certain kinds of branches can't be made to\
  follow through a hot/cold partitioning.",
 bool, (const_rtx follower, const_rtx followee),
 hook_bool_const_rtx_const_rtx_true)

/* Return a register class for which branch target register
   optimizations should be applied.  */
DEFHOOK
(branch_target_register_class,
 "This target hook returns a register class for which branch target register\n\
optimizations should be applied.  All registers in this class should be\n\
usable interchangeably.  After reload, registers in this class will be\n\
re-allocated and loads will be hoisted out of loops and be subjected\n\
to inter-block scheduling.",
 reg_class_t, (void),
 default_branch_target_register_class)

/* Return true if branch target register optimizations should include
   callee-saved registers that are not already live during the current
   function.  AFTER_PE_GEN is true if prologues and epilogues have
   already been generated.  */
DEFHOOK
(branch_target_register_callee_saved,
 "Branch target register optimization will by default exclude callee-saved\n\
registers\n\
that are not already live during the current function; if this target hook\n\
returns true, they will be included.  The target code must than make sure\n\
that all target registers in the class returned by\n\
@samp{TARGET_BRANCH_TARGET_REGISTER_CLASS} that might need saving are\n\
saved.  @var{after_prologue_epilogue_gen} indicates if prologues and\n\
epilogues have already been generated.  Note, even if you only return\n\
true when @var{after_prologue_epilogue_gen} is false, you still are likely\n\
to have to make special provisions in @code{INITIAL_ELIMINATION_OFFSET}\n\
to reserve space for caller-saved target registers.",
 bool, (bool after_prologue_epilogue_gen),
 hook_bool_bool_false)

/* Return true if the target supports conditional execution.  */
DEFHOOK
(have_conditional_execution,
 "This target hook returns true if the target supports conditional execution.\n\
This target hook is required only when the target has several different\n\
modes and they have different conditional execution capability, such as ARM.",
 bool, (void),
 default_have_conditional_execution)

/* Return a new value for loop unroll size.  */
DEFHOOK
(loop_unroll_adjust,
 "This target hook returns a new value for the number of times @var{loop}\n\
should be unrolled. The parameter @var{nunroll} is the number of times\n\
the loop is to be unrolled. The parameter @var{loop} is a pointer to\n\
the loop, which is going to be checked for unrolling. This target hook\n\
is required only when the target has special constraints like maximum\n\
number of memory accesses.",
 unsigned, (unsigned nunroll, struct loop *loop),
 NULL)

/* True if X is a legitimate MODE-mode immediate operand.  */
DEFHOOK
(legitimate_constant_p,
 "This hook returns true if @var{x} is a legitimate constant for a\n\
@var{mode}-mode immediate operand on the target machine.  You can assume that\n\
@var{x} satisfies @code{CONSTANT_P}, so you need not check this.\n\
\n\
The default definition returns true.",
 bool, (enum machine_mode mode, rtx x),
 hook_bool_mode_rtx_true)

/* True if the constant X cannot be placed in the constant pool.  */
DEFHOOK
(cannot_force_const_mem,
 "This hook should return true if @var{x} is of a form that cannot (or\n\
should not) be spilled to the constant pool.  @var{mode} is the mode\n\
of @var{x}.\n\
\n\
The default version of this hook returns false.\n\
\n\
The primary reason to define this hook is to prevent reload from\n\
deciding that a non-legitimate constant would be better reloaded\n\
from the constant pool instead of spilling and reloading a register\n\
holding the constant.  This restriction is often true of addresses\n\
of TLS symbols for various targets.",
 bool, (enum machine_mode mode, rtx x),
 hook_bool_mode_rtx_false)

DEFHOOK_UNDOC
(cannot_copy_insn_p,
 "True if the insn @var{x} cannot be duplicated.",
 bool, (rtx), NULL)

/* True if X is considered to be commutative.  */
DEFHOOK
(commutative_p,
 "This target hook returns @code{true} if @var{x} is considered to be commutative.\n\
Usually, this is just COMMUTATIVE_P (@var{x}), but the HP PA doesn't consider\n\
PLUS to be commutative inside a MEM@.  @var{outer_code} is the rtx code\n\
of the enclosing rtl, if known, otherwise it is UNKNOWN.",
 bool, (const_rtx x, int outer_code),
 hook_bool_const_rtx_commutative_p)

/* True if ADDR is an address-expression whose effect depends
   on the mode of the memory reference it is used in.  */
DEFHOOK
(mode_dependent_address_p,
 "This hook returns @code{true} if memory address @var{addr} in address\n\
space @var{addrspace} can have\n\
different meanings depending on the machine mode of the memory\n\
reference it is used for or if the address is valid for some modes\n\
but not others.\n\
\n\
Autoincrement and autodecrement addresses typically have mode-dependent\n\
effects because the amount of the increment or decrement is the size\n\
of the operand being addressed.  Some machines have other mode-dependent\n\
addresses.  Many RISC machines have no mode-dependent addresses.\n\
\n\
You may assume that @var{addr} is a valid address for the machine.\n\
\n\
The default version of this hook returns @code{false}.",
 bool, (const_rtx addr, addr_space_t addrspace),
 default_mode_dependent_address_p)

/* Given an invalid address X for a given machine mode, try machine-specific
   ways to make it legitimate.  Return X or an invalid address on failure.  */
DEFHOOK
(legitimize_address,
 "This hook is given an invalid memory address @var{x} for an\n\
operand of mode @var{mode} and should try to return a valid memory\n\
address.\n\
\n\
@findex break_out_memory_refs\n\
@var{x} will always be the result of a call to @code{break_out_memory_refs},\n\
and @var{oldx} will be the operand that was given to that function to produce\n\
@var{x}.\n\
\n\
The code of the hook should not alter the substructure of\n\
@var{x}.  If it transforms @var{x} into a more legitimate form, it\n\
should return the new @var{x}.\n\
\n\
It is not necessary for this hook to come up with a legitimate address,\n\
with the exception of native TLS addresses (@pxref{Emulated TLS}).\n\
The compiler has standard ways of doing so in all cases.  In fact, if\n\
the target supports only emulated TLS, it\n\
is safe to omit this hook or make it return @var{x} if it cannot find\n\
a valid way to legitimize the address.  But often a machine-dependent\n\
strategy can generate better code.",
 rtx, (rtx x, rtx oldx, enum machine_mode mode),
 default_legitimize_address)

/* Given an address RTX, undo the effects of LEGITIMIZE_ADDRESS.  */
DEFHOOK
(delegitimize_address,
 "This hook is used to undo the possibly obfuscating effects of the\n\
@code{LEGITIMIZE_ADDRESS} and @code{LEGITIMIZE_RELOAD_ADDRESS} target\n\
macros.  Some backend implementations of these macros wrap symbol\n\
references inside an @code{UNSPEC} rtx to represent PIC or similar\n\
addressing modes.  This target hook allows GCC's optimizers to understand\n\
the semantics of these opaque @code{UNSPEC}s by converting them back\n\
into their original form.",
 rtx, (rtx x),
 delegitimize_mem_from_attrs)

/* Given an RTX, return true if it is not ok to emit it into debug info
   section.  */
DEFHOOK
(const_not_ok_for_debug_p,
 "This hook should return true if @var{x} should not be emitted into\n\
debug sections.",
 bool, (rtx x),
 hook_bool_rtx_false)

/* Given an address RTX, say whether it is valid.  */
DEFHOOK
(legitimate_address_p,
 "A function that returns whether @var{x} (an RTX) is a legitimate memory\n\
address on the target machine for a memory operand of mode @var{mode}.\n\
\n\
Legitimate addresses are defined in two variants: a strict variant and a\n\
non-strict one.  The @var{strict} parameter chooses which variant is\n\
desired by the caller.\n\
\n\
The strict variant is used in the reload pass.  It must be defined so\n\
that any pseudo-register that has not been allocated a hard register is\n\
considered a memory reference.  This is because in contexts where some\n\
kind of register is required, a pseudo-register with no hard register\n\
must be rejected.  For non-hard registers, the strict variant should look\n\
up the @code{reg_renumber} array; it should then proceed using the hard\n\
register number in the array, or treat the pseudo as a memory reference\n\
if the array holds @code{-1}.\n\
\n\
The non-strict variant is used in other passes.  It must be defined to\n\
accept all pseudo-registers in every context where some kind of\n\
register is required.\n\
\n\
Normally, constant addresses which are the sum of a @code{symbol_ref}\n\
and an integer are stored inside a @code{const} RTX to mark them as\n\
constant.  Therefore, there is no need to recognize such sums\n\
specifically as legitimate addresses.  Normally you would simply\n\
recognize any @code{const} as legitimate.\n\
\n\
Usually @code{PRINT_OPERAND_ADDRESS} is not prepared to handle constant\n\
sums that are not marked with  @code{const}.  It assumes that a naked\n\
@code{plus} indicates indexing.  If so, then you @emph{must} reject such\n\
naked constant sums as illegitimate addresses, so that none of them will\n\
be given to @code{PRINT_OPERAND_ADDRESS}.\n\
\n\
@cindex @code{TARGET_ENCODE_SECTION_INFO} and address validation\n\
On some machines, whether a symbolic address is legitimate depends on\n\
the section that the address refers to.  On these machines, define the\n\
target hook @code{TARGET_ENCODE_SECTION_INFO} to store the information\n\
into the @code{symbol_ref}, and then check for it here.  When you see a\n\
@code{const}, you will have to look inside it to find the\n\
@code{symbol_ref} in order to determine the section.  @xref{Assembler\n\
Format}.\n\
\n\
@cindex @code{GO_IF_LEGITIMATE_ADDRESS}\n\
Some ports are still using a deprecated legacy substitute for\n\
this hook, the @code{GO_IF_LEGITIMATE_ADDRESS} macro.  This macro\n\
has this syntax:\n\
\n\
@example\n\
#define GO_IF_LEGITIMATE_ADDRESS (@var{mode}, @var{x}, @var{label})\n\
@end example\n\
\n\
@noindent\n\
and should @code{goto @var{label}} if the address @var{x} is a valid\n\
address on the target machine for a memory operand of mode @var{mode}.\n\
\n\
@findex REG_OK_STRICT\n\
Compiler source files that want to use the strict variant of this\n\
macro define the macro @code{REG_OK_STRICT}.  You should use an\n\
@code{#ifdef REG_OK_STRICT} conditional to define the strict variant in\n\
that case and the non-strict variant otherwise.\n\
\n\
Using the hook is usually simpler because it limits the number of\n\
files that are recompiled when changes are made.",
 bool, (enum machine_mode mode, rtx x, bool strict),
 default_legitimate_address_p)

/* True if the given constant can be put into an object_block.  */
DEFHOOK
(use_blocks_for_constant_p,
 "This hook should return true if pool entries for constant @var{x} can\n\
be placed in an @code{object_block} structure.  @var{mode} is the mode\n\
of @var{x}.\n\
\n\
The default version returns false for all constants.",
 bool, (enum machine_mode mode, const_rtx x),
 hook_bool_mode_const_rtx_false)

/* True if the given decl can be put into an object_block.  */
DEFHOOK
(use_blocks_for_decl_p,
 "This hook should return true if pool entries for @var{decl} should\n\
be placed in an @code{object_block} structure.\n\
\n\
The default version returns true for all decls.",
 bool, (const_tree decl),
 hook_bool_const_tree_true)

/* The minimum and maximum byte offsets for anchored addresses.  */
DEFHOOKPOD
(min_anchor_offset,
 "The minimum offset that should be applied to a section anchor.\n\
On most targets, it should be the smallest offset that can be\n\
applied to a base register while still giving a legitimate address\n\
for every mode.  The default value is 0.",
 HOST_WIDE_INT, 0)

DEFHOOKPOD
(max_anchor_offset,
 "Like @code{TARGET_MIN_ANCHOR_OFFSET}, but the maximum (inclusive)\n\
offset that should be applied to section anchors.  The default\n\
value is 0.",
 HOST_WIDE_INT, 0)

/* True if section anchors can be used to access the given symbol.  */
DEFHOOK
(use_anchors_for_symbol_p,
 "Return true if GCC should attempt to use anchors to access @code{SYMBOL_REF}\n\
@var{x}.  You can assume @samp{SYMBOL_REF_HAS_BLOCK_INFO_P (@var{x})} and\n\
@samp{!SYMBOL_REF_ANCHOR_P (@var{x})}.\n\
\n\
The default version is correct for most targets, but you might need to\n\
intercept this hook to handle things like target-specific attributes\n\
or target-specific sections.",
 bool, (const_rtx x),
 default_use_anchors_for_symbol_p)

/* True if target supports indirect functions.  */
DEFHOOK
(has_ifunc_p,
 "It returns true if the target supports GNU indirect functions.\n\
The support includes the assembler, linker and dynamic linker.\n\
The default value of this hook is based on target's libc.",
 bool, (void),
 default_has_ifunc_p)

/* True if it is OK to do sibling call optimization for the specified
   call expression EXP.  DECL will be the called function, or NULL if
   this is an indirect call.  */
DEFHOOK
(function_ok_for_sibcall,
 "True if it is OK to do sibling call optimization for the specified\n\
call expression @var{exp}.  @var{decl} will be the called function,\n\
or @code{NULL} if this is an indirect call.\n\
\n\
It is not uncommon for limitations of calling conventions to prevent\n\
tail calls to functions outside the current unit of translation, or\n\
during PIC compilation.  The hook is used to enforce these restrictions,\n\
as the @code{sibcall} md pattern can not fail, or fall over to a\n\
``normal'' call.  The criteria for successful sibling call optimization\n\
may vary greatly between different architectures.",
 bool, (tree decl, tree exp),
 hook_bool_tree_tree_false)

/* Establish appropriate back-end context for processing the function
   FNDECL.  The argument might be NULL to indicate processing at top
   level, outside of any function scope.  */
DEFHOOK
(set_current_function,
 "The compiler invokes this hook whenever it changes its current function\n\
context (@code{cfun}).  You can define this function if\n\
the back end needs to perform any initialization or reset actions on a\n\
per-function basis.  For example, it may be used to implement function\n\
attributes that affect register usage or code generation patterns.\n\
The argument @var{decl} is the declaration for the new function context,\n\
and may be null to indicate that the compiler has left a function context\n\
and is returning to processing at the top level.\n\
The default hook function does nothing.\n\
\n\
GCC sets @code{cfun} to a dummy function context during initialization of\n\
some parts of the back end.  The hook function is not invoked in this\n\
situation; you need not worry about the hook being invoked recursively,\n\
or when the back end is in a partially-initialized state.\n\
@code{cfun} might be @code{NULL} to indicate processing at top level,\n\
outside of any function scope.",
 void, (tree decl), hook_void_tree)

/* True if EXP should be placed in a "small data" section.  */
DEFHOOK
(in_small_data_p,
 "Returns true if @var{exp} should be placed into a ``small data'' section.\n\
The default version of this hook always returns false.",
 bool, (const_tree exp),
 hook_bool_const_tree_false)

/* True if EXP names an object for which name resolution must resolve
   to the current executable or shared library.  */
DEFHOOK
(binds_local_p,
 "Returns true if @var{exp} names an object for which name resolution\n\
rules must resolve to the current ``module'' (dynamic shared library\n\
or executable image).\n\
\n\
The default version of this hook implements the name resolution rules\n\
for ELF, which has a looser model of global name binding than other\n\
currently supported object file formats.",
 bool, (const_tree exp),
 default_binds_local_p)

/* Check if profiling code is before or after prologue.  */
DEFHOOK
(profile_before_prologue,
 "It returns true if target wants profile code emitted before prologue.\n\n\
The default version of this hook use the target macro\n\
@code{PROFILE_BEFORE_PROLOGUE}.",
 bool, (void),
 default_profile_before_prologue)

/* Modify and return the identifier of a DECL's external name,
   originally identified by ID, as required by the target,
   (eg, append @nn to windows32 stdcall function names).
   The default is to return ID without modification. */
DEFHOOK
(mangle_decl_assembler_name,
 "Define this hook if you need to postprocess the assembler name generated\n\
by target-independent code.  The @var{id} provided to this hook will be\n\
the computed name (e.g., the macro @code{DECL_NAME} of the @var{decl} in C,\n\
or the mangled name of the @var{decl} in C++).  The return value of the\n\
hook is an @code{IDENTIFIER_NODE} for the appropriate mangled name on\n\
your target system.  The default implementation of this hook just\n\
returns the @var{id} provided.",
 tree, (tree decl, tree  id),
 default_mangle_decl_assembler_name)

/* Do something target-specific to record properties of the DECL into
   the associated SYMBOL_REF.  */
DEFHOOK
(encode_section_info,
 "Define this hook if references to a symbol or a constant must be\n\
treated differently depending on something about the variable or\n\
function named by the symbol (such as what section it is in).\n\
\n\
The hook is executed immediately after rtl has been created for\n\
@var{decl}, which may be a variable or function declaration or\n\
an entry in the constant pool.  In either case, @var{rtl} is the\n\
rtl in question.  Do @emph{not} use @code{DECL_RTL (@var{decl})}\n\
in this hook; that field may not have been initialized yet.\n\
\n\
In the case of a constant, it is safe to assume that the rtl is\n\
a @code{mem} whose address is a @code{symbol_ref}.  Most decls\n\
will also have this form, but that is not guaranteed.  Global\n\
register variables, for instance, will have a @code{reg} for their\n\
rtl.  (Normally the right thing to do with such unusual rtl is\n\
leave it alone.)\n\
\n\
The @var{new_decl_p} argument will be true if this is the first time\n\
that @code{TARGET_ENCODE_SECTION_INFO} has been invoked on this decl.  It will\n\
be false for subsequent invocations, which will happen for duplicate\n\
declarations.  Whether or not anything must be done for the duplicate\n\
declaration depends on whether the hook examines @code{DECL_ATTRIBUTES}.\n\
@var{new_decl_p} is always true when the hook is called for a constant.\n\
\n\
@cindex @code{SYMBOL_REF_FLAG}, in @code{TARGET_ENCODE_SECTION_INFO}\n\
The usual thing for this hook to do is to record flags in the\n\
@code{symbol_ref}, using @code{SYMBOL_REF_FLAG} or @code{SYMBOL_REF_FLAGS}.\n\
Historically, the name string was modified if it was necessary to\n\
encode more than one bit of information, but this practice is now\n\
discouraged; use @code{SYMBOL_REF_FLAGS}.\n\
\n\
The default definition of this hook, @code{default_encode_section_info}\n\
in @file{varasm.c}, sets a number of commonly-useful bits in\n\
@code{SYMBOL_REF_FLAGS}.  Check whether the default does what you need\n\
before overriding it.",
 void, (tree decl, rtx rtl, int new_decl_p),
 default_encode_section_info)

/* Undo the effects of encode_section_info on the symbol string.  */
DEFHOOK
(strip_name_encoding,
 "Decode @var{name} and return the real name part, sans\n\
the characters that @code{TARGET_ENCODE_SECTION_INFO}\n\
may have added.",
 const char *, (const char *name),
 default_strip_name_encoding)

/* If shift optabs for MODE are known to always truncate the shift count,
   return the mask that they apply.  Return 0 otherwise.  */
DEFHOOK
(shift_truncation_mask,
 "This function describes how the standard shift patterns for @var{mode}\n\
deal with shifts by negative amounts or by more than the width of the mode.\n\
@xref{shift patterns}.\n\
\n\
On many machines, the shift patterns will apply a mask @var{m} to the\n\
shift count, meaning that a fixed-width shift of @var{x} by @var{y} is\n\
equivalent to an arbitrary-width shift of @var{x} by @var{y & m}.  If\n\
this is true for mode @var{mode}, the function should return @var{m},\n\
otherwise it should return 0.  A return value of 0 indicates that no\n\
particular behavior is guaranteed.\n\
\n\
Note that, unlike @code{SHIFT_COUNT_TRUNCATED}, this function does\n\
@emph{not} apply to general shift rtxes; it applies only to instructions\n\
that are generated by the named shift patterns.\n\
\n\
The default implementation of this function returns\n\
@code{GET_MODE_BITSIZE (@var{mode}) - 1} if @code{SHIFT_COUNT_TRUNCATED}\n\
and 0 otherwise.  This definition is always safe, but if\n\
@code{SHIFT_COUNT_TRUNCATED} is false, and some shift patterns\n\
nevertheless truncate the shift count, you may get better code\n\
by overriding it.",
 unsigned HOST_WIDE_INT, (enum machine_mode mode),
 default_shift_truncation_mask)

/* Return the number of divisions in the given MODE that should be present,
   so that it is profitable to turn the division into a multiplication by
   the reciprocal.  */
DEFHOOK
(min_divisions_for_recip_mul,
 "When @option{-ffast-math} is in effect, GCC tries to optimize\n\
divisions by the same divisor, by turning them into multiplications by\n\
the reciprocal.  This target hook specifies the minimum number of divisions\n\
that should be there for GCC to perform the optimization for a variable\n\
of mode @var{mode}.  The default implementation returns 3 if the machine\n\
has an instruction for the division, and 2 if it does not.",
 unsigned int, (enum machine_mode mode),
 default_min_divisions_for_recip_mul)

/* If the representation of integral MODE is such that values are
   always sign-extended to a wider mode MODE_REP then return
   SIGN_EXTEND.  Return UNKNOWN otherwise.  */
/* Note that the return type ought to be RTX_CODE, but that's not
   necessarily defined at this point.  */
DEFHOOK
(mode_rep_extended,
 "The representation of an integral mode can be such that the values\n\
are always extended to a wider integral mode.  Return\n\
@code{SIGN_EXTEND} if values of @var{mode} are represented in\n\
sign-extended form to @var{rep_mode}.  Return @code{UNKNOWN}\n\
otherwise.  (Currently, none of the targets use zero-extended\n\
representation this way so unlike @code{LOAD_EXTEND_OP},\n\
@code{TARGET_MODE_REP_EXTENDED} is expected to return either\n\
@code{SIGN_EXTEND} or @code{UNKNOWN}.  Also no target extends\n\
@var{mode} to @var{rep_mode} so that @var{rep_mode} is not the next\n\
widest integral mode and currently we take advantage of this fact.)\n\
\n\
Similarly to @code{LOAD_EXTEND_OP} you may return a non-@code{UNKNOWN}\n\
value even if the extension is not performed on certain hard registers\n\
as long as for the @code{REGNO_REG_CLASS} of these hard registers\n\
@code{CANNOT_CHANGE_MODE_CLASS} returns nonzero.\n\
\n\
Note that @code{TARGET_MODE_REP_EXTENDED} and @code{LOAD_EXTEND_OP}\n\
describe two related properties.  If you define\n\
@code{TARGET_MODE_REP_EXTENDED (mode, word_mode)} you probably also want\n\
to define @code{LOAD_EXTEND_OP (mode)} to return the same type of\n\
extension.\n\
\n\
In order to enforce the representation of @code{mode},\n\
@code{TRULY_NOOP_TRUNCATION} should return false when truncating to\n\
@code{mode}.",
 int, (enum machine_mode mode, enum machine_mode rep_mode),
 default_mode_rep_extended)

/* True if MODE is valid for a pointer in __attribute__((mode("MODE"))).  */
DEFHOOK
(valid_pointer_mode,
 "Define this to return nonzero if the port can handle pointers\n\
with machine mode @var{mode}.  The default version of this\n\
hook returns true for both @code{ptr_mode} and @code{Pmode}.",
 bool, (enum machine_mode mode),
 default_valid_pointer_mode)

/* Disambiguate with errno.  */
DEFHOOK
(ref_may_alias_errno,
 "Define this to return nonzero if the memory reference @var{ref}\
  may alias with the system C library errno location.  The default\
  version of this hook assumes the system C library errno location\
  is either a declaration of type int or accessed by dereferencing\
  a pointer to int.",
 bool, (struct ao_ref_s *ref),
 default_ref_may_alias_errno)

/* Support for named address spaces.  */
#undef HOOK_PREFIX
#define HOOK_PREFIX "TARGET_ADDR_SPACE_"
HOOK_VECTOR (TARGET_ADDR_SPACE_HOOKS, addr_space)

/* MODE to use for a pointer into another address space.  */
DEFHOOK
(pointer_mode,
 "Define this to return the machine mode to use for pointers to\n\
@var{address_space} if the target supports named address spaces.\n\
The default version of this hook returns @code{ptr_mode} for the\n\
generic address space only.",
 enum machine_mode, (addr_space_t address_space),
 default_addr_space_pointer_mode)

/* MODE to use for an address in another address space.  */
DEFHOOK
(address_mode,
 "Define this to return the machine mode to use for addresses in\n\
@var{address_space} if the target supports named address spaces.\n\
The default version of this hook returns @code{Pmode} for the\n\
generic address space only.",
 enum machine_mode, (addr_space_t address_space),
 default_addr_space_address_mode)

/* True if MODE is valid for a pointer in __attribute__((mode("MODE")))
   in another address space.  */
DEFHOOK
(valid_pointer_mode,
 "Define this to return nonzero if the port can handle pointers\n\
with machine mode @var{mode} to address space @var{as}.  This target\n\
hook is the same as the @code{TARGET_VALID_POINTER_MODE} target hook,\n\
except that it includes explicit named address space support.  The default\n\
version of this hook returns true for the modes returned by either the\n\
@code{TARGET_ADDR_SPACE_POINTER_MODE} or @code{TARGET_ADDR_SPACE_ADDRESS_MODE}\n\
target hooks for the given address space.",
 bool, (enum machine_mode mode, addr_space_t as),
 default_addr_space_valid_pointer_mode)

/* True if an address is a valid memory address to a given named address
   space for a given mode.  */
DEFHOOK
(legitimate_address_p,
 "Define this to return true if @var{exp} is a valid address for mode\n\
@var{mode} in the named address space @var{as}.  The @var{strict}\n\
parameter says whether strict addressing is in effect after reload has\n\
finished.  This target hook is the same as the\n\
@code{TARGET_LEGITIMATE_ADDRESS_P} target hook, except that it includes\n\
explicit named address space support.",
 bool, (enum machine_mode mode, rtx exp, bool strict, addr_space_t as),
 default_addr_space_legitimate_address_p)

/* Return an updated address to convert an invalid pointer to a named
   address space to a valid one.  If NULL_RTX is returned use machine
   independent methods to make the address valid.  */
DEFHOOK
(legitimize_address,
 "Define this to modify an invalid address @var{x} to be a valid address\n\
with mode @var{mode} in the named address space @var{as}.  This target\n\
hook is the same as the @code{TARGET_LEGITIMIZE_ADDRESS} target hook,\n\
except that it includes explicit named address space support.",
 rtx, (rtx x, rtx oldx, enum machine_mode mode, addr_space_t as),
 default_addr_space_legitimize_address)

/* True if one named address space is a subset of another named address. */
DEFHOOK
(subset_p,
 "Define this to return whether the @var{subset} named address space is\n\
contained within the @var{superset} named address space.  Pointers to\n\
a named address space that is a subset of another named address space\n\
will be converted automatically without a cast if used together in\n\
arithmetic operations.  Pointers to a superset address space can be\n\
converted to pointers to a subset address space via explicit casts.",
 bool, (addr_space_t subset, addr_space_t superset),
 default_addr_space_subset_p)

/* Function to convert an rtl expression from one address space to another.  */
DEFHOOK
(convert,
 "Define this to convert the pointer expression represented by the RTL\n\
@var{op} with type @var{from_type} that points to a named address\n\
space to a new pointer expression with type @var{to_type} that points\n\
to a different named address space.  When this hook it called, it is\n\
guaranteed that one of the two address spaces is a subset of the other,\n\
as determined by the @code{TARGET_ADDR_SPACE_SUBSET_P} target hook.",
 rtx, (rtx op, tree from_type, tree to_type),
 default_addr_space_convert)

HOOK_VECTOR_END (addr_space)

#undef HOOK_PREFIX
#define HOOK_PREFIX "TARGET_"

/* True if MODE is valid for the target.  By "valid", we mean able to
   be manipulated in non-trivial ways.  In particular, this means all
   the arithmetic is supported.  */
DEFHOOK
(scalar_mode_supported_p,
 "Define this to return nonzero if the port is prepared to handle\n\
insns involving scalar mode @var{mode}.  For a scalar mode to be\n\
considered supported, all the basic arithmetic and comparisons\n\
must work.\n\
\n\
The default version of this hook returns true for any mode\n\
required to handle the basic C types (as defined by the port).\n\
Included here are the double-word arithmetic supported by the\n\
code in @file{optabs.c}.",
 bool, (enum machine_mode mode),
 default_scalar_mode_supported_p)

/* Similarly for vector modes.  "Supported" here is less strict.  At
   least some operations are supported; need to check optabs or builtins
   for further details.  */
DEFHOOK
(vector_mode_supported_p,
 "Define this to return nonzero if the port is prepared to handle\n\
insns involving vector mode @var{mode}.  At the very least, it\n\
must have move patterns for this mode.",
 bool, (enum machine_mode mode),
 hook_bool_mode_false)

DEFHOOK
(vector_alignment,
 "This hook can be used to define the alignment for a vector of type\n\
@var{type}, in order to comply with a platform ABI.  The default is to\n\
require natural alignment for vector types.  The alignment returned by\n\
this hook must be a power-of-two multiple of the default alignment of\n\
the vector element type.",
 HOST_WIDE_INT, (const_tree type),
 default_vector_alignment)

/* True if we should try to use a scalar mode to represent an array,
   overriding the usual MAX_FIXED_MODE limit.  */
DEFHOOK
(array_mode_supported_p,
 "Return true if GCC should try to use a scalar mode to store an array\n\
of @var{nelems} elements, given that each element has mode @var{mode}.\n\
Returning true here overrides the usual @code{MAX_FIXED_MODE} limit\n\
and allows GCC to use any defined integer mode.\n\
\n\
One use of this hook is to support vector load and store operations\n\
that operate on several homogeneous vectors.  For example, ARM NEON\n\
has operations like:\n\
\n\
@smallexample\n\
int8x8x3_t vld3_s8 (const int8_t *)\n\
@end smallexample\n\
\n\
where the return type is defined as:\n\
\n\
@smallexample\n\
typedef struct int8x8x3_t\n\
@{\n\
  int8x8_t val[3];\n\
@} int8x8x3_t;\n\
@end smallexample\n\
\n\
If this hook allows @code{val} to have a scalar mode, then\n\
@code{int8x8x3_t} can have the same mode.  GCC can then store\n\
@code{int8x8x3_t}s in registers rather than forcing them onto the stack.",
 bool, (enum machine_mode mode, unsigned HOST_WIDE_INT nelems),
 hook_bool_mode_uhwi_false)

/* Compute cost of moving data from a register of class FROM to one of
   TO, using MODE.  */
DEFHOOK
(register_move_cost,
 "This target hook should return the cost of moving data of mode @var{mode}\n\
from a register in class @var{from} to one in class @var{to}.  The classes\n\
are expressed using the enumeration values such as @code{GENERAL_REGS}.\n\
A value of 2 is the default; other values are interpreted relative to\n\
that.\n\
\n\
It is not required that the cost always equal 2 when @var{from} is the\n\
same as @var{to}; on some machines it is expensive to move between\n\
registers if they are not general registers.\n\
\n\
If reload sees an insn consisting of a single @code{set} between two\n\
hard registers, and if @code{TARGET_REGISTER_MOVE_COST} applied to their\n\
classes returns a value of 2, reload does not check to ensure that the\n\
constraints of the insn are met.  Setting a cost of other than 2 will\n\
allow reload to verify that the constraints are met.  You should do this\n\
if the @samp{mov@var{m}} pattern's constraints do not allow such copying.\n\
\n\
The default version of this function returns 2.",
 int, (enum machine_mode mode, reg_class_t from, reg_class_t to),
 default_register_move_cost)

/* Compute cost of moving registers to/from memory.  */
/* ??? Documenting the argument types for this hook requires a GFDL
   license grant.  Also, the documentation uses a different name for RCLASS.  */
DEFHOOK
(memory_move_cost,
 "This target hook should return the cost of moving data of mode @var{mode}\n\
between a register of class @var{rclass} and memory; @var{in} is @code{false}\n\
if the value is to be written to memory, @code{true} if it is to be read in.\n\
This cost is relative to those in @code{TARGET_REGISTER_MOVE_COST}.\n\
If moving between registers and memory is more expensive than between two\n\
registers, you should add this target hook to express the relative cost.\n\
\n\
If you do not add this target hook, GCC uses a default cost of 4 plus\n\
the cost of copying via a secondary reload register, if one is\n\
needed.  If your machine requires a secondary reload register to copy\n\
between memory and a register of @var{rclass} but the reload mechanism is\n\
more complex than copying via an intermediate, use this target hook to\n\
reflect the actual cost of the move.\n\
\n\
GCC defines the function @code{memory_move_secondary_cost} if\n\
secondary reloads are needed.  It computes the costs due to copying via\n\
a secondary register.  If your machine copies from memory using a\n\
secondary register in the conventional way but the default base value of\n\
4 is not correct for your machine, use this target hook to add some other\n\
value to the result of that function.  The arguments to that function\n\
are the same as to this target hook.",
 int, (enum machine_mode mode, reg_class_t rclass, bool in),
 default_memory_move_cost)

/* True for MODE if the target expects that registers in this mode will
   be allocated to registers in a small register class.  The compiler is
   allowed to use registers explicitly used in the rtl as spill registers
   but it should prevent extending the lifetime of these registers.  */
DEFHOOK
(small_register_classes_for_mode_p,
 "Define this to return nonzero for machine modes for which the port has\n\
small register classes.  If this target hook returns nonzero for a given\n\
@var{mode}, the compiler will try to minimize the lifetime of registers\n\
in @var{mode}.  The hook may be called with @code{VOIDmode} as argument.\n\
In this case, the hook is expected to return nonzero if it returns nonzero\n\
for any mode.\n\
\n\
On some machines, it is risky to let hard registers live across arbitrary\n\
insns.  Typically, these machines have instructions that require values\n\
to be in specific registers (like an accumulator), and reload will fail\n\
if the required hard register is used for another purpose across such an\n\
insn.\n\
\n\
Passes before reload do not know which hard registers will be used\n\
in an instruction, but the machine modes of the registers set or used in\n\
the instruction are already known.  And for some machines, register\n\
classes are small for, say, integer registers but not for floating point\n\
registers.  For example, the AMD x86-64 architecture requires specific\n\
registers for the legacy x86 integer instructions, but there are many\n\
SSE registers for floating point operations.  On such targets, a good\n\
strategy may be to return nonzero from this hook for @code{INTEGRAL_MODE_P}\n\
machine modes but zero for the SSE register classes.\n\
\n\
The default version of this hook returns false for any mode.  It is always\n\
safe to redefine this hook to return with a nonzero value.  But if you\n\
unnecessarily define it, you will reduce the amount of optimizations\n\
that can be performed in some cases.  If you do not define this hook\n\
to return a nonzero value when it is required, the compiler will run out\n\
of spill registers and print a fatal error message.",
 bool, (enum machine_mode mode),
 hook_bool_mode_false)

/* Register number for a flags register.  Only needs to be defined if the
   target is constrainted to use post-reload comparison elimination.  */
DEFHOOKPOD
(flags_regnum,
 "If the target has a dedicated flags register, and it needs to use the\
 post-reload comparison elimination pass, then this value should be set\
 appropriately.",
 unsigned int, INVALID_REGNUM)

/* Compute a (partial) cost for rtx X.  Return true if the complete
   cost has been computed, and false if subexpressions should be
   scanned.  In either case, *TOTAL contains the cost result.  */
/* Note that CODE and OUTER_CODE ought to be RTX_CODE, but that's
   not necessarily defined at this point.  */
DEFHOOK
(rtx_costs,
 "This target hook describes the relative costs of RTL expressions.\n\
\n\
The cost may depend on the precise form of the expression, which is\n\
available for examination in @var{x}, and the fact that @var{x} appears\n\
as operand @var{opno} of an expression with rtx code @var{outer_code}.\n\
That is, the hook can assume that there is some rtx @var{y} such\n\
that @samp{GET_CODE (@var{y}) == @var{outer_code}} and such that\n\
either (a) @samp{XEXP (@var{y}, @var{opno}) == @var{x}} or\n\
(b) @samp{XVEC (@var{y}, @var{opno})} contains @var{x}.\n\
\n\
@var{code} is @var{x}'s expression code---redundant, since it can be\n\
obtained with @code{GET_CODE (@var{x})}.\n\
\n\
In implementing this hook, you can use the construct\n\
@code{COSTS_N_INSNS (@var{n})} to specify a cost equal to @var{n} fast\n\
instructions.\n\
\n\
On entry to the hook, @code{*@var{total}} contains a default estimate\n\
for the cost of the expression.  The hook should modify this value as\n\
necessary.  Traditionally, the default costs are @code{COSTS_N_INSNS (5)}\n\
for multiplications, @code{COSTS_N_INSNS (7)} for division and modulus\n\
operations, and @code{COSTS_N_INSNS (1)} for all other operations.\n\
\n\
When optimizing for code size, i.e.@: when @code{speed} is\n\
false, this target hook should be used to estimate the relative\n\
size cost of an expression, again relative to @code{COSTS_N_INSNS}.\n\
\n\
The hook returns true when all subexpressions of @var{x} have been\n\
processed, and false when @code{rtx_cost} should recurse.",
 bool, (rtx x, int code, int outer_code, int opno, int *total, bool speed),
 hook_bool_rtx_int_int_int_intp_bool_false)

/* Compute the cost of X, used as an address.  Never called with
   invalid addresses.  */
DEFHOOK
(address_cost,
 "This hook computes the cost of an addressing mode that contains\n\
@var{address}.  If not defined, the cost is computed from\n\
the @var{address} expression and the @code{TARGET_RTX_COST} hook.\n\
\n\
For most CISC machines, the default cost is a good approximation of the\n\
true cost of the addressing mode.  However, on RISC machines, all\n\
instructions normally have the same length and execution time.  Hence\n\
all addresses will have equal costs.\n\
\n\
In cases where more than one form of an address is known, the form with\n\
the lowest cost will be used.  If multiple forms have the same, lowest,\n\
cost, the one that is the most complex will be used.\n\
\n\
For example, suppose an address that is equal to the sum of a register\n\
and a constant is used twice in the same basic block.  When this macro\n\
is not defined, the address will be computed in a register and memory\n\
references will be indirect through that register.  On machines where\n\
the cost of the addressing mode containing the sum is no higher than\n\
that of a simple indirect reference, this will produce an additional\n\
instruction and possibly require an additional register.  Proper\n\
specification of this macro eliminates this overhead for such machines.\n\
\n\
This hook is never called with an invalid address.\n\
\n\
On machines where an address involving more than one register is as\n\
cheap as an address computation involving only one register, defining\n\
@code{TARGET_ADDRESS_COST} to reflect this can cause two registers to\n\
be live over a region of code where only one would have been if\n\
@code{TARGET_ADDRESS_COST} were not defined in that manner.  This effect\n\
should be considered in the definition of this macro.  Equivalent costs\n\
should probably only be given to addresses with different numbers of\n\
registers on machines with lots of registers.",
 int, (rtx address, enum machine_mode mode, addr_space_t as, bool speed),
 default_address_cost)

/* Return where to allocate pseudo for a given hard register initial value.  */
DEFHOOK
(allocate_initial_value,
 "\n\
When the initial value of a hard register has been copied in a pseudo\n\
register, it is often not necessary to actually allocate another register\n\
to this pseudo register, because the original hard register or a stack slot\n\
it has been saved into can be used.  @code{TARGET_ALLOCATE_INITIAL_VALUE}\n\
is called at the start of register allocation once for each hard register\n\
that had its initial value copied by using\n\
@code{get_func_hard_reg_initial_val} or @code{get_hard_reg_initial_val}.\n\
Possible values are @code{NULL_RTX}, if you don't want\n\
to do any special allocation, a @code{REG} rtx---that would typically be\n\
the hard register itself, if it is known not to be clobbered---or a\n\
@code{MEM}.\n\
If you are returning a @code{MEM}, this is only a hint for the allocator;\n\
it might decide to use another register anyways.\n\
You may use @code{current_function_is_leaf} or \n\
@code{REG_N_SETS} in the hook to determine if the hard\n\
register in question will not be clobbered.\n\
The default value of this hook is @code{NULL}, which disables any special\n\
allocation.",
 rtx, (rtx hard_reg), NULL)

/* Return nonzero if evaluating UNSPEC X might cause a trap.
   FLAGS has the same meaning as in rtlanal.c: may_trap_p_1.  */
DEFHOOK
(unspec_may_trap_p,
 "This target hook returns nonzero if @var{x}, an @code{unspec} or\n\
@code{unspec_volatile} operation, might cause a trap.  Targets can use\n\
this hook to enhance precision of analysis for @code{unspec} and\n\
@code{unspec_volatile} operations.  You may call @code{may_trap_p_1}\n\
to analyze inner elements of @var{x} in which case @var{flags} should be\n\
passed along.",
 int, (const_rtx x, unsigned flags),
 default_unspec_may_trap_p)

/* Given a register, this hook should return a parallel of registers
   to represent where to find the register pieces.  Define this hook
   if the register and its mode are represented in Dwarf in
   non-contiguous locations, or if the register should be
   represented in more than one register in Dwarf.  Otherwise, this
   hook should return NULL_RTX.  */
DEFHOOK
(dwarf_register_span,
 "Given a register, this hook should return a parallel of registers to\n\
represent where to find the register pieces.  Define this hook if the\n\
register and its mode are represented in Dwarf in non-contiguous\n\
locations, or if the register should be represented in more than one\n\
register in Dwarf.  Otherwise, this hook should return @code{NULL_RTX}.\n\
If not defined, the default is to return @code{NULL_RTX}.",
 rtx, (rtx reg),
 hook_rtx_rtx_null)

/* If expand_builtin_init_dwarf_reg_sizes needs to fill in table
   entries not corresponding directly to registers below
   FIRST_PSEUDO_REGISTER, this hook should generate the necessary
   code, given the address of the table.  */
DEFHOOK
(init_dwarf_reg_sizes_extra,
 "If some registers are represented in Dwarf-2 unwind information in\n\
multiple pieces, define this hook to fill in information about the\n\
sizes of those pieces in the table used by the unwinder at runtime.\n\
It will be called by @code{expand_builtin_init_dwarf_reg_sizes} after\n\
filling in a single size corresponding to each hard register;\n\
@var{address} is the address of the table.",
 void, (tree address),
 hook_void_tree)

/* Fetch the fixed register(s) which hold condition codes, for
   targets where it makes sense to look for duplicate assignments to
   the condition codes.  This should return true if there is such a
   register, false otherwise.  The arguments should be set to the
   fixed register numbers.  Up to two condition code registers are
   supported.  If there is only one for this target, the int pointed
   at by the second argument should be set to -1.  */
DEFHOOK
(fixed_condition_code_regs,
 "On targets which do not use @code{(cc0)}, and which use a hard\n\
register rather than a pseudo-register to hold condition codes, the\n\
regular CSE passes are often not able to identify cases in which the\n\
hard register is set to a common value.  Use this hook to enable a\n\
small pass which optimizes such cases.  This hook should return true\n\
to enable this pass, and it should set the integers to which its\n\
arguments point to the hard register numbers used for condition codes.\n\
When there is only one such register, as is true on most systems, the\n\
integer pointed to by @var{p2} should be set to\n\
@code{INVALID_REGNUM}.\n\
\n\
The default version of this hook returns false.",
 bool, (unsigned int *p1, unsigned int *p2),
 hook_bool_uintp_uintp_false)

/* If two condition code modes are compatible, return a condition
     code mode which is compatible with both, such that a comparison
     done in the returned mode will work for both of the original
     modes.  If the condition code modes are not compatible, return
     VOIDmode.  */
DEFHOOK
(cc_modes_compatible,
 "On targets which use multiple condition code modes in class\n\
@code{MODE_CC}, it is sometimes the case that a comparison can be\n\
validly done in more than one mode.  On such a system, define this\n\
target hook to take two mode arguments and to return a mode in which\n\
both comparisons may be validly done.  If there is no such mode,\n\
return @code{VOIDmode}.\n\
\n\
The default version of this hook checks whether the modes are the\n\
same.  If they are, it returns that mode.  If they are different, it\n\
returns @code{VOIDmode}.",
 enum machine_mode, (enum machine_mode m1, enum machine_mode m2),
 default_cc_modes_compatible)

/* Do machine-dependent code transformations.  Called just before
     delayed-branch scheduling.  */
DEFHOOK
(machine_dependent_reorg,
 "If non-null, this hook performs a target-specific pass over the\n\
instruction stream.  The compiler will run it at all optimization levels,\n\
just before the point at which it normally does delayed-branch scheduling.\n\
\n\
The exact purpose of the hook varies from target to target.  Some use\n\
it to do transformations that are necessary for correctness, such as\n\
laying out in-function constant pools or avoiding hardware hazards.\n\
Others use it as an opportunity to do some machine-dependent optimizations.\n\
\n\
You need not implement the hook if it has nothing to do.  The default\n\
definition is null.",
 void, (void), NULL)

/* Create the __builtin_va_list type.  */
DEFHOOK
(build_builtin_va_list,
 "This hook returns a type node for @code{va_list} for the target.\n\
The default version of the hook returns @code{void*}.",
 tree, (void),
 std_build_builtin_va_list)

/* Enumerate the va list variants.  */
DEFHOOK
(enum_va_list_p,
 "This target hook is used in function @code{c_common_nodes_and_builtins}\n\
to iterate through the target specific builtin types for va_list. The\n\
variable @var{idx} is used as iterator. @var{pname} has to be a pointer\n\
to a @code{const char *} and @var{ptree} a pointer to a @code{tree} typed\n\
variable.\n\
The arguments @var{pname} and @var{ptree} are used to store the result of\n\
this macro and are set to the name of the va_list builtin type and its\n\
internal type.\n\
If the return value of this macro is zero, then there is no more element.\n\
Otherwise the @var{IDX} should be increased for the next call of this\n\
macro to iterate through all types.",
 int, (int idx, const char **pname, tree *ptree),
 NULL)

/* Get the cfun/fndecl calling abi __builtin_va_list type.  */
DEFHOOK
(fn_abi_va_list,
 "This hook returns the va_list type of the calling convention specified by\n\
@var{fndecl}.\n\
The default version of this hook returns @code{va_list_type_node}.",
 tree, (tree fndecl),
 std_fn_abi_va_list)

<<<<<<< HEAD
/* Get the cfun/fndecl calling abi __builtin_va_list bounds size or
   0 if va_list does not have own bounds (e.g. is scalar pointing
   to args in the stack.  */
DEFHOOK
(fn_abi_va_list_bounds_size,
"This hook returns bounds for va_list object or integer_zero_node if\
it does not have any (e.g. is scalar pointer to the stack).",
=======
DEFHOOK
(fn_abi_va_list_bounds_size,
 "This hook returns size for @code{va_list} object in function specified\n\
by @var{fndecl}.  This hook is used by Pointer Bounds Checker to build bounds\n\
for @code{va_list} object.  Return @code{integer_zero_node} if no bounds\n\
should be used (e.g. @code{va_list} is a scalar pointer to the stack).",
>>>>>>> aeece40d
 tree, (tree fndecl),
 default_fn_abi_va_list_bounds_size)

/* Get the __builtin_va_list type dependent on input type.  */
DEFHOOK
(canonical_va_list_type,
 "This hook returns the va_list type of the calling convention specified by the\n\
type of @var{type}. If @var{type} is not a valid va_list type, it returns\n\
@code{NULL_TREE}.",
 tree, (tree type),
 std_canonical_va_list_type)

/* ??? Documenting this hook requires a GFDL license grant.  */
DEFHOOK_UNDOC
(expand_builtin_va_start,
"Expand the @code{__builtin_va_start} builtin.",
 void, (tree valist, rtx nextarg), NULL)

/* Gimplifies a VA_ARG_EXPR.  */
DEFHOOK
(gimplify_va_arg_expr,
 "This hook performs target-specific gimplification of\n\
@code{VA_ARG_EXPR}.  The first two parameters correspond to the\n\
arguments to @code{va_arg}; the latter two are as in\n\
@code{gimplify.c:gimplify_expr}.",
 tree, (tree valist, tree type, gimple_seq *pre_p, gimple_seq *post_p),
 std_gimplify_va_arg_expr)

/* Validity-checking routines for PCH files, target-specific.
   get_pch_validity returns a pointer to the data to be stored,
   and stores the size in its argument.  pch_valid_p gets the same
   information back and returns NULL if the PCH is valid,
   or an error message if not.  */
DEFHOOK
(get_pch_validity,
 "This hook returns a pointer to the data needed by\n\
@code{TARGET_PCH_VALID_P} and sets\n\
@samp{*@var{sz}} to the size of the data in bytes.",
 void *, (size_t *sz),
 default_get_pch_validity)

DEFHOOK
(pch_valid_p,
 "This hook checks whether the options used to create a PCH file are\n\
compatible with the current settings.  It returns @code{NULL}\n\
if so and a suitable error message if not.  Error messages will\n\
be presented to the user and must be localized using @samp{_(@var{msg})}.\n\
\n\
@var{data} is the data that was returned by @code{TARGET_GET_PCH_VALIDITY}\n\
when the PCH file was created and @var{sz} is the size of that data in bytes.\n\
It's safe to assume that the data was created by the same version of the\n\
compiler, so no format checking is needed.\n\
\n\
The default definition of @code{default_pch_valid_p} should be\n\
suitable for most targets.",
 const char *, (const void *data, size_t sz),
 default_pch_valid_p)

DEFHOOK
(prepare_pch_save,
 "Called before writing out a PCH file.  If the target has some\n\
garbage-collected data that needs to be in a particular state on PCH loads,\n\
it can use this hook to enforce that state.  Very few targets need\n\
to do anything here.",
 void, (void),
 hook_void_void)

/* If nonnull, this function checks whether a PCH file with the
   given set of target flags can be used.  It returns NULL if so,
   otherwise it returns an error message.  */
DEFHOOK
(check_pch_target_flags,
 "If this hook is nonnull, the default implementation of\n\
@code{TARGET_PCH_VALID_P} will use it to check for compatible values\n\
of @code{target_flags}.  @var{pch_flags} specifies the value that\n\
@code{target_flags} had when the PCH file was created.  The return\n\
value is the same as for @code{TARGET_PCH_VALID_P}.",
 const char *, (int pch_flags), NULL)

/* True if the compiler should give an enum type only as many
   bytes as it takes to represent the range of possible values of
   that type.  */
DEFHOOK
(default_short_enums,
 "This target hook should return true if the compiler should give an\n\
@code{enum} type only as many bytes as it takes to represent the range\n\
of possible values of that type.  It should return false if all\n\
@code{enum} types should be allocated like @code{int}.\n\
\n\
The default is to return false.",
 bool, (void),
 hook_bool_void_false)

/* This target hook returns an rtx that is used to store the address
   of the current frame into the built-in setjmp buffer.  */
DEFHOOK
(builtin_setjmp_frame_value,
 "This target hook should return an rtx that is used to store\n\
the address of the current frame into the built in @code{setjmp} buffer.\n\
The default value, @code{virtual_stack_vars_rtx}, is correct for most\n\
machines.  One reason you may need to define this target hook is if\n\
@code{hard_frame_pointer_rtx} is the appropriate value on your machine.",
 rtx, (void),
 default_builtin_setjmp_frame_value)

/* This target hook should add STRING_CST trees for any hard regs
   the port wishes to automatically clobber for an asm.  */
DEFHOOK
(md_asm_clobbers,
 "This target hook should add to @var{clobbers} @code{STRING_CST} trees for\n\
any hard regs the port wishes to automatically clobber for an asm.\n\
It should return the result of the last @code{tree_cons} used to add a\n\
clobber.  The @var{outputs}, @var{inputs} and @var{clobber} lists are the\n\
corresponding parameters to the asm and may be inspected to avoid\n\
clobbering a register that is an input or output of the asm.  You can use\n\
@code{tree_overlaps_hard_reg_set}, declared in @file{tree.h}, to test\n\
for overlap with regards to asm-declared registers.",
 tree, (tree outputs, tree inputs, tree clobbers),
 hook_tree_tree_tree_tree_3rd_identity)

/* This target hook allows the backend to specify a calling convention
   in the debug information.  This function actually returns an
   enum dwarf_calling_convention, but because of forward declarations
   and not wanting to include dwarf2.h everywhere target.h is included
   the function is being declared as an int.  */
DEFHOOK
(dwarf_calling_convention,
 "Define this to enable the dwarf attribute @code{DW_AT_calling_convention} to\n\
be emitted for each function.  Instead of an integer return the enum\n\
value for the @code{DW_CC_} tag.",
 int, (const_tree function),
 hook_int_const_tree_0)

/* This target hook allows the backend to emit frame-related insns that
   contain UNSPECs or UNSPEC_VOLATILEs.  The call frame debugging info
   engine will invoke it on insns of the form
     (set (reg) (unspec [...] UNSPEC_INDEX))
   and
     (set (reg) (unspec_volatile [...] UNSPECV_INDEX))
   to let the backend emit the call frame instructions.  */
DEFHOOK
(dwarf_handle_frame_unspec,
 "This target hook allows the backend to emit frame-related insns that\n\
contain UNSPECs or UNSPEC_VOLATILEs.  The DWARF 2 call frame debugging\n\
info engine will invoke it on insns of the form\n\
@smallexample\n\
(set (reg) (unspec [@dots{}] UNSPEC_INDEX))\n\
@end smallexample\n\
and\n\
@smallexample\n\
(set (reg) (unspec_volatile [@dots{}] UNSPECV_INDEX)).\n\
@end smallexample\n\
to let the backend emit the call frame instructions.  @var{label} is\n\
the CFI label attached to the insn, @var{pattern} is the pattern of\n\
the insn and @var{index} is @code{UNSPEC_INDEX} or @code{UNSPECV_INDEX}.",
 void, (const char *label, rtx pattern, int index), NULL)

/* ??? Documenting this hook requires a GFDL license grant.  */
DEFHOOK_UNDOC
(stdarg_optimize_hook,
"Perform architecture specific checking of statements gimplified\
 from @code{VA_ARG_EXPR}.  @var{stmt} is the statement.  Returns true if\
 the statement doesn't need to be checked for @code{va_list} references.",
 bool, (struct stdarg_info *ai, const_gimple stmt), NULL)

/* This target hook allows the operating system to override the DECL
   that represents the external variable that contains the stack
   protection guard variable.  The type of this DECL is ptr_type_node.  */
DEFHOOK
(stack_protect_guard,
 "This hook returns a @code{DECL} node for the external variable to use\n\
for the stack protection guard.  This variable is initialized by the\n\
runtime to some random value and is used to initialize the guard value\n\
that is placed at the top of the local stack frame.  The type of this\n\
variable must be @code{ptr_type_node}.\n\
\n\
The default version of this hook creates a variable called\n\
@samp{__stack_chk_guard}, which is normally defined in @file{libgcc2.c}.",
 tree, (void),
 default_stack_protect_guard)

/* This target hook allows the operating system to override the CALL_EXPR
   that is invoked when a check vs the guard variable fails.  */
DEFHOOK
(stack_protect_fail,
 "This hook returns a @code{CALL_EXPR} that alerts the runtime that the\n\
stack protect guard variable has been modified.  This expression should\n\
involve a call to a @code{noreturn} function.\n\
\n\
The default version of this hook invokes a function called\n\
@samp{__stack_chk_fail}, taking no arguments.  This function is\n\
normally defined in @file{libgcc2.c}.",
 tree, (void),
 default_external_stack_protect_fail)

/* Returns NULL if target supports the insn within a doloop block,
   otherwise it returns an error message.  */
DEFHOOK
(invalid_within_doloop,
 "\n\
Take an instruction in @var{insn} and return NULL if it is valid within a\n\
low-overhead loop, otherwise return a string explaining why doloop\n\
could not be applied.\n\
\n\
Many targets use special registers for low-overhead looping. For any\n\
instruction that clobbers these this function should return a string indicating\n\
the reason why the doloop could not be applied.\n\
By default, the RTL loop optimizer does not use a present doloop pattern for\n\
loops containing function calls or branch on table instructions.",
 const char *, (const_rtx insn),
 default_invalid_within_doloop)

/* Returns true for a legitimate combined insn.  */
DEFHOOK
(legitimate_combined_insn,
"Take an instruction in @var{insn} and return @code{false} if the instruction\
 is not appropriate as a combination of two or more instructions.  The\
 default is to accept all instructions.",
 bool, (rtx insn),
 hook_bool_rtx_true)

DEFHOOK
(valid_dllimport_attribute_p,
"@var{decl} is a variable or function with @code{__attribute__((dllimport))}\
 specified.  Use this hook if the target needs to add extra validation\
 checks to @code{handle_dll_attribute}.",
 bool, (const_tree decl),
 hook_bool_const_tree_true)

/* If non-zero, align constant anchors in CSE to a multiple of this
   value.  */
DEFHOOKPOD
(const_anchor,
 "On some architectures it can take multiple instructions to synthesize\n\
a constant.  If there is another constant already in a register that\n\
is close enough in value then it is preferable that the new constant\n\
is computed from this register using immediate addition or\n\
subtraction.  We accomplish this through CSE.  Besides the value of\n\
the constant we also add a lower and an upper constant anchor to the\n\
available expressions.  These are then queried when encountering new\n\
constants.  The anchors are computed by rounding the constant up and\n\
down to a multiple of the value of @code{TARGET_CONST_ANCHOR}.\n\
@code{TARGET_CONST_ANCHOR} should be the maximum positive value\n\
accepted by immediate-add plus one.  We currently assume that the\n\
value of @code{TARGET_CONST_ANCHOR} is a power of 2.  For example, on\n\
MIPS, where add-immediate takes a 16-bit signed value,\n\
@code{TARGET_CONST_ANCHOR} is set to @samp{0x8000}.  The default value\n\
is zero, which disables this optimization.",
 unsigned HOST_WIDE_INT, 0)

/* Defines, which target-dependent bits (upper 16) are used by port  */
DEFHOOK
(memmodel_check,
 "Validate target specific memory model mask bits. When NULL no target specific\n\
memory model bits are allowed.",
 unsigned HOST_WIDE_INT, (unsigned HOST_WIDE_INT val), NULL)

/* Defines an offset bitwise ored into shifted address to get corresponding
   Address Sanitizer shadow address, or -1 if Address Sanitizer is not
   supported by the target.  */
DEFHOOK
(asan_shadow_offset,
 "Return the offset bitwise ored into shifted address to get corresponding\n\
Address Sanitizer shadow memory address.  NULL if Address Sanitizer is not\n\
supported by the target.",
 unsigned HOST_WIDE_INT, (void),
 NULL)

/* Functions relating to calls - argument passing, returns, etc.  */
/* Members of struct call have no special macro prefix.  */
HOOK_VECTOR (TARGET_CALLS, calls)

DEFHOOK
(promote_function_mode,
 "Like @code{PROMOTE_MODE}, but it is applied to outgoing function arguments or\n\
function return values.  The target hook should return the new mode\n\
and possibly change @code{*@var{punsignedp}} if the promotion should\n\
change signedness.  This function is called only for scalar @emph{or\n\
pointer} types.\n\
\n\
@var{for_return} allows to distinguish the promotion of arguments and\n\
return values.  If it is @code{1}, a return value is being promoted and\n\
@code{TARGET_FUNCTION_VALUE} must perform the same promotions done here.\n\
If it is @code{2}, the returned mode should be that of the register in\n\
which an incoming parameter is copied, or the outgoing result is computed;\n\
then the hook should return the same mode as @code{promote_mode}, though\n\
the signedness may be different.\n\
\n\
@var{type} can be NULL when promoting function arguments of libcalls.\n\
\n\
The default is to not promote arguments and return values.  You can\n\
also define the hook to @code{default_promote_function_mode_always_promote}\n\
if you would like to apply the same rules given by @code{PROMOTE_MODE}.",
 enum machine_mode, (const_tree type, enum machine_mode mode, int *punsignedp,
		     const_tree funtype, int for_return),
 default_promote_function_mode)

DEFHOOK
(promote_prototypes,
 "This target hook returns @code{true} if an argument declared in a\n\
prototype as an integral type smaller than @code{int} should actually be\n\
passed as an @code{int}.  In addition to avoiding errors in certain\n\
cases of mismatch, it also makes for better code on certain machines.\n\
The default is to not promote prototypes.",
 bool, (const_tree fntype),
 hook_bool_const_tree_false)

DEFHOOK
(struct_value_rtx,
 "This target hook should return the location of the structure value\n\
address (normally a @code{mem} or @code{reg}), or 0 if the address is\n\
passed as an ``invisible'' first argument.  Note that @var{fndecl} may\n\
be @code{NULL}, for libcalls.  You do not need to define this target\n\
hook if the address is always passed as an ``invisible'' first\n\
argument.\n\
\n\
On some architectures the place where the structure value address\n\
is found by the called function is not the same place that the\n\
caller put it.  This can be due to register windows, or it could\n\
be because the function prologue moves it to a different place.\n\
@var{incoming} is @code{1} or @code{2} when the location is needed in\n\
the context of the called function, and @code{0} in the context of\n\
the caller.\n\
\n\
If @var{incoming} is nonzero and the address is to be found on the\n\
stack, return a @code{mem} which refers to the frame pointer. If\n\
@var{incoming} is @code{2}, the result is being used to fetch the\n\
structure value address at the beginning of a function.  If you need\n\
to emit adjusting code, you should do it at this point.",
 rtx, (tree fndecl, int incoming),
 hook_rtx_tree_int_null)
DEFHOOK
(return_in_memory,
 "This target hook should return a nonzero value to say to return the\n\
function value in memory, just as large structures are always returned.\n\
Here @var{type} will be the data type of the value, and @var{fntype}\n\
will be the type of the function doing the returning, or @code{NULL} for\n\
libcalls.\n\
\n\
Note that values of mode @code{BLKmode} must be explicitly handled\n\
by this function.  Also, the option @option{-fpcc-struct-return}\n\
takes effect regardless of this macro.  On most systems, it is\n\
possible to leave the hook undefined; this causes a default\n\
definition to be used, whose value is the constant 1 for @code{BLKmode}\n\
values, and 0 otherwise.\n\
\n\
Do not use this hook to indicate that structures and unions should always\n\
be returned in memory.  You should instead use @code{DEFAULT_PCC_STRUCT_RETURN}\n\
to indicate this.",
 bool, (const_tree type, const_tree fntype),
 default_return_in_memory)

DEFHOOK
(return_in_msb,
 "This hook should return true if values of type @var{type} are returned\n\
at the most significant end of a register (in other words, if they are\n\
padded at the least significant end).  You can assume that @var{type}\n\
is returned in a register; the caller is required to check this.\n\
\n\
Note that the register provided by @code{TARGET_FUNCTION_VALUE} must\n\
be able to hold the complete return value.  For example, if a 1-, 2-\n\
or 3-byte structure is returned at the most significant end of a\n\
4-byte register, @code{TARGET_FUNCTION_VALUE} should provide an\n\
@code{SImode} rtx.",
 bool, (const_tree type),
 hook_bool_const_tree_false)

/* Return true if a parameter must be passed by reference.  TYPE may
   be null if this is a libcall.  CA may be null if this query is
   from __builtin_va_arg.  */
DEFHOOK
(pass_by_reference,
 "This target hook should return @code{true} if an argument at the\n\
position indicated by @var{cum} should be passed by reference.  This\n\
predicate is queried after target independent reasons for being\n\
passed by reference, such as @code{TREE_ADDRESSABLE (type)}.\n\
\n\
If the hook returns true, a copy of that argument is made in memory and a\n\
pointer to the argument is passed instead of the argument itself.\n\
The pointer is passed in whatever way is appropriate for passing a pointer\n\
to that type.",
 bool,
 (cumulative_args_t cum, enum machine_mode mode, const_tree type, bool named),
 hook_bool_CUMULATIVE_ARGS_mode_tree_bool_false)

DEFHOOK
(expand_builtin_saveregs,
 "If defined, this hook produces the machine-specific code for a call to\n\
@code{__builtin_saveregs}.  This code will be moved to the very\n\
beginning of the function, before any parameter access are made.  The\n\
return value of this function should be an RTX that contains the value\n\
to use as the return of @code{__builtin_saveregs}.",
 rtx, (void),
 default_expand_builtin_saveregs)

/* Returns pretend_argument_size.  */
DEFHOOK
(setup_incoming_varargs,
 "This target hook offers an alternative to using\n\
@code{__builtin_saveregs} and defining the hook\n\
@code{TARGET_EXPAND_BUILTIN_SAVEREGS}.  Use it to store the anonymous\n\
register arguments into the stack so that all the arguments appear to\n\
have been passed consecutively on the stack.  Once this is done, you can\n\
use the standard implementation of varargs that works for machines that\n\
pass all their arguments on the stack.\n\
\n\
The argument @var{args_so_far} points to the @code{CUMULATIVE_ARGS} data\n\
structure, containing the values that are obtained after processing the\n\
named arguments.  The arguments @var{mode} and @var{type} describe the\n\
last named argument---its machine mode and its data type as a tree node.\n\
\n\
The target hook should do two things: first, push onto the stack all the\n\
argument registers @emph{not} used for the named arguments, and second,\n\
store the size of the data thus pushed into the @code{int}-valued\n\
variable pointed to by @var{pretend_args_size}.  The value that you\n\
store here will serve as additional offset for setting up the stack\n\
frame.\n\
\n\
Because you must generate code to push the anonymous arguments at\n\
compile time without knowing their data types,\n\
@code{TARGET_SETUP_INCOMING_VARARGS} is only useful on machines that\n\
have just a single category of argument register and use it uniformly\n\
for all data types.\n\
\n\
If the argument @var{second_time} is nonzero, it means that the\n\
arguments of the function are being analyzed for the second time.  This\n\
happens for an inline function, which is not actually compiled until the\n\
end of the source file.  The hook @code{TARGET_SETUP_INCOMING_VARARGS} should\n\
not generate any instructions in this case.",
 void, (cumulative_args_t args_so_far, enum machine_mode mode, tree type,
	int *pretend_args_size, int second_time),
 default_setup_incoming_varargs)

/* Returns rtx for bounds for specified incoming arg.  */
DEFHOOK
(load_bounds_for_arg,
 "Extend pass uses this hook to emit insn for arg\n\
bounds in case bounds are not passed on register.",
 rtx, (rtx, rtx, rtx),
 default_load_bounds_for_arg)

/* Returns rtx for bounds store for specified arg.  */
DEFHOOK
(store_bounds_for_arg,
 "Extend pass uses this hook to emit insn for arg\n\
bounds in case bounds are not passed on register.",
 rtx, (rtx, rtx, rtx, rtx),
 default_store_bounds_for_arg)

/* Put zero bounds into place where returned
bounds are expected.  */
DEFHOOK
(init_returned_bounds,
 "Put bounds into place where returned bounds are expected.",
 void, (tree), default_init_returned_bounds)

DEFHOOK
(load_bounds_for_arg,
 "This hook is used by expand pass to emit insn to load bounds of\n\
@var{arg} passed in @var{slot}.  Expand pass uses this hook in case\n\
bounds of @var{arg} are not passed in register.  If @var{slot} is a\n\
memory, then bounds are loaded as for regular pointer loaded from\n\
memory.  If @var{slot} is not a memory then @var{slot_no} is an integer\n\
constant holding number of the target dependent special slot which\n\
should be used to obtain bounds.  Hook returns RTX holding loaded bounds.",
 rtx, (rtx slot, rtx arg, rtx slot_no),
 default_load_bounds_for_arg)

DEFHOOK
(store_bounds_for_arg,
 "This hook is used by expand pass to emit insns to store @var{bounds} of\n\
@var{arg} passed in @var{slot}.  Expand pass uses this hook in case\n\
@var{bounds} of @var{arg} are not passed in register.  If @var{slot} is a\n\
memory, then @var{bounds} are stored as for regular pointer stored in\n\
memory.  If @var{slot} is not a memory then @var{slot_no} is an integer\n\
constant holding number of the target dependent special slot which\n\
should be used to store @var{bounds}.",
 void, (rtx arg, rtx slot, rtx bounds, rtx slot_no),
 default_store_bounds_for_arg)

DEFHOOK
(strict_argument_naming,
 "Define this hook to return @code{true} if the location where a function\n\
argument is passed depends on whether or not it is a named argument.\n\
\n\
This hook controls how the @var{named} argument to @code{TARGET_FUNCTION_ARG}\n\
is set for varargs and stdarg functions.  If this hook returns\n\
@code{true}, the @var{named} argument is always true for named\n\
arguments, and false for unnamed arguments.  If it returns @code{false},\n\
but @code{TARGET_PRETEND_OUTGOING_VARARGS_NAMED} returns @code{true},\n\
then all arguments are treated as named.  Otherwise, all named arguments\n\
except the last are treated as named.\n\
\n\
You need not define this hook if it always returns @code{false}.",
 bool, (cumulative_args_t ca),
 hook_bool_CUMULATIVE_ARGS_false)

/* Returns true if we should use
   targetm.calls.setup_incoming_varargs() and/or
   targetm.calls.strict_argument_naming().  */
DEFHOOK
(pretend_outgoing_varargs_named,
 "If you need to conditionally change ABIs so that one works with\n\
@code{TARGET_SETUP_INCOMING_VARARGS}, but the other works like neither\n\
@code{TARGET_SETUP_INCOMING_VARARGS} nor @code{TARGET_STRICT_ARGUMENT_NAMING} was\n\
defined, then define this hook to return @code{true} if\n\
@code{TARGET_SETUP_INCOMING_VARARGS} is used, @code{false} otherwise.\n\
Otherwise, you should not define this hook.",
 bool, (cumulative_args_t ca),
 default_pretend_outgoing_varargs_named)

/* Given a complex type T, return true if a parameter of type T
   should be passed as two scalars.  */
DEFHOOK
(split_complex_arg,
 "This hook should return true if parameter of type @var{type} are passed\n\
as two scalar parameters.  By default, GCC will attempt to pack complex\n\
arguments into the target's word size.  Some ABIs require complex arguments\n\
to be split and treated as their individual components.  For example, on\n\
AIX64, complex floats should be passed in a pair of floating point\n\
registers, even though a complex float would fit in one 64-bit floating\n\
point register.\n\
\n\
The default value of this hook is @code{NULL}, which is treated as always\n\
false.",
 bool, (const_tree type), NULL)

/* Return true if type T, mode MODE, may not be passed in registers,
   but must be passed on the stack.  */
/* ??? This predicate should be applied strictly after pass-by-reference.
   Need audit to verify that this is the case.  */
DEFHOOK
(must_pass_in_stack,
 "This target hook should return @code{true} if we should not pass @var{type}\n\
solely in registers.  The file @file{expr.h} defines a\n\
definition that is usually appropriate, refer to @file{expr.h} for additional\n\
documentation.",
 bool, (enum machine_mode mode, const_tree type),
 must_pass_in_stack_var_size_or_pad)

/* Return true if type TYPE, mode MODE, which is passed by reference,
   should have the object copy generated by the callee rather than
   the caller.  It is never called for TYPE requiring constructors.  */
DEFHOOK
(callee_copies,
 "The function argument described by the parameters to this hook is\n\
known to be passed by reference.  The hook should return true if the\n\
function argument should be copied by the callee instead of copied\n\
by the caller.\n\
\n\
For any argument for which the hook returns true, if it can be\n\
determined that the argument is not modified, then a copy need\n\
not be generated.\n\
\n\
The default version of this hook always returns false.",
 bool,
 (cumulative_args_t cum, enum machine_mode mode, const_tree type, bool named),
 hook_bool_CUMULATIVE_ARGS_mode_tree_bool_false)

/* Return zero for arguments passed entirely on the stack or entirely
   in registers.  If passed in both, return the number of bytes passed
   in registers; the balance is therefore passed on the stack.  */
DEFHOOK
(arg_partial_bytes,
 "This target hook returns the number of bytes at the beginning of an\n\
argument that must be put in registers.  The value must be zero for\n\
arguments that are passed entirely in registers or that are entirely\n\
pushed on the stack.\n\
\n\
On some machines, certain arguments must be passed partially in\n\
registers and partially in memory.  On these machines, typically the\n\
first few words of arguments are passed in registers, and the rest\n\
on the stack.  If a multi-word argument (a @code{double} or a\n\
structure) crosses that boundary, its first few words must be passed\n\
in registers and the rest must be pushed.  This macro tells the\n\
compiler when this occurs, and how many bytes should go in registers.\n\
\n\
@code{TARGET_FUNCTION_ARG} for these arguments should return the first\n\
register to be used by the caller for this argument; likewise\n\
@code{TARGET_FUNCTION_INCOMING_ARG}, for the called function.",
 int, (cumulative_args_t cum, enum machine_mode mode, tree type, bool named),
 hook_int_CUMULATIVE_ARGS_mode_tree_bool_0)

/* Update the state in CA to advance past an argument in the
   argument list.  The values MODE, TYPE, and NAMED describe that
   argument.  */
DEFHOOK
(function_arg_advance,
 "This hook updates the summarizer variable pointed to by @var{ca} to\n\
advance past an argument in the argument list.  The values @var{mode},\n\
@var{type} and @var{named} describe that argument.  Once this is done,\n\
the variable @var{cum} is suitable for analyzing the @emph{following}\n\
argument with @code{TARGET_FUNCTION_ARG}, etc.\n\
\n\
This hook need not do anything if the argument in question was passed\n\
on the stack.  The compiler knows how to track the amount of stack space\n\
used for arguments without any special help.",
 void,
 (cumulative_args_t ca, enum machine_mode mode, const_tree type, bool named),
 default_function_arg_advance)

/* Return zero if the argument described by the state of CA should
   be placed on a stack, or a hard register in which to store the
   argument.  The values MODE, TYPE, and NAMED describe that
   argument.  */
DEFHOOK
(function_arg,
 "Return an RTX indicating whether a function argument is passed in a\n\
register and if so, which register.\n\
\n\
The arguments are @var{ca}, which summarizes all the previous\n\
arguments; @var{mode}, the machine mode of the argument; @var{type},\n\
the data type of the argument as a tree node or 0 if that is not known\n\
(which happens for C support library functions); and @var{named},\n\
which is @code{true} for an ordinary argument and @code{false} for\n\
nameless arguments that correspond to @samp{@dots{}} in the called\n\
function's prototype.  @var{type} can be an incomplete type if a\n\
syntax error has previously occurred.\n\
\n\
The return value is usually either a @code{reg} RTX for the hard\n\
register in which to pass the argument, or zero to pass the argument\n\
on the stack.\n\
\n\
The value of the expression can also be a @code{parallel} RTX@.  This is\n\
used when an argument is passed in multiple locations.  The mode of the\n\
@code{parallel} should be the mode of the entire argument.  The\n\
@code{parallel} holds any number of @code{expr_list} pairs; each one\n\
describes where part of the argument is passed.  In each\n\
@code{expr_list} the first operand must be a @code{reg} RTX for the hard\n\
register in which to pass this part of the argument, and the mode of the\n\
register RTX indicates how large this part of the argument is.  The\n\
second operand of the @code{expr_list} is a @code{const_int} which gives\n\
the offset in bytes into the entire argument of where this part starts.\n\
As a special exception the first @code{expr_list} in the @code{parallel}\n\
RTX may have a first operand of zero.  This indicates that the entire\n\
argument is also stored on the stack.\n\
\n\
The last time this hook is called, it is called with @code{MODE ==\n\
VOIDmode}, and its result is passed to the @code{call} or @code{call_value}\n\
pattern as operands 2 and 3 respectively.\n\
\n\
@cindex @file{stdarg.h} and register arguments\n\
The usual way to make the ISO library @file{stdarg.h} work on a\n\
machine where some arguments are usually passed in registers, is to\n\
cause nameless arguments to be passed on the stack instead.  This is\n\
done by making @code{TARGET_FUNCTION_ARG} return 0 whenever\n\
@var{named} is @code{false}.\n\
\n\
@cindex @code{TARGET_MUST_PASS_IN_STACK}, and @code{TARGET_FUNCTION_ARG}\n\
@cindex @code{REG_PARM_STACK_SPACE}, and @code{TARGET_FUNCTION_ARG}\n\
You may use the hook @code{targetm.calls.must_pass_in_stack}\n\
in the definition of this macro to determine if this argument is of a\n\
type that must be passed in the stack.  If @code{REG_PARM_STACK_SPACE}\n\
is not defined and @code{TARGET_FUNCTION_ARG} returns nonzero for such an\n\
argument, the compiler will abort.  If @code{REG_PARM_STACK_SPACE} is\n\
defined, the argument will be computed in the stack and then loaded into\n\
a register.",
 rtx, (cumulative_args_t ca, enum machine_mode mode, const_tree type,
       bool named),
 default_function_arg)

/* Likewise, but for machines with register windows.  Return the
   location where the argument will appear to the callee.  */
DEFHOOK
(function_incoming_arg,
 "Define this hook if the target machine has ``register windows'', so\n\
that the register in which a function sees an arguments is not\n\
necessarily the same as the one in which the caller passed the\n\
argument.\n\
\n\
For such machines, @code{TARGET_FUNCTION_ARG} computes the register in\n\
which the caller passes the value, and\n\
@code{TARGET_FUNCTION_INCOMING_ARG} should be defined in a similar\n\
fashion to tell the function being called where the arguments will\n\
arrive.\n\
\n\
If @code{TARGET_FUNCTION_INCOMING_ARG} is not defined,\n\
@code{TARGET_FUNCTION_ARG} serves both purposes.",
 rtx, (cumulative_args_t ca, enum machine_mode mode, const_tree type,
       bool named),
 default_function_incoming_arg)

DEFHOOK
(function_arg_boundary,
 "This hook returns the alignment boundary, in bits, of an argument\n\
with the specified mode and type.  The default hook returns\n\
@code{PARM_BOUNDARY} for all arguments.",
 unsigned int, (enum machine_mode mode, const_tree type),
 default_function_arg_boundary)

DEFHOOK
(function_arg_round_boundary,
 "Normally, the size of an argument is rounded up to @code{PARM_BOUNDARY},\n\
which is the default value for this hook.  You can define this hook to\n\
return a different value if an argument size must be rounded to a larger\n\
value.",
 unsigned int, (enum machine_mode mode, const_tree type),
 default_function_arg_round_boundary)

/* Return the diagnostic message string if function without a prototype
   is not allowed for this 'val' argument; NULL otherwise. */
DEFHOOK
(invalid_arg_for_unprototyped_fn,
 "If defined, this macro returns the diagnostic message when it is\n\
illegal to pass argument @var{val} to function @var{funcdecl}\n\
with prototype @var{typelist}.",
 const char *, (const_tree typelist, const_tree funcdecl, const_tree val),
 hook_invalid_arg_for_unprototyped_fn)

/* Return an rtx for the return value location of the function
   specified by FN_DECL_OR_TYPE with a return type of RET_TYPE.  */
DEFHOOK
(function_value,
 "\n\
Define this to return an RTX representing the place where a function\n\
returns or receives a value of data type @var{ret_type}, a tree node\n\
representing a data type.  @var{fn_decl_or_type} is a tree node\n\
representing @code{FUNCTION_DECL} or @code{FUNCTION_TYPE} of a\n\
function being called.  If @var{outgoing} is false, the hook should\n\
compute the register in which the caller will see the return value.\n\
Otherwise, the hook should return an RTX representing the place where\n\
a function returns a value.\n\
\n\
On many machines, only @code{TYPE_MODE (@var{ret_type})} is relevant.\n\
(Actually, on most machines, scalar values are returned in the same\n\
place regardless of mode.)  The value of the expression is usually a\n\
@code{reg} RTX for the hard register where the return value is stored.\n\
The value can also be a @code{parallel} RTX, if the return value is in\n\
multiple places.  See @code{TARGET_FUNCTION_ARG} for an explanation of the\n\
@code{parallel} form.   Note that the callee will populate every\n\
location specified in the @code{parallel}, but if the first element of\n\
the @code{parallel} contains the whole return value, callers will use\n\
that element as the canonical location and ignore the others.  The m68k\n\
port uses this type of @code{parallel} to return pointers in both\n\
@samp{%a0} (the canonical location) and @samp{%d0}.\n\
\n\
If @code{TARGET_PROMOTE_FUNCTION_RETURN} returns true, you must apply\n\
the same promotion rules specified in @code{PROMOTE_MODE} if\n\
@var{valtype} is a scalar type.\n\
\n\
If the precise function being called is known, @var{func} is a tree\n\
node (@code{FUNCTION_DECL}) for it; otherwise, @var{func} is a null\n\
pointer.  This makes it possible to use a different value-returning\n\
convention for specific functions when all their calls are\n\
known.\n\
\n\
Some target machines have ``register windows'' so that the register in\n\
which a function returns its value is not the same as the one in which\n\
the caller sees the value.  For such machines, you should return\n\
different RTX depending on @var{outgoing}.\n\
\n\
@code{TARGET_FUNCTION_VALUE} is not used for return values with\n\
aggregate data types, because these are returned in another way.  See\n\
@code{TARGET_STRUCT_VALUE_RTX} and related macros, below.",
 rtx, (const_tree ret_type, const_tree fn_decl_or_type, bool outgoing),
 default_function_value)

/* Return the rtx for the result of a libcall of mode MODE,
   calling the function FN_NAME.  */
DEFHOOK
(libcall_value,
 "Define this hook if the back-end needs to know the name of the libcall\n\
function in order to determine where the result should be returned.\n\
\n\
The mode of the result is given by @var{mode} and the name of the called\n\
library function is given by @var{fun}.  The hook should return an RTX\n\
representing the place where the library function result will be returned.\n\
\n\
If this hook is not defined, then LIBCALL_VALUE will be used.",
 rtx, (enum machine_mode mode, const_rtx fun),
 default_libcall_value)

/* Return true if REGNO is a possible register number for
   a function value as seen by the caller.  */
DEFHOOK
(function_value_regno_p,
 "A target hook that return @code{true} if @var{regno} is the number of a hard\n\
register in which the values of called function may come back.\n\
\n\
A register whose use for returning values is limited to serving as the\n\
second of a pair (for a value of type @code{double}, say) need not be\n\
recognized by this target hook.\n\
\n\
If the machine has register windows, so that the caller and the called\n\
function use different registers for the return value, this target hook\n\
should recognize only the caller's register numbers.\n\
\n\
If this hook is not defined, then FUNCTION_VALUE_REGNO_P will be used.",
 bool, (const unsigned int regno),
 default_function_value_regno_p)

/* ??? Documenting this hook requires a GFDL license grant.  */
DEFHOOK_UNDOC
(internal_arg_pointer,
"Return an rtx for the argument pointer incoming to the\
 current function.",
 rtx, (void),
 default_internal_arg_pointer)

/* Update the current function stack boundary if needed.  */
DEFHOOK
(update_stack_boundary,
 "Define this macro to update the current function stack boundary if\n\
necessary.",
 void, (void), NULL)

/* Handle stack alignment and return an rtx for Dynamic Realign
   Argument Pointer if necessary.  */
DEFHOOK
(get_drap_rtx,
 "This hook should return an rtx for Dynamic Realign Argument Pointer (DRAP) if a\n\
different argument pointer register is needed to access the function's\n\
argument list due to stack realignment.  Return @code{NULL} if no DRAP\n\
is needed.",
 rtx, (void), NULL)

/* Return true if all function parameters should be spilled to the
   stack.  */
DEFHOOK
(allocate_stack_slots_for_args,
 "When optimization is disabled, this hook indicates whether or not\n\
arguments should be allocated to stack slots.  Normally, GCC allocates\n\
stacks slots for arguments when not optimizing in order to make\n\
debugging easier.  However, when a function is declared with\n\
@code{__attribute__((naked))}, there is no stack frame, and the compiler\n\
cannot safely move arguments from the registers in which they are passed\n\
to the stack.  Therefore, this hook should return true in general, but\n\
false for naked functions.  The default implementation always returns true.",
 bool, (void),
 hook_bool_void_true)

/* Return an rtx for the static chain for FNDECL.  If INCOMING_P is true,
       then it should be for the callee; otherwise for the caller.  */
DEFHOOK
(static_chain,
 "This hook replaces the use of @code{STATIC_CHAIN_REGNUM} et al for\n\
targets that may use different static chain locations for different\n\
nested functions.  This may be required if the target has function\n\
attributes that affect the calling conventions of the function and\n\
those calling conventions use different static chain locations.\n\
\n\
The default version of this hook uses @code{STATIC_CHAIN_REGNUM} et al.\n\
\n\
If the static chain is passed in memory, this hook should be used to\n\
provide rtx giving @code{mem} expressions that denote where they are stored.\n\
Often the @code{mem} expression as seen by the caller will be at an offset\n\
from the stack pointer and the @code{mem} expression as seen by the callee\n\
will be at an offset from the frame pointer.\n\
@findex stack_pointer_rtx\n\
@findex frame_pointer_rtx\n\
@findex arg_pointer_rtx\n\
The variables @code{stack_pointer_rtx}, @code{frame_pointer_rtx}, and\n\
@code{arg_pointer_rtx} will have been initialized and should be used\n\
to refer to those items.",
 rtx, (const_tree fndecl, bool incoming_p),
 default_static_chain)

/* Fill in the trampoline at MEM with a call to FNDECL and a
   static chain value of CHAIN.  */
DEFHOOK
(trampoline_init,
 "This hook is called to initialize a trampoline.\n\
@var{m_tramp} is an RTX for the memory block for the trampoline; @var{fndecl}\n\
is the @code{FUNCTION_DECL} for the nested function; @var{static_chain} is an\n\
RTX for the static chain value that should be passed to the function\n\
when it is called.\n\
\n\
If the target defines @code{TARGET_ASM_TRAMPOLINE_TEMPLATE}, then the\n\
first thing this hook should do is emit a block move into @var{m_tramp}\n\
from the memory block returned by @code{assemble_trampoline_template}.\n\
Note that the block move need only cover the constant parts of the\n\
trampoline.  If the target isolates the variable parts of the trampoline\n\
to the end, not all @code{TRAMPOLINE_SIZE} bytes need be copied.\n\
\n\
If the target requires any other actions, such as flushing caches or\n\
enabling stack execution, these actions should be performed after\n\
initializing the trampoline proper.",
 void, (rtx m_tramp, tree fndecl, rtx static_chain),
 default_trampoline_init)

/* Adjust the address of the trampoline in a target-specific way.  */
DEFHOOK
(trampoline_adjust_address,
 "This hook should perform any machine-specific adjustment in\n\
the address of the trampoline.  Its argument contains the address of the\n\
memory block that was passed to @code{TARGET_TRAMPOLINE_INIT}.  In case\n\
the address to be used for a function call should be different from the\n\
address at which the template was stored, the different address should\n\
be returned; otherwise @var{addr} should be returned unchanged.\n\
If this hook is not defined, @var{addr} will be used for function calls.",
 rtx, (rtx addr), NULL)

/* Return the number of bytes of its own arguments that a function
   pops on returning, or 0 if the function pops no arguments and the
   caller must therefore pop them all after the function returns.  */
/* ??? tm.texi has no types for the parameters.  */
DEFHOOK
(return_pops_args,
 "This target hook returns the number of bytes of its own arguments that\n\
a function pops on returning, or 0 if the function pops no arguments\n\
and the caller must therefore pop them all after the function returns.\n\
\n\
@var{fundecl} is a C variable whose value is a tree node that describes\n\
the function in question.  Normally it is a node of type\n\
@code{FUNCTION_DECL} that describes the declaration of the function.\n\
From this you can obtain the @code{DECL_ATTRIBUTES} of the function.\n\
\n\
@var{funtype} is a C variable whose value is a tree node that\n\
describes the function in question.  Normally it is a node of type\n\
@code{FUNCTION_TYPE} that describes the data type of the function.\n\
From this it is possible to obtain the data types of the value and\n\
arguments (if known).\n\
\n\
When a call to a library function is being considered, @var{fundecl}\n\
will contain an identifier node for the library function.  Thus, if\n\
you need to distinguish among various library functions, you can do so\n\
by their names.  Note that ``library function'' in this context means\n\
a function used to perform arithmetic, whose name is known specially\n\
in the compiler and was not mentioned in the C code being compiled.\n\
\n\
@var{size} is the number of bytes of arguments passed on the\n\
stack.  If a variable number of bytes is passed, it is zero, and\n\
argument popping will always be the responsibility of the calling function.\n\
\n\
On the VAX, all functions always pop their arguments, so the definition\n\
of this macro is @var{size}.  On the 68000, using the standard\n\
calling convention, no functions pop their arguments, so the value of\n\
the macro is always 0 in this case.  But an alternative calling\n\
convention is available in which functions that take a fixed number of\n\
arguments pop them but other functions (such as @code{printf}) pop\n\
nothing (the caller pops all).  When this convention is in use,\n\
@var{funtype} is examined to determine whether a function takes a fixed\n\
number of arguments.",
 int, (tree fundecl, tree funtype, int size),
 default_return_pops_args)

/* Return a mode wide enough to copy any function value that might be
   returned.  */
DEFHOOK
(get_raw_result_mode,
 "This target hook returns the mode to be used when accessing raw return\
 registers in @code{__builtin_return}.  Define this macro if the value\
 in @var{reg_raw_mode} is not correct.",
 enum machine_mode, (int regno),
 default_get_reg_raw_mode)

/* Return a mode wide enough to copy any argument value that might be
   passed.  */
DEFHOOK
(get_raw_arg_mode,
 "This target hook returns the mode to be used when accessing raw argument\
 registers in @code{__builtin_apply_args}.  Define this macro if the value\
 in @var{reg_raw_mode} is not correct.",
 enum machine_mode, (int regno),
 default_get_reg_raw_mode)

HOOK_VECTOR_END (calls)

/* Return the diagnostic message string if conversion from FROMTYPE
   to TOTYPE is not allowed, NULL otherwise.  */
DEFHOOK
(invalid_conversion,
 "If defined, this macro returns the diagnostic message when it is\n\
invalid to convert from @var{fromtype} to @var{totype}, or @code{NULL}\n\
if validity should be determined by the front end.",
 const char *, (const_tree fromtype, const_tree totype),
 hook_constcharptr_const_tree_const_tree_null)

/* Return the diagnostic message string if the unary operation OP is
   not permitted on TYPE, NULL otherwise.  */
DEFHOOK
(invalid_unary_op,
 "If defined, this macro returns the diagnostic message when it is\n\
invalid to apply operation @var{op} (where unary plus is denoted by\n\
@code{CONVERT_EXPR}) to an operand of type @var{type}, or @code{NULL}\n\
if validity should be determined by the front end.",
 const char *, (int op, const_tree type),
 hook_constcharptr_int_const_tree_null)

/* Return the diagnostic message string if the binary operation OP
   is not permitted on TYPE1 and TYPE2, NULL otherwise.  */
DEFHOOK
(invalid_binary_op,
 "If defined, this macro returns the diagnostic message when it is\n\
invalid to apply operation @var{op} to operands of types @var{type1}\n\
and @var{type2}, or @code{NULL} if validity should be determined by\n\
the front end.",
 const char *, (int op, const_tree type1, const_tree type2),
 hook_constcharptr_int_const_tree_const_tree_null)

/* Return the diagnostic message string if TYPE is not valid as a
   function parameter type, NULL otherwise.  */
DEFHOOK
(invalid_parameter_type,
 "If defined, this macro returns the diagnostic message when it is\n\
invalid for functions to include parameters of type @var{type},\n\
or @code{NULL} if validity should be determined by\n\
the front end.  This is currently used only by the C and C++ front ends.",
 const char *, (const_tree type),
 hook_constcharptr_const_tree_null)

/* Return the diagnostic message string if TYPE is not valid as a
   function return type, NULL otherwise.  */
DEFHOOK
(invalid_return_type,
 "If defined, this macro returns the diagnostic message when it is\n\
invalid for functions to have return type @var{type},\n\
or @code{NULL} if validity should be determined by\n\
the front end.  This is currently used only by the C and C++ front ends.",
 const char *, (const_tree type),
 hook_constcharptr_const_tree_null)

/* If values of TYPE are promoted to some other type when used in
   expressions (analogous to the integer promotions), return that type,
   or NULL_TREE otherwise.  */
DEFHOOK
(promoted_type,
 "If defined, this target hook returns the type to which values of\n\
@var{type} should be promoted when they appear in expressions,\n\
analogous to the integer promotions, or @code{NULL_TREE} to use the\n\
front end's normal promotion rules.  This hook is useful when there are\n\
target-specific types with special promotion rules.\n\
This is currently used only by the C and C++ front ends.",
 tree, (const_tree type),
 hook_tree_const_tree_null)

/* Convert EXPR to TYPE, if target-specific types with special conversion
   rules are involved.  Return the converted expression, or NULL to apply
   the standard conversion rules.  */
DEFHOOK
(convert_to_type,
 "If defined, this hook returns the result of converting @var{expr} to\n\
@var{type}.  It should return the converted expression,\n\
or @code{NULL_TREE} to apply the front end's normal conversion rules.\n\
This hook is useful when there are target-specific types with special\n\
conversion rules.\n\
This is currently used only by the C and C++ front ends.",
 tree, (tree type, tree expr),
 hook_tree_tree_tree_null)

/* Return true if we use LRA instead of reload.  */
DEFHOOK
(lra_p,
 "A target hook which returns true if we use LRA instead of reload pass.\
  It means that LRA was ported to the target.\
  \
  The default version of this target hook returns always false.",
 bool, (void),
 default_lra_p)

/* Return register priority of given hard regno for the current target.  */
DEFHOOK
(register_priority,
 "A target hook which returns the register priority number to which the\
  register @var{hard_regno} belongs to.  The bigger the number, the\
  more preferable the hard register usage (when all other conditions are\
  the same).  This hook can be used to prefer some hard register over\
  others in LRA.  For example, some x86-64 register usage needs\
  additional prefix which makes instructions longer.  The hook can\
  return lower priority number for such registers make them less favorable\
  and as result making the generated code smaller.\
  \
  The default version of this target hook returns always zero.",
 int, (int),
 default_register_priority)

/* Return true if we need register usage leveling.  */
DEFHOOK
(register_usage_leveling_p,
 "A target hook which returns true if we need register usage leveling.\
  That means if a few hard registers are equally good for the\
  assignment, we choose the least used hard register.  The register\
  usage leveling may be profitable for some targets.  Don't use the\
  usage leveling for targets with conditional execution or targets\
  with big register files as it hurts if-conversion and cross-jumping\
  optimizations.\
  \
  The default version of this target hook returns always false.",
 bool, (void),
 default_register_usage_leveling_p)

/* Return true if maximal address displacement can be different.  */
DEFHOOK
(different_addr_displacement_p,
 "A target hook which returns true if an address with the same structure\
  can have different maximal legitimate displacement.  For example, the\
  displacement can depend on memory mode or on operand combinations in\
  the insn.\
  \
  The default version of this target hook returns always false.",
 bool, (void),
 default_different_addr_displacement_p)

/* Determine class for spilling pseudos of given mode into registers
   instead of memory.  */
DEFHOOK
(spill_class,
 "This hook defines a class of registers which could be used for spilling\
  pseudos of the given mode and class, or @code{NO_REGS} if only memory\
  should be used.  Not defining this hook is equivalent to returning\
  @code{NO_REGS} for all inputs.",
 reg_class_t, (reg_class_t, enum machine_mode),
 NULL)

DEFHOOK
(cstore_mode,
 "This hook defines the machine mode to use for the boolean result of\
  conditional store patterns.  The ICODE argument is the instruction code\
  for the cstore being performed.  Not definiting this hook is the same\
  as accepting the mode encoded into operand 0 of the cstore expander\
  patterns.",
  enum machine_mode, (enum insn_code icode),
  default_cstore_mode)

/* True if a structure, union or array with MODE containing FIELD should
   be accessed using BLKmode.  */
DEFHOOK
(member_type_forces_blk,
 "Return true if a structure, union or array containing @var{field} should\n\
be accessed using @code{BLKMODE}.\n\
\n\
If @var{field} is the only field in the structure, @var{mode} is its\n\
mode, otherwise @var{mode} is VOIDmode.  @var{mode} is provided in the\n\
case where structures of one field would require the structure's mode to\n\
retain the field's mode.\n\
\n\
Normally, this is not needed.",
 bool, (const_tree field, enum machine_mode mode),
 default_member_type_forces_blk)

/* Return the class for a secondary reload, and fill in extra information.  */
DEFHOOK
(secondary_reload,
 "Many machines have some registers that cannot be copied directly to or\n\
from memory or even from other types of registers.  An example is the\n\
@samp{MQ} register, which on most machines, can only be copied to or\n\
from general registers, but not memory.  Below, we shall be using the\n\
term 'intermediate register' when a move operation cannot be performed\n\
directly, but has to be done by copying the source into the intermediate\n\
register first, and then copying the intermediate register to the\n\
destination.  An intermediate register always has the same mode as\n\
source and destination.  Since it holds the actual value being copied,\n\
reload might apply optimizations to re-use an intermediate register\n\
and eliding the copy from the source when it can determine that the\n\
intermediate register still holds the required value.\n\
\n\
Another kind of secondary reload is required on some machines which\n\
allow copying all registers to and from memory, but require a scratch\n\
register for stores to some memory locations (e.g., those with symbolic\n\
address on the RT, and those with certain symbolic address on the SPARC\n\
when compiling PIC)@.  Scratch registers need not have the same mode\n\
as the value being copied, and usually hold a different value than\n\
that being copied.  Special patterns in the md file are needed to\n\
describe how the copy is performed with the help of the scratch register;\n\
these patterns also describe the number, register class(es) and mode(s)\n\
of the scratch register(s).\n\
\n\
In some cases, both an intermediate and a scratch register are required.\n\
\n\
For input reloads, this target hook is called with nonzero @var{in_p},\n\
and @var{x} is an rtx that needs to be copied to a register of class\n\
@var{reload_class} in @var{reload_mode}.  For output reloads, this target\n\
hook is called with zero @var{in_p}, and a register of class @var{reload_class}\n\
needs to be copied to rtx @var{x} in @var{reload_mode}.\n\
\n\
If copying a register of @var{reload_class} from/to @var{x} requires\n\
an intermediate register, the hook @code{secondary_reload} should\n\
return the register class required for this intermediate register.\n\
If no intermediate register is required, it should return NO_REGS.\n\
If more than one intermediate register is required, describe the one\n\
that is closest in the copy chain to the reload register.\n\
\n\
If scratch registers are needed, you also have to describe how to\n\
perform the copy from/to the reload register to/from this\n\
closest intermediate register.  Or if no intermediate register is\n\
required, but still a scratch register is needed, describe the\n\
copy  from/to the reload register to/from the reload operand @var{x}.\n\
\n\
You do this by setting @code{sri->icode} to the instruction code of a pattern\n\
in the md file which performs the move.  Operands 0 and 1 are the output\n\
and input of this copy, respectively.  Operands from operand 2 onward are\n\
for scratch operands.  These scratch operands must have a mode, and a\n\
single-register-class\n\
@c [later: or memory]\n\
output constraint.\n\
\n\
When an intermediate register is used, the @code{secondary_reload}\n\
hook will be called again to determine how to copy the intermediate\n\
register to/from the reload operand @var{x}, so your hook must also\n\
have code to handle the register class of the intermediate operand.\n\
\n\
@c [For later: maybe we'll allow multi-alternative reload patterns -\n\
@c   the port maintainer could name a mov<mode> pattern that has clobbers -\n\
@c   and match the constraints of input and output to determine the required\n\
@c   alternative.  A restriction would be that constraints used to match\n\
@c   against reloads registers would have to be written as register class\n\
@c   constraints, or we need a new target macro / hook that tells us if an\n\
@c   arbitrary constraint can match an unknown register of a given class.\n\
@c   Such a macro / hook would also be useful in other places.]\n\
\n\
\n\
@var{x} might be a pseudo-register or a @code{subreg} of a\n\
pseudo-register, which could either be in a hard register or in memory.\n\
Use @code{true_regnum} to find out; it will return @minus{}1 if the pseudo is\n\
in memory and the hard register number if it is in a register.\n\
\n\
Scratch operands in memory (constraint @code{\"=m\"} / @code{\"=&m\"}) are\n\
currently not supported.  For the time being, you will have to continue\n\
to use @code{SECONDARY_MEMORY_NEEDED} for that purpose.\n\
\n\
@code{copy_cost} also uses this target hook to find out how values are\n\
copied.  If you want it to include some extra cost for the need to allocate\n\
(a) scratch register(s), set @code{sri->extra_cost} to the additional cost.\n\
Or if two dependent moves are supposed to have a lower cost than the sum\n\
of the individual moves due to expected fortuitous scheduling and/or special\n\
forwarding logic, you can set @code{sri->extra_cost} to a negative amount.",
 reg_class_t,
 (bool in_p, rtx x, reg_class_t reload_class, enum machine_mode reload_mode,
  secondary_reload_info *sri),
 default_secondary_reload)

/* Given an rtx X being reloaded into a reg required to be in class CLASS,
   return the class of reg to actually use.  */
DEFHOOK
(preferred_reload_class,
 "A target hook that places additional restrictions on the register class\n\
to use when it is necessary to copy value @var{x} into a register in class\n\
@var{rclass}.  The value is a register class; perhaps @var{rclass}, or perhaps\n\
another, smaller class.\n\
\n\
The default version of this hook always returns value of @code{rclass} argument.\n\
\n\
Sometimes returning a more restrictive class makes better code.  For\n\
example, on the 68000, when @var{x} is an integer constant that is in range\n\
for a @samp{moveq} instruction, the value of this macro is always\n\
@code{DATA_REGS} as long as @var{rclass} includes the data registers.\n\
Requiring a data register guarantees that a @samp{moveq} will be used.\n\
\n\
One case where @code{TARGET_PREFERRED_RELOAD_CLASS} must not return\n\
@var{rclass} is if @var{x} is a legitimate constant which cannot be\n\
loaded into some register class.  By returning @code{NO_REGS} you can\n\
force @var{x} into a memory location.  For example, rs6000 can load\n\
immediate values into general-purpose registers, but does not have an\n\
instruction for loading an immediate value into a floating-point\n\
register, so @code{TARGET_PREFERRED_RELOAD_CLASS} returns @code{NO_REGS} when\n\
@var{x} is a floating-point constant.  If the constant can't be loaded\n\
into any kind of register, code generation will be better if\n\
@code{TARGET_LEGITIMATE_CONSTANT_P} makes the constant illegitimate instead\n\
of using @code{TARGET_PREFERRED_RELOAD_CLASS}.\n\
\n\
If an insn has pseudos in it after register allocation, reload will go\n\
through the alternatives and call repeatedly @code{TARGET_PREFERRED_RELOAD_CLASS}\n\
to find the best one.  Returning @code{NO_REGS}, in this case, makes\n\
reload add a @code{!} in front of the constraint: the x86 back-end uses\n\
this feature to discourage usage of 387 registers when math is done in\n\
the SSE registers (and vice versa).",
 reg_class_t,
 (rtx x, reg_class_t rclass),
 default_preferred_reload_class)

/* Like TARGET_PREFERRED_RELOAD_CLASS, but for output reloads instead of
   input reloads.  */
DEFHOOK
(preferred_output_reload_class,
 "Like @code{TARGET_PREFERRED_RELOAD_CLASS}, but for output reloads instead of\n\
input reloads.\n\
\n\
The default version of this hook always returns value of @code{rclass}\n\
argument.\n\
\n\
You can also use @code{TARGET_PREFERRED_OUTPUT_RELOAD_CLASS} to discourage\n\
reload from using some alternatives, like @code{TARGET_PREFERRED_RELOAD_CLASS}.",
 reg_class_t,
 (rtx x, reg_class_t rclass),
 default_preferred_output_reload_class)

DEFHOOK
(class_likely_spilled_p,
 "A target hook which returns @code{true} if pseudos that have been assigned\n\
to registers of class @var{rclass} would likely be spilled because\n\
registers of @var{rclass} are needed for spill registers.\n\
\n\
The default version of this target hook returns @code{true} if @var{rclass}\n\
has exactly one register and @code{false} otherwise.  On most machines, this\n\
default should be used.  For generally register-starved machines, such as\n\
i386, or machines with right register constraints, such as SH, this hook\n\
can be used to avoid excessive spilling.\n\
\n\
This hook is also used by some of the global intra-procedural code\n\
transformations to throtle code motion, to avoid increasing register\n\
pressure.",
 bool, (reg_class_t rclass),
 default_class_likely_spilled_p)

/* Return the maximum number of consecutive registers
   needed to represent mode MODE in a register of class RCLASS.  */
DEFHOOK
(class_max_nregs,
 "A target hook returns the maximum number of consecutive registers\n\
of class @var{rclass} needed to hold a value of mode @var{mode}.\n\
\n\
This is closely related to the macro @code{HARD_REGNO_NREGS}.  In fact,\n\
the value returned by @code{TARGET_CLASS_MAX_NREGS (@var{rclass},\n\
@var{mode})} target hook should be the maximum value of\n\
@code{HARD_REGNO_NREGS (@var{regno}, @var{mode})} for all @var{regno}\n\
values in the class @var{rclass}.\n\
\n\
This target hook helps control the handling of multiple-word values\n\
in the reload pass.\n\
\n\
The default version of this target hook returns the size of @var{mode}\n\
in words.",
 unsigned char, (reg_class_t rclass, enum machine_mode mode),
 default_class_max_nregs)

DEFHOOK
(preferred_rename_class,
 "A target hook that places additional preference on the register\
 class to use when it is necessary to rename a register in class\
 @var{rclass} to another class, or perhaps @var{NO_REGS}, if no\
 preferred register class is found or hook @code{preferred_rename_class}\
 is not implemented.\
 Sometimes returning a more restrictive class makes better code.  For\
 example, on ARM, thumb-2 instructions using @code{LO_REGS} may be\
 smaller than instructions using @code{GENERIC_REGS}.  By returning\
 @code{LO_REGS} from @code{preferred_rename_class}, code size can\
 be reduced.",
 reg_class_t, (reg_class_t rclass),
 default_preferred_rename_class)

/* This target hook allows the backend to perform additional
   processing while initializing for variable expansion.  */
DEFHOOK
(expand_to_rtl_hook,
 "This hook is called just before expansion into rtl, allowing the target\n\
to perform additional initializations or analysis before the expansion.\n\
For example, the rs6000 port uses it to allocate a scratch stack slot\n\
for use in copying SDmode values between memory and floating point\n\
registers whenever the function being expanded has any SDmode\n\
usage.",
 void, (void),
 hook_void_void)

/* This target hook allows the backend to perform additional
   instantiations on rtx that are not actually in insns yet,
   but will be later.  */
DEFHOOK
(instantiate_decls,
 "This hook allows the backend to perform additional instantiations on rtl\n\
that are not actually in any insns yet, but will be later.",
 void, (void),
 hook_void_void)

/* Return true if is OK to use a hard register REGNO as scratch register
   in peephole2.  */
DEFHOOK
(hard_regno_scratch_ok,
 "This target hook should return @code{true} if it is OK to use a hard register\n\
@var{regno} as scratch reg in peephole2.\n\
\n\
One common use of this macro is to prevent using of a register that\n\
is not saved by a prologue in an interrupt handler.\n\
\n\
The default version of this hook always returns @code{true}.",
 bool, (unsigned int regno),
 default_hard_regno_scratch_ok)

/* Return the smallest number of different values for which it is best to
   use a jump-table instead of a tree of conditional branches.  */
DEFHOOK
(case_values_threshold,
 "This function return the smallest number of different values for which it\n\
is best to use a jump-table instead of a tree of conditional branches.\n\
The default is four for machines with a @code{casesi} instruction and\n\
five otherwise.  This is best for most machines.",
 unsigned int, (void),
 default_case_values_threshold)

/* Retutn true if a function must have and use a frame pointer.  */
DEFHOOK
(frame_pointer_required,
 "This target hook should return @code{true} if a function must have and use\n\
a frame pointer.  This target hook is called in the reload pass.  If its return\n\
value is @code{true} the function will have a frame pointer.\n\
\n\
This target hook can in principle examine the current function and decide\n\
according to the facts, but on most machines the constant @code{false} or the\n\
constant @code{true} suffices.  Use @code{false} when the machine allows code\n\
to be generated with no frame pointer, and doing so saves some time or space.\n\
Use @code{true} when there is no possible advantage to avoiding a frame\n\
pointer.\n\
\n\
In certain cases, the compiler does not know how to produce valid code\n\
without a frame pointer.  The compiler recognizes those cases and\n\
automatically gives the function a frame pointer regardless of what\n\
@code{TARGET_FRAME_POINTER_REQUIRED} returns.  You don't need to worry about\n\
them.\n\
\n\
In a function that does not require a frame pointer, the frame pointer\n\
register can be allocated for ordinary usage, unless you mark it as a\n\
fixed register.  See @code{FIXED_REGISTERS} for more information.\n\
\n\
Default return value is @code{false}.",
 bool, (void),
 hook_bool_void_false)

/* Returns true if the compiler is allowed to try to replace register number
   from-reg with register number to-reg.  */
DEFHOOK
(can_eliminate,
 "This target hook should returns @code{true} if the compiler is allowed to\n\
try to replace register number @var{from_reg} with register number\n\
@var{to_reg}.  This target hook need only be defined if @code{ELIMINABLE_REGS}\n\
is defined, and will usually be @code{true}, since most of the cases\n\
preventing register elimination are things that the compiler already\n\
knows about.\n\
\n\
Default return value is @code{true}.",
 bool, (const int from_reg, const int to_reg),
 hook_bool_const_int_const_int_true)

/* Modify any or all of fixed_regs, call_used_regs, global_regs,
   reg_names, and reg_class_contents to account of the vagaries of the
   target.  */
DEFHOOK
(conditional_register_usage,
 "This hook may conditionally modify five variables\n\
@code{fixed_regs}, @code{call_used_regs}, @code{global_regs},\n\
@code{reg_names}, and @code{reg_class_contents}, to take into account\n\
any dependence of these register sets on target flags.  The first three\n\
of these are of type @code{char []} (interpreted as Boolean vectors).\n\
@code{global_regs} is a @code{const char *[]}, and\n\
@code{reg_class_contents} is a @code{HARD_REG_SET}.  Before the macro is\n\
called, @code{fixed_regs}, @code{call_used_regs},\n\
@code{reg_class_contents}, and @code{reg_names} have been initialized\n\
from @code{FIXED_REGISTERS}, @code{CALL_USED_REGISTERS},\n\
@code{REG_CLASS_CONTENTS}, and @code{REGISTER_NAMES}, respectively.\n\
@code{global_regs} has been cleared, and any @option{-ffixed-@var{reg}},\n\
@option{-fcall-used-@var{reg}} and @option{-fcall-saved-@var{reg}}\n\
command options have been applied.\n\
\n\
@cindex disabling certain registers\n\
@cindex controlling register usage\n\
If the usage of an entire class of registers depends on the target\n\
flags, you may indicate this to GCC by using this macro to modify\n\
@code{fixed_regs} and @code{call_used_regs} to 1 for each of the\n\
registers in the classes which should not be used by GCC@.  Also define\n\
the macro @code{REG_CLASS_FROM_LETTER} / @code{REG_CLASS_FROM_CONSTRAINT}\n\
to return @code{NO_REGS} if it\n\
is called with a letter for a class that shouldn't be used.\n\
\n\
(However, if this class is not included in @code{GENERAL_REGS} and all\n\
of the insn patterns whose constraints permit this class are\n\
controlled by target switches, then GCC will automatically avoid using\n\
these registers when the target switches are opposed to them.)",
 void, (void),
 hook_void_void)

/* Functions specific to the C family of frontends.  */
#undef HOOK_PREFIX
#define HOOK_PREFIX "TARGET_C_"
HOOK_VECTOR (TARGET_C, c)

/* ??? Documenting this hook requires a GFDL license grant.  */
DEFHOOK_UNDOC
(mode_for_suffix,
"Return machine mode for non-standard constant literal suffix @var{c},\
 or VOIDmode if non-standard suffixes are unsupported.",
 enum machine_mode, (char c),
 default_mode_for_suffix)

HOOK_VECTOR_END (c)

/* Functions specific to the C++ frontend.  */
#undef HOOK_PREFIX
#define HOOK_PREFIX "TARGET_CXX_"
HOOK_VECTOR (TARGET_CXX, cxx)

/* Return the integer type used for guard variables.  */
DEFHOOK
(guard_type,
 "Define this hook to override the integer type used for guard variables.\n\
These are used to implement one-time construction of static objects.  The\n\
default is long_long_integer_type_node.",
 tree, (void),
 default_cxx_guard_type)

/* Return true if only the low bit of the guard should be tested.  */
DEFHOOK
(guard_mask_bit,
 "This hook determines how guard variables are used.  It should return\n\
@code{false} (the default) if the first byte should be used.  A return value of\n\
@code{true} indicates that only the least significant bit should be used.",
 bool, (void),
 hook_bool_void_false)

/* Returns the size of the array cookie for an array of type.  */
DEFHOOK
(get_cookie_size,
 "This hook returns the size of the cookie to use when allocating an array\n\
whose elements have the indicated @var{type}.  Assumes that it is already\n\
known that a cookie is needed.  The default is\n\
@code{max(sizeof (size_t), alignof(type))}, as defined in section 2.7 of the\n\
IA64/Generic C++ ABI@.",
 tree, (tree type),
 default_cxx_get_cookie_size)

/* Returns true if the element size should be stored in the array cookie.  */
DEFHOOK
(cookie_has_size,
 "This hook should return @code{true} if the element size should be stored in\n\
array cookies.  The default is to return @code{false}.",
 bool, (void),
 hook_bool_void_false)

/* Allows backends to perform additional processing when
   deciding if a class should be exported or imported.  */
DEFHOOK
(import_export_class,
 "If defined by a backend this hook allows the decision made to export\n\
class @var{type} to be overruled.  Upon entry @var{import_export}\n\
will contain 1 if the class is going to be exported, @minus{}1 if it is going\n\
to be imported and 0 otherwise.  This function should return the\n\
modified value and perform any other actions necessary to support the\n\
backend's targeted operating system.",
 int, (tree type, int import_export), NULL)

/* Returns true if constructors and destructors return "this".  */
DEFHOOK
(cdtor_returns_this,
 "This hook should return @code{true} if constructors and destructors return\n\
the address of the object created/destroyed.  The default is to return\n\
@code{false}.",
 bool, (void),
 hook_bool_void_false)

/* Returns true if the key method for a class can be an inline
   function, so long as it is not declared inline in the class
   itself.  Returning true is the behavior required by the Itanium C++ ABI.  */
DEFHOOK
(key_method_may_be_inline,
 "This hook returns true if the key method for a class (i.e., the method\n\
which, if defined in the current translation unit, causes the virtual\n\
table to be emitted) may be an inline function.  Under the standard\n\
Itanium C++ ABI the key method may be an inline function so long as\n\
the function is not declared inline in the class definition.  Under\n\
some variants of the ABI, an inline function can never be the key\n\
method.  The default is to return @code{true}.",
 bool, (void),
 hook_bool_void_true)

DEFHOOK
(determine_class_data_visibility,
"@var{decl} is a virtual table, virtual table table, typeinfo object,\
 or other similar implicit class data object that will be emitted with\
 external linkage in this translation unit.  No ELF visibility has been\
 explicitly specified.  If the target needs to specify a visibility\
 other than that of the containing class, use this hook to set\
 @code{DECL_VISIBILITY} and @code{DECL_VISIBILITY_SPECIFIED}.",
 void, (tree decl),
 hook_void_tree)

/* Returns true (the default) if virtual tables and other
   similar implicit class data objects are always COMDAT if they
   have external linkage.  If this hook returns false, then
   class data for classes whose virtual table will be emitted in
   only one translation unit will not be COMDAT.  */
DEFHOOK
(class_data_always_comdat,
 "This hook returns true (the default) if virtual tables and other\n\
similar implicit class data objects are always COMDAT if they have\n\
external linkage.  If this hook returns false, then class data for\n\
classes whose virtual table will be emitted in only one translation\n\
unit will not be COMDAT.",
 bool, (void),
 hook_bool_void_true)

/* Returns true (the default) if the RTTI for the basic types,
   which is always defined in the C++ runtime, should be COMDAT;
   false if it should not be COMDAT.  */
DEFHOOK
(library_rtti_comdat,
 "This hook returns true (the default) if the RTTI information for\n\
the basic types which is defined in the C++ runtime should always\n\
be COMDAT, false if it should not be COMDAT.",
 bool, (void),
 hook_bool_void_true)

/* Returns true if __aeabi_atexit should be used to register static
   destructors.  */
DEFHOOK
(use_aeabi_atexit,
 "This hook returns true if @code{__aeabi_atexit} (as defined by the ARM EABI)\n\
should be used to register static destructors when @option{-fuse-cxa-atexit}\n\
is in effect.  The default is to return false to use @code{__cxa_atexit}.",
 bool, (void),
 hook_bool_void_false)

/* Returns true if target may use atexit in the same manner as
   __cxa_atexit  to register static destructors.  */
DEFHOOK
(use_atexit_for_cxa_atexit,
 "This hook returns true if the target @code{atexit} function can be used\n\
in the same manner as @code{__cxa_atexit} to register C++ static\n\
destructors. This requires that @code{atexit}-registered functions in\n\
shared libraries are run in the correct order when the libraries are\n\
unloaded. The default is to return false.",
 bool, (void),
 hook_bool_void_false)

DEFHOOK
(adjust_class_at_definition,
"@var{type} is a C++ class (i.e., RECORD_TYPE or UNION_TYPE) that has just\
 been defined.  Use this hook to make adjustments to the class (eg, tweak\
 visibility or perform any other required target modifications).",
 void, (tree type),
 hook_void_tree)

DEFHOOK
(decl_mangling_context,
 "Return target-specific mangling context of @var{decl} or @code{NULL_TREE}.",
 tree, (const_tree decl),
 hook_tree_const_tree_null)

HOOK_VECTOR_END (cxx)

/* Functions and data for emulated TLS support.  */
#undef HOOK_PREFIX
#define HOOK_PREFIX "TARGET_EMUTLS_"
HOOK_VECTOR (TARGET_EMUTLS, emutls)

/* Name of the address and common functions.  */
DEFHOOKPOD
(get_address,
 "Contains the name of the helper function that uses a TLS control\n\
object to locate a TLS instance.  The default causes libgcc's\n\
emulated TLS helper function to be used.",
 const char *, "__builtin___emutls_get_address")

DEFHOOKPOD
(register_common,
 "Contains the name of the helper function that should be used at\n\
program startup to register TLS objects that are implicitly\n\
initialized to zero.  If this is @code{NULL}, all TLS objects will\n\
have explicit initializers.  The default causes libgcc's emulated TLS\n\
registration function to be used.",
 const char *, "__builtin___emutls_register_common")

/* Prefixes for proxy variable and template.  */
DEFHOOKPOD
(var_section,
 "Contains the name of the section in which TLS control variables should\n\
be placed.  The default of @code{NULL} allows these to be placed in\n\
any section.",
 const char *, NULL)

DEFHOOKPOD
(tmpl_section,
 "Contains the name of the section in which TLS initializers should be\n\
placed.  The default of @code{NULL} allows these to be placed in any\n\
section.",
 const char *, NULL)

/* Prefixes for proxy variable and template.  */
DEFHOOKPOD
(var_prefix,
 "Contains the prefix to be prepended to TLS control variable names.\n\
The default of @code{NULL} uses a target-specific prefix.",
 const char *, NULL)

DEFHOOKPOD
(tmpl_prefix,
 "Contains the prefix to be prepended to TLS initializer objects.  The\n\
default of @code{NULL} uses a target-specific prefix.",
 const char *, NULL)

/* Function to generate field definitions of the proxy variable.  */
DEFHOOK
(var_fields,
 "Specifies a function that generates the FIELD_DECLs for a TLS control\n\
object type.  @var{type} is the RECORD_TYPE the fields are for and\n\
@var{name} should be filled with the structure tag, if the default of\n\
@code{__emutls_object} is unsuitable.  The default creates a type suitable\n\
for libgcc's emulated TLS function.",
 tree, (tree type, tree *name),
 default_emutls_var_fields)

/* Function to initialize a proxy variable.  */
DEFHOOK
(var_init,
 "Specifies a function that generates the CONSTRUCTOR to initialize a\n\
TLS control object.  @var{var} is the TLS control object, @var{decl}\n\
is the TLS object and @var{tmpl_addr} is the address of the\n\
initializer.  The default initializes libgcc's emulated TLS control object.",
 tree, (tree var, tree decl, tree tmpl_addr),
 default_emutls_var_init)

/* Whether we are allowed to alter the usual alignment of the
   proxy variable.  */
DEFHOOKPOD
(var_align_fixed,
 "Specifies whether the alignment of TLS control variable objects is\n\
fixed and should not be increased as some backends may do to optimize\n\
single objects.  The default is false.",
 bool, false)

/* Whether we can emit debug information for TLS vars.  */
DEFHOOKPOD
(debug_form_tls_address,
 "Specifies whether a DWARF @code{DW_OP_form_tls_address} location descriptor\n\
may be used to describe emulated TLS control objects.",
 bool, false)

HOOK_VECTOR_END (emutls)

#undef HOOK_PREFIX
#define HOOK_PREFIX "TARGET_OPTION_"
HOOK_VECTOR (TARGET_OPTION_HOOKS, target_option_hooks)

/* Function to validate the attribute((target(...))) strings.  If
   the option is validated, the hook should also fill in
   DECL_FUNCTION_SPECIFIC_TARGET in the function decl node.  */
DEFHOOK
(valid_attribute_p,
 "This hook is called to parse @code{attribute(target(\"...\"))}, which\n\
allows setting target-specific options on individual functions.\n\
These function-specific options may differ\n\
from the options specified on the command line.  The hook should return\n\
@code{true} if the options are valid.\n\
\n\
The hook should set the @code{DECL_FUNCTION_SPECIFIC_TARGET} field in\n\
the function declaration to hold a pointer to a target-specific\n\
@code{struct cl_target_option} structure.",
 bool, (tree fndecl, tree name, tree args, int flags),
 default_target_option_valid_attribute_p)

/* Function to save any extra target state in the target options structure.  */
DEFHOOK
(save,
 "This hook is called to save any additional target-specific information\n\
in the @code{struct cl_target_option} structure for function-specific\n\
options from the @code{struct gcc_options} structure.\n\
@xref{Option file format}.",
 void, (struct cl_target_option *ptr, struct gcc_options *opts), NULL)

/* Function to restore any extra target state from the target options
   structure.  */
DEFHOOK
(restore,
 "This hook is called to restore any additional target-specific\n\
information in the @code{struct cl_target_option} structure for\n\
function-specific options to the @code{struct gcc_options} structure.",
 void, (struct gcc_options *opts, struct cl_target_option *ptr), NULL)

/* Function to print any extra target state from the target options
   structure.  */
DEFHOOK
(print,
 "This hook is called to print any additional target-specific\n\
information in the @code{struct cl_target_option} structure for\n\
function-specific options.",
 void, (FILE *file, int indent, struct cl_target_option *ptr), NULL)

/* Function to parse arguments to be validated for #pragma target, and to
   change the state if the options are valid.  If the first argument is
   NULL, the second argument specifies the default options to use.  Return
   true if the options are valid, and set the current state.  */
DEFHOOK
(pragma_parse,
 "This target hook parses the options for @code{#pragma GCC target}, which\n\
sets the target-specific options for functions that occur later in the\n\
input stream.  The options accepted should be the same as those handled by the\n\
@code{TARGET_OPTION_VALID_ATTRIBUTE_P} hook.",
 bool, (tree args, tree pop_target),
 default_target_option_pragma_parse)

/* Do option overrides for the target.  */
DEFHOOK
(override,
 "Sometimes certain combinations of command options do not make sense on\n\
a particular target machine.  You can override the hook\n\
@code{TARGET_OPTION_OVERRIDE} to take account of this.  This hooks is called\n\
once just after all the command options have been parsed.\n\
\n\
Don't use this hook to turn on various extra optimizations for\n\
@option{-O}.  That is what @code{TARGET_OPTION_OPTIMIZATION} is for.\n\
\n\
If you need to do something whenever the optimization level is\n\
changed via the optimize attribute or pragma, see\n\
@code{TARGET_OVERRIDE_OPTIONS_AFTER_CHANGE}",
 void, (void),
 hook_void_void)

/* This function returns true if DECL1 and DECL2 are versions of the same
   function.  DECL1 and DECL2 are function versions if and only if they
   have the same function signature and different target specific attributes,
   that is, they are compiled for different target machines.  */
DEFHOOK
(function_versions,
 "This target hook returns @code{true} if @var{DECL1} and @var{DECL2} are\n\
versions of the same function.  @var{DECL1} and @var{DECL2} are function\n\
versions if and only if they have the same function signature and\n\
different target specific attributes, that is, they are compiled for\n\
different target machines.",
 bool, (tree decl1, tree decl2),
 hook_bool_tree_tree_false)

/* Function to determine if one function can inline another function.  */
#undef HOOK_PREFIX
#define HOOK_PREFIX "TARGET_"
DEFHOOK
(can_inline_p,
 "This target hook returns @code{false} if the @var{caller} function\n\
cannot inline @var{callee}, based on target specific information.  By\n\
default, inlining is not allowed if the callee function has function\n\
specific target options and the caller does not use the same options.",
 bool, (tree caller, tree callee),
 default_target_can_inline_p)

HOOK_VECTOR_END (target_option)

/* For targets that need to mark extra registers as live on entry to
   the function, they should define this target hook and set their
   bits in the bitmap passed in. */
DEFHOOK
(extra_live_on_entry,
 "Add any hard registers to @var{regs} that are live on entry to the\n\
function.  This hook only needs to be defined to provide registers that\n\
cannot be found by examination of FUNCTION_ARG_REGNO_P, the callee saved\n\
registers, STATIC_CHAIN_INCOMING_REGNUM, STATIC_CHAIN_REGNUM,\n\
TARGET_STRUCT_VALUE_RTX, FRAME_POINTER_REGNUM, EH_USES,\n\
FRAME_POINTER_REGNUM, ARG_POINTER_REGNUM, and the PIC_OFFSET_TABLE_REGNUM.",
 void, (bitmap regs),
 hook_void_bitmap)

/* Fill in additional registers set up by prologue into a regset.  */
DEFHOOK
(set_up_by_prologue,
 "This hook should add additional registers that are computed by the prologue\
 to the hard regset for shrink-wrapping optimization purposes.",
 void, (struct hard_reg_set_container *),
 NULL)

/* For targets that have attributes that can affect whether a
   function's return statements need checking.  For instance a 'naked'
   function attribute.  */
DEFHOOK
(warn_func_return,
 "True if a function's return statements should be checked for matching the function's return type.  This includes checking for falling off the end of a non-void function.  Return false if no such check should be made.",
 bool, (tree),
 hook_bool_tree_true)

/* Determine the type of unwind info to emit for debugging.  */
DEFHOOK
(debug_unwind_info,
 "This hook defines the mechanism that will be used for describing frame\n\
unwind information to the debugger.  Normally the hook will return\n\
@code{UI_DWARF2} if DWARF 2 debug information is enabled, and\n\
return @code{UI_NONE} otherwise.\n\
\n\
A target may return @code{UI_DWARF2} even when DWARF 2 debug information\n\
is disabled in order to always output DWARF 2 frame information.\n\
\n\
A target may return @code{UI_TARGET} if it has ABI specified unwind tables.\n\
This will suppress generation of the normal debug frame unwind information.",
 enum unwind_info_type, (void),
 default_debug_unwind_info)

/* The code parameter should be of type enum rtx_code but this is not
   defined at this time.  */
DEFHOOK
(canonicalize_comparison,
 "On some machines not all possible comparisons are defined, but you can\n\
convert an invalid comparison into a valid one.  For example, the Alpha\n\
does not have a @code{GT} comparison, but you can use an @code{LT}\n\
comparison instead and swap the order of the operands.\n\
\n\
On such machines, implement this hook to do any required conversions.\n\
@var{code} is the initial comparison code and @var{op0} and @var{op1}\n\
are the left and right operands of the comparison, respectively.  If\n\
@var{op0_preserve_value} is @code{true} the implementation is not\n\
allowed to change the value of @var{op0} since the value might be used\n\
in RTXs which aren't comparisons.  E.g. the implementation is not\n\
allowed to swap operands in that case.\n\
\n\
GCC will not assume that the comparison resulting from this macro is\n\
valid but will see if the resulting insn matches a pattern in the\n\
@file{md} file.\n\
\n\
You need not to implement this hook if it would never change the\n\
comparison code or operands.",
 void, (int *code, rtx *op0, rtx *op1, bool op0_preserve_value),
 default_canonicalize_comparison)

DEFHOOKPOD
(atomic_test_and_set_trueval,
 "This value should be set if the result written by\
 @code{atomic_test_and_set} is not exactly 1, i.e. the\
 @code{bool} @code{true}.",
 unsigned char, 1)
 
/* Leave the boolean fields at the end.  */

/* True if we can create zeroed data by switching to a BSS section
   and then using ASM_OUTPUT_SKIP to allocate the space.  */
DEFHOOKPOD
(have_switchable_bss_sections,
 "This flag is true if we can create zeroed data by switching to a BSS\n\
section and then using @code{ASM_OUTPUT_SKIP} to allocate the space.\n\
This is true on most ELF targets.",
 bool, false)

/* True if "native" constructors and destructors are supported,
   false if we're using collect2 for the job.  */
DEFHOOKPOD
(have_ctors_dtors,
 "This value is true if the target supports some ``native'' method of\n\
collecting constructors and destructors to be run at startup and exit.\n\
It is false if we must use @command{collect2}.",
 bool, false)

/* True if thread-local storage is supported.  */
DEFHOOKPOD
(have_tls,
 "Contains the value true if the target supports thread-local storage.\n\
The default value is false.",
 bool, false)

/* True if a small readonly data section is supported.  */
DEFHOOKPOD
(have_srodata_section,
 "Contains the value true if the target places read-only\n\
``small data'' into a separate section.  The default value is false.",
 bool, false)

/* True if EH frame info sections should be zero-terminated.  */
DEFHOOKPOD
(terminate_dw2_eh_frame_info,
 "Contains the value true if the target should add a zero word onto the\n\
end of a Dwarf-2 frame info section when used for exception handling.\n\
Default value is false if @code{EH_FRAME_SECTION_NAME} is defined, and\n\
true otherwise.",
 bool, true)

/* True if #NO_APP should be emitted at the beginning of assembly output.  */
DEFHOOKPOD
(asm_file_start_app_off,
 "If this flag is true, the text of the macro @code{ASM_APP_OFF} will be\n\
printed as the very first line in the assembly file, unless\n\
@option{-fverbose-asm} is in effect.  (If that macro has been defined\n\
to the empty string, this variable has no effect.)  With the normal\n\
definition of @code{ASM_APP_OFF}, the effect is to notify the GNU\n\
assembler that it need not bother stripping comments or extra\n\
whitespace from its input.  This allows it to work a bit faster.\n\
\n\
The default is false.  You should not set it to true unless you have\n\
verified that your port does not generate any extra whitespace or\n\
comments that will cause GAS to issue errors in NO_APP mode.",
 bool, false)

/* True if output_file_directive should be called for main_input_filename
   at the beginning of assembly output.  */
DEFHOOKPOD
(asm_file_start_file_directive,
 "If this flag is true, @code{output_file_directive} will be called\n\
for the primary source file, immediately after printing\n\
@code{ASM_APP_OFF} (if that is enabled).  Most ELF assemblers expect\n\
this to be done.  The default is false.",
 bool, false)

/* True if the target is allowed to reorder memory accesses unless
   synchronization is explicitly requested.  */
DEFHOOKPOD
(relaxed_ordering,
 "If set to @code{true}, means that the target's memory model does not\n\
guarantee that loads which do not depend on one another will access\n\
main memory in the order of the instruction stream; if ordering is\n\
important, an explicit memory barrier must be used.  This is true of\n\
many recent processors which implement a policy of ``relaxed,''\n\
``weak,'' or ``release'' memory consistency, such as Alpha, PowerPC,\n\
and ia64.  The default is @code{false}.",
 bool, false)

/* Returns true if we should generate exception tables for use with the
   ARM EABI.  The effects the encoding of function exception specifications.  */
DEFHOOKPOD
(arm_eabi_unwinder,
 "This flag should be set to @code{true} on targets that use an ARM EABI\n\
based unwinding library, and @code{false} on other targets.  This effects\n\
the format of unwinding tables, and how the unwinder in entered after\n\
running a cleanup.  The default is @code{false}.",
 bool, false)

DEFHOOKPOD
(want_debug_pub_sections,
 "True if the @code{.debug_pubtypes} and @code{.debug_pubnames} sections\
 should be emitted.  These sections are not used on most platforms, and\
 in particular GDB does not use them.",
 bool, false)

DEFHOOKPOD
(force_at_comp_dir,
 "True if the @code{DW_AT_comp_dir} attribute should be emitted for each \
 compilation unit.  This attribute is required for the darwin linker \
 to emit debug information.",
 bool, false)

DEFHOOKPOD
(delay_sched2, "True if sched2 is not to be run at its normal place.  \
This usually means it will be run as part of machine-specific reorg.",
bool, false)

DEFHOOKPOD
(delay_vartrack, "True if vartrack is not to be run at its normal place.  \
This usually means it will be run as part of machine-specific reorg.",
bool, false)

/* Leave the boolean fields at the end.  */

/* Close the 'struct gcc_target' definition.  */
HOOK_VECTOR_END (C90_EMPTY_HACK)<|MERGE_RESOLUTION|>--- conflicted
+++ resolved
@@ -2023,19 +2023,6 @@
  (tree exp, rtx target, rtx subtarget, enum machine_mode mode, int ignore),
  default_expand_builtin)
 
-<<<<<<< HEAD
-/* Return target-specific builtin function which implements
-   generic memory protection builtin.  */
-DEFHOOK
-(builtin_chkp_function,
- "Pointers checker instrumentation pass uses this hook to obtain\n\
-target-specific functions which implement generic checker\n\
-builtins.",
- tree, (unsigned fcode),
- default_builtin_chkp_function)
-
-/* Bounds type pointers checker should use.  */
-=======
 DEFHOOK
 (builtin_chkp_function,
  "This hook allows target to redefine built-in functions used by\n\
@@ -2122,19 +2109,12 @@
  tree, (unsigned fcode),
  default_builtin_chkp_function)
 
->>>>>>> aeece40d
 DEFHOOK
 (chkp_bound_type,
  "Return type to be used for bounds",
  tree, (void),
-<<<<<<< HEAD
- hook_tree_void_null)
-
-/* Bounds mode pointers checker should use.  */
-=======
  default_chkp_bound_type)
 
->>>>>>> aeece40d
 DEFHOOK
 (chkp_bound_mode,
  "Return mode to be used for bounds.",
@@ -3391,22 +3371,12 @@
  tree, (tree fndecl),
  std_fn_abi_va_list)
 
-<<<<<<< HEAD
-/* Get the cfun/fndecl calling abi __builtin_va_list bounds size or
-   0 if va_list does not have own bounds (e.g. is scalar pointing
-   to args in the stack.  */
-DEFHOOK
-(fn_abi_va_list_bounds_size,
-"This hook returns bounds for va_list object or integer_zero_node if\
-it does not have any (e.g. is scalar pointer to the stack).",
-=======
 DEFHOOK
 (fn_abi_va_list_bounds_size,
  "This hook returns size for @code{va_list} object in function specified\n\
 by @var{fndecl}.  This hook is used by Pointer Bounds Checker to build bounds\n\
 for @code{va_list} object.  Return @code{integer_zero_node} if no bounds\n\
 should be used (e.g. @code{va_list} is a scalar pointer to the stack).",
->>>>>>> aeece40d
  tree, (tree fndecl),
  default_fn_abi_va_list_bounds_size)
 
@@ -3840,29 +3810,6 @@
 	int *pretend_args_size, int second_time),
  default_setup_incoming_varargs)
 
-/* Returns rtx for bounds for specified incoming arg.  */
-DEFHOOK
-(load_bounds_for_arg,
- "Extend pass uses this hook to emit insn for arg\n\
-bounds in case bounds are not passed on register.",
- rtx, (rtx, rtx, rtx),
- default_load_bounds_for_arg)
-
-/* Returns rtx for bounds store for specified arg.  */
-DEFHOOK
-(store_bounds_for_arg,
- "Extend pass uses this hook to emit insn for arg\n\
-bounds in case bounds are not passed on register.",
- rtx, (rtx, rtx, rtx, rtx),
- default_store_bounds_for_arg)
-
-/* Put zero bounds into place where returned
-bounds are expected.  */
-DEFHOOK
-(init_returned_bounds,
- "Put bounds into place where returned bounds are expected.",
- void, (tree), default_init_returned_bounds)
-
 DEFHOOK
 (load_bounds_for_arg,
  "This hook is used by expand pass to emit insn to load bounds of\n\
