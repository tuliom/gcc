/* float reductions.  */

<<<<<<< HEAD
#define vl 32
=======
>>>>>>> 6a5dcab3
#define n 1000

int
main(void)
{
  int i;
  float result, array[n];
  int lresult;

  /* '+' reductions.  */
<<<<<<< HEAD
#pragma acc parallel vector_length (vl)
#pragma acc loop vector reduction (+:result)
=======
#pragma acc parallel
#pragma acc loop gang worker vector reduction (+:result)
>>>>>>> 6a5dcab3
  for (i = 0; i < n; i++)
    result += array[i];

  /* '*' reductions.  */
<<<<<<< HEAD
#pragma acc parallel vector_length (vl)
#pragma acc loop vector reduction (*:result)
=======
#pragma acc parallel
#pragma acc loop gang worker vector reduction (*:result)
>>>>>>> 6a5dcab3
  for (i = 0; i < n; i++)
    result *= array[i];

  /* 'max' reductions.  */
<<<<<<< HEAD
#pragma acc parallel vector_length (vl)
#pragma acc loop vector reduction (max:result)
=======
#pragma acc parallel
#pragma acc loop gang worker vector reduction (max:result)
>>>>>>> 6a5dcab3
  for (i = 0; i < n; i++)
    result = result > array[i] ? result : array[i];

  /* 'min' reductions.  */
<<<<<<< HEAD
#pragma acc parallel vector_length (vl)
#pragma acc loop vector reduction (min:result)
=======
#pragma acc parallel
#pragma acc loop gang worker vector reduction (min:result)
>>>>>>> 6a5dcab3
  for (i = 0; i < n; i++)
    result = result < array[i] ? result : array[i];

  /* '&&' reductions.  */
<<<<<<< HEAD
#pragma acc parallel vector_length (vl)
#pragma acc loop vector reduction (&&:lresult)
=======
#pragma acc parallel
#pragma acc loop gang worker vector reduction (&&:lresult)
>>>>>>> 6a5dcab3
  for (i = 0; i < n; i++)
    lresult = lresult && (result > array[i]);

  /* '||' reductions.  */
<<<<<<< HEAD
#pragma acc parallel vector_length (vl)
#pragma acc loop vector reduction (||:lresult)
=======
#pragma acc parallel
#pragma acc loop gang worker vector reduction (||:lresult)
>>>>>>> 6a5dcab3
  for (i = 0; i < n; i++)
    lresult = lresult || (result > array[i]);

  return 0;
}<|MERGE_RESOLUTION|>--- conflicted
+++ resolved
@@ -1,9 +1,5 @@
 /* float reductions.  */
 
-<<<<<<< HEAD
-#define vl 32
-=======
->>>>>>> 6a5dcab3
 #define n 1000
 
 int
@@ -14,68 +10,38 @@
   int lresult;
 
   /* '+' reductions.  */
-<<<<<<< HEAD
-#pragma acc parallel vector_length (vl)
-#pragma acc loop vector reduction (+:result)
-=======
 #pragma acc parallel
 #pragma acc loop gang worker vector reduction (+:result)
->>>>>>> 6a5dcab3
   for (i = 0; i < n; i++)
     result += array[i];
 
   /* '*' reductions.  */
-<<<<<<< HEAD
-#pragma acc parallel vector_length (vl)
-#pragma acc loop vector reduction (*:result)
-=======
 #pragma acc parallel
 #pragma acc loop gang worker vector reduction (*:result)
->>>>>>> 6a5dcab3
   for (i = 0; i < n; i++)
     result *= array[i];
 
   /* 'max' reductions.  */
-<<<<<<< HEAD
-#pragma acc parallel vector_length (vl)
-#pragma acc loop vector reduction (max:result)
-=======
 #pragma acc parallel
 #pragma acc loop gang worker vector reduction (max:result)
->>>>>>> 6a5dcab3
   for (i = 0; i < n; i++)
     result = result > array[i] ? result : array[i];
 
   /* 'min' reductions.  */
-<<<<<<< HEAD
-#pragma acc parallel vector_length (vl)
-#pragma acc loop vector reduction (min:result)
-=======
 #pragma acc parallel
 #pragma acc loop gang worker vector reduction (min:result)
->>>>>>> 6a5dcab3
   for (i = 0; i < n; i++)
     result = result < array[i] ? result : array[i];
 
   /* '&&' reductions.  */
-<<<<<<< HEAD
-#pragma acc parallel vector_length (vl)
-#pragma acc loop vector reduction (&&:lresult)
-=======
 #pragma acc parallel
 #pragma acc loop gang worker vector reduction (&&:lresult)
->>>>>>> 6a5dcab3
   for (i = 0; i < n; i++)
     lresult = lresult && (result > array[i]);
 
   /* '||' reductions.  */
-<<<<<<< HEAD
-#pragma acc parallel vector_length (vl)
-#pragma acc loop vector reduction (||:lresult)
-=======
 #pragma acc parallel
 #pragma acc loop gang worker vector reduction (||:lresult)
->>>>>>> 6a5dcab3
   for (i = 0; i < n; i++)
     lresult = lresult || (result > array[i]);
 
