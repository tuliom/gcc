/* Integer reductions.  */

#define n 1000

int
main(void)
{
  int v1;

<<<<<<< HEAD
#pragma acc parallel reduction(+:v1) private(v1) /* { dg-error "invalid private reduction on 'v1'" } */
  ;
#pragma acc parallel reduction(+:v1) firstprivate(v1) /* { dg-error "invalid private reduction on 'v1'" } */
=======
#pragma acc parallel reduction(+:v1) private(v1) /* { dg-error "invalid private reduction" } */
  ;
#pragma acc parallel reduction(+:v1) firstprivate(v1) /* { dg-error "invalid private reduction" } */
>>>>>>> 6d6a3fc3
  ;

  return 0;
}<|MERGE_RESOLUTION|>--- conflicted
+++ resolved
@@ -7,15 +7,9 @@
 {
   int v1;
 
-<<<<<<< HEAD
-#pragma acc parallel reduction(+:v1) private(v1) /* { dg-error "invalid private reduction on 'v1'" } */
-  ;
-#pragma acc parallel reduction(+:v1) firstprivate(v1) /* { dg-error "invalid private reduction on 'v1'" } */
-=======
 #pragma acc parallel reduction(+:v1) private(v1) /* { dg-error "invalid private reduction" } */
   ;
 #pragma acc parallel reduction(+:v1) firstprivate(v1) /* { dg-error "invalid private reduction" } */
->>>>>>> 6d6a3fc3
   ;
 
   return 0;
