--- conflicted
+++ resolved
@@ -1,10 +1,6 @@
 // { dg-do assemble  }
 template <class T>
-<<<<<<< HEAD
-void f(int i);			// { dg-message "candidate" }
-=======
 void f(int i);			// { dg-message "note" }
->>>>>>> b56a5220
 
 void g()
 {
