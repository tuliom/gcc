<<<<<<< HEAD
// { dg-do assemble { target i?86-*-linux* x86_64-*-linux* } }
// { dg-require-effective-target ilp32 }
=======
// { dg-do assemble { target { { i?86-*-* x86_64-*-* } && ia32 } } }
>>>>>>> 3082eeb7
// We'd use ebx with 32-bit pic code, so require nonpic.
// { dg-require-effective-target nonpic }
// Origin: "Weidmann, Nicholas" <nicholas.weidmann@swx.ch>

typedef void (function_ptr)(int);

void foo(int)
{
}

template<function_ptr ptr> void doit(int i)
{
	__asm__("pushl %0\n\t"
		  "call *%1\n\t"
		  "popl %0"
		  :
		  : "a" (i), "b" (ptr));
}

void bar()
{
	doit<foo>(123);
}<|MERGE_RESOLUTION|>--- conflicted
+++ resolved
@@ -1,9 +1,4 @@
-<<<<<<< HEAD
-// { dg-do assemble { target i?86-*-linux* x86_64-*-linux* } }
-// { dg-require-effective-target ilp32 }
-=======
 // { dg-do assemble { target { { i?86-*-* x86_64-*-* } && ia32 } } }
->>>>>>> 3082eeb7
 // We'd use ebx with 32-bit pic code, so require nonpic.
 // { dg-require-effective-target nonpic }
 // Origin: "Weidmann, Nicholas" <nicholas.weidmann@swx.ch>
