// { dg-do assemble  }

template <int I, int J, int K>
struct S {};

template <int I, int J>
struct S<I, J, 2> : public S<I, I, I>, S<J, J, J> {};

template <int I, int J, int K>
<<<<<<< HEAD
void f(S<I, J, K>, S<I, I, I>);	// { dg-message "candidate" }
=======
void f(S<I, J, K>, S<I, I, I>);	// { dg-message "note" }
>>>>>>> b56a5220

void g() {
  S<0, 0, 0> s0;
  S<0, 1, 2> s2;
  
  f<0>(s0, s2);
  f(s0, s2); // { dg-error "" } no matching function
  // { dg-message "candidate" "candidate note" { target *-*-* } 17 }
}<|MERGE_RESOLUTION|>--- conflicted
+++ resolved
@@ -7,11 +7,7 @@
 struct S<I, J, 2> : public S<I, I, I>, S<J, J, J> {};
 
 template <int I, int J, int K>
-<<<<<<< HEAD
-void f(S<I, J, K>, S<I, I, I>);	// { dg-message "candidate" }
-=======
 void f(S<I, J, K>, S<I, I, I>);	// { dg-message "note" }
->>>>>>> b56a5220
 
 void g() {
   S<0, 0, 0> s0;
