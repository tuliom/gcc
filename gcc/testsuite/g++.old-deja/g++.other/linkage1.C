// { dg-do assemble  }
typedef struct {
  int i;
} *p;

<<<<<<< HEAD
void f (p) { }			// { dg-error "uses anonymous type" }
p q;				// { dg-warning "uses anonymous type" } 

int main()
{
  extern p j;			// { dg-warning "uses anonymous type" }
  struct A { int j; };
  extern A a;			// { dg-warning "uses local type" }
  extern void f (A);		// { dg-error "uses local type" }
=======
void f (p) { }			// { dg-error "with no linkage" }
p q;				// { dg-warning "with no linkage" }

int main()
{
  extern p j;			// { dg-warning "with no linkage" }
  struct A { int j; };
  extern A a;			// { dg-warning "with no linkage" }
  extern void f (A);		// { dg-error "with no linkage" }
>>>>>>> 779871ac
}<|MERGE_RESOLUTION|>--- conflicted
+++ resolved
@@ -3,17 +3,6 @@
   int i;
 } *p;
 
-<<<<<<< HEAD
-void f (p) { }			// { dg-error "uses anonymous type" }
-p q;				// { dg-warning "uses anonymous type" } 
-
-int main()
-{
-  extern p j;			// { dg-warning "uses anonymous type" }
-  struct A { int j; };
-  extern A a;			// { dg-warning "uses local type" }
-  extern void f (A);		// { dg-error "uses local type" }
-=======
 void f (p) { }			// { dg-error "with no linkage" }
 p q;				// { dg-warning "with no linkage" }
 
@@ -23,5 +12,4 @@
   struct A { int j; };
   extern A a;			// { dg-warning "with no linkage" }
   extern void f (A);		// { dg-error "with no linkage" }
->>>>>>> 779871ac
 }