--- conflicted
+++ resolved
@@ -14,11 +14,7 @@
 
 class Something {
 public:
-<<<<<<< HEAD
-  void DoSomething(Ding A);	// { dg-message "candidate is" } referred to
-=======
   void DoSomething(Ding A);	// { dg-message "Something::DoSomething|no known conversion" } referred to
->>>>>>> 3082eeb7
 };
 
 void DoSomething(Ding A);
