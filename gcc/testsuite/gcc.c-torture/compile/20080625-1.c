<<<<<<< HEAD
/* { dg-skip-if "too much data" { "avr-*-*" "m32c-*-*" } { "*" } { "" } } */
=======
/* { dg-skip-if "too much data" { "avr-*-*" "m32c-*-*" "pdp11-*-*" } { "*" } { "" } } */
>>>>>>> 3082eeb7
struct peakbufStruct {
    unsigned int lnum [5000];
    int lscan [5000][4000];
    double lmz [5000][4000];
    double lint [5000][4000];
    int PeaksInBuf;
    unsigned char freelists [350000];
    unsigned char freelistl [5000];
    unsigned int LastFreeL;
} peakbuf;
void foo(int);
void findmzROI(int i, int *p_scan)
{
    foo(peakbuf.PeaksInBuf);
    __builtin_memmove(p_scan, peakbuf.lscan[i], peakbuf.lnum[i]*sizeof(int));
}<|MERGE_RESOLUTION|>--- conflicted
+++ resolved
@@ -1,8 +1,4 @@
-<<<<<<< HEAD
-/* { dg-skip-if "too much data" { "avr-*-*" "m32c-*-*" } { "*" } { "" } } */
-=======
 /* { dg-skip-if "too much data" { "avr-*-*" "m32c-*-*" "pdp11-*-*" } { "*" } { "" } } */
->>>>>>> 3082eeb7
 struct peakbufStruct {
     unsigned int lnum [5000];
     int lscan [5000][4000];
