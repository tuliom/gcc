--- conflicted
+++ resolved
@@ -99,15 +99,7 @@
 
 ! We should have exactly one copy back per variable
 !
-<<<<<<< HEAD
 ! { dg-final { scan-tree-dump-times "iip = .integer.kind=4. .. desc.\[0-9\]+.base_addr;" 1 "original" } }
 ! { dg-final { scan-tree-dump-times "iia = .integer.kind=4. .. desc.\[0-9\]+.base_addr;" 1 "original" } }
 ! { dg-final { scan-tree-dump-times "jjp = .struct t .. desc.\[0-9\]+.base_addr;" 1 "original" } }
-! { dg-final { scan-tree-dump-times "jja = .struct t .. desc.\[0-9\]+.base_addr;" 1 "original" } }
-! { dg-final { cleanup-tree-dump "original" } }
-=======
-! { dg-final { scan-tree-dump-times "iip = .integer.kind=4. .. desc.\[0-9\]+.data;" 1 "original" } }
-! { dg-final { scan-tree-dump-times "iia = .integer.kind=4. .. desc.\[0-9\]+.data;" 1 "original" } }
-! { dg-final { scan-tree-dump-times "jjp = .struct t .. desc.\[0-9\]+.data;" 1 "original" } }
-! { dg-final { scan-tree-dump-times "jja = .struct t .. desc.\[0-9\]+.data;" 1 "original" } }
->>>>>>> 72709ee7
+! { dg-final { scan-tree-dump-times "jja = .struct t .. desc.\[0-9\]+.base_addr;" 1 "original" } }