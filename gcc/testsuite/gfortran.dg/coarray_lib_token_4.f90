--- conflicted
+++ resolved
@@ -47,11 +47,5 @@
 !
 ! { dg-final { scan-tree-dump-times "foo \\(&parm.\[0-9\]+, &parm.\[0-9\]+, &C.\[0-9\]+, a.token, \\(integer\\(kind=.\\)\\) parm.\[0-9\]+.base_addr - \\(integer\\(kind=.\\)\\) a.base_addr, caf_token.\[0-9\]+, \\(integer\\(kind=.\\)\\) parm.\[0-9\]+.base_addr - \\(integer\\(kind=.\\)\\) b\\);" 1 "original" } }
 !
-<<<<<<< HEAD
 ! { dg-final { scan-tree-dump-times "foo \\(&parm.\[0-9\]+, &a, &C.\[0-9\]+, caf_token.\[0-9\]+, \\(integer\\(kind=.\\)\\) parm.\[0-9\]+.base_addr - \\(integer\\(kind=.\\)\\) b, a.token, 0\\);" 1 "original" } }
-!
-! { dg-final { cleanup-tree-dump "original" } }
-=======
-! { dg-final { scan-tree-dump-times "foo \\(&parm.\[0-9\]+, &a, &C.\[0-9\]+, caf_token.\[0-9\]+, \\(integer\\(kind=.\\)\\) parm.\[0-9\]+.data - \\(integer\\(kind=.\\)\\) b, a.token, 0\\);" 1 "original" } }
-!
->>>>>>> 72709ee7
+!