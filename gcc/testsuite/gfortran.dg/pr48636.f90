--- conflicted
+++ resolved
@@ -34,11 +34,5 @@
 end program main
 
 ! { dg-final { scan-ipa-dump "bar\[^\\n\]*inline copy in MAIN" "inline" } }
-<<<<<<< HEAD
 ! { dg-final { scan-ipa-dump-times "phi predicate:" 7 "inline" } }
-! { dg-final { scan-ipa-dump "inline hints: loop_iterations" "inline" } }
-! { dg-final { cleanup-ipa-dump "inline" } }
-=======
-! { dg-final { scan-ipa-dump-times "phi predicate:" 5 "inline" } }
-! { dg-final { scan-ipa-dump "inline hints: loop_iterations" "inline" } }
->>>>>>> 72709ee7
+! { dg-final { scan-ipa-dump "inline hints: loop_iterations" "inline" } }