--- conflicted
+++ resolved
@@ -1,7 +1,6 @@
 ! Exercise combined OpenACC directives.
 
 ! { dg-additional-options "-fdump-tree-gimple" }
-<<<<<<< HEAD
 
 ! TODO
 ! Fix OMP_LIST_PRIVATE and OMP_LIST_REDUCTION splitting in
@@ -9,8 +8,6 @@
 ! scanning XFAILs.
 ! Enable and update tree scanning for reduction clauses.
 ! Enable/add/update device_type clauses and tree scanning.
-=======
->>>>>>> 6a5dcab3
 
 subroutine test
   implicit none
@@ -159,7 +156,6 @@
   !$acc end kernels loop
 end subroutine test
 
-<<<<<<< HEAD
 ! { dg-final { scan-tree-dump-times "acc loop private.i. private.j. collapse.2." 2 "gimple" { xfail *-*-* } } }
 ! { dg-final { scan-tree-dump-times "acc loop private.i. gang" 2 "gimple" { xfail *-*-* } } }
 ! { dg-final { scan-tree-dump-times "acc loop private.i. private.j. worker" 2 "gimple" { xfail *-*-* } } }
@@ -169,16 +165,5 @@
 ! { dg-final { scan-tree-dump-times "acc loop private.i. private.j. tile.2, 3" 2 "gimple" { xfail *-*-* } } }
 ! { dg-final { scan-tree-dump-times "acc loop private.i. independent" 2 "gimple" { xfail *-*-* } } }
 ! { dg-final { scan-tree-dump-times "private.z" 2 "gimple" } }
-=======
-! { dg-final { scan-tree-dump-times "acc loop private.i. private.j. collapse.2." 2 "gimple" } }
-! { dg-final { scan-tree-dump-times "acc loop private.i. gang" 2 "gimple" } }
-! { dg-final { scan-tree-dump-times "acc loop private.i. private.j. worker" 2 "gimple" } }
-! { dg-final { scan-tree-dump-times "acc loop private.i. private.j. vector" 2 "gimple" } }
-! { dg-final { scan-tree-dump-times "acc loop private.i. private.j. seq" 2 "gimple" } }
-! { dg-final { scan-tree-dump-times "acc loop private.i. private.j. auto" 2 "gimple" } }
-! { dg-final { scan-tree-dump-times "acc loop private.i. private.j. tile.2, 3" 2 "gimple" } }
-! { dg-final { scan-tree-dump-times "acc loop private.i. independent" 2 "gimple" } }
-! { dg-final { scan-tree-dump-times "private.z" 2 "gimple" } }
-! { dg-final { scan-tree-dump-times "omp target oacc_\[^ \]+ map.force_tofrom:y" 2 "gimple" } }
-! { dg-final { scan-tree-dump-times "acc loop private.i. reduction..:y." 2 "gimple" } }
->>>>>>> 6a5dcab3
+! { dg-final { scan-tree-dump-times "omp target oacc_\[^ \]+ map.force_tofrom:y" 2 "gimple" { xfail *-*-* } } }
+! { dg-final { scan-tree-dump-times "acc loop private.i. reduction..:y." 2 "gimple" { xfail *-*-* } } }