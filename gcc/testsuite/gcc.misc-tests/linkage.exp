# Copyright (C) 1988, 90-96, 1997, 2000, 2001, 2002, 2007, 2008, 2010
# Free Software Foundation, Inc.

# This program is free software; you can redistribute it and/or modify
# it under the terms of the GNU General Public License as published by
# the Free Software Foundation; either version 3 of the License, or
# (at your option) any later version.
#
# This program is distributed in the hope that it will be useful,
# but WITHOUT ANY WARRANTY; without even the implied warranty of
# MERCHANTABILITY or FITNESS FOR A PARTICULAR PURPOSE.  See the
# GNU General Public License for more details.
#
# You should have received a copy of the GNU General Public License
# along with GCC; see the file COPYING3.  If not see
# <http://www.gnu.org/licenses/>.

# This file used to be gcc.c-torture/special/special.exp, which
# was written by Rob Savoye. (rob@cygnus.com)
# All the other tests driven by that file have since been moved elsewhere.

if { [isnative] && ![is_remote host] } then {
    set lines [gcc_target_compile "$srcdir/$subdir/linkage-x.c" "linkage-x.o" object {additional_flags="-w"}]
    if ![string match "" $lines] then {
	fail "$subdir/linkage.c compile"
    } else {
	# This is a completely bogus test. Sorry.

	# Need to ensure ABI for native compiler matches gcc
	set native_cflags ""
	if  [istarget "mips-sgi-irix6*"] {
	    set file_string [exec file "linkage-x.o"]
	    if [ string match "*64*" $file_string ] {
		set native_cflags "-64"
	    }
	    if [ string match "*ELF 32*" $file_string ] {
		set native_cflags "-32"
	    }
	    if [ string match "*N32*" $file_string ] {
		set native_cflags "-n32"
	    }
	}
	if  [istarget "sparc*-sun-solaris2*"] {
	    set file_string [exec file "linkage-x.o"]
	    if [ string match "*64*" $file_string ] {
		set native_cflags "-xarch=v9"
	    }
	}
<<<<<<< HEAD
	if  [istarget "i?86*-*-solaris2*"] {
=======
	if  {[istarget "i?86*-*-solaris2*"]
	     || [istarget "x86_64-*-solaris2.1\[0-9\]*"]} {
>>>>>>> 3082eeb7
	    set file_string [exec file "linkage-x.o"]
	    if [ string match "*64*" $file_string ] {
		set native_cflags "-xarch=amd64"
	    }
	}
	if [istarget "s390*-*-linux*"] {
	    set file_string [exec file "linkage-x.o"]
	    if [ string match "*32-bit*" $file_string ] {
		set native_cflags "-m31"
	    }
	    if [ string match "*64-bit*" $file_string ] {
		set native_cflags "-m64"
	    }
	} elseif {[istarget "i*86-*-linux*"] || [istarget "x86_64-*-linux*"]} {
	    set file_string [exec file "linkage-x.o"]
	    if [ string match "*32-bit*" $file_string ] {
		set native_cflags "-m32"
	    }
	    if [ string match "*64-bit*" $file_string ] {
		set native_cflags "-m64"
	    }
	} elseif [istarget "*-hp-hpux*"] {
	    set file_string [exec file "linkage-x.o"]
	    if [ string match "*ELF-64*" $file_string ] {
		set native_cflags "+DD64"
	    }
	} elseif [istarget "powerpc*-*-linux*"] {
	    set file_string [exec file "linkage-x.o"]
	    if [ string match "*64-bit*" $file_string ] {
		set native_cflags "-m64"
	    } elseif [ string match "*32-bit*" $file_string ] {
		set native_cflags "-m32"
	    }
        } elseif [istarget "powerpc*-*-darwin*"] {
            set file_string [exec file "linkage-x.o"]
            if [ string match "*ppc64" $file_string ] {
                set native_cflags "-m64"
            } elseif [ string match "*ppc" $file_string ] {
                set native_cflags "-m32"
            }
        } elseif [istarget "*86*-*-darwin*"] {
	   set file_string [exec file "linkage-x.o"]
	   if [ string match "*64*" $file_string ] {
		set native_cflags "-m64"
	   } elseif [ string match "*i386" $file_string ] {
		set native_cflags "-m32"
	   }
	}

	if [file exists "linkage-y.o"] then {
	    file delete "linkage-y.o"
	}
	send_log "cc -c $native_cflags $srcdir/$subdir/linkage-y.c >&/dev/null\n"
	catch { exec cc -c $native_cflags "$srcdir/$subdir/linkage-y.c" >&/dev/null }
	if ![file exists "linkage-y.o"] then {
	    send_log "c89 -c $native_cflags $srcdir/$subdir/linkage-y.c >&/dev/null\n"
	    catch { exec c89 -c $native_cflags "$srcdir/$subdir/linkage-y.c" >&/dev/null }
	}
	if [file exists "linkage-y.o"] then {
	    set lines [gcc_target_compile "linkage-y.o linkage-x.o" "linkage.exe" executable ""]
	    if [string match "" $lines] then {
		pass "$subdir/linkage.c link"
		file delete "linkage.exe"
	    } else {
		fail "$subdir/linkage.c link"
	    }
	    file delete "linkage-y.o"
	} else {
	    unsupported "$subdir/linkage.c native compile failed"
	}
	file delete "linkage-x.o"
    }
}<|MERGE_RESOLUTION|>--- conflicted
+++ resolved
@@ -46,12 +46,8 @@
 		set native_cflags "-xarch=v9"
 	    }
 	}
-<<<<<<< HEAD
-	if  [istarget "i?86*-*-solaris2*"] {
-=======
 	if  {[istarget "i?86*-*-solaris2*"]
 	     || [istarget "x86_64-*-solaris2.1\[0-9\]*"]} {
->>>>>>> 3082eeb7
 	    set file_string [exec file "linkage-x.o"]
 	    if [ string match "*64*" $file_string ] {
 		set native_cflags "-xarch=amd64"
