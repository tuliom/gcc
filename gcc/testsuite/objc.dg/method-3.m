--- conflicted
+++ resolved
@@ -4,11 +4,7 @@
 /* { dg-do run } */
 /* { dg-xfail-run-if "Needs OBJC2 ABI" { *-*-darwin* && { lp64 && { ! objc2 } } } { "-fnext-runtime" } { "" } } */
 
-<<<<<<< HEAD
-#include "../objc-obj-c++-shared/Object1.h"
-=======
 #include "../objc-obj-c++-shared/TestsuiteObject.m"
->>>>>>> 3082eeb7
 
 extern void abort(void);
 #define CHECK_IF(expr) if(!(expr)) abort()
@@ -48,8 +44,3 @@
   CHECK_IF([(Int1Alias *)int2typedef instanceMeth] == 1697);
   return 0;
 }
-<<<<<<< HEAD
-
-#include "../objc-obj-c++-shared/Object1-implementation.h"
-=======
->>>>>>> 3082eeb7
