--- conflicted
+++ resolved
@@ -29,10 +29,5 @@
 @end
 
 /* Any symbol_ref of an un-stubified objc_msgSend is an error; look
-<<<<<<< HEAD
-   for "objc_msgSend" in quotes, without the $stub suffix.  */
-/* { dg-final { scan-file-not stubify-2.mm.147r.jump "symbol_ref.*\"objc_msgSend\"" } } */
-=======
    for "objc_msgSend" in quotes, without the $stub suffix. */
-/* { dg-final {  scan-rtl-dump-not "symbol_ref.*\"objc_msgSend\"" "jump" } } */
->>>>>>> 3082eeb7
+/* { dg-final {  scan-rtl-dump-not "symbol_ref.*\"objc_msgSend\"" "jump" } } */