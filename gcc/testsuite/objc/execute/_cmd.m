--- conflicted
+++ resolved
@@ -1,12 +1,7 @@
 /* Contributed by Nicola Pero - Fri Mar  9 19:39:15 CET 2001 */
 
 #include <stdlib.h>
-<<<<<<< HEAD
-#include "../../objc-obj-c++-shared/next-mapping.h"
-#include <objc/objc-api.h>
-=======
 #include "../../objc-obj-c++-shared/runtime.h"
->>>>>>> 3082eeb7
 
 /* Test the hidden argument _cmd to method calls */
 
