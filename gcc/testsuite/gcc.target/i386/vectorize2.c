--- conflicted
+++ resolved
@@ -1,11 +1,6 @@
 /* { dg-do compile } */
 /* { dg-require-effective-target ilp32 } */
-<<<<<<< HEAD
-/* { dg-require-effective-target sse2 } */
-/* { dg-options "-O2 -ffast-math -ftree-vectorize -msse2 -mfpmath=sse" } */
-=======
 /* { dg-options "-O2 -ffast-math -ftree-vectorize -msse2 -mfpmath=sse -mtune=generic" } */
->>>>>>> b56a5220
 
 double a[256];
 int b[256];
