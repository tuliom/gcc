/* { dg-do compile } */
<<<<<<< HEAD
/* { dg-options "-O3 -Wno-attributes -mfpmath=sse -mfma -mtune=generic -fno-unroll-loops" } */
=======
/* { dg-options "-O3 -Wno-attributes -mfpmath=sse -mfma -mtune=generic -mno-fma4" } */
>>>>>>> e899b9f2

/* Test that the compiler properly optimizes floating point multiply
   and add instructions into FMA3 instructions.  */

typedef double adouble __attribute__((aligned(sizeof (double))));
#define TYPE adouble

#include "l_fma_2.h"

/* { dg-final { scan-assembler-times "vfmadd\[123\]+pd" 8 } } */
/* { dg-final { scan-assembler-times "vfmsub\[123\]+pd" 8 } } */
/* { dg-final { scan-assembler-times "vfnmadd\[123\]+pd" 8 } } */
/* { dg-final { scan-assembler-times "vfnmsub\[123\]+pd" 8 } } */
/* { dg-final { scan-assembler-times "vfmadd\[123\]+sd" 56 } } */
/* { dg-final { scan-assembler-times "vfmsub\[123\]+sd" 56 } } */
/* { dg-final { scan-assembler-times "vfnmadd\[123\]+sd" 56 } } */
/* { dg-final { scan-assembler-times "vfnmsub\[123\]+sd" 56 } } */<|MERGE_RESOLUTION|>--- conflicted
+++ resolved
@@ -1,9 +1,5 @@
 /* { dg-do compile } */
-<<<<<<< HEAD
-/* { dg-options "-O3 -Wno-attributes -mfpmath=sse -mfma -mtune=generic -fno-unroll-loops" } */
-=======
-/* { dg-options "-O3 -Wno-attributes -mfpmath=sse -mfma -mtune=generic -mno-fma4" } */
->>>>>>> e899b9f2
+/* { dg-options "-O3 -Wno-attributes -mfpmath=sse -mfma -mtune=generic -mno-fma4 -fno-unroll-loops" } */
 
 /* Test that the compiler properly optimizes floating point multiply
    and add instructions into FMA3 instructions.  */
