--- conflicted
+++ resolved
@@ -6,11 +6,7 @@
 
 /* { dg-do compile { target { i?86-*-* || { x86_64-*-* || powerpc_hard_double } } } } */
 /* { dg-require-effective-target nonpic } */
-<<<<<<< HEAD
-/* { dg-options "-O3 -fdump-tree-optimized" } */
-=======
 /* { dg-options "-O3 -fno-prefetch-loop-arrays -fdump-tree-optimized" } */
->>>>>>> b56a5220
 
 # define N      2000000
 double   a[N],c[N];
