/* { dg-do compile } */
/* { dg-options "-O2 -fdump-tree-lim1-details" } */

double a[16][64], y[64], x[16];
void foo(void)
{
  int i, j;
  for (j = 0; j < 64; ++j)
    for (i = 0; i < 16; ++i)
      y[j] = y[j] + a[i][j] * x[i];
}

/* { dg-final { scan-tree-dump "Executing store motion of y" "lim1" } } */
<<<<<<< HEAD
/* { dg-final { cleanup-tree-dump "lim\[1-2\]" } } */
=======
/* { dg-final { cleanup-tree-dump "lim1" } } */
>>>>>>> 3082eeb7
<|MERGE_RESOLUTION|>--- conflicted
+++ resolved
@@ -11,8 +11,4 @@
 }
 
 /* { dg-final { scan-tree-dump "Executing store motion of y" "lim1" } } */
-<<<<<<< HEAD
-/* { dg-final { cleanup-tree-dump "lim\[1-2\]" } } */
-=======
-/* { dg-final { cleanup-tree-dump "lim1" } } */
->>>>>>> 3082eeb7
+/* { dg-final { cleanup-tree-dump "lim1" } } */