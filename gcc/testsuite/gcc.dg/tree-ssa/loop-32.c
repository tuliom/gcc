/* { dg-do compile } */
/* { dg-options "-O2 -fdump-tree-lim2-details" } */

int x;
int a[100];

struct a
{
  int X;
  int Y;
};

void bla(void);

void test1(void)
{
  unsigned i;

  /* We should perform store motion here.  */
  for (x = 0; x < 100; x++)
    a[x] = x;
}

void test2(void)
{
  unsigned i;

  /* But not here.  */
  for (x = 0; x < 100; x++)
    bla ();
}

void test3(struct a *A)
{
  unsigned i;

  /* But we should here (using base + offset analysis).  */
  for (i = 0; i < 100; i++)
    {
      A[5].X += i;
      A[5].Y += i;
    }
}

<<<<<<< HEAD
/* { dg-final { scan-tree-dump-times "Executing store motion of" 3 "lim2" } } */
/* { dg-final { cleanup-tree-dump "lim2" } } */
=======
/* { dg-final { scan-tree-dump-times "Executing store motion of" 3 "lim1" } } */
>>>>>>> cacef506
<|MERGE_RESOLUTION|>--- conflicted
+++ resolved
@@ -42,9 +42,4 @@
     }
 }
 
-<<<<<<< HEAD
-/* { dg-final { scan-tree-dump-times "Executing store motion of" 3 "lim2" } } */
-/* { dg-final { cleanup-tree-dump "lim2" } } */
-=======
-/* { dg-final { scan-tree-dump-times "Executing store motion of" 3 "lim1" } } */
->>>>>>> cacef506
+/* { dg-final { scan-tree-dump-times "Executing store motion of" 3 "lim2" } } */