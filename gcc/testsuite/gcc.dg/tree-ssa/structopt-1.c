/* { dg-do compile } */
/* { dg-options "-O2 -fdump-tree-lim2-details" } */
int x; int y;
struct { int x; int y; } global;
int foo() {
	int i;
	for ( i=0; i<10; i++)
		y += x*x;
	for ( i=0; i<10; i++)
		global.y += global.x*global.x;
}

<<<<<<< HEAD
/* { dg-final { scan-tree-dump-times "Executing store motion of global.y" 1 "lim2" } } */
/* XXX: We should also check for the load motion of global.x, but there is no easy way to do this.  */
/* { dg-final { cleanup-tree-dump "lim2" } } */
=======
/* { dg-final { scan-tree-dump-times "Executing store motion of global.y" 1 "lim1" } } */
/* XXX: We should also check for the load motion of global.x, but there is no easy way to do this.  */
>>>>>>> cacef506
<|MERGE_RESOLUTION|>--- conflicted
+++ resolved
@@ -10,11 +10,5 @@
 		global.y += global.x*global.x;
 }
 
-<<<<<<< HEAD
 /* { dg-final { scan-tree-dump-times "Executing store motion of global.y" 1 "lim2" } } */
-/* XXX: We should also check for the load motion of global.x, but there is no easy way to do this.  */
-/* { dg-final { cleanup-tree-dump "lim2" } } */
-=======
-/* { dg-final { scan-tree-dump-times "Executing store motion of global.y" 1 "lim1" } } */
-/* XXX: We should also check for the load motion of global.x, but there is no easy way to do this.  */
->>>>>>> cacef506
+/* XXX: We should also check for the load motion of global.x, but there is no easy way to do this.  */