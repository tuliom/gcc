--- conflicted
+++ resolved
@@ -21,10 +21,5 @@
 } 
 /* We should eliminate m - n, and set n = n + k into n = m, and
    set p to 0 */
-<<<<<<< HEAD
-/* { dg-final { scan-tree-dump-times "Eliminated: 4" 1 "fre"} } */
-/* { dg-final { cleanup-tree-dump "fre" } } */
-=======
 /* { dg-final { scan-tree-dump-times "Eliminated: 4" 1 "fre1"} } */
-/* { dg-final { cleanup-tree-dump "fre1" } } */
->>>>>>> 3082eeb7
+/* { dg-final { cleanup-tree-dump "fre1" } } */