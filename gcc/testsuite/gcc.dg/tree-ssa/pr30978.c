/* { dg-do compile } */
/* { dg-options "-O -fdump-tree-optimized" } */

int foo(int a)
{
  unsigned int b = a > 0;
  char c = b;
  _Bool d = c == 0;
  int e = !d;
  return e;
}

<<<<<<< HEAD
/* { dg-final { scan-tree-dump "e_. = a_..D. > 0;" "optimized" } } */
=======
/* { dg-final { scan-tree-dump-times " = " 2 "optimized" } } */
/* One comparison and one extension to int.  */
/* { dg-final { scan-tree-dump " = a_..D. > 0;" "optimized" } } */
/* { dg-final { scan-tree-dump "e_. = \\\(int\\\)" "optimized" } } */
>>>>>>> 3082eeb7
/* { dg-final { cleanup-tree-dump "optimized" } } */<|MERGE_RESOLUTION|>--- conflicted
+++ resolved
@@ -10,12 +10,8 @@
   return e;
 }
 
-<<<<<<< HEAD
-/* { dg-final { scan-tree-dump "e_. = a_..D. > 0;" "optimized" } } */
-=======
 /* { dg-final { scan-tree-dump-times " = " 2 "optimized" } } */
 /* One comparison and one extension to int.  */
 /* { dg-final { scan-tree-dump " = a_..D. > 0;" "optimized" } } */
 /* { dg-final { scan-tree-dump "e_. = \\\(int\\\)" "optimized" } } */
->>>>>>> 3082eeb7
 /* { dg-final { cleanup-tree-dump "optimized" } } */