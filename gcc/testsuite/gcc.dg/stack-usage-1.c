--- conflicted
+++ resolved
@@ -58,10 +58,6 @@
 #  define SIZE 224
 #elif defined (__epiphany__)
 #  define SIZE (256 - __EPIPHANY_STACK_OFFSET__)
-<<<<<<< HEAD
-#elif defined (__sh__)
-#  define SIZE 252
-=======
 #elif defined (__RL78__)
 #  define SIZE 254
 #elif defined (__sh__)
@@ -70,7 +66,6 @@
 #  define SIZE 248
 #elif defined (xstormy16)
 #  define SIZE 254
->>>>>>> 747e4b8f
 #else
 #  define SIZE 256
 #endif
