/* { dg-do compile } */
/* { dg-options "-O2 -Wuninitialized" } */

int sys_msgctl (void)
{
<<<<<<< HEAD
  struct { int mode; } setbuf;  /* { dg-warning "'setbuf\.mode' is used" "" { xfail *-*-* } } */
  return setbuf.mode;
=======
  struct { int mode; } setbuf;
  return setbuf.mode;  /* { dg-warning "'setbuf\.mode' is used" "" } */
>>>>>>> 3082eeb7
}<|MERGE_RESOLUTION|>--- conflicted
+++ resolved
@@ -3,11 +3,6 @@
 
 int sys_msgctl (void)
 {
-<<<<<<< HEAD
-  struct { int mode; } setbuf;  /* { dg-warning "'setbuf\.mode' is used" "" { xfail *-*-* } } */
-  return setbuf.mode;
-=======
   struct { int mode; } setbuf;
   return setbuf.mode;  /* { dg-warning "'setbuf\.mode' is used" "" } */
->>>>>>> 3082eeb7
 }