--- conflicted
+++ resolved
@@ -12,9 +12,5 @@
 
 void Foo (bool_simd_type const &a)
 {
-<<<<<<< HEAD
-  simd_type const &v = a; // { dg-error "'const __vector.4. unsigned int&' from expression of type 'const __vector.4. __bool int'" }
-=======
   simd_type const &v = a; // { dg-error "'const simd_type&' from expression of type 'const bool_simd_type'" }
->>>>>>> 3bd7a983
 }