// PR middle-end/27384
// { dg-do compile }

struct A
{
    static const int i = i;  // { dg-error "not declared" }
<<<<<<< HEAD
    int x[i];
=======
    int x[i];		     // { dg-error "constant-expression" }
>>>>>>> b56a5220
};<|MERGE_RESOLUTION|>--- conflicted
+++ resolved
@@ -4,9 +4,5 @@
 struct A
 {
     static const int i = i;  // { dg-error "not declared" }
-<<<<<<< HEAD
-    int x[i];
-=======
     int x[i];		     // { dg-error "constant-expression" }
->>>>>>> b56a5220
 };