<<<<<<< HEAD
/* Test that {,x,e,p,t,s,w,a,i}mmintrin.h, fma4intrin.h, xopintrin.h, mm3dnow.h and
   mm_malloc.h are usable with -O -pedantic-errors.  */
/* { dg-do compile { target i?86-*-* x86_64-*-* } } */
/* { dg-options "-O -pedantic-errors -march=k8 -m3dnow -mavx -msse4a -mfma4 -mxop -maes -mpclmul" } */
=======
/* { dg-do compile { target i?86-*-* x86_64-*-* } } */
/* { dg-options "-O -pedantic-errors -march=k8 -m3dnow -mavx -mxop -maes -mpclmul -mpopcnt -mabm -mlwp -mfsgsbase -mrdrnd -mf16c" } */

/* Test that {,x,e,p,t,s,w,a,b,i}mmintrin.h, xopintrin.h, abmintrin.h,
   lwpintrin.h, popcntintrin.h and mm3dnow.h are usable with
   -O -pedantic-errors.  */
>>>>>>> 779871ac

#include <x86intrin.h>

int dummy;
<|MERGE_RESOLUTION|>--- conflicted
+++ resolved
@@ -1,16 +1,9 @@
-<<<<<<< HEAD
-/* Test that {,x,e,p,t,s,w,a,i}mmintrin.h, fma4intrin.h, xopintrin.h, mm3dnow.h and
-   mm_malloc.h are usable with -O -pedantic-errors.  */
-/* { dg-do compile { target i?86-*-* x86_64-*-* } } */
-/* { dg-options "-O -pedantic-errors -march=k8 -m3dnow -mavx -msse4a -mfma4 -mxop -maes -mpclmul" } */
-=======
 /* { dg-do compile { target i?86-*-* x86_64-*-* } } */
 /* { dg-options "-O -pedantic-errors -march=k8 -m3dnow -mavx -mxop -maes -mpclmul -mpopcnt -mabm -mlwp -mfsgsbase -mrdrnd -mf16c" } */
 
 /* Test that {,x,e,p,t,s,w,a,b,i}mmintrin.h, xopintrin.h, abmintrin.h,
    lwpintrin.h, popcntintrin.h and mm3dnow.h are usable with
    -O -pedantic-errors.  */
->>>>>>> 779871ac
 
 #include <x86intrin.h>
 
