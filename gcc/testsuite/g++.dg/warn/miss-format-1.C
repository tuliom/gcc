/* Test for warnings for missing format attributes.  */
/* Origin: Joseph Myers <jsm28@cam.ac.uk> */
/* { dg-do compile } */
/* { dg-options "-Wmissing-format-attribute" } */
/* { dg-options "-Wmissing-format-attribute -Wno-abi" { target arm_eabi } } */
/* VxWorks does not provide vscanf, either in kernel or RTP mode.  */
<<<<<<< HEAD
/* { dg-error "not declared" "" { target *-*-solaris2.8 *-*-vxworks*  alpha*-dec-osf5* } 25 } */
=======
/* { dg-error "not declared" "" { target *-*-solaris2.[7-8] *-*-vxworks* } 25 } */
>>>>>>> e33a1692

#include <stdio.h>
#include <stdarg.h>

void
foo (const char *fmt, ...)
{
  va_list ap;
  va_start (ap, fmt);
  vprintf (fmt, ap); /* { dg-warning "candidate" "printf attribute warning" } */
  va_end (ap);
}

void
bar (const char *fmt, ...)
{
  va_list ap;
  va_start (ap, fmt);
<<<<<<< HEAD
  vscanf (fmt, ap); /* { dg-warning "candidate" "scanf attribute warning" { xfail *-*-solaris2.8 *-*-vxworks* } } */
=======
  vscanf (fmt, ap); /* { dg-warning "candidate" "scanf attribute warning" { xfail *-*-solaris2.[7-8] *-*-vxworks* } } */
>>>>>>> e33a1692
  va_end (ap);
}

__attribute__((__format__(__printf__, 1, 2))) void
foo2 (const char *fmt, ...)
{
  va_list ap;
  va_start (ap, fmt);
  vprintf (fmt, ap);
  va_end (ap);
}

void
vfoo (const char *fmt, va_list arg)
{
  vprintf (fmt, arg); /* { dg-warning "candidate" "printf attribute warning 2" } */
}<|MERGE_RESOLUTION|>--- conflicted
+++ resolved
@@ -4,11 +4,7 @@
 /* { dg-options "-Wmissing-format-attribute" } */
 /* { dg-options "-Wmissing-format-attribute -Wno-abi" { target arm_eabi } } */
 /* VxWorks does not provide vscanf, either in kernel or RTP mode.  */
-<<<<<<< HEAD
-/* { dg-error "not declared" "" { target *-*-solaris2.8 *-*-vxworks*  alpha*-dec-osf5* } 25 } */
-=======
-/* { dg-error "not declared" "" { target *-*-solaris2.[7-8] *-*-vxworks* } 25 } */
->>>>>>> e33a1692
+/* { dg-error "not declared" "" { target *-*-solaris2.8 *-*-vxworks*  alpha*-dec-osf5* } 26 } */
 
 #include <stdio.h>
 #include <stdarg.h>
@@ -27,11 +23,7 @@
 {
   va_list ap;
   va_start (ap, fmt);
-<<<<<<< HEAD
   vscanf (fmt, ap); /* { dg-warning "candidate" "scanf attribute warning" { xfail *-*-solaris2.8 *-*-vxworks* } } */
-=======
-  vscanf (fmt, ap); /* { dg-warning "candidate" "scanf attribute warning" { xfail *-*-solaris2.[7-8] *-*-vxworks* } } */
->>>>>>> e33a1692
   va_end (ap);
 }
 
