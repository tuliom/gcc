--- conflicted
+++ resolved
@@ -1,10 +1,6 @@
 // { dg-require-weak "" }
 // { dg-skip-if "Linkonce not weak" { *-*-mingw* *-*-cygwin } { "*" } { "" } }
-<<<<<<< HEAD
-// { dg-final { scan-assembler ".weak\[ \t\]_?_ZThn._N7Derived3FooEv" { target { ! { *-*-darwin* } } } } }
-=======
 // { dg-final { scan-assembler ".weak\[ \t\]_?_ZThn._N7Derived3FooEv" { target { ! { *-*-darwin* alpha*-dec-osf* } } } } }
->>>>>>> 3082eeb7
 // { dg-final { scan-assembler ".weak_definition\[ \t\]_?_ZThn._N7Derived3FooEv" { target { *-*-darwin* } } } }
 // { dg-final { scan-assembler ".weakext\[ \t\]_?_ZThn._N7Derived3FooEv" { target { alpha*-dec-osf* } } } }
 
