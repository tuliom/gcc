// Copyright (C) 2004 Free Software Foundation, Inc.
// Contributed by Nathan Sidwell 1 Apr 2004 <nathan@codesourcery.com>

void Baz ();

template <typename T> void Foo1 (T *); // #1
template <typename T> void Foo1 (T const *a) {a (1);} // #2

template <typename T> T const *Foo2 (T *);

<<<<<<< HEAD
template <typename T> void Foo3 (T *, T const * = 0); // { dg-message "candidate" }
=======
template <typename T> void Foo3 (T *, T const * = 0); // { dg-message "note" }
>>>>>>> b56a5220

void Bar ()
{
  Foo1 (&Baz); // #1

  Foo2 (&Baz);

  Foo3 (&Baz);

  Foo3 (&Baz, &Baz); // { dg-error "no matching function" "" }
  // { dg-message "candidate" "candidate note" { target *-*-* } 21 }
}<|MERGE_RESOLUTION|>--- conflicted
+++ resolved
@@ -8,11 +8,7 @@
 
 template <typename T> T const *Foo2 (T *);
 
-<<<<<<< HEAD
-template <typename T> void Foo3 (T *, T const * = 0); // { dg-message "candidate" }
-=======
 template <typename T> void Foo3 (T *, T const * = 0); // { dg-message "note" }
->>>>>>> b56a5220
 
 void Bar ()
 {
