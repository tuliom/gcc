// Copyright (C) 2003 Free Software Foundation
// Contributed by Kriang Lerdsuwanakij <lerdsuwa@users.sourceforge.net>
// { dg-do compile }

// Access checking during explicit instantiation.

class A {
  typedef int X;		// { dg-error "private" }
};

class X {
  private:
  template <typename T> struct Y;
};

template <> struct X::Y<int> {
  A::X x;			// { dg-error "this context" }
};

template <typename T> struct X::Y {
  typename T::X x;		// { dg-error "this context" }
};

<<<<<<< HEAD
template struct X::Y<A>;	// { dg-message "instantiated from here" }
=======
template struct X::Y<A>;	// { dg-message "required from here" }
>>>>>>> 3082eeb7
<|MERGE_RESOLUTION|>--- conflicted
+++ resolved
@@ -21,8 +21,4 @@
   typename T::X x;		// { dg-error "this context" }
 };
 
-<<<<<<< HEAD
-template struct X::Y<A>;	// { dg-message "instantiated from here" }
-=======
-template struct X::Y<A>;	// { dg-message "required from here" }
->>>>>>> 3082eeb7
+template struct X::Y<A>;	// { dg-message "required from here" }