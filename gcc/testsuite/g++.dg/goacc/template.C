--- conflicted
+++ resolved
@@ -1,8 +1,3 @@
-<<<<<<< HEAD
-/* { dg-additional-options "-w" } */
-
-=======
->>>>>>> 6a5dcab3
 #pragma acc routine
 template <typename T> T
 accDouble(int val)
@@ -36,17 +31,10 @@
 
 #pragma acc parallel num_gangs (a) if (1)
   {
-<<<<<<< HEAD
 #pragma acc loop independent collapse (2) device_type (nvidia) gang
-  for (int i = 0; i < a; i++)
-    for (int j = 0; j < 5; j++)
-      b = a;
-=======
-#pragma acc loop independent collapse (2) gang
     for (int i = 0; i < a; i++)
       for (int j = 0; j < 5; j++)
 	b = a;
->>>>>>> 6a5dcab3
 
 #pragma acc loop auto tile (a, 3)
     for (int i = 0; i < a; i++)
@@ -78,13 +66,7 @@
     }
 
 #pragma acc parallel reduction (+:c)
-<<<<<<< HEAD
-  {
-    c = 1;
-  }
-=======
   c = 1;
->>>>>>> 6a5dcab3
 
 #pragma acc data if (1) copy (b)
   {
@@ -131,13 +113,7 @@
 
 #pragma acc kernels loop reduction (+:c)
   for (int i = 0; i < 10; i++)
-<<<<<<< HEAD
-    {
-      c = 1;
-    }
-=======
     c = 1;
->>>>>>> 6a5dcab3
 
 #pragma acc data if (1) copy (b)
   {
