--- conflicted
+++ resolved
@@ -134,24 +134,14 @@
 int test5_12358()
 {
                    A a;
-<<<<<<< HEAD
-    const          A ca = a;
-          volatile A va;
-    const volatile A cva = a;
-=======
-    const          A ca = a; // { dg-error "lvalue" }
-          volatile A va;
-    const volatile A cva = a; // { dg-error "lvalue" }
->>>>>>> 3082eeb7
+    const          A ca = a; // { dg-error "lvalue" }
+          volatile A va;
+    const volatile A cva = a; // { dg-error "lvalue" }
     sink_5_12358(cva);		// { dg-error "lvalue" }
     return 0;
 }
 
-<<<<<<< HEAD
-one   sink_5_12367(               A&);  // { dg-message "candidates" }
-=======
 one   sink_5_12367(               A&);  // { dg-message "one sink_5_12367|no known conversion" }
->>>>>>> 3082eeb7
 two   sink_5_12367(const          A&);  // { dg-message "note" }
 three sink_5_12367(volatile       A&);  // { dg-message "note" }
 six   sink_5_12367(const          A&&);  // { dg-message "note" }
@@ -188,25 +178,6 @@
     return 0;
 }
 
-<<<<<<< HEAD
-one   sink_5_12368(               A&);
-two   sink_5_12368(const          A&);
-three sink_5_12368(volatile       A&);
-six   sink_5_12368(const          A&&);
-eight sink_5_12368(const volatile A&&); // { dg-message "" }
-
-int test5_12368()
-{
-                   A a;
-    const          A ca = a;
-          volatile A va;
-    const volatile A cva = a;
-    sink_5_12368(cva);		// { dg-error "lvalue" }
-    return 0;
-}
-
-=======
->>>>>>> 3082eeb7
 one   sink_5_12378(               A&);
 two   sink_5_12378(const          A&);
 three sink_5_12378(volatile       A&);
@@ -216,24 +187,14 @@
 int test5_12378()
 {
                    A a;
-<<<<<<< HEAD
-    const          A ca = a;
-          volatile A va;
-    const volatile A cva = a;
-=======
-    const          A ca = a; // { dg-error "lvalue" }
-          volatile A va;
-    const volatile A cva = a; // { dg-error "lvalue" }
->>>>>>> 3082eeb7
+    const          A ca = a; // { dg-error "lvalue" }
+          volatile A va;
+    const volatile A cva = a; // { dg-error "lvalue" }
     sink_5_12378(cva);		// { dg-error "lvalue" }
     return 0;
 }
 
-<<<<<<< HEAD
-one   sink_5_12456(               A&);  // { dg-message "candidates" }
-=======
 one   sink_5_12456(               A&);  // { dg-message "one sink_5_12456|no known conversion" }
->>>>>>> 3082eeb7
 two   sink_5_12456(const          A&);  // { dg-message "note" }
 four  sink_5_12456(const volatile A&);  // { dg-message "note" }
 five  sink_5_12456(               A&&);  // { dg-message "note" }
@@ -299,11 +260,7 @@
                    A a;
     const          A ca = a; // { dg-error "lvalue" }
           volatile A va;
-<<<<<<< HEAD
-    const volatile A cva = a;
-=======
-    const volatile A cva = a; // { dg-error "lvalue" }
->>>>>>> 3082eeb7
+    const volatile A cva = a; // { dg-error "lvalue" }
     sink_5_12567(va);		// { dg-error "lvalue" }
     sink_5_12567(cva);          // { dg-error "no match" }
     // { dg-message "candidate" "candidate note" { target *-*-* } 265 }
@@ -346,40 +303,6 @@
     return 0;
 }
 
-one   sink_5_12568(               A&);
-two   sink_5_12568(const          A&);
-five  sink_5_12568(               A&&);
-six   sink_5_12568(const          A&&);
-eight sink_5_12568(const volatile A&&); // { dg-message "" }
-
-int test5_12568()
-{
-                   A a;
-    const          A ca = a;
-          volatile A va;
-    const volatile A cva = a;
-    sink_5_12568(va);		// { dg-error "lvalue" }
-    sink_5_12568(cva);		// { dg-error "lvalue" }
-    return 0;
-}
-
-one   sink_5_12578(               A&);
-two   sink_5_12578(const          A&);
-five  sink_5_12578(               A&&);
-seven sink_5_12578(volatile       A&&); // { dg-message "" }
-eight sink_5_12578(const volatile A&&); // { dg-message "" }
-
-int test5_12578()
-{
-                   A a;
-    const          A ca = a;
-          volatile A va;
-    const volatile A cva = a;
-    sink_5_12578(va);		// { dg-error "lvalue" }
-    sink_5_12578(cva);		// { dg-error "lvalue" }
-    return 0;
-}
-
 one   sink_5_12678(               A&);
 two   sink_5_12678(const          A&);  // { dg-message "note" }
 six   sink_5_12678(const          A&&);  // { dg-message "note" }
@@ -391,11 +314,7 @@
                    A a;
     const          A ca = a; // { dg-error "lvalue" }
           volatile A va;
-<<<<<<< HEAD
-    const volatile A cva = a;
-=======
-    const volatile A cva = a; // { dg-error "lvalue" }
->>>>>>> 3082eeb7
+    const volatile A cva = a; // { dg-error "lvalue" }
     sink_5_12678(va);		// { dg-error "lvalue" }
     sink_5_12678(cva);		// { dg-error "lvalue" }
     sink_5_12678(source());  // { dg-error "ambiguous" }
@@ -471,11 +390,7 @@
                    A a;
     const          A ca = a; // { dg-error "lvalue" }
           volatile A va;
-<<<<<<< HEAD
-    const volatile A cva = a;
-=======
-    const volatile A cva = a; // { dg-error "lvalue" }
->>>>>>> 3082eeb7
+    const volatile A cva = a; // { dg-error "lvalue" }
     sink_5_13567(ca);		// { dg-error "lvalue" }
     sink_5_13567(cva);          // { dg-error "no match" }
     // { dg-message "candidate" "candidate note" { target *-*-* } 395 }
@@ -518,40 +433,6 @@
     return 0;
 }
 
-one   sink_5_13568(               A&);
-three sink_5_13568(volatile       A&);
-five  sink_5_13568(               A&&);
-six   sink_5_13568(const          A&&); // { dg-message "" }
-eight sink_5_13568(const volatile A&&); // { dg-message "" }
-
-int test5_13568()
-{
-                   A a;
-    const          A ca = a;
-          volatile A va;
-    const volatile A cva = a;
-    sink_5_13568(ca);		// { dg-error "lvalue" }
-    sink_5_13568(cva);		// { dg-error "lvalue" }
-    return 0;
-}
-
-one   sink_5_13578(               A&);
-three sink_5_13578(volatile       A&);
-five  sink_5_13578(               A&&);
-seven sink_5_13578(volatile       A&&);
-eight sink_5_13578(const volatile A&&); // { dg-message "" }
-
-int test5_13578()
-{
-                   A a;
-    const          A ca = a;
-          volatile A va;
-    const volatile A cva = a;
-    sink_5_13578(ca);		// { dg-error "lvalue" }
-    sink_5_13578(cva);		// { dg-error "lvalue" }
-    return 0;
-}
-
 one   sink_5_13678(               A&);
 three sink_5_13678(volatile       A&);
 six   sink_5_13678(const          A&&);  // { dg-message "" }
@@ -563,11 +444,7 @@
                    A a;
     const          A ca = a; // { dg-error "lvalue" }
           volatile A va;
-<<<<<<< HEAD
-    const volatile A cva = a;
-=======
-    const volatile A cva = a; // { dg-error "lvalue" }
->>>>>>> 3082eeb7
+    const volatile A cva = a; // { dg-error "lvalue" }
     sink_5_13678(ca);		// { dg-error "lvalue" }
     sink_5_13678(cva);		// { dg-error "lvalue" }
     sink_5_13678(source());  // { dg-error "ambiguous" }
@@ -618,26 +495,16 @@
 int test5_15678()
 {
                    A a;
-<<<<<<< HEAD
-    const          A ca = a;
-          volatile A va;
-    const volatile A cva = a;
-=======
-    const          A ca = a; // { dg-error "lvalue" }
-          volatile A va;
-    const volatile A cva = a; // { dg-error "lvalue" }
->>>>>>> 3082eeb7
+    const          A ca = a; // { dg-error "lvalue" }
+          volatile A va;
+    const volatile A cva = a; // { dg-error "lvalue" }
     sink_5_15678(ca);		// { dg-error "lvalue" }
     sink_5_15678(va);		// { dg-error "lvalue" }
     sink_5_15678(cva);		// { dg-error "lvalue" }
     return 0;
 }
 
-<<<<<<< HEAD
-two   sink_5_23456(const          A&);  // { dg-message "candidates" }
-=======
 two   sink_5_23456(const          A&);  // { dg-message "two sink_5_23456|no known conversion" }
->>>>>>> 3082eeb7
 three sink_5_23456(volatile       A&);  // { dg-message "note" }
 four  sink_5_23456(const volatile A&);  // { dg-message "note" }
 five  sink_5_23456(               A&&);  // { dg-message "note" }
@@ -781,11 +648,7 @@
                    A a;
     const          A ca = a; // { dg-error "lvalue" }
           volatile A va;
-<<<<<<< HEAD
-    const volatile A cva = a;
-=======
-    const volatile A cva = a; // { dg-error "lvalue" }
->>>>>>> 3082eeb7
+    const volatile A cva = a; // { dg-error "lvalue" }
     sink_5_23568(cva); // { dg-error "lvalue" }
     sink_5_23568(a);  // { dg-error "ambiguous" }
     // { dg-message "candidate" "candidate note" { target *-*-* } 653 }
@@ -803,11 +666,7 @@
                    A a;
     const          A ca = a; // { dg-error "lvalue" }
           volatile A va;
-<<<<<<< HEAD
-    const volatile A cva = a;
-=======
-    const volatile A cva = a; // { dg-error "lvalue" }
->>>>>>> 3082eeb7
+    const volatile A cva = a; // { dg-error "lvalue" }
     sink_5_23578(cva); // { dg-error "lvalue" }
     sink_5_23578(a);  // { dg-error "ambiguous" }
     // { dg-message "candidate" "candidate note" { target *-*-* } 671 }
@@ -827,10 +686,7 @@
           volatile A va;
     const volatile A cva = a; // { dg-error "lvalue" }
     sink_5_23678(a);         // { dg-error "ambiguous" }
-<<<<<<< HEAD
-=======
     // { dg-message "candidate" "candidate note" { target *-*-* } 688 }
->>>>>>> 3082eeb7
     sink_5_23678(cva);	     // { dg-error "lvalue" }
     sink_5_23678(source());  // { dg-error "ambiguous" }
     // { dg-message "candidate" "candidate note" { target *-*-* } 691 }
@@ -880,25 +736,15 @@
 int test5_25678()
 {
                    A a;
-<<<<<<< HEAD
-    const          A ca = a;
-          volatile A va;
-    const volatile A cva = a;
-=======
-    const          A ca = a; // { dg-error "lvalue" }
-          volatile A va;
-    const volatile A cva = a; // { dg-error "lvalue" }
->>>>>>> 3082eeb7
+    const          A ca = a; // { dg-error "lvalue" }
+          volatile A va;
+    const volatile A cva = a; // { dg-error "lvalue" }
     sink_5_25678(va);		// { dg-error "lvalue" }
     sink_5_25678(cva);		// { dg-error "lvalue" }
     return 0;
 }
 
-<<<<<<< HEAD
-three sink_5_34567(volatile       A&);  // { dg-message "candidates" }
-=======
 three sink_5_34567(volatile       A&);  // { dg-message "three sink_5_34567|no known conversion" }
->>>>>>> 3082eeb7
 four  sink_5_34567(const volatile A&);  // { dg-message "note" }
 five  sink_5_34567(               A&&);  // { dg-message "note" }
 six   sink_5_34567(const          A&&);  // { dg-message "note" }
@@ -944,23 +790,6 @@
     const          A ca = a; // { dg-error "lvalue" }
           volatile A va;
     const volatile A cva = a; // { dg-error "lvalue" }
-    sink_5_35678(ca);		// { dg-error "lvalue" }
-    sink_5_35678(cva);		// { dg-error "lvalue" }
-    return 0;
-}
-
-three sink_5_35678(volatile       A&);
-five  sink_5_35678(               A&&);
-six   sink_5_35678(const          A&&); // { dg-message "" }
-seven sink_5_35678(volatile       A&&);
-eight sink_5_35678(const volatile A&&); // { dg-message "" }
-
-int test5_35678()
-{
-                   A a;
-    const          A ca = a;
-          volatile A va;
-    const volatile A cva = a;
     sink_5_35678(ca);		// { dg-error "lvalue" }
     sink_5_35678(cva);		// { dg-error "lvalue" }
     return 0;
