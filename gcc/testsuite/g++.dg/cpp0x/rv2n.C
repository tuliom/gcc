--- conflicted
+++ resolved
@@ -30,11 +30,7 @@
 
 // 2 at a time
 
-<<<<<<< HEAD
-one   sink_2_12(               A&);  // { dg-message "candidates|argument" }
-=======
 one   sink_2_12(               A&);  // { dg-message "note|argument" }
->>>>>>> 3082eeb7
 two   sink_2_12(const          A&);  // { dg-message "note|argument" }
 
 int test2_12()
@@ -54,11 +50,7 @@
     return 0;
 }
 
-<<<<<<< HEAD
-one   sink_2_13(               A&);  // { dg-message "candidates|argument" }
-=======
 one   sink_2_13(               A&);  // { dg-message "note|argument" }
->>>>>>> 3082eeb7
 three sink_2_13(volatile       A&);  // { dg-message "note|argument" }
 
 int test2_13()
@@ -82,11 +74,7 @@
     return 0;
 }
 
-<<<<<<< HEAD
-one   sink_2_14(               A&);  // { dg-message "candidates|argument" }
-=======
 one   sink_2_14(               A&);  // { dg-message "note|argument" }
->>>>>>> 3082eeb7
 four  sink_2_14(const volatile A&);  // { dg-message "note|argument" }
 
 int test2_14()
@@ -106,11 +94,7 @@
     return 0;
 }
 
-<<<<<<< HEAD
-one   sink_2_15(               A&);  // { dg-message "candidates|argument" }
-=======
 one   sink_2_15(               A&);  // { dg-message "note|argument" }
->>>>>>> 3082eeb7
 five  sink_2_15(               A&&);  // { dg-message "note|argument" }
 
 int test2_15()
@@ -134,11 +118,7 @@
     return 0;
 }
 
-<<<<<<< HEAD
-one   sink_2_16(               A&);  // { dg-message "candidates|argument" }
-=======
 one   sink_2_16(               A&);  // { dg-message "note|argument" }
->>>>>>> 3082eeb7
 six   sink_2_16(const          A&&);  // { dg-message "note|argument" }
 
 int test2_16()
@@ -146,11 +126,7 @@
                    A a;
     const          A ca = a; // { dg-error "lvalue" }
           volatile A va;
-<<<<<<< HEAD
-    const volatile A cva = a;
-=======
-    const volatile A cva = a; // { dg-error "lvalue" }
->>>>>>> 3082eeb7
+    const volatile A cva = a; // { dg-error "lvalue" }
     sink_2_16(ca);	     // { dg-error "lvalue" }
     sink_2_16(va);           // { dg-error "no match" }
     // { dg-message "candidate" "candidate note" { target *-*-* } 131 }
@@ -163,11 +139,7 @@
     return 0;
 }
 
-<<<<<<< HEAD
-one   sink_2_17(               A&);  // { dg-message "candidates|argument" }
-=======
 one   sink_2_17(               A&);  // { dg-message "note|argument" }
->>>>>>> 3082eeb7
 seven sink_2_17(volatile       A&&);  // { dg-message "note|argument" }
 
 int test2_17()
@@ -177,10 +149,7 @@
           volatile A va;
     const volatile A cva = a; // { dg-error "lvalue" }
     sink_2_17(ca);           // { dg-error "no match" }
-<<<<<<< HEAD
-=======
     // { dg-message "candidate" "candidate note" { target *-*-* } 151 }
->>>>>>> 3082eeb7
     sink_2_17(va);           // { dg-error "lvalue" }
     sink_2_17(cva);          // { dg-error "no match" }
     // { dg-message "candidate" "candidate note" { target *-*-* } 154 }
@@ -197,25 +166,15 @@
 int test2_18()
 {
                    A a;
-<<<<<<< HEAD
-    const          A ca = a;
-          volatile A va;
-    const volatile A cva = a;
-=======
-    const          A ca = a; // { dg-error "lvalue" }
-          volatile A va;
-    const volatile A cva = a; // { dg-error "lvalue" }
->>>>>>> 3082eeb7
+    const          A ca = a; // { dg-error "lvalue" }
+          volatile A va;
+    const volatile A cva = a; // { dg-error "lvalue" }
     sink_2_18(ca);		// { dg-error "lvalue" }
     sink_2_18(va);		// { dg-error "lvalue" }
     sink_2_18(cva);		// { dg-error "lvalue" }
 }
 
-<<<<<<< HEAD
-two   sink_2_23(const          A&);  // { dg-message "candidates|argument" }
-=======
 two   sink_2_23(const          A&);  // { dg-message "note|argument" }
->>>>>>> 3082eeb7
 three sink_2_23(volatile       A&);  // { dg-message "note|argument" }
 
 int test2_23()
@@ -235,11 +194,7 @@
     return 0;
 }
 
-<<<<<<< HEAD
-two   sink_2_24(const          A&);  // { dg-message "candidates|argument" }
-=======
 two   sink_2_24(const          A&);  // { dg-message "note|argument" }
->>>>>>> 3082eeb7
 four  sink_2_24(const volatile A&);  // { dg-message "note|argument" }
 
 int test2_24()
@@ -255,11 +210,7 @@
     return 0;
 }
 
-<<<<<<< HEAD
-three sink_2_34(volatile       A&);  // { dg-message "candidate" }
-=======
 three sink_2_34(volatile       A&);  // { dg-message "three sink_2_34|no known conversion" }
->>>>>>> 3082eeb7
 four  sink_2_34(const volatile A&);  // { dg-message "note|argument" }
 
 int test2_34()
@@ -279,11 +230,7 @@
     return 0;
 }
 
-<<<<<<< HEAD
-two   sink_2_25(const          A&);  // { dg-message "candidate" }
-=======
 two   sink_2_25(const          A&);  // { dg-message "two sink_2_25|no known conversion" }
->>>>>>> 3082eeb7
 five  sink_2_25(               A&&);  // { dg-message "note|argument" }
 
 int test2_25()
@@ -303,11 +250,7 @@
     return 0;
 }
 
-<<<<<<< HEAD
-two   sink_2_26(const          A&);  // { dg-message "candidate" }
-=======
 two   sink_2_26(const          A&);  // { dg-message "two sink_2_26|no known conversion" }
->>>>>>> 3082eeb7
 six   sink_2_26(const          A&&);  // { dg-message "note|argument" }
 
 int test2_26()
@@ -327,11 +270,7 @@
     return 0;
 }
 
-<<<<<<< HEAD
-two   sink_2_27(const          A&);  // { dg-message "candidate" }
-=======
 two   sink_2_27(const          A&);  // { dg-message "two sink_2_27|no known conversion" }
->>>>>>> 3082eeb7
 seven sink_2_27(volatile       A&&);  // { dg-message "note|argument" }
 
 int test2_27()
@@ -339,11 +278,7 @@
                    A a;
     const          A ca = a; // { dg-error "lvalue" }
           volatile A va;
-<<<<<<< HEAD
-    const volatile A cva = a;
-=======
-    const volatile A cva = a; // { dg-error "lvalue" }
->>>>>>> 3082eeb7
+    const volatile A cva = a; // { dg-error "lvalue" }
     sink_2_27(va);	     // { dg-error "lvalue" }
     sink_2_27(cva);          // { dg-error "no match" }
     // { dg-message "candidate" "candidate note" { target *-*-* } 283 }
@@ -358,24 +293,14 @@
 int test2_28()
 {
                    A a;
-<<<<<<< HEAD
-    const          A ca = a;
-          volatile A va;
-    const volatile A cva = a;
-=======
-    const          A ca = a; // { dg-error "lvalue" }
-          volatile A va;
-    const volatile A cva = a; // { dg-error "lvalue" }
->>>>>>> 3082eeb7
+    const          A ca = a; // { dg-error "lvalue" }
+          volatile A va;
+    const volatile A cva = a; // { dg-error "lvalue" }
     sink_2_28(va);		// { dg-error "lvalue" }
     sink_2_28(cva);		// { dg-error "lvalue" }
 }
 
-<<<<<<< HEAD
-three sink_2_35(volatile       A&);  // { dg-message "candidate" }
-=======
 three sink_2_35(volatile       A&);  // { dg-message "three sink_2_35|no known conversion" }
->>>>>>> 3082eeb7
 five  sink_2_35(               A&&);  // { dg-message "note|argument" }
 
 int test2_35()
@@ -397,11 +322,7 @@
     return 0;
 }
 
-<<<<<<< HEAD
-three sink_2_36(volatile       A&);  // { dg-message "candidate" }
-=======
 three sink_2_36(volatile       A&);  // { dg-message "three sink_2_36|no known conversion" }
->>>>>>> 3082eeb7
 six   sink_2_36(const          A&&);  // { dg-message "note|argument" }
 
 int test2_36()
@@ -409,11 +330,7 @@
                    A a;
     const          A ca = a; // { dg-error "lvalue" }
           volatile A va;
-<<<<<<< HEAD
-    const volatile A cva = a;
-=======
-    const volatile A cva = a; // { dg-error "lvalue" }
->>>>>>> 3082eeb7
+    const volatile A cva = a; // { dg-error "lvalue" }
     sink_2_36(ca);		// { dg-error "lvalue" }
     sink_2_36(cva);          // { dg-error "no match" }
     // { dg-message "candidate" "candidate note" { target *-*-* } 335 }
@@ -424,11 +341,7 @@
     return 0;
 }
 
-<<<<<<< HEAD
-three sink_2_37(volatile       A&);  // { dg-message "candidate" }
-=======
 three sink_2_37(volatile       A&);  // { dg-message "three sink_2_37|no known conversion" }
->>>>>>> 3082eeb7
 seven sink_2_37(volatile       A&&);  // { dg-message "note|argument" }
 
 int test2_37()
@@ -454,24 +367,14 @@
 int test2_38()
 {
                    A a;
-<<<<<<< HEAD
-    const          A ca = a;
-          volatile A va;
-    const volatile A cva = a;
-=======
-    const          A ca = a; // { dg-error "lvalue" }
-          volatile A va;
-    const volatile A cva = a; // { dg-error "lvalue" }
->>>>>>> 3082eeb7
+    const          A ca = a; // { dg-error "lvalue" }
+          volatile A va;
+    const volatile A cva = a; // { dg-error "lvalue" }
     sink_2_38(ca);		// { dg-error "lvalue" }
     sink_2_38(cva);		// { dg-error "lvalue" }
 }
 
-<<<<<<< HEAD
-four  sink_2_45(const volatile A&);   // { dg-message "candidate" }
-=======
 four  sink_2_45(const volatile A&);   // { dg-message "note" }
->>>>>>> 3082eeb7
 five  sink_2_45(               A&&);  // { dg-message "note|argument" }
 
 int test2_45()
@@ -489,11 +392,7 @@
     return 0;
 }
 
-<<<<<<< HEAD
-four  sink_2_46(const volatile A&);   // { dg-message "candidate" }
-=======
 four  sink_2_46(const volatile A&);   // { dg-message "note" }
->>>>>>> 3082eeb7
 six   sink_2_46(const          A&&);  // { dg-message "note|argument" }
 
 int test2_46()
@@ -509,11 +408,7 @@
     return 0;
 }
 
-<<<<<<< HEAD
-four  sink_2_47(const volatile A&);   // { dg-message "candidate" }
-=======
 four  sink_2_47(const volatile A&);   // { dg-message "note" }
->>>>>>> 3082eeb7
 seven sink_2_47(volatile       A&&);  // { dg-message "note|argument" }
 
 int test2_47()
@@ -529,11 +424,7 @@
     return 0;
 }
 
-<<<<<<< HEAD
-five  sink_2_56(               A&&);  // { dg-message "candidate|argument" }
-=======
 five  sink_2_56(               A&&);  // { dg-message "note|argument" }
->>>>>>> 3082eeb7
 six   sink_2_56(const          A&&);  // { dg-message "note|argument" }
 
 int test2_56()
@@ -541,11 +432,7 @@
                    A a;
     const          A ca = a; // { dg-error "lvalue" }
           volatile A va;
-<<<<<<< HEAD
-    const volatile A cva = a;
-=======
-    const volatile A cva = a; // { dg-error "lvalue" }
->>>>>>> 3082eeb7
+    const volatile A cva = a; // { dg-error "lvalue" }
     sink_2_56(a);		// { dg-error "lvalue" }
     sink_2_56(ca);		// { dg-error "lvalue" }
     sink_2_56(va);           // { dg-error "no match" }
@@ -559,11 +446,7 @@
     return 0;
 }
 
-<<<<<<< HEAD
-five  sink_2_57(               A&&);  // { dg-message "candidate|argument" }
-=======
 five  sink_2_57(               A&&);  // { dg-message "note|argument" }
->>>>>>> 3082eeb7
 seven sink_2_57(volatile       A&&);  // { dg-message "note|argument" }
 
 int test2_57()
@@ -571,11 +454,7 @@
                    A a;
     const          A ca = a; // { dg-error "lvalue" }
           volatile A va;
-<<<<<<< HEAD
-    const volatile A cva = a;
-=======
-    const volatile A cva = a; // { dg-error "lvalue" }
->>>>>>> 3082eeb7
+    const volatile A cva = a; // { dg-error "lvalue" }
     sink_2_57(a);		// { dg-error "lvalue" }
     sink_2_57(va);		// { dg-error "lvalue" }
     sink_2_57(ca);           // { dg-error "no match" }
@@ -595,26 +474,16 @@
 int test2_58()
 {
                    A a;
-<<<<<<< HEAD
-    const          A ca = a;
-          volatile A va;
-    const volatile A cva = a;
-=======
-    const          A ca = a; // { dg-error "lvalue" }
-          volatile A va;
-    const volatile A cva = a; // { dg-error "lvalue" }
->>>>>>> 3082eeb7
+    const          A ca = a; // { dg-error "lvalue" }
+          volatile A va;
+    const volatile A cva = a; // { dg-error "lvalue" }
     sink_2_58(a);		// { dg-error "lvalue" }
     sink_2_58(ca);		// { dg-error "lvalue" }
     sink_2_58(va);		// { dg-error "lvalue" }
     sink_2_58(cva);		// { dg-error "lvalue" }
 }
 
-<<<<<<< HEAD
-six   sink_2_67(const          A&&);  // { dg-message "candidate|argument" }
-=======
 six   sink_2_67(const          A&&);  // { dg-message "note|argument" }
->>>>>>> 3082eeb7
 seven sink_2_67(volatile       A&&);  // { dg-message "note|argument" }
 
 int test2_67()
@@ -624,10 +493,7 @@
           volatile A va;
     const volatile A cva = a; // { dg-error "lvalue" }
     sink_2_67(a);            // { dg-error "ambiguous" }
-<<<<<<< HEAD
-=======
     // { dg-message "candidate" "candidate note" { target *-*-* } 495 }
->>>>>>> 3082eeb7
     sink_2_67(ca);	     // { dg-error "lvalue" }
     sink_2_67(va);	     // { dg-error "lvalue" }
     sink_2_67(cva);          // { dg-error "no match" }
@@ -645,15 +511,9 @@
 int test2_68()
 {
                    A a;
-<<<<<<< HEAD
-    const          A ca = a;
-          volatile A va;
-    const volatile A cva = a;
-=======
-    const          A ca = a; // { dg-error "lvalue" }
-          volatile A va;
-    const volatile A cva = a; // { dg-error "lvalue" }
->>>>>>> 3082eeb7
+    const          A ca = a; // { dg-error "lvalue" }
+          volatile A va;
+    const volatile A cva = a; // { dg-error "lvalue" }
     sink_2_68(a);		// { dg-error "lvalue" }
     sink_2_68(ca);		// { dg-error "lvalue" }
     sink_2_68(va);		// { dg-error "lvalue" }
@@ -666,15 +526,9 @@
 int test2_78()
 {
                    A a;
-<<<<<<< HEAD
-    const          A ca = a;
-          volatile A va;
-    const volatile A cva = a;
-=======
-    const          A ca = a; // { dg-error "lvalue" }
-          volatile A va;
-    const volatile A cva = a; // { dg-error "lvalue" }
->>>>>>> 3082eeb7
+    const          A ca = a; // { dg-error "lvalue" }
+          volatile A va;
+    const volatile A cva = a; // { dg-error "lvalue" }
     sink_2_78(a);		// { dg-error "lvalue" }
     sink_2_78(ca);		// { dg-error "lvalue" }
     sink_2_78(va);		// { dg-error "lvalue" }
