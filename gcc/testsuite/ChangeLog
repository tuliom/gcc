<<<<<<< HEAD
2012-10-08  Terry Guo  <terry.guo@arm.com>
=======
2012-10-23  Terry Guo  <terry.guo@arm.com>

	PR target/55019
	* gcc.dg/pr55019.c: New.

2012-10-22  Bill Schmidt  <wschmidt@linux.vnet.ibm.com>

	PR tree-optimization/55008
	* gcc.dg/tree-ssa/pr55008.c: New test.

2012-10-22  Richard Biener  <rguenther@suse.de>

	PR tree-optimization/55011
	* gcc.dg/torture/pr55011.c: New testcase.

2012-10-22  Greta Yorsh  <Greta.Yorsh@arm.com>

	* gcc.target/arm/pr40457-1.c: Adjust expected output.
	* gcc.target/arm/pr40457-2.c: Likewise.
	* gcc.target/arm/pr40457-3.c: Likewise.

2012-10-22  Eric Botcazou  <ebotcazou@adacore.com>

	* gnat.dg/specs/limited_with4.ads: New test.
	* gnat.dg/specs/limited_with4_pkg.ads: New helper.

2012-10-22  Eric Botcazou  <ebotcazou@adacore.com>

	* gnat.dg/modular4.adb: New test.
	* gnat.dg/modular4_pkg.ads: New helper.

2012-10-21  Eric Botcazou  <ebotcazou@adacore.com>

	* gnat.dg/specs/atomic1.ads: XFAIL on MIPS.
	* gnat.dg/specs/addr1.ads: Likewise.

2012-10-21  Hans-Peter Nilsson  <hp@bitrange.com>

	* gcc.dg/webizer.c (main): Add missing exit call.

2012-10-21  Thomas König  <tkoenig@gcc.gnu.org>

	PR fortran/54465
	* gfortran.dg/wextra_1.f:  New test.

2012-10-20  Jan Hubicka  <jh@suse.cz>

	* gcc.dg/tree-prof/unroll-1.c: New testcase.

2012-10-19  Janus Weil  <janus@gcc.gnu.org>

	PR fortran/54224
	* gfortran.dg/warn_unused_function.f90: New.

2012-10-19  Greta Yorsh  <Greta.Yorsh@arm.com>

	* lib/target-supports.exp (check_effective_target_arm_prefer_ldrd_strd):
	New procedure.

2012-10-19  Richard Guenther  <rguenther@suse.de>

	PR tree-optimization/54981
	* gcc.dg/pr54981.c: New testcase.

2012-10-19  Zhenqiang Chen <zhenqiang.chen@linaro.org>

	PR target/54892
	* gcc.target/arm/pr54892.c: New.

2012-10-19  Bin Cheng  <bin.cheng@arm.com>

	* testsuite/gcc.dg/hoist-register-pressure.c: New test.

2012-10-18  Paolo Carlini  <paolo.carlini@oracle.com>

	PR c++/54501
	* g++.dg/init/array30.C: New.
	* g++.dg/init/array31.C: Likewise.

2012-10-18  Tobias Burnus  <burnus@net-b.de>

	PR fortran/54884
	* gfortran.dg/public_private_module_7.f90: New.

2012-10-18  Paolo Carlini  <paolo.carlini@oracle.com>

	PR c++/29633
	* g++.dg/template/pr29633.C: New.

2012-10-18  Eric Botcazou  <ebotcazou@adacore.com>

	* gnat.dg/loop_optimization13.ad[sb]: New test.
	* gnat.dg/loop_optimization13_pkg.ads: New helper.

2012-10-18  Matthew Gretton-Dann  <matthew.gretton-dann@arm.com>

	* gcc.target/arm/neon/vfmaQf32.c: New testcase.
	* gcc.target/arm/neon/vfmaf32.c: Likewise.
	* gcc.target/arm/neon/vfmsQf32.c: Likewise.
	* gcc.target/arm/neon/vfmsf32.c: Likewise.

2012-10-18  Matthew Gretton-Dann  <matthew.gretton-dann@arm.com>

	* gcc.target/arm/ftest-armv8a-arm.c: New testcase.
	* gcc.target/arm/ftest-armv8a-thumb.c: Likewise.
	* gcc.target/arm/ftest-support-arm.h (feature_matrix): Add
	ARMv8-A row.
	* gcc.target/arm/ftest-support-thumb.h (feature_matrix):
	Likewise.
	* gcc.target/arm/ftest-support.h (architecture): Add ARMv8-A.
	* lib/target-supports.exp: Add ARMv8-A architecture expectation.

2012-10-16  Jan Hubicka  <jh@suse.cz>

	* gcc.target/i386/l_fma_float_?.c: Update.
	* gcc.target/i386/l_fma_double_?.c: Update.
	* gfortran.dg/do_1.f90: XFAIL
	* gcc.dg/tree-ssa/cunroll-1.c: New testcase.
	* gcc.dg/tree-ssa/cunroll-2.c: New testcase.
	* gcc.dg/tree-ssa/cunroll-3.c: New testcase.
	* gcc.dg/tree-ssa/cunroll-4.c: New testcase.
	* gcc.dg/tree-ssa/cunroll-5.c: New testcase.
	* gcc.dg/tree-ssa/ldist-17.c: Block cunroll to make testcase still
	valid.

2012-10-16  Manuel López-Ibáñez  <manu@gcc.gnu.org>

	PR c/53063
	PR c/40989
	* gcc.dg/Wstrict-overflow-24.c: New.

2012-10-16  Tobias Burnus  <burnus@net-b.de>

	PR fortran/50981
	PR fortran/54618
	* gfortran.dg/class_optional_1.f90: New.
	* gfortran.dg/class_optional_2.f90: New.

2012-10-16  Jakub Jelinek  <jakub@redhat.com>

	PR debug/54796
	* gcc.dg/guality/pr54796.c: New test.

	PR tree-optimization/54889
	* gfortran.dg/pr54889.f90: New test.

2012-10-16  Eric Botcazou <ebotcazou@adacore.com>

	* g++.dg/other/dump-ada-spec-2.C: New test.

2012-10-16  Easwaran Raman  <eraman@google.com>

	* gcc.dg/tree-prof/switch-case-1.c: New test case.
	* gcc.dg/tree-prof/switch-case-2.c: New test case.

2012-10-16  Hans-Peter Nilsson  <hp@bitrange.com>

	* gcc.dg/torture/stackalign/builtin-apply-2.c,
	gcc.dg/builtin-apply2.c: Correct STACK_ARGUMENTS_SIZE for MMIX.

2012-10-15  Oleg Endo  <olegendo@gcc.gnu.org>

	PR target/54925
	* gcc.c-torture/compile/pr54925.c: New.

2012-10-15  Oleg Endo  <olegendo@gcc.gnu.org>

	PR target/51244
	* gcc.target/sh/pr51244-17.c: New.

2012-10-15  Oleg Endo  <olegendo@gcc.gnu.org>

	PR target/54760
	* gcc.target/sh/pr54760-2.c: Add long long and unsigned long long test
	functions.
	* gcc.target/sh/pr54760-4.c: New.

2012-10-15  Oleg Endo  <olegendo@gcc.gnu.org>

	PR target/34777
	* gcc.target/sh/torture/sh-torture.exp: New.
	* gcc.target/sh/torture/pr34777.c: New.

2012-10-15  Matthias Klose  <doko@ubuntu.com>

	* lib/target-supports.exp (check_profiling_available): Match
	arm*-*-linux-* for ARM Linux/GNU.
	* g++.dg/torture/predcom-1.C: Match arm*-*-linux-* for ARM Linux/GNU.
	* gfortran.dg/enum_10.f90: Likewise.
	* gfortran.dg/enum_9.f90: Likewise.
	* gcc.target/arm/synchronize.c: Likewise.
	* g++.old-deja/g++.jason/enum6.C: Likewise.
	* g++.old-deja/g++.other/enum4.C: Likewise.
	* g++.old-deja/g++.law/enum9.C: Likewise.

2012-10-15  Richard Sandiford  <rdsandiford@googlemail.com>

	* g++.dg/tls/thread_local-cse.C: Move dg-do line.
	* g++.dg/tls/thread_local-wrap4.C: Require fpic.

2012-10-15  Alexandre Oliva  <aoliva@redhat.com>
	    Paolo Carlini  <paolo.carlini@oracle.com>

	PR c++/17805
	* g++.dg/overload/operator6.C: New.

2012-10-15  Paolo Carlini  <paolo.carlini@oracle.com>

	PR c++/50080 (again)
	* g++.dg/parse/tmpl-outside2.C: Tweak, error in C++98.
	* g++.dg/parse/tmpl-outside1.C: Likewise.
	* g++.dg/template/qualttp18.C: Likewise.
	* g++.old-deja/g++.pt/memtemp87.C: Likewise.
	* g++.old-deja/g++.pt/overload13.C: Likewise.

2012-10-15  Uros Bizjak  <ubizjak@gmail.com>

	* gcc.target/i386/avx256-unaligned-load-1.c: Update asm scan patterns.
	* gcc.target/i386/avx256-unaligned-load-2.c: Ditto.
	* gcc.target/i386/avx256-unaligned-load-3.c: Ditto.
	* gcc.target/i386/avx256-unaligned-load-4.c: Ditto.
	* gcc.target/i386/avx256-unaligned-store-1.c: Ditto.
	* gcc.target/i386/avx256-unaligned-store-2.c: Ditto.
	* gcc.target/i386/avx256-unaligned-store-3.c: Ditto.
	* gcc.target/i386/avx256-unaligned-store-4.c: Ditto.

2012-10-15  Paolo Carlini  <paolo.carlini@oracle.com>

	PR c++/50080
	* g++.dg/parse/tmpl-outside2.C: New.
	* g++.dg/parse/tmpl-outside1.C: Adjust.
	* g++.dg/template/qualttp18.C: Likewise.
	* g++.old-deja/g++.pt/memtemp87.C: Likewise.
	* g++.old-deja/g++.pt/overload13.C: Likewise.

2012-10-15  Marc Glisse  <marc.glisse@inria.fr>

	PR tree-optimization/54915
	* gcc.dg/tree-ssa/pr54915.c: New testcase.

2012-10-15  Richard Guenther  <rguenther@suse.de>

	PR tree-optimization/54920
	* gcc.dg/torture/pr54920.c: New testcase.

2012-10-15  Eric Botcazou  <ebotcazou@adacore.com>

	* gnat.dg/unchecked_convert9.ad[sb]: New test.

2012-10-13  Jason Merrill  <jason@redhat.com>

	* g++.dg/tls/thread_local7g.C: Require tls_native.

2012-10-14  Jason Merrill  <jason@redhat.com>

	* g++.dg/cpp0x/inh-ctor1.C: New.
	* g++.dg/cpp0x/inh-ctor2.C: New.
	* g++.dg/cpp0x/inh-ctor3.C: New.
	* g++.dg/cpp0x/inh-ctor4.C: New.
	* g++.dg/cpp0x/inh-ctor5.C: New.
	* g++.dg/cpp0x/inh-ctor6.C: New.
	* g++.dg/cpp0x/inh-ctor7.C: New.
	* g++.dg/cpp0x/inh-ctor8.C: New.
	* g++.dg/cpp0x/inh-ctor9.C: New.
	* g++.dg/cpp0x/inh-ctor10.C: New.
	* g++.dg/cpp0x/inh-ctor11.C: New.
	* g++.dg/cpp0x/inh-ctor12.C: New.
	* g++.dg/cpp0x/inh-ctor13.C: New.

2012-10-14  Steven Bosscher  <steven@gcc.gnu.org>

	PR rtl-optimization/54919
	* gcc.dg/pr54919.c: New testcase.

2012-10-14  Paolo Carlini  <paolo.carlini@oracle.com>

	PR c++/53581
	* g++.dg/template/crash113.C: New.

2012-10-14  Jan Hubicka  <jh@suse.cz>

	* gcc.dg/unroll_5.c: New testcase.

2012-10-14  Paolo Carlini  <paolo.carlini@oracle.com>

	PR c++/52643
	* g++.dg/opt/pr52643.C: New.

2012-10-12  Oleg Endo  <olegendo@gcc.gnu.org>

	PR target/54602
	* gcc.target/sh/pr54602-1.c: New.
	* gcc.target/sh/pr54602-2.c: New.
	* gcc.target/sh/pr54602-3.c: New.
	* gcc.target/sh/pr54602-4.c: New.

2012-10-12  Oleg Endo  <olegendo@gcc.gnu.org>

	PR target/54680
	* gcc.target/sh/pr54680.c: New.

2012-10-12  Jan Hubicka <jh@suse.cz>

	* gcc.dg/webizer.c: New testcase.

2012-10-12  Janis Johnson  <janisjo@codesourcery.com>

	* gcc.dg/vect/pr48765.c: Skip for conflicting options, don't
	specify -m64.

	* gcc.target/arm/div64-unwinding.c: Skip, don't xfail, for
	GNU/Linux.

	* lib/target-supports.exp (check_effective_target_arm_hard_vfp_ok):
	Return 0 if already specifying -mfloat-abi other than hard.

2012-10-12  Joe Seymour  <jseymour@codesourcery.com>

	* gcc.dg/pr53060.c: Prune irrelevant warning.

2012-10-12  Jakub Jelinek  <jakub@redhat.com>

	PR c/54381
	* c-c++-common/Wsizeof-pointer-memaccess1.c: New test.
	* c-c++-common/Wsizeof-pointer-memaccess2.c: New test.
	* gcc.dg/Wsizeof-pointer-memaccess1.c: New test.
	* gcc.dg/torture/Wsizeof-pointer-memaccess1.c: Test also stpncpy.
	Adjust expected wording of warnings for *cmp* builtins.
	* g++.dg/torture/Wsizeof-pointer-memaccess1.C: Likewise.
	* g++.dg/torture/Wsizeof-pointer-memaccess2.C: Likewise.

2012-10-12  Paolo Carlini  <paolo.carlini@oracle.com>

	PR c++/24449
	* g++.dg/parse/friend-main.C: New.

2012-10-12  Marc Glisse  <marc.glisse@inria.fr>

	PR c++/53055
	* g++.dg/pr53055.C: New testcase.

2012-10-12  Paolo Carlini  <paolo.carlini@oracle.com>

	PR c++/52744
	* g++.dg/cpp0x/pr52744.C: New.

2012-10-12  Janus Weil  <janus@gcc.gnu.org>

	PR fortran/40453
	* gfortran.dg/dummy_procedure_9.f90: New.

2012-10-12  Richard Biener  <rguenther@suse.de>

	PR tree-optimization/54894
	* gcc.dg/torture/pr54894.c: New testcase.

2012-10-12  Oleg Endo  <olegendo@gcc.gnu.org>

	PR target/51244
	* gcc.target/sh/pr51244-13.c: New.
	* gcc.target/sh/pr51244-14.c: New.
	* gcc.target/sh/pr51244-15.c: New.
	* gcc.target/sh/pr51244-16.c: New.

2012-10-11  Paolo Carlini  <paolo.carlini@oracle.com>

	PR c++/51878
	* g++.dg/cpp0x/decltype45.C: New.

2012-10-11  Janus Weil  <janus@gcc.gnu.org>

	PR fortran/54784
	* gfortran.dg/class_allocate_13.f90: New.

2012-10-11  Jason Merrill  <jason@redhat.com>

	* g++.dg/ext/visibility/pragma-override1.C: Fix target markup.
	* g++.dg/ext/visibility/pragma-override2.C: Fix target markup.

	* g++.dg/gomp/tls-5.C: Require tls_native.
	* g++.dg/tls/thread_local7.C: Require tls_native.
	* g++.dg/tls/static2.C: New.

2012-10-11  Paolo Carlini  <paolo.carlini@oracle.com>

	PR c++/36107
	* g++.dg/ext/weak5.C: New.

2012-10-11  Marc Glisse  <marc.glisse@inria.fr>

	PR testsuite/54868
	* gcc.dg/tree-ssa/forwprop-22.c: Move ...
	* gcc.dg/vect/nodump-forwprop-22.c: ... here. Adapt options.

2012-10-11  Paolo Carlini  <paolo.carlini@oracle.com>

	PR c++/43765
	* g++.dg/parse/pr43765.C: New.

2012-10-11  Uros Bizjak  <ubizjak@gmail.com>

	* obj-c++.dg/tls/init-2.mm: Tweak errors.

2012-10-10  Paolo Carlini  <paolo.carlini@oracle.com>

	PR c++/43663
	* g++.dg/init/bitfield3.C: New.

2012-10-10  Richard Sandiford  <rdsandiford@googlemail.com>

	* gcc.target/mips/mips32-dsp-accinit-2.c: Fix test description.

2012-10-10  Jakub Jelinek  <jakub@redhat.com>

	PR tree-optimization/54877
	* gcc.dg/torture/pr54877.c: New test.

2012-10-10  Venkataramanan Kumar  <venkataramanan.kumar@amd.com>

	PR testsuite/53397
	* gcc.dg/pr53397-1.c: Moved to gcc.target/i386.
	* gcc.target/i386/pr53397-1.c: Add -msse2 to dg-options
	and remove target info from dg-do compile.
	* gcc.dg/pr53397-2.c: Moved to gcc.target/i386.
	* gcc.target/i386/pr53397-2.c: Add -msse2 to dg-options
	and remove target info from dg-do compile.

2012-10-10  Greta Yorsh  <Greta.Yorsh@arm.com>

	* gcc.dg/pr54782.c: Require target with pthread support.

2012-10-10  Paolo Carlini  <paolo.carlini@oracle.com>

	PR c++/53122
	* g++.dg/cpp0x/auto35.C: New.

2012-10-10  Dodji Seketeli  <dodji@redhat.com>

	PR c++/53540 - using fails to be equivalent to typedef
	* g++.dg/cpp0x/alias-decl-24.C: New test.

2012-10-10  Dodji Seketeli  <dodji@redhat.com>

	* g++.dg/cpp0x/gen-attrs-8.C: Update the test to reflect the fact
	that c++11 attributes to types are ignored for now.
	* g++.dg/cpp0x/gen-attrs-36.C: Likewise.
	* g++.dg/cpp0x/gen-attrs-37.C: Likewise

2012-10-10  Paolo Carlini  <paolo.carlini@oracle.com>

	PR c++/53741
	* g++.dg/cpp0x/lambda/lambda-ice9.C: New.

2012-10-10  Paolo Carlini  <paolo.carlini@oracle.com>

	PR c++/50478
	* g++.dg/cpp0x/initlist67.C: New.

2012-10-10  Dehao Chen  <dehao@google.com>

	* g++.dg/debug/dwarf2/deallocator.C: Cover more deallocator cases.

2012-10-10  Oleg Endo  <olegendo@gcc.gnu.org>

	PR target/52480
	* gcc.target/sh/sh4a-bitmovua.c: Compact skip-if list.
	Add runtime tests.

2012-10-10  Paolo Carlini  <paolo.carlini@oracle.com>

	PR c++/53307
	* g++.dg/cpp0x/decltype44.C: New.

2012-10-09  Steve Ellcey  <sellcey@mips.com>

	* gcc.target/ext_ins.c: Modify f2 to aviod uninitialized data.

2012-10-09  Paolo Carlini  <paolo.carlini@oracle.com>

	PR c++/53763
	* g++.dg/cpp0x/decltype43.C: New.

2012-10-09  Venkataramanan Kumar  <venkataramanan.kumar@amd.com>

	PR middle-end/53397
	* gcc.dg/pr53397-1.c: New test case.
	* gcc.dg/pr53397-2.c: New test case.

2012-10-09  Paolo Carlini  <paolo.carlini@oracle.com>

	PR c++/54194
	* g++.dg/warn/Wparentheses-26.C: Adjust.
	* g++.dg/warn/Wparentheses-27.C: New.

2012-10-09  Marc Glisse  <marc.glisse@inria.fr>

	PR c++/54427
	* c-c++-common/vector-scalar.c: New testcase.
	* g++.dg/ext/vector18.C: New testcase.
	* g++.dg/ext/vector5.C: This is not an error anymore.
	* gcc.dg/init-vec-1.c: Move ...
	* c-c++-common/init-vec-1.c: ... here. Adapt error message.
	* gcc.c-torture/execute/vector-shift1.c: Move ...
	* c-c++-common/torture/vector-shift1.c: ... here.
	* gcc.dg/scal-to-vec1.c: Move ...
	* c-c++-common/scal-to-vec1.c: ... here. Avoid narrowing for
	C++11. Adapt error messages.
	* gcc.dg/convert-vec-1.c: Move ...
	* c-c++-common/convert-vec-1.c: ... here.
	* gcc.dg/scal-to-vec2.c: Move ...
	* c-c++-common/scal-to-vec2.c: ... here.

2012-10-08  Marc Glisse  <marc.glisse@inria.fr>

	PR target/54400
	* gcc.target/i386/pr54400.c: New testcase.

2012-10-08  Jakub Jelinek  <jakub@redhat.com>

	PR c++/54858
	* g++.dg/template/pr54858.C: New test.

2012-10-08  Marek Polacek  <polacek@redhat.com>

	PR debug/54831
	* g++.dg/debug/pr54831.C: New test.

2012-10-08  Dehao Chen  <dehao@google.com>

	* g++.dg/predict-loop-exit-1.C: New.
	* g++.dg/predict-loop-exit-2.C: New.
	* g++.dg/predict-loop-exit-3.C: New.

2012-10-08  Rainer Orth  <ro@CeBiTec.Uni-Bielefeld.DE>

	* gcc.target/i386/pr54445-1.c: Require tls_runtime, add tls options.

2012-10-08  Jason Merrill  <jason@redhat.com>

	* g++.dg/gomp/tls-5.C: New.
	* g++.dg/gomp/tls-wrap1.C: New.
	* g++.dg/gomp/tls-wrap2.C: New.
	* g++.dg/gomp/tls-wrap3.C: New.
	* g++.dg/gomp/tls-wrap4.C: New.
	* g++.dg/gomp/tls-wrapper-cse.C: New.
	* g++.dg/tls/thread_local-cse.C: New.
	* g++.dg/tls/thread_local-order1.C: New.
	* g++.dg/tls/thread_local-order2.C: New.
	* g++.dg/tls/thread_local-wrap1.C: New.
	* g++.dg/tls/thread_local-wrap2.C: New.
	* g++.dg/tls/thread_local-wrap3.C: New.
	* g++.dg/tls/thread_local-wrap4.C: New.
	* g++.dg/tls/thread_local2g.C: New.
	* g++.dg/tls/thread_local3g.C: New.
	* g++.dg/tls/thread_local4g.C: New.
	* g++.dg/tls/thread_local5g.C: New.
	* g++.dg/tls/thread_local6g.C: New.
	* g++.dg/tls/thread_local7g.C: New.

	* g++.dg/tls/thread_local3.C: New.
	* g++.dg/tls/thread_local4.C: New.
	* g++.dg/tls/thread_local5.C: New.
	* g++.dg/tls/thread_local6.C: New.

	* g++.dg/tls/init-2.C: Tweak errors.
	* g++.dg/tls/thread_local1.C: New.
	* g++.dg/tls/thread_local2.C: New.
	* g++.dg/tls/thread_local7.C: New.

2012-10-09  Rainer Orth  <ro@CeBiTec.Uni-Bielefeld.DE>

	PR target/54866
	* gcc.target/i386/long-double-80-7.c: Add -msse2 to dg-options.

2012-10-08  Oleg Endo  <olegendo@gcc.gnu.org>

	PR target/54685
	* gcc.target/sh/pr54685.c: New.

2012-10-08  Dodji Seketeli  <dodji@redhat.com>

	PR c++/53528 C++11 attribute support
	* g++.dg/cpp0x/gen-attrs-1.C: New test.
	* g++.dg/cpp0x/gen-attrs-2.C: Likewise.
	* g++.dg/cpp0x/gen-attrs-2-1.C: Likewise.
	* g++.dg/cpp0x/gen-attrs-3.C: Likewise.
	* g++.dg/cpp0x/gen-attrs-4.C: Likewise.
	* g++.dg/cpp0x/gen-attrs-5.C: Likewise.
	* g++.dg/cpp0x/gen-attrs-6.C: Likewise.
	* g++.dg/cpp0x/gen-attrs-7.C: Likewise.
	* g++.dg/cpp0x/gen-attrs-8.C: Likewise.
	* g++.dg/cpp0x/gen-attrs-9.C: Likewise.
	* g++.dg/cpp0x/gen-attrs-10.C: Likewise.
	* g++.dg/cpp0x/gen-attrs-11.C: Likewise.
	* g++.dg/cpp0x/gen-attrs-12.C: Likewise.
	* g++.dg/cpp0x/gen-attrs-13.C: Likewise.
	* g++.dg/cpp0x/gen-attrs-14.C: Likewise.
	* g++.dg/cpp0x/gen-attrs-15.C: Likewise.
	* g++.dg/cpp0x/gen-attrs-16.C: Likewise.
	* g++.dg/cpp0x/gen-attrs-17.C: Likewise.
	* g++.dg/cpp0x/gen-attrs-18.C: Likewise.
	* g++.dg/cpp0x/gen-attrs-19.C: Likewise.
	* g++.dg/cpp0x/gen-attrs-20.C: Likewise.
	* g++.dg/cpp0x/gen-attrs-21.C: Likewise.
	* g++.dg/cpp0x/gen-attrs-22.C: Likewise.
	* g++.dg/cpp0x/gen-attrs-23.C: Likewise.
	* g++.dg/cpp0x/gen-attrs-24.C: Likewise.
	* g++.dg/cpp0x/gen-attrs-25.C: Likewise.
	* g++.dg/cpp0x/gen-attrs-26.C: Likewise.
	* g++.dg/cpp0x/gen-attrs-27.C: Likewise.
	* g++.dg/cpp0x/gen-attrs-28.C: Likewise.
	* g++.dg/cpp0x/gen-attrs-29.C: Likewise.
	* g++.dg/cpp0x/gen-attrs-30.C: Likewise.
	* g++.dg/cpp0x/gen-attrs-31.C: Likewise.
	* g++.dg/cpp0x/gen-attrs-32.C: Likewise.
	* g++.dg/cpp0x/gen-attrs-33.C: Likewise.
	* g++.dg/cpp0x/gen-attrs-34.C: Likewise.
	* g++.dg/cpp0x/gen-attrs-35.C: Likewise.
	* g++.dg/cpp0x/gen-attrs-36.C: Likewise.
	* g++.dg/cpp0x/gen-attrs-36-1.C: Likewise.
	* g++.dg/cpp0x/gen-attrs-37.C: Likewise.
	* g++.dg/cpp0x/gen-attrs-38.C: Likewise.
	* g++.dg/cpp0x/gen-attrs-39.C: Likewise.
	* g++.dg/cpp0x/gen-attrs-39-1.C: Likewise.
	* g++.dg/cpp0x/gen-attrs-40.C: Likewise.
	* g++.dg/cpp0x/gen-attrs-41.C: Likewise.
	* g++.dg/cpp0x/gen-attrs-42.C: Likewise.
	* g++.dg/cpp0x/gen-attrs-43.C: Likewise.
	* g++.dg/cpp0x/gen-attrs-44.C: Likewise.
	* g++.dg/cpp0x/gen-attrs-45.C: Likewise.
	* g++.dg/cpp0x/gen-attrs-46.C: Likewise.
	* g++.dg/cpp0x/gen-attrs-47.C: Likewise.
	* g++.dg/cpp0x/gen-attrs-47-1.C: Likewise.
	* g++.dg/cpp0x/gen-attrs-48.C: Likewise.
	* g++.dg/cpp0x/gen-attrs-49.C: Likewise.
	* g++.dg/cpp0x/gen-attrs-50.C: Likewise.
	* g++.dg/cpp0x/gen-attrs-51.C: Likewise.
	* g++.dg/cpp0x/gen-attrs-52.C: Likewise.
	* g++.dg/cpp0x/gen-attrs-53.C: Likewise.

2012-10-08  Eric Botcazou  <ebotcazou@adacore.com>

	* gcc.dg/tree-ssa/slsr-30.c: Use correct cleanup directive.
	* gcc.dg/tree-ssa/attr-hotcold-2.c: Likewise.
	* gcc.dg/tree-ssa/ldist-21.c: Add missing cleanup directive.

2012-10-08  Oleg Endo  <olegendo@gcc.gnu.org>

	PR target/54760
	* gcc.target/sh/pr54760-2.c: New.
	* gcc.target/sh/pr54760-3.c: New.

2012-10-07  Paolo Carlini  <paolo.carlini@oracle.com>

	PR c++/51422
	* g++.dg/cpp0x/lambda/lambda-ice8.C: New.

2012-10-07  Richard Sandiford  <rdsandiford@googlemail.com>
	    Sandra Loosemore  <sandra@codesourcery.com>

	* gcc.target/mips/madd-9.c: Force code to be tuned for the 4kc
	and test that the accumulator is initialized using MULT.
	* gcc.target/mips/mips32-dsp-accinit-1.c: New test.
	* gcc.target/mips/mips32-dsp-accinit-2.c: Likewise.

2012-10-06  Paolo Carlini  <paolo.carlini@oracle.com>

	PR c++/52764
	* g++.dg/cpp0x/stdint.C: New.

2012-10-06  Paolo Carlini  <paolo.carlini@oracle.com>

	PR c++/54249
	* g++.dg/cpp0x/stddef.C: New.

2012-10-06  Janus Weil  <janus@gcc.gnu.org>

	PR fortran/54832
	* gfortran.dg/typebound_operator_17.f90: New.

2012-10-06  Jan Hubicka  <jh@suse.cz>

	PR lto/53831
	PR lto/54776
	* g++.dg/lto/v1-plugin-api-not-supported.C: New testcase.

2012-10-06  Jan Hubicka  <jh@suse.cz>

	* gcc.dg/lto/resolutions_0.c: New testcase.

2012-10-06  Janus Weil  <janus@gcc.gnu.org>

	PR fortran/45521
	* gfortran.dg/generic_25.f90: New.
	* gfortran.dg/generic_26.f90: New.
	* gfortran.dg/generic_27.f90: New.

2012-10-06  Oleg Endo  <olegendo@gcc.gnu.org>

	PR target/54760
	* gcc.target/sh/pr54760-1.c: New.

2012-10-05  Jakub Jelinek  <jakub@redhat.com>

	* g++.dg/torture/Wsizeof-pointer-memaccess1.C: New test.
	* g++.dg/torture/Wsizeof-pointer-memaccess2.C: New test.
	* g++.dg/warn/Wsign-compare-5.C: New test.
	* g++.dg/warn/Wsizeof-pointer-memaccess-1.C: New test.
	* g++.dg/warn/Wnull-conversion-1.C: For c++11 add dg-error.
	* g++.dg/ext/builtin30.C: New test.
	* g++.dg/ext/vla12.C: New test.
	* gcc.dg/builtins-85.c: New test.

	PR debug/54519
	* gcc.dg/guality/pr54519-1.c: New test.
	* gcc.dg/guality/pr54519-2.c: New test.
	* gcc.dg/guality/pr54519-3.c: New test.
	* gcc.dg/guality/pr54519-4.c: New test.
	* gcc.dg/guality/pr54519-5.c: New test.
	* gcc.dg/guality/pr54519-6.c: New test.

2012-10-05  Paolo Carlini  <paolo.carlini@oracle.com>

	PR c++/50893
	* g++.dg/cpp0x/defaulted38.C: New.

2012-10-05  Jakub Jelinek  <jakub@redhat.com>

	PR tree-optimization/33763
	* c-c++-common/pr33763.c: New test.

	PR tree-optimization/54810
	* gcc.dg/tree-ssa/vrp85.c: New test.

2012-10-04  David Edelsohn  <dje.gcc@gmail.com>

	* gcc.dg/ucnid-7.c: Skip on AIX.
	* gcc.dg/ucnid-8.c: Same.
	* gcc.dg/ucnid-10.c: Same.
	* gcc.dg/ucnid-13.c: Same.
	* gcc.dg/attr-alias-3.c: Same.
	* gcc.dg/attr-alias-5.c: Same.
	* gcc.dg/torture/pr51106-2.c: Same.
	* gcc.dg/vmx/3b-13.c: Use valid splat index.

2012-10-04  Paolo Carlini  <paolo.carlini@oracle.com>

	PR c++/52233
	* g++.dg/cpp0x/alias-decl-23.C: New.

2012-10-04  Paolo Carlini  <paolo.carlini@oracle.com>

	PR c++/53403
	* g++.dg/template/friend53.C: New.

2012-10-04  Eric Botcazou  <ebotcazou@adacore.com>

	* lib/gcc-dg.exp (cleanup-ada-spec): New procedure.
	* lib/scanasm.exp (get_ada_spec_filename): Likewise.
	(scan-ada-spec): Likewise.
	(scan-ada-spec-not): Likewise.
	* gcc.dg/dump-ada-spec-1.c: New test.
	* g++.dg/other/dump-ada-spec-1.C: Likewise.

2012-10-04  Eric Botcazou  <ebotcazou@adacore.com>

	* gcc.dg/lto/20120723_0.c: Skip on SPARC 32-bit.

2012-10-04  Florian Weimer  <fweimer@redhat.com>

	* c-c++-common/cpp/diagnostic-pragma-1.c: New testcase.

2012-10-04  Paolo Carlini  <paolo.carlini@oracle.com>

	PR c++/54323
	* g++.dg/cpp0x/pr54323.C: New.

2012-10-04  Richard Guenther  <rguenther@suse.de>

	PR middle-end/54735
	* g++.dg/torture/pr54735.C: New testcase.

2012-10-04  Eric Botcazou  <ebotcazou@adacore.com>

	PR rtl-optimization/54739
	* gcc.dg/lower-subreg-1.c: Also skip on SPARC.

2012-10-03  Oleg Endo  <olegendo@gcc.gnu.org>

	PR target/51244
	* gcc.target/sh/pr51244-12.c: New.

2012-10-03  Dehao Chen  <dehao@google.com>

	PR middle-end/54782
	* gcc.dg/pr54782.c: New test.

2012-10-03  Jakub Jelinek  <jakub@redhat.com>

	PR c++/54777
	* g++.dg/cpp0x/constexpr-ref4.C: New test.

2012-10-02  Janus Weil  <janus@gcc.gnu.org>

	PR fortran/54778
	* gfortran.dg/class_53.f90: New.

2012-10-02  Alexandre Oliva <aoliva@redhat.com>

	PR debug/54551
	* gcc.dg/guality/pr54551.c: New.

2012-10-02  Pat Haugen <pthaugen@us.ibm.com>

	* gcc.target/powerpc/pr46728-1.c: Accept xssqrtdp.
	* gcc.target/powerpc/pr46728-2.c: Likewise.

2012-10-02  Sharad Singhai  <singhai@google.com>

	PR testsuite/54772
	* gfortran.dg/vect/vect.exp: Change verbose vectorizor dump options
	to fix test failures caused by r191883.
	* gcc.dg/tree-ssa/gen-vect-11.c: Likewise.
	* gcc.dg/tree-ssa/gen-vect-2.c: Likewise.
	* gcc.dg/tree-ssa/gen-vect-32.c: Likewise.
	* gcc.dg/tree-ssa/gen-vect-25.c: Likewise.
	* gcc.dg/tree-ssa/gen-vect-11a.c: Likewise.
	* gcc.dg/tree-ssa/gen-vect-26.c: Likewise.
	* gcc.dg/tree-ssa/gen-vect-11b.c: Likewise.
	* gcc.dg/tree-ssa/gen-vect-11c.c: Likewise.
	* gcc.dg/tree-ssa/gen-vect-28.c: Likewise.

2012-09-30  Sharad Singhai  <singhai@google.com>

	* gcc.target/i386/vect-double-1.c: Fix test.

2012-10-01  Andrew MacLeod  <amacleod@redhat.com>

	PR target/54087
	* gcc.dg/pr54087.c:  New testcase for atomic_sub -> atomic_add when
	atomic_sub fails.

2012-10-01  Uros Bizjak  <ubizjak@gmail.com>

	PR rtl-optimization/54457
	* gcc.target/i386/pr54457.c: New test.

2012-10-01  Ulrich Weigand  <ulrich.weigand@linaro.org>

	* gcc.dg/lower-subreg-1.c: Disable on arm*-*-* targets.

2012-10-01  Marc Glisse  <marc.glisse@inria.fr>

	* gcc.target/i386/vect-rebuild.c: New testcase.

2012-09-30  Uros Bizjak  <ubizjak@gmail.com>

	* gcc.target/i386/pad-10.c (foo2): Return x - z.

2012-09-30  Richard Sandiford  <rdsandiford@googlemail.com>

	* gcc.target/mips/pr37362.c: Fix target selector.

2012-09-30  John David Anglin  <dave.anglin@nrc-cnrc.gc.ca>

	PR target/54083
	* gcc.dg/torture/pr53922.c: Skip on 32-bit hppa-*-hpux*.

2012-09-30  Andreas Schwab  <schwab@linux-m68k.org>

	* gcc.dg/ucnid-8.c: Update line number.
	* gcc.dg/torture/pr51106-2.c: Likewise.

2012-09-30  Janus Weil  <janus@gcc.gnu.org>

	PR fortran/54667
	* gfortran.dg/c_funloc_tests_6.f90: Modified error message.
	* gfortran.dg/c_f_pointer_shape_test.f90: Ditto.
	* gfortran.dg/c_f_pointer_tests_5.f90: New.

2012-09-30  Janus Weil  <janus@gcc.gnu.org>

	* gfortran.dg/allocate_derived_1.f90: Re-enable class array checks,
	partially reverting r170092.
	* gfortran.dg/class_7.f03: Ditto.
	* gfortran.dg/coarray_14.f90: Ditto.
	* gfortran.dg/typebound_proc_13.f03: Ditto.

2012-09-29  Paolo Carlini  <paolo.carlini@oracle.com>

	PR c++/54738
	* g++.dg/cpp0x/sfinae42.C: New.

2012-09-29  David Edelsohn  <dje.gcc@gmail.com>

	* gcc.target/powerpc/405-dlmzb-strlen-1.c: Skip on AIX.
	* gcc.target/powerpc/440-dlmzb-strlen-1.c: Same.
	* gcc.dg/ucnid-5.c: Remove XFAIL on AIX.
	* gcc.dg/pr42629.c: XFAIL on AIX.
	* gcc.dg/pr47684.c: Same.
	* gcc.dg/pr43670.c: Same.
	* gcc.dg/pr42916.c: Same.
	* gcc.dg/pr45449.c: Same.
	* gcc.dg/pr50017.c: Same.
	* gcc.dg/pr42728.c: Same.
	* gcc.dg/pr47881.c: Same.
	* gcc.dg/pr44023.c: Same.
	* gcc.dg/pr41345.c: Same.
	* gcc.dg/pr42630.c: Same.
	* gcc.dg/pr44971.c: Same.
	* gcc.dg/pr46771.c: Same.
	* gcc.dg/ucnid-8.c: Same.
	* gcc.dg/ucnid-10.c: Same.
	* gcc.dg/ucnid-13.c: Same.
	* gcc.dg/torture/pr51106-2.c: Same.
	* gcc.dg/pr48768.c: Same.
	* gcc.dg/pr42631.c: Same.
	* gcc.dg/pr43084.c: Same.
	* gcc.dg/ucnid-7.c: Same.
	* gcc.dg/pr42889.c: Same.
	* gcc.dg/pr41241.c: Same.
	* gcc.dg/pr42719.c: Same.
	* g++.dg/debug/pr46583.C: Same.
	* g++.dg/debug/pr47106.C: Same.
	* g++.dg/opt/pr48549.C: Same.
	* g++.dg/other/pr42685.C: Same.
	* c-c++-common/pr43942.c: Same.

2012-09-29  Ian Lance Taylor  <iant@google.com>

	* go.test/go-test.exp: Update for latest version of Go testsuite.

2012-09-29  Thomas König  <tkoenig@gcc.gnu.org>

	PR fortran/52724
	* gfortran.dg/internal_readwrite_3.f90:  New test.

2012-09-28  Dodji Seketeli  <dodji@redhat.com>

	* g++.dg/warn/Wunused-local-typedefs-3.C: Move the c++-only test
	c-c++-common/Wunused-local-typedefs-2.c to here.

	PR c++/54372 - unused attribute inactive on dependant entities
	* c-c++-common/Wunused-local-typedefs-2.c: New test.

2012-09-25  Dodji Seketeli  <dodji@redhat.com>

	PR c++/29028 - Missed unused warning on using declaration
	* g++.dg/warn/Wunused-var-18.C: New test.

2012-09-25  Dodji Seketeli  <dodji@redhat.com>

	PR c++/53551 - -Wunused-local-typedefs misses uses
	* g++.dg/warn/Wunused-local-typedefs-2.C: New test.

2012-09-28  Jakub Jelinek  <jakub@redhat.com>

	PR target/54716
	* gcc.target/i386/xorps-sse2.c: Remove xfails.

	PR tree-optimization/54713
	* gcc.c-torture/compile/pr54713-1.c: New test.
	* gcc.c-torture/compile/pr54713-2.c: New test.
	* gcc.c-torture/compile/pr54713-3.c: New test.

2012-09-27  Janis Johnson  <janisjo@codesourcery.com>

	* gcc.target/arm/unsigned-extend-1.c: Omit -march option.

2012-09-27  Ulrich Weigand  <ulrich.weigand@linaro.org>

	* gcc.dg/lower-subreg-1.c: Disable on arm-*-* targets.

2012-09-27  Jakub Jelinek  <jakub@redhat.com>

	PR target/54703
	* gcc.target/i386/pr54703.c: New test.

2012-09-27  Richard Guenther  <rguenther@suse.de>

	PR lto/54709
	* gcc.dg/lto/pr54709_0.c: New testcase.
	* gcc.dg/lto/pr54709_1.c: Likewise.

2012-09-26  Janis Johnson  <janisjo@codesourcery.com>

	* gcc.target/arm/div64-unwinding.c: XFAIL for GNU/Linux.

	* gcc.target/arm/mmx-2.c: Specify -mcpu=iwmmxt.

	* gcc.target/arm/combine-movs.c: Use effective target arm_thumb2.

	* gcc.target/arm/pr42879.c: Handle big-endian.

2012-09-26  Steve Ellcey  <sellcey@mips.com>

	PR c/37303
	* gcc.dg/pr37303.c: Check for rdata or rodata.

2012-09-26  Christophe Lyon <christophe.lyon@linaro.org>

	* gcc.target/arm/builtin-bswap16-1.c: New testcase.

2012-09-25  Segher Boessenkool  <segher@kernel.crashing.org>

	PR target/51274
	PR target/53087
	* gcc.target/powerpc/ppc-ne0-1.c: New.

2012-09-25  Oleg Endo  <olegendo@gcc.gnu.org>

	PR target/54089
	* gcc.target/sh/pr54089-1.c (test_15, test_16, test_17, test_18,
	test_19, test_20, test_21, test_22, test_23): New functions.
	* gcc.target/sh/pr54089-4.c: New.
	* gcc.target/sh/pr54089-5.c: New.
	* gcc.target/sh/pr54089-6.c: New.
	* gcc.target/sh/pr54089-7.c: New.

2012-09-25  Richard Guenther  <rguenther@suse.de>

	PR lto/54625
	* gcc.dg/lto/pr54702_0.c: New testcase.
	* gcc.dg/lto/pr54702_1.c: Likewise.
	* gcc.dg/lto/pr54625-1_0.c: Likewise.
	* gcc.dg/lto/pr54625-1_1.C: Likewise.
	* gcc.dg/lto/pr54625-2_0.c: Likewise.
	* gcc.dg/lto/pr54625-2_1.C: Likewise.

2012-09-25  Paolo Carlini  <paolo.carlini@oracle.com>

	PR c++/54526
	* g++.dg/cpp0x/parse2.C: New.
	* g++.dg/parse/error11.C: Adjust.
	* g++.dg/parse/error12.C: Likewise.

2012-09-25  Igor Zamyatin  <igor.zamyatin@intel.com>

	* gcc.target/i386/20030217-1.c: Added check for
	large_long_double effective target.
	* gcc.target/i386/387-3.c: Likewise.
	* gcc.target/i386/387-4.c: Likewise.
	* gcc.target/i386/pr36578-1.c: Likewise.
	* gcc.target/i386/excess-precision-1.c: Added new code for the case
	when long double size is equal double size.
	* gcc.target/i386/excess-precision-1.c: Likewise.
	* gcc.target/i386/pr36578-2.c: Likewise.
	* gcc.target/i386/20030217-2.c: New testcase.

2012-09-25  Jakub Jelinek  <jakub@redhat.com>

	PR tree-optimization/54676
	* gcc.dg/pr54676.c: New test.

2012-09-25  Richard Guenther  <rguenther@suse.de>

	PR tree-optimization/53663
	* gcc.dg/torture/pr53663-1.c: New testcase.
	* gcc.dg/torture/pr53663-2.c: Likewise.
	* gcc.dg/torture/pr53663-3.c: Likewise.

2012-09-25  Uros Bizjak  <ubizjak@gmail.com>

	* gcc.target/i386/pr50725.c: Change 'long' to 'long long'.

2012-09-24  Janis Johnson  <janisjo@codesourcery.com>

	* lib/target-supports-dg.exp (dg-require-effective-target,
	dg-skip-if, dg-xfail-if, dg-xfail-run-if, dg-shouldfail): Call
	dg-process-target-1 instead of dg-process-target.
	(dg-process-target-1): Rename from dg-process-target.
	(dg-process-target): New.

2012-09-24  Richard Guenther  <rguenther@suse.de>

	PR tree-optimization/54684
	* g++.dg/torture/pr54684.C: New testcase.

2012-09-24  Marc Glisse  <marc.glisse@inria.fr>

	* gcc.dg/tree-ssa/forwprop-23.c: New testcase.

2012-09-24  Richard Guenther  <rguenther@suse.de>

	PR middle-end/52173
	* gcc.dg/tm/pr52173-1.c: New.
	* gcc.dg/tm/pr52173-2.c: New.

2012-09-23  Eric Botcazou  <ebotcazou@adacore.com>

	* gcc.dg/pr54669.c: New test.

2012-09-23  Paolo Carlini  <paolo.carlini@oracle.com>
	    Dominique Dhumieres  <dominiq@lps.ens.fr>

	PR testsuite/54677
	* g++.dg/cpp0x/decltype32.C: Add -ftemplate-depth=10.

2012-09-23  Tobias Burnus  <burnus@net-b.de>

	PR fortran/54618
	* gfortran.dg/class_array_14.f90: New.

2012-09-22  Kai Tietz  <ktietz@redhat.com>

	* gcc.dg/tree-ssa/scev-3.c: Add llp64 to xfail.
	* gcc.dg/tree-ssa/scev-4.c: Likewise.

2012-09-21  Dehao Chen  <dehao@google.com>

	PR go/54649
	PR tree-optimization/54655
	* g++.dg/pr54655.C: New testcase.

2012-09-21  Richard Guenther  <rguenther@suse.de>

	PR tree-optimization/54647
	* g++.dg/torture/pr54647.C: New testcase.

2012-09-21  Marc Glisse  <marc.glisse@inria.fr>

	PR c++/54427
	* c-c++-common/torture/vector-compare-2.c: Add -w.

2012-09-20  Eric Botcazou  <ebotcazou@adacore.com>

	* gnat.dg/opt20.ads: Move dg directive to...
	* gnat.dg/opt20.adb: ...here.
	* gnat.dg/addr1.ad[sb]: Likewise.
	* gnat.dg/concat2.ad[sb]: Likewise.
	* gnat.dg/array16.ad[sb]: Likewise.
	* gnat.dg/atomic5.ad[sb]: Likewise.
	* gnat.dg/discr29.ad[sb]: Likewise.
	* gnat.dg/noreturn5.ad[sb]: Likewise.
	* gnat.dg/vect8.ad[sb]: Likewise.  Add dg-options.
	* gnat.dg/discr23.ads: Remove dg directive.
	* gnat.dg/nested_float_packed.ads: Likewise.
	* gnat.dg/oconst6.ads: Move to...
	* gnat.dg/specs/oconst6.ads: ...here.

2012-09-20  Paolo Carlini  <paolo.carlini@oracle.com>

	PR c++/52432
	* g++.dg/cpp0x/decltype32.C: Tweak.

2012-09-20  Marc Glisse  <marc.glisse@inria.fr>

	* gcc.dg/tree-ssa/forwprop-19.c: Check in forwprop1.
	* gcc.dg/tree-ssa/forwprop-20.c: Check in forwprop1.
	* gcc.dg/tree-ssa/forwprop-21.c: Check in copyprop1.
	* gcc.dg/tree-ssa/forwprop-22.c: Check in copyprop1.

2012-09-19  Marc Glisse  <marc.glisse@inria.fr>

	PR c++/54581
	* g++.dg/cpp0x/decltype-54581.C: New testcase.

2012-09-19  Steve Ellcey  <sellcey@mips.com>

	* gcc.target/mips/pr37362.c: Add mips*-mti-elf exception.

2012-09-19  Tulio Magno Quites Machado Filho  <tuliom@linux.vnet.ibm.com>

	* gcc.target/powerpc/ppc-get-timebase.c: New file.
	* gcc.target/powerpc/ppc-mftb.c: New file.

2012-09-19  Oleg Endo  <olegendo@gcc.gnu.org>

	PR target/54089
	* gcc.target/sh/pr54089-1.c (test_11, test_12, test_13, test_14): New
	functions.

2012-09-19  Oleg Endo  <olegendo@gcc.gnu.org>

	PR target/54236
	* gcc.target/sh/pr54236-1.c (test_08): Add one bit left shift case.

2012-09-19  Eric Botcazou  <ebotcazou@adacore.com>

	* gcc.c-torture/execute/20120919-1.c: New test.

2012-09-19  Richard Guenther  <rguenther@suse.de>

	* lib/c-torture.exp (TORTURE_OPTIONS): Add -Og -g.

2012-09-19  Richard Guenther  <rguenther@suse.de>

	* gcc.dg/builtin-unreachable-6.c: Adjust.

2012-09-19  Richard Guenther  <rguenther@suse.de>

	* gcc.dg/builtin-object-size-10.c: Adjust.
	* gcc.dg/builtin-unreachable-5.c: Adjust.
	* gcc.dg/tree-ssa/builtin-fprintf-1.c: Adjust.
	* gcc.dg/tree-ssa/builtin-fprintf-chk-1.c: Adjust.
	* gcc.dg/tree-ssa/builtin-printf-1.c: Adjust.
	* gcc.dg/tree-ssa/builtin-printf-chk-1.c: Adjust.
	* gcc.dg/tree-ssa/builtin-vfprintf-1.c: Adjust.
	* gcc.dg/tree-ssa/builtin-vfprintf-chk-1.c: Adjust.
	* gcc.dg/tree-ssa/builtin-vprintf-1.c: Adjust.
	* gcc.dg/tree-ssa/builtin-vprintf-chk-1.c: Adjust.
	* gcc.dg/tree-ssa/ssa-ccp-10.c: Adjust.
	* gcc.dg/vect/vec-scal-opt.c: Adjust.
	* gcc.dg/vect/vec-scal-opt1.c: Adjust.
	* gcc.dg/vect/vec-scal-opt2.c: Adjust.

2012-09-19  Richard Guenther  <rguenther@suse.de>

	PR tree-optimization/54132
	* gcc.dg/tree-ssa/ldist-21.c: New testcase.
	* gcc.dg/torture/pr54132.c: Likewise.

2012-09-19  Terry Guo  <terry.guo@arm.com>

	* lib/gcc-dg.exp (dg_runtest_extra_prunes): New variable to define
	extra prune rules that will be applied to all tests in a .exp file.
	(gcc-dg-prune): Use rules defined by the above variable.
	* gcc.target/arm/arm.exp (dg_runtest_extra_prunes): Skip all the
	harmless warnings on architecture switch conflict.

2012-09-19  Hans-Peter Nilsson  <hp@axis.com>

	* g++.dg/debug/dwarf2/nested-3.C: Match a sequence
	of asm-comment characters instead of a single one.
	* g++.dg/debug/dwarf2/nested-2.C: Similar.

2012-09-18  Janis Johnson  <janisjo@codesourcery.com>

	* gcc.dg/vect/fast-math-pr35982.c: Skip check instead of xfail.

	* gcc.dg/vect/no-vfa-vect-101.c: Skip a check for an irrelevant
	target instead of xfailing it.
	* gcc.dg/vect/no-vfa-vect-102.c: Likewise.
	* gcc.dg/vect/no-vfa-vect-102a.c: Likewise.
	* gcc.dg/vect/no-vfa-vect-37.c: Likewise.
	* gcc.dg/vect/no-vfa-vect-79.c: Likewise.
	* gcc.dg/vect/vect-104.c: Likewise.
	* gcc.dg/vect/vect-outer-1-big-array.c: Likewise.
	* gcc.dg/vect/vect-outer-1.c: Likewise.
	* gcc.dg/vect/vect-outer-1a-big-array.c: Likewise.
	* gcc.dg/vect/vect-outer-1a.c: Likewise.
	* gcc.dg/vect/vect-outer-1b-big-array.c: Likewise.
	* gcc.dg/vect/vect-outer-1b.c: Likewise.
	* gcc.dg/vect/vect-outer-2b.c: Likewise.
	* gcc.dg/vect/vect-outer-3a-big-array.c: Likewise.
	* gcc.dg/vect/vect-outer-3a.c: Likewise.
	* gcc.dg/vect/vect-outer-3b.c: Likewise.
	* gcc.dg/vect/vect-reduc-dot-s8b.c: Likewise.

	* lib/target-supports.exp
	(check_effective_target_vect_widen_mult_qi_to_hi,
	check_effective_target_vect_widen_mult_hi_to_si,
	check_effective_target_vect_widen_mult_qi_to_hi_pattern,
	check_effective_target_vect_widen_mult_hi_to_si_pattern,
	check_effective_target_vect_pack_trunc,
	check_effective_target_vect_unpack,
	check_effective_target_vect_multiple_sizes): Check arm_neon_ok
	instead of arm_none.

	* gcc.dg/vect/pr52298.c: Remove "dg-do run".

2012-09-18  Senthil Kumar Selvaraj  <senthil_kumar.selvaraj@atmel.com>

	* lib/target-supports-dg.exp (check-flags): Add cflags from board
	config to compiler_flags.

2012-09-18  Jakub Jelinek  <jakub@redhat.com>

	PR target/54592
	* gcc.target/i386/pr54592.c: New test.

	PR tree-optimization/54610
	* gcc.target/i386/pr54610.c: New test.

2012-09-17  Jason Merrill  <jason@redhat.com>

	PR c++/54575
	* g++.dg/cpp0x/alias-decl-21.C: New.
	* g++.dg/cpp0x/alias-decl-22.C: New.

2012-09-17  Tobias Burnus  <burnus@net-b.de>

	PR fortran/54608
	* gfortran.dg/scan_2.f90: New.

2012-09-17  Jason Merrill  <jason@redhat.com>

	PR c++/53661
	* g++.dg/init/aggr9.C: New.

2012-09-17  Eric Botcazou  <ebotcazou@adacore.com>

	* gnat.dg/loop_optimization12.ad[sb]: New test.

2012-09-17  Janus Weil  <janus@gcc.gnu.org>

	PR fortran/54285
	* gfortran.dg/proc_ptr_result_7.f90: New.

2012-09-17  Tobias Burnus  <burnus@net-b.de>

	PR fortran/54603
	* gfortran.dg/structure_constructor_11.f90: New.

2012-09-17  Jakub Jelinek  <jakub@redhat.com>

	PR tree-optimization/54563
	* g++.dg/torture/pr54563.C: New test.

2012-09-16  Janus Weil  <janus@gcc.gnu.org>

	PR fortran/54594
	* gfortran.dg/typebound_generic_14.f03: New.

2012-09-16  Janus Weil  <janus@gcc.gnu.org>

	PR fortran/54387
	* gfortran.dg/proc_ptr_38.f90: New.

2012-09-16  John David Anglin  <dave.anglin@nrc-cnrc.gc.ca>

	PR debug/54460
	* g++.dg/debug/dwarf2/nested-3.C: Add hppa assembler comment character
	to scary regexp.

	PR testsuite/54007
	* gnat.dg/lto15.adb: Require lto.

	* gfortran.dg/bind_c_array_params_2.f90: Adjust scan-assembler-times
	"myBindC" for hppa*-*-hpux*.

2012-09-16  Mikael Morin  <mikael@gcc.gnu.org>

	* gfortran.dg/namelist_75.f90: New test.

2012-09-15  Tom de Vries  <tom@codesourcery.com>

	* gcc.dg/tree-ssa/vrp82.c: New test.
	* gcc.dg/tree-ssa/vrp83.c: Same.
	* gcc.dg/tree-ssa/vrp84.c: Same.

2012-09-15  Tom de Vries  <tom@codesourcery.com>

	* gcc.dg/tree-ssa/vrp80-2.c: Rename to ...
	* gcc.dg/tree-ssa/vrp81.c: ... this.

2012-09-15  Georg-Johann Lay  <avr@gjlay.de>

	PR target/54222
	* gcc.target/avr/torture/fix-types.h: New.
	* gcc.target/avr/torture/vals-hr.def: New.
	* gcc.target/avr/torture/vals-r.def: New.
	* gcc.target/avr/torture/vals-k.def: New.
	* gcc.target/avr/torture/vals-ur.def: New.
	* gcc.target/avr/torture/vals-uk.def: New.
	* gcc.target/avr/torture/vals-uhr.def: New.
	* gcc.target/avr/torture/vals-llk.def: New.
	* gcc.target/avr/torture/vals-ullk.def: New.
	* gcc.target/avr/torture/sat-hr-plus-minus.c: New.
	* gcc.target/avr/torture/sat-r-plus-minus.c: New.
	* gcc.target/avr/torture/sat-k-plus-minus.c: New.
	* gcc.target/avr/torture/sat-ur-plus-minus.c: New.
	* gcc.target/avr/torture/sat-uk-plus-minus.c: New.
	* gcc.target/avr/torture/sat-uhr-plus-minus.c: New.
	* gcc.target/avr/torture/sat-llk-plus-minus.c: New.
	* gcc.target/avr/torture/sat-ullk-plus-minus.c: New.

2012-09-14  Dehao Chen  <dehao@google.com>

	* g++.dg/debug/dwarf2/deallocator.C: New test.

2012-09-14  Joseph Myers  <joseph@codesourcery.com>

	PR c/54552
	* gcc.c-torture/compile/pr54552-1.c: New test.

2012-09-14  Marc Glisse  <marc.glisse@inria.fr>

	PR c++/54427
	* g++.dg/other/vector-compare.C: New testcase.
	* c-c++-common/vector-compare-3.c: New testcase.
	* gcc.dg/vector-shift.c: Move ...
	* c-c++-common/vector-shift.c: ... here.
	* gcc.dg/vector-shift1.c: Move ...
	* c-c++-common/vector-shift1.c: ... here.
	* gcc.dg/vector-shift3.c: Move ...
	* c-c++-common/vector-shift3.c: ... here.
	* gcc.dg/vector-compare-1.c: Move ...
	* c-c++-common/vector-compare-1.c: ... here.
	* gcc.dg/vector-compare-2.c: Move ...
	* c-c++-common/vector-compare-2.c: ... here.
	* gcc.c-torture/execute/vector-compare-1.c: Move ...
	* c-c++-common/torture/vector-compare-1.c: ... here.
	* gcc.c-torture/execute/vector-compare-2.x: Delete.
	* gcc.c-torture/execute/vector-compare-2.c: Move ...
	* c-c++-common/torture/vector-compare-2.c: ... here.
	* gcc.c-torture/execute/vector-shift.c: Move ...
	* c-c++-common/torture/vector-shift.c: ... here.
	* gcc.c-torture/execute/vector-shift2.c: Move ...
	* c-c++-common/torture/vector-shift2.c: ... here.
	* gcc.c-torture/execute/vector-subscript-1.c: Move ...
	* c-c++-common/torture/vector-subscript-1.c: ... here.
	* gcc.c-torture/execute/vector-subscript-2.c: Move ...
	* c-c++-common/torture/vector-subscript-2.c: ... here.
	* gcc.c-torture/execute/vector-subscript-3.c: Move ...
	* c-c++-common/torture/vector-subscript-3.c: ... here.

2012-09-14  Joseph Myers  <joseph@codesourcery.com>

	PR c/54103
	* gcc.c-torture/compile/pr54103-1.c,
	gcc.c-torture/compile/pr54103-2.c,
	gcc.c-torture/compile/pr54103-3.c,
	gcc.c-torture/compile/pr54103-4.c,
	gcc.c-torture/compile/pr54103-5.c,
	gcc.c-torture/compile/pr54103-6.c: New tests.
	* gcc.dg/c90-const-expr-8.c: Update expected column number.

2012-09-14  Eric Botcazou  <ebotcazou@adacore.com>

	* gcc.dg/pr44194-1.c: Check that there are no memory accesses left.

2012-09-14  Richard Guenther  <rguenther@suse.de>

	PR tree-optimization/54565
	* gcc.dg/tree-ssa/ssa-ccp-17.c: Adjust.
	* gcc.dg/tree-ssa/forwprop-6.c: Likewise.  Remove XFAIL.

2012-09-14  Ulrich Weigand  <ulrich.weigand@linaro.org>

	* gcc.target/arm/combine-movs.c: Add missing space.

2012-09-14  Richard Guenther  <rguenther@suse.de>

	* g++.dg/torture/builtin-location.C: New testcase.

2012-09-13  Paolo Carlini  <paolo.carlini@oracle.com>
	    Manuel López-Ibáñez  <manu@gcc.gnu.org>

	PR c++/53210
	* g++.dg/warn/Wuninitialized-self.C: New.

2012-09-13  Jakub Jelinek  <jakub@redhat.com>

	PR c/54559
	* gcc.c-torture/compile/pr54559.c: New test.

2012-09-13  Jason Merrill  <jason@redhat.com>

	PR c++/53839
	* g++.dg/cpp0x/constexpr-temp1.C: New.

	PR c++/54511
	* g++.dg/template/anonunion2.C: New.

	PR c++/53836
	* g++.dg/template/init10.C: New.

2012-09-13  Tobias Burnus  <burnus@net-b.de>

	PR fortran/54556
	* gfortran.dg/implicit_pure_3.f90: New.

2012-09-13  Richard Guenther  <rguenther@suse.de>

	* gcc.dg/tree-ssa/ssa-fre-37.c: New testcase.

2012-09-13  Christophe Lyon  <christophe.lyon@linaro.org>

	* gcc.target/arm/builtin-bswap-1.c: New testcase.

2012-09-12  Kyrylo Tkachov  <kyrylo.tkachov@arm.com>

	* c-c++-common/pr51712.c: Handle for short-enum targets.

2012-09-12  Terry Guo  <terry.guo@arm.com>

	* gcc.target/arm/combine-movs.c: Check movs for ARM mode
	and lsrs for Thumb2 mode.

2012-09-12  Jan Hubicka  <jh@suse.cz>

	* gcc.dg/ipa/inlinehint-2.c: New testcase.

2012-09-12  H.J. Lu  <hongjiu.lu@intel.com>

	PR target/54445
	* gcc.target/i386/pr54445-1.c: New file.
	* gcc.target/i386/pr54445-2.c: Likewise.

2012-09-12  Tobias Burnus  <burnus@net-b.de>

	PR fortran/54225
	PR fortran/53306
	* gfortran.dg/coarray_10.f90: Update dg-error.
	* gfortran.dg/coarray_28.f90: New.
	* gfortran.dg/array_section_3.f90: New.

2012-09-11  Christophe Lyon  <christophe.lyon@linaro.org>

	* gcc.target/arm/neon-vset_lanes8.c, gcc.target/arm/pr51835.c,
	gcc.target/arm/pr48252.c: Fix for big-endian support.

2012-09-11  Marc Glisse  <marc.glisse@inria.fr>

	* gcc.dg/tree-ssa/forwprop-22.c: New testcase.

2012-09-11  Ramana Radhakrishnan  <ramana.radhakrishnan@arm.com>
	    Matthew Gretton-Dann  <matthew.gretton-dann@arm.com>

	* gcc.target/arm/neon-vfma-1.c: New testcase.
	* gcc.target/arm/neon-vfms-1.c: Likewise.
	* gcc.target/arm/neon-vmla-1.c: Update test to use int instead
	of float.
	* gcc.target/arm/neon-vmls-1.c: Likewise.
	* lib/target-supports.exp (add_options_for_arm_neonv2): New
	function.
	(check_effective_target_arm_neonv2_ok_nocache): Likewise.
	(check_effective_target_arm_neonv2_ok): Likewise.
	(check_effective_target_arm_neonv2_hw): Likewise.
	(check_effective_target_arm_neonv2): Likewise.

2012-09-11  Richard Guenther  <rguenther@suse.de>

	PR middle-end/54515
	* g++.dg/tree-ssa/pr54515.C: New testcase.

2012-09-10  Andrew Pinski  <apinski@cavium.com>

	PR tree-opt/c54362
	* gcc.dg/tm/memopt-16.c: New testcase.

2012-09-10  Paolo Carlini  <paolo.carlini@oracle.com>

	PR c++/54541
	PR c++/54542
	* g++.dg/cpp0x/sfinae40.C: New.
	* g++.dg/cpp0x/sfinae41.C: Likewise.

2012-09-10  Jason Merrill  <jason@redhat.com>

	PR c++/54538
	* g++.dg/cpp0x/lambda/lambda-mangle4.C: New.

2012-09-10  Oleg Endo  <olegendo@gcc.gnu.org>

	PR target/54089
	* gcc.target/sh/pr54089-3.c: New.

2012-09-10  Marc Glisse  <marc.glisse@inria.fr>

	* gcc.dg/tree-ssa/forwprop-21.c: New testcase.

2012-09-10  Aldy Hernandez  <aldyh@redhat.com>

	* gcc.dg/tm/reg-promotion.c: Modify dump message check.

2012-09-10  Aldy Hernandez  <aldyh@redhat.com>

	* gcc.dg/pr52558-2.c: Delete.
	* gcc.dg/simulate-thread/speculative-store-3.c: New.

2012-09-10  Marc Glisse  <marc.glisse@inria.fr>

	* gcc.dg/tree-ssa/forwprop-20.c: New testcase.

2012-09-10  Richard Guenther  <rguenther@suse.de>

	PR tree-optimization/54520
	* gcc.dg/torture/pr54520.c: New testcase.

2012-09-10  Jason Merrill  <jason@redhat.com>

	PR c++/54506
	* g++.dg/cpp0x/implicit14.C: New.

2012-09-07  Mikael Morin  <mikael@gcc.gnu.org>

	PR fortran/54208
	* gfortran.dg/bound_simplification_3.f90: New test.

2012-09-07  Aldy Hernandez  <aldyh@redhat.com>

	PR testsuite/54184
	* gcc.dg/pr52558-1.c: Delete.
	* gcc.dg/simulate-thread/speculative-store-2.c: New.

2012-09-07  Richard Earnshaw  <rearnsha@arm.com>

	* gcc.target/arm/pr50318-1.c: Scan for smlal.
	* gcc.target/arm/smlaltb-1.c: XFAIL test.
	* gcc.target/arm/smlaltt-1.c: Likewise.

2012-09-07  Eric Botcazou  <ebotcazou@adacore.com>

	* gcc.dg/pr44194-1.c: Skip on Alpha and adjust regexp for SPARC64.

2012-09-07  Tom de Vries  <tom@codesourcery.com>

	PR tree-optimization/53986
	* gcc.dg/tree-ssa/vrp80.c: New test.
	* gcc.dg/tree-ssa/vrp80-2.c: Same.

2012-09-06  Jason Merrill  <jason@redhat.com>

	PR c++/54341
	PR c++/54253
	* g++.dg/cpp0x/constexpr-virtual2.C: New.
	* g++.dg/cpp0x/constexpr-virtual3.C: New.

2012-09-06  Andrew Pinski  <apinski@cavium.com>

	PR tree-opt/54494
	* gcc.dg/tree-ssa/strlen-1.c: New testcase.

2012-09-06  Jakub Jelinek  <jakub@redhat.com>

	PR rtl-optimization/54455
	* gcc.dg/54455.c: New test.

2012-09-06  Tobias Burnus  <burnus@net-b.de>

	PR fortran/54463
	* gfortran.dg/promotion_2.f90: New.

2012-09-05  Jakub Jelinek  <jakub@redhat.com>

	PR middle-end/54486
	* c-c++-common/pr54486.c: New test.

2012-09-05  Dominique Dhumieres  <dominiq@lps.ens.fr>

	PR fortran/54474
	* gfortran.dg/coarray_poly_3.f90: Adjust error messages.

2012-09-05  Paolo Carlini  <paolo.carlini@oracle.com>

	PR c++/54191
	* g++.dg/cpp0x/sfinae39.C: New.

2012-09-04  Jason Merrill  <jason@redhat.com>

	PR c++/54441
	* g++.dg/ext/flexary3.C: New.

	PR c++/54420
	* g++.dg/cpp0x/lambda/lambda-intname.C: New.

	PR c++/54198
	* g++.dg/template/defarg15.C: New.

	PR c++/54437
	* g++.dg/template/access24.C: New.

2012-09-04  Richard Guenther  <rguenther@suse.de>

	PR tree-optimization/54458
	* gcc.dg/torture/pr54458.c: New testcase.

2012-09-04  Christophe Lyon  <christophe.lyon@linaro.org>

	* gcc.target/arm/neon-vext.c: New test.
	* gcc.target/arm/neon-vext-execute.c: Ditto.

2012-09-04  Janus Weil  <janus@gcc.gnu.org>

	PR fortran/54243
	PR fortran/54244
	* gfortran.dg/select_type_29.f03: New.

2012-09-03  Marc Glisse  <marc.glisse@inria.fr>

	* gcc.dg/fold-perm.c: Improve test.

2012-09-03  Tobias Burnus  <burnus@net-b.de>

	PR fortran/51632
	* gfortran.dg/coarray_class_1.f90: New.

2012-09-02  Uros Bizjak  <ubizjak@gmail.com>

	PR target/49206
	* gcc.c-torture/compile/pr49206.c: New test.

2012-09-02  Dominique Dhumieres  <dominiq@lps.ens.fr>
	    Uros Bizjak  <ubizjak@gmail.com>

	PR target/36680
	* gfortran.dg/pr36680.f90: New test.

2012-09-02  Uros Bizjak  <ubizjak@gmail.com>

	PR target/42295
	* g++.dg/opt/pr42295.C: New test.

2012-09-01  Jakub Jelinek  <jakub@redhat.com>

	PR target/54436
	* gcc.dg/torture/pr54436.c: New test.

2012-09-01  Andrew Pinski  <apinski@cavium.com>

	* gcc.target/mips/truncate-8.c: New testcase.

2012-09-01  Uros Bizjak  <ubizjak@gmail.com>

	PR target/46829
	PR target/46843
	* gcc.target/i386/pr46829.c: New test.
	* gcc.target/i386/pr46843.c: Ditto.

2012-08-31  Paolo Carlini  <paolo.carlini@oracle.com>
	    Jason Merrill  <jason@redhat.com>

	PR c++/18747
	* g++.dg/parse/error50.C: New.

2012-08-31  Jakub Jelinek  <jakub@redhat.com>

	PR c/54428
	* gcc.c-torture/compile/pr54428.c: New test.

2012-08-31  Ollie Wild  <aaw@google.com>

	PR c++/54197
	* g++.dg/init/lifetime3.C: New test.

2012-08-31  Martin Jambor  <mjambor@suse.cz>

	PR middle-end/54409
	* gcc.dg/torture/pr54409.c: New test.

2012-08-31  Martin Jambor  <mjambor@suse.cz>

	* gfortran.dg/pr48636.f90: Add dump scan checks.

2012-08-29  Richard Sandiford  <rdsandiford@googlemail.com>

	* gcc.target/mips/mips.exp: Work out default -msynci setting.

2012-08-28  Joey Ye  <joey.ye@arm.com>

	* gcc.dg/tree-ssa/ssa-dom-thread-3.c: Add -fno-short-enums.

2012-08-27  Uros Bizjak  <ubizjak@gmail.com>

	PR target/46254
	* gcc.target/i386/pr46254.c: New test.

2012-08-27  Richard Sandiford  <rdsandiford@googlemail.com>

	* gcc.target/mips/ext_ins.c, gcc.target/mips/octeon-pop-2.c,
	gcc.target/mips/pr54240.c, gcc.target/mips/stack-1.c,
	gcc.target/mips/unaligned-1.c: Add NOMIPS16.

2012-08-27  Richard Sandiford  <rdsandiford@googlemail.com>

	* gcc.target/mips/20020620-1.c, gcc.target/mips/atomic-memory-2.c,
	gcc.target/mips/branch-2.c, gcc.target/mips/branch-3.c,
	gcc.target/mips/clear-cache-1.c, gcc.target/mips/const-anchor-1.c,
	gcc.target/mips/const-anchor-2.c, gcc.target/mips/dspr2-MULT.c,
	gcc.target/mips/dspr2-MULTU.c, gcc.target/mips/ext-1.c,
	gcc.target/mips/ext-2.c, gcc.target/mips/ext-3.c,
	gcc.target/mips/ext-4.c, gcc.target/mips/ext_ins.c,
	gcc.target/mips/fpcmp-1.c, gcc.target/mips/fpcmp-2.c,
	gcc.target/mips/mips16e-extends.c, gcc.target/mips/mips32-dsp.c,
	gcc.target/mips/mips32-dsp-type.c, gcc.target/mips/mips32r2-mxhc1.c,
	gcc.target/mips/mips-ps-5.c, gcc.target/mips/mips-ps-7.c,
	gcc.target/mips/mips-ps-type-2.c, gcc.target/mips/mips-ps-type.c,
	gcc.target/mips/movcc-1.c, gcc.target/mips/movcc-2.c,
	gcc.target/mips/movcc-3.c, gcc.target/mips/neg-abs-1.c,
	gcc.target/mips/neg-abs-2.c, gcc.target/mips/nmadd-1.c,
	gcc.target/mips/nmadd-2.c, gcc.target/mips/nmadd-3.c,
	gcc.target/mips/octeon-exts-7.c, gcc.target/mips/octeon-seq-4.c,
	gcc.target/mips/rsqrt-1.c, gcc.target/mips/rsqrt-2.c,
	gcc.target/mips/rsqrt-3.c, gcc.target/mips/sb1-1.c,
	gcc.target/mips/scc-4.c, gcc.target/mips/stack-1.c,
	gcc.target/mips/unaligned-1.c: Tighten regexps.

2012-08-27  Richard Sandiford  <rdsandiford@googlemail.com>

	* gcc.target/mips/mips.exp: Use gcc-dg-runtest rather than dg-runtest.
	(mips_option_groups): Remove optimization.  Add various -f options.
	(mips-dg-options): Make -funroll-loops imply -funroll-all-loops
	and -pg imply -fno-omit-frame-pointer.
	* gcc.target/mips/abi-eabi32-long32.c: Remove optimization flag.
	* gcc.target/mips/abi-eabi32-long64.c: Likewise.
	* gcc.target/mips/abi-eabi64-long32.c: Likewise.
	* gcc.target/mips/abi-eabi64-long64.c: Likewise.
	* gcc.target/mips/abi-n32-long32-no-shared.c: Likewise.
	* gcc.target/mips/abi-n32-long32-pic.c: Likewise.
	* gcc.target/mips/abi-n32-long32.c: Likewise.
	* gcc.target/mips/abi-n32-long64-no-shared.c: Likewise.
	* gcc.target/mips/abi-n32-long64-pic.c: Likewise.
	* gcc.target/mips/abi-n32-long64.c: Likewise.
	* gcc.target/mips/abi-n64-long32-no-shared.c: Likewise.
	* gcc.target/mips/abi-n64-long32-pic.c: Likewise.
	* gcc.target/mips/abi-n64-long32.c: Likewise.
	* gcc.target/mips/abi-n64-long64-no-shared.c: Likewise.
	* gcc.target/mips/abi-n64-long64-pic.c: Likewise.
	* gcc.target/mips/abi-n64-long64.c: Likewise.
	* gcc.target/mips/abi-o32-long32-no-shared.c: Likewise.
	* gcc.target/mips/abi-o32-long32-pic.c: Likewise.
	* gcc.target/mips/abi-o32-long32.c: Likewise.
	* gcc.target/mips/abi-o32-long64-no-shared.c: Likewise.
	* gcc.target/mips/abi-o32-long64-pic.c: Likewise.
	* gcc.target/mips/abi-o32-long64.c: Likewise.
	* gcc.target/mips/abi-o64-long32-no-shared.c: Likewise.
	* gcc.target/mips/abi-o64-long32-pic.c: Likewise.
	* gcc.target/mips/abi-o64-long32.c: Likewise.
	* gcc.target/mips/abi-o64-long64-no-shared.c: Likewise.
	* gcc.target/mips/abi-o64-long64-pic.c: Likewise.
	* gcc.target/mips/abi-o64-long64.c: Likewise.
	* gcc.target/mips/asm-1.c: Likewise.
	* gcc.target/mips/branch-1.c: Likewise.
	* gcc.target/mips/call-3.c: Likewise.
	* gcc.target/mips/call-saved-3.c: Likewise.
	* gcc.target/mips/clear-cache-1.c: Likewise.
	* gcc.target/mips/div-1.c: Likewise.
	* gcc.target/mips/div-2.c: Likewise.
	* gcc.target/mips/div-3.c: Likewise.
	* gcc.target/mips/div-4.c: Likewise.
	* gcc.target/mips/div-5.c: Likewise.
	* gcc.target/mips/div-6.c: Likewise.
	* gcc.target/mips/div-7.c: Likewise.
	* gcc.target/mips/div-8.c: Likewise.
	* gcc.target/mips/div-9.c: Likewise.
	* gcc.target/mips/div-10.c: Likewise.
	* gcc.target/mips/div-11.c: Likewise.
	* gcc.target/mips/div-12.c: Likewise.
	* gcc.target/mips/dsp-ctrl.c: Likewise.
	* gcc.target/mips/dsp-no-lhx.c: Likewise.
	* gcc.target/mips/ext-8.c: Likewise.
	* gcc.target/mips/extend-2.c: Likewise.
	* gcc.target/mips/fix-r10000-1.c: Likewise.
	* gcc.target/mips/fix-r10000-2.c: Likewise.
	* gcc.target/mips/fix-r10000-3.c: Likewise.
	* gcc.target/mips/fix-r10000-4.c: Likewise.
	* gcc.target/mips/fix-r10000-5.c: Likewise.
	* gcc.target/mips/fix-r10000-6.c: Likewise.
	* gcc.target/mips/fix-r10000-7.c: Likewise.
	* gcc.target/mips/fix-r10000-8.c: Likewise.
	* gcc.target/mips/fix-r10000-9.c: Likewise.
	* gcc.target/mips/fix-r10000-10.c: Likewise.
	* gcc.target/mips/fix-r10000-11.c: Likewise.
	* gcc.target/mips/fix-r10000-12.c: Likewise.
	* gcc.target/mips/fix-r10000-13.c: Likewise.
	* gcc.target/mips/fix-r10000-14.c: Likewise.
	* gcc.target/mips/fix-r10000-15.c: Likewise.
	* gcc.target/mips/fpcmp-1.c: Likewise.
	* gcc.target/mips/fpcmp-2.c: Likewise.
	* gcc.target/mips/fpr-moves-7.c: Likewise.
	* gcc.target/mips/fpr-moves-8.c: Likewise.
	* gcc.target/mips/int-moves-1.c: Likewise.
	* gcc.target/mips/int-moves-2.c: Likewise.
	* gcc.target/mips/long-calls-pg.c: Likewise.
	* gcc.target/mips/loongson-muldiv-1.c: Likewise.
	* gcc.target/mips/loongson-muldiv-2.c: Likewise.
	* gcc.target/mips/loongson-shift-count-truncated-1.c: Likewise.
	* gcc.target/mips/loongson3a-muldiv-1.c: Likewise.
	* gcc.target/mips/loongson3a-muldiv-2.c: Likewise.
	* gcc.target/mips/mips-3d-1.c: Likewise.
	* gcc.target/mips/mips-3d-2.c: Likewise.
	* gcc.target/mips/mips-3d-3.c: Likewise.
	* gcc.target/mips/mips-3d-4.c: Likewise.
	* gcc.target/mips/mips-3d-5.c: Likewise.
	* gcc.target/mips/mips-3d-6.c: Likewise.
	* gcc.target/mips/mips-3d-7.c: Likewise.
	* gcc.target/mips/mips-3d-8.c: Likewise.
	* gcc.target/mips/mips-3d-9.c: Likewise.
	* gcc.target/mips/mips-ps-1.c: Likewise.
	* gcc.target/mips/mips-ps-2.c: Likewise.
	* gcc.target/mips/mips-ps-3.c: Likewise.
	* gcc.target/mips/mips-ps-4.c: Likewise.
	* gcc.target/mips/mips-ps-6.c: Likewise.
	* gcc.target/mips/mips32-dspr2.c: Likewise.
	* gcc.target/mips/mmcount-ra-address-1.c: Likewise.
	* gcc.target/mips/neg-abs-1.c: Likewise.
	* gcc.target/mips/neg-abs-2.c: Likewise.
	* gcc.target/mips/nmadd-3.c: Likewise.
	* gcc.target/mips/no-smartmips-lwxs.c: Likewise.
	* gcc.target/mips/no-smartmips-ror-1.c: Likewise.
	* gcc.target/mips/octeon-pop-1.c: Likewise.
	* gcc.target/mips/pr26765.c: Likewise.
	* gcc.target/mips/pr33256.c: Likewise.
	* gcc.target/mips/pr33635-1.c: Likewise.
	* gcc.target/mips/pr33755.c: Likewise.
	* gcc.target/mips/pr35802.c: Likewise.
	* gcc.target/mips/pr45074.c: Likewise.
	* gcc.target/mips/r10k-cache-barrier-1.c: Likewise.
	* gcc.target/mips/r10k-cache-barrier-2.c: Likewise.
	* gcc.target/mips/r10k-cache-barrier-3.c: Likewise.
	* gcc.target/mips/r10k-cache-barrier-4.c: Likewise.
	* gcc.target/mips/r10k-cache-barrier-5.c: Likewise.
	* gcc.target/mips/r10k-cache-barrier-6.c: Likewise.
	* gcc.target/mips/r10k-cache-barrier-7.c: Likewise.
	* gcc.target/mips/r10k-cache-barrier-8.c: Likewise.
	* gcc.target/mips/r10k-cache-barrier-9.c: Likewise.
	* gcc.target/mips/r10k-cache-barrier-11.c: Likewise.
	* gcc.target/mips/r10k-cache-barrier-12.c: Likewise.
	* gcc.target/mips/r10k-cache-barrier-13.c: Likewise.
	* gcc.target/mips/r10k-cache-barrier-14.c: Likewise.
	* gcc.target/mips/r10k-cache-barrier-15.c: Likewise.
	* gcc.target/mips/save-restore-1.c: Likewise.
	* gcc.target/mips/save-restore-3.c: Likewise.
	* gcc.target/mips/save-restore-5.c: Likewise.
	* gcc.target/mips/smartmips-ror-1.c: Likewise.
	* gcc.target/mips/smartmips-ror-2.c: Likewise.
	* gcc.target/mips/smartmips-ror-3.c: Likewise.
	* gcc.target/mips/smartmips-ror-4.c: Likewise.
	* gcc.target/mips/stack-1.c: Likewise.

	* gcc.target/mips/clear-cache-2.c: Remove optimization flag.
	Tighten regexps.

	* gcc.target/mips/branch-8.c: Arrange for the delay slot of the
	branch under test to be filled with preceding rather than
	following instructions.
	* gcc.target/mips/branch-10.c: Likewise.
	* gcc.target/mips/branch-11.c: Likewise.
	* gcc.target/mips/branch-12.c: Likewise.
	* gcc.target/mips/branch-13.c: Likewise.
	* gcc.target/mips/branch-9.c: Likewise.  Allow the frame pointer
	to be eliminated.  Tighten $28 scan-assembler-not test.

	* gcc.target/mips/call-2.c: Remove optimization flag.  Move second
	function to...
	* gcc.target/mips/call-4.c: ...this new test.

	* gcc.target/mips/code-readable-2.c: Rework to make a jump table
	more likely.
	* gcc.target/mips/code-readable-3.c: Likewise.
	* gcc.target/mips/code-readable-1.c: Likewise.  Remove optimization
	flag but skip for -O0.
	* gcc.target/mips/code-readable-4.c: Likewise.

	* gcc.target/mips/mips32-dsp-run.c: Prevent compile-time reduction
	of operations under test.
	* gcc.target/mips/mips32-dsp.c: Likewise.  Remove optimization flag.

	* gcc.target/mips/near-far-3.c: Remove optimization flag.
	Don't require sibling-call optimization.
	* gcc.target/mips/near-far-4.c: Likewise.

	* gcc.target/mips/no-dsp-1.c: Require -ffat-lto-objects.
	Make sure that the register variable is used.
	* gcc.target/mips/soft-float-1.c: Likewise.

	* gcc.target/mips/sdata-1.c: Make static data volatile.
	* gcc.target/mips/sdata-2.c: Likewise.
	* gcc.target/mips/sdata-3.c: Likewise.
	* gcc.target/mips/sdata-4.c: Likewise.

	* gcc.target/mips/20020620-1.c: Remove optimization flag but
	skip for -O0.
	* gcc.target/mips/atomic-memory-2.c: Likewise.
	* gcc.target/mips/branch-cost-1.c: Likewise.
	* gcc.target/mips/branch-cost-2.c: Likewise.
	* gcc.target/mips/cache-1.c: Likewise.
	* gcc.target/mips/call-1.c: Likewise.
	* gcc.target/mips/call-saved-2.c: Likewise.
	* gcc.target/mips/const-anchor-1.c: Likewise.
	* gcc.target/mips/const-anchor-2.c: Likewise.
	* gcc.target/mips/dse-1.c: Likewise.
	* gcc.target/mips/dsp-lhx.c: Likewise.
	* gcc.target/mips/dspr2-MULTU.c: Likewise.
	* gcc.target/mips/ext-1.c: Likewise.
	* gcc.target/mips/ext-2.c: Likewise.
	* gcc.target/mips/ext-3.c: Likewise.
	* gcc.target/mips/ext-4.c: Likewise.
	* gcc.target/mips/ext-5.c: Likewise.
	* gcc.target/mips/ext-6.c: Likewise.
	* gcc.target/mips/ext-7.c: Likewise.
	* gcc.target/mips/extend-1.c: Likewise.
	* gcc.target/mips/fix-r4000-1.c: Likewise.
	* gcc.target/mips/fix-r4000-3.c: Likewise.
	* gcc.target/mips/fix-r4000-5.c: Likewise.
	* gcc.target/mips/fix-r4000-6.c: Likewise.
	* gcc.target/mips/fix-r4000-8.c: Likewise.
	* gcc.target/mips/fix-r4000-10.c: Likewise.
	* gcc.target/mips/fixed-scalar-type.c: Likewise.
	* gcc.target/mips/fixed-vector-type.c: Likewise.
	* gcc.target/mips/fpr-moves-1.c: Likewise.
	* gcc.target/mips/fpr-moves-2.c: Likewise.
	* gcc.target/mips/fpr-moves-3.c: Likewise.
	* gcc.target/mips/fpr-moves-4.c: Likewise.
	* gcc.target/mips/fpr-moves-5.c: Likewise.
	* gcc.target/mips/fpr-moves-6.c: Likewise.
	* gcc.target/mips/ins-1.c: Likewise.
	* gcc.target/mips/ins-2.c: Likewise.
	* gcc.target/mips/interrupt_handler-2.c: Likewise.
	* gcc.target/mips/interrupt_handler-3.c: Likewise.
	* gcc.target/mips/lazy-binding-1.c: Likewise.
	* gcc.target/mips/madd-3.c: Likewise.
	* gcc.target/mips/madd-5.c: Likewise.
	* gcc.target/mips/madd-6.c: Likewise.
	* gcc.target/mips/madd-8.c: Likewise.
	* gcc.target/mips/madd-9.c: Likewise.
	* gcc.target/mips/memcpy-1.c: Likewise.
	* gcc.target/mips/mips-ps-type.c: Likewise.
	* gcc.target/mips/mips-ps-type-2.c: Likewise.
	* gcc.target/mips/mips-sched-madd.c: Likewise.
	* gcc.target/mips/mips16e-extends.c: Likewise.
	* gcc.target/mips/mips32r2-mxhc1.c: Likewise.
	* gcc.target/mips/mips64-dsp-ldx.c: Likewise.
	* gcc.target/mips/movcc-1.c: Likewise.
	* gcc.target/mips/movcc-2.c: Likewise.
	* gcc.target/mips/movcc-3.c: Likewise.
	* gcc.target/mips/msub-5.c: Likewise.
	* gcc.target/mips/msub-6.c: Likewise.
	* gcc.target/mips/msub-8.c: Likewise.
	* gcc.target/mips/mult-2.c: Likewise.
	* gcc.target/mips/mult-3.c: Likewise.
	* gcc.target/mips/mult-5.c: Likewise.
	* gcc.target/mips/mult-6.c: Likewise.
	* gcc.target/mips/mult-7.c: Likewise.
	* gcc.target/mips/mult-12.c: Likewise.
	* gcc.target/mips/mult-13.c: Likewise.
	* gcc.target/mips/mult-14.c: Likewise.
	* gcc.target/mips/mult-15.c: Likewise.
	* gcc.target/mips/mult-17.c: Likewise.
	* gcc.target/mips/mult-18.c: Likewise.
	* gcc.target/mips/mult-19.c: Likewise.
	* gcc.target/mips/nmadd-1.c: Likewise.
	* gcc.target/mips/nmadd-2.c: Likewise.
	* gcc.target/mips/octeon-baddu-1.c: Likewise.
	* gcc.target/mips/octeon-cins-1.c: Likewise.
	* gcc.target/mips/octeon-cins-2.c: Likewise.
	* gcc.target/mips/octeon-dmul-3.c: Likewise.
	* gcc.target/mips/octeon-exts-2.c: Likewise.
	* gcc.target/mips/octeon-exts-3.c: Likewise.
	* gcc.target/mips/octeon-exts-4.c: Likewise.
	* gcc.target/mips/octeon-exts-5.c: Likewise.
	* gcc.target/mips/octeon-exts-6.c: Likewise.
	* gcc.target/mips/octeon-exts-7.c: Likewise.
	* gcc.target/mips/octeon-pop-2.c: Likewise.
	* gcc.target/mips/octeon-seq-3.c: Likewise.
	* gcc.target/mips/octeon-seq-4.c: Likewise.
	* gcc.target/mips/octeon2-lx-1.c: Likewise.
	* gcc.target/mips/octeon2-lx-2.c: Likewise.
	* gcc.target/mips/octeon2-lx-3.c: Likewise.
	* gcc.target/mips/pr54240.c: Likewise.
	* gcc.target/mips/rsqrt-1.c: Likewise.
	* gcc.target/mips/rsqrt-2.c: Likewise.
	* gcc.target/mips/rsqrt-3.c: Likewise.
	* gcc.target/mips/rsqrt-4.c: Likewise.
	* gcc.target/mips/save-restore-2.c: Likewise.
	* gcc.target/mips/save-restore-4.c: Likewise.
	* gcc.target/mips/sb1-1.c: Likewise.
	* gcc.target/mips/scc-1.c: Likewise.
	* gcc.target/mips/scc-2.c: Likewise.
	* gcc.target/mips/scc-3.c: Likewise.
	* gcc.target/mips/scc-4.c: Likewise.
	* gcc.target/mips/smartmips-lwxs.c: Likewise.
	* gcc.target/mips/truncate-1.c: Likewise.
	* gcc.target/mips/truncate-2.c: Likewise.
	* gcc.target/mips/truncate-3.c: Likewise.
	* gcc.target/mips/truncate-4.c: Likewise.
	* gcc.target/mips/truncate-5.c: Likewise.
	* gcc.target/mips/truncate-6.c: Likewise.
	* gcc.target/mips/unaligned-1.c: Likewise.

	* gcc.target/mips/dpaq_sa_l_w.c: Remove optimization flag but
	skip for -O0.  Require -fexpensive-optimizations.
	* gcc.target/mips/dpsq_sa_l_w.c: Likewise.
	* gcc.target/mips/dspr2-MULT.c: Likewise.
	* gcc.target/mips/fix-r4000-2.c: Likewise.
	* gcc.target/mips/fix-r4000-4.c: Likewise.
	* gcc.target/mips/fix-r4000-7.c: Likewise.
	* gcc.target/mips/fix-r4000-9.c: Likewise.
	* gcc.target/mips/madd-1.c: Likewise.
	* gcc.target/mips/madd-2.c: Likewise.
	* gcc.target/mips/madd-4.c: Likewise.
	* gcc.target/mips/maddu-1.c: Likewise.
	* gcc.target/mips/maddu-2.c: Likewise.
	* gcc.target/mips/maddu-3.c: Likewise.
	* gcc.target/mips/maddu-4.c: Likewise.
	* gcc.target/mips/msub-1.c: Likewise.
	* gcc.target/mips/msub-2.c: Likewise.
	* gcc.target/mips/msub-3.c: Likewise.
	* gcc.target/mips/msub-4.c: Likewise.
	* gcc.target/mips/msubu-1.c: Likewise.
	* gcc.target/mips/msubu-2.c: Likewise.
	* gcc.target/mips/msubu-3.c: Likewise.
	* gcc.target/mips/msubu-4.c: Likewise.
	* gcc.target/mips/mult-1.c: Likewise.
	* gcc.target/mips/mult-4.c: Likewise.
	* gcc.target/mips/mult-8.c: Likewise.
	* gcc.target/mips/mult-9.c: Likewise.
	* gcc.target/mips/mult-10.c: Likewise.
	* gcc.target/mips/mult-11.c: Likewise.
	* gcc.target/mips/mult-16.c: Likewise.

	* gcc.target/mips/fix-r4000-11.c: Remove optimization flag but
	skip for -O0 and -Os.
	* gcc.target/mips/fix-r4000-12.c: Likewise.
	* gcc.target/mips/madd-7.c: Likewise.
	* gcc.target/mips/mips-ps-5.c: Likewise.
	* gcc.target/mips/mips-ps-7.c: Likewise.
	* gcc.target/mips/msub-7.c: Likewise.

	* gcc.target/mips/mmcount-ra-address-2.c: Remove optimization flag but
	skip for -O0.  Require -mno-abicalls.
	* gcc.target/mips/mmcount-ra-address-3.c: Likewise.

	* gcc.target/mips/octeon-bbit-1.c: Remove optimization flag but
	skip for -O0.  Require a total number of BBIT instructions and
	at least one of each kind.

	* gcc.target/mips/octeon-bbit-2.c: Remove optimization flag but
	skip for -O0.  Require -fno-unroll-loops.

	* gcc.target/mips/octeon-bbit-3.c: Remove optimization flag but
	skip for -O0.  Allow BLTZ as well as BGEZ.

	* gcc.target/mips/octeon-dmul-2.c: Skip for -Os.

	* gcc.target/mips/octeon-pipe-1.c: Remove optimization flag but
	skip for -O0.  Require -fschedule-insns2.
	* gcc.target/mips/octeon2-pipe-1.c: Likewise.

	* gcc.target/mips/r10k-cache-barrier-10.c: Remove optimization flag
	but skip for -O0.  Make a branch-likely more likely.

	* gcc.target/mips/timode-2.c: Split each test into its own function.
	* gcc.target/mips/timode-1.c: Likewise.  Skip for -Os.

	* gcc.target/mips/vr-mult-1.c: Remove optimization flag but
	skip for -O0.  Require -fpeephole2.
	* gcc.target/mips/vr-mult-2.c: Likewise.

2012-05-25  Dodji Seketeli  <dodji@redhat.com>

	PR preprocessor/53469
	* gcc.dg/cpp/_Pragma7.c: New test case.

2012-08-27  Tobias Burnus  <burnus@net-b.de>

	PR fortran/54370
	* gfortran.dg/do_5.f90: New.

2012-08-27  Tobias Burnus  <burnus@net-b.de>

	* gfortran.dg/bessel_5.f90: Remove -Wno-compare-reals
	from dg-options as -Wall no longer implies it.

2012-08-26  Richard Sandiford  <rdsandiford@googlemail.com>

	* lib/scanasm.exp (scan-assembler-times_required_options): New proc.

2012-08-25  Jason Merrill  <jason@redhat.com>

	* g++.dg/cpp0x/fntmpdefarg3.C: New.

2012-08-25  Paolo Carlini  <paolo.carlini@oracle.com>

	PR c++/51421
	* g++.dg/cpp0x/auto34.C: New.

2012-08-24  Jakub Jelinek  <jakub@redhat.com>

	PR c/54363
	* gcc.dg/pr54363.c: New test.

	PR c/54355
	* gcc.dg/pr54355.c: New test.

2012-08-24  H.J. Lu  <hongjiu.lu@intel.com>

	PR debug/52857
	* gcc.target/i386/pr52857-1.c: New.
	* gcc.target/i386/pr52857-2.c: Likewise.

2012-08-23  Richard Sandiford  <rdsandiford@googlemail.com>

	* gcc.target/mips/code-readable-4.c: New test.

2012-08-23  Julian Brown  <julian@codesourcery.com>
	    Sandra Loosemore  <sandra@codesourcery.com>

	* gcc.target/mips/code-readable-1.c: Add -O to options.

2012-08-23  Paolo Carlini  <paolo.carlini@oracle.com>

	PR c++/20420
	* g++.dg/lookup/using53.C: New.

2012-08-23  Georg-Johann Lay  <avr@gjlay.de>

	* gcc.dg/fixed-point/convert.c: Split into manageable parts:
	* gcc.dg/fixed-point/convert-1.c: New.
	* gcc.dg/fixed-point/convert-2.c: New.
	* gcc.dg/fixed-point/convert-3.c: New.
	* gcc.dg/fixed-point/convert-4.c: New.
	* gcc.dg/fixed-point/convert-float-1.c: New.
	* gcc.dg/fixed-point/convert-float-2.c: New.
	* gcc.dg/fixed-point/convert-float-3.c: New.
	* gcc.dg/fixed-point/convert-float-4.c: New.
	* gcc.dg/fixed-point/convert-accum-neg.c: New.
	* gcc.dg/fixed-point/convert-sat.c: New.
	* gcc.dg/fixed-point/convert.h: New.

2012-08-22  Oleg Endo  <olegendo@gcc.gnu.org>

	PR target/54089
	* gcc.target/sh/pr54089-2.c: New.

2012-08-22  H.J. Lu  <hongjiu.lu@intel.com>

	* gcc.target/i386/long-double-64-1.c: New file.
	* gcc.target/i386/long-double-64-2.c: Likewise.
	* gcc.target/i386/long-double-64-3.c: Likewise.
	* gcc.target/i386/long-double-64-4.c: Likewise.
	* gcc.target/i386/long-double-80-1.c: Likewise.
	* gcc.target/i386/long-double-80-2.c: Likewise.
	* gcc.target/i386/long-double-80-3.c: Likewise.
	* gcc.target/i386/long-double-80-4.c: Likewise.
	* gcc.target/i386/long-double-80-5.c: Likewise.
	* gcc.target/i386/long-double-80-6.c: Likewise.
	* gcc.target/i386/long-double-80-7.c: Likewise.

2012-08-22  Marc Glisse  <marc.glisse@inria.fr>

	PR tree-optimization/54317
	* gcc.dg/tree-ssa/vrp79.c: New testcase.

2012-08-21  Oleg Endo  <olegendo@gcc.gnu.org>

	PR target/39423
	* gcc.target/sh/pr39423-2.c: New.

2012-08-21  Marc Glisse  <marc.glisse@inria.fr>

	* gcc.dg/tree-ssa/forwprop-19.c: New testcase.
	* gcc.dg/fold-perm.c: Likewise.

2012-08-20  Jan Hubicka  <jh@suse.cz>

	PR fortran/48636
	* gcc.dg/ipa/inlinehint-1.c: New.

2012-08-20  Florian Weimer  <fweimer@redhat.com>

	PR c++/19351
	* g++.dg/init/new38.C: New test.
	* g++.dg/init/new39.C: New test.

2012-08-20  Oleg Endo  <olegendo@gcc.gnu.org>

	PR target/54089
	* gcc.target/sh/pr54089-1.c: New.

2012-08-20  Oleg Endo  <olegendo@gcc.gnu.org>

	PR target/51244
	* gcc.target/sh/pr51244-11.c: New.

2012-08-20  Tobias Burnus  <burnus@net-b.de>

	PR fortran/54301
	* gfortran.dg/warn_target_lifetime_2.f90: New.

2012-08-20  Paolo Carlini  <paolo.carlini@oracle.com>

	PR c++/10416
	* g++.dg/warn/Wunused-var-17.C: New.

2012-08-20  Patrick Marlier  <patrick.marlier@gmail.com>

	PR middle-end/53992
	* gcc.dg/gomp/pr53992.c: New test.

2012-08-20  Richard Earnshaw  <rearnsha@arm.com>

	PR tree-ssa/54295
	* gcc.c-torture/execute/20120817-1.c: New test.

2012-08-20  Richard Earnshaw  <rearnsha@arm.com>

	* gcc.target/arm/thumb-16bit-ops.c (f): This test uses a 16-bit
	add instruction.
	(f2): New test that really does need adds.

2012-08-20  Richard Guenther  <rguenther@suse.de>

	PR tree-optimization/54327
	* gcc.dg/torture/pr54327.c: New testcase.

2012-08-20  Jakub Jelinek  <jakub@redhat.com>

	PR tree-optimization/54321
	* gcc.c-torture/compile/pr54321.c: New test.

2012-08-20  Tobias Burnus  <burnus@net-b.de>

	PR fortran/54301
	* gfortran.dg/warn_target_lifetime_1.f90: New.

2012-08-19  Thomas König  <tkoenig@gcc.gnu.org>

	PR fortran/54298
	* gfortran.dg/real_compare_1.f90: New test case.
	* gfortran.dg/bessel_5.f90: Add -Wno-compare-reals to options.

2012-08-18  Jan Hubicka  <jh@suse.cz>

	* gcc.dg/ipa/iinline-1.c: Update testcase to test inline hints.

2012-08-18  Mikael Morin  <mikael@gcc.gnu.org>

	PR fortran/39290
	* gfortran.dg/interface_37.f90: New test.

2012-08-17  H.J. Lu  <hongjiu.lu@intel.com>
	    Gary Funck <gary@intrepid.com>

	PR target/20020
	* gcc.target/i386/pr20020-1.c: New test.
	* gcc.target/i386/pr20020-2.c: Likewise.
	* gcc.target/i386/pr20020-3.c: Likewise.

2012-08-17  Marc Glisse  <marc.glisse@inria.fr>

	* gcc.target/i386/perm-concat.c: New test.

2012-08-17  Julian Brown  <julian@codesourcery.com>

	* gcc.target/arm/div64-unwinding.c: New test.

2012-08-17  Jakub Jelinek  <jakub@redhat.com>

	* gcc.dg/torture/Wsizeof-pointer-memaccess1.c: New test.

2012-08-16  Oleg Endo  <olegendo@gcc.gnu.org>

	PR target/54236
	* gcc.target/sh/pr54236-1.c: New.

2012-08-16  Hans-Peter Nilsson  <hp@axis.com>

	* lib/target-supports.exp (check_effective_target_sync_int_long)
	(check_effective_target_sync_char_short): Enable for crisv32-*
	and cris-*.

	PR middle-end/54261
	* gcc.dg/torture/pr54261-1.c: New test.

2012-08-15  Janus Weil  <janus@gcc.gnu.org>

	PR fortran/54243
	PR fortran/54244
	* gfortran.dg/typebound_call_24.f03: New.

2012-08-15  Bill Schmidt  <wschmidt@linux.vnet.ibm.com>

	PR tree-optimization/54245
	* gcc.dg/tree-ssa/pr54245.c: New test.

2012-08-15  Bill Schmidt  <wschmidt@linux.vnet.ibm.com>

	PR tree-optimization/54240
	* gcc.target/powerpc/pr54240.c: New test.
	* gcc.target/mips/pr54240.c: Likewise.

2012-08-14  Oleg Endo  <olegendo@gcc.gnu.org>

	PR target/52933
	* gcc.target/sh/pr52933-1.c: New.
	* gcc.target/sh/pr52933-2.c: New.

2012-08-14  Oleg Endo  <olegendo@gcc.gnu.org>

	PR target/50751
	* gcc.target/sh/pr50751-8.c: New.

2012-08-14  Mikael Morin  <mikael@gcc.gnu.org>

	PR fortran/47586
	* gfortran.dg/typebound_proc_20.f90: Enable runtime test.
	* gfortran.dg/typebound_proc_27.f03: New test.

2012-08-14  Sterling Augustine  <saugustine@google.com>

	* g++.dg/debug/dwarf2/pubnames-2.C: Adjust.

2012-08-14  Tobias Burnus  <burnus@net-b.de>

	PR fortran/40881
	* gfortran.dg/data_constraints_3.f90: New.
	* gfortran.dg/data_constraints_1.f90: Add dg-options ""
	to disable -pedantic compilation.
	* gfortran.dg/pr37243.f: Ditto.
	* gfortran.dg/g77/19990826-3.f: Ditto.
	* gfortran.dg/g77/20020307-1.f : Ditto.
	* gfortran.dg/g77/980310-3.f: Ditto.

2012-08-14  Tobias Burnus  <burnus@net-b.de>

	PR fortran/54234
	* gfortran.dg/warn_conversion_4.f90: New.

2012-08-14  Jakub Jelinek  <jakub@redhat.com>

	PR middle-end/53411
	PR rtl-optimization/53495
	* gcc.c-torture/compile/pr53411.c: New test.
	* gcc.c-torture/compile/pr53495.c: New test.

2012-08-13  Richard Guenther  <rguenther@suse.de>

	* gcc.dg/tree-prof/update-loopch.c: Adjust.

2012-08-13  Richard Guenther  <rguenther@suse.de>

	PR tree-optimization/54200
	* gcc.dg/guality/pr54200.c: New testcase.
	* gcc.dg/tree-ssa/slsr-8.c: Adjust.

2012-08-12  Oleg Endo  <olegendo@gcc.gnu.org>

	* gcc.target/sh/prefetch.c: Add -m3* to inclusion list.

2012-08-12  Oleg Endo  <olegendo@gcc.gnu.org>

	PR target/51244
	* gcc.target/sh/pr51244-7.c: New.
	* gcc.target/sh/pr51244-8.c: New.
	* gcc.target/sh/pr51244-9.c: New.
	* gcc.target/sh/pr51244-10.c: New.

2012-08-12  Oleg Endo  <olegendo@gcc.gnu.org>

	* gcc.target/sh/pr50749-sf-postinc-1.c: Skip for -m3.  Don't skip for
	-m2e or -m2a.
	* gcc.target/sh/pr50749-sf-postinc-3.c: Likewise.
	* gcc.target/sh/pr53511-1.c: Likewise.
	* gcc.target/sh/pr50749-sf-predec-1.c: Likewise.
	* gcc.target/sh/pr50749-sf-predec-3.c: Likewise.
	* gcc.target/sh/pr53512-1.c: Skip for -m3*.
	* gcc.target/sh/pr53512-3.c: Likewise.
	* gcc.target/sh/pr21255-3.c: Skip for single precision FPU targets.

2012-08-12  Oleg Endo  <olegendo@gcc.gnu.org>

	PR target/39423
	* gcc.c-torture/compile/pr39423-1.c: New.
	* gcc.c-torture/compile/pr39423-2.c: New.

2012-08-12  Tobias Burnus  <burnus@net-b.de>

	PR fortran/54221
	* vect/vect-gems.f90: Don't mark module vars as PRIVATE as
	they appear uninitialized on the RHS.
	* gfortran.dg/public_private_module_6.f90: New.

2012-08-11  Martin Jambor  <mjambor@suse.cz>

	PR fortran/48636
	* gfortran.dg/pr48636.f90: New test.

2012-08-10  Jakub Jelinek  <jakub@redhat.com>

	* gcc.dg/torture/vector-shuffle1.c (f): Pass vectors indirectly
	to avoid warnings.
	(main): Adjust caller.

2012-08-10  Richard Guenther  <rguenther@suse.de>

	* gcc.dg/matrix/*.c: Adjust and move ...
	* gcc.dg/torture/: ... here.
	* gcc.dg/matrix: Remove directory.

2012-08-10  Richard Guenther  <rguenther@suse.de>

	PR middle-end/54219
	* gcc.dg/torture/vector-shuffle1.c: New testcase.

2012-08-10  Bill Schmidt  <wschmidt@linux.vnet.ibm.com>

	PR middle-end/54211
	* gcc.dg/tree-ssa/pr54211.c: New test.

2012-08-10  Bill Schmidt  <wschmidt@linux.vnet.ibm.com>

	* lib/target-supports.exp (check_effective_target_long_neq_int): New.
	* gcc.dg/tree-ssa/slsr-30.c: Check for long_neq_int effective target.

2012-08-10  Richard Guenther  <rguenther@suse.de>

	PR tree-optimization/54109
	* gcc.dg/torture/pr54109.c: New testcase.
	* gcc.dg/tree-ssa/forwprop-1.c: Adjust.
	* gcc.dg/tree-ssa/forwprop-2.c: Likewise.

2012-08-10  Richard Guenther  <rguenther@suse.de>

	PR tree-optimization/54027
	* gcc.dg/torture/pr54027.c: New testcase.

2012-08-10  Richard Guenther  <rguenther@suse.de>

	* g++.dg/plugin/selfassign.c: Adjust.
	* gcc.dg/plugin/selfassign.c: Likewise.
	* gcc.dg/strlenopt-11.c: Likewise.
	* gcc.dg/strlenopt-13.c: Likewise.
	* gcc.dg/no-strict-overflow-4.c: Likewise.
	* gcc.dg/strict-overflow-4.c: Likewise.
	* gcc.dg/tree-ssa/alias-11.c: Likewise.
	* gcc.dg/tree-ssa/alias-6.c: Likewise.
	* gcc.dg/tree-ssa/asm-3.c: Likewise.
	* gcc.dg/tree-ssa/pr18908.c: Likewise.
	* gcc.dg/tree-ssa/pr19431.c: Likewise.
	* gcc.dg/tree-ssa/ssa-pre-21.c: Likewise.
	* gcc.dg/tree-ssa/phi-opt-10.c: Likewise.
	* gcc.dg/tree-ssa/phi-opt-7.c: Likewise.
	* gcc.dg/tree-ssa/slsr-27.c: Likewise.
	* gcc.dg/tree-ssa/slsr-28.c: Likewise.
	* gcc.dg/tree-ssa/slsr-29.c: Likewise.
	* gcc.dg/pr46309.c: Likewise.
	* gcc.dg/tree-ssa/loop-5.c: Likewise.

2012-08-09  Uros Bizjak  <ubizjak@gmail.com>

	* gcc.c-torture/compile/20120727-1.c (dg-options): Add -mfpmath=387
	for x86 targets.
	* gcc.c-torture/compile/20120727-2.c: New test.

2012-08-09  Martin Jambor  <mjambor@suse.cz>

	* gcc.dg/ipa/iinline-4.c: New test.
	* gcc.dg/ipa/iinline-5.c: Likewise.
	* gcc.dg/ipa/iinline-6.c: Likewise.
	* gcc.dg/ipa/iinline-7.c: Likewise.
	* gcc.dg/lto/20120723_0.c: Likewise.
	* gcc.dg/lto/20120723_1.c: Likewise.

2012-08-09  Oleg Endo  <olegendo@gcc.gnu.org>

	PR target/39423
	* gcc.target/sh/pr39423-1.c: New.

2012-08-09  Oleg Endo  <olegendo@gcc.gnu.org>

	PR target/51244
	* gcc.target/sh/pr51244-5: New.
	* gcc.target/sh/pr51244-6: New.

2012-08-09  Michael Zolotukhin  <michael.v.zolotukhin@intel.com>

	* gcc.target/i386/adx-addxcarry32-3.c: New.
	* gcc.target/i386/adx-addxcarry64-3.c: New.

2012-08-09  Andrey Belevantsev  <abel@ispras.ru>

	PR rtl-optimization/53701
	* gcc.dg/pr53701.c: New test.

2012-08-09  Bernd Schmidt  <bernds@codesourcery.com>

	* gcc.c-torture/compile/20120727-1.c: New test.

2012-08-09  Tobias Burnus  <burnus@net-b.de>

	PR fortran/54199
	* gfortran.dg/intrinsic_shadow_4.f90: New.

2012-08-08  H.J. Lu  <hongjiu.lu@intel.com>

	* gcc.dg/tree-ssa/slsr-30.c: Require non-ilp32.  Remove dg-skip-if.

2012-08-08  Joseph Myers  <joseph@codesourcery.com>

	* gcc.c-torture/execute/20120808-1.c: New test.

2012-08-08  H.J. Lu  <hongjiu.lu@intel.com>

	PR rtl-optimization/54157
	* gcc.target/i386/pr54157.c: New file.

2012-08-08 Michael Zolotukhin <michael.v.zolotukhin@intel.com>

	* gcc.target/i386/adx-addcarryx32-1.c: New.
	* gcc.target/i386/adx-addcarryx32-2.c: New.
	* gcc.target/i386/adx-addcarryx64-1.c: New.
	* gcc.target/i386/adx-addcarryx64-2.c: New.
	* gcc.target/i386/adx-check.h: New.
	* gcc.target/i386/i386.exp (check_effective_target_adx): New.
	* gcc.target/i386/sse-12.c: Add -madx.
	* gcc.target/i386/sse-13.c: Ditto.
	* gcc.target/i386/sse-14.c: Ditto.
	* gcc.target/i386/sse-22.c: Ditto.
	* gcc.target/i386/sse-23.c: Ditto.
	* g++.dg/other/i386-2.C: Ditto.
	* g++.dg/other/i386-3.C: Ditto.

2012-08-07  Bill Schmidt  <wschmidt@linux.vnet.ibm.com>

	* gcc.dg/tree-ssa/slsr-5.c: New.
	* gcc.dg/tree-ssa/slsr-6.c: New.
	* gcc.dg/tree-ssa/slsr-7.c: New.
	* gcc.dg/tree-ssa/slsr-8.c: New.
	* gcc.dg/tree-ssa/slsr-9.c: New.
	* gcc.dg/tree-ssa/slsr-10.c: New.
	* gcc.dg/tree-ssa/slsr-11.c: New.
	* gcc.dg/tree-ssa/slsr-12.c: New.
	* gcc.dg/tree-ssa/slsr-13.c: New.
	* gcc.dg/tree-ssa/slsr-14.c: New.
	* gcc.dg/tree-ssa/slsr-15.c: New.
	* gcc.dg/tree-ssa/slsr-16.c: New.
	* gcc.dg/tree-ssa/slsr-17.c: New.
	* gcc.dg/tree-ssa/slsr-18.c: New.
	* gcc.dg/tree-ssa/slsr-19.c: New.
	* gcc.dg/tree-ssa/slsr-20.c: New.
	* gcc.dg/tree-ssa/slsr-21.c: New.
	* gcc.dg/tree-ssa/slsr-22.c: New.
	* gcc.dg/tree-ssa/slsr-23.c: New.
	* gcc.dg/tree-ssa/slsr-24.c: New.
	* gcc.dg/tree-ssa/slsr-25.c: New.
	* gcc.dg/tree-ssa/slsr-26.c: New.
	* gcc.dg/tree-ssa/slsr-30.c: New.
	* gcc.dg/tree-ssa/slsr-31.c: New.

2012-08-07  Steven Bosscher  <steven@gcc.gnu.org>

	* gcc.dg/tree-prof/update-loopch.c: Ask for dump with blocks info.
	* gcc.dg/tree-ssa/attr-hotcold-2.c: Likewise.
	* gcc.dg/tree-ssa/pr18133-1.c: Likewise.

2012-08-06  Cary Coutant  <ccoutant@google.com>

	* g++.dg/debug/dwarf2/non-virtual-thunk.C: New test case.

2012-08-06  Janus Weil  <janus@gcc.gnu.org>

	PR fortran/35831
	* gfortran.dg/dummy_procedure_5.f90: Modified.
	* gfortran.dg/dummy_procedure_8.f90: New.
	* gfortran.dg/interface_26.f90: Modified.
	* gfortran.dg/proc_ptr_11.f90: Modified.
	* gfortran.dg/proc_ptr_15.f90: Modified.
	* gfortran.dg/proc_ptr_result_5.f90: Modified.
	* gfortran.dg/typebound_override_1.f90: Modified.
	* gfortran.dg/typebound_proc_6.f03: Modified.

2012-08-06  Marc Glisse  <marc.glisse@inria.fr>

	PR tree-optimization/51938
	PR tree-optimization/52005
	* gcc.dg/tree-ssa/ssa-ifcombine-8.c: New testcase.
	* gcc.dg/tree-ssa/ssa-ifcombine-9.c: Likewise.
	* gcc.dg/tree-ssa/ssa-ifcombine-10.c: Likewise.
	* gcc.dg/tree-ssa/ssa-ifcombine-11.c: Likewise.

2012-08-06  Dodji Seketeli  <dodji@redhat.com>

	Avoid crashing on erroneous static_assert usage
	* g++.dg/cpp0x/static_assert8.C: New test.

2012-08-06  Jason Merrill  <jason@redhat.com>

	* g++.dg/cpp0x/sfinae38.C: New.

2012-08-06  Marc Glisse  <marc.glisse@inria.fr>
	    Paolo Carlini  <paolo.carlini@oracle.com>

	PR c++/54165
	* g++.dg/conversion/void2.C: New.

2012-08-06  Tom de Vries  <tom@codesourcery.com>

	* gcc.dg/tree-ssa/vrp78.c: New test.

2012-08-04  Sandra Loosemore  <sandra@codesourcery.com>
	    Richard Sandiford  <rdsandiford@googlemail.com>

	* g++.dg/opt/enum2.C: Require fpic target.
	* g++.dg/lto/20090303_0.C: Likewise.

2012-08-04  Sandra Loosemore  <sandra@codesourcery.com>
	    Catherine Moore  <clm@codesourcery.com>

	* gcc.target/mips/clear-cache-1.c: Test for alternate cache
	flush function names too.
	* gcc.target/mips/clear-cache-1.c: Likewise.

2012-08-03  Bill Schmidt  <wschmidt@linux.ibm.com>

	PR target/54156
	* gcc.dg/vect/pr53773.c: Change to use optimized dump.

2012-08-03  Mikael Morin  <mikael@gcc.gnu.org>

	PR fortran/54166
	* gfortran.dg/array_5.f90: New test.

2012-08-03 Marc Glisse <marc.glisse@inria.fr>

	PR tree-optimization/30318
	* gcc.dg/tree-ssa/vrp77.c: New testcase.

2012-08-03  Marc Glisse  <marc.glisse@inria.fr>

	* g++.dg/ext/vector17.C: New testcase.

2012-08-02  Richard Sandiford  <rdsandiford@googlemail.com>

	PR target/51931
	* gcc.c-torture/compile/20001226-1.c: Remove nomips16 attribute.
	* g++.dg/opt/longbranch1.C: Likewise.

2012-08-02  Marc Glisse  <marc.glisse@inria.fr>

	PR tree-optimization/53805
	* gcc.dg/fold-notunord.c: New testcase.

2012-08-02  Mikael Morin  <mikael@gcc.gnu.org>

	PR fortran/48820
	* gfortran.dg/assumed_rank_bounds_1.f90:  New test.
	* gfortran.dg/assumed_rank_bounds_2.f90:  New test.

2012-08-02  Jason Merrill  <jason@redhat.com>
	    Paolo Carlini  <paolo.carlini@oracle.com>

	PR c++/51213 (again)
	* g++.dg/cpp0x/sfinae37.C: Extend.

2012-08-02  Richard Guenther  <rguenther@suse.de>

	PR tree-optimization/50672
	* g++.dg/torture/pr50672.C: New testcase.

2012-08-02  Janus Weil  <janus@gcc.gnu.org>

	PR fortran/54147
	* gfortran.dg/abstract_type_6.f03: Modified.
	* gfortran.dg/proc_ptr_comp_3.f90: Modified.
	* gfortran.dg/proc_ptr_comp_35.f90: New.
	* gfortran.dg/typebound_proc_9.f03: Modified.
	* gfortran.dg/typebound_proc_26.f90: New.

2012-08-02  Richard Guenther  <rguenther@suse.de>

	* gcc.dg/torture/pta-callused-1.c: Adjust.
	* gcc.dg/torture/pta-ptrarith-3.c: Likewise.
	* gcc.dg/torture/ssa-pta-fn-1.c: Likewise.
	* gcc.dg/tree-ssa/alias-19.c: Likewise.
	* gcc.dg/tree-ssa/pta-escape-1.c: Likewise.
	* gcc.dg/tree-ssa/pta-escape-2.c: Likewise.
	* gcc.dg/tree-ssa/pta-escape-3.c: Likewise.
	* gcc.dg/tree-ssa/pta-ptrarith-1.c: Likewise.
	* gcc.dg/tree-ssa/pta-ptrarith-2.c: Likewise.

2012-08-01  Thomas König  <tkoenig@gcc.gnu.org>

	PR fortran/54033
	* gfortran.dg/include_6.f90:  New test case.
	* gfortran.dg/include_7.f90:  New test case.
	* gfortran.dg/include_3.f90:  Add dg-warning for missing directory.

2012-08-01  Tom de Vries  <tom@codesourcery.com>

	* gcc.dg/tree-ssa/vrp76.c: New test.

2012-08-01  Bill Schmidt  <wschmidt@linux.ibm.com>

	PR tree-optimization/46556
	* gcc.dg/tree-ssa/slsr-27.c: New.
	* gcc.dg/tree-ssa/slsr-28.c: New.
	* gcc.dg/tree-ssa/slsr-29.c: New.

2012-07-31  Janus Weil  <janus@gcc.gnu.org>

	PR fortran/42418
	* gfortran.dg/proc_decl_29.f90: New.

2012-07-31  Dehao Chen  <dehao@google.com>

	* gcc.dg/predict-7.c: New test.

2012-07-31  Janus Weil  <janus@gcc.gnu.org>

	PR fortran/54134
	* gfortran.dg/typebound_override_3.f90: New.

2012-07-31  Bill Schmidt  <wschmidt@linux.ibm.com>

	PR tree-optimization/53773
	* gcc.dg/vect/pr53773.c: New test.

2012-07-31  Nick Clifton  <nickc@redhat.com>

	* gcc.dg/stack-usage-1.c (SIZE): Define for FRV,
	and for XStormy16.

2012-07-31  Tobias Burnus  <burnus@net-b.de>

	* gfortran.dg/c_funloc_tests_6.f90: New.
	* gfortran.dg/c_funloc_tests_7.f90: New.
	* gfortran.dg/c_funloc_tests_5.f03: Compile with -std=f2003.

2012-07-31  Paolo Carlini  <paolo.carlini@oracle.com>

	PR c++/53624
	* g++.dg/cpp0x/temp_default5.C: New.

2012-07-30  Janus Weil  <janus@gcc.gnu.org>

	PR fortran/51081
	* gfortran.dg/proc_ptr_37.f90: New.

2012-07-30  Ulrich Weigand  <ulrich.weigand@linaro.org>

	* lib/target-supports.exp
	(check_effective_target_vect_natural_alignment): New function.
	* gcc.dg/align-2.c: Only run on targets with natural alignment
	of vector types.
	* gcc.dg/vect/slp-25.c: Adjust tests for targets without natural
	alignment of vector types.

2012-07-30  Kirill Yukhin  <kirill.yukhin@intel.com>
	    Michael Zolotukhin  <michael.v.zolotukhin@intel.com>

	* gcc.target/i386/rdseed16-1.c: New.
	* gcc.target/i386/rdseed32-1.c: Ditto
	* gcc.target/i386/rdseed64-1.c: Ditto
	* gcc.target/i386/sse-12.c: Add -mrdseed.
	* gcc.target/i386/sse-13.c: Ditto.
	* gcc.target/i386/sse-14.c: Ditto.
	* g++.dg/other/i386-2.C: Ditto.
	* g++.dg/other/i386-3.C: Ditto.

2012-07-30  Oleg Endo  <olegendo@gcc.gnu.org>

	PR target/51244
	* gcc.target/sh/pr51244-4.c: New.

2012-07-27  Uros Bizjak  <ubizjak@gmail.com>

	* gfortran.dg/bind_c_array_params_2.f90: Add "-mno-explicit-relocs"
	for alpha*-*-* targets.  Cleanup original tree dump.

2012-07-27  Segher Boessenkool  <segher@kernel.crashing.org>

	* gcc.target/powerpc/rs6000-power2-1.c: Delete.
	* gcc.target/powerpc/rs6000-power2-2.c: Delete.

2012-07-27  Anna Tikhonova  <anna.tikhonova@intel.com>

	* gcc.dg/20020201-1.c: Remove declarations for exit, abort,
	rand, srand. Include <stdlib.h>.

2012-07-26  Janis Johnson  <janisjo@codesourcery.com>

	* gcc.dg/pr45259.c: Only -fpic depends on fpic support.

2012-07-26  Richard Henderson  <rth@redhat.com>

	* gcc.dg/attr-hotcold-1.c: New.
	* gcc.dg/tree-ssa/attr-hotcold-2.c: New.

2012-07-26  Andrew Jenner  <andrew@codesourcery.com>
	    Sandra Loosemore  <sandra@codesourcery.com>

	* gcc.c-torture/compile/pr50380.c: Add code to cause cycle of length 2.

2012-07-26  Tobias Burnus  <burnus@net-b.de>

	* gfortran.dg/contiguous_1.f90: Update dg-error.
	* gfortran.dg/proc_ptr_32.f90: Ditto.

2012-07-26  Richard Guenther  <rguenther@suse.de>

	PR tree-optimization/54098
	* gcc.dg/torture/pr54098.c: New testcase.

2012-07-26  Ramana Radhakrishnan  <ramana.radhakrishnan@linaro.org>

	* gcc.target/arm/neon/vld1Q_dupu64.c: Regenerate.
	* gcc.target/arm/neon/vld1Q_dups64.c: Likewise.

2012-07-26  Mikael Morin  <mikael@gcc.gnu.org>

	PR fortran/44354
	* gfortran.dg/array_constructor_39.f90: New test.

2012-07-26  Mikael Morin  <mikael@gcc.gnu.org>

	PR fortran/44354
	* gfortran.dg/array_constructor_38.f90: New test.

2012-07-25  Janis Johnson  <janisjo@codesourcery.com>

	* g++.dg/cpp0x/nullptr21.c: Remove printfs, make self-checking.

2012-07-25  Eric Botcazou  <ebotcazou@adacore.com>

	* gnat.dg/noreturn5.ad[sb]: New test.

2012-07-25  Sandra Loosemore  <sandra@codesourcery.com>
	    Paul Brook  <paul@codesourcery.com>

	PR target/53633

	* lib/target-suports.exp (check_effective_target_naked_functions): New.
	* c-c++-common/pr53633.c: New test.

2012-07-25  Siddhesh Poyarekar  <siddhesh@redhat.com>

	* gcc.target/i386/asm-dialect-1.c: New test case.

2012-07-25  Kirill Yukhin  <kirill.yukhin@intel.com>
	    Michael Zolotukhin  <michael.v.zolotukhin@intel.com>

	* gcc.target/i386/prefetchw-1.c: New.
	* gcc.target/i386/sse-12.c: Add -mprfchw.
	* gcc.target/i386/sse-13.c: Ditto.
	* gcc.target/i386/sse-14.c: Ditto.
	* gcc.target/i386/sse-22.c: Ditto.
	* gcc.target/i386/sse-23.c: Ditto.
	* g++.dg/other/i386-2.C: Ditto.
	* g++.dg/other/i386-3.C: Ditto.

2012-07-24  Janis Johnson  <janisjo@codesourcery.com>

	* lib/gcc-dg.exp (process-message): Don't ignore errors.

2012-07-24  Ramana Radhakrishnan  <ramana.radhakrishnan@linaro.org>

	PR target/54051
	* gcc.target/arm/pr54051.c: New.
	* gcc.target/arm/vfp-1.c: Adjust test.

2012-07-24  Julian Brown  <julian@codesourcery.com>

	* lib/target-supports.exp (check_effective_target_arm_hf_eabi): New.
	* gcc.dg/torture/stackalign/builtin-apply-2.c: Skip for
	hard-float ARM.

2012-07-23  Paul Brook  <paul@codesourcery.com>

	* g++.dg/other/armv7m-1.c: New test.

2012-07-23  Julian Brown  <julian@codesourcery.com>

	* gcc.c-torture/execute/20101011-1.c (__aeabi_idiv0): Define for
	ARM.
	(DO_TEST): Define to 1 for appropriate ARM targets.

2012-07-22  Steven Bosscher  <steven@gcc.gnu.org>

	PR tree-optimization/53881
	* gcc.dg/pr53881.c: Renamed to ...
	* gcc.dg/pr53881-1.c: ... this.
	* gcc.dg/pr53881-2.c: New test.

2012-07-22  Hans-Peter Nilsson  <hp@axis.com>

	Handle recent changes in default atomics for cris*-*-linux*.
	* gcc.target/cris/torture/sync-mis-xchg-i-1ml.c,
	gcc.target/cris/torture/sync-mis-xchg-i-2ml.c,
	gcc.target/cris/torture/sync-mis-xchg-i-3ml.c,
	gcc.target/cris/torture/sync-mis-xchg-s-1ml.c,
	gcc.target/cris/torture/sync-mis-op-i-1ml.c,
	gcc.target/cris/torture/sync-mis-op-i-2ml.c,
	gcc.target/cris/torture/sync-mis-op-i-3ml.c,
	gcc.target/cris/torture/sync-mis-op-s-1ml.c: New tests.
	* gcc.target/cris/torture/sync-mis-op-i-2a.c: Make sure
	-mno-unaligned-atomic-may-use-library is in effect for
	cris*-*-linux*.
	* gcc.target/cris/torture/sync-mis-xchg-i-1.c,
	gcc.target/cris/torture/sync-mis-xchg-i-2.c,
	gcc.target/cris/torture/sync-mis-xchg-i-3.c,
	gcc.target/cris/torture/sync-mis-xchg-i-2a.c,
	gcc.target/cris/torture/sync-mis-xchg-s-1.c,
	gcc.target/cris/torture/sync-mis-op-i-1.c,
	gcc.target/cris/torture/sync-mis-op-i-2.c,
	gcc.target/cris/torture/sync-mis-op-i-1a.c,
	gcc.target/cris/torture/sync-mis-op-i-3.c,
	gcc.target/cris/torture/sync-mis-op-i-3a.c,
	gcc.target/cris/torture/sync-mis-op-s-1a.c,
	gcc.target/cris/torture/sync-mis-xchg-i-1a.c,
	gcc.target/cris/torture/sync-mis-xchg-i-3a.c,
	gcc.target/cris/torture/sync-mis-xchg-s-1a.c: Similar.
	* gcc.target/cris/torture/sync-mis-op-s-1.c: Ditto.
	(main): Remove local variable x.
	[mis_ok]: Check that atomics don't fail.

2012-07-21  Andrew Pinski  <apinski@cavium.com>

	*  gcc.dg/tree-ssa/vrp72.c: New test.
	*  gcc.dg/tree-ssa/vrp73.c: New test.
	*  gcc.dg/tree-ssa/vrp74.c: New test.
	*  gcc.dg/tree-ssa/vrp75.c: New test.

2012-07-21  Andrew Pinski  <apinski@cavium.com>

	* gcc.dg/tree-ssa/alias-21.c: New testcase.
	* gcc.dg/tree-ssa/alias-22.c: New testcase.

2012-07-21  Andrew Pinski  <apinski@cavium.com>

	* gcc.target/mips/octeon-pop-2.c: New testcase.

2012-07-21  Tobias Burnus  <burnus@net-b.de>

	PR fortran/48820
	* gfortran.dg/assumed_rank_3.f90: New.
	* gfortran.dg/assumed_rank_11.f90: New.
	* gfortran.dg/assumed_rank_1.f90: Update dg-error.
	* gfortran.dg/assumed_rank_2.f90: Update dg-error.
	* gfortran.dg/assumed_rank_7.f90: Update dg-error.

2012-07-21  Andrew Pinski  <apinski@cavium.com>

	* gcc.target/mips/unaligned-1.c: New testcase.

2012-07-21  Hans-Peter Nilsson  <hp@axis.com>

	* gcc.c-torture/execute/20101011-1.c (DO_TEST): Define as 0 for CRIS.

2012-07-20  Tobias Burnus  <burnus@net-b.de>

	* gfortran.dg/bind_c_array_params_2.f90: New.
	* gfortran.dg/bind_c_array_params.f03: Add -std=f2003
	and update dg-error.

2012-07-20  Tobias Burnus  <burnus@net-b.de>

	* gfortran.dg/assumed_rank_12.f90: Update dg-error.

2012-07-20  Jason Merrill  <jason@redhat.com>

	PR c++/54038
	* g++.dg/other/array7.C: New.

2012-07-20  Steven Bosscher  <steven@gcc.gnu.org>

	* gcc.dg/tree-prof/update-loopch.c: Look for counts on the dumps of
	the basic block and check loop depth.
	* gcc.dg/tree-ssa/pr18133-1.c: Dump details, not blocks.  Update
	matching patterns and comments.
	* gcc.dg/tree-ssa/20031021-1.c: Fix check patterns.
	* gcc.dg/tree-ssa/vector-2.c: Likewise.

2012-07-20  Jakub Jelinek  <jakub@redhat.com>

	PR c++/28656
	* c-c++-common/pr28656.c: New test.

2012-07-19  Jason Merrill  <jason@redhat.com>

	PR c++/54026
	* g++.dg/init/mutable1.C: New.

2012-07-20  Tobias Burnus  <burnus@net-b.de>

	PR fortran/48820
	* gfortran.dg/assumed_type_3.f90: Update dg-error.
	* gfortran.dg/assumed_rank_1.f90: New.
	* gfortran.dg/assumed_rank_1_c.c: New.
	* gfortran.dg/assumed_rank_2.f90: New.
	* gfortran.dg/assumed_rank_4.f90: New.
	* gfortran.dg/assumed_rank_5.f90: New.
	* gfortran.dg/assumed_rank_6.f90: New.
	* gfortran.dg/assumed_rank_7.f90: New.
	* gfortran.dg/assumed_rank_8.f90: New.
	* gfortran.dg/assumed_rank_8_c.c: New.
	* gfortran.dg/assumed_rank_9.f90: New.
	* gfortran.dg/assumed_rank_10.f90: New.
	* gfortran.dg/assumed_rank_12.f90: New.

2012-07-19  Eric Botcazou  <ebotcazou@adacore.com>

	* gnat.dg/opt25.adb: New test.
	* gnat.dg/opt25_pkg1.ad[sb]: New helper.
	* gnat.dg/opt25_pkg2.ad[sb]: Likewise.

2012-07-19  Eric Botcazou  <ebotcazou@adacore.com>

	* gnat.dg/aggr20.ad[sb]: New test.
	* gnat.dg/aggr20_pkg.ads: New helper.

2012-07-19  Eric Botcazou  <ebotcazou@adacore.com>

	* gnat.dg/derived_type3.adb: New test.
	* gnat.dg/derived_type3_pkg.ad[sb]: New helper.

2012-07-19  Jakub Jelinek  <jakub@redhat.com>

	PR rtl-optimization/53942
	* gcc.dg/pr53942.c: New test.

2012-07-19  Jason Merrill  <jason@redhat.com>

	PR c++/54021
	* g++.dg/cpp0x/constexpr-builtin2.C: New.

2012-07-19  Eric Botcazou  <ebotcazou@adacore.com>

	* gnat.dg/discr38.adb: New test.

2012-07-19  Jakub Jelinek  <jakub@redhat.com>

	PR middle-end/54017
	* c-c++-common/gomp/pr54017.c: New test.

2012-07-19  Richard Guenther  <rguenther@suse.de>
	    Eric Botcazou  <ebotcazou@adacore.com>

	* gnat.dg/loop_optimization11.adb: New testcase.
	* gnat.dg/loop_optimization11_pkg.ads: Likewise.

2012-07-18  Paolo Carlini  <paolo.carlini@oracle.com>
	    Jason Merrill  <jason@redhat.com>

	* g++.dg/cpp0x/sfinae37.C: New.
	* g++.dg/template/access23.C: New.
	* g++.dg/template/access7.C: Adjust.
	* g++.dg/template/sfinae10.C: Don't expect errors.
	* g++.dg/template/sfinae6_neg.C: Don't expect errors.

2012-07-18  Julian Brown  <julian@codesourcery.com>
	    Sandra Loosemore <sandra@codesroucery.com>

	* gcc.c-torture/execute/20101011-1.c: Skip on bare-metal m68k.

2012-07-18  Eric Botcazou  <ebotcazou@adacore.com>

	* gnat.dg/noreturn4.ad[sb]: New test.
	* gnat.dg/noreturn4_pkg.ads: New helper.

2012-07-18  Jie Zhang  <jzhang918@gmail.com>
	    Julian Brown  <julian@codesourcery.com>

	* gcc.target/arm/neon-vdup-1.c: New test case.
	* gcc.target/arm/neon-vdup-2.c: New test case.
	* gcc.target/arm/neon-vdup-3.c: New test case.
	* gcc.target/arm/neon-vdup-4.c: New test case.
	* gcc.target/arm/neon-vdup-5.c: New test case.
	* gcc.target/arm/neon-vdup-6.c: New test case.
	* gcc.target/arm/neon-vdup-7.c: New test case.
	* gcc.target/arm/neon-vdup-8.c: New test case.
	* gcc.target/arm/neon-vdup-9.c: New test case.
	* gcc.target/arm/neon-vdup-10.c: New test case.
	* gcc.target/arm/neon-vdup-11.c: New test case.
	* gcc.target/arm/neon-vdup-12.c: New test case.
	* gcc.target/arm/neon-vdup-13.c: New test case.
	* gcc.target/arm/neon-vdup-14.c: New test case.
	* gcc.target/arm/neon-vdup-15.c: New test case.
	* gcc.target/arm/neon-vdup-16.c: New test case.
	* gcc.target/arm/neon-vdup-17.c: New test case.
	* gcc.target/arm/neon-vdup-18.c: New test case.
	* gcc.target/arm/neon-vdup-19.c: New test case.
	* gcc.target/arm/neon-combine-sub-abs-into-vabd.c: Make intrinsic
	arguments non-constant.

2012-07-18  Richard Guenther  <rguenther@suse.de>

	PR tree-optimization/53970
	* g++.dg/torture/pr53970.C: New testcase.

2012-07-18  Oleg Endo  <olegendo@gcc.gnu.org>

	PR target/38621
	* gcc.c-torture/compile/pr38621.c: New.

2012-07-18  Oleg Endo  <olegendo@gcc.gnu.org>

	PR target/33135
	* gcc.target/sh/pr33135-1.c: New.
	* gcc.target/sh/pr33135-2.c: New.
	* gcc.target/sh/pr33135-3.c: New.
	* gcc.target/sh/pr33135-4.c: New.

2012-07-17  Jason Merrill  <jason@redhat.com>

	PR c++/53995
	* g++.dg/parse/enum9.C: New.

2012-07-17  Kazu Hirata  <kazu@codesourcery.com>
	    Sandra Loosemore  <sandra@codesourcery.com>

	* gcc.target/m68k/pr36134.c: Use dg-skip-if to skip the testcase
	if there is a conflict with -mcpu=.  Use -mcpu=5208.

2012-07-17  Jason Merrill  <jason@redhat.com>

	PR c++/53989
	* g++.dg/template/array23.C: New.

2012-07-17  Tobias Burnus  <burnus@net-b.de>

	PR fortran/53985
	* gfortran.dg/bind_c_usage_26.f90: New.
	* gfortran.dg/bind_c_procs.f03: Add dg-options "-Wc-binding-type".
	* gfortran.dg/bind_c_usage_13.f03: Ditto.
	* gfortran.dg/bind_c_usage_18.f90: Ditto.
	* gfortran.dg/interop_params.f03: Ditto.

2012-07-17  Jason Merrill  <jason@redhat.com>

	* g++.dg/template/inherit8.C: Adjust.
	* g++.dg/template/using21.C: Adjust.
	* g++.dg/template/using22.C: Adjust.

	PR c++/53549
	* g++.dg/template/current-inst1.C: New.
	* g++.dg/parse/crash35.C: Adjust.

2012-07-17  Tobias Burnus  <burnus@net-b.de>

	PR fortran/52101
	* gfortran.dg/oldstyle_4.f90: New.

2012-07-17  Tobias Burnus  <burnus@net-b.de>

	PR fortran/49265
	* gfortran.dg/module_procedure_double_colon_3.f90: New.
	* gfortran.dg/module_procedure_double_colon_4.f90: New.

2012-07-16  Jason Merrill  <jason@redhat.com>

	* g++.dg/parse/access8.C: Adjust.
	* g++.dg/template/sfinae6_neg.C: Adjust.

2012-07-16  Thomas König  <tkoenig@gcc.gnu.org>

	PR fortran/53824
	* gfortran.dg/coarray_allocate_1.f90:  New test.

2012-07-16  Andrew Pinski  <apinski@cavium.com>

	* gcc.c-torture/execute/bswap-1.c: New testcase.
	* gcc.c-torture/compile/unalign-1.c: New testcase.
	* gcc.c-torture/compile/20120524-1.c: New testcase.
	* gcc.c-torture/compile/20101216-1.c: New testcase.

2012-07-16  Dehao Chen  <dehao@google.com>

	Revert
	2012-07-10  Dehao Chen  <dehao@google.com>

	* gcc.dg/debug_info_inline.c: New test.

2012-07-16  Janus Weil  <janus@gcc.gnu.org>

	PR fortran/53956
	* gfortran.dg/proc_decl_28.f90: New.

2012-07-16  Andrew Pinski  <apinski@cavium.com>

	* gcc.dg/torture/builtins-1.c: New testcase.

2012-07-16  Hans-Peter Nilsson  <hp@axis.com>

	* gcc.target/cris/sync-2i.c, gcc.target/cris/sync-2s.c,
	gcc.target/cris/sync-3i.c, gcc.target/cris/sync-3s.c,
	gcc.target/cris/sync-4i.c, gcc.target/cris/sync-4s.c,
	gcc.target/cris/sync-1-v10.c,
	gcc.target/cris/sync-1-v32.c: For cris*-*-linux*, also
	pass -mno-unaligned-atomic-may-use-library.
	* gcc.target/cris/sync-xchg-1.c: New test.
	* gcc.target/cris/20011127-1.c: Adjust to %P being a
	valid register operand output modifier.

2012-07-15  Andreas Schwab  <schwab@linux-m68k.org>

	* g++.dg/debug/dwarf2/pubnames-2.C: Support all known comment
	characters.

2012-07-13  Andrew Pinski  <apinski@cavium.com>

	* gcc.target/mips/octeon2-pipe-1.c: Use cleanup-rtl-dump
	rather than cleanup-tree-dump.
	* gcc.target/mips/octeon-pipe-1.c: Likewise.

2012-07-13  Richard Guenther  <rguenther@suse.de>

	PR tree-optimization/53907
	* gcc.target/i386/pr53907.c: New testcase.

2012-07-13  Richard Guenther  <rguenther@suse.de>

	PR tree-optimization/53922
	* gcc.dg/torture/pr53922.c: New testcase.

2012-07-13  Hans-Peter Nilsson  <hp@axis.com>

	PR rtl-optimization/53908
	* gcc.dg/torture/pr53908.c: New test.

2012-07-13  Jonathan Wakely  <jwakely.gcc@gmail.com>

	PR c++/53531
	* g++.dg/cpp0x/variadic135.C: New.

2012-07-12  Jason Merrill  <jason@redhat.com>

	* g++.dg/template/sfinae6_neg.C: Adjust.

2012-07-12  Tobias Burnus  <burnus@net-b.de>

	* gfortran.dg/c_f_pointer_shape_tests_5.f90: New.
	* gfortran.dg/c_f_pointer_tests_3.f90: Update
	scan-tree-dump-times pattern.

2012-07-11  Rainer Orth  <ro@CeBiTec.Uni-Bielefeld.DE>

	* g++.dg/debug/dwarf2/pubnames-2.C: Allow for / comments.

2012-07-11  Jason Merrill  <jason@redhat.com>

	DR 1402
	* g++.g/cpp0x/defaulted37.C: New.

2012-07-11  Greta Yorsh  <Greta.Yorsh@arm.com>

	PR target/53859
	* gcc.target/arm/pr53859.c: New test.

2012-07-10  Oleg Endo  <olegendo@gcc.gnu.org>

	PR target/53886
	* gcc.c-torture/compile/pr53886.c: New.

2012-07-10  Dehao Chen  <dehao@google.com>

	* gcc.dg/debug_info_inline.c: New test.

2012-07-10  Jason Merrill  <jason@redhat.com>

	PR c++/53733
	* g++.dg/cpp0x/defaulted36.C: New.
	* g++.dg/cpp0x/defaulted21.C: Adjust.

	* g++.dg/cpp0x/implicit13.C: Add vbase and member tests.

2012-07-09  Sterling Augustine  <saugustine@google.com>

	* g++.dg/debug/dwarf2/pubnames-2.C: New.

2012-07-09  Steven Bosscher  <steven@gcc.gnu.org>

	PR tree-optimization/53887
	* gcc.dg/pr53887.c: New test.

2012-07-09  Jason Merrill  <jason@redhat.com>

	PR c++/53882
	* g++.dg/cpp0x/nullptr29.C: New.

2012-07-09  Tom de Vries  <tom@codesourcery.com>
	    Richard Guenther  <rguenther@suse.de>

	* gcc.dg/builtin-unreachable-6.c: New test.
	* gcc.dg/builtin-unreachable-5.c: New test.

2012-07-07  Steven Bosscher  <steven@gcc.gnu.org>

	PR tree-optimization/53881
	* gcc.dg/pr53881.c: New test.

2012-07-06  Jason Merrill  <jason@redhat.com>

	PR c++/53862
	* g++.dg/cpp0x/variadic134.C: New.

	PR c++/53858
	* g++.dg/cpp0x/alias-decl-20.C: New.

2012-07-06  Tom de Vries  <tom@codesourcery.com>

	PR tree-optimization/51879
	* gcc.dg/pr51879-16.c: New test.
	* gcc.dg/pr51879-17.c: Same.

2012-07-06  Tom de Vries  <tom@codesourcery.com>

	PR tree-optimization/52009
	* gcc.dg/pr51879-7.c: New test.
	* gcc.dg/pr51879-18.c: New test.

2012-07-05  Jason Merrill  <jason@redhat.com>

	PR c++/50852
	* g++.dg/template/typedef39.C: New.

	PR c++/53039
	* g++.dg/cpp0x/variadic133.C: New.
	* g++.dg/template/param1.C: Adjust.

2012-07-05  Ramana Radhakrishnan  <ramana.radhakrishnan@linaro.org>

	PR target/48941
	PR target/51980
	* gcc.target/arm/neon/vtrnf32.c: Update.
	* gcc.target/arm/neon/vtrns32.c: Update.
	* gcc.target/arm/neon/vtrnu32.c: Update.
	* gcc.target/arm/neon/vzipf32.c: Update.
	* gcc.target/arm/neon/vzips32.c: Update.
	* gcc.target/arm/neon/vzipu32.c: Update.

2012-07-05  Mikael Morin  <mikael@gcc.gnu.org>

	PR fortran/53732
	* gfortran.dg/inline_sum_4.f90: New test.

2012-07-05  Steven Bosscher  <steven@gcc.gnu.org>

	* gcc.c-torture/compile/20000326-1.c: Fix to not optimize to empty.

2012-07-05  Matthew Gretton-Dann  <matthew.gretton-dann@arm.com>

	* gcc.target/arm/fma-sp.c: New testcase.
	* gcc.target/arm/fma.c: Likewise.
	* gcc.target/arm/fma.h: Likewise.

2012-07-04  Jason Merrill  <jason@redhat.com>

	PR c++/53848
	* g++.dg/other/enum3.C: New.

2012-07-04  Uros Bizjak  <ubizjak@gmail.com>

	PR middle-end/53321
	* g++.dg/torture/pr53321.C: New test.

2012-07-04  Richard Guenther  <rguenther@suse.de>

	PR tree-optimization/53844
	* g++.dg/tree-ssa/pr53844.C: New testcase.

2012-07-04  Richard Guenther  <rguenther@suse.de>

	PR tree-optimization/53849
	* gcc.dg/pr53849.c: New testcase.

2012-07-03  Jakub Jelinek  <jakub@redhat.com>

	PR c++/53812
	* g++.dg/ext/label14.C: New test.

2012-07-03  Uros Bizjak  <ubizjak@gmail.com>

	PR target/53811
	* g++.dg/other/pr53811.C: New test.

2012-07-03  Andreas Schwab  <schwab@linux-m68k.org>

	PR target/28896
	* gcc.target/m68k/stack-limit-1.c: New testcase.

2012-07-03  Eric Botcazou  <ebotcazou@adacore.com>

	* gnat.dg/recursive_call.adb: New test.

2012-07-03  Eric Botcazou  <ebotcazou@adacore.com>

	* gnat.dg/discr37.ad[sb]: New test.

2012-07-03  Oleg Endo  <olegendo@gcc.gnu.org>

	* g++.dg/other/packed1.C: Remove SH from xfail list.

2012-07-02  Jason Merrill  <jason@redhat.com>

	PR c++/53619
	* g++.dg/cpp0x/lambda/lambda-this5.C: New.

	PR c++/53783
	* g++.dg/cpp0x/lambda/lambda-template7.C: New.

	PR c++/53788
	* g++.dg/cpp0x/decltype39.C: New.
	* g++.dg/diagnostic/method1.C: Adjust.

	PR c++/53816
	* g++.dg/template/ref6.C: New.

2012-07-02  Oleg Endo  <olegendo@gcc.gnu.org>

	PR target/53568
	* gcc.target/sh/pr53568-1.c: New.

2012-07-02  Oleg Endo  <olegendo@gcc.gnu.org>

	PR target/51244
	* gcc.target/sh/pr51244-1.c: Check that movt insn is not generated.

2012-07-02  Jason Merrill  <jason@redhat.com>

	PR c++/53821
	* g++.dg/cpp0x/lambda/lambda-template6.C: New.

	PR c++/53524
	* g++.dg/template/enum7.C: New.
	* g++.dg/other/ptrmem10.C: Adjust.
	* g++.dg/other/ptrmem11.C: Adjust.
	* g++.dg/cpp0x/scoped_enum.C: Adjust.

2012-07-02  Steven Bosscher  <steven@gcc.gnu.org>

	* gcc.dg/tree-ssa/pr36881.c: Fix test case to not expand as bit tests.

2012-07-01  Wei Guozhi  <carrot@google.com>

	PR target/53447
	* gcc.target/arm/pr53447-1.c: New testcase.
	* gcc.target/arm/pr53447-2.c: New testcase.
	* gcc.target/arm/pr53447-3.c: New testcase.
	* gcc.target/arm/pr53447-4.c: New testcase.

2012-06-29  Richard Guenther  <rguenther@suse.de>

	PR tree-optimization/47061
	* gcc.dg/tree-ssa/vrp71.c: New testcase.

2012-06-29  Richard Guenther  <rguenther@suse.de>

	PR tree-optimization/37541
	* gcc.dg/tree-ssa/pr37508.c: Adjust and un-XFAIL.

2012-06-29  Richard Guenther  <rguenther@suse.de>

	PR tree-optimization/52589
	* gcc.dg/tree-ssa/vrp70.c: New testcase.

2012-06-28  Janis Johnson  <janisjo@codesourcery.com>

	* g++.dg/cpp0x/nullptr19.c: Remove exta directives on same line.

	* g++.dg/template/error46.C: Add missing comment to dg-message.
	* g++.dg/template/crash107.C: Likewise.
	* g++.dg/template/error47.C: Likewise.
	* g++.dg/template/crash108.C: Likewise.
	* g++.dg/overload/operator5.C: Likewise.

	* gcc.dg/Wstrict-aliasing-converted-assigned.c: Fix syntax
	errors in dg-message directives, add comments.

2012-06-28  Kai Tietz  <ktietz@redhat.com>

	* g++.dg/cpp0x/constexpr-52672.C (ul_ptr): Use SIZE_TYPE instead of
	hard-coded 'unsigned long'.

2012-06-28  Jakub Jelinek  <jakub@redhat.com>

	PR tree-optimization/51581
	* gcc.dg/vect/pr51581-4.c: New test.

	PR tree-optimization/53645
	* gcc.c-torture/execute/pr53645-2.c: New test.

2012-06-28  Richard Guenther  <rguenther@suse.de>

	PR middle-end/53790
	* gcc.dg/torture/pr53790.c: New testcase.

2012-06-28  Jakub Jelinek  <jakub@redhat.com>

	PR tree-optimization/53645
	* gcc.c-torture/execute/pr53645.c: New test.

2012-06-28  Arnaud Charlet  <charlet@adacore.com>

	* gnat.dg/deep_old.adb, gnat.dg/old_errors.adb: Removed, obsolete.

2012-06-28  Alexandre Oliva  <aoliva@redhat.com>

	PR debug/53671
	PR debug/49888
	* gcc.dg/guality/pr49888.c: Account for the possibility that
	the variable is optimized out at the first test.

2012-06-27  Jason Merrill  <jason@redhat.com>

	* g++.dg/cpp0x/override2.C: Adjust.
	* g++.dg/template/error5.C: Adjust.
	* g++.dg/parse/crash28.C: Adjust.

	PR c++/53563
	* g++.dg/parse/template27.C: New.
	* g++.dg/template/crash74.C: Adjust expected output.

2012-06-27  Janus Weil  <janus@gcc.gnu.org>

	PR fortran/41951
	PR fortran/49591
	* gfortran.dg/typebound_operator_16.f03: New.

2012-06-27  Jakub Jelinek  <jakub@redhat.com>

	* gcc.target/i386/sse4_1-pmuldq.c (TEST): Initialize
	even src1.i and src2.i fields even in the second half of the arrays.

2012-06-27  Ramana Radhakrishnan  <ramana.radhakrishnan@linaro.org>

	PR c++/51033.
	* g++.dg/torture/vshuf-16.inc: New test.
	* g++.dg/torture/vshuf-2.inc: New test.
	* g++.dg/torture/vshuf-4.inc: New test.
	* g++.dg/torture/vshuf-8.inc: New test.
	* g++.dg/torture/vshuf-main.inc: New test.
	* g++.dg/torture/vshuf-v16hi.C: New test.
	* g++.dg/torture/vshuf-v16qi.C: New test.
	* g++.dg/torture/vshuf-v2df.C: New test.
	* g++.dg/torture/vshuf-v2di.C: New test.
	* g++.dg/torture/vshuf-v2sf.C: New test.
	* g++.dg/torture/vshuf-v2si.C: New test.
	* g++.dg/torture/vshuf-v4df.C: New test.
	* g++.dg/torture/vshuf-v4di.C: New test.
	* g++.dg/torture/vshuf-v4sf.C: New test.
	* g++.dg/torture/vshuf-v4si.C: New test.
	* g++.dg/torture/vshuf-v8hi.C: New test.
	* g++.dg/torture/vshuf-v8qi.C: New test.
	* g++.dg/torture/vshuf-v8si.C: New test.

2012-06-27  Richard Guenther  <rguenther@suse.de>

	PR middle-end/53676
	* gcc.dg/tree-ssa/scev-6.c: New testcase.

2012-06-26  Janis Johnson  <janisjo@codesourcery.com>

	* lib/scandump.exp (scan-dump, scan-dump-not, scan-dump-dem,
	scan-dump-dem-not): Use printable pattern in test name.

2012-06-26  Sterling Augustine  <saugustine@google.com>
	    Dominique Dhumieres  <dominiq@lps.ens.fr>

	* gcc.dg/pubtypes-2.c: Update expected output.
	* gcc.dg/pubtypes-3.c: Likewise.
	* gcc.dg/pubtypes-4.c: Likewise.

2012-06-26  Bill Schmidt  <wschmidt@linux.ibm.com>

	* gcc.dg/tree-ssa/slsr-1.c: New test.
	* gcc.dg/tree-ssa/slsr-2.c: Likewise.
	* gcc.dg/tree-ssa/slsr-3.c: Likewise.
	* gcc.dg/tree-ssa/slsr-4.c: Likewise.

2012-06-26  Matt Turner  <mattst88@gmail.com>

	PR target/35294
	* gcc.target/arm/mmx-2.c: New.

2012-06-26  Richard Guenther  <rguenther@suse.de>

	PR c++/53752
	* g++.dg/torture/pr53752.C: New testcase.

2012-06-26  Jakub Jelinek  <jakub@redhat.com>

	PR tree-optimization/53748
	* gcc.c-torture/compile/pr53748.c: New test.

2012-06-25  Jason Merrill  <jason@redhat.com>

	PR c++/53498
	PR c++/53305
	* g++.dg/cpp0x/decltype38.C: New.
	* g++.dg/cpp0x/variadic132.C: Remove dg-error.

2012-06-25  Janis Johnson  <janisjo@codesourcery.com>

	* lib/target-supports-dg.exp (testname-for-summary): New.
	* lib/profopt.exp (profopt_execute): Define testname_with_flags.
	* lib/gcc-dg.exp (cleanup-coverage-files, cleanup-repo-notes,
	cleanup-stack-usage, cleanup-dump, cleanup-saved-temps, scan-module,
	scan-module-absence, output-exists, output-exists-not: Use
	testname-for-summary.
	(dg-test): Clean up testname_with_flags.
	* lib/scanasm.exp (scan-assembler, scan-assembler-not, scan-hidden,
	scan-not-hidden, scan-file, scan-file-not, scan-stack-usage,
	scan-stack-usage-not, scan-assembler-times, scan-assembler-dem,
	scan-assembler-dem-not, object-size: Use testname-for-summary.
	* lib/gcov.exp (run-gcov): Likewise.
	* lib/scandump.exp (scan-dump, scan-dump-times, scan-dump-not,
	scan-dump-dem, scan-dump-dem-note): Likewise.

	* lib/profopt.exp: Make prof_option_list local to profopt-execute.
	* g++.dg/tree-prof/tree-prof.exp (PROFOPT_OPTIONS): Define after
	including profopt.opt; save and restore existing value.
	* g++.dg/bprob/bprob.exp: Likewise.
	* gcc.dg/matrix/matrix.exp: Likewise.
	* gcc.dg/tree-prof/tree-prof.exp: Likewise.
	* gcc.misc-tests/bprob.exp: Likewise; also replace formerly-ignored
	PROFOPT_OPTIONS.

2012-06-25  Richard Henderson  <rth@redhat.com>

	* gcc.dg/pr53749.c: New.

2012-06-25  Jason Merrill  <jason@redhat.com>

	PR c++/52988
	* g++.dg/cpp0x/nullptr28.C: New.

2012-06-25  Christophe Lyon  <christophe.lyon@st.com>

	* gcc.target/arm/neon-vld1_dupQ.c: New.

2012-06-25  Florian Weimer  <fweimer@redhat.com>

	* g++.dg/init/new35.C: New.
	* g++.dg/init/new36.C: New.
	* g++.dg/init/new37.C: New.
	* g++.dg/ext/vla5.C: New warning.
	* g++.dg/ext/vla8.C: New warning.
	* g++.dg/cpp0x/regress/debug-debug7.C: Update diagnostics.

2012-06-25  Matthew Gretton-Dann  <matthew.gretton-dann@arm.com>
	    James Greenhalgh  <james.greenhalgh@arm.com>

	* gcc.target/arm/ftest-support-arm.h New testcase.
	* gcc.target/arm/ftest-support-thumb.h Likewise.
	* gcc.target/arm/ftest-support.h Likewise.
	* gcc.target/arm/ftest-armv4-arm.c: Likewise.
	* gcc.target/arm/ftest-armv4t-arm.c: Likewise.
	* gcc.target/arm/ftest-armv4t-thumb.c: Likewise.
	* gcc.target/arm/ftest-armv5t-arm.c Likewise.
	* gcc.target/arm/ftest-armv5t-thumb.c Likewise.
	* gcc.target/arm/ftest-armv5te-arm.c: Likewise.
	* gcc.target/arm/ftest-armv5te-thumb.c: Likewise.
	* gcc.target/arm/ftest-armv6-arm.c Likewise.
	* gcc.target/arm/ftest-armv6-thumb.c Likewise.
	* gcc.target/arm/ftest-armv6k-arm.c Likewise.
	* gcc.target/arm/ftest-armv6k-thumb.c Likewise.
	* gcc.target/arm/ftest-armv6m-thumb.c: Likewise.
	* gcc.target/arm/ftest-armv6t2-arm.c: Likewise.
	* gcc.target/arm/ftest-armv6t2-thumb.c: Likewise.
	* gcc.target/arm/ftest-armv6z-arm.c: Likewise.
	* gcc.target/arm/ftest-armv6z-thumb.c: Likewise.
	* gcc.target/arm/ftest-armv7a-arm.c Likewise.
	* gcc.target/arm/ftest-armv7a-thumb.c Likewise.
	* gcc.target/arm/ftest-armv7m-thumb.c: Likewise.
	* gcc.target/arm/ftest-armv7em-thumb.c: Likewise.
	* gcc.target/arm/ftest-armv7r-arm.c Likewise.
	* gcc.target/arm/ftest-armv7r-thumb.c Likewise.
	* lib/target-supports.exp
	(check_effective_target_arm_arch_FUNC): Add support for more
	architectures.
	(add_options_for_arm_arch_FUNC): Likewise.
	(check_effective_target_arm_arch_FUNC_multilib): New functions.

2012-06-25  Jason Merrill  <jason@redhat.com>

	PR c++/53202
	* g++.dg/cpp0x/constexpr-tuple.C: New.

2012-06-25  Jakub Jelinek  <jakub@redhat.com>

	PR target/53759
	* gcc.target/i386/pr53759.c: New test.

	PR c++/53594
	* g++.dg/cpp0x/nsdmi7.C: New test.

2012-06-24  Kai Tietz  <ktietz@redhat.com>

	* gcc.target/i386/pr23943.c (size_t): Use compatible type-definition
	for LLP64 targets.
	* gcc.target/i386/pr38988.c: Likewise.

2012-06-22  Janus Weil  <janus@gcc.gnu.org>

	PR fortran/47710
	PR fortran/53328
	* gfortran.dg/typebound_generic_12.f03: New.
	* gfortran.dg/typebound_generic_13.f03: New.

2012-06-22  Eric Botcazou  <ebotcazou@adacore.com>

	* gnat.dg/lto15.ad[sb]: New test.

2012-06-21  Meador Inge  <meadori@codesourcery.com>

	PR c/53702
	* gcc.dg/Wunused-local-typedefs.c: New testcase.

2012-06-21  Steven Bosscher  <steven@gcc.gnu.org>

	* gcc.dg/pch/ident-1.c: New test.
	* gcc.dg/pch/ident-1.hs: Header file for new test.

2012-06-21  Michael Matz  <matz@suse.de>

	PR middle-end/53688
	* gcc.c-torture/execute/pr53688.c: New test.

2012-06-20  Richard Guenther  <rguenther@suse.de>

	PR tree-optimization/30318
	* gcc.dg/tree-ssa/vrp69.c: New testcase.

2012-06-20  Richard Earnshaw  <rearnsha@arm.com>

	* g++.dg/debug/dwarf2/nested-3.C: Add ARM comment character to regexp.

2012-06-20  Rainer Orth  <ro@CeBiTec.Uni-Bielefeld.DE>

	* gcc.target/i386/clearcapv2.map: New file.
	* gcc.target/i386/i386.exp: Try it first before clearcap.map.

2012-06-19  Kaz Kojima  <kkojima@gcc.gnu.org>

	* gcc.dg/stack-usage-1.c: Remove dg-options line for sh targets
	and add __sh__ case.

2012-06-19  Jason Merrill  <jason@redhat.com>

	PR c++/52637
	* g++.dg/debug/localclass1.C: New.

2012-06-16 Ville Voutilainen <ville.voutilainen@gmail.com>

	* g++.dg/cpp0x/override4.C: New.

2012-06-14  Jason Merrill  <jason@redhat.com>

	PR c++/53651
	* g++.dg/cpp0x/decltype37.C: New.

2012-06-19  Kaz Kojima  <kkojima@gcc.gnu.org>

	* gcc.dg/stack-usage-1.c: Use sh*-*-* instead of sh-*-*.

2012-06-19  Joseph Myers  <joseph@codesourcery.com>

	* gcc.c-torture/compile/vector-5.c,
	gcc.c-torture/compile/vector-6.c: New tests.

2012-06-19  Richard Henderson  <rth@redhat.com>

	* gcc.target/i386/pr33329.c: Change multiplier constant to 12345.

2012-06-19  Richard Guenther  <rguenther@suse.de>

	* gcc.dg/tree-ssa/vrp68.c: Adjust testcase.

2012-06-18  Uros Bizjak  <ubizjak@gmail.com>

	PR target/53712
	* gcc.target/i386/pr53712.c: New test.

2012-06-18  Tobias Burnus  <burnus@net-b.de>

	PR fortran/53692
	* gfortran.dg/elemental_optional_args_6.f90: New.

2012-06-18  Tobias Burnus  <burnus@net-b.de>

	PR fortran/53526
	* gfortran.dg/coarray_lib_move_alloc_1.f90: New.
	* gfortran.dg/coarray/move_alloc_1.f90

2012-06-18  Tobias Burnus  <burnus@net-b.de>

	PR fortran/53526
	* gfortran.dg/coarray_27.f90: New.

2012-06-18  Joey Ye <Joey.Ye@arm.com>
	    Greta Yorsh  <Greta.Yorsh@arm.com>

	* gcc.target/arm/epilog-1.c: New test.

2012-06-18  Richard Guenther  <rguenther@suse.de>

	PR tree-optimization/53693
	* g++.dg/torture/pr53693.C: New testcase.

2012-06-18  Bill Schmidt  <wschmidt@linux.ibm.com>

	PR tree-optimization/53703
	* gcc.dg/torture/pr53703.c: New test.

2012-06-18  Richard Sandiford  <rdsandiford@googlemail.com>

	PR middle-end/53698
	* gcc.target/i386/pr53698.c: New test.

2012-06-17  Uros Bizjak  <ubizjak@gmail.com>

	* gcc.target/i386/pr33329.c (f): Increase tabs array to 1024.

2012-06-17  Tobias Burnus  <burnus@net-b.de>

	PR fortran/53691
	PR fortran/53685
	* gfortran.dg/transfer_check_3.f90: New.

2012-06-17  Uros Bizjak  <ubizjak@gmail.com>

	* gcc.dg/tree-ssa/vrp68.c: Fix scan-tree-dump-times argument order.

2012-06-16  Tobias Burnus  <burnus@net-b.de>

	PR fortran/53642
	PR fortran/45170
	* gfortran.dg/deferred_type_param_8.f90: New.

2012-06-15  Janis Johnson  <janosjo@codesourcery.com>

	* lib/gcov.exp (verify-lines, verify-branches, verify-calls): Use
	testname that includes flags, passed in as new argument, in
	pass/fail messages.
	(run_gcov): Get testname from dg-test, use it in pass/fail messages
	and pass it to verify-* procedures.

	* g++.dg/torture/stackalign/stackalign.exp: Combine stack
	alignment torture options with usual torture options.

	* g++.dg/cpp0x/auto27.C: Add comments to checks for multiple
	messages reported for one line of source code.
	* g++.dg/cpp0x/constexpr-decl.C: Likewise.
	* g++.dg/cpp0x/decltype2.C: Likewise.
	* g++.dg/cpp0x/decltype3.C: Likewise.
	* g++.dg/cpp0x/lambda/lambda-syntax1.C: Likewise.
	* g++.dg/cpp0x/regress/error-recovery1.C: Likewise.
	* g++.dg/cpp0x/static_assert3.C: Likewise.
	* g++.dg/cpp0x/udlit-cpp98-neg.C: Likewise.
	* g++.dg/cpp0x/udlit-shadow-neg.C: Likewise.
	* g++.dg/cpp0x/union1.C: Likewise.
	* g++.dg/cpp0x/variadic-ex10.C: Likewise.
	* g++.dg/cpp0x/variadic-ex14.C: Likewise.
	* g++.dg/cpp0x/variadic2.C: Likewise.
	* g++.dg/cpp0x/variadic20.C: Likewise.
	* g++.dg/cpp0x/variadic74.C: Likewise.
	* g++.dg/diagnostic/bitfld2.C: Likewise.
	* g++.dg/ext/attrib44.C: Likewise.
	* g++.dg/ext/no-asm-1.C: Likewise.
	* g++.dg/other/error34.C: Likewise.
	* g++.dg/parse/crash46.C: Likewise.
	* g++.dg/parse/error10.C: Likewise.
	* g++.dg/parse/error2.C: Likewise.
	* g++.dg/parse/error3.C: Likewise.
	* g++.dg/parse/error36.C: Likewise.
	* g++.dg/parse/error8.C: Likewise.
	* g++.dg/parse/error9.C: Likewise.
	* g++.dg/parse/parser-pr28152-2.C: Likewise.
	* g++.dg/parse/parser-pr28152.C: Likewise.
	* g++.dg/parse/template25.C: Likewise.
	* g++.dg/parse/typename11.C: Likewise.
	* g++.dg/tc1/dr147.C: Likewise.
	* g++.dg/template/deduce3.C: Likewise.
	* g++.dg/template/koenig9.C: Likewise.
	* g++.dg/template/pr23510.C: Likewise.
	* g++.dg/warn/pr12242.C: Likewise.
	* g++.dg/warn/pr30551-2.C: Likewise.
	* g++.dg/warn/pr30551.C: Likewise.
	* g++.old-deja/g++.other/typename1.C: Likewise.
	* g++.old-deja/g++.pt/niklas01a.C: Likewise.

2012-06-15  Ramana Radhakrishnan  <ramana.radhakrishnan@linaro.org>

	PR c++/51033
	* c-c++-common/torture/vshuf-16.inc: Move from gcc.c-torture/execute/.
	* c-c++-common/torture/vshuf-2.inc: Likewise.
	* c-c++-common/torture/vshuf-4.inc: Likewise.
	* c-c++-common/torture/vshuf-8.inc: Likewise.
	* c-c++-common/torture/vshuf-main.inc: Likewise.
	* c-c++-common/torture/vshuf-v16hi.c: Likewise.
	* c-c++-common/torture/vshuf-v16qi.c: Likewise.
	* c-c++-common/torture/vshuf-v2df.c: Likewise.
	* c-c++-common/torture/vshuf-v2di.c: Likewise.
	* c-c++-common/torture/vshuf-v2sf.c: Likewise.
	* c-c++-common/torture/vshuf-v2si.c: Likewise.
	* c-c++-common/torture/vshuf-v4df.c: Likewise.
	* c-c++-common/torture/vshuf-v4di.c: Likewise.
	* c-c++-common/torture/vshuf-v4hi.c: Likewise.
	* c-c++-common/torture/vshuf-v4sf.c: Likewise.
	* c-c++-common/torture/vshuf-v4si.c: Likewise.
	* c-c++-common/torture/vshuf-v8hi.c: Likewise.
	* c-c++-common/torture/vshuf-v8qi.c: Likewise.
	* c-c++-common/torture/vshuf-v8si.c: Likewise.

2012-06-15  Michael Matz  <matz@suse.de>

	* gcc.dg/tree-ssa/vector-4.c: New test.

2012-06-15  Michael Matz  <matz@suse.de>

	* gcc.dg/debug/dwarf2/inline3.c: Adjust.
	* gcc.dg/tree-ssa/foldstring-1.c: Adjust.

2012-06-15  Ulrich Weigand  <ulrich.weigand@linaro.org>

	PR tree-optimization/53636
	* gcc.target/arm/pr53636.c: New test.

2012-06-15  Jakub Jelinek  <jakub@redhat.com>

	PR tree-optimization/51581
	* gcc.c-torture/execute/pr51581-1.c: New test.
	* gcc.c-torture/execute/pr51581-2.c: New test.
	* gcc.dg/vect/pr51581-1.c: New test.
	* gcc.dg/vect/pr51581-2.c: New test.
	* gcc.dg/vect/pr51581-3.c: New test.
	* gcc.target/i386/avx-pr51581-1.c: New test.
	* gcc.target/i386/avx-pr51581-2.c: New test.
	* gcc.target/i386/avx2-pr51581-1.c: New test.
	* gcc.target/i386/avx2-pr51581-2.c: New test.
	* gcc.dg/vect/slp-26.c (main1): Divide by 0x8031 instead of 3.

2012-06-15  Richard Guenther  <rguenther@suse.de>

	* gcc.c-torture/execute/20120615-1.c: New testcase.

2012-06-15  Eric Botcazou  <ebotcazou@adacore.com>

	* gnat.dg/vect8.ad[sb]: New test.

2012-06-14  Richard Guenther  <rguenther@suse.de>

	* gcc.dg/tree-ssa/vrp.h: New testcase.
	* gcc.dg/tree-ssa/vrp68.c: Likewise.

2012-06-13  Christian Bruel  <christian.bruel@st.com>

	PR target/53621
	* gcc.dg/stack-usage-1.c: Force -fomit-frame-pointer on SH.

2012-06-14  Richard Sandiford  <rdsandiford@googlemail.com>

	* gcc.target/mips/mips.exp (mips-dg-options): Handle -msynci.

2012-06-13  Janis Johnson  <janisjo@codesourcery.com>

	PR testsuite/20771
	* lib/dg-pch.exp (dg-flags-pch): Add flags to make compile lines in
	test summary unique.

	* lib/scanasm.exp (scan-assembler, scan-assembler-not, scan-hidden,
	scan-not-hiddent, scan-file, scan-file-not, scan-stack-usage,
	scan-stack-usage-not): Don't strip torture options from test name.

	* lib/scandump.exp (scan-dump-times): Use printable version of
	regexp in test summary line.

	* gcc.dg/di-longlong64-sync-1.c: Add comments to checks for multiple
	messages reported for one line of source code.
	* gcc.dg/format/few-1.c: Likewise.
	* gcc.dg/ia64-sync-2.c: Likewise.
	* gcc.dg/sync-2.c: Likewise.
	* gcc.dg/noncompile/pr44517.c: Likewise.

2012-06-13  Alexandre Oliva  <aoliva@redhat.com>

	PR debug/49888
	* gcc.dg/guality/pr49888.c: New.

2012-06-13  Alexandre Oliva  <aoliva@redhat.com>

	* g++.dg/tree-ssa/ivopts-2.C: Adjust for coalescing.
	* gcc.dg/tree-ssa/forwprop-11.c: Likewise.
	* gcc.dg/tree-ssa/ssa-fre-1.c: Likewise.

2012-06-13  Tobias Burnus  <burnus@net-b.de>

	PR fortran/53643
	* gfortran.dg/intent_out_7.f90: New.

2012-06-13  Tobias Burnus  <burnus@net-b.de>

	PR fortran/53597
	* gfortran.dg/save_4.f90: New.

2012-06-12  Jakub Jelinek  <jakub@redhat.com>

	PR c/53532
	PR c/51034
	PR c/53196
	* gcc.dg/pr53532.c: New test.
	* gcc.dg/c99-complit-2.c: Add two new dg-error directives,
	adjust line numbers.
	* gcc.dg/noncompile/950825-1.c: Expect incomplete type error message.
	* gcc.dg/Wcxx-compat-8.c: Likewise.
	* gcc.dg/pr51034.c: New test.
	* gcc.dg/pr53196-1.c: New test.
	* gcc.dg/pr53196-2.c: New test.

2012-06-12  Janis Johnson  <janisjo@codesourcery.com>

	* gcc.dg/torture/stackalign/stackalign.exp: Combine stack
	alignment torture options with usual torture options.
	* gcc.dg/torture/stackalign/alloca-2.c: Use dg-additional-options
	instead of dg-options.
	* gcc.dg/torture/stackalign/alloca-3.c: Likewise.
	* gcc.dg/torture/stackalign/alloca-4.c: Likewise.
	* gcc.dg/torture/stackalign/alloca-5.c: Likewise.
	* gcc.dg/torture/stackalign/alloca-6.c: Likewise.
	* gcc.dg/torture/stackalign/push-1.c: Likewise.
	* gcc.dg/torture/stackalign/vararg-3.c: Likewise.

	* gcc.target/arm/di-longlong64-sync-withhelpers.c: Add comments
	to checks for multiple messages reported for one line of source code.
	* gcc.target/arm/di-longlong64-sync-withldrexd.c: Likewise.

	* gcc.c-torture/compile/sync-1.c: Add comments to checks for multiple
	messages reported for one line of source code.

	* gcc.dg/20031223-1.c: Add comments to check for multiple
	messages reported for one line of source code.
	* gcc.dg/Wconversion-integer.c: Likewise.
	* gcc.dg/Wfatal-2.c: Likewise.
	* gcc.dg/Wfatal.c: Likewise.
	* gcc.dg/Wobjsize-1.c: Likewise.
	* gcc.dg/c99-vla-jump-1.c: Likewise.
	* gcc.dg/c99-vla-jump-2.c: Likewise.
	* gcc.dg/c99-vla-jump-3.c: Likewise.
	* gcc.dg/c99-vla-jump-4.c: Likewise.
	* gcc.dg/c99-vla-jump-5.c: Likewise.
	* gcc.dg/decl-9.c: Likewise.
	* gcc.dg/declspec-10.c: Likewise.
	* gcc.dg/declspec-18.c: Likewise.
	* gcc.dg/mtune.c: Likewise.
	* gcc.dg/parser-pr28152-2.c: Likewise.
	* gcc.dg/parser-pr28152.c: Likewise.
	* gcc.dg/pr14475.c: Likewise.
	* gcc.dg/pr27953.c: Likewise.
	* gcc.dg/pr28322-3.c: Likewise.
	* gcc.dg/pr30457.c: Likewise.
	* gcc.dg/pr30551-2.c: Likewise.
	* gcc.dg/pr30551-3.c: Likewise.
	* gcc.dg/pr30551-4.c: Likewise.
	* gcc.dg/pr30551-5.c: Likewise.
	* gcc.dg/pr30551-6.c: Likewise.
	* gcc.dg/pr30551.c: Likewise.
	* gcc.dg/pr45461.c: Likewise.
	* gcc.dg/pr48552-1.c: Likewise.
	* gcc.dg/pr48552-2.c: Likewise.
	* gcc.dg/redecl-1.c: Likewise.
	* gcc.dg/transparent-union-3.c: Likewise.
	* gcc.dg/utf-dflt.c: Likewise.
	* gcc.dg/utf-dflt2.c: Likewise.
	* gcc.dg/vla-8.c: Likewise.
	* gcc.dg/vla-init-1.c: Likewise.
	* gcc.dg/wtr-int-type-1.c: Likewise.

	* c-c++-common/raw-string-3.c: Add comments to checks for multiple
	messages reported for for one line of source code.
	* c-c++-common/raw-string-5.c: Likewise.
	* c-c++-common/raw-string-4.c: Likewise.
	* c-c++-common/raw-string-6.c: Likewise.
	* c-c++-common/pr20000.c: Likewise.

	* gcc.dg/cpp/include2a.c: Add comments to checks for multiple
	messages reported for one line of source code.
	* gcc.dg/cpp/pr30786.c: Likewise.
	* gcc.dg/cpp/pr28709.c: Likewise.
	* gcc.dg/cpp/missing-header-MD.c: Likewise.
	* gcc.dg/cpp/macspace2.c: Likewise.
	* gcc.dg/cpp/missing-header-1.c: Likewise.
	* gcc.dg/cpp/missing-header-MMD.c: Likewise.
	* gcc.dg/cpp/missing-sysheader-MD.c: Likewise.
	* gcc.dg/cpp/missing-sysheader-MMD.c: Likewise.

2012-06-12  Jason Merrill  <jason@redhat.com>

	PR c++/53599
	* g++.dg/template/local7.C: New.

2012-06-12  Oleg Endo  <olegendo@gcc.gnu.org>

	PR target/53511
	* gcc.target/sh/pr51340-1.c: Delete obsolete test case.
	* gcc.target/sh/pr51340-2.c: Likewise.
	* gcc.target/sh/pr51340-3.c: Likewise.

2012-06-12  Michael Matz  <matz@suse.de>

	* gcc.dg/torture/alias-1.c: New test.

2012-06-12  Jakub Jelinek  <jakub@redhat.com>

	PR rtl-optimization/53589
	* gcc.dg/torture/pr53589.c: New test.

2012-06-12  Oleg Endo  <olegendo@gcc.gnu.org>

	PR target/50749
	* gcc.target/sh/pr50749-sf-postinc-2.c: New.
	* gcc.target/sh/pr50749-sf-postinc-4.c: New.
	* gcc.target/sh/pr50749-qihisi-postinc-2.c: New.
	* gcc.target/sh/pr50749-qihisi-postinc-4.c: New.
	* gcc.target/sh/pr50749-sf-predec-2.c: New.
	* gcc.target/sh/pr50749-sf-predec-4.c: New.
	* gcc.target/sh/pr50749-qihisi-predec-1.c: New.
	* gcc.target/sh/pr50749-qihisi-predec-3.c: New.
	* gcc.target/sh/pr50749-sf-postinc-1.c: New.
	* gcc.target/sh/pr50749-sf-postinc-3.c: New.
	* gcc.target/sh/pr50749-qihisi-postinc-1.c: New.
	* gcc.target/sh/pr50749-qihisi-postinc-3.c: New.
	* gcc.target/sh/pr50749-sf-predec-1.c: New.
	* gcc.target/sh/pr50749-sf-predec-3.c: New.
	* gcc.target/sh/pr50749-qihisi-predec-2.c: New.
	* gcc.target/sh/pr50749-qihisi-predec-4.c: New.

2012-06-11  Sriraman Tallam  <tmsriram@google.com>

	* gcc.target/i386/builtin_target.c (vendor_signatures): New enum.
	(check_intel_cpu_model): New function.
	(check_amd_cpu_model): New function.
	(check_features): New function.
	(__get_cpuid_output): New function.
	(check_detailed): New function.
	(fn1): Rename to quick_check.
	(main): Update to call quick_check and call check_detailed.

2012-06-11  Richard Henderson  <rth@redhat.com>

	* lib/target-supports.exp
	(check_effective_target_sync_long_long_runtime): Use
	check_effective_target_lp64 instead of
	check_effective_target_powerpc64 for powerpc targets.

2012-06-11  Oleg Endo  <olegendo@gcc.gnu.org>

	PR target/53511
	* gcc.target/sh/pr53511-1.c: New.

2012-06-11  Richard Guenther  <rguenther@suse.de>

	PR middle-end/53470
	* g++.dg/lto/pr53470_0.C: New testcase.
	* gcc.dg/lto/pr53470_0.c: Likewise.

2012-06-11  Richard Guenther  <rguenther@suse.de>

	PR c++/53605
	* g++.dg/ext/pr53605.C: New testcase.

2012-06-11  Eric Botcazou  <ebotcazou@adacore.com>

	* gnat.dg/specs/array1.ads: New test.
	* gnat.dg/specs/array2.ads: Likewise.
	* gnat.dg/array22.adb: Likewise.

2012-06-11  Eric Botcazou  <ebotcazou@adacore.com>

	* gnat.dg/constant4.adb: New test.
	* gnat.dg/constant4_pkg.ads: New helper.

2012-06-08  Janus Weil  <janus@gcc.gnu.org>

	PR fortran/52552
	* gfortran.dg/allocate_alloc_opt_1.f90: Modified.
	* gfortran.dg/allocate_class_1.f90: Modified.
	* gfortran.dg/allocate_with_typespec_4.f90: Modified.
	* gfortran.dg/allocate_class_2.f90: New.

2012-06-07  Hans-Peter Nilsson  <hp@axis.com>

	PR middle-end/53535
	* gcc.dg/pr46647.c: xfail for cris-* and crisv32-*.

2012-06-07  Thomas König  <tkoenig@gcc.gnu.org>

	PR fortran/52861
	* gfortran.dg/string_assign_2.f90:  New test case.

2012-06-07  Thomas König  <tkoenig@gcc.gnu.org>

	PR fortran/52861
	* gfortran.dg/string_assign_1.f90:  New test case.

2012-06-07  Jakub Jelinek  <jakub@redhat.com>

	PR middle-end/53580
	* gcc.dg/gomp/nesting-1.c: Expect errors rather than warnings.
	* gcc.dg/gomp/critical-4.c: Likewise.
	* gfortran.dg/gomp/appendix-a/a.35.1.f90: Likewise.
	* gfortran.dg/gomp/appendix-a/a.35.3.f90: Likewise.
	* gfortran.dg/gomp/appendix-a/a.35.4.f90: Likewise.
	* gfortran.dg/gomp/appendix-a/a.35.6.f90: Likewise.
	* c-c++-common/gomp/pr53580.c: New test.

2012-06-07  Fabien Chêne  <fabien@gcc.gnu.org>

	PR c++/51214
	* g++.dg/cpp0x/forw_enum11.C: New.

2012-06-06  Paolo Carlini  <paolo.carlini@oracle.com>

	PR c++/53567
	* g++.dg/cpp0x/alias-decl-19.C: New.

2012-06-06  Steven Bosscher  <steven@gcc.gnu.org>

	* g++.old-deja/g++.brendan/array1.C: Remove dg-options.

2012-06-06  Uros Bizjak  <ubizjak@gmail.com>

	* gcc.target/i386/avx-os-support.h (XCR_XFEATURE_ENABLED_MASK): New.
	(XSTATE_FP): Ditto.
	(XSTATE_SSE): Ditto.
	(XSTATE_YMM): Ditto.
	(avx_os_support): Use new defines.

2012-06-06  Richard Guenther  <rguenther@suse.de>

	PR testsuite/32380
	* gfortran.dg/vect/pr32380.f: Adjust number of expected vectorized
	loops.

2012-06-06  Fabien Chêne  <fabien@gcc.gnu.org>

	PR c++/52841
	* g++.dg/cpp0x/pr52841.C: New testcase.

2012-06-06  Richard Guenther  <rguenther@suse.de>

	PR tree-optimization/53081
	* gcc.dg/tree-ssa/ldist-20.c: New testcase.
	* gcc.dg/tree-ssa/loop-19.c: Add -fno-tree-loop-distribute-patterns.

2012-06-05  Michael Meissner  <meissner@linux.vnet.ibm.com>

	* gcc.target/powerpc/pr53487.c: New test.

2012-06-05  Pat Haugen <pthaugen@us.ibm.com>

	* gcc.target/powerpc/lhs-1.c: Use parm instead of stack space.

2012-06-05  Edmar Wienskoski  <edmar@freescale.com>

	* gcc.dg/tree-ssa/vector-3.c: Adjust regular expression.

2012-06-05  Richard Guenther  <rguenther@suse.de>

	PR tree-optimization/30442
	* gcc.dg/vect/bb-slp-30.c: New testcase.

2012-06-05  Richard Guenther  <rguenther@suse.de>

	PR tree-optimization/53081
	* gcc.dg/tree-ssa/ldist-19.c: New testcase.
	* gcc.c-torture/execute/builtins/builtins.exp: Always pass
	-fno-tree-loop-distribute-patterns.

2012-06-05  Alan Modra  <amodra@gmail.com>

	* gcc.target/powerpc/savres.c: Add -mdynamic-no-pic for darwin.
	Check static chain in nested funcs.

2012-06-04  Tobias Burnus  <burnus@net-b.de>

	PR fortran/50619
	* gfortran.dg/init_flag_10.f90: New.

2012-06-04  Paolo Carlini  <paolo.carlini@oracle.com>

	PR c++/53524
	* g++.dg/warn/Wenum-compare-no-2: New.

2012-06-04  Dodji Seketeli  <dodji@redhat.com>

	PR preprocessor/53463
	* g++.dg/cpp/limits.C: New test.
	* g++.dg/parse/error19.C: Adjust.
	* g++.dg/warn/Wconversion-real-integer2.C: Likewise.
	* g++.dg/warn/pr35635.C: Likewise.
	* g++.old-deja/g++.pt/assign1.C: Likewise.

2012-06-04  Edmar Wienskoski  <edmar@freescale.com>

	PR target/53559
	* gcc.target/powerpc/cell_builtin_1.c: New test case.
	* gcc.target/powerpc/cell_builtin_2.c: Ditto.
	* gcc.target/powerpc/cell_builtin_3.c: Ditto.
	* gcc.target/powerpc/cell_builtin_4.c: Ditto.
	* gcc.target/powerpc/cell_builtin_5.c: Ditto.
	* gcc.target/powerpc/cell_builtin_6.c: Ditto.
	* gcc.target/powerpc/cell_builtin_7.c: Ditto.
	* gcc.target/powerpc/cell_builtin_8.c: Ditto.

2012-06-04  Andreas Schwab  <schwab@linux-m68k.org>

	* g++.dg/debug/dwarf2/nested-3.C: Allow for | comments.

2012-06-04  Jakub Jelinek  <jakub@redhat.com>

	PR tree-optimization/53550
	* gcc.dg/pr53550.c: New test.

2012-06-04  Richard Guenther  <rguenther@suse.de>

	* gcc.dg/tree-ssa/ldist-11.c: Enable -ftree-loop-distribute-patterns.
	* gcc.dg/tree-ssa/ldist-17.c: Likewise.
	* gcc.dg/tree-ssa/ldist-pr45948.c: Likewise.

2012-06-03  Alessandro Fanfarillo  <fanfarillo.gcc@gmail.com>

	PR fortran/48831
	* gfortran.dg/parameter_array_element_2.f90: New.

2012-06-03  Oleg Endo  <olegendo@gcc.gnu.org>

	PR target/53512
	* gcc.target/sh/pr53512-1.c: New.
	* gcc.target/sh/pr53512-2.c: New.
	* gcc.target/sh/pr53512-3.c: New.
	* gcc.target/sh/pr53512-4.c: New.

2012-06-01  Jason Merrill  <jason@redhat.com>

	PR c++/52973
	* g++.dg/ext/visibility/template12.C: New.
	* g++.dg/ext/attrib14.C: Adjust warning line.

	PR c++/52725
	* g++.dg/parse/new6.C: New.
	* g++.dg/template/sizeof-template-argument.C: Adjust error message.

2012-06-01  Eric Botcazou  <ebotcazou@adacore.com>

	* c-c++-common/restrict-2.c: Revert previous change.

2012-06-01  Jason Merrill  <jason@redhat.com>

	PR c++/53137
	* g++.dg/cpp0x/lambda/lambda-template5.C: New.

	PR c++/53484
	* g++.dg/cpp0x/auto33.C: New.

2012-06-01  Paolo Carlini  <paolo.carlini@oracle.com>

	PR c++/26155
	* g++.dg/parse/namespace-alias-1.C: New.

2012-06-01  Christian Bruel  <christian.bruel@st.com>

	* gcc.dg/spec-options.c: New test.
	* gcc.dg/foo.specs: New file.

2012-06-01  Eric Botcazou  <ebotcazou@adacore.com>

	PR ada/53517
	* gnat.dg/lto14.adb: Skip on Solaris.

2012-06-01  Hans-Peter Nilsson  <hp@axis.com>

	* gcc.target/cris/sync-1-v10.c,
	gcc.target/cris/sync-1-v32.c, gcc.target/cris/sync-1.c,
	gcc.target/cris/sync-2c.c, gcc.target/cris/sync-2i.c,
	gcc.target/cris/sync-2s.c, gcc.target/cris/sync-3i.c,
	gcc.target/cris/sync-3s.c, gcc.target/cris/sync-4c.c,
	gcc.target/cris/sync-4i.c, gcc.target/cris/sync-4s.c,
	gcc.target/cris/torture/sync-mis-op-i-1.c,
	gcc.target/cris/torture/sync-mis-op-i-1a.c,
	gcc.target/cris/torture/sync-mis-op-i-2.c,
	gcc.target/cris/torture/sync-mis-op-i-2a.c,
	gcc.target/cris/torture/sync-mis-op-i-3.c,
	gcc.target/cris/torture/sync-mis-op-i-3a.c,
	gcc.target/cris/torture/sync-mis-op-s-1.c,
	gcc.target/cris/torture/sync-mis-op-s-1a.c,
	gcc.target/cris/torture/sync-mis-xchg-i-1.c,
	gcc.target/cris/torture/sync-mis-xchg-i-1a.c,
	gcc.target/cris/torture/sync-mis-xchg-i-2.c,
	gcc.target/cris/torture/sync-mis-xchg-i-2a.c,
	gcc.target/cris/torture/sync-mis-xchg-i-3.c,
	gcc.target/cris/torture/sync-mis-xchg-i-3a.c,
	gcc.target/cris/torture/sync-mis-xchg-s-1.c,
	gcc.target/cris/torture/sync-mis-xchg-s-1a.c: New tests.

2012-05-31  Richard Guenther  <rguenther@suse.de>

	* gcc.dg/tree-ssa/ldist-pr45948-2.c: New testcase copy of
	ldist-pr45948.c with disabled SCCP.

2012-05-31  Richard Guenther  <rguenther@suse.de>

	PR middle-end/48493
	* gcc.dg/torture/pr48493.c: New testcase.

2012-05-31  Greta Yorsh  <Greta.Yorsh@arm.com>

	* lib/target-supports.exp (check_effective_target_vect_char_mult): Add
	arm32 to targets.
	* gcc.dg/vect/slp-perm-8.c (main): Prevent vectorization
	of the initialization loop.
	(dg-final): Adjust the expected number of vectorized loops depending
	on vect_char_mult target selector.

2012-05-31  Hans-Peter Nilsson  <hp@axis.com>

	* gcc.target/cris/asm-v8.S, gcc.target/cris/asm-v10.S,
	gcc.target/cris/asm-other.S, gcc.target/cris/inasm-v8.c,
	gcc.target/cris/inasm-v10.c, gcc.target/cris/inasm-other.c:
	New tests.

2012-05-30  Jason Merrill  <jason@redhat.com>

	PR c++/53356
	* g++.dg/init/new34.C: New.
	* g++.dg/tree-ssa/stabilize1.C: New.

2012-05-30  Jakub Jelinek  <jakub@redhat.com>

	PR c++/53356
	* g++.dg/init/new33.C: New test.

2012-05-30  Richard Guenther  <rguenther@suse.de>

	PR middle-end/53501
	* gcc.dg/torture/pr53501.c: New testcase.
	* c-c++-common/restrict-2.c: Adjust.

2012-05-30  Alan Modra  <amodra@gmail.com>

	* gcc.target/powerpc/powerpc.exp: Load torture-options.exp, call
	torture-finish.

2012-05-30  Marc Glisse  <marc.glisse@inria.fr>

	* gcc.target/i386/shuf-concat.c: New test.

2012-05-30  Jakub Jelinek  <jakub@redhat.com>

	PR rtl-optimization/53519
	* gcc.c-torture/compile/pr53519.c: New test.

2012-05-30  Ramana Radhakrishnan  <ramana.radhakrishnan@linaro.org>

	* gcc.target/arm/neon-vrev.c: New.

2012-05-29  Oleg Endo  <olegendo@gcc.gnu.org>

	PR target/51340
	* gcc.target/sh/pr51340-1.c: New.
	* gcc.target/sh/pr51340-2.c: New.
	* gcc.target/sh/pr51340-3.c: New.

2012-05-29  Richard Guenther  <rguenther@suse.de>

	PR tree-optimization/53516
	* gcc.dg/torture/pr53516.c: New testcase.

2012-05-29  Dodji Seketeli  <dodji@redhat.com>

	PR preprocessor/53229
	* gcc.dg/cpp/paste6.c: Force to run without
	-ftrack-macro-expansion.
	* gcc.dg/cpp/paste8.c: Likewise.
	* gcc.dg/cpp/paste8-2.c: New test, like paste8.c but run with
	-ftrack-macro-expansion.
	* gcc.dg/cpp/paste12.c: Force to run without
	-ftrack-macro-expansion.
	* gcc.dg/cpp/paste12-2.c: New test, like paste12.c but run with
	-ftrack-macro-expansion.
	* gcc.dg/cpp/paste13.c: Likewise.
	* gcc.dg/cpp/paste14.c: Likewise.
	* gcc.dg/cpp/paste14-2.c: New test, like paste14.c but run with
	-ftrack-macro-expansion.
	* gcc.dg/cpp/paste18.c: New test.

2012-05-29  Hans-Peter Nilsson  <hp@axis.com>

	* gcc.target/cris/torture/trap-1.c,
	gcc.target/cris/torture/trap-2.c,
	gcc.target/cris/torture/trap-3.c,
	gcc.target/cris/torture/trap-v0.c,
	gcc.target/cris/torture/trap-v3.c: New tests.

2012-05-28  Paolo Carlini  <paolo.carlini@oracle.com>

	PR c++/25137
	* g++.dg/warn/Wbraces3.C: New.
	* g++.dg/warn/Wbraces4.C: Likewise.

2012-05-28  Jakub Jelinek  <jakub@redhat.com>

	PR tree-optimization/53505
	* c-c++-common/torture/pr53505.c: New test.

2012-05-27  Nathan Sidwell  <nathan@acm.org>

	* gcc.dg/stmt-expr-4.c: New.

2012-05-26  Paolo Carlini  <paolo.carlini@oracle.com>

	PR c++/53491
	* g++.dg/parse/crash60.C: New.

2012-05-26  Jason Merrill  <jason@redhat.com>

	PR c++/53220
	* c-c++-common/array-lit.c: New.
	* g++.dg/ext/complit12.C: #if 0 out decay-to-pointer test.

2012-05-26  Eric Botcazou  <ebotcazou@adacore.com>

	PR ada/50294
	* gnat.dg/array21.adb: New test.

2012-05-26  Eric Botcazou  <ebotcazou@adacore.com>

	* gnat.dg/renaming5.adb: Adjust dg-final directive.

2012-05-25  Paolo Carlini  <paolo.carlini@oracle.com>

	PR c++/32054
	* g++.dg/other/anon-union3.C: New.

2012-05-25  Ian Lance Taylor  <iant@google.com>

	* gcc.dg/split-6.c: New test.

2012-05-25  Eric Botcazou  <ebotcazou@adacore.com>

	* gnat.dg/lto14.adb: New test.

2012-05-25  Tristan Gingold  <gingold@adacore.com>

	* gcc.target/i386/large-frame.c: New.

2012-05-24  Pat Haugen <pthaugen@us.ibm.com>
	* gcc.target/powerpc/lhs-1.c: New.
	* gcc.target/powerpc/lhs-2.c: New.
	* gcc.target/powerpc/lhs-3.c: New.

2012-05-24  Dodji Seketeli  <dodji@redhat.com>

	Make unwound macro expansion trace less redundant
	* gcc.dg/cpp/macro-exp-tracking-1.c: Adjust.
	* gcc.dg/cpp/macro-exp-tracking-2.c: Likewise.
	* gcc.dg/cpp/macro-exp-tracking-3.c: Likewise.
	* gcc.dg/cpp/macro-exp-tracking-4.c: Likewise.
	* gcc.dg/cpp/macro-exp-tracking-5.c: Likewise.
	* gcc.dg/cpp/pragma-diagnostic-2.c: Likewise.

2012-05-24  Paolo Carlini  <paolo.carlini@oracle.com>

	PR c++/53464
	* g++.dg/cpp0x/constexpr-default1.C: New.

2012-05-24  Paolo Carlini  <paolo.carlini@oracle.com>

	PR c++/32080
	* g++.dg/eh/goto2.C: New.

2012-05-24  Richard Guenther  <rguenther@suse.de>

	PR middle-end/53460
	* g++.dg/tree-prof/pr53460.C: New testcase.

2012-05-24  Richard Guenther  <rguenther@suse.de>

	PR bootstrap/53466
	* g++.dg/debug/pr53466.C: New testcase.

2012-05-24  Jakub Jelinek  <jakub@redhat.com>

	PR tree-optimization/53465
	* gcc.c-torture/execute/pr53465.c: New test.

2012-05-23  Tobias Burnus  <burnus@net-b.de>

	PR fortran/51055
	PR fortran/45170
	* gfortran.dg/allocate_with_typespec_6.f90: New.

2012-05-23  Paolo Carlini  <paolo.carlini@oracle.com>

	PR c++/29185
	* g++.dg/warn/delete-array-1.C: New.

2012-05-23  Richard Guenther  <rguenther@suse.de>

	* gcc.dg/torture/pr39074-2.c: Adjust.
	* gcc.dg/torture/pr39074.c: Likewise.
	* gcc.dg/torture/pta-structcopy-1.c: Likewise.
	* gcc.dg/tree-ssa/alias-19.c: Likewise.

2012-05-22  Jan Hubicka  <jh@suse.cz>

	PR middle-end/53161
	* g++.dg/torture/pr53161.C: New testcase.

2012-05-22  Tobias Burnus  <burnus@net-b.de>

	PR fortran/53389
	* gfortran.dg/realloc_on_assign_15.f90: New.

2012-05-22  Richard Guenther  <rguenther@suse.de>

	PR middle-end/51071
	* gcc.dg/torture/pr51071-2.c: New testcase.

2012-05-22  Paolo Bonzini  <bonzini@gnu.org>

	PR tree-optimization/53336
	* g++.dg/torture/pr53336.C: New testcase.

2012-05-22  Dodji Seketeli  <dodji@redhat.com>

	PR c++/53322
	* g++.dg/warn/Wunused-local-typedefs.C: Adjust to use -Wunused
	instead of -Wunused-local-typedefs.

2012-05-21  Paolo Carlini  <paolo.carlini@oracle.com>

	PR c++/51184
	* g++.dg/other/abstract4.C: New-

2012-05-21  Paolo Carlini  <paolo.carlini@oracle.com>

	PR c++/40821
	* g++.dg/ext/attrib46.C: New.

2012-05-21  Joseph Myers  <joseph@codesourcery.com>

	PR c/53418
	* gcc.c-torture/compile/pr53418-1.c,
	gcc.c-torture/compile/pr53418-2.c: New tests.

2012-05-21  Jakub Jelinek  <jakub@redhat.com>

	PR tree-optimization/53366
	* gcc.dg/torture/pr53366-1.c: New test.
	* gcc.dg/torture/pr53366-2.c: New test.
	* gcc.target/i386/pr53366-1.c: New test.
	* gcc.target/i386/pr53366-2.c: New test.

	PR tree-optimization/53409
	* gcc.c-torture/compile/pr53409.c: New test.

	PR tree-optimization/53410
	* gcc.c-torture/compile/pr53410-1.c: New test.
	* gcc.c-torture/compile/pr53410-2.c: New test.

2012-05-21  H.J. Lu  <hongjiu.lu@intel.com>

	PR target/53425
	* gcc.target/i386/pr53425-1.c: New file.
	* gcc.target/i386/pr53425-2.c: Likewise.

2012-05-21  Richard Guenther  <rguenther@suse.de>

	PR tree-optimization/53408
	* gcc.dg/torture/pr53408.c: New testcase.

2012-05-21  Uros Bizjak  <ubizjak@gmail.com>
	    H.J. Lu  <hongjiu.lu@intel.com>

	PR target/53416
	* gcc.target/i386/pr53416.c: New file.

2012-05-21  Richard Guenther  <rguenther@suse.de>

	* gfortran.dg/pr46519-2.f90: Adjust to avoid memset transform.

2012-05-21  Richard Guenther  <rguenther@suse.de>

	* gcc.dg/torture/ldist-1.c: New testcase.

2012-05-20  Eric Botcazou  <ebotcazou@adacore.com>

	* gnat.dg/lto13.adb: New test.
	* gnat.dg/lto13_pkg.ad[sb]: New helper.

2012-05-18  Eric Botcazou  <ebotcazou@adacore.com>

	* gnat.dg/specs/lto12.ads: New test.
	* gnat.dg/specs/lto12_pkg.ads: New helper.

2012-05-18  Richard Guenther  <rguenther@suse.de>

	PR tree-optimization/53346
	* gcc.dg/tree-ssa/ldist-18.c: New testcase.
	* gcc.target/i386/incoming-10.c: Adjust.
	* gcc.target/i386/incoming-11.c: Likewise.
	* gcc.target/i386/pr46295.c: Likewise.

2012-05-18  Richard Guenther  <rguenther@suse.de>

	* gcc.dg/pr53352.c: Return zero.

2012-05-18  Richard Guenther  <rguenther@suse.de>

	PR tree-optimization/53390
	* gcc.dg/torture/pr53390.c: New testcase.

2012-05-18  Meador Inge  <meadori@codesourcery.com>

	PR rtl-optimization/53352
	* gcc.dg/pr53352.c: New test.

2012-05-17  David S. Miller  <davem@davemloft.net>

	* gfortran.dg/bessel_7.f90: Bump allowed precision to avoid
	failure on sparc-*-linux-gnu.

2012-05-17  Paolo Carlini  <paolo.carlini@oracle.com>

	PR c++/39681
	* g++.dg/parse/error49.C: New.
	* g++.dg/cpp0x/error8.C: Likewise.
	* g++.dg/ext/utf-cxx98.C: Adjust dg-error directive.
	* g++.dg/ext/utf-dflt2.C: Likewise.
	* g++.dg/ext/utf-gnuxx98.C: Likewise.
	* g++.dg/ext/utf-dflt.C: Likewise.
	* c-c++-common/raw-string-3.c: Likewise.
	* c-c++-common/raw-string-4.c: Likewise.

2012-05-17  Paolo Carlini  <paolo.carlini@oracle.com>

	PR c++/53371
	* g++.dg/cpp0x/catch1.C: New.

2012-05-17  Paolo Carlini  <paolo.carlini@oracle.com>

	PR c++/44516
	* g++.dg/parse/error48.C: New.
	* g++.dg/template/crash89.C: Adjust dg-error line numbers.
	* g++.old-deja/g++.robertl/eb109.C: Add column info to dg-error string.

2012-05-16  Patrick Marlier  <patrick.marlier@gmail.com>

	* gcc.dg/tm/indirect-2.c: New test.

2012-05-16  Bill Schmidt  <wschmidt@linux.vnet.ibm.com>

	PR tree-optimization/53217
	* gfortran.dg/pr53217.f90: New test.

2012-05-16  Richard Guenther  <rguenther@suse.de>

	PR tree-optimization/53364
	* g++.dg/torture/pr53364.C: New testcase.

2012-05-16  Georg-Johann Lay  <avr@gjlay.de>

	PR testsuite/52641
	* gcc.dg/pr52549.c: Fix test for long != void*
	* gcc.c-torture/execute/pr52979-1.x: New file.
	* gcc.c-torture/execute/pr52979-2.x: New file.

2012-05-16  Dodji Seketeli  <dodji@redhat.com>

	PR preprocessor/7263
	* gcc.dg/binary-constants-2.c: Run without tracking locations
	accross macro expansion.
	* gcc.dg/binary-constants-3.c: Likewise.
	* gcc.dg/cpp/sysmac2.c: Likewise.
	* gcc.dg/nofixed-point-2.c: Adjust for more precise
	location.
	* gcc.dg/cpp/syshdr3.c: New test.
	* gcc.dg/cpp/syshdr3.h: New header for the new test above.
	* gcc.dg/system-binary-constants-1.c: New test.
	* gcc.dg/system-binary-constants-1.h: New header for the new test
	above.
	* g++.dg/cpp/syshdr3.C: New test.
	* g++.dg/cpp/syshdr3.h: New header the new test above.
	* g++.dg/system-binary-constants-1.C: New test.
	* g++.dg/system-binary-constants-1.h: New header the new test
	above.

2012-05-15  Paolo Carlini  <paolo.carlini@oracle.com>

	* g++.old-deja/g++.pt/crash10.C: Adjust post PR11586.

2012-05-15  Jakub Jelinek  <jakub@redhat.com>

	PR target/53358
	* gcc.dg/pr53358.c: New test.

2012-05-15  Paolo Carlini  <paolo.carlini@oracle.com>

	PR c++/11856
	* g++.dg/warn/Wtype-limits.C: Don't warn in templates.
	* g++.dg/warn/Wtype-limits-Wextra.C: Likewise.

2012-05-15  Olivier Hainque  <hainque@adacore.com>

	* g++.dg/eh/sighandle.C: New testcase.

2012-05-15  Richard Guenther  <rguenther@suse.de>

	PR tree-optimization/53355
	* gcc.dg/tree-ssa/vrp67.c: New testcase.

2012-05-15  Bernhard Reutner-Fischer  <aldot@gcc.gnu.org>

	* gfortran.dg/*.f90: Remove now redundant manual
	cleanup-modules directive.

2012-05-14  Uros Bizjak  <ubizjak@gmail.com>

	* gcc.target/i386/avx256-unaligned-load-[1234].c: Update scan strings.
	* gcc.target/i386/avx256-unaligned-store-[1234].c: Ditto.

2012-05-14  Janne Blomqvist  <jb@gcc.gnu.org>

	PR fortran/52428
	* gfortran.dg/int_range_io_1.f90: New test.

2012-05-14  Andi Kleen <ak@linux.intel.com>
	    Jakub Jelinek  <jakub@redhat.com>

	PR target/53315
	* gcc.target/i386/i386.exp (check_effective_target_rtm): New.
	* gcc.target/i386/rtm-check.h: New file.
	* gcc.target/i386/pr53315.c: New test.

2012-05-14  Tobias Burnus  <burnus@net-b.de>

	PR fortran/49110
	PR fortran/51055
	PR fortran/53329
	* gfortran.dg/deferred_type_param_4.f90: New.
	* gfortran.dg/deferred_type_param_6.f90: New.

2012-05-14  Bernd Schmidt  <bernds@codesourcery.com>

	* gcc.target/i386/retarg.c: New test.

2012-05-13  Alessandro Fanfarillo  <fanfarillo.gcc@gmail.com>

	PR fortran/45170
	* gfortran.dg/deferred_type_param_3.f90: New.
	* gfortran.dg/deferred_type_proc_pointer_1.f90: New.
	* gfortran.dg/deferred_type_proc_pointer_2.f90: New.

2012-05-12  Eric Botcazou  <ebotcazou@adacore.com>

	* gnat.dg/null_pointer_deref3.adb: New test.

2012-05-12  Tobias Burnus  <burnus@net-b.de>

	PR fortran/49110
	PR fortran/52843
	* gfortran.dg/deferred_type_param_5.f90: New.

2012-05-12  Paolo Carlini  <paolo.carlini@oracle.com>

	* g++.dg/parse/error47.C: New.

2012-05-11  Thomas Koenig  <tkoenig@gcc.gnu.org>

	PR fortran/52537
	* gfortran.dg/string_compare_4.f90:  Change option
	to -fdump-tree-original.  Add test case for kind=4.

2012-05-11  Thomas Koenig  <tkoenig@gcc.gnu.org>

	PR fortran/52537
	* gfortran.dg/string_compare_4.f90:  New test.

2012-05-11  Rainer Orth  <ro@CeBiTec.Uni-Bielefeld.DE>

	* g++.dg/debug/dwarf2/nested-3.C: Allow for ! comments.

2012-05-11  Paolo Carlini  <paolo.carlini@oracle.com>

	PR c++/53305
	* g++.dg/cpp0x/variadic132.C: New.

2012-05-10  Paolo Carlini  <paolo.carlini@oracle.com>

	PR c++/53158
	* g++.dg/cpp0x/lambda/lambda-err2.C: New.
	* g++.dg/parse/error26.C: Tweak dg-error column number.

2012-05-10  Paolo Carlini  <paolo.carlini@oracle.com>

	PR c++/53301
	* g++.dg/warn/Wzero-as-null-pointer-constant-6.C: New.

2012-05-10  Eric Botcazou  <ebotcazou@adacore.com>

	* gnat.dg/lto11.ad[sb]: New test.

2012-05-09  Uros Bizjak  <ubizjak@gmail.com>

	PR target/52908
	* gcc.target/i386/xop-imul32widen-vector.c: Update scan-assembler
	directive to Scan for vpmuldq, not vpmacsdql.

2012-05-09  Michael Matz  <matz@suse.de>

	PR tree-optimization/53185
	* gcc.dg/vect/pr53185.c: New test.

2012-05-09  H.J. Lu  <hongjiu.lu@intel.com>

	PR middle-end/53249
	* gcc.target/i386/pr53249.c: New.

2012-05-09  Richard Guenther  <rguenther@suse.de>

	PR tree-optimization/18437
	* gfortran.dg/vect/rnflow-trs2a2.f90: Move ...
	* gfortran.dg/vect/fast-math-rnflow-trs2a2.f90: ... here.

2012-05-09  Jakub Jelinek  <jakub@redhat.com>

	PR tree-optimization/53226
	* gcc.c-torture/compile/pr53226.c: New test.

2012-05-09  Rainer Orth  <ro@CeBiTec.Uni-Bielefeld.DE>

	* gcc.target/i386/hle-add-acq-1.c: Allow for ; after lock.
	* gcc.target/i386/hle-add-rel-1.c: Likewise.
	* gcc.target/i386/hle-and-acq-1.c: Likewise.
	* gcc.target/i386/hle-and-rel-1.c: Likewise.
	* gcc.target/i386/hle-cmpxchg-acq-1.c: Likewise.
	* gcc.target/i386/hle-cmpxchg-rel-1.c: Likewise.
	* gcc.target/i386/hle-or-acq-1.c: Likewise.
	* gcc.target/i386/hle-or-rel-1.c: Likewise.
	* gcc.target/i386/hle-sub-acq-1.c: Likewise.
	* gcc.target/i386/hle-sub-rel-1.c: Likewise.
	* gcc.target/i386/hle-xadd-acq-1.c: Likewise.
	* gcc.target/i386/hle-xadd-rel-1.c: Likewise.
	* gcc.target/i386/hle-xor-acq-1.c: Likewise.
	* gcc.target/i386/hle-xor-rel-1.c: Likewise.

2012-05-09  Dehao Chen  <dehao@google.com>

	* gcc.dg/predict-1.c: Remove the replicated text in this test.
	* gcc.dg/predict-2.c: Likewise.
	* gcc.dg/predict-3.c: Likewise.
	* gcc.dg/predict-4.c: Likewise.
	* gcc.dg/predict-5.c: Likewise.
	* gcc.dg/predict-6.c: Likewise.

2012-05-08  Hans-Peter Nilsson  <hp@axis.com>

	PR target/53272
	* gcc.dg/torture/pr53272-1.c, gcc.dg/torture/pr53272-2.c: New test.

2012-05-08  Richard Guenther  <rguenther@suse.de>

	* gcc.dg/fold-bitand-4.c: New testcase.

2012-05-08  Dehao Chen  <dehao@google.com>

	* gcc.dg/predict-1.c: Check if LOOP_IV_COMPARE static predict
	heuristic is working properly.
	* gcc.dg/predict-2.c: Likewise.
	* gcc/dg/predict-3.c: Likewise.
	* gcc/dg/predict-4.c: Likewise.
	* gcc/dg/predict-5.c: Likewise.
	* gcc/dg/predict-6.c: Likewise.

2012-05-07  Jakub Jelinek  <jakub@redhat.com>

	PR tree-optimization/53239
	* g++.dg/opt/vrp3.C: New test.
	* g++.dg/opt/vrp3-aux.cc: New file.
	* g++.dg/opt/vrp3.h: New file.

2012-05-07  Rainer Orth  <ro@CeBiTec.Uni-Bielefeld.DE>

	* g++.dg/debug/dwarf2/nested-3.C: Allow for / comments and missing
	.uleb128 support in assembler output.

2012-05-07  Richard Guenther  <rguenther@suse.de>

	PR lto/42987
	* g++.dg/lto/pr42987_0.C: New testcase.
	* g++.dg/lto/pr42987_1.C: Likewise.

2012-05-07  Tobias Burnus  <burnus@net-b.de>

	PR fortran/53255
	* gfortran.dg/typebound_operator_15.f90: New.

2012-05-06  Tobias Burnus  <burnus@net-b.de>

	PR fortran/41587
	* gfortran.dg/class_array_13.f90: New.

2012-05-06  Tristan Gingold  <gingold@adacore.com>

	* gnat.dg/warn7.adb: New test.

2012-05-06  Eric Botcazou  <ebotcazou@adacore.com>

	* gnat.dg/specs/renamings.ads: Rename to...
	* gnat.dg/specs/renaming1.ads: ...this.
	* gnat.dg/specs/renaming2.ads: New test.
	* gnat.dg/specs/renaming2_pkg1.ads: New helper.
	* gnat.dg/specs/renaming2_pkg2.ads: Likewise.
	* gnat.dg/specs/renaming2_pkg3.ads: Likewise.
	* gnat.dg/specs/renaming2_pkg4.ad[sb]: Likewise.

2012-05-06  Eric Botcazou  <ebotcazou@adacore.com>

	* gnat.dg/discr36.ad[sb]: New test.
	* gnat.dg/discr36_pkg.ad[sb]: New helper.

2012-05-05  Manuel López-Ibáñez  <manu@gcc.gnu.org>

	PR c/43772
	* c-c++-common/pr43772.c: New.

2012-05-05  Paul Thomas  <pault@gcc.gnu.org>

	PR fortran/41600
	* gfortran.dg/select_type_26.f03 : New test.
	* gfortran.dg/select_type_27.f03 : New test.

	PR fortran/53191
	* gfortran.dg/select_type_28.f03 : New test.

2012-05-05  Janne Blomqvist  <jb@gcc.gnu.org>

	PR fortran/49010
	PR fortran/24518
	* gfortran.dg/mod_sign0_1.f90: New test.
	* gfortran.dg/mod_large_1.f90: New test.

2012-05-04  Tobias Burnus  <burnus@net-b.de>

	PR fortran/53175
	gfortran.dg/public_private_module_5.f90: New.

2012-05-04  Tobias Burnus  <burnus@net-b.de>

	PR fortran/53111
	* gfortran.dg/constructor_7.f90: New.
	* gfortran.dg/constructor_8.f90: New.

2012-05-04  Paolo Carlini  <paolo.carlini@oracle.com>

	PR c++/53166
	* g++.dg/cpp0x/static_assert7.C: New.

2012-05-04  Ulrich Weigand  <ulrich.weigand@linaro.org>

	PR tree-optimization/52633
	* gcc.dg/vect/vect-over-widen-1.c: Two patterns should now be
	recognized as widening shifts instead of over-widening.
	* gcc.dg/vect/vect-over-widen-1-big-array.c: Likewise.
	* gcc.dg/vect/vect-over-widen-4.c: Likewise.
	* gcc.dg/vect/vect-over-widen-4-big-array.c: Likewise.
	* gcc.target/arm/pr52633.c: New test.

2012-05-04  Richard Guenther  <rguenther@suse.de>

	PR tree-optimization/53168
	* gcc.dg/torture/pr53168.c: New testcase.
	* gcc.dg/tree-ssa/ssa-pre-30.c: Likewise.

2012-05-04  Richard Guenther  <rguenther@suse.de>

	* gcc.dg/lto/pr53214_0.c: New testcase.

2012-05-04  Eric Botcazou  <ebotcazou@adacore.com>

	* gcc.target/ia64/pr48496.c: New test.
	* gcc.target/ia64/pr52657.c: Likewise.

2012-05-04  Manuel López-Ibáñez  <manu@gcc.gnu.org>

	PR c/51712
	* c-c++-common/pr51712.c: New.

2012-05-03  Michael Meissner  <meissner@linux.vnet.ibm.com>

	PR target/53199
	* gcc.target/powwerpc/pr53199.c: New file.

2012-05-03  Jason Merrill  <jason@redhat.com>

	* g++.dg/debug/dwarf2/nested-3.C: Adjust pattern.

	* gcc.dg/debug/dwarf2/dups-types.c: New.
	* gcc.dg/debug/dwarf2/dups-types.h: New.

2012-05-03  Jason Merrill  <jason@redhat.com>

	* g++.dg/debug/dwarf2/namespace-2.C: New.
	* g++.dg/debug/dwarf2/localclass3.C: New.

2012-05-03  Jason Merrill  <jason@redhat.com>

	* g++.dg/debug/dwarf2/thunk1.C: New.

2012-05-03  Paolo Carlini  <paolo.carlini@oracle.com>

	PR c++/53186
	* g++.dg/other/final2.C: New.

2012-05-03  Richard Guenther  <rguenther@suse.de>

	* gcc.dg/tree-ssa/ssa-pre-27.c: Remove XFAIL.

2012-05-03  Uros Bizjak  <ubizjak@gmail.com>

	* gcc.target/i386/hle-cmpxchg-acq-1.c (dg-options): Add -march=x86-64.
	* gcc.target/i386/hle-xadd-acq-1.c (dg-options): Ditto.
	* gcc.target/i386/hle-cmpxchg-rel-1.c (dg-options): Ditto.
	* gcc.target/i386/hle-xadd-rel-1.c (dg-options): Ditto.

2012-05-03  Jakub Jelinek  <jakub@redhat.com>

	* gcc.target/i386/hle-xadd-rel-1.c: Match .byte 0xf3 instead of
	.byte 0xf2.
	* gcc.target/i386/hle-sub-rel-1.c: Likewise.
	* gcc.target/i386/hle-xchg-rel-1.c: Likewise.
	* gcc.target/i386/hle-add-rel-1.c: Likewise.

	PR debug/53174
	* gcc.dg/pr53174.c: New test.

	PR target/53187
	* gcc.target/arm/pr53187.c: New test.
	* gcc.c-torture/compile/pr53187.c: New test.

2012-05-03  Richard Guenther  <rguenther@suse.de>

	* gfortran.dg/pr52621.f90: Add -w to avoid diagnostic about
	unsupported prefetching support.

2012-05-03  Greta Yorsh  <Greta.Yorsh@arm.com>

	* gcc.dg/fixed-point/composite-type.c (dg-options): Add
	option -ftrack-macro-expansion=0.
	* gcc.dg/fixed-point/operator-bitwise.c (dg-options): Add
	option -ftrack-macro-expansion=0.

2012-05-03  Greta Yorsh  <Greta.Yorsh@arm.com>

	* gcc.dg/builtin-stringop-chk-1.c (dg-options): Replace
	dg-options for target arm with dg-additional-options.

2012-05-03  Richard Guenther  <rguenther@suse.de>

	PR tree-optimization/53144
	* gcc.dg/torture/pr53144.c: New testcase.

2012-05-03  Tobias Burnus  <burnus@net-b.de>

	PR fortran/52864
	* gfortran.dg/pointer_intent_7.f90: New.
	* gfortran.dg/pure_formal_3.f90: New.

2012-05-02  Ulrich Weigand  <ulrich.weigand@linaro.org>

	* gcc.target/s390/20030123-1.c: Add missing "volatile".

2012-05-02  Martin Jambor  <mjambor@suse.cz>

	PR lto/52605
	* g++.dg/lto/pr52605_0.C: New test.

2012-05-02  Kirill Yukhin  <kirill.yukhin@intel.com>

	* gcc.target/i386/hle-cmpxchg-acq-1.c: New.
	* gcc.target/i386/hle-cmpxchg-rel-1.c: Ditto.
	* gcc.target/i386/hle-add-acq-1.c: Ditto.
	* gcc.target/i386/hle-add-rel-1.c: Ditto.
	* gcc.target/i386/hle-and-acq-1.c: Ditto.
	* gcc.target/i386/hle-and-rel-1.c: Ditto.
	* gcc.target/i386/hle-or-acq-1.c: Ditto.
	* gcc.target/i386/hle-or-rel-1.c: Ditto.
	* gcc.target/i386/hle-sub-acq-1.c: Ditto.
	* gcc.target/i386/hle-sub-rel-1.c: Ditto.
	* gcc.target/i386/hle-xadd-acq-1.c: Ditto.
	* gcc.target/i386/hle-xadd-rel-1.c: Ditto.
	* gcc.target/i386/hle-xchg-acq-1.c: Ditto.
	* gcc.target/i386/hle-xchg-rel-1.c: Ditto.
	* gcc.target/i386/hle-xor-acq-1.c: Ditto.
	* gcc.target/i386/hle-xor-rel-1.c: Ditto.

2012-05-02  Steven Bosscher  <steven@gcc.gnu.org>

	PR middle-end/53153
	* gcc.dg/pr53153.c: New test.

2012-05-02  Richard Guenther  <rguenther@suse.de>

	* g++.dg/tree-ssa/pr19807.C: Adjust.

2012-05-02  Jakub Jelinek  <jakub@redhat.com>

	PR tree-optimization/53163
	* gcc.c-torture/compile/pr53163.c: New test.

	PR rtl-optimization/53160
	* gcc.c-torture/execute/pr53160.c: New test.

2012-05-01  Ian Lance Taylor  <iant@google.com>

	PR c/37303
	* gcc.dg/pr37303.c: New test.

2012-05-01  Richard Henderson  <rth@redhat.com>

	* lib/target-supports.exp
	(check_effective_target_sync_long_long_runtime): True for
	check_effective_target_powerpc64.

2012-04-30  Marc Glisse  <marc.glisse@inria.fr>

	PR c++/51033
	* gcc.dg/vector-1.c: Move to ...
	* c-c++-common/vector-1.c: ... here.
	* gcc.dg/vector-2.c: Move to ...
	* c-c++-common/vector-2.c: ... here.
	* gcc.dg/vector-3.c: Move to ...
	* c-c++-common/vector-3.c: ... here. Adapt to C++.
	* gcc.dg/vector-4.c: Move to ...
	* c-c++-common/vector-4.c: ... here.
	* gcc.dg/vector-init-1.c: Move to ...
	* c-c++-common/vector-init-1.c: ... here.
	* gcc.dg/vector-init-2.c: Move to ...
	* c-c++-common/vector-init-2.c: ... here.
	* gcc.dg/vector-subscript-1.c: Move to ... Adapt to C++.
	* c-c++-common/vector-subscript-1.c: ... here.
	* gcc.dg/vector-subscript-2.c: Move to ...
	* c-c++-common/vector-subscript-2.c: ... here.
	* gcc.dg/vector-subscript-3.c: Move to ...
	* c-c++-common/vector-subscript-3.c: ... here.

	PR c++/51314
	* g++.dg/cpp0x/vt-51314.C: New test.
	* g++.dg/cpp0x/variadic76.C: Fix.

2012-04-30  Greta Yorsh  <Greta.Yorsh@arm.com>

	* gcc.dg/pr52283.c: Add missing dg-warning and dg-options.

2012-04-30  Dodji Seketeli  <dodji@redhat.com>

	Add -Wvarargs option
	* c-c++-common/Wvarargs.c: New test case.
	* c-c++-common/Wvarargs-2.c: Likewise.

2012-04-30  Dodji Seketeli  <dodji@redhat.com>

	Adjust relevant test cases wrt -ftrack-macro-expansion=[0|2]
	* objc.dg/foreach-7.m: Force the test case to run without
	-ftrack-macro-expansion.
	* c-c++-common/tm/attrib-1.c: Likewise.
	* c-c++-common/warn-ommitted-condop.c: Likewise.
	* gcc.dg/assign-warn-1.c: Likewise.
	* gcc.dg/assign-warn-2.c: Likewise.
	* gcc.dg/attr-alloc_size.c: Likewise.
	* gcc.dg/builtin-stringop-chk-1.c: Likewise.
	* gcc.dg/builtin-stringop-chk-2.c: Likewise.
	* gcc.dg/builtin-strncat-chk-1.c: Likewise.
	* gcc.dg/c90-const-expr-9.c: Likewise.
	* gcc.dg/c99-const-expr-9.c: Likewise.
	* gcc.dg/cpp/direct2.c: Likewise.  Adjust.
	* gcc.dg/cpp/direct2s.c: Likewise.
	* gcc.dg/cpp/pr28709.c: Likewise.
	* gcc.dg/cpp/pragma-diagnostic-1.c: Likewise.
	* gcc.dg/dfp/composite-type.c: Likewise.
	* gcc.dg/uninit-6-O0.c: Adjust the test case and force it to run
	with -ftrack-macro-expansion
	* g++.dg/cpp0x/constexpr-ex3.C: Likewise.
	* g++.dg/cpp0x/constexpr-overflow.C: Likewise.
	* g++.dg/ext/cleanup-1.C: Likewise.
	* g++.dg/ext/gnu-inline-global-reject.C: Likewise.
	* g++.dg/template/sfinae10.C: Likewise.
	* g++.dg/tm/wrap-2.C: Likewise.
	* g++.dg/warn/Wconversion-real-integer.C: Likewise.
	* g++.dg/warn/Wsign-conversion.C: Likewise.
	* g++.dg/warn/multiple-overflow-warn-1.C: Likewise.
	* g++.old-deja/g++.mike/p10769b.C: Likewise.
	* g++.dg/warn/Wdouble-promotion.C: Adjust the test case and force
	it to run with -ftrack-macro-expansion.
	* libstdc++-v3/scripts/testsuite_flags.in: By default, run the
	test cases without -ftrack-macro-expansion.

	Fix location for static class members
	* g++.dg/template/sfinae6_neg.C: Adjust.

	Make conversion warnings work on NULL with -ftrack-macro-expansion
	* g++.dg/warn/Wconversion-null-2.C: Add testing for __null,
	alongside the previous testing for NULL.

	Fix -Wuninitialized for -ftrack-macro-expansion
	* gcc.dg/cpp/pragma-diagnostic-2.c: Fix this.

	Strip "<built-in>" loc from displayed expansion context
	* g++.dg/warn/Wconversion-real-integer2.C: New test.
	* g++.dg/warn/Wconversion-real-integer-3.C: Likewise.
	* g++.dg/warn/conversion-real-integer-3.h: New header used by the
	new test above.

	Fix expansion point loc for macro-like tokens
	* gcc.dg/debug/dwarf2/pr41445-5.c: Adjust.
	* gcc.dg/debug/dwarf2/pr41445-6.c: Likewise.

	Fix token pasting with -ftrack-macro-expansion
	* gcc.dg/cpp/paste17.c: New test case for
	-ftrack-macro-expansion=2 mode only.
	* gcc.dg/cpp/macro-exp-tracking-5.c: Likewise.

2012-04-30  Eric Botcazou  <ebotcazou@adacore.com>

	* gnat.dg/warn6.ad[sb]: New test.

2012-04-29  Manuel López-Ibáñez  <manu@gcc.gnu.org>

	PR 53149
	* gcc.dg/20011021-1.c: Adjust testcase.

2012-04-29  Thomas Koenig  <tkoenig@gcc.gnu.org>

	PR fortran/53148
	* gfortran.dg/function_optimize_12.f90:  New test.

2012-04-29  Hans-Peter Nilsson  <hp@axis.com>

	PR target/53156
	* gcc.target/cris/peep2-andu2.c: Tweak expected assembly
	code to match current output and cover new peephole2 pattern.

2012-04-27  Ollie Wild  <aaw@google.com>

	* g++.dg/cpp0x/Wliteral-suffix.c: New test.

2012-04-27  Paolo Bonzini  <bonzini@gnu.org>

	* gcc.c-torture/execute/20120427-2.c: New testcase.
	* gcc.dg/tree-ssa/phi-opt-10.c: New testcase.
	* gcc.dg/tree-ssa/ssa-pre-28.c: Bypass new optimization.
	* gcc.dg/tree-ssa/ssa-ifcombine-7.c: Look into ifcombine dump.

2012-04-27  Paolo Bonzini  <bonzini@gnu.org>

	PR target/53138
	* gcc.c-torture/execute/20120427-1.c: New testcase.

2012-04-27  Marc Glisse  <marc.glisse@inria.fr>

	PR middle-end/27139
	* gcc.dg/tree-ssa/forwprop-18.c: New test.

2012-04-27  Tom de Vries  <tom@codesourcery.com>

	PR tree-optimization/51879
	* gcc.dg/pr51879.c: New test.
	* gcc.dg/pr51879-2.c: Same.
	* gcc.dg/pr51879-3.c: Same.
	* gcc.dg/pr51879-4.c: Same.
	* gcc.dg/pr51879-6.c: Same.

2012-04-26  Paolo Carlini  <paolo.carlini@oracle.com>

	PR c++/53096
	* g++.dg/cpp0x/defaulted35.C: New.
	* g++.dg/cpp0x/defaulted15.C: Adjust.

2012-04-26  Janis Johnson  <janisjo@codesourcery.com>

	* gcc.dg/bf-ms-layout.c: Adjust offsets to fit ms-bitfield
	structure layout.

2012-04-25  Sriraman Tallam  <tmsriram@google.com>

	* gcc.target/i386/builtin_target.c: Check avx2.

2012-04-26  Alan Modra  <amodra@gmail.com>

	* gcc.target/powerpc/savres.c: New test.
	* gcc.target/powerpc/powerpc.exp: Run it.

2012-04-26  Hans-Peter Nilsson  <hp@axis.com>

	PR target/53120
	* gcc.dg/torture/pr53120.c: New test.

2012-04-25  Jakub Jelinek  <jakub@redhat.com>

	PR middle-end/52979
	* gcc.c-torture/compile/pr52979-1.c: New test.
	* gcc.c-torture/execute/pr52979-1.c: New test.
	* gcc.c-torture/execute/pr52979-2.c: New test.

2012-04-25  Richard Guenther  <rguenther@suse.de>

	* gcc.target/i386/l_fma_float_5.c: Adjust.
	* gcc.target/i386/l_fma_double_4.c: Likewise.
	* gcc.target/i386/l_fma_float_2.c: Likewise.
	* gcc.target/i386/l_fma_float_6.c: Likewise.
	* gcc.target/i386/l_fma_double_1.c: Likewise.
	* gcc.target/i386/l_fma_double_5.c: Likewise.
	* gcc.target/i386/l_fma_float_3.c: Likewise.
	* gcc.target/i386/l_fma_double_2.c: Likewise.
	* gcc.target/i386/l_fma_double_6.c: Likewise.
	* gcc.target/i386/l_fma_float_4.c: Likewise.
	* gcc.target/i386/l_fma_double_3.c: Likewise.
	* gcc.target/i386/l_fma_float_1.c: Likewise.

2012-04-25  Jakub Jelinek  <jakub@redhat.com>

	PR tree-optimization/53058
	* gcc.c-torture/compile/pr53058.c: New test.

2012-04-25  Jan Hubicka  <jh@suse.cz>

	PR middle-end/53088
	* gcc.target/i386/pr39082-1.c: Update warning location.

2012-04-25  Jakub Jelinek  <jakub@redhat.com>

	PR c/52880
	* gcc.dg/pr52880.c: New test.

2012-04-25  Manuel López-Ibáñez  <manu@gcc.gnu.org>

	* gcc.dg/m-un-2.c: Update.
	* gcc.dg/20011021-1.c: Update.

2012-04-25  Tobias Burnus  <burnus@net-b.de>

	PR fortran/52196
	* gfortran.dg/realloc_on_assign_14.f90: New.

2012-04-24  Georg-Johann Lay  <avr@gjlay.de>

	PR testsuite/52641
	PR tree-optimizations/52891
	* gcc.c-torture/compile/pr52891-2.c: Fix test for 16-bit int.

2012-04-24  Paolo Carlini  <paolo.carlini@oracle.com>

	PR c++/52363
	* g++.dg/cpp0x/sfinae35.C: New.
	* g++.dg/cpp0x/sfinae36.C: Likewise.

2012-04-24  Sriraman Tallam  <tmsriram@google.com>

	* gcc.target/builtin_target.c: New testcase.

2012-04-24  Bill Schmidt  <wschmidt@linux.vnet.ibm.com>

	PR target/47197
	* gcc.target/powerpc/pr47197.c: New test.

2012-04-24  Richard Guenther  <rguenther@suse.de>

	PR tree-optimization/53085
	* g++.dg/torture/pr53085.C: New testcase.

2012-04-24  Andrew Pinski  <apinski@cavium.com>

	PR tree-opt/33512
	* gcc.dg/tree-ssa/andor-3.c: New testcase.
	* gcc.dg/tree-ssa/andor-4.c: New testcase.
	* gcc.dg/tree-ssa/andor-5.c: New testcase.

2012-04-24  Jakub Jelinek  <jakub@redhat.com>

	PR middle-end/53084
	* gcc.c-torture/execute/pr53084.c: New test.

2012-04-23  Paolo Carlini  <paolo.carlini@oracle.com>

	* g++.dg/cpp0x/noexcept15.C: Adjust for Rev 186726 library changes.

2012-04-23  Andrew Pinski  <apinski@cavium.com>

	* gcc.dg/tree-ssa/forwprop-17.c: New testcase.

2012-04-23  Bill Schmidt  <wschmidt@linux.ibm.com>

	PR regression/53076
	* gcc.dg/torture/builtin-explog-1.c: Skip if -O0.
	* gcc.dg/torture/builtin-power-1.c: Likewise.

2012-04-23  Richard Guenther  <rguenther@suse.de>

	PR tree-optimization/53070
	* gcc.dg/torture/pr53070.c: New testcase.

2012-04-23  Richard Guenther  <rguenther@suse.de>

	PR c/53060
	* gcc.dg/pr53060.c: New testcase.

2012-04-23  Jakub Jelinek  <jakub@redhat.com>

	PR tree-optimizations/52891
	* gcc.c-torture/compile/pr52891-1.c: New test.
	* gcc.c-torture/compile/pr52891-2.c: New test.

2012-04-22  Tobias Burnus  <burnus@net-b.de>

	PR fortran/53051
	* gfortran.dg/read_float_4.f90: New.

2012-04-21  Manuel López-Ibáñez  <manu@gcc.gnu.org>

	PR 35441
	* c-c++-common/pr35441.C: New.

2012-04-20  Ian Lance Taylor  <iant@google.com>

	* go.test/go-test.exp (go-set-goarch): Recognize powerpc*-*-*.
	(go-gc-tests): Skip nilptr.go on powerpc*-*-*.

2012-04-20  Uros Bizjak  <ubizjak@gmail.com>

	* gcc.target/x86_64/abi/avx/test_passing_unions.c: Avoid undefined
	array access.
	* gcc.target/x86_64/abi/avx/test_passing_structs.c: Likewise.

2012-04-20  Bill Schmidt  <wschmidt@linux.vnet.ibm.com>

	PR rtl-optimization/44214
	* gcc.dg/pr44214-1.c: New test.
	* gcc.dg/pr44214-2.c: Likewise.
	* gcc.dg/pr44214-3.c: Likewise.

2012-04-20  Richard Guenther  <rguenther@suse.de>

	* g++.dg/torture/20120420-1.C: New testcase.

2012-04-19  Steven Bosscher  <steven@gcc.gnu.org>

	* gcc.target/i386/pr45830.c: Update scan-tree-dump.

2012-04-19  Christian Bruel  <christian.bruel@st.com>

	* gcc.dg/pr52283.c: New test.

2012-04-19  Manuel López-Ibáñez  <manu@gcc.gnu.org>

	* gcc.dg/pr37985.c: New test.

2012-04-19  Richard Guenther  <rguenther@suse.de>

	PR rtl-optimization/44688
	* gcc.dg/var-expand1.c: Increase array size to make unrolling
	possibly profitable.

2012-04-18  Bill Schmidt  <wschmidt@linux.vnet.ibm.com>

	PR tree-optimization/52976
	* gfortran.dg/reassoc_11.f: New test.

2012-04-18  Bill Schmidt  <wschmidt@linux.vnet.ibm.com>

	PR tree-optimization/52976
	* gfortran.dg/reassoc_7.f: New test.
	* gfortran.dg/reassoc_8.f: Likewise.
	* gfortran.dg/reassoc_9.f: Likewise.
	* gfortran.dg/reassoc_10.f: Likewise.

2012-04-18  Paolo Carlini  <paolo.carlini@oracle.com>

	PR c++/52422
	* g++.dg/cpp0x/sfinae33.C: New.
	* g++.dg/cpp0x/sfinae34.C: Likewise.

2012-04-18  Joey Ye  <joey.ye@arm.com>

	* gcc.target/arm/thumb1-imm.c: Skip it in non-thumb1 target.

2012-04-18  Richard Guenther  <rguenther@suse.de>

	* gcc.target/x86_64/abi/test_passing_unions.c: Avoid undefined
	array access.
	* gcc.target/x86_64/abi/test_passing_structs.c: Likewise.
	* gcc.target/i386/avx256-unaligned-load-4.c: Fix array sizes.

2012-04-17  Tom de Vries  <tom@codesourcery.com>

	* g++.dg/pr51264-4.C: New test.

2012-04-17  Paolo Carlini  <paolo.carlini@oracle.com>

	PR c++/52599
	* g++.dg/cpp0x/constexpr-ctor10.C: New.

2012-04-17  Paolo Carlini  <paolo.carlini@oracle.com>

	PR c++/53003
	* g++.dg/parse/crash59.C: New.

2012-04-17  Michael Matz  <matz@suse.de>

	PR tree-optimization/18437
	* gfortran.dg/vect/rnflow-trs2a2.f90: New test.

2012-04-17  Richard Guenther  <rguenther@suse.de>

	PR middle-end/53011
	* g++.dg/torture/pr53011.C: New testcase.

2012-04-16  Jason Merrill  <jason@redhat.com>

	PR c++/38543
	* g++.dg/cpp0x/variadic131.C: New.

	PR c++/52008
	* g++.dg/cpp0x/variadic130.C: New.

	PR c++/50830
	* g++.dg/cpp0x/variadic129.C: New.

	PR c++/50303
	* g++.dg/cpp0x/variadic128.C: New.

2012-04-16  Tobias Burnus  <burnus@net-b.de>

	PR fortran/52864
	* gfortran.dg/pointer_intent_6.f90: New.

2012-04-16  Tobias Burnus  <burnus@net-b.de>

	PR fortran/52916
	* gfortran.dg/public_private_module_3.f90: Use dg-additional-sources
	to include public_private_module_4.f90.
	* gfortran.dg/public_private_module_4.f90: Skip this test on all
	targets.

2012-04-16  Paolo Carlini  <paolo.carlini@oracle.com>

	PR c++/49152
	* g++.dg/diagnostic/operator1.C: New.
	* g++.dg/ext/label5.C: Adjust.
	* g++.dg/ext/va-arg1.C: Likewise.
	* g++.dg/other/error20.C: Likewise.
	* g++.dg/other/error20.C: Likewise.
	* g++.dg/other/error16.C: Likewise.
	* g++.dg/other/error10.C: Likewise.
	* g++.dg/parse/error30.C: Likewise.
	* g++.dg/cpp0x/lambda/lambda-err1.C: Likewise.

2012-04-16  Jason Merrill  <jason@redhat.com>

	PR c++/51148
	* g++.dg/cpp0x/variadic127.C: New.

2012-04-16  Rainer Orth  <ro@CeBiTec.Uni-Bielefeld.DE>

	* lib/plugin-support.exp (plugin-test-execute): Properly determine
	testcase name.
	Use fail, pass instead of unresolved.
	Don't log $optstr.

	PR testsuite/52948
	* g++.dg/plugin/dumb_plugin.c (pass_dumb_plugin_example): Remove
	TODO_dump_func.
	* g++.dg/plugin/selfassign.c (pass_warn_self_assign): Likewise.
	* gcc.dg/plugin/one_time_plugin.c (one_pass): Likewise.
	* gcc.dg/plugin/selfassign.c (pass_warn_self_assign): Likewise.

2012-04-16  Janus Weil  <janus@gcc.gnu.org>

	PR fortran/52968
	* gfortran.dg/typebound_call_23.f03: New test case.

2012-04-15  Jason Merrill  <jason@redhat.com>

	PR c++/47220
	* g++.dg/cpp0x/variadic126.C: New.

	PR c++/52380
	* g++.dg/cpp0x/variadic125.C: New.

	PR c++/52292
	* g++.dg/cpp0x/variadic124.C: New.

	PR c++/52706
	* g++.dg/cpp0x/nullptr27.C: New.

	PR c++/52818
	* g++.dg/warn/format8.C: New.

2012-04-15  Janus Weil  <janus@gcc.gnu.org>

	PR fortran/51082
	* gfortran.dg/proc_ptr_comp_34.f90: New test case.

2012-04-14  Tobias Burnus  <burnus@net-b.de>

	PR fortran/52916
	PR fortran/40973
	* gfortran.dg/public_private_module_3.f90: New.
	* gfortran.dg/public_private_module_4.f90: New.

2012-04-14  Tom de Vries  <tom@codesourcery.com>

	* gcc.dg/superblock.c: New test.

2012-04-14  Tom de Vries  <tom@codesourcery.com>

	* gcc.dg/pr51879-12.c: New test.

2012-04-13  Jason Merrill  <jason@redhat.com>

	PR c++/52824
	* g++.dg/cpp0x/variadic123.C: New.
	* g++.dg/cpp0x/alias-decl-15.C: Remove dg-errors.

	PR c++/52905
	* g++.dg/cpp0x/initlist-ctor1.C: New.

	PR c++/52915
	* g++.dg/other/anon-union2.C: New.

2012-04-13  Martin Jambor  <mjambor@suse.cz>

	PR middle-end/52939
	* g++.dg/ipa/pr52939.C: New test.

2012-04-13  Tom de Vries  <tom@codesourcery.com>

	* gcc.dg/pr52734.c: New test.

2012-04-13  Richard Guenther  <rguenther@suse.de>

	PR tree-optimization/52969
	* gcc.dg/torture/pr52969.c: New testcase.

2012-04-13  Richard Guenther  <rguenther@suse.de>

	PR c/52549
	* gcc.dg/pr52549.c: New testcase.

2012-04-13  Richard Guenther  <rguenther@suse.de>

	PR c/52862
	* gcc.dg/pr52862.c: New testcase.

2012-04-13  Joey Ye  <joey.ye@arm.com>

	* gcc.target/arm/thumb1-imm.c: New testcase.

2012-04-12  Uros Bizjak  <ubizjak@gmail.com>

	PR target/52932
	* gcc.target/i386/avx2-vpermps-1.c (avx2_test): Use __m256i type for
	second function argument.
	* gcc.target/i386/avx2-vpermps-2.c (init_permps): Update declaration.
	(calc_permps): Update declaration.  Calculate result correctly.
	(avx2_test): Change src2 type to union256i_d.
	* gcc.target/i386/avx2-vpermd-2.c (calc_permd): Calculate result
	correctly.

2012-04-12  Michael Meissner  <meissner@linux.vnet.ibm.com>

	PR target/52775
	* gcc.target/powerpc/pr52775.c: New file.

2012-04-12  Bill Schmidt  <wschmidt@linux.vnet.ibm.com>

	PR tree-optimization/18589
	* gcc.dg/tree-ssa/pr18589-1.c: New test.
	* gcc.dg/tree-ssa/pr18589-2.c: Likewise.
	* gcc.dg/tree-ssa/pr18589-3.c: Likewise.
	* gcc.dg/tree-ssa/pr18589-4.c: Likewise.
	* gcc.dg/tree-ssa/pr18589-5.c: Likewise.
	* gcc.dg/tree-ssa/pr18589-6.c: Likewise.
	* gcc.dg/tree-ssa/pr18589-7.c: Likewise.
	* gcc.dg/tree-ssa/pr18589-8.c: Likewise.
	* gcc.dg/tree-ssa/pr18589-9.c: Likewise.
	* gcc.dg/tree-ssa/pr18589-10.c: Likewise.

2012-04-12  Richard Guenther  <rguenther@suse.de>

	PR tree-optimization/52943
	* gcc.dg/torture/pr52943.c: New testcase.

2012-04-12  Oleg Endo  <olegendo@gcc.gnu.org>

	PR target/50751
	* gcc/target/sh/pr50751-4.c: New.
	* gcc/target/sh/pr50751-5.c: New.
	* gcc/target/sh/pr50751-6.c: New.
	* gcc/target/sh/pr50751-7.c: New.

2012-04-11  Fabien Chêne  <fabien@gcc.gnu.org>

	PR c++/52465
	* g++.dg/lookup/using52.C: New.

2012-04-11  Manuel López-Ibáñez  <manu@gcc.gnu.org>

	* lib/prune.exp (TEST_ALWAYS_FLAGS): If undefined, set to empty.

2012-04-11  H.J. Lu  <hongjiu.lu@intel.com>

	PR rtl-optimization/52876
	* gcc.target/i386/pr52876.c: New.

2012-04-11  Bernd Schmidt  <bernds@codesourcery.com>

	* gcc.dg/c99-const-expr-9.c (old_offsetof): Insert a cast to
	__UINTPTR_TYPE__.
	* gcc.c-torture/execute/pr15296.c (intptr_t): Likewise, with
	__INTPTR_TYPE__.
	* gcc.dg/pr14092-1.c (intptr_t): Likewise.
	* gcc.dg/tree-ssa/foldcast-1.c (ssize_t): Likewise.
	* gcc.dg/c90-const-expr-6.c (intptr_t): New typedef to replace ...
	(ptrdiff_t): ... this.  All uses changed.
	* gcc.dg/c99-const-expr-6.c (intptr_t, ptrdiff_t): Likewise.
	* gcc.dg/torture/pta-escape-1.c (foo): Change arg type to
	__INTPTR_TYPE__.
	(main): Cast argument to __INTPTR_TYPE__.
	* gcc.dg/20041106-1.c (main): Cast to __UINTPTR_TYPE__ rather than
	size_t.
	* gcc.dg/mallign.c (main): Likewise.
	* gcc.dg/pr38700.c (foo): Likewise.
	* gcc.dg/long-long-cst1.c (t): Likewise.
	* gcc.dg/c99-const-expr-10.c (p, q, f, h, h2): Likewise.
	* gcc.dg/array-10.c (c0, c1, c2, c3, c4, c5): Likewise.
	* gcc.dg/pointer-arith-10.c (foo): Likewise.
	* gcc.dg/pr25682.c (d, foo): Likewise.
	* gcc.dg/format/cast-1.c (f): Likewise.
	* gcc.dg/c90-const-expr-10.c
	* gcc.dg/pr41551.c (uintptr_t): New typedef, replacing...
	(size_t): ...this.  All uses changed.
	* gcc.c-torture/execute/pr22098-1.c (uintptr_t): Likewise.
	* gcc.c-torture/execute/pr22098-2.c (uintptr_t): Likewise.
	* gcc.c-torture/execute/pr22098-3.c (uintptr_t): Likewise.
	* gcc.dg/pr34856.c (uintptr_t): Likewise.
	* gcc.dg/sequence-pt-1.c: Likewise.
	* gcc.dg/c90-const-expr-9.c (uintptr_t): Likewise.
	* gcc.dg/max-1.c (intptr_t): Likewise, replacing ssize_t.
	* gcc.dg/pr39074.c (intptr_t): Define using __INTPTR_TYPE__.
	* gcc.dg/pr30744-1.c (my_intptr_t): New typedef.  Replace all uses
	of ptrdiff_t with it.
	* gcc.dg/inline-23.c (my_intptr_t): Likewise.
	* gcc.dg/pr37561.c (p): Use __INTPTR_TYPE__.
	* gcc.dg/vla-11.c (foo11b): Use __UINTPTR_TYPE__.

2012-04-11  Jason Merrill  <jason@redhat.com>

	PR debug/45088
	* g++.dg/debug/dwarf2/self-ref-1.C: Define virtual destructor.
	* g++.dg/debug/dwarf2/self-ref-1.C: Likewise.

	PR c++/52906
	* g++.dg/ext/attrib45.C: New.

	* g++.dg/eh/dtor3.C: New.

2012-04-11  Richard Guenther  <rguenther@suse.de>

	PR middle-end/52621
	* gfortran.dg/pr52621.f90: New testcase.

2012-04-11  Richard Guenther  <rguenther@suse.de>

	PR middle-end/52918
	* g++.dg/torture/pr52918-1.C: New testcase.
	* g++.dg/torture/pr52918-2.C: Likewise.

2012-04-11  Tobias Burnus  <burnus@net-b.de>

	PR fortran/52729
	* gfortran.dg/block_11.f90: New.

2012-04-11  Nick Clifton  <nickc@redhat.com>

	* gcc.dg/stack-usage-1.c (SIZE): Define for the RL78.

2012-04-11  Peter Bergner  <bergner@vnet.ibm.com>

	PR target/16458
	* gcc.target/powerpc/pr16458-1.c: New test.
	* gcc.target/powerpc/pr16458-2.c: Likewise.
	* gcc.target/powerpc/pr16458-3.c: Likewise.
	* gcc.target/powerpc/pr16458-4.c: Likewise.

2012-04-11  Eric Botcazou  <ebotcazou@adacore.com>

	* gcc.dg/builtin-bswap-1.c: Test __builtin_bswap16 & __builtin_bswap64.
	* gcc.dg/builtin-bswap-4.c: Test __builtin_bswap16.
	* gcc.dg/builtin-bswap-5.c: Likewise.
	* gcc.target/i386/builtin-bswap-4.c: New test.

2012-04-11  Manuel López-Ibáñez  <manu@gcc.gnu.org>

	PR 24985
	* lib/prune.exp: Add -fno-diagnostics-show-caret.

2012-04-11  Richard Guenther  <rguenther@suse.de>

	PR rtl-optimization/52881
	* gcc.dg/torture/pr52881.c: New testcase.
	* gcc.dg/torture/pr52913.c: Likewise.

2012-04-11  Richard Guenther  <rguenther@suse.de>

	PR tree-optimization/52912
	* gcc.dg/torture/pr52912.c: New testcase.

2010-04-10  Michael Matz  <matz@suse.de>

	* gcc.dg/vect/vect-outer-1-big-array.c: Adjust.
	* gcc.dg/vect/vect-outer-1.c: Adjust.
	* gcc.dg/vect/vect-outer-1a-big-array.c: Adjust.
	* gcc.dg/vect/vect-outer-1a.c: Adjust.
	* gcc.dg/vect/vect-outer-1b-big-array.c: Adjust.
	* gcc.dg/vect/vect-outer-1b.c: Adjust.
	* gcc.dg/vect/vect-outer-2b.c: Adjust.
	* gcc.dg/vect/vect-outer-3b.c: Adjust.

2012-04-10  Ulrich Weigand  <ulrich.weigand@linaro.org>

	PR tree-optimization/52870
	* gcc.dg/vect/pr52870.c: New test.

2012-04-09  Mike Stump  <mikestump@comcast.net>

	* g++.dg/cpp0x/udlit-raw-op.C: Don't use CRLF endings.
	* gcc.dg/tree-ssa/vrp59.c: Likewise.
	* gcc.dg/tree-ssa/vrp60.c: Likewise.
	* gnat.dg/aggr11.adb: Likewise.
	* gnat.dg/aggr11_pkg.ads: Likewise.
	* gnat.dg/aggr15.adb: Likewise.
	* gnat.dg/aggr15.ads: Likewise.
	* gnat.dg/aggr17.adb: Likewise.
	* gnat.dg/aggr18.adb: Likewise.
	* gnat.dg/array14.adb: Likewise.
	* gnat.dg/array14.ads: Likewise.
	* gnat.dg/array14_pkg.ads: Likewise.
	* gnat.dg/array19.adb: Likewise.
	* gnat.dg/array19.ads: Likewise.
	* gnat.dg/discr27.adb: Likewise.
	* gnat.dg/discr27.ads: Likewise.
	* gnat.dg/discr35.adb: Likewise.
	* gnat.dg/discr35.ads: Likewise.
	* gnat.dg/discr6.adb: Likewise.
	* gnat.dg/discr6_pkg.ads: Likewise.
	* gnat.dg/import1.adb: Likewise.
	* gnat.dg/import1.ads: Likewise.
	* gnat.dg/loop_address2.adb: Likewise.
	* gnat.dg/opt7.adb: Likewise.
	* gnat.dg/opt7.ads: Likewise.
	* gnat.dg/pointer_variable_bounds.adb: Likewise.
	* gnat.dg/pointer_variable_bounds.ads: Likewise.
	* gnat.dg/rep_clause2.adb: Likewise.
	* gnat.dg/rep_clause2.ads: Likewise.
	* gnat.dg/slice2.adb: Likewise.
	* gnat.dg/slice2.ads: Likewise.
	* gnat.dg/slice6.adb: Likewise.
	* gnat.dg/slice6_pkg.ads: Likewise.
	* gnat.dg/specs/unchecked_union2.ads: Likewise.
	* gnat.dg/taft_type2.adb: Likewise.
	* gnat.dg/taft_type2.ads: Likewise.
	* gnat.dg/taft_type2_pkg.ads: Likewise.
	* gnat.dg/volatile10.adb: Likewise.
	* gnat.dg/volatile10_pkg.ads: Likewise.

	* gcc.dg/dll-8.c: Remove execute permissions.
	* g++.dg/ext/dllexport5.C: Likewise.

2012-04-09  Jan Hubicka  <jh@suse.cz>

	PR lto/52722
	PR lto/51765
	PR lto/52634
	* gcc.dg/lto/pr52634_1.c: New testcase.
	* gcc.dg/lto/pr52634_0.c: New testcase.

2012-04-09  Uros Bizjak  <ubizjak@gmail.com>

	PR target/52883
	* gcc.target/i386/pr52883.c: New testcase.

2012-04-09  Eric Botcazou  <ebotcazou@adacore.com>

	* lib/target-supports.exp (check_effective_target_sparc_v9): New.
	(check_effective_target_sync_long_long): Add SPARC case.
	(check_effective_target_sync_long_long_runtime): Likewise.
	(check_effective_target_sync_int_long): Adjust SPARC case.
	(check_effective_target_sync_char_short): Likewise.

2012-04-08  Oleg Endo  <olegendo@gcc.gnu.org>

	* gcc.target/sh/sh2a-prefetch.c: Rename to ...
	* gcc.target/sh/prefetch.c: ... this.  Enable test case for m4*.

2012-04-08  Tobias Burnus  <burnus@net-b.de>

	PR fortran/40973
	PR fortran/52751
	* gfortran.dg/public_private_module_2.f90: New.

2012-04-08  Manuel López-Ibáñez  <manu@gcc.gnu.org>

	* g++.dg/warn/Wstrict-aliasing-float-ref-int-obj.C: Add labels to
	directives.

2012-04-07  Thomas Koenig  <tkoenig@gcc.gnu.org>

	PR fortran/52893
	* gfortran.dg/function_optimize_11.f90:  New test.

2012-04-06  Thomas Koenig  <tkoenig@gcc.gnu.org>

	PR fortran/52668
	* gfortran.dg/use_only_6.f90: New test.

2012-04-06  Thomas Koenig  <tkoenig@gcc.gnu.org>

	PR fortran/52668
	* gfortran.dg/use_only_6.f90: New test.
2012-04-06  Mike Stump  <mikestump@comcast.net>

	PR testsuite/50722
	* gcc.dg/pr49994-3.c: Use -w to squelch non-portable warnings.

2012-04-05  Jason Merrill  <jason@redhat.com>

	PR c++/52596
	* g++.dg/template/qualified-id5.C: New.

2012-04-05  Uros Bizjak  <ubizjak@gmail.com>

	PR target/52882
	* gcc.target/i386/pr52882.c: New test.

2012-04-05  Bill Schmidt  <wschmidt@linux.vnet.ibm.com>
	    Dominique D'Humieures  <dominiq@lps.ens.fr>

	PR testsuite/52614
	* gcc.dg/vect/vect.exp: Use -fno-common on all targets.
	* gcc.dg/vect/costmodel/ppc/ppc-costmodel-vect.exp: Likewise.

2012-04-04  Jason Merrill  <jason@redhat.com>

	PR c++/52845
	* g++.dg/cpp0x/lambda/lambda-warn4.C: New.

2012-04-03  Jason Merrill  <jason@redhat.com>

	PR c++/52796
	* g++.dg/cpp0x/variadic-value1.C: New.

2012-04-03  Eric Botcazou  <ebotcazou@adacore.com>

	* gnat.dg/pack18.adb: New test.
	* gnat.dg/pack18_pkg.ads: New helper.

2012-04-03  Richard Guenther  <rguenther@suse.de>

	PR tree-optimization/52808
	* gcc.dg/pr52808.c: New testcase.

2012-04-03  Jakub Jelinek  <jakub@redhat.com>

	PR tree-optimization/52835
	* gfortran.dg/pr52835.f90: New test.

2012-04-03  Eric Botcazou  <ebotcazou@adacore.com>

	* gnat.dg/specs/aggr5.ads: New test.

2012-04-02  Richard Guenther  <rguenther@suse.de>

	PR tree-optimization/52756
	* gcc.dg/torture/pr52756.c: New testcase.

2012-04-02  Richard Guenther  <rguenther@suse.de>

	PR middle-end/52803
	* gcc.dg/pr52803.c: New testcase.

2012-04-02  Dodji Seketeli  <dodji@redhat.com>

	PR c++/40942
	* g++.old-deja/g++.pt/spec40.C: Adjust to take the resolution of
	DR 214 in account.

2012-04-01  Paolo Carlini  <paolo.carlini@oracle.com>

	PR c++/50043
	* g++.dg/cpp0x/noexcept17.C: New.
	* g++.old-deja/g++.eh/cleanup1.C: Adjust.
	* g++.dg/tree-ssa/ehcleanup-1.C: Likewise.
	* g++.dg/cpp0x/noexcept01.C: Likewise.
	* g++.dg/eh/init-temp1.C: Likewise.
	* g++.dg/eh/ctor1.C: Likwise.

2012-03-31  Eric Botcazou  <ebotcazou@adacore.com>

	* gnat.dg/controlled6.adb: New test.
	* gnat.dg/controlled6_pkg.ads: New helper.
	* gnat.dg/controlled6_pkg-iterators.ad[sb]: Likewise.

2012-03-30  Richard Henderson <rth@redhat.com>

	PR debug/52727
	* g++.dg/opt/pr52727.C: New testcase.

2012-03-30  Richard Guenther  <rguenther@suse.de>

	PR tree-optimization/52754
	* gcc.target/i386/pr52754.c: New testcase.

2012-03-30  Richard Guenther <rguenther@suse.de>

	PR middle-end/52772
	* g++.dg/torture/pr52772.C: New testcase.

2012-03-29  Paolo Carlini  <paolo.carlini@oracle.com>

	PR c++/52718
	* g++.dg/warn/Wzero-as-null-pointer-constant-5.C: New.

2012-03-29  Jason Merrill  <jason@redhat.com>

	PR c++/52685
	* g++.dg/template/inherit8.C: New.

2012-03-29  Jakub Jelinek  <jakub@redhat.com>

	PR c++/52759
	* g++.dg/ext/weak4.C: New test.

	PR tree-optimization/52760
	* gcc.c-torture/execute/pr52760.c: New test.

2012-03-29  Jason Merrill  <jason@redhat.com>

	PR c++/52743
	* g++.dg/cpp0x/initlist-array3.C: New.

2012-03-28  Jason Merrill  <jason@redhat.com>

	PR c++/52746
	* g++.dg/overload/virtual2.C: New.

2012-03-28  Eric Botcazou  <ebotcazou@adacore.com>

	* gnat.dg/vect7.ad[sb]: New test.

2012-03-28  Paul Thomas  <pault@gcc.gnu.org>
	Tobias Burnus  <burnus@gcc.gnu.org>

	PR fortran/52652
	* gfortran.dg/allocate_class_1.f90 : Change error test.
	* gfortran.dg/allocate_with_typespec_4.f90 : Change error test.
	* gfortran.dg/allocate_alloc_opt_1.f90 : Change error test.
	* gfortran.dg/deallocate_alloc_opt_1.f90 : Change error test.

2012-03-28  Jakub Jelinek  <jakub@redhat.com>

	PR middle-end/52691
	* gcc.dg/pr52691.c: New test.

	PR middle-end/52750
	* gcc.c-torture/compile/pr52750.c: New test.

2012-03-28  Georg-Johann Lay  <avr@gjlay.de>

	PR target/52692
	* gcc.target/avr/torture/builtins-2.c: New test.

2012-03-28  Jakub Jelinek  <jakub@redhat.com>

	PR target/52736
	* gcc.target/i386/pr52736.c: New test.

2012-03-27  Martin Jambor  <mjambor@suse.cz>

	PR middle-end/52693
	* gcc.dg/torture/pr52693.c: New test.

2012-03-27  Meador Inge  <meadori@codesourcery.com>

	PR c++/52672
	* g++.dg/cpp0x/constexpr-52672.C: New testcase.

2012-03-27  Mike Stump  <mikestump@comcast.net>

	PR target/52665
	* gcc.target/i386/pr28946.c: Use -fno-ident to avoid spurious
	failures that match branch names.

2012-03-27  Uros Bizjak  <ubizjak@gmail.com>
	    H.J. Lu  <hongjiu.lu@intel.com>

	PR target/52698
	* gcc.target/i386/pr52698.c: New test.

2012-03-27  Richard Guenther  <rguenther@suse.de>

	PR middle-end/52720
	* gcc.dg/torture/pr52720.c: New testcase.

2012-03-27  Eric Botcazou  <ebotcazou@adacore.com>

	* gnat.dg/pack17.adb: New test.

2012-03-27  Ramana Radhakrishnan  <ramana.radhakrishnan@linaro.org>

	* gcc.target/arm/thumb-ifcvt.c: Only run for -mthumb.
	* gcc.target/arm/thumb-16bit-ops.c: Likewise.

2012-03-26  Martin Jambor  <mjambor@suse.cz>

	PR tree-optimization/50052
	* gcc.dg/ipa/ipa-sra-2.c: Also run on strict-alignment platforms.

2012-03-26  Richard Guenther  <rguenther@suse.de>

	PR tree-optimization/52701
	* gfortran.dg/pr52701.f90: New testcase.

2012-03-26  Ulrich Weigand  <ulrich.weigand@linaro.org>

	PR tree-optimization/52686
	* gcc.target/arm/pr52686.c: New test.

2012-03-26  Georg-Johann Lay  <avr@gjlay.de>

	* gcc.target/avr/torture/avr-torture.exp (AVR_TORTURE_OPTIONS):
	Add "-Os -flto" to list.

2012-03-25  Eric Botcazou  <ebotcazou@adacore.com>

	* gnat.dg/concat2.ad[sb]: New test.

2012-03-24  Jason Merrill  <jason@redhat.com>

	* g++.dg/cpp0x/auto3.C: Compile with -pedantic-errors.
	* g++.dg/cpp0x/trailing2.C: Likewise.
	* g++.dg/warn/pr23075.C: Change dg-warning to dg-bogus.
	* g++.dg/cpp1y/auto-fn1.C: New.
	* g++.dg/cpp1y/auto-fn2.C: New.
	* g++.dg/cpp1y/auto-fn3.C: New.
	* g++.dg/cpp1y/auto-fn4.C: New.
	* g++.dg/cpp1y/auto-fn5.C: New.
	* g++.dg/cpp1y/auto-fn6.C: New.
	* g++.dg/cpp1y/auto-fn7.C: New.
	* g++.dg/cpp1y/auto-fn8.C: New.
	* g++.dg/cpp1y/auto-fn9.C: New.
	* g++.dg/cpp1y/auto-fn10.C: New.
	* g++.dg/cpp1y/auto-fn11.C: New.

2012-03-23  Richard Guenther  <rguenther@suse.de>

	PR tree-optimization/52678
	* gfortran.dg/pr52678.f: New testcase.

2012-03-23  Richard Guenther  <rguenther@suse.de>

	PR tree-optimization/52638
	* g++.dg/torture/pr52638.C: New testcase.

2012-03-22  Paolo Carlini  <paolo.carlini@oracle.com>

	PR c++/52487
	* g++.dg/cpp0x/lambda/lambda-ice7.C: New.

2012-03-22  Jakub Jelinek  <jakub@redhat.com>

	PR c++/52671
	* g++.dg/ext/attrib44.C: New test.

2012-03-22  Jan Hubicka  <jh@suse.cz>

	PR middle-end/51737
	* g++.dg/torture/pr51737.C: New testcase

2012-03-22  Richard Guenther  <rguenther@suse.de>

	PR tree-optimization/52548
	* gcc.dg/tree-ssa/ssa-pre-29.c: New testcase.

2012-03-22  Bernhard Reutner-Fischer  <aldot@gcc.gnu.org>

	* lib/fortran-modules.exp (list-module-names-1): Remove
	warning.

2012-03-21  Oleg Endo  <olegendo@gcc.gnu.org>

	PR target/50751
	* gcc.target/sh/pr50751-1.c: New.
	* gcc.target/sh/pr50751-2.c: New.
	* gcc.target/sh/pr50751-3.c: New.

2012-03-21  Oleg Endo  <olegendo@gcc.gnu.org>

	PR target/52479
	* gcc.target/sh/sh4a-cos.c: Remove.
	* gcc.target/sh/sh4a-sin.c: Remove.
	* gcc.target/sh/sh4a-sincos.c: Remove.

2012-03-21  Richard Earnshaw  <rearnsha@arm.com>

	* gcc.target/arm/neon/vgetQ_laneu64.c: Regenerated.
	* gcc.target/arm/neon/vgetQ_lanes64.c: Likewise.

2012-03-21  Martin Jambor  <mjambor@suse.cz>

	PR testsuite/52641
	* gcc.dg/misaligned-expand-1.c (cst): Cast to int.
	* gcc.dg/misaligned-expand-2.c (cst): Likewise.

2012-03-21  Andrew Stubbs  <ams@codesourcery.com>

	* gcc.target/arm/thumb-16bit-ops.c: New file.
	* gcc.target/arm/thumb-ifcvt.c: New file.

2012-03-20  Jason Merrill  <jason@redhat.com>

	* lib/target-supports.exp: Add { target c++1y }.

	* g++.dg/cpp0x/auto32.C: New.

2012-03-20  Georg-Johann Lay  <avr@gjlay.de>

	PR testsuite/52641
	* gcc.dg/torture/pr48124-1.c: Add dg-require-effective-target
	int32plus.
	* gcc.dg/torture/pr48124-4.c: Ditto:
	* gcc.dg/torture/pr52530.c: Use long instead of int if int=16.

2012-03-20  Jason Merrill  <jason@redhat.com>

	PR c++/52510
	* g++.dg/cpp0x/initlist66.C: New.

2012-03-20  Georg-Johann Lay  <avr@gjlay.de>

	* gcc.target/avr/progmem.h (pgm_read_char): Define depending on
	__AVR_HAVE_LPMX__

2012-03-20  Georg-Johann Lay  <avr@gjlay.de>

	PR target/49868
	* gcc.target/avr/torture/addr-space-2.h: New file.
	* gcc.target/avr/torture/addr-space-2-g.h: New test.
	* gcc.target/avr/torture/addr-space-2-0.h: New test.
	* gcc.target/avr/torture/addr-space-2-1.h: New test.
	* gcc.target/avr/torture/addr-space-2-x.h: New test.

2012-03-20  Richard Guenther  <rguenther@suse.de>

	* gnat.dg/pack16.adb: New testcase.
	* gnat.dg/pack16_pkg.ads: Likewise.
	* gnat.dg/specs/pack8.ads: Likewise.
	* gnat.dg/specs/pack8_pkg.ads: Likewise.

2012-03-19  Paolo Carlini  <paolo.carlini@oracle.com>

	* g++.dg/warn/Wuseless-cast.C: Extend.

2012-03-19  Paolo Carlini  <paolo.carlini@oracle.com>

	PR c++/14710
	* g++.dg/warn/Wuseless-cast.C: New.

2012-03-17  Janne Blomqvist  <jb@gcc.gnu.org>

	PR libfortran/52608
	* gfortran.dg/pr52608.f90: New test.

2012-03-17  Tobias Burnus  <burnus@net-b.de>

	PR fortran/52585
	* gfortran.dg/proc_ptr_36.f90: New.

2012-03-16  Martin Jambor  <mjambor@suse.cz>

	* gcc.dg/misaligned-expand-1.c: New test.
	* gcc.dg/misaligned-expand-3.c: Likewise.

2012-03-16  Richard Guenther  <rguenther@suse.de>
	Kai Tietz  <ktietz@redhat.com>

	PR middle-end/48814
	* gcc.c-torture/execute/pr48814-1.c: New test.
	* gcc.c-torture/execute/pr48814-2.c: New test.
	* gcc.dg/tree-ssa/assign-1.c: New test.
	* gcc.dg/tree-ssa/assign-2.c: New test.
	* gcc.dg/tree-ssa/assign-3.c: New test.

2012-03-16  Richard Guenther  <rguenther@suse.de>

	* gnat.dg/specs/pack7.ads: New testcase.

2012-03-15  Jakub Jelinek  <jakub@redhat.com>

	PR target/52568
	* gcc.dg/torture/vshuf-4.inc: Add two new tests.
	* gcc.dg/torture/vshuf-8.inc: Likewise.
	* gcc.dg/torture/vshuf-16.inc: Likewise.
	* gcc.dg/torture/vshuf-32.inc: Likewise.

2012-03-15  Jason Merrill  <jason@redhat.com>

	* g++.dg/torture/pr52582.C: New.

2012-03-15  Bernhard Reutner-Fischer  <aldot@gcc.gnu.org>

	* lib/fortran-modules.exp: New file which was forgotten in r185430.

2012-03-15  Ira Rosen  <irar@il.ibm.com>
	    Ulrich Weigand  <ulrich.weigand@linaro.org>

	* gcc.dg/vect/slp-cond-3.c: New test.
	* gcc.dg/vect/slp-cond-4.c: New test.

2012-03-15  Ira Rosen  <irar@il.ibm.com>
	    Ulrich Weigand  <ulrich.weigand@linaro.org>

	* gcc.dg/vect/bb-slp-pattern-1.c: New test.
	* gcc.dg/vect/bb-slp-pattern-2.c: New test.

2012-03-15  Janne Blomqvist  <jb@gcc.gnu.org>

	PR libfortran/52434
	PR libfortran/48878
	PR libfortran/38199
	* gfortran.dg/edit_real_1.f90: Don't assume roundTiesToAway.
	* gfortran.dg/round_1.f03: Likewise.

2012-03-15  Jakub Jelinek  <jakub@redhat.com>
	    Andrew Pinski  <apinski@cavium.com>

	PR middle-end/52592
	* gcc.dg/pr52592.c: New test.

2012-03-15  Bernhard Reutner-Fischer  <aldot@gcc.gnu.org>

	* gfortran.fortran-torture/compile/compile.exp: Simplify.
	* gfortran.fortran-torture/execute/execute.exp: Likewise.
	* lib/gcc-dg.exp (cleanup-modules): Move to ..
	* lib/fortran-modules.exp: .. this new file. Adjust users.
	* lib/gfortran-dg.exp (gfortran-dg-runtest,
	gfortran-dg-debug-runtest): Call cleanup-modules.
	* lib/fortran-torture.exp (fortran-torture-execute,
	fortran-torture): Likewise.
	* gfortran.dg/coarray/caf.exp: Likewise.
	* lib/lto.exp: Likewise.
	* gfortran.dg/class_4a.f03: Adjust cleanup-modules and keep-modules.
	* gfortran.dg/class_4b.f03: Likewise.
	* gfortran.dg/class_4c.f03: Likewise.
	* gfortran.dg/class_45a.f03: Likewise.
	* gfortran.dg/binding_label_tests_10.f03: Likewise.
	* gfortran.dg/binding_label_tests_10_main.f03: Likewise.
	* gfortran.dg/binding_label_tests_11.f03: Likewise.
	* gfortran.dg/binding_label_tests_11_main.f03: Likewise.
	* gfortran.dg/binding_label_tests_13.f03: Likewise.
	* gfortran.dg/binding_label_tests_13_main.f03: Likewise.
	* gfortran.dg/test_common_binding_labels_2.f03: Likewise.
	* gfortran.dg/test_common_binding_labels_2_main.f03: Likewise.
	* gfortran.dg/test_common_binding_labels_3.f03: Likewise.
	* gfortran.dg/test_common_binding_labels_3_main.f03: Likewise.
	* gfortran.dg/whole_file_28.f90: Likewise.
	* gfortran.dg/whole_file_29.f90: Likewise.
	* gfortran.dg/whole_file_30.f90: Likewise.
	* gfortran.dg/whole_file_31.f90: Likewise.

2012-03-15  Jakub Jelinek  <jakub@redhat.com>

	PR tree-optimization/52267
	* gcc.dg/pr52267.c: New test.
	* gcc.dg/tree-ssa/vrp65.c: New test.
	* gcc.dg/tree-ssa/vrp66.c: New test.

2012-03-15  Richard Guenther  <rguenther@suse.de>

	PR middle-end/52580
	* gfortran.dg/vect/pr52580.f: New testcase.

2012-03-15  Oleg Endo  <olegendo@gcc.gnu.org>

	* gcc.target/sh/fpul-usage-1.c: New.

2012-03-14  Oleg Endo  <olegendo@gcc.gnu.org>

	PR target/49468
	* gcc.target/sh/pr49468-si.c: Make dg-skip-if not the first directive.
	* gcc.target/sh/pr49468-di.c: Likewise.

2012-03-14  Rainer Orth  <ro@CeBiTec.Uni-Bielefeld.DE>

	* g++.dg/warn/miss-format-1.C: Remove *-*-solaris2.8 handling.
	* gcc.dg/c99-stdint-6.c: Likewise.
	* gcc.dg/lto/20090210_0.c: Likewise.
	* gcc.dg/pr28796-2.c: Don't skip on sparc*-sun-solaris2.8.
	* gcc.dg/pragma-init-fini.c: Don't skip on i?86-*-solaris2.8.
	* gcc.dg/pragma-init-fini-2.c: Likewise.
	* gcc.dg/torture/pr47917.c: Remove *-*-solaris2.8 handling.
	* gcc.target/i386/pr22076.c: Remove i?86-*-solaris2.8 handling.
	* gcc.target/i386/pr22152.c: Likewise.
	* gcc.target/i386/vect8-ret.c: Likewise.
	* lib/target-supports.exp (add_options_for_tls): Remove Solaris 8
	handling.

2012-03-14  Rainer Orth  <ro@CeBiTec.Uni-Bielefeld.DE>

	* g++.dg/other/anon5.C: Don't skip on mips-sgi-irix*.
	* g++.dg/tree-prof/partition1.C: Likewise.
	* g++.dg/tree-prof/partition2.C: Likewise.
	* g++.old-deja/g++.other/init19.C: Remove mips-sgi-irix*
	handling.
	* gcc.c-torture/compile/labels-3.c: Remove dg-options.
	* gcc.c-torture/execute/20010724-1.c: Remove.
	* gcc.c-torture/execute/20010724-1.x: Remove.
	* gcc.c-torture/execute/20040208-2.c: Remove.
	* gcc.c-torture/execute/20040208-2.x: Remove.
	* gcc.c-torture/execute/ieee/20000320-1.c [__mips__ && __sgi__]:
	Remove.
	(main) [__mips__ && __sgi__]: Remove.
	* gcc.c-torture/execute/ieee/copysign1.c: Remove IRIX reference.
	* gcc.c-torture/execute/ieee/copysign2.c: Likewise.
	* gcc.c-torture/execute/ieee/mul-subnormal-single-1.x: Remove
	mips-sgi-irix6* handling.
	* gcc.dg/cpp/assert4.c [__mips__]: Remove __sgi__, sgi.
	* gcc.dg/torture/20090618-1.c: Don't skip on mips-sgi-irix*.
	* gcc.dg/torture/builtin-frexp-1.c: Remove mips*-*-irix6*
	handling.
	* gcc.dg/torture/builtin-logb-1.c: Likewise.
	* gcc.dg/torture/pr47917.c: Remove mips-sgi-irix6.5 handling.
	* gcc.dg/tree-ssa/ssa-store-ccp-3.c: Don't skip on mips*-*-irix*.
	* gcc.misc-tests/linkage.exp: Remove mips-sgi-irix6* handling.
	* gcc.target/mips/args-1.c [!__sgi__]: Remove.
	* gcc.target/mips/interrupt_handler-2.c: Don't skip on
	mips-sgi-irix6*.
	* gcc.target/mips/interrupt_handler-3.c: Likewise.
	* gcc.target/mips/save-restore-1.c: Don't skip on mips-sgi-irix6*.
	* gcc.target/mips/save-restore-3.c: Likewise.
	* gcc.target/mips/save-restore-4.c: Likewise.
	* gcc.target/mips/save-restore-5.c: Likewise.
	* gfortran.dg/g77/cabs.f: Don't xfail on mips-sgi-irix6*.
	* lib/prune.exp (prune_gcc_output): Remove pruning of IRIX 6 ld
	messages.
	* lib/target-libpath.exp (set_ld_library_path_env_vars): Remove
	IRIX 6 handling.
	(restore_ld_library_path_env_vars): Likewise.
	* lib/target-supports.exp (check_profiling_available): Remove
	mips*-*-irix* handling.
	(check_ascii_locale_available): Remove mips-sgi-irix* handling.
	(add_options_for_c99_runtime): Remove mips-sgi-irix6.5* handling.
	* objc.dg/stabs-1.m: Don't xfail on mips-sgi-irix6.5.

2012-03-14  Jakub Jelinek  <jakub@redhat.com>

	PR c++/52582
	* g++.dg/opt/pr52582.C: New test.

2012-03-14  Richard Guenther  <rguenther@suse.de>

	PR tree-optimization/52571
	* gcc.dg/vect/vect-2.c: Initialize arrays.
	* gcc.dg/vect/no-section-anchors-vect-34.c: Likewise.
	* gcc.target/i386/recip-vec-divf.c: Use -fno-common.
	* gcc.target/i386/recip-vec-sqrtf.c: Likewise.

2012-03-14  Richard Guenther  <rguenther@suse.de>

	PR middle-end/52080
	PR middle-end/52097
	PR middle-end/48124
	* gcc.dg/torture/pr48124-1.c: New testcase.
	* gcc.dg/torture/pr48124-2.c: Likewise.
	* gcc.dg/torture/pr48124-3.c: Likewise.
	* gcc.dg/torture/pr48124-4.c: Likewise.

2012-03-14  Richard Guenther  <rguenther@suse.de>

	PR middle-end/52578
	* gcc.dg/pr52578.c: New testcase.

2012-03-14  Jakub Jelinek  <jakub@redhat.com>

	PR c++/52521
	* g++.dg/cpp0x/udlit-args2.C: New test.

2012-03-13  Oleg Endo  <olegendo@gcc.gnu.org>

	PR target/48596
	* gcc.target/sh/pr48596.c: Move accidentally added new test case to ...
	* gcc.c-torture/compile/pr48596.c: ... here.

2012-01-30  Dodji Seketeli  <dodji@redhat.com>

	PR c++/51641
	* g++.dg/lookup/hidden-class17.C: New test.

2012-03-13  Jakub Jelinek  <jakub@redhat.com>

	PR c/52577
	* gcc.dg/Wunused-var-3.c: New test.

2012-03-13  Martin Jambor  <mjambor@suse.cz>

	* gcc.dg/misaligned-expand-2.c: New test.

2012-03-13  Richard Guenther  <rguenther@suse.de>

	PR middle-end/52134
	* gcc.dg/pr52134.c: New testcase.

2012-03-13  Rainer Orth  <ro@CeBiTec.Uni-Bielefeld.DE>

	* ada/acats/tests/cd/cdd1001.a (CDD1001): Fix typo.

2012-03-12  Bill Schmidt  <wschmidt@linux.vnet.ibm.com>

	PR tree-optimization/46728
	* gcc.target/powerpc/pr46728-4.c: Use preferred syntax.
	* gcc.target/powerpc/pr46728-5.c: Likewise.
	* gcc.target/powerpc/pr46728-8.c: Likewise.
	* gcc.target/powerpc/pr46728-10.c: Likewise.
	* gcc.target/powerpc/pr46728-11.c: Likewise.
	* gcc.target/powerpc/pr46728-13.c: Likewise.
	* gcc.target/powerpc/pr46728-14.c: Likewise.
	* gcc.target/powerpc/pr46728-15.c: Likewise.

2012-03-12  Paolo Carlini  <paolo.carlini@oracle.com>

	PR c++/52299
	* g++.dg/warn/Wdiv-by-zero-bogus.C: New.

2012-03-12  Bill Schmidt  <wschmidt@linux.vnet.ibm.com>

	PR tree-optimization/46728
	* gcc.target/powerpc/pr46728-4.c: Skip for powerpc*-*-darwin*.
	* gcc.target/powerpc/pr46728-5.c: Likewise.
	* gcc.target/powerpc/pr46728-8.c: Likewise.
	* gcc.target/powerpc/pr46728-10.c: Likewise.
	* gcc.target/powerpc/pr46728-11.c: Likewise.
	* gcc.target/powerpc/pr46728-13.c: Likewise.
	* gcc.target/powerpc/pr46728-14.c: Likewise.
	* gcc.target/powerpc/pr46728-15.c: Likewise.

2012-03-12  Georg-Johann Lay  <avr@gjlay.de>

	PR target/49868
	* gcc.target/avr/torture/addr-space-1.h: New file.
	* gcc.target/avr/torture/addr-space-1-g.h: New test.
	* gcc.target/avr/torture/addr-space-1-0.h: New test.
	* gcc.target/avr/torture/addr-space-1-1.h: New test.
	* gcc.target/avr/torture/addr-space-1-x.h: New test.

2012-03-12  Andrew Pinski  <apinski@cavium.com>

	* gcc.dg/tree-ssa/phi-opt-7.c: New testcase.

2012-03-12  Rainer Orth  <ro@CeBiTec.Uni-Bielefeld.DE>

	* g++.dg/abi/rtti3.C: Remove alpha*-dec-osf* handling.
	* g++.dg/abi/thunk4.C: Likewise.
	* g++.dg/cdce3.C: Don't skip on*-dec-osf5*.
	Adapt line numbers.
	* g++.dg/compat/struct-layout-1_generate.c: Remove alpha*-dec-osf*
	handling.
	* g++.dg/cpp0x/constexpr-rom.C: Likewise.
	* g++.dg/eh/spbp.C: Likewise.
	* g++.dg/ext/label13.C: Likewise.
	* g++.dg/guality/guality.exp: Likewise.
	* g++.dg/other/anon5.C: Likewise.
	* g++.dg/other/pragma-ep-1.C: Remove.
	* g++.dg/warn/miss-format-1.C: Remove alpha*-dec-osf* handling.
	* g++.dg/warn/pr31246.C: Likewise.
	* g++.dg/warn/weak1.C: Likewise.
	* g++.old-deja/g++.eh/badalloc1.C: Likewise.
	* g++.old-deja/g++.ext/attrib5.C: Likewise.
	* gcc.c-torture/compile/limits-declparen.c: Likewise.
	* gcc.c-torture/compile/limits-pointer.c: Likewise.
	* gcc.c-torture/execute/20001229-1.c: Remove __osf__ handling.
	* gcc.dg/attr-weakref-1.c: Remove alpha*-dec-osf* handling.
	* gcc.dg/c99-stdint-6.c: Remove alpha*-dec-osf5* handling.
	* gcc.dg/c99-tgmath-1.c: Likewise.
	* gcc.dg/c99-tgmath-2.c: Likewise.
	* gcc.dg/c99-tgmath-3.c: Likewise.
	* gcc.dg/c99-tgmath-4.c: Likewise.
	* gcc.dg/compat/struct-layout-1_generate.c: Remove alpha*-dec-osf*
	handling.
	* gcc.dg/debug/pr49032.c: Likewise.
	* gcc.dg/guality/guality.exp: Likewise.
	* gcc.dg/intmax_t-1.c: Likewise.
	* gcc.dg/pr48616.c: Likewise.
	* gcc.dg/pragma-ep-1.c: Remove.
	* gcc.dg/pragma-ep-2.c: Remove.
	* gcc.dg/pragma-ep-3.c: Remove.
	* gcc.dg/torture/pr47917.c: Remove alpha*-dec-osf5* handling.
	* gcc.dg/tree-ssa/pr42585.c: Remove alpha*-dec-osf* handling.
	* gcc.misc-tests/gcov-14.c: Likewise.
	* gfortran.dg/guality/guality.exp: Likewise.
	* lib/target-supports.exp (check_weak_available): Likewise.
	(add_options_for_tls): Likewise.
	(check_ascii_locale_available): Likewise.
	* obj-c++.dg/dwarf-2.mm: Likewise.
	* objc.dg/dwarf-1.m: Likewise.
	* objc.dg/dwarf-2.m: Likewise.

2012-03-12  Jakub Jelinek  <jakub@redhat.com>

	PR tree-optimization/51721
	* gcc.dg/tree-ssa/vrp64.c: New test.

	PR tree-optimization/52533
	* gcc.c-torture/compile/pr52533.c: New test.

2012-03-12  Kirill Yukhin  <kirill.yukhin@intel.com>

	* gcc.target/i386/rtm-xabort-1.c: New.
	* gcc.target/i386/rtm-xbegin-1.c: Ditto.
	* gcc.target/i386/rtm-xend-1.c: Ditto.
	* gcc.target/i386/rtm-xtest-1.c: Ditto.
	* gcc.target/i386/sse-12.c: Test RTM intrinsics.
	* gcc.target/i386/sse-13.c: Ditto.
	* gcc.target/i386/sse-14.c: Ditto.
	* gcc.target/i386/sse-22.c: Ditto.
	* gcc.target/i386/sse-23.c: Ditto.
	* g++.dg/other/i386-2.C: Ditto.
	* g++.dg/other/i386-3.C: Ditto.

2012-03-12  Tobias Burnus  <burnus@net-b.de>

	PR fortran/52542
	* gfortran.dg/proc_ptr_35.f90: New.

2012-03-11  Uros Bizjak  <ubizjak@gmail.com>

	PR target/52530
	* gcc.dg/torture/pr52530.c: New test.

2012-03-11  Oleg Endo  <olegendo@gcc.gnu.org>

	PR target/51244
	* gcc.target/sh/pr51244-1.c: Fix thinkos.

2012-03-10  John David Anglin  <dave.anglin@nrc-cnrc.gc.ca>

	PR target/52450
	* gcc.dg/torture/pr52402.c: Skip execution on 32-bit hppa*-*-hpux*.

	* gcc.dg/torture/pr52407.c: Add -fno-common option on hppa*-*-hpux*.

2012-03-09  Andrew Pinski  <apinski@cavium.com>

	PR middle-end/51988
	* gcc.dg/tree-ssa/phi-opt-8.c: New testcase.
	* gcc.dg/tree-ssa/phi-opt-9.c: New testcase.

2012-03-09  Jiangning Liu  <jiangning.liu@arm.com>

	* gcc.dg/tree-ssa/scev-3.c: New.
	* gcc.dg/tree-ssa/scev-4.c: New.

2012-03-08  Tobias Burnus  <burnus@net-b.de>
>>>>>>> 747e4b8f

	Backported from mainline
	2012-09-19  Terry Guo  <terry.guo@arm.com>

	* lib/gcc-dg.exp (dg_runtest_extra_prunes): New variable to define
	extra prune rules that will be applied to all tests in a .exp file.
	(gcc-dg-prune): Use rules defined by the above variable.
	* gcc.target/arm/arm.exp (dg_runtest_extra_prunes): Skip all the
	harmless warnings on architecture switch conflict.

2012-10-08  Jakub Jelinek  <jakub@redhat.com>

	PR c++/54858
	* g++.dg/template/pr54858.C: New test.

2012-10-05  Jakub Jelinek  <jakub@redhat.com>

	PR tree-optimization/33763
	* c-c++-common/pr33763.c: New test.

2012-10-03  Jakub Jelinek  <jakub@redhat.com>

	PR c++/54777
	* g++.dg/cpp0x/constexpr-ref4.C: New test.

2012-09-30  John David Anglin  <dave.anglin@nrc-cnrc.gc.ca>

	PR target/54083
	* gcc.dg/torture/pr53922.c: Skip on 32-bit hppa-*-hpux*.

2012-09-27  Jakub Jelinek  <jakub@redhat.com>

	PR target/54703
	* gcc.target/i386/pr54703.c: New test.

2012-09-24  Janis Johnson  <janisjo@codesourcery.com>

	Backport from mainline:

	2012-07-24  Janis Johnson  <janisjo@codesourcery.com>
	* lib/gcc-dg.exp (process-message): Don't ignore errors.

	2012-07-25  Janis Johnson  <janisjo@codesourcery.com>
	* g++.dg/cpp0x/nullptr21.c: Remove printfs, make self-checking.

	2012-07-26  Janis Johnson  <janisjo@codesourcery.com>
	* gcc.dg/pr45259.c: Only -fpic depends on fpic support.

	2012-09-18  Janis Johnson  <janisjo@codesourcery.com>
	* gcc.dg/vect/pr52298.c: Remove "dg-do run".

	2012-09-18  Janis Johnson  <janisjo@codesourcery.com>
	* lib/target-supports.exp
	(check_effective_target_vect_widen_mult_qi_to_hi,
	check_effective_target_vect_widen_mult_hi_to_si,
	check_effective_target_vect_widen_mult_qi_to_hi_pattern,
	check_effective_target_vect_widen_mult_hi_to_si_pattern,
	check_effective_target_vect_pack_trunc,
	check_effective_target_vect_unpack,
	check_effective_target_vect_multiple_sizes): Check arm_neon_ok
	instead of arm_none.

	2012-09-18  Janis Johnson  <janisjo@codesourcery.com>
	* gcc.dg/vect/no-vfa-vect-101.c: Skip a check for an irrelevant
	target instead of xfailing it.
	* gcc.dg/vect/no-vfa-vect-102.c: Likewise.
	* gcc.dg/vect/no-vfa-vect-102a.c: Likewise.
	* gcc.dg/vect/no-vfa-vect-37.c: Likewise.
	* gcc.dg/vect/no-vfa-vect-79.c: Likewise.
	* gcc.dg/vect/vect-104.c: Likewise.
	* gcc.dg/vect/vect-outer-1-big-array.c: Likewise.
	* gcc.dg/vect/vect-outer-1.c: Likewise.
	* gcc.dg/vect/vect-outer-1a-big-array.c: Likewise.
	* gcc.dg/vect/vect-outer-1a.c: Likewise.
	* gcc.dg/vect/vect-outer-1b-big-array.c: Likewise.
	* gcc.dg/vect/vect-outer-1b.c: Likewise.
	* gcc.dg/vect/vect-outer-2b.c: Likewise.
	* gcc.dg/vect/vect-outer-3a-big-array.c: Likewise.
	* gcc.dg/vect/vect-outer-3a.c: Likewise.
	* gcc.dg/vect/vect-outer-3b.c: Likewise.
	* gcc.dg/vect/vect-reduc-dot-s8b.c: Likewise.

	2012-09-18  Janis Johnson  <janisjo@codesourcery.com>
	* gcc.dg/vect/fast-math-pr35982.c: Skip check instead of xfail.

2012-09-22  John David Anglin  <dave.anglin@nrc-cnrc.gc.ca>

	Backport from mainline:
	2012-09-16  John David Anglin  <dave.anglin@nrc-cnrc.gc.ca>

	PR testsuite/54007
	* gnat.dg/lto15.adb: Require lto.

2012-09-20  Eric Botcazou  <ebotcazou@adacore.com>

	* gnat.dg/opt20.ads: Move dg directive to...
	* gnat.dg/opt20.adb: ...here.
	* gnat.dg/addr1.ad[sb]: Likewise.
	* gnat.dg/concat2.ad[sb]: Likewise.
	* gnat.dg/array16.ad[sb]: Likewise.
	* gnat.dg/atomic5.ad[sb]: Likewise.
	* gnat.dg/discr29.ad[sb]: Likewise.
	* gnat.dg/noreturn5.ad[sb]: Likewise.
	* gnat.dg/vect8.ad[sb]: Likewise.  Add dg-options.
	* gnat.dg/discr23.ads: Remove dg directive.
	* gnat.dg/nested_float_packed.ads: Likewise.
	* gnat.dg/oconst6.ads: Move to...
	* gnat.dg/specs/oconst6.ads: ...here.

2012-09-20  Joseph Myers  <joseph@codesourcery.com>

	PR c/54552
	* gcc.c-torture/compile/pr54552-1.c: New test.

2012-09-20  Joseph Myers  <joseph@codesourcery.com>

	PR c/54103
	* gcc.c-torture/compile/pr54103-1.c,
	gcc.c-torture/compile/pr54103-2.c,
	gcc.c-torture/compile/pr54103-3.c,
	gcc.c-torture/compile/pr54103-4.c,
	gcc.c-torture/compile/pr54103-5.c,
	gcc.c-torture/compile/pr54103-6.c: New tests.
	* gcc.dg/c90-const-expr-8.c: Update expected column number.

2012-09-20  Jakub Jelinek  <jakub@redhat.com>

	Backported from mainline
	2012-09-17  Jakub Jelinek  <jakub@redhat.com>

	PR tree-optimization/54563
	* g++.dg/torture/pr54563.C: New test.

2012-09-20  Release Manager

	* GCC 4.7.2 released.

2012-09-14  Jason Merrill  <jason@redhat.com>

	PR c++/53661
	* g++.dg/init/aggr9.C: New.

2012-09-13  Tobias Burnus  <burnus@net-b.de>

	PR fortran/54556
	* gfortran.dg/implicit_pure_3.f90: New.

2012-09-13  Jakub Jelinek  <jakub@redhat.com>

	PR c/54559
	* gcc.c-torture/compile/pr54559.c: New test.

2012-09-13  Jason Merrill  <jason@redhat.com>

	PR c++/53839
	* g++.dg/cpp0x/constexpr-temp1.C: New.

2012-09-13  Jason Merrill  <jason@redhat.com>

	PR c++/54511
	* g++.dg/template/anonunion2.C: New.

2012-09-13  Jason Merrill  <jason@redhat.com>

	PR c++/53836
	* g++.dg/template/init10.C: New.

2012-09-12  Tobias Burnus  <burnus@net-b.de>

	PR fortran/54225
	PR fortran/53306
	* gfortran.dg/coarray_10.f90: Update dg-error.
	* gfortran.dg/coarray_28.f90: New.
	* gfortran.dg/array_section_3.f90: New.

2012-09-10  Jason Merrill  <jason@redhat.com>

	PR c++/54506
	* g++.dg/cpp0x/implicit14.C: New.

	PR c++/54341
	PR c++/54253
	* g++.dg/cpp0x/constexpr-virtual2.C: New.
	* g++.dg/cpp0x/constexpr-virtual3.C: New.

2012-09-10  Janus Weil  <janus@gcc.gnu.org>

	PR fortran/54435
	PR fortran/54443
	* gfortran.dg/select_type_29.f03: New.

2012-09-10  Markus Trippelsdorf  <markus@trippelsdorf.de>

	PR middle-end/54515
	* g++.dg/tree-ssa/pr54515.C: new testcase

2012-09-08  Mikael Morin  <mikael@gcc.gnu.org>

	PR fortran/54208
	* gfortran.dg/bound_simplification_3.f90: New test.

2012-09-07  Richard Guenther  <rguenther@suse.de>

	Backport from mainline
	2012-07-13  Richard Guenther  <rguenther@suse.de>

	PR tree-optimization/53922
	* gcc.dg/torture/pr53922.c: New testcase.

2012-09-07  Eric Botcazou  <ebotcazou@adacore.com>

	* gcc.dg/pr44194-1.c: Skip on Alpha and adjust regexp for SPARC64.

2012-09-07  Jakub Jelinek  <jakub@redhat.com>

	Backported from mainline
	2012-09-06  Jakub Jelinek  <jakub@redhat.com>

	PR rtl-optimization/54455
	* gcc.dg/54455.c: New test.

2012-09-06  Andrew Pinski  <apinski@cavium.com>

	PR tree-opt/54494
	* gcc.dg/tree-ssa/strlen-1.c: New testcase.

2012-09-05  Jakub Jelinek  <jakub@redhat.com>

	PR middle-end/54486
	* c-c++-common/pr54486.c: New test.

2012-09-05  Joey Ye  <joey.ye@arm.com>

	Backported from trunk
	2012-08-28  Joey Ye  <joey.ye@arm.com>

	* gcc.dg/tree-ssa/ssa-dom-thread-3.c: Add -fno-short-enums.

2012-09-03  Jakub Jelinek  <jakub@redhat.com>

	Backported from mainline
	2012-09-01  Jakub Jelinek  <jakub@redhat.com>

	PR target/54436
	* gcc.dg/torture/pr54436.c: New test.

	2012-08-31  Jakub Jelinek  <jakub@redhat.com>

	PR c/54428
	* gcc.c-torture/compile/pr54428.c: New test.

	2012-08-24  Jakub Jelinek  <jakub@redhat.com>

	PR c/54363
	* gcc.dg/pr54363.c: New test.

2012-08-31  Ollie Wild  <aaw@google.com>

	PR c++/54197
	* g++.dg/init/lifetime3.C: New test.

2012-08-28  Uros Bizjak  <ubizjak@gmail.com>

	Backport from mainline
	2012-08-27  Uros Bizjak  <ubizjak@gmail.com>

	PR target/46254
	* gcc.target/i386/pr46254.c: New test.

2012-08-20  Patrick Marlier  <patrick.marlier@gmail.com>

	Backported from trunk
	2012-08-20  Patrick Marlier  <patrick.marlier@gmail.com>

	PR middle-end/53992
	* gcc.dg/gomp/pr53992.c: New test.

2012-08-13  Jakub Jelinek  <jakub@redhat.com>

	Backported from trunk
	2012-07-19  Jakub Jelinek  <jakub@redhat.com>

	PR rtl-optimization/53942
	* gcc.dg/pr53942.c: New test.

2012-08-10  Ulrich Weigand  <ulrich.weigand@linaro.org>

	Backport from mainline
	2012-07-30  Ulrich Weigand  <ulrich.weigand@linaro.org>

	* lib/target-supports.exp
	(check_effective_target_vect_natural_alignment): New function.
	* gcc.dg/align-2.c: Only run on targets with natural alignment
	of vector types.
	* gcc.dg/vect/slp-25.c: Adjust tests for targets without natural
	alignment of vector types.

2012-08-09  H.J. Lu  <hongjiu.lu@intel.com>

	Backport from mainline
	2012-08-08  H.J. Lu  <hongjiu.lu@intel.com>

	PR rtl-optimization/54157
	* gcc.target/i386/pr54157.c: New file.

2012-08-01  Uros Bizjak  <ubizjak@gmail.com>

	Backport from mainline
	2012-03-11  Uros Bizjak  <ubizjak@gmail.com>

	PR target/52530
	* gcc.dg/torture/pr52530.c: New test.

2012-07-27  Anna Tikhonova  <anna.tikhonova@intel.com>

	* gcc.dg/20020201-1.c: Remove declarations for exit, abort,
	rand, srand. Include <stdlib.h>.

2012-07-20  Jason Merrill  <jason@redhat.com>

	PR c++/54038
	* g++.dg/other/array7.C: New.

2012-07-19  Jason Merrill  <jason@redhat.com>

	PR c++/54026
	* g++.dg/init/mutable1.C: New.

2012-07-19  Eric Botcazou  <ebotcazou@adacore.com>

	* gnat.dg/opt25.adb: New test.
	* gnat.dg/opt25_pkg1.ad[sb]: New helper.
	* gnat.dg/opt25_pkg2.ad[sb]: Likewise.

2012-07-19  Eric Botcazou  <ebotcazou@adacore.com>

	* gnat.dg/aggr20.ad[sb]: New test.
	* gnat.dg/aggr20_pkg.ads: New helper.

2012-07-19  Eric Botcazou  <ebotcazou@adacore.com>

	* gnat.dg/derived_type3.adb: New test.
	* gnat.dg/derived_type3_pkg.ad[sb]: New helper.

2012-07-19  Richard Guenther  <rguenther@suse.de>
	    Eric Botcazou  <ebotcazou@adacore.com>

	* gnat.dg/loop_optimization11.adb: New testcase.
	* gnat.dg/loop_optimization11_pkg.ads: Likewise.

2012-07-19  Eric Botcazou  <ebotcazou@adacore.com>

	* gnat.dg/discr38.adb: New test.

2012-07-19  Jakub Jelinek  <jakub@redhat.com>

	PR middle-end/54017
	* c-c++-common/gomp/pr54017.c: New test.

2012-07-18  Richard Guenther  <rguenther@suse.de>

	Backport from mainline
	2012-05-03  Richard Guenther  <rguenther@suse.de>

	* gfortran.dg/pr52621.f90: Add -w to avoid diagnostic about
	unsupported prefetching support.

2012-07-17  Jason Merrill  <jason@redhat.com>

	PR c++/53995
	* g++.dg/parse/enum9.C: New.

2012-07-17  Jason Merrill  <jason@redhat.com>

	PR c++/53989
	* g++.dg/template/array23.C: New.

2012-07-17  Jason Merrill  <jason@redhat.com>

	PR c++/53549
	* g++.dg/template/current-inst1.C: New.
	* g++.dg/parse/crash35.C: Adjust.

2012-07-13  Hans-Peter Nilsson  <hp@axis.com>

	PR rtl-optimization/53908
	* gcc.dg/torture/pr53908.c: New test.

2012-07-10  Uros Bizjak  <ubizjak@gmail.com>

	Backport from mainline
	2012-07-03  Uros Bizjak  <ubizjak@gmail.com>

	PR target/53811
	* g++.dg/other/pr53811.C: New test.

2012-07-10  Jason Merrill  <jason@redhat.com>

	PR c++/53733
	* g++.dg/cpp0x/defaulted36.C: New.
	* g++.dg/cpp0x/defaulted21.C: Adjust.

	* g++.dg/cpp0x/implicit13.C: New.

2012-07-09  Janis Johnson  <janisjo@codesourcery.com>

	Backport from mainline.
	2012-06-28  Janis Johnson  <janisjo@codesourcery.com>

	* g++.dg/cpp0x/nullptr19.c: Remove exta directives on same line.

	* g++.dg/template/error46.C: Add missing comment to dg-message.
	* g++.dg/template/crash107.C: Likewise.
	* g++.dg/template/error47.C: Likewise.
	* g++.dg/template/crash108.C: Likewise.
	* g++.dg/overload/operator5.C: Likewise.

	* gcc.dg/Wstrict-aliasing-converted-assigned.c: Fix syntax
	errors in dg-message directives, add comments.

	2012-06-26  Janis Johnson  <janisjo@codesourcery.com>

	* lib/scandump.exp (scan-dump, scan-dump-not, scan-dump-dem,
	scan-dump-dem-not): Use printable pattern in test name.

	2012-06-25  Janis Johnson  <janisjo@codesourcery.com>

	* lib/target-supports-dg.exp (testname-for-summary): New.
	* lib/profopt.exp (profopt_execute): Define testname_with_flags.
	* lib/gcc-dg.exp (cleanup-coverage-files, cleanup-repo-notes,
	cleanup-stack-usage, cleanup-dump, cleanup-saved-temps, scan-module,
	scan-module-absence, output-exists, output-exists-not: Use
	testname-for-summary.
	(dg-test): Clean up testname_with_flags.
	* lib/scanasm.exp (scan-assembler, scan-assembler-not, scan-hidden,
	scan-not-hidden, scan-file, scan-file-not, scan-stack-usage,
	scan-stack-usage-not, scan-assembler-times, scan-assembler-dem,
	scan-assembler-dem-not, object-size: Use testname-for-summary.
	* lib/gcov.exp (run-gcov): Likewise.
	* lib/scandump.exp (scan-dump, scan-dump-times, scan-dump-not,
	scan-dump-dem, scan-dump-dem-note): Likewise.

	* lib/profopt.exp: Make prof_option_list local to profopt-execute.
	* g++.dg/tree-prof/tree-prof.exp (PROFOPT_OPTIONS): Define after
	including profopt.opt; save and restore existing value.
	* g++.dg/bprob/bprob.exp: Likewise.
	* gcc.dg/matrix/matrix.exp: Likewise.
	* gcc.dg/tree-prof/tree-prof.exp: Likewise.
	* gcc.misc-tests/bprob.exp: Likewise; also replace formerly-ignored
	PROFOPT_OPTIONS.

	2012-06-15  Janis Johnson  <janosjo@codesourcery.com>

	* lib/gcov.exp (verify-lines, verify-branches, verify-calls): Use
	testname that includes flags, passed in as new argument, in
	pass/fail messages.
	(run_gcov): Get testname from dg-test, use it in pass/fail messages
	and pass it to verify-* procedures.

	* g++.dg/torture/stackalign/stackalign.exp: Combine stack
	alignment torture options with usual torture options.

	* g++.dg/cpp0x/auto27.C: Add comments to checks for multiple
	messages reported for one line of source code.
	* g++.dg/cpp0x/constexpr-decl.C: Likewise.
	* g++.dg/cpp0x/decltype2.C: Likewise.
	* g++.dg/cpp0x/decltype3.C: Likewise.
	* g++.dg/cpp0x/lambda/lambda-syntax1.C: Likewise.
	* g++.dg/cpp0x/regress/error-recovery1.C: Likewise.
	* g++.dg/cpp0x/static_assert3.C: Likewise.
	* g++.dg/cpp0x/udlit-cpp98-neg.C: Likewise.
	* g++.dg/cpp0x/udlit-shadow-neg.C: Likewise.
	* g++.dg/cpp0x/union1.C: Likewise.
	* g++.dg/cpp0x/variadic-ex10.C: Likewise.
	* g++.dg/cpp0x/variadic-ex14.C: Likewise.
	* g++.dg/cpp0x/variadic2.C: Likewise.
	* g++.dg/cpp0x/variadic20.C: Likewise.
	* g++.dg/cpp0x/variadic74.C: Likewise.
	* g++.dg/diagnostic/bitfld2.C: Likewise.
	* g++.dg/ext/attrib44.C: Likewise.
	* g++.dg/ext/no-asm-1.C: Likewise.
	* g++.dg/other/error34.C: Likewise.
	* g++.dg/parse/crash46.C: Likewise.
	* g++.dg/parse/error10.C: Likewise.
	* g++.dg/parse/error2.C: Likewise.
	* g++.dg/parse/error3.C: Likewise.
	* g++.dg/parse/error36.C: Likewise.
	* g++.dg/parse/error8.C: Likewise.
	* g++.dg/parse/error9.C: Likewise.
	* g++.dg/parse/parser-pr28152-2.C: Likewise.
	* g++.dg/parse/parser-pr28152.C: Likewise.
	* g++.dg/parse/template25.C: Likewise.
	* g++.dg/parse/typename11.C: Likewise.
	* g++.dg/tc1/dr147.C: Likewise.
	* g++.dg/template/deduce3.C: Likewise.
	* g++.dg/template/koenig9.C: Likewise.
	* g++.dg/template/pr23510.C: Likewise.
	* g++.dg/warn/pr12242.C: Likewise.
	* g++.dg/warn/pr30551-2.C: Likewise.
	* g++.dg/warn/pr30551.C: Likewise.
	* g++.old-deja/g++.other/typename1.C: Likewise.
	* g++.old-deja/g++.pt/niklas01a.C: Likewise.

	2012-06-13  Janis Johnson  <janisjo@codesourcery.com>

	PR testsuite/20771
	* lib/dg-pch.exp (dg-flags-pch): Add flags to make compile lines in
	test summary unique.

	* lib/scanasm.exp (scan-assembler, scan-assembler-not, scan-hidden,
	scan-not-hiddent, scan-file, scan-file-not, scan-stack-usage,
	scan-stack-usage-not): Don't strip torture options from test name.

	* lib/scandump.exp (scan-dump-times): Use printable version of
	regexp in test summary line.

	* gcc.dg/di-longlong64-sync-1.c: Add comments to checks for multiple
	messages reported for one line of source code.
	* gcc.dg/format/few-1.c: Likewise.
	* gcc.dg/ia64-sync-2.c: Likewise.
	* gcc.dg/sync-2.c: Likewise.
	* gcc.dg/noncompile/pr44517.c: Likewise.

	2012-06-12  Janis Johnson  <janisjo@codesourcery.com>

	* gcc.dg/torture/stackalign/stackalign.exp: Combine stack
	alignment torture options with usual torture options.
	* gcc.dg/torture/stackalign/alloca-2.c: Use dg-additional-options
	instead of dg-options.
	* gcc.dg/torture/stackalign/alloca-3.c: Likewise.
	* gcc.dg/torture/stackalign/alloca-4.c: Likewise.
	* gcc.dg/torture/stackalign/alloca-5.c: Likewise.
	* gcc.dg/torture/stackalign/alloca-6.c: Likewise.
	* gcc.dg/torture/stackalign/push-1.c: Likewise.
	* gcc.dg/torture/stackalign/vararg-3.c: Likewise.

	* gcc.target/arm/di-longlong64-sync-withhelpers.c: Add comments
	to checks for multiple messages reported for one line of source code.
	* gcc.target/arm/di-longlong64-sync-withldrexd.c: Likewise.

	* gcc.c-torture/compile/sync-1.c: Add comments to checks for multiple
	messages reported for one line of source code.

	* gcc.dg/20031223-1.c: Add comments to check for multiple
	messages reported for one line of source code.
	* gcc.dg/Wconversion-integer.c: Likewise.
	* gcc.dg/Wfatal-2.c: Likewise.
	* gcc.dg/Wfatal.c: Likewise.
	* gcc.dg/Wobjsize-1.c: Likewise.
	* gcc.dg/c99-vla-jump-1.c: Likewise.
	* gcc.dg/c99-vla-jump-2.c: Likewise.
	* gcc.dg/c99-vla-jump-3.c: Likewise.
	* gcc.dg/c99-vla-jump-4.c: Likewise.
	* gcc.dg/c99-vla-jump-5.c: Likewise.
	* gcc.dg/decl-9.c: Likewise.
	* gcc.dg/declspec-10.c: Likewise.
	* gcc.dg/declspec-18.c: Likewise.
	* gcc.dg/mtune.c: Likewise.
	* gcc.dg/parser-pr28152-2.c: Likewise.
	* gcc.dg/parser-pr28152.c: Likewise.
	* gcc.dg/pr14475.c: Likewise.
	* gcc.dg/pr27953.c: Likewise.
	* gcc.dg/pr28322-3.c: Likewise.
	* gcc.dg/pr30457.c: Likewise.
	* gcc.dg/pr30551-2.c: Likewise.
	* gcc.dg/pr30551-3.c: Likewise.
	* gcc.dg/pr30551-4.c: Likewise.
	* gcc.dg/pr30551-5.c: Likewise.
	* gcc.dg/pr30551-6.c: Likewise.
	* gcc.dg/pr30551.c: Likewise.
	* gcc.dg/pr45461.c: Likewise.
	* gcc.dg/pr48552-1.c: Likewise.
	* gcc.dg/pr48552-2.c: Likewise.
	* gcc.dg/redecl-1.c: Likewise.
	* gcc.dg/transparent-union-3.c: Likewise.
	* gcc.dg/utf-dflt.c: Likewise.
	* gcc.dg/utf-dflt2.c: Likewise.
	* gcc.dg/vla-8.c: Likewise.
	* gcc.dg/vla-init-1.c: Likewise.
	* gcc.dg/wtr-int-type-1.c: Likewise.

	* c-c++-common/raw-string-3.c: Add comments to checks for multiple
	messages reported for for one line of source code.
	* c-c++-common/raw-string-5.c: Likewise.
	* c-c++-common/raw-string-4.c: Likewise.
	* c-c++-common/raw-string-6.c: Likewise.
	* c-c++-common/pr20000.c: Likewise.

	* gcc.dg/cpp/include2a.c: Add comments to checks for multiple
	messages reported for one line of source code.
	* gcc.dg/cpp/pr30786.c: Likewise.
	* gcc.dg/cpp/pr28709.c: Likewise.
	* gcc.dg/cpp/missing-header-MD.c: Likewise.
	* gcc.dg/cpp/macspace2.c: Likewise.
	* gcc.dg/cpp/missing-header-1.c: Likewise.
	* gcc.dg/cpp/missing-header-MMD.c: Likewise.
	* gcc.dg/cpp/missing-sysheader-MD.c: Likewise.
	* gcc.dg/cpp/missing-sysheader-MMD.c: Likewise.

2012-07-09  Jason Merrill  <jason@redhat.com>

	PR c++/53882
	* g++.dg/cpp0x/nullptr29.C: New.

2012-07-06  Mikael Morin  <mikael@gcc.gnu.org>

	PR fortran/53732
	* gfortran.dg/inline_sum_4.f90: New test.

2012-07-06  Richard Guenther  <rguenther@suse.de>

	Backport from mainline
	2012-06-18  Richard Guenther  <rguenther@suse.de>

	PR tree-optimization/53693
	* g++.dg/torture/pr53693.C: New testcase.

2012-07-06  Richard Guenther  <rguenther@suse.de>

	Backport from mainline
	2012-04-11  Richard Guenther  <rguenther@suse.de>

	PR middle-end/52621
	* gfortran.dg/pr52621.f90: New testcase.

2012-07-05  Pat Haugen <pthaugen@us.ibm.com>

	Backport from mainline
	2012-05-24  Pat Haugen <pthaugen@us.ibm.com>

	* gcc.target/powerpc/lhs-1.c: New.
	* gcc.target/powerpc/lhs-2.c: New.
	* gcc.target/powerpc/lhs-3.c: New.

2012-07-03  Eric Botcazou  <ebotcazou@adacore.com>

	* gnat.dg/recursive_call.adb: New test.

2012-07-03  Eric Botcazou  <ebotcazou@adacore.com>

	* gnat.dg/discr37.ad[sb]: New test.

2012-07-02  Jason Merrill  <jason@redhat.com>

	PR c++/53816
	* g++.dg/template/ref6.C: New.

	PR c++/53821
	* g++.dg/cpp0x/lambda/lambda-template6.C: New.

2012-06-29  Ramana Radhakrishnan  <ramana.radhakrishnan@linaro.org>

	Backport from mainline.
	2012-05-30  Ramana Radhakrishnan  <ramana.radhakrishnan@linaro.org>
	* gcc.target/arm/neon-vrev.c: New.

2012-06-28  Richard Guenther  <rguenther@suse.de>

	PR middle-end/53790
	* gcc.dg/torture/pr53790.c: New testcase.

2012-06-27  Fabien Chêne  <fabien@gcc.gnu.org>

	PR c++/51214
	* g++.dg/cpp0x/forw_enum11.C: New.

2012-06-26  Richard Guenther  <rguenther@suse.de>

	PR c++/53752
	* g++.dg/torture/pr53752.C: New testcase.

2012-06-25  Jason Merrill  <jason@redhat.com>

	PR c++/53498
	PR c++/53305
	* g++.dg/cpp0x/decltype38.C: New.
	* g++.dg/cpp0x/variadic132.C: New.

	PR c++/52988
	* g++.dg/cpp0x/nullptr28.C: New.

	PR c++/53202
	* g++.dg/cpp0x/constexpr-tuple.C: New.

2012-06-25  Jakub Jelinek  <jakub@redhat.com>

	PR target/53759
	* gcc.target/i386/pr53759.c: New test.

	PR c++/53594
	* g++.dg/cpp0x/nsdmi7.C: New test.

2012-06-22  Tobias Burnus  <burnus@net-b.de>

	Backport from mainline
	2012-06-17  Tobias Burnus  <burnus@net-b.de>

	PR fortran/53691
	PR fortran/53685
	* gfortran.dg/transfer_check_3.f90: New.

2012-06-22  Eric Botcazou  <ebotcazou@adacore.com>

	* gnat.dg/lto15.ad[sb]: New test.

2012-06-19  Kaz Kojima  <kkojima@gcc.gnu.org>

	* gcc.dg/stack-usage-1.c: Remove dg-options line for sh targets
	and add __sh__ case.

2012-06-19  Jason Merrill  <jason@redhat.com>

	PR c++/53651
	* g++.dg/cpp0x/decltype37.C: New.

	PR c++/52637
	* g++.dg/debug/localclass1.C: New.

	* g++.dg/debug/dwarf2/namespace-2.C: New.
	* g++.dg/debug/dwarf2/localclass3.C: New.

2012-06-19  Richard Guenther  <rguenther@suse.de>

	PR middle-end/53470
	* g++.dg/lto/pr53470_0.C: New testcase.
	* gcc.dg/lto/pr53470_0.c: Likewise.

2012-06-19  Jason Merrill  <jason@redhat.com>

	Reapply:
	PR c++/53137
	* g++.dg/cpp0x/lambda/lambda-template5.C: New.

	PR c++/53599
	* g++.dg/template/local7.C: New.

2012-06-16  Venkataramanan Kumar  <venkataramanan.kumar@amd.com>

	Back port from mainline
	2012-05-09 Uros Bizjak  <ubizjak@gmail.com>

	PR target/52908
	* gcc.target/i386/xop-imul32widen-vector.c: Update scan-assembler
	directive to Scan for vpmuldq, not vpmacsdql.

2012-06-15  Eric Botcazou  <ebotcazou@adacore.com>

	* gnat.dg/vect8.ad[sb]: New test.

2012-06-14  Jakub Jelinek  <jakub@redhat.com>

	Backported from mainline
	2012-06-12  Jakub Jelinek  <jakub@redhat.com>

	PR rtl-optimization/53589
	* gcc.dg/torture/pr53589.c: New test.

	2012-06-07  Jakub Jelinek  <jakub@redhat.com>

	PR middle-end/53580
	* gcc.dg/gomp/nesting-1.c: Expect errors rather than warnings.
	* gcc.dg/gomp/critical-4.c: Likewise.
	* gfortran.dg/gomp/appendix-a/a.35.1.f90: Likewise.
	* gfortran.dg/gomp/appendix-a/a.35.3.f90: Likewise.
	* gfortran.dg/gomp/appendix-a/a.35.4.f90: Likewise.
	* gfortran.dg/gomp/appendix-a/a.35.6.f90: Likewise.
	* c-c++-common/gomp/pr53580.c: New test.

2012-06-14  Tobias Burnus  <burnus@net-b.de>

	Backport from mainline
	2012-06-04  Tobias Burnus  <burnus@net-b.de>

	PR fortran/50619
	* gfortran.dg/init_flag_10.f90: New.

2012-06-14  Richard Guenther  <rguenther@suse.de>

	Backport from mainline
	2012-06-11  Richard Guenther  <rguenther@suse.de>

	PR c++/53616
	* g++.dg/ext/pr53605.C: New testcase.

2012-06-14  Tobias Burnus  <burnus@net-b.de>

	PR fortran/53597
	* gfortran.dg/save_4.f90: New.

2012-06-14  Richard Guenther  <rguenther@suse.de>

	Backport from mainline
	2012-06-06  Fabien Chêne  <fabien@gcc.gnu.org>

	PR c++/52841
	* g++.dg/cpp0x/pr52841.C: New testcase.

2012-06-13  Christian Bruel  <christian.bruel@st.com>

	PR target/53621
	* gcc.dg/stack-usage-1.c: Force -fomit-frame-pointer on SH.

2012-06-14  Release Manager

	* GCC 4.7.1 released.

2012-06-12  Jason Merrill  <jason@redhat.com>

	PR c++/53599
	* g++.dg/template/local7.C: New.

	Revert:
	PR c++/53137
	* g++.dg/cpp0x/lambda/lambda-template5.C: New.

2012-06-04  Paolo Carlini  <paolo.carlini@oracle.com>

	PR c++/53524
	* g++.dg/warn/Wenum-compare-no-2: New.

2012-06-04  Edmar Wienskoski  <edmar@freescale.com>

	PR target/53559
	* gcc.target/powerpc/cell_builtin_1.c: New test case.
	* gcc.target/powerpc/cell_builtin_2.c: Ditto.
	* gcc.target/powerpc/cell_builtin_3.c: Ditto.
	* gcc.target/powerpc/cell_builtin_4.c: Ditto.
	* gcc.target/powerpc/cell_builtin_5.c: Ditto.
	* gcc.target/powerpc/cell_builtin_6.c: Ditto.
	* gcc.target/powerpc/cell_builtin_7.c: Ditto.
	* gcc.target/powerpc/cell_builtin_8.c: Ditto.

2012-06-04  Richard Guenther  <rguenther@suse.de>

	Backport from mainline
	2012-04-25  Jakub Jelinek  <jakub@redhat.com>

	PR middle-end/52979
	* gcc.c-torture/compile/pr52979-1.c: New test.
	* gcc.c-torture/execute/pr52979-1.c: New test.
	* gcc.c-torture/execute/pr52979-2.c: New test.

2012-06-04  Jakub Jelinek  <jakub@redhat.com>

	PR tree-optimization/53550
	* gcc.dg/pr53550.c: New test.

2012-06-04  Richard Guenther  <rguenther@suse.de>
	    Eric Botcazou  <ebotcazou@adacore.com>

	Backport from mainline
	PR middle-end/52080
	PR middle-end/52097
	PR middle-end/48124
	* gcc.dg/torture/pr48124-1.c: New testcase.
	* gcc.dg/torture/pr48124-2.c: Likewise.
	* gcc.dg/torture/pr48124-3.c: Likewise.
	* gcc.dg/torture/pr48124-4.c: Likewise.
	* gnat.dg/pack16.adb: Likewise.
	* gnat.dg/pack16_pkg.ads: Likewise.
	* gnat.dg/pack17.adb: Likewise.
	* gnat.dg/specs/pack7.ads: Likewise.
	* gnat.dg/specs/pack8.ads: Likewise.
	* gnat.dg/specs/pack8_pkg.ads: Likewise.

2012-06-01  Jason Merrill  <jason@redhat.com>

	PR c++/52973
	* g++.dg/ext/visibility/template12.C: New.
	* g++.dg/ext/attrib14.C: Adjust warning line.

	PR c++/52725
	* g++.dg/parse/new6.C: New.
	* g++.dg/template/sizeof-template-argument.C: Adjust error message.

2012-06-01  Jason Merrill  <jason@redhat.com>

	PR c++/53137
	* g++.dg/cpp0x/lambda/lambda-template5.C: New.

2012-06-01  Jason Merrill  <jason@redhat.com>

	PR c++/53484
	* g++.dg/cpp0x/auto33.C: New.

2012-06-01  Eric Botcazou  <ebotcazou@adacore.com>

	* c-c++-common/restrict-2.c: Revert previous change.

2012-06-01  Eric Botcazou  <ebotcazou@adacore.com>

	PR ada/53517
	* gnat.dg/lto14.adb: Skip on Solaris.

2012-05-31  Jason Merrill  <jason@redhat.com>

	PR c++/52905
	* g++.dg/cpp0x/initlist-ctor1.C: New.

2012-05-31  Richard Guenther  <rguenther@suse.de>

	PR middle-end/48493
	* gcc.dg/torture/pr48493.c: New testcase.

2012-05-30  Jakub Jelinek  <jakub@redhat.com>

	PR c++/53356
	* g++.dg/init/new33.C: New test.

2012-05-30  Jason Merrill  <jason@redhat.com>

	PR c++/53220
	* c-c++-common/array-lit.c: New.
	* g++.dg/ext/complit12.C: #if 0 out decay-to-pointer test.

2012-05-30  Richard Guenther  <rguenther@suse.de>

	PR middle-end/53501
	* gcc.dg/torture/pr53501.c: New testcase.
	* c-c++-common/restrict-2.c: Adjust.

2012-05-30  Jakub Jelinek  <jakub@redhat.com>

	PR rtl-optimization/53519
	* gcc.c-torture/compile/pr53519.c: New test.

2012-05-29  Richard Guenther  <rguenther@suse.de>

	PR tree-optimization/53516
	* gcc.dg/torture/pr53516.c: New testcase.

2012-05-29  Paolo Carlini  <paolo.carlini@oracle.com>

	PR c++/53491
	* g++.dg/parse/crash60.C: New.

2012-05-28  Jakub Jelinek  <jakub@redhat.com>

	PR tree-optimization/53505
	* c-c++-common/torture/pr53505.c: New test.

2012-05-25  Ian Lance Taylor  <iant@google.com>

	* gcc.dg/split-6.c: New test.

2012-05-25  Eric Botcazou  <ebotcazou@adacore.com>

	* gnat.dg/lto14.adb: New test.

2012-05-24  Richard Guenther  <rguenther@suse.de>

	PR middle-end/53460
	* g++.dg/tree-prof/pr53460.C: New testcase.

2012-05-24  Jakub Jelinek  <jakub@redhat.com>

	PR tree-optimization/53465
	* gcc.c-torture/execute/pr53465.c: New test.

2012-05-23  Tobias Burnus  <burnus@net-b.de>

	PR fortran/53389
	* gfortran.dg/realloc_on_assign_15.f90: New.

2012-05-22  Richard Guenther  <rguenther@suse.de>

	PR tree-optimization/53408
	* gcc.dg/torture/pr53408.c: New testcase.

2012-05-22  Richard Guenther  <rguenther@suse.de>

	PR middle-end/51071
	* gcc.dg/torture/pr51071-2.c: New testcase.

2012-05-21  Jakub Jelinek  <jakub@redhat.com>

	PR tree-optimization/53366
	* gcc.dg/torture/pr53366-1.c: New test.
	* gcc.dg/torture/pr53366-2.c: New test.
	* gcc.target/i386/pr53366-1.c: New test.
	* gcc.target/i386/pr53366-2.c: New test.

	PR tree-optimization/53409
	* gcc.c-torture/compile/pr53409.c: New test.

	PR tree-optimization/53410
	* gcc.c-torture/compile/pr53410-1.c: New test.
	* gcc.c-torture/compile/pr53410-2.c: New test.

2012-05-21  Joseph Myers  <joseph@codesourcery.com>

	PR c/53418
	* gcc.c-torture/compile/pr53418-1.c,
	gcc.c-torture/compile/pr53418-2.c: New tests.

2012-05-21  Patrick Marlier  <patrick.marlier@gmail.com>

	* gcc.dg/tm/indirect-2.c: New test.

2012-05-21  H.J. Lu  <hongjiu.lu@intel.com>

	Backport from mainline
	2012-05-21  Uros Bizjak  <ubizjak@gmail.com>
		    H.J. Lu  <hongjiu.lu@intel.com>

	PR target/53416
	* gcc.target/i386/pr53416.c: New file.

2012-05-20  Eric Botcazou  <ebotcazou@adacore.com>

	* gnat.dg/lto13.adb: New test.
	* gnat.dg/lto13_pkg.ad[sb]: New helper.

2012-05-18  Eric Botcazou  <ebotcazou@adacore.com>

	* gnat.dg/specs/lto12.ads: New test.
	* gnat.dg/specs/lto12_pkg.ads: New helper.

2012-05-17  David S. Miller  <davem@davemloft.net>

	* gfortran.dg/bessel_7.f90: Bump allowed precision to avoid
	failure on sparc-*-linux-gnu.

2012-05-16  Richard Henderson  <rth@redhat.com>

	PR debug/52727
	* g++.dg/opt/pr52727.C: New testcase.

2012-05-16  Richard Guenther  <rguenther@suse.de>

	PR tree-optimization/53364
	* g++.dg/torture/pr53364.C: New testcase.

2012-05-15  Jakub Jelinek  <jakub@redhat.com>

	PR target/53358
	* gcc.dg/pr53358.c: New test.

2012-05-14  Uros Bizjak  <ubizjak@gmail.com>

	* gcc.target/i386/avx256-unaligned-load-[1234].c: Update scan strings.
	* gcc.target/i386/avx256-unaligned-store-[1234].c: Ditto.

2012-05-12  Eric Botcazou  <ebotcazou@adacore.com>

	* gnat.dg/null_pointer_deref3.adb: New test.

2012-05-10  Paolo Carlini  <paolo.carlini@oracle.com>

	PR c++/53301
	* g++.dg/warn/Wzero-as-null-pointer-constant-6.C: New.

2012-05-10  Eric Botcazou  <ebotcazou@adacore.com>

	* gnat.dg/lto11.ad[sb]: New test.

2012-05-08  Hans-Peter Nilsson  <hp@axis.com>

	PR target/53272
	* gcc.dg/torture/pr53272-1.c, gcc.dg/torture/pr53272-2.c: New test.

2012-05-07  Jakub Jelinek  <jakub@redhat.com>

	PR tree-optimization/53239
	* g++.dg/opt/vrp3.C: New test.
	* g++.dg/opt/vrp3-aux.cc: New file.
	* g++.dg/opt/vrp3.h: New file.

2012-05-07  Tobias Burnus  <burnus@net-b.de>

	Backport from mainline:
	2012-05-07  Tobias Burnus  <burnus@net-b.de>

	PR fortran/53255
	* gfortran.dg/typebound_operator_15.f90: New.

2012-05-05  Tobias Burnus  <burnus@net-b.de>

	Backport from mainline:
	2012-05-04  Tobias Burnus  <burnus@net-b.de>

	PR fortran/53111
	* gfortran.dg/constructor_7.f90: New.
	* gfortran.dg/constructor_8.f90: New.

2012-05-04  Ulrich Weigand  <ulrich.weigand@linaro.org>

	Backport from mainline:

	2012-05-04  Ulrich Weigand  <ulrich.weigand@linaro.org>

	PR tree-optimization/52633
	* gcc.dg/vect/vect-over-widen-1.c: Two patterns should now be
	recognized as widening shifts instead of over-widening.
	* gcc.dg/vect/vect-over-widen-1-big-array.c: Likewise.
	* gcc.dg/vect/vect-over-widen-4.c: Likewise.
	* gcc.dg/vect/vect-over-widen-4-big-array.c: Likewise.
	* gcc.target/arm/pr52633.c: New test.

	2012-04-10  Ulrich Weigand  <ulrich.weigand@linaro.org>

	PR tree-optimization/52870
	* gcc.dg/vect/pr52870.c: New test.

2012-05-04  Richard Guenther  <rguenther@suse.de>

	* gcc.dg/lto/pr53214_0.c: New testcase.

2012-05-04  Eric Botcazou  <ebotcazou@adacore.com>

	* gcc.target/ia64/pr48496.c: New test.
	* gcc.target/ia64/pr52657.c: Likewise.

2012-05-03  Michael Meissner  <meissner@linux.vnet.ibm.com>

	Backport from mainline
	2012-05-03  Michael Meissner  <meissner@linux.vnet.ibm.com>

	PR target/53199
	* gcc.target/powwerpc/pr53199.c: New file.

2012-05-03  Martin Jambor  <mjambor@suse.cz>

	Backport from mainline
	2012-05-02  Martin Jambor  <mjambor@suse.cz>

	PR lto/52605
	* g++.dg/lto/pr52605_0.C: New test.

2012-05-03  Paolo Carlini  <paolo.carlini@oracle.com>

	PR c++/53186
	* g++.dg/other/final2.C: New.

2012-05-03  Jakub Jelinek  <jakub@redhat.com>

	PR debug/53174
	* gcc.dg/pr53174.c: New test.

	PR target/53187
	* gcc.target/arm/pr53187.c: New test.
	* gcc.c-torture/compile/pr53187.c: New test.

2012-05-03  Richard Guenther  <rguenther@suse.de>

	PR tree-optimization/53144
	* gcc.dg/torture/pr53144.c: New testcase.

2012-05-02  Tobias Burnus  <burnus@net-b.de>

	Backport from mainline
	2012-04-16  Tobias Burnus  <burnus@net-b.de>

	PR fortran/52864
	* gfortran.dg/pointer_intent_6.f90: New.

2012-05-02  Jakub Jelinek  <jakub@redhat.com>

	PR tree-optimization/53163
	* gcc.c-torture/compile/pr53163.c: New test.

	PR rtl-optimization/53160
	* gcc.c-torture/execute/pr53160.c: New test.

2012-04-30  Thomas Koenig  <tkoenig@gcc.gnu.org>

	PR fortran/53148
	Backport from trunk
	* gfortran.dg/function_optimize_12.f90:  New test.

2012-04-30  Uros Bizjak  <ubizjak@gmail.com>

	Backport from mainline
	2012-04-27  Paolo Bonzini  <bonzini@gnu.org>

	PR target/53138
	* gcc.c-torture/execute/20120427-1.c: New testcase.

2012-04-26  Hans-Peter Nilsson  <hp@axis.com>

	PR target/53120
	* gcc.dg/torture/pr53120.c: New test.

2012-04-25  Jakub Jelinek  <jakub@redhat.com>

	PR c/52880
	* gcc.dg/pr52880.c: New test.

2012-04-24  Georg-Johann Lay  <avr@gjlay.de>

	PR testsuite/52641
	PR tree-optimizations/52891

	* gcc.c-torture/compile/pr52891-2.c: Fix test for 16-bit int.

2012-04-24  Richard Guenther  <rguenther@suse.de>

	PR tree-optimization/53085
	* g++.dg/torture/pr53085.C: New testcase.

2012-04-23  Richard Guenther  <rguenther@suse.de>

	PR c/53060
	* gcc.dg/pr53060.c: New testcase.

2012-04-23  Jakub Jelinek  <jakub@redhat.com>

	PR tree-optimizations/52891
	* gcc.c-torture/compile/pr52891-1.c: New test.
	* gcc.c-torture/compile/pr52891-2.c: New test.

2012-04-20  Ian Lance Taylor  <iant@google.com>

	* go.test/go-test.exp (go-set-goarch): Recognize powerpc*-*-*.
	(go-gc-tests): Skip nilptr.go on powerpc*-*-*.

2012-04-17  Paolo Carlini  <paolo.carlini@oracle.com>

	PR c++/53003
	* g++.dg/parse/crash59.C: New.

2012-04-16  Jason Merrill  <jason@redhat.com>

	PR c++/38543
	* g++.dg/cpp0x/variadic131.C: New.

2012-04-16  Jason Merrill  <jason@redhat.com>

	PR c++/50830
	* g++.dg/cpp0x/variadic129.C: New.

	PR c++/50303
	* g++.dg/cpp0x/variadic128.C: New.

2012-04-16  Uros Bizjak  <ubizjak@gmail.com>

	Backport from mainline
	2012-04-12  Uros Bizjak  <ubizjak@gmail.com>

	PR target/52932
	* gcc.target/i386/avx2-vpermps-1.c (avx2_test): Use __m256i type for
	second function argument.
	* gcc.target/i386/avx2-vpermps-2.c (init_permps): Update declaration.
	(calc_permps): Update declaration.  Calculate result correctly.
	(avx2_test): Change src2 type to union256i_d.
	* gcc.target/i386/avx2-vpermd-2.c (calc_permd): Calculate result
	correctly.

2012-04-16  Martin Jambor  <mjambor@suse.cz>

	Backported from mainline

	2012-04-13  Martin Jambor  <mjambor@suse.cz>
	PR middle-end/52939

	* g++.dg/ipa/pr52939.C: New test.

2012-04-15  Jason Merrill  <jason@redhat.com>

	PR c++/52380
	* g++.dg/cpp0x/variadic125.C: New.

	PR c++/52292
	* g++.dg/cpp0x/variadic124.C: New.

2012-04-15  Fabien Chêne  <fabien@gcc.gnu.org>

	PR c++/52465
	* g++.dg/lookup/using52.C: New.

2012-04-13  Jason Merrill  <jason@redhat.com>

	PR c++/52824
	* g++.dg/cpp0x/variadic123.C: New.
	* g++.dg/cpp0x/alias-decl-15.C: Remove dg-errors.

2012-04-11  Jason Merrill  <jason@redhat.com>

	PR c++/52906
	* g++.dg/ext/attrib45.C: New.

2012-04-13  Tom de Vries  <tom@codesourcery.com>

	Backport from mainline r186419.

	2012-04-13  Tom de Vries  <tom@codesourcery.com>

	* gcc.dg/pr52734.c: New test.

2012-04-13  Richard Guenther  <rguenther@suse.de>

	PR tree-optimization/52969
	* gcc.dg/torture/pr52969.c: New testcase.

2012-04-13  Richard Guenther  <rguenther@suse.de>

	PR c/52862
	* gcc.dg/pr52862.c: New testcase.

2012-04-12  Michael Meissner  <meissner@linux.vnet.ibm.com>

	Backport from mainline
	2012-04-12  Michael Meissner  <meissner@linux.vnet.ibm.com>

	PR target/52775
	* gcc.target/powerpc/pr52775.c: New file.

2012-04-12  Richard Guenther  <rguenther@suse.de>

	PR tree-optimization/52943
	* gcc.dg/torture/pr52943.c: New testcase.

2012-04-09  Mike Stump  <mikestump@comcast.net>

	* g++.dg/cpp0x/udlit-raw-op.C: Don't use CRLF endings.
	* gcc.dg/tree-ssa/vrp59.c: Likewise.
	* gcc.dg/tree-ssa/vrp60.c: Likewise.
	* gnat.dg/aggr11.adb: Likewise.
	* gnat.dg/aggr11_pkg.ads: Likewise.
	* gnat.dg/aggr15.adb: Likewise.
	* gnat.dg/aggr15.ads: Likewise.
	* gnat.dg/aggr17.adb: Likewise.
	* gnat.dg/aggr18.adb: Likewise.
	* gnat.dg/array14.adb: Likewise.
	* gnat.dg/array14.ads: Likewise.
	* gnat.dg/array14_pkg.ads: Likewise.
	* gnat.dg/array19.adb: Likewise.
	* gnat.dg/array19.ads: Likewise.
	* gnat.dg/discr27.adb: Likewise.
	* gnat.dg/discr27.ads: Likewise.
	* gnat.dg/discr35.adb: Likewise.
	* gnat.dg/discr35.ads: Likewise.
	* gnat.dg/discr6.adb: Likewise.
	* gnat.dg/discr6_pkg.ads: Likewise.
	* gnat.dg/import1.adb: Likewise.
	* gnat.dg/import1.ads: Likewise.
	* gnat.dg/loop_address2.adb: Likewise.
	* gnat.dg/opt7.adb: Likewise.
	* gnat.dg/opt7.ads: Likewise.
	* gnat.dg/pointer_variable_bounds.adb: Likewise.
	* gnat.dg/pointer_variable_bounds.ads: Likewise.
	* gnat.dg/rep_clause2.adb: Likewise.
	* gnat.dg/rep_clause2.ads: Likewise.
	* gnat.dg/slice2.adb: Likewise.
	* gnat.dg/slice2.ads: Likewise.
	* gnat.dg/slice6.adb: Likewise.
	* gnat.dg/slice6_pkg.ads: Likewise.
	* gnat.dg/specs/unchecked_union2.ads: Likewise.
	* gnat.dg/taft_type2.adb: Likewise.
	* gnat.dg/taft_type2.ads: Likewise.
	* gnat.dg/taft_type2_pkg.ads: Likewise.
	* gnat.dg/volatile10.adb: Likewise.
	* gnat.dg/volatile10_pkg.ads: Likewise.

	* gcc.dg/dll-8.c: Remove execute permissions.
	* g++.dg/ext/dllexport5.C: Likewise.

2012-04-09  Eric Botcazou  <ebotcazou@adacore.com>

	* lib/target-supports.exp (check_effective_target_sparc_v9): New.
	(check_effective_target_sync_long_long): Add SPARC case.
	(check_effective_target_sync_long_long_runtime): Likewise.
	(check_effective_target_sync_int_long): Adjust SPARC case.
	(check_effective_target_sync_char_short): Likewise.

2012-04-07  Thomas Koenig  <tkoenig@gcc.gnu.org>

	PR fortran/52893
	Backport from trunk
	* gfortran.dg/function_optimize_11.f90:  New test.

2012-04-07  Thomas Koenig  <tkoenig@gcc.gnu.org>

	PR fortran/52668
	Backport from trunk
	* gfortran.dg/use_only_6.f90: New test.

2012-04-06  Mike Stump  <mikestump@comcast.net>

	PR testsuite/50722
	* gcc.dg/pr49994-3.c: Use -w to squelch non-portable warnings.

2012-04-05  Jason Merrill  <jason@redhat.com>

	PR c++/52596
	* g++.dg/template/qualified-id5.C: New.

2012-04-03  Jason Merrill  <jason@redhat.com>

	PR c++/52796
	* g++.dg/cpp0x/variadic-value1.C: New.

2012-04-03  Richard Guenther  <rguenther@suse.de>

	Backport from mainline
	2012-03-02  Richard Guenther  <rguenther@suse.de>

	PR tree-optimization/52406
	* gcc.dg/torture/pr52406.c: New testcase.

2012-04-03  Richard Guenther  <rguenther@suse.de>

	Backport from mainline
	2012-03-15  Richard Guenther  <rguenther@suse.de>

	PR middle-end/52580
	* gfortran.dg/vect/pr52580.f: New testcase.

2012-04-03  Richard Guenther  <rguenther@suse.de>

	Backport from mainline
	2012-03-06  Richard Guenther  <rguenther@suse.de>

	PR middle-end/52493
	* gcc.dg/torture/pr52493.c: New testcase.

	2012-03-23  Richard Guenther  <rguenther@suse.de>

	PR tree-optimization/52678
	* gfortran.dg/pr52678.f: New testcase.

	2012-03-26  Richard Guenther  <rguenther@suse.de>

	PR tree-optimization/52701
	* gfortran.dg/pr52701.f90: New testcase.

	2012-03-30  Richard Guenther  <rguenther@suse.de>

	PR tree-optimization/52754
	* gcc.target/i386/pr52754.c: New testcase.

2012-04-03  Jakub Jelinek  <jakub@redhat.com>

	PR tree-optimization/52835
	* gfortran.dg/pr52835.f90: New test.

2012-03-31  Eric Botcazou  <ebotcazou@adacore.com>

	* gnat.dg/controlled6.adb: New test.
	* gnat.dg/controlled6_pkg.ads: New helper.
	* gnat.dg/controlled6_pkg-iterators.ad[sb]: Likewise.

2012-03-29  Meador Inge  <meadori@codesourcery.com>

	PR c++/52672
	* g++.dg/cpp0x/constexpr-52672.C: New testcase.

2012-03-29  Paolo Carlini  <paolo.carlini@oracle.com>

	PR c++/52718
	* g++.dg/warn/Wzero-as-null-pointer-constant-5.C: New.

2012-03-29  Jason Merrill  <jason@redhat.com>

	PR c++/52685
	* g++.dg/template/inherit8.C: New.

2012-03-29  Jakub Jelinek  <jakub@redhat.com>

	PR c++/52759
	* g++.dg/ext/weak4.C: New test.

2012-03-29  Jason Merrill  <jason@redhat.com>

	PR c++/52743
	* g++.dg/cpp0x/initlist-array3.C: New.

2012-03-28  Jason Merrill  <jason@redhat.com>

	PR c++/52746
	* g++.dg/overload/virtual2.C: New.

2012-03-28  Martin Jambor  <mjambor@suse.cz>

	Backported from mainline
	2012-03-27  Martin Jambor  <mjambor@suse.cz>

	PR middle-end/52693
	* gcc.dg/torture/pr52693.c: New test.

2012-03-28  Jakub Jelinek  <jakub@redhat.com>

	PR middle-end/52691
	* gcc.dg/pr52691.c: New test.

	PR middle-end/52750
	* gcc.c-torture/compile/pr52750.c: New test.

2012-03-28  Georg-Johann Lay  <avr@gjlay.de>

	Backport from 2012-03-28 mainline r185910.

	PR target/52692
	* gcc.target/avr/torture/builtins-2.c: New test.

2012-03-28  Jakub Jelinek  <jakub@redhat.com>

	PR target/52736
	* gcc.target/i386/pr52736.c: New test.

2012-03-27  Richard Guenther  <rguenther@suse.de>

	PR middle-end/52720
	* gcc.dg/torture/pr52720.c: New testcase.

2012-03-26  Georg-Johann Lay  <avr@gjlay.de>

	Backport from 2012-03-26 mainline r185793.

	* gcc.target/avr/torture/avr-torture.exp (AVR_TORTURE_OPTIONS):
	Add "-Os -flto" to list.

2012-03-25  Eric Botcazou  <ebotcazou@adacore.com>

	* gnat.dg/concat2.ad[sb]: New test.

2012-03-24  Steven Bosscher  <steven@gcc.gnu.org>

	PR middle-end/52640
	* gcc.c-torture/compile/limits-externdecl.c: New test.

2012-03-22  Paolo Carlini  <paolo.carlini@oracle.com>

	PR c++/52487
	* g++.dg/cpp0x/lambda/lambda-ice7.C: New.

2012-03-22  Tobias Burnus  <burnus@net-b.de>

	PR fortran/52452
	* gfortran.dg/intrinsic_8.f90: New.

2012-03-22  Jakub Jelinek  <jakub@redhat.com>

	PR c++/52671
	* g++.dg/ext/attrib44.C: New test.

2012-03-22  Jason Merrill  <jason@redhat.com>

	* g++.dg/torture/pr52582.C: New.

2012-03-22  Georg-Johann Lay  <avr@gjlay.de>

	Backport from 2012-03-20 mainline r185583.

	* gcc.target/avr/progmem.h (pgm_read_char): Define depending on
	__AVR_HAVE_LPMX__

	Backport from 2012-03-20 mainline r185570.

	PR target/49868
	* gcc.target/avr/torture/addr-space-2.h: New file.
	* gcc.target/avr/torture/addr-space-2-g.h: New test.
	* gcc.target/avr/torture/addr-space-2-0.h: New test.
	* gcc.target/avr/torture/addr-space-2-1.h: New test.
	* gcc.target/avr/torture/addr-space-2-x.h: New test.

	Backport from 2012-03-12 mainline r185255.

	PR target/49868
	* gcc.target/avr/torture/addr-space-1.h: New file.
	* gcc.target/avr/torture/addr-space-g.h: New test.
	* gcc.target/avr/torture/addr-space-0.h: New test.
	* gcc.target/avr/torture/addr-space-1.h: New test.
	* gcc.target/avr/torture/addr-space-x.h: New test.

2012-03-22  Jakub Jelinek  <jakub@redhat.com>

	Backported from mainline
	2012-03-14  Jakub Jelinek  <jakub@redhat.com>

	PR c++/52521
	* g++.dg/cpp0x/udlit-args2.C: New test.

	2012-03-13  Jakub Jelinek  <jakub@redhat.com>

	PR c/52577
	* gcc.dg/Wunused-var-3.c: New test.

2012-03-22  Release Manager

	* GCC 4.7.0 released.

2012-03-20  Jason Merrill  <jason@redhat.com>

	* g++.dg/cpp0x/auto32.C: New.

2012-03-15  Jakub Jelinek  <jakub@redhat.com>
	    Andrew Pinski  <apinski@cavium.com>

	PR middle-end/52592
	* gcc.dg/pr52592.c: New test.

2012-03-14  Jakub Jelinek  <jakub@redhat.com>

	PR c++/52582
	* g++.dg/opt/pr52582.C: New test.

2012-03-12  John David Anglin  <dave.anglin@nrc-cnrc.gc.ca>

	PR target/52450
	* gcc.dg/torture/pr52402.c: Skip execution on 32-bit hppa*-*-hpux*.

	* gcc.dg/torture/pr52407.c: Add -fno-common option on hppa*-*-hpux*.

2012-03-10  Tobias Burnus  <burnus@net-b.de>

	PR fortran/52469
	* gfortran.dg/proc_ptr_34.f90: New.

2012-03-07  Jason Merrill  <jason@redhat.com>

	PR c++/52521
	* g++.dg/cpp0x/udlit-mangle.C: New.

2012-03-04  Georg-Johann Lay  <avr@gjlay.de>

	Backport from mainline r184894.
	* gcc.dg/torture/pr52402.c: Add dg-require-effective-target
	int32plus.

2012-03-02  Peter Bergner  <bergner@vnet.ibm.com>

	Backport from mainline
	2012-03-02  Peter Bergner  <bergner@vnet.ibm.com>

	* gcc.target/powerpc/pr52457.c: New test.

2012-03-01  Kai Tietz  <ktietz@redhat.com>

	* gcc.dg/torture/pr47917.c: Make test using POSIX-printf
	routines on mingw targets.
	* gcc.dg/vect/pr46126.c (uintptr_t): Add support for
	LLP64 target.

2012-03-01  Jakub Jelinek  <jakub@redhat.com>

	PR tree-optimization/52445
	* gcc.dg/pr52445.c: New test.

2012-02-29  Jakub Jelinek  <jakub@redhat.com>

	PR target/52437
	* gcc.c-torture/compile/pr52437.c: New test.

	PR middle-end/52419
	* gcc.dg/torture/pr52419.c: New test.

	PR tree-optimization/52429
	* gcc.dg/torture/pr52429.c: New test.
	* g++.dg/opt/pr52429.C: New test.

2012-02-29  Richard Guenther  <rguenther@suse.de>

	PR testsuite/52297
	* gcc.dg/lto/trans-mem-1_0.c: Remove.
	* gcc.dg/lto/trans-mem-1_1.c: Likewise.
	* gcc.dg/lto/trans-mem-2_0.c: Likewise.
	* gcc.dg/lto/trans-mem-2_1.c: Likewise.
	* gcc.dg/lto/trans-mem-4_0.c: Likewise.
	* gcc.dg/lto/trans-mem-4_1.c: Likewise.

2012-02-29  Jakub Jelinek  <jakub@redhat.com>

	* gcc.dg/torture/pr52402.c: Add -w -Wno-psabi to dg-options.

2012-02-29  Paul Thomas  <pault@gcc.gnu.org>

	PR fortran/52386
	* gfortran.dg/realloc_on_assign_13.f90 : New test.

2012-02-28  Matthew Gretton-Dann  <matthew.gretton-dann@arm.com>

	PR target/51534
	* gcc.target/arm/neon/pr51534.c: New testcase.

2012-02-28  Richard Guenther  <rguenther@suse.de>

	PR target/52407
	* gcc.dg/torture/pr52407.c: New testcase.

2012-02-28  Ramana Radhakrishnan  <ramana.radhakrishnan@arm.com>

	* gcc.target/arm/vfp1.c (dg_do run): Run on all eabi variants.
	* gcc.target/arm/vfp2.c: Likewise.
	* gcc.target/arm/vfp3.c: Likewise.
	* gcc.target/arm/vfp4.c: Likewise.
	* gcc.target/arm/vfp5.c: Likewise.
	* gcc.target/arm/vfp6.c: Likewise.
	* gcc.target/arm/vfp7.c: Likewise.
	* gcc.target/arm/vfp8.c: Likewise.
	* gcc.target/arm/vfp9.c: Likewise.
	* gcc.target/arm/vfp10.c: Likewise.
	* gcc.target/arm/vfp11.c: Likewise.
	* gcc.target/arm/vfp12.c: Likewise.
	* gcc.target/arm/vfp13.c: Likewise.
	* gcc.target/arm/vfp14.c: Likewise.
	* gcc.target/arm/vfp15.c: Likewise.
	* gcc.target/arm/vfp16.c: Likewise.
	* gcc.target/arm/vfp17.c: Likewise.
	* gcc.target/arm/neon-constants.h: New file.
	* gcc.target/arm/neon-vect1.c: New test.
	* gcc.target/arm/neon-vect2.c: New test.
	* gcc.target/arm/neon-vect3.c: New test.
	* gcc.target/arm/neon-vect4.c: New test.
	* gcc.target/arm/neon-vect5.c: New test.
	* gcc.target/arm/neon-vect6.c: New test.
	* gcc.target/arm/neon-vect7.c: New test.
	* gcc.target/arm/neon-vect8.c: New test.

2012-02-28  Richard Guenther  <rguenther@suse.de>

	PR tree-optimization/52402
	* gcc.dg/torture/pr52402.c: New testcase.

2012-02-28  Richard Guenther  <rguenther@suse.de>

	PR lto/52400
	* g++.dg/lto/pr52400_0.C: New testcase.

2012-02-28  Georg-Johann Lay  <avr@gjlay.de>

	* gcc.target/avr/torture/builtins-1.c: New test.
	* gcc.target/avr/torture/builtins-error.c: New test.

2012-02-28  Kai Tietz  <ktietz@redhat.com>

	* gcc.target/i386/pr46939.c (long): Fix LP64 vs LLP64
	issue.
	* gcc.target/i386/pr45352-2.c: Likewise.
	* gcc.target/i386/bitfield3.c: Add -mno-ms-bitfields for
	mingw targets.
	* gcc.target/i386/xop-vshift-1.c(random): Use on mingw
	targets instead rand.
	* gcc.target/i386/sse4_1-blendps-2.c: Likewise.
	* gcc.target/i386/sse2-mul-1.c: Likewise.
	* gcc.target/i386/sse4_1-blendps.c: Likewise.
	* gcc.target/i386/pad-6b.c: Adjust test for x64 mingw
	target.
	* gcc.target/i386/pad-1.c: Likewise.
	* gcc.target/i386/pad-9.c: Likewise.
	* gcc.target/i386/pad-2.c: Likewise.
	* gcc.target/i386/pad-5b.c: Likewise.
	* gcc.target/i386/pad-8.c: Likewise.
	* gcc.target/i386/pr46470.c: Skip for x64 mingw target.
	* gcc.target/i386/pr44130.c: Likewise.
	* gcc.target/i386/align-main-1.c: Likewise.
	* gcc.target/i386/align-main-2.c: Likewise.
	* gcc.target/i386/sw-1.c: Likewise.
	* gcc.target/i386/avx-vzeroupper-5.c: Add -mabi=sysv
	on x64 mingw target.
	* gcc.target/i386/avx-vzeroupper-4.c: Likewise.
	* gcc.target/i386/pr46295.c: Likewise.
	* gcc.target/i386/amd64-abi-1.c: Likewise.
	* gcc.target/i386/amd64-abi-2.c: Likewise.
	* gcc.target/i386/pr39082-1.c: Likewise.
	* gcc.target/i386/pr39162.c: Likewise.
	* gcc.target/i386/pr22152.c: Likewise.
	* gcc.target/i386/wrgsbase-2.c: Adjust dg-final rule.
	* gcc.target/i386/wrfsbase-2.c: Likewise.
	* gcc.target/i386/local.c: Likewise
	* gcc.target/i386/wrgsbase-1.c: Likewise.
	* gcc.target/i386/wrfsbase-1.c: Likewise.
	* gcc.target/i386/pr39315-3.c: Likewise.
	* gcc.target/i386/pr35767-4.c: Likewise.
	* gcc.target/i386/pr45336-3.c (pextrd): Don't check for
	x64 mingw target.
	* gcc.target/i386/pr45336-2.c: Likewise.
	* gcc.target/i386/pr45336-1.c: Likewise.
	* gcc.target/i386/pr45336-4.c: Likewise.

2012-02-27  Tristan Gingold  <gingold@adacore.com>

	* gnat.dg/array20.ad[sb]: New test.

2012-02-27  Jakub Jelinek  <jakub@redhat.com>

	PR target/52375
	* gcc.target/arm/pr52375.c: New test.
	* gcc.c-torture/compile/pr52375.c: New test.

2012-02-27  Ulrich Weigand  <Ulrich.Weigand@de.ibm.com>

	* gfortran.dg/typebound_operator_9.f03: Skip on SPU.
	* gcc.dg/torture/builtin-complex-1.c: Skip "float" tests on SPU.

2012-02-27  Eric Botcazou  <ebotcazou@adacore.com>

	* gnat.dg/aggr19.adb: New test.
	* gnat.dg/aggr19_pkg.ad[sb]: New helper.

2012-02-26  Oleg Endo  <olegendo@gcc.gnu.org>

	PR target/49263
	* gcc.target/sh/pr49263.c: New.

2012-02-24  Andrew MacLeod  <amacleod@redhat.com>

	* gcc.dg/simulate-thread/simulate-thread.gdb: Use return value from
	simulate_thread_wrapper_other_threads
	* gcc.dg/simulate-thread/atomic-load-int128.c (simulate_thread_main):
	Move initialization of 'value' to main().
	(main): Initialize 'value';
	* gcc.dg/simulate-thread/speculative-store.c
	(simulate_thread_step_verify): Return 0 when successful.
	* gcc.dg/simulate-thread/simulate-thread.h (HOSTILE_THREAD_THRESHOLD):
	Reduce threshold.
	(INSN_COUNT_THRESHOLD): New.  Instruction limit to terminate test.
	(simulate_thread_wrapper_other_threads): Return a success/fail value
	and issue an error if the instruction count threshold is exceeded.

2012-02-24  Rainer Orth  <ro@CeBiTec.Uni-Bielefeld.DE>

	PR target/50580
	* gcc.target/mips/interrupt_handler-2.c: Skip on mips-sgi-irix6*.
	* gcc.target/mips/interrupt_handler-3.c: Likewise.

2012-02-24  Richard Guenther  <rguenther@suse.de>

	PR middle-end/52355
	* gcc.dg/pr52355.c: New testcase.

2012-02-23  Kai Tietz  <ktietz@redhat.com>

	* gcc.dg/pack-test-5.c: Add -mno-ms-bitfields option
	for mingw-targets.
	* gcc.dg/Wpadded.c: Likewise.
	* gcc.dg/bf-ms-layout-2.c: Adjust offsets to fit ms-bitfield
	structure-layout.
	* gcc.dg/di-sync-multithread.c: Replace for mingw-target the use
	for sleep by Sleep and add windows.h include for this function.
	* gcc.dg/format/dfp-printf-1.c: Adjust dg-skip-if rule for mingw
	targets.
	* gcc.dg/stack-usage-1.c (SIZE): Provide proper SIZE for x64 mingw
	target.
	* gcc.dg/tls/thr-cse-1.c: Provide proper pattern for x64 mingw
	target.
	* gcc.dg/tls/opt-11.c (memset): Use __extension__ to avoid fail
	on x64 mingw target.
	* gcc.dg/bf-ms-attrib.c: Adjust expected size for ms_struct layout.
	* gcc.dg/pr50251.c: Disable test for x64 mingw target.
	* gcc.c-torture/execute/930930-1.c (long): Replace by ptr_t to avoid
	failure on LLP64 target.

2012-02-23  Uros Bizjak  <ubizjak@gmail.com>

	PR c/52290
	* gcc.dg/noncompile/pr52290.c: New test.

2012-02-23  Jakub Jelinek  <jakub@redhat.com>

	PR tree-optimization/52019
	* gcc.dg/tree-ssa/ipa-split-6.c: New test.

2012-02-22  Kai Tietz  <ktietz@redhat.com>

	* g++.dg/opt/devirt2.C: Add rule for *-*-mingw* target.
	* g++.dg/opt/pr48549.C (long): Replace by long by __PTRDIFF_TYPE__
	derived pdiff_t type.
	* g++.dg/torture/pr49720.C: Likewise

2012-02-22  Uros Bizjak  <ubizjak@gmail.com>

	PR target/52330
	* gcc.target/i386/pr52330.c: New test.

2012-02-22  Tobias Burnus  <burnus@net-b.de>

	PR fortran/52335
	* gfortran.dg/io_constraints_10.f90: New.

2012-02-22  Ulrich Weigand  <ulrich.weigand@linaro.org>

	* lib/target-supports.exp (check_effective_target_vect_condition):
	Return true for NEON.

2012-02-21  Kai Tietz  <ktietz@redhat.com>

	* gcc.dg/bf-ms-layout-3.c: Mark char typed bitfield as extension.

2012-02-21  Richard Guenther  <rguenther@suse.de>

	PR tree-optimization/52324
	* gcc.dg/tree-ssa/ssa-lim-10.c: New testcase.

2012-02-21  Georg-Johann Lay  <avr@gjlay.de>

	PR middle-end/51782
	* gcc.target/avr/torture/pr51782-1.c: New test.

2012-02-21  Jakub Jelinek  <jakub@redhat.com>

	PR tree-optimization/52318
	* gcc.dg/pr52318.c: New test.

2012-02-20  Kai Tietz  <ktietz@redhat.com>

	* gcc.dg/bf-ms-layout-3.c: New testcase.

2012-02-20  Thomas Koenig  <tkoenig@gcc.gnu.org>

	PR testsuite/52229
	PR fortran/32380
	* gfortran.dg/vect/pr32380.f:  XFAIL on PowerPC and ia-64.

2012-02-20  Richard Guenther  <rguenther@suse.de>

	PR tree-optimization/52298
	* gcc.dg/torture/pr52298.c: New testcase.
	* gcc.dg/vect/pr52298.c: Likewise.

2012-02-20  Georg-Johann Lay  <avr@gjlay.de>

	* gcc.dg/pr52132.c: Fix FAIL on 16-bit int platforms.
	* gcc.c-torture/execute/pr52286.c: Ditto.

2012-02-20  Jakub Jelinek  <jakub@redhat.com>

	PR tree-optimization/52286
	* gcc.c-torture/execute/pr52286.c: New test.

2012-02-18  Tobias Burnus  <burnus@net-b.de>

	PR fortran/52295
	* gfortran.dg/interface_35.f90: Use -std=f2003.
	* gfortran.dg/proc_ptr_comp_20.f90: Remove dg-warning.
	* gfortran.dg/interface_assignment_4.f90: Ditto.
	* gfortran.dg/bessel_1.f90: Ditto.
	* gfortran.dg/func_result_6.f90: Ditto.
	* gfortran.dg/hypot_1.f90: Ditto.
	* gfortran.dg/proc_ptr_comp_21.f90: Ditto.

2012-02-17  Tobias Burnus  <burnus@net-b.de>

	PR translation/52232
	PR translation/52234
	PR translation/52245
	PR translation/52246
	PR translation/52262
	PR translation/52273
	* gfortran.dg/coarray_22.f90: Update dg-error.
	* gfortran.dg/allocate_alloc_opt_4.f90: Ditto.

2012-02-17  Rainer Orth  <ro@CeBiTec.Uni-Bielefeld.DE>

	PR target/51753
	* lib/gcc-simulate-thread.exp: Load timeout.exp.
	(simulate-thread): Use default timeout.

2012-02-16  Jason Merrill  <jason@redhat.com>

	PR c++/52248
	* g++.dg/ext/timevar1.C: New.

2012-02-16  Fabien Chêne  <fabien@gcc.gnu.org>

	PR c++/52126
	* g++.dg/template/using21.C: New.
	* g++.dg/template/using22.C: Likewise.

2012-02-16  Jason Merrill  <jason@redhat.com>

	PR c++/51415
	* g++.dg/cpp0x/lambda/lambda-err1.C: New.

2012-02-16  Jakub Jelinek  <jakub@redhat.com>

	PR tree-optimization/52255
	* gcc.c-torture/compile/pr52255.c: New test.

	PR debug/52260
	* g++.dg/debug/dwarf2/pr52260.C: New test.

	PR middle-end/51929
	* g++.dg/ipa/pr51929.C: New test.

2012-02-15  Michael Meissner  <meissner@linux.vnet.ibm.com>

	PR target/52199
	* gcc.target/powerpc/pr52199.c: New file.

2012-02-15  Rainer Orth  <ro@CeBiTec.Uni-Bielefeld.DE>

	PR target/52152
	* objc.dg/stabs-1.m: xfail on mips-sgi-irix6.5.

2012-02-15  Rainer Orth  <ro@CeBiTec.Uni-Bielefeld.DE>

	* gcc.dg/pr51867.c: Don't include <math.h>.
	(sqrtf): Declare.

2012-02-15  Georg-Johann Lay  <avr@gjlay.de>

	* gcc.dg/lto/20091013-1_1.c: xfail for avr.
	* gcc.dg/lto/20091013-1_2.c: xfail for avr.

2012-02-15  Tobias Grosser <grosser@fim.uni-passau.de>

	PR tree-optimization/50561
	* gcc.dg/graphite/pr50561.c: New testcase.

2012-02-15  Georg-Johann Lay  <avr@gjlay.de>

	* gcc.target/avr/torture/builtin_insert_bits-1.c: New test.
	* gcc.target/avr/torture/builtin_insert_bits-2.c: New test.

2012-02-15  Eric Botcazou  <ebotcazou@adacore.com>

	* gnat.dg/discr35.ad[sb]: New test.

2012-02-15  Eric Botcazou  <ebotcazou@adacore.com>

	* gnat.dg/volatile10.adb: New test.
	* gnat.dg/volatile10_pkg.ads: New helper.

2012-02-14  Jason Merrill  <jason@redhat.com>

	* g++.dg/ext/attrib43.C: New.

2012-02-14  Hans-Peter Nilsson  <hp@axis.com>

	* lib/target-supports.exp (check_effective_target_fgnu_tm): New proc.
	* gfortran.dg/trans-mem-skel.f90: Gate test on effective_target
	fgnu_tm.
	* gcc.dg/lto/trans-mem-1_0.c, gcc.dg/lto/trans-mem-2_0.c,
	gcc.dg/lto/trans-mem-3_0.c, gcc.dg/lto/trans-mem-4_0.c: Ditto.
	* gcc.dg/tm/tm.exp: Gate the whole of gcc.dg/tm on
	effective_target fgnu_tm.
	* g++.dg/tm/tm.exp: Ditto for g++.dg/tm.

2012-02-14  Jakub Jelinek  <jakub@redhat.com>

	PR c++/52247
	* g++.dg/template/asmgoto1.C: New test.

2012-02-14  Ian Lance Taylor  <iant@google.com>

	PR go/48501
	* go.test/go-test.exp (go-gc-tests): Disable optimizations when
	compiling generated file for 64bit and index tests.

2012-02-14  Uros Bizjak  <ubizjak@gmail.com>

	* gcc.dg/lower-subreg-1.c: Fix and simplify target selector.

2012-02-14  Richard Guenther  <rguenther@suse.de>

	PR tree-optimization/52244
	PR tree-optimization/51528
	* gcc.dg/torture/pr52244.c: New testcase.

2012-02-14  Walter Lee  <walt@tilera.com>

	* g++.dg/other/PR23205.C: Disable test on tile.
	* g++.dg/other/pr23205-2.C: Disable test on tile.
	* gcc.dg/20020312-2.c: Add a condition for __tile__.
	* gcc.dg/20040813-1.c: Disable test on tile.
	* gcc.dg/lower-subreg-1.c: Disable test on tilegx.
	* gcc.misc-tests/linkage.exp: Handle tilegx.

2012-02-14  Jakub Jelinek  <jakub@redhat.com>

	PR tree-optimization/52210
	* gcc.dg/pr52210.c: New test.

2012-02-14  Jason Merrill  <jason@redhat.com>

	PR c++/39055
	* g++.dg/overload/defarg5.C: New.

2012-02-14  Jakub Jelinek  <jakub@redhat.com>

	PR c/52181
	* c-c++-common/pr52181.c: New test.

2012-02-13  Jakub Jelinek  <jakub@redhat.com>

	PR c++/52215
	* g++.dg/ext/atomic-1.C: New test.

2012-02-13  Andreas Krebbel  <Andreas.Krebbel@de.ibm.com>

	* gcc.c-torture/execute/pr51933.c: Modify for s390 31 bit.

2012-02-13  Jakub Jelinek  <jakub@redhat.com>

	PR middle-end/52209
	* gcc.c-torture/execute/pr52209.c: New test.

2012-02-12  Mikael Morin  <mikael@gcc.gnu.org>

	PR fortran/50981
	* gfortran.dg/elemental_optional_args_5.f03: New test.

2012-02-12 Iain Sandoe  <iains@gcc.gnu.org>

	PR testsuite/50076
	* c-c++-common/cxxbitfields-3.c: Adjust scan assembler for nonpic
	cases.

2012-02-11  Ian Lance Taylor  <iant@google.com>

	PR go/51874
	* go.test/go-test.exp (go-gc-tests): Don't run nilptr test on
	SPARC Solaris.  Don't run the test at all on systems where it may
	not work, rather than xfailing it.

2012-02-11  Richard Sandiford  <rdsandiford@googlemail.com>

	PR rtl-optimization/52175
	* gcc.c-torture/compile/pr52175.c: New test.

2012-02-10  Jason Merrill  <jason@redhat.com>

	PR c++/51910
	* g++.dg/template/repo10.C: New.

2012-02-11  Jakub Jelinek  <jakub@redhat.com>

	PR debug/52132
	* gcc.dg/pr52132.c: New test.

2012-02-10  Eric Botcazou  <ebotcazou@adacore.com>

	* gnat.dg/specs/aggr4.ads: New test.
	* gnat.dg/specs/aggr4_pkg.ads: New helper.

2012-02-10  H.J. Lu  <hongjiu.lu@intel.com>

	PR target/52146
	* gcc.target/i386/pr52146.c: New.

2012-02-10  Jakub Jelinek  <jakub@redhat.com>

	PR middle-end/52177
	* c-c++-common/pr52177.c: New test.

2012-02-10  Jan Hubicka  <jh@suse.cz>

	PR middle-end/48600
	* g++.dg/torture/pr48600.C: New testcase.

2012-02-09  Peter Bergner  <bergner@vnet.ibm.com>

	PR middle-end/52140
	* gcc.dg/dfp/pr52140.c: New test.

2012-02-09  Jakub Jelinek  <jakub@redhat.com>

	PR fortran/32380
	* gfortran.dg/vect/pr32380.f: Use dg-additional-options instead
	of dg-options.

2012-02-09  Bin Cheng  <bin.cheng@arm.com>

	PR middle-end/51867
	* c-c++-common/dfp/signbit-2.c: Change '-O0' to '-O1'.
	* gcc.dg/pr51867.c: New test.

2012-02-09  Ian Lance Taylor  <iant@google.com>

	* go.test/go-test.exp (go-gc-tests): Don't run stack.go on systems
	which don't support -fsplit-stack.  Turn off optimization when
	compiling select5-out.go.

2012-02-08  Ian Lance Taylor  <iant@google.com>

	* go.test/go-test.exp (go-gc-tests): Don't run chan/select2.go on
	systems which don't support -fsplit-stack.

2012-02-08  Andrew MacLeod  <amacleod@redhat.com>

	* gcc.dg/simulate-thread/simulate-thread.exp: Use -O0, -O2, and -O3.
	* gcc.dg/simulate-thread/simulate-thread.gdb: Don't display every
	machine instuction in the log.

2012-02-08  Jack Howarth <howarth@bromo.med.uc.edu>

	* lib/gcc-simulate-thread.exp (simulate-thread): Increase timeout
	  to 20 seconds.

2012-02-08  Magnus Granberg  <zorry@gentoo.org>

	PR driver/48524
	* gcc.dg/pr48524.c: New test.
	* gcc.dg/pr48524.spec: New spec file for test.

2012-02-08  Thomas Koenig  <tkoenig@gcc.gnu.org>

	PR fortran/32380
	* gfortran.dg/vect/pr32380.f90:  New test.

2012-02-08  Tobias Burnus  <burnus@net-b.de>

	PR fortran/52151
	* gfortran.dg/realloc_on_assign_12.f90: New.

2012-02-08  Richard Guenther  <rguenther@suse.de>

	PR rtl-optimization/52170
	* gcc.dg/torture/pr52170.c: New testcase.

2012-02-08  Jakub Jelinek  <jakub@redhat.com>

	PR gcov-profile/52150
	* gcc.dg/tree-prof/pr52150.c: New test.

	PR rtl-optimization/52139
	* gcc.dg/pr52139.c: New test.

2012-02-07  Jason Merrill  <jason@redhat.com>

	PR c++/51675
	* g++.dg/cpp0x/constexpr-union3.C: New.

	PR c++/52035
	* g++.dg/lto/pr52035_0.C: New.

2012-02-07  John David Anglin  <dave.anglin@nrc-cnrc.gc.ca>

	* gfortran.dg/guality/pr41558.f90: Use lp64 instead of hppa*64*-*-*.
	* gcc.dg/special/weak-1.c: Likewise.
	* gcc.dg/ucnid-12.c: Likewise.
	* gcc.dg/torture/pr45678-1.c: Likewise.
	* gcc.dg/torture/pr45678-2.c: Likewise.
	* gcc.dg/vector-4.c: Likewise.
	* gcc.dg/ipa/inline-5.c: Likewise.
	* gcc.dg/ucnid-11.c: Likewise.
	* gcc.misc-tests/gcov-13.c: Likewise.
	* gcc.misc-tests/gcov-14.c: Likewise.
	* g++.dg/ext/label13.C: Likewise.
	* gcc.dg/tree-ssa/ssa-fre-31.c: Use dg-additional-options for extra
	hppa*-*-hpux* options.
	* gcc.dg/tree-ssa/ssa-fre-33.c: Likewise.
	* gcc.dg/tree-ssa/ssa-fre-34.c: Likewise.
	* gcc.dg/pr48616.c: Likewise.
	* gcc.dg/pr17957.c: Likewise.
	* gcc.dg/pr17055-1.c: Likewise.
	* gcc.dg/pr32912-1.c: Likewise.
	* gcc.dg/tm/pr51472.c: Likewise.
	* c-c++-common/fold-bitand-4.c: Likewise.
	* c-c++-common/Wunused-var-12.c: Use lp64 instead of hppa*64*-*-*.
	Use dg-additional-options for extra options.

2012-02-07  Joern Rennecke <joern.rennecke@embecosm.com>

	* gcc.target/epiphany/interrupt-2.c: New test.

2012-02-07  Richard Sandiford  <rdsandiford@googlemail.com>

	PR target/52155
	* gcc.target/mips/mips.exp (mips-dg-options): Handle target.
	* gcc.target/mips/loongson-shift-count-truncated-1.c: Force -mlong64
	for MIPS ELF.

2012-02-07  Richard Sandiford  <rdsandiford@googlemail.com>

	PR target/52152
	* objc.dg/stabs-1.m: XFAIL for mips*-*-elf*.

2012-02-07  Richard Sandiford  <rdsandiford@googlemail.com>

	PR middle-end/24306
	PR target/52154
	* lib/target-supports.exp (check_effective_target_mips_eabi): New.
	* gcc.target/mips/va-arg-1.c: New test.

2012-02-07  Michael Meissner  <meissner@linux.vnet.ibm.com>

	* gcc.target/powerpc/no-r11-3.c (outer_func): Fix error message
	for -mno-pointers-to-nested-functions.

2012-02-07  Eric Botcazou  <ebotcazou@adacore.com>

	* gcc.c-torture/execute/20120207-1.c: New test.

2012-02-07  Jakub Jelinek  <jakub@redhat.com>

	PR rtl-optimization/52060
	* gcc.dg/torture/pr52060.c: New test.

	PR middle-end/52074
	* gcc.c-torture/compile/pr52074.c: New test.

2012-02-07  Tobias Burnus  <burnus@net-b.de>

	PR fortran/51514
	* gfortran.dg/class_to_type_2.f90: New.

2012-02-06  Thomas König  <tkoenig@gcc.gnu.org>

	PR fortran/32373
	* gfortran.dg/vect/vect-8.f90:  Use vect_double effective target.
	Remove module.

2012-02-06  Jason Merrill  <jason@redhat.com>

	PR c++/52088
	* g++.dg/template/conv13.C: New.

2012-02-06  Richard Guenther  <rguenther@suse.de>

	PR tree-optimization/52115
	* gcc.c-torture/compile/pr52115.c: New testcase.

2012-02-06  Jakub Jelinek  <jakub@redhat.com>

	PR target/52129
	* gcc.c-torture/execute/pr52129.c: New test.

2012-02-06  Andrey Belevantsev  <abel@ispras.ru>

	* gcc.dg/pr48374.c: Actually add the test I forgot
	in the 2012-01-25 commit.

2012-02-05  Thomas König  <tkoenig@gcc.gnu.org>

	PR fortran/32373
	* gfortran.dg/vect/vect-8.f90:  New test case.

2012-02-05  Thomas König  <tkoenig@gcc.gnu.org>

	PR fortran/48847
	* gfortran.dg/warn_unused_dummy_argument_3.f90:  New test.

2012-02-05  Paul Thomas  <pault@gcc.gnu.org>

	PR fortran/52102
	* gfortran.dg/class_48.f90 : Add test of allocate class array
	component with source in subroutine test3.  Remove commenting
	out in subroutine test4, since branching on unitialized variable
	is now fixed (no PR for this last.).

2012-02-05  Richard Sandiford  <rdsandiford@googlemail.com>

	* gcc.dg/tree-prof/stringop-2.c (main): Add a nomips16 attribute
	on MIPS targets.
	* gfortran.dg/pr45636.f90: XFAIL for MIPS16 targets.

2012-02-05  Richard Sandiford  <rdsandiford@googlemail.com>

	PR target/52125
	* lib/target-supports.exp (check_effective_target_mips_rel): New.
	* gcc.dg/pr48774.c: Skip on MIPS REL targets.

2012-02-05  Richard Sandiford  <rdsandiford@googlemail.com>

	* lib/target-supports.exp (check_effective_target_mips_llsc): New.
	(check_effective_target_sync_int_long): Use it.
	(check_effective_target_sync_char_short): Likewise.
	* gcc.target/mips/atomic-memory-1.c: Restrict error check to mips_llsc.

2012-02-05  Tobias Burnus  <burnus@net-b.de>

	PR fortran/51972
	* gfortran.dg/class_48.f90: Add some further checks.

2012-02-05  Ira Rosen  <irar@il.ibm.com>

	PR tree-optimization/52091
	* gcc.dg/vect/pr52091.c: New test.

2012-02-04  Jakub Jelinek  <jakub@redhat.com>

	PR rtl-optimization/52113
	* gcc.target/avr/pr52113.c: New test.

2012-02-03  Jakub Jelinek  <jakub@redhat.com>

	PR rtl-optimization/52092
	* gcc.c-torture/compile/pr52092.c: New test.

2012-02-02  Mikael Morin  <mikael@gcc.gnu.org>

	PR fortran/41587
	* gfortran.dg/class_array_10.f03: New test.

	PR fortran/46356
	* gfortran.dg/class_array_11.f03: New test.

	PR fortran/51754
	* gfortran.dg/class_array_12.f03: New test.

2012-02-02  Paul Thomas  <pault@gcc.gnu.org>

	PR fortran/52012
	* gfortran.dg/realloc_on_assign_11.f90: New test.

2012-02-02  Tobias Burnus  <burnus@net-b.de>

	PR fortran/52093
	* gfortran.dg/shape_7.f90: New.

2012-02-02  Richard Sandiford  <rdsandiford@googlemail.com>

	* gcc.target/mips/mips-prepend-1.c: New test.

2012-02-02  Jan Hubicka  <jh@suse.cz>
	    Tom de Vries  <tom@codesourcery.com>

	PR middle-end/51998
	* gcc.dg/alias-12.c: New testcase.
	* gcc.dg/alias-13.c: New testcase.

2012-02-02  Jakub Jelinek  <jakub@redhat.com>

	PR target/52086
	* gcc.dg/pr52086.c: New test.

	PR tree-optimization/52073
	* gcc.c-torture/compile/pr52073.c: New test.

2012-02-01  Thomas König  <tkoenig@gcc.gnu.org>

	PR fortran/51958
	* gfortran.dg/function_optimize_10.f90:  New test.

2012-02-01  Uros Bizjak  <ubizjak@gmail.com>

	* go.test/go-test.exp (go-gc-tests): xfail test/nilptr.go runtime
	test on alpha*-*-*.

2012-02-01  Tobias Burnus  <burnus@net-b.de>

	PR fortran/52024
	* gfortran.dg/typebound_operator_14.f90: New.

2012-02-01  Tobias Burnus  <burnus@net-b.de>

	PR fortran/52059
	* gfortran.dg/elemental_function_1.f90: New.

2012-02-01  Georg-Johann Lay  <avr@gjlay.de>

	PR rtl-optimization/51374
	* gcc.target/avr/torture/pr51374-1.c:
	Also fail if SBIS is seen.

2012-02-01  Georg-Johann Lay  <avr@gjlay.de>

	PR rtl-optimization/51374
	* gcc.target/avr/torture/pr51374-1.c: New.

2012-01-31  Tobias Burnus  <burnus@net-b.de>

	PR fortran/52024
	* gfortran.dg/typebound_generic_11.f90: New.

2012-01-31  Tobias Burnus  <burnus@net-b.de>

	PR fortran/52029
	* gfortran.dg/class_49.f90: New.

2012-01-31  Tobias Burnus  <burnus@net-b.de>

	PR fortran/52013
	* gfortran.dg/elemental_args_check_6.f90: New.

2012-01-31  Jason Merrill  <jason@redhat.com>

	PR c++/52043
	* g++.dg/cpp0x/variadic122.C: New.

2012-01-31  Paul Thomas  <pault@gcc.gnu.org>

	PR fortran/52012
	* gfortran.dg/realloc_on_assign_10.f90: New test.

2012-01-31  Richard Guenther  <rguenther@suse.de>

	PR tree-optimization/51528
	* gcc.dg/torture/pr51528.c: New testcase.

2012-01-30  Uros Bizjak  <ubizjak@gmail.com>

	PR go/48501
	* lib/go.exp (go_target_compile): Append timeout= to options.
	* go.test/go-test.exp (go-gc-tests): Add dg-timeout-factor for
	select5-out.go test on alpha*-*-* targets.

2012-01-30  Richard Sandiford  <rdsandiford@googlemail.com>

	* gcc.target/mips/extend-1.c (TEST_CHAR): Use signed char.
	(TEST_SHORT): Reformat in the same way.
	* gcc.target/mips/octeon-exts-6.c (TEST_CHAR): Use signed char.
	(TEST_SHORT): Reformat in the same way.
	* gcc.target/mips/octeon2-lx-1.c (TEST): Make sign explicit.
	* gcc.target/mips/pr37362.c: Skip for mips-sde-elf.
	* gcc.target/mips/mmcount-ra-address-1.c (bazl): Add NOMIPS16.
	* gcc.target/mips/mmcount-ra-address-2.c (bar): Likewise.
	* gcc.target/mips/mmcount-ra-address-3.c (bar): Likewise.

2012-01-30  Bin Cheng  <bin.cheng@arm.com>

	PR target/51835
	* gcc.target/arm/pr51835.c: New testcase.

2012-01-30  Richard Guenther  <rguenther@suse.de>

	PR tree-optimization/52028
	* gcc.dg/torture/pr52028.c: New testcase.
	* gfortran.dg/ldist-pr45199.f: Adjust.
	* gcc.dg/tree-ssa/ldist-16.c: Likewise.
	* gcc.dg/tree-ssa/ldist-17.c: Likewise.
	* gcc.dg/tree-ssa/ldist-pr45948.c: Likewise.

2012-01-30  Jakub Jelinek  <jakub@redhat.com>

	PR debug/52027
	* gcc.dg/tree-prof/pr52027.c: New test.

	PR tree-optimization/52046
	* gcc.dg/pr52046.c: New test.

	PR debug/52048
	* g++.dg/other/pr52048.C: New test.

2012-01-30  Richard Guenther  <rguenther@suse.de>

	PR tree-optimization/52045
	* gcc.dg/pr52045.c: New testcase.

2012-01-30  Greta Yorsh  <Greta.Yorsh@arm.com>

	* gcc.target/arm/di-longlong64-sync-withldrexd.c: Accept
	new code generated for __sync_lock_release.

2012-01-30  Andreas Krebbel  <Andreas.Krebbel@de.ibm.com>

	* gcc.dg/dfp/fe-convert-2.c: Force use of soft dfp on s390 and s390x.

2012-01-29  John David Anglin  <dave.anglin@nrc-cnrc.gc.ca>

	PR testsuite/51875
	* gfortran.dg/guality/pr41558.f90: Skip on 32-bit hppa*-*-hpux*.

	* g++.dg/ext/visibility/template10.C: Fix typo.

	* gcc.dg/tm/pr51472.c: Add -fno-common option on hppa-*-hpux*.

2012-01-29  Paolo Carlini  <paolo.carlini@oracle.com>

	PR c++/51327
	* g++.dg/cpp0x/constexpr-ice6.C: New.

2012-01-29  Tobias Burnus  <burnus@net-b.de>

	PR fortran/41600
	* gfortran.dg/default_initialization_6.f90: New.

2012-01-29  Tobias Burnus  <burnus@net-b.de>

	PR fortran/51972
	* gfortran.dg/class_allocate_12.f90: Enable disabled test.
	* gfortran.dg/class_48.f90: New.

2012-01-29  Janne Blomqvist  <jb@gcc.gnu.org>

	PR fortran/51808
	* gfortran.dg/module_md5_1.f90: Update MD5 sum.

2012-01-28  Tobias Burnus  <burnus@net-b.de>

	PR fortran/51972
	* gfortran.dg/class_allocate_12.f90: New.

2012-01-28  Eric Botcazou  <ebotcazou@adacore.com>

	* gcc.dg/torture/pr50444.c: Fix dg directives.

2012-01-28  Jakub Jelinek  <jakub@redhat.com>

	PR target/52006
	* gcc.target/arm/pr52006.c: New test.

2012-01-27  Aldy Hernandez  <aldyh@redhat.com>

	PR testsuite/52011
	* gcc.dg/lto/trans-mem.h: New file.
	* gcc.dg/lto/trans-mem-2_0.c: Include it.
	* gcc.dg/lto/trans-mem-1_1.c: Same.
	* gcc.dg/lto/trans-mem-4_1.c: Same.
	* gcc.dg/lto/trans-mem-3_1.c: Same.

2012-01-27  Tobias Burnus  <burnus@net-b.de>

	PR fortran/52022
	* gfortran.dg/dummy_procedure_7.f90: New.

2012-01-27  Andreas Schwab  <schwab@linux-m68k.org>

	* g++.dg/cpp0x/constexpr-rom.C: Don't add -G0 on *-*-darwin*
	*-*-aix* alpha*-*-osf* alpha*-*-*vms*.

2012-01-27  Jakub Jelinek  <jakub@redhat.com>

	PR c++/51852
	* g++.dg/other/gc5.C: New test.

2012-01-27  Richard Guenther  <rguenther@suse.de>

	PR tree-optimization/50444
	* gcc.dg/torture/pr50444.c: New testcase.

2012-01-27  Tobias Burnus  <burnus@net-b.de>

	PR fortran/51970
	PR fortran/51977
	* gfortran.dg/move_alloc_13.f90: New.

2012-01-27  Tobias Burnus  <burnus@net-b.de>

	PR fortran/51953
	* gfortran.dg/allocate_alloc_opt_13.f90: New.
	* gfortran.dg/allocate_alloc_opt_4.f90: Add -std=f2003
	and change dg-error string.

2012-01-27  Tobias Burnus  <burnus@net-b.de>

	PR fortran/52016
	* gfortran.dg/elemental_args_check_5.f90: New.

2012-01-27  Richard Guenther  <rguenther@suse.de>

	PR middle-end/51959
	* g++.dg/torture/pr51959.C: New testcase.

2012-01-27  Tom de Vries  <tom@codesourcery.com>

	PR tree-optimization/51990
	* gcc.dg/pr51990.c: New test.
	* gcc.dg/pr51990-2.c: Same.

2012-01-27  Paul Thomas  <pault@gcc.gnu.org>
	    Tobias Burnus <burnus@gcc.gnu.org>

	PR fortran/48705
	* gfortran.dg/class_allocate_11.f03: New.

	PR fortran/51870
	PR fortran/51943
	PR fortran/51946
	* gfortran.dg/class_allocate_7.f03: New.
	* gfortran.dg/class_allocate_8.f03: New.
	* gfortran.dg/class_allocate_9.f03: New.
	* gfortran.dg/class_allocate_10.f03: New.

2012-01-27  Eric Botcazou  <ebotcazou@adacore.com>

	* gnat.dg/discr34.adb: New test.
	* gnat.dg/discr34_pkg.ads: New helper.

2012-01-27  Eric Botcazou  <ebotcazou@adacore.com>

	* gnat.dg/discr33.adb: New test.

2012-01-27  Eric Botcazou  <ebotcazou@adacore.com>

	* gnat.dg/limited_with3.ad[sb): New test.
	* gnat.dg/limited_with3_pkg1.ad[sb]: New helper.
	* gnat.dg/limited_with3_pkg2.ads: Likewise.
	* gnat.dg/limited_with3_pkg3.ads: Likewise.

2012-01-27  Eric Botcazou  <ebotcazou@adacore.com>

	* gnat.dg/stack_usage1.adb: New test.
	* gnat.dg/stack_usage1_pkg.ad[sb]: New helper.

	* gcc.dg/pr44194-1.c: Remove superfluous include directive.
	* gcc.dg/pr44194-2.c: Likewise.

2012-01-26  Paolo Carlini  <paolo.carlini@oracle.com>

	PR c++/51370
	* g++.dg/template/crash112.C: New.

2012-01-27  Richard Henderson  <rth@redhat.com>

	* gcc.dg/atomic-flag.c: Adjust for __GCC_ATOMIC_TEST_AND_SET_TRUEVAL.

2012-01-26  Andreas Krebbel  <Andreas.Krebbel@de.ibm.com>

	* gfortran.dg/reassoc_4.f: Use dg-additional-options.

2012-01-26  Jakub Jelinek  <jakub@redhat.com>

	PR middle-end/51895
	* g++.dg/opt/pr51895.C: New test.

2012-01-26  Michael Matz  <matz@suse.de>

	PR tree-optimization/48794
	* gfortran.dg/gomp/pr48794-2.f90: New testcase.

2012-01-26  Andreas Krebbel  <Andreas.Krebbel@de.ibm.com>

	* gcc.dg/ssa-dom-thread-4.c: Set -mbranch-cost=2 for s390 and s390x.

2012-01-26  Andreas Krebbel  <Andreas.Krebbel@de.ibm.com>

	* gcc.dg/pr46309.c: Set branch-cost to 2 for s390 and s390x.
	* gcc.dg/pr44194-1.c: Disable since s390 returns structs always in
	memory.
	* gfortran.dg/reassoc_4.f: Force max-completely-peeled-insns to
	the default value for s390 and s390x.

2012-01-25  Aldy Hernandez  <aldyh@redhat.com>

	PR lto/51698
	* gcc.dg/lto/trans-mem-4_0.c: New.
	* gcc.dg/lto/trans-mem-4_1.c: New.
	* gcc.dg/lto/trans-mem-2_0.c: Provide correct argument types for
	TM builtins.
	* gcc.dg/lto/trans-mem-1_0.c: Require stdint_types.
	* gcc.dg/lto/trans-mem-1_1.c: Provide correct argument types for
	TM builtins.
	* gcc.dg/lto/trans-mem-3_0.c: Require stdint_types.
	* gcc.dg/lto/trans-mem-3_1.c: Provide correct argument types for
	TM builtins.

2012-01-25  Georg-Johann Lay  <avr@gjlay.de>

	* gcc.target/avr/torture/int24-mul.c: Rename __pgm to __flash.

2012-01-25  Ian Lance Taylor  <iant@google.com>

	* go.test/go-test.exp (go-gc-tests): Handle a few more test lines.

2012-01-25  Tobias Burnus  <burnus@net-b.de>

	PR fortran/51995
	* gfortran.dg/typebound_proc_25.f90: New.

2012-01-25  Jason Merrill  <jason@redhat.com>

	PR c++/51992
	* g++.dg/lto/pr51992_0.C: New.

2012-01-25  Jakub Jelinek  <jakub@redhat.com>

	PR tree-optimization/51987
	* gcc.target/i386/pr51987.c: New test.

2012-01-25  Greta Yorsh  <Greta.Yorsh@arm.com>

	* gcc.dg/tm/lto-1.c: Require lto support in target.

2012-01-25  Andrey Belevantsev  <abel@ispras.ru>

	PR rtl-optimization/48374
	* gcc.dg/pr48374.c: New test.

2012-01-25  Greta Yorsh  <Greta.Yorsh@arm.com>

	* gcc.dg/pr50908-2.c (dg-options): Add -fno-short-enums.

2012-01-25  Tobias Burnus  <burnus@net-b.de>

	PR fortran/51966
	* gfortran.dg/derived_constructor_char_3.f90: New.

2012-01-24  Ian Lance Taylor  <iant@google.com>

	* go.test/go-test.exp (filecmp): New procedure.
	(errchk): Handle quoted square brackets.
	(go-gc-tests): Set go_compile_args. Handle various new test
	lines.  Skip a few new tests.
	* lib/go-torture.exp (go-torture-execute): Use go_compile_args.

2012-01-24  Richard Sandiford  <rdsandiford@googlemail.com>

	* lib/target-supports.exp (proc check_effective_target_vect_perm)
	(check_effective_target_vect_extract_even_odd)
	(check_effective_target_vect_interleave): Return true for MIPS
	paired-single.

2012-01-24  Richard Sandiford  <rdsandiford@googlemail.com>

	* gcc.c-torture/execute/scal-to-vec1.c (one): New volatile variable.
	(main): Use it instead of argc.

2012-01-24  Jason Merrill  <jason@redhat.com>

	PR c++/51973
	* g++.dg/cpp0x/sfinae31.C: New.

2012-01-24  Richard Sandiford  <rdsandiford@googlemail.com>

	* gcc.dg/memcpy-4.c: Don't expect /s on MEMs.

2012-01-24  Jason Merrill  <jason@redhat.com>

	PR c++/51812
	* g++.dg/inherit/covariant20.C: New.

2012-01-24  Paolo Carlini  <paolo.carlini@oracle.com>

	PR c++/51223
	* g++.dg/parse/crash58.C: New.

2012-01-24  Jakub Jelinek  <jakub@redhat.com>

	PR target/51957
	* gcc.dg/pr51957-1.c: New test.
	* gcc.dg/pr51957-1.h: New file.
	* gcc.dg/pr51957-2.c: New test.

2012-01-23  Jason Merrill  <jason@redhat.com>

	PR c++/51930
	* g++.dg/ext/visibility/template10.C: New.

2012-01-23  Tobias Burnus  <burnus@net-b.de>

	PR fortran/51948
	* gfortran.dg/move_alloc_12.f90: New.

2012-01-23  Ramana Radhakrishnan  <ramana.radhakrishnan@linaro.org>

	PR middle-end/45416
	* gcc.dg/pr45416.c: Skip for Thumb1. Handle ubfx.

2012-01-23  Paolo Carlini  <paolo.carlini@oracle.com>

	PR c++/51398
	* g++.dg/template/crash111.C: New.

2012-01-23  Arnaud Charlet  <charlet@adacore.com>

	* ada/acats/tests/cxh/cxh1001.a: Removed, test not suitable on all
	configurations.
	* ada/acats/run_all.sh: Simplify by removing cxh1001 special case.

2012-01-23  Dodji Seketeli  <dodji@redhat.com>

	PR testsuite/51941
	* g++.dg/debug/dwarf2/nested-3.C:  Accept multiple lines between
	the DW_TAG_class_type and DW_AT_name: "Executor".

2012-01-23  Ramana Radhakrishnan  <ramana.radhakrishnan@linaro.org>

	* lib/target-supports.exp
	(check_effective_target_vect_extract_even_odd): Handle ARM neon.
	(check_effective_target_vect_interleave): Likewise.

2012-01-22  Jason Merrill  <jason@redhat.com>

	PR c++/51925
	* g++.dg/template/using20.C: New.
	* g++.dg/template/template-id-2.C: Adjust diagnostic.

2012-01-23  Jason Merrill  <jason@redhat.com>

	PR target/51934
	* g++.dg/torture/pr51344.C: Limit to x86.

2012-01-23  Greta Yorsh  <Greta.Yorsh@arm.com>

	* c-c++-common/tm/omp.c: Require target with pthread support.

2012-01-23  Richard Guenther  <rguenther@suse.de>

	PR tree-optimization/51949
	* gcc.dg/torture/pr51949.c: New testcase.

2012-01-23  Jakub Jelinek  <jakub@redhat.com>

	PR rtl-optimization/51933
	* gcc.c-torture/execute/pr51933.c: New test.

2012-01-22  Douglas B Rupp  <rupp@gnat.com>

	* gcc.dg/builtins-config.h (HAVE_C99_RUNTIME):
	Do not define for Interix.

2012-01-22  Jason Merrill  <jason@redhat.com>

	PR c++/51832
	* g++.dg/lto/pr51832.h: New.
	* g++.dg/lto/pr51832_0.C: New.
	* g++.dg/lto/pr51832_1.C: New.

2012-01-22  Eric Botcazou  <ebotcazou@adacore.com>

	* gcc.dg/ext-elim-1.c: New test.

2012-01-22  Richard Sandiford  <rdsandiford@googlemail.com>

	PR target/51931
	* gcc.c-torture/compile/20001226-1.c: Add nomips16 attribute.
	* g++.dg/opt/longbranch1.C: Likewise.

2012-01-22  Richard Sandiford  <rdsandiford@googlemail.com>

	* g++.old-deja/g++.pt/ptrmem6.C: xfail a test for ARM and MIPS
	in C++11 mode.

2012-01-21  Steven G. Kargl  <kargl@gcc.gnu.org>

	PR fortran/50556
	* gfortran.dg/namelist_74.f90: New test.
	* gfortran.dg/namelist_59.f90: Remove SAVE attribute.

2012-01-21  Tobias Burnus  <burnus@net-b.de>

	PR fortran/51913
	* gfortran.dg/class_47.f90: New.

2012-01-21  Eric Botcazou  <ebotcazou@adacore.com>

	* gnat.dg/renaming5.ad[sb]: New test.

2012-01-20  Jason Merrill  <jason@redhat.com>

	PR c++/51919
	* g++.dg/pch/mangle1.{C,Hs}: Remove.

2012-01-20  Jason Merrill  <jason@redhat.com>

	PR c++/51922
	* g++.dg/ext/attrib42.C: Require ilp32.

2012-01-20  Jakub Jelinek  <jakub@redhat.com>

	PR target/51915
	* gcc.target/arm/pr51915.c: New test.

2012-01-20  Cary Coutant  <ccoutant@google.com>
	    Dodji Seketeli  <dodji@redhat.com>

	PR debug/45682
	* g++.dg/debug/dwarf2/nested-3.C: New test.

2012-01-20  Paolo Carlini  <paolo.carlini@oracle.com>

	PR c++/51402
	* g++.dg/template/crash110.C: New.

2012-01-20  Rainer Orth  <ro@CeBiTec.Uni-Bielefeld.DE>

	* gcc.misc-tests/gcov-14.c: Skip on alpha*-dec-osf*.
	Remove default options on hppa*-*-hpux*.

2012-01-20  Rainer Orth  <ro@CeBiTec.Uni-Bielefeld.DE>

	* g++.dg/ext/visibility/template9.C: Add dg-require-visibility.

2012-01-20  Andreas Krebbel  <Andreas.Krebbel@de.ibm.com>

	* gcc.c-torture/compile/pr51856.c: New testcase.

2012-01-20  Uros Bizjak  <ubizjak@gmail.com>

	* go.test/go-test.exp (go-gc-tests): Pass correctly formatted
	options to go_target_compile.

2012-01-20  Kai Tietz  <ktietz@redhat.com>

	* g++.dg/torture/pr51344.C: Fix typo.

2012-01-20  Richard Guenther  <rguenther@suse.de>

	PR tree-optimization/51903
	* g++.dg/torture/pr51903.C: New testcase.

2012-01-20  Tobias Burnus  <burnus@net-b.de>
	    Janus Weil  <janus@gcc.gnu.org>

	PR fortran/51056
	* gfortran.dg/use_21.f90: New.

2012-01-20  Jakub Jelinek  <jakub@redhat.com>

	PR target/51106
	* gcc.dg/torture/pr51106-1.c: New test.
	* gcc.dg/torture/pr51106-2.c: New test.

2012-01-19  Kai Tietz  <ktietz@redhat.com>

	* g++.dg/torture/pr51344.C: New test.

2012-01-19  Tobias Burnus  <burnus@net-b.de>

	PR fortran/51904
	* gfortran.dg/intrinsic_size_2.f90: New.

2012-01-19  Jason Merrill  <jason@redhat.com>

	PR c++/51889
	* g++.dg/inherit/using7.C: New.

2012-01-19  Richard Guenther  <rguenther@suse.de>

	PR tree-optimization/37997
	* gcc.dg/tree-ssa/ssa-pre-28.c: New testcase.

2012-01-19 Andrey Belevantsev <abel@ispras.ru>

	PR rtl-optimization/51505
	* gcc.dg/pr51505.c: New test.

2012-01-18  Paul Thomas  <pault@gcc.gnu.org>

	PR fortran/51634
	* gfortran.dg/typebound_operator_12.f03: New.
	* gfortran.dg/typebound_operator_13.f03: New.

2012-01-18  Paolo Carlini  <paolo.carlini@oracle.com>

	PR c++/51225
	* g++.dg/cpp0x/pr51225.C: New.

2012-01-17  Ian Lance Taylor  <iant@google.com>

	PR go/50656
	* go.test/go-test.exp (go-gc-tests): Recognize some more test lines.

2012-01-17  Tobias Burnus  <burnus@net-b.de>

	PR fortran/51869
	* gfortran.dg/realloc_on_assign_9.f90: New.

2012-01-17  Aldy Hernandez  <aldyh@redhat.com>

	PR other/51165
	* gcc.dg/tm/memopt-3.c: Remove xfail.
	* gcc.dg/tm/memopt-4.c: Remove xfail.
	* gcc.dg/tm/memopt-5.c: Remove xfail.
	* gcc.dg/tm/memopt-7.c: Remove xfail.

2012-01-17  Jakub Jelinek  <jakub@redhat.com>

	PR tree-optimization/51877
	* gcc.c-torture/execute/pr51877.c: New test.

2012-01-17  Michael Zolotukhin  <michael.v.zolotukhin@intel.com>

	* gcc.dg/vect/no-section-anchors-vect-69.c: Change
	{!vect_align_arrays} to vect_sizes_32B_16B.
	* gcc.dg/vect/vect-multitypes-1.c: Ditto.
	* gcc.dg/vect/vect-peel-3.c: Ditto.

2012-01-16  Jason Merrill  <jason@redhat.com>

	PR c++/51854
	* g++.dg/abi/mangle60.C: New.

	PR c++/51827
	* g++.dg/pch/mangle1.{C,Hs}: New.

2012-01-16  Mikael Morin  <mikael@gcc.gnu.org>
	    Tobias Burnus  <burnus@net-b.de>

	PR fortran/50981
	* gfortran.dg/elemental_optional_args_3.f90: New
	* gfortran.dg/elemental_optional_args_4.f90: New

2012-01-16  Tobias Burnus  <burnus@net-b.de>

	PR fortran/51809
	* gfortran.dg/use_20.f90: New

2012-01-16  Jason Merrill  <jason@redhat.com>

	PR c++/51868
	* g++.dg/cpp0x/rv-bitfield.C: New.
	* g++.dg/cpp0x/rv-bitfield2.C: New.

2012-01-16  Paul Thomas  <pault@gcc.gnu.org>

	* gfortran.dg/class_array_3.f03: Remove the explicit loop in
	subroutine 'qsort' and use index array to assign the result.

2012-01-16  Jakub Jelinek  <jakub@redhat.com>

	PR tree-optimization/51865
	* gcc.dg/pr51865.c: New test.

2012-01-15  Richard Sandiford  <rdsandiford@googlemail.com>

	* gcc.dg/tree-ssa/ssa-dom-thread-4.c: Expect 4 threaded edges for MIPS.

2012-01-15  Richard Sandiford  <rdsandiford@googlemail.com>

	* gcc.target/mips/code-readable-2.c: Allow the jump table address
	to be loaded from the constant pool, rather than via %hi and %lo.

2012-01-15  Uros Bizjak  <ubizjak@gmail.com>

	PR rtl-optimization/51821
	* gcc.dg/pr51821.c: New test.

2012-01-15  Andreas Schwab  <schwab@linux-m68k.org>

	* gcc.dg/torture/pr8081.c: Fix char signedness assumption.

2012-01-14  Andreas Schwab  <schwab@linux-m68k.org>

	* g++.dg/cpp0x/constexpr-rom.C: Add -G0 where applicable.

2012-01-14  Tobias Burnus  <burnus@net-b.de>

	PR fortran/51800
	* gfortran.dg/init_flag_8.f90: New.
	* gfortran.dg/init_flag_9.f90: New.

2011-01-14  Tobias Burnus  <burnus@net-b.de>

	PR fortran/51816
	* gfortran.dg/use_18.f90: New.
	* gfortran.dg/use_19.f90: New.

2012-01-13  Ian Lance Taylor  <iant@google.com>

	PR c++/50012
	* g++.dg/warn/Wsign-compare-4.C: New.

2012-01-13  Paul Thomas  <pault@gcc.gnu.org>

	PR fortran/48351
	* gfortran.dg/alloc_comp_assign.f03: New.
	* gfortran.dg/allocatable_scalar_9.f90: Reduce count of
	__BUILTIN_FREE from 38 to 32.

2012-01-13  Jason Merrill  <jason@redhat.com>

	PR c++/20681
	* g++.dg/warn/Wreturn-type-7.C: New.

2012-01-13  Georg-Johann Lay  <avr@gjlay.de>

	* gcc.c-torture/execute/20120111-1.c: Fix wrong int = int32_t
	assumption.
	* g++.dg/ipa/pr51759.C: Fix assumption sizeof(int) > 2.
	* gcc.dg/cpp/warn-multichar.c: Fix to work on int=16 platforms.
	* gcc.dg/cpp/warn-multichar-2.c: Ditto.
	* gcc.dg/debug/dwarf2/pr49871.c: Add dg-require-effective-target
	int32plus because of big array needed.
	* gcc.dg/pr50527.c: Don't FAIL if sizeof(void*) = 2
	* gcc.dg/lto/20090218-2_1.c: Fix prototype of malloc, memcpy.

2012-01-13  Jason Merrill  <jason@redhat.com>

	PR c++/51813
	* g++.dg/ext/visibility/template9.C: New.

	PR c++/51620
	* g++.dg/cpp0x/defaulted34.C: New.
	* g++.dg/template/virtual3.C: New.

2012-01-13  Richard Guenther  <rguenther@suse.de>

	PR middle-end/8081
	* gcc.dg/torture/pr8081.c: New testcase.

2012-01-13  Georg-Johann Lay  <avr@gjlay.de>

	* gcc.dg/pr46309.c: Set branch cost to greater 1 for avr.

2012-01-12  Jason Merrill  <jason@redhat.com>

	PR c++/51714
	* g++.dg/ext/stmtexpr14.C: New.

2012-01-13  Dodji Seketeli  <dodji@redhat.com>

	PR c++/51633
	* g++.dg/cpp0x/constexpr-diag4.C: New test.

2012-01-12  Jason Merrill  <jason@redhat.com>

	PR c++/48051
	* g++.dg/abi/mangle48.C: Test qualified-names, too.
	* g++.dg/abi/mangle58.C: Likewise.

	PR c++/51403
	* g++.dg/template/arg8.C: New.

2012-01-12  Ira Rosen  <irar@il.ibm.com>

	PR tree-optimization/51799
	* gcc.dg/vect/pr51799.c: New test.
	* gcc.dg/vect/vect-widen-shift-u8.c: Expect two widening shift
	patterns.

2012-01-12  Dominique d'Humieres  <dominiq@lps.ens.fr>
	    Tobias Burnus  <burnus@net-b.de>

	PR fortran/51057
	PR fortran/51616
	* lib/target-supports.exp
	(check_effective_target_fortran_largest_fp_has_sqrt): New.
	* gfortran.dg/quad_2.f90: Use it, add pattern for IBM's real(16).

2012-01-11  Jason Merrill  <jason@redhat.com>

	PR c++/51565
	* g++.dg/ext/attrib42.C: New.

2012-01-11  Jakub Jelinek  <jakub@redhat.com>

	PR bootstrap/51796
	* gcc.dg/pr51796.c: New test.

2012-01-11  Jason Merrill  <jason@redhat.com>

	PR c++/51818
	* g++.dg/cpp0x/lambda/lambda-mangle3.C: New.

2012-01-11  Eric Botcazou  <ebotcazou@adacore.com>

	* gnat.dg/array19.ad[sb]: New test.

2012-01-11  Eric Botcazou  <ebotcazou@adacore.com>

	* gnat.dg/opt23.ad[sb]: New test.
	* gnat.dg/opt23_pkg.ad[sb]: New helper.
	* gnat.dg/opt24.ad[sb]: New test.

2012-01-11  Bill Schmidt  <wschmidt@linux.vnet.ibm.com>

	PR tree-optimization/49642
	* gcc.dg/tree-ssa/pr49642-1.c: New test.
	* gcc.dg/tree-ssa/pr49642-2.c: New test.

2012-01-11  Jason Merrill  <jason@redhat.com>

	PR c++/51613
	* g++.dg/template/explicit-args5.C: New.

2012-01-11  Matthew Gretton-Dann  <matthew.gretton-dann@arm.com>

	* gcc.c-torture/execute/20120110-1.c: New testcase.

2012-01-10  Jason Merrill  <jason@redhat.com>

	PR c++/51614
	* g++.dg/inherit/ambig1.C: New.

	PR c++/51433
	* g++.dg/cpp0x/constexpr-cache1.C: New.

2012-01-10  Richard Guenther  <rguenther@suse.de>

	PR tree-optimization/51801
	* gcc.dg/torture/pr51801.c: New testcase.

2012-01-10  Tobias Burnus  <burnus@net-b.de>

	PR fortran/51652
	* gfortran.dg/allocate_with_typespec_5.f90: New.

2012-01-10  Tobias Burnus  <burnus@net-b.de>

	* gfortran.dg/class_39.f03: Update dg-error string.

2012-01-10  Richard Guenther  <rguenther@suse.de>

	PR tree-optimization/50913
	* gcc.dg/graphite/interchange-16.c: New testcase.
	* gcc.dg/graphite/scop-20.c: XFAIL.
	* gfortran.dg/graphite/interchange-1.f: Likewise.
	* gfortran.dg/graphite/block-1.f90: Likewise.
	* gfortran.dg/graphite/block-2.f: Likewise.

2012-01-10  Richard Henderson  <rth@redhat.com>

	* lib/target-supports.exp (check_effective_target_vect_perm,
	check_effective_target_vect_perm_byte,
	check_effective_target_vect_perm_short): Enable for arm neon.

2012-01-09  Tobias Burnus  <burnus@net-b.de>

	PR fortran/46328
	* gfortran.dg/typebound_operator_11.f90: New.

2012-01-09  Eric Botcazou  <ebotcazou@adacore.com>

	* gnat.dg/array18.adb: New test.
	* gnat.dg/array18_pkg.ads: New helper.

2012-01-09  Paul Thomas  <pault@gcc.gnu.org>

	PR fortran/51791
	* gfortran.dg/typebound_operator_7.f03: Insert parentheses
	around base object in first assignment in main program.
	* gfortran.dg/typebound_operator_10.f03: New test.

2012-01-09  Martin Jambor  <mjambor@suse.cz>

	PR tree-optimization/51759
	* g++.dg/ipa/pr51759.C: New test.

2012-01-09  Tobias Burnus  <burnus@net-b.de>

	PR fortran/51758
	* gfortran.dg/optional_absent_2.f90: New.

2012-01-09  Tobias Burnus  <burnus@net-b.de>

	PR fortran/51578
	* gfortran.dg/use_17.f90: New.

2012-01-09  Gary Funck  <gary@intrepid.com>

	PR preprocessor/33919
	* gcc.dg/pr33919.c: New test.
	* gcc.dg/pr33919-0.h: New test header file.
	* gcc.dg/pr33919-1.h: Ditto.
	* gcc.dg/pr33919-2.h: Ditto.

2012-01-07  Jan Hubicka  <jh@suse.cz>

	PR tree-optimize/51694
	* gcc.c-torture/compile/pr51694.c: new testcase.

2012-01-07  Jan Hubicka  <jh@suse.cz>

	PR tree-optimization/51600
	* g++.dg/torture/pr51600.C: New testcase.

2012-01-07  John David Anglin  <dave.anglin@nrc-cnrc.gc.ca>

	PR gcov-profile/51715
	PR gcov-profile/51717
	* gcc.misc-tests/gcov-13.c: Skip on 32-bit hppa*-*-hpux*.
	* gcc.misc-tests/gcov-14.c: Likewise.

2012-01-06  Jason Merrill  <jason@redhat.com>

	* g++.dg/parse/new5.C: New.

2012-01-06  Patrick Marlier  <patrick.marlier@gmail.com>

	PR testsuite/51655
	* c-c++-common/tm/memcpy-1.c: Declare memcpy instead of
	including <string.h>.

2012-01-06  Jason Merrill  <jason@redhat.com>

	* g++.dg/abi/mangle51.C: New.
	* g++.dg/abi/mangle52.C: New.
	* g++.dg/abi/mangle53.C: New.
	* g++.dg/abi/mangle54.C: New.
	* g++.dg/abi/mangle55.C: New.
	* g++.dg/abi/mangle56.C: New.
	* g++.dg/abi/mangle57.C: New.
	* g++.dg/abi/mangle58.C: New.
	* g++.dg/abi/mangle59.C: New.
	* g++.dg/cpp0x/trailing3.C: Update mangling.
	* g++.dg/cpp0x/variadic111.C: Update mangling.
	* g++.dg/cpp0x/variadic4.C: Update mangling.
	* g++.dg/cpp0x/variadic42.C: Pass -fabi-version=5.
	* g++.dg/template/nontype22.C: Works now.
	* g++.dg/template/pr35240.C: Works now.

	* g++.dg/cpp0x/error7.C: New.

2012-01-06  Tobias Burnus <burnus@net-b.de>

	* gfortran.dg/deallocate_stat_2.f90: New.
	* coarray/allocate_errgmsg.f90: New.
	* gfortran.dg/coarray_lib_alloc_1.f90: New.
	* gfortran.dg/coarray_lib_alloc_2.f90: New.
	* coarray/subobject_1.f90: Fix for num_images > 1.
	* gfortran.dg/deallocate_stat.f90: Update due to changed
	stat= handling.

2012-01-06  Andrew Stubbs  <ams@codesourcery.com>

	* gcc.target/arm/headmerge-2.c: Adjust scan pattern.

2012-01-06  Eric Botcazou  <ebotcazou@adacore.com>

	* ada/acats/overflow.lst: Add cb20004.

2012-01-05  Dodji Seketeli  <dodji@redhat.com>

	PR c++/51541
	* g++.dg/cpp0x/alias-decl-18.C: New test.

2012-01-05  Eric Botcazou  <ebotcazou@adacore.com>

	* gcc.c-torture/execute/20120104-1.c: New test.

2012-01-05  Paul Thomas  <pault@gcc.gnu.org>

	PR fortran/PR48946
	* gfortran.dg/typebound_operator_9.f03: This is now a copy of
	the old typebound_operator_8.f03.
	* gfortran.dg/typebound_operator_8.f03: New version of
	typebound_operator_7.f03 with 'u' a derived type instead of a
	class object.

2012-01-05  Richard Guenther  <rguenther@suse.de>

	* g++.dg/torture/pr49309.C: Skip for -flto.

2012-01-05  Jakub Jelinek  <jakub@redhat.com>

	PR middle-end/51761
	* gcc.c-torture/compile/pr51761.c: New test.

2012-01-05  Richard Guenther  <rguenther@suse.de>

	PR tree-optimization/51760
	* gcc.dg/torture/pr51760.c: New testcase.

2012-01-05  Aldy Hernandez  <aldyh@redhat.com>

	PR middle-end/51472
	* gcc.dg/tm/memopt-6.c: Adjust regexp.

2012-01-05  Richard Guenther  <rguenther@suse.de>

	PR lto/41576
	* gfortran.dg/lto/pr41576_0.f90: New testcase.
	* gfortran.dg/lto/pr41576_1.f90: Likewise.

2012-01-04  Jakub Jelinek  <jakub@redhat.com>

	PR debug/51695
	* gcc.dg/pr51695.c: New test.

2012-01-04  Andrew Pinski  <apinski@cavium.com>

	* gcc.target/mips/mips64-dsp-ldx1.c: New test.
	* gcc.target/mips/octeon2-lx-1.c: New test.
	* gcc.target/mips/mips64-dsp-ldx.c: New test.
	* gcc.target/mips/octeon2-lx-2.c: New test.
	* gcc.target/mips/octeon2-lx-3.c: New test.

2012-01-04  Patrick Marlier  <patrick.marlier@gmail.com>

	PR other/51163
	PR other/51164
	* gcc.dg/tm/alias-1.c:  Adjust regexp.
	* gcc.dg/tm/alias-2.c:  Adjust regexp.

2012-01-04  Paolo Carlini  <paolo.carlini@oracle.com>

	PR c++/51064
	* g++.dg/warn/Wparentheses-26.C: New.

2012-01-04  Mikael Morin  <mikael@gcc.gnu.org>

	* gfortran.dg/elemental_optional_args_2.f90: New test.

2012-01-04  Thomas Koenig  <tkoenig@gcc.gnu.org>

	PR fortran/49693
	* gfortran.dg/common_17.f90:  New test.

2012-01-04  Richard Guenther  <rguenther@suse.de>

	PR tree-optimization/49651
	* gcc.dg/tree-ssa/pta-ptrarith-1.c: Adjust.
	* gcc.dg/tree-ssa/pta-ptrarith-2.c: Likewise.

2012-01-03  Paolo Carlini  <paolo.carlini@oracle.com>

	PR c++/51738
	* g++.dg/cpp0x/initlist-postfix-open-square.C: New.

2012-01-03  Andrew Pinski  <apinski@cavium.com>

	* lib/scanasm.exp (dg-function-on-line): Always use a special format
	for all mips targets.  Also allow an optional .cfi_startproc.

2012-01-03  Uros Bizjak  <ubizjak@gmail.com>

	* gfortran.dg/typebound_operator_8.f03: Use dg-add-options ieee.

2012-01-03  Paolo Carlini  <paolo.carlini@oracle.com>

	PR c++/29273
	* g++.dg/rtti/dyncast5.C: New.

2012-01-03  Richard Guenther  <rguenther@suse.de>

	PR tree-optimization/51070
	* gcc.dg/torture/pr51070-2.c: New testcase.

2012-01-03  Richard Guenther  <rguenther@suse.de>

	PR tree-optimization/51692
	* gcc.dg/torture/pr51692.c: New testcase.

2012-01-03  Richard Guenther  <rguenther@suse.de>

	PR debug/51650
	* g++.dg/lto/pr51650-3_0.C: New testcase.

2012-01-03  Paolo Carlini  <paolo.carlini@oracle.com>

	PR c++/15867
	* g++.dg/warn/Wredundant-decls-spec.C: New.

2012-01-03  Jakub Jelinek  <jakub@redhat.com>

	PR tree-optimization/51719
	* g++.dg/tree-prof/pr51719.C: New test.

2012-01-03  Richard Guenther  <rguenther@suse.de>

	PR middle-end/51730
	* gcc.dg/fold-compare-6.c: New testcase.

2012-01-03  Jakub Jelinek  <jakub@redhat.com>

	PR c++/51669
	* g++.dg/gomp/pr51669.C: New test.

2012-01-02  Jason Merrill  <jason@redhat.com>

	PR c++/51675
	* g++.dg/cpp0x/constexpr-union2.C: New.

	PR c++/51666
	* g++.dg/cpp0x/nsdmi-defer5.C: New.

2012-01-02  Dodji Seketeli  <dodji@redhat.com>

	PR c++/51462
	* g++.dg/cpp0x/constexpr-99.C: New test.

2012-01-02  Paolo Carlini  <paolo.carlini@oracle.com>

	PR c++/20140
	* g++.dg/template/init9.C: New.

2012-01-02  Richard Sandiford  <rdsandiford@googlemail.com>

	* gcc.dg/memcpy-4.c: Add nomips16 attribute for MIPS targets.
	Increase copy to 5 bytes.  Look for at least two "mem/s/u"s,
	rather than a specific number.

2012-01-02  Paul Thomas  <pault@gcc.gnu.org>

	PR fortran/46262
	PR fortran/46328
	PR fortran/51052
	* gfortran.dg/typebound_operator_7.f03: New.
	* gfortran.dg/typebound_operator_8.f03: New.

2012-01-02  Richard Sandiford  <rdsandiford@googlemail.com>

	PR target/51729
	* gcc.target/mips/dspr2-MULT.c: Remove -ffixed-hi -ffixed-lo.
	XFAIL.
	* gcc.target/mips/dspr2-MULTU.c: Likewise.

2012-01-02  Richard Sandiford  <rdsandiford@googlemail.com>

	* gcc.dg/pr46309.c: Add -mtune=octeon2 for MIPS.

2012-01-02  Richard Sandiford  <rdsandiford@googlemail.com>

	* g++.dg/cpp0x/constexpr-rom.C: Look for .rdata rather than rodata
	for MIPS.

2012-01-02  Richard Sandiford  <rdsandiford@googlemail.com>

	* gfortran.dg/io_real_boz_3.f90: Require fortran_real_16.
	* gfortran.dg/io_real_boz_4.f90: Likewise.
	* gfortran.dg/io_real_boz_5.f90: Likewise.

2012-01-02  Richard Sandiford  <rdsandiford@googlemail.com>

	* g++.dg/opt/devirt2.C: Add -mno-abicalls for MIPS.

2012-01-02  Revital Eres  <revital.eres@linaro.org>

	* gcc.dg/sms-11.c: New file.

2012-01-02  Tobias Burnus  <burnus@net-b.de>

	PR fortran/51682
	* gfortran.dg/coarray/image_index_3.f90: New.

2012-01-01  Paolo Carlini  <paolo.carlini@oracle.com>

	PR c++/16603
	* g++.dg/parse/enum8.C: New.

2012-01-01  Paolo Carlini  <paolo.carlini@oracle.com>

	PR c++/51379
	* g++.dg/conversion/reinterpret4.C: New.
	* g++.dg/conversion/reinterpret1.C: Adjust.

2012-01-01  Paolo Carlini  <paolo.carlini@oracle.com>

	* g++.dg/cpp0x/constexpr-delegating2.C: Add missing piece.

2012-01-01  Fabien Chêne  <fabien@gcc.gnu.org>

	* g++.old-deja/g++.brendan/crash25.C: Adjust.
	* g++.old-deja/g++.brendan/crash56.C: Likewise.
	* g++.old-deja/g++.jason/access14.C: Likewise.
	* g++.old-deja/g++.jason/access8.C: Likewise.
	* g++.old-deja/g++.jason/access1.C: Likewise.
	* g++.old-deja/g++.other/access3.C: Likewise.
	* g++.old-deja/g++.other/access5.C: Likewise.
	* g++.old-deja/g++.law/unsorted1.C: Likewise.
	* g++.old-deja/g++.law/visibility22.C: Likewise.
	* g++.old-deja/g++.law/visibility26.C: Likewise.
	* g++.old-deja/g++.mike/p2746.C: Likewise.
	* g++.dg/debug/using1.C: Likewise.
	* g++.dg/lookup/using51.C: Likewise.
	* g++.dg/inherit/using5.C: Likewise.
	* g++.dg/inherit/pr30297.C: Likewise.
	* g++.dg/inherit/access8.C: Likewise.
	* g++.dg/torture/pr39362.C: Likewise.
	* g++.dg/template/crash13.C: Likewise.
	* g++.dg/template/using10.C: Likewise.

2012-01-01  Thomas Koenig  <tkoenig@gcc.gnu.org>

	PR fortran/51502
	* lib/gcc-dg.exp (scan-module-absence):  Really commit last
	change.

2012-01-01  Ira Rosen  <irar@il.ibm.com>

	PR tree-optimization/51704
	* gfortran.dg/vect/no-fre-no-copy-prop-O3-pr51704.f90: New.
	* gfortran.dg/vect/vect.exp: Run no-fre-no-copy-prop-O3-* with
	corresponding flags.

2012-01-01  Paolo Carlini  <paolo.carlini@oracle.com>

	PR c++/51723
	* g++.dg/cpp0x/constexpr-delegating2.C: New.

2012-01-01  Jan Hubicka  <jh@suse.cz>

	PR rtl-optimization/51069
	* gcc.c-torture/compile/pr51069.c: New testcase.

2012-01-01  Jakub Jelinek  <jakub@redhat.com>

	PR tree-optimization/51683
	* gcc.dg/pr51683.c: New test.

Copyright (C) 2012 Free Software Foundation, Inc.

Copying and distribution of this file, with or without modification,
are permitted in any medium without royalty provided the copyright
notice and this notice are preserved.<|MERGE_RESOLUTION|>--- conflicted
+++ resolved
@@ -1,6 +1,3 @@
-<<<<<<< HEAD
-2012-10-08  Terry Guo  <terry.guo@arm.com>
-=======
 2012-10-23  Terry Guo  <terry.guo@arm.com>
 
 	PR target/55019
@@ -6845,1640 +6842,165 @@
 	* gcc.dg/tree-ssa/scev-4.c: New.
 
 2012-03-08  Tobias Burnus  <burnus@net-b.de>
->>>>>>> 747e4b8f
-
-	Backported from mainline
-	2012-09-19  Terry Guo  <terry.guo@arm.com>
-
-	* lib/gcc-dg.exp (dg_runtest_extra_prunes): New variable to define
-	extra prune rules that will be applied to all tests in a .exp file.
-	(gcc-dg-prune): Use rules defined by the above variable.
-	* gcc.target/arm/arm.exp (dg_runtest_extra_prunes): Skip all the
-	harmless warnings on architecture switch conflict.
-
-2012-10-08  Jakub Jelinek  <jakub@redhat.com>
-
-	PR c++/54858
-	* g++.dg/template/pr54858.C: New test.
-
-2012-10-05  Jakub Jelinek  <jakub@redhat.com>
-
-	PR tree-optimization/33763
-	* c-c++-common/pr33763.c: New test.
-
-2012-10-03  Jakub Jelinek  <jakub@redhat.com>
-
-	PR c++/54777
-	* g++.dg/cpp0x/constexpr-ref4.C: New test.
-
-2012-09-30  John David Anglin  <dave.anglin@nrc-cnrc.gc.ca>
-
-	PR target/54083
-	* gcc.dg/torture/pr53922.c: Skip on 32-bit hppa-*-hpux*.
-
-2012-09-27  Jakub Jelinek  <jakub@redhat.com>
-
-	PR target/54703
-	* gcc.target/i386/pr54703.c: New test.
-
-2012-09-24  Janis Johnson  <janisjo@codesourcery.com>
-
-	Backport from mainline:
-
-	2012-07-24  Janis Johnson  <janisjo@codesourcery.com>
-	* lib/gcc-dg.exp (process-message): Don't ignore errors.
-
-	2012-07-25  Janis Johnson  <janisjo@codesourcery.com>
-	* g++.dg/cpp0x/nullptr21.c: Remove printfs, make self-checking.
-
-	2012-07-26  Janis Johnson  <janisjo@codesourcery.com>
-	* gcc.dg/pr45259.c: Only -fpic depends on fpic support.
-
-	2012-09-18  Janis Johnson  <janisjo@codesourcery.com>
-	* gcc.dg/vect/pr52298.c: Remove "dg-do run".
-
-	2012-09-18  Janis Johnson  <janisjo@codesourcery.com>
-	* lib/target-supports.exp
-	(check_effective_target_vect_widen_mult_qi_to_hi,
-	check_effective_target_vect_widen_mult_hi_to_si,
-	check_effective_target_vect_widen_mult_qi_to_hi_pattern,
-	check_effective_target_vect_widen_mult_hi_to_si_pattern,
-	check_effective_target_vect_pack_trunc,
-	check_effective_target_vect_unpack,
-	check_effective_target_vect_multiple_sizes): Check arm_neon_ok
-	instead of arm_none.
-
-	2012-09-18  Janis Johnson  <janisjo@codesourcery.com>
-	* gcc.dg/vect/no-vfa-vect-101.c: Skip a check for an irrelevant
-	target instead of xfailing it.
-	* gcc.dg/vect/no-vfa-vect-102.c: Likewise.
-	* gcc.dg/vect/no-vfa-vect-102a.c: Likewise.
-	* gcc.dg/vect/no-vfa-vect-37.c: Likewise.
-	* gcc.dg/vect/no-vfa-vect-79.c: Likewise.
-	* gcc.dg/vect/vect-104.c: Likewise.
-	* gcc.dg/vect/vect-outer-1-big-array.c: Likewise.
-	* gcc.dg/vect/vect-outer-1.c: Likewise.
-	* gcc.dg/vect/vect-outer-1a-big-array.c: Likewise.
-	* gcc.dg/vect/vect-outer-1a.c: Likewise.
-	* gcc.dg/vect/vect-outer-1b-big-array.c: Likewise.
-	* gcc.dg/vect/vect-outer-1b.c: Likewise.
-	* gcc.dg/vect/vect-outer-2b.c: Likewise.
-	* gcc.dg/vect/vect-outer-3a-big-array.c: Likewise.
-	* gcc.dg/vect/vect-outer-3a.c: Likewise.
-	* gcc.dg/vect/vect-outer-3b.c: Likewise.
-	* gcc.dg/vect/vect-reduc-dot-s8b.c: Likewise.
-
-	2012-09-18  Janis Johnson  <janisjo@codesourcery.com>
-	* gcc.dg/vect/fast-math-pr35982.c: Skip check instead of xfail.
-
-2012-09-22  John David Anglin  <dave.anglin@nrc-cnrc.gc.ca>
-
-	Backport from mainline:
-	2012-09-16  John David Anglin  <dave.anglin@nrc-cnrc.gc.ca>
-
-	PR testsuite/54007
-	* gnat.dg/lto15.adb: Require lto.
-
-2012-09-20  Eric Botcazou  <ebotcazou@adacore.com>
-
-	* gnat.dg/opt20.ads: Move dg directive to...
-	* gnat.dg/opt20.adb: ...here.
-	* gnat.dg/addr1.ad[sb]: Likewise.
-	* gnat.dg/concat2.ad[sb]: Likewise.
-	* gnat.dg/array16.ad[sb]: Likewise.
-	* gnat.dg/atomic5.ad[sb]: Likewise.
-	* gnat.dg/discr29.ad[sb]: Likewise.
-	* gnat.dg/noreturn5.ad[sb]: Likewise.
-	* gnat.dg/vect8.ad[sb]: Likewise.  Add dg-options.
-	* gnat.dg/discr23.ads: Remove dg directive.
-	* gnat.dg/nested_float_packed.ads: Likewise.
-	* gnat.dg/oconst6.ads: Move to...
-	* gnat.dg/specs/oconst6.ads: ...here.
-
-2012-09-20  Joseph Myers  <joseph@codesourcery.com>
-
-	PR c/54552
-	* gcc.c-torture/compile/pr54552-1.c: New test.
-
-2012-09-20  Joseph Myers  <joseph@codesourcery.com>
-
-	PR c/54103
-	* gcc.c-torture/compile/pr54103-1.c,
-	gcc.c-torture/compile/pr54103-2.c,
-	gcc.c-torture/compile/pr54103-3.c,
-	gcc.c-torture/compile/pr54103-4.c,
-	gcc.c-torture/compile/pr54103-5.c,
-	gcc.c-torture/compile/pr54103-6.c: New tests.
-	* gcc.dg/c90-const-expr-8.c: Update expected column number.
-
-2012-09-20  Jakub Jelinek  <jakub@redhat.com>
-
-	Backported from mainline
-	2012-09-17  Jakub Jelinek  <jakub@redhat.com>
-
-	PR tree-optimization/54563
-	* g++.dg/torture/pr54563.C: New test.
-
-2012-09-20  Release Manager
-
-	* GCC 4.7.2 released.
-
-2012-09-14  Jason Merrill  <jason@redhat.com>
-
-	PR c++/53661
-	* g++.dg/init/aggr9.C: New.
-
-2012-09-13  Tobias Burnus  <burnus@net-b.de>
-
-	PR fortran/54556
-	* gfortran.dg/implicit_pure_3.f90: New.
-
-2012-09-13  Jakub Jelinek  <jakub@redhat.com>
-
-	PR c/54559
-	* gcc.c-torture/compile/pr54559.c: New test.
-
-2012-09-13  Jason Merrill  <jason@redhat.com>
-
-	PR c++/53839
-	* g++.dg/cpp0x/constexpr-temp1.C: New.
-
-2012-09-13  Jason Merrill  <jason@redhat.com>
-
-	PR c++/54511
-	* g++.dg/template/anonunion2.C: New.
-
-2012-09-13  Jason Merrill  <jason@redhat.com>
-
-	PR c++/53836
-	* g++.dg/template/init10.C: New.
-
-2012-09-12  Tobias Burnus  <burnus@net-b.de>
-
-	PR fortran/54225
-	PR fortran/53306
-	* gfortran.dg/coarray_10.f90: Update dg-error.
-	* gfortran.dg/coarray_28.f90: New.
-	* gfortran.dg/array_section_3.f90: New.
-
-2012-09-10  Jason Merrill  <jason@redhat.com>
-
-	PR c++/54506
-	* g++.dg/cpp0x/implicit14.C: New.
-
-	PR c++/54341
-	PR c++/54253
-	* g++.dg/cpp0x/constexpr-virtual2.C: New.
-	* g++.dg/cpp0x/constexpr-virtual3.C: New.
-
-2012-09-10  Janus Weil  <janus@gcc.gnu.org>
-
-	PR fortran/54435
-	PR fortran/54443
-	* gfortran.dg/select_type_29.f03: New.
-
-2012-09-10  Markus Trippelsdorf  <markus@trippelsdorf.de>
-
-	PR middle-end/54515
-	* g++.dg/tree-ssa/pr54515.C: new testcase
-
-2012-09-08  Mikael Morin  <mikael@gcc.gnu.org>
-
-	PR fortran/54208
-	* gfortran.dg/bound_simplification_3.f90: New test.
-
-2012-09-07  Richard Guenther  <rguenther@suse.de>
-
-	Backport from mainline
-	2012-07-13  Richard Guenther  <rguenther@suse.de>
-
-	PR tree-optimization/53922
-	* gcc.dg/torture/pr53922.c: New testcase.
-
-2012-09-07  Eric Botcazou  <ebotcazou@adacore.com>
-
-	* gcc.dg/pr44194-1.c: Skip on Alpha and adjust regexp for SPARC64.
-
-2012-09-07  Jakub Jelinek  <jakub@redhat.com>
-
-	Backported from mainline
-	2012-09-06  Jakub Jelinek  <jakub@redhat.com>
-
-	PR rtl-optimization/54455
-	* gcc.dg/54455.c: New test.
-
-2012-09-06  Andrew Pinski  <apinski@cavium.com>
-
-	PR tree-opt/54494
-	* gcc.dg/tree-ssa/strlen-1.c: New testcase.
-
-2012-09-05  Jakub Jelinek  <jakub@redhat.com>
-
-	PR middle-end/54486
-	* c-c++-common/pr54486.c: New test.
-
-2012-09-05  Joey Ye  <joey.ye@arm.com>
-
-	Backported from trunk
-	2012-08-28  Joey Ye  <joey.ye@arm.com>
-
-	* gcc.dg/tree-ssa/ssa-dom-thread-3.c: Add -fno-short-enums.
-
-2012-09-03  Jakub Jelinek  <jakub@redhat.com>
-
-	Backported from mainline
-	2012-09-01  Jakub Jelinek  <jakub@redhat.com>
-
-	PR target/54436
-	* gcc.dg/torture/pr54436.c: New test.
-
-	2012-08-31  Jakub Jelinek  <jakub@redhat.com>
-
-	PR c/54428
-	* gcc.c-torture/compile/pr54428.c: New test.
-
-	2012-08-24  Jakub Jelinek  <jakub@redhat.com>
-
-	PR c/54363
-	* gcc.dg/pr54363.c: New test.
-
-2012-08-31  Ollie Wild  <aaw@google.com>
-
-	PR c++/54197
-	* g++.dg/init/lifetime3.C: New test.
-
-2012-08-28  Uros Bizjak  <ubizjak@gmail.com>
-
-	Backport from mainline
-	2012-08-27  Uros Bizjak  <ubizjak@gmail.com>
-
-	PR target/46254
-	* gcc.target/i386/pr46254.c: New test.
-
-2012-08-20  Patrick Marlier  <patrick.marlier@gmail.com>
-
-	Backported from trunk
-	2012-08-20  Patrick Marlier  <patrick.marlier@gmail.com>
-
-	PR middle-end/53992
-	* gcc.dg/gomp/pr53992.c: New test.
-
-2012-08-13  Jakub Jelinek  <jakub@redhat.com>
-
-	Backported from trunk
-	2012-07-19  Jakub Jelinek  <jakub@redhat.com>
-
-	PR rtl-optimization/53942
-	* gcc.dg/pr53942.c: New test.
-
-2012-08-10  Ulrich Weigand  <ulrich.weigand@linaro.org>
-
-	Backport from mainline
-	2012-07-30  Ulrich Weigand  <ulrich.weigand@linaro.org>
-
-	* lib/target-supports.exp
-	(check_effective_target_vect_natural_alignment): New function.
-	* gcc.dg/align-2.c: Only run on targets with natural alignment
-	of vector types.
-	* gcc.dg/vect/slp-25.c: Adjust tests for targets without natural
-	alignment of vector types.
-
-2012-08-09  H.J. Lu  <hongjiu.lu@intel.com>
-
-	Backport from mainline
-	2012-08-08  H.J. Lu  <hongjiu.lu@intel.com>
-
-	PR rtl-optimization/54157
-	* gcc.target/i386/pr54157.c: New file.
-
-2012-08-01  Uros Bizjak  <ubizjak@gmail.com>
-
-	Backport from mainline
-	2012-03-11  Uros Bizjak  <ubizjak@gmail.com>
-
-	PR target/52530
-	* gcc.dg/torture/pr52530.c: New test.
-
-2012-07-27  Anna Tikhonova  <anna.tikhonova@intel.com>
-
-	* gcc.dg/20020201-1.c: Remove declarations for exit, abort,
-	rand, srand. Include <stdlib.h>.
-
-2012-07-20  Jason Merrill  <jason@redhat.com>
-
-	PR c++/54038
-	* g++.dg/other/array7.C: New.
-
-2012-07-19  Jason Merrill  <jason@redhat.com>
-
-	PR c++/54026
-	* g++.dg/init/mutable1.C: New.
-
-2012-07-19  Eric Botcazou  <ebotcazou@adacore.com>
-
-	* gnat.dg/opt25.adb: New test.
-	* gnat.dg/opt25_pkg1.ad[sb]: New helper.
-	* gnat.dg/opt25_pkg2.ad[sb]: Likewise.
-
-2012-07-19  Eric Botcazou  <ebotcazou@adacore.com>
-
-	* gnat.dg/aggr20.ad[sb]: New test.
-	* gnat.dg/aggr20_pkg.ads: New helper.
-
-2012-07-19  Eric Botcazou  <ebotcazou@adacore.com>
-
-	* gnat.dg/derived_type3.adb: New test.
-	* gnat.dg/derived_type3_pkg.ad[sb]: New helper.
-
-2012-07-19  Richard Guenther  <rguenther@suse.de>
-	    Eric Botcazou  <ebotcazou@adacore.com>
-
-	* gnat.dg/loop_optimization11.adb: New testcase.
-	* gnat.dg/loop_optimization11_pkg.ads: Likewise.
-
-2012-07-19  Eric Botcazou  <ebotcazou@adacore.com>
-
-	* gnat.dg/discr38.adb: New test.
-
-2012-07-19  Jakub Jelinek  <jakub@redhat.com>
-
-	PR middle-end/54017
-	* c-c++-common/gomp/pr54017.c: New test.
-
-2012-07-18  Richard Guenther  <rguenther@suse.de>
-
-	Backport from mainline
-	2012-05-03  Richard Guenther  <rguenther@suse.de>
-
-	* gfortran.dg/pr52621.f90: Add -w to avoid diagnostic about
-	unsupported prefetching support.
-
-2012-07-17  Jason Merrill  <jason@redhat.com>
-
-	PR c++/53995
-	* g++.dg/parse/enum9.C: New.
-
-2012-07-17  Jason Merrill  <jason@redhat.com>
-
-	PR c++/53989
-	* g++.dg/template/array23.C: New.
-
-2012-07-17  Jason Merrill  <jason@redhat.com>
-
-	PR c++/53549
-	* g++.dg/template/current-inst1.C: New.
-	* g++.dg/parse/crash35.C: Adjust.
-
-2012-07-13  Hans-Peter Nilsson  <hp@axis.com>
-
-	PR rtl-optimization/53908
-	* gcc.dg/torture/pr53908.c: New test.
-
-2012-07-10  Uros Bizjak  <ubizjak@gmail.com>
-
-	Backport from mainline
-	2012-07-03  Uros Bizjak  <ubizjak@gmail.com>
-
-	PR target/53811
-	* g++.dg/other/pr53811.C: New test.
-
-2012-07-10  Jason Merrill  <jason@redhat.com>
-
-	PR c++/53733
-	* g++.dg/cpp0x/defaulted36.C: New.
-	* g++.dg/cpp0x/defaulted21.C: Adjust.
+
+	PR fortran/52469
+	* gfortran.dg/proc_ptr_34.f90
+
+2012-03-07  Jason Merrill  <jason@redhat.com>
+
+	PR c++/52521
+	* g++.dg/cpp0x/udlit-mangle.C: New.
+
+2012-03-06  Pat Haugen <pthaugen@us.ibm.com>
+
+	* gcc.dg/torture/va-arg-25.c: Fix typo for powerpc64-*-* check.
+
+2012-03-06  Richard Guenther  <rguenther@suse.de>
+
+	PR middle-end/52493
+	* gcc.dg/torture/pr52493.c: New testcase.
+
+2012-03-06  Richard Guenther  <rguenther@suse.de>
+
+	PR lto/52097
+	* gcc.dg/lto/pr52097_0.c: New testcase.
+
+2012-03-06  Oleg Endo  <olegendo@gcc.gnu.org>
+
+	PR target/51244
+	* gcc.target/sh/pr51244-1.c: New.
+	* gcc.target/sh/pr51244-2.c: New.
+	* gcc.target/sh/pr51244-3.c: New.
+
+2012-03-05  Jason Merrill  <jason@redhat.com>
+
+	PR c++/51930
+	* g++.dg/ext/visibility/template11.C: New.
 
 	* g++.dg/cpp0x/implicit13.C: New.
 
-2012-07-09  Janis Johnson  <janisjo@codesourcery.com>
-
-	Backport from mainline.
-	2012-06-28  Janis Johnson  <janisjo@codesourcery.com>
-
-	* g++.dg/cpp0x/nullptr19.c: Remove exta directives on same line.
-
-	* g++.dg/template/error46.C: Add missing comment to dg-message.
-	* g++.dg/template/crash107.C: Likewise.
-	* g++.dg/template/error47.C: Likewise.
-	* g++.dg/template/crash108.C: Likewise.
-	* g++.dg/overload/operator5.C: Likewise.
-
-	* gcc.dg/Wstrict-aliasing-converted-assigned.c: Fix syntax
-	errors in dg-message directives, add comments.
-
-	2012-06-26  Janis Johnson  <janisjo@codesourcery.com>
-
-	* lib/scandump.exp (scan-dump, scan-dump-not, scan-dump-dem,
-	scan-dump-dem-not): Use printable pattern in test name.
-
-	2012-06-25  Janis Johnson  <janisjo@codesourcery.com>
-
-	* lib/target-supports-dg.exp (testname-for-summary): New.
-	* lib/profopt.exp (profopt_execute): Define testname_with_flags.
-	* lib/gcc-dg.exp (cleanup-coverage-files, cleanup-repo-notes,
-	cleanup-stack-usage, cleanup-dump, cleanup-saved-temps, scan-module,
-	scan-module-absence, output-exists, output-exists-not: Use
-	testname-for-summary.
-	(dg-test): Clean up testname_with_flags.
-	* lib/scanasm.exp (scan-assembler, scan-assembler-not, scan-hidden,
-	scan-not-hidden, scan-file, scan-file-not, scan-stack-usage,
-	scan-stack-usage-not, scan-assembler-times, scan-assembler-dem,
-	scan-assembler-dem-not, object-size: Use testname-for-summary.
-	* lib/gcov.exp (run-gcov): Likewise.
-	* lib/scandump.exp (scan-dump, scan-dump-times, scan-dump-not,
-	scan-dump-dem, scan-dump-dem-note): Likewise.
-
-	* lib/profopt.exp: Make prof_option_list local to profopt-execute.
-	* g++.dg/tree-prof/tree-prof.exp (PROFOPT_OPTIONS): Define after
-	including profopt.opt; save and restore existing value.
-	* g++.dg/bprob/bprob.exp: Likewise.
-	* gcc.dg/matrix/matrix.exp: Likewise.
-	* gcc.dg/tree-prof/tree-prof.exp: Likewise.
-	* gcc.misc-tests/bprob.exp: Likewise; also replace formerly-ignored
-	PROFOPT_OPTIONS.
-
-	2012-06-15  Janis Johnson  <janosjo@codesourcery.com>
-
-	* lib/gcov.exp (verify-lines, verify-branches, verify-calls): Use
-	testname that includes flags, passed in as new argument, in
-	pass/fail messages.
-	(run_gcov): Get testname from dg-test, use it in pass/fail messages
-	and pass it to verify-* procedures.
-
-	* g++.dg/torture/stackalign/stackalign.exp: Combine stack
-	alignment torture options with usual torture options.
-
-	* g++.dg/cpp0x/auto27.C: Add comments to checks for multiple
-	messages reported for one line of source code.
-	* g++.dg/cpp0x/constexpr-decl.C: Likewise.
-	* g++.dg/cpp0x/decltype2.C: Likewise.
-	* g++.dg/cpp0x/decltype3.C: Likewise.
-	* g++.dg/cpp0x/lambda/lambda-syntax1.C: Likewise.
-	* g++.dg/cpp0x/regress/error-recovery1.C: Likewise.
-	* g++.dg/cpp0x/static_assert3.C: Likewise.
-	* g++.dg/cpp0x/udlit-cpp98-neg.C: Likewise.
-	* g++.dg/cpp0x/udlit-shadow-neg.C: Likewise.
-	* g++.dg/cpp0x/union1.C: Likewise.
-	* g++.dg/cpp0x/variadic-ex10.C: Likewise.
-	* g++.dg/cpp0x/variadic-ex14.C: Likewise.
-	* g++.dg/cpp0x/variadic2.C: Likewise.
-	* g++.dg/cpp0x/variadic20.C: Likewise.
-	* g++.dg/cpp0x/variadic74.C: Likewise.
-	* g++.dg/diagnostic/bitfld2.C: Likewise.
-	* g++.dg/ext/attrib44.C: Likewise.
-	* g++.dg/ext/no-asm-1.C: Likewise.
-	* g++.dg/other/error34.C: Likewise.
-	* g++.dg/parse/crash46.C: Likewise.
-	* g++.dg/parse/error10.C: Likewise.
-	* g++.dg/parse/error2.C: Likewise.
-	* g++.dg/parse/error3.C: Likewise.
-	* g++.dg/parse/error36.C: Likewise.
-	* g++.dg/parse/error8.C: Likewise.
-	* g++.dg/parse/error9.C: Likewise.
-	* g++.dg/parse/parser-pr28152-2.C: Likewise.
-	* g++.dg/parse/parser-pr28152.C: Likewise.
-	* g++.dg/parse/template25.C: Likewise.
-	* g++.dg/parse/typename11.C: Likewise.
-	* g++.dg/tc1/dr147.C: Likewise.
-	* g++.dg/template/deduce3.C: Likewise.
-	* g++.dg/template/koenig9.C: Likewise.
-	* g++.dg/template/pr23510.C: Likewise.
-	* g++.dg/warn/pr12242.C: Likewise.
-	* g++.dg/warn/pr30551-2.C: Likewise.
-	* g++.dg/warn/pr30551.C: Likewise.
-	* g++.old-deja/g++.other/typename1.C: Likewise.
-	* g++.old-deja/g++.pt/niklas01a.C: Likewise.
-
-	2012-06-13  Janis Johnson  <janisjo@codesourcery.com>
-
-	PR testsuite/20771
-	* lib/dg-pch.exp (dg-flags-pch): Add flags to make compile lines in
-	test summary unique.
-
-	* lib/scanasm.exp (scan-assembler, scan-assembler-not, scan-hidden,
-	scan-not-hiddent, scan-file, scan-file-not, scan-stack-usage,
-	scan-stack-usage-not): Don't strip torture options from test name.
-
-	* lib/scandump.exp (scan-dump-times): Use printable version of
-	regexp in test summary line.
-
-	* gcc.dg/di-longlong64-sync-1.c: Add comments to checks for multiple
-	messages reported for one line of source code.
-	* gcc.dg/format/few-1.c: Likewise.
-	* gcc.dg/ia64-sync-2.c: Likewise.
-	* gcc.dg/sync-2.c: Likewise.
-	* gcc.dg/noncompile/pr44517.c: Likewise.
-
-	2012-06-12  Janis Johnson  <janisjo@codesourcery.com>
-
-	* gcc.dg/torture/stackalign/stackalign.exp: Combine stack
-	alignment torture options with usual torture options.
-	* gcc.dg/torture/stackalign/alloca-2.c: Use dg-additional-options
-	instead of dg-options.
-	* gcc.dg/torture/stackalign/alloca-3.c: Likewise.
-	* gcc.dg/torture/stackalign/alloca-4.c: Likewise.
-	* gcc.dg/torture/stackalign/alloca-5.c: Likewise.
-	* gcc.dg/torture/stackalign/alloca-6.c: Likewise.
-	* gcc.dg/torture/stackalign/push-1.c: Likewise.
-	* gcc.dg/torture/stackalign/vararg-3.c: Likewise.
-
-	* gcc.target/arm/di-longlong64-sync-withhelpers.c: Add comments
-	to checks for multiple messages reported for one line of source code.
-	* gcc.target/arm/di-longlong64-sync-withldrexd.c: Likewise.
-
-	* gcc.c-torture/compile/sync-1.c: Add comments to checks for multiple
-	messages reported for one line of source code.
-
-	* gcc.dg/20031223-1.c: Add comments to check for multiple
-	messages reported for one line of source code.
-	* gcc.dg/Wconversion-integer.c: Likewise.
-	* gcc.dg/Wfatal-2.c: Likewise.
-	* gcc.dg/Wfatal.c: Likewise.
-	* gcc.dg/Wobjsize-1.c: Likewise.
-	* gcc.dg/c99-vla-jump-1.c: Likewise.
-	* gcc.dg/c99-vla-jump-2.c: Likewise.
-	* gcc.dg/c99-vla-jump-3.c: Likewise.
-	* gcc.dg/c99-vla-jump-4.c: Likewise.
-	* gcc.dg/c99-vla-jump-5.c: Likewise.
-	* gcc.dg/decl-9.c: Likewise.
-	* gcc.dg/declspec-10.c: Likewise.
-	* gcc.dg/declspec-18.c: Likewise.
-	* gcc.dg/mtune.c: Likewise.
-	* gcc.dg/parser-pr28152-2.c: Likewise.
-	* gcc.dg/parser-pr28152.c: Likewise.
-	* gcc.dg/pr14475.c: Likewise.
-	* gcc.dg/pr27953.c: Likewise.
-	* gcc.dg/pr28322-3.c: Likewise.
-	* gcc.dg/pr30457.c: Likewise.
-	* gcc.dg/pr30551-2.c: Likewise.
-	* gcc.dg/pr30551-3.c: Likewise.
-	* gcc.dg/pr30551-4.c: Likewise.
-	* gcc.dg/pr30551-5.c: Likewise.
-	* gcc.dg/pr30551-6.c: Likewise.
-	* gcc.dg/pr30551.c: Likewise.
-	* gcc.dg/pr45461.c: Likewise.
-	* gcc.dg/pr48552-1.c: Likewise.
-	* gcc.dg/pr48552-2.c: Likewise.
-	* gcc.dg/redecl-1.c: Likewise.
-	* gcc.dg/transparent-union-3.c: Likewise.
-	* gcc.dg/utf-dflt.c: Likewise.
-	* gcc.dg/utf-dflt2.c: Likewise.
-	* gcc.dg/vla-8.c: Likewise.
-	* gcc.dg/vla-init-1.c: Likewise.
-	* gcc.dg/wtr-int-type-1.c: Likewise.
-
-	* c-c++-common/raw-string-3.c: Add comments to checks for multiple
-	messages reported for for one line of source code.
-	* c-c++-common/raw-string-5.c: Likewise.
-	* c-c++-common/raw-string-4.c: Likewise.
-	* c-c++-common/raw-string-6.c: Likewise.
-	* c-c++-common/pr20000.c: Likewise.
-
-	* gcc.dg/cpp/include2a.c: Add comments to checks for multiple
-	messages reported for one line of source code.
-	* gcc.dg/cpp/pr30786.c: Likewise.
-	* gcc.dg/cpp/pr28709.c: Likewise.
-	* gcc.dg/cpp/missing-header-MD.c: Likewise.
-	* gcc.dg/cpp/macspace2.c: Likewise.
-	* gcc.dg/cpp/missing-header-1.c: Likewise.
-	* gcc.dg/cpp/missing-header-MMD.c: Likewise.
-	* gcc.dg/cpp/missing-sysheader-MD.c: Likewise.
-	* gcc.dg/cpp/missing-sysheader-MMD.c: Likewise.
-
-2012-07-09  Jason Merrill  <jason@redhat.com>
-
-	PR c++/53882
-	* g++.dg/cpp0x/nullptr29.C: New.
-
-2012-07-06  Mikael Morin  <mikael@gcc.gnu.org>
-
-	PR fortran/53732
-	* gfortran.dg/inline_sum_4.f90: New test.
-
-2012-07-06  Richard Guenther  <rguenther@suse.de>
-
-	Backport from mainline
-	2012-06-18  Richard Guenther  <rguenther@suse.de>
-
-	PR tree-optimization/53693
-	* g++.dg/torture/pr53693.C: New testcase.
-
-2012-07-06  Richard Guenther  <rguenther@suse.de>
-
-	Backport from mainline
-	2012-04-11  Richard Guenther  <rguenther@suse.de>
-
-	PR middle-end/52621
-	* gfortran.dg/pr52621.f90: New testcase.
-
-2012-07-05  Pat Haugen <pthaugen@us.ibm.com>
-
-	Backport from mainline
-	2012-05-24  Pat Haugen <pthaugen@us.ibm.com>
-
-	* gcc.target/powerpc/lhs-1.c: New.
-	* gcc.target/powerpc/lhs-2.c: New.
-	* gcc.target/powerpc/lhs-3.c: New.
-
-2012-07-03  Eric Botcazou  <ebotcazou@adacore.com>
-
-	* gnat.dg/recursive_call.adb: New test.
-
-2012-07-03  Eric Botcazou  <ebotcazou@adacore.com>
-
-	* gnat.dg/discr37.ad[sb]: New test.
-
-2012-07-02  Jason Merrill  <jason@redhat.com>
-
-	PR c++/53816
-	* g++.dg/template/ref6.C: New.
-
-	PR c++/53821
-	* g++.dg/cpp0x/lambda/lambda-template6.C: New.
-
-2012-06-29  Ramana Radhakrishnan  <ramana.radhakrishnan@linaro.org>
-
-	Backport from mainline.
-	2012-05-30  Ramana Radhakrishnan  <ramana.radhakrishnan@linaro.org>
-	* gcc.target/arm/neon-vrev.c: New.
-
-2012-06-28  Richard Guenther  <rguenther@suse.de>
-
-	PR middle-end/53790
-	* gcc.dg/torture/pr53790.c: New testcase.
-
-2012-06-27  Fabien Chêne  <fabien@gcc.gnu.org>
-
-	PR c++/51214
-	* g++.dg/cpp0x/forw_enum11.C: New.
-
-2012-06-26  Richard Guenther  <rguenther@suse.de>
-
-	PR c++/53752
-	* g++.dg/torture/pr53752.C: New testcase.
-
-2012-06-25  Jason Merrill  <jason@redhat.com>
-
-	PR c++/53498
-	PR c++/53305
-	* g++.dg/cpp0x/decltype38.C: New.
-	* g++.dg/cpp0x/variadic132.C: New.
-
-	PR c++/52988
-	* g++.dg/cpp0x/nullptr28.C: New.
-
-	PR c++/53202
-	* g++.dg/cpp0x/constexpr-tuple.C: New.
-
-2012-06-25  Jakub Jelinek  <jakub@redhat.com>
-
-	PR target/53759
-	* gcc.target/i386/pr53759.c: New test.
-
-	PR c++/53594
-	* g++.dg/cpp0x/nsdmi7.C: New test.
-
-2012-06-22  Tobias Burnus  <burnus@net-b.de>
-
-	Backport from mainline
-	2012-06-17  Tobias Burnus  <burnus@net-b.de>
-
-	PR fortran/53691
-	PR fortran/53685
-	* gfortran.dg/transfer_check_3.f90: New.
-
-2012-06-22  Eric Botcazou  <ebotcazou@adacore.com>
-
-	* gnat.dg/lto15.ad[sb]: New test.
-
-2012-06-19  Kaz Kojima  <kkojima@gcc.gnu.org>
-
-	* gcc.dg/stack-usage-1.c: Remove dg-options line for sh targets
-	and add __sh__ case.
-
-2012-06-19  Jason Merrill  <jason@redhat.com>
-
-	PR c++/53651
-	* g++.dg/cpp0x/decltype37.C: New.
-
-	PR c++/52637
-	* g++.dg/debug/localclass1.C: New.
-
-	* g++.dg/debug/dwarf2/namespace-2.C: New.
-	* g++.dg/debug/dwarf2/localclass3.C: New.
-
-2012-06-19  Richard Guenther  <rguenther@suse.de>
-
-	PR middle-end/53470
-	* g++.dg/lto/pr53470_0.C: New testcase.
-	* gcc.dg/lto/pr53470_0.c: Likewise.
-
-2012-06-19  Jason Merrill  <jason@redhat.com>
-
-	Reapply:
-	PR c++/53137
-	* g++.dg/cpp0x/lambda/lambda-template5.C: New.
-
-	PR c++/53599
-	* g++.dg/template/local7.C: New.
-
-2012-06-16  Venkataramanan Kumar  <venkataramanan.kumar@amd.com>
-
-	Back port from mainline
-	2012-05-09 Uros Bizjak  <ubizjak@gmail.com>
-
-	PR target/52908
-	* gcc.target/i386/xop-imul32widen-vector.c: Update scan-assembler
-	directive to Scan for vpmuldq, not vpmacsdql.
-
-2012-06-15  Eric Botcazou  <ebotcazou@adacore.com>
-
-	* gnat.dg/vect8.ad[sb]: New test.
-
-2012-06-14  Jakub Jelinek  <jakub@redhat.com>
-
-	Backported from mainline
-	2012-06-12  Jakub Jelinek  <jakub@redhat.com>
-
-	PR rtl-optimization/53589
-	* gcc.dg/torture/pr53589.c: New test.
-
-	2012-06-07  Jakub Jelinek  <jakub@redhat.com>
-
-	PR middle-end/53580
-	* gcc.dg/gomp/nesting-1.c: Expect errors rather than warnings.
-	* gcc.dg/gomp/critical-4.c: Likewise.
-	* gfortran.dg/gomp/appendix-a/a.35.1.f90: Likewise.
-	* gfortran.dg/gomp/appendix-a/a.35.3.f90: Likewise.
-	* gfortran.dg/gomp/appendix-a/a.35.4.f90: Likewise.
-	* gfortran.dg/gomp/appendix-a/a.35.6.f90: Likewise.
-	* c-c++-common/gomp/pr53580.c: New test.
-
-2012-06-14  Tobias Burnus  <burnus@net-b.de>
-
-	Backport from mainline
-	2012-06-04  Tobias Burnus  <burnus@net-b.de>
-
-	PR fortran/50619
-	* gfortran.dg/init_flag_10.f90: New.
-
-2012-06-14  Richard Guenther  <rguenther@suse.de>
-
-	Backport from mainline
-	2012-06-11  Richard Guenther  <rguenther@suse.de>
-
-	PR c++/53616
-	* g++.dg/ext/pr53605.C: New testcase.
-
-2012-06-14  Tobias Burnus  <burnus@net-b.de>
-
-	PR fortran/53597
-	* gfortran.dg/save_4.f90: New.
-
-2012-06-14  Richard Guenther  <rguenther@suse.de>
-
-	Backport from mainline
-	2012-06-06  Fabien Chêne  <fabien@gcc.gnu.org>
-
-	PR c++/52841
-	* g++.dg/cpp0x/pr52841.C: New testcase.
-
-2012-06-13  Christian Bruel  <christian.bruel@st.com>
-
-	PR target/53621
-	* gcc.dg/stack-usage-1.c: Force -fomit-frame-pointer on SH.
-
-2012-06-14  Release Manager
-
-	* GCC 4.7.1 released.
-
-2012-06-12  Jason Merrill  <jason@redhat.com>
-
-	PR c++/53599
-	* g++.dg/template/local7.C: New.
-
-	Revert:
-	PR c++/53137
-	* g++.dg/cpp0x/lambda/lambda-template5.C: New.
-
-2012-06-04  Paolo Carlini  <paolo.carlini@oracle.com>
-
-	PR c++/53524
-	* g++.dg/warn/Wenum-compare-no-2: New.
-
-2012-06-04  Edmar Wienskoski  <edmar@freescale.com>
-
-	PR target/53559
-	* gcc.target/powerpc/cell_builtin_1.c: New test case.
-	* gcc.target/powerpc/cell_builtin_2.c: Ditto.
-	* gcc.target/powerpc/cell_builtin_3.c: Ditto.
-	* gcc.target/powerpc/cell_builtin_4.c: Ditto.
-	* gcc.target/powerpc/cell_builtin_5.c: Ditto.
-	* gcc.target/powerpc/cell_builtin_6.c: Ditto.
-	* gcc.target/powerpc/cell_builtin_7.c: Ditto.
-	* gcc.target/powerpc/cell_builtin_8.c: Ditto.
-
-2012-06-04  Richard Guenther  <rguenther@suse.de>
-
-	Backport from mainline
-	2012-04-25  Jakub Jelinek  <jakub@redhat.com>
-
-	PR middle-end/52979
-	* gcc.c-torture/compile/pr52979-1.c: New test.
-	* gcc.c-torture/execute/pr52979-1.c: New test.
-	* gcc.c-torture/execute/pr52979-2.c: New test.
-
-2012-06-04  Jakub Jelinek  <jakub@redhat.com>
-
-	PR tree-optimization/53550
-	* gcc.dg/pr53550.c: New test.
-
-2012-06-04  Richard Guenther  <rguenther@suse.de>
-	    Eric Botcazou  <ebotcazou@adacore.com>
-
-	Backport from mainline
-	PR middle-end/52080
-	PR middle-end/52097
-	PR middle-end/48124
-	* gcc.dg/torture/pr48124-1.c: New testcase.
-	* gcc.dg/torture/pr48124-2.c: Likewise.
-	* gcc.dg/torture/pr48124-3.c: Likewise.
-	* gcc.dg/torture/pr48124-4.c: Likewise.
-	* gnat.dg/pack16.adb: Likewise.
-	* gnat.dg/pack16_pkg.ads: Likewise.
-	* gnat.dg/pack17.adb: Likewise.
-	* gnat.dg/specs/pack7.ads: Likewise.
-	* gnat.dg/specs/pack8.ads: Likewise.
-	* gnat.dg/specs/pack8_pkg.ads: Likewise.
-
-2012-06-01  Jason Merrill  <jason@redhat.com>
-
-	PR c++/52973
-	* g++.dg/ext/visibility/template12.C: New.
-	* g++.dg/ext/attrib14.C: Adjust warning line.
-
-	PR c++/52725
-	* g++.dg/parse/new6.C: New.
-	* g++.dg/template/sizeof-template-argument.C: Adjust error message.
-
-2012-06-01  Jason Merrill  <jason@redhat.com>
-
-	PR c++/53137
-	* g++.dg/cpp0x/lambda/lambda-template5.C: New.
-
-2012-06-01  Jason Merrill  <jason@redhat.com>
-
-	PR c++/53484
-	* g++.dg/cpp0x/auto33.C: New.
-
-2012-06-01  Eric Botcazou  <ebotcazou@adacore.com>
-
-	* c-c++-common/restrict-2.c: Revert previous change.
-
-2012-06-01  Eric Botcazou  <ebotcazou@adacore.com>
-
-	PR ada/53517
-	* gnat.dg/lto14.adb: Skip on Solaris.
-
-2012-05-31  Jason Merrill  <jason@redhat.com>
-
-	PR c++/52905
-	* g++.dg/cpp0x/initlist-ctor1.C: New.
-
-2012-05-31  Richard Guenther  <rguenther@suse.de>
-
-	PR middle-end/48493
-	* gcc.dg/torture/pr48493.c: New testcase.
-
-2012-05-30  Jakub Jelinek  <jakub@redhat.com>
-
-	PR c++/53356
-	* g++.dg/init/new33.C: New test.
-
-2012-05-30  Jason Merrill  <jason@redhat.com>
-
-	PR c++/53220
-	* c-c++-common/array-lit.c: New.
-	* g++.dg/ext/complit12.C: #if 0 out decay-to-pointer test.
-
-2012-05-30  Richard Guenther  <rguenther@suse.de>
-
-	PR middle-end/53501
-	* gcc.dg/torture/pr53501.c: New testcase.
-	* c-c++-common/restrict-2.c: Adjust.
-
-2012-05-30  Jakub Jelinek  <jakub@redhat.com>
-
-	PR rtl-optimization/53519
-	* gcc.c-torture/compile/pr53519.c: New test.
-
-2012-05-29  Richard Guenther  <rguenther@suse.de>
-
-	PR tree-optimization/53516
-	* gcc.dg/torture/pr53516.c: New testcase.
-
-2012-05-29  Paolo Carlini  <paolo.carlini@oracle.com>
-
-	PR c++/53491
-	* g++.dg/parse/crash60.C: New.
-
-2012-05-28  Jakub Jelinek  <jakub@redhat.com>
-
-	PR tree-optimization/53505
-	* c-c++-common/torture/pr53505.c: New test.
-
-2012-05-25  Ian Lance Taylor  <iant@google.com>
-
-	* gcc.dg/split-6.c: New test.
-
-2012-05-25  Eric Botcazou  <ebotcazou@adacore.com>
-
-	* gnat.dg/lto14.adb: New test.
-
-2012-05-24  Richard Guenther  <rguenther@suse.de>
-
-	PR middle-end/53460
-	* g++.dg/tree-prof/pr53460.C: New testcase.
-
-2012-05-24  Jakub Jelinek  <jakub@redhat.com>
-
-	PR tree-optimization/53465
-	* gcc.c-torture/execute/pr53465.c: New test.
-
-2012-05-23  Tobias Burnus  <burnus@net-b.de>
-
-	PR fortran/53389
-	* gfortran.dg/realloc_on_assign_15.f90: New.
-
-2012-05-22  Richard Guenther  <rguenther@suse.de>
-
-	PR tree-optimization/53408
-	* gcc.dg/torture/pr53408.c: New testcase.
-
-2012-05-22  Richard Guenther  <rguenther@suse.de>
-
-	PR middle-end/51071
-	* gcc.dg/torture/pr51071-2.c: New testcase.
-
-2012-05-21  Jakub Jelinek  <jakub@redhat.com>
-
-	PR tree-optimization/53366
-	* gcc.dg/torture/pr53366-1.c: New test.
-	* gcc.dg/torture/pr53366-2.c: New test.
-	* gcc.target/i386/pr53366-1.c: New test.
-	* gcc.target/i386/pr53366-2.c: New test.
-
-	PR tree-optimization/53409
-	* gcc.c-torture/compile/pr53409.c: New test.
-
-	PR tree-optimization/53410
-	* gcc.c-torture/compile/pr53410-1.c: New test.
-	* gcc.c-torture/compile/pr53410-2.c: New test.
-
-2012-05-21  Joseph Myers  <joseph@codesourcery.com>
-
-	PR c/53418
-	* gcc.c-torture/compile/pr53418-1.c,
-	gcc.c-torture/compile/pr53418-2.c: New tests.
-
-2012-05-21  Patrick Marlier  <patrick.marlier@gmail.com>
-
-	* gcc.dg/tm/indirect-2.c: New test.
-
-2012-05-21  H.J. Lu  <hongjiu.lu@intel.com>
-
-	Backport from mainline
-	2012-05-21  Uros Bizjak  <ubizjak@gmail.com>
-		    H.J. Lu  <hongjiu.lu@intel.com>
-
-	PR target/53416
-	* gcc.target/i386/pr53416.c: New file.
-
-2012-05-20  Eric Botcazou  <ebotcazou@adacore.com>
-
-	* gnat.dg/lto13.adb: New test.
-	* gnat.dg/lto13_pkg.ad[sb]: New helper.
-
-2012-05-18  Eric Botcazou  <ebotcazou@adacore.com>
-
-	* gnat.dg/specs/lto12.ads: New test.
-	* gnat.dg/specs/lto12_pkg.ads: New helper.
-
-2012-05-17  David S. Miller  <davem@davemloft.net>
-
-	* gfortran.dg/bessel_7.f90: Bump allowed precision to avoid
-	failure on sparc-*-linux-gnu.
-
-2012-05-16  Richard Henderson  <rth@redhat.com>
-
-	PR debug/52727
-	* g++.dg/opt/pr52727.C: New testcase.
-
-2012-05-16  Richard Guenther  <rguenther@suse.de>
-
-	PR tree-optimization/53364
-	* g++.dg/torture/pr53364.C: New testcase.
-
-2012-05-15  Jakub Jelinek  <jakub@redhat.com>
-
-	PR target/53358
-	* gcc.dg/pr53358.c: New test.
-
-2012-05-14  Uros Bizjak  <ubizjak@gmail.com>
-
-	* gcc.target/i386/avx256-unaligned-load-[1234].c: Update scan strings.
-	* gcc.target/i386/avx256-unaligned-store-[1234].c: Ditto.
-
-2012-05-12  Eric Botcazou  <ebotcazou@adacore.com>
-
-	* gnat.dg/null_pointer_deref3.adb: New test.
-
-2012-05-10  Paolo Carlini  <paolo.carlini@oracle.com>
-
-	PR c++/53301
-	* g++.dg/warn/Wzero-as-null-pointer-constant-6.C: New.
-
-2012-05-10  Eric Botcazou  <ebotcazou@adacore.com>
-
-	* gnat.dg/lto11.ad[sb]: New test.
-
-2012-05-08  Hans-Peter Nilsson  <hp@axis.com>
-
-	PR target/53272
-	* gcc.dg/torture/pr53272-1.c, gcc.dg/torture/pr53272-2.c: New test.
-
-2012-05-07  Jakub Jelinek  <jakub@redhat.com>
-
-	PR tree-optimization/53239
-	* g++.dg/opt/vrp3.C: New test.
-	* g++.dg/opt/vrp3-aux.cc: New file.
-	* g++.dg/opt/vrp3.h: New file.
-
-2012-05-07  Tobias Burnus  <burnus@net-b.de>
-
-	Backport from mainline:
-	2012-05-07  Tobias Burnus  <burnus@net-b.de>
-
-	PR fortran/53255
-	* gfortran.dg/typebound_operator_15.f90: New.
-
-2012-05-05  Tobias Burnus  <burnus@net-b.de>
-
-	Backport from mainline:
-	2012-05-04  Tobias Burnus  <burnus@net-b.de>
-
-	PR fortran/53111
-	* gfortran.dg/constructor_7.f90: New.
-	* gfortran.dg/constructor_8.f90: New.
-
-2012-05-04  Ulrich Weigand  <ulrich.weigand@linaro.org>
-
-	Backport from mainline:
-
-	2012-05-04  Ulrich Weigand  <ulrich.weigand@linaro.org>
-
-	PR tree-optimization/52633
-	* gcc.dg/vect/vect-over-widen-1.c: Two patterns should now be
-	recognized as widening shifts instead of over-widening.
-	* gcc.dg/vect/vect-over-widen-1-big-array.c: Likewise.
-	* gcc.dg/vect/vect-over-widen-4.c: Likewise.
-	* gcc.dg/vect/vect-over-widen-4-big-array.c: Likewise.
-	* gcc.target/arm/pr52633.c: New test.
-
-	2012-04-10  Ulrich Weigand  <ulrich.weigand@linaro.org>
-
-	PR tree-optimization/52870
-	* gcc.dg/vect/pr52870.c: New test.
-
-2012-05-04  Richard Guenther  <rguenther@suse.de>
-
-	* gcc.dg/lto/pr53214_0.c: New testcase.
-
-2012-05-04  Eric Botcazou  <ebotcazou@adacore.com>
-
-	* gcc.target/ia64/pr48496.c: New test.
-	* gcc.target/ia64/pr52657.c: Likewise.
-
-2012-05-03  Michael Meissner  <meissner@linux.vnet.ibm.com>
-
-	Backport from mainline
-	2012-05-03  Michael Meissner  <meissner@linux.vnet.ibm.com>
-
-	PR target/53199
-	* gcc.target/powwerpc/pr53199.c: New file.
-
-2012-05-03  Martin Jambor  <mjambor@suse.cz>
-
-	Backport from mainline
-	2012-05-02  Martin Jambor  <mjambor@suse.cz>
-
-	PR lto/52605
-	* g++.dg/lto/pr52605_0.C: New test.
-
-2012-05-03  Paolo Carlini  <paolo.carlini@oracle.com>
-
-	PR c++/53186
-	* g++.dg/other/final2.C: New.
-
-2012-05-03  Jakub Jelinek  <jakub@redhat.com>
-
-	PR debug/53174
-	* gcc.dg/pr53174.c: New test.
-
-	PR target/53187
-	* gcc.target/arm/pr53187.c: New test.
-	* gcc.c-torture/compile/pr53187.c: New test.
-
-2012-05-03  Richard Guenther  <rguenther@suse.de>
-
-	PR tree-optimization/53144
-	* gcc.dg/torture/pr53144.c: New testcase.
-
-2012-05-02  Tobias Burnus  <burnus@net-b.de>
-
-	Backport from mainline
-	2012-04-16  Tobias Burnus  <burnus@net-b.de>
-
-	PR fortran/52864
-	* gfortran.dg/pointer_intent_6.f90: New.
-
-2012-05-02  Jakub Jelinek  <jakub@redhat.com>
-
-	PR tree-optimization/53163
-	* gcc.c-torture/compile/pr53163.c: New test.
-
-	PR rtl-optimization/53160
-	* gcc.c-torture/execute/pr53160.c: New test.
-
-2012-04-30  Thomas Koenig  <tkoenig@gcc.gnu.org>
-
-	PR fortran/53148
-	Backport from trunk
-	* gfortran.dg/function_optimize_12.f90:  New test.
-
-2012-04-30  Uros Bizjak  <ubizjak@gmail.com>
-
-	Backport from mainline
-	2012-04-27  Paolo Bonzini  <bonzini@gnu.org>
-
-	PR target/53138
-	* gcc.c-torture/execute/20120427-1.c: New testcase.
-
-2012-04-26  Hans-Peter Nilsson  <hp@axis.com>
-
-	PR target/53120
-	* gcc.dg/torture/pr53120.c: New test.
-
-2012-04-25  Jakub Jelinek  <jakub@redhat.com>
-
-	PR c/52880
-	* gcc.dg/pr52880.c: New test.
-
-2012-04-24  Georg-Johann Lay  <avr@gjlay.de>
-
-	PR testsuite/52641
-	PR tree-optimizations/52891
-
-	* gcc.c-torture/compile/pr52891-2.c: Fix test for 16-bit int.
-
-2012-04-24  Richard Guenther  <rguenther@suse.de>
-
-	PR tree-optimization/53085
-	* g++.dg/torture/pr53085.C: New testcase.
-
-2012-04-23  Richard Guenther  <rguenther@suse.de>
-
-	PR c/53060
-	* gcc.dg/pr53060.c: New testcase.
-
-2012-04-23  Jakub Jelinek  <jakub@redhat.com>
-
-	PR tree-optimizations/52891
-	* gcc.c-torture/compile/pr52891-1.c: New test.
-	* gcc.c-torture/compile/pr52891-2.c: New test.
-
-2012-04-20  Ian Lance Taylor  <iant@google.com>
-
-	* go.test/go-test.exp (go-set-goarch): Recognize powerpc*-*-*.
-	(go-gc-tests): Skip nilptr.go on powerpc*-*-*.
-
-2012-04-17  Paolo Carlini  <paolo.carlini@oracle.com>
-
-	PR c++/53003
-	* g++.dg/parse/crash59.C: New.
-
-2012-04-16  Jason Merrill  <jason@redhat.com>
-
-	PR c++/38543
-	* g++.dg/cpp0x/variadic131.C: New.
-
-2012-04-16  Jason Merrill  <jason@redhat.com>
-
-	PR c++/50830
-	* g++.dg/cpp0x/variadic129.C: New.
-
-	PR c++/50303
-	* g++.dg/cpp0x/variadic128.C: New.
-
-2012-04-16  Uros Bizjak  <ubizjak@gmail.com>
-
-	Backport from mainline
-	2012-04-12  Uros Bizjak  <ubizjak@gmail.com>
-
-	PR target/52932
-	* gcc.target/i386/avx2-vpermps-1.c (avx2_test): Use __m256i type for
-	second function argument.
-	* gcc.target/i386/avx2-vpermps-2.c (init_permps): Update declaration.
-	(calc_permps): Update declaration.  Calculate result correctly.
-	(avx2_test): Change src2 type to union256i_d.
-	* gcc.target/i386/avx2-vpermd-2.c (calc_permd): Calculate result
-	correctly.
-
-2012-04-16  Martin Jambor  <mjambor@suse.cz>
-
-	Backported from mainline
-
-	2012-04-13  Martin Jambor  <mjambor@suse.cz>
-	PR middle-end/52939
-
-	* g++.dg/ipa/pr52939.C: New test.
-
-2012-04-15  Jason Merrill  <jason@redhat.com>
-
-	PR c++/52380
-	* g++.dg/cpp0x/variadic125.C: New.
-
-	PR c++/52292
-	* g++.dg/cpp0x/variadic124.C: New.
-
-2012-04-15  Fabien Chêne  <fabien@gcc.gnu.org>
-
-	PR c++/52465
-	* g++.dg/lookup/using52.C: New.
-
-2012-04-13  Jason Merrill  <jason@redhat.com>
-
-	PR c++/52824
-	* g++.dg/cpp0x/variadic123.C: New.
-	* g++.dg/cpp0x/alias-decl-15.C: Remove dg-errors.
-
-2012-04-11  Jason Merrill  <jason@redhat.com>
-
-	PR c++/52906
-	* g++.dg/ext/attrib45.C: New.
-
-2012-04-13  Tom de Vries  <tom@codesourcery.com>
-
-	Backport from mainline r186419.
-
-	2012-04-13  Tom de Vries  <tom@codesourcery.com>
-
-	* gcc.dg/pr52734.c: New test.
-
-2012-04-13  Richard Guenther  <rguenther@suse.de>
-
-	PR tree-optimization/52969
-	* gcc.dg/torture/pr52969.c: New testcase.
-
-2012-04-13  Richard Guenther  <rguenther@suse.de>
-
-	PR c/52862
-	* gcc.dg/pr52862.c: New testcase.
-
-2012-04-12  Michael Meissner  <meissner@linux.vnet.ibm.com>
-
-	Backport from mainline
-	2012-04-12  Michael Meissner  <meissner@linux.vnet.ibm.com>
-
-	PR target/52775
-	* gcc.target/powerpc/pr52775.c: New file.
-
-2012-04-12  Richard Guenther  <rguenther@suse.de>
-
-	PR tree-optimization/52943
-	* gcc.dg/torture/pr52943.c: New testcase.
-
-2012-04-09  Mike Stump  <mikestump@comcast.net>
-
-	* g++.dg/cpp0x/udlit-raw-op.C: Don't use CRLF endings.
-	* gcc.dg/tree-ssa/vrp59.c: Likewise.
-	* gcc.dg/tree-ssa/vrp60.c: Likewise.
-	* gnat.dg/aggr11.adb: Likewise.
-	* gnat.dg/aggr11_pkg.ads: Likewise.
-	* gnat.dg/aggr15.adb: Likewise.
-	* gnat.dg/aggr15.ads: Likewise.
-	* gnat.dg/aggr17.adb: Likewise.
-	* gnat.dg/aggr18.adb: Likewise.
-	* gnat.dg/array14.adb: Likewise.
-	* gnat.dg/array14.ads: Likewise.
-	* gnat.dg/array14_pkg.ads: Likewise.
-	* gnat.dg/array19.adb: Likewise.
-	* gnat.dg/array19.ads: Likewise.
-	* gnat.dg/discr27.adb: Likewise.
-	* gnat.dg/discr27.ads: Likewise.
-	* gnat.dg/discr35.adb: Likewise.
-	* gnat.dg/discr35.ads: Likewise.
-	* gnat.dg/discr6.adb: Likewise.
-	* gnat.dg/discr6_pkg.ads: Likewise.
-	* gnat.dg/import1.adb: Likewise.
-	* gnat.dg/import1.ads: Likewise.
-	* gnat.dg/loop_address2.adb: Likewise.
-	* gnat.dg/opt7.adb: Likewise.
-	* gnat.dg/opt7.ads: Likewise.
-	* gnat.dg/pointer_variable_bounds.adb: Likewise.
-	* gnat.dg/pointer_variable_bounds.ads: Likewise.
-	* gnat.dg/rep_clause2.adb: Likewise.
-	* gnat.dg/rep_clause2.ads: Likewise.
-	* gnat.dg/slice2.adb: Likewise.
-	* gnat.dg/slice2.ads: Likewise.
-	* gnat.dg/slice6.adb: Likewise.
-	* gnat.dg/slice6_pkg.ads: Likewise.
-	* gnat.dg/specs/unchecked_union2.ads: Likewise.
-	* gnat.dg/taft_type2.adb: Likewise.
-	* gnat.dg/taft_type2.ads: Likewise.
-	* gnat.dg/taft_type2_pkg.ads: Likewise.
-	* gnat.dg/volatile10.adb: Likewise.
-	* gnat.dg/volatile10_pkg.ads: Likewise.
-
-	* gcc.dg/dll-8.c: Remove execute permissions.
-	* g++.dg/ext/dllexport5.C: Likewise.
-
-2012-04-09  Eric Botcazou  <ebotcazou@adacore.com>
-
-	* lib/target-supports.exp (check_effective_target_sparc_v9): New.
-	(check_effective_target_sync_long_long): Add SPARC case.
-	(check_effective_target_sync_long_long_runtime): Likewise.
-	(check_effective_target_sync_int_long): Adjust SPARC case.
-	(check_effective_target_sync_char_short): Likewise.
-
-2012-04-07  Thomas Koenig  <tkoenig@gcc.gnu.org>
-
-	PR fortran/52893
-	Backport from trunk
-	* gfortran.dg/function_optimize_11.f90:  New test.
-
-2012-04-07  Thomas Koenig  <tkoenig@gcc.gnu.org>
-
-	PR fortran/52668
-	Backport from trunk
-	* gfortran.dg/use_only_6.f90: New test.
-
-2012-04-06  Mike Stump  <mikestump@comcast.net>
-
-	PR testsuite/50722
-	* gcc.dg/pr49994-3.c: Use -w to squelch non-portable warnings.
-
-2012-04-05  Jason Merrill  <jason@redhat.com>
-
-	PR c++/52596
-	* g++.dg/template/qualified-id5.C: New.
-
-2012-04-03  Jason Merrill  <jason@redhat.com>
-
-	PR c++/52796
-	* g++.dg/cpp0x/variadic-value1.C: New.
-
-2012-04-03  Richard Guenther  <rguenther@suse.de>
-
-	Backport from mainline
-	2012-03-02  Richard Guenther  <rguenther@suse.de>
+2012-03-05  Jakub Jelinek  <jakub@redhat.com>
+
+	PR tree-optimization/51721
+	* gcc.dg/tree-ssa/vrp63.c: New test.
+	* gcc.dg/pr51721.c: New test.
+
+2012-03-04  Mikael Morin  <mikael@gcc.gnu.org>
+
+	PR fortran/50981
+	* gfortran.dg/elemental_optional_args_5.f03: Add subcomponent actual
+	argument checks.
+
+2012-03-04  H.J. Lu  <hongjiu.lu@intel.com>
+
+	PR target/52146
+	* gcc.target/i386/pr52146.c: Update final-scan to allow $-18874240.
+
+2012-03-04  Mikael Morin  <mikael@gcc.gnu.org>
+
+	PR fortran/50981
+	* gfortran.dg/elemental_optional_args_5.f03: Add array checks.
+
+2012-03-04  Georg-Johann Lay  <avr@gjlay.de>
+
+	* gcc.dg/torture/pr52402.c: Add dg-require-effective-target
+	int32plus.
+
+2012-03-03  Jason Merrill  <jason@redhat.com>
+
+	* g++.dg/cpp0x/nsdmi-defer6.C: New.
+
+	Core 1270
+	* g++.dg/cpp0x/initlist65.C: New.
+
+	PR c++/36797
+	* g++.dg/ext/is_empty2.C: New.
+
+2012-03-03  Tobias Burnus  <burnus@net-b.de>
+
+	PR fortran/48820
+	* gfortran.dg/assumed_type_3.f90: Undo previous commit.
+
+2012-03-03  Tobias Burnus  <burnus@net-b.de>
+
+	* gfortran.dg/bind_c_dts_4.f03: Add dg-options -Wc-binding-type.
+	* gfortran.dg/bind_c_implicit_vars.f03: Ditto.
+	* gfortran.dg/bind_c_usage_8.f03: Ditto.
+	* gfortran.dg/c_kind_tests_2.f03: Ditto.
+	* gfortran.dg/class_30.f90: Remove dg-warning line.
+	* gfortran.dg/bind_c_usage_25.f90: New.
+
+2012-03-03  Tobias Burnus  <burnus@net-b.de>
+
+	PR fortran/48820
+	* gfortran.dg/assumed_type_1.f90: Correct dg-error.
+	* gfortran.dg/assumed_type_3.f90: Correct dg-error.
+	* gfortran.dg/assumed_type_4.f90: Correct dg-error.
+
+2012-03-03  Tobias Burnus  <burnus@net-b.de>
+
+	PR fortran/48820
+	* gfortran.dg/assumed_type_1.f90: New.
+	* gfortran.dg/assumed_type_2.f90: New.
+	* gfortran.dg/assumed_type_3.f90: New.
+	* gfortran.dg/assumed_type_4.f90: New.
+
+2012-03-02  Oleg Endo  <olegendo@gcc.gnu.org>
+
+	PR target/49486
+	* gcc.target/sh/pr49468-si.c: Skip unsupported test for SH64.
+	* gcc.target/sh/pr49468-di.c: New.
+
+2012-03-02  Maxim Kuvyrkov  <maxim@codesourcery.com>
+
+	* gcc.dg/graphite/pr50561.c: Update.
+
+2012-03-02  Peter Bergner  <bergner@vnet.ibm.com>
+
+	* gcc.target/powerpc/pr52457.c: New test.
+
+2012-03-02  Ulrich Weigand  <ulrich.weigand@linaro.org>
+
+	* gcc.target/arm/sat-1.c: New test.
+
+2012-03-02  Uros Bizjak  <ubizjak@gmail.com>
+
+	PR target/46716
+	* gcc.target/i386/pr46716.c: New test.
+
+2012-03-02  Paolo Carlini  <paolo.carlini@oracle.com>
+
+	PR c++/51989
+	* g++.dg/cpp0x/sfinae32.C: New.
+
+2012-03-02  Richard Guenther  <rguenther@suse.de>
 
 	PR tree-optimization/52406
 	* gcc.dg/torture/pr52406.c: New testcase.
 
-2012-04-03  Richard Guenther  <rguenther@suse.de>
-
-	Backport from mainline
-	2012-03-15  Richard Guenther  <rguenther@suse.de>
-
-	PR middle-end/52580
-	* gfortran.dg/vect/pr52580.f: New testcase.
-
-2012-04-03  Richard Guenther  <rguenther@suse.de>
-
-	Backport from mainline
-	2012-03-06  Richard Guenther  <rguenther@suse.de>
-
-	PR middle-end/52493
-	* gcc.dg/torture/pr52493.c: New testcase.
-
-	2012-03-23  Richard Guenther  <rguenther@suse.de>
-
-	PR tree-optimization/52678
-	* gfortran.dg/pr52678.f: New testcase.
-
-	2012-03-26  Richard Guenther  <rguenther@suse.de>
-
-	PR tree-optimization/52701
-	* gfortran.dg/pr52701.f90: New testcase.
-
-	2012-03-30  Richard Guenther  <rguenther@suse.de>
-
-	PR tree-optimization/52754
-	* gcc.target/i386/pr52754.c: New testcase.
-
-2012-04-03  Jakub Jelinek  <jakub@redhat.com>
-
-	PR tree-optimization/52835
-	* gfortran.dg/pr52835.f90: New test.
-
-2012-03-31  Eric Botcazou  <ebotcazou@adacore.com>
-
-	* gnat.dg/controlled6.adb: New test.
-	* gnat.dg/controlled6_pkg.ads: New helper.
-	* gnat.dg/controlled6_pkg-iterators.ad[sb]: Likewise.
-
-2012-03-29  Meador Inge  <meadori@codesourcery.com>
-
-	PR c++/52672
-	* g++.dg/cpp0x/constexpr-52672.C: New testcase.
-
-2012-03-29  Paolo Carlini  <paolo.carlini@oracle.com>
-
-	PR c++/52718
-	* g++.dg/warn/Wzero-as-null-pointer-constant-5.C: New.
-
-2012-03-29  Jason Merrill  <jason@redhat.com>
-
-	PR c++/52685
-	* g++.dg/template/inherit8.C: New.
-
-2012-03-29  Jakub Jelinek  <jakub@redhat.com>
-
-	PR c++/52759
-	* g++.dg/ext/weak4.C: New test.
-
-2012-03-29  Jason Merrill  <jason@redhat.com>
-
-	PR c++/52743
-	* g++.dg/cpp0x/initlist-array3.C: New.
-
-2012-03-28  Jason Merrill  <jason@redhat.com>
-
-	PR c++/52746
-	* g++.dg/overload/virtual2.C: New.
-
-2012-03-28  Martin Jambor  <mjambor@suse.cz>
-
-	Backported from mainline
-	2012-03-27  Martin Jambor  <mjambor@suse.cz>
-
-	PR middle-end/52693
-	* gcc.dg/torture/pr52693.c: New test.
-
-2012-03-28  Jakub Jelinek  <jakub@redhat.com>
-
-	PR middle-end/52691
-	* gcc.dg/pr52691.c: New test.
-
-	PR middle-end/52750
-	* gcc.c-torture/compile/pr52750.c: New test.
-
-2012-03-28  Georg-Johann Lay  <avr@gjlay.de>
-
-	Backport from 2012-03-28 mainline r185910.
-
-	PR target/52692
-	* gcc.target/avr/torture/builtins-2.c: New test.
-
-2012-03-28  Jakub Jelinek  <jakub@redhat.com>
-
-	PR target/52736
-	* gcc.target/i386/pr52736.c: New test.
-
-2012-03-27  Richard Guenther  <rguenther@suse.de>
-
-	PR middle-end/52720
-	* gcc.dg/torture/pr52720.c: New testcase.
-
-2012-03-26  Georg-Johann Lay  <avr@gjlay.de>
-
-	Backport from 2012-03-26 mainline r185793.
-
-	* gcc.target/avr/torture/avr-torture.exp (AVR_TORTURE_OPTIONS):
-	Add "-Os -flto" to list.
-
-2012-03-25  Eric Botcazou  <ebotcazou@adacore.com>
-
-	* gnat.dg/concat2.ad[sb]: New test.
-
-2012-03-24  Steven Bosscher  <steven@gcc.gnu.org>
-
-	PR middle-end/52640
-	* gcc.c-torture/compile/limits-externdecl.c: New test.
-
-2012-03-22  Paolo Carlini  <paolo.carlini@oracle.com>
-
-	PR c++/52487
-	* g++.dg/cpp0x/lambda/lambda-ice7.C: New.
-
-2012-03-22  Tobias Burnus  <burnus@net-b.de>
+2012-03-02  Tobias Burnus  <burnus@net-b.de>
+
+	PR fortran/52325
+	* gfortran.dg/derived_comp_array_ref_8.f90: New.
+	* gfortran.dg/nullify_2.f90: Update dg-error.
+	* gfortran.dg/nullify_4.f90: Ditto.
+	* gfortran.dg/pointer_init_6.f90: Ditto.
+
+2012-03-02  Tobias Burnus  <burnus@net-b.de>
+
+	PR fortran/52270
+	* gfortran.dg/class_51.f90: New.
+
+2012-03-02  Tobias Burnus  <burnus@net-b.de>
 
 	PR fortran/52452
 	* gfortran.dg/intrinsic_8.f90: New.
 
-2012-03-22  Jakub Jelinek  <jakub@redhat.com>
-
-	PR c++/52671
-	* g++.dg/ext/attrib44.C: New test.
-
-2012-03-22  Jason Merrill  <jason@redhat.com>
-
-	* g++.dg/torture/pr52582.C: New.
-
-2012-03-22  Georg-Johann Lay  <avr@gjlay.de>
-
-	Backport from 2012-03-20 mainline r185583.
-
-	* gcc.target/avr/progmem.h (pgm_read_char): Define depending on
-	__AVR_HAVE_LPMX__
-
-	Backport from 2012-03-20 mainline r185570.
-
-	PR target/49868
-	* gcc.target/avr/torture/addr-space-2.h: New file.
-	* gcc.target/avr/torture/addr-space-2-g.h: New test.
-	* gcc.target/avr/torture/addr-space-2-0.h: New test.
-	* gcc.target/avr/torture/addr-space-2-1.h: New test.
-	* gcc.target/avr/torture/addr-space-2-x.h: New test.
-
-	Backport from 2012-03-12 mainline r185255.
-
-	PR target/49868
-	* gcc.target/avr/torture/addr-space-1.h: New file.
-	* gcc.target/avr/torture/addr-space-g.h: New test.
-	* gcc.target/avr/torture/addr-space-0.h: New test.
-	* gcc.target/avr/torture/addr-space-1.h: New test.
-	* gcc.target/avr/torture/addr-space-x.h: New test.
-
-2012-03-22  Jakub Jelinek  <jakub@redhat.com>
-
-	Backported from mainline
-	2012-03-14  Jakub Jelinek  <jakub@redhat.com>
-
-	PR c++/52521
-	* g++.dg/cpp0x/udlit-args2.C: New test.
-
-	2012-03-13  Jakub Jelinek  <jakub@redhat.com>
-
-	PR c/52577
-	* gcc.dg/Wunused-var-3.c: New test.
-
-2012-03-22  Release Manager
-
-	* GCC 4.7.0 released.
-
-2012-03-20  Jason Merrill  <jason@redhat.com>
-
-	* g++.dg/cpp0x/auto32.C: New.
-
-2012-03-15  Jakub Jelinek  <jakub@redhat.com>
-	    Andrew Pinski  <apinski@cavium.com>
-
-	PR middle-end/52592
-	* gcc.dg/pr52592.c: New test.
-
-2012-03-14  Jakub Jelinek  <jakub@redhat.com>
-
-	PR c++/52582
-	* g++.dg/opt/pr52582.C: New test.
-
-2012-03-12  John David Anglin  <dave.anglin@nrc-cnrc.gc.ca>
-
-	PR target/52450
-	* gcc.dg/torture/pr52402.c: Skip execution on 32-bit hppa*-*-hpux*.
-
-	* gcc.dg/torture/pr52407.c: Add -fno-common option on hppa*-*-hpux*.
-
-2012-03-10  Tobias Burnus  <burnus@net-b.de>
-
-	PR fortran/52469
-	* gfortran.dg/proc_ptr_34.f90: New.
-
-2012-03-07  Jason Merrill  <jason@redhat.com>
-
-	PR c++/52521
-	* g++.dg/cpp0x/udlit-mangle.C: New.
-
-2012-03-04  Georg-Johann Lay  <avr@gjlay.de>
-
-	Backport from mainline r184894.
-	* gcc.dg/torture/pr52402.c: Add dg-require-effective-target
-	int32plus.
-
-2012-03-02  Peter Bergner  <bergner@vnet.ibm.com>
-
-	Backport from mainline
-	2012-03-02  Peter Bergner  <bergner@vnet.ibm.com>
-
-	* gcc.target/powerpc/pr52457.c: New test.
-
 2012-03-01  Kai Tietz  <ktietz@redhat.com>
 
 	* gcc.dg/torture/pr47917.c: Make test using POSIX-printf
 	routines on mingw targets.
-	* gcc.dg/vect/pr46126.c (uintptr_t): Add support for
-	LLP64 target.
+	* gcc.dg/vect/pr46126.c (uintptr_t): Add support for LLP64 target.
 
 2012-03-01  Jakub Jelinek  <jakub@redhat.com>
 
@@ -8572,18 +7094,15 @@
 
 2012-02-28  Kai Tietz  <ktietz@redhat.com>
 
-	* gcc.target/i386/pr46939.c (long): Fix LP64 vs LLP64
-	issue.
+	* gcc.target/i386/pr46939.c (long): Fix LP64 vs LLP64 issue.
 	* gcc.target/i386/pr45352-2.c: Likewise.
-	* gcc.target/i386/bitfield3.c: Add -mno-ms-bitfields for
-	mingw targets.
-	* gcc.target/i386/xop-vshift-1.c(random): Use on mingw
+	* gcc.target/i386/bitfield3.c: Add -mno-ms-bitfields for mingw targets.
+	* gcc.target/i386/xop-vshift-1.c (random): Use on mingw
 	targets instead rand.
 	* gcc.target/i386/sse4_1-blendps-2.c: Likewise.
 	* gcc.target/i386/sse2-mul-1.c: Likewise.
 	* gcc.target/i386/sse4_1-blendps.c: Likewise.
-	* gcc.target/i386/pad-6b.c: Adjust test for x64 mingw
-	target.
+	* gcc.target/i386/pad-6b.c: Adjust test for x64 mingw target.
 	* gcc.target/i386/pad-1.c: Likewise.
 	* gcc.target/i386/pad-9.c: Likewise.
 	* gcc.target/i386/pad-2.c: Likewise.
@@ -8669,8 +7188,7 @@
 
 2012-02-23  Kai Tietz  <ktietz@redhat.com>
 
-	* gcc.dg/pack-test-5.c: Add -mno-ms-bitfields option
-	for mingw-targets.
+	* gcc.dg/pack-test-5.c: Add -mno-ms-bitfields option for mingw-targets.
 	* gcc.dg/Wpadded.c: Likewise.
 	* gcc.dg/bf-ms-layout-2.c: Adjust offsets to fit ms-bitfield
 	structure-layout.
@@ -8680,8 +7198,7 @@
 	targets.
 	* gcc.dg/stack-usage-1.c (SIZE): Provide proper SIZE for x64 mingw
 	target.
-	* gcc.dg/tls/thr-cse-1.c: Provide proper pattern for x64 mingw
-	target.
+	* gcc.dg/tls/thr-cse-1.c: Provide proper pattern for x64 mingw target.
 	* gcc.dg/tls/opt-11.c (memset): Use __extension__ to avoid fail
 	on x64 mingw target.
 	* gcc.dg/bf-ms-attrib.c: Adjust expected size for ms_struct layout.
