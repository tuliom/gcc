--- conflicted
+++ resolved
@@ -1376,31 +1376,18 @@
   size_tree = make_tree (sizetype, size);
 
   fn = emit_block_move_libcall_fn (true);
-<<<<<<< HEAD
-  /* In case pointers checker is on we actually should have
-=======
   /* In case Pointer Bounds Checker is on we actually should have
->>>>>>> aeece40d
      all checks made and bounds copied.  It means we may call
      a fast memcpy version to copy data.
      TODO: use chkp_memcpy_nobnd instead of regular memcpy
      when possible.  */
-<<<<<<< HEAD
-  if (flag_check_pointers)
-=======
   if (flag_check_pointer_bounds)
->>>>>>> aeece40d
     {
       tree tmp, bnd;
 
       tmp = chkp_build_make_bounds_call (integer_zero_node, integer_zero_node);
-<<<<<<< HEAD
-      bnd = make_tree (bound_type_node,
-			assign_temp (bound_type_node, 0, 1));
-=======
       bnd = make_tree (pointer_bounds_type_node,
 		       assign_temp (pointer_bounds_type_node, 0, 1));
->>>>>>> aeece40d
       expand_assignment (bnd, tmp, false);
 
       call_expr = build_call_expr (fn, 5, dst_tree, bnd, src_tree, bnd, size_tree);
@@ -4968,14 +4955,8 @@
 	}
 
       /* Store bounds if required.  */
-<<<<<<< HEAD
-      if (bounds
-	  && !BOUNDED_TYPE_P (TREE_TYPE (to))
-	  && chkp_type_has_pointer (TREE_TYPE (to)))
-=======
       if (flag_check_pointer_bounds && bounds
 	  && (BOUNDED_P (to) || chkp_type_has_pointer (TREE_TYPE (to))))
->>>>>>> aeece40d
 	{
 	  gcc_assert (MEM_P (to_rtx));
 	  gcc_assert (!CONST_INT_P (bounds));
@@ -5104,7 +5085,7 @@
 store_expr (tree exp, rtx target, int call_param_p, bool nontemporal,
 	    tree btarget)
 {
-  rtx temp, temp_bnd;
+  rtx temp;
   rtx alt_rtl = NULL_RTX;
   location_t loc = curr_insn_location ();
 
@@ -5196,11 +5177,6 @@
       temp = expand_expr (exp, inner_target, VOIDmode,
 			  call_param_p ? EXPAND_STACK_PARM : EXPAND_NORMAL);
 
-<<<<<<< HEAD
-      /* Bounds returned by the call are atored separately.  */
-      if (TREE_CODE (exp) == CALL_EXPR)
-	chkp_split_slot (temp, &temp, &temp_bnd);
-=======
       /* Handle bounds returned by call.  */
       if (TREE_CODE (exp) == CALL_EXPR)
 	{
@@ -5215,7 +5191,6 @@
 	      chkp_set_rtl_bounds (btarget, tmp);
 	    }
 	}
->>>>>>> aeece40d
 
       /* If TEMP is a VOIDmode constant, use convert_modes to make
 	 sure that we properly convert it.  */
@@ -5299,11 +5274,6 @@
 				? EXPAND_STACK_PARM : EXPAND_NORMAL),
 			       &alt_rtl);
 
-<<<<<<< HEAD
-      /* Bounds returned by the call are stored separately.  */
-      if (TREE_CODE (exp) == CALL_EXPR)
-	chkp_split_slot (temp, &temp, &temp_bnd);
-=======
       /* Handle bounds returned by call.  */
       if (TREE_CODE (exp) == CALL_EXPR)
 	{
@@ -5318,7 +5288,6 @@
 	      chkp_set_rtl_bounds (btarget, tmp);
 	    }
 	}
->>>>>>> aeece40d
     }
 
   /* If TEMP is a VOIDmode constant and the mode of the type of EXP is not
