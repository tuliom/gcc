/* RTL-based forward propagation pass for GNU compiler.
   Copyright (C) 2005-2014 Free Software Foundation, Inc.
   Contributed by Paolo Bonzini and Steven Bosscher.

This file is part of GCC.

GCC is free software; you can redistribute it and/or modify it under
the terms of the GNU General Public License as published by the Free
Software Foundation; either version 3, or (at your option) any later
version.

GCC is distributed in the hope that it will be useful, but WITHOUT ANY
WARRANTY; without even the implied warranty of MERCHANTABILITY or
FITNESS FOR A PARTICULAR PURPOSE.  See the GNU General Public License
for more details.

You should have received a copy of the GNU General Public License
along with GCC; see the file COPYING3.  If not see
<http://www.gnu.org/licenses/>.  */

#include "config.h"
#include "system.h"
#include "coretypes.h"
#include "tm.h"
#include "diagnostic-core.h"

#include "sparseset.h"
#include "rtl.h"
#include "tm_p.h"
#include "insn-config.h"
#include "recog.h"
#include "flags.h"
#include "obstack.h"
#include "predict.h"
#include "vec.h"
#include "hashtab.h"
#include "hash-set.h"
#include "machmode.h"
#include "hard-reg-set.h"
#include "input.h"
#include "function.h"
#include "dominance.h"
#include "cfg.h"
#include "cfgrtl.h"
#include "cfgcleanup.h"
#include "basic-block.h"
#include "df.h"
#include "target.h"
#include "cfgloop.h"
#include "tree-pass.h"
#include "domwalk.h"
#include "emit-rtl.h"
#include "rtl-iter.h"


/* This pass does simple forward propagation and simplification when an
   operand of an insn can only come from a single def.  This pass uses
   df.c, so it is global.  However, we only do limited analysis of
   available expressions.

   1) The pass tries to propagate the source of the def into the use,
   and checks if the result is independent of the substituted value.
   For example, the high word of a (zero_extend:DI (reg:SI M)) is always
   zero, independent of the source register.

   In particular, we propagate constants into the use site.  Sometimes
   RTL expansion did not put the constant in the same insn on purpose,
   to satisfy a predicate, and the result will fail to be recognized;
   but this happens rarely and in this case we can still create a
   REG_EQUAL note.  For multi-word operations, this

      (set (subreg:SI (reg:DI 120) 0) (const_int 0))
      (set (subreg:SI (reg:DI 120) 4) (const_int -1))
      (set (subreg:SI (reg:DI 122) 0)
         (ior:SI (subreg:SI (reg:DI 119) 0) (subreg:SI (reg:DI 120) 0)))
      (set (subreg:SI (reg:DI 122) 4)
         (ior:SI (subreg:SI (reg:DI 119) 4) (subreg:SI (reg:DI 120) 4)))

   can be simplified to the much simpler

      (set (subreg:SI (reg:DI 122) 0) (subreg:SI (reg:DI 119)))
      (set (subreg:SI (reg:DI 122) 4) (const_int -1))

   This particular propagation is also effective at putting together
   complex addressing modes.  We are more aggressive inside MEMs, in
   that all definitions are propagated if the use is in a MEM; if the
   result is a valid memory address we check address_cost to decide
   whether the substitution is worthwhile.

   2) The pass propagates register copies.  This is not as effective as
   the copy propagation done by CSE's canon_reg, which works by walking
   the instruction chain, it can help the other transformations.

   We should consider removing this optimization, and instead reorder the
   RTL passes, because GCSE does this transformation too.  With some luck,
   the CSE pass at the end of rest_of_handle_gcse could also go away.

   3) The pass looks for paradoxical subregs that are actually unnecessary.
   Things like this:

     (set (reg:QI 120) (subreg:QI (reg:SI 118) 0))
     (set (reg:QI 121) (subreg:QI (reg:SI 119) 0))
     (set (reg:SI 122) (plus:SI (subreg:SI (reg:QI 120) 0)
                                (subreg:SI (reg:QI 121) 0)))

   are very common on machines that can only do word-sized operations.
   For each use of a paradoxical subreg (subreg:WIDER (reg:NARROW N) 0),
   if it has a single def and it is (subreg:NARROW (reg:WIDE M) 0),
   we can replace the paradoxical subreg with simply (reg:WIDE M).  The
   above will simplify this to

     (set (reg:QI 120) (subreg:QI (reg:SI 118) 0))
     (set (reg:QI 121) (subreg:QI (reg:SI 119) 0))
     (set (reg:SI 122) (plus:SI (reg:SI 118) (reg:SI 119)))

   where the first two insns are now dead.

   We used to use reaching definitions to find which uses have a
   single reaching definition (sounds obvious...), but this is too
   complex a problem in nasty testcases like PR33928.  Now we use the
   multiple definitions problem in df-problems.c.  The similarity
   between that problem and SSA form creation is taken further, in
   that fwprop does a dominator walk to create its chains; however,
   instead of creating a PHI function where multiple definitions meet
   I just punt and record only singleton use-def chains, which is
   all that is needed by fwprop.  */


static int num_changes;

static vec<df_ref> use_def_ref;
static vec<df_ref> reg_defs;
static vec<df_ref> reg_defs_stack;

/* The MD bitmaps are trimmed to include only live registers to cut
   memory usage on testcases like insn-recog.c.  Track live registers
   in the basic block and do not perform forward propagation if the
   destination is a dead pseudo occurring in a note.  */
static bitmap local_md;
static bitmap local_lr;

/* Return the only def in USE's use-def chain, or NULL if there is
   more than one def in the chain.  */

static inline df_ref
get_def_for_use (df_ref use)
{
  return use_def_ref[DF_REF_ID (use)];
}


/* Update the reg_defs vector with non-partial definitions in DEF_REC.
   TOP_FLAG says which artificials uses should be used, when DEF_REC
   is an artificial def vector.  LOCAL_MD is modified as after a
   df_md_simulate_* function; we do more or less the same processing
   done there, so we do not use those functions.  */

#define DF_MD_GEN_FLAGS \
	(DF_REF_PARTIAL | DF_REF_CONDITIONAL | DF_REF_MAY_CLOBBER)

static void
process_defs (df_ref def, int top_flag)
{
  for (; def; def = DF_REF_NEXT_LOC (def))
    {
      df_ref curr_def = reg_defs[DF_REF_REGNO (def)];
      unsigned int dregno;

      if ((DF_REF_FLAGS (def) & DF_REF_AT_TOP) != top_flag)
	continue;

      dregno = DF_REF_REGNO (def);
      if (curr_def)
	reg_defs_stack.safe_push (curr_def);
      else
	{
	  /* Do not store anything if "transitioning" from NULL to NULL.  But
             otherwise, push a special entry on the stack to tell the
	     leave_block callback that the entry in reg_defs was NULL.  */
	  if (DF_REF_FLAGS (def) & DF_MD_GEN_FLAGS)
	    ;
	  else
	    reg_defs_stack.safe_push (def);
	}

      if (DF_REF_FLAGS (def) & DF_MD_GEN_FLAGS)
	{
	  bitmap_set_bit (local_md, dregno);
	  reg_defs[dregno] = NULL;
	}
      else
	{
	  bitmap_clear_bit (local_md, dregno);
	  reg_defs[dregno] = def;
	}
    }
}


/* Fill the use_def_ref vector with values for the uses in USE_REC,
   taking reaching definitions info from LOCAL_MD and REG_DEFS.
   TOP_FLAG says which artificials uses should be used, when USE_REC
   is an artificial use vector.  */

static void
process_uses (df_ref use, int top_flag)
{
  for (; use; use = DF_REF_NEXT_LOC (use))
    if ((DF_REF_FLAGS (use) & DF_REF_AT_TOP) == top_flag)
      {
        unsigned int uregno = DF_REF_REGNO (use);
        if (reg_defs[uregno]
	    && !bitmap_bit_p (local_md, uregno)
	    && bitmap_bit_p (local_lr, uregno))
	  use_def_ref[DF_REF_ID (use)] = reg_defs[uregno];
      }
}

class single_def_use_dom_walker : public dom_walker
{
public:
  single_def_use_dom_walker (cdi_direction direction)
    : dom_walker (direction) {}
  virtual void before_dom_children (basic_block);
  virtual void after_dom_children (basic_block);
};

void
single_def_use_dom_walker::before_dom_children (basic_block bb)
{
  int bb_index = bb->index;
  struct df_md_bb_info *md_bb_info = df_md_get_bb_info (bb_index);
  struct df_lr_bb_info *lr_bb_info = df_lr_get_bb_info (bb_index);
  rtx_insn *insn;

  bitmap_copy (local_md, &md_bb_info->in);
  bitmap_copy (local_lr, &lr_bb_info->in);

  /* Push a marker for the leave_block callback.  */
  reg_defs_stack.safe_push (NULL);

  process_uses (df_get_artificial_uses (bb_index), DF_REF_AT_TOP);
  process_defs (df_get_artificial_defs (bb_index), DF_REF_AT_TOP);

  /* We don't call df_simulate_initialize_forwards, as it may overestimate
     the live registers if there are unused artificial defs.  We prefer
     liveness to be underestimated.  */

  FOR_BB_INSNS (bb, insn)
    if (INSN_P (insn))
      {
        unsigned int uid = INSN_UID (insn);
        process_uses (DF_INSN_UID_USES (uid), 0);
        process_uses (DF_INSN_UID_EQ_USES (uid), 0);
        process_defs (DF_INSN_UID_DEFS (uid), 0);
	df_simulate_one_insn_forwards (bb, insn, local_lr);
      }

  process_uses (df_get_artificial_uses (bb_index), 0);
  process_defs (df_get_artificial_defs (bb_index), 0);
}

/* Pop the definitions created in this basic block when leaving its
   dominated parts.  */

void
single_def_use_dom_walker::after_dom_children (basic_block bb ATTRIBUTE_UNUSED)
{
  df_ref saved_def;
  while ((saved_def = reg_defs_stack.pop ()) != NULL)
    {
      unsigned int dregno = DF_REF_REGNO (saved_def);

      /* See also process_defs.  */
      if (saved_def == reg_defs[dregno])
	reg_defs[dregno] = NULL;
      else
	reg_defs[dregno] = saved_def;
    }
}


/* Build a vector holding the reaching definitions of uses reached by a
   single dominating definition.  */

static void
build_single_def_use_links (void)
{
  /* We use the multiple definitions problem to compute our restricted
     use-def chains.  */
  df_set_flags (DF_EQ_NOTES);
  df_md_add_problem ();
  df_note_add_problem ();
  df_analyze ();
  df_maybe_reorganize_use_refs (DF_REF_ORDER_BY_INSN_WITH_NOTES);

  use_def_ref.create (DF_USES_TABLE_SIZE ());
  use_def_ref.safe_grow_cleared (DF_USES_TABLE_SIZE ());

  reg_defs.create (max_reg_num ());
  reg_defs.safe_grow_cleared (max_reg_num ());

  reg_defs_stack.create (n_basic_blocks_for_fn (cfun) * 10);
  local_md = BITMAP_ALLOC (NULL);
  local_lr = BITMAP_ALLOC (NULL);

  /* Walk the dominator tree looking for single reaching definitions
     dominating the uses.  This is similar to how SSA form is built.  */
  single_def_use_dom_walker (CDI_DOMINATORS)
    .walk (cfun->cfg->x_entry_block_ptr);

  BITMAP_FREE (local_lr);
  BITMAP_FREE (local_md);
  reg_defs.release ();
  reg_defs_stack.release ();
}


/* Do not try to replace constant addresses or addresses of local and
   argument slots.  These MEM expressions are made only once and inserted
   in many instructions, as well as being used to control symbol table
   output.  It is not safe to clobber them.

   There are some uncommon cases where the address is already in a register
   for some reason, but we cannot take advantage of that because we have
   no easy way to unshare the MEM.  In addition, looking up all stack
   addresses is costly.  */

static bool
can_simplify_addr (rtx addr)
{
  rtx reg;

  if (CONSTANT_ADDRESS_P (addr))
    return false;

  if (GET_CODE (addr) == PLUS)
    reg = XEXP (addr, 0);
  else
    reg = addr;

  return (!REG_P (reg)
	  || (REGNO (reg) != FRAME_POINTER_REGNUM
	      && REGNO (reg) != HARD_FRAME_POINTER_REGNUM
	      && REGNO (reg) != ARG_POINTER_REGNUM));
}

/* Returns a canonical version of X for the address, from the point of view,
   that all multiplications are represented as MULT instead of the multiply
   by a power of 2 being represented as ASHIFT.

   Every ASHIFT we find has been made by simplify_gen_binary and was not
   there before, so it is not shared.  So we can do this in place.  */

static void
canonicalize_address (rtx x)
{
  for (;;)
    switch (GET_CODE (x))
      {
      case ASHIFT:
        if (CONST_INT_P (XEXP (x, 1))
            && INTVAL (XEXP (x, 1)) < GET_MODE_BITSIZE (GET_MODE (x))
            && INTVAL (XEXP (x, 1)) >= 0)
	  {
	    HOST_WIDE_INT shift = INTVAL (XEXP (x, 1));
	    PUT_CODE (x, MULT);
	    XEXP (x, 1) = gen_int_mode ((HOST_WIDE_INT) 1 << shift,
					GET_MODE (x));
	  }

	x = XEXP (x, 0);
        break;

      case PLUS:
        if (GET_CODE (XEXP (x, 0)) == PLUS
	    || GET_CODE (XEXP (x, 0)) == ASHIFT
	    || GET_CODE (XEXP (x, 0)) == CONST)
	  canonicalize_address (XEXP (x, 0));

	x = XEXP (x, 1);
        break;

      case CONST:
	x = XEXP (x, 0);
        break;

      default:
        return;
      }
}

/* OLD is a memory address.  Return whether it is good to use NEW instead,
   for a memory access in the given MODE.  */

static bool
should_replace_address (rtx old_rtx, rtx new_rtx, machine_mode mode,
			addr_space_t as, bool speed)
{
  int gain;

  if (rtx_equal_p (old_rtx, new_rtx)
      || !memory_address_addr_space_p (mode, new_rtx, as))
    return false;

  /* Copy propagation is always ok.  */
  if (REG_P (old_rtx) && REG_P (new_rtx))
    return true;

  /* Prefer the new address if it is less expensive.  */
  gain = (address_cost (old_rtx, mode, as, speed)
	  - address_cost (new_rtx, mode, as, speed));

  /* If the addresses have equivalent cost, prefer the new address
     if it has the highest `set_src_cost'.  That has the potential of
     eliminating the most insns without additional costs, and it
     is the same that cse.c used to do.  */
  if (gain == 0)
    gain = set_src_cost (new_rtx, speed) - set_src_cost (old_rtx, speed);

  return (gain > 0);
}


/* Flags for the last parameter of propagate_rtx_1.  */

enum {
  /* If PR_CAN_APPEAR is true, propagate_rtx_1 always returns true;
     if it is false, propagate_rtx_1 returns false if, for at least
     one occurrence OLD, it failed to collapse the result to a constant.
     For example, (mult:M (reg:M A) (minus:M (reg:M B) (reg:M A))) may
     collapse to zero if replacing (reg:M B) with (reg:M A).

     PR_CAN_APPEAR is disregarded inside MEMs: in that case,
     propagate_rtx_1 just tries to make cheaper and valid memory
     addresses.  */
  PR_CAN_APPEAR = 1,

  /* If PR_HANDLE_MEM is not set, propagate_rtx_1 won't attempt any replacement
     outside memory addresses.  This is needed because propagate_rtx_1 does
     not do any analysis on memory; thus it is very conservative and in general
     it will fail if non-read-only MEMs are found in the source expression.

     PR_HANDLE_MEM is set when the source of the propagation was not
     another MEM.  Then, it is safe not to treat non-read-only MEMs as
     ``opaque'' objects.  */
  PR_HANDLE_MEM = 2,

  /* Set when costs should be optimized for speed.  */
  PR_OPTIMIZE_FOR_SPEED = 4
};


/* Replace all occurrences of OLD in *PX with NEW and try to simplify the
   resulting expression.  Replace *PX with a new RTL expression if an
   occurrence of OLD was found.

   This is only a wrapper around simplify-rtx.c: do not add any pattern
   matching code here.  (The sole exception is the handling of LO_SUM, but
   that is because there is no simplify_gen_* function for LO_SUM).  */

static bool
propagate_rtx_1 (rtx *px, rtx old_rtx, rtx new_rtx, int flags)
{
  rtx x = *px, tem = NULL_RTX, op0, op1, op2;
  enum rtx_code code = GET_CODE (x);
  machine_mode mode = GET_MODE (x);
  machine_mode op_mode;
  bool can_appear = (flags & PR_CAN_APPEAR) != 0;
  bool valid_ops = true;

  if (!(flags & PR_HANDLE_MEM) && MEM_P (x) && !MEM_READONLY_P (x))
    {
      /* If unsafe, change MEMs to CLOBBERs or SCRATCHes (to preserve whether
	 they have side effects or not).  */
      *px = (side_effects_p (x)
	     ? gen_rtx_CLOBBER (GET_MODE (x), const0_rtx)
	     : gen_rtx_SCRATCH (GET_MODE (x)));
      return false;
    }

  /* If X is OLD_RTX, return NEW_RTX.  But not if replacing only within an
     address, and we are *not* inside one.  */
  if (x == old_rtx)
    {
      *px = new_rtx;
      return can_appear;
    }

  /* If this is an expression, try recursive substitution.  */
  switch (GET_RTX_CLASS (code))
    {
    case RTX_UNARY:
      op0 = XEXP (x, 0);
      op_mode = GET_MODE (op0);
      valid_ops &= propagate_rtx_1 (&op0, old_rtx, new_rtx, flags);
      if (op0 == XEXP (x, 0))
	return true;
      tem = simplify_gen_unary (code, mode, op0, op_mode);
      break;

    case RTX_BIN_ARITH:
    case RTX_COMM_ARITH:
      op0 = XEXP (x, 0);
      op1 = XEXP (x, 1);
      valid_ops &= propagate_rtx_1 (&op0, old_rtx, new_rtx, flags);
      valid_ops &= propagate_rtx_1 (&op1, old_rtx, new_rtx, flags);
      if (op0 == XEXP (x, 0) && op1 == XEXP (x, 1))
	return true;
      tem = simplify_gen_binary (code, mode, op0, op1);
      break;

    case RTX_COMPARE:
    case RTX_COMM_COMPARE:
      op0 = XEXP (x, 0);
      op1 = XEXP (x, 1);
      op_mode = GET_MODE (op0) != VOIDmode ? GET_MODE (op0) : GET_MODE (op1);
      valid_ops &= propagate_rtx_1 (&op0, old_rtx, new_rtx, flags);
      valid_ops &= propagate_rtx_1 (&op1, old_rtx, new_rtx, flags);
      if (op0 == XEXP (x, 0) && op1 == XEXP (x, 1))
	return true;
      tem = simplify_gen_relational (code, mode, op_mode, op0, op1);
      break;

    case RTX_TERNARY:
    case RTX_BITFIELD_OPS:
      op0 = XEXP (x, 0);
      op1 = XEXP (x, 1);
      op2 = XEXP (x, 2);
      op_mode = GET_MODE (op0);
      valid_ops &= propagate_rtx_1 (&op0, old_rtx, new_rtx, flags);
      valid_ops &= propagate_rtx_1 (&op1, old_rtx, new_rtx, flags);
      valid_ops &= propagate_rtx_1 (&op2, old_rtx, new_rtx, flags);
      if (op0 == XEXP (x, 0) && op1 == XEXP (x, 1) && op2 == XEXP (x, 2))
	return true;
      if (op_mode == VOIDmode)
	op_mode = GET_MODE (op0);
      tem = simplify_gen_ternary (code, mode, op_mode, op0, op1, op2);
      break;

    case RTX_EXTRA:
      /* The only case we try to handle is a SUBREG.  */
      if (code == SUBREG)
	{
          op0 = XEXP (x, 0);
	  valid_ops &= propagate_rtx_1 (&op0, old_rtx, new_rtx, flags);
          if (op0 == XEXP (x, 0))
	    return true;
	  tem = simplify_gen_subreg (mode, op0, GET_MODE (SUBREG_REG (x)),
				     SUBREG_BYTE (x));
	}
      break;

    case RTX_OBJ:
      if (code == MEM && x != new_rtx)
	{
	  rtx new_op0;
	  op0 = XEXP (x, 0);

	  /* There are some addresses that we cannot work on.  */
	  if (!can_simplify_addr (op0))
	    return true;

	  op0 = new_op0 = targetm.delegitimize_address (op0);
	  valid_ops &= propagate_rtx_1 (&new_op0, old_rtx, new_rtx,
					flags | PR_CAN_APPEAR);

	  /* Dismiss transformation that we do not want to carry on.  */
	  if (!valid_ops
	      || new_op0 == op0
	      || !(GET_MODE (new_op0) == GET_MODE (op0)
		   || GET_MODE (new_op0) == VOIDmode))
	    return true;

	  canonicalize_address (new_op0);

	  /* Copy propagations are always ok.  Otherwise check the costs.  */
	  if (!(REG_P (old_rtx) && REG_P (new_rtx))
	      && !should_replace_address (op0, new_op0, GET_MODE (x),
					  MEM_ADDR_SPACE (x),
	      			 	  flags & PR_OPTIMIZE_FOR_SPEED))
	    return true;

	  tem = replace_equiv_address_nv (x, new_op0);
	}

      else if (code == LO_SUM)
	{
          op0 = XEXP (x, 0);
          op1 = XEXP (x, 1);

	  /* The only simplification we do attempts to remove references to op0
	     or make it constant -- in both cases, op0's invalidity will not
	     make the result invalid.  */
	  propagate_rtx_1 (&op0, old_rtx, new_rtx, flags | PR_CAN_APPEAR);
	  valid_ops &= propagate_rtx_1 (&op1, old_rtx, new_rtx, flags);
          if (op0 == XEXP (x, 0) && op1 == XEXP (x, 1))
	    return true;

	  /* (lo_sum (high x) x) -> x  */
	  if (GET_CODE (op0) == HIGH && rtx_equal_p (XEXP (op0, 0), op1))
	    tem = op1;
	  else
	    tem = gen_rtx_LO_SUM (mode, op0, op1);

	  /* OP1 is likely not a legitimate address, otherwise there would have
	     been no LO_SUM.  We want it to disappear if it is invalid, return
	     false in that case.  */
	  return memory_address_p (mode, tem);
	}

      else if (code == REG)
	{
	  if (rtx_equal_p (x, old_rtx))
	    {
              *px = new_rtx;
              return can_appear;
	    }
	}
      break;

    default:
      break;
    }

  /* No change, no trouble.  */
  if (tem == NULL_RTX)
    return true;

  *px = tem;

  /* The replacement we made so far is valid, if all of the recursive
     replacements were valid, or we could simplify everything to
     a constant.  */
  return valid_ops || can_appear || CONSTANT_P (tem);
}


/* Return true if X constains a non-constant mem.  */

static bool
varying_mem_p (const_rtx x)
{
  subrtx_iterator::array_type array;
  FOR_EACH_SUBRTX (iter, array, x, NONCONST)
    if (MEM_P (*iter) && !MEM_READONLY_P (*iter))
      return true;
  return false;
}


/* Replace all occurrences of OLD in X with NEW and try to simplify the
   resulting expression (in mode MODE).  Return a new expression if it is
   a constant, otherwise X.

   Simplifications where occurrences of NEW collapse to a constant are always
   accepted.  All simplifications are accepted if NEW is a pseudo too.
   Otherwise, we accept simplifications that have a lower or equal cost.  */

static rtx
<<<<<<< HEAD
propagate_rtx (rtx x, enum machine_mode mode, rtx old_rtx, rtx new_rtx,
	       bool speed, HOST_WIDE_INT mask)
=======
propagate_rtx (rtx x, machine_mode mode, rtx old_rtx, rtx new_rtx,
	       bool speed)
>>>>>>> 47edca9a
{
  rtx tem;
  bool collapsed;
  int flags;

  if (REG_P (new_rtx) && REGNO (new_rtx) < FIRST_PSEUDO_REGISTER)
    return NULL_RTX;

  flags = 0;
  if (REG_P (new_rtx)
      || CONSTANT_P (new_rtx)
      || (GET_CODE (new_rtx) == SUBREG
	  && REG_P (SUBREG_REG (new_rtx))
	  && (GET_MODE_SIZE (mode)
	      <= GET_MODE_SIZE (GET_MODE (SUBREG_REG (new_rtx))))))
    flags |= PR_CAN_APPEAR;
  if (!varying_mem_p (new_rtx))
    flags |= PR_HANDLE_MEM;

  if (speed)
    flags |= PR_OPTIMIZE_FOR_SPEED;

  tem = x;
  collapsed = propagate_rtx_1 (&tem, old_rtx, copy_rtx (new_rtx), flags);
  /* If we did not do a collapsed, maybe we need to try anding with a mask. */
  if (tem == x || !collapsed)
    {
      if (mask == (HOST_WIDE_INT)-1 || tem == x)
        return NULL_RTX;
      x = simplify_gen_binary (AND, GET_MODE (tem), tem, GEN_INT (mask));
      /* Remove the subreg if we have one. */
      if (GET_CODE (x) == SUBREG && subreg_lowpart_p (x))
	x = SUBREG_REG (x);
      /* Remove the AND if we have one. */
      if (GET_CODE (x) == AND && CONST_INT_P (XEXP (x, 1)) && INTVAL (XEXP (x, 1)) == mask)
	x = XEXP (x, 0);
      if (!CONST_INT_P (x) && GET_CODE (x) != REG)
	return NULL_RTX;
      x = rtl_hooks.gen_lowpart_no_emit (GET_MODE (tem), x);
      if (!x)
	return NULL_RTX;
      tem = x;
    }

  /* gen_lowpart_common will not be able to process VOIDmode entities other
     than CONST_INTs.  */
  if (GET_MODE (tem) == VOIDmode && !CONST_INT_P (tem))
    return NULL_RTX;

  if (GET_MODE (tem) == VOIDmode)
    tem = rtl_hooks.gen_lowpart_no_emit (mode, tem);
  else
    gcc_assert (GET_MODE (tem) == mode);

  return tem;
}




/* Return true if the register from reference REF is killed
   between FROM to (but not including) TO.  */

static bool
local_ref_killed_between_p (df_ref ref, rtx_insn *from, rtx_insn *to)
{
  rtx_insn *insn;

  for (insn = from; insn != to; insn = NEXT_INSN (insn))
    {
      df_ref def;
      if (!INSN_P (insn))
	continue;

      FOR_EACH_INSN_DEF (def, insn)
	if (DF_REF_REGNO (ref) == DF_REF_REGNO (def))
	  return true;
    }
  return false;
}


/* Check if the given DEF is available in INSN.  This would require full
   computation of available expressions; we check only restricted conditions:
   - if DEF is the sole definition of its register, go ahead;
   - in the same basic block, we check for no definitions killing the
     definition of DEF_INSN;
   - if USE's basic block has DEF's basic block as the sole predecessor,
     we check if the definition is killed after DEF_INSN or before
     TARGET_INSN insn, in their respective basic blocks.  */
static bool
use_killed_between (df_ref use, rtx_insn *def_insn, rtx_insn *target_insn)
{
  basic_block def_bb = BLOCK_FOR_INSN (def_insn);
  basic_block target_bb = BLOCK_FOR_INSN (target_insn);
  int regno;
  df_ref def;

  /* We used to have a def reaching a use that is _before_ the def,
     with the def not dominating the use even though the use and def
     are in the same basic block, when a register may be used
     uninitialized in a loop.  This should not happen anymore since
     we do not use reaching definitions, but still we test for such
     cases and assume that DEF is not available.  */
  if (def_bb == target_bb
      ? DF_INSN_LUID (def_insn) >= DF_INSN_LUID (target_insn)
      : !dominated_by_p (CDI_DOMINATORS, target_bb, def_bb))
    return true;

  /* Check if the reg in USE has only one definition.  We already
     know that this definition reaches use, or we wouldn't be here.
     However, this is invalid for hard registers because if they are
     live at the beginning of the function it does not mean that we
     have an uninitialized access.  */
  regno = DF_REF_REGNO (use);
  def = DF_REG_DEF_CHAIN (regno);
  if (def
      && DF_REF_NEXT_REG (def) == NULL
      && regno >= FIRST_PSEUDO_REGISTER)
    return false;

  /* Check locally if we are in the same basic block.  */
  if (def_bb == target_bb)
    return local_ref_killed_between_p (use, def_insn, target_insn);

  /* Finally, if DEF_BB is the sole predecessor of TARGET_BB.  */
  if (single_pred_p (target_bb)
      && single_pred (target_bb) == def_bb)
    {
      df_ref x;

      /* See if USE is killed between DEF_INSN and the last insn in the
	 basic block containing DEF_INSN.  */
      x = df_bb_regno_last_def_find (def_bb, regno);
      if (x && DF_INSN_LUID (DF_REF_INSN (x)) >= DF_INSN_LUID (def_insn))
	return true;

      /* See if USE is killed between TARGET_INSN and the first insn in the
	 basic block containing TARGET_INSN.  */
      x = df_bb_regno_first_def_find (target_bb, regno);
      if (x && DF_INSN_LUID (DF_REF_INSN (x)) < DF_INSN_LUID (target_insn))
	return true;

      return false;
    }

  /* Otherwise assume the worst case.  */
  return true;
}


/* Check if all uses in DEF_INSN can be used in TARGET_INSN.  This
   would require full computation of available expressions;
   we check only restricted conditions, see use_killed_between.  */
static bool
all_uses_available_at (rtx_insn *def_insn, rtx_insn *target_insn)
{
  df_ref use;
  struct df_insn_info *insn_info = DF_INSN_INFO_GET (def_insn);
  rtx def_set = single_set (def_insn);
  rtx_insn *next;

  gcc_assert (def_set);

  /* If target_insn comes right after def_insn, which is very common
     for addresses, we can use a quicker test.  Ignore debug insns
     other than target insns for this.  */
  next = NEXT_INSN (def_insn);
  while (next && next != target_insn && DEBUG_INSN_P (next))
    next = NEXT_INSN (next);
  if (next == target_insn && REG_P (SET_DEST (def_set)))
    {
      rtx def_reg = SET_DEST (def_set);

      /* If the insn uses the reg that it defines, the substitution is
         invalid.  */
      FOR_EACH_INSN_INFO_USE (use, insn_info)
	if (rtx_equal_p (DF_REF_REG (use), def_reg))
	  return false;
      FOR_EACH_INSN_INFO_EQ_USE (use, insn_info)
	if (rtx_equal_p (DF_REF_REG (use), def_reg))
	  return false;
    }
  else
    {
      rtx def_reg = REG_P (SET_DEST (def_set)) ? SET_DEST (def_set) : NULL_RTX;

      /* Look at all the uses of DEF_INSN, and see if they are not
	 killed between DEF_INSN and TARGET_INSN.  */
      FOR_EACH_INSN_INFO_USE (use, insn_info)
	{
	  if (def_reg && rtx_equal_p (DF_REF_REG (use), def_reg))
	    return false;
	  if (use_killed_between (use, def_insn, target_insn))
	    return false;
	}
      FOR_EACH_INSN_INFO_EQ_USE (use, insn_info)
	{
	  if (def_reg && rtx_equal_p (DF_REF_REG (use), def_reg))
	    return false;
	  if (use_killed_between (use, def_insn, target_insn))
	    return false;
	}
    }

  return true;
}


static df_ref *active_defs;
#ifdef ENABLE_CHECKING
static sparseset active_defs_check;
#endif

/* Fill the ACTIVE_DEFS array with the use->def link for the registers
   mentioned in USE_REC.  Register the valid entries in ACTIVE_DEFS_CHECK
   too, for checking purposes.  */

static void
register_active_defs (df_ref use)
{
  for (; use; use = DF_REF_NEXT_LOC (use))
    {
      df_ref def = get_def_for_use (use);
      int regno = DF_REF_REGNO (use);

#ifdef ENABLE_CHECKING
      sparseset_set_bit (active_defs_check, regno);
#endif
      active_defs[regno] = def;
    }
}


/* Build the use->def links that we use to update the dataflow info
   for new uses.  Note that building the links is very cheap and if
   it were done earlier, they could be used to rule out invalid
   propagations (in addition to what is done in all_uses_available_at).
   I'm not doing this yet, though.  */

static void
update_df_init (rtx_insn *def_insn, rtx_insn *insn)
{
#ifdef ENABLE_CHECKING
  sparseset_clear (active_defs_check);
#endif
  register_active_defs (DF_INSN_USES (def_insn));
  register_active_defs (DF_INSN_USES (insn));
  register_active_defs (DF_INSN_EQ_USES (insn));
}


/* Update the USE_DEF_REF array for the given use, using the active definitions
   in the ACTIVE_DEFS array to match pseudos to their def. */

static inline void
update_uses (df_ref use)
{
  for (; use; use = DF_REF_NEXT_LOC (use))
    {
      int regno = DF_REF_REGNO (use);

      /* Set up the use-def chain.  */
      if (DF_REF_ID (use) >= (int) use_def_ref.length ())
        use_def_ref.safe_grow_cleared (DF_REF_ID (use) + 1);

#ifdef ENABLE_CHECKING
      gcc_assert (sparseset_bit_p (active_defs_check, regno));
#endif
      use_def_ref[DF_REF_ID (use)] = active_defs[regno];
    }
}


/* Update the USE_DEF_REF array for the uses in INSN.  Only update note
   uses if NOTES_ONLY is true.  */

static void
update_df (rtx_insn *insn, rtx note)
{
  struct df_insn_info *insn_info = DF_INSN_INFO_GET (insn);

  if (note)
    {
      df_uses_create (&XEXP (note, 0), insn, DF_REF_IN_NOTE);
      df_notes_rescan (insn);
    }
  else
    {
      df_uses_create (&PATTERN (insn), insn, 0);
      df_insn_rescan (insn);
      update_uses (DF_INSN_INFO_USES (insn_info));
    }

  update_uses (DF_INSN_INFO_EQ_USES (insn_info));
}


/* Try substituting NEW into LOC, which originated from forward propagation
   of USE's value from DEF_INSN.  SET_REG_EQUAL says whether we are
   substituting the whole SET_SRC, so we can set a REG_EQUAL note if the
   new insn is not recognized.  Return whether the substitution was
   performed.  */

static bool
try_fwprop_subst (df_ref use, rtx *loc, rtx new_rtx, rtx_insn *def_insn,
		  bool set_reg_equal)
{
  rtx_insn *insn = DF_REF_INSN (use);
  rtx set = single_set (insn);
  rtx note = NULL_RTX;
  bool speed = optimize_bb_for_speed_p (BLOCK_FOR_INSN (insn));
  int old_cost = 0;
  bool ok;

  update_df_init (def_insn, insn);

  /* forward_propagate_subreg may be operating on an instruction with
     multiple sets.  If so, assume the cost of the new instruction is
     not greater than the old one.  */
  if (set)
    old_cost = set_src_cost (SET_SRC (set), speed);
  if (dump_file)
    {
      fprintf (dump_file, "\nIn insn %d, replacing\n ", INSN_UID (insn));
      print_inline_rtx (dump_file, *loc, 2);
      fprintf (dump_file, "\n with ");
      print_inline_rtx (dump_file, new_rtx, 2);
      fprintf (dump_file, "\n");
    }

  validate_unshare_change (insn, loc, new_rtx, true);
  if (!verify_changes (0))
    {
      if (dump_file)
	fprintf (dump_file, "Changes to insn %d not recognized\n",
		 INSN_UID (insn));
      ok = false;
    }

  else if (DF_REF_TYPE (use) == DF_REF_REG_USE
	   && set
	   && set_src_cost (SET_SRC (set), speed) > old_cost)
    {
      if (dump_file)
	fprintf (dump_file, "Changes to insn %d not profitable\n",
		 INSN_UID (insn));
      ok = false;
    }

  else
    {
      if (dump_file)
	fprintf (dump_file, "Changed insn %d\n", INSN_UID (insn));
      ok = true;
    }

  if (ok)
    {
      confirm_change_group ();
      num_changes++;
    }
  else
    {
      cancel_changes (0);

      /* Can also record a simplified value in a REG_EQUAL note,
	 making a new one if one does not already exist.  */
      if (set_reg_equal)
	{
	  if (dump_file)
	    fprintf (dump_file, " Setting REG_EQUAL note\n");

	  note = set_unique_reg_note (insn, REG_EQUAL, copy_rtx (new_rtx));
	}
    }

  if ((ok || note) && !CONSTANT_P (new_rtx))
    update_df (insn, note);

  return ok;
}

/* For the given single_set INSN, containing SRC known to be a
   ZERO_EXTEND or SIGN_EXTEND of a register, return true if INSN
   is redundant due to the register being set by a LOAD_EXTEND_OP
   load from memory.  */

static bool
free_load_extend (rtx src, rtx_insn *insn)
{
  rtx reg;
  df_ref def, use;

  reg = XEXP (src, 0);
#ifdef LOAD_EXTEND_OP
  if (LOAD_EXTEND_OP (GET_MODE (reg)) != GET_CODE (src))
#endif
    return false;

  FOR_EACH_INSN_USE (use, insn)
    if (!DF_REF_IS_ARTIFICIAL (use)
	&& DF_REF_TYPE (use) == DF_REF_REG_USE
	&& DF_REF_REG (use) == reg)
      break;
  if (!use)
    return false;

  def = get_def_for_use (use);
  if (!def)
    return false;

  if (DF_REF_IS_ARTIFICIAL (def))
    return false;

  if (NONJUMP_INSN_P (DF_REF_INSN (def)))
    {
      rtx patt = PATTERN (DF_REF_INSN (def));

      if (GET_CODE (patt) == SET
	  && GET_CODE (SET_SRC (patt)) == MEM
	  && rtx_equal_p (SET_DEST (patt), reg))
	return true;
    }
  return false;
}

/* If USE is a subreg, see if it can be replaced by a pseudo.  */

static bool
forward_propagate_subreg (df_ref use, rtx_insn *def_insn, rtx def_set)
{
  rtx use_reg = DF_REF_REG (use);
  rtx_insn *use_insn;
  rtx src;

  /* Only consider subregs... */
  machine_mode use_mode = GET_MODE (use_reg);
  if (GET_CODE (use_reg) != SUBREG
      || !REG_P (SET_DEST (def_set)))
    return false;

  /* If this is a paradoxical SUBREG...  */
  if (GET_MODE_SIZE (use_mode)
      > GET_MODE_SIZE (GET_MODE (SUBREG_REG (use_reg))))
    {
      /* If this is a paradoxical SUBREG, we have no idea what value the
	 extra bits would have.  However, if the operand is equivalent to
	 a SUBREG whose operand is the same as our mode, and all the modes
	 are within a word, we can just use the inner operand because
	 these SUBREGs just say how to treat the register.  */
      use_insn = DF_REF_INSN (use);
      src = SET_SRC (def_set);
      if (GET_CODE (src) == SUBREG
	  && REG_P (SUBREG_REG (src))
	  && REGNO (SUBREG_REG (src)) >= FIRST_PSEUDO_REGISTER
	  && GET_MODE (SUBREG_REG (src)) == use_mode
	  && subreg_lowpart_p (src)
	  && all_uses_available_at (def_insn, use_insn))
	return try_fwprop_subst (use, DF_REF_LOC (use), SUBREG_REG (src),
				 def_insn, false);
    }

  /* If this is a SUBREG of a ZERO_EXTEND or SIGN_EXTEND, and the SUBREG
     is the low part of the reg being extended then just use the inner
     operand.  Don't do this if the ZERO_EXTEND or SIGN_EXTEND insn will
     be removed due to it matching a LOAD_EXTEND_OP load from memory,
     or due to the operation being a no-op when applied to registers.
     For example, if we have:

	 A: (set (reg:DI X) (sign_extend:DI (reg:SI Y)))
	 B: (... (subreg:SI (reg:DI X)) ...)

     and mode_rep_extended says that Y is already sign-extended,
     the backend will typically allow A to be combined with the
     definition of Y or, failing that, allow A to be deleted after
     reload through register tying.  Introducing more uses of Y
     prevents both optimisations.  */
  else if (subreg_lowpart_p (use_reg))
    {
      use_insn = DF_REF_INSN (use);
      src = SET_SRC (def_set);
      if ((GET_CODE (src) == ZERO_EXTEND
	   || GET_CODE (src) == SIGN_EXTEND)
	  && REG_P (XEXP (src, 0))
	  && REGNO (XEXP (src, 0)) >= FIRST_PSEUDO_REGISTER
	  && GET_MODE (XEXP (src, 0)) == use_mode
	  && !free_load_extend (src, def_insn)
	  && (targetm.mode_rep_extended (use_mode, GET_MODE (src))
	      != (int) GET_CODE (src))
	  && all_uses_available_at (def_insn, use_insn))
	return try_fwprop_subst (use, DF_REF_LOC (use), XEXP (src, 0),
				 def_insn, false);
    }

  return false;
}

/* Try to replace USE with SRC (defined in DEF_INSN) in __asm.  */

static bool
forward_propagate_asm (df_ref use, rtx_insn *def_insn, rtx def_set, rtx reg)
{
  rtx_insn *use_insn = DF_REF_INSN (use);
  rtx src, use_pat, asm_operands, new_rtx, *loc;
  int speed_p, i;
  df_ref uses;

  gcc_assert ((DF_REF_FLAGS (use) & DF_REF_IN_NOTE) == 0);

  src = SET_SRC (def_set);
  use_pat = PATTERN (use_insn);

  /* In __asm don't replace if src might need more registers than
     reg, as that could increase register pressure on the __asm.  */
  uses = DF_INSN_USES (def_insn);
  if (uses && DF_REF_NEXT_LOC (uses))
    return false;

  update_df_init (def_insn, use_insn);
  speed_p = optimize_bb_for_speed_p (BLOCK_FOR_INSN (use_insn));
  asm_operands = NULL_RTX;
  switch (GET_CODE (use_pat))
    {
    case ASM_OPERANDS:
      asm_operands = use_pat;
      break;
    case SET:
      if (MEM_P (SET_DEST (use_pat)))
	{
	  loc = &SET_DEST (use_pat);
	  new_rtx = propagate_rtx (*loc, GET_MODE (*loc), reg, src, speed_p, -1);
	  if (new_rtx)
	    validate_unshare_change (use_insn, loc, new_rtx, true);
	}
      asm_operands = SET_SRC (use_pat);
      break;
    case PARALLEL:
      for (i = 0; i < XVECLEN (use_pat, 0); i++)
	if (GET_CODE (XVECEXP (use_pat, 0, i)) == SET)
	  {
	    if (MEM_P (SET_DEST (XVECEXP (use_pat, 0, i))))
	      {
		loc = &SET_DEST (XVECEXP (use_pat, 0, i));
		new_rtx = propagate_rtx (*loc, GET_MODE (*loc), reg,
					 src, speed_p, -1);
		if (new_rtx)
		  validate_unshare_change (use_insn, loc, new_rtx, true);
	      }
	    asm_operands = SET_SRC (XVECEXP (use_pat, 0, i));
	  }
	else if (GET_CODE (XVECEXP (use_pat, 0, i)) == ASM_OPERANDS)
	  asm_operands = XVECEXP (use_pat, 0, i);
      break;
    default:
      gcc_unreachable ();
    }

  gcc_assert (asm_operands && GET_CODE (asm_operands) == ASM_OPERANDS);
  for (i = 0; i < ASM_OPERANDS_INPUT_LENGTH (asm_operands); i++)
    {
      loc = &ASM_OPERANDS_INPUT (asm_operands, i);
      new_rtx = propagate_rtx (*loc, GET_MODE (*loc), reg, src, speed_p, -1);
      if (new_rtx)
	validate_unshare_change (use_insn, loc, new_rtx, true);
    }

  if (num_changes_pending () == 0 || !apply_change_group ())
    return false;

  update_df (use_insn, NULL);
  num_changes++;
  return true;
}

/* Try to replace USE with SRC (defined in DEF_INSN) and simplify the
   result.  */

static bool
forward_propagate_and_simplify (df_ref use, rtx_insn *def_insn, rtx def_set)
{
  rtx_insn *use_insn = DF_REF_INSN (use);
  rtx use_set = single_set (use_insn);
  rtx src, reg, new_rtx, *loc;
  bool set_reg_equal;
  machine_mode mode;
  int asm_use = -1;
  unsigned HOST_WIDE_INT mask = -1;

  if (INSN_CODE (use_insn) < 0)
    asm_use = asm_noperands (PATTERN (use_insn));

  if (!use_set && asm_use < 0 && !DEBUG_INSN_P (use_insn))
    return false;

  /* Do not propagate into PC, CC0, etc.  */
  if (use_set && GET_MODE (SET_DEST (use_set)) == VOIDmode)
    return false;

  /* If def and use are subreg, check if they match.  */
  reg = DF_REF_REG (use);
  if (GET_CODE (reg) == SUBREG && GET_CODE (SET_DEST (def_set)) == SUBREG)
    {
      if (SUBREG_BYTE (SET_DEST (def_set)) != SUBREG_BYTE (reg))
	return false;
    }
  /* Check if the def had a subreg, but the use has the whole reg.  */
  else if (REG_P (reg) && GET_CODE (SET_DEST (def_set)) == SUBREG)
    return false;
  /* Check if the use has a subreg, but the def had the whole reg.  Unlike the
     previous case, the optimization is possible and often useful indeed.  */
  else if (GET_CODE (reg) == SUBREG && REG_P (SET_DEST (def_set)))
    reg = SUBREG_REG (reg);

  /* Make sure that we can treat REG as having the same mode as the
     source of DEF_SET.  */
  if (GET_MODE (SET_DEST (def_set)) != GET_MODE (reg))
    return false;

  /* Check if the substitution is valid (last, because it's the most
     expensive check!).  */
  src = SET_SRC (def_set);
  if (!CONSTANT_P (src) && !all_uses_available_at (def_insn, use_insn))
    return false;

  /* Check if the def is loading something from the constant pool; in this
     case we would undo optimization such as compress_float_constant.
     Still, we can set a REG_EQUAL note.  */
  if (MEM_P (src) && MEM_READONLY_P (src))
    {
      rtx x = avoid_constant_pool_reference (src);
      if (x != src && use_set)
	{
          rtx note = find_reg_note (use_insn, REG_EQUAL, NULL_RTX);
	  rtx old_rtx = note ? XEXP (note, 0) : SET_SRC (use_set);
	  rtx new_rtx = simplify_replace_rtx (old_rtx, src, x);
	  if (old_rtx != new_rtx)
            set_unique_reg_note (use_insn, REG_EQUAL, copy_rtx (new_rtx));
	}
      return false;
    }

  if (asm_use >= 0)
    return forward_propagate_asm (use, def_insn, def_set, reg);

  /* Else try simplifying.  */

  if (DF_REF_TYPE (use) == DF_REF_REG_MEM_STORE)
    {
      loc = &SET_DEST (use_set);
      set_reg_equal = false;
    }
  else if (!use_set)
    {
      loc = &INSN_VAR_LOCATION_LOC (use_insn);
      set_reg_equal = false;
    }
  else
    {
      rtx note = find_reg_note (use_insn, REG_EQUAL, NULL_RTX);
      if (DF_REF_FLAGS (use) & DF_REF_IN_NOTE)
	loc = &XEXP (note, 0);
      else
	loc = &SET_SRC (use_set);

      /* Do not replace an existing REG_EQUAL note if the insn is not
	 recognized.  Either we're already replacing in the note, or we'll
	 separately try plugging the definition in the note and simplifying.
	 And only install a REQ_EQUAL note when the destination is a REG
	 that isn't mentioned in USE_SET, as the note would be invalid
	 otherwise.  We also don't want to install a note if we are merely
	 propagating a pseudo since verifying that this pseudo isn't dead
	 is a pain; moreover such a note won't help anything.  */
      set_reg_equal = (note == NULL_RTX
		       && REG_P (SET_DEST (use_set))
		       && !REG_P (src)
		       && !(GET_CODE (src) == SUBREG
			    && REG_P (SUBREG_REG (src)))
		       && !reg_mentioned_p (SET_DEST (use_set),
					    SET_SRC (use_set)));
    }

  if (GET_MODE (*loc) == VOIDmode)
    mode = GET_MODE (SET_DEST (use_set));
  else
    mode = GET_MODE (*loc);

  if (DF_REF_TYPE (use) != DF_REF_REG_MEM_STORE
      && use_set && GET_CODE (SET_DEST (use_set)) == ZERO_EXTRACT
      && CONST_INT_P (XEXP (SET_DEST (use_set), 1)))
    {
      unsigned HOST_WIDE_INT width = INTVAL (XEXP (SET_DEST (use_set), 1));
      mask = ((unsigned HOST_WIDE_INT)-1) >> (HOST_BITS_PER_WIDE_INT - width);
    }

  new_rtx = propagate_rtx (*loc, mode, reg, src,
  			   optimize_bb_for_speed_p (BLOCK_FOR_INSN (use_insn)),
			   mask);

  if (!new_rtx)
    return false;

  return try_fwprop_subst (use, loc, new_rtx, def_insn, set_reg_equal);
}


/* Given a use USE of an insn, if it has a single reaching
   definition, try to forward propagate it into that insn.
   Return true if cfg cleanup will be needed.  */

static bool
forward_propagate_into (df_ref use)
{
  df_ref def;
  rtx_insn *def_insn, *use_insn;
  rtx def_set;
  rtx parent;

  if (DF_REF_FLAGS (use) & DF_REF_READ_WRITE)
    return false;
  if (DF_REF_IS_ARTIFICIAL (use))
    return false;

  /* Only consider uses that have a single definition.  */
  def = get_def_for_use (use);
  if (!def)
    return false;
  if (DF_REF_FLAGS (def) & DF_REF_READ_WRITE)
    return false;
  if (DF_REF_IS_ARTIFICIAL (def))
    return false;

  /* Do not propagate loop invariant definitions inside the loop.  */
  if (DF_REF_BB (def)->loop_father != DF_REF_BB (use)->loop_father)
    return false;

  /* Check if the use is still present in the insn!  */
  use_insn = DF_REF_INSN (use);
  if (DF_REF_FLAGS (use) & DF_REF_IN_NOTE)
    parent = find_reg_note (use_insn, REG_EQUAL, NULL_RTX);
  else
    parent = PATTERN (use_insn);

  if (!reg_mentioned_p (DF_REF_REG (use), parent))
    return false;

  def_insn = DF_REF_INSN (def);
  if (multiple_sets (def_insn))
    return false;
  def_set = single_set (def_insn);
  if (!def_set)
    return false;

  /* Only try one kind of propagation.  If two are possible, we'll
     do it on the following iterations.  */
  if (forward_propagate_and_simplify (use, def_insn, def_set)
      || forward_propagate_subreg (use, def_insn, def_set))
    {
      if (cfun->can_throw_non_call_exceptions
	  && find_reg_note (use_insn, REG_EH_REGION, NULL_RTX)
	  && purge_dead_edges (DF_REF_BB (use)))
	return true;
    }
  return false;
}


static void
fwprop_init (void)
{
  num_changes = 0;
  calculate_dominance_info (CDI_DOMINATORS);

  /* We do not always want to propagate into loops, so we have to find
     loops and be careful about them.  Avoid CFG modifications so that
     we don't have to update dominance information afterwards for
     build_single_def_use_links.  */
  loop_optimizer_init (AVOID_CFG_MODIFICATIONS);

  build_single_def_use_links ();
  df_set_flags (DF_DEFER_INSN_RESCAN);

  active_defs = XNEWVEC (df_ref, max_reg_num ());
#ifdef ENABLE_CHECKING
  active_defs_check = sparseset_alloc (max_reg_num ());
#endif
}

static void
fwprop_done (void)
{
  loop_optimizer_finalize ();

  use_def_ref.release ();
  free (active_defs);
#ifdef ENABLE_CHECKING
  sparseset_free (active_defs_check);
#endif

  free_dominance_info (CDI_DOMINATORS);
  cleanup_cfg (0);
  delete_trivially_dead_insns (get_insns (), max_reg_num ());

  if (dump_file)
    fprintf (dump_file,
	     "\nNumber of successful forward propagations: %d\n\n",
	     num_changes);
}


/* Main entry point.  */

static bool
gate_fwprop (void)
{
  return optimize > 0 && flag_forward_propagate;
}

static unsigned int
fwprop (void)
{
  unsigned i;
  bool need_cleanup = false;

  fwprop_init ();

  /* Go through all the uses.  df_uses_create will create new ones at the
     end, and we'll go through them as well.

     Do not forward propagate addresses into loops until after unrolling.
     CSE did so because it was able to fix its own mess, but we are not.  */

  for (i = 0; i < DF_USES_TABLE_SIZE (); i++)
    {
      df_ref use = DF_USES_GET (i);
      if (use)
	if (DF_REF_TYPE (use) == DF_REF_REG_USE
	    || DF_REF_BB (use)->loop_father == NULL
	    /* The outer most loop is not really a loop.  */
	    || loop_outer (DF_REF_BB (use)->loop_father) == NULL)
	  need_cleanup |= forward_propagate_into (use);
    }

  fwprop_done ();
  if (need_cleanup)
    cleanup_cfg (0);
  return 0;
}

namespace {

const pass_data pass_data_rtl_fwprop =
{
  RTL_PASS, /* type */
  "fwprop1", /* name */
  OPTGROUP_NONE, /* optinfo_flags */
  TV_FWPROP, /* tv_id */
  0, /* properties_required */
  0, /* properties_provided */
  0, /* properties_destroyed */
  0, /* todo_flags_start */
  TODO_df_finish, /* todo_flags_finish */
};

class pass_rtl_fwprop : public rtl_opt_pass
{
public:
  pass_rtl_fwprop (gcc::context *ctxt)
    : rtl_opt_pass (pass_data_rtl_fwprop, ctxt)
  {}

  /* opt_pass methods: */
  virtual bool gate (function *) { return gate_fwprop (); }
  virtual unsigned int execute (function *) { return fwprop (); }

}; // class pass_rtl_fwprop

} // anon namespace

rtl_opt_pass *
make_pass_rtl_fwprop (gcc::context *ctxt)
{
  return new pass_rtl_fwprop (ctxt);
}

static unsigned int
fwprop_addr (void)
{
  unsigned i;
  bool need_cleanup = false;

  fwprop_init ();

  /* Go through all the uses.  df_uses_create will create new ones at the
     end, and we'll go through them as well.  */
  for (i = 0; i < DF_USES_TABLE_SIZE (); i++)
    {
      df_ref use = DF_USES_GET (i);
      if (use)
	if (DF_REF_TYPE (use) != DF_REF_REG_USE
	    && DF_REF_BB (use)->loop_father != NULL
	    /* The outer most loop is not really a loop.  */
	    && loop_outer (DF_REF_BB (use)->loop_father) != NULL)
	  need_cleanup |= forward_propagate_into (use);
    }

  fwprop_done ();

  if (need_cleanup)
    cleanup_cfg (0);
  return 0;
}

namespace {

const pass_data pass_data_rtl_fwprop_addr =
{
  RTL_PASS, /* type */
  "fwprop2", /* name */
  OPTGROUP_NONE, /* optinfo_flags */
  TV_FWPROP, /* tv_id */
  0, /* properties_required */
  0, /* properties_provided */
  0, /* properties_destroyed */
  0, /* todo_flags_start */
  TODO_df_finish, /* todo_flags_finish */
};

class pass_rtl_fwprop_addr : public rtl_opt_pass
{
public:
  pass_rtl_fwprop_addr (gcc::context *ctxt)
    : rtl_opt_pass (pass_data_rtl_fwprop_addr, ctxt)
  {}

  /* opt_pass methods: */
  virtual bool gate (function *) { return gate_fwprop (); }
  virtual unsigned int execute (function *) { return fwprop_addr (); }

}; // class pass_rtl_fwprop_addr

} // anon namespace

rtl_opt_pass *
make_pass_rtl_fwprop_addr (gcc::context *ctxt)
{
  return new pass_rtl_fwprop_addr (ctxt);
}<|MERGE_RESOLUTION|>--- conflicted
+++ resolved
@@ -659,13 +659,8 @@
    Otherwise, we accept simplifications that have a lower or equal cost.  */
 
 static rtx
-<<<<<<< HEAD
-propagate_rtx (rtx x, enum machine_mode mode, rtx old_rtx, rtx new_rtx,
+propagate_rtx (rtx x, machine_mode mode, rtx old_rtx, rtx new_rtx,
 	       bool speed, HOST_WIDE_INT mask)
-=======
-propagate_rtx (rtx x, machine_mode mode, rtx old_rtx, rtx new_rtx,
-	       bool speed)
->>>>>>> 47edca9a
 {
   rtx tem;
   bool collapsed;
