--- conflicted
+++ resolved
@@ -3920,13 +3920,9 @@
 	compare_debug_opt = NULL;
       else
 	compare_debug_opt = arg;
-<<<<<<< HEAD
       save_switch (compare_debug_replacement_opt, 0, NULL, validated, true,
 		   cl_options[opt_index].flags);
-=======
-      save_switch (compare_debug_replacement_opt, 0, NULL, validated, true);
       set_source_date_epoch_envvar ();
->>>>>>> 6f9aa2fa
       return true;
 
     case OPT_fdiagnostics_color_:
