--- conflicted
+++ resolved
@@ -1643,7 +1643,6 @@
   return flag_tree_dce != 0;
 }
 
-<<<<<<< HEAD
 static bool
 gate_dce_mpx (void)
 {
@@ -1653,12 +1652,9 @@
 	|| (flag_mpxopt == -1 && optimize > 0));
 }
 
-struct gimple_opt_pass pass_dce =
-=======
 namespace {
 
 const pass_data pass_data_dce =
->>>>>>> 521a9050
 {
   GIMPLE_PASS, /* type */
   "dce", /* name */
@@ -1687,12 +1683,32 @@
 
 }; // class pass_dce
 
+class pass_dce_mpx : public gimple_opt_pass
+{
+public:
+  pass_dce_mpx (gcc::context *ctxt)
+    : gimple_opt_pass (pass_data_dce, ctxt)
+  {}
+
+  /* opt_pass methods: */
+  opt_pass * clone () { return new pass_dce_mpx (ctxt_); }
+  bool gate () { return gate_dce_mpx (); }
+  unsigned int execute () { return tree_ssa_dce (); }
+
+}; // class pass_dce_mpx
+
 } // anon namespace
 
 gimple_opt_pass *
 make_pass_dce (gcc::context *ctxt)
 {
   return new pass_dce (ctxt);
+}
+
+gimple_opt_pass *
+make_pass_dce_mpx (gcc::context *ctxt)
+{
+  return new pass_dce_mpx (ctxt);
 }
 
 namespace {
@@ -1770,46 +1786,5 @@
 gimple_opt_pass *
 make_pass_cd_dce (gcc::context *ctxt)
 {
-<<<<<<< HEAD
- {
-  GIMPLE_PASS,
-  "cddce",				/* name */
-  OPTGROUP_NONE,                        /* optinfo_flags */
-  gate_dce,				/* gate */
-  tree_ssa_cd_dce,			/* execute */
-  NULL,					/* sub */
-  NULL,					/* next */
-  0,					/* static_pass_number */
-  TV_TREE_CD_DCE,			/* tv_id */
-  PROP_cfg | PROP_ssa,			/* properties_required */
-  0,					/* properties_provided */
-  0,					/* properties_destroyed */
-  0,					/* todo_flags_start */
-  TODO_verify_ssa
-  | TODO_verify_flow			/* todo_flags_finish */
- }
-};
-
-struct gimple_opt_pass pass_dce_mpx =
-{
- {
-  GIMPLE_PASS,
-  "dce",				/* name */
-  OPTGROUP_NONE,                        /* optinfo_flags */
-  gate_dce_mpx,				/* gate */
-  tree_ssa_dce,				/* execute */
-  NULL,					/* sub */
-  NULL,					/* next */
-  0,					/* static_pass_number */
-  TV_TREE_DCE,				/* tv_id */
-  PROP_cfg | PROP_ssa,			/* properties_required */
-  0,					/* properties_provided */
-  0,					/* properties_destroyed */
-  0,					/* todo_flags_start */
-  TODO_verify_ssa	                /* todo_flags_finish */
- }
-};
-=======
   return new pass_cd_dce (ctxt);
-}
->>>>>>> 521a9050
+}