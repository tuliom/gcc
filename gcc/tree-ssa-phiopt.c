--- conflicted
+++ resolved
@@ -1242,7 +1242,6 @@
 
 /* Hashtable helpers.  */
 
-<<<<<<< HEAD
 struct ssa_names_hasher : typed_free_remove <name_to_bb>
 {
   typedef name_to_bb value_type;
@@ -1250,14 +1249,13 @@
   static inline hashval_t hash (const value_type *);
   static inline bool equal (const value_type *, const compare_type *);
 };
-=======
+
 /* Used for quick clearing of the hash-table when we see calls.
    Hash entries with phase < nt_call_phase are invalid.  */
 static unsigned int nt_call_phase;
 
 /* The set of MEM_REFs which can't trap.  */
 static struct pointer_set_t *nontrap_set;
->>>>>>> ecfa1cec
 
 /* The hash function.  */
 
@@ -1281,9 +1279,6 @@
 
 /* The hash table for remembering what we've seen.  */
 static hash_table <ssa_names_hasher> seen_ssa_names;
-
-/* The set of MEM_REFs which can't trap.  */
-static struct pointer_set_t *nontrap_set;
 
 /* We see the expression EXP in basic block BB.  If it's an interesting
    expression (an MEM_REF through an SSA_NAME) possibly insert the
@@ -1316,15 +1311,9 @@
       map.offset = tree_low_cst (TREE_OPERAND (exp, 1), 0);
       map.size = size;
 
-<<<<<<< HEAD
       slot = seen_ssa_names.find_slot (&map, INSERT);
       n2bb = *slot;
-      if (n2bb)
-=======
-      slot = htab_find_slot (seen_ssa_names, &map, INSERT);
-      n2bb = (struct name_to_bb *) *slot;
       if (n2bb && n2bb->phase >= nt_call_phase)
->>>>>>> ecfa1cec
         found_bb = n2bb->bb;
 
       /* If we've found a trapping MEM_REF, _and_ it dominates EXP
