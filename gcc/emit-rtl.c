--- conflicted
+++ resolved
@@ -1861,11 +1861,7 @@
 	{
 	  unsigned int obj_align;
 	  unsigned HOST_WIDE_INT obj_bitpos;
-<<<<<<< HEAD
-	  obj_align = get_object_alignment_1 (t, &obj_bitpos);
-=======
 	  get_object_alignment_1 (t, &obj_align, &obj_bitpos);
->>>>>>> bc75ee5f
 	  obj_bitpos = (obj_bitpos - bitpos) & (obj_align - 1);
 	  if (obj_bitpos != 0)
 	    obj_align = (obj_bitpos & -obj_bitpos);
