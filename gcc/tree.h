/* Definitions for the ubiquitous 'tree' type for GNU compilers.
   Copyright (C) 1989, 1993, 1994, 1995, 1996, 1997, 1998, 1999, 2000,
   2001, 2002, 2003, 2004, 2005, 2006, 2007, 2008, 2009, 2010, 2011, 2012
   Free Software Foundation, Inc.

This file is part of GCC.

GCC is free software; you can redistribute it and/or modify it under
the terms of the GNU General Public License as published by the Free
Software Foundation; either version 3, or (at your option) any later
version.

GCC is distributed in the hope that it will be useful, but WITHOUT ANY
WARRANTY; without even the implied warranty of MERCHANTABILITY or
FITNESS FOR A PARTICULAR PURPOSE.  See the GNU General Public License
for more details.

You should have received a copy of the GNU General Public License
along with GCC; see the file COPYING3.  If not see
<http://www.gnu.org/licenses/>.  */

#ifndef GCC_TREE_H
#define GCC_TREE_H

#include "hashtab.h"
#include "machmode.h"
#include "input.h"
#include "statistics.h"
#include "vec.h"
#include "vecir.h"
#include "double-int.h"
#include "real.h"
#include "fixed-value.h"
#include "alias.h"
#include "flags.h"

/* Codes of tree nodes */

#define DEFTREECODE(SYM, STRING, TYPE, NARGS)   SYM,
#define END_OF_BASE_TREE_CODES LAST_AND_UNUSED_TREE_CODE,

enum tree_code {
#include "all-tree.def"
MAX_TREE_CODES
};

#undef DEFTREECODE
#undef END_OF_BASE_TREE_CODES

extern unsigned char tree_contains_struct[MAX_TREE_CODES][64];
#define CODE_CONTAINS_STRUCT(CODE, STRUCT) (tree_contains_struct[(CODE)][(STRUCT)])

/* Macros for initializing `tree_contains_struct'.  */
#define MARK_TS_BASE(C)					\
  do {							\
    tree_contains_struct[C][TS_BASE] = 1;		\
  } while (0)

#define MARK_TS_TYPED(C)				\
  do {							\
    MARK_TS_BASE (C);					\
    tree_contains_struct[C][TS_TYPED] = 1;		\
  } while (0)

#define MARK_TS_COMMON(C)				\
  do {							\
    MARK_TS_TYPED (C);					\
    tree_contains_struct[C][TS_COMMON] = 1;		\
  } while (0)

#define MARK_TS_TYPE_COMMON(C)				\
  do {							\
    MARK_TS_COMMON (C);					\
    tree_contains_struct[C][TS_TYPE_COMMON] = 1;	\
  } while (0)

#define MARK_TS_TYPE_WITH_LANG_SPECIFIC(C)		\
  do {							\
    MARK_TS_TYPE_COMMON (C);				\
    tree_contains_struct[C][TS_TYPE_WITH_LANG_SPECIFIC] = 1;	\
  } while (0)

#define MARK_TS_DECL_MINIMAL(C)				\
  do {							\
    MARK_TS_COMMON (C);					\
    tree_contains_struct[C][TS_DECL_MINIMAL] = 1;	\
  } while (0)

#define MARK_TS_DECL_COMMON(C)				\
  do {							\
    MARK_TS_DECL_MINIMAL (C);				\
    tree_contains_struct[C][TS_DECL_COMMON] = 1;	\
  } while (0)

#define MARK_TS_DECL_WRTL(C)				\
  do {							\
    MARK_TS_DECL_COMMON (C);				\
    tree_contains_struct[C][TS_DECL_WRTL] = 1;		\
  } while (0)

#define MARK_TS_DECL_WITH_VIS(C)			\
  do {							\
    MARK_TS_DECL_WRTL (C);				\
    tree_contains_struct[C][TS_DECL_WITH_VIS] = 1;	\
  } while (0)

#define MARK_TS_DECL_NON_COMMON(C)			\
  do {							\
    MARK_TS_DECL_WITH_VIS (C);				\
    tree_contains_struct[C][TS_DECL_NON_COMMON] = 1;	\
  } while (0)

/* Number of language-independent tree codes.  */
#define NUM_TREE_CODES ((int) LAST_AND_UNUSED_TREE_CODE)

/* Tree code classes.  */

/* Each tree_code has an associated code class represented by a
   TREE_CODE_CLASS.  */

enum tree_code_class {
  tcc_exceptional, /* An exceptional code (fits no category).  */
  tcc_constant,    /* A constant.  */
  /* Order of tcc_type and tcc_declaration is important.  */
  tcc_type,        /* A type object code.  */
  tcc_declaration, /* A declaration (also serving as variable refs).  */
  tcc_reference,   /* A reference to storage.  */
  tcc_comparison,  /* A comparison expression.  */
  tcc_unary,       /* A unary arithmetic expression.  */
  tcc_binary,      /* A binary arithmetic expression.  */
  tcc_statement,   /* A statement expression, which have side effects
		      but usually no interesting value.  */
  tcc_vl_exp,      /* A function call or other expression with a
		      variable-length operand vector.  */
  tcc_expression   /* Any other expression.  */
};

/* Each tree code class has an associated string representation.
   These must correspond to the tree_code_class entries.  */

extern const char *const tree_code_class_strings[];

/* Returns the string representing CLASS.  */

#define TREE_CODE_CLASS_STRING(CLASS)\
        tree_code_class_strings[(int) (CLASS)]

extern const enum tree_code_class tree_code_type[];
#define TREE_CODE_CLASS(CODE)	tree_code_type[(int) (CODE)]

/* Nonzero if CODE represents an exceptional code.  */

#define EXCEPTIONAL_CLASS_P(CODE)\
	(TREE_CODE_CLASS (TREE_CODE (CODE)) == tcc_exceptional)

/* Nonzero if CODE represents a constant.  */

#define CONSTANT_CLASS_P(CODE)\
	(TREE_CODE_CLASS (TREE_CODE (CODE)) == tcc_constant)

/* Nonzero if CODE represents a type.  */

#define TYPE_P(CODE)\
	(TREE_CODE_CLASS (TREE_CODE (CODE)) == tcc_type)

/* Nonzero if CODE represents a declaration.  */

#define DECL_P(CODE)\
        (TREE_CODE_CLASS (TREE_CODE (CODE)) == tcc_declaration)

/* Nonzero if DECL represents a VAR_DECL or FUNCTION_DECL.  */

#define VAR_OR_FUNCTION_DECL_P(DECL)\
  (TREE_CODE (DECL) == VAR_DECL || TREE_CODE (DECL) == FUNCTION_DECL)

/* Nonzero if CODE represents a INDIRECT_REF.  Keep these checks in
   ascending code order.  */

#define INDIRECT_REF_P(CODE)\
  (TREE_CODE (CODE) == INDIRECT_REF)

/* Nonzero if CODE represents a reference.  */

#define REFERENCE_CLASS_P(CODE)\
	(TREE_CODE_CLASS (TREE_CODE (CODE)) == tcc_reference)

/* Nonzero if CODE represents a comparison.  */

#define COMPARISON_CLASS_P(CODE)\
	(TREE_CODE_CLASS (TREE_CODE (CODE)) == tcc_comparison)

/* Nonzero if CODE represents a unary arithmetic expression.  */

#define UNARY_CLASS_P(CODE)\
	(TREE_CODE_CLASS (TREE_CODE (CODE)) == tcc_unary)

/* Nonzero if CODE represents a binary arithmetic expression.  */

#define BINARY_CLASS_P(CODE)\
	(TREE_CODE_CLASS (TREE_CODE (CODE)) == tcc_binary)

/* Nonzero if CODE represents a statement expression.  */

#define STATEMENT_CLASS_P(CODE)\
	(TREE_CODE_CLASS (TREE_CODE (CODE)) == tcc_statement)

/* Nonzero if CODE represents a function call-like expression with a
   variable-length operand vector.  */

#define VL_EXP_CLASS_P(CODE)\
	(TREE_CODE_CLASS (TREE_CODE (CODE)) == tcc_vl_exp)

/* Nonzero if CODE represents any other expression.  */

#define EXPRESSION_CLASS_P(CODE)\
	(TREE_CODE_CLASS (TREE_CODE (CODE)) == tcc_expression)

/* Returns nonzero iff CODE represents a type or declaration.  */

#define IS_TYPE_OR_DECL_P(CODE)\
	(TYPE_P (CODE) || DECL_P (CODE))

/* Returns nonzero iff CLASS is the tree-code class of an
   expression.  */

#define IS_EXPR_CODE_CLASS(CLASS)\
	((CLASS) >= tcc_reference && (CLASS) <= tcc_expression)

/* Returns nonzero iff NODE is an expression of some kind.  */

#define EXPR_P(NODE) IS_EXPR_CODE_CLASS (TREE_CODE_CLASS (TREE_CODE (NODE)))

/* Number of argument-words in each kind of tree-node.  */

extern const unsigned char tree_code_length[];
#define TREE_CODE_LENGTH(CODE)	tree_code_length[(int) (CODE)]

/* Names of tree components.  */

extern const char *const tree_code_name[];

/* When procesing aliases on symtab level, we need the declaration of target.
   For this reason we need to queue aliases and process them after all declarations
   has been produced.  */

typedef struct GTY(()) alias_pair
{
  tree decl;
  tree target;  
} alias_pair;

/* Define gc'd vector type.  */
DEF_VEC_O(alias_pair);
DEF_VEC_ALLOC_O(alias_pair,gc);

extern GTY(()) VEC(alias_pair,gc) * alias_pairs;


/* Classify which part of the compiler has defined a given builtin function.
   Note that we assume below that this is no more than two bits.  */
enum built_in_class
{
  NOT_BUILT_IN = 0,
  BUILT_IN_FRONTEND,
  BUILT_IN_MD,
  BUILT_IN_NORMAL
};

/* Last marker used for LTO stremaing of built_in_class.  We can not add it
   to the enum since we need the enumb to fit in 2 bits.  */
#define BUILT_IN_LAST (BUILT_IN_NORMAL + 1)

/* Names for the above.  */
extern const char *const built_in_class_names[4];

/* Codes that identify the various built in functions
   so that expand_call can identify them quickly.  */

#define DEF_BUILTIN(ENUM, N, C, T, LT, B, F, NA, AT, IM, COND) ENUM,
enum built_in_function
{
#include "builtins.def"

  /* Complex division routines in libgcc.  These are done via builtins
     because emit_library_call_value can't handle complex values.  */
  BUILT_IN_COMPLEX_MUL_MIN,
  BUILT_IN_COMPLEX_MUL_MAX
    = BUILT_IN_COMPLEX_MUL_MIN
      + MAX_MODE_COMPLEX_FLOAT
      - MIN_MODE_COMPLEX_FLOAT,

  BUILT_IN_COMPLEX_DIV_MIN,
  BUILT_IN_COMPLEX_DIV_MAX
    = BUILT_IN_COMPLEX_DIV_MIN
      + MAX_MODE_COMPLEX_FLOAT
      - MIN_MODE_COMPLEX_FLOAT,

  /* Upper bound on non-language-specific builtins.  */
  END_BUILTINS
};
#undef DEF_BUILTIN

/* Names for the above.  */
extern const char * built_in_names[(int) END_BUILTINS];

/* Helper macros for math builtins.  */

#define BUILTIN_EXP10_P(FN) \
 ((FN) == BUILT_IN_EXP10 || (FN) == BUILT_IN_EXP10F || (FN) == BUILT_IN_EXP10L \
  || (FN) == BUILT_IN_POW10 || (FN) == BUILT_IN_POW10F || (FN) == BUILT_IN_POW10L)

#define BUILTIN_EXPONENT_P(FN) (BUILTIN_EXP10_P (FN) \
  || (FN) == BUILT_IN_EXP || (FN) == BUILT_IN_EXPF || (FN) == BUILT_IN_EXPL \
  || (FN) == BUILT_IN_EXP2 || (FN) == BUILT_IN_EXP2F || (FN) == BUILT_IN_EXP2L)

#define BUILTIN_SQRT_P(FN) \
 ((FN) == BUILT_IN_SQRT || (FN) == BUILT_IN_SQRTF || (FN) == BUILT_IN_SQRTL)

#define BUILTIN_CBRT_P(FN) \
 ((FN) == BUILT_IN_CBRT || (FN) == BUILT_IN_CBRTF || (FN) == BUILT_IN_CBRTL)

#define BUILTIN_ROOT_P(FN) (BUILTIN_SQRT_P (FN) || BUILTIN_CBRT_P (FN))

#define CASE_FLT_FN(FN) case FN: case FN##F: case FN##L
#define CASE_FLT_FN_REENT(FN) case FN##_R: case FN##F_R: case FN##L_R
#define CASE_INT_FN(FN) case FN: case FN##L: case FN##LL

/* In an OMP_CLAUSE node.  */

/* Number of operands and names for each clause.  */
extern unsigned const char omp_clause_num_ops[];
extern const char * const omp_clause_code_name[];

/* Clause codes.  Do not reorder, as this is used to index into the tables
   omp_clause_num_ops and omp_clause_code_name.  */
enum omp_clause_code
{
  /* Clause zero is special-cased inside the parser
     (c_parser_omp_variable_list).  */
  OMP_CLAUSE_ERROR = 0,

  /* OpenMP clause: private (variable_list).  */
  OMP_CLAUSE_PRIVATE,

  /* OpenMP clause: shared (variable_list).  */
  OMP_CLAUSE_SHARED,

  /* OpenMP clause: firstprivate (variable_list).  */
  OMP_CLAUSE_FIRSTPRIVATE,

  /* OpenMP clause: lastprivate (variable_list).  */
  OMP_CLAUSE_LASTPRIVATE,

  /* OpenMP clause: reduction (operator:variable_list).
     OMP_CLAUSE_REDUCTION_CODE: The tree_code of the operator.
     Operand 1: OMP_CLAUSE_REDUCTION_INIT: Stmt-list to initialize the var.
     Operand 2: OMP_CLAUSE_REDUCTION_MERGE: Stmt-list to merge private var
                into the shared one.
     Operand 3: OMP_CLAUSE_REDUCTION_PLACEHOLDER: A dummy VAR_DECL
                placeholder used in OMP_CLAUSE_REDUCTION_{INIT,MERGE}.  */
  OMP_CLAUSE_REDUCTION,

  /* OpenMP clause: copyin (variable_list).  */
  OMP_CLAUSE_COPYIN,

  /* OpenMP clause: copyprivate (variable_list).  */
  OMP_CLAUSE_COPYPRIVATE,

  /* OpenMP clause: if (scalar-expression).  */
  OMP_CLAUSE_IF,

  /* OpenMP clause: num_threads (integer-expression).  */
  OMP_CLAUSE_NUM_THREADS,

  /* OpenMP clause: schedule.  */
  OMP_CLAUSE_SCHEDULE,

  /* OpenMP clause: nowait.  */
  OMP_CLAUSE_NOWAIT,

  /* OpenMP clause: ordered.  */
  OMP_CLAUSE_ORDERED,

  /* OpenMP clause: default.  */
  OMP_CLAUSE_DEFAULT,

  /* OpenMP clause: collapse (constant-integer-expression).  */
  OMP_CLAUSE_COLLAPSE,

  /* OpenMP clause: untied.  */
  OMP_CLAUSE_UNTIED,

  /* OpenMP clause: final (scalar-expression).  */
  OMP_CLAUSE_FINAL,

  /* OpenMP clause: mergeable.  */
  OMP_CLAUSE_MERGEABLE
};

/* The definition of tree nodes fills the next several pages.  */

/* A tree node can represent a data type, a variable, an expression
   or a statement.  Each node has a TREE_CODE which says what kind of
   thing it represents.  Some common codes are:
   INTEGER_TYPE -- represents a type of integers.
   ARRAY_TYPE -- represents a type of pointer.
   VAR_DECL -- represents a declared variable.
   INTEGER_CST -- represents a constant integer value.
   PLUS_EXPR -- represents a sum (an expression).

   As for the contents of a tree node: there are some fields
   that all nodes share.  Each TREE_CODE has various special-purpose
   fields as well.  The fields of a node are never accessed directly,
   always through accessor macros.  */

/* Every kind of tree node starts with this structure,
   so all nodes have these fields.

   See the accessor macros, defined below, for documentation of the
   fields, and the table below which connects the fields and the
   accessor macros.  */

struct GTY(()) tree_base {
  ENUM_BITFIELD(tree_code) code : 16;

  unsigned side_effects_flag : 1;
  unsigned constant_flag : 1;
  unsigned addressable_flag : 1;
  unsigned volatile_flag : 1;
  unsigned readonly_flag : 1;
  unsigned asm_written_flag: 1;
  unsigned nowarning_flag : 1;
  unsigned visited : 1;

  unsigned used_flag : 1;
  unsigned nothrow_flag : 1;
  unsigned static_flag : 1;
  unsigned public_flag : 1;
  unsigned private_flag : 1;
  unsigned protected_flag : 1;
  unsigned deprecated_flag : 1;
  unsigned default_def_flag : 1;

  union {
    /* The bits in the following structure should only be used with
       accessor macros that constrain inputs with tree checking.  */
    struct {
      unsigned lang_flag_0 : 1;
      unsigned lang_flag_1 : 1;
      unsigned lang_flag_2 : 1;
      unsigned lang_flag_3 : 1;
      unsigned lang_flag_4 : 1;
      unsigned lang_flag_5 : 1;
      unsigned lang_flag_6 : 1;
      unsigned saturating_flag : 1;

      unsigned unsigned_flag : 1;
      unsigned packed_flag : 1;
      unsigned user_align : 1;
      unsigned nameless_flag : 1;
      unsigned spare0 : 4;

      unsigned spare1 : 8;

      /* This field is only used with TREE_TYPE nodes; the only reason it is
	 present in tree_base instead of tree_type is to save space.  The size
	 of the field must be large enough to hold addr_space_t values.  */
      unsigned address_space : 8;
    } bits;
    /* The following fields are present in tree_base to save space.  The
       nodes using them do not require any of the flags above and so can
       make better use of the 4-byte sized word.  */
    /* VEC length.  This field is only used with TREE_VEC.  */
    int length;
    /* SSA version number.  This field is only used with SSA_NAME.  */
    unsigned int version;
  } GTY((skip(""))) u;
};

/* The following table lists the uses of each of the above flags and
   for which types of nodes they are defined.

   addressable_flag:

       TREE_ADDRESSABLE in
           VAR_DECL, PARM_DECL, RESULT_DECL, FUNCTION_DECL, LABEL_DECL
           SSA_NAME
           all types
           CONSTRUCTOR, IDENTIFIER_NODE
           STMT_EXPR

       CALL_EXPR_TAILCALL in
           CALL_EXPR

       CASE_LOW_SEEN in
           CASE_LABEL_EXPR

       PREDICT_EXPR_OUTCOME in
	   PREDICT_EXPR

   static_flag:

       TREE_STATIC in
           VAR_DECL, FUNCTION_DECL
           CONSTRUCTOR

       TREE_NO_TRAMPOLINE in
           ADDR_EXPR

       BINFO_VIRTUAL_P in
           TREE_BINFO

       TREE_SYMBOL_REFERENCED in
           IDENTIFIER_NODE

       CLEANUP_EH_ONLY in
           TARGET_EXPR, WITH_CLEANUP_EXPR

       TRY_CATCH_IS_CLEANUP in
           TRY_CATCH_EXPR

       ASM_INPUT_P in
           ASM_EXPR

       TYPE_REF_CAN_ALIAS_ALL in
           POINTER_TYPE, REFERENCE_TYPE

       CASE_HIGH_SEEN in
           CASE_LABEL_EXPR

       ENUM_IS_SCOPED in
	   ENUMERAL_TYPE

       TRANSACTION_EXPR_OUTER in
	   TRANSACTION_EXPR

   public_flag:

       TREE_OVERFLOW in
           INTEGER_CST, REAL_CST, COMPLEX_CST, VECTOR_CST

       TREE_PUBLIC in
           VAR_DECL, FUNCTION_DECL
           IDENTIFIER_NODE

       ASM_VOLATILE_P in
           ASM_EXPR

       CALL_EXPR_VA_ARG_PACK in
           CALL_EXPR

       TYPE_CACHED_VALUES_P in
           all types

       SAVE_EXPR_RESOLVED_P in
           SAVE_EXPR

       OMP_CLAUSE_LASTPRIVATE_FIRSTPRIVATE in
           OMP_CLAUSE_LASTPRIVATE

       OMP_CLAUSE_PRIVATE_DEBUG in
           OMP_CLAUSE_PRIVATE

       TRANSACTION_EXPR_RELAXED in
	   TRANSACTION_EXPR

   private_flag:

       TREE_PRIVATE in
           all decls

       CALL_EXPR_RETURN_SLOT_OPT in
           CALL_EXPR

       OMP_SECTION_LAST in
           OMP_SECTION

       OMP_PARALLEL_COMBINED in
           OMP_PARALLEL

       OMP_CLAUSE_PRIVATE_OUTER_REF in
	   OMP_CLAUSE_PRIVATE

       TYPE_REF_IS_RVALUE in
	   REFERENCE_TYPE

       ENUM_IS_OPAQUE in
	   ENUMERAL_TYPE

   protected_flag:

       TREE_PROTECTED in
           BLOCK
           all decls

       CALL_FROM_THUNK_P and
       CALL_ALLOCA_FOR_VAR_P in
           CALL_EXPR

   side_effects_flag:

       TREE_SIDE_EFFECTS in
           all expressions
           all decls
           all constants

       FORCED_LABEL in
           LABEL_DECL

   volatile_flag:

       TREE_THIS_VOLATILE in
           all expressions
           all decls

       TYPE_VOLATILE in
           all types

   readonly_flag:

       TREE_READONLY in
           all expressions
           all decls

       TYPE_READONLY in
           all types

   constant_flag:

       TREE_CONSTANT in
           all expressions
           all decls
           all constants

       TYPE_SIZES_GIMPLIFIED in
           all types

   unsigned_flag:

       TYPE_UNSIGNED in
           all types

       DECL_UNSIGNED in
           all decls

   asm_written_flag:

       TREE_ASM_WRITTEN in
           VAR_DECL, FUNCTION_DECL, TYPE_DECL
           RECORD_TYPE, UNION_TYPE, QUAL_UNION_TYPE
           BLOCK, STRING_CST

       SSA_NAME_OCCURS_IN_ABNORMAL_PHI in
           SSA_NAME

   used_flag:

       TREE_USED in
           all expressions
           all decls
           IDENTIFIER_NODE

   nothrow_flag:

       TREE_NOTHROW in
           CALL_EXPR
           FUNCTION_DECL

       TYPE_ALIGN_OK in
           all types

       TREE_THIS_NOTRAP in
          INDIRECT_REF, MEM_REF, TARGET_MEM_REF, ARRAY_REF, ARRAY_RANGE_REF

       SSA_NAME_IN_FREELIST in
          SSA_NAME

   deprecated_flag:

       TREE_DEPRECATED in
           all decls
	   all types

       IDENTIFIER_TRANSPARENT_ALIAS in
           IDENTIFIER_NODE

   visited:

       TREE_VISITED in
           all trees (used liberally by many passes)

   saturating_flag:

       TYPE_SATURATING in
           all types

       VAR_DECL_IS_VIRTUAL_OPERAND in
	   VAR_DECL

   nowarning_flag:

       TREE_NO_WARNING in
           all expressions
           all decls

       TYPE_ARTIFICIAL in
           all types

   default_def_flag:

       TYPE_VECTOR_OPAQUE in
	   VECTOR_TYPE

       SSA_NAME_IS_DEFAULT_DEF in
           SSA_NAME

       DECL_NONLOCAL_FRAME in
	   VAR_DECL
*/

struct GTY(()) tree_typed {
  struct tree_base base;
  tree type;
};

struct GTY(()) tree_common {
  struct tree_typed typed;
  tree chain;
};

#undef DEFTREESTRUCT
#define DEFTREESTRUCT(ENUM, NAME) ENUM,
enum tree_node_structure_enum {
#include "treestruct.def"
  LAST_TS_ENUM
};
#undef DEFTREESTRUCT

/* Define accessors for the fields that all tree nodes have
   (though some fields are not used for all kinds of nodes).  */

/* The tree-code says what kind of node it is.
   Codes are defined in tree.def.  */
#define TREE_CODE(NODE) ((enum tree_code) (NODE)->base.code)
#define TREE_SET_CODE(NODE, VALUE) ((NODE)->base.code = (VALUE))

/* When checking is enabled, errors will be generated if a tree node
   is accessed incorrectly. The macros die with a fatal error.  */
#if defined ENABLE_TREE_CHECKING && (GCC_VERSION >= 2007)

#define TREE_CHECK(T, CODE) \
(tree_check ((T), __FILE__, __LINE__, __FUNCTION__, (CODE)))

#define TREE_NOT_CHECK(T, CODE) \
(tree_not_check ((T), __FILE__, __LINE__, __FUNCTION__, (CODE)))

#define TREE_CHECK2(T, CODE1, CODE2) \
(tree_check2 ((T), __FILE__, __LINE__, __FUNCTION__, (CODE1), (CODE2)))

#define TREE_NOT_CHECK2(T, CODE1, CODE2) \
(tree_not_check2 ((T), __FILE__, __LINE__, __FUNCTION__, (CODE1), (CODE2)))

#define TREE_CHECK3(T, CODE1, CODE2, CODE3) \
(tree_check3 ((T), __FILE__, __LINE__, __FUNCTION__, (CODE1), (CODE2), (CODE3)))

#define TREE_NOT_CHECK3(T, CODE1, CODE2, CODE3) \
(tree_not_check3 ((T), __FILE__, __LINE__, __FUNCTION__, \
                               (CODE1), (CODE2), (CODE3)))

#define TREE_CHECK4(T, CODE1, CODE2, CODE3, CODE4) \
(tree_check4 ((T), __FILE__, __LINE__, __FUNCTION__, \
                           (CODE1), (CODE2), (CODE3), (CODE4)))

#define TREE_NOT_CHECK4(T, CODE1, CODE2, CODE3, CODE4) \
(tree_not_check4 ((T), __FILE__, __LINE__, __FUNCTION__, \
                               (CODE1), (CODE2), (CODE3), (CODE4)))

#define TREE_CHECK5(T, CODE1, CODE2, CODE3, CODE4, CODE5) \
(tree_check5 ((T), __FILE__, __LINE__, __FUNCTION__, \
                           (CODE1), (CODE2), (CODE3), (CODE4), (CODE5)))

#define TREE_NOT_CHECK5(T, CODE1, CODE2, CODE3, CODE4, CODE5) \
(tree_not_check5 ((T), __FILE__, __LINE__, __FUNCTION__, \
                               (CODE1), (CODE2), (CODE3), (CODE4), (CODE5)))

#define CONTAINS_STRUCT_CHECK(T, STRUCT) \
(contains_struct_check ((T), (STRUCT), __FILE__, __LINE__, __FUNCTION__))

#define TREE_CLASS_CHECK(T, CLASS) \
(tree_class_check ((T), (CLASS), __FILE__, __LINE__, __FUNCTION__))

#define TREE_RANGE_CHECK(T, CODE1, CODE2) \
(tree_range_check ((T), (CODE1), (CODE2), __FILE__, __LINE__, __FUNCTION__))

#define OMP_CLAUSE_SUBCODE_CHECK(T, CODE) \
(omp_clause_subcode_check ((T), (CODE), __FILE__, __LINE__, __FUNCTION__))

#define OMP_CLAUSE_RANGE_CHECK(T, CODE1, CODE2) \
(omp_clause_range_check ((T), (CODE1), (CODE2), \
                                      __FILE__, __LINE__, __FUNCTION__))

/* These checks have to be special cased.  */
#define EXPR_CHECK(T) \
(expr_check ((T), __FILE__, __LINE__, __FUNCTION__))

/* These checks have to be special cased.  */
#define NON_TYPE_CHECK(T) \
(non_type_check ((T), __FILE__, __LINE__, __FUNCTION__))

#define TREE_VEC_ELT_CHECK(T, I) \
(*(CONST_CAST2 (tree *, typeof (T)*, \
     tree_vec_elt_check ((T), (I), __FILE__, __LINE__, __FUNCTION__))))

#define OMP_CLAUSE_ELT_CHECK(T, I) \
(*(omp_clause_elt_check ((T), (I), __FILE__, __LINE__, __FUNCTION__)))

/* Special checks for TREE_OPERANDs.  */
#define TREE_OPERAND_CHECK(T, I) \
(*(CONST_CAST2 (tree*, typeof (T)*, \
     tree_operand_check ((T), (I), __FILE__, __LINE__, __FUNCTION__))))

#define TREE_OPERAND_CHECK_CODE(T, CODE, I) \
(*(tree_operand_check_code ((T), (CODE), (I), \
                                         __FILE__, __LINE__, __FUNCTION__)))

/* Nodes are chained together for many purposes.
   Types are chained together to record them for being output to the debugger
   (see the function `chain_type').
   Decls in the same scope are chained together to record the contents
   of the scope.
   Statement nodes for successive statements used to be chained together.
   Often lists of things are represented by TREE_LIST nodes that
   are chained together.  */

#define TREE_CHAIN(NODE) \
(CONTAINS_STRUCT_CHECK (NODE, TS_COMMON)->common.chain)

/* In all nodes that are expressions, this is the data type of the expression.
   In POINTER_TYPE nodes, this is the type that the pointer points to.
   In ARRAY_TYPE nodes, this is the type of the elements.
   In VECTOR_TYPE nodes, this is the type of the elements.  */
#define TREE_TYPE(NODE) \
(CONTAINS_STRUCT_CHECK (NODE, TS_TYPED)->typed.type)

extern void tree_contains_struct_check_failed (const_tree,
					       const enum tree_node_structure_enum,
					       const char *, int, const char *)
  ATTRIBUTE_NORETURN;

extern void tree_check_failed (const_tree, const char *, int, const char *,
			       ...) ATTRIBUTE_NORETURN;
extern void tree_not_check_failed (const_tree, const char *, int, const char *,
				   ...) ATTRIBUTE_NORETURN;
extern void tree_class_check_failed (const_tree, const enum tree_code_class,
				     const char *, int, const char *)
    ATTRIBUTE_NORETURN;
extern void tree_range_check_failed (const_tree, const char *, int,
				     const char *, enum tree_code,
				     enum tree_code)
    ATTRIBUTE_NORETURN;
extern void tree_not_class_check_failed (const_tree,
					 const enum tree_code_class,
					 const char *, int, const char *)
    ATTRIBUTE_NORETURN;
extern void tree_vec_elt_check_failed (int, int, const char *,
				       int, const char *)
    ATTRIBUTE_NORETURN;
extern void phi_node_elt_check_failed (int, int, const char *,
				       int, const char *)
    ATTRIBUTE_NORETURN;
extern void tree_operand_check_failed (int, const_tree,
				       const char *, int, const char *)
    ATTRIBUTE_NORETURN;
extern void omp_clause_check_failed (const_tree, const char *, int,
				     const char *, enum omp_clause_code)
    ATTRIBUTE_NORETURN;
extern void omp_clause_operand_check_failed (int, const_tree, const char *,
				             int, const char *)
    ATTRIBUTE_NORETURN;
extern void omp_clause_range_check_failed (const_tree, const char *, int,
			       const char *, enum omp_clause_code,
			       enum omp_clause_code)
    ATTRIBUTE_NORETURN;

#else /* not ENABLE_TREE_CHECKING, or not gcc */

#define CONTAINS_STRUCT_CHECK(T, ENUM)          (T)
#define TREE_CHECK(T, CODE)			(T)
#define TREE_NOT_CHECK(T, CODE)			(T)
#define TREE_CHECK2(T, CODE1, CODE2)		(T)
#define TREE_NOT_CHECK2(T, CODE1, CODE2)	(T)
#define TREE_CHECK3(T, CODE1, CODE2, CODE3)	(T)
#define TREE_NOT_CHECK3(T, CODE1, CODE2, CODE3)	(T)
#define TREE_CHECK4(T, CODE1, CODE2, CODE3, CODE4) (T)
#define TREE_NOT_CHECK4(T, CODE1, CODE2, CODE3, CODE4) (T)
#define TREE_CHECK5(T, CODE1, CODE2, CODE3, CODE4, CODE5) (T)
#define TREE_NOT_CHECK5(T, CODE1, CODE2, CODE3, CODE4, CODE5) (T)
#define TREE_CLASS_CHECK(T, CODE)		(T)
#define TREE_RANGE_CHECK(T, CODE1, CODE2)	(T)
#define EXPR_CHECK(T)				(T)
#define NON_TYPE_CHECK(T)			(T)
#define TREE_VEC_ELT_CHECK(T, I)		((T)->vec.a[I])
#define TREE_OPERAND_CHECK(T, I)		((T)->exp.operands[I])
#define TREE_OPERAND_CHECK_CODE(T, CODE, I)	((T)->exp.operands[I])
#define OMP_CLAUSE_ELT_CHECK(T, i)	        ((T)->omp_clause.ops[i])
#define OMP_CLAUSE_RANGE_CHECK(T, CODE1, CODE2)	(T)
#define OMP_CLAUSE_SUBCODE_CHECK(T, CODE)	(T)

#define TREE_CHAIN(NODE) ((NODE)->common.chain)
#define TREE_TYPE(NODE) ((NODE)->typed.type)

#endif

#define TREE_BLOCK(NODE)		(tree_block (NODE))
#define TREE_SET_BLOCK(T, B)		(tree_set_block ((T), (B)))

#include "tree-check.h"

#define TYPE_CHECK(T)		TREE_CLASS_CHECK (T, tcc_type)
#define DECL_MINIMAL_CHECK(T)   CONTAINS_STRUCT_CHECK (T, TS_DECL_MINIMAL)
#define DECL_COMMON_CHECK(T)    CONTAINS_STRUCT_CHECK (T, TS_DECL_COMMON)
#define DECL_WRTL_CHECK(T)      CONTAINS_STRUCT_CHECK (T, TS_DECL_WRTL)
#define DECL_WITH_VIS_CHECK(T)  CONTAINS_STRUCT_CHECK (T, TS_DECL_WITH_VIS)
#define DECL_NON_COMMON_CHECK(T) CONTAINS_STRUCT_CHECK (T, TS_DECL_NON_COMMON)
#define CST_CHECK(T)		TREE_CLASS_CHECK (T, tcc_constant)
#define STMT_CHECK(T)		TREE_CLASS_CHECK (T, tcc_statement)
#define VL_EXP_CHECK(T)		TREE_CLASS_CHECK (T, tcc_vl_exp)
#define FUNC_OR_METHOD_CHECK(T)	TREE_CHECK2 (T, FUNCTION_TYPE, METHOD_TYPE)
#define PTR_OR_REF_CHECK(T)	TREE_CHECK2 (T, POINTER_TYPE, REFERENCE_TYPE)

#define RECORD_OR_UNION_CHECK(T)	\
  TREE_CHECK3 (T, RECORD_TYPE, UNION_TYPE, QUAL_UNION_TYPE)
#define NOT_RECORD_OR_UNION_CHECK(T) \
  TREE_NOT_CHECK3 (T, RECORD_TYPE, UNION_TYPE, QUAL_UNION_TYPE)

#define NUMERICAL_TYPE_CHECK(T)					\
  TREE_CHECK5 (T, INTEGER_TYPE, ENUMERAL_TYPE, BOOLEAN_TYPE, REAL_TYPE,	\
	       FIXED_POINT_TYPE)

/* Here is how primitive or already-canonicalized types' hash codes
   are made.  */
#define TYPE_HASH(TYPE) (TYPE_UID (TYPE))

/* A simple hash function for an arbitrary tree node.  This must not be
   used in hash tables which are saved to a PCH.  */
#define TREE_HASH(NODE) ((size_t) (NODE) & 0777777)

/* Tests if CODE is a conversion expr (NOP_EXPR or CONVERT_EXPR).  */
#define CONVERT_EXPR_CODE_P(CODE)				\
  ((CODE) == NOP_EXPR || (CODE) == CONVERT_EXPR)

/* Similarly, but accept an expressions instead of a tree code.  */
#define CONVERT_EXPR_P(EXP)	CONVERT_EXPR_CODE_P (TREE_CODE (EXP))

/* Generate case for NOP_EXPR, CONVERT_EXPR.  */

#define CASE_CONVERT						\
  case NOP_EXPR:						\
  case CONVERT_EXPR

/* Given an expression as a tree, strip any conversion that generates
   no instruction.  Accepts both tree and const_tree arguments since
   we are not modifying the tree itself.  */

#define STRIP_NOPS(EXP) \
  (EXP) = tree_strip_nop_conversions (CONST_CAST_TREE (EXP))

/* Like STRIP_NOPS, but don't let the signedness change either.  */

#define STRIP_SIGN_NOPS(EXP) \
  (EXP) = tree_strip_sign_nop_conversions (CONST_CAST_TREE (EXP))

/* Like STRIP_NOPS, but don't alter the TREE_TYPE either.  */

#define STRIP_TYPE_NOPS(EXP) \
  while ((CONVERT_EXPR_P (EXP)					\
	  || TREE_CODE (EXP) == NON_LVALUE_EXPR)		\
	 && TREE_OPERAND (EXP, 0) != error_mark_node		\
	 && (TREE_TYPE (EXP)					\
	     == TREE_TYPE (TREE_OPERAND (EXP, 0))))		\
    (EXP) = TREE_OPERAND (EXP, 0)

/* Remove unnecessary type conversions according to
   tree_ssa_useless_type_conversion.  */

#define STRIP_USELESS_TYPE_CONVERSION(EXP) \
  (EXP) = tree_ssa_strip_useless_type_conversions (EXP)

/* Nonzero if TYPE represents an integral type.  Note that we do not
   include COMPLEX types here.  Keep these checks in ascending code
   order.  */

#define INTEGRAL_TYPE_P(TYPE)  \
  (TREE_CODE (TYPE) == ENUMERAL_TYPE  \
   || TREE_CODE (TYPE) == BOOLEAN_TYPE \
   || TREE_CODE (TYPE) == INTEGER_TYPE)

/* Nonzero if TYPE represents a non-saturating fixed-point type.  */

#define NON_SAT_FIXED_POINT_TYPE_P(TYPE) \
  (TREE_CODE (TYPE) == FIXED_POINT_TYPE && !TYPE_SATURATING (TYPE))

/* Nonzero if TYPE represents a saturating fixed-point type.  */

#define SAT_FIXED_POINT_TYPE_P(TYPE) \
  (TREE_CODE (TYPE) == FIXED_POINT_TYPE && TYPE_SATURATING (TYPE))

/* Nonzero if TYPE represents a fixed-point type.  */

#define FIXED_POINT_TYPE_P(TYPE)	(TREE_CODE (TYPE) == FIXED_POINT_TYPE)

/* Nonzero if TYPE represents a scalar floating-point type.  */

#define SCALAR_FLOAT_TYPE_P(TYPE) (TREE_CODE (TYPE) == REAL_TYPE)

/* Nonzero if TYPE represents a complex floating-point type.  */

#define COMPLEX_FLOAT_TYPE_P(TYPE)	\
  (TREE_CODE (TYPE) == COMPLEX_TYPE	\
   && TREE_CODE (TREE_TYPE (TYPE)) == REAL_TYPE)

/* Nonzero if TYPE represents a vector integer type.  */
                
#define VECTOR_INTEGER_TYPE_P(TYPE)                   \
             (TREE_CODE (TYPE) == VECTOR_TYPE      \
                 && TREE_CODE (TREE_TYPE (TYPE)) == INTEGER_TYPE)


/* Nonzero if TYPE represents a vector floating-point type.  */

#define VECTOR_FLOAT_TYPE_P(TYPE)	\
  (TREE_CODE (TYPE) == VECTOR_TYPE	\
   && TREE_CODE (TREE_TYPE (TYPE)) == REAL_TYPE)

/* Nonzero if TYPE represents a floating-point type, including complex
   and vector floating-point types.  The vector and complex check does
   not use the previous two macros to enable early folding.  */

#define FLOAT_TYPE_P(TYPE)			\
  (SCALAR_FLOAT_TYPE_P (TYPE)			\
   || ((TREE_CODE (TYPE) == COMPLEX_TYPE 	\
        || TREE_CODE (TYPE) == VECTOR_TYPE)	\
       && SCALAR_FLOAT_TYPE_P (TREE_TYPE (TYPE))))

/* Nonzero if TYPE represents a decimal floating-point type.  */
#define DECIMAL_FLOAT_TYPE_P(TYPE)		\
  (SCALAR_FLOAT_TYPE_P (TYPE)			\
   && DECIMAL_FLOAT_MODE_P (TYPE_MODE (TYPE)))

/* Nonzero if TYPE is a record or union type.  */
#define RECORD_OR_UNION_TYPE_P(TYPE)		\
  (TREE_CODE (TYPE) == RECORD_TYPE		\
   || TREE_CODE (TYPE) == UNION_TYPE		\
   || TREE_CODE (TYPE) == QUAL_UNION_TYPE)

/* Nonzero if TYPE represents an aggregate (multi-component) type.
   Keep these checks in ascending code order.  */

#define AGGREGATE_TYPE_P(TYPE) \
  (TREE_CODE (TYPE) == ARRAY_TYPE || RECORD_OR_UNION_TYPE_P (TYPE))

/* Nonzero if TYPE represents a pointer or reference type.
   (It should be renamed to INDIRECT_TYPE_P.)  Keep these checks in
   ascending code order.  */

#define POINTER_TYPE_P(TYPE) \
  (TREE_CODE (TYPE) == POINTER_TYPE || TREE_CODE (TYPE) == REFERENCE_TYPE)

/* Nonzero if this type is a complete type.  */
#define COMPLETE_TYPE_P(NODE) (TYPE_SIZE (NODE) != NULL_TREE)

/* Nonzero if this type is the (possibly qualified) void type.  */
#define VOID_TYPE_P(NODE) (TREE_CODE (NODE) == VOID_TYPE)

/* Nonzero if this type is complete or is cv void.  */
#define COMPLETE_OR_VOID_TYPE_P(NODE) \
  (COMPLETE_TYPE_P (NODE) || VOID_TYPE_P (NODE))

/* Nonzero if this type is complete or is an array with unspecified bound.  */
#define COMPLETE_OR_UNBOUND_ARRAY_TYPE_P(NODE) \
  (COMPLETE_TYPE_P (TREE_CODE (NODE) == ARRAY_TYPE ? TREE_TYPE (NODE) : (NODE)))


/* Define many boolean fields that all tree nodes have.  */

/* In VAR_DECL, PARM_DECL and RESULT_DECL nodes, nonzero means address
   of this is needed.  So it cannot be in a register.
   In a FUNCTION_DECL it has no meaning.
   In LABEL_DECL nodes, it means a goto for this label has been seen
   from a place outside all binding contours that restore stack levels.
   In an artificial SSA_NAME that points to a stack partition with at least
   two variables, it means that at least one variable has TREE_ADDRESSABLE.
   In ..._TYPE nodes, it means that objects of this type must be fully
   addressable.  This means that pieces of this object cannot go into
   register parameters, for example.  If this a function type, this
   means that the value must be returned in memory.
   In CONSTRUCTOR nodes, it means object constructed must be in memory.
   In IDENTIFIER_NODEs, this means that some extern decl for this name
   had its address taken.  That matters for inline functions.
   In a STMT_EXPR, it means we want the result of the enclosed expression.  */
#define TREE_ADDRESSABLE(NODE) ((NODE)->base.addressable_flag)

/* Set on a CALL_EXPR if the call is in a tail position, ie. just before the
   exit of a function.  Calls for which this is true are candidates for tail
   call optimizations.  */
#define CALL_EXPR_TAILCALL(NODE) \
  (CALL_EXPR_CHECK(NODE)->base.addressable_flag)

/* Used as a temporary field on a CASE_LABEL_EXPR to indicate that the
   CASE_LOW operand has been processed.  */
#define CASE_LOW_SEEN(NODE) \
  (CASE_LABEL_EXPR_CHECK (NODE)->base.addressable_flag)

#define PREDICT_EXPR_OUTCOME(NODE) \
  ((enum prediction) (PREDICT_EXPR_CHECK(NODE)->base.addressable_flag))
#define SET_PREDICT_EXPR_OUTCOME(NODE, OUTCOME) \
  (PREDICT_EXPR_CHECK(NODE)->base.addressable_flag = (int) OUTCOME)
#define PREDICT_EXPR_PREDICTOR(NODE) \
  ((enum br_predictor)tree_low_cst (TREE_OPERAND (PREDICT_EXPR_CHECK (NODE), 0), 0))

/* In a VAR_DECL, nonzero means allocate static storage.
   In a FUNCTION_DECL, nonzero if function has been defined.
   In a CONSTRUCTOR, nonzero means allocate static storage.  */
#define TREE_STATIC(NODE) ((NODE)->base.static_flag)

/* In an ADDR_EXPR, nonzero means do not use a trampoline.  */
#define TREE_NO_TRAMPOLINE(NODE) (ADDR_EXPR_CHECK (NODE)->base.static_flag)

/* In a TARGET_EXPR or WITH_CLEANUP_EXPR, means that the pertinent cleanup
   should only be executed if an exception is thrown, not on normal exit
   of its scope.  */
#define CLEANUP_EH_ONLY(NODE) ((NODE)->base.static_flag)

/* In a TRY_CATCH_EXPR, means that the handler should be considered a
   separate cleanup in honor_protect_cleanup_actions.  */
#define TRY_CATCH_IS_CLEANUP(NODE) \
  (TRY_CATCH_EXPR_CHECK (NODE)->base.static_flag)

/* Used as a temporary field on a CASE_LABEL_EXPR to indicate that the
   CASE_HIGH operand has been processed.  */
#define CASE_HIGH_SEEN(NODE) \
  (CASE_LABEL_EXPR_CHECK (NODE)->base.static_flag)

/* Used to mark scoped enums.  */
#define ENUM_IS_SCOPED(NODE) (ENUMERAL_TYPE_CHECK (NODE)->base.static_flag)

/* Determines whether an ENUMERAL_TYPE has defined the list of constants. */
#define ENUM_IS_OPAQUE(NODE) (ENUMERAL_TYPE_CHECK (NODE)->base.private_flag)

/* In an expr node (usually a conversion) this means the node was made
   implicitly and should not lead to any sort of warning.  In a decl node,
   warnings concerning the decl should be suppressed.  This is used at
   least for used-before-set warnings, and it set after one warning is
   emitted.  */
#define TREE_NO_WARNING(NODE) ((NODE)->base.nowarning_flag)

/* Used to indicate that this TYPE represents a compiler-generated entity.  */
#define TYPE_ARTIFICIAL(NODE) (TYPE_CHECK (NODE)->base.nowarning_flag)

/* In an IDENTIFIER_NODE, this means that assemble_name was called with
   this string as an argument.  */
#define TREE_SYMBOL_REFERENCED(NODE) \
  (IDENTIFIER_NODE_CHECK (NODE)->base.static_flag)

/* Nonzero in a pointer or reference type means the data pointed to
   by this type can alias anything.  */
#define TYPE_REF_CAN_ALIAS_ALL(NODE) \
  (PTR_OR_REF_CHECK (NODE)->base.static_flag)

/* In an INTEGER_CST, REAL_CST, COMPLEX_CST, or VECTOR_CST, this means
   there was an overflow in folding.  */

#define TREE_OVERFLOW(NODE) (CST_CHECK (NODE)->base.public_flag)

/* TREE_OVERFLOW can only be true for EXPR of CONSTANT_CLASS_P.  */

#define TREE_OVERFLOW_P(EXPR) \
 (CONSTANT_CLASS_P (EXPR) && TREE_OVERFLOW (EXPR))

/* In a VAR_DECL, FUNCTION_DECL, NAMESPACE_DECL or TYPE_DECL,
   nonzero means name is to be accessible from outside this translation unit.
   In an IDENTIFIER_NODE, nonzero means an external declaration
   accessible from outside this translation unit was previously seen
   for this name in an inner scope.  */
#define TREE_PUBLIC(NODE) ((NODE)->base.public_flag)

/* In a _TYPE, indicates whether TYPE_CACHED_VALUES contains a vector
   of cached values, or is something else.  */
#define TYPE_CACHED_VALUES_P(NODE) (TYPE_CHECK(NODE)->base.public_flag)

/* In a SAVE_EXPR, indicates that the original expression has already
   been substituted with a VAR_DECL that contains the value.  */
#define SAVE_EXPR_RESOLVED_P(NODE) \
  (SAVE_EXPR_CHECK (NODE)->base.public_flag)

/* Set on a CALL_EXPR if this stdarg call should be passed the argument
   pack.  */
#define CALL_EXPR_VA_ARG_PACK(NODE) \
  (CALL_EXPR_CHECK(NODE)->base.public_flag)

/* In any expression, decl, or constant, nonzero means it has side effects or
   reevaluation of the whole expression could produce a different value.
   This is set if any subexpression is a function call, a side effect or a
   reference to a volatile variable.  In a ..._DECL, this is set only if the
   declaration said `volatile'.  This will never be set for a constant.  */
#define TREE_SIDE_EFFECTS(NODE) \
  (NON_TYPE_CHECK (NODE)->base.side_effects_flag)

/* In a LABEL_DECL, nonzero means this label had its address taken
   and therefore can never be deleted and is a jump target for
   computed gotos.  */
#define FORCED_LABEL(NODE) (LABEL_DECL_CHECK (NODE)->base.side_effects_flag)

/* Nonzero means this expression is volatile in the C sense:
   its address should be of type `volatile WHATEVER *'.
   In other words, the declared item is volatile qualified.
   This is used in _DECL nodes and _REF nodes.
   On a FUNCTION_DECL node, this means the function does not
   return normally.  This is the same effect as setting
   the attribute noreturn on the function in C.

   In a ..._TYPE node, means this type is volatile-qualified.
   But use TYPE_VOLATILE instead of this macro when the node is a type,
   because eventually we may make that a different bit.

   If this bit is set in an expression, so is TREE_SIDE_EFFECTS.  */
#define TREE_THIS_VOLATILE(NODE) ((NODE)->base.volatile_flag)

/* Nonzero means this node will not trap.  In an INDIRECT_REF, means
   accessing the memory pointed to won't generate a trap.  However,
   this only applies to an object when used appropriately: it doesn't
   mean that writing a READONLY mem won't trap.

   In ARRAY_REF and ARRAY_RANGE_REF means that we know that the index
   (or slice of the array) always belongs to the range of the array.
   I.e. that the access will not trap, provided that the access to
   the base to the array will not trap.  */
#define TREE_THIS_NOTRAP(NODE) \
  (TREE_CHECK5 (NODE, INDIRECT_REF, MEM_REF, TARGET_MEM_REF, ARRAY_REF,	\
		ARRAY_RANGE_REF)->base.nothrow_flag)

/* In a VAR_DECL, PARM_DECL or FIELD_DECL, or any kind of ..._REF node,
   nonzero means it may not be the lhs of an assignment.
   Nonzero in a FUNCTION_DECL means this function should be treated
   as "const" function (can only read its arguments).  */
#define TREE_READONLY(NODE) (NON_TYPE_CHECK (NODE)->base.readonly_flag)

/* Value of expression is constant.  Always on in all ..._CST nodes.  May
   also appear in an expression or decl where the value is constant.  */
#define TREE_CONSTANT(NODE) (NON_TYPE_CHECK (NODE)->base.constant_flag)

/* Nonzero if NODE, a type, has had its sizes gimplified.  */
#define TYPE_SIZES_GIMPLIFIED(NODE) \
  (TYPE_CHECK (NODE)->base.constant_flag)

/* In a decl (most significantly a FIELD_DECL), means an unsigned field.  */
#define DECL_UNSIGNED(NODE) \
  (DECL_COMMON_CHECK (NODE)->base.u.bits.unsigned_flag)

/* In integral and pointer types, means an unsigned type.  */
#define TYPE_UNSIGNED(NODE) (TYPE_CHECK (NODE)->base.u.bits.unsigned_flag)

/* True if overflow wraps around for the given integral type.  That
   is, TYPE_MAX + 1 == TYPE_MIN.  */
#define TYPE_OVERFLOW_WRAPS(TYPE) \
  (TYPE_UNSIGNED (TYPE) || flag_wrapv)

/* True if overflow is undefined for the given integral type.  We may
   optimize on the assumption that values in the type never overflow.

   IMPORTANT NOTE: Any optimization based on TYPE_OVERFLOW_UNDEFINED
   must issue a warning based on warn_strict_overflow.  In some cases
   it will be appropriate to issue the warning immediately, and in
   other cases it will be appropriate to simply set a flag and let the
   caller decide whether a warning is appropriate or not.  */
#define TYPE_OVERFLOW_UNDEFINED(TYPE) \
  (!TYPE_UNSIGNED (TYPE) && !flag_wrapv && !flag_trapv && flag_strict_overflow)

/* True if overflow for the given integral type should issue a
   trap.  */
#define TYPE_OVERFLOW_TRAPS(TYPE) \
  (!TYPE_UNSIGNED (TYPE) && flag_trapv)

/* True if pointer types have undefined overflow.  */
#define POINTER_TYPE_OVERFLOW_UNDEFINED (flag_strict_overflow)

/* Nonzero in a VAR_DECL or STRING_CST means assembler code has been written.
   Nonzero in a FUNCTION_DECL means that the function has been compiled.
   This is interesting in an inline function, since it might not need
   to be compiled separately.
   Nonzero in a RECORD_TYPE, UNION_TYPE, QUAL_UNION_TYPE, ENUMERAL_TYPE
   or TYPE_DECL if the debugging info for the type has been written.
   In a BLOCK node, nonzero if reorder_blocks has already seen this block.
   In an SSA_NAME node, nonzero if the SSA_NAME occurs in an abnormal
   PHI node.  */
#define TREE_ASM_WRITTEN(NODE) ((NODE)->base.asm_written_flag)

/* Nonzero in a _DECL if the name is used in its scope.
   Nonzero in an expr node means inhibit warning if value is unused.
   In IDENTIFIER_NODEs, this means that some extern decl for this name
   was used.
   In a BLOCK, this means that the block contains variables that are used.  */
#define TREE_USED(NODE) ((NODE)->base.used_flag)

/* In a FUNCTION_DECL, nonzero means a call to the function cannot
   throw an exception.  In a CALL_EXPR, nonzero means the call cannot
   throw.  We can't easily check the node type here as the C++
   frontend also uses this flag (for AGGR_INIT_EXPR).  */
#define TREE_NOTHROW(NODE) ((NODE)->base.nothrow_flag)

/* In a CALL_EXPR, means that it's safe to use the target of the call
   expansion as the return slot for a call that returns in memory.  */
#define CALL_EXPR_RETURN_SLOT_OPT(NODE) \
  (CALL_EXPR_CHECK (NODE)->base.private_flag)

/* In a RESULT_DECL, PARM_DECL and VAR_DECL, means that it is
   passed by invisible reference (and the TREE_TYPE is a pointer to the true
   type).  */
#define DECL_BY_REFERENCE(NODE) \
  (TREE_CHECK3 (NODE, VAR_DECL, PARM_DECL, \
		RESULT_DECL)->decl_common.decl_by_reference_flag)

/* In a RESULT_DECL, PARM_DECL and VAR_DECL, means that this decl
   can be used as restricted tag to disambiguate against other restrict
   pointers.  Used by fortran to capture something like non-addressability
   (which it isn't really because the middle-end does take addresses of
   such variables).  */
#define DECL_RESTRICTED_P(NODE) \
  (TREE_CHECK3 (NODE, VAR_DECL, PARM_DECL, \
		RESULT_DECL)->decl_common.decl_restricted_flag)

#define DECL_READ_P(NODE) \
  (TREE_CHECK2 (NODE, VAR_DECL, PARM_DECL)->decl_common.decl_read_flag)

#define DECL_NONSHAREABLE(NODE) \
  (TREE_CHECK2 (NODE, VAR_DECL, \
		RESULT_DECL)->decl_common.decl_nonshareable_flag)

/* In a CALL_EXPR, means that the call is the jump from a thunk to the
   thunked-to function.  */
#define CALL_FROM_THUNK_P(NODE) (CALL_EXPR_CHECK (NODE)->base.protected_flag)

/* In a CALL_EXPR, if the function being called is BUILT_IN_ALLOCA, means that
   it has been built for the declaration of a variable-sized object.  */
#define CALL_ALLOCA_FOR_VAR_P(NODE) \
  (CALL_EXPR_CHECK (NODE)->base.protected_flag)

/* In a type, nonzero means that all objects of the type are guaranteed by the
   language or front-end to be properly aligned, so we can indicate that a MEM
   of this type is aligned at least to the alignment of the type, even if it
   doesn't appear that it is.  We see this, for example, in object-oriented
   languages where a tag field may show this is an object of a more-aligned
   variant of the more generic type.

   In an SSA_NAME node, nonzero if the SSA_NAME node is on the SSA_NAME
   freelist.  */
#define TYPE_ALIGN_OK(NODE) (TYPE_CHECK (NODE)->base.nothrow_flag)

/* Used in classes in C++.  */
#define TREE_PRIVATE(NODE) ((NODE)->base.private_flag)
/* Used in classes in C++. */
#define TREE_PROTECTED(NODE) ((NODE)->base.protected_flag)

/* True if reference type NODE is a C++ rvalue reference.  */
#define TYPE_REF_IS_RVALUE(NODE) \
  (REFERENCE_TYPE_CHECK (NODE)->base.private_flag)

/* Nonzero in a _DECL if the use of the name is defined as a
   deprecated feature by __attribute__((deprecated)).  */
#define TREE_DEPRECATED(NODE) \
  ((NODE)->base.deprecated_flag)

/* Nonzero in an IDENTIFIER_NODE if the name is a local alias, whose
   uses are to be substituted for uses of the TREE_CHAINed identifier.  */
#define IDENTIFIER_TRANSPARENT_ALIAS(NODE) \
  (IDENTIFIER_NODE_CHECK (NODE)->base.deprecated_flag)

/* In fixed-point types, means a saturating type.  */
#define TYPE_SATURATING(NODE) (TYPE_CHECK (NODE)->base.u.bits.saturating_flag)

/* These flags are available for each language front end to use internally.  */
#define TREE_LANG_FLAG_0(NODE) \
  (TREE_NOT_CHECK2(NODE, TREE_VEC, SSA_NAME)->base.u.bits.lang_flag_0)
#define TREE_LANG_FLAG_1(NODE) \
  (TREE_NOT_CHECK2(NODE, TREE_VEC, SSA_NAME)->base.u.bits.lang_flag_1)
#define TREE_LANG_FLAG_2(NODE) \
  (TREE_NOT_CHECK2(NODE, TREE_VEC, SSA_NAME)->base.u.bits.lang_flag_2)
#define TREE_LANG_FLAG_3(NODE) \
  (TREE_NOT_CHECK2(NODE, TREE_VEC, SSA_NAME)->base.u.bits.lang_flag_3)
#define TREE_LANG_FLAG_4(NODE) \
  (TREE_NOT_CHECK2(NODE, TREE_VEC, SSA_NAME)->base.u.bits.lang_flag_4)
#define TREE_LANG_FLAG_5(NODE) \
  (TREE_NOT_CHECK2(NODE, TREE_VEC, SSA_NAME)->base.u.bits.lang_flag_5)
#define TREE_LANG_FLAG_6(NODE) \
  (TREE_NOT_CHECK2(NODE, TREE_VEC, SSA_NAME)->base.u.bits.lang_flag_6)

/* Define additional fields and accessors for nodes representing constants.  */

/* In an INTEGER_CST node.  These two together make a 2-word integer.
   If the data type is signed, the value is sign-extended to 2 words
   even though not all of them may really be in use.
   In an unsigned constant shorter than 2 words, the extra bits are 0.  */
#define TREE_INT_CST(NODE) (INTEGER_CST_CHECK (NODE)->int_cst.int_cst)
#define TREE_INT_CST_LOW(NODE) (TREE_INT_CST (NODE).low)
#define TREE_INT_CST_HIGH(NODE) (TREE_INT_CST (NODE).high)

#define INT_CST_LT(A, B)				\
  (TREE_INT_CST_HIGH (A) < TREE_INT_CST_HIGH (B)	\
   || (TREE_INT_CST_HIGH (A) == TREE_INT_CST_HIGH (B)	\
       && TREE_INT_CST_LOW (A) < TREE_INT_CST_LOW (B)))

#define INT_CST_LT_UNSIGNED(A, B)				\
  (((unsigned HOST_WIDE_INT) TREE_INT_CST_HIGH (A)		\
    < (unsigned HOST_WIDE_INT) TREE_INT_CST_HIGH (B))		\
   || (((unsigned HOST_WIDE_INT) TREE_INT_CST_HIGH (A)		\
	== (unsigned HOST_WIDE_INT) TREE_INT_CST_HIGH (B))	\
       && TREE_INT_CST_LOW (A) < TREE_INT_CST_LOW (B)))

struct GTY(()) tree_int_cst {
  struct tree_typed typed;
  double_int int_cst;
};

/* In a REAL_CST node.  struct real_value is an opaque entity, with
   manipulators defined in real.h.  We don't want tree.h depending on
   real.h and transitively on tm.h.  */
struct real_value;

#define TREE_REAL_CST_PTR(NODE) (REAL_CST_CHECK (NODE)->real_cst.real_cst_ptr)
#define TREE_REAL_CST(NODE) (*TREE_REAL_CST_PTR (NODE))

struct GTY(()) tree_real_cst {
  struct tree_typed typed;
  struct real_value * real_cst_ptr;
};

/* In a FIXED_CST node.  */
struct fixed_value;

#define TREE_FIXED_CST_PTR(NODE) \
  (FIXED_CST_CHECK (NODE)->fixed_cst.fixed_cst_ptr)
#define TREE_FIXED_CST(NODE) (*TREE_FIXED_CST_PTR (NODE))

struct GTY(()) tree_fixed_cst {
  struct tree_typed typed;
  struct fixed_value * fixed_cst_ptr;
};

/* In a STRING_CST */
/* In C terms, this is sizeof, not strlen.  */
#define TREE_STRING_LENGTH(NODE) (STRING_CST_CHECK (NODE)->string.length)
#define TREE_STRING_POINTER(NODE) \
  ((const char *)(STRING_CST_CHECK (NODE)->string.str))

struct GTY(()) tree_string {
  struct tree_typed typed;
  int length;
  char str[1];
};

/* In a COMPLEX_CST node.  */
#define TREE_REALPART(NODE) (COMPLEX_CST_CHECK (NODE)->complex.real)
#define TREE_IMAGPART(NODE) (COMPLEX_CST_CHECK (NODE)->complex.imag)

struct GTY(()) tree_complex {
  struct tree_typed typed;
  tree real;
  tree imag;
};

/* In a VECTOR_CST node.  */
#define VECTOR_CST_NELTS(NODE) (TYPE_VECTOR_SUBPARTS (TREE_TYPE (NODE)))
#define VECTOR_CST_ELTS(NODE) (VECTOR_CST_CHECK (NODE)->vector.elts)
#define VECTOR_CST_ELT(NODE,IDX) (VECTOR_CST_CHECK (NODE)->vector.elts[IDX])

struct GTY(()) tree_vector {
  struct tree_typed typed;
  tree GTY ((length ("TYPE_VECTOR_SUBPARTS (TREE_TYPE ((tree)&%h))"))) elts[1];
};

#include "symtab.h"

/* Define fields and accessors for some special-purpose tree nodes.  */

#define IDENTIFIER_LENGTH(NODE) \
  (IDENTIFIER_NODE_CHECK (NODE)->identifier.id.len)
#define IDENTIFIER_POINTER(NODE) \
  ((const char *) IDENTIFIER_NODE_CHECK (NODE)->identifier.id.str)
#define IDENTIFIER_HASH_VALUE(NODE) \
  (IDENTIFIER_NODE_CHECK (NODE)->identifier.id.hash_value)

/* Translate a hash table identifier pointer to a tree_identifier
   pointer, and vice versa.  */

#define HT_IDENT_TO_GCC_IDENT(NODE) \
  ((tree) ((char *) (NODE) - sizeof (struct tree_common)))
#define GCC_IDENT_TO_HT_IDENT(NODE) (&((struct tree_identifier *) (NODE))->id)

struct GTY(()) tree_identifier {
  struct tree_common common;
  struct ht_identifier id;
};

/* In a TREE_LIST node.  */
#define TREE_PURPOSE(NODE) (TREE_LIST_CHECK (NODE)->list.purpose)
#define TREE_VALUE(NODE) (TREE_LIST_CHECK (NODE)->list.value)

struct GTY(()) tree_list {
  struct tree_common common;
  tree purpose;
  tree value;
};

/* In a TREE_VEC node.  */
#define TREE_VEC_LENGTH(NODE) (TREE_VEC_CHECK (NODE)->base.u.length)
#define TREE_VEC_END(NODE) \
  ((void) TREE_VEC_CHECK (NODE), &((NODE)->vec.a[(NODE)->vec.base.u.length]))

#define TREE_VEC_ELT(NODE,I) TREE_VEC_ELT_CHECK (NODE, I)

struct GTY(()) tree_vec {
  struct tree_common common;
  tree GTY ((length ("TREE_VEC_LENGTH ((tree)&%h)"))) a[1];
};

/* In a CONSTRUCTOR node.  */
#define CONSTRUCTOR_ELTS(NODE) (CONSTRUCTOR_CHECK (NODE)->constructor.elts)
#define CONSTRUCTOR_ELT(NODE,IDX) \
  (&VEC_index (constructor_elt, CONSTRUCTOR_ELTS (NODE), IDX))
#define CONSTRUCTOR_NELTS(NODE) \
  (VEC_length (constructor_elt, CONSTRUCTOR_ELTS (NODE)))

/* Iterate through the vector V of CONSTRUCTOR_ELT elements, yielding the
   value of each element (stored within VAL). IX must be a scratch variable
   of unsigned integer type.  */
#define FOR_EACH_CONSTRUCTOR_VALUE(V, IX, VAL) \
  for (IX = 0; (IX >= VEC_length (constructor_elt, V)) \
	       ? false \
	       : ((VAL = VEC_index (constructor_elt, V, IX).value), \
	       true); \
       (IX)++)

/* Iterate through the vector V of CONSTRUCTOR_ELT elements, yielding both
   the value of each element (stored within VAL) and its index (stored
   within INDEX). IX must be a scratch variable of unsigned integer type.  */
#define FOR_EACH_CONSTRUCTOR_ELT(V, IX, INDEX, VAL) \
  for (IX = 0; (IX >= VEC_length (constructor_elt, V)) \
	       ? false \
	       : (((void) (VAL = VEC_index (constructor_elt, V, IX).value)), \
		  (INDEX = VEC_index (constructor_elt, V, IX).index), \
		  true); \
       (IX)++)

/* Append a new constructor element to V, with the specified INDEX and VAL.  */
#define CONSTRUCTOR_APPEND_ELT(V, INDEX, VALUE) \
  do { \
    constructor_elt _ce___ = {INDEX, VALUE}; \
    VEC_safe_push (constructor_elt, gc, V, _ce___); \
  } while (0)

/* True if NODE, a FIELD_DECL, is to be processed as a bitfield for
   constructor output purposes.  */
#define CONSTRUCTOR_BITFIELD_P(NODE) \
  (DECL_BIT_FIELD (FIELD_DECL_CHECK (NODE)) && DECL_MODE (NODE) != BLKmode)

/* True if NODE is a clobber right hand side, an expression of indeterminate
   value that clobbers the LHS in a copy instruction.  We use a volatile
   empty CONSTRUCTOR for this, as it matches most of the necessary semantic.
   In particular the volatile flag causes us to not prematurely remove
   such clobber instructions.  */
#define TREE_CLOBBER_P(NODE) \
  (TREE_CODE (NODE) == CONSTRUCTOR && TREE_THIS_VOLATILE (NODE))

/* A single element of a CONSTRUCTOR. VALUE holds the actual value of the
   element. INDEX can optionally design the position of VALUE: in arrays,
   it is the index where VALUE has to be placed; in structures, it is the
   FIELD_DECL of the member.  */
typedef struct GTY(()) constructor_elt_d {
  tree index;
  tree value;
} constructor_elt;

DEF_VEC_O(constructor_elt);
DEF_VEC_ALLOC_O(constructor_elt,gc);

struct GTY(()) tree_constructor {
  struct tree_typed typed;
  VEC(constructor_elt,gc) *elts;
};

/* Define fields and accessors for some nodes that represent expressions.  */

/* Nonzero if NODE is an empty statement (NOP_EXPR <0>).  */
#define IS_EMPTY_STMT(NODE)	(TREE_CODE (NODE) == NOP_EXPR \
				 && VOID_TYPE_P (TREE_TYPE (NODE)) \
				 && integer_zerop (TREE_OPERAND (NODE, 0)))

/* In ordinary expression nodes.  */
#define TREE_OPERAND_LENGTH(NODE) tree_operand_length (NODE)
#define TREE_OPERAND(NODE, I) TREE_OPERAND_CHECK (NODE, I)

/* In a tcc_vl_exp node, operand 0 is an INT_CST node holding the operand
   length.  Its value includes the length operand itself; that is,
   the minimum valid length is 1.
   Note that we have to bypass the use of TREE_OPERAND to access
   that field to avoid infinite recursion in expanding the macros.  */
#define VL_EXP_OPERAND_LENGTH(NODE) \
  ((int)TREE_INT_CST_LOW (VL_EXP_CHECK (NODE)->exp.operands[0]))

/* Nonzero if is_gimple_debug() may possibly hold.  */
#define MAY_HAVE_DEBUG_STMTS    (flag_var_tracking_assignments)

/* In a LOOP_EXPR node.  */
#define LOOP_EXPR_BODY(NODE) TREE_OPERAND_CHECK_CODE (NODE, LOOP_EXPR, 0)

/* The source location of this expression.  Non-tree_exp nodes such as
   decls and constants can be shared among multiple locations, so
   return nothing.  */
#define EXPR_LOCATION(NODE) \
  (CAN_HAVE_LOCATION_P ((NODE)) ? (NODE)->exp.locus : UNKNOWN_LOCATION)
#define SET_EXPR_LOCATION(NODE, LOCUS) EXPR_CHECK ((NODE))->exp.locus = (LOCUS)
#define EXPR_HAS_LOCATION(NODE) (LOCATION_LOCUS (EXPR_LOCATION (NODE))	\
  != UNKNOWN_LOCATION)
/* The location to be used in a diagnostic about this expression.  Do not
   use this macro if the location will be assigned to other expressions.  */
#define EXPR_LOC_OR_HERE(NODE) (EXPR_HAS_LOCATION (NODE) \
				? (NODE)->exp.locus : input_location)
#define EXPR_LOC_OR_LOC(NODE, LOCUS) (EXPR_HAS_LOCATION (NODE) \
				      ? (NODE)->exp.locus : (LOCUS))
#define EXPR_FILENAME(NODE) LOCATION_FILE (EXPR_CHECK ((NODE))->exp.locus)
#define EXPR_LINENO(NODE) LOCATION_LINE (EXPR_CHECK (NODE)->exp.locus)

/* True if a tree is an expression or statement that can have a
   location.  */
#define CAN_HAVE_LOCATION_P(NODE) ((NODE) && EXPR_P (NODE))

extern void protected_set_expr_location (tree, location_t);

/* In a TARGET_EXPR node.  */
#define TARGET_EXPR_SLOT(NODE) TREE_OPERAND_CHECK_CODE (NODE, TARGET_EXPR, 0)
#define TARGET_EXPR_INITIAL(NODE) TREE_OPERAND_CHECK_CODE (NODE, TARGET_EXPR, 1)
#define TARGET_EXPR_CLEANUP(NODE) TREE_OPERAND_CHECK_CODE (NODE, TARGET_EXPR, 2)

/* DECL_EXPR accessor. This gives access to the DECL associated with
   the given declaration statement.  */
#define DECL_EXPR_DECL(NODE)    TREE_OPERAND (DECL_EXPR_CHECK (NODE), 0)

#define EXIT_EXPR_COND(NODE)	     TREE_OPERAND (EXIT_EXPR_CHECK (NODE), 0)

/* COMPOUND_LITERAL_EXPR accessors.  */
#define COMPOUND_LITERAL_EXPR_DECL_EXPR(NODE)		\
  TREE_OPERAND (COMPOUND_LITERAL_EXPR_CHECK (NODE), 0)
#define COMPOUND_LITERAL_EXPR_DECL(NODE)			\
  DECL_EXPR_DECL (COMPOUND_LITERAL_EXPR_DECL_EXPR (NODE))

/* SWITCH_EXPR accessors. These give access to the condition, body and
   original condition type (before any compiler conversions)
   of the switch statement, respectively.  */
#define SWITCH_COND(NODE)       TREE_OPERAND (SWITCH_EXPR_CHECK (NODE), 0)
#define SWITCH_BODY(NODE)       TREE_OPERAND (SWITCH_EXPR_CHECK (NODE), 1)
#define SWITCH_LABELS(NODE)     TREE_OPERAND (SWITCH_EXPR_CHECK (NODE), 2)

/* CASE_LABEL_EXPR accessors. These give access to the high and low values
   of a case label, respectively.  */
#define CASE_LOW(NODE)          	TREE_OPERAND (CASE_LABEL_EXPR_CHECK (NODE), 0)
#define CASE_HIGH(NODE)         	TREE_OPERAND (CASE_LABEL_EXPR_CHECK (NODE), 1)
#define CASE_LABEL(NODE)		TREE_OPERAND (CASE_LABEL_EXPR_CHECK (NODE), 2)
#define CASE_CHAIN(NODE)		TREE_OPERAND (CASE_LABEL_EXPR_CHECK (NODE), 3)

/* The operands of a TARGET_MEM_REF.  Operands 0 and 1 have to match
   corresponding MEM_REF operands.  */
#define TMR_BASE(NODE) (TREE_OPERAND (TARGET_MEM_REF_CHECK (NODE), 0))
#define TMR_OFFSET(NODE) (TREE_OPERAND (TARGET_MEM_REF_CHECK (NODE), 1))
#define TMR_INDEX(NODE) (TREE_OPERAND (TARGET_MEM_REF_CHECK (NODE), 2))
#define TMR_STEP(NODE) (TREE_OPERAND (TARGET_MEM_REF_CHECK (NODE), 3))
#define TMR_INDEX2(NODE) (TREE_OPERAND (TARGET_MEM_REF_CHECK (NODE), 4))

/* The operands of a BIND_EXPR.  */
#define BIND_EXPR_VARS(NODE) (TREE_OPERAND (BIND_EXPR_CHECK (NODE), 0))
#define BIND_EXPR_BODY(NODE) (TREE_OPERAND (BIND_EXPR_CHECK (NODE), 1))
#define BIND_EXPR_BLOCK(NODE) (TREE_OPERAND (BIND_EXPR_CHECK (NODE), 2))

/* GOTO_EXPR accessor. This gives access to the label associated with
   a goto statement.  */
#define GOTO_DESTINATION(NODE)  TREE_OPERAND ((NODE), 0)

/* ASM_EXPR accessors. ASM_STRING returns a STRING_CST for the
   instruction (e.g., "mov x, y"). ASM_OUTPUTS, ASM_INPUTS, and
   ASM_CLOBBERS represent the outputs, inputs, and clobbers for the
   statement.  */
#define ASM_STRING(NODE)        TREE_OPERAND (ASM_EXPR_CHECK (NODE), 0)
#define ASM_OUTPUTS(NODE)       TREE_OPERAND (ASM_EXPR_CHECK (NODE), 1)
#define ASM_INPUTS(NODE)        TREE_OPERAND (ASM_EXPR_CHECK (NODE), 2)
#define ASM_CLOBBERS(NODE)      TREE_OPERAND (ASM_EXPR_CHECK (NODE), 3)
#define ASM_LABELS(NODE)	TREE_OPERAND (ASM_EXPR_CHECK (NODE), 4)
/* Nonzero if we want to create an ASM_INPUT instead of an
   ASM_OPERAND with no operands.  */
#define ASM_INPUT_P(NODE) (ASM_EXPR_CHECK (NODE)->base.static_flag)
#define ASM_VOLATILE_P(NODE) (ASM_EXPR_CHECK (NODE)->base.public_flag)

/* COND_EXPR accessors.  */
#define COND_EXPR_COND(NODE)	(TREE_OPERAND (COND_EXPR_CHECK (NODE), 0))
#define COND_EXPR_THEN(NODE)	(TREE_OPERAND (COND_EXPR_CHECK (NODE), 1))
#define COND_EXPR_ELSE(NODE)	(TREE_OPERAND (COND_EXPR_CHECK (NODE), 2))

/* Accessors for the chains of recurrences.  */
#define CHREC_VAR(NODE)           TREE_OPERAND (POLYNOMIAL_CHREC_CHECK (NODE), 0)
#define CHREC_LEFT(NODE)          TREE_OPERAND (POLYNOMIAL_CHREC_CHECK (NODE), 1)
#define CHREC_RIGHT(NODE)         TREE_OPERAND (POLYNOMIAL_CHREC_CHECK (NODE), 2)
#define CHREC_VARIABLE(NODE)      TREE_INT_CST_LOW (CHREC_VAR (NODE))

/* LABEL_EXPR accessor. This gives access to the label associated with
   the given label expression.  */
#define LABEL_EXPR_LABEL(NODE)  TREE_OPERAND (LABEL_EXPR_CHECK (NODE), 0)

/* VDEF_EXPR accessors are specified in tree-flow.h, along with the other
   accessors for SSA operands.  */

/* CATCH_EXPR accessors.  */
#define CATCH_TYPES(NODE)	TREE_OPERAND (CATCH_EXPR_CHECK (NODE), 0)
#define CATCH_BODY(NODE)	TREE_OPERAND (CATCH_EXPR_CHECK (NODE), 1)

/* EH_FILTER_EXPR accessors.  */
#define EH_FILTER_TYPES(NODE)	TREE_OPERAND (EH_FILTER_EXPR_CHECK (NODE), 0)
#define EH_FILTER_FAILURE(NODE)	TREE_OPERAND (EH_FILTER_EXPR_CHECK (NODE), 1)

/* OBJ_TYPE_REF accessors.  */
#define OBJ_TYPE_REF_EXPR(NODE)	  TREE_OPERAND (OBJ_TYPE_REF_CHECK (NODE), 0)
#define OBJ_TYPE_REF_OBJECT(NODE) TREE_OPERAND (OBJ_TYPE_REF_CHECK (NODE), 1)
#define OBJ_TYPE_REF_TOKEN(NODE)  TREE_OPERAND (OBJ_TYPE_REF_CHECK (NODE), 2)

/* ASSERT_EXPR accessors.  */
#define ASSERT_EXPR_VAR(NODE)	TREE_OPERAND (ASSERT_EXPR_CHECK (NODE), 0)
#define ASSERT_EXPR_COND(NODE)	TREE_OPERAND (ASSERT_EXPR_CHECK (NODE), 1)

/* CALL_EXPR accessors.
 */
#define CALL_EXPR_FN(NODE) TREE_OPERAND (CALL_EXPR_CHECK (NODE), 1)
#define CALL_EXPR_STATIC_CHAIN(NODE) TREE_OPERAND (CALL_EXPR_CHECK (NODE), 2)
#define CALL_EXPR_ARG(NODE, I) TREE_OPERAND (CALL_EXPR_CHECK (NODE), (I) + 3)
#define call_expr_nargs(NODE) (VL_EXP_OPERAND_LENGTH(NODE) - 3)

/* CALL_EXPR_ARGP returns a pointer to the argument vector for NODE.
   We can't use &CALL_EXPR_ARG (NODE, 0) because that will complain if
   the argument count is zero when checking is enabled.  Instead, do
   the pointer arithmetic to advance past the 3 fixed operands in a
   CALL_EXPR.  That produces a valid pointer to just past the end of the
   operand array, even if it's not valid to dereference it.  */
#define CALL_EXPR_ARGP(NODE) \
  (&(TREE_OPERAND (CALL_EXPR_CHECK (NODE), 0)) + 3)

/* TM directives and accessors.  */
#define TRANSACTION_EXPR_BODY(NODE) \
  TREE_OPERAND (TRANSACTION_EXPR_CHECK (NODE), 0)
#define TRANSACTION_EXPR_OUTER(NODE) \
  (TRANSACTION_EXPR_CHECK (NODE)->base.static_flag)
#define TRANSACTION_EXPR_RELAXED(NODE) \
  (TRANSACTION_EXPR_CHECK (NODE)->base.public_flag)

/* OpenMP directive and clause accessors.  */

#define OMP_BODY(NODE) \
  TREE_OPERAND (TREE_RANGE_CHECK (NODE, OMP_PARALLEL, OMP_CRITICAL), 0)
#define OMP_CLAUSES(NODE) \
  TREE_OPERAND (TREE_RANGE_CHECK (NODE, OMP_PARALLEL, OMP_SINGLE), 1)

#define OMP_PARALLEL_BODY(NODE)    TREE_OPERAND (OMP_PARALLEL_CHECK (NODE), 0)
#define OMP_PARALLEL_CLAUSES(NODE) TREE_OPERAND (OMP_PARALLEL_CHECK (NODE), 1)

#define OMP_TASK_BODY(NODE)	   TREE_OPERAND (OMP_TASK_CHECK (NODE), 0)
#define OMP_TASK_CLAUSES(NODE)	   TREE_OPERAND (OMP_TASK_CHECK (NODE), 1)

#define OMP_TASKREG_CHECK(NODE)	  TREE_RANGE_CHECK (NODE, OMP_PARALLEL, OMP_TASK)
#define OMP_TASKREG_BODY(NODE)    TREE_OPERAND (OMP_TASKREG_CHECK (NODE), 0)
#define OMP_TASKREG_CLAUSES(NODE) TREE_OPERAND (OMP_TASKREG_CHECK (NODE), 1)

#define OMP_FOR_BODY(NODE)	   TREE_OPERAND (OMP_FOR_CHECK (NODE), 0)
#define OMP_FOR_CLAUSES(NODE)	   TREE_OPERAND (OMP_FOR_CHECK (NODE), 1)
#define OMP_FOR_INIT(NODE)	   TREE_OPERAND (OMP_FOR_CHECK (NODE), 2)
#define OMP_FOR_COND(NODE)	   TREE_OPERAND (OMP_FOR_CHECK (NODE), 3)
#define OMP_FOR_INCR(NODE)	   TREE_OPERAND (OMP_FOR_CHECK (NODE), 4)
#define OMP_FOR_PRE_BODY(NODE)	   TREE_OPERAND (OMP_FOR_CHECK (NODE), 5)

#define OMP_SECTIONS_BODY(NODE)    TREE_OPERAND (OMP_SECTIONS_CHECK (NODE), 0)
#define OMP_SECTIONS_CLAUSES(NODE) TREE_OPERAND (OMP_SECTIONS_CHECK (NODE), 1)

#define OMP_SECTION_BODY(NODE)	   TREE_OPERAND (OMP_SECTION_CHECK (NODE), 0)

#define OMP_SINGLE_BODY(NODE)	   TREE_OPERAND (OMP_SINGLE_CHECK (NODE), 0)
#define OMP_SINGLE_CLAUSES(NODE)   TREE_OPERAND (OMP_SINGLE_CHECK (NODE), 1)

#define OMP_MASTER_BODY(NODE)	   TREE_OPERAND (OMP_MASTER_CHECK (NODE), 0)

#define OMP_ORDERED_BODY(NODE)	   TREE_OPERAND (OMP_ORDERED_CHECK (NODE), 0)

#define OMP_CRITICAL_BODY(NODE)    TREE_OPERAND (OMP_CRITICAL_CHECK (NODE), 0)
#define OMP_CRITICAL_NAME(NODE)    TREE_OPERAND (OMP_CRITICAL_CHECK (NODE), 1)

#define OMP_CLAUSE_CHAIN(NODE)     TREE_CHAIN (OMP_CLAUSE_CHECK (NODE))
#define OMP_CLAUSE_DECL(NODE)      					\
  OMP_CLAUSE_OPERAND (OMP_CLAUSE_RANGE_CHECK (OMP_CLAUSE_CHECK (NODE),	\
					      OMP_CLAUSE_PRIVATE,	\
	                                      OMP_CLAUSE_COPYPRIVATE), 0)
#define OMP_CLAUSE_HAS_LOCATION(NODE) \
  (LOCATION_LOCUS ((OMP_CLAUSE_CHECK (NODE))->omp_clause.locus)		\
  != UNKNOWN_LOCATION)
#define OMP_CLAUSE_LOCATION(NODE)  (OMP_CLAUSE_CHECK (NODE))->omp_clause.locus

/* True on an OMP_SECTION statement that was the last lexical member.
   This status is meaningful in the implementation of lastprivate.  */
#define OMP_SECTION_LAST(NODE) \
  (OMP_SECTION_CHECK (NODE)->base.private_flag)

/* True on an OMP_PARALLEL statement if it represents an explicit
   combined parallel work-sharing constructs.  */
#define OMP_PARALLEL_COMBINED(NODE) \
  (OMP_PARALLEL_CHECK (NODE)->base.private_flag)

/* True on a PRIVATE clause if its decl is kept around for debugging
   information only and its DECL_VALUE_EXPR is supposed to point
   to what it has been remapped to.  */
#define OMP_CLAUSE_PRIVATE_DEBUG(NODE) \
  (OMP_CLAUSE_SUBCODE_CHECK (NODE, OMP_CLAUSE_PRIVATE)->base.public_flag)

/* True on a PRIVATE clause if ctor needs access to outer region's
   variable.  */
#define OMP_CLAUSE_PRIVATE_OUTER_REF(NODE) \
  TREE_PRIVATE (OMP_CLAUSE_SUBCODE_CHECK (NODE, OMP_CLAUSE_PRIVATE))

/* True on a LASTPRIVATE clause if a FIRSTPRIVATE clause for the same
   decl is present in the chain.  */
#define OMP_CLAUSE_LASTPRIVATE_FIRSTPRIVATE(NODE) \
  (OMP_CLAUSE_SUBCODE_CHECK (NODE, OMP_CLAUSE_LASTPRIVATE)->base.public_flag)
#define OMP_CLAUSE_LASTPRIVATE_STMT(NODE) \
  OMP_CLAUSE_OPERAND (OMP_CLAUSE_SUBCODE_CHECK (NODE,			\
						OMP_CLAUSE_LASTPRIVATE),\
		      1)
#define OMP_CLAUSE_LASTPRIVATE_GIMPLE_SEQ(NODE) \
  (OMP_CLAUSE_CHECK (NODE))->omp_clause.gimple_reduction_init

#define OMP_CLAUSE_FINAL_EXPR(NODE) \
  OMP_CLAUSE_OPERAND (OMP_CLAUSE_SUBCODE_CHECK (NODE, OMP_CLAUSE_FINAL), 0)
#define OMP_CLAUSE_IF_EXPR(NODE) \
  OMP_CLAUSE_OPERAND (OMP_CLAUSE_SUBCODE_CHECK (NODE, OMP_CLAUSE_IF), 0)
#define OMP_CLAUSE_NUM_THREADS_EXPR(NODE) \
  OMP_CLAUSE_OPERAND (OMP_CLAUSE_SUBCODE_CHECK (NODE, OMP_CLAUSE_NUM_THREADS),0)
#define OMP_CLAUSE_SCHEDULE_CHUNK_EXPR(NODE) \
  OMP_CLAUSE_OPERAND (OMP_CLAUSE_SUBCODE_CHECK (NODE, OMP_CLAUSE_SCHEDULE), 0)

#define OMP_CLAUSE_COLLAPSE_EXPR(NODE) \
  OMP_CLAUSE_OPERAND (OMP_CLAUSE_SUBCODE_CHECK (NODE, OMP_CLAUSE_COLLAPSE), 0)
#define OMP_CLAUSE_COLLAPSE_ITERVAR(NODE) \
  OMP_CLAUSE_OPERAND (OMP_CLAUSE_SUBCODE_CHECK (NODE, OMP_CLAUSE_COLLAPSE), 1)
#define OMP_CLAUSE_COLLAPSE_COUNT(NODE) \
  OMP_CLAUSE_OPERAND (OMP_CLAUSE_SUBCODE_CHECK (NODE, OMP_CLAUSE_COLLAPSE), 2)

#define OMP_CLAUSE_REDUCTION_CODE(NODE)	\
  (OMP_CLAUSE_SUBCODE_CHECK (NODE, OMP_CLAUSE_REDUCTION)->omp_clause.subcode.reduction_code)
#define OMP_CLAUSE_REDUCTION_INIT(NODE) \
  OMP_CLAUSE_OPERAND (OMP_CLAUSE_SUBCODE_CHECK (NODE, OMP_CLAUSE_REDUCTION), 1)
#define OMP_CLAUSE_REDUCTION_MERGE(NODE) \
  OMP_CLAUSE_OPERAND (OMP_CLAUSE_SUBCODE_CHECK (NODE, OMP_CLAUSE_REDUCTION), 2)
#define OMP_CLAUSE_REDUCTION_GIMPLE_INIT(NODE) \
  (OMP_CLAUSE_CHECK (NODE))->omp_clause.gimple_reduction_init
#define OMP_CLAUSE_REDUCTION_GIMPLE_MERGE(NODE) \
  (OMP_CLAUSE_CHECK (NODE))->omp_clause.gimple_reduction_merge
#define OMP_CLAUSE_REDUCTION_PLACEHOLDER(NODE) \
  OMP_CLAUSE_OPERAND (OMP_CLAUSE_SUBCODE_CHECK (NODE, OMP_CLAUSE_REDUCTION), 3)

enum omp_clause_schedule_kind
{
  OMP_CLAUSE_SCHEDULE_STATIC,
  OMP_CLAUSE_SCHEDULE_DYNAMIC,
  OMP_CLAUSE_SCHEDULE_GUIDED,
  OMP_CLAUSE_SCHEDULE_AUTO,
  OMP_CLAUSE_SCHEDULE_RUNTIME
};

#define OMP_CLAUSE_SCHEDULE_KIND(NODE) \
  (OMP_CLAUSE_SUBCODE_CHECK (NODE, OMP_CLAUSE_SCHEDULE)->omp_clause.subcode.schedule_kind)

enum omp_clause_default_kind
{
  OMP_CLAUSE_DEFAULT_UNSPECIFIED,
  OMP_CLAUSE_DEFAULT_SHARED,
  OMP_CLAUSE_DEFAULT_NONE,
  OMP_CLAUSE_DEFAULT_PRIVATE,
  OMP_CLAUSE_DEFAULT_FIRSTPRIVATE
};

#define OMP_CLAUSE_DEFAULT_KIND(NODE) \
  (OMP_CLAUSE_SUBCODE_CHECK (NODE, OMP_CLAUSE_DEFAULT)->omp_clause.subcode.default_kind)

struct GTY(()) tree_exp {
  struct tree_typed typed;
  location_t locus;
  tree GTY ((special ("tree_exp"),
	     desc ("TREE_CODE ((tree) &%0)")))
    operands[1];
};

/* SSA_NAME accessors.  */

/* Returns the IDENTIFIER_NODE giving the SSA name a name or NULL_TREE
   if there is no name associated with it.  */
#define SSA_NAME_IDENTIFIER(NODE)				\
  (SSA_NAME_CHECK (NODE)->ssa_name.var != NULL_TREE		\
   ? (TREE_CODE ((NODE)->ssa_name.var) == IDENTIFIER_NODE	\
      ? (NODE)->ssa_name.var					\
      : DECL_NAME ((NODE)->ssa_name.var))			\
   : NULL_TREE)

/* Returns the variable being referenced.  This can be NULL_TREE for
   temporaries not associated with any user variable.
   Once released, this is the only field that can be relied upon.  */
#define SSA_NAME_VAR(NODE)					\
  (SSA_NAME_CHECK (NODE)->ssa_name.var == NULL_TREE		\
   || TREE_CODE ((NODE)->ssa_name.var) == IDENTIFIER_NODE	\
   ? NULL_TREE : (NODE)->ssa_name.var)

#define SET_SSA_NAME_VAR_OR_IDENTIFIER(NODE,VAR) \
  do { SSA_NAME_CHECK (NODE)->ssa_name.var = (VAR); } while (0)

/* Returns the statement which defines this SSA name.  */
#define SSA_NAME_DEF_STMT(NODE)	SSA_NAME_CHECK (NODE)->ssa_name.def_stmt

/* Returns the SSA version number of this SSA name.  Note that in
   tree SSA, version numbers are not per variable and may be recycled.  */
#define SSA_NAME_VERSION(NODE)	SSA_NAME_CHECK (NODE)->base.u.version

/* Nonzero if this SSA name occurs in an abnormal PHI.  SSA_NAMES are
   never output, so we can safely use the ASM_WRITTEN_FLAG for this
   status bit.  */
#define SSA_NAME_OCCURS_IN_ABNORMAL_PHI(NODE) \
    SSA_NAME_CHECK (NODE)->base.asm_written_flag

/* Nonzero if this SSA_NAME expression is currently on the free list of
   SSA_NAMES.  Using NOTHROW_FLAG seems reasonably safe since throwing
   has no meaning for an SSA_NAME.  */
#define SSA_NAME_IN_FREE_LIST(NODE) \
    SSA_NAME_CHECK (NODE)->base.nothrow_flag

/* Nonzero if this SSA_NAME is the default definition for the
   underlying symbol.  A default SSA name is created for symbol S if
   the very first reference to S in the function is a read operation.
   Default definitions are always created by an empty statement and
   belong to no basic block.  */
#define SSA_NAME_IS_DEFAULT_DEF(NODE) \
    SSA_NAME_CHECK (NODE)->base.default_def_flag

/* Attributes for SSA_NAMEs for pointer-type variables.  */
#define SSA_NAME_PTR_INFO(N) \
    SSA_NAME_CHECK (N)->ssa_name.ptr_info

/* Defined in tree-flow.h.  */
struct ptr_info_def;

/* Immediate use linking structure.  This structure is used for maintaining
   a doubly linked list of uses of an SSA_NAME.  */
typedef struct GTY(()) ssa_use_operand_d {
  struct ssa_use_operand_d* GTY((skip(""))) prev;
  struct ssa_use_operand_d* GTY((skip(""))) next;
  /* Immediate uses for a given SSA name are maintained as a cyclic
     list.  To recognize the root of this list, the location field
     needs to point to the original SSA name.  Since statements and
     SSA names are of different data types, we need this union.  See
     the explanation in struct immediate_use_iterator_d.  */
  union { gimple stmt; tree ssa_name; } GTY((skip(""))) loc;
  tree *GTY((skip(""))) use;
} ssa_use_operand_t;

/* Return the immediate_use information for an SSA_NAME. */
#define SSA_NAME_IMM_USE_NODE(NODE) SSA_NAME_CHECK (NODE)->ssa_name.imm_uses

struct GTY(()) tree_ssa_name {
  struct tree_typed typed;

  /* _DECL wrapped by this SSA name.  */
  tree var;

  /* Statement that defines this SSA name.  */
  gimple def_stmt;

  /* Pointer attributes used for alias analysis.  */
  struct ptr_info_def *ptr_info;

  /* Immediate uses list for this SSA_NAME.  */
  struct ssa_use_operand_d imm_uses;
};

struct GTY(()) phi_arg_d {
  /* imm_use MUST be the first element in struct because we do some
     pointer arithmetic with it.  See phi_arg_index_from_use.  */
  struct ssa_use_operand_d imm_use;
  tree def;
  location_t locus;
};


#define OMP_CLAUSE_CODE(NODE)					\
	(OMP_CLAUSE_CHECK (NODE))->omp_clause.code

#define OMP_CLAUSE_SET_CODE(NODE, CODE)				\
	((OMP_CLAUSE_CHECK (NODE))->omp_clause.code = (CODE))

#define OMP_CLAUSE_CODE(NODE)					\
	(OMP_CLAUSE_CHECK (NODE))->omp_clause.code

#define OMP_CLAUSE_OPERAND(NODE, I)				\
	OMP_CLAUSE_ELT_CHECK (NODE, I)

struct GTY(()) tree_omp_clause {
  struct tree_common common;
  location_t locus;
  enum omp_clause_code code;
  union omp_clause_subcode {
    enum omp_clause_default_kind  default_kind;
    enum omp_clause_schedule_kind schedule_kind;
    enum tree_code                reduction_code;
  } GTY ((skip)) subcode;

  /* The gimplification of OMP_CLAUSE_REDUCTION_{INIT,MERGE} for omp-low's
     usage.  */
  gimple_seq gimple_reduction_init;
  gimple_seq gimple_reduction_merge;

  tree GTY ((length ("omp_clause_num_ops[OMP_CLAUSE_CODE ((tree)&%h)]"))) ops[1];
};


/* In a BLOCK node.  */
#define BLOCK_VARS(NODE) (BLOCK_CHECK (NODE)->block.vars)
#define BLOCK_NONLOCALIZED_VARS(NODE) \
  (BLOCK_CHECK (NODE)->block.nonlocalized_vars)
#define BLOCK_NUM_NONLOCALIZED_VARS(NODE) \
  VEC_length (tree, BLOCK_NONLOCALIZED_VARS (NODE))
#define BLOCK_NONLOCALIZED_VAR(NODE,N) \
  VEC_index (tree, BLOCK_NONLOCALIZED_VARS (NODE), N)
#define BLOCK_SUBBLOCKS(NODE) (BLOCK_CHECK (NODE)->block.subblocks)
#define BLOCK_SUPERCONTEXT(NODE) (BLOCK_CHECK (NODE)->block.supercontext)
#define BLOCK_CHAIN(NODE) (BLOCK_CHECK (NODE)->block.chain)
#define BLOCK_ABSTRACT_ORIGIN(NODE) (BLOCK_CHECK (NODE)->block.abstract_origin)
#define BLOCK_ABSTRACT(NODE) (BLOCK_CHECK (NODE)->block.abstract_flag)

<<<<<<< HEAD
=======
/* True if BLOCK has the same ranges as its BLOCK_SUPERCONTEXT.  */
#define BLOCK_SAME_RANGE(NODE) (BLOCK_CHECK (NODE)->base.u.bits.nameless_flag)

>>>>>>> 747e4b8f
/* An index number for this block.  These values are not guaranteed to
   be unique across functions -- whether or not they are depends on
   the debugging output format in use.  */
#define BLOCK_NUMBER(NODE) (BLOCK_CHECK (NODE)->block.block_num)

/* If block reordering splits a lexical block into discontiguous
   address ranges, we'll make a copy of the original block.

   Note that this is logically distinct from BLOCK_ABSTRACT_ORIGIN.
   In that case, we have one source block that has been replicated
   (through inlining or unrolling) into many logical blocks, and that
   these logical blocks have different physical variables in them.

   In this case, we have one logical block split into several
   non-contiguous address ranges.  Most debug formats can't actually
   represent this idea directly, so we fake it by creating multiple
   logical blocks with the same variables in them.  However, for those
   that do support non-contiguous regions, these allow the original
   logical block to be reconstructed, along with the set of address
   ranges.

   One of the logical block fragments is arbitrarily chosen to be
   the ORIGIN.  The other fragments will point to the origin via
   BLOCK_FRAGMENT_ORIGIN; the origin itself will have this pointer
   be null.  The list of fragments will be chained through
   BLOCK_FRAGMENT_CHAIN from the origin.  */

#define BLOCK_FRAGMENT_ORIGIN(NODE) (BLOCK_CHECK (NODE)->block.fragment_origin)
#define BLOCK_FRAGMENT_CHAIN(NODE) (BLOCK_CHECK (NODE)->block.fragment_chain)

/* For an inlined function, this gives the location where it was called
   from.  This is only set in the top level block, which corresponds to the
   inlined function scope.  This is used in the debug output routines.  */

#define BLOCK_SOURCE_LOCATION(NODE) (BLOCK_CHECK (NODE)->block.locus)

struct GTY(()) tree_block {
  struct tree_base base;
  tree chain;

  unsigned abstract_flag : 1;
  unsigned block_num : 31;

  location_t locus;

  tree vars;
  VEC(tree,gc) *nonlocalized_vars;

  tree subblocks;
  tree supercontext;
  tree abstract_origin;
  tree fragment_origin;
  tree fragment_chain;
};

/* Define fields and accessors for nodes representing data types.  */

/* See tree.def for documentation of the use of these fields.
   Look at the documentation of the various ..._TYPE tree codes.

   Note that the type.values, type.minval, and type.maxval fields are
   overloaded and used for different macros in different kinds of types.
   Each macro must check to ensure the tree node is of the proper kind of
   type.  Note also that some of the front-ends also overload these fields,
   so they must be checked as well.  */

#define TYPE_UID(NODE) (TYPE_CHECK (NODE)->type_common.uid)
#define TYPE_SIZE(NODE) (TYPE_CHECK (NODE)->type_common.size)
#define TYPE_SIZE_UNIT(NODE) (TYPE_CHECK (NODE)->type_common.size_unit)
#define TYPE_POINTER_TO(NODE) (TYPE_CHECK (NODE)->type_common.pointer_to)
#define TYPE_REFERENCE_TO(NODE) (TYPE_CHECK (NODE)->type_common.reference_to)
#define TYPE_PRECISION(NODE) (TYPE_CHECK (NODE)->type_common.precision)
#define TYPE_NAME(NODE) (TYPE_CHECK (NODE)->type_common.name)
#define TYPE_NEXT_VARIANT(NODE) (TYPE_CHECK (NODE)->type_common.next_variant)
#define TYPE_MAIN_VARIANT(NODE) (TYPE_CHECK (NODE)->type_common.main_variant)
#define TYPE_CONTEXT(NODE) (TYPE_CHECK (NODE)->type_common.context)

/* Vector types need to check target flags to determine type.  */
extern enum machine_mode vector_type_mode (const_tree);
#define TYPE_MODE(NODE) \
  (TREE_CODE (TYPE_CHECK (NODE)) == VECTOR_TYPE \
   ? vector_type_mode (NODE) : (NODE)->type_common.mode)
#define SET_TYPE_MODE(NODE, MODE) \
  (TYPE_CHECK (NODE)->type_common.mode = (MODE))

/* The "canonical" type for this type node, which is used by frontends to
   compare the type for equality with another type.  If two types are
   equal (based on the semantics of the language), then they will have
   equivalent TYPE_CANONICAL entries.

   As a special case, if TYPE_CANONICAL is NULL_TREE, and thus
   TYPE_STRUCTURAL_EQUALITY_P is true, then it cannot
   be used for comparison against other types.  Instead, the type is
   said to require structural equality checks, described in
   TYPE_STRUCTURAL_EQUALITY_P.

   For unqualified aggregate and function types the middle-end relies on
   TYPE_CANONICAL to tell whether two variables can be assigned
   to each other without a conversion.  The middle-end also makes sure
   to assign the same alias-sets to the type partition with equal
   TYPE_CANONICAL of their unqualified variants.  */
#define TYPE_CANONICAL(NODE) (TYPE_CHECK (NODE)->type_common.canonical)
/* Indicates that the type node requires structural equality
   checks.  The compiler will need to look at the composition of the
   type to determine whether it is equal to another type, rather than
   just comparing canonical type pointers.  For instance, we would need
   to look at the return and parameter types of a FUNCTION_TYPE
   node.  */
#define TYPE_STRUCTURAL_EQUALITY_P(NODE) (TYPE_CANONICAL (NODE) == NULL_TREE)
/* Sets the TYPE_CANONICAL field to NULL_TREE, indicating that the
   type node requires structural equality.  */
#define SET_TYPE_STRUCTURAL_EQUALITY(NODE) (TYPE_CANONICAL (NODE) = NULL_TREE)

#define TYPE_IBIT(NODE) (GET_MODE_IBIT (TYPE_MODE (NODE)))
#define TYPE_FBIT(NODE) (GET_MODE_FBIT (TYPE_MODE (NODE)))

/* The (language-specific) typed-based alias set for this type.
   Objects whose TYPE_ALIAS_SETs are different cannot alias each
   other.  If the TYPE_ALIAS_SET is -1, no alias set has yet been
   assigned to this type.  If the TYPE_ALIAS_SET is 0, objects of this
   type can alias objects of any type.  */
#define TYPE_ALIAS_SET(NODE) (TYPE_CHECK (NODE)->type_common.alias_set)

/* Nonzero iff the typed-based alias set for this type has been
   calculated.  */
#define TYPE_ALIAS_SET_KNOWN_P(NODE) \
  (TYPE_CHECK (NODE)->type_common.alias_set != -1)

/* A TREE_LIST of IDENTIFIER nodes of the attributes that apply
   to this type.  */
#define TYPE_ATTRIBUTES(NODE) (TYPE_CHECK (NODE)->type_common.attributes)

/* The alignment necessary for objects of this type.
   The value is an int, measured in bits.  */
#define TYPE_ALIGN(NODE) (TYPE_CHECK (NODE)->type_common.align)

/* 1 if the alignment for this type was requested by "aligned" attribute,
   0 if it is the default for this type.  */
#define TYPE_USER_ALIGN(NODE) (TYPE_CHECK (NODE)->base.u.bits.user_align)

/* The alignment for NODE, in bytes.  */
#define TYPE_ALIGN_UNIT(NODE) (TYPE_ALIGN (NODE) / BITS_PER_UNIT)

/* If your language allows you to declare types, and you want debug info
   for them, then you need to generate corresponding TYPE_DECL nodes.
   These "stub" TYPE_DECL nodes have no name, and simply point at the
   type node.  You then set the TYPE_STUB_DECL field of the type node
   to point back at the TYPE_DECL node.  This allows the debug routines
   to know that the two nodes represent the same type, so that we only
   get one debug info record for them.  */
#define TYPE_STUB_DECL(NODE) (TREE_CHAIN (TYPE_CHECK (NODE)))

/* In a RECORD_TYPE, UNION_TYPE or QUAL_UNION_TYPE, it means the type
   has BLKmode only because it lacks the alignment requirement for
   its size.  */
#define TYPE_NO_FORCE_BLK(NODE) \
  (TYPE_CHECK (NODE)->type_common.no_force_blk_flag)

/* Nonzero in a type considered volatile as a whole.  */
#define TYPE_VOLATILE(NODE) (TYPE_CHECK (NODE)->base.volatile_flag)

/* Means this type is const-qualified.  */
#define TYPE_READONLY(NODE) (TYPE_CHECK (NODE)->base.readonly_flag)

/* If nonzero, this type is `restrict'-qualified, in the C sense of
   the term.  */
#define TYPE_RESTRICT(NODE) (TYPE_CHECK (NODE)->type_common.restrict_flag)

/* If nonzero, type's name shouldn't be emitted into debug info.  */
#define TYPE_NAMELESS(NODE) (TYPE_CHECK (NODE)->base.u.bits.nameless_flag)

/* The address space the type is in.  */
#define TYPE_ADDR_SPACE(NODE) (TYPE_CHECK (NODE)->base.u.bits.address_space)

/* There is a TYPE_QUAL value for each type qualifier.  They can be
   combined by bitwise-or to form the complete set of qualifiers for a
   type.  */
enum cv_qualifier
  {
    TYPE_UNQUALIFIED   = 0x0,
    TYPE_QUAL_CONST    = 0x1,
    TYPE_QUAL_VOLATILE = 0x2,
    TYPE_QUAL_RESTRICT = 0x4
  };

/* Encode/decode the named memory support as part of the qualifier.  If more
   than 8 qualifiers are added, these macros need to be adjusted.  */
#define ENCODE_QUAL_ADDR_SPACE(NUM) ((NUM & 0xFF) << 8)
#define DECODE_QUAL_ADDR_SPACE(X) (((X) >> 8) & 0xFF)

/* Return all qualifiers except for the address space qualifiers.  */
#define CLEAR_QUAL_ADDR_SPACE(X) ((X) & ~0xFF00)

/* Only keep the address space out of the qualifiers and discard the other
   qualifiers.  */
#define KEEP_QUAL_ADDR_SPACE(X) ((X) & 0xFF00)

/* The set of type qualifiers for this type.  */
#define TYPE_QUALS(NODE)					\
  ((int) ((TYPE_READONLY (NODE) * TYPE_QUAL_CONST)		\
	  | (TYPE_VOLATILE (NODE) * TYPE_QUAL_VOLATILE)		\
	  | (TYPE_RESTRICT (NODE) * TYPE_QUAL_RESTRICT)		\
	  | (ENCODE_QUAL_ADDR_SPACE (TYPE_ADDR_SPACE (NODE)))))

/* The same as TYPE_QUALS without the address space qualifications.  */
#define TYPE_QUALS_NO_ADDR_SPACE(NODE)				\
  ((int) ((TYPE_READONLY (NODE) * TYPE_QUAL_CONST)		\
	  | (TYPE_VOLATILE (NODE) * TYPE_QUAL_VOLATILE)		\
	  | (TYPE_RESTRICT (NODE) * TYPE_QUAL_RESTRICT)))

/* These flags are available for each language front end to use internally.  */
#define TYPE_LANG_FLAG_0(NODE) (TYPE_CHECK (NODE)->type_common.lang_flag_0)
#define TYPE_LANG_FLAG_1(NODE) (TYPE_CHECK (NODE)->type_common.lang_flag_1)
#define TYPE_LANG_FLAG_2(NODE) (TYPE_CHECK (NODE)->type_common.lang_flag_2)
#define TYPE_LANG_FLAG_3(NODE) (TYPE_CHECK (NODE)->type_common.lang_flag_3)
#define TYPE_LANG_FLAG_4(NODE) (TYPE_CHECK (NODE)->type_common.lang_flag_4)
#define TYPE_LANG_FLAG_5(NODE) (TYPE_CHECK (NODE)->type_common.lang_flag_5)
#define TYPE_LANG_FLAG_6(NODE) (TYPE_CHECK (NODE)->type_common.lang_flag_6)

/* Used to keep track of visited nodes in tree traversals.  This is set to
   0 by copy_node and make_node.  */
#define TREE_VISITED(NODE) ((NODE)->base.visited)

/* If set in an ARRAY_TYPE, indicates a string type (for languages
   that distinguish string from array of char).
   If set in a INTEGER_TYPE, indicates a character type.  */
#define TYPE_STRING_FLAG(NODE) (TYPE_CHECK (NODE)->type_common.string_flag)

/* For a VECTOR_TYPE, this is the number of sub-parts of the vector.  */
#define TYPE_VECTOR_SUBPARTS(VECTOR_TYPE) \
  (((unsigned HOST_WIDE_INT) 1) \
   << VECTOR_TYPE_CHECK (VECTOR_TYPE)->type_common.precision)

/* Set precision to n when we have 2^n sub-parts of the vector.  */
#define SET_TYPE_VECTOR_SUBPARTS(VECTOR_TYPE, X) \
  (VECTOR_TYPE_CHECK (VECTOR_TYPE)->type_common.precision = exact_log2 (X))

/* Nonzero in a VECTOR_TYPE if the frontends should not emit warnings
   about missing conversions to other vector types of the same size.  */
#define TYPE_VECTOR_OPAQUE(NODE) \
  (VECTOR_TYPE_CHECK (NODE)->base.default_def_flag)

/* Indicates that objects of this type must be initialized by calling a
   function when they are created.  */
#define TYPE_NEEDS_CONSTRUCTING(NODE) \
  (TYPE_CHECK (NODE)->type_common.needs_constructing_flag)

/* Indicates that a UNION_TYPE object should be passed the same way that
   the first union alternative would be passed, or that a RECORD_TYPE
   object should be passed the same way that the first (and only) member
   would be passed.  */
#define TYPE_TRANSPARENT_AGGR(NODE) \
  (RECORD_OR_UNION_CHECK (NODE)->type_common.transparent_aggr_flag)

/* For an ARRAY_TYPE, indicates that it is not permitted to take the
   address of a component of the type.  This is the counterpart of
   DECL_NONADDRESSABLE_P for arrays, see the definition of this flag.  */
#define TYPE_NONALIASED_COMPONENT(NODE) \
  (ARRAY_TYPE_CHECK (NODE)->type_common.transparent_aggr_flag)

/* Indicated that objects of this type should be laid out in as
   compact a way as possible.  */
#define TYPE_PACKED(NODE) (TYPE_CHECK (NODE)->base.u.bits.packed_flag)

/* Used by type_contains_placeholder_p to avoid recomputation.
   Values are: 0 (unknown), 1 (false), 2 (true).  Never access
   this field directly.  */
#define TYPE_CONTAINS_PLACEHOLDER_INTERNAL(NODE) \
  (TYPE_CHECK (NODE)->type_common.contains_placeholder_bits)

/* The debug output functions use the symtab union field to store
   information specific to the debugging format.  The different debug
   output hooks store different types in the union field.  These three
   macros are used to access different fields in the union.  The debug
   hooks are responsible for consistently using only a specific
   macro.  */

/* Symtab field as an integer.  Used by stabs generator in dbxout.c to
   hold the type's number in the generated stabs.  */
#define TYPE_SYMTAB_ADDRESS(NODE) \
  (TYPE_CHECK (NODE)->type_common.symtab.address)

/* Symtab field as a string.  Used by COFF generator in sdbout.c to
   hold struct/union type tag names.  */
#define TYPE_SYMTAB_POINTER(NODE) \
  (TYPE_CHECK (NODE)->type_common.symtab.pointer)

/* Symtab field as a pointer to a DWARF DIE.  Used by DWARF generator
   in dwarf2out.c to point to the DIE generated for the type.  */
#define TYPE_SYMTAB_DIE(NODE) \
  (TYPE_CHECK (NODE)->type_common.symtab.die)

/* The garbage collector needs to know the interpretation of the
   symtab field.  These constants represent the different types in the
   union.  */

#define TYPE_SYMTAB_IS_ADDRESS (0)
#define TYPE_SYMTAB_IS_POINTER (1)
#define TYPE_SYMTAB_IS_DIE (2)

struct die_struct;

struct GTY(()) tree_type_common {
  struct tree_common common;
  tree size;
  tree size_unit;
  tree attributes;
  unsigned int uid;

  unsigned int precision : 10;
  unsigned no_force_blk_flag : 1;
  unsigned needs_constructing_flag : 1;
  unsigned transparent_aggr_flag : 1;
  unsigned restrict_flag : 1;
  unsigned contains_placeholder_bits : 2;

  ENUM_BITFIELD(machine_mode) mode : 8;

  unsigned string_flag : 1;
  unsigned lang_flag_0 : 1;
  unsigned lang_flag_1 : 1;
  unsigned lang_flag_2 : 1;
  unsigned lang_flag_3 : 1;
  unsigned lang_flag_4 : 1;
  unsigned lang_flag_5 : 1;
  unsigned lang_flag_6 : 1;

  unsigned int align;
  alias_set_type alias_set;
  tree pointer_to;
  tree reference_to;
  union tree_type_symtab {
    int GTY ((tag ("TYPE_SYMTAB_IS_ADDRESS"))) address;
    const char * GTY ((tag ("TYPE_SYMTAB_IS_POINTER"))) pointer;
    struct die_struct * GTY ((tag ("TYPE_SYMTAB_IS_DIE"))) die;
  } GTY ((desc ("debug_hooks->tree_type_symtab_field"))) symtab;
  tree name;
  tree next_variant;
  tree main_variant;
  tree context;
  tree canonical;
};

#define TYPE_LANG_SPECIFIC(NODE) \
  (TYPE_CHECK (NODE)->type_with_lang_specific.lang_specific)

struct GTY(()) tree_type_with_lang_specific {
  struct tree_type_common common;
  /* Points to a structure whose details depend on the language in use.  */
  struct lang_type *lang_specific;
};

#define TYPE_VALUES(NODE) (ENUMERAL_TYPE_CHECK (NODE)->type_non_common.values)
#define TYPE_DOMAIN(NODE) (ARRAY_TYPE_CHECK (NODE)->type_non_common.values)
#define TYPE_FIELDS(NODE) \
  (RECORD_OR_UNION_CHECK (NODE)->type_non_common.values)
#define TYPE_CACHED_VALUES(NODE) (TYPE_CHECK(NODE)->type_non_common.values)
#define TYPE_ARG_TYPES(NODE) \
  (FUNC_OR_METHOD_CHECK (NODE)->type_non_common.values)
#define TYPE_VALUES_RAW(NODE) (TYPE_CHECK(NODE)->type_non_common.values)

#define TYPE_METHODS(NODE) \
  (RECORD_OR_UNION_CHECK (NODE)->type_non_common.maxval)
#define TYPE_VFIELD(NODE) \
  (RECORD_OR_UNION_CHECK (NODE)->type_non_common.minval)
#define TYPE_METHOD_BASETYPE(NODE) \
  (FUNC_OR_METHOD_CHECK (NODE)->type_non_common.maxval)
#define TYPE_OFFSET_BASETYPE(NODE) \
  (OFFSET_TYPE_CHECK (NODE)->type_non_common.maxval)
#define TYPE_MAXVAL(NODE) (TYPE_CHECK (NODE)->type_non_common.maxval)
#define TYPE_MINVAL(NODE) (TYPE_CHECK (NODE)->type_non_common.minval)
#define TYPE_NEXT_PTR_TO(NODE) \
  (POINTER_TYPE_CHECK (NODE)->type_non_common.minval)
#define TYPE_NEXT_REF_TO(NODE) \
  (REFERENCE_TYPE_CHECK (NODE)->type_non_common.minval)
#define TYPE_MIN_VALUE(NODE) \
  (NUMERICAL_TYPE_CHECK (NODE)->type_non_common.minval)
#define TYPE_MAX_VALUE(NODE) \
  (NUMERICAL_TYPE_CHECK (NODE)->type_non_common.maxval)

/* If non-NULL, this is an upper bound of the size (in bytes) of an
   object of the given ARRAY_TYPE_NON_COMMON.  This allows temporaries to be
   allocated.  */
#define TYPE_ARRAY_MAX_SIZE(ARRAY_TYPE) \
  (ARRAY_TYPE_CHECK (ARRAY_TYPE)->type_non_common.maxval)

/* For record and union types, information about this type, as a base type
   for itself.  */
#define TYPE_BINFO(NODE) (RECORD_OR_UNION_CHECK(NODE)->type_non_common.binfo)

/* For non record and union types, used in a language-dependent way.  */
#define TYPE_LANG_SLOT_1(NODE) \
  (NOT_RECORD_OR_UNION_CHECK(NODE)->type_non_common.binfo)

struct GTY(()) tree_type_non_common {
  struct tree_type_with_lang_specific with_lang_specific;
  tree values;
  tree minval;
  tree maxval;
  tree binfo;
};

/* Define accessor macros for information about type inheritance
   and basetypes.

   A "basetype" means a particular usage of a data type for inheritance
   in another type.  Each such basetype usage has its own "binfo"
   object to describe it.  The binfo object is a TREE_VEC node.

   Inheritance is represented by the binfo nodes allocated for a
   given type.  For example, given types C and D, such that D is
   inherited by C, 3 binfo nodes will be allocated: one for describing
   the binfo properties of C, similarly one for D, and one for
   describing the binfo properties of D as a base type for C.
   Thus, given a pointer to class C, one can get a pointer to the binfo
   of D acting as a basetype for C by looking at C's binfo's basetypes.  */

/* BINFO specific flags.  */

/* Nonzero means that the derivation chain is via a `virtual' declaration.  */
#define BINFO_VIRTUAL_P(NODE) (TREE_BINFO_CHECK (NODE)->base.static_flag)

/* Flags for language dependent use.  */
#define BINFO_MARKED(NODE) TREE_LANG_FLAG_0(TREE_BINFO_CHECK(NODE))
#define BINFO_FLAG_1(NODE) TREE_LANG_FLAG_1(TREE_BINFO_CHECK(NODE))
#define BINFO_FLAG_2(NODE) TREE_LANG_FLAG_2(TREE_BINFO_CHECK(NODE))
#define BINFO_FLAG_3(NODE) TREE_LANG_FLAG_3(TREE_BINFO_CHECK(NODE))
#define BINFO_FLAG_4(NODE) TREE_LANG_FLAG_4(TREE_BINFO_CHECK(NODE))
#define BINFO_FLAG_5(NODE) TREE_LANG_FLAG_5(TREE_BINFO_CHECK(NODE))
#define BINFO_FLAG_6(NODE) TREE_LANG_FLAG_6(TREE_BINFO_CHECK(NODE))

/* The actual data type node being inherited in this basetype.  */
#define BINFO_TYPE(NODE) TREE_TYPE (TREE_BINFO_CHECK(NODE))

/* The offset where this basetype appears in its containing type.
   BINFO_OFFSET slot holds the offset (in bytes)
   from the base of the complete object to the base of the part of the
   object that is allocated on behalf of this `type'.
   This is always 0 except when there is multiple inheritance.  */

#define BINFO_OFFSET(NODE) (TREE_BINFO_CHECK(NODE)->binfo.offset)
#define BINFO_OFFSET_ZEROP(NODE) (integer_zerop (BINFO_OFFSET (NODE)))

/* The virtual function table belonging to this basetype.  Virtual
   function tables provide a mechanism for run-time method dispatching.
   The entries of a virtual function table are language-dependent.  */

#define BINFO_VTABLE(NODE) (TREE_BINFO_CHECK(NODE)->binfo.vtable)

/* The virtual functions in the virtual function table.  This is
   a TREE_LIST that is used as an initial approximation for building
   a virtual function table for this basetype.  */
#define BINFO_VIRTUALS(NODE) (TREE_BINFO_CHECK(NODE)->binfo.virtuals)

/* A vector of binfos for the direct basetypes inherited by this
   basetype.

   If this basetype describes type D as inherited in C, and if the
   basetypes of D are E and F, then this vector contains binfos for
   inheritance of E and F by C.  */
#define BINFO_BASE_BINFOS(NODE) (&TREE_BINFO_CHECK(NODE)->binfo.base_binfos)

/* The number of basetypes for NODE.  */
#define BINFO_N_BASE_BINFOS(NODE) (VEC_length (tree, BINFO_BASE_BINFOS (NODE)))

/* Accessor macro to get to the Nth base binfo of this binfo.  */
#define BINFO_BASE_BINFO(NODE,N) \
 (VEC_index (tree, BINFO_BASE_BINFOS (NODE), (N)))
#define BINFO_BASE_ITERATE(NODE,N,B) \
 (VEC_iterate (tree, BINFO_BASE_BINFOS (NODE), (N), (B)))
#define BINFO_BASE_APPEND(NODE,T) \
 (VEC_quick_push (tree, BINFO_BASE_BINFOS (NODE), (T)))

/* For a BINFO record describing a virtual base class, i.e., one where
   TREE_VIA_VIRTUAL is set, this field assists in locating the virtual
   base.  The actual contents are language-dependent.  In the C++
   front-end this field is an INTEGER_CST giving an offset into the
   vtable where the offset to the virtual base can be found.  */
#define BINFO_VPTR_FIELD(NODE) (TREE_BINFO_CHECK(NODE)->binfo.vptr_field)

/* Indicates the accesses this binfo has to its bases. The values are
   access_public_node, access_protected_node or access_private_node.
   If this array is not present, public access is implied.  */
#define BINFO_BASE_ACCESSES(NODE) (TREE_BINFO_CHECK(NODE)->binfo.base_accesses)

#define BINFO_BASE_ACCESS(NODE,N) \
  VEC_index (tree, BINFO_BASE_ACCESSES (NODE), (N))
#define BINFO_BASE_ACCESS_APPEND(NODE,T) \
  VEC_quick_push (tree, BINFO_BASE_ACCESSES (NODE), (T))

/* The index in the VTT where this subobject's sub-VTT can be found.
   NULL_TREE if there is no sub-VTT.  */
#define BINFO_SUBVTT_INDEX(NODE) (TREE_BINFO_CHECK(NODE)->binfo.vtt_subvtt)

/* The index in the VTT where the vptr for this subobject can be
   found.  NULL_TREE if there is no secondary vptr in the VTT.  */
#define BINFO_VPTR_INDEX(NODE) (TREE_BINFO_CHECK(NODE)->binfo.vtt_vptr)

/* The BINFO_INHERITANCE_CHAIN points at the binfo for the base
   inheriting this base for non-virtual bases. For virtual bases it
   points either to the binfo for which this is a primary binfo, or to
   the binfo of the most derived type.  */
#define BINFO_INHERITANCE_CHAIN(NODE) \
	(TREE_BINFO_CHECK(NODE)->binfo.inheritance)

struct GTY (()) tree_binfo {
  struct tree_common common;

  tree offset;
  tree vtable;
  tree virtuals;
  tree vptr_field;
  VEC(tree,gc) *base_accesses;
  tree inheritance;

  tree vtt_subvtt;
  tree vtt_vptr;

  VEC(tree,none) base_binfos;
};


/* Define fields and accessors for nodes representing declared names.  */

/* Nonzero if DECL represents an SSA name or a variable that can possibly
   have an associated SSA name.  */
#define SSA_VAR_P(DECL)							\
	(TREE_CODE (DECL) == VAR_DECL					\
	 || TREE_CODE (DECL) == PARM_DECL				\
	 || TREE_CODE (DECL) == RESULT_DECL				\
	 || TREE_CODE (DECL) == SSA_NAME)



/* Enumerate visibility settings.  */
#ifndef SYMBOL_VISIBILITY_DEFINED
#define SYMBOL_VISIBILITY_DEFINED
enum symbol_visibility
{
  VISIBILITY_DEFAULT,
  VISIBILITY_PROTECTED,
  VISIBILITY_HIDDEN,
  VISIBILITY_INTERNAL
};
#endif

struct function;

#define DECL_CHAIN(NODE) (TREE_CHAIN (DECL_MINIMAL_CHECK (NODE)))

/* This is the name of the object as written by the user.
   It is an IDENTIFIER_NODE.  */
#define DECL_NAME(NODE) (DECL_MINIMAL_CHECK (NODE)->decl_minimal.name)

/* Every ..._DECL node gets a unique number.  */
#define DECL_UID(NODE) (DECL_MINIMAL_CHECK (NODE)->decl_minimal.uid)

/* DEBUG_EXPR_DECLs get negative UID numbers, to catch erroneous
   uses.  */
#define DEBUG_TEMP_UID(NODE) (-DECL_UID (TREE_CHECK ((NODE), DEBUG_EXPR_DECL)))

/* Every ..._DECL node gets a unique number that stays the same even
   when the decl is copied by the inliner once it is set.  */
#define DECL_PT_UID(NODE) \
  (DECL_COMMON_CHECK (NODE)->decl_common.pt_uid == -1u \
   ? (NODE)->decl_minimal.uid : (NODE)->decl_common.pt_uid)
/* Initialize the ..._DECL node pt-uid to the decls uid.  */
#define SET_DECL_PT_UID(NODE, UID) \
  (DECL_COMMON_CHECK (NODE)->decl_common.pt_uid = (UID))
/* Whether the ..._DECL node pt-uid has been initialized and thus needs to
   be preserved when copyin the decl.  */
#define DECL_PT_UID_SET_P(NODE) \
  (DECL_COMMON_CHECK (NODE)->decl_common.pt_uid != -1u)

/* These two fields describe where in the source code the declaration
   was.  If the declaration appears in several places (as for a C
   function that is declared first and then defined later), this
   information should refer to the definition.  */
#define DECL_SOURCE_LOCATION(NODE) \
  (DECL_MINIMAL_CHECK (NODE)->decl_minimal.locus)
#define DECL_SOURCE_FILE(NODE) LOCATION_FILE (DECL_SOURCE_LOCATION (NODE))
#define DECL_SOURCE_LINE(NODE) LOCATION_LINE (DECL_SOURCE_LOCATION (NODE))
#define DECL_SOURCE_COLUMN(NODE) LOCATION_COLUMN (DECL_SOURCE_LOCATION (NODE))
#define DECL_IS_BUILTIN(DECL) \
  (LOCATION_LOCUS (DECL_SOURCE_LOCATION (DECL)) <= BUILTINS_LOCATION)

/*  For FIELD_DECLs, this is the RECORD_TYPE, UNION_TYPE, or
    QUAL_UNION_TYPE node that the field is a member of.  For VAR_DECL,
    PARM_DECL, FUNCTION_DECL, LABEL_DECL, RESULT_DECL, and CONST_DECL
    nodes, this points to either the FUNCTION_DECL for the containing
    function, the RECORD_TYPE or UNION_TYPE for the containing type, or
    NULL_TREE or a TRANSLATION_UNIT_DECL if the given decl has "file
    scope".  In particular, for VAR_DECLs which are virtual table pointers
    (they have DECL_VIRTUAL set), we use DECL_CONTEXT to determine the type
    they belong to.  */
#define DECL_CONTEXT(NODE) (DECL_MINIMAL_CHECK (NODE)->decl_minimal.context)
#define DECL_FIELD_CONTEXT(NODE) \
  (FIELD_DECL_CHECK (NODE)->decl_minimal.context)

/* If nonzero, decl's name shouldn't be emitted into debug info.  */
#define DECL_NAMELESS(NODE) (DECL_MINIMAL_CHECK (NODE)->base.u.bits.nameless_flag)

struct GTY(()) tree_decl_minimal {
  struct tree_common common;
  location_t locus;
  unsigned int uid;
  tree name;
  tree context;
};


/* For any sort of a ..._DECL node, this points to the original (abstract)
   decl node which this decl is an inlined/cloned instance of, or else it
   is NULL indicating that this decl is not an instance of some other decl.

   The C front-end also uses this in a nested declaration of an inline
   function, to point back to the definition.  */
#define DECL_ABSTRACT_ORIGIN(NODE) \
  (DECL_COMMON_CHECK (NODE)->decl_common.abstract_origin)

/* Like DECL_ABSTRACT_ORIGIN, but returns NODE if there's no abstract
   origin.  This is useful when setting the DECL_ABSTRACT_ORIGIN.  */
#define DECL_ORIGIN(NODE) \
  (DECL_ABSTRACT_ORIGIN (NODE) ? DECL_ABSTRACT_ORIGIN (NODE) : (NODE))

/* Nonzero for any sort of ..._DECL node means this decl node represents an
   inline instance of some original (abstract) decl from an inline function;
   suppress any warnings about shadowing some other variable.  FUNCTION_DECL
   nodes can also have their abstract origin set to themselves.  */
#define DECL_FROM_INLINE(NODE) \
  (DECL_ABSTRACT_ORIGIN (NODE) != NULL_TREE \
   && DECL_ABSTRACT_ORIGIN (NODE) != (NODE))

/* In a DECL this is the field where attributes are stored.  */
#define DECL_ATTRIBUTES(NODE) \
  (DECL_COMMON_CHECK (NODE)->decl_common.attributes)

/* For a FUNCTION_DECL, holds the tree of BINDINGs.
   For a TRANSLATION_UNIT_DECL, holds the namespace's BLOCK.
   For a VAR_DECL, holds the initial value.
   For a PARM_DECL, used for DECL_ARG_TYPE--default
   values for parameters are encoded in the type of the function,
   not in the PARM_DECL slot.
   For a FIELD_DECL, this is used for enumeration values and the C
   frontend uses it for temporarily storing bitwidth of bitfields.

   ??? Need to figure out some way to check this isn't a PARM_DECL.  */
#define DECL_INITIAL(NODE) (DECL_COMMON_CHECK (NODE)->decl_common.initial)

/* Holds the size of the datum, in bits, as a tree expression.
   Need not be constant.  */
#define DECL_SIZE(NODE) (DECL_COMMON_CHECK (NODE)->decl_common.size)
/* Likewise for the size in bytes.  */
#define DECL_SIZE_UNIT(NODE) (DECL_COMMON_CHECK (NODE)->decl_common.size_unit)
/* Holds the alignment required for the datum, in bits.  */
#define DECL_ALIGN(NODE) (DECL_COMMON_CHECK (NODE)->decl_common.align)
/* The alignment of NODE, in bytes.  */
#define DECL_ALIGN_UNIT(NODE) (DECL_ALIGN (NODE) / BITS_PER_UNIT)
/* Set if the alignment of this DECL has been set by the user, for
   example with an 'aligned' attribute.  */
#define DECL_USER_ALIGN(NODE) \
  (DECL_COMMON_CHECK (NODE)->base.u.bits.user_align)
/* Holds the machine mode corresponding to the declaration of a variable or
   field.  Always equal to TYPE_MODE (TREE_TYPE (decl)) except for a
   FIELD_DECL.  */
#define DECL_MODE(NODE) (DECL_COMMON_CHECK (NODE)->decl_common.mode)

/* For FUNCTION_DECL, if it is built-in, this identifies which built-in
   operation it is.  Note, however, that this field is overloaded, with
   DECL_BUILT_IN_CLASS as the discriminant, so the latter must always be
   checked before any access to the former.  */
#define DECL_FUNCTION_CODE(NODE) \
  (FUNCTION_DECL_CHECK (NODE)->function_decl.function_code)
#define DECL_DEBUG_EXPR_IS_FROM(NODE) \
  (DECL_COMMON_CHECK (NODE)->decl_common.debug_expr_is_from)

#define DECL_FUNCTION_PERSONALITY(NODE) \
  (FUNCTION_DECL_CHECK (NODE)->function_decl.personality)

/* Nonzero for a given ..._DECL node means that the name of this node should
   be ignored for symbolic debug purposes.  For a TYPE_DECL, this means that
   the associated type should be ignored.  For a FUNCTION_DECL, the body of
   the function should also be ignored.  */
#define DECL_IGNORED_P(NODE) \
  (DECL_COMMON_CHECK (NODE)->decl_common.ignored_flag)

/* Nonzero for a given ..._DECL node means that this node represents an
   "abstract instance" of the given declaration (e.g. in the original
   declaration of an inline function).  When generating symbolic debugging
   information, we mustn't try to generate any address information for nodes
   marked as "abstract instances" because we don't actually generate
   any code or allocate any data space for such instances.  */
#define DECL_ABSTRACT(NODE) \
  (DECL_COMMON_CHECK (NODE)->decl_common.abstract_flag)

/* Language-specific decl information.  */
#define DECL_LANG_SPECIFIC(NODE) \
  (DECL_COMMON_CHECK (NODE)->decl_common.lang_specific)

/* In a VAR_DECL or FUNCTION_DECL, nonzero means external reference:
   do not allocate storage, and refer to a definition elsewhere.  Note that
   this does not necessarily imply the entity represented by NODE
   has no program source-level definition in this translation unit.  For
   example, for a FUNCTION_DECL, DECL_SAVED_TREE may be non-NULL and
   DECL_EXTERNAL may be true simultaneously; that can be the case for
   a C99 "extern inline" function.  */
#define DECL_EXTERNAL(NODE) (DECL_COMMON_CHECK (NODE)->decl_common.decl_flag_1)

/* Nonzero in a ..._DECL means this variable is ref'd from a nested function.
   For VAR_DECL nodes, PARM_DECL nodes, and FUNCTION_DECL nodes.

   For LABEL_DECL nodes, nonzero if nonlocal gotos to the label are permitted.

   Also set in some languages for variables, etc., outside the normal
   lexical scope, such as class instance variables.  */
#define DECL_NONLOCAL(NODE) \
  (DECL_COMMON_CHECK (NODE)->decl_common.nonlocal_flag)

/* Used in VAR_DECLs to indicate that the variable is a vtable.
   Used in FIELD_DECLs for vtable pointers.
   Used in FUNCTION_DECLs to indicate that the function is virtual.  */
#define DECL_VIRTUAL_P(NODE) \
  (DECL_COMMON_CHECK (NODE)->decl_common.virtual_flag)

/* Used to indicate that this DECL represents a compiler-generated entity.  */
#define DECL_ARTIFICIAL(NODE) \
  (DECL_COMMON_CHECK (NODE)->decl_common.artificial_flag)

/* Additional flags for language-specific uses.  */
#define DECL_LANG_FLAG_0(NODE) \
  (DECL_COMMON_CHECK (NODE)->decl_common.lang_flag_0)
#define DECL_LANG_FLAG_1(NODE) \
  (DECL_COMMON_CHECK (NODE)->decl_common.lang_flag_1)
#define DECL_LANG_FLAG_2(NODE) \
  (DECL_COMMON_CHECK (NODE)->decl_common.lang_flag_2)
#define DECL_LANG_FLAG_3(NODE) \
  (DECL_COMMON_CHECK (NODE)->decl_common.lang_flag_3)
#define DECL_LANG_FLAG_4(NODE) \
  (DECL_COMMON_CHECK (NODE)->decl_common.lang_flag_4)
#define DECL_LANG_FLAG_5(NODE) \
  (DECL_COMMON_CHECK (NODE)->decl_common.lang_flag_5)
#define DECL_LANG_FLAG_6(NODE) \
  (DECL_COMMON_CHECK (NODE)->decl_common.lang_flag_6)
#define DECL_LANG_FLAG_7(NODE) \
  (DECL_COMMON_CHECK (NODE)->decl_common.lang_flag_7)
#define DECL_LANG_FLAG_8(NODE) \
  (DECL_COMMON_CHECK (NODE)->decl_common.lang_flag_8)

/* Nonzero for a scope which is equal to file scope.  */
#define SCOPE_FILE_SCOPE_P(EXP)	\
  (! (EXP) || TREE_CODE (EXP) == TRANSLATION_UNIT_DECL)
/* Nonzero for a decl which is at file scope.  */
#define DECL_FILE_SCOPE_P(EXP) SCOPE_FILE_SCOPE_P (DECL_CONTEXT (EXP))
/* Nonzero for a type which is at file scope.  */
#define TYPE_FILE_SCOPE_P(EXP) SCOPE_FILE_SCOPE_P (TYPE_CONTEXT (EXP))

/* Nonzero for a decl that is decorated using attribute used.
   This indicates to compiler tools that this decl needs to be preserved.  */
#define DECL_PRESERVE_P(DECL) \
  DECL_COMMON_CHECK (DECL)->decl_common.preserve_flag

/* For function local variables of COMPLEX and VECTOR types,
   indicates that the variable is not aliased, and that all
   modifications to the variable have been adjusted so that
   they are killing assignments.  Thus the variable may now
   be treated as a GIMPLE register, and use real instead of
   virtual ops in SSA form.  */
#define DECL_GIMPLE_REG_P(DECL) \
  DECL_COMMON_CHECK (DECL)->decl_common.gimple_reg_flag

struct GTY(()) tree_decl_common {
  struct tree_decl_minimal common;
  tree size;

  ENUM_BITFIELD(machine_mode) mode : 8;

  unsigned nonlocal_flag : 1;
  unsigned virtual_flag : 1;
  unsigned ignored_flag : 1;
  unsigned abstract_flag : 1;
  unsigned artificial_flag : 1;
  unsigned preserve_flag: 1;
  unsigned debug_expr_is_from : 1;

  unsigned lang_flag_0 : 1;
  unsigned lang_flag_1 : 1;
  unsigned lang_flag_2 : 1;
  unsigned lang_flag_3 : 1;
  unsigned lang_flag_4 : 1;
  unsigned lang_flag_5 : 1;
  unsigned lang_flag_6 : 1;
  unsigned lang_flag_7 : 1;
  unsigned lang_flag_8 : 1;

  /* In LABEL_DECL, this is DECL_ERROR_ISSUED.
     In VAR_DECL and PARM_DECL, this is DECL_REGISTER.  */
  unsigned decl_flag_0 : 1;
  /* In FIELD_DECL, this is DECL_BIT_FIELD
     In VAR_DECL and FUNCTION_DECL, this is DECL_EXTERNAL.
     In TYPE_DECL, this is TYPE_DECL_SUPPRESS_DEBUG.  */
  unsigned decl_flag_1 : 1;
  /* In FIELD_DECL, this is DECL_NONADDRESSABLE_P
     In VAR_DECL, PARM_DECL and RESULT_DECL, this is
     DECL_HAS_VALUE_EXPR_P.  */
  unsigned decl_flag_2 : 1;
  /* Logically, these two would go in a theoretical base shared by var and
     parm decl. */
  unsigned gimple_reg_flag : 1;
  /* In VAR_DECL, PARM_DECL and RESULT_DECL, this is DECL_BY_REFERENCE.  */
  unsigned decl_by_reference_flag : 1;
  /* In VAR_DECL, PARM_DECL and RESULT_DECL, this is DECL_RESTRICTED_P.  */
  unsigned decl_restricted_flag : 1;

  /* In VAR_DECL and PARM_DECL set when the decl has been used except for
     being set.  */
  unsigned decl_read_flag : 1;

  /* In VAR_DECL or RESULT_DECL set when significant code movement precludes
     attempting to share the stack slot with some other variable.  */
  unsigned decl_nonshareable_flag : 1;

  /* DECL_OFFSET_ALIGN, used only for FIELD_DECLs.  */
  unsigned int off_align : 8;

  /* 24-bits unused.  */

  /* DECL_ALIGN.  It should have the same size as TYPE_ALIGN.  */
  unsigned int align;

  /* UID for points-to sets, stable over copying from inlining.  */
  unsigned int pt_uid;

  tree size_unit;
  tree initial;
  tree attributes;
  tree abstract_origin;

  /* Points to a structure whose details depend on the language in use.  */
  struct lang_decl *lang_specific;
};

extern tree decl_value_expr_lookup (tree);
extern void decl_value_expr_insert (tree, tree);

/* In a VAR_DECL or PARM_DECL, the location at which the value may be found,
   if transformations have made this more complicated than evaluating the
   decl itself.  This should only be used for debugging; once this field has
   been set, the decl itself may not legitimately appear in the function.  */
#define DECL_HAS_VALUE_EXPR_P(NODE) \
  (TREE_CHECK3 (NODE, VAR_DECL, PARM_DECL, RESULT_DECL) \
   ->decl_common.decl_flag_2)
#define DECL_VALUE_EXPR(NODE) \
  (decl_value_expr_lookup (DECL_WRTL_CHECK (NODE)))
#define SET_DECL_VALUE_EXPR(NODE, VAL) \
  (decl_value_expr_insert (DECL_WRTL_CHECK (NODE), VAL))

/* Holds the RTL expression for the value of a variable or function.
   This value can be evaluated lazily for functions, variables with
   static storage duration, and labels.  */
#define DECL_RTL(NODE)					\
  (DECL_WRTL_CHECK (NODE)->decl_with_rtl.rtl		\
   ? (NODE)->decl_with_rtl.rtl					\
   : (make_decl_rtl (NODE), (NODE)->decl_with_rtl.rtl))

/* Set the DECL_RTL for NODE to RTL.  */
#define SET_DECL_RTL(NODE, RTL) set_decl_rtl (NODE, RTL)

/* Returns nonzero if NODE is a tree node that can contain RTL.  */
#define HAS_RTL_P(NODE) (CODE_CONTAINS_STRUCT (TREE_CODE (NODE), TS_DECL_WRTL))

/* Returns nonzero if the DECL_RTL for NODE has already been set.  */
#define DECL_RTL_SET_P(NODE) \
  (HAS_RTL_P (NODE) && DECL_WRTL_CHECK (NODE)->decl_with_rtl.rtl != NULL)

/* Copy the RTL from NODE1 to NODE2.  If the RTL was not set for
   NODE1, it will not be set for NODE2; this is a lazy copy.  */
#define COPY_DECL_RTL(NODE1, NODE2) \
  (DECL_WRTL_CHECK (NODE2)->decl_with_rtl.rtl \
   = DECL_WRTL_CHECK (NODE1)->decl_with_rtl.rtl)

/* The DECL_RTL for NODE, if it is set, or NULL, if it is not set.  */
#define DECL_RTL_IF_SET(NODE) (DECL_RTL_SET_P (NODE) ? DECL_RTL (NODE) : NULL)

#if (GCC_VERSION >= 2007)
#define DECL_RTL_KNOWN_SET(decl) __extension__				\
({  tree const __d = (decl);						\
    gcc_checking_assert (DECL_RTL_SET_P (__d));				\
    /* Dereference it so the compiler knows it can't be NULL even	\
       without assertion checking.  */					\
    &*DECL_RTL_IF_SET (__d); })
#else
#define DECL_RTL_KNOWN_SET(decl) (&*DECL_RTL_IF_SET (decl))
#endif

/* In VAR_DECL and PARM_DECL nodes, nonzero means declared `register'.  */
#define DECL_REGISTER(NODE) (DECL_WRTL_CHECK (NODE)->decl_common.decl_flag_0)

struct GTY(()) tree_decl_with_rtl {
  struct tree_decl_common common;
  rtx rtl;
};

/* In a FIELD_DECL, this is the field position, counting in bytes, of the
   DECL_OFFSET_ALIGN-bit-sized word containing the bit closest to the beginning
   of the structure.  */
#define DECL_FIELD_OFFSET(NODE) (FIELD_DECL_CHECK (NODE)->field_decl.offset)

/* In a FIELD_DECL, this is the offset, in bits, of the first bit of the
   field from DECL_FIELD_OFFSET.  This field may be nonzero even for fields
   that are not bit fields (since DECL_OFFSET_ALIGN may be larger than the
   natural alignment of the field's type).  */
#define DECL_FIELD_BIT_OFFSET(NODE) \
  (FIELD_DECL_CHECK (NODE)->field_decl.bit_offset)

/* In a FIELD_DECL, this indicates whether the field was a bit-field and
   if so, the type that was originally specified for it.
   TREE_TYPE may have been modified (in finish_struct).  */
#define DECL_BIT_FIELD_TYPE(NODE) \
  (FIELD_DECL_CHECK (NODE)->field_decl.bit_field_type)

/* In a FIELD_DECL of a RECORD_TYPE, this is a pointer to the storage
   representative FIELD_DECL.  */
#define DECL_BIT_FIELD_REPRESENTATIVE(NODE) \
  (FIELD_DECL_CHECK (NODE)->field_decl.qualifier)

/* For a FIELD_DECL in a QUAL_UNION_TYPE, records the expression, which
   if nonzero, indicates that the field occupies the type.  */
#define DECL_QUALIFIER(NODE) (FIELD_DECL_CHECK (NODE)->field_decl.qualifier)

/* For FIELD_DECLs, off_align holds the number of low-order bits of
   DECL_FIELD_OFFSET which are known to be always zero.
   DECL_OFFSET_ALIGN thus returns the alignment that DECL_FIELD_OFFSET
   has.  */
#define DECL_OFFSET_ALIGN(NODE) \
  (((unsigned HOST_WIDE_INT)1) << FIELD_DECL_CHECK (NODE)->decl_common.off_align)

/* Specify that DECL_ALIGN(NODE) is a multiple of X.  */
#define SET_DECL_OFFSET_ALIGN(NODE, X) \
  (FIELD_DECL_CHECK (NODE)->decl_common.off_align = ffs_hwi (X) - 1)

/* For FIELD_DECLS, DECL_FCONTEXT is the *first* baseclass in
   which this FIELD_DECL is defined.  This information is needed when
   writing debugging information about vfield and vbase decls for C++.  */
#define DECL_FCONTEXT(NODE) (FIELD_DECL_CHECK (NODE)->field_decl.fcontext)

/* In a FIELD_DECL, indicates this field should be bit-packed.  */
#define DECL_PACKED(NODE) (FIELD_DECL_CHECK (NODE)->base.u.bits.packed_flag)

/* Nonzero in a FIELD_DECL means it is a bit field, and must be accessed
   specially.  */
#define DECL_BIT_FIELD(NODE) (FIELD_DECL_CHECK (NODE)->decl_common.decl_flag_1)

/* Used in a FIELD_DECL to indicate that we cannot form the address of
   this component.  This makes it possible for Type-Based Alias Analysis
   to disambiguate accesses to this field with indirect accesses using
   the field's type:

     struct S { int i; } s;
     int *p;

   If the flag is set on 'i', TBAA computes that s.i and *p never conflict.

   From the implementation's viewpoint, the alias set of the type of the
   field 'i' (int) will not be recorded as a subset of that of the type of
   's' (struct S) in record_component_aliases.  The counterpart is that
   accesses to s.i must not be given the alias set of the type of 'i'
   (int) but instead directly that of the type of 's' (struct S).  */
#define DECL_NONADDRESSABLE_P(NODE) \
  (FIELD_DECL_CHECK (NODE)->decl_common.decl_flag_2)

struct GTY(()) tree_field_decl {
  struct tree_decl_common common;

  tree offset;
  tree bit_field_type;
  tree qualifier;
  tree bit_offset;
  tree fcontext;
};

/* A numeric unique identifier for a LABEL_DECL.  The UID allocation is
   dense, unique within any one function, and may be used to index arrays.
   If the value is -1, then no UID has been assigned.  */
#define LABEL_DECL_UID(NODE) \
  (LABEL_DECL_CHECK (NODE)->label_decl.label_decl_uid)

/* In a LABEL_DECL, the EH region number for which the label is the
   post_landing_pad.  */
#define EH_LANDING_PAD_NR(NODE) \
  (LABEL_DECL_CHECK (NODE)->label_decl.eh_landing_pad_nr)

/* In LABEL_DECL nodes, nonzero means that an error message about
   jumping into such a binding contour has been printed for this label.  */
#define DECL_ERROR_ISSUED(NODE) \
  (LABEL_DECL_CHECK (NODE)->decl_common.decl_flag_0)

struct GTY(()) tree_label_decl {
  struct tree_decl_with_rtl common;
  int label_decl_uid;
  int eh_landing_pad_nr;
};

struct GTY(()) tree_result_decl {
  struct tree_decl_with_rtl common;
};

struct GTY(()) tree_const_decl {
  struct tree_decl_common common;
};

/* For a PARM_DECL, records the data type used to pass the argument,
   which may be different from the type seen in the program.  */
#define DECL_ARG_TYPE(NODE) (PARM_DECL_CHECK (NODE)->decl_common.initial)

/* For PARM_DECL, holds an RTL for the stack slot or register
   where the data was actually passed.  */
#define DECL_INCOMING_RTL(NODE) \
  (PARM_DECL_CHECK (NODE)->parm_decl.incoming_rtl)

struct GTY(()) tree_parm_decl {
  struct tree_decl_with_rtl common;
  rtx incoming_rtl;
};


/* Nonzero for a given ..._DECL node means that no warnings should be
   generated just because this node is unused.  */
#define DECL_IN_SYSTEM_HEADER(NODE) \
  (in_system_header_at (DECL_SOURCE_LOCATION (NODE)))

/* Used to indicate that the linkage status of this DECL is not yet known,
   so it should not be output now.  */
#define DECL_DEFER_OUTPUT(NODE) \
  (DECL_WITH_VIS_CHECK (NODE)->decl_with_vis.defer_output)

/* In a VAR_DECL that's static,
   nonzero if the space is in the text section.  */
#define DECL_IN_TEXT_SECTION(NODE) \
  (VAR_DECL_CHECK (NODE)->decl_with_vis.in_text_section)

/* In a VAR_DECL that's static,
   nonzero if it belongs to the global constant pool.  */
#define DECL_IN_CONSTANT_POOL(NODE) \
  (VAR_DECL_CHECK (NODE)->decl_with_vis.in_constant_pool)

/* Nonzero for a given ..._DECL node means that this node should be
   put in .common, if possible.  If a DECL_INITIAL is given, and it
   is not error_mark_node, then the decl cannot be put in .common.  */
#define DECL_COMMON(NODE) \
  (DECL_WITH_VIS_CHECK (NODE)->decl_with_vis.common_flag)

/* In a VAR_DECL, nonzero if the decl is a register variable with
   an explicit asm specification.  */
#define DECL_HARD_REGISTER(NODE)  \
  (VAR_DECL_CHECK (NODE)->decl_with_vis.hard_register)

  /* Used to indicate that this DECL has weak linkage.  */
#define DECL_WEAK(NODE) (DECL_WITH_VIS_CHECK (NODE)->decl_with_vis.weak_flag)

/* Used to indicate that the DECL is a dllimport.  */
#define DECL_DLLIMPORT_P(NODE) \
  (DECL_WITH_VIS_CHECK (NODE)->decl_with_vis.dllimport_flag)

/* Used in a DECL to indicate that, even if it TREE_PUBLIC, it need
   not be put out unless it is needed in this translation unit.
   Entities like this are shared across translation units (like weak
   entities), but are guaranteed to be generated by any translation
   unit that needs them, and therefore need not be put out anywhere
   where they are not needed.  DECL_COMDAT is just a hint to the
   back-end; it is up to front-ends which set this flag to ensure
   that there will never be any harm, other than bloat, in putting out
   something which is DECL_COMDAT.  */
#define DECL_COMDAT(NODE) \
  (DECL_WITH_VIS_CHECK (NODE)->decl_with_vis.comdat_flag)

#define DECL_COMDAT_GROUP(NODE) \
  (DECL_WITH_VIS_CHECK (NODE)->decl_with_vis.comdat_group)

/* Used in TREE_PUBLIC decls to indicate that copies of this DECL in
   multiple translation units should be merged.  */
#define DECL_ONE_ONLY(NODE) (DECL_COMDAT_GROUP (NODE) != NULL_TREE)

/* The name of the object as the assembler will see it (but before any
   translations made by ASM_OUTPUT_LABELREF).  Often this is the same
   as DECL_NAME.  It is an IDENTIFIER_NODE.  */
#define DECL_ASSEMBLER_NAME(NODE) decl_assembler_name (NODE)

/* Return true if NODE is a NODE that can contain a DECL_ASSEMBLER_NAME.
   This is true of all DECL nodes except FIELD_DECL.  */
#define HAS_DECL_ASSEMBLER_NAME_P(NODE) \
  (CODE_CONTAINS_STRUCT (TREE_CODE (NODE), TS_DECL_WITH_VIS))

/* Returns nonzero if the DECL_ASSEMBLER_NAME for NODE has been set.  If zero,
   the NODE might still have a DECL_ASSEMBLER_NAME -- it just hasn't been set
   yet.  */
#define DECL_ASSEMBLER_NAME_SET_P(NODE) \
  (HAS_DECL_ASSEMBLER_NAME_P (NODE) \
   && DECL_WITH_VIS_CHECK (NODE)->decl_with_vis.assembler_name != NULL_TREE)

/* Set the DECL_ASSEMBLER_NAME for NODE to NAME.  */
#define SET_DECL_ASSEMBLER_NAME(NODE, NAME) \
  (DECL_WITH_VIS_CHECK (NODE)->decl_with_vis.assembler_name = (NAME))

/* Copy the DECL_ASSEMBLER_NAME from DECL1 to DECL2.  Note that if DECL1's
   DECL_ASSEMBLER_NAME has not yet been set, using this macro will not cause
   the DECL_ASSEMBLER_NAME of either DECL to be set.  In other words, the
   semantics of using this macro, are different than saying:

     SET_DECL_ASSEMBLER_NAME(DECL2, DECL_ASSEMBLER_NAME (DECL1))

   which will try to set the DECL_ASSEMBLER_NAME for DECL1.  */

#define COPY_DECL_ASSEMBLER_NAME(DECL1, DECL2)				\
  (DECL_ASSEMBLER_NAME_SET_P (DECL1)					\
   ? (void) SET_DECL_ASSEMBLER_NAME (DECL2,				\
				     DECL_ASSEMBLER_NAME (DECL1))	\
   : (void) 0)

/* Records the section name in a section attribute.  Used to pass
   the name from decl_attributes to make_function_rtl and make_decl_rtl.  */
#define DECL_SECTION_NAME(NODE) \
  (DECL_WITH_VIS_CHECK (NODE)->decl_with_vis.section_name)

/* Nonzero in a decl means that the gimplifier has seen (or placed)
   this variable in a BIND_EXPR.  */
#define DECL_SEEN_IN_BIND_EXPR_P(NODE) \
  (DECL_WITH_VIS_CHECK (NODE)->decl_with_vis.seen_in_bind_expr)

/* Value of the decls's visibility attribute */
#define DECL_VISIBILITY(NODE) \
  (DECL_WITH_VIS_CHECK (NODE)->decl_with_vis.visibility)

/* Nonzero means that the decl had its visibility specified rather than
   being inferred.  */
#define DECL_VISIBILITY_SPECIFIED(NODE) \
  (DECL_WITH_VIS_CHECK (NODE)->decl_with_vis.visibility_specified)

/* In a VAR_DECL, the model to use if the data should be allocated from
   thread-local storage.  */
#define DECL_TLS_MODEL(NODE) (VAR_DECL_CHECK (NODE)->decl_with_vis.tls_model)

/* In a VAR_DECL, nonzero if the data should be allocated from
   thread-local storage.  */
#define DECL_THREAD_LOCAL_P(NODE) \
  (VAR_DECL_CHECK (NODE)->decl_with_vis.tls_model >= TLS_MODEL_REAL)

/* In a non-local VAR_DECL with static storage duration, true if the
   variable has an initialization priority.  If false, the variable
   will be initialized at the DEFAULT_INIT_PRIORITY.  */
#define DECL_HAS_INIT_PRIORITY_P(NODE) \
  (VAR_DECL_CHECK (NODE)->decl_with_vis.init_priority_p)

/* Specify whether the section name was set by user or by
   compiler via -ffunction-sections.  */
#define DECL_HAS_IMPLICIT_SECTION_NAME_P(NODE) \
  (DECL_WITH_VIS_CHECK (NODE)->decl_with_vis.implicit_section_name_p)

struct GTY(()) tree_decl_with_vis {
 struct tree_decl_with_rtl common;
 tree assembler_name;
 tree section_name;
 tree comdat_group;

 /* Belong to VAR_DECL exclusively.  */
 unsigned defer_output : 1;
 unsigned hard_register : 1;
 unsigned thread_local : 1;
 unsigned common_flag : 1;
 unsigned in_text_section : 1;
 unsigned in_constant_pool : 1;
 unsigned dllimport_flag : 1;
 /* Don't belong to VAR_DECL exclusively.  */
 unsigned weak_flag : 1;

 unsigned seen_in_bind_expr : 1;
 unsigned comdat_flag : 1;
 ENUM_BITFIELD(symbol_visibility) visibility : 2;
 unsigned visibility_specified : 1;
 /* Belongs to VAR_DECL exclusively.  */
 ENUM_BITFIELD(tls_model) tls_model : 3;

 /* Belong to FUNCTION_DECL exclusively.  */
 unsigned init_priority_p : 1;
 /* Used by C++ only.  Might become a generic decl flag.  */
 unsigned shadowed_for_var_p : 1;
 /* When SECTION_NAME is implied by -ffunsection-section.  */
 unsigned implicit_section_name_p : 1;
 /* 13 unused bits. */
};

extern tree decl_debug_expr_lookup (tree);
extern void decl_debug_expr_insert (tree, tree);
/* For VAR_DECL, this is set to either an expression that it was split
   from (if DECL_DEBUG_EXPR_IS_FROM is true), otherwise a tree_list of
   subexpressions that it was split into.  */
#define DECL_DEBUG_EXPR(NODE) \
  (decl_debug_expr_lookup (VAR_DECL_CHECK (NODE)))

#define SET_DECL_DEBUG_EXPR(NODE, VAL) \
  (decl_debug_expr_insert (VAR_DECL_CHECK (NODE), VAL))

/* An initialization priority.  */
typedef unsigned short priority_type;

extern priority_type decl_init_priority_lookup (tree);
extern priority_type decl_fini_priority_lookup (tree);
extern void decl_init_priority_insert (tree, priority_type);
extern void decl_fini_priority_insert (tree, priority_type);

/* For a VAR_DECL or FUNCTION_DECL the initialization priority of
   NODE.  */
#define DECL_INIT_PRIORITY(NODE) \
  (decl_init_priority_lookup (NODE))
/* Set the initialization priority for NODE to VAL.  */
#define SET_DECL_INIT_PRIORITY(NODE, VAL) \
  (decl_init_priority_insert (NODE, VAL))

/* For a FUNCTION_DECL the finalization priority of NODE.  */
#define DECL_FINI_PRIORITY(NODE) \
  (decl_fini_priority_lookup (NODE))
/* Set the finalization priority for NODE to VAL.  */
#define SET_DECL_FINI_PRIORITY(NODE, VAL) \
  (decl_fini_priority_insert (NODE, VAL))

/* The initialization priority for entities for which no explicit
   initialization priority has been specified.  */
#define DEFAULT_INIT_PRIORITY 65535

/* The maximum allowed initialization priority.  */
#define MAX_INIT_PRIORITY 65535

/* The largest priority value reserved for use by system runtime
   libraries.  */
#define MAX_RESERVED_INIT_PRIORITY 100

/* In a VAR_DECL, nonzero if this is a global variable for VOPs.  */
#define VAR_DECL_IS_VIRTUAL_OPERAND(NODE) \
  (VAR_DECL_CHECK (NODE)->base.u.bits.saturating_flag)

/* In a VAR_DECL, nonzero if this is a non-local frame structure.  */
#define DECL_NONLOCAL_FRAME(NODE)  \
  (VAR_DECL_CHECK (NODE)->base.default_def_flag)

struct GTY(()) tree_var_decl {
  struct tree_decl_with_vis common;
};


/* This field is used to reference anything in decl.result and is meant only
   for use by the garbage collector.  */
#define DECL_RESULT_FLD(NODE) \
  (DECL_NON_COMMON_CHECK (NODE)->decl_non_common.result)

/* The DECL_VINDEX is used for FUNCTION_DECLS in two different ways.
   Before the struct containing the FUNCTION_DECL is laid out,
   DECL_VINDEX may point to a FUNCTION_DECL in a base class which
   is the FUNCTION_DECL which this FUNCTION_DECL will replace as a virtual
   function.  When the class is laid out, this pointer is changed
   to an INTEGER_CST node which is suitable for use as an index
   into the virtual function table.
   C++ also uses this field in namespaces, hence the DECL_NON_COMMON_CHECK.  */
#define DECL_VINDEX(NODE) \
  (DECL_NON_COMMON_CHECK (NODE)->decl_non_common.vindex)

struct GTY(())
 tree_decl_non_common {
  struct tree_decl_with_vis common;
  /* C++ uses this in namespaces.  */
  tree saved_tree;
  /* C++ uses this in templates.  */
  tree arguments;
  /* Almost all FE's use this.  */
  tree result;
  /* C++ uses this in namespaces and function_decls.  */
  tree vindex;
};

/* In FUNCTION_DECL, holds the decl for the return value.  */
#define DECL_RESULT(NODE) (FUNCTION_DECL_CHECK (NODE)->decl_non_common.result)

/* In a FUNCTION_DECL, nonzero if the function cannot be inlined.  */
#define DECL_UNINLINABLE(NODE) \
  (FUNCTION_DECL_CHECK (NODE)->function_decl.uninlinable)

/* In a FUNCTION_DECL, the saved representation of the body of the
   entire function.  */
#define DECL_SAVED_TREE(NODE) \
  (FUNCTION_DECL_CHECK (NODE)->decl_non_common.saved_tree)

/* Nonzero in a FUNCTION_DECL means this function should be treated
   as if it were a malloc, meaning it returns a pointer that is
   not an alias.  */
#define DECL_IS_MALLOC(NODE) \
  (FUNCTION_DECL_CHECK (NODE)->function_decl.malloc_flag)

/* Nonzero in a FUNCTION_DECL means this function should be treated as
   C++ operator new, meaning that it returns a pointer for which we
   should not use type based aliasing.  */
#define DECL_IS_OPERATOR_NEW(NODE) \
  (FUNCTION_DECL_CHECK (NODE)->function_decl.operator_new_flag)

/* Nonzero in a FUNCTION_DECL means this function may return more
   than once.  */
#define DECL_IS_RETURNS_TWICE(NODE) \
  (FUNCTION_DECL_CHECK (NODE)->function_decl.returns_twice_flag)

/* Nonzero in a FUNCTION_DECL means this function should be treated
   as "pure" function (like const function, but may read global memory).  */
#define DECL_PURE_P(NODE) (FUNCTION_DECL_CHECK (NODE)->function_decl.pure_flag)

/* Nonzero only if one of TREE_READONLY or DECL_PURE_P is nonzero AND
   the const or pure function may not terminate.  When this is nonzero
   for a const or pure function, it can be dealt with by cse passes
   but cannot be removed by dce passes since you are not allowed to
   change an infinite looping program into one that terminates without
   error.  */
#define DECL_LOOPING_CONST_OR_PURE_P(NODE) \
  (FUNCTION_DECL_CHECK (NODE)->function_decl.looping_const_or_pure_flag)

/* Nonzero in a FUNCTION_DECL means this function should be treated
   as "novops" function (function that does not read global memory,
   but may have arbitrary side effects).  */
#define DECL_IS_NOVOPS(NODE) \
  (FUNCTION_DECL_CHECK (NODE)->function_decl.novops_flag)

/* Used in FUNCTION_DECLs to indicate that they should be run automatically
   at the beginning or end of execution.  */
#define DECL_STATIC_CONSTRUCTOR(NODE) \
  (FUNCTION_DECL_CHECK (NODE)->function_decl.static_ctor_flag)

#define DECL_STATIC_DESTRUCTOR(NODE) \
(FUNCTION_DECL_CHECK (NODE)->function_decl.static_dtor_flag)

/* Used in FUNCTION_DECLs to indicate that function entry and exit should
   be instrumented with calls to support routines.  */
#define DECL_NO_INSTRUMENT_FUNCTION_ENTRY_EXIT(NODE) \
  (FUNCTION_DECL_CHECK (NODE)->function_decl.no_instrument_function_entry_exit)

/* Used in FUNCTION_DECLs to indicate that limit-stack-* should be
   disabled in this function.  */
#define DECL_NO_LIMIT_STACK(NODE) \
  (FUNCTION_DECL_CHECK (NODE)->function_decl.no_limit_stack)

/* In a FUNCTION_DECL indicates that a static chain is needed.  */
#define DECL_STATIC_CHAIN(NODE) \
  (FUNCTION_DECL_CHECK (NODE)->function_decl.regdecl_flag)

/* Nonzero for a decl that cgraph has decided should be inlined into
   at least one call site.  It is not meaningful to look at this
   directly; always use cgraph_function_possibly_inlined_p.  */
#define DECL_POSSIBLY_INLINED(DECL) \
  FUNCTION_DECL_CHECK (DECL)->function_decl.possibly_inlined

/* Nonzero in a FUNCTION_DECL means that this function was declared inline,
   such as via the `inline' keyword in C/C++.  This flag controls the linkage
   semantics of 'inline'  */
#define DECL_DECLARED_INLINE_P(NODE) \
  (FUNCTION_DECL_CHECK (NODE)->function_decl.declared_inline_flag)

/* Nonzero in a FUNCTION_DECL means this function should not get
   -Winline warnings.  */
#define DECL_NO_INLINE_WARNING_P(NODE) \
  (FUNCTION_DECL_CHECK (NODE)->function_decl.no_inline_warning_flag)

/* Nonzero if a FUNCTION_CODE is a TM load/store.  */
#define BUILTIN_TM_LOAD_STORE_P(FN) \
  ((FN) >= BUILT_IN_TM_STORE_1 && (FN) <= BUILT_IN_TM_LOAD_RFW_LDOUBLE)

/* Nonzero if a FUNCTION_CODE is a TM load.  */
#define BUILTIN_TM_LOAD_P(FN) \
  ((FN) >= BUILT_IN_TM_LOAD_1 && (FN) <= BUILT_IN_TM_LOAD_RFW_LDOUBLE)

/* Nonzero if a FUNCTION_CODE is a TM store.  */
#define BUILTIN_TM_STORE_P(FN) \
  ((FN) >= BUILT_IN_TM_STORE_1 && (FN) <= BUILT_IN_TM_STORE_WAW_LDOUBLE)

#define CASE_BUILT_IN_TM_LOAD(FN)	\
  case BUILT_IN_TM_LOAD_##FN:		\
  case BUILT_IN_TM_LOAD_RAR_##FN:	\
  case BUILT_IN_TM_LOAD_RAW_##FN:	\
  case BUILT_IN_TM_LOAD_RFW_##FN

#define CASE_BUILT_IN_TM_STORE(FN)	\
  case BUILT_IN_TM_STORE_##FN:		\
  case BUILT_IN_TM_STORE_WAR_##FN:	\
  case BUILT_IN_TM_STORE_WAW_##FN

/* Nonzero in a FUNCTION_DECL that should be always inlined by the inliner
   disregarding size and cost heuristics.  This is equivalent to using
   the always_inline attribute without the required diagnostics if the
   function cannot be inlined.  */
#define DECL_DISREGARD_INLINE_LIMITS(NODE) \
  (FUNCTION_DECL_CHECK (NODE)->function_decl.disregard_inline_limits)

extern VEC(tree, gc) **decl_debug_args_lookup (tree);
extern VEC(tree, gc) **decl_debug_args_insert (tree);

/* Nonzero if a FUNCTION_DECL has DEBUG arguments attached to it.  */
#define DECL_HAS_DEBUG_ARGS_P(NODE) \
  (FUNCTION_DECL_CHECK (NODE)->function_decl.has_debug_args_flag)

/* For FUNCTION_DECL, this holds a pointer to a structure ("struct function")
   that describes the status of this function.  */
#define DECL_STRUCT_FUNCTION(NODE) \
  (FUNCTION_DECL_CHECK (NODE)->function_decl.f)

/* In a FUNCTION_DECL, nonzero means a built in function.  */
#define DECL_BUILT_IN(NODE) (DECL_BUILT_IN_CLASS (NODE) != NOT_BUILT_IN)

/* For a builtin function, identify which part of the compiler defined it.  */
#define DECL_BUILT_IN_CLASS(NODE) \
   (FUNCTION_DECL_CHECK (NODE)->function_decl.built_in_class)

/* In FUNCTION_DECL, a chain of ..._DECL nodes.
   VAR_DECL and PARM_DECL reserve the arguments slot for language-specific
   uses.  */
#define DECL_ARGUMENTS(NODE) \
  (FUNCTION_DECL_CHECK (NODE)->decl_non_common.arguments)
#define DECL_ARGUMENT_FLD(NODE) \
  (DECL_NON_COMMON_CHECK (NODE)->decl_non_common.arguments)

/* In FUNCTION_DECL, the function specific target options to use when compiling
   this function.  */
#define DECL_FUNCTION_SPECIFIC_TARGET(NODE) \
   (FUNCTION_DECL_CHECK (NODE)->function_decl.function_specific_target)

/* In FUNCTION_DECL, the function specific optimization options to use when
   compiling this function.  */
#define DECL_FUNCTION_SPECIFIC_OPTIMIZATION(NODE) \
   (FUNCTION_DECL_CHECK (NODE)->function_decl.function_specific_optimization)

/* FUNCTION_DECL inherits from DECL_NON_COMMON because of the use of the
   arguments/result/saved_tree fields by front ends.   It was either inherit
   FUNCTION_DECL from non_common, or inherit non_common from FUNCTION_DECL,
   which seemed a bit strange.  */

struct GTY(()) tree_function_decl {
  struct tree_decl_non_common common;

  struct function *f;

  /* The personality function. Used for stack unwinding. */
  tree personality;

  /* Function specific options that are used by this function.  */
  tree function_specific_target;	/* target options */
  tree function_specific_optimization;	/* optimization options */

  /* In a FUNCTION_DECL for which DECL_BUILT_IN holds, this is
     DECL_FUNCTION_CODE.  Otherwise unused.
     ???  The bitfield needs to be able to hold all target function
	  codes as well.  */
  ENUM_BITFIELD(built_in_function) function_code : 11;
  ENUM_BITFIELD(built_in_class) built_in_class : 2;

  unsigned static_ctor_flag : 1;
  unsigned static_dtor_flag : 1;
  unsigned uninlinable : 1;

  unsigned possibly_inlined : 1;
  unsigned novops_flag : 1;
  unsigned returns_twice_flag : 1;
  unsigned malloc_flag : 1;
  unsigned operator_new_flag : 1;
  unsigned declared_inline_flag : 1;
  unsigned regdecl_flag : 1;
  unsigned no_inline_warning_flag : 1;

  unsigned no_instrument_function_entry_exit : 1;
  unsigned no_limit_stack : 1;
  unsigned disregard_inline_limits : 1;
  unsigned pure_flag : 1;
  unsigned looping_const_or_pure_flag : 1;
  unsigned has_debug_args_flag : 1;
  unsigned tm_clone_flag : 1;

  /* 1 bit left */
};

/* The source language of the translation-unit.  */
#define TRANSLATION_UNIT_LANGUAGE(NODE) \
  (TRANSLATION_UNIT_DECL_CHECK (NODE)->translation_unit_decl.language)

/* TRANSLATION_UNIT_DECL inherits from DECL_MINIMAL.  */

struct GTY(()) tree_translation_unit_decl {
  struct tree_decl_common common;
  /* Source language of this translation unit.  Used for DWARF output.  */
  const char * GTY((skip(""))) language;
  /* TODO: Non-optimization used to build this translation unit.  */
  /* TODO: Root of a partial DWARF tree for global types and decls.  */
};

/* A vector of all translation-units.  */
extern GTY (()) VEC(tree,gc) *all_translation_units;

/* For a TYPE_DECL, holds the "original" type.  (TREE_TYPE has the copy.) */
#define DECL_ORIGINAL_TYPE(NODE) \
  (TYPE_DECL_CHECK (NODE)->decl_non_common.result)

/* In a TYPE_DECL nonzero means the detail info about this type is not dumped
   into stabs.  Instead it will generate cross reference ('x') of names.
   This uses the same flag as DECL_EXTERNAL.  */
#define TYPE_DECL_SUPPRESS_DEBUG(NODE) \
  (TYPE_DECL_CHECK (NODE)->decl_common.decl_flag_1)

/* Getter of the imported declaration associated to the
   IMPORTED_DECL node.  */
#define IMPORTED_DECL_ASSOCIATED_DECL(NODE) \
(DECL_INITIAL (IMPORTED_DECL_CHECK (NODE)))

struct GTY(()) tree_type_decl {
  struct tree_decl_non_common common;

};

/* A STATEMENT_LIST chains statements together in GENERIC and GIMPLE.
   To reduce overhead, the nodes containing the statements are not trees.
   This avoids the overhead of tree_common on all linked list elements.

   Use the interface in tree-iterator.h to access this node.  */

#define STATEMENT_LIST_HEAD(NODE) \
  (STATEMENT_LIST_CHECK (NODE)->stmt_list.head)
#define STATEMENT_LIST_TAIL(NODE) \
  (STATEMENT_LIST_CHECK (NODE)->stmt_list.tail)

struct GTY ((chain_next ("%h.next"), chain_prev ("%h.prev"))) tree_statement_list_node
 {
  struct tree_statement_list_node *prev;
  struct tree_statement_list_node *next;
  tree stmt;
};

struct GTY(()) tree_statement_list
 {
  struct tree_typed typed;
  struct tree_statement_list_node *head;
  struct tree_statement_list_node *tail;
};


/* Optimization options used by a function.  */

struct GTY(()) tree_optimization_option {
  struct tree_common common;

  /* The optimization options used by the user.  */
  struct cl_optimization opts;
};

#define TREE_OPTIMIZATION(NODE) \
  (&OPTIMIZATION_NODE_CHECK (NODE)->optimization.opts)

/* Return a tree node that encapsulates the current optimization options.  */
extern tree build_optimization_node (void);

/* Target options used by a function.  */

struct GTY(()) tree_target_option {
  struct tree_common common;

  /* The optimization options used by the user.  */
  struct cl_target_option opts;
};

#define TREE_TARGET_OPTION(NODE) \
  (&TARGET_OPTION_NODE_CHECK (NODE)->target_option.opts)

/* Return a tree node that encapsulates the current target options.  */
extern tree build_target_option_node (void);


/* Define the overall contents of a tree node.
   It may be any of the structures declared above
   for various types of node.  */

union GTY ((ptr_alias (union lang_tree_node),
	    desc ("tree_node_structure (&%h)"), variable_size)) tree_node {
  struct tree_base GTY ((tag ("TS_BASE"))) base;
  struct tree_typed GTY ((tag ("TS_TYPED"))) typed;
  struct tree_common GTY ((tag ("TS_COMMON"))) common;
  struct tree_int_cst GTY ((tag ("TS_INT_CST"))) int_cst;
  struct tree_real_cst GTY ((tag ("TS_REAL_CST"))) real_cst;
  struct tree_fixed_cst GTY ((tag ("TS_FIXED_CST"))) fixed_cst;
  struct tree_vector GTY ((tag ("TS_VECTOR"))) vector;
  struct tree_string GTY ((tag ("TS_STRING"))) string;
  struct tree_complex GTY ((tag ("TS_COMPLEX"))) complex;
  struct tree_identifier GTY ((tag ("TS_IDENTIFIER"))) identifier;
  struct tree_decl_minimal GTY((tag ("TS_DECL_MINIMAL"))) decl_minimal;
  struct tree_decl_common GTY ((tag ("TS_DECL_COMMON"))) decl_common;
  struct tree_decl_with_rtl GTY ((tag ("TS_DECL_WRTL"))) decl_with_rtl;
  struct tree_decl_non_common  GTY ((tag ("TS_DECL_NON_COMMON"))) decl_non_common;
  struct tree_parm_decl  GTY  ((tag ("TS_PARM_DECL"))) parm_decl;
  struct tree_decl_with_vis GTY ((tag ("TS_DECL_WITH_VIS"))) decl_with_vis;
  struct tree_var_decl GTY ((tag ("TS_VAR_DECL"))) var_decl;
  struct tree_field_decl GTY ((tag ("TS_FIELD_DECL"))) field_decl;
  struct tree_label_decl GTY ((tag ("TS_LABEL_DECL"))) label_decl;
  struct tree_result_decl GTY ((tag ("TS_RESULT_DECL"))) result_decl;
  struct tree_const_decl GTY ((tag ("TS_CONST_DECL"))) const_decl;
  struct tree_type_decl GTY ((tag ("TS_TYPE_DECL"))) type_decl;
  struct tree_function_decl GTY ((tag ("TS_FUNCTION_DECL"))) function_decl;
  struct tree_translation_unit_decl GTY ((tag ("TS_TRANSLATION_UNIT_DECL")))
    translation_unit_decl;
  struct tree_type_common GTY ((tag ("TS_TYPE_COMMON"))) type_common;
  struct tree_type_with_lang_specific GTY ((tag ("TS_TYPE_WITH_LANG_SPECIFIC")))
    type_with_lang_specific;
  struct tree_type_non_common GTY ((tag ("TS_TYPE_NON_COMMON")))
    type_non_common;
  struct tree_list GTY ((tag ("TS_LIST"))) list;
  struct tree_vec GTY ((tag ("TS_VEC"))) vec;
  struct tree_exp GTY ((tag ("TS_EXP"))) exp;
  struct tree_ssa_name GTY ((tag ("TS_SSA_NAME"))) ssa_name;
  struct tree_block GTY ((tag ("TS_BLOCK"))) block;
  struct tree_binfo GTY ((tag ("TS_BINFO"))) binfo;
  struct tree_statement_list GTY ((tag ("TS_STATEMENT_LIST"))) stmt_list;
  struct tree_constructor GTY ((tag ("TS_CONSTRUCTOR"))) constructor;
  struct tree_omp_clause GTY ((tag ("TS_OMP_CLAUSE"))) omp_clause;
  struct tree_optimization_option GTY ((tag ("TS_OPTIMIZATION"))) optimization;
  struct tree_target_option GTY ((tag ("TS_TARGET_OPTION"))) target_option;
};

#if defined ENABLE_TREE_CHECKING && (GCC_VERSION >= 2007)

inline tree
tree_check (tree __t, const char *__f, int __l, const char *__g, tree_code __c)
{
  if (TREE_CODE (__t) != __c)
    tree_check_failed (__t, __f, __l, __g, __c, 0);
  return __t;
}

inline tree
tree_not_check (tree __t, const char *__f, int __l, const char *__g,
                enum tree_code __c)
{
  if (TREE_CODE (__t) == __c)
    tree_not_check_failed (__t, __f, __l, __g, __c, 0);
  return __t;
}

inline tree
tree_check2 (tree __t, const char *__f, int __l, const char *__g,
             enum tree_code __c1, enum tree_code __c2)
{
  if (TREE_CODE (__t) != __c1
      && TREE_CODE (__t) != __c2)
    tree_check_failed (__t, __f, __l, __g, __c1, __c2, 0);
  return __t;
}

inline tree
tree_not_check2 (tree __t, const char *__f, int __l, const char *__g,
                 enum tree_code __c1, enum tree_code __c2)
{
  if (TREE_CODE (__t) == __c1
      || TREE_CODE (__t) == __c2)
    tree_not_check_failed (__t, __f, __l, __g, __c1, __c2, 0);
  return __t;
}

inline tree
tree_check3 (tree __t, const char *__f, int __l, const char *__g,
             enum tree_code __c1, enum tree_code __c2, enum tree_code __c3)
{
  if (TREE_CODE (__t) != __c1
      && TREE_CODE (__t) != __c2
      && TREE_CODE (__t) != __c3)
    tree_check_failed (__t, __f, __l, __g, __c1, __c2, __c3, 0);
  return __t;
}

inline tree
tree_not_check3 (tree __t, const char *__f, int __l, const char *__g,
                 enum tree_code __c1, enum tree_code __c2, enum tree_code __c3)
{
  if (TREE_CODE (__t) == __c1
      || TREE_CODE (__t) == __c2
      || TREE_CODE (__t) == __c3)
    tree_not_check_failed (__t, __f, __l, __g, __c1, __c2, __c3, 0);
  return __t;
}

inline tree
tree_check4 (tree __t, const char *__f, int __l, const char *__g,
             enum tree_code __c1, enum tree_code __c2, enum tree_code __c3,
             enum tree_code __c4)
{
  if (TREE_CODE (__t) != __c1
      && TREE_CODE (__t) != __c2
      && TREE_CODE (__t) != __c3
      && TREE_CODE (__t) != __c4)
    tree_check_failed (__t, __f, __l, __g, __c1, __c2, __c3, __c4, 0);
  return __t;
}

inline tree
tree_not_check4 (tree __t, const char *__f, int __l, const char *__g,
                 enum tree_code __c1, enum tree_code __c2, enum tree_code __c3,
                 enum tree_code __c4)
{
  if (TREE_CODE (__t) == __c1
      || TREE_CODE (__t) == __c2
      || TREE_CODE (__t) == __c3
      || TREE_CODE (__t) == __c4)
    tree_not_check_failed (__t, __f, __l, __g, __c1, __c2, __c3, __c4, 0);
  return __t;
}

inline tree
tree_check5 (tree __t, const char *__f, int __l, const char *__g,
             enum tree_code __c1, enum tree_code __c2, enum tree_code __c3,
             enum tree_code __c4, enum tree_code __c5)
{
  if (TREE_CODE (__t) != __c1
      && TREE_CODE (__t) != __c2
      && TREE_CODE (__t) != __c3
      && TREE_CODE (__t) != __c4
      && TREE_CODE (__t) != __c5)
    tree_check_failed (__t, __f, __l, __g, __c1, __c2, __c3, __c4, __c5, 0);
  return __t;
}

inline tree
tree_not_check5 (tree __t, const char *__f, int __l, const char *__g,
                 enum tree_code __c1, enum tree_code __c2, enum tree_code __c3,
                 enum tree_code __c4, enum tree_code __c5)
{
  if (TREE_CODE (__t) == __c1
      || TREE_CODE (__t) == __c2
      || TREE_CODE (__t) == __c3
      || TREE_CODE (__t) == __c4
      || TREE_CODE (__t) == __c5)
    tree_not_check_failed (__t, __f, __l, __g, __c1, __c2, __c3, __c4, __c5, 0);
  return __t;
}

inline tree
contains_struct_check (tree __t, const enum tree_node_structure_enum __s,
                       const char *__f, int __l, const char *__g)
{
  if (tree_contains_struct[TREE_CODE(__t)][__s] != 1)
      tree_contains_struct_check_failed (__t, __s, __f, __l, __g);
  return __t;
}

inline tree
tree_class_check (tree __t, const enum tree_code_class __class,
                  const char *__f, int __l, const char *__g)
{
  if (TREE_CODE_CLASS (TREE_CODE(__t)) != __class)
    tree_class_check_failed (__t, __class, __f, __l, __g);
  return __t;
}

inline tree
tree_range_check (tree __t,
                  enum tree_code __code1, enum tree_code __code2,
                  const char *__f, int __l, const char *__g)
{
  if (TREE_CODE (__t) < __code1 || TREE_CODE (__t) > __code2)
    tree_range_check_failed (__t, __f, __l, __g, __code1, __code2);
  return __t;
}

inline tree
omp_clause_subcode_check (tree __t, enum omp_clause_code __code,
                          const char *__f, int __l, const char *__g)
{
  if (TREE_CODE (__t) != OMP_CLAUSE)
    tree_check_failed (__t, __f, __l, __g, OMP_CLAUSE, 0);
  if (__t->omp_clause.code != __code)
    omp_clause_check_failed (__t, __f, __l, __g, __code);
  return __t;
}

inline tree
omp_clause_range_check (tree __t,
                        enum omp_clause_code __code1,
                        enum omp_clause_code __code2,
                        const char *__f, int __l, const char *__g)
{
  if (TREE_CODE (__t) != OMP_CLAUSE)
    tree_check_failed (__t, __f, __l, __g, OMP_CLAUSE, 0);
  if ((int) __t->omp_clause.code < (int) __code1
      || (int) __t->omp_clause.code > (int) __code2)
    omp_clause_range_check_failed (__t, __f, __l, __g, __code1, __code2);
  return __t;
}

/* These checks have to be special cased.  */

inline tree
expr_check (tree __t, const char *__f, int __l, const char *__g)
{
  char const __c = TREE_CODE_CLASS (TREE_CODE (__t));
  if (!IS_EXPR_CODE_CLASS (__c))
    tree_class_check_failed (__t, tcc_expression, __f, __l, __g);
  return __t;
}

/* These checks have to be special cased.  */

inline tree
non_type_check (tree __t, const char *__f, int __l, const char *__g)
{
  if (TYPE_P (__t))
    tree_not_class_check_failed (__t, tcc_type, __f, __l, __g);
  return __t;
}

inline tree *
tree_vec_elt_check (tree __t, int __i,
                    const char *__f, int __l, const char *__g)
{
  if (TREE_CODE (__t) != TREE_VEC)
    tree_check_failed (__t, __f, __l, __g, TREE_VEC, 0);
  if (__i < 0 || __i >= __t->base.u.length)
    tree_vec_elt_check_failed (__i, __t->base.u.length, __f, __l, __g);
  return &CONST_CAST_TREE (__t)->vec.a[__i];
}

inline tree *
omp_clause_elt_check (tree __t, int __i,
                      const char *__f, int __l, const char *__g)
{
  if (TREE_CODE (__t) != OMP_CLAUSE)
    tree_check_failed (__t, __f, __l, __g, OMP_CLAUSE, 0);
  if (__i < 0 || __i >= omp_clause_num_ops [__t->omp_clause.code])
    omp_clause_operand_check_failed (__i, __t, __f, __l, __g);
  return &__t->omp_clause.ops[__i];
}

inline const_tree
tree_check (const_tree __t, const char *__f, int __l, const char *__g,
	    tree_code __c)
{
  if (TREE_CODE (__t) != __c)
    tree_check_failed (__t, __f, __l, __g, __c, 0);
  return __t;
}

inline const_tree
tree_not_check (const_tree __t, const char *__f, int __l, const char *__g,
                enum tree_code __c)
{
  if (TREE_CODE (__t) == __c)
    tree_not_check_failed (__t, __f, __l, __g, __c, 0);
  return __t;
}

inline const_tree
tree_check2 (const_tree __t, const char *__f, int __l, const char *__g,
             enum tree_code __c1, enum tree_code __c2)
{
  if (TREE_CODE (__t) != __c1
      && TREE_CODE (__t) != __c2)
    tree_check_failed (__t, __f, __l, __g, __c1, __c2, 0);
  return __t;
}

inline const_tree
tree_not_check2 (const_tree __t, const char *__f, int __l, const char *__g,
                 enum tree_code __c1, enum tree_code __c2)
{
  if (TREE_CODE (__t) == __c1
      || TREE_CODE (__t) == __c2)
    tree_not_check_failed (__t, __f, __l, __g, __c1, __c2, 0);
  return __t;
}

inline const_tree
tree_check3 (const_tree __t, const char *__f, int __l, const char *__g,
             enum tree_code __c1, enum tree_code __c2, enum tree_code __c3)
{
  if (TREE_CODE (__t) != __c1
      && TREE_CODE (__t) != __c2
      && TREE_CODE (__t) != __c3)
    tree_check_failed (__t, __f, __l, __g, __c1, __c2, __c3, 0);
  return __t;
}

inline const_tree
tree_not_check3 (const_tree __t, const char *__f, int __l, const char *__g,
                 enum tree_code __c1, enum tree_code __c2, enum tree_code __c3)
{
  if (TREE_CODE (__t) == __c1
      || TREE_CODE (__t) == __c2
      || TREE_CODE (__t) == __c3)
    tree_not_check_failed (__t, __f, __l, __g, __c1, __c2, __c3, 0);
  return __t;
}

inline const_tree
tree_check4 (const_tree __t, const char *__f, int __l, const char *__g,
             enum tree_code __c1, enum tree_code __c2, enum tree_code __c3,
             enum tree_code __c4)
{
  if (TREE_CODE (__t) != __c1
      && TREE_CODE (__t) != __c2
      && TREE_CODE (__t) != __c3
      && TREE_CODE (__t) != __c4)
    tree_check_failed (__t, __f, __l, __g, __c1, __c2, __c3, __c4, 0);
  return __t;
}

inline const_tree
tree_not_check4 (const_tree __t, const char *__f, int __l, const char *__g,
                 enum tree_code __c1, enum tree_code __c2, enum tree_code __c3,
                 enum tree_code __c4)
{
  if (TREE_CODE (__t) == __c1
      || TREE_CODE (__t) == __c2
      || TREE_CODE (__t) == __c3
      || TREE_CODE (__t) == __c4)
    tree_not_check_failed (__t, __f, __l, __g, __c1, __c2, __c3, __c4, 0);
  return __t;
}

inline const_tree
tree_check5 (const_tree __t, const char *__f, int __l, const char *__g,
             enum tree_code __c1, enum tree_code __c2, enum tree_code __c3,
             enum tree_code __c4, enum tree_code __c5)
{
  if (TREE_CODE (__t) != __c1
      && TREE_CODE (__t) != __c2
      && TREE_CODE (__t) != __c3
      && TREE_CODE (__t) != __c4
      && TREE_CODE (__t) != __c5)
    tree_check_failed (__t, __f, __l, __g, __c1, __c2, __c3, __c4, __c5, 0);
  return __t;
}

inline const_tree
tree_not_check5 (const_tree __t, const char *__f, int __l, const char *__g,
                 enum tree_code __c1, enum tree_code __c2, enum tree_code __c3,
                 enum tree_code __c4, enum tree_code __c5)
{
  if (TREE_CODE (__t) == __c1
      || TREE_CODE (__t) == __c2
      || TREE_CODE (__t) == __c3
      || TREE_CODE (__t) == __c4
      || TREE_CODE (__t) == __c5)
    tree_not_check_failed (__t, __f, __l, __g, __c1, __c2, __c3, __c4, __c5, 0);
  return __t;
}

inline const_tree
contains_struct_check (const_tree __t, const enum tree_node_structure_enum __s,
                       const char *__f, int __l, const char *__g)
{
  if (tree_contains_struct[TREE_CODE(__t)][__s] != 1)
      tree_contains_struct_check_failed (__t, __s, __f, __l, __g);
  return __t;
}

inline const_tree
tree_class_check (const_tree __t, const enum tree_code_class __class,
                  const char *__f, int __l, const char *__g)
{
  if (TREE_CODE_CLASS (TREE_CODE(__t)) != __class)
    tree_class_check_failed (__t, __class, __f, __l, __g);
  return __t;
}

inline const_tree
tree_range_check (const_tree __t,
                  enum tree_code __code1, enum tree_code __code2,
                  const char *__f, int __l, const char *__g)
{
  if (TREE_CODE (__t) < __code1 || TREE_CODE (__t) > __code2)
    tree_range_check_failed (__t, __f, __l, __g, __code1, __code2);
  return __t;
}

inline const_tree
omp_clause_subcode_check (const_tree __t, enum omp_clause_code __code,
                          const char *__f, int __l, const char *__g)
{
  if (TREE_CODE (__t) != OMP_CLAUSE)
    tree_check_failed (__t, __f, __l, __g, OMP_CLAUSE, 0);
  if (__t->omp_clause.code != __code)
    omp_clause_check_failed (__t, __f, __l, __g, __code);
  return __t;
}

inline const_tree
omp_clause_range_check (const_tree __t,
                        enum omp_clause_code __code1,
                        enum omp_clause_code __code2,
                        const char *__f, int __l, const char *__g)
{
  if (TREE_CODE (__t) != OMP_CLAUSE)
    tree_check_failed (__t, __f, __l, __g, OMP_CLAUSE, 0);
  if ((int) __t->omp_clause.code < (int) __code1
      || (int) __t->omp_clause.code > (int) __code2)
    omp_clause_range_check_failed (__t, __f, __l, __g, __code1, __code2);
  return __t;
}

inline const_tree
expr_check (const_tree __t, const char *__f, int __l, const char *__g)
{
  char const __c = TREE_CODE_CLASS (TREE_CODE (__t));
  if (!IS_EXPR_CODE_CLASS (__c))
    tree_class_check_failed (__t, tcc_expression, __f, __l, __g);
  return __t;
}

inline const_tree
non_type_check (const_tree __t, const char *__f, int __l, const char *__g)
{
  if (TYPE_P (__t))
    tree_not_class_check_failed (__t, tcc_type, __f, __l, __g);
  return __t;
}

inline const_tree *
tree_vec_elt_check (const_tree __t, int __i,
                    const char *__f, int __l, const char *__g)
{
  if (TREE_CODE (__t) != TREE_VEC)
    tree_check_failed (__t, __f, __l, __g, TREE_VEC, 0);
  if (__i < 0 || __i >= __t->base.u.length)
    tree_vec_elt_check_failed (__i, __t->base.u.length, __f, __l, __g);
  return CONST_CAST (const_tree *, &__t->vec.a[__i]);
  //return &__t->vec.a[__i];
}

inline const_tree *
omp_clause_elt_check (const_tree __t, int __i,
                      const char *__f, int __l, const char *__g)
{
  if (TREE_CODE (__t) != OMP_CLAUSE)
    tree_check_failed (__t, __f, __l, __g, OMP_CLAUSE, 0);
  if (__i < 0 || __i >= omp_clause_num_ops [__t->omp_clause.code])
    omp_clause_operand_check_failed (__i, __t, __f, __l, __g);
  return CONST_CAST (const_tree *, &__t->omp_clause.ops[__i]);
}

#endif

/* Compute the number of operands in an expression node NODE.  For
   tcc_vl_exp nodes like CALL_EXPRs, this is stored in the node itself,
   otherwise it is looked up from the node's code.  */
static inline int
tree_operand_length (const_tree node)
{
  if (VL_EXP_CLASS_P (node))
    return VL_EXP_OPERAND_LENGTH (node);
  else
    return TREE_CODE_LENGTH (TREE_CODE (node));
}

#if defined ENABLE_TREE_CHECKING && (GCC_VERSION >= 2007)

/* Special checks for TREE_OPERANDs.  */
inline tree *
tree_operand_check (tree __t, int __i,
                    const char *__f, int __l, const char *__g)
{
  const_tree __u = EXPR_CHECK (__t);
  if (__i < 0 || __i >= TREE_OPERAND_LENGTH (__u))
    tree_operand_check_failed (__i, __u, __f, __l, __g);
  return &CONST_CAST_TREE (__u)->exp.operands[__i];
}

inline tree *
tree_operand_check_code (tree __t, enum tree_code __code, int __i,
                         const char *__f, int __l, const char *__g)
{
  if (TREE_CODE (__t) != __code)
    tree_check_failed (__t, __f, __l, __g, __code, 0);
  if (__i < 0 || __i >= TREE_OPERAND_LENGTH (__t))
    tree_operand_check_failed (__i, __t, __f, __l, __g);
  return &__t->exp.operands[__i];
}

inline const_tree *
tree_operand_check (const_tree __t, int __i,
                    const char *__f, int __l, const char *__g)
{
  const_tree __u = EXPR_CHECK (__t);
  if (__i < 0 || __i >= TREE_OPERAND_LENGTH (__u))
    tree_operand_check_failed (__i, __u, __f, __l, __g);
  return CONST_CAST (const_tree *, &__u->exp.operands[__i]);
}

inline const_tree *
tree_operand_check_code (const_tree __t, enum tree_code __code, int __i,
                         const char *__f, int __l, const char *__g)
{
  if (TREE_CODE (__t) != __code)
    tree_check_failed (__t, __f, __l, __g, __code, 0);
  if (__i < 0 || __i >= TREE_OPERAND_LENGTH (__t))
    tree_operand_check_failed (__i, __t, __f, __l, __g);
  return CONST_CAST (const_tree *, &__t->exp.operands[__i]);
}

#endif


/* Standard named or nameless data types of the C compiler.  */

enum tree_index
{
  TI_ERROR_MARK,
  TI_INTQI_TYPE,
  TI_INTHI_TYPE,
  TI_INTSI_TYPE,
  TI_INTDI_TYPE,
  TI_INTTI_TYPE,

  TI_UINTQI_TYPE,
  TI_UINTHI_TYPE,
  TI_UINTSI_TYPE,
  TI_UINTDI_TYPE,
  TI_UINTTI_TYPE,

  TI_UINT16_TYPE,
  TI_UINT32_TYPE,
  TI_UINT64_TYPE,

  TI_INTEGER_ZERO,
  TI_INTEGER_ONE,
  TI_INTEGER_THREE,
  TI_INTEGER_MINUS_ONE,
  TI_NULL_POINTER,

  TI_SIZE_ZERO,
  TI_SIZE_ONE,

  TI_BITSIZE_ZERO,
  TI_BITSIZE_ONE,
  TI_BITSIZE_UNIT,

  TI_PUBLIC,
  TI_PROTECTED,
  TI_PRIVATE,

  TI_BOOLEAN_FALSE,
  TI_BOOLEAN_TRUE,

  TI_COMPLEX_INTEGER_TYPE,
  TI_COMPLEX_FLOAT_TYPE,
  TI_COMPLEX_DOUBLE_TYPE,
  TI_COMPLEX_LONG_DOUBLE_TYPE,

  TI_FLOAT_TYPE,
  TI_DOUBLE_TYPE,
  TI_LONG_DOUBLE_TYPE,

  TI_FLOAT_PTR_TYPE,
  TI_DOUBLE_PTR_TYPE,
  TI_LONG_DOUBLE_PTR_TYPE,
  TI_INTEGER_PTR_TYPE,

  TI_VOID_TYPE,
  TI_PTR_TYPE,
  TI_CONST_PTR_TYPE,
  TI_SIZE_TYPE,
  TI_PID_TYPE,
  TI_PTRDIFF_TYPE,
  TI_VA_LIST_TYPE,
  TI_VA_LIST_GPR_COUNTER_FIELD,
  TI_VA_LIST_FPR_COUNTER_FIELD,
  TI_BOOLEAN_TYPE,
  TI_FILEPTR_TYPE,

  TI_DFLOAT32_TYPE,
  TI_DFLOAT64_TYPE,
  TI_DFLOAT128_TYPE,
  TI_DFLOAT32_PTR_TYPE,
  TI_DFLOAT64_PTR_TYPE,
  TI_DFLOAT128_PTR_TYPE,

  TI_VOID_LIST_NODE,

  TI_MAIN_IDENTIFIER,

  TI_SAT_SFRACT_TYPE,
  TI_SAT_FRACT_TYPE,
  TI_SAT_LFRACT_TYPE,
  TI_SAT_LLFRACT_TYPE,
  TI_SAT_USFRACT_TYPE,
  TI_SAT_UFRACT_TYPE,
  TI_SAT_ULFRACT_TYPE,
  TI_SAT_ULLFRACT_TYPE,
  TI_SFRACT_TYPE,
  TI_FRACT_TYPE,
  TI_LFRACT_TYPE,
  TI_LLFRACT_TYPE,
  TI_USFRACT_TYPE,
  TI_UFRACT_TYPE,
  TI_ULFRACT_TYPE,
  TI_ULLFRACT_TYPE,
  TI_SAT_SACCUM_TYPE,
  TI_SAT_ACCUM_TYPE,
  TI_SAT_LACCUM_TYPE,
  TI_SAT_LLACCUM_TYPE,
  TI_SAT_USACCUM_TYPE,
  TI_SAT_UACCUM_TYPE,
  TI_SAT_ULACCUM_TYPE,
  TI_SAT_ULLACCUM_TYPE,
  TI_SACCUM_TYPE,
  TI_ACCUM_TYPE,
  TI_LACCUM_TYPE,
  TI_LLACCUM_TYPE,
  TI_USACCUM_TYPE,
  TI_UACCUM_TYPE,
  TI_ULACCUM_TYPE,
  TI_ULLACCUM_TYPE,
  TI_QQ_TYPE,
  TI_HQ_TYPE,
  TI_SQ_TYPE,
  TI_DQ_TYPE,
  TI_TQ_TYPE,
  TI_UQQ_TYPE,
  TI_UHQ_TYPE,
  TI_USQ_TYPE,
  TI_UDQ_TYPE,
  TI_UTQ_TYPE,
  TI_SAT_QQ_TYPE,
  TI_SAT_HQ_TYPE,
  TI_SAT_SQ_TYPE,
  TI_SAT_DQ_TYPE,
  TI_SAT_TQ_TYPE,
  TI_SAT_UQQ_TYPE,
  TI_SAT_UHQ_TYPE,
  TI_SAT_USQ_TYPE,
  TI_SAT_UDQ_TYPE,
  TI_SAT_UTQ_TYPE,
  TI_HA_TYPE,
  TI_SA_TYPE,
  TI_DA_TYPE,
  TI_TA_TYPE,
  TI_UHA_TYPE,
  TI_USA_TYPE,
  TI_UDA_TYPE,
  TI_UTA_TYPE,
  TI_SAT_HA_TYPE,
  TI_SAT_SA_TYPE,
  TI_SAT_DA_TYPE,
  TI_SAT_TA_TYPE,
  TI_SAT_UHA_TYPE,
  TI_SAT_USA_TYPE,
  TI_SAT_UDA_TYPE,
  TI_SAT_UTA_TYPE,

  TI_OPTIMIZATION_DEFAULT,
  TI_OPTIMIZATION_CURRENT,
  TI_TARGET_OPTION_DEFAULT,
  TI_TARGET_OPTION_CURRENT,
  TI_CURRENT_TARGET_PRAGMA,
  TI_CURRENT_OPTIMIZE_PRAGMA,

  TI_MAX
};

extern GTY(()) tree global_trees[TI_MAX];

#define error_mark_node			global_trees[TI_ERROR_MARK]

#define intQI_type_node			global_trees[TI_INTQI_TYPE]
#define intHI_type_node			global_trees[TI_INTHI_TYPE]
#define intSI_type_node			global_trees[TI_INTSI_TYPE]
#define intDI_type_node			global_trees[TI_INTDI_TYPE]
#define intTI_type_node			global_trees[TI_INTTI_TYPE]

#define unsigned_intQI_type_node	global_trees[TI_UINTQI_TYPE]
#define unsigned_intHI_type_node	global_trees[TI_UINTHI_TYPE]
#define unsigned_intSI_type_node	global_trees[TI_UINTSI_TYPE]
#define unsigned_intDI_type_node	global_trees[TI_UINTDI_TYPE]
#define unsigned_intTI_type_node	global_trees[TI_UINTTI_TYPE]

#define uint16_type_node		global_trees[TI_UINT16_TYPE]
#define uint32_type_node		global_trees[TI_UINT32_TYPE]
#define uint64_type_node		global_trees[TI_UINT64_TYPE]

#define integer_zero_node		global_trees[TI_INTEGER_ZERO]
#define integer_one_node		global_trees[TI_INTEGER_ONE]
#define integer_three_node              global_trees[TI_INTEGER_THREE]
#define integer_minus_one_node		global_trees[TI_INTEGER_MINUS_ONE]
#define size_zero_node			global_trees[TI_SIZE_ZERO]
#define size_one_node			global_trees[TI_SIZE_ONE]
#define bitsize_zero_node		global_trees[TI_BITSIZE_ZERO]
#define bitsize_one_node		global_trees[TI_BITSIZE_ONE]
#define bitsize_unit_node		global_trees[TI_BITSIZE_UNIT]

/* Base access nodes.  */
#define access_public_node		global_trees[TI_PUBLIC]
#define access_protected_node	        global_trees[TI_PROTECTED]
#define access_private_node		global_trees[TI_PRIVATE]

#define null_pointer_node		global_trees[TI_NULL_POINTER]

#define float_type_node			global_trees[TI_FLOAT_TYPE]
#define double_type_node		global_trees[TI_DOUBLE_TYPE]
#define long_double_type_node		global_trees[TI_LONG_DOUBLE_TYPE]

#define float_ptr_type_node		global_trees[TI_FLOAT_PTR_TYPE]
#define double_ptr_type_node		global_trees[TI_DOUBLE_PTR_TYPE]
#define long_double_ptr_type_node	global_trees[TI_LONG_DOUBLE_PTR_TYPE]
#define integer_ptr_type_node		global_trees[TI_INTEGER_PTR_TYPE]

#define complex_integer_type_node	global_trees[TI_COMPLEX_INTEGER_TYPE]
#define complex_float_type_node		global_trees[TI_COMPLEX_FLOAT_TYPE]
#define complex_double_type_node	global_trees[TI_COMPLEX_DOUBLE_TYPE]
#define complex_long_double_type_node	global_trees[TI_COMPLEX_LONG_DOUBLE_TYPE]

#define void_type_node			global_trees[TI_VOID_TYPE]
/* The C type `void *'.  */
#define ptr_type_node			global_trees[TI_PTR_TYPE]
/* The C type `const void *'.  */
#define const_ptr_type_node		global_trees[TI_CONST_PTR_TYPE]
/* The C type `size_t'.  */
#define size_type_node                  global_trees[TI_SIZE_TYPE]
#define pid_type_node                   global_trees[TI_PID_TYPE]
#define ptrdiff_type_node		global_trees[TI_PTRDIFF_TYPE]
#define va_list_type_node		global_trees[TI_VA_LIST_TYPE]
#define va_list_gpr_counter_field	global_trees[TI_VA_LIST_GPR_COUNTER_FIELD]
#define va_list_fpr_counter_field	global_trees[TI_VA_LIST_FPR_COUNTER_FIELD]
/* The C type `FILE *'.  */
#define fileptr_type_node		global_trees[TI_FILEPTR_TYPE]

#define boolean_type_node		global_trees[TI_BOOLEAN_TYPE]
#define boolean_false_node		global_trees[TI_BOOLEAN_FALSE]
#define boolean_true_node		global_trees[TI_BOOLEAN_TRUE]

/* The decimal floating point types. */
#define dfloat32_type_node              global_trees[TI_DFLOAT32_TYPE]
#define dfloat64_type_node              global_trees[TI_DFLOAT64_TYPE]
#define dfloat128_type_node             global_trees[TI_DFLOAT128_TYPE]
#define dfloat32_ptr_type_node          global_trees[TI_DFLOAT32_PTR_TYPE]
#define dfloat64_ptr_type_node          global_trees[TI_DFLOAT64_PTR_TYPE]
#define dfloat128_ptr_type_node         global_trees[TI_DFLOAT128_PTR_TYPE]

/* The fixed-point types.  */
#define sat_short_fract_type_node       global_trees[TI_SAT_SFRACT_TYPE]
#define sat_fract_type_node             global_trees[TI_SAT_FRACT_TYPE]
#define sat_long_fract_type_node        global_trees[TI_SAT_LFRACT_TYPE]
#define sat_long_long_fract_type_node   global_trees[TI_SAT_LLFRACT_TYPE]
#define sat_unsigned_short_fract_type_node \
					global_trees[TI_SAT_USFRACT_TYPE]
#define sat_unsigned_fract_type_node    global_trees[TI_SAT_UFRACT_TYPE]
#define sat_unsigned_long_fract_type_node \
					global_trees[TI_SAT_ULFRACT_TYPE]
#define sat_unsigned_long_long_fract_type_node \
					global_trees[TI_SAT_ULLFRACT_TYPE]
#define short_fract_type_node           global_trees[TI_SFRACT_TYPE]
#define fract_type_node                 global_trees[TI_FRACT_TYPE]
#define long_fract_type_node            global_trees[TI_LFRACT_TYPE]
#define long_long_fract_type_node       global_trees[TI_LLFRACT_TYPE]
#define unsigned_short_fract_type_node  global_trees[TI_USFRACT_TYPE]
#define unsigned_fract_type_node        global_trees[TI_UFRACT_TYPE]
#define unsigned_long_fract_type_node   global_trees[TI_ULFRACT_TYPE]
#define unsigned_long_long_fract_type_node \
					global_trees[TI_ULLFRACT_TYPE]
#define sat_short_accum_type_node       global_trees[TI_SAT_SACCUM_TYPE]
#define sat_accum_type_node             global_trees[TI_SAT_ACCUM_TYPE]
#define sat_long_accum_type_node        global_trees[TI_SAT_LACCUM_TYPE]
#define sat_long_long_accum_type_node   global_trees[TI_SAT_LLACCUM_TYPE]
#define sat_unsigned_short_accum_type_node \
					global_trees[TI_SAT_USACCUM_TYPE]
#define sat_unsigned_accum_type_node    global_trees[TI_SAT_UACCUM_TYPE]
#define sat_unsigned_long_accum_type_node \
					global_trees[TI_SAT_ULACCUM_TYPE]
#define sat_unsigned_long_long_accum_type_node \
					global_trees[TI_SAT_ULLACCUM_TYPE]
#define short_accum_type_node           global_trees[TI_SACCUM_TYPE]
#define accum_type_node                 global_trees[TI_ACCUM_TYPE]
#define long_accum_type_node            global_trees[TI_LACCUM_TYPE]
#define long_long_accum_type_node       global_trees[TI_LLACCUM_TYPE]
#define unsigned_short_accum_type_node  global_trees[TI_USACCUM_TYPE]
#define unsigned_accum_type_node        global_trees[TI_UACCUM_TYPE]
#define unsigned_long_accum_type_node   global_trees[TI_ULACCUM_TYPE]
#define unsigned_long_long_accum_type_node \
					global_trees[TI_ULLACCUM_TYPE]
#define qq_type_node                    global_trees[TI_QQ_TYPE]
#define hq_type_node                    global_trees[TI_HQ_TYPE]
#define sq_type_node                    global_trees[TI_SQ_TYPE]
#define dq_type_node                    global_trees[TI_DQ_TYPE]
#define tq_type_node                    global_trees[TI_TQ_TYPE]
#define uqq_type_node                   global_trees[TI_UQQ_TYPE]
#define uhq_type_node                   global_trees[TI_UHQ_TYPE]
#define usq_type_node                   global_trees[TI_USQ_TYPE]
#define udq_type_node                   global_trees[TI_UDQ_TYPE]
#define utq_type_node                   global_trees[TI_UTQ_TYPE]
#define sat_qq_type_node                global_trees[TI_SAT_QQ_TYPE]
#define sat_hq_type_node                global_trees[TI_SAT_HQ_TYPE]
#define sat_sq_type_node                global_trees[TI_SAT_SQ_TYPE]
#define sat_dq_type_node                global_trees[TI_SAT_DQ_TYPE]
#define sat_tq_type_node                global_trees[TI_SAT_TQ_TYPE]
#define sat_uqq_type_node               global_trees[TI_SAT_UQQ_TYPE]
#define sat_uhq_type_node               global_trees[TI_SAT_UHQ_TYPE]
#define sat_usq_type_node               global_trees[TI_SAT_USQ_TYPE]
#define sat_udq_type_node               global_trees[TI_SAT_UDQ_TYPE]
#define sat_utq_type_node               global_trees[TI_SAT_UTQ_TYPE]
#define ha_type_node                    global_trees[TI_HA_TYPE]
#define sa_type_node                    global_trees[TI_SA_TYPE]
#define da_type_node                    global_trees[TI_DA_TYPE]
#define ta_type_node                    global_trees[TI_TA_TYPE]
#define uha_type_node                   global_trees[TI_UHA_TYPE]
#define usa_type_node                   global_trees[TI_USA_TYPE]
#define uda_type_node                   global_trees[TI_UDA_TYPE]
#define uta_type_node                   global_trees[TI_UTA_TYPE]
#define sat_ha_type_node                global_trees[TI_SAT_HA_TYPE]
#define sat_sa_type_node                global_trees[TI_SAT_SA_TYPE]
#define sat_da_type_node                global_trees[TI_SAT_DA_TYPE]
#define sat_ta_type_node                global_trees[TI_SAT_TA_TYPE]
#define sat_uha_type_node               global_trees[TI_SAT_UHA_TYPE]
#define sat_usa_type_node               global_trees[TI_SAT_USA_TYPE]
#define sat_uda_type_node               global_trees[TI_SAT_UDA_TYPE]
#define sat_uta_type_node               global_trees[TI_SAT_UTA_TYPE]

/* The node that should be placed at the end of a parameter list to
   indicate that the function does not take a variable number of
   arguments.  The TREE_VALUE will be void_type_node and there will be
   no TREE_CHAIN.  Language-independent code should not assume
   anything else about this node.  */
#define void_list_node                  global_trees[TI_VOID_LIST_NODE]

#define main_identifier_node		global_trees[TI_MAIN_IDENTIFIER]
#define MAIN_NAME_P(NODE) \
  (IDENTIFIER_NODE_CHECK (NODE) == main_identifier_node)

/* Optimization options (OPTIMIZATION_NODE) to use for default and current
   functions.  */
#define optimization_default_node	global_trees[TI_OPTIMIZATION_DEFAULT]
#define optimization_current_node	global_trees[TI_OPTIMIZATION_CURRENT]

/* Default/current target options (TARGET_OPTION_NODE).  */
#define target_option_default_node	global_trees[TI_TARGET_OPTION_DEFAULT]
#define target_option_current_node	global_trees[TI_TARGET_OPTION_CURRENT]

/* Default tree list option(), optimize() pragmas to be linked into the
   attribute list.  */
#define current_target_pragma		global_trees[TI_CURRENT_TARGET_PRAGMA]
#define current_optimize_pragma		global_trees[TI_CURRENT_OPTIMIZE_PRAGMA]

/* An enumeration of the standard C integer types.  These must be
   ordered so that shorter types appear before longer ones, and so
   that signed types appear before unsigned ones, for the correct
   functioning of interpret_integer() in c-lex.c.  */
enum integer_type_kind
{
  itk_char,
  itk_signed_char,
  itk_unsigned_char,
  itk_short,
  itk_unsigned_short,
  itk_int,
  itk_unsigned_int,
  itk_long,
  itk_unsigned_long,
  itk_long_long,
  itk_unsigned_long_long,
  itk_int128,
  itk_unsigned_int128,
  itk_none
};

typedef enum integer_type_kind integer_type_kind;

/* The standard C integer types.  Use integer_type_kind to index into
   this array.  */
extern GTY(()) tree integer_types[itk_none];

#define char_type_node			integer_types[itk_char]
#define signed_char_type_node		integer_types[itk_signed_char]
#define unsigned_char_type_node		integer_types[itk_unsigned_char]
#define short_integer_type_node		integer_types[itk_short]
#define short_unsigned_type_node	integer_types[itk_unsigned_short]
#define integer_type_node		integer_types[itk_int]
#define unsigned_type_node		integer_types[itk_unsigned_int]
#define long_integer_type_node		integer_types[itk_long]
#define long_unsigned_type_node		integer_types[itk_unsigned_long]
#define long_long_integer_type_node	integer_types[itk_long_long]
#define long_long_unsigned_type_node	integer_types[itk_unsigned_long_long]
#define int128_integer_type_node	integer_types[itk_int128]
#define int128_unsigned_type_node	integer_types[itk_unsigned_int128]

/* A pointer-to-function member type looks like:

     struct {
       __P __pfn;
       ptrdiff_t __delta;
     };

   If __pfn is NULL, it is a NULL pointer-to-member-function.

   (Because the vtable is always the first thing in the object, we
   don't need its offset.)  If the function is virtual, then PFN is
   one plus twice the index into the vtable; otherwise, it is just a
   pointer to the function.

   Unfortunately, using the lowest bit of PFN doesn't work in
   architectures that don't impose alignment requirements on function
   addresses, or that use the lowest bit to tell one ISA from another,
   for example.  For such architectures, we use the lowest bit of
   DELTA instead of the lowest bit of the PFN, and DELTA will be
   multiplied by 2.  */

enum ptrmemfunc_vbit_where_t
{
  ptrmemfunc_vbit_in_pfn,
  ptrmemfunc_vbit_in_delta
};

#define NULL_TREE (tree) NULL

/* True if NODE is an erroneous expression.  */

#define error_operand_p(NODE)					\
  ((NODE) == error_mark_node					\
   || ((NODE) && TREE_TYPE ((NODE)) == error_mark_node))

extern tree decl_assembler_name (tree);
extern bool decl_assembler_name_equal (tree decl, const_tree asmname);
extern hashval_t decl_assembler_name_hash (const_tree asmname);

/* Compute the number of bytes occupied by 'node'.  This routine only
   looks at TREE_CODE and, if the code is TREE_VEC, TREE_VEC_LENGTH.  */

extern size_t tree_size (const_tree);

/* Compute the number of bytes occupied by a tree with code CODE.  This
   function cannot be used for TREE_VEC codes, which are of variable
   length.  */
extern size_t tree_code_size (enum tree_code);

/* Allocate and return a new UID from the DECL_UID namespace.  */
extern int allocate_decl_uid (void);

/* Lowest level primitive for allocating a node.
   The TREE_CODE is the only argument.  Contents are initialized
   to zero except for a few of the common fields.  */

extern tree make_node_stat (enum tree_code MEM_STAT_DECL);
#define make_node(t) make_node_stat (t MEM_STAT_INFO)

/* Make a copy of a node, with all the same contents.  */

extern tree copy_node_stat (tree MEM_STAT_DECL);
#define copy_node(t) copy_node_stat (t MEM_STAT_INFO)

/* Make a copy of a chain of TREE_LIST nodes.  */

extern tree copy_list (tree);

/* Make a CASE_LABEL_EXPR.  */

extern tree build_case_label (tree, tree, tree);

/* Make a BINFO.  */
extern tree make_tree_binfo_stat (unsigned MEM_STAT_DECL);
#define make_tree_binfo(t) make_tree_binfo_stat (t MEM_STAT_INFO)

/* Make a TREE_VEC.  */

extern tree make_tree_vec_stat (int MEM_STAT_DECL);
#define make_tree_vec(t) make_tree_vec_stat (t MEM_STAT_INFO)

/* Return the (unique) IDENTIFIER_NODE node for a given name.
   The name is supplied as a char *.  */

extern tree get_identifier (const char *);

#if GCC_VERSION >= 3000
#define get_identifier(str) \
  (__builtin_constant_p (str)				\
    ? get_identifier_with_length ((str), strlen (str))  \
    : get_identifier (str))
#endif


/* Identical to get_identifier, except that the length is assumed
   known.  */

extern tree get_identifier_with_length (const char *, size_t);

/* If an identifier with the name TEXT (a null-terminated string) has
   previously been referred to, return that node; otherwise return
   NULL_TREE.  */

extern tree maybe_get_identifier (const char *);

/* Construct various types of nodes.  */

extern tree build_nt (enum tree_code, ...);
extern tree build_nt_call_vec (tree, VEC(tree,gc) *);

extern tree build0_stat (enum tree_code, tree MEM_STAT_DECL);
#define build0(c,t) build0_stat (c,t MEM_STAT_INFO)
extern tree build1_stat (enum tree_code, tree, tree MEM_STAT_DECL);
#define build1(c,t1,t2) build1_stat (c,t1,t2 MEM_STAT_INFO)
extern tree build2_stat (enum tree_code, tree, tree, tree MEM_STAT_DECL);
#define build2(c,t1,t2,t3) build2_stat (c,t1,t2,t3 MEM_STAT_INFO)
extern tree build3_stat (enum tree_code, tree, tree, tree, tree MEM_STAT_DECL);
#define build3(c,t1,t2,t3,t4) build3_stat (c,t1,t2,t3,t4 MEM_STAT_INFO)
extern tree build4_stat (enum tree_code, tree, tree, tree, tree,
			 tree MEM_STAT_DECL);
#define build4(c,t1,t2,t3,t4,t5) build4_stat (c,t1,t2,t3,t4,t5 MEM_STAT_INFO)
extern tree build5_stat (enum tree_code, tree, tree, tree, tree, tree,
			 tree MEM_STAT_DECL);
#define build5(c,t1,t2,t3,t4,t5,t6) build5_stat (c,t1,t2,t3,t4,t5,t6 MEM_STAT_INFO)

/* _loc versions of build[1-5].  */

static inline tree
build1_stat_loc (location_t loc, enum tree_code code, tree type,
		 tree arg1 MEM_STAT_DECL)
{
  tree t = build1_stat (code, type, arg1 PASS_MEM_STAT);
  if (CAN_HAVE_LOCATION_P (t))
    SET_EXPR_LOCATION (t, loc);
  return t;
}
#define build1_loc(l,c,t1,t2) build1_stat_loc (l,c,t1,t2 MEM_STAT_INFO)

static inline tree
build2_stat_loc (location_t loc, enum tree_code code, tree type, tree arg0,
		 tree arg1 MEM_STAT_DECL)
{
  tree t = build2_stat (code, type, arg0, arg1 PASS_MEM_STAT);
  if (CAN_HAVE_LOCATION_P (t))
    SET_EXPR_LOCATION (t, loc);
  return t;
}
#define build2_loc(l,c,t1,t2,t3) build2_stat_loc (l,c,t1,t2,t3 MEM_STAT_INFO)

static inline tree
build3_stat_loc (location_t loc, enum tree_code code, tree type, tree arg0,
		 tree arg1, tree arg2 MEM_STAT_DECL)
{
  tree t = build3_stat (code, type, arg0, arg1, arg2 PASS_MEM_STAT);
  if (CAN_HAVE_LOCATION_P (t))
    SET_EXPR_LOCATION (t, loc);
  return t;
}
#define build3_loc(l,c,t1,t2,t3,t4) \
  build3_stat_loc (l,c,t1,t2,t3,t4 MEM_STAT_INFO)

static inline tree
build4_stat_loc (location_t loc, enum tree_code code, tree type, tree arg0,
		 tree arg1, tree arg2, tree arg3 MEM_STAT_DECL)
{
  tree t = build4_stat (code, type, arg0, arg1, arg2, arg3 PASS_MEM_STAT);
  if (CAN_HAVE_LOCATION_P (t))
    SET_EXPR_LOCATION (t, loc);
  return t;
}
#define build4_loc(l,c,t1,t2,t3,t4,t5) \
  build4_stat_loc (l,c,t1,t2,t3,t4,t5 MEM_STAT_INFO)

static inline tree
build5_stat_loc (location_t loc, enum tree_code code, tree type, tree arg0,
		 tree arg1, tree arg2, tree arg3, tree arg4 MEM_STAT_DECL)
{
  tree t = build5_stat (code, type, arg0, arg1, arg2, arg3,
			arg4 PASS_MEM_STAT);
  if (CAN_HAVE_LOCATION_P (t))
    SET_EXPR_LOCATION (t, loc);
  return t;
}
#define build5_loc(l,c,t1,t2,t3,t4,t5,t6) \
  build5_stat_loc (l,c,t1,t2,t3,t4,t5,t6 MEM_STAT_INFO)

extern tree build_var_debug_value_stat (tree, tree MEM_STAT_DECL);
#define build_var_debug_value(t1,t2) \
  build_var_debug_value_stat (t1,t2 MEM_STAT_INFO)

/* Constructs double_int from tree CST.  */

static inline double_int
tree_to_double_int (const_tree cst)
{
  return TREE_INT_CST (cst);
}

extern tree double_int_to_tree (tree, double_int);
extern bool double_int_fits_to_tree_p (const_tree, double_int);
extern tree force_fit_type_double (tree, double_int, int, bool);

/* Create an INT_CST node with a CST value zero extended.  */

static inline tree
build_int_cstu (tree type, unsigned HOST_WIDE_INT cst)
{
  return double_int_to_tree (type, double_int::from_uhwi (cst));
}

extern tree build_int_cst (tree, HOST_WIDE_INT);
extern tree build_int_cst_type (tree, HOST_WIDE_INT);
extern tree build_int_cst_wide (tree, unsigned HOST_WIDE_INT, HOST_WIDE_INT);
extern tree make_vector_stat (unsigned MEM_STAT_DECL);
#define make_vector(n) make_vector_stat (n MEM_STAT_INFO)
extern tree build_vector_stat (tree, tree * MEM_STAT_DECL);
#define build_vector(t,v) build_vector_stat (t, v MEM_STAT_INFO)
extern tree build_vector_from_ctor (tree, VEC(constructor_elt,gc) *);
extern tree build_vector_from_val (tree, tree);
extern tree build_constructor (tree, VEC(constructor_elt,gc) *);
extern tree build_constructor_single (tree, tree, tree);
extern tree build_constructor_from_list (tree, tree);
extern tree build_real_from_int_cst (tree, const_tree);
extern tree build_complex (tree, tree, tree);
extern tree build_one_cst (tree);
extern tree build_zero_cst (tree);
extern tree build_string (int, const char *);
extern tree build_tree_list_stat (tree, tree MEM_STAT_DECL);
#define build_tree_list(t,q) build_tree_list_stat(t,q MEM_STAT_INFO)
extern tree build_tree_list_vec_stat (const VEC(tree,gc) * MEM_STAT_DECL);
#define build_tree_list_vec(v) build_tree_list_vec_stat (v MEM_STAT_INFO)
extern tree build_decl_stat (location_t, enum tree_code,
			     tree, tree MEM_STAT_DECL);
extern tree build_fn_decl (const char *, tree);
#define build_decl(l,c,t,q) build_decl_stat (l,c,t,q MEM_STAT_INFO)
extern tree build_translation_unit_decl (tree);
extern tree build_block (tree, tree, tree, tree);
extern tree build_empty_stmt (location_t);
extern tree build_omp_clause (location_t, enum omp_clause_code);

extern tree build_vl_exp_stat (enum tree_code, int MEM_STAT_DECL);
#define build_vl_exp(c,n) build_vl_exp_stat (c,n MEM_STAT_INFO)

extern tree build_call_nary (tree, tree, int, ...);
extern tree build_call_valist (tree, tree, int, va_list);
#define build_call_array(T1,T2,N,T3)\
   build_call_array_loc (UNKNOWN_LOCATION, T1, T2, N, T3)
extern tree build_call_array_loc (location_t, tree, tree, int, const tree *);
extern tree build_call_vec (tree, tree, VEC(tree,gc) *);

/* Construct various nodes representing data types.  */

extern tree make_signed_type (int);
extern tree make_unsigned_type (int);
extern tree signed_or_unsigned_type_for (int, tree);
extern tree signed_type_for (tree);
extern tree unsigned_type_for (tree);
extern tree truth_type_for (tree);
extern void initialize_sizetypes (void);
extern void fixup_unsigned_type (tree);
extern tree build_pointer_type_for_mode (tree, enum machine_mode, bool);
extern tree build_pointer_type (tree);
extern tree build_reference_type_for_mode (tree, enum machine_mode, bool);
extern tree build_reference_type (tree);
extern tree build_vector_type_for_mode (tree, enum machine_mode);
extern tree build_vector_type (tree innertype, int nunits);
extern tree build_opaque_vector_type (tree innertype, int nunits);
extern tree build_type_no_quals (tree);
extern tree build_index_type (tree);
extern tree build_array_type (tree, tree);
extern tree build_nonshared_array_type (tree, tree);
extern tree build_array_type_nelts (tree, unsigned HOST_WIDE_INT);
extern tree build_function_type (tree, tree);
extern tree build_function_type_list (tree, ...);
extern tree build_function_decl_skip_args (tree, bitmap, bool);
extern tree build_varargs_function_type_list (tree, ...);
extern tree build_function_type_array (tree, int, tree *);
extern tree build_varargs_function_type_array (tree, int, tree *);
#define build_function_type_vec(RET, V) \
  build_function_type_array (RET, VEC_length (tree, V), VEC_address (tree, V))
#define build_varargs_function_type_vec(RET, V) \
  build_varargs_function_type_array (RET, VEC_length (tree, V), \
				     VEC_address (tree, V))
extern tree build_method_type_directly (tree, tree, tree);
extern tree build_method_type (tree, tree);
extern tree build_offset_type (tree, tree);
extern tree build_complex_type (tree);
extern tree array_type_nelts (const_tree);
extern bool in_array_bounds_p (tree);
extern bool range_in_array_bounds_p (tree);

extern tree value_member (tree, tree);
extern tree purpose_member (const_tree, tree);
extern bool vec_member (const_tree, VEC(tree,gc) *);
extern tree chain_index (int, tree);

extern int attribute_list_equal (const_tree, const_tree);
extern int attribute_list_contained (const_tree, const_tree);
extern int tree_int_cst_equal (const_tree, const_tree);
extern int tree_int_cst_lt (const_tree, const_tree);
extern int tree_int_cst_compare (const_tree, const_tree);
extern int host_integerp (const_tree, int)
#ifndef ENABLE_TREE_CHECKING
  ATTRIBUTE_PURE /* host_integerp is pure only when checking is disabled.  */
#endif
  ;
extern HOST_WIDE_INT tree_low_cst (const_tree, int);
#if !defined ENABLE_TREE_CHECKING && (GCC_VERSION >= 4003)
extern inline __attribute__ ((__gnu_inline__)) HOST_WIDE_INT
tree_low_cst (const_tree t, int pos)
{
  gcc_assert (host_integerp (t, pos));
  return TREE_INT_CST_LOW (t);
}
#endif
extern HOST_WIDE_INT size_low_cst (const_tree);
extern int tree_int_cst_sgn (const_tree);
extern int tree_int_cst_sign_bit (const_tree);
extern unsigned int tree_int_cst_min_precision (tree, bool);
extern bool tree_expr_nonnegative_p (tree);
extern bool tree_expr_nonnegative_warnv_p (tree, bool *);
extern bool may_negate_without_overflow_p (const_tree);
extern tree strip_array_types (tree);
extern tree excess_precision_type (tree);
extern bool valid_constant_size_p (const_tree);

/* Construct various nodes representing fract or accum data types.  */

extern tree make_fract_type (int, int, int);
extern tree make_accum_type (int, int, int);

#define make_signed_fract_type(P) make_fract_type (P, 0, 0)
#define make_unsigned_fract_type(P) make_fract_type (P, 1, 0)
#define make_sat_signed_fract_type(P) make_fract_type (P, 0, 1)
#define make_sat_unsigned_fract_type(P) make_fract_type (P, 1, 1)
#define make_signed_accum_type(P) make_accum_type (P, 0, 0)
#define make_unsigned_accum_type(P) make_accum_type (P, 1, 0)
#define make_sat_signed_accum_type(P) make_accum_type (P, 0, 1)
#define make_sat_unsigned_accum_type(P) make_accum_type (P, 1, 1)

#define make_or_reuse_signed_fract_type(P) \
		make_or_reuse_fract_type (P, 0, 0)
#define make_or_reuse_unsigned_fract_type(P) \
		make_or_reuse_fract_type (P, 1, 0)
#define make_or_reuse_sat_signed_fract_type(P) \
		make_or_reuse_fract_type (P, 0, 1)
#define make_or_reuse_sat_unsigned_fract_type(P) \
		make_or_reuse_fract_type (P, 1, 1)
#define make_or_reuse_signed_accum_type(P) \
		make_or_reuse_accum_type (P, 0, 0)
#define make_or_reuse_unsigned_accum_type(P) \
		make_or_reuse_accum_type (P, 1, 0)
#define make_or_reuse_sat_signed_accum_type(P) \
		make_or_reuse_accum_type (P, 0, 1)
#define make_or_reuse_sat_unsigned_accum_type(P) \
		make_or_reuse_accum_type (P, 1, 1)

/* From expmed.c.  Since rtl.h is included after tree.h, we can't
   put the prototype here.  Rtl.h does declare the prototype if
   tree.h had been included.  */

extern tree make_tree (tree, rtx);

/* Return a type like TTYPE except that its TYPE_ATTRIBUTES
   is ATTRIBUTE.

   Such modified types already made are recorded so that duplicates
   are not made.  */

extern tree build_type_attribute_variant (tree, tree);
extern tree build_decl_attribute_variant (tree, tree);
extern tree build_type_attribute_qual_variant (tree, tree, int);

/* Return 0 if the attributes for two types are incompatible, 1 if they
   are compatible, and 2 if they are nearly compatible (which causes a
   warning to be generated).  */
extern int comp_type_attributes (const_tree, const_tree);

/* Structure describing an attribute and a function to handle it.  */
struct attribute_spec
{
  /* The name of the attribute (without any leading or trailing __),
     or NULL to mark the end of a table of attributes.  */
  const char *name;
  /* The minimum length of the list of arguments of the attribute.  */
  int min_length;
  /* The maximum length of the list of arguments of the attribute
     (-1 for no maximum).  */
  int max_length;
  /* Whether this attribute requires a DECL.  If it does, it will be passed
     from types of DECLs, function return types and array element types to
     the DECLs, function types and array types respectively; but when
     applied to a type in any other circumstances, it will be ignored with
     a warning.  (If greater control is desired for a given attribute,
     this should be false, and the flags argument to the handler may be
     used to gain greater control in that case.)  */
  bool decl_required;
  /* Whether this attribute requires a type.  If it does, it will be passed
     from a DECL to the type of that DECL.  */
  bool type_required;
  /* Whether this attribute requires a function (or method) type.  If it does,
     it will be passed from a function pointer type to the target type,
     and from a function return type (which is not itself a function
     pointer type) to the function type.  */
  bool function_type_required;
  /* Function to handle this attribute.  NODE points to the node to which
     the attribute is to be applied.  If a DECL, it should be modified in
     place; if a TYPE, a copy should be created.  NAME is the name of the
     attribute (possibly with leading or trailing __).  ARGS is the TREE_LIST
     of the arguments (which may be NULL).  FLAGS gives further information
     about the context of the attribute.  Afterwards, the attributes will
     be added to the DECL_ATTRIBUTES or TYPE_ATTRIBUTES, as appropriate,
     unless *NO_ADD_ATTRS is set to true (which should be done on error,
     as well as in any other cases when the attributes should not be added
     to the DECL or TYPE).  Depending on FLAGS, any attributes to be
     applied to another type or DECL later may be returned;
     otherwise the return value should be NULL_TREE.  This pointer may be
     NULL if no special handling is required beyond the checks implied
     by the rest of this structure.  */
  tree (*handler) (tree *node, tree name, tree args,
		   int flags, bool *no_add_attrs);
  /* Specifies if attribute affects type's identity.  */
  bool affects_type_identity;
};

/* Flags that may be passed in the third argument of decl_attributes, and
   to handler functions for attributes.  */
enum attribute_flags
{
  /* The type passed in is the type of a DECL, and any attributes that
     should be passed in again to be applied to the DECL rather than the
     type should be returned.  */
  ATTR_FLAG_DECL_NEXT = 1,
  /* The type passed in is a function return type, and any attributes that
     should be passed in again to be applied to the function type rather
     than the return type should be returned.  */
  ATTR_FLAG_FUNCTION_NEXT = 2,
  /* The type passed in is an array element type, and any attributes that
     should be passed in again to be applied to the array type rather
     than the element type should be returned.  */
  ATTR_FLAG_ARRAY_NEXT = 4,
  /* The type passed in is a structure, union or enumeration type being
     created, and should be modified in place.  */
  ATTR_FLAG_TYPE_IN_PLACE = 8,
  /* The attributes are being applied by default to a library function whose
     name indicates known behavior, and should be silently ignored if they
     are not in fact compatible with the function type.  */
  ATTR_FLAG_BUILT_IN = 16,
  /* A given attribute has been parsed as a C++-11 attribute.  */
  ATTR_FLAG_CXX11 = 32
};

/* Default versions of target-overridable functions.  */

extern tree merge_decl_attributes (tree, tree);
extern tree merge_type_attributes (tree, tree);

/* This function is a private implementation detail of lookup_attribute()
   and you should never call it directly.  */
extern tree private_lookup_attribute (const char *, size_t, tree);

/* Given an attribute name ATTR_NAME and a list of attributes LIST,
   return a pointer to the attribute's list element if the attribute
   is part of the list, or NULL_TREE if not found.  If the attribute
   appears more than once, this only returns the first occurrence; the
   TREE_CHAIN of the return value should be passed back in if further
   occurrences are wanted.  ATTR_NAME must be in the form 'text' (not
   '__text__').  */

static inline tree
lookup_attribute (const char *attr_name, tree list)
{
  gcc_checking_assert (attr_name[0] != '_');  
  /* In most cases, list is NULL_TREE.  */
  if (list == NULL_TREE)
    return NULL_TREE;
  else
    /* Do the strlen() before calling the out-of-line implementation.
       In most cases attr_name is a string constant, and the compiler
       will optimize the strlen() away.  */
    return private_lookup_attribute (attr_name, strlen (attr_name), list);
}

/* This function is a private implementation detail of
   is_attribute_p() and you should never call it directly.  */
extern bool private_is_attribute_p (const char *, size_t, const_tree);

/* Given an identifier node IDENT and a string ATTR_NAME, return true
   if the identifier node is a valid attribute name for the string.
   ATTR_NAME must be in the form 'text' (not '__text__').  IDENT could
   be the identifier for 'text' or for '__text__'.  */

static inline bool
is_attribute_p (const char *attr_name, const_tree ident)
{
  gcc_checking_assert (attr_name[0] != '_');
  /* Do the strlen() before calling the out-of-line implementation.
     In most cases attr_name is a string constant, and the compiler
     will optimize the strlen() away.  */
  return private_is_attribute_p (attr_name, strlen (attr_name), ident);
}

/* Remove any instances of attribute ATTR_NAME in LIST and return the
   modified list.  ATTR_NAME must be in the form 'text' (not
   '__text__').  */

extern tree remove_attribute (const char *, tree);

/* Given two attributes lists, return a list of their union.  */

extern tree merge_attributes (tree, tree);

#if TARGET_DLLIMPORT_DECL_ATTRIBUTES
/* Given two Windows decl attributes lists, possibly including
   dllimport, return a list of their union .  */
extern tree merge_dllimport_decl_attributes (tree, tree);

/* Handle a "dllimport" or "dllexport" attribute.  */
extern tree handle_dll_attribute (tree *, tree, tree, int, bool *);
#endif

/* Check whether CAND is suitable to be returned from get_qualified_type
   (BASE, TYPE_QUALS).  */

extern bool check_qualified_type (const_tree, const_tree, int);

/* Return a version of the TYPE, qualified as indicated by the
   TYPE_QUALS, if one exists.  If no qualified version exists yet,
   return NULL_TREE.  */

extern tree get_qualified_type (tree, int);

/* Like get_qualified_type, but creates the type if it does not
   exist.  This function never returns NULL_TREE.  */

extern tree build_qualified_type (tree, int);

/* Create a variant of type T with alignment ALIGN.  */

extern tree build_aligned_type (tree, unsigned int);

/* Like build_qualified_type, but only deals with the `const' and
   `volatile' qualifiers.  This interface is retained for backwards
   compatibility with the various front-ends; new code should use
   build_qualified_type instead.  */

#define build_type_variant(TYPE, CONST_P, VOLATILE_P)			\
  build_qualified_type ((TYPE),						\
			((CONST_P) ? TYPE_QUAL_CONST : 0)		\
			| ((VOLATILE_P) ? TYPE_QUAL_VOLATILE : 0))

/* Make a copy of a type node.  */

extern tree build_distinct_type_copy (tree);
extern tree build_variant_type_copy (tree);

/* Finish up a builtin RECORD_TYPE. Give it a name and provide its
   fields. Optionally specify an alignment, and then lay it out.  */

extern void finish_builtin_struct (tree, const char *,
							 tree, tree);

/* Given a ..._TYPE node, calculate the TYPE_SIZE, TYPE_SIZE_UNIT,
   TYPE_ALIGN and TYPE_MODE fields.  If called more than once on one
   node, does nothing except for the first time.  */

extern void layout_type (tree);

/* These functions allow a front-end to perform a manual layout of a
   RECORD_TYPE.  (For instance, if the placement of subsequent fields
   depends on the placement of fields so far.)  Begin by calling
   start_record_layout.  Then, call place_field for each of the
   fields.  Then, call finish_record_layout.  See layout_type for the
   default way in which these functions are used.  */

typedef struct record_layout_info_s
{
  /* The RECORD_TYPE that we are laying out.  */
  tree t;
  /* The offset into the record so far, in bytes, not including bits in
     BITPOS.  */
  tree offset;
  /* The last known alignment of SIZE.  */
  unsigned int offset_align;
  /* The bit position within the last OFFSET_ALIGN bits, in bits.  */
  tree bitpos;
  /* The alignment of the record so far, in bits.  */
  unsigned int record_align;
  /* The alignment of the record so far, ignoring #pragma pack and
     __attribute__ ((packed)), in bits.  */
  unsigned int unpacked_align;
  /* The previous field laid out.  */
  tree prev_field;
  /* The static variables (i.e., class variables, as opposed to
     instance variables) encountered in T.  */
  VEC(tree,gc) *pending_statics;
  /* Bits remaining in the current alignment group */
  int remaining_in_alignment;
  /* True if we've seen a packed field that didn't have normal
     alignment anyway.  */
  int packed_maybe_necessary;
} *record_layout_info;

extern record_layout_info start_record_layout (tree);
extern tree bit_from_pos (tree, tree);
extern tree byte_from_pos (tree, tree);
extern void pos_from_bit (tree *, tree *, unsigned int, tree);
extern void normalize_offset (tree *, tree *, unsigned int);
extern tree rli_size_unit_so_far (record_layout_info);
extern tree rli_size_so_far (record_layout_info);
extern void normalize_rli (record_layout_info);
extern void place_field (record_layout_info, tree);
extern void compute_record_mode (tree);
extern void finish_record_layout (record_layout_info, int);

/* Given a hashcode and a ..._TYPE node (for which the hashcode was made),
   return a canonicalized ..._TYPE node, so that duplicates are not made.
   How the hash code is computed is up to the caller, as long as any two
   callers that could hash identical-looking type nodes agree.  */

extern tree type_hash_canon (unsigned int, tree);

/* Given a VAR_DECL, PARM_DECL, RESULT_DECL or FIELD_DECL node,
   calculates the DECL_SIZE, DECL_SIZE_UNIT, DECL_ALIGN and DECL_MODE
   fields.  Call this only once for any given decl node.

   Second argument is the boundary that this field can be assumed to
   be starting at (in bits).  Zero means it can be assumed aligned
   on any boundary that may be needed.  */

extern void layout_decl (tree, unsigned);

/* Given a VAR_DECL, PARM_DECL or RESULT_DECL, clears the results of
   a previous call to layout_decl and calls it again.  */

extern void relayout_decl (tree);

/* Return the mode for data of a given size SIZE and mode class CLASS.
   If LIMIT is nonzero, then don't use modes bigger than MAX_FIXED_MODE_SIZE.
   The value is BLKmode if no other mode is found.  This is like
   mode_for_size, but is passed a tree.  */

extern enum machine_mode mode_for_size_tree (const_tree, enum mode_class, int);

/* Return an expr equal to X but certainly not valid as an lvalue.  */

#define non_lvalue(T) non_lvalue_loc (UNKNOWN_LOCATION, T)
extern tree non_lvalue_loc (location_t, tree);

extern tree convert (tree, tree);
extern unsigned int expr_align (const_tree);
extern tree expr_first (tree);
extern tree expr_last (tree);
extern tree size_in_bytes (const_tree);
extern HOST_WIDE_INT int_size_in_bytes (const_tree);
extern HOST_WIDE_INT max_int_size_in_bytes (const_tree);
extern tree tree_expr_size (const_tree);
extern tree bit_position (const_tree);
extern HOST_WIDE_INT int_bit_position (const_tree);
extern tree byte_position (const_tree);
extern HOST_WIDE_INT int_byte_position (const_tree);

/* Define data structures, macros, and functions for handling sizes
   and the various types used to represent sizes.  */

enum size_type_kind
{
  stk_sizetype,		/* Normal representation of sizes in bytes.  */
  stk_ssizetype,	/* Signed representation of sizes in bytes.  */
  stk_bitsizetype,	/* Normal representation of sizes in bits.  */
  stk_sbitsizetype,	/* Signed representation of sizes in bits.  */
  stk_type_kind_last
};

extern GTY(()) tree sizetype_tab[(int) stk_type_kind_last];

#define sizetype sizetype_tab[(int) stk_sizetype]
#define bitsizetype sizetype_tab[(int) stk_bitsizetype]
#define ssizetype sizetype_tab[(int) stk_ssizetype]
#define sbitsizetype sizetype_tab[(int) stk_sbitsizetype]

extern tree size_int_kind (HOST_WIDE_INT, enum size_type_kind);
#define size_binop(CODE,T1,T2)\
   size_binop_loc (UNKNOWN_LOCATION, CODE, T1, T2)
extern tree size_binop_loc (location_t, enum tree_code, tree, tree);
#define size_diffop(T1,T2)\
   size_diffop_loc (UNKNOWN_LOCATION, T1, T2)
extern tree size_diffop_loc (location_t, tree, tree);

#define size_int(L) size_int_kind (L, stk_sizetype)
#define ssize_int(L) size_int_kind (L, stk_ssizetype)
#define bitsize_int(L) size_int_kind (L, stk_bitsizetype)
#define sbitsize_int(L) size_int_kind (L, stk_sbitsizetype)

#define round_up(T,N) round_up_loc (UNKNOWN_LOCATION, T, N)
extern tree round_up_loc (location_t, tree, int);
#define round_down(T,N) round_down_loc (UNKNOWN_LOCATION, T, N)
extern tree round_down_loc (location_t, tree, int);
extern void finalize_size_functions (void);

/* Type for sizes of data-type.  */

#define BITS_PER_UNIT_LOG \
  ((BITS_PER_UNIT > 1) + (BITS_PER_UNIT > 2) + (BITS_PER_UNIT > 4) \
   + (BITS_PER_UNIT > 8) + (BITS_PER_UNIT > 16) + (BITS_PER_UNIT > 32) \
   + (BITS_PER_UNIT > 64) + (BITS_PER_UNIT > 128) + (BITS_PER_UNIT > 256))

/* If nonzero, an upper limit on alignment of structure fields, in bits,  */
extern unsigned int maximum_field_alignment;

/* Concatenate two lists (chains of TREE_LIST nodes) X and Y
   by making the last node in X point to Y.
   Returns X, except if X is 0 returns Y.  */

extern tree chainon (tree, tree);

/* Make a new TREE_LIST node from specified PURPOSE, VALUE and CHAIN.  */

extern tree tree_cons_stat (tree, tree, tree MEM_STAT_DECL);
#define tree_cons(t,q,w) tree_cons_stat (t,q,w MEM_STAT_INFO)

/* Return the last tree node in a chain.  */

extern tree tree_last (tree);

/* Reverse the order of elements in a chain, and return the new head.  */

extern tree nreverse (tree);

/* Returns the length of a chain of nodes
   (number of chain pointers to follow before reaching a null pointer).  */

extern int list_length (const_tree);

/* Returns the number of FIELD_DECLs in a type.  */

extern int fields_length (const_tree);

/* Returns the first FIELD_DECL in a type.  */

extern tree first_field (const_tree);

/* Given an initializer INIT, return TRUE if INIT is zero or some
   aggregate of zeros.  Otherwise return FALSE.  */

extern bool initializer_zerop (const_tree);

/* Given a CONSTRUCTOR CTOR, return the element values as a vector.  */

extern VEC(tree,gc) *ctor_to_vec (tree);

extern bool categorize_ctor_elements (const_tree, HOST_WIDE_INT *,
				      HOST_WIDE_INT *, bool *);

extern bool complete_ctor_at_level_p (const_tree, HOST_WIDE_INT, const_tree);

/* integer_zerop (tree x) is nonzero if X is an integer constant of value 0.  */

extern int integer_zerop (const_tree);

/* integer_onep (tree x) is nonzero if X is an integer constant of value 1.  */

extern int integer_onep (const_tree);

/* integer_all_onesp (tree x) is nonzero if X is an integer constant
   all of whose significant bits are 1.  */

extern int integer_all_onesp (const_tree);

/* integer_pow2p (tree x) is nonzero is X is an integer constant with
   exactly one bit 1.  */

extern int integer_pow2p (const_tree);

/* integer_nonzerop (tree x) is nonzero if X is an integer constant
   with a nonzero value.  */

extern int integer_nonzerop (const_tree);

extern bool cst_and_fits_in_hwi (const_tree);
extern tree num_ending_zeros (const_tree);

/* fixed_zerop (tree x) is nonzero if X is a fixed-point constant of
   value 0.  */

extern int fixed_zerop (const_tree);

/* staticp (tree x) is nonzero if X is a reference to data allocated
   at a fixed address in memory.  Returns the outermost data.  */

extern tree staticp (tree);

/* save_expr (EXP) returns an expression equivalent to EXP
   but it can be used multiple times within context CTX
   and only evaluate EXP once.  */

extern tree save_expr (tree);

/* Look inside EXPR and into any simple arithmetic operations.  Return
   the innermost non-arithmetic node.  */

extern tree skip_simple_arithmetic (tree);

/* Return which tree structure is used by T.  */

enum tree_node_structure_enum tree_node_structure (const_tree);

/* Return true if EXP contains a PLACEHOLDER_EXPR, i.e. if it represents a
   size or offset that depends on a field within a record.  */

extern bool contains_placeholder_p (const_tree);

/* This macro calls the above function but short-circuits the common
   case of a constant to save time.  Also check for null.  */

#define CONTAINS_PLACEHOLDER_P(EXP) \
  ((EXP) != 0 && ! TREE_CONSTANT (EXP) && contains_placeholder_p (EXP))

/* Return true if any part of the structure of TYPE involves a PLACEHOLDER_EXPR
   directly.  This includes size, bounds, qualifiers (for QUAL_UNION_TYPE) and
   field positions.  */

extern bool type_contains_placeholder_p (tree);

/* Given a tree EXP, find all occurrences of references to fields
   in a PLACEHOLDER_EXPR and place them in vector REFS without
   duplicates.  Also record VAR_DECLs and CONST_DECLs.  Note that
   we assume here that EXP contains only arithmetic expressions
   or CALL_EXPRs with PLACEHOLDER_EXPRs occurring only in their
   argument list.  */

extern void find_placeholder_in_expr (tree, VEC (tree, heap) **);

/* This macro calls the above function but short-circuits the common
   case of a constant to save time and also checks for NULL.  */

#define FIND_PLACEHOLDER_IN_EXPR(EXP, V) \
do {					 \
  if((EXP) && !TREE_CONSTANT (EXP))	 \
    find_placeholder_in_expr (EXP, V);	 \
} while (0)

/* Given a tree EXP, a FIELD_DECL F, and a replacement value R,
   return a tree with all occurrences of references to F in a
   PLACEHOLDER_EXPR replaced by R.  Also handle VAR_DECLs and
   CONST_DECLs.  Note that we assume here that EXP contains only
   arithmetic expressions or CALL_EXPRs with PLACEHOLDER_EXPRs
   occurring only in their argument list.  */

extern tree substitute_in_expr (tree, tree, tree);

/* This macro calls the above function but short-circuits the common
   case of a constant to save time and also checks for NULL.  */

#define SUBSTITUTE_IN_EXPR(EXP, F, R) \
  ((EXP) == 0 || TREE_CONSTANT (EXP) ? (EXP) : substitute_in_expr (EXP, F, R))

/* Similar, but look for a PLACEHOLDER_EXPR in EXP and find a replacement
   for it within OBJ, a tree that is an object or a chain of references.  */

extern tree substitute_placeholder_in_expr (tree, tree);

/* This macro calls the above function but short-circuits the common
   case of a constant to save time and also checks for NULL.  */

#define SUBSTITUTE_PLACEHOLDER_IN_EXPR(EXP, OBJ) \
  ((EXP) == 0 || TREE_CONSTANT (EXP) ? (EXP)	\
   : substitute_placeholder_in_expr (EXP, OBJ))

/* variable_size (EXP) is like save_expr (EXP) except that it
   is for the special case of something that is part of a
   variable size for a data type.  It makes special arrangements
   to compute the value at the right time when the data type
   belongs to a function parameter.  */

extern tree variable_size (tree);

/* stabilize_reference (EXP) returns a reference equivalent to EXP
   but it can be used multiple times
   and only evaluate the subexpressions once.  */

extern tree stabilize_reference (tree);

/* Subroutine of stabilize_reference; this is called for subtrees of
   references.  Any expression with side-effects must be put in a SAVE_EXPR
   to ensure that it is only evaluated once.  */

extern tree stabilize_reference_1 (tree);

/* Return EXP, stripped of any conversions to wider types
   in such a way that the result of converting to type FOR_TYPE
   is the same as if EXP were converted to FOR_TYPE.
   If FOR_TYPE is 0, it signifies EXP's type.  */

extern tree get_unwidened (tree, tree);

/* Return OP or a simpler expression for a narrower value
   which can be sign-extended or zero-extended to give back OP.
   Store in *UNSIGNEDP_PTR either 1 if the value should be zero-extended
   or 0 if the value should be sign-extended.  */

extern tree get_narrower (tree, int *);

/* Return true if T is an expression that get_inner_reference handles.  */

static inline bool
handled_component_p (const_tree t)
{
  switch (TREE_CODE (t))
    {
    case COMPONENT_REF:
    case BIT_FIELD_REF:
    case ARRAY_REF:
    case ARRAY_RANGE_REF:
    case REALPART_EXPR:
    case IMAGPART_EXPR:
    case VIEW_CONVERT_EXPR:
      return true;

    default:
      return false;
    }
}

/* Given an expression EXP that is a handled_component_p,
   look for the ultimate containing object, which is returned and specify
   the access position and size.  */

extern tree get_inner_reference (tree, HOST_WIDE_INT *, HOST_WIDE_INT *,
				 tree *, enum machine_mode *, int *, int *,
				 bool);

/* Return a tree of sizetype representing the size, in bytes, of the element
   of EXP, an ARRAY_REF or an ARRAY_RANGE_REF.  */

extern tree array_ref_element_size (tree);

bool array_at_struct_end_p (tree);

/* Return a tree representing the lower bound of the array mentioned in
   EXP, an ARRAY_REF or an ARRAY_RANGE_REF.  */

extern tree array_ref_low_bound (tree);

/* Return a tree representing the upper bound of the array mentioned in
   EXP, an ARRAY_REF or an ARRAY_RANGE_REF.  */

extern tree array_ref_up_bound (tree);

/* Return a tree representing the offset, in bytes, of the field referenced
   by EXP.  This does not include any offset in DECL_FIELD_BIT_OFFSET.  */

extern tree component_ref_field_offset (tree);

/* Given a DECL or TYPE, return the scope in which it was declared, or
   NUL_TREE if there is no containing scope.  */

extern tree get_containing_scope (const_tree);

/* Return the FUNCTION_DECL which provides this _DECL with its context,
   or zero if none.  */
extern tree decl_function_context (const_tree);

/* Return the RECORD_TYPE, UNION_TYPE, or QUAL_UNION_TYPE which provides
   this _DECL with its context, or zero if none.  */
extern tree decl_type_context (const_tree);

/* Return 1 if EXPR is the real constant zero.  */
extern int real_zerop (const_tree);

/* Declare commonly used variables for tree structure.  */

/* Nonzero means lvalues are limited to those valid in pedantic ANSI C.
   Zero means allow extended lvalues.  */

extern int pedantic_lvalues;

/* Points to the FUNCTION_DECL of the function whose body we are reading.  */

extern GTY(()) tree current_function_decl;

/* Nonzero means a FUNC_BEGIN label was emitted.  */
extern GTY(()) const char * current_function_func_begin_label;

/* Iterator for going through the function arguments.  */
typedef struct {
  tree next;			/* TREE_LIST pointing to the next argument */
} function_args_iterator;

/* Initialize the iterator I with arguments from function FNDECL  */

static inline void
function_args_iter_init (function_args_iterator *i, const_tree fntype)
{
  i->next = TYPE_ARG_TYPES (fntype);
}

/* Return a pointer that holds the next argument if there are more arguments to
   handle, otherwise return NULL.  */

static inline tree *
function_args_iter_cond_ptr (function_args_iterator *i)
{
  return (i->next) ? &TREE_VALUE (i->next) : NULL;
}

/* Return the next argument if there are more arguments to handle, otherwise
   return NULL.  */

static inline tree
function_args_iter_cond (function_args_iterator *i)
{
  return (i->next) ? TREE_VALUE (i->next) : NULL_TREE;
}

/* Advance to the next argument.  */
static inline void
function_args_iter_next (function_args_iterator *i)
{
  gcc_assert (i->next != NULL_TREE);
  i->next = TREE_CHAIN (i->next);
}

/* We set BLOCK_SOURCE_LOCATION only to inlined function entry points.  */

static inline bool
inlined_function_outer_scope_p (const_tree block)
{
 return LOCATION_LOCUS (BLOCK_SOURCE_LOCATION (block)) != UNKNOWN_LOCATION;
}

/* Loop over all function arguments of FNTYPE.  In each iteration, PTR is set
   to point to the next tree element.  ITER is an instance of
   function_args_iterator used to iterate the arguments.  */
#define FOREACH_FUNCTION_ARGS_PTR(FNTYPE, PTR, ITER)			\
  for (function_args_iter_init (&(ITER), (FNTYPE));			\
       (PTR = function_args_iter_cond_ptr (&(ITER))) != NULL;		\
       function_args_iter_next (&(ITER)))

/* Loop over all function arguments of FNTYPE.  In each iteration, TREE is set
   to the next tree element.  ITER is an instance of function_args_iterator
   used to iterate the arguments.  */
#define FOREACH_FUNCTION_ARGS(FNTYPE, TREE, ITER)			\
  for (function_args_iter_init (&(ITER), (FNTYPE));			\
       (TREE = function_args_iter_cond (&(ITER))) != NULL_TREE;		\
       function_args_iter_next (&(ITER)))



/* In tree.c */
extern unsigned crc32_string (unsigned, const char *);
extern unsigned crc32_byte (unsigned, char);
extern unsigned crc32_unsigned (unsigned, unsigned);
extern void clean_symbol_name (char *);
extern tree get_file_function_name (const char *);
extern tree get_callee_fndecl (const_tree);
extern int type_num_arguments (const_tree);
extern bool associative_tree_code (enum tree_code);
extern bool commutative_tree_code (enum tree_code);
extern bool commutative_ternary_tree_code (enum tree_code);
extern tree upper_bound_in_type (tree, tree);
extern tree lower_bound_in_type (tree, tree);
extern int operand_equal_for_phi_arg_p (const_tree, const_tree);
extern tree create_artificial_label (location_t);
extern const char *get_name (tree);
extern bool stdarg_p (const_tree);
extern bool prototype_p (tree);
extern bool is_typedef_decl (tree x);
extern bool typedef_variant_p (tree);
extern bool auto_var_in_fn_p (const_tree, const_tree);
extern tree build_low_bits_mask (tree, unsigned);
extern tree tree_strip_nop_conversions (tree);
extern tree tree_strip_sign_nop_conversions (tree);
extern const_tree strip_invariant_refs (const_tree);
extern tree lhd_gcc_personality (void);
extern void assign_assembler_name_if_neeeded (tree);
extern void warn_deprecated_use (tree, tree);


/* In cgraph.c */
extern void change_decl_assembler_name (tree, tree);

/* In gimplify.c */
extern tree unshare_expr (tree);

/* In stmt.c */

extern void expand_label (tree);
extern void expand_goto (tree);

extern rtx expand_stack_save (void);
extern void expand_stack_restore (tree);
extern void expand_return (tree);

/* In tree-eh.c */
extern void using_eh_for_cleanups (void);

extern bool tree_could_trap_p (tree);
extern bool operation_could_trap_helper_p (enum tree_code, bool, bool, bool,
					   bool, tree, bool *);
extern bool operation_could_trap_p (enum tree_code, bool, bool, tree);
extern bool tree_could_throw_p (tree);

/* Compare and hash for any structure which begins with a canonical
   pointer.  Assumes all pointers are interchangeable, which is sort
   of already assumed by gcc elsewhere IIRC.  */

static inline int
struct_ptr_eq (const void *a, const void *b)
{
  const void * const * x = (const void * const *) a;
  const void * const * y = (const void * const *) b;
  return *x == *y;
}

static inline hashval_t
struct_ptr_hash (const void *a)
{
  const void * const * x = (const void * const *) a;
  return (intptr_t)*x >> 4;
}

/* In fold-const.c */

/* Non-zero if we are folding constants inside an initializer; zero
   otherwise.  */
extern int folding_initializer;

/* Convert between trees and native memory representation.  */
extern int native_encode_expr (const_tree, unsigned char *, int);
extern tree native_interpret_expr (tree, const unsigned char *, int);

/* Fold constants as much as possible in an expression.
   Returns the simplified expression.
   Acts only on the top level of the expression;
   if the argument itself cannot be simplified, its
   subexpressions are not changed.  */

extern tree fold (tree);
#define fold_unary(CODE,T1,T2)\
   fold_unary_loc (UNKNOWN_LOCATION, CODE, T1, T2)
extern tree fold_unary_loc (location_t, enum tree_code, tree, tree);
#define fold_unary_ignore_overflow(CODE,T1,T2)\
   fold_unary_ignore_overflow_loc (UNKNOWN_LOCATION, CODE, T1, T2)
extern tree fold_unary_ignore_overflow_loc (location_t, enum tree_code, tree, tree);
#define fold_binary(CODE,T1,T2,T3)\
   fold_binary_loc (UNKNOWN_LOCATION, CODE, T1, T2, T3)
extern tree fold_binary_loc (location_t, enum tree_code, tree, tree, tree);
#define fold_ternary(CODE,T1,T2,T3,T4)\
   fold_ternary_loc (UNKNOWN_LOCATION, CODE, T1, T2, T3, T4)
extern tree fold_ternary_loc (location_t, enum tree_code, tree, tree, tree, tree);
#define fold_build1(c,t1,t2)\
   fold_build1_stat_loc (UNKNOWN_LOCATION, c, t1, t2 MEM_STAT_INFO)
#define fold_build1_loc(l,c,t1,t2)\
   fold_build1_stat_loc (l, c, t1, t2 MEM_STAT_INFO)
extern tree fold_build1_stat_loc (location_t, enum tree_code, tree,
				  tree MEM_STAT_DECL);
#define fold_build2(c,t1,t2,t3)\
   fold_build2_stat_loc (UNKNOWN_LOCATION, c, t1, t2, t3 MEM_STAT_INFO)
#define fold_build2_loc(l,c,t1,t2,t3)\
   fold_build2_stat_loc (l, c, t1, t2, t3 MEM_STAT_INFO)
extern tree fold_build2_stat_loc (location_t, enum tree_code, tree, tree,
				  tree MEM_STAT_DECL);
#define fold_build3(c,t1,t2,t3,t4)\
   fold_build3_stat_loc (UNKNOWN_LOCATION, c, t1, t2, t3, t4 MEM_STAT_INFO)
#define fold_build3_loc(l,c,t1,t2,t3,t4)\
   fold_build3_stat_loc (l, c, t1, t2, t3, t4 MEM_STAT_INFO)
extern tree fold_build3_stat_loc (location_t, enum tree_code, tree, tree, tree,
				  tree MEM_STAT_DECL);
extern tree fold_build1_initializer_loc (location_t, enum tree_code, tree, tree);
extern tree fold_build2_initializer_loc (location_t, enum tree_code, tree, tree, tree);
extern tree fold_build3_initializer_loc (location_t, enum tree_code, tree, tree, tree, tree);
#define fold_build_call_array(T1,T2,N,T4)\
   fold_build_call_array_loc (UNKNOWN_LOCATION, T1, T2, N, T4)
extern tree fold_build_call_array_loc (location_t, tree, tree, int, tree *);
#define fold_build_call_array_initializer(T1,T2,N,T4)\
   fold_build_call_array_initializer_loc (UNKNOWN_LOCATION, T1, T2, N, T4)
extern tree fold_build_call_array_initializer_loc (location_t, tree, tree, int, tree *);
extern bool fold_convertible_p (const_tree, const_tree);
#define fold_convert(T1,T2)\
   fold_convert_loc(UNKNOWN_LOCATION, T1, T2)
extern tree fold_convert_loc (location_t, tree, tree);
extern tree fold_single_bit_test (location_t, enum tree_code, tree, tree, tree);
extern tree fold_ignored_result (tree);
extern tree fold_abs_const (tree, tree);
extern tree fold_indirect_ref_1 (location_t, tree, tree);
extern void fold_defer_overflow_warnings (void);
extern void fold_undefer_overflow_warnings (bool, const_gimple, int);
extern void fold_undefer_and_ignore_overflow_warnings (void);
extern bool fold_deferring_overflow_warnings_p (void);
extern tree fold_fma (location_t, tree, tree, tree, tree);

enum operand_equal_flag
{
  OEP_ONLY_CONST = 1,
  OEP_PURE_SAME = 2,
  OEP_CONSTANT_ADDRESS_OF = 4
};

extern int operand_equal_p (const_tree, const_tree, unsigned int);
extern int multiple_of_p (tree, const_tree, const_tree);
#define omit_one_operand(T1,T2,T3)\
   omit_one_operand_loc (UNKNOWN_LOCATION, T1, T2, T3)
extern tree omit_one_operand_loc (location_t, tree, tree, tree);
#define omit_two_operands(T1,T2,T3,T4)\
   omit_two_operands_loc (UNKNOWN_LOCATION, T1, T2, T3, T4)
extern tree omit_two_operands_loc (location_t, tree, tree, tree, tree);
#define invert_truthvalue(T)\
   invert_truthvalue_loc(UNKNOWN_LOCATION, T)
extern tree invert_truthvalue_loc (location_t, tree);
extern tree fold_truth_not_expr (location_t, tree);
extern tree fold_unary_to_constant (enum tree_code, tree, tree);
extern tree fold_binary_to_constant (enum tree_code, tree, tree, tree);
extern tree fold_read_from_constant_string (tree);
extern tree int_const_binop (enum tree_code, const_tree, const_tree);
#define build_fold_addr_expr(T)\
        build_fold_addr_expr_loc (UNKNOWN_LOCATION, (T))
extern tree build_fold_addr_expr_loc (location_t, tree);
#define build_fold_addr_expr_with_type(T,TYPE)\
        build_fold_addr_expr_with_type_loc (UNKNOWN_LOCATION, (T), TYPE)
extern tree build_fold_addr_expr_with_type_loc (location_t, tree, tree);
extern tree fold_build_cleanup_point_expr (tree type, tree expr);
extern tree fold_strip_sign_ops (tree);
#define build_fold_indirect_ref(T)\
        build_fold_indirect_ref_loc (UNKNOWN_LOCATION, T)
extern tree build_fold_indirect_ref_loc (location_t, tree);
#define fold_indirect_ref(T)\
        fold_indirect_ref_loc (UNKNOWN_LOCATION, T)
extern tree fold_indirect_ref_loc (location_t, tree);
extern tree build_simple_mem_ref_loc (location_t, tree);
#define build_simple_mem_ref(T)\
	build_simple_mem_ref_loc (UNKNOWN_LOCATION, T)
extern double_int mem_ref_offset (const_tree);
extern tree reference_alias_ptr_type (const_tree);
extern tree build_invariant_address (tree, tree, HOST_WIDE_INT);
extern tree constant_boolean_node (bool, tree);
extern tree div_if_zero_remainder (enum tree_code, const_tree, const_tree);

extern bool tree_swap_operands_p (const_tree, const_tree, bool);
extern enum tree_code swap_tree_comparison (enum tree_code);

extern bool ptr_difference_const (tree, tree, HOST_WIDE_INT *);
extern enum tree_code invert_tree_comparison (enum tree_code, bool);

extern bool tree_expr_nonzero_p (tree);
extern bool tree_unary_nonzero_warnv_p (enum tree_code, tree, tree, bool *);
extern bool tree_binary_nonzero_warnv_p (enum tree_code, tree, tree, tree op1,
                                         bool *);
extern bool tree_single_nonzero_warnv_p (tree, bool *);
extern bool tree_unary_nonnegative_warnv_p (enum tree_code, tree, tree, bool *);
extern bool tree_binary_nonnegative_warnv_p (enum tree_code, tree, tree, tree,
                                             bool *);
extern bool tree_single_nonnegative_warnv_p (tree t, bool *strict_overflow_p);
extern bool tree_invalid_nonnegative_warnv_p (tree t, bool *strict_overflow_p);
extern bool tree_call_nonnegative_warnv_p (tree, tree, tree, tree, bool *);

extern bool tree_expr_nonzero_warnv_p (tree, bool *);

extern bool fold_real_zero_addition_p (const_tree, const_tree, int);
extern tree combine_comparisons (location_t, enum tree_code, enum tree_code,
				 enum tree_code, tree, tree, tree);
extern void debug_fold_checksum (const_tree);

/* Return nonzero if CODE is a tree code that represents a truth value.  */
static inline bool
truth_value_p (enum tree_code code)
{
  return (TREE_CODE_CLASS (code) == tcc_comparison
	  || code == TRUTH_AND_EXPR || code == TRUTH_ANDIF_EXPR
	  || code == TRUTH_OR_EXPR || code == TRUTH_ORIF_EXPR
	  || code == TRUTH_XOR_EXPR || code == TRUTH_NOT_EXPR);
}

/* Return whether TYPE is a type suitable for an offset for
   a POINTER_PLUS_EXPR.  */
static inline bool
ptrofftype_p (tree type)
{
  return (INTEGRAL_TYPE_P (type)
	  && TYPE_PRECISION (type) == TYPE_PRECISION (sizetype)
	  && TYPE_UNSIGNED (type) == TYPE_UNSIGNED (sizetype));
}

/* Return OFF converted to a pointer offset type suitable as offset for
   POINTER_PLUS_EXPR.  Use location LOC for this conversion.  */
static inline tree
convert_to_ptrofftype_loc (location_t loc, tree off)
{
  return fold_convert_loc (loc, sizetype, off);
}
#define convert_to_ptrofftype(t) convert_to_ptrofftype_loc (UNKNOWN_LOCATION, t)

/* Build and fold a POINTER_PLUS_EXPR at LOC offsetting PTR by OFF.  */
static inline tree
fold_build_pointer_plus_loc (location_t loc, tree ptr, tree off)
{
  return fold_build2_loc (loc, POINTER_PLUS_EXPR, TREE_TYPE (ptr),
			  ptr, fold_convert_loc (loc, sizetype, off));
}
#define fold_build_pointer_plus(p,o) \
	fold_build_pointer_plus_loc (UNKNOWN_LOCATION, p, o)

/* Build and fold a POINTER_PLUS_EXPR at LOC offsetting PTR by OFF.  */
static inline tree
fold_build_pointer_plus_hwi_loc (location_t loc, tree ptr, HOST_WIDE_INT off)
{
  return fold_build2_loc (loc, POINTER_PLUS_EXPR, TREE_TYPE (ptr),
			  ptr, size_int (off));
}
#define fold_build_pointer_plus_hwi(p,o) \
	fold_build_pointer_plus_hwi_loc (UNKNOWN_LOCATION, p, o)

/* In builtins.c */
extern bool avoid_folding_inline_builtin (tree);
extern tree fold_call_expr (location_t, tree, bool);
extern tree fold_builtin_fputs (location_t, tree, tree, bool, bool, tree);
extern tree fold_builtin_strcpy (location_t, tree, tree, tree, tree);
extern tree fold_builtin_strncpy (location_t, tree, tree, tree, tree, tree);
extern tree fold_builtin_memory_chk (location_t, tree, tree, tree, tree, tree, tree, bool,
				     enum built_in_function);
extern tree fold_builtin_stxcpy_chk (location_t, tree, tree, tree, tree, tree, bool,
				     enum built_in_function);
extern tree fold_builtin_stxncpy_chk (location_t, tree, tree, tree, tree, tree, bool,
				      enum built_in_function);
extern tree fold_builtin_snprintf_chk (location_t, tree, tree, enum built_in_function);
extern bool fold_builtin_next_arg (tree, bool);
extern enum built_in_function builtin_mathfn_code (const_tree);
extern tree fold_builtin_call_array (location_t, tree, tree, int, tree *);
extern tree build_call_expr_loc_array (location_t, tree, int, tree *);
extern tree build_call_expr_loc_vec (location_t, tree, VEC(tree,gc) *);
extern tree build_call_expr_loc (location_t, tree, int, ...);
extern tree build_call_expr (tree, int, ...);
extern tree mathfn_built_in (tree, enum built_in_function fn);
extern tree c_strlen (tree, int);
extern tree std_gimplify_va_arg_expr (tree, tree, gimple_seq *, gimple_seq *);
extern tree build_va_arg_indirect_ref (tree);
extern tree build_string_literal (int, const char *);
extern bool validate_arglist (const_tree, ...);
extern rtx builtin_memset_read_str (void *, HOST_WIDE_INT, enum machine_mode);
extern bool is_builtin_fn (tree);
extern bool get_object_alignment_1 (tree, unsigned int *,
				    unsigned HOST_WIDE_INT *);
extern unsigned int get_object_alignment (tree);
extern bool get_pointer_alignment_1 (tree, unsigned int *,
				     unsigned HOST_WIDE_INT *);
extern unsigned int get_pointer_alignment (tree);
extern tree fold_call_stmt (gimple, bool);
extern tree gimple_fold_builtin_snprintf_chk (gimple, tree, enum built_in_function);
extern tree make_range (tree, int *, tree *, tree *, bool *);
extern tree make_range_step (location_t, enum tree_code, tree, tree, tree,
			     tree *, tree *, int *, bool *);
extern tree build_range_check (location_t, tree, tree, int, tree, tree);
extern bool merge_ranges (int *, tree *, tree *, int, tree, tree, int,
			  tree, tree);
extern void set_builtin_user_assembler_name (tree decl, const char *asmspec);
extern bool is_simple_builtin (tree);
extern bool is_inexpensive_builtin (tree);

/* In convert.c */
extern tree strip_float_extensions (tree);

/* In tree.c */
extern int really_constant_p (const_tree);
extern bool decl_address_invariant_p (const_tree);
extern bool decl_address_ip_invariant_p (const_tree);
extern bool int_fits_type_p (const_tree, const_tree);
#ifndef GENERATOR_FILE
extern void get_type_static_bounds (const_tree, mpz_t, mpz_t);
#endif
extern bool variably_modified_type_p (tree, tree);
extern int tree_log2 (const_tree);
extern int tree_floor_log2 (const_tree);
extern int simple_cst_equal (const_tree, const_tree);
extern hashval_t iterative_hash_expr (const_tree, hashval_t);
extern hashval_t iterative_hash_exprs_commutative (const_tree,
                                                   const_tree, hashval_t);
extern hashval_t iterative_hash_host_wide_int (HOST_WIDE_INT, hashval_t);
extern hashval_t iterative_hash_hashval_t (hashval_t, hashval_t);
extern hashval_t iterative_hash_host_wide_int (HOST_WIDE_INT, hashval_t);
extern int compare_tree_int (const_tree, unsigned HOST_WIDE_INT);
extern int type_list_equal (const_tree, const_tree);
extern int chain_member (const_tree, const_tree);
extern tree type_hash_lookup (unsigned int, tree);
extern void type_hash_add (unsigned int, tree);
extern int simple_cst_list_equal (const_tree, const_tree);
extern void dump_tree_statistics (void);
extern void recompute_tree_invariant_for_addr_expr (tree);
extern bool needs_to_live_in_memory (const_tree);
extern tree reconstruct_complex_type (tree, tree);

extern int real_onep (const_tree);
extern int real_twop (const_tree);
extern int real_minus_onep (const_tree);
extern void init_ttree (void);
extern void build_common_tree_nodes (bool, bool);
extern void build_common_builtin_nodes (void);
extern tree build_nonstandard_integer_type (unsigned HOST_WIDE_INT, int);
extern tree build_range_type (tree, tree, tree);
extern tree build_nonshared_range_type (tree, tree, tree);
extern bool subrange_type_for_debug_p (const_tree, tree *, tree *);
extern HOST_WIDE_INT int_cst_value (const_tree);
extern HOST_WIDEST_INT widest_int_cst_value (const_tree);

extern tree tree_block (tree);
extern void tree_set_block (tree, tree);
extern location_t *block_nonartificial_location (tree);
extern location_t tree_nonartificial_location (tree);

extern tree block_ultimate_origin (const_tree);

extern tree get_binfo_at_offset (tree, HOST_WIDE_INT, tree);
extern tree get_ref_base_and_extent (tree, HOST_WIDE_INT *,
				     HOST_WIDE_INT *, HOST_WIDE_INT *);

/* In tree-nested.c */
extern tree build_addr (tree, tree);

/* In function.c */
extern void expand_main_function (void);
extern void expand_function_end (void);
extern void expand_function_start (tree);
extern void stack_protect_prologue (void);
extern void stack_protect_epilogue (void);
extern void init_dummy_function_start (void);
extern void expand_dummy_function_end (void);
extern void allocate_struct_function (tree, bool);
extern void push_struct_function (tree fndecl);
extern void init_function_start (tree);
extern bool use_register_for_decl (const_tree);
extern void generate_setjmp_warnings (void);
extern void init_temp_slots (void);
extern void free_temp_slots (void);
extern void pop_temp_slots (void);
extern void push_temp_slots (void);
extern void preserve_temp_slots (rtx);
extern int aggregate_value_p (const_tree, const_tree);
extern void push_function_context (void);
extern void pop_function_context (void);
extern gimple_seq gimplify_parameters (void);

/* In print-rtl.c */
#ifdef BUFSIZ
extern void print_rtl (FILE *, const_rtx);
#endif

/* In print-tree.c */
extern void debug_tree (tree);
extern void debug_vec_tree (VEC(tree,gc) *);
#ifdef BUFSIZ
extern void dump_addr (FILE*, const char *, const void *);
extern void print_node (FILE *, const char *, tree, int);
extern void print_vec_tree (FILE *, const char *, VEC(tree,gc) *, int);
extern void print_node_brief (FILE *, const char *, const_tree, int);
extern void indent_to (FILE *, int);
#endif

/* In tree-inline.c:  */
extern bool debug_find_tree (tree, tree);
/* This is in tree-inline.c since the routine uses
   data structures from the inliner.  */
extern tree unsave_expr_now (tree);
extern tree build_duplicate_type (tree);

/* In calls.c */

/* Nonzero if this is a call to a function whose return value depends
   solely on its arguments, has no side effects, and does not read
   global memory.  This corresponds to TREE_READONLY for function
   decls.  */
#define ECF_CONST		  (1 << 0)
/* Nonzero if this is a call to "pure" function (like const function,
   but may read memory.  This corresponds to DECL_PURE_P for function
   decls.  */
#define ECF_PURE		  (1 << 1)
/* Nonzero if this is ECF_CONST or ECF_PURE but cannot be proven to no
   infinite loop.  This corresponds to DECL_LOOPING_CONST_OR_PURE_P
   for function decls.*/
#define ECF_LOOPING_CONST_OR_PURE (1 << 2)
/* Nonzero if this call will never return.  */
#define ECF_NORETURN		  (1 << 3)
/* Nonzero if this is a call to malloc or a related function.  */
#define ECF_MALLOC		  (1 << 4)
/* Nonzero if it is plausible that this is a call to alloca.  */
#define ECF_MAY_BE_ALLOCA	  (1 << 5)
/* Nonzero if this is a call to a function that won't throw an exception.  */
#define ECF_NOTHROW		  (1 << 6)
/* Nonzero if this is a call to setjmp or a related function.  */
#define ECF_RETURNS_TWICE	  (1 << 7)
/* Nonzero if this call replaces the current stack frame.  */
#define ECF_SIBCALL		  (1 << 8)
/* Function does not read or write memory (but may have side effects, so
   it does not necessarily fit ECF_CONST).  */
#define ECF_NOVOPS		  (1 << 9)
/* The function does not lead to calls within current function unit.  */
#define ECF_LEAF		  (1 << 10)
/* Nonzero if this call does not affect transactions.  */
#define ECF_TM_PURE		  (1 << 11)
/* Nonzero if this call is into the transaction runtime library.  */
#define ECF_TM_BUILTIN		  (1 << 12)

extern int flags_from_decl_or_type (const_tree);
extern int call_expr_flags (const_tree);

/* Call argument flags.  */

/* Nonzero if the argument is not dereferenced recursively, thus only
   directly reachable memory is read or written.  */
#define EAF_DIRECT		(1 << 0)
/* Nonzero if memory reached by the argument is not clobbered.  */
#define EAF_NOCLOBBER		(1 << 1)
/* Nonzero if the argument does not escape.  */
#define EAF_NOESCAPE		(1 << 2)
/* Nonzero if the argument is not used by the function.  */
#define EAF_UNUSED		(1 << 3)

/* Call return flags.  */

/* Mask for the argument number that is returned.  Lower two bits of
   the return flags, encodes argument slots zero to three.  */
#define ERF_RETURN_ARG_MASK	(3)
/* Nonzero if the return value is equal to the argument number
   flags & ERF_RETURN_ARG_MASK.  */
#define ERF_RETURNS_ARG		(1 << 2)
/* Nonzero if the return value does not alias with anything.  Functions
   with the malloc attribute have this set on their return value.  */
#define ERF_NOALIAS		(1 << 3)

extern int setjmp_call_p (const_tree);
extern bool gimple_alloca_call_p (const_gimple);
extern bool alloca_call_p (const_tree);
extern bool must_pass_in_stack_var_size (enum machine_mode, const_tree);
extern bool must_pass_in_stack_var_size_or_pad (enum machine_mode, const_tree);

/* In attribs.c.  */

extern const struct attribute_spec *lookup_attribute_spec (const_tree);
extern const struct attribute_spec *lookup_scoped_attribute_spec (const_tree,
								  const_tree);

extern void init_attributes (void);

/* Process the attributes listed in ATTRIBUTES and install them in *NODE,
   which is either a DECL (including a TYPE_DECL) or a TYPE.  If a DECL,
   it should be modified in place; if a TYPE, a copy should be created
   unless ATTR_FLAG_TYPE_IN_PLACE is set in FLAGS.  FLAGS gives further
   information, in the form of a bitwise OR of flags in enum attribute_flags
   from tree.h.  Depending on these flags, some attributes may be
   returned to be applied at a later stage (for example, to apply
   a decl attribute to the declaration rather than to its type).  */
extern tree decl_attributes (tree *, tree, int);

extern bool cxx11_attribute_p (const_tree);

extern tree get_attribute_name (const_tree);

extern tree get_attribute_namespace (const_tree);

extern void apply_tm_attr (tree, tree);

/* In stor-layout.c */
extern void set_min_and_max_values_for_integral_type (tree, int, bool);
extern void fixup_signed_type (tree);
extern void internal_reference_types (void);
extern unsigned int update_alignment_for_field (record_layout_info, tree,
                                                unsigned int);
/* varasm.c */
extern tree tree_output_constant_def (tree);
extern void make_decl_rtl (tree);
extern rtx make_decl_rtl_for_debug (tree);
extern void make_decl_one_only (tree, tree);
extern int supports_one_only (void);
extern void resolve_unique_section (tree, int, int);
extern void mark_referenced (tree);
extern void mark_decl_referenced (tree);
extern void notice_global_symbol (tree);
extern void set_user_assembler_name (tree, const char *);
extern void process_pending_assemble_externals (void);
extern bool decl_replaceable_p (tree);
extern bool decl_binds_to_current_def_p (tree);
extern enum tls_model decl_default_tls_model (const_tree);

/* Declare DECL to be a weak symbol.  */
extern void declare_weak (tree);
/* Merge weak status.  */
extern void merge_weak (tree, tree);
/* Make one symbol an alias for another.  */
extern void assemble_alias (tree, tree);

/* Return nonzero if VALUE is a valid constant-valued expression
   for use in initializing a static variable; one that can be an
   element of a "constant" initializer.

   Return null_pointer_node if the value is absolute;
   if it is relocatable, return the variable that determines the relocation.
   We assume that VALUE has been folded as much as possible;
   therefore, we do not need to check for such things as
   arithmetic-combinations of integers.  */
extern tree initializer_constant_valid_p (tree, tree);

/* Return true if VALUE is a valid constant-valued expression
   for use in initializing a static bit-field; one that can be
   an element of a "constant" initializer.  */
extern bool initializer_constant_valid_for_bitfield_p (tree);

/* Whether a constructor CTOR is a valid static constant initializer if all
   its elements are.  This used to be internal to initializer_constant_valid_p
   and has been exposed to let other functions like categorize_ctor_elements
   evaluate the property while walking a constructor for other purposes.  */

extern bool constructor_static_from_elts_p (const_tree);

/* In stmt.c */
extern void expand_computed_goto (tree);
extern bool parse_output_constraint (const char **, int, int, int,
				     bool *, bool *, bool *);
extern bool parse_input_constraint (const char **, int, int, int, int,
				    const char * const *, bool *, bool *);
extern void expand_asm_stmt (gimple);
extern tree resolve_asm_operand_names (tree, tree, tree, tree);
#ifdef HARD_CONST
/* Silly ifdef to avoid having all includers depend on hard-reg-set.h.  */
extern tree tree_overlaps_hard_reg_set (tree, HARD_REG_SET *);
#endif


/* In tree-inline.c  */

/* The type of a set of already-visited pointers.  Functions for creating
   and manipulating it are declared in pointer-set.h */
struct pointer_set_t;

/* The type of a callback function for walking over tree structure.  */

typedef tree (*walk_tree_fn) (tree *, int *, void *);

/* The type of a callback function that represents a custom walk_tree.  */

typedef tree (*walk_tree_lh) (tree *, int *, tree (*) (tree *, int *, void *),
			      void *, struct pointer_set_t*);

extern tree walk_tree_1 (tree*, walk_tree_fn, void*, struct pointer_set_t*,
			 walk_tree_lh);
extern tree walk_tree_without_duplicates_1 (tree*, walk_tree_fn, void*,
					    walk_tree_lh);
#define walk_tree(a,b,c,d) \
	walk_tree_1 (a, b, c, d, NULL)
#define walk_tree_without_duplicates(a,b,c) \
	walk_tree_without_duplicates_1 (a, b, c, NULL)

/* In emit-rtl.c */
/* Assign the RTX to declaration.  */

extern void set_decl_rtl (tree, rtx);
extern void set_decl_incoming_rtl (tree, rtx, bool);

/* Enum and arrays used for tree allocation stats.
   Keep in sync with tree.c:tree_node_kind_names.  */
typedef enum
{
  d_kind,
  t_kind,
  b_kind,
  s_kind,
  r_kind,
  e_kind,
  c_kind,
  id_kind,
  vec_kind,
  binfo_kind,
  ssa_name_kind,
  constr_kind,
  x_kind,
  lang_decl,
  lang_type,
  omp_clause_kind,
  all_kinds
} tree_node_kind;

extern int tree_node_counts[];
extern int tree_node_sizes[];

/* True if we are in gimple form and the actions of the folders need to
   be restricted.  False if we are not in gimple form and folding is not
   restricted to creating gimple expressions.  */
extern bool in_gimple_form;

/* In gimple.c.  */
extern tree get_base_address (tree t);
extern void mark_addressable (tree);

/* In tree.c.  */

struct GTY(()) tree_map_base {
  tree from;
};

extern int tree_map_base_eq (const void *, const void *);
extern unsigned int tree_map_base_hash (const void *);
extern int tree_map_base_marked_p (const void *);
extern bool list_equal_p (const_tree, const_tree);

/* Map from a tree to another tree.  */

struct GTY(()) tree_map {
  struct tree_map_base base;
  unsigned int hash;
  tree to;
};

#define tree_map_eq tree_map_base_eq
extern unsigned int tree_map_hash (const void *);
#define tree_map_marked_p tree_map_base_marked_p

/* Map from a decl tree to another tree.  */

struct GTY(()) tree_decl_map {
  struct tree_map_base base;
  tree to;
};

#define tree_decl_map_eq tree_map_base_eq
extern unsigned int tree_decl_map_hash (const void *);
#define tree_decl_map_marked_p tree_map_base_marked_p

/* Map from a tree to an int.  */

struct GTY(()) tree_int_map {
  struct tree_map_base base;
  unsigned int to;
};

#define tree_int_map_eq tree_map_base_eq
#define tree_int_map_hash tree_map_base_hash
#define tree_int_map_marked_p tree_map_base_marked_p

/* Map from a tree to initialization/finalization priorities.  */

struct GTY(()) tree_priority_map {
  struct tree_map_base base;
  priority_type init;
  priority_type fini;
};

#define tree_priority_map_eq tree_map_base_eq
#define tree_priority_map_hash tree_map_base_hash
#define tree_priority_map_marked_p tree_map_base_marked_p

/* Map from a decl tree to a tree vector.  */

struct GTY(()) tree_vec_map {
  struct tree_map_base base;
  VEC(tree,gc) *to;
};

#define tree_vec_map_eq tree_map_base_eq
#define tree_vec_map_hash tree_decl_map_hash
#define tree_vec_map_marked_p tree_map_base_marked_p

/* In tree-ssa.c */

tree target_for_debug_bind (tree);

/* In tree-ssa-address.c.  */
extern tree tree_mem_ref_addr (tree, tree);
extern void copy_ref_info (tree, tree);

/* In tree-vrp.c */
extern bool ssa_name_nonnegative_p (const_tree);

/* In tree-object-size.c.  */
extern void init_object_sizes (void);
extern void fini_object_sizes (void);
extern unsigned HOST_WIDE_INT compute_builtin_object_size (tree, int);

/* In expr.c.  */

/* Determine whether the LEN bytes can be moved by using several move
   instructions.  Return nonzero if a call to move_by_pieces should
   succeed.  */
extern int can_move_by_pieces (unsigned HOST_WIDE_INT, unsigned int);

extern unsigned HOST_WIDE_INT highest_pow2_factor (const_tree);
extern tree build_personality_function (const char *);

/* In trans-mem.c.  */
extern tree build_tm_abort_call (location_t, bool);
extern bool is_tm_safe (const_tree);
extern bool is_tm_pure (const_tree);
extern bool is_tm_may_cancel_outer (tree);
extern bool is_tm_ending_fndecl (tree);
extern void record_tm_replacement (tree, tree);
extern void tm_malloc_replacement (tree);

static inline bool
is_tm_safe_or_pure (const_tree x)
{
  return is_tm_safe (x) || is_tm_pure (x);
}

/* In tree-inline.c.  */

void init_inline_once (void);

/* Abstract iterators for CALL_EXPRs.  These static inline definitions
   have to go towards the end of tree.h so that union tree_node is fully
   defined by this point.  */

/* Structure containing iterator state.  */
typedef struct call_expr_arg_iterator_d {
  tree t;	/* the call_expr */
  int n;	/* argument count */
  int i;	/* next argument index */
} call_expr_arg_iterator;

typedef struct const_call_expr_arg_iterator_d {
  const_tree t;	/* the call_expr */
  int n;	/* argument count */
  int i;	/* next argument index */
} const_call_expr_arg_iterator;

/* Initialize the abstract argument list iterator object ITER with the
   arguments from CALL_EXPR node EXP.  */
static inline void
init_call_expr_arg_iterator (tree exp, call_expr_arg_iterator *iter)
{
  iter->t = exp;
  iter->n = call_expr_nargs (exp);
  iter->i = 0;
}

static inline void
init_const_call_expr_arg_iterator (const_tree exp, const_call_expr_arg_iterator *iter)
{
  iter->t = exp;
  iter->n = call_expr_nargs (exp);
  iter->i = 0;
}

/* Return the next argument from abstract argument list iterator object ITER,
   and advance its state.  Return NULL_TREE if there are no more arguments.  */
static inline tree
next_call_expr_arg (call_expr_arg_iterator *iter)
{
  tree result;
  if (iter->i >= iter->n)
    return NULL_TREE;
  result = CALL_EXPR_ARG (iter->t, iter->i);
  iter->i++;
  return result;
}

static inline const_tree
next_const_call_expr_arg (const_call_expr_arg_iterator *iter)
{
  const_tree result;
  if (iter->i >= iter->n)
    return NULL_TREE;
  result = CALL_EXPR_ARG (iter->t, iter->i);
  iter->i++;
  return result;
}

/* Initialize the abstract argument list iterator object ITER, then advance
   past and return the first argument.  Useful in for expressions, e.g.
     for (arg = first_call_expr_arg (exp, &iter); arg;
          arg = next_call_expr_arg (&iter))   */
static inline tree
first_call_expr_arg (tree exp, call_expr_arg_iterator *iter)
{
  init_call_expr_arg_iterator (exp, iter);
  return next_call_expr_arg (iter);
}

static inline const_tree
first_const_call_expr_arg (const_tree exp, const_call_expr_arg_iterator *iter)
{
  init_const_call_expr_arg_iterator (exp, iter);
  return next_const_call_expr_arg (iter);
}

/* Test whether there are more arguments in abstract argument list iterator
   ITER, without changing its state.  */
static inline bool
more_call_expr_args_p (const call_expr_arg_iterator *iter)
{
  return (iter->i < iter->n);
}

static inline bool
more_const_call_expr_args_p (const const_call_expr_arg_iterator *iter)
{
  return (iter->i < iter->n);
}

/* Iterate through each argument ARG of CALL_EXPR CALL, using variable ITER
   (of type call_expr_arg_iterator) to hold the iteration state.  */
#define FOR_EACH_CALL_EXPR_ARG(arg, iter, call)			\
  for ((arg) = first_call_expr_arg ((call), &(iter)); (arg);	\
       (arg) = next_call_expr_arg (&(iter)))

#define FOR_EACH_CONST_CALL_EXPR_ARG(arg, iter, call)			\
  for ((arg) = first_const_call_expr_arg ((call), &(iter)); (arg);	\
       (arg) = next_const_call_expr_arg (&(iter)))

/* Return true if tree node T is a language-specific node.  */
static inline bool
is_lang_specific (tree t)
{
  return TREE_CODE (t) == LANG_TYPE || TREE_CODE (t) >= NUM_TREE_CODES;
}

/* In gimple-low.c.  */
extern bool block_may_fallthru (const_tree);


/* Functional interface to the builtin functions.  */

/* The builtin_info structure holds the FUNCTION_DECL of the standard builtin
   function, and a flag that says if the function is available implicitly, or
   whether the user has to code explicit calls to __builtin_<xxx>.  */

typedef struct GTY(()) builtin_info_type_d {
  tree decl[(int)END_BUILTINS];
  bool implicit_p[(int)END_BUILTINS];
} builtin_info_type;

extern GTY(()) builtin_info_type builtin_info;

/* Valid builtin number.  */
#define BUILTIN_VALID_P(FNCODE) \
  (IN_RANGE ((int)FNCODE, ((int)BUILT_IN_NONE) + 1, ((int) END_BUILTINS) - 1))

/* Return the tree node for an explicit standard builtin function or NULL.  */
static inline tree
builtin_decl_explicit (enum built_in_function fncode)
{
  gcc_checking_assert (BUILTIN_VALID_P (fncode));

  return builtin_info.decl[(size_t)fncode];
}

/* Return the tree node for an implicit builtin function or NULL.  */
static inline tree
builtin_decl_implicit (enum built_in_function fncode)
{
  size_t uns_fncode = (size_t)fncode;
  gcc_checking_assert (BUILTIN_VALID_P (fncode));

  if (!builtin_info.implicit_p[uns_fncode])
    return NULL_TREE;

  return builtin_info.decl[uns_fncode];
}

/* Set explicit builtin function nodes and whether it is an implicit
   function.  */

static inline void
set_builtin_decl (enum built_in_function fncode, tree decl, bool implicit_p)
{
  size_t ufncode = (size_t)fncode;

  gcc_checking_assert (BUILTIN_VALID_P (fncode)
		       && (decl != NULL_TREE || !implicit_p));

  builtin_info.decl[ufncode] = decl;
  builtin_info.implicit_p[ufncode] = implicit_p;
}

/* Set the implicit flag for a builtin function.  */

static inline void
set_builtin_decl_implicit_p (enum built_in_function fncode, bool implicit_p)
{
  size_t uns_fncode = (size_t)fncode;

  gcc_checking_assert (BUILTIN_VALID_P (fncode)
		       && builtin_info.decl[uns_fncode] != NULL_TREE);

  builtin_info.implicit_p[uns_fncode] = implicit_p;
}

/* Return whether the standard builtin function can be used as an explicit
   function.  */

static inline bool
builtin_decl_explicit_p (enum built_in_function fncode)
{
  gcc_checking_assert (BUILTIN_VALID_P (fncode));
  return (builtin_info.decl[(size_t)fncode] != NULL_TREE);
}

/* Return whether the standard builtin function can be used implicitly.  */

static inline bool
builtin_decl_implicit_p (enum built_in_function fncode)
{
  size_t uns_fncode = (size_t)fncode;

  gcc_checking_assert (BUILTIN_VALID_P (fncode));
  return (builtin_info.decl[uns_fncode] != NULL_TREE
	  && builtin_info.implicit_p[uns_fncode]);
}

#endif  /* GCC_TREE_H  */<|MERGE_RESOLUTION|>--- conflicted
+++ resolved
@@ -2052,12 +2052,9 @@
 #define BLOCK_ABSTRACT_ORIGIN(NODE) (BLOCK_CHECK (NODE)->block.abstract_origin)
 #define BLOCK_ABSTRACT(NODE) (BLOCK_CHECK (NODE)->block.abstract_flag)
 
-<<<<<<< HEAD
-=======
 /* True if BLOCK has the same ranges as its BLOCK_SUPERCONTEXT.  */
 #define BLOCK_SAME_RANGE(NODE) (BLOCK_CHECK (NODE)->base.u.bits.nameless_flag)
 
->>>>>>> 747e4b8f
 /* An index number for this block.  These values are not guaranteed to
    be unique across functions -- whether or not they are depends on
    the debugging output format in use.  */
