
/* Definitions for the ubiquitous 'tree' type for GNU compilers.
   Copyright (C) 1989-2015 Free Software Foundation, Inc.

This file is part of GCC.

GCC is free software; you can redistribute it and/or modify it under
the terms of the GNU General Public License as published by the Free
Software Foundation; either version 3, or (at your option) any later
version.

GCC is distributed in the hope that it will be useful, but WITHOUT ANY
WARRANTY; without even the implied warranty of MERCHANTABILITY or
FITNESS FOR A PARTICULAR PURPOSE.  See the GNU General Public License
for more details.

You should have received a copy of the GNU General Public License
along with GCC; see the file COPYING3.  If not see
<http://www.gnu.org/licenses/>.  */

#ifndef GCC_TREE_H
#define GCC_TREE_H

#include "tree-core.h"

/* Macros for initializing `tree_contains_struct'.  */
#define MARK_TS_BASE(C)					\
  do {							\
    tree_contains_struct[C][TS_BASE] = 1;		\
  } while (0)

#define MARK_TS_TYPED(C)				\
  do {							\
    MARK_TS_BASE (C);					\
    tree_contains_struct[C][TS_TYPED] = 1;		\
  } while (0)

#define MARK_TS_COMMON(C)				\
  do {							\
    MARK_TS_TYPED (C);					\
    tree_contains_struct[C][TS_COMMON] = 1;		\
  } while (0)

#define MARK_TS_TYPE_COMMON(C)				\
  do {							\
    MARK_TS_COMMON (C);					\
    tree_contains_struct[C][TS_TYPE_COMMON] = 1;	\
  } while (0)

#define MARK_TS_TYPE_WITH_LANG_SPECIFIC(C)		\
  do {							\
    MARK_TS_TYPE_COMMON (C);				\
    tree_contains_struct[C][TS_TYPE_WITH_LANG_SPECIFIC] = 1;	\
  } while (0)

#define MARK_TS_DECL_MINIMAL(C)				\
  do {							\
    MARK_TS_COMMON (C);					\
    tree_contains_struct[C][TS_DECL_MINIMAL] = 1;	\
  } while (0)

#define MARK_TS_DECL_COMMON(C)				\
  do {							\
    MARK_TS_DECL_MINIMAL (C);				\
    tree_contains_struct[C][TS_DECL_COMMON] = 1;	\
  } while (0)

#define MARK_TS_DECL_WRTL(C)				\
  do {							\
    MARK_TS_DECL_COMMON (C);				\
    tree_contains_struct[C][TS_DECL_WRTL] = 1;		\
  } while (0)

#define MARK_TS_DECL_WITH_VIS(C)			\
  do {							\
    MARK_TS_DECL_WRTL (C);				\
    tree_contains_struct[C][TS_DECL_WITH_VIS] = 1;	\
  } while (0)

#define MARK_TS_DECL_NON_COMMON(C)			\
  do {							\
    MARK_TS_DECL_WITH_VIS (C);				\
    tree_contains_struct[C][TS_DECL_NON_COMMON] = 1;	\
  } while (0)


/* Returns the string representing CLASS.  */

#define TREE_CODE_CLASS_STRING(CLASS)\
        tree_code_class_strings[(int) (CLASS)]

#define TREE_CODE_CLASS(CODE)	tree_code_type[(int) (CODE)]

/* Nonzero if NODE represents an exceptional code.  */

#define EXCEPTIONAL_CLASS_P(NODE)\
	(TREE_CODE_CLASS (TREE_CODE (NODE)) == tcc_exceptional)

/* Nonzero if NODE represents a constant.  */

#define CONSTANT_CLASS_P(NODE)\
	(TREE_CODE_CLASS (TREE_CODE (NODE)) == tcc_constant)

/* Nonzero if NODE represents a type.  */

#define TYPE_P(NODE)\
	(TREE_CODE_CLASS (TREE_CODE (NODE)) == tcc_type)

/* Nonzero if NODE represents a declaration.  */

#define DECL_P(NODE)\
        (TREE_CODE_CLASS (TREE_CODE (NODE)) == tcc_declaration)

/* True if NODE designates a variable declaration.  */
#define VAR_P(NODE) \
  (TREE_CODE (NODE) == VAR_DECL)

/* Nonzero if DECL represents a VAR_DECL or FUNCTION_DECL.  */

#define VAR_OR_FUNCTION_DECL_P(DECL)\
  (TREE_CODE (DECL) == VAR_DECL || TREE_CODE (DECL) == FUNCTION_DECL)

/* Nonzero if NODE represents a INDIRECT_REF.  Keep these checks in
   ascending code order.  */

#define INDIRECT_REF_P(NODE)\
  (TREE_CODE (NODE) == INDIRECT_REF)

/* Nonzero if NODE represents a reference.  */

#define REFERENCE_CLASS_P(NODE)\
	(TREE_CODE_CLASS (TREE_CODE (NODE)) == tcc_reference)

/* Nonzero if NODE represents a comparison.  */

#define COMPARISON_CLASS_P(NODE)\
	(TREE_CODE_CLASS (TREE_CODE (NODE)) == tcc_comparison)

/* Nonzero if NODE represents a unary arithmetic expression.  */

#define UNARY_CLASS_P(NODE)\
	(TREE_CODE_CLASS (TREE_CODE (NODE)) == tcc_unary)

/* Nonzero if NODE represents a binary arithmetic expression.  */

#define BINARY_CLASS_P(NODE)\
	(TREE_CODE_CLASS (TREE_CODE (NODE)) == tcc_binary)

/* Nonzero if NODE represents a statement expression.  */

#define STATEMENT_CLASS_P(NODE)\
	(TREE_CODE_CLASS (TREE_CODE (NODE)) == tcc_statement)

/* Nonzero if NODE represents a function call-like expression with a
   variable-length operand vector.  */

#define VL_EXP_CLASS_P(NODE)\
	(TREE_CODE_CLASS (TREE_CODE (NODE)) == tcc_vl_exp)

/* Nonzero if NODE represents any other expression.  */

#define EXPRESSION_CLASS_P(NODE)\
	(TREE_CODE_CLASS (TREE_CODE (NODE)) == tcc_expression)

/* Returns nonzero iff NODE represents a type or declaration.  */

#define IS_TYPE_OR_DECL_P(NODE)\
	(TYPE_P (NODE) || DECL_P (NODE))

/* Returns nonzero iff CLASS is the tree-code class of an
   expression.  */

#define IS_EXPR_CODE_CLASS(CLASS)\
	((CLASS) >= tcc_reference && (CLASS) <= tcc_expression)

/* Returns nonzero iff NODE is an expression of some kind.  */

#define EXPR_P(NODE) IS_EXPR_CODE_CLASS (TREE_CODE_CLASS (TREE_CODE (NODE)))

#define TREE_CODE_LENGTH(CODE)	tree_code_length[(int) (CODE)]


/* Helper macros for math builtins.  */

#define BUILTIN_EXP10_P(FN) \
 ((FN) == BUILT_IN_EXP10 || (FN) == BUILT_IN_EXP10F || (FN) == BUILT_IN_EXP10L \
  || (FN) == BUILT_IN_POW10 || (FN) == BUILT_IN_POW10F || (FN) == BUILT_IN_POW10L)

#define BUILTIN_EXPONENT_P(FN) (BUILTIN_EXP10_P (FN) \
  || (FN) == BUILT_IN_EXP || (FN) == BUILT_IN_EXPF || (FN) == BUILT_IN_EXPL \
  || (FN) == BUILT_IN_EXP2 || (FN) == BUILT_IN_EXP2F || (FN) == BUILT_IN_EXP2L)

#define BUILTIN_SQRT_P(FN) \
 ((FN) == BUILT_IN_SQRT || (FN) == BUILT_IN_SQRTF || (FN) == BUILT_IN_SQRTL)

#define BUILTIN_CBRT_P(FN) \
 ((FN) == BUILT_IN_CBRT || (FN) == BUILT_IN_CBRTF || (FN) == BUILT_IN_CBRTL)

#define BUILTIN_ROOT_P(FN) (BUILTIN_SQRT_P (FN) || BUILTIN_CBRT_P (FN))

#define CASE_FLT_FN(FN) case FN: case FN##F: case FN##L
#define CASE_FLT_FN_REENT(FN) case FN##_R: case FN##F_R: case FN##L_R
#define CASE_INT_FN(FN) case FN: case FN##L: case FN##LL: case FN##IMAX

#define NULL_TREE (tree) NULL

/* Define accessors for the fields that all tree nodes have
   (though some fields are not used for all kinds of nodes).  */

/* The tree-code says what kind of node it is.
   Codes are defined in tree.def.  */
#define TREE_CODE(NODE) ((enum tree_code) (NODE)->base.code)
#define TREE_SET_CODE(NODE, VALUE) ((NODE)->base.code = (VALUE))

/* When checking is enabled, errors will be generated if a tree node
   is accessed incorrectly. The macros die with a fatal error.  */
#if defined ENABLE_TREE_CHECKING && (GCC_VERSION >= 2007)

#define TREE_CHECK(T, CODE) \
(tree_check ((T), __FILE__, __LINE__, __FUNCTION__, (CODE)))

#define TREE_NOT_CHECK(T, CODE) \
(tree_not_check ((T), __FILE__, __LINE__, __FUNCTION__, (CODE)))

#define TREE_CHECK2(T, CODE1, CODE2) \
(tree_check2 ((T), __FILE__, __LINE__, __FUNCTION__, (CODE1), (CODE2)))

#define TREE_NOT_CHECK2(T, CODE1, CODE2) \
(tree_not_check2 ((T), __FILE__, __LINE__, __FUNCTION__, (CODE1), (CODE2)))

#define TREE_CHECK3(T, CODE1, CODE2, CODE3) \
(tree_check3 ((T), __FILE__, __LINE__, __FUNCTION__, (CODE1), (CODE2), (CODE3)))

#define TREE_NOT_CHECK3(T, CODE1, CODE2, CODE3) \
(tree_not_check3 ((T), __FILE__, __LINE__, __FUNCTION__, \
                               (CODE1), (CODE2), (CODE3)))

#define TREE_CHECK4(T, CODE1, CODE2, CODE3, CODE4) \
(tree_check4 ((T), __FILE__, __LINE__, __FUNCTION__, \
                           (CODE1), (CODE2), (CODE3), (CODE4)))

#define TREE_NOT_CHECK4(T, CODE1, CODE2, CODE3, CODE4) \
(tree_not_check4 ((T), __FILE__, __LINE__, __FUNCTION__, \
                               (CODE1), (CODE2), (CODE3), (CODE4)))

#define TREE_CHECK5(T, CODE1, CODE2, CODE3, CODE4, CODE5) \
(tree_check5 ((T), __FILE__, __LINE__, __FUNCTION__, \
                           (CODE1), (CODE2), (CODE3), (CODE4), (CODE5)))

#define TREE_NOT_CHECK5(T, CODE1, CODE2, CODE3, CODE4, CODE5) \
(tree_not_check5 ((T), __FILE__, __LINE__, __FUNCTION__, \
                               (CODE1), (CODE2), (CODE3), (CODE4), (CODE5)))

#define CONTAINS_STRUCT_CHECK(T, STRUCT) \
(contains_struct_check ((T), (STRUCT), __FILE__, __LINE__, __FUNCTION__))

#define TREE_CLASS_CHECK(T, CLASS) \
(tree_class_check ((T), (CLASS), __FILE__, __LINE__, __FUNCTION__))

#define TREE_RANGE_CHECK(T, CODE1, CODE2) \
(tree_range_check ((T), (CODE1), (CODE2), __FILE__, __LINE__, __FUNCTION__))

#define OMP_CLAUSE_SUBCODE_CHECK(T, CODE) \
(omp_clause_subcode_check ((T), (CODE), __FILE__, __LINE__, __FUNCTION__))

#define OMP_CLAUSE_RANGE_CHECK(T, CODE1, CODE2) \
(omp_clause_range_check ((T), (CODE1), (CODE2), \
                                      __FILE__, __LINE__, __FUNCTION__))

/* These checks have to be special cased.  */
#define EXPR_CHECK(T) \
(expr_check ((T), __FILE__, __LINE__, __FUNCTION__))

/* These checks have to be special cased.  */
#define NON_TYPE_CHECK(T) \
(non_type_check ((T), __FILE__, __LINE__, __FUNCTION__))

/* These checks have to be special cased.  */
#define ANY_INTEGRAL_TYPE_CHECK(T) \
(any_integral_type_check ((T), __FILE__, __LINE__, __FUNCTION__))

#define TREE_INT_CST_ELT_CHECK(T, I) \
(*tree_int_cst_elt_check ((T), (I), __FILE__, __LINE__, __FUNCTION__))

#define TREE_VEC_ELT_CHECK(T, I) \
(*(CONST_CAST2 (tree *, typeof (T)*, \
     tree_vec_elt_check ((T), (I), __FILE__, __LINE__, __FUNCTION__))))

#define OMP_CLAUSE_ELT_CHECK(T, I) \
(*(omp_clause_elt_check ((T), (I), __FILE__, __LINE__, __FUNCTION__)))

/* Special checks for TREE_OPERANDs.  */
#define TREE_OPERAND_CHECK(T, I) \
(*(CONST_CAST2 (tree*, typeof (T)*, \
     tree_operand_check ((T), (I), __FILE__, __LINE__, __FUNCTION__))))

#define TREE_OPERAND_CHECK_CODE(T, CODE, I) \
(*(tree_operand_check_code ((T), (CODE), (I), \
                                         __FILE__, __LINE__, __FUNCTION__)))

/* Nodes are chained together for many purposes.
   Types are chained together to record them for being output to the debugger
   (see the function `chain_type').
   Decls in the same scope are chained together to record the contents
   of the scope.
   Statement nodes for successive statements used to be chained together.
   Often lists of things are represented by TREE_LIST nodes that
   are chained together.  */

#define TREE_CHAIN(NODE) \
(CONTAINS_STRUCT_CHECK (NODE, TS_COMMON)->common.chain)

/* In all nodes that are expressions, this is the data type of the expression.
   In POINTER_TYPE nodes, this is the type that the pointer points to.
   In ARRAY_TYPE nodes, this is the type of the elements.
   In VECTOR_TYPE nodes, this is the type of the elements.  */
#define TREE_TYPE(NODE) \
(CONTAINS_STRUCT_CHECK (NODE, TS_TYPED)->typed.type)

extern void tree_contains_struct_check_failed (const_tree,
					       const enum tree_node_structure_enum,
					       const char *, int, const char *)
  ATTRIBUTE_NORETURN;

extern void tree_check_failed (const_tree, const char *, int, const char *,
			       ...) ATTRIBUTE_NORETURN;
extern void tree_not_check_failed (const_tree, const char *, int, const char *,
				   ...) ATTRIBUTE_NORETURN;
extern void tree_class_check_failed (const_tree, const enum tree_code_class,
				     const char *, int, const char *)
    ATTRIBUTE_NORETURN;
extern void tree_range_check_failed (const_tree, const char *, int,
				     const char *, enum tree_code,
				     enum tree_code)
    ATTRIBUTE_NORETURN;
extern void tree_not_class_check_failed (const_tree,
					 const enum tree_code_class,
					 const char *, int, const char *)
    ATTRIBUTE_NORETURN;
extern void tree_int_cst_elt_check_failed (int, int, const char *,
					   int, const char *)
    ATTRIBUTE_NORETURN;
extern void tree_vec_elt_check_failed (int, int, const char *,
				       int, const char *)
    ATTRIBUTE_NORETURN;
extern void phi_node_elt_check_failed (int, int, const char *,
				       int, const char *)
    ATTRIBUTE_NORETURN;
extern void tree_operand_check_failed (int, const_tree,
				       const char *, int, const char *)
    ATTRIBUTE_NORETURN;
extern void omp_clause_check_failed (const_tree, const char *, int,
				     const char *, enum omp_clause_code)
    ATTRIBUTE_NORETURN;
extern void omp_clause_operand_check_failed (int, const_tree, const char *,
				             int, const char *)
    ATTRIBUTE_NORETURN;
extern void omp_clause_range_check_failed (const_tree, const char *, int,
			       const char *, enum omp_clause_code,
			       enum omp_clause_code)
    ATTRIBUTE_NORETURN;

#else /* not ENABLE_TREE_CHECKING, or not gcc */

#define CONTAINS_STRUCT_CHECK(T, ENUM)          (T)
#define TREE_CHECK(T, CODE)			(T)
#define TREE_NOT_CHECK(T, CODE)			(T)
#define TREE_CHECK2(T, CODE1, CODE2)		(T)
#define TREE_NOT_CHECK2(T, CODE1, CODE2)	(T)
#define TREE_CHECK3(T, CODE1, CODE2, CODE3)	(T)
#define TREE_NOT_CHECK3(T, CODE1, CODE2, CODE3)	(T)
#define TREE_CHECK4(T, CODE1, CODE2, CODE3, CODE4) (T)
#define TREE_NOT_CHECK4(T, CODE1, CODE2, CODE3, CODE4) (T)
#define TREE_CHECK5(T, CODE1, CODE2, CODE3, CODE4, CODE5) (T)
#define TREE_NOT_CHECK5(T, CODE1, CODE2, CODE3, CODE4, CODE5) (T)
#define TREE_CLASS_CHECK(T, CODE)		(T)
#define TREE_RANGE_CHECK(T, CODE1, CODE2)	(T)
#define EXPR_CHECK(T)				(T)
#define NON_TYPE_CHECK(T)			(T)
#define TREE_INT_CST_ELT_CHECK(T, I)		((T)->int_cst.val[I])
#define TREE_VEC_ELT_CHECK(T, I)		((T)->vec.a[I])
#define TREE_OPERAND_CHECK(T, I)		((T)->exp.operands[I])
#define TREE_OPERAND_CHECK_CODE(T, CODE, I)	((T)->exp.operands[I])
#define OMP_CLAUSE_ELT_CHECK(T, i)	        ((T)->omp_clause.ops[i])
#define OMP_CLAUSE_RANGE_CHECK(T, CODE1, CODE2)	(T)
#define OMP_CLAUSE_SUBCODE_CHECK(T, CODE)	(T)
#define ANY_INTEGRAL_TYPE_CHECK(T)		(T)

#define TREE_CHAIN(NODE) ((NODE)->common.chain)
#define TREE_TYPE(NODE) ((NODE)->typed.type)

#endif

#define TREE_BLOCK(NODE)		(tree_block (NODE))
#define TREE_SET_BLOCK(T, B)		(tree_set_block ((T), (B)))

#include "tree-check.h"

#define TYPE_CHECK(T)		TREE_CLASS_CHECK (T, tcc_type)
#define DECL_MINIMAL_CHECK(T)   CONTAINS_STRUCT_CHECK (T, TS_DECL_MINIMAL)
#define DECL_COMMON_CHECK(T)    CONTAINS_STRUCT_CHECK (T, TS_DECL_COMMON)
#define DECL_WRTL_CHECK(T)      CONTAINS_STRUCT_CHECK (T, TS_DECL_WRTL)
#define DECL_WITH_VIS_CHECK(T)  CONTAINS_STRUCT_CHECK (T, TS_DECL_WITH_VIS)
#define DECL_NON_COMMON_CHECK(T) CONTAINS_STRUCT_CHECK (T, TS_DECL_NON_COMMON)
#define CST_CHECK(T)		TREE_CLASS_CHECK (T, tcc_constant)
#define STMT_CHECK(T)		TREE_CLASS_CHECK (T, tcc_statement)
#define VL_EXP_CHECK(T)		TREE_CLASS_CHECK (T, tcc_vl_exp)
#define FUNC_OR_METHOD_CHECK(T)	TREE_CHECK2 (T, FUNCTION_TYPE, METHOD_TYPE)
#define PTR_OR_REF_CHECK(T)	TREE_CHECK2 (T, POINTER_TYPE, REFERENCE_TYPE)

#define RECORD_OR_UNION_CHECK(T)	\
  TREE_CHECK3 (T, RECORD_TYPE, UNION_TYPE, QUAL_UNION_TYPE)
#define NOT_RECORD_OR_UNION_CHECK(T) \
  TREE_NOT_CHECK3 (T, RECORD_TYPE, UNION_TYPE, QUAL_UNION_TYPE)

#define NUMERICAL_TYPE_CHECK(T)					\
  TREE_CHECK5 (T, INTEGER_TYPE, ENUMERAL_TYPE, BOOLEAN_TYPE, REAL_TYPE,	\
	       FIXED_POINT_TYPE)

/* Here is how primitive or already-canonicalized types' hash codes
   are made.  */
#define TYPE_HASH(TYPE) (TYPE_UID (TYPE))

/* A simple hash function for an arbitrary tree node.  This must not be
   used in hash tables which are saved to a PCH.  */
#define TREE_HASH(NODE) ((size_t) (NODE) & 0777777)

/* Tests if CODE is a conversion expr (NOP_EXPR or CONVERT_EXPR).  */
#define CONVERT_EXPR_CODE_P(CODE)				\
  ((CODE) == NOP_EXPR || (CODE) == CONVERT_EXPR)

/* Similarly, but accept an expression instead of a tree code.  */
#define CONVERT_EXPR_P(EXP)	CONVERT_EXPR_CODE_P (TREE_CODE (EXP))

/* Generate case for NOP_EXPR, CONVERT_EXPR.  */

#define CASE_CONVERT						\
  case NOP_EXPR:						\
  case CONVERT_EXPR

/* Given an expression as a tree, strip any conversion that generates
   no instruction.  Accepts both tree and const_tree arguments since
   we are not modifying the tree itself.  */

#define STRIP_NOPS(EXP) \
  (EXP) = tree_strip_nop_conversions (CONST_CAST_TREE (EXP))

/* Like STRIP_NOPS, but don't let the signedness change either.  */

#define STRIP_SIGN_NOPS(EXP) \
  (EXP) = tree_strip_sign_nop_conversions (CONST_CAST_TREE (EXP))

/* Like STRIP_NOPS, but don't alter the TREE_TYPE either.  */

#define STRIP_TYPE_NOPS(EXP) \
  while ((CONVERT_EXPR_P (EXP)					\
	  || TREE_CODE (EXP) == NON_LVALUE_EXPR)		\
	 && TREE_OPERAND (EXP, 0) != error_mark_node		\
	 && (TREE_TYPE (EXP)					\
	     == TREE_TYPE (TREE_OPERAND (EXP, 0))))		\
    (EXP) = TREE_OPERAND (EXP, 0)

/* Remove unnecessary type conversions according to
   tree_ssa_useless_type_conversion.  */

#define STRIP_USELESS_TYPE_CONVERSION(EXP) \
  (EXP) = tree_ssa_strip_useless_type_conversions (EXP)

/* Nonzero if TYPE represents a vector type.  */

#define VECTOR_TYPE_P(TYPE) (TREE_CODE (TYPE) == VECTOR_TYPE)

/* Nonzero if TYPE represents an integral type.  Note that we do not
   include COMPLEX types here.  Keep these checks in ascending code
   order.  */

#define INTEGRAL_TYPE_P(TYPE)  \
  (TREE_CODE (TYPE) == ENUMERAL_TYPE  \
   || TREE_CODE (TYPE) == BOOLEAN_TYPE \
   || TREE_CODE (TYPE) == INTEGER_TYPE)

/* Nonzero if TYPE represents an integral type, including complex
   and vector integer types.  */

#define ANY_INTEGRAL_TYPE_P(TYPE)		\
  (INTEGRAL_TYPE_P (TYPE)			\
   || ((TREE_CODE (TYPE) == COMPLEX_TYPE 	\
        || VECTOR_TYPE_P (TYPE))		\
       && INTEGRAL_TYPE_P (TREE_TYPE (TYPE))))

/* Nonzero if TYPE represents a non-saturating fixed-point type.  */

#define NON_SAT_FIXED_POINT_TYPE_P(TYPE) \
  (TREE_CODE (TYPE) == FIXED_POINT_TYPE && !TYPE_SATURATING (TYPE))

/* Nonzero if TYPE represents a saturating fixed-point type.  */

#define SAT_FIXED_POINT_TYPE_P(TYPE) \
  (TREE_CODE (TYPE) == FIXED_POINT_TYPE && TYPE_SATURATING (TYPE))

/* Nonzero if TYPE represents a fixed-point type.  */

#define FIXED_POINT_TYPE_P(TYPE)	(TREE_CODE (TYPE) == FIXED_POINT_TYPE)

/* Nonzero if TYPE represents a scalar floating-point type.  */

#define SCALAR_FLOAT_TYPE_P(TYPE) (TREE_CODE (TYPE) == REAL_TYPE)

/* Nonzero if TYPE represents a complex floating-point type.  */

#define COMPLEX_FLOAT_TYPE_P(TYPE)	\
  (TREE_CODE (TYPE) == COMPLEX_TYPE	\
   && TREE_CODE (TREE_TYPE (TYPE)) == REAL_TYPE)

/* Nonzero if TYPE represents a vector integer type.  */
                
#define VECTOR_INTEGER_TYPE_P(TYPE)			\
  (VECTOR_TYPE_P (TYPE)					\
   && TREE_CODE (TREE_TYPE (TYPE)) == INTEGER_TYPE)


/* Nonzero if TYPE represents a vector floating-point type.  */

#define VECTOR_FLOAT_TYPE_P(TYPE)	\
  (VECTOR_TYPE_P (TYPE)			\
   && TREE_CODE (TREE_TYPE (TYPE)) == REAL_TYPE)

/* Nonzero if TYPE represents a floating-point type, including complex
   and vector floating-point types.  The vector and complex check does
   not use the previous two macros to enable early folding.  */

#define FLOAT_TYPE_P(TYPE)			\
  (SCALAR_FLOAT_TYPE_P (TYPE)			\
   || ((TREE_CODE (TYPE) == COMPLEX_TYPE 	\
        || VECTOR_TYPE_P (TYPE))		\
       && SCALAR_FLOAT_TYPE_P (TREE_TYPE (TYPE))))

/* Nonzero if TYPE represents a decimal floating-point type.  */
#define DECIMAL_FLOAT_TYPE_P(TYPE)		\
  (SCALAR_FLOAT_TYPE_P (TYPE)			\
   && DECIMAL_FLOAT_MODE_P (TYPE_MODE (TYPE)))

/* Nonzero if TYPE is a record or union type.  */
#define RECORD_OR_UNION_TYPE_P(TYPE)		\
  (TREE_CODE (TYPE) == RECORD_TYPE		\
   || TREE_CODE (TYPE) == UNION_TYPE		\
   || TREE_CODE (TYPE) == QUAL_UNION_TYPE)

/* Nonzero if TYPE represents an aggregate (multi-component) type.
   Keep these checks in ascending code order.  */

#define AGGREGATE_TYPE_P(TYPE) \
  (TREE_CODE (TYPE) == ARRAY_TYPE || RECORD_OR_UNION_TYPE_P (TYPE))

/* Nonzero if TYPE represents a pointer or reference type.
   (It should be renamed to INDIRECT_TYPE_P.)  Keep these checks in
   ascending code order.  */

#define POINTER_TYPE_P(TYPE) \
  (TREE_CODE (TYPE) == POINTER_TYPE || TREE_CODE (TYPE) == REFERENCE_TYPE)

/* Nonzero if TYPE represents a pointer to function.  */
#define FUNCTION_POINTER_TYPE_P(TYPE) \
  (POINTER_TYPE_P (TYPE) && TREE_CODE (TREE_TYPE (TYPE)) == FUNCTION_TYPE)

/* Nonzero if this type is a complete type.  */
#define COMPLETE_TYPE_P(NODE) (TYPE_SIZE (NODE) != NULL_TREE)

/* Nonzero if this type is a pointer bounds type.  */
#define POINTER_BOUNDS_TYPE_P(NODE) \
  (TREE_CODE (NODE) == POINTER_BOUNDS_TYPE)

/* Nonzero if this node has a pointer bounds type.  */
#define POINTER_BOUNDS_P(NODE) \
  (POINTER_BOUNDS_TYPE_P (TREE_TYPE (NODE)))

/* Nonzero if this type supposes bounds existence.  */
#define BOUNDED_TYPE_P(type) (POINTER_TYPE_P (type))

/* Nonzero for objects with bounded type.  */
#define BOUNDED_P(node) \
  BOUNDED_TYPE_P (TREE_TYPE (node))

/* Nonzero if this type is the (possibly qualified) void type.  */
#define VOID_TYPE_P(NODE) (TREE_CODE (NODE) == VOID_TYPE)

/* Nonzero if this type is complete or is cv void.  */
#define COMPLETE_OR_VOID_TYPE_P(NODE) \
  (COMPLETE_TYPE_P (NODE) || VOID_TYPE_P (NODE))

/* Nonzero if this type is complete or is an array with unspecified bound.  */
#define COMPLETE_OR_UNBOUND_ARRAY_TYPE_P(NODE) \
  (COMPLETE_TYPE_P (TREE_CODE (NODE) == ARRAY_TYPE ? TREE_TYPE (NODE) : (NODE)))

#define FUNC_OR_METHOD_TYPE_P(NODE) \
  (TREE_CODE (NODE) == FUNCTION_TYPE || TREE_CODE (NODE) == METHOD_TYPE)

/* Define many boolean fields that all tree nodes have.  */

/* In VAR_DECL, PARM_DECL and RESULT_DECL nodes, nonzero means address
   of this is needed.  So it cannot be in a register.
   In a FUNCTION_DECL it has no meaning.
   In LABEL_DECL nodes, it means a goto for this label has been seen
   from a place outside all binding contours that restore stack levels.
   In an artificial SSA_NAME that points to a stack partition with at least
   two variables, it means that at least one variable has TREE_ADDRESSABLE.
   In ..._TYPE nodes, it means that objects of this type must be fully
   addressable.  This means that pieces of this object cannot go into
   register parameters, for example.  If this a function type, this
   means that the value must be returned in memory.
   In CONSTRUCTOR nodes, it means object constructed must be in memory.
   In IDENTIFIER_NODEs, this means that some extern decl for this name
   had its address taken.  That matters for inline functions.
   In a STMT_EXPR, it means we want the result of the enclosed expression.  */
#define TREE_ADDRESSABLE(NODE) ((NODE)->base.addressable_flag)

/* Set on a CALL_EXPR if the call is in a tail position, ie. just before the
   exit of a function.  Calls for which this is true are candidates for tail
   call optimizations.  */
#define CALL_EXPR_TAILCALL(NODE) \
  (CALL_EXPR_CHECK (NODE)->base.addressable_flag)

/* Used as a temporary field on a CASE_LABEL_EXPR to indicate that the
   CASE_LOW operand has been processed.  */
#define CASE_LOW_SEEN(NODE) \
  (CASE_LABEL_EXPR_CHECK (NODE)->base.addressable_flag)

#define PREDICT_EXPR_OUTCOME(NODE) \
  ((enum prediction) (PREDICT_EXPR_CHECK (NODE)->base.addressable_flag))
#define SET_PREDICT_EXPR_OUTCOME(NODE, OUTCOME) \
  (PREDICT_EXPR_CHECK (NODE)->base.addressable_flag = (int) OUTCOME)
#define PREDICT_EXPR_PREDICTOR(NODE) \
  ((enum br_predictor)tree_to_shwi (TREE_OPERAND (PREDICT_EXPR_CHECK (NODE), 0)))

/* In a VAR_DECL, nonzero means allocate static storage.
   In a FUNCTION_DECL, nonzero if function has been defined.
   In a CONSTRUCTOR, nonzero means allocate static storage.  */
#define TREE_STATIC(NODE) ((NODE)->base.static_flag)

/* In an ADDR_EXPR, nonzero means do not use a trampoline.  */
#define TREE_NO_TRAMPOLINE(NODE) (ADDR_EXPR_CHECK (NODE)->base.static_flag)

/* In a TARGET_EXPR or WITH_CLEANUP_EXPR, means that the pertinent cleanup
   should only be executed if an exception is thrown, not on normal exit
   of its scope.  */
#define CLEANUP_EH_ONLY(NODE) ((NODE)->base.static_flag)

/* In a TRY_CATCH_EXPR, means that the handler should be considered a
   separate cleanup in honor_protect_cleanup_actions.  */
#define TRY_CATCH_IS_CLEANUP(NODE) \
  (TRY_CATCH_EXPR_CHECK (NODE)->base.static_flag)

/* Used as a temporary field on a CASE_LABEL_EXPR to indicate that the
   CASE_HIGH operand has been processed.  */
#define CASE_HIGH_SEEN(NODE) \
  (CASE_LABEL_EXPR_CHECK (NODE)->base.static_flag)

/* Used to mark scoped enums.  */
#define ENUM_IS_SCOPED(NODE) (ENUMERAL_TYPE_CHECK (NODE)->base.static_flag)

/* Determines whether an ENUMERAL_TYPE has defined the list of constants. */
#define ENUM_IS_OPAQUE(NODE) (ENUMERAL_TYPE_CHECK (NODE)->base.private_flag)

/* In an expr node (usually a conversion) this means the node was made
   implicitly and should not lead to any sort of warning.  In a decl node,
   warnings concerning the decl should be suppressed.  This is used at
   least for used-before-set warnings, and it set after one warning is
   emitted.  */
#define TREE_NO_WARNING(NODE) ((NODE)->base.nowarning_flag)

/* Used to indicate that this TYPE represents a compiler-generated entity.  */
#define TYPE_ARTIFICIAL(NODE) (TYPE_CHECK (NODE)->base.nowarning_flag)

/* In an IDENTIFIER_NODE, this means that assemble_name was called with
   this string as an argument.  */
#define TREE_SYMBOL_REFERENCED(NODE) \
  (IDENTIFIER_NODE_CHECK (NODE)->base.static_flag)

/* Nonzero in a pointer or reference type means the data pointed to
   by this type can alias anything.  */
#define TYPE_REF_CAN_ALIAS_ALL(NODE) \
  (PTR_OR_REF_CHECK (NODE)->base.static_flag)

/* In an INTEGER_CST, REAL_CST, COMPLEX_CST, or VECTOR_CST, this means
   there was an overflow in folding.  */

#define TREE_OVERFLOW(NODE) (CST_CHECK (NODE)->base.public_flag)

/* TREE_OVERFLOW can only be true for EXPR of CONSTANT_CLASS_P.  */

#define TREE_OVERFLOW_P(EXPR) \
 (CONSTANT_CLASS_P (EXPR) && TREE_OVERFLOW (EXPR))

/* In a VAR_DECL, FUNCTION_DECL, NAMESPACE_DECL or TYPE_DECL,
   nonzero means name is to be accessible from outside this translation unit.
   In an IDENTIFIER_NODE, nonzero means an external declaration
   accessible from outside this translation unit was previously seen
   for this name in an inner scope.  */
#define TREE_PUBLIC(NODE) ((NODE)->base.public_flag)

/* In a _TYPE, indicates whether TYPE_CACHED_VALUES contains a vector
   of cached values, or is something else.  */
#define TYPE_CACHED_VALUES_P(NODE) (TYPE_CHECK (NODE)->base.public_flag)

/* In a SAVE_EXPR, indicates that the original expression has already
   been substituted with a VAR_DECL that contains the value.  */
#define SAVE_EXPR_RESOLVED_P(NODE) \
  (SAVE_EXPR_CHECK (NODE)->base.public_flag)

/* Set on a CALL_EXPR if this stdarg call should be passed the argument
   pack.  */
#define CALL_EXPR_VA_ARG_PACK(NODE) \
  (CALL_EXPR_CHECK (NODE)->base.public_flag)

/* In any expression, decl, or constant, nonzero means it has side effects or
   reevaluation of the whole expression could produce a different value.
   This is set if any subexpression is a function call, a side effect or a
   reference to a volatile variable.  In a ..._DECL, this is set only if the
   declaration said `volatile'.  This will never be set for a constant.  */
#define TREE_SIDE_EFFECTS(NODE) \
  (NON_TYPE_CHECK (NODE)->base.side_effects_flag)

/* In a LABEL_DECL, nonzero means this label had its address taken
   and therefore can never be deleted and is a jump target for
   computed gotos.  */
#define FORCED_LABEL(NODE) (LABEL_DECL_CHECK (NODE)->base.side_effects_flag)

/* Nonzero means this expression is volatile in the C sense:
   its address should be of type `volatile WHATEVER *'.
   In other words, the declared item is volatile qualified.
   This is used in _DECL nodes and _REF nodes.
   On a FUNCTION_DECL node, this means the function does not
   return normally.  This is the same effect as setting
   the attribute noreturn on the function in C.

   In a ..._TYPE node, means this type is volatile-qualified.
   But use TYPE_VOLATILE instead of this macro when the node is a type,
   because eventually we may make that a different bit.

   If this bit is set in an expression, so is TREE_SIDE_EFFECTS.  */
#define TREE_THIS_VOLATILE(NODE) ((NODE)->base.volatile_flag)

/* Nonzero means this node will not trap.  In an INDIRECT_REF, means
   accessing the memory pointed to won't generate a trap.  However,
   this only applies to an object when used appropriately: it doesn't
   mean that writing a READONLY mem won't trap.

   In ARRAY_REF and ARRAY_RANGE_REF means that we know that the index
   (or slice of the array) always belongs to the range of the array.
   I.e. that the access will not trap, provided that the access to
   the base to the array will not trap.  */
#define TREE_THIS_NOTRAP(NODE) \
  (TREE_CHECK5 (NODE, INDIRECT_REF, MEM_REF, TARGET_MEM_REF, ARRAY_REF,	\
		ARRAY_RANGE_REF)->base.nothrow_flag)

/* In a VAR_DECL, PARM_DECL or FIELD_DECL, or any kind of ..._REF node,
   nonzero means it may not be the lhs of an assignment.
   Nonzero in a FUNCTION_DECL means this function should be treated
   as "const" function (can only read its arguments).  */
#define TREE_READONLY(NODE) (NON_TYPE_CHECK (NODE)->base.readonly_flag)

/* Value of expression is constant.  Always on in all ..._CST nodes.  May
   also appear in an expression or decl where the value is constant.  */
#define TREE_CONSTANT(NODE) (NON_TYPE_CHECK (NODE)->base.constant_flag)

/* Nonzero if NODE, a type, has had its sizes gimplified.  */
#define TYPE_SIZES_GIMPLIFIED(NODE) \
  (TYPE_CHECK (NODE)->base.constant_flag)

/* In a decl (most significantly a FIELD_DECL), means an unsigned field.  */
#define DECL_UNSIGNED(NODE) \
  (DECL_COMMON_CHECK (NODE)->base.u.bits.unsigned_flag)

/* In integral and pointer types, means an unsigned type.  */
#define TYPE_UNSIGNED(NODE) (TYPE_CHECK (NODE)->base.u.bits.unsigned_flag)

/* Same as TYPE_UNSIGNED but converted to SIGNOP.  */
#define TYPE_SIGN(NODE) ((signop) TYPE_UNSIGNED (NODE))

/* True if overflow wraps around for the given integral type.  That
   is, TYPE_MAX + 1 == TYPE_MIN.  */
#define TYPE_OVERFLOW_WRAPS(TYPE) \
  (ANY_INTEGRAL_TYPE_CHECK(TYPE)->base.u.bits.unsigned_flag || flag_wrapv)

/* True if overflow is undefined for the given integral type.  We may
   optimize on the assumption that values in the type never overflow.

   IMPORTANT NOTE: Any optimization based on TYPE_OVERFLOW_UNDEFINED
   must issue a warning based on warn_strict_overflow.  In some cases
   it will be appropriate to issue the warning immediately, and in
   other cases it will be appropriate to simply set a flag and let the
   caller decide whether a warning is appropriate or not.  */
#define TYPE_OVERFLOW_UNDEFINED(TYPE)				\
  (!ANY_INTEGRAL_TYPE_CHECK(TYPE)->base.u.bits.unsigned_flag	\
   && !flag_wrapv && !flag_trapv && flag_strict_overflow)

/* True if overflow for the given integral type should issue a
   trap.  */
#define TYPE_OVERFLOW_TRAPS(TYPE) \
  (!ANY_INTEGRAL_TYPE_CHECK(TYPE)->base.u.bits.unsigned_flag && flag_trapv)

/* True if an overflow is to be preserved for sanitization.  */
#define TYPE_OVERFLOW_SANITIZED(TYPE)			\
  (INTEGRAL_TYPE_P (TYPE)				\
   && !TYPE_OVERFLOW_WRAPS (TYPE)			\
   && (flag_sanitize & SANITIZE_SI_OVERFLOW))

/* True if pointer types have undefined overflow.  */
#define POINTER_TYPE_OVERFLOW_UNDEFINED (flag_strict_overflow)

/* Nonzero in a VAR_DECL or STRING_CST means assembler code has been written.
   Nonzero in a FUNCTION_DECL means that the function has been compiled.
   This is interesting in an inline function, since it might not need
   to be compiled separately.
   Nonzero in a RECORD_TYPE, UNION_TYPE, QUAL_UNION_TYPE, ENUMERAL_TYPE
   or TYPE_DECL if the debugging info for the type has been written.
   In a BLOCK node, nonzero if reorder_blocks has already seen this block.
   In an SSA_NAME node, nonzero if the SSA_NAME occurs in an abnormal
   PHI node.  */
#define TREE_ASM_WRITTEN(NODE) ((NODE)->base.asm_written_flag)

/* Nonzero in a _DECL if the name is used in its scope.
   Nonzero in an expr node means inhibit warning if value is unused.
   In IDENTIFIER_NODEs, this means that some extern decl for this name
   was used.
   In a BLOCK, this means that the block contains variables that are used.  */
#define TREE_USED(NODE) ((NODE)->base.used_flag)

/* In a FUNCTION_DECL, nonzero means a call to the function cannot
   throw an exception.  In a CALL_EXPR, nonzero means the call cannot
   throw.  We can't easily check the node type here as the C++
   frontend also uses this flag (for AGGR_INIT_EXPR).  */
#define TREE_NOTHROW(NODE) ((NODE)->base.nothrow_flag)

/* In a CALL_EXPR, means that it's safe to use the target of the call
   expansion as the return slot for a call that returns in memory.  */
#define CALL_EXPR_RETURN_SLOT_OPT(NODE) \
  (CALL_EXPR_CHECK (NODE)->base.private_flag)

/* Cilk keywords accessors.  */
#define CILK_SPAWN_FN(NODE) TREE_OPERAND (CILK_SPAWN_STMT_CHECK (NODE), 0)

/* In a RESULT_DECL, PARM_DECL and VAR_DECL, means that it is
   passed by invisible reference (and the TREE_TYPE is a pointer to the true
   type).  */
#define DECL_BY_REFERENCE(NODE) \
  (TREE_CHECK3 (NODE, VAR_DECL, PARM_DECL, \
		RESULT_DECL)->decl_common.decl_by_reference_flag)

/* In VAR_DECL and PARM_DECL, set when the decl has been used except for
   being set.  */
#define DECL_READ_P(NODE) \
  (TREE_CHECK2 (NODE, VAR_DECL, PARM_DECL)->decl_common.decl_read_flag)

/* In VAR_DECL or RESULT_DECL, set when significant code movement precludes
   attempting to share the stack slot with some other variable.  */
#define DECL_NONSHAREABLE(NODE) \
  (TREE_CHECK2 (NODE, VAR_DECL, \
		RESULT_DECL)->decl_common.decl_nonshareable_flag)

/* In a CALL_EXPR, means that the call is the jump from a thunk to the
   thunked-to function.  */
#define CALL_FROM_THUNK_P(NODE) (CALL_EXPR_CHECK (NODE)->base.protected_flag)

/* In a CALL_EXPR, if the function being called is BUILT_IN_ALLOCA, means that
   it has been built for the declaration of a variable-sized object.  */
#define CALL_ALLOCA_FOR_VAR_P(NODE) \
  (CALL_EXPR_CHECK (NODE)->base.protected_flag)

/* In a CALL_EXPR, means call was instrumented by Pointer Bounds Checker.  */
#define CALL_WITH_BOUNDS_P(NODE) (CALL_EXPR_CHECK (NODE)->base.deprecated_flag)

/* In a type, nonzero means that all objects of the type are guaranteed by the
   language or front-end to be properly aligned, so we can indicate that a MEM
   of this type is aligned at least to the alignment of the type, even if it
   doesn't appear that it is.  We see this, for example, in object-oriented
   languages where a tag field may show this is an object of a more-aligned
   variant of the more generic type.

   In an SSA_NAME node, nonzero if the SSA_NAME node is on the SSA_NAME
   freelist.  */
#define TYPE_ALIGN_OK(NODE) (TYPE_CHECK (NODE)->base.nothrow_flag)

/* Used in classes in C++.  */
#define TREE_PRIVATE(NODE) ((NODE)->base.private_flag)
/* Used in classes in C++. */
#define TREE_PROTECTED(NODE) ((NODE)->base.protected_flag)

/* True if reference type NODE is a C++ rvalue reference.  */
#define TYPE_REF_IS_RVALUE(NODE) \
  (REFERENCE_TYPE_CHECK (NODE)->base.private_flag)

/* Nonzero in a _DECL if the use of the name is defined as a
   deprecated feature by __attribute__((deprecated)).  */
#define TREE_DEPRECATED(NODE) \
  ((NODE)->base.deprecated_flag)

/* Nonzero in an IDENTIFIER_NODE if the name is a local alias, whose
   uses are to be substituted for uses of the TREE_CHAINed identifier.  */
#define IDENTIFIER_TRANSPARENT_ALIAS(NODE) \
  (IDENTIFIER_NODE_CHECK (NODE)->base.deprecated_flag)

/* In fixed-point types, means a saturating type.  */
#define TYPE_SATURATING(NODE) (TYPE_CHECK (NODE)->base.u.bits.saturating_flag)

/* These flags are available for each language front end to use internally.  */
#define TREE_LANG_FLAG_0(NODE) \
  (TREE_NOT_CHECK2 (NODE, TREE_VEC, SSA_NAME)->base.u.bits.lang_flag_0)
#define TREE_LANG_FLAG_1(NODE) \
  (TREE_NOT_CHECK2 (NODE, TREE_VEC, SSA_NAME)->base.u.bits.lang_flag_1)
#define TREE_LANG_FLAG_2(NODE) \
  (TREE_NOT_CHECK2 (NODE, TREE_VEC, SSA_NAME)->base.u.bits.lang_flag_2)
#define TREE_LANG_FLAG_3(NODE) \
  (TREE_NOT_CHECK2 (NODE, TREE_VEC, SSA_NAME)->base.u.bits.lang_flag_3)
#define TREE_LANG_FLAG_4(NODE) \
  (TREE_NOT_CHECK2 (NODE, TREE_VEC, SSA_NAME)->base.u.bits.lang_flag_4)
#define TREE_LANG_FLAG_5(NODE) \
  (TREE_NOT_CHECK2 (NODE, TREE_VEC, SSA_NAME)->base.u.bits.lang_flag_5)
#define TREE_LANG_FLAG_6(NODE) \
  (TREE_NOT_CHECK2 (NODE, TREE_VEC, SSA_NAME)->base.u.bits.lang_flag_6)

/* Define additional fields and accessors for nodes representing constants.  */

#define TREE_INT_CST_NUNITS(NODE) \
  (INTEGER_CST_CHECK (NODE)->base.u.int_length.unextended)
#define TREE_INT_CST_EXT_NUNITS(NODE) \
  (INTEGER_CST_CHECK (NODE)->base.u.int_length.extended)
#define TREE_INT_CST_OFFSET_NUNITS(NODE) \
  (INTEGER_CST_CHECK (NODE)->base.u.int_length.offset)
#define TREE_INT_CST_ELT(NODE, I) TREE_INT_CST_ELT_CHECK (NODE, I)
#define TREE_INT_CST_LOW(NODE) \
  ((unsigned HOST_WIDE_INT) TREE_INT_CST_ELT (NODE, 0))

#define TREE_REAL_CST_PTR(NODE) (REAL_CST_CHECK (NODE)->real_cst.real_cst_ptr)
#define TREE_REAL_CST(NODE) (*TREE_REAL_CST_PTR (NODE))

#define TREE_FIXED_CST_PTR(NODE) \
  (FIXED_CST_CHECK (NODE)->fixed_cst.fixed_cst_ptr)
#define TREE_FIXED_CST(NODE) (*TREE_FIXED_CST_PTR (NODE))

/* In a STRING_CST */
/* In C terms, this is sizeof, not strlen.  */
#define TREE_STRING_LENGTH(NODE) (STRING_CST_CHECK (NODE)->string.length)
#define TREE_STRING_POINTER(NODE) \
  ((const char *)(STRING_CST_CHECK (NODE)->string.str))

/* In a COMPLEX_CST node.  */
#define TREE_REALPART(NODE) (COMPLEX_CST_CHECK (NODE)->complex.real)
#define TREE_IMAGPART(NODE) (COMPLEX_CST_CHECK (NODE)->complex.imag)

/* In a VECTOR_CST node.  */
#define VECTOR_CST_NELTS(NODE) (TYPE_VECTOR_SUBPARTS (TREE_TYPE (NODE)))
#define VECTOR_CST_ELTS(NODE) (VECTOR_CST_CHECK (NODE)->vector.elts)
#define VECTOR_CST_ELT(NODE,IDX) (VECTOR_CST_CHECK (NODE)->vector.elts[IDX])

/* Define fields and accessors for some special-purpose tree nodes.  */

#define IDENTIFIER_LENGTH(NODE) \
  (IDENTIFIER_NODE_CHECK (NODE)->identifier.id.len)
#define IDENTIFIER_POINTER(NODE) \
  ((const char *) IDENTIFIER_NODE_CHECK (NODE)->identifier.id.str)
#define IDENTIFIER_HASH_VALUE(NODE) \
  (IDENTIFIER_NODE_CHECK (NODE)->identifier.id.hash_value)

/* Translate a hash table identifier pointer to a tree_identifier
   pointer, and vice versa.  */

#define HT_IDENT_TO_GCC_IDENT(NODE) \
  ((tree) ((char *) (NODE) - sizeof (struct tree_common)))
#define GCC_IDENT_TO_HT_IDENT(NODE) (&((struct tree_identifier *) (NODE))->id)

/* In a TREE_LIST node.  */
#define TREE_PURPOSE(NODE) (TREE_LIST_CHECK (NODE)->list.purpose)
#define TREE_VALUE(NODE) (TREE_LIST_CHECK (NODE)->list.value)

/* In a TREE_VEC node.  */
#define TREE_VEC_LENGTH(NODE) (TREE_VEC_CHECK (NODE)->base.u.length)
#define TREE_VEC_END(NODE) \
  ((void) TREE_VEC_CHECK (NODE), &((NODE)->vec.a[(NODE)->vec.base.u.length]))

#define TREE_VEC_ELT(NODE,I) TREE_VEC_ELT_CHECK (NODE, I)

/* In a CONSTRUCTOR node.  */
#define CONSTRUCTOR_ELTS(NODE) (CONSTRUCTOR_CHECK (NODE)->constructor.elts)
#define CONSTRUCTOR_ELT(NODE,IDX) \
  (&(*CONSTRUCTOR_ELTS (NODE))[IDX])
#define CONSTRUCTOR_NELTS(NODE) \
  (vec_safe_length (CONSTRUCTOR_ELTS (NODE)))
#define CONSTRUCTOR_NO_CLEARING(NODE) \
  (CONSTRUCTOR_CHECK (NODE)->base.public_flag)

/* Iterate through the vector V of CONSTRUCTOR_ELT elements, yielding the
   value of each element (stored within VAL). IX must be a scratch variable
   of unsigned integer type.  */
#define FOR_EACH_CONSTRUCTOR_VALUE(V, IX, VAL) \
  for (IX = 0; (IX >= vec_safe_length (V)) \
	       ? false \
	       : ((VAL = (*(V))[IX].value), \
	       true); \
       (IX)++)

/* Iterate through the vector V of CONSTRUCTOR_ELT elements, yielding both
   the value of each element (stored within VAL) and its index (stored
   within INDEX). IX must be a scratch variable of unsigned integer type.  */
#define FOR_EACH_CONSTRUCTOR_ELT(V, IX, INDEX, VAL) \
  for (IX = 0; (IX >= vec_safe_length (V)) \
	       ? false \
	       : (((void) (VAL = (*V)[IX].value)), \
		  (INDEX = (*V)[IX].index), \
		  true); \
       (IX)++)

/* Append a new constructor element to V, with the specified INDEX and VAL.  */
#define CONSTRUCTOR_APPEND_ELT(V, INDEX, VALUE) \
  do { \
    constructor_elt _ce___ = {INDEX, VALUE}; \
    vec_safe_push ((V), _ce___); \
  } while (0)

/* True if NODE, a FIELD_DECL, is to be processed as a bitfield for
   constructor output purposes.  */
#define CONSTRUCTOR_BITFIELD_P(NODE) \
  (DECL_BIT_FIELD (FIELD_DECL_CHECK (NODE)) && DECL_MODE (NODE) != BLKmode)

/* True if NODE is a clobber right hand side, an expression of indeterminate
   value that clobbers the LHS in a copy instruction.  We use a volatile
   empty CONSTRUCTOR for this, as it matches most of the necessary semantic.
   In particular the volatile flag causes us to not prematurely remove
   such clobber instructions.  */
#define TREE_CLOBBER_P(NODE) \
  (TREE_CODE (NODE) == CONSTRUCTOR && TREE_THIS_VOLATILE (NODE))

/* Define fields and accessors for some nodes that represent expressions.  */

/* Nonzero if NODE is an empty statement (NOP_EXPR <0>).  */
#define IS_EMPTY_STMT(NODE)	(TREE_CODE (NODE) == NOP_EXPR \
				 && VOID_TYPE_P (TREE_TYPE (NODE)) \
				 && integer_zerop (TREE_OPERAND (NODE, 0)))

/* In ordinary expression nodes.  */
#define TREE_OPERAND_LENGTH(NODE) tree_operand_length (NODE)
#define TREE_OPERAND(NODE, I) TREE_OPERAND_CHECK (NODE, I)

/* In a tcc_vl_exp node, operand 0 is an INT_CST node holding the operand
   length.  Its value includes the length operand itself; that is,
   the minimum valid length is 1.
   Note that we have to bypass the use of TREE_OPERAND to access
   that field to avoid infinite recursion in expanding the macros.  */
#define VL_EXP_OPERAND_LENGTH(NODE) \
  ((int)TREE_INT_CST_LOW (VL_EXP_CHECK (NODE)->exp.operands[0]))

/* Nonzero if is_gimple_debug() may possibly hold.  */
#define MAY_HAVE_DEBUG_STMTS    (flag_var_tracking_assignments)

/* In a LOOP_EXPR node.  */
#define LOOP_EXPR_BODY(NODE) TREE_OPERAND_CHECK_CODE (NODE, LOOP_EXPR, 0)

/* The source location of this expression.  Non-tree_exp nodes such as
   decls and constants can be shared among multiple locations, so
   return nothing.  */
#define EXPR_LOCATION(NODE) \
  (CAN_HAVE_LOCATION_P ((NODE)) ? (NODE)->exp.locus : UNKNOWN_LOCATION)
#define SET_EXPR_LOCATION(NODE, LOCUS) EXPR_CHECK ((NODE))->exp.locus = (LOCUS)
#define EXPR_HAS_LOCATION(NODE) (LOCATION_LOCUS (EXPR_LOCATION (NODE))	\
  != UNKNOWN_LOCATION)
/* The location to be used in a diagnostic about this expression.  Do not
   use this macro if the location will be assigned to other expressions.  */
#define EXPR_LOC_OR_LOC(NODE, LOCUS) (EXPR_HAS_LOCATION (NODE) \
				      ? (NODE)->exp.locus : (LOCUS))
#define EXPR_FILENAME(NODE) LOCATION_FILE (EXPR_CHECK ((NODE))->exp.locus)
#define EXPR_LINENO(NODE) LOCATION_LINE (EXPR_CHECK (NODE)->exp.locus)

/* True if a tree is an expression or statement that can have a
   location.  */
#define CAN_HAVE_LOCATION_P(NODE) ((NODE) && EXPR_P (NODE))

extern void protected_set_expr_location (tree, location_t);

/* In a TARGET_EXPR node.  */
#define TARGET_EXPR_SLOT(NODE) TREE_OPERAND_CHECK_CODE (NODE, TARGET_EXPR, 0)
#define TARGET_EXPR_INITIAL(NODE) TREE_OPERAND_CHECK_CODE (NODE, TARGET_EXPR, 1)
#define TARGET_EXPR_CLEANUP(NODE) TREE_OPERAND_CHECK_CODE (NODE, TARGET_EXPR, 2)

/* DECL_EXPR accessor. This gives access to the DECL associated with
   the given declaration statement.  */
#define DECL_EXPR_DECL(NODE)    TREE_OPERAND (DECL_EXPR_CHECK (NODE), 0)

#define EXIT_EXPR_COND(NODE)	     TREE_OPERAND (EXIT_EXPR_CHECK (NODE), 0)

/* COMPOUND_LITERAL_EXPR accessors.  */
#define COMPOUND_LITERAL_EXPR_DECL_EXPR(NODE)		\
  TREE_OPERAND (COMPOUND_LITERAL_EXPR_CHECK (NODE), 0)
#define COMPOUND_LITERAL_EXPR_DECL(NODE)			\
  DECL_EXPR_DECL (COMPOUND_LITERAL_EXPR_DECL_EXPR (NODE))

/* SWITCH_EXPR accessors. These give access to the condition, body and
   original condition type (before any compiler conversions)
   of the switch statement, respectively.  */
#define SWITCH_COND(NODE)       TREE_OPERAND (SWITCH_EXPR_CHECK (NODE), 0)
#define SWITCH_BODY(NODE)       TREE_OPERAND (SWITCH_EXPR_CHECK (NODE), 1)
#define SWITCH_LABELS(NODE)     TREE_OPERAND (SWITCH_EXPR_CHECK (NODE), 2)

/* CASE_LABEL_EXPR accessors. These give access to the high and low values
   of a case label, respectively.  */
#define CASE_LOW(NODE)          	TREE_OPERAND (CASE_LABEL_EXPR_CHECK (NODE), 0)
#define CASE_HIGH(NODE)         	TREE_OPERAND (CASE_LABEL_EXPR_CHECK (NODE), 1)
#define CASE_LABEL(NODE)		TREE_OPERAND (CASE_LABEL_EXPR_CHECK (NODE), 2)
#define CASE_CHAIN(NODE)		TREE_OPERAND (CASE_LABEL_EXPR_CHECK (NODE), 3)

/* The operands of a TARGET_MEM_REF.  Operands 0 and 1 have to match
   corresponding MEM_REF operands.  */
#define TMR_BASE(NODE) (TREE_OPERAND (TARGET_MEM_REF_CHECK (NODE), 0))
#define TMR_OFFSET(NODE) (TREE_OPERAND (TARGET_MEM_REF_CHECK (NODE), 1))
#define TMR_INDEX(NODE) (TREE_OPERAND (TARGET_MEM_REF_CHECK (NODE), 2))
#define TMR_STEP(NODE) (TREE_OPERAND (TARGET_MEM_REF_CHECK (NODE), 3))
#define TMR_INDEX2(NODE) (TREE_OPERAND (TARGET_MEM_REF_CHECK (NODE), 4))

#define MR_DEPENDENCE_CLIQUE(NODE) \
  (TREE_CHECK2 (NODE, MEM_REF, TARGET_MEM_REF)->base.u.dependence_info.clique)
#define MR_DEPENDENCE_BASE(NODE) \
  (TREE_CHECK2 (NODE, MEM_REF, TARGET_MEM_REF)->base.u.dependence_info.base)

/* The operands of a BIND_EXPR.  */
#define BIND_EXPR_VARS(NODE) (TREE_OPERAND (BIND_EXPR_CHECK (NODE), 0))
#define BIND_EXPR_BODY(NODE) (TREE_OPERAND (BIND_EXPR_CHECK (NODE), 1))
#define BIND_EXPR_BLOCK(NODE) (TREE_OPERAND (BIND_EXPR_CHECK (NODE), 2))

/* GOTO_EXPR accessor. This gives access to the label associated with
   a goto statement.  */
#define GOTO_DESTINATION(NODE)  TREE_OPERAND ((NODE), 0)

/* ASM_EXPR accessors. ASM_STRING returns a STRING_CST for the
   instruction (e.g., "mov x, y"). ASM_OUTPUTS, ASM_INPUTS, and
   ASM_CLOBBERS represent the outputs, inputs, and clobbers for the
   statement.  */
#define ASM_STRING(NODE)        TREE_OPERAND (ASM_EXPR_CHECK (NODE), 0)
#define ASM_OUTPUTS(NODE)       TREE_OPERAND (ASM_EXPR_CHECK (NODE), 1)
#define ASM_INPUTS(NODE)        TREE_OPERAND (ASM_EXPR_CHECK (NODE), 2)
#define ASM_CLOBBERS(NODE)      TREE_OPERAND (ASM_EXPR_CHECK (NODE), 3)
#define ASM_LABELS(NODE)	TREE_OPERAND (ASM_EXPR_CHECK (NODE), 4)
/* Nonzero if we want to create an ASM_INPUT instead of an
   ASM_OPERAND with no operands.  */
#define ASM_INPUT_P(NODE) (ASM_EXPR_CHECK (NODE)->base.static_flag)
#define ASM_VOLATILE_P(NODE) (ASM_EXPR_CHECK (NODE)->base.public_flag)

/* COND_EXPR accessors.  */
#define COND_EXPR_COND(NODE)	(TREE_OPERAND (COND_EXPR_CHECK (NODE), 0))
#define COND_EXPR_THEN(NODE)	(TREE_OPERAND (COND_EXPR_CHECK (NODE), 1))
#define COND_EXPR_ELSE(NODE)	(TREE_OPERAND (COND_EXPR_CHECK (NODE), 2))

/* Accessors for the chains of recurrences.  */
#define CHREC_VAR(NODE)           TREE_OPERAND (POLYNOMIAL_CHREC_CHECK (NODE), 0)
#define CHREC_LEFT(NODE)          TREE_OPERAND (POLYNOMIAL_CHREC_CHECK (NODE), 1)
#define CHREC_RIGHT(NODE)         TREE_OPERAND (POLYNOMIAL_CHREC_CHECK (NODE), 2)
#define CHREC_VARIABLE(NODE)      TREE_INT_CST_LOW (CHREC_VAR (NODE))

/* LABEL_EXPR accessor. This gives access to the label associated with
   the given label expression.  */
#define LABEL_EXPR_LABEL(NODE)  TREE_OPERAND (LABEL_EXPR_CHECK (NODE), 0)

/* CATCH_EXPR accessors.  */
#define CATCH_TYPES(NODE)	TREE_OPERAND (CATCH_EXPR_CHECK (NODE), 0)
#define CATCH_BODY(NODE)	TREE_OPERAND (CATCH_EXPR_CHECK (NODE), 1)

/* EH_FILTER_EXPR accessors.  */
#define EH_FILTER_TYPES(NODE)	TREE_OPERAND (EH_FILTER_EXPR_CHECK (NODE), 0)
#define EH_FILTER_FAILURE(NODE)	TREE_OPERAND (EH_FILTER_EXPR_CHECK (NODE), 1)

/* OBJ_TYPE_REF accessors.  */
#define OBJ_TYPE_REF_EXPR(NODE)	  TREE_OPERAND (OBJ_TYPE_REF_CHECK (NODE), 0)
#define OBJ_TYPE_REF_OBJECT(NODE) TREE_OPERAND (OBJ_TYPE_REF_CHECK (NODE), 1)
#define OBJ_TYPE_REF_TOKEN(NODE)  TREE_OPERAND (OBJ_TYPE_REF_CHECK (NODE), 2)

/* ASSERT_EXPR accessors.  */
#define ASSERT_EXPR_VAR(NODE)	TREE_OPERAND (ASSERT_EXPR_CHECK (NODE), 0)
#define ASSERT_EXPR_COND(NODE)	TREE_OPERAND (ASSERT_EXPR_CHECK (NODE), 1)

/* CALL_EXPR accessors.  */
#define CALL_EXPR_FN(NODE) TREE_OPERAND (CALL_EXPR_CHECK (NODE), 1)
#define CALL_EXPR_STATIC_CHAIN(NODE) TREE_OPERAND (CALL_EXPR_CHECK (NODE), 2)
#define CALL_EXPR_ARG(NODE, I) TREE_OPERAND (CALL_EXPR_CHECK (NODE), (I) + 3)
#define call_expr_nargs(NODE) (VL_EXP_OPERAND_LENGTH (NODE) - 3)
#define CALL_EXPR_IFN(NODE) (CALL_EXPR_CHECK (NODE)->base.u.ifn)

/* CALL_EXPR_ARGP returns a pointer to the argument vector for NODE.
   We can't use &CALL_EXPR_ARG (NODE, 0) because that will complain if
   the argument count is zero when checking is enabled.  Instead, do
   the pointer arithmetic to advance past the 3 fixed operands in a
   CALL_EXPR.  That produces a valid pointer to just past the end of the
   operand array, even if it's not valid to dereference it.  */
#define CALL_EXPR_ARGP(NODE) \
  (&(TREE_OPERAND (CALL_EXPR_CHECK (NODE), 0)) + 3)

/* TM directives and accessors.  */
#define TRANSACTION_EXPR_BODY(NODE) \
  TREE_OPERAND (TRANSACTION_EXPR_CHECK (NODE), 0)
#define TRANSACTION_EXPR_OUTER(NODE) \
  (TRANSACTION_EXPR_CHECK (NODE)->base.static_flag)
#define TRANSACTION_EXPR_RELAXED(NODE) \
  (TRANSACTION_EXPR_CHECK (NODE)->base.public_flag)

/* OpenMP and OpenACC directive and clause accessors.  */

/* Generic accessors for OMP nodes that keep the body as operand 0, and clauses
   as operand 1.  */
#define OMP_BODY(NODE) \
  TREE_OPERAND (TREE_RANGE_CHECK (NODE, OACC_PARALLEL, OMP_TASKGROUP), 0)
#define OMP_CLAUSES(NODE) \
  TREE_OPERAND (TREE_RANGE_CHECK (NODE, OACC_PARALLEL, OMP_SINGLE), 1)

/* Generic accessors for OMP nodes that keep clauses as operand 0.  */
#define OMP_STANDALONE_CLAUSES(NODE) \
  TREE_OPERAND (TREE_RANGE_CHECK (NODE, OACC_CACHE, OMP_TARGET_EXIT_DATA), 0)

#define OACC_PARALLEL_BODY(NODE) \
  TREE_OPERAND (OACC_PARALLEL_CHECK (NODE), 0)
#define OACC_PARALLEL_CLAUSES(NODE) \
  TREE_OPERAND (OACC_PARALLEL_CHECK (NODE), 1)

#define OACC_KERNELS_BODY(NODE) \
  TREE_OPERAND (OACC_KERNELS_CHECK(NODE), 0)
#define OACC_KERNELS_CLAUSES(NODE) \
  TREE_OPERAND (OACC_KERNELS_CHECK(NODE), 1)

#define OACC_DATA_BODY(NODE) \
  TREE_OPERAND (OACC_DATA_CHECK (NODE), 0)
#define OACC_DATA_CLAUSES(NODE) \
  TREE_OPERAND (OACC_DATA_CHECK (NODE), 1)

#define OACC_HOST_DATA_BODY(NODE) \
  TREE_OPERAND (OACC_HOST_DATA_CHECK (NODE), 0)
#define OACC_HOST_DATA_CLAUSES(NODE) \
  TREE_OPERAND (OACC_HOST_DATA_CHECK (NODE), 1)

#define OACC_CACHE_CLAUSES(NODE) \
  TREE_OPERAND (OACC_CACHE_CHECK (NODE), 0)

#define OACC_DECLARE_CLAUSES(NODE) \
  TREE_OPERAND (OACC_DECLARE_CHECK (NODE), 0)
#define OACC_DECLARE_RETURN_CLAUSES(NODE) \
  TREE_OPERAND (OACC_DECLARE_CHECK (NODE), 1)

#define OACC_ENTER_DATA_CLAUSES(NODE) \
  TREE_OPERAND (OACC_ENTER_DATA_CHECK (NODE), 0)

#define OACC_EXIT_DATA_CLAUSES(NODE) \
  TREE_OPERAND (OACC_EXIT_DATA_CHECK (NODE), 0)

#define OACC_UPDATE_CLAUSES(NODE) \
  TREE_OPERAND (OACC_UPDATE_CHECK (NODE), 0)

#define OMP_PARALLEL_BODY(NODE)    TREE_OPERAND (OMP_PARALLEL_CHECK (NODE), 0)
#define OMP_PARALLEL_CLAUSES(NODE) TREE_OPERAND (OMP_PARALLEL_CHECK (NODE), 1)

#define OMP_TASK_BODY(NODE)	   TREE_OPERAND (OMP_TASK_CHECK (NODE), 0)
#define OMP_TASK_CLAUSES(NODE)	   TREE_OPERAND (OMP_TASK_CHECK (NODE), 1)

#define OMP_TASKREG_CHECK(NODE)	  TREE_RANGE_CHECK (NODE, OMP_PARALLEL, OMP_TASK)
#define OMP_TASKREG_BODY(NODE)    TREE_OPERAND (OMP_TASKREG_CHECK (NODE), 0)
#define OMP_TASKREG_CLAUSES(NODE) TREE_OPERAND (OMP_TASKREG_CHECK (NODE), 1)

#define OMP_LOOP_CHECK(NODE) TREE_RANGE_CHECK (NODE, OMP_FOR, OACC_LOOP)
#define OMP_FOR_BODY(NODE)	   TREE_OPERAND (OMP_LOOP_CHECK (NODE), 0)
#define OMP_FOR_CLAUSES(NODE)	   TREE_OPERAND (OMP_LOOP_CHECK (NODE), 1)
#define OMP_FOR_INIT(NODE)	   TREE_OPERAND (OMP_LOOP_CHECK (NODE), 2)
#define OMP_FOR_COND(NODE)	   TREE_OPERAND (OMP_LOOP_CHECK (NODE), 3)
#define OMP_FOR_INCR(NODE)	   TREE_OPERAND (OMP_LOOP_CHECK (NODE), 4)
#define OMP_FOR_PRE_BODY(NODE)	   TREE_OPERAND (OMP_LOOP_CHECK (NODE), 5)
/* Note that this is only available for OMP_FOR, hence OMP_FOR_CHECK.  */
#define OMP_FOR_ORIG_DECLS(NODE)   TREE_OPERAND (OMP_FOR_CHECK (NODE), 6)

#define OMP_SECTIONS_BODY(NODE)    TREE_OPERAND (OMP_SECTIONS_CHECK (NODE), 0)
#define OMP_SECTIONS_CLAUSES(NODE) TREE_OPERAND (OMP_SECTIONS_CHECK (NODE), 1)

#define OMP_SECTION_BODY(NODE)	   TREE_OPERAND (OMP_SECTION_CHECK (NODE), 0)

#define OMP_SINGLE_BODY(NODE)	   TREE_OPERAND (OMP_SINGLE_CHECK (NODE), 0)
#define OMP_SINGLE_CLAUSES(NODE)   TREE_OPERAND (OMP_SINGLE_CHECK (NODE), 1)

#define OMP_MASTER_BODY(NODE)	   TREE_OPERAND (OMP_MASTER_CHECK (NODE), 0)

#define OMP_TASKGROUP_BODY(NODE)   TREE_OPERAND (OMP_TASKGROUP_CHECK (NODE), 0)

#define OMP_ORDERED_BODY(NODE)	   TREE_OPERAND (OMP_ORDERED_CHECK (NODE), 0)
#define OMP_ORDERED_CLAUSES(NODE)  TREE_OPERAND (OMP_ORDERED_CHECK (NODE), 1)

#define OMP_CRITICAL_BODY(NODE)    TREE_OPERAND (OMP_CRITICAL_CHECK (NODE), 0)
#define OMP_CRITICAL_CLAUSES(NODE) TREE_OPERAND (OMP_CRITICAL_CHECK (NODE), 1)
#define OMP_CRITICAL_NAME(NODE)    TREE_OPERAND (OMP_CRITICAL_CHECK (NODE), 2)

#define OMP_TEAMS_BODY(NODE)	   TREE_OPERAND (OMP_TEAMS_CHECK (NODE), 0)
#define OMP_TEAMS_CLAUSES(NODE)	   TREE_OPERAND (OMP_TEAMS_CHECK (NODE), 1)

#define OMP_TARGET_DATA_BODY(NODE) \
  TREE_OPERAND (OMP_TARGET_DATA_CHECK (NODE), 0)
#define OMP_TARGET_DATA_CLAUSES(NODE)\
  TREE_OPERAND (OMP_TARGET_DATA_CHECK (NODE), 1)

#define OMP_TARGET_BODY(NODE)	   TREE_OPERAND (OMP_TARGET_CHECK (NODE), 0)
#define OMP_TARGET_CLAUSES(NODE)   TREE_OPERAND (OMP_TARGET_CHECK (NODE), 1)

#define OMP_TARGET_UPDATE_CLAUSES(NODE)\
  TREE_OPERAND (OMP_TARGET_UPDATE_CHECK (NODE), 0)

#define OMP_TARGET_ENTER_DATA_CLAUSES(NODE)\
  TREE_OPERAND (OMP_TARGET_ENTER_DATA_CHECK (NODE), 0)

#define OMP_TARGET_EXIT_DATA_CLAUSES(NODE)\
  TREE_OPERAND (OMP_TARGET_EXIT_DATA_CHECK (NODE), 0)

#define OMP_CLAUSE_SIZE(NODE)						\
  OMP_CLAUSE_OPERAND (OMP_CLAUSE_RANGE_CHECK (OMP_CLAUSE_CHECK (NODE),	\
					      OMP_CLAUSE_FROM,		\
					      OMP_CLAUSE__CACHE_), 1)

#define OMP_CLAUSE_CHAIN(NODE)     TREE_CHAIN (OMP_CLAUSE_CHECK (NODE))
#define OMP_CLAUSE_DECL(NODE)      					\
  OMP_CLAUSE_OPERAND (OMP_CLAUSE_RANGE_CHECK (OMP_CLAUSE_CHECK (NODE),	\
					      OMP_CLAUSE_PRIVATE,	\
					      OMP_CLAUSE__LOOPTEMP_), 0)
#define OMP_CLAUSE_HAS_LOCATION(NODE) \
  (LOCATION_LOCUS ((OMP_CLAUSE_CHECK (NODE))->omp_clause.locus)		\
  != UNKNOWN_LOCATION)
#define OMP_CLAUSE_LOCATION(NODE)  (OMP_CLAUSE_CHECK (NODE))->omp_clause.locus

/* True on an OMP_SECTION statement that was the last lexical member.
   This status is meaningful in the implementation of lastprivate.  */
#define OMP_SECTION_LAST(NODE) \
  (OMP_SECTION_CHECK (NODE)->base.private_flag)

/* True on an OMP_PARALLEL statement if it represents an explicit
   combined parallel work-sharing constructs.  */
#define OMP_PARALLEL_COMBINED(NODE) \
  (OMP_PARALLEL_CHECK (NODE)->base.private_flag)

/* True on an OMP_TEAMS statement if it represents an explicit
   combined teams distribute constructs.  */
#define OMP_TEAMS_COMBINED(NODE) \
  (OMP_TEAMS_CHECK (NODE)->base.private_flag)

/* True on an OMP_TARGET statement if it represents explicit
   combined target teams, target parallel or target simd constructs.  */
#define OMP_TARGET_COMBINED(NODE) \
  (OMP_TARGET_CHECK (NODE)->base.private_flag)

/* True if OMP_ATOMIC* is supposed to be sequentially consistent
   as opposed to relaxed.  */
#define OMP_ATOMIC_SEQ_CST(NODE) \
  (TREE_RANGE_CHECK (NODE, OMP_ATOMIC, \
		     OMP_ATOMIC_CAPTURE_NEW)->base.private_flag)

/* True on a PRIVATE clause if its decl is kept around for debugging
   information only and its DECL_VALUE_EXPR is supposed to point
   to what it has been remapped to.  */
#define OMP_CLAUSE_PRIVATE_DEBUG(NODE) \
  (OMP_CLAUSE_SUBCODE_CHECK (NODE, OMP_CLAUSE_PRIVATE)->base.public_flag)

/* True on a PRIVATE clause if ctor needs access to outer region's
   variable.  */
#define OMP_CLAUSE_PRIVATE_OUTER_REF(NODE) \
  TREE_PRIVATE (OMP_CLAUSE_SUBCODE_CHECK (NODE, OMP_CLAUSE_PRIVATE))

/* True if a PRIVATE clause is for a C++ class IV on taskloop construct
   (thus should be private on the outer taskloop and firstprivate on
   task).  */
#define OMP_CLAUSE_PRIVATE_TASKLOOP_IV(NODE) \
  TREE_PROTECTED (OMP_CLAUSE_SUBCODE_CHECK (NODE, OMP_CLAUSE_PRIVATE))

/* True on a LASTPRIVATE clause if a FIRSTPRIVATE clause for the same
   decl is present in the chain.  */
#define OMP_CLAUSE_LASTPRIVATE_FIRSTPRIVATE(NODE) \
  (OMP_CLAUSE_SUBCODE_CHECK (NODE, OMP_CLAUSE_LASTPRIVATE)->base.public_flag)
#define OMP_CLAUSE_LASTPRIVATE_STMT(NODE) \
  OMP_CLAUSE_OPERAND (OMP_CLAUSE_SUBCODE_CHECK (NODE,			\
						OMP_CLAUSE_LASTPRIVATE),\
		      1)
#define OMP_CLAUSE_LASTPRIVATE_GIMPLE_SEQ(NODE) \
  (OMP_CLAUSE_CHECK (NODE))->omp_clause.gimple_reduction_init

/* True if a LASTPRIVATE clause is for a C++ class IV on taskloop construct
   (thus should be lastprivate on the outer taskloop and firstprivate on
   task).  */
#define OMP_CLAUSE_LASTPRIVATE_TASKLOOP_IV(NODE) \
  TREE_PROTECTED (OMP_CLAUSE_SUBCODE_CHECK (NODE, OMP_CLAUSE_LASTPRIVATE))

/* True on a SHARED clause if a FIRSTPRIVATE clause for the same
   decl is present in the chain (this can happen only for taskloop
   with FIRSTPRIVATE/LASTPRIVATE on it originally.  */
#define OMP_CLAUSE_SHARED_FIRSTPRIVATE(NODE) \
  (OMP_CLAUSE_SUBCODE_CHECK (NODE, OMP_CLAUSE_SHARED)->base.public_flag)

#define OMP_CLAUSE_IF_MODIFIER(NODE)	\
  (OMP_CLAUSE_SUBCODE_CHECK (NODE, OMP_CLAUSE_IF)->omp_clause.subcode.if_modifier)

#define OMP_CLAUSE_FINAL_EXPR(NODE) \
  OMP_CLAUSE_OPERAND (OMP_CLAUSE_SUBCODE_CHECK (NODE, OMP_CLAUSE_FINAL), 0)
#define OMP_CLAUSE_IF_EXPR(NODE) \
  OMP_CLAUSE_OPERAND (OMP_CLAUSE_SUBCODE_CHECK (NODE, OMP_CLAUSE_IF), 0)
#define OMP_CLAUSE_NUM_THREADS_EXPR(NODE) \
  OMP_CLAUSE_OPERAND (OMP_CLAUSE_SUBCODE_CHECK (NODE, OMP_CLAUSE_NUM_THREADS),0)
#define OMP_CLAUSE_SCHEDULE_CHUNK_EXPR(NODE) \
  OMP_CLAUSE_OPERAND (OMP_CLAUSE_SUBCODE_CHECK (NODE, OMP_CLAUSE_SCHEDULE), 0)
#define OMP_CLAUSE_NUM_TASKS_EXPR(NODE) \
  OMP_CLAUSE_OPERAND (OMP_CLAUSE_SUBCODE_CHECK (NODE, OMP_CLAUSE_NUM_TASKS), 0)
#define OMP_CLAUSE_HINT_EXPR(NODE) \
  OMP_CLAUSE_OPERAND (OMP_CLAUSE_SUBCODE_CHECK (NODE, OMP_CLAUSE_HINT), 0)

#define OMP_CLAUSE_GRAINSIZE_EXPR(NODE) \
  OMP_CLAUSE_OPERAND (OMP_CLAUSE_SUBCODE_CHECK (NODE, OMP_CLAUSE_GRAINSIZE),0)

#define OMP_CLAUSE_PRIORITY_EXPR(NODE) \
  OMP_CLAUSE_OPERAND (OMP_CLAUSE_SUBCODE_CHECK (NODE, OMP_CLAUSE_PRIORITY),0)

/* OpenACC clause expressions  */
#define OMP_CLAUSE_EXPR(NODE, CLAUSE) \
  OMP_CLAUSE_OPERAND (OMP_CLAUSE_SUBCODE_CHECK (NODE, CLAUSE), 0)
#define OMP_CLAUSE_GANG_EXPR(NODE) \
  OMP_CLAUSE_OPERAND ( \
    OMP_CLAUSE_SUBCODE_CHECK (NODE, OMP_CLAUSE_GANG), 0)
#define OMP_CLAUSE_GANG_STATIC_EXPR(NODE) \
  OMP_CLAUSE_OPERAND ( \
    OMP_CLAUSE_SUBCODE_CHECK (NODE, OMP_CLAUSE_GANG), 1)
#define OMP_CLAUSE_ASYNC_EXPR(NODE) \
  OMP_CLAUSE_OPERAND ( \
    OMP_CLAUSE_SUBCODE_CHECK (NODE, OMP_CLAUSE_ASYNC), 0)
#define OMP_CLAUSE_WAIT_EXPR(NODE) \
  OMP_CLAUSE_OPERAND ( \
    OMP_CLAUSE_SUBCODE_CHECK (NODE, OMP_CLAUSE_WAIT), 0)
#define OMP_CLAUSE_VECTOR_EXPR(NODE) \
  OMP_CLAUSE_OPERAND ( \
    OMP_CLAUSE_SUBCODE_CHECK (NODE, OMP_CLAUSE_VECTOR), 0)
#define OMP_CLAUSE_WORKER_EXPR(NODE) \
  OMP_CLAUSE_OPERAND ( \
    OMP_CLAUSE_SUBCODE_CHECK (NODE, OMP_CLAUSE_WORKER), 0)
#define OMP_CLAUSE_NUM_GANGS_EXPR(NODE) \
  OMP_CLAUSE_OPERAND ( \
    OMP_CLAUSE_SUBCODE_CHECK (NODE, OMP_CLAUSE_NUM_GANGS), 0)
#define OMP_CLAUSE_NUM_WORKERS_EXPR(NODE) \
  OMP_CLAUSE_OPERAND ( \
    OMP_CLAUSE_SUBCODE_CHECK (NODE, OMP_CLAUSE_NUM_WORKERS), 0)
#define OMP_CLAUSE_VECTOR_LENGTH_EXPR(NODE) \
  OMP_CLAUSE_OPERAND ( \
    OMP_CLAUSE_SUBCODE_CHECK (NODE, OMP_CLAUSE_VECTOR_LENGTH), 0)
#define OMP_CLAUSE_BIND_NAME(NODE) \
  OMP_CLAUSE_OPERAND ( \
    OMP_CLAUSE_SUBCODE_CHECK (NODE, OMP_CLAUSE_BIND), 0)

#define OMP_CLAUSE_DEPEND_KIND(NODE) \
  (OMP_CLAUSE_SUBCODE_CHECK (NODE, OMP_CLAUSE_DEPEND)->omp_clause.subcode.depend_kind)

#define OMP_CLAUSE_DEPEND_SINK_NEGATIVE(NODE) \
  TREE_PUBLIC (TREE_LIST_CHECK (NODE))

#define OMP_CLAUSE_MAP_KIND(NODE) \
  ((enum gomp_map_kind) OMP_CLAUSE_SUBCODE_CHECK (NODE, OMP_CLAUSE_MAP)->omp_clause.subcode.map_kind)
#define OMP_CLAUSE_SET_MAP_KIND(NODE, MAP_KIND) \
  (OMP_CLAUSE_SUBCODE_CHECK (NODE, OMP_CLAUSE_MAP)->omp_clause.subcode.map_kind \
   = (unsigned int) (MAP_KIND))

/* Nonzero if this map clause is for array (rather than pointer) based array
   section with zero bias.  Both the non-decl OMP_CLAUSE_MAP and corresponding
   OMP_CLAUSE_MAP with GOMP_MAP_POINTER are marked with this flag.  */
#define OMP_CLAUSE_MAP_ZERO_BIAS_ARRAY_SECTION(NODE) \
  (OMP_CLAUSE_SUBCODE_CHECK (NODE, OMP_CLAUSE_MAP)->base.public_flag)
/* Nonzero if the same decl appears both in OMP_CLAUSE_MAP and either
   OMP_CLAUSE_PRIVATE or OMP_CLAUSE_FIRSTPRIVATE.  */
#define OMP_CLAUSE_MAP_PRIVATE(NODE) \
  TREE_PRIVATE (OMP_CLAUSE_SUBCODE_CHECK (NODE, OMP_CLAUSE_MAP))
/* Nonzero if this is a mapped array section, that might need special
   treatment if OMP_CLAUSE_SIZE is zero.  */
#define OMP_CLAUSE_MAP_MAYBE_ZERO_LENGTH_ARRAY_SECTION(NODE) \
  TREE_PROTECTED (OMP_CLAUSE_SUBCODE_CHECK (NODE, OMP_CLAUSE_MAP))

#define OMP_CLAUSE_PROC_BIND_KIND(NODE) \
  (OMP_CLAUSE_SUBCODE_CHECK (NODE, OMP_CLAUSE_PROC_BIND)->omp_clause.subcode.proc_bind_kind)

#define OMP_CLAUSE_COLLAPSE_EXPR(NODE) \
  OMP_CLAUSE_OPERAND (OMP_CLAUSE_SUBCODE_CHECK (NODE, OMP_CLAUSE_COLLAPSE), 0)
#define OMP_CLAUSE_COLLAPSE_ITERVAR(NODE) \
  OMP_CLAUSE_OPERAND (OMP_CLAUSE_SUBCODE_CHECK (NODE, OMP_CLAUSE_COLLAPSE), 1)
#define OMP_CLAUSE_COLLAPSE_COUNT(NODE) \
  OMP_CLAUSE_OPERAND (OMP_CLAUSE_SUBCODE_CHECK (NODE, OMP_CLAUSE_COLLAPSE), 2)

#define OMP_CLAUSE_ORDERED_EXPR(NODE) \
  OMP_CLAUSE_OPERAND (OMP_CLAUSE_SUBCODE_CHECK (NODE, OMP_CLAUSE_ORDERED), 0)

#define OMP_CLAUSE_REDUCTION_CODE(NODE)	\
  (OMP_CLAUSE_SUBCODE_CHECK (NODE, OMP_CLAUSE_REDUCTION)->omp_clause.subcode.reduction_code)
#define OMP_CLAUSE_REDUCTION_INIT(NODE) \
  OMP_CLAUSE_OPERAND (OMP_CLAUSE_SUBCODE_CHECK (NODE, OMP_CLAUSE_REDUCTION), 1)
#define OMP_CLAUSE_REDUCTION_MERGE(NODE) \
  OMP_CLAUSE_OPERAND (OMP_CLAUSE_SUBCODE_CHECK (NODE, OMP_CLAUSE_REDUCTION), 2)
#define OMP_CLAUSE_REDUCTION_GIMPLE_INIT(NODE) \
  (OMP_CLAUSE_CHECK (NODE))->omp_clause.gimple_reduction_init
#define OMP_CLAUSE_REDUCTION_GIMPLE_MERGE(NODE) \
  (OMP_CLAUSE_CHECK (NODE))->omp_clause.gimple_reduction_merge
#define OMP_CLAUSE_REDUCTION_PLACEHOLDER(NODE) \
  OMP_CLAUSE_OPERAND (OMP_CLAUSE_SUBCODE_CHECK (NODE, OMP_CLAUSE_REDUCTION), 3)
#define OMP_CLAUSE_REDUCTION_DECL_PLACEHOLDER(NODE) \
  OMP_CLAUSE_OPERAND (OMP_CLAUSE_SUBCODE_CHECK (NODE, OMP_CLAUSE_REDUCTION), 4)
<<<<<<< HEAD
#define OMP_CLAUSE_REDUCTION_PRIVATE_DECL(NODE) \
  OMP_CLAUSE_OPERAND (OMP_CLAUSE_SUBCODE_CHECK (NODE, OMP_CLAUSE_REDUCTION), 5)
=======
>>>>>>> 0254f5ca

/* True if a REDUCTION clause may reference the original list item (omp_orig)
   in its OMP_CLAUSE_REDUCTION_{,GIMPLE_}INIT.  */
#define OMP_CLAUSE_REDUCTION_OMP_ORIG_REF(NODE) \
  (OMP_CLAUSE_SUBCODE_CHECK (NODE, OMP_CLAUSE_REDUCTION)->base.public_flag)

/* True if a LINEAR clause doesn't need copy in.  True for iterator vars which
   are always initialized inside of the loop construct, false otherwise.  */
#define OMP_CLAUSE_LINEAR_NO_COPYIN(NODE) \
  (OMP_CLAUSE_SUBCODE_CHECK (NODE, OMP_CLAUSE_LINEAR)->base.public_flag)

/* True if a LINEAR clause doesn't need copy out.  True for iterator vars which
   are declared inside of the simd construct.  */
#define OMP_CLAUSE_LINEAR_NO_COPYOUT(NODE) \
  TREE_PRIVATE (OMP_CLAUSE_SUBCODE_CHECK (NODE, OMP_CLAUSE_LINEAR))

/* True if a LINEAR clause has a stride that is variable.  */
#define OMP_CLAUSE_LINEAR_VARIABLE_STRIDE(NODE) \
  TREE_PROTECTED (OMP_CLAUSE_SUBCODE_CHECK (NODE, OMP_CLAUSE_LINEAR))

/* True if a LINEAR clause is for an array or allocatable variable that
   needs special handling by the frontend.  */
#define OMP_CLAUSE_LINEAR_ARRAY(NODE) \
  (OMP_CLAUSE_SUBCODE_CHECK (NODE, OMP_CLAUSE_LINEAR)->base.deprecated_flag)

#define OMP_CLAUSE_LINEAR_STEP(NODE) \
  OMP_CLAUSE_OPERAND (OMP_CLAUSE_SUBCODE_CHECK (NODE, OMP_CLAUSE_LINEAR), 1)

#define OMP_CLAUSE_LINEAR_STMT(NODE) \
  OMP_CLAUSE_OPERAND (OMP_CLAUSE_SUBCODE_CHECK (NODE, OMP_CLAUSE_LINEAR), 2)

#define OMP_CLAUSE_LINEAR_GIMPLE_SEQ(NODE) \
  (OMP_CLAUSE_CHECK (NODE))->omp_clause.gimple_reduction_init

#define OMP_CLAUSE_LINEAR_KIND(NODE) \
  (OMP_CLAUSE_SUBCODE_CHECK (NODE, OMP_CLAUSE_LINEAR)->omp_clause.subcode.linear_kind)

#define OMP_CLAUSE_ALIGNED_ALIGNMENT(NODE) \
  OMP_CLAUSE_OPERAND (OMP_CLAUSE_SUBCODE_CHECK (NODE, OMP_CLAUSE_ALIGNED), 1)

#define OMP_CLAUSE_NUM_TEAMS_EXPR(NODE) \
  OMP_CLAUSE_OPERAND (OMP_CLAUSE_SUBCODE_CHECK (NODE, OMP_CLAUSE_NUM_TEAMS), 0)

#define OMP_CLAUSE_THREAD_LIMIT_EXPR(NODE) \
  OMP_CLAUSE_OPERAND (OMP_CLAUSE_SUBCODE_CHECK (NODE, \
						OMP_CLAUSE_THREAD_LIMIT), 0)

#define OMP_CLAUSE_DEVICE_ID(NODE) \
  OMP_CLAUSE_OPERAND (OMP_CLAUSE_SUBCODE_CHECK (NODE, OMP_CLAUSE_DEVICE), 0)

#define OMP_CLAUSE_DIST_SCHEDULE_CHUNK_EXPR(NODE) \
  OMP_CLAUSE_OPERAND (OMP_CLAUSE_SUBCODE_CHECK (NODE, \
						OMP_CLAUSE_DIST_SCHEDULE), 0)

#define OMP_CLAUSE_SAFELEN_EXPR(NODE) \
  OMP_CLAUSE_OPERAND (OMP_CLAUSE_SUBCODE_CHECK (NODE, OMP_CLAUSE_SAFELEN), 0)

#define OMP_CLAUSE_SIMDLEN_EXPR(NODE) \
  OMP_CLAUSE_OPERAND (OMP_CLAUSE_SUBCODE_CHECK (NODE, OMP_CLAUSE_SIMDLEN), 0)

#define OMP_CLAUSE__SIMDUID__DECL(NODE) \
  OMP_CLAUSE_OPERAND (OMP_CLAUSE_SUBCODE_CHECK (NODE, OMP_CLAUSE__SIMDUID_), 0)

#define OMP_CLAUSE_SCHEDULE_KIND(NODE) \
  (OMP_CLAUSE_SUBCODE_CHECK (NODE, OMP_CLAUSE_SCHEDULE)->omp_clause.subcode.schedule_kind)

/* True if a SCHEDULE clause has the simd modifier on it.  */
#define OMP_CLAUSE_SCHEDULE_SIMD(NODE) \
  (OMP_CLAUSE_SUBCODE_CHECK (NODE, OMP_CLAUSE_SCHEDULE)->base.public_flag)

#define OMP_CLAUSE_DEFAULT_KIND(NODE) \
  (OMP_CLAUSE_SUBCODE_CHECK (NODE, OMP_CLAUSE_DEFAULT)->omp_clause.subcode.default_kind)

#define OMP_CLAUSE_TILE_LIST(NODE) \
  OMP_CLAUSE_OPERAND (OMP_CLAUSE_SUBCODE_CHECK (NODE, OMP_CLAUSE_TILE), 0)

#define OMP_CLAUSE_DEVICE_TYPE_DEVICES(NODE) \
  OMP_CLAUSE_OPERAND (OMP_CLAUSE_SUBCODE_CHECK (NODE, OMP_CLAUSE_DEVICE_TYPE), 0)

#define OMP_CLAUSE_DEVICE_TYPE_CLAUSES(NODE) \
  OMP_CLAUSE_OPERAND (OMP_CLAUSE_SUBCODE_CHECK (NODE, OMP_CLAUSE_DEVICE_TYPE), 1)

/* SSA_NAME accessors.  */

/* Returns the IDENTIFIER_NODE giving the SSA name a name or NULL_TREE
   if there is no name associated with it.  */
#define SSA_NAME_IDENTIFIER(NODE)				\
  (SSA_NAME_CHECK (NODE)->ssa_name.var != NULL_TREE		\
   ? (TREE_CODE ((NODE)->ssa_name.var) == IDENTIFIER_NODE	\
      ? (NODE)->ssa_name.var					\
      : DECL_NAME ((NODE)->ssa_name.var))			\
   : NULL_TREE)

/* Returns the variable being referenced.  This can be NULL_TREE for
   temporaries not associated with any user variable.
   Once released, this is the only field that can be relied upon.  */
#define SSA_NAME_VAR(NODE)					\
  (SSA_NAME_CHECK (NODE)->ssa_name.var == NULL_TREE		\
   || TREE_CODE ((NODE)->ssa_name.var) == IDENTIFIER_NODE	\
   ? NULL_TREE : (NODE)->ssa_name.var)

#define SET_SSA_NAME_VAR_OR_IDENTIFIER(NODE,VAR) \
  do { SSA_NAME_CHECK (NODE)->ssa_name.var = (VAR); } while (0)

/* Returns the statement which defines this SSA name.  */
#define SSA_NAME_DEF_STMT(NODE)	SSA_NAME_CHECK (NODE)->ssa_name.def_stmt

/* Returns the SSA version number of this SSA name.  Note that in
   tree SSA, version numbers are not per variable and may be recycled.  */
#define SSA_NAME_VERSION(NODE)	SSA_NAME_CHECK (NODE)->base.u.version

/* Nonzero if this SSA name occurs in an abnormal PHI.  SSA_NAMES are
   never output, so we can safely use the ASM_WRITTEN_FLAG for this
   status bit.  */
#define SSA_NAME_OCCURS_IN_ABNORMAL_PHI(NODE) \
    SSA_NAME_CHECK (NODE)->base.asm_written_flag

/* Nonzero if this SSA_NAME expression is currently on the free list of
   SSA_NAMES.  Using NOTHROW_FLAG seems reasonably safe since throwing
   has no meaning for an SSA_NAME.  */
#define SSA_NAME_IN_FREE_LIST(NODE) \
    SSA_NAME_CHECK (NODE)->base.nothrow_flag

/* Nonzero if this SSA_NAME is the default definition for the
   underlying symbol.  A default SSA name is created for symbol S if
   the very first reference to S in the function is a read operation.
   Default definitions are always created by an empty statement and
   belong to no basic block.  */
#define SSA_NAME_IS_DEFAULT_DEF(NODE) \
    SSA_NAME_CHECK (NODE)->base.default_def_flag

/* Attributes for SSA_NAMEs for pointer-type variables.  */
#define SSA_NAME_PTR_INFO(N) \
   SSA_NAME_CHECK (N)->ssa_name.info.ptr_info

/* True if SSA_NAME_RANGE_INFO describes an anti-range.  */
#define SSA_NAME_ANTI_RANGE_P(N) \
    SSA_NAME_CHECK (N)->base.static_flag

/* The type of range described by SSA_NAME_RANGE_INFO.  */
#define SSA_NAME_RANGE_TYPE(N) \
    (SSA_NAME_ANTI_RANGE_P (N) ? VR_ANTI_RANGE : VR_RANGE)

/* Value range info attributes for SSA_NAMEs of non pointer-type variables.  */
#define SSA_NAME_RANGE_INFO(N) \
    SSA_NAME_CHECK (N)->ssa_name.info.range_info

/* Return the immediate_use information for an SSA_NAME. */
#define SSA_NAME_IMM_USE_NODE(NODE) SSA_NAME_CHECK (NODE)->ssa_name.imm_uses

#define OMP_CLAUSE_CODE(NODE)					\
	(OMP_CLAUSE_CHECK (NODE))->omp_clause.code

#define OMP_CLAUSE_SET_CODE(NODE, CODE)				\
	((OMP_CLAUSE_CHECK (NODE))->omp_clause.code = (CODE))

#define OMP_CLAUSE_OPERAND(NODE, I)				\
	OMP_CLAUSE_ELT_CHECK (NODE, I)

/* In a BLOCK node.  */
#define BLOCK_VARS(NODE) (BLOCK_CHECK (NODE)->block.vars)
#define BLOCK_NONLOCALIZED_VARS(NODE) \
  (BLOCK_CHECK (NODE)->block.nonlocalized_vars)
#define BLOCK_NUM_NONLOCALIZED_VARS(NODE) \
  vec_safe_length (BLOCK_NONLOCALIZED_VARS (NODE))
#define BLOCK_NONLOCALIZED_VAR(NODE,N) (*BLOCK_NONLOCALIZED_VARS (NODE))[N]
#define BLOCK_SUBBLOCKS(NODE) (BLOCK_CHECK (NODE)->block.subblocks)
#define BLOCK_SUPERCONTEXT(NODE) (BLOCK_CHECK (NODE)->block.supercontext)
#define BLOCK_CHAIN(NODE) (BLOCK_CHECK (NODE)->block.chain)
#define BLOCK_ABSTRACT_ORIGIN(NODE) (BLOCK_CHECK (NODE)->block.abstract_origin)
#define BLOCK_ABSTRACT(NODE) (BLOCK_CHECK (NODE)->block.abstract_flag)
#define BLOCK_DIE(NODE) (BLOCK_CHECK (NODE)->block.die)

/* True if BLOCK has the same ranges as its BLOCK_SUPERCONTEXT.  */
#define BLOCK_SAME_RANGE(NODE) (BLOCK_CHECK (NODE)->base.u.bits.nameless_flag)

/* An index number for this block.  These values are not guaranteed to
   be unique across functions -- whether or not they are depends on
   the debugging output format in use.  */
#define BLOCK_NUMBER(NODE) (BLOCK_CHECK (NODE)->block.block_num)

/* If block reordering splits a lexical block into discontiguous
   address ranges, we'll make a copy of the original block.

   Note that this is logically distinct from BLOCK_ABSTRACT_ORIGIN.
   In that case, we have one source block that has been replicated
   (through inlining or unrolling) into many logical blocks, and that
   these logical blocks have different physical variables in them.

   In this case, we have one logical block split into several
   non-contiguous address ranges.  Most debug formats can't actually
   represent this idea directly, so we fake it by creating multiple
   logical blocks with the same variables in them.  However, for those
   that do support non-contiguous regions, these allow the original
   logical block to be reconstructed, along with the set of address
   ranges.

   One of the logical block fragments is arbitrarily chosen to be
   the ORIGIN.  The other fragments will point to the origin via
   BLOCK_FRAGMENT_ORIGIN; the origin itself will have this pointer
   be null.  The list of fragments will be chained through
   BLOCK_FRAGMENT_CHAIN from the origin.  */

#define BLOCK_FRAGMENT_ORIGIN(NODE) (BLOCK_CHECK (NODE)->block.fragment_origin)
#define BLOCK_FRAGMENT_CHAIN(NODE) (BLOCK_CHECK (NODE)->block.fragment_chain)

/* For an inlined function, this gives the location where it was called
   from.  This is only set in the top level block, which corresponds to the
   inlined function scope.  This is used in the debug output routines.  */

#define BLOCK_SOURCE_LOCATION(NODE) (BLOCK_CHECK (NODE)->block.locus)

/* This gives the location of the end of the block, useful to attach
   code implicitly generated for outgoing paths.  */

#define BLOCK_SOURCE_END_LOCATION(NODE) (BLOCK_CHECK (NODE)->block.end_locus)

/* Define fields and accessors for nodes representing data types.  */

/* See tree.def for documentation of the use of these fields.
   Look at the documentation of the various ..._TYPE tree codes.

   Note that the type.values, type.minval, and type.maxval fields are
   overloaded and used for different macros in different kinds of types.
   Each macro must check to ensure the tree node is of the proper kind of
   type.  Note also that some of the front-ends also overload these fields,
   so they must be checked as well.  */

#define TYPE_UID(NODE) (TYPE_CHECK (NODE)->type_common.uid)
#define TYPE_SIZE(NODE) (TYPE_CHECK (NODE)->type_common.size)
#define TYPE_SIZE_UNIT(NODE) (TYPE_CHECK (NODE)->type_common.size_unit)
#define TYPE_POINTER_TO(NODE) (TYPE_CHECK (NODE)->type_common.pointer_to)
#define TYPE_REFERENCE_TO(NODE) (TYPE_CHECK (NODE)->type_common.reference_to)
#define TYPE_PRECISION(NODE) (TYPE_CHECK (NODE)->type_common.precision)
#define TYPE_NAME(NODE) (TYPE_CHECK (NODE)->type_common.name)
#define TYPE_NEXT_VARIANT(NODE) (TYPE_CHECK (NODE)->type_common.next_variant)
#define TYPE_MAIN_VARIANT(NODE) (TYPE_CHECK (NODE)->type_common.main_variant)
#define TYPE_CONTEXT(NODE) (TYPE_CHECK (NODE)->type_common.context)

#define TYPE_MODE(NODE) \
  (VECTOR_TYPE_P (TYPE_CHECK (NODE)) \
   ? vector_type_mode (NODE) : (NODE)->type_common.mode)
#define SET_TYPE_MODE(NODE, MODE) \
  (TYPE_CHECK (NODE)->type_common.mode = (MODE))

extern machine_mode element_mode (const_tree t);

/* The "canonical" type for this type node, which is used by frontends to
   compare the type for equality with another type.  If two types are
   equal (based on the semantics of the language), then they will have
   equivalent TYPE_CANONICAL entries.

   As a special case, if TYPE_CANONICAL is NULL_TREE, and thus
   TYPE_STRUCTURAL_EQUALITY_P is true, then it cannot
   be used for comparison against other types.  Instead, the type is
   said to require structural equality checks, described in
   TYPE_STRUCTURAL_EQUALITY_P.

   For unqualified aggregate and function types the middle-end relies on
   TYPE_CANONICAL to tell whether two variables can be assigned
   to each other without a conversion.  The middle-end also makes sure
   to assign the same alias-sets to the type partition with equal
   TYPE_CANONICAL of their unqualified variants.  */
#define TYPE_CANONICAL(NODE) (TYPE_CHECK (NODE)->type_common.canonical)
/* Indicates that the type node requires structural equality
   checks.  The compiler will need to look at the composition of the
   type to determine whether it is equal to another type, rather than
   just comparing canonical type pointers.  For instance, we would need
   to look at the return and parameter types of a FUNCTION_TYPE
   node.  */
#define TYPE_STRUCTURAL_EQUALITY_P(NODE) (TYPE_CANONICAL (NODE) == NULL_TREE)
/* Sets the TYPE_CANONICAL field to NULL_TREE, indicating that the
   type node requires structural equality.  */
#define SET_TYPE_STRUCTURAL_EQUALITY(NODE) (TYPE_CANONICAL (NODE) = NULL_TREE)

#define TYPE_IBIT(NODE) (GET_MODE_IBIT (TYPE_MODE (NODE)))
#define TYPE_FBIT(NODE) (GET_MODE_FBIT (TYPE_MODE (NODE)))

/* The (language-specific) typed-based alias set for this type.
   Objects whose TYPE_ALIAS_SETs are different cannot alias each
   other.  If the TYPE_ALIAS_SET is -1, no alias set has yet been
   assigned to this type.  If the TYPE_ALIAS_SET is 0, objects of this
   type can alias objects of any type.  */
#define TYPE_ALIAS_SET(NODE) (TYPE_CHECK (NODE)->type_common.alias_set)

/* Nonzero iff the typed-based alias set for this type has been
   calculated.  */
#define TYPE_ALIAS_SET_KNOWN_P(NODE) \
  (TYPE_CHECK (NODE)->type_common.alias_set != -1)

/* A TREE_LIST of IDENTIFIER nodes of the attributes that apply
   to this type.  */
#define TYPE_ATTRIBUTES(NODE) (TYPE_CHECK (NODE)->type_common.attributes)

/* The alignment necessary for objects of this type.
   The value is an int, measured in bits.  */
#define TYPE_ALIGN(NODE) (TYPE_CHECK (NODE)->type_common.align)

/* 1 if the alignment for this type was requested by "aligned" attribute,
   0 if it is the default for this type.  */
#define TYPE_USER_ALIGN(NODE) (TYPE_CHECK (NODE)->base.u.bits.user_align)

/* The alignment for NODE, in bytes.  */
#define TYPE_ALIGN_UNIT(NODE) (TYPE_ALIGN (NODE) / BITS_PER_UNIT)

/* If your language allows you to declare types, and you want debug info
   for them, then you need to generate corresponding TYPE_DECL nodes.
   These "stub" TYPE_DECL nodes have no name, and simply point at the
   type node.  You then set the TYPE_STUB_DECL field of the type node
   to point back at the TYPE_DECL node.  This allows the debug routines
   to know that the two nodes represent the same type, so that we only
   get one debug info record for them.  */
#define TYPE_STUB_DECL(NODE) (TREE_CHAIN (TYPE_CHECK (NODE)))

/* In a RECORD_TYPE, UNION_TYPE, QUAL_UNION_TYPE or ARRAY_TYPE, it means
   the type has BLKmode only because it lacks the alignment required for
   its size.  */
#define TYPE_NO_FORCE_BLK(NODE) \
  (TYPE_CHECK (NODE)->type_common.no_force_blk_flag)

/* Nonzero in a type considered volatile as a whole.  */
#define TYPE_VOLATILE(NODE) (TYPE_CHECK (NODE)->base.volatile_flag)

/* Nonzero in a type considered atomic as a whole.  */
#define TYPE_ATOMIC(NODE) (TYPE_CHECK (NODE)->base.u.bits.atomic_flag)

/* Means this type is const-qualified.  */
#define TYPE_READONLY(NODE) (TYPE_CHECK (NODE)->base.readonly_flag)

/* If nonzero, this type is `restrict'-qualified, in the C sense of
   the term.  */
#define TYPE_RESTRICT(NODE) (TYPE_CHECK (NODE)->type_common.restrict_flag)

/* If nonzero, type's name shouldn't be emitted into debug info.  */
#define TYPE_NAMELESS(NODE) (TYPE_CHECK (NODE)->base.u.bits.nameless_flag)

/* The address space the type is in.  */
#define TYPE_ADDR_SPACE(NODE) (TYPE_CHECK (NODE)->base.u.bits.address_space)

/* Encode/decode the named memory support as part of the qualifier.  If more
   than 8 qualifiers are added, these macros need to be adjusted.  */
#define ENCODE_QUAL_ADDR_SPACE(NUM) ((NUM & 0xFF) << 8)
#define DECODE_QUAL_ADDR_SPACE(X) (((X) >> 8) & 0xFF)

/* Return all qualifiers except for the address space qualifiers.  */
#define CLEAR_QUAL_ADDR_SPACE(X) ((X) & ~0xFF00)

/* Only keep the address space out of the qualifiers and discard the other
   qualifiers.  */
#define KEEP_QUAL_ADDR_SPACE(X) ((X) & 0xFF00)

/* The set of type qualifiers for this type.  */
#define TYPE_QUALS(NODE)					\
  ((int) ((TYPE_READONLY (NODE) * TYPE_QUAL_CONST)		\
	  | (TYPE_VOLATILE (NODE) * TYPE_QUAL_VOLATILE)		\
	  | (TYPE_ATOMIC (NODE) * TYPE_QUAL_ATOMIC)		\
	  | (TYPE_RESTRICT (NODE) * TYPE_QUAL_RESTRICT)		\
	  | (ENCODE_QUAL_ADDR_SPACE (TYPE_ADDR_SPACE (NODE)))))

/* The same as TYPE_QUALS without the address space qualifications.  */
#define TYPE_QUALS_NO_ADDR_SPACE(NODE)				\
  ((int) ((TYPE_READONLY (NODE) * TYPE_QUAL_CONST)		\
	  | (TYPE_VOLATILE (NODE) * TYPE_QUAL_VOLATILE)		\
	  | (TYPE_ATOMIC (NODE) * TYPE_QUAL_ATOMIC)		\
	  | (TYPE_RESTRICT (NODE) * TYPE_QUAL_RESTRICT)))

/* The same as TYPE_QUALS without the address space and atomic 
   qualifications.  */
#define TYPE_QUALS_NO_ADDR_SPACE_NO_ATOMIC(NODE)		\
  ((int) ((TYPE_READONLY (NODE) * TYPE_QUAL_CONST)		\
	  | (TYPE_VOLATILE (NODE) * TYPE_QUAL_VOLATILE)		\
	  | (TYPE_RESTRICT (NODE) * TYPE_QUAL_RESTRICT)))

/* These flags are available for each language front end to use internally.  */
#define TYPE_LANG_FLAG_0(NODE) (TYPE_CHECK (NODE)->type_common.lang_flag_0)
#define TYPE_LANG_FLAG_1(NODE) (TYPE_CHECK (NODE)->type_common.lang_flag_1)
#define TYPE_LANG_FLAG_2(NODE) (TYPE_CHECK (NODE)->type_common.lang_flag_2)
#define TYPE_LANG_FLAG_3(NODE) (TYPE_CHECK (NODE)->type_common.lang_flag_3)
#define TYPE_LANG_FLAG_4(NODE) (TYPE_CHECK (NODE)->type_common.lang_flag_4)
#define TYPE_LANG_FLAG_5(NODE) (TYPE_CHECK (NODE)->type_common.lang_flag_5)
#define TYPE_LANG_FLAG_6(NODE) (TYPE_CHECK (NODE)->type_common.lang_flag_6)

/* Used to keep track of visited nodes in tree traversals.  This is set to
   0 by copy_node and make_node.  */
#define TREE_VISITED(NODE) ((NODE)->base.visited)

/* If set in an ARRAY_TYPE, indicates a string type (for languages
   that distinguish string from array of char).
   If set in a INTEGER_TYPE, indicates a character type.  */
#define TYPE_STRING_FLAG(NODE) (TYPE_CHECK (NODE)->type_common.string_flag)

/* For a VECTOR_TYPE, this is the number of sub-parts of the vector.  */
#define TYPE_VECTOR_SUBPARTS(VECTOR_TYPE) \
  (((unsigned HOST_WIDE_INT) 1) \
   << VECTOR_TYPE_CHECK (VECTOR_TYPE)->type_common.precision)

/* Set precision to n when we have 2^n sub-parts of the vector.  */
#define SET_TYPE_VECTOR_SUBPARTS(VECTOR_TYPE, X) \
  (VECTOR_TYPE_CHECK (VECTOR_TYPE)->type_common.precision = exact_log2 (X))

/* Nonzero in a VECTOR_TYPE if the frontends should not emit warnings
   about missing conversions to other vector types of the same size.  */
#define TYPE_VECTOR_OPAQUE(NODE) \
  (VECTOR_TYPE_CHECK (NODE)->base.default_def_flag)

/* Indicates that objects of this type must be initialized by calling a
   function when they are created.  */
#define TYPE_NEEDS_CONSTRUCTING(NODE) \
  (TYPE_CHECK (NODE)->type_common.needs_constructing_flag)

/* Indicates that a UNION_TYPE object should be passed the same way that
   the first union alternative would be passed, or that a RECORD_TYPE
   object should be passed the same way that the first (and only) member
   would be passed.  */
#define TYPE_TRANSPARENT_AGGR(NODE) \
  (RECORD_OR_UNION_CHECK (NODE)->type_common.transparent_aggr_flag)

/* For an ARRAY_TYPE, indicates that it is not permitted to take the
   address of a component of the type.  This is the counterpart of
   DECL_NONADDRESSABLE_P for arrays, see the definition of this flag.  */
#define TYPE_NONALIASED_COMPONENT(NODE) \
  (ARRAY_TYPE_CHECK (NODE)->type_common.transparent_aggr_flag)

/* Indicated that objects of this type should be laid out in as
   compact a way as possible.  */
#define TYPE_PACKED(NODE) (TYPE_CHECK (NODE)->base.u.bits.packed_flag)

/* Used by type_contains_placeholder_p to avoid recomputation.
   Values are: 0 (unknown), 1 (false), 2 (true).  Never access
   this field directly.  */
#define TYPE_CONTAINS_PLACEHOLDER_INTERNAL(NODE) \
  (TYPE_CHECK (NODE)->type_common.contains_placeholder_bits)

/* Nonzero if RECORD_TYPE represents a final derivation of class.  */
#define TYPE_FINAL_P(NODE) \
  (RECORD_OR_UNION_CHECK (NODE)->base.default_def_flag)

/* The debug output functions use the symtab union field to store
   information specific to the debugging format.  The different debug
   output hooks store different types in the union field.  These three
   macros are used to access different fields in the union.  The debug
   hooks are responsible for consistently using only a specific
   macro.  */

/* Symtab field as an integer.  Used by stabs generator in dbxout.c to
   hold the type's number in the generated stabs.  */
#define TYPE_SYMTAB_ADDRESS(NODE) \
  (TYPE_CHECK (NODE)->type_common.symtab.address)

/* Symtab field as a string.  Used by COFF generator in sdbout.c to
   hold struct/union type tag names.  */
#define TYPE_SYMTAB_POINTER(NODE) \
  (TYPE_CHECK (NODE)->type_common.symtab.pointer)

/* Symtab field as a pointer to a DWARF DIE.  Used by DWARF generator
   in dwarf2out.c to point to the DIE generated for the type.  */
#define TYPE_SYMTAB_DIE(NODE) \
  (TYPE_CHECK (NODE)->type_common.symtab.die)

/* The garbage collector needs to know the interpretation of the
   symtab field.  These constants represent the different types in the
   union.  */

#define TYPE_SYMTAB_IS_ADDRESS (0)
#define TYPE_SYMTAB_IS_POINTER (1)
#define TYPE_SYMTAB_IS_DIE (2)

#define TYPE_LANG_SPECIFIC(NODE) \
  (TYPE_CHECK (NODE)->type_with_lang_specific.lang_specific)

#define TYPE_VALUES(NODE) (ENUMERAL_TYPE_CHECK (NODE)->type_non_common.values)
#define TYPE_DOMAIN(NODE) (ARRAY_TYPE_CHECK (NODE)->type_non_common.values)
#define TYPE_FIELDS(NODE) \
  (RECORD_OR_UNION_CHECK (NODE)->type_non_common.values)
#define TYPE_CACHED_VALUES(NODE) (TYPE_CHECK (NODE)->type_non_common.values)
#define TYPE_ARG_TYPES(NODE) \
  (FUNC_OR_METHOD_CHECK (NODE)->type_non_common.values)
#define TYPE_VALUES_RAW(NODE) (TYPE_CHECK (NODE)->type_non_common.values)

#define TYPE_METHODS(NODE) \
  (RECORD_OR_UNION_CHECK (NODE)->type_non_common.maxval)
#define TYPE_VFIELD(NODE) \
  (RECORD_OR_UNION_CHECK (NODE)->type_non_common.minval)
#define TYPE_METHOD_BASETYPE(NODE) \
  (FUNC_OR_METHOD_CHECK (NODE)->type_non_common.maxval)
#define TYPE_OFFSET_BASETYPE(NODE) \
  (OFFSET_TYPE_CHECK (NODE)->type_non_common.maxval)
#define TYPE_MAXVAL(NODE) (TYPE_CHECK (NODE)->type_non_common.maxval)
#define TYPE_MINVAL(NODE) (TYPE_CHECK (NODE)->type_non_common.minval)
#define TYPE_NEXT_PTR_TO(NODE) \
  (POINTER_TYPE_CHECK (NODE)->type_non_common.minval)
#define TYPE_NEXT_REF_TO(NODE) \
  (REFERENCE_TYPE_CHECK (NODE)->type_non_common.minval)
#define TYPE_MIN_VALUE(NODE) \
  (NUMERICAL_TYPE_CHECK (NODE)->type_non_common.minval)
#define TYPE_MAX_VALUE(NODE) \
  (NUMERICAL_TYPE_CHECK (NODE)->type_non_common.maxval)

/* If non-NULL, this is an upper bound of the size (in bytes) of an
   object of the given ARRAY_TYPE_NON_COMMON.  This allows temporaries to be
   allocated.  */
#define TYPE_ARRAY_MAX_SIZE(ARRAY_TYPE) \
  (ARRAY_TYPE_CHECK (ARRAY_TYPE)->type_non_common.maxval)

/* For record and union types, information about this type, as a base type
   for itself.  */
#define TYPE_BINFO(NODE) (RECORD_OR_UNION_CHECK (NODE)->type_non_common.binfo)

/* For non record and union types, used in a language-dependent way.  */
#define TYPE_LANG_SLOT_1(NODE) \
  (NOT_RECORD_OR_UNION_CHECK (NODE)->type_non_common.binfo)

/* Define accessor macros for information about type inheritance
   and basetypes.

   A "basetype" means a particular usage of a data type for inheritance
   in another type.  Each such basetype usage has its own "binfo"
   object to describe it.  The binfo object is a TREE_VEC node.

   Inheritance is represented by the binfo nodes allocated for a
   given type.  For example, given types C and D, such that D is
   inherited by C, 3 binfo nodes will be allocated: one for describing
   the binfo properties of C, similarly one for D, and one for
   describing the binfo properties of D as a base type for C.
   Thus, given a pointer to class C, one can get a pointer to the binfo
   of D acting as a basetype for C by looking at C's binfo's basetypes.  */

/* BINFO specific flags.  */

/* Nonzero means that the derivation chain is via a `virtual' declaration.  */
#define BINFO_VIRTUAL_P(NODE) (TREE_BINFO_CHECK (NODE)->base.static_flag)

/* Flags for language dependent use.  */
#define BINFO_MARKED(NODE) TREE_LANG_FLAG_0 (TREE_BINFO_CHECK (NODE))
#define BINFO_FLAG_1(NODE) TREE_LANG_FLAG_1 (TREE_BINFO_CHECK (NODE))
#define BINFO_FLAG_2(NODE) TREE_LANG_FLAG_2 (TREE_BINFO_CHECK (NODE))
#define BINFO_FLAG_3(NODE) TREE_LANG_FLAG_3 (TREE_BINFO_CHECK (NODE))
#define BINFO_FLAG_4(NODE) TREE_LANG_FLAG_4 (TREE_BINFO_CHECK (NODE))
#define BINFO_FLAG_5(NODE) TREE_LANG_FLAG_5 (TREE_BINFO_CHECK (NODE))
#define BINFO_FLAG_6(NODE) TREE_LANG_FLAG_6 (TREE_BINFO_CHECK (NODE))

/* The actual data type node being inherited in this basetype.  */
#define BINFO_TYPE(NODE) TREE_TYPE (TREE_BINFO_CHECK (NODE))

/* The offset where this basetype appears in its containing type.
   BINFO_OFFSET slot holds the offset (in bytes)
   from the base of the complete object to the base of the part of the
   object that is allocated on behalf of this `type'.
   This is always 0 except when there is multiple inheritance.  */

#define BINFO_OFFSET(NODE) (TREE_BINFO_CHECK (NODE)->binfo.offset)
#define BINFO_OFFSET_ZEROP(NODE) (integer_zerop (BINFO_OFFSET (NODE)))

/* The virtual function table belonging to this basetype.  Virtual
   function tables provide a mechanism for run-time method dispatching.
   The entries of a virtual function table are language-dependent.  */

#define BINFO_VTABLE(NODE) (TREE_BINFO_CHECK (NODE)->binfo.vtable)

/* The virtual functions in the virtual function table.  This is
   a TREE_LIST that is used as an initial approximation for building
   a virtual function table for this basetype.  */
#define BINFO_VIRTUALS(NODE) (TREE_BINFO_CHECK (NODE)->binfo.virtuals)

/* A vector of binfos for the direct basetypes inherited by this
   basetype.

   If this basetype describes type D as inherited in C, and if the
   basetypes of D are E and F, then this vector contains binfos for
   inheritance of E and F by C.  */
#define BINFO_BASE_BINFOS(NODE) (&TREE_BINFO_CHECK (NODE)->binfo.base_binfos)

/* The number of basetypes for NODE.  */
#define BINFO_N_BASE_BINFOS(NODE) (BINFO_BASE_BINFOS (NODE)->length ())

/* Accessor macro to get to the Nth base binfo of this binfo.  */
#define BINFO_BASE_BINFO(NODE,N) \
 ((*BINFO_BASE_BINFOS (NODE))[(N)])
#define BINFO_BASE_ITERATE(NODE,N,B) \
 (BINFO_BASE_BINFOS (NODE)->iterate ((N), &(B)))
#define BINFO_BASE_APPEND(NODE,T) \
 (BINFO_BASE_BINFOS (NODE)->quick_push ((T)))

/* For a BINFO record describing a virtual base class, i.e., one where
   TREE_VIA_VIRTUAL is set, this field assists in locating the virtual
   base.  The actual contents are language-dependent.  In the C++
   front-end this field is an INTEGER_CST giving an offset into the
   vtable where the offset to the virtual base can be found.  */
#define BINFO_VPTR_FIELD(NODE) (TREE_BINFO_CHECK (NODE)->binfo.vptr_field)

/* Indicates the accesses this binfo has to its bases. The values are
   access_public_node, access_protected_node or access_private_node.
   If this array is not present, public access is implied.  */
#define BINFO_BASE_ACCESSES(NODE) \
  (TREE_BINFO_CHECK (NODE)->binfo.base_accesses)

#define BINFO_BASE_ACCESS(NODE,N) \
  (*BINFO_BASE_ACCESSES (NODE))[(N)]
#define BINFO_BASE_ACCESS_APPEND(NODE,T) \
  BINFO_BASE_ACCESSES (NODE)->quick_push ((T))

/* The index in the VTT where this subobject's sub-VTT can be found.
   NULL_TREE if there is no sub-VTT.  */
#define BINFO_SUBVTT_INDEX(NODE) (TREE_BINFO_CHECK (NODE)->binfo.vtt_subvtt)

/* The index in the VTT where the vptr for this subobject can be
   found.  NULL_TREE if there is no secondary vptr in the VTT.  */
#define BINFO_VPTR_INDEX(NODE) (TREE_BINFO_CHECK (NODE)->binfo.vtt_vptr)

/* The BINFO_INHERITANCE_CHAIN points at the binfo for the base
   inheriting this base for non-virtual bases. For virtual bases it
   points either to the binfo for which this is a primary binfo, or to
   the binfo of the most derived type.  */
#define BINFO_INHERITANCE_CHAIN(NODE) \
	(TREE_BINFO_CHECK (NODE)->binfo.inheritance)


/* Define fields and accessors for nodes representing declared names.  */

/* Nonzero if DECL represents an SSA name or a variable that can possibly
   have an associated SSA name.  */
#define SSA_VAR_P(DECL)							\
	(TREE_CODE (DECL) == VAR_DECL					\
	 || TREE_CODE (DECL) == PARM_DECL				\
	 || TREE_CODE (DECL) == RESULT_DECL				\
	 || TREE_CODE (DECL) == SSA_NAME)


#define DECL_CHAIN(NODE) (TREE_CHAIN (DECL_MINIMAL_CHECK (NODE)))

/* This is the name of the object as written by the user.
   It is an IDENTIFIER_NODE.  */
#define DECL_NAME(NODE) (DECL_MINIMAL_CHECK (NODE)->decl_minimal.name)

/* The IDENTIFIER_NODE associated with the TYPE_NAME field.  */
#define TYPE_IDENTIFIER(NODE) \
  (TYPE_NAME (NODE) && DECL_P (TYPE_NAME (NODE)) \
   ? DECL_NAME (TYPE_NAME (NODE)) : TYPE_NAME (NODE))

/* Every ..._DECL node gets a unique number.  */
#define DECL_UID(NODE) (DECL_MINIMAL_CHECK (NODE)->decl_minimal.uid)

/* DEBUG_EXPR_DECLs get negative UID numbers, to catch erroneous
   uses.  */
#define DEBUG_TEMP_UID(NODE) (-DECL_UID (TREE_CHECK ((NODE), DEBUG_EXPR_DECL)))

/* Every ..._DECL node gets a unique number that stays the same even
   when the decl is copied by the inliner once it is set.  */
#define DECL_PT_UID(NODE) \
  (DECL_COMMON_CHECK (NODE)->decl_common.pt_uid == -1u \
   ? (NODE)->decl_minimal.uid : (NODE)->decl_common.pt_uid)
/* Initialize the ..._DECL node pt-uid to the decls uid.  */
#define SET_DECL_PT_UID(NODE, UID) \
  (DECL_COMMON_CHECK (NODE)->decl_common.pt_uid = (UID))
/* Whether the ..._DECL node pt-uid has been initialized and thus needs to
   be preserved when copyin the decl.  */
#define DECL_PT_UID_SET_P(NODE) \
  (DECL_COMMON_CHECK (NODE)->decl_common.pt_uid != -1u)

/* These two fields describe where in the source code the declaration
   was.  If the declaration appears in several places (as for a C
   function that is declared first and then defined later), this
   information should refer to the definition.  */
#define DECL_SOURCE_LOCATION(NODE) \
  (DECL_MINIMAL_CHECK (NODE)->decl_minimal.locus)
#define DECL_SOURCE_FILE(NODE) LOCATION_FILE (DECL_SOURCE_LOCATION (NODE))
#define DECL_SOURCE_LINE(NODE) LOCATION_LINE (DECL_SOURCE_LOCATION (NODE))
#define DECL_SOURCE_COLUMN(NODE) LOCATION_COLUMN (DECL_SOURCE_LOCATION (NODE))
/* This accessor returns TRUE if the decl it operates on was created
   by a front-end or back-end rather than by user code.  In this case
   builtin-ness is indicated by source location.  */
#define DECL_IS_BUILTIN(DECL) \
  (LOCATION_LOCUS (DECL_SOURCE_LOCATION (DECL)) <= BUILTINS_LOCATION)

/*  For FIELD_DECLs, this is the RECORD_TYPE, UNION_TYPE, or
    QUAL_UNION_TYPE node that the field is a member of.  For VAR_DECL,
    PARM_DECL, FUNCTION_DECL, LABEL_DECL, RESULT_DECL, and CONST_DECL
    nodes, this points to either the FUNCTION_DECL for the containing
    function, the RECORD_TYPE or UNION_TYPE for the containing type, or
    NULL_TREE or a TRANSLATION_UNIT_DECL if the given decl has "file
    scope".  In particular, for VAR_DECLs which are virtual table pointers
    (they have DECL_VIRTUAL set), we use DECL_CONTEXT to determine the type
    they belong to.  */
#define DECL_CONTEXT(NODE) (DECL_MINIMAL_CHECK (NODE)->decl_minimal.context)
#define DECL_FIELD_CONTEXT(NODE) \
  (FIELD_DECL_CHECK (NODE)->decl_minimal.context)

/* If nonzero, decl's name shouldn't be emitted into debug info.  */
#define DECL_NAMELESS(NODE) (DECL_MINIMAL_CHECK (NODE)->base.u.bits.nameless_flag)

/* For any sort of a ..._DECL node, this points to the original (abstract)
   decl node which this decl is an inlined/cloned instance of, or else it
   is NULL indicating that this decl is not an instance of some other decl.

   The C front-end also uses this in a nested declaration of an inline
   function, to point back to the definition.  */
#define DECL_ABSTRACT_ORIGIN(NODE) \
  (DECL_COMMON_CHECK (NODE)->decl_common.abstract_origin)

/* Like DECL_ABSTRACT_ORIGIN, but returns NODE if there's no abstract
   origin.  This is useful when setting the DECL_ABSTRACT_ORIGIN.  */
#define DECL_ORIGIN(NODE) \
  (DECL_ABSTRACT_ORIGIN (NODE) ? DECL_ABSTRACT_ORIGIN (NODE) : (NODE))

/* Nonzero for any sort of ..._DECL node means this decl node represents an
   inline instance of some original (abstract) decl from an inline function;
   suppress any warnings about shadowing some other variable.  FUNCTION_DECL
   nodes can also have their abstract origin set to themselves.  */
#define DECL_FROM_INLINE(NODE) \
  (DECL_ABSTRACT_ORIGIN (NODE) != NULL_TREE \
   && DECL_ABSTRACT_ORIGIN (NODE) != (NODE))

/* In a DECL this is the field where attributes are stored.  */
#define DECL_ATTRIBUTES(NODE) \
  (DECL_COMMON_CHECK (NODE)->decl_common.attributes)

/* For a FUNCTION_DECL, holds the tree of BINDINGs.
   For a TRANSLATION_UNIT_DECL, holds the namespace's BLOCK.
   For a VAR_DECL, holds the initial value.
   For a PARM_DECL, used for DECL_ARG_TYPE--default
   values for parameters are encoded in the type of the function,
   not in the PARM_DECL slot.
   For a FIELD_DECL, this is used for enumeration values and the C
   frontend uses it for temporarily storing bitwidth of bitfields.

   ??? Need to figure out some way to check this isn't a PARM_DECL.  */
#define DECL_INITIAL(NODE) (DECL_COMMON_CHECK (NODE)->decl_common.initial)

/* Holds the size of the datum, in bits, as a tree expression.
   Need not be constant.  */
#define DECL_SIZE(NODE) (DECL_COMMON_CHECK (NODE)->decl_common.size)
/* Likewise for the size in bytes.  */
#define DECL_SIZE_UNIT(NODE) (DECL_COMMON_CHECK (NODE)->decl_common.size_unit)
/* Holds the alignment required for the datum, in bits.  */
#define DECL_ALIGN(NODE) (DECL_COMMON_CHECK (NODE)->decl_common.align)
/* The alignment of NODE, in bytes.  */
#define DECL_ALIGN_UNIT(NODE) (DECL_ALIGN (NODE) / BITS_PER_UNIT)
/* Set if the alignment of this DECL has been set by the user, for
   example with an 'aligned' attribute.  */
#define DECL_USER_ALIGN(NODE) \
  (DECL_COMMON_CHECK (NODE)->base.u.bits.user_align)
/* Holds the machine mode corresponding to the declaration of a variable or
   field.  Always equal to TYPE_MODE (TREE_TYPE (decl)) except for a
   FIELD_DECL.  */
#define DECL_MODE(NODE) (DECL_COMMON_CHECK (NODE)->decl_common.mode)

/* For FUNCTION_DECL, if it is built-in, this identifies which built-in
   operation it is.  Note, however, that this field is overloaded, with
   DECL_BUILT_IN_CLASS as the discriminant, so the latter must always be
   checked before any access to the former.  */
#define DECL_FUNCTION_CODE(NODE) \
  (FUNCTION_DECL_CHECK (NODE)->function_decl.function_code)

#define DECL_FUNCTION_PERSONALITY(NODE) \
  (FUNCTION_DECL_CHECK (NODE)->function_decl.personality)

/* Nonzero for a given ..._DECL node means that the name of this node should
   be ignored for symbolic debug purposes.  For a TYPE_DECL, this means that
   the associated type should be ignored.  For a FUNCTION_DECL, the body of
   the function should also be ignored.  */
#define DECL_IGNORED_P(NODE) \
  (DECL_COMMON_CHECK (NODE)->decl_common.ignored_flag)

/* Nonzero for a given ..._DECL node means that this node represents an
   "abstract instance" of the given declaration (e.g. in the original
   declaration of an inline function).  When generating symbolic debugging
   information, we mustn't try to generate any address information for nodes
   marked as "abstract instances" because we don't actually generate
   any code or allocate any data space for such instances.  */
#define DECL_ABSTRACT_P(NODE) \
  (DECL_COMMON_CHECK (NODE)->decl_common.abstract_flag)

/* Language-specific decl information.  */
#define DECL_LANG_SPECIFIC(NODE) \
  (DECL_COMMON_CHECK (NODE)->decl_common.lang_specific)

/* In a VAR_DECL or FUNCTION_DECL, nonzero means external reference:
   do not allocate storage, and refer to a definition elsewhere.  Note that
   this does not necessarily imply the entity represented by NODE
   has no program source-level definition in this translation unit.  For
   example, for a FUNCTION_DECL, DECL_SAVED_TREE may be non-NULL and
   DECL_EXTERNAL may be true simultaneously; that can be the case for
   a C99 "extern inline" function.  */
#define DECL_EXTERNAL(NODE) (DECL_COMMON_CHECK (NODE)->decl_common.decl_flag_1)

/* Nonzero in a ..._DECL means this variable is ref'd from a nested function.
   For VAR_DECL nodes, PARM_DECL nodes, and FUNCTION_DECL nodes.

   For LABEL_DECL nodes, nonzero if nonlocal gotos to the label are permitted.

   Also set in some languages for variables, etc., outside the normal
   lexical scope, such as class instance variables.  */
#define DECL_NONLOCAL(NODE) \
  (DECL_COMMON_CHECK (NODE)->decl_common.nonlocal_flag)

/* Used in VAR_DECLs to indicate that the variable is a vtable.
   Used in FIELD_DECLs for vtable pointers.
   Used in FUNCTION_DECLs to indicate that the function is virtual.  */
#define DECL_VIRTUAL_P(NODE) \
  (DECL_COMMON_CHECK (NODE)->decl_common.virtual_flag)

/* Used to indicate that this DECL represents a compiler-generated entity.  */
#define DECL_ARTIFICIAL(NODE) \
  (DECL_COMMON_CHECK (NODE)->decl_common.artificial_flag)

/* Additional flags for language-specific uses.  */
#define DECL_LANG_FLAG_0(NODE) \
  (DECL_COMMON_CHECK (NODE)->decl_common.lang_flag_0)
#define DECL_LANG_FLAG_1(NODE) \
  (DECL_COMMON_CHECK (NODE)->decl_common.lang_flag_1)
#define DECL_LANG_FLAG_2(NODE) \
  (DECL_COMMON_CHECK (NODE)->decl_common.lang_flag_2)
#define DECL_LANG_FLAG_3(NODE) \
  (DECL_COMMON_CHECK (NODE)->decl_common.lang_flag_3)
#define DECL_LANG_FLAG_4(NODE) \
  (DECL_COMMON_CHECK (NODE)->decl_common.lang_flag_4)
#define DECL_LANG_FLAG_5(NODE) \
  (DECL_COMMON_CHECK (NODE)->decl_common.lang_flag_5)
#define DECL_LANG_FLAG_6(NODE) \
  (DECL_COMMON_CHECK (NODE)->decl_common.lang_flag_6)
#define DECL_LANG_FLAG_7(NODE) \
  (DECL_COMMON_CHECK (NODE)->decl_common.lang_flag_7)
#define DECL_LANG_FLAG_8(NODE) \
  (DECL_COMMON_CHECK (NODE)->decl_common.lang_flag_8)

/* Nonzero for a scope which is equal to file scope.  */
#define SCOPE_FILE_SCOPE_P(EXP)	\
  (! (EXP) || TREE_CODE (EXP) == TRANSLATION_UNIT_DECL)
/* Nonzero for a decl which is at file scope.  */
#define DECL_FILE_SCOPE_P(EXP) SCOPE_FILE_SCOPE_P (DECL_CONTEXT (EXP))
/* Nonzero for a type which is at file scope.  */
#define TYPE_FILE_SCOPE_P(EXP) SCOPE_FILE_SCOPE_P (TYPE_CONTEXT (EXP))

/* Nonzero for a decl that is decorated using attribute used.
   This indicates to compiler tools that this decl needs to be preserved.  */
#define DECL_PRESERVE_P(DECL) \
  DECL_COMMON_CHECK (DECL)->decl_common.preserve_flag

/* For function local variables of COMPLEX and VECTOR types,
   indicates that the variable is not aliased, and that all
   modifications to the variable have been adjusted so that
   they are killing assignments.  Thus the variable may now
   be treated as a GIMPLE register, and use real instead of
   virtual ops in SSA form.  */
#define DECL_GIMPLE_REG_P(DECL) \
  DECL_COMMON_CHECK (DECL)->decl_common.gimple_reg_flag

extern tree decl_value_expr_lookup (tree);
extern void decl_value_expr_insert (tree, tree);

/* In a VAR_DECL or PARM_DECL, the location at which the value may be found,
   if transformations have made this more complicated than evaluating the
   decl itself.  This should only be used for debugging; once this field has
   been set, the decl itself may not legitimately appear in the function.  */
#define DECL_HAS_VALUE_EXPR_P(NODE) \
  (TREE_CHECK3 (NODE, VAR_DECL, PARM_DECL, RESULT_DECL) \
   ->decl_common.decl_flag_2)
#define DECL_VALUE_EXPR(NODE) \
  (decl_value_expr_lookup (DECL_WRTL_CHECK (NODE)))
#define SET_DECL_VALUE_EXPR(NODE, VAL) \
  (decl_value_expr_insert (DECL_WRTL_CHECK (NODE), VAL))

/* Holds the RTL expression for the value of a variable or function.
   This value can be evaluated lazily for functions, variables with
   static storage duration, and labels.  */
#define DECL_RTL(NODE)					\
  (DECL_WRTL_CHECK (NODE)->decl_with_rtl.rtl		\
   ? (NODE)->decl_with_rtl.rtl					\
   : (make_decl_rtl (NODE), (NODE)->decl_with_rtl.rtl))

/* Set the DECL_RTL for NODE to RTL.  */
#define SET_DECL_RTL(NODE, RTL) set_decl_rtl (NODE, RTL)

/* Returns nonzero if NODE is a tree node that can contain RTL.  */
#define HAS_RTL_P(NODE) (CODE_CONTAINS_STRUCT (TREE_CODE (NODE), TS_DECL_WRTL))

/* Returns nonzero if the DECL_RTL for NODE has already been set.  */
#define DECL_RTL_SET_P(NODE) \
  (HAS_RTL_P (NODE) && DECL_WRTL_CHECK (NODE)->decl_with_rtl.rtl != NULL)

/* Copy the RTL from NODE1 to NODE2.  If the RTL was not set for
   NODE1, it will not be set for NODE2; this is a lazy copy.  */
#define COPY_DECL_RTL(NODE1, NODE2) \
  (DECL_WRTL_CHECK (NODE2)->decl_with_rtl.rtl \
   = DECL_WRTL_CHECK (NODE1)->decl_with_rtl.rtl)

/* The DECL_RTL for NODE, if it is set, or NULL, if it is not set.  */
#define DECL_RTL_IF_SET(NODE) (DECL_RTL_SET_P (NODE) ? DECL_RTL (NODE) : NULL)

#if (GCC_VERSION >= 2007)
#define DECL_RTL_KNOWN_SET(decl) __extension__				\
({  tree const __d = (decl);						\
    gcc_checking_assert (DECL_RTL_SET_P (__d));				\
    /* Dereference it so the compiler knows it can't be NULL even	\
       without assertion checking.  */					\
    &*DECL_RTL_IF_SET (__d); })
#else
#define DECL_RTL_KNOWN_SET(decl) (&*DECL_RTL_IF_SET (decl))
#endif

/* In VAR_DECL and PARM_DECL nodes, nonzero means declared `register'.  */
#define DECL_REGISTER(NODE) (DECL_WRTL_CHECK (NODE)->decl_common.decl_flag_0)

/* In a FIELD_DECL, this is the field position, counting in bytes, of the
   DECL_OFFSET_ALIGN-bit-sized word containing the bit closest to the beginning
   of the structure.  */
#define DECL_FIELD_OFFSET(NODE) (FIELD_DECL_CHECK (NODE)->field_decl.offset)

/* In a FIELD_DECL, this is the offset, in bits, of the first bit of the
   field from DECL_FIELD_OFFSET.  This field may be nonzero even for fields
   that are not bit fields (since DECL_OFFSET_ALIGN may be larger than the
   natural alignment of the field's type).  */
#define DECL_FIELD_BIT_OFFSET(NODE) \
  (FIELD_DECL_CHECK (NODE)->field_decl.bit_offset)

/* In a FIELD_DECL, this indicates whether the field was a bit-field and
   if so, the type that was originally specified for it.
   TREE_TYPE may have been modified (in finish_struct).  */
#define DECL_BIT_FIELD_TYPE(NODE) \
  (FIELD_DECL_CHECK (NODE)->field_decl.bit_field_type)

/* In a FIELD_DECL of a RECORD_TYPE, this is a pointer to the storage
   representative FIELD_DECL.  */
#define DECL_BIT_FIELD_REPRESENTATIVE(NODE) \
  (FIELD_DECL_CHECK (NODE)->field_decl.qualifier)

/* For a FIELD_DECL in a QUAL_UNION_TYPE, records the expression, which
   if nonzero, indicates that the field occupies the type.  */
#define DECL_QUALIFIER(NODE) (FIELD_DECL_CHECK (NODE)->field_decl.qualifier)

/* For FIELD_DECLs, off_align holds the number of low-order bits of
   DECL_FIELD_OFFSET which are known to be always zero.
   DECL_OFFSET_ALIGN thus returns the alignment that DECL_FIELD_OFFSET
   has.  */
#define DECL_OFFSET_ALIGN(NODE) \
  (((unsigned HOST_WIDE_INT)1) << FIELD_DECL_CHECK (NODE)->decl_common.off_align)

/* Specify that DECL_ALIGN(NODE) is a multiple of X.  */
#define SET_DECL_OFFSET_ALIGN(NODE, X) \
  (FIELD_DECL_CHECK (NODE)->decl_common.off_align = ffs_hwi (X) - 1)

/* For FIELD_DECLS, DECL_FCONTEXT is the *first* baseclass in
   which this FIELD_DECL is defined.  This information is needed when
   writing debugging information about vfield and vbase decls for C++.  */
#define DECL_FCONTEXT(NODE) (FIELD_DECL_CHECK (NODE)->field_decl.fcontext)

/* In a FIELD_DECL, indicates this field should be bit-packed.  */
#define DECL_PACKED(NODE) (FIELD_DECL_CHECK (NODE)->base.u.bits.packed_flag)

/* Nonzero in a FIELD_DECL means it is a bit field, and must be accessed
   specially.  */
#define DECL_BIT_FIELD(NODE) (FIELD_DECL_CHECK (NODE)->decl_common.decl_flag_1)

/* Used in a FIELD_DECL to indicate that we cannot form the address of
   this component.  This makes it possible for Type-Based Alias Analysis
   to disambiguate accesses to this field with indirect accesses using
   the field's type:

     struct S { int i; } s;
     int *p;

   If the flag is set on 'i', TBAA computes that s.i and *p never conflict.

   From the implementation's viewpoint, the alias set of the type of the
   field 'i' (int) will not be recorded as a subset of that of the type of
   's' (struct S) in record_component_aliases.  The counterpart is that
   accesses to s.i must not be given the alias set of the type of 'i'
   (int) but instead directly that of the type of 's' (struct S).  */
#define DECL_NONADDRESSABLE_P(NODE) \
  (FIELD_DECL_CHECK (NODE)->decl_common.decl_flag_2)

/* A numeric unique identifier for a LABEL_DECL.  The UID allocation is
   dense, unique within any one function, and may be used to index arrays.
   If the value is -1, then no UID has been assigned.  */
#define LABEL_DECL_UID(NODE) \
  (LABEL_DECL_CHECK (NODE)->label_decl.label_decl_uid)

/* In a LABEL_DECL, the EH region number for which the label is the
   post_landing_pad.  */
#define EH_LANDING_PAD_NR(NODE) \
  (LABEL_DECL_CHECK (NODE)->label_decl.eh_landing_pad_nr)

/* For a PARM_DECL, records the data type used to pass the argument,
   which may be different from the type seen in the program.  */
#define DECL_ARG_TYPE(NODE) (PARM_DECL_CHECK (NODE)->decl_common.initial)

/* For PARM_DECL, holds an RTL for the stack slot or register
   where the data was actually passed.  */
#define DECL_INCOMING_RTL(NODE) \
  (PARM_DECL_CHECK (NODE)->parm_decl.incoming_rtl)

/* Nonzero for a given ..._DECL node means that no warnings should be
   generated just because this node is unused.  */
#define DECL_IN_SYSTEM_HEADER(NODE) \
  (in_system_header_at (DECL_SOURCE_LOCATION (NODE)))

/* Used to indicate that the linkage status of this DECL is not yet known,
   so it should not be output now.  */
#define DECL_DEFER_OUTPUT(NODE) \
  (DECL_WITH_VIS_CHECK (NODE)->decl_with_vis.defer_output)

/* In a VAR_DECL that's static,
   nonzero if the space is in the text section.  */
#define DECL_IN_TEXT_SECTION(NODE) \
  (VAR_DECL_CHECK (NODE)->decl_with_vis.in_text_section)

/* In a VAR_DECL that's static,
   nonzero if it belongs to the global constant pool.  */
#define DECL_IN_CONSTANT_POOL(NODE) \
  (VAR_DECL_CHECK (NODE)->decl_with_vis.in_constant_pool)

/* Nonzero for a given ..._DECL node means that this node should be
   put in .common, if possible.  If a DECL_INITIAL is given, and it
   is not error_mark_node, then the decl cannot be put in .common.  */
#define DECL_COMMON(NODE) \
  (DECL_WITH_VIS_CHECK (NODE)->decl_with_vis.common_flag)

/* In a VAR_DECL, nonzero if the decl is a register variable with
   an explicit asm specification.  */
#define DECL_HARD_REGISTER(NODE)  \
  (VAR_DECL_CHECK (NODE)->decl_with_vis.hard_register)

  /* Used to indicate that this DECL has weak linkage.  */
#define DECL_WEAK(NODE) (DECL_WITH_VIS_CHECK (NODE)->decl_with_vis.weak_flag)

/* Used to indicate that the DECL is a dllimport.  */
#define DECL_DLLIMPORT_P(NODE) \
  (DECL_WITH_VIS_CHECK (NODE)->decl_with_vis.dllimport_flag)

/* Used in a DECL to indicate that, even if it TREE_PUBLIC, it need
   not be put out unless it is needed in this translation unit.
   Entities like this are shared across translation units (like weak
   entities), but are guaranteed to be generated by any translation
   unit that needs them, and therefore need not be put out anywhere
   where they are not needed.  DECL_COMDAT is just a hint to the
   back-end; it is up to front-ends which set this flag to ensure
   that there will never be any harm, other than bloat, in putting out
   something which is DECL_COMDAT.  */
#define DECL_COMDAT(NODE) \
  (DECL_WITH_VIS_CHECK (NODE)->decl_with_vis.comdat_flag)

#define DECL_COMDAT_GROUP(NODE) \
  decl_comdat_group (NODE)

/* Used in TREE_PUBLIC decls to indicate that copies of this DECL in
   multiple translation units should be merged.  */
#define DECL_ONE_ONLY(NODE) (DECL_COMDAT_GROUP (NODE) != NULL_TREE \
			     && (TREE_PUBLIC (NODE) || DECL_EXTERNAL (NODE)))

/* The name of the object as the assembler will see it (but before any
   translations made by ASM_OUTPUT_LABELREF).  Often this is the same
   as DECL_NAME.  It is an IDENTIFIER_NODE.

   ASSEMBLER_NAME of TYPE_DECLS may store global name of type used for
   One Definition Rule based type merging at LTO.  It is computed only for
   LTO compilation and C++.  */
#define DECL_ASSEMBLER_NAME(NODE) decl_assembler_name (NODE)

/* Return true if NODE is a NODE that can contain a DECL_ASSEMBLER_NAME.
   This is true of all DECL nodes except FIELD_DECL.  */
#define HAS_DECL_ASSEMBLER_NAME_P(NODE) \
  (CODE_CONTAINS_STRUCT (TREE_CODE (NODE), TS_DECL_WITH_VIS))

/* Returns nonzero if the DECL_ASSEMBLER_NAME for NODE has been set.  If zero,
   the NODE might still have a DECL_ASSEMBLER_NAME -- it just hasn't been set
   yet.  */
#define DECL_ASSEMBLER_NAME_SET_P(NODE) \
  (HAS_DECL_ASSEMBLER_NAME_P (NODE) \
   && DECL_WITH_VIS_CHECK (NODE)->decl_with_vis.assembler_name != NULL_TREE)

/* Set the DECL_ASSEMBLER_NAME for NODE to NAME.  */
#define SET_DECL_ASSEMBLER_NAME(NODE, NAME) \
  (DECL_WITH_VIS_CHECK (NODE)->decl_with_vis.assembler_name = (NAME))

/* Copy the DECL_ASSEMBLER_NAME from DECL1 to DECL2.  Note that if DECL1's
   DECL_ASSEMBLER_NAME has not yet been set, using this macro will not cause
   the DECL_ASSEMBLER_NAME of either DECL to be set.  In other words, the
   semantics of using this macro, are different than saying:

     SET_DECL_ASSEMBLER_NAME(DECL2, DECL_ASSEMBLER_NAME (DECL1))

   which will try to set the DECL_ASSEMBLER_NAME for DECL1.  */

#define COPY_DECL_ASSEMBLER_NAME(DECL1, DECL2)				\
  (DECL_ASSEMBLER_NAME_SET_P (DECL1)					\
   ? (void) SET_DECL_ASSEMBLER_NAME (DECL2,				\
				     DECL_ASSEMBLER_NAME (DECL1))	\
   : (void) 0)

/* Records the section name in a section attribute.  Used to pass
   the name from decl_attributes to make_function_rtl and make_decl_rtl.  */
#define DECL_SECTION_NAME(NODE) decl_section_name (NODE)

/* Nonzero in a decl means that the gimplifier has seen (or placed)
   this variable in a BIND_EXPR.  */
#define DECL_SEEN_IN_BIND_EXPR_P(NODE) \
  (DECL_WITH_VIS_CHECK (NODE)->decl_with_vis.seen_in_bind_expr)

/* Value of the decls's visibility attribute */
#define DECL_VISIBILITY(NODE) \
  (DECL_WITH_VIS_CHECK (NODE)->decl_with_vis.visibility)

/* Nonzero means that the decl had its visibility specified rather than
   being inferred.  */
#define DECL_VISIBILITY_SPECIFIED(NODE) \
  (DECL_WITH_VIS_CHECK (NODE)->decl_with_vis.visibility_specified)

/* In a VAR_DECL, the model to use if the data should be allocated from
   thread-local storage.  */
#define DECL_TLS_MODEL(NODE) decl_tls_model (NODE)

/* In a VAR_DECL, nonzero if the data should be allocated from
   thread-local storage.  */
#define DECL_THREAD_LOCAL_P(NODE) \
  ((TREE_STATIC (NODE) || DECL_EXTERNAL (NODE)) && decl_tls_model (NODE) >= TLS_MODEL_REAL)

/* In a non-local VAR_DECL with static storage duration, true if the
   variable has an initialization priority.  If false, the variable
   will be initialized at the DEFAULT_INIT_PRIORITY.  */
#define DECL_HAS_INIT_PRIORITY_P(NODE) \
  (VAR_DECL_CHECK (NODE)->decl_with_vis.init_priority_p)

extern tree decl_debug_expr_lookup (tree);
extern void decl_debug_expr_insert (tree, tree);

/* For VAR_DECL, this is set to an expression that it was split from.  */
#define DECL_HAS_DEBUG_EXPR_P(NODE) \
  (VAR_DECL_CHECK (NODE)->decl_common.debug_expr_is_from)
#define DECL_DEBUG_EXPR(NODE) \
  (decl_debug_expr_lookup (VAR_DECL_CHECK (NODE)))

#define SET_DECL_DEBUG_EXPR(NODE, VAL) \
  (decl_debug_expr_insert (VAR_DECL_CHECK (NODE), VAL))

extern priority_type decl_init_priority_lookup (tree);
extern priority_type decl_fini_priority_lookup (tree);
extern void decl_init_priority_insert (tree, priority_type);
extern void decl_fini_priority_insert (tree, priority_type);

/* For a VAR_DECL or FUNCTION_DECL the initialization priority of
   NODE.  */
#define DECL_INIT_PRIORITY(NODE) \
  (decl_init_priority_lookup (NODE))
/* Set the initialization priority for NODE to VAL.  */
#define SET_DECL_INIT_PRIORITY(NODE, VAL) \
  (decl_init_priority_insert (NODE, VAL))

/* For a FUNCTION_DECL the finalization priority of NODE.  */
#define DECL_FINI_PRIORITY(NODE) \
  (decl_fini_priority_lookup (NODE))
/* Set the finalization priority for NODE to VAL.  */
#define SET_DECL_FINI_PRIORITY(NODE, VAL) \
  (decl_fini_priority_insert (NODE, VAL))

/* The initialization priority for entities for which no explicit
   initialization priority has been specified.  */
#define DEFAULT_INIT_PRIORITY 65535

/* The maximum allowed initialization priority.  */
#define MAX_INIT_PRIORITY 65535

/* The largest priority value reserved for use by system runtime
   libraries.  */
#define MAX_RESERVED_INIT_PRIORITY 100

/* In a VAR_DECL, nonzero if this is a global variable for VOPs.  */
#define VAR_DECL_IS_VIRTUAL_OPERAND(NODE) \
  (VAR_DECL_CHECK (NODE)->base.u.bits.saturating_flag)

/* In a VAR_DECL, nonzero if this is a non-local frame structure.  */
#define DECL_NONLOCAL_FRAME(NODE)  \
  (VAR_DECL_CHECK (NODE)->base.default_def_flag)

/* In a VAR_DECL, nonzero if this variable is not aliased by any pointer.  */
#define DECL_NONALIASED(NODE) \
  (VAR_DECL_CHECK (NODE)->base.nothrow_flag)

/* This field is used to reference anything in decl.result and is meant only
   for use by the garbage collector.  */
#define DECL_RESULT_FLD(NODE) \
  (DECL_NON_COMMON_CHECK (NODE)->decl_non_common.result)

/* The DECL_VINDEX is used for FUNCTION_DECLS in two different ways.
   Before the struct containing the FUNCTION_DECL is laid out,
   DECL_VINDEX may point to a FUNCTION_DECL in a base class which
   is the FUNCTION_DECL which this FUNCTION_DECL will replace as a virtual
   function.  When the class is laid out, this pointer is changed
   to an INTEGER_CST node which is suitable for use as an index
   into the virtual function table. */
#define DECL_VINDEX(NODE) \
  (FUNCTION_DECL_CHECK (NODE)->function_decl.vindex)

/* In FUNCTION_DECL, holds the decl for the return value.  */
#define DECL_RESULT(NODE) (FUNCTION_DECL_CHECK (NODE)->decl_non_common.result)

/* In a FUNCTION_DECL, nonzero if the function cannot be inlined.  */
#define DECL_UNINLINABLE(NODE) \
  (FUNCTION_DECL_CHECK (NODE)->function_decl.uninlinable)

/* In a FUNCTION_DECL, the saved representation of the body of the
   entire function.  */
#define DECL_SAVED_TREE(NODE) \
  (FUNCTION_DECL_CHECK (NODE)->function_decl.saved_tree)

/* Nonzero in a FUNCTION_DECL means this function should be treated
   as if it were a malloc, meaning it returns a pointer that is
   not an alias.  */
#define DECL_IS_MALLOC(NODE) \
  (FUNCTION_DECL_CHECK (NODE)->function_decl.malloc_flag)

/* Nonzero in a FUNCTION_DECL means this function should be treated as
   C++ operator new, meaning that it returns a pointer for which we
   should not use type based aliasing.  */
#define DECL_IS_OPERATOR_NEW(NODE) \
  (FUNCTION_DECL_CHECK (NODE)->function_decl.operator_new_flag)

/* Nonzero in a FUNCTION_DECL means this function may return more
   than once.  */
#define DECL_IS_RETURNS_TWICE(NODE) \
  (FUNCTION_DECL_CHECK (NODE)->function_decl.returns_twice_flag)

/* Nonzero in a FUNCTION_DECL means this function should be treated
   as "pure" function (like const function, but may read global memory).  */
#define DECL_PURE_P(NODE) (FUNCTION_DECL_CHECK (NODE)->function_decl.pure_flag)

/* Nonzero only if one of TREE_READONLY or DECL_PURE_P is nonzero AND
   the const or pure function may not terminate.  When this is nonzero
   for a const or pure function, it can be dealt with by cse passes
   but cannot be removed by dce passes since you are not allowed to
   change an infinite looping program into one that terminates without
   error.  */
#define DECL_LOOPING_CONST_OR_PURE_P(NODE) \
  (FUNCTION_DECL_CHECK (NODE)->function_decl.looping_const_or_pure_flag)

/* Nonzero in a FUNCTION_DECL means this function should be treated
   as "novops" function (function that does not read global memory,
   but may have arbitrary side effects).  */
#define DECL_IS_NOVOPS(NODE) \
  (FUNCTION_DECL_CHECK (NODE)->function_decl.novops_flag)

/* Used in FUNCTION_DECLs to indicate that they should be run automatically
   at the beginning or end of execution.  */
#define DECL_STATIC_CONSTRUCTOR(NODE) \
  (FUNCTION_DECL_CHECK (NODE)->function_decl.static_ctor_flag)

#define DECL_STATIC_DESTRUCTOR(NODE) \
(FUNCTION_DECL_CHECK (NODE)->function_decl.static_dtor_flag)

/* Used in FUNCTION_DECLs to indicate that function entry and exit should
   be instrumented with calls to support routines.  */
#define DECL_NO_INSTRUMENT_FUNCTION_ENTRY_EXIT(NODE) \
  (FUNCTION_DECL_CHECK (NODE)->function_decl.no_instrument_function_entry_exit)

/* Used in FUNCTION_DECLs to indicate that limit-stack-* should be
   disabled in this function.  */
#define DECL_NO_LIMIT_STACK(NODE) \
  (FUNCTION_DECL_CHECK (NODE)->function_decl.no_limit_stack)

/* In a FUNCTION_DECL indicates that a static chain is needed.  */
#define DECL_STATIC_CHAIN(NODE) \
  (FUNCTION_DECL_CHECK (NODE)->decl_with_vis.regdecl_flag)

/* Nonzero for a decl that cgraph has decided should be inlined into
   at least one call site.  It is not meaningful to look at this
   directly; always use cgraph_function_possibly_inlined_p.  */
#define DECL_POSSIBLY_INLINED(DECL) \
  FUNCTION_DECL_CHECK (DECL)->function_decl.possibly_inlined

/* Nonzero in a FUNCTION_DECL means that this function was declared inline,
   such as via the `inline' keyword in C/C++.  This flag controls the linkage
   semantics of 'inline'  */
#define DECL_DECLARED_INLINE_P(NODE) \
  (FUNCTION_DECL_CHECK (NODE)->function_decl.declared_inline_flag)

/* Nonzero in a FUNCTION_DECL means this function should not get
   -Winline warnings.  */
#define DECL_NO_INLINE_WARNING_P(NODE) \
  (FUNCTION_DECL_CHECK (NODE)->function_decl.no_inline_warning_flag)

/* Nonzero if a FUNCTION_CODE is a TM load/store.  */
#define BUILTIN_TM_LOAD_STORE_P(FN) \
  ((FN) >= BUILT_IN_TM_STORE_1 && (FN) <= BUILT_IN_TM_LOAD_RFW_LDOUBLE)

/* Nonzero if a FUNCTION_CODE is a TM load.  */
#define BUILTIN_TM_LOAD_P(FN) \
  ((FN) >= BUILT_IN_TM_LOAD_1 && (FN) <= BUILT_IN_TM_LOAD_RFW_LDOUBLE)

/* Nonzero if a FUNCTION_CODE is a TM store.  */
#define BUILTIN_TM_STORE_P(FN) \
  ((FN) >= BUILT_IN_TM_STORE_1 && (FN) <= BUILT_IN_TM_STORE_WAW_LDOUBLE)

#define CASE_BUILT_IN_TM_LOAD(FN)	\
  case BUILT_IN_TM_LOAD_##FN:		\
  case BUILT_IN_TM_LOAD_RAR_##FN:	\
  case BUILT_IN_TM_LOAD_RAW_##FN:	\
  case BUILT_IN_TM_LOAD_RFW_##FN

#define CASE_BUILT_IN_TM_STORE(FN)	\
  case BUILT_IN_TM_STORE_##FN:		\
  case BUILT_IN_TM_STORE_WAR_##FN:	\
  case BUILT_IN_TM_STORE_WAW_##FN

/* Nonzero in a FUNCTION_DECL that should be always inlined by the inliner
   disregarding size and cost heuristics.  This is equivalent to using
   the always_inline attribute without the required diagnostics if the
   function cannot be inlined.  */
#define DECL_DISREGARD_INLINE_LIMITS(NODE) \
  (FUNCTION_DECL_CHECK (NODE)->function_decl.disregard_inline_limits)

extern vec<tree, va_gc> **decl_debug_args_lookup (tree);
extern vec<tree, va_gc> **decl_debug_args_insert (tree);

/* Nonzero if a FUNCTION_DECL has DEBUG arguments attached to it.  */
#define DECL_HAS_DEBUG_ARGS_P(NODE) \
  (FUNCTION_DECL_CHECK (NODE)->function_decl.has_debug_args_flag)

/* For FUNCTION_DECL, this holds a pointer to a structure ("struct function")
   that describes the status of this function.  */
#define DECL_STRUCT_FUNCTION(NODE) \
  (FUNCTION_DECL_CHECK (NODE)->function_decl.f)

/* In a FUNCTION_DECL, nonzero means a built in function of a
   standard library or more generally a built in function that is
   recognized by optimizers and expanders.

   Note that it is different from the DECL_IS_BUILTIN accessor.  For
   instance, user declared prototypes of C library functions are not
   DECL_IS_BUILTIN but may be DECL_BUILT_IN.  */
#define DECL_BUILT_IN(NODE) (DECL_BUILT_IN_CLASS (NODE) != NOT_BUILT_IN)

/* For a builtin function, identify which part of the compiler defined it.  */
#define DECL_BUILT_IN_CLASS(NODE) \
   (FUNCTION_DECL_CHECK (NODE)->function_decl.built_in_class)

/* In FUNCTION_DECL, a chain of ..._DECL nodes.  */
#define DECL_ARGUMENTS(NODE) \
   (FUNCTION_DECL_CHECK (NODE)->function_decl.arguments)

/* In FUNCTION_DECL, the function specific target options to use when compiling
   this function.  */
#define DECL_FUNCTION_SPECIFIC_TARGET(NODE) \
   (FUNCTION_DECL_CHECK (NODE)->function_decl.function_specific_target)

/* In FUNCTION_DECL, the function specific optimization options to use when
   compiling this function.  */
#define DECL_FUNCTION_SPECIFIC_OPTIMIZATION(NODE) \
   (FUNCTION_DECL_CHECK (NODE)->function_decl.function_specific_optimization)

/* In FUNCTION_DECL, this is set if this function has other versions generated
   using "target" attributes.  The default version is the one which does not
   have any "target" attribute set. */
#define DECL_FUNCTION_VERSIONED(NODE)\
   (FUNCTION_DECL_CHECK (NODE)->function_decl.versioned_function)

/* In FUNCTION_DECL, this is set if this function is a C++ constructor.
   Devirtualization machinery uses this knowledge for determing type of the
   object constructed.  Also we assume that constructor address is not
   important.  */
#define DECL_CXX_CONSTRUCTOR_P(NODE)\
   (FUNCTION_DECL_CHECK (NODE)->decl_with_vis.cxx_constructor)

/* In FUNCTION_DECL, this is set if this function is a C++ destructor.
   Devirtualization machinery uses this to track types in destruction.  */
#define DECL_CXX_DESTRUCTOR_P(NODE)\
   (FUNCTION_DECL_CHECK (NODE)->decl_with_vis.cxx_destructor)

/* In FUNCTION_DECL that represent an virtual method this is set when
   the method is final.  */
#define DECL_FINAL_P(NODE)\
   (FUNCTION_DECL_CHECK (NODE)->decl_with_vis.final)

/* The source language of the translation-unit.  */
#define TRANSLATION_UNIT_LANGUAGE(NODE) \
  (TRANSLATION_UNIT_DECL_CHECK (NODE)->translation_unit_decl.language)

/* TRANSLATION_UNIT_DECL inherits from DECL_MINIMAL.  */

/* For a TYPE_DECL, holds the "original" type.  (TREE_TYPE has the copy.) */
#define DECL_ORIGINAL_TYPE(NODE) \
  (TYPE_DECL_CHECK (NODE)->decl_non_common.result)

/* In a TYPE_DECL nonzero means the detail info about this type is not dumped
   into stabs.  Instead it will generate cross reference ('x') of names.
   This uses the same flag as DECL_EXTERNAL.  */
#define TYPE_DECL_SUPPRESS_DEBUG(NODE) \
  (TYPE_DECL_CHECK (NODE)->decl_common.decl_flag_1)

/* Getter of the imported declaration associated to the
   IMPORTED_DECL node.  */
#define IMPORTED_DECL_ASSOCIATED_DECL(NODE) \
(DECL_INITIAL (IMPORTED_DECL_CHECK (NODE)))

/* Getter of the symbol declaration associated with the
   NAMELIST_DECL node.  */
#define NAMELIST_DECL_ASSOCIATED_DECL(NODE) \
  (DECL_INITIAL (NODE))

/* A STATEMENT_LIST chains statements together in GENERIC and GIMPLE.
   To reduce overhead, the nodes containing the statements are not trees.
   This avoids the overhead of tree_common on all linked list elements.

   Use the interface in tree-iterator.h to access this node.  */

#define STATEMENT_LIST_HEAD(NODE) \
  (STATEMENT_LIST_CHECK (NODE)->stmt_list.head)
#define STATEMENT_LIST_TAIL(NODE) \
  (STATEMENT_LIST_CHECK (NODE)->stmt_list.tail)

#define TREE_OPTIMIZATION(NODE) \
  (OPTIMIZATION_NODE_CHECK (NODE)->optimization.opts)

#define TREE_OPTIMIZATION_OPTABS(NODE) \
  (OPTIMIZATION_NODE_CHECK (NODE)->optimization.optabs)

#define TREE_OPTIMIZATION_BASE_OPTABS(NODE) \
  (OPTIMIZATION_NODE_CHECK (NODE)->optimization.base_optabs)

/* Return a tree node that encapsulates the optimization options in OPTS.  */
extern tree build_optimization_node (struct gcc_options *opts);

#define TREE_TARGET_OPTION(NODE) \
  (TARGET_OPTION_NODE_CHECK (NODE)->target_option.opts)

#define TREE_TARGET_GLOBALS(NODE) \
  (TARGET_OPTION_NODE_CHECK (NODE)->target_option.globals)

/* Return a tree node that encapsulates the target options in OPTS.  */
extern tree build_target_option_node (struct gcc_options *opts);

extern void prepare_target_option_nodes_for_pch (void);

#if defined ENABLE_TREE_CHECKING && (GCC_VERSION >= 2007)

inline tree
tree_check (tree __t, const char *__f, int __l, const char *__g, tree_code __c)
{
  if (TREE_CODE (__t) != __c)
    tree_check_failed (__t, __f, __l, __g, __c, 0);
  return __t;
}

inline tree
tree_not_check (tree __t, const char *__f, int __l, const char *__g,
                enum tree_code __c)
{
  if (TREE_CODE (__t) == __c)
    tree_not_check_failed (__t, __f, __l, __g, __c, 0);
  return __t;
}

inline tree
tree_check2 (tree __t, const char *__f, int __l, const char *__g,
             enum tree_code __c1, enum tree_code __c2)
{
  if (TREE_CODE (__t) != __c1
      && TREE_CODE (__t) != __c2)
    tree_check_failed (__t, __f, __l, __g, __c1, __c2, 0);
  return __t;
}

inline tree
tree_not_check2 (tree __t, const char *__f, int __l, const char *__g,
                 enum tree_code __c1, enum tree_code __c2)
{
  if (TREE_CODE (__t) == __c1
      || TREE_CODE (__t) == __c2)
    tree_not_check_failed (__t, __f, __l, __g, __c1, __c2, 0);
  return __t;
}

inline tree
tree_check3 (tree __t, const char *__f, int __l, const char *__g,
             enum tree_code __c1, enum tree_code __c2, enum tree_code __c3)
{
  if (TREE_CODE (__t) != __c1
      && TREE_CODE (__t) != __c2
      && TREE_CODE (__t) != __c3)
    tree_check_failed (__t, __f, __l, __g, __c1, __c2, __c3, 0);
  return __t;
}

inline tree
tree_not_check3 (tree __t, const char *__f, int __l, const char *__g,
                 enum tree_code __c1, enum tree_code __c2, enum tree_code __c3)
{
  if (TREE_CODE (__t) == __c1
      || TREE_CODE (__t) == __c2
      || TREE_CODE (__t) == __c3)
    tree_not_check_failed (__t, __f, __l, __g, __c1, __c2, __c3, 0);
  return __t;
}

inline tree
tree_check4 (tree __t, const char *__f, int __l, const char *__g,
             enum tree_code __c1, enum tree_code __c2, enum tree_code __c3,
             enum tree_code __c4)
{
  if (TREE_CODE (__t) != __c1
      && TREE_CODE (__t) != __c2
      && TREE_CODE (__t) != __c3
      && TREE_CODE (__t) != __c4)
    tree_check_failed (__t, __f, __l, __g, __c1, __c2, __c3, __c4, 0);
  return __t;
}

inline tree
tree_not_check4 (tree __t, const char *__f, int __l, const char *__g,
                 enum tree_code __c1, enum tree_code __c2, enum tree_code __c3,
                 enum tree_code __c4)
{
  if (TREE_CODE (__t) == __c1
      || TREE_CODE (__t) == __c2
      || TREE_CODE (__t) == __c3
      || TREE_CODE (__t) == __c4)
    tree_not_check_failed (__t, __f, __l, __g, __c1, __c2, __c3, __c4, 0);
  return __t;
}

inline tree
tree_check5 (tree __t, const char *__f, int __l, const char *__g,
             enum tree_code __c1, enum tree_code __c2, enum tree_code __c3,
             enum tree_code __c4, enum tree_code __c5)
{
  if (TREE_CODE (__t) != __c1
      && TREE_CODE (__t) != __c2
      && TREE_CODE (__t) != __c3
      && TREE_CODE (__t) != __c4
      && TREE_CODE (__t) != __c5)
    tree_check_failed (__t, __f, __l, __g, __c1, __c2, __c3, __c4, __c5, 0);
  return __t;
}

inline tree
tree_not_check5 (tree __t, const char *__f, int __l, const char *__g,
                 enum tree_code __c1, enum tree_code __c2, enum tree_code __c3,
                 enum tree_code __c4, enum tree_code __c5)
{
  if (TREE_CODE (__t) == __c1
      || TREE_CODE (__t) == __c2
      || TREE_CODE (__t) == __c3
      || TREE_CODE (__t) == __c4
      || TREE_CODE (__t) == __c5)
    tree_not_check_failed (__t, __f, __l, __g, __c1, __c2, __c3, __c4, __c5, 0);
  return __t;
}

inline tree
contains_struct_check (tree __t, const enum tree_node_structure_enum __s,
                       const char *__f, int __l, const char *__g)
{
  if (tree_contains_struct[TREE_CODE (__t)][__s] != 1)
      tree_contains_struct_check_failed (__t, __s, __f, __l, __g);
  return __t;
}

inline tree
tree_class_check (tree __t, const enum tree_code_class __class,
                  const char *__f, int __l, const char *__g)
{
  if (TREE_CODE_CLASS (TREE_CODE (__t)) != __class)
    tree_class_check_failed (__t, __class, __f, __l, __g);
  return __t;
}

inline tree
tree_range_check (tree __t,
                  enum tree_code __code1, enum tree_code __code2,
                  const char *__f, int __l, const char *__g)
{
  if (TREE_CODE (__t) < __code1 || TREE_CODE (__t) > __code2)
    tree_range_check_failed (__t, __f, __l, __g, __code1, __code2);
  return __t;
}

inline tree
omp_clause_subcode_check (tree __t, enum omp_clause_code __code,
                          const char *__f, int __l, const char *__g)
{
  if (TREE_CODE (__t) != OMP_CLAUSE)
    tree_check_failed (__t, __f, __l, __g, OMP_CLAUSE, 0);
  if (__t->omp_clause.code != __code)
    omp_clause_check_failed (__t, __f, __l, __g, __code);
  return __t;
}

inline tree
omp_clause_range_check (tree __t,
                        enum omp_clause_code __code1,
                        enum omp_clause_code __code2,
                        const char *__f, int __l, const char *__g)
{
  if (TREE_CODE (__t) != OMP_CLAUSE)
    tree_check_failed (__t, __f, __l, __g, OMP_CLAUSE, 0);
  if ((int) __t->omp_clause.code < (int) __code1
      || (int) __t->omp_clause.code > (int) __code2)
    omp_clause_range_check_failed (__t, __f, __l, __g, __code1, __code2);
  return __t;
}

/* These checks have to be special cased.  */

inline tree
expr_check (tree __t, const char *__f, int __l, const char *__g)
{
  char const __c = TREE_CODE_CLASS (TREE_CODE (__t));
  if (!IS_EXPR_CODE_CLASS (__c))
    tree_class_check_failed (__t, tcc_expression, __f, __l, __g);
  return __t;
}

/* These checks have to be special cased.  */

inline tree
non_type_check (tree __t, const char *__f, int __l, const char *__g)
{
  if (TYPE_P (__t))
    tree_not_class_check_failed (__t, tcc_type, __f, __l, __g);
  return __t;
}

inline const HOST_WIDE_INT *
tree_int_cst_elt_check (const_tree __t, int __i,
			const char *__f, int __l, const char *__g)
{
  if (TREE_CODE (__t) != INTEGER_CST)
    tree_check_failed (__t, __f, __l, __g, INTEGER_CST, 0);
  if (__i < 0 || __i >= __t->base.u.int_length.extended)
    tree_int_cst_elt_check_failed (__i, __t->base.u.int_length.extended,
				   __f, __l, __g);
  return &CONST_CAST_TREE (__t)->int_cst.val[__i];
}

inline HOST_WIDE_INT *
tree_int_cst_elt_check (tree __t, int __i,
			const char *__f, int __l, const char *__g)
{
  if (TREE_CODE (__t) != INTEGER_CST)
    tree_check_failed (__t, __f, __l, __g, INTEGER_CST, 0);
  if (__i < 0 || __i >= __t->base.u.int_length.extended)
    tree_int_cst_elt_check_failed (__i, __t->base.u.int_length.extended,
				   __f, __l, __g);
  return &CONST_CAST_TREE (__t)->int_cst.val[__i];
}

/* Workaround -Wstrict-overflow false positive during profiledbootstrap.  */

# if GCC_VERSION >= 4006
#pragma GCC diagnostic push
#pragma GCC diagnostic ignored "-Wstrict-overflow"
#endif

inline tree *
tree_vec_elt_check (tree __t, int __i,
                    const char *__f, int __l, const char *__g)
{
  if (TREE_CODE (__t) != TREE_VEC)
    tree_check_failed (__t, __f, __l, __g, TREE_VEC, 0);
  if (__i < 0 || __i >= __t->base.u.length)
    tree_vec_elt_check_failed (__i, __t->base.u.length, __f, __l, __g);
  return &CONST_CAST_TREE (__t)->vec.a[__i];
}

# if GCC_VERSION >= 4006
#pragma GCC diagnostic pop
#endif

inline tree *
omp_clause_elt_check (tree __t, int __i,
                      const char *__f, int __l, const char *__g)
{
  if (TREE_CODE (__t) != OMP_CLAUSE)
    tree_check_failed (__t, __f, __l, __g, OMP_CLAUSE, 0);
  if (__i < 0 || __i >= omp_clause_num_ops [__t->omp_clause.code])
    omp_clause_operand_check_failed (__i, __t, __f, __l, __g);
  return &__t->omp_clause.ops[__i];
}

/* These checks have to be special cased.  */

inline tree
any_integral_type_check (tree __t, const char *__f, int __l, const char *__g)
{
  if (!ANY_INTEGRAL_TYPE_P (__t))
    tree_check_failed (__t, __f, __l, __g, BOOLEAN_TYPE, ENUMERAL_TYPE,
		       INTEGER_TYPE, 0);
  return __t;
}

inline const_tree
tree_check (const_tree __t, const char *__f, int __l, const char *__g,
	    tree_code __c)
{
  if (TREE_CODE (__t) != __c)
    tree_check_failed (__t, __f, __l, __g, __c, 0);
  return __t;
}

inline const_tree
tree_not_check (const_tree __t, const char *__f, int __l, const char *__g,
                enum tree_code __c)
{
  if (TREE_CODE (__t) == __c)
    tree_not_check_failed (__t, __f, __l, __g, __c, 0);
  return __t;
}

inline const_tree
tree_check2 (const_tree __t, const char *__f, int __l, const char *__g,
             enum tree_code __c1, enum tree_code __c2)
{
  if (TREE_CODE (__t) != __c1
      && TREE_CODE (__t) != __c2)
    tree_check_failed (__t, __f, __l, __g, __c1, __c2, 0);
  return __t;
}

inline const_tree
tree_not_check2 (const_tree __t, const char *__f, int __l, const char *__g,
                 enum tree_code __c1, enum tree_code __c2)
{
  if (TREE_CODE (__t) == __c1
      || TREE_CODE (__t) == __c2)
    tree_not_check_failed (__t, __f, __l, __g, __c1, __c2, 0);
  return __t;
}

inline const_tree
tree_check3 (const_tree __t, const char *__f, int __l, const char *__g,
             enum tree_code __c1, enum tree_code __c2, enum tree_code __c3)
{
  if (TREE_CODE (__t) != __c1
      && TREE_CODE (__t) != __c2
      && TREE_CODE (__t) != __c3)
    tree_check_failed (__t, __f, __l, __g, __c1, __c2, __c3, 0);
  return __t;
}

inline const_tree
tree_not_check3 (const_tree __t, const char *__f, int __l, const char *__g,
                 enum tree_code __c1, enum tree_code __c2, enum tree_code __c3)
{
  if (TREE_CODE (__t) == __c1
      || TREE_CODE (__t) == __c2
      || TREE_CODE (__t) == __c3)
    tree_not_check_failed (__t, __f, __l, __g, __c1, __c2, __c3, 0);
  return __t;
}

inline const_tree
tree_check4 (const_tree __t, const char *__f, int __l, const char *__g,
             enum tree_code __c1, enum tree_code __c2, enum tree_code __c3,
             enum tree_code __c4)
{
  if (TREE_CODE (__t) != __c1
      && TREE_CODE (__t) != __c2
      && TREE_CODE (__t) != __c3
      && TREE_CODE (__t) != __c4)
    tree_check_failed (__t, __f, __l, __g, __c1, __c2, __c3, __c4, 0);
  return __t;
}

inline const_tree
tree_not_check4 (const_tree __t, const char *__f, int __l, const char *__g,
                 enum tree_code __c1, enum tree_code __c2, enum tree_code __c3,
                 enum tree_code __c4)
{
  if (TREE_CODE (__t) == __c1
      || TREE_CODE (__t) == __c2
      || TREE_CODE (__t) == __c3
      || TREE_CODE (__t) == __c4)
    tree_not_check_failed (__t, __f, __l, __g, __c1, __c2, __c3, __c4, 0);
  return __t;
}

inline const_tree
tree_check5 (const_tree __t, const char *__f, int __l, const char *__g,
             enum tree_code __c1, enum tree_code __c2, enum tree_code __c3,
             enum tree_code __c4, enum tree_code __c5)
{
  if (TREE_CODE (__t) != __c1
      && TREE_CODE (__t) != __c2
      && TREE_CODE (__t) != __c3
      && TREE_CODE (__t) != __c4
      && TREE_CODE (__t) != __c5)
    tree_check_failed (__t, __f, __l, __g, __c1, __c2, __c3, __c4, __c5, 0);
  return __t;
}

inline const_tree
tree_not_check5 (const_tree __t, const char *__f, int __l, const char *__g,
                 enum tree_code __c1, enum tree_code __c2, enum tree_code __c3,
                 enum tree_code __c4, enum tree_code __c5)
{
  if (TREE_CODE (__t) == __c1
      || TREE_CODE (__t) == __c2
      || TREE_CODE (__t) == __c3
      || TREE_CODE (__t) == __c4
      || TREE_CODE (__t) == __c5)
    tree_not_check_failed (__t, __f, __l, __g, __c1, __c2, __c3, __c4, __c5, 0);
  return __t;
}

inline const_tree
contains_struct_check (const_tree __t, const enum tree_node_structure_enum __s,
                       const char *__f, int __l, const char *__g)
{
  if (tree_contains_struct[TREE_CODE (__t)][__s] != 1)
      tree_contains_struct_check_failed (__t, __s, __f, __l, __g);
  return __t;
}

inline const_tree
tree_class_check (const_tree __t, const enum tree_code_class __class,
                  const char *__f, int __l, const char *__g)
{
  if (TREE_CODE_CLASS (TREE_CODE (__t)) != __class)
    tree_class_check_failed (__t, __class, __f, __l, __g);
  return __t;
}

inline const_tree
tree_range_check (const_tree __t,
                  enum tree_code __code1, enum tree_code __code2,
                  const char *__f, int __l, const char *__g)
{
  if (TREE_CODE (__t) < __code1 || TREE_CODE (__t) > __code2)
    tree_range_check_failed (__t, __f, __l, __g, __code1, __code2);
  return __t;
}

inline const_tree
omp_clause_subcode_check (const_tree __t, enum omp_clause_code __code,
                          const char *__f, int __l, const char *__g)
{
  if (TREE_CODE (__t) != OMP_CLAUSE)
    tree_check_failed (__t, __f, __l, __g, OMP_CLAUSE, 0);
  if (__t->omp_clause.code != __code)
    omp_clause_check_failed (__t, __f, __l, __g, __code);
  return __t;
}

inline const_tree
omp_clause_range_check (const_tree __t,
                        enum omp_clause_code __code1,
                        enum omp_clause_code __code2,
                        const char *__f, int __l, const char *__g)
{
  if (TREE_CODE (__t) != OMP_CLAUSE)
    tree_check_failed (__t, __f, __l, __g, OMP_CLAUSE, 0);
  if ((int) __t->omp_clause.code < (int) __code1
      || (int) __t->omp_clause.code > (int) __code2)
    omp_clause_range_check_failed (__t, __f, __l, __g, __code1, __code2);
  return __t;
}

inline const_tree
expr_check (const_tree __t, const char *__f, int __l, const char *__g)
{
  char const __c = TREE_CODE_CLASS (TREE_CODE (__t));
  if (!IS_EXPR_CODE_CLASS (__c))
    tree_class_check_failed (__t, tcc_expression, __f, __l, __g);
  return __t;
}

inline const_tree
non_type_check (const_tree __t, const char *__f, int __l, const char *__g)
{
  if (TYPE_P (__t))
    tree_not_class_check_failed (__t, tcc_type, __f, __l, __g);
  return __t;
}

# if GCC_VERSION >= 4006
#pragma GCC diagnostic push
#pragma GCC diagnostic ignored "-Wstrict-overflow"
#endif

inline const_tree *
tree_vec_elt_check (const_tree __t, int __i,
                    const char *__f, int __l, const char *__g)
{
  if (TREE_CODE (__t) != TREE_VEC)
    tree_check_failed (__t, __f, __l, __g, TREE_VEC, 0);
  if (__i < 0 || __i >= __t->base.u.length)
    tree_vec_elt_check_failed (__i, __t->base.u.length, __f, __l, __g);
  return CONST_CAST (const_tree *, &__t->vec.a[__i]);
  //return &__t->vec.a[__i];
}

# if GCC_VERSION >= 4006
#pragma GCC diagnostic pop
#endif

inline const_tree *
omp_clause_elt_check (const_tree __t, int __i,
                      const char *__f, int __l, const char *__g)
{
  if (TREE_CODE (__t) != OMP_CLAUSE)
    tree_check_failed (__t, __f, __l, __g, OMP_CLAUSE, 0);
  if (__i < 0 || __i >= omp_clause_num_ops [__t->omp_clause.code])
    omp_clause_operand_check_failed (__i, __t, __f, __l, __g);
  return CONST_CAST (const_tree *, &__t->omp_clause.ops[__i]);
}

inline const_tree
any_integral_type_check (const_tree __t, const char *__f, int __l,
			 const char *__g)
{
  if (!ANY_INTEGRAL_TYPE_P (__t))
    tree_check_failed (__t, __f, __l, __g, BOOLEAN_TYPE, ENUMERAL_TYPE,
		       INTEGER_TYPE, 0);
  return __t;
}

#endif

/* Compute the number of operands in an expression node NODE.  For
   tcc_vl_exp nodes like CALL_EXPRs, this is stored in the node itself,
   otherwise it is looked up from the node's code.  */
static inline int
tree_operand_length (const_tree node)
{
  if (VL_EXP_CLASS_P (node))
    return VL_EXP_OPERAND_LENGTH (node);
  else
    return TREE_CODE_LENGTH (TREE_CODE (node));
}

#if defined ENABLE_TREE_CHECKING && (GCC_VERSION >= 2007)

/* Special checks for TREE_OPERANDs.  */
inline tree *
tree_operand_check (tree __t, int __i,
                    const char *__f, int __l, const char *__g)
{
  const_tree __u = EXPR_CHECK (__t);
  if (__i < 0 || __i >= TREE_OPERAND_LENGTH (__u))
    tree_operand_check_failed (__i, __u, __f, __l, __g);
  return &CONST_CAST_TREE (__u)->exp.operands[__i];
}

inline tree *
tree_operand_check_code (tree __t, enum tree_code __code, int __i,
                         const char *__f, int __l, const char *__g)
{
  if (TREE_CODE (__t) != __code)
    tree_check_failed (__t, __f, __l, __g, __code, 0);
  if (__i < 0 || __i >= TREE_OPERAND_LENGTH (__t))
    tree_operand_check_failed (__i, __t, __f, __l, __g);
  return &__t->exp.operands[__i];
}

inline const_tree *
tree_operand_check (const_tree __t, int __i,
                    const char *__f, int __l, const char *__g)
{
  const_tree __u = EXPR_CHECK (__t);
  if (__i < 0 || __i >= TREE_OPERAND_LENGTH (__u))
    tree_operand_check_failed (__i, __u, __f, __l, __g);
  return CONST_CAST (const_tree *, &__u->exp.operands[__i]);
}

inline const_tree *
tree_operand_check_code (const_tree __t, enum tree_code __code, int __i,
                         const char *__f, int __l, const char *__g)
{
  if (TREE_CODE (__t) != __code)
    tree_check_failed (__t, __f, __l, __g, __code, 0);
  if (__i < 0 || __i >= TREE_OPERAND_LENGTH (__t))
    tree_operand_check_failed (__i, __t, __f, __l, __g);
  return CONST_CAST (const_tree *, &__t->exp.operands[__i]);
}

#endif

#define error_mark_node			global_trees[TI_ERROR_MARK]

#define intQI_type_node			global_trees[TI_INTQI_TYPE]
#define intHI_type_node			global_trees[TI_INTHI_TYPE]
#define intSI_type_node			global_trees[TI_INTSI_TYPE]
#define intDI_type_node			global_trees[TI_INTDI_TYPE]
#define intTI_type_node			global_trees[TI_INTTI_TYPE]

#define unsigned_intQI_type_node	global_trees[TI_UINTQI_TYPE]
#define unsigned_intHI_type_node	global_trees[TI_UINTHI_TYPE]
#define unsigned_intSI_type_node	global_trees[TI_UINTSI_TYPE]
#define unsigned_intDI_type_node	global_trees[TI_UINTDI_TYPE]
#define unsigned_intTI_type_node	global_trees[TI_UINTTI_TYPE]

#define atomicQI_type_node	global_trees[TI_ATOMICQI_TYPE]
#define atomicHI_type_node	global_trees[TI_ATOMICHI_TYPE]
#define atomicSI_type_node	global_trees[TI_ATOMICSI_TYPE]
#define atomicDI_type_node	global_trees[TI_ATOMICDI_TYPE]
#define atomicTI_type_node	global_trees[TI_ATOMICTI_TYPE]

#define uint16_type_node		global_trees[TI_UINT16_TYPE]
#define uint32_type_node		global_trees[TI_UINT32_TYPE]
#define uint64_type_node		global_trees[TI_UINT64_TYPE]

#define void_node			global_trees[TI_VOID]

#define integer_zero_node		global_trees[TI_INTEGER_ZERO]
#define integer_one_node		global_trees[TI_INTEGER_ONE]
#define integer_three_node              global_trees[TI_INTEGER_THREE]
#define integer_minus_one_node		global_trees[TI_INTEGER_MINUS_ONE]
#define size_zero_node			global_trees[TI_SIZE_ZERO]
#define size_one_node			global_trees[TI_SIZE_ONE]
#define bitsize_zero_node		global_trees[TI_BITSIZE_ZERO]
#define bitsize_one_node		global_trees[TI_BITSIZE_ONE]
#define bitsize_unit_node		global_trees[TI_BITSIZE_UNIT]

/* Base access nodes.  */
#define access_public_node		global_trees[TI_PUBLIC]
#define access_protected_node	        global_trees[TI_PROTECTED]
#define access_private_node		global_trees[TI_PRIVATE]

#define null_pointer_node		global_trees[TI_NULL_POINTER]

#define float_type_node			global_trees[TI_FLOAT_TYPE]
#define double_type_node		global_trees[TI_DOUBLE_TYPE]
#define long_double_type_node		global_trees[TI_LONG_DOUBLE_TYPE]

#define float_ptr_type_node		global_trees[TI_FLOAT_PTR_TYPE]
#define double_ptr_type_node		global_trees[TI_DOUBLE_PTR_TYPE]
#define long_double_ptr_type_node	global_trees[TI_LONG_DOUBLE_PTR_TYPE]
#define integer_ptr_type_node		global_trees[TI_INTEGER_PTR_TYPE]

#define complex_integer_type_node	global_trees[TI_COMPLEX_INTEGER_TYPE]
#define complex_float_type_node		global_trees[TI_COMPLEX_FLOAT_TYPE]
#define complex_double_type_node	global_trees[TI_COMPLEX_DOUBLE_TYPE]
#define complex_long_double_type_node	global_trees[TI_COMPLEX_LONG_DOUBLE_TYPE]

#define pointer_bounds_type_node        global_trees[TI_POINTER_BOUNDS_TYPE]

#define void_type_node			global_trees[TI_VOID_TYPE]
/* The C type `void *'.  */
#define ptr_type_node			global_trees[TI_PTR_TYPE]
/* The C type `const void *'.  */
#define const_ptr_type_node		global_trees[TI_CONST_PTR_TYPE]
/* The C type `size_t'.  */
#define size_type_node                  global_trees[TI_SIZE_TYPE]
#define pid_type_node                   global_trees[TI_PID_TYPE]
#define ptrdiff_type_node		global_trees[TI_PTRDIFF_TYPE]
#define va_list_type_node		global_trees[TI_VA_LIST_TYPE]
#define va_list_gpr_counter_field	global_trees[TI_VA_LIST_GPR_COUNTER_FIELD]
#define va_list_fpr_counter_field	global_trees[TI_VA_LIST_FPR_COUNTER_FIELD]
/* The C type `FILE *'.  */
#define fileptr_type_node		global_trees[TI_FILEPTR_TYPE]
#define pointer_sized_int_node		global_trees[TI_POINTER_SIZED_TYPE]

#define boolean_type_node		global_trees[TI_BOOLEAN_TYPE]
#define boolean_false_node		global_trees[TI_BOOLEAN_FALSE]
#define boolean_true_node		global_trees[TI_BOOLEAN_TRUE]

/* The decimal floating point types. */
#define dfloat32_type_node              global_trees[TI_DFLOAT32_TYPE]
#define dfloat64_type_node              global_trees[TI_DFLOAT64_TYPE]
#define dfloat128_type_node             global_trees[TI_DFLOAT128_TYPE]
#define dfloat32_ptr_type_node          global_trees[TI_DFLOAT32_PTR_TYPE]
#define dfloat64_ptr_type_node          global_trees[TI_DFLOAT64_PTR_TYPE]
#define dfloat128_ptr_type_node         global_trees[TI_DFLOAT128_PTR_TYPE]

/* The fixed-point types.  */
#define sat_short_fract_type_node       global_trees[TI_SAT_SFRACT_TYPE]
#define sat_fract_type_node             global_trees[TI_SAT_FRACT_TYPE]
#define sat_long_fract_type_node        global_trees[TI_SAT_LFRACT_TYPE]
#define sat_long_long_fract_type_node   global_trees[TI_SAT_LLFRACT_TYPE]
#define sat_unsigned_short_fract_type_node \
					global_trees[TI_SAT_USFRACT_TYPE]
#define sat_unsigned_fract_type_node    global_trees[TI_SAT_UFRACT_TYPE]
#define sat_unsigned_long_fract_type_node \
					global_trees[TI_SAT_ULFRACT_TYPE]
#define sat_unsigned_long_long_fract_type_node \
					global_trees[TI_SAT_ULLFRACT_TYPE]
#define short_fract_type_node           global_trees[TI_SFRACT_TYPE]
#define fract_type_node                 global_trees[TI_FRACT_TYPE]
#define long_fract_type_node            global_trees[TI_LFRACT_TYPE]
#define long_long_fract_type_node       global_trees[TI_LLFRACT_TYPE]
#define unsigned_short_fract_type_node  global_trees[TI_USFRACT_TYPE]
#define unsigned_fract_type_node        global_trees[TI_UFRACT_TYPE]
#define unsigned_long_fract_type_node   global_trees[TI_ULFRACT_TYPE]
#define unsigned_long_long_fract_type_node \
					global_trees[TI_ULLFRACT_TYPE]
#define sat_short_accum_type_node       global_trees[TI_SAT_SACCUM_TYPE]
#define sat_accum_type_node             global_trees[TI_SAT_ACCUM_TYPE]
#define sat_long_accum_type_node        global_trees[TI_SAT_LACCUM_TYPE]
#define sat_long_long_accum_type_node   global_trees[TI_SAT_LLACCUM_TYPE]
#define sat_unsigned_short_accum_type_node \
					global_trees[TI_SAT_USACCUM_TYPE]
#define sat_unsigned_accum_type_node    global_trees[TI_SAT_UACCUM_TYPE]
#define sat_unsigned_long_accum_type_node \
					global_trees[TI_SAT_ULACCUM_TYPE]
#define sat_unsigned_long_long_accum_type_node \
					global_trees[TI_SAT_ULLACCUM_TYPE]
#define short_accum_type_node           global_trees[TI_SACCUM_TYPE]
#define accum_type_node                 global_trees[TI_ACCUM_TYPE]
#define long_accum_type_node            global_trees[TI_LACCUM_TYPE]
#define long_long_accum_type_node       global_trees[TI_LLACCUM_TYPE]
#define unsigned_short_accum_type_node  global_trees[TI_USACCUM_TYPE]
#define unsigned_accum_type_node        global_trees[TI_UACCUM_TYPE]
#define unsigned_long_accum_type_node   global_trees[TI_ULACCUM_TYPE]
#define unsigned_long_long_accum_type_node \
					global_trees[TI_ULLACCUM_TYPE]
#define qq_type_node                    global_trees[TI_QQ_TYPE]
#define hq_type_node                    global_trees[TI_HQ_TYPE]
#define sq_type_node                    global_trees[TI_SQ_TYPE]
#define dq_type_node                    global_trees[TI_DQ_TYPE]
#define tq_type_node                    global_trees[TI_TQ_TYPE]
#define uqq_type_node                   global_trees[TI_UQQ_TYPE]
#define uhq_type_node                   global_trees[TI_UHQ_TYPE]
#define usq_type_node                   global_trees[TI_USQ_TYPE]
#define udq_type_node                   global_trees[TI_UDQ_TYPE]
#define utq_type_node                   global_trees[TI_UTQ_TYPE]
#define sat_qq_type_node                global_trees[TI_SAT_QQ_TYPE]
#define sat_hq_type_node                global_trees[TI_SAT_HQ_TYPE]
#define sat_sq_type_node                global_trees[TI_SAT_SQ_TYPE]
#define sat_dq_type_node                global_trees[TI_SAT_DQ_TYPE]
#define sat_tq_type_node                global_trees[TI_SAT_TQ_TYPE]
#define sat_uqq_type_node               global_trees[TI_SAT_UQQ_TYPE]
#define sat_uhq_type_node               global_trees[TI_SAT_UHQ_TYPE]
#define sat_usq_type_node               global_trees[TI_SAT_USQ_TYPE]
#define sat_udq_type_node               global_trees[TI_SAT_UDQ_TYPE]
#define sat_utq_type_node               global_trees[TI_SAT_UTQ_TYPE]
#define ha_type_node                    global_trees[TI_HA_TYPE]
#define sa_type_node                    global_trees[TI_SA_TYPE]
#define da_type_node                    global_trees[TI_DA_TYPE]
#define ta_type_node                    global_trees[TI_TA_TYPE]
#define uha_type_node                   global_trees[TI_UHA_TYPE]
#define usa_type_node                   global_trees[TI_USA_TYPE]
#define uda_type_node                   global_trees[TI_UDA_TYPE]
#define uta_type_node                   global_trees[TI_UTA_TYPE]
#define sat_ha_type_node                global_trees[TI_SAT_HA_TYPE]
#define sat_sa_type_node                global_trees[TI_SAT_SA_TYPE]
#define sat_da_type_node                global_trees[TI_SAT_DA_TYPE]
#define sat_ta_type_node                global_trees[TI_SAT_TA_TYPE]
#define sat_uha_type_node               global_trees[TI_SAT_UHA_TYPE]
#define sat_usa_type_node               global_trees[TI_SAT_USA_TYPE]
#define sat_uda_type_node               global_trees[TI_SAT_UDA_TYPE]
#define sat_uta_type_node               global_trees[TI_SAT_UTA_TYPE]

/* The node that should be placed at the end of a parameter list to
   indicate that the function does not take a variable number of
   arguments.  The TREE_VALUE will be void_type_node and there will be
   no TREE_CHAIN.  Language-independent code should not assume
   anything else about this node.  */
#define void_list_node                  global_trees[TI_VOID_LIST_NODE]

#define main_identifier_node		global_trees[TI_MAIN_IDENTIFIER]
#define MAIN_NAME_P(NODE) \
  (IDENTIFIER_NODE_CHECK (NODE) == main_identifier_node)

/* Optimization options (OPTIMIZATION_NODE) to use for default and current
   functions.  */
#define optimization_default_node	global_trees[TI_OPTIMIZATION_DEFAULT]
#define optimization_current_node	global_trees[TI_OPTIMIZATION_CURRENT]

/* Default/current target options (TARGET_OPTION_NODE).  */
#define target_option_default_node	global_trees[TI_TARGET_OPTION_DEFAULT]
#define target_option_current_node	global_trees[TI_TARGET_OPTION_CURRENT]

/* Default tree list option(), optimize() pragmas to be linked into the
   attribute list.  */
#define current_target_pragma		global_trees[TI_CURRENT_TARGET_PRAGMA]
#define current_optimize_pragma		global_trees[TI_CURRENT_OPTIMIZE_PRAGMA]

#define char_type_node			integer_types[itk_char]
#define signed_char_type_node		integer_types[itk_signed_char]
#define unsigned_char_type_node		integer_types[itk_unsigned_char]
#define short_integer_type_node		integer_types[itk_short]
#define short_unsigned_type_node	integer_types[itk_unsigned_short]
#define integer_type_node		integer_types[itk_int]
#define unsigned_type_node		integer_types[itk_unsigned_int]
#define long_integer_type_node		integer_types[itk_long]
#define long_unsigned_type_node		integer_types[itk_unsigned_long]
#define long_long_integer_type_node	integer_types[itk_long_long]
#define long_long_unsigned_type_node	integer_types[itk_unsigned_long_long]

/* True if NODE is an erroneous expression.  */

#define error_operand_p(NODE)					\
  ((NODE) == error_mark_node					\
   || ((NODE) && TREE_TYPE ((NODE)) == error_mark_node))

extern tree decl_assembler_name (tree);
extern tree decl_comdat_group (const_tree);
extern tree decl_comdat_group_id (const_tree);
extern const char *decl_section_name (const_tree);
extern void set_decl_section_name (tree, const char *);
extern enum tls_model decl_tls_model (const_tree);
extern void set_decl_tls_model (tree, enum tls_model);

/* Compute the number of bytes occupied by 'node'.  This routine only
   looks at TREE_CODE and, if the code is TREE_VEC, TREE_VEC_LENGTH.  */

extern size_t tree_size (const_tree);

/* Compute the number of bytes occupied by a tree with code CODE.
   This function cannot be used for TREE_VEC or INTEGER_CST nodes,
   which are of variable length.  */
extern size_t tree_code_size (enum tree_code);

/* Allocate and return a new UID from the DECL_UID namespace.  */
extern int allocate_decl_uid (void);

/* Lowest level primitive for allocating a node.
   The TREE_CODE is the only argument.  Contents are initialized
   to zero except for a few of the common fields.  */

extern tree make_node_stat (enum tree_code MEM_STAT_DECL);
#define make_node(t) make_node_stat (t MEM_STAT_INFO)

/* Make a copy of a node, with all the same contents.  */

extern tree copy_node_stat (tree MEM_STAT_DECL);
#define copy_node(t) copy_node_stat (t MEM_STAT_INFO)

/* Make a copy of a chain of TREE_LIST nodes.  */

extern tree copy_list (tree);

/* Make a CASE_LABEL_EXPR.  */

extern tree build_case_label (tree, tree, tree);

/* Make a BINFO.  */
extern tree make_tree_binfo_stat (unsigned MEM_STAT_DECL);
#define make_tree_binfo(t) make_tree_binfo_stat (t MEM_STAT_INFO)

/* Make an INTEGER_CST.  */

extern tree make_int_cst_stat (int, int MEM_STAT_DECL);
#define make_int_cst(LEN, EXT_LEN) \
  make_int_cst_stat (LEN, EXT_LEN MEM_STAT_INFO)

/* Make a TREE_VEC.  */

extern tree make_tree_vec_stat (int MEM_STAT_DECL);
#define make_tree_vec(t) make_tree_vec_stat (t MEM_STAT_INFO)

/* Grow a TREE_VEC.  */

extern tree grow_tree_vec_stat (tree v, int MEM_STAT_DECL);
#define grow_tree_vec(v, t) grow_tree_vec_stat (v, t MEM_STAT_INFO)

/* Construct various types of nodes.  */

extern tree build_nt (enum tree_code, ...);
extern tree build_nt_call_vec (tree, vec<tree, va_gc> *);

extern tree build0_stat (enum tree_code, tree MEM_STAT_DECL);
#define build0(c,t) build0_stat (c,t MEM_STAT_INFO)
extern tree build1_stat (enum tree_code, tree, tree MEM_STAT_DECL);
#define build1(c,t1,t2) build1_stat (c,t1,t2 MEM_STAT_INFO)
extern tree build2_stat (enum tree_code, tree, tree, tree MEM_STAT_DECL);
#define build2(c,t1,t2,t3) build2_stat (c,t1,t2,t3 MEM_STAT_INFO)
extern tree build3_stat (enum tree_code, tree, tree, tree, tree MEM_STAT_DECL);
#define build3(c,t1,t2,t3,t4) build3_stat (c,t1,t2,t3,t4 MEM_STAT_INFO)
extern tree build4_stat (enum tree_code, tree, tree, tree, tree,
			 tree MEM_STAT_DECL);
#define build4(c,t1,t2,t3,t4,t5) build4_stat (c,t1,t2,t3,t4,t5 MEM_STAT_INFO)
extern tree build5_stat (enum tree_code, tree, tree, tree, tree, tree,
			 tree MEM_STAT_DECL);
#define build5(c,t1,t2,t3,t4,t5,t6) build5_stat (c,t1,t2,t3,t4,t5,t6 MEM_STAT_INFO)

/* _loc versions of build[1-5].  */

static inline tree
build1_stat_loc (location_t loc, enum tree_code code, tree type,
		 tree arg1 MEM_STAT_DECL)
{
  tree t = build1_stat (code, type, arg1 PASS_MEM_STAT);
  if (CAN_HAVE_LOCATION_P (t))
    SET_EXPR_LOCATION (t, loc);
  return t;
}
#define build1_loc(l,c,t1,t2) build1_stat_loc (l,c,t1,t2 MEM_STAT_INFO)

static inline tree
build2_stat_loc (location_t loc, enum tree_code code, tree type, tree arg0,
		 tree arg1 MEM_STAT_DECL)
{
  tree t = build2_stat (code, type, arg0, arg1 PASS_MEM_STAT);
  if (CAN_HAVE_LOCATION_P (t))
    SET_EXPR_LOCATION (t, loc);
  return t;
}
#define build2_loc(l,c,t1,t2,t3) build2_stat_loc (l,c,t1,t2,t3 MEM_STAT_INFO)

static inline tree
build3_stat_loc (location_t loc, enum tree_code code, tree type, tree arg0,
		 tree arg1, tree arg2 MEM_STAT_DECL)
{
  tree t = build3_stat (code, type, arg0, arg1, arg2 PASS_MEM_STAT);
  if (CAN_HAVE_LOCATION_P (t))
    SET_EXPR_LOCATION (t, loc);
  return t;
}
#define build3_loc(l,c,t1,t2,t3,t4) \
  build3_stat_loc (l,c,t1,t2,t3,t4 MEM_STAT_INFO)

static inline tree
build4_stat_loc (location_t loc, enum tree_code code, tree type, tree arg0,
		 tree arg1, tree arg2, tree arg3 MEM_STAT_DECL)
{
  tree t = build4_stat (code, type, arg0, arg1, arg2, arg3 PASS_MEM_STAT);
  if (CAN_HAVE_LOCATION_P (t))
    SET_EXPR_LOCATION (t, loc);
  return t;
}
#define build4_loc(l,c,t1,t2,t3,t4,t5) \
  build4_stat_loc (l,c,t1,t2,t3,t4,t5 MEM_STAT_INFO)

static inline tree
build5_stat_loc (location_t loc, enum tree_code code, tree type, tree arg0,
		 tree arg1, tree arg2, tree arg3, tree arg4 MEM_STAT_DECL)
{
  tree t = build5_stat (code, type, arg0, arg1, arg2, arg3,
			arg4 PASS_MEM_STAT);
  if (CAN_HAVE_LOCATION_P (t))
    SET_EXPR_LOCATION (t, loc);
  return t;
}
#define build5_loc(l,c,t1,t2,t3,t4,t5,t6) \
  build5_stat_loc (l,c,t1,t2,t3,t4,t5,t6 MEM_STAT_INFO)

extern tree build_var_debug_value_stat (tree, tree MEM_STAT_DECL);
#define build_var_debug_value(t1,t2) \
  build_var_debug_value_stat (t1,t2 MEM_STAT_INFO)

/* Constructs double_int from tree CST.  */

extern tree double_int_to_tree (tree, double_int);

extern tree wide_int_to_tree (tree type, const wide_int_ref &cst);
extern tree force_fit_type (tree, const wide_int_ref &, int, bool);

/* Create an INT_CST node with a CST value zero extended.  */

/* static inline */
extern tree build_int_cst (tree, HOST_WIDE_INT);
extern tree build_int_cstu (tree type, unsigned HOST_WIDE_INT cst);
extern tree build_int_cst_type (tree, HOST_WIDE_INT);
extern tree make_vector_stat (unsigned MEM_STAT_DECL);
#define make_vector(n) make_vector_stat (n MEM_STAT_INFO)
extern tree build_vector_stat (tree, tree * MEM_STAT_DECL);
#define build_vector(t,v) build_vector_stat (t, v MEM_STAT_INFO)
extern tree build_vector_from_ctor (tree, vec<constructor_elt, va_gc> *);
extern tree build_vector_from_val (tree, tree);
extern tree build_constructor (tree, vec<constructor_elt, va_gc> *);
extern tree build_constructor_single (tree, tree, tree);
extern tree build_constructor_from_list (tree, tree);
extern tree build_constructor_va (tree, int, ...);
extern tree build_real_from_int_cst (tree, const_tree);
extern tree build_complex (tree, tree, tree);
extern tree build_each_one_cst (tree);
extern tree build_one_cst (tree);
extern tree build_minus_one_cst (tree);
extern tree build_all_ones_cst (tree);
extern tree build_zero_cst (tree);
extern tree build_string (int, const char *);
extern tree build_tree_list_stat (tree, tree MEM_STAT_DECL);
#define build_tree_list(t, q) build_tree_list_stat (t, q MEM_STAT_INFO)
extern tree build_tree_list_vec_stat (const vec<tree, va_gc> *MEM_STAT_DECL);
#define build_tree_list_vec(v) build_tree_list_vec_stat (v MEM_STAT_INFO)
extern tree build_decl_stat (location_t, enum tree_code,
			     tree, tree MEM_STAT_DECL);
extern tree build_fn_decl (const char *, tree);
#define build_decl(l,c,t,q) build_decl_stat (l, c, t, q MEM_STAT_INFO)
extern tree build_translation_unit_decl (tree);
extern tree build_block (tree, tree, tree, tree);
extern tree build_empty_stmt (location_t);
extern tree build_omp_clause (location_t, enum omp_clause_code);

extern tree build_vl_exp_stat (enum tree_code, int MEM_STAT_DECL);
#define build_vl_exp(c, n) build_vl_exp_stat (c, n MEM_STAT_INFO)

extern tree build_call_nary (tree, tree, int, ...);
extern tree build_call_valist (tree, tree, int, va_list);
#define build_call_array(T1,T2,N,T3)\
   build_call_array_loc (UNKNOWN_LOCATION, T1, T2, N, T3)
extern tree build_call_array_loc (location_t, tree, tree, int, const tree *);
extern tree build_call_vec (tree, tree, vec<tree, va_gc> *);
extern tree build_call_expr_loc_array (location_t, tree, int, tree *);
extern tree build_call_expr_loc_vec (location_t, tree, vec<tree, va_gc> *);
extern tree build_call_expr_loc (location_t, tree, int, ...);
extern tree build_call_expr (tree, int, ...);
extern tree build_call_expr_internal_loc (location_t, enum internal_fn,
					  tree, int, ...);
extern tree build_string_literal (int, const char *);

/* Construct various nodes representing data types.  */

extern tree signed_or_unsigned_type_for (int, tree);
extern tree signed_type_for (tree);
extern tree unsigned_type_for (tree);
extern tree truth_type_for (tree);
extern tree build_pointer_type_for_mode (tree, machine_mode, bool);
extern tree build_pointer_type (tree);
extern tree build_reference_type_for_mode (tree, machine_mode, bool);
extern tree build_reference_type (tree);
extern tree build_vector_type_for_mode (tree, machine_mode);
extern tree build_vector_type (tree innertype, int nunits);
extern tree build_opaque_vector_type (tree innertype, int nunits);
extern tree build_index_type (tree);
extern tree build_array_type (tree, tree);
extern tree build_nonshared_array_type (tree, tree);
extern tree build_array_type_nelts (tree, unsigned HOST_WIDE_INT);
extern tree build_function_type (tree, tree);
extern tree build_function_type_list (tree, ...);
extern tree build_varargs_function_type_list (tree, ...);
extern tree build_function_type_array (tree, int, tree *);
extern tree build_varargs_function_type_array (tree, int, tree *);
#define build_function_type_vec(RET, V) \
  build_function_type_array (RET, vec_safe_length (V), vec_safe_address (V))
#define build_varargs_function_type_vec(RET, V) \
  build_varargs_function_type_array (RET, vec_safe_length (V), \
				     vec_safe_address (V))
extern tree build_method_type_directly (tree, tree, tree);
extern tree build_method_type (tree, tree);
extern tree build_offset_type (tree, tree);
extern tree build_complex_type (tree);
extern tree array_type_nelts (const_tree);

extern tree value_member (tree, tree);
extern tree purpose_member (const_tree, tree);
extern bool vec_member (const_tree, vec<tree, va_gc> *);
extern tree chain_index (int, tree);

extern int attribute_list_equal (const_tree, const_tree);
extern int attribute_list_contained (const_tree, const_tree);
extern int tree_int_cst_equal (const_tree, const_tree);

extern bool tree_fits_shwi_p (const_tree)
#ifndef ENABLE_TREE_CHECKING
  ATTRIBUTE_PURE /* tree_fits_shwi_p is pure only when checking is disabled.  */
#endif
  ;
extern bool tree_fits_uhwi_p (const_tree)
#ifndef ENABLE_TREE_CHECKING
  ATTRIBUTE_PURE /* tree_fits_uhwi_p is pure only when checking is disabled.  */
#endif
  ;
extern HOST_WIDE_INT tree_to_shwi (const_tree);
extern unsigned HOST_WIDE_INT tree_to_uhwi (const_tree);
#if !defined ENABLE_TREE_CHECKING && (GCC_VERSION >= 4003)
extern inline __attribute__ ((__gnu_inline__)) HOST_WIDE_INT
tree_to_shwi (const_tree t)
{
  gcc_assert (tree_fits_shwi_p (t));
  return TREE_INT_CST_LOW (t);
}

extern inline __attribute__ ((__gnu_inline__)) unsigned HOST_WIDE_INT
tree_to_uhwi (const_tree t)
{
  gcc_assert (tree_fits_uhwi_p (t));
  return TREE_INT_CST_LOW (t);
}
#endif
extern int tree_int_cst_sgn (const_tree);
extern int tree_int_cst_sign_bit (const_tree);
extern unsigned int tree_int_cst_min_precision (tree, signop);
extern tree strip_array_types (tree);
extern tree excess_precision_type (tree);
extern bool valid_constant_size_p (const_tree);


/* From expmed.c.  Since rtl.h is included after tree.h, we can't
   put the prototype here.  Rtl.h does declare the prototype if
   tree.h had been included.  */

extern tree make_tree (tree, rtx);

/* Return a type like TTYPE except that its TYPE_ATTRIBUTES
   is ATTRIBUTE.

   Such modified types already made are recorded so that duplicates
   are not made.  */

extern tree build_type_attribute_variant (tree, tree);
extern tree build_decl_attribute_variant (tree, tree);
extern tree build_type_attribute_qual_variant (tree, tree, int);

extern bool attribute_value_equal (const_tree, const_tree);

/* Return 0 if the attributes for two types are incompatible, 1 if they
   are compatible, and 2 if they are nearly compatible (which causes a
   warning to be generated).  */
extern int comp_type_attributes (const_tree, const_tree);

/* Default versions of target-overridable functions.  */
extern tree merge_decl_attributes (tree, tree);
extern tree merge_type_attributes (tree, tree);

/* This function is a private implementation detail of lookup_attribute()
   and you should never call it directly.  */
extern tree private_lookup_attribute (const char *, size_t, tree);

/* This function is a private implementation detail
   of lookup_attribute_by_prefix() and you should never call it directly.  */
extern tree private_lookup_attribute_by_prefix (const char *, size_t, tree);

/* Given an attribute name ATTR_NAME and a list of attributes LIST,
   return a pointer to the attribute's list element if the attribute
   is part of the list, or NULL_TREE if not found.  If the attribute
   appears more than once, this only returns the first occurrence; the
   TREE_CHAIN of the return value should be passed back in if further
   occurrences are wanted.  ATTR_NAME must be in the form 'text' (not
   '__text__').  */

static inline tree
lookup_attribute (const char *attr_name, tree list)
{
  gcc_checking_assert (attr_name[0] != '_');  
  /* In most cases, list is NULL_TREE.  */
  if (list == NULL_TREE)
    return NULL_TREE;
  else
    /* Do the strlen() before calling the out-of-line implementation.
       In most cases attr_name is a string constant, and the compiler
       will optimize the strlen() away.  */
    return private_lookup_attribute (attr_name, strlen (attr_name), list);
}

/* Given an attribute name ATTR_NAME and a list of attributes LIST,
   return a pointer to the attribute's list first element if the attribute
   starts with ATTR_NAME. ATTR_NAME must be in the form 'text' (not
   '__text__').  */

static inline tree
lookup_attribute_by_prefix (const char *attr_name, tree list)
{
  gcc_checking_assert (attr_name[0] != '_');
  /* In most cases, list is NULL_TREE.  */
  if (list == NULL_TREE)
    return NULL_TREE;
  else
    return private_lookup_attribute_by_prefix (attr_name, strlen (attr_name),
					       list);
}


/* This function is a private implementation detail of
   is_attribute_p() and you should never call it directly.  */
extern bool private_is_attribute_p (const char *, size_t, const_tree);

/* Given an identifier node IDENT and a string ATTR_NAME, return true
   if the identifier node is a valid attribute name for the string.
   ATTR_NAME must be in the form 'text' (not '__text__').  IDENT could
   be the identifier for 'text' or for '__text__'.  */

static inline bool
is_attribute_p (const char *attr_name, const_tree ident)
{
  gcc_checking_assert (attr_name[0] != '_');
  /* Do the strlen() before calling the out-of-line implementation.
     In most cases attr_name is a string constant, and the compiler
     will optimize the strlen() away.  */
  return private_is_attribute_p (attr_name, strlen (attr_name), ident);
}

/* Remove any instances of attribute ATTR_NAME in LIST and return the
   modified list.  ATTR_NAME must be in the form 'text' (not
   '__text__').  */

extern tree remove_attribute (const char *, tree);

/* Given two attributes lists, return a list of their union.  */

extern tree merge_attributes (tree, tree);

/* Given two Windows decl attributes lists, possibly including
   dllimport, return a list of their union .  */
extern tree merge_dllimport_decl_attributes (tree, tree);

/* Handle a "dllimport" or "dllexport" attribute.  */
extern tree handle_dll_attribute (tree *, tree, tree, int, bool *);

/* Returns true iff unqualified CAND and BASE are equivalent.  */

extern bool check_base_type (const_tree cand, const_tree base);

/* Check whether CAND is suitable to be returned from get_qualified_type
   (BASE, TYPE_QUALS).  */

extern bool check_qualified_type (const_tree, const_tree, int);

/* Return a version of the TYPE, qualified as indicated by the
   TYPE_QUALS, if one exists.  If no qualified version exists yet,
   return NULL_TREE.  */

extern tree get_qualified_type (tree, int);

/* Like get_qualified_type, but creates the type if it does not
   exist.  This function never returns NULL_TREE.  */

extern tree build_qualified_type (tree, int);

/* Create a variant of type T with alignment ALIGN.  */

extern tree build_aligned_type (tree, unsigned int);

/* Like build_qualified_type, but only deals with the `const' and
   `volatile' qualifiers.  This interface is retained for backwards
   compatibility with the various front-ends; new code should use
   build_qualified_type instead.  */

#define build_type_variant(TYPE, CONST_P, VOLATILE_P)			\
  build_qualified_type ((TYPE),						\
			((CONST_P) ? TYPE_QUAL_CONST : 0)		\
			| ((VOLATILE_P) ? TYPE_QUAL_VOLATILE : 0))

/* Make a copy of a type node.  */

extern tree build_distinct_type_copy (tree);
extern tree build_variant_type_copy (tree);

/* Given a hashcode and a ..._TYPE node (for which the hashcode was made),
   return a canonicalized ..._TYPE node, so that duplicates are not made.
   How the hash code is computed is up to the caller, as long as any two
   callers that could hash identical-looking type nodes agree.  */

extern tree type_hash_canon (unsigned int, tree);

extern tree convert (tree, tree);
extern unsigned int expr_align (const_tree);
extern tree size_in_bytes (const_tree);
extern HOST_WIDE_INT int_size_in_bytes (const_tree);
extern HOST_WIDE_INT max_int_size_in_bytes (const_tree);
extern tree bit_position (const_tree);
extern tree byte_position (const_tree);
extern HOST_WIDE_INT int_byte_position (const_tree);

#define sizetype sizetype_tab[(int) stk_sizetype]
#define bitsizetype sizetype_tab[(int) stk_bitsizetype]
#define ssizetype sizetype_tab[(int) stk_ssizetype]
#define sbitsizetype sizetype_tab[(int) stk_sbitsizetype]
#define size_int(L) size_int_kind (L, stk_sizetype)
#define ssize_int(L) size_int_kind (L, stk_ssizetype)
#define bitsize_int(L) size_int_kind (L, stk_bitsizetype)
#define sbitsize_int(L) size_int_kind (L, stk_sbitsizetype)

/* Type for sizes of data-type.  */

#define BITS_PER_UNIT_LOG \
  ((BITS_PER_UNIT > 1) + (BITS_PER_UNIT > 2) + (BITS_PER_UNIT > 4) \
   + (BITS_PER_UNIT > 8) + (BITS_PER_UNIT > 16) + (BITS_PER_UNIT > 32) \
   + (BITS_PER_UNIT > 64) + (BITS_PER_UNIT > 128) + (BITS_PER_UNIT > 256))

/* Concatenate two lists (chains of TREE_LIST nodes) X and Y
   by making the last node in X point to Y.
   Returns X, except if X is 0 returns Y.  */

extern tree chainon (tree, tree);

/* Make a new TREE_LIST node from specified PURPOSE, VALUE and CHAIN.  */

extern tree tree_cons_stat (tree, tree, tree MEM_STAT_DECL);
#define tree_cons(t,q,w) tree_cons_stat (t,q,w MEM_STAT_INFO)

/* Return the last tree node in a chain.  */

extern tree tree_last (tree);

/* Reverse the order of elements in a chain, and return the new head.  */

extern tree nreverse (tree);

/* Returns the length of a chain of nodes
   (number of chain pointers to follow before reaching a null pointer).  */

extern int list_length (const_tree);

/* Returns the first FIELD_DECL in a type.  */

extern tree first_field (const_tree);

/* Given an initializer INIT, return TRUE if INIT is zero or some
   aggregate of zeros.  Otherwise return FALSE.  */

extern bool initializer_zerop (const_tree);

/* Given a vector VEC, return its first element if all elements are
   the same.  Otherwise return NULL_TREE.  */

extern tree uniform_vector_p (const_tree);

/* Given a CONSTRUCTOR CTOR, return the element values as a vector.  */

extern vec<tree, va_gc> *ctor_to_vec (tree);

/* zerop (tree x) is nonzero if X is a constant of value 0.  */

extern int zerop (const_tree);

/* integer_zerop (tree x) is nonzero if X is an integer constant of value 0.  */

extern int integer_zerop (const_tree);

/* integer_onep (tree x) is nonzero if X is an integer constant of value 1.  */

extern int integer_onep (const_tree);

/* integer_onep (tree x) is nonzero if X is an integer constant of value 1, or
   a vector or complex where each part is 1.  */

extern int integer_each_onep (const_tree);

/* integer_all_onesp (tree x) is nonzero if X is an integer constant
   all of whose significant bits are 1.  */

extern int integer_all_onesp (const_tree);

/* integer_minus_onep (tree x) is nonzero if X is an integer constant of
   value -1.  */

extern int integer_minus_onep (const_tree);

/* integer_pow2p (tree x) is nonzero is X is an integer constant with
   exactly one bit 1.  */

extern int integer_pow2p (const_tree);

/* integer_nonzerop (tree x) is nonzero if X is an integer constant
   with a nonzero value.  */

extern int integer_nonzerop (const_tree);

/* integer_truep (tree x) is nonzero if X is an integer constant of value 1 or
   a vector where each element is an integer constant of value -1.  */

extern int integer_truep (const_tree);

extern bool cst_and_fits_in_hwi (const_tree);
extern tree num_ending_zeros (const_tree);

/* fixed_zerop (tree x) is nonzero if X is a fixed-point constant of
   value 0.  */

extern int fixed_zerop (const_tree);

/* staticp (tree x) is nonzero if X is a reference to data allocated
   at a fixed address in memory.  Returns the outermost data.  */

extern tree staticp (tree);

/* save_expr (EXP) returns an expression equivalent to EXP
   but it can be used multiple times within context CTX
   and only evaluate EXP once.  */

extern tree save_expr (tree);

/* Look inside EXPR into any simple arithmetic operations.  Return the
   outermost non-arithmetic or non-invariant node.  */

extern tree skip_simple_arithmetic (tree);

/* Look inside EXPR into simple arithmetic operations involving constants.
   Return the outermost non-arithmetic or non-constant node.  */

extern tree skip_simple_constant_arithmetic (tree);

/* Return which tree structure is used by T.  */

enum tree_node_structure_enum tree_node_structure (const_tree);

/* Return true if EXP contains a PLACEHOLDER_EXPR, i.e. if it represents a
   size or offset that depends on a field within a record.  */

extern bool contains_placeholder_p (const_tree);

/* This macro calls the above function but short-circuits the common
   case of a constant to save time.  Also check for null.  */

#define CONTAINS_PLACEHOLDER_P(EXP) \
  ((EXP) != 0 && ! TREE_CONSTANT (EXP) && contains_placeholder_p (EXP))

/* Return true if any part of the structure of TYPE involves a PLACEHOLDER_EXPR
   directly.  This includes size, bounds, qualifiers (for QUAL_UNION_TYPE) and
   field positions.  */

extern bool type_contains_placeholder_p (tree);

/* Given a tree EXP, find all occurrences of references to fields
   in a PLACEHOLDER_EXPR and place them in vector REFS without
   duplicates.  Also record VAR_DECLs and CONST_DECLs.  Note that
   we assume here that EXP contains only arithmetic expressions
   or CALL_EXPRs with PLACEHOLDER_EXPRs occurring only in their
   argument list.  */

extern void find_placeholder_in_expr (tree, vec<tree> *);

/* This macro calls the above function but short-circuits the common
   case of a constant to save time and also checks for NULL.  */

#define FIND_PLACEHOLDER_IN_EXPR(EXP, V) \
do {					 \
  if((EXP) && !TREE_CONSTANT (EXP))	 \
    find_placeholder_in_expr (EXP, V);	 \
} while (0)

/* Given a tree EXP, a FIELD_DECL F, and a replacement value R,
   return a tree with all occurrences of references to F in a
   PLACEHOLDER_EXPR replaced by R.  Also handle VAR_DECLs and
   CONST_DECLs.  Note that we assume here that EXP contains only
   arithmetic expressions or CALL_EXPRs with PLACEHOLDER_EXPRs
   occurring only in their argument list.  */

extern tree substitute_in_expr (tree, tree, tree);

/* This macro calls the above function but short-circuits the common
   case of a constant to save time and also checks for NULL.  */

#define SUBSTITUTE_IN_EXPR(EXP, F, R) \
  ((EXP) == 0 || TREE_CONSTANT (EXP) ? (EXP) : substitute_in_expr (EXP, F, R))

/* Similar, but look for a PLACEHOLDER_EXPR in EXP and find a replacement
   for it within OBJ, a tree that is an object or a chain of references.  */

extern tree substitute_placeholder_in_expr (tree, tree);

/* This macro calls the above function but short-circuits the common
   case of a constant to save time and also checks for NULL.  */

#define SUBSTITUTE_PLACEHOLDER_IN_EXPR(EXP, OBJ) \
  ((EXP) == 0 || TREE_CONSTANT (EXP) ? (EXP)	\
   : substitute_placeholder_in_expr (EXP, OBJ))


/* stabilize_reference (EXP) returns a reference equivalent to EXP
   but it can be used multiple times
   and only evaluate the subexpressions once.  */

extern tree stabilize_reference (tree);

/* Return EXP, stripped of any conversions to wider types
   in such a way that the result of converting to type FOR_TYPE
   is the same as if EXP were converted to FOR_TYPE.
   If FOR_TYPE is 0, it signifies EXP's type.  */

extern tree get_unwidened (tree, tree);

/* Return OP or a simpler expression for a narrower value
   which can be sign-extended or zero-extended to give back OP.
   Store in *UNSIGNEDP_PTR either 1 if the value should be zero-extended
   or 0 if the value should be sign-extended.  */

extern tree get_narrower (tree, int *);

/* Return true if T is an expression that get_inner_reference handles.  */

static inline bool
handled_component_p (const_tree t)
{
  switch (TREE_CODE (t))
    {
    case COMPONENT_REF:
    case BIT_FIELD_REF:
    case ARRAY_REF:
    case ARRAY_RANGE_REF:
    case REALPART_EXPR:
    case IMAGPART_EXPR:
    case VIEW_CONVERT_EXPR:
      return true;

    default:
      return false;
    }
}

/* Given a DECL or TYPE, return the scope in which it was declared, or
   NUL_TREE if there is no containing scope.  */

extern tree get_containing_scope (const_tree);

/* Return the FUNCTION_DECL which provides this _DECL with its context,
   or zero if none.  */
extern tree decl_function_context (const_tree);

/* Return the RECORD_TYPE, UNION_TYPE, or QUAL_UNION_TYPE which provides
   this _DECL with its context, or zero if none.  */
extern tree decl_type_context (const_tree);

/* Return 1 if EXPR is the real constant zero.  */
extern int real_zerop (const_tree);

/* Initialize the iterator I with arguments from function FNDECL  */

static inline void
function_args_iter_init (function_args_iterator *i, const_tree fntype)
{
  i->next = TYPE_ARG_TYPES (fntype);
}

/* Return a pointer that holds the next argument if there are more arguments to
   handle, otherwise return NULL.  */

static inline tree *
function_args_iter_cond_ptr (function_args_iterator *i)
{
  return (i->next) ? &TREE_VALUE (i->next) : NULL;
}

/* Return the next argument if there are more arguments to handle, otherwise
   return NULL.  */

static inline tree
function_args_iter_cond (function_args_iterator *i)
{
  return (i->next) ? TREE_VALUE (i->next) : NULL_TREE;
}

/* Advance to the next argument.  */
static inline void
function_args_iter_next (function_args_iterator *i)
{
  gcc_assert (i->next != NULL_TREE);
  i->next = TREE_CHAIN (i->next);
}

/* We set BLOCK_SOURCE_LOCATION only to inlined function entry points.  */

static inline bool
inlined_function_outer_scope_p (const_tree block)
{
 return LOCATION_LOCUS (BLOCK_SOURCE_LOCATION (block)) != UNKNOWN_LOCATION;
}

/* Loop over all function arguments of FNTYPE.  In each iteration, PTR is set
   to point to the next tree element.  ITER is an instance of
   function_args_iterator used to iterate the arguments.  */
#define FOREACH_FUNCTION_ARGS_PTR(FNTYPE, PTR, ITER)			\
  for (function_args_iter_init (&(ITER), (FNTYPE));			\
       (PTR = function_args_iter_cond_ptr (&(ITER))) != NULL;		\
       function_args_iter_next (&(ITER)))

/* Loop over all function arguments of FNTYPE.  In each iteration, TREE is set
   to the next tree element.  ITER is an instance of function_args_iterator
   used to iterate the arguments.  */
#define FOREACH_FUNCTION_ARGS(FNTYPE, TREE, ITER)			\
  for (function_args_iter_init (&(ITER), (FNTYPE));			\
       (TREE = function_args_iter_cond (&(ITER))) != NULL_TREE;		\
       function_args_iter_next (&(ITER)))

/* In tree.c */
extern unsigned crc32_string (unsigned, const char *);
extern unsigned crc32_byte (unsigned, char);
extern unsigned crc32_unsigned (unsigned, unsigned);
extern void clean_symbol_name (char *);
extern tree get_file_function_name (const char *);
extern tree get_callee_fndecl (const_tree);
extern int type_num_arguments (const_tree);
extern bool associative_tree_code (enum tree_code);
extern bool no_overflow_tree_code (enum tree_code, tree);
extern bool commutative_tree_code (enum tree_code);
extern bool commutative_ternary_tree_code (enum tree_code);
extern bool operation_can_overflow (enum tree_code);
extern bool operation_no_trapping_overflow (tree, enum tree_code);
extern tree upper_bound_in_type (tree, tree);
extern tree lower_bound_in_type (tree, tree);
extern int operand_equal_for_phi_arg_p (const_tree, const_tree);
extern tree create_artificial_label (location_t);
extern const char *get_name (tree);
extern bool stdarg_p (const_tree);
extern bool prototype_p (const_tree);
extern bool is_typedef_decl (const_tree x);
extern bool typedef_variant_p (const_tree);
extern bool auto_var_in_fn_p (const_tree, const_tree);
extern tree build_low_bits_mask (tree, unsigned);
extern bool tree_nop_conversion_p (const_tree, const_tree);
extern tree tree_strip_nop_conversions (tree);
extern tree tree_strip_sign_nop_conversions (tree);
extern const_tree strip_invariant_refs (const_tree);
extern tree lhd_gcc_personality (void);
extern void assign_assembler_name_if_neeeded (tree);
extern void warn_deprecated_use (tree, tree);
extern void cache_integer_cst (tree);

/* Return the memory model from a host integer.  */
static inline enum memmodel
memmodel_from_int (unsigned HOST_WIDE_INT val)
{
  return (enum memmodel) (val & MEMMODEL_MASK);
}

/* Return the base memory model from a host integer.  */
static inline enum memmodel
memmodel_base (unsigned HOST_WIDE_INT val)
{
  return (enum memmodel) (val & MEMMODEL_BASE_MASK);
}

/* Return TRUE if the memory model is RELAXED.  */
static inline bool
is_mm_relaxed (enum memmodel model)
{
  return (model & MEMMODEL_BASE_MASK) == MEMMODEL_RELAXED;
}

/* Return TRUE if the memory model is CONSUME.  */
static inline bool
is_mm_consume (enum memmodel model)
{
  return (model & MEMMODEL_BASE_MASK) == MEMMODEL_CONSUME;
}

/* Return TRUE if the memory model is ACQUIRE.  */
static inline bool
is_mm_acquire (enum memmodel model)
{
  return (model & MEMMODEL_BASE_MASK) == MEMMODEL_ACQUIRE;
}

/* Return TRUE if the memory model is RELEASE.  */
static inline bool
is_mm_release (enum memmodel model)
{
  return (model & MEMMODEL_BASE_MASK) == MEMMODEL_RELEASE;
}

/* Return TRUE if the memory model is ACQ_REL.  */
static inline bool
is_mm_acq_rel (enum memmodel model)
{
  return (model & MEMMODEL_BASE_MASK) == MEMMODEL_ACQ_REL;
}

/* Return TRUE if the memory model is SEQ_CST.  */
static inline bool
is_mm_seq_cst (enum memmodel model)
{
  return (model & MEMMODEL_BASE_MASK) == MEMMODEL_SEQ_CST;
}

/* Return TRUE if the memory model is a SYNC variant.  */
static inline bool
is_mm_sync (enum memmodel model)
{
  return (model & MEMMODEL_SYNC);
}

/* Compare and hash for any structure which begins with a canonical
   pointer.  Assumes all pointers are interchangeable, which is sort
   of already assumed by gcc elsewhere IIRC.  */

static inline int
struct_ptr_eq (const void *a, const void *b)
{
  const void * const * x = (const void * const *) a;
  const void * const * y = (const void * const *) b;
  return *x == *y;
}

static inline hashval_t
struct_ptr_hash (const void *a)
{
  const void * const * x = (const void * const *) a;
  return (intptr_t)*x >> 4;
}

/* Return nonzero if CODE is a tree code that represents a truth value.  */
static inline bool
truth_value_p (enum tree_code code)
{
  return (TREE_CODE_CLASS (code) == tcc_comparison
	  || code == TRUTH_AND_EXPR || code == TRUTH_ANDIF_EXPR
	  || code == TRUTH_OR_EXPR || code == TRUTH_ORIF_EXPR
	  || code == TRUTH_XOR_EXPR || code == TRUTH_NOT_EXPR);
}

/* Return whether TYPE is a type suitable for an offset for
   a POINTER_PLUS_EXPR.  */
static inline bool
ptrofftype_p (tree type)
{
  return (INTEGRAL_TYPE_P (type)
	  && TYPE_PRECISION (type) == TYPE_PRECISION (sizetype)
	  && TYPE_UNSIGNED (type) == TYPE_UNSIGNED (sizetype));
}

extern tree strip_float_extensions (tree);
extern int really_constant_p (const_tree);
extern bool decl_address_invariant_p (const_tree);
extern bool decl_address_ip_invariant_p (const_tree);
extern bool int_fits_type_p (const_tree, const_tree);
#ifndef GENERATOR_FILE
extern void get_type_static_bounds (const_tree, mpz_t, mpz_t);
#endif
extern bool variably_modified_type_p (tree, tree);
extern int tree_log2 (const_tree);
extern int tree_floor_log2 (const_tree);
extern unsigned int tree_ctz (const_tree);
extern int simple_cst_equal (const_tree, const_tree);

namespace inchash
{

extern void add_expr (const_tree, hash &);

}

/* Compat version until all callers are converted. Return hash for
   TREE with SEED.  */
static inline hashval_t iterative_hash_expr(const_tree tree, hashval_t seed)
{
  inchash::hash hstate (seed);
  inchash::add_expr (tree, hstate);
  return hstate.end ();
}

extern int compare_tree_int (const_tree, unsigned HOST_WIDE_INT);
extern int type_list_equal (const_tree, const_tree);
extern int chain_member (const_tree, const_tree);
extern void dump_tree_statistics (void);
extern void recompute_tree_invariant_for_addr_expr (tree);
extern bool needs_to_live_in_memory (const_tree);
extern tree reconstruct_complex_type (tree, tree);
extern int real_onep (const_tree);
extern int real_minus_onep (const_tree);
extern void init_ttree (void);
extern void build_common_tree_nodes (bool, bool);
extern void build_common_builtin_nodes (void);
extern tree build_nonstandard_integer_type (unsigned HOST_WIDE_INT, int);
extern tree build_range_type (tree, tree, tree);
extern tree build_nonshared_range_type (tree, tree, tree);
extern bool subrange_type_for_debug_p (const_tree, tree *, tree *);
extern HOST_WIDE_INT int_cst_value (const_tree);
extern tree tree_block (tree);
extern void tree_set_block (tree, tree);
extern location_t *block_nonartificial_location (tree);
extern location_t tree_nonartificial_location (tree);
extern tree block_ultimate_origin (const_tree);
extern tree get_binfo_at_offset (tree, HOST_WIDE_INT, tree);
extern bool virtual_method_call_p (const_tree);
extern tree obj_type_ref_class (const_tree ref);
extern bool types_same_for_odr (const_tree type1, const_tree type2,
				bool strict=false);
extern bool contains_bitfld_component_ref_p (const_tree);
extern bool block_may_fallthru (const_tree);
extern void using_eh_for_cleanups (void);
extern bool using_eh_for_cleanups_p (void);
extern const char *get_tree_code_name (enum tree_code);
extern void set_call_expr_flags (tree, int);
extern tree walk_tree_1 (tree*, walk_tree_fn, void*, hash_set<tree>*,
			 walk_tree_lh);
extern tree walk_tree_without_duplicates_1 (tree*, walk_tree_fn, void*,
					    walk_tree_lh);
#define walk_tree(a,b,c,d) \
	walk_tree_1 (a, b, c, d, NULL)
#define walk_tree_without_duplicates(a,b,c) \
	walk_tree_without_duplicates_1 (a, b, c, NULL)

extern tree drop_tree_overflow (tree);

/* Given a memory reference expression T, return its base address.
   The base address of a memory reference expression is the main
   object being referenced.  */
extern tree get_base_address (tree t);

/* Return a tree of sizetype representing the size, in bytes, of the element
   of EXP, an ARRAY_REF or an ARRAY_RANGE_REF.  */
extern tree array_ref_element_size (tree);

/* Return a tree representing the upper bound of the array mentioned in
   EXP, an ARRAY_REF or an ARRAY_RANGE_REF.  */
extern tree array_ref_up_bound (tree);

/* Return a tree representing the lower bound of the array mentioned in
   EXP, an ARRAY_REF or an ARRAY_RANGE_REF.  */
extern tree array_ref_low_bound (tree);

/* Returns true if REF is an array reference to an array at the end of
   a structure.  If this is the case, the array may be allocated larger
   than its upper bound implies.  */
extern bool array_at_struct_end_p (tree);

/* Return a tree representing the offset, in bytes, of the field referenced
   by EXP.  This does not include any offset in DECL_FIELD_BIT_OFFSET.  */
extern tree component_ref_field_offset (tree);

extern int tree_map_base_eq (const void *, const void *);
extern unsigned int tree_map_base_hash (const void *);
extern int tree_map_base_marked_p (const void *);
extern void DEBUG_FUNCTION verify_type (const_tree t);
extern bool gimple_canonical_types_compatible_p (const_tree, const_tree,
						 bool trust_type_canonical = true);
extern bool type_with_interoperable_signedness (const_tree);
/* Return simplified tree code of type that is used for canonical type merging.  */
inline enum tree_code
tree_code_for_canonical_type_merging (enum tree_code code)
{
  /* By C standard, each enumerated type shall be compatible with char,
     a signed integer, or an unsigned integer.  The choice of type is
     implementation defined (in our case it depends on -fshort-enum).

     For this reason we make no distinction between ENUMERAL_TYPE and INTEGER
     type and compare only by their signedness and precision.  */
  if (code == ENUMERAL_TYPE)
    return INTEGER_TYPE;
  /* To allow inter-operability between languages having references and
     C, we consider reference types and pointers alike.  Note that this is
     not strictly necessary for C-Fortran 2008 interoperability because
     Fortran define C_PTR type that needs to be compatible with C pointers
     and we handle this one as ptr_type_node.  */
  if (code == REFERENCE_TYPE)
    return POINTER_TYPE;
  return code;
}

#define tree_map_eq tree_map_base_eq
extern unsigned int tree_map_hash (const void *);
#define tree_map_marked_p tree_map_base_marked_p

#define tree_decl_map_eq tree_map_base_eq
extern unsigned int tree_decl_map_hash (const void *);
#define tree_decl_map_marked_p tree_map_base_marked_p

struct tree_decl_map_cache_hasher : ggc_cache_ptr_hash<tree_decl_map>
{
  static hashval_t hash (tree_decl_map *m) { return tree_decl_map_hash (m); }
  static bool
  equal (tree_decl_map *a, tree_decl_map *b)
  {
    return tree_decl_map_eq (a, b);
  }

  static int
  keep_cache_entry (tree_decl_map *&m)
  {
    return ggc_marked_p (m->base.from);
  }
};

#define tree_int_map_eq tree_map_base_eq
#define tree_int_map_hash tree_map_base_hash
#define tree_int_map_marked_p tree_map_base_marked_p

#define tree_vec_map_eq tree_map_base_eq
#define tree_vec_map_hash tree_decl_map_hash
#define tree_vec_map_marked_p tree_map_base_marked_p

/* Initialize the abstract argument list iterator object ITER with the
   arguments from CALL_EXPR node EXP.  */
static inline void
init_call_expr_arg_iterator (tree exp, call_expr_arg_iterator *iter)
{
  iter->t = exp;
  iter->n = call_expr_nargs (exp);
  iter->i = 0;
}

static inline void
init_const_call_expr_arg_iterator (const_tree exp, const_call_expr_arg_iterator *iter)
{
  iter->t = exp;
  iter->n = call_expr_nargs (exp);
  iter->i = 0;
}

/* Return the next argument from abstract argument list iterator object ITER,
   and advance its state.  Return NULL_TREE if there are no more arguments.  */
static inline tree
next_call_expr_arg (call_expr_arg_iterator *iter)
{
  tree result;
  if (iter->i >= iter->n)
    return NULL_TREE;
  result = CALL_EXPR_ARG (iter->t, iter->i);
  iter->i++;
  return result;
}

static inline const_tree
next_const_call_expr_arg (const_call_expr_arg_iterator *iter)
{
  const_tree result;
  if (iter->i >= iter->n)
    return NULL_TREE;
  result = CALL_EXPR_ARG (iter->t, iter->i);
  iter->i++;
  return result;
}

/* Initialize the abstract argument list iterator object ITER, then advance
   past and return the first argument.  Useful in for expressions, e.g.
     for (arg = first_call_expr_arg (exp, &iter); arg;
          arg = next_call_expr_arg (&iter))   */
static inline tree
first_call_expr_arg (tree exp, call_expr_arg_iterator *iter)
{
  init_call_expr_arg_iterator (exp, iter);
  return next_call_expr_arg (iter);
}

static inline const_tree
first_const_call_expr_arg (const_tree exp, const_call_expr_arg_iterator *iter)
{
  init_const_call_expr_arg_iterator (exp, iter);
  return next_const_call_expr_arg (iter);
}

/* Test whether there are more arguments in abstract argument list iterator
   ITER, without changing its state.  */
static inline bool
more_call_expr_args_p (const call_expr_arg_iterator *iter)
{
  return (iter->i < iter->n);
}

/* Iterate through each argument ARG of CALL_EXPR CALL, using variable ITER
   (of type call_expr_arg_iterator) to hold the iteration state.  */
#define FOR_EACH_CALL_EXPR_ARG(arg, iter, call)			\
  for ((arg) = first_call_expr_arg ((call), &(iter)); (arg);	\
       (arg) = next_call_expr_arg (&(iter)))

#define FOR_EACH_CONST_CALL_EXPR_ARG(arg, iter, call)			\
  for ((arg) = first_const_call_expr_arg ((call), &(iter)); (arg);	\
       (arg) = next_const_call_expr_arg (&(iter)))

/* Return true if tree node T is a language-specific node.  */
static inline bool
is_lang_specific (const_tree t)
{
  return TREE_CODE (t) == LANG_TYPE || TREE_CODE (t) >= NUM_TREE_CODES;
}

/* Valid builtin number.  */
#define BUILTIN_VALID_P(FNCODE) \
  (IN_RANGE ((int)FNCODE, ((int)BUILT_IN_NONE) + 1, ((int) END_BUILTINS) - 1))

/* Return the tree node for an explicit standard builtin function or NULL.  */
static inline tree
builtin_decl_explicit (enum built_in_function fncode)
{
  gcc_checking_assert (BUILTIN_VALID_P (fncode));

  return builtin_info[(size_t)fncode].decl;
}

/* Return the tree node for an implicit builtin function or NULL.  */
static inline tree
builtin_decl_implicit (enum built_in_function fncode)
{
  size_t uns_fncode = (size_t)fncode;
  gcc_checking_assert (BUILTIN_VALID_P (fncode));

  if (!builtin_info[uns_fncode].implicit_p)
    return NULL_TREE;

  return builtin_info[uns_fncode].decl;
}

/* Set explicit builtin function nodes and whether it is an implicit
   function.  */

static inline void
set_builtin_decl (enum built_in_function fncode, tree decl, bool implicit_p)
{
  size_t ufncode = (size_t)fncode;

  gcc_checking_assert (BUILTIN_VALID_P (fncode)
		       && (decl != NULL_TREE || !implicit_p));

  builtin_info[ufncode].decl = decl;
  builtin_info[ufncode].implicit_p = implicit_p;
  builtin_info[ufncode].declared_p = false;
}

/* Set the implicit flag for a builtin function.  */

static inline void
set_builtin_decl_implicit_p (enum built_in_function fncode, bool implicit_p)
{
  size_t uns_fncode = (size_t)fncode;

  gcc_checking_assert (BUILTIN_VALID_P (fncode)
		       && builtin_info[uns_fncode].decl != NULL_TREE);

  builtin_info[uns_fncode].implicit_p = implicit_p;
}

/* Set the declared flag for a builtin function.  */

static inline void
set_builtin_decl_declared_p (enum built_in_function fncode, bool declared_p)
{
  size_t uns_fncode = (size_t)fncode;

  gcc_checking_assert (BUILTIN_VALID_P (fncode)
		       && builtin_info[uns_fncode].decl != NULL_TREE);

  builtin_info[uns_fncode].declared_p = declared_p;
}

/* Return whether the standard builtin function can be used as an explicit
   function.  */

static inline bool
builtin_decl_explicit_p (enum built_in_function fncode)
{
  gcc_checking_assert (BUILTIN_VALID_P (fncode));
  return (builtin_info[(size_t)fncode].decl != NULL_TREE);
}

/* Return whether the standard builtin function can be used implicitly.  */

static inline bool
builtin_decl_implicit_p (enum built_in_function fncode)
{
  size_t uns_fncode = (size_t)fncode;

  gcc_checking_assert (BUILTIN_VALID_P (fncode));
  return (builtin_info[uns_fncode].decl != NULL_TREE
	  && builtin_info[uns_fncode].implicit_p);
}

/* Return whether the standard builtin function was declared.  */

static inline bool
builtin_decl_declared_p (enum built_in_function fncode)
{
  size_t uns_fncode = (size_t)fncode;

  gcc_checking_assert (BUILTIN_VALID_P (fncode));
  return (builtin_info[uns_fncode].decl != NULL_TREE
	  && builtin_info[uns_fncode].declared_p);
}

/* Return true if T (assumed to be a DECL) is a global variable.
   A variable is considered global if its storage is not automatic.  */

static inline bool
is_global_var (const_tree t)
{
  return (TREE_STATIC (t) || DECL_EXTERNAL (t));
}

/* Return true if VAR may be aliased.  A variable is considered as
   maybe aliased if it has its address taken by the local TU
   or possibly by another TU and might be modified through a pointer.  */

static inline bool
may_be_aliased (const_tree var)
{
  return (TREE_CODE (var) != CONST_DECL
	  && (TREE_PUBLIC (var)
	      || DECL_EXTERNAL (var)
	      || TREE_ADDRESSABLE (var))
	  && !((TREE_STATIC (var) || TREE_PUBLIC (var) || DECL_EXTERNAL (var))
	       && ((TREE_READONLY (var)
		    && !TYPE_NEEDS_CONSTRUCTING (TREE_TYPE (var)))
		   || (TREE_CODE (var) == VAR_DECL
		       && DECL_NONALIASED (var)))));
}

/* Return pointer to optimization flags of FNDECL.  */
static inline struct cl_optimization *
opts_for_fn (const_tree fndecl)
{
  tree fn_opts = DECL_FUNCTION_SPECIFIC_OPTIMIZATION (fndecl);
  if (fn_opts == NULL_TREE)
    fn_opts = optimization_default_node;
  return TREE_OPTIMIZATION (fn_opts);
}

/* Return pointer to target flags of FNDECL.  */
static inline cl_target_option *
target_opts_for_fn (const_tree fndecl)
{
  tree fn_opts = DECL_FUNCTION_SPECIFIC_TARGET (fndecl);
  if (fn_opts == NULL_TREE)
    fn_opts = target_option_default_node;
  return fn_opts == NULL_TREE ? NULL : TREE_TARGET_OPTION (fn_opts);
}

/* opt flag for function FNDECL, e.g. opts_for_fn (fndecl, optimize) is
   the optimization level of function fndecl.  */
#define opt_for_fn(fndecl, opt) (opts_for_fn (fndecl)->x_##opt)

/* For anonymous aggregate types, we need some sort of name to
   hold on to.  In practice, this should not appear, but it should
   not be harmful if it does.  */
extern const char *anon_aggrname_format();
extern bool anon_aggrname_p (const_tree);

/* The tree and const_tree overload templates.   */
namespace wi
{
  template <>
  struct int_traits <const_tree>
  {
    static const enum precision_type precision_type = VAR_PRECISION;
    static const bool host_dependent_precision = false;
    static const bool is_sign_extended = false;
    static unsigned int get_precision (const_tree);
    static wi::storage_ref decompose (HOST_WIDE_INT *, unsigned int,
				      const_tree);
  };

  template <>
  struct int_traits <tree> : public int_traits <const_tree> {};

  template <int N>
  class extended_tree
  {
  private:
    const_tree m_t;

  public:
    extended_tree (const_tree);

    unsigned int get_precision () const;
    const HOST_WIDE_INT *get_val () const;
    unsigned int get_len () const;
  };

  template <int N>
  struct int_traits <extended_tree <N> >
  {
    static const enum precision_type precision_type = CONST_PRECISION;
    static const bool host_dependent_precision = false;
    static const bool is_sign_extended = true;
    static const unsigned int precision = N;
  };

  generic_wide_int <extended_tree <WIDE_INT_MAX_PRECISION> >
  to_widest (const_tree);

  generic_wide_int <extended_tree <ADDR_MAX_PRECISION> > to_offset (const_tree);
}

inline unsigned int
wi::int_traits <const_tree>::get_precision (const_tree tcst)
{
  return TYPE_PRECISION (TREE_TYPE (tcst));
}

/* Convert the tree_cst X into a wide_int of PRECISION.  */
inline wi::storage_ref
wi::int_traits <const_tree>::decompose (HOST_WIDE_INT *,
					unsigned int precision, const_tree x)
{
  return wi::storage_ref (&TREE_INT_CST_ELT (x, 0), TREE_INT_CST_NUNITS (x),
			  precision);
}

inline generic_wide_int <wi::extended_tree <WIDE_INT_MAX_PRECISION> >
wi::to_widest (const_tree t)
{
  return t;
}

inline generic_wide_int <wi::extended_tree <ADDR_MAX_PRECISION> >
wi::to_offset (const_tree t)
{
  return t;
}

template <int N>
inline wi::extended_tree <N>::extended_tree (const_tree t)
  : m_t (t)
{
  gcc_checking_assert (TYPE_PRECISION (TREE_TYPE (t)) <= N);
}

template <int N>
inline unsigned int
wi::extended_tree <N>::get_precision () const
{
  return N;
}

template <int N>
inline const HOST_WIDE_INT *
wi::extended_tree <N>::get_val () const
{
  return &TREE_INT_CST_ELT (m_t, 0);
}

template <int N>
inline unsigned int
wi::extended_tree <N>::get_len () const
{
  if (N == ADDR_MAX_PRECISION)
    return TREE_INT_CST_OFFSET_NUNITS (m_t);
  else if (N >= WIDE_INT_MAX_PRECISION)
    return TREE_INT_CST_EXT_NUNITS (m_t);
  else
    /* This class is designed to be used for specific output precisions
       and needs to be as fast as possible, so there is no fallback for
       other casees.  */
    gcc_unreachable ();
}

namespace wi
{
  template <typename T>
  bool fits_to_tree_p (const T &x, const_tree);

  wide_int min_value (const_tree);
  wide_int max_value (const_tree);
  wide_int from_mpz (const_tree, mpz_t, bool);
}

template <typename T>
bool
wi::fits_to_tree_p (const T &x, const_tree type)
{
  if (TYPE_SIGN (type) == UNSIGNED)
    return eq_p (x, zext (x, TYPE_PRECISION (type)));
  else
    return eq_p (x, sext (x, TYPE_PRECISION (type)));
}

/* Produce the smallest number that is represented in TYPE.  The precision
   and sign are taken from TYPE.  */
inline wide_int
wi::min_value (const_tree type)
{
  return min_value (TYPE_PRECISION (type), TYPE_SIGN (type));
}

/* Produce the largest number that is represented in TYPE.  The precision
   and sign are taken from TYPE.  */
inline wide_int
wi::max_value (const_tree type)
{
  return max_value (TYPE_PRECISION (type), TYPE_SIGN (type));
}

/* Return true if INTEGER_CST T1 is less than INTEGER_CST T2,
   extending both according to their respective TYPE_SIGNs.  */

inline bool
tree_int_cst_lt (const_tree t1, const_tree t2)
{
  return wi::lts_p (wi::to_widest (t1), wi::to_widest (t2));
}

/* Return true if INTEGER_CST T1 is less than or equal to INTEGER_CST T2,
   extending both according to their respective TYPE_SIGNs.  */

inline bool
tree_int_cst_le (const_tree t1, const_tree t2)
{
  return wi::les_p (wi::to_widest (t1), wi::to_widest (t2));
}

/* Returns -1 if T1 < T2, 0 if T1 == T2, and 1 if T1 > T2.  T1 and T2
   are both INTEGER_CSTs and their values are extended according to their
   respective TYPE_SIGNs.  */

inline int
tree_int_cst_compare (const_tree t1, const_tree t2)
{
  return wi::cmps (wi::to_widest (t1), wi::to_widest (t2));
}

/* FIXME - These declarations belong in builtins.h, expr.h and emit-rtl.h,
   but none of these files are allowed to be included from front ends.
   They should be split in two. One suitable for the FEs, the other suitable
   for the BE.  */

/* Assign the RTX to declaration.  */
extern void set_decl_rtl (tree, rtx);
extern bool complete_ctor_at_level_p (const_tree, HOST_WIDE_INT, const_tree);

/* Given an expression EXP that is a handled_component_p,
   look for the ultimate containing object, which is returned and specify
   the access position and size.  */
extern tree get_inner_reference (tree, HOST_WIDE_INT *, HOST_WIDE_INT *,
				 tree *, machine_mode *, int *, int *,
				 bool);

extern tree build_personality_function (const char *);

struct GTY(()) int_n_trees_t {
  /* These parts are initialized at runtime */
  tree signed_type;
  tree unsigned_type;
};

/* This is also in machmode.h */
extern bool int_n_enabled_p[NUM_INT_N_ENTS];
extern GTY(()) struct int_n_trees_t int_n_trees[NUM_INT_N_ENTS];

/* Like bit_position, but return as an integer.  It must be representable in
   that way (since it could be a signed value, we don't have the
   option of returning -1 like int_size_in_byte can.  */

inline HOST_WIDE_INT
int_bit_position (const_tree field)
{ 
  return (wi::lshift (wi::to_offset (DECL_FIELD_OFFSET (field)), BITS_PER_UNIT_LOG)
	  + wi::to_offset (DECL_FIELD_BIT_OFFSET (field))).to_shwi ();
}

/* Return true if it makes sense to consider alias set for a type T.  */

inline bool
type_with_alias_set_p (const_tree t)
{
  /* Function and method types are never accessed as memory locations.  */
  if (TREE_CODE (t) == FUNCTION_TYPE || TREE_CODE (t) == METHOD_TYPE)
    return false;

  if (COMPLETE_TYPE_P (t))
    return true;

  /* Incomplete types can not be accessed in general except for arrays
     where we can fetch its element despite we have no array bounds.  */
  if (TREE_CODE (t) == ARRAY_TYPE && COMPLETE_TYPE_P (TREE_TYPE (t)))
    return true;

  return false;
}

extern void gt_ggc_mx (tree &);
extern void gt_pch_nx (tree &);
extern void gt_pch_nx (tree &, gt_pointer_operator, void *);

extern bool nonnull_arg_p (const_tree);

#endif  /* GCC_TREE_H  */<|MERGE_RESOLUTION|>--- conflicted
+++ resolved
@@ -1498,11 +1498,8 @@
   OMP_CLAUSE_OPERAND (OMP_CLAUSE_SUBCODE_CHECK (NODE, OMP_CLAUSE_REDUCTION), 3)
 #define OMP_CLAUSE_REDUCTION_DECL_PLACEHOLDER(NODE) \
   OMP_CLAUSE_OPERAND (OMP_CLAUSE_SUBCODE_CHECK (NODE, OMP_CLAUSE_REDUCTION), 4)
-<<<<<<< HEAD
 #define OMP_CLAUSE_REDUCTION_PRIVATE_DECL(NODE) \
   OMP_CLAUSE_OPERAND (OMP_CLAUSE_SUBCODE_CHECK (NODE, OMP_CLAUSE_REDUCTION), 5)
-=======
->>>>>>> 0254f5ca
 
 /* True if a REDUCTION clause may reference the original list item (omp_orig)
    in its OMP_CLAUSE_REDUCTION_{,GIMPLE_}INIT.  */
