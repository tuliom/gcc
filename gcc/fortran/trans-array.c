/* Array translation routines
   Copyright (C) 2002, 2003, 2004, 2005, 2006, 2007, 2008, 2009, 2010,
   2011, 2012
   Free Software Foundation, Inc.
   Contributed by Paul Brook <paul@nowt.org>
   and Steven Bosscher <s.bosscher@student.tudelft.nl>

This file is part of GCC.

GCC is free software; you can redistribute it and/or modify it under
the terms of the GNU General Public License as published by the Free
Software Foundation; either version 3, or (at your option) any later
version.

GCC is distributed in the hope that it will be useful, but WITHOUT ANY
WARRANTY; without even the implied warranty of MERCHANTABILITY or
FITNESS FOR A PARTICULAR PURPOSE.  See the GNU General Public License
for more details.

You should have received a copy of the GNU General Public License
along with GCC; see the file COPYING3.  If not see
<http://www.gnu.org/licenses/>.  */

/* trans-array.c-- Various array related code, including scalarization,
                   allocation, initialization and other support routines.  */

/* How the scalarizer works.
   In gfortran, array expressions use the same core routines as scalar
   expressions.
   First, a Scalarization State (SS) chain is built.  This is done by walking
   the expression tree, and building a linear list of the terms in the
   expression.  As the tree is walked, scalar subexpressions are translated.

   The scalarization parameters are stored in a gfc_loopinfo structure.
   First the start and stride of each term is calculated by
   gfc_conv_ss_startstride.  During this process the expressions for the array
   descriptors and data pointers are also translated.

   If the expression is an assignment, we must then resolve any dependencies.
   In Fortran all the rhs values of an assignment must be evaluated before
   any assignments take place.  This can require a temporary array to store the
   values.  We also require a temporary when we are passing array expressions
   or vector subscripts as procedure parameters.

   Array sections are passed without copying to a temporary.  These use the
   scalarizer to determine the shape of the section.  The flag
   loop->array_parameter tells the scalarizer that the actual values and loop
   variables will not be required.

   The function gfc_conv_loop_setup generates the scalarization setup code.
   It determines the range of the scalarizing loop variables.  If a temporary
   is required, this is created and initialized.  Code for scalar expressions
   taken outside the loop is also generated at this time.  Next the offset and
   scaling required to translate from loop variables to array indices for each
   term is calculated.

   A call to gfc_start_scalarized_body marks the start of the scalarized
   expression.  This creates a scope and declares the loop variables.  Before
   calling this gfc_make_ss_chain_used must be used to indicate which terms
   will be used inside this loop.

   The scalar gfc_conv_* functions are then used to build the main body of the
   scalarization loop.  Scalarization loop variables and precalculated scalar
   values are automatically substituted.  Note that gfc_advance_se_ss_chain
   must be used, rather than changing the se->ss directly.

   For assignment expressions requiring a temporary two sub loops are
   generated.  The first stores the result of the expression in the temporary,
   the second copies it to the result.  A call to
   gfc_trans_scalarized_loop_boundary marks the end of the main loop code and
   the start of the copying loop.  The temporary may be less than full rank.

   Finally gfc_trans_scalarizing_loops is called to generate the implicit do
   loops.  The loops are added to the pre chain of the loopinfo.  The post
   chain may still contain cleanup code.

   After the loop code has been added into its parent scope gfc_cleanup_loop
   is called to free all the SS allocated by the scalarizer.  */

#include "config.h"
#include "system.h"
#include "coretypes.h"
#include "tree.h"
#include "gimple.h"		/* For create_tmp_var_name.  */
#include "diagnostic-core.h"	/* For internal_error/fatal_error.  */
#include "flags.h"
#include "gfortran.h"
#include "constructor.h"
#include "trans.h"
#include "trans-stmt.h"
#include "trans-types.h"
#include "trans-array.h"
#include "trans-const.h"
#include "dependency.h"

static bool gfc_get_array_constructor_size (mpz_t *, gfc_constructor_base);

/* The contents of this structure aren't actually used, just the address.  */
static gfc_ss gfc_ss_terminator_var;
gfc_ss * const gfc_ss_terminator = &gfc_ss_terminator_var;


static tree
gfc_array_dataptr_type (tree desc)
{
  return (GFC_TYPE_ARRAY_DATAPTR_TYPE (TREE_TYPE (desc)));
}


/* Build expressions to access the members of an array descriptor.
   It's surprisingly easy to mess up here, so never access
   an array descriptor by "brute force", always use these
   functions.  This also avoids problems if we change the format
   of an array descriptor.

   To understand these magic numbers, look at the comments
   before gfc_build_array_type() in trans-types.c.

   The code within these defines should be the only code which knows the format
   of an array descriptor.

   Any code just needing to read obtain the bounds of an array should use
   gfc_conv_array_* rather than the following functions as these will return
   know constant values, and work with arrays which do not have descriptors.

   Don't forget to #undef these!  */

#define DATA_FIELD 0
#define OFFSET_FIELD 1
#define DTYPE_FIELD 2
#define SIZE_FIELD 3
#define DIMENSION_FIELD 4
#define CAF_TOKEN_FIELD 5

#define LBOUND_SUBFIELD 0
#define EXTENT_SUBFIELD 1
#define SM_SUBFIELD 2

/* This provides READ-ONLY access to the data field.  The field itself
   doesn't have the proper type.  */

tree
gfc_conv_descriptor_data_get (tree desc)
{
  tree field, type, t;

  type = TREE_TYPE (desc);
  gcc_assert (GFC_DESCRIPTOR_TYPE_P (type));

  field = TYPE_FIELDS (type);
  gcc_assert (DATA_FIELD == 0);

  t = fold_build3_loc (input_location, COMPONENT_REF, TREE_TYPE (field), desc,
		       field, NULL_TREE);
  t = fold_convert (GFC_TYPE_ARRAY_DATAPTR_TYPE (type), t);

  return t;
}

/* This provides WRITE access to the data field.

   TUPLES_P is true if we are generating tuples.
   
   This function gets called through the following macros:
     gfc_conv_descriptor_data_set
     gfc_conv_descriptor_data_set.  */

void
gfc_conv_descriptor_data_set (stmtblock_t *block, tree desc, tree value)
{
  tree field, type, t;

  type = TREE_TYPE (desc);
  gcc_assert (GFC_DESCRIPTOR_TYPE_P (type));

  field = TYPE_FIELDS (type);
  gcc_assert (DATA_FIELD == 0);

  t = fold_build3_loc (input_location, COMPONENT_REF, TREE_TYPE (field), desc,
		       field, NULL_TREE);
  gfc_add_modify (block, t, fold_convert (TREE_TYPE (field), value));
}


/* This is trivial but unifies the API.  */

tree
gfc_data_field_from_base_field (tree field)
{
  gcc_assert (DATA_FIELD == 0);
  return gfc_advance_chain (field, DATA_FIELD);
}


/* This provides address access to the data field.  This should only be
   used by array allocation, passing this on to the runtime.  */

tree
gfc_conv_descriptor_data_addr (tree desc)
{
  tree field, type, t;

  type = TREE_TYPE (desc);
  gcc_assert (GFC_DESCRIPTOR_TYPE_P (type));

  field = gfc_data_field_from_base_field (TYPE_FIELDS (type));

  t = fold_build3_loc (input_location, COMPONENT_REF, TREE_TYPE (field), desc,
		       field, NULL_TREE);
  return gfc_build_addr_expr (NULL_TREE, t);
}

static tree
gfc_conv_descriptor_offset (tree desc)
{
  tree type;
  tree field;

  type = TREE_TYPE (desc);
  gcc_assert (GFC_DESCRIPTOR_TYPE_P (type));

  field = gfc_advance_chain (TYPE_FIELDS (type), OFFSET_FIELD);
  gcc_assert (field != NULL_TREE && TREE_TYPE (field) == gfc_array_index_type);

  return fold_build3_loc (input_location, COMPONENT_REF, TREE_TYPE (field),
			  desc, field, NULL_TREE);
}

tree
gfc_conv_descriptor_offset_get (tree desc)
{
  return gfc_conv_descriptor_offset (desc);
}

void
gfc_conv_descriptor_offset_set (stmtblock_t *block, tree desc,
				tree value)
{
  tree t = gfc_conv_descriptor_offset (desc);
  gfc_add_modify (block, t, fold_convert (TREE_TYPE (t), value));
}


tree
gfc_conv_descriptor_dtype (tree desc)
{
  tree field;
  tree type;

  type = TREE_TYPE (desc);
  gcc_assert (GFC_DESCRIPTOR_TYPE_P (type));

  field = gfc_advance_chain (TYPE_FIELDS (type), DTYPE_FIELD);
  gcc_assert (field != NULL_TREE && TREE_TYPE (field) == gfc_array_index_type);

  return fold_build3_loc (input_location, COMPONENT_REF, TREE_TYPE (field),
			  desc, field, NULL_TREE);
}

<<<<<<< HEAD
tree
gfc_dimension_field_from_base_field (tree field)
{
  return gfc_advance_chain (field, DIMENSION_FIELD);
}


static tree
gfc_conv_descriptor_dimension (tree desc, tree dim)
=======

tree
gfc_get_descriptor_dimension (tree desc)
>>>>>>> 9350ae4e
{
  tree type, field;

  type = TREE_TYPE (desc);
  gcc_assert (GFC_DESCRIPTOR_TYPE_P (type));

  field = gfc_dimension_field_from_base_field (TYPE_FIELDS (type));
  gcc_assert (field != NULL_TREE
	  && TREE_CODE (TREE_TYPE (field)) == ARRAY_TYPE
	  && TREE_CODE (TREE_TYPE (TREE_TYPE (field))) == RECORD_TYPE);

  return fold_build3_loc (input_location, COMPONENT_REF, TREE_TYPE (field),
			  desc, field, NULL_TREE);
}


static tree
gfc_conv_descriptor_dimension (tree desc, tree dim)
{
  tree tmp;

  tmp = gfc_get_descriptor_dimension (desc);

  return gfc_build_array_ref (tmp, dim, NULL);
}


tree
gfc_conv_descriptor_token (tree desc)
{
  tree type;
  tree field;

  type = TREE_TYPE (desc);
  gcc_assert (GFC_DESCRIPTOR_TYPE_P (type));
  gcc_assert (GFC_TYPE_ARRAY_AKIND (type) == GFC_ARRAY_ALLOCATABLE);
  gcc_assert (gfc_option.coarray == GFC_FCOARRAY_LIB);
  field = gfc_advance_chain (TYPE_FIELDS (type), CAF_TOKEN_FIELD);
  gcc_assert (field != NULL_TREE && TREE_TYPE (field) == prvoid_type_node);

  return fold_build3_loc (input_location, COMPONENT_REF, TREE_TYPE (field),
			  desc, field, NULL_TREE);
}


tree
gfc_conv_descriptor_stride_get (tree desc, tree dim)
{
  tree tmp, size, cond;
  tree type = TREE_TYPE (desc);

  gcc_assert (GFC_DESCRIPTOR_TYPE_P (type));
  if (integer_zerop (dim)
      && (GFC_TYPE_ARRAY_AKIND (type) == GFC_ARRAY_ALLOCATABLE
	  ||GFC_TYPE_ARRAY_AKIND (type) == GFC_ARRAY_ASSUMED_SHAPE_CONT
	  ||GFC_TYPE_ARRAY_AKIND (type) == GFC_ARRAY_POINTER_CONT))
    return gfc_index_one_node;

  tmp = gfc_get_element_type (type);
  size = size_in_bytes (tmp);
  size = fold_convert (gfc_array_index_type, size);
  tmp = fold_build2_loc (input_location, FLOOR_DIV_EXPR, gfc_array_index_type,
			 gfc_conv_descriptor_sm_get (desc, dim), size);
  cond = fold_build2_loc (input_location, EQ_EXPR, boolean_type_node, size,
			  gfc_index_zero_node);
  tmp = fold_build3_loc (input_location, COND_EXPR, gfc_array_index_type, cond,
			 gfc_index_zero_node, tmp);
  return tmp;
}


void
gfc_conv_descriptor_stride_set (stmtblock_t *block, tree desc,
				tree dim, tree value)
{
  tree tmp;
  tmp = gfc_get_element_type (TREE_TYPE (desc));
  tmp = size_in_bytes (tmp);
  tmp = fold_build2_loc (input_location, MULT_EXPR, gfc_array_index_type,
			 fold_convert (gfc_array_index_type, value),
			 fold_convert (gfc_array_index_type, tmp));
  gfc_conv_descriptor_sm_set (block, desc, dim, tmp);
}

static tree
gfc_conv_descriptor_sm (tree desc, tree dim)
{
  tree tmp;
  tree field;

  tmp = gfc_conv_descriptor_dimension (desc, dim);
  field = TYPE_FIELDS (TREE_TYPE (tmp));
  field = gfc_advance_chain (field, SM_SUBFIELD);
  gcc_assert (field != NULL_TREE && TREE_TYPE (field) == gfc_array_index_type);

  tmp = fold_build3_loc (input_location, COMPONENT_REF, TREE_TYPE (field),
			 tmp, field, NULL_TREE);
  return tmp;
}

tree
gfc_conv_descriptor_sm_get (tree desc, tree dim)
{
<<<<<<< HEAD
  return gfc_conv_descriptor_sm (desc, dim);
=======
  tree type = TREE_TYPE (desc);
  gcc_assert (GFC_DESCRIPTOR_TYPE_P (type));
  if (integer_zerop (dim)
      && (GFC_TYPE_ARRAY_AKIND (type) == GFC_ARRAY_ALLOCATABLE
	  ||GFC_TYPE_ARRAY_AKIND (type) == GFC_ARRAY_ASSUMED_SHAPE_CONT
	  ||GFC_TYPE_ARRAY_AKIND (type) == GFC_ARRAY_ASSUMED_RANK_CONT
	  ||GFC_TYPE_ARRAY_AKIND (type) == GFC_ARRAY_POINTER_CONT))
    return gfc_index_one_node;

  return gfc_conv_descriptor_stride (desc, dim);
>>>>>>> 9350ae4e
}

void
gfc_conv_descriptor_sm_set (stmtblock_t *block, tree desc,
				tree dim, tree value)
{
  tree t = gfc_conv_descriptor_sm (desc, dim);
  gfc_add_modify (block, t, fold_convert (TREE_TYPE (t), value));
}

static tree
gfc_conv_descriptor_extent (tree desc, tree dim)
{
  tree tmp;
  tree field;
  tmp = gfc_conv_descriptor_dimension (desc, dim);
  field = TYPE_FIELDS (TREE_TYPE (tmp));
  field = gfc_advance_chain (field, EXTENT_SUBFIELD);
  gcc_assert (field != NULL_TREE && TREE_TYPE (field) == gfc_array_index_type);

  tmp = fold_build3_loc (input_location, COMPONENT_REF, TREE_TYPE (field),
			 tmp, field, NULL_TREE);
  return tmp;
}

tree
gfc_conv_descriptor_extent_get (tree desc, tree dim)
{
  return gfc_conv_descriptor_extent (desc, dim);
}

void
gfc_conv_descriptor_extent_set (stmtblock_t *block, tree desc,
				tree dim, tree value)
{
  tree t = gfc_conv_descriptor_extent (desc, dim);
  gfc_add_modify (block, t, fold_convert (TREE_TYPE (t), value));
}


static tree
gfc_conv_descriptor_lbound (tree desc, tree dim)
{
  tree tmp;
  tree field;

  tmp = gfc_conv_descriptor_dimension (desc, dim);
  field = TYPE_FIELDS (TREE_TYPE (tmp));
  field = gfc_advance_chain (field, LBOUND_SUBFIELD);
  gcc_assert (field != NULL_TREE && TREE_TYPE (field) == gfc_array_index_type);

  tmp = fold_build3_loc (input_location, COMPONENT_REF, TREE_TYPE (field),
			 tmp, field, NULL_TREE);
  return tmp;
}

tree
gfc_conv_descriptor_lbound_get (tree desc, tree dim)
{
  return gfc_conv_descriptor_lbound (desc, dim);
}

void
gfc_conv_descriptor_lbound_set (stmtblock_t *block, tree desc,
				tree dim, tree value)
{
  tree t = gfc_conv_descriptor_lbound (desc, dim);
  gfc_add_modify (block, t, fold_convert (TREE_TYPE (t), value));
}

tree
gfc_conv_descriptor_ubound_get (tree desc, tree dim)
{
  tree lb = gfc_conv_descriptor_lbound (desc, dim);
  tree tmp = gfc_conv_descriptor_extent_get (desc, dim);
  tmp = fold_build2_loc (input_location, PLUS_EXPR, gfc_array_index_type,
                         fold_convert (gfc_array_index_type, lb),
                         fold_convert (gfc_array_index_type, tmp));
  tmp = fold_build2_loc (input_location, MINUS_EXPR, gfc_array_index_type,
			 tmp, gfc_index_one_node);
  return tmp;
}

void
gfc_conv_descriptor_ubound_set (stmtblock_t *block, tree desc,
				tree dim, tree value)
{
  tree tmp;
  tmp =  gfc_conv_descriptor_lbound (desc, dim);
  tmp = fold_build2_loc (input_location, MINUS_EXPR, gfc_array_index_type,
			 fold_convert (gfc_array_index_type, value),
			 fold_convert (gfc_array_index_type, tmp));
  tmp = fold_build2_loc (input_location, PLUS_EXPR, gfc_array_index_type,
			 tmp, gfc_index_one_node);
  gfc_conv_descriptor_extent_set (block, desc, dim, tmp);
}

/* Build a null array descriptor constructor.  */

tree
gfc_build_null_descriptor (tree type)
{
  tree field;
  tree tmp;

  gcc_assert (GFC_DESCRIPTOR_TYPE_P (type));
  gcc_assert (DATA_FIELD == 0);
  field = TYPE_FIELDS (type);

  /* Set a NULL data pointer.  */
  tmp = build_constructor_single (type, field, null_pointer_node);
  TREE_CONSTANT (tmp) = 1;
  /* All other fields are ignored.  */

  return tmp;
}


/* Modify a descriptor such that the lbound of a given dimension is the value
   specified.  This also updates ubound and offset accordingly.  */

void
gfc_conv_shift_descriptor_lbound (stmtblock_t* block, tree desc,
				  int dim, tree new_lbound)
{
  tree offs, lbound, stride;
  tree diff, offs_diff;

  new_lbound = fold_convert (gfc_array_index_type, new_lbound);

  offs = gfc_conv_descriptor_offset_get (desc);
  lbound = gfc_conv_descriptor_lbound_get (desc, gfc_rank_cst[dim]);
  stride = gfc_conv_descriptor_stride_get (desc, gfc_rank_cst[dim]);

  /* Get difference (new - old) by which to shift stuff.  */
  diff = fold_build2_loc (input_location, MINUS_EXPR, gfc_array_index_type,
			  new_lbound, lbound);

  offs_diff = fold_build2_loc (input_location, MULT_EXPR, gfc_array_index_type,
			       diff, stride);
  offs = fold_build2_loc (input_location, MINUS_EXPR, gfc_array_index_type,
			  offs, offs_diff);
  gfc_conv_descriptor_offset_set (block, desc, offs);

  /* Set lbound to value we want.  */
  gfc_conv_descriptor_lbound_set (block, desc, gfc_rank_cst[dim], new_lbound);
}


/* Cleanup those #defines.  */

#undef DATA_FIELD
#undef OFFSET_FIELD
#undef DTYPE_FIELD
#undef SIZE_FIELD
#undef DIMENSION_FIELD
#undef CAF_TOKEN_FIELD
#undef STRIDE_SUBFIELD
#undef LBOUND_SUBFIELD
#undef UBOUND_SUBFIELD
#undef SM_SUBFIELD
#undef EXTENT_SUBFIELD


/* Mark a SS chain as used.  Flags specifies in which loops the SS is used.
   flags & 1 = Main loop body.
   flags & 2 = temp copy loop.  */

void
gfc_mark_ss_chain_used (gfc_ss * ss, unsigned flags)
{
  for (; ss != gfc_ss_terminator; ss = ss->next)
    ss->info->useflags = flags;
}


/* Free a gfc_ss chain.  */

void
gfc_free_ss_chain (gfc_ss * ss)
{
  gfc_ss *next;

  while (ss != gfc_ss_terminator)
    {
      gcc_assert (ss != NULL);
      next = ss->next;
      gfc_free_ss (ss);
      ss = next;
    }
}


static void
free_ss_info (gfc_ss_info *ss_info)
{
  ss_info->refcount--;
  if (ss_info->refcount > 0)
    return;

  gcc_assert (ss_info->refcount == 0);
  free (ss_info);
}


/* Free a SS.  */

void
gfc_free_ss (gfc_ss * ss)
{
  gfc_ss_info *ss_info;
  int n;

  ss_info = ss->info;

  switch (ss_info->type)
    {
    case GFC_SS_SECTION:
      for (n = 0; n < ss->dimen; n++)
	{
	  if (ss_info->data.array.subscript[ss->dim[n]])
	    gfc_free_ss_chain (ss_info->data.array.subscript[ss->dim[n]]);
	}
      break;

    default:
      break;
    }

  free_ss_info (ss_info);
  free (ss);
}


/* Creates and initializes an array type gfc_ss struct.  */

gfc_ss *
gfc_get_array_ss (gfc_ss *next, gfc_expr *expr, int dimen, gfc_ss_type type)
{
  gfc_ss *ss;
  gfc_ss_info *ss_info;
  int i;

  ss_info = gfc_get_ss_info ();
  ss_info->refcount++;
  ss_info->type = type;
  ss_info->expr = expr;

  ss = gfc_get_ss ();
  ss->info = ss_info;
  ss->next = next;
  ss->dimen = dimen;
  for (i = 0; i < ss->dimen; i++)
    ss->dim[i] = i;

  return ss;
}


/* Creates and initializes a temporary type gfc_ss struct.  */

gfc_ss *
gfc_get_temp_ss (tree type, tree string_length, int dimen)
{
  gfc_ss *ss;
  gfc_ss_info *ss_info;
  int i;

  ss_info = gfc_get_ss_info ();
  ss_info->refcount++;
  ss_info->type = GFC_SS_TEMP;
  ss_info->string_length = string_length;
  ss_info->data.temp.type = type;

  ss = gfc_get_ss ();
  ss->info = ss_info;
  ss->next = gfc_ss_terminator;
  ss->dimen = dimen;
  for (i = 0; i < ss->dimen; i++)
    ss->dim[i] = i;

  return ss;
}
		

/* Creates and initializes a scalar type gfc_ss struct.  */

gfc_ss *
gfc_get_scalar_ss (gfc_ss *next, gfc_expr *expr)
{
  gfc_ss *ss;
  gfc_ss_info *ss_info;

  ss_info = gfc_get_ss_info ();
  ss_info->refcount++;
  ss_info->type = GFC_SS_SCALAR;
  ss_info->expr = expr;

  ss = gfc_get_ss ();
  ss->info = ss_info;
  ss->next = next;

  return ss;
}


/* Free all the SS associated with a loop.  */

void
gfc_cleanup_loop (gfc_loopinfo * loop)
{
  gfc_loopinfo *loop_next, **ploop;
  gfc_ss *ss;
  gfc_ss *next;

  ss = loop->ss;
  while (ss != gfc_ss_terminator)
    {
      gcc_assert (ss != NULL);
      next = ss->loop_chain;
      gfc_free_ss (ss);
      ss = next;
    }

  /* Remove reference to self in the parent loop.  */
  if (loop->parent)
    for (ploop = &loop->parent->nested; *ploop; ploop = &(*ploop)->next)
      if (*ploop == loop)
	{
	  *ploop = loop->next;
	  break;
	}

  /* Free non-freed nested loops.  */
  for (loop = loop->nested; loop; loop = loop_next)
    {
      loop_next = loop->next;
      gfc_cleanup_loop (loop);
      free (loop);
    }
}


static void
set_ss_loop (gfc_ss *ss, gfc_loopinfo *loop)
{
  int n;

  for (; ss != gfc_ss_terminator; ss = ss->next)
    {
      ss->loop = loop;

      if (ss->info->type == GFC_SS_SCALAR
	  || ss->info->type == GFC_SS_REFERENCE
	  || ss->info->type == GFC_SS_TEMP)
	continue;

      for (n = 0; n < GFC_MAX_DIMENSIONS; n++)
	if (ss->info->data.array.subscript[n] != NULL)
	  set_ss_loop (ss->info->data.array.subscript[n], loop);
    }
}


/* Associate a SS chain with a loop.  */

void
gfc_add_ss_to_loop (gfc_loopinfo * loop, gfc_ss * head)
{
  gfc_ss *ss;
  gfc_loopinfo *nested_loop;

  if (head == gfc_ss_terminator)
    return;

  set_ss_loop (head, loop);

  ss = head;
  for (; ss && ss != gfc_ss_terminator; ss = ss->next)
    {
      if (ss->nested_ss)
	{
	  nested_loop = ss->nested_ss->loop;

	  /* More than one ss can belong to the same loop.  Hence, we add the
	     loop to the chain only if it is different from the previously
	     added one, to avoid duplicate nested loops.  */
	  if (nested_loop != loop->nested)
	    {
	      gcc_assert (nested_loop->parent == NULL);
	      nested_loop->parent = loop;

	      gcc_assert (nested_loop->next == NULL);
	      nested_loop->next = loop->nested;
	      loop->nested = nested_loop;
	    }
	  else
	    gcc_assert (nested_loop->parent == loop);
	}

      if (ss->next == gfc_ss_terminator)
	ss->loop_chain = loop->ss;
      else
	ss->loop_chain = ss->next;
    }
  gcc_assert (ss == gfc_ss_terminator);
  loop->ss = head;
}


/* Generate an initializer for a static pointer or allocatable array.  */

void
gfc_trans_static_array_pointer (gfc_symbol * sym)
{
  tree type;

  gcc_assert (TREE_STATIC (sym->backend_decl));
  /* Just zero the data member.  */
  type = TREE_TYPE (sym->backend_decl);
  DECL_INITIAL (sym->backend_decl) = gfc_build_null_descriptor (type);
}


/* If the bounds of SE's loop have not yet been set, see if they can be
   determined from array spec AS, which is the array spec of a called
   function.  MAPPING maps the callee's dummy arguments to the values
   that the caller is passing.  Add any initialization and finalization
   code to SE.  */

void
gfc_set_loop_bounds_from_array_spec (gfc_interface_mapping * mapping,
				     gfc_se * se, gfc_array_spec * as)
{
  int n, dim, total_dim;
  gfc_se tmpse;
  gfc_ss *ss;
  tree lower;
  tree upper;
  tree tmp;

  total_dim = 0;

  if (!as || as->type != AS_EXPLICIT)
    return;

  for (ss = se->ss; ss; ss = ss->parent)
    {
      total_dim += ss->loop->dimen;
      for (n = 0; n < ss->loop->dimen; n++)
	{
	  /* The bound is known, nothing to do.  */
	  if (ss->loop->to[n] != NULL_TREE)
	    continue;

	  dim = ss->dim[n];
	  gcc_assert (dim < as->rank);
	  gcc_assert (ss->loop->dimen <= as->rank);

	  /* Evaluate the lower bound.  */
	  gfc_init_se (&tmpse, NULL);
	  gfc_apply_interface_mapping (mapping, &tmpse, as->lower[dim]);
	  gfc_add_block_to_block (&se->pre, &tmpse.pre);
	  gfc_add_block_to_block (&se->post, &tmpse.post);
	  lower = fold_convert (gfc_array_index_type, tmpse.expr);

	  /* ...and the upper bound.  */
	  gfc_init_se (&tmpse, NULL);
	  gfc_apply_interface_mapping (mapping, &tmpse, as->upper[dim]);
	  gfc_add_block_to_block (&se->pre, &tmpse.pre);
	  gfc_add_block_to_block (&se->post, &tmpse.post);
	  upper = fold_convert (gfc_array_index_type, tmpse.expr);

	  /* Set the upper bound of the loop to UPPER - LOWER.  */
	  tmp = fold_build2_loc (input_location, MINUS_EXPR,
				 gfc_array_index_type, upper, lower);
	  tmp = gfc_evaluate_now (tmp, &se->pre);
	  ss->loop->to[n] = tmp;
	}
    }

  gcc_assert (total_dim == as->rank);
}


/* Generate code to allocate an array temporary, or create a variable to
   hold the data.  If size is NULL, zero the descriptor so that the
   callee will allocate the array.  If DEALLOC is true, also generate code to
   free the array afterwards.

   If INITIAL is not NULL, it is packed using internal_pack and the result used
   as data instead of allocating a fresh, unitialized area of memory.

   Initialization code is added to PRE and finalization code to POST.
   DYNAMIC is true if the caller may want to extend the array later
   using realloc.  This prevents us from putting the array on the stack.  */

static void
gfc_trans_allocate_array_storage (stmtblock_t * pre, stmtblock_t * post,
				  gfc_array_info * info, tree size, tree nelem,
				  tree initial, bool dynamic, bool dealloc)
{
  tree tmp;
  tree desc;
  bool onstack;

  desc = info->descriptor;
  info->offset = gfc_index_zero_node;
  if (size == NULL_TREE || integer_zerop (size))
    {
      /* A callee allocated array.  */
      gfc_conv_descriptor_data_set (pre, desc, null_pointer_node);
      onstack = FALSE;
    }
  else
    {
      /* Allocate the temporary.  */
      onstack = !dynamic && initial == NULL_TREE
			 && (gfc_option.flag_stack_arrays
			     || gfc_can_put_var_on_stack (size));

      if (onstack)
	{
	  /* Make a temporary variable to hold the data.  */
	  tmp = fold_build2_loc (input_location, MINUS_EXPR, TREE_TYPE (nelem),
				 nelem, gfc_index_one_node);
	  tmp = gfc_evaluate_now (tmp, pre);
	  tmp = build_range_type (gfc_array_index_type, gfc_index_zero_node,
				  tmp);
	  tmp = build_array_type (gfc_get_element_type (TREE_TYPE (desc)),
				  tmp);
	  tmp = gfc_create_var (tmp, "A");
	  /* If we're here only because of -fstack-arrays we have to
	     emit a DECL_EXPR to make the gimplifier emit alloca calls.  */
	  if (!gfc_can_put_var_on_stack (size))
	    gfc_add_expr_to_block (pre,
				   fold_build1_loc (input_location,
						    DECL_EXPR, TREE_TYPE (tmp),
						    tmp));
	  tmp = gfc_build_addr_expr (NULL_TREE, tmp);
	  gfc_conv_descriptor_data_set (pre, desc, tmp);
	}
      else
	{
	  /* Allocate memory to hold the data or call internal_pack.  */
	  if (initial == NULL_TREE)
	    {
	      tmp = gfc_call_malloc (pre, NULL, size);
	      tmp = gfc_evaluate_now (tmp, pre);
	    }
	  else
	    {
	      tree packed;
	      tree source_data;
	      tree was_packed;
	      stmtblock_t do_copying;

	      tmp = TREE_TYPE (initial); /* Pointer to descriptor.  */
	      gcc_assert (TREE_CODE (tmp) == POINTER_TYPE);
	      tmp = TREE_TYPE (tmp); /* The descriptor itself.  */
	      tmp = gfc_get_element_type (tmp);
	      gcc_assert (tmp == gfc_get_element_type (TREE_TYPE (desc)));
	      packed = gfc_create_var (build_pointer_type (tmp), "data");

	      tmp = build_call_expr_loc (input_location,
				     gfor_fndecl_in_pack, 1, initial);
	      tmp = fold_convert (TREE_TYPE (packed), tmp);
	      gfc_add_modify (pre, packed, tmp);

	      tmp = build_fold_indirect_ref_loc (input_location,
					     initial);
	      source_data = gfc_conv_descriptor_data_get (tmp);

	      /* internal_pack may return source->data without any allocation
		 or copying if it is already packed.  If that's the case, we
		 need to allocate and copy manually.  */

	      gfc_start_block (&do_copying);
	      tmp = gfc_call_malloc (&do_copying, NULL, size);
	      tmp = fold_convert (TREE_TYPE (packed), tmp);
	      gfc_add_modify (&do_copying, packed, tmp);
	      tmp = gfc_build_memcpy_call (packed, source_data, size);
	      gfc_add_expr_to_block (&do_copying, tmp);

	      was_packed = fold_build2_loc (input_location, EQ_EXPR,
					    boolean_type_node, packed,
					    source_data);
	      tmp = gfc_finish_block (&do_copying);
	      tmp = build3_v (COND_EXPR, was_packed, tmp,
			      build_empty_stmt (input_location));
	      gfc_add_expr_to_block (pre, tmp);

	      tmp = fold_convert (pvoid_type_node, packed);
	    }

	  gfc_conv_descriptor_data_set (pre, desc, tmp);
	}
    }
  info->data = gfc_conv_descriptor_data_get (desc);

  /* The offset is zero because we create temporaries with a zero
     lower bound.  */
  gfc_conv_descriptor_offset_set (pre, desc, gfc_index_zero_node);

  if (dealloc && !onstack)
    {
      /* Free the temporary.  */
      tmp = gfc_conv_descriptor_data_get (desc);
      tmp = gfc_call_free (fold_convert (pvoid_type_node, tmp));
      gfc_add_expr_to_block (post, tmp);
    }
}


/* Get the scalarizer array dimension corresponding to actual array dimension
   given by ARRAY_DIM.

   For example, if SS represents the array ref a(1,:,:,1), it is a
   bidimensional scalarizer array, and the result would be 0 for ARRAY_DIM=1,
   and 1 for ARRAY_DIM=2.
   If SS represents transpose(a(:,1,1,:)), it is again a bidimensional
   scalarizer array, and the result would be 1 for ARRAY_DIM=0 and 0 for
   ARRAY_DIM=3.
   If SS represents sum(a(:,:,:,1), dim=1), it is a 2+1-dimensional scalarizer
   array.  If called on the inner ss, the result would be respectively 0,1,2 for
   ARRAY_DIM=0,1,2.  If called on the outer ss, the result would be 0,1
   for ARRAY_DIM=1,2.  */

static int
get_scalarizer_dim_for_array_dim (gfc_ss *ss, int array_dim)
{
  int array_ref_dim;
  int n;

  array_ref_dim = 0;

  for (; ss; ss = ss->parent)
    for (n = 0; n < ss->dimen; n++)
      if (ss->dim[n] < array_dim)
	array_ref_dim++;

  return array_ref_dim;
}


static gfc_ss *
innermost_ss (gfc_ss *ss)
{
  while (ss->nested_ss != NULL)
    ss = ss->nested_ss;

  return ss;
}



/* Get the array reference dimension corresponding to the given loop dimension.
   It is different from the true array dimension given by the dim array in
   the case of a partial array reference (i.e. a(:,:,1,:) for example)
   It is different from the loop dimension in the case of a transposed array.
   */

static int
get_array_ref_dim_for_loop_dim (gfc_ss *ss, int loop_dim)
{
  return get_scalarizer_dim_for_array_dim (innermost_ss (ss),
					   ss->dim[loop_dim]);
}


/* Generate code to create and initialize the descriptor for a temporary
   array.  This is used for both temporaries needed by the scalarizer, and
   functions returning arrays.  Adjusts the loop variables to be
   zero-based, and calculates the loop bounds for callee allocated arrays.
   Allocate the array unless it's callee allocated (we have a callee
   allocated array if 'callee_alloc' is true, or if loop->to[n] is
   NULL_TREE for any n).  Also fills in the descriptor, data and offset
   fields of info if known.  Returns the size of the array, or NULL for a
   callee allocated array.

   'eltype' == NULL signals that the temporary should be a class object.
   The 'initial' expression is used to obtain the size of the dynamic
   type; otherwise the allocation and initialisation proceeds as for any
   other expression

   PRE, POST, INITIAL, DYNAMIC and DEALLOC are as for
   gfc_trans_allocate_array_storage.  */

tree
gfc_trans_create_temp_array (stmtblock_t * pre, stmtblock_t * post, gfc_ss * ss,
			     tree eltype, tree initial, bool dynamic,
			     bool dealloc, bool callee_alloc, locus * where)
{
  gfc_loopinfo *loop;
  gfc_ss *s;
  gfc_array_info *info;
  tree from[GFC_MAX_DIMENSIONS], to[GFC_MAX_DIMENSIONS];
  tree type;
  tree desc;
  tree tmp;
  tree size;
  tree nelem;
  tree cond;
  tree or_expr;
  tree class_expr = NULL_TREE;
  int n, dim, tmp_dim;
  int total_dim = 0;

  /* This signals a class array for which we need the size of the
     dynamic type.  Generate an eltype and then the class expression.  */
  if (eltype == NULL_TREE && initial)
    {
      if (POINTER_TYPE_P (TREE_TYPE (initial)))
	class_expr = build_fold_indirect_ref_loc (input_location, initial);
      eltype = TREE_TYPE (class_expr);
      eltype = gfc_get_element_type (eltype);
      /* Obtain the structure (class) expression.  */
      class_expr = TREE_OPERAND (class_expr, 0);
      gcc_assert (class_expr);
    }

  memset (from, 0, sizeof (from));
  memset (to, 0, sizeof (to));

  info = &ss->info->data.array;

  gcc_assert (ss->dimen > 0);
  gcc_assert (ss->loop->dimen == ss->dimen);

  if (gfc_option.warn_array_temp && where)
    gfc_warning ("Creating array temporary at %L", where);

  /* Set the lower bound to zero.  */
  for (s = ss; s; s = s->parent)
    {
      loop = s->loop;

      total_dim += loop->dimen;
      for (n = 0; n < loop->dimen; n++)
	{
	  dim = s->dim[n];

	  /* Callee allocated arrays may not have a known bound yet.  */
	  if (loop->to[n])
	    loop->to[n] = gfc_evaluate_now (
			fold_build2_loc (input_location, MINUS_EXPR,
					 gfc_array_index_type,
					 loop->to[n], loop->from[n]),
			pre);
	  loop->from[n] = gfc_index_zero_node;

	  /* We have just changed the loop bounds, we must clear the
	     corresponding specloop, so that delta calculation is not skipped
	     later in gfc_set_delta.  */
	  loop->specloop[n] = NULL;

	  /* We are constructing the temporary's descriptor based on the loop
	     dimensions.  As the dimensions may be accessed in arbitrary order
	     (think of transpose) the size taken from the n'th loop may not map
	     to the n'th dimension of the array.  We need to reconstruct loop
	     infos in the right order before using it to set the descriptor
	     bounds.  */
	  tmp_dim = get_scalarizer_dim_for_array_dim (ss, dim);
	  from[tmp_dim] = loop->from[n];
	  to[tmp_dim] = loop->to[n];

	  info->delta[dim] = gfc_index_zero_node;
	  info->start[dim] = gfc_index_zero_node;
	  info->end[dim] = gfc_index_zero_node;
	  info->stride[dim] = gfc_index_one_node;
	}
    }

  /* Initialize the descriptor.  */
  type =
    gfc_get_array_type_bounds (eltype, total_dim, 0, from, to, 1,
			       GFC_ARRAY_UNKNOWN, true);
  desc = gfc_create_var (type, "atmp");
  GFC_DECL_PACKED_ARRAY (desc) = 1;

  info->descriptor = desc;
  size = gfc_index_one_node;

  /* Fill in the array dtype.  */
  tmp = gfc_conv_descriptor_dtype (desc);
  gfc_add_modify (pre, tmp, gfc_get_dtype (TREE_TYPE (desc)));

  /*
     Fill in the bounds and stride.  This is a packed array, so:

     size = 1;
     for (n = 0; n < rank; n++)
       {
	 stride[n] = size
	 delta = ubound[n] + 1 - lbound[n];
	 size = size * delta;
       }
     size = size * sizeof(element);
  */

  or_expr = NULL_TREE;

  /* If there is at least one null loop->to[n], it is a callee allocated
     array.  */
  for (n = 0; n < total_dim; n++)
    if (to[n] == NULL_TREE)
      {
	size = NULL_TREE;
	break;
      }

  if (size == NULL_TREE)
    for (s = ss; s; s = s->parent)
      for (n = 0; n < s->loop->dimen; n++)
	{
	  dim = get_scalarizer_dim_for_array_dim (ss, s->dim[n]);

	  /* For a callee allocated array express the loop bounds in terms
	     of the descriptor fields.  */
	  tmp = fold_build2_loc (input_location,
		MINUS_EXPR, gfc_array_index_type,
		gfc_conv_descriptor_ubound_get (desc, gfc_rank_cst[dim]),
		gfc_conv_descriptor_lbound_get (desc, gfc_rank_cst[dim]));
	  s->loop->to[n] = tmp;
	}
  else
    {
      for (n = 0; n < total_dim; n++)
	{
	  /* Store the stride and bound components in the descriptor.  */
	  gfc_conv_descriptor_stride_set (pre, desc, gfc_rank_cst[n], size);

	  gfc_conv_descriptor_lbound_set (pre, desc, gfc_rank_cst[n],
					  gfc_index_zero_node);

	  gfc_conv_descriptor_ubound_set (pre, desc, gfc_rank_cst[n], to[n]);

	  tmp = fold_build2_loc (input_location, PLUS_EXPR,
				 gfc_array_index_type,
				 to[n], gfc_index_one_node);

	  /* Check whether the size for this dimension is negative.  */
	  cond = fold_build2_loc (input_location, LE_EXPR, boolean_type_node,
				  tmp, gfc_index_zero_node);
	  cond = gfc_evaluate_now (cond, pre);

	  if (n == 0)
	    or_expr = cond;
	  else
	    or_expr = fold_build2_loc (input_location, TRUTH_OR_EXPR,
				       boolean_type_node, or_expr, cond);

	  size = fold_build2_loc (input_location, MULT_EXPR,
				  gfc_array_index_type, size, tmp);
	  size = gfc_evaluate_now (size, pre);
	}
    }

  /* Get the size of the array.  */
  if (size && !callee_alloc)
    {
      tree elemsize;
      /* If or_expr is true, then the extent in at least one
	 dimension is zero and the size is set to zero.  */
      size = fold_build3_loc (input_location, COND_EXPR, gfc_array_index_type,
			      or_expr, gfc_index_zero_node, size);

      nelem = size;
      if (class_expr == NULL_TREE)
	elemsize = fold_convert (gfc_array_index_type,
			TYPE_SIZE_UNIT (gfc_get_element_type (type)));
      else
	elemsize = gfc_vtable_size_get (class_expr);

      size = fold_build2_loc (input_location, MULT_EXPR, gfc_array_index_type,
			      size, elemsize);
    }
  else
    {
      nelem = size;
      size = NULL_TREE;
    }

  gfc_trans_allocate_array_storage (pre, post, info, size, nelem, initial,
				    dynamic, dealloc);

  while (ss->parent)
    ss = ss->parent;

  if (ss->dimen > ss->loop->temp_dim)
    ss->loop->temp_dim = ss->dimen;

  return size;
}


/* Return the number of iterations in a loop that starts at START,
   ends at END, and has step STEP.  */

static tree
gfc_get_iteration_count (tree start, tree end, tree step)
{
  tree tmp;
  tree type;

  type = TREE_TYPE (step);
  tmp = fold_build2_loc (input_location, MINUS_EXPR, type, end, start);
  tmp = fold_build2_loc (input_location, FLOOR_DIV_EXPR, type, tmp, step);
  tmp = fold_build2_loc (input_location, PLUS_EXPR, type, tmp,
			 build_int_cst (type, 1));
  tmp = fold_build2_loc (input_location, MAX_EXPR, type, tmp,
			 build_int_cst (type, 0));
  return fold_convert (gfc_array_index_type, tmp);
}


/* Extend the data in array DESC by EXTRA elements.  */

static void
gfc_grow_array (stmtblock_t * pblock, tree desc, tree extra)
{
  tree arg0, arg1;
  tree tmp;
  tree size;
  tree extent;

  if (integer_zerop (extra))
    return;

  extent = gfc_conv_descriptor_extent_get (desc, gfc_rank_cst[0]);

  /* Add EXTRA to the extent.  */
  extent = fold_build2_loc (input_location, PLUS_EXPR, gfc_array_index_type,
			    extent, extra);
  gfc_conv_descriptor_extent_set (pblock, desc, gfc_rank_cst[0], extent);

  /* Get the value of the current data pointer.  */
  arg0 = gfc_conv_descriptor_data_get (desc);

  /* Calculate the new array size.  */
  size = TYPE_SIZE_UNIT (gfc_get_element_type (TREE_TYPE (desc)));
  arg1 = fold_build2_loc (input_location, MULT_EXPR, size_type_node,
			  fold_convert (size_type_node, extent),
			  fold_convert (size_type_node, size));

  /* Call the realloc() function.  */
  tmp = gfc_call_realloc (pblock, arg0, arg1);
  gfc_conv_descriptor_data_set (pblock, desc, tmp);
}


/* Return true if the bounds of iterator I can only be determined
   at run time.  */

static inline bool
gfc_iterator_has_dynamic_bounds (gfc_iterator * i)
{
  return (i->start->expr_type != EXPR_CONSTANT
	  || i->end->expr_type != EXPR_CONSTANT
	  || i->step->expr_type != EXPR_CONSTANT);
}


/* Split the size of constructor element EXPR into the sum of two terms,
   one of which can be determined at compile time and one of which must
   be calculated at run time.  Set *SIZE to the former and return true
   if the latter might be nonzero.  */

static bool
gfc_get_array_constructor_element_size (mpz_t * size, gfc_expr * expr)
{
  if (expr->expr_type == EXPR_ARRAY)
    return gfc_get_array_constructor_size (size, expr->value.constructor);
  else if (expr->rank > 0)
    {
      /* Calculate everything at run time.  */
      mpz_set_ui (*size, 0);
      return true;
    }
  else
    {
      /* A single element.  */
      mpz_set_ui (*size, 1);
      return false;
    }
}


/* Like gfc_get_array_constructor_element_size, but applied to the whole
   of array constructor C.  */

static bool
gfc_get_array_constructor_size (mpz_t * size, gfc_constructor_base base)
{
  gfc_constructor *c;
  gfc_iterator *i;
  mpz_t val;
  mpz_t len;
  bool dynamic;

  mpz_set_ui (*size, 0);
  mpz_init (len);
  mpz_init (val);

  dynamic = false;
  for (c = gfc_constructor_first (base); c; c = gfc_constructor_next (c))
    {
      i = c->iterator;
      if (i && gfc_iterator_has_dynamic_bounds (i))
	dynamic = true;
      else
	{
	  dynamic |= gfc_get_array_constructor_element_size (&len, c->expr);
	  if (i)
	    {
	      /* Multiply the static part of the element size by the
		 number of iterations.  */
	      mpz_sub (val, i->end->value.integer, i->start->value.integer);
	      mpz_fdiv_q (val, val, i->step->value.integer);
	      mpz_add_ui (val, val, 1);
	      if (mpz_sgn (val) > 0)
		mpz_mul (len, len, val);
	      else
		mpz_set_ui (len, 0);
	    }
	  mpz_add (*size, *size, len);
	}
    }
  mpz_clear (len);
  mpz_clear (val);
  return dynamic;
}


/* Make sure offset is a variable.  */

static void
gfc_put_offset_into_var (stmtblock_t * pblock, tree * poffset,
			 tree * offsetvar)
{
  /* We should have already created the offset variable.  We cannot
     create it here because we may be in an inner scope.  */
  gcc_assert (*offsetvar != NULL_TREE);
  gfc_add_modify (pblock, *offsetvar, *poffset);
  *poffset = *offsetvar;
  TREE_USED (*offsetvar) = 1;
}


/* Variables needed for bounds-checking.  */
static bool first_len;
static tree first_len_val; 
static bool typespec_chararray_ctor;

static void
gfc_trans_array_ctor_element (stmtblock_t * pblock, tree desc,
			      tree offset, gfc_se * se, gfc_expr * expr)
{
  tree tmp;

  gfc_conv_expr (se, expr);

  /* Store the value.  */
  tmp = build_fold_indirect_ref_loc (input_location,
				 gfc_conv_descriptor_data_get (desc));
  tmp = gfc_build_array_ref (tmp, offset, NULL);

  if (expr->ts.type == BT_CHARACTER)
    {
      int i = gfc_validate_kind (BT_CHARACTER, expr->ts.kind, false);
      tree esize;

      esize = size_in_bytes (gfc_get_element_type (TREE_TYPE (desc)));
      esize = fold_convert (gfc_charlen_type_node, esize);
      esize = fold_build2_loc (input_location, TRUNC_DIV_EXPR,
			   gfc_charlen_type_node, esize,
			   build_int_cst (gfc_charlen_type_node,
					  gfc_character_kinds[i].bit_size / 8));

      gfc_conv_string_parameter (se);
      if (POINTER_TYPE_P (TREE_TYPE (tmp)))
	{
	  /* The temporary is an array of pointers.  */
	  se->expr = fold_convert (TREE_TYPE (tmp), se->expr);
	  gfc_add_modify (&se->pre, tmp, se->expr);
	}
      else
	{
	  /* The temporary is an array of string values.  */
	  tmp = gfc_build_addr_expr (gfc_get_pchar_type (expr->ts.kind), tmp);
	  /* We know the temporary and the value will be the same length,
	     so can use memcpy.  */
	  gfc_trans_string_copy (&se->pre, esize, tmp, expr->ts.kind,
				 se->string_length, se->expr, expr->ts.kind);
	}
      if ((gfc_option.rtcheck & GFC_RTCHECK_BOUNDS) && !typespec_chararray_ctor)
	{
	  if (first_len)
	    {
	      gfc_add_modify (&se->pre, first_len_val,
				   se->string_length);
	      first_len = false;
	    }
	  else
	    {
	      /* Verify that all constructor elements are of the same
		 length.  */
	      tree cond = fold_build2_loc (input_location, NE_EXPR,
					   boolean_type_node, first_len_val,
					   se->string_length);
	      gfc_trans_runtime_check
		(true, false, cond, &se->pre, &expr->where,
		 "Different CHARACTER lengths (%ld/%ld) in array constructor",
		 fold_convert (long_integer_type_node, first_len_val),
		 fold_convert (long_integer_type_node, se->string_length));
	    }
	}
    }
  else
    {
      /* TODO: Should the frontend already have done this conversion?  */
      se->expr = fold_convert (TREE_TYPE (tmp), se->expr);
      gfc_add_modify (&se->pre, tmp, se->expr);
    }

  gfc_add_block_to_block (pblock, &se->pre);
  gfc_add_block_to_block (pblock, &se->post);
}


/* Add the contents of an array to the constructor.  DYNAMIC is as for
   gfc_trans_array_constructor_value.  */

static void
gfc_trans_array_constructor_subarray (stmtblock_t * pblock,
				      tree type ATTRIBUTE_UNUSED,
				      tree desc, gfc_expr * expr,
				      tree * poffset, tree * offsetvar,
				      bool dynamic)
{
  gfc_se se;
  gfc_ss *ss;
  gfc_loopinfo loop;
  stmtblock_t body;
  tree tmp;
  tree size;
  int n;

  /* We need this to be a variable so we can increment it.  */
  gfc_put_offset_into_var (pblock, poffset, offsetvar);

  gfc_init_se (&se, NULL);

  /* Walk the array expression.  */
  ss = gfc_walk_expr (expr);
  gcc_assert (ss != gfc_ss_terminator);

  /* Initialize the scalarizer.  */
  gfc_init_loopinfo (&loop);
  gfc_add_ss_to_loop (&loop, ss);

  /* Initialize the loop.  */
  gfc_conv_ss_startstride (&loop);
  gfc_conv_loop_setup (&loop, &expr->where);

  /* Make sure the constructed array has room for the new data.  */
  if (dynamic)
    {
      /* Set SIZE to the total number of elements in the subarray.  */
      size = gfc_index_one_node;
      for (n = 0; n < loop.dimen; n++)
	{
	  tmp = gfc_get_iteration_count (loop.from[n], loop.to[n],
					 gfc_index_one_node);
	  size = fold_build2_loc (input_location, MULT_EXPR,
				  gfc_array_index_type, size, tmp);
	}

      /* Grow the constructed array by SIZE elements.  */
      gfc_grow_array (&loop.pre, desc, size);
    }

  /* Make the loop body.  */
  gfc_mark_ss_chain_used (ss, 1);
  gfc_start_scalarized_body (&loop, &body);
  gfc_copy_loopinfo_to_se (&se, &loop);
  se.ss = ss;

  gfc_trans_array_ctor_element (&body, desc, *poffset, &se, expr);
  gcc_assert (se.ss == gfc_ss_terminator);

  /* Increment the offset.  */
  tmp = fold_build2_loc (input_location, PLUS_EXPR, gfc_array_index_type,
			 *poffset, gfc_index_one_node);
  gfc_add_modify (&body, *poffset, tmp);

  /* Finish the loop.  */
  gfc_trans_scalarizing_loops (&loop, &body);
  gfc_add_block_to_block (&loop.pre, &loop.post);
  tmp = gfc_finish_block (&loop.pre);
  gfc_add_expr_to_block (pblock, tmp);

  gfc_cleanup_loop (&loop);
}


/* Assign the values to the elements of an array constructor.  DYNAMIC
   is true if descriptor DESC only contains enough data for the static
   size calculated by gfc_get_array_constructor_size.  When true, memory
   for the dynamic parts must be allocated using realloc.  */

static void
gfc_trans_array_constructor_value (stmtblock_t * pblock, tree type,
				   tree desc, gfc_constructor_base base,
				   tree * poffset, tree * offsetvar,
				   bool dynamic)
{
  tree tmp;
  stmtblock_t body;
  gfc_se se;
  mpz_t size;
  gfc_constructor *c;

  tree shadow_loopvar = NULL_TREE;
  gfc_saved_var saved_loopvar;

  mpz_init (size);
  for (c = gfc_constructor_first (base); c; c = gfc_constructor_next (c))
    {
      /* If this is an iterator or an array, the offset must be a variable.  */
      if ((c->iterator || c->expr->rank > 0) && INTEGER_CST_P (*poffset))
	gfc_put_offset_into_var (pblock, poffset, offsetvar);

      /* Shadowing the iterator avoids changing its value and saves us from
	 keeping track of it. Further, it makes sure that there's always a
	 backend-decl for the symbol, even if there wasn't one before,
	 e.g. in the case of an iterator that appears in a specification
	 expression in an interface mapping.  */
      if (c->iterator)
	{
	  gfc_symbol *sym = c->iterator->var->symtree->n.sym;
	  tree type = gfc_typenode_for_spec (&sym->ts);

	  shadow_loopvar = gfc_create_var (type, "shadow_loopvar");
	  gfc_shadow_sym (sym, shadow_loopvar, &saved_loopvar);
	}

      gfc_start_block (&body);

      if (c->expr->expr_type == EXPR_ARRAY)
	{
	  /* Array constructors can be nested.  */
	  gfc_trans_array_constructor_value (&body, type, desc,
					     c->expr->value.constructor,
					     poffset, offsetvar, dynamic);
	}
      else if (c->expr->rank > 0)
	{
	  gfc_trans_array_constructor_subarray (&body, type, desc, c->expr,
						poffset, offsetvar, dynamic);
	}
      else
	{
	  /* This code really upsets the gimplifier so don't bother for now.  */
	  gfc_constructor *p;
	  HOST_WIDE_INT n;
	  HOST_WIDE_INT size;

	  p = c;
	  n = 0;
	  while (p && !(p->iterator || p->expr->expr_type != EXPR_CONSTANT))
	    {
	      p = gfc_constructor_next (p);
	      n++;
	    }
	  if (n < 4)
	    {
	      /* Scalar values.  */
	      gfc_init_se (&se, NULL);
	      gfc_trans_array_ctor_element (&body, desc, *poffset,
					    &se, c->expr);

	      *poffset = fold_build2_loc (input_location, PLUS_EXPR,
					  gfc_array_index_type,
					  *poffset, gfc_index_one_node);
	    }
	  else
	    {
	      /* Collect multiple scalar constants into a constructor.  */
	      VEC(constructor_elt,gc) *v = NULL;
	      tree init;
	      tree bound;
	      tree tmptype;
	      HOST_WIDE_INT idx = 0;

	      p = c;
              /* Count the number of consecutive scalar constants.  */
	      while (p && !(p->iterator
			    || p->expr->expr_type != EXPR_CONSTANT))
		{
		  gfc_init_se (&se, NULL);
		  gfc_conv_constant (&se, p->expr);

		  if (c->expr->ts.type != BT_CHARACTER)
		    se.expr = fold_convert (type, se.expr);
		  /* For constant character array constructors we build
		     an array of pointers.  */
		  else if (POINTER_TYPE_P (type))
		    se.expr = gfc_build_addr_expr
				(gfc_get_pchar_type (p->expr->ts.kind),
				 se.expr);

                  CONSTRUCTOR_APPEND_ELT (v,
                                          build_int_cst (gfc_array_index_type,
                                                         idx++),
                                          se.expr);
		  c = p;
		  p = gfc_constructor_next (p);
		}

	      bound = size_int (n - 1);
              /* Create an array type to hold them.  */
	      tmptype = build_range_type (gfc_array_index_type,
					  gfc_index_zero_node, bound);
	      tmptype = build_array_type (type, tmptype);

	      init = build_constructor (tmptype, v);
	      TREE_CONSTANT (init) = 1;
	      TREE_STATIC (init) = 1;
	      /* Create a static variable to hold the data.  */
	      tmp = gfc_create_var (tmptype, "data");
	      TREE_STATIC (tmp) = 1;
	      TREE_CONSTANT (tmp) = 1;
	      TREE_READONLY (tmp) = 1;
	      DECL_INITIAL (tmp) = init;
	      init = tmp;

	      /* Use BUILTIN_MEMCPY to assign the values.  */
	      tmp = gfc_conv_descriptor_data_get (desc);
	      tmp = build_fold_indirect_ref_loc (input_location,
					     tmp);
	      tmp = gfc_build_array_ref (tmp, *poffset, NULL);
	      tmp = gfc_build_addr_expr (NULL_TREE, tmp);
	      init = gfc_build_addr_expr (NULL_TREE, init);

	      size = TREE_INT_CST_LOW (TYPE_SIZE_UNIT (type));
	      bound = build_int_cst (size_type_node, n * size);
	      tmp = build_call_expr_loc (input_location,
					 builtin_decl_explicit (BUILT_IN_MEMCPY),
					 3, tmp, init, bound);
	      gfc_add_expr_to_block (&body, tmp);

	      *poffset = fold_build2_loc (input_location, PLUS_EXPR,
				      gfc_array_index_type, *poffset,
				      build_int_cst (gfc_array_index_type, n));
	    }
	  if (!INTEGER_CST_P (*poffset))
            {
              gfc_add_modify (&body, *offsetvar, *poffset);
              *poffset = *offsetvar;
            }
	}

      /* The frontend should already have done any expansions
	 at compile-time.  */
      if (!c->iterator)
	{
	  /* Pass the code as is.  */
	  tmp = gfc_finish_block (&body);
	  gfc_add_expr_to_block (pblock, tmp);
	}
      else
	{
	  /* Build the implied do-loop.  */
	  stmtblock_t implied_do_block;
	  tree cond;
	  tree end;
	  tree step;
	  tree exit_label;
	  tree loopbody;
	  tree tmp2;

	  loopbody = gfc_finish_block (&body);

	  /* Create a new block that holds the implied-do loop. A temporary
	     loop-variable is used.  */
	  gfc_start_block(&implied_do_block);

	  /* Initialize the loop.  */
	  gfc_init_se (&se, NULL);
	  gfc_conv_expr_val (&se, c->iterator->start);
	  gfc_add_block_to_block (&implied_do_block, &se.pre);
	  gfc_add_modify (&implied_do_block, shadow_loopvar, se.expr);

	  gfc_init_se (&se, NULL);
	  gfc_conv_expr_val (&se, c->iterator->end);
	  gfc_add_block_to_block (&implied_do_block, &se.pre);
	  end = gfc_evaluate_now (se.expr, &implied_do_block);

	  gfc_init_se (&se, NULL);
	  gfc_conv_expr_val (&se, c->iterator->step);
	  gfc_add_block_to_block (&implied_do_block, &se.pre);
	  step = gfc_evaluate_now (se.expr, &implied_do_block);

	  /* If this array expands dynamically, and the number of iterations
	     is not constant, we won't have allocated space for the static
	     part of C->EXPR's size.  Do that now.  */
	  if (dynamic && gfc_iterator_has_dynamic_bounds (c->iterator))
	    {
	      /* Get the number of iterations.  */
	      tmp = gfc_get_iteration_count (shadow_loopvar, end, step);

	      /* Get the static part of C->EXPR's size.  */
	      gfc_get_array_constructor_element_size (&size, c->expr);
	      tmp2 = gfc_conv_mpz_to_tree (size, gfc_index_integer_kind);

	      /* Grow the array by TMP * TMP2 elements.  */
	      tmp = fold_build2_loc (input_location, MULT_EXPR,
				     gfc_array_index_type, tmp, tmp2);
	      gfc_grow_array (&implied_do_block, desc, tmp);
	    }

	  /* Generate the loop body.  */
	  exit_label = gfc_build_label_decl (NULL_TREE);
	  gfc_start_block (&body);

	  /* Generate the exit condition.  Depending on the sign of
	     the step variable we have to generate the correct
	     comparison.  */
	  tmp = fold_build2_loc (input_location, GT_EXPR, boolean_type_node,
				 step, build_int_cst (TREE_TYPE (step), 0));
	  cond = fold_build3_loc (input_location, COND_EXPR,
		      boolean_type_node, tmp,
		      fold_build2_loc (input_location, GT_EXPR,
				       boolean_type_node, shadow_loopvar, end),
		      fold_build2_loc (input_location, LT_EXPR,
				       boolean_type_node, shadow_loopvar, end));
	  tmp = build1_v (GOTO_EXPR, exit_label);
	  TREE_USED (exit_label) = 1;
	  tmp = build3_v (COND_EXPR, cond, tmp,
			  build_empty_stmt (input_location));
	  gfc_add_expr_to_block (&body, tmp);

	  /* The main loop body.  */
	  gfc_add_expr_to_block (&body, loopbody);

	  /* Increase loop variable by step.  */
	  tmp = fold_build2_loc (input_location, PLUS_EXPR,
				 TREE_TYPE (shadow_loopvar), shadow_loopvar,
				 step);
	  gfc_add_modify (&body, shadow_loopvar, tmp);

	  /* Finish the loop.  */
	  tmp = gfc_finish_block (&body);
	  tmp = build1_v (LOOP_EXPR, tmp);
	  gfc_add_expr_to_block (&implied_do_block, tmp);

	  /* Add the exit label.  */
	  tmp = build1_v (LABEL_EXPR, exit_label);
	  gfc_add_expr_to_block (&implied_do_block, tmp);

	  /* Finish the implied-do loop.  */
	  tmp = gfc_finish_block(&implied_do_block);
	  gfc_add_expr_to_block(pblock, tmp);

	  gfc_restore_sym (c->iterator->var->symtree->n.sym, &saved_loopvar);
	}
    }
  mpz_clear (size);
}


/* A catch-all to obtain the string length for anything that is not
   a substring of non-constant length, a constant, array or variable.  */

static void
get_array_ctor_all_strlen (stmtblock_t *block, gfc_expr *e, tree *len)
{
  gfc_se se;
  gfc_ss *ss;

  /* Don't bother if we already know the length is a constant.  */
  if (*len && INTEGER_CST_P (*len))
    return;

  if (!e->ref && e->ts.u.cl && e->ts.u.cl->length
	&& e->ts.u.cl->length->expr_type == EXPR_CONSTANT)
    {
      /* This is easy.  */
      gfc_conv_const_charlen (e->ts.u.cl);
      *len = e->ts.u.cl->backend_decl;
    }
  else
    {
      /* Otherwise, be brutal even if inefficient.  */
      ss = gfc_walk_expr (e);
      gfc_init_se (&se, NULL);

      /* No function call, in case of side effects.  */
      se.no_function_call = 1;
      if (ss == gfc_ss_terminator)
	gfc_conv_expr (&se, e);
      else
	gfc_conv_expr_descriptor (&se, e, ss);

      /* Fix the value.  */
      *len = gfc_evaluate_now (se.string_length, &se.pre);

      gfc_add_block_to_block (block, &se.pre);
      gfc_add_block_to_block (block, &se.post);

      e->ts.u.cl->backend_decl = *len;
    }
}


/* Figure out the string length of a variable reference expression.
   Used by get_array_ctor_strlen.  */

static void
get_array_ctor_var_strlen (stmtblock_t *block, gfc_expr * expr, tree * len)
{
  gfc_ref *ref;
  gfc_typespec *ts;
  mpz_t char_len;

  /* Don't bother if we already know the length is a constant.  */
  if (*len && INTEGER_CST_P (*len))
    return;

  ts = &expr->symtree->n.sym->ts;
  for (ref = expr->ref; ref; ref = ref->next)
    {
      switch (ref->type)
	{
	case REF_ARRAY:
	  /* Array references don't change the string length.  */
	  break;

	case REF_COMPONENT:
	  /* Use the length of the component.  */
	  ts = &ref->u.c.component->ts;
	  break;

	case REF_SUBSTRING:
	  if (ref->u.ss.start->expr_type != EXPR_CONSTANT
	      || ref->u.ss.end->expr_type != EXPR_CONSTANT)
	    {
	      /* Note that this might evaluate expr.  */
	      get_array_ctor_all_strlen (block, expr, len);
	      return;
	    }
	  mpz_init_set_ui (char_len, 1);
	  mpz_add (char_len, char_len, ref->u.ss.end->value.integer);
	  mpz_sub (char_len, char_len, ref->u.ss.start->value.integer);
	  *len = gfc_conv_mpz_to_tree (char_len, gfc_default_integer_kind);
	  *len = convert (gfc_charlen_type_node, *len);
	  mpz_clear (char_len);
	  return;

	default:
	 gcc_unreachable ();
	}
    }

  *len = ts->u.cl->backend_decl;
}


/* Figure out the string length of a character array constructor.
   If len is NULL, don't calculate the length; this happens for recursive calls
   when a sub-array-constructor is an element but not at the first position,
   so when we're not interested in the length.
   Returns TRUE if all elements are character constants.  */

bool
get_array_ctor_strlen (stmtblock_t *block, gfc_constructor_base base, tree * len)
{
  gfc_constructor *c;
  bool is_const;

  is_const = TRUE;

  if (gfc_constructor_first (base) == NULL)
    {
      if (len)
	*len = build_int_cstu (gfc_charlen_type_node, 0);
      return is_const;
    }

  /* Loop over all constructor elements to find out is_const, but in len we
     want to store the length of the first, not the last, element.  We can
     of course exit the loop as soon as is_const is found to be false.  */
  for (c = gfc_constructor_first (base);
       c && is_const; c = gfc_constructor_next (c))
    {
      switch (c->expr->expr_type)
	{
	case EXPR_CONSTANT:
	  if (len && !(*len && INTEGER_CST_P (*len)))
	    *len = build_int_cstu (gfc_charlen_type_node,
				   c->expr->value.character.length);
	  break;

	case EXPR_ARRAY:
	  if (!get_array_ctor_strlen (block, c->expr->value.constructor, len))
	    is_const = false;
	  break;

	case EXPR_VARIABLE:
	  is_const = false;
	  if (len)
	    get_array_ctor_var_strlen (block, c->expr, len);
	  break;

	default:
	  is_const = false;
	  if (len)
	    get_array_ctor_all_strlen (block, c->expr, len);
	  break;
	}

      /* After the first iteration, we don't want the length modified.  */
      len = NULL;
    }

  return is_const;
}

/* Check whether the array constructor C consists entirely of constant
   elements, and if so returns the number of those elements, otherwise
   return zero.  Note, an empty or NULL array constructor returns zero.  */

unsigned HOST_WIDE_INT
gfc_constant_array_constructor_p (gfc_constructor_base base)
{
  unsigned HOST_WIDE_INT nelem = 0;

  gfc_constructor *c = gfc_constructor_first (base);
  while (c)
    {
      if (c->iterator
	  || c->expr->rank > 0
	  || c->expr->expr_type != EXPR_CONSTANT)
	return 0;
      c = gfc_constructor_next (c);
      nelem++;
    }
  return nelem;
}


/* Given EXPR, the constant array constructor specified by an EXPR_ARRAY,
   and the tree type of it's elements, TYPE, return a static constant
   variable that is compile-time initialized.  */

tree
gfc_build_constant_array_constructor (gfc_expr * expr, tree type)
{
  tree tmptype, init, tmp;
  HOST_WIDE_INT nelem;
  gfc_constructor *c;
  gfc_array_spec as;
  gfc_se se;
  int i;
  VEC(constructor_elt,gc) *v = NULL;

  /* First traverse the constructor list, converting the constants
     to tree to build an initializer.  */
  nelem = 0;
  c = gfc_constructor_first (expr->value.constructor);
  while (c)
    {
      gfc_init_se (&se, NULL);
      gfc_conv_constant (&se, c->expr);
      if (c->expr->ts.type != BT_CHARACTER)
	se.expr = fold_convert (type, se.expr);
      else if (POINTER_TYPE_P (type))
	se.expr = gfc_build_addr_expr (gfc_get_pchar_type (c->expr->ts.kind),
				       se.expr);
      CONSTRUCTOR_APPEND_ELT (v, build_int_cst (gfc_array_index_type, nelem),
                              se.expr);
      c = gfc_constructor_next (c);
      nelem++;
    }

  /* Next determine the tree type for the array.  We use the gfortran
     front-end's gfc_get_nodesc_array_type in order to create a suitable
     GFC_ARRAY_TYPE_P that may be used by the scalarizer.  */

  memset (&as, 0, sizeof (gfc_array_spec));

  as.rank = expr->rank;
  as.type = AS_EXPLICIT;
  if (!expr->shape)
    {
      as.lower[0] = gfc_get_int_expr (gfc_default_integer_kind, NULL, 0);
      as.upper[0] = gfc_get_int_expr (gfc_default_integer_kind,
				      NULL, nelem - 1);
    }
  else
    for (i = 0; i < expr->rank; i++)
      {
	int tmp = (int) mpz_get_si (expr->shape[i]);
        as.lower[i] = gfc_get_int_expr (gfc_default_integer_kind, NULL, 0);
        as.upper[i] = gfc_get_int_expr (gfc_default_integer_kind,
					NULL, tmp - 1);
      }

  tmptype = gfc_get_nodesc_array_type (type, &as, PACKED_STATIC, true);

  /* as is not needed anymore.  */
  for (i = 0; i < as.rank + as.corank; i++)
    {
      gfc_free_expr (as.lower[i]);
      gfc_free_expr (as.upper[i]);
    }

  init = build_constructor (tmptype, v);

  TREE_CONSTANT (init) = 1;
  TREE_STATIC (init) = 1;

  tmp = gfc_create_var (tmptype, "A");
  TREE_STATIC (tmp) = 1;
  TREE_CONSTANT (tmp) = 1;
  TREE_READONLY (tmp) = 1;
  DECL_INITIAL (tmp) = init;

  return tmp;
}


/* Translate a constant EXPR_ARRAY array constructor for the scalarizer.
   This mostly initializes the scalarizer state info structure with the
   appropriate values to directly use the array created by the function
   gfc_build_constant_array_constructor.  */

static void
trans_constant_array_constructor (gfc_ss * ss, tree type)
{
  gfc_array_info *info;
  tree tmp;
  int i;

  tmp = gfc_build_constant_array_constructor (ss->info->expr, type);

  info = &ss->info->data.array;

  info->descriptor = tmp;
  info->data = gfc_build_addr_expr (NULL_TREE, tmp);
  info->offset = gfc_index_zero_node;

  for (i = 0; i < ss->dimen; i++)
    {
      info->delta[i] = gfc_index_zero_node;
      info->start[i] = gfc_index_zero_node;
      info->end[i] = gfc_index_zero_node;
      info->stride[i] = gfc_index_one_node;
    }
}


static int
get_rank (gfc_loopinfo *loop)
{
  int rank;

  rank = 0;
  for (; loop; loop = loop->parent)
    rank += loop->dimen;

  return rank;
}


/* Helper routine of gfc_trans_array_constructor to determine if the
   bounds of the loop specified by LOOP are constant and simple enough
   to use with trans_constant_array_constructor.  Returns the
   iteration count of the loop if suitable, and NULL_TREE otherwise.  */

static tree
constant_array_constructor_loop_size (gfc_loopinfo * l)
{
  gfc_loopinfo *loop;
  tree size = gfc_index_one_node;
  tree tmp;
  int i, total_dim;

  total_dim = get_rank (l);

  for (loop = l; loop; loop = loop->parent)
    {
      for (i = 0; i < loop->dimen; i++)
	{
	  /* If the bounds aren't constant, return NULL_TREE.  */
	  if (!INTEGER_CST_P (loop->from[i]) || !INTEGER_CST_P (loop->to[i]))
	    return NULL_TREE;
	  if (!integer_zerop (loop->from[i]))
	    {
	      /* Only allow nonzero "from" in one-dimensional arrays.  */
	      if (total_dim != 1)
		return NULL_TREE;
	      tmp = fold_build2_loc (input_location, MINUS_EXPR,
				     gfc_array_index_type,
				     loop->to[i], loop->from[i]);
	    }
	  else
	    tmp = loop->to[i];
	  tmp = fold_build2_loc (input_location, PLUS_EXPR,
				 gfc_array_index_type, tmp, gfc_index_one_node);
	  size = fold_build2_loc (input_location, MULT_EXPR,
				  gfc_array_index_type, size, tmp);
	}
    }

  return size;
}


static tree *
get_loop_upper_bound_for_array (gfc_ss *array, int array_dim)
{
  gfc_ss *ss;
  int n;

  gcc_assert (array->nested_ss == NULL);

  for (ss = array; ss; ss = ss->parent)
    for (n = 0; n < ss->loop->dimen; n++)
      if (array_dim == get_array_ref_dim_for_loop_dim (ss, n))
	return &(ss->loop->to[n]);

  gcc_unreachable ();
}


static gfc_loopinfo *
outermost_loop (gfc_loopinfo * loop)
{
  while (loop->parent != NULL)
    loop = loop->parent;

  return loop;
}


/* Array constructors are handled by constructing a temporary, then using that
   within the scalarization loop.  This is not optimal, but seems by far the
   simplest method.  */

static void
trans_array_constructor (gfc_ss * ss, locus * where)
{
  gfc_constructor_base c;
  tree offset;
  tree offsetvar;
  tree desc;
  tree type;
  tree tmp;
  tree *loop_ubound0;
  bool dynamic;
  bool old_first_len, old_typespec_chararray_ctor;
  tree old_first_len_val;
  gfc_loopinfo *loop, *outer_loop;
  gfc_ss_info *ss_info;
  gfc_expr *expr;
  gfc_ss *s;

  /* Save the old values for nested checking.  */
  old_first_len = first_len;
  old_first_len_val = first_len_val;
  old_typespec_chararray_ctor = typespec_chararray_ctor;

  loop = ss->loop;
  outer_loop = outermost_loop (loop);
  ss_info = ss->info;
  expr = ss_info->expr;

  /* Do bounds-checking here and in gfc_trans_array_ctor_element only if no
     typespec was given for the array constructor.  */
  typespec_chararray_ctor = (expr->ts.u.cl
			     && expr->ts.u.cl->length_from_typespec);

  if ((gfc_option.rtcheck & GFC_RTCHECK_BOUNDS)
      && expr->ts.type == BT_CHARACTER && !typespec_chararray_ctor)
    {  
      first_len_val = gfc_create_var (gfc_charlen_type_node, "len");
      first_len = true;
    }

  gcc_assert (ss->dimen == ss->loop->dimen);

  c = expr->value.constructor;
  if (expr->ts.type == BT_CHARACTER)
    {
      bool const_string;
      
      /* get_array_ctor_strlen walks the elements of the constructor, if a
	 typespec was given, we already know the string length and want the one
	 specified there.  */
      if (typespec_chararray_ctor && expr->ts.u.cl->length
	  && expr->ts.u.cl->length->expr_type != EXPR_CONSTANT)
	{
	  gfc_se length_se;

	  const_string = false;
	  gfc_init_se (&length_se, NULL);
	  gfc_conv_expr_type (&length_se, expr->ts.u.cl->length,
			      gfc_charlen_type_node);
	  ss_info->string_length = length_se.expr;
	  gfc_add_block_to_block (&outer_loop->pre, &length_se.pre);
	  gfc_add_block_to_block (&outer_loop->post, &length_se.post);
	}
      else
	const_string = get_array_ctor_strlen (&outer_loop->pre, c,
					      &ss_info->string_length);

      /* Complex character array constructors should have been taken care of
	 and not end up here.  */
      gcc_assert (ss_info->string_length);

      expr->ts.u.cl->backend_decl = ss_info->string_length;

      type = gfc_get_character_type_len (expr->ts.kind, ss_info->string_length);
      if (const_string)
	type = build_pointer_type (type);
    }
  else
    type = gfc_typenode_for_spec (&expr->ts);

  /* See if the constructor determines the loop bounds.  */
  dynamic = false;

  loop_ubound0 = get_loop_upper_bound_for_array (ss, 0);

  if (expr->shape && get_rank (loop) > 1 && *loop_ubound0 == NULL_TREE)
    {
      /* We have a multidimensional parameter.  */
      for (s = ss; s; s = s->parent)
	{
	  int n;
	  for (n = 0; n < s->loop->dimen; n++)
	    {
	      s->loop->from[n] = gfc_index_zero_node;
	      s->loop->to[n] = gfc_conv_mpz_to_tree (expr->shape[s->dim[n]],
						     gfc_index_integer_kind);
	      s->loop->to[n] = fold_build2_loc (input_location, MINUS_EXPR,
						gfc_array_index_type,
						s->loop->to[n],
						gfc_index_one_node);
	    }
	}
    }

  if (*loop_ubound0 == NULL_TREE)
    {
      mpz_t size;

      /* We should have a 1-dimensional, zero-based loop.  */
      gcc_assert (loop->parent == NULL && loop->nested == NULL);
      gcc_assert (loop->dimen == 1);
      gcc_assert (integer_zerop (loop->from[0]));

      /* Split the constructor size into a static part and a dynamic part.
	 Allocate the static size up-front and record whether the dynamic
	 size might be nonzero.  */
      mpz_init (size);
      dynamic = gfc_get_array_constructor_size (&size, c);
      mpz_sub_ui (size, size, 1);
      loop->to[0] = gfc_conv_mpz_to_tree (size, gfc_index_integer_kind);
      mpz_clear (size);
    }

  /* Special case constant array constructors.  */
  if (!dynamic)
    {
      unsigned HOST_WIDE_INT nelem = gfc_constant_array_constructor_p (c);
      if (nelem > 0)
	{
	  tree size = constant_array_constructor_loop_size (loop);
	  if (size && compare_tree_int (size, nelem) == 0)
	    {
	      trans_constant_array_constructor (ss, type);
	      goto finish;
	    }
	}
    }

  if (TREE_CODE (*loop_ubound0) == VAR_DECL)
    dynamic = true;

  gfc_trans_create_temp_array (&outer_loop->pre, &outer_loop->post, ss, type,
			       NULL_TREE, dynamic, true, false, where);

  desc = ss_info->data.array.descriptor;
  offset = gfc_index_zero_node;
  offsetvar = gfc_create_var_np (gfc_array_index_type, "offset");
  TREE_NO_WARNING (offsetvar) = 1;
  TREE_USED (offsetvar) = 0;
  gfc_trans_array_constructor_value (&outer_loop->pre, type, desc, c,
				     &offset, &offsetvar, dynamic);

  /* If the array grows dynamically, the upper bound of the loop variable
     is determined by the array's final upper bound.  */
  if (dynamic)
    {
      tmp = fold_build2_loc (input_location, MINUS_EXPR,
			     gfc_array_index_type,
			     offsetvar, gfc_index_one_node);
      tmp = gfc_evaluate_now (tmp, &outer_loop->pre);
      gfc_conv_descriptor_ubound_set (&loop->pre, desc, gfc_rank_cst[0], tmp);
      if (*loop_ubound0 && TREE_CODE (*loop_ubound0) == VAR_DECL)
	gfc_add_modify (&outer_loop->pre, *loop_ubound0, tmp);
      else
	*loop_ubound0 = tmp;
    }

  if (TREE_USED (offsetvar))
    pushdecl (offsetvar);
  else
    gcc_assert (INTEGER_CST_P (offset));

#if 0
  /* Disable bound checking for now because it's probably broken.  */
  if (gfc_option.rtcheck & GFC_RTCHECK_BOUNDS)
    {
      gcc_unreachable ();
    }
#endif

finish:
  /* Restore old values of globals.  */
  first_len = old_first_len;
  first_len_val = old_first_len_val;
  typespec_chararray_ctor = old_typespec_chararray_ctor;
}


/* INFO describes a GFC_SS_SECTION in loop LOOP, and this function is
   called after evaluating all of INFO's vector dimensions.  Go through
   each such vector dimension and see if we can now fill in any missing
   loop bounds.  */

static void
set_vector_loop_bounds (gfc_ss * ss)
{
  gfc_loopinfo *loop, *outer_loop;
  gfc_array_info *info;
  gfc_se se;
  tree tmp;
  tree desc;
  tree zero;
  int n;
  int dim;

  outer_loop = outermost_loop (ss->loop);

  info = &ss->info->data.array;

  for (; ss; ss = ss->parent)
    {
      loop = ss->loop;

      for (n = 0; n < loop->dimen; n++)
	{
	  dim = ss->dim[n];
	  if (info->ref->u.ar.dimen_type[dim] != DIMEN_VECTOR
	      || loop->to[n] != NULL)
	    continue;

	  /* Loop variable N indexes vector dimension DIM, and we don't
	     yet know the upper bound of loop variable N.  Set it to the
	     difference between the vector's upper and lower bounds.  */
	  gcc_assert (loop->from[n] == gfc_index_zero_node);
	  gcc_assert (info->subscript[dim]
		      && info->subscript[dim]->info->type == GFC_SS_VECTOR);

	  gfc_init_se (&se, NULL);
	  desc = info->subscript[dim]->info->data.array.descriptor;
	  zero = gfc_rank_cst[0];
	  tmp = fold_build2_loc (input_location, MINUS_EXPR,
			     gfc_array_index_type,
			     gfc_conv_descriptor_ubound_get (desc, zero),
			     gfc_conv_descriptor_lbound_get (desc, zero));
	  tmp = gfc_evaluate_now (tmp, &outer_loop->pre);
	  loop->to[n] = tmp;
	}
    }
}


/* Add the pre and post chains for all the scalar expressions in a SS chain
   to loop.  This is called after the loop parameters have been calculated,
   but before the actual scalarizing loops.  */

static void
gfc_add_loop_ss_code (gfc_loopinfo * loop, gfc_ss * ss, bool subscript,
		      locus * where)
{
  gfc_loopinfo *nested_loop, *outer_loop;
  gfc_se se;
  gfc_ss_info *ss_info;
  gfc_array_info *info;
  gfc_expr *expr;
  int n;

  /* Don't evaluate the arguments for realloc_lhs_loop_for_fcn_call; otherwise,
     arguments could get evaluated multiple times.  */
  if (ss->is_alloc_lhs)
    return;

  outer_loop = outermost_loop (loop);

  /* TODO: This can generate bad code if there are ordering dependencies,
     e.g., a callee allocated function and an unknown size constructor.  */
  gcc_assert (ss != NULL);

  for (; ss != gfc_ss_terminator; ss = ss->loop_chain)
    {
      gcc_assert (ss);

      /* Cross loop arrays are handled from within the most nested loop.  */
      if (ss->nested_ss != NULL)
	continue;

      ss_info = ss->info;
      expr = ss_info->expr;
      info = &ss_info->data.array;

      switch (ss_info->type)
	{
	case GFC_SS_SCALAR:
	  /* Scalar expression.  Evaluate this now.  This includes elemental
	     dimension indices, but not array section bounds.  */
	  gfc_init_se (&se, NULL);
	  gfc_conv_expr (&se, expr);
	  gfc_add_block_to_block (&outer_loop->pre, &se.pre);

	  if (expr->ts.type != BT_CHARACTER)
	    {
	      /* Move the evaluation of scalar expressions outside the
		 scalarization loop, except for WHERE assignments.  */
	      if (subscript)
		se.expr = convert(gfc_array_index_type, se.expr);
	      if (!ss_info->where)
		se.expr = gfc_evaluate_now (se.expr, &outer_loop->pre);
	      gfc_add_block_to_block (&outer_loop->pre, &se.post);
	    }
	  else
	    gfc_add_block_to_block (&outer_loop->post, &se.post);

	  ss_info->data.scalar.value = se.expr;
	  ss_info->string_length = se.string_length;
	  break;

	case GFC_SS_REFERENCE:
	  /* Scalar argument to elemental procedure.  */
	  gfc_init_se (&se, NULL);
	  if (ss_info->can_be_null_ref)
	    {
	      /* If the actual argument can be absent (in other words, it can
		 be a NULL reference), don't try to evaluate it; pass instead
		 the reference directly.  */
	      gfc_conv_expr_reference (&se, expr);
	    }
	  else
	    {
	      /* Otherwise, evaluate the argument outside the loop and pass
		 a reference to the value.  */
	      gfc_conv_expr (&se, expr);
	    }
	  gfc_add_block_to_block (&outer_loop->pre, &se.pre);
	  gfc_add_block_to_block (&outer_loop->post, &se.post);
	  if (gfc_is_class_scalar_expr (expr))
	    /* This is necessary because the dynamic type will always be
	       large than the declared type.  In consequence, assigning
	       the value to a temporary could segfault.
	       OOP-TODO: see if this is generally correct or is the value
	       has to be written to an allocated temporary, whose address
	       is passed via ss_info.  */
	    ss_info->data.scalar.value = se.expr;
	  else
	    ss_info->data.scalar.value = gfc_evaluate_now (se.expr,
							   &outer_loop->pre);

	  ss_info->string_length = se.string_length;
	  break;

	case GFC_SS_SECTION:
	  /* Add the expressions for scalar and vector subscripts.  */
	  for (n = 0; n < GFC_MAX_DIMENSIONS; n++)
	    if (info->subscript[n])
	      gfc_add_loop_ss_code (loop, info->subscript[n], true, where);

	  set_vector_loop_bounds (ss);
	  break;

	case GFC_SS_VECTOR:
	  /* Get the vector's descriptor and store it in SS.  */
	  gfc_init_se (&se, NULL);
	  gfc_conv_expr_descriptor (&se, expr, gfc_walk_expr (expr));
	  gfc_add_block_to_block (&outer_loop->pre, &se.pre);
	  gfc_add_block_to_block (&outer_loop->post, &se.post);
	  info->descriptor = se.expr;
	  break;

	case GFC_SS_INTRINSIC:
	  gfc_add_intrinsic_ss_code (loop, ss);
	  break;

	case GFC_SS_FUNCTION:
	  /* Array function return value.  We call the function and save its
	     result in a temporary for use inside the loop.  */
	  gfc_init_se (&se, NULL);
	  se.loop = loop;
	  se.ss = ss;
	  gfc_conv_expr (&se, expr);
	  gfc_add_block_to_block (&outer_loop->pre, &se.pre);
	  gfc_add_block_to_block (&outer_loop->post, &se.post);
	  ss_info->string_length = se.string_length;
	  break;

	case GFC_SS_CONSTRUCTOR:
	  if (expr->ts.type == BT_CHARACTER
	      && ss_info->string_length == NULL
	      && expr->ts.u.cl
	      && expr->ts.u.cl->length)
	    {
	      gfc_init_se (&se, NULL);
	      gfc_conv_expr_type (&se, expr->ts.u.cl->length,
				  gfc_charlen_type_node);
	      ss_info->string_length = se.expr;
	      gfc_add_block_to_block (&outer_loop->pre, &se.pre);
	      gfc_add_block_to_block (&outer_loop->post, &se.post);
	    }
	  trans_array_constructor (ss, where);
	  break;

        case GFC_SS_TEMP:
	case GFC_SS_COMPONENT:
          /* Do nothing.  These are handled elsewhere.  */
          break;

	default:
	  gcc_unreachable ();
	}
    }

  if (!subscript)
    for (nested_loop = loop->nested; nested_loop;
	 nested_loop = nested_loop->next)
      gfc_add_loop_ss_code (nested_loop, nested_loop->ss, subscript, where);
}


/* Translate expressions for the descriptor and data pointer of a SS.  */
/*GCC ARRAYS*/

static void
gfc_conv_ss_descriptor (stmtblock_t * block, gfc_ss * ss, int base)
{
  gfc_se se;
  gfc_ss_info *ss_info;
  gfc_array_info *info;
  tree tmp;

  ss_info = ss->info;
  info = &ss_info->data.array;

  /* Get the descriptor for the array to be scalarized.  */
  gcc_assert (ss_info->expr->expr_type == EXPR_VARIABLE);
  gfc_init_se (&se, NULL);
  se.descriptor_only = 1;
  gfc_conv_expr_lhs (&se, ss_info->expr);
  gfc_add_block_to_block (block, &se.pre);
  info->descriptor = se.expr;
  ss_info->string_length = se.string_length;

  if (base)
    {
      /* Also the data pointer.  */
      tmp = gfc_conv_array_data (se.expr);
      /* If this is a variable or address of a variable we use it directly.
         Otherwise we must evaluate it now to avoid breaking dependency
	 analysis by pulling the expressions for elemental array indices
	 inside the loop.  */
      if (!(DECL_P (tmp)
	    || (TREE_CODE (tmp) == ADDR_EXPR
		&& DECL_P (TREE_OPERAND (tmp, 0)))))
	tmp = gfc_evaluate_now (tmp, block);
      info->data = tmp;

      tmp = gfc_conv_array_offset (se.expr);
      info->offset = gfc_evaluate_now (tmp, block);

      /* Make absolutely sure that the saved_offset is indeed saved
	 so that the variable is still accessible after the loops
	 are translated.  */
      info->saved_offset = info->offset;
    }
}


/* Initialize a gfc_loopinfo structure.  */

void
gfc_init_loopinfo (gfc_loopinfo * loop)
{
  int n;

  memset (loop, 0, sizeof (gfc_loopinfo));
  gfc_init_block (&loop->pre);
  gfc_init_block (&loop->post);

  /* Initially scalarize in order and default to no loop reversal.  */
  for (n = 0; n < GFC_MAX_DIMENSIONS; n++)
    {
      loop->order[n] = n;
      loop->reverse[n] = GFC_INHIBIT_REVERSE;
    }

  loop->ss = gfc_ss_terminator;
}


/* Copies the loop variable info to a gfc_se structure. Does not copy the SS
   chain.  */

void
gfc_copy_loopinfo_to_se (gfc_se * se, gfc_loopinfo * loop)
{
  se->loop = loop;
}


/* Return an expression for the data pointer of an array.  */

tree
gfc_conv_array_data (tree descriptor)
{
  tree type;

  type = TREE_TYPE (descriptor);
  if (GFC_ARRAY_TYPE_P (type))
    {
      if (TREE_CODE (type) == POINTER_TYPE)
        return descriptor;
      else
        {
          /* Descriptorless arrays.  */
	  return gfc_build_addr_expr (NULL_TREE, descriptor);
        }
    }
  else
    return gfc_conv_descriptor_data_get (descriptor);
}


/* Return an expression for the base offset of an array.  */

tree
gfc_conv_array_offset (tree descriptor)
{
  tree type;

  type = TREE_TYPE (descriptor);
  if (GFC_ARRAY_TYPE_P (type))
    return GFC_TYPE_ARRAY_OFFSET (type);
  else
    return gfc_conv_descriptor_offset_get (descriptor);
}


/* Get an expression for the array stride multiplier.  */

tree
gfc_conv_array_sm (tree descriptor, int dim)
{
  tree tmp;
  tree type;

  type = TREE_TYPE (descriptor);

  /* For descriptorless arrays use the array size.  */
  tmp = GFC_TYPE_ARRAY_STRIDE (type, dim);
  if (tmp != NULL_TREE)
    {
      tree size = gfc_get_element_type (TREE_TYPE (descriptor));
      size = size_in_bytes (size);
      size = fold_convert (gfc_array_index_type, size);
      return fold_build2_loc (input_location, MULT_EXPR,
			      gfc_array_index_type, tmp, size);
    }

  tmp = gfc_conv_descriptor_sm_get (descriptor, gfc_rank_cst[dim]);
  return tmp;
}


/* Get an expression for the array stride.  */

tree
gfc_conv_array_stride (tree descriptor, int dim)
{
  tree tmp;
  tree type;

  type = TREE_TYPE (descriptor);

  /* For descriptorless arrays use the array size.  */
  tmp = GFC_TYPE_ARRAY_STRIDE (type, dim);
  if (tmp != NULL_TREE)
    return tmp;

  tmp = gfc_conv_descriptor_stride_get (descriptor, gfc_rank_cst[dim]);
  return tmp;
}


/* Like gfc_conv_array_stride, but for the lower bound.  */

tree
gfc_conv_array_lbound (tree descriptor, int dim)
{
  tree tmp;
  tree type;

  type = TREE_TYPE (descriptor);

  tmp = GFC_TYPE_ARRAY_LBOUND (type, dim);
  if (tmp != NULL_TREE)
    return tmp;

  tmp = gfc_conv_descriptor_lbound_get (descriptor, gfc_rank_cst[dim]);
  return tmp;
}


/* Like gfc_conv_array_stride, but for the extent.  */

tree
gfc_conv_array_extent (tree descriptor, int dim)
{
  tree tmp;
  tree type;

  type = TREE_TYPE (descriptor);

  tmp = GFC_TYPE_ARRAY_LBOUND (type, dim);
  if (tmp != NULL_TREE)
    {
      tmp = fold_build2_loc (input_location, MINUS_EXPR,
			     gfc_array_index_type,
			     GFC_TYPE_ARRAY_UBOUND (type, dim), tmp);
      return fold_build2_loc (input_location, PLUS_EXPR,
			      gfc_array_index_type, tmp, gfc_index_one_node);
    }

  tmp = gfc_conv_descriptor_extent_get (descriptor, gfc_rank_cst[dim]);
  return tmp;
}


/* Like gfc_conv_array_stride, but for the upper bound.  */

tree
gfc_conv_array_ubound (tree descriptor, int dim)
{
  tree tmp;
  tree type;

  type = TREE_TYPE (descriptor);

  tmp = GFC_TYPE_ARRAY_UBOUND (type, dim);
  if (tmp != NULL_TREE)
    return tmp;

  /* This should only ever happen when passing an assumed shape array
     as an actual parameter.  The value will never be used.  */
  if (GFC_ARRAY_TYPE_P (TREE_TYPE (descriptor)))
    return gfc_index_zero_node;

  tmp = gfc_conv_descriptor_ubound_get (descriptor, gfc_rank_cst[dim]);
  return tmp;
}


/* Generate code to perform an array index bound check.  */

static tree
trans_array_bound_check (gfc_se * se, gfc_ss *ss, tree index, int n,
			 locus * where, bool check_upper)
{
  tree fault;
  tree tmp_lo, tmp_up;
  tree descriptor;
  char *msg;
  const char * name = NULL;

  if (!(gfc_option.rtcheck & GFC_RTCHECK_BOUNDS))
    return index;

  descriptor = ss->info->data.array.descriptor;

  index = gfc_evaluate_now (index, &se->pre);

  /* We find a name for the error message.  */
  name = ss->info->expr->symtree->n.sym->name;
  gcc_assert (name != NULL);

  if (TREE_CODE (descriptor) == VAR_DECL)
    name = IDENTIFIER_POINTER (DECL_NAME (descriptor));

  /* If upper bound is present, include both bounds in the error message.  */
  if (check_upper)
    {
      tmp_lo = gfc_conv_array_lbound (descriptor, n);
      tmp_up = gfc_conv_array_ubound (descriptor, n);

      if (name)
	asprintf (&msg, "Index '%%ld' of dimension %d of array '%s' "
		  "outside of expected range (%%ld:%%ld)", n+1, name);
      else
	asprintf (&msg, "Index '%%ld' of dimension %d "
		  "outside of expected range (%%ld:%%ld)", n+1);

      fault = fold_build2_loc (input_location, LT_EXPR, boolean_type_node,
			       index, tmp_lo);
      gfc_trans_runtime_check (true, false, fault, &se->pre, where, msg,
			       fold_convert (long_integer_type_node, index),
			       fold_convert (long_integer_type_node, tmp_lo),
			       fold_convert (long_integer_type_node, tmp_up));
      fault = fold_build2_loc (input_location, GT_EXPR, boolean_type_node,
			       index, tmp_up);
      gfc_trans_runtime_check (true, false, fault, &se->pre, where, msg,
			       fold_convert (long_integer_type_node, index),
			       fold_convert (long_integer_type_node, tmp_lo),
			       fold_convert (long_integer_type_node, tmp_up));
      free (msg);
    }
  else
    {
      tmp_lo = gfc_conv_array_lbound (descriptor, n);

      if (name)
	asprintf (&msg, "Index '%%ld' of dimension %d of array '%s' "
		  "below lower bound of %%ld", n+1, name);
      else
	asprintf (&msg, "Index '%%ld' of dimension %d "
		  "below lower bound of %%ld", n+1);

      fault = fold_build2_loc (input_location, LT_EXPR, boolean_type_node,
			       index, tmp_lo);
      gfc_trans_runtime_check (true, false, fault, &se->pre, where, msg,
			       fold_convert (long_integer_type_node, index),
			       fold_convert (long_integer_type_node, tmp_lo));
      free (msg);
    }

  return index;
}


/* Return the offset for an index.  Performs bound checking for elemental
   dimensions.  Single element references are processed separately.
   DIM is the array dimension, I is the loop dimension.  */

static tree
conv_array_index_offset (gfc_se * se, gfc_ss * ss, int dim, int i,
			 gfc_array_ref * ar, tree stride)
{
  gfc_array_info *info;
  tree index;
  tree desc;
  tree data;

  info = &ss->info->data.array;

  /* Get the index into the array for this dimension.  */
  if (ar)
    {
      gcc_assert (ar->type != AR_ELEMENT);
      switch (ar->dimen_type[dim])
	{
	case DIMEN_THIS_IMAGE:
	  gcc_unreachable ();
	  break;
	case DIMEN_ELEMENT:
	  /* Elemental dimension.  */
	  gcc_assert (info->subscript[dim]
		      && info->subscript[dim]->info->type == GFC_SS_SCALAR);
	  /* We've already translated this value outside the loop.  */
	  index = info->subscript[dim]->info->data.scalar.value;

	  index = trans_array_bound_check (se, ss, index, dim, &ar->where,
					   ar->as->type != AS_ASSUMED_SIZE
					   || dim < ar->dimen - 1);
	  break;

	case DIMEN_VECTOR:
	  gcc_assert (info && se->loop);
	  gcc_assert (info->subscript[dim]
		      && info->subscript[dim]->info->type == GFC_SS_VECTOR);
	  desc = info->subscript[dim]->info->data.array.descriptor;

	  /* Get a zero-based index into the vector.  */
	  index = fold_build2_loc (input_location, MINUS_EXPR,
				   gfc_array_index_type,
				   se->loop->loopvar[i], se->loop->from[i]);

	  /* Multiply the index by the stride.  */
	  index = fold_build2_loc (input_location, MULT_EXPR,
				   gfc_array_index_type,
				   index, gfc_conv_array_stride (desc, 0));

	  /* Read the vector to get an index into info->descriptor.  */
	  data = build_fold_indirect_ref_loc (input_location,
					  gfc_conv_array_data (desc));
	  index = gfc_build_array_ref (data, index, NULL);
	  index = gfc_evaluate_now (index, &se->pre);
	  index = fold_convert (gfc_array_index_type, index);

	  /* Do any bounds checking on the final info->descriptor index.  */
	  index = trans_array_bound_check (se, ss, index, dim, &ar->where,
					   ar->as->type != AS_ASSUMED_SIZE
					   || dim < ar->dimen - 1);
	  break;

	case DIMEN_RANGE:
	  /* Scalarized dimension.  */
	  gcc_assert (info && se->loop);

	  /* Multiply the loop variable by the stride and delta.  */
	  index = se->loop->loopvar[i];
	  if (!integer_onep (info->stride[dim]))
	    index = fold_build2_loc (input_location, MULT_EXPR,
				     gfc_array_index_type, index,
				     info->stride[dim]);
	  if (!integer_zerop (info->delta[dim]))
	    index = fold_build2_loc (input_location, PLUS_EXPR,
				     gfc_array_index_type, index,
				     info->delta[dim]);
	  break;

	default:
	  gcc_unreachable ();
	}
    }
  else
    {
      /* Temporary array or derived type component.  */
      gcc_assert (se->loop);
      index = se->loop->loopvar[se->loop->order[i]];

      /* Pointer functions can have stride[0] different from unity. 
	 Use the stride returned by the function call and stored in
	 the descriptor for the temporary.  */ 
      if (se->ss && se->ss->info->type == GFC_SS_FUNCTION
	  && se->ss->info->expr
	  && se->ss->info->expr->symtree
	  && se->ss->info->expr->symtree->n.sym->result
	  && se->ss->info->expr->symtree->n.sym->result->attr.pointer)
	stride = gfc_conv_descriptor_stride_get (info->descriptor,
						 gfc_rank_cst[dim]);

      if (!integer_zerop (info->delta[dim]))
	index = fold_build2_loc (input_location, PLUS_EXPR,
				 gfc_array_index_type, index, info->delta[dim]);
    }

  /* Multiply by the stride.  */
  if (!integer_onep (stride))
    index = fold_build2_loc (input_location, MULT_EXPR, gfc_array_index_type,
			     index, stride);

  return index;
}


/* Build a scalarized array reference using the vptr 'size'.  */

static bool
build_class_array_ref (gfc_se *se, tree base, tree index)
{
  tree type;
  tree size;
  tree offset;
  tree decl;
  tree tmp;
  gfc_expr *expr = se->ss->info->expr;
  gfc_ref *ref;
  gfc_ref *class_ref;
  gfc_typespec *ts;

  if (expr == NULL || expr->ts.type != BT_CLASS)
    return false;

  if (expr->symtree && expr->symtree->n.sym->ts.type == BT_CLASS)
    ts = &expr->symtree->n.sym->ts;
  else
    ts = NULL;
  class_ref = NULL;

  for (ref = expr->ref; ref; ref = ref->next)
    {
      if (ref->type == REF_COMPONENT
	    && ref->u.c.component->ts.type == BT_CLASS
	    && ref->next && ref->next->type == REF_COMPONENT
	    && strcmp (ref->next->u.c.component->name, "_data") == 0
	    && ref->next->next
	    && ref->next->next->type == REF_ARRAY
	    && ref->next->next->u.ar.type != AR_ELEMENT)
	{
	  ts = &ref->u.c.component->ts;
	  class_ref = ref;
	  break;
	}	   
    }

  if (ts == NULL)
    return false;

  if (class_ref == NULL)
    decl = expr->symtree->n.sym->backend_decl;
  else
    {
      /* Remove everything after the last class reference, convert the
	 expression and then recover its tailend once more.  */
      gfc_se tmpse;
      ref = class_ref->next;
      class_ref->next = NULL;
      gfc_init_se (&tmpse, NULL);
      gfc_conv_expr (&tmpse, expr);
      decl = tmpse.expr;
      class_ref->next = ref;
    }

  size = gfc_vtable_size_get (decl);

  /* Build the address of the element.  */
  type = TREE_TYPE (TREE_TYPE (base));
  size = fold_convert (TREE_TYPE (index), size);
  offset = fold_build2_loc (input_location, MULT_EXPR,
			    gfc_array_index_type,
			    index, size);
  tmp = gfc_build_addr_expr (pvoid_type_node, base);
  tmp = fold_build_pointer_plus_loc (input_location, tmp, offset);
  tmp = fold_convert (build_pointer_type (type), tmp);

  /* Return the element in the se expression.  */
  se->expr = build_fold_indirect_ref_loc (input_location, tmp);
  return true;
}


/* Build a scalarized reference to an array.  */

static void
gfc_conv_scalarized_array_ref (gfc_se * se, gfc_array_ref * ar)
{
  gfc_array_info *info;
  tree decl = NULL_TREE;
  tree index;
  tree tmp;
  gfc_ss *ss;
  gfc_expr *expr;
  int n;

  ss = se->ss;
  expr = ss->info->expr;
  info = &ss->info->data.array;
  if (ar)
    n = se->loop->order[0];
  else
    n = 0;

  index = conv_array_index_offset (se, ss, ss->dim[n], n, ar, info->stride0);
  /* Add the offset for this dimension to the stored offset for all other
     dimensions.  */
  if (!integer_zerop (info->offset))
    index = fold_build2_loc (input_location, PLUS_EXPR, gfc_array_index_type,
			     index, info->offset);

  if (expr && is_subref_array (expr))
    decl = expr->symtree->n.sym->backend_decl;

  tmp = build_fold_indirect_ref_loc (input_location, info->data);

  /* Use the vptr 'size' field to access a class the element of a class
     array.  */
  if (build_class_array_ref (se, tmp, index))
    return;

  se->expr = gfc_build_array_ref (tmp, index, decl);
}


/* Translate access of temporary array.  */

void
gfc_conv_tmp_array_ref (gfc_se * se)
{
  se->string_length = se->ss->info->string_length;
  gfc_conv_scalarized_array_ref (se, NULL);
  gfc_advance_se_ss_chain (se);
}

/* Add T to the offset pair *OFFSET, *CST_OFFSET.  */

static void
add_to_offset (tree *cst_offset, tree *offset, tree t)
{
  if (TREE_CODE (t) == INTEGER_CST)
    *cst_offset = int_const_binop (PLUS_EXPR, *cst_offset, t);
  else
    {
      if (!integer_zerop (*offset))
	*offset = fold_build2_loc (input_location, PLUS_EXPR,
				   gfc_array_index_type, *offset, t);
      else
	*offset = t;
    }
}


static tree
build_array_ref (tree desc, tree offset, tree decl)
{
  tree tmp;

  /* Class array references need special treatment because the assigned
     type size needs to be used to point to the element.  */ 
  if (GFC_DESCRIPTOR_TYPE_P (TREE_TYPE (desc))
	&& TREE_CODE (desc) == COMPONENT_REF
	&& GFC_CLASS_TYPE_P (TREE_TYPE (TREE_OPERAND (desc, 0))))
    {
      tree type = gfc_get_element_type (TREE_TYPE (desc));
      tmp = TREE_OPERAND (desc, 0);
      tmp = gfc_get_class_array_ref (offset, tmp);
      tmp = fold_convert (build_pointer_type (type), tmp);
      tmp = build_fold_indirect_ref_loc (input_location, tmp);
    }
  else
    {
      tmp = gfc_conv_array_data (desc);
      tmp = build_fold_indirect_ref_loc (input_location, tmp);
      tmp = gfc_build_array_ref (tmp, offset, decl);
    }

  return tmp;
}



/* Build an array reference.  se->expr already holds the array descriptor.
   This should be either a variable, indirect variable reference or component
   reference.  For arrays which do not have a descriptor, se->expr will be
   the data pointer.
   a(i, j, k) = base[offset + i * stride[0] + j * stride[1] + k * stride[2]]*/

void
gfc_conv_array_ref (gfc_se * se, gfc_array_ref * ar, gfc_symbol * sym,
		    locus * where)
{
  int n;
  tree offset, cst_offset;
  tree tmp;
  tree stride;
  gfc_se indexse;
  gfc_se tmpse;

  if (ar->dimen == 0)
    {
      gcc_assert (ar->codimen);

      if (GFC_DESCRIPTOR_TYPE_P (TREE_TYPE (se->expr)))
	se->expr = build_fold_indirect_ref (gfc_conv_array_data (se->expr));
      else
	{
	  if (GFC_ARRAY_TYPE_P (TREE_TYPE (se->expr))
	      && TREE_CODE (TREE_TYPE (se->expr)) == POINTER_TYPE)
	    se->expr = build_fold_indirect_ref_loc (input_location, se->expr);

	  /* Use the actual tree type and not the wrapped coarray. */
	  if (!se->want_pointer)
	    se->expr = fold_convert (TYPE_MAIN_VARIANT (TREE_TYPE (se->expr)),
				     se->expr);
	}

      return;
    }

  /* Handle scalarized references separately.  */
  if (ar->type != AR_ELEMENT)
    {
      gfc_conv_scalarized_array_ref (se, ar);
      gfc_advance_se_ss_chain (se);
      return;
    }

  cst_offset = offset = gfc_index_zero_node;
  add_to_offset (&cst_offset, &offset, gfc_conv_array_offset (se->expr));

  /* Calculate the offsets from all the dimensions.  Make sure to associate
     the final offset so that we form a chain of loop invariant summands.  */
  for (n = ar->dimen - 1; n >= 0; n--)
    {
      /* Calculate the index for this dimension.  */
      gfc_init_se (&indexse, se);
      gfc_conv_expr_type (&indexse, ar->start[n], gfc_array_index_type);
      gfc_add_block_to_block (&se->pre, &indexse.pre);

      if (gfc_option.rtcheck & GFC_RTCHECK_BOUNDS)
	{
	  /* Check array bounds.  */
	  tree cond;
	  char *msg;

	  /* Evaluate the indexse.expr only once.  */
	  indexse.expr = save_expr (indexse.expr);

	  /* Lower bound.  */
	  tmp = gfc_conv_array_lbound (se->expr, n);
	  if (sym->attr.temporary)
	    {
	      gfc_init_se (&tmpse, se);
	      gfc_conv_expr_type (&tmpse, ar->as->lower[n],
				  gfc_array_index_type);
	      gfc_add_block_to_block (&se->pre, &tmpse.pre);
	      tmp = tmpse.expr;
	    }

	  cond = fold_build2_loc (input_location, LT_EXPR, boolean_type_node, 
				  indexse.expr, tmp);
	  asprintf (&msg, "Index '%%ld' of dimension %d of array '%s' "
		    "below lower bound of %%ld", n+1, sym->name);
	  gfc_trans_runtime_check (true, false, cond, &se->pre, where, msg,
				   fold_convert (long_integer_type_node,
						 indexse.expr),
				   fold_convert (long_integer_type_node, tmp));
	  free (msg);

	  /* Upper bound, but not for the last dimension of assumed-size
	     arrays.  */
	  if (n < ar->dimen - 1 || ar->as->type != AS_ASSUMED_SIZE)
	    {
	      tmp = gfc_conv_array_ubound (se->expr, n);
	      if (sym->attr.temporary)
		{
		  gfc_init_se (&tmpse, se);
		  gfc_conv_expr_type (&tmpse, ar->as->upper[n],
				      gfc_array_index_type);
		  gfc_add_block_to_block (&se->pre, &tmpse.pre);
		  tmp = tmpse.expr;
		}

	      cond = fold_build2_loc (input_location, GT_EXPR,
				      boolean_type_node, indexse.expr, tmp);
	      asprintf (&msg, "Index '%%ld' of dimension %d of array '%s' "
			"above upper bound of %%ld", n+1, sym->name);
	      gfc_trans_runtime_check (true, false, cond, &se->pre, where, msg,
				   fold_convert (long_integer_type_node,
						 indexse.expr),
				   fold_convert (long_integer_type_node, tmp));
	      free (msg);
	    }
	}

      /* Multiply the index by the stride.  */
      stride = gfc_conv_array_stride (se->expr, n);
      tmp = fold_build2_loc (input_location, MULT_EXPR, gfc_array_index_type,
			     indexse.expr, stride);

      /* And add it to the total.  */
      add_to_offset (&cst_offset, &offset, tmp);
    }

  if (!integer_zerop (cst_offset))
    offset = fold_build2_loc (input_location, PLUS_EXPR,
			      gfc_array_index_type, offset, cst_offset);

  se->expr = build_array_ref (se->expr, offset, sym->backend_decl);
}


/* Add the offset corresponding to array's ARRAY_DIM dimension and loop's
   LOOP_DIM dimension (if any) to array's offset.  */

static void
add_array_offset (stmtblock_t *pblock, gfc_loopinfo *loop, gfc_ss *ss,
		  gfc_array_ref *ar, int array_dim, int loop_dim)
{
  gfc_se se;
  gfc_array_info *info;
  tree stride, index;

  info = &ss->info->data.array;

  gfc_init_se (&se, NULL);
  se.loop = loop;
  se.expr = info->descriptor;
  stride = gfc_conv_array_stride (info->descriptor, array_dim);
  index = conv_array_index_offset (&se, ss, array_dim, loop_dim, ar, stride);
  gfc_add_block_to_block (pblock, &se.pre);

  info->offset = fold_build2_loc (input_location, PLUS_EXPR,
				  gfc_array_index_type,
				  info->offset, index);
  info->offset = gfc_evaluate_now (info->offset, pblock);
}


/* Generate the code to be executed immediately before entering a
   scalarization loop.  */

static void
gfc_trans_preloop_setup (gfc_loopinfo * loop, int dim, int flag,
			 stmtblock_t * pblock)
{
  tree stride;
  gfc_ss_info *ss_info;
  gfc_array_info *info;
  gfc_ss_type ss_type;
  gfc_ss *ss, *pss;
  gfc_loopinfo *ploop;
  gfc_array_ref *ar;
  int i;

  /* This code will be executed before entering the scalarization loop
     for this dimension.  */
  for (ss = loop->ss; ss != gfc_ss_terminator; ss = ss->loop_chain)
    {
      ss_info = ss->info;

      if ((ss_info->useflags & flag) == 0)
	continue;

      ss_type = ss_info->type;
      if (ss_type != GFC_SS_SECTION
	  && ss_type != GFC_SS_FUNCTION
	  && ss_type != GFC_SS_CONSTRUCTOR
	  && ss_type != GFC_SS_COMPONENT)
	continue;

      info = &ss_info->data.array;

      gcc_assert (dim < ss->dimen);
      gcc_assert (ss->dimen == loop->dimen);

      if (info->ref)
	ar = &info->ref->u.ar;
      else
	ar = NULL;

      if (dim == loop->dimen - 1 && loop->parent != NULL)
	{
	  /* If we are in the outermost dimension of this loop, the previous
	     dimension shall be in the parent loop.  */
	  gcc_assert (ss->parent != NULL);

	  pss = ss->parent;
	  ploop = loop->parent;

	  /* ss and ss->parent are about the same array.  */
	  gcc_assert (ss_info == pss->info);
	}
      else
	{
	  ploop = loop;
	  pss = ss;
	}

      if (dim == loop->dimen - 1)
	i = 0;
      else
	i = dim + 1;

      /* For the time being, there is no loop reordering.  */
      gcc_assert (i == ploop->order[i]);
      i = ploop->order[i];

      if (dim == loop->dimen - 1 && loop->parent == NULL)
	{
	  stride = gfc_conv_array_stride (info->descriptor,
					  innermost_ss (ss)->dim[i]);

	  /* Calculate the stride of the innermost loop.  Hopefully this will
	     allow the backend optimizers to do their stuff more effectively.
	   */
	  info->stride0 = gfc_evaluate_now (stride, pblock);

	  /* For the outermost loop calculate the offset due to any
	     elemental dimensions.  It will have been initialized with the
	     base offset of the array.  */
	  if (info->ref)
	    {
	      for (i = 0; i < ar->dimen; i++)
		{
		  if (ar->dimen_type[i] != DIMEN_ELEMENT)
		    continue;

		  add_array_offset (pblock, loop, ss, ar, i, /* unused */ -1);
		}
	    }
	}
      else
	/* Add the offset for the previous loop dimension.  */
	add_array_offset (pblock, ploop, ss, ar, pss->dim[i], i);

      /* Remember this offset for the second loop.  */
      if (dim == loop->temp_dim - 1 && loop->parent == NULL)
        info->saved_offset = info->offset;
    }
}


/* Start a scalarized expression.  Creates a scope and declares loop
   variables.  */

void
gfc_start_scalarized_body (gfc_loopinfo * loop, stmtblock_t * pbody)
{
  int dim;
  int n;
  int flags;

  gcc_assert (!loop->array_parameter);

  for (dim = loop->dimen - 1; dim >= 0; dim--)
    {
      n = loop->order[dim];

      gfc_start_block (&loop->code[n]);

      /* Create the loop variable.  */
      loop->loopvar[n] = gfc_create_var (gfc_array_index_type, "S");

      if (dim < loop->temp_dim)
	flags = 3;
      else
	flags = 1;
      /* Calculate values that will be constant within this loop.  */
      gfc_trans_preloop_setup (loop, dim, flags, &loop->code[n]);
    }
  gfc_start_block (pbody);
}


/* Generates the actual loop code for a scalarization loop.  */

void
gfc_trans_scalarized_loop_end (gfc_loopinfo * loop, int n,
			       stmtblock_t * pbody)
{
  stmtblock_t block;
  tree cond;
  tree tmp;
  tree loopbody;
  tree exit_label;
  tree stmt;
  tree init;
  tree incr;

  if ((ompws_flags & (OMPWS_WORKSHARE_FLAG | OMPWS_SCALARIZER_WS))
      == (OMPWS_WORKSHARE_FLAG | OMPWS_SCALARIZER_WS)
      && n == loop->dimen - 1)
    {
      /* We create an OMP_FOR construct for the outermost scalarized loop.  */
      init = make_tree_vec (1);
      cond = make_tree_vec (1);
      incr = make_tree_vec (1);

      /* Cycle statement is implemented with a goto.  Exit statement must not
	 be present for this loop.  */
      exit_label = gfc_build_label_decl (NULL_TREE);
      TREE_USED (exit_label) = 1;

      /* Label for cycle statements (if needed).  */
      tmp = build1_v (LABEL_EXPR, exit_label);
      gfc_add_expr_to_block (pbody, tmp);

      stmt = make_node (OMP_FOR);

      TREE_TYPE (stmt) = void_type_node;
      OMP_FOR_BODY (stmt) = loopbody = gfc_finish_block (pbody);

      OMP_FOR_CLAUSES (stmt) = build_omp_clause (input_location,
						 OMP_CLAUSE_SCHEDULE);
      OMP_CLAUSE_SCHEDULE_KIND (OMP_FOR_CLAUSES (stmt))
	= OMP_CLAUSE_SCHEDULE_STATIC;
      if (ompws_flags & OMPWS_NOWAIT)
	OMP_CLAUSE_CHAIN (OMP_FOR_CLAUSES (stmt))
	  = build_omp_clause (input_location, OMP_CLAUSE_NOWAIT);

      /* Initialize the loopvar.  */
      TREE_VEC_ELT (init, 0) = build2_v (MODIFY_EXPR, loop->loopvar[n],
					 loop->from[n]);
      OMP_FOR_INIT (stmt) = init;
      /* The exit condition.  */
      TREE_VEC_ELT (cond, 0) = build2_loc (input_location, LE_EXPR,
					   boolean_type_node,
					   loop->loopvar[n], loop->to[n]);
      SET_EXPR_LOCATION (TREE_VEC_ELT (cond, 0), input_location);
      OMP_FOR_COND (stmt) = cond;
      /* Increment the loopvar.  */
      tmp = build2_loc (input_location, PLUS_EXPR, gfc_array_index_type,
			loop->loopvar[n], gfc_index_one_node);
      TREE_VEC_ELT (incr, 0) = fold_build2_loc (input_location, MODIFY_EXPR,
	  void_type_node, loop->loopvar[n], tmp);
      OMP_FOR_INCR (stmt) = incr;

      ompws_flags &= ~OMPWS_CURR_SINGLEUNIT;
      gfc_add_expr_to_block (&loop->code[n], stmt);
    }
  else
    {
      bool reverse_loop = (loop->reverse[n] == GFC_REVERSE_SET)
			     && (loop->temp_ss == NULL);

      loopbody = gfc_finish_block (pbody);

      if (reverse_loop)
	{
	  tmp = loop->from[n];
	  loop->from[n] = loop->to[n];
	  loop->to[n] = tmp;
	}

      /* Initialize the loopvar.  */
      if (loop->loopvar[n] != loop->from[n])
	gfc_add_modify (&loop->code[n], loop->loopvar[n], loop->from[n]);

      exit_label = gfc_build_label_decl (NULL_TREE);

      /* Generate the loop body.  */
      gfc_init_block (&block);

      /* The exit condition.  */
      cond = fold_build2_loc (input_location, reverse_loop ? LT_EXPR : GT_EXPR,
			  boolean_type_node, loop->loopvar[n], loop->to[n]);
      tmp = build1_v (GOTO_EXPR, exit_label);
      TREE_USED (exit_label) = 1;
      tmp = build3_v (COND_EXPR, cond, tmp, build_empty_stmt (input_location));
      gfc_add_expr_to_block (&block, tmp);

      /* The main body.  */
      gfc_add_expr_to_block (&block, loopbody);

      /* Increment the loopvar.  */
      tmp = fold_build2_loc (input_location,
			     reverse_loop ? MINUS_EXPR : PLUS_EXPR,
			     gfc_array_index_type, loop->loopvar[n],
			     gfc_index_one_node);

      gfc_add_modify (&block, loop->loopvar[n], tmp);

      /* Build the loop.  */
      tmp = gfc_finish_block (&block);
      tmp = build1_v (LOOP_EXPR, tmp);
      gfc_add_expr_to_block (&loop->code[n], tmp);

      /* Add the exit label.  */
      tmp = build1_v (LABEL_EXPR, exit_label);
      gfc_add_expr_to_block (&loop->code[n], tmp);
    }

}


/* Finishes and generates the loops for a scalarized expression.  */

void
gfc_trans_scalarizing_loops (gfc_loopinfo * loop, stmtblock_t * body)
{
  int dim;
  int n;
  gfc_ss *ss;
  stmtblock_t *pblock;
  tree tmp;

  pblock = body;
  /* Generate the loops.  */
  for (dim = 0; dim < loop->dimen; dim++)
    {
      n = loop->order[dim];
      gfc_trans_scalarized_loop_end (loop, n, pblock);
      loop->loopvar[n] = NULL_TREE;
      pblock = &loop->code[n];
    }

  tmp = gfc_finish_block (pblock);
  gfc_add_expr_to_block (&loop->pre, tmp);

  /* Clear all the used flags.  */
  for (ss = loop->ss; ss != gfc_ss_terminator; ss = ss->loop_chain)
    if (ss->parent == NULL)
      ss->info->useflags = 0;
}


/* Finish the main body of a scalarized expression, and start the secondary
   copying body.  */

void
gfc_trans_scalarized_loop_boundary (gfc_loopinfo * loop, stmtblock_t * body)
{
  int dim;
  int n;
  stmtblock_t *pblock;
  gfc_ss *ss;

  pblock = body;
  /* We finish as many loops as are used by the temporary.  */
  for (dim = 0; dim < loop->temp_dim - 1; dim++)
    {
      n = loop->order[dim];
      gfc_trans_scalarized_loop_end (loop, n, pblock);
      loop->loopvar[n] = NULL_TREE;
      pblock = &loop->code[n];
    }

  /* We don't want to finish the outermost loop entirely.  */
  n = loop->order[loop->temp_dim - 1];
  gfc_trans_scalarized_loop_end (loop, n, pblock);

  /* Restore the initial offsets.  */
  for (ss = loop->ss; ss != gfc_ss_terminator; ss = ss->loop_chain)
    {
      gfc_ss_type ss_type;
      gfc_ss_info *ss_info;

      ss_info = ss->info;

      if ((ss_info->useflags & 2) == 0)
	continue;

      ss_type = ss_info->type;
      if (ss_type != GFC_SS_SECTION
	  && ss_type != GFC_SS_FUNCTION
	  && ss_type != GFC_SS_CONSTRUCTOR
	  && ss_type != GFC_SS_COMPONENT)
	continue;

      ss_info->data.array.offset = ss_info->data.array.saved_offset;
    }

  /* Restart all the inner loops we just finished.  */
  for (dim = loop->temp_dim - 2; dim >= 0; dim--)
    {
      n = loop->order[dim];

      gfc_start_block (&loop->code[n]);

      loop->loopvar[n] = gfc_create_var (gfc_array_index_type, "Q");

      gfc_trans_preloop_setup (loop, dim, 2, &loop->code[n]);
    }

  /* Start a block for the secondary copying code.  */
  gfc_start_block (body);
}


/* Precalculate (either lower or upper) bound of an array section.
     BLOCK: Block in which the (pre)calculation code will go.
     BOUNDS[DIM]: Where the bound value will be stored once evaluated.
     VALUES[DIM]: Specified bound (NULL <=> unspecified).
     DESC: Array descriptor from which the bound will be picked if unspecified
       (either lower or upper bound according to LBOUND).  */

static void
evaluate_bound (stmtblock_t *block, tree *bounds, gfc_expr ** values,
		tree desc, int dim, bool lbound)
{
  gfc_se se;
  gfc_expr * input_val = values[dim];
  tree *output = &bounds[dim];


  if (input_val)
    {
      /* Specified section bound.  */
      gfc_init_se (&se, NULL);
      gfc_conv_expr_type (&se, input_val, gfc_array_index_type);
      gfc_add_block_to_block (block, &se.pre);
      *output = se.expr;
    }
  else
    {
      /* No specific bound specified so use the bound of the array.  */
      *output = lbound ? gfc_conv_array_lbound (desc, dim) :
			 gfc_conv_array_ubound (desc, dim);
    }
  *output = gfc_evaluate_now (*output, block);
}


/* Calculate the lower bound of an array section.  */

static void
gfc_conv_section_startstride (gfc_loopinfo * loop, gfc_ss * ss, int dim)
{
  gfc_expr *stride = NULL;
  tree desc;
  gfc_se se;
  gfc_array_info *info;
  gfc_array_ref *ar;

  gcc_assert (ss->info->type == GFC_SS_SECTION);

  info = &ss->info->data.array;
  ar = &info->ref->u.ar;

  if (ar->dimen_type[dim] == DIMEN_VECTOR)
    {
      /* We use a zero-based index to access the vector.  */
      info->start[dim] = gfc_index_zero_node;
      info->end[dim] = NULL;
      info->stride[dim] = gfc_index_one_node;
      return;
    }

  gcc_assert (ar->dimen_type[dim] == DIMEN_RANGE
	      || ar->dimen_type[dim] == DIMEN_THIS_IMAGE);
  desc = info->descriptor;
  stride = ar->stride[dim];

  /* Calculate the start of the range.  For vector subscripts this will
     be the range of the vector.  */
  evaluate_bound (&loop->pre, info->start, ar->start, desc, dim, true);

  /* Similarly calculate the end.  Although this is not used in the
     scalarizer, it is needed when checking bounds and where the end
     is an expression with side-effects.  */
  evaluate_bound (&loop->pre, info->end, ar->end, desc, dim, false);

  /* Calculate the stride.  */
  if (stride == NULL)
    info->stride[dim] = gfc_index_one_node;
  else
    {
      gfc_init_se (&se, NULL);
      gfc_conv_expr_type (&se, stride, gfc_array_index_type);
      gfc_add_block_to_block (&loop->pre, &se.pre);
      info->stride[dim] = gfc_evaluate_now (se.expr, &loop->pre);
    }
}


/* Calculates the range start and stride for a SS chain.  Also gets the
   descriptor and data pointer.  The range of vector subscripts is the size
   of the vector.  Array bounds are also checked.  */

void
gfc_conv_ss_startstride (gfc_loopinfo * loop)
{
  int n;
  tree tmp;
  gfc_ss *ss;
  tree desc;

  loop->dimen = 0;
  /* Determine the rank of the loop.  */
  for (ss = loop->ss; ss != gfc_ss_terminator; ss = ss->loop_chain)
    {
      switch (ss->info->type)
	{
	case GFC_SS_SECTION:
	case GFC_SS_CONSTRUCTOR:
	case GFC_SS_FUNCTION:
	case GFC_SS_COMPONENT:
	  loop->dimen = ss->dimen;
	  goto done;

	/* As usual, lbound and ubound are exceptions!.  */
	case GFC_SS_INTRINSIC:
	  switch (ss->info->expr->value.function.isym->id)
	    {
	    case GFC_ISYM_LBOUND:
	    case GFC_ISYM_UBOUND:
	    case GFC_ISYM_LCOBOUND:
	    case GFC_ISYM_UCOBOUND:
	    case GFC_ISYM_THIS_IMAGE:
	      loop->dimen = ss->dimen;
	      goto done;

	    default:
	      break;
	    }

	default:
	  break;
	}
    }

  /* We should have determined the rank of the expression by now.  If
     not, that's bad news.  */
  gcc_unreachable ();

done:
  /* Loop over all the SS in the chain.  */
  for (ss = loop->ss; ss != gfc_ss_terminator; ss = ss->loop_chain)
    {
      gfc_ss_info *ss_info;
      gfc_array_info *info;
      gfc_expr *expr;

      ss_info = ss->info;
      expr = ss_info->expr;
      info = &ss_info->data.array;

      if (expr && expr->shape && !info->shape)
	info->shape = expr->shape;

      switch (ss_info->type)
	{
	case GFC_SS_SECTION:
	  /* Get the descriptor for the array.  If it is a cross loops array,
	     we got the descriptor already in the outermost loop.  */
	  if (ss->parent == NULL)
	    gfc_conv_ss_descriptor (&loop->pre, ss, !loop->array_parameter);

	  for (n = 0; n < ss->dimen; n++)
	    gfc_conv_section_startstride (loop, ss, ss->dim[n]);
	  break;

	case GFC_SS_INTRINSIC:
	  switch (expr->value.function.isym->id)
	    {
	    /* Fall through to supply start and stride.  */
	    case GFC_ISYM_LBOUND:
	    case GFC_ISYM_UBOUND:
	    case GFC_ISYM_LCOBOUND:
	    case GFC_ISYM_UCOBOUND:
	    case GFC_ISYM_THIS_IMAGE:
	      break;

	    default:
	      continue;
	    }

	case GFC_SS_CONSTRUCTOR:
	case GFC_SS_FUNCTION:
	  for (n = 0; n < ss->dimen; n++)
	    {
	      int dim = ss->dim[n];

	      info->start[dim]  = gfc_index_zero_node;
	      info->end[dim]    = gfc_index_zero_node;
	      info->stride[dim] = gfc_index_one_node;
	    }
	  break;

	default:
	  break;
	}
    }

  /* The rest is just runtime bound checking.  */
  if (gfc_option.rtcheck & GFC_RTCHECK_BOUNDS)
    {
      stmtblock_t block;
      tree lbound, ubound;
      tree end;
      tree size[GFC_MAX_DIMENSIONS];
      tree stride_pos, stride_neg, non_zerosized, tmp2, tmp3;
      gfc_array_info *info;
      char *msg;
      int dim;

      gfc_start_block (&block);

      for (n = 0; n < loop->dimen; n++)
	size[n] = NULL_TREE;

      for (ss = loop->ss; ss != gfc_ss_terminator; ss = ss->loop_chain)
	{
	  stmtblock_t inner;
	  gfc_ss_info *ss_info;
	  gfc_expr *expr;
	  locus *expr_loc;
	  const char *expr_name;

	  ss_info = ss->info;
	  if (ss_info->type != GFC_SS_SECTION)
	    continue;

	  /* Catch allocatable lhs in f2003.  */
	  if (gfc_option.flag_realloc_lhs && ss->is_alloc_lhs)
	    continue;

	  expr = ss_info->expr;
	  expr_loc = &expr->where;
	  expr_name = expr->symtree->name;

	  gfc_start_block (&inner);

	  /* TODO: range checking for mapped dimensions.  */
	  info = &ss_info->data.array;

	  /* This code only checks ranges.  Elemental and vector
	     dimensions are checked later.  */
	  for (n = 0; n < loop->dimen; n++)
	    {
	      bool check_upper;

	      dim = ss->dim[n];
	      if (info->ref->u.ar.dimen_type[dim] != DIMEN_RANGE)
		continue;

	      if (dim == info->ref->u.ar.dimen - 1
		  && info->ref->u.ar.as->type == AS_ASSUMED_SIZE)
		check_upper = false;
	      else
		check_upper = true;

	      /* Zero stride is not allowed.  */
	      tmp = fold_build2_loc (input_location, EQ_EXPR, boolean_type_node,
				     info->stride[dim], gfc_index_zero_node);
	      asprintf (&msg, "Zero stride is not allowed, for dimension %d "
			"of array '%s'", dim + 1, expr_name);
	      gfc_trans_runtime_check (true, false, tmp, &inner,
				       expr_loc, msg);
	      free (msg);

	      desc = info->descriptor;

	      /* This is the run-time equivalent of resolve.c's
		 check_dimension().  The logical is more readable there
		 than it is here, with all the trees.  */
	      lbound = gfc_conv_array_lbound (desc, dim);
	      end = info->end[dim];
	      if (check_upper)
		ubound = gfc_conv_array_ubound (desc, dim);
	      else
		ubound = NULL;

	      /* non_zerosized is true when the selected range is not
		 empty.  */
	      stride_pos = fold_build2_loc (input_location, GT_EXPR,
					boolean_type_node, info->stride[dim],
					gfc_index_zero_node);
	      tmp = fold_build2_loc (input_location, LE_EXPR, boolean_type_node,
				     info->start[dim], end);
	      stride_pos = fold_build2_loc (input_location, TRUTH_AND_EXPR,
					    boolean_type_node, stride_pos, tmp);

	      stride_neg = fold_build2_loc (input_location, LT_EXPR,
				     boolean_type_node,
				     info->stride[dim], gfc_index_zero_node);
	      tmp = fold_build2_loc (input_location, GE_EXPR, boolean_type_node,
				     info->start[dim], end);
	      stride_neg = fold_build2_loc (input_location, TRUTH_AND_EXPR,
					    boolean_type_node,
					    stride_neg, tmp);
	      non_zerosized = fold_build2_loc (input_location, TRUTH_OR_EXPR,
					       boolean_type_node,
					       stride_pos, stride_neg);

	      /* Check the start of the range against the lower and upper
		 bounds of the array, if the range is not empty. 
	         If upper bound is present, include both bounds in the 
		 error message.  */
	      if (check_upper)
		{
		  tmp = fold_build2_loc (input_location, LT_EXPR,
					 boolean_type_node,
					 info->start[dim], lbound);
		  tmp = fold_build2_loc (input_location, TRUTH_AND_EXPR,
					 boolean_type_node,
					 non_zerosized, tmp);
		  tmp2 = fold_build2_loc (input_location, GT_EXPR,
					  boolean_type_node,
					  info->start[dim], ubound);
		  tmp2 = fold_build2_loc (input_location, TRUTH_AND_EXPR,
					  boolean_type_node,
					  non_zerosized, tmp2);
		  asprintf (&msg, "Index '%%ld' of dimension %d of array '%s' "
			    "outside of expected range (%%ld:%%ld)",
			    dim + 1, expr_name);
		  gfc_trans_runtime_check (true, false, tmp, &inner,
					   expr_loc, msg,
		     fold_convert (long_integer_type_node, info->start[dim]),
		     fold_convert (long_integer_type_node, lbound),
		     fold_convert (long_integer_type_node, ubound));
		  gfc_trans_runtime_check (true, false, tmp2, &inner,
					   expr_loc, msg,
		     fold_convert (long_integer_type_node, info->start[dim]),
		     fold_convert (long_integer_type_node, lbound),
		     fold_convert (long_integer_type_node, ubound));
		  free (msg);
		}
	      else
		{
		  tmp = fold_build2_loc (input_location, LT_EXPR,
					 boolean_type_node,
					 info->start[dim], lbound);
		  tmp = fold_build2_loc (input_location, TRUTH_AND_EXPR,
					 boolean_type_node, non_zerosized, tmp);
		  asprintf (&msg, "Index '%%ld' of dimension %d of array '%s' "
			    "below lower bound of %%ld",
			    dim + 1, expr_name);
		  gfc_trans_runtime_check (true, false, tmp, &inner,
					   expr_loc, msg,
		     fold_convert (long_integer_type_node, info->start[dim]),
		     fold_convert (long_integer_type_node, lbound));
		  free (msg);
		}
	      
	      /* Compute the last element of the range, which is not
		 necessarily "end" (think 0:5:3, which doesn't contain 5)
		 and check it against both lower and upper bounds.  */

	      tmp = fold_build2_loc (input_location, MINUS_EXPR,
				     gfc_array_index_type, end,
				     info->start[dim]);
	      tmp = fold_build2_loc (input_location, TRUNC_MOD_EXPR,
				     gfc_array_index_type, tmp,
				     info->stride[dim]);
	      tmp = fold_build2_loc (input_location, MINUS_EXPR,
				     gfc_array_index_type, end, tmp);
	      tmp2 = fold_build2_loc (input_location, LT_EXPR,
				      boolean_type_node, tmp, lbound);
	      tmp2 = fold_build2_loc (input_location, TRUTH_AND_EXPR,
				      boolean_type_node, non_zerosized, tmp2);
	      if (check_upper)
		{
		  tmp3 = fold_build2_loc (input_location, GT_EXPR,
					  boolean_type_node, tmp, ubound);
		  tmp3 = fold_build2_loc (input_location, TRUTH_AND_EXPR,
					  boolean_type_node, non_zerosized, tmp3);
		  asprintf (&msg, "Index '%%ld' of dimension %d of array '%s' "
			    "outside of expected range (%%ld:%%ld)",
			    dim + 1, expr_name);
		  gfc_trans_runtime_check (true, false, tmp2, &inner,
					   expr_loc, msg,
		     fold_convert (long_integer_type_node, tmp),
		     fold_convert (long_integer_type_node, ubound), 
		     fold_convert (long_integer_type_node, lbound));
		  gfc_trans_runtime_check (true, false, tmp3, &inner,
					   expr_loc, msg,
		     fold_convert (long_integer_type_node, tmp),
		     fold_convert (long_integer_type_node, ubound), 
		     fold_convert (long_integer_type_node, lbound));
		  free (msg);
		}
	      else
		{
		  asprintf (&msg, "Index '%%ld' of dimension %d of array '%s' "
			    "below lower bound of %%ld",
			    dim + 1, expr_name);
		  gfc_trans_runtime_check (true, false, tmp2, &inner,
					   expr_loc, msg,
		     fold_convert (long_integer_type_node, tmp),
		     fold_convert (long_integer_type_node, lbound));
		  free (msg);
		}

	      /* Check the section sizes match.  */
	      tmp = fold_build2_loc (input_location, MINUS_EXPR,
				     gfc_array_index_type, end,
				     info->start[dim]);
	      tmp = fold_build2_loc (input_location, FLOOR_DIV_EXPR,
				     gfc_array_index_type, tmp,
				     info->stride[dim]);
	      tmp = fold_build2_loc (input_location, PLUS_EXPR,
				     gfc_array_index_type,
				     gfc_index_one_node, tmp);
	      tmp = fold_build2_loc (input_location, MAX_EXPR,
				     gfc_array_index_type, tmp,
				     build_int_cst (gfc_array_index_type, 0));
	      /* We remember the size of the first section, and check all the
		 others against this.  */
	      if (size[n])
		{
		  tmp3 = fold_build2_loc (input_location, NE_EXPR,
					  boolean_type_node, tmp, size[n]);
		  asprintf (&msg, "Array bound mismatch for dimension %d "
			    "of array '%s' (%%ld/%%ld)",
			    dim + 1, expr_name);

		  gfc_trans_runtime_check (true, false, tmp3, &inner,
					   expr_loc, msg,
			fold_convert (long_integer_type_node, tmp),
			fold_convert (long_integer_type_node, size[n]));

		  free (msg);
		}
	      else
		size[n] = gfc_evaluate_now (tmp, &inner);
	    }

	  tmp = gfc_finish_block (&inner);

	  /* For optional arguments, only check bounds if the argument is
	     present.  */
	  if (expr->symtree->n.sym->attr.optional
	      || expr->symtree->n.sym->attr.not_always_present)
	    tmp = build3_v (COND_EXPR,
			    gfc_conv_expr_present (expr->symtree->n.sym),
			    tmp, build_empty_stmt (input_location));

	  gfc_add_expr_to_block (&block, tmp);

	}

      tmp = gfc_finish_block (&block);
      gfc_add_expr_to_block (&loop->pre, tmp);
    }

  for (loop = loop->nested; loop; loop = loop->next)
    gfc_conv_ss_startstride (loop);
}

/* Return true if both symbols could refer to the same data object.  Does
   not take account of aliasing due to equivalence statements.  */

static int
symbols_could_alias (gfc_symbol *lsym, gfc_symbol *rsym, bool lsym_pointer,
		     bool lsym_target, bool rsym_pointer, bool rsym_target)
{
  /* Aliasing isn't possible if the symbols have different base types.  */
  if (gfc_compare_types (&lsym->ts, &rsym->ts) == 0)
    return 0;

  /* Pointers can point to other pointers and target objects.  */

  if ((lsym_pointer && (rsym_pointer || rsym_target))
      || (rsym_pointer && (lsym_pointer || lsym_target)))
    return 1;

  /* Special case: Argument association, cf. F90 12.4.1.6, F2003 12.4.1.7
     and F2008 12.5.2.13 items 3b and 4b. The pointer case (a) is already
     checked above.  */
  if (lsym_target && rsym_target
      && ((lsym->attr.dummy && !lsym->attr.contiguous
	   && (!lsym->attr.dimension || lsym->as->type == AS_ASSUMED_SHAPE))
	  || (rsym->attr.dummy && !rsym->attr.contiguous
	      && (!rsym->attr.dimension
		  || rsym->as->type == AS_ASSUMED_SHAPE))))
    return 1;

  return 0;
}


/* Return true if the two SS could be aliased, i.e. both point to the same data
   object.  */
/* TODO: resolve aliases based on frontend expressions.  */

static int
gfc_could_be_alias (gfc_ss * lss, gfc_ss * rss)
{
  gfc_ref *lref;
  gfc_ref *rref;
  gfc_expr *lexpr, *rexpr;
  gfc_symbol *lsym;
  gfc_symbol *rsym;
  bool lsym_pointer, lsym_target, rsym_pointer, rsym_target;

  lexpr = lss->info->expr;
  rexpr = rss->info->expr;

  lsym = lexpr->symtree->n.sym;
  rsym = rexpr->symtree->n.sym;

  lsym_pointer = lsym->attr.pointer;
  lsym_target = lsym->attr.target;
  rsym_pointer = rsym->attr.pointer;
  rsym_target = rsym->attr.target;

  if (symbols_could_alias (lsym, rsym, lsym_pointer, lsym_target,
			   rsym_pointer, rsym_target))
    return 1;

  if (rsym->ts.type != BT_DERIVED && rsym->ts.type != BT_CLASS
      && lsym->ts.type != BT_DERIVED && lsym->ts.type != BT_CLASS)
    return 0;

  /* For derived types we must check all the component types.  We can ignore
     array references as these will have the same base type as the previous
     component ref.  */
  for (lref = lexpr->ref; lref != lss->info->data.array.ref; lref = lref->next)
    {
      if (lref->type != REF_COMPONENT)
	continue;

      lsym_pointer = lsym_pointer || lref->u.c.sym->attr.pointer;
      lsym_target  = lsym_target  || lref->u.c.sym->attr.target;

      if (symbols_could_alias (lref->u.c.sym, rsym, lsym_pointer, lsym_target,
			       rsym_pointer, rsym_target))
	return 1;

      if ((lsym_pointer && (rsym_pointer || rsym_target))
	  || (rsym_pointer && (lsym_pointer || lsym_target)))
	{
	  if (gfc_compare_types (&lref->u.c.component->ts,
				 &rsym->ts))
	    return 1;
	}

      for (rref = rexpr->ref; rref != rss->info->data.array.ref;
	   rref = rref->next)
	{
	  if (rref->type != REF_COMPONENT)
	    continue;

	  rsym_pointer = rsym_pointer || rref->u.c.sym->attr.pointer;
	  rsym_target  = lsym_target  || rref->u.c.sym->attr.target;

	  if (symbols_could_alias (lref->u.c.sym, rref->u.c.sym,
				   lsym_pointer, lsym_target,
				   rsym_pointer, rsym_target))
	    return 1;

	  if ((lsym_pointer && (rsym_pointer || rsym_target))
	      || (rsym_pointer && (lsym_pointer || lsym_target)))
	    {
	      if (gfc_compare_types (&lref->u.c.component->ts,
				     &rref->u.c.sym->ts))
		return 1;
	      if (gfc_compare_types (&lref->u.c.sym->ts,
				     &rref->u.c.component->ts))
		return 1;
	      if (gfc_compare_types (&lref->u.c.component->ts,
				     &rref->u.c.component->ts))
		return 1;
	    }
	}
    }

  lsym_pointer = lsym->attr.pointer;
  lsym_target = lsym->attr.target;
  lsym_pointer = lsym->attr.pointer;
  lsym_target = lsym->attr.target;

  for (rref = rexpr->ref; rref != rss->info->data.array.ref; rref = rref->next)
    {
      if (rref->type != REF_COMPONENT)
	break;

      rsym_pointer = rsym_pointer || rref->u.c.sym->attr.pointer;
      rsym_target  = lsym_target  || rref->u.c.sym->attr.target;

      if (symbols_could_alias (rref->u.c.sym, lsym,
			       lsym_pointer, lsym_target,
			       rsym_pointer, rsym_target))
	return 1;

      if ((lsym_pointer && (rsym_pointer || rsym_target))
	  || (rsym_pointer && (lsym_pointer || lsym_target)))
	{
	  if (gfc_compare_types (&lsym->ts, &rref->u.c.component->ts))
	    return 1;
	}
    }

  return 0;
}


/* Resolve array data dependencies.  Creates a temporary if required.  */
/* TODO: Calc dependencies with gfc_expr rather than gfc_ss, and move to
   dependency.c.  */

void
gfc_conv_resolve_dependencies (gfc_loopinfo * loop, gfc_ss * dest,
			       gfc_ss * rss)
{
  gfc_ss *ss;
  gfc_ref *lref;
  gfc_ref *rref;
  gfc_expr *dest_expr;
  gfc_expr *ss_expr;
  int nDepend = 0;
  int i, j;

  loop->temp_ss = NULL;
  dest_expr = dest->info->expr;

  for (ss = rss; ss != gfc_ss_terminator; ss = ss->next)
    {
      if (ss->info->type != GFC_SS_SECTION)
	continue;

      ss_expr = ss->info->expr;

      if (dest_expr->symtree->n.sym != ss_expr->symtree->n.sym)
	{
	  if (gfc_could_be_alias (dest, ss)
	      || gfc_are_equivalenced_arrays (dest_expr, ss_expr))
	    {
	      nDepend = 1;
	      break;
	    }
	}
      else
	{
	  lref = dest_expr->ref;
	  rref = ss_expr->ref;

	  nDepend = gfc_dep_resolver (lref, rref, &loop->reverse[0]);

	  if (nDepend == 1)
	    break;

	  for (i = 0; i < dest->dimen; i++)
	    for (j = 0; j < ss->dimen; j++)
	      if (i != j
		  && dest->dim[i] == ss->dim[j])
		{
		  /* If we don't access array elements in the same order,
		     there is a dependency.  */
		  nDepend = 1;
		  goto temporary;
		}
#if 0
	  /* TODO : loop shifting.  */
	  if (nDepend == 1)
	    {
	      /* Mark the dimensions for LOOP SHIFTING */
	      for (n = 0; n < loop->dimen; n++)
	        {
	          int dim = dest->data.info.dim[n];

		  if (lref->u.ar.dimen_type[dim] == DIMEN_VECTOR)
		    depends[n] = 2;
		  else if (! gfc_is_same_range (&lref->u.ar,
						&rref->u.ar, dim, 0))
		    depends[n] = 1;
	         }

	      /* Put all the dimensions with dependencies in the
		 innermost loops.  */
	      dim = 0;
	      for (n = 0; n < loop->dimen; n++)
		{
		  gcc_assert (loop->order[n] == n);
		  if (depends[n])
		  loop->order[dim++] = n;
		}
	      for (n = 0; n < loop->dimen; n++)
	        {
		  if (! depends[n])
		  loop->order[dim++] = n;
		}

	      gcc_assert (dim == loop->dimen);
	      break;
	    }
#endif
	}
    }

temporary:

  if (nDepend == 1)
    {
      tree base_type = gfc_typenode_for_spec (&dest_expr->ts);
      if (GFC_ARRAY_TYPE_P (base_type)
	  || GFC_DESCRIPTOR_TYPE_P (base_type))
	base_type = gfc_get_element_type (base_type);
      loop->temp_ss = gfc_get_temp_ss (base_type, dest->info->string_length,
				       loop->dimen);
      gfc_add_ss_to_loop (loop, loop->temp_ss);
    }
  else
    loop->temp_ss = NULL;
}


/* Browse through each array's information from the scalarizer and set the loop
   bounds according to the "best" one (per dimension), i.e. the one which
   provides the most information (constant bounds, shape, etc.).  */

static void
set_loop_bounds (gfc_loopinfo *loop)
{
  int n, dim, spec_dim;
  gfc_array_info *info;
  gfc_array_info *specinfo;
  gfc_ss *ss;
  tree tmp;
  gfc_ss **loopspec;
  bool dynamic[GFC_MAX_DIMENSIONS];
  mpz_t *cshape;
  mpz_t i;
  bool nonoptional_arr;

  loopspec = loop->specloop;

  mpz_init (i);
  for (n = 0; n < loop->dimen; n++)
    {
      loopspec[n] = NULL;
      dynamic[n] = false;

      /* If there are both optional and nonoptional array arguments, scalarize
	 over the nonoptional; otherwise, it does not matter as then all
	 (optional) arrays have to be present per F2008, 125.2.12p3(6).  */

      nonoptional_arr = false;

      for (ss = loop->ss; ss != gfc_ss_terminator; ss = ss->loop_chain)
	if (ss->info->type != GFC_SS_SCALAR && ss->info->type != GFC_SS_TEMP
	    && ss->info->type != GFC_SS_REFERENCE && !ss->info->can_be_null_ref)
	  nonoptional_arr = true;

      /* We use one SS term, and use that to determine the bounds of the
	 loop for this dimension.  We try to pick the simplest term.  */
      for (ss = loop->ss; ss != gfc_ss_terminator; ss = ss->loop_chain)
	{
	  gfc_ss_type ss_type;

	  ss_type = ss->info->type;
	  if (ss_type == GFC_SS_SCALAR
	      || ss_type == GFC_SS_TEMP
	      || ss_type == GFC_SS_REFERENCE
	      || (ss->info->can_be_null_ref && nonoptional_arr))
	    continue;

	  info = &ss->info->data.array;
	  dim = ss->dim[n];

	  if (loopspec[n] != NULL)
	    {
	      specinfo = &loopspec[n]->info->data.array;
	      spec_dim = loopspec[n]->dim[n];
	    }
	  else
	    {
	      /* Silence uninitialized warnings.  */
	      specinfo = NULL;
	      spec_dim = 0;
	    }

	  if (info->shape)
	    {
	      gcc_assert (info->shape[dim]);
	      /* The frontend has worked out the size for us.  */
	      if (!loopspec[n]
		  || !specinfo->shape
		  || !integer_zerop (specinfo->start[spec_dim]))
		/* Prefer zero-based descriptors if possible.  */
		loopspec[n] = ss;
	      continue;
	    }

	  if (ss_type == GFC_SS_CONSTRUCTOR)
	    {
	      gfc_constructor_base base;
	      /* An unknown size constructor will always be rank one.
		 Higher rank constructors will either have known shape,
		 or still be wrapped in a call to reshape.  */
	      gcc_assert (loop->dimen == 1);

	      /* Always prefer to use the constructor bounds if the size
		 can be determined at compile time.  Prefer not to otherwise,
		 since the general case involves realloc, and it's better to
		 avoid that overhead if possible.  */
	      base = ss->info->expr->value.constructor;
	      dynamic[n] = gfc_get_array_constructor_size (&i, base);
	      if (!dynamic[n] || !loopspec[n])
		loopspec[n] = ss;
	      continue;
	    }

	  /* TODO: Pick the best bound if we have a choice between a
	     function and something else.  */
	  if (ss_type == GFC_SS_FUNCTION)
	    {
	      loopspec[n] = ss;
	      continue;
	    }

	  /* Avoid using an allocatable lhs in an assignment, since
	     there might be a reallocation coming.  */
	  if (loopspec[n] && ss->is_alloc_lhs)
	    continue;

	  if (ss_type != GFC_SS_SECTION)
	    continue;

	  if (!loopspec[n])
	    loopspec[n] = ss;
	  /* Criteria for choosing a loop specifier (most important first):
	     doesn't need realloc
	     stride of one
	     known stride
	     known lower bound
	     known upper bound
	   */
	  else if ((loopspec[n]->info->type == GFC_SS_CONSTRUCTOR && dynamic[n])
		   || n >= loop->dimen)
	    loopspec[n] = ss;
	  else if (integer_onep (info->stride[dim])
		   && !integer_onep (specinfo->stride[spec_dim]))
	    loopspec[n] = ss;
	  else if (INTEGER_CST_P (info->stride[dim])
		   && !INTEGER_CST_P (specinfo->stride[spec_dim]))
	    loopspec[n] = ss;
	  else if (INTEGER_CST_P (info->start[dim])
		   && !INTEGER_CST_P (specinfo->start[spec_dim]))
	    loopspec[n] = ss;
	  /* We don't work out the upper bound.
	     else if (INTEGER_CST_P (info->finish[n])
	     && ! INTEGER_CST_P (specinfo->finish[n]))
	     loopspec[n] = ss; */
	}

      /* We should have found the scalarization loop specifier.  If not,
	 that's bad news.  */
      gcc_assert (loopspec[n]);

      info = &loopspec[n]->info->data.array;
      dim = loopspec[n]->dim[n];

      /* Set the extents of this range.  */
      cshape = info->shape;
      if (cshape && INTEGER_CST_P (info->start[dim])
	  && INTEGER_CST_P (info->stride[dim]))
	{
	  loop->from[n] = info->start[dim];
	  mpz_set (i, cshape[get_array_ref_dim_for_loop_dim (loopspec[n], n)]);
	  mpz_sub_ui (i, i, 1);
	  /* To = from + (size - 1) * stride.  */
	  tmp = gfc_conv_mpz_to_tree (i, gfc_index_integer_kind);
	  if (!integer_onep (info->stride[dim]))
	    tmp = fold_build2_loc (input_location, MULT_EXPR,
				   gfc_array_index_type, tmp,
				   info->stride[dim]);
	  loop->to[n] = fold_build2_loc (input_location, PLUS_EXPR,
					 gfc_array_index_type,
					 loop->from[n], tmp);
	}
      else
	{
	  loop->from[n] = info->start[dim];
	  switch (loopspec[n]->info->type)
	    {
	    case GFC_SS_CONSTRUCTOR:
	      /* The upper bound is calculated when we expand the
		 constructor.  */
	      gcc_assert (loop->to[n] == NULL_TREE);
	      break;

	    case GFC_SS_SECTION:
	      /* Use the end expression if it exists and is not constant,
		 so that it is only evaluated once.  */
	      loop->to[n] = info->end[dim];
	      break;

	    case GFC_SS_FUNCTION:
	      /* The loop bound will be set when we generate the call.  */
	      gcc_assert (loop->to[n] == NULL_TREE);
	      break;

	    default:
	      gcc_unreachable ();
	    }
	}

      /* Transform everything so we have a simple incrementing variable.  */
      if (integer_onep (info->stride[dim]))
	info->delta[dim] = gfc_index_zero_node;
      else
	{
	  /* Set the delta for this section.  */
	  info->delta[dim] = gfc_evaluate_now (loop->from[n], &loop->pre);
	  /* Number of iterations is (end - start + step) / step.
	     with start = 0, this simplifies to
	     last = end / step;
	     for (i = 0; i<=last; i++){...};  */
	  tmp = fold_build2_loc (input_location, MINUS_EXPR,
				 gfc_array_index_type, loop->to[n],
				 loop->from[n]);
	  tmp = fold_build2_loc (input_location, FLOOR_DIV_EXPR,
				 gfc_array_index_type, tmp, info->stride[dim]);
	  tmp = fold_build2_loc (input_location, MAX_EXPR, gfc_array_index_type,
				 tmp, build_int_cst (gfc_array_index_type, -1));
	  loop->to[n] = gfc_evaluate_now (tmp, &loop->pre);
	  /* Make the loop variable start at 0.  */
	  loop->from[n] = gfc_index_zero_node;
	}
    }
  mpz_clear (i);

  for (loop = loop->nested; loop; loop = loop->next)
    set_loop_bounds (loop);
}


/* Initialize the scalarization loop.  Creates the loop variables.  Determines
   the range of the loop variables.  Creates a temporary if required.
   Also generates code for scalar expressions which have been
   moved outside the loop.  */

void
gfc_conv_loop_setup (gfc_loopinfo * loop, locus * where)
{
  gfc_ss *tmp_ss;
  tree tmp;

  set_loop_bounds (loop);

  /* Add all the scalar code that can be taken out of the loops.
     This may include calculating the loop bounds, so do it before
     allocating the temporary.  */
  gfc_add_loop_ss_code (loop, loop->ss, false, where);

  tmp_ss = loop->temp_ss;
  /* If we want a temporary then create it.  */
  if (tmp_ss != NULL)
    {
      gfc_ss_info *tmp_ss_info;

      tmp_ss_info = tmp_ss->info;
      gcc_assert (tmp_ss_info->type == GFC_SS_TEMP);
      gcc_assert (loop->parent == NULL);

      /* Make absolutely sure that this is a complete type.  */
      if (tmp_ss_info->string_length)
	tmp_ss_info->data.temp.type
		= gfc_get_character_type_len_for_eltype
			(TREE_TYPE (tmp_ss_info->data.temp.type),
			 tmp_ss_info->string_length);

      tmp = tmp_ss_info->data.temp.type;
      memset (&tmp_ss_info->data.array, 0, sizeof (gfc_array_info));
      tmp_ss_info->type = GFC_SS_SECTION;

      gcc_assert (tmp_ss->dimen != 0);

      gfc_trans_create_temp_array (&loop->pre, &loop->post, tmp_ss, tmp,
				   NULL_TREE, false, true, false, where);
    }

  /* For array parameters we don't have loop variables, so don't calculate the
     translations.  */
  if (!loop->array_parameter)
    gfc_set_delta (loop);
}


/* Calculates how to transform from loop variables to array indices for each
   array: once loop bounds are chosen, sets the difference (DELTA field) between
   loop bounds and array reference bounds, for each array info.  */

void
gfc_set_delta (gfc_loopinfo *loop)
{
  gfc_ss *ss, **loopspec;
  gfc_array_info *info;
  tree tmp;
  int n, dim;

  loopspec = loop->specloop;

  /* Calculate the translation from loop variables to array indices.  */
  for (ss = loop->ss; ss != gfc_ss_terminator; ss = ss->loop_chain)
    {
      gfc_ss_type ss_type;

      ss_type = ss->info->type;
      if (ss_type != GFC_SS_SECTION
	  && ss_type != GFC_SS_COMPONENT
	  && ss_type != GFC_SS_CONSTRUCTOR)
	continue;

      info = &ss->info->data.array;

      for (n = 0; n < ss->dimen; n++)
	{
	  /* If we are specifying the range the delta is already set.  */
	  if (loopspec[n] != ss)
	    {
	      dim = ss->dim[n];

	      /* Calculate the offset relative to the loop variable.
		 First multiply by the stride.  */
	      tmp = loop->from[n];
	      if (!integer_onep (info->stride[dim]))
		tmp = fold_build2_loc (input_location, MULT_EXPR,
				       gfc_array_index_type,
				       tmp, info->stride[dim]);

	      /* Then subtract this from our starting value.  */
	      tmp = fold_build2_loc (input_location, MINUS_EXPR,
				     gfc_array_index_type,
				     info->start[dim], tmp);

	      info->delta[dim] = gfc_evaluate_now (tmp, &loop->pre);
	    }
	}
    }

  for (loop = loop->nested; loop; loop = loop->next)
    gfc_set_delta (loop);
}


/* Calculate the size of a given array dimension from the bounds.  This
   is simply (ubound - lbound + 1) if this expression is positive
   or 0 if it is negative (pick either one if it is zero).  Optionally
   (if or_expr is present) OR the (expression != 0) condition to it.  */

tree
gfc_conv_array_extent_dim (tree lbound, tree ubound, tree* or_expr)
{
  tree res;
  tree cond;

  /* Calculate (ubound - lbound + 1).  */
  res = fold_build2_loc (input_location, MINUS_EXPR, gfc_array_index_type,
			 ubound, lbound);
  res = fold_build2_loc (input_location, PLUS_EXPR, gfc_array_index_type, res,
			 gfc_index_one_node);

  /* Check whether the size for this dimension is negative.  */
  cond = fold_build2_loc (input_location, LE_EXPR, boolean_type_node, res,
			  gfc_index_zero_node);
  res = fold_build3_loc (input_location, COND_EXPR, gfc_array_index_type, cond,
			 gfc_index_zero_node, res);

  /* Build OR expression.  */
  if (or_expr)
    *or_expr = fold_build2_loc (input_location, TRUTH_OR_EXPR,
				boolean_type_node, *or_expr, cond);

  return res;
}


/* For an array descriptor, get the total number of elements.  This is just
   the product of the extents along from_dim to to_dim.  */

static tree
gfc_conv_descriptor_size_1 (tree desc, int from_dim, int to_dim)
{
  tree res;
  int dim;

  res = gfc_index_one_node;

  for (dim = from_dim; dim < to_dim; ++dim)
    {
      tree lbound;
      tree ubound;
      tree extent;

      lbound = gfc_conv_descriptor_lbound_get (desc, gfc_rank_cst[dim]);
      ubound = gfc_conv_descriptor_ubound_get (desc, gfc_rank_cst[dim]);

      extent = gfc_conv_array_extent_dim (lbound, ubound, NULL);
      res = fold_build2_loc (input_location, MULT_EXPR, gfc_array_index_type,
			     res, extent);
    }

  return res;
}


/* Full size of an array.  */

tree
gfc_conv_descriptor_size (tree desc, int rank)
{
  return gfc_conv_descriptor_size_1 (desc, 0, rank);
}


/* Size of a coarray for all dimensions but the last.  */

tree
gfc_conv_descriptor_cosize (tree desc, int rank, int corank)
{
  return gfc_conv_descriptor_size_1 (desc, rank, rank + corank - 1);
}


/* Fills in an array descriptor, and returns the size of the array.
   The size will be a simple_val, ie a variable or a constant.  Also
   calculates the offset of the base.  The pointer argument overflow,
   which should be of integer type, will increase in value if overflow
   occurs during the size calculation.  Returns the size of the array.
   {
    stride = 1;
    offset = 0;
    for (n = 0; n < rank; n++)
      {
	a.lbound[n] = specified_lower_bound;
	offset = offset + a.lbond[n] * stride;
	size = 1 - lbound;
	a.ubound[n] = specified_upper_bound;
	a.stride[n] = stride;
	size = size >= 0 ? ubound + size : 0; //size = ubound + 1 - lbound
	overflow += size == 0 ? 0: (MAX/size < stride ? 1: 0);
	stride = stride * size;
      }
    for (n = rank; n < rank+corank; n++)
      (Set lcobound/ucobound as above.)
    element_size = sizeof (array element);
    if (!rank)
      return element_size
    stride = (size_t) stride;
    overflow += element_size == 0 ? 0: (MAX/element_size < stride ? 1: 0);
    stride = stride * element_size;
    return (stride);
   }  */
/*GCC ARRAYS*/

static tree
gfc_array_init_size (tree descriptor, int rank, int corank, tree * poffset,
		     gfc_expr ** lower, gfc_expr ** upper, stmtblock_t * pblock,
		     stmtblock_t * descriptor_block, tree * overflow,
		     tree expr3_elem_size, tree *nelems, gfc_expr *expr3)
{
  tree type;
  tree tmp;
  tree size;
  tree offset;
  tree stride;
  tree element_size;
  tree or_expr;
  tree thencase;
  tree elsecase;
  tree cond;
  tree var;
  stmtblock_t thenblock;
  stmtblock_t elseblock;
  gfc_expr *ubound;
  gfc_se se;
  int n;

  type = TREE_TYPE (descriptor);

  stride = gfc_index_one_node;
  offset = gfc_index_zero_node;

  /* Set the dtype.  */
  tmp = gfc_conv_descriptor_dtype (descriptor);
  gfc_add_modify (descriptor_block, tmp, gfc_get_dtype (TREE_TYPE (descriptor)));

  or_expr = boolean_false_node;

  for (n = 0; n < rank; n++)
    {
      tree conv_lbound;
      tree conv_ubound;

      /* We have 3 possibilities for determining the size of the array:
	 lower == NULL    => lbound = 1, ubound = upper[n]
	 upper[n] = NULL  => lbound = 1, ubound = lower[n]
	 upper[n] != NULL => lbound = lower[n], ubound = upper[n]  */
      ubound = upper[n];

      /* Set lower bound.  */
      gfc_init_se (&se, NULL);
      if (lower == NULL)
	se.expr = gfc_index_one_node;
      else
	{
	  gcc_assert (lower[n]);
	  if (ubound)
	    {
	      gfc_conv_expr_type (&se, lower[n], gfc_array_index_type);
	      gfc_add_block_to_block (pblock, &se.pre);
	    }
	  else
	    {
	      se.expr = gfc_index_one_node;
	      ubound = lower[n];
	    }
	}
      gfc_conv_descriptor_lbound_set (descriptor_block, descriptor, 
				      gfc_rank_cst[n], se.expr);
      conv_lbound = se.expr;

      /* Work out the offset for this component.  */
      tmp = fold_build2_loc (input_location, MULT_EXPR, gfc_array_index_type,
			     se.expr, stride);
      offset = fold_build2_loc (input_location, MINUS_EXPR,
				gfc_array_index_type, offset, tmp);

      /* Set upper bound.  */
      gfc_init_se (&se, NULL);
      gcc_assert (ubound);
      gfc_conv_expr_type (&se, ubound, gfc_array_index_type);
      gfc_add_block_to_block (pblock, &se.pre);

      gfc_conv_descriptor_ubound_set (descriptor_block, descriptor,
				      gfc_rank_cst[n], se.expr);
      conv_ubound = se.expr;

      /* Store the stride.  */
      gfc_conv_descriptor_stride_set (descriptor_block, descriptor,
				      gfc_rank_cst[n], stride);

      /* Calculate size and check whether extent is negative.  */
      size = gfc_conv_array_extent_dim (conv_lbound, conv_ubound, &or_expr);
      size = gfc_evaluate_now (size, pblock);

      /* Check whether multiplying the stride by the number of
	 elements in this dimension would overflow. We must also check
	 whether the current dimension has zero size in order to avoid
	 division by zero. 
      */
      tmp = fold_build2_loc (input_location, TRUNC_DIV_EXPR, 
			     gfc_array_index_type, 
			     fold_convert (gfc_array_index_type, 
					   TYPE_MAX_VALUE (gfc_array_index_type)),
					   size);
      cond = gfc_unlikely (fold_build2_loc (input_location, LT_EXPR,
					    boolean_type_node, tmp, stride));
      tmp = fold_build3_loc (input_location, COND_EXPR, integer_type_node, cond,
			     integer_one_node, integer_zero_node);
      cond = gfc_unlikely (fold_build2_loc (input_location, EQ_EXPR,
					    boolean_type_node, size,
					    gfc_index_zero_node));
      tmp = fold_build3_loc (input_location, COND_EXPR, integer_type_node, cond,
			     integer_zero_node, tmp);
      tmp = fold_build2_loc (input_location, PLUS_EXPR, integer_type_node,
			     *overflow, tmp);
      *overflow = gfc_evaluate_now (tmp, pblock);
      
      /* Multiply the stride by the number of elements in this dimension.  */
      stride = fold_build2_loc (input_location, MULT_EXPR,
				gfc_array_index_type, stride, size);
      stride = gfc_evaluate_now (stride, pblock);
    }

  for (n = rank; n < rank + corank; n++)
    {
      ubound = upper[n];

      /* Set lower bound.  */
      gfc_init_se (&se, NULL);
      if (lower == NULL || lower[n] == NULL)
	{
	  gcc_assert (n == rank + corank - 1);
	  se.expr = gfc_index_one_node;
	}
      else
	{
	  if (ubound || n == rank + corank - 1)
	    {
	      gfc_conv_expr_type (&se, lower[n], gfc_array_index_type);
	      gfc_add_block_to_block (pblock, &se.pre);
	    }
	  else
	    {
	      se.expr = gfc_index_one_node;
	      ubound = lower[n];
	    }
	}
      gfc_conv_descriptor_lbound_set (descriptor_block, descriptor, 
				      gfc_rank_cst[n], se.expr);

      if (n < rank + corank - 1)
	{
	  gfc_init_se (&se, NULL);
	  gcc_assert (ubound);
	  gfc_conv_expr_type (&se, ubound, gfc_array_index_type);
	  gfc_add_block_to_block (pblock, &se.pre);
	  gfc_conv_descriptor_ubound_set (descriptor_block, descriptor,
					  gfc_rank_cst[n], se.expr);
	}
    }

  /* The stride is the number of elements in the array, so multiply by the
     size of an element to get the total size.  Obviously, if there is a
     SOURCE expression (expr3) we must use its element size.  */
  if (expr3_elem_size != NULL_TREE)
    tmp = expr3_elem_size;
  else if (expr3 != NULL)
    {
      if (expr3->ts.type == BT_CLASS)
	{
	  gfc_se se_sz;
	  gfc_expr *sz = gfc_copy_expr (expr3);
	  gfc_add_vptr_component (sz);
	  gfc_add_size_component (sz);
	  gfc_init_se (&se_sz, NULL);
	  gfc_conv_expr (&se_sz, sz);
	  gfc_free_expr (sz);
	  tmp = se_sz.expr;
	}
      else
	{
	  tmp = gfc_typenode_for_spec (&expr3->ts);
	  tmp = TYPE_SIZE_UNIT (tmp);
	}
    }
  else
    tmp = TYPE_SIZE_UNIT (gfc_get_element_type (type));

  /* Convert to size_t.  */
  element_size = fold_convert (size_type_node, tmp);

  if (rank == 0)
    return element_size;

  *nelems = gfc_evaluate_now (stride, pblock);
  stride = fold_convert (size_type_node, stride);

  /* First check for overflow. Since an array of type character can
     have zero element_size, we must check for that before
     dividing.  */
  tmp = fold_build2_loc (input_location, TRUNC_DIV_EXPR, 
			 size_type_node,
			 TYPE_MAX_VALUE (size_type_node), element_size);
  cond = gfc_unlikely (fold_build2_loc (input_location, LT_EXPR,
					boolean_type_node, tmp, stride));
  tmp = fold_build3_loc (input_location, COND_EXPR, integer_type_node, cond,
			 integer_one_node, integer_zero_node);
  cond = gfc_unlikely (fold_build2_loc (input_location, EQ_EXPR,
					boolean_type_node, element_size,
					build_int_cst (size_type_node, 0)));
  tmp = fold_build3_loc (input_location, COND_EXPR, integer_type_node, cond,
			 integer_zero_node, tmp);
  tmp = fold_build2_loc (input_location, PLUS_EXPR, integer_type_node,
			 *overflow, tmp);
  *overflow = gfc_evaluate_now (tmp, pblock);

  size = fold_build2_loc (input_location, MULT_EXPR, size_type_node,
			  stride, element_size);

  if (poffset != NULL)
    {
      offset = gfc_evaluate_now (offset, pblock);
      *poffset = offset;
    }

  if (integer_zerop (or_expr))
    return size;
  if (integer_onep (or_expr))
    return build_int_cst (size_type_node, 0);

  var = gfc_create_var (TREE_TYPE (size), "size");
  gfc_start_block (&thenblock);
  gfc_add_modify (&thenblock, var, build_int_cst (size_type_node, 0));
  thencase = gfc_finish_block (&thenblock);

  gfc_start_block (&elseblock);
  gfc_add_modify (&elseblock, var, size);
  elsecase = gfc_finish_block (&elseblock);

  tmp = gfc_evaluate_now (or_expr, pblock);
  tmp = build3_v (COND_EXPR, tmp, thencase, elsecase);
  gfc_add_expr_to_block (pblock, tmp);

  return var;
}


/* Initializes the descriptor and generates a call to _gfor_allocate.  Does
   the work for an ALLOCATE statement.  */
/*GCC ARRAYS*/

bool
gfc_array_allocate (gfc_se * se, gfc_expr * expr, tree status, tree errmsg,
		    tree errlen, tree label_finish, tree expr3_elem_size,
		    tree *nelems, gfc_expr *expr3)
{
  tree tmp;
  tree pointer;
  tree offset = NULL_TREE;
  tree token = NULL_TREE;
  tree size;
  tree msg;
  tree error = NULL_TREE;
  tree overflow; /* Boolean storing whether size calculation overflows.  */
  tree var_overflow = NULL_TREE;
  tree cond;
  tree set_descriptor;
  stmtblock_t set_descriptor_block;
  stmtblock_t elseblock;
  gfc_expr **lower;
  gfc_expr **upper;
  gfc_ref *ref, *prev_ref = NULL;
  bool allocatable, coarray, dimension;

  ref = expr->ref;

  /* Find the last reference in the chain.  */
  while (ref && ref->next != NULL)
    {
      gcc_assert (ref->type != REF_ARRAY || ref->u.ar.type == AR_ELEMENT
		  || (ref->u.ar.dimen == 0 && ref->u.ar.codimen > 0));
      prev_ref = ref;
      ref = ref->next;
    }

  if (ref == NULL || ref->type != REF_ARRAY)
    return false;

  if (!prev_ref)
    {
      allocatable = expr->symtree->n.sym->attr.allocatable;
      coarray = expr->symtree->n.sym->attr.codimension;
      dimension = expr->symtree->n.sym->attr.dimension;
    }
  else
    {
      allocatable = prev_ref->u.c.component->attr.allocatable;
      coarray = prev_ref->u.c.component->attr.codimension;
      dimension = prev_ref->u.c.component->attr.dimension;
    }

  if (!dimension)
    gcc_assert (coarray);

  /* Figure out the size of the array.  */
  switch (ref->u.ar.type)
    {
    case AR_ELEMENT:
      if (!coarray)
	{
	  lower = NULL;
	  upper = ref->u.ar.start;
	  break;
	}
      /* Fall through.  */

    case AR_SECTION:
      lower = ref->u.ar.start;
      upper = ref->u.ar.end;
      break;

    case AR_FULL:
      gcc_assert (ref->u.ar.as->type == AS_EXPLICIT);

      lower = ref->u.ar.as->lower;
      upper = ref->u.ar.as->upper;
      break;

    default:
      gcc_unreachable ();
      break;
    }

  overflow = integer_zero_node;

  gfc_init_block (&set_descriptor_block);
  size = gfc_array_init_size (se->expr, ref->u.ar.as->rank,
			      ref->u.ar.as->corank, &offset, lower, upper,
			      &se->pre, &set_descriptor_block, &overflow,
			      expr3_elem_size, nelems, expr3);

  if (dimension)
    {

      var_overflow = gfc_create_var (integer_type_node, "overflow");
      gfc_add_modify (&se->pre, var_overflow, overflow);

      /* Generate the block of code handling overflow.  */
      msg = gfc_build_addr_expr (pchar_type_node,
		gfc_build_localized_cstring_const
  			("Integer overflow when calculating the amount of "
  			 "memory to allocate"));
      error = build_call_expr_loc (input_location, gfor_fndecl_runtime_error,
				   1, msg);
    }

  if (status != NULL_TREE)
    {
      tree status_type = TREE_TYPE (status);
      stmtblock_t set_status_block;

      gfc_start_block (&set_status_block);
      gfc_add_modify (&set_status_block, status,
		      build_int_cst (status_type, LIBERROR_ALLOCATION));
      error = gfc_finish_block (&set_status_block);
    }

  gfc_start_block (&elseblock);

  /* Allocate memory to store the data.  */
  if (POINTER_TYPE_P (TREE_TYPE (se->expr)))
    se->expr = build_fold_indirect_ref_loc (input_location, se->expr);

  pointer = gfc_conv_descriptor_data_get (se->expr);
  STRIP_NOPS (pointer);

  if (coarray && gfc_option.coarray == GFC_FCOARRAY_LIB)
    token = gfc_build_addr_expr (NULL_TREE,
				 gfc_conv_descriptor_token (se->expr));

  /* The allocatable variant takes the old pointer as first argument.  */
  if (allocatable)
    gfc_allocate_allocatable (&elseblock, pointer, size, token,
			      status, errmsg, errlen, label_finish, expr);
  else
    gfc_allocate_using_malloc (&elseblock, pointer, size, status);

  if (dimension)
    {
      cond = gfc_unlikely (fold_build2_loc (input_location, NE_EXPR,
			   boolean_type_node, var_overflow, integer_zero_node));
      tmp = fold_build3_loc (input_location, COND_EXPR, void_type_node, cond, 
			     error, gfc_finish_block (&elseblock));
    }
  else
    tmp = gfc_finish_block (&elseblock);

  gfc_add_expr_to_block (&se->pre, tmp);

  if (expr->ts.type == BT_CLASS)
    {
      tmp = build_int_cst (unsigned_char_type_node, 0);
      /* With class objects, it is best to play safe and null the 
	 memory because we cannot know if dynamic types have allocatable
	 components or not.  */
      tmp = build_call_expr_loc (input_location,
				 builtin_decl_explicit (BUILT_IN_MEMSET),
				 3, pointer, tmp,  size);
      gfc_add_expr_to_block (&se->pre, tmp);
    }

  /* Update the array descriptors. */
  if (dimension)
    gfc_conv_descriptor_offset_set (&set_descriptor_block, se->expr, offset);
  
  set_descriptor = gfc_finish_block (&set_descriptor_block);
  if (status != NULL_TREE)
    {
      cond = fold_build2_loc (input_location, EQ_EXPR,
			  boolean_type_node, status,
			  build_int_cst (TREE_TYPE (status), 0));
      gfc_add_expr_to_block (&se->pre,
		 fold_build3_loc (input_location, COND_EXPR, void_type_node,
				  gfc_likely (cond), set_descriptor,
				  build_empty_stmt (input_location))); 
    }
  else
      gfc_add_expr_to_block (&se->pre, set_descriptor);

  if ((expr->ts.type == BT_DERIVED)
	&& expr->ts.u.derived->attr.alloc_comp)
    {
      tmp = gfc_nullify_alloc_comp (expr->ts.u.derived, se->expr,
				    ref->u.ar.as->rank);
      gfc_add_expr_to_block (&se->pre, tmp);
    }

  return true;
}


/* Deallocate an array variable.  Also used when an allocated variable goes
   out of scope.  */
/*GCC ARRAYS*/

tree
gfc_array_deallocate (tree descriptor, tree pstat, tree errmsg, tree errlen,
		      tree label_finish, gfc_expr* expr)
{
  tree var;
  tree tmp;
  stmtblock_t block;
  bool coarray = gfc_is_coarray (expr);

  gfc_start_block (&block);

  /* Get a pointer to the data.  */
  var = gfc_conv_descriptor_data_get (descriptor);
  STRIP_NOPS (var);

  /* Parameter is the address of the data component.  */
  tmp = gfc_deallocate_with_status (coarray ? descriptor : var, pstat, errmsg,
				    errlen, label_finish, false, expr, coarray);
  gfc_add_expr_to_block (&block, tmp);

  /* Zero the data pointer; only for coarrays an error can occur and then
     the allocation status may not be changed.  */
  tmp = fold_build2_loc (input_location, MODIFY_EXPR, void_type_node,
			 var, build_int_cst (TREE_TYPE (var), 0));
  if (pstat != NULL_TREE && coarray && gfc_option.coarray == GFC_FCOARRAY_LIB)
    {
      tree cond;
      tree stat = build_fold_indirect_ref_loc (input_location, pstat);

      cond = fold_build2_loc (input_location, EQ_EXPR, boolean_type_node,
			      stat, build_int_cst (TREE_TYPE (stat), 0));
      tmp = fold_build3_loc (input_location, COND_EXPR, void_type_node,
			     cond, tmp, build_empty_stmt (input_location));
    }

  gfc_add_expr_to_block (&block, tmp);

  return gfc_finish_block (&block);
}


/* Create an array constructor from an initialization expression.
   We assume the frontend already did any expansions and conversions.  */

tree
gfc_conv_array_initializer (tree type, gfc_expr * expr)
{
  gfc_constructor *c;
  tree tmp;
  gfc_se se;
  HOST_WIDE_INT hi;
  unsigned HOST_WIDE_INT lo;
  tree index, range;
  VEC(constructor_elt,gc) *v = NULL;

  if (expr->expr_type == EXPR_VARIABLE
      && expr->symtree->n.sym->attr.flavor == FL_PARAMETER
      && expr->symtree->n.sym->value)
    expr = expr->symtree->n.sym->value;

  switch (expr->expr_type)
    {
    case EXPR_CONSTANT:
    case EXPR_STRUCTURE:
      /* A single scalar or derived type value.  Create an array with all
         elements equal to that value.  */
      gfc_init_se (&se, NULL);
      
      if (expr->expr_type == EXPR_CONSTANT)
	gfc_conv_constant (&se, expr);
      else
	gfc_conv_structure (&se, expr, 1);

      tmp = TYPE_MAX_VALUE (TYPE_DOMAIN (type));
      gcc_assert (tmp && INTEGER_CST_P (tmp));
      hi = TREE_INT_CST_HIGH (tmp);
      lo = TREE_INT_CST_LOW (tmp);
      lo++;
      if (lo == 0)
	hi++;
      /* This will probably eat buckets of memory for large arrays.  */
      while (hi != 0 || lo != 0)
        {
	  CONSTRUCTOR_APPEND_ELT (v, NULL_TREE, se.expr);
          if (lo == 0)
            hi--;
          lo--;
        }
      break;

    case EXPR_ARRAY:
      /* Create a vector of all the elements.  */
      for (c = gfc_constructor_first (expr->value.constructor);
	   c; c = gfc_constructor_next (c))
        {
          if (c->iterator)
            {
              /* Problems occur when we get something like
                 integer :: a(lots) = (/(i, i=1, lots)/)  */
              gfc_fatal_error ("The number of elements in the array constructor "
			       "at %L requires an increase of the allowed %d "
			       "upper limit.   See -fmax-array-constructor "
			       "option", &expr->where,
			       gfc_option.flag_max_array_constructor);
	      return NULL_TREE;
	    }
          if (mpz_cmp_si (c->offset, 0) != 0)
            index = gfc_conv_mpz_to_tree (c->offset, gfc_index_integer_kind);
          else
            index = NULL_TREE;

	  if (mpz_cmp_si (c->repeat, 1) > 0)
	    {
	      tree tmp1, tmp2;
	      mpz_t maxval;

	      mpz_init (maxval);
	      mpz_add (maxval, c->offset, c->repeat);
	      mpz_sub_ui (maxval, maxval, 1);
	      tmp2 = gfc_conv_mpz_to_tree (maxval, gfc_index_integer_kind);
	      if (mpz_cmp_si (c->offset, 0) != 0)
		{
		  mpz_add_ui (maxval, c->offset, 1);
		  tmp1 = gfc_conv_mpz_to_tree (maxval, gfc_index_integer_kind);
		}
	      else
		tmp1 = gfc_conv_mpz_to_tree (c->offset, gfc_index_integer_kind);

	      range = fold_build2 (RANGE_EXPR, gfc_array_index_type, tmp1, tmp2);
	      mpz_clear (maxval);
	    }
	  else
	    range = NULL;

          gfc_init_se (&se, NULL);
	  switch (c->expr->expr_type)
	    {
	    case EXPR_CONSTANT:
	      gfc_conv_constant (&se, c->expr);
	      break;

	    case EXPR_STRUCTURE:
              gfc_conv_structure (&se, c->expr, 1);
	      break;

	    default:
	      /* Catch those occasional beasts that do not simplify
		 for one reason or another, assuming that if they are
		 standard defying the frontend will catch them.  */
	      gfc_conv_expr (&se, c->expr);
	      break;
	    }

	  if (range == NULL_TREE)
	    CONSTRUCTOR_APPEND_ELT (v, index, se.expr);
	  else
	    {
	      if (index != NULL_TREE)
		CONSTRUCTOR_APPEND_ELT (v, index, se.expr);
	      CONSTRUCTOR_APPEND_ELT (v, range, se.expr);
	    }
        }
      break;

    case EXPR_NULL:
      return gfc_build_null_descriptor (type);

    default:
      gcc_unreachable ();
    }

  /* Create a constructor from the list of elements.  */
  tmp = build_constructor (type, v);
  TREE_CONSTANT (tmp) = 1;
  return tmp;
}


/* Generate code to evaluate non-constant coarray cobounds.  */

void
gfc_trans_array_cobounds (tree type, stmtblock_t * pblock,
			  const gfc_symbol *sym)
{
  int dim;
  tree ubound;
  tree lbound;
  gfc_se se;
  gfc_array_spec *as;

  as = sym->as;

  for (dim = as->rank; dim < as->rank + as->corank; dim++)
    {
      /* Evaluate non-constant array bound expressions.  */
      lbound = GFC_TYPE_ARRAY_LBOUND (type, dim);
      if (as->lower[dim] && !INTEGER_CST_P (lbound))
        {
          gfc_init_se (&se, NULL);
          gfc_conv_expr_type (&se, as->lower[dim], gfc_array_index_type);
          gfc_add_block_to_block (pblock, &se.pre);
          gfc_add_modify (pblock, lbound, se.expr);
        }
      ubound = GFC_TYPE_ARRAY_UBOUND (type, dim);
      if (as->upper[dim] && !INTEGER_CST_P (ubound))
        {
          gfc_init_se (&se, NULL);
          gfc_conv_expr_type (&se, as->upper[dim], gfc_array_index_type);
          gfc_add_block_to_block (pblock, &se.pre);
          gfc_add_modify (pblock, ubound, se.expr);
        }
    }
}


/* Generate code to evaluate non-constant array bounds.  Sets *poffset and
   returns the size (in elements) of the array.  */

static tree
gfc_trans_array_bounds (tree type, gfc_symbol * sym, tree * poffset,
                        stmtblock_t * pblock)
{
  gfc_array_spec *as;
  tree size;
  tree stride;
  tree offset;
  tree ubound;
  tree lbound;
  tree tmp;
  gfc_se se;

  int dim;

  as = sym->as;

  size = gfc_index_one_node;
  offset = gfc_index_zero_node;
  for (dim = 0; dim < as->rank; dim++)
    {
      /* Evaluate non-constant array bound expressions.  */
      lbound = GFC_TYPE_ARRAY_LBOUND (type, dim);
      if (as->lower[dim] && !INTEGER_CST_P (lbound))
        {
          gfc_init_se (&se, NULL);
          gfc_conv_expr_type (&se, as->lower[dim], gfc_array_index_type);
          gfc_add_block_to_block (pblock, &se.pre);
          gfc_add_modify (pblock, lbound, se.expr);
        }
      ubound = GFC_TYPE_ARRAY_UBOUND (type, dim);
      if (as->upper[dim] && !INTEGER_CST_P (ubound))
        {
          gfc_init_se (&se, NULL);
          gfc_conv_expr_type (&se, as->upper[dim], gfc_array_index_type);
          gfc_add_block_to_block (pblock, &se.pre);
          gfc_add_modify (pblock, ubound, se.expr);
        }
      /* The offset of this dimension.  offset = offset - lbound * stride.  */
      tmp = fold_build2_loc (input_location, MULT_EXPR, gfc_array_index_type,
			     lbound, size);
      offset = fold_build2_loc (input_location, MINUS_EXPR, gfc_array_index_type,
				offset, tmp);

      /* The size of this dimension, and the stride of the next.  */
      if (dim + 1 < as->rank)
        stride = GFC_TYPE_ARRAY_STRIDE (type, dim + 1);
      else
	stride = GFC_TYPE_ARRAY_SIZE (type);

      if (ubound != NULL_TREE && !(stride && INTEGER_CST_P (stride)))
        {
          /* Calculate stride = size * (ubound + 1 - lbound).  */
          tmp = fold_build2_loc (input_location, MINUS_EXPR,
				 gfc_array_index_type,
				 gfc_index_one_node, lbound);
          tmp = fold_build2_loc (input_location, PLUS_EXPR,
				 gfc_array_index_type, ubound, tmp);
          tmp = fold_build2_loc (input_location, MULT_EXPR,
				 gfc_array_index_type, size, tmp);
          if (stride)
            gfc_add_modify (pblock, stride, tmp);
          else
            stride = gfc_evaluate_now (tmp, pblock);

	  /* Make sure that negative size arrays are translated
	     to being zero size.  */
	  tmp = fold_build2_loc (input_location, GE_EXPR, boolean_type_node,
				 stride, gfc_index_zero_node);
	  tmp = fold_build3_loc (input_location, COND_EXPR,
				 gfc_array_index_type, tmp,
				 stride, gfc_index_zero_node);
	  gfc_add_modify (pblock, stride, tmp);
        }

      size = stride;
    }

  gfc_trans_array_cobounds (type, pblock, sym);
  gfc_trans_vla_type_sizes (sym, pblock);

  *poffset = offset;
  return size;
}


/* Generate code to initialize/allocate an array variable.  */

void
gfc_trans_auto_array_allocation (tree decl, gfc_symbol * sym,
				 gfc_wrapped_block * block)
{
  stmtblock_t init;
  tree type;
  tree tmp = NULL_TREE;
  tree size;
  tree offset;
  tree space;
  tree inittree;
  bool onstack;

  gcc_assert (!(sym->attr.pointer || sym->attr.allocatable));

  /* Do nothing for USEd variables.  */
  if (sym->attr.use_assoc)
    return;

  type = TREE_TYPE (decl);
  gcc_assert (GFC_ARRAY_TYPE_P (type));
  onstack = TREE_CODE (type) != POINTER_TYPE;

  gfc_init_block (&init);

  /* Evaluate character string length.  */
  if (sym->ts.type == BT_CHARACTER
      && onstack && !INTEGER_CST_P (sym->ts.u.cl->backend_decl))
    {
      gfc_conv_string_length (sym->ts.u.cl, NULL, &init);

      gfc_trans_vla_type_sizes (sym, &init);

      /* Emit a DECL_EXPR for this variable, which will cause the
	 gimplifier to allocate storage, and all that good stuff.  */
      tmp = fold_build1_loc (input_location, DECL_EXPR, TREE_TYPE (decl), decl);
      gfc_add_expr_to_block (&init, tmp);
    }

  if (onstack)
    {
      gfc_add_init_cleanup (block, gfc_finish_block (&init), NULL_TREE);
      return;
    }

  type = TREE_TYPE (type);

  gcc_assert (!sym->attr.use_assoc);
  gcc_assert (!TREE_STATIC (decl));
  gcc_assert (!sym->module);

  if (sym->ts.type == BT_CHARACTER
      && !INTEGER_CST_P (sym->ts.u.cl->backend_decl))
    gfc_conv_string_length (sym->ts.u.cl, NULL, &init);

  size = gfc_trans_array_bounds (type, sym, &offset, &init);

  /* Don't actually allocate space for Cray Pointees.  */
  if (sym->attr.cray_pointee)
    {
      if (TREE_CODE (GFC_TYPE_ARRAY_OFFSET (type)) == VAR_DECL)
	gfc_add_modify (&init, GFC_TYPE_ARRAY_OFFSET (type), offset);

      gfc_add_init_cleanup (block, gfc_finish_block (&init), NULL_TREE);
      return;
    }

  if (gfc_option.flag_stack_arrays)
    {
      gcc_assert (TREE_CODE (TREE_TYPE (decl)) == POINTER_TYPE);
      space = build_decl (sym->declared_at.lb->location,
			  VAR_DECL, create_tmp_var_name ("A"),
			  TREE_TYPE (TREE_TYPE (decl)));
      gfc_trans_vla_type_sizes (sym, &init);
    }
  else
    {
      /* The size is the number of elements in the array, so multiply by the
	 size of an element to get the total size.  */
      tmp = TYPE_SIZE_UNIT (gfc_get_element_type (type));
      size = fold_build2_loc (input_location, MULT_EXPR, gfc_array_index_type,
			      size, fold_convert (gfc_array_index_type, tmp));

      /* Allocate memory to hold the data.  */
      tmp = gfc_call_malloc (&init, TREE_TYPE (decl), size);
      gfc_add_modify (&init, decl, tmp);

      /* Free the temporary.  */
      tmp = gfc_call_free (convert (pvoid_type_node, decl));
      space = NULL_TREE;
    }

  /* Set offset of the array.  */
  if (TREE_CODE (GFC_TYPE_ARRAY_OFFSET (type)) == VAR_DECL)
    gfc_add_modify (&init, GFC_TYPE_ARRAY_OFFSET (type), offset);

  /* Automatic arrays should not have initializers.  */
  gcc_assert (!sym->value);

  inittree = gfc_finish_block (&init);

  if (space)
    {
      tree addr;
      pushdecl (space);

      /* Don't create new scope, emit the DECL_EXPR in exactly the scope
         where also space is located.  */
      gfc_init_block (&init);
      tmp = fold_build1_loc (input_location, DECL_EXPR,
			     TREE_TYPE (space), space);
      gfc_add_expr_to_block (&init, tmp);
      addr = fold_build1_loc (sym->declared_at.lb->location,
			      ADDR_EXPR, TREE_TYPE (decl), space);
      gfc_add_modify (&init, decl, addr);
      gfc_add_init_cleanup (block, gfc_finish_block (&init), NULL_TREE);
      tmp = NULL_TREE;
    }
  gfc_add_init_cleanup (block, inittree, tmp);
}


/* Generate entry and exit code for g77 calling convention arrays.  */

void
gfc_trans_g77_array (gfc_symbol * sym, gfc_wrapped_block * block)
{
  tree parm;
  tree type;
  locus loc;
  tree offset;
  tree tmp;
  tree stmt;
  stmtblock_t init;

  gfc_save_backend_locus (&loc);
  gfc_set_backend_locus (&sym->declared_at);

  /* Descriptor type.  */
  parm = sym->backend_decl;
  type = TREE_TYPE (parm);
  gcc_assert (GFC_ARRAY_TYPE_P (type));

  gfc_start_block (&init);

  if (sym->ts.type == BT_CHARACTER
      && TREE_CODE (sym->ts.u.cl->backend_decl) == VAR_DECL)
    gfc_conv_string_length (sym->ts.u.cl, NULL, &init);

  /* Evaluate the bounds of the array.  */
  gfc_trans_array_bounds (type, sym, &offset, &init);

  /* Set the offset.  */
  if (TREE_CODE (GFC_TYPE_ARRAY_OFFSET (type)) == VAR_DECL)
    gfc_add_modify (&init, GFC_TYPE_ARRAY_OFFSET (type), offset);

  /* Set the pointer itself if we aren't using the parameter directly.  */
  if (TREE_CODE (parm) != PARM_DECL)
    {
      tmp = convert (TREE_TYPE (parm), GFC_DECL_SAVED_DESCRIPTOR (parm));
      gfc_add_modify (&init, parm, tmp);
    }
  stmt = gfc_finish_block (&init);

  gfc_restore_backend_locus (&loc);

  /* Add the initialization code to the start of the function.  */

  if (sym->attr.optional || sym->attr.not_always_present)
    {
      tmp = gfc_conv_expr_present (sym);
      stmt = build3_v (COND_EXPR, tmp, stmt, build_empty_stmt (input_location));
    }
  
  gfc_add_init_cleanup (block, stmt, NULL_TREE);
}


/* Modify the descriptor of an array parameter so that it has the
   correct lower bound.  Also move the upper bound accordingly.
   If the array is not packed, it will be copied into a temporary.
   For each dimension we set the new lower and upper bounds.  Then we copy the
   stride and calculate the offset for this dimension.  We also work out
   what the stride of a packed array would be, and see it the two match.
   If the array need repacking, we set the stride to the values we just
   calculated, recalculate the offset and copy the array data.
   Code is also added to copy the data back at the end of the function.
   */

void
gfc_trans_dummy_array_bias (gfc_symbol * sym, tree tmpdesc,
			    gfc_wrapped_block * block)
{
  tree size;
  tree type;
  tree offset;
  locus loc;
  stmtblock_t init;
  tree stmtInit, stmtCleanup;
  tree lbound;
  tree ubound;
  tree dubound;
  tree dlbound;
  tree dumdesc;
  tree tmp;
  tree stride, stride2;
  tree stmt_packed;
  tree stmt_unpacked;
  tree partial;
  gfc_se se;
  int n;
  int checkparm;
  int no_repack;
  bool optional_arg;

  /* Do nothing for pointer and allocatable arrays.  */
  if (sym->attr.pointer || sym->attr.allocatable)
    return;

  if (sym->attr.dummy && gfc_is_nodesc_array (sym))
    {
      gfc_trans_g77_array (sym, block);
      return;
    }

  gfc_save_backend_locus (&loc);
  gfc_set_backend_locus (&sym->declared_at);

  /* Descriptor type.  */
  type = TREE_TYPE (tmpdesc);
  gcc_assert (GFC_ARRAY_TYPE_P (type));
  dumdesc = GFC_DECL_SAVED_DESCRIPTOR (tmpdesc);
  dumdesc = build_fold_indirect_ref_loc (input_location, dumdesc);
  gfc_start_block (&init);

  if (sym->ts.type == BT_CHARACTER
      && TREE_CODE (sym->ts.u.cl->backend_decl) == VAR_DECL)
    gfc_conv_string_length (sym->ts.u.cl, NULL, &init);

  checkparm = (sym->as->type == AS_EXPLICIT
	       && (gfc_option.rtcheck & GFC_RTCHECK_BOUNDS));

  no_repack = !(GFC_DECL_PACKED_ARRAY (tmpdesc)
		|| GFC_DECL_PARTIAL_PACKED_ARRAY (tmpdesc));

  if (GFC_DECL_PARTIAL_PACKED_ARRAY (tmpdesc))
    {
      /* For non-constant shape arrays we only check if the first dimension
	 is contiguous.  Repacking higher dimensions wouldn't gain us
	 anything as we still don't know the array stride.  */
      partial = gfc_create_var (boolean_type_node, "partial");
      TREE_USED (partial) = 1;
      tmp = gfc_conv_descriptor_stride_get (dumdesc, gfc_rank_cst[0]);
      tmp = fold_build2_loc (input_location, EQ_EXPR, boolean_type_node, tmp,
			     gfc_index_one_node);
      gfc_add_modify (&init, partial, tmp);
    }
  else
    partial = NULL_TREE;

  /* The naming of stmt_unpacked and stmt_packed may be counter-intuitive
     here, however I think it does the right thing.  */
  if (no_repack)
    {
      /* Set the first stride.  */
      stride = gfc_conv_descriptor_stride_get (dumdesc, gfc_rank_cst[0]);
      stride = gfc_evaluate_now (stride, &init);

      tmp = fold_build2_loc (input_location, EQ_EXPR, boolean_type_node,
			     stride, gfc_index_zero_node);
      tmp = fold_build3_loc (input_location, COND_EXPR, gfc_array_index_type,
			     tmp, gfc_index_one_node, stride);
      stride = GFC_TYPE_ARRAY_STRIDE (type, 0);
      gfc_add_modify (&init, stride, tmp);

      /* Allow the user to disable array repacking.  */
      stmt_unpacked = NULL_TREE;
    }
  else
    {
      gcc_assert (integer_onep (GFC_TYPE_ARRAY_STRIDE (type, 0)));
      /* A library call to repack the array if necessary.  */
      tmp = GFC_DECL_SAVED_DESCRIPTOR (tmpdesc);
      stmt_unpacked = build_call_expr_loc (input_location,
				       gfor_fndecl_in_pack, 1, tmp);

      stride = gfc_index_one_node;

      if (gfc_option.warn_array_temp)
	gfc_warning ("Creating array temporary at %L", &loc);
    }

  /* This is for the case where the array data is used directly without
     calling the repack function.  */
  if (no_repack || partial != NULL_TREE)
    stmt_packed = gfc_conv_descriptor_data_get (dumdesc);
  else
    stmt_packed = NULL_TREE;

  /* Assign the data pointer.  */
  if (stmt_packed != NULL_TREE && stmt_unpacked != NULL_TREE)
    {
      /* Don't repack unknown shape arrays when the first stride is 1.  */
      tmp = fold_build3_loc (input_location, COND_EXPR, TREE_TYPE (stmt_packed),
			     partial, stmt_packed, stmt_unpacked);
    }
  else
    tmp = stmt_packed != NULL_TREE ? stmt_packed : stmt_unpacked;
  gfc_add_modify (&init, tmpdesc, fold_convert (type, tmp));

  offset = gfc_index_zero_node;
  size = gfc_index_one_node;

  /* Evaluate the bounds of the array.  */
  for (n = 0; n < sym->as->rank; n++)
    {
      if (checkparm || !sym->as->upper[n])
	{
	  /* Get the bounds of the actual parameter.  */
	  dubound = gfc_conv_descriptor_ubound_get (dumdesc, gfc_rank_cst[n]);
	  dlbound = gfc_conv_descriptor_lbound_get (dumdesc, gfc_rank_cst[n]);
	}
      else
	{
	  dubound = NULL_TREE;
	  dlbound = NULL_TREE;
	}

      lbound = GFC_TYPE_ARRAY_LBOUND (type, n);
      if (!INTEGER_CST_P (lbound))
	{
	  gfc_init_se (&se, NULL);
	  gfc_conv_expr_type (&se, sym->as->lower[n],
			      gfc_array_index_type);
	  gfc_add_block_to_block (&init, &se.pre);
	  gfc_add_modify (&init, lbound, se.expr);
	}

      ubound = GFC_TYPE_ARRAY_UBOUND (type, n);
      /* Set the desired upper bound.  */
      if (sym->as->upper[n])
	{
	  /* We know what we want the upper bound to be.  */
	  if (!INTEGER_CST_P (ubound))
	    {
	      gfc_init_se (&se, NULL);
	      gfc_conv_expr_type (&se, sym->as->upper[n],
				  gfc_array_index_type);
	      gfc_add_block_to_block (&init, &se.pre);
	      gfc_add_modify (&init, ubound, se.expr);
	    }

	  /* Check the sizes match.  */
	  if (checkparm)
	    {
	      /* Check (ubound(a) - lbound(a) == ubound(b) - lbound(b)).  */
	      char * msg;
	      tree temp;

	      temp = fold_build2_loc (input_location, MINUS_EXPR,
				      gfc_array_index_type, ubound, lbound);
	      temp = fold_build2_loc (input_location, PLUS_EXPR,
				      gfc_array_index_type,
				      gfc_index_one_node, temp);
	      stride2 = fold_build2_loc (input_location, MINUS_EXPR,
					 gfc_array_index_type, dubound,
					 dlbound);
	      stride2 = fold_build2_loc (input_location, PLUS_EXPR,
					 gfc_array_index_type,
					 gfc_index_one_node, stride2);
	      tmp = fold_build2_loc (input_location, NE_EXPR,
				     gfc_array_index_type, temp, stride2);
	      asprintf (&msg, "Dimension %d of array '%s' has extent "
			"%%ld instead of %%ld", n+1, sym->name);

	      gfc_trans_runtime_check (true, false, tmp, &init, &loc, msg, 
			fold_convert (long_integer_type_node, temp),
			fold_convert (long_integer_type_node, stride2));

	      free (msg);
	    }
	}
      else
	{
	  /* For assumed shape arrays move the upper bound by the same amount
	     as the lower bound.  */
	  tmp = fold_build2_loc (input_location, MINUS_EXPR,
				 gfc_array_index_type, dubound, dlbound);
	  tmp = fold_build2_loc (input_location, PLUS_EXPR,
				 gfc_array_index_type, tmp, lbound);
	  gfc_add_modify (&init, ubound, tmp);
	}
      /* The offset of this dimension.  offset = offset - lbound * stride.  */
      tmp = fold_build2_loc (input_location, MULT_EXPR, gfc_array_index_type,
			     lbound, stride);
      offset = fold_build2_loc (input_location, MINUS_EXPR,
				gfc_array_index_type, offset, tmp);

      /* The size of this dimension, and the stride of the next.  */
      if (n + 1 < sym->as->rank)
	{
	  stride = GFC_TYPE_ARRAY_STRIDE (type, n + 1);

	  if (no_repack || partial != NULL_TREE)
	    stmt_unpacked =
	      gfc_conv_descriptor_stride_get (dumdesc, gfc_rank_cst[n+1]);

	  /* Figure out the stride if not a known constant.  */
	  if (!INTEGER_CST_P (stride))
	    {
	      if (no_repack)
		stmt_packed = NULL_TREE;
	      else
		{
		  /* Calculate stride = size * (ubound + 1 - lbound).  */
		  tmp = fold_build2_loc (input_location, MINUS_EXPR,
					 gfc_array_index_type,
					 gfc_index_one_node, lbound);
		  tmp = fold_build2_loc (input_location, PLUS_EXPR,
					 gfc_array_index_type, ubound, tmp);
		  size = fold_build2_loc (input_location, MULT_EXPR,
					  gfc_array_index_type, size, tmp);
		  stmt_packed = size;
		}

	      /* Assign the stride.  */
	      if (stmt_packed != NULL_TREE && stmt_unpacked != NULL_TREE)
		tmp = fold_build3_loc (input_location, COND_EXPR,
				       gfc_array_index_type, partial,
				       stmt_unpacked, stmt_packed);
	      else
		tmp = (stmt_packed != NULL_TREE) ? stmt_packed : stmt_unpacked;
	      gfc_add_modify (&init, stride, tmp);
	    }
	}
      else
	{
	  stride = GFC_TYPE_ARRAY_SIZE (type);

	  if (stride && !INTEGER_CST_P (stride))
	    {
	      /* Calculate size = stride * (ubound + 1 - lbound).  */
	      tmp = fold_build2_loc (input_location, MINUS_EXPR,
				     gfc_array_index_type,
				     gfc_index_one_node, lbound);
	      tmp = fold_build2_loc (input_location, PLUS_EXPR,
				     gfc_array_index_type,
				     ubound, tmp);
	      tmp = fold_build2_loc (input_location, MULT_EXPR,
				     gfc_array_index_type,
				     GFC_TYPE_ARRAY_STRIDE (type, n), tmp);
	      gfc_add_modify (&init, stride, tmp);
	    }
	}
    }

  gfc_trans_array_cobounds (type, &init, sym);

  /* Set the offset.  */
  if (TREE_CODE (GFC_TYPE_ARRAY_OFFSET (type)) == VAR_DECL)
    gfc_add_modify (&init, GFC_TYPE_ARRAY_OFFSET (type), offset);

  gfc_trans_vla_type_sizes (sym, &init);

  stmtInit = gfc_finish_block (&init);

  /* Only do the entry/initialization code if the arg is present.  */
  dumdesc = GFC_DECL_SAVED_DESCRIPTOR (tmpdesc);
  optional_arg = (sym->attr.optional
		  || (sym->ns->proc_name->attr.entry_master
		      && sym->attr.dummy));
  if (optional_arg)
    {
      tmp = gfc_conv_expr_present (sym);
      stmtInit = build3_v (COND_EXPR, tmp, stmtInit,
			   build_empty_stmt (input_location));
    }

  /* Cleanup code.  */
  if (no_repack)
    stmtCleanup = NULL_TREE;
  else
    {
      stmtblock_t cleanup;
      gfc_start_block (&cleanup);

      if (sym->attr.intent != INTENT_IN)
	{
	  /* Copy the data back.  */
	  tmp = build_call_expr_loc (input_location,
				 gfor_fndecl_in_unpack, 2, dumdesc, tmpdesc);
	  gfc_add_expr_to_block (&cleanup, tmp);
	}

      /* Free the temporary.  */
      tmp = gfc_call_free (tmpdesc);
      gfc_add_expr_to_block (&cleanup, tmp);

      stmtCleanup = gfc_finish_block (&cleanup);
	
      /* Only do the cleanup if the array was repacked.  */
      tmp = build_fold_indirect_ref_loc (input_location, dumdesc);
      tmp = gfc_conv_descriptor_data_get (tmp);
      tmp = fold_build2_loc (input_location, NE_EXPR, boolean_type_node,
			     tmp, tmpdesc);
      stmtCleanup = build3_v (COND_EXPR, tmp, stmtCleanup,
			      build_empty_stmt (input_location));

      if (optional_arg)
	{
	  tmp = gfc_conv_expr_present (sym);
	  stmtCleanup = build3_v (COND_EXPR, tmp, stmtCleanup,
				  build_empty_stmt (input_location));
	}
    }

  /* We don't need to free any memory allocated by internal_pack as it will
     be freed at the end of the function by pop_context.  */
  gfc_add_init_cleanup (block, stmtInit, stmtCleanup);

  gfc_restore_backend_locus (&loc);
}


/* Calculate the overall offset, including subreferences.  */
static void
gfc_get_dataptr_offset (stmtblock_t *block, tree parm, tree desc, tree offset,
			bool subref, gfc_expr *expr)
{
  tree tmp;
  tree field;
  tree stride;
  tree index;
  gfc_ref *ref;
  gfc_se start;
  int n;

  /* If offset is NULL and this is not a subreferenced array, there is
     nothing to do.  */
  if (offset == NULL_TREE)
    {
      if (subref)
	offset = gfc_index_zero_node;
      else
	return;
    }

  tmp = build_array_ref (desc, offset, NULL);

  /* Offset the data pointer for pointer assignments from arrays with
     subreferences; e.g. my_integer => my_type(:)%integer_component.  */
  if (subref)
    {
      /* Go past the array reference.  */
      for (ref = expr->ref; ref; ref = ref->next)
	if (ref->type == REF_ARRAY &&
	      ref->u.ar.type != AR_ELEMENT)
	  {
	    ref = ref->next;
	    break;
	  }

      /* Calculate the offset for each subsequent subreference.  */
      for (; ref; ref = ref->next)
	{
	  switch (ref->type)
	    {
	    case REF_COMPONENT:
	      field = ref->u.c.component->backend_decl;
	      gcc_assert (field && TREE_CODE (field) == FIELD_DECL);
	      tmp = fold_build3_loc (input_location, COMPONENT_REF,
				     TREE_TYPE (field),
				     tmp, field, NULL_TREE);
	      break;

	    case REF_SUBSTRING:
	      gcc_assert (TREE_CODE (TREE_TYPE (tmp)) == ARRAY_TYPE);
	      gfc_init_se (&start, NULL);
	      gfc_conv_expr_type (&start, ref->u.ss.start, gfc_charlen_type_node);
	      gfc_add_block_to_block (block, &start.pre);
	      tmp = gfc_build_array_ref (tmp, start.expr, NULL);
	      break;

	    case REF_ARRAY:
	      gcc_assert (TREE_CODE (TREE_TYPE (tmp)) == ARRAY_TYPE
			    && ref->u.ar.type == AR_ELEMENT);

	      /* TODO - Add bounds checking.  */
	      stride = gfc_index_one_node;
	      index = gfc_index_zero_node;
	      for (n = 0; n < ref->u.ar.dimen; n++)
		{
		  tree itmp;
		  tree jtmp;

		  /* Update the index.  */
		  gfc_init_se (&start, NULL);
		  gfc_conv_expr_type (&start, ref->u.ar.start[n], gfc_array_index_type);
		  itmp = gfc_evaluate_now (start.expr, block);
		  gfc_init_se (&start, NULL);
		  gfc_conv_expr_type (&start, ref->u.ar.as->lower[n], gfc_array_index_type);
		  jtmp = gfc_evaluate_now (start.expr, block);
		  itmp = fold_build2_loc (input_location, MINUS_EXPR,
					  gfc_array_index_type, itmp, jtmp);
		  itmp = fold_build2_loc (input_location, MULT_EXPR,
					  gfc_array_index_type, itmp, stride);
		  index = fold_build2_loc (input_location, PLUS_EXPR,
					  gfc_array_index_type, itmp, index);
		  index = gfc_evaluate_now (index, block);

		  /* Update the stride.  */
		  gfc_init_se (&start, NULL);
		  gfc_conv_expr_type (&start, ref->u.ar.as->upper[n], gfc_array_index_type);
		  itmp =  fold_build2_loc (input_location, MINUS_EXPR,
					   gfc_array_index_type, start.expr,
					   jtmp);
		  itmp =  fold_build2_loc (input_location, PLUS_EXPR,
					   gfc_array_index_type,
					   gfc_index_one_node, itmp);
		  stride =  fold_build2_loc (input_location, MULT_EXPR,
					     gfc_array_index_type, stride, itmp);
		  stride = gfc_evaluate_now (stride, block);
		}

	      /* Apply the index to obtain the array element.  */
	      tmp = gfc_build_array_ref (tmp, index, NULL);
	      break;

	    default:
	      gcc_unreachable ();
	      break;
	    }
	}
    }

  /* Set the target data pointer.  */
  offset = gfc_build_addr_expr (gfc_array_dataptr_type (desc), tmp);
  gfc_conv_descriptor_data_set (block, parm, offset);
}


/* gfc_conv_expr_descriptor needs the string length an expression
   so that the size of the temporary can be obtained.  This is done
   by adding up the string lengths of all the elements in the
   expression.  Function with non-constant expressions have their
   string lengths mapped onto the actual arguments using the
   interface mapping machinery in trans-expr.c.  */
static void
get_array_charlen (gfc_expr *expr, gfc_se *se)
{
  gfc_interface_mapping mapping;
  gfc_formal_arglist *formal;
  gfc_actual_arglist *arg;
  gfc_se tse;

  if (expr->ts.u.cl->length
	&& gfc_is_constant_expr (expr->ts.u.cl->length))
    {
      if (!expr->ts.u.cl->backend_decl)
	gfc_conv_string_length (expr->ts.u.cl, expr, &se->pre);
      return;
    }

  switch (expr->expr_type)
    {
    case EXPR_OP:
      get_array_charlen (expr->value.op.op1, se);

      /* For parentheses the expression ts.u.cl is identical.  */
      if (expr->value.op.op == INTRINSIC_PARENTHESES)
	return;

     expr->ts.u.cl->backend_decl =
		gfc_create_var (gfc_charlen_type_node, "sln");

      if (expr->value.op.op2)
	{
	  get_array_charlen (expr->value.op.op2, se);

	  gcc_assert (expr->value.op.op == INTRINSIC_CONCAT);

	  /* Add the string lengths and assign them to the expression
	     string length backend declaration.  */
	  gfc_add_modify (&se->pre, expr->ts.u.cl->backend_decl,
			  fold_build2_loc (input_location, PLUS_EXPR,
				gfc_charlen_type_node,
				expr->value.op.op1->ts.u.cl->backend_decl,
				expr->value.op.op2->ts.u.cl->backend_decl));
	}
      else
	gfc_add_modify (&se->pre, expr->ts.u.cl->backend_decl,
			expr->value.op.op1->ts.u.cl->backend_decl);
      break;

    case EXPR_FUNCTION:
      if (expr->value.function.esym == NULL
	    || expr->ts.u.cl->length->expr_type == EXPR_CONSTANT)
	{
	  gfc_conv_string_length (expr->ts.u.cl, expr, &se->pre);
	  break;
	}

      /* Map expressions involving the dummy arguments onto the actual
	 argument expressions.  */
      gfc_init_interface_mapping (&mapping);
      formal = expr->symtree->n.sym->formal;
      arg = expr->value.function.actual;

      /* Set se = NULL in the calls to the interface mapping, to suppress any
	 backend stuff.  */
      for (; arg != NULL; arg = arg->next, formal = formal ? formal->next : NULL)
	{
	  if (!arg->expr)
	    continue;
	  if (formal->sym)
	  gfc_add_interface_mapping (&mapping, formal->sym, NULL, arg->expr);
	}

      gfc_init_se (&tse, NULL);

      /* Build the expression for the character length and convert it.  */
      gfc_apply_interface_mapping (&mapping, &tse, expr->ts.u.cl->length);

      gfc_add_block_to_block (&se->pre, &tse.pre);
      gfc_add_block_to_block (&se->post, &tse.post);
      tse.expr = fold_convert (gfc_charlen_type_node, tse.expr);
      tse.expr = fold_build2_loc (input_location, MAX_EXPR,
				  gfc_charlen_type_node, tse.expr,
				  build_int_cst (gfc_charlen_type_node, 0));
      expr->ts.u.cl->backend_decl = tse.expr;
      gfc_free_interface_mapping (&mapping);
      break;

    default:
      gfc_conv_string_length (expr->ts.u.cl, expr, &se->pre);
      break;
    }
}


/* Helper function to check dimensions.  */
static bool
transposed_dims (gfc_ss *ss)
{
  int n;

  for (n = 0; n < ss->dimen; n++)
    if (ss->dim[n] != n)
      return true;
  return false;
}

/* Convert an array for passing as an actual argument.  Expressions and
   vector subscripts are evaluated and stored in a temporary, which is then
   passed.  For whole arrays the descriptor is passed.  For array sections
   a modified copy of the descriptor is passed, but using the original data.

   This function is also used for array pointer assignments, and there
   are three cases:

     - se->want_pointer && !se->direct_byref
	 EXPR is an actual argument.  On exit, se->expr contains a
	 pointer to the array descriptor.

     - !se->want_pointer && !se->direct_byref
	 EXPR is an actual argument to an intrinsic function or the
	 left-hand side of a pointer assignment.  On exit, se->expr
	 contains the descriptor for EXPR.

     - !se->want_pointer && se->direct_byref
	 EXPR is the right-hand side of a pointer assignment and
	 se->expr is the descriptor for the previously-evaluated
	 left-hand side.  The function creates an assignment from
	 EXPR to se->expr.  


   The se->force_tmp flag disables the non-copying descriptor optimization
   that is used for transpose. It may be used in cases where there is an
   alias between the transpose argument and another argument in the same
   function call.  */

void
gfc_conv_expr_descriptor (gfc_se * se, gfc_expr * expr, gfc_ss * ss)
{
  gfc_ss_type ss_type;
  gfc_ss_info *ss_info;
  gfc_loopinfo loop;
  gfc_array_info *info;
  int need_tmp;
  int n;
  tree tmp;
  tree desc;
  stmtblock_t block;
  tree start;
  tree offset;
  int full;
  bool subref_array_target = false;
  gfc_expr *arg, *ss_expr;

  gcc_assert (ss != NULL);
  gcc_assert (ss != gfc_ss_terminator);

  ss_info = ss->info;
  ss_type = ss_info->type;
  ss_expr = ss_info->expr;

  /* Special case things we know we can pass easily.  */
  switch (expr->expr_type)
    {
    case EXPR_VARIABLE:
      /* If we have a linear array section, we can pass it directly.
	 Otherwise we need to copy it into a temporary.  */

      gcc_assert (ss_type == GFC_SS_SECTION);
      gcc_assert (ss_expr == expr);
      info = &ss_info->data.array;

      /* Get the descriptor for the array.  */
      gfc_conv_ss_descriptor (&se->pre, ss, 0);
      desc = info->descriptor;

      subref_array_target = se->direct_byref && is_subref_array (expr);
      need_tmp = gfc_ref_needs_temporary_p (expr->ref)
			&& !subref_array_target;

      if (se->force_tmp)
	need_tmp = 1;

      if (need_tmp)
	full = 0;
      else if (GFC_ARRAY_TYPE_P (TREE_TYPE (desc)))
	{
	  /* Create a new descriptor if the array doesn't have one.  */
	  full = 0;
	}
      else if (info->ref->u.ar.type == AR_FULL)
	full = 1;
      else if (se->direct_byref)
	full = 0;
      else
	full = gfc_full_array_ref_p (info->ref, NULL);

      if (full && !transposed_dims (ss))
	{
	  if (se->direct_byref && !se->byref_noassign)
	    {
	      /* Copy the descriptor for pointer assignments.  */
	      gfc_add_modify (&se->pre, se->expr, desc);

	      /* Add any offsets from subreferences.  */
	      gfc_get_dataptr_offset (&se->pre, se->expr, desc, NULL_TREE,
				      subref_array_target, expr);
	    }
	  else if (se->want_pointer)
	    {
	      /* We pass full arrays directly.  This means that pointers and
		 allocatable arrays should also work.  */
	      se->expr = gfc_build_addr_expr (NULL_TREE, desc);
	    }
	  else
	    {
	      se->expr = desc;
	    }

	  if (expr->ts.type == BT_CHARACTER)
	    se->string_length = gfc_get_expr_charlen (expr);

	  return;
	}
      break;
      
    case EXPR_FUNCTION:

      /* We don't need to copy data in some cases.  */
      arg = gfc_get_noncopying_intrinsic_argument (expr);
      if (arg)
	{
	  /* This is a call to transpose...  */
	  gcc_assert (expr->value.function.isym->id == GFC_ISYM_TRANSPOSE);
	  /* ... which has already been handled by the scalarizer, so
	     that we just need to get its argument's descriptor.  */
	  gfc_conv_expr_descriptor (se, expr->value.function.actual->expr, ss);
	  return;
	}

      /* A transformational function return value will be a temporary
	 array descriptor.  We still need to go through the scalarizer
	 to create the descriptor.  Elemental functions are handled as
	 arbitrary expressions, i.e. copy to a temporary.  */

      if (se->direct_byref)
	{
	  gcc_assert (ss_type == GFC_SS_FUNCTION && ss_expr == expr);

	  /* For pointer assignments pass the descriptor directly.  */
	  if (se->ss == NULL)
	    se->ss = ss;
	  else
	    gcc_assert (se->ss == ss);
	  se->expr = gfc_build_addr_expr (NULL_TREE, se->expr);
	  gfc_conv_expr (se, expr);
	  return;
	}

      if (ss_expr != expr || ss_type != GFC_SS_FUNCTION)
	{
	  if (ss_expr != expr)
	    /* Elemental function.  */
	    gcc_assert ((expr->value.function.esym != NULL
			 && expr->value.function.esym->attr.elemental)
			|| (expr->value.function.isym != NULL
			    && expr->value.function.isym->elemental)
			|| gfc_inline_intrinsic_function_p (expr));
	  else
	    gcc_assert (ss_type == GFC_SS_INTRINSIC);

	  need_tmp = 1;
	  if (expr->ts.type == BT_CHARACTER
		&& expr->ts.u.cl->length->expr_type != EXPR_CONSTANT)
	    get_array_charlen (expr, se);

	  info = NULL;
	}
      else
	{
	  /* Transformational function.  */
	  info = &ss_info->data.array;
	  need_tmp = 0;
	}
      break;

    case EXPR_ARRAY:
      /* Constant array constructors don't need a temporary.  */
      if (ss_type == GFC_SS_CONSTRUCTOR
	  && expr->ts.type != BT_CHARACTER
	  && gfc_constant_array_constructor_p (expr->value.constructor))
	{
	  need_tmp = 0;
	  info = &ss_info->data.array;
	}
      else
	{
	  need_tmp = 1;
	  info = NULL;
	}
      break;

    default:
      /* Something complicated.  Copy it into a temporary.  */
      need_tmp = 1;
      info = NULL;
      break;
    }

  /* If we are creating a temporary, we don't need to bother about aliases
     anymore.  */
  if (need_tmp)
    se->force_tmp = 0;

  gfc_init_loopinfo (&loop);

  /* Associate the SS with the loop.  */
  gfc_add_ss_to_loop (&loop, ss);

  /* Tell the scalarizer not to bother creating loop variables, etc.  */
  if (!need_tmp)
    loop.array_parameter = 1;
  else
    /* The right-hand side of a pointer assignment mustn't use a temporary.  */
    gcc_assert (!se->direct_byref);

  /* Setup the scalarizing loops and bounds.  */
  gfc_conv_ss_startstride (&loop);

  if (need_tmp)
    {
      if (expr->ts.type == BT_CHARACTER && !expr->ts.u.cl->backend_decl)
	get_array_charlen (expr, se);

      /* Tell the scalarizer to make a temporary.  */
      loop.temp_ss = gfc_get_temp_ss (gfc_typenode_for_spec (&expr->ts),
				      ((expr->ts.type == BT_CHARACTER)
				       ? expr->ts.u.cl->backend_decl
				       : NULL),
				      loop.dimen);

      se->string_length = loop.temp_ss->info->string_length;
      gcc_assert (loop.temp_ss->dimen == loop.dimen);
      gfc_add_ss_to_loop (&loop, loop.temp_ss);
    }

  gfc_conv_loop_setup (&loop, & expr->where);

  if (need_tmp)
    {
      /* Copy into a temporary and pass that.  We don't need to copy the data
         back because expressions and vector subscripts must be INTENT_IN.  */
      /* TODO: Optimize passing function return values.  */
      gfc_se lse;
      gfc_se rse;

      /* Start the copying loops.  */
      gfc_mark_ss_chain_used (loop.temp_ss, 1);
      gfc_mark_ss_chain_used (ss, 1);
      gfc_start_scalarized_body (&loop, &block);

      /* Copy each data element.  */
      gfc_init_se (&lse, NULL);
      gfc_copy_loopinfo_to_se (&lse, &loop);
      gfc_init_se (&rse, NULL);
      gfc_copy_loopinfo_to_se (&rse, &loop);

      lse.ss = loop.temp_ss;
      rse.ss = ss;

      gfc_conv_scalarized_array_ref (&lse, NULL);
      if (expr->ts.type == BT_CHARACTER)
	{
	  gfc_conv_expr (&rse, expr);
	  if (POINTER_TYPE_P (TREE_TYPE (rse.expr)))
	    rse.expr = build_fold_indirect_ref_loc (input_location,
						rse.expr);
	}
      else
        gfc_conv_expr_val (&rse, expr);

      gfc_add_block_to_block (&block, &rse.pre);
      gfc_add_block_to_block (&block, &lse.pre);

      lse.string_length = rse.string_length;
      tmp = gfc_trans_scalar_assign (&lse, &rse, expr->ts, true,
				     expr->expr_type == EXPR_VARIABLE
				     || expr->expr_type == EXPR_ARRAY, true);
      gfc_add_expr_to_block (&block, tmp);

      /* Finish the copying loops.  */
      gfc_trans_scalarizing_loops (&loop, &block);

      desc = loop.temp_ss->info->data.array.descriptor;
    }
  else if (expr->expr_type == EXPR_FUNCTION && !transposed_dims (ss))
    {
      desc = info->descriptor;
      se->string_length = ss_info->string_length;
    }
  else
    {
      /* We pass sections without copying to a temporary.  Make a new
	 descriptor and point it at the section we want.  The loop variable
	 limits will be the limits of the section.
	 A function may decide to repack the array to speed up access, but
	 we're not bothered about that here.  */
      int dim, ndim, codim;
      tree parm;
      tree parmtype;
      tree stride;
      tree from;
      tree to;
      tree base;

      ndim = info->ref ? info->ref->u.ar.dimen : ss->dimen;

      if (se->want_coarray)
	{
	  gfc_array_ref *ar = &info->ref->u.ar;

	  codim = gfc_get_corank (expr);
	  for (n = 0; n < codim - 1; n++)
	    {
	      /* Make sure we are not lost somehow.  */
	      gcc_assert (ar->dimen_type[n + ndim] == DIMEN_THIS_IMAGE);

	      /* Make sure the call to gfc_conv_section_startstride won't
	         generate unnecessary code to calculate stride.  */
	      gcc_assert (ar->stride[n + ndim] == NULL);

	      gfc_conv_section_startstride (&loop, ss, n + ndim);
	      loop.from[n + loop.dimen] = info->start[n + ndim];
	      loop.to[n + loop.dimen]   = info->end[n + ndim];
	    }

	  gcc_assert (n == codim - 1);
	  evaluate_bound (&loop.pre, info->start, ar->start,
			  info->descriptor, n + ndim, true);
	  loop.from[n + loop.dimen] = info->start[n + ndim];
	}
      else
	codim = 0;

      /* Set the string_length for a character array.  */
      if (expr->ts.type == BT_CHARACTER)
	se->string_length =  gfc_get_expr_charlen (expr);

      desc = info->descriptor;
      if (se->direct_byref && !se->byref_noassign)
	{
	  /* For pointer assignments we fill in the destination.  */
	  parm = se->expr;
	  parmtype = TREE_TYPE (parm);
	}
      else
	{
	  /* Otherwise make a new one.  */
	  parmtype = gfc_get_element_type (TREE_TYPE (desc));
	  parmtype = gfc_get_array_type_bounds (parmtype, loop.dimen, codim,
						loop.from, loop.to, 0,
						GFC_ARRAY_UNKNOWN, false);
	  parm = gfc_create_var (parmtype, "parm");
	}

      offset = gfc_index_zero_node;

      /* The following can be somewhat confusing.  We have two
         descriptors, a new one and the original array.
         {parm, parmtype, dim} refer to the new one.
         {desc, type, n, loop} refer to the original, which maybe
         a descriptorless array.
         The bounds of the scalarization are the bounds of the section.
         We don't have to worry about numeric overflows when calculating
         the offsets because all elements are within the array data.  */

      /* Set the dtype.  */
      tmp = gfc_conv_descriptor_dtype (parm);
      gfc_add_modify (&loop.pre, tmp, gfc_get_dtype (parmtype));

      /* Set offset for assignments to pointer only to zero if it is not
         the full array.  */
      if (se->direct_byref
	  && info->ref && info->ref->u.ar.type != AR_FULL)
	base = gfc_index_zero_node;
      else if (GFC_ARRAY_TYPE_P (TREE_TYPE (desc)))
	base = gfc_evaluate_now (gfc_conv_array_offset (desc), &loop.pre);
      else
	base = NULL_TREE;

      for (n = 0; n < ndim; n++)
	{
	  stride = gfc_conv_array_stride (desc, n);

	  /* Work out the offset.  */
	  if (info->ref
	      && info->ref->u.ar.dimen_type[n] == DIMEN_ELEMENT)
	    {
	      gcc_assert (info->subscript[n]
			  && info->subscript[n]->info->type == GFC_SS_SCALAR);
	      start = info->subscript[n]->info->data.scalar.value;
	    }
	  else
	    {
	      /* Evaluate and remember the start of the section.  */
	      start = info->start[n];
	      stride = gfc_evaluate_now (stride, &loop.pre);
	    }

	  tmp = gfc_conv_array_lbound (desc, n);
	  tmp = fold_build2_loc (input_location, MINUS_EXPR, TREE_TYPE (tmp),
				 start, tmp);
	  tmp = fold_build2_loc (input_location, MULT_EXPR, TREE_TYPE (tmp),
				 tmp, stride);
	  offset = fold_build2_loc (input_location, PLUS_EXPR, TREE_TYPE (tmp),
				    offset, tmp);

	  if (info->ref
	      && info->ref->u.ar.dimen_type[n] == DIMEN_ELEMENT)
	    {
	      /* For elemental dimensions, we only need the offset.  */
	      continue;
	    }

	  /* Vector subscripts need copying and are handled elsewhere.  */
	  if (info->ref)
	    gcc_assert (info->ref->u.ar.dimen_type[n] == DIMEN_RANGE);
 
	  /* look for the corresponding scalarizer dimension: dim.  */
	  for (dim = 0; dim < ndim; dim++)
	    if (ss->dim[dim] == n)
	      break;

	  /* loop exited early: the DIM being looked for has been found.  */
	  gcc_assert (dim < ndim);

	  /* Set the new lower bound.  */
	  from = loop.from[dim];
	  to = loop.to[dim];

	  /* If we have an array section or are assigning make sure that
	     the lower bound is 1.  References to the full
	     array should otherwise keep the original bounds.  */
	  if ((!info->ref
	          || info->ref->u.ar.type != AR_FULL)
	      && !integer_onep (from))
	    {
	      tmp = fold_build2_loc (input_location, MINUS_EXPR,
				     gfc_array_index_type, gfc_index_one_node,
				     from);
	      to = fold_build2_loc (input_location, PLUS_EXPR,
				    gfc_array_index_type, to, tmp);
	      from = gfc_index_one_node;
	    }
	  gfc_conv_descriptor_lbound_set (&loop.pre, parm,
					  gfc_rank_cst[dim], from);

	  /* Set the new upper bound.  */
	  gfc_conv_descriptor_ubound_set (&loop.pre, parm,
					  gfc_rank_cst[dim], to);

	  /* Multiply the stride by the section stride to get the
	     total stride.  */
	  stride = fold_build2_loc (input_location, MULT_EXPR,
				    gfc_array_index_type,
				    stride, info->stride[n]);

	  if (se->direct_byref
	      && info->ref
	      && info->ref->u.ar.type != AR_FULL)
	    {
	      base = fold_build2_loc (input_location, MINUS_EXPR,
				      TREE_TYPE (base), base, stride);
	    }
	  else if (GFC_ARRAY_TYPE_P (TREE_TYPE (desc)))
	    {
	      tmp = gfc_conv_array_lbound (desc, n);
	      tmp = fold_build2_loc (input_location, MINUS_EXPR,
				     TREE_TYPE (base), tmp, loop.from[dim]);
	      tmp = fold_build2_loc (input_location, MULT_EXPR,
				     TREE_TYPE (base), tmp,
				     gfc_conv_array_stride (desc, n));
	      base = fold_build2_loc (input_location, PLUS_EXPR,
				     TREE_TYPE (base), tmp, base);
	    }

	  /* Store the new stride.  */
	  gfc_conv_descriptor_stride_set (&loop.pre, parm,
					  gfc_rank_cst[dim], stride);
	}

      for (n = loop.dimen; n < loop.dimen + codim; n++)
	{
	  from = loop.from[n];
	  to = loop.to[n];
	  gfc_conv_descriptor_lbound_set (&loop.pre, parm,
					  gfc_rank_cst[n], from);
	  if (n < loop.dimen + codim - 1)
	    gfc_conv_descriptor_ubound_set (&loop.pre, parm,
					    gfc_rank_cst[n], to);
	}

      if (se->data_not_needed)
	gfc_conv_descriptor_data_set (&loop.pre, parm,
				      gfc_index_zero_node);
      else
	/* Point the data pointer at the 1st element in the section.  */
	gfc_get_dataptr_offset (&loop.pre, parm, desc, offset,
				subref_array_target, expr);

      if ((se->direct_byref || GFC_ARRAY_TYPE_P (TREE_TYPE (desc)))
	  && !se->data_not_needed)
	{
	  /* Set the offset.  */
	  gfc_conv_descriptor_offset_set (&loop.pre, parm, base);
	}
      else
	{
	  /* Only the callee knows what the correct offset it, so just set
	     it to zero here.  */
	  gfc_conv_descriptor_offset_set (&loop.pre, parm, gfc_index_zero_node);
	}
      desc = parm;
    }

  if (!se->direct_byref || se->byref_noassign)
    {
      /* Get a pointer to the new descriptor.  */
      if (se->want_pointer)
	se->expr = gfc_build_addr_expr (NULL_TREE, desc);
      else
	se->expr = desc;
    }

  gfc_add_block_to_block (&se->pre, &loop.pre);
  gfc_add_block_to_block (&se->post, &loop.post);

  /* Cleanup the scalarizer.  */
  gfc_cleanup_loop (&loop);
}

/* Helper function for gfc_conv_array_parameter if array size needs to be
   computed.  */

static void
array_parameter_size (tree desc, gfc_expr *expr, tree *size)
{
  tree elem;
  if (GFC_ARRAY_TYPE_P (TREE_TYPE (desc)))
    *size = GFC_TYPE_ARRAY_SIZE (TREE_TYPE (desc));
  else if (expr->rank > 1)
    *size = build_call_expr_loc (input_location,
			     gfor_fndecl_size0, 1,
			     gfc_build_addr_expr (NULL, desc));
  else
    {
      *size = gfc_conv_descriptor_extent_get (desc, gfc_index_zero_node);
      *size = fold_build2_loc (input_location, MAX_EXPR, gfc_array_index_type,
			       *size, gfc_index_zero_node);
    }
  elem = TYPE_SIZE_UNIT (gfc_get_element_type (TREE_TYPE (desc)));
  *size = fold_build2_loc (input_location, MULT_EXPR, gfc_array_index_type,
			   *size, fold_convert (gfc_array_index_type, elem));
}

/* Convert an array for passing as an actual parameter.  */
/* TODO: Optimize passing g77 arrays.  */

void
gfc_conv_array_parameter (gfc_se * se, gfc_expr * expr, gfc_ss * ss, bool g77,
			  const gfc_symbol *fsym, const char *proc_name,
			  tree *size)
{
  tree ptr;
  tree desc;
  tree tmp = NULL_TREE;
  tree stmt;
  tree parent = DECL_CONTEXT (current_function_decl);
  bool full_array_var;
  bool this_array_result;
  bool contiguous;
  bool no_pack;
  bool array_constructor;
  bool good_allocatable;
  bool ultimate_ptr_comp;
  bool ultimate_alloc_comp;
  gfc_symbol *sym;
  stmtblock_t block;
  gfc_ref *ref;

  ultimate_ptr_comp = false;
  ultimate_alloc_comp = false;

  for (ref = expr->ref; ref; ref = ref->next)
    {
      if (ref->next == NULL)
        break;

      if (ref->type == REF_COMPONENT)
	{
	  ultimate_ptr_comp = ref->u.c.component->attr.pointer;
	  ultimate_alloc_comp = ref->u.c.component->attr.allocatable;
	}
    }

  full_array_var = false;
  contiguous = false;

  if (expr->expr_type == EXPR_VARIABLE && ref && !ultimate_ptr_comp)
    full_array_var = gfc_full_array_ref_p (ref, &contiguous);

  sym = full_array_var ? expr->symtree->n.sym : NULL;

  /* The symbol should have an array specification.  */
  gcc_assert (!sym || sym->as || ref->u.ar.as);

  if (expr->expr_type == EXPR_ARRAY && expr->ts.type == BT_CHARACTER)
    {
      get_array_ctor_strlen (&se->pre, expr->value.constructor, &tmp);
      expr->ts.u.cl->backend_decl = tmp;
      se->string_length = tmp;
    }

  /* Is this the result of the enclosing procedure?  */
  this_array_result = (full_array_var && sym->attr.flavor == FL_PROCEDURE);
  if (this_array_result
	&& (sym->backend_decl != current_function_decl)
	&& (sym->backend_decl != parent))
    this_array_result = false;

  /* Passing address of the array if it is not pointer or assumed-shape.  */
  if (full_array_var && g77 && !this_array_result)
    {
      tmp = gfc_get_symbol_decl (sym);

      if (sym->ts.type == BT_CHARACTER)
	se->string_length = sym->ts.u.cl->backend_decl;

      if (sym->ts.type == BT_DERIVED || sym->ts.type == BT_CLASS)
	{
	  gfc_conv_expr_descriptor (se, expr, ss);
	  se->expr = gfc_conv_array_data (se->expr);
	  return;
	}

      if (!sym->attr.pointer
	  && sym->as
	  && sym->as->type != AS_ASSUMED_SHAPE 
	  && sym->as->type != AS_ASSUMED_RANK 
	  && !sym->attr.allocatable)
        {
	  /* Some variables are declared directly, others are declared as
	     pointers and allocated on the heap.  */
          if (sym->attr.dummy || POINTER_TYPE_P (TREE_TYPE (tmp)))
            se->expr = tmp;
          else
	    se->expr = gfc_build_addr_expr (NULL_TREE, tmp);
	  if (size)
	    array_parameter_size (tmp, expr, size);
	  return;
        }

      if (sym->attr.allocatable)
        {
	  if (sym->attr.dummy || sym->attr.result)
	    {
	      gfc_conv_expr_descriptor (se, expr, ss);
	      tmp = se->expr;
	    }
	  if (size)
	    array_parameter_size (tmp, expr, size);
	  se->expr = gfc_conv_array_data (tmp);
          return;
        }
    }

  /* A convenient reduction in scope.  */
  contiguous = g77 && !this_array_result && contiguous;

  /* There is no need to pack and unpack the array, if it is contiguous
     and not a deferred- or assumed-shape array, or if it is simply
     contiguous.  */
  no_pack = ((sym && sym->as
		  && !sym->attr.pointer
		  && sym->as->type != AS_DEFERRED
		  && sym->as->type != AS_ASSUMED_RANK
		  && sym->as->type != AS_ASSUMED_SHAPE)
		      ||
	     (ref && ref->u.ar.as
		  && ref->u.ar.as->type != AS_DEFERRED
		  && ref->u.ar.as->type != AS_ASSUMED_RANK
		  && ref->u.ar.as->type != AS_ASSUMED_SHAPE)
		      ||
	     gfc_is_simply_contiguous (expr, false));

  no_pack = contiguous && no_pack;

  /* Array constructors are always contiguous and do not need packing.  */
  array_constructor = g77 && !this_array_result && expr->expr_type == EXPR_ARRAY;

  /* Same is true of contiguous sections from allocatable variables.  */
  good_allocatable = contiguous
		       && expr->symtree
		       && expr->symtree->n.sym->attr.allocatable;

  /* Or ultimate allocatable components.  */
  ultimate_alloc_comp = contiguous && ultimate_alloc_comp; 

  if (no_pack || array_constructor || good_allocatable || ultimate_alloc_comp)
    {
      gfc_conv_expr_descriptor (se, expr, ss);
      if (expr->ts.type == BT_CHARACTER)
	se->string_length = expr->ts.u.cl->backend_decl;
      if (size)
	array_parameter_size (se->expr, expr, size);
      se->expr = gfc_conv_array_data (se->expr);
      return;
    }

  if (this_array_result)
    {
      /* Result of the enclosing function.  */
      gfc_conv_expr_descriptor (se, expr, ss);
      if (size)
	array_parameter_size (se->expr, expr, size);
      se->expr = gfc_build_addr_expr (NULL_TREE, se->expr);

      if (g77 && TREE_TYPE (TREE_TYPE (se->expr)) != NULL_TREE
	      && GFC_DESCRIPTOR_TYPE_P (TREE_TYPE (TREE_TYPE (se->expr))))
	se->expr = gfc_conv_array_data (build_fold_indirect_ref_loc (input_location,
								 se->expr));

      return;
    }
  else
    {
      /* Every other type of array.  */
      se->want_pointer = 1;
      gfc_conv_expr_descriptor (se, expr, ss);
      if (size)
	array_parameter_size (build_fold_indirect_ref_loc (input_location,
						       se->expr),
				  expr, size);
    }

  /* Deallocate the allocatable components of structures that are
     not variable.  */
  if ((expr->ts.type == BT_DERIVED || expr->ts.type == BT_CLASS)
	&& expr->ts.u.derived->attr.alloc_comp
	&& expr->expr_type != EXPR_VARIABLE)
    {
      tmp = build_fold_indirect_ref_loc (input_location, se->expr);
      tmp = gfc_deallocate_alloc_comp (expr->ts.u.derived, tmp, expr->rank);

      /* The components shall be deallocated before their containing entity.  */
      gfc_prepend_expr_to_block (&se->post, tmp);
    }

  if (g77 || (fsym && fsym->attr.contiguous
	      && !gfc_is_simply_contiguous (expr, false)))
    {
      tree origptr = NULL_TREE;

      desc = se->expr;

      /* For contiguous arrays, save the original value of the descriptor.  */
      if (!g77)
	{
	  origptr = gfc_create_var (pvoid_type_node, "origptr");
	  tmp = build_fold_indirect_ref_loc (input_location, desc);
	  tmp = gfc_conv_array_data (tmp);
	  tmp = fold_build2_loc (input_location, MODIFY_EXPR,
				 TREE_TYPE (origptr), origptr,
				 fold_convert (TREE_TYPE (origptr), tmp));
	  gfc_add_expr_to_block (&se->pre, tmp);
	}

      /* Repack the array.  */
      if (gfc_option.warn_array_temp)
	{
	  if (fsym)
	    gfc_warning ("Creating array temporary at %L for argument '%s'",
			 &expr->where, fsym->name);
	  else
	    gfc_warning ("Creating array temporary at %L", &expr->where);
	}

      ptr = build_call_expr_loc (input_location,
			     gfor_fndecl_in_pack, 1, desc);

      if (fsym && fsym->attr.optional && sym && sym->attr.optional)
	{
	  tmp = gfc_conv_expr_present (sym);
	  ptr = build3_loc (input_location, COND_EXPR, TREE_TYPE (se->expr),
			tmp, fold_convert (TREE_TYPE (se->expr), ptr),
			fold_convert (TREE_TYPE (se->expr), null_pointer_node));
	}

      ptr = gfc_evaluate_now (ptr, &se->pre);

      /* Use the packed data for the actual argument, except for contiguous arrays,
	 where the descriptor's data component is set.  */
      if (g77)
	se->expr = ptr;
      else
	{
	  tmp = build_fold_indirect_ref_loc (input_location, desc);
	  gfc_conv_descriptor_data_set (&se->pre, tmp, ptr);
	}

      if (gfc_option.rtcheck & GFC_RTCHECK_ARRAY_TEMPS)
	{
	  char * msg;

	  if (fsym && proc_name)
	    asprintf (&msg, "An array temporary was created for argument "
		      "'%s' of procedure '%s'", fsym->name, proc_name);
	  else
	    asprintf (&msg, "An array temporary was created");

	  tmp = build_fold_indirect_ref_loc (input_location,
					 desc);
	  tmp = gfc_conv_array_data (tmp);
	  tmp = fold_build2_loc (input_location, NE_EXPR, boolean_type_node,
				 fold_convert (TREE_TYPE (tmp), ptr), tmp);

	  if (fsym && fsym->attr.optional && sym && sym->attr.optional)
	    tmp = fold_build2_loc (input_location, TRUTH_AND_EXPR,
				   boolean_type_node,
				   gfc_conv_expr_present (sym), tmp);

	  gfc_trans_runtime_check (false, true, tmp, &se->pre,
				   &expr->where, msg);
	  free (msg);
	}

      gfc_start_block (&block);

      /* Copy the data back.  */
      if (fsym == NULL || fsym->attr.intent != INTENT_IN)
	{
	  tmp = build_call_expr_loc (input_location,
				 gfor_fndecl_in_unpack, 2, desc, ptr);
	  gfc_add_expr_to_block (&block, tmp);
	}

      /* Free the temporary.  */
      tmp = gfc_call_free (convert (pvoid_type_node, ptr));
      gfc_add_expr_to_block (&block, tmp);

      stmt = gfc_finish_block (&block);

      gfc_init_block (&block);
      /* Only if it was repacked.  This code needs to be executed before the
         loop cleanup code.  */
      tmp = build_fold_indirect_ref_loc (input_location,
				     desc);
      tmp = gfc_conv_array_data (tmp);
      tmp = fold_build2_loc (input_location, NE_EXPR, boolean_type_node,
			     fold_convert (TREE_TYPE (tmp), ptr), tmp);

      if (fsym && fsym->attr.optional && sym && sym->attr.optional)
	tmp = fold_build2_loc (input_location, TRUTH_AND_EXPR,
			       boolean_type_node,
			       gfc_conv_expr_present (sym), tmp);

      tmp = build3_v (COND_EXPR, tmp, stmt, build_empty_stmt (input_location));

      gfc_add_expr_to_block (&block, tmp);
      gfc_add_block_to_block (&block, &se->post);

      gfc_init_block (&se->post);

      /* Reset the descriptor pointer.  */
      if (!g77)
        {
          tmp = build_fold_indirect_ref_loc (input_location, desc);
          gfc_conv_descriptor_data_set (&se->post, tmp, origptr);
        }

      gfc_add_block_to_block (&se->post, &block);
    }
}


/* Generate code to deallocate an array, if it is allocated.  */

tree
gfc_trans_dealloc_allocated (tree descriptor, bool coarray)
{ 
  tree tmp;
  tree var;
  stmtblock_t block;

  gfc_start_block (&block);

  var = gfc_conv_descriptor_data_get (descriptor);
  STRIP_NOPS (var);

  /* Call array_deallocate with an int * present in the second argument.
     Although it is ignored here, it's presence ensures that arrays that
     are already deallocated are ignored.  */
  tmp = gfc_deallocate_with_status (coarray ? descriptor : var, NULL_TREE,
				    NULL_TREE, NULL_TREE, NULL_TREE, true,
				    NULL, coarray);
  gfc_add_expr_to_block (&block, tmp);

  /* Zero the data pointer.  */
  tmp = fold_build2_loc (input_location, MODIFY_EXPR, void_type_node,
			 var, build_int_cst (TREE_TYPE (var), 0));
  gfc_add_expr_to_block (&block, tmp);

  return gfc_finish_block (&block);
}


/* This helper function calculates the size in words of a full array.  */

static tree
get_full_array_size (stmtblock_t *block, tree decl, int rank)
{
  tree idx;
  tree nelems;
  tree tmp;
  idx = gfc_rank_cst[rank - 1];
  nelems = gfc_conv_descriptor_ubound_get (decl, idx);
  tmp = gfc_conv_descriptor_lbound_get (decl, idx);
  tmp = fold_build2_loc (input_location, MINUS_EXPR, gfc_array_index_type,
			 nelems, tmp);
  tmp = fold_build2_loc (input_location, PLUS_EXPR, gfc_array_index_type,
			 tmp, gfc_index_one_node);
  tmp = gfc_evaluate_now (tmp, block);

  nelems = gfc_conv_descriptor_stride_get (decl, idx);
  tmp = fold_build2_loc (input_location, MULT_EXPR, gfc_array_index_type,
			 nelems, tmp);
  return gfc_evaluate_now (tmp, block);
}


/* Allocate dest to the same size as src, and copy src -> dest.
   If no_malloc is set, only the copy is done.  */

static tree
duplicate_allocatable (tree dest, tree src, tree type, int rank,
		       bool no_malloc)
{
  tree tmp;
  tree size;
  tree nelems;
  tree null_cond;
  tree null_data;
  stmtblock_t block;

  /* If the source is null, set the destination to null.  Then,
     allocate memory to the destination.  */
  gfc_init_block (&block);

  if (rank == 0)
    {
      tmp = null_pointer_node;
      tmp = fold_build2_loc (input_location, MODIFY_EXPR, type, dest, tmp);
      gfc_add_expr_to_block (&block, tmp);
      null_data = gfc_finish_block (&block);

      gfc_init_block (&block);
      size = TYPE_SIZE_UNIT (TREE_TYPE (type));
      if (!no_malloc)
	{
	  tmp = gfc_call_malloc (&block, type, size);
	  tmp = fold_build2_loc (input_location, MODIFY_EXPR, void_type_node,
				 dest, fold_convert (type, tmp));
	  gfc_add_expr_to_block (&block, tmp);
	}

      tmp = builtin_decl_explicit (BUILT_IN_MEMCPY);
      tmp = build_call_expr_loc (input_location, tmp, 3,
				 dest, src, size);
    }
  else
    {
      gfc_conv_descriptor_data_set (&block, dest, null_pointer_node);
      null_data = gfc_finish_block (&block);

      gfc_init_block (&block);
      nelems = get_full_array_size (&block, src, rank);
      tmp = fold_convert (gfc_array_index_type,
			  TYPE_SIZE_UNIT (gfc_get_element_type (type)));
      size = fold_build2_loc (input_location, MULT_EXPR, gfc_array_index_type,
			      nelems, tmp);
      if (!no_malloc)
	{
	  tmp = TREE_TYPE (gfc_conv_descriptor_data_get (src));
	  tmp = gfc_call_malloc (&block, tmp, size);
	  gfc_conv_descriptor_data_set (&block, dest, tmp);
	}

      /* We know the temporary and the value will be the same length,
	 so can use memcpy.  */
      tmp = builtin_decl_explicit (BUILT_IN_MEMCPY);
      tmp = build_call_expr_loc (input_location,
			tmp, 3, gfc_conv_descriptor_data_get (dest),
			gfc_conv_descriptor_data_get (src), size);
    }

  gfc_add_expr_to_block (&block, tmp);
  tmp = gfc_finish_block (&block);

  /* Null the destination if the source is null; otherwise do
     the allocate and copy.  */
  if (rank == 0)
    null_cond = src;
  else
    null_cond = gfc_conv_descriptor_data_get (src);

  null_cond = convert (pvoid_type_node, null_cond);
  null_cond = fold_build2_loc (input_location, NE_EXPR, boolean_type_node,
			       null_cond, null_pointer_node);
  return build3_v (COND_EXPR, null_cond, tmp, null_data);
}


/* Allocate dest to the same size as src, and copy data src -> dest.  */

tree
gfc_duplicate_allocatable (tree dest, tree src, tree type, int rank)
{
  return duplicate_allocatable (dest, src, type, rank, false);
}


/* Copy data src -> dest.  */

tree
gfc_copy_allocatable_data (tree dest, tree src, tree type, int rank)
{
  return duplicate_allocatable (dest, src, type, rank, true);
}


/* Recursively traverse an object of derived type, generating code to
   deallocate, nullify or copy allocatable components.  This is the work horse
   function for the functions named in this enum.  */

enum {DEALLOCATE_ALLOC_COMP = 1, NULLIFY_ALLOC_COMP, COPY_ALLOC_COMP,
      COPY_ONLY_ALLOC_COMP};

static tree
structure_alloc_comps (gfc_symbol * der_type, tree decl,
		       tree dest, int rank, int purpose)
{
  gfc_component *c;
  gfc_loopinfo loop;
  stmtblock_t fnblock;
  stmtblock_t loopbody;
  stmtblock_t tmpblock;
  tree decl_type;
  tree tmp;
  tree comp;
  tree dcmp;
  tree nelems;
  tree index;
  tree var;
  tree cdecl;
  tree ctype;
  tree vref, dref;
  tree null_cond = NULL_TREE;
  bool called_dealloc_with_status;

  gfc_init_block (&fnblock);

  decl_type = TREE_TYPE (decl);

  if ((POINTER_TYPE_P (decl_type) && rank != 0)
	|| (TREE_CODE (decl_type) == REFERENCE_TYPE && rank == 0))
    decl = build_fold_indirect_ref_loc (input_location, decl);

  /* Just in case in gets dereferenced.  */
  decl_type = TREE_TYPE (decl);

  /* If this an array of derived types with allocatable components
     build a loop and recursively call this function.  */
  if (TREE_CODE (decl_type) == ARRAY_TYPE
      || (GFC_DESCRIPTOR_TYPE_P (decl_type) && rank != 0))
    {
      tmp = gfc_conv_array_data (decl);
      var = build_fold_indirect_ref_loc (input_location,
				     tmp);
	
      /* Get the number of elements - 1 and set the counter.  */
      if (GFC_DESCRIPTOR_TYPE_P (decl_type))
	{
	  /* Use the descriptor for an allocatable array.  Since this
	     is a full array reference, we only need the descriptor
	     information from dimension = rank.  */
	  tmp = get_full_array_size (&fnblock, decl, rank);
	  tmp = fold_build2_loc (input_location, MINUS_EXPR,
				 gfc_array_index_type, tmp,
				 gfc_index_one_node);

	  null_cond = gfc_conv_descriptor_data_get (decl);
	  null_cond = fold_build2_loc (input_location, NE_EXPR,
				       boolean_type_node, null_cond,
				       build_int_cst (TREE_TYPE (null_cond), 0));
	}
      else
	{
	  /*  Otherwise use the TYPE_DOMAIN information.  */
	  tmp =  array_type_nelts (decl_type);
	  tmp = fold_convert (gfc_array_index_type, tmp);
	}

      /* Remember that this is, in fact, the no. of elements - 1.  */
      nelems = gfc_evaluate_now (tmp, &fnblock);
      index = gfc_create_var (gfc_array_index_type, "S");

      /* Build the body of the loop.  */
      gfc_init_block (&loopbody);

      vref = gfc_build_array_ref (var, index, NULL);

      if (purpose == COPY_ALLOC_COMP)
        {
	  if (GFC_DESCRIPTOR_TYPE_P (TREE_TYPE (dest)))
	    {
	      tmp = gfc_duplicate_allocatable (dest, decl, decl_type, rank);
	      gfc_add_expr_to_block (&fnblock, tmp);
	    }
	  tmp = build_fold_indirect_ref_loc (input_location,
					 gfc_conv_array_data (dest));
	  dref = gfc_build_array_ref (tmp, index, NULL);
	  tmp = structure_alloc_comps (der_type, vref, dref, rank, purpose);
	}
      else if (purpose == COPY_ONLY_ALLOC_COMP)
        {
	  tmp = build_fold_indirect_ref_loc (input_location,
					 gfc_conv_array_data (dest));
	  dref = gfc_build_array_ref (tmp, index, NULL);
	  tmp = structure_alloc_comps (der_type, vref, dref, rank,
				       COPY_ALLOC_COMP);
	}
      else
        tmp = structure_alloc_comps (der_type, vref, NULL_TREE, rank, purpose);

      gfc_add_expr_to_block (&loopbody, tmp);

      /* Build the loop and return.  */
      gfc_init_loopinfo (&loop);
      loop.dimen = 1;
      loop.from[0] = gfc_index_zero_node;
      loop.loopvar[0] = index;
      loop.to[0] = nelems;
      gfc_trans_scalarizing_loops (&loop, &loopbody);
      gfc_add_block_to_block (&fnblock, &loop.pre);

      tmp = gfc_finish_block (&fnblock);
      if (null_cond != NULL_TREE)
	tmp = build3_v (COND_EXPR, null_cond, tmp,
			build_empty_stmt (input_location));

      return tmp;
    }

  /* Otherwise, act on the components or recursively call self to
     act on a chain of components.  */
  for (c = der_type->components; c; c = c->next)
    {
      bool cmp_has_alloc_comps = (c->ts.type == BT_DERIVED
				  || c->ts.type == BT_CLASS)
				    && c->ts.u.derived->attr.alloc_comp;
      cdecl = c->backend_decl;
      ctype = TREE_TYPE (cdecl);

      switch (purpose)
	{
	case DEALLOCATE_ALLOC_COMP:

	  /* gfc_deallocate_scalar_with_status calls gfc_deallocate_alloc_comp
	     (i.e. this function) so generate all the calls and suppress the
	     recursion from here, if necessary.  */
	  called_dealloc_with_status = false;
	  gfc_init_block (&tmpblock);

	  if (c->attr.allocatable
	      && (c->attr.dimension || c->attr.codimension))
	    {
	      comp = fold_build3_loc (input_location, COMPONENT_REF, ctype,
				      decl, cdecl, NULL_TREE);
	      tmp = gfc_trans_dealloc_allocated (comp, c->attr.codimension);
	      gfc_add_expr_to_block (&tmpblock, tmp);
	    }
	  else if (c->attr.allocatable)
	    {
	      /* Allocatable scalar components.  */
	      comp = fold_build3_loc (input_location, COMPONENT_REF, ctype,
				      decl, cdecl, NULL_TREE);

	      tmp = gfc_deallocate_scalar_with_status (comp, NULL, true, NULL,
						       c->ts);
	      gfc_add_expr_to_block (&tmpblock, tmp);
	      called_dealloc_with_status = true;

	      tmp = fold_build2_loc (input_location, MODIFY_EXPR,
				     void_type_node, comp,
				     build_int_cst (TREE_TYPE (comp), 0));
	      gfc_add_expr_to_block (&tmpblock, tmp);
	    }
	  else if (c->ts.type == BT_CLASS && CLASS_DATA (c)->attr.allocatable)
	    {
	      /* Allocatable CLASS components.  */
	      comp = fold_build3_loc (input_location, COMPONENT_REF, ctype,
				      decl, cdecl, NULL_TREE);
	      
	      /* Add reference to '_data' component.  */
	      tmp = CLASS_DATA (c)->backend_decl;
	      comp = fold_build3_loc (input_location, COMPONENT_REF,
				      TREE_TYPE (tmp), comp, tmp, NULL_TREE);

	      if (GFC_DESCRIPTOR_TYPE_P(TREE_TYPE (comp)))
	        tmp = gfc_trans_dealloc_allocated (comp,
					CLASS_DATA (c)->attr.codimension);
	      else
		{
		  tmp = gfc_deallocate_scalar_with_status (comp, NULL, true, NULL,
							   CLASS_DATA (c)->ts);
		  gfc_add_expr_to_block (&tmpblock, tmp);
		  called_dealloc_with_status = true;

		  tmp = fold_build2_loc (input_location, MODIFY_EXPR,
					 void_type_node, comp,
					 build_int_cst (TREE_TYPE (comp), 0));
		}
	      gfc_add_expr_to_block (&tmpblock, tmp);
	    }

	  if (cmp_has_alloc_comps
		&& !c->attr.pointer
		&& !called_dealloc_with_status)
	    {
	      /* Do not deallocate the components of ultimate pointer
		 components or iteratively call self if call has been made
		 to gfc_trans_dealloc_allocated  */
	      comp = fold_build3_loc (input_location, COMPONENT_REF, ctype,
				      decl, cdecl, NULL_TREE);
	      rank = c->as ? c->as->rank : 0;
	      tmp = structure_alloc_comps (c->ts.u.derived, comp, NULL_TREE,
					   rank, purpose);
	      gfc_add_expr_to_block (&fnblock, tmp);
	    }

	  /* Now add the deallocation of this component.  */
	  gfc_add_block_to_block (&fnblock, &tmpblock);
	  break;

	case NULLIFY_ALLOC_COMP:
	  if (c->attr.pointer)
	    continue;
	  else if (c->attr.allocatable
		   && (c->attr.dimension|| c->attr.codimension))
	    {
	      comp = fold_build3_loc (input_location, COMPONENT_REF, ctype,
				      decl, cdecl, NULL_TREE);
	      gfc_conv_descriptor_data_set (&fnblock, comp, null_pointer_node);
	    }
	  else if (c->attr.allocatable)
	    {
	      /* Allocatable scalar components.  */
	      comp = fold_build3_loc (input_location, COMPONENT_REF, ctype,
				      decl, cdecl, NULL_TREE);
	      tmp = fold_build2_loc (input_location, MODIFY_EXPR,
				     void_type_node, comp,
				     build_int_cst (TREE_TYPE (comp), 0));
	      gfc_add_expr_to_block (&fnblock, tmp);
	    }
	  else if (c->ts.type == BT_CLASS && CLASS_DATA (c)->attr.allocatable)
	    {
	      /* Allocatable CLASS components.  */
	      comp = fold_build3_loc (input_location, COMPONENT_REF, ctype,
				      decl, cdecl, NULL_TREE);
	      /* Add reference to '_data' component.  */
	      tmp = CLASS_DATA (c)->backend_decl;
	      comp = fold_build3_loc (input_location, COMPONENT_REF,
				      TREE_TYPE (tmp), comp, tmp, NULL_TREE);
	      if (GFC_DESCRIPTOR_TYPE_P(TREE_TYPE (comp)))
		gfc_conv_descriptor_data_set (&fnblock, comp, null_pointer_node);
	      else
		{
		  tmp = fold_build2_loc (input_location, MODIFY_EXPR,
					 void_type_node, comp,
					 build_int_cst (TREE_TYPE (comp), 0));
		  gfc_add_expr_to_block (&fnblock, tmp);
		}
	    }
          else if (cmp_has_alloc_comps)
	    {
	      comp = fold_build3_loc (input_location, COMPONENT_REF, ctype,
				      decl, cdecl, NULL_TREE);
	      rank = c->as ? c->as->rank : 0;
	      tmp = structure_alloc_comps (c->ts.u.derived, comp, NULL_TREE,
					   rank, purpose);
	      gfc_add_expr_to_block (&fnblock, tmp);
	    }
	  break;

	case COPY_ALLOC_COMP:
	  if (c->attr.pointer)
	    continue;

	  /* We need source and destination components.  */
	  comp = fold_build3_loc (input_location, COMPONENT_REF, ctype, decl,
				  cdecl, NULL_TREE);
	  dcmp = fold_build3_loc (input_location, COMPONENT_REF, ctype, dest,
				  cdecl, NULL_TREE);
	  dcmp = fold_convert (TREE_TYPE (comp), dcmp);

	  if (c->ts.type == BT_CLASS && CLASS_DATA (c)->attr.allocatable)
	    {
	      tree ftn_tree;
	      tree size;
	      tree dst_data;
	      tree src_data;
	      tree null_data;

	      dst_data = gfc_class_data_get (dcmp);
	      src_data = gfc_class_data_get (comp);
	      size = fold_convert (size_type_node, gfc_vtable_size_get (comp));

	      if (CLASS_DATA (c)->attr.dimension)
		{
		  nelems = gfc_conv_descriptor_size (src_data,
						     CLASS_DATA (c)->as->rank);
		  src_data = gfc_conv_descriptor_data_get (src_data);
		  dst_data = gfc_conv_descriptor_data_get (dst_data);
		}
	      else
		nelems = build_int_cst (size_type_node, 1);

	      gfc_init_block (&tmpblock);

	      /* We need to use CALLOC as _copy might try to free allocatable
		 components of the destination.  */
	      ftn_tree = builtin_decl_explicit (BUILT_IN_CALLOC);
              tmp = build_call_expr_loc (input_location, ftn_tree, 2, nelems,
					 size);
	      gfc_add_modify (&tmpblock, dst_data,
			      fold_convert (TREE_TYPE (dst_data), tmp));

	      tmp = gfc_copy_class_to_class (comp, dcmp, nelems);
	      gfc_add_expr_to_block (&tmpblock, tmp);
	      tmp = gfc_finish_block (&tmpblock);

	      gfc_init_block (&tmpblock);
	      gfc_add_modify (&tmpblock, dst_data,
			      fold_convert (TREE_TYPE (dst_data),
					    null_pointer_node));
	      null_data = gfc_finish_block (&tmpblock);

	      null_cond = fold_build2_loc (input_location, NE_EXPR,
					   boolean_type_node, src_data,
				           null_pointer_node); 	

	      gfc_add_expr_to_block (&fnblock, build3_v (COND_EXPR, null_cond,
							 tmp, null_data));
	      continue;
	    }

	  if (c->attr.allocatable && !cmp_has_alloc_comps)
	    {
	      rank = c->as ? c->as->rank : 0;
	      tmp = gfc_duplicate_allocatable (dcmp, comp, ctype, rank);
	      gfc_add_expr_to_block (&fnblock, tmp);
	    }

          if (cmp_has_alloc_comps)
	    {
	      rank = c->as ? c->as->rank : 0;
	      tmp = fold_convert (TREE_TYPE (dcmp), comp);
	      gfc_add_modify (&fnblock, dcmp, tmp);
	      tmp = structure_alloc_comps (c->ts.u.derived, comp, dcmp,
					   rank, purpose);
	      gfc_add_expr_to_block (&fnblock, tmp);
	    }
	  break;

	default:
	  gcc_unreachable ();
	  break;
	}
    }

  return gfc_finish_block (&fnblock);
}

/* Recursively traverse an object of derived type, generating code to
   nullify allocatable components.  */

tree
gfc_nullify_alloc_comp (gfc_symbol * der_type, tree decl, int rank)
{
  return structure_alloc_comps (der_type, decl, NULL_TREE, rank,
				NULLIFY_ALLOC_COMP);
}


/* Recursively traverse an object of derived type, generating code to
   deallocate allocatable components.  */

tree
gfc_deallocate_alloc_comp (gfc_symbol * der_type, tree decl, int rank)
{
  return structure_alloc_comps (der_type, decl, NULL_TREE, rank,
				DEALLOCATE_ALLOC_COMP);
}


/* Recursively traverse an object of derived type, generating code to
   copy it and its allocatable components.  */

tree
gfc_copy_alloc_comp (gfc_symbol * der_type, tree decl, tree dest, int rank)
{
  return structure_alloc_comps (der_type, decl, dest, rank, COPY_ALLOC_COMP);
}


/* Recursively traverse an object of derived type, generating code to
   copy only its allocatable components.  */

tree
gfc_copy_only_alloc_comp (gfc_symbol * der_type, tree decl, tree dest, int rank)
{
  return structure_alloc_comps (der_type, decl, dest, rank, COPY_ONLY_ALLOC_COMP);
}


/* Returns the value of LBOUND for an expression.  This could be broken out
   from gfc_conv_intrinsic_bound but this seemed to be simpler.  This is
   called by gfc_alloc_allocatable_for_assignment.  */
static tree
get_std_lbound (gfc_expr *expr, tree desc, int dim, bool assumed_size)
{
  tree lbound;
  tree ubound;
  tree stride;
  tree cond, cond1, cond3, cond4;
  tree tmp;
  gfc_ref *ref;

  if (GFC_DESCRIPTOR_TYPE_P (TREE_TYPE (desc)))
    {
      tmp = gfc_rank_cst[dim];
      lbound = gfc_conv_descriptor_lbound_get (desc, tmp);
      ubound = gfc_conv_descriptor_ubound_get (desc, tmp);
      stride = gfc_conv_descriptor_stride_get (desc, tmp);
      cond1 = fold_build2_loc (input_location, GE_EXPR, boolean_type_node,
			       ubound, lbound);
      cond3 = fold_build2_loc (input_location, GE_EXPR, boolean_type_node,
			       stride, gfc_index_zero_node);
      cond3 = fold_build2_loc (input_location, TRUTH_AND_EXPR,
			       boolean_type_node, cond3, cond1);
      cond4 = fold_build2_loc (input_location, LT_EXPR, boolean_type_node,
			       stride, gfc_index_zero_node);
      if (assumed_size)
	cond = fold_build2_loc (input_location, EQ_EXPR, boolean_type_node,
				tmp, build_int_cst (gfc_array_index_type,
						    expr->rank - 1));
      else
	cond = boolean_false_node;

      cond1 = fold_build2_loc (input_location, TRUTH_OR_EXPR,
			       boolean_type_node, cond3, cond4);
      cond = fold_build2_loc (input_location, TRUTH_OR_EXPR,
			      boolean_type_node, cond, cond1);

      return fold_build3_loc (input_location, COND_EXPR,
			      gfc_array_index_type, cond,
			      lbound, gfc_index_one_node);
    }

  if (expr->expr_type == EXPR_FUNCTION)
    {
      /* A conversion function, so use the argument.  */
      gcc_assert (expr->value.function.isym
		  && expr->value.function.isym->conversion);
      expr = expr->value.function.actual->expr;
    }

  if (expr->expr_type == EXPR_VARIABLE)
    {
      tmp = TREE_TYPE (expr->symtree->n.sym->backend_decl);
      for (ref = expr->ref; ref; ref = ref->next)
	{
	  if (ref->type == REF_COMPONENT
		&& ref->u.c.component->as
		&& ref->next
		&& ref->next->u.ar.type == AR_FULL)
	    tmp = TREE_TYPE (ref->u.c.component->backend_decl);
	}
      return GFC_TYPE_ARRAY_LBOUND(tmp, dim);
    }

  return gfc_index_one_node;
}


/* Returns true if an expression represents an lhs that can be reallocated
   on assignment.  */

bool
gfc_is_reallocatable_lhs (gfc_expr *expr)
{
  gfc_ref * ref;

  if (!expr->ref)
    return false;

  /* An allocatable variable.  */
  if (expr->symtree->n.sym->attr.allocatable
	&& expr->ref
	&& expr->ref->type == REF_ARRAY
	&& expr->ref->u.ar.type == AR_FULL)
    return true;

  /* All that can be left are allocatable components.  */
  if ((expr->symtree->n.sym->ts.type != BT_DERIVED
       && expr->symtree->n.sym->ts.type != BT_CLASS)
	|| !expr->symtree->n.sym->ts.u.derived->attr.alloc_comp)
    return false;

  /* Find a component ref followed by an array reference.  */
  for (ref = expr->ref; ref; ref = ref->next)
    if (ref->next
	  && ref->type == REF_COMPONENT
	  && ref->next->type == REF_ARRAY
	  && !ref->next->next)
      break;

  if (!ref)
    return false;

  /* Return true if valid reallocatable lhs.  */
  if (ref->u.c.component->attr.allocatable
	&& ref->next->u.ar.type == AR_FULL)
    return true;

  return false;
}


/* Allocate the lhs of an assignment to an allocatable array, otherwise
   reallocate it.  */

tree
gfc_alloc_allocatable_for_assignment (gfc_loopinfo *loop,
				      gfc_expr *expr1,
				      gfc_expr *expr2)
{
  stmtblock_t realloc_block;
  stmtblock_t alloc_block;
  stmtblock_t fblock;
  gfc_ss *rss;
  gfc_ss *lss;
  gfc_array_info *linfo;
  tree realloc_expr;
  tree alloc_expr;
  tree size1;
  tree size2;
  tree array1;
  tree cond;
  tree tmp;
  tree tmp2;
  tree lbound;
  tree ubound;
  tree desc;
  tree desc2;
  tree offset;
  tree jump_label1;
  tree jump_label2;
  tree neq_size;
  tree lbd;
  int n;
  int dim;
  gfc_array_spec * as;

  /* x = f(...) with x allocatable.  In this case, expr1 is the rhs.
     Find the lhs expression in the loop chain and set expr1 and
     expr2 accordingly.  */
  if (expr1->expr_type == EXPR_FUNCTION && expr2 == NULL)
    {
      expr2 = expr1;
      /* Find the ss for the lhs.  */
      lss = loop->ss;
      for (; lss && lss != gfc_ss_terminator; lss = lss->loop_chain)
	if (lss->info->expr && lss->info->expr->expr_type == EXPR_VARIABLE)
	  break;
      if (lss == gfc_ss_terminator)
	return NULL_TREE;
      expr1 = lss->info->expr;
    }

  /* Bail out if this is not a valid allocate on assignment.  */
  if (!gfc_is_reallocatable_lhs (expr1)
	|| (expr2 && !expr2->rank))
    return NULL_TREE;

  /* Find the ss for the lhs.  */
  lss = loop->ss;
  for (; lss && lss != gfc_ss_terminator; lss = lss->loop_chain)
    if (lss->info->expr == expr1)
      break;

  if (lss == gfc_ss_terminator)
    return NULL_TREE;

  linfo = &lss->info->data.array;

  /* Find an ss for the rhs. For operator expressions, we see the
     ss's for the operands. Any one of these will do.  */
  rss = loop->ss;
  for (; rss && rss != gfc_ss_terminator; rss = rss->loop_chain)
    if (rss->info->expr != expr1 && rss != loop->temp_ss)
      break;

  if (expr2 && rss == gfc_ss_terminator)
    return NULL_TREE;

  gfc_start_block (&fblock);

  /* Since the lhs is allocatable, this must be a descriptor type.
     Get the data and array size.  */
  desc = linfo->descriptor;
  gcc_assert (GFC_DESCRIPTOR_TYPE_P (TREE_TYPE (desc)));
  array1 = gfc_conv_descriptor_data_get (desc);

  /* 7.4.1.3 "If variable is an allocated allocatable variable, it is
     deallocated if expr is an array of different shape or any of the
     corresponding length type parameter values of variable and expr
     differ."  This assures F95 compatibility.  */
  jump_label1 = gfc_build_label_decl (NULL_TREE);
  jump_label2 = gfc_build_label_decl (NULL_TREE);

  /* Allocate if data is NULL.  */
  cond = fold_build2_loc (input_location, EQ_EXPR, boolean_type_node,
			 array1, build_int_cst (TREE_TYPE (array1), 0));
  tmp = build3_v (COND_EXPR, cond,
		  build1_v (GOTO_EXPR, jump_label1),
		  build_empty_stmt (input_location));
  gfc_add_expr_to_block (&fblock, tmp);

  /* Get arrayspec if expr is a full array.  */
  if (expr2 && expr2->expr_type == EXPR_FUNCTION
	&& expr2->value.function.isym
	&& expr2->value.function.isym->conversion)
    {
      /* For conversion functions, take the arg.  */
      gfc_expr *arg = expr2->value.function.actual->expr;
      as = gfc_get_full_arrayspec_from_expr (arg);
    }
  else if (expr2)
    as = gfc_get_full_arrayspec_from_expr (expr2);
  else
    as = NULL;

  /* If the lhs shape is not the same as the rhs jump to setting the
     bounds and doing the reallocation.......  */ 
  for (n = 0; n < expr1->rank; n++)
    {
      /* Check the shape.  */
      lbound = gfc_conv_descriptor_lbound_get (desc, gfc_rank_cst[n]);
      ubound = gfc_conv_descriptor_ubound_get (desc, gfc_rank_cst[n]);
      tmp = fold_build2_loc (input_location, MINUS_EXPR,
			     gfc_array_index_type,
			     loop->to[n], loop->from[n]);
      tmp = fold_build2_loc (input_location, PLUS_EXPR,
			     gfc_array_index_type,
			     tmp, lbound);
      tmp = fold_build2_loc (input_location, MINUS_EXPR,
			     gfc_array_index_type,
			     tmp, ubound);
      cond = fold_build2_loc (input_location, NE_EXPR,
			      boolean_type_node,
			      tmp, gfc_index_zero_node);
      tmp = build3_v (COND_EXPR, cond,
		      build1_v (GOTO_EXPR, jump_label1),
		      build_empty_stmt (input_location));
      gfc_add_expr_to_block (&fblock, tmp);	  
    }

  /* ....else jump past the (re)alloc code.  */
  tmp = build1_v (GOTO_EXPR, jump_label2);
  gfc_add_expr_to_block (&fblock, tmp);
    
  /* Add the label to start automatic (re)allocation.  */
  tmp = build1_v (LABEL_EXPR, jump_label1);
  gfc_add_expr_to_block (&fblock, tmp);

  size1 = gfc_conv_descriptor_size (desc, expr1->rank);

  /* Get the rhs size.  Fix both sizes.  */
  if (expr2)
    desc2 = rss->info->data.array.descriptor;
  else
    desc2 = NULL_TREE;
  size2 = gfc_index_one_node;
  for (n = 0; n < expr2->rank; n++)
    {
      tmp = fold_build2_loc (input_location, MINUS_EXPR,
			     gfc_array_index_type,
			     loop->to[n], loop->from[n]);
      tmp = fold_build2_loc (input_location, PLUS_EXPR,
			     gfc_array_index_type,
			     tmp, gfc_index_one_node);
      size2 = fold_build2_loc (input_location, MULT_EXPR,
			       gfc_array_index_type,
			       tmp, size2);
    }

  size1 = gfc_evaluate_now (size1, &fblock);
  size2 = gfc_evaluate_now (size2, &fblock);

  cond = fold_build2_loc (input_location, NE_EXPR, boolean_type_node,
			  size1, size2);
  neq_size = gfc_evaluate_now (cond, &fblock);


  /* Now modify the lhs descriptor and the associated scalarizer
     variables. F2003 7.4.1.3: "If variable is or becomes an
     unallocated allocatable variable, then it is allocated with each
     deferred type parameter equal to the corresponding type parameters
     of expr , with the shape of expr , and with each lower bound equal
     to the corresponding element of LBOUND(expr)."  
     Reuse size1 to keep a dimension-by-dimension track of the
     stride of the new array.  */
  size1 = gfc_index_one_node;
  offset = gfc_index_zero_node;

  for (n = 0; n < expr2->rank; n++)
    {
      tmp = fold_build2_loc (input_location, MINUS_EXPR,
			     gfc_array_index_type,
			     loop->to[n], loop->from[n]);
      tmp = fold_build2_loc (input_location, PLUS_EXPR,
			     gfc_array_index_type,
			     tmp, gfc_index_one_node);

      lbound = gfc_index_one_node;
      ubound = tmp;

      if (as)
	{
	  lbd = get_std_lbound (expr2, desc2, n,
				as->type == AS_ASSUMED_SIZE);
	  ubound = fold_build2_loc (input_location,
				    MINUS_EXPR,
				    gfc_array_index_type,
				    ubound, lbound);
	  ubound = fold_build2_loc (input_location,
				    PLUS_EXPR,
				    gfc_array_index_type,
				    ubound, lbd);
	  lbound = lbd;
	}

      gfc_conv_descriptor_lbound_set (&fblock, desc,
				      gfc_rank_cst[n],
				      lbound);
      gfc_conv_descriptor_ubound_set (&fblock, desc,
				      gfc_rank_cst[n],
				      ubound);
      gfc_conv_descriptor_stride_set (&fblock, desc,
				      gfc_rank_cst[n],
				      size1);
      lbound = gfc_conv_descriptor_lbound_get (desc,
					       gfc_rank_cst[n]);
      tmp2 = fold_build2_loc (input_location, MULT_EXPR,
			      gfc_array_index_type,
			      lbound, size1);
      offset = fold_build2_loc (input_location, MINUS_EXPR,
				gfc_array_index_type,
				offset, tmp2);
      size1 = fold_build2_loc (input_location, MULT_EXPR,
			       gfc_array_index_type,
			       tmp, size1);
    }

  /* Set the lhs descriptor and scalarizer offsets.  For rank > 1,
     the array offset is saved and the info.offset is used for a
     running offset.  Use the saved_offset instead.  */
  tmp = gfc_conv_descriptor_offset (desc);
  gfc_add_modify (&fblock, tmp, offset);
  if (linfo->saved_offset
      && TREE_CODE (linfo->saved_offset) == VAR_DECL)
    gfc_add_modify (&fblock, linfo->saved_offset, tmp);

  /* Now set the deltas for the lhs.  */
  for (n = 0; n < expr1->rank; n++)
    {
      tmp = gfc_conv_descriptor_lbound_get (desc, gfc_rank_cst[n]);
      dim = lss->dim[n];
      tmp = fold_build2_loc (input_location, MINUS_EXPR,
			     gfc_array_index_type, tmp,
			     loop->from[dim]);
      if (linfo->delta[dim]
	  && TREE_CODE (linfo->delta[dim]) == VAR_DECL)
	gfc_add_modify (&fblock, linfo->delta[dim], tmp);
    }

  /* Get the new lhs size in bytes.  */
  if (expr1->ts.type == BT_CHARACTER && expr1->ts.deferred)
    {
      tmp = expr2->ts.u.cl->backend_decl;
      gcc_assert (expr1->ts.u.cl->backend_decl);
      tmp = fold_convert (TREE_TYPE (expr1->ts.u.cl->backend_decl), tmp);
      gfc_add_modify (&fblock, expr1->ts.u.cl->backend_decl, tmp);
    }
  else if (expr1->ts.type == BT_CHARACTER && expr1->ts.u.cl->backend_decl)
    {
      tmp = TYPE_SIZE_UNIT (TREE_TYPE (gfc_typenode_for_spec (&expr1->ts)));
      tmp = fold_build2_loc (input_location, MULT_EXPR,
			     gfc_array_index_type, tmp,
			     expr1->ts.u.cl->backend_decl);
    }
  else
    tmp = TYPE_SIZE_UNIT (gfc_typenode_for_spec (&expr1->ts));
  tmp = fold_convert (gfc_array_index_type, tmp);
  size2 = fold_build2_loc (input_location, MULT_EXPR,
			   gfc_array_index_type,
			   tmp, size2);
  size2 = fold_convert (size_type_node, size2);
  size2 = gfc_evaluate_now (size2, &fblock);

  /* Realloc expression.  Note that the scalarizer uses desc.data
     in the array reference - (*desc.data)[<element>]. */
  gfc_init_block (&realloc_block);
  tmp = build_call_expr_loc (input_location,
			     builtin_decl_explicit (BUILT_IN_REALLOC), 2,
			     fold_convert (pvoid_type_node, array1),
			     size2);
  gfc_conv_descriptor_data_set (&realloc_block,
				desc, tmp);
  realloc_expr = gfc_finish_block (&realloc_block);

  /* Only reallocate if sizes are different.  */
  tmp = build3_v (COND_EXPR, neq_size, realloc_expr,
		  build_empty_stmt (input_location));
  realloc_expr = tmp;


  /* Malloc expression.  */
  gfc_init_block (&alloc_block);
  tmp = build_call_expr_loc (input_location,
			     builtin_decl_explicit (BUILT_IN_MALLOC),
			     1, size2);
  gfc_conv_descriptor_data_set (&alloc_block,
				desc, tmp);
  tmp = gfc_conv_descriptor_dtype (desc);
  gfc_add_modify (&alloc_block, tmp, gfc_get_dtype (TREE_TYPE (desc)));
  alloc_expr = gfc_finish_block (&alloc_block);

  /* Malloc if not allocated; realloc otherwise.  */
  tmp = build_int_cst (TREE_TYPE (array1), 0);
  cond = fold_build2_loc (input_location, EQ_EXPR,
			  boolean_type_node,
			  array1, tmp);
  tmp = build3_v (COND_EXPR, cond, alloc_expr, realloc_expr);
  gfc_add_expr_to_block (&fblock, tmp);

  /* Make sure that the scalarizer data pointer is updated.  */
  if (linfo->data
      && TREE_CODE (linfo->data) == VAR_DECL)
    {
      tmp = gfc_conv_descriptor_data_get (desc);
      gfc_add_modify (&fblock, linfo->data, tmp);
    }

  /* Add the exit label.  */
  tmp = build1_v (LABEL_EXPR, jump_label2);
  gfc_add_expr_to_block (&fblock, tmp);

  return gfc_finish_block (&fblock);
}


/* NULLIFY an allocatable/pointer array on function entry, free it on exit.
   Do likewise, recursively if necessary, with the allocatable components of
   derived types.  */

void
gfc_trans_deferred_array (gfc_symbol * sym, gfc_wrapped_block * block)
{
  tree type;
  tree tmp;
  tree descriptor;
  stmtblock_t init;
  stmtblock_t cleanup;
  locus loc;
  int rank;
  bool sym_has_alloc_comp;

  sym_has_alloc_comp = (sym->ts.type == BT_DERIVED
			|| sym->ts.type == BT_CLASS)
			  && sym->ts.u.derived->attr.alloc_comp;

  /* Make sure the frontend gets these right.  */
  if (!(sym->attr.pointer || sym->attr.allocatable || sym_has_alloc_comp))
    fatal_error ("Possible front-end bug: Deferred array size without pointer, "
		 "allocatable attribute or derived type without allocatable "
		 "components.");

  gfc_save_backend_locus (&loc);
  gfc_set_backend_locus (&sym->declared_at);
  gfc_init_block (&init);

  gcc_assert (TREE_CODE (sym->backend_decl) == VAR_DECL
		|| TREE_CODE (sym->backend_decl) == PARM_DECL);

  if (sym->ts.type == BT_CHARACTER
      && !INTEGER_CST_P (sym->ts.u.cl->backend_decl))
    {
      gfc_conv_string_length (sym->ts.u.cl, NULL, &init);
      gfc_trans_vla_type_sizes (sym, &init);
    }

  /* Dummy, use associated and result variables don't need anything special.  */
  if (sym->attr.dummy || sym->attr.use_assoc || sym->attr.result)
    {
      gfc_add_init_cleanup (block, gfc_finish_block (&init), NULL_TREE);
      gfc_restore_backend_locus (&loc);
      return;
    }

  descriptor = sym->backend_decl;

  /* Although static, derived types with default initializers and
     allocatable components must not be nulled wholesale; instead they
     are treated component by component.  */
  if (TREE_STATIC (descriptor) && !sym_has_alloc_comp)
    {
      /* SAVEd variables are not freed on exit.  */
      gfc_trans_static_array_pointer (sym);

      gfc_add_init_cleanup (block, gfc_finish_block (&init), NULL_TREE);
      gfc_restore_backend_locus (&loc);
      return;
    }

  /* Get the descriptor type.  */
  type = TREE_TYPE (sym->backend_decl);

  if (sym_has_alloc_comp && !(sym->attr.pointer || sym->attr.allocatable))
    {
      if (!sym->attr.save
	  && !(TREE_STATIC (sym->backend_decl) && sym->attr.is_main_program))
	{
	  if (sym->value == NULL
	      || !gfc_has_default_initializer (sym->ts.u.derived))
	    {
	      rank = sym->as ? sym->as->rank : 0;
	      tmp = gfc_nullify_alloc_comp (sym->ts.u.derived,
					    descriptor, rank);
	      gfc_add_expr_to_block (&init, tmp);
	    }
	  else
	    gfc_init_default_dt (sym, &init, false);
	}
    }
  else if (!GFC_DESCRIPTOR_TYPE_P (type))
    {
      /* If the backend_decl is not a descriptor, we must have a pointer
	 to one.  */
      descriptor = build_fold_indirect_ref_loc (input_location,
						sym->backend_decl);
      type = TREE_TYPE (descriptor);
    }
  
  /* NULLIFY the data pointer.  */
  if (GFC_DESCRIPTOR_TYPE_P (type) && !sym->attr.save)
    gfc_conv_descriptor_data_set (&init, descriptor, null_pointer_node);

  gfc_restore_backend_locus (&loc);
  gfc_init_block (&cleanup);

  /* Allocatable arrays need to be freed when they go out of scope.
     The allocatable components of pointers must not be touched.  */
  if (sym_has_alloc_comp && !(sym->attr.function || sym->attr.result)
      && !sym->attr.pointer && !sym->attr.save)
    {
      int rank;
      rank = sym->as ? sym->as->rank : 0;
      tmp = gfc_deallocate_alloc_comp (sym->ts.u.derived, descriptor, rank);
      gfc_add_expr_to_block (&cleanup, tmp);
    }

  if (sym->attr.allocatable && (sym->attr.dimension || sym->attr.codimension)
      && !sym->attr.save && !sym->attr.result)
    {
      tmp = gfc_trans_dealloc_allocated (sym->backend_decl,
					 sym->attr.codimension);
      gfc_add_expr_to_block (&cleanup, tmp);
    }

  gfc_add_init_cleanup (block, gfc_finish_block (&init),
			gfc_finish_block (&cleanup));
}

/************ Expression Walking Functions ******************/

/* Walk a variable reference.

   Possible extension - multiple component subscripts.
    x(:,:) = foo%a(:)%b(:)
   Transforms to
    forall (i=..., j=...)
      x(i,j) = foo%a(j)%b(i)
    end forall
   This adds a fair amount of complexity because you need to deal with more
   than one ref.  Maybe handle in a similar manner to vector subscripts.
   Maybe not worth the effort.  */


static gfc_ss *
gfc_walk_variable_expr (gfc_ss * ss, gfc_expr * expr)
{
  gfc_ref *ref;

  for (ref = expr->ref; ref; ref = ref->next)
    if (ref->type == REF_ARRAY && ref->u.ar.type != AR_ELEMENT)
      break;

  return gfc_walk_array_ref (ss, expr, ref);
}


gfc_ss *
gfc_walk_array_ref (gfc_ss * ss, gfc_expr * expr, gfc_ref * ref)
{
  gfc_array_ref *ar;
  gfc_ss *newss;
  int n;

  for (; ref; ref = ref->next)
    {
      if (ref->type == REF_SUBSTRING)
	{
	  ss = gfc_get_scalar_ss (ss, ref->u.ss.start);
	  ss = gfc_get_scalar_ss (ss, ref->u.ss.end);
	}

      /* We're only interested in array sections from now on.  */
      if (ref->type != REF_ARRAY)
	continue;

      ar = &ref->u.ar;

      switch (ar->type)
	{
	case AR_ELEMENT:
	  for (n = ar->dimen - 1; n >= 0; n--)
	    ss = gfc_get_scalar_ss (ss, ar->start[n]);
	  break;

	case AR_FULL:
	  newss = gfc_get_array_ss (ss, expr, ar->as->rank, GFC_SS_SECTION);
	  newss->info->data.array.ref = ref;

	  /* Make sure array is the same as array(:,:), this way
	     we don't need to special case all the time.  */
	  ar->dimen = ar->as->rank;
	  for (n = 0; n < ar->dimen; n++)
	    {
	      ar->dimen_type[n] = DIMEN_RANGE;

	      gcc_assert (ar->start[n] == NULL);
	      gcc_assert (ar->end[n] == NULL);
	      gcc_assert (ar->stride[n] == NULL);
	    }
	  ss = newss;
	  break;

	case AR_SECTION:
	  newss = gfc_get_array_ss (ss, expr, 0, GFC_SS_SECTION);
	  newss->info->data.array.ref = ref;

	  /* We add SS chains for all the subscripts in the section.  */
	  for (n = 0; n < ar->dimen; n++)
	    {
	      gfc_ss *indexss;

	      switch (ar->dimen_type[n])
		{
		case DIMEN_ELEMENT:
		  /* Add SS for elemental (scalar) subscripts.  */
		  gcc_assert (ar->start[n]);
		  indexss = gfc_get_scalar_ss (gfc_ss_terminator, ar->start[n]);
		  indexss->loop_chain = gfc_ss_terminator;
		  newss->info->data.array.subscript[n] = indexss;
		  break;

		case DIMEN_RANGE:
                  /* We don't add anything for sections, just remember this
                     dimension for later.  */
		  newss->dim[newss->dimen] = n;
		  newss->dimen++;
		  break;

		case DIMEN_VECTOR:
		  /* Create a GFC_SS_VECTOR index in which we can store
		     the vector's descriptor.  */
		  indexss = gfc_get_array_ss (gfc_ss_terminator, ar->start[n],
					      1, GFC_SS_VECTOR);
		  indexss->loop_chain = gfc_ss_terminator;
		  newss->info->data.array.subscript[n] = indexss;
		  newss->dim[newss->dimen] = n;
		  newss->dimen++;
		  break;

		default:
		  /* We should know what sort of section it is by now.  */
		  gcc_unreachable ();
		}
	    }
	  /* We should have at least one non-elemental dimension,
	     unless we are creating a descriptor for a (scalar) coarray.  */
	  gcc_assert (newss->dimen > 0
		      || newss->info->data.array.ref->u.ar.as->corank > 0);
	  ss = newss;
	  break;

	default:
	  /* We should know what sort of section it is by now.  */
	  gcc_unreachable ();
	}

    }
  return ss;
}


/* Walk an expression operator. If only one operand of a binary expression is
   scalar, we must also add the scalar term to the SS chain.  */

static gfc_ss *
gfc_walk_op_expr (gfc_ss * ss, gfc_expr * expr)
{
  gfc_ss *head;
  gfc_ss *head2;

  head = gfc_walk_subexpr (ss, expr->value.op.op1);
  if (expr->value.op.op2 == NULL)
    head2 = head;
  else
    head2 = gfc_walk_subexpr (head, expr->value.op.op2);

  /* All operands are scalar.  Pass back and let the caller deal with it.  */
  if (head2 == ss)
    return head2;

  /* All operands require scalarization.  */
  if (head != ss && (expr->value.op.op2 == NULL || head2 != head))
    return head2;

  /* One of the operands needs scalarization, the other is scalar.
     Create a gfc_ss for the scalar expression.  */
  if (head == ss)
    {
      /* First operand is scalar.  We build the chain in reverse order, so
         add the scalar SS after the second operand.  */
      head = head2;
      while (head && head->next != ss)
	head = head->next;
      /* Check we haven't somehow broken the chain.  */
      gcc_assert (head);
      head->next = gfc_get_scalar_ss (ss, expr->value.op.op1);
    }
  else				/* head2 == head */
    {
      gcc_assert (head2 == head);
      /* Second operand is scalar.  */
      head2 = gfc_get_scalar_ss (head2, expr->value.op.op2);
    }

  return head2;
}


/* Reverse a SS chain.  */

gfc_ss *
gfc_reverse_ss (gfc_ss * ss)
{
  gfc_ss *next;
  gfc_ss *head;

  gcc_assert (ss != NULL);

  head = gfc_ss_terminator;
  while (ss != gfc_ss_terminator)
    {
      next = ss->next;
      /* Check we didn't somehow break the chain.  */
      gcc_assert (next != NULL);
      ss->next = head;
      head = ss;
      ss = next;
    }

  return (head);
}


/* Given an expression referring to a procedure, return the symbol of its
   interface.  We can't get the procedure symbol directly as we have to handle
   the case of (deferred) type-bound procedures.  */

gfc_symbol *
gfc_get_proc_ifc_for_expr (gfc_expr *procedure_ref)
{
  gfc_symbol *sym;
  gfc_ref *ref;

  if (procedure_ref == NULL)
    return NULL;

  /* Normal procedure case.  */
  sym = procedure_ref->symtree->n.sym;

  /* Typebound procedure case.  */
  for (ref = procedure_ref->ref; ref; ref = ref->next)
    {
      if (ref->type == REF_COMPONENT
	  && ref->u.c.component->attr.proc_pointer)
	sym = ref->u.c.component->ts.interface;
      else
	sym = NULL;
    }

  return sym;
}


/* Walk the arguments of an elemental function.
   PROC_EXPR is used to check whether an argument is permitted to be absent.  If
   it is NULL, we don't do the check and the argument is assumed to be present.
*/

gfc_ss *
gfc_walk_elemental_function_args (gfc_ss * ss, gfc_actual_arglist *arg,
				  gfc_symbol *proc_ifc, gfc_ss_type type)
{
  gfc_formal_arglist *dummy_arg;
  int scalar;
  gfc_ss *head;
  gfc_ss *tail;
  gfc_ss *newss;

  head = gfc_ss_terminator;
  tail = NULL;

  if (proc_ifc)
    dummy_arg = proc_ifc->formal;
  else
    dummy_arg = NULL;

  scalar = 1;
  for (; arg; arg = arg->next)
    {
      if (!arg->expr || arg->expr->expr_type == EXPR_NULL)
	continue;

      newss = gfc_walk_subexpr (head, arg->expr);
      if (newss == head)
	{
	  /* Scalar argument.  */
	  gcc_assert (type == GFC_SS_SCALAR || type == GFC_SS_REFERENCE);
	  newss = gfc_get_scalar_ss (head, arg->expr);
	  newss->info->type = type;

	}
      else
	scalar = 0;

      if (dummy_arg != NULL
	  && dummy_arg->sym->attr.optional
	  && arg->expr->expr_type == EXPR_VARIABLE
	  && (gfc_expr_attr (arg->expr).optional
	      || gfc_expr_attr (arg->expr).allocatable
	      || gfc_expr_attr (arg->expr).pointer))
	newss->info->can_be_null_ref = true;

      head = newss;
      if (!tail)
        {
          tail = head;
          while (tail->next != gfc_ss_terminator)
            tail = tail->next;
        }

      if (dummy_arg != NULL)
	dummy_arg = dummy_arg->next;
    }

  if (scalar)
    {
      /* If all the arguments are scalar we don't need the argument SS.  */
      gfc_free_ss_chain (head);
      /* Pass it back.  */
      return ss;
    }

  /* Add it onto the existing chain.  */
  tail->next = ss;
  return head;
}


/* Walk a function call.  Scalar functions are passed back, and taken out of
   scalarization loops.  For elemental functions we walk their arguments.
   The result of functions returning arrays is stored in a temporary outside
   the loop, so that the function is only called once.  Hence we do not need
   to walk their arguments.  */

static gfc_ss *
gfc_walk_function_expr (gfc_ss * ss, gfc_expr * expr)
{
  gfc_intrinsic_sym *isym;
  gfc_symbol *sym;
  gfc_component *comp = NULL;

  isym = expr->value.function.isym;

  /* Handle intrinsic functions separately.  */
  if (isym)
    return gfc_walk_intrinsic_function (ss, expr, isym);

  sym = expr->value.function.esym;
  if (!sym)
    sym = expr->symtree->n.sym;

  /* A function that returns arrays.  */
  gfc_is_proc_ptr_comp (expr, &comp);
  if ((!comp && gfc_return_by_reference (sym) && sym->result->attr.dimension)
      || (comp && comp->attr.dimension))
    return gfc_get_array_ss (ss, expr, expr->rank, GFC_SS_FUNCTION);

  /* Walk the parameters of an elemental function.  For now we always pass
     by reference.  */
  if (sym->attr.elemental || (comp && comp->attr.elemental))
    return gfc_walk_elemental_function_args (ss, expr->value.function.actual,
					     gfc_get_proc_ifc_for_expr (expr),
					     GFC_SS_REFERENCE);

  /* Scalar functions are OK as these are evaluated outside the scalarization
     loop.  Pass back and let the caller deal with it.  */
  return ss;
}


/* An array temporary is constructed for array constructors.  */

static gfc_ss *
gfc_walk_array_constructor (gfc_ss * ss, gfc_expr * expr)
{
  return gfc_get_array_ss (ss, expr, expr->rank, GFC_SS_CONSTRUCTOR);
}


/* Walk an expression.  Add walked expressions to the head of the SS chain.
   A wholly scalar expression will not be added.  */

gfc_ss *
gfc_walk_subexpr (gfc_ss * ss, gfc_expr * expr)
{
  gfc_ss *head;

  switch (expr->expr_type)
    {
    case EXPR_VARIABLE:
      head = gfc_walk_variable_expr (ss, expr);
      return head;

    case EXPR_OP:
      head = gfc_walk_op_expr (ss, expr);
      return head;

    case EXPR_FUNCTION:
      head = gfc_walk_function_expr (ss, expr);
      return head;

    case EXPR_CONSTANT:
    case EXPR_NULL:
    case EXPR_STRUCTURE:
      /* Pass back and let the caller deal with it.  */
      break;

    case EXPR_ARRAY:
      head = gfc_walk_array_constructor (ss, expr);
      return head;

    case EXPR_SUBSTRING:
      /* Pass back and let the caller deal with it.  */
      break;

    default:
      internal_error ("bad expression type during walk (%d)",
		      expr->expr_type);
    }
  return ss;
}


/* Entry point for expression walking.
   A return value equal to the passed chain means this is
   a scalar expression.  It is up to the caller to take whatever action is
   necessary to translate these.  */

gfc_ss *
gfc_walk_expr (gfc_expr * expr)
{
  gfc_ss *res;

  res = gfc_walk_subexpr (gfc_ss_terminator, expr);
  return gfc_reverse_ss (res);
}<|MERGE_RESOLUTION|>--- conflicted
+++ resolved
@@ -257,7 +257,6 @@
 			  desc, field, NULL_TREE);
 }
 
-<<<<<<< HEAD
 tree
 gfc_dimension_field_from_base_field (tree field)
 {
@@ -265,13 +264,8 @@
 }
 
 
-static tree
-gfc_conv_descriptor_dimension (tree desc, tree dim)
-=======
-
 tree
 gfc_get_descriptor_dimension (tree desc)
->>>>>>> 9350ae4e
 {
   tree type, field;
 
@@ -327,6 +321,7 @@
   if (integer_zerop (dim)
       && (GFC_TYPE_ARRAY_AKIND (type) == GFC_ARRAY_ALLOCATABLE
 	  ||GFC_TYPE_ARRAY_AKIND (type) == GFC_ARRAY_ASSUMED_SHAPE_CONT
+	  ||GFC_TYPE_ARRAY_AKIND (type) == GFC_ARRAY_ASSUMED_RANK_CONT
 	  ||GFC_TYPE_ARRAY_AKIND (type) == GFC_ARRAY_POINTER_CONT))
     return gfc_index_one_node;
 
@@ -375,20 +370,7 @@
 tree
 gfc_conv_descriptor_sm_get (tree desc, tree dim)
 {
-<<<<<<< HEAD
   return gfc_conv_descriptor_sm (desc, dim);
-=======
-  tree type = TREE_TYPE (desc);
-  gcc_assert (GFC_DESCRIPTOR_TYPE_P (type));
-  if (integer_zerop (dim)
-      && (GFC_TYPE_ARRAY_AKIND (type) == GFC_ARRAY_ALLOCATABLE
-	  ||GFC_TYPE_ARRAY_AKIND (type) == GFC_ARRAY_ASSUMED_SHAPE_CONT
-	  ||GFC_TYPE_ARRAY_AKIND (type) == GFC_ARRAY_ASSUMED_RANK_CONT
-	  ||GFC_TYPE_ARRAY_AKIND (type) == GFC_ARRAY_POINTER_CONT))
-    return gfc_index_one_node;
-
-  return gfc_conv_descriptor_stride (desc, dim);
->>>>>>> 9350ae4e
 }
 
 void
