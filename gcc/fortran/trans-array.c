/* Array translation routines
   Copyright (C) 2002-2014 Free Software Foundation, Inc.
   Contributed by Paul Brook <paul@nowt.org>
   and Steven Bosscher <s.bosscher@student.tudelft.nl>

This file is part of GCC.

GCC is free software; you can redistribute it and/or modify it under
the terms of the GNU General Public License as published by the Free
Software Foundation; either version 3, or (at your option) any later
version.

GCC is distributed in the hope that it will be useful, but WITHOUT ANY
WARRANTY; without even the implied warranty of MERCHANTABILITY or
FITNESS FOR A PARTICULAR PURPOSE.  See the GNU General Public License
for more details.

You should have received a copy of the GNU General Public License
along with GCC; see the file COPYING3.  If not see
<http://www.gnu.org/licenses/>.  */

/* trans-array.c-- Various array related code, including scalarization,
                   allocation, initialization and other support routines.  */

/* How the scalarizer works.
   In gfortran, array expressions use the same core routines as scalar
   expressions.
   First, a Scalarization State (SS) chain is built.  This is done by walking
   the expression tree, and building a linear list of the terms in the
   expression.  As the tree is walked, scalar subexpressions are translated.

   The scalarization parameters are stored in a gfc_loopinfo structure.
   First the start and stride of each term is calculated by
   gfc_conv_ss_startstride.  During this process the expressions for the array
   descriptors and data pointers are also translated.

   If the expression is an assignment, we must then resolve any dependencies.
   In Fortran all the rhs values of an assignment must be evaluated before
   any assignments take place.  This can require a temporary array to store the
   values.  We also require a temporary when we are passing array expressions
   or vector subscripts as procedure parameters.

   Array sections are passed without copying to a temporary.  These use the
   scalarizer to determine the shape of the section.  The flag
   loop->array_parameter tells the scalarizer that the actual values and loop
   variables will not be required.

   The function gfc_conv_loop_setup generates the scalarization setup code.
   It determines the range of the scalarizing loop variables.  If a temporary
   is required, this is created and initialized.  Code for scalar expressions
   taken outside the loop is also generated at this time.  Next the offset and
   scaling required to translate from loop variables to array indices for each
   term is calculated.

   A call to gfc_start_scalarized_body marks the start of the scalarized
   expression.  This creates a scope and declares the loop variables.  Before
   calling this gfc_make_ss_chain_used must be used to indicate which terms
   will be used inside this loop.

   The scalar gfc_conv_* functions are then used to build the main body of the
   scalarization loop.  Scalarization loop variables and precalculated scalar
   values are automatically substituted.  Note that gfc_advance_se_ss_chain
   must be used, rather than changing the se->ss directly.

   For assignment expressions requiring a temporary two sub loops are
   generated.  The first stores the result of the expression in the temporary,
   the second copies it to the result.  A call to
   gfc_trans_scalarized_loop_boundary marks the end of the main loop code and
   the start of the copying loop.  The temporary may be less than full rank.

   Finally gfc_trans_scalarizing_loops is called to generate the implicit do
   loops.  The loops are added to the pre chain of the loopinfo.  The post
   chain may still contain cleanup code.

   After the loop code has been added into its parent scope gfc_cleanup_loop
   is called to free all the SS allocated by the scalarizer.  */

#include "config.h"
#include "system.h"
#include "coretypes.h"
#include "tree.h"
#include "gimple-expr.h"
#include "diagnostic-core.h"	/* For internal_error/fatal_error.  */
#include "flags.h"
#include "gfortran.h"
#include "constructor.h"
#include "trans.h"
#include "trans-stmt.h"
#include "trans-types.h"
#include "trans-array.h"
#include "trans-const.h"
#include "dependency.h"
#include "wide-int.h"

static bool gfc_get_array_constructor_size (mpz_t *, gfc_constructor_base);

/* The contents of this structure aren't actually used, just the address.  */
static gfc_ss gfc_ss_terminator_var;
gfc_ss * const gfc_ss_terminator = &gfc_ss_terminator_var;


static tree
gfc_array_dataptr_type (tree desc)
{
  return (GFC_TYPE_ARRAY_DATAPTR_TYPE (TREE_TYPE (desc)));
}


/* Build expressions to access the members of an array descriptor.
   It's surprisingly easy to mess up here, so never access
   an array descriptor by "brute force", always use these
   functions.  This also avoids problems if we change the format
   of an array descriptor.

   To understand these magic numbers, look at the comments
   before gfc_build_array_type() in trans-types.c.

   The code within these defines should be the only code which knows the format
   of an array descriptor.

   Any code just needing to read obtain the bounds of an array should use
   gfc_conv_array_* rather than the following functions as these will return
   know constant values, and work with arrays which do not have descriptors.

   Don't forget to #undef these!  */

#define DATA_FIELD 0
#define OFFSET_FIELD 1
#define DTYPE_FIELD 2
#define DIMENSION_FIELD 3
#define CAF_TOKEN_FIELD 4

#define STRIDE_SUBFIELD 0
#define LBOUND_SUBFIELD 1
#define UBOUND_SUBFIELD 2

/* This provides READ-ONLY access to the data field.  The field itself
   doesn't have the proper type.  */

tree
gfc_conv_descriptor_data_get (tree desc)
{
  tree field, type, t;

  type = TREE_TYPE (desc);
  gcc_assert (GFC_DESCRIPTOR_TYPE_P (type));

  field = TYPE_FIELDS (type);
  gcc_assert (DATA_FIELD == 0);

  t = fold_build3_loc (input_location, COMPONENT_REF, TREE_TYPE (field), desc,
		       field, NULL_TREE);
  t = fold_convert (GFC_TYPE_ARRAY_DATAPTR_TYPE (type), t);

  return t;
}

/* This provides WRITE access to the data field.

   TUPLES_P is true if we are generating tuples.

   This function gets called through the following macros:
     gfc_conv_descriptor_data_set
     gfc_conv_descriptor_data_set.  */

void
gfc_conv_descriptor_data_set (stmtblock_t *block, tree desc, tree value)
{
  tree field, type, t;

  type = TREE_TYPE (desc);
  gcc_assert (GFC_DESCRIPTOR_TYPE_P (type));

  field = TYPE_FIELDS (type);
  gcc_assert (DATA_FIELD == 0);

  t = fold_build3_loc (input_location, COMPONENT_REF, TREE_TYPE (field), desc,
		       field, NULL_TREE);
  gfc_add_modify (block, t, fold_convert (TREE_TYPE (field), value));
}


/* This provides address access to the data field.  This should only be
   used by array allocation, passing this on to the runtime.  */

tree
gfc_conv_descriptor_data_addr (tree desc)
{
  tree field, type, t;

  type = TREE_TYPE (desc);
  gcc_assert (GFC_DESCRIPTOR_TYPE_P (type));

  field = TYPE_FIELDS (type);
  gcc_assert (DATA_FIELD == 0);

  t = fold_build3_loc (input_location, COMPONENT_REF, TREE_TYPE (field), desc,
		       field, NULL_TREE);
  return gfc_build_addr_expr (NULL_TREE, t);
}

static tree
gfc_conv_descriptor_offset (tree desc)
{
  tree type;
  tree field;

  type = TREE_TYPE (desc);
  gcc_assert (GFC_DESCRIPTOR_TYPE_P (type));

  field = gfc_advance_chain (TYPE_FIELDS (type), OFFSET_FIELD);
  gcc_assert (field != NULL_TREE && TREE_TYPE (field) == gfc_array_index_type);

  return fold_build3_loc (input_location, COMPONENT_REF, TREE_TYPE (field),
			  desc, field, NULL_TREE);
}

tree
gfc_conv_descriptor_offset_get (tree desc)
{
  return gfc_conv_descriptor_offset (desc);
}

void
gfc_conv_descriptor_offset_set (stmtblock_t *block, tree desc,
				tree value)
{
  tree t = gfc_conv_descriptor_offset (desc);
  gfc_add_modify (block, t, fold_convert (TREE_TYPE (t), value));
}


tree
gfc_conv_descriptor_dtype (tree desc)
{
  tree field;
  tree type;

  type = TREE_TYPE (desc);
  gcc_assert (GFC_DESCRIPTOR_TYPE_P (type));

  field = gfc_advance_chain (TYPE_FIELDS (type), DTYPE_FIELD);
  gcc_assert (field != NULL_TREE && TREE_TYPE (field) == gfc_array_index_type);

  return fold_build3_loc (input_location, COMPONENT_REF, TREE_TYPE (field),
			  desc, field, NULL_TREE);
}


tree
gfc_conv_descriptor_rank (tree desc)
{
  tree tmp;
  tree dtype;

  dtype = gfc_conv_descriptor_dtype (desc);
  tmp = build_int_cst (TREE_TYPE (dtype), GFC_DTYPE_RANK_MASK);
  tmp = fold_build2_loc (input_location, BIT_AND_EXPR, TREE_TYPE (dtype),
			 dtype, tmp);
  return fold_convert (gfc_get_int_type (gfc_default_integer_kind), tmp);
}


tree
gfc_get_descriptor_dimension (tree desc)
{
  tree type, field;

  type = TREE_TYPE (desc);
  gcc_assert (GFC_DESCRIPTOR_TYPE_P (type));

  field = gfc_advance_chain (TYPE_FIELDS (type), DIMENSION_FIELD);
  gcc_assert (field != NULL_TREE
	  && TREE_CODE (TREE_TYPE (field)) == ARRAY_TYPE
	  && TREE_CODE (TREE_TYPE (TREE_TYPE (field))) == RECORD_TYPE);

  return fold_build3_loc (input_location, COMPONENT_REF, TREE_TYPE (field),
			  desc, field, NULL_TREE);
}


static tree
gfc_conv_descriptor_dimension (tree desc, tree dim)
{
  tree tmp;

  tmp = gfc_get_descriptor_dimension (desc);

  return gfc_build_array_ref (tmp, dim, NULL);
}


tree
gfc_conv_descriptor_token (tree desc)
{
  tree type;
  tree field;

  type = TREE_TYPE (desc);
  gcc_assert (GFC_DESCRIPTOR_TYPE_P (type));
  gcc_assert (gfc_option.coarray == GFC_FCOARRAY_LIB);
  field = gfc_advance_chain (TYPE_FIELDS (type), CAF_TOKEN_FIELD);

  /* Should be a restricted pointer - except in the finalization wrapper.  */
  gcc_assert (field != NULL_TREE
	      && (TREE_TYPE (field) == prvoid_type_node
		  || TREE_TYPE (field) == pvoid_type_node));

  return fold_build3_loc (input_location, COMPONENT_REF, TREE_TYPE (field),
			  desc, field, NULL_TREE);
}


static tree
gfc_conv_descriptor_stride (tree desc, tree dim)
{
  tree tmp;
  tree field;

  tmp = gfc_conv_descriptor_dimension (desc, dim);
  field = TYPE_FIELDS (TREE_TYPE (tmp));
  field = gfc_advance_chain (field, STRIDE_SUBFIELD);
  gcc_assert (field != NULL_TREE && TREE_TYPE (field) == gfc_array_index_type);

  tmp = fold_build3_loc (input_location, COMPONENT_REF, TREE_TYPE (field),
			 tmp, field, NULL_TREE);
  return tmp;
}

tree
gfc_conv_descriptor_stride_get (tree desc, tree dim)
{
  tree type = TREE_TYPE (desc);
  gcc_assert (GFC_DESCRIPTOR_TYPE_P (type));
  if (integer_zerop (dim)
      && (GFC_TYPE_ARRAY_AKIND (type) == GFC_ARRAY_ALLOCATABLE
	  ||GFC_TYPE_ARRAY_AKIND (type) == GFC_ARRAY_ASSUMED_SHAPE_CONT
	  ||GFC_TYPE_ARRAY_AKIND (type) == GFC_ARRAY_ASSUMED_RANK_CONT
	  ||GFC_TYPE_ARRAY_AKIND (type) == GFC_ARRAY_POINTER_CONT))
    return gfc_index_one_node;

  return gfc_conv_descriptor_stride (desc, dim);
}

void
gfc_conv_descriptor_stride_set (stmtblock_t *block, tree desc,
				tree dim, tree value)
{
  tree t = gfc_conv_descriptor_stride (desc, dim);
  gfc_add_modify (block, t, fold_convert (TREE_TYPE (t), value));
}

static tree
gfc_conv_descriptor_lbound (tree desc, tree dim)
{
  tree tmp;
  tree field;

  tmp = gfc_conv_descriptor_dimension (desc, dim);
  field = TYPE_FIELDS (TREE_TYPE (tmp));
  field = gfc_advance_chain (field, LBOUND_SUBFIELD);
  gcc_assert (field != NULL_TREE && TREE_TYPE (field) == gfc_array_index_type);

  tmp = fold_build3_loc (input_location, COMPONENT_REF, TREE_TYPE (field),
			 tmp, field, NULL_TREE);
  return tmp;
}

tree
gfc_conv_descriptor_lbound_get (tree desc, tree dim)
{
  return gfc_conv_descriptor_lbound (desc, dim);
}

void
gfc_conv_descriptor_lbound_set (stmtblock_t *block, tree desc,
				tree dim, tree value)
{
  tree t = gfc_conv_descriptor_lbound (desc, dim);
  gfc_add_modify (block, t, fold_convert (TREE_TYPE (t), value));
}

static tree
gfc_conv_descriptor_ubound (tree desc, tree dim)
{
  tree tmp;
  tree field;

  tmp = gfc_conv_descriptor_dimension (desc, dim);
  field = TYPE_FIELDS (TREE_TYPE (tmp));
  field = gfc_advance_chain (field, UBOUND_SUBFIELD);
  gcc_assert (field != NULL_TREE && TREE_TYPE (field) == gfc_array_index_type);

  tmp = fold_build3_loc (input_location, COMPONENT_REF, TREE_TYPE (field),
			 tmp, field, NULL_TREE);
  return tmp;
}

tree
gfc_conv_descriptor_ubound_get (tree desc, tree dim)
{
  return gfc_conv_descriptor_ubound (desc, dim);
}

void
gfc_conv_descriptor_ubound_set (stmtblock_t *block, tree desc,
				tree dim, tree value)
{
  tree t = gfc_conv_descriptor_ubound (desc, dim);
  gfc_add_modify (block, t, fold_convert (TREE_TYPE (t), value));
}

/* Build a null array descriptor constructor.  */

tree
gfc_build_null_descriptor (tree type)
{
  tree field;
  tree tmp;

  gcc_assert (GFC_DESCRIPTOR_TYPE_P (type));
  gcc_assert (DATA_FIELD == 0);
  field = TYPE_FIELDS (type);

  /* Set a NULL data pointer.  */
  tmp = build_constructor_single (type, field, null_pointer_node);
  TREE_CONSTANT (tmp) = 1;
  /* All other fields are ignored.  */

  return tmp;
}


/* Modify a descriptor such that the lbound of a given dimension is the value
   specified.  This also updates ubound and offset accordingly.  */

void
gfc_conv_shift_descriptor_lbound (stmtblock_t* block, tree desc,
				  int dim, tree new_lbound)
{
  tree offs, ubound, lbound, stride;
  tree diff, offs_diff;

  new_lbound = fold_convert (gfc_array_index_type, new_lbound);

  offs = gfc_conv_descriptor_offset_get (desc);
  lbound = gfc_conv_descriptor_lbound_get (desc, gfc_rank_cst[dim]);
  ubound = gfc_conv_descriptor_ubound_get (desc, gfc_rank_cst[dim]);
  stride = gfc_conv_descriptor_stride_get (desc, gfc_rank_cst[dim]);

  /* Get difference (new - old) by which to shift stuff.  */
  diff = fold_build2_loc (input_location, MINUS_EXPR, gfc_array_index_type,
			  new_lbound, lbound);

  /* Shift ubound and offset accordingly.  This has to be done before
     updating the lbound, as they depend on the lbound expression!  */
  ubound = fold_build2_loc (input_location, PLUS_EXPR, gfc_array_index_type,
			    ubound, diff);
  gfc_conv_descriptor_ubound_set (block, desc, gfc_rank_cst[dim], ubound);
  offs_diff = fold_build2_loc (input_location, MULT_EXPR, gfc_array_index_type,
			       diff, stride);
  offs = fold_build2_loc (input_location, MINUS_EXPR, gfc_array_index_type,
			  offs, offs_diff);
  gfc_conv_descriptor_offset_set (block, desc, offs);

  /* Finally set lbound to value we want.  */
  gfc_conv_descriptor_lbound_set (block, desc, gfc_rank_cst[dim], new_lbound);
}


/* Cleanup those #defines.  */

#undef DATA_FIELD
#undef OFFSET_FIELD
#undef DTYPE_FIELD
#undef DIMENSION_FIELD
#undef CAF_TOKEN_FIELD
#undef STRIDE_SUBFIELD
#undef LBOUND_SUBFIELD
#undef UBOUND_SUBFIELD


/* Mark a SS chain as used.  Flags specifies in which loops the SS is used.
   flags & 1 = Main loop body.
   flags & 2 = temp copy loop.  */

void
gfc_mark_ss_chain_used (gfc_ss * ss, unsigned flags)
{
  for (; ss != gfc_ss_terminator; ss = ss->next)
    ss->info->useflags = flags;
}


/* Free a gfc_ss chain.  */

void
gfc_free_ss_chain (gfc_ss * ss)
{
  gfc_ss *next;

  while (ss != gfc_ss_terminator)
    {
      gcc_assert (ss != NULL);
      next = ss->next;
      gfc_free_ss (ss);
      ss = next;
    }
}


static void
free_ss_info (gfc_ss_info *ss_info)
{
  int n;

  ss_info->refcount--;
  if (ss_info->refcount > 0)
    return;

  gcc_assert (ss_info->refcount == 0);

  switch (ss_info->type)
    {
    case GFC_SS_SECTION:
      for (n = 0; n < GFC_MAX_DIMENSIONS; n++)
	if (ss_info->data.array.subscript[n])
	  gfc_free_ss_chain (ss_info->data.array.subscript[n]);
      break;

    default:
      break;
    }

  free (ss_info);
}


/* Free a SS.  */

void
gfc_free_ss (gfc_ss * ss)
{
  free_ss_info (ss->info);
  free (ss);
}


/* Creates and initializes an array type gfc_ss struct.  */

gfc_ss *
gfc_get_array_ss (gfc_ss *next, gfc_expr *expr, int dimen, gfc_ss_type type)
{
  gfc_ss *ss;
  gfc_ss_info *ss_info;
  int i;

  ss_info = gfc_get_ss_info ();
  ss_info->refcount++;
  ss_info->type = type;
  ss_info->expr = expr;

  ss = gfc_get_ss ();
  ss->info = ss_info;
  ss->next = next;
  ss->dimen = dimen;
  for (i = 0; i < ss->dimen; i++)
    ss->dim[i] = i;

  return ss;
}


/* Creates and initializes a temporary type gfc_ss struct.  */

gfc_ss *
gfc_get_temp_ss (tree type, tree string_length, int dimen)
{
  gfc_ss *ss;
  gfc_ss_info *ss_info;
  int i;

  ss_info = gfc_get_ss_info ();
  ss_info->refcount++;
  ss_info->type = GFC_SS_TEMP;
  ss_info->string_length = string_length;
  ss_info->data.temp.type = type;

  ss = gfc_get_ss ();
  ss->info = ss_info;
  ss->next = gfc_ss_terminator;
  ss->dimen = dimen;
  for (i = 0; i < ss->dimen; i++)
    ss->dim[i] = i;

  return ss;
}


/* Creates and initializes a scalar type gfc_ss struct.  */

gfc_ss *
gfc_get_scalar_ss (gfc_ss *next, gfc_expr *expr)
{
  gfc_ss *ss;
  gfc_ss_info *ss_info;

  ss_info = gfc_get_ss_info ();
  ss_info->refcount++;
  ss_info->type = GFC_SS_SCALAR;
  ss_info->expr = expr;

  ss = gfc_get_ss ();
  ss->info = ss_info;
  ss->next = next;

  return ss;
}


/* Free all the SS associated with a loop.  */

void
gfc_cleanup_loop (gfc_loopinfo * loop)
{
  gfc_loopinfo *loop_next, **ploop;
  gfc_ss *ss;
  gfc_ss *next;

  ss = loop->ss;
  while (ss != gfc_ss_terminator)
    {
      gcc_assert (ss != NULL);
      next = ss->loop_chain;
      gfc_free_ss (ss);
      ss = next;
    }

  /* Remove reference to self in the parent loop.  */
  if (loop->parent)
    for (ploop = &loop->parent->nested; *ploop; ploop = &(*ploop)->next)
      if (*ploop == loop)
	{
	  *ploop = loop->next;
	  break;
	}

  /* Free non-freed nested loops.  */
  for (loop = loop->nested; loop; loop = loop_next)
    {
      loop_next = loop->next;
      gfc_cleanup_loop (loop);
      free (loop);
    }
}


static void
set_ss_loop (gfc_ss *ss, gfc_loopinfo *loop)
{
  int n;

  for (; ss != gfc_ss_terminator; ss = ss->next)
    {
      ss->loop = loop;

      if (ss->info->type == GFC_SS_SCALAR
	  || ss->info->type == GFC_SS_REFERENCE
	  || ss->info->type == GFC_SS_TEMP)
	continue;

      for (n = 0; n < GFC_MAX_DIMENSIONS; n++)
	if (ss->info->data.array.subscript[n] != NULL)
	  set_ss_loop (ss->info->data.array.subscript[n], loop);
    }
}


/* Associate a SS chain with a loop.  */

void
gfc_add_ss_to_loop (gfc_loopinfo * loop, gfc_ss * head)
{
  gfc_ss *ss;
  gfc_loopinfo *nested_loop;

  if (head == gfc_ss_terminator)
    return;

  set_ss_loop (head, loop);

  ss = head;
  for (; ss && ss != gfc_ss_terminator; ss = ss->next)
    {
      if (ss->nested_ss)
	{
	  nested_loop = ss->nested_ss->loop;

	  /* More than one ss can belong to the same loop.  Hence, we add the
	     loop to the chain only if it is different from the previously
	     added one, to avoid duplicate nested loops.  */
	  if (nested_loop != loop->nested)
	    {
	      gcc_assert (nested_loop->parent == NULL);
	      nested_loop->parent = loop;

	      gcc_assert (nested_loop->next == NULL);
	      nested_loop->next = loop->nested;
	      loop->nested = nested_loop;
	    }
	  else
	    gcc_assert (nested_loop->parent == loop);
	}

      if (ss->next == gfc_ss_terminator)
	ss->loop_chain = loop->ss;
      else
	ss->loop_chain = ss->next;
    }
  gcc_assert (ss == gfc_ss_terminator);
  loop->ss = head;
}


/* Generate an initializer for a static pointer or allocatable array.  */

void
gfc_trans_static_array_pointer (gfc_symbol * sym)
{
  tree type;

  gcc_assert (TREE_STATIC (sym->backend_decl));
  /* Just zero the data member.  */
  type = TREE_TYPE (sym->backend_decl);
  DECL_INITIAL (sym->backend_decl) = gfc_build_null_descriptor (type);
}


/* If the bounds of SE's loop have not yet been set, see if they can be
   determined from array spec AS, which is the array spec of a called
   function.  MAPPING maps the callee's dummy arguments to the values
   that the caller is passing.  Add any initialization and finalization
   code to SE.  */

void
gfc_set_loop_bounds_from_array_spec (gfc_interface_mapping * mapping,
				     gfc_se * se, gfc_array_spec * as)
{
  int n, dim, total_dim;
  gfc_se tmpse;
  gfc_ss *ss;
  tree lower;
  tree upper;
  tree tmp;

  total_dim = 0;

  if (!as || as->type != AS_EXPLICIT)
    return;

  for (ss = se->ss; ss; ss = ss->parent)
    {
      total_dim += ss->loop->dimen;
      for (n = 0; n < ss->loop->dimen; n++)
	{
	  /* The bound is known, nothing to do.  */
	  if (ss->loop->to[n] != NULL_TREE)
	    continue;

	  dim = ss->dim[n];
	  gcc_assert (dim < as->rank);
	  gcc_assert (ss->loop->dimen <= as->rank);

	  /* Evaluate the lower bound.  */
	  gfc_init_se (&tmpse, NULL);
	  gfc_apply_interface_mapping (mapping, &tmpse, as->lower[dim]);
	  gfc_add_block_to_block (&se->pre, &tmpse.pre);
	  gfc_add_block_to_block (&se->post, &tmpse.post);
	  lower = fold_convert (gfc_array_index_type, tmpse.expr);

	  /* ...and the upper bound.  */
	  gfc_init_se (&tmpse, NULL);
	  gfc_apply_interface_mapping (mapping, &tmpse, as->upper[dim]);
	  gfc_add_block_to_block (&se->pre, &tmpse.pre);
	  gfc_add_block_to_block (&se->post, &tmpse.post);
	  upper = fold_convert (gfc_array_index_type, tmpse.expr);

	  /* Set the upper bound of the loop to UPPER - LOWER.  */
	  tmp = fold_build2_loc (input_location, MINUS_EXPR,
				 gfc_array_index_type, upper, lower);
	  tmp = gfc_evaluate_now (tmp, &se->pre);
	  ss->loop->to[n] = tmp;
	}
    }

  gcc_assert (total_dim == as->rank);
}


/* Generate code to allocate an array temporary, or create a variable to
   hold the data.  If size is NULL, zero the descriptor so that the
   callee will allocate the array.  If DEALLOC is true, also generate code to
   free the array afterwards.

   If INITIAL is not NULL, it is packed using internal_pack and the result used
   as data instead of allocating a fresh, unitialized area of memory.

   Initialization code is added to PRE and finalization code to POST.
   DYNAMIC is true if the caller may want to extend the array later
   using realloc.  This prevents us from putting the array on the stack.  */

static void
gfc_trans_allocate_array_storage (stmtblock_t * pre, stmtblock_t * post,
				  gfc_array_info * info, tree size, tree nelem,
				  tree initial, bool dynamic, bool dealloc)
{
  tree tmp;
  tree desc;
  bool onstack;

  desc = info->descriptor;
  info->offset = gfc_index_zero_node;
  if (size == NULL_TREE || integer_zerop (size))
    {
      /* A callee allocated array.  */
      gfc_conv_descriptor_data_set (pre, desc, null_pointer_node);
      onstack = FALSE;
    }
  else
    {
      /* Allocate the temporary.  */
      onstack = !dynamic && initial == NULL_TREE
			 && (gfc_option.flag_stack_arrays
			     || gfc_can_put_var_on_stack (size));

      if (onstack)
	{
	  /* Make a temporary variable to hold the data.  */
	  tmp = fold_build2_loc (input_location, MINUS_EXPR, TREE_TYPE (nelem),
				 nelem, gfc_index_one_node);
	  tmp = gfc_evaluate_now (tmp, pre);
	  tmp = build_range_type (gfc_array_index_type, gfc_index_zero_node,
				  tmp);
	  tmp = build_array_type (gfc_get_element_type (TREE_TYPE (desc)),
				  tmp);
	  tmp = gfc_create_var (tmp, "A");
	  /* If we're here only because of -fstack-arrays we have to
	     emit a DECL_EXPR to make the gimplifier emit alloca calls.  */
	  if (!gfc_can_put_var_on_stack (size))
	    gfc_add_expr_to_block (pre,
				   fold_build1_loc (input_location,
						    DECL_EXPR, TREE_TYPE (tmp),
						    tmp));
	  tmp = gfc_build_addr_expr (NULL_TREE, tmp);
	  gfc_conv_descriptor_data_set (pre, desc, tmp);
	}
      else
	{
	  /* Allocate memory to hold the data or call internal_pack.  */
	  if (initial == NULL_TREE)
	    {
	      tmp = gfc_call_malloc (pre, NULL, size);
	      tmp = gfc_evaluate_now (tmp, pre);
	    }
	  else
	    {
	      tree packed;
	      tree source_data;
	      tree was_packed;
	      stmtblock_t do_copying;

	      tmp = TREE_TYPE (initial); /* Pointer to descriptor.  */
	      gcc_assert (TREE_CODE (tmp) == POINTER_TYPE);
	      tmp = TREE_TYPE (tmp); /* The descriptor itself.  */
	      tmp = gfc_get_element_type (tmp);
	      gcc_assert (tmp == gfc_get_element_type (TREE_TYPE (desc)));
	      packed = gfc_create_var (build_pointer_type (tmp), "data");

	      tmp = build_call_expr_loc (input_location,
				     gfor_fndecl_in_pack, 1, initial);
	      tmp = fold_convert (TREE_TYPE (packed), tmp);
	      gfc_add_modify (pre, packed, tmp);

	      tmp = build_fold_indirect_ref_loc (input_location,
					     initial);
	      source_data = gfc_conv_descriptor_data_get (tmp);

	      /* internal_pack may return source->data without any allocation
		 or copying if it is already packed.  If that's the case, we
		 need to allocate and copy manually.  */

	      gfc_start_block (&do_copying);
	      tmp = gfc_call_malloc (&do_copying, NULL, size);
	      tmp = fold_convert (TREE_TYPE (packed), tmp);
	      gfc_add_modify (&do_copying, packed, tmp);
	      tmp = gfc_build_memcpy_call (packed, source_data, size);
	      gfc_add_expr_to_block (&do_copying, tmp);

	      was_packed = fold_build2_loc (input_location, EQ_EXPR,
					    boolean_type_node, packed,
					    source_data);
	      tmp = gfc_finish_block (&do_copying);
	      tmp = build3_v (COND_EXPR, was_packed, tmp,
			      build_empty_stmt (input_location));
	      gfc_add_expr_to_block (pre, tmp);

	      tmp = fold_convert (pvoid_type_node, packed);
	    }

	  gfc_conv_descriptor_data_set (pre, desc, tmp);
	}
    }
  info->data = gfc_conv_descriptor_data_get (desc);

  /* The offset is zero because we create temporaries with a zero
     lower bound.  */
  gfc_conv_descriptor_offset_set (pre, desc, gfc_index_zero_node);

  if (dealloc && !onstack)
    {
      /* Free the temporary.  */
      tmp = gfc_conv_descriptor_data_get (desc);
      tmp = gfc_call_free (fold_convert (pvoid_type_node, tmp));
      gfc_add_expr_to_block (post, tmp);
    }
}


/* Get the scalarizer array dimension corresponding to actual array dimension
   given by ARRAY_DIM.

   For example, if SS represents the array ref a(1,:,:,1), it is a
   bidimensional scalarizer array, and the result would be 0 for ARRAY_DIM=1,
   and 1 for ARRAY_DIM=2.
   If SS represents transpose(a(:,1,1,:)), it is again a bidimensional
   scalarizer array, and the result would be 1 for ARRAY_DIM=0 and 0 for
   ARRAY_DIM=3.
   If SS represents sum(a(:,:,:,1), dim=1), it is a 2+1-dimensional scalarizer
   array.  If called on the inner ss, the result would be respectively 0,1,2 for
   ARRAY_DIM=0,1,2.  If called on the outer ss, the result would be 0,1
   for ARRAY_DIM=1,2.  */

static int
get_scalarizer_dim_for_array_dim (gfc_ss *ss, int array_dim)
{
  int array_ref_dim;
  int n;

  array_ref_dim = 0;

  for (; ss; ss = ss->parent)
    for (n = 0; n < ss->dimen; n++)
      if (ss->dim[n] < array_dim)
	array_ref_dim++;

  return array_ref_dim;
}


static gfc_ss *
innermost_ss (gfc_ss *ss)
{
  while (ss->nested_ss != NULL)
    ss = ss->nested_ss;

  return ss;
}



/* Get the array reference dimension corresponding to the given loop dimension.
   It is different from the true array dimension given by the dim array in
   the case of a partial array reference (i.e. a(:,:,1,:) for example)
   It is different from the loop dimension in the case of a transposed array.
   */

static int
get_array_ref_dim_for_loop_dim (gfc_ss *ss, int loop_dim)
{
  return get_scalarizer_dim_for_array_dim (innermost_ss (ss),
					   ss->dim[loop_dim]);
}


/* Generate code to create and initialize the descriptor for a temporary
   array.  This is used for both temporaries needed by the scalarizer, and
   functions returning arrays.  Adjusts the loop variables to be
   zero-based, and calculates the loop bounds for callee allocated arrays.
   Allocate the array unless it's callee allocated (we have a callee
   allocated array if 'callee_alloc' is true, or if loop->to[n] is
   NULL_TREE for any n).  Also fills in the descriptor, data and offset
   fields of info if known.  Returns the size of the array, or NULL for a
   callee allocated array.

   'eltype' == NULL signals that the temporary should be a class object.
   The 'initial' expression is used to obtain the size of the dynamic
   type; otherwise the allocation and initialization proceeds as for any
   other expression

   PRE, POST, INITIAL, DYNAMIC and DEALLOC are as for
   gfc_trans_allocate_array_storage.  */

tree
gfc_trans_create_temp_array (stmtblock_t * pre, stmtblock_t * post, gfc_ss * ss,
			     tree eltype, tree initial, bool dynamic,
			     bool dealloc, bool callee_alloc, locus * where)
{
  gfc_loopinfo *loop;
  gfc_ss *s;
  gfc_array_info *info;
  tree from[GFC_MAX_DIMENSIONS], to[GFC_MAX_DIMENSIONS];
  tree type;
  tree desc;
  tree tmp;
  tree size;
  tree nelem;
  tree cond;
  tree or_expr;
  tree class_expr = NULL_TREE;
  int n, dim, tmp_dim;
  int total_dim = 0;

  /* This signals a class array for which we need the size of the
     dynamic type.  Generate an eltype and then the class expression.  */
  if (eltype == NULL_TREE && initial)
    {
      gcc_assert (POINTER_TYPE_P (TREE_TYPE (initial)));
      class_expr = build_fold_indirect_ref_loc (input_location, initial);
      eltype = TREE_TYPE (class_expr);
      eltype = gfc_get_element_type (eltype);
      /* Obtain the structure (class) expression.  */
      class_expr = TREE_OPERAND (class_expr, 0);
      gcc_assert (class_expr);
    }

  memset (from, 0, sizeof (from));
  memset (to, 0, sizeof (to));

  info = &ss->info->data.array;

  gcc_assert (ss->dimen > 0);
  gcc_assert (ss->loop->dimen == ss->dimen);

  if (gfc_option.warn_array_temp && where)
    gfc_warning ("Creating array temporary at %L", where);

  /* Set the lower bound to zero.  */
  for (s = ss; s; s = s->parent)
    {
      loop = s->loop;

      total_dim += loop->dimen;
      for (n = 0; n < loop->dimen; n++)
	{
	  dim = s->dim[n];

	  /* Callee allocated arrays may not have a known bound yet.  */
	  if (loop->to[n])
	    loop->to[n] = gfc_evaluate_now (
			fold_build2_loc (input_location, MINUS_EXPR,
					 gfc_array_index_type,
					 loop->to[n], loop->from[n]),
			pre);
	  loop->from[n] = gfc_index_zero_node;

	  /* We have just changed the loop bounds, we must clear the
	     corresponding specloop, so that delta calculation is not skipped
	     later in gfc_set_delta.  */
	  loop->specloop[n] = NULL;

	  /* We are constructing the temporary's descriptor based on the loop
	     dimensions.  As the dimensions may be accessed in arbitrary order
	     (think of transpose) the size taken from the n'th loop may not map
	     to the n'th dimension of the array.  We need to reconstruct loop
	     infos in the right order before using it to set the descriptor
	     bounds.  */
	  tmp_dim = get_scalarizer_dim_for_array_dim (ss, dim);
	  from[tmp_dim] = loop->from[n];
	  to[tmp_dim] = loop->to[n];

	  info->delta[dim] = gfc_index_zero_node;
	  info->start[dim] = gfc_index_zero_node;
	  info->end[dim] = gfc_index_zero_node;
	  info->stride[dim] = gfc_index_one_node;
	}
    }

  /* Initialize the descriptor.  */
  type =
    gfc_get_array_type_bounds (eltype, total_dim, 0, from, to, 1,
			       GFC_ARRAY_UNKNOWN, true);
  desc = gfc_create_var (type, "atmp");
  GFC_DECL_PACKED_ARRAY (desc) = 1;

  info->descriptor = desc;
  size = gfc_index_one_node;

  /* Fill in the array dtype.  */
  tmp = gfc_conv_descriptor_dtype (desc);
  gfc_add_modify (pre, tmp, gfc_get_dtype (TREE_TYPE (desc)));

  /*
     Fill in the bounds and stride.  This is a packed array, so:

     size = 1;
     for (n = 0; n < rank; n++)
       {
	 stride[n] = size
	 delta = ubound[n] + 1 - lbound[n];
	 size = size * delta;
       }
     size = size * sizeof(element);
  */

  or_expr = NULL_TREE;

  /* If there is at least one null loop->to[n], it is a callee allocated
     array.  */
  for (n = 0; n < total_dim; n++)
    if (to[n] == NULL_TREE)
      {
	size = NULL_TREE;
	break;
      }

  if (size == NULL_TREE)
    for (s = ss; s; s = s->parent)
      for (n = 0; n < s->loop->dimen; n++)
	{
	  dim = get_scalarizer_dim_for_array_dim (ss, s->dim[n]);

	  /* For a callee allocated array express the loop bounds in terms
	     of the descriptor fields.  */
	  tmp = fold_build2_loc (input_location,
		MINUS_EXPR, gfc_array_index_type,
		gfc_conv_descriptor_ubound_get (desc, gfc_rank_cst[dim]),
		gfc_conv_descriptor_lbound_get (desc, gfc_rank_cst[dim]));
	  s->loop->to[n] = tmp;
	}
  else
    {
      for (n = 0; n < total_dim; n++)
	{
	  /* Store the stride and bound components in the descriptor.  */
	  gfc_conv_descriptor_stride_set (pre, desc, gfc_rank_cst[n], size);

	  gfc_conv_descriptor_lbound_set (pre, desc, gfc_rank_cst[n],
					  gfc_index_zero_node);

	  gfc_conv_descriptor_ubound_set (pre, desc, gfc_rank_cst[n], to[n]);

	  tmp = fold_build2_loc (input_location, PLUS_EXPR,
				 gfc_array_index_type,
				 to[n], gfc_index_one_node);

	  /* Check whether the size for this dimension is negative.  */
	  cond = fold_build2_loc (input_location, LE_EXPR, boolean_type_node,
				  tmp, gfc_index_zero_node);
	  cond = gfc_evaluate_now (cond, pre);

	  if (n == 0)
	    or_expr = cond;
	  else
	    or_expr = fold_build2_loc (input_location, TRUTH_OR_EXPR,
				       boolean_type_node, or_expr, cond);

	  size = fold_build2_loc (input_location, MULT_EXPR,
				  gfc_array_index_type, size, tmp);
	  size = gfc_evaluate_now (size, pre);
	}
    }

  /* Get the size of the array.  */
  if (size && !callee_alloc)
    {
      tree elemsize;
      /* If or_expr is true, then the extent in at least one
	 dimension is zero and the size is set to zero.  */
      size = fold_build3_loc (input_location, COND_EXPR, gfc_array_index_type,
			      or_expr, gfc_index_zero_node, size);

      nelem = size;
      if (class_expr == NULL_TREE)
	elemsize = fold_convert (gfc_array_index_type,
			TYPE_SIZE_UNIT (gfc_get_element_type (type)));
      else
	elemsize = gfc_vtable_size_get (class_expr);

      size = fold_build2_loc (input_location, MULT_EXPR, gfc_array_index_type,
			      size, elemsize);
    }
  else
    {
      nelem = size;
      size = NULL_TREE;
    }

  gfc_trans_allocate_array_storage (pre, post, info, size, nelem, initial,
				    dynamic, dealloc);

  while (ss->parent)
    ss = ss->parent;

  if (ss->dimen > ss->loop->temp_dim)
    ss->loop->temp_dim = ss->dimen;

  return size;
}


/* Return the number of iterations in a loop that starts at START,
   ends at END, and has step STEP.  */

static tree
gfc_get_iteration_count (tree start, tree end, tree step)
{
  tree tmp;
  tree type;

  type = TREE_TYPE (step);
  tmp = fold_build2_loc (input_location, MINUS_EXPR, type, end, start);
  tmp = fold_build2_loc (input_location, FLOOR_DIV_EXPR, type, tmp, step);
  tmp = fold_build2_loc (input_location, PLUS_EXPR, type, tmp,
			 build_int_cst (type, 1));
  tmp = fold_build2_loc (input_location, MAX_EXPR, type, tmp,
			 build_int_cst (type, 0));
  return fold_convert (gfc_array_index_type, tmp);
}


/* Extend the data in array DESC by EXTRA elements.  */

static void
gfc_grow_array (stmtblock_t * pblock, tree desc, tree extra)
{
  tree arg0, arg1;
  tree tmp;
  tree size;
  tree ubound;

  if (integer_zerop (extra))
    return;

  ubound = gfc_conv_descriptor_ubound_get (desc, gfc_rank_cst[0]);

  /* Add EXTRA to the upper bound.  */
  tmp = fold_build2_loc (input_location, PLUS_EXPR, gfc_array_index_type,
			 ubound, extra);
  gfc_conv_descriptor_ubound_set (pblock, desc, gfc_rank_cst[0], tmp);

  /* Get the value of the current data pointer.  */
  arg0 = gfc_conv_descriptor_data_get (desc);

  /* Calculate the new array size.  */
  size = TYPE_SIZE_UNIT (gfc_get_element_type (TREE_TYPE (desc)));
  tmp = fold_build2_loc (input_location, PLUS_EXPR, gfc_array_index_type,
			 ubound, gfc_index_one_node);
  arg1 = fold_build2_loc (input_location, MULT_EXPR, size_type_node,
			  fold_convert (size_type_node, tmp),
			  fold_convert (size_type_node, size));

  /* Call the realloc() function.  */
  tmp = gfc_call_realloc (pblock, arg0, arg1);
  gfc_conv_descriptor_data_set (pblock, desc, tmp);
}


/* Return true if the bounds of iterator I can only be determined
   at run time.  */

static inline bool
gfc_iterator_has_dynamic_bounds (gfc_iterator * i)
{
  return (i->start->expr_type != EXPR_CONSTANT
	  || i->end->expr_type != EXPR_CONSTANT
	  || i->step->expr_type != EXPR_CONSTANT);
}


/* Split the size of constructor element EXPR into the sum of two terms,
   one of which can be determined at compile time and one of which must
   be calculated at run time.  Set *SIZE to the former and return true
   if the latter might be nonzero.  */

static bool
gfc_get_array_constructor_element_size (mpz_t * size, gfc_expr * expr)
{
  if (expr->expr_type == EXPR_ARRAY)
    return gfc_get_array_constructor_size (size, expr->value.constructor);
  else if (expr->rank > 0)
    {
      /* Calculate everything at run time.  */
      mpz_set_ui (*size, 0);
      return true;
    }
  else
    {
      /* A single element.  */
      mpz_set_ui (*size, 1);
      return false;
    }
}


/* Like gfc_get_array_constructor_element_size, but applied to the whole
   of array constructor C.  */

static bool
gfc_get_array_constructor_size (mpz_t * size, gfc_constructor_base base)
{
  gfc_constructor *c;
  gfc_iterator *i;
  mpz_t val;
  mpz_t len;
  bool dynamic;

  mpz_set_ui (*size, 0);
  mpz_init (len);
  mpz_init (val);

  dynamic = false;
  for (c = gfc_constructor_first (base); c; c = gfc_constructor_next (c))
    {
      i = c->iterator;
      if (i && gfc_iterator_has_dynamic_bounds (i))
	dynamic = true;
      else
	{
	  dynamic |= gfc_get_array_constructor_element_size (&len, c->expr);
	  if (i)
	    {
	      /* Multiply the static part of the element size by the
		 number of iterations.  */
	      mpz_sub (val, i->end->value.integer, i->start->value.integer);
	      mpz_fdiv_q (val, val, i->step->value.integer);
	      mpz_add_ui (val, val, 1);
	      if (mpz_sgn (val) > 0)
		mpz_mul (len, len, val);
	      else
		mpz_set_ui (len, 0);
	    }
	  mpz_add (*size, *size, len);
	}
    }
  mpz_clear (len);
  mpz_clear (val);
  return dynamic;
}


/* Make sure offset is a variable.  */

static void
gfc_put_offset_into_var (stmtblock_t * pblock, tree * poffset,
			 tree * offsetvar)
{
  /* We should have already created the offset variable.  We cannot
     create it here because we may be in an inner scope.  */
  gcc_assert (*offsetvar != NULL_TREE);
  gfc_add_modify (pblock, *offsetvar, *poffset);
  *poffset = *offsetvar;
  TREE_USED (*offsetvar) = 1;
}


/* Variables needed for bounds-checking.  */
static bool first_len;
static tree first_len_val;
static bool typespec_chararray_ctor;

static void
gfc_trans_array_ctor_element (stmtblock_t * pblock, tree desc,
			      tree offset, gfc_se * se, gfc_expr * expr)
{
  tree tmp;

  gfc_conv_expr (se, expr);

  /* Store the value.  */
  tmp = build_fold_indirect_ref_loc (input_location,
				 gfc_conv_descriptor_data_get (desc));
  tmp = gfc_build_array_ref (tmp, offset, NULL);

  if (expr->ts.type == BT_CHARACTER)
    {
      int i = gfc_validate_kind (BT_CHARACTER, expr->ts.kind, false);
      tree esize;

      esize = size_in_bytes (gfc_get_element_type (TREE_TYPE (desc)));
      esize = fold_convert (gfc_charlen_type_node, esize);
      esize = fold_build2_loc (input_location, TRUNC_DIV_EXPR,
			   gfc_charlen_type_node, esize,
			   build_int_cst (gfc_charlen_type_node,
					  gfc_character_kinds[i].bit_size / 8));

      gfc_conv_string_parameter (se);
      if (POINTER_TYPE_P (TREE_TYPE (tmp)))
	{
	  /* The temporary is an array of pointers.  */
	  se->expr = fold_convert (TREE_TYPE (tmp), se->expr);
	  gfc_add_modify (&se->pre, tmp, se->expr);
	}
      else
	{
	  /* The temporary is an array of string values.  */
	  tmp = gfc_build_addr_expr (gfc_get_pchar_type (expr->ts.kind), tmp);
	  /* We know the temporary and the value will be the same length,
	     so can use memcpy.  */
	  gfc_trans_string_copy (&se->pre, esize, tmp, expr->ts.kind,
				 se->string_length, se->expr, expr->ts.kind);
	}
      if ((gfc_option.rtcheck & GFC_RTCHECK_BOUNDS) && !typespec_chararray_ctor)
	{
	  if (first_len)
	    {
	      gfc_add_modify (&se->pre, first_len_val,
				   se->string_length);
	      first_len = false;
	    }
	  else
	    {
	      /* Verify that all constructor elements are of the same
		 length.  */
	      tree cond = fold_build2_loc (input_location, NE_EXPR,
					   boolean_type_node, first_len_val,
					   se->string_length);
	      gfc_trans_runtime_check
		(true, false, cond, &se->pre, &expr->where,
		 "Different CHARACTER lengths (%ld/%ld) in array constructor",
		 fold_convert (long_integer_type_node, first_len_val),
		 fold_convert (long_integer_type_node, se->string_length));
	    }
	}
    }
  else
    {
      /* TODO: Should the frontend already have done this conversion?  */
      se->expr = fold_convert (TREE_TYPE (tmp), se->expr);
      gfc_add_modify (&se->pre, tmp, se->expr);
    }

  gfc_add_block_to_block (pblock, &se->pre);
  gfc_add_block_to_block (pblock, &se->post);
}


/* Add the contents of an array to the constructor.  DYNAMIC is as for
   gfc_trans_array_constructor_value.  */

static void
gfc_trans_array_constructor_subarray (stmtblock_t * pblock,
				      tree type ATTRIBUTE_UNUSED,
				      tree desc, gfc_expr * expr,
				      tree * poffset, tree * offsetvar,
				      bool dynamic)
{
  gfc_se se;
  gfc_ss *ss;
  gfc_loopinfo loop;
  stmtblock_t body;
  tree tmp;
  tree size;
  int n;

  /* We need this to be a variable so we can increment it.  */
  gfc_put_offset_into_var (pblock, poffset, offsetvar);

  gfc_init_se (&se, NULL);

  /* Walk the array expression.  */
  ss = gfc_walk_expr (expr);
  gcc_assert (ss != gfc_ss_terminator);

  /* Initialize the scalarizer.  */
  gfc_init_loopinfo (&loop);
  gfc_add_ss_to_loop (&loop, ss);

  /* Initialize the loop.  */
  gfc_conv_ss_startstride (&loop);
  gfc_conv_loop_setup (&loop, &expr->where);

  /* Make sure the constructed array has room for the new data.  */
  if (dynamic)
    {
      /* Set SIZE to the total number of elements in the subarray.  */
      size = gfc_index_one_node;
      for (n = 0; n < loop.dimen; n++)
	{
	  tmp = gfc_get_iteration_count (loop.from[n], loop.to[n],
					 gfc_index_one_node);
	  size = fold_build2_loc (input_location, MULT_EXPR,
				  gfc_array_index_type, size, tmp);
	}

      /* Grow the constructed array by SIZE elements.  */
      gfc_grow_array (&loop.pre, desc, size);
    }

  /* Make the loop body.  */
  gfc_mark_ss_chain_used (ss, 1);
  gfc_start_scalarized_body (&loop, &body);
  gfc_copy_loopinfo_to_se (&se, &loop);
  se.ss = ss;

  gfc_trans_array_ctor_element (&body, desc, *poffset, &se, expr);
  gcc_assert (se.ss == gfc_ss_terminator);

  /* Increment the offset.  */
  tmp = fold_build2_loc (input_location, PLUS_EXPR, gfc_array_index_type,
			 *poffset, gfc_index_one_node);
  gfc_add_modify (&body, *poffset, tmp);

  /* Finish the loop.  */
  gfc_trans_scalarizing_loops (&loop, &body);
  gfc_add_block_to_block (&loop.pre, &loop.post);
  tmp = gfc_finish_block (&loop.pre);
  gfc_add_expr_to_block (pblock, tmp);

  gfc_cleanup_loop (&loop);
}


/* Assign the values to the elements of an array constructor.  DYNAMIC
   is true if descriptor DESC only contains enough data for the static
   size calculated by gfc_get_array_constructor_size.  When true, memory
   for the dynamic parts must be allocated using realloc.  */

static void
gfc_trans_array_constructor_value (stmtblock_t * pblock, tree type,
				   tree desc, gfc_constructor_base base,
				   tree * poffset, tree * offsetvar,
				   bool dynamic)
{
  tree tmp;
  tree start = NULL_TREE;
  tree end = NULL_TREE;
  tree step = NULL_TREE;
  stmtblock_t body;
  gfc_se se;
  mpz_t size;
  gfc_constructor *c;

  tree shadow_loopvar = NULL_TREE;
  gfc_saved_var saved_loopvar;

  mpz_init (size);
  for (c = gfc_constructor_first (base); c; c = gfc_constructor_next (c))
    {
      /* If this is an iterator or an array, the offset must be a variable.  */
      if ((c->iterator || c->expr->rank > 0) && INTEGER_CST_P (*poffset))
	gfc_put_offset_into_var (pblock, poffset, offsetvar);

      /* Shadowing the iterator avoids changing its value and saves us from
	 keeping track of it. Further, it makes sure that there's always a
	 backend-decl for the symbol, even if there wasn't one before,
	 e.g. in the case of an iterator that appears in a specification
	 expression in an interface mapping.  */
      if (c->iterator)
	{
	  gfc_symbol *sym;
	  tree type;

	  /* Evaluate loop bounds before substituting the loop variable
	     in case they depend on it.  Such a case is invalid, but it is
	     not more expensive to do the right thing here.
	     See PR 44354.  */
	  gfc_init_se (&se, NULL);
	  gfc_conv_expr_val (&se, c->iterator->start);
	  gfc_add_block_to_block (pblock, &se.pre);
	  start = gfc_evaluate_now (se.expr, pblock);

	  gfc_init_se (&se, NULL);
	  gfc_conv_expr_val (&se, c->iterator->end);
	  gfc_add_block_to_block (pblock, &se.pre);
	  end = gfc_evaluate_now (se.expr, pblock);

	  gfc_init_se (&se, NULL);
	  gfc_conv_expr_val (&se, c->iterator->step);
	  gfc_add_block_to_block (pblock, &se.pre);
	  step = gfc_evaluate_now (se.expr, pblock);

	  sym = c->iterator->var->symtree->n.sym;
	  type = gfc_typenode_for_spec (&sym->ts);

	  shadow_loopvar = gfc_create_var (type, "shadow_loopvar");
	  gfc_shadow_sym (sym, shadow_loopvar, &saved_loopvar);
	}

      gfc_start_block (&body);

      if (c->expr->expr_type == EXPR_ARRAY)
	{
	  /* Array constructors can be nested.  */
	  gfc_trans_array_constructor_value (&body, type, desc,
					     c->expr->value.constructor,
					     poffset, offsetvar, dynamic);
	}
      else if (c->expr->rank > 0)
	{
	  gfc_trans_array_constructor_subarray (&body, type, desc, c->expr,
						poffset, offsetvar, dynamic);
	}
      else
	{
	  /* This code really upsets the gimplifier so don't bother for now.  */
	  gfc_constructor *p;
	  HOST_WIDE_INT n;
	  HOST_WIDE_INT size;

	  p = c;
	  n = 0;
	  while (p && !(p->iterator || p->expr->expr_type != EXPR_CONSTANT))
	    {
	      p = gfc_constructor_next (p);
	      n++;
	    }
	  if (n < 4)
	    {
	      /* Scalar values.  */
	      gfc_init_se (&se, NULL);
	      gfc_trans_array_ctor_element (&body, desc, *poffset,
					    &se, c->expr);

	      *poffset = fold_build2_loc (input_location, PLUS_EXPR,
					  gfc_array_index_type,
					  *poffset, gfc_index_one_node);
	    }
	  else
	    {
	      /* Collect multiple scalar constants into a constructor.  */
	      vec<constructor_elt, va_gc> *v = NULL;
	      tree init;
	      tree bound;
	      tree tmptype;
	      HOST_WIDE_INT idx = 0;

	      p = c;
              /* Count the number of consecutive scalar constants.  */
	      while (p && !(p->iterator
			    || p->expr->expr_type != EXPR_CONSTANT))
		{
		  gfc_init_se (&se, NULL);
		  gfc_conv_constant (&se, p->expr);

		  if (c->expr->ts.type != BT_CHARACTER)
		    se.expr = fold_convert (type, se.expr);
		  /* For constant character array constructors we build
		     an array of pointers.  */
		  else if (POINTER_TYPE_P (type))
		    se.expr = gfc_build_addr_expr
				(gfc_get_pchar_type (p->expr->ts.kind),
				 se.expr);

                  CONSTRUCTOR_APPEND_ELT (v,
                                          build_int_cst (gfc_array_index_type,
                                                         idx++),
                                          se.expr);
		  c = p;
		  p = gfc_constructor_next (p);
		}

	      bound = size_int (n - 1);
              /* Create an array type to hold them.  */
	      tmptype = build_range_type (gfc_array_index_type,
					  gfc_index_zero_node, bound);
	      tmptype = build_array_type (type, tmptype);

	      init = build_constructor (tmptype, v);
	      TREE_CONSTANT (init) = 1;
	      TREE_STATIC (init) = 1;
	      /* Create a static variable to hold the data.  */
	      tmp = gfc_create_var (tmptype, "data");
	      TREE_STATIC (tmp) = 1;
	      TREE_CONSTANT (tmp) = 1;
	      TREE_READONLY (tmp) = 1;
	      DECL_INITIAL (tmp) = init;
	      init = tmp;

	      /* Use BUILTIN_MEMCPY to assign the values.  */
	      tmp = gfc_conv_descriptor_data_get (desc);
	      tmp = build_fold_indirect_ref_loc (input_location,
					     tmp);
	      tmp = gfc_build_array_ref (tmp, *poffset, NULL);
	      tmp = gfc_build_addr_expr (NULL_TREE, tmp);
	      init = gfc_build_addr_expr (NULL_TREE, init);

	      size = TREE_INT_CST_LOW (TYPE_SIZE_UNIT (type));
	      bound = build_int_cst (size_type_node, n * size);
	      tmp = build_call_expr_loc (input_location,
					 builtin_decl_explicit (BUILT_IN_MEMCPY),
					 3, tmp, init, bound);
	      gfc_add_expr_to_block (&body, tmp);

	      *poffset = fold_build2_loc (input_location, PLUS_EXPR,
				      gfc_array_index_type, *poffset,
				      build_int_cst (gfc_array_index_type, n));
	    }
	  if (!INTEGER_CST_P (*poffset))
            {
              gfc_add_modify (&body, *offsetvar, *poffset);
              *poffset = *offsetvar;
            }
	}

      /* The frontend should already have done any expansions
	 at compile-time.  */
      if (!c->iterator)
	{
	  /* Pass the code as is.  */
	  tmp = gfc_finish_block (&body);
	  gfc_add_expr_to_block (pblock, tmp);
	}
      else
	{
	  /* Build the implied do-loop.  */
	  stmtblock_t implied_do_block;
	  tree cond;
	  tree exit_label;
	  tree loopbody;
	  tree tmp2;

	  loopbody = gfc_finish_block (&body);

	  /* Create a new block that holds the implied-do loop. A temporary
	     loop-variable is used.  */
	  gfc_start_block(&implied_do_block);

	  /* Initialize the loop.  */
	  gfc_add_modify (&implied_do_block, shadow_loopvar, start);

	  /* If this array expands dynamically, and the number of iterations
	     is not constant, we won't have allocated space for the static
	     part of C->EXPR's size.  Do that now.  */
	  if (dynamic && gfc_iterator_has_dynamic_bounds (c->iterator))
	    {
	      /* Get the number of iterations.  */
	      tmp = gfc_get_iteration_count (shadow_loopvar, end, step);

	      /* Get the static part of C->EXPR's size.  */
	      gfc_get_array_constructor_element_size (&size, c->expr);
	      tmp2 = gfc_conv_mpz_to_tree (size, gfc_index_integer_kind);

	      /* Grow the array by TMP * TMP2 elements.  */
	      tmp = fold_build2_loc (input_location, MULT_EXPR,
				     gfc_array_index_type, tmp, tmp2);
	      gfc_grow_array (&implied_do_block, desc, tmp);
	    }

	  /* Generate the loop body.  */
	  exit_label = gfc_build_label_decl (NULL_TREE);
	  gfc_start_block (&body);

	  /* Generate the exit condition.  Depending on the sign of
	     the step variable we have to generate the correct
	     comparison.  */
	  tmp = fold_build2_loc (input_location, GT_EXPR, boolean_type_node,
				 step, build_int_cst (TREE_TYPE (step), 0));
	  cond = fold_build3_loc (input_location, COND_EXPR,
		      boolean_type_node, tmp,
		      fold_build2_loc (input_location, GT_EXPR,
				       boolean_type_node, shadow_loopvar, end),
		      fold_build2_loc (input_location, LT_EXPR,
				       boolean_type_node, shadow_loopvar, end));
	  tmp = build1_v (GOTO_EXPR, exit_label);
	  TREE_USED (exit_label) = 1;
	  tmp = build3_v (COND_EXPR, cond, tmp,
			  build_empty_stmt (input_location));
	  gfc_add_expr_to_block (&body, tmp);

	  /* The main loop body.  */
	  gfc_add_expr_to_block (&body, loopbody);

	  /* Increase loop variable by step.  */
	  tmp = fold_build2_loc (input_location, PLUS_EXPR,
				 TREE_TYPE (shadow_loopvar), shadow_loopvar,
				 step);
	  gfc_add_modify (&body, shadow_loopvar, tmp);

	  /* Finish the loop.  */
	  tmp = gfc_finish_block (&body);
	  tmp = build1_v (LOOP_EXPR, tmp);
	  gfc_add_expr_to_block (&implied_do_block, tmp);

	  /* Add the exit label.  */
	  tmp = build1_v (LABEL_EXPR, exit_label);
	  gfc_add_expr_to_block (&implied_do_block, tmp);

	  /* Finish the implied-do loop.  */
	  tmp = gfc_finish_block(&implied_do_block);
	  gfc_add_expr_to_block(pblock, tmp);

	  gfc_restore_sym (c->iterator->var->symtree->n.sym, &saved_loopvar);
	}
    }
  mpz_clear (size);
}


/* A catch-all to obtain the string length for anything that is not
   a substring of non-constant length, a constant, array or variable.  */

static void
get_array_ctor_all_strlen (stmtblock_t *block, gfc_expr *e, tree *len)
{
  gfc_se se;

  /* Don't bother if we already know the length is a constant.  */
  if (*len && INTEGER_CST_P (*len))
    return;

  if (!e->ref && e->ts.u.cl && e->ts.u.cl->length
	&& e->ts.u.cl->length->expr_type == EXPR_CONSTANT)
    {
      /* This is easy.  */
      gfc_conv_const_charlen (e->ts.u.cl);
      *len = e->ts.u.cl->backend_decl;
    }
  else
    {
      /* Otherwise, be brutal even if inefficient.  */
      gfc_init_se (&se, NULL);

      /* No function call, in case of side effects.  */
      se.no_function_call = 1;
      if (e->rank == 0)
	gfc_conv_expr (&se, e);
      else
	gfc_conv_expr_descriptor (&se, e);

      /* Fix the value.  */
      *len = gfc_evaluate_now (se.string_length, &se.pre);

      gfc_add_block_to_block (block, &se.pre);
      gfc_add_block_to_block (block, &se.post);

      e->ts.u.cl->backend_decl = *len;
    }
}


/* Figure out the string length of a variable reference expression.
   Used by get_array_ctor_strlen.  */

static void
get_array_ctor_var_strlen (stmtblock_t *block, gfc_expr * expr, tree * len)
{
  gfc_ref *ref;
  gfc_typespec *ts;
  mpz_t char_len;

  /* Don't bother if we already know the length is a constant.  */
  if (*len && INTEGER_CST_P (*len))
    return;

  ts = &expr->symtree->n.sym->ts;
  for (ref = expr->ref; ref; ref = ref->next)
    {
      switch (ref->type)
	{
	case REF_ARRAY:
	  /* Array references don't change the string length.  */
	  break;

	case REF_COMPONENT:
	  /* Use the length of the component.  */
	  ts = &ref->u.c.component->ts;
	  break;

	case REF_SUBSTRING:
	  if (ref->u.ss.start->expr_type != EXPR_CONSTANT
	      || ref->u.ss.end->expr_type != EXPR_CONSTANT)
	    {
	      /* Note that this might evaluate expr.  */
	      get_array_ctor_all_strlen (block, expr, len);
	      return;
	    }
	  mpz_init_set_ui (char_len, 1);
	  mpz_add (char_len, char_len, ref->u.ss.end->value.integer);
	  mpz_sub (char_len, char_len, ref->u.ss.start->value.integer);
	  *len = gfc_conv_mpz_to_tree (char_len, gfc_default_integer_kind);
	  *len = convert (gfc_charlen_type_node, *len);
	  mpz_clear (char_len);
	  return;

	default:
	 gcc_unreachable ();
	}
    }

  *len = ts->u.cl->backend_decl;
}


/* Figure out the string length of a character array constructor.
   If len is NULL, don't calculate the length; this happens for recursive calls
   when a sub-array-constructor is an element but not at the first position,
   so when we're not interested in the length.
   Returns TRUE if all elements are character constants.  */

bool
get_array_ctor_strlen (stmtblock_t *block, gfc_constructor_base base, tree * len)
{
  gfc_constructor *c;
  bool is_const;

  is_const = TRUE;

  if (gfc_constructor_first (base) == NULL)
    {
      if (len)
	*len = build_int_cstu (gfc_charlen_type_node, 0);
      return is_const;
    }

  /* Loop over all constructor elements to find out is_const, but in len we
     want to store the length of the first, not the last, element.  We can
     of course exit the loop as soon as is_const is found to be false.  */
  for (c = gfc_constructor_first (base);
       c && is_const; c = gfc_constructor_next (c))
    {
      switch (c->expr->expr_type)
	{
	case EXPR_CONSTANT:
	  if (len && !(*len && INTEGER_CST_P (*len)))
	    *len = build_int_cstu (gfc_charlen_type_node,
				   c->expr->value.character.length);
	  break;

	case EXPR_ARRAY:
	  if (!get_array_ctor_strlen (block, c->expr->value.constructor, len))
	    is_const = false;
	  break;

	case EXPR_VARIABLE:
	  is_const = false;
	  if (len)
	    get_array_ctor_var_strlen (block, c->expr, len);
	  break;

	default:
	  is_const = false;
	  if (len)
	    get_array_ctor_all_strlen (block, c->expr, len);
	  break;
	}

      /* After the first iteration, we don't want the length modified.  */
      len = NULL;
    }

  return is_const;
}

/* Check whether the array constructor C consists entirely of constant
   elements, and if so returns the number of those elements, otherwise
   return zero.  Note, an empty or NULL array constructor returns zero.  */

unsigned HOST_WIDE_INT
gfc_constant_array_constructor_p (gfc_constructor_base base)
{
  unsigned HOST_WIDE_INT nelem = 0;

  gfc_constructor *c = gfc_constructor_first (base);
  while (c)
    {
      if (c->iterator
	  || c->expr->rank > 0
	  || c->expr->expr_type != EXPR_CONSTANT)
	return 0;
      c = gfc_constructor_next (c);
      nelem++;
    }
  return nelem;
}


/* Given EXPR, the constant array constructor specified by an EXPR_ARRAY,
   and the tree type of it's elements, TYPE, return a static constant
   variable that is compile-time initialized.  */

tree
gfc_build_constant_array_constructor (gfc_expr * expr, tree type)
{
  tree tmptype, init, tmp;
  HOST_WIDE_INT nelem;
  gfc_constructor *c;
  gfc_array_spec as;
  gfc_se se;
  int i;
  vec<constructor_elt, va_gc> *v = NULL;

  /* First traverse the constructor list, converting the constants
     to tree to build an initializer.  */
  nelem = 0;
  c = gfc_constructor_first (expr->value.constructor);
  while (c)
    {
      gfc_init_se (&se, NULL);
      gfc_conv_constant (&se, c->expr);
      if (c->expr->ts.type != BT_CHARACTER)
	se.expr = fold_convert (type, se.expr);
      else if (POINTER_TYPE_P (type))
	se.expr = gfc_build_addr_expr (gfc_get_pchar_type (c->expr->ts.kind),
				       se.expr);
      CONSTRUCTOR_APPEND_ELT (v, build_int_cst (gfc_array_index_type, nelem),
                              se.expr);
      c = gfc_constructor_next (c);
      nelem++;
    }

  /* Next determine the tree type for the array.  We use the gfortran
     front-end's gfc_get_nodesc_array_type in order to create a suitable
     GFC_ARRAY_TYPE_P that may be used by the scalarizer.  */

  memset (&as, 0, sizeof (gfc_array_spec));

  as.rank = expr->rank;
  as.type = AS_EXPLICIT;
  if (!expr->shape)
    {
      as.lower[0] = gfc_get_int_expr (gfc_default_integer_kind, NULL, 0);
      as.upper[0] = gfc_get_int_expr (gfc_default_integer_kind,
				      NULL, nelem - 1);
    }
  else
    for (i = 0; i < expr->rank; i++)
      {
	int tmp = (int) mpz_get_si (expr->shape[i]);
        as.lower[i] = gfc_get_int_expr (gfc_default_integer_kind, NULL, 0);
        as.upper[i] = gfc_get_int_expr (gfc_default_integer_kind,
					NULL, tmp - 1);
      }

  tmptype = gfc_get_nodesc_array_type (type, &as, PACKED_STATIC, true);

  /* as is not needed anymore.  */
  for (i = 0; i < as.rank + as.corank; i++)
    {
      gfc_free_expr (as.lower[i]);
      gfc_free_expr (as.upper[i]);
    }

  init = build_constructor (tmptype, v);

  TREE_CONSTANT (init) = 1;
  TREE_STATIC (init) = 1;

  tmp = build_decl (input_location, VAR_DECL, create_tmp_var_name ("A"),
		    tmptype);
  DECL_ARTIFICIAL (tmp) = 1;
  DECL_IGNORED_P (tmp) = 1;
  TREE_STATIC (tmp) = 1;
  TREE_CONSTANT (tmp) = 1;
  TREE_READONLY (tmp) = 1;
  DECL_INITIAL (tmp) = init;
  pushdecl (tmp);

  return tmp;
}


/* Translate a constant EXPR_ARRAY array constructor for the scalarizer.
   This mostly initializes the scalarizer state info structure with the
   appropriate values to directly use the array created by the function
   gfc_build_constant_array_constructor.  */

static void
trans_constant_array_constructor (gfc_ss * ss, tree type)
{
  gfc_array_info *info;
  tree tmp;
  int i;

  tmp = gfc_build_constant_array_constructor (ss->info->expr, type);

  info = &ss->info->data.array;

  info->descriptor = tmp;
  info->data = gfc_build_addr_expr (NULL_TREE, tmp);
  info->offset = gfc_index_zero_node;

  for (i = 0; i < ss->dimen; i++)
    {
      info->delta[i] = gfc_index_zero_node;
      info->start[i] = gfc_index_zero_node;
      info->end[i] = gfc_index_zero_node;
      info->stride[i] = gfc_index_one_node;
    }
}


static int
get_rank (gfc_loopinfo *loop)
{
  int rank;

  rank = 0;
  for (; loop; loop = loop->parent)
    rank += loop->dimen;

  return rank;
}


/* Helper routine of gfc_trans_array_constructor to determine if the
   bounds of the loop specified by LOOP are constant and simple enough
   to use with trans_constant_array_constructor.  Returns the
   iteration count of the loop if suitable, and NULL_TREE otherwise.  */

static tree
constant_array_constructor_loop_size (gfc_loopinfo * l)
{
  gfc_loopinfo *loop;
  tree size = gfc_index_one_node;
  tree tmp;
  int i, total_dim;

  total_dim = get_rank (l);

  for (loop = l; loop; loop = loop->parent)
    {
      for (i = 0; i < loop->dimen; i++)
	{
	  /* If the bounds aren't constant, return NULL_TREE.  */
	  if (!INTEGER_CST_P (loop->from[i]) || !INTEGER_CST_P (loop->to[i]))
	    return NULL_TREE;
	  if (!integer_zerop (loop->from[i]))
	    {
	      /* Only allow nonzero "from" in one-dimensional arrays.  */
	      if (total_dim != 1)
		return NULL_TREE;
	      tmp = fold_build2_loc (input_location, MINUS_EXPR,
				     gfc_array_index_type,
				     loop->to[i], loop->from[i]);
	    }
	  else
	    tmp = loop->to[i];
	  tmp = fold_build2_loc (input_location, PLUS_EXPR,
				 gfc_array_index_type, tmp, gfc_index_one_node);
	  size = fold_build2_loc (input_location, MULT_EXPR,
				  gfc_array_index_type, size, tmp);
	}
    }

  return size;
}


static tree *
get_loop_upper_bound_for_array (gfc_ss *array, int array_dim)
{
  gfc_ss *ss;
  int n;

  gcc_assert (array->nested_ss == NULL);

  for (ss = array; ss; ss = ss->parent)
    for (n = 0; n < ss->loop->dimen; n++)
      if (array_dim == get_array_ref_dim_for_loop_dim (ss, n))
	return &(ss->loop->to[n]);

  gcc_unreachable ();
}


static gfc_loopinfo *
outermost_loop (gfc_loopinfo * loop)
{
  while (loop->parent != NULL)
    loop = loop->parent;

  return loop;
}


/* Array constructors are handled by constructing a temporary, then using that
   within the scalarization loop.  This is not optimal, but seems by far the
   simplest method.  */

static void
trans_array_constructor (gfc_ss * ss, locus * where)
{
  gfc_constructor_base c;
  tree offset;
  tree offsetvar;
  tree desc;
  tree type;
  tree tmp;
  tree *loop_ubound0;
  bool dynamic;
  bool old_first_len, old_typespec_chararray_ctor;
  tree old_first_len_val;
  gfc_loopinfo *loop, *outer_loop;
  gfc_ss_info *ss_info;
  gfc_expr *expr;
  gfc_ss *s;

  /* Save the old values for nested checking.  */
  old_first_len = first_len;
  old_first_len_val = first_len_val;
  old_typespec_chararray_ctor = typespec_chararray_ctor;

  loop = ss->loop;
  outer_loop = outermost_loop (loop);
  ss_info = ss->info;
  expr = ss_info->expr;

  /* Do bounds-checking here and in gfc_trans_array_ctor_element only if no
     typespec was given for the array constructor.  */
  typespec_chararray_ctor = (expr->ts.u.cl
			     && expr->ts.u.cl->length_from_typespec);

  if ((gfc_option.rtcheck & GFC_RTCHECK_BOUNDS)
      && expr->ts.type == BT_CHARACTER && !typespec_chararray_ctor)
    {
      first_len_val = gfc_create_var (gfc_charlen_type_node, "len");
      first_len = true;
    }

  gcc_assert (ss->dimen == ss->loop->dimen);

  c = expr->value.constructor;
  if (expr->ts.type == BT_CHARACTER)
    {
      bool const_string;

      /* get_array_ctor_strlen walks the elements of the constructor, if a
	 typespec was given, we already know the string length and want the one
	 specified there.  */
      if (typespec_chararray_ctor && expr->ts.u.cl->length
	  && expr->ts.u.cl->length->expr_type != EXPR_CONSTANT)
	{
	  gfc_se length_se;

	  const_string = false;
	  gfc_init_se (&length_se, NULL);
	  gfc_conv_expr_type (&length_se, expr->ts.u.cl->length,
			      gfc_charlen_type_node);
	  ss_info->string_length = length_se.expr;
	  gfc_add_block_to_block (&outer_loop->pre, &length_se.pre);
	  gfc_add_block_to_block (&outer_loop->post, &length_se.post);
	}
      else
	const_string = get_array_ctor_strlen (&outer_loop->pre, c,
					      &ss_info->string_length);

      /* Complex character array constructors should have been taken care of
	 and not end up here.  */
      gcc_assert (ss_info->string_length);

      expr->ts.u.cl->backend_decl = ss_info->string_length;

      type = gfc_get_character_type_len (expr->ts.kind, ss_info->string_length);
      if (const_string)
	type = build_pointer_type (type);
    }
  else
    type = gfc_typenode_for_spec (&expr->ts);

  /* See if the constructor determines the loop bounds.  */
  dynamic = false;

  loop_ubound0 = get_loop_upper_bound_for_array (ss, 0);

  if (expr->shape && get_rank (loop) > 1 && *loop_ubound0 == NULL_TREE)
    {
      /* We have a multidimensional parameter.  */
      for (s = ss; s; s = s->parent)
	{
	  int n;
	  for (n = 0; n < s->loop->dimen; n++)
	    {
	      s->loop->from[n] = gfc_index_zero_node;
	      s->loop->to[n] = gfc_conv_mpz_to_tree (expr->shape[s->dim[n]],
						     gfc_index_integer_kind);
	      s->loop->to[n] = fold_build2_loc (input_location, MINUS_EXPR,
						gfc_array_index_type,
						s->loop->to[n],
						gfc_index_one_node);
	    }
	}
    }

  if (*loop_ubound0 == NULL_TREE)
    {
      mpz_t size;

      /* We should have a 1-dimensional, zero-based loop.  */
      gcc_assert (loop->parent == NULL && loop->nested == NULL);
      gcc_assert (loop->dimen == 1);
      gcc_assert (integer_zerop (loop->from[0]));

      /* Split the constructor size into a static part and a dynamic part.
	 Allocate the static size up-front and record whether the dynamic
	 size might be nonzero.  */
      mpz_init (size);
      dynamic = gfc_get_array_constructor_size (&size, c);
      mpz_sub_ui (size, size, 1);
      loop->to[0] = gfc_conv_mpz_to_tree (size, gfc_index_integer_kind);
      mpz_clear (size);
    }

  /* Special case constant array constructors.  */
  if (!dynamic)
    {
      unsigned HOST_WIDE_INT nelem = gfc_constant_array_constructor_p (c);
      if (nelem > 0)
	{
	  tree size = constant_array_constructor_loop_size (loop);
	  if (size && compare_tree_int (size, nelem) == 0)
	    {
	      trans_constant_array_constructor (ss, type);
	      goto finish;
	    }
	}
    }

  gfc_trans_create_temp_array (&outer_loop->pre, &outer_loop->post, ss, type,
			       NULL_TREE, dynamic, true, false, where);

  desc = ss_info->data.array.descriptor;
  offset = gfc_index_zero_node;
  offsetvar = gfc_create_var_np (gfc_array_index_type, "offset");
  TREE_NO_WARNING (offsetvar) = 1;
  TREE_USED (offsetvar) = 0;
  gfc_trans_array_constructor_value (&outer_loop->pre, type, desc, c,
				     &offset, &offsetvar, dynamic);

  /* If the array grows dynamically, the upper bound of the loop variable
     is determined by the array's final upper bound.  */
  if (dynamic)
    {
      tmp = fold_build2_loc (input_location, MINUS_EXPR,
			     gfc_array_index_type,
			     offsetvar, gfc_index_one_node);
      tmp = gfc_evaluate_now (tmp, &outer_loop->pre);
      gfc_conv_descriptor_ubound_set (&loop->pre, desc, gfc_rank_cst[0], tmp);
      if (*loop_ubound0 && TREE_CODE (*loop_ubound0) == VAR_DECL)
	gfc_add_modify (&outer_loop->pre, *loop_ubound0, tmp);
      else
	*loop_ubound0 = tmp;
    }

  if (TREE_USED (offsetvar))
    pushdecl (offsetvar);
  else
    gcc_assert (INTEGER_CST_P (offset));

#if 0
  /* Disable bound checking for now because it's probably broken.  */
  if (gfc_option.rtcheck & GFC_RTCHECK_BOUNDS)
    {
      gcc_unreachable ();
    }
#endif

finish:
  /* Restore old values of globals.  */
  first_len = old_first_len;
  first_len_val = old_first_len_val;
  typespec_chararray_ctor = old_typespec_chararray_ctor;
}


/* INFO describes a GFC_SS_SECTION in loop LOOP, and this function is
   called after evaluating all of INFO's vector dimensions.  Go through
   each such vector dimension and see if we can now fill in any missing
   loop bounds.  */

static void
set_vector_loop_bounds (gfc_ss * ss)
{
  gfc_loopinfo *loop, *outer_loop;
  gfc_array_info *info;
  gfc_se se;
  tree tmp;
  tree desc;
  tree zero;
  int n;
  int dim;

  outer_loop = outermost_loop (ss->loop);

  info = &ss->info->data.array;

  for (; ss; ss = ss->parent)
    {
      loop = ss->loop;

      for (n = 0; n < loop->dimen; n++)
	{
	  dim = ss->dim[n];
	  if (info->ref->u.ar.dimen_type[dim] != DIMEN_VECTOR
	      || loop->to[n] != NULL)
	    continue;

	  /* Loop variable N indexes vector dimension DIM, and we don't
	     yet know the upper bound of loop variable N.  Set it to the
	     difference between the vector's upper and lower bounds.  */
	  gcc_assert (loop->from[n] == gfc_index_zero_node);
	  gcc_assert (info->subscript[dim]
		      && info->subscript[dim]->info->type == GFC_SS_VECTOR);

	  gfc_init_se (&se, NULL);
	  desc = info->subscript[dim]->info->data.array.descriptor;
	  zero = gfc_rank_cst[0];
	  tmp = fold_build2_loc (input_location, MINUS_EXPR,
			     gfc_array_index_type,
			     gfc_conv_descriptor_ubound_get (desc, zero),
			     gfc_conv_descriptor_lbound_get (desc, zero));
	  tmp = gfc_evaluate_now (tmp, &outer_loop->pre);
	  loop->to[n] = tmp;
	}
    }
}


/* Add the pre and post chains for all the scalar expressions in a SS chain
   to loop.  This is called after the loop parameters have been calculated,
   but before the actual scalarizing loops.  */

static void
gfc_add_loop_ss_code (gfc_loopinfo * loop, gfc_ss * ss, bool subscript,
		      locus * where)
{
  gfc_loopinfo *nested_loop, *outer_loop;
  gfc_se se;
  gfc_ss_info *ss_info;
  gfc_array_info *info;
  gfc_expr *expr;
  int n;

  /* Don't evaluate the arguments for realloc_lhs_loop_for_fcn_call; otherwise,
     arguments could get evaluated multiple times.  */
  if (ss->is_alloc_lhs)
    return;

  outer_loop = outermost_loop (loop);

  /* TODO: This can generate bad code if there are ordering dependencies,
     e.g., a callee allocated function and an unknown size constructor.  */
  gcc_assert (ss != NULL);

  for (; ss != gfc_ss_terminator; ss = ss->loop_chain)
    {
      gcc_assert (ss);

      /* Cross loop arrays are handled from within the most nested loop.  */
      if (ss->nested_ss != NULL)
	continue;

      ss_info = ss->info;
      expr = ss_info->expr;
      info = &ss_info->data.array;

      switch (ss_info->type)
	{
	case GFC_SS_SCALAR:
	  /* Scalar expression.  Evaluate this now.  This includes elemental
	     dimension indices, but not array section bounds.  */
	  gfc_init_se (&se, NULL);
	  gfc_conv_expr (&se, expr);
	  gfc_add_block_to_block (&outer_loop->pre, &se.pre);

	  if (expr->ts.type != BT_CHARACTER)
	    {
	      /* Move the evaluation of scalar expressions outside the
		 scalarization loop, except for WHERE assignments.  */
	      if (subscript)
		se.expr = convert(gfc_array_index_type, se.expr);
	      if (!ss_info->where)
		se.expr = gfc_evaluate_now (se.expr, &outer_loop->pre);
	      gfc_add_block_to_block (&outer_loop->pre, &se.post);
	    }
	  else
	    gfc_add_block_to_block (&outer_loop->post, &se.post);

	  ss_info->data.scalar.value = se.expr;
	  ss_info->string_length = se.string_length;
	  break;

	case GFC_SS_REFERENCE:
	  /* Scalar argument to elemental procedure.  */
	  gfc_init_se (&se, NULL);
	  if (ss_info->can_be_null_ref)
	    {
	      /* If the actual argument can be absent (in other words, it can
		 be a NULL reference), don't try to evaluate it; pass instead
		 the reference directly.  */
	      gfc_conv_expr_reference (&se, expr);
	    }
	  else
	    {
	      /* Otherwise, evaluate the argument outside the loop and pass
		 a reference to the value.  */
	      gfc_conv_expr (&se, expr);
	    }

	  /* Ensure that a pointer to the string is stored.  */
	  if (expr->ts.type == BT_CHARACTER)
	    gfc_conv_string_parameter (&se);

	  gfc_add_block_to_block (&outer_loop->pre, &se.pre);
	  gfc_add_block_to_block (&outer_loop->post, &se.post);
	  if (gfc_is_class_scalar_expr (expr))
	    /* This is necessary because the dynamic type will always be
	       large than the declared type.  In consequence, assigning
	       the value to a temporary could segfault.
	       OOP-TODO: see if this is generally correct or is the value
	       has to be written to an allocated temporary, whose address
	       is passed via ss_info.  */
	    ss_info->data.scalar.value = se.expr;
	  else
	    ss_info->data.scalar.value = gfc_evaluate_now (se.expr,
							   &outer_loop->pre);

	  ss_info->string_length = se.string_length;
	  break;

	case GFC_SS_SECTION:
	  /* Add the expressions for scalar and vector subscripts.  */
	  for (n = 0; n < GFC_MAX_DIMENSIONS; n++)
	    if (info->subscript[n])
	      gfc_add_loop_ss_code (loop, info->subscript[n], true, where);

	  set_vector_loop_bounds (ss);
	  break;

	case GFC_SS_VECTOR:
	  /* Get the vector's descriptor and store it in SS.  */
	  gfc_init_se (&se, NULL);
	  gfc_conv_expr_descriptor (&se, expr);
	  gfc_add_block_to_block (&outer_loop->pre, &se.pre);
	  gfc_add_block_to_block (&outer_loop->post, &se.post);
	  info->descriptor = se.expr;
	  break;

	case GFC_SS_INTRINSIC:
	  gfc_add_intrinsic_ss_code (loop, ss);
	  break;

	case GFC_SS_FUNCTION:
	  /* Array function return value.  We call the function and save its
	     result in a temporary for use inside the loop.  */
	  gfc_init_se (&se, NULL);
	  se.loop = loop;
	  se.ss = ss;
	  gfc_conv_expr (&se, expr);
	  gfc_add_block_to_block (&outer_loop->pre, &se.pre);
	  gfc_add_block_to_block (&outer_loop->post, &se.post);
	  ss_info->string_length = se.string_length;
	  break;

	case GFC_SS_CONSTRUCTOR:
	  if (expr->ts.type == BT_CHARACTER
	      && ss_info->string_length == NULL
	      && expr->ts.u.cl
	      && expr->ts.u.cl->length)
	    {
	      gfc_init_se (&se, NULL);
	      gfc_conv_expr_type (&se, expr->ts.u.cl->length,
				  gfc_charlen_type_node);
	      ss_info->string_length = se.expr;
	      gfc_add_block_to_block (&outer_loop->pre, &se.pre);
	      gfc_add_block_to_block (&outer_loop->post, &se.post);
	    }
	  trans_array_constructor (ss, where);
	  break;

        case GFC_SS_TEMP:
	case GFC_SS_COMPONENT:
          /* Do nothing.  These are handled elsewhere.  */
          break;

	default:
	  gcc_unreachable ();
	}
    }

  if (!subscript)
    for (nested_loop = loop->nested; nested_loop;
	 nested_loop = nested_loop->next)
      gfc_add_loop_ss_code (nested_loop, nested_loop->ss, subscript, where);
}


/* Translate expressions for the descriptor and data pointer of a SS.  */
/*GCC ARRAYS*/

static void
gfc_conv_ss_descriptor (stmtblock_t * block, gfc_ss * ss, int base)
{
  gfc_se se;
  gfc_ss_info *ss_info;
  gfc_array_info *info;
  tree tmp;

  ss_info = ss->info;
  info = &ss_info->data.array;

  /* Get the descriptor for the array to be scalarized.  */
  gcc_assert (ss_info->expr->expr_type == EXPR_VARIABLE);
  gfc_init_se (&se, NULL);
  se.descriptor_only = 1;
  gfc_conv_expr_lhs (&se, ss_info->expr);
  gfc_add_block_to_block (block, &se.pre);
  info->descriptor = se.expr;
  ss_info->string_length = se.string_length;

  if (base)
    {
      /* Also the data pointer.  */
      tmp = gfc_conv_array_data (se.expr);
      /* If this is a variable or address of a variable we use it directly.
         Otherwise we must evaluate it now to avoid breaking dependency
	 analysis by pulling the expressions for elemental array indices
	 inside the loop.  */
      if (!(DECL_P (tmp)
	    || (TREE_CODE (tmp) == ADDR_EXPR
		&& DECL_P (TREE_OPERAND (tmp, 0)))))
	tmp = gfc_evaluate_now (tmp, block);
      info->data = tmp;

      tmp = gfc_conv_array_offset (se.expr);
      info->offset = gfc_evaluate_now (tmp, block);

      /* Make absolutely sure that the saved_offset is indeed saved
	 so that the variable is still accessible after the loops
	 are translated.  */
      info->saved_offset = info->offset;
    }
}


/* Initialize a gfc_loopinfo structure.  */

void
gfc_init_loopinfo (gfc_loopinfo * loop)
{
  int n;

  memset (loop, 0, sizeof (gfc_loopinfo));
  gfc_init_block (&loop->pre);
  gfc_init_block (&loop->post);

  /* Initially scalarize in order and default to no loop reversal.  */
  for (n = 0; n < GFC_MAX_DIMENSIONS; n++)
    {
      loop->order[n] = n;
      loop->reverse[n] = GFC_INHIBIT_REVERSE;
    }

  loop->ss = gfc_ss_terminator;
}


/* Copies the loop variable info to a gfc_se structure. Does not copy the SS
   chain.  */

void
gfc_copy_loopinfo_to_se (gfc_se * se, gfc_loopinfo * loop)
{
  se->loop = loop;
}


/* Return an expression for the data pointer of an array.  */

tree
gfc_conv_array_data (tree descriptor)
{
  tree type;

  type = TREE_TYPE (descriptor);
  if (GFC_ARRAY_TYPE_P (type))
    {
      if (TREE_CODE (type) == POINTER_TYPE)
        return descriptor;
      else
        {
          /* Descriptorless arrays.  */
	  return gfc_build_addr_expr (NULL_TREE, descriptor);
        }
    }
  else
    return gfc_conv_descriptor_data_get (descriptor);
}


/* Return an expression for the base offset of an array.  */

tree
gfc_conv_array_offset (tree descriptor)
{
  tree type;

  type = TREE_TYPE (descriptor);
  if (GFC_ARRAY_TYPE_P (type))
    return GFC_TYPE_ARRAY_OFFSET (type);
  else
    return gfc_conv_descriptor_offset_get (descriptor);
}


/* Get an expression for the array stride.  */

tree
gfc_conv_array_stride (tree descriptor, int dim)
{
  tree tmp;
  tree type;

  type = TREE_TYPE (descriptor);

  /* For descriptorless arrays use the array size.  */
  tmp = GFC_TYPE_ARRAY_STRIDE (type, dim);
  if (tmp != NULL_TREE)
    return tmp;

  tmp = gfc_conv_descriptor_stride_get (descriptor, gfc_rank_cst[dim]);
  return tmp;
}


/* Like gfc_conv_array_stride, but for the lower bound.  */

tree
gfc_conv_array_lbound (tree descriptor, int dim)
{
  tree tmp;
  tree type;

  type = TREE_TYPE (descriptor);

  tmp = GFC_TYPE_ARRAY_LBOUND (type, dim);
  if (tmp != NULL_TREE)
    return tmp;

  tmp = gfc_conv_descriptor_lbound_get (descriptor, gfc_rank_cst[dim]);
  return tmp;
}


/* Like gfc_conv_array_stride, but for the upper bound.  */

tree
gfc_conv_array_ubound (tree descriptor, int dim)
{
  tree tmp;
  tree type;

  type = TREE_TYPE (descriptor);

  tmp = GFC_TYPE_ARRAY_UBOUND (type, dim);
  if (tmp != NULL_TREE)
    return tmp;

  /* This should only ever happen when passing an assumed shape array
     as an actual parameter.  The value will never be used.  */
  if (GFC_ARRAY_TYPE_P (TREE_TYPE (descriptor)))
    return gfc_index_zero_node;

  tmp = gfc_conv_descriptor_ubound_get (descriptor, gfc_rank_cst[dim]);
  return tmp;
}


/* Generate code to perform an array index bound check.  */

static tree
trans_array_bound_check (gfc_se * se, gfc_ss *ss, tree index, int n,
			 locus * where, bool check_upper)
{
  tree fault;
  tree tmp_lo, tmp_up;
  tree descriptor;
  char *msg;
  const char * name = NULL;

  if (!(gfc_option.rtcheck & GFC_RTCHECK_BOUNDS))
    return index;

  descriptor = ss->info->data.array.descriptor;

  index = gfc_evaluate_now (index, &se->pre);

  /* We find a name for the error message.  */
  name = ss->info->expr->symtree->n.sym->name;
  gcc_assert (name != NULL);

  if (TREE_CODE (descriptor) == VAR_DECL)
    name = IDENTIFIER_POINTER (DECL_NAME (descriptor));

  /* If upper bound is present, include both bounds in the error message.  */
  if (check_upper)
    {
      tmp_lo = gfc_conv_array_lbound (descriptor, n);
      tmp_up = gfc_conv_array_ubound (descriptor, n);

      if (name)
	asprintf (&msg, "Index '%%ld' of dimension %d of array '%s' "
		  "outside of expected range (%%ld:%%ld)", n+1, name);
      else
	asprintf (&msg, "Index '%%ld' of dimension %d "
		  "outside of expected range (%%ld:%%ld)", n+1);

      fault = fold_build2_loc (input_location, LT_EXPR, boolean_type_node,
			       index, tmp_lo);
      gfc_trans_runtime_check (true, false, fault, &se->pre, where, msg,
			       fold_convert (long_integer_type_node, index),
			       fold_convert (long_integer_type_node, tmp_lo),
			       fold_convert (long_integer_type_node, tmp_up));
      fault = fold_build2_loc (input_location, GT_EXPR, boolean_type_node,
			       index, tmp_up);
      gfc_trans_runtime_check (true, false, fault, &se->pre, where, msg,
			       fold_convert (long_integer_type_node, index),
			       fold_convert (long_integer_type_node, tmp_lo),
			       fold_convert (long_integer_type_node, tmp_up));
      free (msg);
    }
  else
    {
      tmp_lo = gfc_conv_array_lbound (descriptor, n);

      if (name)
	asprintf (&msg, "Index '%%ld' of dimension %d of array '%s' "
		  "below lower bound of %%ld", n+1, name);
      else
	asprintf (&msg, "Index '%%ld' of dimension %d "
		  "below lower bound of %%ld", n+1);

      fault = fold_build2_loc (input_location, LT_EXPR, boolean_type_node,
			       index, tmp_lo);
      gfc_trans_runtime_check (true, false, fault, &se->pre, where, msg,
			       fold_convert (long_integer_type_node, index),
			       fold_convert (long_integer_type_node, tmp_lo));
      free (msg);
    }

  return index;
}


/* Return the offset for an index.  Performs bound checking for elemental
   dimensions.  Single element references are processed separately.
   DIM is the array dimension, I is the loop dimension.  */

static tree
conv_array_index_offset (gfc_se * se, gfc_ss * ss, int dim, int i,
			 gfc_array_ref * ar, tree stride)
{
  gfc_array_info *info;
  tree index;
  tree desc;
  tree data;

  info = &ss->info->data.array;

  /* Get the index into the array for this dimension.  */
  if (ar)
    {
      gcc_assert (ar->type != AR_ELEMENT);
      switch (ar->dimen_type[dim])
	{
	case DIMEN_THIS_IMAGE:
	  gcc_unreachable ();
	  break;
	case DIMEN_ELEMENT:
	  /* Elemental dimension.  */
	  gcc_assert (info->subscript[dim]
		      && info->subscript[dim]->info->type == GFC_SS_SCALAR);
	  /* We've already translated this value outside the loop.  */
	  index = info->subscript[dim]->info->data.scalar.value;

	  index = trans_array_bound_check (se, ss, index, dim, &ar->where,
					   ar->as->type != AS_ASSUMED_SIZE
					   || dim < ar->dimen - 1);
	  break;

	case DIMEN_VECTOR:
	  gcc_assert (info && se->loop);
	  gcc_assert (info->subscript[dim]
		      && info->subscript[dim]->info->type == GFC_SS_VECTOR);
	  desc = info->subscript[dim]->info->data.array.descriptor;

	  /* Get a zero-based index into the vector.  */
	  index = fold_build2_loc (input_location, MINUS_EXPR,
				   gfc_array_index_type,
				   se->loop->loopvar[i], se->loop->from[i]);

	  /* Multiply the index by the stride.  */
	  index = fold_build2_loc (input_location, MULT_EXPR,
				   gfc_array_index_type,
				   index, gfc_conv_array_stride (desc, 0));

	  /* Read the vector to get an index into info->descriptor.  */
	  data = build_fold_indirect_ref_loc (input_location,
					  gfc_conv_array_data (desc));
	  index = gfc_build_array_ref (data, index, NULL);
	  index = gfc_evaluate_now (index, &se->pre);
	  index = fold_convert (gfc_array_index_type, index);

	  /* Do any bounds checking on the final info->descriptor index.  */
	  index = trans_array_bound_check (se, ss, index, dim, &ar->where,
					   ar->as->type != AS_ASSUMED_SIZE
					   || dim < ar->dimen - 1);
	  break;

	case DIMEN_RANGE:
	  /* Scalarized dimension.  */
	  gcc_assert (info && se->loop);

	  /* Multiply the loop variable by the stride and delta.  */
	  index = se->loop->loopvar[i];
	  if (!integer_onep (info->stride[dim]))
	    index = fold_build2_loc (input_location, MULT_EXPR,
				     gfc_array_index_type, index,
				     info->stride[dim]);
	  if (!integer_zerop (info->delta[dim]))
	    index = fold_build2_loc (input_location, PLUS_EXPR,
				     gfc_array_index_type, index,
				     info->delta[dim]);
	  break;

	default:
	  gcc_unreachable ();
	}
    }
  else
    {
      /* Temporary array or derived type component.  */
      gcc_assert (se->loop);
      index = se->loop->loopvar[se->loop->order[i]];

      /* Pointer functions can have stride[0] different from unity.
	 Use the stride returned by the function call and stored in
	 the descriptor for the temporary.  */
      if (se->ss && se->ss->info->type == GFC_SS_FUNCTION
	  && se->ss->info->expr
	  && se->ss->info->expr->symtree
	  && se->ss->info->expr->symtree->n.sym->result
	  && se->ss->info->expr->symtree->n.sym->result->attr.pointer)
	stride = gfc_conv_descriptor_stride_get (info->descriptor,
						 gfc_rank_cst[dim]);

      if (!integer_zerop (info->delta[dim]))
	index = fold_build2_loc (input_location, PLUS_EXPR,
				 gfc_array_index_type, index, info->delta[dim]);
    }

  /* Multiply by the stride.  */
  if (!integer_onep (stride))
    index = fold_build2_loc (input_location, MULT_EXPR, gfc_array_index_type,
			     index, stride);

  return index;
}


/* Build a scalarized array reference using the vptr 'size'.  */

static bool
build_class_array_ref (gfc_se *se, tree base, tree index)
{
  tree type;
  tree size;
  tree offset;
  tree decl;
  tree tmp;
  gfc_expr *expr = se->ss->info->expr;
  gfc_ref *ref;
  gfc_ref *class_ref;
  gfc_typespec *ts;

  if (expr == NULL || expr->ts.type != BT_CLASS)
    return false;

  if (expr->symtree && expr->symtree->n.sym->ts.type == BT_CLASS)
    ts = &expr->symtree->n.sym->ts;
  else
    ts = NULL;
  class_ref = NULL;

  for (ref = expr->ref; ref; ref = ref->next)
    {
      if (ref->type == REF_COMPONENT
	    && ref->u.c.component->ts.type == BT_CLASS
	    && ref->next && ref->next->type == REF_COMPONENT
	    && strcmp (ref->next->u.c.component->name, "_data") == 0
	    && ref->next->next
	    && ref->next->next->type == REF_ARRAY
	    && ref->next->next->u.ar.type != AR_ELEMENT)
	{
	  ts = &ref->u.c.component->ts;
	  class_ref = ref;
	  break;
	}
    }

  if (ts == NULL)
    return false;

  if (class_ref == NULL && expr->symtree->n.sym->attr.function
      && expr->symtree->n.sym == expr->symtree->n.sym->result)
    {
      gcc_assert (expr->symtree->n.sym->backend_decl == current_function_decl);
      decl = gfc_get_fake_result_decl (expr->symtree->n.sym, 0);
    }
  else if (class_ref == NULL)
    decl = expr->symtree->n.sym->backend_decl;
  else
    {
      /* Remove everything after the last class reference, convert the
	 expression and then recover its tailend once more.  */
      gfc_se tmpse;
      ref = class_ref->next;
      class_ref->next = NULL;
      gfc_init_se (&tmpse, NULL);
      gfc_conv_expr (&tmpse, expr);
      decl = tmpse.expr;
      class_ref->next = ref;
    }

  size = gfc_vtable_size_get (decl);

  /* Build the address of the element.  */
  type = TREE_TYPE (TREE_TYPE (base));
  size = fold_convert (TREE_TYPE (index), size);
  offset = fold_build2_loc (input_location, MULT_EXPR,
			    gfc_array_index_type,
			    index, size);
  tmp = gfc_build_addr_expr (pvoid_type_node, base);
  tmp = fold_build_pointer_plus_loc (input_location, tmp, offset);
  tmp = fold_convert (build_pointer_type (type), tmp);

  /* Return the element in the se expression.  */
  se->expr = build_fold_indirect_ref_loc (input_location, tmp);
  return true;
}


/* Build a scalarized reference to an array.  */

static void
gfc_conv_scalarized_array_ref (gfc_se * se, gfc_array_ref * ar)
{
  gfc_array_info *info;
  tree decl = NULL_TREE;
  tree index;
  tree tmp;
  gfc_ss *ss;
  gfc_expr *expr;
  int n;

  ss = se->ss;
  expr = ss->info->expr;
  info = &ss->info->data.array;
  if (ar)
    n = se->loop->order[0];
  else
    n = 0;

  index = conv_array_index_offset (se, ss, ss->dim[n], n, ar, info->stride0);
  /* Add the offset for this dimension to the stored offset for all other
     dimensions.  */
  if (!integer_zerop (info->offset))
    index = fold_build2_loc (input_location, PLUS_EXPR, gfc_array_index_type,
			     index, info->offset);

  if (expr && is_subref_array (expr))
    decl = expr->symtree->n.sym->backend_decl;

  tmp = build_fold_indirect_ref_loc (input_location, info->data);

  /* Use the vptr 'size' field to access a class the element of a class
     array.  */
  if (build_class_array_ref (se, tmp, index))
    return;

  se->expr = gfc_build_array_ref (tmp, index, decl);
}


/* Translate access of temporary array.  */

void
gfc_conv_tmp_array_ref (gfc_se * se)
{
  se->string_length = se->ss->info->string_length;
  gfc_conv_scalarized_array_ref (se, NULL);
  gfc_advance_se_ss_chain (se);
}

/* Add T to the offset pair *OFFSET, *CST_OFFSET.  */

static void
add_to_offset (tree *cst_offset, tree *offset, tree t)
{
  if (TREE_CODE (t) == INTEGER_CST)
    *cst_offset = int_const_binop (PLUS_EXPR, *cst_offset, t);
  else
    {
      if (!integer_zerop (*offset))
	*offset = fold_build2_loc (input_location, PLUS_EXPR,
				   gfc_array_index_type, *offset, t);
      else
	*offset = t;
    }
}


static tree
build_array_ref (tree desc, tree offset, tree decl)
{
  tree tmp;
  tree type;

  /* Class container types do not always have the GFC_CLASS_TYPE_P
     but the canonical type does.  */
  if (GFC_DESCRIPTOR_TYPE_P (TREE_TYPE (desc))
      && TREE_CODE (desc) == COMPONENT_REF)
    {
      type = TREE_TYPE (TREE_OPERAND (desc, 0));
      if (TYPE_CANONICAL (type)
	  && GFC_CLASS_TYPE_P (TYPE_CANONICAL (type)))
	type = TYPE_CANONICAL (type);
    }
  else
    type = NULL;

  /* Class array references need special treatment because the assigned
     type size needs to be used to point to the element.  */
  if (type && GFC_CLASS_TYPE_P (type))
    {
      type = gfc_get_element_type (TREE_TYPE (desc));
      tmp = TREE_OPERAND (desc, 0);
      tmp = gfc_get_class_array_ref (offset, tmp);
      tmp = fold_convert (build_pointer_type (type), tmp);
      tmp = build_fold_indirect_ref_loc (input_location, tmp);
      return tmp;
    }

  tmp = gfc_conv_array_data (desc);
  tmp = build_fold_indirect_ref_loc (input_location, tmp);
  tmp = gfc_build_array_ref (tmp, offset, decl);
  return tmp;
}


/* Build an array reference.  se->expr already holds the array descriptor.
   This should be either a variable, indirect variable reference or component
   reference.  For arrays which do not have a descriptor, se->expr will be
   the data pointer.
   a(i, j, k) = base[offset + i * stride[0] + j * stride[1] + k * stride[2]]*/

void
gfc_conv_array_ref (gfc_se * se, gfc_array_ref * ar, gfc_expr *expr,
		    locus * where)
{
  int n;
  tree offset, cst_offset;
  tree tmp;
  tree stride;
  gfc_se indexse;
  gfc_se tmpse;
  gfc_symbol * sym = expr->symtree->n.sym;
  char *var_name = NULL;

  if (ar->dimen == 0)
    {
      gcc_assert (ar->codimen);

      if (GFC_DESCRIPTOR_TYPE_P (TREE_TYPE (se->expr)))
	se->expr = build_fold_indirect_ref (gfc_conv_array_data (se->expr));
      else
	{
	  if (GFC_ARRAY_TYPE_P (TREE_TYPE (se->expr))
	      && TREE_CODE (TREE_TYPE (se->expr)) == POINTER_TYPE)
	    se->expr = build_fold_indirect_ref_loc (input_location, se->expr);

	  /* Use the actual tree type and not the wrapped coarray. */
	  if (!se->want_pointer)
	    se->expr = fold_convert (TYPE_MAIN_VARIANT (TREE_TYPE (se->expr)),
				     se->expr);
	}

      return;
    }

  /* Handle scalarized references separately.  */
  if (ar->type != AR_ELEMENT)
    {
      gfc_conv_scalarized_array_ref (se, ar);
      gfc_advance_se_ss_chain (se);
      return;
    }

  if (gfc_option.rtcheck & GFC_RTCHECK_BOUNDS)
    {
      size_t len;
      gfc_ref *ref;

      len = strlen (sym->name) + 1;
      for (ref = expr->ref; ref; ref = ref->next)
	{
	  if (ref->type == REF_ARRAY && &ref->u.ar == ar)
	    break;
	  if (ref->type == REF_COMPONENT)
	    len += 1 + strlen (ref->u.c.component->name);
	}

      var_name = XALLOCAVEC (char, len);
      strcpy (var_name, sym->name);

      for (ref = expr->ref; ref; ref = ref->next)
	{
	  if (ref->type == REF_ARRAY && &ref->u.ar == ar)
	    break;
	  if (ref->type == REF_COMPONENT)
	    {
	      strcat (var_name, "%%");
	      strcat (var_name, ref->u.c.component->name);
	    }
	}
    }

  cst_offset = offset = gfc_index_zero_node;
  add_to_offset (&cst_offset, &offset, gfc_conv_array_offset (se->expr));

  /* Calculate the offsets from all the dimensions.  Make sure to associate
     the final offset so that we form a chain of loop invariant summands.  */
  for (n = ar->dimen - 1; n >= 0; n--)
    {
      /* Calculate the index for this dimension.  */
      gfc_init_se (&indexse, se);
      gfc_conv_expr_type (&indexse, ar->start[n], gfc_array_index_type);
      gfc_add_block_to_block (&se->pre, &indexse.pre);

      if (gfc_option.rtcheck & GFC_RTCHECK_BOUNDS)
	{
	  /* Check array bounds.  */
	  tree cond;
	  char *msg;

	  /* Evaluate the indexse.expr only once.  */
	  indexse.expr = save_expr (indexse.expr);

	  /* Lower bound.  */
	  tmp = gfc_conv_array_lbound (se->expr, n);
	  if (sym->attr.temporary)
	    {
	      gfc_init_se (&tmpse, se);
	      gfc_conv_expr_type (&tmpse, ar->as->lower[n],
				  gfc_array_index_type);
	      gfc_add_block_to_block (&se->pre, &tmpse.pre);
	      tmp = tmpse.expr;
	    }

	  cond = fold_build2_loc (input_location, LT_EXPR, boolean_type_node,
				  indexse.expr, tmp);
	  asprintf (&msg, "Index '%%ld' of dimension %d of array '%s' "
		    "below lower bound of %%ld", n+1, var_name);
	  gfc_trans_runtime_check (true, false, cond, &se->pre, where, msg,
				   fold_convert (long_integer_type_node,
						 indexse.expr),
				   fold_convert (long_integer_type_node, tmp));
	  free (msg);

	  /* Upper bound, but not for the last dimension of assumed-size
	     arrays.  */
	  if (n < ar->dimen - 1 || ar->as->type != AS_ASSUMED_SIZE)
	    {
	      tmp = gfc_conv_array_ubound (se->expr, n);
	      if (sym->attr.temporary)
		{
		  gfc_init_se (&tmpse, se);
		  gfc_conv_expr_type (&tmpse, ar->as->upper[n],
				      gfc_array_index_type);
		  gfc_add_block_to_block (&se->pre, &tmpse.pre);
		  tmp = tmpse.expr;
		}

	      cond = fold_build2_loc (input_location, GT_EXPR,
				      boolean_type_node, indexse.expr, tmp);
	      asprintf (&msg, "Index '%%ld' of dimension %d of array '%s' "
			"above upper bound of %%ld", n+1, var_name);
	      gfc_trans_runtime_check (true, false, cond, &se->pre, where, msg,
				   fold_convert (long_integer_type_node,
						 indexse.expr),
				   fold_convert (long_integer_type_node, tmp));
	      free (msg);
	    }
	}

      /* Multiply the index by the stride.  */
      stride = gfc_conv_array_stride (se->expr, n);
      tmp = fold_build2_loc (input_location, MULT_EXPR, gfc_array_index_type,
			     indexse.expr, stride);

      /* And add it to the total.  */
      add_to_offset (&cst_offset, &offset, tmp);
    }

  if (!integer_zerop (cst_offset))
    offset = fold_build2_loc (input_location, PLUS_EXPR,
			      gfc_array_index_type, offset, cst_offset);

  se->expr = build_array_ref (se->expr, offset, sym->backend_decl);
}


/* Add the offset corresponding to array's ARRAY_DIM dimension and loop's
   LOOP_DIM dimension (if any) to array's offset.  */

static void
add_array_offset (stmtblock_t *pblock, gfc_loopinfo *loop, gfc_ss *ss,
		  gfc_array_ref *ar, int array_dim, int loop_dim)
{
  gfc_se se;
  gfc_array_info *info;
  tree stride, index;

  info = &ss->info->data.array;

  gfc_init_se (&se, NULL);
  se.loop = loop;
  se.expr = info->descriptor;
  stride = gfc_conv_array_stride (info->descriptor, array_dim);
  index = conv_array_index_offset (&se, ss, array_dim, loop_dim, ar, stride);
  gfc_add_block_to_block (pblock, &se.pre);

  info->offset = fold_build2_loc (input_location, PLUS_EXPR,
				  gfc_array_index_type,
				  info->offset, index);
  info->offset = gfc_evaluate_now (info->offset, pblock);
}


/* Generate the code to be executed immediately before entering a
   scalarization loop.  */

static void
gfc_trans_preloop_setup (gfc_loopinfo * loop, int dim, int flag,
			 stmtblock_t * pblock)
{
  tree stride;
  gfc_ss_info *ss_info;
  gfc_array_info *info;
  gfc_ss_type ss_type;
  gfc_ss *ss, *pss;
  gfc_loopinfo *ploop;
  gfc_array_ref *ar;
  int i;

  /* This code will be executed before entering the scalarization loop
     for this dimension.  */
  for (ss = loop->ss; ss != gfc_ss_terminator; ss = ss->loop_chain)
    {
      ss_info = ss->info;

      if ((ss_info->useflags & flag) == 0)
	continue;

      ss_type = ss_info->type;
      if (ss_type != GFC_SS_SECTION
	  && ss_type != GFC_SS_FUNCTION
	  && ss_type != GFC_SS_CONSTRUCTOR
	  && ss_type != GFC_SS_COMPONENT)
	continue;

      info = &ss_info->data.array;

      gcc_assert (dim < ss->dimen);
      gcc_assert (ss->dimen == loop->dimen);

      if (info->ref)
	ar = &info->ref->u.ar;
      else
	ar = NULL;

      if (dim == loop->dimen - 1 && loop->parent != NULL)
	{
	  /* If we are in the outermost dimension of this loop, the previous
	     dimension shall be in the parent loop.  */
	  gcc_assert (ss->parent != NULL);

	  pss = ss->parent;
	  ploop = loop->parent;

	  /* ss and ss->parent are about the same array.  */
	  gcc_assert (ss_info == pss->info);
	}
      else
	{
	  ploop = loop;
	  pss = ss;
	}

      if (dim == loop->dimen - 1)
	i = 0;
      else
	i = dim + 1;

      /* For the time being, there is no loop reordering.  */
      gcc_assert (i == ploop->order[i]);
      i = ploop->order[i];

      if (dim == loop->dimen - 1 && loop->parent == NULL)
	{
	  stride = gfc_conv_array_stride (info->descriptor,
					  innermost_ss (ss)->dim[i]);

	  /* Calculate the stride of the innermost loop.  Hopefully this will
	     allow the backend optimizers to do their stuff more effectively.
	   */
	  info->stride0 = gfc_evaluate_now (stride, pblock);

	  /* For the outermost loop calculate the offset due to any
	     elemental dimensions.  It will have been initialized with the
	     base offset of the array.  */
	  if (info->ref)
	    {
	      for (i = 0; i < ar->dimen; i++)
		{
		  if (ar->dimen_type[i] != DIMEN_ELEMENT)
		    continue;

		  add_array_offset (pblock, loop, ss, ar, i, /* unused */ -1);
		}
	    }
	}
      else
	/* Add the offset for the previous loop dimension.  */
	add_array_offset (pblock, ploop, ss, ar, pss->dim[i], i);

      /* Remember this offset for the second loop.  */
      if (dim == loop->temp_dim - 1 && loop->parent == NULL)
        info->saved_offset = info->offset;
    }
}


/* Start a scalarized expression.  Creates a scope and declares loop
   variables.  */

void
gfc_start_scalarized_body (gfc_loopinfo * loop, stmtblock_t * pbody)
{
  int dim;
  int n;
  int flags;

  gcc_assert (!loop->array_parameter);

  for (dim = loop->dimen - 1; dim >= 0; dim--)
    {
      n = loop->order[dim];

      gfc_start_block (&loop->code[n]);

      /* Create the loop variable.  */
      loop->loopvar[n] = gfc_create_var (gfc_array_index_type, "S");

      if (dim < loop->temp_dim)
	flags = 3;
      else
	flags = 1;
      /* Calculate values that will be constant within this loop.  */
      gfc_trans_preloop_setup (loop, dim, flags, &loop->code[n]);
    }
  gfc_start_block (pbody);
}


/* Generates the actual loop code for a scalarization loop.  */

void
gfc_trans_scalarized_loop_end (gfc_loopinfo * loop, int n,
			       stmtblock_t * pbody)
{
  stmtblock_t block;
  tree cond;
  tree tmp;
  tree loopbody;
  tree exit_label;
  tree stmt;
  tree init;
  tree incr;

  if ((ompws_flags & (OMPWS_WORKSHARE_FLAG | OMPWS_SCALARIZER_WS))
      == (OMPWS_WORKSHARE_FLAG | OMPWS_SCALARIZER_WS)
      && n == loop->dimen - 1)
    {
      /* We create an OMP_FOR construct for the outermost scalarized loop.  */
      init = make_tree_vec (1);
      cond = make_tree_vec (1);
      incr = make_tree_vec (1);

      /* Cycle statement is implemented with a goto.  Exit statement must not
	 be present for this loop.  */
      exit_label = gfc_build_label_decl (NULL_TREE);
      TREE_USED (exit_label) = 1;

      /* Label for cycle statements (if needed).  */
      tmp = build1_v (LABEL_EXPR, exit_label);
      gfc_add_expr_to_block (pbody, tmp);

      stmt = make_node (OMP_FOR);

      TREE_TYPE (stmt) = void_type_node;
      OMP_FOR_BODY (stmt) = loopbody = gfc_finish_block (pbody);

      OMP_FOR_CLAUSES (stmt) = build_omp_clause (input_location,
						 OMP_CLAUSE_SCHEDULE);
      OMP_CLAUSE_SCHEDULE_KIND (OMP_FOR_CLAUSES (stmt))
	= OMP_CLAUSE_SCHEDULE_STATIC;
      if (ompws_flags & OMPWS_NOWAIT)
	OMP_CLAUSE_CHAIN (OMP_FOR_CLAUSES (stmt))
	  = build_omp_clause (input_location, OMP_CLAUSE_NOWAIT);

      /* Initialize the loopvar.  */
      TREE_VEC_ELT (init, 0) = build2_v (MODIFY_EXPR, loop->loopvar[n],
					 loop->from[n]);
      OMP_FOR_INIT (stmt) = init;
      /* The exit condition.  */
      TREE_VEC_ELT (cond, 0) = build2_loc (input_location, LE_EXPR,
					   boolean_type_node,
					   loop->loopvar[n], loop->to[n]);
      SET_EXPR_LOCATION (TREE_VEC_ELT (cond, 0), input_location);
      OMP_FOR_COND (stmt) = cond;
      /* Increment the loopvar.  */
      tmp = build2_loc (input_location, PLUS_EXPR, gfc_array_index_type,
			loop->loopvar[n], gfc_index_one_node);
      TREE_VEC_ELT (incr, 0) = fold_build2_loc (input_location, MODIFY_EXPR,
	  void_type_node, loop->loopvar[n], tmp);
      OMP_FOR_INCR (stmt) = incr;

      ompws_flags &= ~OMPWS_CURR_SINGLEUNIT;
      gfc_add_expr_to_block (&loop->code[n], stmt);
    }
  else
    {
      bool reverse_loop = (loop->reverse[n] == GFC_REVERSE_SET)
			     && (loop->temp_ss == NULL);

      loopbody = gfc_finish_block (pbody);

      if (reverse_loop)
	{
	  tmp = loop->from[n];
	  loop->from[n] = loop->to[n];
	  loop->to[n] = tmp;
	}

      /* Initialize the loopvar.  */
      if (loop->loopvar[n] != loop->from[n])
	gfc_add_modify (&loop->code[n], loop->loopvar[n], loop->from[n]);

      exit_label = gfc_build_label_decl (NULL_TREE);

      /* Generate the loop body.  */
      gfc_init_block (&block);

      /* The exit condition.  */
      cond = fold_build2_loc (input_location, reverse_loop ? LT_EXPR : GT_EXPR,
			  boolean_type_node, loop->loopvar[n], loop->to[n]);
      tmp = build1_v (GOTO_EXPR, exit_label);
      TREE_USED (exit_label) = 1;
      tmp = build3_v (COND_EXPR, cond, tmp, build_empty_stmt (input_location));
      gfc_add_expr_to_block (&block, tmp);

      /* The main body.  */
      gfc_add_expr_to_block (&block, loopbody);

      /* Increment the loopvar.  */
      tmp = fold_build2_loc (input_location,
			     reverse_loop ? MINUS_EXPR : PLUS_EXPR,
			     gfc_array_index_type, loop->loopvar[n],
			     gfc_index_one_node);

      gfc_add_modify (&block, loop->loopvar[n], tmp);

      /* Build the loop.  */
      tmp = gfc_finish_block (&block);
      tmp = build1_v (LOOP_EXPR, tmp);
      gfc_add_expr_to_block (&loop->code[n], tmp);

      /* Add the exit label.  */
      tmp = build1_v (LABEL_EXPR, exit_label);
      gfc_add_expr_to_block (&loop->code[n], tmp);
    }

}


/* Finishes and generates the loops for a scalarized expression.  */

void
gfc_trans_scalarizing_loops (gfc_loopinfo * loop, stmtblock_t * body)
{
  int dim;
  int n;
  gfc_ss *ss;
  stmtblock_t *pblock;
  tree tmp;

  pblock = body;
  /* Generate the loops.  */
  for (dim = 0; dim < loop->dimen; dim++)
    {
      n = loop->order[dim];
      gfc_trans_scalarized_loop_end (loop, n, pblock);
      loop->loopvar[n] = NULL_TREE;
      pblock = &loop->code[n];
    }

  tmp = gfc_finish_block (pblock);
  gfc_add_expr_to_block (&loop->pre, tmp);

  /* Clear all the used flags.  */
  for (ss = loop->ss; ss != gfc_ss_terminator; ss = ss->loop_chain)
    if (ss->parent == NULL)
      ss->info->useflags = 0;
}


/* Finish the main body of a scalarized expression, and start the secondary
   copying body.  */

void
gfc_trans_scalarized_loop_boundary (gfc_loopinfo * loop, stmtblock_t * body)
{
  int dim;
  int n;
  stmtblock_t *pblock;
  gfc_ss *ss;

  pblock = body;
  /* We finish as many loops as are used by the temporary.  */
  for (dim = 0; dim < loop->temp_dim - 1; dim++)
    {
      n = loop->order[dim];
      gfc_trans_scalarized_loop_end (loop, n, pblock);
      loop->loopvar[n] = NULL_TREE;
      pblock = &loop->code[n];
    }

  /* We don't want to finish the outermost loop entirely.  */
  n = loop->order[loop->temp_dim - 1];
  gfc_trans_scalarized_loop_end (loop, n, pblock);

  /* Restore the initial offsets.  */
  for (ss = loop->ss; ss != gfc_ss_terminator; ss = ss->loop_chain)
    {
      gfc_ss_type ss_type;
      gfc_ss_info *ss_info;

      ss_info = ss->info;

      if ((ss_info->useflags & 2) == 0)
	continue;

      ss_type = ss_info->type;
      if (ss_type != GFC_SS_SECTION
	  && ss_type != GFC_SS_FUNCTION
	  && ss_type != GFC_SS_CONSTRUCTOR
	  && ss_type != GFC_SS_COMPONENT)
	continue;

      ss_info->data.array.offset = ss_info->data.array.saved_offset;
    }

  /* Restart all the inner loops we just finished.  */
  for (dim = loop->temp_dim - 2; dim >= 0; dim--)
    {
      n = loop->order[dim];

      gfc_start_block (&loop->code[n]);

      loop->loopvar[n] = gfc_create_var (gfc_array_index_type, "Q");

      gfc_trans_preloop_setup (loop, dim, 2, &loop->code[n]);
    }

  /* Start a block for the secondary copying code.  */
  gfc_start_block (body);
}


/* Precalculate (either lower or upper) bound of an array section.
     BLOCK: Block in which the (pre)calculation code will go.
     BOUNDS[DIM]: Where the bound value will be stored once evaluated.
     VALUES[DIM]: Specified bound (NULL <=> unspecified).
     DESC: Array descriptor from which the bound will be picked if unspecified
       (either lower or upper bound according to LBOUND).  */

static void
evaluate_bound (stmtblock_t *block, tree *bounds, gfc_expr ** values,
		tree desc, int dim, bool lbound)
{
  gfc_se se;
  gfc_expr * input_val = values[dim];
  tree *output = &bounds[dim];


  if (input_val)
    {
      /* Specified section bound.  */
      gfc_init_se (&se, NULL);
      gfc_conv_expr_type (&se, input_val, gfc_array_index_type);
      gfc_add_block_to_block (block, &se.pre);
      *output = se.expr;
    }
  else
    {
      /* No specific bound specified so use the bound of the array.  */
      *output = lbound ? gfc_conv_array_lbound (desc, dim) :
			 gfc_conv_array_ubound (desc, dim);
    }
  *output = gfc_evaluate_now (*output, block);
}


/* Calculate the lower bound of an array section.  */

static void
gfc_conv_section_startstride (stmtblock_t * block, gfc_ss * ss, int dim)
{
  gfc_expr *stride = NULL;
  tree desc;
  gfc_se se;
  gfc_array_info *info;
  gfc_array_ref *ar;

  gcc_assert (ss->info->type == GFC_SS_SECTION);

  info = &ss->info->data.array;
  ar = &info->ref->u.ar;

  if (ar->dimen_type[dim] == DIMEN_VECTOR)
    {
      /* We use a zero-based index to access the vector.  */
      info->start[dim] = gfc_index_zero_node;
      info->end[dim] = NULL;
      info->stride[dim] = gfc_index_one_node;
      return;
    }

  gcc_assert (ar->dimen_type[dim] == DIMEN_RANGE
	      || ar->dimen_type[dim] == DIMEN_THIS_IMAGE);
  desc = info->descriptor;
  stride = ar->stride[dim];

  /* Calculate the start of the range.  For vector subscripts this will
     be the range of the vector.  */
  evaluate_bound (block, info->start, ar->start, desc, dim, true);

  /* Similarly calculate the end.  Although this is not used in the
     scalarizer, it is needed when checking bounds and where the end
     is an expression with side-effects.  */
  evaluate_bound (block, info->end, ar->end, desc, dim, false);

  /* Calculate the stride.  */
  if (stride == NULL)
    info->stride[dim] = gfc_index_one_node;
  else
    {
      gfc_init_se (&se, NULL);
      gfc_conv_expr_type (&se, stride, gfc_array_index_type);
      gfc_add_block_to_block (block, &se.pre);
      info->stride[dim] = gfc_evaluate_now (se.expr, block);
    }
}


/* Calculates the range start and stride for a SS chain.  Also gets the
   descriptor and data pointer.  The range of vector subscripts is the size
   of the vector.  Array bounds are also checked.  */

void
gfc_conv_ss_startstride (gfc_loopinfo * loop)
{
  int n;
  tree tmp;
  gfc_ss *ss;
  tree desc;

  gfc_loopinfo * const outer_loop = outermost_loop (loop);

  loop->dimen = 0;
  /* Determine the rank of the loop.  */
  for (ss = loop->ss; ss != gfc_ss_terminator; ss = ss->loop_chain)
    {
      switch (ss->info->type)
	{
	case GFC_SS_SECTION:
	case GFC_SS_CONSTRUCTOR:
	case GFC_SS_FUNCTION:
	case GFC_SS_COMPONENT:
	  loop->dimen = ss->dimen;
	  goto done;

	/* As usual, lbound and ubound are exceptions!.  */
	case GFC_SS_INTRINSIC:
	  switch (ss->info->expr->value.function.isym->id)
	    {
	    case GFC_ISYM_LBOUND:
	    case GFC_ISYM_UBOUND:
	    case GFC_ISYM_LCOBOUND:
	    case GFC_ISYM_UCOBOUND:
	    case GFC_ISYM_THIS_IMAGE:
	      loop->dimen = ss->dimen;
	      goto done;

	    default:
	      break;
	    }

	default:
	  break;
	}
    }

  /* We should have determined the rank of the expression by now.  If
     not, that's bad news.  */
  gcc_unreachable ();

done:
  /* Loop over all the SS in the chain.  */
  for (ss = loop->ss; ss != gfc_ss_terminator; ss = ss->loop_chain)
    {
      gfc_ss_info *ss_info;
      gfc_array_info *info;
      gfc_expr *expr;

      ss_info = ss->info;
      expr = ss_info->expr;
      info = &ss_info->data.array;

      if (expr && expr->shape && !info->shape)
	info->shape = expr->shape;

      switch (ss_info->type)
	{
	case GFC_SS_SECTION:
	  /* Get the descriptor for the array.  If it is a cross loops array,
	     we got the descriptor already in the outermost loop.  */
	  if (ss->parent == NULL)
	    gfc_conv_ss_descriptor (&outer_loop->pre, ss,
				    !loop->array_parameter);

	  for (n = 0; n < ss->dimen; n++)
	    gfc_conv_section_startstride (&outer_loop->pre, ss, ss->dim[n]);
	  break;

	case GFC_SS_INTRINSIC:
	  switch (expr->value.function.isym->id)
	    {
	    /* Fall through to supply start and stride.  */
	    case GFC_ISYM_LBOUND:
	    case GFC_ISYM_UBOUND:
	      {
		gfc_expr *arg;

		/* This is the variant without DIM=...  */
		gcc_assert (expr->value.function.actual->next->expr == NULL);

		arg = expr->value.function.actual->expr;
		if (arg->rank == -1)
		  {
		    gfc_se se;
		    tree rank, tmp;

		    /* The rank (hence the return value's shape) is unknown,
		       we have to retrieve it.  */
		    gfc_init_se (&se, NULL);
		    se.descriptor_only = 1;
		    gfc_conv_expr (&se, arg);
		    /* This is a bare variable, so there is no preliminary
		       or cleanup code.  */
		    gcc_assert (se.pre.head == NULL_TREE
				&& se.post.head == NULL_TREE);
		    rank = gfc_conv_descriptor_rank (se.expr);
		    tmp = fold_build2_loc (input_location, MINUS_EXPR,
					   gfc_array_index_type,
					   fold_convert (gfc_array_index_type,
							 rank),
					   gfc_index_one_node);
		    info->end[0] = gfc_evaluate_now (tmp, &outer_loop->pre);
		    info->start[0] = gfc_index_zero_node;
		    info->stride[0] = gfc_index_one_node;
		    continue;
		  }
		  /* Otherwise fall through GFC_SS_FUNCTION.  */
	      }
	    case GFC_ISYM_LCOBOUND:
	    case GFC_ISYM_UCOBOUND:
	    case GFC_ISYM_THIS_IMAGE:
	      break;

	    default:
	      continue;
	    }

	case GFC_SS_CONSTRUCTOR:
	case GFC_SS_FUNCTION:
	  for (n = 0; n < ss->dimen; n++)
	    {
	      int dim = ss->dim[n];

	      info->start[dim]  = gfc_index_zero_node;
	      info->end[dim]    = gfc_index_zero_node;
	      info->stride[dim] = gfc_index_one_node;
	    }
	  break;

	default:
	  break;
	}
    }

  /* The rest is just runtime bound checking.  */
  if (gfc_option.rtcheck & GFC_RTCHECK_BOUNDS)
    {
      stmtblock_t block;
      tree lbound, ubound;
      tree end;
      tree size[GFC_MAX_DIMENSIONS];
      tree stride_pos, stride_neg, non_zerosized, tmp2, tmp3;
      gfc_array_info *info;
      char *msg;
      int dim;

      gfc_start_block (&block);

      for (n = 0; n < loop->dimen; n++)
	size[n] = NULL_TREE;

      for (ss = loop->ss; ss != gfc_ss_terminator; ss = ss->loop_chain)
	{
	  stmtblock_t inner;
	  gfc_ss_info *ss_info;
	  gfc_expr *expr;
	  locus *expr_loc;
	  const char *expr_name;

	  ss_info = ss->info;
	  if (ss_info->type != GFC_SS_SECTION)
	    continue;

	  /* Catch allocatable lhs in f2003.  */
	  if (gfc_option.flag_realloc_lhs && ss->is_alloc_lhs)
	    continue;

	  expr = ss_info->expr;
	  expr_loc = &expr->where;
	  expr_name = expr->symtree->name;

	  gfc_start_block (&inner);

	  /* TODO: range checking for mapped dimensions.  */
	  info = &ss_info->data.array;

	  /* This code only checks ranges.  Elemental and vector
	     dimensions are checked later.  */
	  for (n = 0; n < loop->dimen; n++)
	    {
	      bool check_upper;

	      dim = ss->dim[n];
	      if (info->ref->u.ar.dimen_type[dim] != DIMEN_RANGE)
		continue;

	      if (dim == info->ref->u.ar.dimen - 1
		  && info->ref->u.ar.as->type == AS_ASSUMED_SIZE)
		check_upper = false;
	      else
		check_upper = true;

	      /* Zero stride is not allowed.  */
	      tmp = fold_build2_loc (input_location, EQ_EXPR, boolean_type_node,
				     info->stride[dim], gfc_index_zero_node);
	      asprintf (&msg, "Zero stride is not allowed, for dimension %d "
			"of array '%s'", dim + 1, expr_name);
	      gfc_trans_runtime_check (true, false, tmp, &inner,
				       expr_loc, msg);
	      free (msg);

	      desc = info->descriptor;

	      /* This is the run-time equivalent of resolve.c's
		 check_dimension().  The logical is more readable there
		 than it is here, with all the trees.  */
	      lbound = gfc_conv_array_lbound (desc, dim);
	      end = info->end[dim];
	      if (check_upper)
		ubound = gfc_conv_array_ubound (desc, dim);
	      else
		ubound = NULL;

	      /* non_zerosized is true when the selected range is not
		 empty.  */
	      stride_pos = fold_build2_loc (input_location, GT_EXPR,
					boolean_type_node, info->stride[dim],
					gfc_index_zero_node);
	      tmp = fold_build2_loc (input_location, LE_EXPR, boolean_type_node,
				     info->start[dim], end);
	      stride_pos = fold_build2_loc (input_location, TRUTH_AND_EXPR,
					    boolean_type_node, stride_pos, tmp);

	      stride_neg = fold_build2_loc (input_location, LT_EXPR,
				     boolean_type_node,
				     info->stride[dim], gfc_index_zero_node);
	      tmp = fold_build2_loc (input_location, GE_EXPR, boolean_type_node,
				     info->start[dim], end);
	      stride_neg = fold_build2_loc (input_location, TRUTH_AND_EXPR,
					    boolean_type_node,
					    stride_neg, tmp);
	      non_zerosized = fold_build2_loc (input_location, TRUTH_OR_EXPR,
					       boolean_type_node,
					       stride_pos, stride_neg);

	      /* Check the start of the range against the lower and upper
		 bounds of the array, if the range is not empty.
	         If upper bound is present, include both bounds in the
		 error message.  */
	      if (check_upper)
		{
		  tmp = fold_build2_loc (input_location, LT_EXPR,
					 boolean_type_node,
					 info->start[dim], lbound);
		  tmp = fold_build2_loc (input_location, TRUTH_AND_EXPR,
					 boolean_type_node,
					 non_zerosized, tmp);
		  tmp2 = fold_build2_loc (input_location, GT_EXPR,
					  boolean_type_node,
					  info->start[dim], ubound);
		  tmp2 = fold_build2_loc (input_location, TRUTH_AND_EXPR,
					  boolean_type_node,
					  non_zerosized, tmp2);
		  asprintf (&msg, "Index '%%ld' of dimension %d of array '%s' "
			    "outside of expected range (%%ld:%%ld)",
			    dim + 1, expr_name);
		  gfc_trans_runtime_check (true, false, tmp, &inner,
					   expr_loc, msg,
		     fold_convert (long_integer_type_node, info->start[dim]),
		     fold_convert (long_integer_type_node, lbound),
		     fold_convert (long_integer_type_node, ubound));
		  gfc_trans_runtime_check (true, false, tmp2, &inner,
					   expr_loc, msg,
		     fold_convert (long_integer_type_node, info->start[dim]),
		     fold_convert (long_integer_type_node, lbound),
		     fold_convert (long_integer_type_node, ubound));
		  free (msg);
		}
	      else
		{
		  tmp = fold_build2_loc (input_location, LT_EXPR,
					 boolean_type_node,
					 info->start[dim], lbound);
		  tmp = fold_build2_loc (input_location, TRUTH_AND_EXPR,
					 boolean_type_node, non_zerosized, tmp);
		  asprintf (&msg, "Index '%%ld' of dimension %d of array '%s' "
			    "below lower bound of %%ld",
			    dim + 1, expr_name);
		  gfc_trans_runtime_check (true, false, tmp, &inner,
					   expr_loc, msg,
		     fold_convert (long_integer_type_node, info->start[dim]),
		     fold_convert (long_integer_type_node, lbound));
		  free (msg);
		}

	      /* Compute the last element of the range, which is not
		 necessarily "end" (think 0:5:3, which doesn't contain 5)
		 and check it against both lower and upper bounds.  */

	      tmp = fold_build2_loc (input_location, MINUS_EXPR,
				     gfc_array_index_type, end,
				     info->start[dim]);
	      tmp = fold_build2_loc (input_location, TRUNC_MOD_EXPR,
				     gfc_array_index_type, tmp,
				     info->stride[dim]);
	      tmp = fold_build2_loc (input_location, MINUS_EXPR,
				     gfc_array_index_type, end, tmp);
	      tmp2 = fold_build2_loc (input_location, LT_EXPR,
				      boolean_type_node, tmp, lbound);
	      tmp2 = fold_build2_loc (input_location, TRUTH_AND_EXPR,
				      boolean_type_node, non_zerosized, tmp2);
	      if (check_upper)
		{
		  tmp3 = fold_build2_loc (input_location, GT_EXPR,
					  boolean_type_node, tmp, ubound);
		  tmp3 = fold_build2_loc (input_location, TRUTH_AND_EXPR,
					  boolean_type_node, non_zerosized, tmp3);
		  asprintf (&msg, "Index '%%ld' of dimension %d of array '%s' "
			    "outside of expected range (%%ld:%%ld)",
			    dim + 1, expr_name);
		  gfc_trans_runtime_check (true, false, tmp2, &inner,
					   expr_loc, msg,
		     fold_convert (long_integer_type_node, tmp),
		     fold_convert (long_integer_type_node, ubound),
		     fold_convert (long_integer_type_node, lbound));
		  gfc_trans_runtime_check (true, false, tmp3, &inner,
					   expr_loc, msg,
		     fold_convert (long_integer_type_node, tmp),
		     fold_convert (long_integer_type_node, ubound),
		     fold_convert (long_integer_type_node, lbound));
		  free (msg);
		}
	      else
		{
		  asprintf (&msg, "Index '%%ld' of dimension %d of array '%s' "
			    "below lower bound of %%ld",
			    dim + 1, expr_name);
		  gfc_trans_runtime_check (true, false, tmp2, &inner,
					   expr_loc, msg,
		     fold_convert (long_integer_type_node, tmp),
		     fold_convert (long_integer_type_node, lbound));
		  free (msg);
		}

	      /* Check the section sizes match.  */
	      tmp = fold_build2_loc (input_location, MINUS_EXPR,
				     gfc_array_index_type, end,
				     info->start[dim]);
	      tmp = fold_build2_loc (input_location, FLOOR_DIV_EXPR,
				     gfc_array_index_type, tmp,
				     info->stride[dim]);
	      tmp = fold_build2_loc (input_location, PLUS_EXPR,
				     gfc_array_index_type,
				     gfc_index_one_node, tmp);
	      tmp = fold_build2_loc (input_location, MAX_EXPR,
				     gfc_array_index_type, tmp,
				     build_int_cst (gfc_array_index_type, 0));
	      /* We remember the size of the first section, and check all the
		 others against this.  */
	      if (size[n])
		{
		  tmp3 = fold_build2_loc (input_location, NE_EXPR,
					  boolean_type_node, tmp, size[n]);
		  asprintf (&msg, "Array bound mismatch for dimension %d "
			    "of array '%s' (%%ld/%%ld)",
			    dim + 1, expr_name);

		  gfc_trans_runtime_check (true, false, tmp3, &inner,
					   expr_loc, msg,
			fold_convert (long_integer_type_node, tmp),
			fold_convert (long_integer_type_node, size[n]));

		  free (msg);
		}
	      else
		size[n] = gfc_evaluate_now (tmp, &inner);
	    }

	  tmp = gfc_finish_block (&inner);

	  /* For optional arguments, only check bounds if the argument is
	     present.  */
	  if (expr->symtree->n.sym->attr.optional
	      || expr->symtree->n.sym->attr.not_always_present)
	    tmp = build3_v (COND_EXPR,
			    gfc_conv_expr_present (expr->symtree->n.sym),
			    tmp, build_empty_stmt (input_location));

	  gfc_add_expr_to_block (&block, tmp);

	}

      tmp = gfc_finish_block (&block);
      gfc_add_expr_to_block (&outer_loop->pre, tmp);
    }

  for (loop = loop->nested; loop; loop = loop->next)
    gfc_conv_ss_startstride (loop);
}

/* Return true if both symbols could refer to the same data object.  Does
   not take account of aliasing due to equivalence statements.  */

static int
symbols_could_alias (gfc_symbol *lsym, gfc_symbol *rsym, bool lsym_pointer,
		     bool lsym_target, bool rsym_pointer, bool rsym_target)
{
  /* Aliasing isn't possible if the symbols have different base types.  */
  if (gfc_compare_types (&lsym->ts, &rsym->ts) == 0)
    return 0;

  /* Pointers can point to other pointers and target objects.  */

  if ((lsym_pointer && (rsym_pointer || rsym_target))
      || (rsym_pointer && (lsym_pointer || lsym_target)))
    return 1;

  /* Special case: Argument association, cf. F90 12.4.1.6, F2003 12.4.1.7
     and F2008 12.5.2.13 items 3b and 4b. The pointer case (a) is already
     checked above.  */
  if (lsym_target && rsym_target
      && ((lsym->attr.dummy && !lsym->attr.contiguous
	   && (!lsym->attr.dimension || lsym->as->type == AS_ASSUMED_SHAPE))
	  || (rsym->attr.dummy && !rsym->attr.contiguous
	      && (!rsym->attr.dimension
		  || rsym->as->type == AS_ASSUMED_SHAPE))))
    return 1;

  return 0;
}


/* Return true if the two SS could be aliased, i.e. both point to the same data
   object.  */
/* TODO: resolve aliases based on frontend expressions.  */

static int
gfc_could_be_alias (gfc_ss * lss, gfc_ss * rss)
{
  gfc_ref *lref;
  gfc_ref *rref;
  gfc_expr *lexpr, *rexpr;
  gfc_symbol *lsym;
  gfc_symbol *rsym;
  bool lsym_pointer, lsym_target, rsym_pointer, rsym_target;

  lexpr = lss->info->expr;
  rexpr = rss->info->expr;

  lsym = lexpr->symtree->n.sym;
  rsym = rexpr->symtree->n.sym;

  lsym_pointer = lsym->attr.pointer;
  lsym_target = lsym->attr.target;
  rsym_pointer = rsym->attr.pointer;
  rsym_target = rsym->attr.target;

  if (symbols_could_alias (lsym, rsym, lsym_pointer, lsym_target,
			   rsym_pointer, rsym_target))
    return 1;

  if (rsym->ts.type != BT_DERIVED && rsym->ts.type != BT_CLASS
      && lsym->ts.type != BT_DERIVED && lsym->ts.type != BT_CLASS)
    return 0;

  /* For derived types we must check all the component types.  We can ignore
     array references as these will have the same base type as the previous
     component ref.  */
  for (lref = lexpr->ref; lref != lss->info->data.array.ref; lref = lref->next)
    {
      if (lref->type != REF_COMPONENT)
	continue;

      lsym_pointer = lsym_pointer || lref->u.c.sym->attr.pointer;
      lsym_target  = lsym_target  || lref->u.c.sym->attr.target;

      if (symbols_could_alias (lref->u.c.sym, rsym, lsym_pointer, lsym_target,
			       rsym_pointer, rsym_target))
	return 1;

      if ((lsym_pointer && (rsym_pointer || rsym_target))
	  || (rsym_pointer && (lsym_pointer || lsym_target)))
	{
	  if (gfc_compare_types (&lref->u.c.component->ts,
				 &rsym->ts))
	    return 1;
	}

      for (rref = rexpr->ref; rref != rss->info->data.array.ref;
	   rref = rref->next)
	{
	  if (rref->type != REF_COMPONENT)
	    continue;

	  rsym_pointer = rsym_pointer || rref->u.c.sym->attr.pointer;
	  rsym_target  = lsym_target  || rref->u.c.sym->attr.target;

	  if (symbols_could_alias (lref->u.c.sym, rref->u.c.sym,
				   lsym_pointer, lsym_target,
				   rsym_pointer, rsym_target))
	    return 1;

	  if ((lsym_pointer && (rsym_pointer || rsym_target))
	      || (rsym_pointer && (lsym_pointer || lsym_target)))
	    {
	      if (gfc_compare_types (&lref->u.c.component->ts,
				     &rref->u.c.sym->ts))
		return 1;
	      if (gfc_compare_types (&lref->u.c.sym->ts,
				     &rref->u.c.component->ts))
		return 1;
	      if (gfc_compare_types (&lref->u.c.component->ts,
				     &rref->u.c.component->ts))
		return 1;
	    }
	}
    }

  lsym_pointer = lsym->attr.pointer;
  lsym_target = lsym->attr.target;
  lsym_pointer = lsym->attr.pointer;
  lsym_target = lsym->attr.target;

  for (rref = rexpr->ref; rref != rss->info->data.array.ref; rref = rref->next)
    {
      if (rref->type != REF_COMPONENT)
	break;

      rsym_pointer = rsym_pointer || rref->u.c.sym->attr.pointer;
      rsym_target  = lsym_target  || rref->u.c.sym->attr.target;

      if (symbols_could_alias (rref->u.c.sym, lsym,
			       lsym_pointer, lsym_target,
			       rsym_pointer, rsym_target))
	return 1;

      if ((lsym_pointer && (rsym_pointer || rsym_target))
	  || (rsym_pointer && (lsym_pointer || lsym_target)))
	{
	  if (gfc_compare_types (&lsym->ts, &rref->u.c.component->ts))
	    return 1;
	}
    }

  return 0;
}


/* Resolve array data dependencies.  Creates a temporary if required.  */
/* TODO: Calc dependencies with gfc_expr rather than gfc_ss, and move to
   dependency.c.  */

void
gfc_conv_resolve_dependencies (gfc_loopinfo * loop, gfc_ss * dest,
			       gfc_ss * rss)
{
  gfc_ss *ss;
  gfc_ref *lref;
  gfc_ref *rref;
  gfc_expr *dest_expr;
  gfc_expr *ss_expr;
  int nDepend = 0;
  int i, j;

  loop->temp_ss = NULL;
  dest_expr = dest->info->expr;

  for (ss = rss; ss != gfc_ss_terminator; ss = ss->next)
    {
      ss_expr = ss->info->expr;

      if (ss->info->type != GFC_SS_SECTION)
	{
	  if (gfc_option.flag_realloc_lhs
	      && dest_expr != ss_expr
	      && gfc_is_reallocatable_lhs (dest_expr)
	      && ss_expr->rank)
	    nDepend = gfc_check_dependency (dest_expr, ss_expr, true);

	  continue;
	}

      if (dest_expr->symtree->n.sym != ss_expr->symtree->n.sym)
	{
	  if (gfc_could_be_alias (dest, ss)
	      || gfc_are_equivalenced_arrays (dest_expr, ss_expr))
	    {
	      nDepend = 1;
	      break;
	    }
	}
      else
	{
	  lref = dest_expr->ref;
	  rref = ss_expr->ref;

	  nDepend = gfc_dep_resolver (lref, rref, &loop->reverse[0]);

	  if (nDepend == 1)
	    break;

	  for (i = 0; i < dest->dimen; i++)
	    for (j = 0; j < ss->dimen; j++)
	      if (i != j
		  && dest->dim[i] == ss->dim[j])
		{
		  /* If we don't access array elements in the same order,
		     there is a dependency.  */
		  nDepend = 1;
		  goto temporary;
		}
#if 0
	  /* TODO : loop shifting.  */
	  if (nDepend == 1)
	    {
	      /* Mark the dimensions for LOOP SHIFTING */
	      for (n = 0; n < loop->dimen; n++)
	        {
	          int dim = dest->data.info.dim[n];

		  if (lref->u.ar.dimen_type[dim] == DIMEN_VECTOR)
		    depends[n] = 2;
		  else if (! gfc_is_same_range (&lref->u.ar,
						&rref->u.ar, dim, 0))
		    depends[n] = 1;
	         }

	      /* Put all the dimensions with dependencies in the
		 innermost loops.  */
	      dim = 0;
	      for (n = 0; n < loop->dimen; n++)
		{
		  gcc_assert (loop->order[n] == n);
		  if (depends[n])
		  loop->order[dim++] = n;
		}
	      for (n = 0; n < loop->dimen; n++)
	        {
		  if (! depends[n])
		  loop->order[dim++] = n;
		}

	      gcc_assert (dim == loop->dimen);
	      break;
	    }
#endif
	}
    }

temporary:

  if (nDepend == 1)
    {
      tree base_type = gfc_typenode_for_spec (&dest_expr->ts);
      if (GFC_ARRAY_TYPE_P (base_type)
	  || GFC_DESCRIPTOR_TYPE_P (base_type))
	base_type = gfc_get_element_type (base_type);
      loop->temp_ss = gfc_get_temp_ss (base_type, dest->info->string_length,
				       loop->dimen);
      gfc_add_ss_to_loop (loop, loop->temp_ss);
    }
  else
    loop->temp_ss = NULL;
}


/* Browse through each array's information from the scalarizer and set the loop
   bounds according to the "best" one (per dimension), i.e. the one which
   provides the most information (constant bounds, shape, etc.).  */

static void
set_loop_bounds (gfc_loopinfo *loop)
{
  int n, dim, spec_dim;
  gfc_array_info *info;
  gfc_array_info *specinfo;
  gfc_ss *ss;
  tree tmp;
  gfc_ss **loopspec;
  bool dynamic[GFC_MAX_DIMENSIONS];
  mpz_t *cshape;
  mpz_t i;
  bool nonoptional_arr;

  gfc_loopinfo * const outer_loop = outermost_loop (loop);

  loopspec = loop->specloop;

  mpz_init (i);
  for (n = 0; n < loop->dimen; n++)
    {
      loopspec[n] = NULL;
      dynamic[n] = false;

      /* If there are both optional and nonoptional array arguments, scalarize
	 over the nonoptional; otherwise, it does not matter as then all
	 (optional) arrays have to be present per F2008, 125.2.12p3(6).  */

      nonoptional_arr = false;

      for (ss = loop->ss; ss != gfc_ss_terminator; ss = ss->loop_chain)
	if (ss->info->type != GFC_SS_SCALAR && ss->info->type != GFC_SS_TEMP
	    && ss->info->type != GFC_SS_REFERENCE && !ss->info->can_be_null_ref)
	  {
	    nonoptional_arr = true;
	    break;
	  }

      /* We use one SS term, and use that to determine the bounds of the
	 loop for this dimension.  We try to pick the simplest term.  */
      for (ss = loop->ss; ss != gfc_ss_terminator; ss = ss->loop_chain)
	{
	  gfc_ss_type ss_type;

	  ss_type = ss->info->type;
	  if (ss_type == GFC_SS_SCALAR
	      || ss_type == GFC_SS_TEMP
	      || ss_type == GFC_SS_REFERENCE
	      || (ss->info->can_be_null_ref && nonoptional_arr))
	    continue;

	  info = &ss->info->data.array;
	  dim = ss->dim[n];

	  if (loopspec[n] != NULL)
	    {
	      specinfo = &loopspec[n]->info->data.array;
	      spec_dim = loopspec[n]->dim[n];
	    }
	  else
	    {
	      /* Silence uninitialized warnings.  */
	      specinfo = NULL;
	      spec_dim = 0;
	    }

	  if (info->shape)
	    {
	      gcc_assert (info->shape[dim]);
	      /* The frontend has worked out the size for us.  */
	      if (!loopspec[n]
		  || !specinfo->shape
		  || !integer_zerop (specinfo->start[spec_dim]))
		/* Prefer zero-based descriptors if possible.  */
		loopspec[n] = ss;
	      continue;
	    }

	  if (ss_type == GFC_SS_CONSTRUCTOR)
	    {
	      gfc_constructor_base base;
	      /* An unknown size constructor will always be rank one.
		 Higher rank constructors will either have known shape,
		 or still be wrapped in a call to reshape.  */
	      gcc_assert (loop->dimen == 1);

	      /* Always prefer to use the constructor bounds if the size
		 can be determined at compile time.  Prefer not to otherwise,
		 since the general case involves realloc, and it's better to
		 avoid that overhead if possible.  */
	      base = ss->info->expr->value.constructor;
	      dynamic[n] = gfc_get_array_constructor_size (&i, base);
	      if (!dynamic[n] || !loopspec[n])
		loopspec[n] = ss;
	      continue;
	    }

	  /* Avoid using an allocatable lhs in an assignment, since
	     there might be a reallocation coming.  */
	  if (loopspec[n] && ss->is_alloc_lhs)
	    continue;

	  if (!loopspec[n])
	    loopspec[n] = ss;
	  /* Criteria for choosing a loop specifier (most important first):
	     doesn't need realloc
	     stride of one
	     known stride
	     known lower bound
	     known upper bound
	   */
	  else if (loopspec[n]->info->type == GFC_SS_CONSTRUCTOR && dynamic[n])
	    loopspec[n] = ss;
	  else if (integer_onep (info->stride[dim])
		   && !integer_onep (specinfo->stride[spec_dim]))
	    loopspec[n] = ss;
	  else if (INTEGER_CST_P (info->stride[dim])
		   && !INTEGER_CST_P (specinfo->stride[spec_dim]))
	    loopspec[n] = ss;
	  else if (INTEGER_CST_P (info->start[dim])
		   && !INTEGER_CST_P (specinfo->start[spec_dim])
		   && integer_onep (info->stride[dim])
		      == integer_onep (specinfo->stride[spec_dim])
		   && INTEGER_CST_P (info->stride[dim])
		      == INTEGER_CST_P (specinfo->stride[spec_dim]))
	    loopspec[n] = ss;
	  /* We don't work out the upper bound.
	     else if (INTEGER_CST_P (info->finish[n])
	     && ! INTEGER_CST_P (specinfo->finish[n]))
	     loopspec[n] = ss; */
	}

      /* We should have found the scalarization loop specifier.  If not,
	 that's bad news.  */
      gcc_assert (loopspec[n]);

      info = &loopspec[n]->info->data.array;
      dim = loopspec[n]->dim[n];

      /* Set the extents of this range.  */
      cshape = info->shape;
      if (cshape && INTEGER_CST_P (info->start[dim])
	  && INTEGER_CST_P (info->stride[dim]))
	{
	  loop->from[n] = info->start[dim];
	  mpz_set (i, cshape[get_array_ref_dim_for_loop_dim (loopspec[n], n)]);
	  mpz_sub_ui (i, i, 1);
	  /* To = from + (size - 1) * stride.  */
	  tmp = gfc_conv_mpz_to_tree (i, gfc_index_integer_kind);
	  if (!integer_onep (info->stride[dim]))
	    tmp = fold_build2_loc (input_location, MULT_EXPR,
				   gfc_array_index_type, tmp,
				   info->stride[dim]);
	  loop->to[n] = fold_build2_loc (input_location, PLUS_EXPR,
					 gfc_array_index_type,
					 loop->from[n], tmp);
	}
      else
	{
	  loop->from[n] = info->start[dim];
	  switch (loopspec[n]->info->type)
	    {
	    case GFC_SS_CONSTRUCTOR:
	      /* The upper bound is calculated when we expand the
		 constructor.  */
	      gcc_assert (loop->to[n] == NULL_TREE);
	      break;

	    case GFC_SS_SECTION:
	      /* Use the end expression if it exists and is not constant,
		 so that it is only evaluated once.  */
	      loop->to[n] = info->end[dim];
	      break;

	    case GFC_SS_FUNCTION:
	      /* The loop bound will be set when we generate the call.  */
	      gcc_assert (loop->to[n] == NULL_TREE);
	      break;

	    case GFC_SS_INTRINSIC:
	      {
		gfc_expr *expr = loopspec[n]->info->expr;

		/* The {l,u}bound of an assumed rank.  */
		gcc_assert ((expr->value.function.isym->id == GFC_ISYM_LBOUND
			     || expr->value.function.isym->id == GFC_ISYM_UBOUND)
			     && expr->value.function.actual->next->expr == NULL
			     && expr->value.function.actual->expr->rank == -1);

		loop->to[n] = info->end[dim];
		break;
	      }

	    default:
	      gcc_unreachable ();
	    }
	}

      /* Transform everything so we have a simple incrementing variable.  */
      if (integer_onep (info->stride[dim]))
	info->delta[dim] = gfc_index_zero_node;
      else
	{
	  /* Set the delta for this section.  */
	  info->delta[dim] = gfc_evaluate_now (loop->from[n], &outer_loop->pre);
	  /* Number of iterations is (end - start + step) / step.
	     with start = 0, this simplifies to
	     last = end / step;
	     for (i = 0; i<=last; i++){...};  */
	  tmp = fold_build2_loc (input_location, MINUS_EXPR,
				 gfc_array_index_type, loop->to[n],
				 loop->from[n]);
	  tmp = fold_build2_loc (input_location, FLOOR_DIV_EXPR,
				 gfc_array_index_type, tmp, info->stride[dim]);
	  tmp = fold_build2_loc (input_location, MAX_EXPR, gfc_array_index_type,
				 tmp, build_int_cst (gfc_array_index_type, -1));
	  loop->to[n] = gfc_evaluate_now (tmp, &outer_loop->pre);
	  /* Make the loop variable start at 0.  */
	  loop->from[n] = gfc_index_zero_node;
	}
    }
  mpz_clear (i);

  for (loop = loop->nested; loop; loop = loop->next)
    set_loop_bounds (loop);
}


/* Initialize the scalarization loop.  Creates the loop variables.  Determines
   the range of the loop variables.  Creates a temporary if required.
   Also generates code for scalar expressions which have been
   moved outside the loop.  */

void
gfc_conv_loop_setup (gfc_loopinfo * loop, locus * where)
{
  gfc_ss *tmp_ss;
  tree tmp;

  set_loop_bounds (loop);

  /* Add all the scalar code that can be taken out of the loops.
     This may include calculating the loop bounds, so do it before
     allocating the temporary.  */
  gfc_add_loop_ss_code (loop, loop->ss, false, where);

  tmp_ss = loop->temp_ss;
  /* If we want a temporary then create it.  */
  if (tmp_ss != NULL)
    {
      gfc_ss_info *tmp_ss_info;

      tmp_ss_info = tmp_ss->info;
      gcc_assert (tmp_ss_info->type == GFC_SS_TEMP);
      gcc_assert (loop->parent == NULL);

      /* Make absolutely sure that this is a complete type.  */
      if (tmp_ss_info->string_length)
	tmp_ss_info->data.temp.type
		= gfc_get_character_type_len_for_eltype
			(TREE_TYPE (tmp_ss_info->data.temp.type),
			 tmp_ss_info->string_length);

      tmp = tmp_ss_info->data.temp.type;
      memset (&tmp_ss_info->data.array, 0, sizeof (gfc_array_info));
      tmp_ss_info->type = GFC_SS_SECTION;

      gcc_assert (tmp_ss->dimen != 0);

      gfc_trans_create_temp_array (&loop->pre, &loop->post, tmp_ss, tmp,
				   NULL_TREE, false, true, false, where);
    }

  /* For array parameters we don't have loop variables, so don't calculate the
     translations.  */
  if (!loop->array_parameter)
    gfc_set_delta (loop);
}


/* Calculates how to transform from loop variables to array indices for each
   array: once loop bounds are chosen, sets the difference (DELTA field) between
   loop bounds and array reference bounds, for each array info.  */

void
gfc_set_delta (gfc_loopinfo *loop)
{
  gfc_ss *ss, **loopspec;
  gfc_array_info *info;
  tree tmp;
  int n, dim;

  gfc_loopinfo * const outer_loop = outermost_loop (loop);

  loopspec = loop->specloop;

  /* Calculate the translation from loop variables to array indices.  */
  for (ss = loop->ss; ss != gfc_ss_terminator; ss = ss->loop_chain)
    {
      gfc_ss_type ss_type;

      ss_type = ss->info->type;
      if (ss_type != GFC_SS_SECTION
	  && ss_type != GFC_SS_COMPONENT
	  && ss_type != GFC_SS_CONSTRUCTOR)
	continue;

      info = &ss->info->data.array;

      for (n = 0; n < ss->dimen; n++)
	{
	  /* If we are specifying the range the delta is already set.  */
	  if (loopspec[n] != ss)
	    {
	      dim = ss->dim[n];

	      /* Calculate the offset relative to the loop variable.
		 First multiply by the stride.  */
	      tmp = loop->from[n];
	      if (!integer_onep (info->stride[dim]))
		tmp = fold_build2_loc (input_location, MULT_EXPR,
				       gfc_array_index_type,
				       tmp, info->stride[dim]);

	      /* Then subtract this from our starting value.  */
	      tmp = fold_build2_loc (input_location, MINUS_EXPR,
				     gfc_array_index_type,
				     info->start[dim], tmp);

	      info->delta[dim] = gfc_evaluate_now (tmp, &outer_loop->pre);
	    }
	}
    }

  for (loop = loop->nested; loop; loop = loop->next)
    gfc_set_delta (loop);
}


/* Calculate the size of a given array dimension from the bounds.  This
   is simply (ubound - lbound + 1) if this expression is positive
   or 0 if it is negative (pick either one if it is zero).  Optionally
   (if or_expr is present) OR the (expression != 0) condition to it.  */

tree
gfc_conv_array_extent_dim (tree lbound, tree ubound, tree* or_expr)
{
  tree res;
  tree cond;

  /* Calculate (ubound - lbound + 1).  */
  res = fold_build2_loc (input_location, MINUS_EXPR, gfc_array_index_type,
			 ubound, lbound);
  res = fold_build2_loc (input_location, PLUS_EXPR, gfc_array_index_type, res,
			 gfc_index_one_node);

  /* Check whether the size for this dimension is negative.  */
  cond = fold_build2_loc (input_location, LE_EXPR, boolean_type_node, res,
			  gfc_index_zero_node);
  res = fold_build3_loc (input_location, COND_EXPR, gfc_array_index_type, cond,
			 gfc_index_zero_node, res);

  /* Build OR expression.  */
  if (or_expr)
    *or_expr = fold_build2_loc (input_location, TRUTH_OR_EXPR,
				boolean_type_node, *or_expr, cond);

  return res;
}


/* For an array descriptor, get the total number of elements.  This is just
   the product of the extents along from_dim to to_dim.  */

static tree
gfc_conv_descriptor_size_1 (tree desc, int from_dim, int to_dim)
{
  tree res;
  int dim;

  res = gfc_index_one_node;

  for (dim = from_dim; dim < to_dim; ++dim)
    {
      tree lbound;
      tree ubound;
      tree extent;

      lbound = gfc_conv_descriptor_lbound_get (desc, gfc_rank_cst[dim]);
      ubound = gfc_conv_descriptor_ubound_get (desc, gfc_rank_cst[dim]);

      extent = gfc_conv_array_extent_dim (lbound, ubound, NULL);
      res = fold_build2_loc (input_location, MULT_EXPR, gfc_array_index_type,
			     res, extent);
    }

  return res;
}


/* Full size of an array.  */

tree
gfc_conv_descriptor_size (tree desc, int rank)
{
  return gfc_conv_descriptor_size_1 (desc, 0, rank);
}


/* Size of a coarray for all dimensions but the last.  */

tree
gfc_conv_descriptor_cosize (tree desc, int rank, int corank)
{
  return gfc_conv_descriptor_size_1 (desc, rank, rank + corank - 1);
}


/* Fills in an array descriptor, and returns the size of the array.
   The size will be a simple_val, ie a variable or a constant.  Also
   calculates the offset of the base.  The pointer argument overflow,
   which should be of integer type, will increase in value if overflow
   occurs during the size calculation.  Returns the size of the array.
   {
    stride = 1;
    offset = 0;
    for (n = 0; n < rank; n++)
      {
	a.lbound[n] = specified_lower_bound;
	offset = offset + a.lbond[n] * stride;
	size = 1 - lbound;
	a.ubound[n] = specified_upper_bound;
	a.stride[n] = stride;
	size = size >= 0 ? ubound + size : 0; //size = ubound + 1 - lbound
	overflow += size == 0 ? 0: (MAX/size < stride ? 1: 0);
	stride = stride * size;
      }
    for (n = rank; n < rank+corank; n++)
      (Set lcobound/ucobound as above.)
    element_size = sizeof (array element);
    if (!rank)
      return element_size
    stride = (size_t) stride;
    overflow += element_size == 0 ? 0: (MAX/element_size < stride ? 1: 0);
    stride = stride * element_size;
    return (stride);
   }  */
/*GCC ARRAYS*/

static tree
gfc_array_init_size (tree descriptor, int rank, int corank, tree * poffset,
		     gfc_expr ** lower, gfc_expr ** upper, stmtblock_t * pblock,
		     stmtblock_t * descriptor_block, tree * overflow,
		     tree expr3_elem_size, tree *nelems, gfc_expr *expr3,
		     gfc_typespec *ts)
{
  tree type;
  tree tmp;
  tree size;
  tree offset;
  tree stride;
  tree element_size;
  tree or_expr;
  tree thencase;
  tree elsecase;
  tree cond;
  tree var;
  stmtblock_t thenblock;
  stmtblock_t elseblock;
  gfc_expr *ubound;
  gfc_se se;
  int n;

  type = TREE_TYPE (descriptor);

  stride = gfc_index_one_node;
  offset = gfc_index_zero_node;

  /* Set the dtype.  */
  tmp = gfc_conv_descriptor_dtype (descriptor);
  gfc_add_modify (descriptor_block, tmp, gfc_get_dtype (TREE_TYPE (descriptor)));

  or_expr = boolean_false_node;

  for (n = 0; n < rank; n++)
    {
      tree conv_lbound;
      tree conv_ubound;

      /* We have 3 possibilities for determining the size of the array:
	 lower == NULL    => lbound = 1, ubound = upper[n]
	 upper[n] = NULL  => lbound = 1, ubound = lower[n]
	 upper[n] != NULL => lbound = lower[n], ubound = upper[n]  */
      ubound = upper[n];

      /* Set lower bound.  */
      gfc_init_se (&se, NULL);
      if (lower == NULL)
	se.expr = gfc_index_one_node;
      else
	{
	  gcc_assert (lower[n]);
	  if (ubound)
	    {
	      gfc_conv_expr_type (&se, lower[n], gfc_array_index_type);
	      gfc_add_block_to_block (pblock, &se.pre);
	    }
	  else
	    {
	      se.expr = gfc_index_one_node;
	      ubound = lower[n];
	    }
	}
      gfc_conv_descriptor_lbound_set (descriptor_block, descriptor,
				      gfc_rank_cst[n], se.expr);
      conv_lbound = se.expr;

      /* Work out the offset for this component.  */
      tmp = fold_build2_loc (input_location, MULT_EXPR, gfc_array_index_type,
			     se.expr, stride);
      offset = fold_build2_loc (input_location, MINUS_EXPR,
				gfc_array_index_type, offset, tmp);

      /* Set upper bound.  */
      gfc_init_se (&se, NULL);
      gcc_assert (ubound);
      gfc_conv_expr_type (&se, ubound, gfc_array_index_type);
      gfc_add_block_to_block (pblock, &se.pre);

      gfc_conv_descriptor_ubound_set (descriptor_block, descriptor,
				      gfc_rank_cst[n], se.expr);
      conv_ubound = se.expr;

      /* Store the stride.  */
      gfc_conv_descriptor_stride_set (descriptor_block, descriptor,
				      gfc_rank_cst[n], stride);

      /* Calculate size and check whether extent is negative.  */
      size = gfc_conv_array_extent_dim (conv_lbound, conv_ubound, &or_expr);
      size = gfc_evaluate_now (size, pblock);

      /* Check whether multiplying the stride by the number of
	 elements in this dimension would overflow. We must also check
	 whether the current dimension has zero size in order to avoid
	 division by zero.
      */
      tmp = fold_build2_loc (input_location, TRUNC_DIV_EXPR,
			     gfc_array_index_type,
			     fold_convert (gfc_array_index_type,
					   TYPE_MAX_VALUE (gfc_array_index_type)),
					   size);
      cond = gfc_unlikely (fold_build2_loc (input_location, LT_EXPR,
					    boolean_type_node, tmp, stride),
			   PRED_FORTRAN_OVERFLOW);
      tmp = fold_build3_loc (input_location, COND_EXPR, integer_type_node, cond,
			     integer_one_node, integer_zero_node);
      cond = gfc_unlikely (fold_build2_loc (input_location, EQ_EXPR,
					    boolean_type_node, size,
					    gfc_index_zero_node),
			   PRED_FORTRAN_SIZE_ZERO);
      tmp = fold_build3_loc (input_location, COND_EXPR, integer_type_node, cond,
			     integer_zero_node, tmp);
      tmp = fold_build2_loc (input_location, PLUS_EXPR, integer_type_node,
			     *overflow, tmp);
      *overflow = gfc_evaluate_now (tmp, pblock);

      /* Multiply the stride by the number of elements in this dimension.  */
      stride = fold_build2_loc (input_location, MULT_EXPR,
				gfc_array_index_type, stride, size);
      stride = gfc_evaluate_now (stride, pblock);
    }

  for (n = rank; n < rank + corank; n++)
    {
      ubound = upper[n];

      /* Set lower bound.  */
      gfc_init_se (&se, NULL);
      if (lower == NULL || lower[n] == NULL)
	{
	  gcc_assert (n == rank + corank - 1);
	  se.expr = gfc_index_one_node;
	}
      else
	{
	  if (ubound || n == rank + corank - 1)
	    {
	      gfc_conv_expr_type (&se, lower[n], gfc_array_index_type);
	      gfc_add_block_to_block (pblock, &se.pre);
	    }
	  else
	    {
	      se.expr = gfc_index_one_node;
	      ubound = lower[n];
	    }
	}
      gfc_conv_descriptor_lbound_set (descriptor_block, descriptor,
				      gfc_rank_cst[n], se.expr);

      if (n < rank + corank - 1)
	{
	  gfc_init_se (&se, NULL);
	  gcc_assert (ubound);
	  gfc_conv_expr_type (&se, ubound, gfc_array_index_type);
	  gfc_add_block_to_block (pblock, &se.pre);
	  gfc_conv_descriptor_ubound_set (descriptor_block, descriptor,
					  gfc_rank_cst[n], se.expr);
	}
    }

  /* The stride is the number of elements in the array, so multiply by the
     size of an element to get the total size.  Obviously, if there is a
     SOURCE expression (expr3) we must use its element size.  */
  if (expr3_elem_size != NULL_TREE)
    tmp = expr3_elem_size;
  else if (expr3 != NULL)
    {
      if (expr3->ts.type == BT_CLASS)
	{
	  gfc_se se_sz;
	  gfc_expr *sz = gfc_copy_expr (expr3);
	  gfc_add_vptr_component (sz);
	  gfc_add_size_component (sz);
	  gfc_init_se (&se_sz, NULL);
	  gfc_conv_expr (&se_sz, sz);
	  gfc_free_expr (sz);
	  tmp = se_sz.expr;
	}
      else
	{
	  tmp = gfc_typenode_for_spec (&expr3->ts);
	  tmp = TYPE_SIZE_UNIT (tmp);
	}
    }
  else if (ts->type != BT_UNKNOWN && ts->type != BT_CHARACTER)
    /* FIXME: Properly handle characters.  See PR 57456.  */
    tmp = TYPE_SIZE_UNIT (gfc_typenode_for_spec (ts));
  else
    tmp = TYPE_SIZE_UNIT (gfc_get_element_type (type));

  /* Convert to size_t.  */
  element_size = fold_convert (size_type_node, tmp);

  if (rank == 0)
    return element_size;

  *nelems = gfc_evaluate_now (stride, pblock);
  stride = fold_convert (size_type_node, stride);

  /* First check for overflow. Since an array of type character can
     have zero element_size, we must check for that before
     dividing.  */
  tmp = fold_build2_loc (input_location, TRUNC_DIV_EXPR,
			 size_type_node,
			 TYPE_MAX_VALUE (size_type_node), element_size);
  cond = gfc_unlikely (fold_build2_loc (input_location, LT_EXPR,
					boolean_type_node, tmp, stride),
		       PRED_FORTRAN_OVERFLOW);
  tmp = fold_build3_loc (input_location, COND_EXPR, integer_type_node, cond,
			 integer_one_node, integer_zero_node);
  cond = gfc_unlikely (fold_build2_loc (input_location, EQ_EXPR,
					boolean_type_node, element_size,
					build_int_cst (size_type_node, 0)),
		       PRED_FORTRAN_SIZE_ZERO);
  tmp = fold_build3_loc (input_location, COND_EXPR, integer_type_node, cond,
			 integer_zero_node, tmp);
  tmp = fold_build2_loc (input_location, PLUS_EXPR, integer_type_node,
			 *overflow, tmp);
  *overflow = gfc_evaluate_now (tmp, pblock);

  size = fold_build2_loc (input_location, MULT_EXPR, size_type_node,
			  stride, element_size);

  if (poffset != NULL)
    {
      offset = gfc_evaluate_now (offset, pblock);
      *poffset = offset;
    }

  if (integer_zerop (or_expr))
    return size;
  if (integer_onep (or_expr))
    return build_int_cst (size_type_node, 0);

  var = gfc_create_var (TREE_TYPE (size), "size");
  gfc_start_block (&thenblock);
  gfc_add_modify (&thenblock, var, build_int_cst (size_type_node, 0));
  thencase = gfc_finish_block (&thenblock);

  gfc_start_block (&elseblock);
  gfc_add_modify (&elseblock, var, size);
  elsecase = gfc_finish_block (&elseblock);

  tmp = gfc_evaluate_now (or_expr, pblock);
  tmp = build3_v (COND_EXPR, tmp, thencase, elsecase);
  gfc_add_expr_to_block (pblock, tmp);

  return var;
}


/* Initializes the descriptor and generates a call to _gfor_allocate.  Does
   the work for an ALLOCATE statement.  */
/*GCC ARRAYS*/

bool
gfc_array_allocate (gfc_se * se, gfc_expr * expr, tree status, tree errmsg,
		    tree errlen, tree label_finish, tree expr3_elem_size,
		    tree *nelems, gfc_expr *expr3, gfc_typespec *ts)
{
  tree tmp;
  tree pointer;
  tree offset = NULL_TREE;
  tree token = NULL_TREE;
  tree size;
  tree msg;
  tree error = NULL_TREE;
  tree overflow; /* Boolean storing whether size calculation overflows.  */
  tree var_overflow = NULL_TREE;
  tree cond;
  tree set_descriptor;
  stmtblock_t set_descriptor_block;
  stmtblock_t elseblock;
  gfc_expr **lower;
  gfc_expr **upper;
  gfc_ref *ref, *prev_ref = NULL;
  bool allocatable, coarray, dimension;

  ref = expr->ref;

  /* Find the last reference in the chain.  */
  while (ref && ref->next != NULL)
    {
      gcc_assert (ref->type != REF_ARRAY || ref->u.ar.type == AR_ELEMENT
		  || (ref->u.ar.dimen == 0 && ref->u.ar.codimen > 0));
      prev_ref = ref;
      ref = ref->next;
    }

  if (ref == NULL || ref->type != REF_ARRAY)
    return false;

  if (!prev_ref)
    {
      allocatable = expr->symtree->n.sym->attr.allocatable;
      coarray = expr->symtree->n.sym->attr.codimension;
      dimension = expr->symtree->n.sym->attr.dimension;
    }
  else
    {
      allocatable = prev_ref->u.c.component->attr.allocatable;
      coarray = prev_ref->u.c.component->attr.codimension;
      dimension = prev_ref->u.c.component->attr.dimension;
    }

  if (!dimension)
    gcc_assert (coarray);

  /* Figure out the size of the array.  */
  switch (ref->u.ar.type)
    {
    case AR_ELEMENT:
      if (!coarray)
	{
	  lower = NULL;
	  upper = ref->u.ar.start;
	  break;
	}
      /* Fall through.  */

    case AR_SECTION:
      lower = ref->u.ar.start;
      upper = ref->u.ar.end;
      break;

    case AR_FULL:
      gcc_assert (ref->u.ar.as->type == AS_EXPLICIT);

      lower = ref->u.ar.as->lower;
      upper = ref->u.ar.as->upper;
      break;

    default:
      gcc_unreachable ();
      break;
    }

  overflow = integer_zero_node;

  gfc_init_block (&set_descriptor_block);
  size = gfc_array_init_size (se->expr, ref->u.ar.as->rank,
			      ref->u.ar.as->corank, &offset, lower, upper,
			      &se->pre, &set_descriptor_block, &overflow,
			      expr3_elem_size, nelems, expr3, ts);

  if (dimension)
    {
      var_overflow = gfc_create_var (integer_type_node, "overflow");
      gfc_add_modify (&se->pre, var_overflow, overflow);

      if (status == NULL_TREE)
	{
	  /* Generate the block of code handling overflow.  */
	  msg = gfc_build_addr_expr (pchar_type_node,
		    gfc_build_localized_cstring_const
  			("Integer overflow when calculating the amount of "
  			 "memory to allocate"));
	  error = build_call_expr_loc (input_location,
				       gfor_fndecl_runtime_error, 1, msg);
	}
      else
	{
	  tree status_type = TREE_TYPE (status);
	  stmtblock_t set_status_block;

	  gfc_start_block (&set_status_block);
	  gfc_add_modify (&set_status_block, status,
			  build_int_cst (status_type, LIBERROR_ALLOCATION));
	  error = gfc_finish_block (&set_status_block);
	}
    }

  gfc_start_block (&elseblock);

  /* Allocate memory to store the data.  */
  if (POINTER_TYPE_P (TREE_TYPE (se->expr)))
    se->expr = build_fold_indirect_ref_loc (input_location, se->expr);

  pointer = gfc_conv_descriptor_data_get (se->expr);
  STRIP_NOPS (pointer);

  if (coarray && gfc_option.coarray == GFC_FCOARRAY_LIB)
    token = gfc_build_addr_expr (NULL_TREE,
				 gfc_conv_descriptor_token (se->expr));

  /* The allocatable variant takes the old pointer as first argument.  */
  if (allocatable)
    gfc_allocate_allocatable (&elseblock, pointer, size, token,
			      status, errmsg, errlen, label_finish, expr);
  else
    gfc_allocate_using_malloc (&elseblock, pointer, size, status);

  if (dimension)
    {
      cond = gfc_unlikely (fold_build2_loc (input_location, NE_EXPR,
			   boolean_type_node, var_overflow, integer_zero_node),
			   PRED_FORTRAN_OVERFLOW);
      tmp = fold_build3_loc (input_location, COND_EXPR, void_type_node, cond,
			     error, gfc_finish_block (&elseblock));
    }
  else
    tmp = gfc_finish_block (&elseblock);

  gfc_add_expr_to_block (&se->pre, tmp);

  /* Update the array descriptors. */
  if (dimension)
    gfc_conv_descriptor_offset_set (&set_descriptor_block, se->expr, offset);

  set_descriptor = gfc_finish_block (&set_descriptor_block);
  if (status != NULL_TREE)
    {
      cond = fold_build2_loc (input_location, EQ_EXPR,
			  boolean_type_node, status,
			  build_int_cst (TREE_TYPE (status), 0));
      gfc_add_expr_to_block (&se->pre,
		 fold_build3_loc (input_location, COND_EXPR, void_type_node,
				  gfc_likely (cond, PRED_FORTRAN_FAIL_ALLOC),
				  set_descriptor,
				  build_empty_stmt (input_location)));
    }
  else
      gfc_add_expr_to_block (&se->pre, set_descriptor);

  if ((expr->ts.type == BT_DERIVED)
	&& expr->ts.u.derived->attr.alloc_comp)
    {
      tmp = gfc_nullify_alloc_comp (expr->ts.u.derived, se->expr,
				    ref->u.ar.as->rank);
      gfc_add_expr_to_block (&se->pre, tmp);
    }

  return true;
}


/* Deallocate an array variable.  Also used when an allocated variable goes
   out of scope.  */
/*GCC ARRAYS*/

tree
gfc_array_deallocate (tree descriptor, tree pstat, tree errmsg, tree errlen,
		      tree label_finish, gfc_expr* expr)
{
  tree var;
  tree tmp;
  stmtblock_t block;
  bool coarray = gfc_is_coarray (expr);

  gfc_start_block (&block);

  /* Get a pointer to the data.  */
  var = gfc_conv_descriptor_data_get (descriptor);
  STRIP_NOPS (var);

  /* Parameter is the address of the data component.  */
  tmp = gfc_deallocate_with_status (coarray ? descriptor : var, pstat, errmsg,
				    errlen, label_finish, false, expr, coarray);
  gfc_add_expr_to_block (&block, tmp);

  /* Zero the data pointer; only for coarrays an error can occur and then
     the allocation status may not be changed.  */
  tmp = fold_build2_loc (input_location, MODIFY_EXPR, void_type_node,
			 var, build_int_cst (TREE_TYPE (var), 0));
  if (pstat != NULL_TREE && coarray && gfc_option.coarray == GFC_FCOARRAY_LIB)
    {
      tree cond;
      tree stat = build_fold_indirect_ref_loc (input_location, pstat);

      cond = fold_build2_loc (input_location, EQ_EXPR, boolean_type_node,
			      stat, build_int_cst (TREE_TYPE (stat), 0));
      tmp = fold_build3_loc (input_location, COND_EXPR, void_type_node,
			     cond, tmp, build_empty_stmt (input_location));
    }

  gfc_add_expr_to_block (&block, tmp);

  return gfc_finish_block (&block);
}


/* Create an array constructor from an initialization expression.
   We assume the frontend already did any expansions and conversions.  */

tree
gfc_conv_array_initializer (tree type, gfc_expr * expr)
{
  gfc_constructor *c;
  tree tmp;
  offset_int wtmp;
  gfc_se se;
  tree index, range;
  vec<constructor_elt, va_gc> *v = NULL;

  if (expr->expr_type == EXPR_VARIABLE
      && expr->symtree->n.sym->attr.flavor == FL_PARAMETER
      && expr->symtree->n.sym->value)
    expr = expr->symtree->n.sym->value;

  switch (expr->expr_type)
    {
    case EXPR_CONSTANT:
    case EXPR_STRUCTURE:
      /* A single scalar or derived type value.  Create an array with all
         elements equal to that value.  */
      gfc_init_se (&se, NULL);

      if (expr->expr_type == EXPR_CONSTANT)
	gfc_conv_constant (&se, expr);
      else
	gfc_conv_structure (&se, expr, 1);

      wtmp = wi::to_offset (TYPE_MAX_VALUE (TYPE_DOMAIN (type))) + 1;
      /* This will probably eat buckets of memory for large arrays.  */
      while (wtmp != 0)
        {
	  CONSTRUCTOR_APPEND_ELT (v, NULL_TREE, se.expr);
	  wtmp -= 1;
        }
      break;

    case EXPR_ARRAY:
      /* Create a vector of all the elements.  */
      for (c = gfc_constructor_first (expr->value.constructor);
	   c; c = gfc_constructor_next (c))
        {
          if (c->iterator)
            {
              /* Problems occur when we get something like
                 integer :: a(lots) = (/(i, i=1, lots)/)  */
              gfc_fatal_error ("The number of elements in the array constructor "
			       "at %L requires an increase of the allowed %d "
			       "upper limit.   See -fmax-array-constructor "
			       "option", &expr->where,
			       gfc_option.flag_max_array_constructor);
	      return NULL_TREE;
	    }
          if (mpz_cmp_si (c->offset, 0) != 0)
            index = gfc_conv_mpz_to_tree (c->offset, gfc_index_integer_kind);
          else
            index = NULL_TREE;

	  if (mpz_cmp_si (c->repeat, 1) > 0)
	    {
	      tree tmp1, tmp2;
	      mpz_t maxval;

	      mpz_init (maxval);
	      mpz_add (maxval, c->offset, c->repeat);
	      mpz_sub_ui (maxval, maxval, 1);
	      tmp2 = gfc_conv_mpz_to_tree (maxval, gfc_index_integer_kind);
	      if (mpz_cmp_si (c->offset, 0) != 0)
		{
		  mpz_add_ui (maxval, c->offset, 1);
		  tmp1 = gfc_conv_mpz_to_tree (maxval, gfc_index_integer_kind);
		}
	      else
		tmp1 = gfc_conv_mpz_to_tree (c->offset, gfc_index_integer_kind);

	      range = fold_build2 (RANGE_EXPR, gfc_array_index_type, tmp1, tmp2);
	      mpz_clear (maxval);
	    }
	  else
	    range = NULL;

          gfc_init_se (&se, NULL);
	  switch (c->expr->expr_type)
	    {
	    case EXPR_CONSTANT:
	      gfc_conv_constant (&se, c->expr);
	      break;

	    case EXPR_STRUCTURE:
              gfc_conv_structure (&se, c->expr, 1);
	      break;

	    default:
	      /* Catch those occasional beasts that do not simplify
		 for one reason or another, assuming that if they are
		 standard defying the frontend will catch them.  */
	      gfc_conv_expr (&se, c->expr);
	      break;
	    }

	  if (range == NULL_TREE)
	    CONSTRUCTOR_APPEND_ELT (v, index, se.expr);
	  else
	    {
	      if (index != NULL_TREE)
		CONSTRUCTOR_APPEND_ELT (v, index, se.expr);
	      CONSTRUCTOR_APPEND_ELT (v, range, se.expr);
	    }
        }
      break;

    case EXPR_NULL:
      return gfc_build_null_descriptor (type);

    default:
      gcc_unreachable ();
    }

  /* Create a constructor from the list of elements.  */
  tmp = build_constructor (type, v);
  TREE_CONSTANT (tmp) = 1;
  return tmp;
}


/* Generate code to evaluate non-constant coarray cobounds.  */

void
gfc_trans_array_cobounds (tree type, stmtblock_t * pblock,
			  const gfc_symbol *sym)
{
  int dim;
  tree ubound;
  tree lbound;
  gfc_se se;
  gfc_array_spec *as;

  as = sym->as;

  for (dim = as->rank; dim < as->rank + as->corank; dim++)
    {
      /* Evaluate non-constant array bound expressions.  */
      lbound = GFC_TYPE_ARRAY_LBOUND (type, dim);
      if (as->lower[dim] && !INTEGER_CST_P (lbound))
        {
          gfc_init_se (&se, NULL);
          gfc_conv_expr_type (&se, as->lower[dim], gfc_array_index_type);
          gfc_add_block_to_block (pblock, &se.pre);
          gfc_add_modify (pblock, lbound, se.expr);
        }
      ubound = GFC_TYPE_ARRAY_UBOUND (type, dim);
      if (as->upper[dim] && !INTEGER_CST_P (ubound))
        {
          gfc_init_se (&se, NULL);
          gfc_conv_expr_type (&se, as->upper[dim], gfc_array_index_type);
          gfc_add_block_to_block (pblock, &se.pre);
          gfc_add_modify (pblock, ubound, se.expr);
        }
    }
}


/* Generate code to evaluate non-constant array bounds.  Sets *poffset and
   returns the size (in elements) of the array.  */

static tree
gfc_trans_array_bounds (tree type, gfc_symbol * sym, tree * poffset,
                        stmtblock_t * pblock)
{
  gfc_array_spec *as;
  tree size;
  tree stride;
  tree offset;
  tree ubound;
  tree lbound;
  tree tmp;
  gfc_se se;

  int dim;

  as = sym->as;

  size = gfc_index_one_node;
  offset = gfc_index_zero_node;
  for (dim = 0; dim < as->rank; dim++)
    {
      /* Evaluate non-constant array bound expressions.  */
      lbound = GFC_TYPE_ARRAY_LBOUND (type, dim);
      if (as->lower[dim] && !INTEGER_CST_P (lbound))
        {
          gfc_init_se (&se, NULL);
          gfc_conv_expr_type (&se, as->lower[dim], gfc_array_index_type);
          gfc_add_block_to_block (pblock, &se.pre);
          gfc_add_modify (pblock, lbound, se.expr);
        }
      ubound = GFC_TYPE_ARRAY_UBOUND (type, dim);
      if (as->upper[dim] && !INTEGER_CST_P (ubound))
        {
          gfc_init_se (&se, NULL);
          gfc_conv_expr_type (&se, as->upper[dim], gfc_array_index_type);
          gfc_add_block_to_block (pblock, &se.pre);
          gfc_add_modify (pblock, ubound, se.expr);
        }
      /* The offset of this dimension.  offset = offset - lbound * stride.  */
      tmp = fold_build2_loc (input_location, MULT_EXPR, gfc_array_index_type,
			     lbound, size);
      offset = fold_build2_loc (input_location, MINUS_EXPR, gfc_array_index_type,
				offset, tmp);

      /* The size of this dimension, and the stride of the next.  */
      if (dim + 1 < as->rank)
        stride = GFC_TYPE_ARRAY_STRIDE (type, dim + 1);
      else
	stride = GFC_TYPE_ARRAY_SIZE (type);

      if (ubound != NULL_TREE && !(stride && INTEGER_CST_P (stride)))
        {
          /* Calculate stride = size * (ubound + 1 - lbound).  */
          tmp = fold_build2_loc (input_location, MINUS_EXPR,
				 gfc_array_index_type,
				 gfc_index_one_node, lbound);
          tmp = fold_build2_loc (input_location, PLUS_EXPR,
				 gfc_array_index_type, ubound, tmp);
          tmp = fold_build2_loc (input_location, MULT_EXPR,
				 gfc_array_index_type, size, tmp);
          if (stride)
            gfc_add_modify (pblock, stride, tmp);
          else
            stride = gfc_evaluate_now (tmp, pblock);

	  /* Make sure that negative size arrays are translated
	     to being zero size.  */
	  tmp = fold_build2_loc (input_location, GE_EXPR, boolean_type_node,
				 stride, gfc_index_zero_node);
	  tmp = fold_build3_loc (input_location, COND_EXPR,
				 gfc_array_index_type, tmp,
				 stride, gfc_index_zero_node);
	  gfc_add_modify (pblock, stride, tmp);
        }

      size = stride;
    }

  gfc_trans_array_cobounds (type, pblock, sym);
  gfc_trans_vla_type_sizes (sym, pblock);

  *poffset = offset;
  return size;
}


/* Generate code to initialize/allocate an array variable.  */

void
gfc_trans_auto_array_allocation (tree decl, gfc_symbol * sym,
				 gfc_wrapped_block * block)
{
  stmtblock_t init;
  tree type;
  tree tmp = NULL_TREE;
  tree size;
  tree offset;
  tree space;
  tree inittree;
  bool onstack;

  gcc_assert (!(sym->attr.pointer || sym->attr.allocatable));

  /* Do nothing for USEd variables.  */
  if (sym->attr.use_assoc)
    return;

  type = TREE_TYPE (decl);
  gcc_assert (GFC_ARRAY_TYPE_P (type));
  onstack = TREE_CODE (type) != POINTER_TYPE;

  gfc_init_block (&init);

  /* Evaluate character string length.  */
  if (sym->ts.type == BT_CHARACTER
      && onstack && !INTEGER_CST_P (sym->ts.u.cl->backend_decl))
    {
      gfc_conv_string_length (sym->ts.u.cl, NULL, &init);

      gfc_trans_vla_type_sizes (sym, &init);

      /* Emit a DECL_EXPR for this variable, which will cause the
	 gimplifier to allocate storage, and all that good stuff.  */
      tmp = fold_build1_loc (input_location, DECL_EXPR, TREE_TYPE (decl), decl);
      gfc_add_expr_to_block (&init, tmp);
    }

  if (onstack)
    {
      gfc_add_init_cleanup (block, gfc_finish_block (&init), NULL_TREE);
      return;
    }

  type = TREE_TYPE (type);

  gcc_assert (!sym->attr.use_assoc);
  gcc_assert (!TREE_STATIC (decl));
  gcc_assert (!sym->module);

  if (sym->ts.type == BT_CHARACTER
      && !INTEGER_CST_P (sym->ts.u.cl->backend_decl))
    gfc_conv_string_length (sym->ts.u.cl, NULL, &init);

  size = gfc_trans_array_bounds (type, sym, &offset, &init);

  /* Don't actually allocate space for Cray Pointees.  */
  if (sym->attr.cray_pointee)
    {
      if (TREE_CODE (GFC_TYPE_ARRAY_OFFSET (type)) == VAR_DECL)
	gfc_add_modify (&init, GFC_TYPE_ARRAY_OFFSET (type), offset);

      gfc_add_init_cleanup (block, gfc_finish_block (&init), NULL_TREE);
      return;
    }

  if (gfc_option.flag_stack_arrays)
    {
      gcc_assert (TREE_CODE (TREE_TYPE (decl)) == POINTER_TYPE);
      space = build_decl (sym->declared_at.lb->location,
			  VAR_DECL, create_tmp_var_name ("A"),
			  TREE_TYPE (TREE_TYPE (decl)));
      gfc_trans_vla_type_sizes (sym, &init);
    }
  else
    {
      /* The size is the number of elements in the array, so multiply by the
	 size of an element to get the total size.  */
      tmp = TYPE_SIZE_UNIT (gfc_get_element_type (type));
      size = fold_build2_loc (input_location, MULT_EXPR, gfc_array_index_type,
			      size, fold_convert (gfc_array_index_type, tmp));

      /* Allocate memory to hold the data.  */
      tmp = gfc_call_malloc (&init, TREE_TYPE (decl), size);
      gfc_add_modify (&init, decl, tmp);

      /* Free the temporary.  */
      tmp = gfc_call_free (convert (pvoid_type_node, decl));
      space = NULL_TREE;
    }

  /* Set offset of the array.  */
  if (TREE_CODE (GFC_TYPE_ARRAY_OFFSET (type)) == VAR_DECL)
    gfc_add_modify (&init, GFC_TYPE_ARRAY_OFFSET (type), offset);

  /* Automatic arrays should not have initializers.  */
  gcc_assert (!sym->value);

  inittree = gfc_finish_block (&init);

  if (space)
    {
      tree addr;
      pushdecl (space);

      /* Don't create new scope, emit the DECL_EXPR in exactly the scope
         where also space is located.  */
      gfc_init_block (&init);
      tmp = fold_build1_loc (input_location, DECL_EXPR,
			     TREE_TYPE (space), space);
      gfc_add_expr_to_block (&init, tmp);
      addr = fold_build1_loc (sym->declared_at.lb->location,
			      ADDR_EXPR, TREE_TYPE (decl), space);
      gfc_add_modify (&init, decl, addr);
      gfc_add_init_cleanup (block, gfc_finish_block (&init), NULL_TREE);
      tmp = NULL_TREE;
    }
  gfc_add_init_cleanup (block, inittree, tmp);
}


/* Generate entry and exit code for g77 calling convention arrays.  */

void
gfc_trans_g77_array (gfc_symbol * sym, gfc_wrapped_block * block)
{
  tree parm;
  tree type;
  locus loc;
  tree offset;
  tree tmp;
  tree stmt;
  stmtblock_t init;

  gfc_save_backend_locus (&loc);
  gfc_set_backend_locus (&sym->declared_at);

  /* Descriptor type.  */
  parm = sym->backend_decl;
  type = TREE_TYPE (parm);
  gcc_assert (GFC_ARRAY_TYPE_P (type));

  gfc_start_block (&init);

  if (sym->ts.type == BT_CHARACTER
      && TREE_CODE (sym->ts.u.cl->backend_decl) == VAR_DECL)
    gfc_conv_string_length (sym->ts.u.cl, NULL, &init);

  /* Evaluate the bounds of the array.  */
  gfc_trans_array_bounds (type, sym, &offset, &init);

  /* Set the offset.  */
  if (TREE_CODE (GFC_TYPE_ARRAY_OFFSET (type)) == VAR_DECL)
    gfc_add_modify (&init, GFC_TYPE_ARRAY_OFFSET (type), offset);

  /* Set the pointer itself if we aren't using the parameter directly.  */
  if (TREE_CODE (parm) != PARM_DECL)
    {
      tmp = convert (TREE_TYPE (parm), GFC_DECL_SAVED_DESCRIPTOR (parm));
      gfc_add_modify (&init, parm, tmp);
    }
  stmt = gfc_finish_block (&init);

  gfc_restore_backend_locus (&loc);

  /* Add the initialization code to the start of the function.  */

  if (sym->attr.optional || sym->attr.not_always_present)
    {
      tmp = gfc_conv_expr_present (sym);
      stmt = build3_v (COND_EXPR, tmp, stmt, build_empty_stmt (input_location));
    }

  gfc_add_init_cleanup (block, stmt, NULL_TREE);
}


/* Modify the descriptor of an array parameter so that it has the
   correct lower bound.  Also move the upper bound accordingly.
   If the array is not packed, it will be copied into a temporary.
   For each dimension we set the new lower and upper bounds.  Then we copy the
   stride and calculate the offset for this dimension.  We also work out
   what the stride of a packed array would be, and see it the two match.
   If the array need repacking, we set the stride to the values we just
   calculated, recalculate the offset and copy the array data.
   Code is also added to copy the data back at the end of the function.
   */

void
gfc_trans_dummy_array_bias (gfc_symbol * sym, tree tmpdesc,
			    gfc_wrapped_block * block)
{
  tree size;
  tree type;
  tree offset;
  locus loc;
  stmtblock_t init;
  tree stmtInit, stmtCleanup;
  tree lbound;
  tree ubound;
  tree dubound;
  tree dlbound;
  tree dumdesc;
  tree tmp;
  tree stride, stride2;
  tree stmt_packed;
  tree stmt_unpacked;
  tree partial;
  gfc_se se;
  int n;
  int checkparm;
  int no_repack;
  bool optional_arg;

  /* Do nothing for pointer and allocatable arrays.  */
  if (sym->attr.pointer || sym->attr.allocatable)
    return;

  if (sym->attr.dummy && gfc_is_nodesc_array (sym))
    {
      gfc_trans_g77_array (sym, block);
      return;
    }

  gfc_save_backend_locus (&loc);
  gfc_set_backend_locus (&sym->declared_at);

  /* Descriptor type.  */
  type = TREE_TYPE (tmpdesc);
  gcc_assert (GFC_ARRAY_TYPE_P (type));
  dumdesc = GFC_DECL_SAVED_DESCRIPTOR (tmpdesc);
  dumdesc = build_fold_indirect_ref_loc (input_location, dumdesc);
  gfc_start_block (&init);

  if (sym->ts.type == BT_CHARACTER
      && TREE_CODE (sym->ts.u.cl->backend_decl) == VAR_DECL)
    gfc_conv_string_length (sym->ts.u.cl, NULL, &init);

  checkparm = (sym->as->type == AS_EXPLICIT
	       && (gfc_option.rtcheck & GFC_RTCHECK_BOUNDS));

  no_repack = !(GFC_DECL_PACKED_ARRAY (tmpdesc)
		|| GFC_DECL_PARTIAL_PACKED_ARRAY (tmpdesc));

  if (GFC_DECL_PARTIAL_PACKED_ARRAY (tmpdesc))
    {
      /* For non-constant shape arrays we only check if the first dimension
	 is contiguous.  Repacking higher dimensions wouldn't gain us
	 anything as we still don't know the array stride.  */
      partial = gfc_create_var (boolean_type_node, "partial");
      TREE_USED (partial) = 1;
      tmp = gfc_conv_descriptor_stride_get (dumdesc, gfc_rank_cst[0]);
      tmp = fold_build2_loc (input_location, EQ_EXPR, boolean_type_node, tmp,
			     gfc_index_one_node);
      gfc_add_modify (&init, partial, tmp);
    }
  else
    partial = NULL_TREE;

  /* The naming of stmt_unpacked and stmt_packed may be counter-intuitive
     here, however I think it does the right thing.  */
  if (no_repack)
    {
      /* Set the first stride.  */
      stride = gfc_conv_descriptor_stride_get (dumdesc, gfc_rank_cst[0]);
      stride = gfc_evaluate_now (stride, &init);

      tmp = fold_build2_loc (input_location, EQ_EXPR, boolean_type_node,
			     stride, gfc_index_zero_node);
      tmp = fold_build3_loc (input_location, COND_EXPR, gfc_array_index_type,
			     tmp, gfc_index_one_node, stride);
      stride = GFC_TYPE_ARRAY_STRIDE (type, 0);
      gfc_add_modify (&init, stride, tmp);

      /* Allow the user to disable array repacking.  */
      stmt_unpacked = NULL_TREE;
    }
  else
    {
      gcc_assert (integer_onep (GFC_TYPE_ARRAY_STRIDE (type, 0)));
      /* A library call to repack the array if necessary.  */
      tmp = GFC_DECL_SAVED_DESCRIPTOR (tmpdesc);
      stmt_unpacked = build_call_expr_loc (input_location,
				       gfor_fndecl_in_pack, 1, tmp);

      stride = gfc_index_one_node;

      if (gfc_option.warn_array_temp)
	gfc_warning ("Creating array temporary at %L", &loc);
    }

  /* This is for the case where the array data is used directly without
     calling the repack function.  */
  if (no_repack || partial != NULL_TREE)
    stmt_packed = gfc_conv_descriptor_data_get (dumdesc);
  else
    stmt_packed = NULL_TREE;

  /* Assign the data pointer.  */
  if (stmt_packed != NULL_TREE && stmt_unpacked != NULL_TREE)
    {
      /* Don't repack unknown shape arrays when the first stride is 1.  */
      tmp = fold_build3_loc (input_location, COND_EXPR, TREE_TYPE (stmt_packed),
			     partial, stmt_packed, stmt_unpacked);
    }
  else
    tmp = stmt_packed != NULL_TREE ? stmt_packed : stmt_unpacked;
  gfc_add_modify (&init, tmpdesc, fold_convert (type, tmp));

  offset = gfc_index_zero_node;
  size = gfc_index_one_node;

  /* Evaluate the bounds of the array.  */
  for (n = 0; n < sym->as->rank; n++)
    {
      if (checkparm || !sym->as->upper[n])
	{
	  /* Get the bounds of the actual parameter.  */
	  dubound = gfc_conv_descriptor_ubound_get (dumdesc, gfc_rank_cst[n]);
	  dlbound = gfc_conv_descriptor_lbound_get (dumdesc, gfc_rank_cst[n]);
	}
      else
	{
	  dubound = NULL_TREE;
	  dlbound = NULL_TREE;
	}

      lbound = GFC_TYPE_ARRAY_LBOUND (type, n);
      if (!INTEGER_CST_P (lbound))
	{
	  gfc_init_se (&se, NULL);
	  gfc_conv_expr_type (&se, sym->as->lower[n],
			      gfc_array_index_type);
	  gfc_add_block_to_block (&init, &se.pre);
	  gfc_add_modify (&init, lbound, se.expr);
	}

      ubound = GFC_TYPE_ARRAY_UBOUND (type, n);
      /* Set the desired upper bound.  */
      if (sym->as->upper[n])
	{
	  /* We know what we want the upper bound to be.  */
	  if (!INTEGER_CST_P (ubound))
	    {
	      gfc_init_se (&se, NULL);
	      gfc_conv_expr_type (&se, sym->as->upper[n],
				  gfc_array_index_type);
	      gfc_add_block_to_block (&init, &se.pre);
	      gfc_add_modify (&init, ubound, se.expr);
	    }

	  /* Check the sizes match.  */
	  if (checkparm)
	    {
	      /* Check (ubound(a) - lbound(a) == ubound(b) - lbound(b)).  */
	      char * msg;
	      tree temp;

	      temp = fold_build2_loc (input_location, MINUS_EXPR,
				      gfc_array_index_type, ubound, lbound);
	      temp = fold_build2_loc (input_location, PLUS_EXPR,
				      gfc_array_index_type,
				      gfc_index_one_node, temp);
	      stride2 = fold_build2_loc (input_location, MINUS_EXPR,
					 gfc_array_index_type, dubound,
					 dlbound);
	      stride2 = fold_build2_loc (input_location, PLUS_EXPR,
					 gfc_array_index_type,
					 gfc_index_one_node, stride2);
	      tmp = fold_build2_loc (input_location, NE_EXPR,
				     gfc_array_index_type, temp, stride2);
	      asprintf (&msg, "Dimension %d of array '%s' has extent "
			"%%ld instead of %%ld", n+1, sym->name);

	      gfc_trans_runtime_check (true, false, tmp, &init, &loc, msg,
			fold_convert (long_integer_type_node, temp),
			fold_convert (long_integer_type_node, stride2));

	      free (msg);
	    }
	}
      else
	{
	  /* For assumed shape arrays move the upper bound by the same amount
	     as the lower bound.  */
	  tmp = fold_build2_loc (input_location, MINUS_EXPR,
				 gfc_array_index_type, dubound, dlbound);
	  tmp = fold_build2_loc (input_location, PLUS_EXPR,
				 gfc_array_index_type, tmp, lbound);
	  gfc_add_modify (&init, ubound, tmp);
	}
      /* The offset of this dimension.  offset = offset - lbound * stride.  */
      tmp = fold_build2_loc (input_location, MULT_EXPR, gfc_array_index_type,
			     lbound, stride);
      offset = fold_build2_loc (input_location, MINUS_EXPR,
				gfc_array_index_type, offset, tmp);

      /* The size of this dimension, and the stride of the next.  */
      if (n + 1 < sym->as->rank)
	{
	  stride = GFC_TYPE_ARRAY_STRIDE (type, n + 1);

	  if (no_repack || partial != NULL_TREE)
	    stmt_unpacked =
	      gfc_conv_descriptor_stride_get (dumdesc, gfc_rank_cst[n+1]);

	  /* Figure out the stride if not a known constant.  */
	  if (!INTEGER_CST_P (stride))
	    {
	      if (no_repack)
		stmt_packed = NULL_TREE;
	      else
		{
		  /* Calculate stride = size * (ubound + 1 - lbound).  */
		  tmp = fold_build2_loc (input_location, MINUS_EXPR,
					 gfc_array_index_type,
					 gfc_index_one_node, lbound);
		  tmp = fold_build2_loc (input_location, PLUS_EXPR,
					 gfc_array_index_type, ubound, tmp);
		  size = fold_build2_loc (input_location, MULT_EXPR,
					  gfc_array_index_type, size, tmp);
		  stmt_packed = size;
		}

	      /* Assign the stride.  */
	      if (stmt_packed != NULL_TREE && stmt_unpacked != NULL_TREE)
		tmp = fold_build3_loc (input_location, COND_EXPR,
				       gfc_array_index_type, partial,
				       stmt_unpacked, stmt_packed);
	      else
		tmp = (stmt_packed != NULL_TREE) ? stmt_packed : stmt_unpacked;
	      gfc_add_modify (&init, stride, tmp);
	    }
	}
      else
	{
	  stride = GFC_TYPE_ARRAY_SIZE (type);

	  if (stride && !INTEGER_CST_P (stride))
	    {
	      /* Calculate size = stride * (ubound + 1 - lbound).  */
	      tmp = fold_build2_loc (input_location, MINUS_EXPR,
				     gfc_array_index_type,
				     gfc_index_one_node, lbound);
	      tmp = fold_build2_loc (input_location, PLUS_EXPR,
				     gfc_array_index_type,
				     ubound, tmp);
	      tmp = fold_build2_loc (input_location, MULT_EXPR,
				     gfc_array_index_type,
				     GFC_TYPE_ARRAY_STRIDE (type, n), tmp);
	      gfc_add_modify (&init, stride, tmp);
	    }
	}
    }

  gfc_trans_array_cobounds (type, &init, sym);

  /* Set the offset.  */
  if (TREE_CODE (GFC_TYPE_ARRAY_OFFSET (type)) == VAR_DECL)
    gfc_add_modify (&init, GFC_TYPE_ARRAY_OFFSET (type), offset);

  gfc_trans_vla_type_sizes (sym, &init);

  stmtInit = gfc_finish_block (&init);

  /* Only do the entry/initialization code if the arg is present.  */
  dumdesc = GFC_DECL_SAVED_DESCRIPTOR (tmpdesc);
  optional_arg = (sym->attr.optional
		  || (sym->ns->proc_name->attr.entry_master
		      && sym->attr.dummy));
  if (optional_arg)
    {
      tmp = gfc_conv_expr_present (sym);
      stmtInit = build3_v (COND_EXPR, tmp, stmtInit,
			   build_empty_stmt (input_location));
    }

  /* Cleanup code.  */
  if (no_repack)
    stmtCleanup = NULL_TREE;
  else
    {
      stmtblock_t cleanup;
      gfc_start_block (&cleanup);

      if (sym->attr.intent != INTENT_IN)
	{
	  /* Copy the data back.  */
	  tmp = build_call_expr_loc (input_location,
				 gfor_fndecl_in_unpack, 2, dumdesc, tmpdesc);
	  gfc_add_expr_to_block (&cleanup, tmp);
	}

      /* Free the temporary.  */
      tmp = gfc_call_free (tmpdesc);
      gfc_add_expr_to_block (&cleanup, tmp);

      stmtCleanup = gfc_finish_block (&cleanup);

      /* Only do the cleanup if the array was repacked.  */
      tmp = build_fold_indirect_ref_loc (input_location, dumdesc);
      tmp = gfc_conv_descriptor_data_get (tmp);
      tmp = fold_build2_loc (input_location, NE_EXPR, boolean_type_node,
			     tmp, tmpdesc);
      stmtCleanup = build3_v (COND_EXPR, tmp, stmtCleanup,
			      build_empty_stmt (input_location));

      if (optional_arg)
	{
	  tmp = gfc_conv_expr_present (sym);
	  stmtCleanup = build3_v (COND_EXPR, tmp, stmtCleanup,
				  build_empty_stmt (input_location));
	}
    }

  /* We don't need to free any memory allocated by internal_pack as it will
     be freed at the end of the function by pop_context.  */
  gfc_add_init_cleanup (block, stmtInit, stmtCleanup);

  gfc_restore_backend_locus (&loc);
}


/* Calculate the overall offset, including subreferences.  */
static void
gfc_get_dataptr_offset (stmtblock_t *block, tree parm, tree desc, tree offset,
			bool subref, gfc_expr *expr)
{
  tree tmp;
  tree field;
  tree stride;
  tree index;
  gfc_ref *ref;
  gfc_se start;
  int n;

  /* If offset is NULL and this is not a subreferenced array, there is
     nothing to do.  */
  if (offset == NULL_TREE)
    {
      if (subref)
	offset = gfc_index_zero_node;
      else
	return;
    }

  tmp = build_array_ref (desc, offset, NULL);

  /* Offset the data pointer for pointer assignments from arrays with
     subreferences; e.g. my_integer => my_type(:)%integer_component.  */
  if (subref)
    {
      /* Go past the array reference.  */
      for (ref = expr->ref; ref; ref = ref->next)
	if (ref->type == REF_ARRAY &&
	      ref->u.ar.type != AR_ELEMENT)
	  {
	    ref = ref->next;
	    break;
	  }

      /* Calculate the offset for each subsequent subreference.  */
      for (; ref; ref = ref->next)
	{
	  switch (ref->type)
	    {
	    case REF_COMPONENT:
	      field = ref->u.c.component->backend_decl;
	      gcc_assert (field && TREE_CODE (field) == FIELD_DECL);
	      tmp = fold_build3_loc (input_location, COMPONENT_REF,
				     TREE_TYPE (field),
				     tmp, field, NULL_TREE);
	      break;

	    case REF_SUBSTRING:
	      gcc_assert (TREE_CODE (TREE_TYPE (tmp)) == ARRAY_TYPE);
	      gfc_init_se (&start, NULL);
	      gfc_conv_expr_type (&start, ref->u.ss.start, gfc_charlen_type_node);
	      gfc_add_block_to_block (block, &start.pre);
	      tmp = gfc_build_array_ref (tmp, start.expr, NULL);
	      break;

	    case REF_ARRAY:
	      gcc_assert (TREE_CODE (TREE_TYPE (tmp)) == ARRAY_TYPE
			    && ref->u.ar.type == AR_ELEMENT);

	      /* TODO - Add bounds checking.  */
	      stride = gfc_index_one_node;
	      index = gfc_index_zero_node;
	      for (n = 0; n < ref->u.ar.dimen; n++)
		{
		  tree itmp;
		  tree jtmp;

		  /* Update the index.  */
		  gfc_init_se (&start, NULL);
		  gfc_conv_expr_type (&start, ref->u.ar.start[n], gfc_array_index_type);
		  itmp = gfc_evaluate_now (start.expr, block);
		  gfc_init_se (&start, NULL);
		  gfc_conv_expr_type (&start, ref->u.ar.as->lower[n], gfc_array_index_type);
		  jtmp = gfc_evaluate_now (start.expr, block);
		  itmp = fold_build2_loc (input_location, MINUS_EXPR,
					  gfc_array_index_type, itmp, jtmp);
		  itmp = fold_build2_loc (input_location, MULT_EXPR,
					  gfc_array_index_type, itmp, stride);
		  index = fold_build2_loc (input_location, PLUS_EXPR,
					  gfc_array_index_type, itmp, index);
		  index = gfc_evaluate_now (index, block);

		  /* Update the stride.  */
		  gfc_init_se (&start, NULL);
		  gfc_conv_expr_type (&start, ref->u.ar.as->upper[n], gfc_array_index_type);
		  itmp =  fold_build2_loc (input_location, MINUS_EXPR,
					   gfc_array_index_type, start.expr,
					   jtmp);
		  itmp =  fold_build2_loc (input_location, PLUS_EXPR,
					   gfc_array_index_type,
					   gfc_index_one_node, itmp);
		  stride =  fold_build2_loc (input_location, MULT_EXPR,
					     gfc_array_index_type, stride, itmp);
		  stride = gfc_evaluate_now (stride, block);
		}

	      /* Apply the index to obtain the array element.  */
	      tmp = gfc_build_array_ref (tmp, index, NULL);
	      break;

	    default:
	      gcc_unreachable ();
	      break;
	    }
	}
    }

  /* Set the target data pointer.  */
  offset = gfc_build_addr_expr (gfc_array_dataptr_type (desc), tmp);
  gfc_conv_descriptor_data_set (block, parm, offset);
}


/* gfc_conv_expr_descriptor needs the string length an expression
   so that the size of the temporary can be obtained.  This is done
   by adding up the string lengths of all the elements in the
   expression.  Function with non-constant expressions have their
   string lengths mapped onto the actual arguments using the
   interface mapping machinery in trans-expr.c.  */
static void
get_array_charlen (gfc_expr *expr, gfc_se *se)
{
  gfc_interface_mapping mapping;
  gfc_formal_arglist *formal;
  gfc_actual_arglist *arg;
  gfc_se tse;

  if (expr->ts.u.cl->length
	&& gfc_is_constant_expr (expr->ts.u.cl->length))
    {
      if (!expr->ts.u.cl->backend_decl)
	gfc_conv_string_length (expr->ts.u.cl, expr, &se->pre);
      return;
    }

  switch (expr->expr_type)
    {
    case EXPR_OP:
      get_array_charlen (expr->value.op.op1, se);

      /* For parentheses the expression ts.u.cl is identical.  */
      if (expr->value.op.op == INTRINSIC_PARENTHESES)
	return;

     expr->ts.u.cl->backend_decl =
		gfc_create_var (gfc_charlen_type_node, "sln");

      if (expr->value.op.op2)
	{
	  get_array_charlen (expr->value.op.op2, se);

	  gcc_assert (expr->value.op.op == INTRINSIC_CONCAT);

	  /* Add the string lengths and assign them to the expression
	     string length backend declaration.  */
	  gfc_add_modify (&se->pre, expr->ts.u.cl->backend_decl,
			  fold_build2_loc (input_location, PLUS_EXPR,
				gfc_charlen_type_node,
				expr->value.op.op1->ts.u.cl->backend_decl,
				expr->value.op.op2->ts.u.cl->backend_decl));
	}
      else
	gfc_add_modify (&se->pre, expr->ts.u.cl->backend_decl,
			expr->value.op.op1->ts.u.cl->backend_decl);
      break;

    case EXPR_FUNCTION:
      if (expr->value.function.esym == NULL
	    || expr->ts.u.cl->length->expr_type == EXPR_CONSTANT)
	{
	  gfc_conv_string_length (expr->ts.u.cl, expr, &se->pre);
	  break;
	}

      /* Map expressions involving the dummy arguments onto the actual
	 argument expressions.  */
      gfc_init_interface_mapping (&mapping);
      formal = gfc_sym_get_dummy_args (expr->symtree->n.sym);
      arg = expr->value.function.actual;

      /* Set se = NULL in the calls to the interface mapping, to suppress any
	 backend stuff.  */
      for (; arg != NULL; arg = arg->next, formal = formal ? formal->next : NULL)
	{
	  if (!arg->expr)
	    continue;
	  if (formal->sym)
	  gfc_add_interface_mapping (&mapping, formal->sym, NULL, arg->expr);
	}

      gfc_init_se (&tse, NULL);

      /* Build the expression for the character length and convert it.  */
      gfc_apply_interface_mapping (&mapping, &tse, expr->ts.u.cl->length);

      gfc_add_block_to_block (&se->pre, &tse.pre);
      gfc_add_block_to_block (&se->post, &tse.post);
      tse.expr = fold_convert (gfc_charlen_type_node, tse.expr);
      tse.expr = fold_build2_loc (input_location, MAX_EXPR,
				  gfc_charlen_type_node, tse.expr,
				  build_int_cst (gfc_charlen_type_node, 0));
      expr->ts.u.cl->backend_decl = tse.expr;
      gfc_free_interface_mapping (&mapping);
      break;

    default:
      gfc_conv_string_length (expr->ts.u.cl, expr, &se->pre);
      break;
    }
}


/* Helper function to check dimensions.  */
static bool
transposed_dims (gfc_ss *ss)
{
  int n;

  for (n = 0; n < ss->dimen; n++)
    if (ss->dim[n] != n)
      return true;
  return false;
}


/* Convert the last ref of a scalar coarray from an AR_ELEMENT to an
   AR_FULL, suitable for the scalarizer.  */

static gfc_ss *
walk_coarray (gfc_expr *e)
{
  gfc_ss *ss;

  gcc_assert (gfc_get_corank (e) > 0);

  ss = gfc_walk_expr (e);

  /* Fix scalar coarray.  */
  if (ss == gfc_ss_terminator)
    {
      gfc_ref *ref;

      ref = e->ref;
      while (ref)
	{
	  if (ref->type == REF_ARRAY
	      && ref->u.ar.codimen > 0)
	    break;

	  ref = ref->next;
	}

      gcc_assert (ref != NULL);
      if (ref->u.ar.type == AR_ELEMENT)
	ref->u.ar.type = AR_SECTION;
      ss = gfc_reverse_ss (gfc_walk_array_ref (ss, e, ref));
    }

  return ss;
}


/* Convert an array for passing as an actual argument.  Expressions and
   vector subscripts are evaluated and stored in a temporary, which is then
   passed.  For whole arrays the descriptor is passed.  For array sections
   a modified copy of the descriptor is passed, but using the original data.

   This function is also used for array pointer assignments, and there
   are three cases:

     - se->want_pointer && !se->direct_byref
	 EXPR is an actual argument.  On exit, se->expr contains a
	 pointer to the array descriptor.

     - !se->want_pointer && !se->direct_byref
	 EXPR is an actual argument to an intrinsic function or the
	 left-hand side of a pointer assignment.  On exit, se->expr
	 contains the descriptor for EXPR.

     - !se->want_pointer && se->direct_byref
	 EXPR is the right-hand side of a pointer assignment and
	 se->expr is the descriptor for the previously-evaluated
	 left-hand side.  The function creates an assignment from
	 EXPR to se->expr.


   The se->force_tmp flag disables the non-copying descriptor optimization
   that is used for transpose. It may be used in cases where there is an
   alias between the transpose argument and another argument in the same
   function call.  */

void
gfc_conv_expr_descriptor (gfc_se *se, gfc_expr *expr)
{
  gfc_ss *ss;
  gfc_ss_type ss_type;
  gfc_ss_info *ss_info;
  gfc_loopinfo loop;
  gfc_array_info *info;
  int need_tmp;
  int n;
  tree tmp;
  tree desc;
  stmtblock_t block;
  tree start;
  tree offset;
  int full;
  bool subref_array_target = false;
  gfc_expr *arg, *ss_expr;

  if (se->want_coarray)
    ss = walk_coarray (expr);
  else
    ss = gfc_walk_expr (expr);

  gcc_assert (ss != NULL);
  gcc_assert (ss != gfc_ss_terminator);

  ss_info = ss->info;
  ss_type = ss_info->type;
  ss_expr = ss_info->expr;

  /* Special case: TRANSPOSE which needs no temporary.  */
  while (expr->expr_type == EXPR_FUNCTION && expr->value.function.isym
      && NULL != (arg = gfc_get_noncopying_intrinsic_argument (expr)))
    {
      /* This is a call to transpose which has already been handled by the
	 scalarizer, so that we just need to get its argument's descriptor.  */
      gcc_assert (expr->value.function.isym->id == GFC_ISYM_TRANSPOSE);
      expr = expr->value.function.actual->expr;
    }

  /* Special case things we know we can pass easily.  */
  switch (expr->expr_type)
    {
    case EXPR_VARIABLE:
      /* If we have a linear array section, we can pass it directly.
	 Otherwise we need to copy it into a temporary.  */

      gcc_assert (ss_type == GFC_SS_SECTION);
      gcc_assert (ss_expr == expr);
      info = &ss_info->data.array;

      /* Get the descriptor for the array.  */
      gfc_conv_ss_descriptor (&se->pre, ss, 0);
      desc = info->descriptor;

      subref_array_target = se->direct_byref && is_subref_array (expr);
      need_tmp = gfc_ref_needs_temporary_p (expr->ref)
			&& !subref_array_target;

      if (se->force_tmp)
	need_tmp = 1;

      if (need_tmp)
	full = 0;
      else if (GFC_ARRAY_TYPE_P (TREE_TYPE (desc)))
	{
	  /* Create a new descriptor if the array doesn't have one.  */
	  full = 0;
	}
      else if (info->ref->u.ar.type == AR_FULL || se->descriptor_only)
	full = 1;
      else if (se->direct_byref)
	full = 0;
      else
	full = gfc_full_array_ref_p (info->ref, NULL);

      if (full && !transposed_dims (ss))
	{
	  if (se->direct_byref && !se->byref_noassign)
	    {
	      /* Copy the descriptor for pointer assignments.  */
	      gfc_add_modify (&se->pre, se->expr, desc);

	      /* Add any offsets from subreferences.  */
	      gfc_get_dataptr_offset (&se->pre, se->expr, desc, NULL_TREE,
				      subref_array_target, expr);
	    }
	  else if (se->want_pointer)
	    {
	      /* We pass full arrays directly.  This means that pointers and
		 allocatable arrays should also work.  */
	      se->expr = gfc_build_addr_expr (NULL_TREE, desc);
	    }
	  else
	    {
	      se->expr = desc;
	    }

	  if (expr->ts.type == BT_CHARACTER)
	    se->string_length = gfc_get_expr_charlen (expr);

	  gfc_free_ss_chain (ss);
	  return;
	}
      break;

    case EXPR_FUNCTION:
      /* A transformational function return value will be a temporary
	 array descriptor.  We still need to go through the scalarizer
	 to create the descriptor.  Elemental functions are handled as
	 arbitrary expressions, i.e. copy to a temporary.  */

      if (se->direct_byref)
	{
	  gcc_assert (ss_type == GFC_SS_FUNCTION && ss_expr == expr);

	  /* For pointer assignments pass the descriptor directly.  */
	  if (se->ss == NULL)
	    se->ss = ss;
	  else
	    gcc_assert (se->ss == ss);
	  se->expr = gfc_build_addr_expr (NULL_TREE, se->expr);
	  gfc_conv_expr (se, expr);
	  gfc_free_ss_chain (ss);
	  return;
	}

      if (ss_expr != expr || ss_type != GFC_SS_FUNCTION)
	{
	  if (ss_expr != expr)
	    /* Elemental function.  */
	    gcc_assert ((expr->value.function.esym != NULL
			 && expr->value.function.esym->attr.elemental)
			|| (expr->value.function.isym != NULL
			    && expr->value.function.isym->elemental)
			|| gfc_inline_intrinsic_function_p (expr));
	  else
	    gcc_assert (ss_type == GFC_SS_INTRINSIC);

	  need_tmp = 1;
	  if (expr->ts.type == BT_CHARACTER
		&& expr->ts.u.cl->length->expr_type != EXPR_CONSTANT)
	    get_array_charlen (expr, se);

	  info = NULL;
	}
      else
	{
	  /* Transformational function.  */
	  info = &ss_info->data.array;
	  need_tmp = 0;
	}
      break;

    case EXPR_ARRAY:
      /* Constant array constructors don't need a temporary.  */
      if (ss_type == GFC_SS_CONSTRUCTOR
	  && expr->ts.type != BT_CHARACTER
	  && gfc_constant_array_constructor_p (expr->value.constructor))
	{
	  need_tmp = 0;
	  info = &ss_info->data.array;
	}
      else
	{
	  need_tmp = 1;
	  info = NULL;
	}
      break;

    default:
      /* Something complicated.  Copy it into a temporary.  */
      need_tmp = 1;
      info = NULL;
      break;
    }

  /* If we are creating a temporary, we don't need to bother about aliases
     anymore.  */
  if (need_tmp)
    se->force_tmp = 0;

  gfc_init_loopinfo (&loop);

  /* Associate the SS with the loop.  */
  gfc_add_ss_to_loop (&loop, ss);

  /* Tell the scalarizer not to bother creating loop variables, etc.  */
  if (!need_tmp)
    loop.array_parameter = 1;
  else
    /* The right-hand side of a pointer assignment mustn't use a temporary.  */
    gcc_assert (!se->direct_byref);

  /* Setup the scalarizing loops and bounds.  */
  gfc_conv_ss_startstride (&loop);

  if (need_tmp)
    {
      if (expr->ts.type == BT_CHARACTER && !expr->ts.u.cl->backend_decl)
	get_array_charlen (expr, se);

      /* Tell the scalarizer to make a temporary.  */
      loop.temp_ss = gfc_get_temp_ss (gfc_typenode_for_spec (&expr->ts),
				      ((expr->ts.type == BT_CHARACTER)
				       ? expr->ts.u.cl->backend_decl
				       : NULL),
				      loop.dimen);

      se->string_length = loop.temp_ss->info->string_length;
      gcc_assert (loop.temp_ss->dimen == loop.dimen);
      gfc_add_ss_to_loop (&loop, loop.temp_ss);
    }

  gfc_conv_loop_setup (&loop, & expr->where);

  if (need_tmp)
    {
      /* Copy into a temporary and pass that.  We don't need to copy the data
         back because expressions and vector subscripts must be INTENT_IN.  */
      /* TODO: Optimize passing function return values.  */
      gfc_se lse;
      gfc_se rse;

      /* Start the copying loops.  */
      gfc_mark_ss_chain_used (loop.temp_ss, 1);
      gfc_mark_ss_chain_used (ss, 1);
      gfc_start_scalarized_body (&loop, &block);

      /* Copy each data element.  */
      gfc_init_se (&lse, NULL);
      gfc_copy_loopinfo_to_se (&lse, &loop);
      gfc_init_se (&rse, NULL);
      gfc_copy_loopinfo_to_se (&rse, &loop);

      lse.ss = loop.temp_ss;
      rse.ss = ss;

      gfc_conv_scalarized_array_ref (&lse, NULL);
      if (expr->ts.type == BT_CHARACTER)
	{
	  gfc_conv_expr (&rse, expr);
	  if (POINTER_TYPE_P (TREE_TYPE (rse.expr)))
	    rse.expr = build_fold_indirect_ref_loc (input_location,
						rse.expr);
	}
      else
        gfc_conv_expr_val (&rse, expr);

      gfc_add_block_to_block (&block, &rse.pre);
      gfc_add_block_to_block (&block, &lse.pre);

      lse.string_length = rse.string_length;
      tmp = gfc_trans_scalar_assign (&lse, &rse, expr->ts, true,
				     expr->expr_type == EXPR_VARIABLE
				     || expr->expr_type == EXPR_ARRAY, true);
      gfc_add_expr_to_block (&block, tmp);

      /* Finish the copying loops.  */
      gfc_trans_scalarizing_loops (&loop, &block);

      desc = loop.temp_ss->info->data.array.descriptor;
    }
  else if (expr->expr_type == EXPR_FUNCTION && !transposed_dims (ss))
    {
      desc = info->descriptor;
      se->string_length = ss_info->string_length;
    }
  else
    {
      /* We pass sections without copying to a temporary.  Make a new
	 descriptor and point it at the section we want.  The loop variable
	 limits will be the limits of the section.
	 A function may decide to repack the array to speed up access, but
	 we're not bothered about that here.  */
      int dim, ndim, codim;
      tree parm;
      tree parmtype;
      tree stride;
      tree from;
      tree to;
      tree base;

      ndim = info->ref ? info->ref->u.ar.dimen : ss->dimen;

      if (se->want_coarray)
	{
	  gfc_array_ref *ar = &info->ref->u.ar;

	  codim = gfc_get_corank (expr);
	  for (n = 0; n < codim - 1; n++)
	    {
	      /* Make sure we are not lost somehow.  */
	      gcc_assert (ar->dimen_type[n + ndim] == DIMEN_THIS_IMAGE);

	      /* Make sure the call to gfc_conv_section_startstride won't
		 generate unnecessary code to calculate stride.  */
	      gcc_assert (ar->stride[n + ndim] == NULL);

	      gfc_conv_section_startstride (&loop.pre, ss, n + ndim);
	      loop.from[n + loop.dimen] = info->start[n + ndim];
	      loop.to[n + loop.dimen]   = info->end[n + ndim];
	    }

	  gcc_assert (n == codim - 1);
	  evaluate_bound (&loop.pre, info->start, ar->start,
			  info->descriptor, n + ndim, true);
	  loop.from[n + loop.dimen] = info->start[n + ndim];
	}
      else
	codim = 0;

      /* Set the string_length for a character array.  */
      if (expr->ts.type == BT_CHARACTER)
	se->string_length =  gfc_get_expr_charlen (expr);

      desc = info->descriptor;
      if (se->direct_byref && !se->byref_noassign)
	{
	  /* For pointer assignments we fill in the destination.  */
	  parm = se->expr;
	  parmtype = TREE_TYPE (parm);
	}
      else
	{
	  /* Otherwise make a new one.  */
	  parmtype = gfc_get_element_type (TREE_TYPE (desc));
	  parmtype = gfc_get_array_type_bounds (parmtype, loop.dimen, codim,
						loop.from, loop.to, 0,
						GFC_ARRAY_UNKNOWN, false);
	  parm = gfc_create_var (parmtype, "parm");
	}

      offset = gfc_index_zero_node;

      /* The following can be somewhat confusing.  We have two
         descriptors, a new one and the original array.
         {parm, parmtype, dim} refer to the new one.
         {desc, type, n, loop} refer to the original, which maybe
         a descriptorless array.
         The bounds of the scalarization are the bounds of the section.
         We don't have to worry about numeric overflows when calculating
         the offsets because all elements are within the array data.  */

      /* Set the dtype.  */
      tmp = gfc_conv_descriptor_dtype (parm);
      gfc_add_modify (&loop.pre, tmp, gfc_get_dtype (parmtype));

      /* Set offset for assignments to pointer only to zero if it is not
         the full array.  */
      if ((se->direct_byref || se->use_offset)
	  && ((info->ref && info->ref->u.ar.type != AR_FULL)
	      || (expr->expr_type == EXPR_ARRAY && se->use_offset)))
	base = gfc_index_zero_node;
      else if (GFC_ARRAY_TYPE_P (TREE_TYPE (desc)))
	base = gfc_evaluate_now (gfc_conv_array_offset (desc), &loop.pre);
      else
	base = NULL_TREE;

      for (n = 0; n < ndim; n++)
	{
	  stride = gfc_conv_array_stride (desc, n);

	  /* Work out the offset.  */
	  if (info->ref
	      && info->ref->u.ar.dimen_type[n] == DIMEN_ELEMENT)
	    {
	      gcc_assert (info->subscript[n]
			  && info->subscript[n]->info->type == GFC_SS_SCALAR);
	      start = info->subscript[n]->info->data.scalar.value;
	    }
	  else
	    {
	      /* Evaluate and remember the start of the section.  */
	      start = info->start[n];
	      stride = gfc_evaluate_now (stride, &loop.pre);
	    }

	  tmp = gfc_conv_array_lbound (desc, n);
	  tmp = fold_build2_loc (input_location, MINUS_EXPR, TREE_TYPE (tmp),
				 start, tmp);
	  tmp = fold_build2_loc (input_location, MULT_EXPR, TREE_TYPE (tmp),
				 tmp, stride);
	  offset = fold_build2_loc (input_location, PLUS_EXPR, TREE_TYPE (tmp),
				    offset, tmp);

	  if (info->ref
	      && info->ref->u.ar.dimen_type[n] == DIMEN_ELEMENT)
	    {
	      /* For elemental dimensions, we only need the offset.  */
	      continue;
	    }

	  /* Vector subscripts need copying and are handled elsewhere.  */
	  if (info->ref)
	    gcc_assert (info->ref->u.ar.dimen_type[n] == DIMEN_RANGE);

	  /* look for the corresponding scalarizer dimension: dim.  */
	  for (dim = 0; dim < ndim; dim++)
	    if (ss->dim[dim] == n)
	      break;

	  /* loop exited early: the DIM being looked for has been found.  */
	  gcc_assert (dim < ndim);

	  /* Set the new lower bound.  */
	  from = loop.from[dim];
	  to = loop.to[dim];

	  /* If we have an array section or are assigning make sure that
	     the lower bound is 1.  References to the full
	     array should otherwise keep the original bounds.  */
	  if ((!info->ref
	          || info->ref->u.ar.type != AR_FULL)
	      && !integer_onep (from))
	    {
	      tmp = fold_build2_loc (input_location, MINUS_EXPR,
				     gfc_array_index_type, gfc_index_one_node,
				     from);
	      to = fold_build2_loc (input_location, PLUS_EXPR,
				    gfc_array_index_type, to, tmp);
	      from = gfc_index_one_node;
	    }
	  gfc_conv_descriptor_lbound_set (&loop.pre, parm,
					  gfc_rank_cst[dim], from);

	  /* Set the new upper bound.  */
	  gfc_conv_descriptor_ubound_set (&loop.pre, parm,
					  gfc_rank_cst[dim], to);

	  /* Multiply the stride by the section stride to get the
	     total stride.  */
	  stride = fold_build2_loc (input_location, MULT_EXPR,
				    gfc_array_index_type,
				    stride, info->stride[n]);

	  if (se->direct_byref
	      && ((info->ref && info->ref->u.ar.type != AR_FULL)
		  || (expr->expr_type == EXPR_ARRAY && se->use_offset)))
	    {
	      base = fold_build2_loc (input_location, MINUS_EXPR,
				      TREE_TYPE (base), base, stride);
	    }
	  else if (GFC_ARRAY_TYPE_P (TREE_TYPE (desc)) || se->use_offset)
	    {
	      tmp = gfc_conv_array_lbound (desc, n);
	      tmp = fold_build2_loc (input_location, MINUS_EXPR,
				     TREE_TYPE (base), tmp, loop.from[dim]);
	      tmp = fold_build2_loc (input_location, MULT_EXPR,
				     TREE_TYPE (base), tmp,
				     gfc_conv_array_stride (desc, n));
	      base = fold_build2_loc (input_location, PLUS_EXPR,
				     TREE_TYPE (base), tmp, base);
	    }

	  /* Store the new stride.  */
	  gfc_conv_descriptor_stride_set (&loop.pre, parm,
					  gfc_rank_cst[dim], stride);
	}

      for (n = loop.dimen; n < loop.dimen + codim; n++)
	{
	  from = loop.from[n];
	  to = loop.to[n];
	  gfc_conv_descriptor_lbound_set (&loop.pre, parm,
					  gfc_rank_cst[n], from);
	  if (n < loop.dimen + codim - 1)
	    gfc_conv_descriptor_ubound_set (&loop.pre, parm,
					    gfc_rank_cst[n], to);
	}

      if (se->data_not_needed)
	gfc_conv_descriptor_data_set (&loop.pre, parm,
				      gfc_index_zero_node);
      else
	/* Point the data pointer at the 1st element in the section.  */
	gfc_get_dataptr_offset (&loop.pre, parm, desc, offset,
				subref_array_target, expr);

      if (((se->direct_byref || GFC_ARRAY_TYPE_P (TREE_TYPE (desc)))
<<<<<<< HEAD
	  && !se->data_not_needed)
=======
	   && !se->data_not_needed)
>>>>>>> 02d42640
	  || (se->use_offset && base != NULL_TREE))
	{
	  /* Set the offset.  */
	  gfc_conv_descriptor_offset_set (&loop.pre, parm, base);
	}
      else
	{
	  /* Only the callee knows what the correct offset it, so just set
	     it to zero here.  */
	  gfc_conv_descriptor_offset_set (&loop.pre, parm, gfc_index_zero_node);
	}
      desc = parm;
    }

  if (!se->direct_byref || se->byref_noassign)
    {
      /* Get a pointer to the new descriptor.  */
      if (se->want_pointer)
	se->expr = gfc_build_addr_expr (NULL_TREE, desc);
      else
	se->expr = desc;
    }

  gfc_add_block_to_block (&se->pre, &loop.pre);
  gfc_add_block_to_block (&se->post, &loop.post);

  /* Cleanup the scalarizer.  */
  gfc_cleanup_loop (&loop);
}

/* Helper function for gfc_conv_array_parameter if array size needs to be
   computed.  */

static void
array_parameter_size (tree desc, gfc_expr *expr, tree *size)
{
  tree elem;
  if (GFC_ARRAY_TYPE_P (TREE_TYPE (desc)))
    *size = GFC_TYPE_ARRAY_SIZE (TREE_TYPE (desc));
  else if (expr->rank > 1)
    *size = build_call_expr_loc (input_location,
			     gfor_fndecl_size0, 1,
			     gfc_build_addr_expr (NULL, desc));
  else
    {
      tree ubound = gfc_conv_descriptor_ubound_get (desc, gfc_index_zero_node);
      tree lbound = gfc_conv_descriptor_lbound_get (desc, gfc_index_zero_node);

      *size = fold_build2_loc (input_location, MINUS_EXPR,
			       gfc_array_index_type, ubound, lbound);
      *size = fold_build2_loc (input_location, PLUS_EXPR, gfc_array_index_type,
			       *size, gfc_index_one_node);
      *size = fold_build2_loc (input_location, MAX_EXPR, gfc_array_index_type,
			       *size, gfc_index_zero_node);
    }
  elem = TYPE_SIZE_UNIT (gfc_get_element_type (TREE_TYPE (desc)));
  *size = fold_build2_loc (input_location, MULT_EXPR, gfc_array_index_type,
			   *size, fold_convert (gfc_array_index_type, elem));
}

/* Convert an array for passing as an actual parameter.  */
/* TODO: Optimize passing g77 arrays.  */

void
gfc_conv_array_parameter (gfc_se * se, gfc_expr * expr, bool g77,
			  const gfc_symbol *fsym, const char *proc_name,
			  tree *size)
{
  tree ptr;
  tree desc;
  tree tmp = NULL_TREE;
  tree stmt;
  tree parent = DECL_CONTEXT (current_function_decl);
  bool full_array_var;
  bool this_array_result;
  bool contiguous;
  bool no_pack;
  bool array_constructor;
  bool good_allocatable;
  bool ultimate_ptr_comp;
  bool ultimate_alloc_comp;
  gfc_symbol *sym;
  stmtblock_t block;
  gfc_ref *ref;

  ultimate_ptr_comp = false;
  ultimate_alloc_comp = false;

  for (ref = expr->ref; ref; ref = ref->next)
    {
      if (ref->next == NULL)
        break;

      if (ref->type == REF_COMPONENT)
	{
	  ultimate_ptr_comp = ref->u.c.component->attr.pointer;
	  ultimate_alloc_comp = ref->u.c.component->attr.allocatable;
	}
    }

  full_array_var = false;
  contiguous = false;

  if (expr->expr_type == EXPR_VARIABLE && ref && !ultimate_ptr_comp)
    full_array_var = gfc_full_array_ref_p (ref, &contiguous);

  sym = full_array_var ? expr->symtree->n.sym : NULL;

  /* The symbol should have an array specification.  */
  gcc_assert (!sym || sym->as || ref->u.ar.as);

  if (expr->expr_type == EXPR_ARRAY && expr->ts.type == BT_CHARACTER)
    {
      get_array_ctor_strlen (&se->pre, expr->value.constructor, &tmp);
      expr->ts.u.cl->backend_decl = tmp;
      se->string_length = tmp;
    }

  /* Is this the result of the enclosing procedure?  */
  this_array_result = (full_array_var && sym->attr.flavor == FL_PROCEDURE);
  if (this_array_result
	&& (sym->backend_decl != current_function_decl)
	&& (sym->backend_decl != parent))
    this_array_result = false;

  /* Passing address of the array if it is not pointer or assumed-shape.  */
  if (full_array_var && g77 && !this_array_result
      && sym->ts.type != BT_DERIVED && sym->ts.type != BT_CLASS)
    {
      tmp = gfc_get_symbol_decl (sym);

      if (sym->ts.type == BT_CHARACTER)
	se->string_length = sym->ts.u.cl->backend_decl;

      if (!sym->attr.pointer
	  && sym->as
	  && sym->as->type != AS_ASSUMED_SHAPE
	  && sym->as->type != AS_DEFERRED
	  && sym->as->type != AS_ASSUMED_RANK
	  && !sym->attr.allocatable)
        {
	  /* Some variables are declared directly, others are declared as
	     pointers and allocated on the heap.  */
          if (sym->attr.dummy || POINTER_TYPE_P (TREE_TYPE (tmp)))
            se->expr = tmp;
          else
	    se->expr = gfc_build_addr_expr (NULL_TREE, tmp);
	  if (size)
	    array_parameter_size (tmp, expr, size);
	  return;
        }

      if (sym->attr.allocatable)
        {
	  if (sym->attr.dummy || sym->attr.result)
	    {
	      gfc_conv_expr_descriptor (se, expr);
	      tmp = se->expr;
	    }
	  if (size)
	    array_parameter_size (tmp, expr, size);
	  se->expr = gfc_conv_array_data (tmp);
          return;
        }
    }

  /* A convenient reduction in scope.  */
  contiguous = g77 && !this_array_result && contiguous;

  /* There is no need to pack and unpack the array, if it is contiguous
     and not a deferred- or assumed-shape array, or if it is simply
     contiguous.  */
  no_pack = ((sym && sym->as
		  && !sym->attr.pointer
		  && sym->as->type != AS_DEFERRED
		  && sym->as->type != AS_ASSUMED_RANK
		  && sym->as->type != AS_ASSUMED_SHAPE)
		      ||
	     (ref && ref->u.ar.as
		  && ref->u.ar.as->type != AS_DEFERRED
		  && ref->u.ar.as->type != AS_ASSUMED_RANK
		  && ref->u.ar.as->type != AS_ASSUMED_SHAPE)
		      ||
	     gfc_is_simply_contiguous (expr, false));

  no_pack = contiguous && no_pack;

  /* Array constructors are always contiguous and do not need packing.  */
  array_constructor = g77 && !this_array_result && expr->expr_type == EXPR_ARRAY;

  /* Same is true of contiguous sections from allocatable variables.  */
  good_allocatable = contiguous
		       && expr->symtree
		       && expr->symtree->n.sym->attr.allocatable;

  /* Or ultimate allocatable components.  */
  ultimate_alloc_comp = contiguous && ultimate_alloc_comp;

  if (no_pack || array_constructor || good_allocatable || ultimate_alloc_comp)
    {
      gfc_conv_expr_descriptor (se, expr);
      if (expr->ts.type == BT_CHARACTER)
	se->string_length = expr->ts.u.cl->backend_decl;
      if (size)
	array_parameter_size (se->expr, expr, size);
      se->expr = gfc_conv_array_data (se->expr);
      return;
    }

  if (this_array_result)
    {
      /* Result of the enclosing function.  */
      gfc_conv_expr_descriptor (se, expr);
      if (size)
	array_parameter_size (se->expr, expr, size);
      se->expr = gfc_build_addr_expr (NULL_TREE, se->expr);

      if (g77 && TREE_TYPE (TREE_TYPE (se->expr)) != NULL_TREE
	      && GFC_DESCRIPTOR_TYPE_P (TREE_TYPE (TREE_TYPE (se->expr))))
	se->expr = gfc_conv_array_data (build_fold_indirect_ref_loc (input_location,
								 se->expr));

      return;
    }
  else
    {
      /* Every other type of array.  */
      se->want_pointer = 1;
      gfc_conv_expr_descriptor (se, expr);
      if (size)
	array_parameter_size (build_fold_indirect_ref_loc (input_location,
						       se->expr),
				  expr, size);
    }

  /* Deallocate the allocatable components of structures that are
     not variable.  */
  if ((expr->ts.type == BT_DERIVED || expr->ts.type == BT_CLASS)
	&& expr->ts.u.derived->attr.alloc_comp
	&& expr->expr_type != EXPR_VARIABLE)
    {
      tmp = build_fold_indirect_ref_loc (input_location, se->expr);
      tmp = gfc_deallocate_alloc_comp (expr->ts.u.derived, tmp, expr->rank);

      /* The components shall be deallocated before their containing entity.  */
      gfc_prepend_expr_to_block (&se->post, tmp);
    }

  if (g77 || (fsym && fsym->attr.contiguous
	      && !gfc_is_simply_contiguous (expr, false)))
    {
      tree origptr = NULL_TREE;

      desc = se->expr;

      /* For contiguous arrays, save the original value of the descriptor.  */
      if (!g77)
	{
	  origptr = gfc_create_var (pvoid_type_node, "origptr");
	  tmp = build_fold_indirect_ref_loc (input_location, desc);
	  tmp = gfc_conv_array_data (tmp);
	  tmp = fold_build2_loc (input_location, MODIFY_EXPR,
				 TREE_TYPE (origptr), origptr,
				 fold_convert (TREE_TYPE (origptr), tmp));
	  gfc_add_expr_to_block (&se->pre, tmp);
	}

      /* Repack the array.  */
      if (gfc_option.warn_array_temp)
	{
	  if (fsym)
	    gfc_warning ("Creating array temporary at %L for argument '%s'",
			 &expr->where, fsym->name);
	  else
	    gfc_warning ("Creating array temporary at %L", &expr->where);
	}

      ptr = build_call_expr_loc (input_location,
			     gfor_fndecl_in_pack, 1, desc);

      if (fsym && fsym->attr.optional && sym && sym->attr.optional)
	{
	  tmp = gfc_conv_expr_present (sym);
	  ptr = build3_loc (input_location, COND_EXPR, TREE_TYPE (se->expr),
			tmp, fold_convert (TREE_TYPE (se->expr), ptr),
			fold_convert (TREE_TYPE (se->expr), null_pointer_node));
	}

      ptr = gfc_evaluate_now (ptr, &se->pre);

      /* Use the packed data for the actual argument, except for contiguous arrays,
	 where the descriptor's data component is set.  */
      if (g77)
	se->expr = ptr;
      else
	{
	  tmp = build_fold_indirect_ref_loc (input_location, desc);

	  gfc_ss * ss = gfc_walk_expr (expr);
	  if (!transposed_dims (ss))
	    gfc_conv_descriptor_data_set (&se->pre, tmp, ptr);
	  else
	    {
	      tree old_field, new_field;

	      /* The original descriptor has transposed dims so we can't reuse
		 it directly; we have to create a new one.  */
	      tree old_desc = tmp;
	      tree new_desc = gfc_create_var (TREE_TYPE (old_desc), "arg_desc");

	      old_field = gfc_conv_descriptor_dtype (old_desc);
	      new_field = gfc_conv_descriptor_dtype (new_desc);
	      gfc_add_modify (&se->pre, new_field, old_field);

	      old_field = gfc_conv_descriptor_offset (old_desc);
	      new_field = gfc_conv_descriptor_offset (new_desc);
	      gfc_add_modify (&se->pre, new_field, old_field);

	      for (int i = 0; i < expr->rank; i++)
		{
		  old_field = gfc_conv_descriptor_dimension (old_desc,
			gfc_rank_cst[get_array_ref_dim_for_loop_dim (ss, i)]);
		  new_field = gfc_conv_descriptor_dimension (new_desc,
			gfc_rank_cst[i]);
		  gfc_add_modify (&se->pre, new_field, old_field);
		}

	      if (gfc_option.coarray == GFC_FCOARRAY_LIB
		  && GFC_DESCRIPTOR_TYPE_P (TREE_TYPE (old_desc))
		  && GFC_TYPE_ARRAY_AKIND (TREE_TYPE (old_desc))
		     == GFC_ARRAY_ALLOCATABLE)
		{
		  old_field = gfc_conv_descriptor_token (old_desc);
		  new_field = gfc_conv_descriptor_token (new_desc);
		  gfc_add_modify (&se->pre, new_field, old_field);
		}

	      gfc_conv_descriptor_data_set (&se->pre, new_desc, ptr);
	      se->expr = gfc_build_addr_expr (NULL_TREE, new_desc);
	    }
	  gfc_free_ss (ss);
	}

      if (gfc_option.rtcheck & GFC_RTCHECK_ARRAY_TEMPS)
	{
	  char * msg;

	  if (fsym && proc_name)
	    asprintf (&msg, "An array temporary was created for argument "
		      "'%s' of procedure '%s'", fsym->name, proc_name);
	  else
	    asprintf (&msg, "An array temporary was created");

	  tmp = build_fold_indirect_ref_loc (input_location,
					 desc);
	  tmp = gfc_conv_array_data (tmp);
	  tmp = fold_build2_loc (input_location, NE_EXPR, boolean_type_node,
				 fold_convert (TREE_TYPE (tmp), ptr), tmp);

	  if (fsym && fsym->attr.optional && sym && sym->attr.optional)
	    tmp = fold_build2_loc (input_location, TRUTH_AND_EXPR,
				   boolean_type_node,
				   gfc_conv_expr_present (sym), tmp);

	  gfc_trans_runtime_check (false, true, tmp, &se->pre,
				   &expr->where, msg);
	  free (msg);
	}

      gfc_start_block (&block);

      /* Copy the data back.  */
      if (fsym == NULL || fsym->attr.intent != INTENT_IN)
	{
	  tmp = build_call_expr_loc (input_location,
				 gfor_fndecl_in_unpack, 2, desc, ptr);
	  gfc_add_expr_to_block (&block, tmp);
	}

      /* Free the temporary.  */
      tmp = gfc_call_free (convert (pvoid_type_node, ptr));
      gfc_add_expr_to_block (&block, tmp);

      stmt = gfc_finish_block (&block);

      gfc_init_block (&block);
      /* Only if it was repacked.  This code needs to be executed before the
         loop cleanup code.  */
      tmp = build_fold_indirect_ref_loc (input_location,
				     desc);
      tmp = gfc_conv_array_data (tmp);
      tmp = fold_build2_loc (input_location, NE_EXPR, boolean_type_node,
			     fold_convert (TREE_TYPE (tmp), ptr), tmp);

      if (fsym && fsym->attr.optional && sym && sym->attr.optional)
	tmp = fold_build2_loc (input_location, TRUTH_AND_EXPR,
			       boolean_type_node,
			       gfc_conv_expr_present (sym), tmp);

      tmp = build3_v (COND_EXPR, tmp, stmt, build_empty_stmt (input_location));

      gfc_add_expr_to_block (&block, tmp);
      gfc_add_block_to_block (&block, &se->post);

      gfc_init_block (&se->post);

      /* Reset the descriptor pointer.  */
      if (!g77)
        {
          tmp = build_fold_indirect_ref_loc (input_location, desc);
          gfc_conv_descriptor_data_set (&se->post, tmp, origptr);
        }

      gfc_add_block_to_block (&se->post, &block);
    }
}


/* Generate code to deallocate an array, if it is allocated.  */

tree
gfc_trans_dealloc_allocated (tree descriptor, bool coarray, gfc_expr *expr)
{
  tree tmp;
  tree var;
  stmtblock_t block;

  gfc_start_block (&block);

  var = gfc_conv_descriptor_data_get (descriptor);
  STRIP_NOPS (var);

  /* Call array_deallocate with an int * present in the second argument.
     Although it is ignored here, it's presence ensures that arrays that
     are already deallocated are ignored.  */
  tmp = gfc_deallocate_with_status (coarray ? descriptor : var, NULL_TREE,
				    NULL_TREE, NULL_TREE, NULL_TREE, true,
				    expr, coarray);
  gfc_add_expr_to_block (&block, tmp);

  /* Zero the data pointer.  */
  tmp = fold_build2_loc (input_location, MODIFY_EXPR, void_type_node,
			 var, build_int_cst (TREE_TYPE (var), 0));
  gfc_add_expr_to_block (&block, tmp);

  return gfc_finish_block (&block);
}


/* This helper function calculates the size in words of a full array.  */

tree
gfc_full_array_size (stmtblock_t *block, tree decl, int rank)
{
  tree idx;
  tree nelems;
  tree tmp;
  idx = gfc_rank_cst[rank - 1];
  nelems = gfc_conv_descriptor_ubound_get (decl, idx);
  tmp = gfc_conv_descriptor_lbound_get (decl, idx);
  tmp = fold_build2_loc (input_location, MINUS_EXPR, gfc_array_index_type,
			 nelems, tmp);
  tmp = fold_build2_loc (input_location, PLUS_EXPR, gfc_array_index_type,
			 tmp, gfc_index_one_node);
  tmp = gfc_evaluate_now (tmp, block);

  nelems = gfc_conv_descriptor_stride_get (decl, idx);
  tmp = fold_build2_loc (input_location, MULT_EXPR, gfc_array_index_type,
			 nelems, tmp);
  return gfc_evaluate_now (tmp, block);
}


/* Allocate dest to the same size as src, and copy src -> dest.
   If no_malloc is set, only the copy is done.  */

static tree
duplicate_allocatable (tree dest, tree src, tree type, int rank,
		       bool no_malloc, bool no_memcpy, tree str_sz)
{
  tree tmp;
  tree size;
  tree nelems;
  tree null_cond;
  tree null_data;
  stmtblock_t block;

  /* If the source is null, set the destination to null.  Then,
     allocate memory to the destination.  */
  gfc_init_block (&block);

  if (!GFC_DESCRIPTOR_TYPE_P (TREE_TYPE (dest)))
    {
      tmp = null_pointer_node;
      tmp = fold_build2_loc (input_location, MODIFY_EXPR, type, dest, tmp);
      gfc_add_expr_to_block (&block, tmp);
      null_data = gfc_finish_block (&block);

      gfc_init_block (&block);
      if (str_sz != NULL_TREE)
	size = str_sz;
      else
	size = TYPE_SIZE_UNIT (TREE_TYPE (type));

      if (!no_malloc)
	{
	  tmp = gfc_call_malloc (&block, type, size);
	  tmp = fold_build2_loc (input_location, MODIFY_EXPR, void_type_node,
				 dest, fold_convert (type, tmp));
	  gfc_add_expr_to_block (&block, tmp);
	}

      if (!no_memcpy)
	{
	  tmp = builtin_decl_explicit (BUILT_IN_MEMCPY);
	  tmp = build_call_expr_loc (input_location, tmp, 3, dest, src,
				     fold_convert (size_type_node, size));
	  gfc_add_expr_to_block (&block, tmp);
	}
    }
  else
    {
      gfc_conv_descriptor_data_set (&block, dest, null_pointer_node);
      null_data = gfc_finish_block (&block);

      gfc_init_block (&block);
      if (rank)
	nelems = gfc_full_array_size (&block, src, rank);
      else
	nelems = gfc_index_one_node;

      if (str_sz != NULL_TREE)
	tmp = fold_convert (gfc_array_index_type, str_sz);
      else
	tmp = fold_convert (gfc_array_index_type,
			    TYPE_SIZE_UNIT (gfc_get_element_type (type)));
      size = fold_build2_loc (input_location, MULT_EXPR, gfc_array_index_type,
			      nelems, tmp);
      if (!no_malloc)
	{
	  tmp = TREE_TYPE (gfc_conv_descriptor_data_get (src));
	  tmp = gfc_call_malloc (&block, tmp, size);
	  gfc_conv_descriptor_data_set (&block, dest, tmp);
	}

      /* We know the temporary and the value will be the same length,
	 so can use memcpy.  */
      if (!no_memcpy)
	{
	  tmp = builtin_decl_explicit (BUILT_IN_MEMCPY);
	  tmp = build_call_expr_loc (input_location, tmp, 3,
				     gfc_conv_descriptor_data_get (dest),
				     gfc_conv_descriptor_data_get (src),
				     fold_convert (size_type_node, size));
	  gfc_add_expr_to_block (&block, tmp);
	}
    }

  tmp = gfc_finish_block (&block);

  /* Null the destination if the source is null; otherwise do
     the allocate and copy.  */
  if (!GFC_DESCRIPTOR_TYPE_P (TREE_TYPE (src)))
    null_cond = src;
  else
    null_cond = gfc_conv_descriptor_data_get (src);

  null_cond = convert (pvoid_type_node, null_cond);
  null_cond = fold_build2_loc (input_location, NE_EXPR, boolean_type_node,
			       null_cond, null_pointer_node);
  return build3_v (COND_EXPR, null_cond, tmp, null_data);
}


/* Allocate dest to the same size as src, and copy data src -> dest.  */

tree
gfc_duplicate_allocatable (tree dest, tree src, tree type, int rank)
{
  return duplicate_allocatable (dest, src, type, rank, false, false,
				NULL_TREE);
}


/* Copy data src -> dest.  */

tree
gfc_copy_allocatable_data (tree dest, tree src, tree type, int rank)
{
  return duplicate_allocatable (dest, src, type, rank, true, false,
				NULL_TREE);
}

/* Allocate dest to the same size as src, but don't copy anything.  */

tree
gfc_duplicate_allocatable_nocopy (tree dest, tree src, tree type, int rank)
{
  return duplicate_allocatable (dest, src, type, rank, false, true, NULL_TREE);
}


/* Recursively traverse an object of derived type, generating code to
   deallocate, nullify or copy allocatable components.  This is the work horse
   function for the functions named in this enum.  */

enum {DEALLOCATE_ALLOC_COMP = 1, DEALLOCATE_ALLOC_COMP_NO_CAF,
      NULLIFY_ALLOC_COMP, COPY_ALLOC_COMP, COPY_ONLY_ALLOC_COMP,
      COPY_ALLOC_COMP_CAF};

static tree
structure_alloc_comps (gfc_symbol * der_type, tree decl,
		       tree dest, int rank, int purpose)
{
  gfc_component *c;
  gfc_loopinfo loop;
  stmtblock_t fnblock;
  stmtblock_t loopbody;
  stmtblock_t tmpblock;
  tree decl_type;
  tree tmp;
  tree comp;
  tree dcmp;
  tree nelems;
  tree index;
  tree var;
  tree cdecl;
  tree ctype;
  tree vref, dref;
  tree null_cond = NULL_TREE;
  bool called_dealloc_with_status;

  gfc_init_block (&fnblock);

  decl_type = TREE_TYPE (decl);

  if ((POINTER_TYPE_P (decl_type) && rank != 0)
	|| (TREE_CODE (decl_type) == REFERENCE_TYPE && rank == 0))
    decl = build_fold_indirect_ref_loc (input_location, decl);

  /* Just in case in gets dereferenced.  */
  decl_type = TREE_TYPE (decl);

  /* If this an array of derived types with allocatable components
     build a loop and recursively call this function.  */
  if (TREE_CODE (decl_type) == ARRAY_TYPE
      || (GFC_DESCRIPTOR_TYPE_P (decl_type) && rank != 0))
    {
      tmp = gfc_conv_array_data (decl);
      var = build_fold_indirect_ref_loc (input_location,
				     tmp);

      /* Get the number of elements - 1 and set the counter.  */
      if (GFC_DESCRIPTOR_TYPE_P (decl_type))
	{
	  /* Use the descriptor for an allocatable array.  Since this
	     is a full array reference, we only need the descriptor
	     information from dimension = rank.  */
	  tmp = gfc_full_array_size (&fnblock, decl, rank);
	  tmp = fold_build2_loc (input_location, MINUS_EXPR,
				 gfc_array_index_type, tmp,
				 gfc_index_one_node);

	  null_cond = gfc_conv_descriptor_data_get (decl);
	  null_cond = fold_build2_loc (input_location, NE_EXPR,
				       boolean_type_node, null_cond,
				       build_int_cst (TREE_TYPE (null_cond), 0));
	}
      else
	{
	  /*  Otherwise use the TYPE_DOMAIN information.  */
	  tmp =  array_type_nelts (decl_type);
	  tmp = fold_convert (gfc_array_index_type, tmp);
	}

      /* Remember that this is, in fact, the no. of elements - 1.  */
      nelems = gfc_evaluate_now (tmp, &fnblock);
      index = gfc_create_var (gfc_array_index_type, "S");

      /* Build the body of the loop.  */
      gfc_init_block (&loopbody);

      vref = gfc_build_array_ref (var, index, NULL);

      if (purpose == COPY_ALLOC_COMP)
        {
	  if (GFC_DESCRIPTOR_TYPE_P (TREE_TYPE (dest)))
	    {
	      tmp = gfc_duplicate_allocatable (dest, decl, decl_type, rank);
	      gfc_add_expr_to_block (&fnblock, tmp);
	    }
	  tmp = build_fold_indirect_ref_loc (input_location,
					 gfc_conv_array_data (dest));
	  dref = gfc_build_array_ref (tmp, index, NULL);
	  tmp = structure_alloc_comps (der_type, vref, dref, rank, purpose);
	}
      else if (purpose == COPY_ONLY_ALLOC_COMP)
        {
	  tmp = build_fold_indirect_ref_loc (input_location,
					 gfc_conv_array_data (dest));
	  dref = gfc_build_array_ref (tmp, index, NULL);
	  tmp = structure_alloc_comps (der_type, vref, dref, rank,
				       COPY_ALLOC_COMP);
	}
      else
        tmp = structure_alloc_comps (der_type, vref, NULL_TREE, rank, purpose);

      gfc_add_expr_to_block (&loopbody, tmp);

      /* Build the loop and return.  */
      gfc_init_loopinfo (&loop);
      loop.dimen = 1;
      loop.from[0] = gfc_index_zero_node;
      loop.loopvar[0] = index;
      loop.to[0] = nelems;
      gfc_trans_scalarizing_loops (&loop, &loopbody);
      gfc_add_block_to_block (&fnblock, &loop.pre);

      tmp = gfc_finish_block (&fnblock);
      if (null_cond != NULL_TREE)
	tmp = build3_v (COND_EXPR, null_cond, tmp,
			build_empty_stmt (input_location));

      return tmp;
    }

  /* Otherwise, act on the components or recursively call self to
     act on a chain of components.  */
  for (c = der_type->components; c; c = c->next)
    {
      bool cmp_has_alloc_comps = (c->ts.type == BT_DERIVED
				  || c->ts.type == BT_CLASS)
				    && c->ts.u.derived->attr.alloc_comp;
      cdecl = c->backend_decl;
      ctype = TREE_TYPE (cdecl);

      switch (purpose)
	{
	case DEALLOCATE_ALLOC_COMP:
	case DEALLOCATE_ALLOC_COMP_NO_CAF:

	  /* gfc_deallocate_scalar_with_status calls gfc_deallocate_alloc_comp
	     (i.e. this function) so generate all the calls and suppress the
	     recursion from here, if necessary.  */
	  called_dealloc_with_status = false;
	  gfc_init_block (&tmpblock);

	  if ((c->ts.type == BT_DERIVED && !c->attr.pointer)
	      || (c->ts.type == BT_CLASS && !CLASS_DATA (c)->attr.class_pointer))
	    {
	      comp = fold_build3_loc (input_location, COMPONENT_REF, ctype,
				      decl, cdecl, NULL_TREE);

	      /* The finalizer frees allocatable components.  */
	      called_dealloc_with_status
		= gfc_add_comp_finalizer_call (&tmpblock, comp, c,
					       purpose == DEALLOCATE_ALLOC_COMP);
	    }
	  else
	    comp = NULL_TREE;

	  if (c->attr.allocatable && !c->attr.proc_pointer
	      && (c->attr.dimension
		  || (c->attr.codimension
		      && purpose != DEALLOCATE_ALLOC_COMP_NO_CAF)))
	    {
	      if (comp == NULL_TREE)
		comp = fold_build3_loc (input_location, COMPONENT_REF, ctype,
					decl, cdecl, NULL_TREE);
	      tmp = gfc_trans_dealloc_allocated (comp, c->attr.codimension, NULL);
	      gfc_add_expr_to_block (&tmpblock, tmp);
	    }
	  else if (c->attr.allocatable && !c->attr.codimension)
	    {
	      /* Allocatable scalar components.  */
	      if (comp == NULL_TREE)
		comp = fold_build3_loc (input_location, COMPONENT_REF, ctype,
					decl, cdecl, NULL_TREE);

	      tmp = gfc_deallocate_scalar_with_status (comp, NULL, true, NULL,
						       c->ts);
	      gfc_add_expr_to_block (&tmpblock, tmp);
	      called_dealloc_with_status = true;

	      tmp = fold_build2_loc (input_location, MODIFY_EXPR,
				     void_type_node, comp,
				     build_int_cst (TREE_TYPE (comp), 0));
	      gfc_add_expr_to_block (&tmpblock, tmp);
	    }
	  else if (c->ts.type == BT_CLASS && CLASS_DATA (c)->attr.allocatable
		   && (!CLASS_DATA (c)->attr.codimension
		       || purpose != DEALLOCATE_ALLOC_COMP_NO_CAF))
	    {
	      /* Allocatable CLASS components.  */

	      /* Add reference to '_data' component.  */
	      tmp = CLASS_DATA (c)->backend_decl;
	      comp = fold_build3_loc (input_location, COMPONENT_REF,
				      TREE_TYPE (tmp), comp, tmp, NULL_TREE);

	      if (GFC_DESCRIPTOR_TYPE_P (TREE_TYPE (comp)))
	        tmp = gfc_trans_dealloc_allocated (comp,
					CLASS_DATA (c)->attr.codimension, NULL);
	      else
		{
		  tmp = gfc_deallocate_scalar_with_status (comp, NULL_TREE, true, NULL,
							   CLASS_DATA (c)->ts);
		  gfc_add_expr_to_block (&tmpblock, tmp);
		  called_dealloc_with_status = true;

		  tmp = fold_build2_loc (input_location, MODIFY_EXPR,
					 void_type_node, comp,
					 build_int_cst (TREE_TYPE (comp), 0));
		}
	      gfc_add_expr_to_block (&tmpblock, tmp);
	    }

	  if (cmp_has_alloc_comps
		&& !c->attr.pointer
		&& !called_dealloc_with_status)
	    {
	      /* Do not deallocate the components of ultimate pointer
		 components or iteratively call self if call has been made
		 to gfc_trans_dealloc_allocated  */
	      comp = fold_build3_loc (input_location, COMPONENT_REF, ctype,
				      decl, cdecl, NULL_TREE);
	      rank = c->as ? c->as->rank : 0;
	      tmp = structure_alloc_comps (c->ts.u.derived, comp, NULL_TREE,
					   rank, purpose);
	      gfc_add_expr_to_block (&fnblock, tmp);
	    }

	  /* Now add the deallocation of this component.  */
	  gfc_add_block_to_block (&fnblock, &tmpblock);
	  break;

	case NULLIFY_ALLOC_COMP:
	  if (c->attr.pointer)
	    continue;
	  else if (c->attr.allocatable
		   && (c->attr.dimension|| c->attr.codimension))
	    {
	      comp = fold_build3_loc (input_location, COMPONENT_REF, ctype,
				      decl, cdecl, NULL_TREE);
	      gfc_conv_descriptor_data_set (&fnblock, comp, null_pointer_node);
	    }
	  else if (c->attr.allocatable)
	    {
	      /* Allocatable scalar components.  */
	      comp = fold_build3_loc (input_location, COMPONENT_REF, ctype,
				      decl, cdecl, NULL_TREE);
	      tmp = fold_build2_loc (input_location, MODIFY_EXPR,
				     void_type_node, comp,
				     build_int_cst (TREE_TYPE (comp), 0));
	      gfc_add_expr_to_block (&fnblock, tmp);
	      if (gfc_deferred_strlen (c, &comp))
		{
		  comp = fold_build3_loc (input_location, COMPONENT_REF,
					  TREE_TYPE (comp),
					  decl, comp, NULL_TREE);
		  tmp = fold_build2_loc (input_location, MODIFY_EXPR,
					 TREE_TYPE (comp), comp,
					 build_int_cst (TREE_TYPE (comp), 0));
		  gfc_add_expr_to_block (&fnblock, tmp);
		}
	    }
	  else if (c->ts.type == BT_CLASS && CLASS_DATA (c)->attr.allocatable)
	    {
	      /* Allocatable CLASS components.  */
	      comp = fold_build3_loc (input_location, COMPONENT_REF, ctype,
				      decl, cdecl, NULL_TREE);
	      /* Add reference to '_data' component.  */
	      tmp = CLASS_DATA (c)->backend_decl;
	      comp = fold_build3_loc (input_location, COMPONENT_REF,
				      TREE_TYPE (tmp), comp, tmp, NULL_TREE);
	      if (GFC_DESCRIPTOR_TYPE_P (TREE_TYPE (comp)))
		gfc_conv_descriptor_data_set (&fnblock, comp, null_pointer_node);
	      else
		{
		  tmp = fold_build2_loc (input_location, MODIFY_EXPR,
					 void_type_node, comp,
					 build_int_cst (TREE_TYPE (comp), 0));
		  gfc_add_expr_to_block (&fnblock, tmp);
		}
	    }
          else if (cmp_has_alloc_comps)
	    {
	      comp = fold_build3_loc (input_location, COMPONENT_REF, ctype,
				      decl, cdecl, NULL_TREE);
	      rank = c->as ? c->as->rank : 0;
	      tmp = structure_alloc_comps (c->ts.u.derived, comp, NULL_TREE,
					   rank, purpose);
	      gfc_add_expr_to_block (&fnblock, tmp);
	    }
	  break;

	case COPY_ALLOC_COMP_CAF:
	  if (!c->attr.codimension
	      && (c->ts.type != BT_CLASS || CLASS_DATA (c)->attr.coarray_comp)
	      && (c->ts.type != BT_DERIVED
		  || !c->ts.u.derived->attr.coarray_comp))
	    continue;

	  comp = fold_build3_loc (input_location, COMPONENT_REF, ctype, decl,
				  cdecl, NULL_TREE);
	  dcmp = fold_build3_loc (input_location, COMPONENT_REF, ctype, dest,
				  cdecl, NULL_TREE);

	  if (c->attr.codimension)
	    {
	      if (c->ts.type == BT_CLASS)
		{
		  comp = gfc_class_data_get (comp);
		  dcmp = gfc_class_data_get (dcmp);
		}
	      gfc_conv_descriptor_data_set (&fnblock, dcmp,
					   gfc_conv_descriptor_data_get (comp));
	    }
	  else
	    {
	      tmp = structure_alloc_comps (c->ts.u.derived, comp, dcmp,
					   rank, purpose);
	      gfc_add_expr_to_block (&fnblock, tmp);

	    }
	  break;

	case COPY_ALLOC_COMP:
	  if (c->attr.pointer)
	    continue;

	  /* We need source and destination components.  */
	  comp = fold_build3_loc (input_location, COMPONENT_REF, ctype, decl,
				  cdecl, NULL_TREE);
	  dcmp = fold_build3_loc (input_location, COMPONENT_REF, ctype, dest,
				  cdecl, NULL_TREE);
	  dcmp = fold_convert (TREE_TYPE (comp), dcmp);

	  if (c->ts.type == BT_CLASS && CLASS_DATA (c)->attr.allocatable)
	    {
	      tree ftn_tree;
	      tree size;
	      tree dst_data;
	      tree src_data;
	      tree null_data;

	      dst_data = gfc_class_data_get (dcmp);
	      src_data = gfc_class_data_get (comp);
	      size = fold_convert (size_type_node, gfc_vtable_size_get (comp));

	      if (CLASS_DATA (c)->attr.dimension)
		{
		  nelems = gfc_conv_descriptor_size (src_data,
						     CLASS_DATA (c)->as->rank);
		  size = fold_build2_loc (input_location, MULT_EXPR,
					  size_type_node, size,
					  fold_convert (size_type_node,
							nelems));
		}
	      else
		nelems = build_int_cst (size_type_node, 1);

	      if (CLASS_DATA (c)->attr.dimension
		  || CLASS_DATA (c)->attr.codimension)
		{
		  src_data = gfc_conv_descriptor_data_get (src_data);
		  dst_data = gfc_conv_descriptor_data_get (dst_data);
		}

	      gfc_init_block (&tmpblock);

	      /* Coarray component have to have the same allocation status and
		 shape/type-parameter/effective-type on the LHS and RHS of an
		 intrinsic assignment. Hence, we did not deallocated them - and
		 do not allocate them here.  */
	      if (!CLASS_DATA (c)->attr.codimension)
		{
		  ftn_tree = builtin_decl_explicit (BUILT_IN_MALLOC);
		  tmp = build_call_expr_loc (input_location, ftn_tree, 1, size);
		  gfc_add_modify (&tmpblock, dst_data,
				  fold_convert (TREE_TYPE (dst_data), tmp));
		}

	      tmp = gfc_copy_class_to_class (comp, dcmp, nelems);
	      gfc_add_expr_to_block (&tmpblock, tmp);
	      tmp = gfc_finish_block (&tmpblock);

	      gfc_init_block (&tmpblock);
	      gfc_add_modify (&tmpblock, dst_data,
			      fold_convert (TREE_TYPE (dst_data),
					    null_pointer_node));
	      null_data = gfc_finish_block (&tmpblock);

	      null_cond = fold_build2_loc (input_location, NE_EXPR,
					   boolean_type_node, src_data,
				           null_pointer_node);

	      gfc_add_expr_to_block (&fnblock, build3_v (COND_EXPR, null_cond,
							 tmp, null_data));
	      continue;
	    }

	  if (gfc_deferred_strlen (c, &tmp))
	    {
	      tree len, size;
	      len = tmp;
	      tmp = fold_build3_loc (input_location, COMPONENT_REF,
				     TREE_TYPE (len),
				     decl, len, NULL_TREE);
	      len = fold_build3_loc (input_location, COMPONENT_REF,
				     TREE_TYPE (len),
				     dest, len, NULL_TREE);
	      tmp = fold_build2_loc (input_location, MODIFY_EXPR,
				     TREE_TYPE (len), len, tmp);
	      gfc_add_expr_to_block (&fnblock, tmp);
	      size = size_of_string_in_bytes (c->ts.kind, len);
	      tmp = duplicate_allocatable (dcmp, comp, ctype, rank,
					   false, false, size);
	      gfc_add_expr_to_block (&fnblock, tmp);
	    }
	  else if (c->attr.allocatable && !c->attr.proc_pointer
		   && !cmp_has_alloc_comps)
	    {
	      rank = c->as ? c->as->rank : 0;
	      if (c->attr.codimension)
		tmp = gfc_copy_allocatable_data (dcmp, comp, ctype, rank);
	      else
		tmp = gfc_duplicate_allocatable (dcmp, comp, ctype, rank);
	      gfc_add_expr_to_block (&fnblock, tmp);
	    }

          if (cmp_has_alloc_comps)
	    {
	      rank = c->as ? c->as->rank : 0;
	      tmp = fold_convert (TREE_TYPE (dcmp), comp);
	      gfc_add_modify (&fnblock, dcmp, tmp);
	      tmp = structure_alloc_comps (c->ts.u.derived, comp, dcmp,
					   rank, purpose);
	      gfc_add_expr_to_block (&fnblock, tmp);
	    }
	  break;

	default:
	  gcc_unreachable ();
	  break;
	}
    }

  return gfc_finish_block (&fnblock);
}

/* Recursively traverse an object of derived type, generating code to
   nullify allocatable components.  */

tree
gfc_nullify_alloc_comp (gfc_symbol * der_type, tree decl, int rank)
{
  return structure_alloc_comps (der_type, decl, NULL_TREE, rank,
				NULLIFY_ALLOC_COMP);
}


/* Recursively traverse an object of derived type, generating code to
   deallocate allocatable components.  */

tree
gfc_deallocate_alloc_comp (gfc_symbol * der_type, tree decl, int rank)
{
  return structure_alloc_comps (der_type, decl, NULL_TREE, rank,
				DEALLOCATE_ALLOC_COMP);
}


/* Recursively traverse an object of derived type, generating code to
   deallocate allocatable components.  But do not deallocate coarrays.
   To be used for intrinsic assignment, which may not change the allocation
   status of coarrays.  */

tree
gfc_deallocate_alloc_comp_no_caf (gfc_symbol * der_type, tree decl, int rank)
{
  return structure_alloc_comps (der_type, decl, NULL_TREE, rank,
				DEALLOCATE_ALLOC_COMP_NO_CAF);
}


tree
gfc_reassign_alloc_comp_caf (gfc_symbol *der_type, tree decl, tree dest)
{
  return structure_alloc_comps (der_type, decl, dest, 0, COPY_ALLOC_COMP_CAF);
}


/* Recursively traverse an object of derived type, generating code to
   copy it and its allocatable components.  */

tree
gfc_copy_alloc_comp (gfc_symbol * der_type, tree decl, tree dest, int rank)
{
  return structure_alloc_comps (der_type, decl, dest, rank, COPY_ALLOC_COMP);
}


/* Recursively traverse an object of derived type, generating code to
   copy only its allocatable components.  */

tree
gfc_copy_only_alloc_comp (gfc_symbol * der_type, tree decl, tree dest, int rank)
{
  return structure_alloc_comps (der_type, decl, dest, rank, COPY_ONLY_ALLOC_COMP);
}


/* Returns the value of LBOUND for an expression.  This could be broken out
   from gfc_conv_intrinsic_bound but this seemed to be simpler.  This is
   called by gfc_alloc_allocatable_for_assignment.  */
static tree
get_std_lbound (gfc_expr *expr, tree desc, int dim, bool assumed_size)
{
  tree lbound;
  tree ubound;
  tree stride;
  tree cond, cond1, cond3, cond4;
  tree tmp;
  gfc_ref *ref;

  if (GFC_DESCRIPTOR_TYPE_P (TREE_TYPE (desc)))
    {
      tmp = gfc_rank_cst[dim];
      lbound = gfc_conv_descriptor_lbound_get (desc, tmp);
      ubound = gfc_conv_descriptor_ubound_get (desc, tmp);
      stride = gfc_conv_descriptor_stride_get (desc, tmp);
      cond1 = fold_build2_loc (input_location, GE_EXPR, boolean_type_node,
			       ubound, lbound);
      cond3 = fold_build2_loc (input_location, GE_EXPR, boolean_type_node,
			       stride, gfc_index_zero_node);
      cond3 = fold_build2_loc (input_location, TRUTH_AND_EXPR,
			       boolean_type_node, cond3, cond1);
      cond4 = fold_build2_loc (input_location, LT_EXPR, boolean_type_node,
			       stride, gfc_index_zero_node);
      if (assumed_size)
	cond = fold_build2_loc (input_location, EQ_EXPR, boolean_type_node,
				tmp, build_int_cst (gfc_array_index_type,
						    expr->rank - 1));
      else
	cond = boolean_false_node;

      cond1 = fold_build2_loc (input_location, TRUTH_OR_EXPR,
			       boolean_type_node, cond3, cond4);
      cond = fold_build2_loc (input_location, TRUTH_OR_EXPR,
			      boolean_type_node, cond, cond1);

      return fold_build3_loc (input_location, COND_EXPR,
			      gfc_array_index_type, cond,
			      lbound, gfc_index_one_node);
    }

  if (expr->expr_type == EXPR_FUNCTION)
    {
      /* A conversion function, so use the argument.  */
      gcc_assert (expr->value.function.isym
		  && expr->value.function.isym->conversion);
      expr = expr->value.function.actual->expr;
    }

  if (expr->expr_type == EXPR_VARIABLE)
    {
      tmp = TREE_TYPE (expr->symtree->n.sym->backend_decl);
      for (ref = expr->ref; ref; ref = ref->next)
	{
	  if (ref->type == REF_COMPONENT
		&& ref->u.c.component->as
		&& ref->next
		&& ref->next->u.ar.type == AR_FULL)
	    tmp = TREE_TYPE (ref->u.c.component->backend_decl);
	}
      return GFC_TYPE_ARRAY_LBOUND(tmp, dim);
    }

  return gfc_index_one_node;
}


/* Returns true if an expression represents an lhs that can be reallocated
   on assignment.  */

bool
gfc_is_reallocatable_lhs (gfc_expr *expr)
{
  gfc_ref * ref;

  if (!expr->ref)
    return false;

  /* An allocatable variable.  */
  if (expr->symtree->n.sym->attr.allocatable
	&& expr->ref
	&& expr->ref->type == REF_ARRAY
	&& expr->ref->u.ar.type == AR_FULL)
    return true;

  /* All that can be left are allocatable components.  */
  if ((expr->symtree->n.sym->ts.type != BT_DERIVED
       && expr->symtree->n.sym->ts.type != BT_CLASS)
	|| !expr->symtree->n.sym->ts.u.derived->attr.alloc_comp)
    return false;

  /* Find a component ref followed by an array reference.  */
  for (ref = expr->ref; ref; ref = ref->next)
    if (ref->next
	  && ref->type == REF_COMPONENT
	  && ref->next->type == REF_ARRAY
	  && !ref->next->next)
      break;

  if (!ref)
    return false;

  /* Return true if valid reallocatable lhs.  */
  if (ref->u.c.component->attr.allocatable
	&& ref->next->u.ar.type == AR_FULL)
    return true;

  return false;
}


/* Allocate the lhs of an assignment to an allocatable array, otherwise
   reallocate it.  */

tree
gfc_alloc_allocatable_for_assignment (gfc_loopinfo *loop,
				      gfc_expr *expr1,
				      gfc_expr *expr2)
{
  stmtblock_t realloc_block;
  stmtblock_t alloc_block;
  stmtblock_t fblock;
  gfc_ss *rss;
  gfc_ss *lss;
  gfc_array_info *linfo;
  tree realloc_expr;
  tree alloc_expr;
  tree size1;
  tree size2;
  tree array1;
  tree cond_null;
  tree cond;
  tree tmp;
  tree tmp2;
  tree lbound;
  tree ubound;
  tree desc;
  tree old_desc;
  tree desc2;
  tree offset;
  tree jump_label1;
  tree jump_label2;
  tree neq_size;
  tree lbd;
  int n;
  int dim;
  gfc_array_spec * as;

  /* x = f(...) with x allocatable.  In this case, expr1 is the rhs.
     Find the lhs expression in the loop chain and set expr1 and
     expr2 accordingly.  */
  if (expr1->expr_type == EXPR_FUNCTION && expr2 == NULL)
    {
      expr2 = expr1;
      /* Find the ss for the lhs.  */
      lss = loop->ss;
      for (; lss && lss != gfc_ss_terminator; lss = lss->loop_chain)
	if (lss->info->expr && lss->info->expr->expr_type == EXPR_VARIABLE)
	  break;
      if (lss == gfc_ss_terminator)
	return NULL_TREE;
      expr1 = lss->info->expr;
    }

  /* Bail out if this is not a valid allocate on assignment.  */
  if (!gfc_is_reallocatable_lhs (expr1)
	|| (expr2 && !expr2->rank))
    return NULL_TREE;

  /* Find the ss for the lhs.  */
  lss = loop->ss;
  for (; lss && lss != gfc_ss_terminator; lss = lss->loop_chain)
    if (lss->info->expr == expr1)
      break;

  if (lss == gfc_ss_terminator)
    return NULL_TREE;

  linfo = &lss->info->data.array;

  /* Find an ss for the rhs. For operator expressions, we see the
     ss's for the operands. Any one of these will do.  */
  rss = loop->ss;
  for (; rss && rss != gfc_ss_terminator; rss = rss->loop_chain)
    if (rss->info->expr != expr1 && rss != loop->temp_ss)
      break;

  if (expr2 && rss == gfc_ss_terminator)
    return NULL_TREE;

  gfc_start_block (&fblock);

  /* Since the lhs is allocatable, this must be a descriptor type.
     Get the data and array size.  */
  desc = linfo->descriptor;
  gcc_assert (GFC_DESCRIPTOR_TYPE_P (TREE_TYPE (desc)));
  array1 = gfc_conv_descriptor_data_get (desc);

  /* 7.4.1.3 "If variable is an allocated allocatable variable, it is
     deallocated if expr is an array of different shape or any of the
     corresponding length type parameter values of variable and expr
     differ."  This assures F95 compatibility.  */
  jump_label1 = gfc_build_label_decl (NULL_TREE);
  jump_label2 = gfc_build_label_decl (NULL_TREE);

  /* Allocate if data is NULL.  */
  cond_null = fold_build2_loc (input_location, EQ_EXPR, boolean_type_node,
			 array1, build_int_cst (TREE_TYPE (array1), 0));
  tmp = build3_v (COND_EXPR, cond_null,
		  build1_v (GOTO_EXPR, jump_label1),
		  build_empty_stmt (input_location));
  gfc_add_expr_to_block (&fblock, tmp);

  /* Get arrayspec if expr is a full array.  */
  if (expr2 && expr2->expr_type == EXPR_FUNCTION
	&& expr2->value.function.isym
	&& expr2->value.function.isym->conversion)
    {
      /* For conversion functions, take the arg.  */
      gfc_expr *arg = expr2->value.function.actual->expr;
      as = gfc_get_full_arrayspec_from_expr (arg);
    }
  else if (expr2)
    as = gfc_get_full_arrayspec_from_expr (expr2);
  else
    as = NULL;

  /* If the lhs shape is not the same as the rhs jump to setting the
     bounds and doing the reallocation.......  */
  for (n = 0; n < expr1->rank; n++)
    {
      /* Check the shape.  */
      lbound = gfc_conv_descriptor_lbound_get (desc, gfc_rank_cst[n]);
      ubound = gfc_conv_descriptor_ubound_get (desc, gfc_rank_cst[n]);
      tmp = fold_build2_loc (input_location, MINUS_EXPR,
			     gfc_array_index_type,
			     loop->to[n], loop->from[n]);
      tmp = fold_build2_loc (input_location, PLUS_EXPR,
			     gfc_array_index_type,
			     tmp, lbound);
      tmp = fold_build2_loc (input_location, MINUS_EXPR,
			     gfc_array_index_type,
			     tmp, ubound);
      cond = fold_build2_loc (input_location, NE_EXPR,
			      boolean_type_node,
			      tmp, gfc_index_zero_node);
      tmp = build3_v (COND_EXPR, cond,
		      build1_v (GOTO_EXPR, jump_label1),
		      build_empty_stmt (input_location));
      gfc_add_expr_to_block (&fblock, tmp);
    }

  /* ....else jump past the (re)alloc code.  */
  tmp = build1_v (GOTO_EXPR, jump_label2);
  gfc_add_expr_to_block (&fblock, tmp);

  /* Add the label to start automatic (re)allocation.  */
  tmp = build1_v (LABEL_EXPR, jump_label1);
  gfc_add_expr_to_block (&fblock, tmp);

  /* If the lhs has not been allocated, its bounds will not have been
     initialized and so its size is set to zero.  */
  size1 = gfc_create_var (gfc_array_index_type, NULL);
  gfc_init_block (&alloc_block);
  gfc_add_modify (&alloc_block, size1, gfc_index_zero_node);
  gfc_init_block (&realloc_block);
  gfc_add_modify (&realloc_block, size1,
		  gfc_conv_descriptor_size (desc, expr1->rank));
  tmp = build3_v (COND_EXPR, cond_null,
		  gfc_finish_block (&alloc_block),
		  gfc_finish_block (&realloc_block));
  gfc_add_expr_to_block (&fblock, tmp);

  /* Get the rhs size and fix it.  */
  if (expr2)
    desc2 = rss->info->data.array.descriptor;
  else
    desc2 = NULL_TREE;

  size2 = gfc_index_one_node;
  for (n = 0; n < expr2->rank; n++)
    {
      tmp = fold_build2_loc (input_location, MINUS_EXPR,
			     gfc_array_index_type,
			     loop->to[n], loop->from[n]);
      tmp = fold_build2_loc (input_location, PLUS_EXPR,
			     gfc_array_index_type,
			     tmp, gfc_index_one_node);
      size2 = fold_build2_loc (input_location, MULT_EXPR,
			       gfc_array_index_type,
			       tmp, size2);
    }
  size2 = gfc_evaluate_now (size2, &fblock);

  cond = fold_build2_loc (input_location, NE_EXPR, boolean_type_node,
			  size1, size2);
  neq_size = gfc_evaluate_now (cond, &fblock);

  /* Deallocation of allocatable components will have to occur on
     reallocation.  Fix the old descriptor now.  */
  if ((expr1->ts.type == BT_DERIVED)
	&& expr1->ts.u.derived->attr.alloc_comp)
    old_desc = gfc_evaluate_now (desc, &fblock);
  else
    old_desc = NULL_TREE;

  /* Now modify the lhs descriptor and the associated scalarizer
     variables. F2003 7.4.1.3: "If variable is or becomes an
     unallocated allocatable variable, then it is allocated with each
     deferred type parameter equal to the corresponding type parameters
     of expr , with the shape of expr , and with each lower bound equal
     to the corresponding element of LBOUND(expr)."
     Reuse size1 to keep a dimension-by-dimension track of the
     stride of the new array.  */
  size1 = gfc_index_one_node;
  offset = gfc_index_zero_node;

  for (n = 0; n < expr2->rank; n++)
    {
      tmp = fold_build2_loc (input_location, MINUS_EXPR,
			     gfc_array_index_type,
			     loop->to[n], loop->from[n]);
      tmp = fold_build2_loc (input_location, PLUS_EXPR,
			     gfc_array_index_type,
			     tmp, gfc_index_one_node);

      lbound = gfc_index_one_node;
      ubound = tmp;

      if (as)
	{
	  lbd = get_std_lbound (expr2, desc2, n,
				as->type == AS_ASSUMED_SIZE);
	  ubound = fold_build2_loc (input_location,
				    MINUS_EXPR,
				    gfc_array_index_type,
				    ubound, lbound);
	  ubound = fold_build2_loc (input_location,
				    PLUS_EXPR,
				    gfc_array_index_type,
				    ubound, lbd);
	  lbound = lbd;
	}

      gfc_conv_descriptor_lbound_set (&fblock, desc,
				      gfc_rank_cst[n],
				      lbound);
      gfc_conv_descriptor_ubound_set (&fblock, desc,
				      gfc_rank_cst[n],
				      ubound);
      gfc_conv_descriptor_stride_set (&fblock, desc,
				      gfc_rank_cst[n],
				      size1);
      lbound = gfc_conv_descriptor_lbound_get (desc,
					       gfc_rank_cst[n]);
      tmp2 = fold_build2_loc (input_location, MULT_EXPR,
			      gfc_array_index_type,
			      lbound, size1);
      offset = fold_build2_loc (input_location, MINUS_EXPR,
				gfc_array_index_type,
				offset, tmp2);
      size1 = fold_build2_loc (input_location, MULT_EXPR,
			       gfc_array_index_type,
			       tmp, size1);
    }

  /* Set the lhs descriptor and scalarizer offsets.  For rank > 1,
     the array offset is saved and the info.offset is used for a
     running offset.  Use the saved_offset instead.  */
  tmp = gfc_conv_descriptor_offset (desc);
  gfc_add_modify (&fblock, tmp, offset);
  if (linfo->saved_offset
      && TREE_CODE (linfo->saved_offset) == VAR_DECL)
    gfc_add_modify (&fblock, linfo->saved_offset, tmp);

  /* Now set the deltas for the lhs.  */
  for (n = 0; n < expr1->rank; n++)
    {
      tmp = gfc_conv_descriptor_lbound_get (desc, gfc_rank_cst[n]);
      dim = lss->dim[n];
      tmp = fold_build2_loc (input_location, MINUS_EXPR,
			     gfc_array_index_type, tmp,
			     loop->from[dim]);
      if (linfo->delta[dim]
	  && TREE_CODE (linfo->delta[dim]) == VAR_DECL)
	gfc_add_modify (&fblock, linfo->delta[dim], tmp);
    }

  /* Get the new lhs size in bytes.  */
  if (expr1->ts.type == BT_CHARACTER && expr1->ts.deferred)
    {
      if (expr2->ts.deferred)
	{
	  if (TREE_CODE (expr2->ts.u.cl->backend_decl) == VAR_DECL)
	    tmp = expr2->ts.u.cl->backend_decl;
	  else
	    tmp = rss->info->string_length;
	}
      else
	{
	  tmp = expr2->ts.u.cl->backend_decl;
	  tmp = fold_convert (TREE_TYPE (expr1->ts.u.cl->backend_decl), tmp);
	}

      if (expr1->ts.u.cl->backend_decl
	  && TREE_CODE (expr1->ts.u.cl->backend_decl) == VAR_DECL)
	gfc_add_modify (&fblock, expr1->ts.u.cl->backend_decl, tmp);
      else
	gfc_add_modify (&fblock, lss->info->string_length, tmp);
    }
  else if (expr1->ts.type == BT_CHARACTER && expr1->ts.u.cl->backend_decl)
    {
      tmp = TYPE_SIZE_UNIT (TREE_TYPE (gfc_typenode_for_spec (&expr1->ts)));
      tmp = fold_build2_loc (input_location, MULT_EXPR,
			     gfc_array_index_type, tmp,
			     expr1->ts.u.cl->backend_decl);
    }
  else
    tmp = TYPE_SIZE_UNIT (gfc_typenode_for_spec (&expr1->ts));
  tmp = fold_convert (gfc_array_index_type, tmp);
  size2 = fold_build2_loc (input_location, MULT_EXPR,
			   gfc_array_index_type,
			   tmp, size2);
  size2 = fold_convert (size_type_node, size2);
  size2 = fold_build2_loc (input_location, MAX_EXPR, size_type_node,
			   size2, size_one_node);
  size2 = gfc_evaluate_now (size2, &fblock);

  /* Realloc expression.  Note that the scalarizer uses desc.data
     in the array reference - (*desc.data)[<element>]. */
  gfc_init_block (&realloc_block);

  if ((expr1->ts.type == BT_DERIVED)
	&& expr1->ts.u.derived->attr.alloc_comp)
    {
      tmp = gfc_deallocate_alloc_comp_no_caf (expr1->ts.u.derived, old_desc,
					      expr1->rank);
      gfc_add_expr_to_block (&realloc_block, tmp);
    }

  tmp = build_call_expr_loc (input_location,
			     builtin_decl_explicit (BUILT_IN_REALLOC), 2,
			     fold_convert (pvoid_type_node, array1),
			     size2);
  gfc_conv_descriptor_data_set (&realloc_block,
				desc, tmp);

  if ((expr1->ts.type == BT_DERIVED)
	&& expr1->ts.u.derived->attr.alloc_comp)
    {
      tmp = gfc_nullify_alloc_comp (expr1->ts.u.derived, desc,
				    expr1->rank);
      gfc_add_expr_to_block (&realloc_block, tmp);
    }

  realloc_expr = gfc_finish_block (&realloc_block);

  /* Only reallocate if sizes are different.  */
  tmp = build3_v (COND_EXPR, neq_size, realloc_expr,
		  build_empty_stmt (input_location));
  realloc_expr = tmp;


  /* Malloc expression.  */
  gfc_init_block (&alloc_block);
  tmp = build_call_expr_loc (input_location,
			     builtin_decl_explicit (BUILT_IN_MALLOC),
			     1, size2);
  gfc_conv_descriptor_data_set (&alloc_block,
				desc, tmp);
  tmp = gfc_conv_descriptor_dtype (desc);
  gfc_add_modify (&alloc_block, tmp, gfc_get_dtype (TREE_TYPE (desc)));
  if ((expr1->ts.type == BT_DERIVED)
	&& expr1->ts.u.derived->attr.alloc_comp)
    {
      tmp = gfc_nullify_alloc_comp (expr1->ts.u.derived, desc,
				    expr1->rank);
      gfc_add_expr_to_block (&alloc_block, tmp);
    }
  alloc_expr = gfc_finish_block (&alloc_block);

  /* Malloc if not allocated; realloc otherwise.  */
  tmp = build_int_cst (TREE_TYPE (array1), 0);
  cond = fold_build2_loc (input_location, EQ_EXPR,
			  boolean_type_node,
			  array1, tmp);
  tmp = build3_v (COND_EXPR, cond, alloc_expr, realloc_expr);
  gfc_add_expr_to_block (&fblock, tmp);

  /* Make sure that the scalarizer data pointer is updated.  */
  if (linfo->data
      && TREE_CODE (linfo->data) == VAR_DECL)
    {
      tmp = gfc_conv_descriptor_data_get (desc);
      gfc_add_modify (&fblock, linfo->data, tmp);
    }

  /* Add the exit label.  */
  tmp = build1_v (LABEL_EXPR, jump_label2);
  gfc_add_expr_to_block (&fblock, tmp);

  return gfc_finish_block (&fblock);
}


/* NULLIFY an allocatable/pointer array on function entry, free it on exit.
   Do likewise, recursively if necessary, with the allocatable components of
   derived types.  */

void
gfc_trans_deferred_array (gfc_symbol * sym, gfc_wrapped_block * block)
{
  tree type;
  tree tmp;
  tree descriptor;
  stmtblock_t init;
  stmtblock_t cleanup;
  locus loc;
  int rank;
  bool sym_has_alloc_comp, has_finalizer;

  sym_has_alloc_comp = (sym->ts.type == BT_DERIVED
			|| sym->ts.type == BT_CLASS)
			  && sym->ts.u.derived->attr.alloc_comp;
  has_finalizer = sym->ts.type == BT_CLASS || sym->ts.type == BT_DERIVED
		   ? gfc_is_finalizable (sym->ts.u.derived, NULL) : false;

  /* Make sure the frontend gets these right.  */
  gcc_assert (sym->attr.pointer || sym->attr.allocatable || sym_has_alloc_comp
	      || has_finalizer);

  gfc_save_backend_locus (&loc);
  gfc_set_backend_locus (&sym->declared_at);
  gfc_init_block (&init);

  gcc_assert (TREE_CODE (sym->backend_decl) == VAR_DECL
		|| TREE_CODE (sym->backend_decl) == PARM_DECL);

  if (sym->ts.type == BT_CHARACTER
      && !INTEGER_CST_P (sym->ts.u.cl->backend_decl))
    {
      gfc_conv_string_length (sym->ts.u.cl, NULL, &init);
      gfc_trans_vla_type_sizes (sym, &init);
    }

  /* Dummy, use associated and result variables don't need anything special.  */
  if (sym->attr.dummy || sym->attr.use_assoc || sym->attr.result)
    {
      gfc_add_init_cleanup (block, gfc_finish_block (&init), NULL_TREE);
      gfc_restore_backend_locus (&loc);
      return;
    }

  descriptor = sym->backend_decl;

  /* Although static, derived types with default initializers and
     allocatable components must not be nulled wholesale; instead they
     are treated component by component.  */
  if (TREE_STATIC (descriptor) && !sym_has_alloc_comp && !has_finalizer)
    {
      /* SAVEd variables are not freed on exit.  */
      gfc_trans_static_array_pointer (sym);

      gfc_add_init_cleanup (block, gfc_finish_block (&init), NULL_TREE);
      gfc_restore_backend_locus (&loc);
      return;
    }

  /* Get the descriptor type.  */
  type = TREE_TYPE (sym->backend_decl);

  if ((sym_has_alloc_comp || (has_finalizer && sym->ts.type != BT_CLASS))
      && !(sym->attr.pointer || sym->attr.allocatable))
    {
      if (!sym->attr.save
	  && !(TREE_STATIC (sym->backend_decl) && sym->attr.is_main_program))
	{
	  if (sym->value == NULL
	      || !gfc_has_default_initializer (sym->ts.u.derived))
	    {
	      rank = sym->as ? sym->as->rank : 0;
	      tmp = gfc_nullify_alloc_comp (sym->ts.u.derived,
					    descriptor, rank);
	      gfc_add_expr_to_block (&init, tmp);
	    }
	  else
	    gfc_init_default_dt (sym, &init, false);
	}
    }
  else if (!GFC_DESCRIPTOR_TYPE_P (type))
    {
      /* If the backend_decl is not a descriptor, we must have a pointer
	 to one.  */
      descriptor = build_fold_indirect_ref_loc (input_location,
						sym->backend_decl);
      type = TREE_TYPE (descriptor);
    }

  /* NULLIFY the data pointer.  */
  if (GFC_DESCRIPTOR_TYPE_P (type) && !sym->attr.save)
    gfc_conv_descriptor_data_set (&init, descriptor, null_pointer_node);

  gfc_restore_backend_locus (&loc);
  gfc_init_block (&cleanup);

  /* Allocatable arrays need to be freed when they go out of scope.
     The allocatable components of pointers must not be touched.  */
  if (!sym->attr.allocatable && has_finalizer && sym->ts.type != BT_CLASS
      && !sym->attr.pointer && !sym->attr.artificial && !sym->attr.save
      && !sym->ns->proc_name->attr.is_main_program)
    {
      gfc_expr *e;
      sym->attr.referenced = 1;
      e = gfc_lval_expr_from_sym (sym);
      gfc_add_finalizer_call (&cleanup, e);
      gfc_free_expr (e);
    }
  else if ((!sym->attr.allocatable || !has_finalizer)
      && sym_has_alloc_comp && !(sym->attr.function || sym->attr.result)
      && !sym->attr.pointer && !sym->attr.save
      && !sym->ns->proc_name->attr.is_main_program)
    {
      int rank;
      rank = sym->as ? sym->as->rank : 0;
      tmp = gfc_deallocate_alloc_comp (sym->ts.u.derived, descriptor, rank);
      gfc_add_expr_to_block (&cleanup, tmp);
    }

  if (sym->attr.allocatable && (sym->attr.dimension || sym->attr.codimension)
      && !sym->attr.save && !sym->attr.result
      && !sym->ns->proc_name->attr.is_main_program)
    {
      gfc_expr *e;
      e = has_finalizer ? gfc_lval_expr_from_sym (sym) : NULL;
      tmp = gfc_trans_dealloc_allocated (sym->backend_decl,
					 sym->attr.codimension, e);
      if (e)
	gfc_free_expr (e);
      gfc_add_expr_to_block (&cleanup, tmp);
    }

  gfc_add_init_cleanup (block, gfc_finish_block (&init),
			gfc_finish_block (&cleanup));
}

/************ Expression Walking Functions ******************/

/* Walk a variable reference.

   Possible extension - multiple component subscripts.
    x(:,:) = foo%a(:)%b(:)
   Transforms to
    forall (i=..., j=...)
      x(i,j) = foo%a(j)%b(i)
    end forall
   This adds a fair amount of complexity because you need to deal with more
   than one ref.  Maybe handle in a similar manner to vector subscripts.
   Maybe not worth the effort.  */


static gfc_ss *
gfc_walk_variable_expr (gfc_ss * ss, gfc_expr * expr)
{
  gfc_ref *ref;

  for (ref = expr->ref; ref; ref = ref->next)
    if (ref->type == REF_ARRAY && ref->u.ar.type != AR_ELEMENT)
      break;

  return gfc_walk_array_ref (ss, expr, ref);
}


gfc_ss *
gfc_walk_array_ref (gfc_ss * ss, gfc_expr * expr, gfc_ref * ref)
{
  gfc_array_ref *ar;
  gfc_ss *newss;
  int n;

  for (; ref; ref = ref->next)
    {
      if (ref->type == REF_SUBSTRING)
	{
	  ss = gfc_get_scalar_ss (ss, ref->u.ss.start);
	  ss = gfc_get_scalar_ss (ss, ref->u.ss.end);
	}

      /* We're only interested in array sections from now on.  */
      if (ref->type != REF_ARRAY)
	continue;

      ar = &ref->u.ar;

      switch (ar->type)
	{
	case AR_ELEMENT:
	  for (n = ar->dimen - 1; n >= 0; n--)
	    ss = gfc_get_scalar_ss (ss, ar->start[n]);
	  break;

	case AR_FULL:
	  newss = gfc_get_array_ss (ss, expr, ar->as->rank, GFC_SS_SECTION);
	  newss->info->data.array.ref = ref;

	  /* Make sure array is the same as array(:,:), this way
	     we don't need to special case all the time.  */
	  ar->dimen = ar->as->rank;
	  for (n = 0; n < ar->dimen; n++)
	    {
	      ar->dimen_type[n] = DIMEN_RANGE;

	      gcc_assert (ar->start[n] == NULL);
	      gcc_assert (ar->end[n] == NULL);
	      gcc_assert (ar->stride[n] == NULL);
	    }
	  ss = newss;
	  break;

	case AR_SECTION:
	  newss = gfc_get_array_ss (ss, expr, 0, GFC_SS_SECTION);
	  newss->info->data.array.ref = ref;

	  /* We add SS chains for all the subscripts in the section.  */
	  for (n = 0; n < ar->dimen; n++)
	    {
	      gfc_ss *indexss;

	      switch (ar->dimen_type[n])
		{
		case DIMEN_ELEMENT:
		  /* Add SS for elemental (scalar) subscripts.  */
		  gcc_assert (ar->start[n]);
		  indexss = gfc_get_scalar_ss (gfc_ss_terminator, ar->start[n]);
		  indexss->loop_chain = gfc_ss_terminator;
		  newss->info->data.array.subscript[n] = indexss;
		  break;

		case DIMEN_RANGE:
                  /* We don't add anything for sections, just remember this
                     dimension for later.  */
		  newss->dim[newss->dimen] = n;
		  newss->dimen++;
		  break;

		case DIMEN_VECTOR:
		  /* Create a GFC_SS_VECTOR index in which we can store
		     the vector's descriptor.  */
		  indexss = gfc_get_array_ss (gfc_ss_terminator, ar->start[n],
					      1, GFC_SS_VECTOR);
		  indexss->loop_chain = gfc_ss_terminator;
		  newss->info->data.array.subscript[n] = indexss;
		  newss->dim[newss->dimen] = n;
		  newss->dimen++;
		  break;

		default:
		  /* We should know what sort of section it is by now.  */
		  gcc_unreachable ();
		}
	    }
	  /* We should have at least one non-elemental dimension,
	     unless we are creating a descriptor for a (scalar) coarray.  */
	  gcc_assert (newss->dimen > 0
		      || newss->info->data.array.ref->u.ar.as->corank > 0);
	  ss = newss;
	  break;

	default:
	  /* We should know what sort of section it is by now.  */
	  gcc_unreachable ();
	}

    }
  return ss;
}


/* Walk an expression operator. If only one operand of a binary expression is
   scalar, we must also add the scalar term to the SS chain.  */

static gfc_ss *
gfc_walk_op_expr (gfc_ss * ss, gfc_expr * expr)
{
  gfc_ss *head;
  gfc_ss *head2;

  head = gfc_walk_subexpr (ss, expr->value.op.op1);
  if (expr->value.op.op2 == NULL)
    head2 = head;
  else
    head2 = gfc_walk_subexpr (head, expr->value.op.op2);

  /* All operands are scalar.  Pass back and let the caller deal with it.  */
  if (head2 == ss)
    return head2;

  /* All operands require scalarization.  */
  if (head != ss && (expr->value.op.op2 == NULL || head2 != head))
    return head2;

  /* One of the operands needs scalarization, the other is scalar.
     Create a gfc_ss for the scalar expression.  */
  if (head == ss)
    {
      /* First operand is scalar.  We build the chain in reverse order, so
         add the scalar SS after the second operand.  */
      head = head2;
      while (head && head->next != ss)
	head = head->next;
      /* Check we haven't somehow broken the chain.  */
      gcc_assert (head);
      head->next = gfc_get_scalar_ss (ss, expr->value.op.op1);
    }
  else				/* head2 == head */
    {
      gcc_assert (head2 == head);
      /* Second operand is scalar.  */
      head2 = gfc_get_scalar_ss (head2, expr->value.op.op2);
    }

  return head2;
}


/* Reverse a SS chain.  */

gfc_ss *
gfc_reverse_ss (gfc_ss * ss)
{
  gfc_ss *next;
  gfc_ss *head;

  gcc_assert (ss != NULL);

  head = gfc_ss_terminator;
  while (ss != gfc_ss_terminator)
    {
      next = ss->next;
      /* Check we didn't somehow break the chain.  */
      gcc_assert (next != NULL);
      ss->next = head;
      head = ss;
      ss = next;
    }

  return (head);
}


/* Given an expression referring to a procedure, return the symbol of its
   interface.  We can't get the procedure symbol directly as we have to handle
   the case of (deferred) type-bound procedures.  */

gfc_symbol *
gfc_get_proc_ifc_for_expr (gfc_expr *procedure_ref)
{
  gfc_symbol *sym;
  gfc_ref *ref;

  if (procedure_ref == NULL)
    return NULL;

  /* Normal procedure case.  */
  sym = procedure_ref->symtree->n.sym;

  /* Typebound procedure case.  */
  for (ref = procedure_ref->ref; ref; ref = ref->next)
    {
      if (ref->type == REF_COMPONENT
	  && ref->u.c.component->attr.proc_pointer)
	sym = ref->u.c.component->ts.interface;
      else
	sym = NULL;
    }

  return sym;
}


/* Walk the arguments of an elemental function.
   PROC_EXPR is used to check whether an argument is permitted to be absent.  If
   it is NULL, we don't do the check and the argument is assumed to be present.
*/

gfc_ss *
gfc_walk_elemental_function_args (gfc_ss * ss, gfc_actual_arglist *arg,
				  gfc_symbol *proc_ifc, gfc_ss_type type)
{
  gfc_formal_arglist *dummy_arg;
  int scalar;
  gfc_ss *head;
  gfc_ss *tail;
  gfc_ss *newss;

  head = gfc_ss_terminator;
  tail = NULL;

  if (proc_ifc)
    dummy_arg = gfc_sym_get_dummy_args (proc_ifc);
  else
    dummy_arg = NULL;

  scalar = 1;
  for (; arg; arg = arg->next)
    {
      if (!arg->expr || arg->expr->expr_type == EXPR_NULL)
	continue;

      newss = gfc_walk_subexpr (head, arg->expr);
      if (newss == head)
	{
	  /* Scalar argument.  */
	  gcc_assert (type == GFC_SS_SCALAR || type == GFC_SS_REFERENCE);
	  newss = gfc_get_scalar_ss (head, arg->expr);
	  newss->info->type = type;

	}
      else
	scalar = 0;

      if (dummy_arg != NULL
	  && dummy_arg->sym->attr.optional
	  && arg->expr->expr_type == EXPR_VARIABLE
	  && (gfc_expr_attr (arg->expr).optional
	      || gfc_expr_attr (arg->expr).allocatable
	      || gfc_expr_attr (arg->expr).pointer))
	newss->info->can_be_null_ref = true;

      head = newss;
      if (!tail)
        {
          tail = head;
          while (tail->next != gfc_ss_terminator)
            tail = tail->next;
        }

      if (dummy_arg != NULL)
	dummy_arg = dummy_arg->next;
    }

  if (scalar)
    {
      /* If all the arguments are scalar we don't need the argument SS.  */
      gfc_free_ss_chain (head);
      /* Pass it back.  */
      return ss;
    }

  /* Add it onto the existing chain.  */
  tail->next = ss;
  return head;
}


/* Walk a function call.  Scalar functions are passed back, and taken out of
   scalarization loops.  For elemental functions we walk their arguments.
   The result of functions returning arrays is stored in a temporary outside
   the loop, so that the function is only called once.  Hence we do not need
   to walk their arguments.  */

static gfc_ss *
gfc_walk_function_expr (gfc_ss * ss, gfc_expr * expr)
{
  gfc_intrinsic_sym *isym;
  gfc_symbol *sym;
  gfc_component *comp = NULL;

  isym = expr->value.function.isym;

  /* Handle intrinsic functions separately.  */
  if (isym)
    return gfc_walk_intrinsic_function (ss, expr, isym);

  sym = expr->value.function.esym;
  if (!sym)
    sym = expr->symtree->n.sym;

  /* A function that returns arrays.  */
  comp = gfc_get_proc_ptr_comp (expr);
  if ((!comp && gfc_return_by_reference (sym) && sym->result->attr.dimension)
      || (comp && comp->attr.dimension))
    return gfc_get_array_ss (ss, expr, expr->rank, GFC_SS_FUNCTION);

  /* Walk the parameters of an elemental function.  For now we always pass
     by reference.  */
  if (sym->attr.elemental || (comp && comp->attr.elemental))
    return gfc_walk_elemental_function_args (ss, expr->value.function.actual,
					     gfc_get_proc_ifc_for_expr (expr),
					     GFC_SS_REFERENCE);

  /* Scalar functions are OK as these are evaluated outside the scalarization
     loop.  Pass back and let the caller deal with it.  */
  return ss;
}


/* An array temporary is constructed for array constructors.  */

static gfc_ss *
gfc_walk_array_constructor (gfc_ss * ss, gfc_expr * expr)
{
  return gfc_get_array_ss (ss, expr, expr->rank, GFC_SS_CONSTRUCTOR);
}


/* Walk an expression.  Add walked expressions to the head of the SS chain.
   A wholly scalar expression will not be added.  */

gfc_ss *
gfc_walk_subexpr (gfc_ss * ss, gfc_expr * expr)
{
  gfc_ss *head;

  switch (expr->expr_type)
    {
    case EXPR_VARIABLE:
      head = gfc_walk_variable_expr (ss, expr);
      return head;

    case EXPR_OP:
      head = gfc_walk_op_expr (ss, expr);
      return head;

    case EXPR_FUNCTION:
      head = gfc_walk_function_expr (ss, expr);
      return head;

    case EXPR_CONSTANT:
    case EXPR_NULL:
    case EXPR_STRUCTURE:
      /* Pass back and let the caller deal with it.  */
      break;

    case EXPR_ARRAY:
      head = gfc_walk_array_constructor (ss, expr);
      return head;

    case EXPR_SUBSTRING:
      /* Pass back and let the caller deal with it.  */
      break;

    default:
      internal_error ("bad expression type during walk (%d)",
		      expr->expr_type);
    }
  return ss;
}


/* Entry point for expression walking.
   A return value equal to the passed chain means this is
   a scalar expression.  It is up to the caller to take whatever action is
   necessary to translate these.  */

gfc_ss *
gfc_walk_expr (gfc_expr * expr)
{
  gfc_ss *res;

  res = gfc_walk_subexpr (gfc_ss_terminator, expr);
  return gfc_reverse_ss (res);
}<|MERGE_RESOLUTION|>--- conflicted
+++ resolved
@@ -6932,11 +6932,7 @@
 				subref_array_target, expr);
 
       if (((se->direct_byref || GFC_ARRAY_TYPE_P (TREE_TYPE (desc)))
-<<<<<<< HEAD
-	  && !se->data_not_needed)
-=======
 	   && !se->data_not_needed)
->>>>>>> 02d42640
 	  || (se->use_offset && base != NULL_TREE))
 	{
 	  /* Set the offset.  */
