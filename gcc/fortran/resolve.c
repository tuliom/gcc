/* Perform type resolution on the various structures.
   Copyright (C) 2001-2015 Free Software Foundation, Inc.
   Contributed by Andy Vaught

This file is part of GCC.

GCC is free software; you can redistribute it and/or modify it under
the terms of the GNU General Public License as published by the Free
Software Foundation; either version 3, or (at your option) any later
version.

GCC is distributed in the hope that it will be useful, but WITHOUT ANY
WARRANTY; without even the implied warranty of MERCHANTABILITY or
FITNESS FOR A PARTICULAR PURPOSE.  See the GNU General Public License
for more details.

You should have received a copy of the GNU General Public License
along with GCC; see the file COPYING3.  If not see
<http://www.gnu.org/licenses/>.  */

#include "config.h"
#include "system.h"
#include "coretypes.h"
#include "options.h"
#include "bitmap.h"
#include "gfortran.h"
#include "arith.h"  /* For gfc_compare_expr().  */
#include "dependency.h"
#include "data.h"
#include "target-memory.h" /* for gfc_simplify_transfer */
#include "constructor.h"

/* Types used in equivalence statements.  */

enum seq_type
{
  SEQ_NONDEFAULT, SEQ_NUMERIC, SEQ_CHARACTER, SEQ_MIXED
};

/* Stack to keep track of the nesting of blocks as we move through the
   code.  See resolve_branch() and gfc_resolve_code().  */

typedef struct code_stack
{
  struct gfc_code *head, *current;
  struct code_stack *prev;

  /* This bitmap keeps track of the targets valid for a branch from
     inside this block except for END {IF|SELECT}s of enclosing
     blocks.  */
  bitmap reachable_labels;
}
code_stack;

static code_stack *cs_base = NULL;


/* Nonzero if we're inside a FORALL or DO CONCURRENT block.  */

static int forall_flag;
int gfc_do_concurrent_flag;

/* True when we are resolving an expression that is an actual argument to
   a procedure.  */
static bool actual_arg = false;
/* True when we are resolving an expression that is the first actual argument
   to a procedure.  */
static bool first_actual_arg = false;


/* Nonzero if we're inside a OpenMP WORKSHARE or PARALLEL WORKSHARE block.  */

static int omp_workshare_flag;

/* Nonzero if we are processing a formal arglist. The corresponding function
   resets the flag each time that it is read.  */
static int formal_arg_flag = 0;

/* True if we are resolving a specification expression.  */
static bool specification_expr = false;

/* The id of the last entry seen.  */
static int current_entry_id;

/* We use bitmaps to determine if a branch target is valid.  */
static bitmap_obstack labels_obstack;

/* True when simplifying a EXPR_VARIABLE argument to an inquiry function.  */
static bool inquiry_argument = false;


int
gfc_is_formal_arg (void)
{
  return formal_arg_flag;
}

/* Is the symbol host associated?  */
static bool
is_sym_host_assoc (gfc_symbol *sym, gfc_namespace *ns)
{
  for (ns = ns->parent; ns; ns = ns->parent)
    {
      if (sym->ns == ns)
	return true;
    }

  return false;
}

/* Ensure a typespec used is valid; for instance, TYPE(t) is invalid if t is
   an ABSTRACT derived-type.  If where is not NULL, an error message with that
   locus is printed, optionally using name.  */

static bool
resolve_typespec_used (gfc_typespec* ts, locus* where, const char* name)
{
  if (ts->type == BT_DERIVED && ts->u.derived->attr.abstract)
    {
      if (where)
	{
	  if (name)
	    gfc_error ("%qs at %L is of the ABSTRACT type %qs",
		       name, where, ts->u.derived->name);
	  else
	    gfc_error ("ABSTRACT type %qs used at %L",
		       ts->u.derived->name, where);
	}

      return false;
    }

  return true;
}


static bool
check_proc_interface (gfc_symbol *ifc, locus *where)
{
  /* Several checks for F08:C1216.  */
  if (ifc->attr.procedure)
    {
      gfc_error ("Interface %qs at %L is declared "
		 "in a later PROCEDURE statement", ifc->name, where);
      return false;
    }
  if (ifc->generic)
    {
      /* For generic interfaces, check if there is
	 a specific procedure with the same name.  */
      gfc_interface *gen = ifc->generic;
      while (gen && strcmp (gen->sym->name, ifc->name) != 0)
	gen = gen->next;
      if (!gen)
	{
	  gfc_error ("Interface %qs at %L may not be generic",
		     ifc->name, where);
	  return false;
	}
    }
  if (ifc->attr.proc == PROC_ST_FUNCTION)
    {
      gfc_error ("Interface %qs at %L may not be a statement function",
		 ifc->name, where);
      return false;
    }
  if (gfc_is_intrinsic (ifc, 0, ifc->declared_at)
      || gfc_is_intrinsic (ifc, 1, ifc->declared_at))
    ifc->attr.intrinsic = 1;
  if (ifc->attr.intrinsic && !gfc_intrinsic_actual_ok (ifc->name, 0))
    {
      gfc_error ("Intrinsic procedure %qs not allowed in "
		 "PROCEDURE statement at %L", ifc->name, where);
      return false;
    }
  if (!ifc->attr.if_source && !ifc->attr.intrinsic && ifc->name[0] != '\0')
    {
      gfc_error ("Interface %qs at %L must be explicit", ifc->name, where);
      return false;
    }
  return true;
}


static void resolve_symbol (gfc_symbol *sym);


/* Resolve the interface for a PROCEDURE declaration or procedure pointer.  */

static bool
resolve_procedure_interface (gfc_symbol *sym)
{
  gfc_symbol *ifc = sym->ts.interface;

  if (!ifc)
    return true;

  if (ifc == sym)
    {
      gfc_error ("PROCEDURE %qs at %L may not be used as its own interface",
		 sym->name, &sym->declared_at);
      return false;
    }
  if (!check_proc_interface (ifc, &sym->declared_at))
    return false;

  if (ifc->attr.if_source || ifc->attr.intrinsic)
    {
      /* Resolve interface and copy attributes.  */
      resolve_symbol (ifc);
      if (ifc->attr.intrinsic)
	gfc_resolve_intrinsic (ifc, &ifc->declared_at);

      if (ifc->result)
	{
	  sym->ts = ifc->result->ts;
	  sym->result = sym;
	}
      else
	sym->ts = ifc->ts;
      sym->ts.interface = ifc;
      sym->attr.function = ifc->attr.function;
      sym->attr.subroutine = ifc->attr.subroutine;

      sym->attr.allocatable = ifc->attr.allocatable;
      sym->attr.pointer = ifc->attr.pointer;
      sym->attr.pure = ifc->attr.pure;
      sym->attr.elemental = ifc->attr.elemental;
      sym->attr.dimension = ifc->attr.dimension;
      sym->attr.contiguous = ifc->attr.contiguous;
      sym->attr.recursive = ifc->attr.recursive;
      sym->attr.always_explicit = ifc->attr.always_explicit;
      sym->attr.ext_attr |= ifc->attr.ext_attr;
      sym->attr.is_bind_c = ifc->attr.is_bind_c;
      sym->attr.class_ok = ifc->attr.class_ok;
      /* Copy array spec.  */
      sym->as = gfc_copy_array_spec (ifc->as);
      /* Copy char length.  */
      if (ifc->ts.type == BT_CHARACTER && ifc->ts.u.cl)
	{
	  sym->ts.u.cl = gfc_new_charlen (sym->ns, ifc->ts.u.cl);
	  if (sym->ts.u.cl->length && !sym->ts.u.cl->resolved
	      && !gfc_resolve_expr (sym->ts.u.cl->length))
	    return false;
	}
    }

  return true;
}


/* Resolve types of formal argument lists.  These have to be done early so that
   the formal argument lists of module procedures can be copied to the
   containing module before the individual procedures are resolved
   individually.  We also resolve argument lists of procedures in interface
   blocks because they are self-contained scoping units.

   Since a dummy argument cannot be a non-dummy procedure, the only
   resort left for untyped names are the IMPLICIT types.  */

static void
resolve_formal_arglist (gfc_symbol *proc)
{
  gfc_formal_arglist *f;
  gfc_symbol *sym;
  bool saved_specification_expr;
  int i;

  if (proc->result != NULL)
    sym = proc->result;
  else
    sym = proc;

  if (gfc_elemental (proc)
      || sym->attr.pointer || sym->attr.allocatable
      || (sym->as && sym->as->rank != 0))
    {
      proc->attr.always_explicit = 1;
      sym->attr.always_explicit = 1;
    }

  formal_arg_flag = 1;

  for (f = proc->formal; f; f = f->next)
    {
      gfc_array_spec *as;

      sym = f->sym;

      if (sym == NULL)
	{
	  /* Alternate return placeholder.  */
	  if (gfc_elemental (proc))
	    gfc_error ("Alternate return specifier in elemental subroutine "
		       "%qs at %L is not allowed", proc->name,
		       &proc->declared_at);
	  if (proc->attr.function)
	    gfc_error ("Alternate return specifier in function "
		       "%qs at %L is not allowed", proc->name,
		       &proc->declared_at);
	  continue;
	}
      else if (sym->attr.procedure && sym->attr.if_source != IFSRC_DECL
	       && !resolve_procedure_interface (sym))
	return;

      if (strcmp (proc->name, sym->name) == 0)
        {
          gfc_error ("Self-referential argument "
                     "%qs at %L is not allowed", sym->name,
                     &proc->declared_at);
          return;
        }

      if (sym->attr.if_source != IFSRC_UNKNOWN)
	resolve_formal_arglist (sym);

      if (sym->attr.subroutine || sym->attr.external)
	{
	  if (sym->attr.flavor == FL_UNKNOWN)
	    gfc_add_flavor (&sym->attr, FL_PROCEDURE, sym->name, &sym->declared_at);
	}
      else
	{
	  if (sym->ts.type == BT_UNKNOWN && !proc->attr.intrinsic
	      && (!sym->attr.function || sym->result == sym))
	    gfc_set_default_type (sym, 1, sym->ns);
	}

      as = sym->ts.type == BT_CLASS && sym->attr.class_ok
	   ? CLASS_DATA (sym)->as : sym->as;

      saved_specification_expr = specification_expr;
      specification_expr = true;
      gfc_resolve_array_spec (as, 0);
      specification_expr = saved_specification_expr;

      /* We can't tell if an array with dimension (:) is assumed or deferred
	 shape until we know if it has the pointer or allocatable attributes.
      */
      if (as && as->rank > 0 && as->type == AS_DEFERRED
	  && ((sym->ts.type != BT_CLASS
	       && !(sym->attr.pointer || sym->attr.allocatable))
              || (sym->ts.type == BT_CLASS
		  && !(CLASS_DATA (sym)->attr.class_pointer
		       || CLASS_DATA (sym)->attr.allocatable)))
	  && sym->attr.flavor != FL_PROCEDURE)
	{
	  as->type = AS_ASSUMED_SHAPE;
	  for (i = 0; i < as->rank; i++)
	    as->lower[i] = gfc_get_int_expr (gfc_default_integer_kind, NULL, 1);
	}

      if ((as && as->rank > 0 && as->type == AS_ASSUMED_SHAPE)
	  || (as && as->type == AS_ASSUMED_RANK)
	  || sym->attr.pointer || sym->attr.allocatable || sym->attr.target
	  || (sym->ts.type == BT_CLASS && sym->attr.class_ok
	      && (CLASS_DATA (sym)->attr.class_pointer
		  || CLASS_DATA (sym)->attr.allocatable
		  || CLASS_DATA (sym)->attr.target))
	  || sym->attr.optional)
	{
	  proc->attr.always_explicit = 1;
	  if (proc->result)
	    proc->result->attr.always_explicit = 1;
	}

      /* If the flavor is unknown at this point, it has to be a variable.
	 A procedure specification would have already set the type.  */

      if (sym->attr.flavor == FL_UNKNOWN)
	gfc_add_flavor (&sym->attr, FL_VARIABLE, sym->name, &sym->declared_at);

      if (gfc_pure (proc))
	{
	  if (sym->attr.flavor == FL_PROCEDURE)
	    {
	      /* F08:C1279.  */
	      if (!gfc_pure (sym))
		{
		  gfc_error ("Dummy procedure %qs of PURE procedure at %L must "
			    "also be PURE", sym->name, &sym->declared_at);
		  continue;
		}
	    }
	  else if (!sym->attr.pointer)
	    {
	      if (proc->attr.function && sym->attr.intent != INTENT_IN)
		{
		  if (sym->attr.value)
		    gfc_notify_std (GFC_STD_F2008, "Argument %qs"
				    " of pure function %qs at %L with VALUE "
				    "attribute but without INTENT(IN)",
				    sym->name, proc->name, &sym->declared_at);
		  else
		    gfc_error ("Argument %qs of pure function %qs at %L must "
			       "be INTENT(IN) or VALUE", sym->name, proc->name,
			       &sym->declared_at);
		}

	      if (proc->attr.subroutine && sym->attr.intent == INTENT_UNKNOWN)
		{
		  if (sym->attr.value)
		    gfc_notify_std (GFC_STD_F2008, "Argument %qs"
				    " of pure subroutine %qs at %L with VALUE "
				    "attribute but without INTENT", sym->name,
				    proc->name, &sym->declared_at);
		  else
		    gfc_error ("Argument %qs of pure subroutine %qs at %L "
			       "must have its INTENT specified or have the "
			       "VALUE attribute", sym->name, proc->name,
			       &sym->declared_at);
		}
	    }

	  /* F08:C1278a.  */
	  if (sym->ts.type == BT_CLASS && sym->attr.intent == INTENT_OUT)
	    {
	      gfc_error ("INTENT(OUT) argument %qs of pure procedure %qs at %L"
			 " may not be polymorphic", sym->name, proc->name,
			 &sym->declared_at);
	      continue;
	    }
	}

      if (proc->attr.implicit_pure)
	{
	  if (sym->attr.flavor == FL_PROCEDURE)
	    {
	      if (!gfc_pure (sym))
		proc->attr.implicit_pure = 0;
	    }
	  else if (!sym->attr.pointer)
	    {
	      if (proc->attr.function && sym->attr.intent != INTENT_IN
		  && !sym->value)
		proc->attr.implicit_pure = 0;

	      if (proc->attr.subroutine && sym->attr.intent == INTENT_UNKNOWN
		  && !sym->value)
		proc->attr.implicit_pure = 0;
	    }
	}

      if (gfc_elemental (proc))
	{
	  /* F08:C1289.  */
	  if (sym->attr.codimension
	      || (sym->ts.type == BT_CLASS && CLASS_DATA (sym)
		  && CLASS_DATA (sym)->attr.codimension))
	    {
	      gfc_error ("Coarray dummy argument %qs at %L to elemental "
			 "procedure", sym->name, &sym->declared_at);
	      continue;
	    }

	  if (sym->as || (sym->ts.type == BT_CLASS && CLASS_DATA (sym)
			  && CLASS_DATA (sym)->as))
	    {
	      gfc_error ("Argument %qs of elemental procedure at %L must "
			 "be scalar", sym->name, &sym->declared_at);
	      continue;
	    }

	  if (sym->attr.allocatable
	      || (sym->ts.type == BT_CLASS && CLASS_DATA (sym)
		  && CLASS_DATA (sym)->attr.allocatable))
	    {
	      gfc_error ("Argument %qs of elemental procedure at %L cannot "
			 "have the ALLOCATABLE attribute", sym->name,
			 &sym->declared_at);
	      continue;
	    }

	  if (sym->attr.pointer
	      || (sym->ts.type == BT_CLASS && CLASS_DATA (sym)
		  && CLASS_DATA (sym)->attr.class_pointer))
	    {
	      gfc_error ("Argument %qs of elemental procedure at %L cannot "
			 "have the POINTER attribute", sym->name,
			 &sym->declared_at);
	      continue;
	    }

	  if (sym->attr.flavor == FL_PROCEDURE)
	    {
	      gfc_error ("Dummy procedure %qs not allowed in elemental "
			 "procedure %qs at %L", sym->name, proc->name,
			 &sym->declared_at);
	      continue;
	    }

	  /* Fortran 2008 Corrigendum 1, C1290a.  */
	  if (sym->attr.intent == INTENT_UNKNOWN && !sym->attr.value)
	    {
	      gfc_error ("Argument %qs of elemental procedure %qs at %L must "
			 "have its INTENT specified or have the VALUE "
			 "attribute", sym->name, proc->name,
			 &sym->declared_at);
	      continue;
	    }
	}

      /* Each dummy shall be specified to be scalar.  */
      if (proc->attr.proc == PROC_ST_FUNCTION)
	{
	  if (sym->as != NULL)
	    {
	      gfc_error ("Argument %qs of statement function at %L must "
			 "be scalar", sym->name, &sym->declared_at);
	      continue;
	    }

	  if (sym->ts.type == BT_CHARACTER)
	    {
	      gfc_charlen *cl = sym->ts.u.cl;
	      if (!cl || !cl->length || cl->length->expr_type != EXPR_CONSTANT)
		{
		  gfc_error ("Character-valued argument %qs of statement "
			     "function at %L must have constant length",
			     sym->name, &sym->declared_at);
		  continue;
		}
	    }
	}
    }
  formal_arg_flag = 0;
}


/* Work function called when searching for symbols that have argument lists
   associated with them.  */

static void
find_arglists (gfc_symbol *sym)
{
  if (sym->attr.if_source == IFSRC_UNKNOWN || sym->ns != gfc_current_ns
      || sym->attr.flavor == FL_DERIVED || sym->attr.intrinsic)
    return;

  resolve_formal_arglist (sym);
}


/* Given a namespace, resolve all formal argument lists within the namespace.
 */

static void
resolve_formal_arglists (gfc_namespace *ns)
{
  if (ns == NULL)
    return;

  gfc_traverse_ns (ns, find_arglists);
}


static void
resolve_contained_fntype (gfc_symbol *sym, gfc_namespace *ns)
{
  bool t;

  /* If this namespace is not a function or an entry master function,
     ignore it.  */
  if (! sym || !(sym->attr.function || sym->attr.flavor == FL_VARIABLE)
      || sym->attr.entry_master)
    return;

  /* Try to find out of what the return type is.  */
  if (sym->result->ts.type == BT_UNKNOWN && sym->result->ts.interface == NULL)
    {
      t = gfc_set_default_type (sym->result, 0, ns);

      if (!t && !sym->result->attr.untyped)
	{
	  if (sym->result == sym)
	    gfc_error ("Contained function %qs at %L has no IMPLICIT type",
		       sym->name, &sym->declared_at);
	  else if (!sym->result->attr.proc_pointer)
	    gfc_error ("Result %qs of contained function %qs at %L has "
		       "no IMPLICIT type", sym->result->name, sym->name,
		       &sym->result->declared_at);
	  sym->result->attr.untyped = 1;
	}
    }

  /* Fortran 95 Draft Standard, page 51, Section 5.1.1.5, on the Character
     type, lists the only ways a character length value of * can be used:
     dummy arguments of procedures, named constants, and function results
     in external functions.  Internal function results and results of module
     procedures are not on this list, ergo, not permitted.  */

  if (sym->result->ts.type == BT_CHARACTER)
    {
      gfc_charlen *cl = sym->result->ts.u.cl;
      if ((!cl || !cl->length) && !sym->result->ts.deferred)
	{
	  /* See if this is a module-procedure and adapt error message
	     accordingly.  */
	  bool module_proc;
	  gcc_assert (ns->parent && ns->parent->proc_name);
	  module_proc = (ns->parent->proc_name->attr.flavor == FL_MODULE);

	  gfc_error ("Character-valued %s %qs at %L must not be"
		     " assumed length",
		     module_proc ? _("module procedure")
				 : _("internal function"),
		     sym->name, &sym->declared_at);
	}
    }
}


/* Add NEW_ARGS to the formal argument list of PROC, taking care not to
   introduce duplicates.  */

static void
merge_argument_lists (gfc_symbol *proc, gfc_formal_arglist *new_args)
{
  gfc_formal_arglist *f, *new_arglist;
  gfc_symbol *new_sym;

  for (; new_args != NULL; new_args = new_args->next)
    {
      new_sym = new_args->sym;
      /* See if this arg is already in the formal argument list.  */
      for (f = proc->formal; f; f = f->next)
	{
	  if (new_sym == f->sym)
	    break;
	}

      if (f)
	continue;

      /* Add a new argument.  Argument order is not important.  */
      new_arglist = gfc_get_formal_arglist ();
      new_arglist->sym = new_sym;
      new_arglist->next = proc->formal;
      proc->formal  = new_arglist;
    }
}


/* Flag the arguments that are not present in all entries.  */

static void
check_argument_lists (gfc_symbol *proc, gfc_formal_arglist *new_args)
{
  gfc_formal_arglist *f, *head;
  head = new_args;

  for (f = proc->formal; f; f = f->next)
    {
      if (f->sym == NULL)
	continue;

      for (new_args = head; new_args; new_args = new_args->next)
	{
	  if (new_args->sym == f->sym)
	    break;
	}

      if (new_args)
	continue;

      f->sym->attr.not_always_present = 1;
    }
}


/* Resolve alternate entry points.  If a symbol has multiple entry points we
   create a new master symbol for the main routine, and turn the existing
   symbol into an entry point.  */

static void
resolve_entries (gfc_namespace *ns)
{
  gfc_namespace *old_ns;
  gfc_code *c;
  gfc_symbol *proc;
  gfc_entry_list *el;
  char name[GFC_MAX_SYMBOL_LEN + 1];
  static int master_count = 0;

  if (ns->proc_name == NULL)
    return;

  /* No need to do anything if this procedure doesn't have alternate entry
     points.  */
  if (!ns->entries)
    return;

  /* We may already have resolved alternate entry points.  */
  if (ns->proc_name->attr.entry_master)
    return;

  /* If this isn't a procedure something has gone horribly wrong.  */
  gcc_assert (ns->proc_name->attr.flavor == FL_PROCEDURE);

  /* Remember the current namespace.  */
  old_ns = gfc_current_ns;

  gfc_current_ns = ns;

  /* Add the main entry point to the list of entry points.  */
  el = gfc_get_entry_list ();
  el->sym = ns->proc_name;
  el->id = 0;
  el->next = ns->entries;
  ns->entries = el;
  ns->proc_name->attr.entry = 1;

  /* If it is a module function, it needs to be in the right namespace
     so that gfc_get_fake_result_decl can gather up the results. The
     need for this arose in get_proc_name, where these beasts were
     left in their own namespace, to keep prior references linked to
     the entry declaration.*/
  if (ns->proc_name->attr.function
      && ns->parent && ns->parent->proc_name->attr.flavor == FL_MODULE)
    el->sym->ns = ns;

  /* Do the same for entries where the master is not a module
     procedure.  These are retained in the module namespace because
     of the module procedure declaration.  */
  for (el = el->next; el; el = el->next)
    if (el->sym->ns->proc_name->attr.flavor == FL_MODULE
	  && el->sym->attr.mod_proc)
      el->sym->ns = ns;
  el = ns->entries;

  /* Add an entry statement for it.  */
  c = gfc_get_code (EXEC_ENTRY);
  c->ext.entry = el;
  c->next = ns->code;
  ns->code = c;

  /* Create a new symbol for the master function.  */
  /* Give the internal function a unique name (within this file).
     Also include the function name so the user has some hope of figuring
     out what is going on.  */
  snprintf (name, GFC_MAX_SYMBOL_LEN, "master.%d.%s",
	    master_count++, ns->proc_name->name);
  gfc_get_ha_symbol (name, &proc);
  gcc_assert (proc != NULL);

  gfc_add_procedure (&proc->attr, PROC_INTERNAL, proc->name, NULL);
  if (ns->proc_name->attr.subroutine)
    gfc_add_subroutine (&proc->attr, proc->name, NULL);
  else
    {
      gfc_symbol *sym;
      gfc_typespec *ts, *fts;
      gfc_array_spec *as, *fas;
      gfc_add_function (&proc->attr, proc->name, NULL);
      proc->result = proc;
      fas = ns->entries->sym->as;
      fas = fas ? fas : ns->entries->sym->result->as;
      fts = &ns->entries->sym->result->ts;
      if (fts->type == BT_UNKNOWN)
	fts = gfc_get_default_type (ns->entries->sym->result->name, NULL);
      for (el = ns->entries->next; el; el = el->next)
	{
	  ts = &el->sym->result->ts;
	  as = el->sym->as;
	  as = as ? as : el->sym->result->as;
	  if (ts->type == BT_UNKNOWN)
	    ts = gfc_get_default_type (el->sym->result->name, NULL);

	  if (! gfc_compare_types (ts, fts)
	      || (el->sym->result->attr.dimension
		  != ns->entries->sym->result->attr.dimension)
	      || (el->sym->result->attr.pointer
		  != ns->entries->sym->result->attr.pointer))
	    break;
	  else if (as && fas && ns->entries->sym->result != el->sym->result
		      && gfc_compare_array_spec (as, fas) == 0)
	    gfc_error ("Function %s at %L has entries with mismatched "
		       "array specifications", ns->entries->sym->name,
		       &ns->entries->sym->declared_at);
	  /* The characteristics need to match and thus both need to have
	     the same string length, i.e. both len=*, or both len=4.
	     Having both len=<variable> is also possible, but difficult to
	     check at compile time.  */
	  else if (ts->type == BT_CHARACTER && ts->u.cl && fts->u.cl
		   && (((ts->u.cl->length && !fts->u.cl->length)
			||(!ts->u.cl->length && fts->u.cl->length))
		       || (ts->u.cl->length
			   && ts->u.cl->length->expr_type
			      != fts->u.cl->length->expr_type)
		       || (ts->u.cl->length
			   && ts->u.cl->length->expr_type == EXPR_CONSTANT
		           && mpz_cmp (ts->u.cl->length->value.integer,
				       fts->u.cl->length->value.integer) != 0)))
	    gfc_notify_std (GFC_STD_GNU, "Function %s at %L with "
			    "entries returning variables of different "
			    "string lengths", ns->entries->sym->name,
			    &ns->entries->sym->declared_at);
	}

      if (el == NULL)
	{
	  sym = ns->entries->sym->result;
	  /* All result types the same.  */
	  proc->ts = *fts;
	  if (sym->attr.dimension)
	    gfc_set_array_spec (proc, gfc_copy_array_spec (sym->as), NULL);
	  if (sym->attr.pointer)
	    gfc_add_pointer (&proc->attr, NULL);
	}
      else
	{
	  /* Otherwise the result will be passed through a union by
	     reference.  */
	  proc->attr.mixed_entry_master = 1;
	  for (el = ns->entries; el; el = el->next)
	    {
	      sym = el->sym->result;
	      if (sym->attr.dimension)
		{
		  if (el == ns->entries)
		    gfc_error ("FUNCTION result %s can't be an array in "
			       "FUNCTION %s at %L", sym->name,
			       ns->entries->sym->name, &sym->declared_at);
		  else
		    gfc_error ("ENTRY result %s can't be an array in "
			       "FUNCTION %s at %L", sym->name,
			       ns->entries->sym->name, &sym->declared_at);
		}
	      else if (sym->attr.pointer)
		{
		  if (el == ns->entries)
		    gfc_error ("FUNCTION result %s can't be a POINTER in "
			       "FUNCTION %s at %L", sym->name,
			       ns->entries->sym->name, &sym->declared_at);
		  else
		    gfc_error ("ENTRY result %s can't be a POINTER in "
			       "FUNCTION %s at %L", sym->name,
			       ns->entries->sym->name, &sym->declared_at);
		}
	      else
		{
		  ts = &sym->ts;
		  if (ts->type == BT_UNKNOWN)
		    ts = gfc_get_default_type (sym->name, NULL);
		  switch (ts->type)
		    {
		    case BT_INTEGER:
		      if (ts->kind == gfc_default_integer_kind)
			sym = NULL;
		      break;
		    case BT_REAL:
		      if (ts->kind == gfc_default_real_kind
			  || ts->kind == gfc_default_double_kind)
			sym = NULL;
		      break;
		    case BT_COMPLEX:
		      if (ts->kind == gfc_default_complex_kind)
			sym = NULL;
		      break;
		    case BT_LOGICAL:
		      if (ts->kind == gfc_default_logical_kind)
			sym = NULL;
		      break;
		    case BT_UNKNOWN:
		      /* We will issue error elsewhere.  */
		      sym = NULL;
		      break;
		    default:
		      break;
		    }
		  if (sym)
		    {
		      if (el == ns->entries)
			gfc_error ("FUNCTION result %s can't be of type %s "
				   "in FUNCTION %s at %L", sym->name,
				   gfc_typename (ts), ns->entries->sym->name,
				   &sym->declared_at);
		      else
			gfc_error ("ENTRY result %s can't be of type %s "
				   "in FUNCTION %s at %L", sym->name,
				   gfc_typename (ts), ns->entries->sym->name,
				   &sym->declared_at);
		    }
		}
	    }
	}
    }
  proc->attr.access = ACCESS_PRIVATE;
  proc->attr.entry_master = 1;

  /* Merge all the entry point arguments.  */
  for (el = ns->entries; el; el = el->next)
    merge_argument_lists (proc, el->sym->formal);

  /* Check the master formal arguments for any that are not
     present in all entry points.  */
  for (el = ns->entries; el; el = el->next)
    check_argument_lists (proc, el->sym->formal);

  /* Use the master function for the function body.  */
  ns->proc_name = proc;

  /* Finalize the new symbols.  */
  gfc_commit_symbols ();

  /* Restore the original namespace.  */
  gfc_current_ns = old_ns;
}


/* Resolve common variables.  */
static void
resolve_common_vars (gfc_common_head *common_block, bool named_common)
{
  gfc_symbol *csym = common_block->head;

  for (; csym; csym = csym->common_next)
    {
      /* gfc_add_in_common may have been called before, but the reported errors
	 have been ignored to continue parsing.
	 We do the checks again here.  */
      if (!csym->attr.use_assoc)
	gfc_add_in_common (&csym->attr, csym->name, &common_block->where);

      if (csym->value || csym->attr.data)
	{
	  if (!csym->ns->is_block_data)
	    gfc_notify_std (GFC_STD_GNU, "Variable %qs at %L is in COMMON "
			    "but only in BLOCK DATA initialization is "
			    "allowed", csym->name, &csym->declared_at);
	  else if (!named_common)
	    gfc_notify_std (GFC_STD_GNU, "Initialized variable %qs at %L is "
			    "in a blank COMMON but initialization is only "
			    "allowed in named common blocks", csym->name,
			    &csym->declared_at);
	}

      if (UNLIMITED_POLY (csym))
	gfc_error_now ("%qs in cannot appear in COMMON at %L "
		       "[F2008:C5100]", csym->name, &csym->declared_at);

      if (csym->ts.type != BT_DERIVED)
	continue;

      if (!(csym->ts.u.derived->attr.sequence
	    || csym->ts.u.derived->attr.is_bind_c))
	gfc_error_now ("Derived type variable %qs in COMMON at %L "
		       "has neither the SEQUENCE nor the BIND(C) "
		       "attribute", csym->name, &csym->declared_at);
      if (csym->ts.u.derived->attr.alloc_comp)
	gfc_error_now ("Derived type variable %qs in COMMON at %L "
		       "has an ultimate component that is "
		       "allocatable", csym->name, &csym->declared_at);
      if (gfc_has_default_initializer (csym->ts.u.derived))
	gfc_error_now ("Derived type variable %qs in COMMON at %L "
		       "may not have default initializer", csym->name,
		       &csym->declared_at);

      if (csym->attr.flavor == FL_UNKNOWN && !csym->attr.proc_pointer)
	gfc_add_flavor (&csym->attr, FL_VARIABLE, csym->name, &csym->declared_at);
    }
}

/* Resolve common blocks.  */
static void
resolve_common_blocks (gfc_symtree *common_root)
{
  gfc_symbol *sym;
  gfc_gsymbol * gsym;

  if (common_root == NULL)
    return;

  if (common_root->left)
    resolve_common_blocks (common_root->left);
  if (common_root->right)
    resolve_common_blocks (common_root->right);

  resolve_common_vars (common_root->n.common, true);

  /* The common name is a global name - in Fortran 2003 also if it has a
     C binding name, since Fortran 2008 only the C binding name is a global
     identifier.  */
  if (!common_root->n.common->binding_label
      || gfc_notification_std (GFC_STD_F2008))
    {
      gsym = gfc_find_gsymbol (gfc_gsym_root,
			       common_root->n.common->name);

      if (gsym && gfc_notification_std (GFC_STD_F2008)
	  && gsym->type == GSYM_COMMON
	  && ((common_root->n.common->binding_label
	       && (!gsym->binding_label
		   || strcmp (common_root->n.common->binding_label,
			      gsym->binding_label) != 0))
	      || (!common_root->n.common->binding_label
		  && gsym->binding_label)))
	{
	  gfc_error ("In Fortran 2003 COMMON %qs block at %L is a global "
		     "identifier and must thus have the same binding name "
		     "as the same-named COMMON block at %L: %s vs %s",
		     common_root->n.common->name, &common_root->n.common->where,
		     &gsym->where,
		     common_root->n.common->binding_label
		     ? common_root->n.common->binding_label : "(blank)",
		     gsym->binding_label ? gsym->binding_label : "(blank)");
	  return;
	}

      if (gsym && gsym->type != GSYM_COMMON
	  && !common_root->n.common->binding_label)
	{
	  gfc_error ("COMMON block %qs at %L uses the same global identifier "
		     "as entity at %L",
		     common_root->n.common->name, &common_root->n.common->where,
		     &gsym->where);
	  return;
	}
      if (gsym && gsym->type != GSYM_COMMON)
	{
	  gfc_error ("Fortran 2008: COMMON block %qs with binding label at "
		     "%L sharing the identifier with global non-COMMON-block "
		     "entity at %L", common_root->n.common->name,
		     &common_root->n.common->where, &gsym->where);
	  return;
	}
      if (!gsym)
	{
	  gsym = gfc_get_gsymbol (common_root->n.common->name);
	  gsym->type = GSYM_COMMON;
	  gsym->where = common_root->n.common->where;
	  gsym->defined = 1;
	}
      gsym->used = 1;
    }

  if (common_root->n.common->binding_label)
    {
      gsym = gfc_find_gsymbol (gfc_gsym_root,
			       common_root->n.common->binding_label);
      if (gsym && gsym->type != GSYM_COMMON)
	{
	  gfc_error ("COMMON block at %L with binding label %s uses the same "
		     "global identifier as entity at %L",
		     &common_root->n.common->where,
		     common_root->n.common->binding_label, &gsym->where);
	  return;
	}
      if (!gsym)
	{
	  gsym = gfc_get_gsymbol (common_root->n.common->binding_label);
	  gsym->type = GSYM_COMMON;
	  gsym->where = common_root->n.common->where;
	  gsym->defined = 1;
	}
      gsym->used = 1;
    }

  gfc_find_symbol (common_root->name, gfc_current_ns, 0, &sym);
  if (sym == NULL)
    return;

  if (sym->attr.flavor == FL_PARAMETER)
    gfc_error ("COMMON block %qs at %L is used as PARAMETER at %L",
	       sym->name, &common_root->n.common->where, &sym->declared_at);

  if (sym->attr.external)
    gfc_error ("COMMON block %qs at %L can not have the EXTERNAL attribute",
	       sym->name, &common_root->n.common->where);

  if (sym->attr.intrinsic)
    gfc_error ("COMMON block %qs at %L is also an intrinsic procedure",
	       sym->name, &common_root->n.common->where);
  else if (sym->attr.result
	   || gfc_is_function_return_value (sym, gfc_current_ns))
    gfc_notify_std (GFC_STD_F2003, "COMMON block %qs at %L "
		    "that is also a function result", sym->name,
		    &common_root->n.common->where);
  else if (sym->attr.flavor == FL_PROCEDURE && sym->attr.proc != PROC_INTERNAL
	   && sym->attr.proc != PROC_ST_FUNCTION)
    gfc_notify_std (GFC_STD_F2003, "COMMON block %qs at %L "
		    "that is also a global procedure", sym->name,
		    &common_root->n.common->where);
}


/* Resolve contained function types.  Because contained functions can call one
   another, they have to be worked out before any of the contained procedures
   can be resolved.

   The good news is that if a function doesn't already have a type, the only
   way it can get one is through an IMPLICIT type or a RESULT variable, because
   by definition contained functions are contained namespace they're contained
   in, not in a sibling or parent namespace.  */

static void
resolve_contained_functions (gfc_namespace *ns)
{
  gfc_namespace *child;
  gfc_entry_list *el;

  resolve_formal_arglists (ns);

  for (child = ns->contained; child; child = child->sibling)
    {
      /* Resolve alternate entry points first.  */
      resolve_entries (child);

      /* Then check function return types.  */
      resolve_contained_fntype (child->proc_name, child);
      for (el = child->entries; el; el = el->next)
	resolve_contained_fntype (el->sym, child);
    }
}


static bool resolve_fl_derived0 (gfc_symbol *sym);


/* Resolve all of the elements of a structure constructor and make sure that
   the types are correct. The 'init' flag indicates that the given
   constructor is an initializer.  */

static bool
resolve_structure_cons (gfc_expr *expr, int init)
{
  gfc_constructor *cons;
  gfc_component *comp;
  bool t;
  symbol_attribute a;

  t = true;

  if (expr->ts.type == BT_DERIVED)
    resolve_fl_derived0 (expr->ts.u.derived);

  cons = gfc_constructor_first (expr->value.constructor);

  /* A constructor may have references if it is the result of substituting a
     parameter variable.  In this case we just pull out the component we
     want.  */
  if (expr->ref)
    comp = expr->ref->u.c.sym->components;
  else
    comp = expr->ts.u.derived->components;

  for (; comp && cons; comp = comp->next, cons = gfc_constructor_next (cons))
    {
      int rank;

      if (!cons->expr)
	continue;

      if (!gfc_resolve_expr (cons->expr))
	{
	  t = false;
	  continue;
	}

      rank = comp->as ? comp->as->rank : 0;
      if (comp->ts.type == BT_CLASS && CLASS_DATA (comp)->as)
 	rank = CLASS_DATA (comp)->as->rank;

      if (cons->expr->expr_type != EXPR_NULL && rank != cons->expr->rank
	  && (comp->attr.allocatable || cons->expr->rank))
	{
	  gfc_error ("The rank of the element in the structure "
		     "constructor at %L does not match that of the "
		     "component (%d/%d)", &cons->expr->where,
		     cons->expr->rank, rank);
	  t = false;
	}

      /* If we don't have the right type, try to convert it.  */

      if (!comp->attr.proc_pointer &&
	  !gfc_compare_types (&cons->expr->ts, &comp->ts))
	{
	  if (strcmp (comp->name, "_extends") == 0)
	    {
	      /* Can afford to be brutal with the _extends initializer.
		 The derived type can get lost because it is PRIVATE
		 but it is not usage constrained by the standard.  */
	      cons->expr->ts = comp->ts;
	    }
	  else if (comp->attr.pointer && cons->expr->ts.type != BT_UNKNOWN)
	    {
	      gfc_error ("The element in the structure constructor at %L, "
			 "for pointer component %qs, is %s but should be %s",
			 &cons->expr->where, comp->name,
			 gfc_basic_typename (cons->expr->ts.type),
			 gfc_basic_typename (comp->ts.type));
	      t = false;
	    }
	  else
	    {
	      bool t2 = gfc_convert_type (cons->expr, &comp->ts, 1);
	      if (t)
		t = t2;
	    }
	}

      /* For strings, the length of the constructor should be the same as
	 the one of the structure, ensure this if the lengths are known at
 	 compile time and when we are dealing with PARAMETER or structure
	 constructors.  */
      if (cons->expr->ts.type == BT_CHARACTER && comp->ts.u.cl
	  && comp->ts.u.cl->length
	  && comp->ts.u.cl->length->expr_type == EXPR_CONSTANT
	  && cons->expr->ts.u.cl && cons->expr->ts.u.cl->length
	  && cons->expr->ts.u.cl->length->expr_type == EXPR_CONSTANT
	  && cons->expr->rank != 0
	  && mpz_cmp (cons->expr->ts.u.cl->length->value.integer,
		      comp->ts.u.cl->length->value.integer) != 0)
	{
	  if (cons->expr->expr_type == EXPR_VARIABLE
	      && cons->expr->symtree->n.sym->attr.flavor == FL_PARAMETER)
	    {
	      /* Wrap the parameter in an array constructor (EXPR_ARRAY)
		 to make use of the gfc_resolve_character_array_constructor
		 machinery.  The expression is later simplified away to
		 an array of string literals.  */
	      gfc_expr *para = cons->expr;
	      cons->expr = gfc_get_expr ();
	      cons->expr->ts = para->ts;
	      cons->expr->where = para->where;
	      cons->expr->expr_type = EXPR_ARRAY;
	      cons->expr->rank = para->rank;
	      cons->expr->shape = gfc_copy_shape (para->shape, para->rank);
	      gfc_constructor_append_expr (&cons->expr->value.constructor,
					   para, &cons->expr->where);
	    }
	  if (cons->expr->expr_type == EXPR_ARRAY)
	    {
	      gfc_constructor *p;
	      p = gfc_constructor_first (cons->expr->value.constructor);
	      if (cons->expr->ts.u.cl != p->expr->ts.u.cl)
		{
		  gfc_charlen *cl, *cl2;

		  cl2 = NULL;
		  for (cl = gfc_current_ns->cl_list; cl; cl = cl->next)
		    {
		      if (cl == cons->expr->ts.u.cl)
			break;
		      cl2 = cl;
		    }

		  gcc_assert (cl);

		  if (cl2)
		    cl2->next = cl->next;

		  gfc_free_expr (cl->length);
		  free (cl);
		}

	      cons->expr->ts.u.cl = gfc_new_charlen (gfc_current_ns, NULL);
	      cons->expr->ts.u.cl->length_from_typespec = true;
	      cons->expr->ts.u.cl->length = gfc_copy_expr (comp->ts.u.cl->length);
	      gfc_resolve_character_array_constructor (cons->expr);
	    }
	}

      if (cons->expr->expr_type == EXPR_NULL
	  && !(comp->attr.pointer || comp->attr.allocatable
	       || comp->attr.proc_pointer || comp->ts.f90_type == BT_VOID
	       || (comp->ts.type == BT_CLASS
		   && (CLASS_DATA (comp)->attr.class_pointer
		       || CLASS_DATA (comp)->attr.allocatable))))
	{
	  t = false;
	  gfc_error ("The NULL in the structure constructor at %L is "
		     "being applied to component %qs, which is neither "
		     "a POINTER nor ALLOCATABLE", &cons->expr->where,
		     comp->name);
	}

      if (comp->attr.proc_pointer && comp->ts.interface)
	{
	  /* Check procedure pointer interface.  */
	  gfc_symbol *s2 = NULL;
	  gfc_component *c2;
	  const char *name;
	  char err[200];

	  c2 = gfc_get_proc_ptr_comp (cons->expr);
	  if (c2)
	    {
	      s2 = c2->ts.interface;
	      name = c2->name;
	    }
	  else if (cons->expr->expr_type == EXPR_FUNCTION)
	    {
	      s2 = cons->expr->symtree->n.sym->result;
	      name = cons->expr->symtree->n.sym->result->name;
	    }
	  else if (cons->expr->expr_type != EXPR_NULL)
	    {
	      s2 = cons->expr->symtree->n.sym;
	      name = cons->expr->symtree->n.sym->name;
	    }

	  if (s2 && !gfc_compare_interfaces (comp->ts.interface, s2, name, 0, 1,
					     err, sizeof (err), NULL, NULL))
	    {
	      gfc_error ("Interface mismatch for procedure-pointer component "
			 "%qs in structure constructor at %L: %s",
			 comp->name, &cons->expr->where, err);
	      return false;
	    }
	}

      if (!comp->attr.pointer || comp->attr.proc_pointer
	  || cons->expr->expr_type == EXPR_NULL)
	continue;

      a = gfc_expr_attr (cons->expr);

      if (!a.pointer && !a.target)
	{
	  t = false;
	  gfc_error ("The element in the structure constructor at %L, "
		     "for pointer component %qs should be a POINTER or "
		     "a TARGET", &cons->expr->where, comp->name);
	}

      if (init)
	{
	  /* F08:C461. Additional checks for pointer initialization.  */
	  if (a.allocatable)
	    {
	      t = false;
	      gfc_error ("Pointer initialization target at %L "
			 "must not be ALLOCATABLE ", &cons->expr->where);
	    }
	  if (!a.save)
	    {
	      t = false;
	      gfc_error ("Pointer initialization target at %L "
			 "must have the SAVE attribute", &cons->expr->where);
	    }
	}

      /* F2003, C1272 (3).  */
      bool impure = cons->expr->expr_type == EXPR_VARIABLE
		    && (gfc_impure_variable (cons->expr->symtree->n.sym)
			|| gfc_is_coindexed (cons->expr));
      if (impure && gfc_pure (NULL))
	{
	  t = false;
	  gfc_error ("Invalid expression in the structure constructor for "
		     "pointer component %qs at %L in PURE procedure",
		     comp->name, &cons->expr->where);
	}

      if (impure)
	gfc_unset_implicit_pure (NULL);
    }

  return t;
}


/****************** Expression name resolution ******************/

/* Returns 0 if a symbol was not declared with a type or
   attribute declaration statement, nonzero otherwise.  */

static int
was_declared (gfc_symbol *sym)
{
  symbol_attribute a;

  a = sym->attr;

  if (!a.implicit_type && sym->ts.type != BT_UNKNOWN)
    return 1;

  if (a.allocatable || a.dimension || a.dummy || a.external || a.intrinsic
      || a.optional || a.pointer || a.save || a.target || a.volatile_
      || a.value || a.access != ACCESS_UNKNOWN || a.intent != INTENT_UNKNOWN
      || a.asynchronous || a.codimension)
    return 1;

  return 0;
}


/* Determine if a symbol is generic or not.  */

static int
generic_sym (gfc_symbol *sym)
{
  gfc_symbol *s;

  if (sym->attr.generic ||
      (sym->attr.intrinsic && gfc_generic_intrinsic (sym->name)))
    return 1;

  if (was_declared (sym) || sym->ns->parent == NULL)
    return 0;

  gfc_find_symbol (sym->name, sym->ns->parent, 1, &s);

  if (s != NULL)
    {
      if (s == sym)
	return 0;
      else
	return generic_sym (s);
    }

  return 0;
}


/* Determine if a symbol is specific or not.  */

static int
specific_sym (gfc_symbol *sym)
{
  gfc_symbol *s;

  if (sym->attr.if_source == IFSRC_IFBODY
      || sym->attr.proc == PROC_MODULE
      || sym->attr.proc == PROC_INTERNAL
      || sym->attr.proc == PROC_ST_FUNCTION
      || (sym->attr.intrinsic && gfc_specific_intrinsic (sym->name))
      || sym->attr.external)
    return 1;

  if (was_declared (sym) || sym->ns->parent == NULL)
    return 0;

  gfc_find_symbol (sym->name, sym->ns->parent, 1, &s);

  return (s == NULL) ? 0 : specific_sym (s);
}


/* Figure out if the procedure is specific, generic or unknown.  */

enum proc_type
{ PTYPE_GENERIC = 1, PTYPE_SPECIFIC, PTYPE_UNKNOWN };

static proc_type
procedure_kind (gfc_symbol *sym)
{
  if (generic_sym (sym))
    return PTYPE_GENERIC;

  if (specific_sym (sym))
    return PTYPE_SPECIFIC;

  return PTYPE_UNKNOWN;
}

/* Check references to assumed size arrays.  The flag need_full_assumed_size
   is nonzero when matching actual arguments.  */

static int need_full_assumed_size = 0;

static bool
check_assumed_size_reference (gfc_symbol *sym, gfc_expr *e)
{
  if (need_full_assumed_size || !(sym->as && sym->as->type == AS_ASSUMED_SIZE))
      return false;

  /* FIXME: The comparison "e->ref->u.ar.type == AR_FULL" is wrong.
     What should it be?  */
  if (e->ref && (e->ref->u.ar.end[e->ref->u.ar.as->rank - 1] == NULL)
	  && (e->ref->u.ar.as->type == AS_ASSUMED_SIZE)
	       && (e->ref->u.ar.type == AR_FULL))
    {
      gfc_error ("The upper bound in the last dimension must "
		 "appear in the reference to the assumed size "
		 "array %qs at %L", sym->name, &e->where);
      return true;
    }
  return false;
}


/* Look for bad assumed size array references in argument expressions
  of elemental and array valued intrinsic procedures.  Since this is
  called from procedure resolution functions, it only recurses at
  operators.  */

static bool
resolve_assumed_size_actual (gfc_expr *e)
{
  if (e == NULL)
   return false;

  switch (e->expr_type)
    {
    case EXPR_VARIABLE:
      if (e->symtree && check_assumed_size_reference (e->symtree->n.sym, e))
	return true;
      break;

    case EXPR_OP:
      if (resolve_assumed_size_actual (e->value.op.op1)
	  || resolve_assumed_size_actual (e->value.op.op2))
	return true;
      break;

    default:
      break;
    }
  return false;
}


/* Check a generic procedure, passed as an actual argument, to see if
   there is a matching specific name.  If none, it is an error, and if
   more than one, the reference is ambiguous.  */
static int
count_specific_procs (gfc_expr *e)
{
  int n;
  gfc_interface *p;
  gfc_symbol *sym;

  n = 0;
  sym = e->symtree->n.sym;

  for (p = sym->generic; p; p = p->next)
    if (strcmp (sym->name, p->sym->name) == 0)
      {
	e->symtree = gfc_find_symtree (p->sym->ns->sym_root,
				       sym->name);
	n++;
      }

  if (n > 1)
    gfc_error ("%qs at %L is ambiguous", e->symtree->n.sym->name,
	       &e->where);

  if (n == 0)
    gfc_error ("GENERIC procedure %qs is not allowed as an actual "
	       "argument at %L", sym->name, &e->where);

  return n;
}


/* See if a call to sym could possibly be a not allowed RECURSION because of
   a missing RECURSIVE declaration.  This means that either sym is the current
   context itself, or sym is the parent of a contained procedure calling its
   non-RECURSIVE containing procedure.
   This also works if sym is an ENTRY.  */

static bool
is_illegal_recursion (gfc_symbol* sym, gfc_namespace* context)
{
  gfc_symbol* proc_sym;
  gfc_symbol* context_proc;
  gfc_namespace* real_context;

  if (sym->attr.flavor == FL_PROGRAM
      || sym->attr.flavor == FL_DERIVED)
    return false;

  gcc_assert (sym->attr.flavor == FL_PROCEDURE);

  /* If we've got an ENTRY, find real procedure.  */
  if (sym->attr.entry && sym->ns->entries)
    proc_sym = sym->ns->entries->sym;
  else
    proc_sym = sym;

  /* If sym is RECURSIVE, all is well of course.  */
  if (proc_sym->attr.recursive || flag_recursive)
    return false;

  /* Find the context procedure's "real" symbol if it has entries.
     We look for a procedure symbol, so recurse on the parents if we don't
     find one (like in case of a BLOCK construct).  */
  for (real_context = context; ; real_context = real_context->parent)
    {
      /* We should find something, eventually!  */
      gcc_assert (real_context);

      context_proc = (real_context->entries ? real_context->entries->sym
					    : real_context->proc_name);

      /* In some special cases, there may not be a proc_name, like for this
	 invalid code:
	 real(bad_kind()) function foo () ...
	 when checking the call to bad_kind ().
	 In these cases, we simply return here and assume that the
	 call is ok.  */
      if (!context_proc)
	return false;

      if (context_proc->attr.flavor != FL_LABEL)
	break;
    }

  /* A call from sym's body to itself is recursion, of course.  */
  if (context_proc == proc_sym)
    return true;

  /* The same is true if context is a contained procedure and sym the
     containing one.  */
  if (context_proc->attr.contained)
    {
      gfc_symbol* parent_proc;

      gcc_assert (context->parent);
      parent_proc = (context->parent->entries ? context->parent->entries->sym
					      : context->parent->proc_name);

      if (parent_proc == proc_sym)
	return true;
    }

  return false;
}


/* Resolve an intrinsic procedure: Set its function/subroutine attribute,
   its typespec and formal argument list.  */

bool
gfc_resolve_intrinsic (gfc_symbol *sym, locus *loc)
{
  gfc_intrinsic_sym* isym = NULL;
  const char* symstd;

  if (sym->formal)
    return true;

  /* Already resolved.  */
  if (sym->from_intmod && sym->ts.type != BT_UNKNOWN)
    return true;

  /* We already know this one is an intrinsic, so we don't call
     gfc_is_intrinsic for full checking but rather use gfc_find_function and
     gfc_find_subroutine directly to check whether it is a function or
     subroutine.  */

  if (sym->intmod_sym_id && sym->attr.subroutine)
    {
      gfc_isym_id id = gfc_isym_id_by_intmod_sym (sym);
      isym = gfc_intrinsic_subroutine_by_id (id);
    }
  else if (sym->intmod_sym_id)
    {
      gfc_isym_id id = gfc_isym_id_by_intmod_sym (sym);
      isym = gfc_intrinsic_function_by_id (id);
    }
  else if (!sym->attr.subroutine)
    isym = gfc_find_function (sym->name);

  if (isym && !sym->attr.subroutine)
    {
      if (sym->ts.type != BT_UNKNOWN && warn_surprising
	  && !sym->attr.implicit_type)
	gfc_warning (OPT_Wsurprising,
		     "Type specified for intrinsic function %qs at %L is"
		      " ignored", sym->name, &sym->declared_at);

      if (!sym->attr.function &&
	  !gfc_add_function(&sym->attr, sym->name, loc))
	return false;

      sym->ts = isym->ts;
    }
  else if (isym || (isym = gfc_find_subroutine (sym->name)))
    {
      if (sym->ts.type != BT_UNKNOWN && !sym->attr.implicit_type)
	{
	  gfc_error ("Intrinsic subroutine %qs at %L shall not have a type"
		      " specifier", sym->name, &sym->declared_at);
	  return false;
	}

      if (!sym->attr.subroutine &&
	  !gfc_add_subroutine(&sym->attr, sym->name, loc))
	return false;
    }
  else
    {
      gfc_error ("%qs declared INTRINSIC at %L does not exist", sym->name,
		 &sym->declared_at);
      return false;
    }

  gfc_copy_formal_args_intr (sym, isym, NULL);

  sym->attr.pure = isym->pure;
  sym->attr.elemental = isym->elemental;

  /* Check it is actually available in the standard settings.  */
  if (!gfc_check_intrinsic_standard (isym, &symstd, false, sym->declared_at))
    {
      gfc_error ("The intrinsic %qs declared INTRINSIC at %L is not "
		 "available in the current standard settings but %s. Use "
		 "an appropriate %<-std=*%> option or enable "
		 "%<-fall-intrinsics%> in order to use it.",
		 sym->name, &sym->declared_at, symstd);
      return false;
    }

  return true;
}


/* Resolve a procedure expression, like passing it to a called procedure or as
   RHS for a procedure pointer assignment.  */

static bool
resolve_procedure_expression (gfc_expr* expr)
{
  gfc_symbol* sym;

  if (expr->expr_type != EXPR_VARIABLE)
    return true;
  gcc_assert (expr->symtree);

  sym = expr->symtree->n.sym;

  if (sym->attr.intrinsic)
    gfc_resolve_intrinsic (sym, &expr->where);

  if (sym->attr.flavor != FL_PROCEDURE
      || (sym->attr.function && sym->result == sym))
    return true;

  /* A non-RECURSIVE procedure that is used as procedure expression within its
     own body is in danger of being called recursively.  */
  if (is_illegal_recursion (sym, gfc_current_ns))
    gfc_warning (0, "Non-RECURSIVE procedure %qs at %L is possibly calling"
		 " itself recursively.  Declare it RECURSIVE or use"
		 " %<-frecursive%>", sym->name, &expr->where);

  return true;
}


/* Resolve an actual argument list.  Most of the time, this is just
   resolving the expressions in the list.
   The exception is that we sometimes have to decide whether arguments
   that look like procedure arguments are really simple variable
   references.  */

static bool
resolve_actual_arglist (gfc_actual_arglist *arg, procedure_type ptype,
			bool no_formal_args)
{
  gfc_symbol *sym;
  gfc_symtree *parent_st;
  gfc_expr *e;
  gfc_component *comp;
  int save_need_full_assumed_size;
  bool return_value = false;
  bool actual_arg_sav = actual_arg, first_actual_arg_sav = first_actual_arg;

  actual_arg = true;
  first_actual_arg = true;

  for (; arg; arg = arg->next)
    {
      e = arg->expr;
      if (e == NULL)
	{
	  /* Check the label is a valid branching target.  */
	  if (arg->label)
	    {
	      if (arg->label->defined == ST_LABEL_UNKNOWN)
		{
		  gfc_error ("Label %d referenced at %L is never defined",
			     arg->label->value, &arg->label->where);
		  goto cleanup;
		}
	    }
	  first_actual_arg = false;
	  continue;
	}

      if (e->expr_type == EXPR_VARIABLE
	    && e->symtree->n.sym->attr.generic
	    && no_formal_args
	    && count_specific_procs (e) != 1)
	goto cleanup;

      if (e->ts.type != BT_PROCEDURE)
	{
	  save_need_full_assumed_size = need_full_assumed_size;
	  if (e->expr_type != EXPR_VARIABLE)
	    need_full_assumed_size = 0;
	  if (!gfc_resolve_expr (e))
	    goto cleanup;
	  need_full_assumed_size = save_need_full_assumed_size;
	  goto argument_list;
	}

      /* See if the expression node should really be a variable reference.  */

      sym = e->symtree->n.sym;

      if (sym->attr.flavor == FL_PROCEDURE
	  || sym->attr.intrinsic
	  || sym->attr.external)
	{
	  int actual_ok;

	  /* If a procedure is not already determined to be something else
	     check if it is intrinsic.  */
	  if (gfc_is_intrinsic (sym, sym->attr.subroutine, e->where))
	    sym->attr.intrinsic = 1;

	  if (sym->attr.proc == PROC_ST_FUNCTION)
	    {
	      gfc_error ("Statement function %qs at %L is not allowed as an "
			 "actual argument", sym->name, &e->where);
	    }

	  actual_ok = gfc_intrinsic_actual_ok (sym->name,
					       sym->attr.subroutine);
	  if (sym->attr.intrinsic && actual_ok == 0)
	    {
	      gfc_error ("Intrinsic %qs at %L is not allowed as an "
			 "actual argument", sym->name, &e->where);
	    }

	  if (sym->attr.contained && !sym->attr.use_assoc
	      && sym->ns->proc_name->attr.flavor != FL_MODULE)
	    {
	      if (!gfc_notify_std (GFC_STD_F2008, "Internal procedure %qs is"
				   " used as actual argument at %L",
				   sym->name, &e->where))
		goto cleanup;
	    }

	  if (sym->attr.elemental && !sym->attr.intrinsic)
	    {
	      gfc_error ("ELEMENTAL non-INTRINSIC procedure %qs is not "
			 "allowed as an actual argument at %L", sym->name,
			 &e->where);
	    }

	  /* Check if a generic interface has a specific procedure
	    with the same name before emitting an error.  */
	  if (sym->attr.generic && count_specific_procs (e) != 1)
	    goto cleanup;

	  /* Just in case a specific was found for the expression.  */
	  sym = e->symtree->n.sym;

	  /* If the symbol is the function that names the current (or
	     parent) scope, then we really have a variable reference.  */

	  if (gfc_is_function_return_value (sym, sym->ns))
	    goto got_variable;

	  /* If all else fails, see if we have a specific intrinsic.  */
	  if (sym->ts.type == BT_UNKNOWN && sym->attr.intrinsic)
	    {
	      gfc_intrinsic_sym *isym;

	      isym = gfc_find_function (sym->name);
	      if (isym == NULL || !isym->specific)
		{
		  gfc_error ("Unable to find a specific INTRINSIC procedure "
			     "for the reference %qs at %L", sym->name,
			     &e->where);
		  goto cleanup;
		}
	      sym->ts = isym->ts;
	      sym->attr.intrinsic = 1;
	      sym->attr.function = 1;
	    }

	  if (!gfc_resolve_expr (e))
	    goto cleanup;
	  goto argument_list;
	}

      /* See if the name is a module procedure in a parent unit.  */

      if (was_declared (sym) || sym->ns->parent == NULL)
	goto got_variable;

      if (gfc_find_sym_tree (sym->name, sym->ns->parent, 1, &parent_st))
	{
	  gfc_error ("Symbol %qs at %L is ambiguous", sym->name, &e->where);
	  goto cleanup;
	}

      if (parent_st == NULL)
	goto got_variable;

      sym = parent_st->n.sym;
      e->symtree = parent_st;		/* Point to the right thing.  */

      if (sym->attr.flavor == FL_PROCEDURE
	  || sym->attr.intrinsic
	  || sym->attr.external)
	{
	  if (!gfc_resolve_expr (e))
	    goto cleanup;
	  goto argument_list;
	}

    got_variable:
      e->expr_type = EXPR_VARIABLE;
      e->ts = sym->ts;
      if ((sym->as != NULL && sym->ts.type != BT_CLASS)
	  || (sym->ts.type == BT_CLASS && sym->attr.class_ok
	      && CLASS_DATA (sym)->as))
	{
	  e->rank = sym->ts.type == BT_CLASS
		    ? CLASS_DATA (sym)->as->rank : sym->as->rank;
	  e->ref = gfc_get_ref ();
	  e->ref->type = REF_ARRAY;
	  e->ref->u.ar.type = AR_FULL;
	  e->ref->u.ar.as = sym->ts.type == BT_CLASS
			    ? CLASS_DATA (sym)->as : sym->as;
	}

      /* Expressions are assigned a default ts.type of BT_PROCEDURE in
	 primary.c (match_actual_arg). If above code determines that it
	 is a  variable instead, it needs to be resolved as it was not
	 done at the beginning of this function.  */
      save_need_full_assumed_size = need_full_assumed_size;
      if (e->expr_type != EXPR_VARIABLE)
	need_full_assumed_size = 0;
      if (!gfc_resolve_expr (e))
	goto cleanup;
      need_full_assumed_size = save_need_full_assumed_size;

    argument_list:
      /* Check argument list functions %VAL, %LOC and %REF.  There is
	 nothing to do for %REF.  */
      if (arg->name && arg->name[0] == '%')
	{
	  if (strncmp ("%VAL", arg->name, 4) == 0)
	    {
	      if (e->ts.type == BT_CHARACTER || e->ts.type == BT_DERIVED)
		{
		  gfc_error ("By-value argument at %L is not of numeric "
			     "type", &e->where);
		  goto cleanup;
		}

	      if (e->rank)
		{
		  gfc_error ("By-value argument at %L cannot be an array or "
			     "an array section", &e->where);
		  goto cleanup;
		}

	      /* Intrinsics are still PROC_UNKNOWN here.  However,
		 since same file external procedures are not resolvable
		 in gfortran, it is a good deal easier to leave them to
		 intrinsic.c.  */
	      if (ptype != PROC_UNKNOWN
		  && ptype != PROC_DUMMY
		  && ptype != PROC_EXTERNAL
		  && ptype != PROC_MODULE)
		{
		  gfc_error ("By-value argument at %L is not allowed "
			     "in this context", &e->where);
		  goto cleanup;
		}
	    }

	  /* Statement functions have already been excluded above.  */
	  else if (strncmp ("%LOC", arg->name, 4) == 0
		   && e->ts.type == BT_PROCEDURE)
	    {
	      if (e->symtree->n.sym->attr.proc == PROC_INTERNAL)
		{
		  gfc_error ("Passing internal procedure at %L by location "
			     "not allowed", &e->where);
		  goto cleanup;
		}
	    }
	}

      comp = gfc_get_proc_ptr_comp(e);
      if (e->expr_type == EXPR_VARIABLE
	  && comp && comp->attr.elemental)
	{
	    gfc_error ("ELEMENTAL procedure pointer component %qs is not "
		       "allowed as an actual argument at %L", comp->name,
		       &e->where);
	}

      /* Fortran 2008, C1237.  */
      if (e->expr_type == EXPR_VARIABLE && gfc_is_coindexed (e)
	  && gfc_has_ultimate_pointer (e))
	{
	  gfc_error ("Coindexed actual argument at %L with ultimate pointer "
		     "component", &e->where);
	  goto cleanup;
	}

      first_actual_arg = false;
    }

  return_value = true;

cleanup:
  actual_arg = actual_arg_sav;
  first_actual_arg = first_actual_arg_sav;

  return return_value;
}


/* Do the checks of the actual argument list that are specific to elemental
   procedures.  If called with c == NULL, we have a function, otherwise if
   expr == NULL, we have a subroutine.  */

static bool
resolve_elemental_actual (gfc_expr *expr, gfc_code *c)
{
  gfc_actual_arglist *arg0;
  gfc_actual_arglist *arg;
  gfc_symbol *esym = NULL;
  gfc_intrinsic_sym *isym = NULL;
  gfc_expr *e = NULL;
  gfc_intrinsic_arg *iformal = NULL;
  gfc_formal_arglist *eformal = NULL;
  bool formal_optional = false;
  bool set_by_optional = false;
  int i;
  int rank = 0;

  /* Is this an elemental procedure?  */
  if (expr && expr->value.function.actual != NULL)
    {
      if (expr->value.function.esym != NULL
	  && expr->value.function.esym->attr.elemental)
	{
	  arg0 = expr->value.function.actual;
	  esym = expr->value.function.esym;
	}
      else if (expr->value.function.isym != NULL
	       && expr->value.function.isym->elemental)
	{
	  arg0 = expr->value.function.actual;
	  isym = expr->value.function.isym;
	}
      else
	return true;
    }
  else if (c && c->ext.actual != NULL)
    {
      arg0 = c->ext.actual;

      if (c->resolved_sym)
	esym = c->resolved_sym;
      else
	esym = c->symtree->n.sym;
      gcc_assert (esym);

      if (!esym->attr.elemental)
	return true;
    }
  else
    return true;

  /* The rank of an elemental is the rank of its array argument(s).  */
  for (arg = arg0; arg; arg = arg->next)
    {
      if (arg->expr != NULL && arg->expr->rank != 0)
	{
	  rank = arg->expr->rank;
	  if (arg->expr->expr_type == EXPR_VARIABLE
	      && arg->expr->symtree->n.sym->attr.optional)
	    set_by_optional = true;

	  /* Function specific; set the result rank and shape.  */
	  if (expr)
	    {
	      expr->rank = rank;
	      if (!expr->shape && arg->expr->shape)
		{
		  expr->shape = gfc_get_shape (rank);
		  for (i = 0; i < rank; i++)
		    mpz_init_set (expr->shape[i], arg->expr->shape[i]);
		}
	    }
	  break;
	}
    }

  /* If it is an array, it shall not be supplied as an actual argument
     to an elemental procedure unless an array of the same rank is supplied
     as an actual argument corresponding to a nonoptional dummy argument of
     that elemental procedure(12.4.1.5).  */
  formal_optional = false;
  if (isym)
    iformal = isym->formal;
  else
    eformal = esym->formal;

  for (arg = arg0; arg; arg = arg->next)
    {
      if (eformal)
	{
	  if (eformal->sym && eformal->sym->attr.optional)
	    formal_optional = true;
	  eformal = eformal->next;
	}
      else if (isym && iformal)
	{
	  if (iformal->optional)
	    formal_optional = true;
	  iformal = iformal->next;
	}
      else if (isym)
	formal_optional = true;

      if (pedantic && arg->expr != NULL
	  && arg->expr->expr_type == EXPR_VARIABLE
	  && arg->expr->symtree->n.sym->attr.optional
	  && formal_optional
	  && arg->expr->rank
	  && (set_by_optional || arg->expr->rank != rank)
	  && !(isym && isym->id == GFC_ISYM_CONVERSION))
	{
	  gfc_warning (0, "%qs at %L is an array and OPTIONAL; IF IT IS "
		       "MISSING, it cannot be the actual argument of an "
		       "ELEMENTAL procedure unless there is a non-optional "
		       "argument with the same rank (12.4.1.5)",
		       arg->expr->symtree->n.sym->name, &arg->expr->where);
	}
    }

  for (arg = arg0; arg; arg = arg->next)
    {
      if (arg->expr == NULL || arg->expr->rank == 0)
	continue;

      /* Being elemental, the last upper bound of an assumed size array
	 argument must be present.  */
      if (resolve_assumed_size_actual (arg->expr))
	return false;

      /* Elemental procedure's array actual arguments must conform.  */
      if (e != NULL)
	{
	  if (!gfc_check_conformance (arg->expr, e, "elemental procedure"))
	    return false;
	}
      else
	e = arg->expr;
    }

  /* INTENT(OUT) is only allowed for subroutines; if any actual argument
     is an array, the intent inout/out variable needs to be also an array.  */
  if (rank > 0 && esym && expr == NULL)
    for (eformal = esym->formal, arg = arg0; arg && eformal;
	 arg = arg->next, eformal = eformal->next)
      if ((eformal->sym->attr.intent == INTENT_OUT
	   || eformal->sym->attr.intent == INTENT_INOUT)
	  && arg->expr && arg->expr->rank == 0)
	{
	  gfc_error ("Actual argument at %L for INTENT(%s) dummy %qs of "
		     "ELEMENTAL subroutine %qs is a scalar, but another "
		     "actual argument is an array", &arg->expr->where,
		     (eformal->sym->attr.intent == INTENT_OUT) ? "OUT"
		     : "INOUT", eformal->sym->name, esym->name);
	  return false;
	}
  return true;
}


/* This function does the checking of references to global procedures
   as defined in sections 18.1 and 14.1, respectively, of the Fortran
   77 and 95 standards.  It checks for a gsymbol for the name, making
   one if it does not already exist.  If it already exists, then the
   reference being resolved must correspond to the type of gsymbol.
   Otherwise, the new symbol is equipped with the attributes of the
   reference.  The corresponding code that is called in creating
   global entities is parse.c.

   In addition, for all but -std=legacy, the gsymbols are used to
   check the interfaces of external procedures from the same file.
   The namespace of the gsymbol is resolved and then, once this is
   done the interface is checked.  */


static bool
not_in_recursive (gfc_symbol *sym, gfc_namespace *gsym_ns)
{
  if (!gsym_ns->proc_name->attr.recursive)
    return true;

  if (sym->ns == gsym_ns)
    return false;

  if (sym->ns->parent && sym->ns->parent == gsym_ns)
    return false;

  return true;
}

static bool
not_entry_self_reference  (gfc_symbol *sym, gfc_namespace *gsym_ns)
{
  if (gsym_ns->entries)
    {
      gfc_entry_list *entry = gsym_ns->entries;

      for (; entry; entry = entry->next)
	{
	  if (strcmp (sym->name, entry->sym->name) == 0)
	    {
	      if (strcmp (gsym_ns->proc_name->name,
			  sym->ns->proc_name->name) == 0)
		return false;

	      if (sym->ns->parent
		  && strcmp (gsym_ns->proc_name->name,
			     sym->ns->parent->proc_name->name) == 0)
		return false;
	    }
	}
    }
  return true;
}


/* Check for the requirement of an explicit interface. F08:12.4.2.2.  */

bool
gfc_explicit_interface_required (gfc_symbol *sym, char *errmsg, int err_len)
{
  gfc_formal_arglist *arg = gfc_sym_get_dummy_args (sym);

  for ( ; arg; arg = arg->next)
    {
      if (!arg->sym)
	continue;

      if (arg->sym->attr.allocatable)  /* (2a)  */
	{
	  strncpy (errmsg, _("allocatable argument"), err_len);
	  return true;
	}
      else if (arg->sym->attr.asynchronous)
	{
	  strncpy (errmsg, _("asynchronous argument"), err_len);
	  return true;
	}
      else if (arg->sym->attr.optional)
	{
	  strncpy (errmsg, _("optional argument"), err_len);
	  return true;
	}
      else if (arg->sym->attr.pointer)
	{
	  strncpy (errmsg, _("pointer argument"), err_len);
	  return true;
	}
      else if (arg->sym->attr.target)
	{
	  strncpy (errmsg, _("target argument"), err_len);
	  return true;
	}
      else if (arg->sym->attr.value)
	{
	  strncpy (errmsg, _("value argument"), err_len);
	  return true;
	}
      else if (arg->sym->attr.volatile_)
	{
	  strncpy (errmsg, _("volatile argument"), err_len);
	  return true;
	}
      else if (arg->sym->as && arg->sym->as->type == AS_ASSUMED_SHAPE)  /* (2b)  */
	{
	  strncpy (errmsg, _("assumed-shape argument"), err_len);
	  return true;
	}
      else if (arg->sym->as && arg->sym->as->type == AS_ASSUMED_RANK)  /* TS 29113, 6.2.  */
	{
	  strncpy (errmsg, _("assumed-rank argument"), err_len);
	  return true;
	}
      else if (arg->sym->attr.codimension)  /* (2c)  */
	{
	  strncpy (errmsg, _("coarray argument"), err_len);
	  return true;
	}
      else if (false)  /* (2d) TODO: parametrized derived type  */
	{
	  strncpy (errmsg, _("parametrized derived type argument"), err_len);
	  return true;
	}
      else if (arg->sym->ts.type == BT_CLASS)  /* (2e)  */
	{
	  strncpy (errmsg, _("polymorphic argument"), err_len);
	  return true;
	}
      else if (arg->sym->attr.ext_attr & (1 << EXT_ATTR_NO_ARG_CHECK))
	{
	  strncpy (errmsg, _("NO_ARG_CHECK attribute"), err_len);
	  return true;
	}
      else if (arg->sym->ts.type == BT_ASSUMED)
	{
	  /* As assumed-type is unlimited polymorphic (cf. above).
	     See also TS 29113, Note 6.1.  */
	  strncpy (errmsg, _("assumed-type argument"), err_len);
	  return true;
	}
    }

  if (sym->attr.function)
    {
      gfc_symbol *res = sym->result ? sym->result : sym;

      if (res->attr.dimension)  /* (3a)  */
	{
	  strncpy (errmsg, _("array result"), err_len);
	  return true;
	}
      else if (res->attr.pointer || res->attr.allocatable)  /* (3b)  */
	{
	  strncpy (errmsg, _("pointer or allocatable result"), err_len);
	  return true;
	}
      else if (res->ts.type == BT_CHARACTER && res->ts.u.cl
	       && res->ts.u.cl->length
	       && res->ts.u.cl->length->expr_type != EXPR_CONSTANT)  /* (3c)  */
	{
	  strncpy (errmsg, _("result with non-constant character length"), err_len);
	  return true;
	}
    }

  if (sym->attr.elemental && !sym->attr.intrinsic)  /* (4)  */
    {
      strncpy (errmsg, _("elemental procedure"), err_len);
      return true;
    }
  else if (sym->attr.is_bind_c)  /* (5)  */
    {
      strncpy (errmsg, _("bind(c) procedure"), err_len);
      return true;
    }

  return false;
}


static void
resolve_global_procedure (gfc_symbol *sym, locus *where,
			  gfc_actual_arglist **actual, int sub)
{
  gfc_gsymbol * gsym;
  gfc_namespace *ns;
  enum gfc_symbol_type type;
  char reason[200];

  type = sub ? GSYM_SUBROUTINE : GSYM_FUNCTION;

  gsym = gfc_get_gsymbol (sym->binding_label ? sym->binding_label : sym->name);

  if ((gsym->type != GSYM_UNKNOWN && gsym->type != type))
    gfc_global_used (gsym, where);

  if ((sym->attr.if_source == IFSRC_UNKNOWN
       || sym->attr.if_source == IFSRC_IFBODY)
      && gsym->type != GSYM_UNKNOWN
      && !gsym->binding_label
      && gsym->ns
      && gsym->ns->resolved != -1
      && gsym->ns->proc_name
      && not_in_recursive (sym, gsym->ns)
      && not_entry_self_reference (sym, gsym->ns))
    {
      gfc_symbol *def_sym;

      /* Resolve the gsymbol namespace if needed.  */
      if (!gsym->ns->resolved)
	{
	  gfc_dt_list *old_dt_list;

	  /* Stash away derived types so that the backend_decls do not
	     get mixed up.  */
	  old_dt_list = gfc_derived_types;
	  gfc_derived_types = NULL;

	  gfc_resolve (gsym->ns);

	  /* Store the new derived types with the global namespace.  */
	  if (gfc_derived_types)
	    gsym->ns->derived_types = gfc_derived_types;

	  /* Restore the derived types of this namespace.  */
	  gfc_derived_types = old_dt_list;
	}

      /* Make sure that translation for the gsymbol occurs before
	 the procedure currently being resolved.  */
      ns = gfc_global_ns_list;
      for (; ns && ns != gsym->ns; ns = ns->sibling)
	{
	  if (ns->sibling == gsym->ns)
	    {
	      ns->sibling = gsym->ns->sibling;
	      gsym->ns->sibling = gfc_global_ns_list;
	      gfc_global_ns_list = gsym->ns;
	      break;
	    }
	}

      def_sym = gsym->ns->proc_name;

      /* This can happen if a binding name has been specified.  */
      if (gsym->binding_label && gsym->sym_name != def_sym->name)
	gfc_find_symbol (gsym->sym_name, gsym->ns, 0, &def_sym);

      if (def_sym->attr.entry_master)
	{
	  gfc_entry_list *entry;
	  for (entry = gsym->ns->entries; entry; entry = entry->next)
	    if (strcmp (entry->sym->name, sym->name) == 0)
	      {
		def_sym = entry->sym;
		break;
	      }
	}

      if (sym->attr.function && !gfc_compare_types (&sym->ts, &def_sym->ts))
	{
	  gfc_error ("Return type mismatch of function %qs at %L (%s/%s)",
		     sym->name, &sym->declared_at, gfc_typename (&sym->ts),
		     gfc_typename (&def_sym->ts));
	  goto done;
	}

      if (sym->attr.if_source == IFSRC_UNKNOWN
	  && gfc_explicit_interface_required (def_sym, reason, sizeof(reason)))
	{
	  gfc_error ("Explicit interface required for %qs at %L: %s",
		     sym->name, &sym->declared_at, reason);
	  goto done;
	}

      if (!pedantic && (gfc_option.allow_std & GFC_STD_GNU))
	/* Turn erros into warnings with -std=gnu and -std=legacy.  */
	gfc_errors_to_warnings (true);

      if (!gfc_compare_interfaces (sym, def_sym, sym->name, 0, 1,
				   reason, sizeof(reason), NULL, NULL))
	{
	  gfc_error ("Interface mismatch in global procedure %qs at %L: %s ",
		    sym->name, &sym->declared_at, reason);
	  goto done;
	}

      if (!pedantic
	  || ((gfc_option.warn_std & GFC_STD_LEGACY)
	      && !(gfc_option.warn_std & GFC_STD_GNU)))
	gfc_errors_to_warnings (true);

      if (sym->attr.if_source != IFSRC_IFBODY)
	gfc_procedure_use (def_sym, actual, where);
    }

done:
  gfc_errors_to_warnings (false);

  if (gsym->type == GSYM_UNKNOWN)
    {
      gsym->type = type;
      gsym->where = *where;
    }

  gsym->used = 1;
}


/************* Function resolution *************/

/* Resolve a function call known to be generic.
   Section 14.1.2.4.1.  */

static match
resolve_generic_f0 (gfc_expr *expr, gfc_symbol *sym)
{
  gfc_symbol *s;

  if (sym->attr.generic)
    {
      s = gfc_search_interface (sym->generic, 0, &expr->value.function.actual);
      if (s != NULL)
	{
	  expr->value.function.name = s->name;
	  expr->value.function.esym = s;

	  if (s->ts.type != BT_UNKNOWN)
	    expr->ts = s->ts;
	  else if (s->result != NULL && s->result->ts.type != BT_UNKNOWN)
	    expr->ts = s->result->ts;

	  if (s->as != NULL)
	    expr->rank = s->as->rank;
	  else if (s->result != NULL && s->result->as != NULL)
	    expr->rank = s->result->as->rank;

	  gfc_set_sym_referenced (expr->value.function.esym);

	  return MATCH_YES;
	}

      /* TODO: Need to search for elemental references in generic
	 interface.  */
    }

  if (sym->attr.intrinsic)
    return gfc_intrinsic_func_interface (expr, 0);

  return MATCH_NO;
}


static bool
resolve_generic_f (gfc_expr *expr)
{
  gfc_symbol *sym;
  match m;
  gfc_interface *intr = NULL;

  sym = expr->symtree->n.sym;

  for (;;)
    {
      m = resolve_generic_f0 (expr, sym);
      if (m == MATCH_YES)
	return true;
      else if (m == MATCH_ERROR)
	return false;

generic:
      if (!intr)
	for (intr = sym->generic; intr; intr = intr->next)
	  if (intr->sym->attr.flavor == FL_DERIVED)
	    break;

      if (sym->ns->parent == NULL)
	break;
      gfc_find_symbol (sym->name, sym->ns->parent, 1, &sym);

      if (sym == NULL)
	break;
      if (!generic_sym (sym))
	goto generic;
    }

  /* Last ditch attempt.  See if the reference is to an intrinsic
     that possesses a matching interface.  14.1.2.4  */
  if (sym  && !intr && !gfc_is_intrinsic (sym, 0, expr->where))
    {
      gfc_error ("There is no specific function for the generic %qs "
		 "at %L", expr->symtree->n.sym->name, &expr->where);
      return false;
    }

  if (intr)
    {
      if (!gfc_convert_to_structure_constructor (expr, intr->sym, NULL,
						 NULL, false))
	return false;
      return resolve_structure_cons (expr, 0);
    }

  m = gfc_intrinsic_func_interface (expr, 0);
  if (m == MATCH_YES)
    return true;

  if (m == MATCH_NO)
    gfc_error ("Generic function %qs at %L is not consistent with a "
	       "specific intrinsic interface", expr->symtree->n.sym->name,
	       &expr->where);

  return false;
}


/* Resolve a function call known to be specific.  */

static match
resolve_specific_f0 (gfc_symbol *sym, gfc_expr *expr)
{
  match m;

  if (sym->attr.external || sym->attr.if_source == IFSRC_IFBODY)
    {
      if (sym->attr.dummy)
	{
	  sym->attr.proc = PROC_DUMMY;
	  goto found;
	}

      sym->attr.proc = PROC_EXTERNAL;
      goto found;
    }

  if (sym->attr.proc == PROC_MODULE
      || sym->attr.proc == PROC_ST_FUNCTION
      || sym->attr.proc == PROC_INTERNAL)
    goto found;

  if (sym->attr.intrinsic)
    {
      m = gfc_intrinsic_func_interface (expr, 1);
      if (m == MATCH_YES)
	return MATCH_YES;
      if (m == MATCH_NO)
	gfc_error ("Function %qs at %L is INTRINSIC but is not compatible "
		   "with an intrinsic", sym->name, &expr->where);

      return MATCH_ERROR;
    }

  return MATCH_NO;

found:
  gfc_procedure_use (sym, &expr->value.function.actual, &expr->where);

  if (sym->result)
    expr->ts = sym->result->ts;
  else
    expr->ts = sym->ts;
  expr->value.function.name = sym->name;
  expr->value.function.esym = sym;
  /* Prevent crash when sym->ts.u.derived->components is not set due to previous
     error(s).  */
  if (sym->ts.type == BT_CLASS && !CLASS_DATA (sym))
    return MATCH_ERROR;
  if (sym->ts.type == BT_CLASS && CLASS_DATA (sym)->as)
    expr->rank = CLASS_DATA (sym)->as->rank;
  else if (sym->as != NULL)
    expr->rank = sym->as->rank;

  return MATCH_YES;
}


static bool
resolve_specific_f (gfc_expr *expr)
{
  gfc_symbol *sym;
  match m;

  sym = expr->symtree->n.sym;

  for (;;)
    {
      m = resolve_specific_f0 (sym, expr);
      if (m == MATCH_YES)
	return true;
      if (m == MATCH_ERROR)
	return false;

      if (sym->ns->parent == NULL)
	break;

      gfc_find_symbol (sym->name, sym->ns->parent, 1, &sym);

      if (sym == NULL)
	break;
    }

  gfc_error ("Unable to resolve the specific function %qs at %L",
	     expr->symtree->n.sym->name, &expr->where);

  return true;
}


/* Resolve a procedure call not known to be generic nor specific.  */

static bool
resolve_unknown_f (gfc_expr *expr)
{
  gfc_symbol *sym;
  gfc_typespec *ts;

  sym = expr->symtree->n.sym;

  if (sym->attr.dummy)
    {
      sym->attr.proc = PROC_DUMMY;
      expr->value.function.name = sym->name;
      goto set_type;
    }

  /* See if we have an intrinsic function reference.  */

  if (gfc_is_intrinsic (sym, 0, expr->where))
    {
      if (gfc_intrinsic_func_interface (expr, 1) == MATCH_YES)
	return true;
      return false;
    }

  /* The reference is to an external name.  */

  sym->attr.proc = PROC_EXTERNAL;
  expr->value.function.name = sym->name;
  expr->value.function.esym = expr->symtree->n.sym;

  if (sym->as != NULL)
    expr->rank = sym->as->rank;

  /* Type of the expression is either the type of the symbol or the
     default type of the symbol.  */

set_type:
  gfc_procedure_use (sym, &expr->value.function.actual, &expr->where);

  if (sym->ts.type != BT_UNKNOWN)
    expr->ts = sym->ts;
  else
    {
      ts = gfc_get_default_type (sym->name, sym->ns);

      if (ts->type == BT_UNKNOWN)
	{
	  gfc_error ("Function %qs at %L has no IMPLICIT type",
		     sym->name, &expr->where);
	  return false;
	}
      else
	expr->ts = *ts;
    }

  return true;
}


/* Return true, if the symbol is an external procedure.  */
static bool
is_external_proc (gfc_symbol *sym)
{
  if (!sym->attr.dummy && !sym->attr.contained
	&& !gfc_is_intrinsic (sym, sym->attr.subroutine, sym->declared_at)
	&& sym->attr.proc != PROC_ST_FUNCTION
	&& !sym->attr.proc_pointer
	&& !sym->attr.use_assoc
	&& sym->name)
    return true;

  return false;
}


/* Figure out if a function reference is pure or not.  Also set the name
   of the function for a potential error message.  Return nonzero if the
   function is PURE, zero if not.  */
static int
pure_stmt_function (gfc_expr *, gfc_symbol *);

static int
pure_function (gfc_expr *e, const char **name)
{
  int pure;
  gfc_component *comp;

  *name = NULL;

  if (e->symtree != NULL
        && e->symtree->n.sym != NULL
        && e->symtree->n.sym->attr.proc == PROC_ST_FUNCTION)
    return pure_stmt_function (e, e->symtree->n.sym);

  comp = gfc_get_proc_ptr_comp (e);
  if (comp)
    {
      pure = gfc_pure (comp->ts.interface);
      *name = comp->name;
    }
  else if (e->value.function.esym)
    {
      pure = gfc_pure (e->value.function.esym);
      *name = e->value.function.esym->name;
    }
  else if (e->value.function.isym)
    {
      pure = e->value.function.isym->pure
	     || e->value.function.isym->elemental;
      *name = e->value.function.isym->name;
    }
  else
    {
      /* Implicit functions are not pure.  */
      pure = 0;
      *name = e->value.function.name;
    }

  return pure;
}


static bool
impure_stmt_fcn (gfc_expr *e, gfc_symbol *sym,
		 int *f ATTRIBUTE_UNUSED)
{
  const char *name;

  /* Don't bother recursing into other statement functions
     since they will be checked individually for purity.  */
  if (e->expr_type != EXPR_FUNCTION
	|| !e->symtree
	|| e->symtree->n.sym == sym
	|| e->symtree->n.sym->attr.proc == PROC_ST_FUNCTION)
    return false;

  return pure_function (e, &name) ? false : true;
}


static int
pure_stmt_function (gfc_expr *e, gfc_symbol *sym)
{
  return gfc_traverse_expr (e, sym, impure_stmt_fcn, 0) ? 0 : 1;
}


/* Check if an impure function is allowed in the current context. */

static bool check_pure_function (gfc_expr *e)
{
  const char *name = NULL;
  if (!pure_function (e, &name) && name)
    {
      if (forall_flag)
	{
	  gfc_error ("Reference to impure function %qs at %L inside a "
		     "FORALL %s", name, &e->where,
		     forall_flag == 2 ? "mask" : "block");
	  return false;
	}
      else if (gfc_do_concurrent_flag)
	{
	  gfc_error ("Reference to impure function %qs at %L inside a "
		     "DO CONCURRENT %s", name, &e->where,
		     gfc_do_concurrent_flag == 2 ? "mask" : "block");
	  return false;
	}
      else if (gfc_pure (NULL))
	{
	  gfc_error ("Reference to impure function %qs at %L "
		     "within a PURE procedure", name, &e->where);
	  return false;
	}
      gfc_unset_implicit_pure (NULL);
    }
  return true;
}


/* Update current procedure's array_outer_dependency flag, considering
   a call to procedure SYM.  */

static void
update_current_proc_array_outer_dependency (gfc_symbol *sym)
{
  /* Check to see if this is a sibling function that has not yet
     been resolved.  */
  gfc_namespace *sibling = gfc_current_ns->sibling;
  for (; sibling; sibling = sibling->sibling)
    {
      if (sibling->proc_name == sym)
	{
	  gfc_resolve (sibling);
	  break;
	}
    }

  /* If SYM has references to outer arrays, so has the procedure calling
     SYM.  If SYM is a procedure pointer, we can assume the worst.  */
  if (sym->attr.array_outer_dependency
      || sym->attr.proc_pointer)
    gfc_current_ns->proc_name->attr.array_outer_dependency = 1;
}


/* Resolve a function call, which means resolving the arguments, then figuring
   out which entity the name refers to.  */

static bool
resolve_function (gfc_expr *expr)
{
  gfc_actual_arglist *arg;
  gfc_symbol *sym;
  bool t;
  int temp;
  procedure_type p = PROC_INTRINSIC;
  bool no_formal_args;

  sym = NULL;
  if (expr->symtree)
    sym = expr->symtree->n.sym;

  /* If this is a procedure pointer component, it has already been resolved.  */
  if (gfc_is_proc_ptr_comp (expr))
    return true;

  if (sym && sym->attr.intrinsic
      && !gfc_resolve_intrinsic (sym, &expr->where))
    return false;

  if (sym && (sym->attr.flavor == FL_VARIABLE || sym->attr.subroutine))
    {
      gfc_error ("%qs at %L is not a function", sym->name, &expr->where);
      return false;
    }

  /* If this ia a deferred TBP with an abstract interface (which may
     of course be referenced), expr->value.function.esym will be set.  */
  if (sym && sym->attr.abstract && !expr->value.function.esym)
    {
      gfc_error ("ABSTRACT INTERFACE %qs must not be referenced at %L",
		 sym->name, &expr->where);
      return false;
    }

  /* Switch off assumed size checking and do this again for certain kinds
     of procedure, once the procedure itself is resolved.  */
  need_full_assumed_size++;

  if (expr->symtree && expr->symtree->n.sym)
    p = expr->symtree->n.sym->attr.proc;

  if (expr->value.function.isym && expr->value.function.isym->inquiry)
    inquiry_argument = true;
  no_formal_args = sym && is_external_proc (sym)
  		       && gfc_sym_get_dummy_args (sym) == NULL;

  if (!resolve_actual_arglist (expr->value.function.actual,
			       p, no_formal_args))
    {
      inquiry_argument = false;
      return false;
    }

  inquiry_argument = false;

  /* Resume assumed_size checking.  */
  need_full_assumed_size--;

  /* If the procedure is external, check for usage.  */
  if (sym && is_external_proc (sym))
    resolve_global_procedure (sym, &expr->where,
			      &expr->value.function.actual, 0);

  if (sym && sym->ts.type == BT_CHARACTER
      && sym->ts.u.cl
      && sym->ts.u.cl->length == NULL
      && !sym->attr.dummy
      && !sym->ts.deferred
      && expr->value.function.esym == NULL
      && !sym->attr.contained)
    {
      /* Internal procedures are taken care of in resolve_contained_fntype.  */
      gfc_error ("Function %qs is declared CHARACTER(*) and cannot "
		 "be used at %L since it is not a dummy argument",
		 sym->name, &expr->where);
      return false;
    }

  /* See if function is already resolved.  */

  if (expr->value.function.name != NULL
      || expr->value.function.isym != NULL)
    {
      if (expr->ts.type == BT_UNKNOWN)
	expr->ts = sym->ts;
      t = true;
    }
  else
    {
      /* Apply the rules of section 14.1.2.  */

      switch (procedure_kind (sym))
	{
	case PTYPE_GENERIC:
	  t = resolve_generic_f (expr);
	  break;

	case PTYPE_SPECIFIC:
	  t = resolve_specific_f (expr);
	  break;

	case PTYPE_UNKNOWN:
	  t = resolve_unknown_f (expr);
	  break;

	default:
	  gfc_internal_error ("resolve_function(): bad function type");
	}
    }

  /* If the expression is still a function (it might have simplified),
     then we check to see if we are calling an elemental function.  */

  if (expr->expr_type != EXPR_FUNCTION)
    return t;

  temp = need_full_assumed_size;
  need_full_assumed_size = 0;

  if (!resolve_elemental_actual (expr, NULL))
    return false;

  if (omp_workshare_flag
      && expr->value.function.esym
      && ! gfc_elemental (expr->value.function.esym))
    {
      gfc_error ("User defined non-ELEMENTAL function %qs at %L not allowed "
		 "in WORKSHARE construct", expr->value.function.esym->name,
		 &expr->where);
      t = false;
    }

#define GENERIC_ID expr->value.function.isym->id
  else if (expr->value.function.actual != NULL
	   && expr->value.function.isym != NULL
	   && GENERIC_ID != GFC_ISYM_LBOUND
	   && GENERIC_ID != GFC_ISYM_LCOBOUND
	   && GENERIC_ID != GFC_ISYM_UCOBOUND
	   && GENERIC_ID != GFC_ISYM_LEN
	   && GENERIC_ID != GFC_ISYM_LOC
	   && GENERIC_ID != GFC_ISYM_C_LOC
	   && GENERIC_ID != GFC_ISYM_PRESENT)
    {
      /* Array intrinsics must also have the last upper bound of an
	 assumed size array argument.  UBOUND and SIZE have to be
	 excluded from the check if the second argument is anything
	 than a constant.  */

      for (arg = expr->value.function.actual; arg; arg = arg->next)
	{
	  if ((GENERIC_ID == GFC_ISYM_UBOUND || GENERIC_ID == GFC_ISYM_SIZE)
	      && arg == expr->value.function.actual
	      && arg->next != NULL && arg->next->expr)
	    {
	      if (arg->next->expr->expr_type != EXPR_CONSTANT)
		break;

	      if (arg->next->name && strncmp (arg->next->name, "kind", 4) == 0)
		break;

	      if ((int)mpz_get_si (arg->next->expr->value.integer)
			< arg->expr->rank)
		break;
	    }

	  if (arg->expr != NULL
	      && arg->expr->rank > 0
	      && resolve_assumed_size_actual (arg->expr))
	    return false;
	}
    }
#undef GENERIC_ID

  need_full_assumed_size = temp;

  if (!check_pure_function(expr))
    t = false;

  /* Functions without the RECURSIVE attribution are not allowed to
   * call themselves.  */
  if (expr->value.function.esym && !expr->value.function.esym->attr.recursive)
    {
      gfc_symbol *esym;
      esym = expr->value.function.esym;

      if (is_illegal_recursion (esym, gfc_current_ns))
      {
	if (esym->attr.entry && esym->ns->entries)
	  gfc_error ("ENTRY %qs at %L cannot be called recursively, as"
		     " function %qs is not RECURSIVE",
		     esym->name, &expr->where, esym->ns->entries->sym->name);
	else
	  gfc_error ("Function %qs at %L cannot be called recursively, as it"
		     " is not RECURSIVE", esym->name, &expr->where);

	t = false;
      }
    }

  /* Character lengths of use associated functions may contains references to
     symbols not referenced from the current program unit otherwise.  Make sure
     those symbols are marked as referenced.  */

  if (expr->ts.type == BT_CHARACTER && expr->value.function.esym
      && expr->value.function.esym->attr.use_assoc)
    {
      gfc_expr_set_symbols_referenced (expr->ts.u.cl->length);
    }

  /* Make sure that the expression has a typespec that works.  */
  if (expr->ts.type == BT_UNKNOWN)
    {
      if (expr->symtree->n.sym->result
	    && expr->symtree->n.sym->result->ts.type != BT_UNKNOWN
	    && !expr->symtree->n.sym->result->attr.proc_pointer)
	expr->ts = expr->symtree->n.sym->result->ts;
    }

  if (!expr->ref && !expr->value.function.isym)
    {
      if (expr->value.function.esym)
	update_current_proc_array_outer_dependency (expr->value.function.esym);
      else
	update_current_proc_array_outer_dependency (sym);
    }
  else if (expr->ref)
    /* typebound procedure: Assume the worst.  */
    gfc_current_ns->proc_name->attr.array_outer_dependency = 1;

  return t;
}


/************* Subroutine resolution *************/

static bool
pure_subroutine (gfc_symbol *sym, const char *name, locus *loc)
{
  if (gfc_pure (sym))
    return true;

  if (forall_flag)
    {
      gfc_error ("Subroutine call to %qs in FORALL block at %L is not PURE",
		 name, loc);
      return false;
    }
  else if (gfc_do_concurrent_flag)
    {
      gfc_error ("Subroutine call to %qs in DO CONCURRENT block at %L is not "
		 "PURE", name, loc);
      return false;
    }
  else if (gfc_pure (NULL))
    {
      gfc_error ("Subroutine call to %qs at %L is not PURE", name, loc);
      return false;
    }

  gfc_unset_implicit_pure (NULL);
  return true;
}


static match
resolve_generic_s0 (gfc_code *c, gfc_symbol *sym)
{
  gfc_symbol *s;

  if (sym->attr.generic)
    {
      s = gfc_search_interface (sym->generic, 1, &c->ext.actual);
      if (s != NULL)
	{
	  c->resolved_sym = s;
	  if (!pure_subroutine (s, s->name, &c->loc))
	    return MATCH_ERROR;
	  return MATCH_YES;
	}

      /* TODO: Need to search for elemental references in generic interface.  */
    }

  if (sym->attr.intrinsic)
    return gfc_intrinsic_sub_interface (c, 0);

  return MATCH_NO;
}


static bool
resolve_generic_s (gfc_code *c)
{
  gfc_symbol *sym;
  match m;

  sym = c->symtree->n.sym;

  for (;;)
    {
      m = resolve_generic_s0 (c, sym);
      if (m == MATCH_YES)
	return true;
      else if (m == MATCH_ERROR)
	return false;

generic:
      if (sym->ns->parent == NULL)
	break;
      gfc_find_symbol (sym->name, sym->ns->parent, 1, &sym);

      if (sym == NULL)
	break;
      if (!generic_sym (sym))
	goto generic;
    }

  /* Last ditch attempt.  See if the reference is to an intrinsic
     that possesses a matching interface.  14.1.2.4  */
  sym = c->symtree->n.sym;

  if (!gfc_is_intrinsic (sym, 1, c->loc))
    {
      gfc_error ("There is no specific subroutine for the generic %qs at %L",
		 sym->name, &c->loc);
      return false;
    }

  m = gfc_intrinsic_sub_interface (c, 0);
  if (m == MATCH_YES)
    return true;
  if (m == MATCH_NO)
    gfc_error ("Generic subroutine %qs at %L is not consistent with an "
	       "intrinsic subroutine interface", sym->name, &c->loc);

  return false;
}


/* Resolve a subroutine call known to be specific.  */

static match
resolve_specific_s0 (gfc_code *c, gfc_symbol *sym)
{
  match m;

  if (sym->attr.external || sym->attr.if_source == IFSRC_IFBODY)
    {
      if (sym->attr.dummy)
	{
	  sym->attr.proc = PROC_DUMMY;
	  goto found;
	}

      sym->attr.proc = PROC_EXTERNAL;
      goto found;
    }

  if (sym->attr.proc == PROC_MODULE || sym->attr.proc == PROC_INTERNAL)
    goto found;

  if (sym->attr.intrinsic)
    {
      m = gfc_intrinsic_sub_interface (c, 1);
      if (m == MATCH_YES)
	return MATCH_YES;
      if (m == MATCH_NO)
	gfc_error ("Subroutine %qs at %L is INTRINSIC but is not compatible "
		   "with an intrinsic", sym->name, &c->loc);

      return MATCH_ERROR;
    }

  return MATCH_NO;

found:
  gfc_procedure_use (sym, &c->ext.actual, &c->loc);

  c->resolved_sym = sym;
  if (!pure_subroutine (sym, sym->name, &c->loc))
    return MATCH_ERROR;

  return MATCH_YES;
}


static bool
resolve_specific_s (gfc_code *c)
{
  gfc_symbol *sym;
  match m;

  sym = c->symtree->n.sym;

  for (;;)
    {
      m = resolve_specific_s0 (c, sym);
      if (m == MATCH_YES)
	return true;
      if (m == MATCH_ERROR)
	return false;

      if (sym->ns->parent == NULL)
	break;

      gfc_find_symbol (sym->name, sym->ns->parent, 1, &sym);

      if (sym == NULL)
	break;
    }

  sym = c->symtree->n.sym;
  gfc_error ("Unable to resolve the specific subroutine %qs at %L",
	     sym->name, &c->loc);

  return false;
}


/* Resolve a subroutine call not known to be generic nor specific.  */

static bool
resolve_unknown_s (gfc_code *c)
{
  gfc_symbol *sym;

  sym = c->symtree->n.sym;

  if (sym->attr.dummy)
    {
      sym->attr.proc = PROC_DUMMY;
      goto found;
    }

  /* See if we have an intrinsic function reference.  */

  if (gfc_is_intrinsic (sym, 1, c->loc))
    {
      if (gfc_intrinsic_sub_interface (c, 1) == MATCH_YES)
	return true;
      return false;
    }

  /* The reference is to an external name.  */

found:
  gfc_procedure_use (sym, &c->ext.actual, &c->loc);

  c->resolved_sym = sym;

  return pure_subroutine (sym, sym->name, &c->loc);
}


/* Resolve a subroutine call.  Although it was tempting to use the same code
   for functions, subroutines and functions are stored differently and this
   makes things awkward.  */

static bool
resolve_call (gfc_code *c)
{
  bool t;
  procedure_type ptype = PROC_INTRINSIC;
  gfc_symbol *csym, *sym;
  bool no_formal_args;

  csym = c->symtree ? c->symtree->n.sym : NULL;

  if (csym && csym->ts.type != BT_UNKNOWN)
    {
      gfc_error ("%qs at %L has a type, which is not consistent with "
		 "the CALL at %L", csym->name, &csym->declared_at, &c->loc);
      return false;
    }

  if (csym && gfc_current_ns->parent && csym->ns != gfc_current_ns)
    {
      gfc_symtree *st;
      gfc_find_sym_tree (c->symtree->name, gfc_current_ns, 1, &st);
      sym = st ? st->n.sym : NULL;
      if (sym && csym != sym
	      && sym->ns == gfc_current_ns
	      && sym->attr.flavor == FL_PROCEDURE
	      && sym->attr.contained)
	{
	  sym->refs++;
	  if (csym->attr.generic)
	    c->symtree->n.sym = sym;
	  else
	    c->symtree = st;
	  csym = c->symtree->n.sym;
	}
    }

  /* If this ia a deferred TBP, c->expr1 will be set.  */
  if (!c->expr1 && csym)
    {
      if (csym->attr.abstract)
	{
	  gfc_error ("ABSTRACT INTERFACE %qs must not be referenced at %L",
		    csym->name, &c->loc);
	  return false;
	}

      /* Subroutines without the RECURSIVE attribution are not allowed to
	 call themselves.  */
      if (is_illegal_recursion (csym, gfc_current_ns))
	{
	  if (csym->attr.entry && csym->ns->entries)
	    gfc_error ("ENTRY %qs at %L cannot be called recursively, "
		       "as subroutine %qs is not RECURSIVE",
		       csym->name, &c->loc, csym->ns->entries->sym->name);
	  else
	    gfc_error ("SUBROUTINE %qs at %L cannot be called recursively, "
		       "as it is not RECURSIVE", csym->name, &c->loc);

	  t = false;
	}
    }

  /* Switch off assumed size checking and do this again for certain kinds
     of procedure, once the procedure itself is resolved.  */
  need_full_assumed_size++;

  if (csym)
    ptype = csym->attr.proc;

  no_formal_args = csym && is_external_proc (csym)
			&& gfc_sym_get_dummy_args (csym) == NULL;
  if (!resolve_actual_arglist (c->ext.actual, ptype, no_formal_args))
    return false;

  /* Resume assumed_size checking.  */
  need_full_assumed_size--;

  /* If external, check for usage.  */
  if (csym && is_external_proc (csym))
    resolve_global_procedure (csym, &c->loc, &c->ext.actual, 1);

  t = true;
  if (c->resolved_sym == NULL)
    {
      c->resolved_isym = NULL;
      switch (procedure_kind (csym))
	{
	case PTYPE_GENERIC:
	  t = resolve_generic_s (c);
	  break;

	case PTYPE_SPECIFIC:
	  t = resolve_specific_s (c);
	  break;

	case PTYPE_UNKNOWN:
	  t = resolve_unknown_s (c);
	  break;

	default:
	  gfc_internal_error ("resolve_subroutine(): bad function type");
	}
    }

  /* Some checks of elemental subroutine actual arguments.  */
  if (!resolve_elemental_actual (NULL, c))
    return false;

  if (!c->expr1)
    update_current_proc_array_outer_dependency (csym);
  else
    /* Typebound procedure: Assume the worst.  */
    gfc_current_ns->proc_name->attr.array_outer_dependency = 1;

  return t;
}


/* Compare the shapes of two arrays that have non-NULL shapes.  If both
   op1->shape and op2->shape are non-NULL return true if their shapes
   match.  If both op1->shape and op2->shape are non-NULL return false
   if their shapes do not match.  If either op1->shape or op2->shape is
   NULL, return true.  */

static bool
compare_shapes (gfc_expr *op1, gfc_expr *op2)
{
  bool t;
  int i;

  t = true;

  if (op1->shape != NULL && op2->shape != NULL)
    {
      for (i = 0; i < op1->rank; i++)
	{
	  if (mpz_cmp (op1->shape[i], op2->shape[i]) != 0)
	   {
	     gfc_error ("Shapes for operands at %L and %L are not conformable",
			&op1->where, &op2->where);
	     t = false;
	     break;
	   }
	}
    }

  return t;
}


/* Resolve an operator expression node.  This can involve replacing the
   operation with a user defined function call.  */

static bool
resolve_operator (gfc_expr *e)
{
  gfc_expr *op1, *op2;
  char msg[200];
  bool dual_locus_error;
  bool t;

  /* Resolve all subnodes-- give them types.  */

  switch (e->value.op.op)
    {
    default:
      if (!gfc_resolve_expr (e->value.op.op2))
	return false;

    /* Fall through...  */

    case INTRINSIC_NOT:
    case INTRINSIC_UPLUS:
    case INTRINSIC_UMINUS:
    case INTRINSIC_PARENTHESES:
      if (!gfc_resolve_expr (e->value.op.op1))
	return false;
      break;
    }

  /* Typecheck the new node.  */

  op1 = e->value.op.op1;
  op2 = e->value.op.op2;
  dual_locus_error = false;

  if ((op1 && op1->expr_type == EXPR_NULL)
      || (op2 && op2->expr_type == EXPR_NULL))
    {
      sprintf (msg, _("Invalid context for NULL() pointer at %%L"));
      goto bad_op;
    }

  switch (e->value.op.op)
    {
    case INTRINSIC_UPLUS:
    case INTRINSIC_UMINUS:
      if (op1->ts.type == BT_INTEGER
	  || op1->ts.type == BT_REAL
	  || op1->ts.type == BT_COMPLEX)
	{
	  e->ts = op1->ts;
	  break;
	}

      sprintf (msg, _("Operand of unary numeric operator '%s' at %%L is %s"),
	       gfc_op2string (e->value.op.op), gfc_typename (&e->ts));
      goto bad_op;

    case INTRINSIC_PLUS:
    case INTRINSIC_MINUS:
    case INTRINSIC_TIMES:
    case INTRINSIC_DIVIDE:
    case INTRINSIC_POWER:
      if (gfc_numeric_ts (&op1->ts) && gfc_numeric_ts (&op2->ts))
	{
	  gfc_type_convert_binary (e, 1);
	  break;
	}

      sprintf (msg,
	       _("Operands of binary numeric operator '%s' at %%L are %s/%s"),
	       gfc_op2string (e->value.op.op), gfc_typename (&op1->ts),
	       gfc_typename (&op2->ts));
      goto bad_op;

    case INTRINSIC_CONCAT:
      if (op1->ts.type == BT_CHARACTER && op2->ts.type == BT_CHARACTER
	  && op1->ts.kind == op2->ts.kind)
	{
	  e->ts.type = BT_CHARACTER;
	  e->ts.kind = op1->ts.kind;
	  break;
	}

      sprintf (msg,
	       _("Operands of string concatenation operator at %%L are %s/%s"),
	       gfc_typename (&op1->ts), gfc_typename (&op2->ts));
      goto bad_op;

    case INTRINSIC_AND:
    case INTRINSIC_OR:
    case INTRINSIC_EQV:
    case INTRINSIC_NEQV:
      if (op1->ts.type == BT_LOGICAL && op2->ts.type == BT_LOGICAL)
	{
	  e->ts.type = BT_LOGICAL;
	  e->ts.kind = gfc_kind_max (op1, op2);
	  if (op1->ts.kind < e->ts.kind)
	    gfc_convert_type (op1, &e->ts, 2);
	  else if (op2->ts.kind < e->ts.kind)
	    gfc_convert_type (op2, &e->ts, 2);
	  break;
	}

      sprintf (msg, _("Operands of logical operator '%s' at %%L are %s/%s"),
	       gfc_op2string (e->value.op.op), gfc_typename (&op1->ts),
	       gfc_typename (&op2->ts));

      goto bad_op;

    case INTRINSIC_NOT:
      if (op1->ts.type == BT_LOGICAL)
	{
	  e->ts.type = BT_LOGICAL;
	  e->ts.kind = op1->ts.kind;
	  break;
	}

      sprintf (msg, _("Operand of .not. operator at %%L is %s"),
	       gfc_typename (&op1->ts));
      goto bad_op;

    case INTRINSIC_GT:
    case INTRINSIC_GT_OS:
    case INTRINSIC_GE:
    case INTRINSIC_GE_OS:
    case INTRINSIC_LT:
    case INTRINSIC_LT_OS:
    case INTRINSIC_LE:
    case INTRINSIC_LE_OS:
      if (op1->ts.type == BT_COMPLEX || op2->ts.type == BT_COMPLEX)
	{
	  strcpy (msg, _("COMPLEX quantities cannot be compared at %L"));
	  goto bad_op;
	}

      /* Fall through...  */

    case INTRINSIC_EQ:
    case INTRINSIC_EQ_OS:
    case INTRINSIC_NE:
    case INTRINSIC_NE_OS:
      if (op1->ts.type == BT_CHARACTER && op2->ts.type == BT_CHARACTER
	  && op1->ts.kind == op2->ts.kind)
	{
	  e->ts.type = BT_LOGICAL;
	  e->ts.kind = gfc_default_logical_kind;
	  break;
	}

      if (gfc_numeric_ts (&op1->ts) && gfc_numeric_ts (&op2->ts))
	{
	  gfc_type_convert_binary (e, 1);

	  e->ts.type = BT_LOGICAL;
	  e->ts.kind = gfc_default_logical_kind;

	  if (warn_compare_reals)
	    {
	      gfc_intrinsic_op op = e->value.op.op;

	      /* Type conversion has made sure that the types of op1 and op2
		 agree, so it is only necessary to check the first one.   */
	      if ((op1->ts.type == BT_REAL || op1->ts.type == BT_COMPLEX)
		  && (op == INTRINSIC_EQ || op == INTRINSIC_EQ_OS
		      || op == INTRINSIC_NE || op == INTRINSIC_NE_OS))
		{
		  const char *msg;

		  if (op == INTRINSIC_EQ || op == INTRINSIC_EQ_OS)
		    msg = "Equality comparison for %s at %L";
		  else
		    msg = "Inequality comparison for %s at %L";

		  gfc_warning (0, msg, gfc_typename (&op1->ts), &op1->where);
		}
	    }

	  break;
	}

      if (op1->ts.type == BT_LOGICAL && op2->ts.type == BT_LOGICAL)
	sprintf (msg,
		 _("Logicals at %%L must be compared with %s instead of %s"),
		 (e->value.op.op == INTRINSIC_EQ
		  || e->value.op.op == INTRINSIC_EQ_OS)
		 ? ".eqv." : ".neqv.", gfc_op2string (e->value.op.op));
      else
	sprintf (msg,
		 _("Operands of comparison operator '%s' at %%L are %s/%s"),
		 gfc_op2string (e->value.op.op), gfc_typename (&op1->ts),
		 gfc_typename (&op2->ts));

      goto bad_op;

    case INTRINSIC_USER:
      if (e->value.op.uop->op == NULL)
	sprintf (msg, _("Unknown operator '%s' at %%L"), e->value.op.uop->name);
      else if (op2 == NULL)
	sprintf (msg, _("Operand of user operator '%s' at %%L is %s"),
		 e->value.op.uop->name, gfc_typename (&op1->ts));
      else
	{
	  sprintf (msg, _("Operands of user operator '%s' at %%L are %s/%s"),
		   e->value.op.uop->name, gfc_typename (&op1->ts),
		   gfc_typename (&op2->ts));
	  e->value.op.uop->op->sym->attr.referenced = 1;
	}

      goto bad_op;

    case INTRINSIC_PARENTHESES:
      e->ts = op1->ts;
      if (e->ts.type == BT_CHARACTER)
	e->ts.u.cl = op1->ts.u.cl;
      break;

    default:
      gfc_internal_error ("resolve_operator(): Bad intrinsic");
    }

  /* Deal with arrayness of an operand through an operator.  */

  t = true;

  switch (e->value.op.op)
    {
    case INTRINSIC_PLUS:
    case INTRINSIC_MINUS:
    case INTRINSIC_TIMES:
    case INTRINSIC_DIVIDE:
    case INTRINSIC_POWER:
    case INTRINSIC_CONCAT:
    case INTRINSIC_AND:
    case INTRINSIC_OR:
    case INTRINSIC_EQV:
    case INTRINSIC_NEQV:
    case INTRINSIC_EQ:
    case INTRINSIC_EQ_OS:
    case INTRINSIC_NE:
    case INTRINSIC_NE_OS:
    case INTRINSIC_GT:
    case INTRINSIC_GT_OS:
    case INTRINSIC_GE:
    case INTRINSIC_GE_OS:
    case INTRINSIC_LT:
    case INTRINSIC_LT_OS:
    case INTRINSIC_LE:
    case INTRINSIC_LE_OS:

      if (op1->rank == 0 && op2->rank == 0)
	e->rank = 0;

      if (op1->rank == 0 && op2->rank != 0)
	{
	  e->rank = op2->rank;

	  if (e->shape == NULL)
	    e->shape = gfc_copy_shape (op2->shape, op2->rank);
	}

      if (op1->rank != 0 && op2->rank == 0)
	{
	  e->rank = op1->rank;

	  if (e->shape == NULL)
	    e->shape = gfc_copy_shape (op1->shape, op1->rank);
	}

      if (op1->rank != 0 && op2->rank != 0)
	{
	  if (op1->rank == op2->rank)
	    {
	      e->rank = op1->rank;
	      if (e->shape == NULL)
		{
		  t = compare_shapes (op1, op2);
		  if (!t)
		    e->shape = NULL;
		  else
		    e->shape = gfc_copy_shape (op1->shape, op1->rank);
		}
	    }
	  else
	    {
	      /* Allow higher level expressions to work.  */
	      e->rank = 0;

	      /* Try user-defined operators, and otherwise throw an error.  */
	      dual_locus_error = true;
	      sprintf (msg,
		       _("Inconsistent ranks for operator at %%L and %%L"));
	      goto bad_op;
	    }
	}

      break;

    case INTRINSIC_PARENTHESES:
    case INTRINSIC_NOT:
    case INTRINSIC_UPLUS:
    case INTRINSIC_UMINUS:
      /* Simply copy arrayness attribute */
      e->rank = op1->rank;

      if (e->shape == NULL)
	e->shape = gfc_copy_shape (op1->shape, op1->rank);

      break;

    default:
      break;
    }

  /* Attempt to simplify the expression.  */
  if (t)
    {
      t = gfc_simplify_expr (e, 0);
      /* Some calls do not succeed in simplification and return false
	 even though there is no error; e.g. variable references to
	 PARAMETER arrays.  */
      if (!gfc_is_constant_expr (e))
	t = true;
    }
  return t;

bad_op:

  {
    match m = gfc_extend_expr (e);
    if (m == MATCH_YES)
      return true;
    if (m == MATCH_ERROR)
      return false;
  }

  if (dual_locus_error)
    gfc_error (msg, &op1->where, &op2->where);
  else
    gfc_error (msg, &e->where);

  return false;
}


/************** Array resolution subroutines **************/

enum compare_result
{ CMP_LT, CMP_EQ, CMP_GT, CMP_UNKNOWN };

/* Compare two integer expressions.  */

static compare_result
compare_bound (gfc_expr *a, gfc_expr *b)
{
  int i;

  if (a == NULL || a->expr_type != EXPR_CONSTANT
      || b == NULL || b->expr_type != EXPR_CONSTANT)
    return CMP_UNKNOWN;

  /* If either of the types isn't INTEGER, we must have
     raised an error earlier.  */

  if (a->ts.type != BT_INTEGER || b->ts.type != BT_INTEGER)
    return CMP_UNKNOWN;

  i = mpz_cmp (a->value.integer, b->value.integer);

  if (i < 0)
    return CMP_LT;
  if (i > 0)
    return CMP_GT;
  return CMP_EQ;
}


/* Compare an integer expression with an integer.  */

static compare_result
compare_bound_int (gfc_expr *a, int b)
{
  int i;

  if (a == NULL || a->expr_type != EXPR_CONSTANT)
    return CMP_UNKNOWN;

  if (a->ts.type != BT_INTEGER)
    gfc_internal_error ("compare_bound_int(): Bad expression");

  i = mpz_cmp_si (a->value.integer, b);

  if (i < 0)
    return CMP_LT;
  if (i > 0)
    return CMP_GT;
  return CMP_EQ;
}


/* Compare an integer expression with a mpz_t.  */

static compare_result
compare_bound_mpz_t (gfc_expr *a, mpz_t b)
{
  int i;

  if (a == NULL || a->expr_type != EXPR_CONSTANT)
    return CMP_UNKNOWN;

  if (a->ts.type != BT_INTEGER)
    gfc_internal_error ("compare_bound_int(): Bad expression");

  i = mpz_cmp (a->value.integer, b);

  if (i < 0)
    return CMP_LT;
  if (i > 0)
    return CMP_GT;
  return CMP_EQ;
}


/* Compute the last value of a sequence given by a triplet.
   Return 0 if it wasn't able to compute the last value, or if the
   sequence if empty, and 1 otherwise.  */

static int
compute_last_value_for_triplet (gfc_expr *start, gfc_expr *end,
				gfc_expr *stride, mpz_t last)
{
  mpz_t rem;

  if (start == NULL || start->expr_type != EXPR_CONSTANT
      || end == NULL || end->expr_type != EXPR_CONSTANT
      || (stride != NULL && stride->expr_type != EXPR_CONSTANT))
    return 0;

  if (start->ts.type != BT_INTEGER || end->ts.type != BT_INTEGER
      || (stride != NULL && stride->ts.type != BT_INTEGER))
    return 0;

  if (stride == NULL || compare_bound_int (stride, 1) == CMP_EQ)
    {
      if (compare_bound (start, end) == CMP_GT)
	return 0;
      mpz_set (last, end->value.integer);
      return 1;
    }

  if (compare_bound_int (stride, 0) == CMP_GT)
    {
      /* Stride is positive */
      if (mpz_cmp (start->value.integer, end->value.integer) > 0)
	return 0;
    }
  else
    {
      /* Stride is negative */
      if (mpz_cmp (start->value.integer, end->value.integer) < 0)
	return 0;
    }

  mpz_init (rem);
  mpz_sub (rem, end->value.integer, start->value.integer);
  mpz_tdiv_r (rem, rem, stride->value.integer);
  mpz_sub (last, end->value.integer, rem);
  mpz_clear (rem);

  return 1;
}


/* Compare a single dimension of an array reference to the array
   specification.  */

static bool
check_dimension (int i, gfc_array_ref *ar, gfc_array_spec *as)
{
  mpz_t last_value;

  if (ar->dimen_type[i] == DIMEN_STAR)
    {
      gcc_assert (ar->stride[i] == NULL);
      /* This implies [*] as [*:] and [*:3] are not possible.  */
      if (ar->start[i] == NULL)
	{
	  gcc_assert (ar->end[i] == NULL);
	  return true;
	}
    }

/* Given start, end and stride values, calculate the minimum and
   maximum referenced indexes.  */

  switch (ar->dimen_type[i])
    {
    case DIMEN_VECTOR:
    case DIMEN_THIS_IMAGE:
      break;

    case DIMEN_STAR:
    case DIMEN_ELEMENT:
      if (compare_bound (ar->start[i], as->lower[i]) == CMP_LT)
	{
	  if (i < as->rank)
	    gfc_warning (0, "Array reference at %L is out of bounds "
			 "(%ld < %ld) in dimension %d", &ar->c_where[i],
			 mpz_get_si (ar->start[i]->value.integer),
			 mpz_get_si (as->lower[i]->value.integer), i+1);
	  else
	    gfc_warning (0, "Array reference at %L is out of bounds "
			 "(%ld < %ld) in codimension %d", &ar->c_where[i],
			 mpz_get_si (ar->start[i]->value.integer),
			 mpz_get_si (as->lower[i]->value.integer),
			 i + 1 - as->rank);
	  return true;
	}
      if (compare_bound (ar->start[i], as->upper[i]) == CMP_GT)
	{
	  if (i < as->rank)
	    gfc_warning (0, "Array reference at %L is out of bounds "
			 "(%ld > %ld) in dimension %d", &ar->c_where[i],
			 mpz_get_si (ar->start[i]->value.integer),
			 mpz_get_si (as->upper[i]->value.integer), i+1);
	  else
	    gfc_warning (0, "Array reference at %L is out of bounds "
			 "(%ld > %ld) in codimension %d", &ar->c_where[i],
			 mpz_get_si (ar->start[i]->value.integer),
			 mpz_get_si (as->upper[i]->value.integer),
			 i + 1 - as->rank);
	  return true;
	}

      break;

    case DIMEN_RANGE:
      {
#define AR_START (ar->start[i] ? ar->start[i] : as->lower[i])
#define AR_END (ar->end[i] ? ar->end[i] : as->upper[i])

	compare_result comp_start_end = compare_bound (AR_START, AR_END);

	/* Check for zero stride, which is not allowed.  */
	if (compare_bound_int (ar->stride[i], 0) == CMP_EQ)
	  {
	    gfc_error ("Illegal stride of zero at %L", &ar->c_where[i]);
	    return false;
	  }

	/* if start == len || (stride > 0 && start < len)
			   || (stride < 0 && start > len),
	   then the array section contains at least one element.  In this
	   case, there is an out-of-bounds access if
	   (start < lower || start > upper).  */
	if (compare_bound (AR_START, AR_END) == CMP_EQ
	    || ((compare_bound_int (ar->stride[i], 0) == CMP_GT
		 || ar->stride[i] == NULL) && comp_start_end == CMP_LT)
	    || (compare_bound_int (ar->stride[i], 0) == CMP_LT
	        && comp_start_end == CMP_GT))
	  {
	    if (compare_bound (AR_START, as->lower[i]) == CMP_LT)
	      {
		gfc_warning (0, "Lower array reference at %L is out of bounds "
		       "(%ld < %ld) in dimension %d", &ar->c_where[i],
		       mpz_get_si (AR_START->value.integer),
		       mpz_get_si (as->lower[i]->value.integer), i+1);
		return true;
	      }
	    if (compare_bound (AR_START, as->upper[i]) == CMP_GT)
	      {
		gfc_warning (0, "Lower array reference at %L is out of bounds "
		       "(%ld > %ld) in dimension %d", &ar->c_where[i],
		       mpz_get_si (AR_START->value.integer),
		       mpz_get_si (as->upper[i]->value.integer), i+1);
		return true;
	      }
	  }

	/* If we can compute the highest index of the array section,
	   then it also has to be between lower and upper.  */
	mpz_init (last_value);
	if (compute_last_value_for_triplet (AR_START, AR_END, ar->stride[i],
					    last_value))
	  {
	    if (compare_bound_mpz_t (as->lower[i], last_value) == CMP_GT)
	      {
		gfc_warning (0, "Upper array reference at %L is out of bounds "
		       "(%ld < %ld) in dimension %d", &ar->c_where[i],
		       mpz_get_si (last_value),
		       mpz_get_si (as->lower[i]->value.integer), i+1);
	        mpz_clear (last_value);
		return true;
	      }
	    if (compare_bound_mpz_t (as->upper[i], last_value) == CMP_LT)
	      {
		gfc_warning (0, "Upper array reference at %L is out of bounds "
		       "(%ld > %ld) in dimension %d", &ar->c_where[i],
		       mpz_get_si (last_value),
		       mpz_get_si (as->upper[i]->value.integer), i+1);
	        mpz_clear (last_value);
		return true;
	      }
	  }
	mpz_clear (last_value);

#undef AR_START
#undef AR_END
      }
      break;

    default:
      gfc_internal_error ("check_dimension(): Bad array reference");
    }

  return true;
}


/* Compare an array reference with an array specification.  */

static bool
compare_spec_to_ref (gfc_array_ref *ar)
{
  gfc_array_spec *as;
  int i;

  as = ar->as;
  i = as->rank - 1;
  /* TODO: Full array sections are only allowed as actual parameters.  */
  if (as->type == AS_ASSUMED_SIZE
      && (/*ar->type == AR_FULL
	  ||*/ (ar->type == AR_SECTION
	      && ar->dimen_type[i] == DIMEN_RANGE && ar->end[i] == NULL)))
    {
      gfc_error ("Rightmost upper bound of assumed size array section "
		 "not specified at %L", &ar->where);
      return false;
    }

  if (ar->type == AR_FULL)
    return true;

  if (as->rank != ar->dimen)
    {
      gfc_error ("Rank mismatch in array reference at %L (%d/%d)",
		 &ar->where, ar->dimen, as->rank);
      return false;
    }

  /* ar->codimen == 0 is a local array.  */
  if (as->corank != ar->codimen && ar->codimen != 0)
    {
      gfc_error ("Coindex rank mismatch in array reference at %L (%d/%d)",
		 &ar->where, ar->codimen, as->corank);
      return false;
    }

  for (i = 0; i < as->rank; i++)
    if (!check_dimension (i, ar, as))
      return false;

  /* Local access has no coarray spec.  */
  if (ar->codimen != 0)
    for (i = as->rank; i < as->rank + as->corank; i++)
      {
	if (ar->dimen_type[i] != DIMEN_ELEMENT && !ar->in_allocate
	    && ar->dimen_type[i] != DIMEN_THIS_IMAGE)
	  {
	    gfc_error ("Coindex of codimension %d must be a scalar at %L",
		       i + 1 - as->rank, &ar->where);
	    return false;
	  }
	if (!check_dimension (i, ar, as))
	  return false;
      }

  return true;
}


/* Resolve one part of an array index.  */

static bool
gfc_resolve_index_1 (gfc_expr *index, int check_scalar,
		     int force_index_integer_kind)
{
  gfc_typespec ts;

  if (index == NULL)
    return true;

  if (!gfc_resolve_expr (index))
    return false;

  if (check_scalar && index->rank != 0)
    {
      gfc_error ("Array index at %L must be scalar", &index->where);
      return false;
    }

  if (index->ts.type != BT_INTEGER && index->ts.type != BT_REAL)
    {
      gfc_error ("Array index at %L must be of INTEGER type, found %s",
		 &index->where, gfc_basic_typename (index->ts.type));
      return false;
    }

  if (index->ts.type == BT_REAL)
    if (!gfc_notify_std (GFC_STD_LEGACY, "REAL array index at %L",
			 &index->where))
      return false;

  if ((index->ts.kind != gfc_index_integer_kind
       && force_index_integer_kind)
      || index->ts.type != BT_INTEGER)
    {
      gfc_clear_ts (&ts);
      ts.type = BT_INTEGER;
      ts.kind = gfc_index_integer_kind;

      gfc_convert_type_warn (index, &ts, 2, 0);
    }

  return true;
}

/* Resolve one part of an array index.  */

bool
gfc_resolve_index (gfc_expr *index, int check_scalar)
{
  return gfc_resolve_index_1 (index, check_scalar, 1);
}

/* Resolve a dim argument to an intrinsic function.  */

bool
gfc_resolve_dim_arg (gfc_expr *dim)
{
  if (dim == NULL)
    return true;

  if (!gfc_resolve_expr (dim))
    return false;

  if (dim->rank != 0)
    {
      gfc_error ("Argument dim at %L must be scalar", &dim->where);
      return false;

    }

  if (dim->ts.type != BT_INTEGER)
    {
      gfc_error ("Argument dim at %L must be of INTEGER type", &dim->where);
      return false;
    }

  if (dim->ts.kind != gfc_index_integer_kind)
    {
      gfc_typespec ts;

      gfc_clear_ts (&ts);
      ts.type = BT_INTEGER;
      ts.kind = gfc_index_integer_kind;

      gfc_convert_type_warn (dim, &ts, 2, 0);
    }

  return true;
}

/* Given an expression that contains array references, update those array
   references to point to the right array specifications.  While this is
   filled in during matching, this information is difficult to save and load
   in a module, so we take care of it here.

   The idea here is that the original array reference comes from the
   base symbol.  We traverse the list of reference structures, setting
   the stored reference to references.  Component references can
   provide an additional array specification.  */

static void
find_array_spec (gfc_expr *e)
{
  gfc_array_spec *as;
  gfc_component *c;
  gfc_ref *ref;

  if (e->symtree->n.sym->ts.type == BT_CLASS)
    as = CLASS_DATA (e->symtree->n.sym)->as;
  else
    as = e->symtree->n.sym->as;

  for (ref = e->ref; ref; ref = ref->next)
    switch (ref->type)
      {
      case REF_ARRAY:
	if (as == NULL)
	  gfc_internal_error ("find_array_spec(): Missing spec");

	ref->u.ar.as = as;
	as = NULL;
	break;

      case REF_COMPONENT:
	c = ref->u.c.component;
	if (c->attr.dimension)
	  {
	    if (as != NULL)
	      gfc_internal_error ("find_array_spec(): unused as(1)");
	    as = c->as;
	  }

	break;

      case REF_SUBSTRING:
	break;
      }

  if (as != NULL)
    gfc_internal_error ("find_array_spec(): unused as(2)");
}


/* Resolve an array reference.  */

static bool
resolve_array_ref (gfc_array_ref *ar)
{
  int i, check_scalar;
  gfc_expr *e;

  for (i = 0; i < ar->dimen + ar->codimen; i++)
    {
      check_scalar = ar->dimen_type[i] == DIMEN_RANGE;

      /* Do not force gfc_index_integer_kind for the start.  We can
         do fine with any integer kind.  This avoids temporary arrays
	 created for indexing with a vector.  */
      if (!gfc_resolve_index_1 (ar->start[i], check_scalar, 0))
	return false;
      if (!gfc_resolve_index (ar->end[i], check_scalar))
	return false;
      if (!gfc_resolve_index (ar->stride[i], check_scalar))
	return false;

      e = ar->start[i];

      if (ar->dimen_type[i] == DIMEN_UNKNOWN)
	switch (e->rank)
	  {
	  case 0:
	    ar->dimen_type[i] = DIMEN_ELEMENT;
	    break;

	  case 1:
	    ar->dimen_type[i] = DIMEN_VECTOR;
	    if (e->expr_type == EXPR_VARIABLE
		&& e->symtree->n.sym->ts.type == BT_DERIVED)
	      ar->start[i] = gfc_get_parentheses (e);
	    break;

	  default:
	    gfc_error ("Array index at %L is an array of rank %d",
		       &ar->c_where[i], e->rank);
	    return false;
	  }

      /* Fill in the upper bound, which may be lower than the
	 specified one for something like a(2:10:5), which is
	 identical to a(2:7:5).  Only relevant for strides not equal
	 to one.  Don't try a division by zero.  */
      if (ar->dimen_type[i] == DIMEN_RANGE
	  && ar->stride[i] != NULL && ar->stride[i]->expr_type == EXPR_CONSTANT
	  && mpz_cmp_si (ar->stride[i]->value.integer, 1L) != 0
	  && mpz_cmp_si (ar->stride[i]->value.integer, 0L) != 0)
	{
	  mpz_t size, end;

	  if (gfc_ref_dimen_size (ar, i, &size, &end))
	    {
	      if (ar->end[i] == NULL)
		{
		  ar->end[i] =
		    gfc_get_constant_expr (BT_INTEGER, gfc_index_integer_kind,
					   &ar->where);
		  mpz_set (ar->end[i]->value.integer, end);
		}
	      else if (ar->end[i]->ts.type == BT_INTEGER
		       && ar->end[i]->expr_type == EXPR_CONSTANT)
		{
		  mpz_set (ar->end[i]->value.integer, end);
		}
	      else
		gcc_unreachable ();

	      mpz_clear (size);
	      mpz_clear (end);
	    }
	}
    }

  if (ar->type == AR_FULL)
    {
      if (ar->as->rank == 0)
	ar->type = AR_ELEMENT;

      /* Make sure array is the same as array(:,:), this way
	 we don't need to special case all the time.  */
      ar->dimen = ar->as->rank;
      for (i = 0; i < ar->dimen; i++)
	{
	  ar->dimen_type[i] = DIMEN_RANGE;

	  gcc_assert (ar->start[i] == NULL);
	  gcc_assert (ar->end[i] == NULL);
	  gcc_assert (ar->stride[i] == NULL);
	}
    }

  /* If the reference type is unknown, figure out what kind it is.  */

  if (ar->type == AR_UNKNOWN)
    {
      ar->type = AR_ELEMENT;
      for (i = 0; i < ar->dimen; i++)
	if (ar->dimen_type[i] == DIMEN_RANGE
	    || ar->dimen_type[i] == DIMEN_VECTOR)
	  {
	    ar->type = AR_SECTION;
	    break;
	  }
    }

  if (!ar->as->cray_pointee && !compare_spec_to_ref (ar))
    return false;

  if (ar->as->corank && ar->codimen == 0)
    {
      int n;
      ar->codimen = ar->as->corank;
      for (n = ar->dimen; n < ar->dimen + ar->codimen; n++)
	ar->dimen_type[n] = DIMEN_THIS_IMAGE;
    }

  return true;
}


static bool
resolve_substring (gfc_ref *ref)
{
  int k = gfc_validate_kind (BT_INTEGER, gfc_charlen_int_kind, false);

  if (ref->u.ss.start != NULL)
    {
      if (!gfc_resolve_expr (ref->u.ss.start))
	return false;

      if (ref->u.ss.start->ts.type != BT_INTEGER)
	{
	  gfc_error ("Substring start index at %L must be of type INTEGER",
		     &ref->u.ss.start->where);
	  return false;
	}

      if (ref->u.ss.start->rank != 0)
	{
	  gfc_error ("Substring start index at %L must be scalar",
		     &ref->u.ss.start->where);
	  return false;
	}

      if (compare_bound_int (ref->u.ss.start, 1) == CMP_LT
	  && (compare_bound (ref->u.ss.end, ref->u.ss.start) == CMP_EQ
	      || compare_bound (ref->u.ss.end, ref->u.ss.start) == CMP_GT))
	{
	  gfc_error ("Substring start index at %L is less than one",
		     &ref->u.ss.start->where);
	  return false;
	}
    }

  if (ref->u.ss.end != NULL)
    {
      if (!gfc_resolve_expr (ref->u.ss.end))
	return false;

      if (ref->u.ss.end->ts.type != BT_INTEGER)
	{
	  gfc_error ("Substring end index at %L must be of type INTEGER",
		     &ref->u.ss.end->where);
	  return false;
	}

      if (ref->u.ss.end->rank != 0)
	{
	  gfc_error ("Substring end index at %L must be scalar",
		     &ref->u.ss.end->where);
	  return false;
	}

      if (ref->u.ss.length != NULL
	  && compare_bound (ref->u.ss.end, ref->u.ss.length->length) == CMP_GT
	  && (compare_bound (ref->u.ss.end, ref->u.ss.start) == CMP_EQ
	      || compare_bound (ref->u.ss.end, ref->u.ss.start) == CMP_GT))
	{
	  gfc_error ("Substring end index at %L exceeds the string length",
		     &ref->u.ss.start->where);
	  return false;
	}

      if (compare_bound_mpz_t (ref->u.ss.end,
			       gfc_integer_kinds[k].huge) == CMP_GT
	  && (compare_bound (ref->u.ss.end, ref->u.ss.start) == CMP_EQ
	      || compare_bound (ref->u.ss.end, ref->u.ss.start) == CMP_GT))
	{
	  gfc_error ("Substring end index at %L is too large",
		     &ref->u.ss.end->where);
	  return false;
	}
    }

  return true;
}


/* This function supplies missing substring charlens.  */

void
gfc_resolve_substring_charlen (gfc_expr *e)
{
  gfc_ref *char_ref;
  gfc_expr *start, *end;
  gfc_typespec *ts = NULL;

  for (char_ref = e->ref; char_ref; char_ref = char_ref->next)
    {
      if (char_ref->type == REF_SUBSTRING)
      	break;
      if (char_ref->type == REF_COMPONENT)
	ts = &char_ref->u.c.component->ts;
    }

  if (!char_ref)
    return;

  gcc_assert (char_ref->next == NULL);

  if (e->ts.u.cl)
    {
      if (e->ts.u.cl->length)
	gfc_free_expr (e->ts.u.cl->length);
      else if (e->expr_type == EXPR_VARIABLE && e->symtree->n.sym->attr.dummy)
	return;
    }

  e->ts.type = BT_CHARACTER;
  e->ts.kind = gfc_default_character_kind;

  if (!e->ts.u.cl)
    e->ts.u.cl = gfc_new_charlen (gfc_current_ns, NULL);

  if (char_ref->u.ss.start)
    start = gfc_copy_expr (char_ref->u.ss.start);
  else
    start = gfc_get_int_expr (gfc_default_integer_kind, NULL, 1);

  if (char_ref->u.ss.end)
    end = gfc_copy_expr (char_ref->u.ss.end);
  else if (e->expr_type == EXPR_VARIABLE)
    {
      if (!ts)
	ts = &e->symtree->n.sym->ts;
      end = gfc_copy_expr (ts->u.cl->length);
    }
  else
    end = NULL;

  if (!start || !end)
    {
      gfc_free_expr (start);
      gfc_free_expr (end);
      return;
    }

  /* Length = (end - start + 1).  */
  e->ts.u.cl->length = gfc_subtract (end, start);
  e->ts.u.cl->length = gfc_add (e->ts.u.cl->length,
				gfc_get_int_expr (gfc_default_integer_kind,
						  NULL, 1));

  /* F2008, 6.4.1:  Both the starting point and the ending point shall
     be within the range 1, 2, ..., n unless the starting point exceeds
     the ending point, in which case the substring has length zero.  */

  if (mpz_cmp_si (e->ts.u.cl->length->value.integer, 0) < 0)
    mpz_set_si (e->ts.u.cl->length->value.integer, 0);

  e->ts.u.cl->length->ts.type = BT_INTEGER;
  e->ts.u.cl->length->ts.kind = gfc_charlen_int_kind;

  /* Make sure that the length is simplified.  */
  gfc_simplify_expr (e->ts.u.cl->length, 1);
  gfc_resolve_expr (e->ts.u.cl->length);
}


/* Resolve subtype references.  */

static bool
resolve_ref (gfc_expr *expr)
{
  int current_part_dimension, n_components, seen_part_dimension;
  gfc_ref *ref;

  for (ref = expr->ref; ref; ref = ref->next)
    if (ref->type == REF_ARRAY && ref->u.ar.as == NULL)
      {
	find_array_spec (expr);
	break;
      }

  for (ref = expr->ref; ref; ref = ref->next)
    switch (ref->type)
      {
      case REF_ARRAY:
	if (!resolve_array_ref (&ref->u.ar))
	  return false;
	break;

      case REF_COMPONENT:
	break;

      case REF_SUBSTRING:
	if (!resolve_substring (ref))
	  return false;
	break;
      }

  /* Check constraints on part references.  */

  current_part_dimension = 0;
  seen_part_dimension = 0;
  n_components = 0;

  for (ref = expr->ref; ref; ref = ref->next)
    {
      switch (ref->type)
	{
	case REF_ARRAY:
	  switch (ref->u.ar.type)
	    {
	    case AR_FULL:
	      /* Coarray scalar.  */
	      if (ref->u.ar.as->rank == 0)
		{
		  current_part_dimension = 0;
		  break;
		}
	      /* Fall through.  */
	    case AR_SECTION:
	      current_part_dimension = 1;
	      break;

	    case AR_ELEMENT:
	      current_part_dimension = 0;
	      break;

	    case AR_UNKNOWN:
	      gfc_internal_error ("resolve_ref(): Bad array reference");
	    }

	  break;

	case REF_COMPONENT:
	  if (current_part_dimension || seen_part_dimension)
	    {
	      /* F03:C614.  */
	      if (ref->u.c.component->attr.pointer
		  || ref->u.c.component->attr.proc_pointer
		  || (ref->u.c.component->ts.type == BT_CLASS
			&& CLASS_DATA (ref->u.c.component)->attr.pointer))
		{
		  gfc_error ("Component to the right of a part reference "
			     "with nonzero rank must not have the POINTER "
			     "attribute at %L", &expr->where);
		  return false;
		}
	      else if (ref->u.c.component->attr.allocatable
			|| (ref->u.c.component->ts.type == BT_CLASS
			    && CLASS_DATA (ref->u.c.component)->attr.allocatable))

		{
		  gfc_error ("Component to the right of a part reference "
			     "with nonzero rank must not have the ALLOCATABLE "
			     "attribute at %L", &expr->where);
		  return false;
		}
	    }

	  n_components++;
	  break;

	case REF_SUBSTRING:
	  break;
	}

      if (((ref->type == REF_COMPONENT && n_components > 1)
	   || ref->next == NULL)
	  && current_part_dimension
	  && seen_part_dimension)
	{
	  gfc_error ("Two or more part references with nonzero rank must "
		     "not be specified at %L", &expr->where);
	  return false;
	}

      if (ref->type == REF_COMPONENT)
	{
	  if (current_part_dimension)
	    seen_part_dimension = 1;

	  /* reset to make sure */
	  current_part_dimension = 0;
	}
    }

  return true;
}


/* Given an expression, determine its shape.  This is easier than it sounds.
   Leaves the shape array NULL if it is not possible to determine the shape.  */

static void
expression_shape (gfc_expr *e)
{
  mpz_t array[GFC_MAX_DIMENSIONS];
  int i;

  if (e->rank <= 0 || e->shape != NULL)
    return;

  for (i = 0; i < e->rank; i++)
    if (!gfc_array_dimen_size (e, i, &array[i]))
      goto fail;

  e->shape = gfc_get_shape (e->rank);

  memcpy (e->shape, array, e->rank * sizeof (mpz_t));

  return;

fail:
  for (i--; i >= 0; i--)
    mpz_clear (array[i]);
}


/* Given a variable expression node, compute the rank of the expression by
   examining the base symbol and any reference structures it may have.  */

static void
expression_rank (gfc_expr *e)
{
  gfc_ref *ref;
  int i, rank;

  /* Just to make sure, because EXPR_COMPCALL's also have an e->ref and that
     could lead to serious confusion...  */
  gcc_assert (e->expr_type != EXPR_COMPCALL);

  if (e->ref == NULL)
    {
      if (e->expr_type == EXPR_ARRAY)
	goto done;
      /* Constructors can have a rank different from one via RESHAPE().  */

      if (e->symtree == NULL)
	{
	  e->rank = 0;
	  goto done;
	}

      e->rank = (e->symtree->n.sym->as == NULL)
		? 0 : e->symtree->n.sym->as->rank;
      goto done;
    }

  rank = 0;

  for (ref = e->ref; ref; ref = ref->next)
    {
      if (ref->type == REF_COMPONENT && ref->u.c.component->attr.proc_pointer
	  && ref->u.c.component->attr.function && !ref->next)
	rank = ref->u.c.component->as ? ref->u.c.component->as->rank : 0;

      if (ref->type != REF_ARRAY)
	continue;

      if (ref->u.ar.type == AR_FULL)
	{
	  rank = ref->u.ar.as->rank;
	  break;
	}

      if (ref->u.ar.type == AR_SECTION)
	{
	  /* Figure out the rank of the section.  */
	  if (rank != 0)
	    gfc_internal_error ("expression_rank(): Two array specs");

	  for (i = 0; i < ref->u.ar.dimen; i++)
	    if (ref->u.ar.dimen_type[i] == DIMEN_RANGE
		|| ref->u.ar.dimen_type[i] == DIMEN_VECTOR)
	      rank++;

	  break;
	}
    }

  e->rank = rank;

done:
  expression_shape (e);
}


static void
add_caf_get_intrinsic (gfc_expr *e)
{
  gfc_expr *wrapper, *tmp_expr;
  gfc_ref *ref;
  int n;

  for (ref = e->ref; ref; ref = ref->next)
    if (ref->type == REF_ARRAY && ref->u.ar.codimen > 0)
      break;
  if (ref == NULL)
    return;

  for (n = ref->u.ar.dimen; n < ref->u.ar.dimen + ref->u.ar.codimen; n++)
    if (ref->u.ar.dimen_type[n] != DIMEN_ELEMENT)
      return;

  tmp_expr = XCNEW (gfc_expr);
  *tmp_expr = *e;
  wrapper = gfc_build_intrinsic_call (gfc_current_ns, GFC_ISYM_CAF_GET,
				      "caf_get", tmp_expr->where, 1, tmp_expr);
  wrapper->ts = e->ts;
  wrapper->rank = e->rank;
  if (e->rank)
    wrapper->shape = gfc_copy_shape (e->shape, e->rank);
  *e = *wrapper;
  free (wrapper);
}


static void
remove_caf_get_intrinsic (gfc_expr *e)
{
  gcc_assert (e->expr_type == EXPR_FUNCTION && e->value.function.isym
	      && e->value.function.isym->id == GFC_ISYM_CAF_GET);
  gfc_expr *e2 = e->value.function.actual->expr;
  e->value.function.actual->expr = NULL;
  gfc_free_actual_arglist (e->value.function.actual);
  gfc_free_shape (&e->shape, e->rank);
  *e = *e2;
  free (e2);
}


/* Resolve a variable expression.  */

static bool
resolve_variable (gfc_expr *e)
{
  gfc_symbol *sym;
  bool t;

  t = true;

  if (e->symtree == NULL)
    return false;
  sym = e->symtree->n.sym;

  /* Use same check as for TYPE(*) below; this check has to be before TYPE(*)
     as ts.type is set to BT_ASSUMED in resolve_symbol.  */
  if (sym->attr.ext_attr & (1 << EXT_ATTR_NO_ARG_CHECK))
    {
      if (!actual_arg || inquiry_argument)
	{
	  gfc_error ("Variable %s at %L with NO_ARG_CHECK attribute may only "
		     "be used as actual argument", sym->name, &e->where);
	  return false;
	}
    }
  /* TS 29113, 407b.  */
  else if (e->ts.type == BT_ASSUMED)
    {
      if (!actual_arg)
	{
	  gfc_error ("Assumed-type variable %s at %L may only be used "
		     "as actual argument", sym->name, &e->where);
	  return false;
	}
      else if (inquiry_argument && !first_actual_arg)
	{
	  /* FIXME: It doesn't work reliably as inquiry_argument is not set
	     for all inquiry functions in resolve_function; the reason is
	     that the function-name resolution happens too late in that
	     function.  */
	  gfc_error ("Assumed-type variable %s at %L as actual argument to "
		     "an inquiry function shall be the first argument",
		     sym->name, &e->where);
	  return false;
	}
    }
  /* TS 29113, C535b.  */
  else if ((sym->ts.type == BT_CLASS && sym->attr.class_ok
	    && CLASS_DATA (sym)->as
	    && CLASS_DATA (sym)->as->type == AS_ASSUMED_RANK)
	   || (sym->ts.type != BT_CLASS && sym->as
	       && sym->as->type == AS_ASSUMED_RANK))
    {
      if (!actual_arg)
	{
	  gfc_error ("Assumed-rank variable %s at %L may only be used as "
		     "actual argument", sym->name, &e->where);
	  return false;
	}
      else if (inquiry_argument && !first_actual_arg)
	{
	  /* FIXME: It doesn't work reliably as inquiry_argument is not set
	     for all inquiry functions in resolve_function; the reason is
	     that the function-name resolution happens too late in that
	     function.  */
	  gfc_error ("Assumed-rank variable %s at %L as actual argument "
		     "to an inquiry function shall be the first argument",
		     sym->name, &e->where);
	  return false;
	}
    }

  if ((sym->attr.ext_attr & (1 << EXT_ATTR_NO_ARG_CHECK)) && e->ref
      && !(e->ref->type == REF_ARRAY && e->ref->u.ar.type == AR_FULL
	   && e->ref->next == NULL))
    {
      gfc_error ("Variable %s at %L with NO_ARG_CHECK attribute shall not have "
		 "a subobject reference", sym->name, &e->ref->u.ar.where);
      return false;
    }
  /* TS 29113, 407b.  */
  else if (e->ts.type == BT_ASSUMED && e->ref
	   && !(e->ref->type == REF_ARRAY && e->ref->u.ar.type == AR_FULL
		&& e->ref->next == NULL))
    {
      gfc_error ("Assumed-type variable %s at %L shall not have a subobject "
		 "reference", sym->name, &e->ref->u.ar.where);
      return false;
    }

  /* TS 29113, C535b.  */
  if (((sym->ts.type == BT_CLASS && sym->attr.class_ok
	&& CLASS_DATA (sym)->as
	&& CLASS_DATA (sym)->as->type == AS_ASSUMED_RANK)
       || (sym->ts.type != BT_CLASS && sym->as
	   && sym->as->type == AS_ASSUMED_RANK))
      && e->ref
      && !(e->ref->type == REF_ARRAY && e->ref->u.ar.type == AR_FULL
	   && e->ref->next == NULL))
    {
      gfc_error ("Assumed-rank variable %s at %L shall not have a subobject "
		 "reference", sym->name, &e->ref->u.ar.where);
      return false;
    }

  /* For variables that are used in an associate (target => object) where
     the object's basetype is array valued while the target is scalar,
     the ts' type of the component refs is still array valued, which
     can't be translated that way.  */
  if (sym->assoc && e->rank == 0 && e->ref && sym->ts.type == BT_CLASS
      && sym->assoc->target->ts.type == BT_CLASS
      && CLASS_DATA (sym->assoc->target)->as)
    {
      gfc_ref *ref = e->ref;
      while (ref)
	{
	  switch (ref->type)
	    {
	    case REF_COMPONENT:
	      ref->u.c.sym = sym->ts.u.derived;
	      /* Stop the loop.  */
	      ref = NULL;
	      break;
	    default:
	      ref = ref->next;
	      break;
	    }
	}
    }

  /* If this is an associate-name, it may be parsed with an array reference
     in error even though the target is scalar.  Fail directly in this case.
     TODO Understand why class scalar expressions must be excluded.  */
  if (sym->assoc && !(sym->ts.type == BT_CLASS && e->rank == 0))
    {
      if (sym->ts.type == BT_CLASS)
	gfc_fix_class_refs (e);
      if (!sym->attr.dimension && e->ref && e->ref->type == REF_ARRAY)
	return false;
    }

  if (sym->ts.type == BT_DERIVED && sym->ts.u.derived->attr.generic)
    sym->ts.u.derived = gfc_find_dt_in_generic (sym->ts.u.derived);

  /* On the other hand, the parser may not have known this is an array;
     in this case, we have to add a FULL reference.  */
  if (sym->assoc && sym->attr.dimension && !e->ref)
    {
      e->ref = gfc_get_ref ();
      e->ref->type = REF_ARRAY;
      e->ref->u.ar.type = AR_FULL;
      e->ref->u.ar.dimen = 0;
    }

  /* Like above, but for class types, where the checking whether an array
     ref is present is more complicated.  Furthermore make sure not to add
     the full array ref to _vptr or _len refs.  */
  if (sym->assoc && sym->ts.type == BT_CLASS
      && CLASS_DATA (sym)->attr.dimension
      && (e->ts.type != BT_DERIVED || !e->ts.u.derived->attr.vtype))
    {
      gfc_ref *ref, *newref;

      newref = gfc_get_ref ();
      newref->type = REF_ARRAY;
      newref->u.ar.type = AR_FULL;
      newref->u.ar.dimen = 0;
      /* Because this is an associate var and the first ref either is a ref to
	 the _data component or not, no traversal of the ref chain is
	 needed.  The array ref needs to be inserted after the _data ref,
	 or when that is not present, which may happend for polymorphic
	 types, then at the first position.  */
      ref = e->ref;
      if (!ref)
	e->ref = newref;
      else if (ref->type == REF_COMPONENT
	       && strcmp ("_data", ref->u.c.component->name) == 0)
	{
	  if (!ref->next || ref->next->type != REF_ARRAY)
	    {
	      newref->next = ref->next;
	      ref->next = newref;
	    }
	  else
	    /* Array ref present already.  */
	    gfc_free_ref_list (newref);
	}
      else if (ref->type == REF_ARRAY)
	/* Array ref present already.  */
	gfc_free_ref_list (newref);
      else
	{
	  newref->next = ref;
	  e->ref = newref;
	}
    }

  if (e->ref && !resolve_ref (e))
    return false;

  if (sym->attr.flavor == FL_PROCEDURE
      && (!sym->attr.function
	  || (sym->attr.function && sym->result
	      && sym->result->attr.proc_pointer
	      && !sym->result->attr.function)))
    {
      e->ts.type = BT_PROCEDURE;
      goto resolve_procedure;
    }

  if (sym->ts.type != BT_UNKNOWN)
    gfc_variable_attr (e, &e->ts);
  else
    {
      /* Must be a simple variable reference.  */
      if (!gfc_set_default_type (sym, 1, sym->ns))
	return false;
      e->ts = sym->ts;
    }

  if (check_assumed_size_reference (sym, e))
    return false;

  /* Deal with forward references to entries during gfc_resolve_code, to
     satisfy, at least partially, 12.5.2.5.  */
  if (gfc_current_ns->entries
      && current_entry_id == sym->entry_id
      && cs_base
      && cs_base->current
      && cs_base->current->op != EXEC_ENTRY)
    {
      gfc_entry_list *entry;
      gfc_formal_arglist *formal;
      int n;
      bool seen, saved_specification_expr;

      /* If the symbol is a dummy...  */
      if (sym->attr.dummy && sym->ns == gfc_current_ns)
	{
	  entry = gfc_current_ns->entries;
	  seen = false;

	  /* ...test if the symbol is a parameter of previous entries.  */
	  for (; entry && entry->id <= current_entry_id; entry = entry->next)
	    for (formal = entry->sym->formal; formal; formal = formal->next)
	      {
		if (formal->sym && sym->name == formal->sym->name)
		  {
		    seen = true;
		    break;
		  }
	      }

	  /*  If it has not been seen as a dummy, this is an error.  */
	  if (!seen)
	    {
	      if (specification_expr)
		gfc_error ("Variable %qs, used in a specification expression"
			   ", is referenced at %L before the ENTRY statement "
			   "in which it is a parameter",
			   sym->name, &cs_base->current->loc);
	      else
		gfc_error ("Variable %qs is used at %L before the ENTRY "
			   "statement in which it is a parameter",
			   sym->name, &cs_base->current->loc);
	      t = false;
	    }
	}

      /* Now do the same check on the specification expressions.  */
      saved_specification_expr = specification_expr;
      specification_expr = true;
      if (sym->ts.type == BT_CHARACTER
	  && !gfc_resolve_expr (sym->ts.u.cl->length))
	t = false;

      if (sym->as)
	for (n = 0; n < sym->as->rank; n++)
	  {
	     if (!gfc_resolve_expr (sym->as->lower[n]))
	       t = false;
	     if (!gfc_resolve_expr (sym->as->upper[n]))
	       t = false;
	  }
      specification_expr = saved_specification_expr;

      if (t)
	/* Update the symbol's entry level.  */
	sym->entry_id = current_entry_id + 1;
    }

  /* If a symbol has been host_associated mark it.  This is used latter,
     to identify if aliasing is possible via host association.  */
  if (sym->attr.flavor == FL_VARIABLE
	&& gfc_current_ns->parent
	&& (gfc_current_ns->parent == sym->ns
	      || (gfc_current_ns->parent->parent
		    && gfc_current_ns->parent->parent == sym->ns)))
    sym->attr.host_assoc = 1;

  if (gfc_current_ns->proc_name
      && sym->attr.dimension
      && (sym->ns != gfc_current_ns
	  || sym->attr.use_assoc
	  || sym->attr.in_common))
    gfc_current_ns->proc_name->attr.array_outer_dependency = 1;

resolve_procedure:
  if (t && !resolve_procedure_expression (e))
    t = false;

  /* F2008, C617 and C1229.  */
  if (!inquiry_argument && (e->ts.type == BT_CLASS || e->ts.type == BT_DERIVED)
      && gfc_is_coindexed (e))
    {
      gfc_ref *ref, *ref2 = NULL;

      for (ref = e->ref; ref; ref = ref->next)
	{
	  if (ref->type == REF_COMPONENT)
	    ref2 = ref;
	  if (ref->type == REF_ARRAY && ref->u.ar.codimen > 0)
	    break;
	}

      for ( ; ref; ref = ref->next)
	if (ref->type == REF_COMPONENT)
	  break;

      /* Expression itself is not coindexed object.  */
      if (ref && e->ts.type == BT_CLASS)
	{
	  gfc_error ("Polymorphic subobject of coindexed object at %L",
		     &e->where);
	  t = false;
	}

      /* Expression itself is coindexed object.  */
      if (ref == NULL)
	{
	  gfc_component *c;
	  c = ref2 ? ref2->u.c.component : e->symtree->n.sym->components;
	  for ( ; c; c = c->next)
	    if (c->attr.allocatable && c->ts.type == BT_CLASS)
	      {
		gfc_error ("Coindexed object with polymorphic allocatable "
			 "subcomponent at %L", &e->where);
		t = false;
		break;
	      }
	}
    }

  if (t)
    expression_rank (e);

  if (t && flag_coarray == GFC_FCOARRAY_LIB && gfc_is_coindexed (e))
    add_caf_get_intrinsic (e);

  return t;
}


/* Checks to see that the correct symbol has been host associated.
   The only situation where this arises is that in which a twice
   contained function is parsed after the host association is made.
   Therefore, on detecting this, change the symbol in the expression
   and convert the array reference into an actual arglist if the old
   symbol is a variable.  */
static bool
check_host_association (gfc_expr *e)
{
  gfc_symbol *sym, *old_sym;
  gfc_symtree *st;
  int n;
  gfc_ref *ref;
  gfc_actual_arglist *arg, *tail = NULL;
  bool retval = e->expr_type == EXPR_FUNCTION;

  /*  If the expression is the result of substitution in
      interface.c(gfc_extend_expr) because there is no way in
      which the host association can be wrong.  */
  if (e->symtree == NULL
	|| e->symtree->n.sym == NULL
	|| e->user_operator)
    return retval;

  old_sym = e->symtree->n.sym;

  if (gfc_current_ns->parent
	&& old_sym->ns != gfc_current_ns)
    {
      /* Use the 'USE' name so that renamed module symbols are
	 correctly handled.  */
      gfc_find_symbol (e->symtree->name, gfc_current_ns, 1, &sym);

      if (sym && old_sym != sym
	      && sym->ts.type == old_sym->ts.type
	      && sym->attr.flavor == FL_PROCEDURE
	      && sym->attr.contained)
	{
	  /* Clear the shape, since it might not be valid.  */
	  gfc_free_shape (&e->shape, e->rank);

	  /* Give the expression the right symtree!  */
	  gfc_find_sym_tree (e->symtree->name, NULL, 1, &st);
	  gcc_assert (st != NULL);

	  if (old_sym->attr.flavor == FL_PROCEDURE
		|| e->expr_type == EXPR_FUNCTION)
  	    {
	      /* Original was function so point to the new symbol, since
		 the actual argument list is already attached to the
		 expression.  */
	      e->value.function.esym = NULL;
	      e->symtree = st;
	    }
	  else
	    {
	      /* Original was variable so convert array references into
		 an actual arglist. This does not need any checking now
		 since resolve_function will take care of it.  */
	      e->value.function.actual = NULL;
	      e->expr_type = EXPR_FUNCTION;
	      e->symtree = st;

	      /* Ambiguity will not arise if the array reference is not
		 the last reference.  */
	      for (ref = e->ref; ref; ref = ref->next)
		if (ref->type == REF_ARRAY && ref->next == NULL)
		  break;

	      gcc_assert (ref->type == REF_ARRAY);

	      /* Grab the start expressions from the array ref and
		 copy them into actual arguments.  */
	      for (n = 0; n < ref->u.ar.dimen; n++)
		{
		  arg = gfc_get_actual_arglist ();
		  arg->expr = gfc_copy_expr (ref->u.ar.start[n]);
		  if (e->value.function.actual == NULL)
		    tail = e->value.function.actual = arg;
	          else
		    {
		      tail->next = arg;
		      tail = arg;
		    }
		}

	      /* Dump the reference list and set the rank.  */
	      gfc_free_ref_list (e->ref);
	      e->ref = NULL;
	      e->rank = sym->as ? sym->as->rank : 0;
	    }

	  gfc_resolve_expr (e);
	  sym->refs++;
	}
    }
  /* This might have changed!  */
  return e->expr_type == EXPR_FUNCTION;
}


static void
gfc_resolve_character_operator (gfc_expr *e)
{
  gfc_expr *op1 = e->value.op.op1;
  gfc_expr *op2 = e->value.op.op2;
  gfc_expr *e1 = NULL;
  gfc_expr *e2 = NULL;

  gcc_assert (e->value.op.op == INTRINSIC_CONCAT);

  if (op1->ts.u.cl && op1->ts.u.cl->length)
    e1 = gfc_copy_expr (op1->ts.u.cl->length);
  else if (op1->expr_type == EXPR_CONSTANT)
    e1 = gfc_get_int_expr (gfc_default_integer_kind, NULL,
			   op1->value.character.length);

  if (op2->ts.u.cl && op2->ts.u.cl->length)
    e2 = gfc_copy_expr (op2->ts.u.cl->length);
  else if (op2->expr_type == EXPR_CONSTANT)
    e2 = gfc_get_int_expr (gfc_default_integer_kind, NULL,
			   op2->value.character.length);

  e->ts.u.cl = gfc_new_charlen (gfc_current_ns, NULL);

  if (!e1 || !e2)
    {
      gfc_free_expr (e1);
      gfc_free_expr (e2);

      return;
    }

  e->ts.u.cl->length = gfc_add (e1, e2);
  e->ts.u.cl->length->ts.type = BT_INTEGER;
  e->ts.u.cl->length->ts.kind = gfc_charlen_int_kind;
  gfc_simplify_expr (e->ts.u.cl->length, 0);
  gfc_resolve_expr (e->ts.u.cl->length);

  return;
}


/*  Ensure that an character expression has a charlen and, if possible, a
    length expression.  */

static void
fixup_charlen (gfc_expr *e)
{
  /* The cases fall through so that changes in expression type and the need
     for multiple fixes are picked up.  In all circumstances, a charlen should
     be available for the middle end to hang a backend_decl on.  */
  switch (e->expr_type)
    {
    case EXPR_OP:
      gfc_resolve_character_operator (e);

    case EXPR_ARRAY:
      if (e->expr_type == EXPR_ARRAY)
	gfc_resolve_character_array_constructor (e);

    case EXPR_SUBSTRING:
      if (!e->ts.u.cl && e->ref)
	gfc_resolve_substring_charlen (e);

    default:
      if (!e->ts.u.cl)
	e->ts.u.cl = gfc_new_charlen (gfc_current_ns, NULL);

      break;
    }
}


/* Update an actual argument to include the passed-object for type-bound
   procedures at the right position.  */

static gfc_actual_arglist*
update_arglist_pass (gfc_actual_arglist* lst, gfc_expr* po, unsigned argpos,
		     const char *name)
{
  gcc_assert (argpos > 0);

  if (argpos == 1)
    {
      gfc_actual_arglist* result;

      result = gfc_get_actual_arglist ();
      result->expr = po;
      result->next = lst;
      if (name)
        result->name = name;

      return result;
    }

  if (lst)
    lst->next = update_arglist_pass (lst->next, po, argpos - 1, name);
  else
    lst = update_arglist_pass (NULL, po, argpos - 1, name);
  return lst;
}


/* Extract the passed-object from an EXPR_COMPCALL (a copy of it).  */

static gfc_expr*
extract_compcall_passed_object (gfc_expr* e)
{
  gfc_expr* po;

  gcc_assert (e->expr_type == EXPR_COMPCALL);

  if (e->value.compcall.base_object)
    po = gfc_copy_expr (e->value.compcall.base_object);
  else
    {
      po = gfc_get_expr ();
      po->expr_type = EXPR_VARIABLE;
      po->symtree = e->symtree;
      po->ref = gfc_copy_ref (e->ref);
      po->where = e->where;
    }

  if (!gfc_resolve_expr (po))
    return NULL;

  return po;
}


/* Update the arglist of an EXPR_COMPCALL expression to include the
   passed-object.  */

static bool
update_compcall_arglist (gfc_expr* e)
{
  gfc_expr* po;
  gfc_typebound_proc* tbp;

  tbp = e->value.compcall.tbp;

  if (tbp->error)
    return false;

  po = extract_compcall_passed_object (e);
  if (!po)
    return false;

  if (tbp->nopass || e->value.compcall.ignore_pass)
    {
      gfc_free_expr (po);
      return true;
    }

  gcc_assert (tbp->pass_arg_num > 0);
  e->value.compcall.actual = update_arglist_pass (e->value.compcall.actual, po,
						  tbp->pass_arg_num,
						  tbp->pass_arg);

  return true;
}


/* Extract the passed object from a PPC call (a copy of it).  */

static gfc_expr*
extract_ppc_passed_object (gfc_expr *e)
{
  gfc_expr *po;
  gfc_ref **ref;

  po = gfc_get_expr ();
  po->expr_type = EXPR_VARIABLE;
  po->symtree = e->symtree;
  po->ref = gfc_copy_ref (e->ref);
  po->where = e->where;

  /* Remove PPC reference.  */
  ref = &po->ref;
  while ((*ref)->next)
    ref = &(*ref)->next;
  gfc_free_ref_list (*ref);
  *ref = NULL;

  if (!gfc_resolve_expr (po))
    return NULL;

  return po;
}


/* Update the actual arglist of a procedure pointer component to include the
   passed-object.  */

static bool
update_ppc_arglist (gfc_expr* e)
{
  gfc_expr* po;
  gfc_component *ppc;
  gfc_typebound_proc* tb;

  ppc = gfc_get_proc_ptr_comp (e);
  if (!ppc)
    return false;

  tb = ppc->tb;

  if (tb->error)
    return false;
  else if (tb->nopass)
    return true;

  po = extract_ppc_passed_object (e);
  if (!po)
    return false;

  /* F08:R739.  */
  if (po->rank != 0)
    {
      gfc_error ("Passed-object at %L must be scalar", &e->where);
      return false;
    }

  /* F08:C611.  */
  if (po->ts.type == BT_DERIVED && po->ts.u.derived->attr.abstract)
    {
      gfc_error ("Base object for procedure-pointer component call at %L is of"
		 " ABSTRACT type %qs", &e->where, po->ts.u.derived->name);
      return false;
    }

  gcc_assert (tb->pass_arg_num > 0);
  e->value.compcall.actual = update_arglist_pass (e->value.compcall.actual, po,
						  tb->pass_arg_num,
						  tb->pass_arg);

  return true;
}


/* Check that the object a TBP is called on is valid, i.e. it must not be
   of ABSTRACT type (as in subobject%abstract_parent%tbp()).  */

static bool
check_typebound_baseobject (gfc_expr* e)
{
  gfc_expr* base;
  bool return_value = false;

  base = extract_compcall_passed_object (e);
  if (!base)
    return false;

  gcc_assert (base->ts.type == BT_DERIVED || base->ts.type == BT_CLASS);

  if (base->ts.type == BT_CLASS && !gfc_expr_attr (base).class_ok)
    return false;

  /* F08:C611.  */
  if (base->ts.type == BT_DERIVED && base->ts.u.derived->attr.abstract)
    {
      gfc_error ("Base object for type-bound procedure call at %L is of"
		 " ABSTRACT type %qs", &e->where, base->ts.u.derived->name);
      goto cleanup;
    }

  /* F08:C1230. If the procedure called is NOPASS,
     the base object must be scalar.  */
  if (e->value.compcall.tbp->nopass && base->rank != 0)
    {
      gfc_error ("Base object for NOPASS type-bound procedure call at %L must"
		 " be scalar", &e->where);
      goto cleanup;
    }

  return_value = true;

cleanup:
  gfc_free_expr (base);
  return return_value;
}


/* Resolve a call to a type-bound procedure, either function or subroutine,
   statically from the data in an EXPR_COMPCALL expression.  The adapted
   arglist and the target-procedure symtree are returned.  */

static bool
resolve_typebound_static (gfc_expr* e, gfc_symtree** target,
			  gfc_actual_arglist** actual)
{
  gcc_assert (e->expr_type == EXPR_COMPCALL);
  gcc_assert (!e->value.compcall.tbp->is_generic);

  /* Update the actual arglist for PASS.  */
  if (!update_compcall_arglist (e))
    return false;

  *actual = e->value.compcall.actual;
  *target = e->value.compcall.tbp->u.specific;

  gfc_free_ref_list (e->ref);
  e->ref = NULL;
  e->value.compcall.actual = NULL;

  /* If we find a deferred typebound procedure, check for derived types
     that an overriding typebound procedure has not been missed.  */
  if (e->value.compcall.name
      && !e->value.compcall.tbp->non_overridable
      && e->value.compcall.base_object
      && e->value.compcall.base_object->ts.type == BT_DERIVED)
    {
      gfc_symtree *st;
      gfc_symbol *derived;

      /* Use the derived type of the base_object.  */
      derived = e->value.compcall.base_object->ts.u.derived;
      st = NULL;

      /* If necessary, go through the inheritance chain.  */
      while (!st && derived)
	{
	  /* Look for the typebound procedure 'name'.  */
	  if (derived->f2k_derived && derived->f2k_derived->tb_sym_root)
	    st = gfc_find_symtree (derived->f2k_derived->tb_sym_root,
				   e->value.compcall.name);
	  if (!st)
	    derived = gfc_get_derived_super_type (derived);
	}

      /* Now find the specific name in the derived type namespace.  */
      if (st && st->n.tb && st->n.tb->u.specific)
	gfc_find_sym_tree (st->n.tb->u.specific->name,
			   derived->ns, 1, &st);
      if (st)
	*target = st;
    }
  return true;
}


/* Get the ultimate declared type from an expression.  In addition,
   return the last class/derived type reference and the copy of the
   reference list.  If check_types is set true, derived types are
   identified as well as class references.  */
static gfc_symbol*
get_declared_from_expr (gfc_ref **class_ref, gfc_ref **new_ref,
			gfc_expr *e, bool check_types)
{
  gfc_symbol *declared;
  gfc_ref *ref;

  declared = NULL;
  if (class_ref)
    *class_ref = NULL;
  if (new_ref)
    *new_ref = gfc_copy_ref (e->ref);

  for (ref = e->ref; ref; ref = ref->next)
    {
      if (ref->type != REF_COMPONENT)
	continue;

      if ((ref->u.c.component->ts.type == BT_CLASS
	     || (check_types && ref->u.c.component->ts.type == BT_DERIVED))
	  && ref->u.c.component->attr.flavor != FL_PROCEDURE)
	{
	  declared = ref->u.c.component->ts.u.derived;
	  if (class_ref)
	    *class_ref = ref;
	}
    }

  if (declared == NULL)
    declared = e->symtree->n.sym->ts.u.derived;

  return declared;
}


/* Given an EXPR_COMPCALL calling a GENERIC typebound procedure, figure out
   which of the specific bindings (if any) matches the arglist and transform
   the expression into a call of that binding.  */

static bool
resolve_typebound_generic_call (gfc_expr* e, const char **name)
{
  gfc_typebound_proc* genproc;
  const char* genname;
  gfc_symtree *st;
  gfc_symbol *derived;

  gcc_assert (e->expr_type == EXPR_COMPCALL);
  genname = e->value.compcall.name;
  genproc = e->value.compcall.tbp;

  if (!genproc->is_generic)
    return true;

  /* Try the bindings on this type and in the inheritance hierarchy.  */
  for (; genproc; genproc = genproc->overridden)
    {
      gfc_tbp_generic* g;

      gcc_assert (genproc->is_generic);
      for (g = genproc->u.generic; g; g = g->next)
	{
	  gfc_symbol* target;
	  gfc_actual_arglist* args;
	  bool matches;

	  gcc_assert (g->specific);

	  if (g->specific->error)
	    continue;

	  target = g->specific->u.specific->n.sym;

	  /* Get the right arglist by handling PASS/NOPASS.  */
	  args = gfc_copy_actual_arglist (e->value.compcall.actual);
	  if (!g->specific->nopass)
	    {
	      gfc_expr* po;
	      po = extract_compcall_passed_object (e);
	      if (!po)
		{
		  gfc_free_actual_arglist (args);
		  return false;
		}

	      gcc_assert (g->specific->pass_arg_num > 0);
	      gcc_assert (!g->specific->error);
	      args = update_arglist_pass (args, po, g->specific->pass_arg_num,
					  g->specific->pass_arg);
	    }
	  resolve_actual_arglist (args, target->attr.proc,
				  is_external_proc (target)
				  && gfc_sym_get_dummy_args (target) == NULL);

	  /* Check if this arglist matches the formal.  */
	  matches = gfc_arglist_matches_symbol (&args, target);

	  /* Clean up and break out of the loop if we've found it.  */
	  gfc_free_actual_arglist (args);
	  if (matches)
	    {
	      e->value.compcall.tbp = g->specific;
	      genname = g->specific_st->name;
	      /* Pass along the name for CLASS methods, where the vtab
		 procedure pointer component has to be referenced.  */
	      if (name)
		*name = genname;
	      goto success;
	    }
	}
    }

  /* Nothing matching found!  */
  gfc_error ("Found no matching specific binding for the call to the GENERIC"
	     " %qs at %L", genname, &e->where);
  return false;

success:
  /* Make sure that we have the right specific instance for the name.  */
  derived = get_declared_from_expr (NULL, NULL, e, true);

  st = gfc_find_typebound_proc (derived, NULL, genname, true, &e->where);
  if (st)
    e->value.compcall.tbp = st->n.tb;

  return true;
}


/* Resolve a call to a type-bound subroutine.  */

static bool
resolve_typebound_call (gfc_code* c, const char **name, bool *overridable)
{
  gfc_actual_arglist* newactual;
  gfc_symtree* target;

  /* Check that's really a SUBROUTINE.  */
  if (!c->expr1->value.compcall.tbp->subroutine)
    {
      gfc_error ("%qs at %L should be a SUBROUTINE",
		 c->expr1->value.compcall.name, &c->loc);
      return false;
    }

  if (!check_typebound_baseobject (c->expr1))
    return false;

  /* Pass along the name for CLASS methods, where the vtab
     procedure pointer component has to be referenced.  */
  if (name)
    *name = c->expr1->value.compcall.name;

  if (!resolve_typebound_generic_call (c->expr1, name))
    return false;

  /* Pass along the NON_OVERRIDABLE attribute of the specific TBP. */
  if (overridable)
    *overridable = !c->expr1->value.compcall.tbp->non_overridable;

  /* Transform into an ordinary EXEC_CALL for now.  */

  if (!resolve_typebound_static (c->expr1, &target, &newactual))
    return false;

  c->ext.actual = newactual;
  c->symtree = target;
  c->op = (c->expr1->value.compcall.assign ? EXEC_ASSIGN_CALL : EXEC_CALL);

  gcc_assert (!c->expr1->ref && !c->expr1->value.compcall.actual);

  gfc_free_expr (c->expr1);
  c->expr1 = gfc_get_expr ();
  c->expr1->expr_type = EXPR_FUNCTION;
  c->expr1->symtree = target;
  c->expr1->where = c->loc;

  return resolve_call (c);
}


/* Resolve a component-call expression.  */
static bool
resolve_compcall (gfc_expr* e, const char **name)
{
  gfc_actual_arglist* newactual;
  gfc_symtree* target;

  /* Check that's really a FUNCTION.  */
  if (!e->value.compcall.tbp->function)
    {
      gfc_error ("%qs at %L should be a FUNCTION",
		 e->value.compcall.name, &e->where);
      return false;
    }

  /* These must not be assign-calls!  */
  gcc_assert (!e->value.compcall.assign);

  if (!check_typebound_baseobject (e))
    return false;

  /* Pass along the name for CLASS methods, where the vtab
     procedure pointer component has to be referenced.  */
  if (name)
    *name = e->value.compcall.name;

  if (!resolve_typebound_generic_call (e, name))
    return false;
  gcc_assert (!e->value.compcall.tbp->is_generic);

  /* Take the rank from the function's symbol.  */
  if (e->value.compcall.tbp->u.specific->n.sym->as)
    e->rank = e->value.compcall.tbp->u.specific->n.sym->as->rank;

  /* For now, we simply transform it into an EXPR_FUNCTION call with the same
     arglist to the TBP's binding target.  */

  if (!resolve_typebound_static (e, &target, &newactual))
    return false;

  e->value.function.actual = newactual;
  e->value.function.name = NULL;
  e->value.function.esym = target->n.sym;
  e->value.function.isym = NULL;
  e->symtree = target;
  e->ts = target->n.sym->ts;
  e->expr_type = EXPR_FUNCTION;

  /* Resolution is not necessary if this is a class subroutine; this
     function only has to identify the specific proc. Resolution of
     the call will be done next in resolve_typebound_call.  */
  return gfc_resolve_expr (e);
}


static bool resolve_fl_derived (gfc_symbol *sym);


/* Resolve a typebound function, or 'method'. First separate all
   the non-CLASS references by calling resolve_compcall directly.  */

static bool
resolve_typebound_function (gfc_expr* e)
{
  gfc_symbol *declared;
  gfc_component *c;
  gfc_ref *new_ref;
  gfc_ref *class_ref;
  gfc_symtree *st;
  const char *name;
  gfc_typespec ts;
  gfc_expr *expr;
  bool overridable;

  st = e->symtree;

  /* Deal with typebound operators for CLASS objects.  */
  expr = e->value.compcall.base_object;
  overridable = !e->value.compcall.tbp->non_overridable;
  if (expr && expr->ts.type == BT_CLASS && e->value.compcall.name)
    {
      /* If the base_object is not a variable, the corresponding actual
	 argument expression must be stored in e->base_expression so
	 that the corresponding tree temporary can be used as the base
	 object in gfc_conv_procedure_call.  */
      if (expr->expr_type != EXPR_VARIABLE)
	{
	  gfc_actual_arglist *args;

	  for (args= e->value.function.actual; args; args = args->next)
	    {
	      if (expr == args->expr)
		expr = args->expr;
	    }
	}

      /* Since the typebound operators are generic, we have to ensure
	 that any delays in resolution are corrected and that the vtab
	 is present.  */
      ts = expr->ts;
      declared = ts.u.derived;
      c = gfc_find_component (declared, "_vptr", true, true);
      if (c->ts.u.derived == NULL)
	c->ts.u.derived = gfc_find_derived_vtab (declared);

      if (!resolve_compcall (e, &name))
	return false;

      /* Use the generic name if it is there.  */
      name = name ? name : e->value.function.esym->name;
      e->symtree = expr->symtree;
      e->ref = gfc_copy_ref (expr->ref);
      get_declared_from_expr (&class_ref, NULL, e, false);

      /* Trim away the extraneous references that emerge from nested
	 use of interface.c (extend_expr).  */
      if (class_ref && class_ref->next)
	{
	  gfc_free_ref_list (class_ref->next);
	  class_ref->next = NULL;
	}
      else if (e->ref && !class_ref)
	{
	  gfc_free_ref_list (e->ref);
	  e->ref = NULL;
	}

      gfc_add_vptr_component (e);
      gfc_add_component_ref (e, name);
      e->value.function.esym = NULL;
      if (expr->expr_type != EXPR_VARIABLE)
	e->base_expr = expr;
      return true;
    }

  if (st == NULL)
    return resolve_compcall (e, NULL);

  if (!resolve_ref (e))
    return false;

  /* Get the CLASS declared type.  */
  declared = get_declared_from_expr (&class_ref, &new_ref, e, true);

  if (!resolve_fl_derived (declared))
    return false;

  /* Weed out cases of the ultimate component being a derived type.  */
  if ((class_ref && class_ref->u.c.component->ts.type == BT_DERIVED)
	 || (!class_ref && st->n.sym->ts.type != BT_CLASS))
    {
      gfc_free_ref_list (new_ref);
      return resolve_compcall (e, NULL);
    }

  c = gfc_find_component (declared, "_data", true, true);
  declared = c->ts.u.derived;

  /* Treat the call as if it is a typebound procedure, in order to roll
     out the correct name for the specific function.  */
  if (!resolve_compcall (e, &name))
    {
      gfc_free_ref_list (new_ref);
      return false;
    }
  ts = e->ts;

  if (overridable)
    {
      /* Convert the expression to a procedure pointer component call.  */
      e->value.function.esym = NULL;
      e->symtree = st;

      if (new_ref)
	e->ref = new_ref;

      /* '_vptr' points to the vtab, which contains the procedure pointers.  */
      gfc_add_vptr_component (e);
      gfc_add_component_ref (e, name);

      /* Recover the typespec for the expression.  This is really only
	necessary for generic procedures, where the additional call
	to gfc_add_component_ref seems to throw the collection of the
	correct typespec.  */
      e->ts = ts;
    }
  else if (new_ref)
    gfc_free_ref_list (new_ref);

  return true;
}

/* Resolve a typebound subroutine, or 'method'. First separate all
   the non-CLASS references by calling resolve_typebound_call
   directly.  */

static bool
resolve_typebound_subroutine (gfc_code *code)
{
  gfc_symbol *declared;
  gfc_component *c;
  gfc_ref *new_ref;
  gfc_ref *class_ref;
  gfc_symtree *st;
  const char *name;
  gfc_typespec ts;
  gfc_expr *expr;
  bool overridable;

  st = code->expr1->symtree;

  /* Deal with typebound operators for CLASS objects.  */
  expr = code->expr1->value.compcall.base_object;
  overridable = !code->expr1->value.compcall.tbp->non_overridable;
  if (expr && expr->ts.type == BT_CLASS && code->expr1->value.compcall.name)
    {
      /* If the base_object is not a variable, the corresponding actual
	 argument expression must be stored in e->base_expression so
	 that the corresponding tree temporary can be used as the base
	 object in gfc_conv_procedure_call.  */
      if (expr->expr_type != EXPR_VARIABLE)
	{
	  gfc_actual_arglist *args;

	  args= code->expr1->value.function.actual;
	  for (; args; args = args->next)
	    if (expr == args->expr)
	      expr = args->expr;
	}

      /* Since the typebound operators are generic, we have to ensure
	 that any delays in resolution are corrected and that the vtab
	 is present.  */
      declared = expr->ts.u.derived;
      c = gfc_find_component (declared, "_vptr", true, true);
      if (c->ts.u.derived == NULL)
	c->ts.u.derived = gfc_find_derived_vtab (declared);

      if (!resolve_typebound_call (code, &name, NULL))
	return false;

      /* Use the generic name if it is there.  */
      name = name ? name : code->expr1->value.function.esym->name;
      code->expr1->symtree = expr->symtree;
      code->expr1->ref = gfc_copy_ref (expr->ref);

      /* Trim away the extraneous references that emerge from nested
	 use of interface.c (extend_expr).  */
      get_declared_from_expr (&class_ref, NULL, code->expr1, false);
      if (class_ref && class_ref->next)
	{
	  gfc_free_ref_list (class_ref->next);
	  class_ref->next = NULL;
	}
      else if (code->expr1->ref && !class_ref)
	{
	  gfc_free_ref_list (code->expr1->ref);
	  code->expr1->ref = NULL;
	}

      /* Now use the procedure in the vtable.  */
      gfc_add_vptr_component (code->expr1);
      gfc_add_component_ref (code->expr1, name);
      code->expr1->value.function.esym = NULL;
      if (expr->expr_type != EXPR_VARIABLE)
	code->expr1->base_expr = expr;
      return true;
    }

  if (st == NULL)
    return resolve_typebound_call (code, NULL, NULL);

  if (!resolve_ref (code->expr1))
    return false;

  /* Get the CLASS declared type.  */
  get_declared_from_expr (&class_ref, &new_ref, code->expr1, true);

  /* Weed out cases of the ultimate component being a derived type.  */
  if ((class_ref && class_ref->u.c.component->ts.type == BT_DERIVED)
	 || (!class_ref && st->n.sym->ts.type != BT_CLASS))
    {
      gfc_free_ref_list (new_ref);
      return resolve_typebound_call (code, NULL, NULL);
    }

  if (!resolve_typebound_call (code, &name, &overridable))
    {
      gfc_free_ref_list (new_ref);
      return false;
    }
  ts = code->expr1->ts;

  if (overridable)
    {
      /* Convert the expression to a procedure pointer component call.  */
      code->expr1->value.function.esym = NULL;
      code->expr1->symtree = st;

      if (new_ref)
	code->expr1->ref = new_ref;

      /* '_vptr' points to the vtab, which contains the procedure pointers.  */
      gfc_add_vptr_component (code->expr1);
      gfc_add_component_ref (code->expr1, name);

      /* Recover the typespec for the expression.  This is really only
	necessary for generic procedures, where the additional call
	to gfc_add_component_ref seems to throw the collection of the
	correct typespec.  */
      code->expr1->ts = ts;
    }
  else if (new_ref)
    gfc_free_ref_list (new_ref);

  return true;
}


/* Resolve a CALL to a Procedure Pointer Component (Subroutine).  */

static bool
resolve_ppc_call (gfc_code* c)
{
  gfc_component *comp;

  comp = gfc_get_proc_ptr_comp (c->expr1);
  gcc_assert (comp != NULL);

  c->resolved_sym = c->expr1->symtree->n.sym;
  c->expr1->expr_type = EXPR_VARIABLE;

  if (!comp->attr.subroutine)
    gfc_add_subroutine (&comp->attr, comp->name, &c->expr1->where);

  if (!resolve_ref (c->expr1))
    return false;

  if (!update_ppc_arglist (c->expr1))
    return false;

  c->ext.actual = c->expr1->value.compcall.actual;

  if (!resolve_actual_arglist (c->ext.actual, comp->attr.proc,
			       !(comp->ts.interface
				 && comp->ts.interface->formal)))
    return false;

  if (!pure_subroutine (comp->ts.interface, comp->name, &c->expr1->where))
    return false;

  gfc_ppc_use (comp, &c->expr1->value.compcall.actual, &c->expr1->where);

  return true;
}


/* Resolve a Function Call to a Procedure Pointer Component (Function).  */

static bool
resolve_expr_ppc (gfc_expr* e)
{
  gfc_component *comp;

  comp = gfc_get_proc_ptr_comp (e);
  gcc_assert (comp != NULL);

  /* Convert to EXPR_FUNCTION.  */
  e->expr_type = EXPR_FUNCTION;
  e->value.function.isym = NULL;
  e->value.function.actual = e->value.compcall.actual;
  e->ts = comp->ts;
  if (comp->as != NULL)
    e->rank = comp->as->rank;

  if (!comp->attr.function)
    gfc_add_function (&comp->attr, comp->name, &e->where);

  if (!resolve_ref (e))
    return false;

  if (!resolve_actual_arglist (e->value.function.actual, comp->attr.proc,
			       !(comp->ts.interface
				 && comp->ts.interface->formal)))
    return false;

  if (!update_ppc_arglist (e))
    return false;

  if (!check_pure_function(e))
    return false;

  gfc_ppc_use (comp, &e->value.compcall.actual, &e->where);

  return true;
}


static bool
gfc_is_expandable_expr (gfc_expr *e)
{
  gfc_constructor *con;

  if (e->expr_type == EXPR_ARRAY)
    {
      /* Traverse the constructor looking for variables that are flavor
	 parameter.  Parameters must be expanded since they are fully used at
	 compile time.  */
      con = gfc_constructor_first (e->value.constructor);
      for (; con; con = gfc_constructor_next (con))
	{
	  if (con->expr->expr_type == EXPR_VARIABLE
	      && con->expr->symtree
	      && (con->expr->symtree->n.sym->attr.flavor == FL_PARAMETER
	      || con->expr->symtree->n.sym->attr.flavor == FL_VARIABLE))
	    return true;
	  if (con->expr->expr_type == EXPR_ARRAY
	      && gfc_is_expandable_expr (con->expr))
	    return true;
	}
    }

  return false;
}

/* Resolve an expression.  That is, make sure that types of operands agree
   with their operators, intrinsic operators are converted to function calls
   for overloaded types and unresolved function references are resolved.  */

bool
gfc_resolve_expr (gfc_expr *e)
{
  bool t;
  bool inquiry_save, actual_arg_save, first_actual_arg_save;

  if (e == NULL)
    return true;

  /* inquiry_argument only applies to variables.  */
  inquiry_save = inquiry_argument;
  actual_arg_save = actual_arg;
  first_actual_arg_save = first_actual_arg;

  if (e->expr_type != EXPR_VARIABLE)
    {
      inquiry_argument = false;
      actual_arg = false;
      first_actual_arg = false;
    }

  switch (e->expr_type)
    {
    case EXPR_OP:
      t = resolve_operator (e);
      break;

    case EXPR_FUNCTION:
    case EXPR_VARIABLE:

      if (check_host_association (e))
	t = resolve_function (e);
      else
	t = resolve_variable (e);

      if (e->ts.type == BT_CHARACTER && e->ts.u.cl == NULL && e->ref
	  && e->ref->type != REF_SUBSTRING)
	gfc_resolve_substring_charlen (e);

      break;

    case EXPR_COMPCALL:
      t = resolve_typebound_function (e);
      break;

    case EXPR_SUBSTRING:
      t = resolve_ref (e);
      break;

    case EXPR_CONSTANT:
    case EXPR_NULL:
      t = true;
      break;

    case EXPR_PPC:
      t = resolve_expr_ppc (e);
      break;

    case EXPR_ARRAY:
      t = false;
      if (!resolve_ref (e))
	break;

      t = gfc_resolve_array_constructor (e);
      /* Also try to expand a constructor.  */
      if (t)
	{
	  expression_rank (e);
	  if (gfc_is_constant_expr (e) || gfc_is_expandable_expr (e))
	    gfc_expand_constructor (e, false);
	}

      /* This provides the opportunity for the length of constructors with
	 character valued function elements to propagate the string length
	 to the expression.  */
      if (t && e->ts.type == BT_CHARACTER)
        {
	  /* For efficiency, we call gfc_expand_constructor for BT_CHARACTER
	     here rather then add a duplicate test for it above.  */
	  gfc_expand_constructor (e, false);
	  t = gfc_resolve_character_array_constructor (e);
	}

      break;

    case EXPR_STRUCTURE:
      t = resolve_ref (e);
      if (!t)
	break;

      t = resolve_structure_cons (e, 0);
      if (!t)
	break;

      t = gfc_simplify_expr (e, 0);
      break;

    default:
      gfc_internal_error ("gfc_resolve_expr(): Bad expression type");
    }

  if (e->ts.type == BT_CHARACTER && t && !e->ts.u.cl)
    fixup_charlen (e);

  inquiry_argument = inquiry_save;
  actual_arg = actual_arg_save;
  first_actual_arg = first_actual_arg_save;

  return t;
}


/* Resolve an expression from an iterator.  They must be scalar and have
   INTEGER or (optionally) REAL type.  */

static bool
gfc_resolve_iterator_expr (gfc_expr *expr, bool real_ok,
			   const char *name_msgid)
{
  if (!gfc_resolve_expr (expr))
    return false;

  if (expr->rank != 0)
    {
      gfc_error ("%s at %L must be a scalar", _(name_msgid), &expr->where);
      return false;
    }

  if (expr->ts.type != BT_INTEGER)
    {
      if (expr->ts.type == BT_REAL)
	{
	  if (real_ok)
	    return gfc_notify_std (GFC_STD_F95_DEL,
				   "%s at %L must be integer",
				   _(name_msgid), &expr->where);
	  else
	    {
	      gfc_error ("%s at %L must be INTEGER", _(name_msgid),
			 &expr->where);
	      return false;
	    }
	}
      else
	{
	  gfc_error ("%s at %L must be INTEGER", _(name_msgid), &expr->where);
	  return false;
	}
    }
  return true;
}


/* Resolve the expressions in an iterator structure.  If REAL_OK is
   false allow only INTEGER type iterators, otherwise allow REAL types.
   Set own_scope to true for ac-implied-do and data-implied-do as those
   have a separate scope such that, e.g., a INTENT(IN) doesn't apply.  */

bool
gfc_resolve_iterator (gfc_iterator *iter, bool real_ok, bool own_scope)
{
  if (!gfc_resolve_iterator_expr (iter->var, real_ok, "Loop variable"))
    return false;

  if (!gfc_check_vardef_context (iter->var, false, false, own_scope,
				 _("iterator variable")))
    return false;

  if (!gfc_resolve_iterator_expr (iter->start, real_ok,
				  "Start expression in DO loop"))
    return false;

  if (!gfc_resolve_iterator_expr (iter->end, real_ok,
				  "End expression in DO loop"))
    return false;

  if (!gfc_resolve_iterator_expr (iter->step, real_ok,
				  "Step expression in DO loop"))
    return false;

  if (iter->step->expr_type == EXPR_CONSTANT)
    {
      if ((iter->step->ts.type == BT_INTEGER
	   && mpz_cmp_ui (iter->step->value.integer, 0) == 0)
	  || (iter->step->ts.type == BT_REAL
	      && mpfr_sgn (iter->step->value.real) == 0))
	{
	  gfc_error ("Step expression in DO loop at %L cannot be zero",
		     &iter->step->where);
	  return false;
	}
    }

  /* Convert start, end, and step to the same type as var.  */
  if (iter->start->ts.kind != iter->var->ts.kind
      || iter->start->ts.type != iter->var->ts.type)
    gfc_convert_type (iter->start, &iter->var->ts, 2);

  if (iter->end->ts.kind != iter->var->ts.kind
      || iter->end->ts.type != iter->var->ts.type)
    gfc_convert_type (iter->end, &iter->var->ts, 2);

  if (iter->step->ts.kind != iter->var->ts.kind
      || iter->step->ts.type != iter->var->ts.type)
    gfc_convert_type (iter->step, &iter->var->ts, 2);

  if (iter->start->expr_type == EXPR_CONSTANT
      && iter->end->expr_type == EXPR_CONSTANT
      && iter->step->expr_type == EXPR_CONSTANT)
    {
      int sgn, cmp;
      if (iter->start->ts.type == BT_INTEGER)
	{
	  sgn = mpz_cmp_ui (iter->step->value.integer, 0);
	  cmp = mpz_cmp (iter->end->value.integer, iter->start->value.integer);
	}
      else
	{
	  sgn = mpfr_sgn (iter->step->value.real);
	  cmp = mpfr_cmp (iter->end->value.real, iter->start->value.real);
	}
      if (warn_zerotrip && ((sgn > 0 && cmp < 0) || (sgn < 0 && cmp > 0)))
	gfc_warning (OPT_Wzerotrip,
		     "DO loop at %L will be executed zero times",
		     &iter->step->where);
    }

  return true;
}


/* Traversal function for find_forall_index.  f == 2 signals that
   that variable itself is not to be checked - only the references.  */

static bool
forall_index (gfc_expr *expr, gfc_symbol *sym, int *f)
{
  if (expr->expr_type != EXPR_VARIABLE)
    return false;

  /* A scalar assignment  */
  if (!expr->ref || *f == 1)
    {
      if (expr->symtree->n.sym == sym)
	return true;
      else
	return false;
    }

  if (*f == 2)
    *f = 1;
  return false;
}


/* Check whether the FORALL index appears in the expression or not.
   Returns true if SYM is found in EXPR.  */

bool
find_forall_index (gfc_expr *expr, gfc_symbol *sym, int f)
{
  if (gfc_traverse_expr (expr, sym, forall_index, f))
    return true;
  else
    return false;
}


/* Resolve a list of FORALL iterators.  The FORALL index-name is constrained
   to be a scalar INTEGER variable.  The subscripts and stride are scalar
   INTEGERs, and if stride is a constant it must be nonzero.
   Furthermore "A subscript or stride in a forall-triplet-spec shall
   not contain a reference to any index-name in the
   forall-triplet-spec-list in which it appears." (7.5.4.1)  */

static void
resolve_forall_iterators (gfc_forall_iterator *it)
{
  gfc_forall_iterator *iter, *iter2;

  for (iter = it; iter; iter = iter->next)
    {
      if (gfc_resolve_expr (iter->var)
	  && (iter->var->ts.type != BT_INTEGER || iter->var->rank != 0))
	gfc_error ("FORALL index-name at %L must be a scalar INTEGER",
		   &iter->var->where);

      if (gfc_resolve_expr (iter->start)
	  && (iter->start->ts.type != BT_INTEGER || iter->start->rank != 0))
	gfc_error ("FORALL start expression at %L must be a scalar INTEGER",
		   &iter->start->where);
      if (iter->var->ts.kind != iter->start->ts.kind)
	gfc_convert_type (iter->start, &iter->var->ts, 1);

      if (gfc_resolve_expr (iter->end)
	  && (iter->end->ts.type != BT_INTEGER || iter->end->rank != 0))
	gfc_error ("FORALL end expression at %L must be a scalar INTEGER",
		   &iter->end->where);
      if (iter->var->ts.kind != iter->end->ts.kind)
	gfc_convert_type (iter->end, &iter->var->ts, 1);

      if (gfc_resolve_expr (iter->stride))
	{
	  if (iter->stride->ts.type != BT_INTEGER || iter->stride->rank != 0)
	    gfc_error ("FORALL stride expression at %L must be a scalar %s",
		       &iter->stride->where, "INTEGER");

	  if (iter->stride->expr_type == EXPR_CONSTANT
	      && mpz_cmp_ui (iter->stride->value.integer, 0) == 0)
	    gfc_error ("FORALL stride expression at %L cannot be zero",
		       &iter->stride->where);
	}
      if (iter->var->ts.kind != iter->stride->ts.kind)
	gfc_convert_type (iter->stride, &iter->var->ts, 1);
    }

  for (iter = it; iter; iter = iter->next)
    for (iter2 = iter; iter2; iter2 = iter2->next)
      {
	if (find_forall_index (iter2->start, iter->var->symtree->n.sym, 0)
	    || find_forall_index (iter2->end, iter->var->symtree->n.sym, 0)
	    || find_forall_index (iter2->stride, iter->var->symtree->n.sym, 0))
	  gfc_error ("FORALL index %qs may not appear in triplet "
		     "specification at %L", iter->var->symtree->name,
		     &iter2->start->where);
      }
}


/* Given a pointer to a symbol that is a derived type, see if it's
   inaccessible, i.e. if it's defined in another module and the components are
   PRIVATE.  The search is recursive if necessary.  Returns zero if no
   inaccessible components are found, nonzero otherwise.  */

static int
derived_inaccessible (gfc_symbol *sym)
{
  gfc_component *c;

  if (sym->attr.use_assoc && sym->attr.private_comp)
    return 1;

  for (c = sym->components; c; c = c->next)
    {
	if (c->ts.type == BT_DERIVED && derived_inaccessible (c->ts.u.derived))
	  return 1;
    }

  return 0;
}


/* Resolve the argument of a deallocate expression.  The expression must be
   a pointer or a full array.  */

static bool
resolve_deallocate_expr (gfc_expr *e)
{
  symbol_attribute attr;
  int allocatable, pointer;
  gfc_ref *ref;
  gfc_symbol *sym;
  gfc_component *c;
  bool unlimited;

  if (!gfc_resolve_expr (e))
    return false;

  if (e->expr_type != EXPR_VARIABLE)
    goto bad;

  sym = e->symtree->n.sym;
  unlimited = UNLIMITED_POLY(sym);

  if (sym->ts.type == BT_CLASS)
    {
      allocatable = CLASS_DATA (sym)->attr.allocatable;
      pointer = CLASS_DATA (sym)->attr.class_pointer;
    }
  else
    {
      allocatable = sym->attr.allocatable;
      pointer = sym->attr.pointer;
    }
  for (ref = e->ref; ref; ref = ref->next)
    {
      switch (ref->type)
	{
	case REF_ARRAY:
	  if (ref->u.ar.type != AR_FULL
	      && !(ref->u.ar.type == AR_ELEMENT && ref->u.ar.as->rank == 0
	           && ref->u.ar.codimen && gfc_ref_this_image (ref)))
	    allocatable = 0;
	  break;

	case REF_COMPONENT:
	  c = ref->u.c.component;
	  if (c->ts.type == BT_CLASS)
	    {
	      allocatable = CLASS_DATA (c)->attr.allocatable;
	      pointer = CLASS_DATA (c)->attr.class_pointer;
	    }
	  else
	    {
	      allocatable = c->attr.allocatable;
	      pointer = c->attr.pointer;
	    }
	  break;

	case REF_SUBSTRING:
	  allocatable = 0;
	  break;
	}
    }

  attr = gfc_expr_attr (e);

  if (allocatable == 0 && attr.pointer == 0 && !unlimited)
    {
    bad:
      gfc_error ("Allocate-object at %L must be ALLOCATABLE or a POINTER",
		 &e->where);
      return false;
    }

  /* F2008, C644.  */
  if (gfc_is_coindexed (e))
    {
      gfc_error ("Coindexed allocatable object at %L", &e->where);
      return false;
    }

  if (pointer
      && !gfc_check_vardef_context (e, true, true, false,
				    _("DEALLOCATE object")))
    return false;
  if (!gfc_check_vardef_context (e, false, true, false,
				 _("DEALLOCATE object")))
    return false;

  return true;
}


/* Returns true if the expression e contains a reference to the symbol sym.  */
static bool
sym_in_expr (gfc_expr *e, gfc_symbol *sym, int *f ATTRIBUTE_UNUSED)
{
  if (e->expr_type == EXPR_VARIABLE && e->symtree->n.sym == sym)
    return true;

  return false;
}

bool
gfc_find_sym_in_expr (gfc_symbol *sym, gfc_expr *e)
{
  return gfc_traverse_expr (e, sym, sym_in_expr, 0);
}


/* Given the expression node e for an allocatable/pointer of derived type to be
   allocated, get the expression node to be initialized afterwards (needed for
   derived types with default initializers, and derived types with allocatable
   components that need nullification.)  */

gfc_expr *
gfc_expr_to_initialize (gfc_expr *e)
{
  gfc_expr *result;
  gfc_ref *ref;
  int i;

  result = gfc_copy_expr (e);

  /* Change the last array reference from AR_ELEMENT to AR_FULL.  */
  for (ref = result->ref; ref; ref = ref->next)
    if (ref->type == REF_ARRAY && ref->next == NULL)
      {
	ref->u.ar.type = AR_FULL;

	for (i = 0; i < ref->u.ar.dimen; i++)
	  ref->u.ar.start[i] = ref->u.ar.end[i] = ref->u.ar.stride[i] = NULL;

	break;
      }

  gfc_free_shape (&result->shape, result->rank);

  /* Recalculate rank, shape, etc.  */
  gfc_resolve_expr (result);
  return result;
}


/* If the last ref of an expression is an array ref, return a copy of the
   expression with that one removed.  Otherwise, a copy of the original
   expression.  This is used for allocate-expressions and pointer assignment
   LHS, where there may be an array specification that needs to be stripped
   off when using gfc_check_vardef_context.  */

static gfc_expr*
remove_last_array_ref (gfc_expr* e)
{
  gfc_expr* e2;
  gfc_ref** r;

  e2 = gfc_copy_expr (e);
  for (r = &e2->ref; *r; r = &(*r)->next)
    if ((*r)->type == REF_ARRAY && !(*r)->next)
      {
	gfc_free_ref_list (*r);
	*r = NULL;
	break;
      }

  return e2;
}


/* Used in resolve_allocate_expr to check that a allocation-object and
   a source-expr are conformable.  This does not catch all possible
   cases; in particular a runtime checking is needed.  */

static bool
conformable_arrays (gfc_expr *e1, gfc_expr *e2)
{
  gfc_ref *tail;
  for (tail = e2->ref; tail && tail->next; tail = tail->next);

  /* First compare rank.  */
  if ((tail && e1->rank != tail->u.ar.as->rank)
      || (!tail && e1->rank != e2->rank))
    {
      gfc_error ("Source-expr at %L must be scalar or have the "
		 "same rank as the allocate-object at %L",
		 &e1->where, &e2->where);
      return false;
    }

  if (e1->shape)
    {
      int i;
      mpz_t s;

      mpz_init (s);

      for (i = 0; i < e1->rank; i++)
	{
	  if (tail->u.ar.start[i] == NULL)
	    break;

	  if (tail->u.ar.end[i])
	    {
	      mpz_set (s, tail->u.ar.end[i]->value.integer);
	      mpz_sub (s, s, tail->u.ar.start[i]->value.integer);
	      mpz_add_ui (s, s, 1);
	    }
	  else
	    {
	      mpz_set (s, tail->u.ar.start[i]->value.integer);
	    }

	  if (mpz_cmp (e1->shape[i], s) != 0)
	    {
	      gfc_error ("Source-expr at %L and allocate-object at %L must "
			 "have the same shape", &e1->where, &e2->where);
	      mpz_clear (s);
   	      return false;
	    }
	}

      mpz_clear (s);
    }

  return true;
}


/* Resolve the expression in an ALLOCATE statement, doing the additional
   checks to see whether the expression is OK or not.  The expression must
   have a trailing array reference that gives the size of the array.  */

static bool
resolve_allocate_expr (gfc_expr *e, gfc_code *code, bool *array_alloc_wo_spec)
{
  int i, pointer, allocatable, dimension, is_abstract;
  int codimension;
  bool coindexed;
  bool unlimited;
  symbol_attribute attr;
  gfc_ref *ref, *ref2;
  gfc_expr *e2;
  gfc_array_ref *ar;
  gfc_symbol *sym = NULL;
  gfc_alloc *a;
  gfc_component *c;
  bool t;

  /* Mark the utmost array component as being in allocate to allow DIMEN_STAR
     checking of coarrays.  */
  for (ref = e->ref; ref; ref = ref->next)
    if (ref->next == NULL)
      break;

  if (ref && ref->type == REF_ARRAY)
    ref->u.ar.in_allocate = true;

  if (!gfc_resolve_expr (e))
    goto failure;

  /* Make sure the expression is allocatable or a pointer.  If it is
     pointer, the next-to-last reference must be a pointer.  */

  ref2 = NULL;
  if (e->symtree)
    sym = e->symtree->n.sym;

  /* Check whether ultimate component is abstract and CLASS.  */
  is_abstract = 0;

  /* Is the allocate-object unlimited polymorphic?  */
  unlimited = UNLIMITED_POLY(e);

  if (e->expr_type != EXPR_VARIABLE)
    {
      allocatable = 0;
      attr = gfc_expr_attr (e);
      pointer = attr.pointer;
      dimension = attr.dimension;
      codimension = attr.codimension;
    }
  else
    {
      if (sym->ts.type == BT_CLASS && CLASS_DATA (sym))
	{
	  allocatable = CLASS_DATA (sym)->attr.allocatable;
	  pointer = CLASS_DATA (sym)->attr.class_pointer;
	  dimension = CLASS_DATA (sym)->attr.dimension;
	  codimension = CLASS_DATA (sym)->attr.codimension;
	  is_abstract = CLASS_DATA (sym)->attr.abstract;
	}
      else
	{
	  allocatable = sym->attr.allocatable;
	  pointer = sym->attr.pointer;
	  dimension = sym->attr.dimension;
	  codimension = sym->attr.codimension;
	}

      coindexed = false;

      for (ref = e->ref; ref; ref2 = ref, ref = ref->next)
	{
	  switch (ref->type)
	    {
 	      case REF_ARRAY:
                if (ref->u.ar.codimen > 0)
		  {
		    int n;
		    for (n = ref->u.ar.dimen;
			 n < ref->u.ar.dimen + ref->u.ar.codimen; n++)
		      if (ref->u.ar.dimen_type[n] != DIMEN_THIS_IMAGE)
			{
			  coindexed = true;
			  break;
			}
		   }

		if (ref->next != NULL)
		  pointer = 0;
		break;

	      case REF_COMPONENT:
		/* F2008, C644.  */
		if (coindexed)
		  {
		    gfc_error ("Coindexed allocatable object at %L",
			       &e->where);
		    goto failure;
		  }

		c = ref->u.c.component;
		if (c->ts.type == BT_CLASS)
		  {
		    allocatable = CLASS_DATA (c)->attr.allocatable;
		    pointer = CLASS_DATA (c)->attr.class_pointer;
		    dimension = CLASS_DATA (c)->attr.dimension;
		    codimension = CLASS_DATA (c)->attr.codimension;
		    is_abstract = CLASS_DATA (c)->attr.abstract;
		  }
		else
		  {
		    allocatable = c->attr.allocatable;
		    pointer = c->attr.pointer;
		    dimension = c->attr.dimension;
		    codimension = c->attr.codimension;
		    is_abstract = c->attr.abstract;
		  }
		break;

	      case REF_SUBSTRING:
		allocatable = 0;
		pointer = 0;
		break;
	    }
	}
    }

  /* Check for F08:C628.  */
  if (allocatable == 0 && pointer == 0 && !unlimited)
    {
      gfc_error ("Allocate-object at %L must be ALLOCATABLE or a POINTER",
		 &e->where);
      goto failure;
    }

  /* Some checks for the SOURCE tag.  */
  if (code->expr3)
    {
      /* Check F03:C631.  */
      if (!gfc_type_compatible (&e->ts, &code->expr3->ts))
	{
	  gfc_error ("Type of entity at %L is type incompatible with "
		     "source-expr at %L", &e->where, &code->expr3->where);
	  goto failure;
	}

      /* Check F03:C632 and restriction following Note 6.18.  */
      if (code->expr3->rank > 0 && !conformable_arrays (code->expr3, e))
	goto failure;

      /* Check F03:C633.  */
      if (code->expr3->ts.kind != e->ts.kind && !unlimited)
	{
	  gfc_error ("The allocate-object at %L and the source-expr at %L "
		     "shall have the same kind type parameter",
		     &e->where, &code->expr3->where);
	  goto failure;
	}

      /* Check F2008, C642.  */
      if (code->expr3->ts.type == BT_DERIVED
	  && ((codimension && gfc_expr_attr (code->expr3).lock_comp)
	      || (code->expr3->ts.u.derived->from_intmod
		     == INTMOD_ISO_FORTRAN_ENV
		  && code->expr3->ts.u.derived->intmod_sym_id
		     == ISOFORTRAN_LOCK_TYPE)))
	{
	  gfc_error ("The source-expr at %L shall neither be of type "
		     "LOCK_TYPE nor have a LOCK_TYPE component if "
		      "allocate-object at %L is a coarray",
		      &code->expr3->where, &e->where);
	  goto failure;
	}
    }

  /* Check F08:C629.  */
  if (is_abstract && code->ext.alloc.ts.type == BT_UNKNOWN
      && !code->expr3)
    {
      gcc_assert (e->ts.type == BT_CLASS);
      gfc_error ("Allocating %s of ABSTRACT base type at %L requires a "
		 "type-spec or source-expr", sym->name, &e->where);
      goto failure;
    }

  /* Check F08:C632.  */
  if (code->ext.alloc.ts.type == BT_CHARACTER && !e->ts.deferred
      && !UNLIMITED_POLY (e))
    {
      int cmp = gfc_dep_compare_expr (e->ts.u.cl->length,
				      code->ext.alloc.ts.u.cl->length);
      if (cmp == 1 || cmp == -1 || cmp == -3)
	{
	  gfc_error ("Allocating %s at %L with type-spec requires the same "
		     "character-length parameter as in the declaration",
		     sym->name, &e->where);
	  goto failure;
	}
    }

  /* In the variable definition context checks, gfc_expr_attr is used
     on the expression.  This is fooled by the array specification
     present in e, thus we have to eliminate that one temporarily.  */
  e2 = remove_last_array_ref (e);
  t = true;
  if (t && pointer)
    t = gfc_check_vardef_context (e2, true, true, false,
				  _("ALLOCATE object"));
  if (t)
    t = gfc_check_vardef_context (e2, false, true, false,
				  _("ALLOCATE object"));
  gfc_free_expr (e2);
  if (!t)
    goto failure;

  if (e->ts.type == BT_CLASS && CLASS_DATA (e)->attr.dimension
	&& !code->expr3 && code->ext.alloc.ts.type == BT_DERIVED)
    {
      /* For class arrays, the initialization with SOURCE is done
	 using _copy and trans_call. It is convenient to exploit that
	 when the allocated type is different from the declared type but
	 no SOURCE exists by setting expr3.  */
      code->expr3 = gfc_default_initializer (&code->ext.alloc.ts);
    }
  else if (!code->expr3)
    {
      /* Set up default initializer if needed.  */
      gfc_typespec ts;
      gfc_expr *init_e;

      if (code->ext.alloc.ts.type == BT_DERIVED)
	ts = code->ext.alloc.ts;
      else
	ts = e->ts;

      if (ts.type == BT_CLASS)
	ts = ts.u.derived->components->ts;

      if (ts.type == BT_DERIVED && (init_e = gfc_default_initializer (&ts)))
	{
	  gfc_code *init_st = gfc_get_code (EXEC_INIT_ASSIGN);
	  init_st->loc = code->loc;
	  init_st->expr1 = gfc_expr_to_initialize (e);
	  init_st->expr2 = init_e;
	  init_st->next = code->next;
	  code->next = init_st;
	}
    }
  else if (code->expr3->mold && code->expr3->ts.type == BT_DERIVED)
    {
      /* Default initialization via MOLD (non-polymorphic).  */
      gfc_expr *rhs = gfc_default_initializer (&code->expr3->ts);
      if (rhs != NULL)
	{
	  gfc_resolve_expr (rhs);
	  gfc_free_expr (code->expr3);
	  code->expr3 = rhs;
	}
    }

  if (e->ts.type == BT_CLASS && !unlimited && !UNLIMITED_POLY (code->expr3))
    {
      /* Make sure the vtab symbol is present when
	 the module variables are generated.  */
      gfc_typespec ts = e->ts;
      if (code->expr3)
	ts = code->expr3->ts;
      else if (code->ext.alloc.ts.type == BT_DERIVED)
	ts = code->ext.alloc.ts;

      gfc_find_derived_vtab (ts.u.derived);

      if (dimension)
	e = gfc_expr_to_initialize (e);
    }
  else if (unlimited && !UNLIMITED_POLY (code->expr3))
    {
      /* Again, make sure the vtab symbol is present when
	 the module variables are generated.  */
      gfc_typespec *ts = NULL;
      if (code->expr3)
	ts = &code->expr3->ts;
      else
	ts = &code->ext.alloc.ts;

      gcc_assert (ts);

      gfc_find_vtab (ts);

      if (dimension)
	e = gfc_expr_to_initialize (e);
    }

  if (dimension == 0 && codimension == 0)
    goto success;

  /* Make sure the last reference node is an array specification.  */

  if (!ref2 || ref2->type != REF_ARRAY || ref2->u.ar.type == AR_FULL
      || (dimension && ref2->u.ar.dimen == 0))
    {
      /* F08:C633.  */
      if (code->expr3)
	{
	  if (!gfc_notify_std (GFC_STD_F2008, "Array specification required "
			       "in ALLOCATE statement at %L", &e->where))
	    goto failure;
	  *array_alloc_wo_spec = true;
	}
      else
	{
	  gfc_error ("Array specification required in ALLOCATE statement "
		     "at %L", &e->where);
	  goto failure;
	}
    }

  /* Make sure that the array section reference makes sense in the
     context of an ALLOCATE specification.  */

  ar = &ref2->u.ar;

  if (codimension)
    for (i = ar->dimen; i < ar->dimen + ar->codimen; i++)
      if (ar->dimen_type[i] == DIMEN_THIS_IMAGE)
	{
	  gfc_error ("Coarray specification required in ALLOCATE statement "
		     "at %L", &e->where);
	  goto failure;
	}

  for (i = 0; i < ar->dimen; i++)
    {
      if (ar->type == AR_ELEMENT || ar->type == AR_FULL)
	goto check_symbols;

      switch (ar->dimen_type[i])
	{
	case DIMEN_ELEMENT:
	  break;

	case DIMEN_RANGE:
	  if (ar->start[i] != NULL
	      && ar->end[i] != NULL
	      && ar->stride[i] == NULL)
	    break;

	  /* Fall Through...  */

	case DIMEN_UNKNOWN:
	case DIMEN_VECTOR:
	case DIMEN_STAR:
	case DIMEN_THIS_IMAGE:
	  gfc_error ("Bad array specification in ALLOCATE statement at %L",
		     &e->where);
	  goto failure;
	}

check_symbols:
      for (a = code->ext.alloc.list; a; a = a->next)
	{
	  sym = a->expr->symtree->n.sym;

	  /* TODO - check derived type components.  */
	  if (sym->ts.type == BT_DERIVED || sym->ts.type == BT_CLASS)
	    continue;

	  if ((ar->start[i] != NULL
	       && gfc_find_sym_in_expr (sym, ar->start[i]))
	      || (ar->end[i] != NULL
		  && gfc_find_sym_in_expr (sym, ar->end[i])))
	    {
	      gfc_error ("%qs must not appear in the array specification at "
			 "%L in the same ALLOCATE statement where it is "
			 "itself allocated", sym->name, &ar->where);
	      goto failure;
	    }
	}
    }

  for (i = ar->dimen; i < ar->codimen + ar->dimen; i++)
    {
      if (ar->dimen_type[i] == DIMEN_ELEMENT
	  || ar->dimen_type[i] == DIMEN_RANGE)
	{
	  if (i == (ar->dimen + ar->codimen - 1))
	    {
	      gfc_error ("Expected '*' in coindex specification in ALLOCATE "
			 "statement at %L", &e->where);
	      goto failure;
	    }
	  continue;
	}

      if (ar->dimen_type[i] == DIMEN_STAR && i == (ar->dimen + ar->codimen - 1)
	  && ar->stride[i] == NULL)
	break;

      gfc_error ("Bad coarray specification in ALLOCATE statement at %L",
		 &e->where);
      goto failure;
    }

success:
  return true;

failure:
  return false;
}


static void
resolve_allocate_deallocate (gfc_code *code, const char *fcn)
{
  gfc_expr *stat, *errmsg, *pe, *qe;
  gfc_alloc *a, *p, *q;

  stat = code->expr1;
  errmsg = code->expr2;

  /* Check the stat variable.  */
  if (stat)
    {
      gfc_check_vardef_context (stat, false, false, false,
				_("STAT variable"));

      if ((stat->ts.type != BT_INTEGER
	   && !(stat->ref && (stat->ref->type == REF_ARRAY
			      || stat->ref->type == REF_COMPONENT)))
	  || stat->rank > 0)
	gfc_error ("Stat-variable at %L must be a scalar INTEGER "
		   "variable", &stat->where);

      for (p = code->ext.alloc.list; p; p = p->next)
	if (p->expr->symtree->n.sym->name == stat->symtree->n.sym->name)
	  {
	    gfc_ref *ref1, *ref2;
	    bool found = true;

	    for (ref1 = p->expr->ref, ref2 = stat->ref; ref1 && ref2;
		 ref1 = ref1->next, ref2 = ref2->next)
	      {
		if (ref1->type != REF_COMPONENT || ref2->type != REF_COMPONENT)
		  continue;
		if (ref1->u.c.component->name != ref2->u.c.component->name)
		  {
		    found = false;
		    break;
		  }
	      }

	    if (found)
	      {
		gfc_error ("Stat-variable at %L shall not be %sd within "
			   "the same %s statement", &stat->where, fcn, fcn);
		break;
	      }
	  }
    }

  /* Check the errmsg variable.  */
  if (errmsg)
    {
      if (!stat)
	gfc_warning (0, "ERRMSG at %L is useless without a STAT tag",
		     &errmsg->where);

      gfc_check_vardef_context (errmsg, false, false, false,
				_("ERRMSG variable"));

      if ((errmsg->ts.type != BT_CHARACTER
	   && !(errmsg->ref
		&& (errmsg->ref->type == REF_ARRAY
		    || errmsg->ref->type == REF_COMPONENT)))
	  || errmsg->rank > 0 )
	gfc_error ("Errmsg-variable at %L must be a scalar CHARACTER "
		   "variable", &errmsg->where);

      for (p = code->ext.alloc.list; p; p = p->next)
	if (p->expr->symtree->n.sym->name == errmsg->symtree->n.sym->name)
	  {
	    gfc_ref *ref1, *ref2;
	    bool found = true;

	    for (ref1 = p->expr->ref, ref2 = errmsg->ref; ref1 && ref2;
		 ref1 = ref1->next, ref2 = ref2->next)
	      {
		if (ref1->type != REF_COMPONENT || ref2->type != REF_COMPONENT)
		  continue;
		if (ref1->u.c.component->name != ref2->u.c.component->name)
		  {
		    found = false;
		    break;
		  }
	      }

	    if (found)
	      {
		gfc_error ("Errmsg-variable at %L shall not be %sd within "
			   "the same %s statement", &errmsg->where, fcn, fcn);
		break;
	      }
	  }
    }

  /* Check that an allocate-object appears only once in the statement.  */

  for (p = code->ext.alloc.list; p; p = p->next)
    {
      pe = p->expr;
      for (q = p->next; q; q = q->next)
	{
	  qe = q->expr;
	  if (pe->symtree->n.sym->name == qe->symtree->n.sym->name)
	    {
	      /* This is a potential collision.  */
	      gfc_ref *pr = pe->ref;
	      gfc_ref *qr = qe->ref;

	      /* Follow the references  until
		 a) They start to differ, in which case there is no error;
		 you can deallocate a%b and a%c in a single statement
		 b) Both of them stop, which is an error
		 c) One of them stops, which is also an error.  */
	      while (1)
		{
		  if (pr == NULL && qr == NULL)
		    {
		      gfc_error ("Allocate-object at %L also appears at %L",
				 &pe->where, &qe->where);
		      break;
		    }
		  else if (pr != NULL && qr == NULL)
		    {
		      gfc_error ("Allocate-object at %L is subobject of"
				 " object at %L", &pe->where, &qe->where);
		      break;
		    }
		  else if (pr == NULL && qr != NULL)
		    {
		      gfc_error ("Allocate-object at %L is subobject of"
				 " object at %L", &qe->where, &pe->where);
		      break;
		    }
		  /* Here, pr != NULL && qr != NULL  */
		  gcc_assert(pr->type == qr->type);
		  if (pr->type == REF_ARRAY)
		    {
		      /* Handle cases like allocate(v(3)%x(3), v(2)%x(3)),
			 which are legal.  */
		      gcc_assert (qr->type == REF_ARRAY);

		      if (pr->next && qr->next)
			{
			  int i;
			  gfc_array_ref *par = &(pr->u.ar);
			  gfc_array_ref *qar = &(qr->u.ar);

			  for (i=0; i<par->dimen; i++)
			    {
			      if ((par->start[i] != NULL
				   || qar->start[i] != NULL)
				  && gfc_dep_compare_expr (par->start[i],
							   qar->start[i]) != 0)
				goto break_label;
			    }
			}
		    }
		  else
		    {
		      if (pr->u.c.component->name != qr->u.c.component->name)
			break;
		    }

		  pr = pr->next;
		  qr = qr->next;
		}
	    break_label:
	      ;
	    }
	}
    }

  if (strcmp (fcn, "ALLOCATE") == 0)
    {
      bool arr_alloc_wo_spec = false;
      for (a = code->ext.alloc.list; a; a = a->next)
	resolve_allocate_expr (a->expr, code, &arr_alloc_wo_spec);

      if (arr_alloc_wo_spec && code->expr3)
	{
	  /* Mark the allocate to have to take the array specification
	     from the expr3.  */
	  code->ext.alloc.arr_spec_from_expr3 = 1;
	}
    }
  else
    {
      for (a = code->ext.alloc.list; a; a = a->next)
	resolve_deallocate_expr (a->expr);
    }
}


/************ SELECT CASE resolution subroutines ************/

/* Callback function for our mergesort variant.  Determines interval
   overlaps for CASEs. Return <0 if op1 < op2, 0 for overlap, >0 for
   op1 > op2.  Assumes we're not dealing with the default case.
   We have op1 = (:L), (K:L) or (K:) and op2 = (:N), (M:N) or (M:).
   There are nine situations to check.  */

static int
compare_cases (const gfc_case *op1, const gfc_case *op2)
{
  int retval;

  if (op1->low == NULL) /* op1 = (:L)  */
    {
      /* op2 = (:N), so overlap.  */
      retval = 0;
      /* op2 = (M:) or (M:N),  L < M  */
      if (op2->low != NULL
	  && gfc_compare_expr (op1->high, op2->low, INTRINSIC_LT) < 0)
	retval = -1;
    }
  else if (op1->high == NULL) /* op1 = (K:)  */
    {
      /* op2 = (M:), so overlap.  */
      retval = 0;
      /* op2 = (:N) or (M:N), K > N  */
      if (op2->high != NULL
	  && gfc_compare_expr (op1->low, op2->high, INTRINSIC_GT) > 0)
	retval = 1;
    }
  else /* op1 = (K:L)  */
    {
      if (op2->low == NULL)       /* op2 = (:N), K > N  */
	retval = (gfc_compare_expr (op1->low, op2->high, INTRINSIC_GT) > 0)
		 ? 1 : 0;
      else if (op2->high == NULL) /* op2 = (M:), L < M  */
	retval = (gfc_compare_expr (op1->high, op2->low, INTRINSIC_LT) < 0)
		 ? -1 : 0;
      else			/* op2 = (M:N)  */
	{
	  retval =  0;
	  /* L < M  */
	  if (gfc_compare_expr (op1->high, op2->low, INTRINSIC_LT) < 0)
	    retval =  -1;
	  /* K > N  */
	  else if (gfc_compare_expr (op1->low, op2->high, INTRINSIC_GT) > 0)
	    retval =  1;
	}
    }

  return retval;
}


/* Merge-sort a double linked case list, detecting overlap in the
   process.  LIST is the head of the double linked case list before it
   is sorted.  Returns the head of the sorted list if we don't see any
   overlap, or NULL otherwise.  */

static gfc_case *
check_case_overlap (gfc_case *list)
{
  gfc_case *p, *q, *e, *tail;
  int insize, nmerges, psize, qsize, cmp, overlap_seen;

  /* If the passed list was empty, return immediately.  */
  if (!list)
    return NULL;

  overlap_seen = 0;
  insize = 1;

  /* Loop unconditionally.  The only exit from this loop is a return
     statement, when we've finished sorting the case list.  */
  for (;;)
    {
      p = list;
      list = NULL;
      tail = NULL;

      /* Count the number of merges we do in this pass.  */
      nmerges = 0;

      /* Loop while there exists a merge to be done.  */
      while (p)
	{
	  int i;

	  /* Count this merge.  */
	  nmerges++;

	  /* Cut the list in two pieces by stepping INSIZE places
	     forward in the list, starting from P.  */
	  psize = 0;
	  q = p;
	  for (i = 0; i < insize; i++)
	    {
	      psize++;
	      q = q->right;
	      if (!q)
		break;
	    }
	  qsize = insize;

	  /* Now we have two lists.  Merge them!  */
	  while (psize > 0 || (qsize > 0 && q != NULL))
	    {
	      /* See from which the next case to merge comes from.  */
	      if (psize == 0)
		{
		  /* P is empty so the next case must come from Q.  */
		  e = q;
		  q = q->right;
		  qsize--;
		}
	      else if (qsize == 0 || q == NULL)
		{
		  /* Q is empty.  */
		  e = p;
		  p = p->right;
		  psize--;
		}
	      else
		{
		  cmp = compare_cases (p, q);
		  if (cmp < 0)
		    {
		      /* The whole case range for P is less than the
			 one for Q.  */
		      e = p;
		      p = p->right;
		      psize--;
		    }
		  else if (cmp > 0)
		    {
		      /* The whole case range for Q is greater than
			 the case range for P.  */
		      e = q;
		      q = q->right;
		      qsize--;
		    }
		  else
		    {
		      /* The cases overlap, or they are the same
			 element in the list.  Either way, we must
			 issue an error and get the next case from P.  */
		      /* FIXME: Sort P and Q by line number.  */
		      gfc_error ("CASE label at %L overlaps with CASE "
				 "label at %L", &p->where, &q->where);
		      overlap_seen = 1;
		      e = p;
		      p = p->right;
		      psize--;
		    }
		}

		/* Add the next element to the merged list.  */
	      if (tail)
		tail->right = e;
	      else
		list = e;
	      e->left = tail;
	      tail = e;
	    }

	  /* P has now stepped INSIZE places along, and so has Q.  So
	     they're the same.  */
	  p = q;
	}
      tail->right = NULL;

      /* If we have done only one merge or none at all, we've
	 finished sorting the cases.  */
      if (nmerges <= 1)
	{
	  if (!overlap_seen)
	    return list;
	  else
	    return NULL;
	}

      /* Otherwise repeat, merging lists twice the size.  */
      insize *= 2;
    }
}


/* Check to see if an expression is suitable for use in a CASE statement.
   Makes sure that all case expressions are scalar constants of the same
   type.  Return false if anything is wrong.  */

static bool
validate_case_label_expr (gfc_expr *e, gfc_expr *case_expr)
{
  if (e == NULL) return true;

  if (e->ts.type != case_expr->ts.type)
    {
      gfc_error ("Expression in CASE statement at %L must be of type %s",
		 &e->where, gfc_basic_typename (case_expr->ts.type));
      return false;
    }

  /* C805 (R808) For a given case-construct, each case-value shall be of
     the same type as case-expr.  For character type, length differences
     are allowed, but the kind type parameters shall be the same.  */

  if (case_expr->ts.type == BT_CHARACTER && e->ts.kind != case_expr->ts.kind)
    {
      gfc_error ("Expression in CASE statement at %L must be of kind %d",
		 &e->where, case_expr->ts.kind);
      return false;
    }

  /* Convert the case value kind to that of case expression kind,
     if needed */

  if (e->ts.kind != case_expr->ts.kind)
    gfc_convert_type_warn (e, &case_expr->ts, 2, 0);

  if (e->rank != 0)
    {
      gfc_error ("Expression in CASE statement at %L must be scalar",
		 &e->where);
      return false;
    }

  return true;
}


/* Given a completely parsed select statement, we:

     - Validate all expressions and code within the SELECT.
     - Make sure that the selection expression is not of the wrong type.
     - Make sure that no case ranges overlap.
     - Eliminate unreachable cases and unreachable code resulting from
       removing case labels.

   The standard does allow unreachable cases, e.g. CASE (5:3).  But
   they are a hassle for code generation, and to prevent that, we just
   cut them out here.  This is not necessary for overlapping cases
   because they are illegal and we never even try to generate code.

   We have the additional caveat that a SELECT construct could have
   been a computed GOTO in the source code. Fortunately we can fairly
   easily work around that here: The case_expr for a "real" SELECT CASE
   is in code->expr1, but for a computed GOTO it is in code->expr2. All
   we have to do is make sure that the case_expr is a scalar integer
   expression.  */

static void
resolve_select (gfc_code *code, bool select_type)
{
  gfc_code *body;
  gfc_expr *case_expr;
  gfc_case *cp, *default_case, *tail, *head;
  int seen_unreachable;
  int seen_logical;
  int ncases;
  bt type;
  bool t;

  if (code->expr1 == NULL)
    {
      /* This was actually a computed GOTO statement.  */
      case_expr = code->expr2;
      if (case_expr->ts.type != BT_INTEGER|| case_expr->rank != 0)
	gfc_error ("Selection expression in computed GOTO statement "
		   "at %L must be a scalar integer expression",
		   &case_expr->where);

      /* Further checking is not necessary because this SELECT was built
	 by the compiler, so it should always be OK.  Just move the
	 case_expr from expr2 to expr so that we can handle computed
	 GOTOs as normal SELECTs from here on.  */
      code->expr1 = code->expr2;
      code->expr2 = NULL;
      return;
    }

  case_expr = code->expr1;
  type = case_expr->ts.type;

  /* F08:C830.  */
  if (type != BT_LOGICAL && type != BT_INTEGER && type != BT_CHARACTER)
    {
      gfc_error ("Argument of SELECT statement at %L cannot be %s",
		 &case_expr->where, gfc_typename (&case_expr->ts));

      /* Punt. Going on here just produce more garbage error messages.  */
      return;
    }

  /* F08:R842.  */
  if (!select_type && case_expr->rank != 0)
    {
      gfc_error ("Argument of SELECT statement at %L must be a scalar "
		 "expression", &case_expr->where);

      /* Punt.  */
      return;
    }

  /* Raise a warning if an INTEGER case value exceeds the range of
     the case-expr. Later, all expressions will be promoted to the
     largest kind of all case-labels.  */

  if (type == BT_INTEGER)
    for (body = code->block; body; body = body->block)
      for (cp = body->ext.block.case_list; cp; cp = cp->next)
	{
	  if (cp->low
	      && gfc_check_integer_range (cp->low->value.integer,
					  case_expr->ts.kind) != ARITH_OK)
	    gfc_warning (0, "Expression in CASE statement at %L is "
			 "not in the range of %s", &cp->low->where,
			 gfc_typename (&case_expr->ts));

	  if (cp->high
	      && cp->low != cp->high
	      && gfc_check_integer_range (cp->high->value.integer,
					  case_expr->ts.kind) != ARITH_OK)
	    gfc_warning (0, "Expression in CASE statement at %L is "
			 "not in the range of %s", &cp->high->where,
			 gfc_typename (&case_expr->ts));
	}

  /* PR 19168 has a long discussion concerning a mismatch of the kinds
     of the SELECT CASE expression and its CASE values.  Walk the lists
     of case values, and if we find a mismatch, promote case_expr to
     the appropriate kind.  */

  if (type == BT_LOGICAL || type == BT_INTEGER)
    {
      for (body = code->block; body; body = body->block)
	{
	  /* Walk the case label list.  */
	  for (cp = body->ext.block.case_list; cp; cp = cp->next)
	    {
	      /* Intercept the DEFAULT case.  It does not have a kind.  */
	      if (cp->low == NULL && cp->high == NULL)
		continue;

	      /* Unreachable case ranges are discarded, so ignore.  */
	      if (cp->low != NULL && cp->high != NULL
		  && cp->low != cp->high
		  && gfc_compare_expr (cp->low, cp->high, INTRINSIC_GT) > 0)
		continue;

	      if (cp->low != NULL
		  && case_expr->ts.kind != gfc_kind_max(case_expr, cp->low))
		gfc_convert_type_warn (case_expr, &cp->low->ts, 2, 0);

	      if (cp->high != NULL
		  && case_expr->ts.kind != gfc_kind_max(case_expr, cp->high))
		gfc_convert_type_warn (case_expr, &cp->high->ts, 2, 0);
	    }
	 }
    }

  /* Assume there is no DEFAULT case.  */
  default_case = NULL;
  head = tail = NULL;
  ncases = 0;
  seen_logical = 0;

  for (body = code->block; body; body = body->block)
    {
      /* Assume the CASE list is OK, and all CASE labels can be matched.  */
      t = true;
      seen_unreachable = 0;

      /* Walk the case label list, making sure that all case labels
	 are legal.  */
      for (cp = body->ext.block.case_list; cp; cp = cp->next)
	{
	  /* Count the number of cases in the whole construct.  */
	  ncases++;

	  /* Intercept the DEFAULT case.  */
	  if (cp->low == NULL && cp->high == NULL)
	    {
	      if (default_case != NULL)
		{
		  gfc_error ("The DEFAULT CASE at %L cannot be followed "
			     "by a second DEFAULT CASE at %L",
			     &default_case->where, &cp->where);
		  t = false;
		  break;
		}
	      else
		{
		  default_case = cp;
		  continue;
		}
	    }

	  /* Deal with single value cases and case ranges.  Errors are
	     issued from the validation function.  */
	  if (!validate_case_label_expr (cp->low, case_expr)
	      || !validate_case_label_expr (cp->high, case_expr))
	    {
	      t = false;
	      break;
	    }

	  if (type == BT_LOGICAL
	      && ((cp->low == NULL || cp->high == NULL)
		  || cp->low != cp->high))
	    {
	      gfc_error ("Logical range in CASE statement at %L is not "
			 "allowed", &cp->low->where);
	      t = false;
	      break;
	    }

	  if (type == BT_LOGICAL && cp->low->expr_type == EXPR_CONSTANT)
	    {
	      int value;
	      value = cp->low->value.logical == 0 ? 2 : 1;
	      if (value & seen_logical)
		{
		  gfc_error ("Constant logical value in CASE statement "
			     "is repeated at %L",
			     &cp->low->where);
		  t = false;
		  break;
		}
	      seen_logical |= value;
	    }

	  if (cp->low != NULL && cp->high != NULL
	      && cp->low != cp->high
	      && gfc_compare_expr (cp->low, cp->high, INTRINSIC_GT) > 0)
	    {
	      if (warn_surprising)
		gfc_warning (OPT_Wsurprising,
			     "Range specification at %L can never be matched",
			     &cp->where);

	      cp->unreachable = 1;
	      seen_unreachable = 1;
	    }
	  else
	    {
	      /* If the case range can be matched, it can also overlap with
		 other cases.  To make sure it does not, we put it in a
		 double linked list here.  We sort that with a merge sort
		 later on to detect any overlapping cases.  */
	      if (!head)
		{
		  head = tail = cp;
		  head->right = head->left = NULL;
		}
	      else
		{
		  tail->right = cp;
		  tail->right->left = tail;
		  tail = tail->right;
		  tail->right = NULL;
		}
	    }
	}

      /* It there was a failure in the previous case label, give up
	 for this case label list.  Continue with the next block.  */
      if (!t)
	continue;

      /* See if any case labels that are unreachable have been seen.
	 If so, we eliminate them.  This is a bit of a kludge because
	 the case lists for a single case statement (label) is a
	 single forward linked lists.  */
      if (seen_unreachable)
      {
	/* Advance until the first case in the list is reachable.  */
	while (body->ext.block.case_list != NULL
	       && body->ext.block.case_list->unreachable)
	  {
	    gfc_case *n = body->ext.block.case_list;
	    body->ext.block.case_list = body->ext.block.case_list->next;
	    n->next = NULL;
	    gfc_free_case_list (n);
	  }

	/* Strip all other unreachable cases.  */
	if (body->ext.block.case_list)
	  {
	    for (cp = body->ext.block.case_list; cp && cp->next; cp = cp->next)
	      {
		if (cp->next->unreachable)
		  {
		    gfc_case *n = cp->next;
		    cp->next = cp->next->next;
		    n->next = NULL;
		    gfc_free_case_list (n);
		  }
	      }
	  }
      }
    }

  /* See if there were overlapping cases.  If the check returns NULL,
     there was overlap.  In that case we don't do anything.  If head
     is non-NULL, we prepend the DEFAULT case.  The sorted list can
     then used during code generation for SELECT CASE constructs with
     a case expression of a CHARACTER type.  */
  if (head)
    {
      head = check_case_overlap (head);

      /* Prepend the default_case if it is there.  */
      if (head != NULL && default_case)
	{
	  default_case->left = NULL;
	  default_case->right = head;
	  head->left = default_case;
	}
    }

  /* Eliminate dead blocks that may be the result if we've seen
     unreachable case labels for a block.  */
  for (body = code; body && body->block; body = body->block)
    {
      if (body->block->ext.block.case_list == NULL)
	{
	  /* Cut the unreachable block from the code chain.  */
	  gfc_code *c = body->block;
	  body->block = c->block;

	  /* Kill the dead block, but not the blocks below it.  */
	  c->block = NULL;
	  gfc_free_statements (c);
	}
    }

  /* More than two cases is legal but insane for logical selects.
     Issue a warning for it.  */
  if (warn_surprising && type == BT_LOGICAL && ncases > 2)
    gfc_warning (OPT_Wsurprising,
		 "Logical SELECT CASE block at %L has more that two cases",
		 &code->loc);
}


/* Check if a derived type is extensible.  */

bool
gfc_type_is_extensible (gfc_symbol *sym)
{
  return !(sym->attr.is_bind_c || sym->attr.sequence
	   || (sym->attr.is_class
	       && sym->components->ts.u.derived->attr.unlimited_polymorphic));
}


static void
resolve_types (gfc_namespace *ns);

/* Resolve an associate-name:  Resolve target and ensure the type-spec is
   correct as well as possibly the array-spec.  */

static void
resolve_assoc_var (gfc_symbol* sym, bool resolve_target)
{
  gfc_expr* target;

  gcc_assert (sym->assoc);
  gcc_assert (sym->attr.flavor == FL_VARIABLE);

  /* If this is for SELECT TYPE, the target may not yet be set.  In that
     case, return.  Resolution will be called later manually again when
     this is done.  */
  target = sym->assoc->target;
  if (!target)
    return;
  gcc_assert (!sym->assoc->dangling);

  if (resolve_target && !gfc_resolve_expr (target))
    return;

  /* For variable targets, we get some attributes from the target.  */
  if (target->expr_type == EXPR_VARIABLE)
    {
      gfc_symbol* tsym;

      gcc_assert (target->symtree);
      tsym = target->symtree->n.sym;

      sym->attr.asynchronous = tsym->attr.asynchronous;
      sym->attr.volatile_ = tsym->attr.volatile_;

      sym->attr.target = tsym->attr.target
			 || gfc_expr_attr (target).pointer;
      if (is_subref_array (target))
	sym->attr.subref_array_pointer = 1;
    }

  /* Get type if this was not already set.  Note that it can be
     some other type than the target in case this is a SELECT TYPE
     selector!  So we must not update when the type is already there.  */
  if (sym->ts.type == BT_UNKNOWN)
    sym->ts = target->ts;
  gcc_assert (sym->ts.type != BT_UNKNOWN);

  /* See if this is a valid association-to-variable.  */
  sym->assoc->variable = (target->expr_type == EXPR_VARIABLE
			  && !gfc_has_vector_subscript (target));

  /* Finally resolve if this is an array or not.  */
  if (sym->attr.dimension && target->rank == 0)
    {
      /* primary.c makes the assumption that a reference to an associate
	 name followed by a left parenthesis is an array reference.  */
      if (sym->ts.type != BT_CHARACTER)
	gfc_error ("Associate-name %qs at %L is used as array",
		   sym->name, &sym->declared_at);
      sym->attr.dimension = 0;
      return;
    }


  /* We cannot deal with class selectors that need temporaries.  */
  if (target->ts.type == BT_CLASS
	&& gfc_ref_needs_temporary_p (target->ref))
    {
      gfc_error ("CLASS selector at %L needs a temporary which is not "
		 "yet implemented", &target->where);
      return;
    }

  if (target->ts.type == BT_CLASS)
    gfc_fix_class_refs (target);

  if (target->rank != 0)
    {
      gfc_array_spec *as;
      if (sym->ts.type != BT_CLASS && !sym->as)
	{
	  as = gfc_get_array_spec ();
	  as->rank = target->rank;
	  as->type = AS_DEFERRED;
	  as->corank = gfc_get_corank (target);
	  sym->attr.dimension = 1;
	  if (as->corank != 0)
	    sym->attr.codimension = 1;
	  sym->as = as;
	}
    }
  else
    {
      /* target's rank is 0, but the type of the sym is still array valued,
	 which has to be corrected.  */
      if (sym->ts.type == BT_CLASS && CLASS_DATA (sym)->as)
	{
	  gfc_array_spec *as;
	  symbol_attribute attr;
	  /* The associated variable's type is still the array type
	     correct this now.  */
	  gfc_typespec *ts = &target->ts;
	  gfc_ref *ref;
	  gfc_component *c;
	  for (ref = target->ref; ref != NULL; ref = ref->next)
	    {
	      switch (ref->type)
		{
		case REF_COMPONENT:
		  ts = &ref->u.c.component->ts;
		  break;
		case REF_ARRAY:
		  if (ts->type == BT_CLASS)
		    ts = &ts->u.derived->components->ts;
		  break;
		default:
		  break;
		}
	    }
	  /* Create a scalar instance of the current class type.  Because the
	     rank of a class array goes into its name, the type has to be
	     rebuild.  The alternative of (re-)setting just the attributes
	     and as in the current type, destroys the type also in other
	     places.  */
	  as = NULL;
	  sym->ts = *ts;
	  sym->ts.type = BT_CLASS;
	  attr = CLASS_DATA (sym)->attr;
	  attr.class_ok = 0;
	  attr.associate_var = 1;
	  attr.dimension = attr.codimension = 0;
	  attr.class_pointer = 1;
	  if (!gfc_build_class_symbol (&sym->ts, &attr, &as))
	    gcc_unreachable ();
	  /* Make sure the _vptr is set.  */
	  c = gfc_find_component (sym->ts.u.derived, "_vptr", true, true);
	  if (c->ts.u.derived == NULL)
	    c->ts.u.derived = gfc_find_derived_vtab (sym->ts.u.derived);
	  CLASS_DATA (sym)->attr.pointer = 1;
	  CLASS_DATA (sym)->attr.class_pointer = 1;
	  gfc_set_sym_referenced (sym->ts.u.derived);
	  gfc_commit_symbol (sym->ts.u.derived);
	  /* _vptr now has the _vtab in it, change it to the _vtype.  */
	  if (c->ts.u.derived->attr.vtab)
	    c->ts.u.derived = c->ts.u.derived->ts.u.derived;
	  c->ts.u.derived->ns->types_resolved = 0;
	  resolve_types (c->ts.u.derived->ns);
	}
    }

  /* Mark this as an associate variable.  */
  sym->attr.associate_var = 1;

  /* If the target is a good class object, so is the associate variable.  */
  if (sym->ts.type == BT_CLASS && gfc_expr_attr (target).class_ok)
    sym->attr.class_ok = 1;
}


/* Resolve a SELECT TYPE statement.  */

static void
resolve_select_type (gfc_code *code, gfc_namespace *old_ns)
{
  gfc_symbol *selector_type;
  gfc_code *body, *new_st, *if_st, *tail;
  gfc_code *class_is = NULL, *default_case = NULL;
  gfc_case *c;
  gfc_symtree *st;
  char name[GFC_MAX_SYMBOL_LEN];
  gfc_namespace *ns;
  int error = 0;
  int charlen = 0;

  ns = code->ext.block.ns;
  gfc_resolve (ns);

  /* Check for F03:C813.  */
  if (code->expr1->ts.type != BT_CLASS
      && !(code->expr2 && code->expr2->ts.type == BT_CLASS))
    {
      gfc_error ("Selector shall be polymorphic in SELECT TYPE statement "
		 "at %L", &code->loc);
      return;
    }

  if (!code->expr1->symtree->n.sym->attr.class_ok)
    return;

  if (code->expr2)
    {
      if (code->expr1->symtree->n.sym->attr.untyped)
	code->expr1->symtree->n.sym->ts = code->expr2->ts;
      selector_type = CLASS_DATA (code->expr2)->ts.u.derived;

      /* F2008: C803 The selector expression must not be coindexed.  */
      if (gfc_is_coindexed (code->expr2))
	{
	  gfc_error ("Selector at %L must not be coindexed",
		     &code->expr2->where);
	  return;
	}

    }
  else
    {
      selector_type = CLASS_DATA (code->expr1)->ts.u.derived;

      if (gfc_is_coindexed (code->expr1))
	{
	  gfc_error ("Selector at %L must not be coindexed",
		     &code->expr1->where);
	  return;
	}
    }

  /* Loop over TYPE IS / CLASS IS cases.  */
  for (body = code->block; body; body = body->block)
    {
      c = body->ext.block.case_list;

      /* Check F03:C815.  */
      if ((c->ts.type == BT_DERIVED || c->ts.type == BT_CLASS)
	  && !selector_type->attr.unlimited_polymorphic
	  && !gfc_type_is_extensible (c->ts.u.derived))
	{
	  gfc_error ("Derived type %qs at %L must be extensible",
		     c->ts.u.derived->name, &c->where);
	  error++;
	  continue;
	}

      /* Check F03:C816.  */
      if (c->ts.type != BT_UNKNOWN && !selector_type->attr.unlimited_polymorphic
	  && ((c->ts.type != BT_DERIVED && c->ts.type != BT_CLASS)
	      || !gfc_type_is_extension_of (selector_type, c->ts.u.derived)))
	{
	  if (c->ts.type == BT_DERIVED || c->ts.type == BT_CLASS)
	    gfc_error ("Derived type %qs at %L must be an extension of %qs",
		       c->ts.u.derived->name, &c->where, selector_type->name);
	  else
	    gfc_error ("Unexpected intrinsic type %qs at %L",
		       gfc_basic_typename (c->ts.type), &c->where);
	  error++;
	  continue;
	}

      /* Check F03:C814.  */
      if (c->ts.type == BT_CHARACTER && c->ts.u.cl->length != NULL)
	{
	  gfc_error ("The type-spec at %L shall specify that each length "
		     "type parameter is assumed", &c->where);
	  error++;
	  continue;
	}

      /* Intercept the DEFAULT case.  */
      if (c->ts.type == BT_UNKNOWN)
	{
	  /* Check F03:C818.  */
	  if (default_case)
	    {
	      gfc_error ("The DEFAULT CASE at %L cannot be followed "
			 "by a second DEFAULT CASE at %L",
			 &default_case->ext.block.case_list->where, &c->where);
	      error++;
	      continue;
	    }

	  default_case = body;
	}
    }

  if (error > 0)
    return;

  /* Transform SELECT TYPE statement to BLOCK and associate selector to
     target if present.  If there are any EXIT statements referring to the
     SELECT TYPE construct, this is no problem because the gfc_code
     reference stays the same and EXIT is equally possible from the BLOCK
     it is changed to.  */
  code->op = EXEC_BLOCK;
  if (code->expr2)
    {
      gfc_association_list* assoc;

      assoc = gfc_get_association_list ();
      assoc->st = code->expr1->symtree;
      assoc->target = gfc_copy_expr (code->expr2);
      assoc->target->where = code->expr2->where;
      /* assoc->variable will be set by resolve_assoc_var.  */

      code->ext.block.assoc = assoc;
      code->expr1->symtree->n.sym->assoc = assoc;

      resolve_assoc_var (code->expr1->symtree->n.sym, false);
    }
  else
    code->ext.block.assoc = NULL;

  /* Add EXEC_SELECT to switch on type.  */
  new_st = gfc_get_code (code->op);
  new_st->expr1 = code->expr1;
  new_st->expr2 = code->expr2;
  new_st->block = code->block;
  code->expr1 = code->expr2 =  NULL;
  code->block = NULL;
  if (!ns->code)
    ns->code = new_st;
  else
    ns->code->next = new_st;
  code = new_st;
  code->op = EXEC_SELECT;

  gfc_add_vptr_component (code->expr1);
  gfc_add_hash_component (code->expr1);

  /* Loop over TYPE IS / CLASS IS cases.  */
  for (body = code->block; body; body = body->block)
    {
      c = body->ext.block.case_list;

      if (c->ts.type == BT_DERIVED)
	c->low = c->high = gfc_get_int_expr (gfc_default_integer_kind, NULL,
					     c->ts.u.derived->hash_value);
      else if (c->ts.type != BT_CLASS && c->ts.type != BT_UNKNOWN)
	{
	  gfc_symbol *ivtab;
	  gfc_expr *e;

	  ivtab = gfc_find_vtab (&c->ts);
	  gcc_assert (ivtab && CLASS_DATA (ivtab)->initializer);
	  e = CLASS_DATA (ivtab)->initializer;
	  c->low = c->high = gfc_copy_expr (e);
	}

      else if (c->ts.type == BT_UNKNOWN)
	continue;

      /* Associate temporary to selector.  This should only be done
	 when this case is actually true, so build a new ASSOCIATE
	 that does precisely this here (instead of using the
	 'global' one).  */

      if (c->ts.type == BT_CLASS)
	sprintf (name, "__tmp_class_%s", c->ts.u.derived->name);
      else if (c->ts.type == BT_DERIVED)
	sprintf (name, "__tmp_type_%s", c->ts.u.derived->name);
      else if (c->ts.type == BT_CHARACTER)
	{
	  if (c->ts.u.cl && c->ts.u.cl->length
	      && c->ts.u.cl->length->expr_type == EXPR_CONSTANT)
	    charlen = mpz_get_si (c->ts.u.cl->length->value.integer);
	  sprintf (name, "__tmp_%s_%d_%d", gfc_basic_typename (c->ts.type),
	           charlen, c->ts.kind);
	}
      else
	sprintf (name, "__tmp_%s_%d", gfc_basic_typename (c->ts.type),
	         c->ts.kind);

      st = gfc_find_symtree (ns->sym_root, name);
      gcc_assert (st->n.sym->assoc);
      st->n.sym->assoc->target = gfc_get_variable_expr (code->expr1->symtree);
      st->n.sym->assoc->target->where = code->expr1->where;
      if (c->ts.type != BT_CLASS && c->ts.type != BT_UNKNOWN)
	gfc_add_data_component (st->n.sym->assoc->target);

      new_st = gfc_get_code (EXEC_BLOCK);
      new_st->ext.block.ns = gfc_build_block_ns (ns);
      new_st->ext.block.ns->code = body->next;
      body->next = new_st;

      /* Chain in the new list only if it is marked as dangling.  Otherwise
	 there is a CASE label overlap and this is already used.  Just ignore,
	 the error is diagnosed elsewhere.  */
      if (st->n.sym->assoc->dangling)
	{
	  new_st->ext.block.assoc = st->n.sym->assoc;
	  st->n.sym->assoc->dangling = 0;
	}

      resolve_assoc_var (st->n.sym, false);
    }

  /* Take out CLASS IS cases for separate treatment.  */
  body = code;
  while (body && body->block)
    {
      if (body->block->ext.block.case_list->ts.type == BT_CLASS)
	{
	  /* Add to class_is list.  */
	  if (class_is == NULL)
	    {
	      class_is = body->block;
	      tail = class_is;
	    }
	  else
	    {
	      for (tail = class_is; tail->block; tail = tail->block) ;
	      tail->block = body->block;
	      tail = tail->block;
	    }
	  /* Remove from EXEC_SELECT list.  */
	  body->block = body->block->block;
	  tail->block = NULL;
	}
      else
	body = body->block;
    }

  if (class_is)
    {
      gfc_symbol *vtab;

      if (!default_case)
	{
	  /* Add a default case to hold the CLASS IS cases.  */
	  for (tail = code; tail->block; tail = tail->block) ;
	  tail->block = gfc_get_code (EXEC_SELECT_TYPE);
	  tail = tail->block;
	  tail->ext.block.case_list = gfc_get_case ();
	  tail->ext.block.case_list->ts.type = BT_UNKNOWN;
	  tail->next = NULL;
	  default_case = tail;
	}

      /* More than one CLASS IS block?  */
      if (class_is->block)
	{
	  gfc_code **c1,*c2;
	  bool swapped;
	  /* Sort CLASS IS blocks by extension level.  */
	  do
	    {
	      swapped = false;
	      for (c1 = &class_is; (*c1) && (*c1)->block; c1 = &((*c1)->block))
		{
		  c2 = (*c1)->block;
		  /* F03:C817 (check for doubles).  */
		  if ((*c1)->ext.block.case_list->ts.u.derived->hash_value
		      == c2->ext.block.case_list->ts.u.derived->hash_value)
		    {
		      gfc_error ("Double CLASS IS block in SELECT TYPE "
				 "statement at %L",
				 &c2->ext.block.case_list->where);
		      return;
		    }
		  if ((*c1)->ext.block.case_list->ts.u.derived->attr.extension
		      < c2->ext.block.case_list->ts.u.derived->attr.extension)
		    {
		      /* Swap.  */
		      (*c1)->block = c2->block;
		      c2->block = *c1;
		      *c1 = c2;
		      swapped = true;
		    }
		}
	    }
	  while (swapped);
	}

      /* Generate IF chain.  */
      if_st = gfc_get_code (EXEC_IF);
      new_st = if_st;
      for (body = class_is; body; body = body->block)
	{
	  new_st->block = gfc_get_code (EXEC_IF);
	  new_st = new_st->block;
	  /* Set up IF condition: Call _gfortran_is_extension_of.  */
	  new_st->expr1 = gfc_get_expr ();
	  new_st->expr1->expr_type = EXPR_FUNCTION;
	  new_st->expr1->ts.type = BT_LOGICAL;
	  new_st->expr1->ts.kind = 4;
	  new_st->expr1->value.function.name = gfc_get_string (PREFIX ("is_extension_of"));
	  new_st->expr1->value.function.isym = XCNEW (gfc_intrinsic_sym);
	  new_st->expr1->value.function.isym->id = GFC_ISYM_EXTENDS_TYPE_OF;
	  /* Set up arguments.  */
	  new_st->expr1->value.function.actual = gfc_get_actual_arglist ();
	  new_st->expr1->value.function.actual->expr = gfc_get_variable_expr (code->expr1->symtree);
	  new_st->expr1->value.function.actual->expr->where = code->loc;
	  gfc_add_vptr_component (new_st->expr1->value.function.actual->expr);
	  vtab = gfc_find_derived_vtab (body->ext.block.case_list->ts.u.derived);
	  st = gfc_find_symtree (vtab->ns->sym_root, vtab->name);
	  new_st->expr1->value.function.actual->next = gfc_get_actual_arglist ();
	  new_st->expr1->value.function.actual->next->expr = gfc_get_variable_expr (st);
	  new_st->next = body->next;
	}
	if (default_case->next)
	  {
	    new_st->block = gfc_get_code (EXEC_IF);
	    new_st = new_st->block;
	    new_st->next = default_case->next;
	  }

	/* Replace CLASS DEFAULT code by the IF chain.  */
	default_case->next = if_st;
    }

  /* Resolve the internal code.  This can not be done earlier because
     it requires that the sym->assoc of selectors is set already.  */
  gfc_current_ns = ns;
  gfc_resolve_blocks (code->block, gfc_current_ns);
  gfc_current_ns = old_ns;

  resolve_select (code, true);
}


/* Resolve a transfer statement. This is making sure that:
   -- a derived type being transferred has only non-pointer components
   -- a derived type being transferred doesn't have private components, unless
      it's being transferred from the module where the type was defined
   -- we're not trying to transfer a whole assumed size array.  */

static void
resolve_transfer (gfc_code *code)
{
  gfc_typespec *ts;
  gfc_symbol *sym;
  gfc_ref *ref;
  gfc_expr *exp;

  exp = code->expr1;

  while (exp != NULL && exp->expr_type == EXPR_OP
	 && exp->value.op.op == INTRINSIC_PARENTHESES)
    exp = exp->value.op.op1;

  if (exp && exp->expr_type == EXPR_NULL
      && code->ext.dt)
    {
      gfc_error ("Invalid context for NULL () intrinsic at %L",
		 &exp->where);
      return;
    }

  if (exp == NULL || (exp->expr_type != EXPR_VARIABLE
		      && exp->expr_type != EXPR_FUNCTION
		      && exp->expr_type != EXPR_STRUCTURE))
    return;

  /* If we are reading, the variable will be changed.  Note that
     code->ext.dt may be NULL if the TRANSFER is related to
     an INQUIRE statement -- but in this case, we are not reading, either.  */
  if (code->ext.dt && code->ext.dt->dt_io_kind->value.iokind == M_READ
      && !gfc_check_vardef_context (exp, false, false, false,
				    _("item in READ")))
    return;

  ts = exp->expr_type == EXPR_STRUCTURE ? &exp->ts : &exp->symtree->n.sym->ts;

  /* Go to actual component transferred.  */
  for (ref = exp->ref; ref; ref = ref->next)
    if (ref->type == REF_COMPONENT)
      ts = &ref->u.c.component->ts;

  if (ts->type == BT_CLASS)
    {
      /* FIXME: Test for defined input/output.  */
      gfc_error ("Data transfer element at %L cannot be polymorphic unless "
                "it is processed by a defined input/output procedure",
                &code->loc);
      return;
    }

  if (ts->type == BT_DERIVED)
    {
      /* Check that transferred derived type doesn't contain POINTER
	 components.  */
      if (ts->u.derived->attr.pointer_comp)
	{
	  gfc_error ("Data transfer element at %L cannot have POINTER "
		     "components unless it is processed by a defined "
		     "input/output procedure", &code->loc);
	  return;
	}

      /* F08:C935.  */
      if (ts->u.derived->attr.proc_pointer_comp)
	{
	  gfc_error ("Data transfer element at %L cannot have "
		     "procedure pointer components", &code->loc);
	  return;
	}

      if (ts->u.derived->attr.alloc_comp)
	{
	  gfc_error ("Data transfer element at %L cannot have ALLOCATABLE "
		     "components unless it is processed by a defined "
		     "input/output procedure", &code->loc);
	  return;
	}

      /* C_PTR and C_FUNPTR have private components which means they can not
         be printed.  However, if -std=gnu and not -pedantic, allow
         the component to be printed to help debugging.  */
      if (ts->u.derived->ts.f90_type == BT_VOID)
	{
	  if (!gfc_notify_std (GFC_STD_GNU, "Data transfer element at %L "
			       "cannot have PRIVATE components", &code->loc))
	    return;
	}
      else if (derived_inaccessible (ts->u.derived))
	{
	  gfc_error ("Data transfer element at %L cannot have "
		     "PRIVATE components",&code->loc);
	  return;
	}
    }

  if (exp->expr_type == EXPR_STRUCTURE)
    return;

  sym = exp->symtree->n.sym;

  if (sym->as != NULL && sym->as->type == AS_ASSUMED_SIZE && exp->ref
      && exp->ref->type == REF_ARRAY && exp->ref->u.ar.type == AR_FULL)
    {
      gfc_error ("Data transfer element at %L cannot be a full reference to "
		 "an assumed-size array", &code->loc);
      return;
    }
}


/*********** Toplevel code resolution subroutines ***********/

/* Find the set of labels that are reachable from this block.  We also
   record the last statement in each block.  */

static void
find_reachable_labels (gfc_code *block)
{
  gfc_code *c;

  if (!block)
    return;

  cs_base->reachable_labels = bitmap_obstack_alloc (&labels_obstack);

  /* Collect labels in this block.  We don't keep those corresponding
     to END {IF|SELECT}, these are checked in resolve_branch by going
     up through the code_stack.  */
  for (c = block; c; c = c->next)
    {
      if (c->here && c->op != EXEC_END_NESTED_BLOCK)
	bitmap_set_bit (cs_base->reachable_labels, c->here->value);
    }

  /* Merge with labels from parent block.  */
  if (cs_base->prev)
    {
      gcc_assert (cs_base->prev->reachable_labels);
      bitmap_ior_into (cs_base->reachable_labels,
		       cs_base->prev->reachable_labels);
    }
}


static void
resolve_lock_unlock (gfc_code *code)
{
  if (code->expr1->expr_type == EXPR_FUNCTION
      && code->expr1->value.function.isym
      && code->expr1->value.function.isym->id == GFC_ISYM_CAF_GET)
    remove_caf_get_intrinsic (code->expr1);

  if (code->expr1->ts.type != BT_DERIVED
      || code->expr1->expr_type != EXPR_VARIABLE
      || code->expr1->ts.u.derived->from_intmod != INTMOD_ISO_FORTRAN_ENV
      || code->expr1->ts.u.derived->intmod_sym_id != ISOFORTRAN_LOCK_TYPE
      || code->expr1->rank != 0
      || (!gfc_is_coarray (code->expr1) && !gfc_is_coindexed (code->expr1)))
    gfc_error ("Lock variable at %L must be a scalar of type LOCK_TYPE",
	       &code->expr1->where);

  /* Check STAT.  */
  if (code->expr2
      && (code->expr2->ts.type != BT_INTEGER || code->expr2->rank != 0
	  || code->expr2->expr_type != EXPR_VARIABLE))
    gfc_error ("STAT= argument at %L must be a scalar INTEGER variable",
	       &code->expr2->where);

  if (code->expr2
      && !gfc_check_vardef_context (code->expr2, false, false, false,
				    _("STAT variable")))
    return;

  /* Check ERRMSG.  */
  if (code->expr3
      && (code->expr3->ts.type != BT_CHARACTER || code->expr3->rank != 0
	  || code->expr3->expr_type != EXPR_VARIABLE))
    gfc_error ("ERRMSG= argument at %L must be a scalar CHARACTER variable",
	       &code->expr3->where);

  if (code->expr3
      && !gfc_check_vardef_context (code->expr3, false, false, false,
				    _("ERRMSG variable")))
    return;

  /* Check ACQUIRED_LOCK.  */
  if (code->expr4
      && (code->expr4->ts.type != BT_LOGICAL || code->expr4->rank != 0
	  || code->expr4->expr_type != EXPR_VARIABLE))
    gfc_error ("ACQUIRED_LOCK= argument at %L must be a scalar LOGICAL "
	       "variable", &code->expr4->where);

  if (code->expr4
      && !gfc_check_vardef_context (code->expr4, false, false, false,
				    _("ACQUIRED_LOCK variable")))
    return;
}


static void
resolve_critical (gfc_code *code)
{
  gfc_symtree *symtree;
  gfc_symbol *lock_type;
  char name[GFC_MAX_SYMBOL_LEN];
  static int serial = 0;

  if (flag_coarray != GFC_FCOARRAY_LIB)
    return;

  symtree = gfc_find_symtree (gfc_current_ns->sym_root,
			      GFC_PREFIX ("lock_type"));
  if (symtree)
    lock_type = symtree->n.sym;
  else
    {
      if (gfc_get_sym_tree (GFC_PREFIX ("lock_type"), gfc_current_ns, &symtree,
			    false) != 0)
	gcc_unreachable ();
      lock_type = symtree->n.sym;
      lock_type->attr.flavor = FL_DERIVED;
      lock_type->attr.zero_comp = 1;
      lock_type->from_intmod = INTMOD_ISO_FORTRAN_ENV;
      lock_type->intmod_sym_id = ISOFORTRAN_LOCK_TYPE;
    }

  sprintf(name, GFC_PREFIX ("lock_var") "%d",serial++);
  if (gfc_get_sym_tree (name, gfc_current_ns, &symtree, false) != 0)
    gcc_unreachable ();

  code->resolved_sym = symtree->n.sym;
  symtree->n.sym->attr.flavor = FL_VARIABLE;
  symtree->n.sym->attr.referenced = 1;
  symtree->n.sym->attr.artificial = 1;
  symtree->n.sym->attr.codimension = 1;
  symtree->n.sym->ts.type = BT_DERIVED;
  symtree->n.sym->ts.u.derived = lock_type;
  symtree->n.sym->as = gfc_get_array_spec ();
  symtree->n.sym->as->corank = 1;
  symtree->n.sym->as->type = AS_EXPLICIT;
  symtree->n.sym->as->cotype = AS_EXPLICIT;
  symtree->n.sym->as->lower[0] = gfc_get_int_expr (gfc_default_integer_kind,
						   NULL, 1);
}


static void
resolve_sync (gfc_code *code)
{
  /* Check imageset. The * case matches expr1 == NULL.  */
  if (code->expr1)
    {
      if (code->expr1->ts.type != BT_INTEGER || code->expr1->rank > 1)
	gfc_error ("Imageset argument at %L must be a scalar or rank-1 "
		   "INTEGER expression", &code->expr1->where);
      if (code->expr1->expr_type == EXPR_CONSTANT && code->expr1->rank == 0
	  && mpz_cmp_si (code->expr1->value.integer, 1) < 0)
	gfc_error ("Imageset argument at %L must between 1 and num_images()",
		   &code->expr1->where);
      else if (code->expr1->expr_type == EXPR_ARRAY
	       && gfc_simplify_expr (code->expr1, 0))
	{
	   gfc_constructor *cons;
	   cons = gfc_constructor_first (code->expr1->value.constructor);
	   for (; cons; cons = gfc_constructor_next (cons))
	     if (cons->expr->expr_type == EXPR_CONSTANT
		 &&  mpz_cmp_si (cons->expr->value.integer, 1) < 0)
	       gfc_error ("Imageset argument at %L must between 1 and "
			  "num_images()", &cons->expr->where);
	}
    }

  /* Check STAT.  */
  if (code->expr2
      && (code->expr2->ts.type != BT_INTEGER || code->expr2->rank != 0
	  || code->expr2->expr_type != EXPR_VARIABLE))
    gfc_error ("STAT= argument at %L must be a scalar INTEGER variable",
	       &code->expr2->where);

  /* Check ERRMSG.  */
  if (code->expr3
      && (code->expr3->ts.type != BT_CHARACTER || code->expr3->rank != 0
	  || code->expr3->expr_type != EXPR_VARIABLE))
    gfc_error ("ERRMSG= argument at %L must be a scalar CHARACTER variable",
	       &code->expr3->where);
}


/* Given a branch to a label, see if the branch is conforming.
   The code node describes where the branch is located.  */

static void
resolve_branch (gfc_st_label *label, gfc_code *code)
{
  code_stack *stack;

  if (label == NULL)
    return;

  /* Step one: is this a valid branching target?  */

  if (label->defined == ST_LABEL_UNKNOWN)
    {
      gfc_error ("Label %d referenced at %L is never defined", label->value,
		 &label->where);
      return;
    }

  if (label->defined != ST_LABEL_TARGET && label->defined != ST_LABEL_DO_TARGET)
    {
      gfc_error ("Statement at %L is not a valid branch target statement "
		 "for the branch statement at %L", &label->where, &code->loc);
      return;
    }

  /* Step two: make sure this branch is not a branch to itself ;-)  */

  if (code->here == label)
    {
      gfc_warning (0,
		   "Branch at %L may result in an infinite loop", &code->loc);
      return;
    }

  /* Step three:  See if the label is in the same block as the
     branching statement.  The hard work has been done by setting up
     the bitmap reachable_labels.  */

  if (bitmap_bit_p (cs_base->reachable_labels, label->value))
    {
      /* Check now whether there is a CRITICAL construct; if so, check
	 whether the label is still visible outside of the CRITICAL block,
	 which is invalid.  */
      for (stack = cs_base; stack; stack = stack->prev)
	{
	  if (stack->current->op == EXEC_CRITICAL
	      && bitmap_bit_p (stack->reachable_labels, label->value))
	    gfc_error ("GOTO statement at %L leaves CRITICAL construct for "
		      "label at %L", &code->loc, &label->where);
	  else if (stack->current->op == EXEC_DO_CONCURRENT
		   && bitmap_bit_p (stack->reachable_labels, label->value))
	    gfc_error ("GOTO statement at %L leaves DO CONCURRENT construct "
		      "for label at %L", &code->loc, &label->where);
	}

      return;
    }

  /* Step four:  If we haven't found the label in the bitmap, it may
    still be the label of the END of the enclosing block, in which
    case we find it by going up the code_stack.  */

  for (stack = cs_base; stack; stack = stack->prev)
    {
      if (stack->current->next && stack->current->next->here == label)
	break;
      if (stack->current->op == EXEC_CRITICAL)
	{
	  /* Note: A label at END CRITICAL does not leave the CRITICAL
	     construct as END CRITICAL is still part of it.  */
	  gfc_error ("GOTO statement at %L leaves CRITICAL construct for label"
		      " at %L", &code->loc, &label->where);
	  return;
	}
      else if (stack->current->op == EXEC_DO_CONCURRENT)
	{
	  gfc_error ("GOTO statement at %L leaves DO CONCURRENT construct for "
		     "label at %L", &code->loc, &label->where);
	  return;
	}
    }

  if (stack)
    {
      gcc_assert (stack->current->next->op == EXEC_END_NESTED_BLOCK);
      return;
    }

  /* The label is not in an enclosing block, so illegal.  This was
     allowed in Fortran 66, so we allow it as extension.  No
     further checks are necessary in this case.  */
  gfc_notify_std (GFC_STD_LEGACY, "Label at %L is not in the same block "
		  "as the GOTO statement at %L", &label->where,
		  &code->loc);
  return;
}


/* Check whether EXPR1 has the same shape as EXPR2.  */

static bool
resolve_where_shape (gfc_expr *expr1, gfc_expr *expr2)
{
  mpz_t shape[GFC_MAX_DIMENSIONS];
  mpz_t shape2[GFC_MAX_DIMENSIONS];
  bool result = false;
  int i;

  /* Compare the rank.  */
  if (expr1->rank != expr2->rank)
    return result;

  /* Compare the size of each dimension.  */
  for (i=0; i<expr1->rank; i++)
    {
      if (!gfc_array_dimen_size (expr1, i, &shape[i]))
	goto ignore;

      if (!gfc_array_dimen_size (expr2, i, &shape2[i]))
	goto ignore;

      if (mpz_cmp (shape[i], shape2[i]))
	goto over;
    }

  /* When either of the two expression is an assumed size array, we
     ignore the comparison of dimension sizes.  */
ignore:
  result = true;

over:
  gfc_clear_shape (shape, i);
  gfc_clear_shape (shape2, i);
  return result;
}


/* Check whether a WHERE assignment target or a WHERE mask expression
   has the same shape as the outmost WHERE mask expression.  */

static void
resolve_where (gfc_code *code, gfc_expr *mask)
{
  gfc_code *cblock;
  gfc_code *cnext;
  gfc_expr *e = NULL;

  cblock = code->block;

  /* Store the first WHERE mask-expr of the WHERE statement or construct.
     In case of nested WHERE, only the outmost one is stored.  */
  if (mask == NULL) /* outmost WHERE */
    e = cblock->expr1;
  else /* inner WHERE */
    e = mask;

  while (cblock)
    {
      if (cblock->expr1)
	{
	  /* Check if the mask-expr has a consistent shape with the
	     outmost WHERE mask-expr.  */
	  if (!resolve_where_shape (cblock->expr1, e))
	    gfc_error ("WHERE mask at %L has inconsistent shape",
		       &cblock->expr1->where);
	 }

      /* the assignment statement of a WHERE statement, or the first
	 statement in where-body-construct of a WHERE construct */
      cnext = cblock->next;
      while (cnext)
	{
	  switch (cnext->op)
	    {
	    /* WHERE assignment statement */
	    case EXEC_ASSIGN:

	      /* Check shape consistent for WHERE assignment target.  */
	      if (e && !resolve_where_shape (cnext->expr1, e))
	       gfc_error ("WHERE assignment target at %L has "
			  "inconsistent shape", &cnext->expr1->where);
	      break;


	    case EXEC_ASSIGN_CALL:
	      resolve_call (cnext);
	      if (!cnext->resolved_sym->attr.elemental)
		gfc_error("Non-ELEMENTAL user-defined assignment in WHERE at %L",
			  &cnext->ext.actual->expr->where);
	      break;

	    /* WHERE or WHERE construct is part of a where-body-construct */
	    case EXEC_WHERE:
	      resolve_where (cnext, e);
	      break;

	    default:
	      gfc_error ("Unsupported statement inside WHERE at %L",
			 &cnext->loc);
	    }
	 /* the next statement within the same where-body-construct */
	 cnext = cnext->next;
       }
    /* the next masked-elsewhere-stmt, elsewhere-stmt, or end-where-stmt */
    cblock = cblock->block;
  }
}


/* Resolve assignment in FORALL construct.
   NVAR is the number of FORALL index variables, and VAR_EXPR records the
   FORALL index variables.  */

static void
gfc_resolve_assign_in_forall (gfc_code *code, int nvar, gfc_expr **var_expr)
{
  int n;

  for (n = 0; n < nvar; n++)
    {
      gfc_symbol *forall_index;

      forall_index = var_expr[n]->symtree->n.sym;

      /* Check whether the assignment target is one of the FORALL index
	 variable.  */
      if ((code->expr1->expr_type == EXPR_VARIABLE)
	  && (code->expr1->symtree->n.sym == forall_index))
	gfc_error ("Assignment to a FORALL index variable at %L",
		   &code->expr1->where);
      else
	{
	  /* If one of the FORALL index variables doesn't appear in the
	     assignment variable, then there could be a many-to-one
	     assignment.  Emit a warning rather than an error because the
	     mask could be resolving this problem.  */
	  if (!find_forall_index (code->expr1, forall_index, 0))
	    gfc_warning (0, "The FORALL with index %qs is not used on the "
			 "left side of the assignment at %L and so might "
			 "cause multiple assignment to this object",
			 var_expr[n]->symtree->name, &code->expr1->where);
	}
    }
}


/* Resolve WHERE statement in FORALL construct.  */

static void
gfc_resolve_where_code_in_forall (gfc_code *code, int nvar,
				  gfc_expr **var_expr)
{
  gfc_code *cblock;
  gfc_code *cnext;

  cblock = code->block;
  while (cblock)
    {
      /* the assignment statement of a WHERE statement, or the first
	 statement in where-body-construct of a WHERE construct */
      cnext = cblock->next;
      while (cnext)
	{
	  switch (cnext->op)
	    {
	    /* WHERE assignment statement */
	    case EXEC_ASSIGN:
	      gfc_resolve_assign_in_forall (cnext, nvar, var_expr);
	      break;

	    /* WHERE operator assignment statement */
	    case EXEC_ASSIGN_CALL:
	      resolve_call (cnext);
	      if (!cnext->resolved_sym->attr.elemental)
		gfc_error("Non-ELEMENTAL user-defined assignment in WHERE at %L",
			  &cnext->ext.actual->expr->where);
	      break;

	    /* WHERE or WHERE construct is part of a where-body-construct */
	    case EXEC_WHERE:
	      gfc_resolve_where_code_in_forall (cnext, nvar, var_expr);
	      break;

	    default:
	      gfc_error ("Unsupported statement inside WHERE at %L",
			 &cnext->loc);
	    }
	  /* the next statement within the same where-body-construct */
	  cnext = cnext->next;
	}
      /* the next masked-elsewhere-stmt, elsewhere-stmt, or end-where-stmt */
      cblock = cblock->block;
    }
}


/* Traverse the FORALL body to check whether the following errors exist:
   1. For assignment, check if a many-to-one assignment happens.
   2. For WHERE statement, check the WHERE body to see if there is any
      many-to-one assignment.  */

static void
gfc_resolve_forall_body (gfc_code *code, int nvar, gfc_expr **var_expr)
{
  gfc_code *c;

  c = code->block->next;
  while (c)
    {
      switch (c->op)
	{
	case EXEC_ASSIGN:
	case EXEC_POINTER_ASSIGN:
	  gfc_resolve_assign_in_forall (c, nvar, var_expr);
	  break;

	case EXEC_ASSIGN_CALL:
	  resolve_call (c);
	  break;

	/* Because the gfc_resolve_blocks() will handle the nested FORALL,
	   there is no need to handle it here.  */
	case EXEC_FORALL:
	  break;
	case EXEC_WHERE:
	  gfc_resolve_where_code_in_forall(c, nvar, var_expr);
	  break;
	default:
	  break;
	}
      /* The next statement in the FORALL body.  */
      c = c->next;
    }
}


/* Counts the number of iterators needed inside a forall construct, including
   nested forall constructs. This is used to allocate the needed memory
   in gfc_resolve_forall.  */

static int
gfc_count_forall_iterators (gfc_code *code)
{
  int max_iters, sub_iters, current_iters;
  gfc_forall_iterator *fa;

  gcc_assert(code->op == EXEC_FORALL);
  max_iters = 0;
  current_iters = 0;

  for (fa = code->ext.forall_iterator; fa; fa = fa->next)
    current_iters ++;

  code = code->block->next;

  while (code)
    {
      if (code->op == EXEC_FORALL)
        {
          sub_iters = gfc_count_forall_iterators (code);
          if (sub_iters > max_iters)
            max_iters = sub_iters;
        }
      code = code->next;
    }

  return current_iters + max_iters;
}


/* Given a FORALL construct, first resolve the FORALL iterator, then call
   gfc_resolve_forall_body to resolve the FORALL body.  */

static void
gfc_resolve_forall (gfc_code *code, gfc_namespace *ns, int forall_save)
{
  static gfc_expr **var_expr;
  static int total_var = 0;
  static int nvar = 0;
  int old_nvar, tmp;
  gfc_forall_iterator *fa;
  int i;

  old_nvar = nvar;

  /* Start to resolve a FORALL construct   */
  if (forall_save == 0)
    {
      /* Count the total number of FORALL index in the nested FORALL
         construct in order to allocate the VAR_EXPR with proper size.  */
      total_var = gfc_count_forall_iterators (code);

      /* Allocate VAR_EXPR with NUMBER_OF_FORALL_INDEX elements.  */
      var_expr = XCNEWVEC (gfc_expr *, total_var);
    }

  /* The information about FORALL iterator, including FORALL index start, end
     and stride. The FORALL index can not appear in start, end or stride.  */
  for (fa = code->ext.forall_iterator; fa; fa = fa->next)
    {
      /* Check if any outer FORALL index name is the same as the current
	 one.  */
      for (i = 0; i < nvar; i++)
	{
	  if (fa->var->symtree->n.sym == var_expr[i]->symtree->n.sym)
	    {
	      gfc_error ("An outer FORALL construct already has an index "
			 "with this name %L", &fa->var->where);
	    }
	}

      /* Record the current FORALL index.  */
      var_expr[nvar] = gfc_copy_expr (fa->var);

      nvar++;

      /* No memory leak.  */
      gcc_assert (nvar <= total_var);
    }

  /* Resolve the FORALL body.  */
  gfc_resolve_forall_body (code, nvar, var_expr);

  /* May call gfc_resolve_forall to resolve the inner FORALL loop.  */
  gfc_resolve_blocks (code->block, ns);

  tmp = nvar;
  nvar = old_nvar;
  /* Free only the VAR_EXPRs allocated in this frame.  */
  for (i = nvar; i < tmp; i++)
     gfc_free_expr (var_expr[i]);

  if (nvar == 0)
    {
      /* We are in the outermost FORALL construct.  */
      gcc_assert (forall_save == 0);

      /* VAR_EXPR is not needed any more.  */
      free (var_expr);
      total_var = 0;
    }
}


/* Resolve a BLOCK construct statement.  */

static void
resolve_block_construct (gfc_code* code)
{
  /* Resolve the BLOCK's namespace.  */
  gfc_resolve (code->ext.block.ns);

  /* For an ASSOCIATE block, the associations (and their targets) are already
     resolved during resolve_symbol.  */
}


/* Resolve lists of blocks found in IF, SELECT CASE, WHERE, FORALL, GOTO and
   DO code nodes.  */

void
gfc_resolve_blocks (gfc_code *b, gfc_namespace *ns)
{
  bool t;

  for (; b; b = b->block)
    {
      t = gfc_resolve_expr (b->expr1);
      if (!gfc_resolve_expr (b->expr2))
	t = false;

      switch (b->op)
	{
	case EXEC_IF:
	  if (t && b->expr1 != NULL
	      && (b->expr1->ts.type != BT_LOGICAL || b->expr1->rank != 0))
	    gfc_error ("IF clause at %L requires a scalar LOGICAL expression",
		       &b->expr1->where);
	  break;

	case EXEC_WHERE:
	  if (t
	      && b->expr1 != NULL
	      && (b->expr1->ts.type != BT_LOGICAL || b->expr1->rank == 0))
	    gfc_error ("WHERE/ELSEWHERE clause at %L requires a LOGICAL array",
		       &b->expr1->where);
	  break;

	case EXEC_GOTO:
	  resolve_branch (b->label1, b);
	  break;

	case EXEC_BLOCK:
	  resolve_block_construct (b);
	  break;

	case EXEC_SELECT:
	case EXEC_SELECT_TYPE:
	case EXEC_FORALL:
	case EXEC_DO:
	case EXEC_DO_WHILE:
	case EXEC_DO_CONCURRENT:
	case EXEC_CRITICAL:
	case EXEC_READ:
	case EXEC_WRITE:
	case EXEC_IOLENGTH:
	case EXEC_WAIT:
	  break;

	case EXEC_OACC_PARALLEL_LOOP:
	case EXEC_OACC_PARALLEL:
	case EXEC_OACC_KERNELS_LOOP:
	case EXEC_OACC_KERNELS:
	case EXEC_OACC_DATA:
	case EXEC_OACC_HOST_DATA:
	case EXEC_OACC_LOOP:
	case EXEC_OACC_UPDATE:
	case EXEC_OACC_WAIT:
	case EXEC_OACC_CACHE:
	case EXEC_OACC_ENTER_DATA:
	case EXEC_OACC_EXIT_DATA:
	case EXEC_OACC_ATOMIC:
<<<<<<< HEAD
	case EXEC_OACC_ROUTINE:
	case EXEC_OACC_DECLARE:
=======
>>>>>>> bf3a27b8
	case EXEC_OMP_ATOMIC:
	case EXEC_OMP_CRITICAL:
	case EXEC_OMP_DISTRIBUTE:
	case EXEC_OMP_DISTRIBUTE_PARALLEL_DO:
	case EXEC_OMP_DISTRIBUTE_PARALLEL_DO_SIMD:
	case EXEC_OMP_DISTRIBUTE_SIMD:
	case EXEC_OMP_DO:
	case EXEC_OMP_DO_SIMD:
	case EXEC_OMP_MASTER:
	case EXEC_OMP_ORDERED:
	case EXEC_OMP_PARALLEL:
	case EXEC_OMP_PARALLEL_DO:
	case EXEC_OMP_PARALLEL_DO_SIMD:
	case EXEC_OMP_PARALLEL_SECTIONS:
	case EXEC_OMP_PARALLEL_WORKSHARE:
	case EXEC_OMP_SECTIONS:
	case EXEC_OMP_SIMD:
	case EXEC_OMP_SINGLE:
	case EXEC_OMP_TARGET:
	case EXEC_OMP_TARGET_DATA:
	case EXEC_OMP_TARGET_TEAMS:
	case EXEC_OMP_TARGET_TEAMS_DISTRIBUTE:
	case EXEC_OMP_TARGET_TEAMS_DISTRIBUTE_PARALLEL_DO:
	case EXEC_OMP_TARGET_TEAMS_DISTRIBUTE_PARALLEL_DO_SIMD:
	case EXEC_OMP_TARGET_TEAMS_DISTRIBUTE_SIMD:
	case EXEC_OMP_TARGET_UPDATE:
	case EXEC_OMP_TASK:
	case EXEC_OMP_TASKGROUP:
	case EXEC_OMP_TASKWAIT:
	case EXEC_OMP_TASKYIELD:
	case EXEC_OMP_TEAMS:
	case EXEC_OMP_TEAMS_DISTRIBUTE:
	case EXEC_OMP_TEAMS_DISTRIBUTE_PARALLEL_DO:
	case EXEC_OMP_TEAMS_DISTRIBUTE_PARALLEL_DO_SIMD:
	case EXEC_OMP_TEAMS_DISTRIBUTE_SIMD:
	case EXEC_OMP_WORKSHARE:
	  break;

	default:
	  gfc_internal_error ("gfc_resolve_blocks(): Bad block type");
	}

      gfc_resolve_code (b->next, ns);
    }
}


/* Does everything to resolve an ordinary assignment.  Returns true
   if this is an interface assignment.  */
static bool
resolve_ordinary_assign (gfc_code *code, gfc_namespace *ns)
{
  bool rval = false;
  gfc_expr *lhs;
  gfc_expr *rhs;
  int llen = 0;
  int rlen = 0;
  int n;
  gfc_ref *ref;
  symbol_attribute attr;

  if (gfc_extend_assign (code, ns))
    {
      gfc_expr** rhsptr;

      if (code->op == EXEC_ASSIGN_CALL)
	{
	  lhs = code->ext.actual->expr;
	  rhsptr = &code->ext.actual->next->expr;
	}
      else
	{
	  gfc_actual_arglist* args;
	  gfc_typebound_proc* tbp;

	  gcc_assert (code->op == EXEC_COMPCALL);

	  args = code->expr1->value.compcall.actual;
	  lhs = args->expr;
	  rhsptr = &args->next->expr;

	  tbp = code->expr1->value.compcall.tbp;
	  gcc_assert (!tbp->is_generic);
	}

      /* Make a temporary rhs when there is a default initializer
	 and rhs is the same symbol as the lhs.  */
      if ((*rhsptr)->expr_type == EXPR_VARIABLE
	    && (*rhsptr)->symtree->n.sym->ts.type == BT_DERIVED
	    && gfc_has_default_initializer ((*rhsptr)->symtree->n.sym->ts.u.derived)
	    && (lhs->symtree->n.sym == (*rhsptr)->symtree->n.sym))
	*rhsptr = gfc_get_parentheses (*rhsptr);

      return true;
    }

  lhs = code->expr1;
  rhs = code->expr2;

  if (rhs->is_boz
      && !gfc_notify_std (GFC_STD_GNU, "BOZ literal at %L outside "
			  "a DATA statement and outside INT/REAL/DBLE/CMPLX",
			  &code->loc))
    return false;

  /* Handle the case of a BOZ literal on the RHS.  */
  if (rhs->is_boz && lhs->ts.type != BT_INTEGER)
    {
      int rc;
      if (warn_surprising)
	gfc_warning (OPT_Wsurprising,
		     "BOZ literal at %L is bitwise transferred "
		     "non-integer symbol %qs", &code->loc,
		     lhs->symtree->n.sym->name);

      if (!gfc_convert_boz (rhs, &lhs->ts))
	return false;
      if ((rc = gfc_range_check (rhs)) != ARITH_OK)
	{
	  if (rc == ARITH_UNDERFLOW)
	    gfc_error ("Arithmetic underflow of bit-wise transferred BOZ at %L"
		       ". This check can be disabled with the option "
		       "%<-fno-range-check%>", &rhs->where);
	  else if (rc == ARITH_OVERFLOW)
	    gfc_error ("Arithmetic overflow of bit-wise transferred BOZ at %L"
		       ". This check can be disabled with the option "
		       "%<-fno-range-check%>", &rhs->where);
	  else if (rc == ARITH_NAN)
	    gfc_error ("Arithmetic NaN of bit-wise transferred BOZ at %L"
		       ". This check can be disabled with the option "
		       "%<-fno-range-check%>", &rhs->where);
	  return false;
	}
    }

  if (lhs->ts.type == BT_CHARACTER
	&& warn_character_truncation)
    {
      if (lhs->ts.u.cl != NULL
	    && lhs->ts.u.cl->length != NULL
	    && lhs->ts.u.cl->length->expr_type == EXPR_CONSTANT)
	llen = mpz_get_si (lhs->ts.u.cl->length->value.integer);

      if (rhs->expr_type == EXPR_CONSTANT)
 	rlen = rhs->value.character.length;

      else if (rhs->ts.u.cl != NULL
		 && rhs->ts.u.cl->length != NULL
		 && rhs->ts.u.cl->length->expr_type == EXPR_CONSTANT)
	rlen = mpz_get_si (rhs->ts.u.cl->length->value.integer);

      if (rlen && llen && rlen > llen)
	gfc_warning_now (OPT_Wcharacter_truncation,
			 "CHARACTER expression will be truncated "
			 "in assignment (%d/%d) at %L",
			 llen, rlen, &code->loc);
    }

  /* Ensure that a vector index expression for the lvalue is evaluated
     to a temporary if the lvalue symbol is referenced in it.  */
  if (lhs->rank)
    {
      for (ref = lhs->ref; ref; ref= ref->next)
	if (ref->type == REF_ARRAY)
	  {
	    for (n = 0; n < ref->u.ar.dimen; n++)
	      if (ref->u.ar.dimen_type[n] == DIMEN_VECTOR
		  && gfc_find_sym_in_expr (lhs->symtree->n.sym,
					   ref->u.ar.start[n]))
		ref->u.ar.start[n]
			= gfc_get_parentheses (ref->u.ar.start[n]);
	  }
    }

  if (gfc_pure (NULL))
    {
      if (lhs->ts.type == BT_DERIVED
	    && lhs->expr_type == EXPR_VARIABLE
	    && lhs->ts.u.derived->attr.pointer_comp
	    && rhs->expr_type == EXPR_VARIABLE
	    && (gfc_impure_variable (rhs->symtree->n.sym)
		|| gfc_is_coindexed (rhs)))
	{
	  /* F2008, C1283.  */
	  if (gfc_is_coindexed (rhs))
	    gfc_error ("Coindexed expression at %L is assigned to "
			"a derived type variable with a POINTER "
			"component in a PURE procedure",
			&rhs->where);
	  else
	    gfc_error ("The impure variable at %L is assigned to "
			"a derived type variable with a POINTER "
			"component in a PURE procedure (12.6)",
			&rhs->where);
	  return rval;
	}

      /* Fortran 2008, C1283.  */
      if (gfc_is_coindexed (lhs))
	{
	  gfc_error ("Assignment to coindexed variable at %L in a PURE "
		     "procedure", &rhs->where);
	  return rval;
	}
    }

  if (gfc_implicit_pure (NULL))
    {
      if (lhs->expr_type == EXPR_VARIABLE
	    && lhs->symtree->n.sym != gfc_current_ns->proc_name
	    && lhs->symtree->n.sym->ns != gfc_current_ns)
	gfc_unset_implicit_pure (NULL);

      if (lhs->ts.type == BT_DERIVED
	    && lhs->expr_type == EXPR_VARIABLE
	    && lhs->ts.u.derived->attr.pointer_comp
	    && rhs->expr_type == EXPR_VARIABLE
	    && (gfc_impure_variable (rhs->symtree->n.sym)
		|| gfc_is_coindexed (rhs)))
	gfc_unset_implicit_pure (NULL);

      /* Fortran 2008, C1283.  */
      if (gfc_is_coindexed (lhs))
	gfc_unset_implicit_pure (NULL);
    }

  /* F2008, 7.2.1.2.  */
  attr = gfc_expr_attr (lhs);
  if (lhs->ts.type == BT_CLASS && attr.allocatable)
    {
      if (attr.codimension)
	{
	  gfc_error ("Assignment to polymorphic coarray at %L is not "
		     "permitted", &lhs->where);
	  return false;
	}
      if (!gfc_notify_std (GFC_STD_F2008, "Assignment to an allocatable "
			   "polymorphic variable at %L", &lhs->where))
	return false;
      if (!flag_realloc_lhs)
	{
	  gfc_error ("Assignment to an allocatable polymorphic variable at %L "
		     "requires %<-frealloc-lhs%>", &lhs->where);
	  return false;
	}
      /* See PR 43366.  */
      gfc_error ("Assignment to an allocatable polymorphic variable at %L "
		 "is not yet supported", &lhs->where);
      return false;
    }
  else if (lhs->ts.type == BT_CLASS)
    {
      gfc_error ("Nonallocatable variable must not be polymorphic in intrinsic "
		 "assignment at %L - check that there is a matching specific "
		 "subroutine for '=' operator", &lhs->where);
      return false;
    }

  bool lhs_coindexed = gfc_is_coindexed (lhs);

  /* F2008, Section 7.2.1.2.  */
  if (lhs_coindexed && gfc_has_ultimate_allocatable (lhs))
    {
      gfc_error ("Coindexed variable must not have an allocatable ultimate "
		 "component in assignment at %L", &lhs->where);
      return false;
    }

  gfc_check_assign (lhs, rhs, 1);

  /* Assign the 'data' of a class object to a derived type.  */
  if (lhs->ts.type == BT_DERIVED
      && rhs->ts.type == BT_CLASS)
    gfc_add_data_component (rhs);

  /* Insert a GFC_ISYM_CAF_SEND intrinsic, when the LHS is a coindexed variable.
     Additionally, insert this code when the RHS is a CAF as we then use the
     GFC_ISYM_CAF_SEND intrinsic just to avoid a temporary; but do not do so if
     the LHS is (re)allocatable or has a vector subscript.  If the LHS is a
     noncoindexed array and the RHS is a coindexed scalar, use the normal code
     path.  */
  if (flag_coarray == GFC_FCOARRAY_LIB
      && (lhs_coindexed
	  || (code->expr2->expr_type == EXPR_FUNCTION
	      && code->expr2->value.function.isym
	      && code->expr2->value.function.isym->id == GFC_ISYM_CAF_GET
	      && (code->expr1->rank == 0 || code->expr2->rank != 0)
	      && !gfc_expr_attr (rhs).allocatable
              && !gfc_has_vector_subscript (rhs))))
    {
      if (code->expr2->expr_type == EXPR_FUNCTION
	  && code->expr2->value.function.isym
	  && code->expr2->value.function.isym->id == GFC_ISYM_CAF_GET)
	remove_caf_get_intrinsic (code->expr2);
      code->op = EXEC_CALL;
      gfc_get_sym_tree (GFC_PREFIX ("caf_send"), ns, &code->symtree, true);
      code->resolved_sym = code->symtree->n.sym;
      code->resolved_sym->attr.flavor = FL_PROCEDURE;
      code->resolved_sym->attr.intrinsic = 1;
      code->resolved_sym->attr.subroutine = 1;
      code->resolved_isym = gfc_intrinsic_subroutine_by_id (GFC_ISYM_CAF_SEND);
      gfc_commit_symbol (code->resolved_sym);
      code->ext.actual = gfc_get_actual_arglist ();
      code->ext.actual->expr = lhs;
      code->ext.actual->next = gfc_get_actual_arglist ();
      code->ext.actual->next->expr = rhs;
      code->expr1 = NULL;
      code->expr2 = NULL;
    }

  return false;
}


/* Add a component reference onto an expression.  */

static void
add_comp_ref (gfc_expr *e, gfc_component *c)
{
  gfc_ref **ref;
  ref = &(e->ref);
  while (*ref)
    ref = &((*ref)->next);
  *ref = gfc_get_ref ();
  (*ref)->type = REF_COMPONENT;
  (*ref)->u.c.sym = e->ts.u.derived;
  (*ref)->u.c.component = c;
  e->ts = c->ts;

  /* Add a full array ref, as necessary.  */
  if (c->as)
    {
      gfc_add_full_array_ref (e, c->as);
      e->rank = c->as->rank;
    }
}


/* Build an assignment.  Keep the argument 'op' for future use, so that
   pointer assignments can be made.  */

static gfc_code *
build_assignment (gfc_exec_op op, gfc_expr *expr1, gfc_expr *expr2,
		  gfc_component *comp1, gfc_component *comp2, locus loc)
{
  gfc_code *this_code;

  this_code = gfc_get_code (op);
  this_code->next = NULL;
  this_code->expr1 = gfc_copy_expr (expr1);
  this_code->expr2 = gfc_copy_expr (expr2);
  this_code->loc = loc;
  if (comp1 && comp2)
    {
      add_comp_ref (this_code->expr1, comp1);
      add_comp_ref (this_code->expr2, comp2);
    }

  return this_code;
}


/* Makes a temporary variable expression based on the characteristics of
   a given variable expression.  */

static gfc_expr*
get_temp_from_expr (gfc_expr *e, gfc_namespace *ns)
{
  static int serial = 0;
  char name[GFC_MAX_SYMBOL_LEN];
  gfc_symtree *tmp;
  gfc_array_spec *as;
  gfc_array_ref *aref;
  gfc_ref *ref;

  sprintf (name, GFC_PREFIX("DA%d"), serial++);
  gfc_get_sym_tree (name, ns, &tmp, false);
  gfc_add_type (tmp->n.sym, &e->ts, NULL);

  as = NULL;
  ref = NULL;
  aref = NULL;

  /* Obtain the arrayspec for the temporary.  */
   if (e->rank && e->expr_type != EXPR_ARRAY
       && e->expr_type != EXPR_FUNCTION
       && e->expr_type != EXPR_OP)
    {
      aref = gfc_find_array_ref (e);
      if (e->expr_type == EXPR_VARIABLE
	  && e->symtree->n.sym->as == aref->as)
	as = aref->as;
      else
	{
	  for (ref = e->ref; ref; ref = ref->next)
	    if (ref->type == REF_COMPONENT
		&& ref->u.c.component->as == aref->as)
	      {
		as = aref->as;
		break;
	      }
	}
    }

  /* Add the attributes and the arrayspec to the temporary.  */
  tmp->n.sym->attr = gfc_expr_attr (e);
  tmp->n.sym->attr.function = 0;
  tmp->n.sym->attr.result = 0;
  tmp->n.sym->attr.flavor = FL_VARIABLE;

  if (as)
    {
      tmp->n.sym->as = gfc_copy_array_spec (as);
      if (!ref)
	ref = e->ref;
      if (as->type == AS_DEFERRED)
	tmp->n.sym->attr.allocatable = 1;
    }
  else if (e->rank && (e->expr_type == EXPR_ARRAY
		       || e->expr_type == EXPR_FUNCTION
		       || e->expr_type == EXPR_OP))
    {
      tmp->n.sym->as = gfc_get_array_spec ();
      tmp->n.sym->as->type = AS_DEFERRED;
      tmp->n.sym->as->rank = e->rank;
      tmp->n.sym->attr.allocatable = 1;
      tmp->n.sym->attr.dimension = 1;
    }
  else
    tmp->n.sym->attr.dimension = 0;

  gfc_set_sym_referenced (tmp->n.sym);
  gfc_commit_symbol (tmp->n.sym);
  e = gfc_lval_expr_from_sym (tmp->n.sym);

  /* Should the lhs be a section, use its array ref for the
     temporary expression.  */
  if (aref && aref->type != AR_FULL)
    {
      gfc_free_ref_list (e->ref);
      e->ref = gfc_copy_ref (ref);
    }
  return e;
}


/* Add one line of code to the code chain, making sure that 'head' and
   'tail' are appropriately updated.  */

static void
add_code_to_chain (gfc_code **this_code, gfc_code **head, gfc_code **tail)
{
  gcc_assert (this_code);
  if (*head == NULL)
    *head = *tail = *this_code;
  else
    *tail = gfc_append_code (*tail, *this_code);
  *this_code = NULL;
}


/* Counts the potential number of part array references that would
   result from resolution of typebound defined assignments.  */

static int
nonscalar_typebound_assign (gfc_symbol *derived, int depth)
{
  gfc_component *c;
  int c_depth = 0, t_depth;

  for (c= derived->components; c; c = c->next)
    {
      if ((c->ts.type != BT_DERIVED
	    || c->attr.pointer
	    || c->attr.allocatable
	    || c->attr.proc_pointer_comp
	    || c->attr.class_pointer
	    || c->attr.proc_pointer)
	  && !c->attr.defined_assign_comp)
	continue;

      if (c->as && c_depth == 0)
	c_depth = 1;

      if (c->ts.u.derived->attr.defined_assign_comp)
	t_depth = nonscalar_typebound_assign (c->ts.u.derived,
					      c->as ? 1 : 0);
      else
	t_depth = 0;

      c_depth = t_depth > c_depth ? t_depth : c_depth;
    }
  return depth + c_depth;
}


/* Implement 7.2.1.3 of the F08 standard:
   "An intrinsic assignment where the variable is of derived type is
   performed as if each component of the variable were assigned from the
   corresponding component of expr using pointer assignment (7.2.2) for
   each pointer component, defined assignment for each nonpointer
   nonallocatable component of a type that has a type-bound defined
   assignment consistent with the component, intrinsic assignment for
   each other nonpointer nonallocatable component, ..."

   The pointer assignments are taken care of by the intrinsic
   assignment of the structure itself.  This function recursively adds
   defined assignments where required.  The recursion is accomplished
   by calling gfc_resolve_code.

   When the lhs in a defined assignment has intent INOUT, we need a
   temporary for the lhs.  In pseudo-code:

   ! Only call function lhs once.
      if (lhs is not a constant or an variable)
	  temp_x = expr2
          expr2 => temp_x
   ! Do the intrinsic assignment
      expr1 = expr2
   ! Now do the defined assignments
      do over components with typebound defined assignment [%cmp]
	#if one component's assignment procedure is INOUT
	  t1 = expr1
	  #if expr2 non-variable
	    temp_x = expr2
	    expr2 => temp_x
	  # endif
	  expr1 = expr2
	  # for each cmp
	    t1%cmp {defined=} expr2%cmp
	    expr1%cmp = t1%cmp
	#else
	  expr1 = expr2

	# for each cmp
	  expr1%cmp {defined=} expr2%cmp
	#endif
   */

/* The temporary assignments have to be put on top of the additional
   code to avoid the result being changed by the intrinsic assignment.
   */
static int component_assignment_level = 0;
static gfc_code *tmp_head = NULL, *tmp_tail = NULL;

static void
generate_component_assignments (gfc_code **code, gfc_namespace *ns)
{
  gfc_component *comp1, *comp2;
  gfc_code *this_code = NULL, *head = NULL, *tail = NULL;
  gfc_expr *t1;
  int error_count, depth;

  gfc_get_errors (NULL, &error_count);

  /* Filter out continuing processing after an error.  */
  if (error_count
      || (*code)->expr1->ts.type != BT_DERIVED
      || (*code)->expr2->ts.type != BT_DERIVED)
    return;

  /* TODO: Handle more than one part array reference in assignments.  */
  depth = nonscalar_typebound_assign ((*code)->expr1->ts.u.derived,
				      (*code)->expr1->rank ? 1 : 0);
  if (depth > 1)
    {
      gfc_warning (0, "TODO: type-bound defined assignment(s) at %L not "
		   "done because multiple part array references would "
		   "occur in intermediate expressions.", &(*code)->loc);
      return;
    }

  component_assignment_level++;

  /* Create a temporary so that functions get called only once.  */
  if ((*code)->expr2->expr_type != EXPR_VARIABLE
      && (*code)->expr2->expr_type != EXPR_CONSTANT)
    {
      gfc_expr *tmp_expr;

      /* Assign the rhs to the temporary.  */
      tmp_expr = get_temp_from_expr ((*code)->expr1, ns);
      this_code = build_assignment (EXEC_ASSIGN,
				    tmp_expr, (*code)->expr2,
				    NULL, NULL, (*code)->loc);
      /* Add the code and substitute the rhs expression.  */
      add_code_to_chain (&this_code, &tmp_head, &tmp_tail);
      gfc_free_expr ((*code)->expr2);
      (*code)->expr2 = tmp_expr;
    }

  /* Do the intrinsic assignment.  This is not needed if the lhs is one
     of the temporaries generated here, since the intrinsic assignment
     to the final result already does this.  */
  if ((*code)->expr1->symtree->n.sym->name[2] != '@')
    {
      this_code = build_assignment (EXEC_ASSIGN,
				    (*code)->expr1, (*code)->expr2,
				    NULL, NULL, (*code)->loc);
      add_code_to_chain (&this_code, &head, &tail);
    }

  comp1 = (*code)->expr1->ts.u.derived->components;
  comp2 = (*code)->expr2->ts.u.derived->components;

  t1 = NULL;
  for (; comp1; comp1 = comp1->next, comp2 = comp2->next)
    {
      bool inout = false;

      /* The intrinsic assignment does the right thing for pointers
	 of all kinds and allocatable components.  */
      if (comp1->ts.type != BT_DERIVED
	  || comp1->attr.pointer
	  || comp1->attr.allocatable
	  || comp1->attr.proc_pointer_comp
	  || comp1->attr.class_pointer
	  || comp1->attr.proc_pointer)
	continue;

      /* Make an assigment for this component.  */
      this_code = build_assignment (EXEC_ASSIGN,
				    (*code)->expr1, (*code)->expr2,
				    comp1, comp2, (*code)->loc);

      /* Convert the assignment if there is a defined assignment for
	 this type.  Otherwise, using the call from gfc_resolve_code,
	 recurse into its components.  */
      gfc_resolve_code (this_code, ns);

      if (this_code->op == EXEC_ASSIGN_CALL)
	{
	  gfc_formal_arglist *dummy_args;
	  gfc_symbol *rsym;
	  /* Check that there is a typebound defined assignment.  If not,
	     then this must be a module defined assignment.  We cannot
	     use the defined_assign_comp attribute here because it must
	     be this derived type that has the defined assignment and not
	     a parent type.  */
	  if (!(comp1->ts.u.derived->f2k_derived
		&& comp1->ts.u.derived->f2k_derived
					->tb_op[INTRINSIC_ASSIGN]))
	    {
	      gfc_free_statements (this_code);
	      this_code = NULL;
	      continue;
	    }

	  /* If the first argument of the subroutine has intent INOUT
	     a temporary must be generated and used instead.  */
	  rsym = this_code->resolved_sym;
	  dummy_args = gfc_sym_get_dummy_args (rsym);
	  if (dummy_args
	      && dummy_args->sym->attr.intent == INTENT_INOUT)
	    {
	      gfc_code *temp_code;
	      inout = true;

	      /* Build the temporary required for the assignment and put
		 it at the head of the generated code.  */
	      if (!t1)
		{
		  t1 = get_temp_from_expr ((*code)->expr1, ns);
		  temp_code = build_assignment (EXEC_ASSIGN,
						t1, (*code)->expr1,
				NULL, NULL, (*code)->loc);

		  /* For allocatable LHS, check whether it is allocated.  Note
		     that allocatable components with defined assignment are
		     not yet support.  See PR 57696.  */
		  if ((*code)->expr1->symtree->n.sym->attr.allocatable)
		    {
		      gfc_code *block;
		      gfc_expr *e =
			gfc_lval_expr_from_sym ((*code)->expr1->symtree->n.sym);
		      block = gfc_get_code (EXEC_IF);
		      block->block = gfc_get_code (EXEC_IF);
		      block->block->expr1
			  = gfc_build_intrinsic_call (ns,
				    GFC_ISYM_ALLOCATED, "allocated",
				    (*code)->loc, 1, e);
		      block->block->next = temp_code;
		      temp_code = block;
		    }
		  add_code_to_chain (&temp_code, &tmp_head, &tmp_tail);
		}

	      /* Replace the first actual arg with the component of the
		 temporary.  */
	      gfc_free_expr (this_code->ext.actual->expr);
	      this_code->ext.actual->expr = gfc_copy_expr (t1);
	      add_comp_ref (this_code->ext.actual->expr, comp1);

	      /* If the LHS variable is allocatable and wasn't allocated and
                 the temporary is allocatable, pointer assign the address of
                 the freshly allocated LHS to the temporary.  */
	      if ((*code)->expr1->symtree->n.sym->attr.allocatable
		  && gfc_expr_attr ((*code)->expr1).allocatable)
		{
		  gfc_code *block;
		  gfc_expr *cond;

		  cond = gfc_get_expr ();
		  cond->ts.type = BT_LOGICAL;
		  cond->ts.kind = gfc_default_logical_kind;
		  cond->expr_type = EXPR_OP;
		  cond->where = (*code)->loc;
		  cond->value.op.op = INTRINSIC_NOT;
		  cond->value.op.op1 = gfc_build_intrinsic_call (ns,
					  GFC_ISYM_ALLOCATED, "allocated",
					  (*code)->loc, 1, gfc_copy_expr (t1));
		  block = gfc_get_code (EXEC_IF);
		  block->block = gfc_get_code (EXEC_IF);
		  block->block->expr1 = cond;
		  block->block->next = build_assignment (EXEC_POINTER_ASSIGN,
					t1, (*code)->expr1,
					NULL, NULL, (*code)->loc);
		  add_code_to_chain (&block, &head, &tail);
		}
	    }
	}
      else if (this_code->op == EXEC_ASSIGN && !this_code->next)
	{
	  /* Don't add intrinsic assignments since they are already
	     effected by the intrinsic assignment of the structure.  */
	  gfc_free_statements (this_code);
	  this_code = NULL;
	  continue;
	}

      add_code_to_chain (&this_code, &head, &tail);

      if (t1 && inout)
	{
	  /* Transfer the value to the final result.  */
	  this_code = build_assignment (EXEC_ASSIGN,
					(*code)->expr1, t1,
					comp1, comp2, (*code)->loc);
	  add_code_to_chain (&this_code, &head, &tail);
	}
    }

  /* Put the temporary assignments at the top of the generated code.  */
  if (tmp_head && component_assignment_level == 1)
    {
      gfc_append_code (tmp_head, head);
      head = tmp_head;
      tmp_head = tmp_tail = NULL;
    }

  // If we did a pointer assignment - thus, we need to ensure that the LHS is
  // not accidentally deallocated. Hence, nullify t1.
  if (t1 && (*code)->expr1->symtree->n.sym->attr.allocatable
      && gfc_expr_attr ((*code)->expr1).allocatable)
    {
      gfc_code *block;
      gfc_expr *cond;
      gfc_expr *e;

      e = gfc_lval_expr_from_sym ((*code)->expr1->symtree->n.sym);
      cond = gfc_build_intrinsic_call (ns, GFC_ISYM_ASSOCIATED, "associated",
				       (*code)->loc, 2, gfc_copy_expr (t1), e);
      block = gfc_get_code (EXEC_IF);
      block->block = gfc_get_code (EXEC_IF);
      block->block->expr1 = cond;
      block->block->next = build_assignment (EXEC_POINTER_ASSIGN,
					t1, gfc_get_null_expr (&(*code)->loc),
					NULL, NULL, (*code)->loc);
      gfc_append_code (tail, block);
      tail = block;
    }

  /* Now attach the remaining code chain to the input code.  Step on
     to the end of the new code since resolution is complete.  */
  gcc_assert ((*code)->op == EXEC_ASSIGN);
  tail->next = (*code)->next;
  /* Overwrite 'code' because this would place the intrinsic assignment
     before the temporary for the lhs is created.  */
  gfc_free_expr ((*code)->expr1);
  gfc_free_expr ((*code)->expr2);
  **code = *head;
  if (head != tail)
    free (head);
  *code = tail;

  component_assignment_level--;
}


/* F2008: Pointer function assignments are of the form:
	ptr_fcn (args) = expr
   This function breaks these assignments into two statements:
	temporary_pointer => ptr_fcn(args)
	temporary_pointer = expr  */

static bool
resolve_ptr_fcn_assign (gfc_code **code, gfc_namespace *ns)
{
  gfc_expr *tmp_ptr_expr;
  gfc_code *this_code;
  gfc_component *comp;
  gfc_symbol *s;

  if ((*code)->expr1->expr_type != EXPR_FUNCTION)
    return false;

  /* Even if standard does not support this feature, continue to build
     the two statements to avoid upsetting frontend_passes.c.  */
  gfc_notify_std (GFC_STD_F2008, "Pointer procedure assignment at "
		  "%L", &(*code)->loc);

  comp = gfc_get_proc_ptr_comp ((*code)->expr1);

  if (comp)
    s = comp->ts.interface;
  else
    s = (*code)->expr1->symtree->n.sym;

  if (s == NULL || !s->result->attr.pointer)
    {
      gfc_error ("The function result on the lhs of the assignment at "
		 "%L must have the pointer attribute.",
		 &(*code)->expr1->where);
      (*code)->op = EXEC_NOP;
      return false;
    }

  tmp_ptr_expr = get_temp_from_expr ((*code)->expr2, ns);

  /* get_temp_from_expression is set up for ordinary assignments. To that
     end, where array bounds are not known, arrays are made allocatable.
     Change the temporary to a pointer here.  */
  tmp_ptr_expr->symtree->n.sym->attr.pointer = 1;
  tmp_ptr_expr->symtree->n.sym->attr.allocatable = 0;
  tmp_ptr_expr->where = (*code)->loc;

  this_code = build_assignment (EXEC_ASSIGN,
				tmp_ptr_expr, (*code)->expr2,
				NULL, NULL, (*code)->loc);
  this_code->next = (*code)->next;
  (*code)->next = this_code;
  (*code)->op = EXEC_POINTER_ASSIGN;
  (*code)->expr2 = (*code)->expr1;
  (*code)->expr1 = tmp_ptr_expr;

  return true;
}


/* Given a block of code, recursively resolve everything pointed to by this
   code block.  */

void
gfc_resolve_code (gfc_code *code, gfc_namespace *ns)
{
  int omp_workshare_save;
  int forall_save, do_concurrent_save;
  code_stack frame;
  bool t;

  frame.prev = cs_base;
  frame.head = code;
  cs_base = &frame;

  find_reachable_labels (code);

  for (; code; code = code->next)
    {
      frame.current = code;
      forall_save = forall_flag;
      do_concurrent_save = gfc_do_concurrent_flag;

      if (code->op == EXEC_FORALL)
	{
	  forall_flag = 1;
	  gfc_resolve_forall (code, ns, forall_save);
	  forall_flag = 2;
	}
      else if (code->block)
	{
	  omp_workshare_save = -1;
	  switch (code->op)
	    {
	    case EXEC_OACC_PARALLEL_LOOP:
	    case EXEC_OACC_PARALLEL:
	    case EXEC_OACC_KERNELS_LOOP:
	    case EXEC_OACC_KERNELS:
	    case EXEC_OACC_DATA:
	    case EXEC_OACC_HOST_DATA:
	    case EXEC_OACC_LOOP:
	      gfc_resolve_oacc_blocks (code, ns);
	      break;
	    case EXEC_OMP_PARALLEL_WORKSHARE:
	      omp_workshare_save = omp_workshare_flag;
	      omp_workshare_flag = 1;
	      gfc_resolve_omp_parallel_blocks (code, ns);
	      break;
	    case EXEC_OMP_PARALLEL:
	    case EXEC_OMP_PARALLEL_DO:
	    case EXEC_OMP_PARALLEL_DO_SIMD:
	    case EXEC_OMP_PARALLEL_SECTIONS:
	    case EXEC_OMP_TARGET_TEAMS:
	    case EXEC_OMP_TARGET_TEAMS_DISTRIBUTE:
	    case EXEC_OMP_TARGET_TEAMS_DISTRIBUTE_PARALLEL_DO:
	    case EXEC_OMP_TARGET_TEAMS_DISTRIBUTE_PARALLEL_DO_SIMD:
	    case EXEC_OMP_TARGET_TEAMS_DISTRIBUTE_SIMD:
	    case EXEC_OMP_TASK:
	    case EXEC_OMP_TEAMS:
	    case EXEC_OMP_TEAMS_DISTRIBUTE:
	    case EXEC_OMP_TEAMS_DISTRIBUTE_PARALLEL_DO:
	    case EXEC_OMP_TEAMS_DISTRIBUTE_PARALLEL_DO_SIMD:
	    case EXEC_OMP_TEAMS_DISTRIBUTE_SIMD:
	      omp_workshare_save = omp_workshare_flag;
	      omp_workshare_flag = 0;
	      gfc_resolve_omp_parallel_blocks (code, ns);
	      break;
	    case EXEC_OMP_DISTRIBUTE:
	    case EXEC_OMP_DISTRIBUTE_SIMD:
	    case EXEC_OMP_DO:
	    case EXEC_OMP_DO_SIMD:
	    case EXEC_OMP_SIMD:
	      gfc_resolve_omp_do_blocks (code, ns);
	      break;
	    case EXEC_SELECT_TYPE:
	      /* Blocks are handled in resolve_select_type because we have
		 to transform the SELECT TYPE into ASSOCIATE first.  */
	      break;
            case EXEC_DO_CONCURRENT:
	      gfc_do_concurrent_flag = 1;
	      gfc_resolve_blocks (code->block, ns);
	      gfc_do_concurrent_flag = 2;
	      break;
	    case EXEC_OMP_WORKSHARE:
	      omp_workshare_save = omp_workshare_flag;
	      omp_workshare_flag = 1;
	      /* FALL THROUGH */
	    default:
	      gfc_resolve_blocks (code->block, ns);
	      break;
	    }

	  if (omp_workshare_save != -1)
	    omp_workshare_flag = omp_workshare_save;
	}
start:
      t = true;
      if (code->op != EXEC_COMPCALL && code->op != EXEC_CALL_PPC)
	t = gfc_resolve_expr (code->expr1);
      forall_flag = forall_save;
      gfc_do_concurrent_flag = do_concurrent_save;

      if (!gfc_resolve_expr (code->expr2))
	t = false;

      if (code->op == EXEC_ALLOCATE
	  && !gfc_resolve_expr (code->expr3))
	t = false;

      switch (code->op)
	{
	case EXEC_NOP:
	case EXEC_END_BLOCK:
	case EXEC_END_NESTED_BLOCK:
	case EXEC_CYCLE:
	case EXEC_PAUSE:
	case EXEC_STOP:
	case EXEC_ERROR_STOP:
	case EXEC_EXIT:
	case EXEC_CONTINUE:
	case EXEC_DT_END:
	case EXEC_ASSIGN_CALL:
	  break;

	case EXEC_CRITICAL:
	  resolve_critical (code);
	  break;

	case EXEC_SYNC_ALL:
	case EXEC_SYNC_IMAGES:
	case EXEC_SYNC_MEMORY:
	  resolve_sync (code);
	  break;

	case EXEC_LOCK:
	case EXEC_UNLOCK:
	  resolve_lock_unlock (code);
	  break;

	case EXEC_ENTRY:
	  /* Keep track of which entry we are up to.  */
	  current_entry_id = code->ext.entry->id;
	  break;

	case EXEC_WHERE:
	  resolve_where (code, NULL);
	  break;

	case EXEC_GOTO:
	  if (code->expr1 != NULL)
	    {
	      if (code->expr1->ts.type != BT_INTEGER)
		gfc_error ("ASSIGNED GOTO statement at %L requires an "
			   "INTEGER variable", &code->expr1->where);
	      else if (code->expr1->symtree->n.sym->attr.assign != 1)
		gfc_error ("Variable %qs has not been assigned a target "
			   "label at %L", code->expr1->symtree->n.sym->name,
			   &code->expr1->where);
	    }
	  else
	    resolve_branch (code->label1, code);
	  break;

	case EXEC_RETURN:
	  if (code->expr1 != NULL
		&& (code->expr1->ts.type != BT_INTEGER || code->expr1->rank))
	    gfc_error ("Alternate RETURN statement at %L requires a SCALAR-"
		       "INTEGER return specifier", &code->expr1->where);
	  break;

	case EXEC_INIT_ASSIGN:
	case EXEC_END_PROCEDURE:
	  break;

	case EXEC_ASSIGN:
	  if (!t)
	    break;

	  /* Remove a GFC_ISYM_CAF_GET inserted for a coindexed variable on
	     the LHS.  */
	  if (code->expr1->expr_type == EXPR_FUNCTION
	      && code->expr1->value.function.isym
	      && code->expr1->value.function.isym->id == GFC_ISYM_CAF_GET)
	    remove_caf_get_intrinsic (code->expr1);

	  /* If this is a pointer function in an lvalue variable context,
	     the new code will have to be resolved afresh. This is also the
	     case with an error, where the code is transformed into NOP to
	     prevent ICEs downstream.  */
	  if (resolve_ptr_fcn_assign (&code, ns)
	      || code->op == EXEC_NOP)
	    goto start;

	  if (!gfc_check_vardef_context (code->expr1, false, false, false,
					 _("assignment")))
	    break;

	  if (resolve_ordinary_assign (code, ns))
	    {
	      if (code->op == EXEC_COMPCALL)
		goto compcall;
	      else
		goto call;
	    }

	  /* F03 7.4.1.3 for non-allocatable, non-pointer components.  */
	  if (code->op != EXEC_CALL && code->expr1->ts.type == BT_DERIVED
	      && code->expr1->ts.u.derived
	      && code->expr1->ts.u.derived->attr.defined_assign_comp)
	    generate_component_assignments (&code, ns);

	  break;

	case EXEC_LABEL_ASSIGN:
	  if (code->label1->defined == ST_LABEL_UNKNOWN)
	    gfc_error ("Label %d referenced at %L is never defined",
		       code->label1->value, &code->label1->where);
	  if (t
	      && (code->expr1->expr_type != EXPR_VARIABLE
		  || code->expr1->symtree->n.sym->ts.type != BT_INTEGER
		  || code->expr1->symtree->n.sym->ts.kind
		     != gfc_default_integer_kind
		  || code->expr1->symtree->n.sym->as != NULL))
	    gfc_error ("ASSIGN statement at %L requires a scalar "
		       "default INTEGER variable", &code->expr1->where);
	  break;

	case EXEC_POINTER_ASSIGN:
	  {
	    gfc_expr* e;

	    if (!t)
	      break;

	    /* This is both a variable definition and pointer assignment
	       context, so check both of them.  For rank remapping, a final
	       array ref may be present on the LHS and fool gfc_expr_attr
	       used in gfc_check_vardef_context.  Remove it.  */
	    e = remove_last_array_ref (code->expr1);
	    t = gfc_check_vardef_context (e, true, false, false,
					  _("pointer assignment"));
	    if (t)
	      t = gfc_check_vardef_context (e, false, false, false,
					    _("pointer assignment"));
	    gfc_free_expr (e);
	    if (!t)
	      break;

	    gfc_check_pointer_assign (code->expr1, code->expr2);
	    break;
	  }

	case EXEC_ARITHMETIC_IF:
	  {
	    gfc_expr *e = code->expr1;

	    gfc_resolve_expr (e);
	    if (e->expr_type == EXPR_NULL)
	      gfc_error ("Invalid NULL at %L", &e->where);

	    if (t && (e->rank > 0
		      || !(e->ts.type == BT_REAL || e->ts.type == BT_INTEGER)))
	      gfc_error ("Arithmetic IF statement at %L requires a scalar "
			 "REAL or INTEGER expression", &e->where);

	    resolve_branch (code->label1, code);
	    resolve_branch (code->label2, code);
	    resolve_branch (code->label3, code);
	  }
	  break;

	case EXEC_IF:
	  if (t && code->expr1 != NULL
	      && (code->expr1->ts.type != BT_LOGICAL
		  || code->expr1->rank != 0))
	    gfc_error ("IF clause at %L requires a scalar LOGICAL expression",
		       &code->expr1->where);
	  break;

	case EXEC_CALL:
	call:
	  resolve_call (code);
	  break;

	case EXEC_COMPCALL:
	compcall:
	  resolve_typebound_subroutine (code);
	  break;

	case EXEC_CALL_PPC:
	  resolve_ppc_call (code);
	  break;

	case EXEC_SELECT:
	  /* Select is complicated. Also, a SELECT construct could be
	     a transformed computed GOTO.  */
	  resolve_select (code, false);
	  break;

	case EXEC_SELECT_TYPE:
	  resolve_select_type (code, ns);
	  break;

	case EXEC_BLOCK:
	  resolve_block_construct (code);
	  break;

	case EXEC_DO:
	  if (code->ext.iterator != NULL)
	    {
	      gfc_iterator *iter = code->ext.iterator;
	      if (gfc_resolve_iterator (iter, true, false))
		gfc_resolve_do_iterator (code, iter->var->symtree->n.sym);
	    }
	  break;

	case EXEC_DO_WHILE:
	  if (code->expr1 == NULL)
	    gfc_internal_error ("gfc_resolve_code(): No expression on "
				"DO WHILE");
	  if (t
	      && (code->expr1->rank != 0
		  || code->expr1->ts.type != BT_LOGICAL))
	    gfc_error ("Exit condition of DO WHILE loop at %L must be "
		       "a scalar LOGICAL expression", &code->expr1->where);
	  break;

	case EXEC_ALLOCATE:
	  if (t)
	    resolve_allocate_deallocate (code, "ALLOCATE");

	  break;

	case EXEC_DEALLOCATE:
	  if (t)
	    resolve_allocate_deallocate (code, "DEALLOCATE");

	  break;

	case EXEC_OPEN:
	  if (!gfc_resolve_open (code->ext.open))
	    break;

	  resolve_branch (code->ext.open->err, code);
	  break;

	case EXEC_CLOSE:
	  if (!gfc_resolve_close (code->ext.close))
	    break;

	  resolve_branch (code->ext.close->err, code);
	  break;

	case EXEC_BACKSPACE:
	case EXEC_ENDFILE:
	case EXEC_REWIND:
	case EXEC_FLUSH:
	  if (!gfc_resolve_filepos (code->ext.filepos))
	    break;

	  resolve_branch (code->ext.filepos->err, code);
	  break;

	case EXEC_INQUIRE:
	  if (!gfc_resolve_inquire (code->ext.inquire))
	      break;

	  resolve_branch (code->ext.inquire->err, code);
	  break;

	case EXEC_IOLENGTH:
	  gcc_assert (code->ext.inquire != NULL);
	  if (!gfc_resolve_inquire (code->ext.inquire))
	    break;

	  resolve_branch (code->ext.inquire->err, code);
	  break;

	case EXEC_WAIT:
	  if (!gfc_resolve_wait (code->ext.wait))
	    break;

	  resolve_branch (code->ext.wait->err, code);
	  resolve_branch (code->ext.wait->end, code);
	  resolve_branch (code->ext.wait->eor, code);
	  break;

	case EXEC_READ:
	case EXEC_WRITE:
	  if (!gfc_resolve_dt (code->ext.dt, &code->loc))
	    break;

	  resolve_branch (code->ext.dt->err, code);
	  resolve_branch (code->ext.dt->end, code);
	  resolve_branch (code->ext.dt->eor, code);
	  break;

	case EXEC_TRANSFER:
	  resolve_transfer (code);
	  break;

	case EXEC_DO_CONCURRENT:
	case EXEC_FORALL:
	  resolve_forall_iterators (code->ext.forall_iterator);

	  if (code->expr1 != NULL
	      && (code->expr1->ts.type != BT_LOGICAL || code->expr1->rank))
	    gfc_error ("FORALL mask clause at %L requires a scalar LOGICAL "
		       "expression", &code->expr1->where);
	  break;

	case EXEC_OACC_ATOMIC:
	case EXEC_OACC_PARALLEL_LOOP:
	case EXEC_OACC_PARALLEL:
	case EXEC_OACC_KERNELS_LOOP:
	case EXEC_OACC_KERNELS:
	case EXEC_OACC_DATA:
	case EXEC_OACC_HOST_DATA:
	case EXEC_OACC_LOOP:
	case EXEC_OACC_UPDATE:
	case EXEC_OACC_WAIT:
	case EXEC_OACC_CACHE:
	case EXEC_OACC_ENTER_DATA:
	case EXEC_OACC_EXIT_DATA:
<<<<<<< HEAD
	case EXEC_OACC_DECLARE:
=======
	case EXEC_OACC_ATOMIC:
>>>>>>> bf3a27b8
	  gfc_resolve_oacc_directive (code, ns);
	  break;

	case EXEC_OMP_ATOMIC:
	case EXEC_OMP_BARRIER:
	case EXEC_OMP_CANCEL:
	case EXEC_OMP_CANCELLATION_POINT:
	case EXEC_OMP_CRITICAL:
	case EXEC_OMP_FLUSH:
	case EXEC_OMP_DISTRIBUTE:
	case EXEC_OMP_DISTRIBUTE_PARALLEL_DO:
	case EXEC_OMP_DISTRIBUTE_PARALLEL_DO_SIMD:
	case EXEC_OMP_DISTRIBUTE_SIMD:
	case EXEC_OMP_DO:
	case EXEC_OMP_DO_SIMD:
	case EXEC_OMP_MASTER:
	case EXEC_OMP_ORDERED:
	case EXEC_OMP_SECTIONS:
	case EXEC_OMP_SIMD:
	case EXEC_OMP_SINGLE:
	case EXEC_OMP_TARGET:
	case EXEC_OMP_TARGET_DATA:
	case EXEC_OMP_TARGET_TEAMS:
	case EXEC_OMP_TARGET_TEAMS_DISTRIBUTE:
	case EXEC_OMP_TARGET_TEAMS_DISTRIBUTE_PARALLEL_DO:
	case EXEC_OMP_TARGET_TEAMS_DISTRIBUTE_PARALLEL_DO_SIMD:
	case EXEC_OMP_TARGET_TEAMS_DISTRIBUTE_SIMD:
	case EXEC_OMP_TARGET_UPDATE:
	case EXEC_OMP_TASK:
	case EXEC_OMP_TASKGROUP:
	case EXEC_OMP_TASKWAIT:
	case EXEC_OMP_TASKYIELD:
	case EXEC_OMP_TEAMS:
	case EXEC_OMP_TEAMS_DISTRIBUTE:
	case EXEC_OMP_TEAMS_DISTRIBUTE_PARALLEL_DO:
	case EXEC_OMP_TEAMS_DISTRIBUTE_PARALLEL_DO_SIMD:
	case EXEC_OMP_TEAMS_DISTRIBUTE_SIMD:
	case EXEC_OMP_WORKSHARE:
	  gfc_resolve_omp_directive (code, ns);
	  break;

	case EXEC_OMP_PARALLEL:
	case EXEC_OMP_PARALLEL_DO:
	case EXEC_OMP_PARALLEL_DO_SIMD:
	case EXEC_OMP_PARALLEL_SECTIONS:
	case EXEC_OMP_PARALLEL_WORKSHARE:
	  omp_workshare_save = omp_workshare_flag;
	  omp_workshare_flag = 0;
	  gfc_resolve_omp_directive (code, ns);
	  omp_workshare_flag = omp_workshare_save;
	  break;

	default:
	  gfc_internal_error ("gfc_resolve_code(): Bad statement code");
	}
    }

  cs_base = frame.prev;
}


/* Resolve initial values and make sure they are compatible with
   the variable.  */

static void
resolve_values (gfc_symbol *sym)
{
  bool t;

  if (sym->value == NULL)
    return;

  if (sym->value->expr_type == EXPR_STRUCTURE)
    t= resolve_structure_cons (sym->value, 1);
  else
    t = gfc_resolve_expr (sym->value);

  if (!t)
    return;

  gfc_check_assign_symbol (sym, NULL, sym->value);
}


/* Verify any BIND(C) derived types in the namespace so we can report errors
   for them once, rather than for each variable declared of that type.  */

static void
resolve_bind_c_derived_types (gfc_symbol *derived_sym)
{
  if (derived_sym != NULL && derived_sym->attr.flavor == FL_DERIVED
      && derived_sym->attr.is_bind_c == 1)
    verify_bind_c_derived_type (derived_sym);

  return;
}


/* Verify that any binding labels used in a given namespace do not collide
   with the names or binding labels of any global symbols.  Multiple INTERFACE
   for the same procedure are permitted.  */

static void
gfc_verify_binding_labels (gfc_symbol *sym)
{
  gfc_gsymbol *gsym;
  const char *module;

  if (!sym || !sym->attr.is_bind_c || sym->attr.is_iso_c
      || sym->attr.flavor == FL_DERIVED || !sym->binding_label)
    return;

  gsym = gfc_find_gsymbol (gfc_gsym_root, sym->binding_label);

  if (sym->module)
    module = sym->module;
  else if (sym->ns && sym->ns->proc_name
	   && sym->ns->proc_name->attr.flavor == FL_MODULE)
    module = sym->ns->proc_name->name;
  else if (sym->ns && sym->ns->parent
	   && sym->ns && sym->ns->parent->proc_name
	   && sym->ns->parent->proc_name->attr.flavor == FL_MODULE)
    module = sym->ns->parent->proc_name->name;
  else
    module = NULL;

  if (!gsym
      || (!gsym->defined
	  && (gsym->type == GSYM_FUNCTION || gsym->type == GSYM_SUBROUTINE)))
    {
      if (!gsym)
	gsym = gfc_get_gsymbol (sym->binding_label);
      gsym->where = sym->declared_at;
      gsym->sym_name = sym->name;
      gsym->binding_label = sym->binding_label;
      gsym->ns = sym->ns;
      gsym->mod_name = module;
      if (sym->attr.function)
        gsym->type = GSYM_FUNCTION;
      else if (sym->attr.subroutine)
	gsym->type = GSYM_SUBROUTINE;
      /* Mark as variable/procedure as defined, unless its an INTERFACE.  */
      gsym->defined = sym->attr.if_source != IFSRC_IFBODY;
      return;
    }

  if (sym->attr.flavor == FL_VARIABLE && gsym->type != GSYM_UNKNOWN)
    {
      gfc_error ("Variable %s with binding label %s at %L uses the same global "
		 "identifier as entity at %L", sym->name,
		 sym->binding_label, &sym->declared_at, &gsym->where);
      /* Clear the binding label to prevent checking multiple times.  */
      sym->binding_label = NULL;

    }
  else if (sym->attr.flavor == FL_VARIABLE && module 
	   && (strcmp (module, gsym->mod_name) != 0
	       || strcmp (sym->name, gsym->sym_name) != 0))
    {
      /* This can only happen if the variable is defined in a module - if it
	 isn't the same module, reject it.  */
      gfc_error ("Variable %s from module %s with binding label %s at %L uses "
		   "the same global identifier as entity at %L from module %s",
		 sym->name, module, sym->binding_label,
		 &sym->declared_at, &gsym->where, gsym->mod_name);
      sym->binding_label = NULL;
    }
  else if ((sym->attr.function || sym->attr.subroutine)
	   && ((gsym->type != GSYM_SUBROUTINE && gsym->type != GSYM_FUNCTION)
	       || (gsym->defined && sym->attr.if_source != IFSRC_IFBODY))
	   && sym != gsym->ns->proc_name
	   && (module != gsym->mod_name
	       || strcmp (gsym->sym_name, sym->name) != 0
	       || (module && strcmp (module, gsym->mod_name) != 0)))
    {
      /* Print an error if the procedure is defined multiple times; we have to
	 exclude references to the same procedure via module association or
	 multiple checks for the same procedure.  */
      gfc_error ("Procedure %s with binding label %s at %L uses the same "
		 "global identifier as entity at %L", sym->name,
		 sym->binding_label, &sym->declared_at, &gsym->where);
      sym->binding_label = NULL;
    }
}


/* Resolve an index expression.  */

static bool
resolve_index_expr (gfc_expr *e)
{
  if (!gfc_resolve_expr (e))
    return false;

  if (!gfc_simplify_expr (e, 0))
    return false;

  if (!gfc_specification_expr (e))
    return false;

  return true;
}


/* Resolve a charlen structure.  */

static bool
resolve_charlen (gfc_charlen *cl)
{
  int i, k;
  bool saved_specification_expr;

  if (cl->resolved)
    return true;

  cl->resolved = 1;
  saved_specification_expr = specification_expr;
  specification_expr = true;

  if (cl->length_from_typespec)
    {
      if (!gfc_resolve_expr (cl->length))
	{
	  specification_expr = saved_specification_expr;
	  return false;
	}

      if (!gfc_simplify_expr (cl->length, 0))
	{
	  specification_expr = saved_specification_expr;
	  return false;
	}
    }
  else
    {

      if (!resolve_index_expr (cl->length))
	{
	  specification_expr = saved_specification_expr;
	  return false;
	}
    }

  /* F2008, 4.4.3.2:  If the character length parameter value evaluates to
     a negative value, the length of character entities declared is zero.  */
  if (cl->length && !gfc_extract_int (cl->length, &i) && i < 0)
    gfc_replace_expr (cl->length,
		      gfc_get_int_expr (gfc_default_integer_kind, NULL, 0));

  /* Check that the character length is not too large.  */
  k = gfc_validate_kind (BT_INTEGER, gfc_charlen_int_kind, false);
  if (cl->length && cl->length->expr_type == EXPR_CONSTANT
      && cl->length->ts.type == BT_INTEGER
      && mpz_cmp (cl->length->value.integer, gfc_integer_kinds[k].huge) > 0)
    {
      gfc_error ("String length at %L is too large", &cl->length->where);
      specification_expr = saved_specification_expr;
      return false;
    }

  specification_expr = saved_specification_expr;
  return true;
}


/* Test for non-constant shape arrays.  */

static bool
is_non_constant_shape_array (gfc_symbol *sym)
{
  gfc_expr *e;
  int i;
  bool not_constant;

  not_constant = false;
  if (sym->as != NULL)
    {
      /* Unfortunately, !gfc_is_compile_time_shape hits a legal case that
	 has not been simplified; parameter array references.  Do the
	 simplification now.  */
      for (i = 0; i < sym->as->rank + sym->as->corank; i++)
	{
	  e = sym->as->lower[i];
	  if (e && (!resolve_index_expr(e)
		    || !gfc_is_constant_expr (e)))
	    not_constant = true;
	  e = sym->as->upper[i];
	  if (e && (!resolve_index_expr(e)
		    || !gfc_is_constant_expr (e)))
	    not_constant = true;
	}
    }
  return not_constant;
}

/* Given a symbol and an initialization expression, add code to initialize
   the symbol to the function entry.  */
static void
build_init_assign (gfc_symbol *sym, gfc_expr *init)
{
  gfc_expr *lval;
  gfc_code *init_st;
  gfc_namespace *ns = sym->ns;

  /* Search for the function namespace if this is a contained
     function without an explicit result.  */
  if (sym->attr.function && sym == sym->result
      && sym->name != sym->ns->proc_name->name)
    {
      ns = ns->contained;
      for (;ns; ns = ns->sibling)
	if (strcmp (ns->proc_name->name, sym->name) == 0)
	  break;
    }

  if (ns == NULL)
    {
      gfc_free_expr (init);
      return;
    }

  /* Build an l-value expression for the result.  */
  lval = gfc_lval_expr_from_sym (sym);

  /* Add the code at scope entry.  */
  init_st = gfc_get_code (EXEC_INIT_ASSIGN);
  init_st->next = ns->code;
  ns->code = init_st;

  /* Assign the default initializer to the l-value.  */
  init_st->loc = sym->declared_at;
  init_st->expr1 = lval;
  init_st->expr2 = init;
}

/* Assign the default initializer to a derived type variable or result.  */

static void
apply_default_init (gfc_symbol *sym)
{
  gfc_expr *init = NULL;

  if (sym->attr.flavor != FL_VARIABLE && !sym->attr.function)
    return;

  if (sym->ts.type == BT_DERIVED && sym->ts.u.derived)
    init = gfc_default_initializer (&sym->ts);

  if (init == NULL && sym->ts.type != BT_CLASS)
    return;

  build_init_assign (sym, init);
  sym->attr.referenced = 1;
}

/* Build an initializer for a local integer, real, complex, logical, or
   character variable, based on the command line flags finit-local-zero,
   finit-integer=, finit-real=, finit-logical=, and finit-runtime.  Returns
   null if the symbol should not have a default initialization.  */
static gfc_expr *
build_default_init_expr (gfc_symbol *sym)
{
  int char_len;
  gfc_expr *init_expr;
  int i;

  /* These symbols should never have a default initialization.  */
  if (sym->attr.allocatable
      || sym->attr.external
      || sym->attr.dummy
      || sym->attr.pointer
      || sym->attr.in_equivalence
      || sym->attr.in_common
      || sym->attr.data
      || sym->module
      || sym->attr.cray_pointee
      || sym->attr.cray_pointer
      || sym->assoc)
    return NULL;

  /* Now we'll try to build an initializer expression.  */
  init_expr = gfc_get_constant_expr (sym->ts.type, sym->ts.kind,
				     &sym->declared_at);

  /* We will only initialize integers, reals, complex, logicals, and
     characters, and only if the corresponding command-line flags
     were set.  Otherwise, we free init_expr and return null.  */
  switch (sym->ts.type)
    {
    case BT_INTEGER:
      if (gfc_option.flag_init_integer != GFC_INIT_INTEGER_OFF)
	mpz_set_si (init_expr->value.integer,
			 gfc_option.flag_init_integer_value);
      else
	{
	  gfc_free_expr (init_expr);
	  init_expr = NULL;
	}
      break;

    case BT_REAL:
      switch (flag_init_real)
	{
	case GFC_INIT_REAL_SNAN:
	  init_expr->is_snan = 1;
	  /* Fall through.  */
	case GFC_INIT_REAL_NAN:
	  mpfr_set_nan (init_expr->value.real);
	  break;

	case GFC_INIT_REAL_INF:
	  mpfr_set_inf (init_expr->value.real, 1);
	  break;

	case GFC_INIT_REAL_NEG_INF:
	  mpfr_set_inf (init_expr->value.real, -1);
	  break;

	case GFC_INIT_REAL_ZERO:
	  mpfr_set_ui (init_expr->value.real, 0.0, GFC_RND_MODE);
	  break;

	default:
	  gfc_free_expr (init_expr);
	  init_expr = NULL;
	  break;
	}
      break;

    case BT_COMPLEX:
      switch (flag_init_real)
	{
	case GFC_INIT_REAL_SNAN:
	  init_expr->is_snan = 1;
	  /* Fall through.  */
	case GFC_INIT_REAL_NAN:
	  mpfr_set_nan (mpc_realref (init_expr->value.complex));
	  mpfr_set_nan (mpc_imagref (init_expr->value.complex));
	  break;

	case GFC_INIT_REAL_INF:
	  mpfr_set_inf (mpc_realref (init_expr->value.complex), 1);
	  mpfr_set_inf (mpc_imagref (init_expr->value.complex), 1);
	  break;

	case GFC_INIT_REAL_NEG_INF:
	  mpfr_set_inf (mpc_realref (init_expr->value.complex), -1);
	  mpfr_set_inf (mpc_imagref (init_expr->value.complex), -1);
	  break;

	case GFC_INIT_REAL_ZERO:
	  mpc_set_ui (init_expr->value.complex, 0, GFC_MPC_RND_MODE);
	  break;

	default:
	  gfc_free_expr (init_expr);
	  init_expr = NULL;
	  break;
	}
      break;

    case BT_LOGICAL:
      if (gfc_option.flag_init_logical == GFC_INIT_LOGICAL_FALSE)
	init_expr->value.logical = 0;
      else if (gfc_option.flag_init_logical == GFC_INIT_LOGICAL_TRUE)
	init_expr->value.logical = 1;
      else
	{
	  gfc_free_expr (init_expr);
	  init_expr = NULL;
	}
      break;

    case BT_CHARACTER:
      /* For characters, the length must be constant in order to
	 create a default initializer.  */
      if (gfc_option.flag_init_character == GFC_INIT_CHARACTER_ON
	  && sym->ts.u.cl->length
	  && sym->ts.u.cl->length->expr_type == EXPR_CONSTANT)
	{
	  char_len = mpz_get_si (sym->ts.u.cl->length->value.integer);
	  init_expr->value.character.length = char_len;
	  init_expr->value.character.string = gfc_get_wide_string (char_len+1);
	  for (i = 0; i < char_len; i++)
	    init_expr->value.character.string[i]
	      = (unsigned char) gfc_option.flag_init_character_value;
	}
      else
	{
	  gfc_free_expr (init_expr);
	  init_expr = NULL;
	}
      if (!init_expr && gfc_option.flag_init_character == GFC_INIT_CHARACTER_ON
	  && sym->ts.u.cl->length && flag_max_stack_var_size != 0)
	{
	  gfc_actual_arglist *arg;
	  init_expr = gfc_get_expr ();
	  init_expr->where = sym->declared_at;
	  init_expr->ts = sym->ts;
	  init_expr->expr_type = EXPR_FUNCTION;
	  init_expr->value.function.isym =
		gfc_intrinsic_function_by_id (GFC_ISYM_REPEAT);
	  init_expr->value.function.name = "repeat";
	  arg = gfc_get_actual_arglist ();
	  arg->expr = gfc_get_character_expr (sym->ts.kind, &sym->declared_at,
					      NULL, 1);
	  arg->expr->value.character.string[0]
		= gfc_option.flag_init_character_value;
	  arg->next = gfc_get_actual_arglist ();
	  arg->next->expr = gfc_copy_expr (sym->ts.u.cl->length);
	  init_expr->value.function.actual = arg;
	}
      break;

    default:
     gfc_free_expr (init_expr);
     init_expr = NULL;
    }
  return init_expr;
}

/* Add an initialization expression to a local variable.  */
static void
apply_default_init_local (gfc_symbol *sym)
{
  gfc_expr *init = NULL;

  /* The symbol should be a variable or a function return value.  */
  if ((sym->attr.flavor != FL_VARIABLE && !sym->attr.function)
      || (sym->attr.function && sym->result != sym))
    return;

  /* Try to build the initializer expression.  If we can't initialize
     this symbol, then init will be NULL.  */
  init = build_default_init_expr (sym);
  if (init == NULL)
    return;

  /* For saved variables, we don't want to add an initializer at function
     entry, so we just add a static initializer. Note that automatic variables
     are stack allocated even with -fno-automatic; we have also to exclude
     result variable, which are also nonstatic.  */
  if (sym->attr.save || sym->ns->save_all
      || (flag_max_stack_var_size == 0 && !sym->attr.result
	  && (sym->ns->proc_name && !sym->ns->proc_name->attr.recursive)
	  && (!sym->attr.dimension || !is_non_constant_shape_array (sym))))
    {
      /* Don't clobber an existing initializer!  */
      gcc_assert (sym->value == NULL);
      sym->value = init;
      return;
    }

  build_init_assign (sym, init);
}


/* Resolution of common features of flavors variable and procedure.  */

static bool
resolve_fl_var_and_proc (gfc_symbol *sym, int mp_flag)
{
  gfc_array_spec *as;

  if (sym->ts.type == BT_CLASS && sym->attr.class_ok)
    as = CLASS_DATA (sym)->as;
  else
    as = sym->as;

  /* Constraints on deferred shape variable.  */
  if (as == NULL || as->type != AS_DEFERRED)
    {
      bool pointer, allocatable, dimension;

      if (sym->ts.type == BT_CLASS && sym->attr.class_ok)
	{
	  pointer = CLASS_DATA (sym)->attr.class_pointer;
	  allocatable = CLASS_DATA (sym)->attr.allocatable;
	  dimension = CLASS_DATA (sym)->attr.dimension;
	}
      else
	{
	  pointer = sym->attr.pointer && !sym->attr.select_type_temporary;
	  allocatable = sym->attr.allocatable;
	  dimension = sym->attr.dimension;
	}

      if (allocatable)
	{
	  if (dimension && as->type != AS_ASSUMED_RANK)
	    {
	      gfc_error ("Allocatable array %qs at %L must have a deferred "
			 "shape or assumed rank", sym->name, &sym->declared_at);
	      return false;
	    }
	  else if (!gfc_notify_std (GFC_STD_F2003, "Scalar object "
				    "%qs at %L may not be ALLOCATABLE",
				    sym->name, &sym->declared_at))
	    return false;
	}

      if (pointer && dimension && as->type != AS_ASSUMED_RANK)
	{
	  gfc_error ("Array pointer %qs at %L must have a deferred shape or "
		     "assumed rank", sym->name, &sym->declared_at);
	  return false;
	}
    }
  else
    {
      if (!mp_flag && !sym->attr.allocatable && !sym->attr.pointer
	  && sym->ts.type != BT_CLASS && !sym->assoc)
	{
	  gfc_error ("Array %qs at %L cannot have a deferred shape",
		     sym->name, &sym->declared_at);
	  return false;
	 }
    }

  /* Constraints on polymorphic variables.  */
  if (sym->ts.type == BT_CLASS && !(sym->result && sym->result != sym))
    {
      /* F03:C502.  */
      if (sym->attr.class_ok
	  && !sym->attr.select_type_temporary
	  && !UNLIMITED_POLY (sym)
	  && !gfc_type_is_extensible (CLASS_DATA (sym)->ts.u.derived))
	{
	  gfc_error ("Type %qs of CLASS variable %qs at %L is not extensible",
		     CLASS_DATA (sym)->ts.u.derived->name, sym->name,
		     &sym->declared_at);
	  return false;
	}

      /* F03:C509.  */
      /* Assume that use associated symbols were checked in the module ns.
	 Class-variables that are associate-names are also something special
	 and excepted from the test.  */
      if (!sym->attr.class_ok && !sym->attr.use_assoc && !sym->assoc)
	{
	  gfc_error ("CLASS variable %qs at %L must be dummy, allocatable "
		     "or pointer", sym->name, &sym->declared_at);
	  return false;
	}
    }

  return true;
}


/* Additional checks for symbols with flavor variable and derived
   type.  To be called from resolve_fl_variable.  */

static bool
resolve_fl_variable_derived (gfc_symbol *sym, int no_init_flag)
{
  gcc_assert (sym->ts.type == BT_DERIVED || sym->ts.type == BT_CLASS);

  /* Check to see if a derived type is blocked from being host
     associated by the presence of another class I symbol in the same
     namespace.  14.6.1.3 of the standard and the discussion on
     comp.lang.fortran.  */
  if (sym->ns != sym->ts.u.derived->ns
      && sym->ns->proc_name->attr.if_source != IFSRC_IFBODY)
    {
      gfc_symbol *s;
      gfc_find_symbol (sym->ts.u.derived->name, sym->ns, 0, &s);
      if (s && s->attr.generic)
	s = gfc_find_dt_in_generic (s);
      if (s && s->attr.flavor != FL_DERIVED)
	{
	  gfc_error ("The type %qs cannot be host associated at %L "
		     "because it is blocked by an incompatible object "
		     "of the same name declared at %L",
		     sym->ts.u.derived->name, &sym->declared_at,
		     &s->declared_at);
	  return false;
	}
    }

  /* 4th constraint in section 11.3: "If an object of a type for which
     component-initialization is specified (R429) appears in the
     specification-part of a module and does not have the ALLOCATABLE
     or POINTER attribute, the object shall have the SAVE attribute."

     The check for initializers is performed with
     gfc_has_default_initializer because gfc_default_initializer generates
     a hidden default for allocatable components.  */
  if (!(sym->value || no_init_flag) && sym->ns->proc_name
      && sym->ns->proc_name->attr.flavor == FL_MODULE
      && !sym->ns->save_all && !sym->attr.save
      && !sym->attr.pointer && !sym->attr.allocatable
      && gfc_has_default_initializer (sym->ts.u.derived)
      && !gfc_notify_std (GFC_STD_F2008, "Implied SAVE for module variable "
			  "%qs at %L, needed due to the default "
			  "initialization", sym->name, &sym->declared_at))
    return false;

  /* Assign default initializer.  */
  if (!(sym->value || sym->attr.pointer || sym->attr.allocatable)
      && (!no_init_flag || sym->attr.intent == INTENT_OUT))
    {
      sym->value = gfc_default_initializer (&sym->ts);
    }

  return true;
}


/* Resolve symbols with flavor variable.  */

static bool
resolve_fl_variable (gfc_symbol *sym, int mp_flag)
{
  int no_init_flag, automatic_flag;
  gfc_expr *e;
  const char *auto_save_msg;
  bool saved_specification_expr;

  auto_save_msg = "Automatic object %qs at %L cannot have the "
		  "SAVE attribute";

  if (!resolve_fl_var_and_proc (sym, mp_flag))
    return false;

  /* Set this flag to check that variables are parameters of all entries.
     This check is effected by the call to gfc_resolve_expr through
     is_non_constant_shape_array.  */
  saved_specification_expr = specification_expr;
  specification_expr = true;

  if (sym->ns->proc_name
      && (sym->ns->proc_name->attr.flavor == FL_MODULE
	  || sym->ns->proc_name->attr.is_main_program)
      && !sym->attr.use_assoc
      && !sym->attr.allocatable
      && !sym->attr.pointer
      && is_non_constant_shape_array (sym))
    {
      /* The shape of a main program or module array needs to be
	 constant.  */
      gfc_error ("The module or main program array %qs at %L must "
		 "have constant shape", sym->name, &sym->declared_at);
      specification_expr = saved_specification_expr;
      return false;
    }

  /* Constraints on deferred type parameter.  */
  if (sym->ts.deferred
      && !(sym->attr.pointer
	   || sym->attr.allocatable
	   || sym->attr.omp_udr_artificial_var))
    {
      gfc_error ("Entity %qs at %L has a deferred type parameter and "
		 "requires either the pointer or allocatable attribute",
		     sym->name, &sym->declared_at);
      specification_expr = saved_specification_expr;
      return false;
    }

  if (sym->ts.type == BT_CHARACTER)
    {
      /* Make sure that character string variables with assumed length are
	 dummy arguments.  */
      e = sym->ts.u.cl->length;
      if (e == NULL && !sym->attr.dummy && !sym->attr.result
	  && !sym->ts.deferred && !sym->attr.select_type_temporary
	  && !sym->attr.omp_udr_artificial_var)
	{
	  gfc_error ("Entity with assumed character length at %L must be a "
		     "dummy argument or a PARAMETER", &sym->declared_at);
	  specification_expr = saved_specification_expr;
	  return false;
	}

      if (e && sym->attr.save == SAVE_EXPLICIT && !gfc_is_constant_expr (e))
	{
	  gfc_error (auto_save_msg, sym->name, &sym->declared_at);
	  specification_expr = saved_specification_expr;
	  return false;
	}

      if (!gfc_is_constant_expr (e)
	  && !(e->expr_type == EXPR_VARIABLE
	       && e->symtree->n.sym->attr.flavor == FL_PARAMETER))
	{
	  if (!sym->attr.use_assoc && sym->ns->proc_name
	      && (sym->ns->proc_name->attr.flavor == FL_MODULE
		  || sym->ns->proc_name->attr.is_main_program))
	    {
	      gfc_error ("%qs at %L must have constant character length "
			"in this context", sym->name, &sym->declared_at);
	      specification_expr = saved_specification_expr;
	      return false;
	    }
	  if (sym->attr.in_common)
	    {
	      gfc_error ("COMMON variable %qs at %L must have constant "
			 "character length", sym->name, &sym->declared_at);
	      specification_expr = saved_specification_expr;
	      return false;
	    }
	}
    }

  if (sym->value == NULL && sym->attr.referenced)
    apply_default_init_local (sym); /* Try to apply a default initialization.  */

  /* Determine if the symbol may not have an initializer.  */
  no_init_flag = automatic_flag = 0;
  if (sym->attr.allocatable || sym->attr.external || sym->attr.dummy
      || sym->attr.intrinsic || sym->attr.result)
    no_init_flag = 1;
  else if ((sym->attr.dimension || sym->attr.codimension) && !sym->attr.pointer
	   && is_non_constant_shape_array (sym))
    {
      no_init_flag = automatic_flag = 1;

      /* Also, they must not have the SAVE attribute.
	 SAVE_IMPLICIT is checked below.  */
      if (sym->as && sym->attr.codimension)
	{
	  int corank = sym->as->corank;
	  sym->as->corank = 0;
	  no_init_flag = automatic_flag = is_non_constant_shape_array (sym);
	  sym->as->corank = corank;
	}
      if (automatic_flag && sym->attr.save == SAVE_EXPLICIT)
	{
	  gfc_error (auto_save_msg, sym->name, &sym->declared_at);
	  specification_expr = saved_specification_expr;
	  return false;
	}
    }

  /* Ensure that any initializer is simplified.  */
  if (sym->value)
    gfc_simplify_expr (sym->value, 1);

  /* Reject illegal initializers.  */
  if (!sym->mark && sym->value)
    {
      if (sym->attr.allocatable || (sym->ts.type == BT_CLASS
				    && CLASS_DATA (sym)->attr.allocatable))
	gfc_error ("Allocatable %qs at %L cannot have an initializer",
		   sym->name, &sym->declared_at);
      else if (sym->attr.external)
	gfc_error ("External %qs at %L cannot have an initializer",
		   sym->name, &sym->declared_at);
      else if (sym->attr.dummy
	&& !(sym->ts.type == BT_DERIVED && sym->attr.intent == INTENT_OUT))
	gfc_error ("Dummy %qs at %L cannot have an initializer",
		   sym->name, &sym->declared_at);
      else if (sym->attr.intrinsic)
	gfc_error ("Intrinsic %qs at %L cannot have an initializer",
		   sym->name, &sym->declared_at);
      else if (sym->attr.result)
	gfc_error ("Function result %qs at %L cannot have an initializer",
		   sym->name, &sym->declared_at);
      else if (automatic_flag)
	gfc_error ("Automatic array %qs at %L cannot have an initializer",
		   sym->name, &sym->declared_at);
      else
	goto no_init_error;
      specification_expr = saved_specification_expr;
      return false;
    }

no_init_error:
  if (sym->ts.type == BT_DERIVED || sym->ts.type == BT_CLASS)
    {
      bool res = resolve_fl_variable_derived (sym, no_init_flag);
      specification_expr = saved_specification_expr;
      return res;
    }

  specification_expr = saved_specification_expr;
  return true;
}


/* Compare the dummy characteristics of a module procedure interface
   declaration with the corresponding declaration in a submodule.  */
static gfc_formal_arglist *new_formal;
static char errmsg[200];

static void
compare_fsyms (gfc_symbol *sym)
{
  gfc_symbol *fsym;

  if (sym == NULL || new_formal == NULL)
    return;

  fsym = new_formal->sym;

  if (sym == fsym)
    return;

  if (strcmp (sym->name, fsym->name) == 0)
    {
      if (!gfc_check_dummy_characteristics (fsym, sym, true, errmsg, 200))
	gfc_error ("%s at %L", errmsg, &fsym->declared_at);
    }
}


/* Resolve a procedure.  */

static bool
resolve_fl_procedure (gfc_symbol *sym, int mp_flag)
{
  gfc_formal_arglist *arg;

  if (sym->attr.function
      && !resolve_fl_var_and_proc (sym, mp_flag))
    return false;

  if (sym->ts.type == BT_CHARACTER)
    {
      gfc_charlen *cl = sym->ts.u.cl;

      if (cl && cl->length && gfc_is_constant_expr (cl->length)
	     && !resolve_charlen (cl))
	return false;

      if ((!cl || !cl->length || cl->length->expr_type != EXPR_CONSTANT)
	  && sym->attr.proc == PROC_ST_FUNCTION)
	{
	  gfc_error ("Character-valued statement function %qs at %L must "
		     "have constant length", sym->name, &sym->declared_at);
	  return false;
	}
    }

  /* Ensure that derived type for are not of a private type.  Internal
     module procedures are excluded by 2.2.3.3 - i.e., they are not
     externally accessible and can access all the objects accessible in
     the host.  */
  if (!(sym->ns->parent
	&& sym->ns->parent->proc_name->attr.flavor == FL_MODULE)
      && gfc_check_symbol_access (sym))
    {
      gfc_interface *iface;

      for (arg = gfc_sym_get_dummy_args (sym); arg; arg = arg->next)
	{
	  if (arg->sym
	      && arg->sym->ts.type == BT_DERIVED
	      && !arg->sym->ts.u.derived->attr.use_assoc
	      && !gfc_check_symbol_access (arg->sym->ts.u.derived)
	      && !gfc_notify_std (GFC_STD_F2003, "%qs is of a PRIVATE type "
				  "and cannot be a dummy argument"
				  " of %qs, which is PUBLIC at %L",
				  arg->sym->name, sym->name,
				  &sym->declared_at))
	    {
	      /* Stop this message from recurring.  */
	      arg->sym->ts.u.derived->attr.access = ACCESS_PUBLIC;
	      return false;
	    }
	}

      /* PUBLIC interfaces may expose PRIVATE procedures that take types
	 PRIVATE to the containing module.  */
      for (iface = sym->generic; iface; iface = iface->next)
	{
	  for (arg = gfc_sym_get_dummy_args (iface->sym); arg; arg = arg->next)
	    {
	      if (arg->sym
		  && arg->sym->ts.type == BT_DERIVED
		  && !arg->sym->ts.u.derived->attr.use_assoc
		  && !gfc_check_symbol_access (arg->sym->ts.u.derived)
		  && !gfc_notify_std (GFC_STD_F2003, "Procedure %qs in "
				      "PUBLIC interface %qs at %L "
				      "takes dummy arguments of %qs which "
				      "is PRIVATE", iface->sym->name,
				      sym->name, &iface->sym->declared_at,
				      gfc_typename(&arg->sym->ts)))
		{
		  /* Stop this message from recurring.  */
		  arg->sym->ts.u.derived->attr.access = ACCESS_PUBLIC;
		  return false;
		}
	     }
	}
    }

  if (sym->attr.function && sym->value && sym->attr.proc != PROC_ST_FUNCTION
      && !sym->attr.proc_pointer)
    {
      gfc_error ("Function %qs at %L cannot have an initializer",
		 sym->name, &sym->declared_at);
      return false;
    }

  /* An external symbol may not have an initializer because it is taken to be
     a procedure. Exception: Procedure Pointers.  */
  if (sym->attr.external && sym->value && !sym->attr.proc_pointer)
    {
      gfc_error ("External object %qs at %L may not have an initializer",
		 sym->name, &sym->declared_at);
      return false;
    }

  /* An elemental function is required to return a scalar 12.7.1  */
  if (sym->attr.elemental && sym->attr.function && sym->as)
    {
      gfc_error ("ELEMENTAL function %qs at %L must have a scalar "
		 "result", sym->name, &sym->declared_at);
      /* Reset so that the error only occurs once.  */
      sym->attr.elemental = 0;
      return false;
    }

  if (sym->attr.proc == PROC_ST_FUNCTION
      && (sym->attr.allocatable || sym->attr.pointer))
    {
      gfc_error ("Statement function %qs at %L may not have pointer or "
		 "allocatable attribute", sym->name, &sym->declared_at);
      return false;
    }

  /* 5.1.1.5 of the Standard: A function name declared with an asterisk
     char-len-param shall not be array-valued, pointer-valued, recursive
     or pure.  ....snip... A character value of * may only be used in the
     following ways: (i) Dummy arg of procedure - dummy associates with
     actual length; (ii) To declare a named constant; or (iii) External
     function - but length must be declared in calling scoping unit.  */
  if (sym->attr.function
      && sym->ts.type == BT_CHARACTER && !sym->ts.deferred
      && sym->ts.u.cl && sym->ts.u.cl->length == NULL)
    {
      if ((sym->as && sym->as->rank) || (sym->attr.pointer)
	  || (sym->attr.recursive) || (sym->attr.pure))
	{
	  if (sym->as && sym->as->rank)
	    gfc_error ("CHARACTER(*) function %qs at %L cannot be "
		       "array-valued", sym->name, &sym->declared_at);

	  if (sym->attr.pointer)
	    gfc_error ("CHARACTER(*) function %qs at %L cannot be "
		       "pointer-valued", sym->name, &sym->declared_at);

	  if (sym->attr.pure)
	    gfc_error ("CHARACTER(*) function %qs at %L cannot be "
		       "pure", sym->name, &sym->declared_at);

	  if (sym->attr.recursive)
	    gfc_error ("CHARACTER(*) function %qs at %L cannot be "
		       "recursive", sym->name, &sym->declared_at);

	  return false;
	}

      /* Appendix B.2 of the standard.  Contained functions give an
	 error anyway.  Deferred character length is an F2003 feature.
	 Don't warn on intrinsic conversion functions, which start
	 with two underscores.  */
      if (!sym->attr.contained && !sym->ts.deferred
	  && (sym->name[0] != '_' || sym->name[1] != '_'))
	gfc_notify_std (GFC_STD_F95_OBS,
			"CHARACTER(*) function %qs at %L",
			sym->name, &sym->declared_at);
    }

  /* F2008, C1218.  */
  if (sym->attr.elemental)
    {
      if (sym->attr.proc_pointer)
	{
	  gfc_error ("Procedure pointer %qs at %L shall not be elemental",
		     sym->name, &sym->declared_at);
	  return false;
	}
      if (sym->attr.dummy)
	{
	  gfc_error ("Dummy procedure %qs at %L shall not be elemental",
		     sym->name, &sym->declared_at);
	  return false;
	}
    }

  if (sym->attr.is_bind_c && sym->attr.is_c_interop != 1)
    {
      gfc_formal_arglist *curr_arg;
      int has_non_interop_arg = 0;

      if (!verify_bind_c_sym (sym, &(sym->ts), sym->attr.in_common,
			      sym->common_block))
        {
          /* Clear these to prevent looking at them again if there was an
             error.  */
          sym->attr.is_bind_c = 0;
          sym->attr.is_c_interop = 0;
          sym->ts.is_c_interop = 0;
        }
      else
        {
          /* So far, no errors have been found.  */
          sym->attr.is_c_interop = 1;
          sym->ts.is_c_interop = 1;
        }

      curr_arg = gfc_sym_get_dummy_args (sym);
      while (curr_arg != NULL)
        {
          /* Skip implicitly typed dummy args here.  */
	  if (curr_arg->sym->attr.implicit_type == 0)
	    if (!gfc_verify_c_interop_param (curr_arg->sym))
	      /* If something is found to fail, record the fact so we
		 can mark the symbol for the procedure as not being
		 BIND(C) to try and prevent multiple errors being
		 reported.  */
	      has_non_interop_arg = 1;

          curr_arg = curr_arg->next;
        }

      /* See if any of the arguments were not interoperable and if so, clear
	 the procedure symbol to prevent duplicate error messages.  */
      if (has_non_interop_arg != 0)
	{
	  sym->attr.is_c_interop = 0;
	  sym->ts.is_c_interop = 0;
	  sym->attr.is_bind_c = 0;
	}
    }

  if (!sym->attr.proc_pointer)
    {
      if (sym->attr.save == SAVE_EXPLICIT)
	{
	  gfc_error ("PROCEDURE attribute conflicts with SAVE attribute "
		     "in %qs at %L", sym->name, &sym->declared_at);
	  return false;
	}
      if (sym->attr.intent)
	{
	  gfc_error ("PROCEDURE attribute conflicts with INTENT attribute "
		     "in %qs at %L", sym->name, &sym->declared_at);
	  return false;
	}
      if (sym->attr.subroutine && sym->attr.result)
	{
	  gfc_error ("PROCEDURE attribute conflicts with RESULT attribute "
		     "in %qs at %L", sym->name, &sym->declared_at);
	  return false;
	}
      if (sym->attr.external && sym->attr.function
	  && ((sym->attr.if_source == IFSRC_DECL && !sym->attr.procedure)
	      || sym->attr.contained))
	{
	  gfc_error ("EXTERNAL attribute conflicts with FUNCTION attribute "
		     "in %qs at %L", sym->name, &sym->declared_at);
	  return false;
	}
      if (strcmp ("ppr@", sym->name) == 0)
	{
	  gfc_error ("Procedure pointer result %qs at %L "
		     "is missing the pointer attribute",
		     sym->ns->proc_name->name, &sym->declared_at);
	  return false;
	}
    }

  /* Assume that a procedure whose body is not known has references
     to external arrays.  */
  if (sym->attr.if_source != IFSRC_DECL)
    sym->attr.array_outer_dependency = 1;

  /* Compare the characteristics of a module procedure with the
     interface declaration. Ideally this would be done with
     gfc_compare_interfaces but, at present, the formal interface
     cannot be copied to the ts.interface.  */
  if (sym->attr.module_procedure
      && sym->attr.if_source == IFSRC_DECL)
    {
      gfc_symbol *iface;
      char name[2*GFC_MAX_SYMBOL_LEN + 1];
      char *module_name;
      char *submodule_name;
      strcpy (name, sym->ns->proc_name->name);
      module_name = strtok (name, ".");
      submodule_name = strtok (NULL, ".");

      /* Stop the dummy characteristics test from using the interface
	 symbol instead of 'sym'.  */
      iface = sym->ts.interface;
      sym->ts.interface = NULL;

      if (iface == NULL)
	goto check_formal;

      /* Check the procedure characteristics.  */
      if (sym->attr.pure != iface->attr.pure)
	{
	  gfc_error ("Mismatch in PURE attribute between MODULE "
		     "PROCEDURE at %L and its interface in %s",
		     &sym->declared_at, module_name);
	  return false;
	}

      if (sym->attr.elemental != iface->attr.elemental)
	{
	  gfc_error ("Mismatch in ELEMENTAL attribute between MODULE "
		     "PROCEDURE at %L and its interface in %s",
		     &sym->declared_at, module_name);
	  return false;
	}

      if (sym->attr.recursive != iface->attr.recursive)
	{
	  gfc_error ("Mismatch in RECURSIVE attribute between MODULE "
		     "PROCEDURE at %L and its interface in %s",
		     &sym->declared_at, module_name);
	  return false;
	}

      /* Check the result characteristics.  */
      if (!gfc_check_result_characteristics (sym, iface, errmsg, 200))
	{
	  gfc_error ("%s between the MODULE PROCEDURE declaration "
		     "in module %s and the declaration at %L in "
		     "SUBMODULE %s", errmsg, module_name,
		     &sym->declared_at, submodule_name);
	  return false;
	}

check_formal:
      /* Check the charcateristics of the formal arguments.  */
      if (sym->formal && sym->formal_ns)
	{
	  for (arg = sym->formal; arg && arg->sym; arg = arg->next)
	    {
	      new_formal = arg;
	      gfc_traverse_ns (sym->formal_ns, compare_fsyms);
	    }
	}

      sym->ts.interface = iface;
    }
  return true;
}


/* Resolve a list of finalizer procedures.  That is, after they have hopefully
   been defined and we now know their defined arguments, check that they fulfill
   the requirements of the standard for procedures used as finalizers.  */

static bool
gfc_resolve_finalizers (gfc_symbol* derived, bool *finalizable)
{
  gfc_finalizer* list;
  gfc_finalizer** prev_link; /* For removing wrong entries from the list.  */
  bool result = true;
  bool seen_scalar = false;
  gfc_symbol *vtab;
  gfc_component *c;
  gfc_symbol *parent = gfc_get_derived_super_type (derived);

  if (parent)
    gfc_resolve_finalizers (parent, finalizable);

  /* Return early when not finalizable. Additionally, ensure that derived-type
     components have a their finalizables resolved.  */
  if (!derived->f2k_derived || !derived->f2k_derived->finalizers)
    {
      bool has_final = false;
      for (c = derived->components; c; c = c->next)
	if (c->ts.type == BT_DERIVED
	    && !c->attr.pointer && !c->attr.proc_pointer && !c->attr.allocatable)
	  {
	    bool has_final2 = false;
	    if (!gfc_resolve_finalizers (c->ts.u.derived, &has_final))
	      return false;  /* Error.  */
	    has_final = has_final || has_final2;
	  }
      if (!has_final)
	{
	  if (finalizable)
	    *finalizable = false;
	  return true;
	}
    }

  /* Walk over the list of finalizer-procedures, check them, and if any one
     does not fit in with the standard's definition, print an error and remove
     it from the list.  */
  prev_link = &derived->f2k_derived->finalizers;
  for (list = derived->f2k_derived->finalizers; list; list = *prev_link)
    {
      gfc_formal_arglist *dummy_args;
      gfc_symbol* arg;
      gfc_finalizer* i;
      int my_rank;

      /* Skip this finalizer if we already resolved it.  */
      if (list->proc_tree)
	{
	  prev_link = &(list->next);
	  continue;
	}

      /* Check this exists and is a SUBROUTINE.  */
      if (!list->proc_sym->attr.subroutine)
	{
	  gfc_error ("FINAL procedure %qs at %L is not a SUBROUTINE",
		     list->proc_sym->name, &list->where);
	  goto error;
	}

      /* We should have exactly one argument.  */
      dummy_args = gfc_sym_get_dummy_args (list->proc_sym);
      if (!dummy_args || dummy_args->next)
	{
	  gfc_error ("FINAL procedure at %L must have exactly one argument",
		     &list->where);
	  goto error;
	}
      arg = dummy_args->sym;

      /* This argument must be of our type.  */
      if (arg->ts.type != BT_DERIVED || arg->ts.u.derived != derived)
	{
	  gfc_error ("Argument of FINAL procedure at %L must be of type %qs",
		     &arg->declared_at, derived->name);
	  goto error;
	}

      /* It must neither be a pointer nor allocatable nor optional.  */
      if (arg->attr.pointer)
	{
	  gfc_error ("Argument of FINAL procedure at %L must not be a POINTER",
		     &arg->declared_at);
	  goto error;
	}
      if (arg->attr.allocatable)
	{
	  gfc_error ("Argument of FINAL procedure at %L must not be"
		     " ALLOCATABLE", &arg->declared_at);
	  goto error;
	}
      if (arg->attr.optional)
	{
	  gfc_error ("Argument of FINAL procedure at %L must not be OPTIONAL",
		     &arg->declared_at);
	  goto error;
	}

      /* It must not be INTENT(OUT).  */
      if (arg->attr.intent == INTENT_OUT)
	{
	  gfc_error ("Argument of FINAL procedure at %L must not be"
		     " INTENT(OUT)", &arg->declared_at);
	  goto error;
	}

      /* Warn if the procedure is non-scalar and not assumed shape.  */
      if (warn_surprising && arg->as && arg->as->rank != 0
	  && arg->as->type != AS_ASSUMED_SHAPE)
	gfc_warning (OPT_Wsurprising,
		     "Non-scalar FINAL procedure at %L should have assumed"
		     " shape argument", &arg->declared_at);

      /* Check that it does not match in kind and rank with a FINAL procedure
	 defined earlier.  To really loop over the *earlier* declarations,
	 we need to walk the tail of the list as new ones were pushed at the
	 front.  */
      /* TODO: Handle kind parameters once they are implemented.  */
      my_rank = (arg->as ? arg->as->rank : 0);
      for (i = list->next; i; i = i->next)
	{
	  gfc_formal_arglist *dummy_args;

	  /* Argument list might be empty; that is an error signalled earlier,
	     but we nevertheless continued resolving.  */
	  dummy_args = gfc_sym_get_dummy_args (i->proc_sym);
	  if (dummy_args)
	    {
	      gfc_symbol* i_arg = dummy_args->sym;
	      const int i_rank = (i_arg->as ? i_arg->as->rank : 0);
	      if (i_rank == my_rank)
		{
		  gfc_error ("FINAL procedure %qs declared at %L has the same"
			     " rank (%d) as %qs",
			     list->proc_sym->name, &list->where, my_rank,
			     i->proc_sym->name);
		  goto error;
		}
	    }
	}

	/* Is this the/a scalar finalizer procedure?  */
	if (!arg->as || arg->as->rank == 0)
	  seen_scalar = true;

	/* Find the symtree for this procedure.  */
	gcc_assert (!list->proc_tree);
	list->proc_tree = gfc_find_sym_in_symtree (list->proc_sym);

	prev_link = &list->next;
	continue;

	/* Remove wrong nodes immediately from the list so we don't risk any
	   troubles in the future when they might fail later expectations.  */
error:
	i = list;
	*prev_link = list->next;
	gfc_free_finalizer (i);
	result = false;
    }

  if (result == false)
    return false;

  /* Warn if we haven't seen a scalar finalizer procedure (but we know there
     were nodes in the list, must have been for arrays.  It is surely a good
     idea to have a scalar version there if there's something to finalize.  */
  if (warn_surprising && result && !seen_scalar)
    gfc_warning (OPT_Wsurprising,
		 "Only array FINAL procedures declared for derived type %qs"
		 " defined at %L, suggest also scalar one",
		 derived->name, &derived->declared_at);

  vtab = gfc_find_derived_vtab (derived);
  c = vtab->ts.u.derived->components->next->next->next->next->next;
  gfc_set_sym_referenced (c->initializer->symtree->n.sym);

  if (finalizable)
    *finalizable = true;

  return true;
}


/* Check if two GENERIC targets are ambiguous and emit an error is they are.  */

static bool
check_generic_tbp_ambiguity (gfc_tbp_generic* t1, gfc_tbp_generic* t2,
			     const char* generic_name, locus where)
{
  gfc_symbol *sym1, *sym2;
  const char *pass1, *pass2;
  gfc_formal_arglist *dummy_args;

  gcc_assert (t1->specific && t2->specific);
  gcc_assert (!t1->specific->is_generic);
  gcc_assert (!t2->specific->is_generic);
  gcc_assert (t1->is_operator == t2->is_operator);

  sym1 = t1->specific->u.specific->n.sym;
  sym2 = t2->specific->u.specific->n.sym;

  if (sym1 == sym2)
    return true;

  /* Both must be SUBROUTINEs or both must be FUNCTIONs.  */
  if (sym1->attr.subroutine != sym2->attr.subroutine
      || sym1->attr.function != sym2->attr.function)
    {
      gfc_error ("%qs and %qs can't be mixed FUNCTION/SUBROUTINE for"
		 " GENERIC %qs at %L",
		 sym1->name, sym2->name, generic_name, &where);
      return false;
    }

  /* Determine PASS arguments.  */
  if (t1->specific->nopass)
    pass1 = NULL;
  else if (t1->specific->pass_arg)
    pass1 = t1->specific->pass_arg;
  else
    {
      dummy_args = gfc_sym_get_dummy_args (t1->specific->u.specific->n.sym);
      if (dummy_args)
	pass1 = dummy_args->sym->name;
      else
	pass1 = NULL;
    }
  if (t2->specific->nopass)
    pass2 = NULL;
  else if (t2->specific->pass_arg)
    pass2 = t2->specific->pass_arg;
  else
    {
      dummy_args = gfc_sym_get_dummy_args (t2->specific->u.specific->n.sym);
      if (dummy_args)
	pass2 = dummy_args->sym->name;
      else
	pass2 = NULL;
    }

  /* Compare the interfaces.  */
  if (gfc_compare_interfaces (sym1, sym2, sym2->name, !t1->is_operator, 0,
			      NULL, 0, pass1, pass2))
    {
      gfc_error ("%qs and %qs for GENERIC %qs at %L are ambiguous",
		 sym1->name, sym2->name, generic_name, &where);
      return false;
    }

  return true;
}


/* Worker function for resolving a generic procedure binding; this is used to
   resolve GENERIC as well as user and intrinsic OPERATOR typebound procedures.

   The difference between those cases is finding possible inherited bindings
   that are overridden, as one has to look for them in tb_sym_root,
   tb_uop_root or tb_op, respectively.  Thus the caller must already find
   the super-type and set p->overridden correctly.  */

static bool
resolve_tb_generic_targets (gfc_symbol* super_type,
			    gfc_typebound_proc* p, const char* name)
{
  gfc_tbp_generic* target;
  gfc_symtree* first_target;
  gfc_symtree* inherited;

  gcc_assert (p && p->is_generic);

  /* Try to find the specific bindings for the symtrees in our target-list.  */
  gcc_assert (p->u.generic);
  for (target = p->u.generic; target; target = target->next)
    if (!target->specific)
      {
	gfc_typebound_proc* overridden_tbp;
	gfc_tbp_generic* g;
	const char* target_name;

	target_name = target->specific_st->name;

	/* Defined for this type directly.  */
	if (target->specific_st->n.tb && !target->specific_st->n.tb->error)
	  {
	    target->specific = target->specific_st->n.tb;
	    goto specific_found;
	  }

	/* Look for an inherited specific binding.  */
	if (super_type)
	  {
	    inherited = gfc_find_typebound_proc (super_type, NULL, target_name,
						 true, NULL);

	    if (inherited)
	      {
		gcc_assert (inherited->n.tb);
		target->specific = inherited->n.tb;
		goto specific_found;
	      }
	  }

	gfc_error ("Undefined specific binding %qs as target of GENERIC %qs"
		   " at %L", target_name, name, &p->where);
	return false;

	/* Once we've found the specific binding, check it is not ambiguous with
	   other specifics already found or inherited for the same GENERIC.  */
specific_found:
	gcc_assert (target->specific);

	/* This must really be a specific binding!  */
	if (target->specific->is_generic)
	  {
	    gfc_error ("GENERIC %qs at %L must target a specific binding,"
		       " %qs is GENERIC, too", name, &p->where, target_name);
	    return false;
	  }

	/* Check those already resolved on this type directly.  */
	for (g = p->u.generic; g; g = g->next)
	  if (g != target && g->specific
	      && !check_generic_tbp_ambiguity (target, g, name, p->where))
	    return false;

	/* Check for ambiguity with inherited specific targets.  */
	for (overridden_tbp = p->overridden; overridden_tbp;
	     overridden_tbp = overridden_tbp->overridden)
	  if (overridden_tbp->is_generic)
	    {
	      for (g = overridden_tbp->u.generic; g; g = g->next)
		{
		  gcc_assert (g->specific);
		  if (!check_generic_tbp_ambiguity (target, g, name, p->where))
		    return false;
		}
	    }
      }

  /* If we attempt to "overwrite" a specific binding, this is an error.  */
  if (p->overridden && !p->overridden->is_generic)
    {
      gfc_error ("GENERIC %qs at %L can't overwrite specific binding with"
		 " the same name", name, &p->where);
      return false;
    }

  /* Take the SUBROUTINE/FUNCTION attributes of the first specific target, as
     all must have the same attributes here.  */
  first_target = p->u.generic->specific->u.specific;
  gcc_assert (first_target);
  p->subroutine = first_target->n.sym->attr.subroutine;
  p->function = first_target->n.sym->attr.function;

  return true;
}


/* Resolve a GENERIC procedure binding for a derived type.  */

static bool
resolve_typebound_generic (gfc_symbol* derived, gfc_symtree* st)
{
  gfc_symbol* super_type;

  /* Find the overridden binding if any.  */
  st->n.tb->overridden = NULL;
  super_type = gfc_get_derived_super_type (derived);
  if (super_type)
    {
      gfc_symtree* overridden;
      overridden = gfc_find_typebound_proc (super_type, NULL, st->name,
					    true, NULL);

      if (overridden && overridden->n.tb)
	st->n.tb->overridden = overridden->n.tb;
    }

  /* Resolve using worker function.  */
  return resolve_tb_generic_targets (super_type, st->n.tb, st->name);
}


/* Retrieve the target-procedure of an operator binding and do some checks in
   common for intrinsic and user-defined type-bound operators.  */

static gfc_symbol*
get_checked_tb_operator_target (gfc_tbp_generic* target, locus where)
{
  gfc_symbol* target_proc;

  gcc_assert (target->specific && !target->specific->is_generic);
  target_proc = target->specific->u.specific->n.sym;
  gcc_assert (target_proc);

  /* F08:C468. All operator bindings must have a passed-object dummy argument.  */
  if (target->specific->nopass)
    {
      gfc_error ("Type-bound operator at %L can't be NOPASS", &where);
      return NULL;
    }

  return target_proc;
}


/* Resolve a type-bound intrinsic operator.  */

static bool
resolve_typebound_intrinsic_op (gfc_symbol* derived, gfc_intrinsic_op op,
				gfc_typebound_proc* p)
{
  gfc_symbol* super_type;
  gfc_tbp_generic* target;

  /* If there's already an error here, do nothing (but don't fail again).  */
  if (p->error)
    return true;

  /* Operators should always be GENERIC bindings.  */
  gcc_assert (p->is_generic);

  /* Look for an overridden binding.  */
  super_type = gfc_get_derived_super_type (derived);
  if (super_type && super_type->f2k_derived)
    p->overridden = gfc_find_typebound_intrinsic_op (super_type, NULL,
						     op, true, NULL);
  else
    p->overridden = NULL;

  /* Resolve general GENERIC properties using worker function.  */
  if (!resolve_tb_generic_targets (super_type, p, gfc_op2string(op)))
    goto error;

  /* Check the targets to be procedures of correct interface.  */
  for (target = p->u.generic; target; target = target->next)
    {
      gfc_symbol* target_proc;

      target_proc = get_checked_tb_operator_target (target, p->where);
      if (!target_proc)
	goto error;

      if (!gfc_check_operator_interface (target_proc, op, p->where))
	goto error;

      /* Add target to non-typebound operator list.  */
      if (!target->specific->deferred && !derived->attr.use_assoc
	  && p->access != ACCESS_PRIVATE && derived->ns == gfc_current_ns)
	{
	  gfc_interface *head, *intr;
	  if (!gfc_check_new_interface (derived->ns->op[op], target_proc, p->where))
	    return false;
	  head = derived->ns->op[op];
	  intr = gfc_get_interface ();
	  intr->sym = target_proc;
	  intr->where = p->where;
	  intr->next = head;
	  derived->ns->op[op] = intr;
	}
    }

  return true;

error:
  p->error = 1;
  return false;
}


/* Resolve a type-bound user operator (tree-walker callback).  */

static gfc_symbol* resolve_bindings_derived;
static bool resolve_bindings_result;

static bool check_uop_procedure (gfc_symbol* sym, locus where);

static void
resolve_typebound_user_op (gfc_symtree* stree)
{
  gfc_symbol* super_type;
  gfc_tbp_generic* target;

  gcc_assert (stree && stree->n.tb);

  if (stree->n.tb->error)
    return;

  /* Operators should always be GENERIC bindings.  */
  gcc_assert (stree->n.tb->is_generic);

  /* Find overridden procedure, if any.  */
  super_type = gfc_get_derived_super_type (resolve_bindings_derived);
  if (super_type && super_type->f2k_derived)
    {
      gfc_symtree* overridden;
      overridden = gfc_find_typebound_user_op (super_type, NULL,
					       stree->name, true, NULL);

      if (overridden && overridden->n.tb)
	stree->n.tb->overridden = overridden->n.tb;
    }
  else
    stree->n.tb->overridden = NULL;

  /* Resolve basically using worker function.  */
  if (!resolve_tb_generic_targets (super_type, stree->n.tb, stree->name))
    goto error;

  /* Check the targets to be functions of correct interface.  */
  for (target = stree->n.tb->u.generic; target; target = target->next)
    {
      gfc_symbol* target_proc;

      target_proc = get_checked_tb_operator_target (target, stree->n.tb->where);
      if (!target_proc)
	goto error;

      if (!check_uop_procedure (target_proc, stree->n.tb->where))
	goto error;
    }

  return;

error:
  resolve_bindings_result = false;
  stree->n.tb->error = 1;
}


/* Resolve the type-bound procedures for a derived type.  */

static void
resolve_typebound_procedure (gfc_symtree* stree)
{
  gfc_symbol* proc;
  locus where;
  gfc_symbol* me_arg;
  gfc_symbol* super_type;
  gfc_component* comp;

  gcc_assert (stree);

  /* Undefined specific symbol from GENERIC target definition.  */
  if (!stree->n.tb)
    return;

  if (stree->n.tb->error)
    return;

  /* If this is a GENERIC binding, use that routine.  */
  if (stree->n.tb->is_generic)
    {
      if (!resolve_typebound_generic (resolve_bindings_derived, stree))
	goto error;
      return;
    }

  /* Get the target-procedure to check it.  */
  gcc_assert (!stree->n.tb->is_generic);
  gcc_assert (stree->n.tb->u.specific);
  proc = stree->n.tb->u.specific->n.sym;
  where = stree->n.tb->where;

  /* Default access should already be resolved from the parser.  */
  gcc_assert (stree->n.tb->access != ACCESS_UNKNOWN);

  if (stree->n.tb->deferred)
    {
      if (!check_proc_interface (proc, &where))
	goto error;
    }
  else
    {
      /* Check for F08:C465.  */
      if ((!proc->attr.subroutine && !proc->attr.function)
	  || (proc->attr.proc != PROC_MODULE
	      && proc->attr.if_source != IFSRC_IFBODY)
	  || proc->attr.abstract)
	{
	  gfc_error ("%qs must be a module procedure or an external procedure with"
		    " an explicit interface at %L", proc->name, &where);
	  goto error;
	}
    }

  stree->n.tb->subroutine = proc->attr.subroutine;
  stree->n.tb->function = proc->attr.function;

  /* Find the super-type of the current derived type.  We could do this once and
     store in a global if speed is needed, but as long as not I believe this is
     more readable and clearer.  */
  super_type = gfc_get_derived_super_type (resolve_bindings_derived);

  /* If PASS, resolve and check arguments if not already resolved / loaded
     from a .mod file.  */
  if (!stree->n.tb->nopass && stree->n.tb->pass_arg_num == 0)
    {
      gfc_formal_arglist *dummy_args;

      dummy_args = gfc_sym_get_dummy_args (proc);
      if (stree->n.tb->pass_arg)
	{
	  gfc_formal_arglist *i;

	  /* If an explicit passing argument name is given, walk the arg-list
	     and look for it.  */

	  me_arg = NULL;
	  stree->n.tb->pass_arg_num = 1;
	  for (i = dummy_args; i; i = i->next)
	    {
	      if (!strcmp (i->sym->name, stree->n.tb->pass_arg))
		{
		  me_arg = i->sym;
		  break;
		}
	      ++stree->n.tb->pass_arg_num;
	    }

	  if (!me_arg)
	    {
	      gfc_error ("Procedure %qs with PASS(%s) at %L has no"
			 " argument %qs",
			 proc->name, stree->n.tb->pass_arg, &where,
			 stree->n.tb->pass_arg);
	      goto error;
	    }
	}
      else
	{
	  /* Otherwise, take the first one; there should in fact be at least
	     one.  */
	  stree->n.tb->pass_arg_num = 1;
	  if (!dummy_args)
	    {
	      gfc_error ("Procedure %qs with PASS at %L must have at"
			 " least one argument", proc->name, &where);
	      goto error;
	    }
	  me_arg = dummy_args->sym;
	}

      /* Now check that the argument-type matches and the passed-object
	 dummy argument is generally fine.  */

      gcc_assert (me_arg);

      if (me_arg->ts.type != BT_CLASS)
	{
	  gfc_error ("Non-polymorphic passed-object dummy argument of %qs"
		     " at %L", proc->name, &where);
	  goto error;
	}

      if (CLASS_DATA (me_arg)->ts.u.derived
	  != resolve_bindings_derived)
	{
	  gfc_error ("Argument %qs of %qs with PASS(%s) at %L must be of"
		     " the derived-type %qs", me_arg->name, proc->name,
		     me_arg->name, &where, resolve_bindings_derived->name);
	  goto error;
	}

      gcc_assert (me_arg->ts.type == BT_CLASS);
      if (CLASS_DATA (me_arg)->as && CLASS_DATA (me_arg)->as->rank != 0)
	{
	  gfc_error ("Passed-object dummy argument of %qs at %L must be"
		     " scalar", proc->name, &where);
	  goto error;
	}
      if (CLASS_DATA (me_arg)->attr.allocatable)
	{
	  gfc_error ("Passed-object dummy argument of %qs at %L must not"
		     " be ALLOCATABLE", proc->name, &where);
	  goto error;
	}
      if (CLASS_DATA (me_arg)->attr.class_pointer)
	{
	  gfc_error ("Passed-object dummy argument of %qs at %L must not"
		     " be POINTER", proc->name, &where);
	  goto error;
	}
    }

  /* If we are extending some type, check that we don't override a procedure
     flagged NON_OVERRIDABLE.  */
  stree->n.tb->overridden = NULL;
  if (super_type)
    {
      gfc_symtree* overridden;
      overridden = gfc_find_typebound_proc (super_type, NULL,
					    stree->name, true, NULL);

      if (overridden)
	{
	  if (overridden->n.tb)
	    stree->n.tb->overridden = overridden->n.tb;

	  if (!gfc_check_typebound_override (stree, overridden))
	    goto error;
	}
    }

  /* See if there's a name collision with a component directly in this type.  */
  for (comp = resolve_bindings_derived->components; comp; comp = comp->next)
    if (!strcmp (comp->name, stree->name))
      {
	gfc_error ("Procedure %qs at %L has the same name as a component of"
		   " %qs",
		   stree->name, &where, resolve_bindings_derived->name);
	goto error;
      }

  /* Try to find a name collision with an inherited component.  */
  if (super_type && gfc_find_component (super_type, stree->name, true, true))
    {
      gfc_error ("Procedure %qs at %L has the same name as an inherited"
		 " component of %qs",
		 stree->name, &where, resolve_bindings_derived->name);
      goto error;
    }

  stree->n.tb->error = 0;
  return;

error:
  resolve_bindings_result = false;
  stree->n.tb->error = 1;
}


static bool
resolve_typebound_procedures (gfc_symbol* derived)
{
  int op;
  gfc_symbol* super_type;

  if (!derived->f2k_derived || !derived->f2k_derived->tb_sym_root)
    return true;

  super_type = gfc_get_derived_super_type (derived);
  if (super_type)
    resolve_symbol (super_type);

  resolve_bindings_derived = derived;
  resolve_bindings_result = true;

  if (derived->f2k_derived->tb_sym_root)
    gfc_traverse_symtree (derived->f2k_derived->tb_sym_root,
			  &resolve_typebound_procedure);

  if (derived->f2k_derived->tb_uop_root)
    gfc_traverse_symtree (derived->f2k_derived->tb_uop_root,
			  &resolve_typebound_user_op);

  for (op = 0; op != GFC_INTRINSIC_OPS; ++op)
    {
      gfc_typebound_proc* p = derived->f2k_derived->tb_op[op];
      if (p && !resolve_typebound_intrinsic_op (derived,
						(gfc_intrinsic_op)op, p))
	resolve_bindings_result = false;
    }

  return resolve_bindings_result;
}


/* Add a derived type to the dt_list.  The dt_list is used in trans-types.c
   to give all identical derived types the same backend_decl.  */
static void
add_dt_to_dt_list (gfc_symbol *derived)
{
  gfc_dt_list *dt_list;

  for (dt_list = gfc_derived_types; dt_list; dt_list = dt_list->next)
    if (derived == dt_list->derived)
      return;

  dt_list = gfc_get_dt_list ();
  dt_list->next = gfc_derived_types;
  dt_list->derived = derived;
  gfc_derived_types = dt_list;
}


/* Ensure that a derived-type is really not abstract, meaning that every
   inherited DEFERRED binding is overridden by a non-DEFERRED one.  */

static bool
ensure_not_abstract_walker (gfc_symbol* sub, gfc_symtree* st)
{
  if (!st)
    return true;

  if (!ensure_not_abstract_walker (sub, st->left))
    return false;
  if (!ensure_not_abstract_walker (sub, st->right))
    return false;

  if (st->n.tb && st->n.tb->deferred)
    {
      gfc_symtree* overriding;
      overriding = gfc_find_typebound_proc (sub, NULL, st->name, true, NULL);
      if (!overriding)
	return false;
      gcc_assert (overriding->n.tb);
      if (overriding->n.tb->deferred)
	{
	  gfc_error ("Derived-type %qs declared at %L must be ABSTRACT because"
		     " %qs is DEFERRED and not overridden",
		     sub->name, &sub->declared_at, st->name);
	  return false;
	}
    }

  return true;
}

static bool
ensure_not_abstract (gfc_symbol* sub, gfc_symbol* ancestor)
{
  /* The algorithm used here is to recursively travel up the ancestry of sub
     and for each ancestor-type, check all bindings.  If any of them is
     DEFERRED, look it up starting from sub and see if the found (overriding)
     binding is not DEFERRED.
     This is not the most efficient way to do this, but it should be ok and is
     clearer than something sophisticated.  */

  gcc_assert (ancestor && !sub->attr.abstract);

  if (!ancestor->attr.abstract)
    return true;

  /* Walk bindings of this ancestor.  */
  if (ancestor->f2k_derived)
    {
      bool t;
      t = ensure_not_abstract_walker (sub, ancestor->f2k_derived->tb_sym_root);
      if (!t)
	return false;
    }

  /* Find next ancestor type and recurse on it.  */
  ancestor = gfc_get_derived_super_type (ancestor);
  if (ancestor)
    return ensure_not_abstract (sub, ancestor);

  return true;
}


/* This check for typebound defined assignments is done recursively
   since the order in which derived types are resolved is not always in
   order of the declarations.  */

static void
check_defined_assignments (gfc_symbol *derived)
{
  gfc_component *c;

  for (c = derived->components; c; c = c->next)
    {
      if (c->ts.type != BT_DERIVED
	  || c->attr.pointer
	  || c->attr.allocatable
	  || c->attr.proc_pointer_comp
	  || c->attr.class_pointer
	  || c->attr.proc_pointer)
	continue;

      if (c->ts.u.derived->attr.defined_assign_comp
	  || (c->ts.u.derived->f2k_derived
	     && c->ts.u.derived->f2k_derived->tb_op[INTRINSIC_ASSIGN]))
	{
	  derived->attr.defined_assign_comp = 1;
	  return;
	}

      check_defined_assignments (c->ts.u.derived);
      if (c->ts.u.derived->attr.defined_assign_comp)
	{
	  derived->attr.defined_assign_comp = 1;
	  return;
	}
    }
}


/* Resolve the components of a derived type. This does not have to wait until
   resolution stage, but can be done as soon as the dt declaration has been
   parsed.  */

static bool
resolve_fl_derived0 (gfc_symbol *sym)
{
  gfc_symbol* super_type;
  gfc_component *c;

  if (sym->attr.unlimited_polymorphic)
    return true;

  super_type = gfc_get_derived_super_type (sym);

  /* F2008, C432.  */
  if (super_type && sym->attr.coarray_comp && !super_type->attr.coarray_comp)
    {
      gfc_error ("As extending type %qs at %L has a coarray component, "
		 "parent type %qs shall also have one", sym->name,
		 &sym->declared_at, super_type->name);
      return false;
    }

  /* Ensure the extended type gets resolved before we do.  */
  if (super_type && !resolve_fl_derived0 (super_type))
    return false;

  /* An ABSTRACT type must be extensible.  */
  if (sym->attr.abstract && !gfc_type_is_extensible (sym))
    {
      gfc_error ("Non-extensible derived-type %qs at %L must not be ABSTRACT",
		 sym->name, &sym->declared_at);
      return false;
    }

  c = (sym->attr.is_class) ? sym->components->ts.u.derived->components
			   : sym->components;

  bool success = true;

  for ( ; c != NULL; c = c->next)
    {
      if (c->attr.artificial)
	continue;

      /* F2008, C442.  */
      if ((!sym->attr.is_class || c != sym->components)
	  && c->attr.codimension
	  && (!c->attr.allocatable || (c->as && c->as->type != AS_DEFERRED)))
	{
	  gfc_error ("Coarray component %qs at %L must be allocatable with "
		     "deferred shape", c->name, &c->loc);
	  success = false;
	  continue;
	}

      /* F2008, C443.  */
      if (c->attr.codimension && c->ts.type == BT_DERIVED
	  && c->ts.u.derived->ts.is_iso_c)
	{
	  gfc_error ("Component %qs at %L of TYPE(C_PTR) or TYPE(C_FUNPTR) "
		     "shall not be a coarray", c->name, &c->loc);
	  success = false;
	  continue;
	}

      /* F2008, C444.  */
      if (c->ts.type == BT_DERIVED && c->ts.u.derived->attr.coarray_comp
	  && (c->attr.codimension || c->attr.pointer || c->attr.dimension
	      || c->attr.allocatable))
	{
	  gfc_error ("Component %qs at %L with coarray component "
		     "shall be a nonpointer, nonallocatable scalar",
		     c->name, &c->loc);
	  success = false;
	  continue;
	}

      /* F2008, C448.  */
      if (c->attr.contiguous && (!c->attr.dimension || !c->attr.pointer))
	{
	  gfc_error ("Component %qs at %L has the CONTIGUOUS attribute but "
		     "is not an array pointer", c->name, &c->loc);
	  success = false;
	  continue;
	}

      if (c->attr.proc_pointer && c->ts.interface)
	{
	  gfc_symbol *ifc = c->ts.interface;

	  if (!sym->attr.vtype && !check_proc_interface (ifc, &c->loc))
	    {
	      c->tb->error = 1;
	      success = false;
	      continue;
	    }

	  if (ifc->attr.if_source || ifc->attr.intrinsic)
	    {
	      /* Resolve interface and copy attributes.  */
	      if (ifc->formal && !ifc->formal_ns)
		resolve_symbol (ifc);
	      if (ifc->attr.intrinsic)
		gfc_resolve_intrinsic (ifc, &ifc->declared_at);

	      if (ifc->result)
		{
		  c->ts = ifc->result->ts;
		  c->attr.allocatable = ifc->result->attr.allocatable;
		  c->attr.pointer = ifc->result->attr.pointer;
		  c->attr.dimension = ifc->result->attr.dimension;
		  c->as = gfc_copy_array_spec (ifc->result->as);
		  c->attr.class_ok = ifc->result->attr.class_ok;
		}
	      else
		{
		  c->ts = ifc->ts;
		  c->attr.allocatable = ifc->attr.allocatable;
		  c->attr.pointer = ifc->attr.pointer;
		  c->attr.dimension = ifc->attr.dimension;
		  c->as = gfc_copy_array_spec (ifc->as);
		  c->attr.class_ok = ifc->attr.class_ok;
		}
	      c->ts.interface = ifc;
	      c->attr.function = ifc->attr.function;
	      c->attr.subroutine = ifc->attr.subroutine;

	      c->attr.pure = ifc->attr.pure;
	      c->attr.elemental = ifc->attr.elemental;
	      c->attr.recursive = ifc->attr.recursive;
	      c->attr.always_explicit = ifc->attr.always_explicit;
	      c->attr.ext_attr |= ifc->attr.ext_attr;
	      /* Copy char length.  */
	      if (ifc->ts.type == BT_CHARACTER && ifc->ts.u.cl)
		{
		  gfc_charlen *cl = gfc_new_charlen (sym->ns, ifc->ts.u.cl);
		  if (cl->length && !cl->resolved
		      && !gfc_resolve_expr (cl->length))
		    {
		      c->tb->error = 1;
		      success = false;
		      continue;
		    }
		  c->ts.u.cl = cl;
		}
	    }
	}
      else if (c->attr.proc_pointer && c->ts.type == BT_UNKNOWN)
	{
	  /* Since PPCs are not implicitly typed, a PPC without an explicit
	     interface must be a subroutine.  */
	  gfc_add_subroutine (&c->attr, c->name, &c->loc);
	}

      /* Procedure pointer components: Check PASS arg.  */
      if (c->attr.proc_pointer && !c->tb->nopass && c->tb->pass_arg_num == 0
	  && !sym->attr.vtype)
	{
	  gfc_symbol* me_arg;

	  if (c->tb->pass_arg)
	    {
	      gfc_formal_arglist* i;

	      /* If an explicit passing argument name is given, walk the arg-list
		and look for it.  */

	      me_arg = NULL;
	      c->tb->pass_arg_num = 1;
	      for (i = c->ts.interface->formal; i; i = i->next)
		{
		  if (!strcmp (i->sym->name, c->tb->pass_arg))
		    {
		      me_arg = i->sym;
		      break;
		    }
		  c->tb->pass_arg_num++;
		}

	      if (!me_arg)
		{
		  gfc_error ("Procedure pointer component %qs with PASS(%s) "
			     "at %L has no argument %qs", c->name,
			     c->tb->pass_arg, &c->loc, c->tb->pass_arg);
		  c->tb->error = 1;
		  success = false;
		  continue;
		}
	    }
	  else
	    {
	      /* Otherwise, take the first one; there should in fact be at least
		one.  */
	      c->tb->pass_arg_num = 1;
	      if (!c->ts.interface->formal)
		{
		  gfc_error ("Procedure pointer component %qs with PASS at %L "
			     "must have at least one argument",
			     c->name, &c->loc);
		  c->tb->error = 1;
		  success = false;
		  continue;
		}
	      me_arg = c->ts.interface->formal->sym;
	    }

	  /* Now check that the argument-type matches.  */
	  gcc_assert (me_arg);
	  if ((me_arg->ts.type != BT_DERIVED && me_arg->ts.type != BT_CLASS)
	      || (me_arg->ts.type == BT_DERIVED && me_arg->ts.u.derived != sym)
	      || (me_arg->ts.type == BT_CLASS
		  && CLASS_DATA (me_arg)->ts.u.derived != sym))
	    {
	      gfc_error ("Argument %qs of %qs with PASS(%s) at %L must be of"
			 " the derived type %qs", me_arg->name, c->name,
			 me_arg->name, &c->loc, sym->name);
	      c->tb->error = 1;
	      success = false;
	      continue;
	    }

	  /* Check for C453.  */
	  if (me_arg->attr.dimension)
	    {
	      gfc_error ("Argument %qs of %qs with PASS(%s) at %L "
			 "must be scalar", me_arg->name, c->name, me_arg->name,
			 &c->loc);
	      c->tb->error = 1;
	      success = false;
	      continue;
	    }

	  if (me_arg->attr.pointer)
	    {
	      gfc_error ("Argument %qs of %qs with PASS(%s) at %L "
			 "may not have the POINTER attribute", me_arg->name,
			 c->name, me_arg->name, &c->loc);
	      c->tb->error = 1;
	      success = false;
	      continue;
	    }

	  if (me_arg->attr.allocatable)
	    {
	      gfc_error ("Argument %qs of %qs with PASS(%s) at %L "
			 "may not be ALLOCATABLE", me_arg->name, c->name,
			 me_arg->name, &c->loc);
	      c->tb->error = 1;
	      success = false;
	      continue;
	    }

	  if (gfc_type_is_extensible (sym) && me_arg->ts.type != BT_CLASS)
	    {
	      gfc_error ("Non-polymorphic passed-object dummy argument of %qs"
			 " at %L", c->name, &c->loc);
	      success = false;
	      continue;
	    }

	}

      /* Check type-spec if this is not the parent-type component.  */
      if (((sym->attr.is_class
	    && (!sym->components->ts.u.derived->attr.extension
		|| c != sym->components->ts.u.derived->components))
	   || (!sym->attr.is_class
	       && (!sym->attr.extension || c != sym->components)))
	  && !sym->attr.vtype
	  && !resolve_typespec_used (&c->ts, &c->loc, c->name))
	return false;

      /* If this type is an extension, set the accessibility of the parent
	 component.  */
      if (super_type
	  && ((sym->attr.is_class
	       && c == sym->components->ts.u.derived->components)
	      || (!sym->attr.is_class && c == sym->components))
	  && strcmp (super_type->name, c->name) == 0)
	c->attr.access = super_type->attr.access;

      /* If this type is an extension, see if this component has the same name
	 as an inherited type-bound procedure.  */
      if (super_type && !sym->attr.is_class
	  && gfc_find_typebound_proc (super_type, NULL, c->name, true, NULL))
	{
	  gfc_error ("Component %qs of %qs at %L has the same name as an"
		     " inherited type-bound procedure",
		     c->name, sym->name, &c->loc);
	  return false;
	}

      if (c->ts.type == BT_CHARACTER && !c->attr.proc_pointer
	    && !c->ts.deferred)
	{
	 if (c->ts.u.cl->length == NULL
	     || (!resolve_charlen(c->ts.u.cl))
	     || !gfc_is_constant_expr (c->ts.u.cl->length))
	   {
	     gfc_error ("Character length of component %qs needs to "
			"be a constant specification expression at %L",
			c->name,
			c->ts.u.cl->length ? &c->ts.u.cl->length->where : &c->loc);
	     return false;
	   }
	}

      if (c->ts.type == BT_CHARACTER && c->ts.deferred
	  && !c->attr.pointer && !c->attr.allocatable)
	{
	  gfc_error ("Character component %qs of %qs at %L with deferred "
		     "length must be a POINTER or ALLOCATABLE",
		     c->name, sym->name, &c->loc);
	  return false;
	}

      /* Add the hidden deferred length field.  */
      if (c->ts.type == BT_CHARACTER && c->ts.deferred && !c->attr.function
	  && !sym->attr.is_class)
	{
	  char name[GFC_MAX_SYMBOL_LEN+9];
	  gfc_component *strlen;
	  sprintf (name, "_%s_length", c->name);
	  strlen = gfc_find_component (sym, name, true, true);
	  if (strlen == NULL)
	    {
	      if (!gfc_add_component (sym, name, &strlen))
		return false;
	      strlen->ts.type = BT_INTEGER;
	      strlen->ts.kind = gfc_charlen_int_kind;
	      strlen->attr.access = ACCESS_PRIVATE;
	      strlen->attr.artificial = 1;
	    }
	}

      if (c->ts.type == BT_DERIVED
	  && sym->component_access != ACCESS_PRIVATE
	  && gfc_check_symbol_access (sym)
	  && !is_sym_host_assoc (c->ts.u.derived, sym->ns)
	  && !c->ts.u.derived->attr.use_assoc
	  && !gfc_check_symbol_access (c->ts.u.derived)
	  && !gfc_notify_std (GFC_STD_F2003, "the component %qs is a "
			      "PRIVATE type and cannot be a component of "
			      "%qs, which is PUBLIC at %L", c->name,
			      sym->name, &sym->declared_at))
	return false;

      if ((sym->attr.sequence || sym->attr.is_bind_c) && c->ts.type == BT_CLASS)
	{
	  gfc_error ("Polymorphic component %s at %L in SEQUENCE or BIND(C) "
		     "type %s", c->name, &c->loc, sym->name);
	  return false;
	}

      if (sym->attr.sequence)
	{
	  if (c->ts.type == BT_DERIVED && c->ts.u.derived->attr.sequence == 0)
	    {
	      gfc_error ("Component %s of SEQUENCE type declared at %L does "
			 "not have the SEQUENCE attribute",
			 c->ts.u.derived->name, &sym->declared_at);
	      return false;
	    }
	}

      if (c->ts.type == BT_DERIVED && c->ts.u.derived->attr.generic)
	c->ts.u.derived = gfc_find_dt_in_generic (c->ts.u.derived);
      else if (c->ts.type == BT_CLASS && c->attr.class_ok
	       && CLASS_DATA (c)->ts.u.derived->attr.generic)
	CLASS_DATA (c)->ts.u.derived
			= gfc_find_dt_in_generic (CLASS_DATA (c)->ts.u.derived);

      if (!sym->attr.is_class && c->ts.type == BT_DERIVED && !sym->attr.vtype
	  && c->attr.pointer && c->ts.u.derived->components == NULL
	  && !c->ts.u.derived->attr.zero_comp)
	{
	  gfc_error ("The pointer component %qs of %qs at %L is a type "
		     "that has not been declared", c->name, sym->name,
		     &c->loc);
	  return false;
	}

      if (c->ts.type == BT_CLASS && c->attr.class_ok
	  && CLASS_DATA (c)->attr.class_pointer
	  && CLASS_DATA (c)->ts.u.derived->components == NULL
	  && !CLASS_DATA (c)->ts.u.derived->attr.zero_comp
	  && !UNLIMITED_POLY (c))
	{
	  gfc_error ("The pointer component %qs of %qs at %L is a type "
		     "that has not been declared", c->name, sym->name,
		     &c->loc);
	  return false;
	}

      /* C437.  */
      if (c->ts.type == BT_CLASS && c->attr.flavor != FL_PROCEDURE
	  && (!c->attr.class_ok
	      || !(CLASS_DATA (c)->attr.class_pointer
		   || CLASS_DATA (c)->attr.allocatable)))
	{
	  gfc_error ("Component %qs with CLASS at %L must be allocatable "
		     "or pointer", c->name, &c->loc);
	  /* Prevent a recurrence of the error.  */
	  c->ts.type = BT_UNKNOWN;
	  return false;
	}

      /* Ensure that all the derived type components are put on the
	 derived type list; even in formal namespaces, where derived type
	 pointer components might not have been declared.  */
      if (c->ts.type == BT_DERIVED
	    && c->ts.u.derived
	    && c->ts.u.derived->components
	    && c->attr.pointer
	    && sym != c->ts.u.derived)
	add_dt_to_dt_list (c->ts.u.derived);

      if (!gfc_resolve_array_spec (c->as,
				   !(c->attr.pointer || c->attr.proc_pointer
				     || c->attr.allocatable)))
	return false;

      if (c->initializer && !sym->attr.vtype
	  && !gfc_check_assign_symbol (sym, c, c->initializer))
	return false;
    }

  if (!success)
    return false;

  check_defined_assignments (sym);

  if (!sym->attr.defined_assign_comp && super_type)
    sym->attr.defined_assign_comp
			= super_type->attr.defined_assign_comp;

  /* If this is a non-ABSTRACT type extending an ABSTRACT one, ensure that
     all DEFERRED bindings are overridden.  */
  if (super_type && super_type->attr.abstract && !sym->attr.abstract
      && !sym->attr.is_class
      && !ensure_not_abstract (sym, super_type))
    return false;

  /* Add derived type to the derived type list.  */
  add_dt_to_dt_list (sym);

  return true;
}


/* The following procedure does the full resolution of a derived type,
   including resolution of all type-bound procedures (if present). In contrast
   to 'resolve_fl_derived0' this can only be done after the module has been
   parsed completely.  */

static bool
resolve_fl_derived (gfc_symbol *sym)
{
  gfc_symbol *gen_dt = NULL;

  if (sym->attr.unlimited_polymorphic)
    return true;

  if (!sym->attr.is_class)
    gfc_find_symbol (sym->name, sym->ns, 0, &gen_dt);
  if (gen_dt && gen_dt->generic && gen_dt->generic->next
      && (!gen_dt->generic->sym->attr.use_assoc
	  || gen_dt->generic->sym->module != gen_dt->generic->next->sym->module)
      && !gfc_notify_std (GFC_STD_F2003, "Generic name %qs of function "
			  "%qs at %L being the same name as derived "
			  "type at %L", sym->name,
			  gen_dt->generic->sym == sym
			  ? gen_dt->generic->next->sym->name
			  : gen_dt->generic->sym->name,
			  gen_dt->generic->sym == sym
			  ? &gen_dt->generic->next->sym->declared_at
			  : &gen_dt->generic->sym->declared_at,
			  &sym->declared_at))
    return false;

  /* Resolve the finalizer procedures.  */
  if (!gfc_resolve_finalizers (sym, NULL))
    return false;

  if (sym->attr.is_class && sym->ts.u.derived == NULL)
    {
      /* Fix up incomplete CLASS symbols.  */
      gfc_component *data = gfc_find_component (sym, "_data", true, true);
      gfc_component *vptr = gfc_find_component (sym, "_vptr", true, true);

      /* Nothing more to do for unlimited polymorphic entities.  */
      if (data->ts.u.derived->attr.unlimited_polymorphic)
	return true;
      else if (vptr->ts.u.derived == NULL)
	{
	  gfc_symbol *vtab = gfc_find_derived_vtab (data->ts.u.derived);
	  gcc_assert (vtab);
	  vptr->ts.u.derived = vtab->ts.u.derived;
	}
    }

  if (!resolve_fl_derived0 (sym))
    return false;

  /* Resolve the type-bound procedures.  */
  if (!resolve_typebound_procedures (sym))
    return false;

  return true;
}


static bool
resolve_fl_namelist (gfc_symbol *sym)
{
  gfc_namelist *nl;
  gfc_symbol *nlsym;

  for (nl = sym->namelist; nl; nl = nl->next)
    {
      /* Check again, the check in match only works if NAMELIST comes
	 after the decl.  */
      if (nl->sym->as && nl->sym->as->type == AS_ASSUMED_SIZE)
     	{
	  gfc_error ("Assumed size array %qs in namelist %qs at %L is not "
		     "allowed", nl->sym->name, sym->name, &sym->declared_at);
	  return false;
	}

      if (nl->sym->as && nl->sym->as->type == AS_ASSUMED_SHAPE
	  && !gfc_notify_std (GFC_STD_F2003, "NAMELIST array object %qs "
			      "with assumed shape in namelist %qs at %L",
			      nl->sym->name, sym->name, &sym->declared_at))
	return false;

      if (is_non_constant_shape_array (nl->sym)
	  && !gfc_notify_std (GFC_STD_F2003, "NAMELIST array object %qs "
			      "with nonconstant shape in namelist %qs at %L",
			      nl->sym->name, sym->name, &sym->declared_at))
	return false;

      if (nl->sym->ts.type == BT_CHARACTER
	  && (nl->sym->ts.u.cl->length == NULL
	      || !gfc_is_constant_expr (nl->sym->ts.u.cl->length))
	  && !gfc_notify_std (GFC_STD_F2003, "NAMELIST object %qs with "
			      "nonconstant character length in "
			      "namelist %qs at %L", nl->sym->name,
			      sym->name, &sym->declared_at))
	return false;

      /* FIXME: Once UDDTIO is implemented, the following can be
	 removed.  */
      if (nl->sym->ts.type == BT_CLASS)
	{
	  gfc_error ("NAMELIST object %qs in namelist %qs at %L is "
		     "polymorphic and requires a defined input/output "
		     "procedure", nl->sym->name, sym->name, &sym->declared_at);
	  return false;
	}

      if (nl->sym->ts.type == BT_DERIVED
	  && (nl->sym->ts.u.derived->attr.alloc_comp
	      || nl->sym->ts.u.derived->attr.pointer_comp))
	{
	  if (!gfc_notify_std (GFC_STD_F2003, "NAMELIST object %qs in "
			       "namelist %qs at %L with ALLOCATABLE "
			       "or POINTER components", nl->sym->name,
			       sym->name, &sym->declared_at))
	    return false;

	 /* FIXME: Once UDDTIO is implemented, the following can be
	    removed.  */
	  gfc_error ("NAMELIST object %qs in namelist %qs at %L has "
		     "ALLOCATABLE or POINTER components and thus requires "
		     "a defined input/output procedure", nl->sym->name,
		     sym->name, &sym->declared_at);
	  return false;
	}
    }

  /* Reject PRIVATE objects in a PUBLIC namelist.  */
  if (gfc_check_symbol_access (sym))
    {
      for (nl = sym->namelist; nl; nl = nl->next)
	{
	  if (!nl->sym->attr.use_assoc
	      && !is_sym_host_assoc (nl->sym, sym->ns)
	      && !gfc_check_symbol_access (nl->sym))
	    {
	      gfc_error ("NAMELIST object %qs was declared PRIVATE and "
			 "cannot be member of PUBLIC namelist %qs at %L",
			 nl->sym->name, sym->name, &sym->declared_at);
	      return false;
	    }

	  /* Types with private components that came here by USE-association.  */
	  if (nl->sym->ts.type == BT_DERIVED
	      && derived_inaccessible (nl->sym->ts.u.derived))
	    {
	      gfc_error ("NAMELIST object %qs has use-associated PRIVATE "
			 "components and cannot be member of namelist %qs at %L",
			 nl->sym->name, sym->name, &sym->declared_at);
	      return false;
	    }

	  /* Types with private components that are defined in the same module.  */
	  if (nl->sym->ts.type == BT_DERIVED
	      && !is_sym_host_assoc (nl->sym->ts.u.derived, sym->ns)
	      && nl->sym->ts.u.derived->attr.private_comp)
	    {
	      gfc_error ("NAMELIST object %qs has PRIVATE components and "
			 "cannot be a member of PUBLIC namelist %qs at %L",
			 nl->sym->name, sym->name, &sym->declared_at);
	      return false;
	    }
	}
    }


  /* 14.1.2 A module or internal procedure represent local entities
     of the same type as a namelist member and so are not allowed.  */
  for (nl = sym->namelist; nl; nl = nl->next)
    {
      if (nl->sym->ts.kind != 0 && nl->sym->attr.flavor == FL_VARIABLE)
	continue;

      if (nl->sym->attr.function && nl->sym == nl->sym->result)
	if ((nl->sym == sym->ns->proc_name)
	       ||
	    (sym->ns->parent && nl->sym == sym->ns->parent->proc_name))
	  continue;

      nlsym = NULL;
      if (nl->sym->name)
	gfc_find_symbol (nl->sym->name, sym->ns, 1, &nlsym);
      if (nlsym && nlsym->attr.flavor == FL_PROCEDURE)
	{
	  gfc_error ("PROCEDURE attribute conflicts with NAMELIST "
		     "attribute in %qs at %L", nlsym->name,
		     &sym->declared_at);
	  return false;
	}
    }

  return true;
}


static bool
resolve_fl_parameter (gfc_symbol *sym)
{
  /* A parameter array's shape needs to be constant.  */
  if (sym->as != NULL
      && (sym->as->type == AS_DEFERRED
          || is_non_constant_shape_array (sym)))
    {
      gfc_error ("Parameter array %qs at %L cannot be automatic "
		 "or of deferred shape", sym->name, &sym->declared_at);
      return false;
    }

  /* Make sure a parameter that has been implicitly typed still
     matches the implicit type, since PARAMETER statements can precede
     IMPLICIT statements.  */
  if (sym->attr.implicit_type
      && !gfc_compare_types (&sym->ts, gfc_get_default_type (sym->name,
							     sym->ns)))
    {
      gfc_error ("Implicitly typed PARAMETER %qs at %L doesn't match a "
		 "later IMPLICIT type", sym->name, &sym->declared_at);
      return false;
    }

  /* Make sure the types of derived parameters are consistent.  This
     type checking is deferred until resolution because the type may
     refer to a derived type from the host.  */
  if (sym->ts.type == BT_DERIVED
      && !gfc_compare_types (&sym->ts, &sym->value->ts))
    {
      gfc_error ("Incompatible derived type in PARAMETER at %L",
		 &sym->value->where);
      return false;
    }
  return true;
}


/* Do anything necessary to resolve a symbol.  Right now, we just
   assume that an otherwise unknown symbol is a variable.  This sort
   of thing commonly happens for symbols in module.  */

static void
resolve_symbol (gfc_symbol *sym)
{
  int check_constant, mp_flag;
  gfc_symtree *symtree;
  gfc_symtree *this_symtree;
  gfc_namespace *ns;
  gfc_component *c;
  symbol_attribute class_attr;
  gfc_array_spec *as;
  bool saved_specification_expr;

  if (sym->resolved)
    return;
  sym->resolved = 1;

  if (sym->attr.artificial)
    return;

  if (sym->attr.unlimited_polymorphic)
    return;

  if (sym->attr.flavor == FL_UNKNOWN
      || (sym->attr.flavor == FL_PROCEDURE && !sym->attr.intrinsic
	  && !sym->attr.generic && !sym->attr.external
	  && sym->attr.if_source == IFSRC_UNKNOWN
	  && sym->ts.type == BT_UNKNOWN))
    {

    /* If we find that a flavorless symbol is an interface in one of the
       parent namespaces, find its symtree in this namespace, free the
       symbol and set the symtree to point to the interface symbol.  */
      for (ns = gfc_current_ns->parent; ns; ns = ns->parent)
	{
	  symtree = gfc_find_symtree (ns->sym_root, sym->name);
	  if (symtree && (symtree->n.sym->generic ||
			  (symtree->n.sym->attr.flavor == FL_PROCEDURE
			   && sym->ns->construct_entities)))
	    {
	      this_symtree = gfc_find_symtree (gfc_current_ns->sym_root,
					       sym->name);
	      if (this_symtree->n.sym == sym)
		{
		  symtree->n.sym->refs++;
		  gfc_release_symbol (sym);
		  this_symtree->n.sym = symtree->n.sym;
		  return;
		}
	    }
	}

      /* Otherwise give it a flavor according to such attributes as
	 it has.  */
      if (sym->attr.flavor == FL_UNKNOWN && sym->attr.external == 0
	  && sym->attr.intrinsic == 0)
	sym->attr.flavor = FL_VARIABLE;
      else if (sym->attr.flavor == FL_UNKNOWN)
	{
	  sym->attr.flavor = FL_PROCEDURE;
	  if (sym->attr.dimension)
	    sym->attr.function = 1;
	}
    }

  if (sym->attr.external && sym->ts.type != BT_UNKNOWN && !sym->attr.function)
    gfc_add_function (&sym->attr, sym->name, &sym->declared_at);

  if (sym->attr.procedure && sym->attr.if_source != IFSRC_DECL
      && !resolve_procedure_interface (sym))
    return;

  if (sym->attr.is_protected && !sym->attr.proc_pointer
      && (sym->attr.procedure || sym->attr.external))
    {
      if (sym->attr.external)
	gfc_error ("PROTECTED attribute conflicts with EXTERNAL attribute "
	           "at %L", &sym->declared_at);
      else
	gfc_error ("PROCEDURE attribute conflicts with PROTECTED attribute "
	           "at %L", &sym->declared_at);

      return;
    }

  if (sym->attr.flavor == FL_DERIVED && !resolve_fl_derived (sym))
    return;

  /* Symbols that are module procedures with results (functions) have
     the types and array specification copied for type checking in
     procedures that call them, as well as for saving to a module
     file.  These symbols can't stand the scrutiny that their results
     can.  */
  mp_flag = (sym->result != NULL && sym->result != sym);

  /* Make sure that the intrinsic is consistent with its internal
     representation. This needs to be done before assigning a default
     type to avoid spurious warnings.  */
  if (sym->attr.flavor != FL_MODULE && sym->attr.intrinsic
      && !gfc_resolve_intrinsic (sym, &sym->declared_at))
    return;

  /* Resolve associate names.  */
  if (sym->assoc)
    resolve_assoc_var (sym, true);

  /* Assign default type to symbols that need one and don't have one.  */
  if (sym->ts.type == BT_UNKNOWN)
    {
      if (sym->attr.flavor == FL_VARIABLE || sym->attr.flavor == FL_PARAMETER)
	{
	  gfc_set_default_type (sym, 1, NULL);
	}

      if (sym->attr.flavor == FL_PROCEDURE && sym->attr.external
	  && !sym->attr.function && !sym->attr.subroutine
	  && gfc_get_default_type (sym->name, sym->ns)->type == BT_UNKNOWN)
	gfc_add_subroutine (&sym->attr, sym->name, &sym->declared_at);

      if (sym->attr.flavor == FL_PROCEDURE && sym->attr.function)
	{
	  /* The specific case of an external procedure should emit an error
	     in the case that there is no implicit type.  */
	  if (!mp_flag)
	    gfc_set_default_type (sym, sym->attr.external, NULL);
	  else
	    {
	      /* Result may be in another namespace.  */
	      resolve_symbol (sym->result);

	      if (!sym->result->attr.proc_pointer)
		{
		  sym->ts = sym->result->ts;
		  sym->as = gfc_copy_array_spec (sym->result->as);
		  sym->attr.dimension = sym->result->attr.dimension;
		  sym->attr.pointer = sym->result->attr.pointer;
		  sym->attr.allocatable = sym->result->attr.allocatable;
		  sym->attr.contiguous = sym->result->attr.contiguous;
		}
	    }
	}
    }
  else if (mp_flag && sym->attr.flavor == FL_PROCEDURE && sym->attr.function)
    {
      bool saved_specification_expr = specification_expr;
      specification_expr = true;
      gfc_resolve_array_spec (sym->result->as, false);
      specification_expr = saved_specification_expr;
    }

  if (sym->ts.type == BT_CLASS && sym->attr.class_ok)
    {
      as = CLASS_DATA (sym)->as;
      class_attr = CLASS_DATA (sym)->attr;
      class_attr.pointer = class_attr.class_pointer;
    }
  else
    {
      class_attr = sym->attr;
      as = sym->as;
    }

  /* F2008, C530.  */
  if (sym->attr.contiguous
      && (!class_attr.dimension
	  || (as->type != AS_ASSUMED_SHAPE && as->type != AS_ASSUMED_RANK
	      && !class_attr.pointer)))
    {
      gfc_error ("%qs at %L has the CONTIGUOUS attribute but is not an "
		 "array pointer or an assumed-shape or assumed-rank array",
		 sym->name, &sym->declared_at);
      return;
    }

  /* Assumed size arrays and assumed shape arrays must be dummy
     arguments.  Array-spec's of implied-shape should have been resolved to
     AS_EXPLICIT already.  */

  if (as)
    {
      gcc_assert (as->type != AS_IMPLIED_SHAPE);
      if (((as->type == AS_ASSUMED_SIZE && !as->cp_was_assumed)
	   || as->type == AS_ASSUMED_SHAPE)
	  && !sym->attr.dummy && !sym->attr.select_type_temporary)
	{
	  if (as->type == AS_ASSUMED_SIZE)
	    gfc_error ("Assumed size array at %L must be a dummy argument",
		       &sym->declared_at);
	  else
	    gfc_error ("Assumed shape array at %L must be a dummy argument",
		       &sym->declared_at);
	  return;
	}
      /* TS 29113, C535a.  */
      if (as->type == AS_ASSUMED_RANK && !sym->attr.dummy
	  && !sym->attr.select_type_temporary)
	{
	  gfc_error ("Assumed-rank array at %L must be a dummy argument",
		     &sym->declared_at);
	  return;
	}
      if (as->type == AS_ASSUMED_RANK
	  && (sym->attr.codimension || sym->attr.value))
	{
	  gfc_error ("Assumed-rank array at %L may not have the VALUE or "
		     "CODIMENSION attribute", &sym->declared_at);
	  return;
	}
    }

  /* Make sure symbols with known intent or optional are really dummy
     variable.  Because of ENTRY statement, this has to be deferred
     until resolution time.  */

  if (!sym->attr.dummy
      && (sym->attr.optional || sym->attr.intent != INTENT_UNKNOWN))
    {
      gfc_error ("Symbol at %L is not a DUMMY variable", &sym->declared_at);
      return;
    }

  if (sym->attr.value && !sym->attr.dummy)
    {
      gfc_error ("%qs at %L cannot have the VALUE attribute because "
		 "it is not a dummy argument", sym->name, &sym->declared_at);
      return;
    }

  if (sym->attr.value && sym->ts.type == BT_CHARACTER)
    {
      gfc_charlen *cl = sym->ts.u.cl;
      if (!cl || !cl->length || cl->length->expr_type != EXPR_CONSTANT)
	{
	  gfc_error ("Character dummy variable %qs at %L with VALUE "
		     "attribute must have constant length",
		     sym->name, &sym->declared_at);
	  return;
	}

      if (sym->ts.is_c_interop
	  && mpz_cmp_si (cl->length->value.integer, 1) != 0)
	{
	  gfc_error ("C interoperable character dummy variable %qs at %L "
		     "with VALUE attribute must have length one",
		     sym->name, &sym->declared_at);
	  return;
	}
    }

  if (sym->ts.type == BT_DERIVED && !sym->attr.is_iso_c
      && sym->ts.u.derived->attr.generic)
    {
      sym->ts.u.derived = gfc_find_dt_in_generic (sym->ts.u.derived);
      if (!sym->ts.u.derived)
	{
	  gfc_error ("The derived type %qs at %L is of type %qs, "
		     "which has not been defined", sym->name,
		     &sym->declared_at, sym->ts.u.derived->name);
	  sym->ts.type = BT_UNKNOWN;
	  return;
	}
    }

    /* Use the same constraints as TYPE(*), except for the type check
       and that only scalars and assumed-size arrays are permitted.  */
    if (sym->attr.ext_attr & (1 << EXT_ATTR_NO_ARG_CHECK))
      {
	if (!sym->attr.dummy)
	  {
	    gfc_error ("Variable %s at %L with NO_ARG_CHECK attribute shall be "
		       "a dummy argument", sym->name, &sym->declared_at);
	    return;
	  }

	if (sym->ts.type != BT_ASSUMED && sym->ts.type != BT_INTEGER
	    && sym->ts.type != BT_REAL && sym->ts.type != BT_LOGICAL
	    && sym->ts.type != BT_COMPLEX)
	  {
	    gfc_error ("Variable %s at %L with NO_ARG_CHECK attribute shall be "
		       "of type TYPE(*) or of an numeric intrinsic type",
		       sym->name, &sym->declared_at);
	    return;
	  }

      if (sym->attr.allocatable || sym->attr.codimension
	  || sym->attr.pointer || sym->attr.value)
	{
	  gfc_error ("Variable %s at %L with NO_ARG_CHECK attribute may not "
		     "have the ALLOCATABLE, CODIMENSION, POINTER or VALUE "
		     "attribute", sym->name, &sym->declared_at);
	  return;
	}

      if (sym->attr.intent == INTENT_OUT)
	{
	  gfc_error ("Variable %s at %L with NO_ARG_CHECK attribute may not "
		     "have the INTENT(OUT) attribute",
		     sym->name, &sym->declared_at);
	  return;
	}
      if (sym->attr.dimension && sym->as->type != AS_ASSUMED_SIZE)
	{
	  gfc_error ("Variable %s at %L with NO_ARG_CHECK attribute shall "
		     "either be a scalar or an assumed-size array",
		     sym->name, &sym->declared_at);
	  return;
	}

      /* Set the type to TYPE(*) and add a dimension(*) to ensure
	 NO_ARG_CHECK is correctly handled in trans*.c, e.g. with
	 packing.  */
      sym->ts.type = BT_ASSUMED;
      sym->as = gfc_get_array_spec ();
      sym->as->type = AS_ASSUMED_SIZE;
      sym->as->rank = 1;
      sym->as->lower[0] = gfc_get_int_expr (gfc_default_integer_kind, NULL, 1);
    }
  else if (sym->ts.type == BT_ASSUMED)
    {
      /* TS 29113, C407a.  */
      if (!sym->attr.dummy)
	{
	  gfc_error ("Assumed type of variable %s at %L is only permitted "
		     "for dummy variables", sym->name, &sym->declared_at);
	  return;
	}
      if (sym->attr.allocatable || sym->attr.codimension
	  || sym->attr.pointer || sym->attr.value)
    	{
	  gfc_error ("Assumed-type variable %s at %L may not have the "
		     "ALLOCATABLE, CODIMENSION, POINTER or VALUE attribute",
		     sym->name, &sym->declared_at);
	  return;
	}
      if (sym->attr.intent == INTENT_OUT)
    	{
	  gfc_error ("Assumed-type variable %s at %L may not have the "
		     "INTENT(OUT) attribute",
		     sym->name, &sym->declared_at);
	  return;
	}
      if (sym->attr.dimension && sym->as->type == AS_EXPLICIT)
	{
	  gfc_error ("Assumed-type variable %s at %L shall not be an "
		     "explicit-shape array", sym->name, &sym->declared_at);
	  return;
	}
    }

  /* If the symbol is marked as bind(c), verify it's type and kind.  Do not
     do this for something that was implicitly typed because that is handled
     in gfc_set_default_type.  Handle dummy arguments and procedure
     definitions separately.  Also, anything that is use associated is not
     handled here but instead is handled in the module it is declared in.
     Finally, derived type definitions are allowed to be BIND(C) since that
     only implies that they're interoperable, and they are checked fully for
     interoperability when a variable is declared of that type.  */
  if (sym->attr.is_bind_c && sym->attr.implicit_type == 0 &&
      sym->attr.use_assoc == 0 && sym->attr.dummy == 0 &&
      sym->attr.flavor != FL_PROCEDURE && sym->attr.flavor != FL_DERIVED)
    {
      bool t = true;

      /* First, make sure the variable is declared at the
	 module-level scope (J3/04-007, Section 15.3).	*/
      if (sym->ns->proc_name->attr.flavor != FL_MODULE &&
          sym->attr.in_common == 0)
	{
	  gfc_error ("Variable %qs at %L cannot be BIND(C) because it "
		     "is neither a COMMON block nor declared at the "
		     "module level scope", sym->name, &(sym->declared_at));
	  t = false;
	}
      else if (sym->common_head != NULL)
        {
          t = verify_com_block_vars_c_interop (sym->common_head);
        }
      else
	{
	  /* If type() declaration, we need to verify that the components
	     of the given type are all C interoperable, etc.  */
	  if (sym->ts.type == BT_DERIVED &&
              sym->ts.u.derived->attr.is_c_interop != 1)
            {
              /* Make sure the user marked the derived type as BIND(C).  If
                 not, call the verify routine.  This could print an error
                 for the derived type more than once if multiple variables
                 of that type are declared.  */
              if (sym->ts.u.derived->attr.is_bind_c != 1)
                verify_bind_c_derived_type (sym->ts.u.derived);
              t = false;
            }

	  /* Verify the variable itself as C interoperable if it
             is BIND(C).  It is not possible for this to succeed if
             the verify_bind_c_derived_type failed, so don't have to handle
             any error returned by verify_bind_c_derived_type.  */
          t = verify_bind_c_sym (sym, &(sym->ts), sym->attr.in_common,
                                 sym->common_block);
	}

      if (!t)
        {
          /* clear the is_bind_c flag to prevent reporting errors more than
             once if something failed.  */
          sym->attr.is_bind_c = 0;
          return;
        }
    }

  /* If a derived type symbol has reached this point, without its
     type being declared, we have an error.  Notice that most
     conditions that produce undefined derived types have already
     been dealt with.  However, the likes of:
     implicit type(t) (t) ..... call foo (t) will get us here if
     the type is not declared in the scope of the implicit
     statement. Change the type to BT_UNKNOWN, both because it is so
     and to prevent an ICE.  */
  if (sym->ts.type == BT_DERIVED && !sym->attr.is_iso_c
      && sym->ts.u.derived->components == NULL
      && !sym->ts.u.derived->attr.zero_comp)
    {
      gfc_error ("The derived type %qs at %L is of type %qs, "
		 "which has not been defined", sym->name,
		  &sym->declared_at, sym->ts.u.derived->name);
      sym->ts.type = BT_UNKNOWN;
      return;
    }

  /* Make sure that the derived type has been resolved and that the
     derived type is visible in the symbol's namespace, if it is a
     module function and is not PRIVATE.  */
  if (sym->ts.type == BT_DERIVED
	&& sym->ts.u.derived->attr.use_assoc
	&& sym->ns->proc_name
	&& sym->ns->proc_name->attr.flavor == FL_MODULE
        && !resolve_fl_derived (sym->ts.u.derived))
    return;

  /* Unless the derived-type declaration is use associated, Fortran 95
     does not allow public entries of private derived types.
     See 4.4.1 (F95) and 4.5.1.1 (F2003); and related interpretation
     161 in 95-006r3.  */
  if (sym->ts.type == BT_DERIVED
      && sym->ns->proc_name && sym->ns->proc_name->attr.flavor == FL_MODULE
      && !sym->ts.u.derived->attr.use_assoc
      && gfc_check_symbol_access (sym)
      && !gfc_check_symbol_access (sym->ts.u.derived)
      && !gfc_notify_std (GFC_STD_F2003, "PUBLIC %s %qs at %L of PRIVATE "
			  "derived type %qs",
			  (sym->attr.flavor == FL_PARAMETER)
			  ? "parameter" : "variable",
			  sym->name, &sym->declared_at,
			  sym->ts.u.derived->name))
    return;

  /* F2008, C1302.  */
  if (sym->ts.type == BT_DERIVED
      && ((sym->ts.u.derived->from_intmod == INTMOD_ISO_FORTRAN_ENV
	   && sym->ts.u.derived->intmod_sym_id == ISOFORTRAN_LOCK_TYPE)
	  || sym->ts.u.derived->attr.lock_comp)
      && !sym->attr.codimension && !sym->ts.u.derived->attr.coarray_comp)
    {
      gfc_error ("Variable %s at %L of type LOCK_TYPE or with subcomponent of "
		 "type LOCK_TYPE must be a coarray", sym->name,
		 &sym->declared_at);
      return;
    }

  /* An assumed-size array with INTENT(OUT) shall not be of a type for which
     default initialization is defined (5.1.2.4.4).  */
  if (sym->ts.type == BT_DERIVED
      && sym->attr.dummy
      && sym->attr.intent == INTENT_OUT
      && sym->as
      && sym->as->type == AS_ASSUMED_SIZE)
    {
      for (c = sym->ts.u.derived->components; c; c = c->next)
	{
	  if (c->initializer)
	    {
	      gfc_error ("The INTENT(OUT) dummy argument %qs at %L is "
			 "ASSUMED SIZE and so cannot have a default initializer",
			 sym->name, &sym->declared_at);
	      return;
	    }
	}
    }

  /* F2008, C542.  */
  if (sym->ts.type == BT_DERIVED && sym->attr.dummy
      && sym->attr.intent == INTENT_OUT && sym->attr.lock_comp)
    {
      gfc_error ("Dummy argument %qs at %L of LOCK_TYPE shall not be "
		 "INTENT(OUT)", sym->name, &sym->declared_at);
      return;
    }

  /* F2008, C525.  */
  if ((((sym->ts.type == BT_DERIVED && sym->ts.u.derived->attr.coarray_comp)
	 || (sym->ts.type == BT_CLASS && sym->attr.class_ok
	     && CLASS_DATA (sym)->attr.coarray_comp))
       || class_attr.codimension)
      && (sym->attr.result || sym->result == sym))
    {
      gfc_error ("Function result %qs at %L shall not be a coarray or have "
	         "a coarray component", sym->name, &sym->declared_at);
      return;
    }

  /* F2008, C524.  */
  if (sym->attr.codimension && sym->ts.type == BT_DERIVED
      && sym->ts.u.derived->ts.is_iso_c)
    {
      gfc_error ("Variable %qs at %L of TYPE(C_PTR) or TYPE(C_FUNPTR) "
		 "shall not be a coarray", sym->name, &sym->declared_at);
      return;
    }

  /* F2008, C525.  */
  if (((sym->ts.type == BT_DERIVED && sym->ts.u.derived->attr.coarray_comp)
	|| (sym->ts.type == BT_CLASS && sym->attr.class_ok
	    && CLASS_DATA (sym)->attr.coarray_comp))
      && (class_attr.codimension || class_attr.pointer || class_attr.dimension
	  || class_attr.allocatable))
    {
      gfc_error ("Variable %qs at %L with coarray component shall be a "
		 "nonpointer, nonallocatable scalar, which is not a coarray",
		 sym->name, &sym->declared_at);
      return;
    }

  /* F2008, C526.  The function-result case was handled above.  */
  if (class_attr.codimension
      && !(class_attr.allocatable || sym->attr.dummy || sym->attr.save
	   || sym->attr.select_type_temporary
	   || sym->ns->save_all
	   || sym->ns->proc_name->attr.flavor == FL_MODULE
	   || sym->ns->proc_name->attr.is_main_program
	   || sym->attr.function || sym->attr.result || sym->attr.use_assoc))
    {
      gfc_error ("Variable %qs at %L is a coarray and is not ALLOCATABLE, SAVE "
		 "nor a dummy argument", sym->name, &sym->declared_at);
      return;
    }
  /* F2008, C528.  */
  else if (class_attr.codimension && !sym->attr.select_type_temporary
	   && !class_attr.allocatable && as && as->cotype == AS_DEFERRED)
    {
      gfc_error ("Coarray variable %qs at %L shall not have codimensions with "
		 "deferred shape", sym->name, &sym->declared_at);
      return;
    }
  else if (class_attr.codimension && class_attr.allocatable && as
	   && (as->cotype != AS_DEFERRED || as->type != AS_DEFERRED))
    {
      gfc_error ("Allocatable coarray variable %qs at %L must have "
		 "deferred shape", sym->name, &sym->declared_at);
      return;
    }

  /* F2008, C541.  */
  if ((((sym->ts.type == BT_DERIVED && sym->ts.u.derived->attr.coarray_comp)
	|| (sym->ts.type == BT_CLASS && sym->attr.class_ok
	    && CLASS_DATA (sym)->attr.coarray_comp))
       || (class_attr.codimension && class_attr.allocatable))
      && sym->attr.dummy && sym->attr.intent == INTENT_OUT)
    {
      gfc_error ("Variable %qs at %L is INTENT(OUT) and can thus not be an "
		 "allocatable coarray or have coarray components",
		 sym->name, &sym->declared_at);
      return;
    }

  if (class_attr.codimension && sym->attr.dummy
      && sym->ns->proc_name && sym->ns->proc_name->attr.is_bind_c)
    {
      gfc_error ("Coarray dummy variable %qs at %L not allowed in BIND(C) "
		 "procedure %qs", sym->name, &sym->declared_at,
		 sym->ns->proc_name->name);
      return;
    }

  if (sym->ts.type == BT_LOGICAL
      && ((sym->attr.function && sym->attr.is_bind_c && sym->result == sym)
	  || ((sym->attr.dummy || sym->attr.result) && sym->ns->proc_name
	      && sym->ns->proc_name->attr.is_bind_c)))
    {
      int i;
      for (i = 0; gfc_logical_kinds[i].kind; i++)
        if (gfc_logical_kinds[i].kind == sym->ts.kind)
          break;
      if (!gfc_logical_kinds[i].c_bool && sym->attr.dummy
	  && !gfc_notify_std (GFC_STD_GNU, "LOGICAL dummy argument %qs at "
			      "%L with non-C_Bool kind in BIND(C) procedure "
			      "%qs", sym->name, &sym->declared_at,
			      sym->ns->proc_name->name))
	return;
      else if (!gfc_logical_kinds[i].c_bool
	       && !gfc_notify_std (GFC_STD_GNU, "LOGICAL result variable "
				   "%qs at %L with non-C_Bool kind in "
				   "BIND(C) procedure %qs", sym->name,
				   &sym->declared_at,
				   sym->attr.function ? sym->name
				   : sym->ns->proc_name->name))
	return;
    }

  switch (sym->attr.flavor)
    {
    case FL_VARIABLE:
      if (!resolve_fl_variable (sym, mp_flag))
	return;
      break;

    case FL_PROCEDURE:
      if (!resolve_fl_procedure (sym, mp_flag))
	return;
      break;

    case FL_NAMELIST:
      if (!resolve_fl_namelist (sym))
	return;
      break;

    case FL_PARAMETER:
      if (!resolve_fl_parameter (sym))
	return;
      break;

    default:
      break;
    }

  /* Resolve array specifier. Check as well some constraints
     on COMMON blocks.  */

  check_constant = sym->attr.in_common && !sym->attr.pointer;

  /* Set the formal_arg_flag so that check_conflict will not throw
     an error for host associated variables in the specification
     expression for an array_valued function.  */
  if (sym->attr.function && sym->as)
    formal_arg_flag = 1;

  saved_specification_expr = specification_expr;
  specification_expr = true;
  gfc_resolve_array_spec (sym->as, check_constant);
  specification_expr = saved_specification_expr;

  formal_arg_flag = 0;

  /* Resolve formal namespaces.  */
  if (sym->formal_ns && sym->formal_ns != gfc_current_ns
      && !sym->attr.contained && !sym->attr.intrinsic)
    gfc_resolve (sym->formal_ns);

  /* Make sure the formal namespace is present.  */
  if (sym->formal && !sym->formal_ns)
    {
      gfc_formal_arglist *formal = sym->formal;
      while (formal && !formal->sym)
	formal = formal->next;

      if (formal)
	{
	  sym->formal_ns = formal->sym->ns;
          if (sym->ns != formal->sym->ns)
	    sym->formal_ns->refs++;
	}
    }

  /* Check threadprivate restrictions.  */
  if (sym->attr.threadprivate && !sym->attr.save && !sym->ns->save_all
      && (!sym->attr.in_common
	  && sym->module == NULL
	  && (sym->ns->proc_name == NULL
	      || sym->ns->proc_name->attr.flavor != FL_MODULE)))
    gfc_error ("Threadprivate at %L isn't SAVEd", &sym->declared_at);

  /* Check omp declare target restrictions.  */
  if (sym->attr.omp_declare_target
      && sym->attr.flavor == FL_VARIABLE
      && !sym->attr.save
      && !sym->ns->save_all
      && (!sym->attr.in_common
	  && sym->module == NULL
	  && (sym->ns->proc_name == NULL
	      || sym->ns->proc_name->attr.flavor != FL_MODULE)))
    gfc_error ("!$OMP DECLARE TARGET variable %qs at %L isn't SAVEd",
	       sym->name, &sym->declared_at);

  /* If we have come this far we can apply default-initializers, as
     described in 14.7.5, to those variables that have not already
     been assigned one.  */
  if (sym->ts.type == BT_DERIVED
      && !sym->value
      && !sym->attr.allocatable
      && !sym->attr.alloc_comp)
    {
      symbol_attribute *a = &sym->attr;

      if ((!a->save && !a->dummy && !a->pointer
	   && !a->in_common && !a->use_assoc
	   && !a->result && !a->function)
	  || (a->dummy && a->intent == INTENT_OUT && !a->pointer))
	apply_default_init (sym);
      else if (a->function && sym->result && a->access != ACCESS_PRIVATE
	       && (sym->ts.u.derived->attr.alloc_comp
		   || sym->ts.u.derived->attr.pointer_comp))
	/* Mark the result symbol to be referenced, when it has allocatable
	   components.  */
	sym->result->attr.referenced = 1;
    }

  if (sym->ts.type == BT_CLASS && sym->ns == gfc_current_ns
      && sym->attr.dummy && sym->attr.intent == INTENT_OUT
      && !CLASS_DATA (sym)->attr.class_pointer
      && !CLASS_DATA (sym)->attr.allocatable)
    apply_default_init (sym);

  /* If this symbol has a type-spec, check it.  */
  if (sym->attr.flavor == FL_VARIABLE || sym->attr.flavor == FL_PARAMETER
      || (sym->attr.flavor == FL_PROCEDURE && sym->attr.function))
    if (!resolve_typespec_used (&sym->ts, &sym->declared_at, sym->name))
      return;
}


/************* Resolve DATA statements *************/

static struct
{
  gfc_data_value *vnode;
  mpz_t left;
}
values;


/* Advance the values structure to point to the next value in the data list.  */

static bool
next_data_value (void)
{
  while (mpz_cmp_ui (values.left, 0) == 0)
    {

      if (values.vnode->next == NULL)
	return false;

      values.vnode = values.vnode->next;
      mpz_set (values.left, values.vnode->repeat);
    }

  return true;
}


static bool
check_data_variable (gfc_data_variable *var, locus *where)
{
  gfc_expr *e;
  mpz_t size;
  mpz_t offset;
  bool t;
  ar_type mark = AR_UNKNOWN;
  int i;
  mpz_t section_index[GFC_MAX_DIMENSIONS];
  gfc_ref *ref;
  gfc_array_ref *ar;
  gfc_symbol *sym;
  int has_pointer;

  if (!gfc_resolve_expr (var->expr))
    return false;

  ar = NULL;
  mpz_init_set_si (offset, 0);
  e = var->expr;

  if (e->expr_type != EXPR_VARIABLE)
    gfc_internal_error ("check_data_variable(): Bad expression");

  sym = e->symtree->n.sym;

  if (sym->ns->is_block_data && !sym->attr.in_common)
    {
      gfc_error ("BLOCK DATA element %qs at %L must be in COMMON",
		 sym->name, &sym->declared_at);
    }

  if (e->ref == NULL && sym->as)
    {
      gfc_error ("DATA array %qs at %L must be specified in a previous"
		 " declaration", sym->name, where);
      return false;
    }

  has_pointer = sym->attr.pointer;

  if (gfc_is_coindexed (e))
    {
      gfc_error ("DATA element %qs at %L cannot have a coindex", sym->name,
		 where);
      return false;
    }

  for (ref = e->ref; ref; ref = ref->next)
    {
      if (ref->type == REF_COMPONENT && ref->u.c.component->attr.pointer)
	has_pointer = 1;

      if (has_pointer
	    && ref->type == REF_ARRAY
	    && ref->u.ar.type != AR_FULL)
	  {
	    gfc_error ("DATA element %qs at %L is a pointer and so must "
			"be a full array", sym->name, where);
	    return false;
	  }
    }

  if (e->rank == 0 || has_pointer)
    {
      mpz_init_set_ui (size, 1);
      ref = NULL;
    }
  else
    {
      ref = e->ref;

      /* Find the array section reference.  */
      for (ref = e->ref; ref; ref = ref->next)
	{
	  if (ref->type != REF_ARRAY)
	    continue;
	  if (ref->u.ar.type == AR_ELEMENT)
	    continue;
	  break;
	}
      gcc_assert (ref);

      /* Set marks according to the reference pattern.  */
      switch (ref->u.ar.type)
	{
	case AR_FULL:
	  mark = AR_FULL;
	  break;

	case AR_SECTION:
	  ar = &ref->u.ar;
	  /* Get the start position of array section.  */
	  gfc_get_section_index (ar, section_index, &offset);
	  mark = AR_SECTION;
	  break;

	default:
	  gcc_unreachable ();
	}

      if (!gfc_array_size (e, &size))
	{
	  gfc_error ("Nonconstant array section at %L in DATA statement",
		     &e->where);
	  mpz_clear (offset);
	  return false;
	}
    }

  t = true;

  while (mpz_cmp_ui (size, 0) > 0)
    {
      if (!next_data_value ())
	{
	  gfc_error ("DATA statement at %L has more variables than values",
		     where);
	  t = false;
	  break;
	}

      t = gfc_check_assign (var->expr, values.vnode->expr, 0);
      if (!t)
	break;

      /* If we have more than one element left in the repeat count,
	 and we have more than one element left in the target variable,
	 then create a range assignment.  */
      /* FIXME: Only done for full arrays for now, since array sections
	 seem tricky.  */
      if (mark == AR_FULL && ref && ref->next == NULL
	  && mpz_cmp_ui (values.left, 1) > 0 && mpz_cmp_ui (size, 1) > 0)
	{
	  mpz_t range;

	  if (mpz_cmp (size, values.left) >= 0)
	    {
	      mpz_init_set (range, values.left);
	      mpz_sub (size, size, values.left);
	      mpz_set_ui (values.left, 0);
	    }
	  else
	    {
	      mpz_init_set (range, size);
	      mpz_sub (values.left, values.left, size);
	      mpz_set_ui (size, 0);
	    }

	  t = gfc_assign_data_value (var->expr, values.vnode->expr,
				     offset, &range);

	  mpz_add (offset, offset, range);
	  mpz_clear (range);

	  if (!t)
	    break;
	}

      /* Assign initial value to symbol.  */
      else
	{
	  mpz_sub_ui (values.left, values.left, 1);
	  mpz_sub_ui (size, size, 1);

	  t = gfc_assign_data_value (var->expr, values.vnode->expr,
				     offset, NULL);
	  if (!t)
	    break;

	  if (mark == AR_FULL)
	    mpz_add_ui (offset, offset, 1);

	  /* Modify the array section indexes and recalculate the offset
	     for next element.  */
	  else if (mark == AR_SECTION)
	    gfc_advance_section (section_index, ar, &offset);
	}
    }

  if (mark == AR_SECTION)
    {
      for (i = 0; i < ar->dimen; i++)
	mpz_clear (section_index[i]);
    }

  mpz_clear (size);
  mpz_clear (offset);

  return t;
}


static bool traverse_data_var (gfc_data_variable *, locus *);

/* Iterate over a list of elements in a DATA statement.  */

static bool
traverse_data_list (gfc_data_variable *var, locus *where)
{
  mpz_t trip;
  iterator_stack frame;
  gfc_expr *e, *start, *end, *step;
  bool retval = true;

  mpz_init (frame.value);
  mpz_init (trip);

  start = gfc_copy_expr (var->iter.start);
  end = gfc_copy_expr (var->iter.end);
  step = gfc_copy_expr (var->iter.step);

  if (!gfc_simplify_expr (start, 1)
      || start->expr_type != EXPR_CONSTANT)
    {
      gfc_error ("start of implied-do loop at %L could not be "
		 "simplified to a constant value", &start->where);
      retval = false;
      goto cleanup;
    }
  if (!gfc_simplify_expr (end, 1)
      || end->expr_type != EXPR_CONSTANT)
    {
      gfc_error ("end of implied-do loop at %L could not be "
		 "simplified to a constant value", &start->where);
      retval = false;
      goto cleanup;
    }
  if (!gfc_simplify_expr (step, 1)
      || step->expr_type != EXPR_CONSTANT)
    {
      gfc_error ("step of implied-do loop at %L could not be "
		 "simplified to a constant value", &start->where);
      retval = false;
      goto cleanup;
    }

  mpz_set (trip, end->value.integer);
  mpz_sub (trip, trip, start->value.integer);
  mpz_add (trip, trip, step->value.integer);

  mpz_div (trip, trip, step->value.integer);

  mpz_set (frame.value, start->value.integer);

  frame.prev = iter_stack;
  frame.variable = var->iter.var->symtree;
  iter_stack = &frame;

  while (mpz_cmp_ui (trip, 0) > 0)
    {
      if (!traverse_data_var (var->list, where))
	{
	  retval = false;
	  goto cleanup;
	}

      e = gfc_copy_expr (var->expr);
      if (!gfc_simplify_expr (e, 1))
	{
	  gfc_free_expr (e);
	  retval = false;
	  goto cleanup;
	}

      mpz_add (frame.value, frame.value, step->value.integer);

      mpz_sub_ui (trip, trip, 1);
    }

cleanup:
  mpz_clear (frame.value);
  mpz_clear (trip);

  gfc_free_expr (start);
  gfc_free_expr (end);
  gfc_free_expr (step);

  iter_stack = frame.prev;
  return retval;
}


/* Type resolve variables in the variable list of a DATA statement.  */

static bool
traverse_data_var (gfc_data_variable *var, locus *where)
{
  bool t;

  for (; var; var = var->next)
    {
      if (var->expr == NULL)
	t = traverse_data_list (var, where);
      else
	t = check_data_variable (var, where);

      if (!t)
	return false;
    }

  return true;
}


/* Resolve the expressions and iterators associated with a data statement.
   This is separate from the assignment checking because data lists should
   only be resolved once.  */

static bool
resolve_data_variables (gfc_data_variable *d)
{
  for (; d; d = d->next)
    {
      if (d->list == NULL)
	{
	  if (!gfc_resolve_expr (d->expr))
	    return false;
	}
      else
	{
	  if (!gfc_resolve_iterator (&d->iter, false, true))
	    return false;

	  if (!resolve_data_variables (d->list))
	    return false;
	}
    }

  return true;
}


/* Resolve a single DATA statement.  We implement this by storing a pointer to
   the value list into static variables, and then recursively traversing the
   variables list, expanding iterators and such.  */

static void
resolve_data (gfc_data *d)
{

  if (!resolve_data_variables (d->var))
    return;

  values.vnode = d->value;
  if (d->value == NULL)
    mpz_set_ui (values.left, 0);
  else
    mpz_set (values.left, d->value->repeat);

  if (!traverse_data_var (d->var, &d->where))
    return;

  /* At this point, we better not have any values left.  */

  if (next_data_value ())
    gfc_error ("DATA statement at %L has more values than variables",
	       &d->where);
}


/* 12.6 Constraint: In a pure subprogram any variable which is in common or
   accessed by host or use association, is a dummy argument to a pure function,
   is a dummy argument with INTENT (IN) to a pure subroutine, or an object that
   is storage associated with any such variable, shall not be used in the
   following contexts: (clients of this function).  */

/* Determines if a variable is not 'pure', i.e., not assignable within a pure
   procedure.  Returns zero if assignment is OK, nonzero if there is a
   problem.  */
int
gfc_impure_variable (gfc_symbol *sym)
{
  gfc_symbol *proc;
  gfc_namespace *ns;

  if (sym->attr.use_assoc || sym->attr.in_common)
    return 1;

  /* Check if the symbol's ns is inside the pure procedure.  */
  for (ns = gfc_current_ns; ns; ns = ns->parent)
    {
      if (ns == sym->ns)
	break;
      if (ns->proc_name->attr.flavor == FL_PROCEDURE && !sym->attr.function)
	return 1;
    }

  proc = sym->ns->proc_name;
  if (sym->attr.dummy
      && ((proc->attr.subroutine && sym->attr.intent == INTENT_IN)
	  || proc->attr.function))
    return 1;

  /* TODO: Sort out what can be storage associated, if anything, and include
     it here.  In principle equivalences should be scanned but it does not
     seem to be possible to storage associate an impure variable this way.  */
  return 0;
}


/* Test whether a symbol is pure or not.  For a NULL pointer, checks if the
   current namespace is inside a pure procedure.  */

int
gfc_pure (gfc_symbol *sym)
{
  symbol_attribute attr;
  gfc_namespace *ns;

  if (sym == NULL)
    {
      /* Check if the current namespace or one of its parents
	belongs to a pure procedure.  */
      for (ns = gfc_current_ns; ns; ns = ns->parent)
	{
	  sym = ns->proc_name;
	  if (sym == NULL)
	    return 0;
	  attr = sym->attr;
	  if (attr.flavor == FL_PROCEDURE && attr.pure)
	    return 1;
	}
      return 0;
    }

  attr = sym->attr;

  return attr.flavor == FL_PROCEDURE && attr.pure;
}


/* Test whether a symbol is implicitly pure or not.  For a NULL pointer,
   checks if the current namespace is implicitly pure.  Note that this
   function returns false for a PURE procedure.  */

int
gfc_implicit_pure (gfc_symbol *sym)
{
  gfc_namespace *ns;

  if (sym == NULL)
    {
      /* Check if the current procedure is implicit_pure.  Walk up
	 the procedure list until we find a procedure.  */
      for (ns = gfc_current_ns; ns; ns = ns->parent)
	{
	  sym = ns->proc_name;
	  if (sym == NULL)
	    return 0;

	  if (sym->attr.flavor == FL_PROCEDURE)
	    break;
	}
    }

  return sym->attr.flavor == FL_PROCEDURE && sym->attr.implicit_pure
    && !sym->attr.pure;
}


void
gfc_unset_implicit_pure (gfc_symbol *sym)
{
  gfc_namespace *ns;

  if (sym == NULL)
    {
      /* Check if the current procedure is implicit_pure.  Walk up
	 the procedure list until we find a procedure.  */
      for (ns = gfc_current_ns; ns; ns = ns->parent)
	{
	  sym = ns->proc_name;
	  if (sym == NULL)
	    return;

	  if (sym->attr.flavor == FL_PROCEDURE)
	    break;
	}
    }

  if (sym->attr.flavor == FL_PROCEDURE)
    sym->attr.implicit_pure = 0;
  else
    sym->attr.pure = 0;
}


/* Test whether the current procedure is elemental or not.  */

int
gfc_elemental (gfc_symbol *sym)
{
  symbol_attribute attr;

  if (sym == NULL)
    sym = gfc_current_ns->proc_name;
  if (sym == NULL)
    return 0;
  attr = sym->attr;

  return attr.flavor == FL_PROCEDURE && attr.elemental;
}


/* Warn about unused labels.  */

static void
warn_unused_fortran_label (gfc_st_label *label)
{
  if (label == NULL)
    return;

  warn_unused_fortran_label (label->left);

  if (label->defined == ST_LABEL_UNKNOWN)
    return;

  switch (label->referenced)
    {
    case ST_LABEL_UNKNOWN:
      gfc_warning (0, "Label %d at %L defined but not used", label->value,
		   &label->where);
      break;

    case ST_LABEL_BAD_TARGET:
      gfc_warning (0, "Label %d at %L defined but cannot be used",
		   label->value, &label->where);
      break;

    default:
      break;
    }

  warn_unused_fortran_label (label->right);
}


/* Returns the sequence type of a symbol or sequence.  */

static seq_type
sequence_type (gfc_typespec ts)
{
  seq_type result;
  gfc_component *c;

  switch (ts.type)
  {
    case BT_DERIVED:

      if (ts.u.derived->components == NULL)
	return SEQ_NONDEFAULT;

      result = sequence_type (ts.u.derived->components->ts);
      for (c = ts.u.derived->components->next; c; c = c->next)
	if (sequence_type (c->ts) != result)
	  return SEQ_MIXED;

      return result;

    case BT_CHARACTER:
      if (ts.kind != gfc_default_character_kind)
	  return SEQ_NONDEFAULT;

      return SEQ_CHARACTER;

    case BT_INTEGER:
      if (ts.kind != gfc_default_integer_kind)
	  return SEQ_NONDEFAULT;

      return SEQ_NUMERIC;

    case BT_REAL:
      if (!(ts.kind == gfc_default_real_kind
	    || ts.kind == gfc_default_double_kind))
	  return SEQ_NONDEFAULT;

      return SEQ_NUMERIC;

    case BT_COMPLEX:
      if (ts.kind != gfc_default_complex_kind)
	  return SEQ_NONDEFAULT;

      return SEQ_NUMERIC;

    case BT_LOGICAL:
      if (ts.kind != gfc_default_logical_kind)
	  return SEQ_NONDEFAULT;

      return SEQ_NUMERIC;

    default:
      return SEQ_NONDEFAULT;
  }
}


/* Resolve derived type EQUIVALENCE object.  */

static bool
resolve_equivalence_derived (gfc_symbol *derived, gfc_symbol *sym, gfc_expr *e)
{
  gfc_component *c = derived->components;

  if (!derived)
    return true;

  /* Shall not be an object of nonsequence derived type.  */
  if (!derived->attr.sequence)
    {
      gfc_error ("Derived type variable %qs at %L must have SEQUENCE "
		 "attribute to be an EQUIVALENCE object", sym->name,
		 &e->where);
      return false;
    }

  /* Shall not have allocatable components.  */
  if (derived->attr.alloc_comp)
    {
      gfc_error ("Derived type variable %qs at %L cannot have ALLOCATABLE "
		 "components to be an EQUIVALENCE object",sym->name,
		 &e->where);
      return false;
    }

  if (sym->attr.in_common && gfc_has_default_initializer (sym->ts.u.derived))
    {
      gfc_error ("Derived type variable %qs at %L with default "
		 "initialization cannot be in EQUIVALENCE with a variable "
		 "in COMMON", sym->name, &e->where);
      return false;
    }

  for (; c ; c = c->next)
    {
      if (c->ts.type == BT_DERIVED
	  && (!resolve_equivalence_derived(c->ts.u.derived, sym, e)))
	return false;

      /* Shall not be an object of sequence derived type containing a pointer
	 in the structure.  */
      if (c->attr.pointer)
	{
	  gfc_error ("Derived type variable %qs at %L with pointer "
		     "component(s) cannot be an EQUIVALENCE object",
		     sym->name, &e->where);
	  return false;
	}
    }
  return true;
}


/* Resolve equivalence object.
   An EQUIVALENCE object shall not be a dummy argument, a pointer, a target,
   an allocatable array, an object of nonsequence derived type, an object of
   sequence derived type containing a pointer at any level of component
   selection, an automatic object, a function name, an entry name, a result
   name, a named constant, a structure component, or a subobject of any of
   the preceding objects.  A substring shall not have length zero.  A
   derived type shall not have components with default initialization nor
   shall two objects of an equivalence group be initialized.
   Either all or none of the objects shall have an protected attribute.
   The simple constraints are done in symbol.c(check_conflict) and the rest
   are implemented here.  */

static void
resolve_equivalence (gfc_equiv *eq)
{
  gfc_symbol *sym;
  gfc_symbol *first_sym;
  gfc_expr *e;
  gfc_ref *r;
  locus *last_where = NULL;
  seq_type eq_type, last_eq_type;
  gfc_typespec *last_ts;
  int object, cnt_protected;
  const char *msg;

  last_ts = &eq->expr->symtree->n.sym->ts;

  first_sym = eq->expr->symtree->n.sym;

  cnt_protected = 0;

  for (object = 1; eq; eq = eq->eq, object++)
    {
      e = eq->expr;

      e->ts = e->symtree->n.sym->ts;
      /* match_varspec might not know yet if it is seeing
	 array reference or substring reference, as it doesn't
	 know the types.  */
      if (e->ref && e->ref->type == REF_ARRAY)
	{
	  gfc_ref *ref = e->ref;
	  sym = e->symtree->n.sym;

	  if (sym->attr.dimension)
	    {
	      ref->u.ar.as = sym->as;
	      ref = ref->next;
	    }

	  /* For substrings, convert REF_ARRAY into REF_SUBSTRING.  */
	  if (e->ts.type == BT_CHARACTER
	      && ref
	      && ref->type == REF_ARRAY
	      && ref->u.ar.dimen == 1
	      && ref->u.ar.dimen_type[0] == DIMEN_RANGE
	      && ref->u.ar.stride[0] == NULL)
	    {
	      gfc_expr *start = ref->u.ar.start[0];
	      gfc_expr *end = ref->u.ar.end[0];
	      void *mem = NULL;

	      /* Optimize away the (:) reference.  */
	      if (start == NULL && end == NULL)
		{
		  if (e->ref == ref)
		    e->ref = ref->next;
		  else
		    e->ref->next = ref->next;
		  mem = ref;
		}
	      else
		{
		  ref->type = REF_SUBSTRING;
		  if (start == NULL)
		    start = gfc_get_int_expr (gfc_default_integer_kind,
					      NULL, 1);
		  ref->u.ss.start = start;
		  if (end == NULL && e->ts.u.cl)
		    end = gfc_copy_expr (e->ts.u.cl->length);
		  ref->u.ss.end = end;
		  ref->u.ss.length = e->ts.u.cl;
		  e->ts.u.cl = NULL;
		}
	      ref = ref->next;
	      free (mem);
	    }

	  /* Any further ref is an error.  */
	  if (ref)
	    {
	      gcc_assert (ref->type == REF_ARRAY);
	      gfc_error ("Syntax error in EQUIVALENCE statement at %L",
			 &ref->u.ar.where);
	      continue;
	    }
	}

      if (!gfc_resolve_expr (e))
	continue;

      sym = e->symtree->n.sym;

      if (sym->attr.is_protected)
	cnt_protected++;
      if (cnt_protected > 0 && cnt_protected != object)
       	{
	      gfc_error ("Either all or none of the objects in the "
			 "EQUIVALENCE set at %L shall have the "
			 "PROTECTED attribute",
			 &e->where);
	      break;
	}

      /* Shall not equivalence common block variables in a PURE procedure.  */
      if (sym->ns->proc_name
	  && sym->ns->proc_name->attr.pure
	  && sym->attr.in_common)
	{
	  gfc_error ("Common block member %qs at %L cannot be an EQUIVALENCE "
		     "object in the pure procedure %qs",
		     sym->name, &e->where, sym->ns->proc_name->name);
	  break;
	}

      /* Shall not be a named constant.  */
      if (e->expr_type == EXPR_CONSTANT)
	{
	  gfc_error ("Named constant %qs at %L cannot be an EQUIVALENCE "
		     "object", sym->name, &e->where);
	  continue;
	}

      if (e->ts.type == BT_DERIVED
	  && !resolve_equivalence_derived (e->ts.u.derived, sym, e))
	continue;

      /* Check that the types correspond correctly:
	 Note 5.28:
	 A numeric sequence structure may be equivalenced to another sequence
	 structure, an object of default integer type, default real type, double
	 precision real type, default logical type such that components of the
	 structure ultimately only become associated to objects of the same
	 kind. A character sequence structure may be equivalenced to an object
	 of default character kind or another character sequence structure.
	 Other objects may be equivalenced only to objects of the same type and
	 kind parameters.  */

      /* Identical types are unconditionally OK.  */
      if (object == 1 || gfc_compare_types (last_ts, &sym->ts))
	goto identical_types;

      last_eq_type = sequence_type (*last_ts);
      eq_type = sequence_type (sym->ts);

      /* Since the pair of objects is not of the same type, mixed or
	 non-default sequences can be rejected.  */

      msg = "Sequence %s with mixed components in EQUIVALENCE "
	    "statement at %L with different type objects";
      if ((object ==2
	   && last_eq_type == SEQ_MIXED
	   && !gfc_notify_std (GFC_STD_GNU, msg, first_sym->name, last_where))
	  || (eq_type == SEQ_MIXED
	      && !gfc_notify_std (GFC_STD_GNU, msg, sym->name, &e->where)))
	continue;

      msg = "Non-default type object or sequence %s in EQUIVALENCE "
	    "statement at %L with objects of different type";
      if ((object ==2
	   && last_eq_type == SEQ_NONDEFAULT
	   && !gfc_notify_std (GFC_STD_GNU, msg, first_sym->name, last_where))
	  || (eq_type == SEQ_NONDEFAULT
	      && !gfc_notify_std (GFC_STD_GNU, msg, sym->name, &e->where)))
	continue;

      msg ="Non-CHARACTER object %qs in default CHARACTER "
	   "EQUIVALENCE statement at %L";
      if (last_eq_type == SEQ_CHARACTER
	  && eq_type != SEQ_CHARACTER
	  && !gfc_notify_std (GFC_STD_GNU, msg, sym->name, &e->where))
		continue;

      msg ="Non-NUMERIC object %qs in default NUMERIC "
	   "EQUIVALENCE statement at %L";
      if (last_eq_type == SEQ_NUMERIC
	  && eq_type != SEQ_NUMERIC
	  && !gfc_notify_std (GFC_STD_GNU, msg, sym->name, &e->where))
		continue;

  identical_types:
      last_ts =&sym->ts;
      last_where = &e->where;

      if (!e->ref)
	continue;

      /* Shall not be an automatic array.  */
      if (e->ref->type == REF_ARRAY
	  && !gfc_resolve_array_spec (e->ref->u.ar.as, 1))
	{
	  gfc_error ("Array %qs at %L with non-constant bounds cannot be "
		     "an EQUIVALENCE object", sym->name, &e->where);
	  continue;
	}

      r = e->ref;
      while (r)
	{
	  /* Shall not be a structure component.  */
	  if (r->type == REF_COMPONENT)
	    {
	      gfc_error ("Structure component %qs at %L cannot be an "
			 "EQUIVALENCE object",
			 r->u.c.component->name, &e->where);
	      break;
	    }

	  /* A substring shall not have length zero.  */
	  if (r->type == REF_SUBSTRING)
	    {
	      if (compare_bound (r->u.ss.start, r->u.ss.end) == CMP_GT)
		{
		  gfc_error ("Substring at %L has length zero",
			     &r->u.ss.start->where);
		  break;
		}
	    }
	  r = r->next;
	}
    }
}


/* Resolve function and ENTRY types, issue diagnostics if needed.  */

static void
resolve_fntype (gfc_namespace *ns)
{
  gfc_entry_list *el;
  gfc_symbol *sym;

  if (ns->proc_name == NULL || !ns->proc_name->attr.function)
    return;

  /* If there are any entries, ns->proc_name is the entry master
     synthetic symbol and ns->entries->sym actual FUNCTION symbol.  */
  if (ns->entries)
    sym = ns->entries->sym;
  else
    sym = ns->proc_name;
  if (sym->result == sym
      && sym->ts.type == BT_UNKNOWN
      && !gfc_set_default_type (sym, 0, NULL)
      && !sym->attr.untyped)
    {
      gfc_error ("Function %qs at %L has no IMPLICIT type",
		 sym->name, &sym->declared_at);
      sym->attr.untyped = 1;
    }

  if (sym->ts.type == BT_DERIVED && !sym->ts.u.derived->attr.use_assoc
      && !sym->attr.contained
      && !gfc_check_symbol_access (sym->ts.u.derived)
      && gfc_check_symbol_access (sym))
    {
      gfc_notify_std (GFC_STD_F2003, "PUBLIC function %qs at "
		      "%L of PRIVATE type %qs", sym->name,
		      &sym->declared_at, sym->ts.u.derived->name);
    }

    if (ns->entries)
    for (el = ns->entries->next; el; el = el->next)
      {
	if (el->sym->result == el->sym
	    && el->sym->ts.type == BT_UNKNOWN
	    && !gfc_set_default_type (el->sym, 0, NULL)
	    && !el->sym->attr.untyped)
	  {
	    gfc_error ("ENTRY %qs at %L has no IMPLICIT type",
		       el->sym->name, &el->sym->declared_at);
	    el->sym->attr.untyped = 1;
	  }
      }
}


/* 12.3.2.1.1 Defined operators.  */

static bool
check_uop_procedure (gfc_symbol *sym, locus where)
{
  gfc_formal_arglist *formal;

  if (!sym->attr.function)
    {
      gfc_error ("User operator procedure %qs at %L must be a FUNCTION",
		 sym->name, &where);
      return false;
    }

  if (sym->ts.type == BT_CHARACTER
      && !(sym->ts.u.cl && sym->ts.u.cl->length)
      && !(sym->result && sym->result->ts.u.cl
	   && sym->result->ts.u.cl->length))
    {
      gfc_error ("User operator procedure %qs at %L cannot be assumed "
		 "character length", sym->name, &where);
      return false;
    }

  formal = gfc_sym_get_dummy_args (sym);
  if (!formal || !formal->sym)
    {
      gfc_error ("User operator procedure %qs at %L must have at least "
		 "one argument", sym->name, &where);
      return false;
    }

  if (formal->sym->attr.intent != INTENT_IN)
    {
      gfc_error ("First argument of operator interface at %L must be "
		 "INTENT(IN)", &where);
      return false;
    }

  if (formal->sym->attr.optional)
    {
      gfc_error ("First argument of operator interface at %L cannot be "
		 "optional", &where);
      return false;
    }

  formal = formal->next;
  if (!formal || !formal->sym)
    return true;

  if (formal->sym->attr.intent != INTENT_IN)
    {
      gfc_error ("Second argument of operator interface at %L must be "
		 "INTENT(IN)", &where);
      return false;
    }

  if (formal->sym->attr.optional)
    {
      gfc_error ("Second argument of operator interface at %L cannot be "
		 "optional", &where);
      return false;
    }

  if (formal->next)
    {
      gfc_error ("Operator interface at %L must have, at most, two "
		 "arguments", &where);
      return false;
    }

  return true;
}

static void
gfc_resolve_uops (gfc_symtree *symtree)
{
  gfc_interface *itr;

  if (symtree == NULL)
    return;

  gfc_resolve_uops (symtree->left);
  gfc_resolve_uops (symtree->right);

  for (itr = symtree->n.uop->op; itr; itr = itr->next)
    check_uop_procedure (itr->sym, itr->sym->declared_at);
}


/* Examine all of the expressions associated with a program unit,
   assign types to all intermediate expressions, make sure that all
   assignments are to compatible types and figure out which names
   refer to which functions or subroutines.  It doesn't check code
   block, which is handled by gfc_resolve_code.  */

static void
resolve_types (gfc_namespace *ns)
{
  gfc_namespace *n;
  gfc_charlen *cl;
  gfc_data *d;
  gfc_equiv *eq;
  gfc_namespace* old_ns = gfc_current_ns;

  if (ns->types_resolved)
    return;

  /* Check that all IMPLICIT types are ok.  */
  if (!ns->seen_implicit_none)
    {
      unsigned letter;
      for (letter = 0; letter != GFC_LETTERS; ++letter)
	if (ns->set_flag[letter]
	    && !resolve_typespec_used (&ns->default_type[letter],
				       &ns->implicit_loc[letter], NULL))
	  return;
    }

  gfc_current_ns = ns;

  resolve_entries (ns);

  resolve_common_vars (&ns->blank_common, false);
  resolve_common_blocks (ns->common_root);

  resolve_contained_functions (ns);

  if (ns->proc_name && ns->proc_name->attr.flavor == FL_PROCEDURE
      && ns->proc_name->attr.if_source == IFSRC_IFBODY)
    resolve_formal_arglist (ns->proc_name);

  gfc_traverse_ns (ns, resolve_bind_c_derived_types);

  for (cl = ns->cl_list; cl; cl = cl->next)
    resolve_charlen (cl);

  gfc_traverse_ns (ns, resolve_symbol);

  resolve_fntype (ns);

  for (n = ns->contained; n; n = n->sibling)
    {
      if (gfc_pure (ns->proc_name) && !gfc_pure (n->proc_name))
	gfc_error ("Contained procedure %qs at %L of a PURE procedure must "
		   "also be PURE", n->proc_name->name,
		   &n->proc_name->declared_at);

      resolve_types (n);
    }

  forall_flag = 0;
  gfc_do_concurrent_flag = 0;
  gfc_check_interfaces (ns);

  gfc_traverse_ns (ns, resolve_values);

  if (ns->save_all)
    gfc_save_all (ns);

  iter_stack = NULL;
  for (d = ns->data; d; d = d->next)
    resolve_data (d);

  iter_stack = NULL;
  gfc_traverse_ns (ns, gfc_formalize_init_value);

  gfc_traverse_ns (ns, gfc_verify_binding_labels);

  for (eq = ns->equiv; eq; eq = eq->next)
    resolve_equivalence (eq);

  /* Warn about unused labels.  */
  if (warn_unused_label)
    warn_unused_fortran_label (ns->st_labels);

  gfc_resolve_uops (ns->uop_root);

  gfc_resolve_omp_declare_simd (ns);

  gfc_resolve_omp_udrs (ns->omp_udr_root);

  ns->types_resolved = 1;

  gfc_current_ns = old_ns;
}


/* Call gfc_resolve_code recursively.  */

static void
resolve_codes (gfc_namespace *ns)
{
  gfc_namespace *n;
  bitmap_obstack old_obstack;

  if (ns->resolved == 1)
    return;

  for (n = ns->contained; n; n = n->sibling)
    resolve_codes (n);

  gfc_current_ns = ns;

  /* Don't clear 'cs_base' if this is the namespace of a BLOCK construct.  */
  if (!(ns->proc_name && ns->proc_name->attr.flavor == FL_LABEL))
    cs_base = NULL;

  /* Set to an out of range value.  */
  current_entry_id = -1;

  old_obstack = labels_obstack;
  bitmap_obstack_initialize (&labels_obstack);

  gfc_resolve_oacc_declare (ns);
  gfc_resolve_code (ns->code, ns);

  bitmap_obstack_release (&labels_obstack);
  labels_obstack = old_obstack;
}


/* This function is called after a complete program unit has been compiled.
   Its purpose is to examine all of the expressions associated with a program
   unit, assign types to all intermediate expressions, make sure that all
   assignments are to compatible types and figure out which names refer to
   which functions or subroutines.  */

void
gfc_resolve (gfc_namespace *ns)
{
  gfc_namespace *old_ns;
  code_stack *old_cs_base;
  struct gfc_omp_saved_state old_omp_state;

  if (ns->resolved)
    return;

  ns->resolved = -1;
  old_ns = gfc_current_ns;
  old_cs_base = cs_base;

  /* As gfc_resolve can be called during resolution of an OpenMP construct
     body, we should clear any state associated to it, so that say NS's
     DO loops are not interpreted as OpenMP loops.  */
  gfc_omp_save_and_clear_state (&old_omp_state);

  resolve_types (ns);
  component_assignment_level = 0;
  resolve_codes (ns);

  gfc_current_ns = old_ns;
  cs_base = old_cs_base;
  ns->resolved = 1;

  gfc_run_passes (ns);

  gfc_omp_restore_state (&old_omp_state);
}<|MERGE_RESOLUTION|>--- conflicted
+++ resolved
@@ -9373,11 +9373,8 @@
 	case EXEC_OACC_ENTER_DATA:
 	case EXEC_OACC_EXIT_DATA:
 	case EXEC_OACC_ATOMIC:
-<<<<<<< HEAD
 	case EXEC_OACC_ROUTINE:
 	case EXEC_OACC_DECLARE:
-=======
->>>>>>> bf3a27b8
 	case EXEC_OMP_ATOMIC:
 	case EXEC_OMP_CRITICAL:
 	case EXEC_OMP_DISTRIBUTE:
@@ -10638,7 +10635,6 @@
 		       "expression", &code->expr1->where);
 	  break;
 
-	case EXEC_OACC_ATOMIC:
 	case EXEC_OACC_PARALLEL_LOOP:
 	case EXEC_OACC_PARALLEL:
 	case EXEC_OACC_KERNELS_LOOP:
@@ -10651,11 +10647,8 @@
 	case EXEC_OACC_CACHE:
 	case EXEC_OACC_ENTER_DATA:
 	case EXEC_OACC_EXIT_DATA:
-<<<<<<< HEAD
+	case EXEC_OACC_ATOMIC:
 	case EXEC_OACC_DECLARE:
-=======
-	case EXEC_OACC_ATOMIC:
->>>>>>> bf3a27b8
 	  gfc_resolve_oacc_directive (code, ns);
 	  break;
 
