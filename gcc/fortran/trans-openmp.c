--- conflicted
+++ resolved
@@ -3651,7 +3651,7 @@
   vec<dovar_init> inits = vNULL;
   dovar_init *di;
   unsigned ix;
-<<<<<<< HEAD
+  vec<tree, va_heap, vl_embed> *saved_doacross_steps = doacross_steps;
   gfc_expr_list *tile = do_clauses ? do_clauses->tile_list : clauses->tile_list;
 
   /* Both collapsed and tiled loops are lowered the same way.  In
@@ -3663,9 +3663,6 @@
       for (gfc_expr_list *el = tile; el; el = el->next)
 	collapse++;
     }
-=======
-  vec<tree, va_heap, vl_embed> *saved_doacross_steps = doacross_steps;
->>>>>>> 44b49e6b
 
   doacross_steps = NULL;
   if (clauses->orderedc)
