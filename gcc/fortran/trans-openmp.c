--- conflicted
+++ resolved
@@ -1339,81 +1339,6 @@
   return 0;
 }
 
-<<<<<<< HEAD
-static tree
-gfc_trans_omp_udr_expr (gfc_omp_namelist *n, bool is_initializer,
-			gfc_expr *syme, gfc_expr *outere)
-{
-  gfc_se symse, outerse;
-  gfc_ss *symss, *outerss;
-  gfc_loopinfo loop;
-  stmtblock_t block, body;
-  tree tem;
-  int i;
-  gfc_namespace *ns = (is_initializer
-		       ? n->udr->initializer_ns : n->udr->combiner_ns);
-
-  syme = gfc_copy_expr (syme);
-  outere = gfc_copy_expr (outere);
-  gfc_init_se (&symse, NULL);
-  gfc_init_se (&outerse, NULL);
-  gfc_start_block (&block);
-  gfc_init_loopinfo (&loop);
-  symss = gfc_walk_expr (syme);
-  outerss = gfc_walk_expr (outere);
-  gfc_add_ss_to_loop (&loop, symss);
-  gfc_add_ss_to_loop (&loop, outerss);
-  gfc_conv_ss_startstride (&loop);
-  /* Enable loop reversal.  */
-  for (i = 0; i < GFC_MAX_DIMENSIONS; i++)
-    loop.reverse[i] = GFC_ENABLE_REVERSE;
-  gfc_conv_loop_setup (&loop, &ns->code->loc, &syme->ts);
-  gfc_copy_loopinfo_to_se (&symse, &loop);
-  gfc_copy_loopinfo_to_se (&outerse, &loop);
-  symse.ss = symss;
-  outerse.ss = outerss;
-  gfc_mark_ss_chain_used (symss, 1);
-  gfc_mark_ss_chain_used (outerss, 1);
-  gfc_start_scalarized_body (&loop, &body);
-  gfc_conv_expr (&symse, syme);
-  gfc_conv_expr (&outerse, outere);
-
-  if (is_initializer)
-    {
-      n->udr->omp_priv->backend_decl = symse.expr;
-      n->udr->omp_orig->backend_decl = outerse.expr;
-    }
-  else
-    {
-      n->udr->omp_out->backend_decl = outerse.expr;
-      n->udr->omp_in->backend_decl = symse.expr;
-    }
-
-  if (ns->code->op == EXEC_ASSIGN)
-    tem = gfc_trans_assignment (ns->code->expr1, ns->code->expr2,
-				false, false);
-  else
-    tem = gfc_trans_call (ns->code, false, NULL_TREE, NULL_TREE, false);
-  gfc_add_expr_to_block (&body, tem);
-
-  gcc_assert (symse.ss == gfc_ss_terminator
-	      && outerse.ss == gfc_ss_terminator);
-  /* Generate the copying loops.  */
-  gfc_trans_scalarizing_loops (&loop, &body);
-
-  /* Wrap the whole thing up.  */
-  gfc_add_block_to_block (&block, &loop.pre);
-  gfc_add_block_to_block (&block, &loop.post);
-
-  gfc_cleanup_loop (&loop);
-  gfc_free_expr (syme);
-  gfc_free_expr (outere);
-
-  return gfc_finish_block (&block);
-}
-
-=======
->>>>>>> 2c0afffd
 static void
 gfc_trans_omp_array_reduction_or_udr (tree c, gfc_omp_namelist *n, locus where)
 {
