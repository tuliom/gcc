--- conflicted
+++ resolved
@@ -1062,7 +1062,7 @@
 
   if (c != ' ' && c != '0')
     {
-      gfc_buffer_error (0);
+      gfc_buffer_error (false);
       gfc_error ("Bad continuation line at %C");
       return false;
     }
@@ -1136,7 +1136,6 @@
 		   || gfc_option.gfc_flag_openmp_simd)
 		  && !gfc_option.gfc_flag_openacc)
 		{
-<<<<<<< HEAD
 		  if (!verify_token_fixed ("omp", 3, last_was_use_stmt))
 		    return ST_NONE;
 		  return decode_omp_directive ();
@@ -1164,11 +1163,6 @@
 		  if (!verify_token_fixed ("acc", 3, last_was_use_stmt))
 		    return ST_NONE;
 		  return decode_oacc_directive ();
-=======
-		  gfc_buffer_error (false);
-		  gfc_error ("Bad continuation line at %C");
-		  return ST_NONE;
->>>>>>> 0fcfaa33
 		}
 	    }
 	  /* FALLTHROUGH */
