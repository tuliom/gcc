/* Backend support for Fortran 95 basic types and derived types.
   Copyright (C) 2002-2014 Free Software Foundation, Inc.
   Contributed by Paul Brook <paul@nowt.org>
   and Steven Bosscher <s.bosscher@student.tudelft.nl>

This file is part of GCC.

GCC is free software; you can redistribute it and/or modify it under
the terms of the GNU General Public License as published by the Free
Software Foundation; either version 3, or (at your option) any later
version.

GCC is distributed in the hope that it will be useful, but WITHOUT ANY
WARRANTY; without even the implied warranty of MERCHANTABILITY or
FITNESS FOR A PARTICULAR PURPOSE.  See the GNU General Public License
for more details.

You should have received a copy of the GNU General Public License
along with GCC; see the file COPYING3.  If not see
<http://www.gnu.org/licenses/>.  */

/* trans-types.c -- gfortran backend types */

#include "config.h"
#include "system.h"
#include "coretypes.h"
#include "tm.h"		/* For INTMAX_TYPE, INT8_TYPE, INT16_TYPE, INT32_TYPE,
			   INT64_TYPE, INT_LEAST8_TYPE, INT_LEAST16_TYPE,
			   INT_LEAST32_TYPE, INT_LEAST64_TYPE, INT_FAST8_TYPE,
			   INT_FAST16_TYPE, INT_FAST32_TYPE, INT_FAST64_TYPE,
			   BOOL_TYPE_SIZE, BITS_PER_UNIT, POINTER_SIZE,
			   INT_TYPE_SIZE, CHAR_TYPE_SIZE, SHORT_TYPE_SIZE,
			   LONG_TYPE_SIZE, LONG_LONG_TYPE_SIZE,
			   FLOAT_TYPE_SIZE, DOUBLE_TYPE_SIZE,
			   LONG_DOUBLE_TYPE_SIZE and LIBGCC2_HAS_TF_MODE.  */
#include "tree.h"
#include "stor-layout.h"
#include "stringpool.h"
#include "langhooks.h"	/* For iso-c-bindings.def.  */
#include "target.h"
#include "ggc.h"
#include "diagnostic-core.h"  /* For fatal_error.  */
#include "toplev.h"	/* For rest_of_decl_compilation.  */
#include "gfortran.h"
#include "trans.h"
#include "trans-types.h"
#include "trans-const.h"
#include "trans-array.h"
#include "flags.h"
#include "dwarf2out.h"	/* For struct array_descr_info.  */


#if (GFC_MAX_DIMENSIONS < 10)
#define GFC_RANK_DIGITS 1
#define GFC_RANK_PRINTF_FORMAT "%01d"
#elif (GFC_MAX_DIMENSIONS < 100)
#define GFC_RANK_DIGITS 2
#define GFC_RANK_PRINTF_FORMAT "%02d"
#else
#error If you really need >99 dimensions, continue the sequence above...
#endif

/* array of structs so we don't have to worry about xmalloc or free */
CInteropKind_t c_interop_kinds_table[ISOCBINDING_NUMBER];

tree gfc_array_index_type;
tree gfc_array_range_type;
tree gfc_character1_type_node;
tree pvoid_type_node;
tree prvoid_type_node;
tree ppvoid_type_node;
tree pchar_type_node;
tree pfunc_type_node;

tree gfc_charlen_type_node;

tree float128_type_node = NULL_TREE;
tree complex_float128_type_node = NULL_TREE;

bool gfc_real16_is_float128 = false;

static GTY(()) tree gfc_desc_dim_type;
static GTY(()) tree gfc_array_descriptor_base[2 * (GFC_MAX_DIMENSIONS+1)];
static GTY(()) tree gfc_array_descriptor_base_caf[2 * (GFC_MAX_DIMENSIONS+1)];

/* Arrays for all integral and real kinds.  We'll fill this in at runtime
   after the target has a chance to process command-line options.  */

#define MAX_INT_KINDS 5
gfc_integer_info gfc_integer_kinds[MAX_INT_KINDS + 1];
gfc_logical_info gfc_logical_kinds[MAX_INT_KINDS + 1];
static GTY(()) tree gfc_integer_types[MAX_INT_KINDS + 1];
static GTY(()) tree gfc_logical_types[MAX_INT_KINDS + 1];

#define MAX_REAL_KINDS 5
gfc_real_info gfc_real_kinds[MAX_REAL_KINDS + 1];
static GTY(()) tree gfc_real_types[MAX_REAL_KINDS + 1];
static GTY(()) tree gfc_complex_types[MAX_REAL_KINDS + 1];

#define MAX_CHARACTER_KINDS 2
gfc_character_info gfc_character_kinds[MAX_CHARACTER_KINDS + 1];
static GTY(()) tree gfc_character_types[MAX_CHARACTER_KINDS + 1];
static GTY(()) tree gfc_pcharacter_types[MAX_CHARACTER_KINDS + 1];

static tree gfc_add_field_to_struct_1 (tree, tree, tree, tree **);

/* The integer kind to use for array indices.  This will be set to the
   proper value based on target information from the backend.  */

int gfc_index_integer_kind;

/* The default kinds of the various types.  */

int gfc_default_integer_kind;
int gfc_max_integer_kind;
int gfc_default_real_kind;
int gfc_default_double_kind;
int gfc_default_character_kind;
int gfc_default_logical_kind;
int gfc_default_complex_kind;
int gfc_c_int_kind;
int gfc_atomic_int_kind;
int gfc_atomic_logical_kind;

/* The kind size used for record offsets. If the target system supports
   kind=8, this will be set to 8, otherwise it is set to 4.  */
int gfc_intio_kind;

/* The integer kind used to store character lengths.  */
int gfc_charlen_int_kind;

/* The size of the numeric storage unit and character storage unit.  */
int gfc_numeric_storage_size;
int gfc_character_storage_size;


bool
gfc_check_any_c_kind (gfc_typespec *ts)
{
  int i;

  for (i = 0; i < ISOCBINDING_NUMBER; i++)
    {
      /* Check for any C interoperable kind for the given type/kind in ts.
         This can be used after verify_c_interop to make sure that the
         Fortran kind being used exists in at least some form for C.  */
      if (c_interop_kinds_table[i].f90_type == ts->type &&
          c_interop_kinds_table[i].value == ts->kind)
        return true;
    }

  return false;
}


static int
get_real_kind_from_node (tree type)
{
  int i;

  for (i = 0; gfc_real_kinds[i].kind != 0; i++)
    if (gfc_real_kinds[i].mode_precision == TYPE_PRECISION (type))
      return gfc_real_kinds[i].kind;

  return -4;
}

static int
get_int_kind_from_node (tree type)
{
  int i;

  if (!type)
    return -2;

  for (i = 0; gfc_integer_kinds[i].kind != 0; i++)
    if (gfc_integer_kinds[i].bit_size == TYPE_PRECISION (type))
      return gfc_integer_kinds[i].kind;

  return -1;
}

/* Return a typenode for the "standard" C type with a given name.  */
static tree
get_typenode_from_name (const char *name)
{
  if (name == NULL || *name == '\0')
    return NULL_TREE;

  if (strcmp (name, "char") == 0)
    return char_type_node;
  if (strcmp (name, "unsigned char") == 0)
    return unsigned_char_type_node;
  if (strcmp (name, "signed char") == 0)
    return signed_char_type_node;

  if (strcmp (name, "short int") == 0)
    return short_integer_type_node;
  if (strcmp (name, "short unsigned int") == 0)
    return short_unsigned_type_node;

  if (strcmp (name, "int") == 0)
    return integer_type_node;
  if (strcmp (name, "unsigned int") == 0)
    return unsigned_type_node;

  if (strcmp (name, "long int") == 0)
    return long_integer_type_node;
  if (strcmp (name, "long unsigned int") == 0)
    return long_unsigned_type_node;

  if (strcmp (name, "long long int") == 0)
    return long_long_integer_type_node;
  if (strcmp (name, "long long unsigned int") == 0)
    return long_long_unsigned_type_node;

  gcc_unreachable ();
}

static int
get_int_kind_from_name (const char *name)
{
  return get_int_kind_from_node (get_typenode_from_name (name));
}


/* Get the kind number corresponding to an integer of given size,
   following the required return values for ISO_FORTRAN_ENV INT* constants:
   -2 is returned if we support a kind of larger size, -1 otherwise.  */
int
gfc_get_int_kind_from_width_isofortranenv (int size)
{
  int i;

  /* Look for a kind with matching storage size.  */
  for (i = 0; gfc_integer_kinds[i].kind != 0; i++)
    if (gfc_integer_kinds[i].bit_size == size)
      return gfc_integer_kinds[i].kind;

  /* Look for a kind with larger storage size.  */
  for (i = 0; gfc_integer_kinds[i].kind != 0; i++)
    if (gfc_integer_kinds[i].bit_size > size)
      return -2;

  return -1;
}

/* Get the kind number corresponding to a real of given storage size,
   following the required return values for ISO_FORTRAN_ENV REAL* constants:
   -2 is returned if we support a kind of larger size, -1 otherwise.  */
int
gfc_get_real_kind_from_width_isofortranenv (int size)
{
  int i;

  size /= 8;

  /* Look for a kind with matching storage size.  */
  for (i = 0; gfc_real_kinds[i].kind != 0; i++)
    if (int_size_in_bytes (gfc_get_real_type (gfc_real_kinds[i].kind)) == size)
      return gfc_real_kinds[i].kind;

  /* Look for a kind with larger storage size.  */
  for (i = 0; gfc_real_kinds[i].kind != 0; i++)
    if (int_size_in_bytes (gfc_get_real_type (gfc_real_kinds[i].kind)) > size)
      return -2;

  return -1;
}



static int
get_int_kind_from_width (int size)
{
  int i;

  for (i = 0; gfc_integer_kinds[i].kind != 0; i++)
    if (gfc_integer_kinds[i].bit_size == size)
      return gfc_integer_kinds[i].kind;

  return -2;
}

static int
get_int_kind_from_minimal_width (int size)
{
  int i;

  for (i = 0; gfc_integer_kinds[i].kind != 0; i++)
    if (gfc_integer_kinds[i].bit_size >= size)
      return gfc_integer_kinds[i].kind;

  return -2;
}


/* Generate the CInteropKind_t objects for the C interoperable
   kinds.  */

void
gfc_init_c_interop_kinds (void)
{
  int i;

  /* init all pointers in the list to NULL */
  for (i = 0; i < ISOCBINDING_NUMBER; i++)
    {
      /* Initialize the name and value fields.  */
      c_interop_kinds_table[i].name[0] = '\0';
      c_interop_kinds_table[i].value = -100;
      c_interop_kinds_table[i].f90_type = BT_UNKNOWN;
    }

#define NAMED_INTCST(a,b,c,d) \
  strncpy (c_interop_kinds_table[a].name, b, strlen(b) + 1); \
  c_interop_kinds_table[a].f90_type = BT_INTEGER; \
  c_interop_kinds_table[a].value = c;
#define NAMED_REALCST(a,b,c,d) \
  strncpy (c_interop_kinds_table[a].name, b, strlen(b) + 1); \
  c_interop_kinds_table[a].f90_type = BT_REAL; \
  c_interop_kinds_table[a].value = c;
#define NAMED_CMPXCST(a,b,c,d) \
  strncpy (c_interop_kinds_table[a].name, b, strlen(b) + 1); \
  c_interop_kinds_table[a].f90_type = BT_COMPLEX; \
  c_interop_kinds_table[a].value = c;
#define NAMED_LOGCST(a,b,c) \
  strncpy (c_interop_kinds_table[a].name, b, strlen(b) + 1); \
  c_interop_kinds_table[a].f90_type = BT_LOGICAL; \
  c_interop_kinds_table[a].value = c;
#define NAMED_CHARKNDCST(a,b,c) \
  strncpy (c_interop_kinds_table[a].name, b, strlen(b) + 1); \
  c_interop_kinds_table[a].f90_type = BT_CHARACTER; \
  c_interop_kinds_table[a].value = c;
#define NAMED_CHARCST(a,b,c) \
  strncpy (c_interop_kinds_table[a].name, b, strlen(b) + 1); \
  c_interop_kinds_table[a].f90_type = BT_CHARACTER; \
  c_interop_kinds_table[a].value = c;
#define DERIVED_TYPE(a,b,c) \
  strncpy (c_interop_kinds_table[a].name, b, strlen(b) + 1); \
  c_interop_kinds_table[a].f90_type = BT_DERIVED; \
  c_interop_kinds_table[a].value = c;
#define NAMED_FUNCTION(a,b,c,d) \
  strncpy (c_interop_kinds_table[a].name, b, strlen(b) + 1); \
  c_interop_kinds_table[a].f90_type = BT_PROCEDURE; \
  c_interop_kinds_table[a].value = c;
#define NAMED_SUBROUTINE(a,b,c,d) \
  strncpy (c_interop_kinds_table[a].name, b, strlen(b) + 1); \
  c_interop_kinds_table[a].f90_type = BT_PROCEDURE; \
  c_interop_kinds_table[a].value = c;
#include "iso-c-binding.def"
}


/* Query the target to determine which machine modes are available for
   computation.  Choose KIND numbers for them.  */

void
gfc_init_kinds (void)
{
  unsigned int mode;
  int i_index, r_index, kind;
  bool saw_i4 = false, saw_i8 = false;
  bool saw_r4 = false, saw_r8 = false, saw_r10 = false, saw_r16 = false;

  for (i_index = 0, mode = MIN_MODE_INT; mode <= MAX_MODE_INT; mode++)
    {
      int kind, bitsize;

      if (!targetm.scalar_mode_supported_p ((enum machine_mode) mode))
	continue;

      /* The middle end doesn't support constants larger than 2*HWI.
	 Perhaps the target hook shouldn't have accepted these either,
	 but just to be safe...  */
      bitsize = GET_MODE_BITSIZE ((enum machine_mode) mode);
      if (bitsize > 2*HOST_BITS_PER_WIDE_INT)
	continue;

      gcc_assert (i_index != MAX_INT_KINDS);

      /* Let the kind equal the bit size divided by 8.  This insulates the
	 programmer from the underlying byte size.  */
      kind = bitsize / 8;

      if (kind == 4)
	saw_i4 = true;
      if (kind == 8)
	saw_i8 = true;

      gfc_integer_kinds[i_index].kind = kind;
      gfc_integer_kinds[i_index].radix = 2;
      gfc_integer_kinds[i_index].digits = bitsize - 1;
      gfc_integer_kinds[i_index].bit_size = bitsize;

      gfc_logical_kinds[i_index].kind = kind;
      gfc_logical_kinds[i_index].bit_size = bitsize;

      i_index += 1;
    }

  /* Set the kind used to match GFC_INT_IO in libgfortran.  This is
     used for large file access.  */

  if (saw_i8)
    gfc_intio_kind = 8;
  else
    gfc_intio_kind = 4;

  /* If we do not at least have kind = 4, everything is pointless.  */
  gcc_assert(saw_i4);

  /* Set the maximum integer kind.  Used with at least BOZ constants.  */
  gfc_max_integer_kind = gfc_integer_kinds[i_index - 1].kind;

  for (r_index = 0, mode = MIN_MODE_FLOAT; mode <= MAX_MODE_FLOAT; mode++)
    {
      const struct real_format *fmt =
	REAL_MODE_FORMAT ((enum machine_mode) mode);
      int kind;

      if (fmt == NULL)
	continue;
      if (!targetm.scalar_mode_supported_p ((enum machine_mode) mode))
	continue;

      /* Only let float, double, long double and __float128 go through.
	 Runtime support for others is not provided, so they would be
	 useless.  */
	if (mode != TYPE_MODE (float_type_node)
	    && (mode != TYPE_MODE (double_type_node))
	    && (mode != TYPE_MODE (long_double_type_node))
#if defined(LIBGCC2_HAS_TF_MODE) && defined(ENABLE_LIBQUADMATH_SUPPORT)
	    && (mode != TFmode)
#endif
	   )
	continue;

      /* Let the kind equal the precision divided by 8, rounding up.  Again,
	 this insulates the programmer from the underlying byte size.

	 Also, it effectively deals with IEEE extended formats.  There, the
	 total size of the type may equal 16, but it's got 6 bytes of padding
	 and the increased size can get in the way of a real IEEE quad format
	 which may also be supported by the target.

	 We round up so as to handle IA-64 __floatreg (RFmode), which is an
	 82 bit type.  Not to be confused with __float80 (XFmode), which is
	 an 80 bit type also supported by IA-64.  So XFmode should come out
	 to be kind=10, and RFmode should come out to be kind=11.  Egads.  */

      kind = (GET_MODE_PRECISION (mode) + 7) / 8;

      if (kind == 4)
	saw_r4 = true;
      if (kind == 8)
	saw_r8 = true;
      if (kind == 10)
	saw_r10 = true;
      if (kind == 16)
	saw_r16 = true;

      /* Careful we don't stumble a weird internal mode.  */
      gcc_assert (r_index <= 0 || gfc_real_kinds[r_index-1].kind != kind);
      /* Or have too many modes for the allocated space.  */
      gcc_assert (r_index != MAX_REAL_KINDS);

      gfc_real_kinds[r_index].kind = kind;
      gfc_real_kinds[r_index].radix = fmt->b;
      gfc_real_kinds[r_index].digits = fmt->p;
      gfc_real_kinds[r_index].min_exponent = fmt->emin;
      gfc_real_kinds[r_index].max_exponent = fmt->emax;
      if (fmt->pnan < fmt->p)
	/* This is an IBM extended double format (or the MIPS variant)
	   made up of two IEEE doubles.  The value of the long double is
	   the sum of the values of the two parts.  The most significant
	   part is required to be the value of the long double rounded
	   to the nearest double.  If we use emax of 1024 then we can't
	   represent huge(x) = (1 - b**(-p)) * b**(emax-1) * b, because
	   rounding will make the most significant part overflow.  */
	gfc_real_kinds[r_index].max_exponent = fmt->emax - 1;
      gfc_real_kinds[r_index].mode_precision = GET_MODE_PRECISION (mode);
      r_index += 1;
    }

  /* Choose the default integer kind.  We choose 4 unless the user directs us
     otherwise.  Even if the user specified that the default integer kind is 8,
     the numeric storage size is not 64 bits.  In this case, a warning will be
     issued when NUMERIC_STORAGE_SIZE is used.  Set NUMERIC_STORAGE_SIZE to 32.  */

  gfc_numeric_storage_size = 4 * 8;

  if (gfc_option.flag_default_integer)
    {
      if (!saw_i8)
	fatal_error ("INTEGER(KIND=8) is not available for -fdefault-integer-8 option");

      gfc_default_integer_kind = 8;

    }
  else if (gfc_option.flag_integer4_kind == 8)
    {
      if (!saw_i8)
	fatal_error ("INTEGER(KIND=8) is not available for -finteger-4-integer-8 option");

      gfc_default_integer_kind = 8;
    }
  else if (saw_i4)
    {
      gfc_default_integer_kind = 4;
    }
  else
    {
      gfc_default_integer_kind = gfc_integer_kinds[i_index - 1].kind;
      gfc_numeric_storage_size = gfc_integer_kinds[i_index - 1].bit_size;
    }

  /* Choose the default real kind.  Again, we choose 4 when possible.  */
  if (gfc_option.flag_default_real)
    {
      if (!saw_r8)
	fatal_error ("REAL(KIND=8) is not available for -fdefault-real-8 option");

      gfc_default_real_kind = 8;
    }
  else if (gfc_option.flag_real4_kind == 8)
  {
    if (!saw_r8)
      fatal_error ("REAL(KIND=8) is not available for -freal-4-real-8 option");

    gfc_default_real_kind = 8;
  }
  else if (gfc_option.flag_real4_kind == 10)
  {
    if (!saw_r10)
      fatal_error ("REAL(KIND=10) is not available for -freal-4-real-10 option");

    gfc_default_real_kind = 10;
  }
  else if (gfc_option.flag_real4_kind == 16)
  {
    if (!saw_r16)
      fatal_error ("REAL(KIND=16) is not available for -freal-4-real-16 option");

    gfc_default_real_kind = 16;
  }
  else if (saw_r4)
    gfc_default_real_kind = 4;
  else
    gfc_default_real_kind = gfc_real_kinds[0].kind;

  /* Choose the default double kind.  If -fdefault-real and -fdefault-double
     are specified, we use kind=8, if it's available.  If -fdefault-real is
     specified without -fdefault-double, we use kind=16, if it's available.
     Otherwise we do not change anything.  */
  if (gfc_option.flag_default_double && !gfc_option.flag_default_real)
    fatal_error ("Use of -fdefault-double-8 requires -fdefault-real-8");

  if (gfc_option.flag_default_real && gfc_option.flag_default_double && saw_r8)
    gfc_default_double_kind = 8;
  else if (gfc_option.flag_default_real && saw_r16)
    gfc_default_double_kind = 16;
  else if (gfc_option.flag_real8_kind == 4)
    {
      if (!saw_r4)
	fatal_error ("REAL(KIND=4) is not available for -freal-8-real-4 option");

	gfc_default_double_kind = 4;
    }
  else if (gfc_option.flag_real8_kind == 10 )
    {
      if (!saw_r10)
	fatal_error ("REAL(KIND=10) is not available for -freal-8-real-10 option");

	gfc_default_double_kind = 10;
    }
  else if (gfc_option.flag_real8_kind == 16 )
    {
      if (!saw_r16)
	fatal_error ("REAL(KIND=10) is not available for -freal-8-real-16 option");

	gfc_default_double_kind = 16;
    }
  else if (saw_r4 && saw_r8)
    gfc_default_double_kind = 8;
  else
    {
      /* F95 14.6.3.1: A nonpointer scalar object of type double precision
	 real ... occupies two contiguous numeric storage units.

	 Therefore we must be supplied a kind twice as large as we chose
	 for single precision.  There are loopholes, in that double
	 precision must *occupy* two storage units, though it doesn't have
	 to *use* two storage units.  Which means that you can make this
	 kind artificially wide by padding it.  But at present there are
	 no GCC targets for which a two-word type does not exist, so we
	 just let gfc_validate_kind abort and tell us if something breaks.  */

      gfc_default_double_kind
	= gfc_validate_kind (BT_REAL, gfc_default_real_kind * 2, false);
    }

  /* The default logical kind is constrained to be the same as the
     default integer kind.  Similarly with complex and real.  */
  gfc_default_logical_kind = gfc_default_integer_kind;
  gfc_default_complex_kind = gfc_default_real_kind;

  /* We only have two character kinds: ASCII and UCS-4.
     ASCII corresponds to a 8-bit integer type, if one is available.
     UCS-4 corresponds to a 32-bit integer type, if one is available. */
  i_index = 0;
  if ((kind = get_int_kind_from_width (8)) > 0)
    {
      gfc_character_kinds[i_index].kind = kind;
      gfc_character_kinds[i_index].bit_size = 8;
      gfc_character_kinds[i_index].name = "ascii";
      i_index++;
    }
  if ((kind = get_int_kind_from_width (32)) > 0)
    {
      gfc_character_kinds[i_index].kind = kind;
      gfc_character_kinds[i_index].bit_size = 32;
      gfc_character_kinds[i_index].name = "iso_10646";
      i_index++;
    }

  /* Choose the smallest integer kind for our default character.  */
  gfc_default_character_kind = gfc_character_kinds[0].kind;
  gfc_character_storage_size = gfc_default_character_kind * 8;

  gfc_index_integer_kind = get_int_kind_from_name (PTRDIFF_TYPE);

  /* Pick a kind the same size as the C "int" type.  */
  gfc_c_int_kind = INT_TYPE_SIZE / 8;

  /* Choose atomic kinds to match C's int.  */
  gfc_atomic_int_kind = gfc_c_int_kind;
  gfc_atomic_logical_kind = gfc_c_int_kind;
}


/* Make sure that a valid kind is present.  Returns an index into the
   associated kinds array, -1 if the kind is not present.  */

static int
validate_integer (int kind)
{
  int i;

  for (i = 0; gfc_integer_kinds[i].kind != 0; i++)
    if (gfc_integer_kinds[i].kind == kind)
      return i;

  return -1;
}

static int
validate_real (int kind)
{
  int i;

  for (i = 0; gfc_real_kinds[i].kind != 0; i++)
    if (gfc_real_kinds[i].kind == kind)
      return i;

  return -1;
}

static int
validate_logical (int kind)
{
  int i;

  for (i = 0; gfc_logical_kinds[i].kind; i++)
    if (gfc_logical_kinds[i].kind == kind)
      return i;

  return -1;
}

static int
validate_character (int kind)
{
  int i;

  for (i = 0; gfc_character_kinds[i].kind; i++)
    if (gfc_character_kinds[i].kind == kind)
      return i;

  return -1;
}

/* Validate a kind given a basic type.  The return value is the same
   for the child functions, with -1 indicating nonexistence of the
   type.  If MAY_FAIL is false, then -1 is never returned, and we ICE.  */

int
gfc_validate_kind (bt type, int kind, bool may_fail)
{
  int rc;

  switch (type)
    {
    case BT_REAL:		/* Fall through */
    case BT_COMPLEX:
      rc = validate_real (kind);
      break;
    case BT_INTEGER:
      rc = validate_integer (kind);
      break;
    case BT_LOGICAL:
      rc = validate_logical (kind);
      break;
    case BT_CHARACTER:
      rc = validate_character (kind);
      break;

    default:
      gfc_internal_error ("gfc_validate_kind(): Got bad type");
    }

  if (rc < 0 && !may_fail)
    gfc_internal_error ("gfc_validate_kind(): Got bad kind");

  return rc;
}


/* Four subroutines of gfc_init_types.  Create type nodes for the given kind.
   Reuse common type nodes where possible.  Recognize if the kind matches up
   with a C type.  This will be used later in determining which routines may
   be scarfed from libm.  */

static tree
gfc_build_int_type (gfc_integer_info *info)
{
  int mode_precision = info->bit_size;

  if (mode_precision == CHAR_TYPE_SIZE)
    info->c_char = 1;
  if (mode_precision == SHORT_TYPE_SIZE)
    info->c_short = 1;
  if (mode_precision == INT_TYPE_SIZE)
    info->c_int = 1;
  if (mode_precision == LONG_TYPE_SIZE)
    info->c_long = 1;
  if (mode_precision == LONG_LONG_TYPE_SIZE)
    info->c_long_long = 1;

  if (TYPE_PRECISION (intQI_type_node) == mode_precision)
    return intQI_type_node;
  if (TYPE_PRECISION (intHI_type_node) == mode_precision)
    return intHI_type_node;
  if (TYPE_PRECISION (intSI_type_node) == mode_precision)
    return intSI_type_node;
  if (TYPE_PRECISION (intDI_type_node) == mode_precision)
    return intDI_type_node;
  if (TYPE_PRECISION (intTI_type_node) == mode_precision)
    return intTI_type_node;

  return make_signed_type (mode_precision);
}

tree
gfc_build_uint_type (int size)
{
  if (size == CHAR_TYPE_SIZE)
    return unsigned_char_type_node;
  if (size == SHORT_TYPE_SIZE)
    return short_unsigned_type_node;
  if (size == INT_TYPE_SIZE)
    return unsigned_type_node;
  if (size == LONG_TYPE_SIZE)
    return long_unsigned_type_node;
  if (size == LONG_LONG_TYPE_SIZE)
    return long_long_unsigned_type_node;

  return make_unsigned_type (size);
}


static tree
gfc_build_real_type (gfc_real_info *info)
{
  int mode_precision = info->mode_precision;
  tree new_type;

  if (mode_precision == FLOAT_TYPE_SIZE)
    info->c_float = 1;
  if (mode_precision == DOUBLE_TYPE_SIZE)
    info->c_double = 1;
  if (mode_precision == LONG_DOUBLE_TYPE_SIZE)
    info->c_long_double = 1;
  if (mode_precision != LONG_DOUBLE_TYPE_SIZE && mode_precision == 128)
    {
      info->c_float128 = 1;
      gfc_real16_is_float128 = true;
    }

  if (TYPE_PRECISION (float_type_node) == mode_precision)
    return float_type_node;
  if (TYPE_PRECISION (double_type_node) == mode_precision)
    return double_type_node;
  if (TYPE_PRECISION (long_double_type_node) == mode_precision)
    return long_double_type_node;

  new_type = make_node (REAL_TYPE);
  TYPE_PRECISION (new_type) = mode_precision;
  layout_type (new_type);
  return new_type;
}

static tree
gfc_build_complex_type (tree scalar_type)
{
  tree new_type;

  if (scalar_type == NULL)
    return NULL;
  if (scalar_type == float_type_node)
    return complex_float_type_node;
  if (scalar_type == double_type_node)
    return complex_double_type_node;
  if (scalar_type == long_double_type_node)
    return complex_long_double_type_node;

  new_type = make_node (COMPLEX_TYPE);
  TREE_TYPE (new_type) = scalar_type;
  layout_type (new_type);
  return new_type;
}

static tree
gfc_build_logical_type (gfc_logical_info *info)
{
  int bit_size = info->bit_size;
  tree new_type;

  if (bit_size == BOOL_TYPE_SIZE)
    {
      info->c_bool = 1;
      return boolean_type_node;
    }

  new_type = make_unsigned_type (bit_size);
  TREE_SET_CODE (new_type, BOOLEAN_TYPE);
  TYPE_MAX_VALUE (new_type) = build_int_cst (new_type, 1);
  TYPE_PRECISION (new_type) = 1;

  return new_type;
}


/* Create the backend type nodes. We map them to their
   equivalent C type, at least for now.  We also give
   names to the types here, and we push them in the
   global binding level context.*/

void
gfc_init_types (void)
{
  char name_buf[18];
  int index;
  tree type;
<<<<<<< HEAD
=======
  unsigned n;
>>>>>>> 7fb0a3e6

  /* Create and name the types.  */
#define PUSH_TYPE(name, node) \
  pushdecl (build_decl (input_location, \
			TYPE_DECL, get_identifier (name), node))

  for (index = 0; gfc_integer_kinds[index].kind != 0; ++index)
    {
      type = gfc_build_int_type (&gfc_integer_kinds[index]);
      /* Ensure integer(kind=1) doesn't have TYPE_STRING_FLAG set.  */
      if (TYPE_STRING_FLAG (type))
	type = make_signed_type (gfc_integer_kinds[index].bit_size);
      gfc_integer_types[index] = type;
      snprintf (name_buf, sizeof(name_buf), "integer(kind=%d)",
		gfc_integer_kinds[index].kind);
      PUSH_TYPE (name_buf, type);
    }

  for (index = 0; gfc_logical_kinds[index].kind != 0; ++index)
    {
      type = gfc_build_logical_type (&gfc_logical_kinds[index]);
      gfc_logical_types[index] = type;
      snprintf (name_buf, sizeof(name_buf), "logical(kind=%d)",
		gfc_logical_kinds[index].kind);
      PUSH_TYPE (name_buf, type);
    }

  for (index = 0; gfc_real_kinds[index].kind != 0; index++)
    {
      type = gfc_build_real_type (&gfc_real_kinds[index]);
      gfc_real_types[index] = type;
      snprintf (name_buf, sizeof(name_buf), "real(kind=%d)",
		gfc_real_kinds[index].kind);
      PUSH_TYPE (name_buf, type);

      if (gfc_real_kinds[index].c_float128)
	float128_type_node = type;

      type = gfc_build_complex_type (type);
      gfc_complex_types[index] = type;
      snprintf (name_buf, sizeof(name_buf), "complex(kind=%d)",
		gfc_real_kinds[index].kind);
      PUSH_TYPE (name_buf, type);

      if (gfc_real_kinds[index].c_float128)
	complex_float128_type_node = type;
    }

  for (index = 0; gfc_character_kinds[index].kind != 0; ++index)
    {
      type = gfc_build_uint_type (gfc_character_kinds[index].bit_size);
      type = build_qualified_type (type, TYPE_UNQUALIFIED);
      snprintf (name_buf, sizeof(name_buf), "character(kind=%d)",
		gfc_character_kinds[index].kind);
      PUSH_TYPE (name_buf, type);
      gfc_character_types[index] = type;
      gfc_pcharacter_types[index] = build_pointer_type (type);
    }
  gfc_character1_type_node = gfc_character_types[0];

  PUSH_TYPE ("byte", unsigned_char_type_node);
  PUSH_TYPE ("void", void_type_node);

  /* DBX debugging output gets upset if these aren't set.  */
  if (!TYPE_NAME (integer_type_node))
    PUSH_TYPE ("c_integer", integer_type_node);
  if (!TYPE_NAME (char_type_node))
    PUSH_TYPE ("c_char", char_type_node);

#undef PUSH_TYPE

  pvoid_type_node = build_pointer_type (void_type_node);
  prvoid_type_node = build_qualified_type (pvoid_type_node, TYPE_QUAL_RESTRICT);
  ppvoid_type_node = build_pointer_type (pvoid_type_node);
  pchar_type_node = build_pointer_type (gfc_character1_type_node);
  pfunc_type_node
    = build_pointer_type (build_function_type_list (void_type_node, NULL_TREE));

  gfc_array_index_type = gfc_get_int_type (gfc_index_integer_kind);
  /* We cannot use gfc_index_zero_node in definition of gfc_array_range_type,
     since this function is called before gfc_init_constants.  */
  gfc_array_range_type
	  = build_range_type (gfc_array_index_type,
			      build_int_cst (gfc_array_index_type, 0),
			      NULL_TREE);

<<<<<<< HEAD
=======
  /* The maximum array element size that can be handled is determined
     by the number of bits available to store this field in the array
     descriptor.  */

  n = TYPE_PRECISION (gfc_array_index_type) - GFC_DTYPE_SIZE_SHIFT;
  gfc_max_array_element_size
    = wide_int_to_tree (long_unsigned_type_node,
			wi::mask (n, UNSIGNED,
				  TYPE_PRECISION (long_unsigned_type_node)));

>>>>>>> 7fb0a3e6
  boolean_type_node = gfc_get_logical_type (gfc_default_logical_kind);
  boolean_true_node = build_int_cst (boolean_type_node, 1);
  boolean_false_node = build_int_cst (boolean_type_node, 0);

  /* ??? Shouldn't this be based on gfc_index_integer_kind or so?  */
  gfc_charlen_int_kind = 4;
  gfc_charlen_type_node = gfc_get_int_type (gfc_charlen_int_kind);
}

/* Get the type node for the given type and kind.  */

tree
gfc_get_int_type (int kind)
{
  int index = gfc_validate_kind (BT_INTEGER, kind, true);
  return index < 0 ? 0 : gfc_integer_types[index];
}

tree
gfc_get_real_type (int kind)
{
  int index = gfc_validate_kind (BT_REAL, kind, true);
  return index < 0 ? 0 : gfc_real_types[index];
}

tree
gfc_get_complex_type (int kind)
{
  int index = gfc_validate_kind (BT_COMPLEX, kind, true);
  return index < 0 ? 0 : gfc_complex_types[index];
}

tree
gfc_get_logical_type (int kind)
{
  int index = gfc_validate_kind (BT_LOGICAL, kind, true);
  return index < 0 ? 0 : gfc_logical_types[index];
}

tree
gfc_get_char_type (int kind)
{
  int index = gfc_validate_kind (BT_CHARACTER, kind, true);
  return index < 0 ? 0 : gfc_character_types[index];
}

tree
gfc_get_pchar_type (int kind)
{
  int index = gfc_validate_kind (BT_CHARACTER, kind, true);
  return index < 0 ? 0 : gfc_pcharacter_types[index];
}


/* Create a character type with the given kind and length.  */

tree
gfc_get_character_type_len_for_eltype (tree eltype, tree len)
{
  tree bounds, type;

  bounds = build_range_type (gfc_charlen_type_node, gfc_index_one_node, len);
  type = build_array_type (eltype, bounds);
  TYPE_STRING_FLAG (type) = 1;

  return type;
}

tree
gfc_get_character_type_len (int kind, tree len)
{
  gfc_validate_kind (BT_CHARACTER, kind, false);
  return gfc_get_character_type_len_for_eltype (gfc_get_char_type (kind), len);
}


/* Get a type node for a character kind.  */

tree
gfc_get_character_type (int kind, gfc_charlen * cl)
{
  tree len;

  len = (cl == NULL) ? NULL_TREE : cl->backend_decl;

  return gfc_get_character_type_len (kind, len);
}

/* Covert a basic type.  This will be an array for character types.  */

tree
gfc_typenode_for_spec (gfc_typespec * spec)
{
  tree basetype;

  switch (spec->type)
    {
    case BT_UNKNOWN:
      gcc_unreachable ();

    case BT_INTEGER:
      /* We use INTEGER(c_intptr_t) for C_PTR and C_FUNPTR once the symbol
         has been resolved.  This is done so we can convert C_PTR and
         C_FUNPTR to simple variables that get translated to (void *).  */
      if (spec->f90_type == BT_VOID)
	{
	  if (spec->u.derived
	      && spec->u.derived->intmod_sym_id == ISOCBINDING_PTR)
	    basetype = ptr_type_node;
	  else
	    basetype = pfunc_type_node;
	}
      else
        basetype = gfc_get_int_type (spec->kind);
      break;

    case BT_REAL:
      basetype = gfc_get_real_type (spec->kind);
      break;

    case BT_COMPLEX:
      basetype = gfc_get_complex_type (spec->kind);
      break;

    case BT_LOGICAL:
      basetype = gfc_get_logical_type (spec->kind);
      break;

    case BT_CHARACTER:
#if 0
      if (spec->deferred)
	basetype = gfc_get_character_type (spec->kind, NULL);
      else
#endif
	basetype = gfc_get_character_type (spec->kind, spec->u.cl);
      break;

    case BT_HOLLERITH:
      /* Since this cannot be used, return a length one character.  */
      basetype = gfc_get_character_type_len (gfc_default_character_kind,
					     gfc_index_one_node);
      break;

    case BT_DERIVED:
    case BT_CLASS:
      basetype = gfc_get_derived_type (spec->u.derived);

      if (spec->type == BT_CLASS)
	GFC_CLASS_TYPE_P (basetype) = 1;

      /* If we're dealing with either C_PTR or C_FUNPTR, we modified the
         type and kind to fit a (void *) and the basetype returned was a
         ptr_type_node.  We need to pass up this new information to the
         symbol that was declared of type C_PTR or C_FUNPTR.  */
      if (spec->u.derived->ts.f90_type == BT_VOID)
        {
          spec->type = BT_INTEGER;
          spec->kind = gfc_index_integer_kind;
          spec->f90_type = BT_VOID;
        }
      break;
    case BT_VOID:
    case BT_ASSUMED:
      /* This is for the second arg to c_f_pointer and c_f_procpointer
         of the iso_c_binding module, to accept any ptr type.  */
      basetype = ptr_type_node;
      if (spec->f90_type == BT_VOID)
	{
	  if (spec->u.derived
	      && spec->u.derived->intmod_sym_id == ISOCBINDING_PTR)
	    basetype = ptr_type_node;
	  else
	    basetype = pfunc_type_node;
	}
       break;
    default:
      gcc_unreachable ();
    }
  return basetype;
}

/* Build an INT_CST for constant expressions, otherwise return NULL_TREE.  */

static tree
gfc_conv_array_bound (gfc_expr * expr)
{
  /* If expr is an integer constant, return that.  */
  if (expr != NULL && expr->expr_type == EXPR_CONSTANT)
    return gfc_conv_mpz_to_tree (expr->value.integer, gfc_index_integer_kind);

  /* Otherwise return NULL.  */
  return NULL_TREE;
}

tree
gfc_get_element_type (tree type)
{
  tree element;

  if (GFC_ARRAY_TYPE_P (type))
    {
      if (TREE_CODE (type) == POINTER_TYPE)
        type = TREE_TYPE (type);
      if (GFC_TYPE_ARRAY_RANK (type) == 0)
	{
	  gcc_assert (GFC_TYPE_ARRAY_CORANK (type) > 0);
	  element = type;
	}
      else
	{
	  gcc_assert (TREE_CODE (type) == ARRAY_TYPE);
	  element = TREE_TYPE (type);
	}
    }
  else
    {
      gcc_assert (GFC_DESCRIPTOR_TYPE_P (type));
      element = GFC_TYPE_ARRAY_DATAPTR_TYPE (type);

      gcc_assert (TREE_CODE (element) == POINTER_TYPE);
      element = TREE_TYPE (element);

      /* For arrays, which are not scalar coarrays.  */
      if (TREE_CODE (element) == ARRAY_TYPE && !TYPE_STRING_FLAG (element))
	element = TREE_TYPE (element);
    }

  return element;
}

/* Build an array.  This function is called from gfc_sym_type().
   Actually returns array descriptor type.

   Format of array descriptors is as follows, cf. TS29113:2012.

    struct gfc_array_descriptor
    {
      base_type *base_addr;
      size_t elem_len;
      int version;
      int8_t rank;
      int8_t attribute;
      int16_t type;
      ptrdiff_t offset;
      struct CFI_dim_t dim[N_DIM];
    }

    struct CFI_dim_t
    {
      ptrdiff_t lower_bound;
      ptrdiff_t extent;
      ptrdiff_t sm;
    }

   Translation code should use gfc_conv_descriptor_* rather than
   accessing the descriptor directly.  Any changes to the array
   descriptor type will require changes in gfc_conv_descriptor_* and
   gfc_build_array_initializer.

   This is represented internally as a RECORD_TYPE. The index nodes
   are gfc_array_index_type and the data node is a pointer to the
   data.  See below for the handling of character types.

   The type member is formatted as follows; the lower byte contains
   the type, the upper byte contains the kind value.
    data_type = (type & GFC_TYPE_MASK)
    kind = (type >> GFC_TYPE_KIND_SHIFT)

   I originally used nested ARRAY_TYPE nodes to represent arrays, but
   this generated poor code for assumed/deferred size arrays.  These
   require use of PLACEHOLDER_EXPR/WITH_RECORD_EXPR, which isn't part
   of the GENERIC grammar.  Also, there is no way to explicitly set
   the array stride, so all data must be packed(1).  I've tried to
   mark all the functions which would require modification with a GCC
   ARRAYS comment.

   The data component points to the first element in the array.  The
   offset field is the position of the origin of the array (i.e. element
   (0, 0 ...)).  This may be outside the bounds of the array.

   An element is accessed by
    data[offset + index0*stride0 + index1*stride1 + index2*stride2]
   This gives good performance as the computation does not involve the
   bounds of the array.  For packed arrays, this is optimized further
   by substituting the known strides.

   This system has one problem: all array bounds must be within 2^31
   elements of the origin (2^63 on 64-bit machines).  For example
    integer, dimension (80000:90000, 80000:90000, 2) :: array
   may not work properly on 32-bit machines because 80000*80000 >
   2^31, so the calculation for stride2 would overflow.  This may
   still work, but I haven't checked, and it relies on the overflow
   doing the right thing.

   The way to fix this problem is to access elements as follows:
    data[(index0-lbound0)*stride0 + (index1-lbound1)*stride1]
   Obviously this is much slower.  I will make this a compile time
   option, something like -fsmall-array-offsets.  Mixing code compiled
   with and without this switch will work.

   (1) This can be worked around by modifying the upper bound of the
   previous dimension.  This requires extra fields in the descriptor
   (both real_ubound and fake_ubound).  */


/* Returns true if the array sym does not require a descriptor.  */

int
gfc_is_nodesc_array (gfc_symbol * sym)
{
  gcc_assert (sym->attr.dimension || sym->attr.codimension);

  /* We only want local arrays.  */
  if (sym->attr.pointer || sym->attr.allocatable)
    return 0;

  /* We want a descriptor for associate-name arrays that do not have an
     explicitly known shape already.  */
  if (sym->assoc && sym->as->type != AS_EXPLICIT)
    return 0;

  if (sym->attr.dummy)
    return sym->as->type != AS_ASSUMED_SHAPE
	   && sym->as->type != AS_ASSUMED_RANK;

  if (sym->attr.result || sym->attr.function)
    return 0;

  gcc_assert (sym->as->type == AS_EXPLICIT || sym->as->cp_was_assumed);

  return 1;
}


/* Create an array descriptor type.  */

static tree
gfc_build_array_type (tree type, gfc_array_spec * as,
		      enum gfc_array_kind akind, bool restricted,
		      bool contiguous)
{
  tree lbound[GFC_MAX_DIMENSIONS];
  tree ubound[GFC_MAX_DIMENSIONS];
  int n, corank;

  /* Assumed-shape arrays do not have codimension information stored in the
     descriptor.  */
  corank = as->corank;
  if (as->type == AS_ASSUMED_SHAPE ||
      (as->type == AS_ASSUMED_RANK && akind == GFC_ARRAY_ALLOCATABLE))
    corank = 0;

  if (as->type == AS_ASSUMED_RANK)
    for (n = 0; n < GFC_MAX_DIMENSIONS; n++)
      {
	lbound[n] = NULL_TREE;
	ubound[n] = NULL_TREE;
      }

  for (n = 0; n < as->rank; n++)
    {
      /* Create expressions for the known bounds of the array.  */
      if (as->type == AS_ASSUMED_SHAPE && as->lower[n] == NULL)
        lbound[n] = gfc_index_one_node;
      else
        lbound[n] = gfc_conv_array_bound (as->lower[n]);
      ubound[n] = gfc_conv_array_bound (as->upper[n]);
    }

  for (n = as->rank; n < as->rank + corank; n++)
    {
      if (as->type != AS_DEFERRED && as->lower[n] == NULL)
        lbound[n] = gfc_index_one_node;
      else
        lbound[n] = gfc_conv_array_bound (as->lower[n]);

      if (n < as->rank + corank - 1)
	ubound[n] = gfc_conv_array_bound (as->upper[n]);
    }

  if (as->type == AS_ASSUMED_SHAPE)
    akind = contiguous ? GFC_ARRAY_ASSUMED_SHAPE_CONT
		       : GFC_ARRAY_ASSUMED_SHAPE;
  else if (as->type == AS_ASSUMED_RANK)
    akind = contiguous ? GFC_ARRAY_ASSUMED_RANK_CONT
		       : GFC_ARRAY_ASSUMED_RANK;
  return gfc_get_array_type_bounds (type, as->rank == -1
					  ? GFC_MAX_DIMENSIONS : as->rank,
				    corank, lbound,
				    ubound, 0, akind, restricted);
}

/* Returns the struct descriptor_dimension type.  */

static tree
gfc_get_desc_dim_type (void)
{
  tree type;
  tree decl, *chain = NULL;

  if (gfc_desc_dim_type)
    return gfc_desc_dim_type;

  /* Build the type node.  */
  type = make_node (RECORD_TYPE);

  TYPE_NAME (type) = get_identifier ("descriptor_dimension");
  TYPE_PACKED (type) = 1;

  /* Consists of the lower_bound, extent and stride-multiplier members.  */
  decl = gfc_add_field_to_struct_1 (type,
				    get_identifier ("lower_bound"),
				    gfc_array_index_type, &chain);
  TREE_NO_WARNING (decl) = 1;

  decl = gfc_add_field_to_struct_1 (type,
				    get_identifier ("extent"),
				    gfc_array_index_type, &chain);
  TREE_NO_WARNING (decl) = 1;

  decl = gfc_add_field_to_struct_1 (type,
				    get_identifier ("sm"),
				    gfc_array_index_type, &chain);
  TREE_NO_WARNING (decl) = 1;

  /* Finish off the type.  */
  gfc_finish_type (type);
  TYPE_DECL_SUPPRESS_DEBUG (TYPE_STUB_DECL (type)) = 1;

  gfc_desc_dim_type = type;
  return type;
}


/* Return the DTYPE for an array.  This describes the type and type parameters
   of the array.  */
/* TODO: Only call this when the value is actually used, and make all the
   unknown cases abort.  */

tree
gfc_get_dtype (gfc_typespec *ts)
{
  int type;
  tree int16_type_node
	= gfc_get_int_type (gfc_get_int_kind_from_width_isofortranenv (16));

  switch (ts->type)
    {
    case BT_INTEGER:
      type = GFC_TYPE_INTEGER + (ts->kind << GFC_TYPE_KIND_SHIFT);
      break;
    case BT_LOGICAL:
      type = GFC_TYPE_LOGICAL + (ts->kind << GFC_TYPE_KIND_SHIFT);
      break;
    case BT_REAL:
      type = GFC_TYPE_REAL + (ts->kind << GFC_TYPE_KIND_SHIFT);
      break;
    case BT_COMPLEX:
      type = GFC_TYPE_COMPLEX + (ts->kind << GFC_TYPE_KIND_SHIFT);
      break;
    case BT_CHARACTER:
      type = GFC_TYPE_CHARACTER + (ts->kind << GFC_TYPE_KIND_SHIFT);
      break;
    case BT_DERIVED:
      if (ts->f90_type == BT_VOID)
	type = ts->u.derived
	       && ts->u.derived->intmod_sym_id == ISOCBINDING_PTR
	       ? GFC_TYPE_CFUNPTR : GFC_TYPE_CPTR;
	type = GFC_TYPE_STRUCT;
      if (ts->u.derived->attr.sequence || ts->u.derived->attr.is_bind_c)
	type = GFC_TYPE_STRUCT;
      else
        type = GFC_TYPE_OTHER;
      break;
    default:
      type = GFC_TYPE_OTHER;
    }

  return build_int_cst (int16_type_node, type);
}


/* Build an array type for use without a descriptor, packed according
   to the value of PACKED.  */

tree
gfc_get_nodesc_array_type (tree etype, gfc_array_spec * as, gfc_packed packed,
			   bool restricted)
{
  tree range;
  tree type;
  tree tmp;
  int n;
  int known_stride;
  int known_offset;
  mpz_t offset;
  mpz_t stride;
  mpz_t delta;
  gfc_expr *expr;

  mpz_init_set_ui (offset, 0);
  mpz_init_set_ui (stride, 1);
  mpz_init (delta);

  /* We don't use build_array_type because this does not include include
     lang-specific information (i.e. the bounds of the array) when checking
     for duplicates.  */
  if (as->rank)
    type = make_node (ARRAY_TYPE);
  else
    type = build_variant_type_copy (etype);

  GFC_ARRAY_TYPE_P (type) = 1;
  TYPE_LANG_SPECIFIC (type)
      = ggc_alloc_cleared_lang_type (sizeof (struct lang_type));

  known_stride = (packed != PACKED_NO);
  known_offset = 1;
  for (n = 0; n < as->rank; n++)
    {
      /* Fill in the stride and bound components of the type.  */
      if (known_stride)
	tmp = gfc_conv_mpz_to_tree (stride, gfc_index_integer_kind);
      else
        tmp = NULL_TREE;
      GFC_TYPE_ARRAY_STRIDE (type, n) = tmp;

      expr = as->lower[n];
      if (expr->expr_type == EXPR_CONSTANT)
        {
          tmp = gfc_conv_mpz_to_tree (expr->value.integer,
				      gfc_index_integer_kind);
        }
      else
        {
          known_stride = 0;
          tmp = NULL_TREE;
        }
      GFC_TYPE_ARRAY_LBOUND (type, n) = tmp;

      if (known_stride)
	{
          /* Calculate the offset.  */
          mpz_mul (delta, stride, as->lower[n]->value.integer);
          mpz_sub (offset, offset, delta);
	}
      else
	known_offset = 0;

      expr = as->upper[n];
      if (expr && expr->expr_type == EXPR_CONSTANT)
        {
	  tmp = gfc_conv_mpz_to_tree (expr->value.integer,
			          gfc_index_integer_kind);
        }
      else
        {
          tmp = NULL_TREE;
          known_stride = 0;
        }
      GFC_TYPE_ARRAY_UBOUND (type, n) = tmp;

      if (known_stride)
        {
          /* Calculate the stride.  */
          mpz_sub (delta, as->upper[n]->value.integer,
	           as->lower[n]->value.integer);
          mpz_add_ui (delta, delta, 1);
          mpz_mul (stride, stride, delta);
        }

      /* Only the first stride is known for partial packed arrays.  */
      if (packed == PACKED_NO || packed == PACKED_PARTIAL)
        known_stride = 0;
    }
  for (n = as->rank; n < as->rank + as->corank; n++)
    {
      expr = as->lower[n];
      if (expr->expr_type == EXPR_CONSTANT)
	tmp = gfc_conv_mpz_to_tree (expr->value.integer,
				    gfc_index_integer_kind);
      else
      	tmp = NULL_TREE;
      GFC_TYPE_ARRAY_LBOUND (type, n) = tmp;

      expr = as->upper[n];
      if (expr && expr->expr_type == EXPR_CONSTANT)
	tmp = gfc_conv_mpz_to_tree (expr->value.integer,
				    gfc_index_integer_kind);
      else
 	tmp = NULL_TREE;
      if (n < as->rank + as->corank - 1)
      GFC_TYPE_ARRAY_UBOUND (type, n) = tmp;
    }

  if (known_offset)
    {
      GFC_TYPE_ARRAY_OFFSET (type) =
        gfc_conv_mpz_to_tree (offset, gfc_index_integer_kind);
    }
  else
    GFC_TYPE_ARRAY_OFFSET (type) = NULL_TREE;

  if (known_stride)
    {
      GFC_TYPE_ARRAY_SIZE (type) =
        gfc_conv_mpz_to_tree (stride, gfc_index_integer_kind);
    }
  else
    GFC_TYPE_ARRAY_SIZE (type) = NULL_TREE;

  GFC_TYPE_ARRAY_RANK (type) = as->rank;
  GFC_TYPE_ARRAY_CORANK (type) = as->corank;
  GFC_TYPE_ARRAY_DTYPE (type) = NULL_TREE;
  range = build_range_type (gfc_array_index_type, gfc_index_zero_node,
			    NULL_TREE);
  /* TODO: use main type if it is unbounded.  */
  GFC_TYPE_ARRAY_DATAPTR_TYPE (type) =
    build_pointer_type (build_array_type (etype, range));
  if (restricted)
    GFC_TYPE_ARRAY_DATAPTR_TYPE (type) =
      build_qualified_type (GFC_TYPE_ARRAY_DATAPTR_TYPE (type),
			    TYPE_QUAL_RESTRICT);

  if (as->rank == 0)
    {
      if (packed != PACKED_STATIC  || gfc_option.coarray == GFC_FCOARRAY_LIB)
	{
	  type = build_pointer_type (type);

	  if (restricted)
	    type = build_qualified_type (type, TYPE_QUAL_RESTRICT);

	  GFC_ARRAY_TYPE_P (type) = 1;
	  TYPE_LANG_SPECIFIC (type) = TYPE_LANG_SPECIFIC (TREE_TYPE (type));
	}

      return type;
    }

  if (known_stride)
    {
      mpz_sub_ui (stride, stride, 1);
      range = gfc_conv_mpz_to_tree (stride, gfc_index_integer_kind);
    }
  else
    range = NULL_TREE;

  range = build_range_type (gfc_array_index_type, gfc_index_zero_node, range);
  TYPE_DOMAIN (type) = range;

  build_pointer_type (etype);
  TREE_TYPE (type) = etype;

  layout_type (type);

  mpz_clear (offset);
  mpz_clear (stride);
  mpz_clear (delta);

  /* Represent packed arrays as multi-dimensional if they have rank >
     1 and with proper bounds, instead of flat arrays.  This makes for
     better debug info.  */
  if (known_offset)
    {
      tree gtype = etype, rtype, type_decl;

      for (n = as->rank - 1; n >= 0; n--)
	{
	  rtype = build_range_type (gfc_array_index_type,
				    GFC_TYPE_ARRAY_LBOUND (type, n),
				    GFC_TYPE_ARRAY_UBOUND (type, n));
	  gtype = build_array_type (gtype, rtype);
	}
      TYPE_NAME (type) = type_decl = build_decl (input_location,
						 TYPE_DECL, NULL, gtype);
      DECL_ORIGINAL_TYPE (type_decl) = gtype;
    }

  if (packed != PACKED_STATIC || !known_stride
      || (as->corank && gfc_option.coarray == GFC_FCOARRAY_LIB))
    {
      /* For dummy arrays and automatic (heap allocated) arrays we
	 want a pointer to the array.  */
      type = build_pointer_type (type);
      if (restricted)
	type = build_qualified_type (type, TYPE_QUAL_RESTRICT);
      GFC_ARRAY_TYPE_P (type) = 1;
      TYPE_LANG_SPECIFIC (type) = TYPE_LANG_SPECIFIC (TREE_TYPE (type));
    }
  return type;
}


/* Return or create the base type for an array descriptor.  */

static tree
gfc_get_array_descriptor_base (int dimen, int codimen, bool restricted,
			       enum gfc_array_kind akind)
{
  tree fat_type, decl, arraytype, *chain = NULL;
  tree int8_type_node, int16_type_node;
  char name[16 + 2*GFC_RANK_DIGITS + 1 + 1];
  int idx;

  int8_type_node
	= gfc_get_int_type (gfc_get_int_kind_from_width_isofortranenv (8));
  int16_type_node
	= gfc_get_int_type (gfc_get_int_kind_from_width_isofortranenv (16));

  /* Assumed-rank array.  */
  if (dimen == -1)
    dimen = GFC_MAX_DIMENSIONS;

  idx = 2 * (codimen + dimen) + restricted;

  gcc_assert (codimen + dimen >= 0 && codimen + dimen <= GFC_MAX_DIMENSIONS);

  if (gfc_option.coarray == GFC_FCOARRAY_LIB && codimen)
    {
      if (gfc_array_descriptor_base_caf[idx])
	return gfc_array_descriptor_base_caf[idx];
    }
  else if (gfc_array_descriptor_base[idx])
    return gfc_array_descriptor_base[idx];

  /* Build the type node.  */
  fat_type = make_node (RECORD_TYPE);

  sprintf (name, "array_descriptor" GFC_RANK_PRINTF_FORMAT, dimen + codimen);
  TYPE_NAME (fat_type) = get_identifier (name);
  TYPE_NAMELESS (fat_type) = 1;

  /* Add the data member as the first element of the descriptor.  */
  decl = gfc_add_field_to_struct_1 (fat_type,
				    get_identifier ("base_addr"),
				    (restricted
				     ? prvoid_type_node
				     : ptr_type_node), &chain);

  /* Add the elem_len component.  */
  decl = gfc_add_field_to_struct_1 (fat_type,
				    get_identifier ("elem_len"),
				    size_type_node, &chain);
  TREE_NO_WARNING (decl) = 1;

  /* Add the version component.  */
  decl = gfc_add_field_to_struct_1 (fat_type,
				    get_identifier ("version"),
				    integer_type_node, &chain);
  TREE_NO_WARNING (decl) = 1;

  /* Add the rank component.  */
  decl = gfc_add_field_to_struct_1 (fat_type,
				    get_identifier ("rank"),
				    int8_type_node, &chain);
  TREE_NO_WARNING (decl) = 1;

  /* Add the attribute component.  */
  decl = gfc_add_field_to_struct_1 (fat_type,
				    get_identifier ("attribute"),
				    int8_type_node, &chain);
  TREE_NO_WARNING (decl) = 1;

  /* Add the type component.  */
  decl = gfc_add_field_to_struct_1 (fat_type,
				    get_identifier ("type"),
				    int16_type_node, &chain);
  TREE_NO_WARNING (decl) = 1;

  /* Add the offset component.  */
  decl = gfc_add_field_to_struct_1 (fat_type,
				    get_identifier ("offset"),
				    gfc_array_index_type, &chain);
  TREE_NO_WARNING (decl) = 1;

  /* Build the array type for the stride and bound components.  */
  if (dimen + codimen > 0)
    {
      arraytype =
	build_array_type (gfc_get_desc_dim_type (),
			  build_range_type (gfc_array_index_type,
					    gfc_index_zero_node,
					    gfc_rank_cst[codimen + dimen - 1]));

      decl = gfc_add_field_to_struct_1 (fat_type, get_identifier ("dim"),
					arraytype, &chain);
      TREE_NO_WARNING (decl) = 1;
    }

  if (gfc_option.coarray == GFC_FCOARRAY_LIB && codimen
      && akind == GFC_ARRAY_ALLOCATABLE)
    {
      decl = gfc_add_field_to_struct_1 (fat_type,
					get_identifier ("token"),
					prvoid_type_node, &chain);
      TREE_NO_WARNING (decl) = 1;
    }

  /* Finish off the type.  */
  gfc_finish_type (fat_type);
  TYPE_DECL_SUPPRESS_DEBUG (TYPE_STUB_DECL (fat_type)) = 1;

  if (gfc_option.coarray == GFC_FCOARRAY_LIB && codimen
      && akind == GFC_ARRAY_ALLOCATABLE)
    gfc_array_descriptor_base_caf[idx] = fat_type;
  else
    gfc_array_descriptor_base[idx] = fat_type;

  return fat_type;
}


/* Build an array (descriptor) type with given bounds.  */

tree
gfc_get_array_type_bounds (tree etype, int dimen, int codimen, tree * lbound,
			   tree * ubound, int packed,
			   enum gfc_array_kind akind, bool restricted)
{
  char name[8 + 2*GFC_RANK_DIGITS + 1 + GFC_MAX_SYMBOL_LEN];
  tree fat_type, base_type, arraytype, lower, upper, stride, tmp, rtype;
  const char *type_name;
  int n;

  base_type = gfc_get_array_descriptor_base (dimen, codimen, restricted, akind);
  fat_type = build_distinct_type_copy (base_type);
  /* Make sure that nontarget and target array type have the same canonical
     type (and same stub decl for debug info).  */
  base_type = gfc_get_array_descriptor_base (dimen, codimen, false, akind);
  TYPE_CANONICAL (fat_type) = base_type;
  TYPE_STUB_DECL (fat_type) = TYPE_STUB_DECL (base_type);

  tmp = TYPE_NAME (etype);
  if (tmp && TREE_CODE (tmp) == TYPE_DECL)
    tmp = DECL_NAME (tmp);
  if (tmp)
    type_name = IDENTIFIER_POINTER (tmp);
  else
    type_name = "unknown";
  sprintf (name, "array" GFC_RANK_PRINTF_FORMAT "_%.*s", dimen + codimen,
	   GFC_MAX_SYMBOL_LEN, type_name);
  TYPE_NAME (fat_type) = get_identifier (name);
  TYPE_NAMELESS (fat_type) = 1;

  GFC_DESCRIPTOR_TYPE_P (fat_type) = 1;
  TYPE_LANG_SPECIFIC (fat_type)
    = ggc_alloc_cleared_lang_type (sizeof (struct lang_type));

  GFC_TYPE_ARRAY_RANK (fat_type) = dimen;
  GFC_TYPE_ARRAY_CORANK (fat_type) = codimen;
  GFC_TYPE_ARRAY_DTYPE (fat_type) = NULL_TREE;
  GFC_TYPE_ARRAY_AKIND (fat_type) = akind;

  /* Build an array descriptor record type.  */
  if (packed != 0)
    stride = gfc_index_one_node;
  else
    stride = NULL_TREE;
  for (n = 0; n < dimen + codimen; n++)
    {
      if (n < dimen)
	GFC_TYPE_ARRAY_STRIDE (fat_type, n) = stride;

      if (lbound)
	lower = lbound[n];
      else
	lower = NULL_TREE;

      if (lower != NULL_TREE)
	{
	  if (INTEGER_CST_P (lower))
	    GFC_TYPE_ARRAY_LBOUND (fat_type, n) = lower;
	  else
	    lower = NULL_TREE;
	}

      if (codimen && n == dimen + codimen - 1)
	break;

      upper = ubound[n];
      if (upper != NULL_TREE)
	{
	  if (INTEGER_CST_P (upper))
	    GFC_TYPE_ARRAY_UBOUND (fat_type, n) = upper;
	  else
	    upper = NULL_TREE;
	}

      if (n >= dimen)
	continue;

      if (upper != NULL_TREE && lower != NULL_TREE && stride != NULL_TREE)
	{
	  tmp = fold_build2_loc (input_location, MINUS_EXPR,
				 gfc_array_index_type, upper, lower);
	  tmp = fold_build2_loc (input_location, PLUS_EXPR,
				 gfc_array_index_type, tmp,
				 gfc_index_one_node);
	  stride = fold_build2_loc (input_location, MULT_EXPR,
				    gfc_array_index_type, tmp, stride);
	  /* Check the folding worked.  */
	  gcc_assert (INTEGER_CST_P (stride));
	}
      else
	stride = NULL_TREE;
    }
  GFC_TYPE_ARRAY_SIZE (fat_type) = stride;

  /* TODO: known offsets for descriptors.  */
  GFC_TYPE_ARRAY_OFFSET (fat_type) = NULL_TREE;

  if (dimen == 0)
    {
      arraytype =  build_pointer_type (etype);
      if (restricted)
	arraytype = build_qualified_type (arraytype, TYPE_QUAL_RESTRICT);

      GFC_TYPE_ARRAY_DATAPTR_TYPE (fat_type) = arraytype;
      return fat_type;
    }

  /* We define data as an array with the correct size if possible.
     Much better than doing pointer arithmetic.  */
  if (stride)
    rtype = build_range_type (gfc_array_index_type, gfc_index_zero_node,
			      int_const_binop (MINUS_EXPR, stride,
					       build_int_cst (TREE_TYPE (stride), 1)));
  else
    rtype = gfc_array_range_type;
  arraytype = build_array_type (etype, rtype);
  arraytype = build_pointer_type (arraytype);
  if (restricted)
    arraytype = build_qualified_type (arraytype, TYPE_QUAL_RESTRICT);
  GFC_TYPE_ARRAY_DATAPTR_TYPE (fat_type) = arraytype;

  /* This will generate the base declarations we need to emit debug
     information for this type.  FIXME: there must be a better way to
     avoid divergence between compilations with and without debug
     information.  */
  {
    struct array_descr_info info;
    gfc_get_array_descr_info (fat_type, &info);
    gfc_get_array_descr_info (build_pointer_type (fat_type), &info);
  }

  return fat_type;
}

/* Build a pointer type. This function is called from gfc_sym_type().  */

static tree
gfc_build_pointer_type (gfc_symbol * sym, tree type)
{
  /* Array pointer types aren't actually pointers.  */
  if (sym->attr.dimension)
    return type;
  else
    return build_pointer_type (type);
}

static tree gfc_nonrestricted_type (tree t);
/* Given two record or union type nodes TO and FROM, ensure
   that all fields in FROM have a corresponding field in TO,
   their type being nonrestrict variants.  This accepts a TO
   node that already has a prefix of the fields in FROM.  */
static void
mirror_fields (tree to, tree from)
{
  tree fto, ffrom;
  tree *chain;

  /* Forward to the end of TOs fields.  */
  fto = TYPE_FIELDS (to);
  ffrom = TYPE_FIELDS (from);
  chain = &TYPE_FIELDS (to);
  while (fto)
    {
      gcc_assert (ffrom && DECL_NAME (fto) == DECL_NAME (ffrom));
      chain = &DECL_CHAIN (fto);
      fto = DECL_CHAIN (fto);
      ffrom = DECL_CHAIN (ffrom);
    }

  /* Now add all fields remaining in FROM (starting with ffrom).  */
  for (; ffrom; ffrom = DECL_CHAIN (ffrom))
    {
      tree newfield = copy_node (ffrom);
      DECL_CONTEXT (newfield) = to;
      /* The store to DECL_CHAIN might seem redundant with the
	 stores to *chain, but not clearing it here would mean
	 leaving a chain into the old fields.  If ever
	 our called functions would look at them confusion
	 will arise.  */
      DECL_CHAIN (newfield) = NULL_TREE;
      *chain = newfield;
      chain = &DECL_CHAIN (newfield);

      if (TREE_CODE (ffrom) == FIELD_DECL)
	{
	  tree elemtype = gfc_nonrestricted_type (TREE_TYPE (ffrom));
	  TREE_TYPE (newfield) = elemtype;
	}
    }
  *chain = NULL_TREE;
}

/* Given a type T, returns a different type of the same structure,
   except that all types it refers to (recursively) are always
   non-restrict qualified types.  */
static tree
gfc_nonrestricted_type (tree t)
{
  tree ret = t;

  /* If the type isn't laid out yet, don't copy it.  If something
     needs it for real it should wait until the type got finished.  */
  if (!TYPE_SIZE (t))
    return t;

  if (!TYPE_LANG_SPECIFIC (t))
    TYPE_LANG_SPECIFIC (t)
      = ggc_alloc_cleared_lang_type (sizeof (struct lang_type));
  /* If we're dealing with this very node already further up
     the call chain (recursion via pointers and struct members)
     we haven't yet determined if we really need a new type node.
     Assume we don't, return T itself.  */
  if (TYPE_LANG_SPECIFIC (t)->nonrestricted_type == error_mark_node)
    return t;

  /* If we have calculated this all already, just return it.  */
  if (TYPE_LANG_SPECIFIC (t)->nonrestricted_type)
    return TYPE_LANG_SPECIFIC (t)->nonrestricted_type;

  /* Mark this type.  */
  TYPE_LANG_SPECIFIC (t)->nonrestricted_type = error_mark_node;

  switch (TREE_CODE (t))
    {
      default:
	break;

      case POINTER_TYPE:
      case REFERENCE_TYPE:
	{
	  tree totype = gfc_nonrestricted_type (TREE_TYPE (t));
	  if (totype == TREE_TYPE (t))
	    ret = t;
	  else if (TREE_CODE (t) == POINTER_TYPE)
	    ret = build_pointer_type (totype);
	  else
	    ret = build_reference_type (totype);
	  ret = build_qualified_type (ret,
				      TYPE_QUALS (t) & ~TYPE_QUAL_RESTRICT);
	}
	break;

      case ARRAY_TYPE:
	{
	  tree elemtype = gfc_nonrestricted_type (TREE_TYPE (t));
	  if (elemtype == TREE_TYPE (t))
	    ret = t;
	  else
	    {
	      ret = build_variant_type_copy (t);
	      TREE_TYPE (ret) = elemtype;
	      if (TYPE_LANG_SPECIFIC (t)
		  && GFC_TYPE_ARRAY_DATAPTR_TYPE (t))
		{
		  tree dataptr_type = GFC_TYPE_ARRAY_DATAPTR_TYPE (t);
		  dataptr_type = gfc_nonrestricted_type (dataptr_type);
		  if (dataptr_type != GFC_TYPE_ARRAY_DATAPTR_TYPE (t))
		    {
		      TYPE_LANG_SPECIFIC (ret)
			= ggc_alloc_cleared_lang_type (sizeof (struct
							       lang_type));
		      *TYPE_LANG_SPECIFIC (ret) = *TYPE_LANG_SPECIFIC (t);
		      GFC_TYPE_ARRAY_DATAPTR_TYPE (ret) = dataptr_type;
		    }
		}
	    }
	}
	break;

      case RECORD_TYPE:
      case UNION_TYPE:
      case QUAL_UNION_TYPE:
	{
	  tree field;
	  /* First determine if we need a new type at all.
	     Careful, the two calls to gfc_nonrestricted_type per field
	     might return different values.  That happens exactly when
	     one of the fields reaches back to this very record type
	     (via pointers).  The first calls will assume that we don't
	     need to copy T (see the error_mark_node marking).  If there
	     are any reasons for copying T apart from having to copy T,
	     we'll indeed copy it, and the second calls to
	     gfc_nonrestricted_type will use that new node if they
	     reach back to T.  */
	  for (field = TYPE_FIELDS (t); field; field = DECL_CHAIN (field))
	    if (TREE_CODE (field) == FIELD_DECL)
	      {
		tree elemtype = gfc_nonrestricted_type (TREE_TYPE (field));
		if (elemtype != TREE_TYPE (field))
		  break;
	      }
	  if (!field)
	    break;
	  ret = build_variant_type_copy (t);
	  TYPE_FIELDS (ret) = NULL_TREE;

	  /* Here we make sure that as soon as we know we have to copy
	     T, that also fields reaching back to us will use the new
	     copy.  It's okay if that copy still contains the old fields,
	     we won't look at them.  */
	  TYPE_LANG_SPECIFIC (t)->nonrestricted_type = ret;
	  mirror_fields (ret, t);
	}
        break;
    }

  TYPE_LANG_SPECIFIC (t)->nonrestricted_type = ret;
  return ret;
}


/* Return the type for a symbol.  Special handling is required for character
   types to get the correct level of indirection.
   For functions return the return type.
   For subroutines return void_type_node.
   Calling this multiple times for the same symbol should be avoided,
   especially for character and array types.  */

tree
gfc_sym_type (gfc_symbol * sym)
{
  tree type;
  int byref;
  bool restricted;

  /* Procedure Pointers inside COMMON blocks.  */
  if (sym->attr.proc_pointer && sym->attr.in_common)
    {
      /* Unset proc_pointer as gfc_get_function_type calls gfc_sym_type.  */
      sym->attr.proc_pointer = 0;
      type = build_pointer_type (gfc_get_function_type (sym));
      sym->attr.proc_pointer = 1;
      return type;
    }

  if (sym->attr.flavor == FL_PROCEDURE && !sym->attr.function)
    return void_type_node;

  /* In the case of a function the fake result variable may have a
     type different from the function type, so don't return early in
     that case.  */
  if (sym->backend_decl && !sym->attr.function)
    return TREE_TYPE (sym->backend_decl);

  if (sym->ts.type == BT_CHARACTER
      && ((sym->attr.function && sym->attr.is_bind_c)
	  || (sym->attr.result
	      && sym->ns->proc_name
	      && sym->ns->proc_name->attr.is_bind_c)))
    type = gfc_character1_type_node;
  else
    type = gfc_typenode_for_spec (&sym->ts);

  if (sym->attr.dummy && !sym->attr.function && !sym->attr.value)
    byref = 1;
  else
    byref = 0;

  restricted = !sym->attr.target && !sym->attr.pointer
               && !sym->attr.proc_pointer && !sym->attr.cray_pointee;
  if (!restricted)
    type = gfc_nonrestricted_type (type);

  if (sym->attr.dimension || sym->attr.codimension)
    {
      if (gfc_is_nodesc_array (sym))
        {
	  /* If this is a character argument of unknown length, just use the
	     base type.  */
	  if (sym->ts.type != BT_CHARACTER
	      || !(sym->attr.dummy || sym->attr.function)
	      || sym->ts.u.cl->backend_decl)
	    {
	      type = gfc_get_nodesc_array_type (type, sym->as,
						byref ? PACKED_FULL
						      : PACKED_STATIC,
						restricted);
	      byref = 0;
	    }

	  if (sym->attr.cray_pointee)
	    GFC_POINTER_TYPE_P (type) = 1;
        }
      else
	{
	  enum gfc_array_kind akind = GFC_ARRAY_UNKNOWN;
	  if (sym->attr.pointer)
	    akind = sym->attr.contiguous ? GFC_ARRAY_POINTER_CONT
					 : GFC_ARRAY_POINTER;
	  else if (sym->attr.allocatable)
	    akind = GFC_ARRAY_ALLOCATABLE;
	  type = gfc_build_array_type (type, sym->as, akind, restricted,
				       sym->attr.contiguous);
	}
    }
  else
    {
      if (sym->attr.allocatable || sym->attr.pointer
	  || gfc_is_associate_pointer (sym))
	type = gfc_build_pointer_type (sym, type);
      if (sym->attr.pointer || sym->attr.cray_pointee)
	GFC_POINTER_TYPE_P (type) = 1;
    }

  /* We currently pass all parameters by reference.
     See f95_get_function_decl.  For dummy function parameters return the
     function type.  */
  if (byref)
    {
      /* We must use pointer types for potentially absent variables.  The
	 optimizers assume a reference type argument is never NULL.  */
      if (sym->attr.optional
	  || (sym->ns->proc_name && sym->ns->proc_name->attr.entry_master))
	type = build_pointer_type (type);
      else
	{
	  type = build_reference_type (type);
	  if (restricted)
	    type = build_qualified_type (type, TYPE_QUAL_RESTRICT);
	}
    }

  return (type);
}

/* Layout and output debug info for a record type.  */

void
gfc_finish_type (tree type)
{
  tree decl;

  decl = build_decl (input_location,
		     TYPE_DECL, NULL_TREE, type);
  TYPE_STUB_DECL (type) = decl;
  layout_type (type);
  rest_of_type_compilation (type, 1);
  rest_of_decl_compilation (decl, 1, 0);
}

/* Add a field of given NAME and TYPE to the context of a UNION_TYPE
   or RECORD_TYPE pointed to by CONTEXT.  The new field is chained
   to the end of the field list pointed to by *CHAIN.

   Returns a pointer to the new field.  */

static tree
gfc_add_field_to_struct_1 (tree context, tree name, tree type, tree **chain)
{
  tree decl = build_decl (input_location, FIELD_DECL, name, type);

  DECL_CONTEXT (decl) = context;
  DECL_CHAIN (decl) = NULL_TREE;
  if (TYPE_FIELDS (context) == NULL_TREE)
    TYPE_FIELDS (context) = decl;
  if (chain != NULL)
    {
      if (*chain != NULL)
	**chain = decl;
      *chain = &DECL_CHAIN (decl);
    }

  return decl;
}

/* Like `gfc_add_field_to_struct_1', but adds alignment
   information.  */

tree
gfc_add_field_to_struct (tree context, tree name, tree type, tree **chain)
{
  tree decl = gfc_add_field_to_struct_1 (context, name, type, chain);

  DECL_INITIAL (decl) = 0;
  DECL_ALIGN (decl) = 0;
  DECL_USER_ALIGN (decl) = 0;

  return decl;
}


/* Copy the backend_decl and component backend_decls if
   the two derived type symbols are "equal", as described
   in 4.4.2 and resolved by gfc_compare_derived_types.  */

int
gfc_copy_dt_decls_ifequal (gfc_symbol *from, gfc_symbol *to,
			   bool from_gsym)
{
  gfc_component *to_cm;
  gfc_component *from_cm;

  if (from == to)
    return 1;

  if (from->backend_decl == NULL
	|| !gfc_compare_derived_types (from, to))
    return 0;

  to->backend_decl = from->backend_decl;

  to_cm = to->components;
  from_cm = from->components;

  /* Copy the component declarations.  If a component is itself
     a derived type, we need a copy of its component declarations.
     This is done by recursing into gfc_get_derived_type and
     ensures that the component's component declarations have
     been built.  If it is a character, we need the character
     length, as well.  */
  for (; to_cm; to_cm = to_cm->next, from_cm = from_cm->next)
    {
      to_cm->backend_decl = from_cm->backend_decl;
      if (from_cm->ts.type == BT_DERIVED
	  && (!from_cm->attr.pointer || from_gsym))
	gfc_get_derived_type (to_cm->ts.u.derived);
      else if (from_cm->ts.type == BT_CLASS
	       && (!CLASS_DATA (from_cm)->attr.class_pointer || from_gsym))
	gfc_get_derived_type (to_cm->ts.u.derived);
      else if (from_cm->ts.type == BT_CHARACTER)
	to_cm->ts.u.cl->backend_decl = from_cm->ts.u.cl->backend_decl;
    }

  return 1;
}


/* Build a tree node for a procedure pointer component.  */

tree
gfc_get_ppc_type (gfc_component* c)
{
  tree t;

  /* Explicit interface.  */
  if (c->attr.if_source != IFSRC_UNKNOWN && c->ts.interface)
    return build_pointer_type (gfc_get_function_type (c->ts.interface));

  /* Implicit interface (only return value may be known).  */
  if (c->attr.function && !c->attr.dimension && c->ts.type != BT_CHARACTER)
    t = gfc_typenode_for_spec (&c->ts);
  else
    t = void_type_node;

  return build_pointer_type (build_function_type_list (t, NULL_TREE));
}


/* Build a tree node for a derived type.  If there are equal
   derived types, with different local names, these are built
   at the same time.  If an equal derived type has been built
   in a parent namespace, this is used.  */

tree
gfc_get_derived_type (gfc_symbol * derived)
{
  tree typenode = NULL, field = NULL, field_type = NULL;
  tree canonical = NULL_TREE;
  tree *chain = NULL;
  bool got_canonical = false;
  bool unlimited_entity = false;
  gfc_component *c;
  gfc_dt_list *dt;
  gfc_namespace *ns;

  if (derived->attr.unlimited_polymorphic)
    return ptr_type_node;

  if (derived && derived->attr.flavor == FL_PROCEDURE
      && derived->attr.generic)
    derived = gfc_find_dt_in_generic (derived);

  /* See if it's one of the iso_c_binding derived types.  */
  if (derived->attr.is_iso_c == 1 || derived->ts.f90_type == BT_VOID)
    {
      if (derived->backend_decl)
	return derived->backend_decl;

      if (derived->intmod_sym_id == ISOCBINDING_PTR)
	derived->backend_decl = ptr_type_node;
      else
	derived->backend_decl = pfunc_type_node;

      derived->ts.kind = gfc_index_integer_kind;
      derived->ts.type = BT_INTEGER;
      /* Set the f90_type to BT_VOID as a way to recognize something of type
         BT_INTEGER that needs to fit a void * for the purpose of the
         iso_c_binding derived types.  */
      derived->ts.f90_type = BT_VOID;

      return derived->backend_decl;
    }

  /* If use associated, use the module type for this one.  */
  if (derived->backend_decl == NULL
      && derived->attr.use_assoc
      && derived->module
      && gfc_get_module_backend_decl (derived))
    goto copy_derived_types;

  /* The derived types from an earlier namespace can be used as the
     canonical type.  */
  if (derived->backend_decl == NULL && !derived->attr.use_assoc
      && gfc_global_ns_list)
    {
      for (ns = gfc_global_ns_list;
	   ns->translated && !got_canonical;
	   ns = ns->sibling)
	{
	  dt = ns->derived_types;
	  for (; dt && !canonical; dt = dt->next)
	    {
	      gfc_copy_dt_decls_ifequal (dt->derived, derived, true);
	      if (derived->backend_decl)
		got_canonical = true;
	    }
	}
    }

  /* Store up the canonical type to be added to this one.  */
  if (got_canonical)
    {
      if (TYPE_CANONICAL (derived->backend_decl))
	canonical = TYPE_CANONICAL (derived->backend_decl);
      else
	canonical = derived->backend_decl;

      derived->backend_decl = NULL_TREE;
    }

  /* derived->backend_decl != 0 means we saw it before, but its
     components' backend_decl may have not been built.  */
  if (derived->backend_decl)
    {
      /* Its components' backend_decl have been built or we are
	 seeing recursion through the formal arglist of a procedure
	 pointer component.  */
      if (TYPE_FIELDS (derived->backend_decl)
	    || derived->attr.proc_pointer_comp)
        return derived->backend_decl;
      else
        typenode = derived->backend_decl;
    }
  else
    {
      /* We see this derived type first time, so build the type node.  */
      typenode = make_node (RECORD_TYPE);
      TYPE_NAME (typenode) = get_identifier (derived->name);
      TYPE_PACKED (typenode) = gfc_option.flag_pack_derived;
      derived->backend_decl = typenode;
    }

  if (derived->components
	&& derived->components->ts.type == BT_DERIVED
	&& strcmp (derived->components->name, "_data") == 0
	&& derived->components->ts.u.derived->attr.unlimited_polymorphic)
    unlimited_entity = true;

  /* Go through the derived type components, building them as
     necessary. The reason for doing this now is that it is
     possible to recurse back to this derived type through a
     pointer component (PR24092). If this happens, the fields
     will be built and so we can return the type.  */
  for (c = derived->components; c; c = c->next)
    {
      if (c->ts.type != BT_DERIVED && c->ts.type != BT_CLASS)
	continue;

      if ((!c->attr.pointer && !c->attr.proc_pointer)
	  || c->ts.u.derived->backend_decl == NULL)
	c->ts.u.derived->backend_decl = gfc_get_derived_type (c->ts.u.derived);

      if (c->ts.u.derived->attr.is_iso_c)
        {
          /* Need to copy the modified ts from the derived type.  The
             typespec was modified because C_PTR/C_FUNPTR are translated
             into (void *) from derived types.  */
          c->ts.type = c->ts.u.derived->ts.type;
          c->ts.kind = c->ts.u.derived->ts.kind;
          c->ts.f90_type = c->ts.u.derived->ts.f90_type;
	  if (c->initializer)
	    {
	      c->initializer->ts.type = c->ts.type;
	      c->initializer->ts.kind = c->ts.kind;
	      c->initializer->ts.f90_type = c->ts.f90_type;
	      c->initializer->expr_type = EXPR_NULL;
	    }
        }
    }

  if (TYPE_FIELDS (derived->backend_decl))
    return derived->backend_decl;

  /* Build the type member list. Install the newly created RECORD_TYPE
     node as DECL_CONTEXT of each FIELD_DECL.  */
  for (c = derived->components; c; c = c->next)
    {
      if (c->attr.proc_pointer)
	field_type = gfc_get_ppc_type (c);
      else if (c->ts.type == BT_DERIVED || c->ts.type == BT_CLASS)
        field_type = c->ts.u.derived->backend_decl;
      else
	{
	  if (c->ts.type == BT_CHARACTER && !c->ts.deferred)
	    {
	      /* Evaluate the string length.  */
	      gfc_conv_const_charlen (c->ts.u.cl);
	      gcc_assert (c->ts.u.cl->backend_decl);
	    }
	  else if (c->ts.type == BT_CHARACTER)
	    c->ts.u.cl->backend_decl
			= build_int_cst (gfc_charlen_type_node, 0);

	  field_type = gfc_typenode_for_spec (&c->ts);
	}

      /* This returns an array descriptor type.  Initialization may be
         required.  */
      if ((c->attr.dimension || c->attr.codimension) && !c->attr.proc_pointer )
	{
	  if (c->attr.pointer || c->attr.allocatable)
	    {
	      enum gfc_array_kind akind;
	      if (c->attr.pointer)
		akind = c->attr.contiguous ? GFC_ARRAY_POINTER_CONT
					   : GFC_ARRAY_POINTER;
	      else
		akind = GFC_ARRAY_ALLOCATABLE;
	      /* Pointers to arrays aren't actually pointer types.  The
	         descriptors are separate, but the data is common.  */
	      field_type = gfc_build_array_type (field_type, c->as, akind,
						 !c->attr.target
						 && !c->attr.pointer,
						 c->attr.contiguous);
	    }
	  else
	    field_type = gfc_get_nodesc_array_type (field_type, c->as,
						    PACKED_STATIC,
						    !c->attr.target);
	}
      else if ((c->attr.pointer || c->attr.allocatable)
	       && !c->attr.proc_pointer
	       && !(unlimited_entity && c == derived->components))
	field_type = build_pointer_type (field_type);

      if (c->attr.pointer)
	field_type = gfc_nonrestricted_type (field_type);

      /* vtype fields can point to different types to the base type.  */
      if (c->ts.type == BT_DERIVED
	    && c->ts.u.derived && c->ts.u.derived->attr.vtype)
	  field_type = build_pointer_type_for_mode (TREE_TYPE (field_type),
						    ptr_mode, true);

      /* Ensure that the CLASS language specific flag is set.  */
      if (c->ts.type == BT_CLASS)
	{
	  if (POINTER_TYPE_P (field_type))
	    GFC_CLASS_TYPE_P (TREE_TYPE (field_type)) = 1;
	  else
	    GFC_CLASS_TYPE_P (field_type) = 1;
	}

      field = gfc_add_field_to_struct (typenode,
				       get_identifier (c->name),
				       field_type, &chain);
      if (c->loc.lb)
	gfc_set_decl_location (field, &c->loc);
      else if (derived->declared_at.lb)
	gfc_set_decl_location (field, &derived->declared_at);

      DECL_PACKED (field) |= TYPE_PACKED (typenode);

      gcc_assert (field);
      if (!c->backend_decl)
	c->backend_decl = field;
    }

  /* Now lay out the derived type, including the fields.  */
  if (canonical)
    TYPE_CANONICAL (typenode) = canonical;

  gfc_finish_type (typenode);
  gfc_set_decl_location (TYPE_STUB_DECL (typenode), &derived->declared_at);
  if (derived->module && derived->ns->proc_name
      && derived->ns->proc_name->attr.flavor == FL_MODULE)
    {
      if (derived->ns->proc_name->backend_decl
	  && TREE_CODE (derived->ns->proc_name->backend_decl)
	     == NAMESPACE_DECL)
	{
	  TYPE_CONTEXT (typenode) = derived->ns->proc_name->backend_decl;
	  DECL_CONTEXT (TYPE_STUB_DECL (typenode))
	    = derived->ns->proc_name->backend_decl;
	}
    }

  derived->backend_decl = typenode;

copy_derived_types:

  for (dt = gfc_derived_types; dt; dt = dt->next)
    gfc_copy_dt_decls_ifequal (derived, dt->derived, false);

  return derived->backend_decl;
}


int
gfc_return_by_reference (gfc_symbol * sym)
{
  if (!sym->attr.function)
    return 0;

  if (sym->attr.dimension)
    return 1;

  if (sym->ts.type == BT_CHARACTER
      && !sym->attr.is_bind_c
      && (!sym->attr.result
	  || !sym->ns->proc_name
	  || !sym->ns->proc_name->attr.is_bind_c))
    return 1;

  /* Possibly return complex numbers by reference for g77 compatibility.
     We don't do this for calls to intrinsics (as the library uses the
     -fno-f2c calling convention), nor for calls to functions which always
     require an explicit interface, as no compatibility problems can
     arise there.  */
  if (gfc_option.flag_f2c
      && sym->ts.type == BT_COMPLEX
      && !sym->attr.intrinsic && !sym->attr.always_explicit)
    return 1;

  return 0;
}

static tree
gfc_get_mixed_entry_union (gfc_namespace *ns)
{
  tree type;
  tree *chain = NULL;
  char name[GFC_MAX_SYMBOL_LEN + 1];
  gfc_entry_list *el, *el2;

  gcc_assert (ns->proc_name->attr.mixed_entry_master);
  gcc_assert (memcmp (ns->proc_name->name, "master.", 7) == 0);

  snprintf (name, GFC_MAX_SYMBOL_LEN, "munion.%s", ns->proc_name->name + 7);

  /* Build the type node.  */
  type = make_node (UNION_TYPE);

  TYPE_NAME (type) = get_identifier (name);

  for (el = ns->entries; el; el = el->next)
    {
      /* Search for duplicates.  */
      for (el2 = ns->entries; el2 != el; el2 = el2->next)
	if (el2->sym->result == el->sym->result)
	  break;

      if (el == el2)
	gfc_add_field_to_struct_1 (type,
				   get_identifier (el->sym->result->name),
				   gfc_sym_type (el->sym->result), &chain);
    }

  /* Finish off the type.  */
  gfc_finish_type (type);
  TYPE_DECL_SUPPRESS_DEBUG (TYPE_STUB_DECL (type)) = 1;
  return type;
}

/* Create a "fn spec" based on the formal arguments;
   cf. create_function_arglist.  */

static tree
create_fn_spec (gfc_symbol *sym, tree fntype)
{
  char spec[150];
  size_t spec_len;
  gfc_formal_arglist *f;
  tree tmp;

  memset (&spec, 0, sizeof (spec));
  spec[0] = '.';
  spec_len = 1;

  if (sym->attr.entry_master)
    spec[spec_len++] = 'R';
  if (gfc_return_by_reference (sym))
    {
      gfc_symbol *result = sym->result ? sym->result : sym;

      if (result->attr.pointer || sym->attr.proc_pointer)
	spec[spec_len++] = '.';
      else
	spec[spec_len++] = 'w';
      if (sym->ts.type == BT_CHARACTER)
	spec[spec_len++] = 'R';
    }

  for (f = gfc_sym_get_dummy_args (sym); f; f = f->next)
    if (spec_len < sizeof (spec))
      {
	if (!f->sym || f->sym->attr.pointer || f->sym->attr.target
	    || f->sym->attr.external || f->sym->attr.cray_pointer
	    || (f->sym->ts.type == BT_DERIVED
		&& (f->sym->ts.u.derived->attr.proc_pointer_comp
		    || f->sym->ts.u.derived->attr.pointer_comp))
	    || (f->sym->ts.type == BT_CLASS
		&& (CLASS_DATA (f->sym)->ts.u.derived->attr.proc_pointer_comp
		    || CLASS_DATA (f->sym)->ts.u.derived->attr.pointer_comp)))
	  spec[spec_len++] = '.';
	else if (f->sym->attr.intent == INTENT_IN)
	  spec[spec_len++] = 'r';
	else if (f->sym)
	  spec[spec_len++] = 'w';
      }

  tmp = build_tree_list (NULL_TREE, build_string (spec_len, spec));
  tmp = tree_cons (get_identifier ("fn spec"), tmp, TYPE_ATTRIBUTES (fntype));
  return build_type_attribute_variant (fntype, tmp);
}


tree
gfc_get_function_type (gfc_symbol * sym)
{
  tree type;
  vec<tree, va_gc> *typelist = NULL;
  gfc_formal_arglist *f;
  gfc_symbol *arg;
  int alternate_return = 0;
  bool is_varargs = true;

  /* Make sure this symbol is a function, a subroutine or the main
     program.  */
  gcc_assert (sym->attr.flavor == FL_PROCEDURE
	      || sym->attr.flavor == FL_PROGRAM);

  /* To avoid recursing infinitely on recursive types, we use error_mark_node
     so that they can be detected here and handled further down.  */
  if (sym->backend_decl == NULL)
    sym->backend_decl = error_mark_node;
  else if (sym->backend_decl == error_mark_node)
    goto arg_type_list_done;
  else if (sym->attr.proc_pointer)
    return TREE_TYPE (TREE_TYPE (sym->backend_decl));
  else
    return TREE_TYPE (sym->backend_decl);

  if (sym->attr.entry_master)
    /* Additional parameter for selecting an entry point.  */
    vec_safe_push (typelist, gfc_array_index_type);

  if (sym->result)
    arg = sym->result;
  else
    arg = sym;

  if (arg->ts.type == BT_CHARACTER)
    gfc_conv_const_charlen (arg->ts.u.cl);

  /* Some functions we use an extra parameter for the return value.  */
  if (gfc_return_by_reference (sym))
    {
      type = gfc_sym_type (arg);
      if (arg->ts.type == BT_COMPLEX
	  || arg->attr.dimension
	  || arg->ts.type == BT_CHARACTER)
	type = build_reference_type (type);

      vec_safe_push (typelist, type);
      if (arg->ts.type == BT_CHARACTER)
	{
	  if (!arg->ts.deferred)
	    /* Transfer by value.  */
	    vec_safe_push (typelist, gfc_charlen_type_node);
	  else
	    /* Deferred character lengths are transferred by reference
	       so that the value can be returned.  */
	    vec_safe_push (typelist, build_pointer_type(gfc_charlen_type_node));
	}
    }

  /* Build the argument types for the function.  */
  for (f = gfc_sym_get_dummy_args (sym); f; f = f->next)
    {
      arg = f->sym;
      if (arg)
	{
	  /* Evaluate constant character lengths here so that they can be
	     included in the type.  */
	  if (arg->ts.type == BT_CHARACTER)
	    gfc_conv_const_charlen (arg->ts.u.cl);

	  if (arg->attr.flavor == FL_PROCEDURE)
	    {
	      type = gfc_get_function_type (arg);
	      type = build_pointer_type (type);
	    }
	  else
	    type = gfc_sym_type (arg);

	  /* Parameter Passing Convention

	     We currently pass all parameters by reference.
	     Parameters with INTENT(IN) could be passed by value.
	     The problem arises if a function is called via an implicit
	     prototype. In this situation the INTENT is not known.
	     For this reason all parameters to global functions must be
	     passed by reference.  Passing by value would potentially
	     generate bad code.  Worse there would be no way of telling that
	     this code was bad, except that it would give incorrect results.

	     Contained procedures could pass by value as these are never
	     used without an explicit interface, and cannot be passed as
	     actual parameters for a dummy procedure.  */

	  vec_safe_push (typelist, type);
	}
      else
        {
          if (sym->attr.subroutine)
            alternate_return = 1;
        }
    }

  /* Add hidden string length parameters.  */
  for (f = gfc_sym_get_dummy_args (sym); f; f = f->next)
    {
      arg = f->sym;
      if (arg && arg->ts.type == BT_CHARACTER && !sym->attr.is_bind_c)
	{
	  if (!arg->ts.deferred)
	    /* Transfer by value.  */
	    type = gfc_charlen_type_node;
	  else
	    /* Deferred character lengths are transferred by reference
	       so that the value can be returned.  */
	    type = build_pointer_type (gfc_charlen_type_node);

	  vec_safe_push (typelist, type);
	}
    }

  if (!vec_safe_is_empty (typelist)
      || sym->attr.is_main_program
      || sym->attr.if_source != IFSRC_UNKNOWN)
    is_varargs = false;

  if (sym->backend_decl == error_mark_node)
    sym->backend_decl = NULL_TREE;

arg_type_list_done:

  if (alternate_return)
    type = integer_type_node;
  else if (!sym->attr.function || gfc_return_by_reference (sym))
    type = void_type_node;
  else if (sym->attr.mixed_entry_master)
    type = gfc_get_mixed_entry_union (sym->ns);
  else if (gfc_option.flag_f2c
	   && sym->ts.type == BT_REAL
	   && sym->ts.kind == gfc_default_real_kind
	   && !sym->attr.always_explicit)
    {
      /* Special case: f2c calling conventions require that (scalar)
	 default REAL functions return the C type double instead.  f2c
	 compatibility is only an issue with functions that don't
	 require an explicit interface, as only these could be
	 implemented in Fortran 77.  */
      sym->ts.kind = gfc_default_double_kind;
      type = gfc_typenode_for_spec (&sym->ts);
      sym->ts.kind = gfc_default_real_kind;
    }
  else if (sym->result && sym->result->attr.proc_pointer)
    /* Procedure pointer return values.  */
    {
      if (sym->result->attr.result && strcmp (sym->name,"ppr@") != 0)
	{
	  /* Unset proc_pointer as gfc_get_function_type
	     is called recursively.  */
	  sym->result->attr.proc_pointer = 0;
	  type = build_pointer_type (gfc_get_function_type (sym->result));
	  sym->result->attr.proc_pointer = 1;
	}
      else
       type = gfc_sym_type (sym->result);
    }
  else
    type = gfc_sym_type (sym);

  if (is_varargs)
    type = build_varargs_function_type_vec (type, typelist);
  else
    type = build_function_type_vec (type, typelist);
  type = create_fn_spec (sym, type);

  return type;
}

/* Language hooks for middle-end access to type nodes.  */

/* Return an integer type with BITS bits of precision,
   that is unsigned if UNSIGNEDP is nonzero, otherwise signed.  */

tree
gfc_type_for_size (unsigned bits, int unsignedp)
{
  if (!unsignedp)
    {
      int i;
      for (i = 0; i <= MAX_INT_KINDS; ++i)
	{
	  tree type = gfc_integer_types[i];
	  if (type && bits == TYPE_PRECISION (type))
	    return type;
	}

      /* Handle TImode as a special case because it is used by some backends
         (e.g. ARM) even though it is not available for normal use.  */
#if HOST_BITS_PER_WIDE_INT >= 64
      if (bits == TYPE_PRECISION (intTI_type_node))
	return intTI_type_node;
#endif

      if (bits <= TYPE_PRECISION (intQI_type_node))
	return intQI_type_node;
      if (bits <= TYPE_PRECISION (intHI_type_node))
	return intHI_type_node;
      if (bits <= TYPE_PRECISION (intSI_type_node))
	return intSI_type_node;
      if (bits <= TYPE_PRECISION (intDI_type_node))
	return intDI_type_node;
      if (bits <= TYPE_PRECISION (intTI_type_node))
	return intTI_type_node;
    }
  else
    {
      if (bits <= TYPE_PRECISION (unsigned_intQI_type_node))
        return unsigned_intQI_type_node;
      if (bits <= TYPE_PRECISION (unsigned_intHI_type_node))
	return unsigned_intHI_type_node;
      if (bits <= TYPE_PRECISION (unsigned_intSI_type_node))
	return unsigned_intSI_type_node;
      if (bits <= TYPE_PRECISION (unsigned_intDI_type_node))
	return unsigned_intDI_type_node;
      if (bits <= TYPE_PRECISION (unsigned_intTI_type_node))
	return unsigned_intTI_type_node;
    }

  return NULL_TREE;
}

/* Return a data type that has machine mode MODE.  If the mode is an
   integer, then UNSIGNEDP selects between signed and unsigned types.  */

tree
gfc_type_for_mode (enum machine_mode mode, int unsignedp)
{
  int i;
  tree *base;

  if (GET_MODE_CLASS (mode) == MODE_FLOAT)
    base = gfc_real_types;
  else if (GET_MODE_CLASS (mode) == MODE_COMPLEX_FLOAT)
    base = gfc_complex_types;
  else if (SCALAR_INT_MODE_P (mode))
    {
      tree type = gfc_type_for_size (GET_MODE_PRECISION (mode), unsignedp);
      return type != NULL_TREE && mode == TYPE_MODE (type) ? type : NULL_TREE;
    }
  else if (VECTOR_MODE_P (mode))
    {
      enum machine_mode inner_mode = GET_MODE_INNER (mode);
      tree inner_type = gfc_type_for_mode (inner_mode, unsignedp);
      if (inner_type != NULL_TREE)
        return build_vector_type_for_mode (inner_type, mode);
      return NULL_TREE;
    }
  else
    return NULL_TREE;

  for (i = 0; i <= MAX_REAL_KINDS; ++i)
    {
      tree type = base[i];
      if (type && mode == TYPE_MODE (type))
	return type;
    }

  return NULL_TREE;
}

/* Return TRUE if TYPE is a type with a hidden descriptor, fill in INFO
   in that case.  */

bool
gfc_get_array_descr_info (const_tree type, struct array_descr_info *info)
{
  int rank, dim;
  bool indirect = false;
  tree etype, ptype, field, t, base_decl;
  tree data_off, dim_off, dim_size, elem_size;
  tree lower_suboff, upper_suboff, stride_suboff;
  tree type_fields;

  if (! GFC_DESCRIPTOR_TYPE_P (type))
    {
      if (! POINTER_TYPE_P (type))
	return false;
      type = TREE_TYPE (type);
      if (! GFC_DESCRIPTOR_TYPE_P (type))
	return false;
      indirect = true;
    }

  rank = GFC_TYPE_ARRAY_RANK (type);
  if (rank >= (int) (sizeof (info->dimen) / sizeof (info->dimen[0])))
    return false;

  etype = GFC_TYPE_ARRAY_DATAPTR_TYPE (type);
  gcc_assert (POINTER_TYPE_P (etype));
  etype = TREE_TYPE (etype);

  /* If the type is not a scalar coarray.  */
  if (TREE_CODE (etype) == ARRAY_TYPE)
    etype = TREE_TYPE (etype);

  /* Can't handle variable sized elements yet.  */
  if (int_size_in_bytes (etype) <= 0)
    return false;
  /* Nor non-constant lower bounds in assumed shape arrays.  */
  if (GFC_TYPE_ARRAY_AKIND (type) == GFC_ARRAY_ASSUMED_SHAPE
      || GFC_TYPE_ARRAY_AKIND (type) == GFC_ARRAY_ASSUMED_SHAPE_CONT)
    {
      for (dim = 0; dim < rank; dim++)
	if (GFC_TYPE_ARRAY_LBOUND (type, dim) == NULL_TREE
	    || TREE_CODE (GFC_TYPE_ARRAY_LBOUND (type, dim)) != INTEGER_CST)
	  return false;
    }

  memset (info, '\0', sizeof (*info));
  info->ndimensions = rank;
  info->element_type = etype;
  ptype = build_pointer_type (gfc_array_index_type);
  base_decl = GFC_TYPE_ARRAY_BASE_DECL (type, indirect);
  if (!base_decl)
    {
      base_decl = build_decl (input_location, VAR_DECL, NULL_TREE,
			      indirect ? build_pointer_type (ptype) : ptype);
      GFC_TYPE_ARRAY_BASE_DECL (type, indirect) = base_decl;
    }
  info->base_decl = base_decl;
  if (indirect)
    base_decl = build1 (INDIRECT_REF, ptype, base_decl);

  if (GFC_TYPE_ARRAY_SPAN (type))
    elem_size = GFC_TYPE_ARRAY_SPAN (type);
  else
    elem_size = fold_convert (gfc_array_index_type, TYPE_SIZE_UNIT (etype));
  type_fields = TYPE_FIELDS (TYPE_MAIN_VARIANT (type));
  field = gfc_data_field_from_base_field (type_fields);
  data_off = byte_position (field);
  field = gfc_dimension_field_from_base_field (type_fields);
  dim_off = byte_position (field);
  dim_size = TYPE_SIZE_UNIT (TREE_TYPE (TREE_TYPE (field)));
  field = TYPE_FIELDS (TREE_TYPE (TREE_TYPE (field)));
  stride_suboff = byte_position (field);
  field = DECL_CHAIN (field);
  lower_suboff = byte_position (field);
  field = DECL_CHAIN (field);
  upper_suboff = byte_position (field);

  t = base_decl;
  if (!integer_zerop (data_off))
    t = fold_build_pointer_plus (t, data_off);
  t = build1 (NOP_EXPR, build_pointer_type (ptr_type_node), t);
  info->data_location = build1 (INDIRECT_REF, ptr_type_node, t);
  if (GFC_TYPE_ARRAY_AKIND (type) == GFC_ARRAY_ALLOCATABLE)
    info->allocated = build2 (NE_EXPR, boolean_type_node,
			      info->data_location, null_pointer_node);
  else if (GFC_TYPE_ARRAY_AKIND (type) == GFC_ARRAY_POINTER
	   || GFC_TYPE_ARRAY_AKIND (type) == GFC_ARRAY_POINTER_CONT)
    info->associated = build2 (NE_EXPR, boolean_type_node,
			       info->data_location, null_pointer_node);

  for (dim = 0; dim < rank; dim++)
    {
      t = fold_build_pointer_plus (base_decl,
				   size_binop (PLUS_EXPR,
					       dim_off, lower_suboff));
      t = build1 (INDIRECT_REF, gfc_array_index_type, t);
      info->dimen[dim].lower_bound = t;
      t = fold_build_pointer_plus (base_decl,
				   size_binop (PLUS_EXPR,
					       dim_off, upper_suboff));
      t = build1 (INDIRECT_REF, gfc_array_index_type, t);
      info->dimen[dim].upper_bound = t;
      if (GFC_TYPE_ARRAY_AKIND (type) == GFC_ARRAY_ASSUMED_SHAPE
	  || GFC_TYPE_ARRAY_AKIND (type) == GFC_ARRAY_ASSUMED_SHAPE_CONT)
	{
	  /* Assumed shape arrays have known lower bounds.  */
	  info->dimen[dim].upper_bound
	    = build2 (MINUS_EXPR, gfc_array_index_type,
		      info->dimen[dim].upper_bound,
		      info->dimen[dim].lower_bound);
	  info->dimen[dim].lower_bound
	    = fold_convert (gfc_array_index_type,
			    GFC_TYPE_ARRAY_LBOUND (type, dim));
	  info->dimen[dim].upper_bound
	    = build2 (PLUS_EXPR, gfc_array_index_type,
		      info->dimen[dim].lower_bound,
		      info->dimen[dim].upper_bound);
	}
      t = fold_build_pointer_plus (base_decl,
				   size_binop (PLUS_EXPR,
					       dim_off, stride_suboff));
      t = build1 (INDIRECT_REF, gfc_array_index_type, t);
      t = build2 (MULT_EXPR, gfc_array_index_type, t, elem_size);
      info->dimen[dim].stride = t;
      dim_off = size_binop (PLUS_EXPR, dim_off, dim_size);
    }

  return true;
}

#include "gt-fortran-trans-types.h"<|MERGE_RESOLUTION|>--- conflicted
+++ resolved
@@ -863,10 +863,6 @@
   char name_buf[18];
   int index;
   tree type;
-<<<<<<< HEAD
-=======
-  unsigned n;
->>>>>>> 7fb0a3e6
 
   /* Create and name the types.  */
 #define PUSH_TYPE(name, node) \
@@ -953,19 +949,6 @@
 			      build_int_cst (gfc_array_index_type, 0),
 			      NULL_TREE);
 
-<<<<<<< HEAD
-=======
-  /* The maximum array element size that can be handled is determined
-     by the number of bits available to store this field in the array
-     descriptor.  */
-
-  n = TYPE_PRECISION (gfc_array_index_type) - GFC_DTYPE_SIZE_SHIFT;
-  gfc_max_array_element_size
-    = wide_int_to_tree (long_unsigned_type_node,
-			wi::mask (n, UNSIGNED,
-				  TYPE_PRECISION (long_unsigned_type_node)));
-
->>>>>>> 7fb0a3e6
   boolean_type_node = gfc_get_logical_type (gfc_default_logical_kind);
   boolean_true_node = build_int_cst (boolean_type_node, 1);
   boolean_false_node = build_int_cst (boolean_type_node, 0);
