/* Backend support for Fortran 95 basic types and derived types.
   Copyright (C) 2002-2016 Free Software Foundation, Inc.
   Contributed by Paul Brook <paul@nowt.org>
   and Steven Bosscher <s.bosscher@student.tudelft.nl>

This file is part of GCC.

GCC is free software; you can redistribute it and/or modify it under
the terms of the GNU General Public License as published by the Free
Software Foundation; either version 3, or (at your option) any later
version.

GCC is distributed in the hope that it will be useful, but WITHOUT ANY
WARRANTY; without even the implied warranty of MERCHANTABILITY or
FITNESS FOR A PARTICULAR PURPOSE.  See the GNU General Public License
for more details.

You should have received a copy of the GNU General Public License
along with GCC; see the file COPYING3.  If not see
<http://www.gnu.org/licenses/>.  */

/* trans-types.c -- gfortran backend types */

#include "config.h"
#include "system.h"
#include "coretypes.h"
#include "target.h"
#include "tree.h"
#include "gfortran.h"
#include "trans.h"
#include "stringpool.h"
#include "fold-const.h"
#include "stor-layout.h"
#include "langhooks.h"	/* For iso-c-bindings.def.  */
#include "toplev.h"	/* For rest_of_decl_compilation.  */
#include "trans-types.h"
#include "trans-const.h"
<<<<<<< HEAD
#include "trans-array.h"
#include "flags.h"
=======
>>>>>>> 72709ee7
#include "dwarf2out.h"	/* For struct array_descr_info.  */


#if (GFC_MAX_DIMENSIONS < 10)
#define GFC_RANK_DIGITS 1
#define GFC_RANK_PRINTF_FORMAT "%01d"
#elif (GFC_MAX_DIMENSIONS < 100)
#define GFC_RANK_DIGITS 2
#define GFC_RANK_PRINTF_FORMAT "%02d"
#else
#error If you really need >99 dimensions, continue the sequence above...
#endif

/* array of structs so we don't have to worry about xmalloc or free */
CInteropKind_t c_interop_kinds_table[ISOCBINDING_NUMBER];

tree gfc_array_index_type;
tree gfc_array_range_type;
tree gfc_character1_type_node;
tree pvoid_type_node;
tree prvoid_type_node;
tree ppvoid_type_node;
tree pchar_type_node;
tree pfunc_type_node;

tree gfc_charlen_type_node;

tree float128_type_node = NULL_TREE;
tree complex_float128_type_node = NULL_TREE;

bool gfc_real16_is_float128 = false;

static GTY(()) tree gfc_desc_dim_type;
static GTY(()) tree gfc_array_descriptor_base[2 * (GFC_MAX_DIMENSIONS+1)];
static GTY(()) tree gfc_array_descriptor_base_caf[2 * (GFC_MAX_DIMENSIONS+1)];

/* Arrays for all integral and real kinds.  We'll fill this in at runtime
   after the target has a chance to process command-line options.  */

#define MAX_INT_KINDS 5
gfc_integer_info gfc_integer_kinds[MAX_INT_KINDS + 1];
gfc_logical_info gfc_logical_kinds[MAX_INT_KINDS + 1];
static GTY(()) tree gfc_integer_types[MAX_INT_KINDS + 1];
static GTY(()) tree gfc_logical_types[MAX_INT_KINDS + 1];

#define MAX_REAL_KINDS 5
gfc_real_info gfc_real_kinds[MAX_REAL_KINDS + 1];
static GTY(()) tree gfc_real_types[MAX_REAL_KINDS + 1];
static GTY(()) tree gfc_complex_types[MAX_REAL_KINDS + 1];

#define MAX_CHARACTER_KINDS 2
gfc_character_info gfc_character_kinds[MAX_CHARACTER_KINDS + 1];
static GTY(()) tree gfc_character_types[MAX_CHARACTER_KINDS + 1];
static GTY(()) tree gfc_pcharacter_types[MAX_CHARACTER_KINDS + 1];

static tree gfc_add_field_to_struct_1 (tree, tree, tree, tree **);

/* The integer kind to use for array indices.  This will be set to the
   proper value based on target information from the backend.  */

int gfc_index_integer_kind;

/* The default kinds of the various types.  */

int gfc_default_integer_kind;
int gfc_max_integer_kind;
int gfc_default_real_kind;
int gfc_default_double_kind;
int gfc_default_character_kind;
int gfc_default_logical_kind;
int gfc_default_complex_kind;
int gfc_c_int_kind;
int gfc_atomic_int_kind;
int gfc_atomic_logical_kind;

/* The kind size used for record offsets. If the target system supports
   kind=8, this will be set to 8, otherwise it is set to 4.  */
int gfc_intio_kind;

/* The integer kind used to store character lengths.  */
int gfc_charlen_int_kind;

/* The size of the numeric storage unit and character storage unit.  */
int gfc_numeric_storage_size;
int gfc_character_storage_size;


bool
gfc_check_any_c_kind (gfc_typespec *ts)
{
  int i;

  for (i = 0; i < ISOCBINDING_NUMBER; i++)
    {
      /* Check for any C interoperable kind for the given type/kind in ts.
         This can be used after verify_c_interop to make sure that the
         Fortran kind being used exists in at least some form for C.  */
      if (c_interop_kinds_table[i].f90_type == ts->type &&
          c_interop_kinds_table[i].value == ts->kind)
        return true;
    }

  return false;
}


static int
get_real_kind_from_node (tree type)
{
  int i;

  for (i = 0; gfc_real_kinds[i].kind != 0; i++)
    if (gfc_real_kinds[i].mode_precision == TYPE_PRECISION (type))
      return gfc_real_kinds[i].kind;

  return -4;
}

static int
get_int_kind_from_node (tree type)
{
  int i;

  if (!type)
    return -2;

  for (i = 0; gfc_integer_kinds[i].kind != 0; i++)
    if (gfc_integer_kinds[i].bit_size == TYPE_PRECISION (type))
      return gfc_integer_kinds[i].kind;

  return -1;
}

/* Return a typenode for the "standard" C type with a given name.  */
static tree
get_typenode_from_name (const char *name)
{
  if (name == NULL || *name == '\0')
    return NULL_TREE;

  if (strcmp (name, "char") == 0)
    return char_type_node;
  if (strcmp (name, "unsigned char") == 0)
    return unsigned_char_type_node;
  if (strcmp (name, "signed char") == 0)
    return signed_char_type_node;

  if (strcmp (name, "short int") == 0)
    return short_integer_type_node;
  if (strcmp (name, "short unsigned int") == 0)
    return short_unsigned_type_node;

  if (strcmp (name, "int") == 0)
    return integer_type_node;
  if (strcmp (name, "unsigned int") == 0)
    return unsigned_type_node;

  if (strcmp (name, "long int") == 0)
    return long_integer_type_node;
  if (strcmp (name, "long unsigned int") == 0)
    return long_unsigned_type_node;

  if (strcmp (name, "long long int") == 0)
    return long_long_integer_type_node;
  if (strcmp (name, "long long unsigned int") == 0)
    return long_long_unsigned_type_node;

  gcc_unreachable ();
}

static int
get_int_kind_from_name (const char *name)
{
  return get_int_kind_from_node (get_typenode_from_name (name));
}


/* Get the kind number corresponding to an integer of given size,
   following the required return values for ISO_FORTRAN_ENV INT* constants:
   -2 is returned if we support a kind of larger size, -1 otherwise.  */
int
gfc_get_int_kind_from_width_isofortranenv (int size)
{
  int i;

  /* Look for a kind with matching storage size.  */
  for (i = 0; gfc_integer_kinds[i].kind != 0; i++)
    if (gfc_integer_kinds[i].bit_size == size)
      return gfc_integer_kinds[i].kind;

  /* Look for a kind with larger storage size.  */
  for (i = 0; gfc_integer_kinds[i].kind != 0; i++)
    if (gfc_integer_kinds[i].bit_size > size)
      return -2;

  return -1;
}

/* Get the kind number corresponding to a real of given storage size,
   following the required return values for ISO_FORTRAN_ENV REAL* constants:
   -2 is returned if we support a kind of larger size, -1 otherwise.  */
int
gfc_get_real_kind_from_width_isofortranenv (int size)
{
  int i;

  size /= 8;

  /* Look for a kind with matching storage size.  */
  for (i = 0; gfc_real_kinds[i].kind != 0; i++)
    if (int_size_in_bytes (gfc_get_real_type (gfc_real_kinds[i].kind)) == size)
      return gfc_real_kinds[i].kind;

  /* Look for a kind with larger storage size.  */
  for (i = 0; gfc_real_kinds[i].kind != 0; i++)
    if (int_size_in_bytes (gfc_get_real_type (gfc_real_kinds[i].kind)) > size)
      return -2;

  return -1;
}



static int
get_int_kind_from_width (int size)
{
  int i;

  for (i = 0; gfc_integer_kinds[i].kind != 0; i++)
    if (gfc_integer_kinds[i].bit_size == size)
      return gfc_integer_kinds[i].kind;

  return -2;
}

static int
get_int_kind_from_minimal_width (int size)
{
  int i;

  for (i = 0; gfc_integer_kinds[i].kind != 0; i++)
    if (gfc_integer_kinds[i].bit_size >= size)
      return gfc_integer_kinds[i].kind;

  return -2;
}


/* Generate the CInteropKind_t objects for the C interoperable
   kinds.  */

void
gfc_init_c_interop_kinds (void)
{
  int i;

  /* init all pointers in the list to NULL */
  for (i = 0; i < ISOCBINDING_NUMBER; i++)
    {
      /* Initialize the name and value fields.  */
      c_interop_kinds_table[i].name[0] = '\0';
      c_interop_kinds_table[i].value = -100;
      c_interop_kinds_table[i].f90_type = BT_UNKNOWN;
    }

#define NAMED_INTCST(a,b,c,d) \
  strncpy (c_interop_kinds_table[a].name, b, strlen(b) + 1); \
  c_interop_kinds_table[a].f90_type = BT_INTEGER; \
  c_interop_kinds_table[a].value = c;
#define NAMED_REALCST(a,b,c,d) \
  strncpy (c_interop_kinds_table[a].name, b, strlen(b) + 1); \
  c_interop_kinds_table[a].f90_type = BT_REAL; \
  c_interop_kinds_table[a].value = c;
#define NAMED_CMPXCST(a,b,c,d) \
  strncpy (c_interop_kinds_table[a].name, b, strlen(b) + 1); \
  c_interop_kinds_table[a].f90_type = BT_COMPLEX; \
  c_interop_kinds_table[a].value = c;
#define NAMED_LOGCST(a,b,c) \
  strncpy (c_interop_kinds_table[a].name, b, strlen(b) + 1); \
  c_interop_kinds_table[a].f90_type = BT_LOGICAL; \
  c_interop_kinds_table[a].value = c;
#define NAMED_CHARKNDCST(a,b,c) \
  strncpy (c_interop_kinds_table[a].name, b, strlen(b) + 1); \
  c_interop_kinds_table[a].f90_type = BT_CHARACTER; \
  c_interop_kinds_table[a].value = c;
#define NAMED_CHARCST(a,b,c) \
  strncpy (c_interop_kinds_table[a].name, b, strlen(b) + 1); \
  c_interop_kinds_table[a].f90_type = BT_CHARACTER; \
  c_interop_kinds_table[a].value = c;
#define DERIVED_TYPE(a,b,c) \
  strncpy (c_interop_kinds_table[a].name, b, strlen(b) + 1); \
  c_interop_kinds_table[a].f90_type = BT_DERIVED; \
  c_interop_kinds_table[a].value = c;
#define NAMED_FUNCTION(a,b,c,d) \
  strncpy (c_interop_kinds_table[a].name, b, strlen(b) + 1); \
  c_interop_kinds_table[a].f90_type = BT_PROCEDURE; \
  c_interop_kinds_table[a].value = c;
#define NAMED_SUBROUTINE(a,b,c,d) \
  strncpy (c_interop_kinds_table[a].name, b, strlen(b) + 1); \
  c_interop_kinds_table[a].f90_type = BT_PROCEDURE; \
  c_interop_kinds_table[a].value = c;
#include "iso-c-binding.def"
}


/* Query the target to determine which machine modes are available for
   computation.  Choose KIND numbers for them.  */

void
gfc_init_kinds (void)
{
  unsigned int mode;
  int i_index, r_index, kind;
  bool saw_i4 = false, saw_i8 = false;
  bool saw_r4 = false, saw_r8 = false, saw_r10 = false, saw_r16 = false;

  for (i_index = 0, mode = MIN_MODE_INT; mode <= MAX_MODE_INT; mode++)
    {
      int kind, bitsize;

      if (!targetm.scalar_mode_supported_p ((machine_mode) mode))
	continue;

      /* The middle end doesn't support constants larger than 2*HWI.
	 Perhaps the target hook shouldn't have accepted these either,
	 but just to be safe...  */
      bitsize = GET_MODE_BITSIZE ((machine_mode) mode);
      if (bitsize > 2*HOST_BITS_PER_WIDE_INT)
	continue;

      gcc_assert (i_index != MAX_INT_KINDS);

      /* Let the kind equal the bit size divided by 8.  This insulates the
	 programmer from the underlying byte size.  */
      kind = bitsize / 8;

      if (kind == 4)
	saw_i4 = true;
      if (kind == 8)
	saw_i8 = true;

      gfc_integer_kinds[i_index].kind = kind;
      gfc_integer_kinds[i_index].radix = 2;
      gfc_integer_kinds[i_index].digits = bitsize - 1;
      gfc_integer_kinds[i_index].bit_size = bitsize;

      gfc_logical_kinds[i_index].kind = kind;
      gfc_logical_kinds[i_index].bit_size = bitsize;

      i_index += 1;
    }

  /* Set the kind used to match GFC_INT_IO in libgfortran.  This is
     used for large file access.  */

  if (saw_i8)
    gfc_intio_kind = 8;
  else
    gfc_intio_kind = 4;

  /* If we do not at least have kind = 4, everything is pointless.  */
  gcc_assert(saw_i4);

  /* Set the maximum integer kind.  Used with at least BOZ constants.  */
  gfc_max_integer_kind = gfc_integer_kinds[i_index - 1].kind;

  for (r_index = 0, mode = MIN_MODE_FLOAT; mode <= MAX_MODE_FLOAT; mode++)
    {
      const struct real_format *fmt =
	REAL_MODE_FORMAT ((machine_mode) mode);
      int kind;

      if (fmt == NULL)
	continue;
      if (!targetm.scalar_mode_supported_p ((machine_mode) mode))
	continue;

      /* Only let float, double, long double and __float128 go through.
	 Runtime support for others is not provided, so they would be
	 useless.  */
      if (!targetm.libgcc_floating_mode_supported_p ((machine_mode)
						       mode))
	continue;
      if (mode != TYPE_MODE (float_type_node)
	    && (mode != TYPE_MODE (double_type_node))
	    && (mode != TYPE_MODE (long_double_type_node))
#if defined(HAVE_TFmode) && defined(ENABLE_LIBQUADMATH_SUPPORT)
	    && (mode != TFmode)
#endif
	   )
	continue;

      /* Let the kind equal the precision divided by 8, rounding up.  Again,
	 this insulates the programmer from the underlying byte size.

	 Also, it effectively deals with IEEE extended formats.  There, the
	 total size of the type may equal 16, but it's got 6 bytes of padding
	 and the increased size can get in the way of a real IEEE quad format
	 which may also be supported by the target.

	 We round up so as to handle IA-64 __floatreg (RFmode), which is an
	 82 bit type.  Not to be confused with __float80 (XFmode), which is
	 an 80 bit type also supported by IA-64.  So XFmode should come out
	 to be kind=10, and RFmode should come out to be kind=11.  Egads.  */

      kind = (GET_MODE_PRECISION (mode) + 7) / 8;

      if (kind == 4)
	saw_r4 = true;
      if (kind == 8)
	saw_r8 = true;
      if (kind == 10)
	saw_r10 = true;
      if (kind == 16)
	saw_r16 = true;

      /* Careful we don't stumble a weird internal mode.  */
      gcc_assert (r_index <= 0 || gfc_real_kinds[r_index-1].kind != kind);
      /* Or have too many modes for the allocated space.  */
      gcc_assert (r_index != MAX_REAL_KINDS);

      gfc_real_kinds[r_index].kind = kind;
      gfc_real_kinds[r_index].radix = fmt->b;
      gfc_real_kinds[r_index].digits = fmt->p;
      gfc_real_kinds[r_index].min_exponent = fmt->emin;
      gfc_real_kinds[r_index].max_exponent = fmt->emax;
      if (fmt->pnan < fmt->p)
	/* This is an IBM extended double format (or the MIPS variant)
	   made up of two IEEE doubles.  The value of the long double is
	   the sum of the values of the two parts.  The most significant
	   part is required to be the value of the long double rounded
	   to the nearest double.  If we use emax of 1024 then we can't
	   represent huge(x) = (1 - b**(-p)) * b**(emax-1) * b, because
	   rounding will make the most significant part overflow.  */
	gfc_real_kinds[r_index].max_exponent = fmt->emax - 1;
      gfc_real_kinds[r_index].mode_precision = GET_MODE_PRECISION (mode);
      r_index += 1;
    }

  /* Choose the default integer kind.  We choose 4 unless the user directs us
     otherwise.  Even if the user specified that the default integer kind is 8,
     the numeric storage size is not 64 bits.  In this case, a warning will be
     issued when NUMERIC_STORAGE_SIZE is used.  Set NUMERIC_STORAGE_SIZE to 32.  */

  gfc_numeric_storage_size = 4 * 8;

  if (flag_default_integer)
    {
      if (!saw_i8)
	gfc_fatal_error ("INTEGER(KIND=8) is not available for "
			 "%<-fdefault-integer-8%> option");

      gfc_default_integer_kind = 8;

    }
  else if (flag_integer4_kind == 8)
    {
      if (!saw_i8)
	gfc_fatal_error ("INTEGER(KIND=8) is not available for "
			 "%<-finteger-4-integer-8%> option");

      gfc_default_integer_kind = 8;
    }
  else if (saw_i4)
    {
      gfc_default_integer_kind = 4;
    }
  else
    {
      gfc_default_integer_kind = gfc_integer_kinds[i_index - 1].kind;
      gfc_numeric_storage_size = gfc_integer_kinds[i_index - 1].bit_size;
    }

  /* Choose the default real kind.  Again, we choose 4 when possible.  */
  if (flag_default_real)
    {
      if (!saw_r8)
	gfc_fatal_error ("REAL(KIND=8) is not available for "
			 "%<-fdefault-real-8%> option");

      gfc_default_real_kind = 8;
    }
  else if (flag_real4_kind == 8)
  {
    if (!saw_r8)
      gfc_fatal_error ("REAL(KIND=8) is not available for %<-freal-4-real-8%> "
		       "option");

    gfc_default_real_kind = 8;
  }
  else if (flag_real4_kind == 10)
  {
    if (!saw_r10)
      gfc_fatal_error ("REAL(KIND=10) is not available for "
		       "%<-freal-4-real-10%> option");

    gfc_default_real_kind = 10;
  }
  else if (flag_real4_kind == 16)
  {
    if (!saw_r16)
      gfc_fatal_error ("REAL(KIND=16) is not available for "
		       "%<-freal-4-real-16%> option");

    gfc_default_real_kind = 16;
  }
  else if (saw_r4)
    gfc_default_real_kind = 4;
  else
    gfc_default_real_kind = gfc_real_kinds[0].kind;

  /* Choose the default double kind.  If -fdefault-real and -fdefault-double
     are specified, we use kind=8, if it's available.  If -fdefault-real is
     specified without -fdefault-double, we use kind=16, if it's available.
     Otherwise we do not change anything.  */
  if (flag_default_double && !flag_default_real)
    gfc_fatal_error ("Use of %<-fdefault-double-8%> requires "
		     "%<-fdefault-real-8%>");

  if (flag_default_real && flag_default_double && saw_r8)
    gfc_default_double_kind = 8;
  else if (flag_default_real && saw_r16)
    gfc_default_double_kind = 16;
  else if (flag_real8_kind == 4)
    {
      if (!saw_r4)
	gfc_fatal_error ("REAL(KIND=4) is not available for "
			 "%<-freal-8-real-4%> option");

      gfc_default_double_kind = 4;
    }
  else if (flag_real8_kind == 10 )
    {
      if (!saw_r10)
	gfc_fatal_error ("REAL(KIND=10) is not available for "
			 "%<-freal-8-real-10%> option");

      gfc_default_double_kind = 10;
    }
  else if (flag_real8_kind == 16 )
    {
      if (!saw_r16)
	gfc_fatal_error ("REAL(KIND=10) is not available for "
			 "%<-freal-8-real-16%> option");

      gfc_default_double_kind = 16;
    }
  else if (saw_r4 && saw_r8)
    gfc_default_double_kind = 8;
  else
    {
      /* F95 14.6.3.1: A nonpointer scalar object of type double precision
	 real ... occupies two contiguous numeric storage units.

	 Therefore we must be supplied a kind twice as large as we chose
	 for single precision.  There are loopholes, in that double
	 precision must *occupy* two storage units, though it doesn't have
	 to *use* two storage units.  Which means that you can make this
	 kind artificially wide by padding it.  But at present there are
	 no GCC targets for which a two-word type does not exist, so we
	 just let gfc_validate_kind abort and tell us if something breaks.  */

      gfc_default_double_kind
	= gfc_validate_kind (BT_REAL, gfc_default_real_kind * 2, false);
    }

  /* The default logical kind is constrained to be the same as the
     default integer kind.  Similarly with complex and real.  */
  gfc_default_logical_kind = gfc_default_integer_kind;
  gfc_default_complex_kind = gfc_default_real_kind;

  /* We only have two character kinds: ASCII and UCS-4.
     ASCII corresponds to a 8-bit integer type, if one is available.
     UCS-4 corresponds to a 32-bit integer type, if one is available.  */
  i_index = 0;
  if ((kind = get_int_kind_from_width (8)) > 0)
    {
      gfc_character_kinds[i_index].kind = kind;
      gfc_character_kinds[i_index].bit_size = 8;
      gfc_character_kinds[i_index].name = "ascii";
      i_index++;
    }
  if ((kind = get_int_kind_from_width (32)) > 0)
    {
      gfc_character_kinds[i_index].kind = kind;
      gfc_character_kinds[i_index].bit_size = 32;
      gfc_character_kinds[i_index].name = "iso_10646";
      i_index++;
    }

  /* Choose the smallest integer kind for our default character.  */
  gfc_default_character_kind = gfc_character_kinds[0].kind;
  gfc_character_storage_size = gfc_default_character_kind * 8;

  gfc_index_integer_kind = get_int_kind_from_name (PTRDIFF_TYPE);

  /* Pick a kind the same size as the C "int" type.  */
  gfc_c_int_kind = INT_TYPE_SIZE / 8;

  /* Choose atomic kinds to match C's int.  */
  gfc_atomic_int_kind = gfc_c_int_kind;
  gfc_atomic_logical_kind = gfc_c_int_kind;
}


/* Make sure that a valid kind is present.  Returns an index into the
   associated kinds array, -1 if the kind is not present.  */

static int
validate_integer (int kind)
{
  int i;

  for (i = 0; gfc_integer_kinds[i].kind != 0; i++)
    if (gfc_integer_kinds[i].kind == kind)
      return i;

  return -1;
}

static int
validate_real (int kind)
{
  int i;

  for (i = 0; gfc_real_kinds[i].kind != 0; i++)
    if (gfc_real_kinds[i].kind == kind)
      return i;

  return -1;
}

static int
validate_logical (int kind)
{
  int i;

  for (i = 0; gfc_logical_kinds[i].kind; i++)
    if (gfc_logical_kinds[i].kind == kind)
      return i;

  return -1;
}

static int
validate_character (int kind)
{
  int i;

  for (i = 0; gfc_character_kinds[i].kind; i++)
    if (gfc_character_kinds[i].kind == kind)
      return i;

  return -1;
}

/* Validate a kind given a basic type.  The return value is the same
   for the child functions, with -1 indicating nonexistence of the
   type.  If MAY_FAIL is false, then -1 is never returned, and we ICE.  */

int
gfc_validate_kind (bt type, int kind, bool may_fail)
{
  int rc;

  switch (type)
    {
    case BT_REAL:		/* Fall through */
    case BT_COMPLEX:
      rc = validate_real (kind);
      break;
    case BT_INTEGER:
      rc = validate_integer (kind);
      break;
    case BT_LOGICAL:
      rc = validate_logical (kind);
      break;
    case BT_CHARACTER:
      rc = validate_character (kind);
      break;

    default:
      gfc_internal_error ("gfc_validate_kind(): Got bad type");
    }

  if (rc < 0 && !may_fail)
    gfc_internal_error ("gfc_validate_kind(): Got bad kind");

  return rc;
}


/* Four subroutines of gfc_init_types.  Create type nodes for the given kind.
   Reuse common type nodes where possible.  Recognize if the kind matches up
   with a C type.  This will be used later in determining which routines may
   be scarfed from libm.  */

static tree
gfc_build_int_type (gfc_integer_info *info)
{
  int mode_precision = info->bit_size;

  if (mode_precision == CHAR_TYPE_SIZE)
    info->c_char = 1;
  if (mode_precision == SHORT_TYPE_SIZE)
    info->c_short = 1;
  if (mode_precision == INT_TYPE_SIZE)
    info->c_int = 1;
  if (mode_precision == LONG_TYPE_SIZE)
    info->c_long = 1;
  if (mode_precision == LONG_LONG_TYPE_SIZE)
    info->c_long_long = 1;

  if (TYPE_PRECISION (intQI_type_node) == mode_precision)
    return intQI_type_node;
  if (TYPE_PRECISION (intHI_type_node) == mode_precision)
    return intHI_type_node;
  if (TYPE_PRECISION (intSI_type_node) == mode_precision)
    return intSI_type_node;
  if (TYPE_PRECISION (intDI_type_node) == mode_precision)
    return intDI_type_node;
  if (TYPE_PRECISION (intTI_type_node) == mode_precision)
    return intTI_type_node;

  return make_signed_type (mode_precision);
}

tree
gfc_build_uint_type (int size)
{
  if (size == CHAR_TYPE_SIZE)
    return unsigned_char_type_node;
  if (size == SHORT_TYPE_SIZE)
    return short_unsigned_type_node;
  if (size == INT_TYPE_SIZE)
    return unsigned_type_node;
  if (size == LONG_TYPE_SIZE)
    return long_unsigned_type_node;
  if (size == LONG_LONG_TYPE_SIZE)
    return long_long_unsigned_type_node;

  return make_unsigned_type (size);
}


static tree
gfc_build_real_type (gfc_real_info *info)
{
  int mode_precision = info->mode_precision;
  tree new_type;

  if (mode_precision == FLOAT_TYPE_SIZE)
    info->c_float = 1;
  if (mode_precision == DOUBLE_TYPE_SIZE)
    info->c_double = 1;
  if (mode_precision == LONG_DOUBLE_TYPE_SIZE)
    info->c_long_double = 1;
  if (mode_precision != LONG_DOUBLE_TYPE_SIZE && mode_precision == 128)
    {
      info->c_float128 = 1;
      gfc_real16_is_float128 = true;
    }

  if (TYPE_PRECISION (float_type_node) == mode_precision)
    return float_type_node;
  if (TYPE_PRECISION (double_type_node) == mode_precision)
    return double_type_node;
  if (TYPE_PRECISION (long_double_type_node) == mode_precision)
    return long_double_type_node;

  new_type = make_node (REAL_TYPE);
  TYPE_PRECISION (new_type) = mode_precision;
  layout_type (new_type);
  return new_type;
}

static tree
gfc_build_complex_type (tree scalar_type)
{
  tree new_type;

  if (scalar_type == NULL)
    return NULL;
  if (scalar_type == float_type_node)
    return complex_float_type_node;
  if (scalar_type == double_type_node)
    return complex_double_type_node;
  if (scalar_type == long_double_type_node)
    return complex_long_double_type_node;

  new_type = make_node (COMPLEX_TYPE);
  TREE_TYPE (new_type) = scalar_type;
  layout_type (new_type);
  return new_type;
}

static tree
gfc_build_logical_type (gfc_logical_info *info)
{
  int bit_size = info->bit_size;
  tree new_type;

  if (bit_size == BOOL_TYPE_SIZE)
    {
      info->c_bool = 1;
      return boolean_type_node;
    }

  new_type = make_unsigned_type (bit_size);
  TREE_SET_CODE (new_type, BOOLEAN_TYPE);
  TYPE_MAX_VALUE (new_type) = build_int_cst (new_type, 1);
  TYPE_PRECISION (new_type) = 1;

  return new_type;
}


/* Create the backend type nodes. We map them to their
   equivalent C type, at least for now.  We also give
   names to the types here, and we push them in the
   global binding level context.*/

void
gfc_init_types (void)
{
  char name_buf[18];
  int index;
  tree type;

  /* Create and name the types.  */
#define PUSH_TYPE(name, node) \
  pushdecl (build_decl (input_location, \
			TYPE_DECL, get_identifier (name), node))

  for (index = 0; gfc_integer_kinds[index].kind != 0; ++index)
    {
      type = gfc_build_int_type (&gfc_integer_kinds[index]);
      /* Ensure integer(kind=1) doesn't have TYPE_STRING_FLAG set.  */
      if (TYPE_STRING_FLAG (type))
	type = make_signed_type (gfc_integer_kinds[index].bit_size);
      gfc_integer_types[index] = type;
      snprintf (name_buf, sizeof(name_buf), "integer(kind=%d)",
		gfc_integer_kinds[index].kind);
      PUSH_TYPE (name_buf, type);
    }

  for (index = 0; gfc_logical_kinds[index].kind != 0; ++index)
    {
      type = gfc_build_logical_type (&gfc_logical_kinds[index]);
      gfc_logical_types[index] = type;
      snprintf (name_buf, sizeof(name_buf), "logical(kind=%d)",
		gfc_logical_kinds[index].kind);
      PUSH_TYPE (name_buf, type);
    }

  for (index = 0; gfc_real_kinds[index].kind != 0; index++)
    {
      type = gfc_build_real_type (&gfc_real_kinds[index]);
      gfc_real_types[index] = type;
      snprintf (name_buf, sizeof(name_buf), "real(kind=%d)",
		gfc_real_kinds[index].kind);
      PUSH_TYPE (name_buf, type);

      if (gfc_real_kinds[index].c_float128)
	float128_type_node = type;

      type = gfc_build_complex_type (type);
      gfc_complex_types[index] = type;
      snprintf (name_buf, sizeof(name_buf), "complex(kind=%d)",
		gfc_real_kinds[index].kind);
      PUSH_TYPE (name_buf, type);

      if (gfc_real_kinds[index].c_float128)
	complex_float128_type_node = type;
    }

  for (index = 0; gfc_character_kinds[index].kind != 0; ++index)
    {
      type = gfc_build_uint_type (gfc_character_kinds[index].bit_size);
      type = build_qualified_type (type, TYPE_UNQUALIFIED);
      snprintf (name_buf, sizeof(name_buf), "character(kind=%d)",
		gfc_character_kinds[index].kind);
      PUSH_TYPE (name_buf, type);
      gfc_character_types[index] = type;
      gfc_pcharacter_types[index] = build_pointer_type (type);
    }
  gfc_character1_type_node = gfc_character_types[0];

  PUSH_TYPE ("byte", unsigned_char_type_node);
  PUSH_TYPE ("void", void_type_node);

  /* DBX debugging output gets upset if these aren't set.  */
  if (!TYPE_NAME (integer_type_node))
    PUSH_TYPE ("c_integer", integer_type_node);
  if (!TYPE_NAME (char_type_node))
    PUSH_TYPE ("c_char", char_type_node);

#undef PUSH_TYPE

  pvoid_type_node = build_pointer_type (void_type_node);
  prvoid_type_node = build_qualified_type (pvoid_type_node, TYPE_QUAL_RESTRICT);
  ppvoid_type_node = build_pointer_type (pvoid_type_node);
  pchar_type_node = build_pointer_type (gfc_character1_type_node);
  pfunc_type_node
    = build_pointer_type (build_function_type_list (void_type_node, NULL_TREE));

  gfc_array_index_type = gfc_get_int_type (gfc_index_integer_kind);
  /* We cannot use gfc_index_zero_node in definition of gfc_array_range_type,
     since this function is called before gfc_init_constants.  */
  gfc_array_range_type
	  = build_range_type (gfc_array_index_type,
			      build_int_cst (gfc_array_index_type, 0),
			      NULL_TREE);

  boolean_type_node = gfc_get_logical_type (gfc_default_logical_kind);
  boolean_true_node = build_int_cst (boolean_type_node, 1);
  boolean_false_node = build_int_cst (boolean_type_node, 0);

  /* ??? Shouldn't this be based on gfc_index_integer_kind or so?  */
  gfc_charlen_int_kind = 4;
  gfc_charlen_type_node = gfc_get_int_type (gfc_charlen_int_kind);
}

/* Get the type node for the given type and kind.  */

tree
gfc_get_int_type (int kind)
{
  int index = gfc_validate_kind (BT_INTEGER, kind, true);
  return index < 0 ? 0 : gfc_integer_types[index];
}

tree
gfc_get_real_type (int kind)
{
  int index = gfc_validate_kind (BT_REAL, kind, true);
  return index < 0 ? 0 : gfc_real_types[index];
}

tree
gfc_get_complex_type (int kind)
{
  int index = gfc_validate_kind (BT_COMPLEX, kind, true);
  return index < 0 ? 0 : gfc_complex_types[index];
}

tree
gfc_get_logical_type (int kind)
{
  int index = gfc_validate_kind (BT_LOGICAL, kind, true);
  return index < 0 ? 0 : gfc_logical_types[index];
}

tree
gfc_get_char_type (int kind)
{
  int index = gfc_validate_kind (BT_CHARACTER, kind, true);
  return index < 0 ? 0 : gfc_character_types[index];
}

tree
gfc_get_pchar_type (int kind)
{
  int index = gfc_validate_kind (BT_CHARACTER, kind, true);
  return index < 0 ? 0 : gfc_pcharacter_types[index];
}


/* Create a character type with the given kind and length.  */

tree
gfc_get_character_type_len_for_eltype (tree eltype, tree len)
{
  tree bounds, type;

  bounds = build_range_type (gfc_charlen_type_node, gfc_index_one_node, len);
  type = build_array_type (eltype, bounds);
  TYPE_STRING_FLAG (type) = 1;

  return type;
}

tree
gfc_get_character_type_len (int kind, tree len)
{
  gfc_validate_kind (BT_CHARACTER, kind, false);
  return gfc_get_character_type_len_for_eltype (gfc_get_char_type (kind), len);
}


/* Get a type node for a character kind.  */

tree
gfc_get_character_type (int kind, gfc_charlen * cl)
{
  tree len;

  len = (cl == NULL) ? NULL_TREE : cl->backend_decl;
  if (len && POINTER_TYPE_P (TREE_TYPE (len)))
    len = build_fold_indirect_ref (len);

  return gfc_get_character_type_len (kind, len);
}

/* Covert a basic type.  This will be an array for character types.  */

tree
gfc_typenode_for_spec (gfc_typespec * spec)
{
  tree basetype;

  switch (spec->type)
    {
    case BT_UNKNOWN:
      gcc_unreachable ();

    case BT_INTEGER:
      /* We use INTEGER(c_intptr_t) for C_PTR and C_FUNPTR once the symbol
         has been resolved.  This is done so we can convert C_PTR and
         C_FUNPTR to simple variables that get translated to (void *).  */
      if (spec->f90_type == BT_VOID)
	{
	  if (spec->u.derived
	      && spec->u.derived->intmod_sym_id == ISOCBINDING_PTR)
	    basetype = ptr_type_node;
	  else
	    basetype = pfunc_type_node;
	}
      else
        basetype = gfc_get_int_type (spec->kind);
      break;

    case BT_REAL:
      basetype = gfc_get_real_type (spec->kind);
      break;

    case BT_COMPLEX:
      basetype = gfc_get_complex_type (spec->kind);
      break;

    case BT_LOGICAL:
      basetype = gfc_get_logical_type (spec->kind);
      break;

    case BT_CHARACTER:
      basetype = gfc_get_character_type (spec->kind, spec->u.cl);
      break;

    case BT_HOLLERITH:
      /* Since this cannot be used, return a length one character.  */
      basetype = gfc_get_character_type_len (gfc_default_character_kind,
					     gfc_index_one_node);
      break;

    case BT_DERIVED:
    case BT_CLASS:
      basetype = gfc_get_derived_type (spec->u.derived);

      if (spec->type == BT_CLASS)
	GFC_CLASS_TYPE_P (basetype) = 1;

      /* If we're dealing with either C_PTR or C_FUNPTR, we modified the
         type and kind to fit a (void *) and the basetype returned was a
         ptr_type_node.  We need to pass up this new information to the
         symbol that was declared of type C_PTR or C_FUNPTR.  */
      if (spec->u.derived->ts.f90_type == BT_VOID)
        {
          spec->type = BT_INTEGER;
          spec->kind = gfc_index_integer_kind;
          spec->f90_type = BT_VOID;
        }
      break;
    case BT_VOID:
    case BT_ASSUMED:
      /* This is for the second arg to c_f_pointer and c_f_procpointer
         of the iso_c_binding module, to accept any ptr type.  */
      basetype = ptr_type_node;
      if (spec->f90_type == BT_VOID)
	{
	  if (spec->u.derived
	      && spec->u.derived->intmod_sym_id == ISOCBINDING_PTR)
	    basetype = ptr_type_node;
	  else
	    basetype = pfunc_type_node;
	}
       break;
    default:
      gcc_unreachable ();
    }
  return basetype;
}

/* Build an INT_CST for constant expressions, otherwise return NULL_TREE.  */

static tree
gfc_conv_array_bound (gfc_expr * expr)
{
  /* If expr is an integer constant, return that.  */
  if (expr != NULL && expr->expr_type == EXPR_CONSTANT)
    return gfc_conv_mpz_to_tree (expr->value.integer, gfc_index_integer_kind);

  /* Otherwise return NULL.  */
  return NULL_TREE;
}

/* Return the type of an element of the array.  Note that scalar coarrays
   are special.  In particular, for GFC_ARRAY_TYPE_P, the original argument
   (with POINTER_TYPE stripped) is returned.  */

tree
gfc_get_element_type (tree type)
{
  tree element;

  if (GFC_ARRAY_TYPE_P (type))
    {
      if (TREE_CODE (type) == POINTER_TYPE)
        type = TREE_TYPE (type);
      if (GFC_TYPE_ARRAY_RANK (type) == 0)
	{
	  gcc_assert (GFC_TYPE_ARRAY_CORANK (type) > 0);
	  element = type;
	}
      else
	{
	  gcc_assert (TREE_CODE (type) == ARRAY_TYPE);
	  element = TREE_TYPE (type);
	}
    }
  else
    {
      gcc_assert (GFC_DESCRIPTOR_TYPE_P (type));
      element = GFC_TYPE_ARRAY_DATAPTR_TYPE (type);

      gcc_assert (TREE_CODE (element) == POINTER_TYPE);
      element = TREE_TYPE (element);

      /* For arrays, which are not scalar coarrays.  */
      if (TREE_CODE (element) == ARRAY_TYPE && !TYPE_STRING_FLAG (element))
	element = TREE_TYPE (element);
    }

  return element;
}

/* Build an array.  This function is called from gfc_sym_type().
   Actually returns array descriptor type.

   Format of array descriptors is as follows, cf. TS29113:2012.

    struct gfc_array_descriptor
    {
      base_type *base_addr;
      size_t elem_len;
      int version;
      int8_t rank;
      int8_t attribute;
      int16_t type;
      ptrdiff_t offset;
      struct CFI_dim_t dim[N_DIM];
    }

    struct CFI_dim_t
    {
      ptrdiff_t lower_bound;
      ptrdiff_t extent;
      ptrdiff_t sm;
    }

   Translation code should use gfc_conv_descriptor_* rather than
   accessing the descriptor directly.  Any changes to the array
   descriptor type will require changes in gfc_conv_descriptor_* and
   gfc_build_array_initializer.

   This is represented internally as a RECORD_TYPE. The index nodes
   are gfc_array_index_type and the data node is a pointer to the
   data.  See below for the handling of character types.

   The type member is formatted as follows; the lower byte contains
   the type, the upper byte contains the kind value.
    data_type = (type & GFC_TYPE_MASK)
    kind = (type >> GFC_TYPE_KIND_SHIFT)

   I originally used nested ARRAY_TYPE nodes to represent arrays, but
   this generated poor code for assumed/deferred size arrays.  These
   require use of PLACEHOLDER_EXPR/WITH_RECORD_EXPR, which isn't part
   of the GENERIC grammar.  Also, there is no way to explicitly set
   the array stride, so all data must be packed(1).  I've tried to
   mark all the functions which would require modification with a GCC
   ARRAYS comment.

   The data component points to the first element in the array.  The
   offset field is the position of the origin of the array (i.e. element
   (0, 0 ...)).  This may be outside the bounds of the array.

   An element is accessed by
    data[offset + index0*stride0 + index1*stride1 + index2*stride2]
   This gives good performance as the computation does not involve the
   bounds of the array.  For packed arrays, this is optimized further
   by substituting the known strides.

   This system has one problem: all array bounds must be within 2^31
   elements of the origin (2^63 on 64-bit machines).  For example
    integer, dimension (80000:90000, 80000:90000, 2) :: array
   may not work properly on 32-bit machines because 80000*80000 >
   2^31, so the calculation for stride2 would overflow.  This may
   still work, but I haven't checked, and it relies on the overflow
   doing the right thing.

   The way to fix this problem is to access elements as follows:
    data[(index0-lbound0)*stride0 + (index1-lbound1)*stride1]
   Obviously this is much slower.  I will make this a compile time
   option, something like -fsmall-array-offsets.  Mixing code compiled
   with and without this switch will work.

   (1) This can be worked around by modifying the upper bound of the
   previous dimension.  This requires extra fields in the descriptor
   (both real_ubound and fake_ubound).  */


/* Returns true if the array sym does not require a descriptor.  */

int
gfc_is_nodesc_array (gfc_symbol * sym)
{
  symbol_attribute *array_attr;
  gfc_array_spec *as;
  bool is_classarray = IS_CLASS_ARRAY (sym);

  array_attr = is_classarray ? &CLASS_DATA (sym)->attr : &sym->attr;
  as = is_classarray ? CLASS_DATA (sym)->as : sym->as;

  gcc_assert (array_attr->dimension || array_attr->codimension);

  /* We only want local arrays.  */
  if ((sym->ts.type != BT_CLASS && sym->attr.pointer)
      || (sym->ts.type == BT_CLASS && CLASS_DATA (sym)->attr.class_pointer)
      || array_attr->allocatable)
    return 0;

  /* We want a descriptor for associate-name arrays that do not have an
	 explicitly known shape already.  */
  if (sym->assoc && as->type != AS_EXPLICIT)
    return 0;

  /* The dummy is stored in sym and not in the component.  */
  if (sym->attr.dummy)
    return as->type != AS_ASSUMED_SHAPE
	&& as->type != AS_ASSUMED_RANK;

  if (sym->attr.result || sym->attr.function)
    return 0;

  gcc_assert (as->type == AS_EXPLICIT || as->cp_was_assumed);

  return 1;
}


/* Create an array descriptor type.  */

static tree
gfc_build_array_type (tree type, gfc_array_spec * as,
		      enum gfc_array_kind akind, bool restricted,
		      bool contiguous)
{
  tree lbound[GFC_MAX_DIMENSIONS];
  tree ubound[GFC_MAX_DIMENSIONS];
  int n, corank;

  /* Assumed-shape arrays do not have codimension information stored in the
     descriptor.  */
  corank = as->corank;
  if (as->type == AS_ASSUMED_SHAPE ||
      (as->type == AS_ASSUMED_RANK && akind == GFC_ARRAY_ALLOCATABLE))
    corank = 0;

  if (as->type == AS_ASSUMED_RANK)
    for (n = 0; n < GFC_MAX_DIMENSIONS; n++)
      {
	lbound[n] = NULL_TREE;
	ubound[n] = NULL_TREE;
      }

  for (n = 0; n < as->rank; n++)
    {
      /* Create expressions for the known bounds of the array.  */
      if (as->type == AS_ASSUMED_SHAPE && as->lower[n] == NULL)
        lbound[n] = gfc_index_one_node;
      else
        lbound[n] = gfc_conv_array_bound (as->lower[n]);
      ubound[n] = gfc_conv_array_bound (as->upper[n]);
    }

  for (n = as->rank; n < as->rank + corank; n++)
    {
      if (as->type != AS_DEFERRED && as->lower[n] == NULL)
        lbound[n] = gfc_index_one_node;
      else
        lbound[n] = gfc_conv_array_bound (as->lower[n]);

      if (n < as->rank + corank - 1)
	ubound[n] = gfc_conv_array_bound (as->upper[n]);
    }

  if (as->type == AS_ASSUMED_SHAPE)
    akind = contiguous ? GFC_ARRAY_ASSUMED_SHAPE_CONT
		       : GFC_ARRAY_ASSUMED_SHAPE;
  else if (as->type == AS_ASSUMED_RANK)
    akind = contiguous ? GFC_ARRAY_ASSUMED_RANK_CONT
		       : GFC_ARRAY_ASSUMED_RANK;
  return gfc_get_array_type_bounds (type, as->rank == -1
					  ? GFC_MAX_DIMENSIONS : as->rank,
				    corank, lbound,
				    ubound, 0, akind, restricted);
}

/* Returns the struct descriptor_dimension type.  */

static tree
gfc_get_desc_dim_type (void)
{
  tree type;
  tree decl, *chain = NULL;

  if (gfc_desc_dim_type)
    return gfc_desc_dim_type;

  /* Build the type node.  */
  type = make_node (RECORD_TYPE);

  TYPE_NAME (type) = get_identifier ("descriptor_dimension");
  TYPE_PACKED (type) = 1;

  /* Consists of the lower_bound, extent and stride-multiplier members.  */
  decl = gfc_add_field_to_struct_1 (type,
				    get_identifier ("lower_bound"),
				    gfc_array_index_type, &chain);
  TREE_NO_WARNING (decl) = 1;

  decl = gfc_add_field_to_struct_1 (type,
				    get_identifier ("extent"),
				    gfc_array_index_type, &chain);
  TREE_NO_WARNING (decl) = 1;

  decl = gfc_add_field_to_struct_1 (type,
				    get_identifier ("sm"),
				    gfc_array_index_type, &chain);
  TREE_NO_WARNING (decl) = 1;

  /* Finish off the type.  */
  gfc_finish_type (type);
  TYPE_DECL_SUPPRESS_DEBUG (TYPE_STUB_DECL (type)) = 1;

  gfc_desc_dim_type = type;
  return type;
}


/* Return the DTYPE for an array.  This describes the type and type parameters
   of the array.  */
/* TODO: Only call this when the value is actually used, and make all the
   unknown cases abort.  */

tree
gfc_get_dtype (gfc_typespec *ts)
{
  int type;
  tree int16_type_node
	= gfc_get_int_type (gfc_get_int_kind_from_width_isofortranenv (16));

  switch (ts->type)
    {
    case BT_INTEGER:
      type = GFC_TYPE_INTEGER + (ts->kind << GFC_TYPE_KIND_SHIFT);
      break;
    case BT_LOGICAL:
      type = GFC_TYPE_LOGICAL + (ts->kind << GFC_TYPE_KIND_SHIFT);
      break;
    case BT_REAL:
      type = GFC_TYPE_REAL + (ts->kind << GFC_TYPE_KIND_SHIFT);
      break;
    case BT_COMPLEX:
      type = GFC_TYPE_COMPLEX + (ts->kind << GFC_TYPE_KIND_SHIFT);
      break;
    case BT_CHARACTER:
      type = GFC_TYPE_CHARACTER + (ts->kind << GFC_TYPE_KIND_SHIFT);
      break;
    case BT_DERIVED:
      if (ts->f90_type == BT_VOID)
	type = ts->u.derived
	       && ts->u.derived->intmod_sym_id == ISOCBINDING_PTR
	       ? GFC_TYPE_CFUNPTR : GFC_TYPE_CPTR;
	type = GFC_TYPE_STRUCT;
      if (ts->u.derived->attr.sequence || ts->u.derived->attr.is_bind_c)
	type = GFC_TYPE_STRUCT;
      else
        type = GFC_TYPE_OTHER;
      break;
    default:
      type = GFC_TYPE_OTHER;
    }

  return build_int_cst (int16_type_node, type);
}


/* Build an array type for use without a descriptor, packed according
   to the value of PACKED.  */

tree
gfc_get_nodesc_array_type (tree etype, gfc_array_spec * as, gfc_packed packed,
			   bool restricted)
{
  tree range;
  tree type;
  tree tmp;
  int n;
  int known_stride;
  int known_offset;
  mpz_t offset;
  mpz_t stride;
  mpz_t delta;
  gfc_expr *expr;

  mpz_init_set_ui (offset, 0);
  mpz_init_set_ui (stride, 1);
  mpz_init (delta);

  /* We don't use build_array_type because this does not include include
     lang-specific information (i.e. the bounds of the array) when checking
     for duplicates.  */
  if (as->rank)
    type = make_node (ARRAY_TYPE);
  else
    type = build_variant_type_copy (etype);

  GFC_ARRAY_TYPE_P (type) = 1;
  TYPE_LANG_SPECIFIC (type) = ggc_cleared_alloc<struct lang_type> ();

  known_stride = (packed != PACKED_NO);
  known_offset = 1;
  for (n = 0; n < as->rank; n++)
    {
      /* Fill in the stride and bound components of the type.  */
      if (known_stride)
	tmp = gfc_conv_mpz_to_tree (stride, gfc_index_integer_kind);
      else
        tmp = NULL_TREE;
      GFC_TYPE_ARRAY_STRIDE (type, n) = tmp;

      expr = as->lower[n];
      if (expr->expr_type == EXPR_CONSTANT)
        {
          tmp = gfc_conv_mpz_to_tree (expr->value.integer,
				      gfc_index_integer_kind);
        }
      else
        {
          known_stride = 0;
          tmp = NULL_TREE;
        }
      GFC_TYPE_ARRAY_LBOUND (type, n) = tmp;

      if (known_stride)
	{
          /* Calculate the offset.  */
          mpz_mul (delta, stride, as->lower[n]->value.integer);
          mpz_sub (offset, offset, delta);
	}
      else
	known_offset = 0;

      expr = as->upper[n];
      if (expr && expr->expr_type == EXPR_CONSTANT)
        {
	  tmp = gfc_conv_mpz_to_tree (expr->value.integer,
			          gfc_index_integer_kind);
        }
      else
        {
          tmp = NULL_TREE;
          known_stride = 0;
        }
      GFC_TYPE_ARRAY_UBOUND (type, n) = tmp;

      if (known_stride)
        {
          /* Calculate the stride.  */
          mpz_sub (delta, as->upper[n]->value.integer,
	           as->lower[n]->value.integer);
          mpz_add_ui (delta, delta, 1);
          mpz_mul (stride, stride, delta);
        }

      /* Only the first stride is known for partial packed arrays.  */
      if (packed == PACKED_NO || packed == PACKED_PARTIAL)
        known_stride = 0;
    }
  for (n = as->rank; n < as->rank + as->corank; n++)
    {
      expr = as->lower[n];
      if (expr->expr_type == EXPR_CONSTANT)
	tmp = gfc_conv_mpz_to_tree (expr->value.integer,
				    gfc_index_integer_kind);
      else
      	tmp = NULL_TREE;
      GFC_TYPE_ARRAY_LBOUND (type, n) = tmp;

      expr = as->upper[n];
      if (expr && expr->expr_type == EXPR_CONSTANT)
	tmp = gfc_conv_mpz_to_tree (expr->value.integer,
				    gfc_index_integer_kind);
      else
 	tmp = NULL_TREE;
      if (n < as->rank + as->corank - 1)
      GFC_TYPE_ARRAY_UBOUND (type, n) = tmp;
    }

  if (known_offset)
    {
      GFC_TYPE_ARRAY_OFFSET (type) =
        gfc_conv_mpz_to_tree (offset, gfc_index_integer_kind);
    }
  else
    GFC_TYPE_ARRAY_OFFSET (type) = NULL_TREE;

  if (known_stride)
    {
      GFC_TYPE_ARRAY_SIZE (type) =
        gfc_conv_mpz_to_tree (stride, gfc_index_integer_kind);
    }
  else
    GFC_TYPE_ARRAY_SIZE (type) = NULL_TREE;

  GFC_TYPE_ARRAY_RANK (type) = as->rank;
  GFC_TYPE_ARRAY_CORANK (type) = as->corank;
  GFC_TYPE_ARRAY_DTYPE (type) = NULL_TREE;
  range = build_range_type (gfc_array_index_type, gfc_index_zero_node,
			    NULL_TREE);
  /* TODO: use main type if it is unbounded.  */
  GFC_TYPE_ARRAY_DATAPTR_TYPE (type) =
    build_pointer_type (build_array_type (etype, range));
  if (restricted)
    GFC_TYPE_ARRAY_DATAPTR_TYPE (type) =
      build_qualified_type (GFC_TYPE_ARRAY_DATAPTR_TYPE (type),
			    TYPE_QUAL_RESTRICT);

  if (as->rank == 0)
    {
      if (packed != PACKED_STATIC  || flag_coarray == GFC_FCOARRAY_LIB)
	{
	  type = build_pointer_type (type);

	  if (restricted)
	    type = build_qualified_type (type, TYPE_QUAL_RESTRICT);

	  GFC_ARRAY_TYPE_P (type) = 1;
	  TYPE_LANG_SPECIFIC (type) = TYPE_LANG_SPECIFIC (TREE_TYPE (type));
	}

      return type;
    }

  if (known_stride)
    {
      mpz_sub_ui (stride, stride, 1);
      range = gfc_conv_mpz_to_tree (stride, gfc_index_integer_kind);
    }
  else
    range = NULL_TREE;

  range = build_range_type (gfc_array_index_type, gfc_index_zero_node, range);
  TYPE_DOMAIN (type) = range;

  build_pointer_type (etype);
  TREE_TYPE (type) = etype;

  layout_type (type);

  mpz_clear (offset);
  mpz_clear (stride);
  mpz_clear (delta);

  /* Represent packed arrays as multi-dimensional if they have rank >
     1 and with proper bounds, instead of flat arrays.  This makes for
     better debug info.  */
  if (known_offset)
    {
      tree gtype = etype, rtype, type_decl;

      for (n = as->rank - 1; n >= 0; n--)
	{
	  rtype = build_range_type (gfc_array_index_type,
				    GFC_TYPE_ARRAY_LBOUND (type, n),
				    GFC_TYPE_ARRAY_UBOUND (type, n));
	  gtype = build_array_type (gtype, rtype);
	}
      TYPE_NAME (type) = type_decl = build_decl (input_location,
						 TYPE_DECL, NULL, gtype);
      DECL_ORIGINAL_TYPE (type_decl) = gtype;
    }

  if (packed != PACKED_STATIC || !known_stride
      || (as->corank && flag_coarray == GFC_FCOARRAY_LIB))
    {
      /* For dummy arrays and automatic (heap allocated) arrays we
	 want a pointer to the array.  */
      type = build_pointer_type (type);
      if (restricted)
	type = build_qualified_type (type, TYPE_QUAL_RESTRICT);
      GFC_ARRAY_TYPE_P (type) = 1;
      TYPE_LANG_SPECIFIC (type) = TYPE_LANG_SPECIFIC (TREE_TYPE (type));
    }
  return type;
}


/* Return or create the base type for an array descriptor.  */

static tree
gfc_get_array_descriptor_base (int dimen, int codimen, bool restricted,
			       enum gfc_array_kind akind)
{
  tree fat_type, decl, arraytype, *chain = NULL;
  tree int8_type_node, int16_type_node;
  char name[16 + 2*GFC_RANK_DIGITS + 1 + 1];
  int idx;

  int8_type_node
	= gfc_get_int_type (gfc_get_int_kind_from_width_isofortranenv (8));
  int16_type_node
	= gfc_get_int_type (gfc_get_int_kind_from_width_isofortranenv (16));

  /* Assumed-rank array.  */
  if (dimen == -1)
    dimen = GFC_MAX_DIMENSIONS;

  idx = 2 * (codimen + dimen) + restricted;

  gcc_assert (codimen + dimen >= 0 && codimen + dimen <= GFC_MAX_DIMENSIONS);

  if (flag_coarray == GFC_FCOARRAY_LIB && codimen)
    {
      if (gfc_array_descriptor_base_caf[idx])
	return gfc_array_descriptor_base_caf[idx];
    }
  else if (gfc_array_descriptor_base[idx])
    return gfc_array_descriptor_base[idx];

  /* Build the type node.  */
  fat_type = make_node (RECORD_TYPE);

  sprintf (name, "array_descriptor" GFC_RANK_PRINTF_FORMAT, dimen + codimen);
  TYPE_NAME (fat_type) = get_identifier (name);
  TYPE_NAMELESS (fat_type) = 1;

  /* Add the data member as the first element of the descriptor.  */
  decl = gfc_add_field_to_struct_1 (fat_type,
				    get_identifier ("base_addr"),
				    (restricted
				     ? prvoid_type_node
				     : ptr_type_node), &chain);

  /* Add the elem_len component.  */
  decl = gfc_add_field_to_struct_1 (fat_type,
				    get_identifier ("elem_len"),
				    size_type_node, &chain);
  TREE_NO_WARNING (decl) = 1;

  /* Add the version component.  */
  decl = gfc_add_field_to_struct_1 (fat_type,
				    get_identifier ("version"),
				    integer_type_node, &chain);
  TREE_NO_WARNING (decl) = 1;

  /* Add the rank component.  */
  decl = gfc_add_field_to_struct_1 (fat_type,
				    get_identifier ("rank"),
				    int8_type_node, &chain);
  TREE_NO_WARNING (decl) = 1;

  /* Add the attribute component.  */
  decl = gfc_add_field_to_struct_1 (fat_type,
				    get_identifier ("attribute"),
				    int8_type_node, &chain);
  TREE_NO_WARNING (decl) = 1;

  /* Add the type component.  */
  decl = gfc_add_field_to_struct_1 (fat_type,
				    get_identifier ("type"),
				    int16_type_node, &chain);
  TREE_NO_WARNING (decl) = 1;

  /* Add the offset component.  */
  decl = gfc_add_field_to_struct_1 (fat_type,
				    get_identifier ("offset"),
				    gfc_array_index_type, &chain);
  TREE_NO_WARNING (decl) = 1;

  /* Build the array type for the stride and bound components.  */
  if (dimen + codimen > 0)
    {
      arraytype =
	build_array_type (gfc_get_desc_dim_type (),
			  build_range_type (gfc_array_index_type,
					    gfc_index_zero_node,
					    gfc_rank_cst[codimen + dimen - 1]));

      decl = gfc_add_field_to_struct_1 (fat_type, get_identifier ("dim"),
					arraytype, &chain);
      TREE_NO_WARNING (decl) = 1;
    }

  if (flag_coarray == GFC_FCOARRAY_LIB && codimen
      && akind == GFC_ARRAY_ALLOCATABLE)
    {
      decl = gfc_add_field_to_struct_1 (fat_type,
					get_identifier ("token"),
					prvoid_type_node, &chain);
      TREE_NO_WARNING (decl) = 1;
    }

  /* Finish off the type.  */
  gfc_finish_type (fat_type);
  TYPE_DECL_SUPPRESS_DEBUG (TYPE_STUB_DECL (fat_type)) = 1;

  if (flag_coarray == GFC_FCOARRAY_LIB && codimen
      && akind == GFC_ARRAY_ALLOCATABLE)
    gfc_array_descriptor_base_caf[idx] = fat_type;
  else
    gfc_array_descriptor_base[idx] = fat_type;

  return fat_type;
}


/* Build an array (descriptor) type with given bounds.  */

tree
gfc_get_array_type_bounds (tree etype, int dimen, int codimen, tree * lbound,
			   tree * ubound, int packed,
			   enum gfc_array_kind akind, bool restricted)
{
  char name[8 + 2*GFC_RANK_DIGITS + 1 + GFC_MAX_SYMBOL_LEN];
  tree fat_type, base_type, arraytype, lower, upper, stride, tmp, rtype;
  const char *type_name;
  int n;

  base_type = gfc_get_array_descriptor_base (dimen, codimen, restricted, akind);
  fat_type = build_distinct_type_copy (base_type);
  /* Make sure that nontarget and target array type have the same canonical
     type (and same stub decl for debug info).  */
  base_type = gfc_get_array_descriptor_base (dimen, codimen, false, akind);
  TYPE_CANONICAL (fat_type) = base_type;
  TYPE_STUB_DECL (fat_type) = TYPE_STUB_DECL (base_type);

  tmp = TYPE_NAME (etype);
  if (tmp && TREE_CODE (tmp) == TYPE_DECL)
    tmp = DECL_NAME (tmp);
  if (tmp)
    type_name = IDENTIFIER_POINTER (tmp);
  else
    type_name = "unknown";
  sprintf (name, "array" GFC_RANK_PRINTF_FORMAT "_%.*s", dimen + codimen,
	   GFC_MAX_SYMBOL_LEN, type_name);
  TYPE_NAME (fat_type) = get_identifier (name);
  TYPE_NAMELESS (fat_type) = 1;

  GFC_DESCRIPTOR_TYPE_P (fat_type) = 1;
  TYPE_LANG_SPECIFIC (fat_type) = ggc_cleared_alloc<struct lang_type> ();

  GFC_TYPE_ARRAY_RANK (fat_type) = dimen;
  GFC_TYPE_ARRAY_CORANK (fat_type) = codimen;
  GFC_TYPE_ARRAY_DTYPE (fat_type) = NULL_TREE;
  GFC_TYPE_ARRAY_AKIND (fat_type) = akind;

  /* Build an array descriptor record type.  */
  if (packed != 0)
    stride = gfc_index_one_node;
  else
    stride = NULL_TREE;
  for (n = 0; n < dimen + codimen; n++)
    {
      if (n < dimen)
	GFC_TYPE_ARRAY_STRIDE (fat_type, n) = stride;

      if (lbound)
	lower = lbound[n];
      else
	lower = NULL_TREE;

      if (lower != NULL_TREE)
	{
	  if (INTEGER_CST_P (lower))
	    GFC_TYPE_ARRAY_LBOUND (fat_type, n) = lower;
	  else
	    lower = NULL_TREE;
	}

      if (codimen && n == dimen + codimen - 1)
	break;

      upper = ubound[n];
      if (upper != NULL_TREE)
	{
	  if (INTEGER_CST_P (upper))
	    GFC_TYPE_ARRAY_UBOUND (fat_type, n) = upper;
	  else
	    upper = NULL_TREE;
	}

      if (n >= dimen)
	continue;

      if (upper != NULL_TREE && lower != NULL_TREE && stride != NULL_TREE)
	{
	  tmp = fold_build2_loc (input_location, MINUS_EXPR,
				 gfc_array_index_type, upper, lower);
	  tmp = fold_build2_loc (input_location, PLUS_EXPR,
				 gfc_array_index_type, tmp,
				 gfc_index_one_node);
	  stride = fold_build2_loc (input_location, MULT_EXPR,
				    gfc_array_index_type, tmp, stride);
	  /* Check the folding worked.  */
	  gcc_assert (INTEGER_CST_P (stride));
	}
      else
	stride = NULL_TREE;
    }
  GFC_TYPE_ARRAY_SIZE (fat_type) = stride;

  /* TODO: known offsets for descriptors.  */
  GFC_TYPE_ARRAY_OFFSET (fat_type) = NULL_TREE;

  if (dimen == 0)
    {
      arraytype =  build_pointer_type (etype);
      if (restricted)
	arraytype = build_qualified_type (arraytype, TYPE_QUAL_RESTRICT);

      GFC_TYPE_ARRAY_DATAPTR_TYPE (fat_type) = arraytype;
      return fat_type;
    }

  /* We define data as an array with the correct size if possible.
     Much better than doing pointer arithmetic.  */
  if (stride)
    rtype = build_range_type (gfc_array_index_type, gfc_index_zero_node,
			      int_const_binop (MINUS_EXPR, stride,
					       build_int_cst (TREE_TYPE (stride), 1)));
  else
    rtype = gfc_array_range_type;
  arraytype = build_array_type (etype, rtype);
  arraytype = build_pointer_type (arraytype);
  if (restricted)
    arraytype = build_qualified_type (arraytype, TYPE_QUAL_RESTRICT);
  GFC_TYPE_ARRAY_DATAPTR_TYPE (fat_type) = arraytype;

  /* This will generate the base declarations we need to emit debug
     information for this type.  FIXME: there must be a better way to
     avoid divergence between compilations with and without debug
     information.  */
  {
    struct array_descr_info info;
    gfc_get_array_descr_info (fat_type, &info);
    gfc_get_array_descr_info (build_pointer_type (fat_type), &info);
  }

  return fat_type;
}

/* Build a pointer type. This function is called from gfc_sym_type().  */

static tree
gfc_build_pointer_type (gfc_symbol * sym, tree type)
{
  /* Array pointer types aren't actually pointers.  */
  if (sym->attr.dimension)
    return type;
  else
    return build_pointer_type (type);
}

static tree gfc_nonrestricted_type (tree t);
/* Given two record or union type nodes TO and FROM, ensure
   that all fields in FROM have a corresponding field in TO,
   their type being nonrestrict variants.  This accepts a TO
   node that already has a prefix of the fields in FROM.  */
static void
mirror_fields (tree to, tree from)
{
  tree fto, ffrom;
  tree *chain;

  /* Forward to the end of TOs fields.  */
  fto = TYPE_FIELDS (to);
  ffrom = TYPE_FIELDS (from);
  chain = &TYPE_FIELDS (to);
  while (fto)
    {
      gcc_assert (ffrom && DECL_NAME (fto) == DECL_NAME (ffrom));
      chain = &DECL_CHAIN (fto);
      fto = DECL_CHAIN (fto);
      ffrom = DECL_CHAIN (ffrom);
    }

  /* Now add all fields remaining in FROM (starting with ffrom).  */
  for (; ffrom; ffrom = DECL_CHAIN (ffrom))
    {
      tree newfield = copy_node (ffrom);
      DECL_CONTEXT (newfield) = to;
      /* The store to DECL_CHAIN might seem redundant with the
	 stores to *chain, but not clearing it here would mean
	 leaving a chain into the old fields.  If ever
	 our called functions would look at them confusion
	 will arise.  */
      DECL_CHAIN (newfield) = NULL_TREE;
      *chain = newfield;
      chain = &DECL_CHAIN (newfield);

      if (TREE_CODE (ffrom) == FIELD_DECL)
	{
	  tree elemtype = gfc_nonrestricted_type (TREE_TYPE (ffrom));
	  TREE_TYPE (newfield) = elemtype;
	}
    }
  *chain = NULL_TREE;
}

/* Given a type T, returns a different type of the same structure,
   except that all types it refers to (recursively) are always
   non-restrict qualified types.  */
static tree
gfc_nonrestricted_type (tree t)
{
  tree ret = t;

  /* If the type isn't laid out yet, don't copy it.  If something
     needs it for real it should wait until the type got finished.  */
  if (!TYPE_SIZE (t))
    return t;

  if (!TYPE_LANG_SPECIFIC (t))
    TYPE_LANG_SPECIFIC (t) = ggc_cleared_alloc<struct lang_type> ();
  /* If we're dealing with this very node already further up
     the call chain (recursion via pointers and struct members)
     we haven't yet determined if we really need a new type node.
     Assume we don't, return T itself.  */
  if (TYPE_LANG_SPECIFIC (t)->nonrestricted_type == error_mark_node)
    return t;

  /* If we have calculated this all already, just return it.  */
  if (TYPE_LANG_SPECIFIC (t)->nonrestricted_type)
    return TYPE_LANG_SPECIFIC (t)->nonrestricted_type;

  /* Mark this type.  */
  TYPE_LANG_SPECIFIC (t)->nonrestricted_type = error_mark_node;

  switch (TREE_CODE (t))
    {
      default:
	break;

      case POINTER_TYPE:
      case REFERENCE_TYPE:
	{
	  tree totype = gfc_nonrestricted_type (TREE_TYPE (t));
	  if (totype == TREE_TYPE (t))
	    ret = t;
	  else if (TREE_CODE (t) == POINTER_TYPE)
	    ret = build_pointer_type (totype);
	  else
	    ret = build_reference_type (totype);
	  ret = build_qualified_type (ret,
				      TYPE_QUALS (t) & ~TYPE_QUAL_RESTRICT);
	}
	break;

      case ARRAY_TYPE:
	{
	  tree elemtype = gfc_nonrestricted_type (TREE_TYPE (t));
	  if (elemtype == TREE_TYPE (t))
	    ret = t;
	  else
	    {
	      ret = build_variant_type_copy (t);
	      TREE_TYPE (ret) = elemtype;
	      if (TYPE_LANG_SPECIFIC (t)
		  && GFC_TYPE_ARRAY_DATAPTR_TYPE (t))
		{
		  tree dataptr_type = GFC_TYPE_ARRAY_DATAPTR_TYPE (t);
		  dataptr_type = gfc_nonrestricted_type (dataptr_type);
		  if (dataptr_type != GFC_TYPE_ARRAY_DATAPTR_TYPE (t))
		    {
		      TYPE_LANG_SPECIFIC (ret)
			= ggc_cleared_alloc<struct lang_type> ();
		      *TYPE_LANG_SPECIFIC (ret) = *TYPE_LANG_SPECIFIC (t);
		      GFC_TYPE_ARRAY_DATAPTR_TYPE (ret) = dataptr_type;
		    }
		}
	    }
	}
	break;

      case RECORD_TYPE:
      case UNION_TYPE:
      case QUAL_UNION_TYPE:
	{
	  tree field;
	  /* First determine if we need a new type at all.
	     Careful, the two calls to gfc_nonrestricted_type per field
	     might return different values.  That happens exactly when
	     one of the fields reaches back to this very record type
	     (via pointers).  The first calls will assume that we don't
	     need to copy T (see the error_mark_node marking).  If there
	     are any reasons for copying T apart from having to copy T,
	     we'll indeed copy it, and the second calls to
	     gfc_nonrestricted_type will use that new node if they
	     reach back to T.  */
	  for (field = TYPE_FIELDS (t); field; field = DECL_CHAIN (field))
	    if (TREE_CODE (field) == FIELD_DECL)
	      {
		tree elemtype = gfc_nonrestricted_type (TREE_TYPE (field));
		if (elemtype != TREE_TYPE (field))
		  break;
	      }
	  if (!field)
	    break;
	  ret = build_variant_type_copy (t);
	  TYPE_FIELDS (ret) = NULL_TREE;

	  /* Here we make sure that as soon as we know we have to copy
	     T, that also fields reaching back to us will use the new
	     copy.  It's okay if that copy still contains the old fields,
	     we won't look at them.  */
	  TYPE_LANG_SPECIFIC (t)->nonrestricted_type = ret;
	  mirror_fields (ret, t);
	}
        break;
    }

  TYPE_LANG_SPECIFIC (t)->nonrestricted_type = ret;
  return ret;
}


/* Return the type for a symbol.  Special handling is required for character
   types to get the correct level of indirection.
   For functions return the return type.
   For subroutines return void_type_node.
   Calling this multiple times for the same symbol should be avoided,
   especially for character and array types.  */

tree
gfc_sym_type (gfc_symbol * sym)
{
  tree type;
  int byref;
  bool restricted;

  /* Procedure Pointers inside COMMON blocks.  */
  if (sym->attr.proc_pointer && sym->attr.in_common)
    {
      /* Unset proc_pointer as gfc_get_function_type calls gfc_sym_type.  */
      sym->attr.proc_pointer = 0;
      type = build_pointer_type (gfc_get_function_type (sym));
      sym->attr.proc_pointer = 1;
      return type;
    }

  if (sym->attr.flavor == FL_PROCEDURE && !sym->attr.function)
    return void_type_node;

  /* In the case of a function the fake result variable may have a
     type different from the function type, so don't return early in
     that case.  */
  if (sym->backend_decl && !sym->attr.function)
    return TREE_TYPE (sym->backend_decl);

  if (sym->ts.type == BT_CHARACTER
      && ((sym->attr.function && sym->attr.is_bind_c)
	  || (sym->attr.result
	      && sym->ns->proc_name
	      && sym->ns->proc_name->attr.is_bind_c)
	  || (sym->ts.deferred && (!sym->ts.u.cl
				   || !sym->ts.u.cl->backend_decl))))
    type = gfc_character1_type_node;
  else
    type = gfc_typenode_for_spec (&sym->ts);

  if (sym->attr.dummy && !sym->attr.function && !sym->attr.value)
    byref = 1;
  else
    byref = 0;

  restricted = !sym->attr.target && !sym->attr.pointer
               && !sym->attr.proc_pointer && !sym->attr.cray_pointee;
  if (!restricted)
    type = gfc_nonrestricted_type (type);

  if (sym->attr.dimension || sym->attr.codimension)
    {
      if (gfc_is_nodesc_array (sym))
        {
	  /* If this is a character argument of unknown length, just use the
	     base type.  */
	  if (sym->ts.type != BT_CHARACTER
	      || !(sym->attr.dummy || sym->attr.function)
	      || sym->ts.u.cl->backend_decl)
	    {
	      type = gfc_get_nodesc_array_type (type, sym->as,
						byref ? PACKED_FULL
						      : PACKED_STATIC,
						restricted);
	      byref = 0;
	    }
        }
      else
	{
	  enum gfc_array_kind akind = GFC_ARRAY_UNKNOWN;
	  if (sym->attr.pointer)
	    akind = sym->attr.contiguous ? GFC_ARRAY_POINTER_CONT
					 : GFC_ARRAY_POINTER;
	  else if (sym->attr.allocatable)
	    akind = GFC_ARRAY_ALLOCATABLE;
	  type = gfc_build_array_type (type, sym->as, akind, restricted,
				       sym->attr.contiguous);
	}
    }
  else
    {
      if (sym->attr.allocatable || sym->attr.pointer
	  || gfc_is_associate_pointer (sym))
	type = gfc_build_pointer_type (sym, type);
    }

  /* We currently pass all parameters by reference.
     See f95_get_function_decl.  For dummy function parameters return the
     function type.  */
  if (byref)
    {
      /* We must use pointer types for potentially absent variables.  The
	 optimizers assume a reference type argument is never NULL.  */
      if (sym->attr.optional
	  || (sym->ns->proc_name && sym->ns->proc_name->attr.entry_master))
	type = build_pointer_type (type);
      else
	{
	  type = build_reference_type (type);
	  if (restricted)
	    type = build_qualified_type (type, TYPE_QUAL_RESTRICT);
	}
    }

  return (type);
}

/* Layout and output debug info for a record type.  */

void
gfc_finish_type (tree type)
{
  tree decl;

  decl = build_decl (input_location,
		     TYPE_DECL, NULL_TREE, type);
  TYPE_STUB_DECL (type) = decl;
  layout_type (type);
  rest_of_type_compilation (type, 1);
  rest_of_decl_compilation (decl, 1, 0);
}

/* Add a field of given NAME and TYPE to the context of a UNION_TYPE
   or RECORD_TYPE pointed to by CONTEXT.  The new field is chained
   to the end of the field list pointed to by *CHAIN.

   Returns a pointer to the new field.  */

static tree
gfc_add_field_to_struct_1 (tree context, tree name, tree type, tree **chain)
{
  tree decl = build_decl (input_location, FIELD_DECL, name, type);

  DECL_CONTEXT (decl) = context;
  DECL_CHAIN (decl) = NULL_TREE;
  if (TYPE_FIELDS (context) == NULL_TREE)
    TYPE_FIELDS (context) = decl;
  if (chain != NULL)
    {
      if (*chain != NULL)
	**chain = decl;
      *chain = &DECL_CHAIN (decl);
    }

  return decl;
}

/* Like `gfc_add_field_to_struct_1', but adds alignment
   information.  */

tree
gfc_add_field_to_struct (tree context, tree name, tree type, tree **chain)
{
  tree decl = gfc_add_field_to_struct_1 (context, name, type, chain);

  DECL_INITIAL (decl) = 0;
  DECL_ALIGN (decl) = 0;
  DECL_USER_ALIGN (decl) = 0;

  return decl;
}


/* Copy the backend_decl and component backend_decls if
   the two derived type symbols are "equal", as described
   in 4.4.2 and resolved by gfc_compare_derived_types.  */

int
gfc_copy_dt_decls_ifequal (gfc_symbol *from, gfc_symbol *to,
			   bool from_gsym)
{
  gfc_component *to_cm;
  gfc_component *from_cm;

  if (from == to)
    return 1;

  if (from->backend_decl == NULL
	|| !gfc_compare_derived_types (from, to))
    return 0;

  to->backend_decl = from->backend_decl;

  to_cm = to->components;
  from_cm = from->components;

  /* Copy the component declarations.  If a component is itself
     a derived type, we need a copy of its component declarations.
     This is done by recursing into gfc_get_derived_type and
     ensures that the component's component declarations have
     been built.  If it is a character, we need the character
     length, as well.  */
  for (; to_cm; to_cm = to_cm->next, from_cm = from_cm->next)
    {
      to_cm->backend_decl = from_cm->backend_decl;
      if (from_cm->ts.type == BT_DERIVED
	  && (!from_cm->attr.pointer || from_gsym))
	gfc_get_derived_type (to_cm->ts.u.derived);
      else if (from_cm->ts.type == BT_CLASS
	       && (!CLASS_DATA (from_cm)->attr.class_pointer || from_gsym))
	gfc_get_derived_type (to_cm->ts.u.derived);
      else if (from_cm->ts.type == BT_CHARACTER)
	to_cm->ts.u.cl->backend_decl = from_cm->ts.u.cl->backend_decl;
    }

  return 1;
}


/* Build a tree node for a procedure pointer component.  */

tree
gfc_get_ppc_type (gfc_component* c)
{
  tree t;

  /* Explicit interface.  */
  if (c->attr.if_source != IFSRC_UNKNOWN && c->ts.interface)
    return build_pointer_type (gfc_get_function_type (c->ts.interface));

  /* Implicit interface (only return value may be known).  */
  if (c->attr.function && !c->attr.dimension && c->ts.type != BT_CHARACTER)
    t = gfc_typenode_for_spec (&c->ts);
  else
    t = void_type_node;

  return build_pointer_type (build_function_type_list (t, NULL_TREE));
}


/* Build a tree node for a derived type.  If there are equal
   derived types, with different local names, these are built
   at the same time.  If an equal derived type has been built
   in a parent namespace, this is used.  */

tree
gfc_get_derived_type (gfc_symbol * derived)
{
  tree typenode = NULL, field = NULL, field_type = NULL;
  tree canonical = NULL_TREE;
  tree *chain = NULL;
  bool got_canonical = false;
  bool unlimited_entity = false;
  gfc_component *c;
  gfc_dt_list *dt;
  gfc_namespace *ns;
  tree tmp;

  if (derived->attr.unlimited_polymorphic
      || (flag_coarray == GFC_FCOARRAY_LIB
	  && derived->from_intmod == INTMOD_ISO_FORTRAN_ENV
	  && (derived->intmod_sym_id == ISOFORTRAN_LOCK_TYPE
	      || derived->intmod_sym_id == ISOFORTRAN_EVENT_TYPE)))
    return ptr_type_node;

  if (flag_coarray != GFC_FCOARRAY_LIB
      && derived->from_intmod == INTMOD_ISO_FORTRAN_ENV
      && derived->intmod_sym_id == ISOFORTRAN_EVENT_TYPE)
    return gfc_get_int_type (gfc_default_integer_kind);

  if (derived && derived->attr.flavor == FL_PROCEDURE
      && derived->attr.generic)
    derived = gfc_find_dt_in_generic (derived);

  /* See if it's one of the iso_c_binding derived types.  */
  if (derived->attr.is_iso_c == 1 || derived->ts.f90_type == BT_VOID)
    {
      if (derived->backend_decl)
	return derived->backend_decl;

      if (derived->intmod_sym_id == ISOCBINDING_PTR)
	derived->backend_decl = ptr_type_node;
      else
	derived->backend_decl = pfunc_type_node;

      derived->ts.kind = gfc_index_integer_kind;
      derived->ts.type = BT_INTEGER;
      /* Set the f90_type to BT_VOID as a way to recognize something of type
         BT_INTEGER that needs to fit a void * for the purpose of the
         iso_c_binding derived types.  */
      derived->ts.f90_type = BT_VOID;

      return derived->backend_decl;
    }

  /* If use associated, use the module type for this one.  */
  if (derived->backend_decl == NULL
      && derived->attr.use_assoc
      && derived->module
      && gfc_get_module_backend_decl (derived))
    goto copy_derived_types;

  /* The derived types from an earlier namespace can be used as the
     canonical type.  */
  if (derived->backend_decl == NULL && !derived->attr.use_assoc
      && gfc_global_ns_list)
    {
      for (ns = gfc_global_ns_list;
	   ns->translated && !got_canonical;
	   ns = ns->sibling)
	{
	  dt = ns->derived_types;
	  for (; dt && !canonical; dt = dt->next)
	    {
	      gfc_copy_dt_decls_ifequal (dt->derived, derived, true);
	      if (derived->backend_decl)
		got_canonical = true;
	    }
	}
    }

  /* Store up the canonical type to be added to this one.  */
  if (got_canonical)
    {
      if (TYPE_CANONICAL (derived->backend_decl))
	canonical = TYPE_CANONICAL (derived->backend_decl);
      else
	canonical = derived->backend_decl;

      derived->backend_decl = NULL_TREE;
    }

  /* derived->backend_decl != 0 means we saw it before, but its
     components' backend_decl may have not been built.  */
  if (derived->backend_decl)
    {
      /* Its components' backend_decl have been built or we are
	 seeing recursion through the formal arglist of a procedure
	 pointer component.  */
      if (TYPE_FIELDS (derived->backend_decl))
        return derived->backend_decl;
      else if (derived->attr.abstract
	       && derived->attr.proc_pointer_comp)
	{
	  /* If an abstract derived type with procedure pointer
	     components has no other type of component, return the
	     backend_decl. Otherwise build the components if any of the
	     non-procedure pointer components have no backend_decl.  */
	  for (c = derived->components; c; c = c->next)
	    {
	      if (!c->attr.proc_pointer && c->backend_decl == NULL)
		break;
	      else if (c->next == NULL)
		return derived->backend_decl;
	    }
	  typenode = derived->backend_decl;
	}
      else
        typenode = derived->backend_decl;
    }
  else
    {
      /* We see this derived type first time, so build the type node.  */
      typenode = make_node (RECORD_TYPE);
      TYPE_NAME (typenode) = get_identifier (derived->name);
      TYPE_PACKED (typenode) = flag_pack_derived;
      derived->backend_decl = typenode;
    }

  if (derived->components
	&& derived->components->ts.type == BT_DERIVED
	&& strcmp (derived->components->name, "_data") == 0
	&& derived->components->ts.u.derived->attr.unlimited_polymorphic)
    unlimited_entity = true;

  /* Go through the derived type components, building them as
     necessary. The reason for doing this now is that it is
     possible to recurse back to this derived type through a
     pointer component (PR24092). If this happens, the fields
     will be built and so we can return the type.  */
  for (c = derived->components; c; c = c->next)
    {
      if (c->ts.type != BT_DERIVED && c->ts.type != BT_CLASS)
	continue;

      if ((!c->attr.pointer && !c->attr.proc_pointer)
	  || c->ts.u.derived->backend_decl == NULL)
	c->ts.u.derived->backend_decl = gfc_get_derived_type (c->ts.u.derived);

      if (c->ts.u.derived->attr.is_iso_c)
        {
          /* Need to copy the modified ts from the derived type.  The
             typespec was modified because C_PTR/C_FUNPTR are translated
             into (void *) from derived types.  */
          c->ts.type = c->ts.u.derived->ts.type;
          c->ts.kind = c->ts.u.derived->ts.kind;
          c->ts.f90_type = c->ts.u.derived->ts.f90_type;
	  if (c->initializer)
	    {
	      c->initializer->ts.type = c->ts.type;
	      c->initializer->ts.kind = c->ts.kind;
	      c->initializer->ts.f90_type = c->ts.f90_type;
	      c->initializer->expr_type = EXPR_NULL;
	    }
        }
    }

  if (TYPE_FIELDS (derived->backend_decl))
    return derived->backend_decl;

  /* Build the type member list. Install the newly created RECORD_TYPE
     node as DECL_CONTEXT of each FIELD_DECL.  */
  for (c = derived->components; c; c = c->next)
    {
      /* Prevent infinite recursion, when the procedure pointer type is
	 the same as derived, by forcing the procedure pointer component to
	 be built as if the explicit interface does not exist.  */
      if (c->attr.proc_pointer
	  && ((c->ts.type != BT_DERIVED && c->ts.type != BT_CLASS)
	       || (c->ts.u.derived
		   && !gfc_compare_derived_types (derived, c->ts.u.derived))))
	field_type = gfc_get_ppc_type (c);
      else if (c->attr.proc_pointer && derived->backend_decl)
	{
	  tmp = build_function_type_list (derived->backend_decl, NULL_TREE);
	  field_type = build_pointer_type (tmp);
	}
      else if (c->ts.type == BT_DERIVED || c->ts.type == BT_CLASS)
        field_type = c->ts.u.derived->backend_decl;
      else
	{
	  if (c->ts.type == BT_CHARACTER && !c->ts.deferred)
	    {
	      /* Evaluate the string length.  */
	      gfc_conv_const_charlen (c->ts.u.cl);
	      gcc_assert (c->ts.u.cl->backend_decl);
	    }
	  else if (c->ts.type == BT_CHARACTER)
	    c->ts.u.cl->backend_decl
			= build_int_cst (gfc_charlen_type_node, 0);

	  field_type = gfc_typenode_for_spec (&c->ts);
	}

      /* This returns an array descriptor type.  Initialization may be
         required.  */
      if ((c->attr.dimension || c->attr.codimension) && !c->attr.proc_pointer )
	{
	  if (c->attr.pointer || c->attr.allocatable)
	    {
	      enum gfc_array_kind akind;
	      if (c->attr.pointer)
		akind = c->attr.contiguous ? GFC_ARRAY_POINTER_CONT
					   : GFC_ARRAY_POINTER;
	      else
		akind = GFC_ARRAY_ALLOCATABLE;
	      /* Pointers to arrays aren't actually pointer types.  The
	         descriptors are separate, but the data is common.  */
	      field_type = gfc_build_array_type (field_type, c->as, akind,
						 !c->attr.target
						 && !c->attr.pointer,
						 c->attr.contiguous);
	    }
	  else
	    field_type = gfc_get_nodesc_array_type (field_type, c->as,
						    PACKED_STATIC,
						    !c->attr.target);
	}
      else if ((c->attr.pointer || c->attr.allocatable)
	       && !c->attr.proc_pointer
	       && !(unlimited_entity && c == derived->components))
	field_type = build_pointer_type (field_type);

      if (c->attr.pointer)
	field_type = gfc_nonrestricted_type (field_type);

      /* vtype fields can point to different types to the base type.  */
      if (c->ts.type == BT_DERIVED
	    && c->ts.u.derived && c->ts.u.derived->attr.vtype)
	  field_type = build_pointer_type_for_mode (TREE_TYPE (field_type),
						    ptr_mode, true);

      /* Ensure that the CLASS language specific flag is set.  */
      if (c->ts.type == BT_CLASS)
	{
	  if (POINTER_TYPE_P (field_type))
	    GFC_CLASS_TYPE_P (TREE_TYPE (field_type)) = 1;
	  else
	    GFC_CLASS_TYPE_P (field_type) = 1;
	}

      field = gfc_add_field_to_struct (typenode,
				       get_identifier (c->name),
				       field_type, &chain);
      if (c->loc.lb)
	gfc_set_decl_location (field, &c->loc);
      else if (derived->declared_at.lb)
	gfc_set_decl_location (field, &derived->declared_at);

      gfc_finish_decl_attrs (field, &c->attr);

      DECL_PACKED (field) |= TYPE_PACKED (typenode);

      gcc_assert (field);
      if (!c->backend_decl)
	c->backend_decl = field;
    }

  /* Now lay out the derived type, including the fields.  */
  if (canonical)
    TYPE_CANONICAL (typenode) = canonical;

  gfc_finish_type (typenode);
  gfc_set_decl_location (TYPE_STUB_DECL (typenode), &derived->declared_at);
  if (derived->module && derived->ns->proc_name
      && derived->ns->proc_name->attr.flavor == FL_MODULE)
    {
      if (derived->ns->proc_name->backend_decl
	  && TREE_CODE (derived->ns->proc_name->backend_decl)
	     == NAMESPACE_DECL)
	{
	  TYPE_CONTEXT (typenode) = derived->ns->proc_name->backend_decl;
	  DECL_CONTEXT (TYPE_STUB_DECL (typenode))
	    = derived->ns->proc_name->backend_decl;
	}
    }

  derived->backend_decl = typenode;

copy_derived_types:

  for (dt = gfc_derived_types; dt; dt = dt->next)
    gfc_copy_dt_decls_ifequal (derived, dt->derived, false);

  return derived->backend_decl;
}


int
gfc_return_by_reference (gfc_symbol * sym)
{
  if (!sym->attr.function)
    return 0;

  if (sym->attr.dimension)
    return 1;

  if (sym->ts.type == BT_CHARACTER
      && !sym->attr.is_bind_c
      && (!sym->attr.result
	  || !sym->ns->proc_name
	  || !sym->ns->proc_name->attr.is_bind_c))
    return 1;

  /* Possibly return complex numbers by reference for g77 compatibility.
     We don't do this for calls to intrinsics (as the library uses the
     -fno-f2c calling convention), nor for calls to functions which always
     require an explicit interface, as no compatibility problems can
     arise there.  */
  if (flag_f2c && sym->ts.type == BT_COMPLEX
      && !sym->attr.intrinsic && !sym->attr.always_explicit)
    return 1;

  return 0;
}

static tree
gfc_get_mixed_entry_union (gfc_namespace *ns)
{
  tree type;
  tree *chain = NULL;
  char name[GFC_MAX_SYMBOL_LEN + 1];
  gfc_entry_list *el, *el2;

  gcc_assert (ns->proc_name->attr.mixed_entry_master);
  gcc_assert (memcmp (ns->proc_name->name, "master.", 7) == 0);

  snprintf (name, GFC_MAX_SYMBOL_LEN, "munion.%s", ns->proc_name->name + 7);

  /* Build the type node.  */
  type = make_node (UNION_TYPE);

  TYPE_NAME (type) = get_identifier (name);

  for (el = ns->entries; el; el = el->next)
    {
      /* Search for duplicates.  */
      for (el2 = ns->entries; el2 != el; el2 = el2->next)
	if (el2->sym->result == el->sym->result)
	  break;

      if (el == el2)
	gfc_add_field_to_struct_1 (type,
				   get_identifier (el->sym->result->name),
				   gfc_sym_type (el->sym->result), &chain);
    }

  /* Finish off the type.  */
  gfc_finish_type (type);
  TYPE_DECL_SUPPRESS_DEBUG (TYPE_STUB_DECL (type)) = 1;
  return type;
}

/* Create a "fn spec" based on the formal arguments;
   cf. create_function_arglist.  */

static tree
create_fn_spec (gfc_symbol *sym, tree fntype)
{
  char spec[150];
  size_t spec_len;
  gfc_formal_arglist *f;
  tree tmp;

  memset (&spec, 0, sizeof (spec));
  spec[0] = '.';
  spec_len = 1;

  if (sym->attr.entry_master)
    spec[spec_len++] = 'R';
  if (gfc_return_by_reference (sym))
    {
      gfc_symbol *result = sym->result ? sym->result : sym;

      if (result->attr.pointer || sym->attr.proc_pointer)
	spec[spec_len++] = '.';
      else
	spec[spec_len++] = 'w';
      if (sym->ts.type == BT_CHARACTER)
	spec[spec_len++] = 'R';
    }

  for (f = gfc_sym_get_dummy_args (sym); f; f = f->next)
    if (spec_len < sizeof (spec))
      {
	if (!f->sym || f->sym->attr.pointer || f->sym->attr.target
	    || f->sym->attr.external || f->sym->attr.cray_pointer
	    || (f->sym->ts.type == BT_DERIVED
		&& (f->sym->ts.u.derived->attr.proc_pointer_comp
		    || f->sym->ts.u.derived->attr.pointer_comp))
	    || (f->sym->ts.type == BT_CLASS
		&& (CLASS_DATA (f->sym)->ts.u.derived->attr.proc_pointer_comp
		    || CLASS_DATA (f->sym)->ts.u.derived->attr.pointer_comp)))
	  spec[spec_len++] = '.';
	else if (f->sym->attr.intent == INTENT_IN)
	  spec[spec_len++] = 'r';
	else if (f->sym)
	  spec[spec_len++] = 'w';
      }

  tmp = build_tree_list (NULL_TREE, build_string (spec_len, spec));
  tmp = tree_cons (get_identifier ("fn spec"), tmp, TYPE_ATTRIBUTES (fntype));
  return build_type_attribute_variant (fntype, tmp);
}


tree
gfc_get_function_type (gfc_symbol * sym)
{
  tree type;
  vec<tree, va_gc> *typelist = NULL;
  gfc_formal_arglist *f;
  gfc_symbol *arg;
  int alternate_return = 0;
  bool is_varargs = true;

  /* Make sure this symbol is a function, a subroutine or the main
     program.  */
  gcc_assert (sym->attr.flavor == FL_PROCEDURE
	      || sym->attr.flavor == FL_PROGRAM);

  /* To avoid recursing infinitely on recursive types, we use error_mark_node
     so that they can be detected here and handled further down.  */
  if (sym->backend_decl == NULL)
    sym->backend_decl = error_mark_node;
  else if (sym->backend_decl == error_mark_node)
    goto arg_type_list_done;
  else if (sym->attr.proc_pointer)
    return TREE_TYPE (TREE_TYPE (sym->backend_decl));
  else
    return TREE_TYPE (sym->backend_decl);

  if (sym->attr.entry_master)
    /* Additional parameter for selecting an entry point.  */
    vec_safe_push (typelist, gfc_array_index_type);

  if (sym->result)
    arg = sym->result;
  else
    arg = sym;

  if (arg->ts.type == BT_CHARACTER)
    gfc_conv_const_charlen (arg->ts.u.cl);

  /* Some functions we use an extra parameter for the return value.  */
  if (gfc_return_by_reference (sym))
    {
      type = gfc_sym_type (arg);
      if (arg->ts.type == BT_COMPLEX
	  || arg->attr.dimension
	  || arg->ts.type == BT_CHARACTER)
	type = build_reference_type (type);

      vec_safe_push (typelist, type);
      if (arg->ts.type == BT_CHARACTER)
	{
	  if (!arg->ts.deferred)
	    /* Transfer by value.  */
	    vec_safe_push (typelist, gfc_charlen_type_node);
	  else
	    /* Deferred character lengths are transferred by reference
	       so that the value can be returned.  */
	    vec_safe_push (typelist, build_pointer_type(gfc_charlen_type_node));
	}
    }

  /* Build the argument types for the function.  */
  for (f = gfc_sym_get_dummy_args (sym); f; f = f->next)
    {
      arg = f->sym;
      if (arg)
	{
	  /* Evaluate constant character lengths here so that they can be
	     included in the type.  */
	  if (arg->ts.type == BT_CHARACTER)
	    gfc_conv_const_charlen (arg->ts.u.cl);

	  if (arg->attr.flavor == FL_PROCEDURE)
	    {
	      type = gfc_get_function_type (arg);
	      type = build_pointer_type (type);
	    }
	  else
	    type = gfc_sym_type (arg);

	  /* Parameter Passing Convention

	     We currently pass all parameters by reference.
	     Parameters with INTENT(IN) could be passed by value.
	     The problem arises if a function is called via an implicit
	     prototype. In this situation the INTENT is not known.
	     For this reason all parameters to global functions must be
	     passed by reference.  Passing by value would potentially
	     generate bad code.  Worse there would be no way of telling that
	     this code was bad, except that it would give incorrect results.

	     Contained procedures could pass by value as these are never
	     used without an explicit interface, and cannot be passed as
	     actual parameters for a dummy procedure.  */

	  vec_safe_push (typelist, type);
	}
      else
        {
          if (sym->attr.subroutine)
            alternate_return = 1;
        }
    }

  /* Add hidden string length parameters.  */
  for (f = gfc_sym_get_dummy_args (sym); f; f = f->next)
    {
      arg = f->sym;
      if (arg && arg->ts.type == BT_CHARACTER && !sym->attr.is_bind_c)
	{
	  if (!arg->ts.deferred)
	    /* Transfer by value.  */
	    type = gfc_charlen_type_node;
	  else
	    /* Deferred character lengths are transferred by reference
	       so that the value can be returned.  */
	    type = build_pointer_type (gfc_charlen_type_node);

	  vec_safe_push (typelist, type);
	}
    }

  if (!vec_safe_is_empty (typelist)
      || sym->attr.is_main_program
      || sym->attr.if_source != IFSRC_UNKNOWN)
    is_varargs = false;

  if (sym->backend_decl == error_mark_node)
    sym->backend_decl = NULL_TREE;

arg_type_list_done:

  if (alternate_return)
    type = integer_type_node;
  else if (!sym->attr.function || gfc_return_by_reference (sym))
    type = void_type_node;
  else if (sym->attr.mixed_entry_master)
    type = gfc_get_mixed_entry_union (sym->ns);
  else if (flag_f2c && sym->ts.type == BT_REAL
	   && sym->ts.kind == gfc_default_real_kind
	   && !sym->attr.always_explicit)
    {
      /* Special case: f2c calling conventions require that (scalar)
	 default REAL functions return the C type double instead.  f2c
	 compatibility is only an issue with functions that don't
	 require an explicit interface, as only these could be
	 implemented in Fortran 77.  */
      sym->ts.kind = gfc_default_double_kind;
      type = gfc_typenode_for_spec (&sym->ts);
      sym->ts.kind = gfc_default_real_kind;
    }
  else if (sym->result && sym->result->attr.proc_pointer)
    /* Procedure pointer return values.  */
    {
      if (sym->result->attr.result && strcmp (sym->name,"ppr@") != 0)
	{
	  /* Unset proc_pointer as gfc_get_function_type
	     is called recursively.  */
	  sym->result->attr.proc_pointer = 0;
	  type = build_pointer_type (gfc_get_function_type (sym->result));
	  sym->result->attr.proc_pointer = 1;
	}
      else
       type = gfc_sym_type (sym->result);
    }
  else
    type = gfc_sym_type (sym);

  if (is_varargs)
    type = build_varargs_function_type_vec (type, typelist);
  else
    type = build_function_type_vec (type, typelist);
  type = create_fn_spec (sym, type);

  return type;
}

/* Language hooks for middle-end access to type nodes.  */

/* Return an integer type with BITS bits of precision,
   that is unsigned if UNSIGNEDP is nonzero, otherwise signed.  */

tree
gfc_type_for_size (unsigned bits, int unsignedp)
{
  if (!unsignedp)
    {
      int i;
      for (i = 0; i <= MAX_INT_KINDS; ++i)
	{
	  tree type = gfc_integer_types[i];
	  if (type && bits == TYPE_PRECISION (type))
	    return type;
	}

      /* Handle TImode as a special case because it is used by some backends
         (e.g. ARM) even though it is not available for normal use.  */
#if HOST_BITS_PER_WIDE_INT >= 64
      if (bits == TYPE_PRECISION (intTI_type_node))
	return intTI_type_node;
#endif

      if (bits <= TYPE_PRECISION (intQI_type_node))
	return intQI_type_node;
      if (bits <= TYPE_PRECISION (intHI_type_node))
	return intHI_type_node;
      if (bits <= TYPE_PRECISION (intSI_type_node))
	return intSI_type_node;
      if (bits <= TYPE_PRECISION (intDI_type_node))
	return intDI_type_node;
      if (bits <= TYPE_PRECISION (intTI_type_node))
	return intTI_type_node;
    }
  else
    {
      if (bits <= TYPE_PRECISION (unsigned_intQI_type_node))
        return unsigned_intQI_type_node;
      if (bits <= TYPE_PRECISION (unsigned_intHI_type_node))
	return unsigned_intHI_type_node;
      if (bits <= TYPE_PRECISION (unsigned_intSI_type_node))
	return unsigned_intSI_type_node;
      if (bits <= TYPE_PRECISION (unsigned_intDI_type_node))
	return unsigned_intDI_type_node;
      if (bits <= TYPE_PRECISION (unsigned_intTI_type_node))
	return unsigned_intTI_type_node;
    }

  return NULL_TREE;
}

/* Return a data type that has machine mode MODE.  If the mode is an
   integer, then UNSIGNEDP selects between signed and unsigned types.  */

tree
gfc_type_for_mode (machine_mode mode, int unsignedp)
{
  int i;
  tree *base;

  if (GET_MODE_CLASS (mode) == MODE_FLOAT)
    base = gfc_real_types;
  else if (GET_MODE_CLASS (mode) == MODE_COMPLEX_FLOAT)
    base = gfc_complex_types;
  else if (SCALAR_INT_MODE_P (mode))
    {
      tree type = gfc_type_for_size (GET_MODE_PRECISION (mode), unsignedp);
      return type != NULL_TREE && mode == TYPE_MODE (type) ? type : NULL_TREE;
    }
  else if (VECTOR_MODE_P (mode))
    {
      machine_mode inner_mode = GET_MODE_INNER (mode);
      tree inner_type = gfc_type_for_mode (inner_mode, unsignedp);
      if (inner_type != NULL_TREE)
        return build_vector_type_for_mode (inner_type, mode);
      return NULL_TREE;
    }
  else
    return NULL_TREE;

  for (i = 0; i <= MAX_REAL_KINDS; ++i)
    {
      tree type = base[i];
      if (type && mode == TYPE_MODE (type))
	return type;
    }

  return NULL_TREE;
}

/* Return TRUE if TYPE is a type with a hidden descriptor, fill in INFO
   in that case.  */

bool
gfc_get_array_descr_info (const_tree type, struct array_descr_info *info)
{
  int rank, dim;
  bool indirect = false;
  tree etype, ptype, field, t, base_decl;
  tree data_off, dim_off, dim_size, elem_size;
  tree lower_suboff, upper_suboff, stride_suboff;
  tree type_fields;

  if (! GFC_DESCRIPTOR_TYPE_P (type))
    {
      if (! POINTER_TYPE_P (type))
	return false;
      type = TREE_TYPE (type);
      if (! GFC_DESCRIPTOR_TYPE_P (type))
	return false;
      indirect = true;
    }

  rank = GFC_TYPE_ARRAY_RANK (type);
  if (rank >= (int) (sizeof (info->dimen) / sizeof (info->dimen[0])))
    return false;

  etype = GFC_TYPE_ARRAY_DATAPTR_TYPE (type);
  gcc_assert (POINTER_TYPE_P (etype));
  etype = TREE_TYPE (etype);

  /* If the type is not a scalar coarray.  */
  if (TREE_CODE (etype) == ARRAY_TYPE)
    etype = TREE_TYPE (etype);

  /* Can't handle variable sized elements yet.  */
  if (int_size_in_bytes (etype) <= 0)
    return false;
  /* Nor non-constant lower bounds in assumed shape arrays.  */
  if (GFC_TYPE_ARRAY_AKIND (type) == GFC_ARRAY_ASSUMED_SHAPE
      || GFC_TYPE_ARRAY_AKIND (type) == GFC_ARRAY_ASSUMED_SHAPE_CONT)
    {
      for (dim = 0; dim < rank; dim++)
	if (GFC_TYPE_ARRAY_LBOUND (type, dim) == NULL_TREE
	    || TREE_CODE (GFC_TYPE_ARRAY_LBOUND (type, dim)) != INTEGER_CST)
	  return false;
    }

  memset (info, '\0', sizeof (*info));
  info->ndimensions = rank;
  info->ordering = array_descr_ordering_column_major;
  info->element_type = etype;
  ptype = build_pointer_type (gfc_array_index_type);
  base_decl = GFC_TYPE_ARRAY_BASE_DECL (type, indirect);
  if (!base_decl)
    {
      base_decl = make_node (DEBUG_EXPR_DECL);
      DECL_ARTIFICIAL (base_decl) = 1;
      TREE_TYPE (base_decl) = indirect ? build_pointer_type (ptype) : ptype;
      DECL_MODE (base_decl) = TYPE_MODE (TREE_TYPE (base_decl));
      GFC_TYPE_ARRAY_BASE_DECL (type, indirect) = base_decl;
    }
  info->base_decl = base_decl;
  if (indirect)
    base_decl = build1 (INDIRECT_REF, ptype, base_decl);

  if (GFC_TYPE_ARRAY_SPAN (type))
    elem_size = GFC_TYPE_ARRAY_SPAN (type);
  else
    elem_size = fold_convert (gfc_array_index_type, TYPE_SIZE_UNIT (etype));
  type_fields = TYPE_FIELDS (TYPE_MAIN_VARIANT (type));
  field = gfc_data_field_from_base_field (type_fields);
  data_off = byte_position (field);
  field = gfc_dimension_field_from_base_field (type_fields);
  dim_off = byte_position (field);
  dim_size = TYPE_SIZE_UNIT (TREE_TYPE (TREE_TYPE (field)));
  field = TYPE_FIELDS (TREE_TYPE (TREE_TYPE (field)));
  stride_suboff = byte_position (field);
  field = DECL_CHAIN (field);
  lower_suboff = byte_position (field);
  field = DECL_CHAIN (field);
  upper_suboff = byte_position (field);

  t = base_decl;
  if (!integer_zerop (data_off))
    t = fold_build_pointer_plus (t, data_off);
  t = build1 (NOP_EXPR, build_pointer_type (ptr_type_node), t);
  info->data_location = build1 (INDIRECT_REF, ptr_type_node, t);
  if (GFC_TYPE_ARRAY_AKIND (type) == GFC_ARRAY_ALLOCATABLE)
    info->allocated = build2 (NE_EXPR, boolean_type_node,
			      info->data_location, null_pointer_node);
  else if (GFC_TYPE_ARRAY_AKIND (type) == GFC_ARRAY_POINTER
	   || GFC_TYPE_ARRAY_AKIND (type) == GFC_ARRAY_POINTER_CONT)
    info->associated = build2 (NE_EXPR, boolean_type_node,
			       info->data_location, null_pointer_node);

  for (dim = 0; dim < rank; dim++)
    {
      t = fold_build_pointer_plus (base_decl,
				   size_binop (PLUS_EXPR,
					       dim_off, lower_suboff));
      t = build1 (INDIRECT_REF, gfc_array_index_type, t);
      info->dimen[dim].lower_bound = t;
      t = fold_build_pointer_plus (base_decl,
				   size_binop (PLUS_EXPR,
					       dim_off, upper_suboff));
      t = build1 (INDIRECT_REF, gfc_array_index_type, t);
      info->dimen[dim].upper_bound = t;
      if (GFC_TYPE_ARRAY_AKIND (type) == GFC_ARRAY_ASSUMED_SHAPE
	  || GFC_TYPE_ARRAY_AKIND (type) == GFC_ARRAY_ASSUMED_SHAPE_CONT)
	{
	  /* Assumed shape arrays have known lower bounds.  */
	  info->dimen[dim].upper_bound
	    = build2 (MINUS_EXPR, gfc_array_index_type,
		      info->dimen[dim].upper_bound,
		      info->dimen[dim].lower_bound);
	  info->dimen[dim].lower_bound
	    = fold_convert (gfc_array_index_type,
			    GFC_TYPE_ARRAY_LBOUND (type, dim));
	  info->dimen[dim].upper_bound
	    = build2 (PLUS_EXPR, gfc_array_index_type,
		      info->dimen[dim].lower_bound,
		      info->dimen[dim].upper_bound);
	}
      t = fold_build_pointer_plus (base_decl,
				   size_binop (PLUS_EXPR,
					       dim_off, stride_suboff));
      t = build1 (INDIRECT_REF, gfc_array_index_type, t);
      t = build2 (MULT_EXPR, gfc_array_index_type, t, elem_size);
      info->dimen[dim].stride = t;
      dim_off = size_binop (PLUS_EXPR, dim_off, dim_size);
    }

  return true;
}


/* Create a type to handle vector subscripts for coarray library calls. It
   has the form:
     struct caf_vector_t {
       size_t nvec;  // size of the vector
       union {
         struct {
           void *vector;
           int kind;
         } v;
         struct {
           ptrdiff_t lower_bound;
           ptrdiff_t upper_bound;
           ptrdiff_t stride;
         } triplet;
       } u;
     }
   where nvec == 0 for DIMEN_ELEMENT or DIMEN_RANGE and nvec being the vector
   size in case of DIMEN_VECTOR, where kind is the integer type of the vector.  */

tree
gfc_get_caf_vector_type (int dim)
{
  static tree vector_types[GFC_MAX_DIMENSIONS];
  static tree vec_type = NULL_TREE;
  tree triplet_struct_type, vect_struct_type, union_type, tmp, *chain;

  if (vector_types[dim-1] != NULL_TREE)
    return vector_types[dim-1];

  if (vec_type == NULL_TREE)
    {
      chain = 0;
      vect_struct_type = make_node (RECORD_TYPE);
      tmp = gfc_add_field_to_struct_1 (vect_struct_type,
				       get_identifier ("vector"),
				       pvoid_type_node, &chain);
      TREE_NO_WARNING (tmp) = 1;
      tmp = gfc_add_field_to_struct_1 (vect_struct_type,
				       get_identifier ("kind"),
				       integer_type_node, &chain);
      TREE_NO_WARNING (tmp) = 1;
      gfc_finish_type (vect_struct_type);

      chain = 0;
      triplet_struct_type = make_node (RECORD_TYPE);
      tmp = gfc_add_field_to_struct_1 (triplet_struct_type,
				       get_identifier ("lower_bound"),
				       gfc_array_index_type, &chain);
      TREE_NO_WARNING (tmp) = 1;
      tmp = gfc_add_field_to_struct_1 (triplet_struct_type,
				       get_identifier ("upper_bound"),
				       gfc_array_index_type, &chain);
      TREE_NO_WARNING (tmp) = 1;
      tmp = gfc_add_field_to_struct_1 (triplet_struct_type, get_identifier ("stride"),
				       gfc_array_index_type, &chain);
      TREE_NO_WARNING (tmp) = 1;
      gfc_finish_type (triplet_struct_type);

      chain = 0;
      union_type = make_node (UNION_TYPE);
      tmp = gfc_add_field_to_struct_1 (union_type, get_identifier ("v"),
                                       vect_struct_type, &chain);
      TREE_NO_WARNING (tmp) = 1;
      tmp = gfc_add_field_to_struct_1 (union_type, get_identifier ("triplet"),
				       triplet_struct_type, &chain);
      TREE_NO_WARNING (tmp) = 1;
      gfc_finish_type (union_type);

      chain = 0;
      vec_type = make_node (RECORD_TYPE);
      tmp = gfc_add_field_to_struct_1 (vec_type, get_identifier ("nvec"),
				       size_type_node, &chain);
      TREE_NO_WARNING (tmp) = 1;
      tmp = gfc_add_field_to_struct_1 (vec_type, get_identifier ("u"),
				       union_type, &chain);
      TREE_NO_WARNING (tmp) = 1;
      gfc_finish_type (vec_type);
      TYPE_NAME (vec_type) = get_identifier ("caf_vector_t");
    }

  tmp = build_range_type (gfc_array_index_type, gfc_index_zero_node,
			  gfc_rank_cst[dim-1]);
  vector_types[dim-1] = build_array_type (vec_type, tmp);
  return vector_types[dim-1];
}

#include "gt-fortran-trans-types.h"<|MERGE_RESOLUTION|>--- conflicted
+++ resolved
@@ -35,11 +35,7 @@
 #include "toplev.h"	/* For rest_of_decl_compilation.  */
 #include "trans-types.h"
 #include "trans-const.h"
-<<<<<<< HEAD
 #include "trans-array.h"
-#include "flags.h"
-=======
->>>>>>> 72709ee7
 #include "dwarf2out.h"	/* For struct array_descr_info.  */
  
@@ -1440,8 +1436,7 @@
 	type = ts->u.derived
 	       && ts->u.derived->intmod_sym_id == ISOCBINDING_PTR
 	       ? GFC_TYPE_CFUNPTR : GFC_TYPE_CPTR;
-	type = GFC_TYPE_STRUCT;
-      if (ts->u.derived->attr.sequence || ts->u.derived->attr.is_bind_c)
+      else if (ts->u.derived->attr.sequence || ts->u.derived->attr.is_bind_c)
 	type = GFC_TYPE_STRUCT;
       else
         type = GFC_TYPE_OTHER;
