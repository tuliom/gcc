--- conflicted
+++ resolved
@@ -2943,19 +2943,11 @@
 @table @asis
 @item @emph{Description}:
 
-<<<<<<< HEAD
-@code{COUNT(MASK [, DIM [, KIND]])} counts the number of @code{.TRUE.}
-elements of @var{MASK} along the dimension of @var{DIM}.  If @var{DIM} is
-omitted it is taken to be @code{1}.  @var{DIM} is a scalar of type
-@code{INTEGER} in the range of @math{1 \leq DIM \leq n)} where @math{n}
-is the rank of @var{MASK}.
-=======
 Counts the number of @code{.TRUE.} elements in a logical @var{MASK},
 or, if the @var{DIM} argument is supplied, counts the number of
 elements along each row of the array in the @var{DIM} direction.
 If the array has zero size, or all of the elements of @var{MASK} are
 @code{.FALSE.}, then the result is @code{0}.
->>>>>>> 779871ac
 
 @item @emph{Standard}:
 Fortran 95 and later, with @var{KIND} argument Fortran 2003 and later
