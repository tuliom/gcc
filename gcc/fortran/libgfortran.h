--- conflicted
+++ resolved
@@ -180,12 +180,7 @@
    used in the run-time library for IO.  */
 typedef enum
 { BT_UNKNOWN = 0, BT_INTEGER, BT_LOGICAL, BT_REAL, BT_COMPLEX,
-<<<<<<< HEAD
   BT_CHARACTER, BT_DERIVED, BT_CLASS, BT_PROCEDURE, BT_HOLLERITH, BT_VOID,
-  BT_ASSUMED
-=======
-  BT_DERIVED, BT_CHARACTER, BT_CLASS, BT_PROCEDURE, BT_HOLLERITH, BT_VOID,
   BT_ASSUMED, BT_UNION
->>>>>>> 2db6ea89
 }
 bt;