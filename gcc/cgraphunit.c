/* Callgraph based interprocedural optimizations.
<<<<<<< HEAD
   Copyright (C) 2003, 2004, 2005, 2006, 2007, 2008, 2009, 2010
   Free Software Foundation, Inc.
=======
   Copyright (C) 2003, 2004, 2005, 2006, 2007, 2008, 2009, 2010,
   2011 Free Software Foundation, Inc.
>>>>>>> b56a5220
   Contributed by Jan Hubicka

This file is part of GCC.

GCC is free software; you can redistribute it and/or modify it under
the terms of the GNU General Public License as published by the Free
Software Foundation; either version 3, or (at your option) any later
version.

GCC is distributed in the hope that it will be useful, but WITHOUT ANY
WARRANTY; without even the implied warranty of MERCHANTABILITY or
FITNESS FOR A PARTICULAR PURPOSE.  See the GNU General Public License
for more details.

You should have received a copy of the GNU General Public License
along with GCC; see the file COPYING3.  If not see
<http://www.gnu.org/licenses/>.  */

/* This module implements main driver of compilation process as well as
   few basic interprocedural optimizers.

   The main scope of this file is to act as an interface in between
   tree based frontends and the backend (and middle end)

   The front-end is supposed to use following functionality:

    - cgraph_finalize_function

      This function is called once front-end has parsed whole body of function
      and it is certain that the function body nor the declaration will change.

      (There is one exception needed for implementing GCC extern inline
	function.)

    - varpool_finalize_variable

      This function has same behavior as the above but is used for static
      variables.

    - cgraph_finalize_compilation_unit

      This function is called once (source level) compilation unit is finalized
      and it will no longer change.

      In the the call-graph construction and local function
      analysis takes place here.  Bodies of unreachable functions are released
      to conserve memory usage.

      The function can be called multiple times when multiple source level
      compilation units are combined (such as in C frontend)

    - cgraph_optimize

      In this unit-at-a-time compilation the intra procedural analysis takes
      place here.  In particular the static functions whose address is never
      taken are marked as local.  Backend can then use this information to
      modify calling conventions, do better inlining or similar optimizations.

    - cgraph_mark_needed_node
    - varpool_mark_needed_node

      When function or variable is referenced by some hidden way the call-graph
      data structure must be updated accordingly by this function.
      There should be little need to call this function and all the references
      should be made explicit to cgraph code.  At present these functions are
      used by C++ frontend to explicitly mark the keyed methods.

    - analyze_expr callback

      This function is responsible for lowering tree nodes not understood by
      generic code into understandable ones or alternatively marking
      callgraph and varpool nodes referenced by the as needed.

      ??? On the tree-ssa genericizing should take place here and we will avoid
      need for these hooks (replacing them by genericizing hook)

        Analyzing of all functions is deferred
	to cgraph_finalize_compilation_unit and expansion into cgraph_optimize.

	In cgraph_finalize_compilation_unit the reachable functions are
	analyzed.  During analysis the call-graph edges from reachable
	functions are constructed and their destinations are marked as
	reachable.  References to functions and variables are discovered too
	and variables found to be needed output to the assembly file.  Via
	mark_referenced call in assemble_variable functions referenced by
	static variables are noticed too.

	The intra-procedural information is produced and its existence
	indicated by global_info_ready.  Once this flag is set it is impossible
	to change function from !reachable to reachable and thus
	assemble_variable no longer call mark_referenced.

	Finally the call-graph is topologically sorted and all reachable functions
	that has not been completely inlined or are not external are output.

	??? It is possible that reference to function or variable is optimized
	out.  We can not deal with this nicely because topological order is not
	suitable for it.  For tree-ssa we may consider another pass doing
	optimization and re-discovering reachable functions.

	??? Reorganize code so variables are output very last and only if they
	really has been referenced by produced code, so we catch more cases
	where reference has been optimized out.  */


#include "config.h"
#include "system.h"
#include "coretypes.h"
#include "tm.h"
#include "tree.h"
#include "rtl.h"
#include "tree-flow.h"
#include "tree-inline.h"
#include "langhooks.h"
#include "pointer-set.h"
#include "toplev.h"
#include "flags.h"
#include "ggc.h"
#include "debug.h"
#include "target.h"
#include "cgraph.h"
#include "diagnostic.h"
#include "tree-pretty-print.h"
#include "gimple-pretty-print.h"
#include "timevar.h"
#include "params.h"
#include "fibheap.h"
#include "intl.h"
#include "function.h"
#include "ipa-prop.h"
#include "gimple.h"
#include "tree-iterator.h"
#include "tree-pass.h"
#include "tree-dump.h"
#include "output.h"
#include "coverage.h"
#include "plugin.h"

static void cgraph_expand_all_functions (void);
static void cgraph_mark_functions_to_output (void);
static void cgraph_expand_function (struct cgraph_node *);
static void cgraph_output_pending_asms (void);
static void cgraph_analyze_function (struct cgraph_node *);

FILE *cgraph_dump_file;

<<<<<<< HEAD
/* A vector of FUNCTION_DECLs declared as static constructors.  */
static GTY (()) VEC(tree, gc) *static_ctors;
/* A vector of FUNCTION_DECLs declared as static destructors.  */
static GTY (()) VEC(tree, gc) *static_dtors;

/* Used for vtable lookup in thunk adjusting.  */
static GTY (()) tree vtable_entry_type;

/* When target does not have ctors and dtors, we call all constructor
   and destructor by special initialization/destruction function
   recognized by collect2.

   When we are going to build this function, collect all constructors and
   destructors and turn them into normal functions.  */

static void
record_cdtor_fn (tree fndecl)
{
  struct cgraph_node *node;
  if (targetm.have_ctors_dtors
      || (!DECL_STATIC_CONSTRUCTOR (fndecl)
	  && !DECL_STATIC_DESTRUCTOR (fndecl)))
    return;

  if (DECL_STATIC_CONSTRUCTOR (fndecl))
    {
      VEC_safe_push (tree, gc, static_ctors, fndecl);
      DECL_STATIC_CONSTRUCTOR (fndecl) = 0;
    }
  if (DECL_STATIC_DESTRUCTOR (fndecl))
    {
      VEC_safe_push (tree, gc, static_dtors, fndecl);
      DECL_STATIC_DESTRUCTOR (fndecl) = 0;
    }
  node = cgraph_node (fndecl);
  node->local.disregard_inline_limits = 1;
  cgraph_mark_reachable_node (node);
}

/* Define global constructors/destructor functions for the CDTORS, of
   which they are LEN.  The CDTORS are sorted by initialization
   priority.  If CTOR_P is true, these are constructors; otherwise,
   they are destructors.  */

static void
build_cdtor (bool ctor_p, tree *cdtors, size_t len)
{
  size_t i;

  i = 0;
  while (i < len)
    {
      tree body;
      tree fn;
      priority_type priority;

      priority = 0;
      body = NULL_TREE;
      /* Find the next batch of constructors/destructors with the same
	 initialization priority.  */
      do
	{
	  priority_type p;
	  fn = cdtors[i];
	  p = ctor_p ? DECL_INIT_PRIORITY (fn) : DECL_FINI_PRIORITY (fn);
	  if (!body)
	    priority = p;
	  else if (p != priority)
	    break;
	  append_to_statement_list (build_function_call_expr (UNKNOWN_LOCATION,
							      fn, 0),
				    &body);
	  ++i;
	}
      while (i < len);
      gcc_assert (body != NULL_TREE);
      /* Generate a function to call all the function of like
	 priority.  */
      cgraph_build_static_cdtor (ctor_p ? 'I' : 'D', body, priority);
    }
}

/* Comparison function for qsort.  P1 and P2 are actually of type
   "tree *" and point to static constructors.  DECL_INIT_PRIORITY is
   used to determine the sort order.  */

static int
compare_ctor (const void *p1, const void *p2)
{
  tree f1;
  tree f2;
  int priority1;
  int priority2;

  f1 = *(const tree *)p1;
  f2 = *(const tree *)p2;
  priority1 = DECL_INIT_PRIORITY (f1);
  priority2 = DECL_INIT_PRIORITY (f2);

  if (priority1 < priority2)
    return -1;
  else if (priority1 > priority2)
    return 1;
  else
    /* Ensure a stable sort.  */
    return (const tree *)p1 - (const tree *)p2;
}

/* Comparison function for qsort.  P1 and P2 are actually of type
   "tree *" and point to static destructors.  DECL_FINI_PRIORITY is
   used to determine the sort order.  */

static int
compare_dtor (const void *p1, const void *p2)
{
  tree f1;
  tree f2;
  int priority1;
  int priority2;

  f1 = *(const tree *)p1;
  f2 = *(const tree *)p2;
  priority1 = DECL_FINI_PRIORITY (f1);
  priority2 = DECL_FINI_PRIORITY (f2);

  if (priority1 < priority2)
    return -1;
  else if (priority1 > priority2)
    return 1;
  else
    /* Ensure a stable sort.  */
    return (const tree *)p1 - (const tree *)p2;
}

/* Generate functions to call static constructors and destructors
   for targets that do not support .ctors/.dtors sections.  These
   functions have magic names which are detected by collect2.  */

static void
cgraph_build_cdtor_fns (void)
{
  if (!VEC_empty (tree, static_ctors))
    {
      gcc_assert (!targetm.have_ctors_dtors);
      qsort (VEC_address (tree, static_ctors),
	     VEC_length (tree, static_ctors),
	     sizeof (tree),
	     compare_ctor);
      build_cdtor (/*ctor_p=*/true,
		   VEC_address (tree, static_ctors),
		   VEC_length (tree, static_ctors));
      VEC_truncate (tree, static_ctors, 0);
    }

  if (!VEC_empty (tree, static_dtors))
    {
      gcc_assert (!targetm.have_ctors_dtors);
      qsort (VEC_address (tree, static_dtors),
	     VEC_length (tree, static_dtors),
	     sizeof (tree),
	     compare_dtor);
      build_cdtor (/*ctor_p=*/false,
		   VEC_address (tree, static_dtors),
		   VEC_length (tree, static_dtors));
      VEC_truncate (tree, static_dtors, 0);
    }
}
=======
/* Used for vtable lookup in thunk adjusting.  */
static GTY (()) tree vtable_entry_type;
>>>>>>> b56a5220

/* Determine if function DECL is needed.  That is, visible to something
   either outside this translation unit, something magic in the system
   configury.  */

bool
cgraph_decide_is_function_needed (struct cgraph_node *node, tree decl)
{
  /* If the user told us it is used, then it must be so.  */
  if (node->local.externally_visible)
    return true;

  /* ??? If the assembler name is set by hand, it is possible to assemble
     the name later after finalizing the function and the fact is noticed
     in assemble_name then.  This is arguably a bug.  */
  if (DECL_ASSEMBLER_NAME_SET_P (decl)
      && TREE_SYMBOL_REFERENCED (DECL_ASSEMBLER_NAME (decl)))
    return true;

  /* With -fkeep-inline-functions we are keeping all inline functions except
     for extern inline ones.  */
  if (flag_keep_inline_functions
      && DECL_DECLARED_INLINE_P (decl)
      && !DECL_EXTERNAL (decl)
      && !lookup_attribute ("always_inline", DECL_ATTRIBUTES (decl)))
     return true;

  /* If we decided it was needed before, but at the time we didn't have
     the body of the function available, then it's still needed.  We have
     to go back and re-check its dependencies now.  */
  if (node->needed)
    return true;

  /* Externally visible functions must be output.  The exception is
     COMDAT functions that must be output only when they are needed.

     When not optimizing, also output the static functions. (see
     PR24561), but don't do so for always_inline functions, functions
     declared inline and nested functions.  These were optimized out
     in the original implementation and it is unclear whether we want
     to change the behavior here.  */
  if (((TREE_PUBLIC (decl)
	|| (!optimize
	    && !node->local.disregard_inline_limits
	    && !DECL_DECLARED_INLINE_P (decl)
	    && !(DECL_CONTEXT (decl)
		 && TREE_CODE (DECL_CONTEXT (decl)) == FUNCTION_DECL)))
       && !flag_whole_program
<<<<<<< HEAD
       && !flag_lto
       && !flag_whopr)
=======
       && !flag_lto)
>>>>>>> b56a5220
      && !DECL_COMDAT (decl) && !DECL_EXTERNAL (decl))
    return true;

  return false;
}

/* Process CGRAPH_NEW_FUNCTIONS and perform actions necessary to add these
   functions into callgraph in a way so they look like ordinary reachable
   functions inserted into callgraph already at construction time.  */

bool
cgraph_process_new_functions (void)
{
  bool output = false;
  tree fndecl;
  struct cgraph_node *node;

  varpool_analyze_pending_decls ();
  /*  Note that this queue may grow as its being processed, as the new
      functions may generate new ones.  */
  while (cgraph_new_nodes)
    {
      node = cgraph_new_nodes;
      fndecl = node->decl;
      cgraph_new_nodes = cgraph_new_nodes->next_needed;
      switch (cgraph_state)
	{
	case CGRAPH_STATE_CONSTRUCTION:
	  /* At construction time we just need to finalize function and move
	     it into reachable functions list.  */

	  node->next_needed = NULL;
	  cgraph_finalize_function (fndecl, false);
	  cgraph_mark_reachable_node (node);
	  output = true;
	  break;

	case CGRAPH_STATE_IPA:
	case CGRAPH_STATE_IPA_SSA:
	  /* When IPA optimization already started, do all essential
	     transformations that has been already performed on the whole
	     cgraph but not on this function.  */

	  gimple_register_cfg_hooks ();
	  if (!node->analyzed)
	    cgraph_analyze_function (node);
	  push_cfun (DECL_STRUCT_FUNCTION (fndecl));
	  current_function_decl = fndecl;
	  compute_inline_parameters (node);
	  if ((cgraph_state == CGRAPH_STATE_IPA_SSA
	      && !gimple_in_ssa_p (DECL_STRUCT_FUNCTION (fndecl)))
	      /* When not optimizing, be sure we run early local passes anyway
		 to expand OMP.  */
	      || !optimize)
	    execute_pass_list (pass_early_local_passes.pass.sub);
	  free_dominance_info (CDI_POST_DOMINATORS);
	  free_dominance_info (CDI_DOMINATORS);
	  pop_cfun ();
	  current_function_decl = NULL;
	  break;

	case CGRAPH_STATE_EXPANSION:
	  /* Functions created during expansion shall be compiled
	     directly.  */
	  node->process = 0;
	  cgraph_expand_function (node);
	  break;

	default:
	  gcc_unreachable ();
	  break;
	}
      cgraph_call_function_insertion_hooks (node);
      varpool_analyze_pending_decls ();
    }
  return output;
}

/* As an GCC extension we allow redefinition of the function.  The
   semantics when both copies of bodies differ is not well defined.
   We replace the old body with new body so in unit at a time mode
   we always use new body, while in normal mode we may end up with
   old body inlined into some functions and new body expanded and
   inlined in others.

   ??? It may make more sense to use one body for inlining and other
   body for expanding the function but this is difficult to do.  */

static void
cgraph_reset_node (struct cgraph_node *node)
{
  /* If node->process is set, then we have already begun whole-unit analysis.
     This is *not* testing for whether we've already emitted the function.
     That case can be sort-of legitimately seen with real function redefinition
     errors.  I would argue that the front end should never present us with
     such a case, but don't enforce that for now.  */
  gcc_assert (!node->process);

  /* Reset our data structures so we can analyze the function again.  */
  memset (&node->local, 0, sizeof (node->local));
  memset (&node->global, 0, sizeof (node->global));
  memset (&node->rtl, 0, sizeof (node->rtl));
  node->analyzed = false;
  node->local.redefined_extern_inline = true;
  node->local.finalized = false;

  cgraph_node_remove_callees (node);

  /* We may need to re-queue the node for assembling in case
     we already proceeded it and ignored as not needed or got
     a re-declaration in IMA mode.  */
  if (node->reachable)
    {
      struct cgraph_node *n;

      for (n = cgraph_nodes_queue; n; n = n->next_needed)
	if (n == node)
	  break;
      if (!n)
	node->reachable = 0;
    }
}

static void
cgraph_lower_function (struct cgraph_node *node)
{
  if (node->lowered)
    return;

  if (node->nested)
    lower_nested_functions (node->decl);
  gcc_assert (!node->nested);

  tree_lowering_passes (node->decl);
  node->lowered = true;
}

/* DECL has been parsed.  Take it, queue it, compile it at the whim of the
   logic in effect.  If NESTED is true, then our caller cannot stand to have
   the garbage collector run at the moment.  We would need to either create
   a new GC context, or just not compile right now.  */

void
cgraph_finalize_function (tree decl, bool nested)
{
  struct cgraph_node *node = cgraph_node (decl);

  if (node->local.finalized)
    cgraph_reset_node (node);

  node->pid = cgraph_max_pid ++;
  notice_global_symbol (decl);
  node->local.finalized = true;
  node->lowered = DECL_STRUCT_FUNCTION (decl)->cfg != NULL;
  node->finalized_by_frontend = true;
<<<<<<< HEAD
  record_cdtor_fn (node->decl);
=======
>>>>>>> b56a5220

  if (cgraph_decide_is_function_needed (node, decl))
    cgraph_mark_needed_node (node);

  /* Since we reclaim unreachable nodes at the end of every language
     level unit, we need to be conservative about possible entry points
     there.  */
  if ((TREE_PUBLIC (decl) && !DECL_COMDAT (decl) && !DECL_EXTERNAL (decl))
      || DECL_STATIC_CONSTRUCTOR (decl)
      || DECL_STATIC_DESTRUCTOR (decl)
      /* COMDAT virtual functions may be referenced by vtable from
	 other compilatoin unit.  Still we want to devirtualize calls
	 to those so we need to analyze them.
	 FIXME: We should introduce may edges for this purpose and update
	 their handling in unreachable function removal and inliner too.  */
      || (DECL_VIRTUAL_P (decl) && (DECL_COMDAT (decl) || DECL_EXTERNAL (decl))))
    cgraph_mark_reachable_node (node);

  /* If we've not yet emitted decl, tell the debug info about it.  */
  if (!TREE_ASM_WRITTEN (decl))
    (*debug_hooks->deferred_inline_function) (decl);

  /* Possibly warn about unused parameters.  */
  if (warn_unused_parameter)
    do_warn_unused_parameter (decl);

  if (!nested)
    ggc_collect ();
}

/* C99 extern inline keywords allow changing of declaration after function
   has been finalized.  We need to re-decide if we want to mark the function as
   needed then.   */

void
cgraph_mark_if_needed (tree decl)
{
  struct cgraph_node *node = cgraph_node (decl);
  if (node->local.finalized && cgraph_decide_is_function_needed (node, decl))
    cgraph_mark_needed_node (node);
}

<<<<<<< HEAD
#ifdef ENABLE_CHECKING
=======
>>>>>>> b56a5220
/* Return TRUE if NODE2 is equivalent to NODE or its clone.  */
static bool
clone_of_p (struct cgraph_node *node, struct cgraph_node *node2)
{
  while (node != node2 && node2)
    node2 = node2->clone_of;
  return node2 != NULL;
}
<<<<<<< HEAD
#endif
=======

/* Verify edge E count and frequency.  */

static bool
verify_edge_count_and_frequency (struct cgraph_edge *e)
{
  bool error_found = false;
  if (e->count < 0)
    {
      error ("caller edge count is negative");
      error_found = true;
    }
  if (e->frequency < 0)
    {
      error ("caller edge frequency is negative");
      error_found = true;
    }
  if (e->frequency > CGRAPH_FREQ_MAX)
    {
      error ("caller edge frequency is too large");
      error_found = true;
    }
  if (gimple_has_body_p (e->caller->decl)
      && !e->caller->global.inlined_to
      && (e->frequency
	  != compute_call_stmt_bb_frequency (e->caller->decl,
					     gimple_bb (e->call_stmt))))
    {
      error ("caller edge frequency %i does not match BB freqency %i",
	     e->frequency,
	     compute_call_stmt_bb_frequency (e->caller->decl,
					     gimple_bb (e->call_stmt)));
      error_found = true;
    }
  return error_found;
}
>>>>>>> b56a5220

/* Verify cgraph nodes of given cgraph node.  */
DEBUG_FUNCTION void
verify_cgraph_node (struct cgraph_node *node)
{
  struct cgraph_edge *e;
  struct function *this_cfun = DECL_STRUCT_FUNCTION (node->decl);
  struct function *saved_cfun = cfun;
  basic_block this_block;
  gimple_stmt_iterator gsi;
  bool error_found = false;

  if (seen_error ())
    return;

  timevar_push (TV_CGRAPH_VERIFY);
  /* debug_generic_stmt needs correct cfun */
  set_cfun (this_cfun);
  for (e = node->callees; e; e = e->next_callee)
    if (e->aux)
      {
	error ("aux field set for edge %s->%s",
	       identifier_to_locale (cgraph_node_name (e->caller)),
	       identifier_to_locale (cgraph_node_name (e->callee)));
	error_found = true;
      }
  if (node->count < 0)
    {
      error ("execution count is negative");
      error_found = true;
    }
  if (node->global.inlined_to && node->local.externally_visible)
<<<<<<< HEAD
    {
      error ("Externally visible inline clone");
      error_found = true;
    }
  if (node->global.inlined_to && node->address_taken)
    {
      error ("Inline clone with address taken");
      error_found = true;
    }
  if (node->global.inlined_to && node->needed)
    {
      error ("Inline clone is needed");
      error_found = true;
    }
  for (e = node->indirect_calls; e; e = e->next_callee)
    {
      if (e->aux)
	{
	  error ("aux field set for indirect edge from %s",
		 identifier_to_locale (cgraph_node_name (e->caller)));
	  error_found = true;
	}
      if (!e->indirect_unknown_callee
	  || !e->indirect_info)
	{
	  error ("An indirect edge from %s is not marked as indirect or has "
		 "associated indirect_info, the corresponding statement is: ",
		 identifier_to_locale (cgraph_node_name (e->caller)));
	  debug_gimple_stmt (e->call_stmt);
	  error_found = true;
	}
    }
  for (e = node->callers; e; e = e->next_caller)
=======
>>>>>>> b56a5220
    {
      error ("externally visible inline clone");
      error_found = true;
    }
  if (node->global.inlined_to && node->address_taken)
    {
      error ("inline clone with address taken");
      error_found = true;
    }
  if (node->global.inlined_to && node->needed)
    {
      error ("inline clone is needed");
      error_found = true;
    }
  for (e = node->indirect_calls; e; e = e->next_callee)
    {
      if (e->aux)
	{
	  error ("aux field set for indirect edge from %s",
		 identifier_to_locale (cgraph_node_name (e->caller)));
	  error_found = true;
	}
      if (!e->indirect_unknown_callee
	  || !e->indirect_info)
	{
	  error ("An indirect edge from %s is not marked as indirect or has "
		 "associated indirect_info, the corresponding statement is: ",
		 identifier_to_locale (cgraph_node_name (e->caller)));
	  debug_gimple_stmt (e->call_stmt);
	  error_found = true;
	}
<<<<<<< HEAD
      if (gimple_has_body_p (e->caller->decl)
          && !e->caller->global.inlined_to
          && (e->frequency
	      != compute_call_stmt_bb_frequency (e->caller->decl,
						 gimple_bb (e->call_stmt))))
	{
	  error ("caller edge frequency %i does not match BB freqency %i",
	  	 e->frequency,
		 compute_call_stmt_bb_frequency (e->caller->decl,
						 gimple_bb (e->call_stmt)));
	  error_found = true;
	}
=======
    }
  for (e = node->callers; e; e = e->next_caller)
    {
      if (verify_edge_count_and_frequency (e))
	error_found = true;
>>>>>>> b56a5220
      if (!e->inline_failed)
	{
	  if (node->global.inlined_to
	      != (e->caller->global.inlined_to
		  ? e->caller->global.inlined_to : e->caller))
	    {
	      error ("inlined_to pointer is wrong");
	      error_found = true;
	    }
	  if (node->callers->next_caller)
	    {
	      error ("multiple inline callers");
	      error_found = true;
	    }
	}
      else
	if (node->global.inlined_to)
	  {
	    error ("inlined_to pointer set for noninline callers");
	    error_found = true;
	  }
    }
  for (e = node->indirect_calls; e; e = e->next_callee)
    if (verify_edge_count_and_frequency (e))
      error_found = true;
  if (!node->callers && node->global.inlined_to)
    {
      error ("inlined_to pointer is set but no predecessors found");
      error_found = true;
    }
  if (node->global.inlined_to == node)
    {
      error ("inlined_to pointer refers to itself");
      error_found = true;
    }

  if (!cgraph_node (node->decl))
    {
      error ("node not found in cgraph_hash");
      error_found = true;
    }

  if (node->clone_of)
    {
      struct cgraph_node *n;
      for (n = node->clone_of->clones; n; n = n->next_sibling_clone)
        if (n == node)
	  break;
      if (!n)
	{
	  error ("node has wrong clone_of");
	  error_found = true;
	}
    }
  if (node->clones)
    {
      struct cgraph_node *n;
      for (n = node->clones; n; n = n->next_sibling_clone)
        if (n->clone_of != node)
	  break;
      if (n)
	{
	  error ("node has wrong clone list");
	  error_found = true;
	}
    }
  if ((node->prev_sibling_clone || node->next_sibling_clone) && !node->clone_of)
    {
       error ("node is in clone list but it is not clone");
       error_found = true;
    }
  if (!node->prev_sibling_clone && node->clone_of && node->clone_of->clones != node)
    {
      error ("node has wrong prev_clone pointer");
      error_found = true;
    }
  if (node->prev_sibling_clone && node->prev_sibling_clone->next_sibling_clone != node)
    {
      error ("double linked list of clones corrupted");
      error_found = true;
    }
  if (node->same_comdat_group)
    {
      struct cgraph_node *n = node->same_comdat_group;

      if (!DECL_ONE_ONLY (node->decl))
	{
	  error ("non-DECL_ONE_ONLY node in a same_comdat_group list");
	  error_found = true;
	}
      if (n == node)
	{
	  error ("node is alone in a comdat group");
	  error_found = true;
	}
      do
	{
	  if (!n->same_comdat_group)
	    {
	      error ("same_comdat_group is not a circular list");
	      error_found = true;
	      break;
	    }
	  n = n->same_comdat_group;
	}
      while (n != node);
    }

  if (node->analyzed && gimple_has_body_p (node->decl)
      && !TREE_ASM_WRITTEN (node->decl)
      && (!DECL_EXTERNAL (node->decl) || node->global.inlined_to)
      && !flag_wpa)
    {
      if (this_cfun->cfg)
	{
	  /* The nodes we're interested in are never shared, so walk
	     the tree ignoring duplicates.  */
	  struct pointer_set_t *visited_nodes = pointer_set_create ();
	  /* Reach the trees by walking over the CFG, and note the
	     enclosing basic-blocks in the call edges.  */
	  FOR_EACH_BB_FN (this_block, this_cfun)
	    for (gsi = gsi_start_bb (this_block);
                 !gsi_end_p (gsi);
                 gsi_next (&gsi))
	      {
		gimple stmt = gsi_stmt (gsi);
		if (is_gimple_call (stmt))
		  {
		    struct cgraph_edge *e = cgraph_edge (node, stmt);
		    tree decl = gimple_call_fndecl (stmt);
		    if (e)
		      {
			if (e->aux)
			  {
			    error ("shared call_stmt:");
			    debug_gimple_stmt (stmt);
			    error_found = true;
			  }
			if (!e->indirect_unknown_callee)
			  {
<<<<<<< HEAD
=======
			    struct cgraph_node *n;

>>>>>>> b56a5220
			    if (e->callee->same_body_alias)
			      {
				error ("edge points to same body alias:");
				debug_tree (e->callee->decl);
				error_found = true;
			      }
<<<<<<< HEAD
#ifdef ENABLE_CHECKING
=======
>>>>>>> b56a5220
			    else if (!e->callee->global.inlined_to
				     && decl
				     && cgraph_get_node (decl)
				     && (e->callee->former_clone_of
					 != cgraph_get_node (decl)->decl)
				     && !clone_of_p (cgraph_node (decl),
						     e->callee))
			      {
				error ("edge points to wrong declaration:");
				debug_tree (e->callee->decl);
				fprintf (stderr," Instead of:");
				debug_tree (decl);
				error_found = true;
			      }
<<<<<<< HEAD
#endif
=======
			    else if (decl
				     && (n = cgraph_get_node_or_alias (decl))
				     && (n->same_body_alias
					 && n->thunk.thunk_p))
			      {
				error ("a call to thunk improperly represented "
				       "in the call graph:");
				debug_gimple_stmt (stmt);
			      }
>>>>>>> b56a5220
			  }
			else if (decl)
			  {
			    error ("an indirect edge with unknown callee "
				   "corresponding to a call_stmt with "
				   "a known declaration:");
			    error_found = true;
			    debug_gimple_stmt (e->call_stmt);
			  }
			e->aux = (void *)1;
		      }
		    else if (decl)
		      {
			error ("missing callgraph edge for call stmt:");
			debug_gimple_stmt (stmt);
			error_found = true;
		      }
		  }
	      }
	  pointer_set_destroy (visited_nodes);
	}
      else
	/* No CFG available?!  */
	gcc_unreachable ();

      for (e = node->callees; e; e = e->next_callee)
	{
	  if (!e->aux)
	    {
	      error ("edge %s->%s has no corresponding call_stmt",
		     identifier_to_locale (cgraph_node_name (e->caller)),
		     identifier_to_locale (cgraph_node_name (e->callee)));
	      debug_gimple_stmt (e->call_stmt);
	      error_found = true;
	    }
	  e->aux = 0;
	}
      for (e = node->indirect_calls; e; e = e->next_callee)
	{
	  if (!e->aux)
	    {
	      error ("an indirect edge from %s has no corresponding call_stmt",
		     identifier_to_locale (cgraph_node_name (e->caller)));
	      debug_gimple_stmt (e->call_stmt);
	      error_found = true;
	    }
	  e->aux = 0;
	}
    }
  if (error_found)
    {
      dump_cgraph_node (stderr, node);
      internal_error ("verify_cgraph_node failed");
    }
  set_cfun (saved_cfun);
  timevar_pop (TV_CGRAPH_VERIFY);
}

/* Verify whole cgraph structure.  */
DEBUG_FUNCTION void
verify_cgraph (void)
{
  struct cgraph_node *node;

  if (seen_error ())
    return;

  for (node = cgraph_nodes; node; node = node->next)
    verify_cgraph_node (node);
}

/* Output all asm statements we have stored up to be output.  */

static void
cgraph_output_pending_asms (void)
{
  struct cgraph_asm_node *can;

  if (seen_error ())
    return;

  for (can = cgraph_asm_nodes; can; can = can->next)
    assemble_asm (can->asm_str);
  cgraph_asm_nodes = NULL;
}

/* Analyze the function scheduled to be output.  */
static void
cgraph_analyze_function (struct cgraph_node *node)
{
  tree save = current_function_decl;
  tree decl = node->decl;

  current_function_decl = decl;
  push_cfun (DECL_STRUCT_FUNCTION (decl));

  assign_assembler_name_if_neeeded (node->decl);

  /* Make sure to gimplify bodies only once.  During analyzing a
     function we lower it, which will require gimplified nested
     functions, so we can end up here with an already gimplified
     body.  */
  if (!gimple_body (decl))
    gimplify_function_tree (decl);
  dump_function (TDI_generic, decl);

  cgraph_lower_function (node);
  node->analyzed = true;

  pop_cfun ();
  current_function_decl = save;
}

/* Look for externally_visible and used attributes and mark cgraph nodes
   accordingly.

   We cannot mark the nodes at the point the attributes are processed (in
   handle_*_attribute) because the copy of the declarations available at that
   point may not be canonical.  For example, in:

    void f();
    void f() __attribute__((used));

   the declaration we see in handle_used_attribute will be the second
   declaration -- but the front end will subsequently merge that declaration
   with the original declaration and discard the second declaration.

   Furthermore, we can't mark these nodes in cgraph_finalize_function because:

    void f() {}
    void f() __attribute__((externally_visible));

   is valid.

   So, we walk the nodes at the end of the translation unit, applying the
   attributes at that point.  */

static void
process_function_and_variable_attributes (struct cgraph_node *first,
                                          struct varpool_node *first_var)
{
  struct cgraph_node *node;
  struct varpool_node *vnode;

  for (node = cgraph_nodes; node != first; node = node->next)
    {
      tree decl = node->decl;
      if (DECL_PRESERVE_P (decl))
	cgraph_mark_needed_node (node);
<<<<<<< HEAD
      if (lookup_attribute ("externally_visible", DECL_ATTRIBUTES (decl)))
=======
      if (TARGET_DLLIMPORT_DECL_ATTRIBUTES
	  && lookup_attribute ("dllexport", DECL_ATTRIBUTES (decl))
	  && TREE_PUBLIC (node->decl))
	{
	  if (node->local.finalized)
	    cgraph_mark_needed_node (node);
	}
      else if (lookup_attribute ("externally_visible", DECL_ATTRIBUTES (decl)))
>>>>>>> b56a5220
	{
	  if (! TREE_PUBLIC (node->decl))
	    warning_at (DECL_SOURCE_LOCATION (node->decl), OPT_Wattributes,
			"%<externally_visible%>"
			" attribute have effect only on public objects");
	  else if (node->local.finalized)
	     cgraph_mark_needed_node (node);
	}
    }
  for (vnode = varpool_nodes; vnode != first_var; vnode = vnode->next)
    {
      tree decl = vnode->decl;
      if (DECL_PRESERVE_P (decl))
<<<<<<< HEAD
	{
	  vnode->force_output = true;
=======
	{
	  vnode->force_output = true;
	  if (vnode->finalized)
	    varpool_mark_needed_node (vnode);
	}
      if (TARGET_DLLIMPORT_DECL_ATTRIBUTES
	  && lookup_attribute ("dllexport", DECL_ATTRIBUTES (decl))
	  && TREE_PUBLIC (vnode->decl))
	{
>>>>>>> b56a5220
	  if (vnode->finalized)
	    varpool_mark_needed_node (vnode);
	}
      else if (lookup_attribute ("externally_visible", DECL_ATTRIBUTES (decl)))
	{
	  if (! TREE_PUBLIC (vnode->decl))
	    warning_at (DECL_SOURCE_LOCATION (vnode->decl), OPT_Wattributes,
			"%<externally_visible%>"
			" attribute have effect only on public objects");
	  else if (vnode->finalized)
	    varpool_mark_needed_node (vnode);
	}
    }
}

/* Process CGRAPH_NODES_NEEDED queue, analyze each function (and transitively
   each reachable functions) and build cgraph.
   The function can be called multiple times after inserting new nodes
   into beginning of queue.  Just the new part of queue is re-scanned then.  */

static void
cgraph_analyze_functions (void)
{
  /* Keep track of already processed nodes when called multiple times for
     intermodule optimization.  */
  static struct cgraph_node *first_analyzed;
  struct cgraph_node *first_processed = first_analyzed;
  static struct varpool_node *first_analyzed_var;
  struct cgraph_node *node, *next;

  bitmap_obstack_initialize (NULL);
  process_function_and_variable_attributes (first_processed,
					    first_analyzed_var);
  first_processed = cgraph_nodes;
  first_analyzed_var = varpool_nodes;
  varpool_analyze_pending_decls ();
  if (cgraph_dump_file)
    {
      fprintf (cgraph_dump_file, "Initial entry points:");
      for (node = cgraph_nodes; node != first_analyzed; node = node->next)
	if (node->needed)
	  fprintf (cgraph_dump_file, " %s", cgraph_node_name (node));
      fprintf (cgraph_dump_file, "\n");
    }
  cgraph_process_new_functions ();

  /* Propagate reachability flag and lower representation of all reachable
     functions.  In the future, lowering will introduce new functions and
     new entry points on the way (by template instantiation and virtual
     method table generation for instance).  */
  while (cgraph_nodes_queue)
    {
      struct cgraph_edge *edge;
      tree decl = cgraph_nodes_queue->decl;

      node = cgraph_nodes_queue;
      cgraph_nodes_queue = cgraph_nodes_queue->next_needed;
      node->next_needed = NULL;

      /* ??? It is possible to create extern inline function and later using
	 weak alias attribute to kill its body. See
	 gcc.c-torture/compile/20011119-1.c  */
      if (!DECL_STRUCT_FUNCTION (decl))
	{
	  cgraph_reset_node (node);
	  continue;
	}

      if (!node->analyzed)
	cgraph_analyze_function (node);

      for (edge = node->callees; edge; edge = edge->next_callee)
	if (!edge->callee->reachable)
	  cgraph_mark_reachable_node (edge->callee);

      if (node->same_comdat_group)
	{
	  for (next = node->same_comdat_group;
	       next != node;
	       next = next->same_comdat_group)
	    cgraph_mark_reachable_node (next);
	}

      /* If decl is a clone of an abstract function, mark that abstract
	 function so that we don't release its body. The DECL_INITIAL() of that
         abstract function declaration will be later needed to output debug info.  */
      if (DECL_ABSTRACT_ORIGIN (decl))
	{
	  struct cgraph_node *origin_node = cgraph_node (DECL_ABSTRACT_ORIGIN (decl));
	  origin_node->abstract_and_needed = true;
	}

      /* We finalize local static variables during constructing callgraph
         edges.  Process their attributes too.  */
      process_function_and_variable_attributes (first_processed,
						first_analyzed_var);
      first_processed = cgraph_nodes;
      first_analyzed_var = varpool_nodes;
      varpool_analyze_pending_decls ();
      cgraph_process_new_functions ();
    }

  /* Collect entry points to the unit.  */
  if (cgraph_dump_file)
    {
      fprintf (cgraph_dump_file, "Unit entry points:");
      for (node = cgraph_nodes; node != first_analyzed; node = node->next)
	if (node->needed)
	  fprintf (cgraph_dump_file, " %s", cgraph_node_name (node));
      fprintf (cgraph_dump_file, "\n\nInitial ");
      dump_cgraph (cgraph_dump_file);
      dump_varpool (cgraph_dump_file);
    }

  if (cgraph_dump_file)
    fprintf (cgraph_dump_file, "\nReclaiming functions:");

  for (node = cgraph_nodes; node != first_analyzed; node = next)
    {
      tree decl = node->decl;
      next = node->next;

      if (node->local.finalized && !gimple_has_body_p (decl))
	cgraph_reset_node (node);

      if (!node->reachable && gimple_has_body_p (decl))
	{
	  if (cgraph_dump_file)
	    fprintf (cgraph_dump_file, " %s", cgraph_node_name (node));
	  cgraph_remove_node (node);
	  continue;
	}
      else
	node->next_needed = NULL;
      gcc_assert (!node->local.finalized || gimple_has_body_p (decl));
      gcc_assert (node->analyzed == node->local.finalized);
    }
  if (cgraph_dump_file)
    {
      fprintf (cgraph_dump_file, "\n\nReclaimed ");
      dump_cgraph (cgraph_dump_file);
      dump_varpool (cgraph_dump_file);
    }
  bitmap_obstack_release (NULL);
  first_analyzed = cgraph_nodes;
  ggc_collect ();
}


/* Analyze the whole compilation unit once it is parsed completely.  */

void
cgraph_finalize_compilation_unit (void)
{
  timevar_push (TV_CGRAPH);
<<<<<<< HEAD

  /* Do not skip analyzing the functions if there were errors, we
     miss diagnostics for following functions otherwise.  */

  /* Emit size functions we didn't inline.  */
  finalize_size_functions ();

  /* Call functions declared with the "constructor" or "destructor"
     attribute.  */
  cgraph_build_cdtor_fns ();
=======

  /* Do not skip analyzing the functions if there were errors, we
     miss diagnostics for following functions otherwise.  */

  /* Emit size functions we didn't inline.  */
  finalize_size_functions ();
>>>>>>> b56a5220

  /* Mark alias targets necessary and emit diagnostics.  */
  finish_aliases_1 ();

  if (!quiet_flag)
    {
      fprintf (stderr, "\nAnalyzing compilation unit\n");
      fflush (stderr);
    }

  /* Gimplify and lower all functions, compute reachability and
     remove unreachable nodes.  */
  cgraph_analyze_functions ();

  /* Mark alias targets necessary and emit diagnostics.  */
  finish_aliases_1 ();

  /* Gimplify and lower thunks.  */
  cgraph_analyze_functions ();

  /* Finally drive the pass manager.  */
  cgraph_optimize ();

  timevar_pop (TV_CGRAPH);
}


/* Figure out what functions we want to assemble.  */

static void
cgraph_mark_functions_to_output (void)
{
  struct cgraph_node *node;
#ifdef ENABLE_CHECKING
  bool check_same_comdat_groups = false;

  for (node = cgraph_nodes; node; node = node->next)
    gcc_assert (!node->process);
#endif

  for (node = cgraph_nodes; node; node = node->next)
    {
      tree decl = node->decl;
      struct cgraph_edge *e;

      gcc_assert (!node->process || node->same_comdat_group);
      if (node->process)
	continue;

      for (e = node->callers; e; e = e->next_caller)
	if (e->inline_failed)
	  break;

      /* We need to output all local functions that are used and not
	 always inlined, as well as those that are reachable from
	 outside the current compilation unit.  */
      if (node->analyzed
	  && !node->global.inlined_to
<<<<<<< HEAD
	  && (node->needed || node->reachable_from_other_partition
	      || node->address_taken
=======
	  && (!cgraph_only_called_directly_p (node)
>>>>>>> b56a5220
	      || (e && node->reachable))
	  && !TREE_ASM_WRITTEN (decl)
	  && !DECL_EXTERNAL (decl))
	{
	  node->process = 1;
	  if (node->same_comdat_group)
	    {
	      struct cgraph_node *next;
	      for (next = node->same_comdat_group;
		   next != node;
		   next = next->same_comdat_group)
		next->process = 1;
	    }
	}
      else if (node->same_comdat_group)
	{
#ifdef ENABLE_CHECKING
	  check_same_comdat_groups = true;
#endif
	}
      else
	{
	  /* We should've reclaimed all functions that are not needed.  */
#ifdef ENABLE_CHECKING
	  if (!node->global.inlined_to
	      && gimple_has_body_p (decl)
	      /* FIXME: in ltrans unit when offline copy is outside partition but inline copies
		 are inside partition, we can end up not removing the body since we no longer
		 have analyzed node pointing to it.  */
	      && !node->in_other_partition
	      && !DECL_EXTERNAL (decl))
	    {
	      dump_cgraph_node (stderr, node);
	      internal_error ("failed to reclaim unneeded function");
	    }
#endif
	  gcc_assert (node->global.inlined_to
		      || !gimple_has_body_p (decl)
		      || node->in_other_partition
		      || DECL_EXTERNAL (decl));

	}

    }
#ifdef ENABLE_CHECKING
  if (check_same_comdat_groups)
    for (node = cgraph_nodes; node; node = node->next)
      if (node->same_comdat_group && !node->process)
	{
	  tree decl = node->decl;
	  if (!node->global.inlined_to
	      && gimple_has_body_p (decl)
	      /* FIXME: in ltrans unit when offline copy is outside partition but inline copies
		 are inside partition, we can end up not removing the body since we no longer
		 have analyzed node pointing to it.  */
	      && !node->in_other_partition
	      && !DECL_EXTERNAL (decl))
	    {
	      dump_cgraph_node (stderr, node);
	      internal_error ("failed to reclaim unneeded function");
	    }
	}
#endif
}

/* DECL is FUNCTION_DECL.  Initialize datastructures so DECL is a function
   in lowered gimple form.
   
   Set current_function_decl and cfun to newly constructed empty function body.
   return basic block in the function body.  */

static basic_block
init_lowered_empty_function (tree decl)
{
  basic_block bb;

  current_function_decl = decl;
  allocate_struct_function (decl, false);
  gimple_register_cfg_hooks ();
  init_empty_tree_cfg ();
  init_tree_ssa (cfun);
  init_ssa_operands ();
  cfun->gimple_df->in_ssa_p = true;
  DECL_INITIAL (decl) = make_node (BLOCK);

  DECL_SAVED_TREE (decl) = error_mark_node;
  cfun->curr_properties |=
    (PROP_gimple_lcf | PROP_gimple_leh | PROP_cfg | PROP_referenced_vars |
     PROP_ssa);

  /* Create BB for body of the function and connect it properly.  */
  bb = create_basic_block (NULL, (void *) 0, ENTRY_BLOCK_PTR);
  make_edge (ENTRY_BLOCK_PTR, bb, 0);
  make_edge (bb, EXIT_BLOCK_PTR, 0);

  return bb;
}

/* Adjust PTR by the constant FIXED_OFFSET, and by the vtable
   offset indicated by VIRTUAL_OFFSET, if that is
   non-null. THIS_ADJUSTING is nonzero for a this adjusting thunk and
   zero for a result adjusting thunk.  */

static tree
thunk_adjust (gimple_stmt_iterator * bsi,
	      tree ptr, bool this_adjusting,
	      HOST_WIDE_INT fixed_offset, tree virtual_offset)
{
  gimple stmt;
  tree ret;

  if (this_adjusting
      && fixed_offset != 0)
    {
      stmt = gimple_build_assign (ptr,
				  fold_build2_loc (input_location,
						   POINTER_PLUS_EXPR,
						   TREE_TYPE (ptr), ptr,
						   size_int (fixed_offset)));
      gsi_insert_after (bsi, stmt, GSI_NEW_STMT);
    }

  /* If there's a virtual offset, look up that value in the vtable and
     adjust the pointer again.  */
  if (virtual_offset)
    {
      tree vtabletmp;
      tree vtabletmp2;
      tree vtabletmp3;
      tree offsettmp;

      if (!vtable_entry_type)
	{
	  tree vfunc_type = make_node (FUNCTION_TYPE);
	  TREE_TYPE (vfunc_type) = integer_type_node;
	  TYPE_ARG_TYPES (vfunc_type) = NULL_TREE;
	  layout_type (vfunc_type);

	  vtable_entry_type = build_pointer_type (vfunc_type);
	}

      vtabletmp =
	create_tmp_var (build_pointer_type
			(build_pointer_type (vtable_entry_type)), "vptr");

      /* The vptr is always at offset zero in the object.  */
      stmt = gimple_build_assign (vtabletmp,
				  build1 (NOP_EXPR, TREE_TYPE (vtabletmp),
					  ptr));
      gsi_insert_after (bsi, stmt, GSI_NEW_STMT);
      mark_symbols_for_renaming (stmt);
      find_referenced_vars_in (stmt);

      /* Form the vtable address.  */
      vtabletmp2 = create_tmp_var (TREE_TYPE (TREE_TYPE (vtabletmp)),
				   "vtableaddr");
      stmt = gimple_build_assign (vtabletmp2,
<<<<<<< HEAD
				  build1 (INDIRECT_REF,
					  TREE_TYPE (vtabletmp2), vtabletmp));
=======
				  build_simple_mem_ref (vtabletmp));
>>>>>>> b56a5220
      gsi_insert_after (bsi, stmt, GSI_NEW_STMT);
      mark_symbols_for_renaming (stmt);
      find_referenced_vars_in (stmt);

      /* Find the entry with the vcall offset.  */
      stmt = gimple_build_assign (vtabletmp2,
				  fold_build2_loc (input_location,
						   POINTER_PLUS_EXPR,
						   TREE_TYPE (vtabletmp2),
						   vtabletmp2,
						   fold_convert (sizetype,
								 virtual_offset)));
      gsi_insert_after (bsi, stmt, GSI_NEW_STMT);

      /* Get the offset itself.  */
      vtabletmp3 = create_tmp_var (TREE_TYPE (TREE_TYPE (vtabletmp2)),
				   "vcalloffset");
      stmt = gimple_build_assign (vtabletmp3,
<<<<<<< HEAD
				  build1 (INDIRECT_REF,
					  TREE_TYPE (vtabletmp3),
					  vtabletmp2));
=======
				  build_simple_mem_ref (vtabletmp2));
>>>>>>> b56a5220
      gsi_insert_after (bsi, stmt, GSI_NEW_STMT);
      mark_symbols_for_renaming (stmt);
      find_referenced_vars_in (stmt);

      /* Cast to sizetype.  */
      offsettmp = create_tmp_var (sizetype, "offset");
      stmt = gimple_build_assign (offsettmp, fold_convert (sizetype, vtabletmp3));
      gsi_insert_after (bsi, stmt, GSI_NEW_STMT);
      mark_symbols_for_renaming (stmt);
      find_referenced_vars_in (stmt);

      /* Adjust the `this' pointer.  */
      ptr = fold_build2_loc (input_location,
			     POINTER_PLUS_EXPR, TREE_TYPE (ptr), ptr,
			     offsettmp);
    }

  if (!this_adjusting
      && fixed_offset != 0)
    /* Adjust the pointer by the constant.  */
    {
      tree ptrtmp;

      if (TREE_CODE (ptr) == VAR_DECL)
        ptrtmp = ptr;
      else
        {
          ptrtmp = create_tmp_var (TREE_TYPE (ptr), "ptr");
          stmt = gimple_build_assign (ptrtmp, ptr);
	  gsi_insert_after (bsi, stmt, GSI_NEW_STMT);
	  mark_symbols_for_renaming (stmt);
	  find_referenced_vars_in (stmt);
	}
      ptr = fold_build2_loc (input_location,
			     POINTER_PLUS_EXPR, TREE_TYPE (ptrtmp), ptrtmp,
			     size_int (fixed_offset));
    }

  /* Emit the statement and gimplify the adjustment expression.  */
  ret = create_tmp_var (TREE_TYPE (ptr), "adjusted_this");
  stmt = gimple_build_assign (ret, ptr);
  mark_symbols_for_renaming (stmt);
  find_referenced_vars_in (stmt);
  gsi_insert_after (bsi, stmt, GSI_NEW_STMT);

  return ret;
}

/* Produce assembler for thunk NODE.  */

static void
assemble_thunk (struct cgraph_node *node)
{
  bool this_adjusting = node->thunk.this_adjusting;
  HOST_WIDE_INT fixed_offset = node->thunk.fixed_offset;
  HOST_WIDE_INT virtual_value = node->thunk.virtual_value;
  tree virtual_offset = NULL;
  tree alias = node->thunk.alias;
  tree thunk_fndecl = node->decl;
  tree a = DECL_ARGUMENTS (thunk_fndecl);

  current_function_decl = thunk_fndecl;

<<<<<<< HEAD
=======
  /* Ensure thunks are emitted in their correct sections.  */
  resolve_unique_section (thunk_fndecl, 0, flag_function_sections);

>>>>>>> b56a5220
  if (this_adjusting
      && targetm.asm_out.can_output_mi_thunk (thunk_fndecl, fixed_offset,
					      virtual_value, alias))
    {
      const char *fnname;
      tree fn_block;
      
      DECL_RESULT (thunk_fndecl)
	= build_decl (DECL_SOURCE_LOCATION (thunk_fndecl),
		      RESULT_DECL, 0, integer_type_node);
      fnname = IDENTIFIER_POINTER (DECL_ASSEMBLER_NAME (thunk_fndecl));

      /* The back end expects DECL_INITIAL to contain a BLOCK, so we
	 create one.  */
      fn_block = make_node (BLOCK);
      BLOCK_VARS (fn_block) = a;
      DECL_INITIAL (thunk_fndecl) = fn_block;
      init_function_start (thunk_fndecl);
      cfun->is_thunk = 1;
      assemble_start_function (thunk_fndecl, fnname);

      targetm.asm_out.output_mi_thunk (asm_out_file, thunk_fndecl,
				       fixed_offset, virtual_value, alias);

      assemble_end_function (thunk_fndecl, fnname);
      init_insn_lengths ();
      free_after_compilation (cfun);
      set_cfun (NULL);
      TREE_ASM_WRITTEN (thunk_fndecl) = 1;
    }
  else
    {
      tree restype;
      basic_block bb, then_bb, else_bb, return_bb;
      gimple_stmt_iterator bsi;
      int nargs = 0;
      tree arg;
      int i;
      tree resdecl;
      tree restmp = NULL;
      VEC(tree, heap) *vargs;

      gimple call;
      gimple ret;

      DECL_IGNORED_P (thunk_fndecl) = 1;
      bitmap_obstack_initialize (NULL);

      if (node->thunk.virtual_offset_p)
        virtual_offset = size_int (virtual_value);

      /* Build the return declaration for the function.  */
      restype = TREE_TYPE (TREE_TYPE (thunk_fndecl));
      if (DECL_RESULT (thunk_fndecl) == NULL_TREE)
	{
	  resdecl = build_decl (input_location, RESULT_DECL, 0, restype);
	  DECL_ARTIFICIAL (resdecl) = 1;
	  DECL_IGNORED_P (resdecl) = 1;
	  DECL_RESULT (thunk_fndecl) = resdecl;
	}
      else
	resdecl = DECL_RESULT (thunk_fndecl);

      bb = then_bb = else_bb = return_bb = init_lowered_empty_function (thunk_fndecl);

      bsi = gsi_start_bb (bb);

      /* Build call to the function being thunked.  */
      if (!VOID_TYPE_P (restype))
	{
	  if (!is_gimple_reg_type (restype))
	    {
	      restmp = resdecl;
<<<<<<< HEAD
	      cfun->local_decls = tree_cons (NULL_TREE, restmp, cfun->local_decls);
=======
	      add_local_decl (cfun, restmp);
>>>>>>> b56a5220
	      BLOCK_VARS (DECL_INITIAL (current_function_decl)) = restmp;
	    }
	  else
            restmp = create_tmp_var_raw (restype, "retval");
	}

<<<<<<< HEAD
      for (arg = a; arg; arg = TREE_CHAIN (arg))
=======
      for (arg = a; arg; arg = DECL_CHAIN (arg))
>>>>>>> b56a5220
        nargs++;
      vargs = VEC_alloc (tree, heap, nargs);
      if (this_adjusting)
        VEC_quick_push (tree, vargs,
			thunk_adjust (&bsi,
				      a, 1, fixed_offset,
				      virtual_offset));
      else
        VEC_quick_push (tree, vargs, a);
<<<<<<< HEAD
      for (i = 1, arg = TREE_CHAIN (a); i < nargs; i++, arg = TREE_CHAIN (arg))
=======
      for (i = 1, arg = DECL_CHAIN (a); i < nargs; i++, arg = DECL_CHAIN (arg))
>>>>>>> b56a5220
        VEC_quick_push (tree, vargs, arg);
      call = gimple_build_call_vec (build_fold_addr_expr_loc (0, alias), vargs);
      VEC_free (tree, heap, vargs);
      gimple_call_set_cannot_inline (call, true);
      gimple_call_set_from_thunk (call, true);
      if (restmp)
        gimple_call_set_lhs (call, restmp);
      gsi_insert_after (&bsi, call, GSI_NEW_STMT);
      mark_symbols_for_renaming (call);
      find_referenced_vars_in (call);
      update_stmt (call);

      if (restmp && !this_adjusting)
        {
	  tree true_label = NULL_TREE;

	  if (TREE_CODE (TREE_TYPE (restmp)) == POINTER_TYPE)
	    {
	      gimple stmt;
	      /* If the return type is a pointer, we need to
		 protect against NULL.  We know there will be an
		 adjustment, because that's why we're emitting a
		 thunk.  */
	      then_bb = create_basic_block (NULL, (void *) 0, bb);
	      return_bb = create_basic_block (NULL, (void *) 0, then_bb);
	      else_bb = create_basic_block (NULL, (void *) 0, else_bb);
	      remove_edge (single_succ_edge (bb));
	      true_label = gimple_block_label (then_bb);
	      stmt = gimple_build_cond (NE_EXPR, restmp,
<<<<<<< HEAD
	      				fold_convert (TREE_TYPE (restmp),
						      integer_zero_node),
=======
	      				build_zero_cst (TREE_TYPE (restmp)),
>>>>>>> b56a5220
	      			        NULL_TREE, NULL_TREE);
	      gsi_insert_after (&bsi, stmt, GSI_NEW_STMT);
	      make_edge (bb, then_bb, EDGE_TRUE_VALUE);
	      make_edge (bb, else_bb, EDGE_FALSE_VALUE);
	      make_edge (return_bb, EXIT_BLOCK_PTR, 0);
	      make_edge (then_bb, return_bb, EDGE_FALLTHRU);
	      make_edge (else_bb, return_bb, EDGE_FALLTHRU);
	      bsi = gsi_last_bb (then_bb);
	    }

	  restmp = thunk_adjust (&bsi, restmp, /*this_adjusting=*/0,
			         fixed_offset, virtual_offset);
	  if (true_label)
	    {
	      gimple stmt;
	      bsi = gsi_last_bb (else_bb);
<<<<<<< HEAD
	      stmt = gimple_build_assign (restmp, fold_convert (TREE_TYPE (restmp),
								integer_zero_node));
=======
	      stmt = gimple_build_assign (restmp,
					  build_zero_cst (TREE_TYPE (restmp)));
>>>>>>> b56a5220
	      gsi_insert_after (&bsi, stmt, GSI_NEW_STMT);
	      bsi = gsi_last_bb (return_bb);
	    }
	}
      else
        gimple_call_set_tail (call, true);

      /* Build return value.  */
      ret = gimple_build_return (restmp);
      gsi_insert_after (&bsi, ret, GSI_NEW_STMT);

      delete_unreachable_blocks ();
      update_ssa (TODO_update_ssa);

      cgraph_remove_same_body_alias (node);
      /* Since we want to emit the thunk, we explicitly mark its name as
	 referenced.  */
      cgraph_add_new_function (thunk_fndecl, true);
      bitmap_obstack_release (NULL);
    }
  current_function_decl = NULL;
}

/* Expand function specified by NODE.  */

static void
cgraph_expand_function (struct cgraph_node *node)
{
  tree decl = node->decl;

  /* We ought to not compile any inline clones.  */
  gcc_assert (!node->global.inlined_to);

  announce_function (decl);
  node->process = 0;
  if (node->same_body)
    {
      struct cgraph_node *alias, *next;
      bool saved_alias = node->alias;
      for (alias = node->same_body;
      	   alias && alias->next; alias = alias->next)
        ;
      /* Walk aliases in the order they were created; it is possible that
         thunks reffers to the aliases made earlier.  */
      for (; alias; alias = next)
        {
	  next = alias->previous;
	  if (!alias->thunk.thunk_p)
	    assemble_alias (alias->decl,
			    DECL_ASSEMBLER_NAME (alias->thunk.alias));
	  else
	    assemble_thunk (alias);
	}
      node->alias = saved_alias;
      cgraph_process_new_functions ();
    }

  gcc_assert (node->lowered);

  /* Generate RTL for the body of DECL.  */
  tree_rest_of_compilation (decl);

  /* Make sure that BE didn't give up on compiling.  */
  gcc_assert (TREE_ASM_WRITTEN (decl));
  current_function_decl = NULL;
  if (node->same_body)
    {
      struct cgraph_node *alias, *next;
      bool saved_alias = node->alias;
      for (alias = node->same_body;
      	   alias && alias->next; alias = alias->next)
        ;
      /* Walk aliases in the order they were created; it is possible that
         thunks reffers to the aliases made earlier.  */
      for (; alias; alias = next)
        {
	  next = alias->previous;
	  if (!alias->thunk.thunk_p)
	    assemble_alias (alias->decl,
			    DECL_ASSEMBLER_NAME (alias->thunk.alias));
	  else
	    assemble_thunk (alias);
	}
      node->alias = saved_alias;
    }
  gcc_assert (!cgraph_preserve_function_body_p (decl));
  cgraph_release_function_body (node);
  /* Eliminate all call edges.  This is important so the GIMPLE_CALL no longer
     points to the dead function body.  */
  cgraph_node_remove_callees (node);

  cgraph_function_flags_ready = true;
}

/* Return true when CALLER_DECL should be inlined into CALLEE_DECL.  */

bool
cgraph_inline_p (struct cgraph_edge *e, cgraph_inline_failed_t *reason)
{
  *reason = e->inline_failed;
  return !e->inline_failed;
}



/* Expand all functions that must be output.

   Attempt to topologically sort the nodes so function is output when
   all called functions are already assembled to allow data to be
   propagated across the callgraph.  Use a stack to get smaller distance
   between a function and its callees (later we may choose to use a more
   sophisticated algorithm for function reordering; we will likely want
   to use subsections to make the output functions appear in top-down
   order).  */

static void
cgraph_expand_all_functions (void)
{
  struct cgraph_node *node;
  struct cgraph_node **order = XCNEWVEC (struct cgraph_node *, cgraph_n_nodes);
  int order_pos, new_order_pos = 0;
  int i;

  order_pos = cgraph_postorder (order);
  gcc_assert (order_pos == cgraph_n_nodes);

  /* Garbage collector may remove inline clones we eliminate during
     optimization.  So we must be sure to not reference them.  */
  for (i = 0; i < order_pos; i++)
    if (order[i]->process)
      order[new_order_pos++] = order[i];

  for (i = new_order_pos - 1; i >= 0; i--)
    {
      node = order[i];
      if (node->process)
	{
	  gcc_assert (node->reachable);
	  node->process = 0;
	  cgraph_expand_function (node);
	}
    }
  cgraph_process_new_functions ();

  free (order);

}

/* This is used to sort the node types by the cgraph order number.  */

enum cgraph_order_sort_kind
{
  ORDER_UNDEFINED = 0,
  ORDER_FUNCTION,
  ORDER_VAR,
  ORDER_ASM
};

struct cgraph_order_sort
{
  enum cgraph_order_sort_kind kind;
  union
  {
    struct cgraph_node *f;
    struct varpool_node *v;
    struct cgraph_asm_node *a;
  } u;
};

/* Output all functions, variables, and asm statements in the order
   according to their order fields, which is the order in which they
   appeared in the file.  This implements -fno-toplevel-reorder.  In
   this mode we may output functions and variables which don't really
   need to be output.  */

static void
cgraph_output_in_order (void)
{
  int max;
  struct cgraph_order_sort *nodes;
  int i;
  struct cgraph_node *pf;
  struct varpool_node *pv;
  struct cgraph_asm_node *pa;

  max = cgraph_order;
  nodes = XCNEWVEC (struct cgraph_order_sort, max);

  varpool_analyze_pending_decls ();

  for (pf = cgraph_nodes; pf; pf = pf->next)
    {
      if (pf->process)
	{
	  i = pf->order;
	  gcc_assert (nodes[i].kind == ORDER_UNDEFINED);
	  nodes[i].kind = ORDER_FUNCTION;
	  nodes[i].u.f = pf;
	}
    }

  for (pv = varpool_nodes_queue; pv; pv = pv->next_needed)
    {
      i = pv->order;
      gcc_assert (nodes[i].kind == ORDER_UNDEFINED);
      nodes[i].kind = ORDER_VAR;
      nodes[i].u.v = pv;
    }

  for (pa = cgraph_asm_nodes; pa; pa = pa->next)
    {
      i = pa->order;
      gcc_assert (nodes[i].kind == ORDER_UNDEFINED);
      nodes[i].kind = ORDER_ASM;
      nodes[i].u.a = pa;
    }

  /* In toplevel reorder mode we output all statics; mark them as needed.  */
  for (i = 0; i < max; ++i)
    {
      if (nodes[i].kind == ORDER_VAR)
        {
	  varpool_mark_needed_node (nodes[i].u.v);
	}
    }
  varpool_empty_needed_queue ();

  for (i = 0; i < max; ++i)
    {
      switch (nodes[i].kind)
	{
	case ORDER_FUNCTION:
	  nodes[i].u.f->process = 0;
	  cgraph_expand_function (nodes[i].u.f);
	  break;

	case ORDER_VAR:
	  varpool_assemble_decl (nodes[i].u.v);
	  break;

	case ORDER_ASM:
	  assemble_asm (nodes[i].u.a->asm_str);
	  break;

	case ORDER_UNDEFINED:
	  break;

	default:
	  gcc_unreachable ();
	}
    }

  cgraph_asm_nodes = NULL;
  free (nodes);
}

/* Return true when function body of DECL still needs to be kept around
   for later re-use.  */
bool
cgraph_preserve_function_body_p (tree decl)
{
  struct cgraph_node *node;

  gcc_assert (cgraph_global_info_ready);
  /* Look if there is any clone around.  */
  node = cgraph_node (decl);
  if (node->clones)
    return true;
  return false;
}

static void
ipa_passes (void)
{
  set_cfun (NULL);
  current_function_decl = NULL;
  gimple_register_cfg_hooks ();
  bitmap_obstack_initialize (NULL);

  invoke_plugin_callbacks (PLUGIN_ALL_IPA_PASSES_START, NULL);

  if (!in_lto_p)
<<<<<<< HEAD
    execute_ipa_pass_list (all_small_ipa_passes);
=======
    {
      execute_ipa_pass_list (all_small_ipa_passes);
      if (seen_error ())
	return;
    }
>>>>>>> b56a5220

  /* If pass_all_early_optimizations was not scheduled, the state of
     the cgraph will not be properly updated.  Update it now.  */
  if (cgraph_state < CGRAPH_STATE_IPA_SSA)
    cgraph_state = CGRAPH_STATE_IPA_SSA;

  if (!in_lto_p)
    {
      /* Generate coverage variables and constructors.  */
      coverage_finish ();

      /* Process new functions added.  */
      set_cfun (NULL);
      current_function_decl = NULL;
      cgraph_process_new_functions ();

      execute_ipa_summary_passes
	((struct ipa_opt_pass_d *) all_regular_ipa_passes);
    }

  /* Some targets need to handle LTO assembler output specially.  */
  if (flag_generate_lto)
    targetm.asm_out.lto_start ();

  execute_ipa_summary_passes ((struct ipa_opt_pass_d *) all_lto_gen_passes);

  if (!in_lto_p)
    ipa_write_summaries ();

  if (flag_generate_lto)
    targetm.asm_out.lto_end ();

  if (!flag_ltrans)
    execute_ipa_pass_list (all_regular_ipa_passes);
  invoke_plugin_callbacks (PLUGIN_ALL_IPA_PASSES_END, NULL);

  bitmap_obstack_release (NULL);
}


/* Perform simple optimizations based on callgraph.  */

void
cgraph_optimize (void)
{
  if (seen_error ())
    return;

#ifdef ENABLE_CHECKING
  verify_cgraph ();
#endif

  /* Frontend may output common variables after the unit has been finalized.
     It is safe to deal with them here as they are always zero initialized.  */
  varpool_analyze_pending_decls ();

  timevar_push (TV_CGRAPHOPT);
  if (pre_ipa_mem_report)
    {
      fprintf (stderr, "Memory consumption before IPA\n");
      dump_memory_report (false);
    }
  if (!quiet_flag)
    fprintf (stderr, "Performing interprocedural optimizations\n");
  cgraph_state = CGRAPH_STATE_IPA;

  /* Don't run the IPA passes if there was any error or sorry messages.  */
  if (!seen_error ())
    ipa_passes ();

  /* Do nothing else if any IPA pass found errors.  */
  if (seen_error ())
    {
      timevar_pop (TV_CGRAPHOPT);
      return;
    }

  /* This pass remove bodies of extern inline functions we never inlined.
     Do this later so other IPA passes see what is really going on.  */
  cgraph_remove_unreachable_nodes (false, dump_file);
  cgraph_global_info_ready = true;
  if (cgraph_dump_file)
    {
      fprintf (cgraph_dump_file, "Optimized ");
      dump_cgraph (cgraph_dump_file);
      dump_varpool (cgraph_dump_file);
    }
  if (post_ipa_mem_report)
    {
      fprintf (stderr, "Memory consumption after IPA\n");
      dump_memory_report (false);
    }
  timevar_pop (TV_CGRAPHOPT);

  /* Output everything.  */
  (*debug_hooks->assembly_start) ();
  if (!quiet_flag)
    fprintf (stderr, "Assembling functions:\n");
#ifdef ENABLE_CHECKING
  verify_cgraph ();
#endif

  cgraph_materialize_all_clones ();
  cgraph_mark_functions_to_output ();

  cgraph_state = CGRAPH_STATE_EXPANSION;
  if (!flag_toplevel_reorder)
    cgraph_output_in_order ();
  else
    {
      cgraph_output_pending_asms ();

      cgraph_expand_all_functions ();
      varpool_remove_unreferenced_decls ();

      varpool_assemble_pending_decls ();
    }
  cgraph_process_new_functions ();
  cgraph_state = CGRAPH_STATE_FINISHED;

  if (cgraph_dump_file)
    {
      fprintf (cgraph_dump_file, "\nFinal ");
      dump_cgraph (cgraph_dump_file);
      dump_varpool (cgraph_dump_file);
    }
#ifdef ENABLE_CHECKING
  verify_cgraph ();
  /* Double check that all inline clones are gone and that all
     function bodies have been released from memory.  */
  if (!seen_error ())
    {
      struct cgraph_node *node;
      bool error_found = false;

      for (node = cgraph_nodes; node; node = node->next)
	if (node->analyzed
	    && (node->global.inlined_to
		|| gimple_has_body_p (node->decl)))
	  {
	    error_found = true;
	    dump_cgraph_node (stderr, node);
	  }
      if (error_found)
	internal_error ("nodes with unreleased memory found");
    }
#endif
}
<<<<<<< HEAD


/* Generate and emit a static constructor or destructor.  WHICH must
   be one of 'I' (for a constructor) or 'D' (for a destructor).  BODY
   is a STATEMENT_LIST containing GENERIC statements.  PRIORITY is the
   initialization priority for this constructor or destructor.  */

void
cgraph_build_static_cdtor (char which, tree body, int priority)
{
  static int counter = 0;
  char which_buf[16];
  tree decl, name, resdecl;

  /* The priority is encoded in the constructor or destructor name.
     collect2 will sort the names and arrange that they are called at
     program startup.  */
  sprintf (which_buf, "%c_%.5d_%d", which, priority, counter++);
  name = get_file_function_name (which_buf);

  decl = build_decl (input_location, FUNCTION_DECL, name,
		     build_function_type (void_type_node, void_list_node));
  current_function_decl = decl;

  resdecl = build_decl (input_location,
			RESULT_DECL, NULL_TREE, void_type_node);
  DECL_ARTIFICIAL (resdecl) = 1;
  DECL_RESULT (decl) = resdecl;
  DECL_CONTEXT (resdecl) = decl;

  allocate_struct_function (decl, false);

  TREE_STATIC (decl) = 1;
  TREE_USED (decl) = 1;
  DECL_ARTIFICIAL (decl) = 1;
  DECL_NO_INSTRUMENT_FUNCTION_ENTRY_EXIT (decl) = 1;
  DECL_SAVED_TREE (decl) = body;
  if (!targetm.have_ctors_dtors)
    {
      TREE_PUBLIC (decl) = 1;
      DECL_PRESERVE_P (decl) = 1;
    }
  DECL_UNINLINABLE (decl) = 1;

  DECL_INITIAL (decl) = make_node (BLOCK);
  TREE_USED (DECL_INITIAL (decl)) = 1;

  DECL_SOURCE_LOCATION (decl) = input_location;
  cfun->function_end_locus = input_location;

  switch (which)
    {
    case 'I':
      DECL_STATIC_CONSTRUCTOR (decl) = 1;
      decl_init_priority_insert (decl, priority);
      break;
    case 'D':
      DECL_STATIC_DESTRUCTOR (decl) = 1;
      decl_fini_priority_insert (decl, priority);
      break;
    default:
      gcc_unreachable ();
    }

  gimplify_function_tree (decl);

  cgraph_add_new_function (decl, false);
  cgraph_mark_needed_node (cgraph_node (decl));
  set_cfun (NULL);
}
=======
>>>>>>> b56a5220

void
init_cgraph (void)
{
  if (!cgraph_dump_file)
    cgraph_dump_file = dump_begin (TDI_cgraph, NULL);
}

/* The edges representing the callers of the NEW_VERSION node were
   fixed by cgraph_function_versioning (), now the call_expr in their
   respective tree code should be updated to call the NEW_VERSION.  */

static void
update_call_expr (struct cgraph_node *new_version)
{
  struct cgraph_edge *e;

  gcc_assert (new_version);

  /* Update the call expr on the edges to call the new version.  */
  for (e = new_version->callers; e; e = e->next_caller)
    {
      struct function *inner_function = DECL_STRUCT_FUNCTION (e->caller->decl);
      gimple_call_set_fndecl (e->call_stmt, new_version->decl);
      maybe_clean_eh_stmt_fn (inner_function, e->call_stmt);
    }
}


/* Create a new cgraph node which is the new version of
   OLD_VERSION node.  REDIRECT_CALLERS holds the callers
   edges which should be redirected to point to
   NEW_VERSION.  ALL the callees edges of OLD_VERSION
   are cloned to the new version node.  Return the new
   version node. 

   If non-NULL BLOCK_TO_COPY determine what basic blocks 
   was copied to prevent duplications of calls that are dead
   in the clone.  */

static struct cgraph_node *
cgraph_copy_node_for_versioning (struct cgraph_node *old_version,
				 tree new_decl,
				 VEC(cgraph_edge_p,heap) *redirect_callers,
				 bitmap bbs_to_copy)
 {
   struct cgraph_node *new_version;
   struct cgraph_edge *e;
   unsigned i;

   gcc_assert (old_version);

   new_version = cgraph_node (new_decl);

   new_version->analyzed = true;
   new_version->local = old_version->local;
   new_version->local.externally_visible = false;
   new_version->local.local = true;
   new_version->local.vtable_method = false;
   new_version->global = old_version->global;
   new_version->rtl = old_version->rtl;
   new_version->reachable = true;
   new_version->count = old_version->count;

   for (e = old_version->callees; e; e=e->next_callee)
     if (!bbs_to_copy
	 || bitmap_bit_p (bbs_to_copy, gimple_bb (e->call_stmt)->index))
       cgraph_clone_edge (e, new_version, e->call_stmt,
			  e->lto_stmt_uid, REG_BR_PROB_BASE,
			  CGRAPH_FREQ_BASE,
			  e->loop_nest, true);
   for (e = old_version->indirect_calls; e; e=e->next_callee)
     if (!bbs_to_copy
	 || bitmap_bit_p (bbs_to_copy, gimple_bb (e->call_stmt)->index))
       cgraph_clone_edge (e, new_version, e->call_stmt,
			  e->lto_stmt_uid, REG_BR_PROB_BASE,
			  CGRAPH_FREQ_BASE,
			  e->loop_nest, true);
<<<<<<< HEAD
   for (i = 0; VEC_iterate (cgraph_edge_p, redirect_callers, i, e); i++)
=======
   FOR_EACH_VEC_ELT (cgraph_edge_p, redirect_callers, i, e)
>>>>>>> b56a5220
     {
       /* Redirect calls to the old version node to point to its new
	  version.  */
       cgraph_redirect_edge_callee (e, new_version);
     }

   return new_version;
 }

 /* Perform function versioning.
    Function versioning includes copying of the tree and
    a callgraph update (creating a new cgraph node and updating
    its callees and callers).

    REDIRECT_CALLERS varray includes the edges to be redirected
    to the new version.

    TREE_MAP is a mapping of tree nodes we want to replace with
    new ones (according to results of prior analysis).
    OLD_VERSION_NODE is the node that is versioned.
    It returns the new version's cgraph node.
    If non-NULL ARGS_TO_SKIP determine function parameters to remove
    from new version.
    If non-NULL BLOCK_TO_COPY determine what basic blocks to copy.
    If non_NULL NEW_ENTRY determine new entry BB of the clone.  */

struct cgraph_node *
cgraph_function_versioning (struct cgraph_node *old_version_node,
			    VEC(cgraph_edge_p,heap) *redirect_callers,
			    VEC (ipa_replace_map_p,gc)* tree_map,
			    bitmap args_to_skip,
			    bitmap bbs_to_copy,
			    basic_block new_entry_block,
			    const char *clone_name)
{
  tree old_decl = old_version_node->decl;
  struct cgraph_node *new_version_node = NULL;
  tree new_decl;

  if (!tree_versionable_function_p (old_decl))
    return NULL;

  /* Make a new FUNCTION_DECL tree node for the
     new version. */
  if (!args_to_skip)
    new_decl = copy_node (old_decl);
  else
    new_decl = build_function_decl_skip_args (old_decl, args_to_skip);

<<<<<<< HEAD
  cgraph_make_decl_local (new_decl);
=======
>>>>>>> b56a5220
  /* Generate a new name for the new version. */
  DECL_NAME (new_decl) = clone_function_name (old_decl, clone_name);
  SET_DECL_ASSEMBLER_NAME (new_decl, DECL_NAME (new_decl));
  SET_DECL_RTL (new_decl, NULL);

  /* Create the new version's call-graph node.
     and update the edges of the new node. */
  new_version_node =
    cgraph_copy_node_for_versioning (old_version_node, new_decl,
				     redirect_callers, bbs_to_copy);

  /* Copy the OLD_VERSION_NODE function tree to the new version.  */
  tree_function_versioning (old_decl, new_decl, tree_map, false, args_to_skip,
			    bbs_to_copy, new_entry_block);

  /* Update the new version's properties.
     Make The new version visible only within this translation unit.  Make sure
     that is not weak also.
     ??? We cannot use COMDAT linkage because there is no
     ABI support for this.  */
  cgraph_make_decl_local (new_version_node->decl);
  DECL_VIRTUAL_P (new_version_node->decl) = 0;
  new_version_node->local.externally_visible = 0;
  new_version_node->local.local = 1;
  new_version_node->lowered = true;

  /* Update the call_expr on the edges to call the new version node. */
  update_call_expr (new_version_node);

  cgraph_call_function_insertion_hooks (new_version_node);
  return new_version_node;
}

/* Produce separate function body for inline clones so the offline copy can be
   modified without affecting them.  */
struct cgraph_node *
save_inline_function_body (struct cgraph_node *node)
{
  struct cgraph_node *first_clone, *n;

  gcc_assert (node == cgraph_node (node->decl));

  cgraph_lower_function (node);

  first_clone = node->clones;

  first_clone->decl = copy_node (node->decl);
  cgraph_insert_node_to_hashtable (first_clone);
  gcc_assert (first_clone == cgraph_node (first_clone->decl));
  if (first_clone->next_sibling_clone)
    {
      for (n = first_clone->next_sibling_clone; n->next_sibling_clone; n = n->next_sibling_clone)
        n->clone_of = first_clone;
      n->clone_of = first_clone;
      n->next_sibling_clone = first_clone->clones;
      if (first_clone->clones)
        first_clone->clones->prev_sibling_clone = n;
      first_clone->clones = first_clone->next_sibling_clone;
      first_clone->next_sibling_clone->prev_sibling_clone = NULL;
      first_clone->next_sibling_clone = NULL;
      gcc_assert (!first_clone->prev_sibling_clone);
    }
  first_clone->clone_of = NULL;
  node->clones = NULL;

  if (first_clone->clones)
    for (n = first_clone->clones; n != first_clone;)
      {
        gcc_assert (n->decl == node->decl);
	n->decl = first_clone->decl;
	if (n->clones)
	  n = n->clones;
	else if (n->next_sibling_clone)
	  n = n->next_sibling_clone;
	else
	  {
	    while (n != first_clone && !n->next_sibling_clone)
	      n = n->clone_of;
	    if (n != first_clone)
	      n = n->next_sibling_clone;
	  }
      }

  /* Copy the OLD_VERSION_NODE function tree to the new version.  */
  tree_function_versioning (node->decl, first_clone->decl, NULL, true, NULL,
			    NULL, NULL);

  DECL_EXTERNAL (first_clone->decl) = 0;
  DECL_COMDAT_GROUP (first_clone->decl) = NULL_TREE;
  TREE_PUBLIC (first_clone->decl) = 0;
  DECL_COMDAT (first_clone->decl) = 0;
  VEC_free (ipa_opt_pass, heap,
            first_clone->ipa_transforms_to_apply);
  first_clone->ipa_transforms_to_apply = NULL;

#ifdef ENABLE_CHECKING
  verify_cgraph_node (first_clone);
#endif
  return first_clone;
}

/* Given virtual clone, turn it into actual clone.  */
static void
cgraph_materialize_clone (struct cgraph_node *node)
{
  bitmap_obstack_initialize (NULL);
<<<<<<< HEAD
#ifdef ENABLE_CHECKING
  node->former_clone_of = node->clone_of->decl;
  if (node->clone_of->former_clone_of)
    node->former_clone_of = node->clone_of->former_clone_of;
#endif
=======
  node->former_clone_of = node->clone_of->decl;
  if (node->clone_of->former_clone_of)
    node->former_clone_of = node->clone_of->former_clone_of;
>>>>>>> b56a5220
  /* Copy the OLD_VERSION_NODE function tree to the new version.  */
  tree_function_versioning (node->clone_of->decl, node->decl,
  			    node->clone.tree_map, true,
			    node->clone.args_to_skip, NULL, NULL);
  if (cgraph_dump_file)
    {
      dump_function_to_file (node->clone_of->decl, cgraph_dump_file, dump_flags);
      dump_function_to_file (node->decl, cgraph_dump_file, dump_flags);
    }

  /* Function is no longer clone.  */
  if (node->next_sibling_clone)
    node->next_sibling_clone->prev_sibling_clone = node->prev_sibling_clone;
  if (node->prev_sibling_clone)
    node->prev_sibling_clone->next_sibling_clone = node->next_sibling_clone;
  else
    node->clone_of->clones = node->next_sibling_clone;
  node->next_sibling_clone = NULL;
  node->prev_sibling_clone = NULL;
  if (!node->clone_of->analyzed && !node->clone_of->clones)
    {
      cgraph_release_function_body (node->clone_of);
      cgraph_node_remove_callees (node->clone_of);
      ipa_remove_all_references (&node->clone_of->ref_list);
    }
  node->clone_of = NULL;
  bitmap_obstack_release (NULL);
}

/* If necessary, change the function declaration in the call statement
   associated with E so that it corresponds to the edge callee.  */

gimple
cgraph_redirect_edge_call_stmt_to_callee (struct cgraph_edge *e)
{
  tree decl = gimple_call_fndecl (e->call_stmt);
  gimple new_stmt;
  gimple_stmt_iterator gsi;
<<<<<<< HEAD
=======
  bool gsi_computed = false;
>>>>>>> b56a5220
#ifdef ENABLE_CHECKING
  struct cgraph_node *node;
#endif

<<<<<<< HEAD
  if (!decl || decl == e->callee->decl
      /* Don't update call from same body alias to the real function.  */
      || cgraph_get_node (decl) == cgraph_get_node (e->callee->decl))
    return e->call_stmt;

#ifdef ENABLE_CHECKING
  node = cgraph_get_node (decl);
  gcc_assert (!node || !node->clone.combined_args_to_skip);
=======
  if (e->indirect_unknown_callee
      || decl == e->callee->decl
      /* Don't update call from same body alias to the real function.  */
      || (decl && cgraph_get_node (decl) == cgraph_get_node (e->callee->decl)))
    return e->call_stmt;

#ifdef ENABLE_CHECKING
  if (decl)
    {
      node = cgraph_get_node (decl);
      gcc_assert (!node || !node->clone.combined_args_to_skip);
    }
>>>>>>> b56a5220
#endif

  if (cgraph_dump_file)
    {
      fprintf (cgraph_dump_file, "updating call of %s/%i -> %s/%i: ",
	       cgraph_node_name (e->caller), e->caller->uid,
	       cgraph_node_name (e->callee), e->callee->uid);
      print_gimple_stmt (cgraph_dump_file, e->call_stmt, 0, dump_flags);
      if (e->callee->clone.combined_args_to_skip)
<<<<<<< HEAD
        {
          fprintf (cgraph_dump_file, " combined args to skip: ");
          dump_bitmap (cgraph_dump_file, e->callee->clone.combined_args_to_skip);
	}
    }

  if (e->callee->clone.combined_args_to_skip)
    new_stmt = gimple_call_copy_skip_args (e->call_stmt,
				       e->callee->clone.combined_args_to_skip);
  else
    new_stmt = e->call_stmt;
  if (gimple_vdef (new_stmt)
      && TREE_CODE (gimple_vdef (new_stmt)) == SSA_NAME)
    SSA_NAME_DEF_STMT (gimple_vdef (new_stmt)) = new_stmt;
  gimple_call_set_fndecl (new_stmt, e->callee->decl);

  gsi = gsi_for_stmt (e->call_stmt);
  gsi_replace (&gsi, new_stmt, true);
  update_stmt (new_stmt);

  /* Update EH information too, just in case.  */
  maybe_clean_or_replace_eh_stmt (e->call_stmt, new_stmt);
=======
	{
	  fprintf (cgraph_dump_file, " combined args to skip: ");
	  dump_bitmap (cgraph_dump_file,
		       e->callee->clone.combined_args_to_skip);
	}
    }

  if (e->indirect_info &&
      e->indirect_info->thunk_delta != 0
      && (!e->callee->clone.combined_args_to_skip
	  || !bitmap_bit_p (e->callee->clone.combined_args_to_skip, 0)))
    {
      if (cgraph_dump_file)
	fprintf (cgraph_dump_file, "          Thunk delta is "
		 HOST_WIDE_INT_PRINT_DEC "\n", e->indirect_info->thunk_delta);
      gsi = gsi_for_stmt (e->call_stmt);
      gsi_computed = true;
      gimple_adjust_this_by_delta (&gsi,
				   build_int_cst (sizetype,
					       e->indirect_info->thunk_delta));
      e->indirect_info->thunk_delta = 0;
    }

  if (e->callee->clone.combined_args_to_skip)
    {
      int lp_nr;

      new_stmt
	= gimple_call_copy_skip_args (e->call_stmt,
				      e->callee->clone.combined_args_to_skip);
      gimple_call_set_fndecl (new_stmt, e->callee->decl);

      if (gimple_vdef (new_stmt)
	  && TREE_CODE (gimple_vdef (new_stmt)) == SSA_NAME)
	SSA_NAME_DEF_STMT (gimple_vdef (new_stmt)) = new_stmt;

      if (!gsi_computed)
	gsi = gsi_for_stmt (e->call_stmt);
      gsi_replace (&gsi, new_stmt, false);
      /* We need to defer cleaning EH info on the new statement to
         fixup-cfg.  We may not have dominator information at this point
	 and thus would end up with unreachable blocks and have no way
	 to communicate that we need to run CFG cleanup then.  */
      lp_nr = lookup_stmt_eh_lp (e->call_stmt);
      if (lp_nr != 0)
	{
	  remove_stmt_from_eh_lp (e->call_stmt);
	  add_stmt_to_eh_lp (new_stmt, lp_nr);
	}
    }
  else
    {
      new_stmt = e->call_stmt;
      gimple_call_set_fndecl (new_stmt, e->callee->decl);
      update_stmt (new_stmt);
    }
>>>>>>> b56a5220

  cgraph_set_call_stmt_including_clones (e->caller, e->call_stmt, new_stmt);

  if (cgraph_dump_file)
    {
      fprintf (cgraph_dump_file, "  updated to:");
      print_gimple_stmt (cgraph_dump_file, e->call_stmt, 0, dump_flags);
    }
  return new_stmt;
}

/* Once all functions from compilation unit are in memory, produce all clones
   and update all calls.  We might also do this on demand if we don't want to
   bring all functions to memory prior compilation, but current WHOPR
   implementation does that and it is is bit easier to keep everything right in
   this order.  */
void
cgraph_materialize_all_clones (void)
{
  struct cgraph_node *node;
  bool stabilized = false;

  if (cgraph_dump_file)
    fprintf (cgraph_dump_file, "Materializing clones\n");
#ifdef ENABLE_CHECKING
  verify_cgraph ();
#endif

  /* We can also do topological order, but number of iterations should be
     bounded by number of IPA passes since single IPA pass is probably not
     going to create clones of clones it created itself.  */
  while (!stabilized)
    {
      stabilized = true;
      for (node = cgraph_nodes; node; node = node->next)
        {
	  if (node->clone_of && node->decl != node->clone_of->decl
	      && !gimple_has_body_p (node->decl))
	    {
	      if (gimple_has_body_p (node->clone_of->decl))
	        {
		  if (cgraph_dump_file)
		    {
		      fprintf (cgraph_dump_file, "clonning %s to %s\n",
			       cgraph_node_name (node->clone_of),
			       cgraph_node_name (node));
		      if (node->clone.tree_map)
		        {
			  unsigned int i;
		          fprintf (cgraph_dump_file, "   replace map: ");
			  for (i = 0; i < VEC_length (ipa_replace_map_p,
			  			      node->clone.tree_map);
						      i++)
			    {
			      struct ipa_replace_map *replace_info;
			      replace_info = VEC_index (ipa_replace_map_p,
			      				node->clone.tree_map,
							i);
			      print_generic_expr (cgraph_dump_file, replace_info->old_tree, 0);
			      fprintf (cgraph_dump_file, " -> ");
			      print_generic_expr (cgraph_dump_file, replace_info->new_tree, 0);
			      fprintf (cgraph_dump_file, "%s%s;",
			      	       replace_info->replace_p ? "(replace)":"",
				       replace_info->ref_p ? "(ref)":"");
			    }
			  fprintf (cgraph_dump_file, "\n");
			}
		      if (node->clone.args_to_skip)
			{
		          fprintf (cgraph_dump_file, "   args_to_skip: ");
		          dump_bitmap (cgraph_dump_file, node->clone.args_to_skip);
			}
		      if (node->clone.args_to_skip)
			{
		          fprintf (cgraph_dump_file, "   combined_args_to_skip:");
		          dump_bitmap (cgraph_dump_file, node->clone.combined_args_to_skip);
			}
		    }
		  cgraph_materialize_clone (node);
		  stabilized = false;
	        }
	    }
	}
    }
  for (node = cgraph_nodes; node; node = node->next)
    if (!node->analyzed && node->callees)
      cgraph_node_remove_callees (node);
  if (cgraph_dump_file)
    fprintf (cgraph_dump_file, "Materialization Call site updates done.\n");
#ifdef ENABLE_CHECKING
  verify_cgraph ();
#endif
  cgraph_remove_unreachable_nodes (false, cgraph_dump_file);
}

#include "gt-cgraphunit.h"<|MERGE_RESOLUTION|>--- conflicted
+++ resolved
@@ -1,11 +1,6 @@
 /* Callgraph based interprocedural optimizations.
-<<<<<<< HEAD
-   Copyright (C) 2003, 2004, 2005, 2006, 2007, 2008, 2009, 2010
-   Free Software Foundation, Inc.
-=======
    Copyright (C) 2003, 2004, 2005, 2006, 2007, 2008, 2009, 2010,
    2011 Free Software Foundation, Inc.
->>>>>>> b56a5220
    Contributed by Jan Hubicka
 
 This file is part of GCC.
@@ -152,178 +147,8 @@
 
 FILE *cgraph_dump_file;
 
-<<<<<<< HEAD
-/* A vector of FUNCTION_DECLs declared as static constructors.  */
-static GTY (()) VEC(tree, gc) *static_ctors;
-/* A vector of FUNCTION_DECLs declared as static destructors.  */
-static GTY (()) VEC(tree, gc) *static_dtors;
-
 /* Used for vtable lookup in thunk adjusting.  */
 static GTY (()) tree vtable_entry_type;
-
-/* When target does not have ctors and dtors, we call all constructor
-   and destructor by special initialization/destruction function
-   recognized by collect2.
-
-   When we are going to build this function, collect all constructors and
-   destructors and turn them into normal functions.  */
-
-static void
-record_cdtor_fn (tree fndecl)
-{
-  struct cgraph_node *node;
-  if (targetm.have_ctors_dtors
-      || (!DECL_STATIC_CONSTRUCTOR (fndecl)
-	  && !DECL_STATIC_DESTRUCTOR (fndecl)))
-    return;
-
-  if (DECL_STATIC_CONSTRUCTOR (fndecl))
-    {
-      VEC_safe_push (tree, gc, static_ctors, fndecl);
-      DECL_STATIC_CONSTRUCTOR (fndecl) = 0;
-    }
-  if (DECL_STATIC_DESTRUCTOR (fndecl))
-    {
-      VEC_safe_push (tree, gc, static_dtors, fndecl);
-      DECL_STATIC_DESTRUCTOR (fndecl) = 0;
-    }
-  node = cgraph_node (fndecl);
-  node->local.disregard_inline_limits = 1;
-  cgraph_mark_reachable_node (node);
-}
-
-/* Define global constructors/destructor functions for the CDTORS, of
-   which they are LEN.  The CDTORS are sorted by initialization
-   priority.  If CTOR_P is true, these are constructors; otherwise,
-   they are destructors.  */
-
-static void
-build_cdtor (bool ctor_p, tree *cdtors, size_t len)
-{
-  size_t i;
-
-  i = 0;
-  while (i < len)
-    {
-      tree body;
-      tree fn;
-      priority_type priority;
-
-      priority = 0;
-      body = NULL_TREE;
-      /* Find the next batch of constructors/destructors with the same
-	 initialization priority.  */
-      do
-	{
-	  priority_type p;
-	  fn = cdtors[i];
-	  p = ctor_p ? DECL_INIT_PRIORITY (fn) : DECL_FINI_PRIORITY (fn);
-	  if (!body)
-	    priority = p;
-	  else if (p != priority)
-	    break;
-	  append_to_statement_list (build_function_call_expr (UNKNOWN_LOCATION,
-							      fn, 0),
-				    &body);
-	  ++i;
-	}
-      while (i < len);
-      gcc_assert (body != NULL_TREE);
-      /* Generate a function to call all the function of like
-	 priority.  */
-      cgraph_build_static_cdtor (ctor_p ? 'I' : 'D', body, priority);
-    }
-}
-
-/* Comparison function for qsort.  P1 and P2 are actually of type
-   "tree *" and point to static constructors.  DECL_INIT_PRIORITY is
-   used to determine the sort order.  */
-
-static int
-compare_ctor (const void *p1, const void *p2)
-{
-  tree f1;
-  tree f2;
-  int priority1;
-  int priority2;
-
-  f1 = *(const tree *)p1;
-  f2 = *(const tree *)p2;
-  priority1 = DECL_INIT_PRIORITY (f1);
-  priority2 = DECL_INIT_PRIORITY (f2);
-
-  if (priority1 < priority2)
-    return -1;
-  else if (priority1 > priority2)
-    return 1;
-  else
-    /* Ensure a stable sort.  */
-    return (const tree *)p1 - (const tree *)p2;
-}
-
-/* Comparison function for qsort.  P1 and P2 are actually of type
-   "tree *" and point to static destructors.  DECL_FINI_PRIORITY is
-   used to determine the sort order.  */
-
-static int
-compare_dtor (const void *p1, const void *p2)
-{
-  tree f1;
-  tree f2;
-  int priority1;
-  int priority2;
-
-  f1 = *(const tree *)p1;
-  f2 = *(const tree *)p2;
-  priority1 = DECL_FINI_PRIORITY (f1);
-  priority2 = DECL_FINI_PRIORITY (f2);
-
-  if (priority1 < priority2)
-    return -1;
-  else if (priority1 > priority2)
-    return 1;
-  else
-    /* Ensure a stable sort.  */
-    return (const tree *)p1 - (const tree *)p2;
-}
-
-/* Generate functions to call static constructors and destructors
-   for targets that do not support .ctors/.dtors sections.  These
-   functions have magic names which are detected by collect2.  */
-
-static void
-cgraph_build_cdtor_fns (void)
-{
-  if (!VEC_empty (tree, static_ctors))
-    {
-      gcc_assert (!targetm.have_ctors_dtors);
-      qsort (VEC_address (tree, static_ctors),
-	     VEC_length (tree, static_ctors),
-	     sizeof (tree),
-	     compare_ctor);
-      build_cdtor (/*ctor_p=*/true,
-		   VEC_address (tree, static_ctors),
-		   VEC_length (tree, static_ctors));
-      VEC_truncate (tree, static_ctors, 0);
-    }
-
-  if (!VEC_empty (tree, static_dtors))
-    {
-      gcc_assert (!targetm.have_ctors_dtors);
-      qsort (VEC_address (tree, static_dtors),
-	     VEC_length (tree, static_dtors),
-	     sizeof (tree),
-	     compare_dtor);
-      build_cdtor (/*ctor_p=*/false,
-		   VEC_address (tree, static_dtors),
-		   VEC_length (tree, static_dtors));
-      VEC_truncate (tree, static_dtors, 0);
-    }
-}
-=======
-/* Used for vtable lookup in thunk adjusting.  */
-static GTY (()) tree vtable_entry_type;
->>>>>>> b56a5220
 
 /* Determine if function DECL is needed.  That is, visible to something
    either outside this translation unit, something magic in the system
@@ -372,12 +197,7 @@
 	    && !(DECL_CONTEXT (decl)
 		 && TREE_CODE (DECL_CONTEXT (decl)) == FUNCTION_DECL)))
        && !flag_whole_program
-<<<<<<< HEAD
-       && !flag_lto
-       && !flag_whopr)
-=======
        && !flag_lto)
->>>>>>> b56a5220
       && !DECL_COMDAT (decl) && !DECL_EXTERNAL (decl))
     return true;
 
@@ -533,10 +353,6 @@
   node->local.finalized = true;
   node->lowered = DECL_STRUCT_FUNCTION (decl)->cfg != NULL;
   node->finalized_by_frontend = true;
-<<<<<<< HEAD
-  record_cdtor_fn (node->decl);
-=======
->>>>>>> b56a5220
 
   if (cgraph_decide_is_function_needed (node, decl))
     cgraph_mark_needed_node (node);
@@ -579,10 +395,6 @@
     cgraph_mark_needed_node (node);
 }
 
-<<<<<<< HEAD
-#ifdef ENABLE_CHECKING
-=======
->>>>>>> b56a5220
 /* Return TRUE if NODE2 is equivalent to NODE or its clone.  */
 static bool
 clone_of_p (struct cgraph_node *node, struct cgraph_node *node2)
@@ -591,9 +403,6 @@
     node2 = node2->clone_of;
   return node2 != NULL;
 }
-<<<<<<< HEAD
-#endif
-=======
 
 /* Verify edge E count and frequency.  */
 
@@ -630,7 +439,6 @@
     }
   return error_found;
 }
->>>>>>> b56a5220
 
 /* Verify cgraph nodes of given cgraph node.  */
 DEBUG_FUNCTION void
@@ -663,19 +471,18 @@
       error_found = true;
     }
   if (node->global.inlined_to && node->local.externally_visible)
-<<<<<<< HEAD
-    {
-      error ("Externally visible inline clone");
+    {
+      error ("externally visible inline clone");
       error_found = true;
     }
   if (node->global.inlined_to && node->address_taken)
     {
-      error ("Inline clone with address taken");
+      error ("inline clone with address taken");
       error_found = true;
     }
   if (node->global.inlined_to && node->needed)
     {
-      error ("Inline clone is needed");
+      error ("inline clone is needed");
       error_found = true;
     }
   for (e = node->indirect_calls; e; e = e->next_callee)
@@ -697,59 +504,9 @@
 	}
     }
   for (e = node->callers; e; e = e->next_caller)
-=======
->>>>>>> b56a5220
-    {
-      error ("externally visible inline clone");
-      error_found = true;
-    }
-  if (node->global.inlined_to && node->address_taken)
-    {
-      error ("inline clone with address taken");
-      error_found = true;
-    }
-  if (node->global.inlined_to && node->needed)
-    {
-      error ("inline clone is needed");
-      error_found = true;
-    }
-  for (e = node->indirect_calls; e; e = e->next_callee)
-    {
-      if (e->aux)
-	{
-	  error ("aux field set for indirect edge from %s",
-		 identifier_to_locale (cgraph_node_name (e->caller)));
-	  error_found = true;
-	}
-      if (!e->indirect_unknown_callee
-	  || !e->indirect_info)
-	{
-	  error ("An indirect edge from %s is not marked as indirect or has "
-		 "associated indirect_info, the corresponding statement is: ",
-		 identifier_to_locale (cgraph_node_name (e->caller)));
-	  debug_gimple_stmt (e->call_stmt);
-	  error_found = true;
-	}
-<<<<<<< HEAD
-      if (gimple_has_body_p (e->caller->decl)
-          && !e->caller->global.inlined_to
-          && (e->frequency
-	      != compute_call_stmt_bb_frequency (e->caller->decl,
-						 gimple_bb (e->call_stmt))))
-	{
-	  error ("caller edge frequency %i does not match BB freqency %i",
-	  	 e->frequency,
-		 compute_call_stmt_bb_frequency (e->caller->decl,
-						 gimple_bb (e->call_stmt)));
-	  error_found = true;
-	}
-=======
-    }
-  for (e = node->callers; e; e = e->next_caller)
     {
       if (verify_edge_count_and_frequency (e))
 	error_found = true;
->>>>>>> b56a5220
       if (!e->inline_failed)
 	{
 	  if (node->global.inlined_to
@@ -890,21 +647,14 @@
 			  }
 			if (!e->indirect_unknown_callee)
 			  {
-<<<<<<< HEAD
-=======
 			    struct cgraph_node *n;
 
->>>>>>> b56a5220
 			    if (e->callee->same_body_alias)
 			      {
 				error ("edge points to same body alias:");
 				debug_tree (e->callee->decl);
 				error_found = true;
 			      }
-<<<<<<< HEAD
-#ifdef ENABLE_CHECKING
-=======
->>>>>>> b56a5220
 			    else if (!e->callee->global.inlined_to
 				     && decl
 				     && cgraph_get_node (decl)
@@ -919,9 +669,6 @@
 				debug_tree (decl);
 				error_found = true;
 			      }
-<<<<<<< HEAD
-#endif
-=======
 			    else if (decl
 				     && (n = cgraph_get_node_or_alias (decl))
 				     && (n->same_body_alias
@@ -931,7 +678,6 @@
 				       "in the call graph:");
 				debug_gimple_stmt (stmt);
 			      }
->>>>>>> b56a5220
 			  }
 			else if (decl)
 			  {
@@ -1081,9 +827,6 @@
       tree decl = node->decl;
       if (DECL_PRESERVE_P (decl))
 	cgraph_mark_needed_node (node);
-<<<<<<< HEAD
-      if (lookup_attribute ("externally_visible", DECL_ATTRIBUTES (decl)))
-=======
       if (TARGET_DLLIMPORT_DECL_ATTRIBUTES
 	  && lookup_attribute ("dllexport", DECL_ATTRIBUTES (decl))
 	  && TREE_PUBLIC (node->decl))
@@ -1092,7 +835,6 @@
 	    cgraph_mark_needed_node (node);
 	}
       else if (lookup_attribute ("externally_visible", DECL_ATTRIBUTES (decl)))
->>>>>>> b56a5220
 	{
 	  if (! TREE_PUBLIC (node->decl))
 	    warning_at (DECL_SOURCE_LOCATION (node->decl), OPT_Wattributes,
@@ -1106,10 +848,6 @@
     {
       tree decl = vnode->decl;
       if (DECL_PRESERVE_P (decl))
-<<<<<<< HEAD
-	{
-	  vnode->force_output = true;
-=======
 	{
 	  vnode->force_output = true;
 	  if (vnode->finalized)
@@ -1119,7 +857,6 @@
 	  && lookup_attribute ("dllexport", DECL_ATTRIBUTES (decl))
 	  && TREE_PUBLIC (vnode->decl))
 	{
->>>>>>> b56a5220
 	  if (vnode->finalized)
 	    varpool_mark_needed_node (vnode);
 	}
@@ -1275,25 +1012,12 @@
 cgraph_finalize_compilation_unit (void)
 {
   timevar_push (TV_CGRAPH);
-<<<<<<< HEAD
 
   /* Do not skip analyzing the functions if there were errors, we
      miss diagnostics for following functions otherwise.  */
 
   /* Emit size functions we didn't inline.  */
   finalize_size_functions ();
-
-  /* Call functions declared with the "constructor" or "destructor"
-     attribute.  */
-  cgraph_build_cdtor_fns ();
-=======
-
-  /* Do not skip analyzing the functions if there were errors, we
-     miss diagnostics for following functions otherwise.  */
-
-  /* Emit size functions we didn't inline.  */
-  finalize_size_functions ();
->>>>>>> b56a5220
 
   /* Mark alias targets necessary and emit diagnostics.  */
   finish_aliases_1 ();
@@ -1352,12 +1076,7 @@
 	 outside the current compilation unit.  */
       if (node->analyzed
 	  && !node->global.inlined_to
-<<<<<<< HEAD
-	  && (node->needed || node->reachable_from_other_partition
-	      || node->address_taken
-=======
 	  && (!cgraph_only_called_directly_p (node)
->>>>>>> b56a5220
 	      || (e && node->reachable))
 	  && !TREE_ASM_WRITTEN (decl)
 	  && !DECL_EXTERNAL (decl))
@@ -1515,12 +1234,7 @@
       vtabletmp2 = create_tmp_var (TREE_TYPE (TREE_TYPE (vtabletmp)),
 				   "vtableaddr");
       stmt = gimple_build_assign (vtabletmp2,
-<<<<<<< HEAD
-				  build1 (INDIRECT_REF,
-					  TREE_TYPE (vtabletmp2), vtabletmp));
-=======
 				  build_simple_mem_ref (vtabletmp));
->>>>>>> b56a5220
       gsi_insert_after (bsi, stmt, GSI_NEW_STMT);
       mark_symbols_for_renaming (stmt);
       find_referenced_vars_in (stmt);
@@ -1539,13 +1253,7 @@
       vtabletmp3 = create_tmp_var (TREE_TYPE (TREE_TYPE (vtabletmp2)),
 				   "vcalloffset");
       stmt = gimple_build_assign (vtabletmp3,
-<<<<<<< HEAD
-				  build1 (INDIRECT_REF,
-					  TREE_TYPE (vtabletmp3),
-					  vtabletmp2));
-=======
 				  build_simple_mem_ref (vtabletmp2));
->>>>>>> b56a5220
       gsi_insert_after (bsi, stmt, GSI_NEW_STMT);
       mark_symbols_for_renaming (stmt);
       find_referenced_vars_in (stmt);
@@ -1609,12 +1317,9 @@
 
   current_function_decl = thunk_fndecl;
 
-<<<<<<< HEAD
-=======
   /* Ensure thunks are emitted in their correct sections.  */
   resolve_unique_section (thunk_fndecl, 0, flag_function_sections);
 
->>>>>>> b56a5220
   if (this_adjusting
       && targetm.asm_out.can_output_mi_thunk (thunk_fndecl, fixed_offset,
 					      virtual_value, alias))
@@ -1688,22 +1393,14 @@
 	  if (!is_gimple_reg_type (restype))
 	    {
 	      restmp = resdecl;
-<<<<<<< HEAD
-	      cfun->local_decls = tree_cons (NULL_TREE, restmp, cfun->local_decls);
-=======
 	      add_local_decl (cfun, restmp);
->>>>>>> b56a5220
 	      BLOCK_VARS (DECL_INITIAL (current_function_decl)) = restmp;
 	    }
 	  else
             restmp = create_tmp_var_raw (restype, "retval");
 	}
 
-<<<<<<< HEAD
-      for (arg = a; arg; arg = TREE_CHAIN (arg))
-=======
       for (arg = a; arg; arg = DECL_CHAIN (arg))
->>>>>>> b56a5220
         nargs++;
       vargs = VEC_alloc (tree, heap, nargs);
       if (this_adjusting)
@@ -1713,11 +1410,7 @@
 				      virtual_offset));
       else
         VEC_quick_push (tree, vargs, a);
-<<<<<<< HEAD
-      for (i = 1, arg = TREE_CHAIN (a); i < nargs; i++, arg = TREE_CHAIN (arg))
-=======
       for (i = 1, arg = DECL_CHAIN (a); i < nargs; i++, arg = DECL_CHAIN (arg))
->>>>>>> b56a5220
         VEC_quick_push (tree, vargs, arg);
       call = gimple_build_call_vec (build_fold_addr_expr_loc (0, alias), vargs);
       VEC_free (tree, heap, vargs);
@@ -1747,12 +1440,7 @@
 	      remove_edge (single_succ_edge (bb));
 	      true_label = gimple_block_label (then_bb);
 	      stmt = gimple_build_cond (NE_EXPR, restmp,
-<<<<<<< HEAD
-	      				fold_convert (TREE_TYPE (restmp),
-						      integer_zero_node),
-=======
 	      				build_zero_cst (TREE_TYPE (restmp)),
->>>>>>> b56a5220
 	      			        NULL_TREE, NULL_TREE);
 	      gsi_insert_after (&bsi, stmt, GSI_NEW_STMT);
 	      make_edge (bb, then_bb, EDGE_TRUE_VALUE);
@@ -1769,13 +1457,8 @@
 	    {
 	      gimple stmt;
 	      bsi = gsi_last_bb (else_bb);
-<<<<<<< HEAD
-	      stmt = gimple_build_assign (restmp, fold_convert (TREE_TYPE (restmp),
-								integer_zero_node));
-=======
 	      stmt = gimple_build_assign (restmp,
 					  build_zero_cst (TREE_TYPE (restmp)));
->>>>>>> b56a5220
 	      gsi_insert_after (&bsi, stmt, GSI_NEW_STMT);
 	      bsi = gsi_last_bb (return_bb);
 	    }
@@ -1841,26 +1524,6 @@
   /* Make sure that BE didn't give up on compiling.  */
   gcc_assert (TREE_ASM_WRITTEN (decl));
   current_function_decl = NULL;
-  if (node->same_body)
-    {
-      struct cgraph_node *alias, *next;
-      bool saved_alias = node->alias;
-      for (alias = node->same_body;
-      	   alias && alias->next; alias = alias->next)
-        ;
-      /* Walk aliases in the order they were created; it is possible that
-         thunks reffers to the aliases made earlier.  */
-      for (; alias; alias = next)
-        {
-	  next = alias->previous;
-	  if (!alias->thunk.thunk_p)
-	    assemble_alias (alias->decl,
-			    DECL_ASSEMBLER_NAME (alias->thunk.alias));
-	  else
-	    assemble_thunk (alias);
-	}
-      node->alias = saved_alias;
-    }
   gcc_assert (!cgraph_preserve_function_body_p (decl));
   cgraph_release_function_body (node);
   /* Eliminate all call edges.  This is important so the GIMPLE_CALL no longer
@@ -2058,15 +1721,11 @@
   invoke_plugin_callbacks (PLUGIN_ALL_IPA_PASSES_START, NULL);
 
   if (!in_lto_p)
-<<<<<<< HEAD
-    execute_ipa_pass_list (all_small_ipa_passes);
-=======
     {
       execute_ipa_pass_list (all_small_ipa_passes);
       if (seen_error ())
 	return;
     }
->>>>>>> b56a5220
 
   /* If pass_all_early_optimizations was not scheduled, the state of
      the cgraph will not be properly updated.  Update it now.  */
@@ -2215,79 +1874,6 @@
     }
 #endif
 }
-<<<<<<< HEAD
-
-
-/* Generate and emit a static constructor or destructor.  WHICH must
-   be one of 'I' (for a constructor) or 'D' (for a destructor).  BODY
-   is a STATEMENT_LIST containing GENERIC statements.  PRIORITY is the
-   initialization priority for this constructor or destructor.  */
-
-void
-cgraph_build_static_cdtor (char which, tree body, int priority)
-{
-  static int counter = 0;
-  char which_buf[16];
-  tree decl, name, resdecl;
-
-  /* The priority is encoded in the constructor or destructor name.
-     collect2 will sort the names and arrange that they are called at
-     program startup.  */
-  sprintf (which_buf, "%c_%.5d_%d", which, priority, counter++);
-  name = get_file_function_name (which_buf);
-
-  decl = build_decl (input_location, FUNCTION_DECL, name,
-		     build_function_type (void_type_node, void_list_node));
-  current_function_decl = decl;
-
-  resdecl = build_decl (input_location,
-			RESULT_DECL, NULL_TREE, void_type_node);
-  DECL_ARTIFICIAL (resdecl) = 1;
-  DECL_RESULT (decl) = resdecl;
-  DECL_CONTEXT (resdecl) = decl;
-
-  allocate_struct_function (decl, false);
-
-  TREE_STATIC (decl) = 1;
-  TREE_USED (decl) = 1;
-  DECL_ARTIFICIAL (decl) = 1;
-  DECL_NO_INSTRUMENT_FUNCTION_ENTRY_EXIT (decl) = 1;
-  DECL_SAVED_TREE (decl) = body;
-  if (!targetm.have_ctors_dtors)
-    {
-      TREE_PUBLIC (decl) = 1;
-      DECL_PRESERVE_P (decl) = 1;
-    }
-  DECL_UNINLINABLE (decl) = 1;
-
-  DECL_INITIAL (decl) = make_node (BLOCK);
-  TREE_USED (DECL_INITIAL (decl)) = 1;
-
-  DECL_SOURCE_LOCATION (decl) = input_location;
-  cfun->function_end_locus = input_location;
-
-  switch (which)
-    {
-    case 'I':
-      DECL_STATIC_CONSTRUCTOR (decl) = 1;
-      decl_init_priority_insert (decl, priority);
-      break;
-    case 'D':
-      DECL_STATIC_DESTRUCTOR (decl) = 1;
-      decl_fini_priority_insert (decl, priority);
-      break;
-    default:
-      gcc_unreachable ();
-    }
-
-  gimplify_function_tree (decl);
-
-  cgraph_add_new_function (decl, false);
-  cgraph_mark_needed_node (cgraph_node (decl));
-  set_cfun (NULL);
-}
-=======
->>>>>>> b56a5220
 
 void
 init_cgraph (void)
@@ -2366,11 +1952,7 @@
 			  e->lto_stmt_uid, REG_BR_PROB_BASE,
 			  CGRAPH_FREQ_BASE,
 			  e->loop_nest, true);
-<<<<<<< HEAD
-   for (i = 0; VEC_iterate (cgraph_edge_p, redirect_callers, i, e); i++)
-=======
    FOR_EACH_VEC_ELT (cgraph_edge_p, redirect_callers, i, e)
->>>>>>> b56a5220
      {
        /* Redirect calls to the old version node to point to its new
 	  version.  */
@@ -2420,10 +2002,6 @@
   else
     new_decl = build_function_decl_skip_args (old_decl, args_to_skip);
 
-<<<<<<< HEAD
-  cgraph_make_decl_local (new_decl);
-=======
->>>>>>> b56a5220
   /* Generate a new name for the new version. */
   DECL_NAME (new_decl) = clone_function_name (old_decl, clone_name);
   SET_DECL_ASSEMBLER_NAME (new_decl, DECL_NAME (new_decl));
@@ -2530,17 +2108,9 @@
 cgraph_materialize_clone (struct cgraph_node *node)
 {
   bitmap_obstack_initialize (NULL);
-<<<<<<< HEAD
-#ifdef ENABLE_CHECKING
   node->former_clone_of = node->clone_of->decl;
   if (node->clone_of->former_clone_of)
     node->former_clone_of = node->clone_of->former_clone_of;
-#endif
-=======
-  node->former_clone_of = node->clone_of->decl;
-  if (node->clone_of->former_clone_of)
-    node->former_clone_of = node->clone_of->former_clone_of;
->>>>>>> b56a5220
   /* Copy the OLD_VERSION_NODE function tree to the new version.  */
   tree_function_versioning (node->clone_of->decl, node->decl,
   			    node->clone.tree_map, true,
@@ -2579,24 +2149,11 @@
   tree decl = gimple_call_fndecl (e->call_stmt);
   gimple new_stmt;
   gimple_stmt_iterator gsi;
-<<<<<<< HEAD
-=======
   bool gsi_computed = false;
->>>>>>> b56a5220
 #ifdef ENABLE_CHECKING
   struct cgraph_node *node;
 #endif
 
-<<<<<<< HEAD
-  if (!decl || decl == e->callee->decl
-      /* Don't update call from same body alias to the real function.  */
-      || cgraph_get_node (decl) == cgraph_get_node (e->callee->decl))
-    return e->call_stmt;
-
-#ifdef ENABLE_CHECKING
-  node = cgraph_get_node (decl);
-  gcc_assert (!node || !node->clone.combined_args_to_skip);
-=======
   if (e->indirect_unknown_callee
       || decl == e->callee->decl
       /* Don't update call from same body alias to the real function.  */
@@ -2609,7 +2166,6 @@
       node = cgraph_get_node (decl);
       gcc_assert (!node || !node->clone.combined_args_to_skip);
     }
->>>>>>> b56a5220
 #endif
 
   if (cgraph_dump_file)
@@ -2619,30 +2175,6 @@
 	       cgraph_node_name (e->callee), e->callee->uid);
       print_gimple_stmt (cgraph_dump_file, e->call_stmt, 0, dump_flags);
       if (e->callee->clone.combined_args_to_skip)
-<<<<<<< HEAD
-        {
-          fprintf (cgraph_dump_file, " combined args to skip: ");
-          dump_bitmap (cgraph_dump_file, e->callee->clone.combined_args_to_skip);
-	}
-    }
-
-  if (e->callee->clone.combined_args_to_skip)
-    new_stmt = gimple_call_copy_skip_args (e->call_stmt,
-				       e->callee->clone.combined_args_to_skip);
-  else
-    new_stmt = e->call_stmt;
-  if (gimple_vdef (new_stmt)
-      && TREE_CODE (gimple_vdef (new_stmt)) == SSA_NAME)
-    SSA_NAME_DEF_STMT (gimple_vdef (new_stmt)) = new_stmt;
-  gimple_call_set_fndecl (new_stmt, e->callee->decl);
-
-  gsi = gsi_for_stmt (e->call_stmt);
-  gsi_replace (&gsi, new_stmt, true);
-  update_stmt (new_stmt);
-
-  /* Update EH information too, just in case.  */
-  maybe_clean_or_replace_eh_stmt (e->call_stmt, new_stmt);
-=======
 	{
 	  fprintf (cgraph_dump_file, " combined args to skip: ");
 	  dump_bitmap (cgraph_dump_file,
@@ -2699,7 +2231,6 @@
       gimple_call_set_fndecl (new_stmt, e->callee->decl);
       update_stmt (new_stmt);
     }
->>>>>>> b56a5220
 
   cgraph_set_call_stmt_including_clones (e->caller, e->call_stmt, new_stmt);
 
