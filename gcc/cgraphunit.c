--- conflicted
+++ resolved
@@ -194,12 +194,8 @@
 	|| (!optimize
 	    && !node->local.disregard_inline_limits
 	    && !DECL_DECLARED_INLINE_P (decl)
-<<<<<<< HEAD
-	    && !node->origin))
-=======
 	    && !(DECL_CONTEXT (decl)
 		 && TREE_CODE (DECL_CONTEXT (decl)) == FUNCTION_DECL)))
->>>>>>> 779871ac
        && !flag_whole_program
        && !flag_lto
        && !flag_whopr)
@@ -472,24 +468,6 @@
       error_found = true;
     }
   if (node->global.inlined_to && node->local.externally_visible)
-<<<<<<< HEAD
-    {
-      error ("Externally visible inline clone");
-      error_found = true;
-    }
-  if (node->global.inlined_to && node->address_taken)
-    {
-      error ("Inline clone with address taken");
-      error_found = true;
-    }
-  if (node->global.inlined_to && node->needed)
-    {
-      error ("Inline clone is needed");
-      error_found = true;
-    }
-  for (e = node->callers; e; e = e->next_caller)
-=======
->>>>>>> 779871ac
     {
       error ("Externally visible inline clone");
       error_found = true;
@@ -1707,17 +1685,11 @@
   gimple_register_cfg_hooks ();
   bitmap_obstack_initialize (NULL);
 
-<<<<<<< HEAD
+  invoke_plugin_callbacks (PLUGIN_ALL_IPA_PASSES_START, NULL);
+
   if (!in_lto_p)
     execute_ipa_pass_list (all_small_ipa_passes);
 
-=======
-  invoke_plugin_callbacks (PLUGIN_ALL_IPA_PASSES_START, NULL);
-
-  if (!in_lto_p)
-    execute_ipa_pass_list (all_small_ipa_passes);
-
->>>>>>> 779871ac
   /* If pass_all_early_optimizations was not scheduled, the state of
      the cgraph will not be properly updated.  Update it now.  */
   if (cgraph_state < CGRAPH_STATE_IPA_SSA)
@@ -1733,10 +1705,6 @@
       current_function_decl = NULL;
       cgraph_process_new_functions ();
 
-<<<<<<< HEAD
-      execute_ipa_summary_passes ((struct ipa_opt_pass_d *) all_regular_ipa_passes);
-    }
-=======
       execute_ipa_summary_passes
 	((struct ipa_opt_pass_d *) all_regular_ipa_passes);
     }
@@ -1745,23 +1713,17 @@
   if (flag_generate_lto)
     targetm.asm_out.lto_start ();
 
->>>>>>> 779871ac
   execute_ipa_summary_passes ((struct ipa_opt_pass_d *) all_lto_gen_passes);
 
   if (!in_lto_p)
     ipa_write_summaries ();
 
-<<<<<<< HEAD
-  if (!flag_ltrans)
-    execute_ipa_pass_list (all_regular_ipa_passes);
-=======
   if (flag_generate_lto)
     targetm.asm_out.lto_end ();
 
   if (!flag_ltrans)
     execute_ipa_pass_list (all_regular_ipa_passes);
   invoke_plugin_callbacks (PLUGIN_ALL_IPA_PASSES_END, NULL);
->>>>>>> 779871ac
 
   bitmap_obstack_release (NULL);
 }
@@ -1798,11 +1760,7 @@
     ipa_passes ();
 
   /* Do nothing else if any IPA pass found errors.  */
-<<<<<<< HEAD
-  if (errorcount || sorrycount)
-=======
   if (seen_error ())
->>>>>>> 779871ac
     {
       timevar_pop (TV_CGRAPHOPT);
       return;
@@ -1942,32 +1900,6 @@
    new_version->reachable = true;
    new_version->count = old_version->count;
 
-<<<<<<< HEAD
-   /* Clone the old node callees.  Recursive calls are
-      also cloned.  */
-   for (e = old_version->callees;e; e=e->next_callee)
-     {
-       new_e = cgraph_clone_edge (e, new_version, e->call_stmt,
-				  e->lto_stmt_uid, 0, e->frequency,
-				  e->loop_nest, true);
-       new_e->count = e->count;
-     }
-   /* Fix recursive calls.
-      If OLD_VERSION has a recursive call after the
-      previous edge cloning, the new version will have an edge
-      pointing to the old version, which is wrong;
-      Redirect it to point to the new version. */
-   for (e = new_version->callees ; e; e = next_callee)
-     {
-       next_callee = e->next_callee;
-       if (e->callee == old_version)
-	 cgraph_redirect_edge_callee (e, new_version);
-
-       if (!next_callee)
-	 break;
-     }
-   for (i = 0; VEC_iterate (cgraph_edge_p, redirect_callers, i, e); i++)
-=======
    for (e = old_version->callees; e; e=e->next_callee)
      if (!bbs_to_copy
 	 || bitmap_bit_p (bbs_to_copy, gimple_bb (e->call_stmt)->index))
@@ -1983,7 +1915,6 @@
 			  CGRAPH_FREQ_BASE,
 			  e->loop_nest, true);
    FOR_EACH_VEC_ELT (cgraph_edge_p, redirect_callers, i, e)
->>>>>>> 779871ac
      {
        /* Redirect calls to the old version node to point to its new
 	  version.  */
