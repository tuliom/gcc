--- conflicted
+++ resolved
@@ -1,9 +1,5 @@
 /* Top-level control of tree optimizations.
-<<<<<<< HEAD
-   Copyright 2001, 2002, 2003, 2004, 2005, 2007, 2008, 2009
-=======
    Copyright 2001, 2002, 2003, 2004, 2005, 2007, 2008, 2009, 2010
->>>>>>> 3082eeb7
    Free Software Foundation, Inc.
    Contributed by Diego Novillo <dnovillo@redhat.com>
 
@@ -50,11 +46,7 @@
 #include "cfgloop.h"
 #include "except.h"
 #include "plugin.h"
-<<<<<<< HEAD
-
-=======
 #include "regset.h"	/* FIXME: For reg_obstack.  */
->>>>>>> 3082eeb7
 
 /* Gate: execute, or not, all of the non-trivial optimizations.  */
 
@@ -77,11 +69,7 @@
   NULL,					/* sub */
   NULL,					/* next */
   0,					/* static_pass_number */
-<<<<<<< HEAD
-  TV_NONE,				/* tv_id */
-=======
   TV_OPTIMIZE,				/* tv_id */
->>>>>>> 3082eeb7
   0,					/* properties_required */
   0,					/* properties_provided */
   0,					/* properties_destroyed */
@@ -96,9 +84,6 @@
 gate_all_early_local_passes (void)
 {
 	  /* Don't bother doing anything if the program has errors.  */
-<<<<<<< HEAD
-  return (!errorcount && !sorrycount && !in_lto_p);
-=======
   return (!seen_error () && !in_lto_p);
 }
 
@@ -114,7 +99,6 @@
   if (cgraph_state < CGRAPH_STATE_IPA_SSA)
     cgraph_state = CGRAPH_STATE_IPA_SSA;
   return 0;
->>>>>>> 3082eeb7
 }
 
 struct simple_ipa_opt_pass pass_early_local_passes =
@@ -127,11 +111,7 @@
   NULL,					/* sub */
   NULL,					/* next */
   0,					/* static_pass_number */
-<<<<<<< HEAD
-  TV_NONE,				/* tv_id */
-=======
   TV_EARLY_LOCAL,			/* tv_id */
->>>>>>> 3082eeb7
   0,					/* properties_required */
   0,					/* properties_provided */
   0,					/* properties_destroyed */
@@ -169,40 +149,6 @@
  }
 };
 
-<<<<<<< HEAD
-/* Pass: cleanup the CFG just before expanding trees to RTL.
-   This is just a round of label cleanups and case node grouping
-   because after the tree optimizers have run such cleanups may
-   be necessary.  */
-
-static unsigned int
-execute_cleanup_cfg_pre_ipa (void)
-{
-  cleanup_tree_cfg ();
-  return 0;
-}
-
-struct gimple_opt_pass pass_cleanup_cfg =
-{
- {
-  GIMPLE_PASS,
-  "cleanup_cfg",			/* name */
-  NULL,					/* gate */
-  execute_cleanup_cfg_pre_ipa,		/* execute */
-  NULL,					/* sub */
-  NULL,					/* next */
-  0,					/* static_pass_number */
-  TV_NONE,				/* tv_id */
-  PROP_cfg,				/* properties_required */
-  0,					/* properties_provided */
-  0,					/* properties_destroyed */
-  0,					/* todo_flags_start */
-  TODO_dump_func			/* todo_flags_finish */
- }
-};
-
-=======
->>>>>>> 3082eeb7
 
 /* Pass: cleanup the CFG just before expanding trees to RTL.
    This is just a round of label cleanups and case node grouping
@@ -257,21 +203,12 @@
   NULL,					/* sub */
   NULL,					/* next */
   0,					/* static_pass_number */
-<<<<<<< HEAD
-  TV_NONE,				/* tv_id */
-=======
   TV_TREE_CLEANUP_CFG,			/* tv_id */
->>>>>>> 3082eeb7
   PROP_cfg,				/* properties_required */
   0,					/* properties_provided */
   0,					/* properties_destroyed */
   0,					/* todo_flags_start */
-<<<<<<< HEAD
-  TODO_dump_func			/* todo_flags_finish */
-    | TODO_remove_unused_locals
-=======
   TODO_remove_unused_locals             /* todo_flags_finish */
->>>>>>> 3082eeb7
  }
 };
 
@@ -290,14 +227,9 @@
   return 0;
 }
 
-<<<<<<< HEAD
-/* Pass: fixup_cfg.  IPA passes, compilation of earlier functions or inlining
-   might have changed some properties, such as marked functions nothrow.
-=======
 /* IPA passes, compilation of earlier functions or inlining
    might have changed some properties, such as marked functions nothrow,
    pure, const or noreturn.
->>>>>>> 3082eeb7
    Remove redundant edges and basic blocks, and create new ones if necessary.
 
    This pass can't be executed as stand alone pass from pass manager, because
@@ -312,54 +244,6 @@
   gcov_type count_scale;
   edge e;
   edge_iterator ei;
-<<<<<<< HEAD
-
-  if (ENTRY_BLOCK_PTR->count)
-    count_scale = (cgraph_node (current_function_decl)->count * REG_BR_PROB_BASE
-    		   + ENTRY_BLOCK_PTR->count / 2) / ENTRY_BLOCK_PTR->count;
-  else
-    count_scale = REG_BR_PROB_BASE;
-
-  ENTRY_BLOCK_PTR->count = cgraph_node (current_function_decl)->count;
-  EXIT_BLOCK_PTR->count = (EXIT_BLOCK_PTR->count * count_scale
-  			   + REG_BR_PROB_BASE / 2) / REG_BR_PROB_BASE;
-
-  FOR_EACH_BB (bb)
-    {
-      bb->count = (bb->count * count_scale
-		   + REG_BR_PROB_BASE / 2) / REG_BR_PROB_BASE;
-      for (gsi = gsi_start_bb (bb); !gsi_end_p (gsi); gsi_next (&gsi))
-	{
-	  gimple stmt = gsi_stmt (gsi);
-	  tree decl = is_gimple_call (stmt)
-		      ? gimple_call_fndecl (stmt)
-		      : NULL;
-
-	  if (decl
-	      && gimple_call_flags (stmt) & (ECF_CONST
-					     | ECF_PURE
-					     | ECF_LOOPING_CONST_OR_PURE))
-	    {
-	      if (gimple_in_ssa_p (cfun))
-		{
-		  todo |= TODO_update_ssa | TODO_cleanup_cfg;
-		  mark_symbols_for_renaming (stmt);
-		  update_stmt (stmt);
-		}
-	    }
-
-	  maybe_clean_eh_stmt (stmt);
-	}
-
-      if (gimple_purge_dead_eh_edges (bb))
-	todo |= TODO_cleanup_cfg;
-      FOR_EACH_EDGE (e, ei, bb->succs)
-        e->count = (e->count * count_scale
-		    + REG_BR_PROB_BASE / 2) / REG_BR_PROB_BASE;
-    }
-  if (count_scale != REG_BR_PROB_BASE)
-    compute_function_frequency ();
-=======
 
   if (ENTRY_BLOCK_PTR->count)
     count_scale = ((cgraph_get_node (current_function_decl)->count
@@ -424,7 +308,6 @@
       VEC_free (gimple, gc, MODIFIED_NORETURN_CALLS (cfun));
       MODIFIED_NORETURN_CALLS (cfun) = NULL;
     }
->>>>>>> 3082eeb7
 
   /* Dump a textual representation of the flowgraph.  */
   if (dump_file)
@@ -524,15 +407,6 @@
   input_location = DECL_SOURCE_LOCATION (fndecl);
   init_function_start (fndecl);
 
-<<<<<<< HEAD
-  /* Even though we're inside a function body, we still don't want to
-     call expand_expr to calculate the size of a variable-sized array.
-     We haven't necessarily assigned RTL to all variables yet, so it's
-     not safe to try to expand expressions involving them.  */
-  cfun->dont_save_pending_sizes_p = 1;
-
-=======
->>>>>>> 3082eeb7
   gimple_register_cfg_hooks ();
 
   bitmap_obstack_initialize (&reg_obstack); /* FIXME, only at RTL generation*/
