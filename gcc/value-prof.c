--- conflicted
+++ resolved
@@ -1355,13 +1355,8 @@
    may ICE. Here we only do very minimal sanity check just to make compiler happy.
    Returns true if TARGET is considered ok for call CALL_STMT.  */
 
-<<<<<<< HEAD
-static bool
+bool
 check_ic_target (gcall *call_stmt, struct cgraph_node *target)
-=======
-bool
-check_ic_target (gimple call_stmt, struct cgraph_node *target)
->>>>>>> fddbd019
 {
    location_t locus;
    if (gimple_check_call_matching_types (call_stmt, target->decl, true))
