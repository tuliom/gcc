--- conflicted
+++ resolved
@@ -59,14 +59,8 @@
 #include "diagnostic.h"
 #include "langhooks.h"
 #include "lto-streamer.h"
-<<<<<<< HEAD
-
-static void add_new_function (struct cgraph_node *node,
-			      void *data ATTRIBUTE_UNUSED);
-=======
 #include "toplev.h"
 
->>>>>>> 779871ac
 static void remove_node_data (struct cgraph_node *node,
 			      void *data ATTRIBUTE_UNUSED);
 static void duplicate_node_data (struct cgraph_node *src,
@@ -264,19 +258,9 @@
   if (TREE_THIS_VOLATILE (t))
     return false;
 
-<<<<<<< HEAD
-  /* Do not care about a local automatic that is not static.  */
-  if (!TREE_STATIC (t) && !DECL_EXTERNAL (t))
-    return false;
-
-  /* FIXME: for LTO we should include PUBLIC vars too.  This is bit difficult
-     as summarie would need unsharing.  */
-  if (DECL_EXTERNAL (t) || TREE_PUBLIC (t))
-=======
   /* We do not need to analyze readonly vars, we already know they do not
      alias.  */
   if (TREE_READONLY (t))
->>>>>>> 779871ac
     return false;
 
   /* We cannot touch decls where the type needs constructing.  */
@@ -292,172 +276,6 @@
   return true;
 }
 
-<<<<<<< HEAD
-/* Mark tree T as having address taken.  */
-
-static void
-mark_address_taken (tree x)
-{
-  if (TREE_CODE (x) == VAR_DECL
-      && module_statics_escape && has_proper_scope_for_analysis (x))
-    bitmap_set_bit (module_statics_escape, DECL_UID (x));
-}
-
-/* Wrapper around mark_address_taken for the stmt walker.  */
-
-static bool
-mark_address (gimple stmt ATTRIBUTE_UNUSED, tree addr,
-	      void *data ATTRIBUTE_UNUSED)
-{
-  while (handled_component_p (addr))
-    addr = TREE_OPERAND (addr, 0);
-  mark_address_taken (addr);
-  return false;
-}
-
-/* Mark load of T.  */
-
-static bool
-mark_load (gimple stmt ATTRIBUTE_UNUSED, tree t, void *data)
-{
-  ipa_reference_local_vars_info_t local = (ipa_reference_local_vars_info_t)data;
-  if (TREE_CODE (t) == VAR_DECL
-      && has_proper_scope_for_analysis (t))
-    bitmap_set_bit (local->statics_read, DECL_UID (t));
-  return false;
-}
-
-/* Mark store of T.  */
-
-static bool
-mark_store (gimple stmt ATTRIBUTE_UNUSED, tree t, void *data)
-{
-  ipa_reference_local_vars_info_t local = (ipa_reference_local_vars_info_t)data;
-  if (TREE_CODE (t) == VAR_DECL
-      && has_proper_scope_for_analysis (t))
-    {
-      if (local)
-	bitmap_set_bit (local->statics_written, DECL_UID (t));
-      /* Mark the write so we can tell which statics are
-	 readonly.  */
-      if (module_statics_written)
-	bitmap_set_bit (module_statics_written, DECL_UID (t));
-    }
-  return false;
-}
-
-/* Look for memory clobber and set read_all/write_all if present.  */
-
-static void
-check_asm_memory_clobber (ipa_reference_local_vars_info_t local, gimple stmt)
-{
-  size_t i;
-  tree op;
-  
-  for (i = 0; i < gimple_asm_nclobbers (stmt); i++)
-    {
-      op = gimple_asm_clobber_op (stmt, i);
-      if (simple_cst_equal(TREE_VALUE (op), memory_identifier_string) == 1) 
-	{
-	  /* Abandon all hope, ye who enter here. */
-	  local->calls_read_all = true;
-	  local->calls_write_all = true;
-	}      
-    }
-}
-
-/* Look for external calls and set read_all/write_all correspondingly.  */
-
-static void
-check_call (ipa_reference_local_vars_info_t local, gimple stmt)
-{
-  int flags = gimple_call_flags (stmt);
-  tree callee_t = gimple_call_fndecl (stmt);
-
-  /* Process indirect calls.  All direct calles are handled at propagation
-     time.  */
-  if (!callee_t)
-    {
-      if (flags & ECF_CONST) 
-	;
-      else if (flags & ECF_PURE)
-	local->calls_read_all = true;
-      else 
-	{
-	  local->calls_read_all = true;
-	  /* When function does not reutrn, it is safe to ignore anythign it writes
-	     to, because the effect will never happen.  */
-	  if ((flags & (ECF_NOTHROW | ECF_NORETURN))
-	      != (ECF_NOTHROW | ECF_NORETURN))
-	    local->calls_write_all = true;
-	}
-    }
-}
-
-/* TP is the part of the tree currently under the microscope.
-   WALK_SUBTREES is part of the walk_tree api but is unused here.
-   DATA is cgraph_node of the function being walked.  */
-
-static tree
-scan_stmt_for_static_refs (gimple_stmt_iterator *gsip,
-			   struct cgraph_node *fn)
-{
-  gimple stmt = gsi_stmt (*gsip);
-  ipa_reference_local_vars_info_t local = NULL;
-
-  if (is_gimple_debug (stmt))
-    return NULL;
-
-  if (fn)
-    local = get_reference_vars_info (fn)->local;
-
-  /* Look for direct loads and stores.  */
-  walk_stmt_load_store_addr_ops (stmt, local, mark_load, mark_store,
-				 mark_address);
-
-  if (is_gimple_call (stmt))
-    check_call (local, stmt);
-  else if (gimple_code (stmt) == GIMPLE_ASM)
-    check_asm_memory_clobber (local, stmt);
-  
-  return NULL;
-}
-
-/* Call-back to scan variable initializers for static references.  
-   Called using walk_tree.  */
-
-static tree
-scan_initializer_for_static_refs (tree *tp, int *walk_subtrees,
-				  void *data ATTRIBUTE_UNUSED)
-{
-  tree t = *tp;
-
-  if (TREE_CODE (t) == ADDR_EXPR)
-    {
-      mark_address_taken (get_base_var (t));
-      *walk_subtrees = 0;
-    }
-  /* Save some cycles by not walking types and declaration as we
-     won't find anything useful there anyway.  */
-  else if (IS_TYPE_OR_DECL_P (*tp))
-    *walk_subtrees = 0;
- 
-  return NULL;
-}
-
-/* Lookup the tree node for the static variable that has UID.  */
-static tree
-get_static_decl (int index)
-{
-  splay_tree_node stn = 
-    splay_tree_lookup (reference_vars_to_consider, index);
-  if (stn)
-    return (tree)stn->value;
-  return NULL;
-}
-
-=======
->>>>>>> 779871ac
 /* Lookup the tree node for the static variable that has UID and
    convert the name to a string for debugging.  */
 
@@ -557,56 +375,24 @@
 ipa_init (void)
 {
   static bool init_p = false;
-<<<<<<< HEAD
 
   if (init_p)
     return;
 
   init_p = true;
 
-  memory_identifier_string = build_string(7, "memory");
-=======
->>>>>>> 779871ac
-
-  if (init_p)
-    return;
-
-<<<<<<< HEAD
+  if (dump_file)
+    reference_vars_to_consider = splay_tree_new (splay_tree_compare_ints, 0, 0);
+
   bitmap_obstack_initialize (&local_info_obstack);
-  bitmap_obstack_initialize (&global_info_obstack);
-  module_statics_escape = BITMAP_ALLOC (&local_info_obstack);
-  module_statics_written = BITMAP_ALLOC (&local_info_obstack);
-  all_module_statics = BITMAP_ALLOC (&global_info_obstack);
-
-  /* There are some shared nodes, in particular the initializers on
-     static declarations.  We do not need to scan them more than once
-     since all we would be interested in are the addressof
-     operations.  */
-  visited_nodes = pointer_set_create ();
-
-  function_insertion_hook_holder =
-      cgraph_add_function_insertion_hook (&add_new_function, NULL);
+  bitmap_obstack_initialize (&optimization_summary_obstack);
+  all_module_statics = BITMAP_ALLOC (&optimization_summary_obstack);
+
   node_removal_hook_holder =
       cgraph_add_node_removal_hook (&remove_node_data, NULL);
   node_duplication_hook_holder =
       cgraph_add_node_duplication_hook (&duplicate_node_data, NULL);
 }
-=======
-  init_p = true;
->>>>>>> 779871ac
-
-  if (dump_file)
-    reference_vars_to_consider = splay_tree_new (splay_tree_compare_ints, 0, 0);
-
-  bitmap_obstack_initialize (&local_info_obstack);
-  bitmap_obstack_initialize (&optimization_summary_obstack);
-  all_module_statics = BITMAP_ALLOC (&optimization_summary_obstack);
-
-  node_removal_hook_holder =
-      cgraph_add_node_removal_hook (&remove_node_data, NULL);
-  node_duplication_hook_holder =
-      cgraph_add_node_duplication_hook (&duplicate_node_data, NULL);
-}
 
 
 /* Set up the persistent info for FN.  */
@@ -633,23 +419,10 @@
 static void
 analyze_function (struct cgraph_node *fn)
 {
-<<<<<<< HEAD
-  tree decl = fn->decl;
-  struct function *this_cfun = DECL_STRUCT_FUNCTION (decl);
-  basic_block this_block;
-#ifdef ENABLE_CHECKING
-  tree step;
-#endif
-  ipa_reference_local_vars_info_t local;
-
-  if (dump_file)
-    fprintf (dump_file, "\n local analysis of %s\n", cgraph_node_name (fn));
-=======
   ipa_reference_local_vars_info_t local;
   struct ipa_ref *ref;
   int i;
   tree var;
->>>>>>> 779871ac
 
   local = init_function_info (fn);
   for (i = 0; ipa_ref_list_reference_iterate (&fn->ref_list, i, ref); i++)
@@ -677,119 +450,8 @@
 	}
     }
 
-<<<<<<< HEAD
-  local = get_reference_vars_info (fn)->local;
-  if ((flags_from_decl_or_type (decl) & (ECF_NOTHROW | ECF_NORETURN))
-      == (ECF_NOTHROW | ECF_NORETURN))
-    {
-      local->calls_write_all = false;
-      bitmap_clear (local->statics_written);
-    }
-
-  /* Free bitmaps of direct references if we can not use them anyway.  */
-  if (local->calls_write_all)
-    BITMAP_FREE (local->statics_written);
-  if (local->calls_read_all)
-    BITMAP_FREE (local->statics_read);
-
-
-#ifdef ENABLE_CHECKING
-  /* Verify that all local initializers was expanded by gimplifier.  */
-  for (step = DECL_STRUCT_FUNCTION (decl)->local_decls;
-       step;
-       step = TREE_CHAIN (step))
-    {
-      tree var = TREE_VALUE (step);
-      if (TREE_CODE (var) == VAR_DECL 
-	  && DECL_INITIAL (var)
-	  && !TREE_STATIC (var))
-	gcc_unreachable ();
-    }
-#endif
-  pop_cfun ();
-  current_function_decl = NULL;
-}
-
-/* Remove local data associated with function FN.  */
-static void
-clean_function_local_data (struct cgraph_node *fn)
-{
-  ipa_reference_vars_info_t info = get_reference_vars_info (fn);
-  ipa_reference_local_vars_info_t l = info->local;
-  if (l)
-    {
-      if (l->statics_read
-	  && l->statics_read != all_module_statics)
-	BITMAP_FREE (l->statics_read);
-      if (l->statics_written
-	  &&l->statics_written != all_module_statics)
-	BITMAP_FREE (l->statics_written);
-      free (l);
-      info->local = NULL;
-    }
-}
-
-/* Remove all data associated with function FN.  */
-
-static void
-clean_function (struct cgraph_node *fn)
-{
-  ipa_reference_vars_info_t info = get_reference_vars_info (fn);
-  ipa_reference_global_vars_info_t g = info->global;
-  
-  clean_function_local_data (fn);
-  if (g)
-    {
-      if (g->statics_read
-	  && g->statics_read != all_module_statics)
-	BITMAP_FREE (g->statics_read);
-      
-      if (g->statics_written
-	  && g->statics_written != all_module_statics)
-	BITMAP_FREE (g->statics_written);
-      
-      if (g->statics_not_read
-	  && g->statics_not_read != all_module_statics)
-	BITMAP_FREE (g->statics_not_read);
-      
-      if (g->statics_not_written
-	  && g->statics_not_written != all_module_statics)
-	BITMAP_FREE (g->statics_not_written);
-      free (g);
-      info->global = NULL;
-    }
-  
-  free (get_reference_vars_info (fn));
-  set_reference_vars_info (fn, NULL);
-}
-
-/* Called when new function is inserted to callgraph late.  */
-static void
-add_new_function (struct cgraph_node *node, void *data ATTRIBUTE_UNUSED)
-{
-  /* There are some shared nodes, in particular the initializers on
-     static declarations.  We do not need to scan them more than once
-     since all we would be interested in are the addressof
-     operations.  */
-  analyze_function (node);
-  visited_nodes = NULL;
-}
-
-static bitmap
-copy_local_bitmap (bitmap src)
-{
-  bitmap dst;
-  if (!src)
-    return NULL;
-  if (src == all_module_statics)
-    return all_module_statics;
-  dst = BITMAP_ALLOC (&local_info_obstack);
-  bitmap_copy (dst, src);
-  return dst;
-=======
   if (cgraph_node_cannot_return (fn))
     bitmap_clear (local->statics_written);
->>>>>>> 779871ac
 }
 
 static bitmap
@@ -855,11 +517,7 @@
   unsigned int index;
   bitmap_iterator bi;
   bitmap bm_temp;
-<<<<<<< HEAD
-  
-=======
-
->>>>>>> 779871ac
+
   ipa_init ();
   bm_temp = BITMAP_ALLOC (&local_info_obstack);
 
@@ -874,30 +532,7 @@
 	fprintf (dump_file, "\nPromotable global:%s",
 		 get_static_name (index));
       }
-<<<<<<< HEAD
-  
-  for (node = cgraph_nodes; node; node = node->next)
-    if (cgraph_function_body_availability (node) >= AVAIL_OVERWRITABLE)
-      {
-	ipa_reference_local_vars_info_t l;
-	l = get_reference_vars_info (node)->local;
-	
-	/* Any variables that are not in all_module_statics are
-	   removed from the local maps.  This will include all of the
-	   variables that were found to escape in the function
-	   scanning.  */
-	if (l->statics_read)
-	  bitmap_and_into (l->statics_read, 
-			   all_module_statics);
-	if (l->statics_written)
-	  bitmap_and_into (l->statics_written, 
-			   all_module_statics);
-      }
-  
-  BITMAP_FREE(module_statics_readonly);
-=======
-
->>>>>>> 779871ac
+
   BITMAP_FREE(bm_temp);
 
   if (dump_file)
@@ -928,178 +563,10 @@
 	        fprintf(dump_file, "%s ",
 		        get_static_name (index));
 	      }
-<<<<<<< HEAD
-	  if (l->calls_read_all)
-	     fprintf (dump_file, "\n  calls read all: ");
-	  if (l->calls_write_all)
-	     fprintf (dump_file, "\n  calls read all: ");
-=======
->>>>>>> 779871ac
-	}
-}
-
-
-/* Return true if we need to write summary of NODE. */
-
-static bool
-write_node_summary_p (struct cgraph_node *node)
-{
-  gcc_assert (node->global.inlined_to == NULL);
-  return (node->analyzed 
-	  && cgraph_function_body_availability (node) >= AVAIL_OVERWRITABLE
-	  && get_reference_vars_info (node) != NULL);
-}
-
-/* Serialize the ipa info for lto.  */
-
-static void 
-ipa_reference_write_summary (cgraph_node_set set)
-{
-  struct cgraph_node *node;
-  struct lto_simple_output_block *ob
-    = lto_create_simple_output_block (LTO_section_ipa_reference);
-  unsigned int count = 0;
-  cgraph_node_set_iterator csi;
-
-  for (csi = csi_start (set); !csi_end_p (csi); csi_next (&csi))
-    if (write_node_summary_p (csi_node (csi)))
-	count++;
-  
-  lto_output_uleb128_stream (ob->main_stream, count);
-  
-  /* Process all of the functions.  */
-  for (csi = csi_start (set); !csi_end_p (csi); csi_next (&csi))
-    {
-      node = csi_node (csi);
-      if (write_node_summary_p (node))
-	{
-	  ipa_reference_local_vars_info_t l
-	    = get_reference_vars_info (node)->local;
-	  unsigned int index;
-	  bitmap_iterator bi;
-	  lto_cgraph_encoder_t encoder;
-	  int node_ref;
-
-	  encoder = ob->decl_state->cgraph_node_encoder;
-	  node_ref = lto_cgraph_encoder_encode (encoder, node);
-	  lto_output_uleb128_stream (ob->main_stream, node_ref);
-
-	  /* Stream out the statics read.  */
-	  if (l->calls_read_all)
-	    lto_output_sleb128_stream (ob->main_stream, -1);
-	  else
-	    {
-	      lto_output_sleb128_stream (ob->main_stream,
-					 bitmap_count_bits (l->statics_read));
-	      EXECUTE_IF_SET_IN_BITMAP (l->statics_read, 0, index, bi)
-		lto_output_var_decl_index(ob->decl_state, ob->main_stream,
-					  get_static_decl (index));
-	    }
-
-	  /* Stream out the statics written.  */
-	  if (l->calls_write_all)
-	    lto_output_sleb128_stream (ob->main_stream, -1);
-	  else
-	    {
-	      lto_output_sleb128_stream (ob->main_stream,
-					 bitmap_count_bits (l->statics_written));
-	      EXECUTE_IF_SET_IN_BITMAP (l->statics_written, 0, index, bi)
-		lto_output_var_decl_index(ob->decl_state, ob->main_stream,
-					  get_static_decl (index));
-	    }
-	}
-    }
-  lto_destroy_simple_output_block (ob);
-}
-
-
-/* Deserialize the ipa info for lto.  */
-
-static void 
-ipa_reference_read_summary (void)
-{
-  struct lto_file_decl_data ** file_data_vec 
-    = lto_get_file_decl_data ();
-  struct lto_file_decl_data * file_data;
-  unsigned int j = 0;
-
-  ipa_init ();
-
-  while ((file_data = file_data_vec[j++]))
-    {
-      const char *data;
-      size_t len;
-      struct lto_input_block *ib
-	= lto_create_simple_input_block (file_data, 
-					 LTO_section_ipa_reference, 
-					 &data, &len);
-      if (ib)
-	{ 
-	  unsigned int i;
-	  unsigned int f_count = lto_input_uleb128 (ib);
-
-	  for (i = 0; i < f_count; i++)
-	    {
-	      unsigned int j, index;
-	      struct cgraph_node *node;
-	      ipa_reference_local_vars_info_t l;
-	      int v_count;
-	      lto_cgraph_encoder_t encoder;
-
-	      index = lto_input_uleb128 (ib);
-	      encoder = file_data->cgraph_node_encoder;
-	      node = lto_cgraph_encoder_deref (encoder, index);
-	      l = init_function_info (node);
-
-	      /* Set the statics read.  */
-	      v_count = lto_input_sleb128 (ib);
-	      if (v_count == -1)
-	        l->calls_read_all = true;
-	      else
-		for (j = 0; j < (unsigned int)v_count; j++)
-		  {
-		    unsigned int var_index = lto_input_uleb128 (ib);
-		    tree v_decl = lto_file_decl_data_get_var_decl (file_data,
-								   var_index);
-		    add_static_var (v_decl);
-		    bitmap_set_bit (l->statics_read, DECL_UID (v_decl));
-		  } 
-
-	      /* Set the statics written.  */
-	      v_count = lto_input_sleb128 (ib);
-	      if (v_count == -1)
-	        l->calls_write_all = true;
-	      else
-		for (j = 0; j < (unsigned int)v_count; j++)
-		  {
-		    unsigned int var_index = lto_input_uleb128 (ib);
-		    tree v_decl = lto_file_decl_data_get_var_decl (file_data,
-								   var_index);
-		    add_static_var (v_decl);
-		    bitmap_set_bit (l->statics_written, DECL_UID (v_decl));
-		  } 
-	    }
-
-	  lto_destroy_simple_input_block (file_data, 
-					  LTO_section_ipa_reference, 
-					  ib, data, len);
-	}
-    }
-}
-
-
+	}
+}
  
-<<<<<<< HEAD
-/* Set READ_ALL/WRITE_ALL based on DECL flags.  */
-static void
-read_write_all_from_decl (tree decl, bool * read_all, bool * write_all)
-{
-  int flags = flags_from_decl_or_type (decl);
-  if (flags & ECF_CONST)
-    ;
-  else if (flags & ECF_PURE)
-=======
 /* Set READ_ALL/WRITE_ALL based on decl flags of NODE.  */
 
 static void
@@ -1112,26 +579,13 @@
     ;
   else if ((flags & ECF_PURE)
 	   || cgraph_node_cannot_return (node))
->>>>>>> 779871ac
     *read_all = true;
   else
     {
        /* TODO: To be able to produce sane results, we should also handle
-<<<<<<< HEAD
-	  common builtins, in particular throw.
-	  Indirect calls hsould be only counted and as inliner is replacing them
-	  by direct calls, we can conclude if any indirect calls are left in body */
-      *read_all = true;
-      /* When function does not reutrn, it is safe to ignore anythign it writes
-	 to, because the effect will never happen.  */
-      if ((flags & (ECF_NOTHROW | ECF_NORETURN))
-	  != (ECF_NOTHROW | ECF_NORETURN))
-        *write_all = true;
-=======
 	  common builtins, in particular throw.  */
       *read_all = true;
       *write_all = true;
->>>>>>> 779871ac
     }
 }
 
@@ -1167,13 +621,8 @@
       ipa_reference_vars_info_t node_info;
       ipa_reference_global_vars_info_t node_g;
       ipa_reference_local_vars_info_t node_l;
-<<<<<<< HEAD
-      struct cgraph_edge *e;
-      
-=======
       struct cgraph_edge *e, *ie;
 
->>>>>>> 779871ac
       bool read_all;
       bool write_all;
       struct ipa_dfs_info * w_info;
@@ -1205,41 +654,13 @@
 	      write_all = true;
 	  }
 
-<<<<<<< HEAD
-      /* When function is overwrittable, we can not assume anything.  */
-      if (cgraph_function_body_availability (node) <= AVAIL_OVERWRITABLE)
-        read_write_all_from_decl (node->decl, &read_all, &write_all);
-
-      for (e = node->callees; e; e = e->next_callee) 
-        if (cgraph_function_body_availability (e->callee) <= AVAIL_OVERWRITABLE)
-          read_write_all_from_decl (e->callee->decl, &read_all, &write_all);
-
-
-      /* If any node in a cycle is calls_read_all or calls_write_all
-=======
 
       /* If any node in a cycle is read_all or write_all
->>>>>>> 779871ac
 	 they all are. */
       w_info = (struct ipa_dfs_info *) node->aux;
       w = w_info->next_cycle;
       while (w && (!read_all || !write_all))
 	{
-<<<<<<< HEAD
-	  ipa_reference_local_vars_info_t w_l = 
-	    get_reference_vars_info (w)->local;
-
-	  /* When function is overwrittable, we can not assume anything.  */
-	  if (cgraph_function_body_availability (w) <= AVAIL_OVERWRITABLE)
-	    read_write_all_from_decl (w->decl, &read_all, &write_all);
-
-	  for (e = w->callees; e; e = e->next_callee) 
-	    if (cgraph_function_body_availability (e->callee) <= AVAIL_OVERWRITABLE)
-	      read_write_all_from_decl (e->callee->decl, &read_all, &write_all);
-
-	  read_all |= w_l->calls_read_all;
-	  write_all |= w_l->calls_write_all;
-=======
 	  /* When function is overwrittable, we can not assume anything.  */
 	  if (cgraph_function_body_availability (w) <= AVAIL_OVERWRITABLE)
 	    read_write_all_from_decl (w, &read_all, &write_all);
@@ -1256,7 +677,6 @@
 		    && !(ie->indirect_info->ecf_flags & ECF_PURE))
 		  write_all = true;
 	      }
->>>>>>> 779871ac
 
 	  w_info = (struct ipa_dfs_info *) w->aux;
 	  w = w_info->next_cycle;
@@ -1272,11 +692,7 @@
 	  bitmap_copy (node_g->statics_read,
 		       node_l->statics_read);
 	}
-<<<<<<< HEAD
-      if (write_all) 
-=======
       if (write_all)
->>>>>>> 779871ac
 	node_g->statics_written = all_module_statics;
       else
 	{
@@ -1771,19 +1187,12 @@
   0,					/* todo_flags_start */
   0                                     /* todo_flags_finish */
  },
-<<<<<<< HEAD
- generate_summary,		        /* generate_summary */
- ipa_reference_write_summary,		/* write_summary */
- ipa_reference_read_summary,		/* read_summary */
- NULL,					/* function_read_summary */
-=======
  NULL,				        /* generate_summary */
  NULL,					/* write_summary */
  NULL,				 	/* read_summary */
  ipa_reference_write_optimization_summary,/* write_optimization_summary */
  ipa_reference_read_optimization_summary,/* read_optimization_summary */
  NULL,					/* stmt_fixup */
->>>>>>> 779871ac
  0,					/* TODOs */
  NULL,			                /* function_transform */
  NULL					/* variable_transform */
