/* Global, SSA-based optimizations using mathematical identities.
   Copyright (C) 2005-2013 Free Software Foundation, Inc.

This file is part of GCC.

GCC is free software; you can redistribute it and/or modify it
under the terms of the GNU General Public License as published by the
Free Software Foundation; either version 3, or (at your option) any
later version.

GCC is distributed in the hope that it will be useful, but WITHOUT
ANY WARRANTY; without even the implied warranty of MERCHANTABILITY or
FITNESS FOR A PARTICULAR PURPOSE.  See the GNU General Public License
for more details.

You should have received a copy of the GNU General Public License
along with GCC; see the file COPYING3.  If not see
<http://www.gnu.org/licenses/>.  */

/* Currently, the only mini-pass in this file tries to CSE reciprocal
   operations.  These are common in sequences such as this one:

	modulus = sqrt(x*x + y*y + z*z);
	x = x / modulus;
	y = y / modulus;
	z = z / modulus;

   that can be optimized to

	modulus = sqrt(x*x + y*y + z*z);
        rmodulus = 1.0 / modulus;
	x = x * rmodulus;
	y = y * rmodulus;
	z = z * rmodulus;

   We do this for loop invariant divisors, and with this pass whenever
   we notice that a division has the same divisor multiple times.

   Of course, like in PRE, we don't insert a division if a dominator
   already has one.  However, this cannot be done as an extension of
   PRE for several reasons.

   First of all, with some experiments it was found out that the
   transformation is not always useful if there are only two divisions
   hy the same divisor.  This is probably because modern processors
   can pipeline the divisions; on older, in-order processors it should
   still be effective to optimize two divisions by the same number.
   We make this a param, and it shall be called N in the remainder of
   this comment.

   Second, if trapping math is active, we have less freedom on where
   to insert divisions: we can only do so in basic blocks that already
   contain one.  (If divisions don't trap, instead, we can insert
   divisions elsewhere, which will be in blocks that are common dominators
   of those that have the division).

   We really don't want to compute the reciprocal unless a division will
   be found.  To do this, we won't insert the division in a basic block
   that has less than N divisions *post-dominating* it.

   The algorithm constructs a subset of the dominator tree, holding the
   blocks containing the divisions and the common dominators to them,
   and walk it twice.  The first walk is in post-order, and it annotates
   each block with the number of divisions that post-dominate it: this
   gives information on where divisions can be inserted profitably.
   The second walk is in pre-order, and it inserts divisions as explained
   above, and replaces divisions by multiplications.

   In the best case, the cost of the pass is O(n_statements).  In the
   worst-case, the cost is due to creating the dominator tree subset,
   with a cost of O(n_basic_blocks ^ 2); however this can only happen
   for n_statements / n_basic_blocks statements.  So, the amortized cost
   of creating the dominator tree subset is O(n_basic_blocks) and the
   worst-case cost of the pass is O(n_statements * n_basic_blocks).

   More practically, the cost will be small because there are few
   divisions, and they tend to be in the same basic block, so insert_bb
   is called very few times.

   If we did this using domwalk.c, an efficient implementation would have
   to work on all the variables in a single pass, because we could not
   work on just a subset of the dominator tree, as we do now, and the
   cost would also be something like O(n_statements * n_basic_blocks).
   The data structures would be more complex in order to work on all the
   variables in a single pass.  */

#include "config.h"
#include "system.h"
#include "coretypes.h"
#include "tm.h"
#include "flags.h"
#include "tree.h"
#include "gimple.h"
#include "gimple-iterator.h"
#include "gimplify-me.h"
#include "stor-layout.h"
#include "gimple-ssa.h"
#include "tree-cfg.h"
#include "tree-phinodes.h"
#include "ssa-iterators.h"
#include "stringpool.h"
#include "tree-ssanames.h"
#include "expr.h"
#include "tree-dfa.h"
#include "tree-ssa.h"
#include "tree-pass.h"
#include "alloc-pool.h"
#include "basic-block.h"
#include "target.h"
#include "gimple-pretty-print.h"

/* FIXME: RTL headers have to be included here for optabs.  */
#include "rtl.h"		/* Because optabs.h wants enum rtx_code.  */
#include "expr.h"		/* Because optabs.h wants sepops.  */
#include "optabs.h"

/* This structure represents one basic block that either computes a
   division, or is a common dominator for basic block that compute a
   division.  */
struct occurrence {
  /* The basic block represented by this structure.  */
  basic_block bb;

  /* If non-NULL, the SSA_NAME holding the definition for a reciprocal
     inserted in BB.  */
  tree recip_def;

  /* If non-NULL, the GIMPLE_ASSIGN for a reciprocal computation that
     was inserted in BB.  */
  gimple recip_def_stmt;

  /* Pointer to a list of "struct occurrence"s for blocks dominated
     by BB.  */
  struct occurrence *children;

  /* Pointer to the next "struct occurrence"s in the list of blocks
     sharing a common dominator.  */
  struct occurrence *next;

  /* The number of divisions that are in BB before compute_merit.  The
     number of divisions that are in BB or post-dominate it after
     compute_merit.  */
  int num_divisions;

  /* True if the basic block has a division, false if it is a common
     dominator for basic blocks that do.  If it is false and trapping
     math is active, BB is not a candidate for inserting a reciprocal.  */
  bool bb_has_division;
};

static struct
{
  /* Number of 1.0/X ops inserted.  */
  int rdivs_inserted;

  /* Number of 1.0/FUNC ops inserted.  */
  int rfuncs_inserted;
} reciprocal_stats;

static struct
{
  /* Number of cexpi calls inserted.  */
  int inserted;
} sincos_stats;

static struct
{
  /* Number of hand-written 16-bit bswaps found.  */
  int found_16bit;

  /* Number of hand-written 32-bit bswaps found.  */
  int found_32bit;

  /* Number of hand-written 64-bit bswaps found.  */
  int found_64bit;
} bswap_stats;

static struct
{
  /* Number of widening multiplication ops inserted.  */
  int widen_mults_inserted;

  /* Number of integer multiply-and-accumulate ops inserted.  */
  int maccs_inserted;

  /* Number of fp fused multiply-add ops inserted.  */
  int fmas_inserted;
} widen_mul_stats;

/* The instance of "struct occurrence" representing the highest
   interesting block in the dominator tree.  */
static struct occurrence *occ_head;

/* Allocation pool for getting instances of "struct occurrence".  */
static alloc_pool occ_pool;



/* Allocate and return a new struct occurrence for basic block BB, and
   whose children list is headed by CHILDREN.  */
static struct occurrence *
occ_new (basic_block bb, struct occurrence *children)
{
  struct occurrence *occ;

  bb->aux = occ = (struct occurrence *) pool_alloc (occ_pool);
  memset (occ, 0, sizeof (struct occurrence));

  occ->bb = bb;
  occ->children = children;
  return occ;
}


/* Insert NEW_OCC into our subset of the dominator tree.  P_HEAD points to a
   list of "struct occurrence"s, one per basic block, having IDOM as
   their common dominator.

   We try to insert NEW_OCC as deep as possible in the tree, and we also
   insert any other block that is a common dominator for BB and one
   block already in the tree.  */

static void
insert_bb (struct occurrence *new_occ, basic_block idom,
	   struct occurrence **p_head)
{
  struct occurrence *occ, **p_occ;

  for (p_occ = p_head; (occ = *p_occ) != NULL; )
    {
      basic_block bb = new_occ->bb, occ_bb = occ->bb;
      basic_block dom = nearest_common_dominator (CDI_DOMINATORS, occ_bb, bb);
      if (dom == bb)
	{
	  /* BB dominates OCC_BB.  OCC becomes NEW_OCC's child: remove OCC
	     from its list.  */
	  *p_occ = occ->next;
	  occ->next = new_occ->children;
	  new_occ->children = occ;

	  /* Try the next block (it may as well be dominated by BB).  */
	}

      else if (dom == occ_bb)
	{
	  /* OCC_BB dominates BB.  Tail recurse to look deeper.  */
	  insert_bb (new_occ, dom, &occ->children);
	  return;
	}

      else if (dom != idom)
	{
	  gcc_assert (!dom->aux);

	  /* There is a dominator between IDOM and BB, add it and make
	     two children out of NEW_OCC and OCC.  First, remove OCC from
	     its list.	*/
	  *p_occ = occ->next;
	  new_occ->next = occ;
	  occ->next = NULL;

	  /* None of the previous blocks has DOM as a dominator: if we tail
	     recursed, we would reexamine them uselessly. Just switch BB with
	     DOM, and go on looking for blocks dominated by DOM.  */
          new_occ = occ_new (dom, new_occ);
	}

      else
	{
	  /* Nothing special, go on with the next element.  */
	  p_occ = &occ->next;
	}
    }

  /* No place was found as a child of IDOM.  Make BB a sibling of IDOM.  */
  new_occ->next = *p_head;
  *p_head = new_occ;
}

/* Register that we found a division in BB.  */

static inline void
register_division_in (basic_block bb)
{
  struct occurrence *occ;

  occ = (struct occurrence *) bb->aux;
  if (!occ)
    {
      occ = occ_new (bb, NULL);
      insert_bb (occ, ENTRY_BLOCK_PTR_FOR_FN (cfun), &occ_head);
    }

  occ->bb_has_division = true;
  occ->num_divisions++;
}


/* Compute the number of divisions that postdominate each block in OCC and
   its children.  */

static void
compute_merit (struct occurrence *occ)
{
  struct occurrence *occ_child;
  basic_block dom = occ->bb;

  for (occ_child = occ->children; occ_child; occ_child = occ_child->next)
    {
      basic_block bb;
      if (occ_child->children)
        compute_merit (occ_child);

      if (flag_exceptions)
	bb = single_noncomplex_succ (dom);
      else
	bb = dom;

      if (dominated_by_p (CDI_POST_DOMINATORS, bb, occ_child->bb))
        occ->num_divisions += occ_child->num_divisions;
    }
}


/* Return whether USE_STMT is a floating-point division by DEF.  */
static inline bool
is_division_by (gimple use_stmt, tree def)
{
  return is_gimple_assign (use_stmt)
	 && gimple_assign_rhs_code (use_stmt) == RDIV_EXPR
	 && gimple_assign_rhs2 (use_stmt) == def
	 /* Do not recognize x / x as valid division, as we are getting
	    confused later by replacing all immediate uses x in such
	    a stmt.  */
	 && gimple_assign_rhs1 (use_stmt) != def;
}

/* Walk the subset of the dominator tree rooted at OCC, setting the
   RECIP_DEF field to a definition of 1.0 / DEF that can be used in
   the given basic block.  The field may be left NULL, of course,
   if it is not possible or profitable to do the optimization.

   DEF_BSI is an iterator pointing at the statement defining DEF.
   If RECIP_DEF is set, a dominator already has a computation that can
   be used.  */

static void
insert_reciprocals (gimple_stmt_iterator *def_gsi, struct occurrence *occ,
		    tree def, tree recip_def, int threshold)
{
  tree type;
  gimple new_stmt;
  gimple_stmt_iterator gsi;
  struct occurrence *occ_child;

  if (!recip_def
      && (occ->bb_has_division || !flag_trapping_math)
      && occ->num_divisions >= threshold)
    {
      /* Make a variable with the replacement and substitute it.  */
      type = TREE_TYPE (def);
      recip_def = create_tmp_reg (type, "reciptmp");
      new_stmt = gimple_build_assign_with_ops (RDIV_EXPR, recip_def,
					       build_one_cst (type), def);

      if (occ->bb_has_division)
        {
          /* Case 1: insert before an existing division.  */
          gsi = gsi_after_labels (occ->bb);
          while (!gsi_end_p (gsi) && !is_division_by (gsi_stmt (gsi), def))
	    gsi_next (&gsi);

          gsi_insert_before (&gsi, new_stmt, GSI_SAME_STMT);
        }
      else if (def_gsi && occ->bb == def_gsi->bb)
        {
          /* Case 2: insert right after the definition.  Note that this will
	     never happen if the definition statement can throw, because in
	     that case the sole successor of the statement's basic block will
	     dominate all the uses as well.  */
          gsi_insert_after (def_gsi, new_stmt, GSI_NEW_STMT);
        }
      else
        {
          /* Case 3: insert in a basic block not containing defs/uses.  */
          gsi = gsi_after_labels (occ->bb);
          gsi_insert_before (&gsi, new_stmt, GSI_SAME_STMT);
        }

      reciprocal_stats.rdivs_inserted++;

      occ->recip_def_stmt = new_stmt;
    }

  occ->recip_def = recip_def;
  for (occ_child = occ->children; occ_child; occ_child = occ_child->next)
    insert_reciprocals (def_gsi, occ_child, def, recip_def, threshold);
}


/* Replace the division at USE_P with a multiplication by the reciprocal, if
   possible.  */

static inline void
replace_reciprocal (use_operand_p use_p)
{
  gimple use_stmt = USE_STMT (use_p);
  basic_block bb = gimple_bb (use_stmt);
  struct occurrence *occ = (struct occurrence *) bb->aux;

  if (optimize_bb_for_speed_p (bb)
      && occ->recip_def && use_stmt != occ->recip_def_stmt)
    {
      gimple_stmt_iterator gsi = gsi_for_stmt (use_stmt);
      gimple_assign_set_rhs_code (use_stmt, MULT_EXPR);
      SET_USE (use_p, occ->recip_def);
      fold_stmt_inplace (&gsi);
      update_stmt (use_stmt);
    }
}


/* Free OCC and return one more "struct occurrence" to be freed.  */

static struct occurrence *
free_bb (struct occurrence *occ)
{
  struct occurrence *child, *next;

  /* First get the two pointers hanging off OCC.  */
  next = occ->next;
  child = occ->children;
  occ->bb->aux = NULL;
  pool_free (occ_pool, occ);

  /* Now ensure that we don't recurse unless it is necessary.  */
  if (!child)
    return next;
  else
    {
      while (next)
	next = free_bb (next);

      return child;
    }
}


/* Look for floating-point divisions among DEF's uses, and try to
   replace them by multiplications with the reciprocal.  Add
   as many statements computing the reciprocal as needed.

   DEF must be a GIMPLE register of a floating-point type.  */

static void
execute_cse_reciprocals_1 (gimple_stmt_iterator *def_gsi, tree def)
{
  use_operand_p use_p;
  imm_use_iterator use_iter;
  struct occurrence *occ;
  int count = 0, threshold;

  gcc_assert (FLOAT_TYPE_P (TREE_TYPE (def)) && is_gimple_reg (def));

  FOR_EACH_IMM_USE_FAST (use_p, use_iter, def)
    {
      gimple use_stmt = USE_STMT (use_p);
      if (is_division_by (use_stmt, def))
	{
	  register_division_in (gimple_bb (use_stmt));
	  count++;
	}
    }

  /* Do the expensive part only if we can hope to optimize something.  */
  threshold = targetm.min_divisions_for_recip_mul (TYPE_MODE (TREE_TYPE (def)));
  if (count >= threshold)
    {
      gimple use_stmt;
      for (occ = occ_head; occ; occ = occ->next)
	{
	  compute_merit (occ);
	  insert_reciprocals (def_gsi, occ, def, NULL, threshold);
	}

      FOR_EACH_IMM_USE_STMT (use_stmt, use_iter, def)
	{
	  if (is_division_by (use_stmt, def))
	    {
	      FOR_EACH_IMM_USE_ON_STMT (use_p, use_iter)
		replace_reciprocal (use_p);
	    }
	}
    }

  for (occ = occ_head; occ; )
    occ = free_bb (occ);

  occ_head = NULL;
}

static bool
gate_cse_reciprocals (void)
{
  return optimize && flag_reciprocal_math;
}

/* Go through all the floating-point SSA_NAMEs, and call
   execute_cse_reciprocals_1 on each of them.  */
static unsigned int
execute_cse_reciprocals (void)
{
  basic_block bb;
  tree arg;

  occ_pool = create_alloc_pool ("dominators for recip",
				sizeof (struct occurrence),
				n_basic_blocks_for_fn (cfun) / 3 + 1);

  memset (&reciprocal_stats, 0, sizeof (reciprocal_stats));
  calculate_dominance_info (CDI_DOMINATORS);
  calculate_dominance_info (CDI_POST_DOMINATORS);

#ifdef ENABLE_CHECKING
  FOR_EACH_BB (bb)
    gcc_assert (!bb->aux);
#endif

  for (arg = DECL_ARGUMENTS (cfun->decl); arg; arg = DECL_CHAIN (arg))
    if (FLOAT_TYPE_P (TREE_TYPE (arg))
	&& is_gimple_reg (arg))
      {
	tree name = ssa_default_def (cfun, arg);
	if (name)
	  execute_cse_reciprocals_1 (NULL, name);
      }

  FOR_EACH_BB (bb)
    {
      gimple_stmt_iterator gsi;
      gimple phi;
      tree def;

      for (gsi = gsi_start_phis (bb); !gsi_end_p (gsi); gsi_next (&gsi))
	{
	  phi = gsi_stmt (gsi);
	  def = PHI_RESULT (phi);
	  if (! virtual_operand_p (def)
	      && FLOAT_TYPE_P (TREE_TYPE (def)))
	    execute_cse_reciprocals_1 (NULL, def);
	}

      for (gsi = gsi_after_labels (bb); !gsi_end_p (gsi); gsi_next (&gsi))
        {
	  gimple stmt = gsi_stmt (gsi);

	  if (gimple_has_lhs (stmt)
	      && (def = SINGLE_SSA_TREE_OPERAND (stmt, SSA_OP_DEF)) != NULL
	      && FLOAT_TYPE_P (TREE_TYPE (def))
	      && TREE_CODE (def) == SSA_NAME)
	    execute_cse_reciprocals_1 (&gsi, def);
	}

      if (optimize_bb_for_size_p (bb))
        continue;

      /* Scan for a/func(b) and convert it to reciprocal a*rfunc(b).  */
      for (gsi = gsi_after_labels (bb); !gsi_end_p (gsi); gsi_next (&gsi))
        {
	  gimple stmt = gsi_stmt (gsi);
	  tree fndecl;

	  if (is_gimple_assign (stmt)
	      && gimple_assign_rhs_code (stmt) == RDIV_EXPR)
	    {
	      tree arg1 = gimple_assign_rhs2 (stmt);
	      gimple stmt1;

	      if (TREE_CODE (arg1) != SSA_NAME)
		continue;

	      stmt1 = SSA_NAME_DEF_STMT (arg1);

	      if (is_gimple_call (stmt1)
		  && gimple_call_lhs (stmt1)
		  && (fndecl = gimple_call_fndecl (stmt1))
		  && (DECL_BUILT_IN_CLASS (fndecl) == BUILT_IN_NORMAL
		      || DECL_BUILT_IN_CLASS (fndecl) == BUILT_IN_MD))
		{
		  enum built_in_function code;
		  bool md_code, fail;
		  imm_use_iterator ui;
		  use_operand_p use_p;

		  code = DECL_FUNCTION_CODE (fndecl);
		  md_code = DECL_BUILT_IN_CLASS (fndecl) == BUILT_IN_MD;

		  fndecl = targetm.builtin_reciprocal (code, md_code, false);
		  if (!fndecl)
		    continue;

		  /* Check that all uses of the SSA name are divisions,
		     otherwise replacing the defining statement will do
		     the wrong thing.  */
		  fail = false;
		  FOR_EACH_IMM_USE_FAST (use_p, ui, arg1)
		    {
		      gimple stmt2 = USE_STMT (use_p);
		      if (is_gimple_debug (stmt2))
			continue;
		      if (!is_gimple_assign (stmt2)
			  || gimple_assign_rhs_code (stmt2) != RDIV_EXPR
			  || gimple_assign_rhs1 (stmt2) == arg1
			  || gimple_assign_rhs2 (stmt2) != arg1)
			{
			  fail = true;
			  break;
			}
		    }
		  if (fail)
		    continue;

		  gimple_replace_ssa_lhs (stmt1, arg1);
		  gimple_call_set_fndecl (stmt1, fndecl);
		  update_stmt (stmt1);
		  reciprocal_stats.rfuncs_inserted++;

		  FOR_EACH_IMM_USE_STMT (stmt, ui, arg1)
		    {
		      gimple_stmt_iterator gsi = gsi_for_stmt (stmt);
		      gimple_assign_set_rhs_code (stmt, MULT_EXPR);
		      fold_stmt_inplace (&gsi);
		      update_stmt (stmt);
		    }
		}
	    }
	}
    }

  statistics_counter_event (cfun, "reciprocal divs inserted",
			    reciprocal_stats.rdivs_inserted);
  statistics_counter_event (cfun, "reciprocal functions inserted",
			    reciprocal_stats.rfuncs_inserted);

  free_dominance_info (CDI_DOMINATORS);
  free_dominance_info (CDI_POST_DOMINATORS);
  free_alloc_pool (occ_pool);
  return 0;
}

namespace {

const pass_data pass_data_cse_reciprocals =
{
  GIMPLE_PASS, /* type */
  "recip", /* name */
  OPTGROUP_NONE, /* optinfo_flags */
  true, /* has_gate */
  true, /* has_execute */
  TV_NONE, /* tv_id */
  PROP_ssa, /* properties_required */
  0, /* properties_provided */
  0, /* properties_destroyed */
  0, /* todo_flags_start */
  ( TODO_update_ssa | TODO_verify_ssa
    | TODO_verify_stmts ), /* todo_flags_finish */
};

class pass_cse_reciprocals : public gimple_opt_pass
{
public:
  pass_cse_reciprocals (gcc::context *ctxt)
    : gimple_opt_pass (pass_data_cse_reciprocals, ctxt)
  {}

  /* opt_pass methods: */
  bool gate () { return gate_cse_reciprocals (); }
  unsigned int execute () { return execute_cse_reciprocals (); }

}; // class pass_cse_reciprocals

} // anon namespace

gimple_opt_pass *
make_pass_cse_reciprocals (gcc::context *ctxt)
{
  return new pass_cse_reciprocals (ctxt);
}

/* Records an occurrence at statement USE_STMT in the vector of trees
   STMTS if it is dominated by *TOP_BB or dominates it or this basic block
   is not yet initialized.  Returns true if the occurrence was pushed on
   the vector.  Adjusts *TOP_BB to be the basic block dominating all
   statements in the vector.  */

static bool
maybe_record_sincos (vec<gimple> *stmts,
		     basic_block *top_bb, gimple use_stmt)
{
  basic_block use_bb = gimple_bb (use_stmt);
  if (*top_bb
      && (*top_bb == use_bb
	  || dominated_by_p (CDI_DOMINATORS, use_bb, *top_bb)))
    stmts->safe_push (use_stmt);
  else if (!*top_bb
	   || dominated_by_p (CDI_DOMINATORS, *top_bb, use_bb))
    {
      stmts->safe_push (use_stmt);
      *top_bb = use_bb;
    }
  else
    return false;

  return true;
}

/* Look for sin, cos and cexpi calls with the same argument NAME and
   create a single call to cexpi CSEing the result in this case.
   We first walk over all immediate uses of the argument collecting
   statements that we can CSE in a vector and in a second pass replace
   the statement rhs with a REALPART or IMAGPART expression on the
   result of the cexpi call we insert before the use statement that
   dominates all other candidates.  */

static bool
execute_cse_sincos_1 (tree name)
{
  gimple_stmt_iterator gsi;
  imm_use_iterator use_iter;
  tree fndecl, res, type;
  gimple def_stmt, use_stmt, stmt;
  int seen_cos = 0, seen_sin = 0, seen_cexpi = 0;
  vec<gimple> stmts = vNULL;
  basic_block top_bb = NULL;
  int i;
  bool cfg_changed = false;

  type = TREE_TYPE (name);
  FOR_EACH_IMM_USE_STMT (use_stmt, use_iter, name)
    {
      if (gimple_code (use_stmt) != GIMPLE_CALL
	  || !gimple_call_lhs (use_stmt)
	  || !(fndecl = gimple_call_fndecl (use_stmt))
	  || DECL_BUILT_IN_CLASS (fndecl) != BUILT_IN_NORMAL)
	continue;

      switch (DECL_FUNCTION_CODE (fndecl))
	{
	CASE_FLT_FN (BUILT_IN_COS):
	  seen_cos |= maybe_record_sincos (&stmts, &top_bb, use_stmt) ? 1 : 0;
	  break;

	CASE_FLT_FN (BUILT_IN_SIN):
	  seen_sin |= maybe_record_sincos (&stmts, &top_bb, use_stmt) ? 1 : 0;
	  break;

	CASE_FLT_FN (BUILT_IN_CEXPI):
	  seen_cexpi |= maybe_record_sincos (&stmts, &top_bb, use_stmt) ? 1 : 0;
	  break;

	default:;
	}
    }

  if (seen_cos + seen_sin + seen_cexpi <= 1)
    {
      stmts.release ();
      return false;
    }

  /* Simply insert cexpi at the beginning of top_bb but not earlier than
     the name def statement.  */
  fndecl = mathfn_built_in (type, BUILT_IN_CEXPI);
  if (!fndecl)
    return false;
  stmt = gimple_build_call (fndecl, 1, name);
  res = make_temp_ssa_name (TREE_TYPE (TREE_TYPE (fndecl)), stmt, "sincostmp");
  gimple_call_set_lhs (stmt, res);

  def_stmt = SSA_NAME_DEF_STMT (name);
  if (!SSA_NAME_IS_DEFAULT_DEF (name)
      && gimple_code (def_stmt) != GIMPLE_PHI
      && gimple_bb (def_stmt) == top_bb)
    {
      gsi = gsi_for_stmt (def_stmt);
      gsi_insert_after (&gsi, stmt, GSI_SAME_STMT);
    }
  else
    {
      gsi = gsi_after_labels (top_bb);
      gsi_insert_before (&gsi, stmt, GSI_SAME_STMT);
    }
  sincos_stats.inserted++;

  /* And adjust the recorded old call sites.  */
  for (i = 0; stmts.iterate (i, &use_stmt); ++i)
    {
      tree rhs = NULL;
      fndecl = gimple_call_fndecl (use_stmt);

      switch (DECL_FUNCTION_CODE (fndecl))
	{
	CASE_FLT_FN (BUILT_IN_COS):
	  rhs = fold_build1 (REALPART_EXPR, type, res);
	  break;

	CASE_FLT_FN (BUILT_IN_SIN):
	  rhs = fold_build1 (IMAGPART_EXPR, type, res);
	  break;

	CASE_FLT_FN (BUILT_IN_CEXPI):
	  rhs = res;
	  break;

	default:;
	  gcc_unreachable ();
	}

	/* Replace call with a copy.  */
	stmt = gimple_build_assign (gimple_call_lhs (use_stmt), rhs);

	gsi = gsi_for_stmt (use_stmt);
	gsi_replace (&gsi, stmt, true);
	if (gimple_purge_dead_eh_edges (gimple_bb (stmt)))
	  cfg_changed = true;
    }

  stmts.release ();

  return cfg_changed;
}

/* To evaluate powi(x,n), the floating point value x raised to the
   constant integer exponent n, we use a hybrid algorithm that
   combines the "window method" with look-up tables.  For an
   introduction to exponentiation algorithms and "addition chains",
   see section 4.6.3, "Evaluation of Powers" of Donald E. Knuth,
   "Seminumerical Algorithms", Vol. 2, "The Art of Computer Programming",
   3rd Edition, 1998, and Daniel M. Gordon, "A Survey of Fast Exponentiation
   Methods", Journal of Algorithms, Vol. 27, pp. 129-146, 1998.  */

/* Provide a default value for POWI_MAX_MULTS, the maximum number of
   multiplications to inline before calling the system library's pow
   function.  powi(x,n) requires at worst 2*bits(n)-2 multiplications,
   so this default never requires calling pow, powf or powl.  */

#ifndef POWI_MAX_MULTS
#define POWI_MAX_MULTS  (2*HOST_BITS_PER_WIDE_INT-2)
#endif

/* The size of the "optimal power tree" lookup table.  All
   exponents less than this value are simply looked up in the
   powi_table below.  This threshold is also used to size the
   cache of pseudo registers that hold intermediate results.  */
#define POWI_TABLE_SIZE 256

/* The size, in bits of the window, used in the "window method"
   exponentiation algorithm.  This is equivalent to a radix of
   (1<<POWI_WINDOW_SIZE) in the corresponding "m-ary method".  */
#define POWI_WINDOW_SIZE 3

/* The following table is an efficient representation of an
   "optimal power tree".  For each value, i, the corresponding
   value, j, in the table states than an optimal evaluation
   sequence for calculating pow(x,i) can be found by evaluating
   pow(x,j)*pow(x,i-j).  An optimal power tree for the first
   100 integers is given in Knuth's "Seminumerical algorithms".  */

static const unsigned char powi_table[POWI_TABLE_SIZE] =
  {
      0,   1,   1,   2,   2,   3,   3,   4,  /*   0 -   7 */
      4,   6,   5,   6,   6,  10,   7,   9,  /*   8 -  15 */
      8,  16,   9,  16,  10,  12,  11,  13,  /*  16 -  23 */
     12,  17,  13,  18,  14,  24,  15,  26,  /*  24 -  31 */
     16,  17,  17,  19,  18,  33,  19,  26,  /*  32 -  39 */
     20,  25,  21,  40,  22,  27,  23,  44,  /*  40 -  47 */
     24,  32,  25,  34,  26,  29,  27,  44,  /*  48 -  55 */
     28,  31,  29,  34,  30,  60,  31,  36,  /*  56 -  63 */
     32,  64,  33,  34,  34,  46,  35,  37,  /*  64 -  71 */
     36,  65,  37,  50,  38,  48,  39,  69,  /*  72 -  79 */
     40,  49,  41,  43,  42,  51,  43,  58,  /*  80 -  87 */
     44,  64,  45,  47,  46,  59,  47,  76,  /*  88 -  95 */
     48,  65,  49,  66,  50,  67,  51,  66,  /*  96 - 103 */
     52,  70,  53,  74,  54, 104,  55,  74,  /* 104 - 111 */
     56,  64,  57,  69,  58,  78,  59,  68,  /* 112 - 119 */
     60,  61,  61,  80,  62,  75,  63,  68,  /* 120 - 127 */
     64,  65,  65, 128,  66, 129,  67,  90,  /* 128 - 135 */
     68,  73,  69, 131,  70,  94,  71,  88,  /* 136 - 143 */
     72, 128,  73,  98,  74, 132,  75, 121,  /* 144 - 151 */
     76, 102,  77, 124,  78, 132,  79, 106,  /* 152 - 159 */
     80,  97,  81, 160,  82,  99,  83, 134,  /* 160 - 167 */
     84,  86,  85,  95,  86, 160,  87, 100,  /* 168 - 175 */
     88, 113,  89,  98,  90, 107,  91, 122,  /* 176 - 183 */
     92, 111,  93, 102,  94, 126,  95, 150,  /* 184 - 191 */
     96, 128,  97, 130,  98, 133,  99, 195,  /* 192 - 199 */
    100, 128, 101, 123, 102, 164, 103, 138,  /* 200 - 207 */
    104, 145, 105, 146, 106, 109, 107, 149,  /* 208 - 215 */
    108, 200, 109, 146, 110, 170, 111, 157,  /* 216 - 223 */
    112, 128, 113, 130, 114, 182, 115, 132,  /* 224 - 231 */
    116, 200, 117, 132, 118, 158, 119, 206,  /* 232 - 239 */
    120, 240, 121, 162, 122, 147, 123, 152,  /* 240 - 247 */
    124, 166, 125, 214, 126, 138, 127, 153,  /* 248 - 255 */
  };


/* Return the number of multiplications required to calculate
   powi(x,n) where n is less than POWI_TABLE_SIZE.  This is a
   subroutine of powi_cost.  CACHE is an array indicating
   which exponents have already been calculated.  */

static int
powi_lookup_cost (unsigned HOST_WIDE_INT n, bool *cache)
{
  /* If we've already calculated this exponent, then this evaluation
     doesn't require any additional multiplications.  */
  if (cache[n])
    return 0;

  cache[n] = true;
  return powi_lookup_cost (n - powi_table[n], cache)
	 + powi_lookup_cost (powi_table[n], cache) + 1;
}

/* Return the number of multiplications required to calculate
   powi(x,n) for an arbitrary x, given the exponent N.  This
   function needs to be kept in sync with powi_as_mults below.  */

static int
powi_cost (HOST_WIDE_INT n)
{
  bool cache[POWI_TABLE_SIZE];
  unsigned HOST_WIDE_INT digit;
  unsigned HOST_WIDE_INT val;
  int result;

  if (n == 0)
    return 0;

  /* Ignore the reciprocal when calculating the cost.  */
  val = (n < 0) ? -n : n;

  /* Initialize the exponent cache.  */
  memset (cache, 0, POWI_TABLE_SIZE * sizeof (bool));
  cache[1] = true;

  result = 0;

  while (val >= POWI_TABLE_SIZE)
    {
      if (val & 1)
	{
	  digit = val & ((1 << POWI_WINDOW_SIZE) - 1);
	  result += powi_lookup_cost (digit, cache)
		    + POWI_WINDOW_SIZE + 1;
	  val >>= POWI_WINDOW_SIZE;
	}
      else
	{
	  val >>= 1;
	  result++;
	}
    }

  return result + powi_lookup_cost (val, cache);
}

/* Recursive subroutine of powi_as_mults.  This function takes the
   array, CACHE, of already calculated exponents and an exponent N and
   returns a tree that corresponds to CACHE[1]**N, with type TYPE.  */

static tree
powi_as_mults_1 (gimple_stmt_iterator *gsi, location_t loc, tree type,
		 HOST_WIDE_INT n, tree *cache)
{
  tree op0, op1, ssa_target;
  unsigned HOST_WIDE_INT digit;
  gimple mult_stmt;

  if (n < POWI_TABLE_SIZE && cache[n])
    return cache[n];

  ssa_target = make_temp_ssa_name (type, NULL, "powmult");

  if (n < POWI_TABLE_SIZE)
    {
      cache[n] = ssa_target;
      op0 = powi_as_mults_1 (gsi, loc, type, n - powi_table[n], cache);
      op1 = powi_as_mults_1 (gsi, loc, type, powi_table[n], cache);
    }
  else if (n & 1)
    {
      digit = n & ((1 << POWI_WINDOW_SIZE) - 1);
      op0 = powi_as_mults_1 (gsi, loc, type, n - digit, cache);
      op1 = powi_as_mults_1 (gsi, loc, type, digit, cache);
    }
  else
    {
      op0 = powi_as_mults_1 (gsi, loc, type, n >> 1, cache);
      op1 = op0;
    }

  mult_stmt = gimple_build_assign_with_ops (MULT_EXPR, ssa_target, op0, op1);
  gimple_set_location (mult_stmt, loc);
  gsi_insert_before (gsi, mult_stmt, GSI_SAME_STMT);

  return ssa_target;
}

/* Convert ARG0**N to a tree of multiplications of ARG0 with itself.
   This function needs to be kept in sync with powi_cost above.  */

static tree
powi_as_mults (gimple_stmt_iterator *gsi, location_t loc,
	       tree arg0, HOST_WIDE_INT n)
{
  tree cache[POWI_TABLE_SIZE], result, type = TREE_TYPE (arg0);
  gimple div_stmt;
  tree target;

  if (n == 0)
    return build_real (type, dconst1);

  memset (cache, 0,  sizeof (cache));
  cache[1] = arg0;

  result = powi_as_mults_1 (gsi, loc, type, (n < 0) ? -n : n, cache);
  if (n >= 0)
    return result;

  /* If the original exponent was negative, reciprocate the result.  */
  target = make_temp_ssa_name (type, NULL, "powmult");
  div_stmt = gimple_build_assign_with_ops (RDIV_EXPR, target, 
					   build_real (type, dconst1),
					   result);
  gimple_set_location (div_stmt, loc);
  gsi_insert_before (gsi, div_stmt, GSI_SAME_STMT);

  return target;
}

/* ARG0 and N are the two arguments to a powi builtin in GSI with
   location info LOC.  If the arguments are appropriate, create an
   equivalent sequence of statements prior to GSI using an optimal
   number of multiplications, and return an expession holding the
   result.  */

static tree
gimple_expand_builtin_powi (gimple_stmt_iterator *gsi, location_t loc, 
			    tree arg0, HOST_WIDE_INT n)
{
  /* Avoid largest negative number.  */
  if (n != -n
      && ((n >= -1 && n <= 2)
	  || (optimize_function_for_speed_p (cfun)
	      && powi_cost (n) <= POWI_MAX_MULTS)))
    return powi_as_mults (gsi, loc, arg0, n);

  return NULL_TREE;
}

/* Build a gimple call statement that calls FN with argument ARG.
   Set the lhs of the call statement to a fresh SSA name.  Insert the
   statement prior to GSI's current position, and return the fresh
   SSA name.  */

static tree
build_and_insert_call (gimple_stmt_iterator *gsi, location_t loc,
		       tree fn, tree arg)
{
  gimple call_stmt;
  tree ssa_target;

  call_stmt = gimple_build_call (fn, 1, arg);
  ssa_target = make_temp_ssa_name (TREE_TYPE (arg), NULL, "powroot");
  gimple_set_lhs (call_stmt, ssa_target);
  gimple_set_location (call_stmt, loc);
  gsi_insert_before (gsi, call_stmt, GSI_SAME_STMT);

  return ssa_target;
}

/* Build a gimple binary operation with the given CODE and arguments
   ARG0, ARG1, assigning the result to a new SSA name for variable
   TARGET.  Insert the statement prior to GSI's current position, and
   return the fresh SSA name.*/

static tree
build_and_insert_binop (gimple_stmt_iterator *gsi, location_t loc,
			const char *name, enum tree_code code,
			tree arg0, tree arg1)
{
  tree result = make_temp_ssa_name (TREE_TYPE (arg0), NULL, name);
  gimple stmt = gimple_build_assign_with_ops (code, result, arg0, arg1);
  gimple_set_location (stmt, loc);
  gsi_insert_before (gsi, stmt, GSI_SAME_STMT);
  return result;
}

/* Build a gimple reference operation with the given CODE and argument
   ARG, assigning the result to a new SSA name of TYPE with NAME.
   Insert the statement prior to GSI's current position, and return
   the fresh SSA name.  */

static inline tree
build_and_insert_ref (gimple_stmt_iterator *gsi, location_t loc, tree type,
		      const char *name, enum tree_code code, tree arg0)
{
  tree result = make_temp_ssa_name (type, NULL, name);
  gimple stmt = gimple_build_assign (result, build1 (code, type, arg0));
  gimple_set_location (stmt, loc);
  gsi_insert_before (gsi, stmt, GSI_SAME_STMT);
  return result;
}

/* Build a gimple assignment to cast VAL to TYPE.  Insert the statement
   prior to GSI's current position, and return the fresh SSA name.  */

static tree
build_and_insert_cast (gimple_stmt_iterator *gsi, location_t loc,
		       tree type, tree val)
{
  tree result = make_ssa_name (type, NULL);
  gimple stmt = gimple_build_assign_with_ops (NOP_EXPR, result, val, NULL_TREE);
  gimple_set_location (stmt, loc);
  gsi_insert_before (gsi, stmt, GSI_SAME_STMT);
  return result;
}

/* ARG0 and ARG1 are the two arguments to a pow builtin call in GSI
   with location info LOC.  If possible, create an equivalent and
   less expensive sequence of statements prior to GSI, and return an
   expession holding the result.  */

static tree
gimple_expand_builtin_pow (gimple_stmt_iterator *gsi, location_t loc, 
			   tree arg0, tree arg1)
{
  REAL_VALUE_TYPE c, cint, dconst1_4, dconst3_4, dconst1_3, dconst1_6;
  REAL_VALUE_TYPE c2, dconst3;
  HOST_WIDE_INT n;
  tree type, sqrtfn, cbrtfn, sqrt_arg0, sqrt_sqrt, result, cbrt_x, powi_cbrt_x;
  enum machine_mode mode;
  bool hw_sqrt_exists, c_is_int, c2_is_int;

  /* If the exponent isn't a constant, there's nothing of interest
     to be done.  */
  if (TREE_CODE (arg1) != REAL_CST)
    return NULL_TREE;

  /* If the exponent is equivalent to an integer, expand to an optimal
     multiplication sequence when profitable.  */
  c = TREE_REAL_CST (arg1);
  n = real_to_integer (&c);
  real_from_integer (&cint, VOIDmode, n, SIGNED);
  c_is_int = real_identical (&c, &cint);

  if (c_is_int
      && ((n >= -1 && n <= 2)
	  || (flag_unsafe_math_optimizations
	      && optimize_insn_for_speed_p ()
	      && powi_cost (n) <= POWI_MAX_MULTS)))
    return gimple_expand_builtin_powi (gsi, loc, arg0, n);

  /* Attempt various optimizations using sqrt and cbrt.  */
  type = TREE_TYPE (arg0);
  mode = TYPE_MODE (type);
  sqrtfn = mathfn_built_in (type, BUILT_IN_SQRT);

  /* Optimize pow(x,0.5) = sqrt(x).  This replacement is always safe
     unless signed zeros must be maintained.  pow(-0,0.5) = +0, while
     sqrt(-0) = -0.  */
  if (sqrtfn
      && REAL_VALUES_EQUAL (c, dconsthalf)
      && !HONOR_SIGNED_ZEROS (mode))
    return build_and_insert_call (gsi, loc, sqrtfn, arg0);

  /* Optimize pow(x,0.25) = sqrt(sqrt(x)).  Assume on most machines that
     a builtin sqrt instruction is smaller than a call to pow with 0.25,
     so do this optimization even if -Os.  Don't do this optimization
     if we don't have a hardware sqrt insn.  */
  dconst1_4 = dconst1;
  SET_REAL_EXP (&dconst1_4, REAL_EXP (&dconst1_4) - 2);
  hw_sqrt_exists = optab_handler (sqrt_optab, mode) != CODE_FOR_nothing;

  if (flag_unsafe_math_optimizations
      && sqrtfn
      && REAL_VALUES_EQUAL (c, dconst1_4)
      && hw_sqrt_exists)
    {
      /* sqrt(x)  */
      sqrt_arg0 = build_and_insert_call (gsi, loc, sqrtfn, arg0);

      /* sqrt(sqrt(x))  */
      return build_and_insert_call (gsi, loc, sqrtfn, sqrt_arg0);
    }
      
  /* Optimize pow(x,0.75) = sqrt(x) * sqrt(sqrt(x)) unless we are
     optimizing for space.  Don't do this optimization if we don't have
     a hardware sqrt insn.  */
  real_from_integer (&dconst3_4, VOIDmode, 3, SIGNED);
  SET_REAL_EXP (&dconst3_4, REAL_EXP (&dconst3_4) - 2);

  if (flag_unsafe_math_optimizations
      && sqrtfn
      && optimize_function_for_speed_p (cfun)
      && REAL_VALUES_EQUAL (c, dconst3_4)
      && hw_sqrt_exists)
    {
      /* sqrt(x)  */
      sqrt_arg0 = build_and_insert_call (gsi, loc, sqrtfn, arg0);

      /* sqrt(sqrt(x))  */
      sqrt_sqrt = build_and_insert_call (gsi, loc, sqrtfn, sqrt_arg0);

      /* sqrt(x) * sqrt(sqrt(x))  */
      return build_and_insert_binop (gsi, loc, "powroot", MULT_EXPR,
				     sqrt_arg0, sqrt_sqrt);
    }

  /* Optimize pow(x,1./3.) = cbrt(x).  This requires unsafe math
     optimizations since 1./3. is not exactly representable.  If x
     is negative and finite, the correct value of pow(x,1./3.) is
     a NaN with the "invalid" exception raised, because the value
     of 1./3. actually has an even denominator.  The correct value
     of cbrt(x) is a negative real value.  */
  cbrtfn = mathfn_built_in (type, BUILT_IN_CBRT);
  dconst1_3 = real_value_truncate (mode, dconst_third ());

  if (flag_unsafe_math_optimizations
      && cbrtfn
      && (gimple_val_nonnegative_real_p (arg0) || !HONOR_NANS (mode))
      && REAL_VALUES_EQUAL (c, dconst1_3))
    return build_and_insert_call (gsi, loc, cbrtfn, arg0);
  
  /* Optimize pow(x,1./6.) = cbrt(sqrt(x)).  Don't do this optimization
     if we don't have a hardware sqrt insn.  */
  dconst1_6 = dconst1_3;
  SET_REAL_EXP (&dconst1_6, REAL_EXP (&dconst1_6) - 1);

  if (flag_unsafe_math_optimizations
      && sqrtfn
      && cbrtfn
      && (gimple_val_nonnegative_real_p (arg0) || !HONOR_NANS (mode))
      && optimize_function_for_speed_p (cfun)
      && hw_sqrt_exists
      && REAL_VALUES_EQUAL (c, dconst1_6))
    {
      /* sqrt(x)  */
      sqrt_arg0 = build_and_insert_call (gsi, loc, sqrtfn, arg0);

      /* cbrt(sqrt(x))  */
      return build_and_insert_call (gsi, loc, cbrtfn, sqrt_arg0);
    }

  /* Optimize pow(x,c), where n = 2c for some nonzero integer n
     and c not an integer, into

       sqrt(x) * powi(x, n/2),                n > 0;
       1.0 / (sqrt(x) * powi(x, abs(n/2))),   n < 0.

     Do not calculate the powi factor when n/2 = 0.  */
  real_arithmetic (&c2, MULT_EXPR, &c, &dconst2);
  n = real_to_integer (&c2);
  real_from_integer (&cint, VOIDmode, n, SIGNED);
  c2_is_int = real_identical (&c2, &cint);

  if (flag_unsafe_math_optimizations
      && sqrtfn
      && c2_is_int
      && !c_is_int
      && optimize_function_for_speed_p (cfun))
    {
      tree powi_x_ndiv2 = NULL_TREE;

      /* Attempt to fold powi(arg0, abs(n/2)) into multiplies.  If not
         possible or profitable, give up.  Skip the degenerate case when
         n is 1 or -1, where the result is always 1.  */
      if (absu_hwi (n) != 1)
	{
	  powi_x_ndiv2 = gimple_expand_builtin_powi (gsi, loc, arg0,
						     abs_hwi (n / 2));
	  if (!powi_x_ndiv2)
	    return NULL_TREE;
	}

      /* Calculate sqrt(x).  When n is not 1 or -1, multiply it by the
	 result of the optimal multiply sequence just calculated.  */
      sqrt_arg0 = build_and_insert_call (gsi, loc, sqrtfn, arg0);

      if (absu_hwi (n) == 1)
	result = sqrt_arg0;
      else
	result = build_and_insert_binop (gsi, loc, "powroot", MULT_EXPR,
					 sqrt_arg0, powi_x_ndiv2);

      /* If n is negative, reciprocate the result.  */
      if (n < 0)
	result = build_and_insert_binop (gsi, loc, "powroot", RDIV_EXPR,
					 build_real (type, dconst1), result);
      return result;
    }

  /* Optimize pow(x,c), where 3c = n for some nonzero integer n, into

     powi(x, n/3) * powi(cbrt(x), n%3),                    n > 0;
     1.0 / (powi(x, abs(n)/3) * powi(cbrt(x), abs(n)%3)),  n < 0.

     Do not calculate the first factor when n/3 = 0.  As cbrt(x) is
     different from pow(x, 1./3.) due to rounding and behavior with
     negative x, we need to constrain this transformation to unsafe
     math and positive x or finite math.  */
  real_from_integer (&dconst3, VOIDmode, 3, SIGNED);
  real_arithmetic (&c2, MULT_EXPR, &c, &dconst3);
  real_round (&c2, mode, &c2);
  n = real_to_integer (&c2);
  real_from_integer (&cint, VOIDmode, n, SIGNED);
  real_arithmetic (&c2, RDIV_EXPR, &cint, &dconst3);
  real_convert (&c2, mode, &c2);

  if (flag_unsafe_math_optimizations
      && cbrtfn
      && (gimple_val_nonnegative_real_p (arg0) || !HONOR_NANS (mode))
      && real_identical (&c2, &c)
      && !c2_is_int
      && optimize_function_for_speed_p (cfun)
      && powi_cost (n / 3) <= POWI_MAX_MULTS)
    {
      tree powi_x_ndiv3 = NULL_TREE;

      /* Attempt to fold powi(arg0, abs(n/3)) into multiplies.  If not
         possible or profitable, give up.  Skip the degenerate case when
         abs(n) < 3, where the result is always 1.  */
      if (absu_hwi (n) >= 3)
	{
	  powi_x_ndiv3 = gimple_expand_builtin_powi (gsi, loc, arg0,
						     abs_hwi (n / 3));
	  if (!powi_x_ndiv3)
	    return NULL_TREE;
	}

      /* Calculate powi(cbrt(x), n%3).  Don't use gimple_expand_builtin_powi
         as that creates an unnecessary variable.  Instead, just produce
         either cbrt(x) or cbrt(x) * cbrt(x).  */
      cbrt_x = build_and_insert_call (gsi, loc, cbrtfn, arg0);

      if (absu_hwi (n) % 3 == 1)
	powi_cbrt_x = cbrt_x;
      else
	powi_cbrt_x = build_and_insert_binop (gsi, loc, "powroot", MULT_EXPR,
					      cbrt_x, cbrt_x);

      /* Multiply the two subexpressions, unless powi(x,abs(n)/3) = 1.  */
      if (absu_hwi (n) < 3)
	result = powi_cbrt_x;
      else
	result = build_and_insert_binop (gsi, loc, "powroot", MULT_EXPR,
					 powi_x_ndiv3, powi_cbrt_x);

      /* If n is negative, reciprocate the result.  */
      if (n < 0)
	result = build_and_insert_binop (gsi, loc, "powroot", RDIV_EXPR,
					 build_real (type, dconst1), result);

      return result;
    }

  /* No optimizations succeeded.  */
  return NULL_TREE;
}

/* ARG is the argument to a cabs builtin call in GSI with location info
   LOC.  Create a sequence of statements prior to GSI that calculates
   sqrt(R*R + I*I), where R and I are the real and imaginary components
   of ARG, respectively.  Return an expression holding the result.  */

static tree
gimple_expand_builtin_cabs (gimple_stmt_iterator *gsi, location_t loc, tree arg)
{
  tree real_part, imag_part, addend1, addend2, sum, result;
  tree type = TREE_TYPE (TREE_TYPE (arg));
  tree sqrtfn = mathfn_built_in (type, BUILT_IN_SQRT);
  enum machine_mode mode = TYPE_MODE (type);

  if (!flag_unsafe_math_optimizations
      || !optimize_bb_for_speed_p (gimple_bb (gsi_stmt (*gsi)))
      || !sqrtfn
      || optab_handler (sqrt_optab, mode) == CODE_FOR_nothing)
    return NULL_TREE;

  real_part = build_and_insert_ref (gsi, loc, type, "cabs",
				    REALPART_EXPR, arg);
  addend1 = build_and_insert_binop (gsi, loc, "cabs", MULT_EXPR,
				    real_part, real_part);
  imag_part = build_and_insert_ref (gsi, loc, type, "cabs",
				    IMAGPART_EXPR, arg);
  addend2 = build_and_insert_binop (gsi, loc, "cabs", MULT_EXPR,
				    imag_part, imag_part);
  sum = build_and_insert_binop (gsi, loc, "cabs", PLUS_EXPR, addend1, addend2);
  result = build_and_insert_call (gsi, loc, sqrtfn, sum);

  return result;
}

/* Go through all calls to sin, cos and cexpi and call execute_cse_sincos_1
   on the SSA_NAME argument of each of them.  Also expand powi(x,n) into
   an optimal number of multiplies, when n is a constant.  */

static unsigned int
execute_cse_sincos (void)
{
  basic_block bb;
  bool cfg_changed = false;

  calculate_dominance_info (CDI_DOMINATORS);
  memset (&sincos_stats, 0, sizeof (sincos_stats));

  FOR_EACH_BB (bb)
    {
      gimple_stmt_iterator gsi;
      bool cleanup_eh = false;

      for (gsi = gsi_after_labels (bb); !gsi_end_p (gsi); gsi_next (&gsi))
        {
	  gimple stmt = gsi_stmt (gsi);
	  tree fndecl;

	  /* Only the last stmt in a bb could throw, no need to call
	     gimple_purge_dead_eh_edges if we change something in the middle
	     of a basic block.  */
	  cleanup_eh = false;

	  if (is_gimple_call (stmt)
	      && gimple_call_lhs (stmt)
	      && (fndecl = gimple_call_fndecl (stmt))
	      && DECL_BUILT_IN_CLASS (fndecl) == BUILT_IN_NORMAL)
	    {
	      tree arg, arg0, arg1, result;
	      HOST_WIDE_INT n;
	      location_t loc;

	      switch (DECL_FUNCTION_CODE (fndecl))
		{
		CASE_FLT_FN (BUILT_IN_COS):
		CASE_FLT_FN (BUILT_IN_SIN):
		CASE_FLT_FN (BUILT_IN_CEXPI):
		  /* Make sure we have either sincos or cexp.  */
		  if (!targetm.libc_has_function (function_c99_math_complex)
		      && !targetm.libc_has_function (function_sincos))
		    break;

		  arg = gimple_call_arg (stmt, 0);
		  if (TREE_CODE (arg) == SSA_NAME)
		    cfg_changed |= execute_cse_sincos_1 (arg);
		  break;

		CASE_FLT_FN (BUILT_IN_POW):
		  arg0 = gimple_call_arg (stmt, 0);
		  arg1 = gimple_call_arg (stmt, 1);

		  loc = gimple_location (stmt);
		  result = gimple_expand_builtin_pow (&gsi, loc, arg0, arg1);

		  if (result)
		    {
		      tree lhs = gimple_get_lhs (stmt);
		      gimple new_stmt = gimple_build_assign (lhs, result);
		      gimple_set_location (new_stmt, loc);
		      unlink_stmt_vdef (stmt);
		      gsi_replace (&gsi, new_stmt, true);
		      cleanup_eh = true;
		      if (gimple_vdef (stmt))
			release_ssa_name (gimple_vdef (stmt));
		    }
		  break;

		CASE_FLT_FN (BUILT_IN_POWI):
		  arg0 = gimple_call_arg (stmt, 0);
		  arg1 = gimple_call_arg (stmt, 1);
		  loc = gimple_location (stmt);

		  if (real_minus_onep (arg0))
		    {
                      tree t0, t1, cond, one, minus_one;
		      gimple stmt;

		      t0 = TREE_TYPE (arg0);
		      t1 = TREE_TYPE (arg1);
		      one = build_real (t0, dconst1);
		      minus_one = build_real (t0, dconstm1);

		      cond = make_temp_ssa_name (t1, NULL, "powi_cond");
		      stmt = gimple_build_assign_with_ops (BIT_AND_EXPR, cond,
							   arg1,
							   build_int_cst (t1,
									  1));
		      gimple_set_location (stmt, loc);
		      gsi_insert_before (&gsi, stmt, GSI_SAME_STMT);

		      result = make_temp_ssa_name (t0, NULL, "powi");
		      stmt = gimple_build_assign_with_ops (COND_EXPR, result,
							   cond,
							   minus_one, one);
		      gimple_set_location (stmt, loc);
		      gsi_insert_before (&gsi, stmt, GSI_SAME_STMT);
		    }
		  else
		    {
		      if (!tree_fits_shwi_p (arg1))
			break;
<<<<<<< HEAD
		      
=======

>>>>>>> 8c53c46c
		      n = tree_to_shwi (arg1);
		      result = gimple_expand_builtin_powi (&gsi, loc, arg0, n);
		    }

		  if (result)
		    {
		      tree lhs = gimple_get_lhs (stmt);
		      gimple new_stmt = gimple_build_assign (lhs, result);
		      gimple_set_location (new_stmt, loc);
		      unlink_stmt_vdef (stmt);
		      gsi_replace (&gsi, new_stmt, true);
		      cleanup_eh = true;
		      if (gimple_vdef (stmt))
			release_ssa_name (gimple_vdef (stmt));
		    }
		  break;

		CASE_FLT_FN (BUILT_IN_CABS):
		  arg0 = gimple_call_arg (stmt, 0);
		  loc = gimple_location (stmt);
		  result = gimple_expand_builtin_cabs (&gsi, loc, arg0);

		  if (result)
		    {
		      tree lhs = gimple_get_lhs (stmt);
		      gimple new_stmt = gimple_build_assign (lhs, result);
		      gimple_set_location (new_stmt, loc);
		      unlink_stmt_vdef (stmt);
		      gsi_replace (&gsi, new_stmt, true);
		      cleanup_eh = true;
		      if (gimple_vdef (stmt))
			release_ssa_name (gimple_vdef (stmt));
		    }
		  break;

		default:;
		}
	    }
	}
      if (cleanup_eh)
	cfg_changed |= gimple_purge_dead_eh_edges (bb);
    }

  statistics_counter_event (cfun, "sincos statements inserted",
			    sincos_stats.inserted);

  free_dominance_info (CDI_DOMINATORS);
  return cfg_changed ? TODO_cleanup_cfg : 0;
}

static bool
gate_cse_sincos (void)
{
  /* We no longer require either sincos or cexp, since powi expansion
     piggybacks on this pass.  */
  return optimize;
}

namespace {

const pass_data pass_data_cse_sincos =
{
  GIMPLE_PASS, /* type */
  "sincos", /* name */
  OPTGROUP_NONE, /* optinfo_flags */
  true, /* has_gate */
  true, /* has_execute */
  TV_NONE, /* tv_id */
  PROP_ssa, /* properties_required */
  0, /* properties_provided */
  0, /* properties_destroyed */
  0, /* todo_flags_start */
  ( TODO_update_ssa | TODO_verify_ssa
    | TODO_verify_stmts ), /* todo_flags_finish */
};

class pass_cse_sincos : public gimple_opt_pass
{
public:
  pass_cse_sincos (gcc::context *ctxt)
    : gimple_opt_pass (pass_data_cse_sincos, ctxt)
  {}

  /* opt_pass methods: */
  bool gate () { return gate_cse_sincos (); }
  unsigned int execute () { return execute_cse_sincos (); }

}; // class pass_cse_sincos

} // anon namespace

gimple_opt_pass *
make_pass_cse_sincos (gcc::context *ctxt)
{
  return new pass_cse_sincos (ctxt);
}

/* A symbolic number is used to detect byte permutation and selection
   patterns.  Therefore the field N contains an artificial number
   consisting of byte size markers:

   0    - byte has the value 0
   1..size - byte contains the content of the byte
   number indexed with that value minus one  */

struct symbolic_number {
  unsigned HOST_WIDEST_INT n;
  int size;
};

/* Perform a SHIFT or ROTATE operation by COUNT bits on symbolic
   number N.  Return false if the requested operation is not permitted
   on a symbolic number.  */

static inline bool
do_shift_rotate (enum tree_code code,
		 struct symbolic_number *n,
		 int count)
{
  if (count % 8 != 0)
    return false;

  /* Zero out the extra bits of N in order to avoid them being shifted
     into the significant bits.  */
  if (n->size < (int)sizeof (HOST_WIDEST_INT))
    n->n &= ((unsigned HOST_WIDEST_INT)1 << (n->size * BITS_PER_UNIT)) - 1;

  switch (code)
    {
    case LSHIFT_EXPR:
      n->n <<= count;
      break;
    case RSHIFT_EXPR:
      n->n >>= count;
      break;
    case LROTATE_EXPR:
      n->n = (n->n << count) | (n->n >> ((n->size * BITS_PER_UNIT) - count));
      break;
    case RROTATE_EXPR:
      n->n = (n->n >> count) | (n->n << ((n->size * BITS_PER_UNIT) - count));
      break;
    default:
      return false;
    }
  /* Zero unused bits for size.  */
  if (n->size < (int)sizeof (HOST_WIDEST_INT))
    n->n &= ((unsigned HOST_WIDEST_INT)1 << (n->size * BITS_PER_UNIT)) - 1;
  return true;
}

/* Perform sanity checking for the symbolic number N and the gimple
   statement STMT.  */

static inline bool
verify_symbolic_number_p (struct symbolic_number *n, gimple stmt)
{
  tree lhs_type;

  lhs_type = gimple_expr_type (stmt);

  if (TREE_CODE (lhs_type) != INTEGER_TYPE)
    return false;

  if (TYPE_PRECISION (lhs_type) != n->size * BITS_PER_UNIT)
    return false;

  return true;
}

/* find_bswap_1 invokes itself recursively with N and tries to perform
   the operation given by the rhs of STMT on the result.  If the
   operation could successfully be executed the function returns the
   tree expression of the source operand and NULL otherwise.  */

static tree
find_bswap_1 (gimple stmt, struct symbolic_number *n, int limit)
{
  enum tree_code code;
  tree rhs1, rhs2 = NULL;
  gimple rhs1_stmt, rhs2_stmt;
  tree source_expr1;
  enum gimple_rhs_class rhs_class;

  if (!limit || !is_gimple_assign (stmt))
    return NULL_TREE;

  rhs1 = gimple_assign_rhs1 (stmt);

  if (TREE_CODE (rhs1) != SSA_NAME)
    return NULL_TREE;

  code = gimple_assign_rhs_code (stmt);
  rhs_class = gimple_assign_rhs_class (stmt);
  rhs1_stmt = SSA_NAME_DEF_STMT (rhs1);

  if (rhs_class == GIMPLE_BINARY_RHS)
    rhs2 = gimple_assign_rhs2 (stmt);

  /* Handle unary rhs and binary rhs with integer constants as second
     operand.  */

  if (rhs_class == GIMPLE_UNARY_RHS
      || (rhs_class == GIMPLE_BINARY_RHS
	  && TREE_CODE (rhs2) == INTEGER_CST))
    {
      if (code != BIT_AND_EXPR
	  && code != LSHIFT_EXPR
	  && code != RSHIFT_EXPR
	  && code != LROTATE_EXPR
	  && code != RROTATE_EXPR
	  && code != NOP_EXPR
	  && code != CONVERT_EXPR)
	return NULL_TREE;

      source_expr1 = find_bswap_1 (rhs1_stmt, n, limit - 1);

      /* If find_bswap_1 returned NULL STMT is a leaf node and we have
	 to initialize the symbolic number.  */
      if (!source_expr1)
	{
	  /* Set up the symbolic number N by setting each byte to a
	     value between 1 and the byte size of rhs1.  The highest
	     order byte is set to n->size and the lowest order
	     byte to 1.  */
	  n->size = TYPE_PRECISION (TREE_TYPE (rhs1));
	  if (n->size % BITS_PER_UNIT != 0)
	    return NULL_TREE;
	  n->size /= BITS_PER_UNIT;
	  n->n = (sizeof (HOST_WIDEST_INT) < 8 ? 0 :
		  (unsigned HOST_WIDEST_INT)0x08070605 << 32 | 0x04030201);

	  if (n->size < (int)sizeof (HOST_WIDEST_INT))
	    n->n &= ((unsigned HOST_WIDEST_INT)1 <<
		     (n->size * BITS_PER_UNIT)) - 1;

	  source_expr1 = rhs1;
	}

      switch (code)
	{
	case BIT_AND_EXPR:
	  {
	    int i;
	    unsigned HOST_WIDEST_INT val = widest_int_cst_value (rhs2);
	    unsigned HOST_WIDEST_INT tmp = val;

	    /* Only constants masking full bytes are allowed.  */
	    for (i = 0; i < n->size; i++, tmp >>= BITS_PER_UNIT)
	      if ((tmp & 0xff) != 0 && (tmp & 0xff) != 0xff)
		return NULL_TREE;

	    n->n &= val;
	  }
	  break;
	case LSHIFT_EXPR:
	case RSHIFT_EXPR:
	case LROTATE_EXPR:
	case RROTATE_EXPR:
	  if (!do_shift_rotate (code, n, (int)TREE_INT_CST_LOW (rhs2)))
	    return NULL_TREE;
	  break;
	CASE_CONVERT:
	  {
	    int type_size;

	    type_size = TYPE_PRECISION (gimple_expr_type (stmt));
	    if (type_size % BITS_PER_UNIT != 0)
	      return NULL_TREE;

	    if (type_size / BITS_PER_UNIT < (int)(sizeof (HOST_WIDEST_INT)))
	      {
		/* If STMT casts to a smaller type mask out the bits not
		   belonging to the target type.  */
		n->n &= ((unsigned HOST_WIDEST_INT)1 << type_size) - 1;
	      }
	    n->size = type_size / BITS_PER_UNIT;
	  }
	  break;
	default:
	  return NULL_TREE;
	};
      return verify_symbolic_number_p (n, stmt) ? source_expr1 : NULL;
    }

  /* Handle binary rhs.  */

  if (rhs_class == GIMPLE_BINARY_RHS)
    {
      struct symbolic_number n1, n2;
      tree source_expr2;

      if (code != BIT_IOR_EXPR)
	return NULL_TREE;

      if (TREE_CODE (rhs2) != SSA_NAME)
	return NULL_TREE;

      rhs2_stmt = SSA_NAME_DEF_STMT (rhs2);

      switch (code)
	{
	case BIT_IOR_EXPR:
	  source_expr1 = find_bswap_1 (rhs1_stmt, &n1, limit - 1);

	  if (!source_expr1)
	    return NULL_TREE;

	  source_expr2 = find_bswap_1 (rhs2_stmt, &n2, limit - 1);

	  if (source_expr1 != source_expr2
	      || n1.size != n2.size)
	    return NULL_TREE;

	  n->size = n1.size;
	  n->n = n1.n | n2.n;

	  if (!verify_symbolic_number_p (n, stmt))
	    return NULL_TREE;

	  break;
	default:
	  return NULL_TREE;
	}
      return source_expr1;
    }
  return NULL_TREE;
}

/* Check if STMT completes a bswap implementation consisting of ORs,
   SHIFTs and ANDs.  Return the source tree expression on which the
   byte swap is performed and NULL if no bswap was found.  */

static tree
find_bswap (gimple stmt)
{
/* The number which the find_bswap result should match in order to
   have a full byte swap.  The number is shifted to the left according
   to the size of the symbolic number before using it.  */
  unsigned HOST_WIDEST_INT cmp =
    sizeof (HOST_WIDEST_INT) < 8 ? 0 :
    (unsigned HOST_WIDEST_INT)0x01020304 << 32 | 0x05060708;

  struct symbolic_number n;
  tree source_expr;
  int limit;

  /* The last parameter determines the depth search limit.  It usually
     correlates directly to the number of bytes to be touched.  We
     increase that number by three  here in order to also
     cover signed -> unsigned converions of the src operand as can be seen
     in libgcc, and for initial shift/and operation of the src operand.  */
  limit = TREE_INT_CST_LOW (TYPE_SIZE_UNIT (gimple_expr_type (stmt)));
  limit += 1 + (int) ceil_log2 ((unsigned HOST_WIDE_INT) limit);
  source_expr =  find_bswap_1 (stmt, &n, limit);

  if (!source_expr)
    return NULL_TREE;

  /* Zero out the extra bits of N and CMP.  */
  if (n.size < (int)sizeof (HOST_WIDEST_INT))
    {
      unsigned HOST_WIDEST_INT mask =
	((unsigned HOST_WIDEST_INT)1 << (n.size * BITS_PER_UNIT)) - 1;

      n.n &= mask;
      cmp >>= (sizeof (HOST_WIDEST_INT) - n.size) * BITS_PER_UNIT;
    }

  /* A complete byte swap should make the symbolic number to start
     with the largest digit in the highest order byte.  */
  if (cmp != n.n)
    return NULL_TREE;

  return source_expr;
}

/* Find manual byte swap implementations and turn them into a bswap
   builtin invokation.  */

static unsigned int
execute_optimize_bswap (void)
{
  basic_block bb;
  bool bswap16_p, bswap32_p, bswap64_p;
  bool changed = false;
  tree bswap16_type = NULL_TREE, bswap32_type = NULL_TREE, bswap64_type = NULL_TREE;

  if (BITS_PER_UNIT != 8)
    return 0;

  if (sizeof (HOST_WIDEST_INT) < 8)
    return 0;

  bswap16_p = (builtin_decl_explicit_p (BUILT_IN_BSWAP16)
	       && optab_handler (bswap_optab, HImode) != CODE_FOR_nothing);
  bswap32_p = (builtin_decl_explicit_p (BUILT_IN_BSWAP32)
	       && optab_handler (bswap_optab, SImode) != CODE_FOR_nothing);
  bswap64_p = (builtin_decl_explicit_p (BUILT_IN_BSWAP64)
	       && (optab_handler (bswap_optab, DImode) != CODE_FOR_nothing
		   || (bswap32_p && word_mode == SImode)));

  if (!bswap16_p && !bswap32_p && !bswap64_p)
    return 0;

  /* Determine the argument type of the builtins.  The code later on
     assumes that the return and argument type are the same.  */
  if (bswap16_p)
    {
      tree fndecl = builtin_decl_explicit (BUILT_IN_BSWAP16);
      bswap16_type = TREE_VALUE (TYPE_ARG_TYPES (TREE_TYPE (fndecl)));
    }

  if (bswap32_p)
    {
      tree fndecl = builtin_decl_explicit (BUILT_IN_BSWAP32);
      bswap32_type = TREE_VALUE (TYPE_ARG_TYPES (TREE_TYPE (fndecl)));
    }

  if (bswap64_p)
    {
      tree fndecl = builtin_decl_explicit (BUILT_IN_BSWAP64);
      bswap64_type = TREE_VALUE (TYPE_ARG_TYPES (TREE_TYPE (fndecl)));
    }

  memset (&bswap_stats, 0, sizeof (bswap_stats));

  FOR_EACH_BB (bb)
    {
      gimple_stmt_iterator gsi;

      /* We do a reverse scan for bswap patterns to make sure we get the
	 widest match. As bswap pattern matching doesn't handle
	 previously inserted smaller bswap replacements as sub-
	 patterns, the wider variant wouldn't be detected.  */
      for (gsi = gsi_last_bb (bb); !gsi_end_p (gsi); gsi_prev (&gsi))
        {
	  gimple stmt = gsi_stmt (gsi);
	  tree bswap_src, bswap_type;
	  tree bswap_tmp;
	  tree fndecl = NULL_TREE;
	  int type_size;
	  gimple call;

	  if (!is_gimple_assign (stmt)
	      || gimple_assign_rhs_code (stmt) != BIT_IOR_EXPR)
	    continue;

	  type_size = TYPE_PRECISION (gimple_expr_type (stmt));

	  switch (type_size)
	    {
	    case 16:
	      if (bswap16_p)
		{
		  fndecl = builtin_decl_explicit (BUILT_IN_BSWAP16);
		  bswap_type = bswap16_type;
		}
	      break;
	    case 32:
	      if (bswap32_p)
		{
		  fndecl = builtin_decl_explicit (BUILT_IN_BSWAP32);
		  bswap_type = bswap32_type;
		}
	      break;
	    case 64:
	      if (bswap64_p)
		{
		  fndecl = builtin_decl_explicit (BUILT_IN_BSWAP64);
		  bswap_type = bswap64_type;
		}
	      break;
	    default:
	      continue;
	    }

	  if (!fndecl)
	    continue;

	  bswap_src = find_bswap (stmt);

	  if (!bswap_src)
	    continue;

	  changed = true;
	  if (type_size == 16)
	    bswap_stats.found_16bit++;
	  else if (type_size == 32)
	    bswap_stats.found_32bit++;
	  else
	    bswap_stats.found_64bit++;

	  bswap_tmp = bswap_src;

	  /* Convert the src expression if necessary.  */
	  if (!useless_type_conversion_p (TREE_TYPE (bswap_tmp), bswap_type))
	    {
	      gimple convert_stmt;
	      bswap_tmp = make_temp_ssa_name (bswap_type, NULL, "bswapsrc");
	      convert_stmt = gimple_build_assign_with_ops
		  		(NOP_EXPR, bswap_tmp, bswap_src, NULL);
	      gsi_insert_before (&gsi, convert_stmt, GSI_SAME_STMT);
	    }

	  call = gimple_build_call (fndecl, 1, bswap_tmp);

	  bswap_tmp = gimple_assign_lhs (stmt);

	  /* Convert the result if necessary.  */
	  if (!useless_type_conversion_p (TREE_TYPE (bswap_tmp), bswap_type))
	    {
	      gimple convert_stmt;
	      bswap_tmp = make_temp_ssa_name (bswap_type, NULL, "bswapdst");
	      convert_stmt = gimple_build_assign_with_ops
			(NOP_EXPR, gimple_assign_lhs (stmt), bswap_tmp, NULL);
	      gsi_insert_after (&gsi, convert_stmt, GSI_SAME_STMT);
	    }

	  gimple_call_set_lhs (call, bswap_tmp);

	  if (dump_file)
	    {
	      fprintf (dump_file, "%d bit bswap implementation found at: ",
		       (int)type_size);
	      print_gimple_stmt (dump_file, stmt, 0, 0);
	    }

	  gsi_insert_after (&gsi, call, GSI_SAME_STMT);
	  gsi_remove (&gsi, true);
	}
    }

  statistics_counter_event (cfun, "16-bit bswap implementations found",
			    bswap_stats.found_16bit);
  statistics_counter_event (cfun, "32-bit bswap implementations found",
			    bswap_stats.found_32bit);
  statistics_counter_event (cfun, "64-bit bswap implementations found",
			    bswap_stats.found_64bit);

  return (changed ? TODO_update_ssa | TODO_verify_ssa
	  | TODO_verify_stmts : 0);
}

static bool
gate_optimize_bswap (void)
{
  return flag_expensive_optimizations && optimize;
}

namespace {

const pass_data pass_data_optimize_bswap =
{
  GIMPLE_PASS, /* type */
  "bswap", /* name */
  OPTGROUP_NONE, /* optinfo_flags */
  true, /* has_gate */
  true, /* has_execute */
  TV_NONE, /* tv_id */
  PROP_ssa, /* properties_required */
  0, /* properties_provided */
  0, /* properties_destroyed */
  0, /* todo_flags_start */
  0, /* todo_flags_finish */
};

class pass_optimize_bswap : public gimple_opt_pass
{
public:
  pass_optimize_bswap (gcc::context *ctxt)
    : gimple_opt_pass (pass_data_optimize_bswap, ctxt)
  {}

  /* opt_pass methods: */
  bool gate () { return gate_optimize_bswap (); }
  unsigned int execute () { return execute_optimize_bswap (); }

}; // class pass_optimize_bswap

} // anon namespace

gimple_opt_pass *
make_pass_optimize_bswap (gcc::context *ctxt)
{
  return new pass_optimize_bswap (ctxt);
}

/* Return true if stmt is a type conversion operation that can be stripped
   when used in a widening multiply operation.  */
static bool
widening_mult_conversion_strippable_p (tree result_type, gimple stmt)
{
  enum tree_code rhs_code = gimple_assign_rhs_code (stmt);

  if (TREE_CODE (result_type) == INTEGER_TYPE)
    {
      tree op_type;
      tree inner_op_type;

      if (!CONVERT_EXPR_CODE_P (rhs_code))
	return false;

      op_type = TREE_TYPE (gimple_assign_lhs (stmt));

      /* If the type of OP has the same precision as the result, then
	 we can strip this conversion.  The multiply operation will be
	 selected to create the correct extension as a by-product.  */
      if (TYPE_PRECISION (result_type) == TYPE_PRECISION (op_type))
	return true;

      /* We can also strip a conversion if it preserves the signed-ness of
	 the operation and doesn't narrow the range.  */
      inner_op_type = TREE_TYPE (gimple_assign_rhs1 (stmt));

      /* If the inner-most type is unsigned, then we can strip any
	 intermediate widening operation.  If it's signed, then the
	 intermediate widening operation must also be signed.  */
      if ((TYPE_UNSIGNED (inner_op_type)
	   || TYPE_UNSIGNED (op_type) == TYPE_UNSIGNED (inner_op_type))
	  && TYPE_PRECISION (op_type) > TYPE_PRECISION (inner_op_type))
	return true;

      return false;
    }

  return rhs_code == FIXED_CONVERT_EXPR;
}

/* Return true if RHS is a suitable operand for a widening multiplication,
   assuming a target type of TYPE.
   There are two cases:

     - RHS makes some value at least twice as wide.  Store that value
       in *NEW_RHS_OUT if so, and store its type in *TYPE_OUT.

     - RHS is an integer constant.  Store that value in *NEW_RHS_OUT if so,
       but leave *TYPE_OUT untouched.  */

static bool
is_widening_mult_rhs_p (tree type, tree rhs, tree *type_out,
			tree *new_rhs_out)
{
  gimple stmt;
  tree type1, rhs1;

  if (TREE_CODE (rhs) == SSA_NAME)
    {
      stmt = SSA_NAME_DEF_STMT (rhs);
      if (is_gimple_assign (stmt))
	{
	  if (! widening_mult_conversion_strippable_p (type, stmt))
	    rhs1 = rhs;
	  else
	    {
	      rhs1 = gimple_assign_rhs1 (stmt);

	      if (TREE_CODE (rhs1) == INTEGER_CST)
		{
		  *new_rhs_out = rhs1;
		  *type_out = NULL;
		  return true;
		}
	    }
	}
      else
	rhs1 = rhs;

      type1 = TREE_TYPE (rhs1);

      if (TREE_CODE (type1) != TREE_CODE (type)
	  || TYPE_PRECISION (type1) * 2 > TYPE_PRECISION (type))
	return false;

      *new_rhs_out = rhs1;
      *type_out = type1;
      return true;
    }

  if (TREE_CODE (rhs) == INTEGER_CST)
    {
      *new_rhs_out = rhs;
      *type_out = NULL;
      return true;
    }

  return false;
}

/* Return true if STMT performs a widening multiplication, assuming the
   output type is TYPE.  If so, store the unwidened types of the operands
   in *TYPE1_OUT and *TYPE2_OUT respectively.  Also fill *RHS1_OUT and
   *RHS2_OUT such that converting those operands to types *TYPE1_OUT
   and *TYPE2_OUT would give the operands of the multiplication.  */

static bool
is_widening_mult_p (gimple stmt,
		    tree *type1_out, tree *rhs1_out,
		    tree *type2_out, tree *rhs2_out)
{
  tree type = TREE_TYPE (gimple_assign_lhs (stmt));

  if (TREE_CODE (type) != INTEGER_TYPE
      && TREE_CODE (type) != FIXED_POINT_TYPE)
    return false;

  if (!is_widening_mult_rhs_p (type, gimple_assign_rhs1 (stmt), type1_out,
			       rhs1_out))
    return false;

  if (!is_widening_mult_rhs_p (type, gimple_assign_rhs2 (stmt), type2_out,
			       rhs2_out))
    return false;

  if (*type1_out == NULL)
    {
      if (*type2_out == NULL || !int_fits_type_p (*rhs1_out, *type2_out))
	return false;
      *type1_out = *type2_out;
    }

  if (*type2_out == NULL)
    {
      if (!int_fits_type_p (*rhs2_out, *type1_out))
	return false;
      *type2_out = *type1_out;
    }

  /* Ensure that the larger of the two operands comes first. */
  if (TYPE_PRECISION (*type1_out) < TYPE_PRECISION (*type2_out))
    {
      tree tmp;
      tmp = *type1_out;
      *type1_out = *type2_out;
      *type2_out = tmp;
      tmp = *rhs1_out;
      *rhs1_out = *rhs2_out;
      *rhs2_out = tmp;
    }

  return true;
}

/* Process a single gimple statement STMT, which has a MULT_EXPR as
   its rhs, and try to convert it into a WIDEN_MULT_EXPR.  The return
   value is true iff we converted the statement.  */

static bool
convert_mult_to_widen (gimple stmt, gimple_stmt_iterator *gsi)
{
  tree lhs, rhs1, rhs2, type, type1, type2;
  enum insn_code handler;
  enum machine_mode to_mode, from_mode, actual_mode;
  optab op;
  int actual_precision;
  location_t loc = gimple_location (stmt);
  bool from_unsigned1, from_unsigned2;

  lhs = gimple_assign_lhs (stmt);
  type = TREE_TYPE (lhs);
  if (TREE_CODE (type) != INTEGER_TYPE)
    return false;

  if (!is_widening_mult_p (stmt, &type1, &rhs1, &type2, &rhs2))
    return false;

  to_mode = TYPE_MODE (type);
  from_mode = TYPE_MODE (type1);
  from_unsigned1 = TYPE_UNSIGNED (type1);
  from_unsigned2 = TYPE_UNSIGNED (type2);

  if (from_unsigned1 && from_unsigned2)
    op = umul_widen_optab;
  else if (!from_unsigned1 && !from_unsigned2)
    op = smul_widen_optab;
  else
    op = usmul_widen_optab;

  handler = find_widening_optab_handler_and_mode (op, to_mode, from_mode,
						  0, &actual_mode);

  if (handler == CODE_FOR_nothing)
    {
      if (op != smul_widen_optab)
	{
	  /* We can use a signed multiply with unsigned types as long as
	     there is a wider mode to use, or it is the smaller of the two
	     types that is unsigned.  Note that type1 >= type2, always.  */
	  if ((TYPE_UNSIGNED (type1)
	       && TYPE_PRECISION (type1) == GET_MODE_PRECISION (from_mode))
	      || (TYPE_UNSIGNED (type2)
		  && TYPE_PRECISION (type2) == GET_MODE_PRECISION (from_mode)))
	    {
	      from_mode = GET_MODE_WIDER_MODE (from_mode);
	      if (GET_MODE_SIZE (to_mode) <= GET_MODE_SIZE (from_mode))
		return false;
	    }

	  op = smul_widen_optab;
	  handler = find_widening_optab_handler_and_mode (op, to_mode,
							  from_mode, 0,
							  &actual_mode);

	  if (handler == CODE_FOR_nothing)
	    return false;

	  from_unsigned1 = from_unsigned2 = false;
	}
      else
	return false;
    }

  /* Ensure that the inputs to the handler are in the correct precison
     for the opcode.  This will be the full mode size.  */
  actual_precision = GET_MODE_PRECISION (actual_mode);
  if (2 * actual_precision > TYPE_PRECISION (type))
    return false;
  if (actual_precision != TYPE_PRECISION (type1)
      || from_unsigned1 != TYPE_UNSIGNED (type1))
    rhs1 = build_and_insert_cast (gsi, loc,
				  build_nonstandard_integer_type
				    (actual_precision, from_unsigned1), rhs1);
  if (actual_precision != TYPE_PRECISION (type2)
      || from_unsigned2 != TYPE_UNSIGNED (type2))
    rhs2 = build_and_insert_cast (gsi, loc,
				  build_nonstandard_integer_type
				    (actual_precision, from_unsigned2), rhs2);

  /* Handle constants.  */
  if (TREE_CODE (rhs1) == INTEGER_CST)
    rhs1 = fold_convert (type1, rhs1);
  if (TREE_CODE (rhs2) == INTEGER_CST)
    rhs2 = fold_convert (type2, rhs2);

  gimple_assign_set_rhs1 (stmt, rhs1);
  gimple_assign_set_rhs2 (stmt, rhs2);
  gimple_assign_set_rhs_code (stmt, WIDEN_MULT_EXPR);
  update_stmt (stmt);
  widen_mul_stats.widen_mults_inserted++;
  return true;
}

/* Process a single gimple statement STMT, which is found at the
   iterator GSI and has a either a PLUS_EXPR or a MINUS_EXPR as its
   rhs (given by CODE), and try to convert it into a
   WIDEN_MULT_PLUS_EXPR or a WIDEN_MULT_MINUS_EXPR.  The return value
   is true iff we converted the statement.  */

static bool
convert_plusminus_to_widen (gimple_stmt_iterator *gsi, gimple stmt,
			    enum tree_code code)
{
  gimple rhs1_stmt = NULL, rhs2_stmt = NULL;
  gimple conv1_stmt = NULL, conv2_stmt = NULL, conv_stmt;
  tree type, type1, type2, optype;
  tree lhs, rhs1, rhs2, mult_rhs1, mult_rhs2, add_rhs;
  enum tree_code rhs1_code = ERROR_MARK, rhs2_code = ERROR_MARK;
  optab this_optab;
  enum tree_code wmult_code;
  enum insn_code handler;
  enum machine_mode to_mode, from_mode, actual_mode;
  location_t loc = gimple_location (stmt);
  int actual_precision;
  bool from_unsigned1, from_unsigned2;

  lhs = gimple_assign_lhs (stmt);
  type = TREE_TYPE (lhs);
  if (TREE_CODE (type) != INTEGER_TYPE
      && TREE_CODE (type) != FIXED_POINT_TYPE)
    return false;

  if (code == MINUS_EXPR)
    wmult_code = WIDEN_MULT_MINUS_EXPR;
  else
    wmult_code = WIDEN_MULT_PLUS_EXPR;

  rhs1 = gimple_assign_rhs1 (stmt);
  rhs2 = gimple_assign_rhs2 (stmt);

  if (TREE_CODE (rhs1) == SSA_NAME)
    {
      rhs1_stmt = SSA_NAME_DEF_STMT (rhs1);
      if (is_gimple_assign (rhs1_stmt))
	rhs1_code = gimple_assign_rhs_code (rhs1_stmt);
    }

  if (TREE_CODE (rhs2) == SSA_NAME)
    {
      rhs2_stmt = SSA_NAME_DEF_STMT (rhs2);
      if (is_gimple_assign (rhs2_stmt))
	rhs2_code = gimple_assign_rhs_code (rhs2_stmt);
    }

  /* Allow for one conversion statement between the multiply
     and addition/subtraction statement.  If there are more than
     one conversions then we assume they would invalidate this
     transformation.  If that's not the case then they should have
     been folded before now.  */
  if (CONVERT_EXPR_CODE_P (rhs1_code))
    {
      conv1_stmt = rhs1_stmt;
      rhs1 = gimple_assign_rhs1 (rhs1_stmt);
      if (TREE_CODE (rhs1) == SSA_NAME)
	{
	  rhs1_stmt = SSA_NAME_DEF_STMT (rhs1);
	  if (is_gimple_assign (rhs1_stmt))
	    rhs1_code = gimple_assign_rhs_code (rhs1_stmt);
	}
      else
	return false;
    }
  if (CONVERT_EXPR_CODE_P (rhs2_code))
    {
      conv2_stmt = rhs2_stmt;
      rhs2 = gimple_assign_rhs1 (rhs2_stmt);
      if (TREE_CODE (rhs2) == SSA_NAME)
	{
	  rhs2_stmt = SSA_NAME_DEF_STMT (rhs2);
	  if (is_gimple_assign (rhs2_stmt))
	    rhs2_code = gimple_assign_rhs_code (rhs2_stmt);
	}
      else
	return false;
    }

  /* If code is WIDEN_MULT_EXPR then it would seem unnecessary to call
     is_widening_mult_p, but we still need the rhs returns.

     It might also appear that it would be sufficient to use the existing
     operands of the widening multiply, but that would limit the choice of
     multiply-and-accumulate instructions.

     If the widened-multiplication result has more than one uses, it is
     probably wiser not to do the conversion.  */
  if (code == PLUS_EXPR
      && (rhs1_code == MULT_EXPR || rhs1_code == WIDEN_MULT_EXPR))
    {
      if (!has_single_use (rhs1)
	  || !is_widening_mult_p (rhs1_stmt, &type1, &mult_rhs1,
				  &type2, &mult_rhs2))
	return false;
      add_rhs = rhs2;
      conv_stmt = conv1_stmt;
    }
  else if (rhs2_code == MULT_EXPR || rhs2_code == WIDEN_MULT_EXPR)
    {
      if (!has_single_use (rhs2)
	  || !is_widening_mult_p (rhs2_stmt, &type1, &mult_rhs1,
				  &type2, &mult_rhs2))
	return false;
      add_rhs = rhs1;
      conv_stmt = conv2_stmt;
    }
  else
    return false;

  to_mode = TYPE_MODE (type);
  from_mode = TYPE_MODE (type1);
  from_unsigned1 = TYPE_UNSIGNED (type1);
  from_unsigned2 = TYPE_UNSIGNED (type2);
  optype = type1;

  /* There's no such thing as a mixed sign madd yet, so use a wider mode.  */
  if (from_unsigned1 != from_unsigned2)
    {
      if (!INTEGRAL_TYPE_P (type))
	return false;
      /* We can use a signed multiply with unsigned types as long as
	 there is a wider mode to use, or it is the smaller of the two
	 types that is unsigned.  Note that type1 >= type2, always.  */
      if ((from_unsigned1
	   && TYPE_PRECISION (type1) == GET_MODE_PRECISION (from_mode))
	  || (from_unsigned2
	      && TYPE_PRECISION (type2) == GET_MODE_PRECISION (from_mode)))
	{
	  from_mode = GET_MODE_WIDER_MODE (from_mode);
	  if (GET_MODE_SIZE (from_mode) >= GET_MODE_SIZE (to_mode))
	    return false;
	}

      from_unsigned1 = from_unsigned2 = false;
      optype = build_nonstandard_integer_type (GET_MODE_PRECISION (from_mode),
					       false);
    }

  /* If there was a conversion between the multiply and addition
     then we need to make sure it fits a multiply-and-accumulate.
     The should be a single mode change which does not change the
     value.  */
  if (conv_stmt)
    {
      /* We use the original, unmodified data types for this.  */
      tree from_type = TREE_TYPE (gimple_assign_rhs1 (conv_stmt));
      tree to_type = TREE_TYPE (gimple_assign_lhs (conv_stmt));
      int data_size = TYPE_PRECISION (type1) + TYPE_PRECISION (type2);
      bool is_unsigned = TYPE_UNSIGNED (type1) && TYPE_UNSIGNED (type2);

      if (TYPE_PRECISION (from_type) > TYPE_PRECISION (to_type))
	{
	  /* Conversion is a truncate.  */
	  if (TYPE_PRECISION (to_type) < data_size)
	    return false;
	}
      else if (TYPE_PRECISION (from_type) < TYPE_PRECISION (to_type))
	{
	  /* Conversion is an extend.  Check it's the right sort.  */
	  if (TYPE_UNSIGNED (from_type) != is_unsigned
	      && !(is_unsigned && TYPE_PRECISION (from_type) > data_size))
	    return false;
	}
      /* else convert is a no-op for our purposes.  */
    }

  /* Verify that the machine can perform a widening multiply
     accumulate in this mode/signedness combination, otherwise
     this transformation is likely to pessimize code.  */
  this_optab = optab_for_tree_code (wmult_code, optype, optab_default);
  handler = find_widening_optab_handler_and_mode (this_optab, to_mode,
						  from_mode, 0, &actual_mode);

  if (handler == CODE_FOR_nothing)
    return false;

  /* Ensure that the inputs to the handler are in the correct precison
     for the opcode.  This will be the full mode size.  */
  actual_precision = GET_MODE_PRECISION (actual_mode);
  if (actual_precision != TYPE_PRECISION (type1)
      || from_unsigned1 != TYPE_UNSIGNED (type1))
    mult_rhs1 = build_and_insert_cast (gsi, loc,
				       build_nonstandard_integer_type
				         (actual_precision, from_unsigned1),
				       mult_rhs1);
  if (actual_precision != TYPE_PRECISION (type2)
      || from_unsigned2 != TYPE_UNSIGNED (type2))
    mult_rhs2 = build_and_insert_cast (gsi, loc,
				       build_nonstandard_integer_type
					 (actual_precision, from_unsigned2),
				       mult_rhs2);

  if (!useless_type_conversion_p (type, TREE_TYPE (add_rhs)))
    add_rhs = build_and_insert_cast (gsi, loc, type, add_rhs);

  /* Handle constants.  */
  if (TREE_CODE (mult_rhs1) == INTEGER_CST)
    mult_rhs1 = fold_convert (type1, mult_rhs1);
  if (TREE_CODE (mult_rhs2) == INTEGER_CST)
    mult_rhs2 = fold_convert (type2, mult_rhs2);

  gimple_assign_set_rhs_with_ops_1 (gsi, wmult_code, mult_rhs1, mult_rhs2,
				    add_rhs);
  update_stmt (gsi_stmt (*gsi));
  widen_mul_stats.maccs_inserted++;
  return true;
}

/* Combine the multiplication at MUL_STMT with operands MULOP1 and MULOP2
   with uses in additions and subtractions to form fused multiply-add
   operations.  Returns true if successful and MUL_STMT should be removed.  */

static bool
convert_mult_to_fma (gimple mul_stmt, tree op1, tree op2)
{
  tree mul_result = gimple_get_lhs (mul_stmt);
  tree type = TREE_TYPE (mul_result);
  gimple use_stmt, neguse_stmt, fma_stmt;
  use_operand_p use_p;
  imm_use_iterator imm_iter;

  if (FLOAT_TYPE_P (type)
      && flag_fp_contract_mode == FP_CONTRACT_OFF)
    return false;

  /* We don't want to do bitfield reduction ops.  */
  if (INTEGRAL_TYPE_P (type)
      && (TYPE_PRECISION (type)
	  != GET_MODE_PRECISION (TYPE_MODE (type))))
    return false;

  /* If the target doesn't support it, don't generate it.  We assume that
     if fma isn't available then fms, fnma or fnms are not either.  */
  if (optab_handler (fma_optab, TYPE_MODE (type)) == CODE_FOR_nothing)
    return false;

  /* If the multiplication has zero uses, it is kept around probably because
     of -fnon-call-exceptions.  Don't optimize it away in that case,
     it is DCE job.  */
  if (has_zero_uses (mul_result))
    return false;

  /* Make sure that the multiplication statement becomes dead after
     the transformation, thus that all uses are transformed to FMAs.
     This means we assume that an FMA operation has the same cost
     as an addition.  */
  FOR_EACH_IMM_USE_FAST (use_p, imm_iter, mul_result)
    {
      enum tree_code use_code;
      tree result = mul_result;
      bool negate_p = false;

      use_stmt = USE_STMT (use_p);

      if (is_gimple_debug (use_stmt))
	continue;

      /* For now restrict this operations to single basic blocks.  In theory
	 we would want to support sinking the multiplication in
	 m = a*b;
	 if ()
	   ma = m + c;
	 else
	   d = m;
	 to form a fma in the then block and sink the multiplication to the
	 else block.  */
      if (gimple_bb (use_stmt) != gimple_bb (mul_stmt))
	return false;

      if (!is_gimple_assign (use_stmt))
	return false;

      use_code = gimple_assign_rhs_code (use_stmt);

      /* A negate on the multiplication leads to FNMA.  */
      if (use_code == NEGATE_EXPR)
	{
	  ssa_op_iter iter;
	  use_operand_p usep;

	  result = gimple_assign_lhs (use_stmt);

	  /* Make sure the negate statement becomes dead with this
	     single transformation.  */
	  if (!single_imm_use (gimple_assign_lhs (use_stmt),
			       &use_p, &neguse_stmt))
	    return false;

	  /* Make sure the multiplication isn't also used on that stmt.  */
	  FOR_EACH_PHI_OR_STMT_USE (usep, neguse_stmt, iter, SSA_OP_USE)
	    if (USE_FROM_PTR (usep) == mul_result)
	      return false;

	  /* Re-validate.  */
	  use_stmt = neguse_stmt;
	  if (gimple_bb (use_stmt) != gimple_bb (mul_stmt))
	    return false;
	  if (!is_gimple_assign (use_stmt))
	    return false;

	  use_code = gimple_assign_rhs_code (use_stmt);
	  negate_p = true;
	}

      switch (use_code)
	{
	case MINUS_EXPR:
	  if (gimple_assign_rhs2 (use_stmt) == result)
	    negate_p = !negate_p;
	  break;
	case PLUS_EXPR:
	  break;
	default:
	  /* FMA can only be formed from PLUS and MINUS.  */
	  return false;
	}

      /* If the subtrahend (gimple_assign_rhs2 (use_stmt)) is computed
	 by a MULT_EXPR that we'll visit later, we might be able to
	 get a more profitable match with fnma.
	 OTOH, if we don't, a negate / fma pair has likely lower latency
	 that a mult / subtract pair.  */
      if (use_code == MINUS_EXPR && !negate_p
	  && gimple_assign_rhs1 (use_stmt) == result
	  && optab_handler (fms_optab, TYPE_MODE (type)) == CODE_FOR_nothing
	  && optab_handler (fnma_optab, TYPE_MODE (type)) != CODE_FOR_nothing)
	{
	  tree rhs2 = gimple_assign_rhs2 (use_stmt);

	  if (TREE_CODE (rhs2) == SSA_NAME)
	    {
	      gimple stmt2 = SSA_NAME_DEF_STMT (rhs2);
	      if (has_single_use (rhs2)
		  && is_gimple_assign (stmt2)
		  && gimple_assign_rhs_code (stmt2) == MULT_EXPR)
	      return false;
	    }
	}

      /* We can't handle a * b + a * b.  */
      if (gimple_assign_rhs1 (use_stmt) == gimple_assign_rhs2 (use_stmt))
	return false;

      /* While it is possible to validate whether or not the exact form
	 that we've recognized is available in the backend, the assumption
	 is that the transformation is never a loss.  For instance, suppose
	 the target only has the plain FMA pattern available.  Consider
	 a*b-c -> fma(a,b,-c): we've exchanged MUL+SUB for FMA+NEG, which
	 is still two operations.  Consider -(a*b)-c -> fma(-a,b,-c): we
	 still have 3 operations, but in the FMA form the two NEGs are
	 independent and could be run in parallel.  */
    }

  FOR_EACH_IMM_USE_STMT (use_stmt, imm_iter, mul_result)
    {
      gimple_stmt_iterator gsi = gsi_for_stmt (use_stmt);
      enum tree_code use_code;
      tree addop, mulop1 = op1, result = mul_result;
      bool negate_p = false;

      if (is_gimple_debug (use_stmt))
	continue;

      use_code = gimple_assign_rhs_code (use_stmt);
      if (use_code == NEGATE_EXPR)
	{
	  result = gimple_assign_lhs (use_stmt);
	  single_imm_use (gimple_assign_lhs (use_stmt), &use_p, &neguse_stmt);
	  gsi_remove (&gsi, true);
	  release_defs (use_stmt);

	  use_stmt = neguse_stmt;
	  gsi = gsi_for_stmt (use_stmt);
	  use_code = gimple_assign_rhs_code (use_stmt);
	  negate_p = true;
	}

      if (gimple_assign_rhs1 (use_stmt) == result)
	{
	  addop = gimple_assign_rhs2 (use_stmt);
	  /* a * b - c -> a * b + (-c)  */
	  if (gimple_assign_rhs_code (use_stmt) == MINUS_EXPR)
	    addop = force_gimple_operand_gsi (&gsi,
					      build1 (NEGATE_EXPR,
						      type, addop),
					      true, NULL_TREE, true,
					      GSI_SAME_STMT);
	}
      else
	{
	  addop = gimple_assign_rhs1 (use_stmt);
	  /* a - b * c -> (-b) * c + a */
	  if (gimple_assign_rhs_code (use_stmt) == MINUS_EXPR)
	    negate_p = !negate_p;
	}

      if (negate_p)
	mulop1 = force_gimple_operand_gsi (&gsi,
					   build1 (NEGATE_EXPR,
						   type, mulop1),
					   true, NULL_TREE, true,
					   GSI_SAME_STMT);

      fma_stmt = gimple_build_assign_with_ops (FMA_EXPR,
					       gimple_assign_lhs (use_stmt),
					       mulop1, op2,
					       addop);
      gsi_replace (&gsi, fma_stmt, true);
      widen_mul_stats.fmas_inserted++;
    }

  return true;
}

/* Find integer multiplications where the operands are extended from
   smaller types, and replace the MULT_EXPR with a WIDEN_MULT_EXPR
   where appropriate.  */

static unsigned int
execute_optimize_widening_mul (void)
{
  basic_block bb;
  bool cfg_changed = false;

  memset (&widen_mul_stats, 0, sizeof (widen_mul_stats));

  FOR_EACH_BB (bb)
    {
      gimple_stmt_iterator gsi;

      for (gsi = gsi_after_labels (bb); !gsi_end_p (gsi);)
        {
	  gimple stmt = gsi_stmt (gsi);
	  enum tree_code code;

	  if (is_gimple_assign (stmt))
	    {
	      code = gimple_assign_rhs_code (stmt);
	      switch (code)
		{
		case MULT_EXPR:
		  if (!convert_mult_to_widen (stmt, &gsi)
		      && convert_mult_to_fma (stmt,
					      gimple_assign_rhs1 (stmt),
					      gimple_assign_rhs2 (stmt)))
		    {
		      gsi_remove (&gsi, true);
		      release_defs (stmt);
		      continue;
		    }
		  break;

		case PLUS_EXPR:
		case MINUS_EXPR:
		  convert_plusminus_to_widen (&gsi, stmt, code);
		  break;

		default:;
		}
	    }
	  else if (is_gimple_call (stmt)
		   && gimple_call_lhs (stmt))
	    {
	      tree fndecl = gimple_call_fndecl (stmt);
	      if (fndecl
		  && DECL_BUILT_IN_CLASS (fndecl) == BUILT_IN_NORMAL)
		{
		  switch (DECL_FUNCTION_CODE (fndecl))
		    {
		      case BUILT_IN_POWF:
		      case BUILT_IN_POW:
		      case BUILT_IN_POWL:
			if (TREE_CODE (gimple_call_arg (stmt, 1)) == REAL_CST
			    && REAL_VALUES_EQUAL
			         (TREE_REAL_CST (gimple_call_arg (stmt, 1)),
				  dconst2)
			    && convert_mult_to_fma (stmt,
						    gimple_call_arg (stmt, 0),
						    gimple_call_arg (stmt, 0)))
			  {
			    unlink_stmt_vdef (stmt);
			    if (gsi_remove (&gsi, true)
				&& gimple_purge_dead_eh_edges (bb))
			      cfg_changed = true;
			    release_defs (stmt);
			    continue;
			  }
			  break;

		      default:;
		    }
		}
	    }
	  gsi_next (&gsi);
	}
    }

  statistics_counter_event (cfun, "widening multiplications inserted",
			    widen_mul_stats.widen_mults_inserted);
  statistics_counter_event (cfun, "widening maccs inserted",
			    widen_mul_stats.maccs_inserted);
  statistics_counter_event (cfun, "fused multiply-adds inserted",
			    widen_mul_stats.fmas_inserted);

  return cfg_changed ? TODO_cleanup_cfg : 0;
}

static bool
gate_optimize_widening_mul (void)
{
  return flag_expensive_optimizations && optimize;
}

namespace {

const pass_data pass_data_optimize_widening_mul =
{
  GIMPLE_PASS, /* type */
  "widening_mul", /* name */
  OPTGROUP_NONE, /* optinfo_flags */
  true, /* has_gate */
  true, /* has_execute */
  TV_NONE, /* tv_id */
  PROP_ssa, /* properties_required */
  0, /* properties_provided */
  0, /* properties_destroyed */
  0, /* todo_flags_start */
  ( TODO_verify_ssa | TODO_verify_stmts
    | TODO_update_ssa ), /* todo_flags_finish */
};

class pass_optimize_widening_mul : public gimple_opt_pass
{
public:
  pass_optimize_widening_mul (gcc::context *ctxt)
    : gimple_opt_pass (pass_data_optimize_widening_mul, ctxt)
  {}

  /* opt_pass methods: */
  bool gate () { return gate_optimize_widening_mul (); }
  unsigned int execute () { return execute_optimize_widening_mul (); }

}; // class pass_optimize_widening_mul

} // anon namespace

gimple_opt_pass *
make_pass_optimize_widening_mul (gcc::context *ctxt)
{
  return new pass_optimize_widening_mul (ctxt);
}<|MERGE_RESOLUTION|>--- conflicted
+++ resolved
@@ -1507,11 +1507,7 @@
 		    {
 		      if (!tree_fits_shwi_p (arg1))
 			break;
-<<<<<<< HEAD
-		      
-=======
-
->>>>>>> 8c53c46c
+
 		      n = tree_to_shwi (arg1);
 		      result = gimple_expand_builtin_powi (&gsi, loc, arg0, n);
 		    }
