--- conflicted
+++ resolved
@@ -2563,13 +2563,6 @@
       skipped_thunk = true;
     }
 
-<<<<<<< HEAD
-  if (skipped_thunk
-      && (!node2->clone_of
-	  || !node2->clone.args_to_skip
-	  || !bitmap_bit_p (node2->clone.args_to_skip, 0)))
-    return false;
-=======
   if (skipped_thunk)
     {
       if (!node2->clone.args_to_skip
@@ -2580,7 +2573,6 @@
       else if (!node2->clone_of)
 	return false;
     }
->>>>>>> 02d42640
 
   while (node != node2 && node2)
     node2 = node2->clone_of;
