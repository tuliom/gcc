/* Callgraph handling code.
   Copyright (C) 2003-2014 Free Software Foundation, Inc.
   Contributed by Jan Hubicka

This file is part of GCC.

GCC is free software; you can redistribute it and/or modify it under
the terms of the GNU General Public License as published by the Free
Software Foundation; either version 3, or (at your option) any later
version.

GCC is distributed in the hope that it will be useful, but WITHOUT ANY
WARRANTY; without even the implied warranty of MERCHANTABILITY or
FITNESS FOR A PARTICULAR PURPOSE.  See the GNU General Public License
for more details.

You should have received a copy of the GNU General Public License
along with GCC; see the file COPYING3.  If not see
<http://www.gnu.org/licenses/>.  */

/*  This file contains basic routines manipulating call graph

    The call-graph is a data structure designed for intra-procedural optimization.
    It represents a multi-graph where nodes are functions and edges are call sites. */

#include "config.h"
#include "system.h"
#include "coretypes.h"
#include "tm.h"
#include "tree.h"
#include "varasm.h"
#include "calls.h"
#include "print-tree.h"
#include "tree-inline.h"
#include "langhooks.h"
#include "hashtab.h"
#include "toplev.h"
#include "flags.h"
#include "debug.h"
#include "target.h"
#include "cgraph.h"
#include "intl.h"
#include "tree-ssa-alias.h"
#include "internal-fn.h"
#include "tree-eh.h"
#include "gimple-expr.h"
#include "gimple.h"
#include "gimple-iterator.h"
#include "timevar.h"
#include "dumpfile.h"
#include "gimple-ssa.h"
#include "cgraph.h"
#include "tree-cfg.h"
#include "tree-ssa.h"
#include "value-prof.h"
#include "except.h"
#include "diagnostic-core.h"
#include "rtl.h"
#include "ipa-utils.h"
#include "lto-streamer.h"
#include "ipa-inline.h"
#include "cfgloop.h"
#include "gimple-pretty-print.h"
<<<<<<< HEAD
#include "tree-chkp.h"
=======
#include "expr.h"
#include "tree-dfa.h"
>>>>>>> 053202ed

/* FIXME: Only for PROP_loops, but cgraph shouldn't have to know about this.  */
#include "tree-pass.h"

static void cgraph_node_remove_callers (struct cgraph_node *node);
static inline void cgraph_edge_remove_caller (struct cgraph_edge *e);
static inline void cgraph_edge_remove_callee (struct cgraph_edge *e);

/* Queue of cgraph nodes scheduled to be lowered.  */
symtab_node *x_cgraph_nodes_queue;
#define cgraph_nodes_queue ((struct cgraph_node *)x_cgraph_nodes_queue)

/* Number of nodes in existence.  */
int cgraph_n_nodes;

/* Maximal uid used in cgraph nodes.  */
int cgraph_max_uid;

/* Maximal uid used in cgraph edges.  */
int cgraph_edge_max_uid;

/* Set when whole unit has been analyzed so we can access global info.  */
bool cgraph_global_info_ready = false;

/* What state callgraph is in right now.  */
enum cgraph_state cgraph_state = CGRAPH_STATE_PARSING;

/* Set when the cgraph is fully build and the basic flags are computed.  */
bool cgraph_function_flags_ready = false;

/* List of hooks triggered on cgraph_edge events.  */
struct cgraph_edge_hook_list {
  cgraph_edge_hook hook;
  void *data;
  struct cgraph_edge_hook_list *next;
};

/* List of hooks triggered on cgraph_node events.  */
struct cgraph_node_hook_list {
  cgraph_node_hook hook;
  void *data;
  struct cgraph_node_hook_list *next;
};

/* List of hooks triggered on events involving two cgraph_edges.  */
struct cgraph_2edge_hook_list {
  cgraph_2edge_hook hook;
  void *data;
  struct cgraph_2edge_hook_list *next;
};

/* List of hooks triggered on events involving two cgraph_nodes.  */
struct cgraph_2node_hook_list {
  cgraph_2node_hook hook;
  void *data;
  struct cgraph_2node_hook_list *next;
};

/* List of hooks triggered when an edge is removed.  */
struct cgraph_edge_hook_list *first_cgraph_edge_removal_hook;
/* List of hooks triggered when a node is removed.  */
struct cgraph_node_hook_list *first_cgraph_node_removal_hook;
/* List of hooks triggered when an edge is duplicated.  */
struct cgraph_2edge_hook_list *first_cgraph_edge_duplicated_hook;
/* List of hooks triggered when a node is duplicated.  */
struct cgraph_2node_hook_list *first_cgraph_node_duplicated_hook;
/* List of hooks triggered when an function is inserted.  */
struct cgraph_node_hook_list *first_cgraph_function_insertion_hook;

/* Head of a linked list of unused (freed) call graph nodes.
   Do not GTY((delete)) this list so UIDs gets reliably recycled.  */
static GTY(()) struct cgraph_node *free_nodes;
/* Head of a linked list of unused (freed) call graph edges.
   Do not GTY((delete)) this list so UIDs gets reliably recycled.  */
static GTY(()) struct cgraph_edge *free_edges;

/* Did procss_same_body_aliases run?  */
bool cpp_implicit_aliases_done;

/* Map a cgraph_node to cgraph_function_version_info using this htab.
   The cgraph_function_version_info has a THIS_NODE field that is the
   corresponding cgraph_node..  */

static GTY((param_is (struct cgraph_function_version_info))) htab_t
  cgraph_fnver_htab = NULL;

/* Hash function for cgraph_fnver_htab.  */
static hashval_t
cgraph_fnver_htab_hash (const void *ptr)
{
  int uid = ((const struct cgraph_function_version_info *)ptr)->this_node->uid;
  return (hashval_t)(uid);
}

/* eq function for cgraph_fnver_htab.  */
static int
cgraph_fnver_htab_eq (const void *p1, const void *p2)
{
  const struct cgraph_function_version_info *n1
    = (const struct cgraph_function_version_info *)p1;
  const struct cgraph_function_version_info *n2
    = (const struct cgraph_function_version_info *)p2;

  return n1->this_node->uid == n2->this_node->uid;
}

/* Mark as GC root all allocated nodes.  */
static GTY(()) struct cgraph_function_version_info *
  version_info_node = NULL;

/* Get the cgraph_function_version_info node corresponding to node.  */
struct cgraph_function_version_info *
get_cgraph_node_version (struct cgraph_node *node)
{
  struct cgraph_function_version_info *ret;
  struct cgraph_function_version_info key;
  key.this_node = node;

  if (cgraph_fnver_htab == NULL)
    return NULL;

  ret = (struct cgraph_function_version_info *)
    htab_find (cgraph_fnver_htab, &key);

  return ret;
}

/* Insert a new cgraph_function_version_info node into cgraph_fnver_htab
   corresponding to cgraph_node NODE.  */
struct cgraph_function_version_info *
insert_new_cgraph_node_version (struct cgraph_node *node)
{
  void **slot;
  
  version_info_node = NULL;
  version_info_node = ggc_alloc_cleared_cgraph_function_version_info ();
  version_info_node->this_node = node;

  if (cgraph_fnver_htab == NULL)
    cgraph_fnver_htab = htab_create_ggc (2, cgraph_fnver_htab_hash,
				         cgraph_fnver_htab_eq, NULL);

  slot = htab_find_slot (cgraph_fnver_htab, version_info_node, INSERT);
  gcc_assert (slot != NULL);
  *slot = version_info_node;
  return version_info_node;
}

/* Remove the cgraph_function_version_info and cgraph_node for DECL.  This
   DECL is a duplicate declaration.  */
void
delete_function_version (tree decl)
{
  struct cgraph_node *decl_node = cgraph_get_node (decl);
  struct cgraph_function_version_info *decl_v = NULL;

  if (decl_node == NULL)
    return;

  decl_v = get_cgraph_node_version (decl_node);

  if (decl_v == NULL)
    return;

  if (decl_v->prev != NULL)
   decl_v->prev->next = decl_v->next;

  if (decl_v->next != NULL)
    decl_v->next->prev = decl_v->prev;

  if (cgraph_fnver_htab != NULL)
    htab_remove_elt (cgraph_fnver_htab, decl_v);

  cgraph_remove_node (decl_node);
}

/* Record that DECL1 and DECL2 are semantically identical function
   versions.  */
void
record_function_versions (tree decl1, tree decl2)
{
  struct cgraph_node *decl1_node = cgraph_get_create_node (decl1);
  struct cgraph_node *decl2_node = cgraph_get_create_node (decl2);
  struct cgraph_function_version_info *decl1_v = NULL;
  struct cgraph_function_version_info *decl2_v = NULL;
  struct cgraph_function_version_info *before;
  struct cgraph_function_version_info *after;

  gcc_assert (decl1_node != NULL && decl2_node != NULL);
  decl1_v = get_cgraph_node_version (decl1_node);
  decl2_v = get_cgraph_node_version (decl2_node);

  if (decl1_v != NULL && decl2_v != NULL)
    return;

  if (decl1_v == NULL)
    decl1_v = insert_new_cgraph_node_version (decl1_node);

  if (decl2_v == NULL)
    decl2_v = insert_new_cgraph_node_version (decl2_node);

  /* Chain decl2_v and decl1_v.  All semantically identical versions
     will be chained together.  */

  before = decl1_v;
  after = decl2_v;

  while (before->next != NULL)
    before = before->next;

  while (after->prev != NULL)
    after= after->prev;

  before->next = after;
  after->prev = before;
}

/* Macros to access the next item in the list of free cgraph nodes and
   edges. */
#define NEXT_FREE_NODE(NODE) cgraph ((NODE)->next)
#define SET_NEXT_FREE_NODE(NODE,NODE2) ((NODE))->next = NODE2
#define NEXT_FREE_EDGE(EDGE) (EDGE)->prev_caller

/* Register HOOK to be called with DATA on each removed edge.  */
struct cgraph_edge_hook_list *
cgraph_add_edge_removal_hook (cgraph_edge_hook hook, void *data)
{
  struct cgraph_edge_hook_list *entry;
  struct cgraph_edge_hook_list **ptr = &first_cgraph_edge_removal_hook;

  entry = (struct cgraph_edge_hook_list *) xmalloc (sizeof (*entry));
  entry->hook = hook;
  entry->data = data;
  entry->next = NULL;
  while (*ptr)
    ptr = &(*ptr)->next;
  *ptr = entry;
  return entry;
}

/* Remove ENTRY from the list of hooks called on removing edges.  */
void
cgraph_remove_edge_removal_hook (struct cgraph_edge_hook_list *entry)
{
  struct cgraph_edge_hook_list **ptr = &first_cgraph_edge_removal_hook;

  while (*ptr != entry)
    ptr = &(*ptr)->next;
  *ptr = entry->next;
  free (entry);
}

/* Call all edge removal hooks.  */
static void
cgraph_call_edge_removal_hooks (struct cgraph_edge *e)
{
  struct cgraph_edge_hook_list *entry = first_cgraph_edge_removal_hook;
  while (entry)
  {
    entry->hook (e, entry->data);
    entry = entry->next;
  }
}

/* Register HOOK to be called with DATA on each removed node.  */
struct cgraph_node_hook_list *
cgraph_add_node_removal_hook (cgraph_node_hook hook, void *data)
{
  struct cgraph_node_hook_list *entry;
  struct cgraph_node_hook_list **ptr = &first_cgraph_node_removal_hook;

  entry = (struct cgraph_node_hook_list *) xmalloc (sizeof (*entry));
  entry->hook = hook;
  entry->data = data;
  entry->next = NULL;
  while (*ptr)
    ptr = &(*ptr)->next;
  *ptr = entry;
  return entry;
}

/* Remove ENTRY from the list of hooks called on removing nodes.  */
void
cgraph_remove_node_removal_hook (struct cgraph_node_hook_list *entry)
{
  struct cgraph_node_hook_list **ptr = &first_cgraph_node_removal_hook;

  while (*ptr != entry)
    ptr = &(*ptr)->next;
  *ptr = entry->next;
  free (entry);
}

/* Call all node removal hooks.  */
static void
cgraph_call_node_removal_hooks (struct cgraph_node *node)
{
  struct cgraph_node_hook_list *entry = first_cgraph_node_removal_hook;
  while (entry)
  {
    entry->hook (node, entry->data);
    entry = entry->next;
  }
}

/* Register HOOK to be called with DATA on each inserted node.  */
struct cgraph_node_hook_list *
cgraph_add_function_insertion_hook (cgraph_node_hook hook, void *data)
{
  struct cgraph_node_hook_list *entry;
  struct cgraph_node_hook_list **ptr = &first_cgraph_function_insertion_hook;

  entry = (struct cgraph_node_hook_list *) xmalloc (sizeof (*entry));
  entry->hook = hook;
  entry->data = data;
  entry->next = NULL;
  while (*ptr)
    ptr = &(*ptr)->next;
  *ptr = entry;
  return entry;
}

/* Remove ENTRY from the list of hooks called on inserted nodes.  */
void
cgraph_remove_function_insertion_hook (struct cgraph_node_hook_list *entry)
{
  struct cgraph_node_hook_list **ptr = &first_cgraph_function_insertion_hook;

  while (*ptr != entry)
    ptr = &(*ptr)->next;
  *ptr = entry->next;
  free (entry);
}

/* Call all node insertion hooks.  */
void
cgraph_call_function_insertion_hooks (struct cgraph_node *node)
{
  struct cgraph_node_hook_list *entry = first_cgraph_function_insertion_hook;
  while (entry)
  {
    entry->hook (node, entry->data);
    entry = entry->next;
  }
}

/* Register HOOK to be called with DATA on each duplicated edge.  */
struct cgraph_2edge_hook_list *
cgraph_add_edge_duplication_hook (cgraph_2edge_hook hook, void *data)
{
  struct cgraph_2edge_hook_list *entry;
  struct cgraph_2edge_hook_list **ptr = &first_cgraph_edge_duplicated_hook;

  entry = (struct cgraph_2edge_hook_list *) xmalloc (sizeof (*entry));
  entry->hook = hook;
  entry->data = data;
  entry->next = NULL;
  while (*ptr)
    ptr = &(*ptr)->next;
  *ptr = entry;
  return entry;
}

/* Remove ENTRY from the list of hooks called on duplicating edges.  */
void
cgraph_remove_edge_duplication_hook (struct cgraph_2edge_hook_list *entry)
{
  struct cgraph_2edge_hook_list **ptr = &first_cgraph_edge_duplicated_hook;

  while (*ptr != entry)
    ptr = &(*ptr)->next;
  *ptr = entry->next;
  free (entry);
}

/* Call all edge duplication hooks.  */
void
cgraph_call_edge_duplication_hooks (struct cgraph_edge *cs1,
				    struct cgraph_edge *cs2)
{
  struct cgraph_2edge_hook_list *entry = first_cgraph_edge_duplicated_hook;
  while (entry)
  {
    entry->hook (cs1, cs2, entry->data);
    entry = entry->next;
  }
}

/* Register HOOK to be called with DATA on each duplicated node.  */
struct cgraph_2node_hook_list *
cgraph_add_node_duplication_hook (cgraph_2node_hook hook, void *data)
{
  struct cgraph_2node_hook_list *entry;
  struct cgraph_2node_hook_list **ptr = &first_cgraph_node_duplicated_hook;

  entry = (struct cgraph_2node_hook_list *) xmalloc (sizeof (*entry));
  entry->hook = hook;
  entry->data = data;
  entry->next = NULL;
  while (*ptr)
    ptr = &(*ptr)->next;
  *ptr = entry;
  return entry;
}

/* Remove ENTRY from the list of hooks called on duplicating nodes.  */
void
cgraph_remove_node_duplication_hook (struct cgraph_2node_hook_list *entry)
{
  struct cgraph_2node_hook_list **ptr = &first_cgraph_node_duplicated_hook;

  while (*ptr != entry)
    ptr = &(*ptr)->next;
  *ptr = entry->next;
  free (entry);
}

/* Call all node duplication hooks.  */
void
cgraph_call_node_duplication_hooks (struct cgraph_node *node1,
				    struct cgraph_node *node2)
{
  struct cgraph_2node_hook_list *entry = first_cgraph_node_duplicated_hook;
  while (entry)
  {
    entry->hook (node1, node2, entry->data);
    entry = entry->next;
  }
}

/* Allocate new callgraph node.  */

static inline struct cgraph_node *
cgraph_allocate_node (void)
{
  struct cgraph_node *node;

  if (free_nodes)
    {
      node = free_nodes;
      free_nodes = NEXT_FREE_NODE (node);
    }
  else
    {
      node = ggc_alloc_cleared_cgraph_node ();
      node->uid = cgraph_max_uid++;
    }

  return node;
}

/* Allocate new callgraph node and insert it into basic data structures.  */

struct cgraph_node *
cgraph_create_empty_node (void)
{
  struct cgraph_node *node = cgraph_allocate_node ();

  node->type = SYMTAB_FUNCTION;
  node->frequency = NODE_FREQUENCY_NORMAL;
  node->count_materialization_scale = REG_BR_PROB_BASE;
  cgraph_n_nodes++;
  return node;
}

/* Return cgraph node assigned to DECL.  Create new one when needed.  */

struct cgraph_node *
cgraph_create_node (tree decl)
{
  struct cgraph_node *node = cgraph_create_empty_node ();
  gcc_assert (TREE_CODE (decl) == FUNCTION_DECL);

  node->decl = decl;
  symtab_register_node (node);

  if (DECL_CONTEXT (decl) && TREE_CODE (DECL_CONTEXT (decl)) == FUNCTION_DECL)
    {
      node->origin = cgraph_get_create_node (DECL_CONTEXT (decl));
      node->next_nested = node->origin->nested;
      node->origin->nested = node;
    }
  return node;
}

/* Try to find a call graph node for declaration DECL and if it does not exist
   or if it corresponds to an inline clone, create a new one.  */

struct cgraph_node *
cgraph_get_create_node (tree decl)
{
  struct cgraph_node *first_clone = cgraph_get_node (decl);

  if (first_clone && !first_clone->global.inlined_to)
    return first_clone;

  struct cgraph_node *node = cgraph_create_node (decl);
  if (first_clone)
    {
      first_clone->clone_of = node;
      node->clones = first_clone;
      symtab_prevail_in_asm_name_hash (node);
      symtab_insert_node_to_hashtable (node);
      if (dump_file)
	fprintf (dump_file, "Introduced new external node "
		 "(%s/%i) and turned into root of the clone tree.\n",
		 xstrdup (node->name ()), node->order);
    }
  else if (dump_file)
    fprintf (dump_file, "Introduced new external node "
	     "(%s/%i).\n", xstrdup (node->name ()),
	     node->order);
  return node;
}

/* Mark ALIAS as an alias to DECL.  DECL_NODE is cgraph node representing
   the function body is associated with (not necessarily cgraph_node (DECL).  */

struct cgraph_node *
cgraph_create_function_alias (tree alias, tree target)
{
  struct cgraph_node *alias_node;

  gcc_assert (TREE_CODE (target) == FUNCTION_DECL
	      || TREE_CODE (target) == IDENTIFIER_NODE);
  gcc_assert (TREE_CODE (alias) == FUNCTION_DECL);
  alias_node = cgraph_get_create_node (alias);
  gcc_assert (!alias_node->definition);
  alias_node->alias_target = target;
  alias_node->definition = true;
  alias_node->alias = true;
  if (lookup_attribute ("weakref", DECL_ATTRIBUTES (alias)) != NULL)
    alias_node->weakref = true;
  return alias_node;
}

/* Attempt to mark ALIAS as an alias to DECL.  Return alias node if successful
   and NULL otherwise.
   Same body aliases are output whenever the body of DECL is output,
   and cgraph_get_node (ALIAS) transparently returns cgraph_get_node (DECL).  */

struct cgraph_node *
cgraph_same_body_alias (struct cgraph_node *decl_node ATTRIBUTE_UNUSED, tree alias, tree decl)
{
  struct cgraph_node *n;
#ifndef ASM_OUTPUT_DEF
  /* If aliases aren't supported by the assembler, fail.  */
  return NULL;
#endif
  /* Langhooks can create same body aliases of symbols not defined.
     Those are useless. Drop them on the floor.  */
  if (cgraph_global_info_ready)
    return NULL;

  n = cgraph_create_function_alias (alias, decl);
  n->cpp_implicit_alias = true;
  if (cpp_implicit_aliases_done)
    symtab_resolve_alias (n,
			  cgraph_get_node (decl));
  return n;
}

/* Add thunk alias into callgraph.  The alias declaration is ALIAS and it
   aliases DECL with an adjustments made into the first parameter.
   See comments in thunk_adjust for detail on the parameters.  */

struct cgraph_node *
cgraph_add_thunk (struct cgraph_node *decl_node ATTRIBUTE_UNUSED,
		  tree alias, tree decl ATTRIBUTE_UNUSED,
		  bool this_adjusting,
		  HOST_WIDE_INT fixed_offset, HOST_WIDE_INT virtual_value,
		  tree virtual_offset,
		  tree real_alias)
{
  struct cgraph_node *node;

  node = cgraph_get_node (alias);
  if (node)
    {
      gcc_assert (node->definition);
      gcc_assert (!node->alias);
      gcc_assert (!node->thunk.thunk_p);
      cgraph_remove_node (node);
    }
  
  node = cgraph_create_node (alias);
  gcc_checking_assert (!virtual_offset
		       || tree_to_double_int (virtual_offset) ==
			     double_int::from_shwi (virtual_value));
  node->thunk.fixed_offset = fixed_offset;
  node->thunk.this_adjusting = this_adjusting;
  node->thunk.virtual_value = virtual_value;
  node->thunk.virtual_offset_p = virtual_offset != NULL;
  node->thunk.alias = real_alias;
  node->thunk.thunk_p = true;
  node->definition = true;

  return node;
}

/* Return the cgraph node that has ASMNAME for its DECL_ASSEMBLER_NAME.
   Return NULL if there's no such node.  */

struct cgraph_node *
cgraph_node_for_asm (tree asmname)
{
  /* We do not want to look at inline clones.  */
  for (symtab_node *node = symtab_node_for_asm (asmname);
       node;
       node = node->next_sharing_asm_name)
    {
      cgraph_node *cn = dyn_cast <cgraph_node> (node);
      if (cn && !cn->global.inlined_to)
	return cn;
    }
  return NULL;
}

/* Returns a hash value for X (which really is a cgraph_edge).  */

static hashval_t
edge_hash (const void *x)
{
  return htab_hash_pointer (((const struct cgraph_edge *) x)->call_stmt);
}

/* Return nonzero if the call_stmt of of cgraph_edge X is stmt *Y.  */

static int
edge_eq (const void *x, const void *y)
{
  return ((const struct cgraph_edge *) x)->call_stmt == y;
}

/* Add call graph edge E to call site hash of its caller.  */

static inline void
cgraph_update_edge_in_call_site_hash (struct cgraph_edge *e)
{
  void **slot;
  slot = htab_find_slot_with_hash (e->caller->call_site_hash,
				   e->call_stmt,
				   htab_hash_pointer (e->call_stmt),
				   INSERT);
  *slot = e;
}

/* Add call graph edge E to call site hash of its caller.  */

static inline void
cgraph_add_edge_to_call_site_hash (struct cgraph_edge *e)
{
  void **slot;
  /* There are two speculative edges for every statement (one direct,
     one indirect); always hash the direct one.  */
  if (e->speculative && e->indirect_unknown_callee)
    return;
  slot = htab_find_slot_with_hash (e->caller->call_site_hash,
				   e->call_stmt,
				   htab_hash_pointer (e->call_stmt),
				   INSERT);
  if (*slot)
    {
      gcc_assert (((struct cgraph_edge *)*slot)->speculative);
      if (e->callee)
	*slot = e;
      return;
    }
  gcc_assert (!*slot || e->speculative);
  *slot = e;
}

/* Return the callgraph edge representing the GIMPLE_CALL statement
   CALL_STMT.  */

struct cgraph_edge *
cgraph_edge (struct cgraph_node *node, gimple call_stmt)
{
  struct cgraph_edge *e, *e2;
  int n = 0;

  if (node->call_site_hash)
    return (struct cgraph_edge *)
      htab_find_with_hash (node->call_site_hash, call_stmt,
      	                   htab_hash_pointer (call_stmt));

  /* This loop may turn out to be performance problem.  In such case adding
     hashtables into call nodes with very many edges is probably best
     solution.  It is not good idea to add pointer into CALL_EXPR itself
     because we want to make possible having multiple cgraph nodes representing
     different clones of the same body before the body is actually cloned.  */
  for (e = node->callees; e; e = e->next_callee)
    {
      if (e->call_stmt == call_stmt)
	break;
      n++;
    }

  if (!e)
    for (e = node->indirect_calls; e; e = e->next_callee)
      {
	if (e->call_stmt == call_stmt)
	  break;
	n++;
      }

  if (n > 100)
    {
      node->call_site_hash = htab_create_ggc (120, edge_hash, edge_eq, NULL);
      for (e2 = node->callees; e2; e2 = e2->next_callee)
	cgraph_add_edge_to_call_site_hash (e2);
      for (e2 = node->indirect_calls; e2; e2 = e2->next_callee)
	cgraph_add_edge_to_call_site_hash (e2);
    }

  return e;
}


/* Change field call_stmt of edge E to NEW_STMT.
   If UPDATE_SPECULATIVE and E is any component of speculative
   edge, then update all components.  */

void
cgraph_set_call_stmt (struct cgraph_edge *e, gimple new_stmt,
		      bool update_speculative)
{
  tree decl;

  /* Speculative edges has three component, update all of them
     when asked to.  */
  if (update_speculative && e->speculative)
    {
      struct cgraph_edge *direct, *indirect;
      struct ipa_ref *ref;

      cgraph_speculative_call_info (e, direct, indirect, ref);
      cgraph_set_call_stmt (direct, new_stmt, false);
      cgraph_set_call_stmt (indirect, new_stmt, false);
      ref->stmt = new_stmt;
      return;
    }

  /* Only direct speculative edges go to call_site_hash.  */
  if (e->caller->call_site_hash
      && (!e->speculative || !e->indirect_unknown_callee))
    {
      htab_remove_elt_with_hash (e->caller->call_site_hash,
				 e->call_stmt,
				 htab_hash_pointer (e->call_stmt));
    }

  e->call_stmt = new_stmt;
  if (e->indirect_unknown_callee
      && (decl = gimple_call_fndecl (new_stmt)))
    {
      /* Constant propagation (and possibly also inlining?) can turn an
	 indirect call into a direct one.  */
      struct cgraph_node *new_callee = cgraph_get_node (decl);

      gcc_checking_assert (new_callee);
      e = cgraph_make_edge_direct (e, new_callee);
    }

  push_cfun (DECL_STRUCT_FUNCTION (e->caller->decl));
  e->can_throw_external = stmt_can_throw_external (new_stmt);
  pop_cfun ();
  if (e->caller->call_site_hash)
    cgraph_add_edge_to_call_site_hash (e);
}

/* Allocate a cgraph_edge structure and fill it with data according to the
   parameters of which only CALLEE can be NULL (when creating an indirect call
   edge).  */

static struct cgraph_edge *
cgraph_create_edge_1 (struct cgraph_node *caller, struct cgraph_node *callee,
		       gimple call_stmt, gcov_type count, int freq,
		       bool indir_unknown_callee)
{
  struct cgraph_edge *edge;

  /* LTO does not actually have access to the call_stmt since these
     have not been loaded yet.  */
  if (call_stmt)
    {
      /* This is a rather expensive check possibly triggering
	 construction of call stmt hashtable.  */
#ifdef ENABLE_CHECKING
      struct cgraph_edge *e;
      gcc_checking_assert (!(e=cgraph_edge (caller, call_stmt)) || e->speculative);
#endif

      gcc_assert (is_gimple_call (call_stmt));
    }

  if (free_edges)
    {
      edge = free_edges;
      free_edges = NEXT_FREE_EDGE (edge);
    }
  else
    {
      edge = ggc_alloc_cgraph_edge ();
      edge->uid = cgraph_edge_max_uid++;
    }

  edge->aux = NULL;
  edge->caller = caller;
  edge->callee = callee;
  edge->prev_caller = NULL;
  edge->next_caller = NULL;
  edge->prev_callee = NULL;
  edge->next_callee = NULL;
  edge->lto_stmt_uid = 0;

  edge->count = count;
  gcc_assert (count >= 0);
  edge->frequency = freq;
  gcc_assert (freq >= 0);
  gcc_assert (freq <= CGRAPH_FREQ_MAX);

  edge->call_stmt = call_stmt;
  push_cfun (DECL_STRUCT_FUNCTION (caller->decl));
  edge->can_throw_external
    = call_stmt ? stmt_can_throw_external (call_stmt) : false;
  pop_cfun ();
  if (call_stmt
      && callee && callee->decl
      && !gimple_check_call_matching_types (call_stmt, callee->decl,
					    false))
    edge->call_stmt_cannot_inline_p = true;
  else
    edge->call_stmt_cannot_inline_p = false;

  edge->indirect_info = NULL;
  edge->indirect_inlining_edge = 0;
  edge->speculative = false;
  edge->indirect_unknown_callee = indir_unknown_callee;
  if (call_stmt && caller->call_site_hash)
    cgraph_add_edge_to_call_site_hash (edge);

  return edge;
}

/* Create edge from CALLER to CALLEE in the cgraph.  */

struct cgraph_edge *
cgraph_create_edge (struct cgraph_node *caller, struct cgraph_node *callee,
		    gimple call_stmt, gcov_type count, int freq)
{
  struct cgraph_edge *edge = cgraph_create_edge_1 (caller, callee, call_stmt,
						   count, freq, false);

  initialize_inline_failed (edge);

  edge->next_caller = callee->callers;
  if (callee->callers)
    callee->callers->prev_caller = edge;
  edge->next_callee = caller->callees;
  if (caller->callees)
    caller->callees->prev_callee = edge;
  caller->callees = edge;
  callee->callers = edge;

  return edge;
}

/* Allocate cgraph_indirect_call_info and set its fields to default values. */

struct cgraph_indirect_call_info *
cgraph_allocate_init_indirect_info (void)
{
  struct cgraph_indirect_call_info *ii;

  ii = ggc_alloc_cleared_cgraph_indirect_call_info ();
  ii->param_index = -1;
  return ii;
}

/* Create an indirect edge with a yet-undetermined callee where the call
   statement destination is a formal parameter of the caller with index
   PARAM_INDEX. */

struct cgraph_edge *
cgraph_create_indirect_edge (struct cgraph_node *caller, gimple call_stmt,
			     int ecf_flags,
			     gcov_type count, int freq)
{
  struct cgraph_edge *edge = cgraph_create_edge_1 (caller, NULL, call_stmt,
						   count, freq, true);
  tree target;

  initialize_inline_failed (edge);

  edge->indirect_info = cgraph_allocate_init_indirect_info ();
  edge->indirect_info->ecf_flags = ecf_flags;

  /* Record polymorphic call info.  */
  if (call_stmt
      && (target = gimple_call_fn (call_stmt))
      && virtual_method_call_p (target))
    {
      tree otr_type;
      HOST_WIDE_INT otr_token;
      ipa_polymorphic_call_context context;

      get_polymorphic_call_info (caller->decl,
				 target,
				 &otr_type, &otr_token,
				 &context);

      /* Only record types can have virtual calls.  */
      gcc_assert (TREE_CODE (otr_type) == RECORD_TYPE);
      edge->indirect_info->polymorphic = true;
      edge->indirect_info->param_index = -1;
      edge->indirect_info->otr_token = otr_token;
      edge->indirect_info->otr_type = otr_type;
      edge->indirect_info->outer_type = context.outer_type;
      edge->indirect_info->offset = context.offset;
      edge->indirect_info->maybe_in_construction
	 = context.maybe_in_construction;
      edge->indirect_info->maybe_derived_type = context.maybe_derived_type;
    }

  edge->next_callee = caller->indirect_calls;
  if (caller->indirect_calls)
    caller->indirect_calls->prev_callee = edge;
  caller->indirect_calls = edge;

  return edge;
}

/* Remove the edge E from the list of the callers of the callee.  */

static inline void
cgraph_edge_remove_callee (struct cgraph_edge *e)
{
  gcc_assert (!e->indirect_unknown_callee);
  if (e->prev_caller)
    e->prev_caller->next_caller = e->next_caller;
  if (e->next_caller)
    e->next_caller->prev_caller = e->prev_caller;
  if (!e->prev_caller)
    e->callee->callers = e->next_caller;
}

/* Remove the edge E from the list of the callees of the caller.  */

static inline void
cgraph_edge_remove_caller (struct cgraph_edge *e)
{
  if (e->prev_callee)
    e->prev_callee->next_callee = e->next_callee;
  if (e->next_callee)
    e->next_callee->prev_callee = e->prev_callee;
  if (!e->prev_callee)
    {
      if (e->indirect_unknown_callee)
	e->caller->indirect_calls = e->next_callee;
      else
	e->caller->callees = e->next_callee;
    }
  if (e->caller->call_site_hash)
    htab_remove_elt_with_hash (e->caller->call_site_hash,
			       e->call_stmt,
	  		       htab_hash_pointer (e->call_stmt));
}

/* Put the edge onto the free list.  */

static void
cgraph_free_edge (struct cgraph_edge *e)
{
  int uid = e->uid;

  if (e->indirect_info)
    ggc_free (e->indirect_info);

  /* Clear out the edge so we do not dangle pointers.  */
  memset (e, 0, sizeof (*e));
  e->uid = uid;
  NEXT_FREE_EDGE (e) = free_edges;
  free_edges = e;
}

/* Remove the edge E in the cgraph.  */

void
cgraph_remove_edge (struct cgraph_edge *e)
{
  /* Call all edge removal hooks.  */
  cgraph_call_edge_removal_hooks (e);

  if (!e->indirect_unknown_callee)
    /* Remove from callers list of the callee.  */
    cgraph_edge_remove_callee (e);

  /* Remove from callees list of the callers.  */
  cgraph_edge_remove_caller (e);

  /* Put the edge onto the free list.  */
  cgraph_free_edge (e);
}

/* Set callee of call graph edge E and add it to the corresponding set of
   callers. */

static void
cgraph_set_edge_callee (struct cgraph_edge *e, struct cgraph_node *n)
{
  e->prev_caller = NULL;
  if (n->callers)
    n->callers->prev_caller = e;
  e->next_caller = n->callers;
  n->callers = e;
  e->callee = n;
}

/* Turn edge E into speculative call calling N2. Update
   the profile so the direct call is taken COUNT times
   with FREQUENCY.  

   At clone materialization time, the indirect call E will
   be expanded as:

   if (call_dest == N2)
     n2 ();
   else
     call call_dest

   At this time the function just creates the direct call,
   the referencd representing the if conditional and attaches
   them all to the orginal indirect call statement.  

   Return direct edge created.  */

struct cgraph_edge *
cgraph_turn_edge_to_speculative (struct cgraph_edge *e,
				 struct cgraph_node *n2,
				 gcov_type direct_count,
				 int direct_frequency)
{
  struct cgraph_node *n = e->caller;
  struct ipa_ref *ref;
  struct cgraph_edge *e2;

  if (dump_file)
    {
      fprintf (dump_file, "Indirect call -> speculative call"
	       " %s/%i => %s/%i\n",
	       xstrdup (n->name ()), n->order,
	       xstrdup (n2->name ()), n2->order);
    }
  e->speculative = true;
  e2 = cgraph_create_edge (n, n2, e->call_stmt, direct_count, direct_frequency);
  initialize_inline_failed (e2);
  e2->speculative = true;
  if (TREE_NOTHROW (n2->decl))
    e2->can_throw_external = false;
  else
    e2->can_throw_external = e->can_throw_external;
  e2->lto_stmt_uid = e->lto_stmt_uid;
  e->count -= e2->count;
  e->frequency -= e2->frequency;
  cgraph_call_edge_duplication_hooks (e, e2);
  ref = ipa_record_reference (n, n2,
			      IPA_REF_ADDR, e->call_stmt);
  ref->lto_stmt_uid = e->lto_stmt_uid;
  ref->speculative = e->speculative;
  cgraph_mark_address_taken_node (n2);
  return e2;
}

/* Speculative call consist of three components:
   1) an indirect edge representing the original call
   2) an direct edge representing the new call
   3) ADDR_EXPR reference representing the speculative check.
   All three components are attached to single statement (the indirect
   call) and if one of them exists, all of them must exist.

   Given speculative call edge E, return all three components. 
 */

void
cgraph_speculative_call_info (struct cgraph_edge *e,
			      struct cgraph_edge *&direct,
			      struct cgraph_edge *&indirect,
			      struct ipa_ref *&reference)
{
  struct ipa_ref *ref;
  int i;
  struct cgraph_edge *e2;

  if (!e->indirect_unknown_callee)
    for (e2 = e->caller->indirect_calls;
	 e2->call_stmt != e->call_stmt || e2->lto_stmt_uid != e->lto_stmt_uid;
	 e2 = e2->next_callee)
      ;
  else
    {
      e2 = e;
      /* We can take advantage of the call stmt hash.  */
      if (e2->call_stmt)
	{
	  e = cgraph_edge (e->caller, e2->call_stmt);
	  gcc_assert (e->speculative && !e->indirect_unknown_callee);
	}
      else
	for (e = e->caller->callees; 
	     e2->call_stmt != e->call_stmt
	     || e2->lto_stmt_uid != e->lto_stmt_uid;
	     e = e->next_callee)
	  ;
    }
  gcc_assert (e->speculative && e2->speculative);
  direct = e;
  indirect = e2;

  reference = NULL;
  for (i = 0; ipa_ref_list_reference_iterate (&e->caller->ref_list,
					      i, ref); i++)
    if (ref->speculative
	&& ((ref->stmt && ref->stmt == e->call_stmt)
	    || (!ref->stmt && ref->lto_stmt_uid == e->lto_stmt_uid)))
      {
	reference = ref;
	break;
      }

  /* Speculative edge always consist of all three components - direct edge,
     indirect and reference.  */
  
  gcc_assert (e && e2 && ref);
}

/* Redirect callee of E to N.  The function does not update underlying
   call expression.  */

void
cgraph_redirect_edge_callee (struct cgraph_edge *e, struct cgraph_node *n)
{
  /* Remove from callers list of the current callee.  */
  cgraph_edge_remove_callee (e);

  /* Insert to callers list of the new callee.  */
  cgraph_set_edge_callee (e, n);
}

/* Speculative call EDGE turned out to be direct call to CALLE_DECL.
   Remove the speculative call sequence and return edge representing the call.
   It is up to caller to redirect the call as appropriate. */

struct cgraph_edge *
cgraph_resolve_speculation (struct cgraph_edge *edge, tree callee_decl)
{
  struct cgraph_edge *e2;
  struct ipa_ref *ref;

  gcc_assert (edge->speculative);
  cgraph_speculative_call_info (edge, e2, edge, ref);
  if (!callee_decl
      || !symtab_semantically_equivalent_p (ref->referred,
					    symtab_get_node (callee_decl)))
    {
      if (dump_file)
	{
	  if (callee_decl)
	    {
	      fprintf (dump_file, "Speculative indirect call %s/%i => %s/%i has "
		       "turned out to have contradicting known target ",
		       xstrdup (edge->caller->name ()), edge->caller->order,
		       xstrdup (e2->callee->name ()), e2->callee->order);
	      print_generic_expr (dump_file, callee_decl, 0);
	      fprintf (dump_file, "\n");
	    }
	  else
	    {
	      fprintf (dump_file, "Removing speculative call %s/%i => %s/%i\n",
		       xstrdup (edge->caller->name ()), edge->caller->order,
		       xstrdup (e2->callee->name ()), e2->callee->order);
	    }
	}
    }
  else
    {
      struct cgraph_edge *tmp = edge;
      if (dump_file)
        fprintf (dump_file, "Speculative call turned into direct call.\n");
      edge = e2;
      e2 = tmp;
      /* FIXME:  If EDGE is inlined, we should scale up the frequencies and counts
         in the functions inlined through it.  */
    }
  edge->count += e2->count;
  edge->frequency += e2->frequency;
  if (edge->frequency > CGRAPH_FREQ_MAX)
    edge->frequency = CGRAPH_FREQ_MAX;
  edge->speculative = false;
  e2->speculative = false;
  ipa_remove_reference (ref);
  if (e2->indirect_unknown_callee || e2->inline_failed)
    cgraph_remove_edge (e2);
  else
    cgraph_remove_node_and_inline_clones (e2->callee, NULL);
  if (edge->caller->call_site_hash)
    cgraph_update_edge_in_call_site_hash (edge);
  return edge;
}

/* Make an indirect EDGE with an unknown callee an ordinary edge leading to
   CALLEE.  DELTA is an integer constant that is to be added to the this
   pointer (first parameter) to compensate for skipping a thunk adjustment.  */

struct cgraph_edge *
cgraph_make_edge_direct (struct cgraph_edge *edge, struct cgraph_node *callee)
{
  gcc_assert (edge->indirect_unknown_callee);

  /* If we are redirecting speculative call, make it non-speculative.  */
  if (edge->indirect_unknown_callee && edge->speculative)
    {
      edge = cgraph_resolve_speculation (edge, callee->decl);

      /* On successful speculation just return the pre existing direct edge.  */
      if (!edge->indirect_unknown_callee)
        return edge;
    }

  edge->indirect_unknown_callee = 0;
  ggc_free (edge->indirect_info);
  edge->indirect_info = NULL;

  /* Get the edge out of the indirect edge list. */
  if (edge->prev_callee)
    edge->prev_callee->next_callee = edge->next_callee;
  if (edge->next_callee)
    edge->next_callee->prev_callee = edge->prev_callee;
  if (!edge->prev_callee)
    edge->caller->indirect_calls = edge->next_callee;

  /* Put it into the normal callee list */
  edge->prev_callee = NULL;
  edge->next_callee = edge->caller->callees;
  if (edge->caller->callees)
    edge->caller->callees->prev_callee = edge;
  edge->caller->callees = edge;

  /* Insert to callers list of the new callee.  */
  cgraph_set_edge_callee (edge, callee);

  if (edge->call_stmt)
    edge->call_stmt_cannot_inline_p
      = !gimple_check_call_matching_types (edge->call_stmt, callee->decl,
					   false);

  /* We need to re-determine the inlining status of the edge.  */
  initialize_inline_failed (edge);
  return edge;
}

/* If necessary, change the function declaration in the call statement
   associated with E so that it corresponds to the edge callee.  */

gimple
cgraph_redirect_edge_call_stmt_to_callee (struct cgraph_edge *e)
{
  tree decl = gimple_call_fndecl (e->call_stmt);
  tree lhs = gimple_call_lhs (e->call_stmt);
  gimple new_stmt;
  gimple_stmt_iterator gsi;
#ifdef ENABLE_CHECKING
  struct cgraph_node *node;
#endif

  if (e->speculative)
    {
      struct cgraph_edge *e2;
      gimple new_stmt;
      struct ipa_ref *ref;

      cgraph_speculative_call_info (e, e, e2, ref);
      /* If there already is an direct call (i.e. as a result of inliner's
	 substitution), forget about speculating.  */
      if (decl)
	e = cgraph_resolve_speculation (e, decl);
      /* If types do not match, speculation was likely wrong. 
         The direct edge was posisbly redirected to the clone with a different
	 signature.  We did not update the call statement yet, so compare it 
	 with the reference that still points to the proper type.  */
      else if (!gimple_check_call_matching_types (e->call_stmt,
						  ref->referred->decl,
						  true))
	{
	  if (dump_file)
	    fprintf (dump_file, "Not expanding speculative call of %s/%i -> %s/%i\n"
		     "Type mismatch.\n",
		     xstrdup (e->caller->name ()),
		     e->caller->order,
		     xstrdup (e->callee->name ()),
		     e->callee->order);
	  e = cgraph_resolve_speculation (e, NULL);
	  /* We are producing the final function body and will throw away the
	     callgraph edges really soon.  Reset the counts/frequencies to
	     keep verifier happy in the case of roundoff errors.  */
	  e->count = gimple_bb (e->call_stmt)->count;
	  e->frequency = compute_call_stmt_bb_frequency
			  (e->caller->decl, gimple_bb (e->call_stmt));
	}
      /* Expand speculation into GIMPLE code.  */
      else
	{
	  if (dump_file)
	    fprintf (dump_file,
		     "Expanding speculative call of %s/%i -> %s/%i count:"
		     HOST_WIDEST_INT_PRINT_DEC"\n",
		     xstrdup (e->caller->name ()),
		     e->caller->order,
		     xstrdup (e->callee->name ()),
		     e->callee->order,
		     (HOST_WIDEST_INT)e->count);
	  gcc_assert (e2->speculative);
	  push_cfun (DECL_STRUCT_FUNCTION (e->caller->decl));
	  new_stmt = gimple_ic (e->call_stmt, cgraph (ref->referred),
				e->count || e2->count
				?  RDIV (e->count * REG_BR_PROB_BASE,
					 e->count + e2->count)
				: e->frequency || e2->frequency
				? RDIV (e->frequency * REG_BR_PROB_BASE,
					e->frequency + e2->frequency)
				: REG_BR_PROB_BASE / 2,
				e->count, e->count + e2->count);
	  e->speculative = false;
	  cgraph_set_call_stmt_including_clones (e->caller, e->call_stmt,
						 new_stmt, false);

	  /* Fix edges for BUILT_IN_CHKP_BNDRET calls attached to the
	     processed call stmt.  */
	  if (gimple_call_with_bounds_p (new_stmt)
	      && gimple_call_lhs (new_stmt)
	      && chkp_retbnd_call_by_val (gimple_call_lhs (e2->call_stmt)))
	    {
	      tree dresult = gimple_call_lhs (new_stmt);
	      tree iresult = gimple_call_lhs (e2->call_stmt);
	      gimple dbndret = chkp_retbnd_call_by_val (dresult);
	      gimple ibndret = chkp_retbnd_call_by_val (iresult);
	      struct cgraph_edge *iedge = cgraph_edge (e2->caller, ibndret);
	      struct cgraph_edge *dedge;

	      if (dbndret)
		{
		  dedge = cgraph_create_edge (iedge->caller, iedge->callee,
					      dbndret, e->count,
					      e->frequency);
		  dedge->frequency = compute_call_stmt_bb_frequency
		    (dedge->caller->decl, gimple_bb (dedge->call_stmt));
		}
	      iedge->frequency = compute_call_stmt_bb_frequency
		(iedge->caller->decl, gimple_bb (iedge->call_stmt));
	    }
	  e->frequency = compute_call_stmt_bb_frequency
			   (e->caller->decl, gimple_bb (e->call_stmt));
	  e2->frequency = compute_call_stmt_bb_frequency
			   (e2->caller->decl, gimple_bb (e2->call_stmt));
	  e2->speculative = false;
	  ref->speculative = false;
	  ref->stmt = NULL;
	  /* Indirect edges are not both in the call site hash.
	     get it updated.  */
	  if (e->caller->call_site_hash)
	    cgraph_update_edge_in_call_site_hash (e2);
	  pop_cfun ();
	  /* Continue redirecting E to proper target.  */
	}
    }

  if (e->indirect_unknown_callee
      || decl == e->callee->decl)
    return e->call_stmt;

#ifdef ENABLE_CHECKING
  if (decl)
    {
      node = cgraph_get_node (decl);
      gcc_assert (!node || !node->clone.combined_args_to_skip);
    }
#endif

  if (cgraph_dump_file)
    {
      fprintf (cgraph_dump_file, "updating call of %s/%i -> %s/%i: ",
	       xstrdup (e->caller->name ()), e->caller->order,
	       xstrdup (e->callee->name ()), e->callee->order);
      print_gimple_stmt (cgraph_dump_file, e->call_stmt, 0, dump_flags);
      if (e->callee->clone.combined_args_to_skip)
	{
	  fprintf (cgraph_dump_file, " combined args to skip: ");
	  dump_bitmap (cgraph_dump_file,
		       e->callee->clone.combined_args_to_skip);
	}
    }

  if (e->callee->clone.combined_args_to_skip)
    {
      int lp_nr;

      new_stmt
	= gimple_call_copy_skip_args (e->call_stmt,
				      e->callee->clone.combined_args_to_skip);
      gimple_call_set_fndecl (new_stmt, e->callee->decl);
      gimple_call_set_fntype (new_stmt, gimple_call_fntype (e->call_stmt));

      if (gimple_vdef (new_stmt)
	  && TREE_CODE (gimple_vdef (new_stmt)) == SSA_NAME)
	SSA_NAME_DEF_STMT (gimple_vdef (new_stmt)) = new_stmt;

      gsi = gsi_for_stmt (e->call_stmt);
      gsi_replace (&gsi, new_stmt, false);
      /* We need to defer cleaning EH info on the new statement to
         fixup-cfg.  We may not have dominator information at this point
	 and thus would end up with unreachable blocks and have no way
	 to communicate that we need to run CFG cleanup then.  */
      lp_nr = lookup_stmt_eh_lp (e->call_stmt);
      if (lp_nr != 0)
	{
	  remove_stmt_from_eh_lp (e->call_stmt);
	  add_stmt_to_eh_lp (new_stmt, lp_nr);
	}
    }
  else
    {
      new_stmt = e->call_stmt;
      gimple_call_set_fndecl (new_stmt, e->callee->decl);
      update_stmt_fn (DECL_STRUCT_FUNCTION (e->caller->decl), new_stmt);
    }

  /* If the call becomes noreturn, remove the lhs.  */
  if (lhs && (gimple_call_flags (new_stmt) & ECF_NORETURN))
    {
      if (TREE_CODE (lhs) == SSA_NAME)
	{
	  tree var = create_tmp_reg_fn (DECL_STRUCT_FUNCTION (e->caller->decl),
					TREE_TYPE (lhs), NULL);
	  var = get_or_create_ssa_default_def
		  (DECL_STRUCT_FUNCTION (e->caller->decl), var);
	  gimple set_stmt = gimple_build_assign (lhs, var);
          gsi = gsi_for_stmt (new_stmt);
	  gsi_insert_before_without_update (&gsi, set_stmt, GSI_SAME_STMT);
	  update_stmt_fn (DECL_STRUCT_FUNCTION (e->caller->decl), set_stmt);
	}
      gimple_call_set_lhs (new_stmt, NULL_TREE);
      update_stmt_fn (DECL_STRUCT_FUNCTION (e->caller->decl), new_stmt);
    }

  /* If new callee has no static chain, remove it.  */
  if (gimple_call_chain (new_stmt) && !DECL_STATIC_CHAIN (e->callee->decl))
    {
      gimple_call_set_chain (new_stmt, NULL);
      update_stmt_fn (DECL_STRUCT_FUNCTION (e->caller->decl), new_stmt);
    }

  cgraph_set_call_stmt_including_clones (e->caller, e->call_stmt, new_stmt, false);

  if (cgraph_dump_file)
    {
      fprintf (cgraph_dump_file, "  updated to:");
      print_gimple_stmt (cgraph_dump_file, e->call_stmt, 0, dump_flags);
    }
  return new_stmt;
}

/* Update or remove the corresponding cgraph edge if a GIMPLE_CALL
   OLD_STMT changed into NEW_STMT.  OLD_CALL is gimple_call_fndecl
   of OLD_STMT if it was previously call statement.
   If NEW_STMT is NULL, the call has been dropped without any
   replacement.  */

static void
cgraph_update_edges_for_call_stmt_node (struct cgraph_node *node,
					gimple old_stmt, tree old_call,
					gimple new_stmt)
{
  tree new_call = (new_stmt && is_gimple_call (new_stmt))
		  ? gimple_call_fndecl (new_stmt) : 0;

  /* We are seeing indirect calls, then there is nothing to update.  */
  if (!new_call && !old_call)
    return;
  /* See if we turned indirect call into direct call or folded call to one builtin
     into different builtin.  */
  if (old_call != new_call)
    {
      struct cgraph_edge *e = cgraph_edge (node, old_stmt);
      struct cgraph_edge *ne = NULL;
      gcov_type count;
      int frequency;

      if (e)
	{
	  /* See if the edge is already there and has the correct callee.  It
	     might be so because of indirect inlining has already updated
	     it.  We also might've cloned and redirected the edge.  */
	  if (new_call && e->callee)
	    {
	      struct cgraph_node *callee = e->callee;
	      while (callee)
		{
		  if (callee->decl == new_call
		      || callee->former_clone_of == new_call)
		    {
		      cgraph_set_call_stmt (e, new_stmt);
		      return;
		    }
		  callee = callee->clone_of;
		}
	    }

	  /* Otherwise remove edge and create new one; we can't simply redirect
	     since function has changed, so inline plan and other information
	     attached to edge is invalid.  */
	  count = e->count;
	  frequency = e->frequency;
 	  if (e->indirect_unknown_callee || e->inline_failed)
	    cgraph_remove_edge (e);
	  else
	    cgraph_remove_node_and_inline_clones (e->callee, NULL);
	}
      else if (new_call)
	{
	  /* We are seeing new direct call; compute profile info based on BB.  */
	  basic_block bb = gimple_bb (new_stmt);
	  count = bb->count;
	  frequency = compute_call_stmt_bb_frequency (current_function_decl,
						      bb);
	}

      if (new_call)
	{
	  ne = cgraph_create_edge (node, cgraph_get_create_node (new_call),
				   new_stmt, count, frequency);
	  gcc_assert (ne->inline_failed);
	}
    }
  /* We only updated the call stmt; update pointer in cgraph edge..  */
  else if (old_stmt != new_stmt)
    cgraph_set_call_stmt (cgraph_edge (node, old_stmt), new_stmt);
}

/* Update or remove the corresponding cgraph edge if a GIMPLE_CALL
   OLD_STMT changed into NEW_STMT.  OLD_DECL is gimple_call_fndecl
   of OLD_STMT before it was updated (updating can happen inplace).  */

void
cgraph_update_edges_for_call_stmt (gimple old_stmt, tree old_decl, gimple new_stmt)
{
  struct cgraph_node *orig = cgraph_get_node (cfun->decl);
  struct cgraph_node *node;

  gcc_checking_assert (orig);
  cgraph_update_edges_for_call_stmt_node (orig, old_stmt, old_decl, new_stmt);
  if (orig->clones)
    for (node = orig->clones; node != orig;)
      {
        cgraph_update_edges_for_call_stmt_node (node, old_stmt, old_decl, new_stmt);
	if (node->clones)
	  node = node->clones;
	else if (node->next_sibling_clone)
	  node = node->next_sibling_clone;
	else
	  {
	    while (node != orig && !node->next_sibling_clone)
	      node = node->clone_of;
	    if (node != orig)
	      node = node->next_sibling_clone;
	  }
      }
}


/* Remove all callees from the node.  */

void
cgraph_node_remove_callees (struct cgraph_node *node)
{
  struct cgraph_edge *e, *f;

  /* It is sufficient to remove the edges from the lists of callers of
     the callees.  The callee list of the node can be zapped with one
     assignment.  */
  for (e = node->callees; e; e = f)
    {
      f = e->next_callee;
      cgraph_call_edge_removal_hooks (e);
      if (!e->indirect_unknown_callee)
	cgraph_edge_remove_callee (e);
      cgraph_free_edge (e);
    }
  for (e = node->indirect_calls; e; e = f)
    {
      f = e->next_callee;
      cgraph_call_edge_removal_hooks (e);
      if (!e->indirect_unknown_callee)
	cgraph_edge_remove_callee (e);
      cgraph_free_edge (e);
    }
  node->indirect_calls = NULL;
  node->callees = NULL;
  if (node->call_site_hash)
    {
      htab_delete (node->call_site_hash);
      node->call_site_hash = NULL;
    }
}

/* Remove all callers from the node.  */

static void
cgraph_node_remove_callers (struct cgraph_node *node)
{
  struct cgraph_edge *e, *f;

  /* It is sufficient to remove the edges from the lists of callees of
     the callers.  The caller list of the node can be zapped with one
     assignment.  */
  for (e = node->callers; e; e = f)
    {
      f = e->next_caller;
      cgraph_call_edge_removal_hooks (e);
      cgraph_edge_remove_caller (e);
      cgraph_free_edge (e);
    }
  node->callers = NULL;
}

/* Helper function for cgraph_release_function_body and free_lang_data.
   It releases body from function DECL without having to inspect its
   possibly non-existent symtab node.  */

void
release_function_body (tree decl)
{
  if (DECL_STRUCT_FUNCTION (decl))
    {
      push_cfun (DECL_STRUCT_FUNCTION (decl));
      if (cfun->cfg
	  && current_loops)
	{
	  cfun->curr_properties &= ~PROP_loops;
	  loop_optimizer_finalize ();
	}
      if (cfun->gimple_df)
	{
	  delete_tree_ssa ();
	  delete_tree_cfg_annotations ();
	  cfun->eh = NULL;
	}
      if (cfun->cfg)
	{
	  gcc_assert (dom_computed[0] == DOM_NONE);
	  gcc_assert (dom_computed[1] == DOM_NONE);
	  clear_edges ();
	  cfun->cfg = NULL;
	}
      if (cfun->value_histograms)
	free_histograms ();
      pop_cfun ();
      gimple_set_body (decl, NULL);
      /* Struct function hangs a lot of data that would leak if we didn't
         removed all pointers to it.   */
      ggc_free (DECL_STRUCT_FUNCTION (decl));
      DECL_STRUCT_FUNCTION (decl) = NULL;
    }
  DECL_SAVED_TREE (decl) = NULL;
}

/* Release memory used to represent body of function NODE.
   Use this only for functions that are released before being translated to
   target code (i.e. RTL).  Functions that are compiled to RTL and beyond
   are free'd in final.c via free_after_compilation().  */

void
cgraph_release_function_body (struct cgraph_node *node)
{
  node->ipa_transforms_to_apply.release ();
  if (!node->used_as_abstract_origin && cgraph_state != CGRAPH_STATE_PARSING)
    {
      DECL_RESULT (node->decl) = NULL;
      DECL_ARGUMENTS (node->decl) = NULL;
    }
  /* If the node is abstract and needed, then do not clear DECL_INITIAL
     of its associated function function declaration because it's
     needed to emit debug info later.  */
  if (!node->used_as_abstract_origin && DECL_INITIAL (node->decl))
    DECL_INITIAL (node->decl) = error_mark_node;
  release_function_body (node->decl);
  if (node->lto_file_data)
    lto_free_function_in_decl_state_for_node (node);
}

/* Remove the node from cgraph.  */

void
cgraph_remove_node (struct cgraph_node *node)
{
  struct cgraph_node *n;
  int uid = node->uid;

  cgraph_call_node_removal_hooks (node);
  cgraph_node_remove_callers (node);
  cgraph_node_remove_callees (node);
  node->ipa_transforms_to_apply.release ();

  /* Incremental inlining access removed nodes stored in the postorder list.
     */
  node->force_output = false;
  node->forced_by_abi = false;
  for (n = node->nested; n; n = n->next_nested)
    n->origin = NULL;
  node->nested = NULL;
  if (node->origin)
    {
      struct cgraph_node **node2 = &node->origin->nested;

      while (*node2 != node)
	node2 = &(*node2)->next_nested;
      *node2 = node->next_nested;
    }
  symtab_unregister_node (node);
  if (node->prev_sibling_clone)
    node->prev_sibling_clone->next_sibling_clone = node->next_sibling_clone;
  else if (node->clone_of)
    node->clone_of->clones = node->next_sibling_clone;
  if (node->next_sibling_clone)
    node->next_sibling_clone->prev_sibling_clone = node->prev_sibling_clone;
  if (node->clones)
    {
      struct cgraph_node *n, *next;

      if (node->clone_of)
        {
	  for (n = node->clones; n->next_sibling_clone; n = n->next_sibling_clone)
	    n->clone_of = node->clone_of;
	  n->clone_of = node->clone_of;
	  n->next_sibling_clone = node->clone_of->clones;
	  if (node->clone_of->clones)
	    node->clone_of->clones->prev_sibling_clone = n;
	  node->clone_of->clones = node->clones;
	}
      else
        {
	  /* We are removing node with clones.  This makes clones inconsistent,
	     but assume they will be removed subsequently and just keep clone
	     tree intact.  This can happen in unreachable function removal since
	     we remove unreachable functions in random order, not by bottom-up
	     walk of clone trees.  */
	  for (n = node->clones; n; n = next)
	    {
	       next = n->next_sibling_clone;
	       n->next_sibling_clone = NULL;
	       n->prev_sibling_clone = NULL;
	       n->clone_of = NULL;
	    }
	}
    }

  /* While all the clones are removed after being proceeded, the function
     itself is kept in the cgraph even after it is compiled.  Check whether
     we are done with this body and reclaim it proactively if this is the case.
     */
  if (cgraph_state != CGRAPH_LTO_STREAMING)
    {
      n = cgraph_get_node (node->decl);
      if (!n
	  || (!n->clones && !n->clone_of && !n->global.inlined_to
	      && (cgraph_global_info_ready
		  && (TREE_ASM_WRITTEN (n->decl)
		      || DECL_EXTERNAL (n->decl)
		      || !n->analyzed
		      || (!flag_wpa && n->in_other_partition)))))
	cgraph_release_function_body (node);
    }

  node->decl = NULL;
  if (node->call_site_hash)
    {
      htab_delete (node->call_site_hash);
      node->call_site_hash = NULL;
    }
  cgraph_n_nodes--;

  if (node->instrumented_version)
    {
      node->instrumented_version->instrumented_version = NULL;
      node->instrumented_version = NULL;
    }

  /* Clear out the node to NULL all pointers and add the node to the free
     list.  */
  memset (node, 0, sizeof (*node));
  node->type = SYMTAB_FUNCTION;
  node->uid = uid;
  SET_NEXT_FREE_NODE (node, free_nodes);
  free_nodes = node;
}

/* Likewise indicate that a node is having address taken.  */

void
cgraph_mark_address_taken_node (struct cgraph_node *node)
{
  /* Indirect inlining can figure out that all uses of the address are
     inlined.  */
  if (node->global.inlined_to)
    {
      gcc_assert (cfun->after_inlining);
      gcc_assert (node->callers->indirect_inlining_edge);
      return;
    }
  /* FIXME: address_taken flag is used both as a shortcut for testing whether
     IPA_REF_ADDR reference exists (and thus it should be set on node
     representing alias we take address of) and as a test whether address
     of the object was taken (and thus it should be set on node alias is
     referring to).  We should remove the first use and the remove the
     following set.  */
  node->address_taken = 1;
  node = cgraph_function_or_thunk_node (node, NULL);
  node->address_taken = 1;
}

/* Return local info for the compiled function.  */

struct cgraph_local_info *
cgraph_local_info (tree decl)
{
  struct cgraph_node *node;

  gcc_assert (TREE_CODE (decl) == FUNCTION_DECL);
  node = cgraph_get_node (decl);
  if (!node)
    return NULL;
  return &node->local;
}

/* Return local info for the compiled function.  */

struct cgraph_global_info *
cgraph_global_info (tree decl)
{
  struct cgraph_node *node;

  gcc_assert (TREE_CODE (decl) == FUNCTION_DECL && cgraph_global_info_ready);
  node = cgraph_get_node (decl);
  if (!node)
    return NULL;
  return &node->global;
}

/* Return local info for the compiled function.  */

struct cgraph_rtl_info *
cgraph_rtl_info (tree decl)
{
  struct cgraph_node *node;

  gcc_assert (TREE_CODE (decl) == FUNCTION_DECL);
  node = cgraph_get_node (decl);
  if (!node
      || (decl != current_function_decl
	  && !TREE_ASM_WRITTEN (node->decl)))
    return NULL;
  return &node->rtl;
}

/* Return a string describing the failure REASON.  */

const char*
cgraph_inline_failed_string (cgraph_inline_failed_t reason)
{
#undef DEFCIFCODE
#define DEFCIFCODE(code, type, string)	string,

  static const char *cif_string_table[CIF_N_REASONS] = {
#include "cif-code.def"
  };

  /* Signedness of an enum type is implementation defined, so cast it
     to unsigned before testing. */
  gcc_assert ((unsigned) reason < CIF_N_REASONS);
  return cif_string_table[reason];
}

/* Return a type describing the failure REASON.  */

cgraph_inline_failed_type_t
cgraph_inline_failed_type (cgraph_inline_failed_t reason)
{
#undef DEFCIFCODE
#define DEFCIFCODE(code, type, string)	type,

  static cgraph_inline_failed_type_t cif_type_table[CIF_N_REASONS] = {
#include "cif-code.def"
  };

  /* Signedness of an enum type is implementation defined, so cast it
     to unsigned before testing. */
  gcc_assert ((unsigned) reason < CIF_N_REASONS);
  return cif_type_table[reason];
}

/* Names used to print out the availability enum.  */
const char * const cgraph_availability_names[] =
  {"unset", "not_available", "overwritable", "available", "local"};


/* Dump call graph node NODE to file F.  */

void
dump_cgraph_node (FILE *f, struct cgraph_node *node)
{
  struct cgraph_edge *edge;
  int indirect_calls_count = 0;

  dump_symtab_base (f, node);

  if (node->global.inlined_to)
    fprintf (f, "  Function %s/%i is inline copy in %s/%i\n",
	     xstrdup (node->name ()),
	     node->order,
	     xstrdup (node->global.inlined_to->name ()),
	     node->global.inlined_to->order);
  if (node->clone_of)
    fprintf (f, "  Clone of %s/%i\n",
	     node->clone_of->asm_name (),
	     node->clone_of->order);
  if (cgraph_function_flags_ready)
    fprintf (f, "  Availability: %s\n",
	     cgraph_availability_names [cgraph_function_body_availability (node)]);

  if (node->profile_id)
    fprintf (f, "  Profile id: %i\n",
	     node->profile_id);
  fprintf (f, "  First run: %i\n", node->tp_first_run);
  fprintf (f, "  Function flags:");
  if (node->count)
    fprintf (f, " executed "HOST_WIDEST_INT_PRINT_DEC"x",
	     (HOST_WIDEST_INT)node->count);
  if (node->origin)
    fprintf (f, " nested in: %s", node->origin->asm_name ());
  if (gimple_has_body_p (node->decl))
    fprintf (f, " body");
  if (node->process)
    fprintf (f, " process");
  if (node->local.local)
    fprintf (f, " local");
  if (node->local.redefined_extern_inline)
    fprintf (f, " redefined_extern_inline");
  if (node->only_called_at_startup)
    fprintf (f, " only_called_at_startup");
  if (node->only_called_at_exit)
    fprintf (f, " only_called_at_exit");
  if (node->tm_clone)
    fprintf (f, " tm_clone");

  fprintf (f, "\n");

  if (node->thunk.thunk_p)
    {
      fprintf (f, "  Thunk");
      if (node->thunk.alias)
        fprintf (f, "  of %s (asm: %s)",
	         lang_hooks.decl_printable_name (node->thunk.alias, 2),
	         IDENTIFIER_POINTER (DECL_ASSEMBLER_NAME (node->thunk.alias)));
      fprintf (f, " fixed offset %i virtual value %i has "
	       "virtual offset %i)\n",
	       (int)node->thunk.fixed_offset,
	       (int)node->thunk.virtual_value,
	       (int)node->thunk.virtual_offset_p);
    }
  if (node->alias && node->thunk.alias
      && DECL_P (node->thunk.alias))
    {
      fprintf (f, "  Alias of %s",
	       lang_hooks.decl_printable_name (node->thunk.alias, 2));
      if (DECL_ASSEMBLER_NAME_SET_P (node->thunk.alias))
        fprintf (f, " (asm: %s)",
		 IDENTIFIER_POINTER (DECL_ASSEMBLER_NAME (node->thunk.alias)));
      fprintf (f, "\n");
    }
  
  fprintf (f, "  Called by: ");

  for (edge = node->callers; edge; edge = edge->next_caller)
    {
      fprintf (f, "%s/%i ", edge->caller->asm_name (),
	       edge->caller->order);
      if (edge->count)
	fprintf (f, "("HOST_WIDEST_INT_PRINT_DEC"x) ",
		 (HOST_WIDEST_INT)edge->count);
      if (edge->frequency)
	fprintf (f, "(%.2f per call) ",
		 edge->frequency / (double)CGRAPH_FREQ_BASE);
      if (edge->speculative)
	fprintf (f, "(speculative) ");
      if (!edge->inline_failed)
	fprintf (f, "(inlined) ");
      if (edge->indirect_inlining_edge)
	fprintf (f, "(indirect_inlining) ");
      if (edge->can_throw_external)
	fprintf (f, "(can throw external) ");
    }

  fprintf (f, "\n  Calls: ");
  for (edge = node->callees; edge; edge = edge->next_callee)
    {
      fprintf (f, "%s/%i ", edge->callee->asm_name (),
	       edge->callee->order);
      if (edge->speculative)
	fprintf (f, "(speculative) ");
      if (!edge->inline_failed)
	fprintf (f, "(inlined) ");
      if (edge->indirect_inlining_edge)
	fprintf (f, "(indirect_inlining) ");
      if (edge->count)
	fprintf (f, "("HOST_WIDEST_INT_PRINT_DEC"x) ",
		 (HOST_WIDEST_INT)edge->count);
      if (edge->frequency)
	fprintf (f, "(%.2f per call) ",
		 edge->frequency / (double)CGRAPH_FREQ_BASE);
      if (edge->can_throw_external)
	fprintf (f, "(can throw external) ");
    }
  fprintf (f, "\n");

  for (edge = node->indirect_calls; edge; edge = edge->next_callee)
    indirect_calls_count++;
  if (indirect_calls_count)
    fprintf (f, "  Has %i outgoing edges for indirect calls.\n",
	     indirect_calls_count);

  if (node->instrumentation_clone)
    fprintf (f, "  Is instrumented version.\n");
  else if (node->instrumented_version)
    fprintf (f, "  Has instrumented version.\n");
}


/* Dump call graph node NODE to stderr.  */

DEBUG_FUNCTION void
debug_cgraph_node (struct cgraph_node *node)
{
  dump_cgraph_node (stderr, node);
}


/* Dump the callgraph to file F.  */

void
dump_cgraph (FILE *f)
{
  struct cgraph_node *node;

  fprintf (f, "callgraph:\n\n");
  FOR_EACH_FUNCTION (node)
    dump_cgraph_node (f, node);
}


/* Dump the call graph to stderr.  */

DEBUG_FUNCTION void
debug_cgraph (void)
{
  dump_cgraph (stderr);
}

/* Return true when the DECL can possibly be inlined.  */
bool
cgraph_function_possibly_inlined_p (tree decl)
{
  if (!cgraph_global_info_ready)
    return !DECL_UNINLINABLE (decl);
  return DECL_POSSIBLY_INLINED (decl);
}

/* NODE is no longer nested function; update cgraph accordingly.  */
void
cgraph_unnest_node (struct cgraph_node *node)
{
  struct cgraph_node **node2 = &node->origin->nested;
  gcc_assert (node->origin);

  while (*node2 != node)
    node2 = &(*node2)->next_nested;
  *node2 = node->next_nested;
  node->origin = NULL;
}

/* Return function availability.  See cgraph.h for description of individual
   return values.  */
enum availability
cgraph_function_body_availability (struct cgraph_node *node)
{
  enum availability avail;
  if (!node->analyzed)
    avail = AVAIL_NOT_AVAILABLE;
  else if (node->local.local)
    avail = AVAIL_LOCAL;
  else if (node->alias && node->weakref)
    cgraph_function_or_thunk_node (node, &avail);
  else if (lookup_attribute ("ifunc", DECL_ATTRIBUTES (node->decl)))
    avail = AVAIL_OVERWRITABLE;
  else if (!node->externally_visible)
    avail = AVAIL_AVAILABLE;
  /* Inline functions are safe to be analyzed even if their symbol can
     be overwritten at runtime.  It is not meaningful to enforce any sane
     behaviour on replacing inline function by different body.  */
  else if (DECL_DECLARED_INLINE_P (node->decl))
    avail = AVAIL_AVAILABLE;

  /* If the function can be overwritten, return OVERWRITABLE.  Take
     care at least of two notable extensions - the COMDAT functions
     used to share template instantiations in C++ (this is symmetric
     to code cp_cannot_inline_tree_fn and probably shall be shared and
     the inlinability hooks completely eliminated).

     ??? Does the C++ one definition rule allow us to always return
     AVAIL_AVAILABLE here?  That would be good reason to preserve this
     bit.  */

  else if (decl_replaceable_p (node->decl)
	   && !DECL_EXTERNAL (node->decl))
    avail = AVAIL_OVERWRITABLE;
  else avail = AVAIL_AVAILABLE;

  return avail;
}

/* Worker for cgraph_node_can_be_local_p.  */
static bool
cgraph_node_cannot_be_local_p_1 (struct cgraph_node *node,
				 void *data ATTRIBUTE_UNUSED)
{
  return !(!node->force_output
	   && ((DECL_COMDAT (node->decl)
		&& !node->forced_by_abi
	        && !symtab_used_from_object_file_p (node)
		&& !node->same_comdat_group)
	       || !node->externally_visible));
}

/* Return true if NODE can be made local for API change.
   Extern inline functions and C++ COMDAT functions can be made local
   at the expense of possible code size growth if function is used in multiple
   compilation units.  */
bool
cgraph_node_can_be_local_p (struct cgraph_node *node)
{
  return (!node->address_taken
	  && !cgraph_for_node_and_aliases (node,
					   cgraph_node_cannot_be_local_p_1,
					   NULL, true));
}

/* Call calback on NODE, thunks and aliases associated to NODE. 
   When INCLUDE_OVERWRITABLE is false, overwritable aliases and thunks are
   skipped. */

bool
cgraph_for_node_thunks_and_aliases (struct cgraph_node *node,
			            bool (*callback) (struct cgraph_node *, void *),
			            void *data,
				    bool include_overwritable)
{
  struct cgraph_edge *e;
  int i;
  struct ipa_ref *ref;

  if (callback (node, data))
    return true;
  for (e = node->callers; e; e = e->next_caller)
    if (e->caller->thunk.thunk_p
	&& (include_overwritable
	    || cgraph_function_body_availability (e->caller) > AVAIL_OVERWRITABLE))
      if (cgraph_for_node_thunks_and_aliases (e->caller, callback, data,
					      include_overwritable))
	return true;
  for (i = 0; ipa_ref_list_referring_iterate (&node->ref_list, i, ref); i++)
    if (ref->use == IPA_REF_ALIAS)
      {
	struct cgraph_node *alias = ipa_ref_referring_node (ref);
	if (include_overwritable
	    || cgraph_function_body_availability (alias) > AVAIL_OVERWRITABLE)
	  if (cgraph_for_node_thunks_and_aliases (alias, callback, data,
						  include_overwritable))
	    return true;
      }
  return false;
}

/* Call calback on NODE and aliases associated to NODE. 
   When INCLUDE_OVERWRITABLE is false, overwritable aliases and thunks are
   skipped. */

bool
cgraph_for_node_and_aliases (struct cgraph_node *node,
			     bool (*callback) (struct cgraph_node *, void *),
			     void *data,
			     bool include_overwritable)
{
  int i;
  struct ipa_ref *ref;

  if (callback (node, data))
    return true;
  for (i = 0; ipa_ref_list_referring_iterate (&node->ref_list, i, ref); i++)
    if (ref->use == IPA_REF_ALIAS)
      {
	struct cgraph_node *alias = ipa_ref_referring_node (ref);
	if (include_overwritable
	    || cgraph_function_body_availability (alias) > AVAIL_OVERWRITABLE)
          if (cgraph_for_node_and_aliases (alias, callback, data,
					   include_overwritable))
	    return true;
      }
  return false;
}

/* Worker to bring NODE local.  */

static bool
cgraph_make_node_local_1 (struct cgraph_node *node, void *data ATTRIBUTE_UNUSED)
{
  gcc_checking_assert (cgraph_node_can_be_local_p (node));
  if (DECL_COMDAT (node->decl) || DECL_EXTERNAL (node->decl))
    {
      symtab_make_decl_local (node->decl);

      node->externally_visible = false;
      node->forced_by_abi = false;
      node->local.local = true;
      node->unique_name = (node->resolution == LDPR_PREVAILING_DEF_IRONLY
				  || node->resolution == LDPR_PREVAILING_DEF_IRONLY_EXP);
      node->resolution = LDPR_PREVAILING_DEF_IRONLY;
      gcc_assert (cgraph_function_body_availability (node) == AVAIL_LOCAL);
    }
  return false;
}

/* Bring NODE local.  */

void
cgraph_make_node_local (struct cgraph_node *node)
{
  cgraph_for_node_thunks_and_aliases (node, cgraph_make_node_local_1,
				      NULL, true);
}

/* Worker to set nothrow flag.  */

static bool
cgraph_set_nothrow_flag_1 (struct cgraph_node *node, void *data)
{
  struct cgraph_edge *e;

  TREE_NOTHROW (node->decl) = data != NULL;

  if (data != NULL)
    for (e = node->callers; e; e = e->next_caller)
      e->can_throw_external = false;
  return false;
}

/* Set TREE_NOTHROW on NODE's decl and on aliases of NODE
   if any to NOTHROW.  */

void
cgraph_set_nothrow_flag (struct cgraph_node *node, bool nothrow)
{
  cgraph_for_node_thunks_and_aliases (node, cgraph_set_nothrow_flag_1,
			              (void *)(size_t)nothrow, false);
}

/* Worker to set const flag.  */

static bool
cgraph_set_const_flag_1 (struct cgraph_node *node, void *data)
{
  /* Static constructors and destructors without a side effect can be
     optimized out.  */
  if (data && !((size_t)data & 2))
    {
      if (DECL_STATIC_CONSTRUCTOR (node->decl))
	DECL_STATIC_CONSTRUCTOR (node->decl) = 0;
      if (DECL_STATIC_DESTRUCTOR (node->decl))
	DECL_STATIC_DESTRUCTOR (node->decl) = 0;
    }
  TREE_READONLY (node->decl) = data != NULL;
  DECL_LOOPING_CONST_OR_PURE_P (node->decl) = ((size_t)data & 2) != 0;
  return false;
}

/* Set TREE_READONLY on NODE's decl and on aliases of NODE
   if any to READONLY.  */

void
cgraph_set_const_flag (struct cgraph_node *node, bool readonly, bool looping)
{
  cgraph_for_node_thunks_and_aliases (node, cgraph_set_const_flag_1,
			              (void *)(size_t)(readonly + (int)looping * 2),
				      false);
}

/* Worker to set pure flag.  */

static bool
cgraph_set_pure_flag_1 (struct cgraph_node *node, void *data)
{
  /* Static constructors and destructors without a side effect can be
     optimized out.  */
  if (data && !((size_t)data & 2))
    {
      if (DECL_STATIC_CONSTRUCTOR (node->decl))
	DECL_STATIC_CONSTRUCTOR (node->decl) = 0;
      if (DECL_STATIC_DESTRUCTOR (node->decl))
	DECL_STATIC_DESTRUCTOR (node->decl) = 0;
    }
  DECL_PURE_P (node->decl) = data != NULL;
  DECL_LOOPING_CONST_OR_PURE_P (node->decl) = ((size_t)data & 2) != 0;
  return false;
}

/* Set DECL_PURE_P on NODE's decl and on aliases of NODE
   if any to PURE.  */

void
cgraph_set_pure_flag (struct cgraph_node *node, bool pure, bool looping)
{
  cgraph_for_node_thunks_and_aliases (node, cgraph_set_pure_flag_1,
			              (void *)(size_t)(pure + (int)looping * 2),
				      false);
}

/* Return true when NODE can not return or throw and thus
   it is safe to ignore its side effects for IPA analysis.  */

bool
cgraph_node_cannot_return (struct cgraph_node *node)
{
  int flags = flags_from_decl_or_type (node->decl);
  if (!flag_exceptions)
    return (flags & ECF_NORETURN) != 0;
  else
    return ((flags & (ECF_NORETURN | ECF_NOTHROW))
	     == (ECF_NORETURN | ECF_NOTHROW));
}

/* Return true when call of E can not lead to return from caller
   and thus it is safe to ignore its side effects for IPA analysis
   when computing side effects of the caller.
   FIXME: We could actually mark all edges that have no reaching
   patch to the exit block or throw to get better results.  */
bool
cgraph_edge_cannot_lead_to_return (struct cgraph_edge *e)
{
  if (cgraph_node_cannot_return (e->caller))
    return true;
  if (e->indirect_unknown_callee)
    {
      int flags = e->indirect_info->ecf_flags;
      if (!flag_exceptions)
	return (flags & ECF_NORETURN) != 0;
      else
	return ((flags & (ECF_NORETURN | ECF_NOTHROW))
		 == (ECF_NORETURN | ECF_NOTHROW));
    }
  else
    return cgraph_node_cannot_return (e->callee);
}

/* Return true when function NODE can be removed from callgraph
   if all direct calls are eliminated.  */

bool
cgraph_can_remove_if_no_direct_calls_and_refs_p (struct cgraph_node *node)
{
  gcc_assert (!node->global.inlined_to);
  /* Extern inlines can always go, we will use the external definition.  */
  if (DECL_EXTERNAL (node->decl))
    return true;
  /* When function is needed, we can not remove it.  */
  if (node->force_output || node->used_from_other_partition)
    return false;
  if (DECL_STATIC_CONSTRUCTOR (node->decl)
      || DECL_STATIC_DESTRUCTOR (node->decl))
    return false;
  /* Only COMDAT functions can be removed if externally visible.  */
  if (node->externally_visible
      && (!DECL_COMDAT (node->decl)
	  || node->forced_by_abi
	  || symtab_used_from_object_file_p (node)))
    return false;
  return true;
}

/* Worker for cgraph_can_remove_if_no_direct_calls_p.  */

static bool
nonremovable_p (struct cgraph_node *node, void *data ATTRIBUTE_UNUSED)
{
  return !cgraph_can_remove_if_no_direct_calls_and_refs_p (node);
}

/* Return true when function NODE and its aliases can be removed from callgraph
   if all direct calls are eliminated.  */

bool
cgraph_can_remove_if_no_direct_calls_p (struct cgraph_node *node)
{
  /* Extern inlines can always go, we will use the external definition.  */
  if (DECL_EXTERNAL (node->decl))
    return true;
  if (node->address_taken)
    return false;
  return !cgraph_for_node_and_aliases (node, nonremovable_p, NULL, true);
}

/* Worker for cgraph_can_remove_if_no_direct_calls_p.  */

static bool
used_from_object_file_p (struct cgraph_node *node, void *data ATTRIBUTE_UNUSED)
{
  return symtab_used_from_object_file_p (node);
}

/* Return true when function NODE can be expected to be removed
   from program when direct calls in this compilation unit are removed.

   As a special case COMDAT functions are
   cgraph_can_remove_if_no_direct_calls_p while the are not
   cgraph_only_called_directly_p (it is possible they are called from other
   unit)

   This function behaves as cgraph_only_called_directly_p because eliminating
   all uses of COMDAT function does not make it necessarily disappear from
   the program unless we are compiling whole program or we do LTO.  In this
   case we know we win since dynamic linking will not really discard the
   linkonce section.  */

bool
cgraph_will_be_removed_from_program_if_no_direct_calls (struct cgraph_node *node)
{
  gcc_assert (!node->global.inlined_to);
  if (cgraph_for_node_and_aliases (node, used_from_object_file_p, NULL, true))
    return false;
  if (!in_lto_p && !flag_whole_program)
    return cgraph_only_called_directly_p (node);
  else
    {
       if (DECL_EXTERNAL (node->decl))
         return true;
      return cgraph_can_remove_if_no_direct_calls_p (node);
    }
}


/* Worker for cgraph_only_called_directly_p.  */

static bool
cgraph_not_only_called_directly_p_1 (struct cgraph_node *node, void *data ATTRIBUTE_UNUSED)
{
  return !cgraph_only_called_directly_or_aliased_p (node);
}

/* Return true when function NODE and all its aliases are only called
   directly.
   i.e. it is not externally visible, address was not taken and
   it is not used in any other non-standard way.  */

bool
cgraph_only_called_directly_p (struct cgraph_node *node)
{
  gcc_assert (cgraph_function_or_thunk_node (node, NULL) == node);
  return !cgraph_for_node_and_aliases (node, cgraph_not_only_called_directly_p_1,
				       NULL, true);
}


/* Collect all callers of NODE.  Worker for collect_callers_of_node.  */

static bool
collect_callers_of_node_1 (struct cgraph_node *node, void *data)
{
  vec<cgraph_edge_p> *redirect_callers = (vec<cgraph_edge_p> *)data;
  struct cgraph_edge *cs;
  enum availability avail;
  cgraph_function_or_thunk_node (node, &avail);

  if (avail > AVAIL_OVERWRITABLE)
    for (cs = node->callers; cs != NULL; cs = cs->next_caller)
      if (!cs->indirect_inlining_edge)
        redirect_callers->safe_push (cs);
  return false;
}

/* Collect all callers of NODE and its aliases that are known to lead to NODE
   (i.e. are not overwritable).  */

vec<cgraph_edge_p> 
collect_callers_of_node (struct cgraph_node *node)
{
  vec<cgraph_edge_p> redirect_callers = vNULL;
  cgraph_for_node_and_aliases (node, collect_callers_of_node_1,
			       &redirect_callers, false);
  return redirect_callers;
}

/* Return TRUE if NODE2 a clone of NODE or is equivalent to it.  */

static bool
clone_of_p (struct cgraph_node *node, struct cgraph_node *node2)
{
  bool skipped_thunk = false;
  node = cgraph_function_or_thunk_node (node, NULL);
  node2 = cgraph_function_or_thunk_node (node2, NULL);

  /* There are no virtual clones of thunks so check former_clone_of or if we
     might have skipped thunks because this adjustments are no longer
     necessary.  */
  while (node->thunk.thunk_p)
    {
      if (node2->former_clone_of == node->decl)
	return true;
      if (!node->thunk.this_adjusting)
	return false;
      node = cgraph_function_or_thunk_node (node->callees->callee, NULL);
      skipped_thunk = true;
    }

  if (skipped_thunk
      && (!node2->clone_of
	  || !node2->clone.args_to_skip
	  || !bitmap_bit_p (node2->clone.args_to_skip, 0)))
    return false;

  while (node != node2 && node2)
    node2 = node2->clone_of;
  return node2 != NULL;
}

/* Verify edge E count and frequency.  */

static bool
verify_edge_count_and_frequency (struct cgraph_edge *e)
{
  bool error_found = false;
  if (e->count < 0)
    {
      error ("caller edge count is negative");
      error_found = true;
    }
  if (e->frequency < 0)
    {
      error ("caller edge frequency is negative");
      error_found = true;
    }
  if (e->frequency > CGRAPH_FREQ_MAX)
    {
      error ("caller edge frequency is too large");
      error_found = true;
    }
  if (gimple_has_body_p (e->caller->decl)
      && !e->caller->global.inlined_to
      && !e->speculative
      /* FIXME: Inline-analysis sets frequency to 0 when edge is optimized out.
	 Remove this once edges are actually removed from the function at that time.  */
      && (e->frequency
	  || (inline_edge_summary_vec.exists ()
	      && ((inline_edge_summary_vec.length () <= (unsigned) e->uid)
	          || !inline_edge_summary (e)->predicate)))
      && (e->frequency
	  != compute_call_stmt_bb_frequency (e->caller->decl,
					     gimple_bb (e->call_stmt))))
    {
      error ("caller edge frequency %i does not match BB frequency %i",
	     e->frequency,
	     compute_call_stmt_bb_frequency (e->caller->decl,
					     gimple_bb (e->call_stmt)));
      error_found = true;
    }
  return error_found;
}

/* Switch to THIS_CFUN if needed and print STMT to stderr.  */
static void
cgraph_debug_gimple_stmt (struct function *this_cfun, gimple stmt)
{
  bool fndecl_was_null = false;
  /* debug_gimple_stmt needs correct cfun */
  if (cfun != this_cfun)
    set_cfun (this_cfun);
  /* ...and an actual current_function_decl */
  if (!current_function_decl)
    {
      current_function_decl = this_cfun->decl;
      fndecl_was_null = true;
    }
  debug_gimple_stmt (stmt);
  if (fndecl_was_null)
    current_function_decl = NULL;
}

/* Verify that call graph edge E corresponds to DECL from the associated
   statement.  Return true if the verification should fail.  */

static bool
verify_edge_corresponds_to_fndecl (struct cgraph_edge *e, tree decl)
{
  struct cgraph_node *node;

  if (!decl || e->callee->global.inlined_to)
    return false;
  if (cgraph_state == CGRAPH_LTO_STREAMING)
    return false;
  node = cgraph_get_node (decl);

  /* We do not know if a node from a different partition is an alias or what it
     aliases and therefore cannot do the former_clone_of check reliably.  When
     body_removed is set, we have lost all information about what was alias or
     thunk of and also cannot proceed.  */
  if (!node
      || node->body_removed
      || node->in_other_partition
      || e->callee->in_other_partition)
    return false;

  /* Optimizers can redirect unreachable calls or calls triggering undefined
     behaviour to builtin_unreachable.  */
  if (DECL_BUILT_IN_CLASS (e->callee->decl) == BUILT_IN_NORMAL
      && DECL_FUNCTION_CODE (e->callee->decl) == BUILT_IN_UNREACHABLE)
    return false;
  node = cgraph_function_or_thunk_node (node, NULL);

  if (e->callee->former_clone_of != node->decl
      && (node != cgraph_function_or_thunk_node (e->callee, NULL))
      && !clone_of_p (node, e->callee))
    return true;
  else
    return false;
}

/* Verify cgraph nodes of given cgraph node.  */
DEBUG_FUNCTION void
verify_cgraph_node (struct cgraph_node *node)
{
  struct cgraph_edge *e;
  struct function *this_cfun = DECL_STRUCT_FUNCTION (node->decl);
  basic_block this_block;
  gimple_stmt_iterator gsi;
  bool error_found = false;

  if (seen_error ())
    return;

  timevar_push (TV_CGRAPH_VERIFY);
  error_found |= verify_symtab_base (node);
  for (e = node->callees; e; e = e->next_callee)
    if (e->aux)
      {
	error ("aux field set for edge %s->%s",
	       identifier_to_locale (e->caller->name ()),
	       identifier_to_locale (e->callee->name ()));
	error_found = true;
      }
  if (node->count < 0)
    {
      error ("execution count is negative");
      error_found = true;
    }
  if (node->global.inlined_to && node->same_comdat_group)
    {
      error ("inline clone in same comdat group list");
      error_found = true;
    }
  if (!node->definition && !node->in_other_partition && node->local.local)
    {
      error ("local symbols must be defined");
      error_found = true;
    }
  if (node->global.inlined_to && node->externally_visible)
    {
      error ("externally visible inline clone");
      error_found = true;
    }
  if (node->global.inlined_to && node->address_taken)
    {
      error ("inline clone with address taken");
      error_found = true;
    }
  if (node->global.inlined_to && node->force_output)
    {
      error ("inline clone is forced to output");
      error_found = true;
    }
  for (e = node->indirect_calls; e; e = e->next_callee)
    {
      if (e->aux)
	{
	  error ("aux field set for indirect edge from %s",
		 identifier_to_locale (e->caller->name ()));
	  error_found = true;
	}
      if (!e->indirect_unknown_callee
	  || !e->indirect_info)
	{
	  error ("An indirect edge from %s is not marked as indirect or has "
		 "associated indirect_info, the corresponding statement is: ",
		 identifier_to_locale (e->caller->name ()));
	  cgraph_debug_gimple_stmt (this_cfun, e->call_stmt);
	  error_found = true;
	}
    }
  bool check_comdat = symtab_comdat_local_p (node);
  for (e = node->callers; e; e = e->next_caller)
    {
      if (verify_edge_count_and_frequency (e))
	error_found = true;
      if (check_comdat
	  && !symtab_in_same_comdat_p (e->caller, node))
	{
	  error ("comdat-local function called by %s outside its comdat",
		 identifier_to_locale (e->caller->name ()));
	  error_found = true;
	}
      if (!e->inline_failed)
	{
	  if (node->global.inlined_to
	      != (e->caller->global.inlined_to
		  ? e->caller->global.inlined_to : e->caller))
	    {
	      error ("inlined_to pointer is wrong");
	      error_found = true;
	    }
	  if (node->callers->next_caller)
	    {
	      error ("multiple inline callers");
	      error_found = true;
	    }
	}
      else
	if (node->global.inlined_to)
	  {
	    error ("inlined_to pointer set for noninline callers");
	    error_found = true;
	  }
    }
  for (e = node->indirect_calls; e; e = e->next_callee)
    if (verify_edge_count_and_frequency (e))
      error_found = true;
  if (!node->callers && node->global.inlined_to)
    {
      error ("inlined_to pointer is set but no predecessors found");
      error_found = true;
    }
  if (node->global.inlined_to == node)
    {
      error ("inlined_to pointer refers to itself");
      error_found = true;
    }

  if (node->clone_of)
    {
      struct cgraph_node *n;
      for (n = node->clone_of->clones; n; n = n->next_sibling_clone)
        if (n == node)
	  break;
      if (!n)
	{
	  error ("node has wrong clone_of");
	  error_found = true;
	}
    }
  if (node->clones)
    {
      struct cgraph_node *n;
      for (n = node->clones; n; n = n->next_sibling_clone)
        if (n->clone_of != node)
	  break;
      if (n)
	{
	  error ("node has wrong clone list");
	  error_found = true;
	}
    }
  if ((node->prev_sibling_clone || node->next_sibling_clone) && !node->clone_of)
    {
       error ("node is in clone list but it is not clone");
       error_found = true;
    }
  if (!node->prev_sibling_clone && node->clone_of && node->clone_of->clones != node)
    {
      error ("node has wrong prev_clone pointer");
      error_found = true;
    }
  if (node->prev_sibling_clone && node->prev_sibling_clone->next_sibling_clone != node)
    {
      error ("double linked list of clones corrupted");
      error_found = true;
    }

  if (node->analyzed && node->alias)
    {
      bool ref_found = false;
      int i;
      struct ipa_ref *ref;

      if (node->callees)
	{
	  error ("Alias has call edges");
          error_found = true;
	}
      for (i = 0; ipa_ref_list_reference_iterate (&node->ref_list,
						  i, ref); i++)
	if (ref->use == IPA_REF_CHKP)
	  ;
	else if (ref->use != IPA_REF_ALIAS)
	  {
	    error ("Alias has non-alias reference");
	    error_found = true;
	  }
	else if (ref_found)
	  {
	    error ("Alias has more than one alias reference");
	    error_found = true;
	  }
	else
	  ref_found = true;
	if (!ref_found)
	  {
	    error ("Analyzed alias has no reference");
	    error_found = true;
	  }
    }

  /* Check all nodes reference their instrumented versions.  */
  if (node->analyzed
      && node->instrumented_version
      && !node->instrumentation_clone)
    {
      bool ref_found = false;
      int i;
      struct ipa_ref *ref;

      for (i = 0; ipa_ref_list_reference_iterate (&node->ref_list,
						  i, ref); i++)
	if (ref->use == IPA_REF_CHKP)
	  {
	    if (ref_found)
	      {
		error ("Node has more than one chkp reference");
		error_found = true;
	      }
	    ref_found = true;
	  }

      if (!ref_found)
	{
	  error ("Analyzed node has no reference to instrumented version");
	  error_found = true;
	}
    }

  if (node->analyzed && node->thunk.thunk_p)
    {
      if (!node->callees)
	{
	  error ("No edge out of thunk node");
          error_found = true;
	}
      else if (node->callees->next_callee)
	{
	  error ("More than one edge out of thunk node");
          error_found = true;
	}
      if (gimple_has_body_p (node->decl))
        {
	  error ("Thunk is not supposed to have body");
          error_found = true;
        }
      if (node->thunk.add_pointer_bounds_args
	  && node->callees->callee != node->instrumented_version)
	{
	  error ("Instrumentation thunk has wrong edge callee");
          error_found = true;
	}
    }
  else if (node->analyzed && gimple_has_body_p (node->decl)
           && !TREE_ASM_WRITTEN (node->decl)
           && (!DECL_EXTERNAL (node->decl) || node->global.inlined_to)
           && !flag_wpa)
    {
      if (this_cfun->cfg)
	{
	  pointer_set_t *stmts = pointer_set_create ();
	  int i;
	  struct ipa_ref *ref;

	  /* Reach the trees by walking over the CFG, and note the
	     enclosing basic-blocks in the call edges.  */
	  FOR_EACH_BB_FN (this_block, this_cfun)
	    {
	      for (gsi = gsi_start_phis (this_block);
		   !gsi_end_p (gsi); gsi_next (&gsi))
		pointer_set_insert (stmts, gsi_stmt (gsi));
	      for (gsi = gsi_start_bb (this_block);
		   !gsi_end_p (gsi);
		   gsi_next (&gsi))
		{
		  gimple stmt = gsi_stmt (gsi);
		  pointer_set_insert (stmts, stmt);
		  if (is_gimple_call (stmt))
		    {
		      struct cgraph_edge *e = cgraph_edge (node, stmt);
		      tree decl = gimple_call_fndecl (stmt);
		      if (e)
			{
			  if (e->aux)
			    {
			      error ("shared call_stmt:");
			      cgraph_debug_gimple_stmt (this_cfun, stmt);
			      error_found = true;
			    }
			  if (!e->indirect_unknown_callee)
			    {
			      if (verify_edge_corresponds_to_fndecl (e, decl))
				{
				  error ("edge points to wrong declaration:");
				  debug_tree (e->callee->decl);
				  fprintf (stderr," Instead of:");
				  debug_tree (decl);
				  error_found = true;
				}
			    }
			  else if (decl)
			    {
			      error ("an indirect edge with unknown callee "
				     "corresponding to a call_stmt with "
				     "a known declaration:");
			      error_found = true;
			      cgraph_debug_gimple_stmt (this_cfun, e->call_stmt);
			    }
			  e->aux = (void *)1;
			}
		      else if (decl)
			{
			  error ("missing callgraph edge for call stmt:");
			  cgraph_debug_gimple_stmt (this_cfun, stmt);
			  error_found = true;
			}
		    }
		}
	      }
	    for (i = 0;
		 ipa_ref_list_reference_iterate (&node->ref_list, i, ref);
		 i++)
	      if (ref->stmt && !pointer_set_contains (stmts, ref->stmt))
		{
		  error ("reference to dead statement");
		  cgraph_debug_gimple_stmt (this_cfun, ref->stmt);
		  error_found = true;
		}
	    pointer_set_destroy (stmts);
	}
      else
	/* No CFG available?!  */
	gcc_unreachable ();

      for (e = node->callees; e; e = e->next_callee)
	{
	  if (!e->aux)
	    {
	      error ("edge %s->%s has no corresponding call_stmt",
		     identifier_to_locale (e->caller->name ()),
		     identifier_to_locale (e->callee->name ()));
	      cgraph_debug_gimple_stmt (this_cfun, e->call_stmt);
	      error_found = true;
	    }
	  e->aux = 0;
	}
      for (e = node->indirect_calls; e; e = e->next_callee)
	{
	  if (!e->aux && !e->speculative)
	    {
	      error ("an indirect edge from %s has no corresponding call_stmt",
		     identifier_to_locale (e->caller->name ()));
	      cgraph_debug_gimple_stmt (this_cfun, e->call_stmt);
	      error_found = true;
	    }
	  e->aux = 0;
	}
    }
  if (error_found)
    {
      dump_cgraph_node (stderr, node);
      internal_error ("verify_cgraph_node failed");
    }
  timevar_pop (TV_CGRAPH_VERIFY);
}

/* Verify whole cgraph structure.  */
DEBUG_FUNCTION void
verify_cgraph (void)
{
  struct cgraph_node *node;

  if (seen_error ())
    return;

  FOR_EACH_FUNCTION (node)
    verify_cgraph_node (node);
}

/* Given NODE, walk the alias chain to return the function NODE is alias of.
   Walk through thunk, too.
   When AVAILABILITY is non-NULL, get minimal availability in the chain.  */

struct cgraph_node *
cgraph_function_node (struct cgraph_node *node, enum availability *availability)
{
  do
    {
      node = cgraph_function_or_thunk_node (node, availability);
      if (node->thunk.thunk_p)
	{
	  node = node->callees->callee;
	  if (availability)
	    {
	      enum availability a;
	      a = cgraph_function_body_availability (node);
	      if (a < *availability)
		*availability = a;
	    }
	  node = cgraph_function_or_thunk_node (node, availability);
	}
    } while (node && node->thunk.thunk_p);
  return node;
}

/* When doing LTO, read NODE's body from disk if it is not already present.  */

bool
cgraph_get_body (struct cgraph_node *node)
{
  struct lto_file_decl_data *file_data;
  const char *data, *name;
  size_t len;
  tree decl = node->decl;

  if (DECL_RESULT (decl))
    return false;

  gcc_assert (in_lto_p);

  file_data = node->lto_file_data;
  name = IDENTIFIER_POINTER (DECL_ASSEMBLER_NAME (decl));

  /* We may have renamed the declaration, e.g., a static function.  */
  name = lto_get_decl_name_mapping (file_data, name);

  data = lto_get_section_data (file_data, LTO_section_function_body,
			       name, &len);
  if (!data)
    {
	dump_cgraph_node (stderr, node);
    fatal_error ("%s: section %s is missing",
		 file_data->file_name,
		 name);
    }

  gcc_assert (DECL_STRUCT_FUNCTION (decl) == NULL);

  lto_input_function_body (file_data, node, data);
  lto_stats.num_function_bodies++;
  lto_free_section_data (file_data, LTO_section_function_body, name,
			 data, len);
  lto_free_function_in_decl_state_for_node (node);
  return true;
}

/* Verify if the type of the argument matches that of the function
   declaration.  If we cannot verify this or there is a mismatch,
   return false.  */

static bool
gimple_check_call_args (gimple stmt, tree fndecl, bool args_count_match)
{
  tree parms, p;
  unsigned int i, nargs;

  /* Calls to internal functions always match their signature.  */
  if (gimple_call_internal_p (stmt))
    return true;

  nargs = gimple_call_num_args (stmt);

  /* Get argument types for verification.  */
  if (fndecl)
    parms = TYPE_ARG_TYPES (TREE_TYPE (fndecl));
  else
    parms = TYPE_ARG_TYPES (gimple_call_fntype (stmt));

  /* Verify if the type of the argument matches that of the function
     declaration.  If we cannot verify this or there is a mismatch,
     return false.  */
  if (fndecl && DECL_ARGUMENTS (fndecl))
    {
      for (i = 0, p = DECL_ARGUMENTS (fndecl);
	   i < nargs;
	   i++, p = DECL_CHAIN (p))
	{
	  tree arg;
	  /* We cannot distinguish a varargs function from the case
	     of excess parameters, still deferring the inlining decision
	     to the callee is possible.  */
	  if (!p)
	    break;
	  arg = gimple_call_arg (stmt, i);
	  if (p == error_mark_node
	      || DECL_ARG_TYPE (p) == error_mark_node
	      || arg == error_mark_node
	      || (!types_compatible_p (DECL_ARG_TYPE (p), TREE_TYPE (arg))
		  && !fold_convertible_p (DECL_ARG_TYPE (p), arg)))
            return false;
	}
      if (args_count_match && p)
	return false;
    }
  else if (parms)
    {
      for (i = 0, p = parms; i < nargs; i++, p = TREE_CHAIN (p))
	{
	  tree arg;
	  /* If this is a varargs function defer inlining decision
	     to callee.  */
	  if (!p)
	    break;
	  arg = gimple_call_arg (stmt, i);
	  if (TREE_VALUE (p) == error_mark_node
	      || arg == error_mark_node
	      || TREE_CODE (TREE_VALUE (p)) == VOID_TYPE
	      || (!types_compatible_p (TREE_VALUE (p), TREE_TYPE (arg))
		  && !fold_convertible_p (TREE_VALUE (p), arg)))
            return false;
	}
    }
  else
    {
      if (nargs != 0)
        return false;
    }
  return true;
}

/* Verify if the type of the argument and lhs of CALL_STMT matches
   that of the function declaration CALLEE. If ARGS_COUNT_MATCH is
   true, the arg count needs to be the same.
   If we cannot verify this or there is a mismatch, return false.  */

bool
gimple_check_call_matching_types (gimple call_stmt, tree callee,
				  bool args_count_match)
{
  tree lhs;

  if ((DECL_RESULT (callee)
       && !DECL_BY_REFERENCE (DECL_RESULT (callee))
       && (lhs = gimple_call_lhs (call_stmt)) != NULL_TREE
       && !useless_type_conversion_p (TREE_TYPE (DECL_RESULT (callee)),
                                      TREE_TYPE (lhs))
       && !fold_convertible_p (TREE_TYPE (DECL_RESULT (callee)), lhs))
      || !gimple_check_call_args (call_stmt, callee, args_count_match))
    return false;
  return true;
}

#include "gt-cgraph.h"<|MERGE_RESOLUTION|>--- conflicted
+++ resolved
@@ -61,12 +61,9 @@
 #include "ipa-inline.h"
 #include "cfgloop.h"
 #include "gimple-pretty-print.h"
-<<<<<<< HEAD
-#include "tree-chkp.h"
-=======
 #include "expr.h"
 #include "tree-dfa.h"
->>>>>>> 053202ed
+#include "tree-chkp.h"
 
 /* FIXME: Only for PROP_loops, but cgraph shouldn't have to know about this.  */
 #include "tree-pass.h"
