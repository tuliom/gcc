/* Perform the semantic phase of parsing, i.e., the process of
   building tree structure, checking semantic consistency, and
   building RTL.  These routines are used both during actual parsing
   and during the instantiation of template functions.

   Copyright (C) 1998, 1999, 2000, 2001, 2002, 2003, 2004, 2005, 2006, 2007,
		 2008, 2009, 2010, 2011 Free Software Foundation, Inc.
   Written by Mark Mitchell (mmitchell@usa.net) based on code found
   formerly in parse.y and pt.c.

   This file is part of GCC.

   GCC is free software; you can redistribute it and/or modify it
   under the terms of the GNU General Public License as published by
   the Free Software Foundation; either version 3, or (at your option)
   any later version.

   GCC is distributed in the hope that it will be useful, but
   WITHOUT ANY WARRANTY; without even the implied warranty of
   MERCHANTABILITY or FITNESS FOR A PARTICULAR PURPOSE.  See the GNU
   General Public License for more details.

You should have received a copy of the GNU General Public License
along with GCC; see the file COPYING3.  If not see
<http://www.gnu.org/licenses/>.  */

#include "config.h"
#include "system.h"
#include "coretypes.h"
#include "tm.h"
#include "tree.h"
#include "cp-tree.h"
#include "c-family/c-common.h"
#include "c-family/c-objc.h"
#include "tree-inline.h"
#include "tree-mudflap.h"
#include "toplev.h"
#include "flags.h"
#include "output.h"
#include "timevar.h"
#include "diagnostic.h"
#include "cgraph.h"
#include "tree-iterator.h"
#include "vec.h"
#include "target.h"
#include "gimple.h"
#include "bitmap.h"

/* There routines provide a modular interface to perform many parsing
   operations.  They may therefore be used during actual parsing, or
   during template instantiation, which may be regarded as a
   degenerate form of parsing.  */

static tree maybe_convert_cond (tree);
static tree finalize_nrv_r (tree *, int *, void *);
static tree capture_decltype (tree);
static tree thisify_lambda_field (tree);


/* Deferred Access Checking Overview
   ---------------------------------

   Most C++ expressions and declarations require access checking
   to be performed during parsing.  However, in several cases,
   this has to be treated differently.

   For member declarations, access checking has to be deferred
   until more information about the declaration is known.  For
   example:

     class A {
	 typedef int X;
       public:
	 X f();
     };

     A::X A::f();
     A::X g();

   When we are parsing the function return type `A::X', we don't
   really know if this is allowed until we parse the function name.

   Furthermore, some contexts require that access checking is
   never performed at all.  These include class heads, and template
   instantiations.

   Typical use of access checking functions is described here:

   1. When we enter a context that requires certain access checking
      mode, the function `push_deferring_access_checks' is called with
      DEFERRING argument specifying the desired mode.  Access checking
      may be performed immediately (dk_no_deferred), deferred
      (dk_deferred), or not performed (dk_no_check).

   2. When a declaration such as a type, or a variable, is encountered,
      the function `perform_or_defer_access_check' is called.  It
      maintains a VEC of all deferred checks.

   3. The global `current_class_type' or `current_function_decl' is then
      setup by the parser.  `enforce_access' relies on these information
      to check access.

   4. Upon exiting the context mentioned in step 1,
      `perform_deferred_access_checks' is called to check all declaration
      stored in the VEC. `pop_deferring_access_checks' is then
      called to restore the previous access checking mode.

      In case of parsing error, we simply call `pop_deferring_access_checks'
      without `perform_deferred_access_checks'.  */

typedef struct GTY(()) deferred_access {
  /* A VEC representing name-lookups for which we have deferred
     checking access controls.  We cannot check the accessibility of
     names used in a decl-specifier-seq until we know what is being
     declared because code like:

       class A {
	 class B {};
	 B* f();
       }

       A::B* A::f() { return 0; }

     is valid, even though `A::B' is not generally accessible.  */
  VEC (deferred_access_check,gc)* GTY(()) deferred_access_checks;

  /* The current mode of access checks.  */
  enum deferring_kind deferring_access_checks_kind;

} deferred_access;
DEF_VEC_O (deferred_access);
DEF_VEC_ALLOC_O (deferred_access,gc);

/* Data for deferred access checking.  */
static GTY(()) VEC(deferred_access,gc) *deferred_access_stack;
static GTY(()) unsigned deferred_access_no_check;

/* Save the current deferred access states and start deferred
   access checking iff DEFER_P is true.  */

void
push_deferring_access_checks (deferring_kind deferring)
{
  /* For context like template instantiation, access checking
     disabling applies to all nested context.  */
  if (deferred_access_no_check || deferring == dk_no_check)
    deferred_access_no_check++;
  else
    {
      deferred_access *ptr;

      ptr = VEC_safe_push (deferred_access, gc, deferred_access_stack, NULL);
      ptr->deferred_access_checks = NULL;
      ptr->deferring_access_checks_kind = deferring;
    }
}

/* Resume deferring access checks again after we stopped doing
   this previously.  */

void
resume_deferring_access_checks (void)
{
  if (!deferred_access_no_check)
    VEC_last (deferred_access, deferred_access_stack)
      ->deferring_access_checks_kind = dk_deferred;
}

/* Stop deferring access checks.  */

void
stop_deferring_access_checks (void)
{
  if (!deferred_access_no_check)
    VEC_last (deferred_access, deferred_access_stack)
      ->deferring_access_checks_kind = dk_no_deferred;
}

/* Discard the current deferred access checks and restore the
   previous states.  */

void
pop_deferring_access_checks (void)
{
  if (deferred_access_no_check)
    deferred_access_no_check--;
  else
    VEC_pop (deferred_access, deferred_access_stack);
}

/* Returns a TREE_LIST representing the deferred checks.
   The TREE_PURPOSE of each node is the type through which the
   access occurred; the TREE_VALUE is the declaration named.
   */

VEC (deferred_access_check,gc)*
get_deferred_access_checks (void)
{
  if (deferred_access_no_check)
    return NULL;
  else
    return (VEC_last (deferred_access, deferred_access_stack)
	    ->deferred_access_checks);
}

/* Take current deferred checks and combine with the
   previous states if we also defer checks previously.
   Otherwise perform checks now.  */

void
pop_to_parent_deferring_access_checks (void)
{
  if (deferred_access_no_check)
    deferred_access_no_check--;
  else
    {
      VEC (deferred_access_check,gc) *checks;
      deferred_access *ptr;

      checks = (VEC_last (deferred_access, deferred_access_stack)
		->deferred_access_checks);

      VEC_pop (deferred_access, deferred_access_stack);
      ptr = VEC_last (deferred_access, deferred_access_stack);
      if (ptr->deferring_access_checks_kind == dk_no_deferred)
	{
	  /* Check access.  */
	  perform_access_checks (checks);
	}
      else
	{
	  /* Merge with parent.  */
	  int i, j;
	  deferred_access_check *chk, *probe;

	  FOR_EACH_VEC_ELT (deferred_access_check, checks, i, chk)
	    {
	      FOR_EACH_VEC_ELT (deferred_access_check,
				ptr->deferred_access_checks, j, probe)
		{
		  if (probe->binfo == chk->binfo &&
		      probe->decl == chk->decl &&
		      probe->diag_decl == chk->diag_decl)
		    goto found;
		}
	      /* Insert into parent's checks.  */
	      VEC_safe_push (deferred_access_check, gc,
			     ptr->deferred_access_checks, chk);
	    found:;
	    }
	}
    }
}

/* Perform the access checks in CHECKS.  The TREE_PURPOSE of each node
   is the BINFO indicating the qualifying scope used to access the
   DECL node stored in the TREE_VALUE of the node.  */

void
perform_access_checks (VEC (deferred_access_check,gc)* checks)
{
  int i;
  deferred_access_check *chk;

  if (!checks)
    return;

  FOR_EACH_VEC_ELT (deferred_access_check, checks, i, chk)
    enforce_access (chk->binfo, chk->decl, chk->diag_decl);
}

/* Perform the deferred access checks.

   After performing the checks, we still have to keep the list
   `deferred_access_stack->deferred_access_checks' since we may want
   to check access for them again later in a different context.
   For example:

     class A {
       typedef int X;
       static X a;
     };
     A::X A::a, x;	// No error for `A::a', error for `x'

   We have to perform deferred access of `A::X', first with `A::a',
   next with `x'.  */

void
perform_deferred_access_checks (void)
{
  perform_access_checks (get_deferred_access_checks ());
}

/* Defer checking the accessibility of DECL, when looked up in
   BINFO. DIAG_DECL is the declaration to use to print diagnostics.  */

void
perform_or_defer_access_check (tree binfo, tree decl, tree diag_decl)
{
  int i;
  deferred_access *ptr;
  deferred_access_check *chk;
  deferred_access_check *new_access;


  /* Exit if we are in a context that no access checking is performed.
     */
  if (deferred_access_no_check)
    return;

  gcc_assert (TREE_CODE (binfo) == TREE_BINFO);

  ptr = VEC_last (deferred_access, deferred_access_stack);

  /* If we are not supposed to defer access checks, just check now.  */
  if (ptr->deferring_access_checks_kind == dk_no_deferred)
    {
      enforce_access (binfo, decl, diag_decl);
      return;
    }

  /* See if we are already going to perform this check.  */
  FOR_EACH_VEC_ELT  (deferred_access_check,
		     ptr->deferred_access_checks, i, chk)
    {
      if (chk->decl == decl && chk->binfo == binfo &&
	  chk->diag_decl == diag_decl)
	{
	  return;
	}
    }
  /* If not, record the check.  */
  new_access =
    VEC_safe_push (deferred_access_check, gc,
		   ptr->deferred_access_checks, 0);
  new_access->binfo = binfo;
  new_access->decl = decl;
  new_access->diag_decl = diag_decl;
}

/* Used by build_over_call in LOOKUP_SPECULATIVE mode: return whether DECL
   is accessible in BINFO, and possibly complain if not.  If we're not
   checking access, everything is accessible.  */

bool
speculative_access_check (tree binfo, tree decl, tree diag_decl,
			  bool complain)
{
  if (deferred_access_no_check)
    return true;

  /* If we're checking for implicit delete, we don't want access
     control errors.  */
  if (!accessible_p (binfo, decl, true))
    {
      /* Unless we're under maybe_explain_implicit_delete.  */
      if (complain)
	enforce_access (binfo, decl, diag_decl);
      return false;
    }

  return true;
}

/* Returns nonzero if the current statement is a full expression,
   i.e. temporaries created during that statement should be destroyed
   at the end of the statement.  */

int
stmts_are_full_exprs_p (void)
{
  return current_stmt_tree ()->stmts_are_full_exprs_p;
}

/* T is a statement.  Add it to the statement-tree.  This is the C++
   version.  The C/ObjC frontends have a slightly different version of
   this function.  */

tree
add_stmt (tree t)
{
  enum tree_code code = TREE_CODE (t);

  if (EXPR_P (t) && code != LABEL_EXPR)
    {
      if (!EXPR_HAS_LOCATION (t))
	SET_EXPR_LOCATION (t, input_location);

      /* When we expand a statement-tree, we must know whether or not the
	 statements are full-expressions.  We record that fact here.  */
      STMT_IS_FULL_EXPR_P (t) = stmts_are_full_exprs_p ();
    }

  /* Add T to the statement-tree.  Non-side-effect statements need to be
     recorded during statement expressions.  */
  append_to_statement_list_force (t, &cur_stmt_list);

  return t;
}

/* Returns the stmt_tree to which statements are currently being added.  */

stmt_tree
current_stmt_tree (void)
{
  return (cfun
	  ? &cfun->language->base.x_stmt_tree
	  : &scope_chain->x_stmt_tree);
}

/* If statements are full expressions, wrap STMT in a CLEANUP_POINT_EXPR.  */

static tree
maybe_cleanup_point_expr (tree expr)
{
  if (!processing_template_decl && stmts_are_full_exprs_p ())
    expr = fold_build_cleanup_point_expr (TREE_TYPE (expr), expr);
  return expr;
}

/* Like maybe_cleanup_point_expr except have the type of the new expression be
   void so we don't need to create a temporary variable to hold the inner
   expression.  The reason why we do this is because the original type might be
   an aggregate and we cannot create a temporary variable for that type.  */

static tree
maybe_cleanup_point_expr_void (tree expr)
{
  if (!processing_template_decl && stmts_are_full_exprs_p ())
    expr = fold_build_cleanup_point_expr (void_type_node, expr);
  return expr;
}



/* Create a declaration statement for the declaration given by the DECL.  */

void
add_decl_expr (tree decl)
{
  tree r = build_stmt (input_location, DECL_EXPR, decl);
  if (DECL_INITIAL (decl)
      || (DECL_SIZE (decl) && TREE_SIDE_EFFECTS (DECL_SIZE (decl))))
    r = maybe_cleanup_point_expr_void (r);
  add_stmt (r);
}

/* Finish a scope.  */

tree
do_poplevel (tree stmt_list)
{
  tree block = NULL;

  if (stmts_are_full_exprs_p ())
    block = poplevel (kept_level_p (), 1, 0);

  stmt_list = pop_stmt_list (stmt_list);

  if (!processing_template_decl)
    {
      stmt_list = c_build_bind_expr (input_location, block, stmt_list);
      /* ??? See c_end_compound_stmt re statement expressions.  */
    }

  return stmt_list;
}

/* Begin a new scope.  */

static tree
do_pushlevel (scope_kind sk)
{
  tree ret = push_stmt_list ();
  if (stmts_are_full_exprs_p ())
    begin_scope (sk, NULL);
  return ret;
}

/* Queue a cleanup.  CLEANUP is an expression/statement to be executed
   when the current scope is exited.  EH_ONLY is true when this is not
   meant to apply to normal control flow transfer.  */

void
push_cleanup (tree decl, tree cleanup, bool eh_only)
{
  tree stmt = build_stmt (input_location, CLEANUP_STMT, NULL, cleanup, decl);
  CLEANUP_EH_ONLY (stmt) = eh_only;
  add_stmt (stmt);
  CLEANUP_BODY (stmt) = push_stmt_list ();
}

/* Begin a conditional that might contain a declaration.  When generating
   normal code, we want the declaration to appear before the statement
   containing the conditional.  When generating template code, we want the
   conditional to be rendered as the raw DECL_EXPR.  */

static void
begin_cond (tree *cond_p)
{
  if (processing_template_decl)
    *cond_p = push_stmt_list ();
}

/* Finish such a conditional.  */

static void
finish_cond (tree *cond_p, tree expr)
{
  if (processing_template_decl)
    {
      tree cond = pop_stmt_list (*cond_p);
      if (TREE_CODE (cond) == DECL_EXPR)
	expr = cond;

      if (check_for_bare_parameter_packs (expr))
        *cond_p = error_mark_node;
    }
  *cond_p = expr;
}

/* If *COND_P specifies a conditional with a declaration, transform the
   loop such that
	    while (A x = 42) { }
	    for (; A x = 42;) { }
   becomes
	    while (true) { A x = 42; if (!x) break; }
	    for (;;) { A x = 42; if (!x) break; }
   The statement list for BODY will be empty if the conditional did
   not declare anything.  */

static void
simplify_loop_decl_cond (tree *cond_p, tree body)
{
  tree cond, if_stmt;

  if (!TREE_SIDE_EFFECTS (body))
    return;

  cond = *cond_p;
  *cond_p = boolean_true_node;

  if_stmt = begin_if_stmt ();
  cond = cp_build_unary_op (TRUTH_NOT_EXPR, cond, 0, tf_warning_or_error);
  finish_if_stmt_cond (cond, if_stmt);
  finish_break_stmt ();
  finish_then_clause (if_stmt);
  finish_if_stmt (if_stmt);
}

/* Finish a goto-statement.  */

tree
finish_goto_stmt (tree destination)
{
  if (TREE_CODE (destination) == IDENTIFIER_NODE)
    destination = lookup_label (destination);

  /* We warn about unused labels with -Wunused.  That means we have to
     mark the used labels as used.  */
  if (TREE_CODE (destination) == LABEL_DECL)
    TREE_USED (destination) = 1;
  else
    {
      destination = mark_rvalue_use (destination);
      if (!processing_template_decl)
	{
	  destination = cp_convert (ptr_type_node, destination);
	  if (error_operand_p (destination))
	    return NULL_TREE;
	}
      /* We don't inline calls to functions with computed gotos.
	 Those functions are typically up to some funny business,
	 and may be depending on the labels being at particular
	 addresses, or some such.  */
      DECL_UNINLINABLE (current_function_decl) = 1;
    }

  check_goto (destination);

  return add_stmt (build_stmt (input_location, GOTO_EXPR, destination));
}

/* COND is the condition-expression for an if, while, etc.,
   statement.  Convert it to a boolean value, if appropriate.
   In addition, verify sequence points if -Wsequence-point is enabled.  */

static tree
maybe_convert_cond (tree cond)
{
  /* Empty conditions remain empty.  */
  if (!cond)
    return NULL_TREE;

  /* Wait until we instantiate templates before doing conversion.  */
  if (processing_template_decl)
    return cond;

  if (warn_sequence_point)
    verify_sequence_points (cond);

  /* Do the conversion.  */
  cond = convert_from_reference (cond);

  if (TREE_CODE (cond) == MODIFY_EXPR
      && !TREE_NO_WARNING (cond)
      && warn_parentheses)
    {
      warning (OPT_Wparentheses,
	       "suggest parentheses around assignment used as truth value");
      TREE_NO_WARNING (cond) = 1;
    }

  return condition_conversion (cond);
}

/* Finish an expression-statement, whose EXPRESSION is as indicated.  */

tree
finish_expr_stmt (tree expr)
{
  tree r = NULL_TREE;

  if (expr != NULL_TREE)
    {
      if (!processing_template_decl)
	{
	  if (warn_sequence_point)
	    verify_sequence_points (expr);
	  expr = convert_to_void (expr, ICV_STATEMENT, tf_warning_or_error);
	}
      else if (!type_dependent_expression_p (expr))
	convert_to_void (build_non_dependent_expr (expr), ICV_STATEMENT, 
                         tf_warning_or_error);

      if (check_for_bare_parameter_packs (expr))
        expr = error_mark_node;

      /* Simplification of inner statement expressions, compound exprs,
	 etc can result in us already having an EXPR_STMT.  */
      if (TREE_CODE (expr) != CLEANUP_POINT_EXPR)
	{
	  if (TREE_CODE (expr) != EXPR_STMT)
	    expr = build_stmt (input_location, EXPR_STMT, expr);
	  expr = maybe_cleanup_point_expr_void (expr);
	}

      r = add_stmt (expr);
    }

  finish_stmt ();

  return r;
}


/* Begin an if-statement.  Returns a newly created IF_STMT if
   appropriate.  */

tree
begin_if_stmt (void)
{
  tree r, scope;
  scope = do_pushlevel (sk_block);
  r = build_stmt (input_location, IF_STMT, NULL_TREE, NULL_TREE, NULL_TREE);
  TREE_CHAIN (r) = scope;
  begin_cond (&IF_COND (r));
  return r;
}

/* Process the COND of an if-statement, which may be given by
   IF_STMT.  */

void
finish_if_stmt_cond (tree cond, tree if_stmt)
{
  finish_cond (&IF_COND (if_stmt), maybe_convert_cond (cond));
  add_stmt (if_stmt);
  THEN_CLAUSE (if_stmt) = push_stmt_list ();
}

/* Finish the then-clause of an if-statement, which may be given by
   IF_STMT.  */

tree
finish_then_clause (tree if_stmt)
{
  THEN_CLAUSE (if_stmt) = pop_stmt_list (THEN_CLAUSE (if_stmt));
  return if_stmt;
}

/* Begin the else-clause of an if-statement.  */

void
begin_else_clause (tree if_stmt)
{
  ELSE_CLAUSE (if_stmt) = push_stmt_list ();
}

/* Finish the else-clause of an if-statement, which may be given by
   IF_STMT.  */

void
finish_else_clause (tree if_stmt)
{
  ELSE_CLAUSE (if_stmt) = pop_stmt_list (ELSE_CLAUSE (if_stmt));
}

/* Finish an if-statement.  */

void
finish_if_stmt (tree if_stmt)
{
  tree scope = TREE_CHAIN (if_stmt);
  TREE_CHAIN (if_stmt) = NULL;
  add_stmt (do_poplevel (scope));
  finish_stmt ();
}

/* Begin a while-statement.  Returns a newly created WHILE_STMT if
   appropriate.  */

tree
begin_while_stmt (void)
{
  tree r;
  r = build_stmt (input_location, WHILE_STMT, NULL_TREE, NULL_TREE);
  add_stmt (r);
  WHILE_BODY (r) = do_pushlevel (sk_block);
  begin_cond (&WHILE_COND (r));
  return r;
}

/* Process the COND of a while-statement, which may be given by
   WHILE_STMT.  */

void
finish_while_stmt_cond (tree cond, tree while_stmt)
{
  finish_cond (&WHILE_COND (while_stmt), maybe_convert_cond (cond));
  simplify_loop_decl_cond (&WHILE_COND (while_stmt), WHILE_BODY (while_stmt));
}

/* Finish a while-statement, which may be given by WHILE_STMT.  */

void
finish_while_stmt (tree while_stmt)
{
  WHILE_BODY (while_stmt) = do_poplevel (WHILE_BODY (while_stmt));
  finish_stmt ();
}

/* Begin a do-statement.  Returns a newly created DO_STMT if
   appropriate.  */

tree
begin_do_stmt (void)
{
  tree r = build_stmt (input_location, DO_STMT, NULL_TREE, NULL_TREE);
  add_stmt (r);
  DO_BODY (r) = push_stmt_list ();
  return r;
}

/* Finish the body of a do-statement, which may be given by DO_STMT.  */

void
finish_do_body (tree do_stmt)
{
  tree body = DO_BODY (do_stmt) = pop_stmt_list (DO_BODY (do_stmt));

  if (TREE_CODE (body) == STATEMENT_LIST && STATEMENT_LIST_TAIL (body))
    body = STATEMENT_LIST_TAIL (body)->stmt;

  if (IS_EMPTY_STMT (body))
    warning (OPT_Wempty_body,
            "suggest explicit braces around empty body in %<do%> statement");
}

/* Finish a do-statement, which may be given by DO_STMT, and whose
   COND is as indicated.  */

void
finish_do_stmt (tree cond, tree do_stmt)
{
  cond = maybe_convert_cond (cond);
  DO_COND (do_stmt) = cond;
  finish_stmt ();
}

/* Finish a return-statement.  The EXPRESSION returned, if any, is as
   indicated.  */

tree
finish_return_stmt (tree expr)
{
  tree r;
  bool no_warning;

  expr = check_return_expr (expr, &no_warning);

  if (flag_openmp && !check_omp_return ())
    return error_mark_node;
  if (!processing_template_decl)
    {
      if (warn_sequence_point)
	verify_sequence_points (expr);
      
      if (DECL_DESTRUCTOR_P (current_function_decl)
	  || (DECL_CONSTRUCTOR_P (current_function_decl)
	      && targetm.cxx.cdtor_returns_this ()))
	{
	  /* Similarly, all destructors must run destructors for
	     base-classes before returning.  So, all returns in a
	     destructor get sent to the DTOR_LABEL; finish_function emits
	     code to return a value there.  */
	  return finish_goto_stmt (cdtor_label);
	}
    }

  r = build_stmt (input_location, RETURN_EXPR, expr);
  TREE_NO_WARNING (r) |= no_warning;
  r = maybe_cleanup_point_expr_void (r);
  r = add_stmt (r);
  finish_stmt ();

  return r;
}

/* Begin the scope of a for-statement or a range-for-statement.
   Both the returned trees are to be used in a call to
   begin_for_stmt or begin_range_for_stmt.  */

tree
begin_for_scope (tree *init)
{
  tree scope = NULL_TREE;
  if (flag_new_for_scope > 0)
    scope = do_pushlevel (sk_for);

  if (processing_template_decl)
    *init = push_stmt_list ();
  else
    *init = NULL_TREE;

  return scope;
}

/* Begin a for-statement.  Returns a new FOR_STMT.
   SCOPE and INIT should be the return of begin_for_scope,
   or both NULL_TREE  */

tree
begin_for_stmt (tree scope, tree init)
{
  tree r;

  r = build_stmt (input_location, FOR_STMT, NULL_TREE, NULL_TREE,
		  NULL_TREE, NULL_TREE);

  if (scope == NULL_TREE)
    {
      gcc_assert (!init || !(flag_new_for_scope > 0));
      if (!init)
	scope = begin_for_scope (&init);
    }
  FOR_INIT_STMT (r) = init;
  TREE_CHAIN (r) = scope;

  return r;
}

/* Finish the for-init-statement of a for-statement, which may be
   given by FOR_STMT.  */

void
finish_for_init_stmt (tree for_stmt)
{
  if (processing_template_decl)
    FOR_INIT_STMT (for_stmt) = pop_stmt_list (FOR_INIT_STMT (for_stmt));
  add_stmt (for_stmt);
  FOR_BODY (for_stmt) = do_pushlevel (sk_block);
  begin_cond (&FOR_COND (for_stmt));
}

/* Finish the COND of a for-statement, which may be given by
   FOR_STMT.  */

void
finish_for_cond (tree cond, tree for_stmt)
{
  finish_cond (&FOR_COND (for_stmt), maybe_convert_cond (cond));
  simplify_loop_decl_cond (&FOR_COND (for_stmt), FOR_BODY (for_stmt));
}

/* Finish the increment-EXPRESSION in a for-statement, which may be
   given by FOR_STMT.  */

void
finish_for_expr (tree expr, tree for_stmt)
{
  if (!expr)
    return;
  /* If EXPR is an overloaded function, issue an error; there is no
     context available to use to perform overload resolution.  */
  if (type_unknown_p (expr))
    {
      cxx_incomplete_type_error (expr, TREE_TYPE (expr));
      expr = error_mark_node;
    }
  if (!processing_template_decl)
    {
      if (warn_sequence_point)
	verify_sequence_points (expr);
      expr = convert_to_void (expr, ICV_THIRD_IN_FOR,
                              tf_warning_or_error);
    }
  else if (!type_dependent_expression_p (expr))
    convert_to_void (build_non_dependent_expr (expr), ICV_THIRD_IN_FOR,
                     tf_warning_or_error);
  expr = maybe_cleanup_point_expr_void (expr);
  if (check_for_bare_parameter_packs (expr))
    expr = error_mark_node;
  FOR_EXPR (for_stmt) = expr;
}

/* Finish the body of a for-statement, which may be given by
   FOR_STMT.  The increment-EXPR for the loop must be
   provided.
   It can also finish RANGE_FOR_STMT. */

void
finish_for_stmt (tree for_stmt)
{
  if (TREE_CODE (for_stmt) == RANGE_FOR_STMT)
    RANGE_FOR_BODY (for_stmt) = do_poplevel (RANGE_FOR_BODY (for_stmt));
  else
    FOR_BODY (for_stmt) = do_poplevel (FOR_BODY (for_stmt));

  /* Pop the scope for the body of the loop.  */
  if (flag_new_for_scope > 0)
    {
      tree scope = TREE_CHAIN (for_stmt);
      TREE_CHAIN (for_stmt) = NULL;
      add_stmt (do_poplevel (scope));
    }

  finish_stmt ();
}

/* Begin a range-for-statement.  Returns a new RANGE_FOR_STMT.
   SCOPE and INIT should be the return of begin_for_scope,
   or both NULL_TREE  .
   To finish it call finish_for_stmt(). */

tree
begin_range_for_stmt (tree scope, tree init)
{
  tree r;

  r = build_stmt (input_location, RANGE_FOR_STMT,
		  NULL_TREE, NULL_TREE, NULL_TREE);

  if (scope == NULL_TREE)
    {
      gcc_assert (!init || !(flag_new_for_scope > 0));
      if (!init)
	scope = begin_for_scope (&init);
    }

  /* RANGE_FOR_STMTs do not use nor save the init tree, so we
     pop it now.  */
  if (init)
    pop_stmt_list (init);
  TREE_CHAIN (r) = scope;

  return r;
}

/* Finish the head of a range-based for statement, which may
   be given by RANGE_FOR_STMT. DECL must be the declaration
   and EXPR must be the loop expression. */

void
finish_range_for_decl (tree range_for_stmt, tree decl, tree expr)
{
  RANGE_FOR_DECL (range_for_stmt) = decl;
  RANGE_FOR_EXPR (range_for_stmt) = expr;
  add_stmt (range_for_stmt);
  RANGE_FOR_BODY (range_for_stmt) = do_pushlevel (sk_block);
}

/* Finish a break-statement.  */

tree
finish_break_stmt (void)
{
  return add_stmt (build_stmt (input_location, BREAK_STMT));
}

/* Finish a continue-statement.  */

tree
finish_continue_stmt (void)
{
  return add_stmt (build_stmt (input_location, CONTINUE_STMT));
}

/* Begin a switch-statement.  Returns a new SWITCH_STMT if
   appropriate.  */

tree
begin_switch_stmt (void)
{
  tree r, scope;

  r = build_stmt (input_location, SWITCH_STMT, NULL_TREE, NULL_TREE, NULL_TREE);

  scope = do_pushlevel (sk_block);
  TREE_CHAIN (r) = scope;
  begin_cond (&SWITCH_STMT_COND (r));

  return r;
}

/* Finish the cond of a switch-statement.  */

void
finish_switch_cond (tree cond, tree switch_stmt)
{
  tree orig_type = NULL;
  if (!processing_template_decl)
    {
      /* Convert the condition to an integer or enumeration type.  */
      cond = build_expr_type_conversion (WANT_INT | WANT_ENUM, cond, true);
      if (cond == NULL_TREE)
	{
	  error ("switch quantity not an integer");
	  cond = error_mark_node;
	}
      orig_type = TREE_TYPE (cond);
      if (cond != error_mark_node)
	{
	  /* [stmt.switch]

	     Integral promotions are performed.  */
	  cond = perform_integral_promotions (cond);
	  cond = maybe_cleanup_point_expr (cond);
	}
    }
  if (check_for_bare_parameter_packs (cond))
    cond = error_mark_node;
  else if (!processing_template_decl && warn_sequence_point)
    verify_sequence_points (cond);

  finish_cond (&SWITCH_STMT_COND (switch_stmt), cond);
  SWITCH_STMT_TYPE (switch_stmt) = orig_type;
  add_stmt (switch_stmt);
  push_switch (switch_stmt);
  SWITCH_STMT_BODY (switch_stmt) = push_stmt_list ();
}

/* Finish the body of a switch-statement, which may be given by
   SWITCH_STMT.  The COND to switch on is indicated.  */

void
finish_switch_stmt (tree switch_stmt)
{
  tree scope;

  SWITCH_STMT_BODY (switch_stmt) =
    pop_stmt_list (SWITCH_STMT_BODY (switch_stmt));
  pop_switch ();
  finish_stmt ();

  scope = TREE_CHAIN (switch_stmt);
  TREE_CHAIN (switch_stmt) = NULL;
  add_stmt (do_poplevel (scope));
}

/* Begin a try-block.  Returns a newly-created TRY_BLOCK if
   appropriate.  */

tree
begin_try_block (void)
{
  tree r = build_stmt (input_location, TRY_BLOCK, NULL_TREE, NULL_TREE);
  add_stmt (r);
  TRY_STMTS (r) = push_stmt_list ();
  return r;
}

/* Likewise, for a function-try-block.  The block returned in
   *COMPOUND_STMT is an artificial outer scope, containing the
   function-try-block.  */

tree
begin_function_try_block (tree *compound_stmt)
{
  tree r;
  /* This outer scope does not exist in the C++ standard, but we need
     a place to put __FUNCTION__ and similar variables.  */
  *compound_stmt = begin_compound_stmt (0);
  r = begin_try_block ();
  FN_TRY_BLOCK_P (r) = 1;
  return r;
}

/* Finish a try-block, which may be given by TRY_BLOCK.  */

void
finish_try_block (tree try_block)
{
  TRY_STMTS (try_block) = pop_stmt_list (TRY_STMTS (try_block));
  TRY_HANDLERS (try_block) = push_stmt_list ();
}

/* Finish the body of a cleanup try-block, which may be given by
   TRY_BLOCK.  */

void
finish_cleanup_try_block (tree try_block)
{
  TRY_STMTS (try_block) = pop_stmt_list (TRY_STMTS (try_block));
}

/* Finish an implicitly generated try-block, with a cleanup is given
   by CLEANUP.  */

void
finish_cleanup (tree cleanup, tree try_block)
{
  TRY_HANDLERS (try_block) = cleanup;
  CLEANUP_P (try_block) = 1;
}

/* Likewise, for a function-try-block.  */

void
finish_function_try_block (tree try_block)
{
  finish_try_block (try_block);
  /* FIXME : something queer about CTOR_INITIALIZER somehow following
     the try block, but moving it inside.  */
  in_function_try_handler = 1;
}

/* Finish a handler-sequence for a try-block, which may be given by
   TRY_BLOCK.  */

void
finish_handler_sequence (tree try_block)
{
  TRY_HANDLERS (try_block) = pop_stmt_list (TRY_HANDLERS (try_block));
  check_handlers (TRY_HANDLERS (try_block));
}

/* Finish the handler-seq for a function-try-block, given by
   TRY_BLOCK.  COMPOUND_STMT is the outer block created by
   begin_function_try_block.  */

void
finish_function_handler_sequence (tree try_block, tree compound_stmt)
{
  in_function_try_handler = 0;
  finish_handler_sequence (try_block);
  finish_compound_stmt (compound_stmt);
}

/* Begin a handler.  Returns a HANDLER if appropriate.  */

tree
begin_handler (void)
{
  tree r;

  r = build_stmt (input_location, HANDLER, NULL_TREE, NULL_TREE);
  add_stmt (r);

  /* Create a binding level for the eh_info and the exception object
     cleanup.  */
  HANDLER_BODY (r) = do_pushlevel (sk_catch);

  return r;
}

/* Finish the handler-parameters for a handler, which may be given by
   HANDLER.  DECL is the declaration for the catch parameter, or NULL
   if this is a `catch (...)' clause.  */

void
finish_handler_parms (tree decl, tree handler)
{
  tree type = NULL_TREE;
  if (processing_template_decl)
    {
      if (decl)
	{
	  decl = pushdecl (decl);
	  decl = push_template_decl (decl);
	  HANDLER_PARMS (handler) = decl;
	  type = TREE_TYPE (decl);
	}
    }
  else
    type = expand_start_catch_block (decl);
  HANDLER_TYPE (handler) = type;
  if (!processing_template_decl && type)
    mark_used (eh_type_info (type));
}

/* Finish a handler, which may be given by HANDLER.  The BLOCKs are
   the return value from the matching call to finish_handler_parms.  */

void
finish_handler (tree handler)
{
  if (!processing_template_decl)
    expand_end_catch_block ();
  HANDLER_BODY (handler) = do_poplevel (HANDLER_BODY (handler));
}

/* Begin a compound statement.  FLAGS contains some bits that control the
   behavior and context.  If BCS_NO_SCOPE is set, the compound statement
   does not define a scope.  If BCS_FN_BODY is set, this is the outermost
   block of a function.  If BCS_TRY_BLOCK is set, this is the block
   created on behalf of a TRY statement.  Returns a token to be passed to
   finish_compound_stmt.  */

tree
begin_compound_stmt (unsigned int flags)
{
  tree r;

  if (flags & BCS_NO_SCOPE)
    {
      r = push_stmt_list ();
      STATEMENT_LIST_NO_SCOPE (r) = 1;

      /* Normally, we try hard to keep the BLOCK for a statement-expression.
	 But, if it's a statement-expression with a scopeless block, there's
	 nothing to keep, and we don't want to accidentally keep a block
	 *inside* the scopeless block.  */
      keep_next_level (false);
    }
  else
    r = do_pushlevel (flags & BCS_TRY_BLOCK ? sk_try : sk_block);

  /* When processing a template, we need to remember where the braces were,
     so that we can set up identical scopes when instantiating the template
     later.  BIND_EXPR is a handy candidate for this.
     Note that do_poplevel won't create a BIND_EXPR itself here (and thus
     result in nested BIND_EXPRs), since we don't build BLOCK nodes when
     processing templates.  */
  if (processing_template_decl)
    {
      r = build3 (BIND_EXPR, NULL, NULL, r, NULL);
      BIND_EXPR_TRY_BLOCK (r) = (flags & BCS_TRY_BLOCK) != 0;
      BIND_EXPR_BODY_BLOCK (r) = (flags & BCS_FN_BODY) != 0;
      TREE_SIDE_EFFECTS (r) = 1;
    }

  return r;
}

/* Finish a compound-statement, which is given by STMT.  */

void
finish_compound_stmt (tree stmt)
{
  if (TREE_CODE (stmt) == BIND_EXPR)
    {
      tree body = do_poplevel (BIND_EXPR_BODY (stmt));
      /* If the STATEMENT_LIST is empty and this BIND_EXPR isn't special,
	 discard the BIND_EXPR so it can be merged with the containing
	 STATEMENT_LIST.  */
      if (TREE_CODE (body) == STATEMENT_LIST
	  && STATEMENT_LIST_HEAD (body) == NULL
	  && !BIND_EXPR_BODY_BLOCK (stmt)
	  && !BIND_EXPR_TRY_BLOCK (stmt))
	stmt = body;
      else
	BIND_EXPR_BODY (stmt) = body;
    }
  else if (STATEMENT_LIST_NO_SCOPE (stmt))
    stmt = pop_stmt_list (stmt);
  else
    {
      /* Destroy any ObjC "super" receivers that may have been
	 created.  */
      objc_clear_super_receiver ();

      stmt = do_poplevel (stmt);
    }

  /* ??? See c_end_compound_stmt wrt statement expressions.  */
  add_stmt (stmt);
  finish_stmt ();
}

/* Finish an asm-statement, whose components are a STRING, some
   OUTPUT_OPERANDS, some INPUT_OPERANDS, some CLOBBERS and some
   LABELS.  Also note whether the asm-statement should be
   considered volatile.  */

tree
finish_asm_stmt (int volatile_p, tree string, tree output_operands,
		 tree input_operands, tree clobbers, tree labels)
{
  tree r;
  tree t;
  int ninputs = list_length (input_operands);
  int noutputs = list_length (output_operands);

  if (!processing_template_decl)
    {
      const char *constraint;
      const char **oconstraints;
      bool allows_mem, allows_reg, is_inout;
      tree operand;
      int i;

      oconstraints = XALLOCAVEC (const char *, noutputs);

      string = resolve_asm_operand_names (string, output_operands,
					  input_operands, labels);

      for (i = 0, t = output_operands; t; t = TREE_CHAIN (t), ++i)
	{
	  operand = TREE_VALUE (t);

	  /* ??? Really, this should not be here.  Users should be using a
	     proper lvalue, dammit.  But there's a long history of using
	     casts in the output operands.  In cases like longlong.h, this
	     becomes a primitive form of typechecking -- if the cast can be
	     removed, then the output operand had a type of the proper width;
	     otherwise we'll get an error.  Gross, but ...  */
	  STRIP_NOPS (operand);

	  operand = mark_lvalue_use (operand);

	  if (!lvalue_or_else (operand, lv_asm, tf_warning_or_error))
	    operand = error_mark_node;

	  if (operand != error_mark_node
	      && (TREE_READONLY (operand)
		  || CP_TYPE_CONST_P (TREE_TYPE (operand))
		  /* Functions are not modifiable, even though they are
		     lvalues.  */
		  || TREE_CODE (TREE_TYPE (operand)) == FUNCTION_TYPE
		  || TREE_CODE (TREE_TYPE (operand)) == METHOD_TYPE
		  /* If it's an aggregate and any field is const, then it is
		     effectively const.  */
		  || (CLASS_TYPE_P (TREE_TYPE (operand))
		      && C_TYPE_FIELDS_READONLY (TREE_TYPE (operand)))))
	    cxx_readonly_error (operand, lv_asm);

	  constraint = TREE_STRING_POINTER (TREE_VALUE (TREE_PURPOSE (t)));
	  oconstraints[i] = constraint;

	  if (parse_output_constraint (&constraint, i, ninputs, noutputs,
				       &allows_mem, &allows_reg, &is_inout))
	    {
	      /* If the operand is going to end up in memory,
		 mark it addressable.  */
	      if (!allows_reg && !cxx_mark_addressable (operand))
		operand = error_mark_node;
	    }
	  else
	    operand = error_mark_node;

	  TREE_VALUE (t) = operand;
	}

      for (i = 0, t = input_operands; t; ++i, t = TREE_CHAIN (t))
	{
	  constraint = TREE_STRING_POINTER (TREE_VALUE (TREE_PURPOSE (t)));
	  operand = decay_conversion (TREE_VALUE (t));

	  /* If the type of the operand hasn't been determined (e.g.,
	     because it involves an overloaded function), then issue
	     an error message.  There's no context available to
	     resolve the overloading.  */
	  if (TREE_TYPE (operand) == unknown_type_node)
	    {
	      error ("type of asm operand %qE could not be determined",
		     TREE_VALUE (t));
	      operand = error_mark_node;
	    }

	  if (parse_input_constraint (&constraint, i, ninputs, noutputs, 0,
				      oconstraints, &allows_mem, &allows_reg))
	    {
	      /* If the operand is going to end up in memory,
		 mark it addressable.  */
	      if (!allows_reg && allows_mem)
		{
		  /* Strip the nops as we allow this case.  FIXME, this really
		     should be rejected or made deprecated.  */
		  STRIP_NOPS (operand);
		  if (!cxx_mark_addressable (operand))
		    operand = error_mark_node;
		}
	    }
	  else
	    operand = error_mark_node;

	  TREE_VALUE (t) = operand;
	}
    }

  r = build_stmt (input_location, ASM_EXPR, string,
		  output_operands, input_operands,
		  clobbers, labels);
  ASM_VOLATILE_P (r) = volatile_p || noutputs == 0;
  r = maybe_cleanup_point_expr_void (r);
  return add_stmt (r);
}

/* Finish a label with the indicated NAME.  Returns the new label.  */

tree
finish_label_stmt (tree name)
{
  tree decl = define_label (input_location, name);

  if (decl == error_mark_node)
    return error_mark_node;

  add_stmt (build_stmt (input_location, LABEL_EXPR, decl));

  return decl;
}

/* Finish a series of declarations for local labels.  G++ allows users
   to declare "local" labels, i.e., labels with scope.  This extension
   is useful when writing code involving statement-expressions.  */

void
finish_label_decl (tree name)
{
  if (!at_function_scope_p ())
    {
      error ("__label__ declarations are only allowed in function scopes");
      return;
    }

  add_decl_expr (declare_local_label (name));
}

/* When DECL goes out of scope, make sure that CLEANUP is executed.  */

void
finish_decl_cleanup (tree decl, tree cleanup)
{
  push_cleanup (decl, cleanup, false);
}

/* If the current scope exits with an exception, run CLEANUP.  */

void
finish_eh_cleanup (tree cleanup)
{
  push_cleanup (NULL, cleanup, true);
}

/* The MEM_INITS is a list of mem-initializers, in reverse of the
   order they were written by the user.  Each node is as for
   emit_mem_initializers.  */

void
finish_mem_initializers (tree mem_inits)
{
  /* Reorder the MEM_INITS so that they are in the order they appeared
     in the source program.  */
  mem_inits = nreverse (mem_inits);

  if (processing_template_decl)
    {
      tree mem;

      for (mem = mem_inits; mem; mem = TREE_CHAIN (mem))
        {
          /* If the TREE_PURPOSE is a TYPE_PACK_EXPANSION, skip the
             check for bare parameter packs in the TREE_VALUE, because
             any parameter packs in the TREE_VALUE have already been
             bound as part of the TREE_PURPOSE.  See
             make_pack_expansion for more information.  */
          if (TREE_CODE (TREE_PURPOSE (mem)) != TYPE_PACK_EXPANSION
              && check_for_bare_parameter_packs (TREE_VALUE (mem)))
            TREE_VALUE (mem) = error_mark_node;
        }

      add_stmt (build_min_nt (CTOR_INITIALIZER, mem_inits));
    }
  else
    emit_mem_initializers (mem_inits);
}

/* Finish a parenthesized expression EXPR.  */

tree
finish_parenthesized_expr (tree expr)
{
  if (EXPR_P (expr))
    /* This inhibits warnings in c_common_truthvalue_conversion.  */
    TREE_NO_WARNING (expr) = 1;

  if (TREE_CODE (expr) == OFFSET_REF)
    /* [expr.unary.op]/3 The qualified id of a pointer-to-member must not be
       enclosed in parentheses.  */
    PTRMEM_OK_P (expr) = 0;

  if (TREE_CODE (expr) == STRING_CST)
    PAREN_STRING_LITERAL_P (expr) = 1;

  return expr;
}

/* Finish a reference to a non-static data member (DECL) that is not
   preceded by `.' or `->'.  */

tree
finish_non_static_data_member (tree decl, tree object, tree qualifying_scope)
{
  gcc_assert (TREE_CODE (decl) == FIELD_DECL);

  if (!object)
    {
      tree scope = qualifying_scope;
      if (scope == NULL_TREE)
	scope = context_for_name_lookup (decl);
      object = maybe_dummy_object (scope, NULL);
    }

  if (object == error_mark_node)
    return error_mark_node;

  /* DR 613: Can use non-static data members without an associated
     object in sizeof/decltype/alignof.  */
  if (is_dummy_object (object) && cp_unevaluated_operand == 0
      && (!processing_template_decl || !current_class_ref))
    {
      if (current_function_decl
	  && DECL_STATIC_FUNCTION_P (current_function_decl))
	error ("invalid use of member %q+D in static member function", decl);
      else
	error ("invalid use of non-static data member %q+D", decl);
      error ("from this location");

      return error_mark_node;
    }

  if (current_class_ptr)
    TREE_USED (current_class_ptr) = 1;
  if (processing_template_decl && !qualifying_scope)
    {
      tree type = TREE_TYPE (decl);

      if (TREE_CODE (type) == REFERENCE_TYPE)
	type = TREE_TYPE (type);
      else
	{
	  /* Set the cv qualifiers.  */
	  int quals = (current_class_ref
		       ? cp_type_quals (TREE_TYPE (current_class_ref))
		       : TYPE_UNQUALIFIED);

	  if (DECL_MUTABLE_P (decl))
	    quals &= ~TYPE_QUAL_CONST;

	  quals |= cp_type_quals (TREE_TYPE (decl));
	  type = cp_build_qualified_type (type, quals);
	}

      return build_min (COMPONENT_REF, type, object, decl, NULL_TREE);
    }
  /* If PROCESSING_TEMPLATE_DECL is nonzero here, then
     QUALIFYING_SCOPE is also non-null.  Wrap this in a SCOPE_REF
     for now.  */
  else if (processing_template_decl)
    return build_qualified_name (TREE_TYPE (decl),
				 qualifying_scope,
				 DECL_NAME (decl),
				 /*template_p=*/false);
  else
    {
      tree access_type = TREE_TYPE (object);

      perform_or_defer_access_check (TYPE_BINFO (access_type), decl,
				     decl);

      /* If the data member was named `C::M', convert `*this' to `C'
	 first.  */
      if (qualifying_scope)
	{
	  tree binfo = NULL_TREE;
	  object = build_scoped_ref (object, qualifying_scope,
				     &binfo);
	}

      return build_class_member_access_expr (object, decl,
					     /*access_path=*/NULL_TREE,
					     /*preserve_reference=*/false,
					     tf_warning_or_error);
    }
}

/* If we are currently parsing a template and we encountered a typedef
   TYPEDEF_DECL that is being accessed though CONTEXT, this function
   adds the typedef to a list tied to the current template.
   At tempate instantiatin time, that list is walked and access check
   performed for each typedef.
   LOCATION is the location of the usage point of TYPEDEF_DECL.  */

void
add_typedef_to_current_template_for_access_check (tree typedef_decl,
                                                  tree context,
						  location_t location)
{
    tree template_info = NULL;
    tree cs = current_scope ();

    if (!is_typedef_decl (typedef_decl)
	|| !context
	|| !CLASS_TYPE_P (context)
	|| !cs)
      return;

    if (CLASS_TYPE_P (cs) || TREE_CODE (cs) == FUNCTION_DECL)
      template_info = get_template_info (cs);

    if (template_info
	&& TI_TEMPLATE (template_info)
	&& !currently_open_class (context))
      append_type_to_template_for_access_check (cs, typedef_decl,
						context, location);
}

/* DECL was the declaration to which a qualified-id resolved.  Issue
   an error message if it is not accessible.  If OBJECT_TYPE is
   non-NULL, we have just seen `x->' or `x.' and OBJECT_TYPE is the
   type of `*x', or `x', respectively.  If the DECL was named as
   `A::B' then NESTED_NAME_SPECIFIER is `A'.  */

void
check_accessibility_of_qualified_id (tree decl,
				     tree object_type,
				     tree nested_name_specifier)
{
  tree scope;
  tree qualifying_type = NULL_TREE;

  /* If we are parsing a template declaration and if decl is a typedef,
     add it to a list tied to the template.
     At template instantiation time, that list will be walked and
     access check performed.  */
  add_typedef_to_current_template_for_access_check (decl,
						    nested_name_specifier
						    ? nested_name_specifier
						    : DECL_CONTEXT (decl),
						    input_location);

  /* If we're not checking, return immediately.  */
  if (deferred_access_no_check)
    return;

  /* Determine the SCOPE of DECL.  */
  scope = context_for_name_lookup (decl);
  /* If the SCOPE is not a type, then DECL is not a member.  */
  if (!TYPE_P (scope))
    return;
  /* Compute the scope through which DECL is being accessed.  */
  if (object_type
      /* OBJECT_TYPE might not be a class type; consider:

	   class A { typedef int I; };
	   I *p;
	   p->A::I::~I();

	 In this case, we will have "A::I" as the DECL, but "I" as the
	 OBJECT_TYPE.  */
      && CLASS_TYPE_P (object_type)
      && DERIVED_FROM_P (scope, object_type))
    /* If we are processing a `->' or `.' expression, use the type of the
       left-hand side.  */
    qualifying_type = object_type;
  else if (nested_name_specifier)
    {
      /* If the reference is to a non-static member of the
	 current class, treat it as if it were referenced through
	 `this'.  */
      if (DECL_NONSTATIC_MEMBER_P (decl)
	  && current_class_ptr
	  && DERIVED_FROM_P (scope, current_class_type))
	qualifying_type = current_class_type;
      /* Otherwise, use the type indicated by the
	 nested-name-specifier.  */
      else
	qualifying_type = nested_name_specifier;
    }
  else
    /* Otherwise, the name must be from the current class or one of
       its bases.  */
    qualifying_type = currently_open_derived_class (scope);

  if (qualifying_type 
      /* It is possible for qualifying type to be a TEMPLATE_TYPE_PARM
	 or similar in a default argument value.  */
      && CLASS_TYPE_P (qualifying_type)
      && !dependent_type_p (qualifying_type))
    perform_or_defer_access_check (TYPE_BINFO (qualifying_type), decl,
				   decl);
}

/* EXPR is the result of a qualified-id.  The QUALIFYING_CLASS was the
   class named to the left of the "::" operator.  DONE is true if this
   expression is a complete postfix-expression; it is false if this
   expression is followed by '->', '[', '(', etc.  ADDRESS_P is true
   iff this expression is the operand of '&'.  TEMPLATE_P is true iff
   the qualified-id was of the form "A::template B".  TEMPLATE_ARG_P
   is true iff this qualified name appears as a template argument.  */

tree
finish_qualified_id_expr (tree qualifying_class,
			  tree expr,
			  bool done,
			  bool address_p,
			  bool template_p,
			  bool template_arg_p)
{
  gcc_assert (TYPE_P (qualifying_class));

  if (error_operand_p (expr))
    return error_mark_node;

  if (DECL_P (expr) || BASELINK_P (expr))
    mark_used (expr);

  if (template_p)
    check_template_keyword (expr);

  /* If EXPR occurs as the operand of '&', use special handling that
     permits a pointer-to-member.  */
  if (address_p && done)
    {
      if (TREE_CODE (expr) == SCOPE_REF)
	expr = TREE_OPERAND (expr, 1);
      expr = build_offset_ref (qualifying_class, expr,
			       /*address_p=*/true);
      return expr;
    }

  /* Within the scope of a class, turn references to non-static
     members into expression of the form "this->...".  */
  if (template_arg_p)
    /* But, within a template argument, we do not want make the
       transformation, as there is no "this" pointer.  */
    ;
  else if (TREE_CODE (expr) == FIELD_DECL)
    {
      push_deferring_access_checks (dk_no_check);
      expr = finish_non_static_data_member (expr, NULL_TREE,
					    qualifying_class);
      pop_deferring_access_checks ();
    }
  else if (BASELINK_P (expr) && !processing_template_decl)
    {
      tree ob;

      /* See if any of the functions are non-static members.  */
      /* If so, the expression may be relative to 'this'.  */
      if (!shared_member_p (expr)
	  && (ob = maybe_dummy_object (qualifying_class, NULL),
	      !is_dummy_object (ob)))
	expr = (build_class_member_access_expr
		(ob,
		 expr,
		 BASELINK_ACCESS_BINFO (expr),
		 /*preserve_reference=*/false,
		 tf_warning_or_error));
      else if (done)
	/* The expression is a qualified name whose address is not
	   being taken.  */
	expr = build_offset_ref (qualifying_class, expr, /*address_p=*/false);
    }

  return expr;
}

/* Begin a statement-expression.  The value returned must be passed to
   finish_stmt_expr.  */

tree
begin_stmt_expr (void)
{
  return push_stmt_list ();
}

/* Process the final expression of a statement expression. EXPR can be
   NULL, if the final expression is empty.  Return a STATEMENT_LIST
   containing all the statements in the statement-expression, or
   ERROR_MARK_NODE if there was an error.  */

tree
finish_stmt_expr_expr (tree expr, tree stmt_expr)
{
  if (error_operand_p (expr))
    {
      /* The type of the statement-expression is the type of the last
         expression.  */
      TREE_TYPE (stmt_expr) = error_mark_node;
      return error_mark_node;
    }

  /* If the last statement does not have "void" type, then the value
     of the last statement is the value of the entire expression.  */
  if (expr)
    {
      tree type = TREE_TYPE (expr);

      if (processing_template_decl)
	{
	  expr = build_stmt (input_location, EXPR_STMT, expr);
	  expr = add_stmt (expr);
	  /* Mark the last statement so that we can recognize it as such at
	     template-instantiation time.  */
	  EXPR_STMT_STMT_EXPR_RESULT (expr) = 1;
	}
      else if (VOID_TYPE_P (type))
	{
	  /* Just treat this like an ordinary statement.  */
	  expr = finish_expr_stmt (expr);
	}
      else
	{
	  /* It actually has a value we need to deal with.  First, force it
	     to be an rvalue so that we won't need to build up a copy
	     constructor call later when we try to assign it to something.  */
	  expr = force_rvalue (expr);
	  if (error_operand_p (expr))
	    return error_mark_node;

	  /* Update for array-to-pointer decay.  */
	  type = TREE_TYPE (expr);

	  /* Wrap it in a CLEANUP_POINT_EXPR and add it to the list like a
	     normal statement, but don't convert to void or actually add
	     the EXPR_STMT.  */
	  if (TREE_CODE (expr) != CLEANUP_POINT_EXPR)
	    expr = maybe_cleanup_point_expr (expr);
	  add_stmt (expr);
	}

      /* The type of the statement-expression is the type of the last
	 expression.  */
      TREE_TYPE (stmt_expr) = type;
    }

  return stmt_expr;
}

/* Finish a statement-expression.  EXPR should be the value returned
   by the previous begin_stmt_expr.  Returns an expression
   representing the statement-expression.  */

tree
finish_stmt_expr (tree stmt_expr, bool has_no_scope)
{
  tree type;
  tree result;

  if (error_operand_p (stmt_expr))
    {
      pop_stmt_list (stmt_expr);
      return error_mark_node;
    }

  gcc_assert (TREE_CODE (stmt_expr) == STATEMENT_LIST);

  type = TREE_TYPE (stmt_expr);
  result = pop_stmt_list (stmt_expr);
  TREE_TYPE (result) = type;

  if (processing_template_decl)
    {
      result = build_min (STMT_EXPR, type, result);
      TREE_SIDE_EFFECTS (result) = 1;
      STMT_EXPR_NO_SCOPE (result) = has_no_scope;
    }
  else if (CLASS_TYPE_P (type))
    {
      /* Wrap the statement-expression in a TARGET_EXPR so that the
	 temporary object created by the final expression is destroyed at
	 the end of the full-expression containing the
	 statement-expression.  */
      result = force_target_expr (type, result);
    }

  return result;
}

/* Returns the expression which provides the value of STMT_EXPR.  */

tree
stmt_expr_value_expr (tree stmt_expr)
{
  tree t = STMT_EXPR_STMT (stmt_expr);

  if (TREE_CODE (t) == BIND_EXPR)
    t = BIND_EXPR_BODY (t);

  if (TREE_CODE (t) == STATEMENT_LIST && STATEMENT_LIST_TAIL (t))
    t = STATEMENT_LIST_TAIL (t)->stmt;

  if (TREE_CODE (t) == EXPR_STMT)
    t = EXPR_STMT_EXPR (t);

  return t;
}

/* Return TRUE iff EXPR_STMT is an empty list of
   expression statements.  */

bool
empty_expr_stmt_p (tree expr_stmt)
{
  tree body = NULL_TREE;

  if (expr_stmt == void_zero_node)
    return true;

  if (expr_stmt)
    {
      if (TREE_CODE (expr_stmt) == EXPR_STMT)
	body = EXPR_STMT_EXPR (expr_stmt);
      else if (TREE_CODE (expr_stmt) == STATEMENT_LIST)
	body = expr_stmt;
    }

  if (body)
    {
      if (TREE_CODE (body) == STATEMENT_LIST)
	return tsi_end_p (tsi_start (body));
      else
	return empty_expr_stmt_p (body);
    }
  return false;
}

/* Perform Koenig lookup.  FN is the postfix-expression representing
   the function (or functions) to call; ARGS are the arguments to the
   call; if INCLUDE_STD then the `std' namespace is automatically
   considered an associated namespace (used in range-based for loops).
   Returns the functions to be considered by overload resolution.  */

tree
perform_koenig_lookup (tree fn, VEC(tree,gc) *args, bool include_std)
{
  tree identifier = NULL_TREE;
  tree functions = NULL_TREE;
  tree tmpl_args = NULL_TREE;
  bool template_id = false;

  if (TREE_CODE (fn) == TEMPLATE_ID_EXPR)
    {
      /* Use a separate flag to handle null args.  */
      template_id = true;
      tmpl_args = TREE_OPERAND (fn, 1);
      fn = TREE_OPERAND (fn, 0);
    }

  /* Find the name of the overloaded function.  */
  if (TREE_CODE (fn) == IDENTIFIER_NODE)
    identifier = fn;
  else if (is_overloaded_fn (fn))
    {
      functions = fn;
      identifier = DECL_NAME (get_first_fn (functions));
    }
  else if (DECL_P (fn))
    {
      functions = fn;
      identifier = DECL_NAME (fn);
    }

  /* A call to a namespace-scope function using an unqualified name.

     Do Koenig lookup -- unless any of the arguments are
     type-dependent.  */
  if (!any_type_dependent_arguments_p (args)
      && !any_dependent_template_arguments_p (tmpl_args))
    {
      fn = lookup_arg_dependent (identifier, functions, args, include_std);
      if (!fn)
	/* The unqualified name could not be resolved.  */
	fn = unqualified_fn_lookup_error (identifier);
    }

  if (fn && template_id)
    fn = build2 (TEMPLATE_ID_EXPR, unknown_type_node, fn, tmpl_args);
  
  return fn;
}

/* Generate an expression for `FN (ARGS)'.  This may change the
   contents of ARGS.

   If DISALLOW_VIRTUAL is true, the call to FN will be not generated
   as a virtual call, even if FN is virtual.  (This flag is set when
   encountering an expression where the function name is explicitly
   qualified.  For example a call to `X::f' never generates a virtual
   call.)

   Returns code for the call.  */

tree
finish_call_expr (tree fn, VEC(tree,gc) **args, bool disallow_virtual,
		  bool koenig_p, tsubst_flags_t complain)
{
  tree result;
  tree orig_fn;
  VEC(tree,gc) *orig_args = NULL;

  if (fn == error_mark_node)
    return error_mark_node;

  gcc_assert (!TYPE_P (fn));

  orig_fn = fn;

  if (processing_template_decl)
    {
      /* If the call expression is dependent, build a CALL_EXPR node
	 with no type; type_dependent_expression_p recognizes
	 expressions with no type as being dependent.  */
      if (type_dependent_expression_p (fn)
	  || any_type_dependent_arguments_p (*args)
	  /* For a non-static member function, we need to specifically
	     test the type dependency of the "this" pointer because it
	     is not included in *ARGS even though it is considered to
	     be part of the list of arguments.  Note that this is
	     related to CWG issues 515 and 1005.  */
	  || ((TREE_CODE (TREE_TYPE (fn)) == METHOD_TYPE)
	      && current_class_ref
	      && type_dependent_expression_p (current_class_ref)))
	{
	  result = build_nt_call_vec (fn, *args);
	  KOENIG_LOOKUP_P (result) = koenig_p;
	  if (cfun)
	    {
	      do
		{
		  tree fndecl = OVL_CURRENT (fn);
		  if (TREE_CODE (fndecl) != FUNCTION_DECL
		      || !TREE_THIS_VOLATILE (fndecl))
		    break;
		  fn = OVL_NEXT (fn);
		}
	      while (fn);
	      if (!fn)
		current_function_returns_abnormally = 1;
	    }
	  return result;
	}
      orig_args = make_tree_vector_copy (*args);
      if (!BASELINK_P (fn)
	  && TREE_CODE (fn) != PSEUDO_DTOR_EXPR
	  && TREE_TYPE (fn) != unknown_type_node)
	fn = build_non_dependent_expr (fn);
      make_args_non_dependent (*args);
    }

  if (is_overloaded_fn (fn))
    fn = baselink_for_fns (fn);

  result = NULL_TREE;
  if (BASELINK_P (fn))
    {
      tree object;

      /* A call to a member function.  From [over.call.func]:

	   If the keyword this is in scope and refers to the class of
	   that member function, or a derived class thereof, then the
	   function call is transformed into a qualified function call
	   using (*this) as the postfix-expression to the left of the
	   . operator.... [Otherwise] a contrived object of type T
	   becomes the implied object argument.

	In this situation:

	  struct A { void f(); };
	  struct B : public A {};
	  struct C : public A { void g() { B::f(); }};

	"the class of that member function" refers to `A'.  But 11.2
	[class.access.base] says that we need to convert 'this' to B* as
	part of the access, so we pass 'B' to maybe_dummy_object.  */

      object = maybe_dummy_object (BINFO_TYPE (BASELINK_ACCESS_BINFO (fn)),
				   NULL);

      if (processing_template_decl)
	{
	  if (type_dependent_expression_p (object))
	    {
	      tree ret = build_nt_call_vec (orig_fn, orig_args);
	      release_tree_vector (orig_args);
	      return ret;
	    }
	  object = build_non_dependent_expr (object);
	}

      result = build_new_method_call (object, fn, args, NULL_TREE,
				      (disallow_virtual
				       ? LOOKUP_NONVIRTUAL : 0),
				      /*fn_p=*/NULL,
				      complain);
    }
  else if (is_overloaded_fn (fn))
    {
      /* If the function is an overloaded builtin, resolve it.  */
      if (TREE_CODE (fn) == FUNCTION_DECL
	  && (DECL_BUILT_IN_CLASS (fn) == BUILT_IN_NORMAL
	      || DECL_BUILT_IN_CLASS (fn) == BUILT_IN_MD))
	result = resolve_overloaded_builtin (input_location, fn, *args);

      if (!result)
	/* A call to a namespace-scope function.  */
	result = build_new_function_call (fn, args, koenig_p, complain);
    }
  else if (TREE_CODE (fn) == PSEUDO_DTOR_EXPR)
    {
      if (!VEC_empty (tree, *args))
	error ("arguments to destructor are not allowed");
      /* Mark the pseudo-destructor call as having side-effects so
	 that we do not issue warnings about its use.  */
      result = build1 (NOP_EXPR,
		       void_type_node,
		       TREE_OPERAND (fn, 0));
      TREE_SIDE_EFFECTS (result) = 1;
    }
  else if (CLASS_TYPE_P (TREE_TYPE (fn)))
    /* If the "function" is really an object of class type, it might
       have an overloaded `operator ()'.  */
    result = build_op_call (fn, args, complain);

  if (!result)
    /* A call where the function is unknown.  */
    result = cp_build_function_call_vec (fn, args, complain);

  if (processing_template_decl)
    {
      result = build_call_vec (TREE_TYPE (result), orig_fn, orig_args);
      KOENIG_LOOKUP_P (result) = koenig_p;
      release_tree_vector (orig_args);
    }

  return result;
}

/* Finish a call to a postfix increment or decrement or EXPR.  (Which
   is indicated by CODE, which should be POSTINCREMENT_EXPR or
   POSTDECREMENT_EXPR.)  */

tree
finish_increment_expr (tree expr, enum tree_code code)
{
  return build_x_unary_op (code, expr, tf_warning_or_error);
}

/* Finish a use of `this'.  Returns an expression for `this'.  */

tree
finish_this_expr (void)
{
  tree result;

  if (current_class_ptr)
    {
      tree type = TREE_TYPE (current_class_ref);

      /* In a lambda expression, 'this' refers to the captured 'this'.  */
      if (LAMBDA_TYPE_P (type))
        result = lambda_expr_this_capture (CLASSTYPE_LAMBDA_EXPR (type));
      else
        result = current_class_ptr;

    }
  else if (current_function_decl
	   && DECL_STATIC_FUNCTION_P (current_function_decl))
    {
      error ("%<this%> is unavailable for static member functions");
      result = error_mark_node;
    }
  else
    {
      if (current_function_decl)
	error ("invalid use of %<this%> in non-member function");
      else
	error ("invalid use of %<this%> at top level");
      result = error_mark_node;
    }

  return result;
}

/* Finish a pseudo-destructor expression.  If SCOPE is NULL, the
   expression was of the form `OBJECT.~DESTRUCTOR' where DESTRUCTOR is
   the TYPE for the type given.  If SCOPE is non-NULL, the expression
   was of the form `OBJECT.SCOPE::~DESTRUCTOR'.  */

tree
finish_pseudo_destructor_expr (tree object, tree scope, tree destructor)
{
  if (object == error_mark_node || destructor == error_mark_node)
    return error_mark_node;

  gcc_assert (TYPE_P (destructor));

  if (!processing_template_decl)
    {
      if (scope == error_mark_node)
	{
	  error ("invalid qualifying scope in pseudo-destructor name");
	  return error_mark_node;
	}
      if (scope && TYPE_P (scope) && !check_dtor_name (scope, destructor))
	{
	  error ("qualified type %qT does not match destructor name ~%qT",
		 scope, destructor);
	  return error_mark_node;
	}


      /* [expr.pseudo] says both:

	   The type designated by the pseudo-destructor-name shall be
	   the same as the object type.

	 and:

	   The cv-unqualified versions of the object type and of the
	   type designated by the pseudo-destructor-name shall be the
	   same type.

	 We implement the more generous second sentence, since that is
	 what most other compilers do.  */
      if (!same_type_ignoring_top_level_qualifiers_p (TREE_TYPE (object),
						      destructor))
	{
	  error ("%qE is not of type %qT", object, destructor);
	  return error_mark_node;
	}
    }

  return build3 (PSEUDO_DTOR_EXPR, void_type_node, object, scope, destructor);
}

/* Finish an expression of the form CODE EXPR.  */

tree
finish_unary_op_expr (enum tree_code code, tree expr)
{
  tree result = build_x_unary_op (code, expr, tf_warning_or_error);
  /* Inside a template, build_x_unary_op does not fold the
     expression. So check whether the result is folded before
     setting TREE_NEGATED_INT.  */
  if (code == NEGATE_EXPR && TREE_CODE (expr) == INTEGER_CST
      && TREE_CODE (result) == INTEGER_CST
      && !TYPE_UNSIGNED (TREE_TYPE (result))
      && INT_CST_LT (result, integer_zero_node))
    {
      /* RESULT may be a cached INTEGER_CST, so we must copy it before
	 setting TREE_NEGATED_INT.  */
      result = copy_node (result);
      TREE_NEGATED_INT (result) = 1;
    }
  if (TREE_OVERFLOW_P (result) && !TREE_OVERFLOW_P (expr))
    overflow_warning (input_location, result);

  return result;
}

/* Finish a compound-literal expression.  TYPE is the type to which
   the CONSTRUCTOR in COMPOUND_LITERAL is being cast.  */

tree
finish_compound_literal (tree type, tree compound_literal)
{
  if (type == error_mark_node)
    return error_mark_node;

  if (!TYPE_OBJ_P (type))
    {
      error ("compound literal of non-object type %qT", type);
      return error_mark_node;
    }

  if (processing_template_decl)
    {
      TREE_TYPE (compound_literal) = type;
      /* Mark the expression as a compound literal.  */
      TREE_HAS_CONSTRUCTOR (compound_literal) = 1;
      return compound_literal;
    }

  type = complete_type (type);

  if (TYPE_NON_AGGREGATE_CLASS (type))
    {
      /* Trying to deal with a CONSTRUCTOR instead of a TREE_LIST
	 everywhere that deals with function arguments would be a pain, so
	 just wrap it in a TREE_LIST.  The parser set a flag so we know
	 that it came from T{} rather than T({}).  */
      CONSTRUCTOR_IS_DIRECT_INIT (compound_literal) = 1;
      compound_literal = build_tree_list (NULL_TREE, compound_literal);
      return build_functional_cast (type, compound_literal, tf_error);
    }

  if (TREE_CODE (type) == ARRAY_TYPE
      && check_array_initializer (NULL_TREE, type, compound_literal))
    return error_mark_node;
  compound_literal = reshape_init (type, compound_literal);
  if (TREE_CODE (type) == ARRAY_TYPE)
    cp_complete_array_type (&type, compound_literal, false);
  compound_literal = digest_init (type, compound_literal);
  return get_target_expr (compound_literal);
}

/* Return the declaration for the function-name variable indicated by
   ID.  */

tree
finish_fname (tree id)
{
  tree decl;

  decl = fname_decl (input_location, C_RID_CODE (id), id);
  if (processing_template_decl && current_function_decl)
    decl = DECL_NAME (decl);
  return decl;
}

/* Finish a translation unit.  */

void
finish_translation_unit (void)
{
  /* In case there were missing closebraces,
     get us back to the global binding level.  */
  pop_everything ();
  while (current_namespace != global_namespace)
    pop_namespace ();

  /* Do file scope __FUNCTION__ et al.  */
  finish_fname_decls ();
}

/* Finish a template type parameter, specified as AGGR IDENTIFIER.
   Returns the parameter.  */

tree
finish_template_type_parm (tree aggr, tree identifier)
{
  if (aggr != class_type_node)
    {
      permerror (input_location, "template type parameters must use the keyword %<class%> or %<typename%>");
      aggr = class_type_node;
    }

  return build_tree_list (aggr, identifier);
}

/* Finish a template template parameter, specified as AGGR IDENTIFIER.
   Returns the parameter.  */

tree
finish_template_template_parm (tree aggr, tree identifier)
{
  tree decl = build_decl (input_location,
			  TYPE_DECL, identifier, NULL_TREE);
  tree tmpl = build_lang_decl (TEMPLATE_DECL, identifier, NULL_TREE);
  DECL_TEMPLATE_PARMS (tmpl) = current_template_parms;
  DECL_TEMPLATE_RESULT (tmpl) = decl;
  DECL_ARTIFICIAL (decl) = 1;
  end_template_decl ();

  gcc_assert (DECL_TEMPLATE_PARMS (tmpl));

  check_default_tmpl_args (decl, DECL_TEMPLATE_PARMS (tmpl), 
			   /*is_primary=*/true, /*is_partial=*/false,
			   /*is_friend=*/0);

  return finish_template_type_parm (aggr, tmpl);
}

/* ARGUMENT is the default-argument value for a template template
   parameter.  If ARGUMENT is invalid, issue error messages and return
   the ERROR_MARK_NODE.  Otherwise, ARGUMENT itself is returned.  */

tree
check_template_template_default_arg (tree argument)
{
  if (TREE_CODE (argument) != TEMPLATE_DECL
      && TREE_CODE (argument) != TEMPLATE_TEMPLATE_PARM
      && TREE_CODE (argument) != UNBOUND_CLASS_TEMPLATE)
    {
      if (TREE_CODE (argument) == TYPE_DECL)
	error ("invalid use of type %qT as a default value for a template "
	       "template-parameter", TREE_TYPE (argument));
      else
	error ("invalid default argument for a template template parameter");
      return error_mark_node;
    }

  return argument;
}

/* Begin a class definition, as indicated by T.  */

tree
begin_class_definition (tree t, tree attributes)
{
  if (error_operand_p (t) || error_operand_p (TYPE_MAIN_DECL (t)))
    return error_mark_node;

  if (processing_template_parmlist)
    {
      error ("definition of %q#T inside template parameter list", t);
      return error_mark_node;
    }

  /* According to the C++ ABI, decimal classes defined in ISO/IEC TR 24733
     are passed the same as decimal scalar types.  */
  if (TREE_CODE (t) == RECORD_TYPE
      && !processing_template_decl)
    {
      tree ns = TYPE_CONTEXT (t);
      if (ns && TREE_CODE (ns) == NAMESPACE_DECL
	  && DECL_CONTEXT (ns) == std_node
	  && DECL_NAME (ns)
	  && !strcmp (IDENTIFIER_POINTER (DECL_NAME (ns)), "decimal"))
	{
	  const char *n = TYPE_NAME_STRING (t);
	  if ((strcmp (n, "decimal32") == 0)
	      || (strcmp (n, "decimal64") == 0)
	      || (strcmp (n, "decimal128") == 0))
	    TYPE_TRANSPARENT_AGGR (t) = 1;
	}
    }

  /* A non-implicit typename comes from code like:

       template <typename T> struct A {
	 template <typename U> struct A<T>::B ...

     This is erroneous.  */
  else if (TREE_CODE (t) == TYPENAME_TYPE)
    {
      error ("invalid definition of qualified type %qT", t);
      t = error_mark_node;
    }

  if (t == error_mark_node || ! MAYBE_CLASS_TYPE_P (t))
    {
      t = make_class_type (RECORD_TYPE);
      pushtag (make_anon_name (), t, /*tag_scope=*/ts_current);
    }

  if (TYPE_BEING_DEFINED (t))
    {
      t = make_class_type (TREE_CODE (t));
      pushtag (TYPE_IDENTIFIER (t), t, /*tag_scope=*/ts_current);
    }
  maybe_process_partial_specialization (t);
  pushclass (t);
  TYPE_BEING_DEFINED (t) = 1;

  cplus_decl_attributes (&t, attributes, (int) ATTR_FLAG_TYPE_IN_PLACE);
  fixup_attribute_variants (t);

  if (flag_pack_struct)
    {
      tree v;
      TYPE_PACKED (t) = 1;
      /* Even though the type is being defined for the first time
	 here, there might have been a forward declaration, so there
	 might be cv-qualified variants of T.  */
      for (v = TYPE_NEXT_VARIANT (t); v; v = TYPE_NEXT_VARIANT (v))
	TYPE_PACKED (v) = 1;
    }
  /* Reset the interface data, at the earliest possible
     moment, as it might have been set via a class foo;
     before.  */
  if (! TYPE_ANONYMOUS_P (t))
    {
      struct c_fileinfo *finfo = get_fileinfo (input_filename);
      CLASSTYPE_INTERFACE_ONLY (t) = finfo->interface_only;
      SET_CLASSTYPE_INTERFACE_UNKNOWN_X
	(t, finfo->interface_unknown);
    }
  reset_specialization();

  /* Make a declaration for this class in its own scope.  */
  build_self_reference ();

  return t;
}

/* Finish the member declaration given by DECL.  */

void
finish_member_declaration (tree decl)
{
  if (decl == error_mark_node || decl == NULL_TREE)
    return;

  if (decl == void_type_node)
    /* The COMPONENT was a friend, not a member, and so there's
       nothing for us to do.  */
    return;

  /* We should see only one DECL at a time.  */
  gcc_assert (DECL_CHAIN (decl) == NULL_TREE);

  /* Set up access control for DECL.  */
  TREE_PRIVATE (decl)
    = (current_access_specifier == access_private_node);
  TREE_PROTECTED (decl)
    = (current_access_specifier == access_protected_node);
  if (TREE_CODE (decl) == TEMPLATE_DECL)
    {
      TREE_PRIVATE (DECL_TEMPLATE_RESULT (decl)) = TREE_PRIVATE (decl);
      TREE_PROTECTED (DECL_TEMPLATE_RESULT (decl)) = TREE_PROTECTED (decl);
    }

  /* Mark the DECL as a member of the current class.  */
  DECL_CONTEXT (decl) = current_class_type;

  /* Check for bare parameter packs in the member variable declaration.  */
  if (TREE_CODE (decl) == FIELD_DECL)
    {
      if (check_for_bare_parameter_packs (TREE_TYPE (decl)))
        TREE_TYPE (decl) = error_mark_node;
      if (check_for_bare_parameter_packs (DECL_ATTRIBUTES (decl)))
        DECL_ATTRIBUTES (decl) = NULL_TREE;
    }

  /* [dcl.link]

     A C language linkage is ignored for the names of class members
     and the member function type of class member functions.  */
  if (DECL_LANG_SPECIFIC (decl) && DECL_LANGUAGE (decl) == lang_c)
    SET_DECL_LANGUAGE (decl, lang_cplusplus);

  /* Put functions on the TYPE_METHODS list and everything else on the
     TYPE_FIELDS list.  Note that these are built up in reverse order.
     We reverse them (to obtain declaration order) in finish_struct.  */
  if (TREE_CODE (decl) == FUNCTION_DECL
      || DECL_FUNCTION_TEMPLATE_P (decl))
    {
      /* We also need to add this function to the
	 CLASSTYPE_METHOD_VEC.  */
      if (add_method (current_class_type, decl, NULL_TREE))
	{
	  DECL_CHAIN (decl) = TYPE_METHODS (current_class_type);
	  TYPE_METHODS (current_class_type) = decl;

	  maybe_add_class_template_decl_list (current_class_type, decl,
					      /*friend_p=*/0);
	}
    }
  /* Enter the DECL into the scope of the class.  */
  else if ((TREE_CODE (decl) == USING_DECL && !DECL_DEPENDENT_P (decl))
	   || pushdecl_class_level (decl))
    {
      /* All TYPE_DECLs go at the end of TYPE_FIELDS.  Ordinary fields
	 go at the beginning.  The reason is that lookup_field_1
	 searches the list in order, and we want a field name to
	 override a type name so that the "struct stat hack" will
	 work.  In particular:

	   struct S { enum E { }; int E } s;
	   s.E = 3;

	 is valid.  In addition, the FIELD_DECLs must be maintained in
	 declaration order so that class layout works as expected.
	 However, we don't need that order until class layout, so we
	 save a little time by putting FIELD_DECLs on in reverse order
	 here, and then reversing them in finish_struct_1.  (We could
	 also keep a pointer to the correct insertion points in the
	 list.)  */

      if (TREE_CODE (decl) == TYPE_DECL)
	TYPE_FIELDS (current_class_type)
	  = chainon (TYPE_FIELDS (current_class_type), decl);
      else
	{
	  DECL_CHAIN (decl) = TYPE_FIELDS (current_class_type);
	  TYPE_FIELDS (current_class_type) = decl;
	}

      maybe_add_class_template_decl_list (current_class_type, decl,
					  /*friend_p=*/0);
    }

  if (pch_file)
    note_decl_for_pch (decl);
}

/* DECL has been declared while we are building a PCH file.  Perform
   actions that we might normally undertake lazily, but which can be
   performed now so that they do not have to be performed in
   translation units which include the PCH file.  */

void
note_decl_for_pch (tree decl)
{
  gcc_assert (pch_file);

  /* There's a good chance that we'll have to mangle names at some
     point, even if only for emission in debugging information.  */
  if ((TREE_CODE (decl) == VAR_DECL
       || TREE_CODE (decl) == FUNCTION_DECL)
      && !processing_template_decl)
    mangle_decl (decl);
}

/* Finish processing a complete template declaration.  The PARMS are
   the template parameters.  */

void
finish_template_decl (tree parms)
{
  if (parms)
    end_template_decl ();
  else
    end_specialization ();
}

/* Finish processing a template-id (which names a type) of the form
   NAME < ARGS >.  Return the TYPE_DECL for the type named by the
   template-id.  If ENTERING_SCOPE is nonzero we are about to enter
   the scope of template-id indicated.  */

tree
finish_template_type (tree name, tree args, int entering_scope)
{
  tree decl;

  decl = lookup_template_class (name, args,
				NULL_TREE, NULL_TREE, entering_scope,
				tf_warning_or_error | tf_user);
  if (decl != error_mark_node)
    decl = TYPE_STUB_DECL (decl);

  return decl;
}

/* Finish processing a BASE_CLASS with the indicated ACCESS_SPECIFIER.
   Return a TREE_LIST containing the ACCESS_SPECIFIER and the
   BASE_CLASS, or NULL_TREE if an error occurred.  The
   ACCESS_SPECIFIER is one of
   access_{default,public,protected_private}_node.  For a virtual base
   we set TREE_TYPE.  */

tree
finish_base_specifier (tree base, tree access, bool virtual_p)
{
  tree result;

  if (base == error_mark_node)
    {
      error ("invalid base-class specification");
      result = NULL_TREE;
    }
  else if (! MAYBE_CLASS_TYPE_P (base))
    {
      error ("%qT is not a class type", base);
      result = NULL_TREE;
    }
  else
    {
      if (cp_type_quals (base) != 0)
	{
	  error ("base class %qT has cv qualifiers", base);
	  base = TYPE_MAIN_VARIANT (base);
	}
      result = build_tree_list (access, base);
      if (virtual_p)
	TREE_TYPE (result) = integer_type_node;
    }

  return result;
}

/* If FNS is a member function, a set of member functions, or a
   template-id referring to one or more member functions, return a
   BASELINK for FNS, incorporating the current access context.
   Otherwise, return FNS unchanged.  */

tree
baselink_for_fns (tree fns)
{
  tree fn;
  tree cl;

  if (BASELINK_P (fns) 
      || error_operand_p (fns))
    return fns;
  
  fn = fns;
  if (TREE_CODE (fn) == TEMPLATE_ID_EXPR)
    fn = TREE_OPERAND (fn, 0);
  fn = get_first_fn (fn);
  if (!DECL_FUNCTION_MEMBER_P (fn))
    return fns;

  cl = currently_open_derived_class (DECL_CONTEXT (fn));
  if (!cl)
    cl = DECL_CONTEXT (fn);
  cl = TYPE_BINFO (cl);
  return build_baselink (cl, cl, fns, /*optype=*/NULL_TREE);
}

/* Returns true iff DECL is an automatic variable from a function outside
   the current one.  */

static bool
outer_automatic_var_p (tree decl)
{
  return ((TREE_CODE (decl) == VAR_DECL || TREE_CODE (decl) == PARM_DECL)
	  && DECL_FUNCTION_SCOPE_P (decl)
	  && !TREE_STATIC (decl)
	  && DECL_CONTEXT (decl) != current_function_decl);
}

/* Returns true iff DECL is a capture field from a lambda that is not our
   immediate context.  */

static bool
outer_lambda_capture_p (tree decl)
{
  return (TREE_CODE (decl) == FIELD_DECL
	  && LAMBDA_TYPE_P (DECL_CONTEXT (decl))
	  && (!current_class_type
	      || !DERIVED_FROM_P (DECL_CONTEXT (decl), current_class_type)));
}

/* ID_EXPRESSION is a representation of parsed, but unprocessed,
   id-expression.  (See cp_parser_id_expression for details.)  SCOPE,
   if non-NULL, is the type or namespace used to explicitly qualify
   ID_EXPRESSION.  DECL is the entity to which that name has been
   resolved.

   *CONSTANT_EXPRESSION_P is true if we are presently parsing a
   constant-expression.  In that case, *NON_CONSTANT_EXPRESSION_P will
   be set to true if this expression isn't permitted in a
   constant-expression, but it is otherwise not set by this function.
   *ALLOW_NON_CONSTANT_EXPRESSION_P is true if we are parsing a
   constant-expression, but a non-constant expression is also
   permissible.

   DONE is true if this expression is a complete postfix-expression;
   it is false if this expression is followed by '->', '[', '(', etc.
   ADDRESS_P is true iff this expression is the operand of '&'.
   TEMPLATE_P is true iff the qualified-id was of the form
   "A::template B".  TEMPLATE_ARG_P is true iff this qualified name
   appears as a template argument.

   If an error occurs, and it is the kind of error that might cause
   the parser to abort a tentative parse, *ERROR_MSG is filled in.  It
   is the caller's responsibility to issue the message.  *ERROR_MSG
   will be a string with static storage duration, so the caller need
   not "free" it.

   Return an expression for the entity, after issuing appropriate
   diagnostics.  This function is also responsible for transforming a
   reference to a non-static member into a COMPONENT_REF that makes
   the use of "this" explicit.

   Upon return, *IDK will be filled in appropriately.  */
tree
finish_id_expression (tree id_expression,
		      tree decl,
		      tree scope,
		      cp_id_kind *idk,
		      bool integral_constant_expression_p,
		      bool allow_non_integral_constant_expression_p,
		      bool *non_integral_constant_expression_p,
		      bool template_p,
		      bool done,
		      bool address_p,
		      bool template_arg_p,
		      const char **error_msg,
		      location_t location)
{
  /* Initialize the output parameters.  */
  *idk = CP_ID_KIND_NONE;
  *error_msg = NULL;

  if (id_expression == error_mark_node)
    return error_mark_node;
  /* If we have a template-id, then no further lookup is
     required.  If the template-id was for a template-class, we
     will sometimes have a TYPE_DECL at this point.  */
  else if (TREE_CODE (decl) == TEMPLATE_ID_EXPR
	   || TREE_CODE (decl) == TYPE_DECL)
    ;
  /* Look up the name.  */
  else
    {
      if (decl == error_mark_node)
	{
	  /* Name lookup failed.  */
	  if (scope
	      && (!TYPE_P (scope)
		  || (!dependent_type_p (scope)
		      && !(TREE_CODE (id_expression) == IDENTIFIER_NODE
			   && IDENTIFIER_TYPENAME_P (id_expression)
			   && dependent_type_p (TREE_TYPE (id_expression))))))
	    {
	      /* If the qualifying type is non-dependent (and the name
		 does not name a conversion operator to a dependent
		 type), issue an error.  */
	      qualified_name_lookup_error (scope, id_expression, decl, location);
	      return error_mark_node;
	    }
	  else if (!scope)
	    {
	      /* It may be resolved via Koenig lookup.  */
	      *idk = CP_ID_KIND_UNQUALIFIED;
	      return id_expression;
	    }
	  else
	    decl = id_expression;
	}
      /* If DECL is a variable that would be out of scope under
	 ANSI/ISO rules, but in scope in the ARM, name lookup
	 will succeed.  Issue a diagnostic here.  */
      else
	decl = check_for_out_of_scope_variable (decl);

      /* Remember that the name was used in the definition of
	 the current class so that we can check later to see if
	 the meaning would have been different after the class
	 was entirely defined.  */
      if (!scope && decl != error_mark_node
	  && TREE_CODE (id_expression) == IDENTIFIER_NODE)
	maybe_note_name_used_in_class (id_expression, decl);

      /* Disallow uses of local variables from containing functions, except
	 within lambda-expressions.  */
      if ((outer_automatic_var_p (decl)
	   || outer_lambda_capture_p (decl))
	  /* It's not a use (3.2) if we're in an unevaluated context.  */
	  && !cp_unevaluated_operand)
	{
	  tree context = DECL_CONTEXT (decl);
	  tree containing_function = current_function_decl;
	  tree lambda_stack = NULL_TREE;
	  tree lambda_expr = NULL_TREE;
	  tree initializer = decl;

	  /* Core issue 696: "[At the July 2009 meeting] the CWG expressed
	     support for an approach in which a reference to a local
	     [constant] automatic variable in a nested class or lambda body
	     would enter the expression as an rvalue, which would reduce
	     the complexity of the problem"

	     FIXME update for final resolution of core issue 696.  */
	  if (decl_constant_var_p (decl))
	    return integral_constant_value (decl);

	  if (TYPE_P (context))
	    {
	      /* Implicit capture of an explicit capture.  */
	      context = lambda_function (context);
	      initializer = thisify_lambda_field (decl);
	    }

	  /* If we are in a lambda function, we can move out until we hit
	     1. the context,
	     2. a non-lambda function, or
	     3. a non-default capturing lambda function.  */
	  while (context != containing_function
		 && LAMBDA_FUNCTION_P (containing_function))
	    {
	      lambda_expr = CLASSTYPE_LAMBDA_EXPR
		(DECL_CONTEXT (containing_function));

	      if (LAMBDA_EXPR_DEFAULT_CAPTURE_MODE (lambda_expr)
		  == CPLD_NONE)
		break;

	      lambda_stack = tree_cons (NULL_TREE,
					lambda_expr,
					lambda_stack);

	      containing_function
		= decl_function_context (containing_function);
	    }

	  if (context == containing_function)
	    {
	      decl = add_default_capture (lambda_stack,
					  /*id=*/DECL_NAME (decl),
					  initializer);
	    }
	  else if (lambda_expr)
	    {
	      error ("%qD is not captured", decl);
	      return error_mark_node;
	    }
	  else
	    {
	      error (TREE_CODE (decl) == VAR_DECL
		     ? "use of %<auto%> variable from containing function"
		     : "use of parameter from containing function");
	      error ("  %q+#D declared here", decl);
	      return error_mark_node;
	    }
	}

      /* Also disallow uses of function parameters outside the function
	 body, except inside an unevaluated context (i.e. decltype).  */
      if (TREE_CODE (decl) == PARM_DECL
	  && DECL_CONTEXT (decl) == NULL_TREE
	  && !cp_unevaluated_operand)
	{
	  error ("use of parameter %qD outside function body", decl);
	  return error_mark_node;
	}
    }

  /* If we didn't find anything, or what we found was a type,
     then this wasn't really an id-expression.  */
  if (TREE_CODE (decl) == TEMPLATE_DECL
      && !DECL_FUNCTION_TEMPLATE_P (decl))
    {
      *error_msg = "missing template arguments";
      return error_mark_node;
    }
  else if (TREE_CODE (decl) == TYPE_DECL
	   || TREE_CODE (decl) == NAMESPACE_DECL)
    {
      *error_msg = "expected primary-expression";
      return error_mark_node;
    }

  /* If the name resolved to a template parameter, there is no
     need to look it up again later.  */
  if ((TREE_CODE (decl) == CONST_DECL && DECL_TEMPLATE_PARM_P (decl))
      || TREE_CODE (decl) == TEMPLATE_PARM_INDEX)
    {
      tree r;

      *idk = CP_ID_KIND_NONE;
      if (TREE_CODE (decl) == TEMPLATE_PARM_INDEX)
	decl = TEMPLATE_PARM_DECL (decl);
      r = convert_from_reference (DECL_INITIAL (decl));

      if (integral_constant_expression_p
	  && !dependent_type_p (TREE_TYPE (decl))
	  && !(INTEGRAL_OR_ENUMERATION_TYPE_P (TREE_TYPE (r))))
	{
	  if (!allow_non_integral_constant_expression_p)
	    error ("template parameter %qD of type %qT is not allowed in "
		   "an integral constant expression because it is not of "
		   "integral or enumeration type", decl, TREE_TYPE (decl));
	  *non_integral_constant_expression_p = true;
	}
      return r;
    }
  /* Similarly, we resolve enumeration constants to their
     underlying values.  */
  else if (TREE_CODE (decl) == CONST_DECL)
    {
      *idk = CP_ID_KIND_NONE;
      if (!processing_template_decl)
	{
	  used_types_insert (TREE_TYPE (decl));
	  return DECL_INITIAL (decl);
	}
      return decl;
    }
  else
    {
      bool dependent_p;

      /* If the declaration was explicitly qualified indicate
	 that.  The semantics of `A::f(3)' are different than
	 `f(3)' if `f' is virtual.  */
      *idk = (scope
	      ? CP_ID_KIND_QUALIFIED
	      : (TREE_CODE (decl) == TEMPLATE_ID_EXPR
		 ? CP_ID_KIND_TEMPLATE_ID
		 : CP_ID_KIND_UNQUALIFIED));


      /* [temp.dep.expr]

	 An id-expression is type-dependent if it contains an
	 identifier that was declared with a dependent type.

	 The standard is not very specific about an id-expression that
	 names a set of overloaded functions.  What if some of them
	 have dependent types and some of them do not?  Presumably,
	 such a name should be treated as a dependent name.  */
      /* Assume the name is not dependent.  */
      dependent_p = false;
      if (!processing_template_decl)
	/* No names are dependent outside a template.  */
	;
      /* A template-id where the name of the template was not resolved
	 is definitely dependent.  */
      else if (TREE_CODE (decl) == TEMPLATE_ID_EXPR
	       && (TREE_CODE (TREE_OPERAND (decl, 0))
		   == IDENTIFIER_NODE))
	dependent_p = true;
      /* For anything except an overloaded function, just check its
	 type.  */
      else if (!is_overloaded_fn (decl))
	dependent_p
	  = dependent_type_p (TREE_TYPE (decl));
      /* For a set of overloaded functions, check each of the
	 functions.  */
      else
	{
	  tree fns = decl;

	  if (BASELINK_P (fns))
	    fns = BASELINK_FUNCTIONS (fns);

	  /* For a template-id, check to see if the template
	     arguments are dependent.  */
	  if (TREE_CODE (fns) == TEMPLATE_ID_EXPR)
	    {
	      tree args = TREE_OPERAND (fns, 1);
	      dependent_p = any_dependent_template_arguments_p (args);
	      /* The functions are those referred to by the
		 template-id.  */
	      fns = TREE_OPERAND (fns, 0);
	    }

	  /* If there are no dependent template arguments, go through
	     the overloaded functions.  */
	  while (fns && !dependent_p)
	    {
	      tree fn = OVL_CURRENT (fns);

	      /* Member functions of dependent classes are
		 dependent.  */
	      if (TREE_CODE (fn) == FUNCTION_DECL
		  && type_dependent_expression_p (fn))
		dependent_p = true;
	      else if (TREE_CODE (fn) == TEMPLATE_DECL
		       && dependent_template_p (fn))
		dependent_p = true;

	      fns = OVL_NEXT (fns);
	    }
	}

      /* If the name was dependent on a template parameter, we will
	 resolve the name at instantiation time.  */
      if (dependent_p)
	{
	  /* Create a SCOPE_REF for qualified names, if the scope is
	     dependent.  */
	  if (scope)
	    {
	      if (TYPE_P (scope))
		{
		  if (address_p && done)
		    decl = finish_qualified_id_expr (scope, decl,
						     done, address_p,
						     template_p,
						     template_arg_p);
		  else
		    {
		      tree type = NULL_TREE;
		      if (DECL_P (decl) && !dependent_scope_p (scope))
			type = TREE_TYPE (decl);
		      decl = build_qualified_name (type,
						   scope,
						   id_expression,
						   template_p);
		    }
		}
	      if (TREE_TYPE (decl))
		decl = convert_from_reference (decl);
	      return decl;
	    }
	  /* A TEMPLATE_ID already contains all the information we
	     need.  */
	  if (TREE_CODE (id_expression) == TEMPLATE_ID_EXPR)
	    return id_expression;
	  *idk = CP_ID_KIND_UNQUALIFIED_DEPENDENT;
	  /* If we found a variable, then name lookup during the
	     instantiation will always resolve to the same VAR_DECL
	     (or an instantiation thereof).  */
	  if (TREE_CODE (decl) == VAR_DECL
	      || TREE_CODE (decl) == PARM_DECL)
	    return convert_from_reference (decl);
	  /* The same is true for FIELD_DECL, but we also need to
	     make sure that the syntax is correct.  */
	  else if (TREE_CODE (decl) == FIELD_DECL)
	    {
	      /* Since SCOPE is NULL here, this is an unqualified name.
		 Access checking has been performed during name lookup
		 already.  Turn off checking to avoid duplicate errors.  */
	      push_deferring_access_checks (dk_no_check);
	      decl = finish_non_static_data_member
		       (decl, NULL_TREE,
			/*qualifying_scope=*/NULL_TREE);
	      pop_deferring_access_checks ();
	      return decl;
	    }
	  return id_expression;
	}

      if (TREE_CODE (decl) == NAMESPACE_DECL)
	{
	  error ("use of namespace %qD as expression", decl);
	  return error_mark_node;
	}
      else if (DECL_CLASS_TEMPLATE_P (decl))
	{
	  error ("use of class template %qT as expression", decl);
	  return error_mark_node;
	}
      else if (TREE_CODE (decl) == TREE_LIST)
	{
	  /* Ambiguous reference to base members.  */
	  error ("request for member %qD is ambiguous in "
		 "multiple inheritance lattice", id_expression);
	  print_candidates (decl);
	  return error_mark_node;
	}

      /* Mark variable-like entities as used.  Functions are similarly
	 marked either below or after overload resolution.  */
      if (TREE_CODE (decl) == VAR_DECL
	  || TREE_CODE (decl) == PARM_DECL
	  || TREE_CODE (decl) == RESULT_DECL)
	mark_used (decl);

      /* Only certain kinds of names are allowed in constant
	 expression.  Enumerators and template parameters have already
	 been handled above.  */
      if (! error_operand_p (decl)
	  && integral_constant_expression_p
	  && ! decl_constant_var_p (decl)
	  && ! builtin_valid_in_constant_expr_p (decl))
	{
	  if (!allow_non_integral_constant_expression_p)
	    {
	      error ("%qD cannot appear in a constant-expression", decl);
	      return error_mark_node;
	    }
	  *non_integral_constant_expression_p = true;
	}

      if (scope)
	{
	  decl = (adjust_result_of_qualified_name_lookup
		  (decl, scope, current_class_type));

	  if (TREE_CODE (decl) == FUNCTION_DECL)
	    mark_used (decl);

	  if (TREE_CODE (decl) == FIELD_DECL || BASELINK_P (decl))
	    decl = finish_qualified_id_expr (scope,
					     decl,
					     done,
					     address_p,
					     template_p,
					     template_arg_p);
	  else
	    {
	      tree r = convert_from_reference (decl);

	      /* In a template, return a SCOPE_REF for most qualified-ids
		 so that we can check access at instantiation time.  But if
		 we're looking at a member of the current instantiation, we
		 know we have access and building up the SCOPE_REF confuses
		 non-type template argument handling.  */
	      if (processing_template_decl && TYPE_P (scope)
		  && !currently_open_class (scope))
		r = build_qualified_name (TREE_TYPE (r),
					  scope, decl,
					  template_p);
	      decl = r;
	    }
	}
      else if (TREE_CODE (decl) == FIELD_DECL)
	{
	  /* Since SCOPE is NULL here, this is an unqualified name.
	     Access checking has been performed during name lookup
	     already.  Turn off checking to avoid duplicate errors.  */
	  push_deferring_access_checks (dk_no_check);
	  decl = finish_non_static_data_member (decl, NULL_TREE,
						/*qualifying_scope=*/NULL_TREE);
	  pop_deferring_access_checks ();
	}
      else if (is_overloaded_fn (decl))
	{
	  tree first_fn;

	  first_fn = get_first_fn (decl);
	  if (TREE_CODE (first_fn) == TEMPLATE_DECL)
	    first_fn = DECL_TEMPLATE_RESULT (first_fn);

	  if (!really_overloaded_fn (decl))
	    mark_used (first_fn);

	  if (!template_arg_p
	      && TREE_CODE (first_fn) == FUNCTION_DECL
	      && DECL_FUNCTION_MEMBER_P (first_fn)
	      && !shared_member_p (decl))
	    {
	      /* A set of member functions.  */
	      decl = maybe_dummy_object (DECL_CONTEXT (first_fn), 0);
	      return finish_class_member_access_expr (decl, id_expression,
						      /*template_p=*/false,
						      tf_warning_or_error);
	    }

	  decl = baselink_for_fns (decl);
	}
      else
	{
	  if (DECL_P (decl) && DECL_NONLOCAL (decl)
	      && DECL_CLASS_SCOPE_P (decl))
	    {
	      tree context = context_for_name_lookup (decl); 
	      if (context != current_class_type)
		{
		  tree path = currently_open_derived_class (context);
		  perform_or_defer_access_check (TYPE_BINFO (path),
						 decl, decl);
		}
	    }

	  decl = convert_from_reference (decl);
	}
    }

  if (TREE_DEPRECATED (decl))
    warn_deprecated_use (decl, NULL_TREE);

  return decl;
}

/* Implement the __typeof keyword: Return the type of EXPR, suitable for
   use as a type-specifier.  */

tree
finish_typeof (tree expr)
{
  tree type;

  if (type_dependent_expression_p (expr))
    {
      type = cxx_make_type (TYPEOF_TYPE);
      TYPEOF_TYPE_EXPR (type) = expr;
      SET_TYPE_STRUCTURAL_EQUALITY (type);

      return type;
    }

  expr = mark_type_use (expr);

  type = unlowered_expr_type (expr);

  if (!type || type == unknown_type_node)
    {
      error ("type of %qE is unknown", expr);
      return error_mark_node;
    }

  return type;
}

/* Perform C++-specific checks for __builtin_offsetof before calling
   fold_offsetof.  */

tree
finish_offsetof (tree expr)
{
  if (TREE_CODE (expr) == PSEUDO_DTOR_EXPR)
    {
      error ("cannot apply %<offsetof%> to destructor %<~%T%>",
	      TREE_OPERAND (expr, 2));
      return error_mark_node;
    }
  if (TREE_CODE (TREE_TYPE (expr)) == FUNCTION_TYPE
      || TREE_CODE (TREE_TYPE (expr)) == METHOD_TYPE
      || TREE_TYPE (expr) == unknown_type_node)
    {
      if (TREE_CODE (expr) == COMPONENT_REF
	  || TREE_CODE (expr) == COMPOUND_EXPR)
	expr = TREE_OPERAND (expr, 1);
      error ("cannot apply %<offsetof%> to member function %qD", expr);
      return error_mark_node;
    }
  if (TREE_CODE (expr) == INDIRECT_REF && REFERENCE_REF_P (expr))
    expr = TREE_OPERAND (expr, 0);
  return fold_offsetof (expr, NULL_TREE);
}

/* Replace the AGGR_INIT_EXPR at *TP with an equivalent CALL_EXPR.  This
   function is broken out from the above for the benefit of the tree-ssa
   project.  */

void
simplify_aggr_init_expr (tree *tp)
{
  tree aggr_init_expr = *tp;

  /* Form an appropriate CALL_EXPR.  */
  tree fn = AGGR_INIT_EXPR_FN (aggr_init_expr);
  tree slot = AGGR_INIT_EXPR_SLOT (aggr_init_expr);
  tree type = TREE_TYPE (slot);

  tree call_expr;
  enum style_t { ctor, arg, pcc } style;

  if (AGGR_INIT_VIA_CTOR_P (aggr_init_expr))
    style = ctor;
#ifdef PCC_STATIC_STRUCT_RETURN
  else if (1)
    style = pcc;
#endif
  else
    {
      gcc_assert (TREE_ADDRESSABLE (type));
      style = arg;
    }

  call_expr = build_call_array_loc (input_location,
				    TREE_TYPE (TREE_TYPE (TREE_TYPE (fn))),
				    fn,
				    aggr_init_expr_nargs (aggr_init_expr),
				    AGGR_INIT_EXPR_ARGP (aggr_init_expr));
  TREE_NOTHROW (call_expr) = TREE_NOTHROW (aggr_init_expr);

  if (style == ctor)
    {
      /* Replace the first argument to the ctor with the address of the
	 slot.  */
      cxx_mark_addressable (slot);
      CALL_EXPR_ARG (call_expr, 0) =
	build1 (ADDR_EXPR, build_pointer_type (type), slot);
    }
  else if (style == arg)
    {
      /* Just mark it addressable here, and leave the rest to
	 expand_call{,_inline}.  */
      cxx_mark_addressable (slot);
      CALL_EXPR_RETURN_SLOT_OPT (call_expr) = true;
      call_expr = build2 (INIT_EXPR, TREE_TYPE (call_expr), slot, call_expr);
    }
  else if (style == pcc)
    {
      /* If we're using the non-reentrant PCC calling convention, then we
	 need to copy the returned value out of the static buffer into the
	 SLOT.  */
      push_deferring_access_checks (dk_no_check);
      call_expr = build_aggr_init (slot, call_expr,
				   DIRECT_BIND | LOOKUP_ONLYCONVERTING,
                                   tf_warning_or_error);
      pop_deferring_access_checks ();
      call_expr = build2 (COMPOUND_EXPR, TREE_TYPE (slot), call_expr, slot);
    }

  if (AGGR_INIT_ZERO_FIRST (aggr_init_expr))
    {
      tree init = build_zero_init (type, NULL_TREE,
				   /*static_storage_p=*/false);
      init = build2 (INIT_EXPR, void_type_node, slot, init);
      call_expr = build2 (COMPOUND_EXPR, TREE_TYPE (call_expr),
			  init, call_expr);
    }

  *tp = call_expr;
}

/* Emit all thunks to FN that should be emitted when FN is emitted.  */

void
emit_associated_thunks (tree fn)
{
  /* When we use vcall offsets, we emit thunks with the virtual
     functions to which they thunk. The whole point of vcall offsets
     is so that you can know statically the entire set of thunks that
     will ever be needed for a given virtual function, thereby
     enabling you to output all the thunks with the function itself.  */
  if (DECL_VIRTUAL_P (fn)
      /* Do not emit thunks for extern template instantiations.  */
      && ! DECL_REALLY_EXTERN (fn))
    {
      tree thunk;

      for (thunk = DECL_THUNKS (fn); thunk; thunk = DECL_CHAIN (thunk))
	{
	  if (!THUNK_ALIAS (thunk))
	    {
	      use_thunk (thunk, /*emit_p=*/1);
	      if (DECL_RESULT_THUNK_P (thunk))
		{
		  tree probe;

		  for (probe = DECL_THUNKS (thunk);
		       probe; probe = DECL_CHAIN (probe))
		    use_thunk (probe, /*emit_p=*/1);
		}
	    }
	  else
	    gcc_assert (!DECL_THUNKS (thunk));
	}
    }
}

/* Generate RTL for FN.  */

bool
expand_or_defer_fn_1 (tree fn)
{
  /* When the parser calls us after finishing the body of a template
     function, we don't really want to expand the body.  */
  if (processing_template_decl)
    {
      /* Normally, collection only occurs in rest_of_compilation.  So,
	 if we don't collect here, we never collect junk generated
	 during the processing of templates until we hit a
	 non-template function.  It's not safe to do this inside a
	 nested class, though, as the parser may have local state that
	 is not a GC root.  */
      if (!function_depth)
	ggc_collect ();
      return false;
    }

  gcc_assert (DECL_SAVED_TREE (fn));

  /* If this is a constructor or destructor body, we have to clone
     it.  */
  if (maybe_clone_body (fn))
    {
      /* We don't want to process FN again, so pretend we've written
	 it out, even though we haven't.  */
      TREE_ASM_WRITTEN (fn) = 1;
      DECL_SAVED_TREE (fn) = NULL_TREE;
      return false;
    }

  /* We make a decision about linkage for these functions at the end
     of the compilation.  Until that point, we do not want the back
     end to output them -- but we do want it to see the bodies of
     these functions so that it can inline them as appropriate.  */
  if (DECL_DECLARED_INLINE_P (fn) || DECL_IMPLICIT_INSTANTIATION (fn))
    {
      if (DECL_INTERFACE_KNOWN (fn))
	/* We've already made a decision as to how this function will
	   be handled.  */;
      else if (!at_eof)
	{
	  DECL_EXTERNAL (fn) = 1;
	  DECL_NOT_REALLY_EXTERN (fn) = 1;
	  note_vague_linkage_fn (fn);
	  /* A non-template inline function with external linkage will
	     always be COMDAT.  As we must eventually determine the
	     linkage of all functions, and as that causes writes to
	     the data mapped in from the PCH file, it's advantageous
	     to mark the functions at this point.  */
	  if (!DECL_IMPLICIT_INSTANTIATION (fn))
	    {
	      /* This function must have external linkage, as
		 otherwise DECL_INTERFACE_KNOWN would have been
		 set.  */
	      gcc_assert (TREE_PUBLIC (fn));
	      comdat_linkage (fn);
	      DECL_INTERFACE_KNOWN (fn) = 1;
	    }
	}
      else
	import_export_decl (fn);

      /* If the user wants us to keep all inline functions, then mark
	 this function as needed so that finish_file will make sure to
	 output it later.  Similarly, all dllexport'd functions must
	 be emitted; there may be callers in other DLLs.  */
      if ((flag_keep_inline_functions
	   && DECL_DECLARED_INLINE_P (fn)
	   && !DECL_REALLY_EXTERN (fn))
	  || (flag_keep_inline_dllexport
	      && lookup_attribute ("dllexport", DECL_ATTRIBUTES (fn))))
	mark_needed (fn);
    }

  /* There's no reason to do any of the work here if we're only doing
     semantic analysis; this code just generates RTL.  */
  if (flag_syntax_only)
    return false;

  return true;
}

void
expand_or_defer_fn (tree fn)
{
  if (expand_or_defer_fn_1 (fn))
    {
      function_depth++;

      /* Expand or defer, at the whim of the compilation unit manager.  */
      cgraph_finalize_function (fn, function_depth > 1);
      emit_associated_thunks (fn);

      function_depth--;
    }
}

struct nrv_data
{
  tree var;
  tree result;
  htab_t visited;
};

/* Helper function for walk_tree, used by finalize_nrv below.  */

static tree
finalize_nrv_r (tree* tp, int* walk_subtrees, void* data)
{
  struct nrv_data *dp = (struct nrv_data *)data;
  void **slot;

  /* No need to walk into types.  There wouldn't be any need to walk into
     non-statements, except that we have to consider STMT_EXPRs.  */
  if (TYPE_P (*tp))
    *walk_subtrees = 0;
  /* Change all returns to just refer to the RESULT_DECL; this is a nop,
     but differs from using NULL_TREE in that it indicates that we care
     about the value of the RESULT_DECL.  */
  else if (TREE_CODE (*tp) == RETURN_EXPR)
    TREE_OPERAND (*tp, 0) = dp->result;
  /* Change all cleanups for the NRV to only run when an exception is
     thrown.  */
  else if (TREE_CODE (*tp) == CLEANUP_STMT
	   && CLEANUP_DECL (*tp) == dp->var)
    CLEANUP_EH_ONLY (*tp) = 1;
  /* Replace the DECL_EXPR for the NRV with an initialization of the
     RESULT_DECL, if needed.  */
  else if (TREE_CODE (*tp) == DECL_EXPR
	   && DECL_EXPR_DECL (*tp) == dp->var)
    {
      tree init;
      if (DECL_INITIAL (dp->var)
	  && DECL_INITIAL (dp->var) != error_mark_node)
	init = build2 (INIT_EXPR, void_type_node, dp->result,
		       DECL_INITIAL (dp->var));
      else
	init = build_empty_stmt (EXPR_LOCATION (*tp));
      DECL_INITIAL (dp->var) = NULL_TREE;
      SET_EXPR_LOCATION (init, EXPR_LOCATION (*tp));
      *tp = init;
    }
  /* And replace all uses of the NRV with the RESULT_DECL.  */
  else if (*tp == dp->var)
    *tp = dp->result;

  /* Avoid walking into the same tree more than once.  Unfortunately, we
     can't just use walk_tree_without duplicates because it would only call
     us for the first occurrence of dp->var in the function body.  */
  slot = htab_find_slot (dp->visited, *tp, INSERT);
  if (*slot)
    *walk_subtrees = 0;
  else
    *slot = *tp;

  /* Keep iterating.  */
  return NULL_TREE;
}

/* Called from finish_function to implement the named return value
   optimization by overriding all the RETURN_EXPRs and pertinent
   CLEANUP_STMTs and replacing all occurrences of VAR with RESULT, the
   RESULT_DECL for the function.  */

void
finalize_nrv (tree *tp, tree var, tree result)
{
  struct nrv_data data;

  /* Copy name from VAR to RESULT.  */
  DECL_NAME (result) = DECL_NAME (var);
  /* Don't forget that we take its address.  */
  TREE_ADDRESSABLE (result) = TREE_ADDRESSABLE (var);
  /* Finally set DECL_VALUE_EXPR to avoid assigning
     a stack slot at -O0 for the original var and debug info
     uses RESULT location for VAR.  */
  SET_DECL_VALUE_EXPR (var, result);
  DECL_HAS_VALUE_EXPR_P (var) = 1;

  data.var = var;
  data.result = result;
  data.visited = htab_create (37, htab_hash_pointer, htab_eq_pointer, NULL);
  cp_walk_tree (tp, finalize_nrv_r, &data, 0);
  htab_delete (data.visited);
}

/* Create CP_OMP_CLAUSE_INFO for clause C.  Returns true if it is invalid.  */

bool
cxx_omp_create_clause_info (tree c, tree type, bool need_default_ctor,
			    bool need_copy_ctor, bool need_copy_assignment)
{
  int save_errorcount = errorcount;
  tree info, t;

  /* Always allocate 3 elements for simplicity.  These are the
     function decls for the ctor, dtor, and assignment op.
     This layout is known to the three lang hooks,
     cxx_omp_clause_default_init, cxx_omp_clause_copy_init,
     and cxx_omp_clause_assign_op.  */
  info = make_tree_vec (3);
  CP_OMP_CLAUSE_INFO (c) = info;

  if (need_default_ctor || need_copy_ctor)
    {
      if (need_default_ctor)
	t = get_default_ctor (type);
      else
	t = get_copy_ctor (type);

      if (t && !trivial_fn_p (t))
	TREE_VEC_ELT (info, 0) = t;
    }

  if ((need_default_ctor || need_copy_ctor)
      && TYPE_HAS_NONTRIVIAL_DESTRUCTOR (type))
    TREE_VEC_ELT (info, 1) = get_dtor (type);

  if (need_copy_assignment)
    {
      t = get_copy_assign (type);

      if (t && !trivial_fn_p (t))
	TREE_VEC_ELT (info, 2) = t;
    }

  return errorcount != save_errorcount;
}

/* For all elements of CLAUSES, validate them vs OpenMP constraints.
   Remove any elements from the list that are invalid.  */

tree
finish_omp_clauses (tree clauses)
{
  bitmap_head generic_head, firstprivate_head, lastprivate_head;
  tree c, t, *pc = &clauses;
  const char *name;

  bitmap_obstack_initialize (NULL);
  bitmap_initialize (&generic_head, &bitmap_default_obstack);
  bitmap_initialize (&firstprivate_head, &bitmap_default_obstack);
  bitmap_initialize (&lastprivate_head, &bitmap_default_obstack);

  for (pc = &clauses, c = clauses; c ; c = *pc)
    {
      bool remove = false;

      switch (OMP_CLAUSE_CODE (c))
	{
	case OMP_CLAUSE_SHARED:
	  name = "shared";
	  goto check_dup_generic;
	case OMP_CLAUSE_PRIVATE:
	  name = "private";
	  goto check_dup_generic;
	case OMP_CLAUSE_REDUCTION:
	  name = "reduction";
	  goto check_dup_generic;
	case OMP_CLAUSE_COPYPRIVATE:
	  name = "copyprivate";
	  goto check_dup_generic;
	case OMP_CLAUSE_COPYIN:
	  name = "copyin";
	  goto check_dup_generic;
	check_dup_generic:
	  t = OMP_CLAUSE_DECL (c);
	  if (TREE_CODE (t) != VAR_DECL && TREE_CODE (t) != PARM_DECL)
	    {
	      if (processing_template_decl)
		break;
	      if (DECL_P (t))
		error ("%qD is not a variable in clause %qs", t, name);
	      else
		error ("%qE is not a variable in clause %qs", t, name);
	      remove = true;
	    }
	  else if (bitmap_bit_p (&generic_head, DECL_UID (t))
		   || bitmap_bit_p (&firstprivate_head, DECL_UID (t))
		   || bitmap_bit_p (&lastprivate_head, DECL_UID (t)))
	    {
	      error ("%qD appears more than once in data clauses", t);
	      remove = true;
	    }
	  else
	    bitmap_set_bit (&generic_head, DECL_UID (t));
	  break;

	case OMP_CLAUSE_FIRSTPRIVATE:
	  t = OMP_CLAUSE_DECL (c);
	  if (TREE_CODE (t) != VAR_DECL && TREE_CODE (t) != PARM_DECL)
	    {
	      if (processing_template_decl)
		break;
	      if (DECL_P (t))
		error ("%qD is not a variable in clause %<firstprivate%>", t);
	      else
		error ("%qE is not a variable in clause %<firstprivate%>", t);
	      remove = true;
	    }
	  else if (bitmap_bit_p (&generic_head, DECL_UID (t))
		   || bitmap_bit_p (&firstprivate_head, DECL_UID (t)))
	    {
	      error ("%qD appears more than once in data clauses", t);
	      remove = true;
	    }
	  else
	    bitmap_set_bit (&firstprivate_head, DECL_UID (t));
	  break;

	case OMP_CLAUSE_LASTPRIVATE:
	  t = OMP_CLAUSE_DECL (c);
	  if (TREE_CODE (t) != VAR_DECL && TREE_CODE (t) != PARM_DECL)
	    {
	      if (processing_template_decl)
		break;
	      if (DECL_P (t))
		error ("%qD is not a variable in clause %<lastprivate%>", t);
	      else
		error ("%qE is not a variable in clause %<lastprivate%>", t);
	      remove = true;
	    }
	  else if (bitmap_bit_p (&generic_head, DECL_UID (t))
		   || bitmap_bit_p (&lastprivate_head, DECL_UID (t)))
	    {
	      error ("%qD appears more than once in data clauses", t);
	      remove = true;
	    }
	  else
	    bitmap_set_bit (&lastprivate_head, DECL_UID (t));
	  break;

	case OMP_CLAUSE_IF:
	  t = OMP_CLAUSE_IF_EXPR (c);
	  t = maybe_convert_cond (t);
	  if (t == error_mark_node)
	    remove = true;
	  OMP_CLAUSE_IF_EXPR (c) = t;
	  break;

	case OMP_CLAUSE_NUM_THREADS:
	  t = OMP_CLAUSE_NUM_THREADS_EXPR (c);
	  if (t == error_mark_node)
	    remove = true;
	  else if (!type_dependent_expression_p (t)
		   && !INTEGRAL_TYPE_P (TREE_TYPE (t)))
	    {
	      error ("num_threads expression must be integral");
	      remove = true;
	    }
	  break;

	case OMP_CLAUSE_SCHEDULE:
	  t = OMP_CLAUSE_SCHEDULE_CHUNK_EXPR (c);
	  if (t == NULL)
	    ;
	  else if (t == error_mark_node)
	    remove = true;
	  else if (!type_dependent_expression_p (t)
		   && !INTEGRAL_TYPE_P (TREE_TYPE (t)))
	    {
	      error ("schedule chunk size expression must be integral");
	      remove = true;
	    }
	  break;

	case OMP_CLAUSE_NOWAIT:
	case OMP_CLAUSE_ORDERED:
	case OMP_CLAUSE_DEFAULT:
	case OMP_CLAUSE_UNTIED:
	case OMP_CLAUSE_COLLAPSE:
	  break;

	default:
	  gcc_unreachable ();
	}

      if (remove)
	*pc = OMP_CLAUSE_CHAIN (c);
      else
	pc = &OMP_CLAUSE_CHAIN (c);
    }

  for (pc = &clauses, c = clauses; c ; c = *pc)
    {
      enum omp_clause_code c_kind = OMP_CLAUSE_CODE (c);
      bool remove = false;
      bool need_complete_non_reference = false;
      bool need_default_ctor = false;
      bool need_copy_ctor = false;
      bool need_copy_assignment = false;
      bool need_implicitly_determined = false;
      tree type, inner_type;

      switch (c_kind)
	{
	case OMP_CLAUSE_SHARED:
	  name = "shared";
	  need_implicitly_determined = true;
	  break;
	case OMP_CLAUSE_PRIVATE:
	  name = "private";
	  need_complete_non_reference = true;
	  need_default_ctor = true;
	  need_implicitly_determined = true;
	  break;
	case OMP_CLAUSE_FIRSTPRIVATE:
	  name = "firstprivate";
	  need_complete_non_reference = true;
	  need_copy_ctor = true;
	  need_implicitly_determined = true;
	  break;
	case OMP_CLAUSE_LASTPRIVATE:
	  name = "lastprivate";
	  need_complete_non_reference = true;
	  need_copy_assignment = true;
	  need_implicitly_determined = true;
	  break;
	case OMP_CLAUSE_REDUCTION:
	  name = "reduction";
	  need_implicitly_determined = true;
	  break;
	case OMP_CLAUSE_COPYPRIVATE:
	  name = "copyprivate";
	  need_copy_assignment = true;
	  break;
	case OMP_CLAUSE_COPYIN:
	  name = "copyin";
	  need_copy_assignment = true;
	  break;
	default:
	  pc = &OMP_CLAUSE_CHAIN (c);
	  continue;
	}

      t = OMP_CLAUSE_DECL (c);
      if (processing_template_decl
	  && TREE_CODE (t) != VAR_DECL && TREE_CODE (t) != PARM_DECL)
	{
	  pc = &OMP_CLAUSE_CHAIN (c);
	  continue;
	}

      switch (c_kind)
	{
	case OMP_CLAUSE_LASTPRIVATE:
	  if (!bitmap_bit_p (&firstprivate_head, DECL_UID (t)))
	    need_default_ctor = true;
	  break;

	case OMP_CLAUSE_REDUCTION:
	  if (AGGREGATE_TYPE_P (TREE_TYPE (t))
	      || POINTER_TYPE_P (TREE_TYPE (t)))
	    {
	      error ("%qE has invalid type for %<reduction%>", t);
	      remove = true;
	    }
	  else if (FLOAT_TYPE_P (TREE_TYPE (t)))
	    {
	      enum tree_code r_code = OMP_CLAUSE_REDUCTION_CODE (c);
	      switch (r_code)
		{
		case PLUS_EXPR:
		case MULT_EXPR:
		case MINUS_EXPR:
		  break;
		default:
		  error ("%qE has invalid type for %<reduction(%s)%>",
			 t, operator_name_info[r_code].name);
		  remove = true;
		}
	    }
	  break;

	case OMP_CLAUSE_COPYIN:
	  if (TREE_CODE (t) != VAR_DECL || !DECL_THREAD_LOCAL_P (t))
	    {
	      error ("%qE must be %<threadprivate%> for %<copyin%>", t);
	      remove = true;
	    }
	  break;

	default:
	  break;
	}

      if (need_complete_non_reference)
	{
	  t = require_complete_type (t);
	  if (t == error_mark_node)
	    remove = true;
	  else if (TREE_CODE (TREE_TYPE (t)) == REFERENCE_TYPE)
	    {
	      error ("%qE has reference type for %qs", t, name);
	      remove = true;
	    }
	}
      if (need_implicitly_determined)
	{
	  const char *share_name = NULL;

	  if (TREE_CODE (t) == VAR_DECL && DECL_THREAD_LOCAL_P (t))
	    share_name = "threadprivate";
	  else switch (cxx_omp_predetermined_sharing (t))
	    {
	    case OMP_CLAUSE_DEFAULT_UNSPECIFIED:
	      break;
	    case OMP_CLAUSE_DEFAULT_SHARED:
	      share_name = "shared";
	      break;
	    case OMP_CLAUSE_DEFAULT_PRIVATE:
	      share_name = "private";
	      break;
	    default:
	      gcc_unreachable ();
	    }
	  if (share_name)
	    {
	      error ("%qE is predetermined %qs for %qs",
		     t, share_name, name);
	      remove = true;
	    }
	}

      /* We're interested in the base element, not arrays.  */
      inner_type = type = TREE_TYPE (t);
      while (TREE_CODE (inner_type) == ARRAY_TYPE)
	inner_type = TREE_TYPE (inner_type);

      /* Check for special function availability by building a call to one.
	 Save the results, because later we won't be in the right context
	 for making these queries.  */
      if (CLASS_TYPE_P (inner_type)
	  && (need_default_ctor || need_copy_ctor || need_copy_assignment)
	  && !type_dependent_expression_p (t)
	  && cxx_omp_create_clause_info (c, inner_type, need_default_ctor,
					 need_copy_ctor, need_copy_assignment))
	remove = true;

      if (remove)
	*pc = OMP_CLAUSE_CHAIN (c);
      else
	pc = &OMP_CLAUSE_CHAIN (c);
    }

  bitmap_obstack_release (NULL);
  return clauses;
}

/* For all variables in the tree_list VARS, mark them as thread local.  */

void
finish_omp_threadprivate (tree vars)
{
  tree t;

  /* Mark every variable in VARS to be assigned thread local storage.  */
  for (t = vars; t; t = TREE_CHAIN (t))
    {
      tree v = TREE_PURPOSE (t);

      if (error_operand_p (v))
	;
      else if (TREE_CODE (v) != VAR_DECL)
	error ("%<threadprivate%> %qD is not file, namespace "
	       "or block scope variable", v);
      /* If V had already been marked threadprivate, it doesn't matter
	 whether it had been used prior to this point.  */
      else if (TREE_USED (v)
	  && (DECL_LANG_SPECIFIC (v) == NULL
	      || !CP_DECL_THREADPRIVATE_P (v)))
	error ("%qE declared %<threadprivate%> after first use", v);
      else if (! TREE_STATIC (v) && ! DECL_EXTERNAL (v))
	error ("automatic variable %qE cannot be %<threadprivate%>", v);
      else if (! COMPLETE_TYPE_P (TREE_TYPE (v)))
	error ("%<threadprivate%> %qE has incomplete type", v);
      else if (TREE_STATIC (v) && TYPE_P (CP_DECL_CONTEXT (v))
	       && CP_DECL_CONTEXT (v) != current_class_type)
	error ("%<threadprivate%> %qE directive not "
	       "in %qT definition", v, CP_DECL_CONTEXT (v));
      else
	{
	  /* Allocate a LANG_SPECIFIC structure for V, if needed.  */
	  if (DECL_LANG_SPECIFIC (v) == NULL)
	    {
	      retrofit_lang_decl (v);

	      /* Make sure that DECL_DISCRIMINATOR_P continues to be true
		 after the allocation of the lang_decl structure.  */
	      if (DECL_DISCRIMINATOR_P (v))
		DECL_LANG_SPECIFIC (v)->u.base.u2sel = 1;
	    }

	  if (! DECL_THREAD_LOCAL_P (v))
	    {
	      DECL_TLS_MODEL (v) = decl_default_tls_model (v);
	      /* If rtl has been already set for this var, call
		 make_decl_rtl once again, so that encode_section_info
		 has a chance to look at the new decl flags.  */
	      if (DECL_RTL_SET_P (v))
		make_decl_rtl (v);
	    }
	  CP_DECL_THREADPRIVATE_P (v) = 1;
	}
    }
}

/* Build an OpenMP structured block.  */

tree
begin_omp_structured_block (void)
{
  return do_pushlevel (sk_omp);
}

tree
finish_omp_structured_block (tree block)
{
  return do_poplevel (block);
}

/* Similarly, except force the retention of the BLOCK.  */

tree
begin_omp_parallel (void)
{
  keep_next_level (true);
  return begin_omp_structured_block ();
}

tree
finish_omp_parallel (tree clauses, tree body)
{
  tree stmt;

  body = finish_omp_structured_block (body);

  stmt = make_node (OMP_PARALLEL);
  TREE_TYPE (stmt) = void_type_node;
  OMP_PARALLEL_CLAUSES (stmt) = clauses;
  OMP_PARALLEL_BODY (stmt) = body;

  return add_stmt (stmt);
}

tree
begin_omp_task (void)
{
  keep_next_level (true);
  return begin_omp_structured_block ();
}

tree
finish_omp_task (tree clauses, tree body)
{
  tree stmt;

  body = finish_omp_structured_block (body);

  stmt = make_node (OMP_TASK);
  TREE_TYPE (stmt) = void_type_node;
  OMP_TASK_CLAUSES (stmt) = clauses;
  OMP_TASK_BODY (stmt) = body;

  return add_stmt (stmt);
}

/* Helper function for finish_omp_for.  Convert Ith random access iterator
   into integral iterator.  Return FALSE if successful.  */

static bool
handle_omp_for_class_iterator (int i, location_t locus, tree declv, tree initv,
			       tree condv, tree incrv, tree *body,
			       tree *pre_body, tree clauses)
{
  tree diff, iter_init, iter_incr = NULL, last;
  tree incr_var = NULL, orig_pre_body, orig_body, c;
  tree decl = TREE_VEC_ELT (declv, i);
  tree init = TREE_VEC_ELT (initv, i);
  tree cond = TREE_VEC_ELT (condv, i);
  tree incr = TREE_VEC_ELT (incrv, i);
  tree iter = decl;
  location_t elocus = locus;

  if (init && EXPR_HAS_LOCATION (init))
    elocus = EXPR_LOCATION (init);

  switch (TREE_CODE (cond))
    {
    case GT_EXPR:
    case GE_EXPR:
    case LT_EXPR:
    case LE_EXPR:
      if (TREE_OPERAND (cond, 1) == iter)
	cond = build2 (swap_tree_comparison (TREE_CODE (cond)),
		       TREE_TYPE (cond), iter, TREE_OPERAND (cond, 0));
      if (TREE_OPERAND (cond, 0) != iter)
	cond = error_mark_node;
      else
	{
	  tree tem = build_x_binary_op (TREE_CODE (cond), iter, ERROR_MARK,
					TREE_OPERAND (cond, 1), ERROR_MARK,
					NULL, tf_warning_or_error);
	  if (error_operand_p (tem))
	    return true;
	}
      break;
    default:
      cond = error_mark_node;
      break;
    }
  if (cond == error_mark_node)
    {
      error_at (elocus, "invalid controlling predicate");
      return true;
    }
  diff = build_x_binary_op (MINUS_EXPR, TREE_OPERAND (cond, 1),
			    ERROR_MARK, iter, ERROR_MARK, NULL,
			    tf_warning_or_error);
  if (error_operand_p (diff))
    return true;
  if (TREE_CODE (TREE_TYPE (diff)) != INTEGER_TYPE)
    {
      error_at (elocus, "difference between %qE and %qD does not have integer type",
		TREE_OPERAND (cond, 1), iter);
      return true;
    }

  switch (TREE_CODE (incr))
    {
    case PREINCREMENT_EXPR:
    case PREDECREMENT_EXPR:
    case POSTINCREMENT_EXPR:
    case POSTDECREMENT_EXPR:
      if (TREE_OPERAND (incr, 0) != iter)
	{
	  incr = error_mark_node;
	  break;
	}
      iter_incr = build_x_unary_op (TREE_CODE (incr), iter,
				    tf_warning_or_error);
      if (error_operand_p (iter_incr))
	return true;
      else if (TREE_CODE (incr) == PREINCREMENT_EXPR
	       || TREE_CODE (incr) == POSTINCREMENT_EXPR)
	incr = integer_one_node;
      else
	incr = integer_minus_one_node;
      break;
    case MODIFY_EXPR:
      if (TREE_OPERAND (incr, 0) != iter)
	incr = error_mark_node;
      else if (TREE_CODE (TREE_OPERAND (incr, 1)) == PLUS_EXPR
	       || TREE_CODE (TREE_OPERAND (incr, 1)) == MINUS_EXPR)
	{
	  tree rhs = TREE_OPERAND (incr, 1);
	  if (TREE_OPERAND (rhs, 0) == iter)
	    {
	      if (TREE_CODE (TREE_TYPE (TREE_OPERAND (rhs, 1)))
		  != INTEGER_TYPE)
		incr = error_mark_node;
	      else
		{
		  iter_incr = build_x_modify_expr (iter, TREE_CODE (rhs),
						   TREE_OPERAND (rhs, 1),
						   tf_warning_or_error);
		  if (error_operand_p (iter_incr))
		    return true;
		  incr = TREE_OPERAND (rhs, 1);
		  incr = cp_convert (TREE_TYPE (diff), incr);
		  if (TREE_CODE (rhs) == MINUS_EXPR)
		    {
		      incr = build1 (NEGATE_EXPR, TREE_TYPE (diff), incr);
		      incr = fold_if_not_in_template (incr);
		    }
		  if (TREE_CODE (incr) != INTEGER_CST
		      && (TREE_CODE (incr) != NOP_EXPR
			  || (TREE_CODE (TREE_OPERAND (incr, 0))
			      != INTEGER_CST)))
		    iter_incr = NULL;
		}
	    }
	  else if (TREE_OPERAND (rhs, 1) == iter)
	    {
	      if (TREE_CODE (TREE_TYPE (TREE_OPERAND (rhs, 0))) != INTEGER_TYPE
		  || TREE_CODE (rhs) != PLUS_EXPR)
		incr = error_mark_node;
	      else
		{
		  iter_incr = build_x_binary_op (PLUS_EXPR,
						 TREE_OPERAND (rhs, 0),
						 ERROR_MARK, iter,
						 ERROR_MARK, NULL,
						 tf_warning_or_error);
		  if (error_operand_p (iter_incr))
		    return true;
		  iter_incr = build_x_modify_expr (iter, NOP_EXPR,
						   iter_incr,
						   tf_warning_or_error);
		  if (error_operand_p (iter_incr))
		    return true;
		  incr = TREE_OPERAND (rhs, 0);
		  iter_incr = NULL;
		}
	    }
	  else
	    incr = error_mark_node;
	}
      else
	incr = error_mark_node;
      break;
    default:
      incr = error_mark_node;
      break;
    }

  if (incr == error_mark_node)
    {
      error_at (elocus, "invalid increment expression");
      return true;
    }

  incr = cp_convert (TREE_TYPE (diff), incr);
  for (c = clauses; c ; c = OMP_CLAUSE_CHAIN (c))
    if (OMP_CLAUSE_CODE (c) == OMP_CLAUSE_LASTPRIVATE
	&& OMP_CLAUSE_DECL (c) == iter)
      break;

  decl = create_temporary_var (TREE_TYPE (diff));
  pushdecl (decl);
  add_decl_expr (decl);
  last = create_temporary_var (TREE_TYPE (diff));
  pushdecl (last);
  add_decl_expr (last);
  if (c && iter_incr == NULL)
    {
      incr_var = create_temporary_var (TREE_TYPE (diff));
      pushdecl (incr_var);
      add_decl_expr (incr_var);
    }
  gcc_assert (stmts_are_full_exprs_p ());

  orig_pre_body = *pre_body;
  *pre_body = push_stmt_list ();
  if (orig_pre_body)
    add_stmt (orig_pre_body);
  if (init != NULL)
    finish_expr_stmt (build_x_modify_expr (iter, NOP_EXPR, init,
					   tf_warning_or_error));
  init = build_int_cst (TREE_TYPE (diff), 0);
  if (c && iter_incr == NULL)
    {
      finish_expr_stmt (build_x_modify_expr (incr_var, NOP_EXPR,
					     incr, tf_warning_or_error));
      incr = incr_var;
      iter_incr = build_x_modify_expr (iter, PLUS_EXPR, incr,
				       tf_warning_or_error);
    }
  finish_expr_stmt (build_x_modify_expr (last, NOP_EXPR, init,
					 tf_warning_or_error));
  *pre_body = pop_stmt_list (*pre_body);

  cond = cp_build_binary_op (elocus,
			     TREE_CODE (cond), decl, diff,
			     tf_warning_or_error);
  incr = build_modify_expr (elocus, decl, NULL_TREE, PLUS_EXPR,
			    elocus, incr, NULL_TREE);

  orig_body = *body;
  *body = push_stmt_list ();
  iter_init = build2 (MINUS_EXPR, TREE_TYPE (diff), decl, last);
  iter_init = build_x_modify_expr (iter, PLUS_EXPR, iter_init,
				   tf_warning_or_error);
  iter_init = build1 (NOP_EXPR, void_type_node, iter_init);
  finish_expr_stmt (iter_init);
  finish_expr_stmt (build_x_modify_expr (last, NOP_EXPR, decl,
					 tf_warning_or_error));
  add_stmt (orig_body);
  *body = pop_stmt_list (*body);

  if (c)
    {
      OMP_CLAUSE_LASTPRIVATE_STMT (c) = push_stmt_list ();
      finish_expr_stmt (iter_incr);
      OMP_CLAUSE_LASTPRIVATE_STMT (c)
	= pop_stmt_list (OMP_CLAUSE_LASTPRIVATE_STMT (c));
    }

  TREE_VEC_ELT (declv, i) = decl;
  TREE_VEC_ELT (initv, i) = init;
  TREE_VEC_ELT (condv, i) = cond;
  TREE_VEC_ELT (incrv, i) = incr;

  return false;
}

/* Build and validate an OMP_FOR statement.  CLAUSES, BODY, COND, INCR
   are directly for their associated operands in the statement.  DECL
   and INIT are a combo; if DECL is NULL then INIT ought to be a
   MODIFY_EXPR, and the DECL should be extracted.  PRE_BODY are
   optional statements that need to go before the loop into its
   sk_omp scope.  */

tree
finish_omp_for (location_t locus, tree declv, tree initv, tree condv,
		tree incrv, tree body, tree pre_body, tree clauses)
{
  tree omp_for = NULL, orig_incr = NULL;
  tree decl, init, cond, incr;
  location_t elocus;
  int i;

  gcc_assert (TREE_VEC_LENGTH (declv) == TREE_VEC_LENGTH (initv));
  gcc_assert (TREE_VEC_LENGTH (declv) == TREE_VEC_LENGTH (condv));
  gcc_assert (TREE_VEC_LENGTH (declv) == TREE_VEC_LENGTH (incrv));
  for (i = 0; i < TREE_VEC_LENGTH (declv); i++)
    {
      decl = TREE_VEC_ELT (declv, i);
      init = TREE_VEC_ELT (initv, i);
      cond = TREE_VEC_ELT (condv, i);
      incr = TREE_VEC_ELT (incrv, i);
      elocus = locus;

      if (decl == NULL)
	{
	  if (init != NULL)
	    switch (TREE_CODE (init))
	      {
	      case MODIFY_EXPR:
		decl = TREE_OPERAND (init, 0);
		init = TREE_OPERAND (init, 1);
		break;
	      case MODOP_EXPR:
		if (TREE_CODE (TREE_OPERAND (init, 1)) == NOP_EXPR)
		  {
		    decl = TREE_OPERAND (init, 0);
		    init = TREE_OPERAND (init, 2);
		  }
		break;
	      default:
		break;
	      }

	  if (decl == NULL)
	    {
	      error_at (locus,
			"expected iteration declaration or initialization");
	      return NULL;
	    }
	}

      if (init && EXPR_HAS_LOCATION (init))
	elocus = EXPR_LOCATION (init);

      if (cond == NULL)
	{
	  error_at (elocus, "missing controlling predicate");
	  return NULL;
	}

      if (incr == NULL)
	{
	  error_at (elocus, "missing increment expression");
	  return NULL;
	}

      TREE_VEC_ELT (declv, i) = decl;
      TREE_VEC_ELT (initv, i) = init;
    }

  if (dependent_omp_for_p (declv, initv, condv, incrv))
    {
      tree stmt;

      stmt = make_node (OMP_FOR);

      for (i = 0; i < TREE_VEC_LENGTH (declv); i++)
	{
	  /* This is really just a place-holder.  We'll be decomposing this
	     again and going through the cp_build_modify_expr path below when
	     we instantiate the thing.  */
	  TREE_VEC_ELT (initv, i)
	    = build2 (MODIFY_EXPR, void_type_node, TREE_VEC_ELT (declv, i),
		      TREE_VEC_ELT (initv, i));
	}

      TREE_TYPE (stmt) = void_type_node;
      OMP_FOR_INIT (stmt) = initv;
      OMP_FOR_COND (stmt) = condv;
      OMP_FOR_INCR (stmt) = incrv;
      OMP_FOR_BODY (stmt) = body;
      OMP_FOR_PRE_BODY (stmt) = pre_body;
      OMP_FOR_CLAUSES (stmt) = clauses;

      SET_EXPR_LOCATION (stmt, locus);
      return add_stmt (stmt);
    }

  if (processing_template_decl)
    orig_incr = make_tree_vec (TREE_VEC_LENGTH (incrv));

  for (i = 0; i < TREE_VEC_LENGTH (declv); )
    {
      decl = TREE_VEC_ELT (declv, i);
      init = TREE_VEC_ELT (initv, i);
      cond = TREE_VEC_ELT (condv, i);
      incr = TREE_VEC_ELT (incrv, i);
      if (orig_incr)
	TREE_VEC_ELT (orig_incr, i) = incr;
      elocus = locus;

      if (init && EXPR_HAS_LOCATION (init))
	elocus = EXPR_LOCATION (init);

      if (!DECL_P (decl))
	{
	  error_at (elocus, "expected iteration declaration or initialization");
	  return NULL;
	}

      if (incr && TREE_CODE (incr) == MODOP_EXPR)
	{
	  if (orig_incr)
	    TREE_VEC_ELT (orig_incr, i) = incr;
	  incr = cp_build_modify_expr (TREE_OPERAND (incr, 0),
				       TREE_CODE (TREE_OPERAND (incr, 1)),
				       TREE_OPERAND (incr, 2),
				       tf_warning_or_error);
	}

      if (CLASS_TYPE_P (TREE_TYPE (decl)))
	{
	  if (handle_omp_for_class_iterator (i, locus, declv, initv, condv,
					     incrv, &body, &pre_body, clauses))
	    return NULL;
	  continue;
	}

      if (!INTEGRAL_TYPE_P (TREE_TYPE (decl))
	  && TREE_CODE (TREE_TYPE (decl)) != POINTER_TYPE)
	{
	  error_at (elocus, "invalid type for iteration variable %qE", decl);
	  return NULL;
	}

      if (!processing_template_decl)
	{
	  init = fold_build_cleanup_point_expr (TREE_TYPE (init), init);
	  init = cp_build_modify_expr (decl, NOP_EXPR, init, tf_warning_or_error);
	}
      else
	init = build2 (MODIFY_EXPR, void_type_node, decl, init);
      if (cond
	  && TREE_SIDE_EFFECTS (cond)
	  && COMPARISON_CLASS_P (cond)
	  && !processing_template_decl)
	{
	  tree t = TREE_OPERAND (cond, 0);
	  if (TREE_SIDE_EFFECTS (t)
	      && t != decl
	      && (TREE_CODE (t) != NOP_EXPR
		  || TREE_OPERAND (t, 0) != decl))
	    TREE_OPERAND (cond, 0)
	      = fold_build_cleanup_point_expr (TREE_TYPE (t), t);

	  t = TREE_OPERAND (cond, 1);
	  if (TREE_SIDE_EFFECTS (t)
	      && t != decl
	      && (TREE_CODE (t) != NOP_EXPR
		  || TREE_OPERAND (t, 0) != decl))
	    TREE_OPERAND (cond, 1)
	      = fold_build_cleanup_point_expr (TREE_TYPE (t), t);
	}
      if (decl == error_mark_node || init == error_mark_node)
	return NULL;

      TREE_VEC_ELT (declv, i) = decl;
      TREE_VEC_ELT (initv, i) = init;
      TREE_VEC_ELT (condv, i) = cond;
      TREE_VEC_ELT (incrv, i) = incr;
      i++;
    }

  if (IS_EMPTY_STMT (pre_body))
    pre_body = NULL;

  omp_for = c_finish_omp_for (locus, declv, initv, condv, incrv,
			      body, pre_body);

  if (omp_for == NULL)
    return NULL;

  for (i = 0; i < TREE_VEC_LENGTH (OMP_FOR_INCR (omp_for)); i++)
    {
      decl = TREE_OPERAND (TREE_VEC_ELT (OMP_FOR_INIT (omp_for), i), 0);
      incr = TREE_VEC_ELT (OMP_FOR_INCR (omp_for), i);

      if (TREE_CODE (incr) != MODIFY_EXPR)
	continue;

      if (TREE_SIDE_EFFECTS (TREE_OPERAND (incr, 1))
	  && BINARY_CLASS_P (TREE_OPERAND (incr, 1))
	  && !processing_template_decl)
	{
	  tree t = TREE_OPERAND (TREE_OPERAND (incr, 1), 0);
	  if (TREE_SIDE_EFFECTS (t)
	      && t != decl
	      && (TREE_CODE (t) != NOP_EXPR
		  || TREE_OPERAND (t, 0) != decl))
	    TREE_OPERAND (TREE_OPERAND (incr, 1), 0)
	      = fold_build_cleanup_point_expr (TREE_TYPE (t), t);

	  t = TREE_OPERAND (TREE_OPERAND (incr, 1), 1);
	  if (TREE_SIDE_EFFECTS (t)
	      && t != decl
	      && (TREE_CODE (t) != NOP_EXPR
		  || TREE_OPERAND (t, 0) != decl))
	    TREE_OPERAND (TREE_OPERAND (incr, 1), 1)
	      = fold_build_cleanup_point_expr (TREE_TYPE (t), t);
	}

      if (orig_incr)
	TREE_VEC_ELT (OMP_FOR_INCR (omp_for), i) = TREE_VEC_ELT (orig_incr, i);
    }
  if (omp_for != NULL)
    OMP_FOR_CLAUSES (omp_for) = clauses;
  return omp_for;
}

void
finish_omp_atomic (enum tree_code code, tree lhs, tree rhs)
{
  tree orig_lhs;
  tree orig_rhs;
  bool dependent_p;
  tree stmt;

  orig_lhs = lhs;
  orig_rhs = rhs;
  dependent_p = false;
  stmt = NULL_TREE;

  /* Even in a template, we can detect invalid uses of the atomic
     pragma if neither LHS nor RHS is type-dependent.  */
  if (processing_template_decl)
    {
      dependent_p = (type_dependent_expression_p (lhs)
		     || type_dependent_expression_p (rhs));
      if (!dependent_p)
	{
	  lhs = build_non_dependent_expr (lhs);
	  rhs = build_non_dependent_expr (rhs);
	}
    }
  if (!dependent_p)
    {
      stmt = c_finish_omp_atomic (input_location, code, lhs, rhs);
      if (stmt == error_mark_node)
	return;
    }
  if (processing_template_decl)
    stmt = build2 (OMP_ATOMIC, void_type_node, integer_zero_node,
		   build2 (code, void_type_node, orig_lhs, orig_rhs));
  add_stmt (stmt);
}

void
finish_omp_barrier (void)
{
  tree fn = built_in_decls[BUILT_IN_GOMP_BARRIER];
  VEC(tree,gc) *vec = make_tree_vector ();
  tree stmt = finish_call_expr (fn, &vec, false, false, tf_warning_or_error);
  release_tree_vector (vec);
  finish_expr_stmt (stmt);
}

void
finish_omp_flush (void)
{
  tree fn = built_in_decls[BUILT_IN_SYNCHRONIZE];
  VEC(tree,gc) *vec = make_tree_vector ();
  tree stmt = finish_call_expr (fn, &vec, false, false, tf_warning_or_error);
  release_tree_vector (vec);
  finish_expr_stmt (stmt);
}

void
finish_omp_taskwait (void)
{
  tree fn = built_in_decls[BUILT_IN_GOMP_TASKWAIT];
  VEC(tree,gc) *vec = make_tree_vector ();
  tree stmt = finish_call_expr (fn, &vec, false, false, tf_warning_or_error);
  release_tree_vector (vec);
  finish_expr_stmt (stmt);
}

void
init_cp_semantics (void)
{
}

/* Build a STATIC_ASSERT for a static assertion with the condition
   CONDITION and the message text MESSAGE.  LOCATION is the location
   of the static assertion in the source code.  When MEMBER_P, this
   static assertion is a member of a class.  */
void 
finish_static_assert (tree condition, tree message, location_t location, 
                      bool member_p)
{
  if (check_for_bare_parameter_packs (condition))
    condition = error_mark_node;

  if (type_dependent_expression_p (condition) 
      || value_dependent_expression_p (condition))
    {
      /* We're in a template; build a STATIC_ASSERT and put it in
         the right place. */
      tree assertion;

      assertion = make_node (STATIC_ASSERT);
      STATIC_ASSERT_CONDITION (assertion) = condition;
      STATIC_ASSERT_MESSAGE (assertion) = message;
      STATIC_ASSERT_SOURCE_LOCATION (assertion) = location;

      if (member_p)
        maybe_add_class_template_decl_list (current_class_type, 
                                            assertion,
                                            /*friend_p=*/0);
      else
        add_stmt (assertion);

      return;
    }

  /* Fold the expression and convert it to a boolean value. */
  condition = fold_non_dependent_expr (condition);
  condition = cp_convert (boolean_type_node, condition);
  condition = maybe_constant_value (condition);

  if (TREE_CODE (condition) == INTEGER_CST && !integer_zerop (condition))
    /* Do nothing; the condition is satisfied. */
    ;
  else 
    {
      location_t saved_loc = input_location;

      input_location = location;
      if (TREE_CODE (condition) == INTEGER_CST 
          && integer_zerop (condition))
        /* Report the error. */
        error ("static assertion failed: %E", message);
      else if (condition && condition != error_mark_node)
	{
	  error ("non-constant condition for static assertion");
	  cxx_constant_value (condition);
	}
      input_location = saved_loc;
    }
}

/* Returns the type of EXPR for cases where we can determine it even though
   EXPR is a type-dependent expression.  */

tree
describable_type (tree expr)
{
  tree type = NULL_TREE;

  if (! type_dependent_expression_p (expr)
      && ! type_unknown_p (expr))
    {
      type = unlowered_expr_type (expr);
      if (real_lvalue_p (expr))
	type = build_reference_type (type);
    }

  if (type)
    return type;

  switch (TREE_CODE (expr))
    {
    case VAR_DECL:
    case PARM_DECL:
    case RESULT_DECL:
    case FUNCTION_DECL:
      return TREE_TYPE (expr);
      break;

    case NEW_EXPR:
    case CONST_DECL:
    case TEMPLATE_PARM_INDEX:
    case CAST_EXPR:
    case STATIC_CAST_EXPR:
    case REINTERPRET_CAST_EXPR:
    case CONST_CAST_EXPR:
    case DYNAMIC_CAST_EXPR:
      type = TREE_TYPE (expr);
      break;

    case INDIRECT_REF:
      {
	tree ptrtype = describable_type (TREE_OPERAND (expr, 0));
	if (ptrtype && POINTER_TYPE_P (ptrtype))
	  type = build_reference_type (TREE_TYPE (ptrtype));
      }
      break;

    default:
      if (TREE_CODE_CLASS (TREE_CODE (expr)) == tcc_constant)
	type = TREE_TYPE (expr);
      break;
    }

  if (type && type_uses_auto (type))
    return NULL_TREE;
  else
    return type;
}

/* Implements the C++0x decltype keyword. Returns the type of EXPR,
   suitable for use as a type-specifier.

   ID_EXPRESSION_OR_MEMBER_ACCESS_P is true when EXPR was parsed as an
   id-expression or a class member access, FALSE when it was parsed as
   a full expression.  */

tree
finish_decltype_type (tree expr, bool id_expression_or_member_access_p)
{
  tree orig_expr = expr;
  tree type = NULL_TREE;

  if (!expr || error_operand_p (expr))
    return error_mark_node;

  if (TYPE_P (expr)
      || TREE_CODE (expr) == TYPE_DECL
      || (TREE_CODE (expr) == BIT_NOT_EXPR
	  && TYPE_P (TREE_OPERAND (expr, 0))))
    {
      error ("argument to decltype must be an expression");
      return error_mark_node;
    }

  if (type_dependent_expression_p (expr)
      /* In a template, a COMPONENT_REF has an IDENTIFIER_NODE for op1 even
	 if it isn't dependent, so that we can check access control at
	 instantiation time, so defer the decltype as well (PR 42277).  */
      || (id_expression_or_member_access_p
	  && processing_template_decl
	  && TREE_CODE (expr) == COMPONENT_REF))
    {
      if (id_expression_or_member_access_p)
	{
	  switch (TREE_CODE (expr))
	    {
	    case VAR_DECL:
	    case PARM_DECL:
	    case RESULT_DECL:
	    case FUNCTION_DECL:
	    case CONST_DECL:
	    case TEMPLATE_PARM_INDEX:
	      type = TREE_TYPE (expr);
	      break;

	    default:
	      break;
	    }
	}

      if (type && !type_uses_auto (type))
	return type;

    treat_as_dependent:
      type = cxx_make_type (DECLTYPE_TYPE);
      DECLTYPE_TYPE_EXPR (type) = expr;
      DECLTYPE_TYPE_ID_EXPR_OR_MEMBER_ACCESS_P (type)
        = id_expression_or_member_access_p;
      SET_TYPE_STRUCTURAL_EQUALITY (type);

      return type;
    }

  /* The type denoted by decltype(e) is defined as follows:  */

  expr = resolve_nondeduced_context (expr);

  /* To get the size of a static data member declared as an array of
     unknown bound, we need to instantiate it.  */
  if (TREE_CODE (expr) == VAR_DECL
      && VAR_HAD_UNKNOWN_BOUND (expr)
      && DECL_TEMPLATE_INSTANTIATION (expr))
    instantiate_decl (expr, /*defer_ok*/true, /*expl_inst_mem*/false);

  if (id_expression_or_member_access_p)
    {
      /* If e is an id-expression or a class member access (5.2.5
         [expr.ref]), decltype(e) is defined as the type of the entity
         named by e. If there is no such entity, or e names a set of
         overloaded functions, the program is ill-formed.  */
      if (TREE_CODE (expr) == IDENTIFIER_NODE)
        expr = lookup_name (expr);

      if (TREE_CODE (expr) == INDIRECT_REF)
        /* This can happen when the expression is, e.g., "a.b". Just
           look at the underlying operand.  */
        expr = TREE_OPERAND (expr, 0);

      if (TREE_CODE (expr) == OFFSET_REF
          || TREE_CODE (expr) == MEMBER_REF)
        /* We're only interested in the field itself. If it is a
           BASELINK, we will need to see through it in the next
           step.  */
        expr = TREE_OPERAND (expr, 1);

      if (TREE_CODE (expr) == BASELINK)
        /* See through BASELINK nodes to the underlying functions.  */
        expr = BASELINK_FUNCTIONS (expr);

      if (TREE_CODE (expr) == TEMPLATE_ID_EXPR)
	expr = TREE_OPERAND (expr, 0);

      if (TREE_CODE (expr) == OVERLOAD)
        {
          if (OVL_CHAIN (expr)
	      || TREE_CODE (OVL_FUNCTION (expr)) == TEMPLATE_DECL)
            {
              error ("%qE refers to a set of overloaded functions", orig_expr);
              return error_mark_node;
            }
          else
            /* An overload set containing only one function: just look
               at that function.  */
            expr = OVL_FUNCTION (expr);
        }

      switch (TREE_CODE (expr))
        {
        case FIELD_DECL:
          if (DECL_BIT_FIELD_TYPE (expr))
            {
              type = DECL_BIT_FIELD_TYPE (expr);
              break;
            }
          /* Fall through for fields that aren't bitfields.  */

        case FUNCTION_DECL:
        case VAR_DECL:
        case CONST_DECL:
        case PARM_DECL:
        case RESULT_DECL:
        case TEMPLATE_PARM_INDEX:
	  expr = mark_type_use (expr);
          type = TREE_TYPE (expr);
          break;

        case ERROR_MARK:
          type = error_mark_node;
          break;

        case COMPONENT_REF:
	  mark_type_use (expr);
          type = is_bitfield_expr_with_lowered_type (expr);
          if (!type)
            type = TREE_TYPE (TREE_OPERAND (expr, 1));
          break;

        case BIT_FIELD_REF:
          gcc_unreachable ();

        case INTEGER_CST:
          /* We can get here when the id-expression refers to an
             enumerator.  */
          type = TREE_TYPE (expr);
          break;

        default:
	  gcc_assert (TYPE_P (expr) || DECL_P (expr)
		      || TREE_CODE (expr) == SCOPE_REF);
          error ("argument to decltype must be an expression");
          return error_mark_node;
        }
    }
  else
    {
      /* Expressions of reference type are sometimes wrapped in
         INDIRECT_REFs.  INDIRECT_REFs are just internal compiler
         representation, not part of the language, so we have to look
         through them.  */
      if (TREE_CODE (expr) == INDIRECT_REF
          && TREE_CODE (TREE_TYPE (TREE_OPERAND (expr, 0)))
  	  == REFERENCE_TYPE)
        expr = TREE_OPERAND (expr, 0);

      if (TREE_CODE (expr) == CALL_EXPR)
        {
          /* If e is a function call (5.2.2 [expr.call]) or an
           invocation of an overloaded operator (parentheses around e
           are ignored), decltype(e) is defined as the return type of
           that function.  */
          tree fndecl = get_callee_fndecl (expr);
          if (fndecl && fndecl != error_mark_node)
            type = TREE_TYPE (TREE_TYPE (fndecl));
          else 
            {
              tree target_type = TREE_TYPE (CALL_EXPR_FN (expr));
              if ((TREE_CODE (target_type) == REFERENCE_TYPE
                   || TREE_CODE (target_type) == POINTER_TYPE)
                  && (TREE_CODE (TREE_TYPE (target_type)) == FUNCTION_TYPE
                      || TREE_CODE (TREE_TYPE (target_type)) == METHOD_TYPE))
                type = TREE_TYPE (TREE_TYPE (target_type));
	      else if (processing_template_decl)
		/* Within a template finish_call_expr doesn't resolve
		   CALL_EXPR_FN, so even though this decltype isn't really
		   dependent let's defer resolving it.  */
		goto treat_as_dependent;
              else
                sorry ("unable to determine the declared type of expression %<%E%>",
                       expr);
            }
        }
      else 
        {
          type = is_bitfield_expr_with_lowered_type (expr);
          if (type)
            {
              /* Bitfields are special, because their type encodes the
                 number of bits they store.  If the expression referenced a
                 bitfield, TYPE now has the declared type of that
                 bitfield.  */
              type = cp_build_qualified_type (type, 
                                              cp_type_quals (TREE_TYPE (expr)));
              
              if (real_lvalue_p (expr))
                type = build_reference_type (type);
            }
	  /* Within a lambda-expression:

	     Every occurrence of decltype((x)) where x is a possibly
	     parenthesized id-expression that names an entity of
	     automatic storage duration is treated as if x were
	     transformed into an access to a corresponding data member
	     of the closure type that would have been declared if x
	     were a use of the denoted entity.  */
	  else if (outer_automatic_var_p (expr)
		   && current_function_decl
		   && LAMBDA_FUNCTION_P (current_function_decl))
	    type = capture_decltype (expr);
          else
            {
              /* Otherwise, where T is the type of e, if e is an lvalue,
                 decltype(e) is defined as T&, otherwise decltype(e) is
                 defined as T.  */
              type = TREE_TYPE (expr);
              if (type == error_mark_node)
                return error_mark_node;
              else if (expr == current_class_ptr)
                /* If the expression is just "this", we want the
                   cv-unqualified pointer for the "this" type.  */
                type = TYPE_MAIN_VARIANT (type);
              else if (real_lvalue_p (expr))
                {
                  if (TREE_CODE (type) != REFERENCE_TYPE
		      || TYPE_REF_IS_RVALUE (type))
                    type = build_reference_type (non_reference (type));
                }
              else
                type = non_reference (type);
            }
        }
    }

  if (!type || type == unknown_type_node)
    {
      error ("type of %qE is unknown", expr);
      return error_mark_node;
    }

  return type;
}

/* Called from trait_expr_value to evaluate either __has_nothrow_assign or 
   __has_nothrow_copy, depending on assign_p.  */

static bool
classtype_has_nothrow_assign_or_copy_p (tree type, bool assign_p)
{
  tree fns;

  if (assign_p)
    {
      int ix;
      ix = lookup_fnfields_1 (type, ansi_assopname (NOP_EXPR));
      if (ix < 0)
	return false;
      fns = VEC_index (tree, CLASSTYPE_METHOD_VEC (type), ix);
    } 
  else if (TYPE_HAS_COPY_CTOR (type))
    {
      /* If construction of the copy constructor was postponed, create
	 it now.  */
      if (CLASSTYPE_LAZY_COPY_CTOR (type))
	lazily_declare_fn (sfk_copy_constructor, type);
      if (CLASSTYPE_LAZY_MOVE_CTOR (type))
	lazily_declare_fn (sfk_move_constructor, type);
      fns = CLASSTYPE_CONSTRUCTORS (type);
    }
  else
    return false;

  for (; fns; fns = OVL_NEXT (fns))
    {
      tree fn = OVL_CURRENT (fns);
 
      if (assign_p)
	{
	  if (copy_fn_p (fn) == 0)
	    continue;
	}
      else if (copy_fn_p (fn) <= 0)
	continue;

      if (!TYPE_NOTHROW_P (TREE_TYPE (fn)))
	return false;
    }

  return true;
}

/* Actually evaluates the trait.  */

static bool
trait_expr_value (cp_trait_kind kind, tree type1, tree type2)
{
  enum tree_code type_code1;
  tree t;

  type_code1 = TREE_CODE (type1);

  switch (kind)
    {
    case CPTK_HAS_NOTHROW_ASSIGN:
      type1 = strip_array_types (type1);
      return (!CP_TYPE_CONST_P (type1) && type_code1 != REFERENCE_TYPE
	      && (trait_expr_value (CPTK_HAS_TRIVIAL_ASSIGN, type1, type2)
		  || (CLASS_TYPE_P (type1)
		      && classtype_has_nothrow_assign_or_copy_p (type1,
								 true))));

    case CPTK_HAS_TRIVIAL_ASSIGN:
      /* ??? The standard seems to be missing the "or array of such a class
	 type" wording for this trait.  */
      type1 = strip_array_types (type1);
      return (!CP_TYPE_CONST_P (type1) && type_code1 != REFERENCE_TYPE
	      && (trivial_type_p (type1)
		    || (CLASS_TYPE_P (type1)
			&& TYPE_HAS_TRIVIAL_COPY_ASSIGN (type1))));

    case CPTK_HAS_NOTHROW_CONSTRUCTOR:
      type1 = strip_array_types (type1);
      return (trait_expr_value (CPTK_HAS_TRIVIAL_CONSTRUCTOR, type1, type2) 
	      || (CLASS_TYPE_P (type1)
		  && (t = locate_ctor (type1))
		  && TYPE_NOTHROW_P (TREE_TYPE (t))));

    case CPTK_HAS_TRIVIAL_CONSTRUCTOR:
      type1 = strip_array_types (type1);
      return (trivial_type_p (type1)
	      || (CLASS_TYPE_P (type1) && TYPE_HAS_TRIVIAL_DFLT (type1)));

    case CPTK_HAS_NOTHROW_COPY:
      type1 = strip_array_types (type1);
      return (trait_expr_value (CPTK_HAS_TRIVIAL_COPY, type1, type2)
	      || (CLASS_TYPE_P (type1)
		  && classtype_has_nothrow_assign_or_copy_p (type1, false)));

    case CPTK_HAS_TRIVIAL_COPY:
      /* ??? The standard seems to be missing the "or array of such a class
	 type" wording for this trait.  */
      type1 = strip_array_types (type1);
      return (trivial_type_p (type1) || type_code1 == REFERENCE_TYPE
	      || (CLASS_TYPE_P (type1) && TYPE_HAS_TRIVIAL_COPY_CTOR (type1)));

    case CPTK_HAS_TRIVIAL_DESTRUCTOR:
      type1 = strip_array_types (type1);
      return (trivial_type_p (type1) || type_code1 == REFERENCE_TYPE
	      || (CLASS_TYPE_P (type1)
		  && TYPE_HAS_TRIVIAL_DESTRUCTOR (type1)));

    case CPTK_HAS_VIRTUAL_DESTRUCTOR:
      return type_has_virtual_destructor (type1);

    case CPTK_IS_ABSTRACT:
      return (CLASS_TYPE_P (type1) && CLASSTYPE_PURE_VIRTUALS (type1));

    case CPTK_IS_BASE_OF:
      return (NON_UNION_CLASS_TYPE_P (type1) && NON_UNION_CLASS_TYPE_P (type2)
	      && DERIVED_FROM_P (type1, type2));

    case CPTK_IS_CLASS:
      return (NON_UNION_CLASS_TYPE_P (type1));

    case CPTK_IS_CONVERTIBLE_TO:
      /* TODO  */
      return false;

    case CPTK_IS_EMPTY:
      return (NON_UNION_CLASS_TYPE_P (type1) && CLASSTYPE_EMPTY_P (type1));

    case CPTK_IS_ENUM:
      return (type_code1 == ENUMERAL_TYPE);

    case CPTK_IS_POD:
      return (pod_type_p (type1));

    case CPTK_IS_POLYMORPHIC:
      return (CLASS_TYPE_P (type1) && TYPE_POLYMORPHIC_P (type1));

    case CPTK_IS_STD_LAYOUT:
      return (std_layout_type_p (type1));

    case CPTK_IS_TRIVIAL:
      return (trivial_type_p (type1));

    case CPTK_IS_UNION:
      return (type_code1 == UNION_TYPE);

    case CPTK_IS_LITERAL_TYPE:
      return (literal_type_p (type1));

    default:
      gcc_unreachable ();
      return false;
    }
}

/* Returns true if TYPE is a complete type, an array of unknown bound,
   or (possibly cv-qualified) void, returns false otherwise.  */

static bool
check_trait_type (tree type)
{
  if (COMPLETE_TYPE_P (type))
    return true;

  if (TREE_CODE (type) == ARRAY_TYPE && !TYPE_DOMAIN (type)
      && COMPLETE_TYPE_P (TREE_TYPE (type)))
    return true;

  if (VOID_TYPE_P (type))
    return true;

  return false;
}

/* Process a trait expression.  */

tree
finish_trait_expr (cp_trait_kind kind, tree type1, tree type2)
{
  gcc_assert (kind == CPTK_HAS_NOTHROW_ASSIGN
	      || kind == CPTK_HAS_NOTHROW_CONSTRUCTOR
	      || kind == CPTK_HAS_NOTHROW_COPY
	      || kind == CPTK_HAS_TRIVIAL_ASSIGN
	      || kind == CPTK_HAS_TRIVIAL_CONSTRUCTOR
	      || kind == CPTK_HAS_TRIVIAL_COPY
	      || kind == CPTK_HAS_TRIVIAL_DESTRUCTOR
	      || kind == CPTK_HAS_VIRTUAL_DESTRUCTOR	      
	      || kind == CPTK_IS_ABSTRACT
	      || kind == CPTK_IS_BASE_OF
	      || kind == CPTK_IS_CLASS
	      || kind == CPTK_IS_CONVERTIBLE_TO
	      || kind == CPTK_IS_EMPTY
	      || kind == CPTK_IS_ENUM
	      || kind == CPTK_IS_POD
	      || kind == CPTK_IS_POLYMORPHIC
	      || kind == CPTK_IS_STD_LAYOUT
	      || kind == CPTK_IS_TRIVIAL
	      || kind == CPTK_IS_LITERAL_TYPE
	      || kind == CPTK_IS_UNION);

  if (kind == CPTK_IS_CONVERTIBLE_TO)
    {
      sorry ("__is_convertible_to");
      return error_mark_node;
    }

  if (type1 == error_mark_node
      || ((kind == CPTK_IS_BASE_OF || kind == CPTK_IS_CONVERTIBLE_TO)
	  && type2 == error_mark_node))
    return error_mark_node;

  if (processing_template_decl)
    {
      tree trait_expr = make_node (TRAIT_EXPR);
      TREE_TYPE (trait_expr) = boolean_type_node;
      TRAIT_EXPR_TYPE1 (trait_expr) = type1;
      TRAIT_EXPR_TYPE2 (trait_expr) = type2;
      TRAIT_EXPR_KIND (trait_expr) = kind;
      return trait_expr;
    }

  complete_type (type1);
  if (type2)
    complete_type (type2);

  switch (kind)
    {
    case CPTK_HAS_NOTHROW_ASSIGN:
    case CPTK_HAS_TRIVIAL_ASSIGN:
    case CPTK_HAS_NOTHROW_CONSTRUCTOR:
    case CPTK_HAS_TRIVIAL_CONSTRUCTOR:
    case CPTK_HAS_NOTHROW_COPY:
    case CPTK_HAS_TRIVIAL_COPY:
    case CPTK_HAS_TRIVIAL_DESTRUCTOR:
    case CPTK_HAS_VIRTUAL_DESTRUCTOR:
    case CPTK_IS_ABSTRACT:
    case CPTK_IS_EMPTY:
    case CPTK_IS_POD:
    case CPTK_IS_POLYMORPHIC:
    case CPTK_IS_STD_LAYOUT:
    case CPTK_IS_TRIVIAL:
    case CPTK_IS_LITERAL_TYPE:
      if (!check_trait_type (type1))
	{
	  error ("incomplete type %qT not allowed", type1);
	  return error_mark_node;
	}
      break;

    case CPTK_IS_BASE_OF:
      if (NON_UNION_CLASS_TYPE_P (type1) && NON_UNION_CLASS_TYPE_P (type2)
	  && !same_type_ignoring_top_level_qualifiers_p (type1, type2)
	  && !COMPLETE_TYPE_P (type2))
	{
	  error ("incomplete type %qT not allowed", type2);
	  return error_mark_node;
	}
      break;

    case CPTK_IS_CLASS:
    case CPTK_IS_ENUM:
    case CPTK_IS_UNION:
      break;
    
    case CPTK_IS_CONVERTIBLE_TO:
    default:
      gcc_unreachable ();
    }

  return (trait_expr_value (kind, type1, type2)
	  ? boolean_true_node : boolean_false_node);
}

/* Do-nothing variants of functions to handle pragma FLOAT_CONST_DECIMAL64,
   which is ignored for C++.  */

void
set_float_const_decimal64 (void)
{
}

void
clear_float_const_decimal64 (void)
{
}

bool
float_const_decimal64_p (void)
{
  return 0;
}


/* Return true if T is a literal type.   */

bool
literal_type_p (tree t)
{
  if (SCALAR_TYPE_P (t))
    return true;
  if (CLASS_TYPE_P (t))
    return CLASSTYPE_LITERAL_P (t);
  if (TREE_CODE (t) == ARRAY_TYPE)
    return literal_type_p (strip_array_types (t));
  return false;
}

/* If DECL is a variable declared `constexpr', require its type
   be literal.  Return the DECL if OK, otherwise NULL.  */

tree
ensure_literal_type_for_constexpr_object (tree decl)
{
  tree type = TREE_TYPE (decl);
  if (TREE_CODE (decl) == VAR_DECL && DECL_DECLARED_CONSTEXPR_P (decl)
      && !processing_template_decl
      /* The call to complete_type is just for initializer_list.  */
      && !literal_type_p (complete_type (type)))
    {
      error ("the type %qT of constexpr variable %qD is not literal",
             type, decl);
      return NULL;
    }
  return decl;
}

/* Representation of entries in the constexpr function definition table.  */

typedef struct GTY(()) constexpr_fundef {
  tree decl;
  tree body;
} constexpr_fundef;

/* This table holds all constexpr function definitions seen in
   the current translation unit.  */

static GTY ((param_is (constexpr_fundef))) htab_t constexpr_fundef_table;

/* Utility function used for managing the constexpr function table.
   Return true if the entries pointed to by P and Q are for the
   same constexpr function.  */

static inline int
constexpr_fundef_equal (const void *p, const void *q)
{
  const constexpr_fundef *lhs = (const constexpr_fundef *) p;
  const constexpr_fundef *rhs = (const constexpr_fundef *) q;
  return lhs->decl == rhs->decl;
}

/* Utility function used for managing the constexpr function table.
   Return a hash value for the entry pointed to by Q.  */

static inline hashval_t
constexpr_fundef_hash (const void *p)
{
  const constexpr_fundef *fundef = (const constexpr_fundef *) p;
  return DECL_UID (fundef->decl);
}

/* Return a previously saved definition of function FUN.   */

static constexpr_fundef *
retrieve_constexpr_fundef (tree fun)
{
  constexpr_fundef fundef = { NULL, NULL };
  if (constexpr_fundef_table == NULL)
    return NULL;

  fundef.decl = fun;
  return (constexpr_fundef *) htab_find (constexpr_fundef_table, &fundef);
}

/* Return true if type expression T is a valid parameter type, or
   a valid return type, of a constexpr function.  */

static bool
valid_type_in_constexpr_fundecl_p (tree t)
{
  return (literal_type_p (t)
	  /* FIXME we allow ref to non-literal; should change standard to
	     match, or change back if not.  */
	  || TREE_CODE (t) == REFERENCE_TYPE);
}

/* Check whether the parameter and return types of FUN are valid for a
   constexpr function, and complain if COMPLAIN.  */

static bool
is_valid_constexpr_fn (tree fun, bool complain)
{
  tree parm = FUNCTION_FIRST_USER_PARM (fun);
  bool ret = true;
  for (; parm != NULL; parm = TREE_CHAIN (parm))
    if (!valid_type_in_constexpr_fundecl_p (TREE_TYPE (parm)))
      {
	ret = false;
	if (complain)
	  error ("invalid type for parameter %q#D of constexpr function",
		 parm);
      }

  if (!DECL_CONSTRUCTOR_P (fun))
    {
      tree rettype = TREE_TYPE (TREE_TYPE (fun));
      if (!valid_type_in_constexpr_fundecl_p (rettype))
	{
	  ret = false;
	  if (complain)
	    error ("invalid return type %qT of constexpr function %qD",
		   rettype, fun);
	}

      if (DECL_NONSTATIC_MEMBER_FUNCTION_P (fun)
	  && COMPLETE_TYPE_P (DECL_CONTEXT (fun))
	  && !valid_type_in_constexpr_fundecl_p (DECL_CONTEXT (fun)))
	{
	  ret = false;
	  if (complain)
	    error ("enclosing class of %q#D is not a literal type", fun);
	}
    }

  return ret;
}

/* Return non-null if FUN certainly designates a valid constexpr function
   declaration.  Otherwise return NULL.  Issue appropriate diagnostics
   if necessary.  Note that we only check the declaration, not the body
   of the function.  */

tree
validate_constexpr_fundecl (tree fun)
{
  constexpr_fundef entry;
  constexpr_fundef **slot;

  if (processing_template_decl || !DECL_DECLARED_CONSTEXPR_P (fun))
    return NULL;
  else if (DECL_CLONED_FUNCTION_P (fun))
    /* We already checked the original function.  */
    return fun;

  if (!is_valid_constexpr_fn (fun, !DECL_TEMPLATE_INSTANTIATION (fun)))
    {
      DECL_DECLARED_CONSTEXPR_P (fun) = false;
      return NULL;
    }

  /* Create the constexpr function table if necessary.  */
  if (constexpr_fundef_table == NULL)
    constexpr_fundef_table = htab_create_ggc (101,
                                              constexpr_fundef_hash,
                                              constexpr_fundef_equal,
                                              ggc_free);
  entry.decl = fun;
  entry.body = NULL;
  slot = (constexpr_fundef **)
    htab_find_slot (constexpr_fundef_table, &entry, INSERT);
  if (*slot == NULL)
    {
      *slot = ggc_alloc_constexpr_fundef ();
      **slot = entry;
    }
  return fun;
}

/* Subroutine of  build_constexpr_constructor_member_initializers.
   The expression tree T represents a data member initialization
   in a (constexpr) constructor definition.  Build a pairing of
   the data member with its initializer, and prepend that pair
   to the existing initialization pair INITS.  */

static bool
build_data_member_initialization (tree t, VEC(constructor_elt,gc) **vec)
{
  tree member, init;
  if (TREE_CODE (t) == CLEANUP_POINT_EXPR)
    t = TREE_OPERAND (t, 0);
  if (TREE_CODE (t) == EXPR_STMT)
    t = TREE_OPERAND (t, 0);
  if (t == error_mark_node)
    return false;
  if (TREE_CODE (t) == STATEMENT_LIST)
    {
      tree_stmt_iterator i;
      for (i = tsi_start (t); !tsi_end_p (i); tsi_next (&i))
	{
	  if (! build_data_member_initialization (tsi_stmt (i), vec))
	    return false;
	}
      return true;
    }
  if (TREE_CODE (t) == CLEANUP_STMT)
    {
      /* We can't see a CLEANUP_STMT in a constructor for a literal class,
	 but we can in a constexpr constructor for a non-literal class.  Just
	 ignore it; either all the initialization will be constant, in which
	 case the cleanup can't run, or it can't be constexpr.
	 Still recurse into CLEANUP_BODY.  */
      return build_data_member_initialization (CLEANUP_BODY (t), vec);
    }
  if (TREE_CODE (t) == CONVERT_EXPR)
    t = TREE_OPERAND (t, 0);
  if (TREE_CODE (t) == INIT_EXPR
      || TREE_CODE (t) == MODIFY_EXPR)
    {
      member = TREE_OPERAND (t, 0);
      init = unshare_expr (TREE_OPERAND (t, 1));
    }
  else
    {
      gcc_assert (TREE_CODE (t) == CALL_EXPR);
      member = CALL_EXPR_ARG (t, 0);
      /* We don't use build_cplus_new here because it complains about
	 abstract bases.  Leaving the call unwrapped means that it has the
	 wrong type, but cxx_eval_constant_expression doesn't care.  */
      init = unshare_expr (t);
    }
  if (TREE_CODE (member) == INDIRECT_REF)
    member = TREE_OPERAND (member, 0);
  if (TREE_CODE (member) == NOP_EXPR)
    {
      tree op = member;
      STRIP_NOPS (op);
      if (TREE_CODE (op) == ADDR_EXPR)
	{
	  gcc_assert (same_type_ignoring_top_level_qualifiers_p
		      (TREE_TYPE (TREE_TYPE (op)),
		       TREE_TYPE (TREE_TYPE (member))));
	  /* Initializing a cv-qualified member; we need to look through
	     the const_cast.  */
	  member = op;
	}
      else
	{
	  /* We don't put out anything for an empty base.  */
	  gcc_assert (is_empty_class (TREE_TYPE (TREE_TYPE (member))));
	  /* But if the initializer isn't constexpr, leave it in so we
	     complain later.  */
	  if (potential_constant_expression (init))
	    return true;
	}
    }
  if (TREE_CODE (member) == ADDR_EXPR)
    member = TREE_OPERAND (member, 0);
  if (TREE_CODE (member) == COMPONENT_REF
      /* If we're initializing a member of a subaggregate, it's a vtable
	 pointer.  Leave it as COMPONENT_REF so we remember the path to get
	 to the vfield.  */
      && TREE_CODE (TREE_OPERAND (member, 0)) != COMPONENT_REF)
    member = TREE_OPERAND (member, 1);
  CONSTRUCTOR_APPEND_ELT (*vec, member, init);
  return true;
}

/* Make sure that there are no statements after LAST in the constructor
   body represented by LIST.  */

bool
check_constexpr_ctor_body (tree last, tree list)
{
  bool ok = true;
  if (TREE_CODE (list) == STATEMENT_LIST)
    {
      tree_stmt_iterator i = tsi_last (list);
      for (; !tsi_end_p (i); tsi_prev (&i))
	{
	  tree t = tsi_stmt (i);
	  if (t == last)
	    break;
	  if (TREE_CODE (t) == BIND_EXPR)
	    {
	      if (!check_constexpr_ctor_body (last, BIND_EXPR_BODY (t)))
		return false;
	      else
		continue;
	    }
	  /* We currently allow typedefs and static_assert.
	     FIXME allow them in the standard, too.  */
	  if (TREE_CODE (t) != STATIC_ASSERT)
	    {
	      ok = false;
	      break;
	    }
	}
    }
  else if (list != last
	   && TREE_CODE (list) != STATIC_ASSERT)
    ok = false;
  if (!ok)
    {
      error ("constexpr constructor does not have empty body");
      DECL_DECLARED_CONSTEXPR_P (current_function_decl) = false;
    }
  return ok;
}

/* Build compile-time evalable representations of member-initializer list
   for a constexpr constructor.  */

static tree
build_constexpr_constructor_member_initializers (tree type, tree body)
{
  VEC(constructor_elt,gc) *vec = NULL;
  bool ok = true;
  if (TREE_CODE (body) == MUST_NOT_THROW_EXPR
      || TREE_CODE (body) == EH_SPEC_BLOCK)
    body = TREE_OPERAND (body, 0);
  if (TREE_CODE (body) == STATEMENT_LIST)
    body = STATEMENT_LIST_HEAD (body)->stmt;
  body = BIND_EXPR_BODY (body);
  if (TREE_CODE (body) == CLEANUP_POINT_EXPR)
    {
      body = TREE_OPERAND (body, 0);
      if (TREE_CODE (body) == EXPR_STMT)
	body = TREE_OPERAND (body, 0);
      if (TREE_CODE (body) == INIT_EXPR
	  && (same_type_ignoring_top_level_qualifiers_p
	      (TREE_TYPE (TREE_OPERAND (body, 0)),
	       current_class_type)))
	{
	  /* Trivial copy.  */
	  return TREE_OPERAND (body, 1);
	}
      ok = build_data_member_initialization (body, &vec);
    }
  else if (TREE_CODE (body) == STATEMENT_LIST)
    {
      tree_stmt_iterator i;
      for (i = tsi_start (body); !tsi_end_p (i); tsi_next (&i))
	{
	  ok = build_data_member_initialization (tsi_stmt (i), &vec);
	  if (!ok)
	    break;
	}
    }
  else
    gcc_assert (errorcount > 0);
  if (ok)
    return build_constructor (type, vec);
  else
    return error_mark_node;
}

/* We are processing the definition of the constexpr function FUN.
   Check that its BODY fulfills the propriate requirements and
   enter it in the constexpr function definition table.
   For constructor BODY is actually the TREE_LIST of the
   member-initializer list.  */

tree
register_constexpr_fundef (tree fun, tree body)
{
  constexpr_fundef *fundef = retrieve_constexpr_fundef (fun);
  gcc_assert (fundef != NULL && fundef->body == NULL);

  if (DECL_CONSTRUCTOR_P (fun))
    body = build_constexpr_constructor_member_initializers
      (DECL_CONTEXT (fun), body);
  else
    {
      if (TREE_CODE (body) == BIND_EXPR)
	body = BIND_EXPR_BODY (body);
      if (TREE_CODE (body) == EH_SPEC_BLOCK)
        body = EH_SPEC_STMTS (body);
      if (TREE_CODE (body) == MUST_NOT_THROW_EXPR)
	body = TREE_OPERAND (body, 0);
      if (TREE_CODE (body) == CLEANUP_POINT_EXPR)
        body = TREE_OPERAND (body, 0);
      if (TREE_CODE (body) != RETURN_EXPR)
        {
          error ("body of constexpr function %qD not a return-statement", fun);
          DECL_DECLARED_CONSTEXPR_P (fun) = false;
          return NULL;
        }
      body = unshare_expr (TREE_OPERAND (body, 0));
    }

  if (!potential_constant_expression (body))
    {
      DECL_DECLARED_CONSTEXPR_P (fun) = false;
      if (!DECL_TEMPLATE_INSTANTIATION (fun))
	require_potential_constant_expression (body);
      return NULL;
    }
  fundef->body = body;
  return fun;
}

/* Objects of this type represent calls to constexpr functions
   along with the bindings of parameters to their arguments, for
   the purpose of compile time evaluation.  */

typedef struct GTY(()) constexpr_call {
  /* Description of the constexpr function definition.  */
  constexpr_fundef *fundef;
  /* Parameter bindings enironment.  A TREE_LIST where each TREE_PURPOSE
     is a parameter _DECL and the TREE_VALUE is the value of the parameter.
     Note: This arrangement is made to accomodate the use of
     iterative_hash_template_arg (see pt.c).  If you change this
     representation, also change the hash calculation in
     cxx_eval_call_expression.  */
  tree bindings;
  /* Result of the call.
       NULL means the call is being evaluated.
       error_mark_node means that the evaluation was erroneous;
       otherwise, the actuall value of the call.  */
  tree result;
  /* The hash of this call; we remember it here to avoid having to
     recalculate it when expanding the hash table.  */
  hashval_t hash;
} constexpr_call;

/* A table of all constexpr calls that have been evaluated by the
   compiler in this translation unit.  */

static GTY ((param_is (constexpr_call))) htab_t constexpr_call_table;

static tree cxx_eval_constant_expression (const constexpr_call *, tree,
					  bool, bool, bool *);

/* Compute a hash value for a constexpr call representation.  */

static hashval_t
constexpr_call_hash (const void *p)
{
  const constexpr_call *info = (const constexpr_call *) p;
  return info->hash;
}

/* Return 1 if the objects pointed to by P and Q represent calls
   to the same constexpr function with the same arguments.
   Otherwise, return 0.  */

static int
constexpr_call_equal (const void *p, const void *q)
{
  const constexpr_call *lhs = (const constexpr_call *) p;
  const constexpr_call *rhs = (const constexpr_call *) q;
  tree lhs_bindings;
  tree rhs_bindings;
  if (lhs == rhs)
    return 1;
  if (!constexpr_fundef_equal (lhs->fundef, rhs->fundef))
    return 0;
  lhs_bindings = lhs->bindings;
  rhs_bindings = rhs->bindings;
  while (lhs_bindings != NULL && rhs_bindings != NULL)
    {
      tree lhs_arg = TREE_VALUE (lhs_bindings);
      tree rhs_arg = TREE_VALUE (rhs_bindings);
      gcc_assert (TREE_TYPE (lhs_arg) == TREE_TYPE (rhs_arg));
      if (!cp_tree_equal (lhs_arg, rhs_arg))
        return 0;
      lhs_bindings = TREE_CHAIN (lhs_bindings);
      rhs_bindings = TREE_CHAIN (rhs_bindings);
    }
  return lhs_bindings == rhs_bindings;
}

/* Initialize the constexpr call table, if needed.  */

static void
maybe_initialize_constexpr_call_table (void)
{
  if (constexpr_call_table == NULL)
    constexpr_call_table = htab_create_ggc (101,
                                            constexpr_call_hash,
                                            constexpr_call_equal,
                                            ggc_free);
}

/* Return true if T designates the implied `this' parameter.  */

static inline bool
is_this_parameter (tree t)
{
  return t == current_class_ptr;
}

/* We have an expression tree T that represents a call, either CALL_EXPR
   or AGGR_INIT_EXPR.  If the call is lexically to a named function,
   retrun the _DECL for that function.  */

static tree
get_function_named_in_call (tree t)
{
  tree fun = NULL;
  switch (TREE_CODE (t))
    {
    case CALL_EXPR:
      fun = CALL_EXPR_FN (t);
      break;

    case AGGR_INIT_EXPR:
      fun = AGGR_INIT_EXPR_FN (t);
      break;

    default:
      gcc_unreachable();
      break;
    }
  if (TREE_CODE (fun) == ADDR_EXPR
      && TREE_CODE (TREE_OPERAND (fun, 0)) == FUNCTION_DECL)
    fun = TREE_OPERAND (fun, 0);
  return fun;
}

/* We have an expression tree T that represents a call, either CALL_EXPR
   or AGGR_INIT_EXPR.  Return the Nth argument.  */

static inline tree
get_nth_callarg (tree t, int n)
{
  switch (TREE_CODE (t))
    {
    case CALL_EXPR:
      return CALL_EXPR_ARG (t, n);

    case AGGR_INIT_EXPR:
      return AGGR_INIT_EXPR_ARG (t, n);

    default:
      gcc_unreachable ();
      return NULL;
    }
}

/* Look up the binding of the function parameter T in a constexpr
   function call context CALL.  */

static tree
lookup_parameter_binding (const constexpr_call *call, tree t)
{
  tree b = purpose_member (t, call->bindings);
  return TREE_VALUE (b);
}

/* Attempt to evaluate T which represents a call to a builtin function.
   We assume here that all builtin functions evaluate to scalar types
   represented by _CST nodes.  */

static tree
cxx_eval_builtin_function_call (const constexpr_call *call, tree t,
				bool allow_non_constant, bool addr,
				bool *non_constant_p)
{
  const int nargs = call_expr_nargs (t);
  tree *args = (tree *) alloca (nargs * sizeof (tree));
  tree new_call;
  int i;
  for (i = 0; i < nargs; ++i)
    {
      args[i] = cxx_eval_constant_expression (call, CALL_EXPR_ARG (t, i),
					      allow_non_constant, addr,
					      non_constant_p);
      if (allow_non_constant && *non_constant_p)
	return t;
    }
  if (*non_constant_p)
    return t;
  new_call = build_call_array_loc (EXPR_LOCATION (t), TREE_TYPE (t),
                                   CALL_EXPR_FN (t), nargs, args);
  return fold (new_call);
}

/* TEMP is the constant value of a temporary object of type TYPE.  Adjust
   the type of the value to match.  */

static tree
adjust_temp_type (tree type, tree temp)
{
  if (TREE_TYPE (temp) == type)
    return temp;
  /* Avoid wrapping an aggregate value in a NOP_EXPR.  */
  if (TREE_CODE (temp) == CONSTRUCTOR)
    return build_constructor (type, CONSTRUCTOR_ELTS (temp));
  gcc_assert (SCALAR_TYPE_P (type));
  return cp_fold_convert (type, temp);
}

/* Subroutine of cxx_eval_call_expression.
   We are processing a call expression (either CALL_EXPR or
   AGGR_INIT_EXPR) in the call context of OLD_CALL.  Evaluate
   all arguments and bind their values to correspondings
   parameters, making up the NEW_CALL context.  */

static void
cxx_bind_parameters_in_call (const constexpr_call *old_call, tree t,
                             constexpr_call *new_call,
			     bool allow_non_constant,
			     bool *non_constant_p)
{
  const int nargs = call_expr_nargs (t);
  tree fun = new_call->fundef->decl;
  tree parms = DECL_ARGUMENTS (fun);
  int i;
  for (i = 0; i < nargs; ++i)
    {
      tree x, arg;
      tree type = parms ? TREE_TYPE (parms) : void_type_node;
      /* For member function, the first argument is a pointer to the implied
         object.  And for an object contruction, don't bind `this' before
         it is fully constructed.  */
      if (i == 0 && DECL_CONSTRUCTOR_P (fun))
        goto next;
      x = get_nth_callarg (t, i);
      arg = cxx_eval_constant_expression (old_call, x, allow_non_constant,
					  TREE_CODE (type) == REFERENCE_TYPE,
					  non_constant_p);
      /* Don't VERIFY_CONSTANT here.  */
      if (*non_constant_p && allow_non_constant)
	return;
      /* Just discard ellipsis args after checking their constantitude.  */
      if (!parms)
	continue;

      /* Make sure the binding has the same type as the parm.  */
      if (TREE_CODE (type) != REFERENCE_TYPE)
	arg = adjust_temp_type (type, arg);
      new_call->bindings = tree_cons (parms, arg, new_call->bindings);
    next:
      parms = TREE_CHAIN (parms);
    }
}

/* Variables and functions to manage constexpr call expansion context.
   These do not need to be marked for PCH or GC.  */

static VEC(tree,heap) *call_stack = NULL;
static int call_stack_tick;
static int last_cx_error_tick;

static void
push_cx_call_context (tree call)
{
  ++call_stack_tick;
  if (!EXPR_HAS_LOCATION (call))
    SET_EXPR_LOCATION (call, input_location);
  VEC_safe_push (tree, heap, call_stack, call);
}

static void
pop_cx_call_context (void)
{
  ++call_stack_tick;
  VEC_pop (tree, call_stack);
}

VEC(tree,heap) *
cx_error_context (void)
{
  VEC(tree,heap) *r = NULL;
  if (call_stack_tick != last_cx_error_tick
      && !VEC_empty (tree, call_stack))
    r = call_stack;
  last_cx_error_tick = call_stack_tick;
  return r;
}

/* Subroutine of cxx_eval_constant_expression.
   Evaluate the call expression tree T in the context of OLD_CALL expression
   evaluation.  */

static tree
cxx_eval_call_expression (const constexpr_call *old_call, tree t,
			  bool allow_non_constant, bool addr,
			  bool *non_constant_p)
{
  location_t loc = EXPR_LOC_OR_HERE (t);
  tree fun = get_function_named_in_call (t);
  tree result;
  constexpr_call new_call = { NULL, NULL, NULL, 0 };
  constexpr_call **slot;
  if (TREE_CODE (fun) != FUNCTION_DECL)
    {
      /* Might be a constexpr function pointer.  */
      fun = cxx_eval_constant_expression (old_call, fun, allow_non_constant,
					  /*addr*/false, non_constant_p);
      if (TREE_CODE (fun) == ADDR_EXPR)
	fun = TREE_OPERAND (fun, 0);
    }
  if (TREE_CODE (fun) != FUNCTION_DECL)
    {
      if (!allow_non_constant)
	error_at (loc, "expression %qE does not designate a constexpr "
		  "function", fun);
      *non_constant_p = true;
      return t;
    }
  if (DECL_CLONED_FUNCTION_P (fun))
    fun = DECL_CLONED_FUNCTION (fun);
  if (is_builtin_fn (fun))
    return cxx_eval_builtin_function_call (old_call, t, allow_non_constant,
					   addr, non_constant_p);
  if (!DECL_DECLARED_CONSTEXPR_P (fun))
    {
      if (!allow_non_constant)
	{
	  error_at (loc, "%qD is not a constexpr function", fun);
	  if (DECL_TEMPLATE_INSTANTIATION (fun)
	      && DECL_DECLARED_CONSTEXPR_P (DECL_TEMPLATE_RESULT
					    (DECL_TI_TEMPLATE (fun))))
	    is_valid_constexpr_fn (fun, true);
	}
      *non_constant_p = true;
      return t;
    }

  /* Shortcut trivial copy constructor/op=.  */
  if (call_expr_nargs (t) == 2 && trivial_fn_p (fun))
    {
      tree arg = convert_from_reference (get_nth_callarg (t, 1));
      return cxx_eval_constant_expression (old_call, arg, allow_non_constant,
					   addr, non_constant_p);
    }

  /* If in direct recursive call, optimize definition search.  */
  if (old_call != NULL && old_call->fundef->decl == fun)
    new_call.fundef = old_call->fundef;
  else
    {
      new_call.fundef = retrieve_constexpr_fundef (fun);
      if (new_call.fundef == NULL || new_call.fundef->body == NULL)
        {
	  if (!allow_non_constant)
	    error_at (loc, "%qD used before its definition", fun);
	  *non_constant_p = true;
          return t;
        }
    }
  cxx_bind_parameters_in_call (old_call, t, &new_call,
			       allow_non_constant, non_constant_p);
  if (*non_constant_p)
    return t;

  push_cx_call_context (t);

  new_call.hash
    = iterative_hash_template_arg (new_call.bindings,
				   constexpr_fundef_hash (new_call.fundef));

  /* If we have seen this call before, we are done.  */
  maybe_initialize_constexpr_call_table ();
  slot = (constexpr_call **)
    htab_find_slot (constexpr_call_table, &new_call, INSERT);
  if (*slot != NULL)
    {
      /* Calls which are in progress have their result set to NULL
         so that we can detect circular dependencies.  */
      if ((*slot)->result == NULL)
        {
	  if (!allow_non_constant)
	    error ("call has circular dependency");
	  (*slot)->result = result = error_mark_node;
        }
      else
	{
	  result = (*slot)->result;
	  if (result == error_mark_node && !allow_non_constant)
	    /* Re-evaluate to get the error.  */
	    cxx_eval_constant_expression (&new_call, new_call.fundef->body,
					  allow_non_constant, addr,
					  non_constant_p);
	}
    }
  else
    {
      /* We need to keep a pointer to the entry, not just the slot, as the
	 slot can move in the call to cxx_eval_builtin_function_call.  */
      constexpr_call *entry = ggc_alloc_constexpr_call ();
      *entry = new_call;
      *slot = entry;
      result
	= cxx_eval_constant_expression (&new_call, new_call.fundef->body,
					allow_non_constant, addr,
					non_constant_p);
      if (*non_constant_p)
	entry->result = result = error_mark_node;
      else
	{
	  /* If this was a call to initialize an object, set the type of
	     the CONSTRUCTOR to the type of that object.  */
	  if (DECL_CONSTRUCTOR_P (fun))
	    {
	      tree ob_arg = get_nth_callarg (t, 0);
	      STRIP_NOPS (ob_arg);
	      gcc_assert (TREE_CODE (TREE_TYPE (ob_arg)) == POINTER_TYPE
			  && CLASS_TYPE_P (TREE_TYPE (TREE_TYPE (ob_arg))));
	      result = adjust_temp_type (TREE_TYPE (TREE_TYPE (ob_arg)),
					 result);
	    }
	  entry->result = result;
	}
    }

  pop_cx_call_context ();
  return unshare_expr (result);
}

/* FIXME speed this up, it's taking 16% of compile time on sieve testcase.  */

bool
reduced_constant_expression_p (tree t)
{
  if (TREE_OVERFLOW_P (t))
    /* Integer overflow makes this not a constant expression.  */
    return false;
  /* FIXME are we calling this too much?  */
  return initializer_constant_valid_p (t, TREE_TYPE (t)) != NULL_TREE;
}

/* Some expressions may have constant operands but are not constant
   themselves, such as 1/0.  Call this function (or rather, the macro
   following it) to check for that condition.

   We only call this in places that require an arithmetic constant, not in
   places where we might have a non-constant expression that can be a
   component of a constant expression, such as the address of a constexpr
   variable that might be dereferenced later.  */

static bool
verify_constant (tree t, bool allow_non_constant, bool *non_constant_p)
{
  if (!*non_constant_p && !reduced_constant_expression_p (t))
    {
      if (!allow_non_constant)
	{
	  /* If T was already folded to a _CST with TREE_OVERFLOW set,
	     printing the folded constant isn't helpful.  */
	  if (TREE_OVERFLOW_P (t))
	    {
	      permerror (input_location, "overflow in constant expression");
	      /* If we're being permissive (and are in an enforcing
		 context), consider this constant.  */
	      if (flag_permissive)
		return false;
	    }
	  else
	    error ("%q+E is not a constant expression", t);
	}
      *non_constant_p = true;
    }
  return *non_constant_p;
}
#define VERIFY_CONSTANT(X)						\
do {									\
  if (verify_constant ((X), allow_non_constant, non_constant_p))	\
    return t;								\
 } while (0)

/* Subroutine of cxx_eval_constant_expression.
   Attempt to reduce the unary expression tree T to a compile time value.
   If successful, return the value.  Otherwise issue a diagnostic
   and return error_mark_node.  */

static tree
cxx_eval_unary_expression (const constexpr_call *call, tree t,
			   bool allow_non_constant, bool addr,
			   bool *non_constant_p)
{
  tree r;
  tree orig_arg = TREE_OPERAND (t, 0);
  tree arg = cxx_eval_constant_expression (call, orig_arg, allow_non_constant,
					   addr, non_constant_p);
  VERIFY_CONSTANT (arg);
  if (arg == orig_arg)
    return t;
  r = fold_build1 (TREE_CODE (t), TREE_TYPE (t), arg);
  VERIFY_CONSTANT (r);
  return r;
}

/* Subroutine of cxx_eval_constant_expression.
   Like cxx_eval_unary_expression, except for binary expressions.  */

static tree
cxx_eval_binary_expression (const constexpr_call *call, tree t,
			    bool allow_non_constant, bool addr,
			    bool *non_constant_p)
{
  tree r;
  tree orig_lhs = TREE_OPERAND (t, 0);
  tree orig_rhs = TREE_OPERAND (t, 1);
  tree lhs, rhs;
  lhs = cxx_eval_constant_expression (call, orig_lhs,
				      allow_non_constant, addr,
				      non_constant_p);
  VERIFY_CONSTANT (lhs);
  rhs = cxx_eval_constant_expression (call, orig_rhs,
				      allow_non_constant, addr,
				      non_constant_p);
  VERIFY_CONSTANT (rhs);
  if (lhs == orig_lhs && rhs == orig_rhs)
    return t;
  r = fold_build2 (TREE_CODE (t), TREE_TYPE (t), lhs, rhs);
  VERIFY_CONSTANT (r);
  return r;
}

/* Subroutine of cxx_eval_constant_expression.
   Attempt to evaluate condition expressions.  Dead branches are not
   looked into.  */

static tree
cxx_eval_conditional_expression (const constexpr_call *call, tree t,
				 bool allow_non_constant, bool addr,
				 bool *non_constant_p)
{
  tree val = cxx_eval_constant_expression (call, TREE_OPERAND (t, 0),
					   allow_non_constant, addr,
					   non_constant_p);
  VERIFY_CONSTANT (val);
  if (val == boolean_true_node)
    return cxx_eval_constant_expression (call, TREE_OPERAND (t, 1),
					 allow_non_constant, addr,
					 non_constant_p);
  gcc_assert (val == boolean_false_node);
  /* Don't VERIFY_CONSTANT here.  */
  return cxx_eval_constant_expression (call, TREE_OPERAND (t, 2),
				       allow_non_constant, addr,
				       non_constant_p);
}

/* Subroutine of cxx_eval_constant_expression.
   Attempt to reduce a reference to an array slot.  */

static tree
cxx_eval_array_reference (const constexpr_call *call, tree t,
			  bool allow_non_constant, bool addr,
			  bool *non_constant_p)
{
  tree oldary = TREE_OPERAND (t, 0);
  tree ary = cxx_eval_constant_expression (call, oldary,
					   allow_non_constant, addr,
					   non_constant_p);
  tree index, oldidx;
  HOST_WIDE_INT i;
  unsigned len;
  if (*non_constant_p)
    return t;
  oldidx = TREE_OPERAND (t, 1);
  index = cxx_eval_constant_expression (call, oldidx,
					allow_non_constant, false,
					non_constant_p);
  VERIFY_CONSTANT (index);
  if (addr && ary == oldary && index == oldidx)
    return t;
  else if (addr)
    return build4 (ARRAY_REF, TREE_TYPE (t), ary, index, NULL, NULL);
  len = (TREE_CODE (ary) == CONSTRUCTOR
	 ? CONSTRUCTOR_NELTS (ary)
	 : (unsigned)TREE_STRING_LENGTH (ary));
  if (compare_tree_int (index, len) >= 0)
    {
      if (!allow_non_constant)
	error ("array subscript out of bound");
      *non_constant_p = true;
      return t;
    }
  i = tree_low_cst (index, 0);
  if (TREE_CODE (ary) == CONSTRUCTOR)
    return VEC_index (constructor_elt, CONSTRUCTOR_ELTS (ary), i)->value;
  else
    return build_int_cst (cv_unqualified (TREE_TYPE (TREE_TYPE (ary))),
			  TREE_STRING_POINTER (ary)[i]);
  /* Don't VERIFY_CONSTANT here.  */
}

/* Subroutine of cxx_eval_constant_expression.
   Attempt to reduce a field access of a value of class type.  */

static tree
cxx_eval_component_reference (const constexpr_call *call, tree t,
			      bool allow_non_constant, bool addr,
			      bool *non_constant_p)
{
  unsigned HOST_WIDE_INT i;
  tree field;
  tree value;
  tree part = TREE_OPERAND (t, 1);
  tree orig_whole = TREE_OPERAND (t, 0);
  tree whole = cxx_eval_constant_expression (call, orig_whole,
					     allow_non_constant, addr,
					     non_constant_p);
  if (whole == orig_whole)
    return t;
  if (addr)
    return fold_build3 (COMPONENT_REF, TREE_TYPE (t),
			whole, part, NULL_TREE);
  /* Don't VERIFY_CONSTANT here; we only want to check that we got a
     CONSTRUCTOR.  */
  if (!*non_constant_p && TREE_CODE (whole) != CONSTRUCTOR)
    {
      if (!allow_non_constant)
	error ("%qE is not a constant expression", orig_whole);
      *non_constant_p = true;
    }
  if (*non_constant_p)
    return t;
  FOR_EACH_CONSTRUCTOR_ELT (CONSTRUCTOR_ELTS (whole), i, field, value)
    {
      if (field == part)
        return value;
    }
  if (TREE_CODE (TREE_TYPE (whole)) == UNION_TYPE)
    {
      /* FIXME Mike Miller wants this to be OK.  */
      if (!allow_non_constant)
	error ("accessing %qD member instead of initialized %qD member in "
	       "constant expression", part, CONSTRUCTOR_ELT (whole, 0)->index);
      *non_constant_p = true;
      return t;
    }
  gcc_unreachable();
  return error_mark_node;
}

/* Subroutine of cxx_eval_constant_expression.
   Attempt to reduce a field access of a value of class type that is
   expressed as a BIT_FIELD_REF.  */

static tree
cxx_eval_bit_field_ref (const constexpr_call *call, tree t,
			bool allow_non_constant, bool addr,
			bool *non_constant_p)
{
  tree orig_whole = TREE_OPERAND (t, 0);
  tree whole = cxx_eval_constant_expression (call, orig_whole,
					     allow_non_constant, addr,
					     non_constant_p);
  tree start, field, value;
  unsigned HOST_WIDE_INT i;

  if (whole == orig_whole)
    return t;
  /* Don't VERIFY_CONSTANT here; we only want to check that we got a
     CONSTRUCTOR.  */
  if (!*non_constant_p && TREE_CODE (whole) != CONSTRUCTOR)
    {
      if (!allow_non_constant)
	error ("%qE is not a constant expression", orig_whole);
      *non_constant_p = true;
    }
  if (*non_constant_p)
    return t;

  start = TREE_OPERAND (t, 2);
  FOR_EACH_CONSTRUCTOR_ELT (CONSTRUCTOR_ELTS (whole), i, field, value)
    {
      if (bit_position (field) == start)
	return value;
    }
  gcc_unreachable();
  return error_mark_node;
}

/* Subroutine of cxx_eval_constant_expression.
   Evaluate a short-circuited logical expression T in the context
   of a given constexpr CALL.  BAILOUT_VALUE is the value for
   early return.  CONTINUE_VALUE is used here purely for
   sanity check purposes.  */

static tree
cxx_eval_logical_expression (const constexpr_call *call, tree t,
                             tree bailout_value, tree continue_value,
			     bool allow_non_constant, bool addr,
			     bool *non_constant_p)
{
  tree r;
  tree lhs = cxx_eval_constant_expression (call, TREE_OPERAND (t, 0),
					   allow_non_constant, addr,
					   non_constant_p);
  VERIFY_CONSTANT (lhs);
  if (lhs == bailout_value)
    return lhs;
  gcc_assert (lhs == continue_value);
  r = cxx_eval_constant_expression (call, TREE_OPERAND (t, 1),
				    allow_non_constant, addr, non_constant_p);
  VERIFY_CONSTANT (r);
  return r;
}

/* REF is a COMPONENT_REF designating a particular field.  V is a vector of
   CONSTRUCTOR elements to initialize (part of) an object containing that
   field.  Return a pointer to the constructor_elt corresponding to the
   initialization of the field.  */

static constructor_elt *
base_field_constructor_elt (VEC(constructor_elt,gc) *v, tree ref)
{
  tree aggr = TREE_OPERAND (ref, 0);
  tree field = TREE_OPERAND (ref, 1);
  HOST_WIDE_INT i;
  constructor_elt *ce;

  gcc_assert (TREE_CODE (ref) == COMPONENT_REF);

  if (TREE_CODE (aggr) == COMPONENT_REF)
    {
      constructor_elt *base_ce
	= base_field_constructor_elt (v, aggr);
      v = CONSTRUCTOR_ELTS (base_ce->value);
    }

  for (i = 0; VEC_iterate (constructor_elt, v, i, ce); ++i)
    if (ce->index == field)
      return ce;

  gcc_unreachable ();
  return NULL;
}

/* Subroutine of cxx_eval_constant_expression.
   The expression tree T denotes a C-style array or a C-style
   aggregate.  Reduce it to a constant expression.  */

static tree
cxx_eval_bare_aggregate (const constexpr_call *call, tree t,
			 bool allow_non_constant, bool addr,
			 bool *non_constant_p)
{
  VEC(constructor_elt,gc) *v = CONSTRUCTOR_ELTS (t);
  VEC(constructor_elt,gc) *n = VEC_alloc (constructor_elt, gc,
					  VEC_length (constructor_elt, v));
  constructor_elt *ce;
  HOST_WIDE_INT i;
  bool changed = false;
  gcc_assert (!BRACE_ENCLOSED_INITIALIZER_P (t));
  for (i = 0; VEC_iterate (constructor_elt, v, i, ce); ++i)
    {
      tree elt = cxx_eval_constant_expression (call, ce->value,
					       allow_non_constant, addr,
					       non_constant_p);
      /* Don't VERIFY_CONSTANT here.  */
      if (allow_non_constant && *non_constant_p)
	goto fail;
      if (elt != ce->value)
	changed = true;
      if (TREE_CODE (ce->index) == COMPONENT_REF)
	{
	  /* This is an initialization of a vfield inside a base
	     subaggregate that we already initialized; push this
	     initialization into the previous initialization.  */
	  constructor_elt *inner = base_field_constructor_elt (n, ce->index);
	  inner->value = elt;
	}
      else
	CONSTRUCTOR_APPEND_ELT (n, ce->index, elt);
    }
  if (*non_constant_p || !changed)
    {
    fail:
      VEC_free (constructor_elt, gc, n);
      return t;
    }
  t = build_constructor (TREE_TYPE (t), n);
  TREE_CONSTANT (t) = true;
  return t;
}

/* Subroutine of cxx_eval_constant_expression.
   The expression tree T is a VEC_INIT_EXPR which denotes the desired
   initialization of a non-static data member of array type.  Reduce it to a
   CONSTRUCTOR.

   Note that apart from value-initialization (when VALUE_INIT is true),
   this is only intended to support value-initialization and the
   initializations done by defaulted constructors for classes with
   non-static data members of array type.  In this case, VEC_INIT_EXPR_INIT
   will either be NULL_TREE for the default constructor, or a COMPONENT_REF
   for the copy/move constructor.  */

static tree
cxx_eval_vec_init_1 (const constexpr_call *call, tree atype, tree init,
		     bool value_init, bool allow_non_constant, bool addr,
		     bool *non_constant_p)
{
  tree elttype = TREE_TYPE (atype);
  int max = tree_low_cst (array_type_nelts (atype), 0);
  VEC(constructor_elt,gc) *n = VEC_alloc (constructor_elt, gc, max + 1);
  int i;

  /* For the default constructor, build up a call to the default
     constructor of the element type.  We only need to handle class types
     here, as for a constructor to be constexpr, all members must be
     initialized, which for a defaulted default constructor means they must
     be of a class type with a constexpr default constructor.  */
  if (value_init)
    gcc_assert (!init);
  else if (!init)
    {
      VEC(tree,gc) *argvec = make_tree_vector ();
      init = build_special_member_call (NULL_TREE, complete_ctor_identifier,
					&argvec, elttype, LOOKUP_NORMAL,
					tf_warning_or_error);
      release_tree_vector (argvec);
      init = cxx_eval_constant_expression (call, init, allow_non_constant,
					   addr, non_constant_p);
    }

  if (*non_constant_p && !allow_non_constant)
    goto fail;

  for (i = 0; i <= max; ++i)
    {
      tree idx = build_int_cst (size_type_node, i);
      tree eltinit;
      if (TREE_CODE (elttype) == ARRAY_TYPE)
	{
	  /* A multidimensional array; recurse.  */
	  if (value_init)
	    eltinit = NULL_TREE;
	  else
	    eltinit = cp_build_array_ref (input_location, init, idx,
					  tf_warning_or_error);
	  eltinit = cxx_eval_vec_init_1 (call, elttype, eltinit, value_init,
					 allow_non_constant, addr,
					 non_constant_p);
	}
      else if (value_init)
	{
	  eltinit = build_value_init (elttype, tf_warning_or_error);
	  eltinit = cxx_eval_constant_expression
	    (call, eltinit, allow_non_constant, addr, non_constant_p);
	}
      else if (TREE_CODE (init) == CONSTRUCTOR)
	{
	  /* Initializing an element using the call to the default
	     constructor we just built above.  */
	  eltinit = unshare_expr (init);
	}
      else
	{
	  /* Copying an element.  */
	  VEC(tree,gc) *argvec;
	  gcc_assert (same_type_ignoring_top_level_qualifiers_p
		      (atype, TREE_TYPE (init)));
	  eltinit = cp_build_array_ref (input_location, init, idx,
					tf_warning_or_error);
	  if (!real_lvalue_p (init))
	    eltinit = move (eltinit);
	  argvec = make_tree_vector ();
	  VEC_quick_push (tree, argvec, eltinit);
	  eltinit = (build_special_member_call
		     (NULL_TREE, complete_ctor_identifier, &argvec,
		      elttype, LOOKUP_NORMAL, tf_warning_or_error));
	  release_tree_vector (argvec);
	  eltinit = cxx_eval_constant_expression
	    (call, eltinit, allow_non_constant, addr, non_constant_p);
	}
      if (*non_constant_p && !allow_non_constant)
	goto fail;
      CONSTRUCTOR_APPEND_ELT (n, idx, eltinit);
    }

  if (!*non_constant_p)
    {
      init = build_constructor (TREE_TYPE (atype), n);
      TREE_CONSTANT (init) = true;
      return init;
    }

 fail:
  VEC_free (constructor_elt, gc, n);
  return init;
}

static tree
cxx_eval_vec_init (const constexpr_call *call, tree t,
		   bool allow_non_constant, bool addr,
		   bool *non_constant_p)
{
  tree atype = TREE_TYPE (t);
  tree init = VEC_INIT_EXPR_INIT (t);
  tree r = cxx_eval_vec_init_1 (call, atype, init,
				VEC_INIT_EXPR_VALUE_INIT (t),
				allow_non_constant, addr, non_constant_p);
  if (*non_constant_p)
    return t;
  else
    return r;
}

/* A less strict version of fold_indirect_ref_1, which requires cv-quals to
   match.  We want to be less strict for simple *& folding; if we have a
   non-const temporary that we access through a const pointer, that should
   work.  We handle this here rather than change fold_indirect_ref_1
   because we're dealing with things like ADDR_EXPR of INTEGER_CST which
   don't really make sense outside of constant expression evaluation.  Also
   we want to allow folding to COMPONENT_REF, which could cause trouble
   with TBAA in fold_indirect_ref_1.  */

static tree
cxx_eval_indirect_ref (const constexpr_call *call, tree t,
		       bool allow_non_constant, bool addr,
		       bool *non_constant_p)
{
  tree orig_op0 = TREE_OPERAND (t, 0);
  tree op0 = cxx_eval_constant_expression (call, orig_op0, allow_non_constant,
					   /*addr*/false, non_constant_p);
  tree type, sub, subtype, r;
  bool empty_base;

  /* Don't VERIFY_CONSTANT here.  */
  if (*non_constant_p)
    return t;

  type = TREE_TYPE (t);
  sub = op0;
  r = NULL_TREE;
  empty_base = false;

  STRIP_NOPS (sub);
  subtype = TREE_TYPE (sub);
  gcc_assert (POINTER_TYPE_P (subtype));

  if (TREE_CODE (sub) == ADDR_EXPR)
    {
      tree op = TREE_OPERAND (sub, 0);
      tree optype = TREE_TYPE (op);

      if (same_type_ignoring_top_level_qualifiers_p (optype, type))
	r = op;
      /* Also handle conversion to an empty base class, which
	 is represented with a NOP_EXPR.  */
      else if (!addr && is_empty_class (type)
	       && CLASS_TYPE_P (optype)
	       && DERIVED_FROM_P (type, optype))
	{
	  r = op;
	  empty_base = true;
	}
      /* *(foo *)&struct_with_foo_field => COMPONENT_REF */
      else if (RECORD_OR_UNION_TYPE_P (optype))
	{
	  tree field = TYPE_FIELDS (optype);
	  for (; field; field = DECL_CHAIN (field))
	    if (TREE_CODE (field) == FIELD_DECL
		&& integer_zerop (byte_position (field))
		&& (same_type_ignoring_top_level_qualifiers_p
		    (TREE_TYPE (field), type)))
	      {
		r = fold_build3 (COMPONENT_REF, type, op, field, NULL_TREE);
		break;
	      }
	}
    }
  else if (TREE_CODE (sub) == POINTER_PLUS_EXPR
	   && TREE_CODE (TREE_OPERAND (sub, 1)) == INTEGER_CST)
    {
      tree op00 = TREE_OPERAND (sub, 0);
      tree op01 = TREE_OPERAND (sub, 1);

      STRIP_NOPS (op00);
      if (TREE_CODE (op00) == ADDR_EXPR)
	{
	  tree op00type;
	  op00 = TREE_OPERAND (op00, 0);
	  op00type = TREE_TYPE (op00);

	  /* ((foo *)&struct_with_foo_field)[1] => COMPONENT_REF */
	  if (RECORD_OR_UNION_TYPE_P (op00type))
	    {
	      tree field = TYPE_FIELDS (op00type);
	      for (; field; field = DECL_CHAIN (field))
		if (TREE_CODE (field) == FIELD_DECL
		    && tree_int_cst_equal (byte_position (field), op01)
		    && (same_type_ignoring_top_level_qualifiers_p
			(TREE_TYPE (field), type)))
		  {
		    r = fold_build3 (COMPONENT_REF, type, op00,
				     field, NULL_TREE);
		    break;
		  }
	    }
	}
    }

  /* Let build_fold_indirect_ref handle the cases it does fine with.  */
  if (r == NULL_TREE)
    r = build_fold_indirect_ref (op0);
  if (TREE_CODE (r) != INDIRECT_REF)
    r = cxx_eval_constant_expression (call, r, allow_non_constant,
				      addr, non_constant_p);
  else if (TREE_CODE (sub) == ADDR_EXPR
	   || TREE_CODE (sub) == POINTER_PLUS_EXPR)
    {
      gcc_assert (!same_type_ignoring_top_level_qualifiers_p
		  (TREE_TYPE (TREE_TYPE (sub)), TREE_TYPE (t)));
      /* FIXME Mike Miller wants this to be OK.  */
      if (!allow_non_constant)
	error ("accessing value of %qE through a %qT glvalue in a "
	       "constant expression", build_fold_indirect_ref (sub),
	       TREE_TYPE (t));
      *non_constant_p = true;
      return t;
    }

  /* If we're pulling out the value of an empty base, make sure
     that the whole object is constant and then return an empty
     CONSTRUCTOR.  */
  if (empty_base)
    {
      VERIFY_CONSTANT (r);
      r = build_constructor (TREE_TYPE (t), NULL);
      TREE_CONSTANT (r) = true;
    }

  if (TREE_CODE (r) == INDIRECT_REF && TREE_OPERAND (r, 0) == orig_op0)
    return t;
  return r;
}

/* Attempt to reduce the expression T to a constant value.
   On failure, issue diagnostic and return error_mark_node.  */
/* FIXME unify with c_fully_fold */

static tree
cxx_eval_constant_expression (const constexpr_call *call, tree t,
			      bool allow_non_constant, bool addr,
			      bool *non_constant_p)
{
  tree r = t;

  if (t == error_mark_node)
    {
      *non_constant_p = true;
      return t;
    }
  if (CONSTANT_CLASS_P (t))
    {
      if (TREE_CODE (t) == PTRMEM_CST)
	t = cplus_expand_constant (t);
      return t;
    }
  if (TREE_CODE (t) != NOP_EXPR
      && reduced_constant_expression_p (t))
    return fold (t);

  switch (TREE_CODE (t))
    {
    case VAR_DECL:
      if (addr)
	return t;
      /* else fall through. */
    case CONST_DECL:
      r = integral_constant_value (t);
      if (TREE_CODE (r) == TARGET_EXPR
	  && TREE_CODE (TARGET_EXPR_INITIAL (r)) == CONSTRUCTOR)
	r = TARGET_EXPR_INITIAL (r);
      if (DECL_P (r))
	{
	  if (!allow_non_constant)
	    {
	      tree type = TREE_TYPE (r);
	      error ("the value of %qD is not usable in a constant "
		     "expression", r);
	      if (DECL_DECLARED_CONSTEXPR_P (r))
		inform (DECL_SOURCE_LOCATION (r),
			"%qD used in its own initializer", r);
	      else if (INTEGRAL_OR_ENUMERATION_TYPE_P (type))
		{
		  if (!CP_TYPE_CONST_P (type))
		    inform (DECL_SOURCE_LOCATION (r),
			    "%q#D is not const", r);
		  else if (CP_TYPE_VOLATILE_P (type))
		    inform (DECL_SOURCE_LOCATION (r),
			    "%q#D is volatile", r);
		  else if (!DECL_INITIAL (r))
		    inform (DECL_SOURCE_LOCATION (r),
			    "%qD was not initialized with a constant "
			    "expression", r);
		  else
		    gcc_unreachable ();
		}
	      else
		{
		  if (cxx_dialect >= cxx0x && !DECL_DECLARED_CONSTEXPR_P (r))
		    inform (DECL_SOURCE_LOCATION (r),
			    "%qD was not declared %<constexpr%>", r);
		  else
		    inform (DECL_SOURCE_LOCATION (r),
			    "%qD does not have integral or enumeration type",
			    r);
		}
	    }
	  *non_constant_p = true;
	}
      break;

    case FUNCTION_DECL:
    case LABEL_DECL:
      return t;

    case PARM_DECL:
      if (call && DECL_CONTEXT (t) == call->fundef->decl)
	r = lookup_parameter_binding (call, t);
      else if (addr)
	/* Defer in case this is only used for its type.  */;
      else
	{
	  if (!allow_non_constant)
	    error ("%qE is not a constant expression", t);
	  *non_constant_p = true;
	}
      break;

    case CALL_EXPR:
    case AGGR_INIT_EXPR:
      r = cxx_eval_call_expression (call, t, allow_non_constant, addr,
				    non_constant_p);
      break;

    case TARGET_EXPR:
    case INIT_EXPR:
      /* Pass false for 'addr' because these codes indicate
	 initialization of a temporary.  */
      r = cxx_eval_constant_expression (call, TREE_OPERAND (t, 1),
					allow_non_constant, false,
					non_constant_p);
      if (!*non_constant_p)
	/* Adjust the type of the result to the type of the temporary.  */
	r = adjust_temp_type (TREE_TYPE (t), r);
      break;

    case SCOPE_REF:
      r = cxx_eval_constant_expression (call, TREE_OPERAND (t, 1),
					allow_non_constant, addr,
					non_constant_p);
      break;

    case RETURN_EXPR:
    case NON_LVALUE_EXPR:
    case TRY_CATCH_EXPR:
    case CLEANUP_POINT_EXPR:
    case MUST_NOT_THROW_EXPR:
    case SAVE_EXPR:
      r = cxx_eval_constant_expression (call, TREE_OPERAND (t, 0),
					allow_non_constant, addr,
					non_constant_p);
      break;

      /* These differ from cxx_eval_unary_expression in that this doesn't
	 check for a constant operand or result; an address can be
	 constant without its operand being, and vice versa.  */
    case INDIRECT_REF:
      r = cxx_eval_indirect_ref (call, t, allow_non_constant, addr,
				 non_constant_p);
      break;

    case ADDR_EXPR:
      {
	tree oldop = TREE_OPERAND (t, 0);
	tree op = cxx_eval_constant_expression (call, oldop,
						allow_non_constant,
						/*addr*/true,
						non_constant_p);
	/* Don't VERIFY_CONSTANT here.  */
	if (*non_constant_p)
	  return t;
	/* This function does more aggressive folding than fold itself.  */
	r = build_fold_addr_expr_with_type (op, TREE_TYPE (t));
	if (TREE_CODE (r) == ADDR_EXPR && TREE_OPERAND (r, 0) == oldop)
	  return t;
	break;
      }

    case REALPART_EXPR:
    case IMAGPART_EXPR:
    case CONJ_EXPR:
    case FIX_TRUNC_EXPR:
    case FLOAT_EXPR:
    case NEGATE_EXPR:
    case ABS_EXPR:
    case BIT_NOT_EXPR:
    case TRUTH_NOT_EXPR:
    case FIXED_CONVERT_EXPR:
      r = cxx_eval_unary_expression (call, t, allow_non_constant, addr,
				     non_constant_p);
      break;

    case COMPOUND_EXPR:
      {
	/* check_return_expr sometimes wraps a TARGET_EXPR in a
	   COMPOUND_EXPR; don't get confused.  Also handle EMPTY_CLASS_EXPR
	   introduced by build_call_a.  */
	tree op0 = TREE_OPERAND (t, 0);
	tree op1 = TREE_OPERAND (t, 1);
	STRIP_NOPS (op1);
	if ((TREE_CODE (op0) == TARGET_EXPR && op1 == TARGET_EXPR_SLOT (op0))
	    || TREE_CODE (op1) == EMPTY_CLASS_EXPR)
	  r = cxx_eval_constant_expression (call, op0, allow_non_constant,
					    addr, non_constant_p);
	else
	  goto binary;
      }
      break;

    case POINTER_PLUS_EXPR:
    case PLUS_EXPR:
    case MINUS_EXPR:
    case MULT_EXPR:
    case TRUNC_DIV_EXPR:
    case CEIL_DIV_EXPR:
    case FLOOR_DIV_EXPR:
    case ROUND_DIV_EXPR:
    case TRUNC_MOD_EXPR:
    case CEIL_MOD_EXPR:
    case ROUND_MOD_EXPR:
    case RDIV_EXPR:
    case EXACT_DIV_EXPR:
    case MIN_EXPR:
    case MAX_EXPR:
    case LSHIFT_EXPR:
    case RSHIFT_EXPR:
    case LROTATE_EXPR:
    case RROTATE_EXPR:
    case BIT_IOR_EXPR:
    case BIT_XOR_EXPR:
    case BIT_AND_EXPR:
    case TRUTH_XOR_EXPR:
    case LT_EXPR:
    case LE_EXPR:
    case GT_EXPR:
    case GE_EXPR:
    case EQ_EXPR:
    case NE_EXPR:
    case UNORDERED_EXPR:
    case ORDERED_EXPR:
    case UNLT_EXPR:
    case UNLE_EXPR:
    case UNGT_EXPR:
    case UNGE_EXPR:
    case UNEQ_EXPR:
    case RANGE_EXPR:
    case COMPLEX_EXPR:
    binary:
      r = cxx_eval_binary_expression (call, t, allow_non_constant, addr,
				      non_constant_p);
      break;

      /* fold can introduce non-IF versions of these; still treat them as
	 short-circuiting.  */
    case TRUTH_AND_EXPR:
    case TRUTH_ANDIF_EXPR:
      r = cxx_eval_logical_expression (call, t, boolean_false_node,
				       boolean_true_node,
				       allow_non_constant, addr,
				       non_constant_p);
      break;

    case TRUTH_OR_EXPR:
    case TRUTH_ORIF_EXPR:
      r = cxx_eval_logical_expression (call, t, boolean_true_node,
				       boolean_false_node,
				       allow_non_constant, addr,
				       non_constant_p);
      break;

    case ARRAY_REF:
      r = cxx_eval_array_reference (call, t, allow_non_constant, addr,
				    non_constant_p);
      break;

    case COMPONENT_REF:
      r = cxx_eval_component_reference (call, t, allow_non_constant, addr,
					non_constant_p);
      break;

    case BIT_FIELD_REF:
      r = cxx_eval_bit_field_ref (call, t, allow_non_constant, addr,
				  non_constant_p);
      break;

    case COND_EXPR:
    case VEC_COND_EXPR:
      r = cxx_eval_conditional_expression (call, t, allow_non_constant, addr,
					   non_constant_p);
      break;

    case CONSTRUCTOR:
      r = cxx_eval_bare_aggregate (call, t, allow_non_constant, addr,
				   non_constant_p);
      break;

    case VEC_INIT_EXPR:
      /* We can get this in a defaulted constructor for a class with a
	 non-static data member of array type.  Either the initializer will
	 be NULL, meaning default-initialization, or it will be an lvalue
	 or xvalue of the same type, meaning direct-initialization from the
	 corresponding member.  */
      r = cxx_eval_vec_init (call, t, allow_non_constant, addr,
			     non_constant_p);
      break;

    case CONVERT_EXPR:
    case VIEW_CONVERT_EXPR:
    case NOP_EXPR:
      {
	tree oldop = TREE_OPERAND (t, 0);
	tree op = oldop;
	tree to = TREE_TYPE (t);
	tree source = TREE_TYPE (op);
        if (TYPE_PTR_P (source) && ARITHMETIC_TYPE_P (to)
	    && !(TREE_CODE (op) == COMPONENT_REF
		 && TYPE_PTRMEMFUNC_P (TREE_TYPE (TREE_OPERAND (op, 0)))))
          {
            if (!allow_non_constant)
              error ("conversion of expression %qE of pointer type "
                     "cannot yield a constant expression", op);
	    *non_constant_p = true;
	    return t;
          }
	op = cxx_eval_constant_expression (call, TREE_OPERAND (t, 0),
					   allow_non_constant, addr,
					   non_constant_p);
	if (*non_constant_p)
	  return t;
	if (op == oldop)
	  /* We didn't fold at the top so we could check for ptr-int
	     conversion.  */
	  return fold (t);
	r = fold_build1 (TREE_CODE (t), to, op);
      }
      break;

    case EMPTY_CLASS_EXPR:
      /* This is good enough for a function argument that might not get
	 used, and they can't do anything with it, so just return it.  */
      return t;

    case LAMBDA_EXPR:
    case DYNAMIC_CAST_EXPR:
    case PSEUDO_DTOR_EXPR:
    case PREINCREMENT_EXPR:
    case POSTINCREMENT_EXPR:
    case PREDECREMENT_EXPR:
    case POSTDECREMENT_EXPR:
    case NEW_EXPR:
    case VEC_NEW_EXPR:
    case DELETE_EXPR:
    case VEC_DELETE_EXPR:
    case THROW_EXPR:
    case MODIFY_EXPR:
    case MODOP_EXPR:
      /* GCC internal stuff.  */
    case VA_ARG_EXPR:
    case OBJ_TYPE_REF:
    case WITH_CLEANUP_EXPR:
    case STATEMENT_LIST:
    case BIND_EXPR:
    case NON_DEPENDENT_EXPR:
    case BASELINK:
    case EXPR_STMT:
    case OFFSET_REF:
      if (!allow_non_constant)
        error_at (EXPR_LOC_OR_HERE (t),
		  "expression %qE is not a constant-expression", t);
      *non_constant_p = true;
      break;

    default:
      internal_error ("unexpected expression %qE of kind %s", t,
		      tree_code_name[TREE_CODE (t)]);
      *non_constant_p = true;
      break;
    }

  if (r == error_mark_node)
    *non_constant_p = true;

  if (*non_constant_p)
    return t;
  else
    return r;
}

static tree
cxx_eval_outermost_constant_expr (tree t, bool allow_non_constant)
{
  bool non_constant_p = false;
  tree r = cxx_eval_constant_expression (NULL, t, allow_non_constant,
					 false, &non_constant_p);

  verify_constant (r, allow_non_constant, &non_constant_p);

  if (non_constant_p && !allow_non_constant)
    return error_mark_node;
  else if (non_constant_p && TREE_CONSTANT (t))
    {
      /* This isn't actually constant, so unset TREE_CONSTANT.  */
      if (EXPR_P (t) || TREE_CODE (t) == CONSTRUCTOR)
	r = copy_node (t);
      else
	r = build_nop (TREE_TYPE (t), t);
      TREE_CONSTANT (r) = false;
      return r;
    }
  else if (non_constant_p || r == t)
    return t;
  else if (TREE_CODE (r) == CONSTRUCTOR && CLASS_TYPE_P (TREE_TYPE (r)))
    {
      if (TREE_CODE (t) == TARGET_EXPR
	  && TARGET_EXPR_INITIAL (t) == r)
	return t;
      else
	{
	  r = get_target_expr (r);
	  TREE_CONSTANT (r) = true;
	  return r;
	}
    }
  else
    return r;
}

/* Returns true if T is a valid subexpression of a constant expression,
   even if it isn't itself a constant expression.  */

bool
is_sub_constant_expr (tree t)
{
  bool non_constant_p = false;
  cxx_eval_constant_expression (NULL, t, true, false, &non_constant_p);
  return !non_constant_p;
}

/* If T represents a constant expression returns its reduced value.
   Otherwise return error_mark_node.  If T is dependent, then
   return NULL.  */

tree
cxx_constant_value (tree t)
{
  return cxx_eval_outermost_constant_expr (t, false);
}

/* If T is a constant expression, returns its reduced value.
   Otherwise, if T does not have TREE_CONSTANT set, returns T.
   Otherwise, returns a version of T without TREE_CONSTANT.  */

tree
maybe_constant_value (tree t)
{
  tree r;

  if (type_dependent_expression_p (t)
      || !potential_constant_expression (t)
      || value_dependent_expression_p (t))
    return t;

  r = cxx_eval_outermost_constant_expr (t, true);
#ifdef ENABLE_CHECKING
  /* cp_tree_equal looks through NOPs, so allow them.  */
  gcc_assert (r == t
	      || CONVERT_EXPR_P (t)
	      || (TREE_CONSTANT (t) && !TREE_CONSTANT (r))
	      || !cp_tree_equal (r, t));
#endif
  return r;
}

/* Like maybe_constant_value, but returns a CONSTRUCTOR directly, rather
   than wrapped in a TARGET_EXPR.  */

tree
maybe_constant_init (tree t)
{
  t = maybe_constant_value (t);
  if (TREE_CODE (t) == TARGET_EXPR)
    {
      tree init = TARGET_EXPR_INITIAL (t);
      if (TREE_CODE (init) == CONSTRUCTOR
	  && TREE_CONSTANT (init))
	t = init;
    }
  return t;
}

#if 0
/* FIXME see ADDR_EXPR section in potential_constant_expression_1.  */
/* Return true if the object referred to by REF has automatic or thread
   local storage.  */

enum { ck_ok, ck_bad, ck_unknown };
static int
check_automatic_or_tls (tree ref)
{
  enum machine_mode mode;
  HOST_WIDE_INT bitsize, bitpos;
  tree offset;
  int volatilep = 0, unsignedp = 0;
  tree decl = get_inner_reference (ref, &bitsize, &bitpos, &offset,
				   &mode, &unsignedp, &volatilep, false);
  duration_kind dk;

  /* If there isn't a decl in the middle, we don't know the linkage here,
     and this isn't a constant expression anyway.  */
  if (!DECL_P (decl))
    return ck_unknown;
  dk = decl_storage_duration (decl);
  return (dk == dk_auto || dk == dk_thread) ? ck_bad : ck_ok;
}
#endif

/* Return true if the DECL designates a builtin function that is
   morally constexpr, in the sense that its parameter types and
   return type are literal types and the compiler is allowed to
   fold its invocations.  */

static bool
morally_constexpr_builtin_function_p (tree decl)
{
  tree funtype = TREE_TYPE (decl);
  tree t;

  if (!is_builtin_fn (decl))
    return false;
  if (!literal_type_p (TREE_TYPE (funtype)))
    return false;
  for (t = TYPE_ARG_TYPES (funtype); t != NULL ; t = TREE_CHAIN (t))
    {
      if (t == void_list_node)
        return true;
      if (!literal_type_p (TREE_VALUE (t)))
        return false;
    }
  /* We assume no varargs builtins are suitable.  */
  return t != NULL;
}

/* Return true if T denotes a potentially constant expression.  Issue
   diagnostic as appropriate under control of FLAGS.  If WANT_RVAL is true,
   an lvalue-rvalue conversion is implied.

   C++0x [expr.const] used to say

   6 An expression is a potential constant expression if it is
     a constant expression where all occurences of function
     parameters are replaced by arbitrary constant expressions
     of the appropriate type.

   2  A conditional expression is a constant expression unless it
      involves one of the following as a potentially evaluated
      subexpression (3.2), but subexpressions of logical AND (5.14),
      logical OR (5.15), and conditional (5.16) operations that are
      not evaluated are not considered.   */

static bool
potential_constant_expression_1 (tree t, bool want_rval, tsubst_flags_t flags)
{
  enum { any = false, rval = true };
  int i;
  tree tmp;

  /* C++98 has different rules for the form of a constant expression that
     are enforced in the parser, so we can assume that anything that gets
     this far is suitable.  */
  if (cxx_dialect < cxx0x)
    return true;

  if (t == error_mark_node)
    return false;
  if (t == NULL_TREE)
    return true;
  if (TREE_THIS_VOLATILE (t))
    {
      if (flags & tf_error)
        error ("expression %qE has side-effects", t);
      return false;
    }
  if (CONSTANT_CLASS_P (t))
    return true;

  switch (TREE_CODE (t))
    {
    case FUNCTION_DECL:
    case BASELINK:
<<<<<<< HEAD
=======
    case TEMPLATE_DECL:
>>>>>>> 67b73e13
    case OVERLOAD:
    case TEMPLATE_ID_EXPR:
    case LABEL_DECL:
    case CONST_DECL:
    case SIZEOF_EXPR:
    case ALIGNOF_EXPR:
    case OFFSETOF_EXPR:
    case NOEXCEPT_EXPR:
    case TEMPLATE_PARM_INDEX:
    case TRAIT_EXPR:
    case IDENTIFIER_NODE:
      return true;

    case PARM_DECL:
      /* -- this (5.1) unless it appears as the postfix-expression in a
            class member access expression, including the result of the
            implicit transformation in the body of the non-static
            member function (9.3.1);  */
      if (is_this_parameter (t))
        {
          if (flags & tf_error)
            error ("%qE is not a potential constant expression", t);
          return false;
        }
      return true;

    case AGGR_INIT_EXPR:
    case CALL_EXPR:
      /* -- an invocation of a function other than a constexpr function
            or a constexpr constructor.  */
      {
        tree fun = get_function_named_in_call (t);
        const int nargs = call_expr_nargs (t);
        if (TREE_CODE (fun) != FUNCTION_DECL)
          {
	    if (potential_constant_expression_1 (fun, rval, flags))
	      /* Might end up being a constant function pointer.  */
	      return true;
            if (flags & tf_error)
              error ("%qE is not a function name", fun);
            return false;
          }
	/* Skip initial arguments to base constructors.  */
	if (DECL_BASE_CONSTRUCTOR_P (fun))
	  i = num_artificial_parms_for (fun);
	else
	  i = 0;
	fun = DECL_ORIGIN (fun);
        if (builtin_valid_in_constant_expr_p (fun))
          return true;
        if (!DECL_DECLARED_CONSTEXPR_P (fun)
            && !morally_constexpr_builtin_function_p (fun))
          {
            if (flags & tf_error)
              error ("%qD is not %<constexpr%>", fun);
            return false;
          }
        for (; i < nargs; ++i)
          {
            tree x = get_nth_callarg (t, i);
            /* A call to a non-static member function takes the
               address of the object as the first argument.
               But in a constant expression the address will be folded
	       away, so look through it now.  */
            if (i == 0 && DECL_NONSTATIC_MEMBER_P (fun)
                && !DECL_CONSTRUCTOR_P (fun))
	      {
		if (is_this_parameter (x))
		  /* OK.  */;
                else if (!potential_constant_expression_1 (x, rval, flags))
		  {
		    if (flags & tf_error)
		      error ("object argument is not a potential constant "
			     "expression");
		    return false;
		  }
              }
	    else if (!potential_constant_expression_1 (x, rval, flags))
	      {
		if (flags & tf_error)
		  error ("argument in position %qP is not a "
			 "potential constant expression", i);
		return false;
              }
          }
        return true;
      }

    case NON_LVALUE_EXPR:
      /* -- an lvalue-to-rvalue conversion (4.1) unless it is applied to
            -- an lvalue of integral type that refers to a non-volatile
               const variable or static data member initialized with
               constant expressions, or

            -- an lvalue of literal type that refers to non-volatile
               object defined with constexpr, or that refers to a
               sub-object of such an object;  */
      return potential_constant_expression_1 (TREE_OPERAND (t, 0), rval, flags);

    case VAR_DECL:
      if (want_rval && !decl_constant_var_p (t))
        {
          if (flags & tf_error)
            error ("variable %qD is not declared constexpr", t);
          return false;
        }
      return true;

    case NOP_EXPR:
    case CONVERT_EXPR:
    case VIEW_CONVERT_EXPR:
      /* -- an array-to-pointer conversion that is applied to an lvalue
            that designates an object with thread or automatic storage
            duration;  FIXME not implemented as it breaks constexpr arrays;
	    need to fix the standard
         -- a type conversion from a pointer or pointer-to-member type
            to a literal type.  */
      {
        tree from = TREE_OPERAND (t, 0);
        tree source = TREE_TYPE (from);
        tree target = TREE_TYPE (t);
        if (TYPE_PTR_P (source) && ARITHMETIC_TYPE_P (target)
	    && !(TREE_CODE (from) == COMPONENT_REF
		 && TYPE_PTRMEMFUNC_P (TREE_TYPE (TREE_OPERAND (from, 0)))))
          {
            if (flags & tf_error)
              error ("conversion of expression %qE of pointer type "
                     "cannot yield a constant expression", from);
            return false;
          }
        return (potential_constant_expression_1
		(from, TREE_CODE (t) != VIEW_CONVERT_EXPR, flags));
      }

    case ADDR_EXPR:
      /* -- a unary operator & that is applied to an lvalue that
            designates an object with thread or automatic storage
            duration;  */
      t = TREE_OPERAND (t, 0);
#if 0
      /* FIXME adjust when issue 1197 is fully resolved.  For now don't do
         any checking here, as we might dereference the pointer later.  If
         we remove this code, also remove check_automatic_or_tls.  */
      i = check_automatic_or_tls (t);
      if (i == ck_ok)
	return true;
      if (i == ck_bad)
        {
          if (flags & tf_error)
            error ("address-of an object %qE with thread local or "
                   "automatic storage is not a constant expression", t);
          return false;
        }
#endif
      return potential_constant_expression_1 (t, any, flags);

    case COMPONENT_REF:
    case BIT_FIELD_REF:
    case ARROW_EXPR:
    case OFFSET_REF:
      /* -- a class member access unless its postfix-expression is
            of literal type or of pointer to literal type.  */
      /* This test would be redundant, as it follows from the
	 postfix-expression being a potential constant expression.  */
      return potential_constant_expression_1 (TREE_OPERAND (t, 0),
					      want_rval, flags);

    case EXPR_PACK_EXPANSION:
      return potential_constant_expression_1 (PACK_EXPANSION_PATTERN (t),
					      want_rval, flags);

    case INDIRECT_REF:
      {
        tree x = TREE_OPERAND (t, 0);
        STRIP_NOPS (x);
        if (is_this_parameter (x))
	  return true;
	return potential_constant_expression_1 (x, rval, flags);
      }

    case LAMBDA_EXPR:
    case DYNAMIC_CAST_EXPR:
    case PSEUDO_DTOR_EXPR:
    case PREINCREMENT_EXPR:
    case POSTINCREMENT_EXPR:
    case PREDECREMENT_EXPR:
    case POSTDECREMENT_EXPR:
    case NEW_EXPR:
    case VEC_NEW_EXPR:
    case DELETE_EXPR:
    case VEC_DELETE_EXPR:
    case THROW_EXPR:
    case MODIFY_EXPR:
    case MODOP_EXPR:
      /* GCC internal stuff.  */
    case VA_ARG_EXPR:
    case OBJ_TYPE_REF:
    case WITH_CLEANUP_EXPR:
    case CLEANUP_POINT_EXPR:
    case MUST_NOT_THROW_EXPR:
    case TRY_CATCH_EXPR:
    case STATEMENT_LIST:
      /* Don't bother trying to define a subset of statement-expressions to
	 be constant-expressions, at least for now.  */
    case STMT_EXPR:
    case EXPR_STMT:
    case BIND_EXPR:
      if (flags & tf_error)
        error ("expression %qE is not a constant-expression", t);
      return false;

    case TYPEID_EXPR:
      /* -- a typeid expression whose operand is of polymorphic
            class type;  */
      {
        tree e = TREE_OPERAND (t, 0);
        if (!TYPE_P (e) && !type_dependent_expression_p (e)
	    && TYPE_POLYMORPHIC_P (TREE_TYPE (e)))
          {
            if (flags & tf_error)
              error ("typeid-expression is not a constant expression "
                     "because %qE is of polymorphic type", e);
            return false;
          }
        return true;
      }

    case MINUS_EXPR:
      /* -- a subtraction where both operands are pointers.   */
      if (TYPE_PTR_P (TREE_OPERAND (t, 0))
          && TYPE_PTR_P (TREE_OPERAND (t, 1)))
        {
          if (flags & tf_error)
            error ("difference of two pointer expressions is not "
                   "a constant expression");
          return false;
        }
      want_rval = true;
      goto binary;

    case LT_EXPR:
    case LE_EXPR:
    case GT_EXPR:
    case GE_EXPR:
    case EQ_EXPR:
    case NE_EXPR:
      /* -- a relational or equality operator where at least
            one of the operands is a pointer.  */
      if (TYPE_PTR_P (TREE_OPERAND (t, 0))
          || TYPE_PTR_P (TREE_OPERAND (t, 1)))
        {
          if (flags & tf_error)
            error ("pointer comparison expression is not a "
                   "constant expression");
          return false;
        }
      want_rval = true;
      goto binary;

    case REALPART_EXPR:
    case IMAGPART_EXPR:
    case CONJ_EXPR:
    case SAVE_EXPR:
    case FIX_TRUNC_EXPR:
    case FLOAT_EXPR:
    case NEGATE_EXPR:
    case ABS_EXPR:
    case BIT_NOT_EXPR:
    case TRUTH_NOT_EXPR:
    case FIXED_CONVERT_EXPR:
    case UNARY_PLUS_EXPR:
      return potential_constant_expression_1 (TREE_OPERAND (t, 0), rval,
					      flags);

    case CAST_EXPR:
    case CONST_CAST_EXPR:
    case STATIC_CAST_EXPR:
    case REINTERPRET_CAST_EXPR:
      return (potential_constant_expression_1
	      (TREE_OPERAND (t, 0),
	       TREE_CODE (TREE_TYPE (t)) != REFERENCE_TYPE, flags));

    case PAREN_EXPR:
    case NON_DEPENDENT_EXPR:
      /* For convenience.  */
    case RETURN_EXPR:
      return potential_constant_expression_1 (TREE_OPERAND (t, 0),
					      want_rval, flags);

    case SCOPE_REF:
      return potential_constant_expression_1 (TREE_OPERAND (t, 1),
					      want_rval, flags);

    case INIT_EXPR:
    case TARGET_EXPR:
      return potential_constant_expression_1 (TREE_OPERAND (t, 1),
					      rval, flags);

    case CONSTRUCTOR:
      {
        VEC(constructor_elt, gc) *v = CONSTRUCTOR_ELTS (t);
        constructor_elt *ce;
        for (i = 0; VEC_iterate (constructor_elt, v, i, ce); ++i)
	  if (!potential_constant_expression_1 (ce->value, want_rval, flags))
	    return false;
	return true;
      }

    case TREE_LIST:
      {
	gcc_assert (TREE_PURPOSE (t) == NULL_TREE
		    || DECL_P (TREE_PURPOSE (t)));
	if (!potential_constant_expression_1 (TREE_VALUE (t), want_rval,
					      flags))
	  return false;
	if (TREE_CHAIN (t) == NULL_TREE)
	  return true;
	return potential_constant_expression_1 (TREE_CHAIN (t), want_rval,
						flags);
      }

    case TRUNC_DIV_EXPR:
    case CEIL_DIV_EXPR:
    case FLOOR_DIV_EXPR:
    case ROUND_DIV_EXPR:
    case TRUNC_MOD_EXPR:
    case CEIL_MOD_EXPR:
    case ROUND_MOD_EXPR:
      {
	tree denom = TREE_OPERAND (t, 1);
	/* We can't call maybe_constant_value on an expression
	   that hasn't been through fold_non_dependent_expr yet.  */
	if (!processing_template_decl)
	  denom = maybe_constant_value (denom);
	if (integer_zerop (denom))
	  {
	    if (flags & tf_error)
	      error ("division by zero is not a constant-expression");
	    return false;
	  }
	else
	  {
	    want_rval = true;
	    goto binary;
	  }
      }

    case COMPOUND_EXPR:
      {
	/* check_return_expr sometimes wraps a TARGET_EXPR in a
	   COMPOUND_EXPR; don't get confused.  Also handle EMPTY_CLASS_EXPR
	   introduced by build_call_a.  */
	tree op0 = TREE_OPERAND (t, 0);
	tree op1 = TREE_OPERAND (t, 1);
	STRIP_NOPS (op1);
	if ((TREE_CODE (op0) == TARGET_EXPR && op1 == TARGET_EXPR_SLOT (op0))
	    || TREE_CODE (op1) == EMPTY_CLASS_EXPR)
	  return potential_constant_expression_1 (op0, want_rval, flags);
	else
	  goto binary;
      }

      /* If the first operand is the non-short-circuit constant, look at
	 the second operand; otherwise we only care about the first one for
	 potentiality.  */
    case TRUTH_AND_EXPR:
    case TRUTH_ANDIF_EXPR:
      tmp = boolean_true_node;
      goto truth;
    case TRUTH_OR_EXPR:
    case TRUTH_ORIF_EXPR:
      tmp = boolean_false_node;
    truth:
      if (TREE_OPERAND (t, 0) == tmp)
	return potential_constant_expression_1 (TREE_OPERAND (t, 1), rval, flags);
      else
	return potential_constant_expression_1 (TREE_OPERAND (t, 0), rval, flags);

    case PLUS_EXPR:
    case MULT_EXPR:
    case POINTER_PLUS_EXPR:
    case RDIV_EXPR:
    case EXACT_DIV_EXPR:
    case MIN_EXPR:
    case MAX_EXPR:
    case LSHIFT_EXPR:
    case RSHIFT_EXPR:
    case LROTATE_EXPR:
    case RROTATE_EXPR:
    case BIT_IOR_EXPR:
    case BIT_XOR_EXPR:
    case BIT_AND_EXPR:
    case TRUTH_XOR_EXPR:
    case UNLT_EXPR:
    case UNLE_EXPR:
    case UNGT_EXPR:
    case UNGE_EXPR:
    case UNEQ_EXPR:
    case RANGE_EXPR:
    case COMPLEX_EXPR:
      want_rval = true;
      /* Fall through.  */
    case ARRAY_REF:
    case ARRAY_RANGE_REF:
    case MEMBER_REF:
    case DOTSTAR_EXPR:
    binary:
      for (i = 0; i < 2; ++i)
	if (!potential_constant_expression_1 (TREE_OPERAND (t, i),
					      want_rval, flags))
	  return false;
      return true;

    case COND_EXPR:
    case VEC_COND_EXPR:
      /* If the condition is a known constant, we know which of the legs we
	 care about; otherwise we only require that the condition and
	 either of the legs be potentially constant.  */
      tmp = TREE_OPERAND (t, 0);
      if (!potential_constant_expression_1 (tmp, rval, flags))
	return false;
      else if (tmp == boolean_true_node)
	return potential_constant_expression_1 (TREE_OPERAND (t, 1),
						want_rval, flags);
      else if (tmp == boolean_false_node)
	return potential_constant_expression_1 (TREE_OPERAND (t, 2),
						want_rval, flags);
      for (i = 1; i < 3; ++i)
	if (potential_constant_expression_1 (TREE_OPERAND (t, i),
					     want_rval, tf_none))
	  return true;
      if (flags & tf_error)
        error ("expression %qE is not a constant-expression", t);
      return false;

    case VEC_INIT_EXPR:
      if (VEC_INIT_EXPR_IS_CONSTEXPR (t))
	return true;
      if (flags & tf_error)
        error ("non-constant array initialization");
      return false;

    default:
      sorry ("unexpected ast of kind %s", tree_code_name[TREE_CODE (t)]);
      gcc_unreachable();
      return false;
    }
}

/* The main entry point to the above.  */

bool
potential_constant_expression (tree t)
{
  return potential_constant_expression_1 (t, false, tf_none);
}

/* Like above, but complain about non-constant expressions.  */

bool
require_potential_constant_expression (tree t)
{
  return potential_constant_expression_1 (t, false, tf_warning_or_error);
}

/* Constructor for a lambda expression.  */

tree
build_lambda_expr (void)
{
  tree lambda = make_node (LAMBDA_EXPR);
  LAMBDA_EXPR_DEFAULT_CAPTURE_MODE (lambda) = CPLD_NONE;
  LAMBDA_EXPR_CAPTURE_LIST         (lambda) = NULL_TREE;
  LAMBDA_EXPR_THIS_CAPTURE         (lambda) = NULL_TREE;
  LAMBDA_EXPR_RETURN_TYPE          (lambda) = NULL_TREE;
  LAMBDA_EXPR_MUTABLE_P            (lambda) = false;
  return lambda;
}

/* Create the closure object for a LAMBDA_EXPR.  */

tree
build_lambda_object (tree lambda_expr)
{
  /* Build aggregate constructor call.
     - cp_parser_braced_list
     - cp_parser_functional_cast  */
  VEC(constructor_elt,gc) *elts = NULL;
  tree node, expr, type;
  location_t saved_loc;

  if (processing_template_decl)
    return lambda_expr;

  /* Make sure any error messages refer to the lambda-introducer.  */
  saved_loc = input_location;
  input_location = LAMBDA_EXPR_LOCATION (lambda_expr);

  for (node = LAMBDA_EXPR_CAPTURE_LIST (lambda_expr);
       node;
       node = TREE_CHAIN (node))
    {
      tree field = TREE_PURPOSE (node);
      tree val = TREE_VALUE (node);

      if (field == error_mark_node)
	{
	  expr = error_mark_node;
	  goto out;
	}

      if (DECL_P (val))
	mark_used (val);

      /* Mere mortals can't copy arrays with aggregate initialization, so
	 do some magic to make it work here.  */
      if (TREE_CODE (TREE_TYPE (field)) == ARRAY_TYPE)
	val = build_array_copy (val);
      else if (DECL_NORMAL_CAPTURE_P (field)
	       && TREE_CODE (TREE_TYPE (field)) != REFERENCE_TYPE)
	{
	  /* "the entities that are captured by copy are used to
	     direct-initialize each corresponding non-static data
	     member of the resulting closure object."

	     There's normally no way to express direct-initialization
	     from an element of a CONSTRUCTOR, so we build up a special
	     TARGET_EXPR to bypass the usual copy-initialization.  */
	  val = force_rvalue (val);
	  if (TREE_CODE (val) == TARGET_EXPR)
	    TARGET_EXPR_DIRECT_INIT_P (val) = true;
	}

      CONSTRUCTOR_APPEND_ELT (elts, DECL_NAME (field), val);
    }

  expr = build_constructor (init_list_type_node, elts);
  CONSTRUCTOR_IS_DIRECT_INIT (expr) = 1;

  /* N2927: "[The closure] class type is not an aggregate."
     But we briefly treat it as an aggregate to make this simpler.  */
  type = TREE_TYPE (lambda_expr);
  CLASSTYPE_NON_AGGREGATE (type) = 0;
  expr = finish_compound_literal (type, expr);
  CLASSTYPE_NON_AGGREGATE (type) = 1;

 out:
  input_location = saved_loc;
  return expr;
}

/* Return an initialized RECORD_TYPE for LAMBDA.
   LAMBDA must have its explicit captures already.  */

tree
begin_lambda_type (tree lambda)
{
  tree type;

  {
    /* Unique name.  This is just like an unnamed class, but we cannot use
       make_anon_name because of certain checks against TYPE_ANONYMOUS_P.  */
    tree name;
    name = make_lambda_name ();

    /* Create the new RECORD_TYPE for this lambda.  */
    type = xref_tag (/*tag_code=*/record_type,
                     name,
                     /*scope=*/ts_within_enclosing_non_class,
                     /*template_header_p=*/false);
  }

  /* Designate it as a struct so that we can use aggregate initialization.  */
  CLASSTYPE_DECLARED_CLASS (type) = false;

  /* Clear base types.  */
  xref_basetypes (type, /*bases=*/NULL_TREE);

  /* Start the class.  */
  type = begin_class_definition (type, /*attributes=*/NULL_TREE);

  /* Cross-reference the expression and the type.  */
  TREE_TYPE (lambda) = type;
  CLASSTYPE_LAMBDA_EXPR (type) = lambda;

  return type;
}

/* Returns the type to use for the return type of the operator() of a
   closure class.  */

tree
lambda_return_type (tree expr)
{
  tree type;
  if (BRACE_ENCLOSED_INITIALIZER_P (expr))
    {
      warning (0, "cannot deduce lambda return type from a braced-init-list");
      return void_type_node;
    }
  if (type_dependent_expression_p (expr))
    {
      type = cxx_make_type (DECLTYPE_TYPE);
      DECLTYPE_TYPE_EXPR (type) = expr;
      DECLTYPE_FOR_LAMBDA_RETURN (type) = true;
      SET_TYPE_STRUCTURAL_EQUALITY (type);
    }
  else
    type = type_decays_to (unlowered_expr_type (expr));
  return type;
}

/* Given a LAMBDA_EXPR or closure type LAMBDA, return the op() of the
   closure type.  */

tree
lambda_function (tree lambda)
{
  tree type;
  if (TREE_CODE (lambda) == LAMBDA_EXPR)
    type = TREE_TYPE (lambda);
  else
    type = lambda;
  gcc_assert (LAMBDA_TYPE_P (type));
  /* Don't let debug_tree cause instantiation.  */
  if (CLASSTYPE_TEMPLATE_INSTANTIATION (type) && !COMPLETE_TYPE_P (type))
    return NULL_TREE;
  lambda = lookup_member (type, ansi_opname (CALL_EXPR),
			  /*protect=*/0, /*want_type=*/false);
  if (lambda)
    lambda = BASELINK_FUNCTIONS (lambda);
  return lambda;
}

/* Returns the type to use for the FIELD_DECL corresponding to the
   capture of EXPR.
   The caller should add REFERENCE_TYPE for capture by reference.  */

tree
lambda_capture_field_type (tree expr)
{
  tree type;
  if (type_dependent_expression_p (expr))
    {
      type = cxx_make_type (DECLTYPE_TYPE);
      DECLTYPE_TYPE_EXPR (type) = expr;
      DECLTYPE_FOR_LAMBDA_CAPTURE (type) = true;
      SET_TYPE_STRUCTURAL_EQUALITY (type);
    }
  else
    type = non_reference (unlowered_expr_type (expr));
  return type;
}

/* Recompute the return type for LAMBDA with body of the form:
     { return EXPR ; }  */

void
apply_lambda_return_type (tree lambda, tree return_type)
{
  tree fco = lambda_function (lambda);
  tree result;

  LAMBDA_EXPR_RETURN_TYPE (lambda) = return_type;

  /* If we got a DECLTYPE_TYPE, don't stick it in the function yet,
     it would interfere with instantiating the closure type.  */
  if (dependent_type_p (return_type))
    return;
  if (return_type == error_mark_node)
    return;

  /* TREE_TYPE (FUNCTION_DECL) == METHOD_TYPE
     TREE_TYPE (METHOD_TYPE)   == return-type  */
  TREE_TYPE (fco) = change_return_type (return_type, TREE_TYPE (fco));

  result = DECL_RESULT (fco);
  if (result == NULL_TREE)
    return;

  /* We already have a DECL_RESULT from start_preparsed_function.
     Now we need to redo the work it and allocate_struct_function
     did to reflect the new type.  */
  result = build_decl (input_location, RESULT_DECL, NULL_TREE,
		       TYPE_MAIN_VARIANT (return_type));
  DECL_ARTIFICIAL (result) = 1;
  DECL_IGNORED_P (result) = 1;
  cp_apply_type_quals_to_decl (cp_type_quals (return_type),
                               result);

  DECL_RESULT (fco) = result;

  if (!processing_template_decl && aggregate_value_p (result, fco))
    {
#ifdef PCC_STATIC_STRUCT_RETURN
      cfun->returns_pcc_struct = 1;
#endif
      cfun->returns_struct = 1;
    }

}

/* DECL is a local variable or parameter from the surrounding scope of a
   lambda-expression.  Returns the decltype for a use of the capture field
   for DECL even if it hasn't been captured yet.  */

static tree
capture_decltype (tree decl)
{
  tree lam = CLASSTYPE_LAMBDA_EXPR (DECL_CONTEXT (current_function_decl));
  /* FIXME do lookup instead of list walk? */
  tree cap = value_member (decl, LAMBDA_EXPR_CAPTURE_LIST (lam));
  tree type;

  if (cap)
    type = TREE_TYPE (TREE_PURPOSE (cap));
  else
    switch (LAMBDA_EXPR_DEFAULT_CAPTURE_MODE (lam))
      {
      case CPLD_NONE:
	error ("%qD is not captured", decl);
	return error_mark_node;

      case CPLD_COPY:
	type = TREE_TYPE (decl);
	if (TREE_CODE (type) == REFERENCE_TYPE
	    && TREE_CODE (TREE_TYPE (type)) != FUNCTION_TYPE)
	  type = TREE_TYPE (type);
	break;

      case CPLD_REFERENCE:
	type = TREE_TYPE (decl);
	if (TREE_CODE (type) != REFERENCE_TYPE)
	  type = build_reference_type (TREE_TYPE (decl));
	break;

      default:
	gcc_unreachable ();
      }

  if (TREE_CODE (type) != REFERENCE_TYPE)
    {
      if (!LAMBDA_EXPR_MUTABLE_P (lam))
	type = cp_build_qualified_type (type, (cp_type_quals (type)
					       |TYPE_QUAL_CONST));
      type = build_reference_type (type);
    }
  return type;
}

/* From an ID and INITIALIZER, create a capture (by reference if
   BY_REFERENCE_P is true), add it to the capture-list for LAMBDA,
   and return it.  */

tree
add_capture (tree lambda, tree id, tree initializer, bool by_reference_p,
	     bool explicit_init_p)
{
  tree type;
  tree member;

  type = lambda_capture_field_type (initializer);
  if (by_reference_p)
    {
      type = build_reference_type (type);
      if (!real_lvalue_p (initializer))
	error ("cannot capture %qE by reference", initializer);
    }

  /* Make member variable.  */
  member = build_lang_decl (FIELD_DECL, id, type);
  if (!explicit_init_p)
    /* Normal captures are invisible to name lookup but uses are replaced
       with references to the capture field; we implement this by only
       really making them invisible in unevaluated context; see
       qualify_lookup.  For now, let's make explicitly initialized captures
       always visible.  */
    DECL_NORMAL_CAPTURE_P (member) = true;

  /* Add it to the appropriate closure class if we've started it.  */
  if (current_class_type && current_class_type == TREE_TYPE (lambda))
    finish_member_declaration (member);

  LAMBDA_EXPR_CAPTURE_LIST (lambda)
    = tree_cons (member, initializer, LAMBDA_EXPR_CAPTURE_LIST (lambda));

  if (id == get_identifier ("__this"))
    {
      if (LAMBDA_EXPR_CAPTURES_THIS_P (lambda))
        error ("already captured %<this%> in lambda expression");
      LAMBDA_EXPR_THIS_CAPTURE (lambda) = member;
    }

  return member;
}

/* Register all the capture members on the list CAPTURES, which is the
   LAMBDA_EXPR_CAPTURE_LIST for the lambda after the introducer.  */

void register_capture_members (tree captures)
{
  if (captures)
    {
      register_capture_members (TREE_CHAIN (captures));
      finish_member_declaration (TREE_PURPOSE (captures));
    }
}

/* Given a FIELD_DECL decl belonging to a closure type, return a
   COMPONENT_REF of it relative to the 'this' parameter of the op() for
   that type.  */

static tree
thisify_lambda_field (tree decl)
{
  tree context = lambda_function (DECL_CONTEXT (decl));
  tree object = cp_build_indirect_ref (DECL_ARGUMENTS (context),
				       RO_NULL,
				       tf_warning_or_error);
  return finish_non_static_data_member (decl, object,
					/*qualifying_scope*/NULL_TREE);
}

/* Similar to add_capture, except this works on a stack of nested lambdas.
   BY_REFERENCE_P in this case is derived from the default capture mode.
   Returns the capture for the lambda at the bottom of the stack.  */

tree
add_default_capture (tree lambda_stack, tree id, tree initializer)
{
  bool this_capture_p = (id == get_identifier ("__this"));

  tree member = NULL_TREE;

  tree saved_class_type = current_class_type;

  tree node;

  for (node = lambda_stack;
       node;
       node = TREE_CHAIN (node))
    {
      tree lambda = TREE_VALUE (node);

      current_class_type = TREE_TYPE (lambda);
      member = add_capture (lambda,
                            id,
                            initializer,
                            /*by_reference_p=*/
			    (!this_capture_p
			     && (LAMBDA_EXPR_DEFAULT_CAPTURE_MODE (lambda)
				 == CPLD_REFERENCE)),
			    /*explicit_init_p=*/false);
      initializer = thisify_lambda_field (member);
    }

  current_class_type = saved_class_type;

  return member;
}

/* Return the capture pertaining to a use of 'this' in LAMBDA, in the form of an
   INDIRECT_REF, possibly adding it through default capturing.  */

tree
lambda_expr_this_capture (tree lambda)
{
  tree result;

  tree this_capture = LAMBDA_EXPR_THIS_CAPTURE (lambda);

  /* Try to default capture 'this' if we can.  */
  if (!this_capture
      && LAMBDA_EXPR_DEFAULT_CAPTURE_MODE (lambda) != CPLD_NONE)
    {
      tree containing_function = TYPE_CONTEXT (TREE_TYPE (lambda));
      tree lambda_stack = tree_cons (NULL_TREE, lambda, NULL_TREE);
      tree init = NULL_TREE;

      /* If we are in a lambda function, we can move out until we hit:
           1. a non-lambda function,
           2. a lambda function capturing 'this', or
           3. a non-default capturing lambda function.  */
      while (LAMBDA_FUNCTION_P (containing_function))
        {
          tree lambda
            = CLASSTYPE_LAMBDA_EXPR (DECL_CONTEXT (containing_function));

          if (LAMBDA_EXPR_THIS_CAPTURE (lambda))
	    {
	      /* An outer lambda has already captured 'this'.  */
	      tree cap = LAMBDA_EXPR_THIS_CAPTURE (lambda);
	      init = thisify_lambda_field (cap);
	      break;
	    }

	  if (LAMBDA_EXPR_DEFAULT_CAPTURE_MODE (lambda) == CPLD_NONE)
	    /* An outer lambda won't let us capture 'this'.  */
	    break;

          lambda_stack = tree_cons (NULL_TREE,
                                    lambda,
                                    lambda_stack);

          containing_function = decl_function_context (containing_function);
        }

      if (!init && DECL_NONSTATIC_MEMBER_FUNCTION_P (containing_function)
	  && !LAMBDA_FUNCTION_P (containing_function))
	/* First parameter is 'this'.  */
	init = DECL_ARGUMENTS (containing_function);

      if (init)
	this_capture = add_default_capture (lambda_stack,
					    /*id=*/get_identifier ("__this"),
					    init);
    }

  if (!this_capture)
    {
      error ("%<this%> was not captured for this lambda function");
      result = error_mark_node;
    }
  else
    {
      /* To make sure that current_class_ref is for the lambda.  */
      gcc_assert (TYPE_MAIN_VARIANT (TREE_TYPE (current_class_ref)) == TREE_TYPE (lambda));

      result = finish_non_static_data_member (this_capture,
                                              NULL_TREE,
                                              /*qualifying_scope=*/NULL_TREE);

      /* If 'this' is captured, each use of 'this' is transformed into an
	 access to the corresponding unnamed data member of the closure
	 type cast (_expr.cast_ 5.4) to the type of 'this'. [ The cast
	 ensures that the transformed expression is an rvalue. ] */
      result = rvalue (result);
    }

  return result;
}

/* Returns the method basetype of the innermost non-lambda function, or
   NULL_TREE if none.  */

tree
nonlambda_method_basetype (void)
{
  tree fn, type;
  if (!current_class_ref)
    return NULL_TREE;

  type = current_class_type;
  if (!LAMBDA_TYPE_P (type))
    return type;

  /* Find the nearest enclosing non-lambda function.  */
  fn = TYPE_NAME (type);
  do
    fn = decl_function_context (fn);
  while (fn && LAMBDA_FUNCTION_P (fn));

  if (!fn || !DECL_NONSTATIC_MEMBER_FUNCTION_P (fn))
    return NULL_TREE;

  return TYPE_METHOD_BASETYPE (TREE_TYPE (fn));
}

/* If the closure TYPE has a static op(), also add a conversion to function
   pointer.  */

void
maybe_add_lambda_conv_op (tree type)
{
  bool nested = (current_function_decl != NULL_TREE);
  tree callop = lambda_function (type);
  tree rettype, name, fntype, fn, body, compound_stmt;
  tree thistype, stattype, statfn, convfn, call, arg;
  VEC (tree, gc) *argvec;

  if (LAMBDA_EXPR_CAPTURE_LIST (CLASSTYPE_LAMBDA_EXPR (type)) != NULL_TREE)
    return;

  stattype = build_function_type (TREE_TYPE (TREE_TYPE (callop)),
				  FUNCTION_ARG_CHAIN (callop));

  /* First build up the conversion op.  */

  rettype = build_pointer_type (stattype);
  name = mangle_conv_op_name_for_type (rettype);
  thistype = cp_build_qualified_type (type, TYPE_QUAL_CONST);
  fntype = build_method_type_directly (thistype, rettype, void_list_node);
  fn = convfn = build_lang_decl (FUNCTION_DECL, name, fntype);
  DECL_SOURCE_LOCATION (fn) = DECL_SOURCE_LOCATION (callop);

  if (TARGET_PTRMEMFUNC_VBIT_LOCATION == ptrmemfunc_vbit_in_pfn
      && DECL_ALIGN (fn) < 2 * BITS_PER_UNIT)
    DECL_ALIGN (fn) = 2 * BITS_PER_UNIT;

  SET_OVERLOADED_OPERATOR_CODE (fn, TYPE_EXPR);
  grokclassfn (type, fn, NO_SPECIAL);
  set_linkage_according_to_type (type, fn);
  rest_of_decl_compilation (fn, toplevel_bindings_p (), at_eof);
  DECL_IN_AGGR_P (fn) = 1;
  DECL_ARTIFICIAL (fn) = 1;
  DECL_NOT_REALLY_EXTERN (fn) = 1;
  DECL_DECLARED_INLINE_P (fn) = 1;
  DECL_ARGUMENTS (fn) = build_this_parm (fntype, TYPE_QUAL_CONST);
  if (nested)
    DECL_INTERFACE_KNOWN (fn) = 1;

  add_method (type, fn, NULL_TREE);

  /* Generic thunk code fails for varargs; we'll complain in mark_used if
     the conversion op is used.  */
  if (varargs_function_p (callop))
    {
      DECL_DELETED_FN (fn) = 1;
      return;
    }

  /* Now build up the thunk to be returned.  */

  name = get_identifier ("_FUN");
  fn = statfn = build_lang_decl (FUNCTION_DECL, name, stattype);
  DECL_SOURCE_LOCATION (fn) = DECL_SOURCE_LOCATION (callop);
  if (TARGET_PTRMEMFUNC_VBIT_LOCATION == ptrmemfunc_vbit_in_pfn
      && DECL_ALIGN (fn) < 2 * BITS_PER_UNIT)
    DECL_ALIGN (fn) = 2 * BITS_PER_UNIT;
  grokclassfn (type, fn, NO_SPECIAL);
  set_linkage_according_to_type (type, fn);
  rest_of_decl_compilation (fn, toplevel_bindings_p (), at_eof);
  DECL_IN_AGGR_P (fn) = 1;
  DECL_ARTIFICIAL (fn) = 1;
  DECL_NOT_REALLY_EXTERN (fn) = 1;
  DECL_DECLARED_INLINE_P (fn) = 1;
  DECL_STATIC_FUNCTION_P (fn) = 1;
  DECL_ARGUMENTS (fn) = copy_list (DECL_CHAIN (DECL_ARGUMENTS (callop)));
  for (arg = DECL_ARGUMENTS (fn); arg; arg = DECL_CHAIN (arg))
    DECL_CONTEXT (arg) = fn;
  if (nested)
    DECL_INTERFACE_KNOWN (fn) = 1;

  add_method (type, fn, NULL_TREE);

  if (nested)
    push_function_context ();

  /* Generate the body of the thunk.  */

  start_preparsed_function (statfn, NULL_TREE,
			    SF_PRE_PARSED | SF_INCLASS_INLINE);
  if (DECL_ONE_ONLY (statfn))
    {
      /* Put the thunk in the same comdat group as the call op.  */
      struct cgraph_node *callop_node, *thunk_node;
      DECL_COMDAT_GROUP (statfn) = DECL_COMDAT_GROUP (callop);
      callop_node = cgraph_node (callop);
      thunk_node = cgraph_node (statfn);
      gcc_assert (callop_node->same_comdat_group == NULL);
      gcc_assert (thunk_node->same_comdat_group == NULL);
      callop_node->same_comdat_group = thunk_node;
      thunk_node->same_comdat_group = callop_node;
    }
  body = begin_function_body ();
  compound_stmt = begin_compound_stmt (0);

  arg = build1 (NOP_EXPR, TREE_TYPE (DECL_ARGUMENTS (callop)),
		null_pointer_node);
  argvec = make_tree_vector ();
  VEC_quick_push (tree, argvec, arg);
  for (arg = DECL_ARGUMENTS (statfn); arg; arg = DECL_CHAIN (arg))
    VEC_safe_push (tree, gc, argvec, arg);
  call = build_call_a (callop, VEC_length (tree, argvec),
		       VEC_address (tree, argvec));
  CALL_FROM_THUNK_P (call) = 1;
  if (MAYBE_CLASS_TYPE_P (TREE_TYPE (call)))
    call = build_cplus_new (TREE_TYPE (call), call);
  call = convert_from_reference (call);
  finish_return_stmt (call);

  finish_compound_stmt (compound_stmt);
  finish_function_body (body);

  expand_or_defer_fn (finish_function (2));

  /* Generate the body of the conversion op.  */

  start_preparsed_function (convfn, NULL_TREE,
			    SF_PRE_PARSED | SF_INCLASS_INLINE);
  body = begin_function_body ();
  compound_stmt = begin_compound_stmt (0);

  finish_return_stmt (decay_conversion (statfn));

  finish_compound_stmt (compound_stmt);
  finish_function_body (body);

  expand_or_defer_fn (finish_function (2));

  if (nested)
    pop_function_context ();
}
#include "gt-cp-semantics.h"<|MERGE_RESOLUTION|>--- conflicted
+++ resolved
@@ -7294,10 +7294,7 @@
     {
     case FUNCTION_DECL:
     case BASELINK:
-<<<<<<< HEAD
-=======
     case TEMPLATE_DECL:
->>>>>>> 67b73e13
     case OVERLOAD:
     case TEMPLATE_ID_EXPR:
     case LABEL_DECL:
