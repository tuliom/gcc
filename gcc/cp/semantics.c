--- conflicted
+++ resolved
@@ -1794,7 +1794,6 @@
 					    /*access_path=*/NULL_TREE,
 					    /*preserve_reference=*/false,
 					    tf_warning_or_error);
-<<<<<<< HEAD
     }
   if (try_omp_private)
     {
@@ -1802,15 +1801,6 @@
       if (v)
 	ret = convert_from_reference (*v);
     }
-=======
-    }
-  if (try_omp_private)
-    {
-      tree *v = omp_private_member_map->get (decl);
-      if (v)
-	ret = convert_from_reference (*v);
-    }
->>>>>>> 9c23418f
   return ret;
 }
 
@@ -4385,7 +4375,8 @@
 
 static tree
 handle_omp_array_sections_1 (tree c, tree t, vec<tree> &types,
-			     bool &maybe_zero_len, unsigned int &first_non_one)
+			     bool &maybe_zero_len, unsigned int &first_non_one,
+			     bool is_omp)
 {
   tree ret, low_bound, length, type;
   if (TREE_CODE (t) != TREE_LIST)
@@ -4406,7 +4397,8 @@
 		      omp_clause_code_name[OMP_CLAUSE_CODE (c)]);
 	  return error_mark_node;
 	}
-      else if (TREE_CODE (t) == PARM_DECL
+      else if (is_omp
+	       && TREE_CODE (t) == PARM_DECL
 	       && DECL_ARTIFICIAL (t)
 	       && DECL_NAME (t) == this_identifier)
 	{
@@ -4433,7 +4425,7 @@
       && TREE_CODE (TREE_CHAIN (t)) == FIELD_DECL)
     TREE_CHAIN (t) = omp_privatize_field (TREE_CHAIN (t));
   ret = handle_omp_array_sections_1 (c, TREE_CHAIN (t), types,
-				     maybe_zero_len, first_non_one);
+				     maybe_zero_len, first_non_one, is_omp);
   if (ret == error_mark_node || ret == NULL_TREE)
     return ret;
 
@@ -4675,7 +4667,8 @@
   unsigned int first_non_one = 0;
   auto_vec<tree, 10> types;
   tree first = handle_omp_array_sections_1 (c, OMP_CLAUSE_DECL (c), types,
-					    maybe_zero_len, first_non_one);
+					    maybe_zero_len, first_non_one,
+					    is_omp);
   if (first == error_mark_node)
     return true;
   if (first == NULL_TREE)
@@ -4862,14 +4855,9 @@
 	      }
 	  tree c2 = build_omp_clause (OMP_CLAUSE_LOCATION (c),
 				      OMP_CLAUSE_MAP);
-<<<<<<< HEAD
-	  OMP_CLAUSE_SET_MAP_KIND (c2, GOMP_MAP_POINTER);
-	  if (!cxx_mark_addressable (t, true))
-=======
 	  OMP_CLAUSE_SET_MAP_KIND (c2, is_omp ? GOMP_MAP_FIRSTPRIVATE_POINTER
 					      : GOMP_MAP_POINTER);
-	  if (!is_omp && !cxx_mark_addressable (t))
->>>>>>> 9c23418f
+	  if (!is_omp && !cxx_mark_addressable (t, true))
 	    return false;
 	  OMP_CLAUSE_DECL (c2) = t;
 	  t = build_fold_addr_expr (first);
@@ -5445,11 +5433,7 @@
 		  && TREE_CODE (TREE_TYPE (OMP_CLAUSE_DECL (c)))
 		     != REFERENCE_TYPE)
 		cxx_mark_addressable (decl_placeholder ? decl_placeholder
-<<<<<<< HEAD
 				      : OMP_CLAUSE_DECL (c), true);
-=======
-				      : OMP_CLAUSE_DECL (c));
->>>>>>> 9c23418f
 	      tree omp_out = placeholder;
 	      tree omp_in = decl_placeholder ? decl_placeholder
 			    : convert_from_reference (OMP_CLAUSE_DECL (c));
@@ -5475,11 +5459,7 @@
 			  && TREE_CODE (stmts[4]) == DECL_EXPR);
 	      if (TREE_ADDRESSABLE (DECL_EXPR_DECL (stmts[3])))
 		cxx_mark_addressable (decl_placeholder ? decl_placeholder
-<<<<<<< HEAD
 				      : OMP_CLAUSE_DECL (c), true);
-=======
-				      : OMP_CLAUSE_DECL (c));
->>>>>>> 9c23418f
 	      if (TREE_ADDRESSABLE (DECL_EXPR_DECL (stmts[4])))
 		cxx_mark_addressable (placeholder);
 	      tree omp_priv = decl_placeholder ? decl_placeholder
@@ -5545,8 +5525,6 @@
   if (TREE_CODE (OMP_CLAUSE_DECL (c)) == MEM_REF)
     gcc_assert (TYPE_SIZE_UNIT (type)
 		&& TREE_CODE (TYPE_SIZE_UNIT (type)) == INTEGER_CST);
-<<<<<<< HEAD
-=======
   return false;
 }
 
@@ -5619,7 +5597,6 @@
 	  TREE_PURPOSE (t) = t2;
 	}
     }
->>>>>>> 9c23418f
   return false;
 }
 
@@ -5627,17 +5604,11 @@
    Remove any elements from the list that are invalid.  */
 
 tree
-<<<<<<< HEAD
-finish_omp_clauses (tree clauses, bool oacc, bool allow_fields, bool declare_simd)
+finish_omp_clauses (tree clauses, bool is_oacc, bool allow_fields,
+		    bool declare_simd)
 {
   bitmap_head generic_head, firstprivate_head, lastprivate_head;
-  bitmap_head aligned_head, oacc_data_head, oacc_reduction_head;
-=======
-finish_omp_clauses (tree clauses, bool allow_fields, bool declare_simd)
-{
-  bitmap_head generic_head, firstprivate_head, lastprivate_head;
-  bitmap_head aligned_head, map_head;
->>>>>>> 9c23418f
+  bitmap_head aligned_head, map_head, oacc_data_head, oacc_reduction_head;
   tree c, t, *pc;
   tree safelen = NULL_TREE;
   bool branch_seen = false;
@@ -5648,30 +5619,23 @@
   bitmap_initialize (&firstprivate_head, &bitmap_default_obstack);
   bitmap_initialize (&lastprivate_head, &bitmap_default_obstack);
   bitmap_initialize (&aligned_head, &bitmap_default_obstack);
-<<<<<<< HEAD
+  bitmap_initialize (&map_head, &bitmap_default_obstack);
   bitmap_initialize (&oacc_data_head, &bitmap_default_obstack);
   bitmap_initialize (&oacc_reduction_head, &bitmap_default_obstack);
-=======
-  bitmap_initialize (&map_head, &bitmap_default_obstack);
->>>>>>> 9c23418f
 
   for (pc = &clauses, c = clauses; c ; c = *pc)
     {
       bool remove = false;
       bool field_ok = false;
-<<<<<<< HEAD
       bool oacc_data = false;
       bool reduction = false;
-=======
->>>>>>> 9c23418f
 
       switch (OMP_CLAUSE_CODE (c))
 	{
 	case OMP_CLAUSE_SHARED:
 	  goto check_dup_generic;
 	case OMP_CLAUSE_PRIVATE:
-<<<<<<< HEAD
-	  if (oacc)
+	  if (is_oacc)
 	    {
 	      oacc_data = true;
 	      goto check_dup_oacc;
@@ -5682,24 +5646,14 @@
 	      goto check_dup_generic;
 	    }
 	case OMP_CLAUSE_REDUCTION:
-	  if (oacc)
+	  if (is_oacc)
 	      reduction = true;
 	  else
 	      field_ok = allow_fields;
 	  t = OMP_CLAUSE_DECL (c);
 	  if (TREE_CODE (t) == TREE_LIST)
 	    {
-	      if (handle_omp_array_sections (c))
-=======
-	  field_ok = allow_fields;
-	  goto check_dup_generic;
-	case OMP_CLAUSE_REDUCTION:
-	  field_ok = allow_fields;
-	  t = OMP_CLAUSE_DECL (c);
-	  if (TREE_CODE (t) == TREE_LIST)
-	    {
 	      if (handle_omp_array_sections (c, allow_fields))
->>>>>>> 9c23418f
 		{
 		  remove = true;
 		  break;
@@ -5720,21 +5674,15 @@
 	      tree n = omp_clause_decl_field (t);
 	      if (n)
 		t = n;
-<<<<<<< HEAD
-	      if (oacc)
+	      if (is_oacc)
 		goto check_dup_oacc_t;
 	      else
 		goto check_dup_generic_t;
 	    }
-	  if (oacc)
+	  if (is_oacc)
 	    goto check_dup_oacc;
 	  else
 	    goto check_dup_generic;
-=======
-	      goto check_dup_generic_t;
-	    }
-	  goto check_dup_generic;
->>>>>>> 9c23418f
 	case OMP_CLAUSE_COPYPRIVATE:
 	  copyprivate_seen = true;
 	  field_ok = allow_fields;
@@ -5744,12 +5692,8 @@
 	case OMP_CLAUSE_LINEAR:
 	  field_ok = allow_fields;
 	  t = OMP_CLAUSE_DECL (c);
-<<<<<<< HEAD
 	  if ((VAR_P (t) || TREE_CODE (t) == PARM_DECL)
 	      && !type_dependent_expression_p (t))
-=======
-	  if (!type_dependent_expression_p (t))
->>>>>>> 9c23418f
 	    {
 	      tree type = TREE_TYPE (t);
 	      if ((OMP_CLAUSE_LINEAR_KIND (c) == OMP_CLAUSE_LINEAR_REF
@@ -5803,7 +5747,6 @@
 		  if (TREE_CODE (type) == REFERENCE_TYPE)
 		    type = TREE_TYPE (type);
 		  if (OMP_CLAUSE_LINEAR_KIND (c) == OMP_CLAUSE_LINEAR_REF)
-<<<<<<< HEAD
 		    {
 		      type = build_pointer_type (type);
 		      tree d = fold_convert (type, OMP_CLAUSE_DECL (c));
@@ -5811,26 +5754,6 @@
 					   d, t);
 		      t = fold_build2_loc (OMP_CLAUSE_LOCATION (c),
 					   MINUS_EXPR, sizetype, t, d);
-		      if (t == error_mark_node)
-			{
-			  remove = true;
-			  break;
-			}
-		    }
-		  else if (TREE_CODE (type) == POINTER_TYPE)
-		    {
-		      tree d = convert_from_reference (OMP_CLAUSE_DECL (c));
-=======
-		    {
-		      type = build_pointer_type (type);
-		      tree d = fold_convert (type, OMP_CLAUSE_DECL (c));
->>>>>>> 9c23418f
-		      t = pointer_int_sum (OMP_CLAUSE_LOCATION (c), PLUS_EXPR,
-					   d, t);
-		      t = fold_build2_loc (OMP_CLAUSE_LOCATION (c),
-					   MINUS_EXPR, sizetype, t, d);
-<<<<<<< HEAD
-=======
 		      if (t == error_mark_node)
 			{
 			  remove = true;
@@ -5852,7 +5775,6 @@
 					   d, t);
 		      t = fold_build2_loc (OMP_CLAUSE_LOCATION (c),
 					   MINUS_EXPR, sizetype, t, d);
->>>>>>> 9c23418f
 		      if (t == error_mark_node)
 			{
 			  remove = true;
@@ -5875,8 +5797,6 @@
 	  else
 	    t = OMP_CLAUSE_DECL (c);
 	check_dup_generic_t:
-<<<<<<< HEAD
-=======
 	  if (t == current_class_ptr
 	      && (!declare_simd
 		  || (OMP_CLAUSE_CODE (c) != OMP_CLAUSE_LINEAR
@@ -5887,7 +5807,6 @@
 	      remove = true;
 	      break;
 	    }
->>>>>>> 9c23418f
 	  if (!VAR_P (t) && TREE_CODE (t) != PARM_DECL
 	      && (!field_ok || TREE_CODE (t) != FIELD_DECL))
 	    {
@@ -5922,29 +5841,10 @@
 		remove = true;
 	    }
 	  break;
-<<<<<<< HEAD
 	check_dup_oacc:
 	  t = OMP_CLAUSE_DECL (c);
 	check_dup_oacc_t:
 	  if (!VAR_P (t) && TREE_CODE (t) != PARM_DECL)
-=======
-
-	case OMP_CLAUSE_FIRSTPRIVATE:
-	  t = omp_clause_decl_field (OMP_CLAUSE_DECL (c));
-	  if (t)
-	    omp_note_field_privatization (t, OMP_CLAUSE_DECL (c));
-	  else
-	    t = OMP_CLAUSE_DECL (c);
-	  if (t == current_class_ptr)
-	    {
-	      error ("%<this%> allowed in OpenMP only in %<declare simd%>"
-		     " clauses");
-	      remove = true;
-	      break;
-	    }
-	  if (!VAR_P (t) && TREE_CODE (t) != PARM_DECL
-	      && (!allow_fields || TREE_CODE (t) != FIELD_DECL))
->>>>>>> 9c23418f
 	    {
 	      if (processing_template_decl)
 		break;
@@ -5969,7 +5869,7 @@
 	    }
 	  else if (reduction)
 	    {
-	      if (oacc && bitmap_bit_p (&oacc_reduction_head, DECL_UID (t)))
+	      if (is_oacc && bitmap_bit_p (&oacc_reduction_head, DECL_UID (t)))
 		{
 		  error_at (OMP_CLAUSE_LOCATION (c),
 			    "%qE appears in multiple reduction clauses", t);
@@ -5979,7 +5879,6 @@
 		bitmap_set_bit (&oacc_reduction_head, DECL_UID (t));
 	    }
 	  else
-<<<<<<< HEAD
 	    {
 	      if (bitmap_bit_p (&generic_head, DECL_UID (t)))
 		{
@@ -5994,27 +5893,19 @@
 
 
 	case OMP_CLAUSE_FIRSTPRIVATE:
-=======
-	    bitmap_set_bit (&firstprivate_head, DECL_UID (t));
-	  goto handle_field_decl;
-
-	case OMP_CLAUSE_LASTPRIVATE:
->>>>>>> 9c23418f
 	  t = omp_clause_decl_field (OMP_CLAUSE_DECL (c));
 	  if (t)
 	    omp_note_field_privatization (t, OMP_CLAUSE_DECL (c));
 	  else
 	    t = OMP_CLAUSE_DECL (c);
-<<<<<<< HEAD
-=======
-	  if (t == current_class_ptr)
+	  if (!is_oacc
+	      && t == current_class_ptr)
 	    {
 	      error ("%<this%> allowed in OpenMP only in %<declare simd%>"
 		     " clauses");
 	      remove = true;
 	      break;
 	    }
->>>>>>> 9c23418f
 	  if (!VAR_P (t) && TREE_CODE (t) != PARM_DECL
 	      && (!allow_fields || TREE_CODE (t) != FIELD_DECL))
 	    {
@@ -6033,7 +5924,6 @@
 	      remove = true;
 	    }
 	  else
-<<<<<<< HEAD
 	    bitmap_set_bit (&firstprivate_head, DECL_UID (t));
 	  goto handle_field_decl;
 
@@ -6044,10 +5934,6 @@
 	  t = OMP_CLAUSE_OPERAND (c, 0);
 	  if (t == NULL_TREE)
 	    break;
-=======
-	    bitmap_set_bit (&lastprivate_head, DECL_UID (t));
-	  goto handle_field_decl;
->>>>>>> 9c23418f
 
 	  t = maybe_convert_cond (t);
 	  if (t == error_mark_node)
@@ -6078,6 +5964,13 @@
 	    omp_note_field_privatization (t, OMP_CLAUSE_DECL (c));
 	  else
 	    t = OMP_CLAUSE_DECL (c);
+	  if (t == current_class_ptr)
+	    {
+	      error ("%<this%> allowed in OpenMP only in %<declare simd%>"
+		     " clauses");
+	      remove = true;
+	      break;
+	    }
 	  if (!VAR_P (t) && TREE_CODE (t) != PARM_DECL
 	      && (!allow_fields || TREE_CODE (t) != FIELD_DECL))
 	    {
@@ -6156,20 +6049,13 @@
 		      && tree_int_cst_sgn (t) != 1)
 		    {
 		      warning_at (OMP_CLAUSE_LOCATION (c), 0,
-<<<<<<< HEAD
 				  /* TODO */
-=======
->>>>>>> 9c23418f
 				  "%<num_threads%> value must be positive");
 		      t = integer_one_node;
 		    }
 		  t = fold_build_cleanup_point_expr (TREE_TYPE (t), t);
 		}
-<<<<<<< HEAD
 	      OMP_CLAUSE_OPERAND (c, 0) = t;
-=======
-	      OMP_CLAUSE_NUM_THREADS_EXPR (c) = t;
->>>>>>> 9c23418f
 	    }
 	  break;
 
@@ -6445,15 +6331,12 @@
 			  == OMP_CLAUSE_DEPEND_SOURCE);
 	      break;
 	    }
-<<<<<<< HEAD
-=======
 	  if (OMP_CLAUSE_DEPEND_KIND (c) == OMP_CLAUSE_DEPEND_SINK)
 	    {
 	      if (cp_finish_omp_clause_depend_sink (c))
 		remove = true;
 	      break;
 	    }
->>>>>>> 9c23418f
 	  if (TREE_CODE (t) == TREE_LIST)
 	    {
 	      if (handle_omp_array_sections (c, allow_fields))
@@ -6497,7 +6380,7 @@
 		  t = OMP_CLAUSE_DECL (c);
 		  if (TREE_CODE (t) != TREE_LIST
 		      && !type_dependent_expression_p (t)
-		      && !cp_omp_mappable_type (TREE_TYPE (t), oacc))
+		      && !cp_omp_mappable_type (TREE_TYPE (t), is_oacc))
 		    {
 		      error_at (OMP_CLAUSE_LOCATION (c),
 				"array section does not have mappable type "
@@ -6508,7 +6391,7 @@
 		}
 	      break;
 	    }
-	  if (oacc && TREE_CODE (TREE_TYPE (t)) == REFERENCE_TYPE)
+	  if (is_oacc && TREE_CODE (TREE_TYPE (t)) == REFERENCE_TYPE)
 	    {
 	      error_at (OMP_CLAUSE_LOCATION (c),
 			"reference types are not supported in OpenACC");
@@ -6536,7 +6419,8 @@
 		     omp_clause_code_name[OMP_CLAUSE_CODE (c)]);
 	      remove = true;
 	    }
-	  else if (t == current_class_ptr)
+	  else if (!is_oacc
+		   && t == current_class_ptr)
 	    {
 	      error ("%<this%> allowed in OpenMP only in %<declare simd%>"
 		     " clauses");
@@ -6555,7 +6439,7 @@
 		   && !cp_omp_mappable_type (((TREE_CODE (TREE_TYPE (t))
 					      == REFERENCE_TYPE)
 					     ? TREE_TYPE (TREE_TYPE (t))
-					     : TREE_TYPE (t)), oacc))
+					     : TREE_TYPE (t)), is_oacc))
 	    {
 	      error_at (OMP_CLAUSE_LOCATION (c),
 			"%qD does not have a mappable type in %qs clause", t,
@@ -6595,7 +6479,7 @@
 			omp_clause_code_name[OMP_CLAUSE_CODE (c)]);
 	      remove = true;
 	    }
-	  else if (!cp_omp_mappable_type (TREE_TYPE (t)))
+	  else if (!cp_omp_mappable_type (TREE_TYPE (t), is_oacc))
 	    {
 	      error_at (OMP_CLAUSE_LOCATION (c),
 			"%qD does not have a mappable type in %qs clause", t,
@@ -6728,8 +6612,6 @@
 	    }
 	  break;
 
-<<<<<<< HEAD
-=======
 	case OMP_CLAUSE_IS_DEVICE_PTR:
 	case OMP_CLAUSE_USE_DEVICE_PTR:
 	  field_ok = allow_fields;
@@ -6752,7 +6634,6 @@
 	    }
 	  goto check_dup_generic;
 
->>>>>>> 9c23418f
 	case OMP_CLAUSE_NOWAIT:
 	case OMP_CLAUSE_ORDERED:
 	case OMP_CLAUSE_DEFAULT:
@@ -6767,10 +6648,7 @@
 	case OMP_CLAUSE_NOGROUP:
 	case OMP_CLAUSE_THREADS:
 	case OMP_CLAUSE_SIMD:
-<<<<<<< HEAD
-=======
 	case OMP_CLAUSE_DEFAULTMAP:
->>>>>>> 9c23418f
 	case OMP_CLAUSE__CILK_FOR_COUNT_:
 	case OMP_CLAUSE_USE_DEVICE:
 	case OMP_CLAUSE_AUTO:
@@ -6783,8 +6661,8 @@
 
 	case OMP_CLAUSE_DEVICE_TYPE:
 	  OMP_CLAUSE_DEVICE_TYPE_CLAUSES (c)
-	    = finish_omp_clauses (OMP_CLAUSE_DEVICE_TYPE_CLAUSES (c), oacc,
-				  false, false);
+	    = finish_omp_clauses (OMP_CLAUSE_DEVICE_TYPE_CLAUSES (c), is_oacc,
+				  false);
 	  pc = &OMP_CLAUSE_CHAIN (c);
 	  continue;
 
@@ -8005,12 +7883,7 @@
       OMP_CLAUSE_OPERAND (c, 0)
 	= cilk_for_number_of_iterations (omp_for);
       OMP_CLAUSE_CHAIN (c) = clauses;
-<<<<<<< HEAD
-      OMP_PARALLEL_CLAUSES (omp_par)
-	= finish_omp_clauses (c, false, false, false);
-=======
-      OMP_PARALLEL_CLAUSES (omp_par) = finish_omp_clauses (c, false);
->>>>>>> 9c23418f
+      OMP_PARALLEL_CLAUSES (omp_par) = finish_omp_clauses (c, false, false);
       add_stmt (omp_par);
       return omp_par;
     }
