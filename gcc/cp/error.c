/* Call-backs for C++ error reporting.
   This code is non-reentrant.
   Copyright (C) 1993-2013 Free Software Foundation, Inc.
   This file is part of GCC.

GCC is free software; you can redistribute it and/or modify
it under the terms of the GNU General Public License as published by
the Free Software Foundation; either version 3, or (at your option)
any later version.

GCC is distributed in the hope that it will be useful,
but WITHOUT ANY WARRANTY; without even the implied warranty of
MERCHANTABILITY or FITNESS FOR A PARTICULAR PURPOSE.  See the
GNU General Public License for more details.

You should have received a copy of the GNU General Public License
along with GCC; see the file COPYING3.  If not see
<http://www.gnu.org/licenses/>.  */

#include "config.h"
#include "system.h"
#include "coretypes.h"
#include "tm.h"
#include "tree.h"
#include "cp-tree.h"
#include "flags.h"
#include "diagnostic.h"
#include "tree-diagnostic.h"
#include "langhooks-def.h"
#include "intl.h"
#include "cxx-pretty-print.h"
#include "tree-pretty-print.h"
#include "pointer-set.h"
#include "c-family/c-objc.h"
#include "ubsan.h"

#include <new>                    // For placement-new.

#define pp_separate_with_comma(PP) pp_cxx_separate_with (PP, ',')
#define pp_separate_with_semicolon(PP) pp_cxx_separate_with (PP, ';')

/* The global buffer where we dump everything.  It is there only for
   transitional purpose.  It is expected, in the near future, to be
   completely removed.  */
static cxx_pretty_printer scratch_pretty_printer;
#define cxx_pp (&scratch_pretty_printer)

/* Translate if being used for diagnostics, but not for dump files or
   __PRETTY_FUNCTION.  */
#define M_(msgid) (pp_translate_identifiers (cxx_pp) ? _(msgid) : (msgid))

# define NEXT_CODE(T) (TREE_CODE (TREE_TYPE (T)))

static const char *args_to_string (tree, int);
static const char *assop_to_string (enum tree_code);
static const char *code_to_string (enum tree_code);
static const char *cv_to_string (tree, int);
static const char *decl_to_string (tree, int);
static const char *expr_to_string (tree);
static const char *fndecl_to_string (tree, int);
static const char *op_to_string	(enum tree_code);
static const char *parm_to_string (int);
static const char *type_to_string (tree, int);

<<<<<<< HEAD
static void dump_alias_template_specialization (tree, int);
static void dump_type (tree, int);
static void dump_typename (tree, int);
static void dump_simple_decl (tree, tree, int);
static void dump_decl (tree, int);
static void dump_template_decl (tree, int);
static void dump_function_decl (tree, int);
static void dump_expr (tree, int);
static void dump_unary_op (const char *, tree, int);
static void dump_binary_op (const char *, tree, int);
static void dump_aggr_type (tree, int);
static void dump_type_prefix (tree, int);
static void dump_type_suffix (tree, int);
static void dump_function_name (tree, int);
static void dump_call_expr_args (tree, int, bool);
static void dump_aggr_init_expr_args (tree, int, bool);
static void dump_expr_list (tree, int);
static void dump_global_iord (tree);
static void dump_parameters (tree, int);
static void dump_ref_qualifier (tree, int);
static void dump_exception_spec (tree, int);
static void dump_template_argument (tree, int);
static void dump_template_argument_list (tree, int);
static void dump_template_parameter (tree, int);
static void dump_template_bindings (tree, tree, vec<tree, va_gc> *);
static void dump_scope (tree, int);
static void dump_template_parms (tree, int, int);
=======
static void dump_alias_template_specialization (cxx_pretty_printer *, tree, int);
static void dump_type (cxx_pretty_printer *, tree, int);
static void dump_typename (cxx_pretty_printer *, tree, int);
static void dump_simple_decl (cxx_pretty_printer *, tree, tree, int);
static void dump_decl (cxx_pretty_printer *, tree, int);
static void dump_template_decl (cxx_pretty_printer *, tree, int);
static void dump_function_decl (cxx_pretty_printer *, tree, int);
static void dump_expr (cxx_pretty_printer *, tree, int);
static void dump_unary_op (cxx_pretty_printer *, const char *, tree, int);
static void dump_binary_op (cxx_pretty_printer *, const char *, tree, int);
static void dump_aggr_type (cxx_pretty_printer *, tree, int);
static void dump_type_prefix (cxx_pretty_printer *, tree, int);
static void dump_type_suffix (cxx_pretty_printer *, tree, int);
static void dump_function_name (cxx_pretty_printer *, tree, int);
static void dump_call_expr_args (cxx_pretty_printer *, tree, int, bool);
static void dump_aggr_init_expr_args (cxx_pretty_printer *, tree, int, bool);
static void dump_expr_list (cxx_pretty_printer *, tree, int);
static void dump_global_iord (cxx_pretty_printer *, tree);
static void dump_parameters (cxx_pretty_printer *, tree, int);
static void dump_ref_qualifier (cxx_pretty_printer *, tree, int);
static void dump_exception_spec (cxx_pretty_printer *, tree, int);
static void dump_template_argument (cxx_pretty_printer *, tree, int);
static void dump_template_argument_list (cxx_pretty_printer *, tree, int);
static void dump_template_parameter (cxx_pretty_printer *, tree, int);
static void dump_template_bindings (cxx_pretty_printer *, tree, tree,
                                    vec<tree, va_gc> *);
static void dump_scope (cxx_pretty_printer *, tree, int);
static void dump_template_parms (cxx_pretty_printer *, tree, int, int);
>>>>>>> 4d0aec87
static int get_non_default_template_args_count (tree, int);
static const char *function_category (tree);
static void maybe_print_constexpr_context (diagnostic_context *);
static void maybe_print_instantiation_context (diagnostic_context *);
static void print_instantiation_full_context (diagnostic_context *);
static void print_instantiation_partial_context (diagnostic_context *,
						 struct tinst_level *,
						 location_t);
static void cp_diagnostic_starter (diagnostic_context *, diagnostic_info *);
static void cp_diagnostic_finalizer (diagnostic_context *, diagnostic_info *);
static void cp_print_error_function (diagnostic_context *, diagnostic_info *);

static bool cp_printer (pretty_printer *, text_info *, const char *,
			int, bool, bool, bool);

void
init_error (void)
{
  diagnostic_starter (global_dc) = cp_diagnostic_starter;
  diagnostic_finalizer (global_dc) = cp_diagnostic_finalizer;
  diagnostic_format_decoder (global_dc) = cp_printer;

  new (cxx_pp) cxx_pretty_printer ();
}

/* Dump a scope, if deemed necessary.  */

static void
dump_scope (cxx_pretty_printer *pp, tree scope, int flags)
{
  int f = flags & (TFF_SCOPE | TFF_CHASE_TYPEDEF);

  if (scope == NULL_TREE)
    return;

  if (TREE_CODE (scope) == NAMESPACE_DECL)
    {
      if (scope != global_namespace)
	{
          dump_decl (pp, scope, f);
	  pp_cxx_colon_colon (pp);
	}
    }
  else if (AGGREGATE_TYPE_P (scope))
    {
      dump_type (pp, scope, f);
      pp_cxx_colon_colon (pp);
    }
  else if ((flags & TFF_SCOPE) && TREE_CODE (scope) == FUNCTION_DECL)
    {
      dump_function_decl (pp, scope, f);
      pp_cxx_colon_colon (pp);
    }
}

/* Dump the template ARGument under control of FLAGS.  */

static void
dump_template_argument (cxx_pretty_printer *pp, tree arg, int flags)
{
  if (ARGUMENT_PACK_P (arg))
    dump_template_argument_list (pp, ARGUMENT_PACK_ARGS (arg),
				 /* No default args in argument packs.  */
				 flags|TFF_NO_OMIT_DEFAULT_TEMPLATE_ARGUMENTS);
  else if (TYPE_P (arg) || TREE_CODE (arg) == TEMPLATE_DECL)
    dump_type (pp, arg, flags & ~TFF_CLASS_KEY_OR_ENUM);
  else
    {
      if (TREE_CODE (arg) == TREE_LIST)
	arg = TREE_VALUE (arg);

      dump_expr (pp, arg, (flags | TFF_EXPR_IN_PARENS) & ~TFF_CLASS_KEY_OR_ENUM);
    }
}

/* Count the number of template arguments ARGS whose value does not
   match the (optional) default template parameter in PARAMS  */

static int
get_non_default_template_args_count (tree args, int flags)
{
  int n = TREE_VEC_LENGTH (INNERMOST_TEMPLATE_ARGS (args));

  if (/* We use this flag when generating debug information.  We don't
	 want to expand templates at this point, for this may generate
	 new decls, which gets decl counts out of sync, which may in
	 turn cause codegen differences between compilations with and
	 without -g.  */
      (flags & TFF_NO_OMIT_DEFAULT_TEMPLATE_ARGUMENTS) != 0
      || !flag_pretty_templates)
    return n;

  return GET_NON_DEFAULT_TEMPLATE_ARGS_COUNT (INNERMOST_TEMPLATE_ARGS (args));
}

/* Dump a template-argument-list ARGS (always a TREE_VEC) under control
   of FLAGS.  */

static void
dump_template_argument_list (cxx_pretty_printer *pp, tree args, int flags)
{
  int n = get_non_default_template_args_count (args, flags);
  int need_comma = 0;
  int i;

  for (i = 0; i < n; ++i)
    {
      tree arg = TREE_VEC_ELT (args, i);

      /* Only print a comma if we know there is an argument coming. In
         the case of an empty template argument pack, no actual
         argument will be printed.  */
      if (need_comma
          && (!ARGUMENT_PACK_P (arg)
              || TREE_VEC_LENGTH (ARGUMENT_PACK_ARGS (arg)) > 0))
	pp_separate_with_comma (pp);

      dump_template_argument (pp, arg, flags);
      need_comma = 1;
    }
}

/* Dump a template parameter PARM (a TREE_LIST) under control of FLAGS.  */

static void
dump_template_parameter (cxx_pretty_printer *pp, tree parm, int flags)
{
  tree p;
  tree a;

  if (parm == error_mark_node)
   return;

  p = TREE_VALUE (parm);
  a = TREE_PURPOSE (parm);

  if (TREE_CODE (p) == TYPE_DECL)
    {
      if (flags & TFF_DECL_SPECIFIERS)
	{
	  pp_cxx_ws_string (pp, "class");
          if (TEMPLATE_TYPE_PARAMETER_PACK (TREE_TYPE (p)))
            pp_cxx_ws_string (pp, "...");
	  if (DECL_NAME (p))
	    pp_cxx_tree_identifier (pp, DECL_NAME (p));
	}
      else if (DECL_NAME (p))
	pp_cxx_tree_identifier (pp, DECL_NAME (p));
      else
	pp_cxx_canonical_template_parameter (pp, TREE_TYPE (p));
    }
  else
    dump_decl (pp, p, flags | TFF_DECL_SPECIFIERS);

  if ((flags & TFF_FUNCTION_DEFAULT_ARGUMENTS) && a != NULL_TREE)
    {
      pp_cxx_whitespace (pp);
      pp_equal (pp);
      pp_cxx_whitespace (pp);
      if (TREE_CODE (p) == TYPE_DECL || TREE_CODE (p) == TEMPLATE_DECL)
	dump_type (pp, a, flags & ~TFF_CHASE_TYPEDEF);
      else
	dump_expr (pp, a, flags | TFF_EXPR_IN_PARENS);
    }
}

/* Dump, under control of FLAGS, a template-parameter-list binding.
   PARMS is a TREE_LIST of TREE_VEC of TREE_LIST and ARGS is a
   TREE_VEC.  */

static void
dump_template_bindings (cxx_pretty_printer *pp, tree parms, tree args,
                        vec<tree, va_gc> *typenames)
{
  bool need_semicolon = false;
  int i;
  tree t;

  while (parms)
    {
      tree p = TREE_VALUE (parms);
      int lvl = TMPL_PARMS_DEPTH (parms);
      int arg_idx = 0;
      int i;
      tree lvl_args = NULL_TREE;

      /* Don't crash if we had an invalid argument list.  */
      if (TMPL_ARGS_DEPTH (args) >= lvl)
	lvl_args = TMPL_ARGS_LEVEL (args, lvl);

      for (i = 0; i < TREE_VEC_LENGTH (p); ++i)
	{
	  tree arg = NULL_TREE;

	  /* Don't crash if we had an invalid argument list.  */
	  if (lvl_args && NUM_TMPL_ARGS (lvl_args) > arg_idx)
	    arg = TREE_VEC_ELT (lvl_args, arg_idx);

	  if (need_semicolon)
	    pp_separate_with_semicolon (pp);
	  dump_template_parameter (pp, TREE_VEC_ELT (p, i),
                                   TFF_PLAIN_IDENTIFIER);
	  pp_cxx_whitespace (pp);
	  pp_equal (pp);
	  pp_cxx_whitespace (pp);
	  if (arg)
	    {
	      if (ARGUMENT_PACK_P (arg))
		pp_cxx_left_brace (pp);
	      dump_template_argument (pp, arg, TFF_PLAIN_IDENTIFIER);
	      if (ARGUMENT_PACK_P (arg))
		pp_cxx_right_brace (pp);
	    }
	  else
	    pp_string (pp, M_("<missing>"));

	  ++arg_idx;
	  need_semicolon = true;
	}

      parms = TREE_CHAIN (parms);
    }

  /* Don't bother with typenames for a partial instantiation.  */
  if (vec_safe_is_empty (typenames) || uses_template_parms (args))
    return;

  FOR_EACH_VEC_SAFE_ELT (typenames, i, t)
    {
      if (need_semicolon)
	pp_separate_with_semicolon (pp);
      dump_type (pp, t, TFF_PLAIN_IDENTIFIER);
      pp_cxx_whitespace (pp);
      pp_equal (pp);
      pp_cxx_whitespace (pp);
      push_deferring_access_checks (dk_no_check);
      t = tsubst (t, args, tf_none, NULL_TREE);
      pop_deferring_access_checks ();
      /* Strip typedefs.  We can't just use TFF_CHASE_TYPEDEF because
	 pp_simple_type_specifier doesn't know about it.  */
      t = strip_typedefs (t);
      dump_type (pp, t, TFF_PLAIN_IDENTIFIER);
    }
}

/* Dump a human-readable equivalent of the alias template
   specialization of T.  */

static void
dump_alias_template_specialization (cxx_pretty_printer *pp, tree t, int flags)
{
  tree name;

  gcc_assert (alias_template_specialization_p (t));

  if (!(flags & TFF_UNQUALIFIED_NAME))
    dump_scope (pp, CP_DECL_CONTEXT (TYPE_NAME (t)), flags);
  name = TYPE_IDENTIFIER (t);
  pp_cxx_tree_identifier (pp, name);
  dump_template_parms (pp, TYPE_TEMPLATE_INFO (t),
		       /*primary=*/false,
		       flags & ~TFF_TEMPLATE_HEADER);
}

/* Dump a human-readable equivalent of TYPE.  FLAGS controls the
   format.  */

static void
dump_type (cxx_pretty_printer *pp, tree t, int flags)
{
  if (t == NULL_TREE)
    return;

  /* Don't print e.g. "struct mytypedef".  */
  if (TYPE_P (t) && typedef_variant_p (t))
    {
      tree decl = TYPE_NAME (t);
      if ((flags & TFF_CHASE_TYPEDEF)
	       || DECL_SELF_REFERENCE_P (decl)
	       || (!flag_pretty_templates
		   && DECL_LANG_SPECIFIC (decl) && DECL_TEMPLATE_INFO (decl)))
	t = strip_typedefs (t);
      else if (alias_template_specialization_p (t))
	{
	  dump_alias_template_specialization (pp, t, flags);
	  return;
	}
      else if (same_type_p (t, TREE_TYPE (decl)))
	t = decl;
      else
	{
	  pp_cxx_cv_qualifier_seq (pp, t);
	  pp_cxx_tree_identifier (pp, TYPE_IDENTIFIER (t));
	  return;
	}
    }

  if (TYPE_PTRMEMFUNC_P (t))
    goto offset_type;

  switch (TREE_CODE (t))
    {
    case LANG_TYPE:
      if (t == init_list_type_node)
	pp_string (pp, M_("<brace-enclosed initializer list>"));
      else if (t == unknown_type_node)
	pp_string (pp, M_("<unresolved overloaded function type>"));
      else
	{
	  pp_cxx_cv_qualifier_seq (pp, t);
	  pp_cxx_tree_identifier (pp, TYPE_IDENTIFIER (t));
	}
      break;

    case TREE_LIST:
      /* A list of function parms.  */
      dump_parameters (pp, t, flags);
      break;

    case IDENTIFIER_NODE:
      pp_cxx_tree_identifier (pp, t);
      break;

    case TREE_BINFO:
      dump_type (pp, BINFO_TYPE (t), flags);
      break;

    case RECORD_TYPE:
    case UNION_TYPE:
    case ENUMERAL_TYPE:
      dump_aggr_type (pp, t, flags);
      break;

    case TYPE_DECL:
      if (flags & TFF_CHASE_TYPEDEF)
	{
	  dump_type (pp, DECL_ORIGINAL_TYPE (t)
		     ? DECL_ORIGINAL_TYPE (t) : TREE_TYPE (t), flags);
	  break;
	}
      /* Else fall through.  */

    case TEMPLATE_DECL:
    case NAMESPACE_DECL:
      dump_decl (pp, t, flags & ~TFF_DECL_SPECIFIERS);
      break;

    case INTEGER_TYPE:
    case REAL_TYPE:
    case VOID_TYPE:
    case BOOLEAN_TYPE:
    case COMPLEX_TYPE:
    case VECTOR_TYPE:
    case FIXED_POINT_TYPE:
      pp_type_specifier_seq (pp, t);
      break;

    case TEMPLATE_TEMPLATE_PARM:
      /* For parameters inside template signature.  */
      if (TYPE_IDENTIFIER (t))
	pp_cxx_tree_identifier (pp, TYPE_IDENTIFIER (t));
      else
	pp_cxx_canonical_template_parameter (pp, t);
      break;

    case BOUND_TEMPLATE_TEMPLATE_PARM:
      {
	tree args = TYPE_TI_ARGS (t);
	pp_cxx_cv_qualifier_seq (pp, t);
	pp_cxx_tree_identifier (pp, TYPE_IDENTIFIER (t));
	pp_cxx_begin_template_argument_list (pp);
	dump_template_argument_list (pp, args, flags);
	pp_cxx_end_template_argument_list (pp);
      }
      break;

    case TEMPLATE_TYPE_PARM:
      pp_cxx_cv_qualifier_seq (pp, t);
      if (TYPE_IDENTIFIER (t))
	pp_cxx_tree_identifier (pp, TYPE_IDENTIFIER (t));
      else
	pp_cxx_canonical_template_parameter
	  (pp, TEMPLATE_TYPE_PARM_INDEX (t));
      break;

      /* This is not always necessary for pointers and such, but doing this
	 reduces code size.  */
    case ARRAY_TYPE:
    case POINTER_TYPE:
    case REFERENCE_TYPE:
    case OFFSET_TYPE:
    offset_type:
    case FUNCTION_TYPE:
    case METHOD_TYPE:
    {
      dump_type_prefix (pp, t, flags);
      dump_type_suffix (pp, t, flags);
      break;
    }
    case TYPENAME_TYPE:
      if (! (flags & TFF_CHASE_TYPEDEF)
	  && DECL_ORIGINAL_TYPE (TYPE_NAME (t)))
	{
	  dump_decl (pp, TYPE_NAME (t), TFF_PLAIN_IDENTIFIER);
	  break;
	}
      pp_cxx_cv_qualifier_seq (pp, t);
      pp_cxx_ws_string (pp,
			 TYPENAME_IS_ENUM_P (t) ? "enum"
			 : TYPENAME_IS_CLASS_P (t) ? "class"
			 : "typename");
      dump_typename (pp, t, flags);
      break;

    case UNBOUND_CLASS_TEMPLATE:
      if (! (flags & TFF_UNQUALIFIED_NAME))
	{
	  dump_type (pp, TYPE_CONTEXT (t), flags);
	  pp_cxx_colon_colon (pp);
	}
      pp_cxx_ws_string (pp, "template");
      dump_type (pp, DECL_NAME (TYPE_NAME (t)), flags);
      break;

    case TYPEOF_TYPE:
      pp_cxx_ws_string (pp, "__typeof__");
      pp_cxx_whitespace (pp);
      pp_cxx_left_paren (pp);
      dump_expr (pp, TYPEOF_TYPE_EXPR (t), flags & ~TFF_EXPR_IN_PARENS);
      pp_cxx_right_paren (pp);
      break;

    case UNDERLYING_TYPE:
      pp_cxx_ws_string (pp, "__underlying_type");
      pp_cxx_whitespace (pp);
      pp_cxx_left_paren (pp);
      dump_expr (pp, UNDERLYING_TYPE_TYPE (t), flags & ~TFF_EXPR_IN_PARENS);
      pp_cxx_right_paren (pp);
      break;

    case TYPE_PACK_EXPANSION:
      dump_type (pp, PACK_EXPANSION_PATTERN (t), flags);
      pp_cxx_ws_string (pp, "...");
      break;

    case TYPE_ARGUMENT_PACK:
      dump_template_argument (pp, t, flags);
      break;

    case DECLTYPE_TYPE:
      pp_cxx_ws_string (pp, "decltype");
      pp_cxx_whitespace (pp);
      pp_cxx_left_paren (pp);
      dump_expr (pp, DECLTYPE_TYPE_EXPR (t), flags & ~TFF_EXPR_IN_PARENS);
      pp_cxx_right_paren (pp);
      break;

    case NULLPTR_TYPE:
      pp_string (pp, "std::nullptr_t");
      break;

    default:
      pp_unsupported_tree (pp, t);
      /* Fall through to error.  */

    case ERROR_MARK:
      pp_string (pp, M_("<type error>"));
      break;
    }
}

/* Dump a TYPENAME_TYPE. We need to notice when the context is itself
   a TYPENAME_TYPE.  */

static void
dump_typename (cxx_pretty_printer *pp, tree t, int flags)
{
  tree ctx = TYPE_CONTEXT (t);

  if (TREE_CODE (ctx) == TYPENAME_TYPE)
    dump_typename (pp, ctx, flags);
  else
    dump_type (pp, ctx, flags & ~TFF_CLASS_KEY_OR_ENUM);
  pp_cxx_colon_colon (pp);
  dump_decl (pp, TYPENAME_TYPE_FULLNAME (t), flags);
}

/* Return the name of the supplied aggregate, or enumeral type.  */

const char *
class_key_or_enum_as_string (tree t)
{
  if (TREE_CODE (t) == ENUMERAL_TYPE) 
    {
      if (SCOPED_ENUM_P (t))
        return "enum class";
      else
        return "enum";
    }
  else if (TREE_CODE (t) == UNION_TYPE)
    return "union";
  else if (TYPE_LANG_SPECIFIC (t) && CLASSTYPE_DECLARED_CLASS (t))
    return "class";
  else
    return "struct";
}

/* Print out a class declaration T under the control of FLAGS,
   in the form `class foo'.  */

static void
dump_aggr_type (cxx_pretty_printer *pp, tree t, int flags)
{
  tree name;
  const char *variety = class_key_or_enum_as_string (t);
  int typdef = 0;
  int tmplate = 0;

  pp_cxx_cv_qualifier_seq (pp, t);

  if (flags & TFF_CLASS_KEY_OR_ENUM)
    pp_cxx_ws_string (pp, variety);

  name = TYPE_NAME (t);

  if (name)
    {
      typdef = (!DECL_ARTIFICIAL (name)
		/* An alias specialization is not considered to be a
		   typedef.  */
		&& !alias_template_specialization_p (t));

      if ((typdef
	   && ((flags & TFF_CHASE_TYPEDEF)
	       || (!flag_pretty_templates && DECL_LANG_SPECIFIC (name)
		   && DECL_TEMPLATE_INFO (name))))
	  || DECL_SELF_REFERENCE_P (name))
	{
	  t = TYPE_MAIN_VARIANT (t);
	  name = TYPE_NAME (t);
	  typdef = 0;
	}

      tmplate = !typdef && TREE_CODE (t) != ENUMERAL_TYPE
		&& TYPE_LANG_SPECIFIC (t) && CLASSTYPE_TEMPLATE_INFO (t)
		&& (TREE_CODE (CLASSTYPE_TI_TEMPLATE (t)) != TEMPLATE_DECL
		    || PRIMARY_TEMPLATE_P (CLASSTYPE_TI_TEMPLATE (t)));
      
      if (! (flags & TFF_UNQUALIFIED_NAME))
	dump_scope (pp, CP_DECL_CONTEXT (name), flags | TFF_SCOPE);
      flags &= ~TFF_UNQUALIFIED_NAME;
      if (tmplate)
	{
	  /* Because the template names are mangled, we have to locate
	     the most general template, and use that name.  */
	  tree tpl = TYPE_TI_TEMPLATE (t);

	  while (DECL_TEMPLATE_INFO (tpl))
	    tpl = DECL_TI_TEMPLATE (tpl);
	  name = tpl;
	}
      name = DECL_NAME (name);
    }

  if (name == 0 || ANON_AGGRNAME_P (name))
    {
      if (flags & TFF_CLASS_KEY_OR_ENUM)
	pp_string (pp, M_("<anonymous>"));
      else
	pp_printf (pp, M_("<anonymous %s>"), variety);
    }
  else if (LAMBDA_TYPE_P (t))
    {
      /* A lambda's "type" is essentially its signature.  */
      pp_string (pp, M_("<lambda"));
      if (lambda_function (t))
	dump_parameters (pp,
                         FUNCTION_FIRST_USER_PARMTYPE (lambda_function (t)),
			 flags);
      pp_greater (pp);
    }
  else
    pp_cxx_tree_identifier (pp, name);
  if (tmplate)
    dump_template_parms (pp, TYPE_TEMPLATE_INFO (t),
			 !CLASSTYPE_USE_TEMPLATE (t),
			 flags & ~TFF_TEMPLATE_HEADER);
}

/* Dump into the obstack the initial part of the output for a given type.
   This is necessary when dealing with things like functions returning
   functions.  Examples:

   return type of `int (* fee ())()': pointer -> function -> int.  Both
   pointer (and reference and offset) and function (and member) types must
   deal with prefix and suffix.

   Arrays must also do this for DECL nodes, like int a[], and for things like
   int *[]&.  */

static void
dump_type_prefix (cxx_pretty_printer *pp, tree t, int flags)
{
  if (TYPE_PTRMEMFUNC_P (t))
    {
      t = TYPE_PTRMEMFUNC_FN_TYPE (t);
      goto offset_type;
    }

  switch (TREE_CODE (t))
    {
    case POINTER_TYPE:
    case REFERENCE_TYPE:
      {
	tree sub = TREE_TYPE (t);

	dump_type_prefix (pp, sub, flags);
	if (TREE_CODE (sub) == ARRAY_TYPE
	    || TREE_CODE (sub) == FUNCTION_TYPE)
	  {
	    pp_cxx_whitespace (pp);
	    pp_cxx_left_paren (pp);
	    pp_c_attributes_display (pp, TYPE_ATTRIBUTES (sub));
	  }
	if (TYPE_PTR_P (t))
	  pp_star (pp);
	else if (TREE_CODE (t) == REFERENCE_TYPE)
	{
	  if (TYPE_REF_IS_RVALUE (t))
	    pp_ampersand_ampersand (pp);
	  else
	    pp_ampersand (pp);
	}
	pp->padding = pp_before;
	pp_cxx_cv_qualifier_seq (pp, t);
      }
      break;

    case OFFSET_TYPE:
    offset_type:
      dump_type_prefix (pp, TREE_TYPE (t), flags);
      if (TREE_CODE (t) == OFFSET_TYPE)	/* pmfs deal with this in d_t_p */
	{
	  pp_maybe_space (pp);
	  if (TREE_CODE (TREE_TYPE (t)) == ARRAY_TYPE)
	     pp_cxx_left_paren (pp);
	  dump_type (pp, TYPE_OFFSET_BASETYPE (t), flags);
	  pp_cxx_colon_colon (pp);
	}
      pp_cxx_star (pp);
      pp_cxx_cv_qualifier_seq (pp, t);
      pp->padding = pp_before;
      break;

      /* This can be reached without a pointer when dealing with
	 templates, e.g. std::is_function.  */
    case FUNCTION_TYPE:
      dump_type_prefix (pp, TREE_TYPE (t), flags);
      break;

    case METHOD_TYPE:
      dump_type_prefix (pp, TREE_TYPE (t), flags);
      pp_maybe_space (pp);
      pp_cxx_left_paren (pp);
      dump_aggr_type (pp, TYPE_METHOD_BASETYPE (t), flags);
      pp_cxx_colon_colon (pp);
      break;

    case ARRAY_TYPE:
      dump_type_prefix (pp, TREE_TYPE (t), flags);
      break;

    case ENUMERAL_TYPE:
    case IDENTIFIER_NODE:
    case INTEGER_TYPE:
    case BOOLEAN_TYPE:
    case REAL_TYPE:
    case RECORD_TYPE:
    case TEMPLATE_TYPE_PARM:
    case TEMPLATE_TEMPLATE_PARM:
    case BOUND_TEMPLATE_TEMPLATE_PARM:
    case TREE_LIST:
    case TYPE_DECL:
    case TREE_VEC:
    case UNION_TYPE:
    case LANG_TYPE:
    case VOID_TYPE:
    case TYPENAME_TYPE:
    case COMPLEX_TYPE:
    case VECTOR_TYPE:
    case TYPEOF_TYPE:
    case UNDERLYING_TYPE:
    case DECLTYPE_TYPE:
    case TYPE_PACK_EXPANSION:
    case FIXED_POINT_TYPE:
    case NULLPTR_TYPE:
      dump_type (pp, t, flags);
      pp->padding = pp_before;
      break;

    default:
      pp_unsupported_tree (pp, t);
      /* fall through.  */
    case ERROR_MARK:
      pp_string (pp, M_("<typeprefixerror>"));
      break;
    }
}

/* Dump the suffix of type T, under control of FLAGS.  This is the part
   which appears after the identifier (or function parms).  */

static void
dump_type_suffix (cxx_pretty_printer *pp, tree t, int flags)
{
  if (TYPE_PTRMEMFUNC_P (t))
    t = TYPE_PTRMEMFUNC_FN_TYPE (t);

  switch (TREE_CODE (t))
    {
    case POINTER_TYPE:
    case REFERENCE_TYPE:
    case OFFSET_TYPE:
      if (TREE_CODE (TREE_TYPE (t)) == ARRAY_TYPE
	  || TREE_CODE (TREE_TYPE (t)) == FUNCTION_TYPE)
	pp_cxx_right_paren (pp);
      dump_type_suffix (pp, TREE_TYPE (t), flags);
      break;

    case FUNCTION_TYPE:
    case METHOD_TYPE:
      {
	tree arg;
	if (TREE_CODE (t) == METHOD_TYPE)
	  /* Can only be reached through a pointer.  */
	  pp_cxx_right_paren (pp);
	arg = TYPE_ARG_TYPES (t);
	if (TREE_CODE (t) == METHOD_TYPE)
	  arg = TREE_CHAIN (arg);

	/* Function pointers don't have default args.  Not in standard C++,
	   anyway; they may in g++, but we'll just pretend otherwise.  */
	dump_parameters (pp, arg, flags & ~TFF_FUNCTION_DEFAULT_ARGUMENTS);

<<<<<<< HEAD
	if (TREE_CODE (t) == METHOD_TYPE)
	  pp_cxx_cv_qualifier_seq (cxx_pp, class_of_this_parm (t));
	else
	  pp_cxx_cv_qualifier_seq (cxx_pp, t);
	dump_ref_qualifier (t, flags);
	dump_exception_spec (TYPE_RAISES_EXCEPTIONS (t), flags);
	dump_type_suffix (TREE_TYPE (t), flags);
=======
	pp->padding = pp_before;
	pp_cxx_cv_qualifiers (pp, type_memfn_quals (t));
	dump_ref_qualifier (pp, t, flags);
	dump_exception_spec (pp, TYPE_RAISES_EXCEPTIONS (t), flags);
	dump_type_suffix (pp, TREE_TYPE (t), flags);
>>>>>>> 4d0aec87
	break;
      }

    case ARRAY_TYPE:
      pp_maybe_space (pp);
      pp_cxx_left_bracket (pp);
      if (TYPE_DOMAIN (t))
	{
	  tree dtype = TYPE_DOMAIN (t);
	  tree max = TYPE_MAX_VALUE (dtype);
	  if (integer_all_onesp (max))
	    pp_character (pp, '0');
	  else if (host_integerp (max, 0))
	    pp_wide_integer (pp, tree_low_cst (max, 0) + 1);
	  else
	    {
	      STRIP_NOPS (max);
	      if (TREE_CODE (max) == SAVE_EXPR)
		max = TREE_OPERAND (max, 0);
	      if (TREE_CODE (max) == MINUS_EXPR
		  || TREE_CODE (max) == PLUS_EXPR)
		{
		  max = TREE_OPERAND (max, 0);
		  while (CONVERT_EXPR_P (max))
		    max = TREE_OPERAND (max, 0);
		}
	      else
		max = fold_build2_loc (input_location,
				       PLUS_EXPR, dtype, max,
				       build_int_cst (dtype, 1));
	      dump_expr (pp, max, flags & ~TFF_EXPR_IN_PARENS);
	    }
	}
      pp_cxx_right_bracket (pp);
      dump_type_suffix (pp, TREE_TYPE (t), flags);
      break;

    case ENUMERAL_TYPE:
    case IDENTIFIER_NODE:
    case INTEGER_TYPE:
    case BOOLEAN_TYPE:
    case REAL_TYPE:
    case RECORD_TYPE:
    case TEMPLATE_TYPE_PARM:
    case TEMPLATE_TEMPLATE_PARM:
    case BOUND_TEMPLATE_TEMPLATE_PARM:
    case TREE_LIST:
    case TYPE_DECL:
    case TREE_VEC:
    case UNION_TYPE:
    case LANG_TYPE:
    case VOID_TYPE:
    case TYPENAME_TYPE:
    case COMPLEX_TYPE:
    case VECTOR_TYPE:
    case TYPEOF_TYPE:
    case UNDERLYING_TYPE:
    case DECLTYPE_TYPE:
    case TYPE_PACK_EXPANSION:
    case FIXED_POINT_TYPE:
    case NULLPTR_TYPE:
      break;

    default:
      pp_unsupported_tree (pp, t);
    case ERROR_MARK:
      /* Don't mark it here, we should have already done in
	 dump_type_prefix.  */
      break;
    }
}

static void
dump_global_iord (cxx_pretty_printer *pp, tree t)
{
  const char *p = NULL;

  if (DECL_GLOBAL_CTOR_P (t))
    p = M_("(static initializers for %s)");
  else if (DECL_GLOBAL_DTOR_P (t))
    p = M_("(static destructors for %s)");
  else
    gcc_unreachable ();

  pp_printf (pp, p, input_filename);
}

static void
dump_simple_decl (cxx_pretty_printer *pp, tree t, tree type, int flags)
{
  if (flags & TFF_DECL_SPECIFIERS)
    {
      if (VAR_P (t)
	  && DECL_DECLARED_CONSTEXPR_P (t))
	pp_cxx_ws_string (pp, "constexpr");
      dump_type_prefix (pp, type, flags & ~TFF_UNQUALIFIED_NAME);
      pp_maybe_space (pp);
    }
  if (! (flags & TFF_UNQUALIFIED_NAME)
      && TREE_CODE (t) != PARM_DECL
      && (!DECL_INITIAL (t)
	  || TREE_CODE (DECL_INITIAL (t)) != TEMPLATE_PARM_INDEX))
    dump_scope (pp, CP_DECL_CONTEXT (t), flags);
  flags &= ~TFF_UNQUALIFIED_NAME;
  if ((flags & TFF_DECL_SPECIFIERS)
      && DECL_TEMPLATE_PARM_P (t) 
      && TEMPLATE_PARM_PARAMETER_PACK (DECL_INITIAL (t)))
    pp_string (pp, "...");
  if (DECL_NAME (t))
    {
      if (TREE_CODE (t) == FIELD_DECL && DECL_NORMAL_CAPTURE_P (t))
	{
	  pp_less (pp);
	  pp_string (pp, IDENTIFIER_POINTER (DECL_NAME (t)) + 2);
	  pp_string (pp, " capture>");
	}
      else
	dump_decl (pp, DECL_NAME (t), flags);
    }
  else
    pp_string (pp, M_("<anonymous>"));
  if (flags & TFF_DECL_SPECIFIERS)
    dump_type_suffix (pp, type, flags);
}

/* Dump a human readable string for the decl T under control of FLAGS.  */

static void
dump_decl (cxx_pretty_printer *pp, tree t, int flags)
{
  if (t == NULL_TREE)
    return;

  /* If doing Objective-C++, give Objective-C a chance to demangle
     Objective-C method names.  */
  if (c_dialect_objc ())
    {
      const char *demangled = objc_maybe_printable_name (t, flags);
      if (demangled)
	{
	  pp_string (pp, demangled);
	  return;
	}
    }

  switch (TREE_CODE (t))
    {
    case TYPE_DECL:
      /* Don't say 'typedef class A' */
      if (DECL_ARTIFICIAL (t) && !DECL_SELF_REFERENCE_P (t))
	{
	  if ((flags & TFF_DECL_SPECIFIERS)
	      && TREE_CODE (TREE_TYPE (t)) == TEMPLATE_TYPE_PARM)
	    {
	      /* Say `class T' not just `T'.  */
	      pp_cxx_ws_string (pp, "class");

	      /* Emit the `...' for a parameter pack.  */
	      if (TEMPLATE_TYPE_PARAMETER_PACK (TREE_TYPE (t)))
		pp_cxx_ws_string (pp, "...");
	    }

	  dump_type (pp, TREE_TYPE (t), flags);
	  break;
	}
      if (TYPE_DECL_ALIAS_P (t)
	  && (flags & TFF_DECL_SPECIFIERS
	      || flags & TFF_CLASS_KEY_OR_ENUM))
	{
	  pp_cxx_ws_string (pp, "using");
	  dump_decl (pp, DECL_NAME (t), flags);
	  pp_cxx_whitespace (pp);
	  pp_cxx_ws_string (pp, "=");
	  pp_cxx_whitespace (pp);
	  dump_type (pp, DECL_ORIGINAL_TYPE (t), flags);
	  break;
	}
      if ((flags & TFF_DECL_SPECIFIERS)
	  && !DECL_SELF_REFERENCE_P (t))
	pp_cxx_ws_string (pp, "typedef");
      dump_simple_decl (pp, t, DECL_ORIGINAL_TYPE (t)
			? DECL_ORIGINAL_TYPE (t) : TREE_TYPE (t),
			flags);
      break;

    case VAR_DECL:
      if (DECL_NAME (t) && VTABLE_NAME_P (DECL_NAME (t)))
	{
	  pp_string (pp, M_("vtable for "));
	  gcc_assert (TYPE_P (DECL_CONTEXT (t)));
	  dump_type (pp, DECL_CONTEXT (t), flags);
	  break;
	}
      /* Else fall through.  */
    case FIELD_DECL:
    case PARM_DECL:
      dump_simple_decl (pp, t, TREE_TYPE (t), flags);
      break;

    case RESULT_DECL:
      pp_string (pp, M_("<return value> "));
      dump_simple_decl (pp, t, TREE_TYPE (t), flags);
      break;

    case NAMESPACE_DECL:
      if (flags & TFF_DECL_SPECIFIERS)
	pp->declaration (t);
      else
	{
	  if (! (flags & TFF_UNQUALIFIED_NAME))
	    dump_scope (pp, CP_DECL_CONTEXT (t), flags);
	  flags &= ~TFF_UNQUALIFIED_NAME;
	  if (DECL_NAME (t) == NULL_TREE)
            {
              if (!(pp->flags & pp_c_flag_gnu_v3))
                pp_cxx_ws_string (pp, M_("{anonymous}"));
              else
                pp_cxx_ws_string (pp, M_("(anonymous namespace)"));
            }
	  else
	    pp_cxx_tree_identifier (pp, DECL_NAME (t));
	}
      break;

    case SCOPE_REF:
      dump_type (pp, TREE_OPERAND (t, 0), flags);
      pp_colon_colon (pp);
      dump_decl (pp, TREE_OPERAND (t, 1), TFF_UNQUALIFIED_NAME);
      break;

    case ARRAY_REF:
      dump_decl (pp, TREE_OPERAND (t, 0), flags);
      pp_cxx_left_bracket (pp);
      dump_decl (pp, TREE_OPERAND (t, 1), flags);
      pp_cxx_right_bracket (pp);
      break;

    case ARRAY_NOTATION_REF:
      dump_decl (pp, ARRAY_NOTATION_ARRAY (t), flags | TFF_EXPR_IN_PARENS);
      pp_cxx_left_bracket (pp);
      dump_decl (pp, ARRAY_NOTATION_START (t), flags | TFF_EXPR_IN_PARENS);
      pp_colon (pp);
      dump_decl (pp, ARRAY_NOTATION_LENGTH (t), flags | TFF_EXPR_IN_PARENS);
      pp_colon (pp);
      dump_decl (pp, ARRAY_NOTATION_STRIDE (t), flags | TFF_EXPR_IN_PARENS);
      pp_cxx_right_bracket (pp);
      break;

      /* So that we can do dump_decl on an aggr type.  */
    case RECORD_TYPE:
    case UNION_TYPE:
    case ENUMERAL_TYPE:
      dump_type (pp, t, flags);
      break;

    case BIT_NOT_EXPR:
      /* This is a pseudo destructor call which has not been folded into
	 a PSEUDO_DTOR_EXPR yet.  */
      pp_cxx_complement (pp);
      dump_type (pp, TREE_OPERAND (t, 0), flags);
      break;

    case TYPE_EXPR:
      gcc_unreachable ();
      break;

      /* These special cases are duplicated here so that other functions
	 can feed identifiers to error and get them demangled properly.  */
    case IDENTIFIER_NODE:
      if (IDENTIFIER_TYPENAME_P (t))
	{
	  pp_cxx_ws_string (pp, "operator");
	  /* Not exactly IDENTIFIER_TYPE_VALUE.  */
	  dump_type (pp, TREE_TYPE (t), flags);
	  break;
	}
      else
	pp_cxx_tree_identifier (pp, t);
      break;

    case OVERLOAD:
      if (OVL_CHAIN (t))
	{
	  t = OVL_CURRENT (t);
	  if (DECL_CLASS_SCOPE_P (t))
	    {
	      dump_type (pp, DECL_CONTEXT (t), flags);
	      pp_cxx_colon_colon (pp);
	    }
	  else if (!DECL_FILE_SCOPE_P (t))
	    {
	      dump_decl (pp, DECL_CONTEXT (t), flags);
	      pp_cxx_colon_colon (pp);
	    }
	  dump_decl (pp, DECL_NAME (t), flags);
	  break;
	}

      /* If there's only one function, just treat it like an ordinary
	 FUNCTION_DECL.  */
      t = OVL_CURRENT (t);
      /* Fall through.  */

    case FUNCTION_DECL:
      if (! DECL_LANG_SPECIFIC (t))
	pp_string (pp, M_("<built-in>"));
      else if (DECL_GLOBAL_CTOR_P (t) || DECL_GLOBAL_DTOR_P (t))
	dump_global_iord (pp, t);
      else
	dump_function_decl (pp, t, flags);
      break;

    case TEMPLATE_DECL:
      dump_template_decl (pp, t, flags);
      break;

    case TEMPLATE_ID_EXPR:
      {
	tree name = TREE_OPERAND (t, 0);
	tree args = TREE_OPERAND (t, 1);

	if (is_overloaded_fn (name))
	  name = DECL_NAME (get_first_fn (name));
	dump_decl (pp, name, flags);
	pp_cxx_begin_template_argument_list (pp);
	if (args == error_mark_node)
	  pp_string (pp, M_("<template arguments error>"));
	else if (args)
	  dump_template_argument_list (pp, args, flags);
      	pp_cxx_end_template_argument_list (pp);
      }
      break;

    case LABEL_DECL:
      pp_cxx_tree_identifier (pp, DECL_NAME (t));
      break;

    case CONST_DECL:
      if ((TREE_TYPE (t) != NULL_TREE && NEXT_CODE (t) == ENUMERAL_TYPE)
	  || (DECL_INITIAL (t) &&
	      TREE_CODE (DECL_INITIAL (t)) == TEMPLATE_PARM_INDEX))
	dump_simple_decl (pp, t, TREE_TYPE (t), flags);
      else if (DECL_NAME (t))
	dump_decl (pp, DECL_NAME (t), flags);
      else if (DECL_INITIAL (t))
	dump_expr (pp, DECL_INITIAL (t), flags | TFF_EXPR_IN_PARENS);
      else
	pp_string (pp, M_("<enumerator>"));
      break;

    case USING_DECL:
      pp_cxx_ws_string (pp, "using");
      dump_type (pp, USING_DECL_SCOPE (t), flags);
      pp_cxx_colon_colon (pp);
      dump_decl (pp, DECL_NAME (t), flags);
      break;

    case STATIC_ASSERT:
      pp->declaration (t);
      break;

    case BASELINK:
      dump_decl (pp, BASELINK_FUNCTIONS (t), flags);
      break;

    case NON_DEPENDENT_EXPR:
      dump_expr (pp, t, flags);
      break;

    case TEMPLATE_TYPE_PARM:
      if (flags & TFF_DECL_SPECIFIERS)
	pp->declaration (t);
      else
	pp->type_id (t);
      break;

    case UNBOUND_CLASS_TEMPLATE:
    case TYPE_PACK_EXPANSION:
    case TREE_BINFO:
      dump_type (pp, t, flags);
      break;

    default:
      pp_unsupported_tree (pp, t);
      /* Fall through to error.  */

    case ERROR_MARK:
      pp_string (pp, M_("<declaration error>"));
      break;
    }
}

/* Dump a template declaration T under control of FLAGS. This means the
   'template <...> leaders plus the 'class X' or 'void fn(...)' part.  */

static void
dump_template_decl (cxx_pretty_printer *pp, tree t, int flags)
{
  tree orig_parms = DECL_TEMPLATE_PARMS (t);
  tree parms;
  int i;

  if (flags & TFF_TEMPLATE_HEADER)
    {
      for (parms = orig_parms = nreverse (orig_parms);
	   parms;
	   parms = TREE_CHAIN (parms))
	{
	  tree inner_parms = INNERMOST_TEMPLATE_PARMS (parms);
	  int len = TREE_VEC_LENGTH (inner_parms);

	  pp_cxx_ws_string (pp, "template");
	  pp_cxx_begin_template_argument_list (pp);

	  /* If we've shown the template prefix, we'd better show the
	     parameters' and decl's type too.  */
	    flags |= TFF_DECL_SPECIFIERS;

	  for (i = 0; i < len; i++)
	    {
	      if (i)
		pp_separate_with_comma (pp);
	      dump_template_parameter (pp, TREE_VEC_ELT (inner_parms, i),
                                       flags);
	    }
	  pp_cxx_end_template_argument_list (pp);
	  pp_cxx_whitespace (pp);
	}
      nreverse(orig_parms);

      if (DECL_TEMPLATE_TEMPLATE_PARM_P (t))
	{
	  /* Say `template<arg> class TT' not just `template<arg> TT'.  */
	  pp_cxx_ws_string (pp, "class");

	  /* If this is a parameter pack, print the ellipsis.  */
	  if (TEMPLATE_TYPE_PARAMETER_PACK (TREE_TYPE (t)))
	    pp_cxx_ws_string (pp, "...");
	}
    }

  if (DECL_CLASS_TEMPLATE_P (t))
    dump_type (pp, TREE_TYPE (t),
	       ((flags & ~TFF_CLASS_KEY_OR_ENUM) | TFF_TEMPLATE_NAME
		| (flags & TFF_DECL_SPECIFIERS ? TFF_CLASS_KEY_OR_ENUM : 0)));
  else if (DECL_TEMPLATE_RESULT (t)
           && (VAR_P (DECL_TEMPLATE_RESULT (t))
	       /* Alias template.  */
	       || DECL_TYPE_TEMPLATE_P (t)))
    dump_decl (pp, DECL_TEMPLATE_RESULT (t), flags | TFF_TEMPLATE_NAME);
  else
    {
      gcc_assert (TREE_TYPE (t));
      switch (NEXT_CODE (t))
	{
	case METHOD_TYPE:
	case FUNCTION_TYPE:
	  dump_function_decl (pp, t, flags | TFF_TEMPLATE_NAME);
	  break;
	default:
	  /* This case can occur with some invalid code.  */
	  dump_type (pp, TREE_TYPE (t),
		     (flags & ~TFF_CLASS_KEY_OR_ENUM) | TFF_TEMPLATE_NAME
		     | (flags & TFF_DECL_SPECIFIERS
			? TFF_CLASS_KEY_OR_ENUM : 0));
	}
    }
}

/* find_typenames looks through the type of the function template T
   and returns a vec containing any typedefs, decltypes or TYPENAME_TYPEs
   it finds.  */

struct find_typenames_t
{
  struct pointer_set_t *p_set;
  vec<tree, va_gc> *typenames;
};

static tree
find_typenames_r (tree *tp, int *walk_subtrees, void *data)
{
  struct find_typenames_t *d = (struct find_typenames_t *)data;
  tree mv = NULL_TREE;

  if (TYPE_P (*tp) && is_typedef_decl (TYPE_NAME (*tp)))
    /* Add the type of the typedef without any additional cv-quals.  */
    mv = TREE_TYPE (TYPE_NAME (*tp));
  else if (TREE_CODE (*tp) == TYPENAME_TYPE
	   || TREE_CODE (*tp) == DECLTYPE_TYPE)
    /* Add the typename without any cv-qualifiers.  */
    mv = TYPE_MAIN_VARIANT (*tp);

  if (TREE_CODE (*tp) == TYPE_PACK_EXPANSION)
    {
      /* Don't mess with parameter packs since we don't remember
	 the pack expansion context for a particular typename.  */
      *walk_subtrees = false;
      return NULL_TREE;
    }

  if (mv && (mv == *tp || !pointer_set_insert (d->p_set, mv)))
    vec_safe_push (d->typenames, mv);

  /* Search into class template arguments, which cp_walk_subtrees
     doesn't do.  */
  if (CLASS_TYPE_P (*tp) && CLASSTYPE_TEMPLATE_INFO (*tp))
    cp_walk_tree (&CLASSTYPE_TI_ARGS (*tp), find_typenames_r,
		  data, d->p_set);

  return NULL_TREE;
}

static vec<tree, va_gc> *
find_typenames (tree t)
{
  struct find_typenames_t ft;
  ft.p_set = pointer_set_create ();
  ft.typenames = NULL;
  cp_walk_tree (&TREE_TYPE (DECL_TEMPLATE_RESULT (t)),
		find_typenames_r, &ft, ft.p_set);
  pointer_set_destroy (ft.p_set);
  return ft.typenames;
}

/* Output the "[with ...]" clause for a template instantiation T iff
   TEMPLATE_PARMS, TEMPLATE_ARGS and FLAGS are suitable.  T may be NULL if
   formatting a deduction/substitution diagnostic rather than an
   instantiation.  */

static void
dump_substitution (cxx_pretty_printer *pp,
                   tree t, tree template_parms, tree template_args,
                   int flags)
{
  if (template_parms != NULL_TREE && template_args != NULL_TREE
      && !(flags & TFF_NO_TEMPLATE_BINDINGS))
    {
      vec<tree, va_gc> *typenames = t ? find_typenames (t) : NULL;
      pp_cxx_whitespace (pp);
      pp_cxx_left_bracket (pp);
      pp->translate_string ("with");
      pp_cxx_whitespace (pp);
      dump_template_bindings (pp, template_parms, template_args, typenames);
      pp_cxx_right_bracket (pp);
    }
}

/* Dump the lambda function FN including its 'mutable' qualifier and any
   template bindings.  */

static void
dump_lambda_function (cxx_pretty_printer *pp,
		      tree fn, tree template_parms, tree template_args,
		      int flags)
{
  /* A lambda's signature is essentially its "type".  */
  dump_type (pp, DECL_CONTEXT (fn), flags);
  if (!(TYPE_QUALS (class_of_this_parm (TREE_TYPE (fn))) & TYPE_QUAL_CONST))
    {
      pp->padding = pp_before;
      pp_c_ws_string (pp, "mutable");
    }
  dump_substitution (pp, fn, template_parms, template_args, flags);
}

/* Pretty print a function decl. There are several ways we want to print a
   function declaration. The TFF_ bits in FLAGS tells us how to behave.
   As error can only apply the '#' flag once to give 0 and 1 for V, there
   is %D which doesn't print the throw specs, and %F which does.  */

static void
dump_function_decl (cxx_pretty_printer *pp, tree t, int flags)
{
  tree fntype;
  tree parmtypes;
  tree cname = NULL_TREE;
  tree template_args = NULL_TREE;
  tree template_parms = NULL_TREE;
  int show_return = flags & TFF_RETURN_TYPE || flags & TFF_DECL_SPECIFIERS;
  int do_outer_scope = ! (flags & TFF_UNQUALIFIED_NAME);
  tree exceptions;

  flags &= ~(TFF_UNQUALIFIED_NAME | TFF_TEMPLATE_NAME);
  if (TREE_CODE (t) == TEMPLATE_DECL)
    t = DECL_TEMPLATE_RESULT (t);

  /* Save the exceptions, in case t is a specialization and we are
     emitting an error about incompatible specifications.  */
  exceptions = TYPE_RAISES_EXCEPTIONS (TREE_TYPE (t));

  /* Pretty print template instantiations only.  */
  if (DECL_USE_TEMPLATE (t) && DECL_TEMPLATE_INFO (t)
      && flag_pretty_templates)
    {
      tree tmpl;

      template_args = DECL_TI_ARGS (t);
      tmpl = most_general_template (t);
      if (tmpl && TREE_CODE (tmpl) == TEMPLATE_DECL)
	{
	  template_parms = DECL_TEMPLATE_PARMS (tmpl);
	  t = tmpl;
	}
    }

  if (DECL_NAME (t) && LAMBDA_FUNCTION_P (t))
    return dump_lambda_function (pp, t, template_parms, template_args, flags);

  fntype = TREE_TYPE (t);
  parmtypes = FUNCTION_FIRST_USER_PARMTYPE (t);

  if (DECL_CLASS_SCOPE_P (t))
    cname = DECL_CONTEXT (t);
  /* This is for partially instantiated template methods.  */
  else if (TREE_CODE (fntype) == METHOD_TYPE)
    cname = TREE_TYPE (TREE_VALUE (parmtypes));

  if (flags & TFF_DECL_SPECIFIERS)
    {
      if (DECL_STATIC_FUNCTION_P (t))
	pp_cxx_ws_string (pp, "static");
      else if (DECL_VIRTUAL_P (t))
	pp_cxx_ws_string (pp, "virtual");

      if (DECL_DECLARED_CONSTEXPR_P (STRIP_TEMPLATE (t)))
	pp_cxx_ws_string (pp, "constexpr");
    }

  /* Print the return type?  */
  if (show_return)
    show_return = !DECL_CONV_FN_P (t)  && !DECL_CONSTRUCTOR_P (t)
		  && !DECL_DESTRUCTOR_P (t);
  if (show_return)
    {
      tree ret = fndecl_declared_return_type (t);
      dump_type_prefix (pp, ret, flags);
    }

  /* Print the function name.  */
  if (!do_outer_scope)
    /* Nothing.  */;
  else if (cname)
    {
      dump_type (pp, cname, flags);
      pp_cxx_colon_colon (pp);
    }
  else
    dump_scope (pp, CP_DECL_CONTEXT (t), flags);

  dump_function_name (pp, t, flags);

  if (!(flags & TFF_NO_FUNCTION_ARGUMENTS))
    {
      dump_parameters (pp, parmtypes, flags);

      if (TREE_CODE (fntype) == METHOD_TYPE)
	{
<<<<<<< HEAD
	  pp_base (cxx_pp)->padding = pp_before;
	  pp_cxx_cv_qualifier_seq (cxx_pp, class_of_this_parm (fntype));
	  dump_ref_qualifier (fntype, flags);
=======
	  pp->padding = pp_before;
	  pp_cxx_cv_qualifier_seq (pp, class_of_this_parm (fntype));
	  dump_ref_qualifier (pp, fntype, flags);
>>>>>>> 4d0aec87
	}

      if (flags & TFF_EXCEPTION_SPECIFICATION)
	{
	  pp->padding = pp_before;
	  dump_exception_spec (pp, exceptions, flags);
	}

      if (show_return)
	dump_type_suffix (pp, TREE_TYPE (fntype), flags);

      dump_substitution (pp, t, template_parms, template_args, flags);
    }
  else if (template_args)
    {
      bool need_comma = false;
      int i;
      pp_cxx_begin_template_argument_list (pp);
      template_args = INNERMOST_TEMPLATE_ARGS (template_args);
      for (i = 0; i < TREE_VEC_LENGTH (template_args); ++i)
	{
	  tree arg = TREE_VEC_ELT (template_args, i);
	  if (need_comma)
	    pp_separate_with_comma (pp);
	  if (ARGUMENT_PACK_P (arg))
	    pp_cxx_left_brace (pp);
	  dump_template_argument (pp, arg, TFF_PLAIN_IDENTIFIER);
	  if (ARGUMENT_PACK_P (arg))
	    pp_cxx_right_brace (pp);
	  need_comma = true;
	}
      pp_cxx_end_template_argument_list (pp);
    }
}

/* Print a parameter list. If this is for a member function, the
   member object ptr (and any other hidden args) should have
   already been removed.  */

static void
dump_parameters (cxx_pretty_printer *pp, tree parmtypes, int flags)
{
  int first = 1;
  flags &= ~TFF_SCOPE;
  pp_cxx_left_paren (pp);

  for (first = 1; parmtypes != void_list_node;
       parmtypes = TREE_CHAIN (parmtypes))
    {
      if (!first)
	pp_separate_with_comma (pp);
      first = 0;
      if (!parmtypes)
	{
	  pp_cxx_ws_string (pp, "...");
	  break;
	}

      dump_type (pp, TREE_VALUE (parmtypes), flags);

      if ((flags & TFF_FUNCTION_DEFAULT_ARGUMENTS) && TREE_PURPOSE (parmtypes))
	{
	  pp_cxx_whitespace (pp);
	  pp_equal (pp);
	  pp_cxx_whitespace (pp);
	  dump_expr (pp, TREE_PURPOSE (parmtypes), flags | TFF_EXPR_IN_PARENS);
	}
    }

  pp_cxx_right_paren (pp);
}

/* Print ref-qualifier of a FUNCTION_TYPE or METHOD_TYPE. FLAGS are ignored. */

static void
dump_ref_qualifier (cxx_pretty_printer *pp, tree t, int flags ATTRIBUTE_UNUSED)
{
  if (FUNCTION_REF_QUALIFIED (t))
    {
      pp->padding = pp_before;
      if (FUNCTION_RVALUE_QUALIFIED (t))
        pp_cxx_ws_string (pp, "&&");
      else
        pp_cxx_ws_string (pp, "&");
    }
}

/* Print ref-qualifier of a FUNCTION_TYPE or METHOD_TYPE. FLAGS are ignored. */

static void
dump_ref_qualifier (tree t, int flags ATTRIBUTE_UNUSED)
{
  if (FUNCTION_REF_QUALIFIED (t))
    {
      pp_base (cxx_pp)->padding = pp_before;
      if (FUNCTION_RVALUE_QUALIFIED (t))
        pp_cxx_ws_string (cxx_pp, "&&");
      else
        pp_cxx_ws_string (cxx_pp, "&");
    }
}

/* Print an exception specification. T is the exception specification.  */

static void
dump_exception_spec (cxx_pretty_printer *pp, tree t, int flags)
{
  if (t && TREE_PURPOSE (t))
    {
      pp_cxx_ws_string (pp, "noexcept");
      if (!integer_onep (TREE_PURPOSE (t)))
	{
	  pp_cxx_whitespace (pp);
	  pp_cxx_left_paren (pp);
	  if (DEFERRED_NOEXCEPT_SPEC_P (t))
	    pp_cxx_ws_string (pp, "<uninstantiated>");
	  else
	    dump_expr (pp, TREE_PURPOSE (t), flags);
	  pp_cxx_right_paren (pp);
	}
    }
  else if (t)
    {
      pp_cxx_ws_string (pp, "throw");
      pp_cxx_whitespace (pp);
      pp_cxx_left_paren (pp);
      if (TREE_VALUE (t) != NULL_TREE)
	while (1)
	  {
	    dump_type (pp, TREE_VALUE (t), flags);
	    t = TREE_CHAIN (t);
	    if (!t)
	      break;
	    pp_separate_with_comma (pp);
	  }
      pp_cxx_right_paren (pp);
    }
}

/* Handle the function name for a FUNCTION_DECL node, grokking operators
   and destructors properly.  */

static void
dump_function_name (cxx_pretty_printer *pp, tree t, int flags)
{
  tree name = DECL_NAME (t);

  /* We can get here with a decl that was synthesized by language-
     independent machinery (e.g. coverage.c) in which case it won't
     have a lang_specific structure attached and DECL_CONSTRUCTOR_P
     will crash.  In this case it is safe just to print out the
     literal name.  */
  if (!DECL_LANG_SPECIFIC (t))
    {
      pp_cxx_tree_identifier (pp, name);
      return;
    }

  if (TREE_CODE (t) == TEMPLATE_DECL)
    t = DECL_TEMPLATE_RESULT (t);

  /* Don't let the user see __comp_ctor et al.  */
  if (DECL_CONSTRUCTOR_P (t)
      || DECL_DESTRUCTOR_P (t))
    {
      if (LAMBDA_TYPE_P (DECL_CONTEXT (t)))
	name = get_identifier ("<lambda>");
      else if (TYPE_ANONYMOUS_P (DECL_CONTEXT (t)))
	name = get_identifier ("<constructor>");
      else
	name = constructor_name (DECL_CONTEXT (t));
    }

  if (DECL_DESTRUCTOR_P (t))
    {
      pp_cxx_complement (pp);
      dump_decl (pp, name, TFF_PLAIN_IDENTIFIER);
    }
  else if (DECL_CONV_FN_P (t))
    {
      /* This cannot use the hack that the operator's return
	 type is stashed off of its name because it may be
	 used for error reporting.  In the case of conflicting
	 declarations, both will have the same name, yet
	 the types will be different, hence the TREE_TYPE field
	 of the first name will be clobbered by the second.  */
      pp_cxx_ws_string (pp, "operator");
      dump_type (pp, TREE_TYPE (TREE_TYPE (t)), flags);
    }
  else if (name && IDENTIFIER_OPNAME_P (name))
    pp_cxx_tree_identifier (pp, name);
  else if (name && UDLIT_OPER_P (name))
    pp_cxx_tree_identifier (pp, name);
  else
    dump_decl (pp, name, flags);

  if (DECL_TEMPLATE_INFO (t)
      && !DECL_FRIEND_PSEUDO_TEMPLATE_INSTANTIATION (t)
      && (TREE_CODE (DECL_TI_TEMPLATE (t)) != TEMPLATE_DECL
	  || PRIMARY_TEMPLATE_P (DECL_TI_TEMPLATE (t))))
    dump_template_parms (pp, DECL_TEMPLATE_INFO (t), !DECL_USE_TEMPLATE (t),
                         flags);
}

/* Dump the template parameters from the template info INFO under control of
   FLAGS. PRIMARY indicates whether this is a primary template decl, or
   specialization (partial or complete). For partial specializations we show
   the specialized parameter values. For a primary template we show no
   decoration.  */

static void
dump_template_parms (cxx_pretty_printer *pp, tree info,
                     int primary, int flags)
{
  tree args = info ? TI_ARGS (info) : NULL_TREE;

  if (primary && flags & TFF_TEMPLATE_NAME)
    return;
  flags &= ~(TFF_CLASS_KEY_OR_ENUM | TFF_TEMPLATE_NAME);
  pp_cxx_begin_template_argument_list (pp);

  /* Be careful only to print things when we have them, so as not
     to crash producing error messages.  */
  if (args && !primary)
    {
      int len, ix;
      len = get_non_default_template_args_count (args, flags);

      args = INNERMOST_TEMPLATE_ARGS (args);
      for (ix = 0; ix != len; ix++)
	{
	  tree arg = TREE_VEC_ELT (args, ix);

          /* Only print a comma if we know there is an argument coming. In
             the case of an empty template argument pack, no actual
             argument will be printed.  */
          if (ix
              && (!ARGUMENT_PACK_P (arg)
                  || TREE_VEC_LENGTH (ARGUMENT_PACK_ARGS (arg)) > 0))
            pp_separate_with_comma (pp);
          
          if (!arg)
            pp_string (pp, M_("<template parameter error>"));
          else
            dump_template_argument (pp, arg, flags);
        }
    }
  else if (primary)
    {
      tree tpl = TI_TEMPLATE (info);
      tree parms = DECL_TEMPLATE_PARMS (tpl);
      int len, ix;

      parms = TREE_CODE (parms) == TREE_LIST ? TREE_VALUE (parms) : NULL_TREE;
      len = parms ? TREE_VEC_LENGTH (parms) : 0;

      for (ix = 0; ix != len; ix++)
	{
	  tree parm;

          if (TREE_VEC_ELT (parms, ix) == error_mark_node)
            {
              pp_string (pp, M_("<template parameter error>"));
              continue;
            }

          parm = TREE_VALUE (TREE_VEC_ELT (parms, ix));

	  if (ix)
	    pp_separate_with_comma (pp);

	  dump_decl (pp, parm, flags & ~TFF_DECL_SPECIFIERS);
	}
    }
  pp_cxx_end_template_argument_list (pp);
}

/* Print out the arguments of CALL_EXPR T as a parenthesized list using
   flags FLAGS.  Skip over the first argument if SKIPFIRST is true.  */

static void
dump_call_expr_args (cxx_pretty_printer *pp, tree t, int flags, bool skipfirst)
{
  tree arg;
  call_expr_arg_iterator iter;
  
  pp_cxx_left_paren (pp);
  FOR_EACH_CALL_EXPR_ARG (arg, iter, t)
    {
      if (skipfirst)
	skipfirst = false;
      else
	{
	  dump_expr (pp, arg, flags | TFF_EXPR_IN_PARENS);
	  if (more_call_expr_args_p (&iter))
	    pp_separate_with_comma (pp);
	}
    }
  pp_cxx_right_paren (pp);
}

/* Print out the arguments of AGGR_INIT_EXPR T as a parenthesized list
   using flags FLAGS.  Skip over the first argument if SKIPFIRST is
   true.  */

static void
dump_aggr_init_expr_args (cxx_pretty_printer *pp, tree t, int flags,
                          bool skipfirst)
{
  tree arg;
  aggr_init_expr_arg_iterator iter;
  
  pp_cxx_left_paren (pp);
  FOR_EACH_AGGR_INIT_EXPR_ARG (arg, iter, t)
    {
      if (skipfirst)
	skipfirst = false;
      else
	{
	  dump_expr (pp, arg, flags | TFF_EXPR_IN_PARENS);
	  if (more_aggr_init_expr_args_p (&iter))
	    pp_separate_with_comma (pp);
	}
    }
  pp_cxx_right_paren (pp);
}

/* Print out a list of initializers (subr of dump_expr).  */

static void
dump_expr_list (cxx_pretty_printer *pp, tree l, int flags)
{
  while (l)
    {
      dump_expr (pp, TREE_VALUE (l), flags | TFF_EXPR_IN_PARENS);
      l = TREE_CHAIN (l);
      if (l)
	pp_separate_with_comma (pp);
    }
}

/* Print out a vector of initializers (subr of dump_expr).  */

static void
dump_expr_init_vec (cxx_pretty_printer *pp, vec<constructor_elt, va_gc> *v,
                    int flags)
{
  unsigned HOST_WIDE_INT idx;
  tree value;

  FOR_EACH_CONSTRUCTOR_VALUE (v, idx, value)
    {
      dump_expr (pp, value, flags | TFF_EXPR_IN_PARENS);
      if (idx != v->length () - 1)
	pp_separate_with_comma (pp);
    }
}


/* We've gotten an indirect REFERENCE (an OBJ_TYPE_REF) to a virtual
   function.  Resolve it to a close relative -- in the sense of static
   type -- variant being overridden.  That is close to what was written in
   the source code.  Subroutine of dump_expr.  */

static tree
resolve_virtual_fun_from_obj_type_ref (tree ref)
{
  tree obj_type = TREE_TYPE (OBJ_TYPE_REF_OBJECT (ref));
  HOST_WIDE_INT index = tree_low_cst (OBJ_TYPE_REF_TOKEN (ref), 1);
  tree fun = BINFO_VIRTUALS (TYPE_BINFO (TREE_TYPE (obj_type)));
  while (index)
    {
      fun = TREE_CHAIN (fun);
      index -= (TARGET_VTABLE_USES_DESCRIPTORS
		? TARGET_VTABLE_USES_DESCRIPTORS : 1);
    }

  return BV_FN (fun);
}

/* Print out an expression E under control of FLAGS.  */

static void
dump_expr (cxx_pretty_printer *pp, tree t, int flags)
{
  tree op;

  if (t == 0)
    return;

  if (STATEMENT_CLASS_P (t))
    {
      pp_cxx_ws_string (pp, M_("<statement>"));
      return;
    }

  switch (TREE_CODE (t))
    {
    case VAR_DECL:
    case PARM_DECL:
    case FIELD_DECL:
    case CONST_DECL:
    case FUNCTION_DECL:
    case TEMPLATE_DECL:
    case NAMESPACE_DECL:
    case LABEL_DECL:
    case OVERLOAD:
    case TYPE_DECL:
    case IDENTIFIER_NODE:
      dump_decl (pp, t, ((flags & ~(TFF_DECL_SPECIFIERS|TFF_RETURN_TYPE
                                    |TFF_TEMPLATE_HEADER))
                         | TFF_NO_FUNCTION_ARGUMENTS));
      break;

    case SSA_NAME:
      if (SSA_NAME_VAR (t)
	  && !DECL_ARTIFICIAL (SSA_NAME_VAR (t)))
	dump_expr (pp, SSA_NAME_VAR (t), flags);
      else
	pp_cxx_ws_string (pp, M_("<unknown>"));
      break;

    case INTEGER_CST:
    case REAL_CST:
    case STRING_CST:
    case COMPLEX_CST:
      pp->constant (t);
      break;

    case USERDEF_LITERAL:
      pp_cxx_userdef_literal (pp, t);
      break;

    case THROW_EXPR:
      /* While waiting for caret diagnostics, avoid printing
	 __cxa_allocate_exception, __cxa_throw, and the like.  */
      pp_cxx_ws_string (pp, M_("<throw-expression>"));
      break;

    case PTRMEM_CST:
      pp_ampersand (pp);
      dump_type (pp, PTRMEM_CST_CLASS (t), flags);
      pp_cxx_colon_colon (pp);
      pp_cxx_tree_identifier (pp, DECL_NAME (PTRMEM_CST_MEMBER (t)));
      break;

    case COMPOUND_EXPR:
      pp_cxx_left_paren (pp);
      dump_expr (pp, TREE_OPERAND (t, 0), flags | TFF_EXPR_IN_PARENS);
      pp_separate_with_comma (pp);
      dump_expr (pp, TREE_OPERAND (t, 1), flags | TFF_EXPR_IN_PARENS);
      pp_cxx_right_paren (pp);
      break;

    case COND_EXPR:
      pp_cxx_left_paren (pp);
      dump_expr (pp, TREE_OPERAND (t, 0), flags | TFF_EXPR_IN_PARENS);
      pp_string (pp, " ? ");
      dump_expr (pp, TREE_OPERAND (t, 1), flags | TFF_EXPR_IN_PARENS);
      pp_string (pp, " : ");
      dump_expr (pp, TREE_OPERAND (t, 2), flags | TFF_EXPR_IN_PARENS);
      pp_cxx_right_paren (pp);
      break;

    case SAVE_EXPR:
      if (TREE_HAS_CONSTRUCTOR (t))
	{
	  pp_cxx_ws_string (pp, "new");
	  pp_cxx_whitespace (pp);
	  dump_type (pp, TREE_TYPE (TREE_TYPE (t)), flags);
	}
      else
	dump_expr (pp, TREE_OPERAND (t, 0), flags | TFF_EXPR_IN_PARENS);
      break;

    case AGGR_INIT_EXPR:
      {
	tree fn = NULL_TREE;

	if (TREE_CODE (AGGR_INIT_EXPR_FN (t)) == ADDR_EXPR)
	  fn = TREE_OPERAND (AGGR_INIT_EXPR_FN (t), 0);

	if (fn && TREE_CODE (fn) == FUNCTION_DECL)
	  {
	    if (DECL_CONSTRUCTOR_P (fn))
	      dump_type (pp, DECL_CONTEXT (fn), flags);
	    else
	      dump_decl (pp, fn, 0);
	  }
	else
	  dump_expr (pp, AGGR_INIT_EXPR_FN (t), 0);
      }
      dump_aggr_init_expr_args (pp, t, flags, true);
      break;

    case CALL_EXPR:
      {
	tree fn = CALL_EXPR_FN (t);
	bool skipfirst = false;

	if (TREE_CODE (fn) == ADDR_EXPR)
	  fn = TREE_OPERAND (fn, 0);

	/* Nobody is interested in seeing the guts of vcalls.  */
	if (TREE_CODE (fn) == OBJ_TYPE_REF)
	  fn = resolve_virtual_fun_from_obj_type_ref (fn);

	if (TREE_TYPE (fn) != NULL_TREE
	    && NEXT_CODE (fn) == METHOD_TYPE
	    && call_expr_nargs (t))
	  {
	    tree ob = CALL_EXPR_ARG (t, 0);
	    if (TREE_CODE (ob) == ADDR_EXPR)
	      {
		dump_expr (pp, TREE_OPERAND (ob, 0),
                           flags | TFF_EXPR_IN_PARENS);
		pp_cxx_dot (pp);
	      }
	    else if (TREE_CODE (ob) != PARM_DECL
		     || strcmp (IDENTIFIER_POINTER (DECL_NAME (ob)), "this"))
	      {
		dump_expr (pp, ob, flags | TFF_EXPR_IN_PARENS);
		pp_cxx_arrow (pp);
	      }
	    skipfirst = true;
	  }
	if (flag_sanitize & SANITIZE_UNDEFINED
	    && is_ubsan_builtin_p (fn))
	  {
	    pp_string (cxx_pp, M_("<ubsan routine call>"));
	    break;
	  }
	dump_expr (pp, fn, flags | TFF_EXPR_IN_PARENS);
	dump_call_expr_args (pp, t, flags, skipfirst);
      }
      break;

    case TARGET_EXPR:
      /* Note that this only works for G++ target exprs.  If somebody
	 builds a general TARGET_EXPR, there's no way to represent that
	 it initializes anything other that the parameter slot for the
	 default argument.  Note we may have cleared out the first
	 operand in expand_expr, so don't go killing ourselves.  */
      if (TREE_OPERAND (t, 1))
	dump_expr (pp, TREE_OPERAND (t, 1), flags | TFF_EXPR_IN_PARENS);
      break;

    case POINTER_PLUS_EXPR:
      dump_binary_op (pp, "+", t, flags);
      break;

    case INIT_EXPR:
    case MODIFY_EXPR:
      dump_binary_op (pp, assignment_operator_name_info[NOP_EXPR].name,
		      t, flags);
      break;

    case PLUS_EXPR:
    case MINUS_EXPR:
    case MULT_EXPR:
    case TRUNC_DIV_EXPR:
    case TRUNC_MOD_EXPR:
    case MIN_EXPR:
    case MAX_EXPR:
    case LSHIFT_EXPR:
    case RSHIFT_EXPR:
    case BIT_IOR_EXPR:
    case BIT_XOR_EXPR:
    case BIT_AND_EXPR:
    case TRUTH_ANDIF_EXPR:
    case TRUTH_ORIF_EXPR:
    case LT_EXPR:
    case LE_EXPR:
    case GT_EXPR:
    case GE_EXPR:
    case EQ_EXPR:
    case NE_EXPR:
    case EXACT_DIV_EXPR:
      dump_binary_op (pp, operator_name_info[TREE_CODE (t)].name, t, flags);
      break;

    case CEIL_DIV_EXPR:
    case FLOOR_DIV_EXPR:
    case ROUND_DIV_EXPR:
    case RDIV_EXPR:
      dump_binary_op (pp, "/", t, flags);
      break;

    case CEIL_MOD_EXPR:
    case FLOOR_MOD_EXPR:
    case ROUND_MOD_EXPR:
      dump_binary_op (pp, "%", t, flags);
      break;

    case COMPONENT_REF:
      {
	tree ob = TREE_OPERAND (t, 0);
	if (INDIRECT_REF_P (ob))
	  {
	    ob = TREE_OPERAND (ob, 0);
	    if (TREE_CODE (ob) != PARM_DECL
		|| (DECL_NAME (ob)
		    && strcmp (IDENTIFIER_POINTER (DECL_NAME (ob)), "this")))
	      {
		dump_expr (pp, ob, flags | TFF_EXPR_IN_PARENS);
		if (TREE_CODE (TREE_TYPE (ob)) == REFERENCE_TYPE)
		  pp_cxx_dot (pp);
		else
		  pp_cxx_arrow (pp);
	      }
	  }
	else
	  {
	    dump_expr (pp, ob, flags | TFF_EXPR_IN_PARENS);
	    pp_cxx_dot (pp);
	  }
	dump_expr (pp, TREE_OPERAND (t, 1), flags & ~TFF_EXPR_IN_PARENS);
      }
      break;

    case ARRAY_REF:
      dump_expr (pp, TREE_OPERAND (t, 0), flags | TFF_EXPR_IN_PARENS);
      pp_cxx_left_bracket (pp);
      dump_expr (pp, TREE_OPERAND (t, 1), flags | TFF_EXPR_IN_PARENS);
      pp_cxx_right_bracket (pp);
      break;

    case ARRAY_NOTATION_REF:
      dump_expr (pp, ARRAY_NOTATION_ARRAY (t), flags | TFF_EXPR_IN_PARENS);
      pp_cxx_left_bracket (pp);
      dump_expr (pp, ARRAY_NOTATION_START (t), flags | TFF_EXPR_IN_PARENS);
      pp_colon (pp);
      dump_expr (pp, ARRAY_NOTATION_LENGTH (t), flags | TFF_EXPR_IN_PARENS);
      pp_colon (pp);
      dump_expr (pp, ARRAY_NOTATION_STRIDE (t), flags | TFF_EXPR_IN_PARENS);
      pp_cxx_right_bracket (pp);
      break;

    case UNARY_PLUS_EXPR:
      dump_unary_op (pp, "+", t, flags);
      break;

    case ADDR_EXPR:
      if (TREE_CODE (TREE_OPERAND (t, 0)) == FUNCTION_DECL
	  || TREE_CODE (TREE_OPERAND (t, 0)) == STRING_CST
	  /* An ADDR_EXPR can have reference type.  In that case, we
	     shouldn't print the `&' doing so indicates to the user
	     that the expression has pointer type.  */
	  || (TREE_TYPE (t)
	      && TREE_CODE (TREE_TYPE (t)) == REFERENCE_TYPE))
	dump_expr (pp, TREE_OPERAND (t, 0), flags | TFF_EXPR_IN_PARENS);
      else if (TREE_CODE (TREE_OPERAND (t, 0)) == LABEL_DECL)
	dump_unary_op (pp, "&&", t, flags);
      else
	dump_unary_op (pp, "&", t, flags);
      break;

    case INDIRECT_REF:
      if (TREE_HAS_CONSTRUCTOR (t))
	{
	  t = TREE_OPERAND (t, 0);
	  gcc_assert (TREE_CODE (t) == CALL_EXPR);
	  dump_expr (pp, CALL_EXPR_FN (t), flags | TFF_EXPR_IN_PARENS);
	  dump_call_expr_args (pp, t, flags, true);
	}
      else
	{
	  if (TREE_OPERAND (t,0) != NULL_TREE
	      && TREE_TYPE (TREE_OPERAND (t, 0))
	      && NEXT_CODE (TREE_OPERAND (t, 0)) == REFERENCE_TYPE)
	    dump_expr (pp, TREE_OPERAND (t, 0), flags);
	  else
	    dump_unary_op (pp, "*", t, flags);
	}
      break;

    case MEM_REF:
      if (TREE_CODE (TREE_OPERAND (t, 0)) == ADDR_EXPR
	  && integer_zerop (TREE_OPERAND (t, 1)))
	dump_expr (pp, TREE_OPERAND (TREE_OPERAND (t, 0), 0), flags);
      else
	{
	  pp_cxx_star (pp);
	  if (!integer_zerop (TREE_OPERAND (t, 1)))
	    {
	      pp_cxx_left_paren (pp);
	      if (!integer_onep (TYPE_SIZE_UNIT
				 (TREE_TYPE (TREE_TYPE (TREE_OPERAND (t, 0))))))
		{
		  pp_cxx_left_paren (pp);
		  dump_type (pp, ptr_type_node, flags);
		  pp_cxx_right_paren (pp);
		}
	    }
	  dump_expr (pp, TREE_OPERAND (t, 0), flags);
	  if (!integer_zerop (TREE_OPERAND (t, 1)))
	    {
	      pp_cxx_ws_string (pp, "+");
	      dump_expr (pp, fold_convert (ssizetype, TREE_OPERAND (t, 1)),
                         flags);
	      pp_cxx_right_paren (pp);
	    }
	}
      break;

    case NEGATE_EXPR:
    case BIT_NOT_EXPR:
    case TRUTH_NOT_EXPR:
    case PREDECREMENT_EXPR:
    case PREINCREMENT_EXPR:
      dump_unary_op (pp, operator_name_info [TREE_CODE (t)].name, t, flags);
      break;

    case POSTDECREMENT_EXPR:
    case POSTINCREMENT_EXPR:
      pp_cxx_left_paren (pp);
      dump_expr (pp, TREE_OPERAND (t, 0), flags | TFF_EXPR_IN_PARENS);
      pp_cxx_ws_string (pp, operator_name_info[TREE_CODE (t)].name);
      pp_cxx_right_paren (pp);
      break;

    case NON_LVALUE_EXPR:
      /* FIXME: This is a KLUDGE workaround for a parsing problem.  There
	 should be another level of INDIRECT_REF so that I don't have to do
	 this.  */
      if (TREE_TYPE (t) != NULL_TREE && NEXT_CODE (t) == POINTER_TYPE)
	{
	  tree next = TREE_TYPE (TREE_TYPE (t));

	  while (TYPE_PTR_P (next))
	    next = TREE_TYPE (next);

	  if (TREE_CODE (next) == FUNCTION_TYPE)
	    {
	      if (flags & TFF_EXPR_IN_PARENS)
		pp_cxx_left_paren (pp);
	      pp_cxx_star (pp);
	      dump_expr (pp, TREE_OPERAND (t, 0), flags & ~TFF_EXPR_IN_PARENS);
	      if (flags & TFF_EXPR_IN_PARENS)
		pp_cxx_right_paren (pp);
	      break;
	    }
	  /* Else fall through.  */
	}
      dump_expr (pp, TREE_OPERAND (t, 0), flags | TFF_EXPR_IN_PARENS);
      break;

    CASE_CONVERT:
    case IMPLICIT_CONV_EXPR:
    case VIEW_CONVERT_EXPR:
      {
	tree op = TREE_OPERAND (t, 0);
	tree ttype = TREE_TYPE (t);
	tree optype = TREE_TYPE (op);

	if (TREE_CODE (ttype) != TREE_CODE (optype)
	    && POINTER_TYPE_P (ttype)
	    && POINTER_TYPE_P (optype)
	    && same_type_p (TREE_TYPE (optype),
			    TREE_TYPE (ttype)))
	  {
	    if (TREE_CODE (ttype) == REFERENCE_TYPE)
	      dump_unary_op (pp, "*", t, flags);
	    else
	      dump_unary_op (pp, "&", t, flags);
	  }
	else if (!same_type_p (TREE_TYPE (op), TREE_TYPE (t)))
	  {
	    /* It is a cast, but we cannot tell whether it is a
	       reinterpret or static cast. Use the C style notation.  */
	    if (flags & TFF_EXPR_IN_PARENS)
	      pp_cxx_left_paren (pp);
	    pp_cxx_left_paren (pp);
	    dump_type (pp, TREE_TYPE (t), flags);
	    pp_cxx_right_paren (pp);
	    dump_expr (pp, op, flags | TFF_EXPR_IN_PARENS);
	    if (flags & TFF_EXPR_IN_PARENS)
	      pp_cxx_right_paren (pp);
	  }
	else
	  dump_expr (pp, op, flags);
	break;
      }

    case CONSTRUCTOR:
      if (TREE_TYPE (t) && TYPE_PTRMEMFUNC_P (TREE_TYPE (t)))
	{
	  tree idx = build_ptrmemfunc_access_expr (t, pfn_identifier);

	  if (integer_zerop (idx))
	    {
	      /* A NULL pointer-to-member constant.  */
	      pp_cxx_left_paren (pp);
	      pp_cxx_left_paren (pp);
	      dump_type (pp, TREE_TYPE (t), flags);
	      pp_cxx_right_paren (pp);
	      pp_character (pp, '0');
	      pp_cxx_right_paren (pp);
	      break;
	    }
	  else if (host_integerp (idx, 0))
	    {
	      tree virtuals;
	      unsigned HOST_WIDE_INT n;

	      t = TREE_TYPE (TYPE_PTRMEMFUNC_FN_TYPE (TREE_TYPE (t)));
	      t = TYPE_METHOD_BASETYPE (t);
	      virtuals = BINFO_VIRTUALS (TYPE_BINFO (TYPE_MAIN_VARIANT (t)));

	      n = tree_low_cst (idx, 0);

	      /* Map vtable index back one, to allow for the null pointer to
		 member.  */
	      --n;

	      while (n > 0 && virtuals)
		{
		  --n;
		  virtuals = TREE_CHAIN (virtuals);
		}
	      if (virtuals)
		{
		  dump_expr (pp, BV_FN (virtuals),
			     flags | TFF_EXPR_IN_PARENS);
		  break;
		}
	    }
	}
      if (TREE_TYPE (t) && LAMBDA_TYPE_P (TREE_TYPE (t)))
	pp_string (pp, "<lambda closure object>");
      if (TREE_TYPE (t) && EMPTY_CONSTRUCTOR_P (t))
	{
	  dump_type (pp, TREE_TYPE (t), 0);
	  pp_cxx_left_paren (pp);
	  pp_cxx_right_paren (pp);
	}
      else
	{
	  if (!BRACE_ENCLOSED_INITIALIZER_P (t))
	    dump_type (pp, TREE_TYPE (t), 0);
	  pp_cxx_left_brace (pp);
	  dump_expr_init_vec (pp, CONSTRUCTOR_ELTS (t), flags);
	  pp_cxx_right_brace (pp);
	}

      break;

    case OFFSET_REF:
      {
	tree ob = TREE_OPERAND (t, 0);
	if (is_dummy_object (ob))
	  {
	    t = TREE_OPERAND (t, 1);
	    if (TREE_CODE (t) == FUNCTION_DECL)
	      /* A::f */
	      dump_expr (pp, t, flags | TFF_EXPR_IN_PARENS);
	    else if (BASELINK_P (t))
	      dump_expr (pp, OVL_CURRENT (BASELINK_FUNCTIONS (t)),
			 flags | TFF_EXPR_IN_PARENS);
	    else
	      dump_decl (pp, t, flags);
	  }
	else
	  {
	    if (INDIRECT_REF_P (ob))
	      {
		dump_expr (pp, TREE_OPERAND (ob, 0), flags | TFF_EXPR_IN_PARENS);
		pp_cxx_arrow (pp);
		pp_cxx_star (pp);
	      }
	    else
	      {
		dump_expr (pp, ob, flags | TFF_EXPR_IN_PARENS);
		pp_cxx_dot (pp);
		pp_cxx_star (pp);
	      }
	    dump_expr (pp, TREE_OPERAND (t, 1), flags | TFF_EXPR_IN_PARENS);
	  }
	break;
      }

    case TEMPLATE_PARM_INDEX:
      dump_decl (pp, TEMPLATE_PARM_DECL (t), flags & ~TFF_DECL_SPECIFIERS);
      break;

    case CAST_EXPR:
      if (TREE_OPERAND (t, 0) == NULL_TREE
	  || TREE_CHAIN (TREE_OPERAND (t, 0)))
	{
	  dump_type (pp, TREE_TYPE (t), flags);
	  pp_cxx_left_paren (pp);
	  dump_expr_list (pp, TREE_OPERAND (t, 0), flags);
	  pp_cxx_right_paren (pp);
	}
      else
	{
	  pp_cxx_left_paren (pp);
	  dump_type (pp, TREE_TYPE (t), flags);
	  pp_cxx_right_paren (pp);
	  pp_cxx_left_paren (pp);
	  dump_expr_list (pp, TREE_OPERAND (t, 0), flags);
	  pp_cxx_right_paren (pp);
	}
      break;

    case STATIC_CAST_EXPR:
      pp_cxx_ws_string (pp, "static_cast");
      goto cast;
    case REINTERPRET_CAST_EXPR:
      pp_cxx_ws_string (pp, "reinterpret_cast");
      goto cast;
    case CONST_CAST_EXPR:
      pp_cxx_ws_string (pp, "const_cast");
      goto cast;
    case DYNAMIC_CAST_EXPR:
      pp_cxx_ws_string (pp, "dynamic_cast");
    cast:
      pp_cxx_begin_template_argument_list (pp);
      dump_type (pp, TREE_TYPE (t), flags);
      pp_cxx_end_template_argument_list (pp);
      pp_cxx_left_paren (pp);
      dump_expr (pp, TREE_OPERAND (t, 0), flags);
      pp_cxx_right_paren (pp);
      break;

    case ARROW_EXPR:
      dump_expr (pp, TREE_OPERAND (t, 0), flags);
      pp_cxx_arrow (pp);
      break;

    case SIZEOF_EXPR:
    case ALIGNOF_EXPR:
      if (TREE_CODE (t) == SIZEOF_EXPR)
	pp_cxx_ws_string (pp, "sizeof");
      else
	{
	  gcc_assert (TREE_CODE (t) == ALIGNOF_EXPR);
	  pp_cxx_ws_string (pp, "__alignof__");
	}
      op = TREE_OPERAND (t, 0);
      if (PACK_EXPANSION_P (op))
	{
	  pp_string (pp, "...");
	  op = PACK_EXPANSION_PATTERN (op);
	}
      pp_cxx_whitespace (pp);
      pp_cxx_left_paren (pp);
      if (TREE_CODE (t) == SIZEOF_EXPR && SIZEOF_EXPR_TYPE_P (t))
	dump_type (pp, TREE_TYPE (op), flags);
      else if (TYPE_P (TREE_OPERAND (t, 0)))
	dump_type (pp, op, flags);
      else
	dump_expr (pp, op, flags);
      pp_cxx_right_paren (pp);
      break;

    case AT_ENCODE_EXPR:
      pp_cxx_ws_string (pp, "@encode");
      pp_cxx_whitespace (pp);
      pp_cxx_left_paren (pp);
      dump_type (pp, TREE_OPERAND (t, 0), flags);
      pp_cxx_right_paren (pp);
      break;

    case NOEXCEPT_EXPR:
      pp_cxx_ws_string (pp, "noexcept");
      pp_cxx_whitespace (pp);
      pp_cxx_left_paren (pp);
      dump_expr (pp, TREE_OPERAND (t, 0), flags);
      pp_cxx_right_paren (pp);
      break;

    case REALPART_EXPR:
    case IMAGPART_EXPR:
      pp_cxx_ws_string (pp, operator_name_info[TREE_CODE (t)].name);
      pp_cxx_whitespace (pp);
      dump_expr (pp, TREE_OPERAND (t, 0), flags);
      break;

    case DEFAULT_ARG:
      pp_string (pp, M_("<unparsed>"));
      break;

    case TRY_CATCH_EXPR:
    case WITH_CLEANUP_EXPR:
    case CLEANUP_POINT_EXPR:
      dump_expr (pp, TREE_OPERAND (t, 0), flags);
      break;

    case PSEUDO_DTOR_EXPR:
      dump_expr (pp, TREE_OPERAND (t, 0), flags);
      pp_cxx_dot (pp);
      if (TREE_OPERAND (t, 1))
	{
	  dump_type (pp, TREE_OPERAND (t, 1), flags);
	  pp_cxx_colon_colon (pp);
	}
      pp_cxx_complement (pp);
      dump_type (pp, TREE_OPERAND (t, 2), flags);
      break;

    case TEMPLATE_ID_EXPR:
      dump_decl (pp, t, flags);
      break;

    case BIND_EXPR:
    case STMT_EXPR:
    case EXPR_STMT:
    case STATEMENT_LIST:
      /* We don't yet have a way of dumping statements in a
	 human-readable format.  */
      pp_string (pp, "({...})");
      break;

    case LOOP_EXPR:
      pp_string (pp, "while (1) { ");
      dump_expr (pp, TREE_OPERAND (t, 0), flags & ~TFF_EXPR_IN_PARENS);
      pp_cxx_right_brace (pp);
      break;

    case EXIT_EXPR:
      pp_string (pp, "if (");
      dump_expr (pp, TREE_OPERAND (t, 0), flags & ~TFF_EXPR_IN_PARENS);
      pp_string (pp, ") break; ");
      break;

    case BASELINK:
      dump_expr (pp, BASELINK_FUNCTIONS (t), flags & ~TFF_EXPR_IN_PARENS);
      break;

    case EMPTY_CLASS_EXPR:
      dump_type (pp, TREE_TYPE (t), flags);
      pp_cxx_left_paren (pp);
      pp_cxx_right_paren (pp);
      break;

    case NON_DEPENDENT_EXPR:
      dump_expr (pp, TREE_OPERAND (t, 0), flags);
      break;

    case ARGUMENT_PACK_SELECT:
      dump_template_argument (pp, ARGUMENT_PACK_SELECT_FROM_PACK (t), flags);
      break;

    case RECORD_TYPE:
    case UNION_TYPE:
    case ENUMERAL_TYPE:
    case REAL_TYPE:
    case VOID_TYPE:
    case BOOLEAN_TYPE:
    case INTEGER_TYPE:
    case COMPLEX_TYPE:
    case VECTOR_TYPE:
      pp_type_specifier_seq (pp, t);
      break;

    case TYPENAME_TYPE:
      /* We get here when we want to print a dependent type as an
         id-expression, without any disambiguator decoration.  */
      pp->id_expression (t);
      break;

    case TEMPLATE_TYPE_PARM:
    case TEMPLATE_TEMPLATE_PARM:
    case BOUND_TEMPLATE_TEMPLATE_PARM:
      dump_type (pp, t, flags);
      break;

    case TRAIT_EXPR:
      pp_cxx_trait_expression (pp, t);
      break;

    case VA_ARG_EXPR:
      pp_cxx_va_arg_expression (pp, t);
      break;

    case OFFSETOF_EXPR:
      pp_cxx_offsetof_expression (pp, t);
      break;

    case SCOPE_REF:
      dump_decl (pp, t, flags);
      break;

    case EXPR_PACK_EXPANSION:
    case TYPEID_EXPR:
    case MEMBER_REF:
    case DOTSTAR_EXPR:
    case NEW_EXPR:
    case VEC_NEW_EXPR:
    case DELETE_EXPR:
    case VEC_DELETE_EXPR:
    case MODOP_EXPR:
    case ABS_EXPR:
    case CONJ_EXPR:
    case VECTOR_CST:
    case FIXED_CST:
    case UNORDERED_EXPR:
    case ORDERED_EXPR:
    case UNLT_EXPR:
    case UNLE_EXPR:
    case UNGT_EXPR:
    case UNGE_EXPR:
    case UNEQ_EXPR:
    case LTGT_EXPR:
    case COMPLEX_EXPR:
    case BIT_FIELD_REF:
    case FIX_TRUNC_EXPR:
    case FLOAT_EXPR:
      pp->expression (t);
      break;

    case TRUTH_AND_EXPR:
    case TRUTH_OR_EXPR:
    case TRUTH_XOR_EXPR:
      if (flags & TFF_EXPR_IN_PARENS)
	pp_cxx_left_paren (pp);
      pp->expression (t);
      if (flags & TFF_EXPR_IN_PARENS)
	pp_cxx_right_paren (pp);
      break;

    case OBJ_TYPE_REF:
      dump_expr (pp, resolve_virtual_fun_from_obj_type_ref (t), flags);
      break;

    case LAMBDA_EXPR:
      pp_string (pp, M_("<lambda>"));
      break;

    case PAREN_EXPR:
      pp_cxx_left_paren (pp);
      dump_expr (pp, TREE_OPERAND (t, 0), flags | TFF_EXPR_IN_PARENS);
      pp_cxx_right_paren (pp);
      break;

    case LAMBDA_EXPR:
      pp_string (cxx_pp, M_("<lambda>"));
      break;

      /*  This list is incomplete, but should suffice for now.
	  It is very important that `sorry' does not call
	  `report_error_function'.  That could cause an infinite loop.  */
    default:
      pp_unsupported_tree (pp, t);
      /* fall through to ERROR_MARK...  */
    case ERROR_MARK:
      pp_string (pp, M_("<expression error>"));
      break;
    }
}

static void
dump_binary_op (cxx_pretty_printer *pp, const char *opstring, tree t,
                int flags)
{
  pp_cxx_left_paren (pp);
  dump_expr (pp, TREE_OPERAND (t, 0), flags | TFF_EXPR_IN_PARENS);
  pp_cxx_whitespace (pp);
  if (opstring)
    pp_cxx_ws_string (pp, opstring);
  else
    pp_string (pp, M_("<unknown operator>"));
  pp_cxx_whitespace (pp);
  dump_expr (pp, TREE_OPERAND (t, 1), flags | TFF_EXPR_IN_PARENS);
  pp_cxx_right_paren (pp);
}

static void
dump_unary_op (cxx_pretty_printer *pp, const char *opstring, tree t, int flags)
{
  if (flags & TFF_EXPR_IN_PARENS)
    pp_cxx_left_paren (pp);
  pp_cxx_ws_string (pp, opstring);
  dump_expr (pp, TREE_OPERAND (t, 0), flags & ~TFF_EXPR_IN_PARENS);
  if (flags & TFF_EXPR_IN_PARENS)
    pp_cxx_right_paren (pp);
}

static void
reinit_cxx_pp (void)
{
  pp_clear_output_area (cxx_pp);
  cxx_pp->padding = pp_none;
  pp_indentation (cxx_pp) = 0;
  pp_needs_newline (cxx_pp) = false;
  cxx_pp->enclosing_scope = current_function_decl;
}

/* Same as pp_formatted_text, except the return string is a separate
   copy and has a GGC storage duration, e.g. an indefinite lifetime.  */

inline const char *
pp_ggc_formatted_text (pretty_printer *pp)
{
  return ggc_strdup (pp_formatted_text (pp));
}

/* Exported interface to stringifying types, exprs and decls under TFF_*
   control.  */

const char *
type_as_string (tree typ, int flags)
{
  reinit_cxx_pp ();
  pp_translate_identifiers (cxx_pp) = false;
  dump_type (cxx_pp, typ, flags);
  return pp_ggc_formatted_text (cxx_pp);
}

const char *
type_as_string_translate (tree typ, int flags)
{
  reinit_cxx_pp ();
  dump_type (cxx_pp, typ, flags);
  return pp_ggc_formatted_text (cxx_pp);
}

const char *
expr_as_string (tree decl, int flags)
{
  reinit_cxx_pp ();
  pp_translate_identifiers (cxx_pp) = false;
  dump_expr (cxx_pp, decl, flags);
  return pp_ggc_formatted_text (cxx_pp);
}

/* Wrap decl_as_string with options appropriate for dwarf.  */

const char *
decl_as_dwarf_string (tree decl, int flags)
{
  const char *name;
  /* Curiously, reinit_cxx_pp doesn't reset the flags field, so setting the flag
     here will be adequate to get the desired behaviour.  */
  cxx_pp->flags |= pp_c_flag_gnu_v3;
  name = decl_as_string (decl, flags);
  /* Subsequent calls to the pretty printer shouldn't use this style.  */
  cxx_pp->flags &= ~pp_c_flag_gnu_v3;
  return name;
}

const char *
decl_as_string (tree decl, int flags)
{
  reinit_cxx_pp ();
  pp_translate_identifiers (cxx_pp) = false;
  dump_decl (cxx_pp, decl, flags);
  return pp_ggc_formatted_text (cxx_pp);
}

const char *
decl_as_string_translate (tree decl, int flags)
{
  reinit_cxx_pp ();
  dump_decl (cxx_pp, decl, flags);
  return pp_ggc_formatted_text (cxx_pp);
}

/* Wrap lang_decl_name with options appropriate for dwarf.  */

const char *
lang_decl_dwarf_name (tree decl, int v, bool translate)
{
  const char *name;
  /* Curiously, reinit_cxx_pp doesn't reset the flags field, so setting the flag
     here will be adequate to get the desired behaviour.  */
  cxx_pp->flags |= pp_c_flag_gnu_v3;
  name = lang_decl_name (decl, v, translate);
  /* Subsequent calls to the pretty printer shouldn't use this style.  */
  cxx_pp->flags &= ~pp_c_flag_gnu_v3;
  return name;
}

/* Generate the three forms of printable names for cxx_printable_name.  */

const char *
lang_decl_name (tree decl, int v, bool translate)
{
  if (v >= 2)
    return (translate
	    ? decl_as_string_translate (decl, TFF_DECL_SPECIFIERS)
	    : decl_as_string (decl, TFF_DECL_SPECIFIERS));

  reinit_cxx_pp ();
  pp_translate_identifiers (cxx_pp) = translate;
  if (v == 1
      && (DECL_CLASS_SCOPE_P (decl)
	  || (DECL_NAMESPACE_SCOPE_P (decl)
	      && CP_DECL_CONTEXT (decl) != global_namespace)))
    {
      dump_type (cxx_pp, CP_DECL_CONTEXT (decl), TFF_PLAIN_IDENTIFIER);
      pp_cxx_colon_colon (cxx_pp);
    }

  if (TREE_CODE (decl) == FUNCTION_DECL)
    dump_function_name (cxx_pp, decl, TFF_PLAIN_IDENTIFIER);
  else if ((DECL_NAME (decl) == NULL_TREE)
           && TREE_CODE (decl) == NAMESPACE_DECL)
    dump_decl (cxx_pp, decl, TFF_PLAIN_IDENTIFIER | TFF_UNQUALIFIED_NAME);
  else
    dump_decl (cxx_pp, DECL_NAME (decl), TFF_PLAIN_IDENTIFIER);

  return pp_ggc_formatted_text (cxx_pp);
}

/* Return the location of a tree passed to %+ formats.  */

location_t
location_of (tree t)
{
  if (TYPE_P (t))
    {
      t = TYPE_MAIN_DECL (t);
      if (t == NULL_TREE)
	return input_location;
    }
  else if (TREE_CODE (t) == OVERLOAD)
    t = OVL_FUNCTION (t);

  if (DECL_P (t))
    return DECL_SOURCE_LOCATION (t);
  return EXPR_LOC_OR_HERE (t);
}

/* Now the interfaces from error et al to dump_type et al. Each takes an
   on/off VERBOSE flag and supply the appropriate TFF_ flags to a dump_
   function.  */

static const char *
decl_to_string (tree decl, int verbose)
{
  int flags = 0;

  if (TREE_CODE (decl) == TYPE_DECL || TREE_CODE (decl) == RECORD_TYPE
      || TREE_CODE (decl) == UNION_TYPE || TREE_CODE (decl) == ENUMERAL_TYPE)
    flags = TFF_CLASS_KEY_OR_ENUM;
  if (verbose)
    flags |= TFF_DECL_SPECIFIERS;
  else if (TREE_CODE (decl) == FUNCTION_DECL)
    flags |= TFF_DECL_SPECIFIERS | TFF_RETURN_TYPE;
  flags |= TFF_TEMPLATE_HEADER;

  reinit_cxx_pp ();
  dump_decl (cxx_pp, decl, flags);
  return pp_ggc_formatted_text (cxx_pp);
}

static const char *
expr_to_string (tree decl)
{
  reinit_cxx_pp ();
  dump_expr (cxx_pp, decl, 0);
  return pp_ggc_formatted_text (cxx_pp);
}

static const char *
fndecl_to_string (tree fndecl, int verbose)
{
  int flags;

  flags = TFF_EXCEPTION_SPECIFICATION | TFF_DECL_SPECIFIERS
    | TFF_TEMPLATE_HEADER;
  if (verbose)
    flags |= TFF_FUNCTION_DEFAULT_ARGUMENTS;
  reinit_cxx_pp ();
  dump_decl (cxx_pp, fndecl, flags);
  return pp_ggc_formatted_text (cxx_pp);
}


static const char *
code_to_string (enum tree_code c)
{
  return get_tree_code_name (c);
}

const char *
language_to_string (enum languages c)
{
  switch (c)
    {
    case lang_c:
      return "C";

    case lang_cplusplus:
      return "C++";

    case lang_java:
      return "Java";

    default:
      gcc_unreachable ();
    }
  return NULL;
}

/* Return the proper printed version of a parameter to a C++ function.  */

static const char *
parm_to_string (int p)
{
  reinit_cxx_pp ();
  if (p < 0)
    pp_string (cxx_pp, "'this'");
  else
    pp_decimal_int (cxx_pp, p + 1);
  return pp_ggc_formatted_text (cxx_pp);
}

static const char *
op_to_string (enum tree_code p)
{
  tree id = operator_name_info[p].identifier;
  return id ? IDENTIFIER_POINTER (id) : M_("<unknown>");
}

static const char *
type_to_string (tree typ, int verbose)
{
  int flags = 0;
  if (verbose)
    flags |= TFF_CLASS_KEY_OR_ENUM;
  flags |= TFF_TEMPLATE_HEADER;

  reinit_cxx_pp ();
  dump_type (cxx_pp, typ, flags);
  /* If we're printing a type that involves typedefs, also print the
     stripped version.  But sometimes the stripped version looks
     exactly the same, so we don't want it after all.  To avoid printing
     it in that case, we play ugly obstack games.  */
  if (typ && TYPE_P (typ) && typ != TYPE_CANONICAL (typ)
      && !uses_template_parms (typ))
    {
      int aka_start; char *p;
      struct obstack *ob = pp_buffer (cxx_pp)->obstack;
      /* Remember the end of the initial dump.  */
      int len = obstack_object_size (ob);
      tree aka = strip_typedefs (typ);
      pp_string (cxx_pp, " {aka");
      pp_cxx_whitespace (cxx_pp);
      /* And remember the start of the aka dump.  */
      aka_start = obstack_object_size (ob);
      dump_type (cxx_pp, aka, flags);
      pp_right_brace (cxx_pp);
      p = (char*)obstack_base (ob);
      /* If they are identical, cut off the aka with a NUL.  */
      if (memcmp (p, p+aka_start, len) == 0)
	p[len] = '\0';
    }
  return pp_ggc_formatted_text (cxx_pp);
}

static const char *
assop_to_string (enum tree_code p)
{
  tree id = assignment_operator_name_info[(int) p].identifier;
  return id ? IDENTIFIER_POINTER (id) : M_("{unknown}");
}

static const char *
args_to_string (tree p, int verbose)
{
  int flags = 0;
  if (verbose)
    flags |= TFF_CLASS_KEY_OR_ENUM;

  if (p == NULL_TREE)
    return "";

  if (TYPE_P (TREE_VALUE (p)))
    return type_as_string_translate (p, flags);

  reinit_cxx_pp ();
  for (; p; p = TREE_CHAIN (p))
    {
      if (TREE_VALUE (p) == null_node)
	pp_cxx_ws_string (cxx_pp, "NULL");
      else
	dump_type (cxx_pp, error_type (TREE_VALUE (p)), flags);
      if (TREE_CHAIN (p))
	pp_separate_with_comma (cxx_pp);
    }
  return pp_ggc_formatted_text (cxx_pp);
}

/* Pretty-print a deduction substitution (from deduction_tsubst_fntype).  P
   is a TREE_LIST with purpose the TEMPLATE_DECL, value the template
   arguments.  */

static const char *
subst_to_string (tree p)
{
  tree decl = TREE_PURPOSE (p);
  tree targs = TREE_VALUE (p);
  tree tparms = DECL_TEMPLATE_PARMS (decl);
  int flags = (TFF_DECL_SPECIFIERS|TFF_TEMPLATE_HEADER
	       |TFF_NO_TEMPLATE_BINDINGS);

  if (p == NULL_TREE)
    return "";

  reinit_cxx_pp ();
  dump_template_decl (cxx_pp, TREE_PURPOSE (p), flags);
  dump_substitution (cxx_pp, NULL, tparms, targs, /*flags=*/0);
  return pp_ggc_formatted_text (cxx_pp);
}

static const char *
cv_to_string (tree p, int v)
{
  reinit_cxx_pp ();
  cxx_pp->padding = v ? pp_before : pp_none;
  pp_cxx_cv_qualifier_seq (cxx_pp, p);
  return pp_ggc_formatted_text (cxx_pp);
}

static const char *
eh_spec_to_string (tree p, int /*v*/)
{
  int flags = 0;
  reinit_cxx_pp ();
  dump_exception_spec (cxx_pp, p, flags);
  return pp_ggc_formatted_text (cxx_pp);
}

/* Langhook for print_error_function.  */
void
cxx_print_error_function (diagnostic_context *context, const char *file,
			  diagnostic_info *diagnostic)
{
  lhd_print_error_function (context, file, diagnostic);
  pp_set_prefix (context->printer, file);
  maybe_print_instantiation_context (context);
}

static void
cp_diagnostic_starter (diagnostic_context *context,
		       diagnostic_info *diagnostic)
{
  diagnostic_report_current_module (context, diagnostic->location);
  cp_print_error_function (context, diagnostic);
  maybe_print_instantiation_context (context);
  maybe_print_constexpr_context (context);
  pp_set_prefix (context->printer, diagnostic_build_prefix (context,
								 diagnostic));
}

static void
cp_diagnostic_finalizer (diagnostic_context *context,
			 diagnostic_info *diagnostic)
{
  virt_loc_aware_diagnostic_finalizer (context, diagnostic);
  pp_destroy_prefix (context->printer);
}

/* Print current function onto BUFFER, in the process of reporting
   a diagnostic message.  Called from cp_diagnostic_starter.  */
static void
cp_print_error_function (diagnostic_context *context,
			 diagnostic_info *diagnostic)
{
  /* If we are in an instantiation context, current_function_decl is likely
     to be wrong, so just rely on print_instantiation_full_context.  */
  if (current_instantiation ())
    return;
  if (diagnostic_last_function_changed (context, diagnostic))
    {
      const char *old_prefix = context->printer->prefix;
      const char *file = LOCATION_FILE (diagnostic->location);
      tree abstract_origin = diagnostic_abstract_origin (diagnostic);
      char *new_prefix = (file && abstract_origin == NULL)
			 ? file_name_as_prefix (context, file) : NULL;

      pp_set_prefix (context->printer, new_prefix);

      if (current_function_decl == NULL)
	pp_string (context->printer, _("At global scope:"));
      else
	{
	  tree fndecl, ao;

	  if (abstract_origin)
	    {
	      ao = BLOCK_ABSTRACT_ORIGIN (abstract_origin);
	      while (TREE_CODE (ao) == BLOCK
		     && BLOCK_ABSTRACT_ORIGIN (ao)
		     && BLOCK_ABSTRACT_ORIGIN (ao) != ao)
		ao = BLOCK_ABSTRACT_ORIGIN (ao);
	      gcc_assert (TREE_CODE (ao) == FUNCTION_DECL);
	      fndecl = ao;
	    }
	  else
	    fndecl = current_function_decl;

	  pp_printf (context->printer, function_category (fndecl),
		     cxx_printable_name_translate (fndecl, 2));

	  while (abstract_origin)
	    {
	      location_t *locus;
	      tree block = abstract_origin;

	      locus = &BLOCK_SOURCE_LOCATION (block);
	      fndecl = NULL;
	      block = BLOCK_SUPERCONTEXT (block);
	      while (block && TREE_CODE (block) == BLOCK
		     && BLOCK_ABSTRACT_ORIGIN (block))
		{
		  ao = BLOCK_ABSTRACT_ORIGIN (block);

		  while (TREE_CODE (ao) == BLOCK
			 && BLOCK_ABSTRACT_ORIGIN (ao)
			 && BLOCK_ABSTRACT_ORIGIN (ao) != ao)
		    ao = BLOCK_ABSTRACT_ORIGIN (ao);

		  if (TREE_CODE (ao) == FUNCTION_DECL)
		    {
		      fndecl = ao;
		      break;
		    }
		  else if (TREE_CODE (ao) != BLOCK)
		    break;

		  block = BLOCK_SUPERCONTEXT (block);
		}
	      if (fndecl)
		abstract_origin = block;
	      else
		{
		  while (block && TREE_CODE (block) == BLOCK)
		    block = BLOCK_SUPERCONTEXT (block);

		  if (block && TREE_CODE (block) == FUNCTION_DECL)
		    fndecl = block;
		  abstract_origin = NULL;
		}
	      if (fndecl)
		{
		  expanded_location s = expand_location (*locus);
		  pp_character (context->printer, ',');
		  pp_newline (context->printer);
		  if (s.file != NULL)
		    {
		      if (context->show_column && s.column != 0)
			pp_printf (context->printer,
				   _("    inlined from %qs at %r%s:%d:%d%R"),
				   cxx_printable_name_translate (fndecl, 2),
				   "locus", s.file, s.line, s.column);
		      else
			pp_printf (context->printer,
				   _("    inlined from %qs at %r%s:%d%R"),
				   cxx_printable_name_translate (fndecl, 2),
				   "locus", s.file, s.line);

		    }
		  else
		    pp_printf (context->printer, _("    inlined from %qs"),
			       cxx_printable_name_translate (fndecl, 2));
		}
	    }
	  pp_character (context->printer, ':');
	}
      pp_newline (context->printer);

      diagnostic_set_last_function (context, diagnostic);
      pp_destroy_prefix (context->printer);
      context->printer->prefix = old_prefix;
    }
}

/* Returns a description of FUNCTION using standard terminology.  The
   result is a format string of the form "In CATEGORY %qs".  */
static const char *
function_category (tree fn)
{
  /* We can get called from the middle-end for diagnostics of function
     clones.  Make sure we have language specific information before
     dereferencing it.  */
  if (DECL_LANG_SPECIFIC (STRIP_TEMPLATE (fn))
      && DECL_FUNCTION_MEMBER_P (fn))
    {
      if (DECL_STATIC_FUNCTION_P (fn))
	return _("In static member function %qs");
      else if (DECL_COPY_CONSTRUCTOR_P (fn))
	return _("In copy constructor %qs");
      else if (DECL_CONSTRUCTOR_P (fn))
	return _("In constructor %qs");
      else if (DECL_DESTRUCTOR_P (fn))
	return _("In destructor %qs");
      else if (LAMBDA_FUNCTION_P (fn))
	return _("In lambda function");
      else
	return _("In member function %qs");
    }
  else
    return _("In function %qs");
}

/* Report the full context of a current template instantiation,
   onto BUFFER.  */
static void
print_instantiation_full_context (diagnostic_context *context)
{
  struct tinst_level *p = current_instantiation ();
  location_t location = input_location;

  if (p)
    {
      pp_verbatim (context->printer,
		   TREE_CODE (p->decl) == TREE_LIST
		   ? _("%s: In substitution of %qS:\n")
		   : _("%s: In instantiation of %q#D:\n"),
		   LOCATION_FILE (location),
		   p->decl);

      location = p->locus;
      p = p->next;
    }

  print_instantiation_partial_context (context, p, location);
}

/* Helper function of print_instantiation_partial_context() that
   prints a single line of instantiation context.  */

static void
print_instantiation_partial_context_line (diagnostic_context *context,
					  const struct tinst_level *t,
					  location_t loc, bool recursive_p)
{
  if (loc == UNKNOWN_LOCATION)
    return;

  expanded_location xloc = expand_location (loc);

  if (context->show_column)
    pp_verbatim (context->printer, _("%r%s:%d:%d:%R   "),
		 "locus", xloc.file, xloc.line, xloc.column);
  else
    pp_verbatim (context->printer, _("%r%s:%d:%R   "),
		 "locus", xloc.file, xloc.line);

  if (t != NULL)
    {
      if (TREE_CODE (t->decl) == TREE_LIST)
	pp_verbatim (context->printer,
		     recursive_p
		     ? _("recursively required by substitution of %qS\n")
		     : _("required by substitution of %qS\n"),
		     t->decl);
      else
	pp_verbatim (context->printer,
		     recursive_p
		     ? _("recursively required from %q#D\n")
		     : _("required from %q#D\n"),
		     t->decl);
    }
  else
    {
      pp_verbatim (context->printer,
		   recursive_p
		   ? _("recursively required from here")
		   : _("required from here"));
    }
}

/* Same as print_instantiation_full_context but less verbose.  */

static void
print_instantiation_partial_context (diagnostic_context *context,
				     struct tinst_level *t0, location_t loc)
{
  struct tinst_level *t;
  int n_total = 0;
  int n;
  location_t prev_loc = loc;

  for (t = t0; t != NULL; t = t->next)
    if (prev_loc != t->locus)
      {
	prev_loc = t->locus;
	n_total++;
      }

  t = t0;

  if (template_backtrace_limit
      && n_total > template_backtrace_limit) 
    {
      int skip = n_total - template_backtrace_limit;
      int head = template_backtrace_limit / 2;

      /* Avoid skipping just 1.  If so, skip 2.  */
      if (skip == 1)
       {
         skip = 2;
         head = (template_backtrace_limit - 1) / 2;
       }
     
      for (n = 0; n < head; n++)
	{
	  gcc_assert (t != NULL);
	  if (loc != t->locus)
	    print_instantiation_partial_context_line (context, t, loc,
						      /*recursive_p=*/false);
	  loc = t->locus;
	  t = t->next;
	}
      if (t != NULL && skip > 0)
	{
	  expanded_location xloc;
	  xloc = expand_location (loc);
	  if (context->show_column)
	    pp_verbatim (context->printer,
			 _("%r%s:%d:%d:%R   [ skipping %d instantiation "
			   "contexts, use -ftemplate-backtrace-limit=0 to "
			   "disable ]\n"),
			 "locus", xloc.file, xloc.line, xloc.column, skip);
	  else
	    pp_verbatim (context->printer,
			 _("%r%s:%d:%R   [ skipping %d instantiation "
			   "contexts, use -ftemplate-backtrace-limit=0 to "
			   "disable ]\n"),
			 "locus", xloc.file, xloc.line, skip);
	  
	  do {
	    loc = t->locus;
	    t = t->next;
	  } while (t != NULL && --skip > 0);
	}
    }
  
  while (t != NULL)
    {
      while (t->next != NULL && t->locus == t->next->locus)
	{
	  loc = t->locus;
	  t = t->next;
	}
      print_instantiation_partial_context_line (context, t, loc,
						t->locus == loc);
      loc = t->locus;
      t = t->next;
    }
  print_instantiation_partial_context_line (context, NULL, loc,
					    /*recursive_p=*/false);
  pp_newline (context->printer);
}

/* Called from cp_thing to print the template context for an error.  */
static void
maybe_print_instantiation_context (diagnostic_context *context)
{
  if (!problematic_instantiation_changed () || current_instantiation () == 0)
    return;

  record_last_problematic_instantiation ();
  print_instantiation_full_context (context);
}

/* Report the bare minimum context of a template instantiation.  */
void
print_instantiation_context (void)
{
  print_instantiation_partial_context
    (global_dc, current_instantiation (), input_location);
  pp_newline (global_dc->printer);
  diagnostic_flush_buffer (global_dc);
}

/* Report what constexpr call(s) we're trying to expand, if any.  */

void
maybe_print_constexpr_context (diagnostic_context *context)
{
  vec<tree> call_stack = cx_error_context ();
  unsigned ix;
  tree t;

  FOR_EACH_VEC_ELT (call_stack, ix, t)
    {
      expanded_location xloc = expand_location (EXPR_LOCATION (t));
      const char *s = expr_as_string (t, 0);
      if (context->show_column)
	pp_verbatim (context->printer,
		     _("%r%s:%d:%d:%R   in constexpr expansion of %qs"),
		     "locus", xloc.file, xloc.line, xloc.column, s);
      else
	pp_verbatim (context->printer,
		     _("%r%s:%d:%R   in constexpr expansion of %qs"),
		     "locus", xloc.file, xloc.line, s);
      pp_newline (context->printer);
    }
}

/* Called from output_format -- during diagnostic message processing --
   to handle C++ specific format specifier with the following meanings:
   %A   function argument-list.
   %C	tree code.
   %D   declaration.
   %E   expression.
   %F   function declaration.
   %L	language as used in extern "lang".
   %O	binary operator.
   %P   function parameter whose position is indicated by an integer.
   %Q	assignment operator.
   %S   substitution (template + args)
   %T   type.
   %V   cv-qualifier.
   %X   exception-specification.  */
static bool
cp_printer (pretty_printer *pp, text_info *text, const char *spec,
	    int precision, bool wide, bool set_locus, bool verbose)
{
  const char *result;
  tree t = NULL;
#define next_tree    (t = va_arg (*text->args_ptr, tree))
#define next_tcode   ((enum tree_code) va_arg (*text->args_ptr, int))
#define next_lang    ((enum languages) va_arg (*text->args_ptr, int))
#define next_int     va_arg (*text->args_ptr, int)

  if (precision != 0 || wide)
    return false;

  if (text->locus == NULL)
    set_locus = false;

  switch (*spec)
    {
    case 'A': result = args_to_string (next_tree, verbose);	break;
    case 'C': result = code_to_string (next_tcode);		break;
    case 'D':
      {
	tree temp = next_tree;
	if (VAR_P (temp)
	    && DECL_HAS_DEBUG_EXPR_P (temp))
	  {
	    temp = DECL_DEBUG_EXPR (temp);
	    if (!DECL_P (temp))
	      {
		result = expr_to_string (temp);
		break;
	      }
	  }
	result = decl_to_string (temp, verbose);
      }
      break;
    case 'E': result = expr_to_string (next_tree);		break;
    case 'F': result = fndecl_to_string (next_tree, verbose);	break;
    case 'L': result = language_to_string (next_lang);		break;
    case 'O': result = op_to_string (next_tcode);		break;
    case 'P': result = parm_to_string (next_int);		break;
    case 'Q': result = assop_to_string (next_tcode);		break;
    case 'S': result = subst_to_string (next_tree);		break;
    case 'T': result = type_to_string (next_tree, verbose);	break;
    case 'V': result = cv_to_string (next_tree, verbose);	break;
    case 'X': result = eh_spec_to_string (next_tree, verbose);  break;

    case 'K':
      percent_K_format (text);
      return true;

    default:
      return false;
    }

  pp_string (pp, result);
  if (set_locus && t != NULL)
    *text->locus = location_of (t);
  return true;
#undef next_tree
#undef next_tcode
#undef next_lang
#undef next_int
}

/* Warn about the use of C++0x features when appropriate.  */
void
maybe_warn_cpp0x (cpp0x_warn_str str)
{
  if ((cxx_dialect == cxx98) && !in_system_header)
    /* We really want to suppress this warning in system headers,
       because libstdc++ uses variadic templates even when we aren't
       in C++0x mode. */
    switch (str)
      {
      case CPP0X_INITIALIZER_LISTS:
	pedwarn (input_location, 0, 
		 "extended initializer lists "
		 "only available with -std=c++11 or -std=gnu++11");
	break;
      case CPP0X_EXPLICIT_CONVERSION:
	pedwarn (input_location, 0,
		 "explicit conversion operators "
		 "only available with -std=c++11 or -std=gnu++11");
	break;
      case CPP0X_VARIADIC_TEMPLATES:
	pedwarn (input_location, 0,
		 "variadic templates "
		 "only available with -std=c++11 or -std=gnu++11");
	break;
      case CPP0X_LAMBDA_EXPR:
	pedwarn (input_location, 0,
		 "lambda expressions "
		  "only available with -std=c++11 or -std=gnu++11");
	break;
      case CPP0X_AUTO:
	pedwarn (input_location, 0,
		 "C++11 auto only available with -std=c++11 or -std=gnu++11");
	break;
      case CPP0X_SCOPED_ENUMS:
	pedwarn (input_location, 0,
		 "scoped enums only available with -std=c++11 or -std=gnu++11");
	break;
      case CPP0X_DEFAULTED_DELETED:
	pedwarn (input_location, 0,
		 "defaulted and deleted functions "
		 "only available with -std=c++11 or -std=gnu++11");
	break;
      case CPP0X_INLINE_NAMESPACES:
	pedwarn (input_location, OPT_Wpedantic,
		 "inline namespaces "
		 "only available with -std=c++11 or -std=gnu++11");
	break;
      case CPP0X_OVERRIDE_CONTROLS:
	pedwarn (input_location, 0,
		 "override controls (override/final) "
		 "only available with -std=c++11 or -std=gnu++11");
        break;
      case CPP0X_NSDMI:
	pedwarn (input_location, 0,
		 "non-static data member initializers "
		 "only available with -std=c++11 or -std=gnu++11");
        break;
      case CPP0X_USER_DEFINED_LITERALS:
	pedwarn (input_location, 0,
		 "user-defined literals "
		 "only available with -std=c++11 or -std=gnu++11");
	break;
      case CPP0X_DELEGATING_CTORS:
	pedwarn (input_location, 0,
		 "delegating constructors "
		 "only available with -std=c++11 or -std=gnu++11");
        break;
      case CPP0X_INHERITING_CTORS:
	pedwarn (input_location, 0,
		 "inheriting constructors "
		 "only available with -std=c++11 or -std=gnu++11");
        break;
      case CPP0X_ATTRIBUTES:
	pedwarn (input_location, 0,
		 "c++11 attributes "
		 "only available with -std=c++11 or -std=gnu++11");
	break;
      case CPP0X_REF_QUALIFIER:
	pedwarn (input_location, 0,
		 "ref-qualifiers "
		 "only available with -std=c++11 or -std=gnu++11");
	break;
      default:
	gcc_unreachable ();
      }
}

/* Warn about the use of variadic templates when appropriate.  */
void
maybe_warn_variadic_templates (void)
{
  maybe_warn_cpp0x (CPP0X_VARIADIC_TEMPLATES);
}


/* Issue an ISO C++98 pedantic warning at LOCATION, conditional on
   option OPT with text GMSGID.  Use this function to report
   diagnostics for constructs that are invalid C++98, but valid
   C++0x.  */
bool
pedwarn_cxx98 (location_t location, int opt, const char *gmsgid, ...)
{
  diagnostic_info diagnostic;
  va_list ap;
  bool ret;

  va_start (ap, gmsgid);
  diagnostic_set_info (&diagnostic, gmsgid, &ap, location,
		       (cxx_dialect == cxx98) ? DK_PEDWARN : DK_WARNING);
  diagnostic.option_index = opt;
  ret = report_diagnostic (&diagnostic);
  va_end (ap);
  return ret;
}

/* Issue a diagnostic that NAME cannot be found in SCOPE.  DECL is what
   we found when we tried to do the lookup.  LOCATION is the location of
   the NAME identifier.  */

void
qualified_name_lookup_error (tree scope, tree name,
			     tree decl, location_t location)
{
  if (scope == error_mark_node)
    ; /* We already complained.  */
  else if (TYPE_P (scope))
    {
      if (!COMPLETE_TYPE_P (scope))
	error_at (location, "incomplete type %qT used in nested name specifier",
		  scope);
      else if (TREE_CODE (decl) == TREE_LIST)
	{
	  error_at (location, "reference to %<%T::%D%> is ambiguous",
		    scope, name);
	  print_candidates (decl);
	}
      else
	error_at (location, "%qD is not a member of %qT", name, scope);
    }
  else if (scope != global_namespace)
    {
      error_at (location, "%qD is not a member of %qD", name, scope);
      suggest_alternatives_for (location, name);
    }
  else
    {
      error_at (location, "%<::%D%> has not been declared", name);
      suggest_alternatives_for (location, name);
    }
}<|MERGE_RESOLUTION|>--- conflicted
+++ resolved
@@ -62,35 +62,6 @@
 static const char *parm_to_string (int);
 static const char *type_to_string (tree, int);
 
-<<<<<<< HEAD
-static void dump_alias_template_specialization (tree, int);
-static void dump_type (tree, int);
-static void dump_typename (tree, int);
-static void dump_simple_decl (tree, tree, int);
-static void dump_decl (tree, int);
-static void dump_template_decl (tree, int);
-static void dump_function_decl (tree, int);
-static void dump_expr (tree, int);
-static void dump_unary_op (const char *, tree, int);
-static void dump_binary_op (const char *, tree, int);
-static void dump_aggr_type (tree, int);
-static void dump_type_prefix (tree, int);
-static void dump_type_suffix (tree, int);
-static void dump_function_name (tree, int);
-static void dump_call_expr_args (tree, int, bool);
-static void dump_aggr_init_expr_args (tree, int, bool);
-static void dump_expr_list (tree, int);
-static void dump_global_iord (tree);
-static void dump_parameters (tree, int);
-static void dump_ref_qualifier (tree, int);
-static void dump_exception_spec (tree, int);
-static void dump_template_argument (tree, int);
-static void dump_template_argument_list (tree, int);
-static void dump_template_parameter (tree, int);
-static void dump_template_bindings (tree, tree, vec<tree, va_gc> *);
-static void dump_scope (tree, int);
-static void dump_template_parms (tree, int, int);
-=======
 static void dump_alias_template_specialization (cxx_pretty_printer *, tree, int);
 static void dump_type (cxx_pretty_printer *, tree, int);
 static void dump_typename (cxx_pretty_printer *, tree, int);
@@ -119,7 +90,6 @@
                                     vec<tree, va_gc> *);
 static void dump_scope (cxx_pretty_printer *, tree, int);
 static void dump_template_parms (cxx_pretty_printer *, tree, int, int);
->>>>>>> 4d0aec87
 static int get_non_default_template_args_count (tree, int);
 static const char *function_category (tree);
 static void maybe_print_constexpr_context (diagnostic_context *);
@@ -864,21 +834,11 @@
 	   anyway; they may in g++, but we'll just pretend otherwise.  */
 	dump_parameters (pp, arg, flags & ~TFF_FUNCTION_DEFAULT_ARGUMENTS);
 
-<<<<<<< HEAD
-	if (TREE_CODE (t) == METHOD_TYPE)
-	  pp_cxx_cv_qualifier_seq (cxx_pp, class_of_this_parm (t));
-	else
-	  pp_cxx_cv_qualifier_seq (cxx_pp, t);
-	dump_ref_qualifier (t, flags);
-	dump_exception_spec (TYPE_RAISES_EXCEPTIONS (t), flags);
-	dump_type_suffix (TREE_TYPE (t), flags);
-=======
 	pp->padding = pp_before;
 	pp_cxx_cv_qualifiers (pp, type_memfn_quals (t));
 	dump_ref_qualifier (pp, t, flags);
 	dump_exception_spec (pp, TYPE_RAISES_EXCEPTIONS (t), flags);
 	dump_type_suffix (pp, TREE_TYPE (t), flags);
->>>>>>> 4d0aec87
 	break;
       }
 
@@ -1537,15 +1497,9 @@
 
       if (TREE_CODE (fntype) == METHOD_TYPE)
 	{
-<<<<<<< HEAD
-	  pp_base (cxx_pp)->padding = pp_before;
-	  pp_cxx_cv_qualifier_seq (cxx_pp, class_of_this_parm (fntype));
-	  dump_ref_qualifier (fntype, flags);
-=======
 	  pp->padding = pp_before;
 	  pp_cxx_cv_qualifier_seq (pp, class_of_this_parm (fntype));
 	  dump_ref_qualifier (pp, fntype, flags);
->>>>>>> 4d0aec87
 	}
 
       if (flags & TFF_EXCEPTION_SPECIFICATION)
@@ -1630,21 +1584,6 @@
         pp_cxx_ws_string (pp, "&&");
       else
         pp_cxx_ws_string (pp, "&");
-    }
-}
-
-/* Print ref-qualifier of a FUNCTION_TYPE or METHOD_TYPE. FLAGS are ignored. */
-
-static void
-dump_ref_qualifier (tree t, int flags ATTRIBUTE_UNUSED)
-{
-  if (FUNCTION_REF_QUALIFIED (t))
-    {
-      pp_base (cxx_pp)->padding = pp_before;
-      if (FUNCTION_RVALUE_QUALIFIED (t))
-        pp_cxx_ws_string (cxx_pp, "&&");
-      else
-        pp_cxx_ws_string (cxx_pp, "&");
     }
 }
 
@@ -2680,10 +2619,6 @@
       pp_cxx_left_paren (pp);
       dump_expr (pp, TREE_OPERAND (t, 0), flags | TFF_EXPR_IN_PARENS);
       pp_cxx_right_paren (pp);
-      break;
-
-    case LAMBDA_EXPR:
-      pp_string (cxx_pp, M_("<lambda>"));
       break;
 
       /*  This list is incomplete, but should suffice for now.
