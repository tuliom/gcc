--- conflicted
+++ resolved
@@ -1,10 +1,6 @@
 /* Code to maintain a C++ template repository.
    Copyright (C) 1995, 1996, 1997, 1998, 2000, 2001, 2002, 2003, 2004, 2005,
-<<<<<<< HEAD
-   2006, 2007, 2008  Free Software Foundation, Inc.
-=======
    2006, 2007, 2008, 2009, 2010  Free Software Foundation, Inc.
->>>>>>> 3082eeb7
    Contributed by Jason Merrill (jason@cygnus.com)
 
 This file is part of GCC.
