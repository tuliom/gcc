/* Perform optimizations on tree structure.
   Copyright (C) 1998, 1999, 2000, 2001, 2002, 2004, 2005, 2007, 2008, 2009,
   2010 Free Software Foundation, Inc.
   Written by Mark Michell (mark@codesourcery.com).

This file is part of GCC.

GCC is free software; you can redistribute it and/or modify it
under the terms of the GNU General Public License as published by
the Free Software Foundation; either version 3, or (at your option)
any later version.

GCC is distributed in the hope that it will be useful, but
WITHOUT ANY WARRANTY; without even the implied warranty of
MERCHANTABILITY or FITNESS FOR A PARTICULAR PURPOSE.  See the GNU
General Public License for more details.

You should have received a copy of the GNU General Public License
along with GCC; see the file COPYING3.  If not see
<http://www.gnu.org/licenses/>.  */

#include "config.h"
#include "system.h"
#include "coretypes.h"
#include "tm.h"
#include "tree.h"
#include "cp-tree.h"
#include "input.h"
#include "params.h"
#include "hashtab.h"
#include "target.h"
#include "debug.h"
#include "tree-inline.h"
#include "flags.h"
#include "langhooks.h"
#include "diagnostic-core.h"
#include "dumpfile.h"
#include "gimple.h"
#include "tree-iterator.h"
#include "cgraph.h"

/* Prototypes.  */

static void update_cloned_parm (tree, tree, bool);

/* CLONED_PARM is a copy of CLONE, generated for a cloned constructor
   or destructor.  Update it to ensure that the source-position for
   the cloned parameter matches that for the original, and that the
   debugging generation code will be able to find the original PARM.  */

static void
update_cloned_parm (tree parm, tree cloned_parm, bool first)
{
  DECL_ABSTRACT_ORIGIN (cloned_parm) = parm;

  /* We may have taken its address.  */
  TREE_ADDRESSABLE (cloned_parm) = TREE_ADDRESSABLE (parm);

  /* The definition might have different constness.  */
  TREE_READONLY (cloned_parm) = TREE_READONLY (parm);

  TREE_USED (cloned_parm) = !first || TREE_USED (parm);

  /* The name may have changed from the declaration.  */
  DECL_NAME (cloned_parm) = DECL_NAME (parm);
  DECL_SOURCE_LOCATION (cloned_parm) = DECL_SOURCE_LOCATION (parm);
  TREE_TYPE (cloned_parm) = TREE_TYPE (parm);

  DECL_GIMPLE_REG_P (cloned_parm) = DECL_GIMPLE_REG_P (parm);
}


/* FN is a function in High GIMPLE form that has a complete body and no
   CFG.  CLONE is a function whose body is to be set to a copy of FN,
   mapping argument declarations according to the ARG_MAP splay_tree.  */

static void
clone_body (tree clone, tree fn, void *arg_map)
{
  copy_body_data id;
  tree stmts;

  /* Clone the body, as if we were making an inline call.  But, remap
     the parameters in the callee to the parameters of caller.  */
  memset (&id, 0, sizeof (id));
  id.src_fn = fn;
  id.dst_fn = clone;
  id.src_cfun = DECL_STRUCT_FUNCTION (fn);
  id.decl_map = (struct pointer_map_t *) arg_map;

  id.copy_decl = copy_decl_no_change;
  id.transform_call_graph_edges = CB_CGE_DUPLICATE;
  id.transform_new_cfg = true;
  id.transform_return_to_modify = false;
  id.transform_lang_insert_block = NULL;

  /* We're not inside any EH region.  */
  id.eh_lp_nr = 0;

  stmts = DECL_SAVED_TREE (fn);
  walk_tree (&stmts, copy_tree_body_r, &id, NULL);

  /* Also remap the initializer of any static variables so that they (in
     particular, any label addresses) correspond to the base variant rather
     than the abstract one.  */
  if (DECL_NAME (clone) == base_dtor_identifier
      || DECL_NAME (clone) == base_ctor_identifier)
    {
      unsigned ix;
      tree decl;

      FOR_EACH_LOCAL_DECL (DECL_STRUCT_FUNCTION (fn), ix, decl)
        walk_tree (&DECL_INITIAL (decl), copy_tree_body_r, &id, NULL);
    }

  append_to_statement_list_force (stmts, &DECL_SAVED_TREE (clone));
}

/* DELETE_DTOR is a delete destructor whose body will be built.
   COMPLETE_DTOR is the corresponding complete destructor.  */

static void
build_delete_destructor_body (tree delete_dtor, tree complete_dtor)
{
  tree call_dtor, call_delete;
  tree parm = DECL_ARGUMENTS (delete_dtor);
  tree virtual_size = cxx_sizeof (current_class_type);

  /* Call the corresponding complete destructor.  */
  gcc_assert (complete_dtor);
<<<<<<< HEAD
  call_dtor = build_cxx_call (complete_dtor, CILK_CALL_NORMAL, 1, &parm);
=======
  call_dtor = build_cxx_call (complete_dtor, 1, &parm,
			      tf_warning_or_error);
>>>>>>> 8873e58c
  add_stmt (call_dtor);

  add_stmt (build_stmt (0, LABEL_EXPR, cdtor_label));

  /* Call the delete function.  */
  call_delete = build_op_delete_call (DELETE_EXPR, current_class_ptr,
                                      virtual_size,
                                      /*global_p=*/false,
                                      /*placement=*/NULL_TREE,
                                      /*alloc_fn=*/NULL_TREE,
				      tf_warning_or_error);
  add_stmt (call_delete);

  /* Return the address of the object.  */
  if (targetm.cxx.cdtor_returns_this ())
    {
      tree val = DECL_ARGUMENTS (delete_dtor);
      val = build2 (MODIFY_EXPR, TREE_TYPE (val),
                    DECL_RESULT (delete_dtor), val);
      add_stmt (build_stmt (0, RETURN_EXPR, val));
    }
}

/* Return name of comdat group for complete and base ctor (or dtor)
   that have the same body.  If dtor is virtual, deleting dtor goes
   into this comdat group as well.  */

static tree
cdtor_comdat_group (tree complete, tree base)
{
  tree complete_name = DECL_COMDAT_GROUP (complete);
  tree base_name = DECL_COMDAT_GROUP (base);
  char *grp_name;
  const char *p, *q;
  bool diff_seen = false;
  size_t idx;
  if (complete_name == NULL)
    complete_name = cxx_comdat_group (complete);
  if (base_name == NULL)
    base_name = cxx_comdat_group (base);
  gcc_assert (IDENTIFIER_LENGTH (complete_name)
	      == IDENTIFIER_LENGTH (base_name));
  grp_name = XALLOCAVEC (char, IDENTIFIER_LENGTH (complete_name) + 1);
  p = IDENTIFIER_POINTER (complete_name);
  q = IDENTIFIER_POINTER (base_name);
  for (idx = 0; idx < IDENTIFIER_LENGTH (complete_name); idx++)
    if (p[idx] == q[idx])
      grp_name[idx] = p[idx];
    else
      {
	gcc_assert (!diff_seen
		    && idx > 0
		    && (p[idx - 1] == 'C' || p[idx - 1] == 'D')
		    && p[idx] == '1'
		    && q[idx] == '2');
	grp_name[idx] = '5';
	diff_seen = true;
      }
  grp_name[idx] = '\0';
  gcc_assert (diff_seen);
  return get_identifier (grp_name);
}

/* FN is a function that has a complete body.  Clone the body as
   necessary.  Returns nonzero if there's no longer any need to
   process the main body.  */

bool
maybe_clone_body (tree fn)
{
  tree comdat_group = NULL_TREE;
  tree clone;
  tree fns[3];
  bool first = true;
  bool in_charge_parm_used;
  int idx;
  bool need_alias = false;

  /* We only clone constructors and destructors.  */
  if (!DECL_MAYBE_IN_CHARGE_CONSTRUCTOR_P (fn)
      && !DECL_MAYBE_IN_CHARGE_DESTRUCTOR_P (fn))
    return 0;

  /* Emit the DWARF1 abstract instance.  */
  (*debug_hooks->deferred_inline_function) (fn);

  in_charge_parm_used = CLASSTYPE_VBASECLASSES (DECL_CONTEXT (fn)) != NULL;
  fns[0] = NULL_TREE;
  fns[1] = NULL_TREE;
  fns[2] = NULL_TREE;

  /* Look for the complete destructor which may be used to build the
     delete destructor.  */
  FOR_EACH_CLONE (clone, fn)
    if (DECL_NAME (clone) == complete_dtor_identifier
	|| DECL_NAME (clone) == complete_ctor_identifier)
      fns[1] = clone;
    else if (DECL_NAME (clone) == base_dtor_identifier
	     || DECL_NAME (clone) == base_ctor_identifier)
      fns[0] = clone;
    else if (DECL_NAME (clone) == deleting_dtor_identifier)
      fns[2] = clone;
    else
      gcc_unreachable ();

  /* Remember if we can't have multiple clones for some reason.  We need to
     check this before we remap local static initializers in clone_body.  */
  if (!tree_versionable_function_p (fn))
    need_alias = true;

  /* We know that any clones immediately follow FN in the TYPE_METHODS
     list.  */
  push_to_top_level ();
  for (idx = 0; idx < 3; idx++)
    {
      tree parm;
      tree clone_parm;
      int parmno;
      bool alias = false;
      struct pointer_map_t *decl_map;

      clone = fns[idx];
      if (!clone)
	continue;      

      /* Update CLONE's source position information to match FN's.  */
      DECL_SOURCE_LOCATION (clone) = DECL_SOURCE_LOCATION (fn);
      DECL_DECLARED_INLINE_P (clone) = DECL_DECLARED_INLINE_P (fn);
      DECL_DECLARED_CONSTEXPR_P (clone) = DECL_DECLARED_CONSTEXPR_P (fn);
      DECL_COMDAT (clone) = DECL_COMDAT (fn);
      DECL_WEAK (clone) = DECL_WEAK (fn);

      /* We don't copy the comdat group from fn to clone because the assembler
	 name of fn was corrupted by write_mangled_name by adding *INTERNAL*
	 to it. By doing so, it also corrupted the comdat group. */
      if (DECL_ONE_ONLY (fn))
	DECL_COMDAT_GROUP (clone) = cxx_comdat_group (clone);
      DECL_SECTION_NAME (clone) = DECL_SECTION_NAME (fn);
      DECL_USE_TEMPLATE (clone) = DECL_USE_TEMPLATE (fn);
      DECL_EXTERNAL (clone) = DECL_EXTERNAL (fn);
      DECL_INTERFACE_KNOWN (clone) = DECL_INTERFACE_KNOWN (fn);
      DECL_NOT_REALLY_EXTERN (clone) = DECL_NOT_REALLY_EXTERN (fn);
      TREE_PUBLIC (clone) = TREE_PUBLIC (fn);
      DECL_VISIBILITY (clone) = DECL_VISIBILITY (fn);
      DECL_VISIBILITY_SPECIFIED (clone) = DECL_VISIBILITY_SPECIFIED (fn);
      DECL_DLLIMPORT_P (clone) = DECL_DLLIMPORT_P (fn);
      DECL_ATTRIBUTES (clone) = copy_list (DECL_ATTRIBUTES (fn));
      DECL_DISREGARD_INLINE_LIMITS (clone) = DECL_DISREGARD_INLINE_LIMITS (fn);

      /* Adjust the parameter names and locations.  */
      parm = DECL_ARGUMENTS (fn);
      clone_parm = DECL_ARGUMENTS (clone);
      /* Update the `this' parameter, which is always first.  */
      update_cloned_parm (parm, clone_parm, first);
      parm = DECL_CHAIN (parm);
      clone_parm = DECL_CHAIN (clone_parm);
      if (DECL_HAS_IN_CHARGE_PARM_P (fn))
	parm = DECL_CHAIN (parm);
      if (DECL_HAS_VTT_PARM_P (fn))
	parm = DECL_CHAIN (parm);
      if (DECL_HAS_VTT_PARM_P (clone))
	clone_parm = DECL_CHAIN (clone_parm);
      for (; parm;
	   parm = DECL_CHAIN (parm), clone_parm = DECL_CHAIN (clone_parm))
	/* Update this parameter.  */
	update_cloned_parm (parm, clone_parm, first);

      /* Start processing the function.  */
      start_preparsed_function (clone, NULL_TREE, SF_PRE_PARSED);

      /* Tell cgraph if both ctors or both dtors are known to have
	 the same body.  */
      if (!in_charge_parm_used
	  && fns[0]
	  && idx == 1
	  && !flag_use_repository
	  && DECL_INTERFACE_KNOWN (fns[0])
	  && (SUPPORTS_ONE_ONLY || !DECL_WEAK (fns[0]))
	  && (!DECL_ONE_ONLY (fns[0])
	      || (HAVE_COMDAT_GROUP
		  && DECL_WEAK (fns[0])))
	  && !flag_syntax_only
	  /* Set linkage flags appropriately before
	     cgraph_create_function_alias looks at them.  */
	  && expand_or_defer_fn_1 (clone)
	  && cgraph_same_body_alias (cgraph_get_node (fns[0]),
				     clone, fns[0]))
	{
	  alias = true;
	  if (DECL_ONE_ONLY (fns[0]))
	    {
	      /* For comdat base and complete cdtors put them
		 into the same, *[CD]5* comdat group instead of
		 *[CD][12]*.  */
	      comdat_group = cdtor_comdat_group (fns[1], fns[0]);
	      DECL_COMDAT_GROUP (fns[0]) = comdat_group;
	      symtab_add_to_same_comdat_group (symtab_get_node (clone),
					       symtab_get_node (fns[0]));
	    }
	}

      /* Build the delete destructor by calling complete destructor
         and delete function.  */
      if (idx == 2)
	{
	  build_delete_destructor_body (clone, fns[1]);
	  /* If *[CD][12]* dtors go into the *[CD]5* comdat group and dtor is
	     virtual, it goes into the same comdat group as well.  */
	  if (comdat_group)
	    symtab_add_to_same_comdat_group
	       ((symtab_node) cgraph_get_create_node (clone),
	        symtab_get_node (fns[0]));
	}
      else if (alias)
	/* No need to populate body.  */ ;
      else
	{
	  /* If we can't have multiple copies of FN (say, because there's a
	     static local initialized with the address of a label), we need
	     to use an alias for the complete variant.  */
	  if (idx == 1 && need_alias)
	    {
	      if (DECL_STRUCT_FUNCTION (fn)->cannot_be_copied_set)
		sorry (DECL_STRUCT_FUNCTION (fn)->cannot_be_copied_reason, fn);
	      else
		sorry ("making multiple clones of %qD", fn);
	    }

          /* Remap the parameters.  */
          decl_map = pointer_map_create ();
          for (parmno = 0,
                parm = DECL_ARGUMENTS (fn),
                clone_parm = DECL_ARGUMENTS (clone);
              parm;
              ++parmno,
                parm = DECL_CHAIN (parm))
            {
              /* Map the in-charge parameter to an appropriate constant.  */
              if (DECL_HAS_IN_CHARGE_PARM_P (fn) && parmno == 1)
                {
                  tree in_charge;
                  in_charge = in_charge_arg_for_name (DECL_NAME (clone));
                  *pointer_map_insert (decl_map, parm) = in_charge;
                }
              else if (DECL_ARTIFICIAL (parm)
                       && DECL_NAME (parm) == vtt_parm_identifier)
                {
                  /* For a subobject constructor or destructor, the next
                     argument is the VTT parameter.  Remap the VTT_PARM
                     from the CLONE to this parameter.  */
                  if (DECL_HAS_VTT_PARM_P (clone))
                    {
                      DECL_ABSTRACT_ORIGIN (clone_parm) = parm;
                      *pointer_map_insert (decl_map, parm) = clone_parm;
                      clone_parm = DECL_CHAIN (clone_parm);
                    }
                  /* Otherwise, map the VTT parameter to `NULL'.  */
                  else
                    *pointer_map_insert (decl_map, parm)
                       = fold_convert (TREE_TYPE (parm), null_pointer_node);
                }
              /* Map other parameters to their equivalents in the cloned
                 function.  */
              else
                {
                  *pointer_map_insert (decl_map, parm) = clone_parm;
                  clone_parm = DECL_CHAIN (clone_parm);
                }
            }

          if (targetm.cxx.cdtor_returns_this ())
            {
              parm = DECL_RESULT (fn);
              clone_parm = DECL_RESULT (clone);
              *pointer_map_insert (decl_map, parm) = clone_parm;
            }

          /* Clone the body.  */
          clone_body (clone, fn, decl_map);

          /* Clean up.  */
          pointer_map_destroy (decl_map);
        }

      /* The clone can throw iff the original function can throw.  */
      cp_function_chain->can_throw = !TREE_NOTHROW (fn);

      /* Now, expand this function into RTL, if appropriate.  */
      finish_function (0);
      BLOCK_ABSTRACT_ORIGIN (DECL_INITIAL (clone)) = DECL_INITIAL (fn);
      if (alias)
	{
	  if (expand_or_defer_fn_1 (clone))
	    emit_associated_thunks (clone);
	}
      else
	expand_or_defer_fn (clone);
      first = false;
    }
  pop_from_top_level ();

  /* We don't need to process the original function any further.  */
  return 1;
}<|MERGE_RESOLUTION|>--- conflicted
+++ resolved
@@ -128,12 +128,8 @@
 
   /* Call the corresponding complete destructor.  */
   gcc_assert (complete_dtor);
-<<<<<<< HEAD
-  call_dtor = build_cxx_call (complete_dtor, CILK_CALL_NORMAL, 1, &parm);
-=======
-  call_dtor = build_cxx_call (complete_dtor, 1, &parm,
+  call_dtor = build_cxx_call (complete_dtor, CILK_CALL_NORMAL, 1, &parm,
 			      tf_warning_or_error);
->>>>>>> 8873e58c
   add_stmt (call_dtor);
 
   add_stmt (build_stmt (0, LABEL_EXPR, cdtor_label));
