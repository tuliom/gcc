/* Perform optimizations on tree structure.
<<<<<<< HEAD
   Copyright (C) 1998, 1999, 2000, 2001, 2002, 2004, 2005, 2007, 2008, 2009
   Free Software Foundation, Inc.
=======
   Copyright (C) 1998, 1999, 2000, 2001, 2002, 2004, 2005, 2007, 2008, 2009,
   2010 Free Software Foundation, Inc.
>>>>>>> 3082eeb7
   Written by Mark Michell (mark@codesourcery.com).

This file is part of GCC.

GCC is free software; you can redistribute it and/or modify it
under the terms of the GNU General Public License as published by
the Free Software Foundation; either version 3, or (at your option)
any later version.

GCC is distributed in the hope that it will be useful, but
WITHOUT ANY WARRANTY; without even the implied warranty of
MERCHANTABILITY or FITNESS FOR A PARTICULAR PURPOSE.  See the GNU
General Public License for more details.

You should have received a copy of the GNU General Public License
along with GCC; see the file COPYING3.  If not see
<http://www.gnu.org/licenses/>.  */

#include "config.h"
#include "system.h"
#include "coretypes.h"
#include "tm.h"
#include "tree.h"
#include "cp-tree.h"
#include "input.h"
#include "params.h"
#include "hashtab.h"
#include "target.h"
#include "debug.h"
#include "tree-inline.h"
#include "flags.h"
#include "langhooks.h"
#include "diagnostic-core.h"
#include "tree-dump.h"
#include "gimple.h"
#include "tree-iterator.h"
#include "cgraph.h"

/* Prototypes.  */

static void update_cloned_parm (tree, tree, bool);

/* CLONED_PARM is a copy of CLONE, generated for a cloned constructor
   or destructor.  Update it to ensure that the source-position for
   the cloned parameter matches that for the original, and that the
   debugging generation code will be able to find the original PARM.  */

static void
update_cloned_parm (tree parm, tree cloned_parm, bool first)
{
  DECL_ABSTRACT_ORIGIN (cloned_parm) = parm;

  /* We may have taken its address.  */
  TREE_ADDRESSABLE (cloned_parm) = TREE_ADDRESSABLE (parm);

  /* The definition might have different constness.  */
  TREE_READONLY (cloned_parm) = TREE_READONLY (parm);

  TREE_USED (cloned_parm) = !first || TREE_USED (parm);

  /* The name may have changed from the declaration.  */
  DECL_NAME (cloned_parm) = DECL_NAME (parm);
  DECL_SOURCE_LOCATION (cloned_parm) = DECL_SOURCE_LOCATION (parm);
  TREE_TYPE (cloned_parm) = TREE_TYPE (parm);

  DECL_GIMPLE_REG_P (cloned_parm) = DECL_GIMPLE_REG_P (parm);
}


/* FN is a function in High GIMPLE form that has a complete body and no
   CFG.  CLONE is a function whose body is to be set to a copy of FN,
   mapping argument declarations according to the ARG_MAP splay_tree.  */

static void
clone_body (tree clone, tree fn, void *arg_map)
{
  copy_body_data id;
  tree stmts;

  /* Clone the body, as if we were making an inline call.  But, remap
     the parameters in the callee to the parameters of caller.  */
  memset (&id, 0, sizeof (id));
  id.src_fn = fn;
  id.dst_fn = clone;
  id.src_cfun = DECL_STRUCT_FUNCTION (fn);
  id.decl_map = (struct pointer_map_t *) arg_map;

  id.copy_decl = copy_decl_no_change;
  id.transform_call_graph_edges = CB_CGE_DUPLICATE;
  id.transform_new_cfg = true;
  id.transform_return_to_modify = false;
  id.transform_lang_insert_block = NULL;

  /* We're not inside any EH region.  */
  id.eh_lp_nr = 0;

  stmts = DECL_SAVED_TREE (fn);
  walk_tree (&stmts, copy_tree_body_r, &id, NULL);

  /* Also remap the initializer of any static variables so that they (in
     particular, any label addresses) correspond to the base variant rather
     than the abstract one.  */
  if (DECL_NAME (clone) == base_dtor_identifier
      || DECL_NAME (clone) == base_ctor_identifier)
    {
<<<<<<< HEAD
      tree decls = DECL_STRUCT_FUNCTION (fn)->local_decls;
      for (; decls; decls = TREE_CHAIN (decls))
	{
	  tree decl = TREE_VALUE (decls);
	  walk_tree (&DECL_INITIAL (decl), copy_tree_body_r, &id, NULL);
	}
=======
      unsigned ix;
      tree decl;

      FOR_EACH_LOCAL_DECL (DECL_STRUCT_FUNCTION (fn), ix, decl)
        walk_tree (&DECL_INITIAL (decl), copy_tree_body_r, &id, NULL);
>>>>>>> 3082eeb7
    }

  append_to_statement_list_force (stmts, &DECL_SAVED_TREE (clone));
}

/* DELETE_DTOR is a delete destructor whose body will be built.
   COMPLETE_DTOR is the corresponding complete destructor.  */

static void
build_delete_destructor_body (tree delete_dtor, tree complete_dtor)
{
  tree call_dtor, call_delete;
  tree parm = DECL_ARGUMENTS (delete_dtor);
  tree virtual_size = cxx_sizeof (current_class_type);

  /* Call the corresponding complete destructor.  */
  gcc_assert (complete_dtor);
  call_dtor = build_cxx_call (complete_dtor, 1, &parm);
  add_stmt (call_dtor);

  add_stmt (build_stmt (0, LABEL_EXPR, cdtor_label));

  /* Call the delete function.  */
  call_delete = build_op_delete_call (DELETE_EXPR, current_class_ptr,
                                      virtual_size,
                                      /*global_p=*/false,
                                      /*placement=*/NULL_TREE,
                                      /*alloc_fn=*/NULL_TREE);
  add_stmt (call_delete);

  /* Return the address of the object.  */
  if (targetm.cxx.cdtor_returns_this ())
    {
      tree val = DECL_ARGUMENTS (delete_dtor);
      val = build2 (MODIFY_EXPR, TREE_TYPE (val),
                    DECL_RESULT (delete_dtor), val);
      add_stmt (build_stmt (0, RETURN_EXPR, val));
    }
}

/* Return name of comdat group for complete and base ctor (or dtor)
   that have the same body.  If dtor is virtual, deleting dtor goes
   into this comdat group as well.  */

static tree
cdtor_comdat_group (tree complete, tree base)
{
  tree complete_name = DECL_COMDAT_GROUP (complete);
  tree base_name = DECL_COMDAT_GROUP (base);
  char *grp_name;
  const char *p, *q;
  bool diff_seen = false;
  size_t idx;
  if (complete_name == NULL)
    complete_name = cxx_comdat_group (complete);
  if (base_name == NULL)
    base_name = cxx_comdat_group (base);
  gcc_assert (IDENTIFIER_LENGTH (complete_name)
	      == IDENTIFIER_LENGTH (base_name));
  grp_name = XALLOCAVEC (char, IDENTIFIER_LENGTH (complete_name) + 1);
  p = IDENTIFIER_POINTER (complete_name);
  q = IDENTIFIER_POINTER (base_name);
  for (idx = 0; idx < IDENTIFIER_LENGTH (complete_name); idx++)
    if (p[idx] == q[idx])
      grp_name[idx] = p[idx];
    else
      {
	gcc_assert (!diff_seen
		    && idx > 0
		    && (p[idx - 1] == 'C' || p[idx - 1] == 'D')
		    && p[idx] == '1'
		    && q[idx] == '2');
	grp_name[idx] = '5';
	diff_seen = true;
      }
  grp_name[idx] = '\0';
  gcc_assert (diff_seen);
  return get_identifier (grp_name);
}

/* FN is a function that has a complete body.  Clone the body as
   necessary.  Returns nonzero if there's no longer any need to
   process the main body.  */

bool
maybe_clone_body (tree fn)
{
  tree comdat_group = NULL_TREE;
  tree clone;
  tree fns[3];
  bool first = true;
  bool in_charge_parm_used;
  int idx;
  bool need_alias = false;

  /* We only clone constructors and destructors.  */
  if (!DECL_MAYBE_IN_CHARGE_CONSTRUCTOR_P (fn)
      && !DECL_MAYBE_IN_CHARGE_DESTRUCTOR_P (fn))
    return 0;

  /* Emit the DWARF1 abstract instance.  */
  (*debug_hooks->deferred_inline_function) (fn);

  in_charge_parm_used = CLASSTYPE_VBASECLASSES (DECL_CONTEXT (fn)) != NULL;
  fns[0] = NULL_TREE;
  fns[1] = NULL_TREE;
  fns[2] = NULL_TREE;

  /* Look for the complete destructor which may be used to build the
     delete destructor.  */
  FOR_EACH_CLONE (clone, fn)
    if (DECL_NAME (clone) == complete_dtor_identifier
	|| DECL_NAME (clone) == complete_ctor_identifier)
      fns[1] = clone;
    else if (DECL_NAME (clone) == base_dtor_identifier
	     || DECL_NAME (clone) == base_ctor_identifier)
      fns[0] = clone;
    else if (DECL_NAME (clone) == deleting_dtor_identifier)
      fns[2] = clone;
    else
      gcc_unreachable ();

  /* Remember if we can't have multiple clones for some reason.  We need to
     check this before we remap local static initializers in clone_body.  */
  if (!tree_versionable_function_p (fn))
    need_alias = true;

  /* We know that any clones immediately follow FN in the TYPE_METHODS
     list.  */
  push_to_top_level ();
  for (idx = 0; idx < 3; idx++)
    {
      tree parm;
      tree clone_parm;
      int parmno;
      bool alias = false;
      struct pointer_map_t *decl_map;

      clone = fns[idx];
      if (!clone)
	continue;      

      /* Update CLONE's source position information to match FN's.  */
      DECL_SOURCE_LOCATION (clone) = DECL_SOURCE_LOCATION (fn);
      DECL_DECLARED_INLINE_P (clone) = DECL_DECLARED_INLINE_P (fn);
      DECL_DECLARED_CONSTEXPR_P (clone) = DECL_DECLARED_CONSTEXPR_P (fn);
      DECL_COMDAT (clone) = DECL_COMDAT (fn);
      DECL_WEAK (clone) = DECL_WEAK (fn);

      /* We don't copy the comdat group from fn to clone because the assembler
	 name of fn was corrupted by write_mangled_name by adding *INTERNAL*
	 to it. By doing so, it also corrupted the comdat group. */
      if (DECL_ONE_ONLY (fn))
	DECL_COMDAT_GROUP (clone) = cxx_comdat_group (clone);
      DECL_SECTION_NAME (clone) = DECL_SECTION_NAME (fn);
      DECL_USE_TEMPLATE (clone) = DECL_USE_TEMPLATE (fn);
      DECL_EXTERNAL (clone) = DECL_EXTERNAL (fn);
      DECL_INTERFACE_KNOWN (clone) = DECL_INTERFACE_KNOWN (fn);
      DECL_NOT_REALLY_EXTERN (clone) = DECL_NOT_REALLY_EXTERN (fn);
      TREE_PUBLIC (clone) = TREE_PUBLIC (fn);
      DECL_VISIBILITY (clone) = DECL_VISIBILITY (fn);
      DECL_VISIBILITY_SPECIFIED (clone) = DECL_VISIBILITY_SPECIFIED (fn);
      DECL_DLLIMPORT_P (clone) = DECL_DLLIMPORT_P (fn);
      DECL_ATTRIBUTES (clone) = copy_list (DECL_ATTRIBUTES (fn));
      DECL_DISREGARD_INLINE_LIMITS (clone) = DECL_DISREGARD_INLINE_LIMITS (fn);

      /* Adjust the parameter names and locations.  */
      parm = DECL_ARGUMENTS (fn);
      clone_parm = DECL_ARGUMENTS (clone);
      /* Update the `this' parameter, which is always first.  */
      update_cloned_parm (parm, clone_parm, first);
      parm = DECL_CHAIN (parm);
      clone_parm = DECL_CHAIN (clone_parm);
      if (DECL_HAS_IN_CHARGE_PARM_P (fn))
	parm = DECL_CHAIN (parm);
      if (DECL_HAS_VTT_PARM_P (fn))
	parm = DECL_CHAIN (parm);
      if (DECL_HAS_VTT_PARM_P (clone))
	clone_parm = DECL_CHAIN (clone_parm);
      for (; parm;
	   parm = DECL_CHAIN (parm), clone_parm = DECL_CHAIN (clone_parm))
	/* Update this parameter.  */
	update_cloned_parm (parm, clone_parm, first);

      /* Start processing the function.  */
      start_preparsed_function (clone, NULL_TREE, SF_PRE_PARSED);

      /* Tell cgraph if both ctors or both dtors are known to have
	 the same body.  */
      if (!in_charge_parm_used
	  && fns[0]
	  && idx == 1
	  && !flag_use_repository
	  && DECL_INTERFACE_KNOWN (fns[0])
	  && (SUPPORTS_ONE_ONLY || !DECL_WEAK (fns[0]))
	  && (!DECL_ONE_ONLY (fns[0])
	      || (HAVE_COMDAT_GROUP
		  && DECL_WEAK (fns[0])))
<<<<<<< HEAD
	  && cgraph_same_body_alias (clone, fns[0]))
=======
	  && !flag_syntax_only
	  /* Set linkage flags appropriately before
	     cgraph_create_function_alias looks at them.  */
	  && expand_or_defer_fn_1 (clone)
	  && cgraph_same_body_alias (cgraph_get_node (fns[0]),
				     clone, fns[0]))
>>>>>>> 3082eeb7
	{
	  alias = true;
	  if (DECL_ONE_ONLY (fns[0]))
	    {
	      /* For comdat base and complete cdtors put them
		 into the same, *[CD]5* comdat group instead of
		 *[CD][12]*.  */
	      comdat_group = cdtor_comdat_group (fns[1], fns[0]);
	      DECL_COMDAT_GROUP (fns[0]) = comdat_group;
<<<<<<< HEAD
=======
	      cgraph_add_to_same_comdat_group (cgraph_get_node (clone),
					       cgraph_get_node (fns[0]));
>>>>>>> 3082eeb7
	    }
	}

      /* Build the delete destructor by calling complete destructor
         and delete function.  */
      if (idx == 2)
<<<<<<< HEAD
	build_delete_destructor_body (clone, fns[1]);
      else if (alias)
	/* No need to populate body.  */ ;
      else
	{
=======
	{
	  build_delete_destructor_body (clone, fns[1]);
	  /* If *[CD][12]* dtors go into the *[CD]5* comdat group and dtor is
	     virtual, it goes into the same comdat group as well.  */
	  if (comdat_group)
	    cgraph_add_to_same_comdat_group (cgraph_get_create_node (clone),
					     cgraph_get_node (fns[0]));
	}
      else if (alias)
	/* No need to populate body.  */ ;
      else
	{
>>>>>>> 3082eeb7
	  /* If we can't have multiple copies of FN (say, because there's a
	     static local initialized with the address of a label), we need
	     to use an alias for the complete variant.  */
	  if (idx == 1 && need_alias)
	    {
	      if (DECL_STRUCT_FUNCTION (fn)->cannot_be_copied_set)
		sorry (DECL_STRUCT_FUNCTION (fn)->cannot_be_copied_reason, fn);
	      else
		sorry ("making multiple clones of %qD", fn);
	    }

          /* Remap the parameters.  */
          decl_map = pointer_map_create ();
          for (parmno = 0,
                parm = DECL_ARGUMENTS (fn),
                clone_parm = DECL_ARGUMENTS (clone);
              parm;
              ++parmno,
<<<<<<< HEAD
                parm = TREE_CHAIN (parm))
=======
                parm = DECL_CHAIN (parm))
>>>>>>> 3082eeb7
            {
              /* Map the in-charge parameter to an appropriate constant.  */
              if (DECL_HAS_IN_CHARGE_PARM_P (fn) && parmno == 1)
                {
                  tree in_charge;
                  in_charge = in_charge_arg_for_name (DECL_NAME (clone));
                  *pointer_map_insert (decl_map, parm) = in_charge;
                }
              else if (DECL_ARTIFICIAL (parm)
                       && DECL_NAME (parm) == vtt_parm_identifier)
                {
                  /* For a subobject constructor or destructor, the next
                     argument is the VTT parameter.  Remap the VTT_PARM
                     from the CLONE to this parameter.  */
                  if (DECL_HAS_VTT_PARM_P (clone))
                    {
                      DECL_ABSTRACT_ORIGIN (clone_parm) = parm;
                      *pointer_map_insert (decl_map, parm) = clone_parm;
<<<<<<< HEAD
                      clone_parm = TREE_CHAIN (clone_parm);
=======
                      clone_parm = DECL_CHAIN (clone_parm);
>>>>>>> 3082eeb7
                    }
                  /* Otherwise, map the VTT parameter to `NULL'.  */
                  else
                    *pointer_map_insert (decl_map, parm)
                       = fold_convert (TREE_TYPE (parm), null_pointer_node);
                }
              /* Map other parameters to their equivalents in the cloned
                 function.  */
              else
                {
                  *pointer_map_insert (decl_map, parm) = clone_parm;
<<<<<<< HEAD
                  clone_parm = TREE_CHAIN (clone_parm);
=======
                  clone_parm = DECL_CHAIN (clone_parm);
>>>>>>> 3082eeb7
                }
            }

          if (targetm.cxx.cdtor_returns_this ())
            {
              parm = DECL_RESULT (fn);
              clone_parm = DECL_RESULT (clone);
              *pointer_map_insert (decl_map, parm) = clone_parm;
            }

          /* Clone the body.  */
          clone_body (clone, fn, decl_map);

          /* Clean up.  */
          pointer_map_destroy (decl_map);
        }

      /* The clone can throw iff the original function can throw.  */
      cp_function_chain->can_throw = !TREE_NOTHROW (fn);

      /* Now, expand this function into RTL, if appropriate.  */
      finish_function (0);
      BLOCK_ABSTRACT_ORIGIN (DECL_INITIAL (clone)) = DECL_INITIAL (fn);
      if (alias)
	{
	  if (expand_or_defer_fn_1 (clone))
	    emit_associated_thunks (clone);
	}
      else
	expand_or_defer_fn (clone);
      first = false;
    }
  pop_from_top_level ();

  if (comdat_group)
    {
      DECL_COMDAT_GROUP (fns[1]) = comdat_group;
      if (fns[2])
	{
	  struct cgraph_node *base_dtor_node, *deleting_dtor_node;
	  /* If *[CD][12]* dtors go into the *[CD]5* comdat group and dtor is
	     virtual, it goes into the same comdat group as well.  */
	  DECL_COMDAT_GROUP (fns[2]) = comdat_group;
	  base_dtor_node = cgraph_node (fns[0]);
	  deleting_dtor_node = cgraph_node (fns[2]);
	  gcc_assert (base_dtor_node->same_comdat_group == NULL);
	  gcc_assert (deleting_dtor_node->same_comdat_group == NULL);
	  base_dtor_node->same_comdat_group = deleting_dtor_node;
	  deleting_dtor_node->same_comdat_group = base_dtor_node;
	}
    }

  /* We don't need to process the original function any further.  */
  return 1;
}<|MERGE_RESOLUTION|>--- conflicted
+++ resolved
@@ -1,11 +1,6 @@
 /* Perform optimizations on tree structure.
-<<<<<<< HEAD
-   Copyright (C) 1998, 1999, 2000, 2001, 2002, 2004, 2005, 2007, 2008, 2009
-   Free Software Foundation, Inc.
-=======
    Copyright (C) 1998, 1999, 2000, 2001, 2002, 2004, 2005, 2007, 2008, 2009,
    2010 Free Software Foundation, Inc.
->>>>>>> 3082eeb7
    Written by Mark Michell (mark@codesourcery.com).
 
 This file is part of GCC.
@@ -111,20 +106,11 @@
   if (DECL_NAME (clone) == base_dtor_identifier
       || DECL_NAME (clone) == base_ctor_identifier)
     {
-<<<<<<< HEAD
-      tree decls = DECL_STRUCT_FUNCTION (fn)->local_decls;
-      for (; decls; decls = TREE_CHAIN (decls))
-	{
-	  tree decl = TREE_VALUE (decls);
-	  walk_tree (&DECL_INITIAL (decl), copy_tree_body_r, &id, NULL);
-	}
-=======
       unsigned ix;
       tree decl;
 
       FOR_EACH_LOCAL_DECL (DECL_STRUCT_FUNCTION (fn), ix, decl)
         walk_tree (&DECL_INITIAL (decl), copy_tree_body_r, &id, NULL);
->>>>>>> 3082eeb7
     }
 
   append_to_statement_list_force (stmts, &DECL_SAVED_TREE (clone));
@@ -323,16 +309,12 @@
 	  && (!DECL_ONE_ONLY (fns[0])
 	      || (HAVE_COMDAT_GROUP
 		  && DECL_WEAK (fns[0])))
-<<<<<<< HEAD
-	  && cgraph_same_body_alias (clone, fns[0]))
-=======
 	  && !flag_syntax_only
 	  /* Set linkage flags appropriately before
 	     cgraph_create_function_alias looks at them.  */
 	  && expand_or_defer_fn_1 (clone)
 	  && cgraph_same_body_alias (cgraph_get_node (fns[0]),
 				     clone, fns[0]))
->>>>>>> 3082eeb7
 	{
 	  alias = true;
 	  if (DECL_ONE_ONLY (fns[0]))
@@ -342,24 +324,14 @@
 		 *[CD][12]*.  */
 	      comdat_group = cdtor_comdat_group (fns[1], fns[0]);
 	      DECL_COMDAT_GROUP (fns[0]) = comdat_group;
-<<<<<<< HEAD
-=======
 	      cgraph_add_to_same_comdat_group (cgraph_get_node (clone),
 					       cgraph_get_node (fns[0]));
->>>>>>> 3082eeb7
 	    }
 	}
 
       /* Build the delete destructor by calling complete destructor
          and delete function.  */
       if (idx == 2)
-<<<<<<< HEAD
-	build_delete_destructor_body (clone, fns[1]);
-      else if (alias)
-	/* No need to populate body.  */ ;
-      else
-	{
-=======
 	{
 	  build_delete_destructor_body (clone, fns[1]);
 	  /* If *[CD][12]* dtors go into the *[CD]5* comdat group and dtor is
@@ -372,7 +344,6 @@
 	/* No need to populate body.  */ ;
       else
 	{
->>>>>>> 3082eeb7
 	  /* If we can't have multiple copies of FN (say, because there's a
 	     static local initialized with the address of a label), we need
 	     to use an alias for the complete variant.  */
@@ -391,11 +362,7 @@
                 clone_parm = DECL_ARGUMENTS (clone);
               parm;
               ++parmno,
-<<<<<<< HEAD
-                parm = TREE_CHAIN (parm))
-=======
                 parm = DECL_CHAIN (parm))
->>>>>>> 3082eeb7
             {
               /* Map the in-charge parameter to an appropriate constant.  */
               if (DECL_HAS_IN_CHARGE_PARM_P (fn) && parmno == 1)
@@ -414,11 +381,7 @@
                     {
                       DECL_ABSTRACT_ORIGIN (clone_parm) = parm;
                       *pointer_map_insert (decl_map, parm) = clone_parm;
-<<<<<<< HEAD
-                      clone_parm = TREE_CHAIN (clone_parm);
-=======
                       clone_parm = DECL_CHAIN (clone_parm);
->>>>>>> 3082eeb7
                     }
                   /* Otherwise, map the VTT parameter to `NULL'.  */
                   else
@@ -430,11 +393,7 @@
               else
                 {
                   *pointer_map_insert (decl_map, parm) = clone_parm;
-<<<<<<< HEAD
-                  clone_parm = TREE_CHAIN (clone_parm);
-=======
                   clone_parm = DECL_CHAIN (clone_parm);
->>>>>>> 3082eeb7
                 }
             }
 
@@ -469,24 +428,6 @@
     }
   pop_from_top_level ();
 
-  if (comdat_group)
-    {
-      DECL_COMDAT_GROUP (fns[1]) = comdat_group;
-      if (fns[2])
-	{
-	  struct cgraph_node *base_dtor_node, *deleting_dtor_node;
-	  /* If *[CD][12]* dtors go into the *[CD]5* comdat group and dtor is
-	     virtual, it goes into the same comdat group as well.  */
-	  DECL_COMDAT_GROUP (fns[2]) = comdat_group;
-	  base_dtor_node = cgraph_node (fns[0]);
-	  deleting_dtor_node = cgraph_node (fns[2]);
-	  gcc_assert (base_dtor_node->same_comdat_group == NULL);
-	  gcc_assert (deleting_dtor_node->same_comdat_group == NULL);
-	  base_dtor_node->same_comdat_group = deleting_dtor_node;
-	  deleting_dtor_node->same_comdat_group = base_dtor_node;
-	}
-    }
-
   /* We don't need to process the original function any further.  */
   return 1;
 }