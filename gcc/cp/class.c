--- conflicted
+++ resolved
@@ -284,11 +284,7 @@
     /* This must happen before the call to save_expr.  */
     expr = cp_build_unary_op (ADDR_EXPR, expr, 0, tf_warning_or_error);
   else
-<<<<<<< HEAD
-    mark_rvalue_use (expr);
-=======
     expr = mark_rvalue_use (expr);
->>>>>>> 3bd7a983
 
   offset = BINFO_OFFSET (binfo);
   fixed_type_p = resolves_to_fixed_type_p (expr, &nonnull);
@@ -1267,11 +1263,7 @@
   seen_non_virtual_nearly_empty_base_p = 0;
 
   if (!CLASSTYPE_NON_STD_LAYOUT (t))
-<<<<<<< HEAD
-    for (field = TYPE_FIELDS (t); field; field = TREE_CHAIN (field))
-=======
     for (field = TYPE_FIELDS (t); field; field = DECL_CHAIN (field))
->>>>>>> 3bd7a983
       if (TREE_CODE (field) == FIELD_DECL)
 	break;
 
@@ -1356,11 +1348,7 @@
 	       members, or has no base classes with non-static data
 	       members */
 	    for (basefield = TYPE_FIELDS (basetype); basefield;
-<<<<<<< HEAD
-		 basefield = TREE_CHAIN (basefield))
-=======
 		 basefield = DECL_CHAIN (basefield))
->>>>>>> 3bd7a983
 	      if (TREE_CODE (basefield) == FIELD_DECL)
 		{
 		  if (field)
@@ -2298,10 +2286,6 @@
     /* The `this' pointer needs to be adjusted from pointing to
        BINFO to pointing at the base where the final overrider
        appears.  */
-<<<<<<< HEAD
-    virtual_covariant:
-=======
->>>>>>> 3bd7a983
     delta = size_diffop_loc (input_location,
 			 convert (ssizetype,
 				  BINFO_OFFSET (TREE_VALUE (overrider))),
@@ -2694,7 +2678,6 @@
      non-const reference.  */
   if (!TYPE_HAS_COPY_ASSIGN (t) && !TYPE_FOR_JAVA (t)
       && !type_has_move_assign (t))
-<<<<<<< HEAD
     {
       TYPE_HAS_COPY_ASSIGN (t) = 1;
       TYPE_HAS_CONST_COPY_ASSIGN (t) = !cant_have_const_assignment;
@@ -2710,23 +2693,6 @@
 	  || CLASSTYPE_LAZY_MOVE_ASSIGN (t)
 	  || CLASSTYPE_LAZY_DESTRUCTOR (t)))
     {
-=======
-    {
-      TYPE_HAS_COPY_ASSIGN (t) = 1;
-      TYPE_HAS_CONST_COPY_ASSIGN (t) = !cant_have_const_assignment;
-      CLASSTYPE_LAZY_COPY_ASSIGN (t) = 1;
-      if (cxx_dialect >= cxx0x)
-	CLASSTYPE_LAZY_MOVE_ASSIGN (t) = 1;
-    }
-
-  /* We can't be lazy about declaring functions that might override
-     a virtual function from a base class.  */
-  if (TYPE_POLYMORPHIC_P (t)
-      && (CLASSTYPE_LAZY_COPY_ASSIGN (t)
-	  || CLASSTYPE_LAZY_MOVE_ASSIGN (t)
-	  || CLASSTYPE_LAZY_DESTRUCTOR (t)))
-    {
->>>>>>> 3bd7a983
       tree binfo = TYPE_BINFO (t);
       tree base_binfo;
       int ix;
@@ -2907,17 +2873,12 @@
 	  if (TYPE_HAS_COMPLEX_COPY_ASSIGN (type))
 	    error ("member %q+#D with copy assignment operator not allowed in union",
 		   field);
-<<<<<<< HEAD
-	  /* Don't bother diagnosing move assop now; C++0x has more
-	     flexible unions.  */
-=======
 	  if (!warned && errorcount > oldcount)
 	    {
 	      inform (DECL_SOURCE_LOCATION (field), "unrestricted unions "
 		      "only available with -std=c++0x or -std=gnu++0x");
 	      warned = true;
 	    }
->>>>>>> 3bd7a983
 	}
       else
 	{
@@ -3944,13 +3905,8 @@
   /* Remember where this function came from.  */
   DECL_ABSTRACT_ORIGIN (clone) = fn;
   /* Make it easy to find the CLONE given the FN.  */
-<<<<<<< HEAD
-  TREE_CHAIN (clone) = TREE_CHAIN (fn);
-  TREE_CHAIN (fn) = clone;
-=======
   DECL_CHAIN (clone) = DECL_CHAIN (fn);
   DECL_CHAIN (fn) = clone;
->>>>>>> 3bd7a983
 
   /* If this is a template, do the rest on the DECL_TEMPLATE_RESULT.  */
   if (TREE_CODE (clone) == TEMPLATE_DECL)
@@ -4013,16 +3969,6 @@
   DECL_ARGUMENTS (clone) = copy_list (DECL_ARGUMENTS (clone));
   /* Remove the in-charge parameter.  */
   if (DECL_HAS_IN_CHARGE_PARM_P (clone))
-<<<<<<< HEAD
-    {
-      TREE_CHAIN (DECL_ARGUMENTS (clone))
-	= TREE_CHAIN (TREE_CHAIN (DECL_ARGUMENTS (clone)));
-      DECL_HAS_IN_CHARGE_PARM_P (clone) = 0;
-    }
-  /* And the VTT parm, in a complete [cd]tor.  */
-  if (DECL_HAS_VTT_PARM_P (fn))
-    {
-=======
     {
       DECL_CHAIN (DECL_ARGUMENTS (clone))
 	= DECL_CHAIN (DECL_CHAIN (DECL_ARGUMENTS (clone)));
@@ -4031,27 +3977,17 @@
   /* And the VTT parm, in a complete [cd]tor.  */
   if (DECL_HAS_VTT_PARM_P (fn))
     {
->>>>>>> 3bd7a983
       if (DECL_NEEDS_VTT_PARM_P (clone))
 	DECL_HAS_VTT_PARM_P (clone) = 1;
       else
 	{
-<<<<<<< HEAD
-	  TREE_CHAIN (DECL_ARGUMENTS (clone))
-	    = TREE_CHAIN (TREE_CHAIN (DECL_ARGUMENTS (clone)));
-=======
 	  DECL_CHAIN (DECL_ARGUMENTS (clone))
 	    = DECL_CHAIN (DECL_CHAIN (DECL_ARGUMENTS (clone)));
->>>>>>> 3bd7a983
 	  DECL_HAS_VTT_PARM_P (clone) = 0;
 	}
     }
 
-<<<<<<< HEAD
-  for (parms = DECL_ARGUMENTS (clone); parms; parms = TREE_CHAIN (parms))
-=======
   for (parms = DECL_ARGUMENTS (clone); parms; parms = DECL_CHAIN (parms))
->>>>>>> 3bd7a983
     {
       DECL_CONTEXT (parms) = clone;
       cxx_dup_lang_specific_decl (parms);
@@ -4114,13 +4050,8 @@
   tree clone;
 
   /* Avoid inappropriate cloning.  */
-<<<<<<< HEAD
-  if (TREE_CHAIN (fn)
-      && DECL_CLONED_FUNCTION_P (TREE_CHAIN (fn)))
-=======
   if (DECL_CHAIN (fn)
       && DECL_CLONED_FUNCTION_P (DECL_CHAIN (fn)))
->>>>>>> 3bd7a983
     return;
 
   if (DECL_MAYBE_IN_CHARGE_CONSTRUCTOR_P (fn))
@@ -4177,13 +4108,8 @@
 {
   tree clone;
 
-<<<<<<< HEAD
-  for (clone = TREE_CHAIN (decl); clone && DECL_CLONED_FUNCTION_P (clone);
-       clone = TREE_CHAIN (clone))
-=======
   for (clone = DECL_CHAIN (decl); clone && DECL_CLONED_FUNCTION_P (clone);
        clone = DECL_CHAIN (clone))
->>>>>>> 3bd7a983
     {
       tree orig_clone_parms = TYPE_ARG_TYPES (TREE_TYPE (clone));
       tree orig_decl_parms = TYPE_ARG_TYPES (TREE_TYPE (decl));
@@ -4378,7 +4304,6 @@
 }
 
 /* Returns true iff class TYPE has a virtual destructor.  */
-<<<<<<< HEAD
 
 bool
 type_has_virtual_destructor (tree type)
@@ -4398,27 +4323,6 @@
 bool
 type_has_move_constructor (tree t)
 {
-=======
-
-bool
-type_has_virtual_destructor (tree type)
-{
-  tree dtor;
-
-  if (!CLASS_TYPE_P (type))
-    return false;
-
-  gcc_assert (COMPLETE_TYPE_P (type));
-  dtor = CLASSTYPE_DESTRUCTORS (type);
-  return (dtor && DECL_VIRTUAL_P (dtor));
-}
-
-/* Returns true iff class T has a move constructor.  */
-
-bool
-type_has_move_constructor (tree t)
-{
->>>>>>> 3bd7a983
   tree fns;
 
   if (CLASSTYPE_LAZY_MOVE_CTOR (t))
@@ -4476,11 +4380,7 @@
 	     check_bitfield_decl eventually sets DECL_SIZE (*fieldsp)
 	     to that width.  */
 	  && integer_zerop (DECL_SIZE (*fieldsp)))
-<<<<<<< HEAD
-	*fieldsp = TREE_CHAIN (*fieldsp);
-=======
 	*fieldsp = DECL_CHAIN (*fieldsp);
->>>>>>> 3bd7a983
       else
 	fieldsp = &DECL_CHAIN (*fieldsp);
     }
@@ -4662,11 +4562,7 @@
 
   /* Check defaulted declarations here so we have cant_have_const_ctor
      and don't need to worry about clones.  */
-<<<<<<< HEAD
-  for (fn = TYPE_METHODS (t); fn; fn = TREE_CHAIN (fn))
-=======
   for (fn = TYPE_METHODS (t); fn; fn = DECL_CHAIN (fn))
->>>>>>> 3bd7a983
     if (DECL_DEFAULTED_IN_CLASS_P (fn))
       {
 	int copy = copy_fn_p (fn);
@@ -6334,23 +6230,17 @@
        selected function.  */
 
   int is_ptrmem = 0;
-<<<<<<< HEAD
   int is_ifunc;
-=======
->>>>>>> 3bd7a983
   /* We store the matches in a TREE_LIST rooted here.  The functions
      are the TREE_PURPOSE, not the TREE_VALUE, in this list, for easy
      interoperability with most_specialized_instantiation.  */
   tree matches = NULL_TREE;
   tree fn;
   tree target_fn_type;
-<<<<<<< HEAD
 
   is_ifunc = (current_function_decl != NULL
 	      && DECL_IS_IFUNC (current_function_decl)
 	      && DECL_NONSTATIC_MEMBER_FUNCTION_P (current_function_decl));
-=======
->>>>>>> 3bd7a983
 
   /* By the time we get here, we should be seeing only real
      pointer-to-member types, not the internal POINTER_TYPE to
@@ -6372,11 +6262,8 @@
     /* This is OK, too.  This comes from a conversion to reference
        type.  */
     target_type = build_reference_type (target_type);
-<<<<<<< HEAD
   else if (is_ifunc && TYPE_PTRMEMIFUNC_P (target_type))
     /* This is OK.  */;
-=======
->>>>>>> 3bd7a983
   else
     {
       if (flags & tf_error)
@@ -7790,11 +7677,7 @@
 			int* non_fn_entries_p,
 			VEC(constructor_elt,gc) **inits)
 {
-<<<<<<< HEAD
-  tree v, b;
-=======
   tree v;
->>>>>>> 3bd7a983
   vtbl_init_data vid;
   unsigned ix, jx;
   tree vbinfo;
@@ -7832,17 +7715,10 @@
   if (TARGET_VTABLE_DATA_ENTRY_DISTANCE > 1)
     {
       int n_entries = VEC_length (constructor_elt, vid.inits);
-<<<<<<< HEAD
 
       VEC_safe_grow (constructor_elt, gc, vid.inits,
 		     TARGET_VTABLE_DATA_ENTRY_DISTANCE * n_entries);
 
-=======
-
-      VEC_safe_grow (constructor_elt, gc, vid.inits,
-		     TARGET_VTABLE_DATA_ENTRY_DISTANCE * n_entries);
-
->>>>>>> 3bd7a983
       /* Move data entries into their new positions and add padding
 	 after the new positions.  Iterate backwards so we don't
 	 overwrite entries that we would need to process later.  */
@@ -7853,15 +7729,9 @@
 	  int j;
 	  int new_position = (TARGET_VTABLE_DATA_ENTRY_DISTANCE * ix
 			      + (TARGET_VTABLE_DATA_ENTRY_DISTANCE - 1));
-<<<<<<< HEAD
 
 	  VEC_replace (constructor_elt, vid.inits, new_position, e);
 
-=======
-
-	  VEC_replace (constructor_elt, vid.inits, new_position, e);
-
->>>>>>> 3bd7a983
 	  for (j = 1; j < TARGET_VTABLE_DATA_ENTRY_DISTANCE; ++j)
 	    {
 	      constructor_elt *f = VEC_index (constructor_elt, vid.inits,
