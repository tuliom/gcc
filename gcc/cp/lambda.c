--- conflicted
+++ resolved
@@ -201,13 +201,6 @@
   return lambda;
 }
 
-static inline bool
-is_this (tree t)
-{
-  return (TREE_CODE (t) == PARM_DECL
-	  && DECL_NAME (t) == this_identifier);
-}
-
 /* Returns the type to use for the FIELD_DECL corresponding to the
    capture of EXPR.
    The caller should add REFERENCE_TYPE for capture by reference.  */
@@ -224,12 +217,7 @@
   else
     type = non_reference (unlowered_expr_type (expr));
   if (type_dependent_expression_p (expr)
-<<<<<<< HEAD
-      && !is_this (tree_strip_nop_conversions (expr))
-      && !array_of_runtime_bound_p (type))
-=======
       && !is_this_parameter (tree_strip_nop_conversions (expr)))
->>>>>>> 02d42640
     {
       type = cxx_make_type (DECLTYPE_TYPE);
       DECLTYPE_TYPE_EXPR (type) = expr;
