/* Build expressions with type checking for C++ compiler.
   Copyright (C) 1987, 1988, 1989, 1992, 1993, 1994, 1995, 1996, 1997, 1998,
   1999, 2000, 2001, 2002, 2003, 2004, 2005, 2006, 2007, 2008, 2009, 2010
   Free Software Foundation, Inc.
   Hacked by Michael Tiemann (tiemann@cygnus.com)

This file is part of GCC.

GCC is free software; you can redistribute it and/or modify
it under the terms of the GNU General Public License as published by
the Free Software Foundation; either version 3, or (at your option)
any later version.

GCC is distributed in the hope that it will be useful,
but WITHOUT ANY WARRANTY; without even the implied warranty of
MERCHANTABILITY or FITNESS FOR A PARTICULAR PURPOSE.  See the
GNU General Public License for more details.

You should have received a copy of the GNU General Public License
along with GCC; see the file COPYING3.  If not see
<http://www.gnu.org/licenses/>.  */


/* This file is part of the C++ front end.
   It contains routines to build C++ expressions given their operands,
   including computing the types of the result, C and C++ specific error
   checks, and some optimization.  */

#include "config.h"
#include "system.h"
#include "coretypes.h"
#include "tm.h"
#include "tree.h"
#include "cp-tree.h"
#include "flags.h"
#include "output.h"
#include "toplev.h"
#include "diagnostic.h"
#include "intl.h"
#include "target.h"
#include "convert.h"
#include "c-family/c-common.h"
#include "params.h"

static tree pfn_from_ptrmemfunc (tree);
static tree delta_from_ptrmemfunc (tree);
static tree convert_for_assignment (tree, tree, impl_conv_rhs, tree, int,
				    tsubst_flags_t, int);
static tree cp_pointer_int_sum (enum tree_code, tree, tree);
static tree rationalize_conditional_expr (enum tree_code, tree, 
					  tsubst_flags_t);
static int comp_ptr_ttypes_real (tree, tree, int);
static bool comp_except_types (tree, tree, bool);
static bool comp_array_types (const_tree, const_tree, bool);
static tree pointer_diff (tree, tree, tree);
static tree get_delta_difference (tree, tree, bool, bool, tsubst_flags_t);
static void casts_away_constness_r (tree *, tree *);
static bool casts_away_constness (tree, tree);
static void maybe_warn_about_returning_address_of_local (tree);
static tree lookup_destructor (tree, tree, tree);
static void warn_args_num (location_t, tree, bool);
static int convert_arguments (tree, VEC(tree,gc) **, tree, int,
                              tsubst_flags_t);

/* Do `exp = require_complete_type (exp);' to make sure exp
   does not have an incomplete type.  (That includes void types.)
   Returns the error_mark_node if the VALUE does not have
   complete type when this function returns.  */

tree
require_complete_type (tree value)
{
  tree type;

  if (processing_template_decl || value == error_mark_node)
    return value;

  if (TREE_CODE (value) == OVERLOAD)
    type = unknown_type_node;
  else
    type = TREE_TYPE (value);

  if (type == error_mark_node)
    return error_mark_node;

  /* First, detect a valid value with a complete type.  */
  if (COMPLETE_TYPE_P (type))
    return value;

  if (complete_type_or_else (type, value))
    return value;
  else
    return error_mark_node;
}

/* Try to complete TYPE, if it is incomplete.  For example, if TYPE is
   a template instantiation, do the instantiation.  Returns TYPE,
   whether or not it could be completed, unless something goes
   horribly wrong, in which case the error_mark_node is returned.  */

tree
complete_type (tree type)
{
  if (type == NULL_TREE)
    /* Rather than crash, we return something sure to cause an error
       at some point.  */
    return error_mark_node;

  if (type == error_mark_node || COMPLETE_TYPE_P (type))
    ;
  else if (TREE_CODE (type) == ARRAY_TYPE && TYPE_DOMAIN (type))
    {
      tree t = complete_type (TREE_TYPE (type));
      unsigned int needs_constructing, has_nontrivial_dtor;
      if (COMPLETE_TYPE_P (t) && !dependent_type_p (type))
	layout_type (type);
      needs_constructing
	= TYPE_NEEDS_CONSTRUCTING (TYPE_MAIN_VARIANT (t));
      has_nontrivial_dtor
	= TYPE_HAS_NONTRIVIAL_DESTRUCTOR (TYPE_MAIN_VARIANT (t));
      for (t = TYPE_MAIN_VARIANT (type); t; t = TYPE_NEXT_VARIANT (t))
	{
	  TYPE_NEEDS_CONSTRUCTING (t) = needs_constructing;
	  TYPE_HAS_NONTRIVIAL_DESTRUCTOR (t) = has_nontrivial_dtor;
	}
    }
  else if (CLASS_TYPE_P (type) && CLASSTYPE_TEMPLATE_INSTANTIATION (type))
    instantiate_class_template (TYPE_MAIN_VARIANT (type));

  return type;
}

/* Like complete_type, but issue an error if the TYPE cannot be completed.
   VALUE is used for informative diagnostics.
   Returns NULL_TREE if the type cannot be made complete.  */

tree
complete_type_or_maybe_complain (tree type, tree value, tsubst_flags_t complain)
{
  type = complete_type (type);
  if (type == error_mark_node)
    /* We already issued an error.  */
    return NULL_TREE;
  else if (!COMPLETE_TYPE_P (type))
    {
      if (complain & tf_error)
	cxx_incomplete_type_diagnostic (value, type, DK_ERROR);
      return NULL_TREE;
    }
  else
    return type;
}

tree
complete_type_or_else (tree type, tree value)
{
  return complete_type_or_maybe_complain (type, value, tf_warning_or_error);
}

/* Return truthvalue of whether type of EXP is instantiated.  */

int
type_unknown_p (const_tree exp)
{
  return (TREE_CODE (exp) == TREE_LIST
	  || TREE_TYPE (exp) == unknown_type_node);
}


/* Return the common type of two parameter lists.
   We assume that comptypes has already been done and returned 1;
   if that isn't so, this may crash.

   As an optimization, free the space we allocate if the parameter
   lists are already common.  */

static tree
commonparms (tree p1, tree p2)
{
  tree oldargs = p1, newargs, n;
  int i, len;
  int any_change = 0;

  len = list_length (p1);
  newargs = tree_last (p1);

  if (newargs == void_list_node)
    i = 1;
  else
    {
      i = 0;
      newargs = 0;
    }

  for (; i < len; i++)
    newargs = tree_cons (NULL_TREE, NULL_TREE, newargs);

  n = newargs;

  for (i = 0; p1;
       p1 = TREE_CHAIN (p1), p2 = TREE_CHAIN (p2), n = TREE_CHAIN (n), i++)
    {
      if (TREE_PURPOSE (p1) && !TREE_PURPOSE (p2))
	{
	  TREE_PURPOSE (n) = TREE_PURPOSE (p1);
	  any_change = 1;
	}
      else if (! TREE_PURPOSE (p1))
	{
	  if (TREE_PURPOSE (p2))
	    {
	      TREE_PURPOSE (n) = TREE_PURPOSE (p2);
	      any_change = 1;
	    }
	}
      else
	{
	  if (1 != simple_cst_equal (TREE_PURPOSE (p1), TREE_PURPOSE (p2)))
	    any_change = 1;
	  TREE_PURPOSE (n) = TREE_PURPOSE (p2);
	}
      if (TREE_VALUE (p1) != TREE_VALUE (p2))
	{
	  any_change = 1;
	  TREE_VALUE (n) = merge_types (TREE_VALUE (p1), TREE_VALUE (p2));
	}
      else
	TREE_VALUE (n) = TREE_VALUE (p1);
    }
  if (! any_change)
    return oldargs;

  return newargs;
}

/* Given a type, perhaps copied for a typedef,
   find the "original" version of it.  */
static tree
original_type (tree t)
{
  int quals = cp_type_quals (t);
  while (t != error_mark_node
	 && TYPE_NAME (t) != NULL_TREE)
    {
      tree x = TYPE_NAME (t);
      if (TREE_CODE (x) != TYPE_DECL)
	break;
      x = DECL_ORIGINAL_TYPE (x);
      if (x == NULL_TREE)
	break;
      t = x;
    }
  return cp_build_qualified_type (t, quals);
}

/* Return the common type for two arithmetic types T1 and T2 under the
   usual arithmetic conversions.  The default conversions have already
   been applied, and enumerated types converted to their compatible
   integer types.  */

static tree
cp_common_type (tree t1, tree t2)
{
  enum tree_code code1 = TREE_CODE (t1);
  enum tree_code code2 = TREE_CODE (t2);
  tree attributes;


  /* In what follows, we slightly generalize the rules given in [expr] so
     as to deal with `long long' and `complex'.  First, merge the
     attributes.  */
  attributes = (*targetm.merge_type_attributes) (t1, t2);

  if (SCOPED_ENUM_P (t1) || SCOPED_ENUM_P (t2))
    {
      if (TYPE_MAIN_VARIANT (t1) == TYPE_MAIN_VARIANT (t2))
	return build_type_attribute_variant (t1, attributes);
      else
	return NULL_TREE;
    }

  /* FIXME: Attributes.  */
  gcc_assert (ARITHMETIC_TYPE_P (t1)
	      || TREE_CODE (t1) == VECTOR_TYPE
	      || UNSCOPED_ENUM_P (t1));
  gcc_assert (ARITHMETIC_TYPE_P (t2)
	      || TREE_CODE (t2) == VECTOR_TYPE
	      || UNSCOPED_ENUM_P (t2));

  /* If one type is complex, form the common type of the non-complex
     components, then make that complex.  Use T1 or T2 if it is the
     required type.  */
  if (code1 == COMPLEX_TYPE || code2 == COMPLEX_TYPE)
    {
      tree subtype1 = code1 == COMPLEX_TYPE ? TREE_TYPE (t1) : t1;
      tree subtype2 = code2 == COMPLEX_TYPE ? TREE_TYPE (t2) : t2;
      tree subtype
	= type_after_usual_arithmetic_conversions (subtype1, subtype2);

      if (code1 == COMPLEX_TYPE && TREE_TYPE (t1) == subtype)
	return build_type_attribute_variant (t1, attributes);
      else if (code2 == COMPLEX_TYPE && TREE_TYPE (t2) == subtype)
	return build_type_attribute_variant (t2, attributes);
      else
	return build_type_attribute_variant (build_complex_type (subtype),
					     attributes);
    }

  if (code1 == VECTOR_TYPE)
    {
      /* When we get here we should have two vectors of the same size.
	 Just prefer the unsigned one if present.  */
      if (TYPE_UNSIGNED (t1))
	return build_type_attribute_variant (t1, attributes);
      else
	return build_type_attribute_variant (t2, attributes);
    }

  /* If only one is real, use it as the result.  */
  if (code1 == REAL_TYPE && code2 != REAL_TYPE)
    return build_type_attribute_variant (t1, attributes);
  if (code2 == REAL_TYPE && code1 != REAL_TYPE)
    return build_type_attribute_variant (t2, attributes);

  /* Both real or both integers; use the one with greater precision.  */
  if (TYPE_PRECISION (t1) > TYPE_PRECISION (t2))
    return build_type_attribute_variant (t1, attributes);
  else if (TYPE_PRECISION (t2) > TYPE_PRECISION (t1))
    return build_type_attribute_variant (t2, attributes);

  /* The types are the same; no need to do anything fancy.  */
  if (TYPE_MAIN_VARIANT (t1) == TYPE_MAIN_VARIANT (t2))
    return build_type_attribute_variant (t1, attributes);

  if (code1 != REAL_TYPE)
    {
      /* If one is unsigned long long, then convert the other to unsigned
	 long long.  */
      if (same_type_p (TYPE_MAIN_VARIANT (t1), long_long_unsigned_type_node)
	  || same_type_p (TYPE_MAIN_VARIANT (t2), long_long_unsigned_type_node))
	return build_type_attribute_variant (long_long_unsigned_type_node,
					     attributes);
      /* If one is a long long, and the other is an unsigned long, and
	 long long can represent all the values of an unsigned long, then
	 convert to a long long.  Otherwise, convert to an unsigned long
	 long.  Otherwise, if either operand is long long, convert the
	 other to long long.

	 Since we're here, we know the TYPE_PRECISION is the same;
	 therefore converting to long long cannot represent all the values
	 of an unsigned long, so we choose unsigned long long in that
	 case.  */
      if (same_type_p (TYPE_MAIN_VARIANT (t1), long_long_integer_type_node)
	  || same_type_p (TYPE_MAIN_VARIANT (t2), long_long_integer_type_node))
	{
	  tree t = ((TYPE_UNSIGNED (t1) || TYPE_UNSIGNED (t2))
		    ? long_long_unsigned_type_node
		    : long_long_integer_type_node);
	  return build_type_attribute_variant (t, attributes);
	}
      if (int128_integer_type_node != NULL_TREE
	  && (same_type_p (TYPE_MAIN_VARIANT (t1),
			   int128_integer_type_node)
	      || same_type_p (TYPE_MAIN_VARIANT (t2),
			      int128_integer_type_node)))
	{
	  tree t = ((TYPE_UNSIGNED (t1) || TYPE_UNSIGNED (t2))
		    ? int128_unsigned_type_node
		    : int128_integer_type_node);
	  return build_type_attribute_variant (t, attributes);
	}

      /* Go through the same procedure, but for longs.  */
      if (same_type_p (TYPE_MAIN_VARIANT (t1), long_unsigned_type_node)
	  || same_type_p (TYPE_MAIN_VARIANT (t2), long_unsigned_type_node))
	return build_type_attribute_variant (long_unsigned_type_node,
					     attributes);
      if (same_type_p (TYPE_MAIN_VARIANT (t1), long_integer_type_node)
	  || same_type_p (TYPE_MAIN_VARIANT (t2), long_integer_type_node))
	{
	  tree t = ((TYPE_UNSIGNED (t1) || TYPE_UNSIGNED (t2))
		    ? long_unsigned_type_node : long_integer_type_node);
	  return build_type_attribute_variant (t, attributes);
	}
      /* Otherwise prefer the unsigned one.  */
      if (TYPE_UNSIGNED (t1))
	return build_type_attribute_variant (t1, attributes);
      else
	return build_type_attribute_variant (t2, attributes);
    }
  else
    {
      if (same_type_p (TYPE_MAIN_VARIANT (t1), long_double_type_node)
	  || same_type_p (TYPE_MAIN_VARIANT (t2), long_double_type_node))
	return build_type_attribute_variant (long_double_type_node,
					     attributes);
      if (same_type_p (TYPE_MAIN_VARIANT (t1), double_type_node)
	  || same_type_p (TYPE_MAIN_VARIANT (t2), double_type_node))
	return build_type_attribute_variant (double_type_node,
					     attributes);
      if (same_type_p (TYPE_MAIN_VARIANT (t1), float_type_node)
	  || same_type_p (TYPE_MAIN_VARIANT (t2), float_type_node))
	return build_type_attribute_variant (float_type_node,
					     attributes);

      /* Two floating-point types whose TYPE_MAIN_VARIANTs are none of
	 the standard C++ floating-point types.  Logic earlier in this
	 function has already eliminated the possibility that
	 TYPE_PRECISION (t2) != TYPE_PRECISION (t1), so there's no
	 compelling reason to choose one or the other.  */
      return build_type_attribute_variant (t1, attributes);
    }
}

/* T1 and T2 are arithmetic or enumeration types.  Return the type
   that will result from the "usual arithmetic conversions" on T1 and
   T2 as described in [expr].  */

tree
type_after_usual_arithmetic_conversions (tree t1, tree t2)
{
  gcc_assert (ARITHMETIC_TYPE_P (t1)
	      || TREE_CODE (t1) == VECTOR_TYPE
	      || UNSCOPED_ENUM_P (t1));
  gcc_assert (ARITHMETIC_TYPE_P (t2)
	      || TREE_CODE (t2) == VECTOR_TYPE
	      || UNSCOPED_ENUM_P (t2));

  /* Perform the integral promotions.  We do not promote real types here.  */
  if (INTEGRAL_OR_ENUMERATION_TYPE_P (t1)
      && INTEGRAL_OR_ENUMERATION_TYPE_P (t2))
    {
      t1 = type_promotes_to (t1);
      t2 = type_promotes_to (t2);
    }

  return cp_common_type (t1, t2);
}

/* Subroutine of composite_pointer_type to implement the recursive
   case.  See that function for documentation of the parameters.  */

static tree
composite_pointer_type_r (tree t1, tree t2, 
			  composite_pointer_operation operation,
			  tsubst_flags_t complain)
{
  tree pointee1;
  tree pointee2;
  tree result_type;
  tree attributes;

  /* Determine the types pointed to by T1 and T2.  */
  if (TREE_CODE (t1) == POINTER_TYPE)
    {
      pointee1 = TREE_TYPE (t1);
      pointee2 = TREE_TYPE (t2);
    }
  else
    {
      pointee1 = TYPE_PTRMEM_POINTED_TO_TYPE (t1);
      pointee2 = TYPE_PTRMEM_POINTED_TO_TYPE (t2);
    }

  /* [expr.rel]

     Otherwise, the composite pointer type is a pointer type
     similar (_conv.qual_) to the type of one of the operands,
     with a cv-qualification signature (_conv.qual_) that is the
     union of the cv-qualification signatures of the operand
     types.  */
  if (same_type_ignoring_top_level_qualifiers_p (pointee1, pointee2))
    result_type = pointee1;
  else if ((TREE_CODE (pointee1) == POINTER_TYPE
	    && TREE_CODE (pointee2) == POINTER_TYPE)
	   || (TYPE_PTR_TO_MEMBER_P (pointee1)
	       && TYPE_PTR_TO_MEMBER_P (pointee2)))
    result_type = composite_pointer_type_r (pointee1, pointee2, operation,
					    complain);
  else
    {
      if (complain & tf_error)
        {
          switch (operation)
            {
            case CPO_COMPARISON:
              permerror (input_location, "comparison between "
                         "distinct pointer types %qT and %qT lacks a cast",
                         t1, t2);
              break;
            case CPO_CONVERSION:
              permerror (input_location, "conversion between "
                         "distinct pointer types %qT and %qT lacks a cast",
                         t1, t2);
              break;
            case CPO_CONDITIONAL_EXPR:
              permerror (input_location, "conditional expression between "
                         "distinct pointer types %qT and %qT lacks a cast",
                         t1, t2);
              break;
            default:
              gcc_unreachable ();
            }
        }
      result_type = void_type_node;
    }
  result_type = cp_build_qualified_type (result_type,
					 (cp_type_quals (pointee1)
					  | cp_type_quals (pointee2)));
  /* If the original types were pointers to members, so is the
     result.  */
  if (TYPE_PTR_TO_MEMBER_P (t1))
    {
      if (!same_type_p (TYPE_PTRMEM_CLASS_TYPE (t1),
			TYPE_PTRMEM_CLASS_TYPE (t2))
	  && (complain & tf_error))
        {
          switch (operation)
            {
            case CPO_COMPARISON:
              permerror (input_location, "comparison between "
                         "distinct pointer types %qT and %qT lacks a cast", 
                         t1, t2);
              break;
            case CPO_CONVERSION:
              permerror (input_location, "conversion between "
                         "distinct pointer types %qT and %qT lacks a cast",
                         t1, t2);
              break;
            case CPO_CONDITIONAL_EXPR:
              permerror (input_location, "conditional expression between "
                         "distinct pointer types %qT and %qT lacks a cast",
                         t1, t2);
              break;
            default:
              gcc_unreachable ();
            }
        }
      result_type = build_ptrmem_type (TYPE_PTRMEM_CLASS_TYPE (t1),
				       result_type);
    }
  else
    result_type = build_pointer_type (result_type);

  /* Merge the attributes.  */
  attributes = (*targetm.merge_type_attributes) (t1, t2);
  return build_type_attribute_variant (result_type, attributes);
}

/* Return the composite pointer type (see [expr.rel]) for T1 and T2.
   ARG1 and ARG2 are the values with those types.  The OPERATION is to
   describe the operation between the pointer types,
   in case an error occurs.

   This routine also implements the computation of a common type for
   pointers-to-members as per [expr.eq].  */

tree
composite_pointer_type (tree t1, tree t2, tree arg1, tree arg2,
			composite_pointer_operation operation, 
			tsubst_flags_t complain)
{
  tree class1;
  tree class2;

  /* [expr.rel]

     If one operand is a null pointer constant, the composite pointer
     type is the type of the other operand.  */
  if (null_ptr_cst_p (arg1))
    return t2;
  if (null_ptr_cst_p (arg2))
    return t1;

  /* We have:

       [expr.rel]

       If one of the operands has type "pointer to cv1 void*", then
       the other has type "pointer to cv2T", and the composite pointer
       type is "pointer to cv12 void", where cv12 is the union of cv1
       and cv2.

    If either type is a pointer to void, make sure it is T1.  */
  if (TREE_CODE (t2) == POINTER_TYPE && VOID_TYPE_P (TREE_TYPE (t2)))
    {
      tree t;
      t = t1;
      t1 = t2;
      t2 = t;
    }

  /* Now, if T1 is a pointer to void, merge the qualifiers.  */
  if (TREE_CODE (t1) == POINTER_TYPE && VOID_TYPE_P (TREE_TYPE (t1)))
    {
      tree attributes;
      tree result_type;

      if (TYPE_PTRFN_P (t2) && (complain & tf_error))
        {
          switch (operation)
              {
              case CPO_COMPARISON:
                pedwarn (input_location, OPT_pedantic, 
                         "ISO C++ forbids comparison between "
                         "pointer of type %<void *%> and pointer-to-function");
                break;
              case CPO_CONVERSION:
                pedwarn (input_location, OPT_pedantic,
                         "ISO C++ forbids conversion between "
                         "pointer of type %<void *%> and pointer-to-function");
                break;
              case CPO_CONDITIONAL_EXPR:
                pedwarn (input_location, OPT_pedantic,
                         "ISO C++ forbids conditional expression between "
                         "pointer of type %<void *%> and pointer-to-function");
                break;
              default:
                gcc_unreachable ();
              }
        }
      result_type
	= cp_build_qualified_type (void_type_node,
				   (cp_type_quals (TREE_TYPE (t1))
				    | cp_type_quals (TREE_TYPE (t2))));
      result_type = build_pointer_type (result_type);
      /* Merge the attributes.  */
      attributes = (*targetm.merge_type_attributes) (t1, t2);
      return build_type_attribute_variant (result_type, attributes);
    }

  if (c_dialect_objc () && TREE_CODE (t1) == POINTER_TYPE
      && TREE_CODE (t2) == POINTER_TYPE)
    {
      if (objc_compare_types (t1, t2, -3, NULL_TREE))
	return t1;
    }

  /* [expr.eq] permits the application of a pointer conversion to
     bring the pointers to a common type.  */
  if (TREE_CODE (t1) == POINTER_TYPE && TREE_CODE (t2) == POINTER_TYPE
      && CLASS_TYPE_P (TREE_TYPE (t1))
      && CLASS_TYPE_P (TREE_TYPE (t2))
      && !same_type_ignoring_top_level_qualifiers_p (TREE_TYPE (t1),
						     TREE_TYPE (t2)))
    {
      class1 = TREE_TYPE (t1);
      class2 = TREE_TYPE (t2);

      if (DERIVED_FROM_P (class1, class2))
	t2 = (build_pointer_type
	      (cp_build_qualified_type (class1, cp_type_quals (class2))));
      else if (DERIVED_FROM_P (class2, class1))
	t1 = (build_pointer_type
	      (cp_build_qualified_type (class2, cp_type_quals (class1))));
      else
        {
          if (complain & tf_error)
            switch (operation)
              {
              case CPO_COMPARISON:
                error ("comparison between distinct "
                       "pointer types %qT and %qT lacks a cast", t1, t2);
                break;
              case CPO_CONVERSION:
                error ("conversion between distinct "
                       "pointer types %qT and %qT lacks a cast", t1, t2);
                break;
              case CPO_CONDITIONAL_EXPR:
                error ("conditional expression between distinct "
                       "pointer types %qT and %qT lacks a cast", t1, t2);
                break;
              default:
                gcc_unreachable ();
              }
          return error_mark_node;
        }
    }
  /* [expr.eq] permits the application of a pointer-to-member
     conversion to change the class type of one of the types.  */
  else if (TYPE_PTR_TO_MEMBER_P (t1)
           && !same_type_p (TYPE_PTRMEM_CLASS_TYPE (t1),
			    TYPE_PTRMEM_CLASS_TYPE (t2)))
    {
      class1 = TYPE_PTRMEM_CLASS_TYPE (t1);
      class2 = TYPE_PTRMEM_CLASS_TYPE (t2);

      if (DERIVED_FROM_P (class1, class2))
	t1 = build_ptrmem_type (class2, TYPE_PTRMEM_POINTED_TO_TYPE (t1));
      else if (DERIVED_FROM_P (class2, class1))
	t2 = build_ptrmem_type (class1, TYPE_PTRMEM_POINTED_TO_TYPE (t2));
      else
        {
          if (complain & tf_error)
            switch (operation)
              {
              case CPO_COMPARISON:
                error ("comparison between distinct "
                       "pointer-to-member types %qT and %qT lacks a cast",
                       t1, t2);
                break;
              case CPO_CONVERSION:
                error ("conversion between distinct "
                       "pointer-to-member types %qT and %qT lacks a cast",
                       t1, t2);
                break;
              case CPO_CONDITIONAL_EXPR:
                error ("conditional expression between distinct "
                       "pointer-to-member types %qT and %qT lacks a cast",
                       t1, t2);
                break;
              default:
                gcc_unreachable ();
              }
          return error_mark_node;
        }
    }

  return composite_pointer_type_r (t1, t2, operation, complain);
}

/* Return the merged type of two types.
   We assume that comptypes has already been done and returned 1;
   if that isn't so, this may crash.

   This just combines attributes and default arguments; any other
   differences would cause the two types to compare unalike.  */

tree
merge_types (tree t1, tree t2)
{
  enum tree_code code1;
  enum tree_code code2;
  tree attributes;

  /* Save time if the two types are the same.  */
  if (t1 == t2)
    return t1;
  if (original_type (t1) == original_type (t2))
    return t1;

  /* If one type is nonsense, use the other.  */
  if (t1 == error_mark_node)
    return t2;
  if (t2 == error_mark_node)
    return t1;

  /* Merge the attributes.  */
  attributes = (*targetm.merge_type_attributes) (t1, t2);

  if (TYPE_PTRMEMFUNC_P (t1))
    t1 = TYPE_PTRMEMFUNC_FN_TYPE (t1);
  if (TYPE_PTRMEMFUNC_P (t2))
    t2 = TYPE_PTRMEMFUNC_FN_TYPE (t2);

  code1 = TREE_CODE (t1);
  code2 = TREE_CODE (t2);
  if (code1 != code2)
    {
      gcc_assert (code1 == TYPENAME_TYPE || code2 == TYPENAME_TYPE);
      if (code1 == TYPENAME_TYPE)
	{
          t1 = resolve_typename_type (t1, /*only_current_p=*/true);
	  code1 = TREE_CODE (t1);
	}
      else
	{
          t2 = resolve_typename_type (t2, /*only_current_p=*/true);
	  code2 = TREE_CODE (t2);
	}
    }

  switch (code1)
    {
    case POINTER_TYPE:
    case REFERENCE_TYPE:
      /* For two pointers, do this recursively on the target type.  */
      {
	tree target = merge_types (TREE_TYPE (t1), TREE_TYPE (t2));
	int quals = cp_type_quals (t1);

	if (code1 == POINTER_TYPE)
	  t1 = build_pointer_type (target);
	else
	  t1 = cp_build_reference_type (target, TYPE_REF_IS_RVALUE (t1));
	t1 = build_type_attribute_variant (t1, attributes);
	t1 = cp_build_qualified_type (t1, quals);

	if (TREE_CODE (target) == METHOD_TYPE)
	  t1 = build_ptrmemfunc_type (t1);

	return t1;
      }

    case OFFSET_TYPE:
      {
	int quals;
	tree pointee;
	quals = cp_type_quals (t1);
	pointee = merge_types (TYPE_PTRMEM_POINTED_TO_TYPE (t1),
			       TYPE_PTRMEM_POINTED_TO_TYPE (t2));
	t1 = build_ptrmem_type (TYPE_PTRMEM_CLASS_TYPE (t1),
				pointee);
	t1 = cp_build_qualified_type (t1, quals);
	break;
      }

    case ARRAY_TYPE:
      {
	tree elt = merge_types (TREE_TYPE (t1), TREE_TYPE (t2));
	/* Save space: see if the result is identical to one of the args.  */
	if (elt == TREE_TYPE (t1) && TYPE_DOMAIN (t1))
	  return build_type_attribute_variant (t1, attributes);
	if (elt == TREE_TYPE (t2) && TYPE_DOMAIN (t2))
	  return build_type_attribute_variant (t2, attributes);
	/* Merge the element types, and have a size if either arg has one.  */
	t1 = build_cplus_array_type
	  (elt, TYPE_DOMAIN (TYPE_DOMAIN (t1) ? t1 : t2));
	break;
      }

    case FUNCTION_TYPE:
      /* Function types: prefer the one that specified arg types.
	 If both do, merge the arg types.  Also merge the return types.  */
      {
	tree valtype = merge_types (TREE_TYPE (t1), TREE_TYPE (t2));
	tree p1 = TYPE_ARG_TYPES (t1);
	tree p2 = TYPE_ARG_TYPES (t2);
	tree parms;
	tree rval, raises;

	/* Save space: see if the result is identical to one of the args.  */
	if (valtype == TREE_TYPE (t1) && ! p2)
	  return cp_build_type_attribute_variant (t1, attributes);
	if (valtype == TREE_TYPE (t2) && ! p1)
	  return cp_build_type_attribute_variant (t2, attributes);

	/* Simple way if one arg fails to specify argument types.  */
	if (p1 == NULL_TREE || TREE_VALUE (p1) == void_type_node)
	  parms = p2;
	else if (p2 == NULL_TREE || TREE_VALUE (p2) == void_type_node)
	  parms = p1;
	else
	  parms = commonparms (p1, p2);

	rval = build_function_type (valtype, parms);
	gcc_assert (type_memfn_quals (t1) == type_memfn_quals (t2));
	rval = apply_memfn_quals (rval, type_memfn_quals (t1));
	raises = merge_exception_specifiers (TYPE_RAISES_EXCEPTIONS (t1),
					     TYPE_RAISES_EXCEPTIONS (t2));
	t1 = build_exception_variant (rval, raises);
	break;
      }

    case METHOD_TYPE:
      {
	/* Get this value the long way, since TYPE_METHOD_BASETYPE
	   is just the main variant of this.  */
	tree basetype = TREE_TYPE (TREE_VALUE (TYPE_ARG_TYPES (t2)));
	tree raises = merge_exception_specifiers (TYPE_RAISES_EXCEPTIONS (t1),
						  TYPE_RAISES_EXCEPTIONS (t2));
	tree t3;

	/* If this was a member function type, get back to the
	   original type of type member function (i.e., without
	   the class instance variable up front.  */
	t1 = build_function_type (TREE_TYPE (t1),
				  TREE_CHAIN (TYPE_ARG_TYPES (t1)));
	t2 = build_function_type (TREE_TYPE (t2),
				  TREE_CHAIN (TYPE_ARG_TYPES (t2)));
	t3 = merge_types (t1, t2);
	t3 = build_method_type_directly (basetype, TREE_TYPE (t3),
					 TYPE_ARG_TYPES (t3));
	t1 = build_exception_variant (t3, raises);
	break;
      }

    case TYPENAME_TYPE:
      /* There is no need to merge attributes into a TYPENAME_TYPE.
	 When the type is instantiated it will have whatever
	 attributes result from the instantiation.  */
      return t1;

    default:;
    }

  if (attribute_list_equal (TYPE_ATTRIBUTES (t1), attributes))
    return t1;
  else if (attribute_list_equal (TYPE_ATTRIBUTES (t2), attributes))
    return t2;
  else
    return cp_build_type_attribute_variant (t1, attributes);
}

/* Return the ARRAY_TYPE type without its domain.  */

tree
strip_array_domain (tree type)
{
  tree t2;
  gcc_assert (TREE_CODE (type) == ARRAY_TYPE);
  if (TYPE_DOMAIN (type) == NULL_TREE)
    return type;
  t2 = build_cplus_array_type (TREE_TYPE (type), NULL_TREE);
  return cp_build_type_attribute_variant (t2, TYPE_ATTRIBUTES (type));
}

/* Wrapper around cp_common_type that is used by c-common.c and other
   front end optimizations that remove promotions.  

   Return the common type for two arithmetic types T1 and T2 under the
   usual arithmetic conversions.  The default conversions have already
   been applied, and enumerated types converted to their compatible
   integer types.  */

tree
common_type (tree t1, tree t2)
{
  /* If one type is nonsense, use the other  */
  if (t1 == error_mark_node)
    return t2;
  if (t2 == error_mark_node)
    return t1;

  return cp_common_type (t1, t2);
}

/* Return the common type of two pointer types T1 and T2.  This is the
   type for the result of most arithmetic operations if the operands
   have the given two types.
 
   We assume that comp_target_types has already been done and returned
   nonzero; if that isn't so, this may crash.  */

tree
common_pointer_type (tree t1, tree t2)
{
  gcc_assert ((TYPE_PTR_P (t1) && TYPE_PTR_P (t2))
              || (TYPE_PTRMEM_P (t1) && TYPE_PTRMEM_P (t2))
              || (TYPE_PTRMEMFUNC_P (t1) && TYPE_PTRMEMFUNC_P (t2)));

  return composite_pointer_type (t1, t2, error_mark_node, error_mark_node,
                                 CPO_CONVERSION, tf_warning_or_error);
}

/* Compare two exception specifier types for exactness or subsetness, if
   allowed. Returns false for mismatch, true for match (same, or
   derived and !exact).

   [except.spec] "If a class X ... objects of class X or any class publicly
   and unambiguously derived from X. Similarly, if a pointer type Y * ...
   exceptions of type Y * or that are pointers to any type publicly and
   unambiguously derived from Y. Otherwise a function only allows exceptions
   that have the same type ..."
   This does not mention cv qualifiers and is different to what throw
   [except.throw] and catch [except.catch] will do. They will ignore the
   top level cv qualifiers, and allow qualifiers in the pointer to class
   example.

   We implement the letter of the standard.  */

static bool
comp_except_types (tree a, tree b, bool exact)
{
  if (same_type_p (a, b))
    return true;
  else if (!exact)
    {
      if (cp_type_quals (a) || cp_type_quals (b))
	return false;

      if (TREE_CODE (a) == POINTER_TYPE
	  && TREE_CODE (b) == POINTER_TYPE)
	{
	  a = TREE_TYPE (a);
	  b = TREE_TYPE (b);
	  if (cp_type_quals (a) || cp_type_quals (b))
	    return false;
	}

      if (TREE_CODE (a) != RECORD_TYPE
	  || TREE_CODE (b) != RECORD_TYPE)
	return false;

      if (PUBLICLY_UNIQUELY_DERIVED_P (a, b))
	return true;
    }
  return false;
}

/* Return true if TYPE1 and TYPE2 are equivalent exception specifiers.
   If EXACT is ce_derived, T2 can be stricter than T1 (according to 15.4/5).
   If EXACT is ce_normal, the compatibility rules in 15.4/3 apply.
   If EXACT is ce_exact, the specs must be exactly the same. Exception lists
   are unordered, but we've already filtered out duplicates. Most lists will
   be in order, we should try to make use of that.  */

bool
comp_except_specs (const_tree t1, const_tree t2, int exact)
{
  const_tree probe;
  const_tree base;
  int  length = 0;

  if (t1 == t2)
    return true;

  /* First handle noexcept.  */
  if (exact < ce_exact)
    {
      /* noexcept(false) is compatible with any throwing dynamic-exc-spec
	 and stricter than any spec.  */
      if (t1 == noexcept_false_spec)
	return !nothrow_spec_p (t2) || exact == ce_derived;
      /* Even a derived noexcept(false) is compatible with a throwing
	 dynamic spec.  */
      if (t2 == noexcept_false_spec)
	return !nothrow_spec_p (t1);

      /* Otherwise, if we aren't looking for an exact match, noexcept is
	 equivalent to throw().  */
      if (t1 == noexcept_true_spec)
	t1 = empty_except_spec;
      if (t2 == noexcept_true_spec)
	t2 = empty_except_spec;
    }

  /* If any noexcept is left, it is only comparable to itself;
     either we're looking for an exact match or we're redeclaring a
     template with dependent noexcept.  */
  if ((t1 && TREE_PURPOSE (t1))
      || (t2 && TREE_PURPOSE (t2)))
    return (t1 && t2
	    && cp_tree_equal (TREE_PURPOSE (t1), TREE_PURPOSE (t2)));

  if (t1 == NULL_TREE)			   /* T1 is ...  */
    return t2 == NULL_TREE || exact == ce_derived;
  if (!TREE_VALUE (t1))			   /* t1 is EMPTY */
    return t2 != NULL_TREE && !TREE_VALUE (t2);
  if (t2 == NULL_TREE)			   /* T2 is ...  */
    return false;
  if (TREE_VALUE (t1) && !TREE_VALUE (t2)) /* T2 is EMPTY, T1 is not */
    return exact == ce_derived;

  /* Neither set is ... or EMPTY, make sure each part of T2 is in T1.
     Count how many we find, to determine exactness. For exact matching and
     ordered T1, T2, this is an O(n) operation, otherwise its worst case is
     O(nm).  */
  for (base = t1; t2 != NULL_TREE; t2 = TREE_CHAIN (t2))
    {
      for (probe = base; probe != NULL_TREE; probe = TREE_CHAIN (probe))
	{
	  tree a = TREE_VALUE (probe);
	  tree b = TREE_VALUE (t2);

	  if (comp_except_types (a, b, exact))
	    {
	      if (probe == base && exact > ce_derived)
		base = TREE_CHAIN (probe);
	      length++;
	      break;
	    }
	}
      if (probe == NULL_TREE)
	return false;
    }
  return exact == ce_derived || base == NULL_TREE || length == list_length (t1);
}

/* Compare the array types T1 and T2.  ALLOW_REDECLARATION is true if
   [] can match [size].  */

static bool
comp_array_types (const_tree t1, const_tree t2, bool allow_redeclaration)
{
  tree d1;
  tree d2;
  tree max1, max2;

  if (t1 == t2)
    return true;

  /* The type of the array elements must be the same.  */
  if (!same_type_p (TREE_TYPE (t1), TREE_TYPE (t2)))
    return false;

  d1 = TYPE_DOMAIN (t1);
  d2 = TYPE_DOMAIN (t2);

  if (d1 == d2)
    return true;

  /* If one of the arrays is dimensionless, and the other has a
     dimension, they are of different types.  However, it is valid to
     write:

       extern int a[];
       int a[3];

     by [basic.link]:

       declarations for an array object can specify
       array types that differ by the presence or absence of a major
       array bound (_dcl.array_).  */
  if (!d1 || !d2)
    return allow_redeclaration;

  /* Check that the dimensions are the same.  */

  if (!cp_tree_equal (TYPE_MIN_VALUE (d1), TYPE_MIN_VALUE (d2)))
    return false;
  max1 = TYPE_MAX_VALUE (d1);
  max2 = TYPE_MAX_VALUE (d2);
  if (processing_template_decl && !abi_version_at_least (2)
      && !value_dependent_expression_p (max1)
      && !value_dependent_expression_p (max2))
    {
      /* With abi-1 we do not fold non-dependent array bounds, (and
	 consequently mangle them incorrectly).  We must therefore
	 fold them here, to verify the domains have the same
	 value.  */
      max1 = fold (max1);
      max2 = fold (max2);
    }

  if (!cp_tree_equal (max1, max2))
    return false;

  return true;
}

/* Compare the relative position of T1 and T2 into their respective
   template parameter list.
   T1 and T2 must be template parameter types.
   Return TRUE if T1 and T2 have the same position, FALSE otherwise.  */

static bool
comp_template_parms_position (tree t1, tree t2)
{
  gcc_assert (t1 && t2
	      && TREE_CODE (t1) == TREE_CODE (t2)
	      && (TREE_CODE (t1) == BOUND_TEMPLATE_TEMPLATE_PARM
		  || TREE_CODE (t1) == TEMPLATE_TEMPLATE_PARM
		  || TREE_CODE (t1) == TEMPLATE_TYPE_PARM));

      if (TEMPLATE_TYPE_IDX (t1) != TEMPLATE_TYPE_IDX (t2)
	  || TEMPLATE_TYPE_LEVEL (t1) != TEMPLATE_TYPE_LEVEL (t2)
          || (TEMPLATE_TYPE_PARAMETER_PACK (t1) 
              != TEMPLATE_TYPE_PARAMETER_PACK (t2)))
	return false;

      return true;
}

/* Subroutine of incompatible_dependent_types_p.
   Return the template parameter of the dependent type T.
   If T is a typedef, return the template parameters of
   the _decl_ of the typedef. T must be a dependent type.  */

static tree
get_template_parms_of_dependent_type (tree t)
{
  tree tinfo = NULL_TREE, tparms = NULL_TREE;

  /* First, try the obvious case of getting the
     template info from T itself.  */
  if ((tinfo = get_template_info (t)))
    ;
  else if (TREE_CODE (t) == TEMPLATE_TYPE_PARM)
    return TEMPLATE_TYPE_PARM_SIBLING_PARMS (t);
  else if (typedef_variant_p (t)
	   && !NAMESPACE_SCOPE_P (TYPE_NAME (t)))
    tinfo = get_template_info (DECL_CONTEXT (TYPE_NAME (t)));
  /* If T is a TYPENAME_TYPE which context is a template type
     parameter, get the template parameters from that context.  */
  else if (TYPE_CONTEXT (t)
	   && TREE_CODE (TYPE_CONTEXT (t)) == TEMPLATE_TYPE_PARM)
   return TEMPLATE_TYPE_PARM_SIBLING_PARMS (TYPE_CONTEXT (t));
  else if (TYPE_CONTEXT (t)
	   && !NAMESPACE_SCOPE_P (t))
    tinfo = get_template_info (TYPE_CONTEXT (t));

  if (tinfo)
    tparms = DECL_TEMPLATE_PARMS (TI_TEMPLATE (tinfo));

  return tparms;
}

/* Subroutine of structural_comptypes.
   Compare the dependent types T1 and T2.
   Return TRUE if we are sure they can't be equal, FALSE otherwise.
   The whole point of this function is to support cases where either T1 or
   T2 is a typedef. In those cases, we need to compare the template parameters
   of the _decl_ of the typedef. If those don't match then we know T1
   and T2 cannot be equal.  */

static bool
incompatible_dependent_types_p (tree t1, tree t2)
{
  tree tparms1 = NULL_TREE, tparms2 = NULL_TREE;
  bool t1_typedef_variant_p, t2_typedef_variant_p;

  if (!uses_template_parms (t1) || !uses_template_parms (t2))
    return false;

  if (TREE_CODE (t1) == TEMPLATE_TYPE_PARM)
    {
      /* If T1 and T2 don't have the same relative position in their
	 template parameters set, they can't be equal.  */
      if (!comp_template_parms_position (t1, t2))
	return true;
    }

  t1_typedef_variant_p = typedef_variant_p (t1);
  t2_typedef_variant_p = typedef_variant_p (t2);

  /* Either T1 or T2 must be a typedef.  */
  if (!t1_typedef_variant_p && !t2_typedef_variant_p)
    return false;

  if (!t1_typedef_variant_p || !t2_typedef_variant_p)
    /* Either T1 or T2 is not a typedef so we cannot compare the
       template parms of the typedefs of T1 and T2.
       At this point, if the main variant type of T1 and T2 are equal
       it means the two types can't be incompatible, from the perspective
       of this function.  */
    if (TYPE_MAIN_VARIANT (t1) == TYPE_MAIN_VARIANT (t2))
      return false;

  /* So if we reach this point, it means either T1 or T2 is a typedef variant.
     Let's compare their template parameters.  */

  tparms1 = get_template_parms_of_dependent_type (t1);
  tparms2 = get_template_parms_of_dependent_type (t2);

  /* If T2 is a template type parm and if we could not get the template
     parms it belongs to, that means we have not finished parsing the
     full set of template parameters of the template declaration it
     belongs to yet. If we could get the template parms T1 belongs to,
     that mostly means T1 and T2 belongs to templates that are
     different and incompatible.  */
  if (TREE_CODE (t1) == TEMPLATE_TYPE_PARM
      && (tparms1 == NULL_TREE || tparms2 == NULL_TREE)
      && tparms1 != tparms2)
    return true;

  if (tparms1 == NULL_TREE
      || tparms2 == NULL_TREE
      || tparms1 == tparms2)
    return false;

  /* And now compare the mighty template parms!  */
  return !comp_template_parms (tparms1, tparms2);
}

/* Subroutine in comptypes.  */

static bool
structural_comptypes (tree t1, tree t2, int strict)
{
  if (t1 == t2)
    return true;

  /* Suppress errors caused by previously reported errors.  */
  if (t1 == error_mark_node || t2 == error_mark_node)
    return false;

  gcc_assert (TYPE_P (t1) && TYPE_P (t2));

  /* TYPENAME_TYPEs should be resolved if the qualifying scope is the
     current instantiation.  */
  if (TREE_CODE (t1) == TYPENAME_TYPE)
    t1 = resolve_typename_type (t1, /*only_current_p=*/true);

  if (TREE_CODE (t2) == TYPENAME_TYPE)
    t2 = resolve_typename_type (t2, /*only_current_p=*/true);

  if (TYPE_PTRMEMFUNC_P (t1))
    t1 = TYPE_PTRMEMFUNC_FN_TYPE (t1);
  if (TYPE_PTRMEMFUNC_P (t2))
    t2 = TYPE_PTRMEMFUNC_FN_TYPE (t2);

  /* Different classes of types can't be compatible.  */
  if (TREE_CODE (t1) != TREE_CODE (t2))
    return false;

  /* Qualifiers must match.  For array types, we will check when we
     recur on the array element types.  */
  if (TREE_CODE (t1) != ARRAY_TYPE
      && cp_type_quals (t1) != cp_type_quals (t2))
    return false;
  if (TREE_CODE (t1) == FUNCTION_TYPE
      && type_memfn_quals (t1) != type_memfn_quals (t2))
    return false;
  if (TYPE_FOR_JAVA (t1) != TYPE_FOR_JAVA (t2))
    return false;

  /* If T1 and T2 are dependent typedefs then check upfront that
     the template parameters of their typedef DECLs match before
     going down checking their subtypes.  */
  if (incompatible_dependent_types_p (t1, t2))
    return false;

  /* Allow for two different type nodes which have essentially the same
     definition.  Note that we already checked for equality of the type
     qualifiers (just above).  */

  if (TREE_CODE (t1) != ARRAY_TYPE
      && TYPE_MAIN_VARIANT (t1) == TYPE_MAIN_VARIANT (t2))
    return true;


  /* Compare the types.  Break out if they could be the same.  */
  switch (TREE_CODE (t1))
    {
    case VOID_TYPE:
    case BOOLEAN_TYPE:
      /* All void and bool types are the same.  */
      break;

    case INTEGER_TYPE:
    case FIXED_POINT_TYPE:
    case REAL_TYPE:
      /* With these nodes, we can't determine type equivalence by
	 looking at what is stored in the nodes themselves, because
	 two nodes might have different TYPE_MAIN_VARIANTs but still
	 represent the same type.  For example, wchar_t and int could
	 have the same properties (TYPE_PRECISION, TYPE_MIN_VALUE,
	 TYPE_MAX_VALUE, etc.), but have different TYPE_MAIN_VARIANTs
	 and are distinct types. On the other hand, int and the
	 following typedef

           typedef int INT __attribute((may_alias));

	 have identical properties, different TYPE_MAIN_VARIANTs, but
	 represent the same type.  The canonical type system keeps
	 track of equivalence in this case, so we fall back on it.  */
      return TYPE_CANONICAL (t1) == TYPE_CANONICAL (t2);

    case TEMPLATE_TEMPLATE_PARM:
    case BOUND_TEMPLATE_TEMPLATE_PARM:
      if (!comp_template_parms_position (t1, t2))
	return false;
      if (!comp_template_parms
	  (DECL_TEMPLATE_PARMS (TEMPLATE_TEMPLATE_PARM_TEMPLATE_DECL (t1)),
	   DECL_TEMPLATE_PARMS (TEMPLATE_TEMPLATE_PARM_TEMPLATE_DECL (t2))))
	return false;
      if (TREE_CODE (t1) == TEMPLATE_TEMPLATE_PARM)
	break;
      /* Don't check inheritance.  */
      strict = COMPARE_STRICT;
      /* Fall through.  */

    case RECORD_TYPE:
    case UNION_TYPE:
      if (TYPE_TEMPLATE_INFO (t1) && TYPE_TEMPLATE_INFO (t2)
	  && (TYPE_TI_TEMPLATE (t1) == TYPE_TI_TEMPLATE (t2)
	      || TREE_CODE (t1) == BOUND_TEMPLATE_TEMPLATE_PARM)
	  && comp_template_args (TYPE_TI_ARGS (t1), TYPE_TI_ARGS (t2)))
	break;

      if ((strict & COMPARE_BASE) && DERIVED_FROM_P (t1, t2))
	break;
      else if ((strict & COMPARE_DERIVED) && DERIVED_FROM_P (t2, t1))
	break;

      return false;

    case OFFSET_TYPE:
      if (!comptypes (TYPE_OFFSET_BASETYPE (t1), TYPE_OFFSET_BASETYPE (t2),
		      strict & ~COMPARE_REDECLARATION))
	return false;
      if (!same_type_p (TREE_TYPE (t1), TREE_TYPE (t2)))
	return false;
      break;

    case REFERENCE_TYPE:
      if (TYPE_REF_IS_RVALUE (t1) != TYPE_REF_IS_RVALUE (t2))
	return false;
      /* fall through to checks for pointer types */

    case POINTER_TYPE:
      if (TYPE_MODE (t1) != TYPE_MODE (t2)
	  || TYPE_REF_CAN_ALIAS_ALL (t1) != TYPE_REF_CAN_ALIAS_ALL (t2)
	  || !same_type_p (TREE_TYPE (t1), TREE_TYPE (t2)))
	return false;
      break;

    case METHOD_TYPE:
    case FUNCTION_TYPE:
      if (!same_type_p (TREE_TYPE (t1), TREE_TYPE (t2)))
	return false;
      if (!compparms (TYPE_ARG_TYPES (t1), TYPE_ARG_TYPES (t2)))
	return false;
      break;

    case ARRAY_TYPE:
      /* Target types must match incl. qualifiers.  */
      if (!comp_array_types (t1, t2, !!(strict & COMPARE_REDECLARATION)))
	return false;
      break;

    case TEMPLATE_TYPE_PARM:
      /* If incompatible_dependent_types_p called earlier didn't decide
         T1 and T2 were different, they might be equal.  */
      break;

    case TYPENAME_TYPE:
      if (!cp_tree_equal (TYPENAME_TYPE_FULLNAME (t1),
			  TYPENAME_TYPE_FULLNAME (t2)))
	return false;
      if (!same_type_p (TYPE_CONTEXT (t1), TYPE_CONTEXT (t2)))
	return false;
      break;

    case UNBOUND_CLASS_TEMPLATE:
      if (!cp_tree_equal (TYPE_IDENTIFIER (t1), TYPE_IDENTIFIER (t2)))
	return false;
      if (!same_type_p (TYPE_CONTEXT (t1), TYPE_CONTEXT (t2)))
	return false;
      break;

    case COMPLEX_TYPE:
      if (!same_type_p (TREE_TYPE (t1), TREE_TYPE (t2)))
	return false;
      break;

    case VECTOR_TYPE:
      if (TYPE_VECTOR_SUBPARTS (t1) != TYPE_VECTOR_SUBPARTS (t2)
	  || !same_type_p (TREE_TYPE (t1), TREE_TYPE (t2)))
	return false;
      break;

    case TYPE_PACK_EXPANSION:
      return same_type_p (PACK_EXPANSION_PATTERN (t1), 
                          PACK_EXPANSION_PATTERN (t2));

    case DECLTYPE_TYPE:
      if (DECLTYPE_TYPE_ID_EXPR_OR_MEMBER_ACCESS_P (t1)
          != DECLTYPE_TYPE_ID_EXPR_OR_MEMBER_ACCESS_P (t2)
	  || (DECLTYPE_FOR_LAMBDA_CAPTURE (t1)
	      != DECLTYPE_FOR_LAMBDA_CAPTURE (t2))
	  || (DECLTYPE_FOR_LAMBDA_RETURN (t1)
	      != DECLTYPE_FOR_LAMBDA_RETURN (t2))
          || !cp_tree_equal (DECLTYPE_TYPE_EXPR (t1), 
                             DECLTYPE_TYPE_EXPR (t2)))
        return false;
      break;

    default:
      return false;
    }

  /* If we get here, we know that from a target independent POV the
     types are the same.  Make sure the target attributes are also
     the same.  */
  return targetm.comp_type_attributes (t1, t2);
}

/* Return true if T1 and T2 are related as allowed by STRICT.  STRICT
   is a bitwise-or of the COMPARE_* flags.  */

bool
comptypes (tree t1, tree t2, int strict)
{
  if (strict == COMPARE_STRICT)
    {
      if (t1 == t2)
	return true;

      if (t1 == error_mark_node || t2 == error_mark_node)
	return false;

      if (TYPE_STRUCTURAL_EQUALITY_P (t1) || TYPE_STRUCTURAL_EQUALITY_P (t2))
	/* At least one of the types requires structural equality, so
	   perform a deep check. */
	return structural_comptypes (t1, t2, strict);

#ifdef ENABLE_CHECKING
      if (USE_CANONICAL_TYPES)
	{
	  bool result = structural_comptypes (t1, t2, strict);
	  
	  if (result && TYPE_CANONICAL (t1) != TYPE_CANONICAL (t2))
	    /* The two types are structurally equivalent, but their
	       canonical types were different. This is a failure of the
	       canonical type propagation code.*/
	    internal_error 
	      ("canonical types differ for identical types %T and %T", 
	       t1, t2);
	  else if (!result && TYPE_CANONICAL (t1) == TYPE_CANONICAL (t2))
	    /* Two types are structurally different, but the canonical
	       types are the same. This means we were over-eager in
	       assigning canonical types. */
	    internal_error 
	      ("same canonical type node for different types %T and %T",
	       t1, t2);
	  
	  return result;
	}
#else
      if (USE_CANONICAL_TYPES)
	return TYPE_CANONICAL (t1) == TYPE_CANONICAL (t2);
#endif
      else
	return structural_comptypes (t1, t2, strict);
    }
  else if (strict == COMPARE_STRUCTURAL)
    return structural_comptypes (t1, t2, COMPARE_STRICT);
  else
    return structural_comptypes (t1, t2, strict);
}

/* Returns nonzero iff TYPE1 and TYPE2 are the same type, ignoring
   top-level qualifiers.  */

bool
same_type_ignoring_top_level_qualifiers_p (tree type1, tree type2)
{
  if (type1 == error_mark_node || type2 == error_mark_node)
    return false;

  return same_type_p (TYPE_MAIN_VARIANT (type1), TYPE_MAIN_VARIANT (type2));
}

/* Returns 1 if TYPE1 is at least as qualified as TYPE2.  */

bool
at_least_as_qualified_p (const_tree type1, const_tree type2)
{
  int q1 = cp_type_quals (type1);
  int q2 = cp_type_quals (type2);

  /* All qualifiers for TYPE2 must also appear in TYPE1.  */
  return (q1 & q2) == q2;
}

/* Returns 1 if TYPE1 is more cv-qualified than TYPE2, -1 if TYPE2 is
   more cv-qualified that TYPE1, and 0 otherwise.  */

int
comp_cv_qualification (const_tree type1, const_tree type2)
{
  int q1 = cp_type_quals (type1);
  int q2 = cp_type_quals (type2);

  if (q1 == q2)
    return 0;

  if ((q1 & q2) == q2)
    return 1;
  else if ((q1 & q2) == q1)
    return -1;

  return 0;
}

/* Returns 1 if the cv-qualification signature of TYPE1 is a proper
   subset of the cv-qualification signature of TYPE2, and the types
   are similar.  Returns -1 if the other way 'round, and 0 otherwise.  */

int
comp_cv_qual_signature (tree type1, tree type2)
{
  if (comp_ptr_ttypes_real (type2, type1, -1))
    return 1;
  else if (comp_ptr_ttypes_real (type1, type2, -1))
    return -1;
  else
    return 0;
}

/* Subroutines of `comptypes'.  */

/* Return true if two parameter type lists PARMS1 and PARMS2 are
   equivalent in the sense that functions with those parameter types
   can have equivalent types.  The two lists must be equivalent,
   element by element.  */

bool
compparms (const_tree parms1, const_tree parms2)
{
  const_tree t1, t2;

  /* An unspecified parmlist matches any specified parmlist
     whose argument types don't need default promotions.  */

  for (t1 = parms1, t2 = parms2;
       t1 || t2;
       t1 = TREE_CHAIN (t1), t2 = TREE_CHAIN (t2))
    {
      /* If one parmlist is shorter than the other,
	 they fail to match.  */
      if (!t1 || !t2)
	return false;
      if (!same_type_p (TREE_VALUE (t1), TREE_VALUE (t2)))
	return false;
    }
  return true;
}


/* Process a sizeof or alignof expression where the operand is a
   type.  */

tree
cxx_sizeof_or_alignof_type (tree type, enum tree_code op, bool complain)
{
  tree value;
  bool dependent_p;

  gcc_assert (op == SIZEOF_EXPR || op == ALIGNOF_EXPR);
  if (type == error_mark_node)
    return error_mark_node;

  type = non_reference (type);
  if (TREE_CODE (type) == METHOD_TYPE)
    {
      if (complain)
	pedwarn (input_location, pedantic ? OPT_pedantic : OPT_Wpointer_arith, 
		 "invalid application of %qs to a member function", 
		 operator_name_info[(int) op].name);
      value = size_one_node;
    }

  dependent_p = dependent_type_p (type);
  if (!dependent_p)
    complete_type (type);
  if (dependent_p
      /* VLA types will have a non-constant size.  In the body of an
	 uninstantiated template, we don't need to try to compute the
	 value, because the sizeof expression is not an integral
	 constant expression in that case.  And, if we do try to
	 compute the value, we'll likely end up with SAVE_EXPRs, which
	 the template substitution machinery does not expect to see.  */
      || (processing_template_decl 
	  && COMPLETE_TYPE_P (type)
	  && TREE_CODE (TYPE_SIZE (type)) != INTEGER_CST))
    {
      value = build_min (op, size_type_node, type);
      TREE_READONLY (value) = 1;
      return value;
    }

  return c_sizeof_or_alignof_type (input_location, complete_type (type),
				   op == SIZEOF_EXPR,
				   complain);
}

/* Return the size of the type, without producing any warnings for
   types whose size cannot be taken.  This routine should be used only
   in some other routine that has already produced a diagnostic about
   using the size of such a type.  */
tree 
cxx_sizeof_nowarn (tree type)
{
  if (TREE_CODE (type) == FUNCTION_TYPE
      || TREE_CODE (type) == VOID_TYPE
      || TREE_CODE (type) == ERROR_MARK)
    return size_one_node;
  else if (!COMPLETE_TYPE_P (type))
    return size_zero_node;
  else
    return cxx_sizeof_or_alignof_type (type, SIZEOF_EXPR, false);
}

/* Process a sizeof expression where the operand is an expression.  */

static tree
cxx_sizeof_expr (tree e, tsubst_flags_t complain)
{
  if (e == error_mark_node)
    return error_mark_node;

  if (processing_template_decl)
    {
      e = build_min (SIZEOF_EXPR, size_type_node, e);
      TREE_SIDE_EFFECTS (e) = 0;
      TREE_READONLY (e) = 1;

      return e;
    }

  /* To get the size of a static data member declared as an array of
     unknown bound, we need to instantiate it.  */
  if (TREE_CODE (e) == VAR_DECL
      && VAR_HAD_UNKNOWN_BOUND (e)
      && DECL_TEMPLATE_INSTANTIATION (e))
    instantiate_decl (e, /*defer_ok*/true, /*expl_inst_mem*/false);

  e = mark_type_use (e);

  if (TREE_CODE (e) == COMPONENT_REF
      && TREE_CODE (TREE_OPERAND (e, 1)) == FIELD_DECL
      && DECL_C_BIT_FIELD (TREE_OPERAND (e, 1)))
    {
      if (complain & tf_error)
        error ("invalid application of %<sizeof%> to a bit-field");
      else
        return error_mark_node;
      e = char_type_node;
    }
  else if (is_overloaded_fn (e))
    {
      if (complain & tf_error)
        permerror (input_location, "ISO C++ forbids applying %<sizeof%> to an expression of "
                   "function type");
      else
        return error_mark_node;
      e = char_type_node;
    }
  else if (type_unknown_p (e))
    {
      if (complain & tf_error)
        cxx_incomplete_type_error (e, TREE_TYPE (e));
      else
        return error_mark_node;
      e = char_type_node;
    }
  else
    e = TREE_TYPE (e);

  return cxx_sizeof_or_alignof_type (e, SIZEOF_EXPR, complain & tf_error);
}

/* Implement the __alignof keyword: Return the minimum required
   alignment of E, measured in bytes.  For VAR_DECL's and
   FIELD_DECL's return DECL_ALIGN (which can be set from an
   "aligned" __attribute__ specification).  */

static tree
cxx_alignof_expr (tree e, tsubst_flags_t complain)
{
  tree t;

  if (e == error_mark_node)
    return error_mark_node;

  if (processing_template_decl)
    {
      e = build_min (ALIGNOF_EXPR, size_type_node, e);
      TREE_SIDE_EFFECTS (e) = 0;
      TREE_READONLY (e) = 1;

      return e;
    }

  e = mark_type_use (e);

  if (TREE_CODE (e) == VAR_DECL)
    t = size_int (DECL_ALIGN_UNIT (e));
  else if (TREE_CODE (e) == COMPONENT_REF
	   && TREE_CODE (TREE_OPERAND (e, 1)) == FIELD_DECL
	   && DECL_C_BIT_FIELD (TREE_OPERAND (e, 1)))
    {
      if (complain & tf_error)
        error ("invalid application of %<__alignof%> to a bit-field");
      else
        return error_mark_node;
      t = size_one_node;
    }
  else if (TREE_CODE (e) == COMPONENT_REF
	   && TREE_CODE (TREE_OPERAND (e, 1)) == FIELD_DECL)
    t = size_int (DECL_ALIGN_UNIT (TREE_OPERAND (e, 1)));
  else if (is_overloaded_fn (e))
    {
      if (complain & tf_error)
        permerror (input_location, "ISO C++ forbids applying %<__alignof%> to an expression of "
                   "function type");
      else
        return error_mark_node;
      if (TREE_CODE (e) == FUNCTION_DECL)
	t = size_int (DECL_ALIGN_UNIT (e));
      else
	t = size_one_node;
    }
  else if (type_unknown_p (e))
    {
      if (complain & tf_error)
        cxx_incomplete_type_error (e, TREE_TYPE (e));
      else
        return error_mark_node;
      t = size_one_node;
    }
  else
    return cxx_sizeof_or_alignof_type (TREE_TYPE (e), ALIGNOF_EXPR, 
                                       complain & tf_error);

  return fold_convert (size_type_node, t);
}

/* Process a sizeof or alignof expression E with code OP where the operand
   is an expression.  */

tree
cxx_sizeof_or_alignof_expr (tree e, enum tree_code op, bool complain)
{
  if (op == SIZEOF_EXPR)
    return cxx_sizeof_expr (e, complain? tf_warning_or_error : tf_none);
  else
    return cxx_alignof_expr (e, complain? tf_warning_or_error : tf_none);
}

/* EXPR is being used in a context that is not a function call.
   Enforce:

     [expr.ref]

     The expression can be used only as the left-hand operand of a
     member function call.

     [expr.mptr.operator]

     If the result of .* or ->* is a function, then that result can be
     used only as the operand for the function call operator ().

   by issuing an error message if appropriate.  Returns true iff EXPR
   violates these rules.  */

bool
invalid_nonstatic_memfn_p (const_tree expr, tsubst_flags_t complain)
{
  if (expr && DECL_NONSTATIC_MEMBER_FUNCTION_P (expr))
    {
      if (complain & tf_error)
        error ("invalid use of non-static member function");
      return true;
    }
  return false;
}

/* If EXP is a reference to a bitfield, and the type of EXP does not
   match the declared type of the bitfield, return the declared type
   of the bitfield.  Otherwise, return NULL_TREE.  */

tree
is_bitfield_expr_with_lowered_type (const_tree exp)
{
  switch (TREE_CODE (exp))
    {
    case COND_EXPR:
      if (!is_bitfield_expr_with_lowered_type (TREE_OPERAND (exp, 1)
					       ? TREE_OPERAND (exp, 1)
					       : TREE_OPERAND (exp, 0)))
	return NULL_TREE;
      return is_bitfield_expr_with_lowered_type (TREE_OPERAND (exp, 2));

    case COMPOUND_EXPR:
      return is_bitfield_expr_with_lowered_type (TREE_OPERAND (exp, 1));

    case MODIFY_EXPR:
    case SAVE_EXPR:
      return is_bitfield_expr_with_lowered_type (TREE_OPERAND (exp, 0));

    case COMPONENT_REF:
      {
	tree field;
	
	field = TREE_OPERAND (exp, 1);
	if (TREE_CODE (field) != FIELD_DECL || !DECL_BIT_FIELD_TYPE (field))
	  return NULL_TREE;
	if (same_type_ignoring_top_level_qualifiers_p
	    (TREE_TYPE (exp), DECL_BIT_FIELD_TYPE (field)))
	  return NULL_TREE;
	return DECL_BIT_FIELD_TYPE (field);
      }

    CASE_CONVERT:
      if (TYPE_MAIN_VARIANT (TREE_TYPE (TREE_OPERAND (exp, 0)))
	  == TYPE_MAIN_VARIANT (TREE_TYPE (exp)))
	return is_bitfield_expr_with_lowered_type (TREE_OPERAND (exp, 0));
      /* Fallthrough.  */

    default:
      return NULL_TREE;
    }
}

/* Like is_bitfield_with_lowered_type, except that if EXP is not a
   bitfield with a lowered type, the type of EXP is returned, rather
   than NULL_TREE.  */

tree
unlowered_expr_type (const_tree exp)
{
  tree type;

  type = is_bitfield_expr_with_lowered_type (exp);
  if (!type)
    type = TREE_TYPE (exp);

  return type;
}

/* Perform the conversions in [expr] that apply when an lvalue appears
   in an rvalue context: the lvalue-to-rvalue, array-to-pointer, and
   function-to-pointer conversions.  In addition, manifest constants
   are replaced by their values, and bitfield references are converted
   to their declared types. Note that this function does not perform the
   lvalue-to-rvalue conversion for class types. If you need that conversion
   to for class types, then you probably need to use force_rvalue.

   Although the returned value is being used as an rvalue, this
   function does not wrap the returned expression in a
   NON_LVALUE_EXPR; the caller is expected to be mindful of the fact
   that the return value is no longer an lvalue.  */

tree
decay_conversion (tree exp)
{
  tree type;
  enum tree_code code;

  type = TREE_TYPE (exp);
  if (type == error_mark_node)
    return error_mark_node;

<<<<<<< HEAD
=======
  exp = mark_rvalue_use (exp);

>>>>>>> 779871ac
  exp = resolve_nondeduced_context (exp);
  if (type_unknown_p (exp))
    {
      cxx_incomplete_type_error (exp, TREE_TYPE (exp));
      return error_mark_node;
    }

  exp = decl_constant_value (exp);
  if (error_operand_p (exp))
    return error_mark_node;

  if (NULLPTR_TYPE_P (type))
    return nullptr_node;

  /* build_c_cast puts on a NOP_EXPR to make the result not an lvalue.
     Leave such NOP_EXPRs, since RHS is being used in non-lvalue context.  */
  code = TREE_CODE (type);
  if (code == VOID_TYPE)
    {
      error ("void value not ignored as it ought to be");
      return error_mark_node;
    }
  if (invalid_nonstatic_memfn_p (exp, tf_warning_or_error))
    return error_mark_node;
  if (code == FUNCTION_TYPE || is_overloaded_fn (exp))
    return cp_build_unary_op (ADDR_EXPR, exp, 0, tf_warning_or_error);
  if (code == ARRAY_TYPE)
    {
      tree adr;
      tree ptrtype;

      if (TREE_CODE (exp) == INDIRECT_REF)
	return build_nop (build_pointer_type (TREE_TYPE (type)),
			  TREE_OPERAND (exp, 0));

      if (TREE_CODE (exp) == COMPOUND_EXPR)
	{
	  tree op1 = decay_conversion (TREE_OPERAND (exp, 1));
	  return build2 (COMPOUND_EXPR, TREE_TYPE (op1),
			 TREE_OPERAND (exp, 0), op1);
	}

      if (!lvalue_p (exp)
	  && ! (TREE_CODE (exp) == CONSTRUCTOR && TREE_STATIC (exp)))
	{
	  error ("invalid use of non-lvalue array");
	  return error_mark_node;
	}

      ptrtype = build_pointer_type (TREE_TYPE (type));

      if (TREE_CODE (exp) == VAR_DECL)
	{
	  if (!cxx_mark_addressable (exp))
	    return error_mark_node;
	  adr = build_nop (ptrtype, build_address (exp));
	  return adr;
	}
      /* This way is better for a COMPONENT_REF since it can
	 simplify the offset for a component.  */
      adr = cp_build_unary_op (ADDR_EXPR, exp, 1, tf_warning_or_error);
      return cp_convert (ptrtype, adr);
    }

  /* If a bitfield is used in a context where integral promotion
     applies, then the caller is expected to have used
     default_conversion.  That function promotes bitfields correctly
     before calling this function.  At this point, if we have a
     bitfield referenced, we may assume that is not subject to
     promotion, and that, therefore, the type of the resulting rvalue
     is the declared type of the bitfield.  */
  exp = convert_bitfield_to_declared_type (exp);

  /* We do not call rvalue() here because we do not want to wrap EXP
     in a NON_LVALUE_EXPR.  */

  /* [basic.lval]

     Non-class rvalues always have cv-unqualified types.  */
  type = TREE_TYPE (exp);
<<<<<<< HEAD
  if (!CLASS_TYPE_P (type) && cp_type_quals (type))
=======
  if (!CLASS_TYPE_P (type) && cv_qualified_p (type))
>>>>>>> 779871ac
    exp = build_nop (cv_unqualified (type), exp);

  return exp;
}

/* Perform preparatory conversions, as part of the "usual arithmetic
   conversions".  In particular, as per [expr]:

     Whenever an lvalue expression appears as an operand of an
     operator that expects the rvalue for that operand, the
     lvalue-to-rvalue, array-to-pointer, or function-to-pointer
     standard conversions are applied to convert the expression to an
     rvalue.

   In addition, we perform integral promotions here, as those are
   applied to both operands to a binary operator before determining
   what additional conversions should apply.  */

tree
default_conversion (tree exp)
{
  /* Check for target-specific promotions.  */
  tree promoted_type = targetm.promoted_type (TREE_TYPE (exp));
  if (promoted_type)
    exp = cp_convert (promoted_type, exp);
  /* Perform the integral promotions first so that bitfield
     expressions (which may promote to "int", even if the bitfield is
     declared "unsigned") are promoted correctly.  */
  else if (INTEGRAL_OR_UNSCOPED_ENUMERATION_TYPE_P (TREE_TYPE (exp)))
    exp = perform_integral_promotions (exp);
  /* Perform the other conversions.  */
  exp = decay_conversion (exp);

  return exp;
}

/* EXPR is an expression with an integral or enumeration type.
   Perform the integral promotions in [conv.prom], and return the
   converted value.  */

tree
perform_integral_promotions (tree expr)
{
  tree type;
  tree promoted_type;

  expr = mark_rvalue_use (expr);

  /* [conv.prom]

     If the bitfield has an enumerated type, it is treated as any
     other value of that type for promotion purposes.  */
  type = is_bitfield_expr_with_lowered_type (expr);
  if (!type || TREE_CODE (type) != ENUMERAL_TYPE)
    type = TREE_TYPE (expr);
  gcc_assert (INTEGRAL_OR_ENUMERATION_TYPE_P (type));
  promoted_type = type_promotes_to (type);
  if (type != promoted_type)
    expr = cp_convert (promoted_type, expr);
  return expr;
}

/* Returns nonzero iff exp is a STRING_CST or the result of applying
   decay_conversion to one.  */

int
string_conv_p (const_tree totype, const_tree exp, int warn)
{
  tree t;

  if (TREE_CODE (totype) != POINTER_TYPE)
    return 0;

  t = TREE_TYPE (totype);
  if (!same_type_p (t, char_type_node)
      && !same_type_p (t, char16_type_node)
      && !same_type_p (t, char32_type_node)
      && !same_type_p (t, wchar_type_node))
    return 0;

  if (TREE_CODE (exp) == STRING_CST)
    {
      /* Make sure that we don't try to convert between char and wide chars.  */
      if (!same_type_p (TYPE_MAIN_VARIANT (TREE_TYPE (TREE_TYPE (exp))), t))
	return 0;
    }
  else
    {
      /* Is this a string constant which has decayed to 'const char *'?  */
      t = build_pointer_type (cp_build_qualified_type (t, TYPE_QUAL_CONST));
      if (!same_type_p (TREE_TYPE (exp), t))
	return 0;
      STRIP_NOPS (exp);
      if (TREE_CODE (exp) != ADDR_EXPR
	  || TREE_CODE (TREE_OPERAND (exp, 0)) != STRING_CST)
	return 0;
    }

  /* This warning is not very useful, as it complains about printf.  */
  if (warn)
    warning (OPT_Wwrite_strings,
	     "deprecated conversion from string constant to %qT",
	     totype);

  return 1;
}

/* Given a COND_EXPR, MIN_EXPR, or MAX_EXPR in T, return it in a form that we
   can, for example, use as an lvalue.  This code used to be in
   unary_complex_lvalue, but we needed it to deal with `a = (d == c) ? b : c'
   expressions, where we're dealing with aggregates.  But now it's again only
   called from unary_complex_lvalue.  The case (in particular) that led to
   this was with CODE == ADDR_EXPR, since it's not an lvalue when we'd
   get it there.  */

static tree
rationalize_conditional_expr (enum tree_code code, tree t,
                              tsubst_flags_t complain)
{
  /* For MIN_EXPR or MAX_EXPR, fold-const.c has arranged things so that
     the first operand is always the one to be used if both operands
     are equal, so we know what conditional expression this used to be.  */
  if (TREE_CODE (t) == MIN_EXPR || TREE_CODE (t) == MAX_EXPR)
    {
      tree op0 = TREE_OPERAND (t, 0);
      tree op1 = TREE_OPERAND (t, 1);

      /* The following code is incorrect if either operand side-effects.  */
      gcc_assert (!TREE_SIDE_EFFECTS (op0)
		  && !TREE_SIDE_EFFECTS (op1));
      return
	build_conditional_expr (build_x_binary_op ((TREE_CODE (t) == MIN_EXPR
						    ? LE_EXPR : GE_EXPR),
						   op0, TREE_CODE (op0),
						   op1, TREE_CODE (op1),
						   /*overloaded_p=*/NULL,
						   complain),
                                cp_build_unary_op (code, op0, 0, complain),
                                cp_build_unary_op (code, op1, 0, complain),
                                complain);
    }

  return
    build_conditional_expr (TREE_OPERAND (t, 0),
			    cp_build_unary_op (code, TREE_OPERAND (t, 1), 0,
                                               complain),
			    cp_build_unary_op (code, TREE_OPERAND (t, 2), 0,
                                               complain),
                            complain);
}

/* Given the TYPE of an anonymous union field inside T, return the
   FIELD_DECL for the field.  If not found return NULL_TREE.  Because
   anonymous unions can nest, we must also search all anonymous unions
   that are directly reachable.  */

tree
lookup_anon_field (tree t, tree type)
{
  tree field;

  for (field = TYPE_FIELDS (t); field; field = DECL_CHAIN (field))
    {
      if (TREE_STATIC (field))
	continue;
      if (TREE_CODE (field) != FIELD_DECL || DECL_ARTIFICIAL (field))
	continue;

      /* If we find it directly, return the field.  */
      if (DECL_NAME (field) == NULL_TREE
	  && type == TYPE_MAIN_VARIANT (TREE_TYPE (field)))
	{
	  return field;
	}

      /* Otherwise, it could be nested, search harder.  */
      if (DECL_NAME (field) == NULL_TREE
	  && ANON_AGGR_TYPE_P (TREE_TYPE (field)))
	{
	  tree subfield = lookup_anon_field (TREE_TYPE (field), type);
	  if (subfield)
	    return subfield;
	}
    }
  return NULL_TREE;
}

/* Build an expression representing OBJECT.MEMBER.  OBJECT is an
   expression; MEMBER is a DECL or baselink.  If ACCESS_PATH is
   non-NULL, it indicates the path to the base used to name MEMBER.
   If PRESERVE_REFERENCE is true, the expression returned will have
   REFERENCE_TYPE if the MEMBER does.  Otherwise, the expression
   returned will have the type referred to by the reference.

   This function does not perform access control; that is either done
   earlier by the parser when the name of MEMBER is resolved to MEMBER
   itself, or later when overload resolution selects one of the
   functions indicated by MEMBER.  */

tree
build_class_member_access_expr (tree object, tree member,
				tree access_path, bool preserve_reference,
				tsubst_flags_t complain)
{
  tree object_type;
  tree member_scope;
  tree result = NULL_TREE;

  if (error_operand_p (object) || error_operand_p (member))
    return error_mark_node;

  gcc_assert (DECL_P (member) || BASELINK_P (member));

  /* [expr.ref]

     The type of the first expression shall be "class object" (of a
     complete type).  */
  object_type = TREE_TYPE (object);
  if (!currently_open_class (object_type)
      && !complete_type_or_maybe_complain (object_type, object, complain))
    return error_mark_node;
  if (!CLASS_TYPE_P (object_type))
    {
      if (complain & tf_error)
	error ("request for member %qD in %qE, which is of non-class type %qT",
	       member, object, object_type);
      return error_mark_node;
    }

  /* The standard does not seem to actually say that MEMBER must be a
     member of OBJECT_TYPE.  However, that is clearly what is
     intended.  */
  if (DECL_P (member))
    {
      member_scope = DECL_CLASS_CONTEXT (member);
      mark_used (member);
      if (TREE_DEPRECATED (member))
	warn_deprecated_use (member, NULL_TREE);
    }
  else
    member_scope = BINFO_TYPE (BASELINK_ACCESS_BINFO (member));
  /* If MEMBER is from an anonymous aggregate, MEMBER_SCOPE will
     presently be the anonymous union.  Go outwards until we find a
     type related to OBJECT_TYPE.  */
  while (ANON_AGGR_TYPE_P (member_scope)
	 && !same_type_ignoring_top_level_qualifiers_p (member_scope,
							object_type))
    member_scope = TYPE_CONTEXT (member_scope);
  if (!member_scope || !DERIVED_FROM_P (member_scope, object_type))
    {
      if (complain & tf_error)
	{
	  if (TREE_CODE (member) == FIELD_DECL)
	    error ("invalid use of nonstatic data member %qE", member);
	  else
	    error ("%qD is not a member of %qT", member, object_type);
	}
      return error_mark_node;
    }

  /* Transform `(a, b).x' into `(*(a, &b)).x', `(a ? b : c).x' into
     `(*(a ?  &b : &c)).x', and so on.  A COND_EXPR is only an lvalue
     in the front end; only _DECLs and _REFs are lvalues in the back end.  */
  {
    tree temp = unary_complex_lvalue (ADDR_EXPR, object);
    if (temp)
      object = cp_build_indirect_ref (temp, RO_NULL, complain);
  }

  /* In [expr.ref], there is an explicit list of the valid choices for
     MEMBER.  We check for each of those cases here.  */
  if (TREE_CODE (member) == VAR_DECL)
    {
      /* A static data member.  */
      result = member;
      mark_exp_read (object);
      /* If OBJECT has side-effects, they are supposed to occur.  */
      if (TREE_SIDE_EFFECTS (object))
	result = build2 (COMPOUND_EXPR, TREE_TYPE (result), object, result);
    }
  else if (TREE_CODE (member) == FIELD_DECL)
    {
      /* A non-static data member.  */
      bool null_object_p;
      int type_quals;
      tree member_type;

      null_object_p = (TREE_CODE (object) == INDIRECT_REF
		       && integer_zerop (TREE_OPERAND (object, 0)));

      /* Convert OBJECT to the type of MEMBER.  */
      if (!same_type_p (TYPE_MAIN_VARIANT (object_type),
			TYPE_MAIN_VARIANT (member_scope)))
	{
	  tree binfo;
	  base_kind kind;

	  binfo = lookup_base (access_path ? access_path : object_type,
			       member_scope, ba_unique,  &kind);
	  if (binfo == error_mark_node)
	    return error_mark_node;

	  /* It is invalid to try to get to a virtual base of a
	     NULL object.  The most common cause is invalid use of
	     offsetof macro.  */
	  if (null_object_p && kind == bk_via_virtual)
	    {
	      if (complain & tf_error)
		{
		  error ("invalid access to non-static data member %qD of "
			 "NULL object",
			 member);
		  error ("(perhaps the %<offsetof%> macro was used incorrectly)");
		}
	      return error_mark_node;
	    }

	  /* Convert to the base.  */
	  object = build_base_path (PLUS_EXPR, object, binfo,
				    /*nonnull=*/1);
	  /* If we found the base successfully then we should be able
	     to convert to it successfully.  */
	  gcc_assert (object != error_mark_node);
	}

      /* Complain about other invalid uses of offsetof, even though they will
	 give the right answer.  Note that we complain whether or not they
	 actually used the offsetof macro, since there's no way to know at this
	 point.  So we just give a warning, instead of a pedwarn.  */
      /* Do not produce this warning for base class field references, because
	 we know for a fact that didn't come from offsetof.  This does occur
	 in various testsuite cases where a null object is passed where a
	 vtable access is required.  */
      if (null_object_p && warn_invalid_offsetof
	  && CLASSTYPE_NON_STD_LAYOUT (object_type)
	  && !DECL_FIELD_IS_BASE (member)
	  && cp_unevaluated_operand == 0
	  && (complain & tf_warning))
	{
	  warning (OPT_Winvalid_offsetof, 
                   "invalid access to non-static data member %qD "
                   " of NULL object", member);
	  warning (OPT_Winvalid_offsetof, 
                   "(perhaps the %<offsetof%> macro was used incorrectly)");
	}

      /* If MEMBER is from an anonymous aggregate, we have converted
	 OBJECT so that it refers to the class containing the
	 anonymous union.  Generate a reference to the anonymous union
	 itself, and recur to find MEMBER.  */
      if (ANON_AGGR_TYPE_P (DECL_CONTEXT (member))
	  /* When this code is called from build_field_call, the
	     object already has the type of the anonymous union.
	     That is because the COMPONENT_REF was already
	     constructed, and was then disassembled before calling
	     build_field_call.  After the function-call code is
	     cleaned up, this waste can be eliminated.  */
	  && (!same_type_ignoring_top_level_qualifiers_p
	      (TREE_TYPE (object), DECL_CONTEXT (member))))
	{
	  tree anonymous_union;

	  anonymous_union = lookup_anon_field (TREE_TYPE (object),
					       DECL_CONTEXT (member));
	  object = build_class_member_access_expr (object,
						   anonymous_union,
						   /*access_path=*/NULL_TREE,
						   preserve_reference,
						   complain);
	}

      /* Compute the type of the field, as described in [expr.ref].  */
      type_quals = TYPE_UNQUALIFIED;
      member_type = TREE_TYPE (member);
      if (TREE_CODE (member_type) != REFERENCE_TYPE)
	{
	  type_quals = (cp_type_quals (member_type)
			| cp_type_quals (object_type));

	  /* A field is const (volatile) if the enclosing object, or the
	     field itself, is const (volatile).  But, a mutable field is
	     not const, even within a const object.  */
	  if (DECL_MUTABLE_P (member))
	    type_quals &= ~TYPE_QUAL_CONST;
	  member_type = cp_build_qualified_type (member_type, type_quals);
	}

      result = build3 (COMPONENT_REF, member_type, object, member,
		       NULL_TREE);
      result = fold_if_not_in_template (result);

      /* Mark the expression const or volatile, as appropriate.  Even
	 though we've dealt with the type above, we still have to mark the
	 expression itself.  */
      if (type_quals & TYPE_QUAL_CONST)
	TREE_READONLY (result) = 1;
      if (type_quals & TYPE_QUAL_VOLATILE)
	TREE_THIS_VOLATILE (result) = 1;
    }
  else if (BASELINK_P (member))
    {
      /* The member is a (possibly overloaded) member function.  */
      tree functions;
      tree type;

      /* If the MEMBER is exactly one static member function, then we
	 know the type of the expression.  Otherwise, we must wait
	 until overload resolution has been performed.  */
      functions = BASELINK_FUNCTIONS (member);
      if (TREE_CODE (functions) == FUNCTION_DECL
	  && DECL_STATIC_FUNCTION_P (functions))
	type = TREE_TYPE (functions);
      else
	type = unknown_type_node;
      /* Note that we do not convert OBJECT to the BASELINK_BINFO
	 base.  That will happen when the function is called.  */
      result = build3 (COMPONENT_REF, type, object, member, NULL_TREE);
    }
  else if (TREE_CODE (member) == CONST_DECL)
    {
      /* The member is an enumerator.  */
      result = member;
      /* If OBJECT has side-effects, they are supposed to occur.  */
      if (TREE_SIDE_EFFECTS (object))
	result = build2 (COMPOUND_EXPR, TREE_TYPE (result),
			 object, result);
    }
  else
    {
      if (complain & tf_error)
	error ("invalid use of %qD", member);
      return error_mark_node;
    }

  if (!preserve_reference)
    /* [expr.ref]

       If E2 is declared to have type "reference to T", then ... the
       type of E1.E2 is T.  */
    result = convert_from_reference (result);

  return result;
}

/* Return the destructor denoted by OBJECT.SCOPE::DTOR_NAME, or, if
   SCOPE is NULL, by OBJECT.DTOR_NAME, where DTOR_NAME is ~type.  */

static tree
lookup_destructor (tree object, tree scope, tree dtor_name)
{
  tree object_type = TREE_TYPE (object);
  tree dtor_type = TREE_OPERAND (dtor_name, 0);
  tree expr;

  if (scope && !check_dtor_name (scope, dtor_type))
    {
      error ("qualified type %qT does not match destructor name ~%qT",
	     scope, dtor_type);
      return error_mark_node;
    }
  if (TREE_CODE (dtor_type) == IDENTIFIER_NODE)
    {
      /* In a template, names we can't find a match for are still accepted
	 destructor names, and we check them here.  */
      if (check_dtor_name (object_type, dtor_type))
	dtor_type = object_type;
      else
	{
	  error ("object type %qT does not match destructor name ~%qT",
		 object_type, dtor_type);
	  return error_mark_node;
	}
      
    }
  else if (!DERIVED_FROM_P (dtor_type, TYPE_MAIN_VARIANT (object_type)))
    {
      error ("the type being destroyed is %qT, but the destructor refers to %qT",
	     TYPE_MAIN_VARIANT (object_type), dtor_type);
      return error_mark_node;
    }
  expr = lookup_member (dtor_type, complete_dtor_identifier,
			/*protect=*/1, /*want_type=*/false);
  expr = (adjust_result_of_qualified_name_lookup
	  (expr, dtor_type, object_type));
  return expr;
}

/* An expression of the form "A::template B" has been resolved to
   DECL.  Issue a diagnostic if B is not a template or template
   specialization.  */

void
check_template_keyword (tree decl)
{
  /* The standard says:

      [temp.names]

      If a name prefixed by the keyword template is not a member
      template, the program is ill-formed.

     DR 228 removed the restriction that the template be a member
     template.

     DR 96, if accepted would add the further restriction that explicit
     template arguments must be provided if the template keyword is
     used, but, as of 2005-10-16, that DR is still in "drafting".  If
     this DR is accepted, then the semantic checks here can be
     simplified, as the entity named must in fact be a template
     specialization, rather than, as at present, a set of overloaded
     functions containing at least one template function.  */
  if (TREE_CODE (decl) != TEMPLATE_DECL
      && TREE_CODE (decl) != TEMPLATE_ID_EXPR)
    {
      if (!is_overloaded_fn (decl))
	permerror (input_location, "%qD is not a template", decl);
      else
	{
	  tree fns;
	  fns = decl;
	  if (BASELINK_P (fns))
	    fns = BASELINK_FUNCTIONS (fns);
	  while (fns)
	    {
	      tree fn = OVL_CURRENT (fns);
	      if (TREE_CODE (fn) == TEMPLATE_DECL
		  || TREE_CODE (fn) == TEMPLATE_ID_EXPR)
		break;
	      if (TREE_CODE (fn) == FUNCTION_DECL
		  && DECL_USE_TEMPLATE (fn)
		  && PRIMARY_TEMPLATE_P (DECL_TI_TEMPLATE (fn)))
		break;
	      fns = OVL_NEXT (fns);
	    }
	  if (!fns)
	    permerror (input_location, "%qD is not a template", decl);
	}
    }
}

/* This function is called by the parser to process a class member
   access expression of the form OBJECT.NAME.  NAME is a node used by
   the parser to represent a name; it is not yet a DECL.  It may,
   however, be a BASELINK where the BASELINK_FUNCTIONS is a
   TEMPLATE_ID_EXPR.  Templates must be looked up by the parser, and
   there is no reason to do the lookup twice, so the parser keeps the
   BASELINK.  TEMPLATE_P is true iff NAME was explicitly declared to
   be a template via the use of the "A::template B" syntax.  */

tree
finish_class_member_access_expr (tree object, tree name, bool template_p,
				 tsubst_flags_t complain)
{
  tree expr;
  tree object_type;
  tree member;
  tree access_path = NULL_TREE;
  tree orig_object = object;
  tree orig_name = name;

  if (object == error_mark_node || name == error_mark_node)
    return error_mark_node;

  /* If OBJECT is an ObjC class instance, we must obey ObjC access rules.  */
  if (!objc_is_public (object, name))
    return error_mark_node;

  object_type = TREE_TYPE (object);

  if (processing_template_decl)
    {
      if (/* If OBJECT_TYPE is dependent, so is OBJECT.NAME.  */
	  dependent_type_p (object_type)
	  /* If NAME is just an IDENTIFIER_NODE, then the expression
	     is dependent.  */
	  || TREE_CODE (object) == IDENTIFIER_NODE
	  /* If NAME is "f<args>", where either 'f' or 'args' is
	     dependent, then the expression is dependent.  */
	  || (TREE_CODE (name) == TEMPLATE_ID_EXPR
	      && dependent_template_id_p (TREE_OPERAND (name, 0),
					  TREE_OPERAND (name, 1)))
	  /* If NAME is "T::X" where "T" is dependent, then the
	     expression is dependent.  */
	  || (TREE_CODE (name) == SCOPE_REF
	      && TYPE_P (TREE_OPERAND (name, 0))
	      && dependent_type_p (TREE_OPERAND (name, 0))))
	return build_min_nt (COMPONENT_REF, object, name, NULL_TREE);
      object = build_non_dependent_expr (object);
    }

  /* [expr.ref]

     The type of the first expression shall be "class object" (of a
     complete type).  */
  if (!currently_open_class (object_type)
      && !complete_type_or_maybe_complain (object_type, object, complain))
    return error_mark_node;
  if (!CLASS_TYPE_P (object_type))
    {
      if (complain & tf_error)
	error ("request for member %qD in %qE, which is of non-class type %qT",
	       name, object, object_type);
      return error_mark_node;
    }

  if (BASELINK_P (name))
    /* A member function that has already been looked up.  */
    member = name;
  else
    {
      bool is_template_id = false;
      tree template_args = NULL_TREE;
      tree scope;

      if (TREE_CODE (name) == TEMPLATE_ID_EXPR)
	{
	  is_template_id = true;
	  template_args = TREE_OPERAND (name, 1);
	  name = TREE_OPERAND (name, 0);

	  if (TREE_CODE (name) == OVERLOAD)
	    name = DECL_NAME (get_first_fn (name));
	  else if (DECL_P (name))
	    name = DECL_NAME (name);
	}

      if (TREE_CODE (name) == SCOPE_REF)
	{
	  /* A qualified name.  The qualifying class or namespace `S'
	     has already been looked up; it is either a TYPE or a
	     NAMESPACE_DECL.  */
	  scope = TREE_OPERAND (name, 0);
	  name = TREE_OPERAND (name, 1);

	  /* If SCOPE is a namespace, then the qualified name does not
	     name a member of OBJECT_TYPE.  */
	  if (TREE_CODE (scope) == NAMESPACE_DECL)
	    {
	      if (complain & tf_error)
		error ("%<%D::%D%> is not a member of %qT",
		       scope, name, object_type);
	      return error_mark_node;
	    }

	  gcc_assert (CLASS_TYPE_P (scope));
	  gcc_assert (TREE_CODE (name) == IDENTIFIER_NODE
		      || TREE_CODE (name) == BIT_NOT_EXPR);

	  if (constructor_name_p (name, scope))
	    {
	      if (complain & tf_error)
		error ("cannot call constructor %<%T::%D%> directly",
		       scope, name);
	      return error_mark_node;
	    }

	  /* Find the base of OBJECT_TYPE corresponding to SCOPE.  */
	  access_path = lookup_base (object_type, scope, ba_check, NULL);
	  if (access_path == error_mark_node)
	    return error_mark_node;
	  if (!access_path)
	    {
	      if (complain & tf_error)
		error ("%qT is not a base of %qT", scope, object_type);
	      return error_mark_node;
	    }
	}
      else
	{
	  scope = NULL_TREE;
	  access_path = object_type;
	}

      if (TREE_CODE (name) == BIT_NOT_EXPR)
	member = lookup_destructor (object, scope, name);
      else
	{
	  /* Look up the member.  */
	  member = lookup_member (access_path, name, /*protect=*/1,
				  /*want_type=*/false);
	  if (member == NULL_TREE)
	    {
	      if (complain & tf_error)
		error ("%qD has no member named %qE", object_type, name);
	      return error_mark_node;
	    }
	  if (member == error_mark_node)
	    return error_mark_node;
	}

      if (is_template_id)
	{
	  tree templ = member;

	  if (BASELINK_P (templ))
	    templ = lookup_template_function (templ, template_args);
	  else
	    {
	      if (complain & tf_error)
		error ("%qD is not a member template function", name);
	      return error_mark_node;
	    }
	}
    }

  if (TREE_DEPRECATED (member))
    warn_deprecated_use (member, NULL_TREE);

  if (template_p)
    check_template_keyword (member);

  expr = build_class_member_access_expr (object, member, access_path,
					 /*preserve_reference=*/false,
					 complain);
  if (processing_template_decl && expr != error_mark_node)
    {
      if (BASELINK_P (member))
	{
	  if (TREE_CODE (orig_name) == SCOPE_REF)
	    BASELINK_QUALIFIED_P (member) = 1;
	  orig_name = member;
	}
      return build_min_non_dep (COMPONENT_REF, expr,
				orig_object, orig_name,
				NULL_TREE);
    }

  return expr;
}

/* Return an expression for the MEMBER_NAME field in the internal
   representation of PTRMEM, a pointer-to-member function.  (Each
   pointer-to-member function type gets its own RECORD_TYPE so it is
   more convenient to access the fields by name than by FIELD_DECL.)
   This routine converts the NAME to a FIELD_DECL and then creates the
   node for the complete expression.  */

tree
build_ptrmemfunc_access_expr (tree ptrmem, tree member_name)
{
  tree ptrmem_type;
  tree member;
  tree member_type;

  /* This code is a stripped down version of
     build_class_member_access_expr.  It does not work to use that
     routine directly because it expects the object to be of class
     type.  */
  ptrmem_type = TREE_TYPE (ptrmem);
  gcc_assert (TYPE_PTRMEMFUNC_P (ptrmem_type));
  member = lookup_member (ptrmem_type, member_name, /*protect=*/0,
			  /*want_type=*/false);
  member_type = cp_build_qualified_type (TREE_TYPE (member),
					 cp_type_quals (ptrmem_type));
  return fold_build3_loc (input_location,
		      COMPONENT_REF, member_type,
		      ptrmem, member, NULL_TREE);
}

/* Given an expression PTR for a pointer, return an expression
   for the value pointed to.
   ERRORSTRING is the name of the operator to appear in error messages.

   This function may need to overload OPERATOR_FNNAME.
   Must also handle REFERENCE_TYPEs for C++.  */

tree
build_x_indirect_ref (tree expr, ref_operator errorstring, 
                      tsubst_flags_t complain)
{
  tree orig_expr = expr;
  tree rval;

  if (processing_template_decl)
    {
      /* Retain the type if we know the operand is a pointer so that
	 describable_type doesn't make auto deduction break.  */
      if (TREE_TYPE (expr) && POINTER_TYPE_P (TREE_TYPE (expr)))
	return build_min (INDIRECT_REF, TREE_TYPE (TREE_TYPE (expr)), expr);
      if (type_dependent_expression_p (expr))
	return build_min_nt (INDIRECT_REF, expr);
      expr = build_non_dependent_expr (expr);
    }

  rval = build_new_op (INDIRECT_REF, LOOKUP_NORMAL, expr, NULL_TREE,
		       NULL_TREE, /*overloaded_p=*/NULL, complain);
  if (!rval)
    rval = cp_build_indirect_ref (expr, errorstring, complain);

  if (processing_template_decl && rval != error_mark_node)
    return build_min_non_dep (INDIRECT_REF, rval, orig_expr);
  else
    return rval;
}

/* Helper function called from c-common.  */
tree
build_indirect_ref (location_t loc __attribute__ ((__unused__)),
		    tree ptr, ref_operator errorstring)
{
  return cp_build_indirect_ref (ptr, errorstring, tf_warning_or_error);
}

tree
cp_build_indirect_ref (tree ptr, ref_operator errorstring, 
                       tsubst_flags_t complain)
{
  tree pointer, type;

  if (ptr == error_mark_node)
    return error_mark_node;

  if (ptr == current_class_ptr)
    return current_class_ref;

  pointer = (TREE_CODE (TREE_TYPE (ptr)) == REFERENCE_TYPE
	     ? ptr : decay_conversion (ptr));
  type = TREE_TYPE (pointer);

  if (POINTER_TYPE_P (type))
    {
      /* [expr.unary.op]

	 If the type of the expression is "pointer to T," the type
	 of  the  result  is  "T."  */
      tree t = TREE_TYPE (type);

      if (CONVERT_EXPR_P (ptr)
          || TREE_CODE (ptr) == VIEW_CONVERT_EXPR)
	{
	  /* If a warning is issued, mark it to avoid duplicates from
	     the backend.  This only needs to be done at
	     warn_strict_aliasing > 2.  */
	  if (warn_strict_aliasing > 2)
	    if (strict_aliasing_warning (TREE_TYPE (TREE_OPERAND (ptr, 0)),
					 type, TREE_OPERAND (ptr, 0)))
	      TREE_NO_WARNING (ptr) = 1;
	}

      if (VOID_TYPE_P (t))
	{
	  /* A pointer to incomplete type (other than cv void) can be
	     dereferenced [expr.unary.op]/1  */
          if (complain & tf_error)
            error ("%qT is not a pointer-to-object type", type);
	  return error_mark_node;
	}
      else if (TREE_CODE (pointer) == ADDR_EXPR
	       && same_type_p (t, TREE_TYPE (TREE_OPERAND (pointer, 0))))
	/* The POINTER was something like `&x'.  We simplify `*&x' to
	   `x'.  */
	return TREE_OPERAND (pointer, 0);
      else
	{
	  tree ref = build1 (INDIRECT_REF, t, pointer);

	  /* We *must* set TREE_READONLY when dereferencing a pointer to const,
	     so that we get the proper error message if the result is used
	     to assign to.  Also, &* is supposed to be a no-op.  */
	  TREE_READONLY (ref) = CP_TYPE_CONST_P (t);
	  TREE_THIS_VOLATILE (ref) = CP_TYPE_VOLATILE_P (t);
	  TREE_SIDE_EFFECTS (ref)
	    = (TREE_THIS_VOLATILE (ref) || TREE_SIDE_EFFECTS (pointer));
	  return ref;
	}
    }
  else if (!(complain & tf_error))
    /* Don't emit any errors; we'll just return ERROR_MARK_NODE later.  */
    ;
  /* `pointer' won't be an error_mark_node if we were given a
     pointer to member, so it's cool to check for this here.  */
  else if (TYPE_PTR_TO_MEMBER_P (type))
    switch (errorstring)
      {
         case RO_ARRAY_INDEXING:
           error ("invalid use of array indexing on pointer to member");
           break;
         case RO_UNARY_STAR:
           error ("invalid use of unary %<*%> on pointer to member");
           break;
         case RO_IMPLICIT_CONVERSION:
           error ("invalid use of implicit conversion on pointer to member");
           break;
         default:
           gcc_unreachable ();
      }
  else if (pointer != error_mark_node)
    switch (errorstring)
      {
         case RO_NULL:
           error ("invalid type argument");
           break;
         case RO_ARRAY_INDEXING:
           error ("invalid type argument of array indexing");
           break;
         case RO_UNARY_STAR:
           error ("invalid type argument of unary %<*%>");
           break;
         case RO_IMPLICIT_CONVERSION:
           error ("invalid type argument of implicit conversion");
           break;
         default:
           gcc_unreachable ();
      }
  return error_mark_node;
}

/* This handles expressions of the form "a[i]", which denotes
   an array reference.

   This is logically equivalent in C to *(a+i), but we may do it differently.
   If A is a variable or a member, we generate a primitive ARRAY_REF.
   This avoids forcing the array out of registers, and can work on
   arrays that are not lvalues (for example, members of structures returned
   by functions).

   If INDEX is of some user-defined type, it must be converted to
   integer type.  Otherwise, to make a compatible PLUS_EXPR, it
   will inherit the type of the array, which will be some pointer type.
   
   LOC is the location to use in building the array reference.  */

tree
cp_build_array_ref (location_t loc, tree array, tree idx,
		    tsubst_flags_t complain)
{
  tree ret;

  if (idx == 0)
    {
      if (complain & tf_error)
	error_at (loc, "subscript missing in array reference");
      return error_mark_node;
    }

  if (TREE_TYPE (array) == error_mark_node
      || TREE_TYPE (idx) == error_mark_node)
    return error_mark_node;

  /* If ARRAY is a COMPOUND_EXPR or COND_EXPR, move our reference
     inside it.  */
  switch (TREE_CODE (array))
    {
    case COMPOUND_EXPR:
      {
	tree value = cp_build_array_ref (loc, TREE_OPERAND (array, 1), idx,
					 complain);
	ret = build2 (COMPOUND_EXPR, TREE_TYPE (value),
		      TREE_OPERAND (array, 0), value);
	SET_EXPR_LOCATION (ret, loc);
	return ret;
      }

    case COND_EXPR:
      ret = build_conditional_expr
	      (TREE_OPERAND (array, 0),
	       cp_build_array_ref (loc, TREE_OPERAND (array, 1), idx,
				   complain),
	       cp_build_array_ref (loc, TREE_OPERAND (array, 2), idx,
				   complain),
	       tf_warning_or_error);
      protected_set_expr_location (ret, loc);
      return ret;

    default:
      break;
    }

  if (TREE_CODE (TREE_TYPE (array)) == ARRAY_TYPE)
    {
      tree rval, type;

      warn_array_subscript_with_type_char (idx);

      if (!INTEGRAL_OR_UNSCOPED_ENUMERATION_TYPE_P (TREE_TYPE (idx)))
	{
	  if (complain & tf_error)
	    error_at (loc, "array subscript is not an integer");
	  return error_mark_node;
	}

      /* Apply integral promotions *after* noticing character types.
	 (It is unclear why we do these promotions -- the standard
	 does not say that we should.  In fact, the natural thing would
	 seem to be to convert IDX to ptrdiff_t; we're performing
	 pointer arithmetic.)  */
      idx = perform_integral_promotions (idx);

      /* An array that is indexed by a non-constant
	 cannot be stored in a register; we must be able to do
	 address arithmetic on its address.
	 Likewise an array of elements of variable size.  */
      if (TREE_CODE (idx) != INTEGER_CST
	  || (COMPLETE_TYPE_P (TREE_TYPE (TREE_TYPE (array)))
	      && (TREE_CODE (TYPE_SIZE (TREE_TYPE (TREE_TYPE (array))))
		  != INTEGER_CST)))
	{
	  if (!cxx_mark_addressable (array))
	    return error_mark_node;
	}

      /* An array that is indexed by a constant value which is not within
	 the array bounds cannot be stored in a register either; because we
	 would get a crash in store_bit_field/extract_bit_field when trying
	 to access a non-existent part of the register.  */
      if (TREE_CODE (idx) == INTEGER_CST
	  && TYPE_DOMAIN (TREE_TYPE (array))
	  && ! int_fits_type_p (idx, TYPE_DOMAIN (TREE_TYPE (array))))
	{
	  if (!cxx_mark_addressable (array))
	    return error_mark_node;
	}

      if (!lvalue_p (array) && (complain & tf_error))
	pedwarn (loc, OPT_pedantic, 
	         "ISO C++ forbids subscripting non-lvalue array");

      /* Note in C++ it is valid to subscript a `register' array, since
	 it is valid to take the address of something with that
	 storage specification.  */
      if (extra_warnings)
	{
	  tree foo = array;
	  while (TREE_CODE (foo) == COMPONENT_REF)
	    foo = TREE_OPERAND (foo, 0);
	  if (TREE_CODE (foo) == VAR_DECL && DECL_REGISTER (foo)
	      && (complain & tf_warning))
	    warning_at (loc, OPT_Wextra,
			"subscripting array declared %<register%>");
	}

      type = TREE_TYPE (TREE_TYPE (array));
      rval = build4 (ARRAY_REF, type, array, idx, NULL_TREE, NULL_TREE);
      /* Array ref is const/volatile if the array elements are
	 or if the array is..  */
      TREE_READONLY (rval)
	|= (CP_TYPE_CONST_P (type) | TREE_READONLY (array));
      TREE_SIDE_EFFECTS (rval)
	|= (CP_TYPE_VOLATILE_P (type) | TREE_SIDE_EFFECTS (array));
      TREE_THIS_VOLATILE (rval)
	|= (CP_TYPE_VOLATILE_P (type) | TREE_THIS_VOLATILE (array));
      ret = require_complete_type (fold_if_not_in_template (rval));
      protected_set_expr_location (ret, loc);
      return ret;
    }

  {
    tree ar = default_conversion (array);
    tree ind = default_conversion (idx);

    /* Put the integer in IND to simplify error checking.  */
    if (TREE_CODE (TREE_TYPE (ar)) == INTEGER_TYPE)
      {
	tree temp = ar;
	ar = ind;
	ind = temp;
      }

    if (ar == error_mark_node)
      return ar;

    if (TREE_CODE (TREE_TYPE (ar)) != POINTER_TYPE)
      {
	if (complain & tf_error)
	  error_at (loc, "subscripted value is neither array nor pointer");
	return error_mark_node;
      }
    if (TREE_CODE (TREE_TYPE (ind)) != INTEGER_TYPE)
      {
	if (complain & tf_error)
	  error_at (loc, "array subscript is not an integer");
	return error_mark_node;
      }

    warn_array_subscript_with_type_char (idx);

    ret = cp_build_indirect_ref (cp_build_binary_op (input_location,
						     PLUS_EXPR, ar, ind,
						     complain),
                                 RO_ARRAY_INDEXING,
                                 complain);
    protected_set_expr_location (ret, loc);
    return ret;
  }
}

/* Entry point for Obj-C++.  */

tree
build_array_ref (location_t loc, tree array, tree idx)
{
  return cp_build_array_ref (loc, array, idx, tf_warning_or_error);
}

/* Resolve a pointer to member function.  INSTANCE is the object
   instance to use, if the member points to a virtual member.

   This used to avoid checking for virtual functions if basetype
   has no virtual functions, according to an earlier ANSI draft.
   With the final ISO C++ rules, such an optimization is
   incorrect: A pointer to a derived member can be static_cast
   to pointer-to-base-member, as long as the dynamic object
   later has the right member.  */

tree
get_member_function_from_ptrfunc (tree *instance_ptrptr, tree function)
{
  if (TREE_CODE (function) == OFFSET_REF)
    function = TREE_OPERAND (function, 1);

  if (TYPE_PTRMEMFUNC_P (TREE_TYPE (function)))
    {
      tree idx, delta, e1, e2, e3, vtbl, basetype;
      tree fntype = TYPE_PTRMEMFUNC_FN_TYPE (TREE_TYPE (function));

      tree instance_ptr = *instance_ptrptr;
      tree instance_save_expr = 0;
      if (instance_ptr == error_mark_node)
	{
	  if (TREE_CODE (function) == PTRMEM_CST)
	    {
	      /* Extracting the function address from a pmf is only
		 allowed with -Wno-pmf-conversions. It only works for
		 pmf constants.  */
	      e1 = build_addr_func (PTRMEM_CST_MEMBER (function));
	      e1 = convert (fntype, e1);
	      return e1;
	    }
	  else
	    {
	      error ("object missing in use of %qE", function);
	      return error_mark_node;
	    }
	}

      if (TREE_SIDE_EFFECTS (instance_ptr))
	instance_ptr = instance_save_expr = save_expr (instance_ptr);

      if (TREE_SIDE_EFFECTS (function))
	function = save_expr (function);

      /* Start by extracting all the information from the PMF itself.  */
      e3 = pfn_from_ptrmemfunc (function);
      delta = delta_from_ptrmemfunc (function);
      idx = build1 (NOP_EXPR, vtable_index_type, e3);
      switch (TARGET_PTRMEMFUNC_VBIT_LOCATION)
	{
	case ptrmemfunc_vbit_in_pfn:
	  e1 = cp_build_binary_op (input_location,
				   BIT_AND_EXPR, idx, integer_one_node,
				   tf_warning_or_error);
	  idx = cp_build_binary_op (input_location,
				    MINUS_EXPR, idx, integer_one_node,
				    tf_warning_or_error);
	  break;

	case ptrmemfunc_vbit_in_delta:
	  e1 = cp_build_binary_op (input_location,
				   BIT_AND_EXPR, delta, integer_one_node,
				   tf_warning_or_error);
	  delta = cp_build_binary_op (input_location,
				      RSHIFT_EXPR, delta, integer_one_node,
				      tf_warning_or_error);
	  break;

	default:
	  gcc_unreachable ();
	}

      /* Convert down to the right base before using the instance.  A
	 special case is that in a pointer to member of class C, C may
	 be incomplete.  In that case, the function will of course be
	 a member of C, and no conversion is required.  In fact,
	 lookup_base will fail in that case, because incomplete
	 classes do not have BINFOs.  */
      basetype = TYPE_METHOD_BASETYPE (TREE_TYPE (fntype));
      if (!same_type_ignoring_top_level_qualifiers_p
	  (basetype, TREE_TYPE (TREE_TYPE (instance_ptr))))
	{
	  basetype = lookup_base (TREE_TYPE (TREE_TYPE (instance_ptr)),
				  basetype, ba_check, NULL);
	  instance_ptr = build_base_path (PLUS_EXPR, instance_ptr, basetype,
					  1);
	  if (instance_ptr == error_mark_node)
	    return error_mark_node;
	}
      /* ...and then the delta in the PMF.  */
      instance_ptr = build2 (POINTER_PLUS_EXPR, TREE_TYPE (instance_ptr),
			     instance_ptr, fold_convert (sizetype, delta));

      /* Hand back the adjusted 'this' argument to our caller.  */
      *instance_ptrptr = instance_ptr;

      /* Next extract the vtable pointer from the object.  */
      vtbl = build1 (NOP_EXPR, build_pointer_type (vtbl_ptr_type_node),
		     instance_ptr);
      vtbl = cp_build_indirect_ref (vtbl, RO_NULL, tf_warning_or_error);
      /* If the object is not dynamic the access invokes undefined
	 behavior.  As it is not executed in this case silence the
	 spurious warnings it may provoke.  */
      TREE_NO_WARNING (vtbl) = 1;

      /* Finally, extract the function pointer from the vtable.  */
      e2 = fold_build2_loc (input_location,
			POINTER_PLUS_EXPR, TREE_TYPE (vtbl), vtbl,
			fold_convert (sizetype, idx));
      e2 = cp_build_indirect_ref (e2, RO_NULL, tf_warning_or_error);
      TREE_CONSTANT (e2) = 1;

      /* When using function descriptors, the address of the
	 vtable entry is treated as a function pointer.  */
      if (TARGET_VTABLE_USES_DESCRIPTORS)
	e2 = build1 (NOP_EXPR, TREE_TYPE (e2),
		     cp_build_unary_op (ADDR_EXPR, e2, /*noconvert=*/1,
                                     tf_warning_or_error));

      e2 = fold_convert (TREE_TYPE (e3), e2);
      e1 = build_conditional_expr (e1, e2, e3, tf_warning_or_error);

      /* Make sure this doesn't get evaluated first inside one of the
	 branches of the COND_EXPR.  */
      if (instance_save_expr)
	e1 = build2 (COMPOUND_EXPR, TREE_TYPE (e1),
		     instance_save_expr, e1);

      function = e1;
    }
  return function;
}

/* Used by the C-common bits.  */
tree
build_function_call (location_t loc ATTRIBUTE_UNUSED, 
		     tree function, tree params)
{
  return cp_build_function_call (function, params, tf_warning_or_error);
}

/* Used by the C-common bits.  */
tree
build_function_call_vec (location_t loc ATTRIBUTE_UNUSED,
			 tree function, VEC(tree,gc) *params,
			 VEC(tree,gc) *origtypes ATTRIBUTE_UNUSED)
{
  VEC(tree,gc) *orig_params = params;
  tree ret = cp_build_function_call_vec (function, &params,
					 tf_warning_or_error);

  /* cp_build_function_call_vec can reallocate PARAMS by adding
     default arguments.  That should never happen here.  Verify
     that.  */
  gcc_assert (params == orig_params);

  return ret;
}

/* Build a function call using a tree list of arguments.  */

tree
cp_build_function_call (tree function, tree params, tsubst_flags_t complain)
{
  VEC(tree,gc) *vec;
  tree ret;

  vec = make_tree_vector ();
  for (; params != NULL_TREE; params = TREE_CHAIN (params))
    VEC_safe_push (tree, gc, vec, TREE_VALUE (params));
  ret = cp_build_function_call_vec (function, &vec, complain);
  release_tree_vector (vec);
  return ret;
}

/* Build a function call using varargs.  */

tree
cp_build_function_call_nary (tree function, tsubst_flags_t complain, ...)
{
  VEC(tree,gc) *vec;
  va_list args;
  tree ret, t;

  vec = make_tree_vector ();
  va_start (args, complain);
  for (t = va_arg (args, tree); t != NULL_TREE; t = va_arg (args, tree))
    VEC_safe_push (tree, gc, vec, t);
  va_end (args);
  ret = cp_build_function_call_vec (function, &vec, complain);
  release_tree_vector (vec);
  return ret;
}

/* Build a function call using a vector of arguments.  PARAMS may be
   NULL if there are no parameters.  This changes the contents of
   PARAMS.  */

tree
cp_build_function_call_vec (tree function, VEC(tree,gc) **params,
			    tsubst_flags_t complain)
{
  tree fntype, fndecl;
  int is_method;
  tree original = function;
  int nargs;
  tree *argarray;
  tree parm_types;
  VEC(tree,gc) *allocated = NULL;
  tree ret;

  /* For Objective-C, convert any calls via a cast to OBJC_TYPE_REF
     expressions, like those used for ObjC messenger dispatches.  */
  if (params != NULL && !VEC_empty (tree, *params))
    function = objc_rewrite_function_call (function,
					   VEC_index (tree, *params, 0));

  /* build_c_cast puts on a NOP_EXPR to make the result not an lvalue.
     Strip such NOP_EXPRs, since FUNCTION is used in non-lvalue context.  */
  if (TREE_CODE (function) == NOP_EXPR
      && TREE_TYPE (function) == TREE_TYPE (TREE_OPERAND (function, 0)))
    function = TREE_OPERAND (function, 0);

  if (TREE_CODE (function) == FUNCTION_DECL)
    {
      mark_used (function);
      fndecl = function;

      /* Convert anything with function type to a pointer-to-function.  */
      if (DECL_MAIN_P (function) && (complain & tf_error))
	pedwarn (input_location, OPT_pedantic, 
		 "ISO C++ forbids calling %<::main%> from within program");

      function = build_addr_func (function);
    }
  else
    {
      fndecl = NULL_TREE;

      function = build_addr_func (function);
    }

  if (function == error_mark_node)
    return error_mark_node;

  fntype = TREE_TYPE (function);

  if (TYPE_PTRMEMFUNC_P (fntype))
    {
      if (complain & tf_error)
	error ("must use %<.*%> or %<->*%> to call pointer-to-member "
	       "function in %<%E (...)%>, e.g. %<(... ->* %E) (...)%>",
	       original, original);
      return error_mark_node;
    }

  is_method = (TREE_CODE (fntype) == POINTER_TYPE
	       && TREE_CODE (TREE_TYPE (fntype)) == METHOD_TYPE);

  if (!((TREE_CODE (fntype) == POINTER_TYPE
	 && TREE_CODE (TREE_TYPE (fntype)) == FUNCTION_TYPE)
	|| is_method
	|| TREE_CODE (function) == TEMPLATE_ID_EXPR))
    {
      if (complain & tf_error)
	error ("%qE cannot be used as a function", original);
      return error_mark_node;
    }

  /* fntype now gets the type of function pointed to.  */
  fntype = TREE_TYPE (fntype);
  parm_types = TYPE_ARG_TYPES (fntype);

  if (params == NULL)
    {
      allocated = make_tree_vector ();
      params = &allocated;
    }

  nargs = convert_arguments (parm_types, params, fndecl, LOOKUP_NORMAL,
			     complain);
  if (nargs < 0)
    return error_mark_node;

  argarray = VEC_address (tree, *params);

  /* Check for errors in format strings and inappropriately
     null parameters.  */
  check_function_arguments (TYPE_ATTRIBUTES (fntype), nargs, argarray,
			    parm_types);

  ret = build_cxx_call (function, nargs, argarray);

  if (allocated != NULL)
    release_tree_vector (allocated);

  return ret;
}

/* Subroutine of convert_arguments.
   Warn about wrong number of args are genereted. */

static void
warn_args_num (location_t loc, tree fndecl, bool too_many_p)
{
  if (fndecl)
    {
      if (TREE_CODE (TREE_TYPE (fndecl)) == METHOD_TYPE)
	{
	  if (DECL_NAME (fndecl) == NULL_TREE
	      || IDENTIFIER_HAS_TYPE_VALUE (DECL_NAME (fndecl)))
	    error_at (loc,
		      too_many_p
		      ? G_("too many arguments to constructor %q#D")
		      : G_("too few arguments to constructor %q#D"),
		      fndecl);
	  else
	    error_at (loc,
		      too_many_p
		      ? G_("too many arguments to member function %q#D")
		      : G_("too few arguments to member function %q#D"),
		      fndecl);
	}
      else
	error_at (loc,
		  too_many_p
		  ? G_("too many arguments to function %q#D")
		  : G_("too few arguments to function %q#D"),
		  fndecl);
      inform (DECL_SOURCE_LOCATION (fndecl),
	      "declared here");
    }
  else
    error_at (loc, too_many_p ? G_("too many arguments to function")
		      	      : G_("too few arguments to function"));
}

/* Convert the actual parameter expressions in the list VALUES to the
   types in the list TYPELIST.  The converted expressions are stored
   back in the VALUES vector.
   If parmdecls is exhausted, or when an element has NULL as its type,
   perform the default conversions.

   NAME is an IDENTIFIER_NODE or 0.  It is used only for error messages.

   This is also where warnings about wrong number of args are generated.

   Returns the actual number of arguments processed (which might be less
   than the length of the vector), or -1 on error.

   In C++, unspecified trailing parameters can be filled in with their
   default arguments, if such were specified.  Do so here.  */

static int
convert_arguments (tree typelist, VEC(tree,gc) **values, tree fndecl,
		   int flags, tsubst_flags_t complain)
{
  tree typetail;
  unsigned int i;

  /* Argument passing is always copy-initialization.  */
  flags |= LOOKUP_ONLYCONVERTING;

  for (i = 0, typetail = typelist;
       i < VEC_length (tree, *values);
       i++)
    {
      tree type = typetail ? TREE_VALUE (typetail) : 0;
      tree val = VEC_index (tree, *values, i);

      if (val == error_mark_node || type == error_mark_node)
	return -1;

      if (type == void_type_node)
	{
          if (complain & tf_error)
            {
	      warn_args_num (input_location, fndecl, /*too_many_p=*/true);
              return i;
            }
          else
            return -1;
	}

      /* build_c_cast puts on a NOP_EXPR to make the result not an lvalue.
	 Strip such NOP_EXPRs, since VAL is used in non-lvalue context.  */
      if (TREE_CODE (val) == NOP_EXPR
	  && TREE_TYPE (val) == TREE_TYPE (TREE_OPERAND (val, 0))
	  && (type == 0 || TREE_CODE (type) != REFERENCE_TYPE))
	val = TREE_OPERAND (val, 0);

      if (type == 0 || TREE_CODE (type) != REFERENCE_TYPE)
	{
	  if (TREE_CODE (TREE_TYPE (val)) == ARRAY_TYPE
	      || TREE_CODE (TREE_TYPE (val)) == FUNCTION_TYPE
	      || TREE_CODE (TREE_TYPE (val)) == METHOD_TYPE)
	    val = decay_conversion (val);
	}

      if (val == error_mark_node)
	return -1;

      if (type != 0)
	{
	  /* Formal parm type is specified by a function prototype.  */
	  tree parmval;

	  if (!COMPLETE_TYPE_P (complete_type (type)))
	    {
              if (complain & tf_error)
                {
                  if (fndecl)
                    error ("parameter %P of %qD has incomplete type %qT",
                           i, fndecl, type);
                  else
                    error ("parameter %P has incomplete type %qT", i, type);
                }
	      parmval = error_mark_node;
	    }
	  else
	    {
	      parmval = convert_for_initialization
		(NULL_TREE, type, val, flags,
		 ICR_ARGPASS, fndecl, i, complain);
	      parmval = convert_for_arg_passing (type, parmval);
	    }

	  if (parmval == error_mark_node)
	    return -1;

	  VEC_replace (tree, *values, i, parmval);
	}
      else
	{
	  if (fndecl && DECL_BUILT_IN (fndecl)
	      && DECL_FUNCTION_CODE (fndecl) == BUILT_IN_CONSTANT_P)
	    /* Don't do ellipsis conversion for __built_in_constant_p
	       as this will result in spurious errors for non-trivial
	       types.  */
	    val = require_complete_type (val);
	  else
	    val = convert_arg_to_ellipsis (val);

	  VEC_replace (tree, *values, i, val);
	}

      if (typetail)
	typetail = TREE_CHAIN (typetail);
    }

  if (typetail != 0 && typetail != void_list_node)
    {
      /* See if there are default arguments that can be used.  Because
	 we hold default arguments in the FUNCTION_TYPE (which is so
	 wrong), we can see default parameters here from deduced
	 contexts (and via typeof) for indirect function calls.
	 Fortunately we know whether we have a function decl to
	 provide default arguments in a language conformant
	 manner.  */
      if (fndecl && TREE_PURPOSE (typetail)
	  && TREE_CODE (TREE_PURPOSE (typetail)) != DEFAULT_ARG)
	{
	  for (; typetail != void_list_node; ++i)
	    {
	      tree parmval
		= convert_default_arg (TREE_VALUE (typetail),
				       TREE_PURPOSE (typetail),
				       fndecl, i);

	      if (parmval == error_mark_node)
		return -1;

	      VEC_safe_push (tree, gc, *values, parmval);
	      typetail = TREE_CHAIN (typetail);
	      /* ends with `...'.  */
	      if (typetail == NULL_TREE)
		break;
	    }
	}
      else
	{
          if (complain & tf_error)
	    warn_args_num (input_location, fndecl, /*too_many_p=*/false);
	  return -1;
	}
    }

  return (int) i;
}

/* Build a binary-operation expression, after performing default
   conversions on the operands.  CODE is the kind of expression to
   build.  ARG1 and ARG2 are the arguments.  ARG1_CODE and ARG2_CODE
   are the tree codes which correspond to ARG1 and ARG2 when issuing
   warnings about possibly misplaced parentheses.  They may differ
   from the TREE_CODE of ARG1 and ARG2 if the parser has done constant
   folding (e.g., if the parser sees "a | 1 + 1", it may call this
   routine with ARG2 being an INTEGER_CST and ARG2_CODE == PLUS_EXPR).
   To avoid issuing any parentheses warnings, pass ARG1_CODE and/or
   ARG2_CODE as ERROR_MARK.  */

tree
build_x_binary_op (enum tree_code code, tree arg1, enum tree_code arg1_code,
		   tree arg2, enum tree_code arg2_code, bool *overloaded_p,
		   tsubst_flags_t complain)
{
  tree orig_arg1;
  tree orig_arg2;
  tree expr;

  orig_arg1 = arg1;
  orig_arg2 = arg2;

  if (processing_template_decl)
    {
      if (type_dependent_expression_p (arg1)
	  || type_dependent_expression_p (arg2))
	return build_min_nt (code, arg1, arg2);
      arg1 = build_non_dependent_expr (arg1);
      arg2 = build_non_dependent_expr (arg2);
    }

  if (code == DOTSTAR_EXPR)
    expr = build_m_component_ref (arg1, arg2);
  else
    expr = build_new_op (code, LOOKUP_NORMAL, arg1, arg2, NULL_TREE,
			 overloaded_p, complain);

  /* Check for cases such as x+y<<z which users are likely to
     misinterpret.  But don't warn about obj << x + y, since that is a
     common idiom for I/O.  */
  if (warn_parentheses
      && (complain & tf_warning)
      && !processing_template_decl
      && !error_operand_p (arg1)
      && !error_operand_p (arg2)
      && (code != LSHIFT_EXPR
	  || !CLASS_TYPE_P (TREE_TYPE (arg1))))
    warn_about_parentheses (code, arg1_code, orig_arg1, arg2_code, orig_arg2);

  if (processing_template_decl && expr != error_mark_node)
    return build_min_non_dep (code, expr, orig_arg1, orig_arg2);

  return expr;
}

/* Build and return an ARRAY_REF expression.  */

tree
build_x_array_ref (tree arg1, tree arg2, tsubst_flags_t complain)
{
  tree orig_arg1 = arg1;
  tree orig_arg2 = arg2;
  tree expr;

  if (processing_template_decl)
    {
      if (type_dependent_expression_p (arg1)
	  || type_dependent_expression_p (arg2))
	return build_min_nt (ARRAY_REF, arg1, arg2,
			     NULL_TREE, NULL_TREE);
      arg1 = build_non_dependent_expr (arg1);
      arg2 = build_non_dependent_expr (arg2);
    }

  expr = build_new_op (ARRAY_REF, LOOKUP_NORMAL, arg1, arg2, NULL_TREE,
		       /*overloaded_p=*/NULL, complain);

  if (processing_template_decl && expr != error_mark_node)
    return build_min_non_dep (ARRAY_REF, expr, orig_arg1, orig_arg2,
			      NULL_TREE, NULL_TREE);
  return expr;
}

/* For the c-common bits.  */
tree
build_binary_op (location_t location, enum tree_code code, tree op0, tree op1,
		 int convert_p ATTRIBUTE_UNUSED)
{
  return cp_build_binary_op (location, code, op0, op1, tf_warning_or_error);
}


/* Build a binary-operation expression without default conversions.
   CODE is the kind of expression to build.
   LOCATION is the location_t of the operator in the source code.
   This function differs from `build' in several ways:
   the data type of the result is computed and recorded in it,
   warnings are generated if arg data types are invalid,
   special handling for addition and subtraction of pointers is known,
   and some optimization is done (operations on narrow ints
   are done in the narrower type when that gives the same result).
   Constant folding is also done before the result is returned.

   Note that the operands will never have enumeral types
   because either they have just had the default conversions performed
   or they have both just been converted to some other type in which
   the arithmetic is to be done.

   C++: must do special pointer arithmetic when implementing
   multiple inheritance, and deal with pointer to member functions.  */

tree
cp_build_binary_op (location_t location,
		    enum tree_code code, tree orig_op0, tree orig_op1,
		    tsubst_flags_t complain)
{
  tree op0, op1;
  enum tree_code code0, code1;
  tree type0, type1;
  const char *invalid_op_diag;

  /* Expression code to give to the expression when it is built.
     Normally this is CODE, which is what the caller asked for,
     but in some special cases we change it.  */
  enum tree_code resultcode = code;

  /* Data type in which the computation is to be performed.
     In the simplest cases this is the common type of the arguments.  */
  tree result_type = NULL;

  /* Nonzero means operands have already been type-converted
     in whatever way is necessary.
     Zero means they need to be converted to RESULT_TYPE.  */
  int converted = 0;

  /* Nonzero means create the expression with this type, rather than
     RESULT_TYPE.  */
  tree build_type = 0;

  /* Nonzero means after finally constructing the expression
     convert it to this type.  */
  tree final_type = 0;

  tree result;

  /* Nonzero if this is an operation like MIN or MAX which can
     safely be computed in short if both args are promoted shorts.
     Also implies COMMON.
     -1 indicates a bitwise operation; this makes a difference
     in the exact conditions for when it is safe to do the operation
     in a narrower mode.  */
  int shorten = 0;

  /* Nonzero if this is a comparison operation;
     if both args are promoted shorts, compare the original shorts.
     Also implies COMMON.  */
  int short_compare = 0;

  /* Nonzero means set RESULT_TYPE to the common type of the args.  */
  int common = 0;

  /* True if both operands have arithmetic type.  */
  bool arithmetic_types_p;

  /* Apply default conversions.  */
  op0 = orig_op0;
  op1 = orig_op1;

  if (code == TRUTH_AND_EXPR || code == TRUTH_ANDIF_EXPR
      || code == TRUTH_OR_EXPR || code == TRUTH_ORIF_EXPR
      || code == TRUTH_XOR_EXPR)
    {
      if (!really_overloaded_fn (op0))
	op0 = decay_conversion (op0);
      if (!really_overloaded_fn (op1))
	op1 = decay_conversion (op1);
    }
  else
    {
      if (!really_overloaded_fn (op0))
	op0 = default_conversion (op0);
      if (!really_overloaded_fn (op1))
	op1 = default_conversion (op1);
    }

  /* Strip NON_LVALUE_EXPRs, etc., since we aren't using as an lvalue.  */
  STRIP_TYPE_NOPS (op0);
  STRIP_TYPE_NOPS (op1);

  /* DTRT if one side is an overloaded function, but complain about it.  */
  if (type_unknown_p (op0))
    {
      tree t = instantiate_type (TREE_TYPE (op1), op0, tf_none);
      if (t != error_mark_node)
	{
	  if (complain & tf_error)
	    permerror (input_location, "assuming cast to type %qT from overloaded function",
		       TREE_TYPE (t));
	  op0 = t;
	}
    }
  if (type_unknown_p (op1))
    {
      tree t = instantiate_type (TREE_TYPE (op0), op1, tf_none);
      if (t != error_mark_node)
	{
	  if (complain & tf_error)
	    permerror (input_location, "assuming cast to type %qT from overloaded function",
		       TREE_TYPE (t));
	  op1 = t;
	}
    }

  type0 = TREE_TYPE (op0);
  type1 = TREE_TYPE (op1);

  /* The expression codes of the data types of the arguments tell us
     whether the arguments are integers, floating, pointers, etc.  */
  code0 = TREE_CODE (type0);
  code1 = TREE_CODE (type1);

  /* If an error was already reported for one of the arguments,
     avoid reporting another error.  */
  if (code0 == ERROR_MARK || code1 == ERROR_MARK)
    return error_mark_node;

  if ((invalid_op_diag
       = targetm.invalid_binary_op (code, type0, type1)))
    {
      error (invalid_op_diag);
      return error_mark_node;
    }

  /* Issue warnings about peculiar, but valid, uses of NULL.  */
  if ((orig_op0 == null_node || orig_op1 == null_node)
      /* It's reasonable to use pointer values as operands of &&
	 and ||, so NULL is no exception.  */
      && code != TRUTH_ANDIF_EXPR && code != TRUTH_ORIF_EXPR 
      && ( /* Both are NULL (or 0) and the operation was not a
	      comparison or a pointer subtraction.  */
	  (null_ptr_cst_p (orig_op0) && null_ptr_cst_p (orig_op1) 
	   && code != EQ_EXPR && code != NE_EXPR && code != MINUS_EXPR) 
	  /* Or if one of OP0 or OP1 is neither a pointer nor NULL.  */
	  || (!null_ptr_cst_p (orig_op0)
	      && !TYPE_PTR_P (type0) && !TYPE_PTR_TO_MEMBER_P (type0))
	  || (!null_ptr_cst_p (orig_op1) 
	      && !TYPE_PTR_P (type1) && !TYPE_PTR_TO_MEMBER_P (type1)))
      && (complain & tf_warning))
    /* Some sort of arithmetic operation involving NULL was
       performed.  */
    warning (OPT_Wpointer_arith, "NULL used in arithmetic");

  switch (code)
    {
    case MINUS_EXPR:
      /* Subtraction of two similar pointers.
	 We must subtract them as integers, then divide by object size.  */
      if (code0 == POINTER_TYPE && code1 == POINTER_TYPE
	  && same_type_ignoring_top_level_qualifiers_p (TREE_TYPE (type0),
							TREE_TYPE (type1)))
	return pointer_diff (op0, op1, common_pointer_type (type0, type1));
      /* In all other cases except pointer - int, the usual arithmetic
	 rules apply.  */
      else if (!(code0 == POINTER_TYPE && code1 == INTEGER_TYPE))
	{
	  common = 1;
	  break;
	}
      /* The pointer - int case is just like pointer + int; fall
	 through.  */
    case PLUS_EXPR:
      if ((code0 == POINTER_TYPE || code1 == POINTER_TYPE)
	  && (code0 == INTEGER_TYPE || code1 == INTEGER_TYPE))
	{
	  tree ptr_operand;
	  tree int_operand;
	  ptr_operand = ((code0 == POINTER_TYPE) ? op0 : op1);
	  int_operand = ((code0 == INTEGER_TYPE) ? op0 : op1);
	  if (processing_template_decl)
	    {
	      result_type = TREE_TYPE (ptr_operand);
	      break;
	    }
	  return cp_pointer_int_sum (code,
				     ptr_operand, 
				     int_operand);
	}
      common = 1;
      break;

    case MULT_EXPR:
      common = 1;
      break;

    case TRUNC_DIV_EXPR:
    case CEIL_DIV_EXPR:
    case FLOOR_DIV_EXPR:
    case ROUND_DIV_EXPR:
    case EXACT_DIV_EXPR:
      if ((code0 == INTEGER_TYPE || code0 == REAL_TYPE
	   || code0 == COMPLEX_TYPE || code0 == VECTOR_TYPE)
	  && (code1 == INTEGER_TYPE || code1 == REAL_TYPE
	      || code1 == COMPLEX_TYPE || code1 == VECTOR_TYPE))
	{
	  enum tree_code tcode0 = code0, tcode1 = code1;

	  warn_for_div_by_zero (location, op1);

	  if (tcode0 == COMPLEX_TYPE || tcode0 == VECTOR_TYPE)
	    tcode0 = TREE_CODE (TREE_TYPE (TREE_TYPE (op0)));
	  if (tcode1 == COMPLEX_TYPE || tcode1 == VECTOR_TYPE)
	    tcode1 = TREE_CODE (TREE_TYPE (TREE_TYPE (op1)));

	  if (!(tcode0 == INTEGER_TYPE && tcode1 == INTEGER_TYPE))
	    resultcode = RDIV_EXPR;
	  else
	    /* When dividing two signed integers, we have to promote to int.
	       unless we divide by a constant != -1.  Note that default
	       conversion will have been performed on the operands at this
	       point, so we have to dig out the original type to find out if
	       it was unsigned.  */
	    shorten = ((TREE_CODE (op0) == NOP_EXPR
			&& TYPE_UNSIGNED (TREE_TYPE (TREE_OPERAND (op0, 0))))
		       || (TREE_CODE (op1) == INTEGER_CST
			   && ! integer_all_onesp (op1)));

	  common = 1;
	}
      break;

    case BIT_AND_EXPR:
    case BIT_IOR_EXPR:
    case BIT_XOR_EXPR:
      if ((code0 == INTEGER_TYPE && code1 == INTEGER_TYPE)
	  || (code0 == VECTOR_TYPE && code1 == VECTOR_TYPE
	      && !VECTOR_FLOAT_TYPE_P (type0)
	      && !VECTOR_FLOAT_TYPE_P (type1)))
	shorten = -1;
      break;

    case TRUNC_MOD_EXPR:
    case FLOOR_MOD_EXPR:
      warn_for_div_by_zero (location, op1);

      if (code0 == VECTOR_TYPE && code1 == VECTOR_TYPE
	  && TREE_CODE (TREE_TYPE (type0)) == INTEGER_TYPE
	  && TREE_CODE (TREE_TYPE (type1)) == INTEGER_TYPE)
	common = 1;
      else if (code0 == INTEGER_TYPE && code1 == INTEGER_TYPE)
	{
	  /* Although it would be tempting to shorten always here, that loses
	     on some targets, since the modulo instruction is undefined if the
	     quotient can't be represented in the computation mode.  We shorten
	     only if unsigned or if dividing by something we know != -1.  */
	  shorten = ((TREE_CODE (op0) == NOP_EXPR
		      && TYPE_UNSIGNED (TREE_TYPE (TREE_OPERAND (op0, 0))))
		     || (TREE_CODE (op1) == INTEGER_CST
			 && ! integer_all_onesp (op1)));
	  common = 1;
	}
      break;

    case TRUTH_ANDIF_EXPR:
    case TRUTH_ORIF_EXPR:
    case TRUTH_AND_EXPR:
    case TRUTH_OR_EXPR:
      result_type = boolean_type_node;
      break;

      /* Shift operations: result has same type as first operand;
	 always convert second operand to int.
	 Also set SHORT_SHIFT if shifting rightward.  */

    case RSHIFT_EXPR:
      if (code0 == INTEGER_TYPE && code1 == INTEGER_TYPE)
	{
	  result_type = type0;
	  if (TREE_CODE (op1) == INTEGER_CST)
	    {
	      if (tree_int_cst_lt (op1, integer_zero_node))
		{
		  if ((complain & tf_warning)
		      && c_inhibit_evaluation_warnings == 0)
		    warning (0, "right shift count is negative");
		}
	      else
		{
		  if (compare_tree_int (op1, TYPE_PRECISION (type0)) >= 0
		      && (complain & tf_warning)
		      && c_inhibit_evaluation_warnings == 0)
		    warning (0, "right shift count >= width of type");
		}
	    }
	  /* Convert the shift-count to an integer, regardless of
	     size of value being shifted.  */
	  if (TYPE_MAIN_VARIANT (TREE_TYPE (op1)) != integer_type_node)
	    op1 = cp_convert (integer_type_node, op1);
	  /* Avoid converting op1 to result_type later.  */
	  converted = 1;
	}
      break;

    case LSHIFT_EXPR:
      if (code0 == INTEGER_TYPE && code1 == INTEGER_TYPE)
	{
	  result_type = type0;
	  if (TREE_CODE (op1) == INTEGER_CST)
	    {
	      if (tree_int_cst_lt (op1, integer_zero_node))
		{
		  if ((complain & tf_warning)
		      && c_inhibit_evaluation_warnings == 0)
		    warning (0, "left shift count is negative");
		}
	      else if (compare_tree_int (op1, TYPE_PRECISION (type0)) >= 0)
		{
		  if ((complain & tf_warning)
		      && c_inhibit_evaluation_warnings == 0)
		    warning (0, "left shift count >= width of type");
		}
	    }
	  /* Convert the shift-count to an integer, regardless of
	     size of value being shifted.  */
	  if (TYPE_MAIN_VARIANT (TREE_TYPE (op1)) != integer_type_node)
	    op1 = cp_convert (integer_type_node, op1);
	  /* Avoid converting op1 to result_type later.  */
	  converted = 1;
	}
      break;

    case RROTATE_EXPR:
    case LROTATE_EXPR:
      if (code0 == INTEGER_TYPE && code1 == INTEGER_TYPE)
	{
	  result_type = type0;
	  if (TREE_CODE (op1) == INTEGER_CST)
	    {
	      if (tree_int_cst_lt (op1, integer_zero_node))
		{
		  if (complain & tf_warning)
		    warning (0, (code == LROTATE_EXPR)
			          ? G_("left rotate count is negative")
   			          : G_("right rotate count is negative"));
		}
	      else if (compare_tree_int (op1, TYPE_PRECISION (type0)) >= 0)
		{
		  if (complain & tf_warning)
		    warning (0, (code == LROTATE_EXPR) 
                                  ? G_("left rotate count >= width of type")
                                  : G_("right rotate count >= width of type"));
		}
	    }
	  /* Convert the shift-count to an integer, regardless of
	     size of value being shifted.  */
	  if (TYPE_MAIN_VARIANT (TREE_TYPE (op1)) != integer_type_node)
	    op1 = cp_convert (integer_type_node, op1);
	}
      break;

    case EQ_EXPR:
    case NE_EXPR:
      if ((complain & tf_warning)
	  && (FLOAT_TYPE_P (type0) || FLOAT_TYPE_P (type1)))
	warning (OPT_Wfloat_equal,
		 "comparing floating point with == or != is unsafe");
      if ((complain & tf_warning)
	  && ((TREE_CODE (orig_op0) == STRING_CST && !integer_zerop (op1))
	      || (TREE_CODE (orig_op1) == STRING_CST && !integer_zerop (op0))))
	warning (OPT_Waddress, "comparison with string literal results in unspecified behaviour");

      build_type = boolean_type_node;
      if ((code0 == INTEGER_TYPE || code0 == REAL_TYPE
	   || code0 == COMPLEX_TYPE || code0 == ENUMERAL_TYPE)
	  && (code1 == INTEGER_TYPE || code1 == REAL_TYPE
	      || code1 == COMPLEX_TYPE || code1 == ENUMERAL_TYPE))
	short_compare = 1;
      else if ((code0 == POINTER_TYPE && code1 == POINTER_TYPE)
	       || (TYPE_PTRMEM_P (type0) && TYPE_PTRMEM_P (type1)))
	result_type = composite_pointer_type (type0, type1, op0, op1,
					      CPO_COMPARISON, complain);
      else if ((code0 == POINTER_TYPE || TYPE_PTRMEM_P (type0))
	       && null_ptr_cst_p (op1))
	{
	  if (TREE_CODE (op0) == ADDR_EXPR
	      && decl_with_nonnull_addr_p (TREE_OPERAND (op0, 0)))
	    {
	      if (complain & tf_warning)
		warning (OPT_Waddress, "the address of %qD will never be NULL",
			 TREE_OPERAND (op0, 0));
	    }
	  result_type = type0;
	}
      else if ((code1 == POINTER_TYPE || TYPE_PTRMEM_P (type1))
	       && null_ptr_cst_p (op0))
	{
	  if (TREE_CODE (op1) == ADDR_EXPR 
	      && decl_with_nonnull_addr_p (TREE_OPERAND (op1, 0)))
	    {
	      if (complain & tf_warning)
		warning (OPT_Waddress, "the address of %qD will never be NULL",
			 TREE_OPERAND (op1, 0));
	    }
	  result_type = type1;
	}
      else if (null_ptr_cst_p (op0) && null_ptr_cst_p (op1))
	/* One of the operands must be of nullptr_t type.  */
        result_type = TREE_TYPE (nullptr_node);
      else if (code0 == POINTER_TYPE && code1 == INTEGER_TYPE)
	{
	  result_type = type0;
	  if (complain & tf_error) 
            permerror (input_location, "ISO C++ forbids comparison between pointer and integer");
          else
            return error_mark_node;
	}
      else if (code0 == INTEGER_TYPE && code1 == POINTER_TYPE)
	{
	  result_type = type1;
	  if (complain & tf_error)
	    permerror (input_location, "ISO C++ forbids comparison between pointer and integer");
          else
            return error_mark_node;
	}
      else if (TYPE_PTRMEMFUNC_P (type0) && null_ptr_cst_p (op1))
	{
	  if (TARGET_PTRMEMFUNC_VBIT_LOCATION
	      == ptrmemfunc_vbit_in_delta)
	    {
	      tree pfn0 = pfn_from_ptrmemfunc (op0);
	      tree delta0 = delta_from_ptrmemfunc (op0);
	      tree e1 = cp_build_binary_op (location,
					    EQ_EXPR,
	  			            pfn0,	
				      	    fold_convert (TREE_TYPE (pfn0),
							  integer_zero_node),
					    complain);
	      tree e2 = cp_build_binary_op (location,
					    BIT_AND_EXPR, 
					    delta0,
				            integer_one_node,
					    complain);
	      e2 = cp_build_binary_op (location,
				       EQ_EXPR, e2, integer_zero_node,
				       complain);
	      op0 = cp_build_binary_op (location,
					TRUTH_ANDIF_EXPR, e1, e2,
					complain);
	      op1 = cp_convert (TREE_TYPE (op0), integer_one_node); 
	    }
     	  else 
	    {
	      op0 = build_ptrmemfunc_access_expr (op0, pfn_identifier);
	      op1 = cp_convert (TREE_TYPE (op0), integer_zero_node); 
	    }
	  result_type = TREE_TYPE (op0);
	}
      else if (TYPE_PTRMEMFUNC_P (type1) && null_ptr_cst_p (op0))
	return cp_build_binary_op (location, code, op1, op0, complain);
      else if (TYPE_PTRMEMFUNC_P (type0) && TYPE_PTRMEMFUNC_P (type1))
	{
	  tree type;
	  /* E will be the final comparison.  */
	  tree e;
	  /* E1 and E2 are for scratch.  */
	  tree e1;
	  tree e2;
	  tree pfn0;
	  tree pfn1;
	  tree delta0;
	  tree delta1;

	  type = composite_pointer_type (type0, type1, op0, op1, 
					 CPO_COMPARISON, complain);

	  if (!same_type_p (TREE_TYPE (op0), type))
	    op0 = cp_convert_and_check (type, op0);
	  if (!same_type_p (TREE_TYPE (op1), type))
	    op1 = cp_convert_and_check (type, op1);

	  if (op0 == error_mark_node || op1 == error_mark_node)
	    return error_mark_node;

	  if (TREE_SIDE_EFFECTS (op0))
	    op0 = save_expr (op0);
	  if (TREE_SIDE_EFFECTS (op1))
	    op1 = save_expr (op1);

	  pfn0 = pfn_from_ptrmemfunc (op0);
	  pfn1 = pfn_from_ptrmemfunc (op1);
	  delta0 = delta_from_ptrmemfunc (op0);
	  delta1 = delta_from_ptrmemfunc (op1);
	  if (TARGET_PTRMEMFUNC_VBIT_LOCATION
	      == ptrmemfunc_vbit_in_delta)
	    {
	      /* We generate:

		 (op0.pfn == op1.pfn
		  && ((op0.delta == op1.delta)
     		       || (!op0.pfn && op0.delta & 1 == 0 
			   && op1.delta & 1 == 0))

	         The reason for the `!op0.pfn' bit is that a NULL
	         pointer-to-member is any member with a zero PFN and
	         LSB of the DELTA field is 0.  */

	      e1 = cp_build_binary_op (location, BIT_AND_EXPR,
				       delta0, 
				       integer_one_node,
				       complain);
	      e1 = cp_build_binary_op (location,
				       EQ_EXPR, e1, integer_zero_node,
				       complain);
	      e2 = cp_build_binary_op (location, BIT_AND_EXPR,
				       delta1,
				       integer_one_node,
				       complain);
	      e2 = cp_build_binary_op (location,
				       EQ_EXPR, e2, integer_zero_node,
				       complain);
	      e1 = cp_build_binary_op (location,
				       TRUTH_ANDIF_EXPR, e2, e1,
				       complain);
	      e2 = cp_build_binary_op (location, EQ_EXPR,
				       pfn0,
				       fold_convert (TREE_TYPE (pfn0),
						     integer_zero_node),
				       complain);
	      e2 = cp_build_binary_op (location,
				       TRUTH_ANDIF_EXPR, e2, e1, complain);
	      e1 = cp_build_binary_op (location,
				       EQ_EXPR, delta0, delta1, complain);
	      e1 = cp_build_binary_op (location,
				       TRUTH_ORIF_EXPR, e1, e2, complain);
	    }
	  else
	    {
	      /* We generate:

	         (op0.pfn == op1.pfn
	         && (!op0.pfn || op0.delta == op1.delta))

	         The reason for the `!op0.pfn' bit is that a NULL
	         pointer-to-member is any member with a zero PFN; the
	         DELTA field is unspecified.  */
 
    	      e1 = cp_build_binary_op (location,
				       EQ_EXPR, delta0, delta1, complain);
	      e2 = cp_build_binary_op (location,
				       EQ_EXPR,
		      		       pfn0,
			   	       fold_convert (TREE_TYPE (pfn0),
						     integer_zero_node),
				       complain);
	      e1 = cp_build_binary_op (location,
				       TRUTH_ORIF_EXPR, e1, e2, complain);
	    }
	  e2 = build2 (EQ_EXPR, boolean_type_node, pfn0, pfn1);
	  e = cp_build_binary_op (location,
				  TRUTH_ANDIF_EXPR, e2, e1, complain);
	  if (code == EQ_EXPR)
	    return e;
	  return cp_build_binary_op (location,
				     EQ_EXPR, e, integer_zero_node, complain);
	}
      else
	{
	  gcc_assert (!TYPE_PTRMEMFUNC_P (type0)
		      || !same_type_p (TYPE_PTRMEMFUNC_FN_TYPE (type0),
				       type1));
	  gcc_assert (!TYPE_PTRMEMFUNC_P (type1)
		      || !same_type_p (TYPE_PTRMEMFUNC_FN_TYPE (type1),
				       type0));
	}

      break;

    case MAX_EXPR:
    case MIN_EXPR:
      if ((code0 == INTEGER_TYPE || code0 == REAL_TYPE)
	   && (code1 == INTEGER_TYPE || code1 == REAL_TYPE))
	shorten = 1;
      else if (code0 == POINTER_TYPE && code1 == POINTER_TYPE)
	result_type = composite_pointer_type (type0, type1, op0, op1,
					      CPO_COMPARISON, complain);
      break;

    case LE_EXPR:
    case GE_EXPR:
    case LT_EXPR:
    case GT_EXPR:
      if (TREE_CODE (orig_op0) == STRING_CST
	  || TREE_CODE (orig_op1) == STRING_CST)
	{
	  if (complain & tf_warning)
	    warning (OPT_Waddress, "comparison with string literal results in unspecified behaviour");
	}

      build_type = boolean_type_node;
      if ((code0 == INTEGER_TYPE || code0 == REAL_TYPE
	   || code0 == ENUMERAL_TYPE)
	   && (code1 == INTEGER_TYPE || code1 == REAL_TYPE
	       || code1 == ENUMERAL_TYPE))
	short_compare = 1;
      else if (code0 == POINTER_TYPE && code1 == POINTER_TYPE)
	result_type = composite_pointer_type (type0, type1, op0, op1,
					      CPO_COMPARISON, complain);
      else if (code0 == POINTER_TYPE && null_ptr_cst_p (op1))
	result_type = type0;
      else if (code1 == POINTER_TYPE && null_ptr_cst_p (op0))
	result_type = type1;
      else if (null_ptr_cst_p (op0) && null_ptr_cst_p (op1))
	/* One of the operands must be of nullptr_t type.  */
        result_type = TREE_TYPE (nullptr_node);
      else if (code0 == POINTER_TYPE && code1 == INTEGER_TYPE)
	{
	  result_type = type0;
	  if (complain & tf_error)
	    permerror (input_location, "ISO C++ forbids comparison between pointer and integer");
          else
            return error_mark_node;
	}
      else if (code0 == INTEGER_TYPE && code1 == POINTER_TYPE)
	{
	  result_type = type1;
	  if (complain & tf_error)
	    permerror (input_location, "ISO C++ forbids comparison between pointer and integer");
          else
            return error_mark_node;
	}
      break;

    case UNORDERED_EXPR:
    case ORDERED_EXPR:
    case UNLT_EXPR:
    case UNLE_EXPR:
    case UNGT_EXPR:
    case UNGE_EXPR:
    case UNEQ_EXPR:
      build_type = integer_type_node;
      if (code0 != REAL_TYPE || code1 != REAL_TYPE)
	{
	  if (complain & tf_error)
	    error ("unordered comparison on non-floating point argument");
	  return error_mark_node;
	}
      common = 1;
      break;

    default:
      break;
    }

  if (((code0 == INTEGER_TYPE || code0 == REAL_TYPE || code0 == COMPLEX_TYPE
	|| code0 == ENUMERAL_TYPE)
       && (code1 == INTEGER_TYPE || code1 == REAL_TYPE
	   || code1 == COMPLEX_TYPE || code1 == ENUMERAL_TYPE)))
    arithmetic_types_p = 1;
  else
    {
      arithmetic_types_p = 0;
      /* Vector arithmetic is only allowed when both sides are vectors.  */
      if (code0 == VECTOR_TYPE && code1 == VECTOR_TYPE)
	{
	  if (!tree_int_cst_equal (TYPE_SIZE (type0), TYPE_SIZE (type1))
	      || !same_scalar_type_ignoring_signedness (TREE_TYPE (type0),
							TREE_TYPE (type1)))
	    {
	      binary_op_error (location, code, type0, type1);
	      return error_mark_node;
	    }
	  arithmetic_types_p = 1;
	}
    }
  /* Determine the RESULT_TYPE, if it is not already known.  */
  if (!result_type
      && arithmetic_types_p
      && (shorten || common || short_compare))
    {
      result_type = cp_common_type (type0, type1);
      do_warn_double_promotion (result_type, type0, type1,
				"implicit conversion from %qT to %qT "
				"to match other operand of binary "
				"expression",
				location);
    }

  if (!result_type)
    {
      if (complain & tf_error)
	error ("invalid operands of types %qT and %qT to binary %qO",
	       TREE_TYPE (orig_op0), TREE_TYPE (orig_op1), code);
      return error_mark_node;
    }

  /* If we're in a template, the only thing we need to know is the
     RESULT_TYPE.  */
  if (processing_template_decl)
    {
      /* Since the middle-end checks the type when doing a build2, we
	 need to build the tree in pieces.  This built tree will never
	 get out of the front-end as we replace it when instantiating
	 the template.  */
      tree tmp = build2 (resultcode,
			 build_type ? build_type : result_type,
			 NULL_TREE, op1);
      TREE_OPERAND (tmp, 0) = op0;
      return tmp;
    }

  if (arithmetic_types_p)
    {
      bool first_complex = (code0 == COMPLEX_TYPE);
      bool second_complex = (code1 == COMPLEX_TYPE);
      int none_complex = (!first_complex && !second_complex);

      /* Adapted from patch for c/24581.  */
      if (first_complex != second_complex
	  && (code == PLUS_EXPR
	      || code == MINUS_EXPR
	      || code == MULT_EXPR
	      || (code == TRUNC_DIV_EXPR && first_complex))
	  && TREE_CODE (TREE_TYPE (result_type)) == REAL_TYPE
	  && flag_signed_zeros)
	{
	  /* An operation on mixed real/complex operands must be
	     handled specially, but the language-independent code can
	     more easily optimize the plain complex arithmetic if
	     -fno-signed-zeros.  */
	  tree real_type = TREE_TYPE (result_type);
	  tree real, imag;
	  if (first_complex)
	    {
	      if (TREE_TYPE (op0) != result_type)
		op0 = cp_convert_and_check (result_type, op0);
	      if (TREE_TYPE (op1) != real_type)
		op1 = cp_convert_and_check (real_type, op1);
	    }
	  else
	    {
	      if (TREE_TYPE (op0) != real_type)
		op0 = cp_convert_and_check (real_type, op0);
	      if (TREE_TYPE (op1) != result_type)
		op1 = cp_convert_and_check (result_type, op1);
	    }
	  if (TREE_CODE (op0) == ERROR_MARK || TREE_CODE (op1) == ERROR_MARK)
	    return error_mark_node;
	  if (first_complex)
	    {
	      op0 = save_expr (op0);
	      real = cp_build_unary_op (REALPART_EXPR, op0, 1, complain);
	      imag = cp_build_unary_op (IMAGPART_EXPR, op0, 1, complain);
	      switch (code)
		{
		case MULT_EXPR:
		case TRUNC_DIV_EXPR:
		  imag = build2 (resultcode, real_type, imag, op1);
		  /* Fall through.  */
		case PLUS_EXPR:
		case MINUS_EXPR:
		  real = build2 (resultcode, real_type, real, op1);
		  break;
		default:
		  gcc_unreachable();
		}
	    }
	  else
	    {
	      op1 = save_expr (op1);
	      real = cp_build_unary_op (REALPART_EXPR, op1, 1, complain);
	      imag = cp_build_unary_op (IMAGPART_EXPR, op1, 1, complain);
	      switch (code)
		{
		case MULT_EXPR:
		  imag = build2 (resultcode, real_type, op0, imag);
		  /* Fall through.  */
		case PLUS_EXPR:
		  real = build2 (resultcode, real_type, op0, real);
		  break;
		case MINUS_EXPR:
		  real = build2 (resultcode, real_type, op0, real);
		  imag = build1 (NEGATE_EXPR, real_type, imag);
		  break;
		default:
		  gcc_unreachable();
		}
	    }
	  return build2 (COMPLEX_EXPR, result_type, real, imag);
	}

      /* For certain operations (which identify themselves by shorten != 0)
	 if both args were extended from the same smaller type,
	 do the arithmetic in that type and then extend.

	 shorten !=0 and !=1 indicates a bitwise operation.
	 For them, this optimization is safe only if
	 both args are zero-extended or both are sign-extended.
	 Otherwise, we might change the result.
	 E.g., (short)-1 | (unsigned short)-1 is (int)-1
	 but calculated in (unsigned short) it would be (unsigned short)-1.  */

      if (shorten && none_complex)
	{
	  final_type = result_type;
	  result_type = shorten_binary_op (result_type, op0, op1, 
					   shorten == -1);
	}

      /* Comparison operations are shortened too but differently.
	 They identify themselves by setting short_compare = 1.  */

      if (short_compare)
	{
	  /* Don't write &op0, etc., because that would prevent op0
	     from being kept in a register.
	     Instead, make copies of the our local variables and
	     pass the copies by reference, then copy them back afterward.  */
	  tree xop0 = op0, xop1 = op1, xresult_type = result_type;
	  enum tree_code xresultcode = resultcode;
	  tree val
	    = shorten_compare (&xop0, &xop1, &xresult_type, &xresultcode);
	  if (val != 0)
	    return cp_convert (boolean_type_node, val);
	  op0 = xop0, op1 = xop1;
	  converted = 1;
	  resultcode = xresultcode;
	}

      if ((short_compare || code == MIN_EXPR || code == MAX_EXPR)
	  && warn_sign_compare
	  && !TREE_NO_WARNING (orig_op0)
	  && !TREE_NO_WARNING (orig_op1)
	  /* Do not warn until the template is instantiated; we cannot
	     bound the ranges of the arguments until that point.  */
	  && !processing_template_decl
          && (complain & tf_warning)
	  && c_inhibit_evaluation_warnings == 0)
	{
	  warn_for_sign_compare (location, orig_op0, orig_op1, op0, op1, 
				 result_type, resultcode);
	}
    }

  /* If CONVERTED is zero, both args will be converted to type RESULT_TYPE.
     Then the expression will be built.
     It will be given type FINAL_TYPE if that is nonzero;
     otherwise, it will be given type RESULT_TYPE.  */
  if (! converted)
    {
      if (TREE_TYPE (op0) != result_type)
	op0 = cp_convert_and_check (result_type, op0);
      if (TREE_TYPE (op1) != result_type)
	op1 = cp_convert_and_check (result_type, op1);

      if (op0 == error_mark_node || op1 == error_mark_node)
	return error_mark_node;
    }

  if (build_type == NULL_TREE)
    build_type = result_type;

  result = build2 (resultcode, build_type, op0, op1);
  result = fold_if_not_in_template (result);
  if (final_type != 0)
    result = cp_convert (final_type, result);

  if (TREE_OVERFLOW_P (result) 
      && !TREE_OVERFLOW_P (op0) 
      && !TREE_OVERFLOW_P (op1))
    overflow_warning (location, result);

  return result;
}

/* Return a tree for the sum or difference (RESULTCODE says which)
   of pointer PTROP and integer INTOP.  */

static tree
cp_pointer_int_sum (enum tree_code resultcode, tree ptrop, tree intop)
{
  tree res_type = TREE_TYPE (ptrop);

  /* pointer_int_sum() uses size_in_bytes() on the TREE_TYPE(res_type)
     in certain circumstance (when it's valid to do so).  So we need
     to make sure it's complete.  We don't need to check here, if we
     can actually complete it at all, as those checks will be done in
     pointer_int_sum() anyway.  */
  complete_type (TREE_TYPE (res_type));

  return pointer_int_sum (input_location, resultcode, ptrop,
			  fold_if_not_in_template (intop));
}

/* Return a tree for the difference of pointers OP0 and OP1.
   The resulting tree has type int.  */

static tree
pointer_diff (tree op0, tree op1, tree ptrtype)
{
  tree result;
  tree restype = ptrdiff_type_node;
  tree target_type = TREE_TYPE (ptrtype);

  if (!complete_type_or_else (target_type, NULL_TREE))
    return error_mark_node;

  if (TREE_CODE (target_type) == VOID_TYPE)
    permerror (input_location, "ISO C++ forbids using pointer of type %<void *%> in subtraction");
  if (TREE_CODE (target_type) == FUNCTION_TYPE)
    permerror (input_location, "ISO C++ forbids using pointer to a function in subtraction");
  if (TREE_CODE (target_type) == METHOD_TYPE)
    permerror (input_location, "ISO C++ forbids using pointer to a method in subtraction");

  /* First do the subtraction as integers;
     then drop through to build the divide operator.  */

  op0 = cp_build_binary_op (input_location,
			    MINUS_EXPR,
			    cp_convert (restype, op0),
			    cp_convert (restype, op1),
			    tf_warning_or_error);

  /* This generates an error if op1 is a pointer to an incomplete type.  */
  if (!COMPLETE_TYPE_P (TREE_TYPE (TREE_TYPE (op1))))
    error ("invalid use of a pointer to an incomplete type in pointer arithmetic");

  op1 = (TYPE_PTROB_P (ptrtype)
	 ? size_in_bytes (target_type)
	 : integer_one_node);

  /* Do the division.  */

  result = build2 (EXACT_DIV_EXPR, restype, op0, cp_convert (restype, op1));
  return fold_if_not_in_template (result);
}

/* Construct and perhaps optimize a tree representation
   for a unary operation.  CODE, a tree_code, specifies the operation
   and XARG is the operand.  */

tree
build_x_unary_op (enum tree_code code, tree xarg, tsubst_flags_t complain)
{
  tree orig_expr = xarg;
  tree exp;
  int ptrmem = 0;

  if (processing_template_decl)
    {
      if (type_dependent_expression_p (xarg))
	return build_min_nt (code, xarg, NULL_TREE);

      xarg = build_non_dependent_expr (xarg);
    }

  exp = NULL_TREE;

  /* [expr.unary.op] says:

       The address of an object of incomplete type can be taken.

     (And is just the ordinary address operator, not an overloaded
     "operator &".)  However, if the type is a template
     specialization, we must complete the type at this point so that
     an overloaded "operator &" will be available if required.  */
  if (code == ADDR_EXPR
      && TREE_CODE (xarg) != TEMPLATE_ID_EXPR
      && ((CLASS_TYPE_P (TREE_TYPE (xarg))
	   && !COMPLETE_TYPE_P (complete_type (TREE_TYPE (xarg))))
	  || (TREE_CODE (xarg) == OFFSET_REF)))
    /* Don't look for a function.  */;
  else
    exp = build_new_op (code, LOOKUP_NORMAL, xarg, NULL_TREE, NULL_TREE,
			/*overloaded_p=*/NULL, complain);
  if (!exp && code == ADDR_EXPR)
    {
      if (is_overloaded_fn (xarg))
	{
	  tree fn = get_first_fn (xarg);
	  if (DECL_CONSTRUCTOR_P (fn) || DECL_DESTRUCTOR_P (fn))
	    {
	      error (DECL_CONSTRUCTOR_P (fn)
                     ? G_("taking address of constructor %qE")
                     : G_("taking address of destructor %qE"),
                     xarg);
	      return error_mark_node;
	    }
	}

      /* A pointer to member-function can be formed only by saying
	 &X::mf.  */
      if (!flag_ms_extensions && TREE_CODE (TREE_TYPE (xarg)) == METHOD_TYPE
	  && (TREE_CODE (xarg) != OFFSET_REF || !PTRMEM_OK_P (xarg)))
	{
	  if (TREE_CODE (xarg) != OFFSET_REF
	      || !TYPE_P (TREE_OPERAND (xarg, 0)))
	    {
              error ("invalid use of %qE to form a pointer-to-member-function",
                     xarg);
              if (TREE_CODE (xarg) != OFFSET_REF)
                inform (input_location, "  a qualified-id is required");
	      return error_mark_node;
	    }
	  else
	    {
	      error ("parentheses around %qE cannot be used to form a"
		     " pointer-to-member-function",
		     xarg);
	      PTRMEM_OK_P (xarg) = 1;
	    }
	}

      if (TREE_CODE (xarg) == OFFSET_REF)
	{
	  ptrmem = PTRMEM_OK_P (xarg);

	  if (!ptrmem && !flag_ms_extensions
	      && TREE_CODE (TREE_TYPE (TREE_OPERAND (xarg, 1))) == METHOD_TYPE)
	    {
	      /* A single non-static member, make sure we don't allow a
		 pointer-to-member.  */
	      xarg = build2 (OFFSET_REF, TREE_TYPE (xarg),
			     TREE_OPERAND (xarg, 0),
			     ovl_cons (TREE_OPERAND (xarg, 1), NULL_TREE));
	      PTRMEM_OK_P (xarg) = ptrmem;
	    }
	}
      else if (TREE_CODE (xarg) == TARGET_EXPR && (complain & tf_warning))
	warning (0, "taking address of temporary");
      exp = cp_build_unary_op (ADDR_EXPR, xarg, 0, complain);
    }

  if (processing_template_decl && exp != error_mark_node)
    exp = build_min_non_dep (code, exp, orig_expr,
			     /*For {PRE,POST}{INC,DEC}REMENT_EXPR*/NULL_TREE);
  if (TREE_CODE (exp) == ADDR_EXPR)
    PTRMEM_OK_P (exp) = ptrmem;
  return exp;
}

/* Like c_common_truthvalue_conversion, but handle pointer-to-member
   constants, where a null value is represented by an INTEGER_CST of
   -1.  */

tree
cp_truthvalue_conversion (tree expr)
{
  tree type = TREE_TYPE (expr);
  if (TYPE_PTRMEM_P (type))
    return build_binary_op (EXPR_LOCATION (expr),
			    NE_EXPR, expr, integer_zero_node, 1);
  else
    return c_common_truthvalue_conversion (input_location, expr);
}

/* Just like cp_truthvalue_conversion, but we want a CLEANUP_POINT_EXPR.  */

tree
condition_conversion (tree expr)
{
  tree t;
  if (processing_template_decl)
    return expr;
  t = perform_implicit_conversion_flags (boolean_type_node, expr,
					 tf_warning_or_error, LOOKUP_NORMAL);
  t = fold_build_cleanup_point_expr (boolean_type_node, t);
  return t;
}

/* Returns the address of T.  This function will fold away
   ADDR_EXPR of INDIRECT_REF.  */

tree
build_address (tree t)
{
  if (error_operand_p (t) || !cxx_mark_addressable (t))
    return error_mark_node;
  t = build_fold_addr_expr (t);
  if (TREE_CODE (t) != ADDR_EXPR)
    t = rvalue (t);
  return t;
}

/* Returns the address of T with type TYPE.  */

tree
build_typed_address (tree t, tree type)
{
  if (error_operand_p (t) || !cxx_mark_addressable (t))
    return error_mark_node;
  t = build_fold_addr_expr_with_type (t, type);
  if (TREE_CODE (t) != ADDR_EXPR)
    t = rvalue (t);
  return t;
}

/* Return a NOP_EXPR converting EXPR to TYPE.  */

tree
build_nop (tree type, tree expr)
{
  if (type == error_mark_node || error_operand_p (expr))
    return expr;
  return build1 (NOP_EXPR, type, expr);
}

/* C++: Must handle pointers to members.

   Perhaps type instantiation should be extended to handle conversion
   from aggregates to types we don't yet know we want?  (Or are those
   cases typically errors which should be reported?)

   NOCONVERT nonzero suppresses the default promotions
   (such as from short to int).  */

tree
cp_build_unary_op (enum tree_code code, tree xarg, int noconvert, 
                   tsubst_flags_t complain)
{
  /* No default_conversion here.  It causes trouble for ADDR_EXPR.  */
  tree arg = xarg;
  tree argtype = 0;
  const char *errstring = NULL;
  tree val;
  const char *invalid_op_diag;

  if (!arg || error_operand_p (arg))
    return error_mark_node;

  if ((invalid_op_diag
       = targetm.invalid_unary_op ((code == UNARY_PLUS_EXPR
				    ? CONVERT_EXPR
				    : code),
				   TREE_TYPE (xarg))))
    {
      error (invalid_op_diag);
      return error_mark_node;
    }

  switch (code)
    {
    case UNARY_PLUS_EXPR:
    case NEGATE_EXPR:
      {
	int flags = WANT_ARITH | WANT_ENUM;
	/* Unary plus (but not unary minus) is allowed on pointers.  */
	if (code == UNARY_PLUS_EXPR)
	  flags |= WANT_POINTER;
	arg = build_expr_type_conversion (flags, arg, true);
	if (!arg)
	  errstring = (code == NEGATE_EXPR
		       ? _("wrong type argument to unary minus")
		       : _("wrong type argument to unary plus"));
	else
	  {
	    if (!noconvert && CP_INTEGRAL_TYPE_P (TREE_TYPE (arg)))
	      arg = perform_integral_promotions (arg);

	    /* Make sure the result is not an lvalue: a unary plus or minus
	       expression is always a rvalue.  */
	    arg = rvalue (arg);
	  }
      }
      break;

    case BIT_NOT_EXPR:
      if (TREE_CODE (TREE_TYPE (arg)) == COMPLEX_TYPE)
	{
	  code = CONJ_EXPR;
	  if (!noconvert)
	    arg = default_conversion (arg);
	}
      else if (!(arg = build_expr_type_conversion (WANT_INT | WANT_ENUM
						   | WANT_VECTOR_OR_COMPLEX,
						   arg, true)))
	errstring = _("wrong type argument to bit-complement");
      else if (!noconvert && CP_INTEGRAL_TYPE_P (TREE_TYPE (arg)))
	arg = perform_integral_promotions (arg);
      break;

    case ABS_EXPR:
      if (!(arg = build_expr_type_conversion (WANT_ARITH | WANT_ENUM, arg, true)))
	errstring = _("wrong type argument to abs");
      else if (!noconvert)
	arg = default_conversion (arg);
      break;

    case CONJ_EXPR:
      /* Conjugating a real value is a no-op, but allow it anyway.  */
      if (!(arg = build_expr_type_conversion (WANT_ARITH | WANT_ENUM, arg, true)))
	errstring = _("wrong type argument to conjugation");
      else if (!noconvert)
	arg = default_conversion (arg);
      break;

    case TRUTH_NOT_EXPR:
      arg = perform_implicit_conversion (boolean_type_node, arg,
					 complain);
      val = invert_truthvalue_loc (input_location, arg);
      if (arg != error_mark_node)
	return val;
      errstring = _("in argument to unary !");
      break;

    case NOP_EXPR:
      break;

    case REALPART_EXPR:
      if (TREE_CODE (arg) == COMPLEX_CST)
	return TREE_REALPART (arg);
      else if (TREE_CODE (TREE_TYPE (arg)) == COMPLEX_TYPE)
	{
	  arg = build1 (REALPART_EXPR, TREE_TYPE (TREE_TYPE (arg)), arg);
	  return fold_if_not_in_template (arg);
	}
      else
	return arg;

    case IMAGPART_EXPR:
      if (TREE_CODE (arg) == COMPLEX_CST)
	return TREE_IMAGPART (arg);
      else if (TREE_CODE (TREE_TYPE (arg)) == COMPLEX_TYPE)
	{
	  arg = build1 (IMAGPART_EXPR, TREE_TYPE (TREE_TYPE (arg)), arg);
	  return fold_if_not_in_template (arg);
	}
      else
	return cp_convert (TREE_TYPE (arg), integer_zero_node);

    case PREINCREMENT_EXPR:
    case POSTINCREMENT_EXPR:
    case PREDECREMENT_EXPR:
    case POSTDECREMENT_EXPR:
      /* Handle complex lvalues (when permitted)
	 by reduction to simpler cases.  */

      val = unary_complex_lvalue (code, arg);
      if (val != 0)
	return val;

      arg = mark_lvalue_use (arg);

      /* Increment or decrement the real part of the value,
	 and don't change the imaginary part.  */
      if (TREE_CODE (TREE_TYPE (arg)) == COMPLEX_TYPE)
	{
	  tree real, imag;

	  arg = stabilize_reference (arg);
	  real = cp_build_unary_op (REALPART_EXPR, arg, 1, complain);
	  imag = cp_build_unary_op (IMAGPART_EXPR, arg, 1, complain);
	  real = cp_build_unary_op (code, real, 1, complain);
	  if (real == error_mark_node || imag == error_mark_node)
	    return error_mark_node;
	  return build2 (COMPLEX_EXPR, TREE_TYPE (arg),
			 real, imag);
	}

      /* Report invalid types.  */

      if (!(arg = build_expr_type_conversion (WANT_ARITH | WANT_POINTER,
					      arg, true)))
	{
	  if (code == PREINCREMENT_EXPR)
	    errstring = _("no pre-increment operator for type");
	  else if (code == POSTINCREMENT_EXPR)
	    errstring = _("no post-increment operator for type");
	  else if (code == PREDECREMENT_EXPR)
	    errstring = _("no pre-decrement operator for type");
	  else
	    errstring = _("no post-decrement operator for type");
	  break;
	}
      else if (arg == error_mark_node)
	return error_mark_node;

      /* Report something read-only.  */

      if (CP_TYPE_CONST_P (TREE_TYPE (arg))
	  || TREE_READONLY (arg)) 
        {
          if (complain & tf_error)
            readonly_error (arg, ((code == PREINCREMENT_EXPR
                                   || code == POSTINCREMENT_EXPR)
                                  ? REK_INCREMENT : REK_DECREMENT));
          else
            return error_mark_node;
        }

      {
	tree inc;
	tree declared_type = unlowered_expr_type (arg);

	argtype = TREE_TYPE (arg);

	/* ARM $5.2.5 last annotation says this should be forbidden.  */
	if (TREE_CODE (argtype) == ENUMERAL_TYPE)
          {
            if (complain & tf_error)
              permerror (input_location, (code == PREINCREMENT_EXPR || code == POSTINCREMENT_EXPR)
                         ? G_("ISO C++ forbids incrementing an enum")
                         : G_("ISO C++ forbids decrementing an enum"));
            else
              return error_mark_node;
          }

	/* Compute the increment.  */

	if (TREE_CODE (argtype) == POINTER_TYPE)
	  {
	    tree type = complete_type (TREE_TYPE (argtype));

	    if (!COMPLETE_OR_VOID_TYPE_P (type))
              {
                if (complain & tf_error)
                  error (((code == PREINCREMENT_EXPR
                           || code == POSTINCREMENT_EXPR))
                         ? G_("cannot increment a pointer to incomplete type %qT")
                         : G_("cannot decrement a pointer to incomplete type %qT"),
                         TREE_TYPE (argtype));
                else
                  return error_mark_node;
              }
	    else if ((pedantic || warn_pointer_arith)
		     && !TYPE_PTROB_P (argtype)) 
              {
                if (complain & tf_error)
                  permerror (input_location, (code == PREINCREMENT_EXPR
                              || code == POSTINCREMENT_EXPR)
                             ? G_("ISO C++ forbids incrementing a pointer of type %qT")
                             : G_("ISO C++ forbids decrementing a pointer of type %qT"),
                             argtype);
                else
                  return error_mark_node;
              }

	    inc = cxx_sizeof_nowarn (TREE_TYPE (argtype));
	  }
	else
	  inc = integer_one_node;

	inc = cp_convert (argtype, inc);

	/* Complain about anything else that is not a true lvalue.  */
	if (!lvalue_or_else (arg, ((code == PREINCREMENT_EXPR
				    || code == POSTINCREMENT_EXPR)
				   ? lv_increment : lv_decrement),
                             complain))
	  return error_mark_node;

	/* Forbid using -- on `bool'.  */
	if (TREE_CODE (declared_type) == BOOLEAN_TYPE)
	  {
	    if (code == POSTDECREMENT_EXPR || code == PREDECREMENT_EXPR)
	      {
                if (complain & tf_error)
                  error ("invalid use of Boolean expression as operand "
                         "to %<operator--%>");
		return error_mark_node;
	      }
	    val = boolean_increment (code, arg);
	  }
	else
	  val = build2 (code, TREE_TYPE (arg), arg, inc);

	TREE_SIDE_EFFECTS (val) = 1;
	return val;
      }

    case ADDR_EXPR:
      /* Note that this operation never does default_conversion
	 regardless of NOCONVERT.  */

      argtype = lvalue_type (arg);

      arg = mark_lvalue_use (arg);

      if (TREE_CODE (arg) == OFFSET_REF)
	goto offset_ref;

      if (TREE_CODE (argtype) == REFERENCE_TYPE)
	{
	  tree type = build_pointer_type (TREE_TYPE (argtype));
	  arg = build1 (CONVERT_EXPR, type, arg);
	  return arg;
	}
      else if (pedantic && DECL_MAIN_P (arg))
        {
          /* ARM $3.4 */
	  /* Apparently a lot of autoconf scripts for C++ packages do this,
	     so only complain if -pedantic.  */
          if (complain & (flag_pedantic_errors ? tf_error : tf_warning))
            pedwarn (input_location, OPT_pedantic,
		     "ISO C++ forbids taking address of function %<::main%>");
          else if (flag_pedantic_errors)
            return error_mark_node;
        }

      /* Let &* cancel out to simplify resulting code.  */
      if (TREE_CODE (arg) == INDIRECT_REF)
	{
	  /* We don't need to have `current_class_ptr' wrapped in a
	     NON_LVALUE_EXPR node.  */
	  if (arg == current_class_ref)
	    return current_class_ptr;

	  arg = TREE_OPERAND (arg, 0);
	  if (TREE_CODE (TREE_TYPE (arg)) == REFERENCE_TYPE)
	    {
	      tree type = build_pointer_type (TREE_TYPE (TREE_TYPE (arg)));
	      arg = build1 (CONVERT_EXPR, type, arg);
	    }
	  else
	    /* Don't let this be an lvalue.  */
	    arg = rvalue (arg);
	  return arg;
	}

      /* ??? Cope with user tricks that amount to offsetof.  */
      if (TREE_CODE (argtype) != FUNCTION_TYPE
	  && TREE_CODE (argtype) != METHOD_TYPE
	  && argtype != unknown_type_node
	  && (val = get_base_address (arg))
	  && TREE_CODE (val) == INDIRECT_REF
	  && TREE_CONSTANT (TREE_OPERAND (val, 0)))
	{
	  tree type = build_pointer_type (argtype);
	  tree op0 = fold_convert (type, TREE_OPERAND (val, 0));
	  tree op1 = fold_convert (sizetype, fold_offsetof (arg, val));
	  return fold_build2 (POINTER_PLUS_EXPR, type, op0, op1);
	}

      /* Uninstantiated types are all functions.  Taking the
	 address of a function is a no-op, so just return the
	 argument.  */

      gcc_assert (TREE_CODE (arg) != IDENTIFIER_NODE
		  || !IDENTIFIER_OPNAME_P (arg));

      if (TREE_CODE (arg) == COMPONENT_REF && type_unknown_p (arg)
	  && !really_overloaded_fn (TREE_OPERAND (arg, 1)))
	{
	  /* They're trying to take the address of a unique non-static
	     member function.  This is ill-formed (except in MS-land),
	     but let's try to DTRT.
	     Note: We only handle unique functions here because we don't
	     want to complain if there's a static overload; non-unique
	     cases will be handled by instantiate_type.  But we need to
	     handle this case here to allow casts on the resulting PMF.
	     We could defer this in non-MS mode, but it's easier to give
	     a useful error here.  */

	  /* Inside constant member functions, the `this' pointer
	     contains an extra const qualifier.  TYPE_MAIN_VARIANT
	     is used here to remove this const from the diagnostics
	     and the created OFFSET_REF.  */
	  tree base = TYPE_MAIN_VARIANT (TREE_TYPE (TREE_OPERAND (arg, 0)));
	  tree fn = get_first_fn (TREE_OPERAND (arg, 1));
	  mark_used (fn);

	  if (! flag_ms_extensions)
	    {
	      tree name = DECL_NAME (fn);
              if (!(complain & tf_error))
                return error_mark_node;
	      else if (current_class_type
                       && TREE_OPERAND (arg, 0) == current_class_ref)
                  /* An expression like &memfn.  */
                permerror (input_location, "ISO C++ forbids taking the address of an unqualified"
                           " or parenthesized non-static member function to form"
                           " a pointer to member function.  Say %<&%T::%D%>",
                           base, name);
	      else
		permerror (input_location, "ISO C++ forbids taking the address of a bound member"
			   " function to form a pointer to member function."
			   "  Say %<&%T::%D%>",
			   base, name);
	    }
	  arg = build_offset_ref (base, fn, /*address_p=*/true);
	}

    offset_ref:
      if (type_unknown_p (arg))
	return build1 (ADDR_EXPR, unknown_type_node, arg);

      /* Handle complex lvalues (when permitted)
	 by reduction to simpler cases.  */
      val = unary_complex_lvalue (code, arg);
      if (val != 0)
	return val;

      switch (TREE_CODE (arg))
	{
	CASE_CONVERT:
	case FLOAT_EXPR:
	case FIX_TRUNC_EXPR:
          /* Even if we're not being pedantic, we cannot allow this
             extension when we're instantiating in a SFINAE
             context.  */
	  if (! lvalue_p (arg) && complain == tf_none)
            {
              if (complain & tf_error)
                permerror (input_location, "ISO C++ forbids taking the address of a cast to a non-lvalue expression");
              else
                return error_mark_node;
            }
	  break;

	case BASELINK:
	  arg = BASELINK_FUNCTIONS (arg);
	  /* Fall through.  */

	case OVERLOAD:
	  arg = OVL_CURRENT (arg);
	  break;

	case OFFSET_REF:
	  /* Turn a reference to a non-static data member into a
	     pointer-to-member.  */
	  {
	    tree type;
	    tree t;

	    if (!PTRMEM_OK_P (arg))
	      return cp_build_unary_op (code, arg, 0, complain);

	    t = TREE_OPERAND (arg, 1);
	    if (TREE_CODE (TREE_TYPE (t)) == REFERENCE_TYPE)
	      {
                if (complain & tf_error)
                  error ("cannot create pointer to reference member %qD", t);
		return error_mark_node;
	      }

	    type = build_ptrmem_type (context_for_name_lookup (t),
				      TREE_TYPE (t));
	    t = make_ptrmem_cst (type, TREE_OPERAND (arg, 1));
	    return t;
	  }

	default:
	  break;
	}

      /* Anything not already handled and not a true memory reference
	 is an error.  */
      if (TREE_CODE (argtype) != FUNCTION_TYPE
	  && TREE_CODE (argtype) != METHOD_TYPE
	  && TREE_CODE (arg) != OFFSET_REF
	  && !lvalue_or_else (arg, lv_addressof, complain))
	return error_mark_node;

      if (argtype != error_mark_node)
	argtype = build_pointer_type (argtype);

      /* In a template, we are processing a non-dependent expression
	 so we can just form an ADDR_EXPR with the correct type.  */
      if (processing_template_decl || TREE_CODE (arg) != COMPONENT_REF)
	{
	  val = build_address (arg);
	  if (TREE_CODE (arg) == OFFSET_REF)
	    PTRMEM_OK_P (val) = PTRMEM_OK_P (arg);
	}
      else if (TREE_CODE (TREE_OPERAND (arg, 1)) == BASELINK)
	{
	  tree fn = BASELINK_FUNCTIONS (TREE_OPERAND (arg, 1));

	  /* We can only get here with a single static member
	     function.  */
	  gcc_assert (TREE_CODE (fn) == FUNCTION_DECL
		      && DECL_STATIC_FUNCTION_P (fn));
	  mark_used (fn);
	  val = build_address (fn);
	  if (TREE_SIDE_EFFECTS (TREE_OPERAND (arg, 0)))
	    /* Do not lose object's side effects.  */
	    val = build2 (COMPOUND_EXPR, TREE_TYPE (val),
			  TREE_OPERAND (arg, 0), val);
	}
      else if (DECL_C_BIT_FIELD (TREE_OPERAND (arg, 1)))
	{
          if (complain & tf_error)
            error ("attempt to take address of bit-field structure member %qD",
                   TREE_OPERAND (arg, 1));
	  return error_mark_node;
	}
      else
	{
	  tree object = TREE_OPERAND (arg, 0);
	  tree field = TREE_OPERAND (arg, 1);
	  gcc_assert (same_type_ignoring_top_level_qualifiers_p
		      (TREE_TYPE (object), decl_type_context (field)));
	  val = build_address (arg);
	}

      if (TREE_CODE (argtype) == POINTER_TYPE
	  && TREE_CODE (TREE_TYPE (argtype)) == METHOD_TYPE)
	{
	  build_ptrmemfunc_type (argtype);
	  val = build_ptrmemfunc (argtype, val, 0,
				  /*c_cast_p=*/false,
				  tf_warning_or_error);
	}

      return val;

    default:
      break;
    }

  if (!errstring)
    {
      if (argtype == 0)
	argtype = TREE_TYPE (arg);
      return fold_if_not_in_template (build1 (code, argtype, arg));
    }

  if (complain & tf_error)
    error ("%s", errstring);
  return error_mark_node;
}

/* Hook for the c-common bits that build a unary op.  */
tree
build_unary_op (location_t location ATTRIBUTE_UNUSED,
		enum tree_code code, tree xarg, int noconvert)
{
  return cp_build_unary_op (code, xarg, noconvert, tf_warning_or_error);
}

/* Apply unary lvalue-demanding operator CODE to the expression ARG
   for certain kinds of expressions which are not really lvalues
   but which we can accept as lvalues.

   If ARG is not a kind of expression we can handle, return
   NULL_TREE.  */

tree
unary_complex_lvalue (enum tree_code code, tree arg)
{
  /* Inside a template, making these kinds of adjustments is
     pointless; we are only concerned with the type of the
     expression.  */
  if (processing_template_decl)
    return NULL_TREE;

  /* Handle (a, b) used as an "lvalue".  */
  if (TREE_CODE (arg) == COMPOUND_EXPR)
    {
      tree real_result = cp_build_unary_op (code, TREE_OPERAND (arg, 1), 0,
                                            tf_warning_or_error);
      return build2 (COMPOUND_EXPR, TREE_TYPE (real_result),
		     TREE_OPERAND (arg, 0), real_result);
    }

  /* Handle (a ? b : c) used as an "lvalue".  */
  if (TREE_CODE (arg) == COND_EXPR
      || TREE_CODE (arg) == MIN_EXPR || TREE_CODE (arg) == MAX_EXPR)
    return rationalize_conditional_expr (code, arg, tf_warning_or_error);

  /* Handle (a = b), (++a), and (--a) used as an "lvalue".  */
  if (TREE_CODE (arg) == MODIFY_EXPR
      || TREE_CODE (arg) == PREINCREMENT_EXPR
      || TREE_CODE (arg) == PREDECREMENT_EXPR)
    {
      tree lvalue = TREE_OPERAND (arg, 0);
      if (TREE_SIDE_EFFECTS (lvalue))
	{
	  lvalue = stabilize_reference (lvalue);
	  arg = build2 (TREE_CODE (arg), TREE_TYPE (arg),
			lvalue, TREE_OPERAND (arg, 1));
	}
      return unary_complex_lvalue
	(code, build2 (COMPOUND_EXPR, TREE_TYPE (lvalue), arg, lvalue));
    }

  if (code != ADDR_EXPR)
    return NULL_TREE;

  /* Handle (a = b) used as an "lvalue" for `&'.  */
  if (TREE_CODE (arg) == MODIFY_EXPR
      || TREE_CODE (arg) == INIT_EXPR)
    {
      tree real_result = cp_build_unary_op (code, TREE_OPERAND (arg, 0), 0,
                                            tf_warning_or_error);
      arg = build2 (COMPOUND_EXPR, TREE_TYPE (real_result),
		    arg, real_result);
      TREE_NO_WARNING (arg) = 1;
      return arg;
    }

  if (TREE_CODE (TREE_TYPE (arg)) == FUNCTION_TYPE
      || TREE_CODE (TREE_TYPE (arg)) == METHOD_TYPE
      || TREE_CODE (arg) == OFFSET_REF)
    return NULL_TREE;

  /* We permit compiler to make function calls returning
     objects of aggregate type look like lvalues.  */
  {
    tree targ = arg;

    if (TREE_CODE (targ) == SAVE_EXPR)
      targ = TREE_OPERAND (targ, 0);

    if (TREE_CODE (targ) == CALL_EXPR && MAYBE_CLASS_TYPE_P (TREE_TYPE (targ)))
      {
	if (TREE_CODE (arg) == SAVE_EXPR)
	  targ = arg;
	else
	  targ = build_cplus_new (TREE_TYPE (arg), arg);
	return build1 (ADDR_EXPR, build_pointer_type (TREE_TYPE (arg)), targ);
      }

    if (TREE_CODE (arg) == SAVE_EXPR && TREE_CODE (targ) == INDIRECT_REF)
      return build3 (SAVE_EXPR, build_pointer_type (TREE_TYPE (arg)),
		     TREE_OPERAND (targ, 0), current_function_decl, NULL);
  }

  /* Don't let anything else be handled specially.  */
  return NULL_TREE;
}

/* Mark EXP saying that we need to be able to take the
   address of it; it should not be allocated in a register.
   Value is true if successful.

   C++: we do not allow `current_class_ptr' to be addressable.  */

bool
cxx_mark_addressable (tree exp)
{
  tree x = exp;

  while (1)
    switch (TREE_CODE (x))
      {
      case ADDR_EXPR:
      case COMPONENT_REF:
      case ARRAY_REF:
      case REALPART_EXPR:
      case IMAGPART_EXPR:
	x = TREE_OPERAND (x, 0);
	break;

      case PARM_DECL:
	if (x == current_class_ptr)
	  {
	    error ("cannot take the address of %<this%>, which is an rvalue expression");
	    TREE_ADDRESSABLE (x) = 1; /* so compiler doesn't die later.  */
	    return true;
	  }
	/* Fall through.  */

      case VAR_DECL:
	/* Caller should not be trying to mark initialized
	   constant fields addressable.  */
	gcc_assert (DECL_LANG_SPECIFIC (x) == 0
		    || DECL_IN_AGGR_P (x) == 0
		    || TREE_STATIC (x)
		    || DECL_EXTERNAL (x));
	/* Fall through.  */

      case CONST_DECL:
      case RESULT_DECL:
	if (DECL_REGISTER (x) && !TREE_ADDRESSABLE (x)
	    && !DECL_ARTIFICIAL (x))
	  {
	    if (TREE_CODE (x) == VAR_DECL && DECL_HARD_REGISTER (x))
	      {
		error
		  ("address of explicit register variable %qD requested", x);
		return false;
	      }
	    else if (extra_warnings)
	      warning
		(OPT_Wextra, "address requested for %qD, which is declared %<register%>", x);
	  }
	TREE_ADDRESSABLE (x) = 1;
	return true;

      case FUNCTION_DECL:
	TREE_ADDRESSABLE (x) = 1;
	return true;

      case CONSTRUCTOR:
	TREE_ADDRESSABLE (x) = 1;
	return true;

      case TARGET_EXPR:
	TREE_ADDRESSABLE (x) = 1;
	cxx_mark_addressable (TREE_OPERAND (x, 0));
	return true;

      default:
	return true;
    }
}

/* Build and return a conditional expression IFEXP ? OP1 : OP2.  */

tree
build_x_conditional_expr (tree ifexp, tree op1, tree op2, 
                          tsubst_flags_t complain)
{
  tree orig_ifexp = ifexp;
  tree orig_op1 = op1;
  tree orig_op2 = op2;
  tree expr;

  if (processing_template_decl)
    {
      /* The standard says that the expression is type-dependent if
	 IFEXP is type-dependent, even though the eventual type of the
	 expression doesn't dependent on IFEXP.  */
      if (type_dependent_expression_p (ifexp)
	  /* As a GNU extension, the middle operand may be omitted.  */
	  || (op1 && type_dependent_expression_p (op1))
	  || type_dependent_expression_p (op2))
	return build_min_nt (COND_EXPR, ifexp, op1, op2);
      ifexp = build_non_dependent_expr (ifexp);
      if (op1)
	op1 = build_non_dependent_expr (op1);
      op2 = build_non_dependent_expr (op2);
    }

  expr = build_conditional_expr (ifexp, op1, op2, complain);
  if (processing_template_decl && expr != error_mark_node)
    return build_min_non_dep (COND_EXPR, expr,
			      orig_ifexp, orig_op1, orig_op2);
  return expr;
}

/* Given a list of expressions, return a compound expression
   that performs them all and returns the value of the last of them.  */

tree
build_x_compound_expr_from_list (tree list, expr_list_kind exp,
				 tsubst_flags_t complain)
{
  tree expr = TREE_VALUE (list);

  if (TREE_CHAIN (list))
    {
      if (complain & tf_error)
	switch (exp)
	  {
	  case ELK_INIT:
	    permerror (input_location, "expression list treated as compound "
				       "expression in initializer");
	    break;
	  case ELK_MEM_INIT:
	    permerror (input_location, "expression list treated as compound "
				       "expression in mem-initializer");
	    break;
	  case ELK_FUNC_CAST:
	    permerror (input_location, "expression list treated as compound "
				       "expression in functional cast");
	    break;
	  default:
	    gcc_unreachable ();
	  }

      for (list = TREE_CHAIN (list); list; list = TREE_CHAIN (list))
	expr = build_x_compound_expr (expr, TREE_VALUE (list), 
                                      complain);
    }

  return expr;
}

/* Like build_x_compound_expr_from_list, but using a VEC.  */

tree
build_x_compound_expr_from_vec (VEC(tree,gc) *vec, const char *msg)
{
  if (VEC_empty (tree, vec))
    return NULL_TREE;
  else if (VEC_length (tree, vec) == 1)
    return VEC_index (tree, vec, 0);
  else
    {
      tree expr;
      unsigned int ix;
      tree t;

      if (msg != NULL)
	permerror (input_location,
		   "%s expression list treated as compound expression",
		   msg);

      expr = VEC_index (tree, vec, 0);
      for (ix = 1; VEC_iterate (tree, vec, ix, t); ++ix)
	expr = build_x_compound_expr (expr, t, tf_warning_or_error);

      return expr;
    }
}

/* Handle overloading of the ',' operator when needed.  */

tree
build_x_compound_expr (tree op1, tree op2, tsubst_flags_t complain)
{
  tree result;
  tree orig_op1 = op1;
  tree orig_op2 = op2;

  if (processing_template_decl)
    {
      if (type_dependent_expression_p (op1)
	  || type_dependent_expression_p (op2))
	return build_min_nt (COMPOUND_EXPR, op1, op2);
      op1 = build_non_dependent_expr (op1);
      op2 = build_non_dependent_expr (op2);
    }

  result = build_new_op (COMPOUND_EXPR, LOOKUP_NORMAL, op1, op2, NULL_TREE,
			 /*overloaded_p=*/NULL, complain);
  if (!result)
    result = cp_build_compound_expr (op1, op2, complain);

  if (processing_template_decl && result != error_mark_node)
    return build_min_non_dep (COMPOUND_EXPR, result, orig_op1, orig_op2);

  return result;
}

/* Like cp_build_compound_expr, but for the c-common bits.  */

tree
build_compound_expr (location_t loc ATTRIBUTE_UNUSED, tree lhs, tree rhs)
{
  return cp_build_compound_expr (lhs, rhs, tf_warning_or_error);
}

/* Build a compound expression.  */

tree
cp_build_compound_expr (tree lhs, tree rhs, tsubst_flags_t complain)
{
  lhs = convert_to_void (lhs, ICV_LEFT_OF_COMMA, complain);

  if (lhs == error_mark_node || rhs == error_mark_node)
    return error_mark_node;

  if (TREE_CODE (rhs) == TARGET_EXPR)
    {
      /* If the rhs is a TARGET_EXPR, then build the compound
	 expression inside the target_expr's initializer. This
	 helps the compiler to eliminate unnecessary temporaries.  */
      tree init = TREE_OPERAND (rhs, 1);

      init = build2 (COMPOUND_EXPR, TREE_TYPE (init), lhs, init);
      TREE_OPERAND (rhs, 1) = init;

      return rhs;
    }

  if (type_unknown_p (rhs))
    {
      error ("no context to resolve type of %qE", rhs);
      return error_mark_node;
    }
  
  return build2 (COMPOUND_EXPR, TREE_TYPE (rhs), lhs, rhs);
}

/* Issue a diagnostic message if casting from SRC_TYPE to DEST_TYPE
   casts away constness.  CAST gives the type of cast.  

   ??? This function warns for casting away any qualifier not just
   const.  We would like to specify exactly what qualifiers are casted
   away.
*/

static void
check_for_casting_away_constness (tree src_type, tree dest_type,
				  enum tree_code cast)
{
  /* C-style casts are allowed to cast away constness.  With
     WARN_CAST_QUAL, we still want to issue a warning.  */
  if (cast == CAST_EXPR && !warn_cast_qual)
      return;
  
  if (!casts_away_constness (src_type, dest_type))
    return;

  switch (cast)
    {
    case CAST_EXPR:
      warning (OPT_Wcast_qual, 
	       "cast from type %qT to type %qT casts away qualifiers",
	       src_type, dest_type);
      return;
      
    case STATIC_CAST_EXPR:
      error ("static_cast from type %qT to type %qT casts away qualifiers",
	     src_type, dest_type);
      return;
      
    case REINTERPRET_CAST_EXPR:
      error ("reinterpret_cast from type %qT to type %qT casts away qualifiers",
	     src_type, dest_type);
      return;
    default:
      gcc_unreachable();
    }
}

/* Convert EXPR (an expression with pointer-to-member type) to TYPE
   (another pointer-to-member type in the same hierarchy) and return
   the converted expression.  If ALLOW_INVERSE_P is permitted, a
   pointer-to-derived may be converted to pointer-to-base; otherwise,
   only the other direction is permitted.  If C_CAST_P is true, this
   conversion is taking place as part of a C-style cast.  */

tree
convert_ptrmem (tree type, tree expr, bool allow_inverse_p,
		bool c_cast_p, tsubst_flags_t complain)
{
  if (TYPE_PTRMEM_P (type))
    {
      tree delta;

      if (TREE_CODE (expr) == PTRMEM_CST)
	expr = cplus_expand_constant (expr);
      delta = get_delta_difference (TYPE_PTRMEM_CLASS_TYPE (TREE_TYPE (expr)),
				    TYPE_PTRMEM_CLASS_TYPE (type),
				    allow_inverse_p,
				    c_cast_p, complain);
      if (delta == error_mark_node)
	return error_mark_node;

      if (!integer_zerop (delta))
	{
	  tree cond, op1, op2;

	  cond = cp_build_binary_op (input_location,
				     EQ_EXPR,
				     expr,
				     build_int_cst (TREE_TYPE (expr), -1),
				     tf_warning_or_error);
	  op1 = build_nop (ptrdiff_type_node, expr);
	  op2 = cp_build_binary_op (input_location,
				    PLUS_EXPR, op1, delta,
				    tf_warning_or_error);

	  expr = fold_build3_loc (input_location,
			      COND_EXPR, ptrdiff_type_node, cond, op1, op2);
			 
	}

      return build_nop (type, expr);
    }
  else
    return build_ptrmemfunc (TYPE_PTRMEMFUNC_FN_TYPE (type), expr,
			     allow_inverse_p, c_cast_p, complain);
}

/* If EXPR is an INTEGER_CST and ORIG is an arithmetic constant, return
   a version of EXPR that has TREE_OVERFLOW set if it is set in ORIG.
   Otherwise, return EXPR unchanged.  */

static tree
ignore_overflows (tree expr, tree orig)
{
  if (TREE_CODE (expr) == INTEGER_CST
      && CONSTANT_CLASS_P (orig)
      && TREE_CODE (orig) != STRING_CST
      && TREE_OVERFLOW (expr) != TREE_OVERFLOW (orig))
    {
      if (!TREE_OVERFLOW (orig))
	/* Ensure constant sharing.  */
	expr = build_int_cst_wide (TREE_TYPE (expr),
				   TREE_INT_CST_LOW (expr),
				   TREE_INT_CST_HIGH (expr));
      else
	{
	  /* Avoid clobbering a shared constant.  */
	  expr = copy_node (expr);
	  TREE_OVERFLOW (expr) = TREE_OVERFLOW (orig);
	}
    }
  return expr;
}

/* Perform a static_cast from EXPR to TYPE.  When C_CAST_P is true,
   this static_cast is being attempted as one of the possible casts
   allowed by a C-style cast.  (In that case, accessibility of base
   classes is not considered, and it is OK to cast away
   constness.)  Return the result of the cast.  *VALID_P is set to
   indicate whether or not the cast was valid.  */

static tree
build_static_cast_1 (tree type, tree expr, bool c_cast_p,
		     bool *valid_p, tsubst_flags_t complain)
{
  tree intype;
  tree result;
  tree orig;

  /* Assume the cast is valid.  */
  *valid_p = true;

  intype = TREE_TYPE (expr);

  /* Save casted types in the function's used types hash table.  */
  used_types_insert (type);

  /* [expr.static.cast]

     An lvalue of type "cv1 B", where B is a class type, can be cast
     to type "reference to cv2 D", where D is a class derived (clause
     _class.derived_) from B, if a valid standard conversion from
     "pointer to D" to "pointer to B" exists (_conv.ptr_), cv2 is the
     same cv-qualification as, or greater cv-qualification than, cv1,
     and B is not a virtual base class of D.  */
  /* We check this case before checking the validity of "TYPE t =
     EXPR;" below because for this case:

       struct B {};
       struct D : public B { D(const B&); };
       extern B& b;
       void f() { static_cast<const D&>(b); }

     we want to avoid constructing a new D.  The standard is not
     completely clear about this issue, but our interpretation is
     consistent with other compilers.  */
  if (TREE_CODE (type) == REFERENCE_TYPE
      && CLASS_TYPE_P (TREE_TYPE (type))
      && CLASS_TYPE_P (intype)
      && (TYPE_REF_IS_RVALUE (type) || real_lvalue_p (expr))
      && DERIVED_FROM_P (intype, TREE_TYPE (type))
      && can_convert (build_pointer_type (TYPE_MAIN_VARIANT (intype)),
		      build_pointer_type (TYPE_MAIN_VARIANT
					  (TREE_TYPE (type))))
      && (c_cast_p
	  || at_least_as_qualified_p (TREE_TYPE (type), intype)))
    {
      tree base;

      /* There is a standard conversion from "D*" to "B*" even if "B"
	 is ambiguous or inaccessible.  If this is really a
	 static_cast, then we check both for inaccessibility and
	 ambiguity.  However, if this is a static_cast being performed
	 because the user wrote a C-style cast, then accessibility is
	 not considered.  */
      base = lookup_base (TREE_TYPE (type), intype,
			  c_cast_p ? ba_unique : ba_check,
			  NULL);

      /* Convert from "B*" to "D*".  This function will check that "B"
	 is not a virtual base of "D".  */
      expr = build_base_path (MINUS_EXPR, build_address (expr),
			      base, /*nonnull=*/false);
      /* Convert the pointer to a reference -- but then remember that
	 there are no expressions with reference type in C++.  */
      return convert_from_reference (cp_fold_convert (type, expr));
    }

  /* "An lvalue of type cv1 T1 can be cast to type rvalue reference to
     cv2 T2 if cv2 T2 is reference-compatible with cv1 T1 (8.5.3)."  */
  if (TREE_CODE (type) == REFERENCE_TYPE
      && TYPE_REF_IS_RVALUE (type)
      && real_lvalue_p (expr)
      && reference_related_p (TREE_TYPE (type), intype)
      && (c_cast_p || at_least_as_qualified_p (TREE_TYPE (type), intype)))
    {
      expr = build_typed_address (expr, type);
      return convert_from_reference (expr);
    }

  orig = expr;

  /* Resolve overloaded address here rather than once in
     implicit_conversion and again in the inverse code below.  */
  if (TYPE_PTRMEMFUNC_P (type) && type_unknown_p (expr))
    {
      expr = instantiate_type (type, expr, complain);
      intype = TREE_TYPE (expr);
    }

  /* [expr.static.cast]

     An expression e can be explicitly converted to a type T using a
     static_cast of the form static_cast<T>(e) if the declaration T
     t(e);" is well-formed, for some invented temporary variable
     t.  */
  result = perform_direct_initialization_if_possible (type, expr,
						      c_cast_p, complain);
  if (result)
    {
      result = convert_from_reference (result);

      /* Ignore any integer overflow caused by the cast.  */
      result = ignore_overflows (result, orig);

      /* [expr.static.cast]

	 If T is a reference type, the result is an lvalue; otherwise,
	 the result is an rvalue.  */
      if (TREE_CODE (type) != REFERENCE_TYPE)
	result = rvalue (result);
      return result;
    }

  /* [expr.static.cast]

     Any expression can be explicitly converted to type cv void.  */
  if (TREE_CODE (type) == VOID_TYPE)
    return convert_to_void (expr, ICV_CAST, complain);

  /* [expr.static.cast]

     The inverse of any standard conversion sequence (clause _conv_),
     other than the lvalue-to-rvalue (_conv.lval_), array-to-pointer
     (_conv.array_), function-to-pointer (_conv.func_), and boolean
     (_conv.bool_) conversions, can be performed explicitly using
     static_cast subject to the restriction that the explicit
     conversion does not cast away constness (_expr.const.cast_), and
     the following additional rules for specific cases:  */
  /* For reference, the conversions not excluded are: integral
     promotions, floating point promotion, integral conversions,
     floating point conversions, floating-integral conversions,
     pointer conversions, and pointer to member conversions.  */
  /* DR 128

     A value of integral _or enumeration_ type can be explicitly
     converted to an enumeration type.  */
  /* The effect of all that is that any conversion between any two
     types which are integral, floating, or enumeration types can be
     performed.  */
  if ((INTEGRAL_OR_ENUMERATION_TYPE_P (type)
       || SCALAR_FLOAT_TYPE_P (type))
      && (INTEGRAL_OR_ENUMERATION_TYPE_P (intype)
	  || SCALAR_FLOAT_TYPE_P (intype)))
    {
      expr = ocp_convert (type, expr, CONV_C_CAST, LOOKUP_NORMAL);

      /* Ignore any integer overflow caused by the cast.  */
      expr = ignore_overflows (expr, orig);
      return expr;
    }

  if (TYPE_PTR_P (type) && TYPE_PTR_P (intype)
      && CLASS_TYPE_P (TREE_TYPE (type))
      && CLASS_TYPE_P (TREE_TYPE (intype))
      && can_convert (build_pointer_type (TYPE_MAIN_VARIANT
					  (TREE_TYPE (intype))),
		      build_pointer_type (TYPE_MAIN_VARIANT
					  (TREE_TYPE (type)))))
    {
      tree base;

      if (!c_cast_p)
	check_for_casting_away_constness (intype, type, STATIC_CAST_EXPR);
      base = lookup_base (TREE_TYPE (type), TREE_TYPE (intype),
			  c_cast_p ? ba_unique : ba_check,
			  NULL);
      return build_base_path (MINUS_EXPR, expr, base, /*nonnull=*/false);
    }

  if ((TYPE_PTRMEM_P (type) && TYPE_PTRMEM_P (intype))
      || (TYPE_PTRMEMFUNC_P (type) && TYPE_PTRMEMFUNC_P (intype)))
    {
      tree c1;
      tree c2;
      tree t1;
      tree t2;

      c1 = TYPE_PTRMEM_CLASS_TYPE (intype);
      c2 = TYPE_PTRMEM_CLASS_TYPE (type);

      if (TYPE_PTRMEM_P (type))
	{
	  t1 = (build_ptrmem_type
		(c1,
		 TYPE_MAIN_VARIANT (TYPE_PTRMEM_POINTED_TO_TYPE (intype))));
	  t2 = (build_ptrmem_type
		(c2,
		 TYPE_MAIN_VARIANT (TYPE_PTRMEM_POINTED_TO_TYPE (type))));
	}
      else
	{
	  t1 = intype;
	  t2 = type;
	}
      if (can_convert (t1, t2) || can_convert (t2, t1))
	{
	  if (!c_cast_p)
	    check_for_casting_away_constness (intype, type, STATIC_CAST_EXPR);
	  return convert_ptrmem (type, expr, /*allow_inverse_p=*/1,
				 c_cast_p, tf_warning_or_error);
	}
    }

  /* [expr.static.cast]

     An rvalue of type "pointer to cv void" can be explicitly
     converted to a pointer to object type.  A value of type pointer
     to object converted to "pointer to cv void" and back to the
     original pointer type will have its original value.  */
  if (TREE_CODE (intype) == POINTER_TYPE
      && VOID_TYPE_P (TREE_TYPE (intype))
      && TYPE_PTROB_P (type))
    {
      if (!c_cast_p)
	check_for_casting_away_constness (intype, type, STATIC_CAST_EXPR);
      return build_nop (type, expr);
    }

  *valid_p = false;
  return error_mark_node;
}

/* Return an expression representing static_cast<TYPE>(EXPR).  */

tree
build_static_cast (tree type, tree expr, tsubst_flags_t complain)
{
  tree result;
  bool valid_p;

  if (type == error_mark_node || expr == error_mark_node)
    return error_mark_node;

  if (processing_template_decl)
    {
      expr = build_min (STATIC_CAST_EXPR, type, expr);
      /* We don't know if it will or will not have side effects.  */
      TREE_SIDE_EFFECTS (expr) = 1;
      return convert_from_reference (expr);
    }

  /* build_c_cast puts on a NOP_EXPR to make the result not an lvalue.
     Strip such NOP_EXPRs if VALUE is being used in non-lvalue context.  */
  if (TREE_CODE (type) != REFERENCE_TYPE
      && TREE_CODE (expr) == NOP_EXPR
      && TREE_TYPE (expr) == TREE_TYPE (TREE_OPERAND (expr, 0)))
    expr = TREE_OPERAND (expr, 0);

  result = build_static_cast_1 (type, expr, /*c_cast_p=*/false, &valid_p,
                                complain);
  if (valid_p)
    return result;

  if (complain & tf_error)
    error ("invalid static_cast from type %qT to type %qT",
           TREE_TYPE (expr), type);
  return error_mark_node;
}

/* EXPR is an expression with member function or pointer-to-member
   function type.  TYPE is a pointer type.  Converting EXPR to TYPE is
   not permitted by ISO C++, but we accept it in some modes.  If we
   are not in one of those modes, issue a diagnostic.  Return the
   converted expression.  */

tree
convert_member_func_to_ptr (tree type, tree expr)
{
  tree intype;
  tree decl;

  intype = TREE_TYPE (expr);
  gcc_assert (TYPE_PTRMEMFUNC_P (intype)
	      || TREE_CODE (intype) == METHOD_TYPE);

  if (pedantic || warn_pmf2ptr)
    pedwarn (input_location, pedantic ? OPT_pedantic : OPT_Wpmf_conversions,
	     "converting from %qT to %qT", intype, type);

  if (TREE_CODE (intype) == METHOD_TYPE)
    expr = build_addr_func (expr);
  else if (TREE_CODE (expr) == PTRMEM_CST)
    expr = build_address (PTRMEM_CST_MEMBER (expr));
  else
    {
      decl = maybe_dummy_object (TYPE_PTRMEM_CLASS_TYPE (intype), 0);
      decl = build_address (decl);
      expr = get_member_function_from_ptrfunc (&decl, expr);
    }

  return build_nop (type, expr);
}

/* Return a representation for a reinterpret_cast from EXPR to TYPE.
   If C_CAST_P is true, this reinterpret cast is being done as part of
   a C-style cast.  If VALID_P is non-NULL, *VALID_P is set to
   indicate whether or not reinterpret_cast was valid.  */

static tree
build_reinterpret_cast_1 (tree type, tree expr, bool c_cast_p,
			  bool *valid_p, tsubst_flags_t complain)
{
  tree intype;

  /* Assume the cast is invalid.  */
  if (valid_p)
    *valid_p = true;

  if (type == error_mark_node || error_operand_p (expr))
    return error_mark_node;

  intype = TREE_TYPE (expr);

  /* Save casted types in the function's used types hash table.  */
  used_types_insert (type);

  /* [expr.reinterpret.cast]
     An lvalue expression of type T1 can be cast to the type
     "reference to T2" if an expression of type "pointer to T1" can be
     explicitly converted to the type "pointer to T2" using a
     reinterpret_cast.  */
  if (TREE_CODE (type) == REFERENCE_TYPE)
    {
      if (! real_lvalue_p (expr))
	{
          if (complain & tf_error)
            error ("invalid cast of an rvalue expression of type "
                   "%qT to type %qT",
                   intype, type);
	  return error_mark_node;
	}

      /* Warn about a reinterpret_cast from "A*" to "B&" if "A" and
	 "B" are related class types; the reinterpret_cast does not
	 adjust the pointer.  */
      if (TYPE_PTR_P (intype)
          && (complain & tf_warning)
	  && (comptypes (TREE_TYPE (intype), TREE_TYPE (type),
			 COMPARE_BASE | COMPARE_DERIVED)))
	warning (0, "casting %qT to %qT does not dereference pointer",
		 intype, type);

      expr = cp_build_unary_op (ADDR_EXPR, expr, 0, complain);

      if (warn_strict_aliasing > 2)
	strict_aliasing_warning (TREE_TYPE (expr), type, expr);

      if (expr != error_mark_node)
	expr = build_reinterpret_cast_1
	  (build_pointer_type (TREE_TYPE (type)), expr, c_cast_p,
	   valid_p, complain);
      if (expr != error_mark_node)
	/* cp_build_indirect_ref isn't right for rvalue refs.  */
	expr = convert_from_reference (fold_convert (type, expr));
      return expr;
    }

  /* As a G++ extension, we consider conversions from member
     functions, and pointers to member functions to
     pointer-to-function and pointer-to-void types.  If
     -Wno-pmf-conversions has not been specified,
     convert_member_func_to_ptr will issue an error message.  */
  if ((TYPE_PTRMEMFUNC_P (intype)
       || TREE_CODE (intype) == METHOD_TYPE)
      && TYPE_PTR_P (type)
      && (TREE_CODE (TREE_TYPE (type)) == FUNCTION_TYPE
	  || VOID_TYPE_P (TREE_TYPE (type))))
    return convert_member_func_to_ptr (type, expr);

  /* If the cast is not to a reference type, the lvalue-to-rvalue,
     array-to-pointer, and function-to-pointer conversions are
     performed.  */
  expr = decay_conversion (expr);

  /* build_c_cast puts on a NOP_EXPR to make the result not an lvalue.
     Strip such NOP_EXPRs if VALUE is being used in non-lvalue context.  */
  if (TREE_CODE (expr) == NOP_EXPR
      && TREE_TYPE (expr) == TREE_TYPE (TREE_OPERAND (expr, 0)))
    expr = TREE_OPERAND (expr, 0);

  if (error_operand_p (expr))
    return error_mark_node;

  intype = TREE_TYPE (expr);

  /* [expr.reinterpret.cast]
     A pointer can be converted to any integral type large enough to
     hold it. ... A value of type std::nullptr_t can be converted to
     an integral type; the conversion has the same meaning and
     validity as a conversion of (void*)0 to the integral type.  */
  if (CP_INTEGRAL_TYPE_P (type)
      && (TYPE_PTR_P (intype) || NULLPTR_TYPE_P (intype)))
    {
      if (TYPE_PRECISION (type) < TYPE_PRECISION (intype))
        {
          if (complain & tf_error)
            permerror (input_location, "cast from %qT to %qT loses precision",
                       intype, type);
          else
            return error_mark_node;
        }
      if (NULLPTR_TYPE_P (intype))
        return build_int_cst (type, 0);
    }
  /* [expr.reinterpret.cast]
     A value of integral or enumeration type can be explicitly
     converted to a pointer.  */
  else if (TYPE_PTR_P (type) && INTEGRAL_OR_ENUMERATION_TYPE_P (intype))
    /* OK */
    ;
  else if ((TYPE_PTRFN_P (type) && TYPE_PTRFN_P (intype))
	   || (TYPE_PTRMEMFUNC_P (type) && TYPE_PTRMEMFUNC_P (intype)))
    return fold_if_not_in_template (build_nop (type, expr));
  else if ((TYPE_PTRMEM_P (type) && TYPE_PTRMEM_P (intype))
	   || (TYPE_PTROBV_P (type) && TYPE_PTROBV_P (intype)))
    {
      tree sexpr = expr;

      if (!c_cast_p)
	check_for_casting_away_constness (intype, type, REINTERPRET_CAST_EXPR);
      /* Warn about possible alignment problems.  */
      if (STRICT_ALIGNMENT && warn_cast_align
          && (complain & tf_warning)
	  && !VOID_TYPE_P (type)
	  && TREE_CODE (TREE_TYPE (intype)) != FUNCTION_TYPE
	  && COMPLETE_TYPE_P (TREE_TYPE (type))
	  && COMPLETE_TYPE_P (TREE_TYPE (intype))
	  && TYPE_ALIGN (TREE_TYPE (type)) > TYPE_ALIGN (TREE_TYPE (intype)))
	warning (OPT_Wcast_align, "cast from %qT to %qT "
                 "increases required alignment of target type", intype, type);

      /* We need to strip nops here, because the front end likes to
	 create (int *)&a for array-to-pointer decay, instead of &a[0].  */
      STRIP_NOPS (sexpr);
      if (warn_strict_aliasing <= 2)
	strict_aliasing_warning (intype, type, sexpr);

      return fold_if_not_in_template (build_nop (type, expr));
    }
  else if ((TYPE_PTRFN_P (type) && TYPE_PTROBV_P (intype))
	   || (TYPE_PTRFN_P (intype) && TYPE_PTROBV_P (type)))
    {
      if (pedantic && (complain & tf_warning))
	/* Only issue a warning, as we have always supported this
	   where possible, and it is necessary in some cases.  DR 195
	   addresses this issue, but as of 2004/10/26 is still in
	   drafting.  */
	warning (0, "ISO C++ forbids casting between pointer-to-function and pointer-to-object");
      return fold_if_not_in_template (build_nop (type, expr));
    }
  else if (TREE_CODE (type) == VECTOR_TYPE)
    return fold_if_not_in_template (convert_to_vector (type, expr));
  else if (TREE_CODE (intype) == VECTOR_TYPE
	   && INTEGRAL_OR_ENUMERATION_TYPE_P (type))
    return fold_if_not_in_template (convert_to_integer (type, expr));
  else
    {
      if (valid_p)
	*valid_p = false;
      if (complain & tf_error)
        error ("invalid cast from type %qT to type %qT", intype, type);
      return error_mark_node;
    }

  return cp_convert (type, expr);
}

tree
build_reinterpret_cast (tree type, tree expr, tsubst_flags_t complain)
{
  if (type == error_mark_node || expr == error_mark_node)
    return error_mark_node;

  if (processing_template_decl)
    {
      tree t = build_min (REINTERPRET_CAST_EXPR, type, expr);

      if (!TREE_SIDE_EFFECTS (t)
	  && type_dependent_expression_p (expr))
	/* There might turn out to be side effects inside expr.  */
	TREE_SIDE_EFFECTS (t) = 1;
      return convert_from_reference (t);
    }

  return build_reinterpret_cast_1 (type, expr, /*c_cast_p=*/false,
				   /*valid_p=*/NULL, complain);
}

/* Perform a const_cast from EXPR to TYPE.  If the cast is valid,
   return an appropriate expression.  Otherwise, return
   error_mark_node.  If the cast is not valid, and COMPLAIN is true,
   then a diagnostic will be issued.  If VALID_P is non-NULL, we are
   performing a C-style cast, its value upon return will indicate
   whether or not the conversion succeeded.  */

static tree
build_const_cast_1 (tree dst_type, tree expr, bool complain,
		    bool *valid_p)
{
  tree src_type;
  tree reference_type;

  /* Callers are responsible for handling error_mark_node as a
     destination type.  */
  gcc_assert (dst_type != error_mark_node);
  /* In a template, callers should be building syntactic
     representations of casts, not using this machinery.  */
  gcc_assert (!processing_template_decl);

  /* Assume the conversion is invalid.  */
  if (valid_p)
    *valid_p = false;

  if (!POINTER_TYPE_P (dst_type) && !TYPE_PTRMEM_P (dst_type))
    {
      if (complain)
	error ("invalid use of const_cast with type %qT, "
	       "which is not a pointer, "
	       "reference, nor a pointer-to-data-member type", dst_type);
      return error_mark_node;
    }

  if (TREE_CODE (TREE_TYPE (dst_type)) == FUNCTION_TYPE)
    {
      if (complain)
	error ("invalid use of const_cast with type %qT, which is a pointer "
	       "or reference to a function type", dst_type);
      return error_mark_node;
    }

  /* Save casted types in the function's used types hash table.  */
  used_types_insert (dst_type);

  src_type = TREE_TYPE (expr);
  /* Expressions do not really have reference types.  */
  if (TREE_CODE (src_type) == REFERENCE_TYPE)
    src_type = TREE_TYPE (src_type);

  /* [expr.const.cast]

     An lvalue of type T1 can be explicitly converted to an lvalue of
     type T2 using the cast const_cast<T2&> (where T1 and T2 are object
     types) if a pointer to T1 can be explicitly converted to the type
     pointer to T2 using a const_cast.  */
  if (TREE_CODE (dst_type) == REFERENCE_TYPE)
    {
      reference_type = dst_type;
      if (! real_lvalue_p (expr))
	{
	  if (complain)
	    error ("invalid const_cast of an rvalue of type %qT to type %qT",
		   src_type, dst_type);
	  return error_mark_node;
	}
      dst_type = build_pointer_type (TREE_TYPE (dst_type));
      src_type = build_pointer_type (src_type);
    }
  else
    {
      reference_type = NULL_TREE;
      /* If the destination type is not a reference type, the
	 lvalue-to-rvalue, array-to-pointer, and function-to-pointer
	 conversions are performed.  */
      src_type = type_decays_to (src_type);
      if (src_type == error_mark_node)
	return error_mark_node;
    }

  if ((TYPE_PTR_P (src_type) || TYPE_PTRMEM_P (src_type))
      && comp_ptr_ttypes_const (dst_type, src_type))
    {
      if (valid_p)
	{
	  *valid_p = true;
	  /* This cast is actually a C-style cast.  Issue a warning if
	     the user is making a potentially unsafe cast.  */
	  check_for_casting_away_constness (src_type, dst_type, CAST_EXPR);
	}
      if (reference_type)
	{
	  expr = cp_build_unary_op (ADDR_EXPR, expr, 0, 
                                    complain? tf_warning_or_error : tf_none);
	  expr = build_nop (reference_type, expr);
	  return convert_from_reference (expr);
	}
      else
	{
	  expr = decay_conversion (expr);
	  /* build_c_cast puts on a NOP_EXPR to make the result not an
	     lvalue.  Strip such NOP_EXPRs if VALUE is being used in
	     non-lvalue context.  */
	  if (TREE_CODE (expr) == NOP_EXPR
	      && TREE_TYPE (expr) == TREE_TYPE (TREE_OPERAND (expr, 0)))
	    expr = TREE_OPERAND (expr, 0);
	  return build_nop (dst_type, expr);
	}
    }

  if (complain)
    error ("invalid const_cast from type %qT to type %qT",
	   src_type, dst_type);
  return error_mark_node;
}

tree
build_const_cast (tree type, tree expr, tsubst_flags_t complain)
{
  if (type == error_mark_node || error_operand_p (expr))
    return error_mark_node;

  if (processing_template_decl)
    {
      tree t = build_min (CONST_CAST_EXPR, type, expr);

      if (!TREE_SIDE_EFFECTS (t)
	  && type_dependent_expression_p (expr))
	/* There might turn out to be side effects inside expr.  */
	TREE_SIDE_EFFECTS (t) = 1;
      return convert_from_reference (t);
    }

  return build_const_cast_1 (type, expr, complain & tf_error,
			     /*valid_p=*/NULL);
}

/* Like cp_build_c_cast, but for the c-common bits.  */

tree
build_c_cast (location_t loc ATTRIBUTE_UNUSED, tree type, tree expr)
{
  return cp_build_c_cast (type, expr, tf_warning_or_error);
}

/* Build an expression representing an explicit C-style cast to type
   TYPE of expression EXPR.  */

tree
cp_build_c_cast (tree type, tree expr, tsubst_flags_t complain)
{
  tree value = expr;
  tree result;
  bool valid_p;

  if (type == error_mark_node || error_operand_p (expr))
    return error_mark_node;

  if (processing_template_decl)
    {
      tree t = build_min (CAST_EXPR, type,
			  tree_cons (NULL_TREE, value, NULL_TREE));
      /* We don't know if it will or will not have side effects.  */
      TREE_SIDE_EFFECTS (t) = 1;
      return convert_from_reference (t);
    }

  /* Casts to a (pointer to a) specific ObjC class (or 'id' or
     'Class') should always be retained, because this information aids
     in method lookup.  */
  if (objc_is_object_ptr (type)
      && objc_is_object_ptr (TREE_TYPE (expr)))
    return build_nop (type, expr);

  /* build_c_cast puts on a NOP_EXPR to make the result not an lvalue.
     Strip such NOP_EXPRs if VALUE is being used in non-lvalue context.  */
  if (TREE_CODE (type) != REFERENCE_TYPE
      && TREE_CODE (value) == NOP_EXPR
      && TREE_TYPE (value) == TREE_TYPE (TREE_OPERAND (value, 0)))
    value = TREE_OPERAND (value, 0);

  if (TREE_CODE (type) == ARRAY_TYPE)
    {
      /* Allow casting from T1* to T2[] because Cfront allows it.
	 NIHCL uses it. It is not valid ISO C++ however.  */
      if (TREE_CODE (TREE_TYPE (expr)) == POINTER_TYPE)
	{
          if (complain & tf_error)
            permerror (input_location, "ISO C++ forbids casting to an array type %qT", type);
          else
            return error_mark_node;
	  type = build_pointer_type (TREE_TYPE (type));
	}
      else
	{
          if (complain & tf_error)
            error ("ISO C++ forbids casting to an array type %qT", type);
	  return error_mark_node;
	}
    }

  if (TREE_CODE (type) == FUNCTION_TYPE
      || TREE_CODE (type) == METHOD_TYPE)
    {
      if (complain & tf_error)
        error ("invalid cast to function type %qT", type);
      return error_mark_node;
    }

  if (TREE_CODE (type) == POINTER_TYPE
      && TREE_CODE (TREE_TYPE (value)) == INTEGER_TYPE
      /* Casting to an integer of smaller size is an error detected elsewhere.  */
      && TYPE_PRECISION (type) > TYPE_PRECISION (TREE_TYPE (value))
      /* Don't warn about converting any constant.  */
      && !TREE_CONSTANT (value))
    warning_at (input_location, OPT_Wint_to_pointer_cast, 
		"cast to pointer from integer of different size");

  /* A C-style cast can be a const_cast.  */
  result = build_const_cast_1 (type, value, /*complain=*/false,
			       &valid_p);
  if (valid_p)
    return result;

  /* Or a static cast.  */
  result = build_static_cast_1 (type, value, /*c_cast_p=*/true,
				&valid_p, complain);
  /* Or a reinterpret_cast.  */
  if (!valid_p)
    result = build_reinterpret_cast_1 (type, value, /*c_cast_p=*/true,
				       &valid_p, complain);
  /* The static_cast or reinterpret_cast may be followed by a
     const_cast.  */
  if (valid_p
      /* A valid cast may result in errors if, for example, a
	 conversion to am ambiguous base class is required.  */
      && !error_operand_p (result))
    {
      tree result_type;

      /* Non-class rvalues always have cv-unqualified type.  */
      if (!CLASS_TYPE_P (type))
	type = TYPE_MAIN_VARIANT (type);
      result_type = TREE_TYPE (result);
      if (!CLASS_TYPE_P (result_type))
	result_type = TYPE_MAIN_VARIANT (result_type);
      /* If the type of RESULT does not match TYPE, perform a
	 const_cast to make it match.  If the static_cast or
	 reinterpret_cast succeeded, we will differ by at most
	 cv-qualification, so the follow-on const_cast is guaranteed
	 to succeed.  */
      if (!same_type_p (non_reference (type), non_reference (result_type)))
	{
	  result = build_const_cast_1 (type, result, false, &valid_p);
	  gcc_assert (valid_p);
	}
      return result;
    }

  return error_mark_node;
}

/* For use from the C common bits.  */
tree
build_modify_expr (location_t location ATTRIBUTE_UNUSED,
		   tree lhs, tree lhs_origtype ATTRIBUTE_UNUSED,
		   enum tree_code modifycode, 
		   location_t rhs_location ATTRIBUTE_UNUSED, tree rhs,
		   tree rhs_origtype ATTRIBUTE_UNUSED)
{
  return cp_build_modify_expr (lhs, modifycode, rhs, tf_warning_or_error);
}

/* Build an assignment expression of lvalue LHS from value RHS.
   MODIFYCODE is the code for a binary operator that we use
   to combine the old value of LHS with RHS to get the new value.
   Or else MODIFYCODE is NOP_EXPR meaning do a simple assignment.

   C++: If MODIFYCODE is INIT_EXPR, then leave references unbashed.  */

tree
cp_build_modify_expr (tree lhs, enum tree_code modifycode, tree rhs,
		      tsubst_flags_t complain)
{
  tree result;
  tree newrhs = rhs;
  tree lhstype = TREE_TYPE (lhs);
  tree olhstype = lhstype;
  bool plain_assign = (modifycode == NOP_EXPR);

  /* Avoid duplicate error messages from operands that had errors.  */
  if (error_operand_p (lhs) || error_operand_p (rhs))
    return error_mark_node;

  /* Handle control structure constructs used as "lvalues".  */
  switch (TREE_CODE (lhs))
    {
      /* Handle --foo = 5; as these are valid constructs in C++.  */
    case PREDECREMENT_EXPR:
    case PREINCREMENT_EXPR:
      if (TREE_SIDE_EFFECTS (TREE_OPERAND (lhs, 0)))
	lhs = build2 (TREE_CODE (lhs), TREE_TYPE (lhs),
		      stabilize_reference (TREE_OPERAND (lhs, 0)),
		      TREE_OPERAND (lhs, 1));
      newrhs = cp_build_modify_expr (TREE_OPERAND (lhs, 0),
				     modifycode, rhs, complain);
      if (newrhs == error_mark_node)
	return error_mark_node;
      return build2 (COMPOUND_EXPR, lhstype, lhs, newrhs);

      /* Handle (a, b) used as an "lvalue".  */
    case COMPOUND_EXPR:
      newrhs = cp_build_modify_expr (TREE_OPERAND (lhs, 1),
				     modifycode, rhs, complain);
      if (newrhs == error_mark_node)
	return error_mark_node;
      return build2 (COMPOUND_EXPR, lhstype,
		     TREE_OPERAND (lhs, 0), newrhs);

    case MODIFY_EXPR:
      if (TREE_SIDE_EFFECTS (TREE_OPERAND (lhs, 0)))
	lhs = build2 (TREE_CODE (lhs), TREE_TYPE (lhs),
		      stabilize_reference (TREE_OPERAND (lhs, 0)),
		      TREE_OPERAND (lhs, 1));
      newrhs = cp_build_modify_expr (TREE_OPERAND (lhs, 0), modifycode, rhs,
				     complain);
      if (newrhs == error_mark_node)
	return error_mark_node;
      return build2 (COMPOUND_EXPR, lhstype, lhs, newrhs);

    case MIN_EXPR:
    case MAX_EXPR:
      /* MIN_EXPR and MAX_EXPR are currently only permitted as lvalues,
	 when neither operand has side-effects.  */
      if (!lvalue_or_else (lhs, lv_assign, complain))
	return error_mark_node;

      gcc_assert (!TREE_SIDE_EFFECTS (TREE_OPERAND (lhs, 0))
		  && !TREE_SIDE_EFFECTS (TREE_OPERAND (lhs, 1)));

      lhs = build3 (COND_EXPR, TREE_TYPE (lhs),
		    build2 (TREE_CODE (lhs) == MIN_EXPR ? LE_EXPR : GE_EXPR,
			    boolean_type_node,
			    TREE_OPERAND (lhs, 0),
			    TREE_OPERAND (lhs, 1)),
		    TREE_OPERAND (lhs, 0),
		    TREE_OPERAND (lhs, 1));
      /* Fall through.  */

      /* Handle (a ? b : c) used as an "lvalue".  */
    case COND_EXPR:
      {
	/* Produce (a ? (b = rhs) : (c = rhs))
	   except that the RHS goes through a save-expr
	   so the code to compute it is only emitted once.  */
	tree cond;
	tree preeval = NULL_TREE;

	if (VOID_TYPE_P (TREE_TYPE (rhs)))
	  {
	    if (complain & tf_error)
	      error ("void value not ignored as it ought to be");
	    return error_mark_node;
	  }

	rhs = stabilize_expr (rhs, &preeval);

	/* Check this here to avoid odd errors when trying to convert
	   a throw to the type of the COND_EXPR.  */
	if (!lvalue_or_else (lhs, lv_assign, complain))
	  return error_mark_node;

	cond = build_conditional_expr
	  (TREE_OPERAND (lhs, 0),
	   cp_build_modify_expr (TREE_OPERAND (lhs, 1),
				 modifycode, rhs, complain),
	   cp_build_modify_expr (TREE_OPERAND (lhs, 2),
				 modifycode, rhs, complain),
           complain);

	if (cond == error_mark_node)
	  return cond;
	/* Make sure the code to compute the rhs comes out
	   before the split.  */
	if (preeval)
	  cond = build2 (COMPOUND_EXPR, TREE_TYPE (lhs), preeval, cond);
	return cond;
      }

    default:
      break;
    }

  if (modifycode == INIT_EXPR)
    {
      if (BRACE_ENCLOSED_INITIALIZER_P (rhs))
	/* Do the default thing.  */;
      else if (TREE_CODE (rhs) == CONSTRUCTOR)
	{
	  /* Compound literal.  */
	  if (! same_type_p (TREE_TYPE (rhs), lhstype))
	    /* Call convert to generate an error; see PR 11063.  */
	    rhs = convert (lhstype, rhs);
	  result = build2 (INIT_EXPR, lhstype, lhs, rhs);
	  TREE_SIDE_EFFECTS (result) = 1;
	  return result;
	}
      else if (! MAYBE_CLASS_TYPE_P (lhstype))
	/* Do the default thing.  */;
      else
	{
	  VEC(tree,gc) *rhs_vec = make_tree_vector_single (rhs);
	  result = build_special_member_call (lhs, complete_ctor_identifier,
					      &rhs_vec, lhstype, LOOKUP_NORMAL,
                                              complain);
	  release_tree_vector (rhs_vec);
	  if (result == NULL_TREE)
	    return error_mark_node;
	  return result;
	}
    }
  else
    {
      lhs = require_complete_type (lhs);
      if (lhs == error_mark_node)
	return error_mark_node;

      if (modifycode == NOP_EXPR)
	{
	  /* `operator=' is not an inheritable operator.  */
	  if (! MAYBE_CLASS_TYPE_P (lhstype))
	    /* Do the default thing.  */;
	  else
	    {
	      result = build_new_op (MODIFY_EXPR, LOOKUP_NORMAL,
				     lhs, rhs, make_node (NOP_EXPR),
				     /*overloaded_p=*/NULL, 
				     complain);
	      if (result == NULL_TREE)
		return error_mark_node;
	      return result;
	    }
	  lhstype = olhstype;
	}
      else
	{
	  /* A binary op has been requested.  Combine the old LHS
	     value with the RHS producing the value we should actually
	     store into the LHS.  */
	  gcc_assert (!((TREE_CODE (lhstype) == REFERENCE_TYPE
			 && MAYBE_CLASS_TYPE_P (TREE_TYPE (lhstype)))
			|| MAYBE_CLASS_TYPE_P (lhstype)));

	  lhs = stabilize_reference (lhs);
	  newrhs = cp_build_binary_op (input_location,
				       modifycode, lhs, rhs,
				       complain);
	  if (newrhs == error_mark_node)
	    {
	      if (complain & tf_error)
		error ("  in evaluation of %<%Q(%#T, %#T)%>", modifycode,
		       TREE_TYPE (lhs), TREE_TYPE (rhs));
	      return error_mark_node;
	    }

	  /* Now it looks like a plain assignment.  */
	  modifycode = NOP_EXPR;
	}
      gcc_assert (TREE_CODE (lhstype) != REFERENCE_TYPE);
      gcc_assert (TREE_CODE (TREE_TYPE (newrhs)) != REFERENCE_TYPE);
    }

  /* The left-hand side must be an lvalue.  */
  if (!lvalue_or_else (lhs, lv_assign, complain))
    return error_mark_node;

  /* Warn about modifying something that is `const'.  Don't warn if
     this is initialization.  */
  if (modifycode != INIT_EXPR
      && (TREE_READONLY (lhs) || CP_TYPE_CONST_P (lhstype)
	  /* Functions are not modifiable, even though they are
	     lvalues.  */
	  || TREE_CODE (TREE_TYPE (lhs)) == FUNCTION_TYPE
	  || TREE_CODE (TREE_TYPE (lhs)) == METHOD_TYPE
	  /* If it's an aggregate and any field is const, then it is
	     effectively const.  */
	  || (CLASS_TYPE_P (lhstype)
	      && C_TYPE_FIELDS_READONLY (lhstype))))
    {
      if (complain & tf_error)
	readonly_error (lhs, REK_ASSIGNMENT);
      else
	return error_mark_node;
    }

  /* If storing into a structure or union member, it may have been given a
     lowered bitfield type.  We need to convert to the declared type first,
     so retrieve it now.  */

  olhstype = unlowered_expr_type (lhs);

  /* Convert new value to destination type.  */

  if (TREE_CODE (lhstype) == ARRAY_TYPE)
    {
      int from_array;

      if (BRACE_ENCLOSED_INITIALIZER_P (newrhs))
	{
	  if (modifycode != INIT_EXPR)
	    {
	      if (complain & tf_error)
		error ("assigning to an array from an initializer list");
	      return error_mark_node;
	    }
	  if (check_array_initializer (lhs, lhstype, newrhs))
	    return error_mark_node;
	  newrhs = digest_init (lhstype, newrhs);
	}

      else if (!same_or_base_type_p (TYPE_MAIN_VARIANT (lhstype),
				     TYPE_MAIN_VARIANT (TREE_TYPE (newrhs))))
	{
	  if (complain & tf_error)
	    error ("incompatible types in assignment of %qT to %qT",
		   TREE_TYPE (rhs), lhstype);
	  return error_mark_node;
	}

      /* Allow array assignment in compiler-generated code.  */
      else if (!current_function_decl
	       || !DECL_ARTIFICIAL (current_function_decl))
	{
          /* This routine is used for both initialization and assignment.
             Make sure the diagnostic message differentiates the context.  */
	  if (complain & tf_error)
	    {
	      if (modifycode == INIT_EXPR)
		error ("array used as initializer");
	      else
		error ("invalid array assignment");
	    }
	  return error_mark_node;
	}

      from_array = TREE_CODE (TREE_TYPE (newrhs)) == ARRAY_TYPE
		   ? 1 + (modifycode != INIT_EXPR): 0;
      return build_vec_init (lhs, NULL_TREE, newrhs,
			     /*explicit_value_init_p=*/false,
			     from_array, complain);
    }

  if (modifycode == INIT_EXPR)
    /* Calls with INIT_EXPR are all direct-initialization, so don't set
       LOOKUP_ONLYCONVERTING.  */
    newrhs = convert_for_initialization (lhs, olhstype, newrhs, LOOKUP_NORMAL,
					 ICR_INIT, NULL_TREE, 0,
                                         complain);
  else
    newrhs = convert_for_assignment (olhstype, newrhs, ICR_ASSIGN,
				     NULL_TREE, 0, complain, LOOKUP_IMPLICIT);

  if (!same_type_p (lhstype, olhstype))
    newrhs = cp_convert_and_check (lhstype, newrhs);

  if (modifycode != INIT_EXPR)
    {
      if (TREE_CODE (newrhs) == CALL_EXPR
	  && TYPE_NEEDS_CONSTRUCTING (lhstype))
	newrhs = build_cplus_new (lhstype, newrhs);

      /* Can't initialize directly from a TARGET_EXPR, since that would
	 cause the lhs to be constructed twice, and possibly result in
	 accidental self-initialization.  So we force the TARGET_EXPR to be
	 expanded without a target.  */
      if (TREE_CODE (newrhs) == TARGET_EXPR)
	newrhs = build2 (COMPOUND_EXPR, TREE_TYPE (newrhs), newrhs,
			 TREE_OPERAND (newrhs, 0));
    }

  if (newrhs == error_mark_node)
    return error_mark_node;

  if (c_dialect_objc () && flag_objc_gc)
    {
      result = objc_generate_write_barrier (lhs, modifycode, newrhs);

      if (result)
	return result;
    }

  result = build2 (modifycode == NOP_EXPR ? MODIFY_EXPR : INIT_EXPR,
		   lhstype, lhs, newrhs);

  TREE_SIDE_EFFECTS (result) = 1;
  if (!plain_assign)
    TREE_NO_WARNING (result) = 1;

  return result;
}

tree
build_x_modify_expr (tree lhs, enum tree_code modifycode, tree rhs,
		     tsubst_flags_t complain)
{
  if (processing_template_decl)
    return build_min_nt (MODOP_EXPR, lhs,
			 build_min_nt (modifycode, NULL_TREE, NULL_TREE), rhs);

  if (modifycode != NOP_EXPR)
    {
      tree rval = build_new_op (MODIFY_EXPR, LOOKUP_NORMAL, lhs, rhs,
				make_node (modifycode),
				/*overloaded_p=*/NULL,
				complain);
      if (rval)
	{
	  TREE_NO_WARNING (rval) = 1;
	  return rval;
	}
    }
  return cp_build_modify_expr (lhs, modifycode, rhs, complain);
}

/* Helper function for get_delta_difference which assumes FROM is a base
   class of TO.  Returns a delta for the conversion of pointer-to-member
   of FROM to pointer-to-member of TO.  If the conversion is invalid and 
   tf_error is not set in COMPLAIN returns error_mark_node, otherwise
   returns zero.  If FROM is not a base class of TO, returns NULL_TREE.
   If C_CAST_P is true, this conversion is taking place as part of a 
   C-style cast.  */

static tree
get_delta_difference_1 (tree from, tree to, bool c_cast_p,
			tsubst_flags_t complain)
{
  tree binfo;
  base_kind kind;
  base_access access = c_cast_p ? ba_unique : ba_check;

  /* Note: ba_quiet does not distinguish between access control and
     ambiguity.  */
  if (!(complain & tf_error))
    access |= ba_quiet;

  binfo = lookup_base (to, from, access, &kind);

  if (kind == bk_inaccessible || kind == bk_ambig)
    {
      if (!(complain & tf_error))
	return error_mark_node;

      error ("   in pointer to member function conversion");
      return size_zero_node;
    }
  else if (binfo)
    {
      if (kind != bk_via_virtual)
	return BINFO_OFFSET (binfo);
      else
	/* FROM is a virtual base class of TO.  Issue an error or warning
	   depending on whether or not this is a reinterpret cast.  */
	{
	  if (!(complain & tf_error))
	    return error_mark_node;

	  error ("pointer to member conversion via virtual base %qT",
		 BINFO_TYPE (binfo_from_vbase (binfo)));

	  return size_zero_node;
	}
      }
  else
    return NULL_TREE;
}

/* Get difference in deltas for different pointer to member function
   types.  If the conversion is invalid and tf_error is not set in
   COMPLAIN, returns error_mark_node, otherwise returns an integer
   constant of type PTRDIFF_TYPE_NODE and its value is zero if the
   conversion is invalid.  If ALLOW_INVERSE_P is true, then allow reverse
   conversions as well.  If C_CAST_P is true this conversion is taking
   place as part of a C-style cast.

   Note that the naming of FROM and TO is kind of backwards; the return
   value is what we add to a TO in order to get a FROM.  They are named
   this way because we call this function to find out how to convert from
   a pointer to member of FROM to a pointer to member of TO.  */

static tree
get_delta_difference (tree from, tree to,
		      bool allow_inverse_p,
		      bool c_cast_p, tsubst_flags_t complain)
{
  tree result;

  if (same_type_ignoring_top_level_qualifiers_p (from, to))
    /* Pointer to member of incomplete class is permitted*/
    result = size_zero_node;
  else
    result = get_delta_difference_1 (from, to, c_cast_p, complain);

  if (result == error_mark_node)
    return error_mark_node;

  if (!result)
  {
    if (!allow_inverse_p)
      {
	if (!(complain & tf_error))
	  return error_mark_node;

	error_not_base_type (from, to);
	error ("   in pointer to member conversion");
      	result = size_zero_node;
      }
    else
      {
	result = get_delta_difference_1 (to, from, c_cast_p, complain);

	if (result == error_mark_node)
	  return error_mark_node;

	if (result)
	  result = size_diffop_loc (input_location,
				    size_zero_node, result);
	else
	  {
	    if (!(complain & tf_error))
	      return error_mark_node;

	    error_not_base_type (from, to);
	    error ("   in pointer to member conversion");
	    result = size_zero_node;
	  }
      }
  }

  return fold_if_not_in_template (convert_to_integer (ptrdiff_type_node,
						      result));
}

/* Return a constructor for the pointer-to-member-function TYPE using
   the other components as specified.  */

tree
build_ptrmemfunc1 (tree type, tree delta, tree pfn)
{
  tree u = NULL_TREE;
  tree delta_field;
  tree pfn_field;
  VEC(constructor_elt, gc) *v;

  /* Pull the FIELD_DECLs out of the type.  */
  pfn_field = TYPE_FIELDS (type);
  delta_field = DECL_CHAIN (pfn_field);

  /* Make sure DELTA has the type we want.  */
  delta = convert_and_check (delta_type_node, delta);

  /* Convert to the correct target type if necessary.  */
  pfn = fold_convert (TREE_TYPE (pfn_field), pfn);

  /* Finish creating the initializer.  */
  v = VEC_alloc(constructor_elt, gc, 2);
  CONSTRUCTOR_APPEND_ELT(v, pfn_field, pfn);
  CONSTRUCTOR_APPEND_ELT(v, delta_field, delta);
  u = build_constructor (type, v);
  TREE_CONSTANT (u) = TREE_CONSTANT (pfn) & TREE_CONSTANT (delta);
  TREE_STATIC (u) = (TREE_CONSTANT (u)
		     && (initializer_constant_valid_p (pfn, TREE_TYPE (pfn))
			 != NULL_TREE)
		     && (initializer_constant_valid_p (delta, TREE_TYPE (delta))
			 != NULL_TREE));
  return u;
}

/* Build a constructor for a pointer to member function.  It can be
   used to initialize global variables, local variable, or used
   as a value in expressions.  TYPE is the POINTER to METHOD_TYPE we
   want to be.

   If FORCE is nonzero, then force this conversion, even if
   we would rather not do it.  Usually set when using an explicit
   cast.  A C-style cast is being processed iff C_CAST_P is true.

   Return error_mark_node, if something goes wrong.  */

tree
build_ptrmemfunc (tree type, tree pfn, int force, bool c_cast_p,
		  tsubst_flags_t complain)
{
  tree fn;
  tree pfn_type;
  tree to_type;

  if (error_operand_p (pfn))
    return error_mark_node;

  pfn_type = TREE_TYPE (pfn);
  to_type = build_ptrmemfunc_type (type);

  /* Handle multiple conversions of pointer to member functions.  */
  if (TYPE_PTRMEMFUNC_P (pfn_type))
    {
      tree delta = NULL_TREE;
      tree npfn = NULL_TREE;
      tree n;

      if (!force
	  && !can_convert_arg (to_type, TREE_TYPE (pfn), pfn, LOOKUP_NORMAL))
	error ("invalid conversion to type %qT from type %qT",
	       to_type, pfn_type);

      n = get_delta_difference (TYPE_PTRMEMFUNC_OBJECT_TYPE (pfn_type),
				TYPE_PTRMEMFUNC_OBJECT_TYPE (to_type),
				force,
				c_cast_p, complain);
      if (n == error_mark_node)
	return error_mark_node;

      /* We don't have to do any conversion to convert a
	 pointer-to-member to its own type.  But, we don't want to
	 just return a PTRMEM_CST if there's an explicit cast; that
	 cast should make the expression an invalid template argument.  */
      if (TREE_CODE (pfn) != PTRMEM_CST)
	{
	  if (same_type_p (to_type, pfn_type))
	    return pfn;
	  else if (integer_zerop (n))
	    return build_reinterpret_cast (to_type, pfn, 
                                           tf_warning_or_error);
	}

      if (TREE_SIDE_EFFECTS (pfn))
	pfn = save_expr (pfn);

      /* Obtain the function pointer and the current DELTA.  */
      if (TREE_CODE (pfn) == PTRMEM_CST)
	expand_ptrmemfunc_cst (pfn, &delta, &npfn);
      else
	{
	  npfn = build_ptrmemfunc_access_expr (pfn, pfn_identifier);
	  delta = build_ptrmemfunc_access_expr (pfn, delta_identifier);
	}

      /* Just adjust the DELTA field.  */
      gcc_assert  (same_type_ignoring_top_level_qualifiers_p
		   (TREE_TYPE (delta), ptrdiff_type_node));
      if (TARGET_PTRMEMFUNC_VBIT_LOCATION == ptrmemfunc_vbit_in_delta)
	n = cp_build_binary_op (input_location,
				LSHIFT_EXPR, n, integer_one_node,
				tf_warning_or_error);
      delta = cp_build_binary_op (input_location,
				  PLUS_EXPR, delta, n, tf_warning_or_error);
      return build_ptrmemfunc1 (to_type, delta, npfn);
    }

  /* Handle null pointer to member function conversions.  */
  if (null_ptr_cst_p (pfn))
    {
      pfn = build_c_cast (input_location, type, integer_zero_node);
      return build_ptrmemfunc1 (to_type,
				integer_zero_node,
				pfn);
    }

  if (type_unknown_p (pfn))
    return instantiate_type (type, pfn, tf_warning_or_error);

  fn = TREE_OPERAND (pfn, 0);
  gcc_assert (TREE_CODE (fn) == FUNCTION_DECL
	      /* In a template, we will have preserved the
		 OFFSET_REF.  */
	      || (processing_template_decl && TREE_CODE (fn) == OFFSET_REF));
  return make_ptrmem_cst (to_type, fn);
}

/* Return the DELTA, IDX, PFN, and DELTA2 values for the PTRMEM_CST
   given by CST.

   ??? There is no consistency as to the types returned for the above
   values.  Some code acts as if it were a sizetype and some as if it were
   integer_type_node.  */

void
expand_ptrmemfunc_cst (tree cst, tree *delta, tree *pfn)
{
  tree type = TREE_TYPE (cst);
  tree fn = PTRMEM_CST_MEMBER (cst);
  tree ptr_class, fn_class;

  gcc_assert (TREE_CODE (fn) == FUNCTION_DECL);

  /* The class that the function belongs to.  */
  fn_class = DECL_CONTEXT (fn);

  /* The class that we're creating a pointer to member of.  */
  ptr_class = TYPE_PTRMEMFUNC_OBJECT_TYPE (type);

  /* First, calculate the adjustment to the function's class.  */
  *delta = get_delta_difference (fn_class, ptr_class, /*force=*/0,
				 /*c_cast_p=*/0, tf_warning_or_error);

  if (!DECL_VIRTUAL_P (fn))
    *pfn = convert (TYPE_PTRMEMFUNC_FN_TYPE (type), build_addr_func (fn));
  else
    {
      /* If we're dealing with a virtual function, we have to adjust 'this'
	 again, to point to the base which provides the vtable entry for
	 fn; the call will do the opposite adjustment.  */
      tree orig_class = DECL_CONTEXT (fn);
      tree binfo = binfo_or_else (orig_class, fn_class);
      *delta = build2 (PLUS_EXPR, TREE_TYPE (*delta),
		       *delta, BINFO_OFFSET (binfo));
      *delta = fold_if_not_in_template (*delta);

      /* We set PFN to the vtable offset at which the function can be
	 found, plus one (unless ptrmemfunc_vbit_in_delta, in which
	 case delta is shifted left, and then incremented).  */
      *pfn = DECL_VINDEX (fn);
      *pfn = build2 (MULT_EXPR, integer_type_node, *pfn,
		     TYPE_SIZE_UNIT (vtable_entry_type));
      *pfn = fold_if_not_in_template (*pfn);

      switch (TARGET_PTRMEMFUNC_VBIT_LOCATION)
	{
	case ptrmemfunc_vbit_in_pfn:
	  *pfn = build2 (PLUS_EXPR, integer_type_node, *pfn,
			 integer_one_node);
	  *pfn = fold_if_not_in_template (*pfn);
	  break;

	case ptrmemfunc_vbit_in_delta:
	  *delta = build2 (LSHIFT_EXPR, TREE_TYPE (*delta),
			   *delta, integer_one_node);
	  *delta = fold_if_not_in_template (*delta);
	  *delta = build2 (PLUS_EXPR, TREE_TYPE (*delta),
			   *delta, integer_one_node);
	  *delta = fold_if_not_in_template (*delta);
	  break;

	default:
	  gcc_unreachable ();
	}

      *pfn = build_nop (TYPE_PTRMEMFUNC_FN_TYPE (type), *pfn);
      *pfn = fold_if_not_in_template (*pfn);
    }
}

/* Return an expression for PFN from the pointer-to-member function
   given by T.  */

static tree
pfn_from_ptrmemfunc (tree t)
{
  if (TREE_CODE (t) == PTRMEM_CST)
    {
      tree delta;
      tree pfn;

      expand_ptrmemfunc_cst (t, &delta, &pfn);
      if (pfn)
	return pfn;
    }

  return build_ptrmemfunc_access_expr (t, pfn_identifier);
}

/* Return an expression for DELTA from the pointer-to-member function
   given by T.  */

static tree
delta_from_ptrmemfunc (tree t)
{
  if (TREE_CODE (t) == PTRMEM_CST)
    {
      tree delta;
      tree pfn;

      expand_ptrmemfunc_cst (t, &delta, &pfn);
      if (delta)
	return delta;
    }

  return build_ptrmemfunc_access_expr (t, delta_identifier);
}

/* Convert value RHS to type TYPE as preparation for an assignment to
   an lvalue of type TYPE.  ERRTYPE indicates what kind of error the
   implicit conversion is.  If FNDECL is non-NULL, we are doing the
   conversion in order to pass the PARMNUMth argument of FNDECL.
   If FNDECL is NULL, we are doing the conversion in function pointer
   argument passing, conversion in initialization, etc. */

static tree
convert_for_assignment (tree type, tree rhs,
			impl_conv_rhs errtype, tree fndecl, int parmnum,
			tsubst_flags_t complain, int flags)
{
  tree rhstype;
  enum tree_code coder;

  /* Strip NON_LVALUE_EXPRs since we aren't using as an lvalue.  */
  if (TREE_CODE (rhs) == NON_LVALUE_EXPR)
    rhs = TREE_OPERAND (rhs, 0);

  rhstype = TREE_TYPE (rhs);
  coder = TREE_CODE (rhstype);

  if (TREE_CODE (type) == VECTOR_TYPE && coder == VECTOR_TYPE
      && vector_types_convertible_p (type, rhstype, true))
    {
      rhs = mark_rvalue_use (rhs);
      return convert (type, rhs);
    }

  if (rhs == error_mark_node || rhstype == error_mark_node)
    return error_mark_node;
  if (TREE_CODE (rhs) == TREE_LIST && TREE_VALUE (rhs) == error_mark_node)
    return error_mark_node;

  /* The RHS of an assignment cannot have void type.  */
  if (coder == VOID_TYPE)
    {
      if (complain & tf_error)
	error ("void value not ignored as it ought to be");
      return error_mark_node;
    }

  /* Simplify the RHS if possible.  */
  if (TREE_CODE (rhs) == CONST_DECL)
    rhs = DECL_INITIAL (rhs);

  if (c_dialect_objc ())
    {
      int parmno;
      tree selector;
      tree rname = fndecl;

      switch (errtype)
        {
	  case ICR_ASSIGN:
	    parmno = -1;
	    break;
	  case ICR_INIT:
	    parmno = -2;
	    break;
	  default:
	    selector = objc_message_selector ();
	    parmno = parmnum;
	    if (selector && parmno > 1)
	      {
		rname = selector;
		parmno -= 1;
	      }
	}

      if (objc_compare_types (type, rhstype, parmno, rname))
	{
	  rhs = mark_rvalue_use (rhs);
	  return convert (type, rhs);
	}
    }

  /* [expr.ass]

     The expression is implicitly converted (clause _conv_) to the
     cv-unqualified type of the left operand.

     We allow bad conversions here because by the time we get to this point
     we are committed to doing the conversion.  If we end up doing a bad
     conversion, convert_like will complain.  */
  if (!can_convert_arg_bad (type, rhstype, rhs, flags))
    {
      /* When -Wno-pmf-conversions is use, we just silently allow
	 conversions from pointers-to-members to plain pointers.  If
	 the conversion doesn't work, cp_convert will complain.  */
      if (!warn_pmf2ptr
	  && TYPE_PTR_P (type)
	  && TYPE_PTRMEMFUNC_P (rhstype))
	rhs = cp_convert (strip_top_quals (type), rhs);
      else
	{
	  if (complain & tf_error)
	    {
	      /* If the right-hand side has unknown type, then it is an
		 overloaded function.  Call instantiate_type to get error
		 messages.  */
	      if (rhstype == unknown_type_node)
		instantiate_type (type, rhs, tf_warning_or_error);
	      else if (fndecl)
		error ("cannot convert %qT to %qT for argument %qP to %qD",
		       rhstype, type, parmnum, fndecl);
	      else
		switch (errtype)
		  {
		    case ICR_DEFAULT_ARGUMENT:
		      error ("cannot convert %qT to %qT in default argument",
			     rhstype, type);
		      break;
		    case ICR_ARGPASS:
		      error ("cannot convert %qT to %qT in argument passing",
			     rhstype, type);
		      break;
		    case ICR_CONVERTING:
		      error ("cannot convert %qT to %qT",
			     rhstype, type);
		      break;
		    case ICR_INIT:
		      error ("cannot convert %qT to %qT in initialization",
			     rhstype, type);
		      break;
		    case ICR_RETURN:
		      error ("cannot convert %qT to %qT in return",
			     rhstype, type);
		      break;
		    case ICR_ASSIGN:
		      error ("cannot convert %qT to %qT in assignment",
			     rhstype, type);
		      break;
		    default:
		      gcc_unreachable();
		  }
	    }
	  return error_mark_node;
	}
    }
  if (warn_missing_format_attribute)
    {
      const enum tree_code codel = TREE_CODE (type);
      if ((codel == POINTER_TYPE || codel == REFERENCE_TYPE)
	  && coder == codel
	  && check_missing_format_attribute (type, rhstype)
	  && (complain & tf_warning))
	switch (errtype)
	  {
	    case ICR_ARGPASS:
	    case ICR_DEFAULT_ARGUMENT:
	      if (fndecl)
		warning (OPT_Wmissing_format_attribute,
			 "parameter %qP of %qD might be a candidate "
			 "for a format attribute", parmnum, fndecl);
	      else
		warning (OPT_Wmissing_format_attribute,
			 "parameter might be a candidate "
			 "for a format attribute");
	      break;
	    case ICR_CONVERTING:
	      warning (OPT_Wmissing_format_attribute,
		       "target of conversion might be might be a candidate "
		       "for a format attribute");
	      break;
	    case ICR_INIT:
	      warning (OPT_Wmissing_format_attribute,
		       "target of initialization might be a candidate "
		       "for a format attribute");
	      break;
	    case ICR_RETURN:
	      warning (OPT_Wmissing_format_attribute,
		       "return type might be a candidate "
		       "for a format attribute");
	      break;
	    case ICR_ASSIGN:
	      warning (OPT_Wmissing_format_attribute,
		       "left-hand side of assignment might be a candidate "
		       "for a format attribute");
	      break;
	    default:
	      gcc_unreachable();
	  }
    }

  /* If -Wparentheses, warn about a = b = c when a has type bool and b
     does not.  */
  if (warn_parentheses
      && TREE_CODE (type) == BOOLEAN_TYPE
      && TREE_CODE (rhs) == MODIFY_EXPR
      && !TREE_NO_WARNING (rhs)
      && TREE_CODE (TREE_TYPE (rhs)) != BOOLEAN_TYPE
      && (complain & tf_warning))
    {
      location_t loc = EXPR_HAS_LOCATION (rhs) 
	? EXPR_LOCATION (rhs) : input_location;

      warning_at (loc, OPT_Wparentheses,
		  "suggest parentheses around assignment used as truth value");
      TREE_NO_WARNING (rhs) = 1;
    }

  return perform_implicit_conversion_flags (strip_top_quals (type), rhs,
					    complain, flags);
}

/* Convert RHS to be of type TYPE.
   If EXP is nonzero, it is the target of the initialization.
   ERRTYPE indicates what kind of error the implicit conversion is.

   Two major differences between the behavior of
   `convert_for_assignment' and `convert_for_initialization'
   are that references are bashed in the former, while
   copied in the latter, and aggregates are assigned in
   the former (operator=) while initialized in the
   latter (X(X&)).

   If using constructor make sure no conversion operator exists, if one does
   exist, an ambiguity exists.

   If flags doesn't include LOOKUP_COMPLAIN, don't complain about anything.  */

tree
convert_for_initialization (tree exp, tree type, tree rhs, int flags,
			    impl_conv_rhs errtype, tree fndecl, int parmnum,
                            tsubst_flags_t complain)
{
  enum tree_code codel = TREE_CODE (type);
  tree rhstype;
  enum tree_code coder;

  /* build_c_cast puts on a NOP_EXPR to make the result not an lvalue.
     Strip such NOP_EXPRs, since RHS is used in non-lvalue context.  */
  if (TREE_CODE (rhs) == NOP_EXPR
      && TREE_TYPE (rhs) == TREE_TYPE (TREE_OPERAND (rhs, 0))
      && codel != REFERENCE_TYPE)
    rhs = TREE_OPERAND (rhs, 0);

  if (type == error_mark_node
      || rhs == error_mark_node
      || (TREE_CODE (rhs) == TREE_LIST && TREE_VALUE (rhs) == error_mark_node))
    return error_mark_node;

  if ((TREE_CODE (TREE_TYPE (rhs)) == ARRAY_TYPE
       && TREE_CODE (type) != ARRAY_TYPE
       && (TREE_CODE (type) != REFERENCE_TYPE
	   || TREE_CODE (TREE_TYPE (type)) != ARRAY_TYPE))
      || (TREE_CODE (TREE_TYPE (rhs)) == FUNCTION_TYPE
	  && (TREE_CODE (type) != REFERENCE_TYPE
	      || TREE_CODE (TREE_TYPE (type)) != FUNCTION_TYPE))
      || TREE_CODE (TREE_TYPE (rhs)) == METHOD_TYPE)
    rhs = decay_conversion (rhs);

  rhstype = TREE_TYPE (rhs);
  coder = TREE_CODE (rhstype);

  if (coder == ERROR_MARK)
    return error_mark_node;

  /* We accept references to incomplete types, so we can
     return here before checking if RHS is of complete type.  */

  if (codel == REFERENCE_TYPE)
    {
      /* This should eventually happen in convert_arguments.  */
      int savew = 0, savee = 0;

      if (fndecl)
	savew = warningcount, savee = errorcount;
      rhs = initialize_reference (type, rhs, /*decl=*/NULL_TREE,
				  /*cleanup=*/NULL, complain);
      if (fndecl)
	{
	  if (warningcount > savew)
	    warning (0, "in passing argument %P of %q+D", parmnum, fndecl);
	  else if (errorcount > savee)
	    error ("in passing argument %P of %q+D", parmnum, fndecl);
	}
      return rhs;
    }

  if (exp != 0)
    exp = require_complete_type (exp);
  if (exp == error_mark_node)
    return error_mark_node;

  rhstype = non_reference (rhstype);

  type = complete_type (type);

  if (DIRECT_INIT_EXPR_P (type, rhs))
    /* Don't try to do copy-initialization if we already have
       direct-initialization.  */
    return rhs;

  if (MAYBE_CLASS_TYPE_P (type))
    return ocp_convert (type, rhs, CONV_IMPLICIT|CONV_FORCE_TEMP, flags);

  return convert_for_assignment (type, rhs, errtype, fndecl, parmnum,
				 complain, flags);
}

/* If RETVAL is the address of, or a reference to, a local variable or
   temporary give an appropriate warning.  */

static void
maybe_warn_about_returning_address_of_local (tree retval)
{
  tree valtype = TREE_TYPE (DECL_RESULT (current_function_decl));
  tree whats_returned = retval;

  for (;;)
    {
      if (TREE_CODE (whats_returned) == COMPOUND_EXPR)
	whats_returned = TREE_OPERAND (whats_returned, 1);
      else if (CONVERT_EXPR_P (whats_returned)
	       || TREE_CODE (whats_returned) == NON_LVALUE_EXPR)
	whats_returned = TREE_OPERAND (whats_returned, 0);
      else
	break;
    }

  if (TREE_CODE (whats_returned) != ADDR_EXPR)
    return;
  whats_returned = TREE_OPERAND (whats_returned, 0);

  if (TREE_CODE (valtype) == REFERENCE_TYPE)
    {
      if (TREE_CODE (whats_returned) == AGGR_INIT_EXPR
	  || TREE_CODE (whats_returned) == TARGET_EXPR)
	{
	  warning (0, "returning reference to temporary");
	  return;
	}
      if (TREE_CODE (whats_returned) == VAR_DECL
	  && DECL_NAME (whats_returned)
	  && TEMP_NAME_P (DECL_NAME (whats_returned)))
	{
	  warning (0, "reference to non-lvalue returned");
	  return;
	}
    }

  while (TREE_CODE (whats_returned) == COMPONENT_REF
	 || TREE_CODE (whats_returned) == ARRAY_REF)
    whats_returned = TREE_OPERAND (whats_returned, 0);

  if (DECL_P (whats_returned)
      && DECL_NAME (whats_returned)
      && DECL_FUNCTION_SCOPE_P (whats_returned)
      && !(TREE_STATIC (whats_returned)
	   || TREE_PUBLIC (whats_returned)))
    {
      if (TREE_CODE (valtype) == REFERENCE_TYPE)
	warning (0, "reference to local variable %q+D returned",
		 whats_returned);
      else
	warning (0, "address of local variable %q+D returned",
		 whats_returned);
      return;
    }
}

/* Check that returning RETVAL from the current function is valid.
   Return an expression explicitly showing all conversions required to
   change RETVAL into the function return type, and to assign it to
   the DECL_RESULT for the function.  Set *NO_WARNING to true if
   code reaches end of non-void function warning shouldn't be issued
   on this RETURN_EXPR.  */

tree
check_return_expr (tree retval, bool *no_warning)
{
  tree result;
  /* The type actually returned by the function, after any
     promotions.  */
  tree valtype;
  int fn_returns_value_p;
  bool named_return_value_okay_p;

  *no_warning = false;

  /* A `volatile' function is one that isn't supposed to return, ever.
     (This is a G++ extension, used to get better code for functions
     that call the `volatile' function.)  */
  if (TREE_THIS_VOLATILE (current_function_decl))
    warning (0, "function declared %<noreturn%> has a %<return%> statement");

  /* Check for various simple errors.  */
  if (DECL_DESTRUCTOR_P (current_function_decl))
    {
      if (retval)
	error ("returning a value from a destructor");
      return NULL_TREE;
    }
  else if (DECL_CONSTRUCTOR_P (current_function_decl))
    {
      if (in_function_try_handler)
	/* If a return statement appears in a handler of the
	   function-try-block of a constructor, the program is ill-formed.  */
	error ("cannot return from a handler of a function-try-block of a constructor");
      else if (retval)
	/* You can't return a value from a constructor.  */
	error ("returning a value from a constructor");
      return NULL_TREE;
    }

  /* As an extension, deduce lambda return type from a return statement
     anywhere in the body.  */
  if (retval && LAMBDA_FUNCTION_P (current_function_decl))
    {
      tree lambda = CLASSTYPE_LAMBDA_EXPR (current_class_type);
      if (LAMBDA_EXPR_DEDUCE_RETURN_TYPE_P (lambda))
	{
	  tree type = lambda_return_type (retval);
	  tree oldtype = LAMBDA_EXPR_RETURN_TYPE (lambda);

	  if (VOID_TYPE_P (type))
	    { /* Nothing.  */ }
	  else if (oldtype == NULL_TREE)
	    {
	      pedwarn (input_location, OPT_pedantic, "lambda return type "
		       "can only be deduced when the return statement is "
		       "the only statement in the function body");
	      apply_lambda_return_type (lambda, type);
	    }
	  else if (!same_type_p (type, oldtype))
	    error ("inconsistent types %qT and %qT deduced for "
		   "lambda return type", type, oldtype);
	}
    }

  if (processing_template_decl)
    {
      current_function_returns_value = 1;
      if (check_for_bare_parameter_packs (retval))
        retval = error_mark_node;
      return retval;
    }

  /* When no explicit return-value is given in a function with a named
     return value, the named return value is used.  */
  result = DECL_RESULT (current_function_decl);
  valtype = TREE_TYPE (result);
  gcc_assert (valtype != NULL_TREE);
  fn_returns_value_p = !VOID_TYPE_P (valtype);
  if (!retval && DECL_NAME (result) && fn_returns_value_p)
    retval = result;

  /* Check for a return statement with no return value in a function
     that's supposed to return a value.  */
  if (!retval && fn_returns_value_p)
    {
      permerror (input_location, "return-statement with no value, in function returning %qT",
	         valtype);
      /* Clear this, so finish_function won't say that we reach the
	 end of a non-void function (which we don't, we gave a
	 return!).  */
      current_function_returns_null = 0;
      /* And signal caller that TREE_NO_WARNING should be set on the
	 RETURN_EXPR to avoid control reaches end of non-void function
	 warnings in tree-cfg.c.  */
      *no_warning = true;
    }
  /* Check for a return statement with a value in a function that
     isn't supposed to return a value.  */
  else if (retval && !fn_returns_value_p)
    {
      if (VOID_TYPE_P (TREE_TYPE (retval)))
	/* You can return a `void' value from a function of `void'
	   type.  In that case, we have to evaluate the expression for
	   its side-effects.  */
	  finish_expr_stmt (retval);
      else
	permerror (input_location, "return-statement with a value, in function "
		   "returning 'void'");
      current_function_returns_null = 1;

      /* There's really no value to return, after all.  */
      return NULL_TREE;
    }
  else if (!retval)
    /* Remember that this function can sometimes return without a
       value.  */
    current_function_returns_null = 1;
  else
    /* Remember that this function did return a value.  */
    current_function_returns_value = 1;

  /* Check for erroneous operands -- but after giving ourselves a
     chance to provide an error about returning a value from a void
     function.  */
  if (error_operand_p (retval))
    {
      current_function_return_value = error_mark_node;
      return error_mark_node;
    }

  /* Only operator new(...) throw(), can return NULL [expr.new/13].  */
  if ((DECL_OVERLOADED_OPERATOR_P (current_function_decl) == NEW_EXPR
       || DECL_OVERLOADED_OPERATOR_P (current_function_decl) == VEC_NEW_EXPR)
      && !TYPE_NOTHROW_P (TREE_TYPE (current_function_decl))
      && ! flag_check_new
      && retval && null_ptr_cst_p (retval))
    warning (0, "%<operator new%> must not return NULL unless it is "
	     "declared %<throw()%> (or -fcheck-new is in effect)");

  /* Effective C++ rule 15.  See also start_function.  */
  if (warn_ecpp
      && DECL_NAME (current_function_decl) == ansi_assopname(NOP_EXPR))
    {
      bool warn = true;

      /* The function return type must be a reference to the current
	class.  */
      if (TREE_CODE (valtype) == REFERENCE_TYPE
	  && same_type_ignoring_top_level_qualifiers_p
	      (TREE_TYPE (valtype), TREE_TYPE (current_class_ref)))
	{
	  /* Returning '*this' is obviously OK.  */
	  if (retval == current_class_ref)
	    warn = false;
	  /* If we are calling a function whose return type is the same of
	     the current class reference, it is ok.  */
	  else if (TREE_CODE (retval) == INDIRECT_REF
		   && TREE_CODE (TREE_OPERAND (retval, 0)) == CALL_EXPR)
	    warn = false;
	}

      if (warn)
	warning (OPT_Weffc__, "%<operator=%> should return a reference to %<*this%>");
    }

  /* The fabled Named Return Value optimization, as per [class.copy]/15:

     [...]      For  a function with a class return type, if the expression
     in the return statement is the name of a local  object,  and  the  cv-
     unqualified  type  of  the  local  object  is the same as the function
     return type, an implementation is permitted to omit creating the  tem-
     porary  object  to  hold  the function return value [...]

     So, if this is a value-returning function that always returns the same
     local variable, remember it.

     It might be nice to be more flexible, and choose the first suitable
     variable even if the function sometimes returns something else, but
     then we run the risk of clobbering the variable we chose if the other
     returned expression uses the chosen variable somehow.  And people expect
     this restriction, anyway.  (jason 2000-11-19)

     See finish_function and finalize_nrv for the rest of this optimization.  */

  named_return_value_okay_p = 
    (retval != NULL_TREE
     /* Must be a local, automatic variable.  */
     && TREE_CODE (retval) == VAR_DECL
     && DECL_CONTEXT (retval) == current_function_decl
     && ! TREE_STATIC (retval)
     && ! DECL_ANON_UNION_VAR_P (retval)
     && (DECL_ALIGN (retval)
         >= DECL_ALIGN (DECL_RESULT (current_function_decl)))
     /* The cv-unqualified type of the returned value must be the
        same as the cv-unqualified return type of the
        function.  */
     && same_type_p ((TYPE_MAIN_VARIANT (TREE_TYPE (retval))),
                     (TYPE_MAIN_VARIANT
                      (TREE_TYPE (TREE_TYPE (current_function_decl)))))
     /* And the returned value must be non-volatile.  */
     && ! TYPE_VOLATILE (TREE_TYPE (retval)));
     
  if (fn_returns_value_p && flag_elide_constructors)
    {
      if (named_return_value_okay_p
          && (current_function_return_value == NULL_TREE
              || current_function_return_value == retval))
	current_function_return_value = retval;
      else
	current_function_return_value = error_mark_node;
    }

  /* We don't need to do any conversions when there's nothing being
     returned.  */
  if (!retval)
    return NULL_TREE;

  /* Do any required conversions.  */
  if (retval == result || DECL_CONSTRUCTOR_P (current_function_decl))
    /* No conversions are required.  */
    ;
  else
    {
      /* The type the function is declared to return.  */
      tree functype = TREE_TYPE (TREE_TYPE (current_function_decl));
      int flags = LOOKUP_NORMAL | LOOKUP_ONLYCONVERTING;

      /* The functype's return type will have been set to void, if it
	 was an incomplete type.  Just treat this as 'return;' */
      if (VOID_TYPE_P (functype))
	return error_mark_node;

      /* Under C++0x [12.8/16 class.copy], a returned lvalue is sometimes
	 treated as an rvalue for the purposes of overload resolution to
	 favor move constructors over copy constructors.  */
      if ((cxx_dialect != cxx98) 
          && named_return_value_okay_p
          /* The variable must not have the `volatile' qualifier.  */
	  && !CP_TYPE_VOLATILE_P (TREE_TYPE (retval))
	  /* The return type must be a class type.  */
	  && CLASS_TYPE_P (TREE_TYPE (TREE_TYPE (current_function_decl))))
	flags = flags | LOOKUP_PREFER_RVALUE;

      /* First convert the value to the function's return type, then
	 to the type of return value's location to handle the
	 case that functype is smaller than the valtype.  */
      retval = convert_for_initialization
	(NULL_TREE, functype, retval, flags, ICR_RETURN, NULL_TREE, 0,
         tf_warning_or_error);
      retval = convert (valtype, retval);

      /* If the conversion failed, treat this just like `return;'.  */
      if (retval == error_mark_node)
	return retval;
      /* We can't initialize a register from a AGGR_INIT_EXPR.  */
      else if (! cfun->returns_struct
	       && TREE_CODE (retval) == TARGET_EXPR
	       && TREE_CODE (TREE_OPERAND (retval, 1)) == AGGR_INIT_EXPR)
	retval = build2 (COMPOUND_EXPR, TREE_TYPE (retval), retval,
			 TREE_OPERAND (retval, 0));
      else
	maybe_warn_about_returning_address_of_local (retval);
    }

  /* Actually copy the value returned into the appropriate location.  */
  if (retval && retval != result)
    retval = build2 (INIT_EXPR, TREE_TYPE (result), result, retval);

  return retval;
}


/* Returns nonzero if the pointer-type FROM can be converted to the
   pointer-type TO via a qualification conversion.  If CONSTP is -1,
   then we return nonzero if the pointers are similar, and the
   cv-qualification signature of FROM is a proper subset of that of TO.

   If CONSTP is positive, then all outer pointers have been
   const-qualified.  */

static int
comp_ptr_ttypes_real (tree to, tree from, int constp)
{
  bool to_more_cv_qualified = false;
  bool is_opaque_pointer = false;

  for (; ; to = TREE_TYPE (to), from = TREE_TYPE (from))
    {
      if (TREE_CODE (to) != TREE_CODE (from))
	return 0;

      if (TREE_CODE (from) == OFFSET_TYPE
	  && !same_type_p (TYPE_OFFSET_BASETYPE (from),
			   TYPE_OFFSET_BASETYPE (to)))
	return 0;

      /* Const and volatile mean something different for function types,
	 so the usual checks are not appropriate.  */
      if (TREE_CODE (to) != FUNCTION_TYPE && TREE_CODE (to) != METHOD_TYPE)
	{
	  /* In Objective-C++, some types may have been 'volatilized' by
	     the compiler for EH; when comparing them here, the volatile
	     qualification must be ignored.  */
	  bool objc_quals_match = objc_type_quals_match (to, from);

	  if (!at_least_as_qualified_p (to, from) && !objc_quals_match)
	    return 0;

	  if (!at_least_as_qualified_p (from, to) && !objc_quals_match)
	    {
	      if (constp == 0)
		return 0;
	      to_more_cv_qualified = true;
	    }

	  if (constp > 0)
	    constp &= TYPE_READONLY (to);
	}

      if (TREE_CODE (to) == VECTOR_TYPE)
	is_opaque_pointer = vector_targets_convertible_p (to, from);

      if (TREE_CODE (to) != POINTER_TYPE && !TYPE_PTRMEM_P (to))
	return ((constp >= 0 || to_more_cv_qualified)
		&& (is_opaque_pointer
		    || same_type_ignoring_top_level_qualifiers_p (to, from)));
    }
}

/* When comparing, say, char ** to char const **, this function takes
   the 'char *' and 'char const *'.  Do not pass non-pointer/reference
   types to this function.  */

int
comp_ptr_ttypes (tree to, tree from)
{
  return comp_ptr_ttypes_real (to, from, 1);
}

/* Returns true iff FNTYPE is a non-class type that involves
   error_mark_node.  We can get FUNCTION_TYPE with buried error_mark_node
   if a parameter type is ill-formed.  */

bool
error_type_p (const_tree type)
{
  tree t;

  switch (TREE_CODE (type))
    {
    case ERROR_MARK:
      return true;

    case POINTER_TYPE:
    case REFERENCE_TYPE:
    case OFFSET_TYPE:
      return error_type_p (TREE_TYPE (type));

    case FUNCTION_TYPE:
    case METHOD_TYPE:
      if (error_type_p (TREE_TYPE (type)))
	return true;
      for (t = TYPE_ARG_TYPES (type); t; t = TREE_CHAIN (t))
	if (error_type_p (TREE_VALUE (t)))
	  return true;
      return false;

    case RECORD_TYPE:
      if (TYPE_PTRMEMFUNC_P (type))
	return error_type_p (TYPE_PTRMEMFUNC_FN_TYPE (type));
      return false;

    default:
      return false;
    }
}

/* Returns 1 if to and from are (possibly multi-level) pointers to the same
   type or inheritance-related types, regardless of cv-quals.  */

int
ptr_reasonably_similar (const_tree to, const_tree from)
{
  for (; ; to = TREE_TYPE (to), from = TREE_TYPE (from))
    {
      /* Any target type is similar enough to void.  */
      if (TREE_CODE (to) == VOID_TYPE)
	return !error_type_p (from);
      if (TREE_CODE (from) == VOID_TYPE)
	return !error_type_p (to);

      if (TREE_CODE (to) != TREE_CODE (from))
	return 0;

      if (TREE_CODE (from) == OFFSET_TYPE
	  && comptypes (TYPE_OFFSET_BASETYPE (to),
			TYPE_OFFSET_BASETYPE (from),
			COMPARE_BASE | COMPARE_DERIVED))
	continue;

      if (TREE_CODE (to) == VECTOR_TYPE
	  && vector_types_convertible_p (to, from, false))
	return 1;

      if (TREE_CODE (to) == INTEGER_TYPE
	  && TYPE_PRECISION (to) == TYPE_PRECISION (from))
	return 1;

      if (TREE_CODE (to) == FUNCTION_TYPE)
	return !error_type_p (to) && !error_type_p (from);

      if (TREE_CODE (to) != POINTER_TYPE)
	return comptypes
	  (TYPE_MAIN_VARIANT (to), TYPE_MAIN_VARIANT (from),
	   COMPARE_BASE | COMPARE_DERIVED);
    }
}

/* Return true if TO and FROM (both of which are POINTER_TYPEs or
   pointer-to-member types) are the same, ignoring cv-qualification at
   all levels.  */

bool
comp_ptr_ttypes_const (tree to, tree from)
{
  bool is_opaque_pointer = false;

  for (; ; to = TREE_TYPE (to), from = TREE_TYPE (from))
    {
      if (TREE_CODE (to) != TREE_CODE (from))
	return false;

      if (TREE_CODE (from) == OFFSET_TYPE
	  && same_type_p (TYPE_OFFSET_BASETYPE (from),
			  TYPE_OFFSET_BASETYPE (to)))
	  continue;

      if (TREE_CODE (to) == VECTOR_TYPE)
	is_opaque_pointer = vector_targets_convertible_p (to, from);

      if (TREE_CODE (to) != POINTER_TYPE)
	return (is_opaque_pointer
		|| same_type_ignoring_top_level_qualifiers_p (to, from));
    }
}

/* Returns the type qualifiers for this type, including the qualifiers on the
   elements for an array type.  */

int
cp_type_quals (const_tree type)
{
  int quals;
  /* This CONST_CAST is okay because strip_array_types returns its
     argument unmodified and we assign it to a const_tree.  */
  type = strip_array_types (CONST_CAST_TREE (type));
  if (type == error_mark_node
      /* Quals on a FUNCTION_TYPE are memfn quals.  */
      || TREE_CODE (type) == FUNCTION_TYPE)
    return TYPE_UNQUALIFIED;
  quals = TYPE_QUALS (type);
  /* METHOD and REFERENCE_TYPEs should never have quals.  */
  gcc_assert ((TREE_CODE (type) != METHOD_TYPE
	       && TREE_CODE (type) != REFERENCE_TYPE)
	      || ((quals & (TYPE_QUAL_CONST|TYPE_QUAL_VOLATILE))
		  == TYPE_UNQUALIFIED));
  return quals;
}

/* Returns the function-cv-quals for TYPE, which must be a FUNCTION_TYPE or
   METHOD_TYPE.  */

int
type_memfn_quals (const_tree type)
{
  if (TREE_CODE (type) == FUNCTION_TYPE)
    return TYPE_QUALS (type);
  else if (TREE_CODE (type) == METHOD_TYPE)
    return cp_type_quals (TREE_TYPE (TREE_VALUE (TYPE_ARG_TYPES (type))));
  else
    gcc_unreachable ();
}

/* Returns the FUNCTION_TYPE TYPE with its function-cv-quals changed to
   MEMFN_QUALS.  */

tree
apply_memfn_quals (tree type, cp_cv_quals memfn_quals)
{
  /* Could handle METHOD_TYPE here if necessary.  */
  gcc_assert (TREE_CODE (type) == FUNCTION_TYPE);
  if (TYPE_QUALS (type) == memfn_quals)
    return type;
  /* This should really have a different TYPE_MAIN_VARIANT, but that gets
     complex.  */
  return build_qualified_type (type, memfn_quals);
}

/* Returns nonzero if TYPE is const or volatile.  */

bool
cv_qualified_p (const_tree type)
{
  int quals = cp_type_quals (type);
  return (quals & (TYPE_QUAL_CONST|TYPE_QUAL_VOLATILE)) != 0;
}

/* Returns nonzero if the TYPE contains a mutable member.  */

bool
cp_has_mutable_p (const_tree type)
{
  /* This CONST_CAST is okay because strip_array_types returns its
     argument unmodified and we assign it to a const_tree.  */
  type = strip_array_types (CONST_CAST_TREE(type));

  return CLASS_TYPE_P (type) && CLASSTYPE_HAS_MUTABLE (type);
}

/* Set TREE_READONLY and TREE_VOLATILE on DECL as indicated by the
   TYPE_QUALS.  For a VAR_DECL, this may be an optimistic
   approximation.  In particular, consider:

     int f();
     struct S { int i; };
     const S s = { f(); }

   Here, we will make "s" as TREE_READONLY (because it is declared
   "const") -- only to reverse ourselves upon seeing that the
   initializer is non-constant.  */

void
cp_apply_type_quals_to_decl (int type_quals, tree decl)
{
  tree type = TREE_TYPE (decl);

  if (type == error_mark_node)
    return;

  if (TREE_CODE (decl) == TYPE_DECL)
    return;

  gcc_assert (!(TREE_CODE (type) == FUNCTION_TYPE
		&& type_quals != TYPE_UNQUALIFIED));

  /* Avoid setting TREE_READONLY incorrectly.  */
  if (/* If the object has a constructor, the constructor may modify
	 the object.  */
      TYPE_NEEDS_CONSTRUCTING (type)
      /* If the type isn't complete, we don't know yet if it will need
	 constructing.  */
      || !COMPLETE_TYPE_P (type)
      /* If the type has a mutable component, that component might be
	 modified.  */
      || TYPE_HAS_MUTABLE_P (type))
    type_quals &= ~TYPE_QUAL_CONST;

  c_apply_type_quals_to_decl (type_quals, decl);
}

/* Subroutine of casts_away_constness.  Make T1 and T2 point at
   exemplar types such that casting T1 to T2 is casting away constness
   if and only if there is no implicit conversion from T1 to T2.  */

static void
casts_away_constness_r (tree *t1, tree *t2)
{
  int quals1;
  int quals2;

  /* [expr.const.cast]

     For multi-level pointer to members and multi-level mixed pointers
     and pointers to members (conv.qual), the "member" aspect of a
     pointer to member level is ignored when determining if a const
     cv-qualifier has been cast away.  */
  /* [expr.const.cast]

     For  two  pointer types:

	    X1 is T1cv1,1 * ... cv1,N *   where T1 is not a pointer type
	    X2 is T2cv2,1 * ... cv2,M *   where T2 is not a pointer type
	    K is min(N,M)

     casting from X1 to X2 casts away constness if, for a non-pointer
     type T there does not exist an implicit conversion (clause
     _conv_) from:

	    Tcv1,(N-K+1) * cv1,(N-K+2) * ... cv1,N *

     to

	    Tcv2,(M-K+1) * cv2,(M-K+2) * ... cv2,M *.  */
  if ((!TYPE_PTR_P (*t1) && !TYPE_PTRMEM_P (*t1))
      || (!TYPE_PTR_P (*t2) && !TYPE_PTRMEM_P (*t2)))
    {
      *t1 = cp_build_qualified_type (void_type_node,
				     cp_type_quals (*t1));
      *t2 = cp_build_qualified_type (void_type_node,
				     cp_type_quals (*t2));
      return;
    }

  quals1 = cp_type_quals (*t1);
  quals2 = cp_type_quals (*t2);

  if (TYPE_PTRMEM_P (*t1))
    *t1 = TYPE_PTRMEM_POINTED_TO_TYPE (*t1);
  else
    *t1 = TREE_TYPE (*t1);
  if (TYPE_PTRMEM_P (*t2))
    *t2 = TYPE_PTRMEM_POINTED_TO_TYPE (*t2);
  else
    *t2 = TREE_TYPE (*t2);

  casts_away_constness_r (t1, t2);
  *t1 = build_pointer_type (*t1);
  *t2 = build_pointer_type (*t2);
  *t1 = cp_build_qualified_type (*t1, quals1);
  *t2 = cp_build_qualified_type (*t2, quals2);
}

/* Returns nonzero if casting from TYPE1 to TYPE2 casts away
   constness.  

   ??? This function returns non-zero if casting away qualifiers not
   just const.  We would like to return to the caller exactly which
   qualifiers are casted away to give more accurate diagnostics.
*/

static bool
casts_away_constness (tree t1, tree t2)
{
  if (TREE_CODE (t2) == REFERENCE_TYPE)
    {
      /* [expr.const.cast]

	 Casting from an lvalue of type T1 to an lvalue of type T2
	 using a reference cast casts away constness if a cast from an
	 rvalue of type "pointer to T1" to the type "pointer to T2"
	 casts away constness.  */
      t1 = (TREE_CODE (t1) == REFERENCE_TYPE ? TREE_TYPE (t1) : t1);
      return casts_away_constness (build_pointer_type (t1),
				   build_pointer_type (TREE_TYPE (t2)));
    }

  if (TYPE_PTRMEM_P (t1) && TYPE_PTRMEM_P (t2))
    /* [expr.const.cast]

       Casting from an rvalue of type "pointer to data member of X
       of type T1" to the type "pointer to data member of Y of type
       T2" casts away constness if a cast from an rvalue of type
       "pointer to T1" to the type "pointer to T2" casts away
       constness.  */
    return casts_away_constness
      (build_pointer_type (TYPE_PTRMEM_POINTED_TO_TYPE (t1)),
       build_pointer_type (TYPE_PTRMEM_POINTED_TO_TYPE (t2)));

  /* Casting away constness is only something that makes sense for
     pointer or reference types.  */
  if (TREE_CODE (t1) != POINTER_TYPE
      || TREE_CODE (t2) != POINTER_TYPE)
    return false;

  /* Top-level qualifiers don't matter.  */
  t1 = TYPE_MAIN_VARIANT (t1);
  t2 = TYPE_MAIN_VARIANT (t2);
  casts_away_constness_r (&t1, &t2);
  if (!can_convert (t2, t1))
    return true;

  return false;
}

/* If T is a REFERENCE_TYPE return the type to which T refers.
   Otherwise, return T itself.  */

tree
non_reference (tree t)
{
  if (TREE_CODE (t) == REFERENCE_TYPE)
    t = TREE_TYPE (t);
  return t;
}


/* Return nonzero if REF is an lvalue valid for this language;
   otherwise, print an error message and return zero.  USE says
   how the lvalue is being used and so selects the error message.  */

int
lvalue_or_else (tree ref, enum lvalue_use use, tsubst_flags_t complain)
{
  int win = lvalue_p (ref);

  if (!win && (complain & tf_error))
    lvalue_error (use);

  return win;
}
<|MERGE_RESOLUTION|>--- conflicted
+++ resolved
@@ -1920,11 +1920,8 @@
   if (type == error_mark_node)
     return error_mark_node;
 
-<<<<<<< HEAD
-=======
   exp = mark_rvalue_use (exp);
 
->>>>>>> 779871ac
   exp = resolve_nondeduced_context (exp);
   if (type_unknown_p (exp))
     {
@@ -2005,11 +2002,7 @@
 
      Non-class rvalues always have cv-unqualified types.  */
   type = TREE_TYPE (exp);
-<<<<<<< HEAD
-  if (!CLASS_TYPE_P (type) && cp_type_quals (type))
-=======
   if (!CLASS_TYPE_P (type) && cv_qualified_p (type))
->>>>>>> 779871ac
     exp = build_nop (cv_unqualified (type), exp);
 
   return exp;
