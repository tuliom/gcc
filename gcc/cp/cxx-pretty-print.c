/* Implementation of subroutines for the GNU C++ pretty-printer.
   Copyright (C) 2003, 2004, 2005, 2007, 2008,
   2009, 2010 Free Software Foundation, Inc.
   Contributed by Gabriel Dos Reis <gdr@integrable-solutions.net>

This file is part of GCC.

GCC is free software; you can redistribute it and/or modify it under
the terms of the GNU General Public License as published by the Free
Software Foundation; either version 3, or (at your option) any later
version.

GCC is distributed in the hope that it will be useful, but WITHOUT ANY
WARRANTY; without even the implied warranty of MERCHANTABILITY or
FITNESS FOR A PARTICULAR PURPOSE.  See the GNU General Public License
for more details.

You should have received a copy of the GNU General Public License
along with GCC; see the file COPYING3.  If not see
<http://www.gnu.org/licenses/>.  */

#include "config.h"
#include "system.h"
#include "coretypes.h"
#include "tm.h"
#include "intl.h"
#include "cp-tree.h"
#include "cxx-pretty-print.h"
#include "tree-pretty-print.h"
#include "toplev.h"

/* Translate if being used for diagnostics, but not for dump files or
   __PRETTY_FUNCTION.  */
#define M_(msgid) (pp_translate_identifiers (pp) ? _(msgid) : (msgid))

static void pp_cxx_unqualified_id (cxx_pretty_printer *, tree);
static void pp_cxx_nested_name_specifier (cxx_pretty_printer *, tree);
static void pp_cxx_qualified_id (cxx_pretty_printer *, tree);
static void pp_cxx_assignment_expression (cxx_pretty_printer *, tree);
static void pp_cxx_expression (cxx_pretty_printer *, tree);
static void pp_cxx_template_argument_list (cxx_pretty_printer *, tree);
static void pp_cxx_type_specifier_seq (cxx_pretty_printer *, tree);
static void pp_cxx_ptr_operator (cxx_pretty_printer *, tree);
static void pp_cxx_type_id (cxx_pretty_printer *, tree);
static void pp_cxx_direct_abstract_declarator (cxx_pretty_printer *, tree);
static void pp_cxx_declarator (cxx_pretty_printer *, tree);
static void pp_cxx_parameter_declaration_clause (cxx_pretty_printer *, tree);
static void pp_cxx_abstract_declarator (cxx_pretty_printer *, tree);
static void pp_cxx_statement (cxx_pretty_printer *, tree);
static void pp_cxx_template_parameter (cxx_pretty_printer *, tree);
static void pp_cxx_cast_expression (cxx_pretty_printer *, tree);
static void pp_cxx_typeid_expression (cxx_pretty_printer *, tree);


static inline void
pp_cxx_nonconsecutive_character (cxx_pretty_printer *pp, int c)
{
  const char *p = pp_last_position_in_text (pp);

  if (p != NULL && *p == c)
    pp_cxx_whitespace (pp);
  pp_character (pp, c);
  pp_base (pp)->padding = pp_none;
}

#define pp_cxx_storage_class_specifier(PP, T) \
   pp_c_storage_class_specifier (pp_c_base (PP), T)
#define pp_cxx_expression_list(PP, T)    \
   pp_c_expression_list (pp_c_base (PP), T)
#define pp_cxx_space_for_pointer_operator(PP, T)  \
   pp_c_space_for_pointer_operator (pp_c_base (PP), T)
#define pp_cxx_init_declarator(PP, T)    \
   pp_c_init_declarator (pp_c_base (PP), T)
#define pp_cxx_call_argument_list(PP, T) \
   pp_c_call_argument_list (pp_c_base (PP), T)

void
pp_cxx_colon_colon (cxx_pretty_printer *pp)
{
  pp_colon_colon (pp);
  pp_base (pp)->padding = pp_none;
}

void
pp_cxx_begin_template_argument_list (cxx_pretty_printer *pp)
{
  pp_cxx_nonconsecutive_character (pp, '<');
}

void
pp_cxx_end_template_argument_list (cxx_pretty_printer *pp)
{
  pp_cxx_nonconsecutive_character (pp, '>');
}

void
pp_cxx_separate_with (cxx_pretty_printer *pp, int c)
{
  pp_separate_with (pp, c);
  pp_base (pp)->padding = pp_none;
}

/* Expressions.  */

static inline bool
is_destructor_name (tree name)
{
  return name == complete_dtor_identifier
    || name == base_dtor_identifier
    || name == deleting_dtor_identifier;
}

/* conversion-function-id:
      operator conversion-type-id

   conversion-type-id:
      type-specifier-seq conversion-declarator(opt)

   conversion-declarator:
      ptr-operator conversion-declarator(opt)  */

static inline void
pp_cxx_conversion_function_id (cxx_pretty_printer *pp, tree t)
{
  pp_cxx_ws_string (pp, "operator");
  pp_cxx_type_specifier_seq (pp, TREE_TYPE (t));
}

static inline void
pp_cxx_template_id (cxx_pretty_printer *pp, tree t)
{
  pp_cxx_unqualified_id (pp, TREE_OPERAND (t, 0));
  pp_cxx_begin_template_argument_list (pp);
  pp_cxx_template_argument_list (pp, TREE_OPERAND (t, 1));
  pp_cxx_end_template_argument_list (pp);
}

/* Prints the unqualified part of the id-expression T.

   unqualified-id:
     identifier
     operator-function-id
     conversion-function-id
     ~ class-name
     template-id  */

static void
pp_cxx_unqualified_id (cxx_pretty_printer *pp, tree t)
{
  enum tree_code code = TREE_CODE (t);
  switch (code)
    {
    case RESULT_DECL:
      pp_cxx_ws_string (pp, M_("<return-value>"));
      break;

    case OVERLOAD:
      t = OVL_CURRENT (t);
    case VAR_DECL:
    case PARM_DECL:
    case CONST_DECL:
    case TYPE_DECL:
    case FUNCTION_DECL:
    case NAMESPACE_DECL:
    case FIELD_DECL:
    case LABEL_DECL:
    case USING_DECL:
    case TEMPLATE_DECL:
      t = DECL_NAME (t);

    case IDENTIFIER_NODE:
      if (t == NULL)
	pp_cxx_ws_string (pp, M_("<unnamed>"));
      else if (IDENTIFIER_TYPENAME_P (t))
	pp_cxx_conversion_function_id (pp, t);
      else
	{
	  if (is_destructor_name (t))
	    {
	      pp_complement (pp);
	      /* FIXME: Why is this necessary? */
	      if (TREE_TYPE (t))
		t = constructor_name (TREE_TYPE (t));
	    }
	  pp_cxx_tree_identifier (pp, t);
	}
      break;

    case TEMPLATE_ID_EXPR:
      pp_cxx_template_id (pp, t);
      break;

    case BASELINK:
      pp_cxx_unqualified_id (pp, BASELINK_FUNCTIONS (t));
      break;

    case RECORD_TYPE:
    case UNION_TYPE:
    case ENUMERAL_TYPE:
    case TYPENAME_TYPE:
    case UNBOUND_CLASS_TEMPLATE:
      pp_cxx_unqualified_id (pp, TYPE_NAME (t));
      if (CLASS_TYPE_P (t) && CLASSTYPE_USE_TEMPLATE (t))
	{
	  pp_cxx_begin_template_argument_list (pp);
<<<<<<< HEAD
	  pp_cxx_template_argument_list (pp, CLASSTYPE_TI_ARGS (t));
=======
	  pp_cxx_template_argument_list (pp, INNERMOST_TEMPLATE_ARGS
                                                 (CLASSTYPE_TI_ARGS (t)));
>>>>>>> 779871ac
	  pp_cxx_end_template_argument_list (pp);
	}
      break;

    case BIT_NOT_EXPR:
      pp_cxx_complement (pp);
      pp_cxx_unqualified_id (pp, TREE_OPERAND (t, 0));
      break;

    case TEMPLATE_TYPE_PARM:
    case TEMPLATE_TEMPLATE_PARM:
      if (TYPE_IDENTIFIER (t))
	pp_cxx_unqualified_id (pp, TYPE_IDENTIFIER (t));
      else
	pp_cxx_canonical_template_parameter (pp, t);
      break;

    case TEMPLATE_PARM_INDEX:
      pp_cxx_unqualified_id (pp, TEMPLATE_PARM_DECL (t));
      break;

    case BOUND_TEMPLATE_TEMPLATE_PARM:
      pp_cxx_cv_qualifier_seq (pp, t);
      pp_cxx_unqualified_id (pp, TYPE_IDENTIFIER (t));
      pp_cxx_begin_template_argument_list (pp);
      pp_cxx_template_argument_list (pp, TYPE_TI_ARGS (t));
      pp_cxx_end_template_argument_list (pp);
      break;

    default:
      pp_unsupported_tree (pp, t);
      break;
    }
}

/* Pretty-print out the token sequence ":: template" in template codes
   where it is needed to "inline declare" the (following) member as
   a template.  This situation arises when SCOPE of T is dependent
   on template parameters.  */

static inline void
pp_cxx_template_keyword_if_needed (cxx_pretty_printer *pp, tree scope, tree t)
{
  if (TREE_CODE (t) == TEMPLATE_ID_EXPR
      && TYPE_P (scope) && dependent_type_p (scope))
    pp_cxx_ws_string (pp, "template");
}

/* nested-name-specifier:
      class-or-namespace-name :: nested-name-specifier(opt)
      class-or-namespace-name :: template nested-name-specifier   */

static void
pp_cxx_nested_name_specifier (cxx_pretty_printer *pp, tree t)
{
  if (t != NULL && t != pp->enclosing_scope)
    {
      tree scope = TYPE_P (t) ? TYPE_CONTEXT (t) : DECL_CONTEXT (t);
      pp_cxx_nested_name_specifier (pp, scope);
      pp_cxx_template_keyword_if_needed (pp, scope, t);
      pp_cxx_unqualified_id (pp, t);
      pp_cxx_colon_colon (pp);
    }
}

/* qualified-id:
      nested-name-specifier template(opt) unqualified-id  */

static void
pp_cxx_qualified_id (cxx_pretty_printer *pp, tree t)
{
  switch (TREE_CODE (t))
    {
      /* A pointer-to-member is always qualified.  */
    case PTRMEM_CST:
      pp_cxx_nested_name_specifier (pp, PTRMEM_CST_CLASS (t));
      pp_cxx_unqualified_id (pp, PTRMEM_CST_MEMBER (t));
      break;

      /* In Standard C++, functions cannot possibly be used as
	 nested-name-specifiers.  However, there are situations where
	 is "makes sense" to output the surrounding function name for the
	 purpose of emphasizing on the scope kind.  Just printing the
	 function name might not be sufficient as it may be overloaded; so,
	 we decorate the function with its signature too.
	 FIXME:  This is probably the wrong pretty-printing for conversion
	 functions and some function templates.  */
    case OVERLOAD:
      t = OVL_CURRENT (t);
    case FUNCTION_DECL:
      if (DECL_FUNCTION_MEMBER_P (t))
	pp_cxx_nested_name_specifier (pp, DECL_CONTEXT (t));
      pp_cxx_unqualified_id
	(pp, DECL_CONSTRUCTOR_P (t) ? DECL_CONTEXT (t) : t);
      pp_cxx_parameter_declaration_clause (pp, TREE_TYPE (t));
      break;

    case OFFSET_REF:
    case SCOPE_REF:
      pp_cxx_nested_name_specifier (pp, TREE_OPERAND (t, 0));
      pp_cxx_unqualified_id (pp, TREE_OPERAND (t, 1));
      break;

    default:
      {
	tree scope = TYPE_P (t) ? TYPE_CONTEXT (t) : DECL_CONTEXT (t);
	if (scope != pp->enclosing_scope)
	  {
	    pp_cxx_nested_name_specifier (pp, scope);
	    pp_cxx_template_keyword_if_needed (pp, scope, t);
	  }
	pp_cxx_unqualified_id (pp, t);
      }
      break;
    }
}


static void
pp_cxx_constant (cxx_pretty_printer *pp, tree t)
{
  switch (TREE_CODE (t))
    {
    case STRING_CST:
      {
	const bool in_parens = PAREN_STRING_LITERAL_P (t);
	if (in_parens)
	  pp_cxx_left_paren (pp);
	pp_c_constant (pp_c_base (pp), t);
	if (in_parens)
	  pp_cxx_right_paren (pp);
      }
      break;

    case INTEGER_CST:
      if (NULLPTR_TYPE_P (TREE_TYPE (t)))
	{
	  pp_string (pp, "nullptr");
	  break;
	}
      /* else fall through.  */

    default:
      pp_c_constant (pp_c_base (pp), t);
      break;
    }
}

/* id-expression:
      unqualified-id
      qualified-id   */

static inline void
pp_cxx_id_expression (cxx_pretty_printer *pp, tree t)
{
  if (TREE_CODE (t) == OVERLOAD)
    t = OVL_CURRENT (t);
  if (DECL_P (t) && DECL_CONTEXT (t))
    pp_cxx_qualified_id (pp, t);
  else
    pp_cxx_unqualified_id (pp, t);
}

/* primary-expression:
     literal
     this
     :: identifier
     :: operator-function-id
     :: qualifier-id
     ( expression )
     id-expression   

   GNU Extensions:
     __builtin_va_arg ( assignment-expression , type-id )
     __builtin_offsetof ( type-id, offsetof-expression )

     __has_nothrow_assign ( type-id )   
     __has_nothrow_constructor ( type-id )
     __has_nothrow_copy ( type-id )
     __has_trivial_assign ( type-id )   
     __has_trivial_constructor ( type-id )
     __has_trivial_copy ( type-id )
     __has_trivial_destructor ( type-id )
     __has_virtual_destructor ( type-id )     
     __is_abstract ( type-id )
     __is_base_of ( type-id , type-id )
     __is_class ( type-id )
     __is_convertible_to ( type-id , type-id )     
     __is_empty ( type-id )
     __is_enum ( type-id )
     __is_pod ( type-id )
     __is_polymorphic ( type-id )
     __is_union ( type-id )  */

static void
pp_cxx_primary_expression (cxx_pretty_printer *pp, tree t)
{
  switch (TREE_CODE (t))
    {
    case INTEGER_CST:
    case REAL_CST:
    case COMPLEX_CST:
    case STRING_CST:
      pp_cxx_constant (pp, t);
      break;

    case BASELINK:
      t = BASELINK_FUNCTIONS (t);
    case VAR_DECL:
    case PARM_DECL:
    case FIELD_DECL:
    case FUNCTION_DECL:
    case OVERLOAD:
    case CONST_DECL:
    case TEMPLATE_DECL:
      pp_cxx_id_expression (pp, t);
      break;

    case RESULT_DECL:
    case TEMPLATE_TYPE_PARM:
    case TEMPLATE_TEMPLATE_PARM:
    case TEMPLATE_PARM_INDEX:
      pp_cxx_unqualified_id (pp, t);
      break;

    case STMT_EXPR:
      pp_cxx_left_paren (pp);
      pp_cxx_statement (pp, STMT_EXPR_STMT (t));
      pp_cxx_right_paren (pp);
      break;

    case TRAIT_EXPR:
      pp_cxx_trait_expression (pp, t);
      break;

    case VA_ARG_EXPR:
      pp_cxx_va_arg_expression (pp, t);
      break;

    case OFFSETOF_EXPR:
      pp_cxx_offsetof_expression (pp, t);
      break;

    default:
      pp_c_primary_expression (pp_c_base (pp), t);
      break;
    }
}

/* postfix-expression:
     primary-expression
     postfix-expression [ expression ]
     postfix-expression ( expression-list(opt) )
     simple-type-specifier ( expression-list(opt) )
     typename ::(opt) nested-name-specifier identifier ( expression-list(opt) )
     typename ::(opt) nested-name-specifier template(opt)
				       template-id ( expression-list(opt) )
     postfix-expression . template(opt) ::(opt) id-expression
     postfix-expression -> template(opt) ::(opt) id-expression
     postfix-expression . pseudo-destructor-name
     postfix-expression -> pseudo-destructor-name
     postfix-expression ++
     postfix-expression --
     dynamic_cast < type-id > ( expression )
     static_cast < type-id > ( expression )
     reinterpret_cast < type-id > ( expression )
     const_cast < type-id > ( expression )
     typeid ( expression )
     typeid ( type-id )  */

static void
pp_cxx_postfix_expression (cxx_pretty_printer *pp, tree t)
{
  enum tree_code code = TREE_CODE (t);

  switch (code)
    {
    case AGGR_INIT_EXPR:
    case CALL_EXPR:
      {
	tree fun = (code == AGGR_INIT_EXPR ? AGGR_INIT_EXPR_FN (t)
					   : CALL_EXPR_FN (t));
	tree saved_scope = pp->enclosing_scope;
	bool skipfirst = false;
	tree arg;

	if (TREE_CODE (fun) == ADDR_EXPR)
	  fun = TREE_OPERAND (fun, 0);

	/* In templates, where there is no way to tell whether a given
	   call uses an actual member function.  So the parser builds
	   FUN as a COMPONENT_REF or a plain IDENTIFIER_NODE until
	   instantiation time.  */
	if (TREE_CODE (fun) != FUNCTION_DECL)
	  ;
	else if (DECL_NONSTATIC_MEMBER_FUNCTION_P (fun))
	  {
	    tree object = (code == AGGR_INIT_EXPR
			   ? (AGGR_INIT_VIA_CTOR_P (t)
			      ? AGGR_INIT_EXPR_SLOT (t)
			      : AGGR_INIT_EXPR_ARG (t, 0))
			   : CALL_EXPR_ARG (t, 0));

	    while (TREE_CODE (object) == NOP_EXPR)
	      object = TREE_OPERAND (object, 0);

	    if (TREE_CODE (object) == ADDR_EXPR)
	      object = TREE_OPERAND (object, 0);

	    if (TREE_CODE (TREE_TYPE (object)) != POINTER_TYPE)
	      {
		pp_cxx_postfix_expression (pp, object);
		pp_cxx_dot (pp);
	      }
	    else
	      {
		pp_cxx_postfix_expression (pp, object);
		pp_cxx_arrow (pp);
	      }
	    skipfirst = true;
	    pp->enclosing_scope = strip_pointer_operator (TREE_TYPE (object));
	  }

	pp_cxx_postfix_expression (pp, fun);
	pp->enclosing_scope = saved_scope;
	pp_cxx_left_paren (pp);
	if (code == AGGR_INIT_EXPR)
	  {
	    aggr_init_expr_arg_iterator iter;
	    FOR_EACH_AGGR_INIT_EXPR_ARG (arg, iter, t)
	      {
		if (skipfirst)
		  skipfirst = false;
		else
		  {
		    pp_cxx_expression (pp, arg);
		    if (more_aggr_init_expr_args_p (&iter))
		      pp_cxx_separate_with (pp, ',');
		  }
	      }
	  }
	else
	  {
	    call_expr_arg_iterator iter;
	    FOR_EACH_CALL_EXPR_ARG (arg, iter, t)
	      {
		if (skipfirst)
		  skipfirst = false;
		else
		  {
		    pp_cxx_expression (pp, arg);
		    if (more_call_expr_args_p (&iter))
		      pp_cxx_separate_with (pp, ',');
		  }
	      }
	  }
	pp_cxx_right_paren (pp);
      }
      if (code == AGGR_INIT_EXPR && AGGR_INIT_VIA_CTOR_P (t))
	{
	  pp_cxx_separate_with (pp, ',');
	  pp_cxx_postfix_expression (pp, AGGR_INIT_EXPR_SLOT (t));
	}
      break;

    case BASELINK:
    case VAR_DECL:
    case PARM_DECL:
    case FIELD_DECL:
    case FUNCTION_DECL:
    case OVERLOAD:
    case CONST_DECL:
    case TEMPLATE_DECL:
    case RESULT_DECL:
      pp_cxx_primary_expression (pp, t);
      break;

    case DYNAMIC_CAST_EXPR:
    case STATIC_CAST_EXPR:
    case REINTERPRET_CAST_EXPR:
    case CONST_CAST_EXPR:
      if (code == DYNAMIC_CAST_EXPR)
	pp_cxx_ws_string (pp, "dynamic_cast");
      else if (code == STATIC_CAST_EXPR)
	pp_cxx_ws_string (pp, "static_cast");
      else if (code == REINTERPRET_CAST_EXPR)
	pp_cxx_ws_string (pp, "reinterpret_cast");
      else
	pp_cxx_ws_string (pp, "const_cast");
      pp_cxx_begin_template_argument_list (pp);
      pp_cxx_type_id (pp, TREE_TYPE (t));
      pp_cxx_end_template_argument_list (pp);
      pp_left_paren (pp);
      pp_cxx_expression (pp, TREE_OPERAND (t, 0));
      pp_right_paren (pp);
      break;

    case EMPTY_CLASS_EXPR:
      pp_cxx_type_id (pp, TREE_TYPE (t));
      pp_left_paren (pp);
      pp_right_paren (pp);
      break;

    case TYPEID_EXPR:
      pp_cxx_typeid_expression (pp, t);
      break;

    case PSEUDO_DTOR_EXPR:
      pp_cxx_postfix_expression (pp, TREE_OPERAND (t, 0));
      pp_cxx_dot (pp);
      pp_cxx_qualified_id (pp, TREE_OPERAND (t, 1));
      pp_cxx_colon_colon (pp);
      pp_complement (pp);
      pp_cxx_unqualified_id (pp, TREE_OPERAND (t, 2));
      break;

    case ARROW_EXPR:
      pp_cxx_postfix_expression (pp, TREE_OPERAND (t, 0));
      pp_cxx_arrow (pp);
      break;

    default:
      pp_c_postfix_expression (pp_c_base (pp), t);
      break;
    }
}

/* new-expression:
      ::(opt) new new-placement(opt) new-type-id new-initializer(opt)
      ::(opt) new new-placement(opt) ( type-id ) new-initializer(opt)

   new-placement:
      ( expression-list )

   new-type-id:
      type-specifier-seq new-declarator(opt)

   new-declarator:
      ptr-operator new-declarator(opt)
      direct-new-declarator

   direct-new-declarator
      [ expression ]
      direct-new-declarator [ constant-expression ]

   new-initializer:
      ( expression-list(opt) )  */

static void
pp_cxx_new_expression (cxx_pretty_printer *pp, tree t)
{
  enum tree_code code = TREE_CODE (t);
  tree type = TREE_OPERAND (t, 1);
  tree init = TREE_OPERAND (t, 2);
  switch (code)
    {
    case NEW_EXPR:
    case VEC_NEW_EXPR:
      if (NEW_EXPR_USE_GLOBAL (t))
	pp_cxx_colon_colon (pp);
      pp_cxx_ws_string (pp, "new");
      if (TREE_OPERAND (t, 0))
	{
	  pp_cxx_call_argument_list (pp, TREE_OPERAND (t, 0));
	  pp_space (pp);
	}
      if (TREE_CODE (type) == ARRAY_REF)
	type = build_cplus_array_type
	  (TREE_OPERAND (type, 0),
	   build_index_type (fold_build2_loc (input_location,
					  MINUS_EXPR, integer_type_node,
					  TREE_OPERAND (type, 1),
					  integer_one_node)));
      pp_cxx_type_id (pp, type);
      if (init)
	{
	  pp_left_paren (pp);
	  if (TREE_CODE (init) == TREE_LIST)
	    pp_c_expression_list (pp_c_base (pp), init);
	  else if (init == void_zero_node)
	    ;			/* OK, empty initializer list.  */
	  else
	    pp_cxx_expression (pp, init);
	  pp_right_paren (pp);
	}
      break;

    default:
      pp_unsupported_tree (pp, t);
    }
}

/* delete-expression:
      ::(opt) delete cast-expression
      ::(opt) delete [ ] cast-expression   */

static void
pp_cxx_delete_expression (cxx_pretty_printer *pp, tree t)
{
  enum tree_code code = TREE_CODE (t);
  switch (code)
    {
    case DELETE_EXPR:
    case VEC_DELETE_EXPR:
      if (DELETE_EXPR_USE_GLOBAL (t))
	pp_cxx_colon_colon (pp);
      pp_cxx_ws_string (pp, "delete");
      pp_space (pp);
      if (code == VEC_DELETE_EXPR
	  || DELETE_EXPR_USE_VEC (t))
	{
	  pp_left_bracket (pp);
	  pp_right_bracket (pp);
	  pp_space (pp);
	}
      pp_c_cast_expression (pp_c_base (pp), TREE_OPERAND (t, 0));
      break;

    default:
      pp_unsupported_tree (pp, t);
    }
}

/* unary-expression:
      postfix-expression
      ++ cast-expression
      -- cast-expression
      unary-operator cast-expression
      sizeof unary-expression
      sizeof ( type-id )
      sizeof ... ( identifier )
      new-expression
      delete-expression

   unary-operator: one of
      *   &   +   -  !

   GNU extensions:
      __alignof__ unary-expression
      __alignof__ ( type-id )  */

static void
pp_cxx_unary_expression (cxx_pretty_printer *pp, tree t)
{
  enum tree_code code = TREE_CODE (t);
  switch (code)
    {
    case NEW_EXPR:
    case VEC_NEW_EXPR:
      pp_cxx_new_expression (pp, t);
      break;

    case DELETE_EXPR:
    case VEC_DELETE_EXPR:
      pp_cxx_delete_expression (pp, t);
      break;

    case SIZEOF_EXPR:
      if (PACK_EXPANSION_P (TREE_OPERAND (t, 0)))
	{
	  pp_cxx_ws_string (pp, "sizeof");
	  pp_cxx_ws_string (pp, "...");
	  pp_cxx_whitespace (pp);
	  pp_cxx_left_paren (pp);
	  if (TYPE_P (TREE_OPERAND (t, 0)))
	    pp_cxx_type_id (pp, TREE_OPERAND (t, 0));
	  else
	    pp_unary_expression (pp, TREE_OPERAND (t, 0));
	  pp_cxx_right_paren (pp);
	  break;
	}
      /* Fall through  */

    case ALIGNOF_EXPR:
      pp_cxx_ws_string (pp, code == SIZEOF_EXPR ? "sizeof" : "__alignof__");
      pp_cxx_whitespace (pp);
      if (TYPE_P (TREE_OPERAND (t, 0)))
	{
	  pp_cxx_left_paren (pp);
	  pp_cxx_type_id (pp, TREE_OPERAND (t, 0));
	  pp_cxx_right_paren (pp);
	}
      else
	pp_unary_expression (pp, TREE_OPERAND (t, 0));
      break;

    case NOEXCEPT_EXPR:
      pp_cxx_ws_string (pp, "noexcept");
      pp_cxx_whitespace (pp);
      pp_cxx_left_paren (pp);
      pp_cxx_expression (pp, TREE_OPERAND (t, 0));
      pp_cxx_right_paren (pp);
      break;

    case UNARY_PLUS_EXPR:
      pp_plus (pp);
      pp_cxx_cast_expression (pp, TREE_OPERAND (t, 0));
      break;

    default:
      pp_c_unary_expression (pp_c_base (pp), t);
      break;
    }
}

/* cast-expression:
      unary-expression
      ( type-id ) cast-expression  */

static void
pp_cxx_cast_expression (cxx_pretty_printer *pp, tree t)
{
  switch (TREE_CODE (t))
    {
    case CAST_EXPR:
      pp_cxx_type_id (pp, TREE_TYPE (t));
      pp_cxx_call_argument_list (pp, TREE_OPERAND (t, 0));
      break;

    default:
      pp_c_cast_expression (pp_c_base (pp), t);
      break;
    }
}

/* pm-expression:
      cast-expression
      pm-expression .* cast-expression
      pm-expression ->* cast-expression  */

static void
pp_cxx_pm_expression (cxx_pretty_printer *pp, tree t)
{
  switch (TREE_CODE (t))
    {
      /* Handle unfortunate OFFSET_REF overloading here.  */
    case OFFSET_REF:
      if (TYPE_P (TREE_OPERAND (t, 0)))
	{
	  pp_cxx_qualified_id (pp, t);
	  break;
	}
      /* Else fall through.  */
    case MEMBER_REF:
    case DOTSTAR_EXPR:
      pp_cxx_pm_expression (pp, TREE_OPERAND (t, 0));
      if (TREE_CODE (t) == MEMBER_REF)
	pp_cxx_arrow (pp);
      else
	pp_cxx_dot (pp);
      pp_star(pp);
      pp_cxx_cast_expression (pp, TREE_OPERAND (t, 1));
      break;


    default:
      pp_cxx_cast_expression (pp, t);
      break;
    }
}

/* multiplicative-expression:
      pm-expression
      multiplicative-expression * pm-expression
      multiplicative-expression / pm-expression
      multiplicative-expression % pm-expression  */

static void
pp_cxx_multiplicative_expression (cxx_pretty_printer *pp, tree e)
{
  enum tree_code code = TREE_CODE (e);
  switch (code)
    {
    case MULT_EXPR:
    case TRUNC_DIV_EXPR:
    case TRUNC_MOD_EXPR:
      pp_cxx_multiplicative_expression (pp, TREE_OPERAND (e, 0));
      pp_space (pp);
      if (code == MULT_EXPR)
	pp_star (pp);
      else if (code == TRUNC_DIV_EXPR)
	pp_slash (pp);
      else
	pp_modulo (pp);
      pp_space (pp);
      pp_cxx_pm_expression (pp, TREE_OPERAND (e, 1));
      break;

    default:
      pp_cxx_pm_expression (pp, e);
      break;
    }
}

/* conditional-expression:
      logical-or-expression
      logical-or-expression ?  expression  : assignment-expression  */

static void
pp_cxx_conditional_expression (cxx_pretty_printer *pp, tree e)
{
  if (TREE_CODE (e) == COND_EXPR)
    {
      pp_c_logical_or_expression (pp_c_base (pp), TREE_OPERAND (e, 0));
      pp_space (pp);
      pp_question (pp);
      pp_space (pp);
      pp_cxx_expression (pp, TREE_OPERAND (e, 1));
      pp_space (pp);
      pp_cxx_assignment_expression (pp, TREE_OPERAND (e, 2));
    }
  else
    pp_c_logical_or_expression (pp_c_base (pp), e);
}

/* Pretty-print a compound assignment operator token as indicated by T.  */

static void
pp_cxx_assignment_operator (cxx_pretty_printer *pp, tree t)
{
  const char *op;

  switch (TREE_CODE (t))
    {
    case NOP_EXPR:
      op = "=";
      break;

    case PLUS_EXPR:
      op = "+=";
      break;

    case MINUS_EXPR:
      op = "-=";
      break;

    case TRUNC_DIV_EXPR:
      op = "/=";
      break;

    case TRUNC_MOD_EXPR:
      op = "%=";
      break;

    default:
      op = tree_code_name[TREE_CODE (t)];
      break;
    }

  pp_cxx_ws_string (pp, op);
}


/* assignment-expression:
      conditional-expression
      logical-or-expression assignment-operator assignment-expression
      throw-expression

   throw-expression:
       throw assignment-expression(opt)

   assignment-operator: one of
      =    *=    /=    %=    +=    -=    >>=    <<=    &=    ^=    |=  */

static void
pp_cxx_assignment_expression (cxx_pretty_printer *pp, tree e)
{
  switch (TREE_CODE (e))
    {
    case MODIFY_EXPR:
    case INIT_EXPR:
      pp_c_logical_or_expression (pp_c_base (pp), TREE_OPERAND (e, 0));
      pp_space (pp);
      pp_equal (pp);
      pp_space (pp);
      pp_cxx_assignment_expression (pp, TREE_OPERAND (e, 1));
      break;

    case THROW_EXPR:
      pp_cxx_ws_string (pp, "throw");
      if (TREE_OPERAND (e, 0))
	pp_cxx_assignment_expression (pp, TREE_OPERAND (e, 0));
      break;

    case MODOP_EXPR:
      pp_c_logical_or_expression (pp_c_base (pp), TREE_OPERAND (e, 0));
      pp_cxx_assignment_operator (pp, TREE_OPERAND (e, 1));
      pp_cxx_assignment_expression (pp, TREE_OPERAND (e, 2));
      break;

    default:
      pp_cxx_conditional_expression (pp, e);
      break;
    }
}

static void
pp_cxx_expression (cxx_pretty_printer *pp, tree t)
{
  switch (TREE_CODE (t))
    {
    case STRING_CST:
    case INTEGER_CST:
    case REAL_CST:
    case COMPLEX_CST:
      pp_cxx_constant (pp, t);
      break;

    case RESULT_DECL:
      pp_cxx_unqualified_id (pp, t);
      break;

#if 0
    case OFFSET_REF:
#endif
    case SCOPE_REF:
    case PTRMEM_CST:
      pp_cxx_qualified_id (pp, t);
      break;

    case OVERLOAD:
      t = OVL_CURRENT (t);
    case VAR_DECL:
    case PARM_DECL:
    case FIELD_DECL:
    case CONST_DECL:
    case FUNCTION_DECL:
    case BASELINK:
    case TEMPLATE_DECL:
    case TEMPLATE_TYPE_PARM:
    case TEMPLATE_PARM_INDEX:
    case TEMPLATE_TEMPLATE_PARM:
    case STMT_EXPR:
      pp_cxx_primary_expression (pp, t);
      break;

    case CALL_EXPR:
    case DYNAMIC_CAST_EXPR:
    case STATIC_CAST_EXPR:
    case REINTERPRET_CAST_EXPR:
    case CONST_CAST_EXPR:
#if 0
    case MEMBER_REF:
#endif
    case EMPTY_CLASS_EXPR:
    case TYPEID_EXPR:
    case PSEUDO_DTOR_EXPR:
    case AGGR_INIT_EXPR:
    case ARROW_EXPR:
      pp_cxx_postfix_expression (pp, t);
      break;

    case NEW_EXPR:
    case VEC_NEW_EXPR:
      pp_cxx_new_expression (pp, t);
      break;

    case DELETE_EXPR:
    case VEC_DELETE_EXPR:
      pp_cxx_delete_expression (pp, t);
      break;

    case SIZEOF_EXPR:
    case ALIGNOF_EXPR:
    case NOEXCEPT_EXPR:
      pp_cxx_unary_expression (pp, t);
      break;

    case CAST_EXPR:
      pp_cxx_cast_expression (pp, t);
      break;

    case OFFSET_REF:
    case MEMBER_REF:
    case DOTSTAR_EXPR:
      pp_cxx_pm_expression (pp, t);
      break;

    case MULT_EXPR:
    case TRUNC_DIV_EXPR:
    case TRUNC_MOD_EXPR:
      pp_cxx_multiplicative_expression (pp, t);
      break;

    case COND_EXPR:
      pp_cxx_conditional_expression (pp, t);
      break;

    case MODIFY_EXPR:
    case INIT_EXPR:
    case THROW_EXPR:
    case MODOP_EXPR:
      pp_cxx_assignment_expression (pp, t);
      break;

    case NON_DEPENDENT_EXPR:
    case MUST_NOT_THROW_EXPR:
      pp_cxx_expression (pp, TREE_OPERAND (t, 0));
      break;

    case EXPR_PACK_EXPANSION:
      pp_cxx_expression (pp, PACK_EXPANSION_PATTERN (t));
      pp_cxx_ws_string (pp, "...");
      break;

    case TEMPLATE_ID_EXPR:
      pp_cxx_template_id (pp, t);
      break;

    case NONTYPE_ARGUMENT_PACK:
      {
	tree args = ARGUMENT_PACK_ARGS (t);
	int i, len = TREE_VEC_LENGTH (args);
	for (i = 0; i < len; ++i)
	  {
	    if (i > 0)
	      pp_cxx_separate_with (pp, ',');
	    pp_cxx_expression (pp, TREE_VEC_ELT (args, i));
	  }
      }
      break;

    default:
      pp_c_expression (pp_c_base (pp), t);
      break;
    }
}


/* Declarations.  */

/* function-specifier:
      inline
      virtual
      explicit   */

static void
pp_cxx_function_specifier (cxx_pretty_printer *pp, tree t)
{
  switch (TREE_CODE (t))
    {
    case FUNCTION_DECL:
      if (DECL_VIRTUAL_P (t))
	pp_cxx_ws_string (pp, "virtual");
      else if (DECL_CONSTRUCTOR_P (t) && DECL_NONCONVERTING_P (t))
	pp_cxx_ws_string (pp, "explicit");
      else
	pp_c_function_specifier (pp_c_base (pp), t);

    default:
      break;
    }
}

/* decl-specifier-seq:
      decl-specifier-seq(opt) decl-specifier

   decl-specifier:
      storage-class-specifier
      type-specifier
      function-specifier
      friend
      typedef  */

static void
pp_cxx_decl_specifier_seq (cxx_pretty_printer *pp, tree t)
{
  switch (TREE_CODE (t))
    {
    case VAR_DECL:
    case PARM_DECL:
    case CONST_DECL:
    case FIELD_DECL:
      pp_cxx_storage_class_specifier (pp, t);
      pp_cxx_decl_specifier_seq (pp, TREE_TYPE (t));
      break;

    case TYPE_DECL:
      pp_cxx_ws_string (pp, "typedef");
      pp_cxx_decl_specifier_seq (pp, TREE_TYPE (t));
      break;

    case FUNCTION_DECL:
      /* Constructors don't have return types.  And conversion functions
	 do not have a type-specifier in their return types.  */
      if (DECL_CONSTRUCTOR_P (t) || DECL_CONV_FN_P (t))
	pp_cxx_function_specifier (pp, t);
      else if (DECL_NONSTATIC_MEMBER_FUNCTION_P (t))
	pp_cxx_decl_specifier_seq (pp, TREE_TYPE (TREE_TYPE (t)));
      else
	default:
      pp_c_declaration_specifiers (pp_c_base (pp), t);
      break;
    }
}

/* simple-type-specifier:
      ::(opt) nested-name-specifier(opt) type-name
      ::(opt) nested-name-specifier(opt) template(opt) template-id
      char
      wchar_t
      bool
      short
      int
      long
      signed
      unsigned
      float
      double
      void  */

static void
pp_cxx_simple_type_specifier (cxx_pretty_printer *pp, tree t)
{
  switch (TREE_CODE (t))
    {
    case RECORD_TYPE:
    case UNION_TYPE:
    case ENUMERAL_TYPE:
      pp_cxx_qualified_id (pp, t);
      break;

    case TEMPLATE_TYPE_PARM:
    case TEMPLATE_TEMPLATE_PARM:
    case TEMPLATE_PARM_INDEX:
      pp_cxx_unqualified_id (pp, t);
      break;

    case TYPENAME_TYPE:
      pp_cxx_ws_string (pp, "typename");
      pp_cxx_nested_name_specifier (pp, TYPE_CONTEXT (t));
      pp_cxx_unqualified_id (pp, TYPE_NAME (t));
      break;

    default:
      pp_c_type_specifier (pp_c_base (pp), t);
      break;
    }
}

/* type-specifier-seq:
      type-specifier type-specifier-seq(opt)

   type-specifier:
      simple-type-specifier
      class-specifier
      enum-specifier
      elaborated-type-specifier
      cv-qualifier   */

static void
pp_cxx_type_specifier_seq (cxx_pretty_printer *pp, tree t)
{
  switch (TREE_CODE (t))
    {
    case TEMPLATE_DECL:
    case TEMPLATE_TYPE_PARM:
    case TEMPLATE_TEMPLATE_PARM:
    case TYPE_DECL:
    case BOUND_TEMPLATE_TEMPLATE_PARM:
      pp_cxx_cv_qualifier_seq (pp, t);
      pp_cxx_simple_type_specifier (pp, t);
      break;

    case METHOD_TYPE:
      pp_cxx_type_specifier_seq (pp, TREE_TYPE (t));
      pp_cxx_space_for_pointer_operator (pp, TREE_TYPE (t));
      pp_cxx_nested_name_specifier (pp, TYPE_METHOD_BASETYPE (t));
      break;

    case DECLTYPE_TYPE:
      pp_cxx_ws_string (pp, "decltype");
      pp_cxx_left_paren (pp);
      pp_cxx_expression (pp, DECLTYPE_TYPE_EXPR (t));
      pp_cxx_right_paren (pp);
      break;

    case RECORD_TYPE:
      if (TYPE_PTRMEMFUNC_P (t))
	{
	  tree pfm = TYPE_PTRMEMFUNC_FN_TYPE (t);
	  pp_cxx_decl_specifier_seq (pp, TREE_TYPE (TREE_TYPE (pfm)));
	  pp_cxx_whitespace (pp);
	  pp_cxx_ptr_operator (pp, t);
	  break;
	}
      /* else fall through */

    default:
      if (!(TREE_CODE (t) == FUNCTION_DECL && DECL_CONSTRUCTOR_P (t)))
	pp_c_specifier_qualifier_list (pp_c_base (pp), t);
    }
}

/* ptr-operator:
      * cv-qualifier-seq(opt)
      &
      ::(opt) nested-name-specifier * cv-qualifier-seq(opt)  */

static void
pp_cxx_ptr_operator (cxx_pretty_printer *pp, tree t)
{
  if (!TYPE_P (t) && TREE_CODE (t) != TYPE_DECL)
    t = TREE_TYPE (t);
  switch (TREE_CODE (t))
    {
    case REFERENCE_TYPE:
    case POINTER_TYPE:
      if (TREE_CODE (TREE_TYPE (t)) == POINTER_TYPE
	  || TYPE_PTR_TO_MEMBER_P (TREE_TYPE (t)))
	pp_cxx_ptr_operator (pp, TREE_TYPE (t));
      if (TREE_CODE (t) == POINTER_TYPE)
	{
	  pp_star (pp);
	  pp_cxx_cv_qualifier_seq (pp, t);
	}
      else
	pp_ampersand (pp);
      break;

    case RECORD_TYPE:
      if (TYPE_PTRMEMFUNC_P (t))
	{
	  pp_cxx_left_paren (pp);
	  pp_cxx_nested_name_specifier (pp, TYPE_PTRMEMFUNC_OBJECT_TYPE (t));
	  pp_star (pp);
	  break;
	}
    case OFFSET_TYPE:
      if (TYPE_PTR_TO_MEMBER_P (t))
	{
	  if (TREE_CODE (TREE_TYPE (t)) == ARRAY_TYPE)
	    pp_cxx_left_paren (pp);
	  pp_cxx_nested_name_specifier (pp, TYPE_PTRMEM_CLASS_TYPE (t));
	  pp_star (pp);
	  pp_cxx_cv_qualifier_seq (pp, t);
	  break;
	}
      /* else fall through.  */

    default:
      pp_unsupported_tree (pp, t);
      break;
    }
}

static inline tree
pp_cxx_implicit_parameter_type (tree mf)
{
  return TREE_TYPE (TREE_VALUE (TYPE_ARG_TYPES (TREE_TYPE (mf))));
}

/*
   parameter-declaration:
      decl-specifier-seq declarator
      decl-specifier-seq declarator = assignment-expression
      decl-specifier-seq abstract-declarator(opt)
      decl-specifier-seq abstract-declarator(opt) assignment-expression  */

static inline void
pp_cxx_parameter_declaration (cxx_pretty_printer *pp, tree t)
{
  pp_cxx_decl_specifier_seq (pp, t);
  if (TYPE_P (t))
    pp_cxx_abstract_declarator (pp, t);
  else
    pp_cxx_declarator (pp, t);
}

/* parameter-declaration-clause:
      parameter-declaration-list(opt) ...(opt)
      parameter-declaration-list , ...

   parameter-declaration-list:
      parameter-declaration
      parameter-declaration-list , parameter-declaration  */

static void
pp_cxx_parameter_declaration_clause (cxx_pretty_printer *pp, tree t)
{
  tree args = TYPE_P (t) ? NULL : FUNCTION_FIRST_USER_PARM (t);
  tree types =
    TYPE_P (t) ? TYPE_ARG_TYPES (t) : FUNCTION_FIRST_USER_PARMTYPE (t);
  const bool abstract = args == NULL
    || pp_c_base (pp)->flags & pp_c_flag_abstract;
  bool first = true;

  /* Skip artificial parameter for nonstatic member functions.  */
  if (TREE_CODE (t) == METHOD_TYPE)
    types = TREE_CHAIN (types);

  pp_cxx_left_paren (pp);
  for (; args; args = TREE_CHAIN (args), types = TREE_CHAIN (types))
    {
      if (!first)
	pp_cxx_separate_with (pp, ',');
      first = false;
      pp_cxx_parameter_declaration (pp, abstract ? TREE_VALUE (types) : args);
      if (!abstract && pp_c_base (pp)->flags & pp_cxx_flag_default_argument)
	{
	  pp_cxx_whitespace (pp);
	  pp_equal (pp);
	  pp_cxx_whitespace (pp);
	  pp_cxx_assignment_expression (pp, TREE_PURPOSE (types));
	}
    }
  pp_cxx_right_paren (pp);
}

/* exception-specification:
      throw ( type-id-list(opt) )

   type-id-list
      type-id
      type-id-list , type-id   */

static void
pp_cxx_exception_specification (cxx_pretty_printer *pp, tree t)
{
  tree ex_spec = TYPE_RAISES_EXCEPTIONS (t);
  bool need_comma = false;

  if (ex_spec == NULL)
    return;
  if (TREE_PURPOSE (ex_spec))
    {
      pp_cxx_ws_string (pp, "noexcept");
      pp_cxx_whitespace (pp);
      pp_cxx_left_paren (pp);
      pp_cxx_expression (pp, TREE_PURPOSE (ex_spec));
      pp_cxx_right_paren (pp);
      return;
    }
  pp_cxx_ws_string (pp, "throw");
  pp_cxx_left_paren (pp);
  for (; ex_spec && TREE_VALUE (ex_spec); ex_spec = TREE_CHAIN (ex_spec))
    {
      tree type = TREE_VALUE (ex_spec);
      tree argpack = NULL_TREE;
      int i, len = 1;

      if (ARGUMENT_PACK_P (type))
	{
	  argpack = ARGUMENT_PACK_ARGS (type);
	  len = TREE_VEC_LENGTH (argpack);
	}

      for (i = 0; i < len; ++i)
	{
	  if (argpack)
	    type = TREE_VEC_ELT (argpack, i);

	  if (need_comma)
	    pp_cxx_separate_with (pp, ',');
	  else
	    need_comma = true;

	  pp_cxx_type_id (pp, type);
	}
    }
  pp_cxx_right_paren (pp);
}

/* direct-declarator:
      declarator-id
      direct-declarator ( parameter-declaration-clause ) cv-qualifier-seq(opt)
					    exception-specification(opt)
      direct-declaration [ constant-expression(opt) ]
      ( declarator )  */

static void
pp_cxx_direct_declarator (cxx_pretty_printer *pp, tree t)
{
  switch (TREE_CODE (t))
    {
    case VAR_DECL:
    case PARM_DECL:
    case CONST_DECL:
    case FIELD_DECL:
      if (DECL_NAME (t))
	{
	  pp_cxx_space_for_pointer_operator (pp, TREE_TYPE (t));

	  if ((TREE_CODE (t) == PARM_DECL && FUNCTION_PARAMETER_PACK_P (t))
	      || template_parameter_pack_p (t))
	    /* A function parameter pack or non-type template
	       parameter pack.  */
	    pp_cxx_ws_string (pp, "...");
		      
	  pp_cxx_id_expression (pp, DECL_NAME (t));
	}
      pp_cxx_abstract_declarator (pp, TREE_TYPE (t));
      break;

    case FUNCTION_DECL:
      pp_cxx_space_for_pointer_operator (pp, TREE_TYPE (TREE_TYPE (t)));
      pp_cxx_id_expression (pp, t);
      pp_cxx_parameter_declaration_clause (pp, t);

      if (DECL_NONSTATIC_MEMBER_FUNCTION_P (t))
	{
	  pp_base (pp)->padding = pp_before;
	  pp_cxx_cv_qualifier_seq (pp, pp_cxx_implicit_parameter_type (t));
	}

      pp_cxx_exception_specification (pp, TREE_TYPE (t));
      break;

    case TYPENAME_TYPE:
    case TEMPLATE_DECL:
    case TEMPLATE_TYPE_PARM:
    case TEMPLATE_PARM_INDEX:
    case TEMPLATE_TEMPLATE_PARM:
      break;

    default:
      pp_c_direct_declarator (pp_c_base (pp), t);
      break;
    }
}

/* declarator:
   direct-declarator
   ptr-operator declarator  */

static void
pp_cxx_declarator (cxx_pretty_printer *pp, tree t)
{
  pp_cxx_direct_declarator (pp, t);
}

/* ctor-initializer:
      : mem-initializer-list

   mem-initializer-list:
      mem-initializer
      mem-initializer , mem-initializer-list

   mem-initializer:
      mem-initializer-id ( expression-list(opt) )

   mem-initializer-id:
      ::(opt) nested-name-specifier(opt) class-name
      identifier   */

static void
pp_cxx_ctor_initializer (cxx_pretty_printer *pp, tree t)
{
  t = TREE_OPERAND (t, 0);
  pp_cxx_whitespace (pp);
  pp_colon (pp);
  pp_cxx_whitespace (pp);
  for (; t; t = TREE_CHAIN (t))
    {
      tree purpose = TREE_PURPOSE (t);
      bool is_pack = PACK_EXPANSION_P (purpose);

      if (is_pack)
	pp_cxx_primary_expression (pp, PACK_EXPANSION_PATTERN (purpose));
      else
	pp_cxx_primary_expression (pp, purpose);
      pp_cxx_call_argument_list (pp, TREE_VALUE (t));
      if (is_pack)
	pp_cxx_ws_string (pp, "...");
      if (TREE_CHAIN (t))
	pp_cxx_separate_with (pp, ',');
    }
}

/* function-definition:
      decl-specifier-seq(opt) declarator ctor-initializer(opt) function-body
      decl-specifier-seq(opt) declarator function-try-block  */

static void
pp_cxx_function_definition (cxx_pretty_printer *pp, tree t)
{
  tree saved_scope = pp->enclosing_scope;
  pp_cxx_decl_specifier_seq (pp, t);
  pp_cxx_declarator (pp, t);
  pp_needs_newline (pp) = true;
  pp->enclosing_scope = DECL_CONTEXT (t);
  if (DECL_SAVED_TREE (t))
    pp_cxx_statement (pp, DECL_SAVED_TREE (t));
  else
    {
      pp_cxx_semicolon (pp);
      pp_needs_newline (pp) = true;
    }
  pp_flush (pp);
  pp->enclosing_scope = saved_scope;
}

/* abstract-declarator:
      ptr-operator abstract-declarator(opt)
      direct-abstract-declarator  */

static void
pp_cxx_abstract_declarator (cxx_pretty_printer *pp, tree t)
{
  if (TYPE_PTRMEM_P (t) || TYPE_PTRMEMFUNC_P (t))
    pp_cxx_right_paren (pp);
  else if (POINTER_TYPE_P (t))
    {
      if (TREE_CODE (TREE_TYPE (t)) == ARRAY_TYPE
	  || TREE_CODE (TREE_TYPE (t)) == FUNCTION_TYPE)
	pp_cxx_right_paren (pp);
      t = TREE_TYPE (t);
    }
  pp_cxx_direct_abstract_declarator (pp, t);
}

/* direct-abstract-declarator:
      direct-abstract-declarator(opt) ( parameter-declaration-clause )
			   cv-qualifier-seq(opt) exception-specification(opt)
      direct-abstract-declarator(opt) [ constant-expression(opt) ]
      ( abstract-declarator )  */

static void
pp_cxx_direct_abstract_declarator (cxx_pretty_printer *pp, tree t)
{
  switch (TREE_CODE (t))
    {
    case REFERENCE_TYPE:
      pp_cxx_abstract_declarator (pp, t);
      break;

    case RECORD_TYPE:
      if (TYPE_PTRMEMFUNC_P (t))
	pp_cxx_direct_abstract_declarator (pp, TYPE_PTRMEMFUNC_FN_TYPE (t));
      break;

    case METHOD_TYPE:
    case FUNCTION_TYPE:
      pp_cxx_parameter_declaration_clause (pp, t);
      pp_cxx_direct_abstract_declarator (pp, TREE_TYPE (t));
      if (TREE_CODE (t) == METHOD_TYPE)
	{
	  pp_base (pp)->padding = pp_before;
	  pp_cxx_cv_qualifier_seq
	    (pp, TREE_TYPE (TREE_VALUE (TYPE_ARG_TYPES (t))));
	}
      pp_cxx_exception_specification (pp, t);
      break;

    case TYPENAME_TYPE:
    case TEMPLATE_TYPE_PARM:
    case TEMPLATE_TEMPLATE_PARM:
    case BOUND_TEMPLATE_TEMPLATE_PARM:
    case UNBOUND_CLASS_TEMPLATE:
      break;

    default:
      pp_c_direct_abstract_declarator (pp_c_base (pp), t);
      break;
    }
}

/* type-id:
     type-specifier-seq abstract-declarator(opt) */

static void
pp_cxx_type_id (cxx_pretty_printer *pp, tree t)
{
  pp_flags saved_flags = pp_c_base (pp)->flags;
  pp_c_base (pp)->flags |= pp_c_flag_abstract;

  switch (TREE_CODE (t))
    {
    case TYPE_DECL:
    case UNION_TYPE:
    case RECORD_TYPE:
    case ENUMERAL_TYPE:
    case TYPENAME_TYPE:
    case BOUND_TEMPLATE_TEMPLATE_PARM:
    case UNBOUND_CLASS_TEMPLATE:
    case TEMPLATE_TEMPLATE_PARM:
    case TEMPLATE_TYPE_PARM:
    case TEMPLATE_PARM_INDEX:
    case TEMPLATE_DECL:
    case TYPEOF_TYPE:
    case DECLTYPE_TYPE:
    case TEMPLATE_ID_EXPR:
      pp_cxx_type_specifier_seq (pp, t);
      break;

    case TYPE_PACK_EXPANSION:
      pp_cxx_type_id (pp, PACK_EXPANSION_PATTERN (t));
      pp_cxx_ws_string (pp, "...");
      break;

    default:
      pp_c_type_id (pp_c_base (pp), t);
      break;
    }

  pp_c_base (pp)->flags = saved_flags;
}

/* template-argument-list:
      template-argument ...(opt)
      template-argument-list, template-argument ...(opt)

   template-argument:
      assignment-expression
      type-id
      template-name  */

static void
pp_cxx_template_argument_list (cxx_pretty_printer *pp, tree t)
{
  int i;
  bool need_comma = false;

  if (t == NULL)
    return;
  for (i = 0; i < TREE_VEC_LENGTH (t); ++i)
    {
      tree arg = TREE_VEC_ELT (t, i);
      tree argpack = NULL_TREE;
      int idx, len = 1;

      if (ARGUMENT_PACK_P (arg))
	{
	  argpack = ARGUMENT_PACK_ARGS (arg);
	  len = TREE_VEC_LENGTH (argpack);
	}

      for (idx = 0; idx < len; idx++)
	{
	  if (argpack)
	    arg = TREE_VEC_ELT (argpack, idx);
	  
	  if (need_comma)
	    pp_cxx_separate_with (pp, ',');
	  else
	    need_comma = true;

	  if (TYPE_P (arg) || (TREE_CODE (arg) == TEMPLATE_DECL
			       && TYPE_P (DECL_TEMPLATE_RESULT (arg))))
	    pp_cxx_type_id (pp, arg);
	  else
	    pp_cxx_expression (pp, arg);
	}
    }
}


static void
pp_cxx_exception_declaration (cxx_pretty_printer *pp, tree t)
{
  t = DECL_EXPR_DECL (t);
  pp_cxx_type_specifier_seq (pp, t);
  if (TYPE_P (t))
    pp_cxx_abstract_declarator (pp, t);
  else
    pp_cxx_declarator (pp, t);
}

/* Statements.  */

static void
pp_cxx_statement (cxx_pretty_printer *pp, tree t)
{
  switch (TREE_CODE (t))
    {
    case CTOR_INITIALIZER:
      pp_cxx_ctor_initializer (pp, t);
      break;

    case USING_STMT:
      pp_cxx_ws_string (pp, "using");
      pp_cxx_ws_string (pp, "namespace");
      if (DECL_CONTEXT (t))
	pp_cxx_nested_name_specifier (pp, DECL_CONTEXT (t));
      pp_cxx_qualified_id (pp, USING_STMT_NAMESPACE (t));
      break;

    case USING_DECL:
      pp_cxx_ws_string (pp, "using");
      pp_cxx_nested_name_specifier (pp, USING_DECL_SCOPE (t));
      pp_cxx_unqualified_id (pp, DECL_NAME (t));
      break;

    case EH_SPEC_BLOCK:
      break;

      /* try-block:
	    try compound-statement handler-seq  */
    case TRY_BLOCK:
      pp_maybe_newline_and_indent (pp, 0);
      pp_cxx_ws_string (pp, "try");
      pp_newline_and_indent (pp, 3);
      pp_cxx_statement (pp, TRY_STMTS (t));
      pp_newline_and_indent (pp, -3);
      if (CLEANUP_P (t))
	;
      else
	pp_cxx_statement (pp, TRY_HANDLERS (t));
      break;

      /*
	 handler-seq:
	    handler handler-seq(opt)

	 handler:
	 catch ( exception-declaration ) compound-statement

	 exception-declaration:
	    type-specifier-seq declarator
	    type-specifier-seq abstract-declarator
	    ...   */
    case HANDLER:
      pp_cxx_ws_string (pp, "catch");
      pp_cxx_left_paren (pp);
      pp_cxx_exception_declaration (pp, HANDLER_PARMS (t));
      pp_cxx_right_paren (pp);
      pp_indentation (pp) += 3;
      pp_needs_newline (pp) = true;
      pp_cxx_statement (pp, HANDLER_BODY (t));
      pp_indentation (pp) -= 3;
      pp_needs_newline (pp) = true;
      break;

      /* selection-statement:
	    if ( expression ) statement
	    if ( expression ) statement else statement  */
    case IF_STMT:
      pp_cxx_ws_string (pp, "if");
      pp_cxx_whitespace (pp);
      pp_cxx_left_paren (pp);
      pp_cxx_expression (pp, IF_COND (t));
      pp_cxx_right_paren (pp);
      pp_newline_and_indent (pp, 2);
      pp_cxx_statement (pp, THEN_CLAUSE (t));
      pp_newline_and_indent (pp, -2);
      if (ELSE_CLAUSE (t))
	{
	  tree else_clause = ELSE_CLAUSE (t);
	  pp_cxx_ws_string (pp, "else");
	  if (TREE_CODE (else_clause) == IF_STMT)
	    pp_cxx_whitespace (pp);
	  else
	    pp_newline_and_indent (pp, 2);
	  pp_cxx_statement (pp, else_clause);
	  if (TREE_CODE (else_clause) != IF_STMT)
	    pp_newline_and_indent (pp, -2);
	}
      break;

    case SWITCH_STMT:
      pp_cxx_ws_string (pp, "switch");
      pp_space (pp);
      pp_cxx_left_paren (pp);
      pp_cxx_expression (pp, SWITCH_STMT_COND (t));
      pp_cxx_right_paren (pp);
      pp_indentation (pp) += 3;
      pp_needs_newline (pp) = true;
      pp_cxx_statement (pp, SWITCH_STMT_BODY (t));
      pp_newline_and_indent (pp, -3);
      break;

      /* iteration-statement:
	    while ( expression ) statement
	    do statement while ( expression ) ;
	    for ( expression(opt) ; expression(opt) ; expression(opt) ) statement
	    for ( declaration expression(opt) ; expression(opt) ) statement  */
    case WHILE_STMT:
      pp_cxx_ws_string (pp, "while");
      pp_space (pp);
      pp_cxx_left_paren (pp);
      pp_cxx_expression (pp, WHILE_COND (t));
      pp_cxx_right_paren (pp);
      pp_newline_and_indent (pp, 3);
      pp_cxx_statement (pp, WHILE_BODY (t));
      pp_indentation (pp) -= 3;
      pp_needs_newline (pp) = true;
      break;

    case DO_STMT:
      pp_cxx_ws_string (pp, "do");
      pp_newline_and_indent (pp, 3);
      pp_cxx_statement (pp, DO_BODY (t));
      pp_newline_and_indent (pp, -3);
      pp_cxx_ws_string (pp, "while");
      pp_space (pp);
      pp_cxx_left_paren (pp);
      pp_cxx_expression (pp, DO_COND (t));
      pp_cxx_right_paren (pp);
      pp_cxx_semicolon (pp);
      pp_needs_newline (pp) = true;
      break;

    case FOR_STMT:
      pp_cxx_ws_string (pp, "for");
      pp_space (pp);
      pp_cxx_left_paren (pp);
      if (FOR_INIT_STMT (t))
	pp_cxx_statement (pp, FOR_INIT_STMT (t));
      else
	pp_cxx_semicolon (pp);
      pp_needs_newline (pp) = false;
      pp_cxx_whitespace (pp);
      if (FOR_COND (t))
	pp_cxx_expression (pp, FOR_COND (t));
      pp_cxx_semicolon (pp);
      pp_needs_newline (pp) = false;
      pp_cxx_whitespace (pp);
      if (FOR_EXPR (t))
	pp_cxx_expression (pp, FOR_EXPR (t));
      pp_cxx_right_paren (pp);
      pp_newline_and_indent (pp, 3);
      pp_cxx_statement (pp, FOR_BODY (t));
      pp_indentation (pp) -= 3;
      pp_needs_newline (pp) = true;
      break;

    case RANGE_FOR_STMT:
      pp_cxx_ws_string (pp, "for");
      pp_space (pp);
      pp_cxx_left_paren (pp);
      pp_cxx_statement (pp, RANGE_FOR_DECL (t));
      pp_space (pp);
      pp_needs_newline (pp) = false;
      pp_colon (pp);
      pp_space (pp);
      pp_cxx_statement (pp, RANGE_FOR_EXPR (t));
      pp_cxx_right_paren (pp);
      pp_newline_and_indent (pp, 3);
      pp_cxx_statement (pp, FOR_BODY (t));
      pp_indentation (pp) -= 3;
      pp_needs_newline (pp) = true;
      break;

      /* jump-statement:
	    goto identifier;
	    continue ;
	    return expression(opt) ;  */
    case BREAK_STMT:
    case CONTINUE_STMT:
      pp_string (pp, TREE_CODE (t) == BREAK_STMT ? "break" : "continue");
      pp_cxx_semicolon (pp);
      pp_needs_newline (pp) = true;
      break;

      /* expression-statement:
	    expression(opt) ;  */
    case EXPR_STMT:
      pp_cxx_expression (pp, EXPR_STMT_EXPR (t));
      pp_cxx_semicolon (pp);
      pp_needs_newline (pp) = true;
      break;

    case CLEANUP_STMT:
      pp_cxx_ws_string (pp, "try");
      pp_newline_and_indent (pp, 2);
      pp_cxx_statement (pp, CLEANUP_BODY (t));
      pp_newline_and_indent (pp, -2);
      pp_cxx_ws_string (pp, CLEANUP_EH_ONLY (t) ? "catch" : "finally");
      pp_newline_and_indent (pp, 2);
      pp_cxx_statement (pp, CLEANUP_EXPR (t));
      pp_newline_and_indent (pp, -2);
      break;

    case STATIC_ASSERT:
      pp_cxx_declaration (pp, t);
      break;

    default:
      pp_c_statement (pp_c_base (pp), t);
      break;
    }
}

/* original-namespace-definition:
      namespace identifier { namespace-body }

  As an edge case, we also handle unnamed namespace definition here.  */

static void
pp_cxx_original_namespace_definition (cxx_pretty_printer *pp, tree t)
{
  pp_cxx_ws_string (pp, "namespace");
  if (DECL_CONTEXT (t))
    pp_cxx_nested_name_specifier (pp, DECL_CONTEXT (t));
  if (DECL_NAME (t))
    pp_cxx_unqualified_id (pp, t);
  pp_cxx_whitespace (pp);
  pp_cxx_left_brace (pp);
  /* We do not print the namespace-body.  */
  pp_cxx_whitespace (pp);
  pp_cxx_right_brace (pp);
}

/* namespace-alias:
      identifier

   namespace-alias-definition:
      namespace identifier = qualified-namespace-specifier ;

   qualified-namespace-specifier:
      ::(opt) nested-name-specifier(opt) namespace-name   */

static void
pp_cxx_namespace_alias_definition (cxx_pretty_printer *pp, tree t)
{
  pp_cxx_ws_string (pp, "namespace");
  if (DECL_CONTEXT (t))
    pp_cxx_nested_name_specifier (pp, DECL_CONTEXT (t));
  pp_cxx_unqualified_id (pp, t);
  pp_cxx_whitespace (pp);
  pp_equal (pp);
  pp_cxx_whitespace (pp);
  if (DECL_CONTEXT (DECL_NAMESPACE_ALIAS (t)))
    pp_cxx_nested_name_specifier (pp,
				  DECL_CONTEXT (DECL_NAMESPACE_ALIAS (t)));
  pp_cxx_qualified_id (pp, DECL_NAMESPACE_ALIAS (t));
  pp_cxx_semicolon (pp);
}

/* simple-declaration:
      decl-specifier-seq(opt) init-declarator-list(opt)  */

static void
pp_cxx_simple_declaration (cxx_pretty_printer *pp, tree t)
{
  pp_cxx_decl_specifier_seq (pp, t);
  pp_cxx_init_declarator (pp, t);
  pp_cxx_semicolon (pp);
  pp_needs_newline (pp) = true;
}

/*
  template-parameter-list:
     template-parameter
     template-parameter-list , template-parameter  */

static inline void
pp_cxx_template_parameter_list (cxx_pretty_printer *pp, tree t)
{
  const int n = TREE_VEC_LENGTH (t);
  int i;
  for (i = 0; i < n; ++i)
    {
      if (i)
	pp_cxx_separate_with (pp, ',');
      pp_cxx_template_parameter (pp, TREE_VEC_ELT (t, i));
    }
}

/* template-parameter:
      type-parameter
      parameter-declaration

   type-parameter:
     class ...(opt) identifier(opt)
     class identifier(opt) = type-id
     typename identifier(opt)
     typename ...(opt) identifier(opt) = type-id
     template < template-parameter-list > class ...(opt) identifier(opt)
     template < template-parameter-list > class identifier(opt) = template-name  */

static void
pp_cxx_template_parameter (cxx_pretty_printer *pp, tree t)
{
  tree parameter =  TREE_VALUE (t);
  switch (TREE_CODE (parameter))
    {
    case TYPE_DECL:
      pp_cxx_ws_string (pp, "class");
      if (TEMPLATE_TYPE_PARAMETER_PACK (TREE_TYPE (t)))
	pp_cxx_ws_string (pp, "...");
      if (DECL_NAME (parameter))
	pp_cxx_tree_identifier (pp, DECL_NAME (parameter));
      /* FIXME: Check if we should print also default argument.  */
      break;

    case PARM_DECL:
      pp_cxx_parameter_declaration (pp, parameter);
      break;

    case TEMPLATE_DECL:
      break;

    default:
      pp_unsupported_tree (pp, t);
      break;
    }
}

/* Pretty-print a template parameter in the canonical form
   "template-parameter-<level>-<position in parameter list>".  */

void
pp_cxx_canonical_template_parameter (cxx_pretty_printer *pp, tree parm)
{
  const enum tree_code code = TREE_CODE (parm);

  /* Brings type template parameters to the canonical forms.  */
  if (code == TEMPLATE_TYPE_PARM || code == TEMPLATE_TEMPLATE_PARM
      || code == BOUND_TEMPLATE_TEMPLATE_PARM)
    parm = TEMPLATE_TYPE_PARM_INDEX (parm);

  pp_cxx_begin_template_argument_list (pp);
  pp_cxx_ws_string (pp, M_("template-parameter-"));
  pp_wide_integer (pp, TEMPLATE_PARM_LEVEL (parm));
  pp_minus (pp);
  pp_wide_integer (pp, TEMPLATE_PARM_IDX (parm) + 1);
  pp_cxx_end_template_argument_list (pp);
}

/*
  template-declaration:
     export(opt) template < template-parameter-list > declaration   */

static void
pp_cxx_template_declaration (cxx_pretty_printer *pp, tree t)
{
  tree tmpl = most_general_template (t);
  tree level;
  int i = 0;

  pp_maybe_newline_and_indent (pp, 0);
  for (level = DECL_TEMPLATE_PARMS (tmpl); level; level = TREE_CHAIN (level))
    {
      pp_cxx_ws_string (pp, "template");
      pp_cxx_begin_template_argument_list (pp);
      pp_cxx_template_parameter_list (pp, TREE_VALUE (level));
      pp_cxx_end_template_argument_list (pp);
      pp_newline_and_indent (pp, 3);
      i += 3;
    }
  if (TREE_CODE (t) == FUNCTION_DECL && DECL_SAVED_TREE (t))
    pp_cxx_function_definition (pp, t);
  else
    pp_cxx_simple_declaration (pp, t);
}

static void
pp_cxx_explicit_specialization (cxx_pretty_printer *pp, tree t)
{
  pp_unsupported_tree (pp, t);
}

static void
pp_cxx_explicit_instantiation (cxx_pretty_printer *pp, tree t)
{
  pp_unsupported_tree (pp, t);
}

/*
    declaration:
       block-declaration
       function-definition
       template-declaration
       explicit-instantiation
       explicit-specialization
       linkage-specification
       namespace-definition

    block-declaration:
       simple-declaration
       asm-definition
       namespace-alias-definition
       using-declaration
       using-directive
       static_assert-declaration */
void
pp_cxx_declaration (cxx_pretty_printer *pp, tree t)
{
  if (TREE_CODE (t) == STATIC_ASSERT)
    {
      pp_cxx_ws_string (pp, "static_assert");
      pp_cxx_left_paren (pp);
      pp_cxx_expression (pp, STATIC_ASSERT_CONDITION (t));
      pp_cxx_separate_with (pp, ',');
      pp_cxx_expression (pp, STATIC_ASSERT_MESSAGE (t));
      pp_cxx_right_paren (pp);
    }
  else if (!DECL_LANG_SPECIFIC (t))
    pp_cxx_simple_declaration (pp, t);
  else if (DECL_USE_TEMPLATE (t))
    switch (DECL_USE_TEMPLATE (t))
      {
      case 1:
	pp_cxx_template_declaration (pp, t);
	break;

      case 2:
	pp_cxx_explicit_specialization (pp, t);
	break;

      case 3:
	pp_cxx_explicit_instantiation (pp, t);
	break;

      default:
	break;
      }
  else switch (TREE_CODE (t))
    {
    case VAR_DECL:
    case TYPE_DECL:
      pp_cxx_simple_declaration (pp, t);
      break;

    case FUNCTION_DECL:
      if (DECL_SAVED_TREE (t))
	pp_cxx_function_definition (pp, t);
      else
	pp_cxx_simple_declaration (pp, t);
      break;

    case NAMESPACE_DECL:
      if (DECL_NAMESPACE_ALIAS (t))
	pp_cxx_namespace_alias_definition (pp, t);
      else
	pp_cxx_original_namespace_definition (pp, t);
      break;

    default:
      pp_unsupported_tree (pp, t);
      break;
    }
}

static void
pp_cxx_typeid_expression (cxx_pretty_printer *pp, tree t)
{
  t = TREE_OPERAND (t, 0);
  pp_cxx_ws_string (pp, "typeid");
  pp_cxx_left_paren (pp);
  if (TYPE_P (t))
    pp_cxx_type_id (pp, t);
  else
    pp_cxx_expression (pp, t);
  pp_cxx_right_paren (pp);
}

void
pp_cxx_va_arg_expression (cxx_pretty_printer *pp, tree t)
{
  pp_cxx_ws_string (pp, "va_arg");
  pp_cxx_left_paren (pp);
  pp_cxx_assignment_expression (pp, TREE_OPERAND (t, 0));
  pp_cxx_separate_with (pp, ',');
  pp_cxx_type_id (pp, TREE_TYPE (t));
  pp_cxx_right_paren (pp);
}

static bool
pp_cxx_offsetof_expression_1 (cxx_pretty_printer *pp, tree t)
{
  switch (TREE_CODE (t))
    {
    case ARROW_EXPR:
      if (TREE_CODE (TREE_OPERAND (t, 0)) == STATIC_CAST_EXPR
	  && POINTER_TYPE_P (TREE_TYPE (TREE_OPERAND (t, 0))))
	{
	  pp_cxx_type_id (pp, TREE_TYPE (TREE_TYPE (TREE_OPERAND (t, 0))));
	  pp_cxx_separate_with (pp, ',');
	  return true;
	}
      return false;
    case COMPONENT_REF:
      if (!pp_cxx_offsetof_expression_1 (pp, TREE_OPERAND (t, 0)))
	return false;
      if (TREE_CODE (TREE_OPERAND (t, 0)) != ARROW_EXPR)
	pp_cxx_dot (pp);
      pp_cxx_expression (pp, TREE_OPERAND (t, 1));
      return true;
    case ARRAY_REF:
      if (!pp_cxx_offsetof_expression_1 (pp, TREE_OPERAND (t, 0)))
	return false;
      pp_left_bracket (pp);
      pp_cxx_expression (pp, TREE_OPERAND (t, 1));
      pp_right_bracket (pp);
      return true;
    default:
      return false;
    }
}

void
pp_cxx_offsetof_expression (cxx_pretty_printer *pp, tree t)
{
  pp_cxx_ws_string (pp, "offsetof");
  pp_cxx_left_paren (pp);
  if (!pp_cxx_offsetof_expression_1 (pp, TREE_OPERAND (t, 0)))
    pp_cxx_expression (pp, TREE_OPERAND (t, 0));
  pp_cxx_right_paren (pp);
}

void
pp_cxx_trait_expression (cxx_pretty_printer *pp, tree t)
{
  cp_trait_kind kind = TRAIT_EXPR_KIND (t);

  switch (kind)
    {
    case CPTK_HAS_NOTHROW_ASSIGN:
      pp_cxx_ws_string (pp, "__has_nothrow_assign");
      break;
    case CPTK_HAS_TRIVIAL_ASSIGN:
      pp_cxx_ws_string (pp, "__has_trivial_assign");
      break;
    case CPTK_HAS_NOTHROW_CONSTRUCTOR:
      pp_cxx_ws_string (pp, "__has_nothrow_constructor");
      break;
    case CPTK_HAS_TRIVIAL_CONSTRUCTOR:
      pp_cxx_ws_string (pp, "__has_trivial_constructor");
      break;
    case CPTK_HAS_NOTHROW_COPY:
      pp_cxx_ws_string (pp, "__has_nothrow_copy");
      break;
    case CPTK_HAS_TRIVIAL_COPY:
      pp_cxx_ws_string (pp, "__has_trivial_copy");
      break;
    case CPTK_HAS_TRIVIAL_DESTRUCTOR:
      pp_cxx_ws_string (pp, "__has_trivial_destructor");
      break;
    case CPTK_HAS_VIRTUAL_DESTRUCTOR:
      pp_cxx_ws_string (pp, "__has_virtual_destructor");
      break;
    case CPTK_IS_ABSTRACT:
      pp_cxx_ws_string (pp, "__is_abstract");
      break;
    case CPTK_IS_BASE_OF:
      pp_cxx_ws_string (pp, "__is_base_of");
      break;
    case CPTK_IS_CLASS:
      pp_cxx_ws_string (pp, "__is_class");
      break;
    case CPTK_IS_CONVERTIBLE_TO:
      pp_cxx_ws_string (pp, "__is_convertible_to");
      break;
    case CPTK_IS_EMPTY:
      pp_cxx_ws_string (pp, "__is_empty");
      break;
    case CPTK_IS_ENUM:
      pp_cxx_ws_string (pp, "__is_enum");
      break;
    case CPTK_IS_POD:
      pp_cxx_ws_string (pp, "__is_pod");
      break;
    case CPTK_IS_POLYMORPHIC:
      pp_cxx_ws_string (pp, "__is_polymorphic");
      break;
    case CPTK_IS_STD_LAYOUT:
      pp_cxx_ws_string (pp, "__is_std_layout");
      break;
    case CPTK_IS_TRIVIAL:
      pp_cxx_ws_string (pp, "__is_trivial");
      break;
    case CPTK_IS_UNION:
      pp_cxx_ws_string (pp, "__is_union");
      break;

    default:
      gcc_unreachable ();
    }

  pp_cxx_left_paren (pp);
  pp_cxx_type_id (pp, TRAIT_EXPR_TYPE1 (t));

  if (kind == CPTK_IS_BASE_OF || kind == CPTK_IS_CONVERTIBLE_TO)
    {
      pp_cxx_separate_with (pp, ',');
      pp_cxx_type_id (pp, TRAIT_EXPR_TYPE2 (t));
    }

  pp_cxx_right_paren (pp);
}

typedef c_pretty_print_fn pp_fun;

/* Initialization of a C++ pretty-printer object.  */

void
pp_cxx_pretty_printer_init (cxx_pretty_printer *pp)
{
  pp_c_pretty_printer_init (pp_c_base (pp));
  pp_set_line_maximum_length (pp, 0);

  pp->c_base.declaration = (pp_fun) pp_cxx_declaration;
  pp->c_base.declaration_specifiers = (pp_fun) pp_cxx_decl_specifier_seq;
  pp->c_base.function_specifier = (pp_fun) pp_cxx_function_specifier;
  pp->c_base.type_specifier_seq = (pp_fun) pp_cxx_type_specifier_seq;
  pp->c_base.declarator = (pp_fun) pp_cxx_declarator;
  pp->c_base.direct_declarator = (pp_fun) pp_cxx_direct_declarator;
  pp->c_base.parameter_list = (pp_fun) pp_cxx_parameter_declaration_clause;
  pp->c_base.type_id = (pp_fun) pp_cxx_type_id;
  pp->c_base.abstract_declarator = (pp_fun) pp_cxx_abstract_declarator;
  pp->c_base.direct_abstract_declarator =
    (pp_fun) pp_cxx_direct_abstract_declarator;
  pp->c_base.simple_type_specifier = (pp_fun)pp_cxx_simple_type_specifier;

  /* pp->c_base.statement = (pp_fun) pp_cxx_statement;  */

  pp->c_base.constant = (pp_fun) pp_cxx_constant;
  pp->c_base.id_expression = (pp_fun) pp_cxx_id_expression;
  pp->c_base.primary_expression = (pp_fun) pp_cxx_primary_expression;
  pp->c_base.postfix_expression = (pp_fun) pp_cxx_postfix_expression;
  pp->c_base.unary_expression = (pp_fun) pp_cxx_unary_expression;
  pp->c_base.multiplicative_expression = (pp_fun) pp_cxx_multiplicative_expression;
  pp->c_base.conditional_expression = (pp_fun) pp_cxx_conditional_expression;
  pp->c_base.assignment_expression = (pp_fun) pp_cxx_assignment_expression;
  pp->c_base.expression = (pp_fun) pp_cxx_expression;
  pp->enclosing_scope = global_namespace;
}<|MERGE_RESOLUTION|>--- conflicted
+++ resolved
@@ -204,12 +204,8 @@
       if (CLASS_TYPE_P (t) && CLASSTYPE_USE_TEMPLATE (t))
 	{
 	  pp_cxx_begin_template_argument_list (pp);
-<<<<<<< HEAD
-	  pp_cxx_template_argument_list (pp, CLASSTYPE_TI_ARGS (t));
-=======
 	  pp_cxx_template_argument_list (pp, INNERMOST_TEMPLATE_ARGS
                                                  (CLASSTYPE_TI_ARGS (t)));
->>>>>>> 779871ac
 	  pp_cxx_end_template_argument_list (pp);
 	}
       break;
