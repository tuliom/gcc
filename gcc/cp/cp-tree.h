--- conflicted
+++ resolved
@@ -664,8 +664,6 @@
   int discriminator;
 };
 
-<<<<<<< HEAD
-=======
 /* A (typedef,context,usage location) triplet.
    It represents a typedef used through a
    context at a given source location.
@@ -694,7 +692,6 @@
   VEC(qualified_typedef_usage_t,gc) *typedefs_needing_access_checking;
 };
 
->>>>>>> 779871ac
 enum cp_tree_node_structure_enum {
   TS_CP_GENERIC,
   TS_CP_IDENTIFIER,
@@ -709,10 +706,7 @@
   TS_CP_ARGUMENT_PACK_SELECT,
   TS_CP_TRAIT_EXPR,
   TS_CP_LAMBDA_EXPR,
-<<<<<<< HEAD
-=======
   TS_CP_TEMPLATE_INFO,
->>>>>>> 779871ac
   LAST_TS_CP_ENUM
 };
 
@@ -735,11 +729,8 @@
     trait_expression;
   struct tree_lambda_expr GTY ((tag ("TS_CP_LAMBDA_EXPR")))
     lambda_expression;
-<<<<<<< HEAD
-=======
   struct tree_template_info GTY ((tag ("TS_CP_TEMPLATE_INFO")))
     template_info;
->>>>>>> 779871ac
 };
 
 @@ -1329,17 +1320,12 @@
   unsigned has_complex_dflt : 1;
   unsigned has_list_ctor : 1;
   unsigned non_std_layout : 1;
-<<<<<<< HEAD
-  unsigned lazy_move_ctor : 1;
-  unsigned is_literal : 1;
-=======
   unsigned is_literal : 1;
 
   unsigned lazy_move_ctor : 1;
   unsigned lazy_move_assign : 1;
   unsigned has_complex_move_ctor : 1;
   unsigned has_complex_move_assign : 1;
->>>>>>> 779871ac
 
   /* When adding a flag here, consider whether or not it ought to
      apply to a template instance if it applies to the template.  If
@@ -1348,11 +1334,7 @@
   /* There are some bits left to fill out a 32-bit word.  Keep track
      of this by updating the size of this bitfield whenever you add or
      remove a flag.  */
-<<<<<<< HEAD
-  unsigned dummy : 7;
-=======
   unsigned dummy : 4;
->>>>>>> 779871ac
 
   tree primary_base;
   VEC(tree_pair_s,gc) *vcall_indices;
@@ -3925,12 +3907,8 @@
   sfk_constructor,	   /* A constructor.  */
   sfk_copy_constructor,    /* A copy constructor.  */
   sfk_move_constructor,    /* A move constructor.  */
-<<<<<<< HEAD
-  sfk_assignment_operator, /* An assignment operator.  */
-=======
   sfk_copy_assignment,     /* A copy assignment operator.  */
   sfk_move_assignment,     /* A move assignment operator.  */
->>>>>>> 779871ac
   sfk_destructor,	   /* A destructor.  */
   sfk_complete_destructor, /* A destructor for complete objects.  */
   sfk_base_destructor,     /* A destructor for base subobjects.  */
@@ -4724,11 +4702,6 @@
 extern void push_class_stack			(void);
 extern void pop_class_stack			(void);
 extern bool type_has_user_nondefault_constructor (tree);
-<<<<<<< HEAD
-extern bool user_provided_p			(tree);
-extern bool type_has_user_provided_constructor  (tree);
-extern bool type_has_user_provided_default_constructor (tree);
-=======
 extern tree in_class_defaulted_default_constructor (tree);
 extern bool user_provided_p			(tree);
 extern bool type_has_user_provided_constructor  (tree);
@@ -4736,7 +4709,6 @@
 extern bool type_has_virtual_destructor		(tree);
 extern bool type_has_move_constructor		(tree);
 extern bool type_has_move_assign		(tree);
->>>>>>> 779871ac
 extern void defaulted_late_check		(tree);
 extern bool defaultable_fn_check		(tree);
 extern void fixup_type_variants			(tree);
@@ -5351,13 +5323,9 @@
 extern void apply_lambda_return_type            (tree, tree);
 extern tree add_capture                         (tree, tree, tree, bool, bool);
 extern tree add_default_capture                 (tree, tree, tree);
-<<<<<<< HEAD
-extern tree lambda_expr_this_capture            (tree);
-=======
 extern void register_capture_members		(tree);
 extern tree lambda_expr_this_capture            (tree);
 extern tree nonlambda_method_basetype		(void);
->>>>>>> 779871ac
 extern void maybe_add_lambda_conv_op            (tree);
 
 /* in tree.c */
@@ -5435,10 +5403,7 @@
 extern tree cp_build_qualified_type_real	(tree, int, tsubst_flags_t);
 #define cp_build_qualified_type(TYPE, QUALS) \
   cp_build_qualified_type_real ((TYPE), (QUALS), tf_warning_or_error)
-<<<<<<< HEAD
-=======
 extern bool cv_qualified_p			(const_tree);
->>>>>>> 779871ac
 extern tree cv_unqualified			(tree);
 extern special_function_kind special_function_p (const_tree);
 extern int count_trees				(tree);
