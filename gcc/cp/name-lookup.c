--- conflicted
+++ resolved
@@ -3143,12 +3143,8 @@
   if (!is_overloaded_fn (decl))
     {
       /* We might have found OLD in an inline namespace inside SCOPE.  */
-<<<<<<< HEAD
-      DECL_CONTEXT (decl) = DECL_CONTEXT (old);
-=======
       if (TREE_CODE (decl) == TREE_CODE (old))
 	DECL_CONTEXT (decl) = DECL_CONTEXT (old);
->>>>>>> 779871ac
       /* Don't compare non-function decls with decls_match here, since
 	 it can't check for the correct constness at this
 	 point. pushdecl will find those errors later.  */
@@ -3876,13 +3872,10 @@
   if (cp_unevaluated_operand && TREE_CODE (val) == FIELD_DECL
       && DECL_NORMAL_CAPTURE_P (val))
     return false;
-<<<<<<< HEAD
-=======
   /* None of the lookups that use qualify_lookup want the op() from the
      lambda; they want the one from the enclosing class.  */
   if (TREE_CODE (val) == FUNCTION_DECL && LAMBDA_FUNCTION_P (val))
     return false;
->>>>>>> 779871ac
   return true;
 }
 
@@ -4054,11 +4047,7 @@
 {
   unsigned int i;
   tree elt;
-<<<<<<< HEAD
-  for (i = 0; VEC_iterate(tree,vec,i,elt); ++i)
-=======
   FOR_EACH_VEC_ELT (tree,vec,i,elt)
->>>>>>> 779871ac
     if (elt == target)
       return true;
   return false;
@@ -4817,20 +4806,6 @@
     return true;
 
   complete_type (type);
-<<<<<<< HEAD
-
-  if (TYPE_BINFO (type))
-    {
-      /* Process baseclasses.  */
-      tree binfo, base_binfo;
-
-      for (binfo = TYPE_BINFO (type), i = 0;
-	   BINFO_BASE_ITERATE (binfo, i, base_binfo); i++)
-	if (arg_assoc_class (k, BINFO_TYPE (base_binfo)))
-	  return true;
-    }
-=======
->>>>>>> 779871ac
 
   /* Process friends.  */
   for (list = DECL_FRIENDLIST (TYPE_MAIN_DECL (type)); list;
