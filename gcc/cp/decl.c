--- conflicted
+++ resolved
@@ -12610,7 +12610,6 @@
   return block;
 }
 
-<<<<<<< HEAD
 /* If FNDECL is a class's key method, add the class to the list of
    keyed classes that should be emitted.  */
 
@@ -12624,7 +12623,9 @@
       tree fnclass = DECL_CONTEXT (fndecl);
       if (fndecl == CLASSTYPE_KEY_METHOD (fnclass))
 	keyed_classes = tree_cons (NULL_TREE, fnclass, keyed_classes);
-=======
+    }
+}
+
 /* Subroutine of finish_function.
    Save the body of constexpr functions for possible
    future compile time evaluation.  */
@@ -12646,7 +12647,6 @@
           return;
         }
       register_constexpr_fundef (fun, DECL_SAVED_TREE (fun));
->>>>>>> 29940ed2
     }
 }
 
