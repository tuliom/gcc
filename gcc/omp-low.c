--- conflicted
+++ resolved
@@ -4451,28 +4451,28 @@
   t = lookup_oacc_reduction (oacc_get_reduction_array_id (var), ctx);
   t = build_receiver_ref (t, false, ctx->outer);
 
-  array = create_tmp_var (ptype, NULL);
+  array = create_tmp_var (ptype);
   gimplify_assign (array, t, stmt_seqp);
 
-  tree ptr = create_tmp_var (TREE_TYPE (array), NULL);
+  tree ptr = create_tmp_var (TREE_TYPE (array));
 
   /* Find the reduction array.  */
 
   /* testing a unary conversion.  */
-  tree offset = create_tmp_var (sizetype, NULL);
+  tree offset = create_tmp_var (sizetype);
   gimplify_assign (offset, TYPE_SIZE_UNIT (type),
 		   stmt_seqp);
-  t = create_tmp_var (sizetype, NULL);
+  t = create_tmp_var (sizetype);
   gimplify_assign (t, unshare_expr (fold_build1 (NOP_EXPR, sizetype, tid)),
 		   stmt_seqp);
-  stmt = gimple_build_assign_with_ops (MULT_EXPR, offset, offset, t);
+  stmt = gimple_build_assign (offset, MULT_EXPR, offset, t);
   gimple_seq_add_stmt (stmt_seqp, stmt);
 
   /* Offset expression.  Does the POINTER_PLUS_EXPR take care
      of adding sizeof(var) to the array?  */
-  ptr = create_tmp_var (ptype, NULL);
-  stmt = gimple_build_assign_with_ops (POINTER_PLUS_EXPR, unshare_expr(ptr),
-				       array, offset);
+  ptr = create_tmp_var (ptype);
+  stmt = gimple_build_assign (unshare_expr (ptr), POINTER_PLUS_EXPR, array,
+			      offset);
   gimple_seq_add_stmt (stmt_seqp, stmt);
 
   /* Move the local sum to gfc$sum[i].  */
@@ -4517,7 +4517,7 @@
     {
       /* Get the current thread id.  */
       tree call = builtin_decl_explicit (BUILT_IN_GOACC_GET_THREAD_NUM);
-      tid = create_tmp_var (TREE_TYPE (TREE_TYPE (call)), NULL);
+      tid = create_tmp_var (TREE_TYPE (TREE_TYPE (call)));
       gimple stmt = gimple_build_call (call, 0);
       gimple_call_set_lhs (stmt, tid);
       gimple_seq_add_stmt (stmt_seqp, stmt);
@@ -9070,17 +9070,10 @@
       edge e;
       tree tmp_var;
 
-<<<<<<< HEAD
-      tmp_var = create_tmp_var (TREE_TYPE (device), NULL);
+      tmp_var = create_tmp_var (TREE_TYPE (device));
       if (offloaded)
-	{
-	  e = split_block (new_bb, NULL);
-	}
+	e = split_block (new_bb, NULL);
       else
-=======
-      tmp_var = create_tmp_var (TREE_TYPE (device));
-      if (kind != GF_OMP_TARGET_KIND_REGION)
->>>>>>> 0fcfaa33
 	{
 	  gsi = gsi_last_bb (new_bb);
 	  gsi_prev (&gsi);
@@ -9585,77 +9578,76 @@
 /* Helper function to preform, potentially COMPLEX_TYPE, operation and
    convert it to gimple.  */
 static void
-oacc_gimple_assign_with_ops (tree_code op, tree dest, tree src,
-			     gimple_seq *seq)
+oacc_gimple_assign (tree dest, tree_code op, tree src, gimple_seq *seq)
 {
   gimple stmt;
 
   if (TREE_CODE (TREE_TYPE (dest)) != COMPLEX_TYPE)
     {
-      stmt = gimple_build_assign_with_ops (op, dest, dest, src);
+      stmt = gimple_build_assign (dest, op, dest, src);
       gimple_seq_add_stmt (seq, stmt);
       return;
     }
 
-  tree t = create_tmp_var (TREE_TYPE (TREE_TYPE (dest)), NULL);
+  tree t = create_tmp_var (TREE_TYPE (TREE_TYPE (dest)));
   tree rdest = fold_build1 (REALPART_EXPR, TREE_TYPE (TREE_TYPE (dest)), dest);
   gimplify_assign (t, rdest, seq);
   rdest = t;
 
-  t = create_tmp_var (TREE_TYPE (TREE_TYPE (dest)), NULL);
+  t = create_tmp_var (TREE_TYPE (TREE_TYPE (dest)));
   tree idest = fold_build1 (IMAGPART_EXPR, TREE_TYPE (TREE_TYPE (dest)), dest);
   gimplify_assign (t, idest, seq);
   idest = t;
 
-  t = create_tmp_var (TREE_TYPE (TREE_TYPE (src)), NULL);
+  t = create_tmp_var (TREE_TYPE (TREE_TYPE (src)));
   tree rsrc = fold_build1 (REALPART_EXPR, TREE_TYPE (TREE_TYPE (src)), src);
   gimplify_assign (t, rsrc, seq);
   rsrc = t;
 
-  t = create_tmp_var (TREE_TYPE (TREE_TYPE (src)), NULL);
+  t = create_tmp_var (TREE_TYPE (TREE_TYPE (src)));
   tree isrc = fold_build1 (IMAGPART_EXPR, TREE_TYPE (TREE_TYPE (src)), src);
   gimplify_assign (t, isrc, seq);
   isrc = t;
 
-  tree r = create_tmp_var (TREE_TYPE (TREE_TYPE (dest)), NULL);
-  tree i = create_tmp_var (TREE_TYPE (TREE_TYPE (dest)), NULL);
+  tree r = create_tmp_var (TREE_TYPE (TREE_TYPE (dest)));
+  tree i = create_tmp_var (TREE_TYPE (TREE_TYPE (dest)));
   tree result;
 
   gcc_assert (op == PLUS_EXPR || op == MULT_EXPR);
 
   if (op == PLUS_EXPR)
     {
-      stmt = gimple_build_assign_with_ops (op, r, rdest, rsrc);
+      stmt = gimple_build_assign (r, op, rdest, rsrc);
       gimple_seq_add_stmt (seq, stmt);
 
-      stmt = gimple_build_assign_with_ops (op, i, idest, isrc);
+      stmt = gimple_build_assign (i, op, idest, isrc);
       gimple_seq_add_stmt (seq, stmt);
     }
   else if (op == MULT_EXPR)
     {
       /* Let x = a + ib = dest, y = c + id = src.
 	 x * y = (ac - bd) + i(ad + bc)  */
-      tree ac = create_tmp_var (TREE_TYPE (TREE_TYPE (dest)), NULL);
-      tree bd = create_tmp_var (TREE_TYPE (TREE_TYPE (dest)), NULL);
-      tree ad = create_tmp_var (TREE_TYPE (TREE_TYPE (dest)), NULL);
-      tree bc = create_tmp_var (TREE_TYPE (TREE_TYPE (dest)), NULL);
-
-      stmt = gimple_build_assign_with_ops (MULT_EXPR, ac, rdest, rsrc);
+      tree ac = create_tmp_var (TREE_TYPE (TREE_TYPE (dest)));
+      tree bd = create_tmp_var (TREE_TYPE (TREE_TYPE (dest)));
+      tree ad = create_tmp_var (TREE_TYPE (TREE_TYPE (dest)));
+      tree bc = create_tmp_var (TREE_TYPE (TREE_TYPE (dest)));
+
+      stmt = gimple_build_assign (ac, MULT_EXPR, rdest, rsrc);
       gimple_seq_add_stmt (seq, stmt);
 
-      stmt = gimple_build_assign_with_ops (MULT_EXPR, bd, idest, isrc);
+      stmt = gimple_build_assign (bd, MULT_EXPR, idest, isrc);
       gimple_seq_add_stmt (seq, stmt);
 
-      stmt = gimple_build_assign_with_ops (MINUS_EXPR, r, ac, bd);
+      stmt = gimple_build_assign (r, MINUS_EXPR, ac, bd);
       gimple_seq_add_stmt (seq, stmt);
 
-      stmt = gimple_build_assign_with_ops (MULT_EXPR, ad, rdest, isrc);
+      stmt = gimple_build_assign (ad, MULT_EXPR, rdest, isrc);
       gimple_seq_add_stmt (seq, stmt);
 
-      stmt = gimple_build_assign_with_ops (MULT_EXPR, bd, idest, rsrc);
+      stmt = gimple_build_assign (bd, MULT_EXPR, idest, rsrc);
       gimple_seq_add_stmt (seq, stmt);
 
-      stmt = gimple_build_assign_with_ops (PLUS_EXPR, i, ad, bc);
+      stmt = gimple_build_assign (i, PLUS_EXPR, ad, bc);
       gimple_seq_add_stmt (seq, stmt);
     }
 
@@ -9708,13 +9700,13 @@
       tree size, call;
 
       /* Calculate size of the reduction array.  */
-      t = create_tmp_var (TREE_TYPE (nthreads), NULL);
-      stmt = gimple_build_assign_with_ops (MULT_EXPR, t, nthreads,
-			 fold_convert (TREE_TYPE (nthreads),
-				       TYPE_SIZE_UNIT (type)));
+      t = create_tmp_var (TREE_TYPE (nthreads));
+      stmt = gimple_build_assign (t, MULT_EXPR, nthreads,
+				  fold_convert (TREE_TYPE (nthreads),
+						TYPE_SIZE_UNIT (type)));
       gimple_seq_add_stmt (stmt_seqp, stmt);
 
-      size = create_tmp_var (sizetype, NULL);
+      size = create_tmp_var (sizetype);
       gimplify_assign (size, fold_build1 (NOP_EXPR, sizetype, t), stmt_seqp);
 
       /* Now allocate memory for it.  FIXME: Allocating memory for the
@@ -9739,7 +9731,7 @@
       if (oc)
 	OMP_CLAUSE_CHAIN (oc) = t;
       else
-	gimple_omp_target_set_clauses (octx->stmt, t);
+	gimple_omp_target_set_clauses (as_a <gomp_target *> (octx->stmt), t);
       OMP_CLAUSE_SIZE (t) = size;
       oc = t;
     }
@@ -9773,7 +9765,7 @@
   loop_exit = create_artificial_label (UNKNOWN_LOCATION);
 
   /* Create and initialize an index variable.  */
-  tree ix = create_tmp_var (sizetype, NULL);
+  tree ix = create_tmp_var (sizetype);
   gimplify_assign (ix, fold_build1 (NOP_EXPR, sizetype, integer_zero_node),
 		   stmt_seqp);
 
@@ -9781,7 +9773,7 @@
   gimple_seq_add_stmt (stmt_seqp, gimple_build_label (loop_header));
 
   /* Exit loop if ix >= nthreads.  */
-  x = create_tmp_var (sizetype, NULL);
+  x = create_tmp_var (sizetype);
   gimplify_assign (x, fold_build1 (NOP_EXPR, sizetype, nthreads), stmt_seqp);
   stmt = gimple_build_cond (GE_EXPR, ix, x, loop_exit, loop_body);
   gimple_seq_add_stmt (stmt_seqp, stmt);
@@ -9809,25 +9801,24 @@
 				     (OMP_CLAUSE_DECL (c)), ctx);
 
       /* Calculate the array offset.  */
-      tree offset = create_tmp_var (sizetype, NULL);
+      tree offset = create_tmp_var (sizetype);
       gimplify_assign (offset, TYPE_SIZE_UNIT (type), stmt_seqp);
-      stmt = gimple_build_assign_with_ops (MULT_EXPR, offset, offset, ix);
+      stmt = gimple_build_assign (offset, MULT_EXPR, offset, ix);
       gimple_seq_add_stmt (stmt_seqp, stmt);
 
-      tree ptr = create_tmp_var (TREE_TYPE (array), NULL);
-      stmt = gimple_build_assign_with_ops (POINTER_PLUS_EXPR, ptr, array,
-					   offset);
+      tree ptr = create_tmp_var (TREE_TYPE (array));
+      stmt = gimple_build_assign (ptr, POINTER_PLUS_EXPR, array, offset);
       gimple_seq_add_stmt (stmt_seqp, stmt);
 
       /* Extract array[ix] into mem.  */
-      tree mem = create_tmp_var (type, NULL);
+      tree mem = create_tmp_var (type);
       gimplify_assign (mem, build_simple_mem_ref (ptr), stmt_seqp);
 
       /* Find the original reduction variable.  */
       if (is_reference (var))
 	var = build_simple_mem_ref (var);
 
-      tree t = create_tmp_var (type, NULL);
+      tree t = create_tmp_var (type);
 
       x = lang_hooks.decls.omp_clause_assign_op (c, t, var);
       gimplify_and_add (unshare_expr(x), stmt_seqp);
@@ -9843,8 +9834,8 @@
 	  break;
 	default:
 	  /* The lhs isn't a gimple_reg when var is COMPLEX_TYPE.  */
-	  oacc_gimple_assign_with_ops (OMP_CLAUSE_REDUCTION_CODE (c),
-				       t, mem, stmt_seqp);
+	  oacc_gimple_assign (t, OMP_CLAUSE_REDUCTION_CODE (c), mem,
+			      stmt_seqp);
 	}
 
       t = fold_build1 (NOP_EXPR, TREE_TYPE (var), t);
@@ -9854,7 +9845,7 @@
 
   /* Increment the induction variable.  */
   tree one = fold_build1 (NOP_EXPR, sizetype, integer_one_node);
-  stmt = gimple_build_assign_with_ops (PLUS_EXPR, ix, ix, one);
+  stmt = gimple_build_assign (ix, PLUS_EXPR, ix, one);
   gimple_seq_add_stmt (stmt_seqp, stmt);
 
   /* Go back to the top of the loop.  */
@@ -9875,20 +9866,19 @@
 
   gimple_stmt_iterator gsi;
   gimple_seq inner = NULL;
-  gimple stmt;
 
   /* A collapse clause may have inserted a new bind block.  */
   gsi = gsi_start (*body);
   while (!gsi_end_p (gsi))
     {
-      stmt = gsi_stmt (gsi);
-      if (gimple_code (stmt) == GIMPLE_BIND)
-	{
-	  inner = gimple_bind_body (stmt);
+      gimple stmt = gsi_stmt (gsi);
+      if (gbind *bind_stmt = dyn_cast <gbind *> (stmt))
+	{
+	  inner = gimple_bind_body (bind_stmt);
 	  body = &inner;
 	  gsi = gsi_start (*body);
 	}
-      else if (gimple_code (stmt) == GIMPLE_OMP_FOR)
+      else if (dyn_cast <gomp_for *> (stmt))
 	break;
       else
 	gsi_next (&gsi);
@@ -9900,7 +9890,7 @@
 	enter, exit;
       bool reduction_found = false;
  
-      stmt = gsi_stmt (gsi);
+      gimple stmt = gsi_stmt (gsi);
 
       switch (gimple_code (stmt))
 	{
@@ -9923,7 +9913,7 @@
 	  t = NULL_TREE;
 
 	  /* Extract the number of threads.  */
-	  nthreads = create_tmp_var (sizetype, NULL);
+	  nthreads = create_tmp_var (sizetype);
 	  t = oacc_max_threads (ctx);
 	  gimplify_assign (nthreads, t, in_stmt_seqp);
 
@@ -10437,19 +10427,6 @@
 	  DECL_ARTIFICIAL (decl) = 1;
 	  DECL_IGNORED_P (decl) = 1;
 
-<<<<<<< HEAD
-	  /* If '#pragma omp critical' is inside offloaded region, the symbol
-	     must be marked for offloading.  */
-	  omp_context *octx;
-	  for (octx = ctx->outer; octx; octx = octx->outer)
-	    if (is_gimple_omp_offloaded (octx->stmt))
-	      {
-		varpool_node::get_create (decl)->offloadable = 1;
-		break;
-	      }
-
-=======
->>>>>>> 0fcfaa33
 	  varpool_node::finalize_decl (decl);
 
 	  critical_name_mutexes->put (name, decl);
@@ -10457,7 +10434,7 @@
       else
 	decl = *n;
 
-      /* If '#pragma omp critical' is inside target region or
+      /* If '#pragma omp critical' is inside offloaded region or
 	 inside function marked as offloadable, the symbol must be
 	 marked as offloadable too.  */
       omp_context *octx;
@@ -10465,7 +10442,7 @@
 	varpool_node::get_create (decl)->offloadable = 1;
       else
 	for (octx = ctx->outer; octx; octx = octx->outer)
-	  if (is_targetreg_ctx (octx))
+	  if (is_gimple_omp_offloaded (octx->stmt))
 	    {
 	      varpool_node::get_create (decl)->offloadable = 1;
 	      break;
@@ -11220,15 +11197,9 @@
 {
   tree clauses;
   tree child_fn, t, c;
-<<<<<<< HEAD
-  gimple stmt = gsi_stmt (*gsi_p);
-  gimple tgt_bind, bind;
+  gomp_target *stmt = as_a <gomp_target *> (gsi_stmt (*gsi_p));
+  gbind *tgt_bind, *bind;
   gimple_seq tgt_body, olist, ilist, orlist, irlist, new_body;
-=======
-  gomp_target *stmt = as_a <gomp_target *> (gsi_stmt (*gsi_p));
-  gbind *tgt_bind = NULL, *bind;
-  gimple_seq tgt_body = NULL, olist, ilist, new_body;
->>>>>>> 0fcfaa33
   location_t loc = gimple_location (stmt);
   bool offloaded, data_region;
   unsigned int map_cnt = 0;
@@ -11490,13 +11461,8 @@
 		  }
 		else if (is_gimple_reg (var))
 		  {
-<<<<<<< HEAD
 		    gcc_assert (offloaded);
-		    tree avar = create_tmp_var (TREE_TYPE (var), NULL);
-=======
-		    gcc_assert (kind == GF_OMP_TARGET_KIND_REGION);
 		    tree avar = create_tmp_var (TREE_TYPE (var));
->>>>>>> 0fcfaa33
 		    mark_addressable (avar);
 		    enum omp_clause_map_kind map_kind
 		      = OMP_CLAUSE_MAP_KIND (c);
