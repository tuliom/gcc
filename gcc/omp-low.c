/* Lowering pass for OpenMP directives.  Converts OpenMP directives
   into explicit calls to the runtime library (libgomp) and data
   marshalling to implement data sharing and copying clauses.
   Contributed by Diego Novillo <dnovillo@redhat.com>

   Copyright (C) 2005-2014 Free Software Foundation, Inc.

This file is part of GCC.

GCC is free software; you can redistribute it and/or modify it under
the terms of the GNU General Public License as published by the Free
Software Foundation; either version 3, or (at your option) any later
version.

GCC is distributed in the hope that it will be useful, but WITHOUT ANY
WARRANTY; without even the implied warranty of MERCHANTABILITY or
FITNESS FOR A PARTICULAR PURPOSE.  See the GNU General Public License
for more details.

You should have received a copy of the GNU General Public License
along with GCC; see the file COPYING3.  If not see
<http://www.gnu.org/licenses/>.  */

#include "config.h"
#include "system.h"
#include "coretypes.h"
#include "tm.h"
#include "tree.h"
#include "stringpool.h"
#include "stor-layout.h"
#include "rtl.h"
#include "basic-block.h"
#include "tree-ssa-alias.h"
#include "internal-fn.h"
#include "gimple-fold.h"
#include "gimple-expr.h"
#include "is-a.h"
#include "gimple.h"
#include "gimplify.h"
#include "gimple-iterator.h"
#include "gimplify-me.h"
#include "gimple-walk.h"
#include "tree-iterator.h"
#include "tree-inline.h"
#include "langhooks.h"
#include "diagnostic-core.h"
#include "gimple-ssa.h"
#include "cgraph.h"
#include "tree-cfg.h"
#include "tree-phinodes.h"
#include "ssa-iterators.h"
#include "tree-ssanames.h"
#include "tree-into-ssa.h"
#include "expr.h"
#include "tree-dfa.h"
#include "tree-ssa.h"
#include "flags.h"
#include "function.h"
#include "expr.h"
#include "tree-pass.h"
#include "except.h"
#include "splay-tree.h"
#include "optabs.h"
#include "cfgloop.h"
#include "target.h"
#include "common/common-target.h"
#include "omp-low.h"
#include "gimple-low.h"
#include "tree-cfgcleanup.h"
#include "pretty-print.h"
#include "ipa-prop.h"
#include "tree-nested.h"
#include "tree-eh.h"
#include "cilk.h"
#include "lto-section-names.h"


/* Lowering of OpenMP parallel and workshare constructs proceeds in two
   phases.  The first phase scans the function looking for OMP statements
   and then for variables that must be replaced to satisfy data sharing
   clauses.  The second phase expands code for the constructs, as well as
   re-gimplifying things when variables have been replaced with complex
   expressions.

   Final code generation is done by pass_expand_omp.  The flowgraph is
   scanned for parallel regions which are then moved to a new
   function, to be invoked by the thread library.  */

/* Parallel region information.  Every parallel and workshare
   directive is enclosed between two markers, the OMP_* directive
   and a corresponding OMP_RETURN statement.  */

struct omp_region
{
  /* The enclosing region.  */
  struct omp_region *outer;

  /* First child region.  */
  struct omp_region *inner;

  /* Next peer region.  */
  struct omp_region *next;

  /* Block containing the omp directive as its last stmt.  */
  basic_block entry;

  /* Block containing the OMP_RETURN as its last stmt.  */
  basic_block exit;

  /* Block containing the OMP_CONTINUE as its last stmt.  */
  basic_block cont;

  /* If this is a combined parallel+workshare region, this is a list
     of additional arguments needed by the combined parallel+workshare
     library call.  */
  vec<tree, va_gc> *ws_args;

  /* The code for the omp directive of this region.  */
  enum gimple_code type;

  /* Schedule kind, only used for OMP_FOR type regions.  */
  enum omp_clause_schedule_kind sched_kind;

  /* True if this is a combined parallel+workshare region.  */
  bool is_combined_parallel;
};

/* Context structure.  Used to store information about each parallel
   directive in the code.  */

typedef struct omp_context
{
  /* This field must be at the beginning, as we do "inheritance": Some
     callback functions for tree-inline.c (e.g., omp_copy_decl)
     receive a copy_body_data pointer that is up-casted to an
     omp_context pointer.  */
  copy_body_data cb;

  /* The tree of contexts corresponding to the encountered constructs.  */
  struct omp_context *outer;
  gimple stmt;

  /* Map variables to fields in a structure that allows communication
     between sending and receiving threads.  */
  splay_tree field_map;
  tree record_type;
  tree sender_decl;
  tree receiver_decl;

  /* These are used just by task contexts, if task firstprivate fn is
     needed.  srecord_type is used to communicate from the thread
     that encountered the task construct to task firstprivate fn,
     record_type is allocated by GOMP_task, initialized by task firstprivate
     fn and passed to the task body fn.  */
  splay_tree sfield_map;
  tree srecord_type;

  /* A chain of variables to add to the top-level block surrounding the
     construct.  In the case of a parallel, this is in the child function.  */
  tree block_vars;

  /* A map of reduction pointer variables.  For accelerators, each
     reduction variable is replaced with an array.  Each thread, in turn,
     is assigned to a slot on that array.  */
  splay_tree reduction_map;

  /* Label to which GOMP_cancel{,llation_point} and explicit and implicit
     barriers should jump to during omplower pass.  */
  tree cancel_label;

  /* What to do with variables with implicitly determined sharing
     attributes.  */
  enum omp_clause_default_kind default_kind;

  /* Nesting depth of this context.  Used to beautify error messages re
     invalid gotos.  The outermost ctx is depth 1, with depth 0 being
     reserved for the main body of the function.  */
  int depth;

  /* True if this parallel directive is nested within another.  */
  bool is_nested;

  /* True if this construct can be cancelled.  */
  bool cancellable;
} omp_context;

/* A structure holding the elements of:
   for (V = N1; V cond N2; V += STEP) [...] */

struct omp_for_data_loop
{
  tree v, n1, n2, step;
  enum tree_code cond_code;
};

/* A structure describing the main elements of a parallel loop.  */

struct omp_for_data
{
  struct omp_for_data_loop loop;
  tree chunk_size;
  gimple for_stmt;
  tree pre, iter_type;
  int collapse;
  bool have_nowait, have_ordered;
  enum omp_clause_schedule_kind sched_kind;
  struct omp_for_data_loop *loops;
};


static splay_tree all_contexts;
static int taskreg_nesting_level;
static int target_nesting_level;
static struct omp_region *root_omp_region;
static bitmap task_shared_vars;

static void scan_omp (gimple_seq *, omp_context *);
static tree scan_omp_1_op (tree *, int *, void *);

#define WALK_SUBSTMTS  \
    case GIMPLE_BIND: \
    case GIMPLE_TRY: \
    case GIMPLE_CATCH: \
    case GIMPLE_EH_FILTER: \
    case GIMPLE_TRANSACTION: \
      /* The sub-statements for these should be walked.  */ \
      *handled_ops_p = false; \
      break;

/* Helper function to get the reduction array name */
static const char *
omp_get_id (tree node)
{
  const char *id = IDENTIFIER_POINTER (DECL_NAME (node));
  int len = strlen ("omp$") + strlen (id);
  char *temp_name = (char *)alloca (len+1);
  snprintf (temp_name, len+1, "gfc$%s", id);
  return IDENTIFIER_POINTER(get_identifier (temp_name));
}

/* Holds a decl for __OPENMP_TARGET__.  */
static GTY(()) tree offload_symbol_decl;

/* Holds offload tables with decls.  */
vec<tree, va_gc> *offload_funcs, *offload_vars;

/* Get the __OPENMP_TARGET__ symbol.  */
static tree
get_offload_symbol_decl (void)
{
  if (!offload_symbol_decl)
    {
      tree decl = build_decl (UNKNOWN_LOCATION, VAR_DECL,
			      get_identifier ("__OPENMP_TARGET__"),
			      ptr_type_node);
      TREE_ADDRESSABLE (decl) = 1;
      TREE_PUBLIC (decl) = 1;
      DECL_EXTERNAL (decl) = 1;
      DECL_WEAK (decl) = 1;
      DECL_ATTRIBUTES (decl)
	= tree_cons (get_identifier ("weak"),
		     NULL_TREE, DECL_ATTRIBUTES (decl));
      offload_symbol_decl = decl;
    }
  return offload_symbol_decl;
}

/* Convenience function for calling scan_omp_1_op on tree operands.  */

static inline tree
scan_omp_op (tree *tp, omp_context *ctx)
{
  struct walk_stmt_info wi;

  memset (&wi, 0, sizeof (wi));
  wi.info = ctx;
  wi.want_locations = true;

  return walk_tree (tp, scan_omp_1_op, &wi, NULL);
}

static void lower_omp (gimple_seq *, omp_context *);
static tree lookup_decl_in_outer_ctx (tree, omp_context *);
static tree maybe_lookup_decl_in_outer_ctx (tree, omp_context *);

/* Find an OpenMP clause of type KIND within CLAUSES.  */

tree
find_omp_clause (tree clauses, enum omp_clause_code kind)
{
  for (; clauses ; clauses = OMP_CLAUSE_CHAIN (clauses))
    if (OMP_CLAUSE_CODE (clauses) == kind)
      return clauses;

  return NULL_TREE;
}

/* Return true if CTX is for an omp parallel.  */

static inline bool
is_parallel_ctx (omp_context *ctx)
{
  return gimple_code (ctx->stmt) == GIMPLE_OMP_PARALLEL;
}


/* Return true if CTX is for an omp task.  */

static inline bool
is_task_ctx (omp_context *ctx)
{
  return gimple_code (ctx->stmt) == GIMPLE_OMP_TASK;
}


/* Return true if CTX is for an omp parallel or omp task.  */

static inline bool
is_taskreg_ctx (omp_context *ctx)
{
  return gimple_code (ctx->stmt) == GIMPLE_OMP_PARALLEL
	 || gimple_code (ctx->stmt) == GIMPLE_OMP_TASK;
}


/* Return true if REGION is a combined parallel+workshare region.  */

static inline bool
is_combined_parallel (struct omp_region *region)
{
  return region->is_combined_parallel;
}


/* Extract the header elements of parallel loop FOR_STMT and store
   them into *FD.  */

static void
extract_omp_for_data (gimple for_stmt, struct omp_for_data *fd,
		      struct omp_for_data_loop *loops)
{
  tree t, var, *collapse_iter, *collapse_count;
  tree count = NULL_TREE, iter_type = long_integer_type_node;
  struct omp_for_data_loop *loop;
  int i;
  struct omp_for_data_loop dummy_loop;
  location_t loc = gimple_location (for_stmt);
  bool simd = gimple_omp_for_kind (for_stmt) & GF_OMP_FOR_SIMD;
  bool distribute = gimple_omp_for_kind (for_stmt)
		    == GF_OMP_FOR_KIND_DISTRIBUTE;

  fd->for_stmt = for_stmt;
  fd->pre = NULL;
  fd->collapse = gimple_omp_for_collapse (for_stmt);
  if (fd->collapse > 1)
    fd->loops = loops;
  else
    fd->loops = &fd->loop;

  fd->have_nowait = (gimple_omp_for_kind (for_stmt) != GF_OMP_FOR_KIND_FOR);
  fd->have_ordered = false;
  fd->sched_kind = /* TODO: OACC_LOOP */ OMP_CLAUSE_SCHEDULE_STATIC;
  fd->chunk_size = NULL_TREE;
  if (gimple_omp_for_kind (fd->for_stmt) == GF_OMP_FOR_KIND_CILKFOR)
    fd->sched_kind = OMP_CLAUSE_SCHEDULE_CILKFOR;
  collapse_iter = NULL;
  collapse_count = NULL;

  for (t = gimple_omp_for_clauses (for_stmt); t ; t = OMP_CLAUSE_CHAIN (t))
    switch (OMP_CLAUSE_CODE (t))
      {
      case OMP_CLAUSE_NOWAIT:
	fd->have_nowait = true;
	break;
      case OMP_CLAUSE_ORDERED:
	fd->have_ordered = true;
	break;
      case OMP_CLAUSE_SCHEDULE:
	gcc_assert (!distribute);
	fd->sched_kind = OMP_CLAUSE_SCHEDULE_KIND (t);
	fd->chunk_size = OMP_CLAUSE_SCHEDULE_CHUNK_EXPR (t);
	break;
      case OMP_CLAUSE_DIST_SCHEDULE:
	gcc_assert (distribute);
	fd->chunk_size = OMP_CLAUSE_DIST_SCHEDULE_CHUNK_EXPR (t);
	break;
      case OMP_CLAUSE_COLLAPSE:
	if (fd->collapse > 1)
	  {
	    collapse_iter = &OMP_CLAUSE_COLLAPSE_ITERVAR (t);
	    collapse_count = &OMP_CLAUSE_COLLAPSE_COUNT (t);
	  }
	break;
      default:
	break;
      }

  /* FIXME: for now map schedule(auto) to schedule(static).
     There should be analysis to determine whether all iterations
     are approximately the same amount of work (then schedule(static)
     is best) or if it varies (then schedule(dynamic,N) is better).  */
  if (fd->sched_kind == OMP_CLAUSE_SCHEDULE_AUTO)
    {
      fd->sched_kind = OMP_CLAUSE_SCHEDULE_STATIC;
      gcc_assert (fd->chunk_size == NULL);
    }
  gcc_assert (fd->collapse == 1 || collapse_iter != NULL);
  if (fd->sched_kind == OMP_CLAUSE_SCHEDULE_RUNTIME)
    gcc_assert (fd->chunk_size == NULL);
  else if (fd->chunk_size == NULL)
    {
      /* We only need to compute a default chunk size for ordered
	 static loops and dynamic loops.  */
      if (fd->sched_kind != OMP_CLAUSE_SCHEDULE_STATIC
	  || fd->have_ordered)
	fd->chunk_size = (fd->sched_kind == OMP_CLAUSE_SCHEDULE_STATIC)
			 ? integer_zero_node : integer_one_node;
    }

  for (i = 0; i < fd->collapse; i++)
    {
      if (fd->collapse == 1)
	loop = &fd->loop;
      else if (loops != NULL)
	loop = loops + i;
      else
	loop = &dummy_loop;

      loop->v = gimple_omp_for_index (for_stmt, i);
      gcc_assert (SSA_VAR_P (loop->v));
      gcc_assert (TREE_CODE (TREE_TYPE (loop->v)) == INTEGER_TYPE
		  || TREE_CODE (TREE_TYPE (loop->v)) == POINTER_TYPE);
      var = TREE_CODE (loop->v) == SSA_NAME ? SSA_NAME_VAR (loop->v) : loop->v;
      loop->n1 = gimple_omp_for_initial (for_stmt, i);

      loop->cond_code = gimple_omp_for_cond (for_stmt, i);
      loop->n2 = gimple_omp_for_final (for_stmt, i);
      switch (loop->cond_code)
	{
	case LT_EXPR:
	case GT_EXPR:
	  break;
	case NE_EXPR:
	  gcc_assert (gimple_omp_for_kind (for_stmt)
		      == GF_OMP_FOR_KIND_CILKSIMD
		      || (gimple_omp_for_kind (for_stmt)
			  == GF_OMP_FOR_KIND_CILKFOR));
	  break;
	case LE_EXPR:
	  if (POINTER_TYPE_P (TREE_TYPE (loop->n2)))
	    loop->n2 = fold_build_pointer_plus_hwi_loc (loc, loop->n2, 1);
	  else
	    loop->n2 = fold_build2_loc (loc,
				    PLUS_EXPR, TREE_TYPE (loop->n2), loop->n2,
				    build_int_cst (TREE_TYPE (loop->n2), 1));
	  loop->cond_code = LT_EXPR;
	  break;
	case GE_EXPR:
	  if (POINTER_TYPE_P (TREE_TYPE (loop->n2)))
	    loop->n2 = fold_build_pointer_plus_hwi_loc (loc, loop->n2, -1);
	  else
	    loop->n2 = fold_build2_loc (loc,
				    MINUS_EXPR, TREE_TYPE (loop->n2), loop->n2,
				    build_int_cst (TREE_TYPE (loop->n2), 1));
	  loop->cond_code = GT_EXPR;
	  break;
	default:
	  gcc_unreachable ();
	}

      t = gimple_omp_for_incr (for_stmt, i);
      gcc_assert (TREE_OPERAND (t, 0) == var);
      switch (TREE_CODE (t))
	{
	case PLUS_EXPR:
	  loop->step = TREE_OPERAND (t, 1);
	  break;
	case POINTER_PLUS_EXPR:
	  loop->step = fold_convert (ssizetype, TREE_OPERAND (t, 1));
	  break;
	case MINUS_EXPR:
	  loop->step = TREE_OPERAND (t, 1);
	  loop->step = fold_build1_loc (loc,
				    NEGATE_EXPR, TREE_TYPE (loop->step),
				    loop->step);
	  break;
	default:
	  gcc_unreachable ();
	}

      if (simd
	  || (fd->sched_kind == OMP_CLAUSE_SCHEDULE_STATIC
	      && !fd->have_ordered))
	{
	  if (fd->collapse == 1)
	    iter_type = TREE_TYPE (loop->v);
	  else if (i == 0
		   || TYPE_PRECISION (iter_type)
		      < TYPE_PRECISION (TREE_TYPE (loop->v)))
	    iter_type
	      = build_nonstandard_integer_type
		  (TYPE_PRECISION (TREE_TYPE (loop->v)), 1);
	}
      else if (iter_type != long_long_unsigned_type_node)
	{
	  if (POINTER_TYPE_P (TREE_TYPE (loop->v)))
	    iter_type = long_long_unsigned_type_node;
	  else if (TYPE_UNSIGNED (TREE_TYPE (loop->v))
		   && TYPE_PRECISION (TREE_TYPE (loop->v))
		      >= TYPE_PRECISION (iter_type))
	    {
	      tree n;

	      if (loop->cond_code == LT_EXPR)
		n = fold_build2_loc (loc,
				 PLUS_EXPR, TREE_TYPE (loop->v),
				 loop->n2, loop->step);
	      else
		n = loop->n1;
	      if (TREE_CODE (n) != INTEGER_CST
		  || tree_int_cst_lt (TYPE_MAX_VALUE (iter_type), n))
		iter_type = long_long_unsigned_type_node;
	    }
	  else if (TYPE_PRECISION (TREE_TYPE (loop->v))
		   > TYPE_PRECISION (iter_type))
	    {
	      tree n1, n2;

	      if (loop->cond_code == LT_EXPR)
		{
		  n1 = loop->n1;
		  n2 = fold_build2_loc (loc,
				    PLUS_EXPR, TREE_TYPE (loop->v),
				    loop->n2, loop->step);
		}
	      else
		{
		  n1 = fold_build2_loc (loc,
				    MINUS_EXPR, TREE_TYPE (loop->v),
				    loop->n2, loop->step);
		  n2 = loop->n1;
		}
	      if (TREE_CODE (n1) != INTEGER_CST
		  || TREE_CODE (n2) != INTEGER_CST
		  || !tree_int_cst_lt (TYPE_MIN_VALUE (iter_type), n1)
		  || !tree_int_cst_lt (n2, TYPE_MAX_VALUE (iter_type)))
		iter_type = long_long_unsigned_type_node;
	    }
	}

      if (collapse_count && *collapse_count == NULL)
	{
	  t = fold_binary (loop->cond_code, boolean_type_node,
			   fold_convert (TREE_TYPE (loop->v), loop->n1),
			   fold_convert (TREE_TYPE (loop->v), loop->n2));
	  if (t && integer_zerop (t))
	    count = build_zero_cst (long_long_unsigned_type_node);
	  else if ((i == 0 || count != NULL_TREE)
		   && TREE_CODE (TREE_TYPE (loop->v)) == INTEGER_TYPE
		   && TREE_CONSTANT (loop->n1)
		   && TREE_CONSTANT (loop->n2)
		   && TREE_CODE (loop->step) == INTEGER_CST)
	    {
	      tree itype = TREE_TYPE (loop->v);

	      if (POINTER_TYPE_P (itype))
		itype = signed_type_for (itype);
	      t = build_int_cst (itype, (loop->cond_code == LT_EXPR ? -1 : 1));
	      t = fold_build2_loc (loc,
			       PLUS_EXPR, itype,
			       fold_convert_loc (loc, itype, loop->step), t);
	      t = fold_build2_loc (loc, PLUS_EXPR, itype, t,
			       fold_convert_loc (loc, itype, loop->n2));
	      t = fold_build2_loc (loc, MINUS_EXPR, itype, t,
			       fold_convert_loc (loc, itype, loop->n1));
	      if (TYPE_UNSIGNED (itype) && loop->cond_code == GT_EXPR)
		t = fold_build2_loc (loc, TRUNC_DIV_EXPR, itype,
				 fold_build1_loc (loc, NEGATE_EXPR, itype, t),
				 fold_build1_loc (loc, NEGATE_EXPR, itype,
					      fold_convert_loc (loc, itype,
								loop->step)));
	      else
		t = fold_build2_loc (loc, TRUNC_DIV_EXPR, itype, t,
				 fold_convert_loc (loc, itype, loop->step));
	      t = fold_convert_loc (loc, long_long_unsigned_type_node, t);
	      if (count != NULL_TREE)
		count = fold_build2_loc (loc,
				     MULT_EXPR, long_long_unsigned_type_node,
				     count, t);
	      else
		count = t;
	      if (TREE_CODE (count) != INTEGER_CST)
		count = NULL_TREE;
	    }
	  else if (count && !integer_zerop (count))
	    count = NULL_TREE;
	}
    }

  if (count
      && !simd
      && (fd->sched_kind != OMP_CLAUSE_SCHEDULE_STATIC
	  || fd->have_ordered))
    {
      if (!tree_int_cst_lt (count, TYPE_MAX_VALUE (long_integer_type_node)))
	iter_type = long_long_unsigned_type_node;
      else
	iter_type = long_integer_type_node;
    }
  else if (collapse_iter && *collapse_iter != NULL)
    iter_type = TREE_TYPE (*collapse_iter);
  fd->iter_type = iter_type;
  if (collapse_iter && *collapse_iter == NULL)
    *collapse_iter = create_tmp_var (iter_type, ".iter");
  if (collapse_count && *collapse_count == NULL)
    {
      if (count)
	*collapse_count = fold_convert_loc (loc, iter_type, count);
      else
	*collapse_count = create_tmp_var (iter_type, ".count");
    }

  if (fd->collapse > 1)
    {
      fd->loop.v = *collapse_iter;
      fd->loop.n1 = build_int_cst (TREE_TYPE (fd->loop.v), 0);
      fd->loop.n2 = *collapse_count;
      fd->loop.step = build_int_cst (TREE_TYPE (fd->loop.v), 1);
      fd->loop.cond_code = LT_EXPR;
    }

  //TODO
  /* For OpenACC loops, force a chunk size of one, as this avoids the default
    scheduling where several subsequent iterations are being executed by the
    same thread.  */
  if (gimple_omp_for_kind (for_stmt) == GF_OMP_FOR_KIND_OACC_LOOP)
    {
      gcc_assert (fd->chunk_size == NULL_TREE);
      fd->chunk_size = build_int_cst (TREE_TYPE (fd->loop.v), 1);
    }
}


/* Given two blocks PAR_ENTRY_BB and WS_ENTRY_BB such that WS_ENTRY_BB
   is the immediate dominator of PAR_ENTRY_BB, return true if there
   are no data dependencies that would prevent expanding the parallel
   directive at PAR_ENTRY_BB as a combined parallel+workshare region.

   When expanding a combined parallel+workshare region, the call to
   the child function may need additional arguments in the case of
   GIMPLE_OMP_FOR regions.  In some cases, these arguments are
   computed out of variables passed in from the parent to the child
   via 'struct .omp_data_s'.  For instance:

	#pragma omp parallel for schedule (guided, i * 4)
	for (j ...)

   Is lowered into:

   	# BLOCK 2 (PAR_ENTRY_BB)
	.omp_data_o.i = i;
	#pragma omp parallel [child fn: bar.omp_fn.0 ( ..., D.1598)

	# BLOCK 3 (WS_ENTRY_BB)
	.omp_data_i = &.omp_data_o;
	D.1667 = .omp_data_i->i;
	D.1598 = D.1667 * 4;
	#pragma omp for schedule (guided, D.1598)

   When we outline the parallel region, the call to the child function
   'bar.omp_fn.0' will need the value D.1598 in its argument list, but
   that value is computed *after* the call site.  So, in principle we
   cannot do the transformation.

   To see whether the code in WS_ENTRY_BB blocks the combined
   parallel+workshare call, we collect all the variables used in the
   GIMPLE_OMP_FOR header check whether they appear on the LHS of any
   statement in WS_ENTRY_BB.  If so, then we cannot emit the combined
   call.

   FIXME.  If we had the SSA form built at this point, we could merely
   hoist the code in block 3 into block 2 and be done with it.  But at
   this point we don't have dataflow information and though we could
   hack something up here, it is really not worth the aggravation.  */

static bool
workshare_safe_to_combine_p (basic_block ws_entry_bb)
{
  struct omp_for_data fd;
  gimple ws_stmt = last_stmt (ws_entry_bb);

  if (gimple_code (ws_stmt) == GIMPLE_OMP_SECTIONS)
    return true;

  gcc_assert (gimple_code (ws_stmt) == GIMPLE_OMP_FOR);

  extract_omp_for_data (ws_stmt, &fd, NULL);

  if (fd.collapse > 1 && TREE_CODE (fd.loop.n2) != INTEGER_CST)
    return false;
  if (fd.iter_type != long_integer_type_node)
    return false;

  /* FIXME.  We give up too easily here.  If any of these arguments
     are not constants, they will likely involve variables that have
     been mapped into fields of .omp_data_s for sharing with the child
     function.  With appropriate data flow, it would be possible to
     see through this.  */
  if (!is_gimple_min_invariant (fd.loop.n1)
      || !is_gimple_min_invariant (fd.loop.n2)
      || !is_gimple_min_invariant (fd.loop.step)
      || (fd.chunk_size && !is_gimple_min_invariant (fd.chunk_size)))
    return false;

  return true;
}


/* Collect additional arguments needed to emit a combined
   parallel+workshare call.  WS_STMT is the workshare directive being
   expanded.  */

static vec<tree, va_gc> *
get_ws_args_for (gimple par_stmt, gimple ws_stmt)
{
  tree t;
  location_t loc = gimple_location (ws_stmt);
  vec<tree, va_gc> *ws_args;

  if (gimple_code (ws_stmt) == GIMPLE_OMP_FOR)
    {
      struct omp_for_data fd;
      tree n1, n2;

      extract_omp_for_data (ws_stmt, &fd, NULL);
      n1 = fd.loop.n1;
      n2 = fd.loop.n2;

      if (gimple_omp_for_combined_into_p (ws_stmt))
	{
	  tree innerc
	    = find_omp_clause (gimple_omp_parallel_clauses (par_stmt),
			       OMP_CLAUSE__LOOPTEMP_);
	  gcc_assert (innerc);
	  n1 = OMP_CLAUSE_DECL (innerc);
	  innerc = find_omp_clause (OMP_CLAUSE_CHAIN (innerc),
				    OMP_CLAUSE__LOOPTEMP_);
	  gcc_assert (innerc);
	  n2 = OMP_CLAUSE_DECL (innerc);
	}

      vec_alloc (ws_args, 3 + (fd.chunk_size != 0));

      t = fold_convert_loc (loc, long_integer_type_node, n1);
      ws_args->quick_push (t);

      t = fold_convert_loc (loc, long_integer_type_node, n2);
      ws_args->quick_push (t);

      t = fold_convert_loc (loc, long_integer_type_node, fd.loop.step);
      ws_args->quick_push (t);

      if (fd.chunk_size)
	{
	  t = fold_convert_loc (loc, long_integer_type_node, fd.chunk_size);
	  ws_args->quick_push (t);
	}

      return ws_args;
    }
  else if (gimple_code (ws_stmt) == GIMPLE_OMP_SECTIONS)
    {
      /* Number of sections is equal to the number of edges from the
	 GIMPLE_OMP_SECTIONS_SWITCH statement, except for the one to
	 the exit of the sections region.  */
      basic_block bb = single_succ (gimple_bb (ws_stmt));
      t = build_int_cst (unsigned_type_node, EDGE_COUNT (bb->succs) - 1);
      vec_alloc (ws_args, 1);
      ws_args->quick_push (t);
      return ws_args;
    }

  gcc_unreachable ();
}


/* Discover whether REGION is a combined parallel+workshare region.  */

static void
determine_parallel_type (struct omp_region *region)
{
  basic_block par_entry_bb, par_exit_bb;
  basic_block ws_entry_bb, ws_exit_bb;

  if (region == NULL || region->inner == NULL
      || region->exit == NULL || region->inner->exit == NULL
      || region->inner->cont == NULL)
    return;

  /* We only support parallel+for and parallel+sections.  */
  if (region->type != GIMPLE_OMP_PARALLEL
      || (region->inner->type != GIMPLE_OMP_FOR
	  && region->inner->type != GIMPLE_OMP_SECTIONS))
    return;

  /* Check for perfect nesting PAR_ENTRY_BB -> WS_ENTRY_BB and
     WS_EXIT_BB -> PAR_EXIT_BB.  */
  par_entry_bb = region->entry;
  par_exit_bb = region->exit;
  ws_entry_bb = region->inner->entry;
  ws_exit_bb = region->inner->exit;

  if (single_succ (par_entry_bb) == ws_entry_bb
      && single_succ (ws_exit_bb) == par_exit_bb
      && workshare_safe_to_combine_p (ws_entry_bb)
      && (gimple_omp_parallel_combined_p (last_stmt (par_entry_bb))
	  || (last_and_only_stmt (ws_entry_bb)
	      && last_and_only_stmt (par_exit_bb))))
    {
      gimple par_stmt = last_stmt (par_entry_bb);
      gimple ws_stmt = last_stmt (ws_entry_bb);

      if (region->inner->type == GIMPLE_OMP_FOR)
	{
	  /* If this is a combined parallel loop, we need to determine
	     whether or not to use the combined library calls.  There
	     are two cases where we do not apply the transformation:
	     static loops and any kind of ordered loop.  In the first
	     case, we already open code the loop so there is no need
	     to do anything else.  In the latter case, the combined
	     parallel loop call would still need extra synchronization
	     to implement ordered semantics, so there would not be any
	     gain in using the combined call.  */
	  tree clauses = gimple_omp_for_clauses (ws_stmt);
	  tree c = find_omp_clause (clauses, OMP_CLAUSE_SCHEDULE);
	  if (c == NULL
	      || OMP_CLAUSE_SCHEDULE_KIND (c) == OMP_CLAUSE_SCHEDULE_STATIC
	      || find_omp_clause (clauses, OMP_CLAUSE_ORDERED))
	    {
	      region->is_combined_parallel = false;
	      region->inner->is_combined_parallel = false;
	      return;
	    }
	}

      region->is_combined_parallel = true;
      region->inner->is_combined_parallel = true;
      region->ws_args = get_ws_args_for (par_stmt, ws_stmt);
    }
}


/* Return true if EXPR is variable sized.  */

static inline bool
is_variable_sized (const_tree expr)
{
  return !TREE_CONSTANT (TYPE_SIZE_UNIT (TREE_TYPE (expr)));
}

/* Return true if DECL is a reference type.  */

static inline bool
is_reference (tree decl)
{
  return lang_hooks.decls.omp_privatize_by_reference (decl);
}

/* Return the type of a decl.  If the decl is reference type,
   return its base type.  */
static inline tree
get_base_type (tree decl)
{
  tree type = TREE_TYPE (decl);
  if (is_reference (decl))
    type = TREE_TYPE (type);
  return type;
}

/* Lookup variables in the decl or field splay trees.  The "maybe" form
   allows for the variable form to not have been entered, otherwise we
   assert that the variable must have been entered.  */

static inline tree
lookup_decl (tree var, omp_context *ctx)
{
  tree *n = ctx->cb.decl_map->get (var);
  return *n;
}

static inline tree
maybe_lookup_decl (const_tree var, omp_context *ctx)
{
  tree *n = ctx->cb.decl_map->get (const_cast<tree> (var));
  return n ? *n : NULL_TREE;
}

static inline tree
lookup_field (tree var, omp_context *ctx)
{
  splay_tree_node n;
  n = splay_tree_lookup (ctx->field_map, (splay_tree_key) var);
  return (tree) n->value;
}

static inline tree
lookup_sfield (tree var, omp_context *ctx)
{
  splay_tree_node n;
  n = splay_tree_lookup (ctx->sfield_map
			 ? ctx->sfield_map : ctx->field_map,
			 (splay_tree_key) var);
  return (tree) n->value;
}

static inline tree
lookup_reduction (const char *id, omp_context *ctx)
{
  gcc_assert (is_gimple_omp_oacc_specifically (ctx->stmt));

  splay_tree_node n;
  n = splay_tree_lookup (ctx->reduction_map,
			 (splay_tree_key) id);
  return (tree) n->value;
}

static inline tree
maybe_lookup_field (tree var, omp_context *ctx)
{
  splay_tree_node n;
  n = splay_tree_lookup (ctx->field_map, (splay_tree_key) var);
  return n ? (tree) n->value : NULL_TREE;
}

static inline tree
maybe_lookup_reduction (tree var, omp_context *ctx)
{
  gcc_assert (is_gimple_omp_oacc_specifically (ctx->stmt));

  splay_tree_node n;
  n = splay_tree_lookup (ctx->reduction_map,
			 (splay_tree_key) var);
  return n ?(tree) n->value : NULL_TREE;
}

/* Return true if DECL should be copied by pointer.  SHARED_CTX is
   the parallel context if DECL is to be shared.  */

static bool
use_pointer_for_field (tree decl, omp_context *shared_ctx)
{
  if (AGGREGATE_TYPE_P (TREE_TYPE (decl)))
    return true;

  /* We can only use copy-in/copy-out semantics for shared variables
     when we know the value is not accessible from an outer scope.  */
  if (shared_ctx)
    {
      gcc_assert (!is_gimple_omp_oacc_specifically (shared_ctx->stmt));

      /* ??? Trivially accessible from anywhere.  But why would we even
	 be passing an address in this case?  Should we simply assert
	 this to be false, or should we have a cleanup pass that removes
	 these from the list of mappings?  */
      if (TREE_STATIC (decl) || DECL_EXTERNAL (decl))
	return true;

      /* For variables with DECL_HAS_VALUE_EXPR_P set, we cannot tell
	 without analyzing the expression whether or not its location
	 is accessible to anyone else.  In the case of nested parallel
	 regions it certainly may be.  */
      if (TREE_CODE (decl) != RESULT_DECL && DECL_HAS_VALUE_EXPR_P (decl))
	return true;

      /* Do not use copy-in/copy-out for variables that have their
	 address taken.  */
      if (TREE_ADDRESSABLE (decl))
	return true;

      /* lower_send_shared_vars only uses copy-in, but not copy-out
	 for these.  */
      if (TREE_READONLY (decl)
	  || ((TREE_CODE (decl) == RESULT_DECL
	       || TREE_CODE (decl) == PARM_DECL)
	      && DECL_BY_REFERENCE (decl)))
	return false;

      /* Disallow copy-in/out in nested parallel if
	 decl is shared in outer parallel, otherwise
	 each thread could store the shared variable
	 in its own copy-in location, making the
	 variable no longer really shared.  */
      if (shared_ctx->is_nested)
	{
	  omp_context *up;

	  for (up = shared_ctx->outer; up; up = up->outer)
	    if (is_taskreg_ctx (up) && maybe_lookup_decl (decl, up))
	      break;

	  if (up)
	    {
	      tree c;

	      for (c = gimple_omp_taskreg_clauses (up->stmt);
		   c; c = OMP_CLAUSE_CHAIN (c))
		if (OMP_CLAUSE_CODE (c) == OMP_CLAUSE_SHARED
		    && OMP_CLAUSE_DECL (c) == decl)
		  break;

	      if (c)
		goto maybe_mark_addressable_and_ret;
	    }
	}

      /* For tasks avoid using copy-in/out.  As tasks can be
	 deferred or executed in different thread, when GOMP_task
	 returns, the task hasn't necessarily terminated.  */
      if (is_task_ctx (shared_ctx))
	{
	  tree outer;
	maybe_mark_addressable_and_ret:
	  outer = maybe_lookup_decl_in_outer_ctx (decl, shared_ctx);
	  if (is_gimple_reg (outer))
	    {
	      /* Taking address of OUTER in lower_send_shared_vars
		 might need regimplification of everything that uses the
		 variable.  */
	      if (!task_shared_vars)
		task_shared_vars = BITMAP_ALLOC (NULL);
	      bitmap_set_bit (task_shared_vars, DECL_UID (outer));
	      TREE_ADDRESSABLE (outer) = 1;
	    }
	  return true;
	}
    }

  return false;
}

/* Construct a new automatic decl similar to VAR.  */

static tree
omp_copy_decl_2 (tree var, tree name, tree type, omp_context *ctx)
{
  tree copy = copy_var_decl (var, name, type);

  DECL_CONTEXT (copy) = current_function_decl;
  DECL_CHAIN (copy) = ctx->block_vars;
  ctx->block_vars = copy;

  return copy;
}

static tree
omp_copy_decl_1 (tree var, omp_context *ctx)
{
  return omp_copy_decl_2 (var, DECL_NAME (var), TREE_TYPE (var), ctx);
}

/* Build COMPONENT_REF and set TREE_THIS_VOLATILE and TREE_READONLY on it
   as appropriate.  */
static tree
omp_build_component_ref (tree obj, tree field)
{
  tree ret = build3 (COMPONENT_REF, TREE_TYPE (field), obj, field, NULL);
  if (TREE_THIS_VOLATILE (field))
    TREE_THIS_VOLATILE (ret) |= 1;
  if (TREE_READONLY (field))
    TREE_READONLY (ret) |= 1;
  return ret;
}

/* Build tree nodes to access the field for VAR on the receiver side.  */

static tree
build_receiver_ref (tree var, bool by_ref, omp_context *ctx)
{
  tree x, field = lookup_field (var, ctx);

  /* If the receiver record type was remapped in the child function,
     remap the field into the new record type.  */
  x = maybe_lookup_field (field, ctx);
  if (x != NULL)
    field = x;

  x = build_simple_mem_ref (ctx->receiver_decl);
  x = omp_build_component_ref (x, field);
  if (by_ref)
    x = build_simple_mem_ref (x);

  return x;
}

/* Build tree nodes to access VAR in the scope outer to CTX.  In the case
   of a parallel, this is a component reference; for workshare constructs
   this is some variable.  */

static tree
build_outer_var_ref (tree var, omp_context *ctx)
{
  tree x;

  if (is_global_var (maybe_lookup_decl_in_outer_ctx (var, ctx)))
    x = var;
  else if (is_variable_sized (var))
    {
      x = TREE_OPERAND (DECL_VALUE_EXPR (var), 0);
      x = build_outer_var_ref (x, ctx);
      x = build_simple_mem_ref (x);
    }
  else if (is_taskreg_ctx (ctx))
    {
      bool by_ref = use_pointer_for_field (var, NULL);
      x = build_receiver_ref (var, by_ref, ctx);
    }
  else if (gimple_code (ctx->stmt) == GIMPLE_OMP_FOR
	   && gimple_omp_for_kind (ctx->stmt) & GF_OMP_FOR_SIMD)
    {
      /* #pragma omp simd isn't a worksharing construct, and can reference even
	 private vars in its linear etc. clauses.  */
      x = NULL_TREE;
      if (ctx->outer && is_taskreg_ctx (ctx))
	x = lookup_decl (var, ctx->outer);
      else if (ctx->outer)
	x = maybe_lookup_decl_in_outer_ctx (var, ctx);
      if (x == NULL_TREE)
	x = var;
    }
  else if (ctx->outer)
    x = lookup_decl (var, ctx->outer);
  else if (is_reference (var))
    /* This can happen with orphaned constructs.  If var is reference, it is
       possible it is shared and as such valid.  */
    x = var;
  else
    gcc_unreachable ();

  if (is_reference (var))
    x = build_simple_mem_ref (x);

  return x;
}

/* Build tree nodes to access the field for VAR on the sender side.  */

static tree
build_sender_ref (tree var, omp_context *ctx)
{
  tree field = lookup_sfield (var, ctx);
  return omp_build_component_ref (ctx->sender_decl, field);
}

/* Add a new field for VAR inside the structure CTX->SENDER_DECL.  */

static void
install_var_field (tree var, bool by_ref, int mask, omp_context *ctx)
{
  tree field, type, sfield = NULL_TREE;

  gcc_assert ((mask & 1) == 0
	      || !splay_tree_lookup (ctx->field_map, (splay_tree_key) var));
  gcc_assert ((mask & 2) == 0 || !ctx->sfield_map
	      || !splay_tree_lookup (ctx->sfield_map, (splay_tree_key) var));
  gcc_assert ((mask & 3) == 3
	      || !is_gimple_omp_oacc_specifically (ctx->stmt));

  type = TREE_TYPE (var);
  if (mask & 4)
    {
      gcc_assert (TREE_CODE (type) == ARRAY_TYPE);
      type = build_pointer_type (build_pointer_type (type));
    }
  else if (by_ref)
    type = build_pointer_type (type);
  else if ((mask & 3) == 1 && is_reference (var))
    type = TREE_TYPE (type);

  field = build_decl (DECL_SOURCE_LOCATION (var),
		      FIELD_DECL, DECL_NAME (var), type);

  /* Remember what variable this field was created for.  This does have a
     side effect of making dwarf2out ignore this member, so for helpful
     debugging we clear it later in delete_omp_context.  */
  DECL_ABSTRACT_ORIGIN (field) = var;
  if (type == TREE_TYPE (var))
    {
      DECL_ALIGN (field) = DECL_ALIGN (var);
      DECL_USER_ALIGN (field) = DECL_USER_ALIGN (var);
      TREE_THIS_VOLATILE (field) = TREE_THIS_VOLATILE (var);
    }
  else
    DECL_ALIGN (field) = TYPE_ALIGN (type);

  if ((mask & 3) == 3)
    {
      insert_field_into_struct (ctx->record_type, field);
      if (ctx->srecord_type)
	{
	  sfield = build_decl (DECL_SOURCE_LOCATION (var),
			       FIELD_DECL, DECL_NAME (var), type);
	  DECL_ABSTRACT_ORIGIN (sfield) = var;
	  DECL_ALIGN (sfield) = DECL_ALIGN (field);
	  DECL_USER_ALIGN (sfield) = DECL_USER_ALIGN (field);
	  TREE_THIS_VOLATILE (sfield) = TREE_THIS_VOLATILE (field);
	  insert_field_into_struct (ctx->srecord_type, sfield);
	}
    }
  else
    {
      if (ctx->srecord_type == NULL_TREE)
	{
	  tree t;

	  ctx->srecord_type = lang_hooks.types.make_type (RECORD_TYPE);
	  ctx->sfield_map = splay_tree_new (splay_tree_compare_pointers, 0, 0);
	  for (t = TYPE_FIELDS (ctx->record_type); t ; t = TREE_CHAIN (t))
	    {
	      sfield = build_decl (DECL_SOURCE_LOCATION (var),
				   FIELD_DECL, DECL_NAME (t), TREE_TYPE (t));
	      DECL_ABSTRACT_ORIGIN (sfield) = DECL_ABSTRACT_ORIGIN (t);
	      insert_field_into_struct (ctx->srecord_type, sfield);
	      splay_tree_insert (ctx->sfield_map,
				 (splay_tree_key) DECL_ABSTRACT_ORIGIN (t),
				 (splay_tree_value) sfield);
	    }
	}
      sfield = field;
      insert_field_into_struct ((mask & 1) ? ctx->record_type
				: ctx->srecord_type, field);
    }

  if (mask & 1)
    splay_tree_insert (ctx->field_map, (splay_tree_key) var,
		       (splay_tree_value) field);
  if ((mask & 2) && ctx->sfield_map)
    splay_tree_insert (ctx->sfield_map, (splay_tree_key) var,
		       (splay_tree_value) sfield);
}

static tree
install_var_local (tree var, omp_context *ctx)
{
  tree new_var = omp_copy_decl_1 (var, ctx);
  insert_decl_map (&ctx->cb, var, new_var);
  return new_var;
}

/* Adjust the replacement for DECL in CTX for the new context.  This means
   copying the DECL_VALUE_EXPR, and fixing up the type.  */

static void
fixup_remapped_decl (tree decl, omp_context *ctx, bool private_debug)
{
  tree new_decl, size;

  new_decl = lookup_decl (decl, ctx);

  TREE_TYPE (new_decl) = remap_type (TREE_TYPE (decl), &ctx->cb);

  if ((!TREE_CONSTANT (DECL_SIZE (new_decl)) || private_debug)
      && DECL_HAS_VALUE_EXPR_P (decl))
    {
      tree ve = DECL_VALUE_EXPR (decl);
      walk_tree (&ve, copy_tree_body_r, &ctx->cb, NULL);
      SET_DECL_VALUE_EXPR (new_decl, ve);
      DECL_HAS_VALUE_EXPR_P (new_decl) = 1;
    }

  if (!TREE_CONSTANT (DECL_SIZE (new_decl)))
    {
      size = remap_decl (DECL_SIZE (decl), &ctx->cb);
      if (size == error_mark_node)
	size = TYPE_SIZE (TREE_TYPE (new_decl));
      DECL_SIZE (new_decl) = size;

      size = remap_decl (DECL_SIZE_UNIT (decl), &ctx->cb);
      if (size == error_mark_node)
	size = TYPE_SIZE_UNIT (TREE_TYPE (new_decl));
      DECL_SIZE_UNIT (new_decl) = size;
    }
}

/* The callback for remap_decl.  Search all containing contexts for a
   mapping of the variable; this avoids having to duplicate the splay
   tree ahead of time.  We know a mapping doesn't already exist in the
   given context.  Create new mappings to implement default semantics.  */

static tree
omp_copy_decl (tree var, copy_body_data *cb)
{
  omp_context *ctx = (omp_context *) cb;
  tree new_var;

  if (TREE_CODE (var) == LABEL_DECL)
    {
      new_var = create_artificial_label (DECL_SOURCE_LOCATION (var));
      DECL_CONTEXT (new_var) = current_function_decl;
      insert_decl_map (&ctx->cb, var, new_var);
      return new_var;
    }

  while (!is_taskreg_ctx (ctx))
    {
      ctx = ctx->outer;
      if (ctx == NULL)
	return var;
      new_var = maybe_lookup_decl (var, ctx);
      if (new_var)
	return new_var;
    }

  if (is_global_var (var) || decl_function_context (var) != ctx->cb.src_fn)
    return var;

  return error_mark_node;
}


/* Debugging dumps for parallel regions.  */
void dump_omp_region (FILE *, struct omp_region *, int);
void debug_omp_region (struct omp_region *);
void debug_all_omp_regions (void);

/* Dump the parallel region tree rooted at REGION.  */

void
dump_omp_region (FILE *file, struct omp_region *region, int indent)
{
  fprintf (file, "%*sbb %d: %s\n", indent, "", region->entry->index,
	   gimple_code_name[region->type]);

  if (region->inner)
    dump_omp_region (file, region->inner, indent + 4);

  if (region->cont)
    {
      fprintf (file, "%*sbb %d: GIMPLE_OMP_CONTINUE\n", indent, "",
	       region->cont->index);
    }

  if (region->exit)
    fprintf (file, "%*sbb %d: GIMPLE_OMP_RETURN\n", indent, "",
	     region->exit->index);
  else
    fprintf (file, "%*s[no exit marker]\n", indent, "");

  if (region->next)
    dump_omp_region (file, region->next, indent);
}

DEBUG_FUNCTION void
debug_omp_region (struct omp_region *region)
{
  dump_omp_region (stderr, region, 0);
}

DEBUG_FUNCTION void
debug_all_omp_regions (void)
{
  dump_omp_region (stderr, root_omp_region, 0);
}


/* Create a new parallel region starting at STMT inside region PARENT.  */

static struct omp_region *
new_omp_region (basic_block bb, enum gimple_code type,
		struct omp_region *parent)
{
  struct omp_region *region = XCNEW (struct omp_region);

  region->outer = parent;
  region->entry = bb;
  region->type = type;

  if (parent)
    {
      /* This is a nested region.  Add it to the list of inner
	 regions in PARENT.  */
      region->next = parent->inner;
      parent->inner = region;
    }
  else
    {
      /* This is a toplevel region.  Add it to the list of toplevel
	 regions in ROOT_OMP_REGION.  */
      region->next = root_omp_region;
      root_omp_region = region;
    }

  return region;
}

/* Release the memory associated with the region tree rooted at REGION.  */

static void
free_omp_region_1 (struct omp_region *region)
{
  struct omp_region *i, *n;

  for (i = region->inner; i ; i = n)
    {
      n = i->next;
      free_omp_region_1 (i);
    }

  free (region);
}

/* Release the memory for the entire omp region tree.  */

void
free_omp_regions (void)
{
  struct omp_region *r, *n;
  for (r = root_omp_region; r ; r = n)
    {
      n = r->next;
      free_omp_region_1 (r);
    }
  root_omp_region = NULL;
}


/* Create a new context, with OUTER_CTX being the surrounding context.  */

static omp_context *
new_omp_context (gimple stmt, omp_context *outer_ctx)
{
  omp_context *ctx = XCNEW (omp_context);

  splay_tree_insert (all_contexts, (splay_tree_key) stmt,
		     (splay_tree_value) ctx);
  ctx->stmt = stmt;

  if (outer_ctx)
    {
      ctx->outer = outer_ctx;
      ctx->cb = outer_ctx->cb;
      ctx->cb.block = NULL;
      ctx->depth = outer_ctx->depth + 1;
      /* FIXME: handle reductions recursively.  */
      ctx->reduction_map = outer_ctx->reduction_map;
    }
  else
    {
      ctx->cb.src_fn = current_function_decl;
      ctx->cb.dst_fn = current_function_decl;
      ctx->cb.src_node = cgraph_node::get (current_function_decl);
      gcc_checking_assert (ctx->cb.src_node);
      ctx->cb.dst_node = ctx->cb.src_node;
      ctx->cb.src_cfun = cfun;
      ctx->cb.copy_decl = omp_copy_decl;
      ctx->cb.eh_lp_nr = 0;
      ctx->cb.transform_call_graph_edges = CB_CGE_MOVE;
      ctx->depth = 1;
      //TODO ctx->reduction_map = TODO;
    }

  ctx->cb.decl_map = new hash_map<tree, tree>;

  return ctx;
}

static gimple_seq maybe_catch_exception (gimple_seq);

/* Finalize task copyfn.  */

static void
finalize_task_copyfn (gimple task_stmt)
{
  struct function *child_cfun;
  tree child_fn;
  gimple_seq seq = NULL, new_seq;
  gimple bind;

  child_fn = gimple_omp_task_copy_fn (task_stmt);
  if (child_fn == NULL_TREE)
    return;

  child_cfun = DECL_STRUCT_FUNCTION (child_fn);
  DECL_STRUCT_FUNCTION (child_fn)->curr_properties = cfun->curr_properties;

  push_cfun (child_cfun);
  bind = gimplify_body (child_fn, false);
  gimple_seq_add_stmt (&seq, bind);
  new_seq = maybe_catch_exception (seq);
  if (new_seq != seq)
    {
      bind = gimple_build_bind (NULL, new_seq, NULL);
      seq = NULL;
      gimple_seq_add_stmt (&seq, bind);
    }
  gimple_set_body (child_fn, seq);
  pop_cfun ();

  /* Inform the callgraph about the new function.  */
  cgraph_node::add_new_function (child_fn, false);
}

/* Destroy a omp_context data structures.  Called through the splay tree
   value delete callback.  */

static void
delete_omp_context (splay_tree_value value)
{
  omp_context *ctx = (omp_context *) value;

  delete ctx->cb.decl_map;

  if (ctx->field_map)
    splay_tree_delete (ctx->field_map);
  if (ctx->sfield_map)
    splay_tree_delete (ctx->sfield_map);

  /* We hijacked DECL_ABSTRACT_ORIGIN earlier.  We need to clear it before
     it produces corrupt debug information.  */
  if (ctx->record_type)
    {
      tree t;
      for (t = TYPE_FIELDS (ctx->record_type); t ; t = DECL_CHAIN (t))
	DECL_ABSTRACT_ORIGIN (t) = NULL;
    }
  if (ctx->srecord_type)
    {
      tree t;
      for (t = TYPE_FIELDS (ctx->srecord_type); t ; t = DECL_CHAIN (t))
	DECL_ABSTRACT_ORIGIN (t) = NULL;
    }

  if (is_task_ctx (ctx))
    finalize_task_copyfn (ctx->stmt);

  XDELETE (ctx);
}

/* Fix up RECEIVER_DECL with a type that has been remapped to the child
   context.  */

static void
fixup_child_record_type (omp_context *ctx)
{
  tree f, type = ctx->record_type;

  /* ??? It isn't sufficient to just call remap_type here, because
     variably_modified_type_p doesn't work the way we expect for
     record types.  Testing each field for whether it needs remapping
     and creating a new record by hand works, however.  */
  for (f = TYPE_FIELDS (type); f ; f = DECL_CHAIN (f))
    if (variably_modified_type_p (TREE_TYPE (f), ctx->cb.src_fn))
      break;
  if (f)
    {
      tree name, new_fields = NULL;

      type = lang_hooks.types.make_type (RECORD_TYPE);
      name = DECL_NAME (TYPE_NAME (ctx->record_type));
      name = build_decl (DECL_SOURCE_LOCATION (ctx->receiver_decl),
			 TYPE_DECL, name, type);
      TYPE_NAME (type) = name;

      for (f = TYPE_FIELDS (ctx->record_type); f ; f = DECL_CHAIN (f))
	{
	  tree new_f = copy_node (f);
	  DECL_CONTEXT (new_f) = type;
	  TREE_TYPE (new_f) = remap_type (TREE_TYPE (f), &ctx->cb);
	  DECL_CHAIN (new_f) = new_fields;
	  walk_tree (&DECL_SIZE (new_f), copy_tree_body_r, &ctx->cb, NULL);
	  walk_tree (&DECL_SIZE_UNIT (new_f), copy_tree_body_r,
		     &ctx->cb, NULL);
	  walk_tree (&DECL_FIELD_OFFSET (new_f), copy_tree_body_r,
		     &ctx->cb, NULL);
	  new_fields = new_f;

	  /* Arrange to be able to look up the receiver field
	     given the sender field.  */
	  splay_tree_insert (ctx->field_map, (splay_tree_key) f,
			     (splay_tree_value) new_f);
	}
      TYPE_FIELDS (type) = nreverse (new_fields);
      layout_type (type);
    }

  TREE_TYPE (ctx->receiver_decl) = build_pointer_type (type);
}

/* Instantiate decls as necessary in CTX to satisfy the data sharing
   specified by CLAUSES.  */

static void
scan_sharing_clauses (tree clauses, omp_context *ctx)
{
  tree c, decl;
  bool scan_array_reductions = false;

  for (c = clauses; c; c = OMP_CLAUSE_CHAIN (c))
    {
      bool by_ref;

      switch (OMP_CLAUSE_CODE (c))
	{
	case OMP_CLAUSE_PRIVATE:
	  decl = OMP_CLAUSE_DECL (c);
	  if (OMP_CLAUSE_PRIVATE_OUTER_REF (c))
	    goto do_private;
	  else if (!is_variable_sized (decl))
	    install_var_local (decl, ctx);
	  break;

	case OMP_CLAUSE_SHARED:
	  gcc_assert (!is_gimple_omp_oacc_specifically (ctx->stmt));
	  decl = OMP_CLAUSE_DECL (c);
	  /* Ignore shared directives in teams construct.  */
	  if (gimple_code (ctx->stmt) == GIMPLE_OMP_TEAMS)
	    {
	      /* Global variables don't need to be copied,
		 the receiver side will use them directly.  */
	      tree odecl = maybe_lookup_decl_in_outer_ctx (decl, ctx);
	      if (is_global_var (odecl))
		break;
	      insert_decl_map (&ctx->cb, decl, odecl);
	      break;
	    }
	  gcc_assert (is_taskreg_ctx (ctx));
	  gcc_assert (!COMPLETE_TYPE_P (TREE_TYPE (decl))
		      || !is_variable_sized (decl));
	  /* Global variables don't need to be copied,
	     the receiver side will use them directly.  */
	  if (is_global_var (maybe_lookup_decl_in_outer_ctx (decl, ctx)))
	    break;
	  by_ref = use_pointer_for_field (decl, ctx);
	  if (! TREE_READONLY (decl)
	      || TREE_ADDRESSABLE (decl)
	      || by_ref
	      || is_reference (decl))
	    {
	      install_var_field (decl, by_ref, 3, ctx);
	      install_var_local (decl, ctx);
	      break;
	    }
	  /* We don't need to copy const scalar vars back.  */
	  OMP_CLAUSE_SET_CODE (c, OMP_CLAUSE_FIRSTPRIVATE);
	  goto do_private;

	case OMP_CLAUSE_LASTPRIVATE:
	  gcc_assert (!is_gimple_omp_oacc_specifically (ctx->stmt));
	  /* Let the corresponding firstprivate clause create
	     the variable.  */
	  if (OMP_CLAUSE_LASTPRIVATE_FIRSTPRIVATE (c))
	    break;
	  /* FALLTHRU */

	case OMP_CLAUSE_FIRSTPRIVATE:
	  if (is_gimple_omp_oacc_specifically (ctx->stmt))
	    {
	      sorry ("clause not supported yet");
	      break;
	    }
	  /* FALLTHRU */
	case OMP_CLAUSE_LINEAR:
	  gcc_assert (!is_gimple_omp_oacc_specifically (ctx->stmt));
	  /* FALLTHRU */
	case OMP_CLAUSE_REDUCTION:
	  decl = OMP_CLAUSE_DECL (c);
	do_private:
	  if (is_variable_sized (decl))
	    {
	      if (is_task_ctx (ctx))
		install_var_field (decl, false, 1, ctx);
	      break;
	    }
	  else if (is_taskreg_ctx (ctx))
	    {
	      bool global
		= is_global_var (maybe_lookup_decl_in_outer_ctx (decl, ctx));
	      by_ref = use_pointer_for_field (decl, NULL);

	      if (is_task_ctx (ctx)
		  && (global || by_ref || is_reference (decl)))
		{
		  install_var_field (decl, false, 1, ctx);
		  if (!global)
		    install_var_field (decl, by_ref, 2, ctx);
		}
	      else if (!global)
		install_var_field (decl, by_ref, 3, ctx);
	    }
	  install_var_local (decl, ctx);
	  //TODO
	  if (is_gimple_omp_oacc_specifically (ctx->stmt))
	    {
	  if (OMP_CLAUSE_CODE (c) == OMP_CLAUSE_REDUCTION)
	    {
	      /* Create a decl for the reduction array.  */
	      tree var = OMP_CLAUSE_DECL (c);
	      tree type = get_base_type (var);
	      tree ptype = build_pointer_type (type);
	      tree array = create_tmp_var (ptype, omp_get_id (var));
	      omp_context *c = (ctx->field_map ? ctx : ctx->outer);
	      install_var_field (array, true, 3, c);
	      install_var_local (array, c);

	      /* Insert it into the current context.  */
	      splay_tree_insert (ctx->reduction_map,
				 (splay_tree_key) omp_get_id(var),
				 (splay_tree_value) array);
	      splay_tree_insert (ctx->reduction_map,
				 (splay_tree_key) array,
				 (splay_tree_value) array);
	    }
	    }
	  break;

	case OMP_CLAUSE__LOOPTEMP_:
	  gcc_assert (!is_gimple_omp_oacc_specifically (ctx->stmt));
	  gcc_assert (is_parallel_ctx (ctx));
	  decl = OMP_CLAUSE_DECL (c);
	  install_var_field (decl, false, 3, ctx);
	  install_var_local (decl, ctx);
	  break;

	case OMP_CLAUSE_COPYPRIVATE:
	case OMP_CLAUSE_COPYIN:
	  gcc_assert (!is_gimple_omp_oacc_specifically (ctx->stmt));
	  decl = OMP_CLAUSE_DECL (c);
	  by_ref = use_pointer_for_field (decl, NULL);
	  install_var_field (decl, by_ref, 3, ctx);
	  break;

	case OMP_CLAUSE_DEFAULT:
	  gcc_assert (!is_gimple_omp_oacc_specifically (ctx->stmt));
	  ctx->default_kind = OMP_CLAUSE_DEFAULT_KIND (c);
	  break;

	case OMP_CLAUSE_FINAL:
	case OMP_CLAUSE_NUM_THREADS:
	case OMP_CLAUSE_NUM_TEAMS:
	case OMP_CLAUSE_THREAD_LIMIT:
	case OMP_CLAUSE_DEVICE:
	case OMP_CLAUSE_SCHEDULE:
	case OMP_CLAUSE_DIST_SCHEDULE:
	case OMP_CLAUSE_DEPEND:
	case OMP_CLAUSE__CILK_FOR_COUNT_:
	  gcc_assert (!is_gimple_omp_oacc_specifically (ctx->stmt));
	  /* FALLTHRU */
	case OMP_CLAUSE_IF:
	case OMP_CLAUSE_NUM_GANGS:
	case OMP_CLAUSE_NUM_WORKERS:
	case OMP_CLAUSE_VECTOR_LENGTH:
	  if (ctx->outer)
	    scan_omp_op (&OMP_CLAUSE_OPERAND (c, 0), ctx->outer);
	  break;

	case OMP_CLAUSE_TO:
	case OMP_CLAUSE_FROM:
	  gcc_assert (!is_gimple_omp_oacc_specifically (ctx->stmt));
	  /* FALLTHRU */
	case OMP_CLAUSE_MAP:
	  switch (OMP_CLAUSE_CODE (c))
	    {
	    case OMP_CLAUSE_TO:
	    case OMP_CLAUSE_FROM:
	      /* The to and from clauses are only ever seen with OpenMP target
		 update constructs.  */
	      gcc_assert (gimple_code (ctx->stmt) == GIMPLE_OMP_TARGET
			  && (gimple_omp_target_kind (ctx->stmt)
			      == GF_OMP_TARGET_KIND_UPDATE));
	      break;
	    case OMP_CLAUSE_MAP:
	      /* The map clause is never seen with OpenMP target update
		 constructs.  */
	      gcc_assert (gimple_code (ctx->stmt) != GIMPLE_OMP_TARGET
			  || (gimple_omp_target_kind (ctx->stmt)
			      != GF_OMP_TARGET_KIND_UPDATE));
	      break;
	    default:
	      gcc_unreachable ();
	    }
	  if (ctx->outer)
	    scan_omp_op (&OMP_CLAUSE_SIZE (c), ctx->outer);
	  decl = OMP_CLAUSE_DECL (c);
	  /* Global variables with "omp declare target" attribute
	     don't need to be copied, the receiver side will use them
	     directly.  */
	  if (OMP_CLAUSE_CODE (c) == OMP_CLAUSE_MAP
	      && DECL_P (decl)
	      && is_global_var (maybe_lookup_decl_in_outer_ctx (decl, ctx))
	      && lookup_attribute ("omp declare target",
				   DECL_ATTRIBUTES (decl)))
	    {
	      gcc_assert (!is_gimple_omp_oacc_specifically (ctx->stmt));
	    break;
	    }
	  if (OMP_CLAUSE_CODE (c) == OMP_CLAUSE_MAP
	      && OMP_CLAUSE_MAP_KIND (c) == OMP_CLAUSE_MAP_POINTER)
	    {
	      /* Ignore OMP_CLAUSE_MAP_POINTER kind for arrays in
		 target regions that are not offloaded; there is nothing to map for
		 those.  */
	      if (!is_gimple_omp_offloaded (ctx->stmt)
		  && !POINTER_TYPE_P (TREE_TYPE (decl)))
		break;
	    }
#if 0
	  /* In target regions that are not offloaded, libgomp won't pay
	     attention to OMP_CLAUSE_MAP_FORCE_DEVICEPTR -- but I think we need
	     to handle it here anyway, in order to create a visible copy of the
	     variable.  */
	  if (OMP_CLAUSE_CODE (c) == OMP_CLAUSE_MAP
	      && OMP_CLAUSE_MAP_KIND (c) == OMP_CLAUSE_MAP_FORCE_DEVICEPTR)
	    {
	      if (!is_gimple_omp_offloaded (ctx->stmt))
		break;
	    }
#endif
	  if (DECL_P (decl))
	    {
	      if (DECL_SIZE (decl)
		  && TREE_CODE (DECL_SIZE (decl)) != INTEGER_CST)
		{
		  tree decl2 = DECL_VALUE_EXPR (decl);
		  gcc_assert (TREE_CODE (decl2) == INDIRECT_REF);
		  decl2 = TREE_OPERAND (decl2, 0);
		  gcc_assert (DECL_P (decl2));
		  install_var_field (decl2, true, 3, ctx);
		  install_var_local (decl2, ctx);
		  install_var_local (decl, ctx);
		}
	      else
		{
		  gcc_assert (OMP_CLAUSE_CODE (c) != OMP_CLAUSE_MAP
			      || (OMP_CLAUSE_MAP_KIND (c)
				  != OMP_CLAUSE_MAP_FORCE_DEVICEPTR)
			      || TREE_CODE (TREE_TYPE (decl)) != ARRAY_TYPE);
		  if (OMP_CLAUSE_CODE (c) == OMP_CLAUSE_MAP
		      && OMP_CLAUSE_MAP_KIND (c) == OMP_CLAUSE_MAP_POINTER
		      && !OMP_CLAUSE_MAP_ZERO_BIAS_ARRAY_SECTION (c)
		      && TREE_CODE (TREE_TYPE (decl)) == ARRAY_TYPE)
		    install_var_field (decl, true, 7, ctx);
		  else
		    {
		      if (!is_gimple_omp_oacc_specifically (ctx->stmt))
			install_var_field (decl, true, 3, ctx);
		      else
		    {
		      /* decl goes heres.  */
		      omp_context *c = (ctx->field_map ? ctx : ctx->outer);
		      install_var_field (decl, true, 3, c);
		    }
		    }
		  if (is_gimple_omp_offloaded (ctx->stmt))
		    install_var_local (decl, ctx);
		}
	    }
	  else
	    {
	      tree base = get_base_address (decl);
	      tree nc = OMP_CLAUSE_CHAIN (c);
	      gcc_assert (nc == NULL_TREE
			  || OMP_CLAUSE_CODE (nc) != OMP_CLAUSE_MAP
			  || (OMP_CLAUSE_MAP_KIND (nc)
			      != OMP_CLAUSE_MAP_FORCE_DEVICEPTR));
	      if (DECL_P (base)
		  && nc != NULL_TREE
		  && OMP_CLAUSE_CODE (nc) == OMP_CLAUSE_MAP
		  && OMP_CLAUSE_DECL (nc) == base
		  && OMP_CLAUSE_MAP_KIND (nc) == OMP_CLAUSE_MAP_POINTER
		  && integer_zerop (OMP_CLAUSE_SIZE (nc)))
		{
		  OMP_CLAUSE_MAP_ZERO_BIAS_ARRAY_SECTION (c) = 1;
		  OMP_CLAUSE_MAP_ZERO_BIAS_ARRAY_SECTION (nc) = 1;
		}
	      else
		{
		  if (ctx->outer)
		    {
		      scan_omp_op (&OMP_CLAUSE_DECL (c), ctx->outer);
		      decl = OMP_CLAUSE_DECL (c);
		    }
		  gcc_assert (!splay_tree_lookup (ctx->field_map,
						  (splay_tree_key) decl));
		  tree field
		    = build_decl (OMP_CLAUSE_LOCATION (c),
				  FIELD_DECL, NULL_TREE, ptr_type_node);
		  DECL_ALIGN (field) = TYPE_ALIGN (ptr_type_node);
		  insert_field_into_struct (ctx->record_type, field);
		  splay_tree_insert (ctx->field_map, (splay_tree_key) decl,
				     (splay_tree_value) field);
		}
	    }
	  break;

	case OMP_CLAUSE_NOWAIT:
	case OMP_CLAUSE_ORDERED:
	case OMP_CLAUSE_UNTIED:
	case OMP_CLAUSE_MERGEABLE:
	case OMP_CLAUSE_PROC_BIND:
	case OMP_CLAUSE_SAFELEN:
	  if (is_gimple_omp_oacc_specifically (ctx->stmt))
	    {
	      sorry ("clause not supported yet");
	      break;
	    }
	  /* FALLTHRU */
	case OMP_CLAUSE_COLLAPSE:
	  break;

	case OMP_CLAUSE_ALIGNED:
	  gcc_assert (!is_gimple_omp_oacc_specifically (ctx->stmt));
	  decl = OMP_CLAUSE_DECL (c);
	  if (is_global_var (decl)
	      && TREE_CODE (TREE_TYPE (decl)) == ARRAY_TYPE)
	    install_var_local (decl, ctx);
	  break;

	case OMP_CLAUSE_HOST:
	case OMP_CLAUSE_OACC_DEVICE:
	case OMP_CLAUSE_DEVICE_RESIDENT:
	case OMP_CLAUSE_USE_DEVICE:
	case OMP_CLAUSE_GANG:
	case OMP_CLAUSE_ASYNC:
	case OMP_CLAUSE_WAIT:
	case OMP_NO_CLAUSE_CACHE:
	case OMP_CLAUSE_INDEPENDENT:
	case OMP_CLAUSE_WORKER:
	case OMP_CLAUSE_VECTOR:
	  sorry ("Clause not supported yet");
	  break;

	default:
	  gcc_unreachable ();
	}
    }

  for (c = clauses; c; c = OMP_CLAUSE_CHAIN (c))
    {
      switch (OMP_CLAUSE_CODE (c))
	{
	case OMP_CLAUSE_LASTPRIVATE:
	  gcc_assert (!is_gimple_omp_oacc_specifically (ctx->stmt));
	  /* Let the corresponding firstprivate clause create
	     the variable.  */
	  if (OMP_CLAUSE_LASTPRIVATE_GIMPLE_SEQ (c))
	    scan_array_reductions = true;
	  if (OMP_CLAUSE_LASTPRIVATE_FIRSTPRIVATE (c))
	    break;
	  /* FALLTHRU */

	case OMP_CLAUSE_FIRSTPRIVATE:
	  if (is_gimple_omp_oacc_specifically (ctx->stmt))
	    {
	      sorry ("clause not supported yet");
	      break;
	    }
	  /* FALLTHRU */
	case OMP_CLAUSE_LINEAR:
	  gcc_assert (!is_gimple_omp_oacc_specifically (ctx->stmt));
	  /* FALLTHRU */
	case OMP_CLAUSE_REDUCTION:
	case OMP_CLAUSE_PRIVATE:
	  decl = OMP_CLAUSE_DECL (c);
	  if (is_variable_sized (decl))
	    install_var_local (decl, ctx);
	  fixup_remapped_decl (decl, ctx,
			       OMP_CLAUSE_CODE (c) == OMP_CLAUSE_PRIVATE
			       && OMP_CLAUSE_PRIVATE_DEBUG (c));
	  if (OMP_CLAUSE_CODE (c) == OMP_CLAUSE_REDUCTION
	      && OMP_CLAUSE_REDUCTION_PLACEHOLDER (c))
	    scan_array_reductions = true;
	  else if (OMP_CLAUSE_CODE (c) == OMP_CLAUSE_LINEAR
		   && OMP_CLAUSE_LINEAR_GIMPLE_SEQ (c))
	    scan_array_reductions = true;
	  break;

	case OMP_CLAUSE_SHARED:
	  gcc_assert (!is_gimple_omp_oacc_specifically (ctx->stmt));
	  /* Ignore shared directives in teams construct.  */
	  if (gimple_code (ctx->stmt) == GIMPLE_OMP_TEAMS)
	    break;
	  decl = OMP_CLAUSE_DECL (c);
	  if (! is_global_var (maybe_lookup_decl_in_outer_ctx (decl, ctx)))
	    fixup_remapped_decl (decl, ctx, false);
	  break;

	case OMP_CLAUSE_MAP:
	  /* The map clause is never seen with OpenMP target update
	     constructs.  */
	  gcc_assert (gimple_code (ctx->stmt) != GIMPLE_OMP_TARGET
		      || (gimple_omp_target_kind (ctx->stmt)
			  != GF_OMP_TARGET_KIND_UPDATE));
	  if (!is_gimple_omp_offloaded (ctx->stmt))
	    break;
	  decl = OMP_CLAUSE_DECL (c);
	  if (DECL_P (decl)
	      && is_global_var (maybe_lookup_decl_in_outer_ctx (decl, ctx))
	      && lookup_attribute ("omp declare target",
				   DECL_ATTRIBUTES (decl)))
	    {
	      gcc_assert (!is_gimple_omp_oacc_specifically (ctx->stmt));
	    break;
	    }
	  if (DECL_P (decl))
	    {
	      gcc_assert ((OMP_CLAUSE_MAP_KIND (c)
			   != OMP_CLAUSE_MAP_FORCE_DEVICEPTR)
			  || TREE_CODE (TREE_TYPE (decl)) != ARRAY_TYPE);
	      if (OMP_CLAUSE_MAP_KIND (c) == OMP_CLAUSE_MAP_POINTER
		  && TREE_CODE (TREE_TYPE (decl)) == ARRAY_TYPE
		  && !COMPLETE_TYPE_P (TREE_TYPE (decl)))
		{
		  tree new_decl = lookup_decl (decl, ctx);
		  TREE_TYPE (new_decl)
		    = remap_type (TREE_TYPE (decl), &ctx->cb);
		}
	      else if (DECL_SIZE (decl)
		       && TREE_CODE (DECL_SIZE (decl)) != INTEGER_CST)
		{
		  gcc_assert (OMP_CLAUSE_MAP_KIND (c)
			      != OMP_CLAUSE_MAP_FORCE_DEVICEPTR);

		  tree decl2 = DECL_VALUE_EXPR (decl);
		  gcc_assert (TREE_CODE (decl2) == INDIRECT_REF);
		  decl2 = TREE_OPERAND (decl2, 0);
		  gcc_assert (DECL_P (decl2));
		  fixup_remapped_decl (decl2, ctx, false);
		  fixup_remapped_decl (decl, ctx, true);
		}
	      else
		fixup_remapped_decl (decl, ctx, false);
	    }
	  break;

	case OMP_CLAUSE_COPYPRIVATE:
	case OMP_CLAUSE_COPYIN:
	case OMP_CLAUSE_DEFAULT:
	case OMP_CLAUSE_NUM_THREADS:
	case OMP_CLAUSE_NUM_TEAMS:
	case OMP_CLAUSE_THREAD_LIMIT:
	case OMP_CLAUSE_DEVICE:
	case OMP_CLAUSE_SCHEDULE:
	case OMP_CLAUSE_DIST_SCHEDULE:
	case OMP_CLAUSE_NOWAIT:
	case OMP_CLAUSE_ORDERED:
	case OMP_CLAUSE_UNTIED:
	case OMP_CLAUSE_FINAL:
	case OMP_CLAUSE_MERGEABLE:
	case OMP_CLAUSE_PROC_BIND:
	case OMP_CLAUSE_SAFELEN:
	case OMP_CLAUSE_ALIGNED:
	case OMP_CLAUSE_DEPEND:
	case OMP_CLAUSE__LOOPTEMP_:
	case OMP_CLAUSE_TO:
	case OMP_CLAUSE_FROM:
	case OMP_CLAUSE__CILK_FOR_COUNT_:
	  gcc_assert (!is_gimple_omp_oacc_specifically (ctx->stmt));
	  /* FALLTHRU */
	case OMP_CLAUSE_COLLAPSE:
	case OMP_CLAUSE_IF:
	case OMP_CLAUSE_NUM_GANGS:
	case OMP_CLAUSE_NUM_WORKERS:
	case OMP_CLAUSE_VECTOR_LENGTH:
	  break;

	case OMP_CLAUSE_HOST:
	case OMP_CLAUSE_OACC_DEVICE:
	case OMP_CLAUSE_DEVICE_RESIDENT:
	case OMP_CLAUSE_USE_DEVICE:
	case OMP_CLAUSE_GANG:
	case OMP_CLAUSE_ASYNC:
	case OMP_CLAUSE_WAIT:
	case OMP_NO_CLAUSE_CACHE:
	case OMP_CLAUSE_INDEPENDENT:
	case OMP_CLAUSE_WORKER:
	case OMP_CLAUSE_VECTOR:
	  sorry ("Clause not supported yet");
	  break;

	default:
	  gcc_unreachable ();
	}
    }

  if (scan_array_reductions)
    {
      gcc_assert (!is_gimple_omp_oacc_specifically (ctx->stmt));
    for (c = clauses; c; c = OMP_CLAUSE_CHAIN (c))
      if (OMP_CLAUSE_CODE (c) == OMP_CLAUSE_REDUCTION
	  && OMP_CLAUSE_REDUCTION_PLACEHOLDER (c))
	{
	  scan_omp (&OMP_CLAUSE_REDUCTION_GIMPLE_INIT (c), ctx);
	  scan_omp (&OMP_CLAUSE_REDUCTION_GIMPLE_MERGE (c), ctx);
	}
      else if (OMP_CLAUSE_CODE (c) == OMP_CLAUSE_LASTPRIVATE
	       && OMP_CLAUSE_LASTPRIVATE_GIMPLE_SEQ (c))
	scan_omp (&OMP_CLAUSE_LASTPRIVATE_GIMPLE_SEQ (c), ctx);
      else if (OMP_CLAUSE_CODE (c) == OMP_CLAUSE_LINEAR
	       && OMP_CLAUSE_LINEAR_GIMPLE_SEQ (c))
	scan_omp (&OMP_CLAUSE_LINEAR_GIMPLE_SEQ (c), ctx);
    }
}

/* Create a new name for omp child function.  Returns an identifier.  If
   IS_CILK_FOR is true then the suffix for the child function is
   "_cilk_for_fn."  */

static tree
create_omp_child_function_name (bool task_copy, bool is_cilk_for)
{
  if (is_cilk_for)
    return clone_function_name (current_function_decl, "_cilk_for_fn");
  return clone_function_name (current_function_decl,
			      task_copy ? "_omp_cpyfn" : "_omp_fn");
}

/* Returns the type of the induction variable for the child function for
   _Cilk_for and the types for _high and _low variables based on TYPE.  */

static tree
cilk_for_check_loop_diff_type (tree type)
{
  if (TYPE_PRECISION (type) <= TYPE_PRECISION (uint32_type_node))
    {
      if (TYPE_UNSIGNED (type))
	return uint32_type_node;
      else
	return integer_type_node;
    }
  else
    {
      if (TYPE_UNSIGNED (type))
	return uint64_type_node;
      else
	return long_long_integer_type_node;
    }
}

/* Build a decl for the omp child function.  It'll not contain a body
   yet, just the bare decl.  */

static void
create_omp_child_function (omp_context *ctx, bool task_copy)
{
  tree decl, type, name, t;

  tree cilk_for_count
    = (flag_cilkplus && gimple_code (ctx->stmt) == GIMPLE_OMP_PARALLEL)
      ? find_omp_clause (gimple_omp_parallel_clauses (ctx->stmt),
			 OMP_CLAUSE__CILK_FOR_COUNT_) : NULL_TREE;
  tree cilk_var_type = NULL_TREE;

  name = create_omp_child_function_name (task_copy,
					 cilk_for_count != NULL_TREE);
  if (task_copy)
    type = build_function_type_list (void_type_node, ptr_type_node,
				     ptr_type_node, NULL_TREE);
  else if (cilk_for_count)
    {
      type = TREE_TYPE (OMP_CLAUSE_OPERAND (cilk_for_count, 0));
      cilk_var_type = cilk_for_check_loop_diff_type (type);
      type = build_function_type_list (void_type_node, ptr_type_node,
				       cilk_var_type, cilk_var_type, NULL_TREE);
    }
  else
    type = build_function_type_list (void_type_node, ptr_type_node, NULL_TREE);

  decl = build_decl (gimple_location (ctx->stmt), FUNCTION_DECL, name, type);

  gcc_assert (!is_gimple_omp_oacc_specifically (ctx->stmt)
	      || !task_copy);
  if (!task_copy)
    ctx->cb.dst_fn = decl;
  else
    gimple_omp_task_set_copy_fn (ctx->stmt, decl);

  TREE_STATIC (decl) = 1;
  TREE_USED (decl) = 1;
  DECL_ARTIFICIAL (decl) = 1;
  DECL_IGNORED_P (decl) = 0;
  TREE_PUBLIC (decl) = 0;
  DECL_UNINLINABLE (decl) = 1;
  DECL_EXTERNAL (decl) = 0;
  DECL_CONTEXT (decl) = NULL_TREE;
  DECL_INITIAL (decl) = make_node (BLOCK);
  bool target_p = false;
  if (lookup_attribute ("omp declare target",
			DECL_ATTRIBUTES (current_function_decl)))
    target_p = true;
  else
    {
      omp_context *octx;
      for (octx = ctx; octx; octx = octx->outer)
	if (is_gimple_omp_offloaded (octx->stmt))
	  {
	    target_p = true;
	    break;
	  }
    }
  if (target_p)
    DECL_ATTRIBUTES (decl)
      = tree_cons (get_identifier ("omp declare target"),
		   NULL_TREE, DECL_ATTRIBUTES (decl));

  t = build_decl (DECL_SOURCE_LOCATION (decl),
		  RESULT_DECL, NULL_TREE, void_type_node);
  DECL_ARTIFICIAL (t) = 1;
  DECL_IGNORED_P (t) = 1;
  DECL_CONTEXT (t) = decl;
  DECL_RESULT (decl) = t;

  /* _Cilk_for's child function requires two extra parameters called
     __low and __high that are set the by Cilk runtime when it calls this
     function.  */
  if (cilk_for_count)
    {
      t = build_decl (DECL_SOURCE_LOCATION (decl),
		      PARM_DECL, get_identifier ("__high"), cilk_var_type);
      DECL_ARTIFICIAL (t) = 1;
      DECL_NAMELESS (t) = 1;
      DECL_ARG_TYPE (t) = ptr_type_node;
      DECL_CONTEXT (t) = current_function_decl;
      TREE_USED (t) = 1;
      DECL_CHAIN (t) = DECL_ARGUMENTS (decl);
      DECL_ARGUMENTS (decl) = t;

      t = build_decl (DECL_SOURCE_LOCATION (decl),
		      PARM_DECL, get_identifier ("__low"), cilk_var_type);
      DECL_ARTIFICIAL (t) = 1;
      DECL_NAMELESS (t) = 1;
      DECL_ARG_TYPE (t) = ptr_type_node;
      DECL_CONTEXT (t) = current_function_decl;
      TREE_USED (t) = 1;
      DECL_CHAIN (t) = DECL_ARGUMENTS (decl);
      DECL_ARGUMENTS (decl) = t;
    }

  tree data_name = get_identifier (".omp_data_i");
  t = build_decl (DECL_SOURCE_LOCATION (decl), PARM_DECL, data_name,
		  ptr_type_node);
  DECL_ARTIFICIAL (t) = 1;
  DECL_NAMELESS (t) = 1;
  DECL_ARG_TYPE (t) = ptr_type_node;
  DECL_CONTEXT (t) = current_function_decl;
  TREE_USED (t) = 1;
  if (cilk_for_count)
    DECL_CHAIN (t) = DECL_ARGUMENTS (decl);
  DECL_ARGUMENTS (decl) = t;
  if (!task_copy)
    ctx->receiver_decl = t;
  else
    {
      t = build_decl (DECL_SOURCE_LOCATION (decl),
		      PARM_DECL, get_identifier (".omp_data_o"),
		      ptr_type_node);
      DECL_ARTIFICIAL (t) = 1;
      DECL_NAMELESS (t) = 1;
      DECL_ARG_TYPE (t) = ptr_type_node;
      DECL_CONTEXT (t) = current_function_decl;
      TREE_USED (t) = 1;
      TREE_ADDRESSABLE (t) = 1;
      DECL_CHAIN (t) = DECL_ARGUMENTS (decl);
      DECL_ARGUMENTS (decl) = t;
    }

  /* Allocate memory for the function structure.  The call to
     allocate_struct_function clobbers CFUN, so we need to restore
     it afterward.  */
  push_struct_function (decl);
  cfun->function_end_locus = gimple_location (ctx->stmt);
  pop_cfun ();
}

/* Callback for walk_gimple_seq.  Check if combined parallel
   contains gimple_omp_for_combined_into_p OMP_FOR.  */

static tree
find_combined_for (gimple_stmt_iterator *gsi_p,
		   bool *handled_ops_p,
		   struct walk_stmt_info *wi)
{
  gimple stmt = gsi_stmt (*gsi_p);

  *handled_ops_p = true;
  switch (gimple_code (stmt))
    {
    WALK_SUBSTMTS;

    case GIMPLE_OMP_FOR:
      if (gimple_omp_for_combined_into_p (stmt)
	  && gimple_omp_for_kind (stmt) == GF_OMP_FOR_KIND_FOR)
	{
	  wi->info = stmt;
	  return integer_zero_node;
	}
      break;
    default:
      break;
    }
  return NULL;
}

/* Scan an OpenACC offload directive.  */

static void
scan_oacc_offload (gimple stmt, omp_context *outer_ctx)
{
  omp_context *ctx;
  tree name;
  void (*gimple_omp_set_child_fn) (gimple, tree);
  tree (*gimple_omp_clauses) (const_gimple);
  switch (gimple_code (stmt))
    {
    case GIMPLE_OACC_KERNELS:
      gimple_omp_set_child_fn = gimple_oacc_kernels_set_child_fn;
      gimple_omp_clauses = gimple_oacc_kernels_clauses;
      break;
    case GIMPLE_OACC_PARALLEL:
      gimple_omp_set_child_fn = gimple_oacc_parallel_set_child_fn;
      gimple_omp_clauses = gimple_oacc_parallel_clauses;
      break;
    default:
      gcc_unreachable ();
    }

  gcc_assert (taskreg_nesting_level == 0);
  gcc_assert (target_nesting_level == 0);

  ctx = new_omp_context (stmt, outer_ctx);
  ctx->field_map = splay_tree_new (splay_tree_compare_pointers, 0, 0);
  ctx->default_kind = OMP_CLAUSE_DEFAULT_SHARED;
  ctx->record_type = lang_hooks.types.make_type (RECORD_TYPE);
  name = create_tmp_var_name (".omp_data_t");
  name = build_decl (gimple_location (stmt),
		     TYPE_DECL, name, ctx->record_type);
  DECL_ARTIFICIAL (name) = 1;
  DECL_NAMELESS (name) = 1;
  TYPE_NAME (ctx->record_type) = name;
  create_omp_child_function (ctx, false);
  ctx->reduction_map = splay_tree_new (splay_tree_compare_pointers, 0, 0);

  gimple_omp_set_child_fn (stmt, ctx->cb.dst_fn);

  scan_sharing_clauses (gimple_omp_clauses (stmt), ctx);
  scan_omp (gimple_omp_body_ptr (stmt), ctx);

  if (TYPE_FIELDS (ctx->record_type) == NULL)
    ctx->record_type = ctx->receiver_decl = NULL;
  else
    {
      TYPE_FIELDS (ctx->record_type)
	= nreverse (TYPE_FIELDS (ctx->record_type));
#ifdef ENABLE_CHECKING
      tree field;
      unsigned int align = DECL_ALIGN (TYPE_FIELDS (ctx->record_type));
      for (field = TYPE_FIELDS (ctx->record_type);
	   field;
	   field = DECL_CHAIN (field))
	gcc_assert (DECL_ALIGN (field) == align);
#endif
      layout_type (ctx->record_type);
      fixup_child_record_type (ctx);
    }
}

/* Scan an OpenMP parallel directive.  */

static void
scan_omp_parallel (gimple_stmt_iterator *gsi, omp_context *outer_ctx)
{
  omp_context *ctx;
  tree name;
  gimple stmt = gsi_stmt (*gsi);

  /* Ignore parallel directives with empty bodies, unless there
     are copyin clauses.  */
  if (optimize > 0
      && empty_body_p (gimple_omp_body (stmt))
      && find_omp_clause (gimple_omp_parallel_clauses (stmt),
			  OMP_CLAUSE_COPYIN) == NULL)
    {
      gsi_replace (gsi, gimple_build_nop (), false);
      return;
    }

  if (gimple_omp_parallel_combined_p (stmt))
    {
      gimple for_stmt;
      struct walk_stmt_info wi;

      memset (&wi, 0, sizeof (wi));
      wi.val_only = true;
      walk_gimple_seq (gimple_omp_body (stmt),
		       find_combined_for, NULL, &wi);
      for_stmt = (gimple) wi.info;
      if (for_stmt)
	{
	  struct omp_for_data fd;
	  extract_omp_for_data (for_stmt, &fd, NULL);
	  /* We need two temporaries with fd.loop.v type (istart/iend)
	     and then (fd.collapse - 1) temporaries with the same
	     type for count2 ... countN-1 vars if not constant.  */
	  size_t count = 2, i;
	  tree type = fd.iter_type;
	  if (fd.collapse > 1
	      && TREE_CODE (fd.loop.n2) != INTEGER_CST)
	    count += fd.collapse - 1;
	  for (i = 0; i < count; i++)
	    {
	      tree temp = create_tmp_var (type, NULL);
	      tree c = build_omp_clause (UNKNOWN_LOCATION,
					 OMP_CLAUSE__LOOPTEMP_);
	      insert_decl_map (&outer_ctx->cb, temp, temp);
	      OMP_CLAUSE_DECL (c) = temp;
	      OMP_CLAUSE_CHAIN (c) = gimple_omp_parallel_clauses (stmt);
	      gimple_omp_parallel_set_clauses (stmt, c);
	    }
	}
    }

  ctx = new_omp_context (stmt, outer_ctx);
  if (taskreg_nesting_level > 1)
    ctx->is_nested = true;
  ctx->field_map = splay_tree_new (splay_tree_compare_pointers, 0, 0);
  ctx->default_kind = OMP_CLAUSE_DEFAULT_SHARED;
  ctx->record_type = lang_hooks.types.make_type (RECORD_TYPE);
  name = create_tmp_var_name (".omp_data_s");
  name = build_decl (gimple_location (stmt),
		     TYPE_DECL, name, ctx->record_type);
  DECL_ARTIFICIAL (name) = 1;
  DECL_NAMELESS (name) = 1;
  TYPE_NAME (ctx->record_type) = name;
  create_omp_child_function (ctx, false);
  gimple_omp_parallel_set_child_fn (stmt, ctx->cb.dst_fn);

  scan_sharing_clauses (gimple_omp_parallel_clauses (stmt), ctx);
  scan_omp (gimple_omp_body_ptr (stmt), ctx);

  if (TYPE_FIELDS (ctx->record_type) == NULL)
    ctx->record_type = ctx->receiver_decl = NULL;
  else
    {
      layout_type (ctx->record_type);
      fixup_child_record_type (ctx);
    }
}

/* Scan an OpenMP task directive.  */

static void
scan_omp_task (gimple_stmt_iterator *gsi, omp_context *outer_ctx)
{
  omp_context *ctx;
  tree name, t;
  gimple stmt = gsi_stmt (*gsi);
  location_t loc = gimple_location (stmt);

  /* Ignore task directives with empty bodies.  */
  if (optimize > 0
      && empty_body_p (gimple_omp_body (stmt)))
    {
      gsi_replace (gsi, gimple_build_nop (), false);
      return;
    }

  ctx = new_omp_context (stmt, outer_ctx);
  if (taskreg_nesting_level > 1)
    ctx->is_nested = true;
  ctx->field_map = splay_tree_new (splay_tree_compare_pointers, 0, 0);
  ctx->default_kind = OMP_CLAUSE_DEFAULT_SHARED;
  ctx->record_type = lang_hooks.types.make_type (RECORD_TYPE);
  name = create_tmp_var_name (".omp_data_s");
  name = build_decl (gimple_location (stmt),
		     TYPE_DECL, name, ctx->record_type);
  DECL_ARTIFICIAL (name) = 1;
  DECL_NAMELESS (name) = 1;
  TYPE_NAME (ctx->record_type) = name;
  create_omp_child_function (ctx, false);
  gimple_omp_task_set_child_fn (stmt, ctx->cb.dst_fn);

  scan_sharing_clauses (gimple_omp_task_clauses (stmt), ctx);

  if (ctx->srecord_type)
    {
      name = create_tmp_var_name (".omp_data_a");
      name = build_decl (gimple_location (stmt),
			 TYPE_DECL, name, ctx->srecord_type);
      DECL_ARTIFICIAL (name) = 1;
      DECL_NAMELESS (name) = 1;
      TYPE_NAME (ctx->srecord_type) = name;
      create_omp_child_function (ctx, true);
    }

  scan_omp (gimple_omp_body_ptr (stmt), ctx);

  if (TYPE_FIELDS (ctx->record_type) == NULL)
    {
      ctx->record_type = ctx->receiver_decl = NULL;
      t = build_int_cst (long_integer_type_node, 0);
      gimple_omp_task_set_arg_size (stmt, t);
      t = build_int_cst (long_integer_type_node, 1);
      gimple_omp_task_set_arg_align (stmt, t);
    }
  else
    {
      tree *p, vla_fields = NULL_TREE, *q = &vla_fields;
      /* Move VLA fields to the end.  */
      p = &TYPE_FIELDS (ctx->record_type);
      while (*p)
	if (!TYPE_SIZE_UNIT (TREE_TYPE (*p))
	    || ! TREE_CONSTANT (TYPE_SIZE_UNIT (TREE_TYPE (*p))))
	  {
	    *q = *p;
	    *p = TREE_CHAIN (*p);
	    TREE_CHAIN (*q) = NULL_TREE;
	    q = &TREE_CHAIN (*q);
	  }
	else
	  p = &DECL_CHAIN (*p);
      *p = vla_fields;
      layout_type (ctx->record_type);
      fixup_child_record_type (ctx);
      if (ctx->srecord_type)
	layout_type (ctx->srecord_type);
      t = fold_convert_loc (loc, long_integer_type_node,
			TYPE_SIZE_UNIT (ctx->record_type));
      gimple_omp_task_set_arg_size (stmt, t);
      t = build_int_cst (long_integer_type_node,
			 TYPE_ALIGN_UNIT (ctx->record_type));
      gimple_omp_task_set_arg_align (stmt, t);
    }
}


/* Scan a GIMPLE_OMP_FOR.  */

static void
scan_omp_for (gimple stmt, omp_context *outer_ctx)
{
  omp_context *ctx;
  size_t i;

  ctx = new_omp_context (stmt, outer_ctx);

  scan_sharing_clauses (gimple_omp_for_clauses (stmt), ctx);

  scan_omp (gimple_omp_for_pre_body_ptr (stmt), ctx);
  for (i = 0; i < gimple_omp_for_collapse (stmt); i++)
    {
      scan_omp_op (gimple_omp_for_index_ptr (stmt, i), ctx);
      scan_omp_op (gimple_omp_for_initial_ptr (stmt, i), ctx);
      scan_omp_op (gimple_omp_for_final_ptr (stmt, i), ctx);
      scan_omp_op (gimple_omp_for_incr_ptr (stmt, i), ctx);
    }
  scan_omp (gimple_omp_body_ptr (stmt), ctx);
}

/* Scan an OpenMP sections directive.  */

static void
scan_omp_sections (gimple stmt, omp_context *outer_ctx)
{
  omp_context *ctx;

  ctx = new_omp_context (stmt, outer_ctx);
  scan_sharing_clauses (gimple_omp_sections_clauses (stmt), ctx);
  scan_omp (gimple_omp_body_ptr (stmt), ctx);
}

/* Scan an OpenMP single directive.  */

static void
scan_omp_single (gimple stmt, omp_context *outer_ctx)
{
  omp_context *ctx;
  tree name;

  ctx = new_omp_context (stmt, outer_ctx);
  ctx->field_map = splay_tree_new (splay_tree_compare_pointers, 0, 0);
  ctx->record_type = lang_hooks.types.make_type (RECORD_TYPE);
  name = create_tmp_var_name (".omp_copy_s");
  name = build_decl (gimple_location (stmt),
		     TYPE_DECL, name, ctx->record_type);
  TYPE_NAME (ctx->record_type) = name;

  scan_sharing_clauses (gimple_omp_single_clauses (stmt), ctx);
  scan_omp (gimple_omp_body_ptr (stmt), ctx);

  if (TYPE_FIELDS (ctx->record_type) == NULL)
    ctx->record_type = NULL;
  else
    layout_type (ctx->record_type);
}

/* Scan a GIMPLE_OMP_TARGET.  */

static void
scan_omp_target (gimple stmt, omp_context *outer_ctx)
{
  omp_context *ctx;
  tree name;
  int kind = gimple_omp_target_kind (stmt);

  if (kind == GF_OMP_TARGET_KIND_OACC_DATA
      || kind == GF_OMP_TARGET_KIND_OACC_UPDATE)
    {
      gcc_assert (taskreg_nesting_level == 0);
      gcc_assert (target_nesting_level == 0);
    }

  ctx = new_omp_context (stmt, outer_ctx);
  ctx->field_map = splay_tree_new (splay_tree_compare_pointers, 0, 0);
  ctx->default_kind = OMP_CLAUSE_DEFAULT_SHARED;
  ctx->record_type = lang_hooks.types.make_type (RECORD_TYPE);
  name = create_tmp_var_name (".omp_data_t");
  name = build_decl (gimple_location (stmt),
		     TYPE_DECL, name, ctx->record_type);
  DECL_ARTIFICIAL (name) = 1;
  DECL_NAMELESS (name) = 1;
  TYPE_NAME (ctx->record_type) = name;
  if (kind == GF_OMP_TARGET_KIND_REGION)
    {
      create_omp_child_function (ctx, false);
      gimple_omp_target_set_child_fn (stmt, ctx->cb.dst_fn);
    }

  scan_sharing_clauses (gimple_omp_target_clauses (stmt), ctx);
  scan_omp (gimple_omp_body_ptr (stmt), ctx);

  if (TYPE_FIELDS (ctx->record_type) == NULL)
    ctx->record_type = ctx->receiver_decl = NULL;
  else
    {
      TYPE_FIELDS (ctx->record_type)
	= nreverse (TYPE_FIELDS (ctx->record_type));
#ifdef ENABLE_CHECKING
      tree field;
      unsigned int align = DECL_ALIGN (TYPE_FIELDS (ctx->record_type));
      for (field = TYPE_FIELDS (ctx->record_type);
	   field;
	   field = DECL_CHAIN (field))
	gcc_assert (DECL_ALIGN (field) == align);
#endif
      layout_type (ctx->record_type);
      if (kind == GF_OMP_TARGET_KIND_REGION)
	fixup_child_record_type (ctx);
    }
}

/* Scan an OpenMP teams directive.  */

static void
scan_omp_teams (gimple stmt, omp_context *outer_ctx)
{
  omp_context *ctx = new_omp_context (stmt, outer_ctx);
  scan_sharing_clauses (gimple_omp_teams_clauses (stmt), ctx);
  scan_omp (gimple_omp_body_ptr (stmt), ctx);
}

/* Check OpenMP nesting restrictions.  */
static bool
check_omp_nesting_restrictions (gimple stmt, omp_context *ctx)
{
  /* TODO: While the OpenACC specification does allow for certain kinds of
     nesting, we don't support many of these yet.  */
  if (is_gimple_omp (stmt)
      && is_gimple_omp_oacc_specifically (stmt))
    {
      /* Regular handling of OpenACC loop constructs.  */
      if (gimple_code (stmt) == GIMPLE_OMP_FOR
	  && gimple_omp_for_kind (stmt) == GF_OMP_FOR_KIND_OACC_LOOP)
	goto cont;
      /* No nesting of OpenACC STMT inside any OpenACC or OpenMP CTX different
	 from an OpenACC data construct.  */
      for (omp_context *ctx_ = ctx; ctx_ != NULL; ctx_ = ctx_->outer)
	if (is_gimple_omp (ctx_->stmt)
	    && !(gimple_code (ctx_->stmt) == GIMPLE_OMP_TARGET
		 && (gimple_omp_target_kind (ctx_->stmt)
		     == GF_OMP_TARGET_KIND_OACC_DATA)))
	  {
	    error_at (gimple_location (stmt),
		      "may not be nested");
	    return false;
	  }
    }
  else
    {
      /* No nesting of non-OpenACC STMT (that is, an OpenMP one, or a GOMP
	 builtin) inside any OpenACC CTX.  */
      for (omp_context *ctx_ = ctx; ctx_ != NULL; ctx_ = ctx_->outer)
	if (is_gimple_omp (ctx_->stmt)
	    && is_gimple_omp_oacc_specifically (ctx_->stmt))
	  {
	    error_at (gimple_location (stmt),
		      "may not be nested");
	    return false;
	  }
    }
 cont:

  if (ctx != NULL)
    {
      if (gimple_code (ctx->stmt) == GIMPLE_OMP_FOR
	  && gimple_omp_for_kind (ctx->stmt) & GF_OMP_FOR_SIMD)
	{
	  error_at (gimple_location (stmt),
		    "OpenMP constructs may not be nested inside simd region");
	  return false;
	}
      else if (gimple_code (ctx->stmt) == GIMPLE_OMP_TEAMS)
	{
	  if ((gimple_code (stmt) != GIMPLE_OMP_FOR
	       || (gimple_omp_for_kind (stmt)
		   != GF_OMP_FOR_KIND_DISTRIBUTE))
	      && gimple_code (stmt) != GIMPLE_OMP_PARALLEL)
	    {
	      error_at (gimple_location (stmt),
			"only distribute or parallel constructs are allowed to "
			"be closely nested inside teams construct");
	      return false;
	    }
	}
    }
  switch (gimple_code (stmt))
    {
    case GIMPLE_OMP_FOR:
      if (gimple_omp_for_kind (stmt) & GF_OMP_FOR_SIMD)
	return true;
      if (gimple_omp_for_kind (stmt) == GF_OMP_FOR_KIND_DISTRIBUTE)
	{
	  if (ctx != NULL && gimple_code (ctx->stmt) != GIMPLE_OMP_TEAMS)
	    {
	      error_at (gimple_location (stmt),
			"distribute construct must be closely nested inside "
			"teams construct");
	      return false;
	    }
	  return true;
	}
      /* FALLTHRU */
    case GIMPLE_CALL:
      if (is_gimple_call (stmt)
	  && (DECL_FUNCTION_CODE (gimple_call_fndecl (stmt))
	      == BUILT_IN_GOMP_CANCEL
	      || DECL_FUNCTION_CODE (gimple_call_fndecl (stmt))
		 == BUILT_IN_GOMP_CANCELLATION_POINT))
	{
	  const char *bad = NULL;
	  const char *kind = NULL;
	  if (ctx == NULL)
	    {
	      error_at (gimple_location (stmt), "orphaned %qs construct",
			DECL_FUNCTION_CODE (gimple_call_fndecl (stmt))
			== BUILT_IN_GOMP_CANCEL
			? "#pragma omp cancel"
			: "#pragma omp cancellation point");
	      return false;
	    }
	  switch (tree_fits_shwi_p (gimple_call_arg (stmt, 0))
		  ? tree_to_shwi (gimple_call_arg (stmt, 0))
		  : 0)
	    {
	    case 1:
	      if (gimple_code (ctx->stmt) != GIMPLE_OMP_PARALLEL)
		bad = "#pragma omp parallel";
	      else if (DECL_FUNCTION_CODE (gimple_call_fndecl (stmt))
		       == BUILT_IN_GOMP_CANCEL
		       && !integer_zerop (gimple_call_arg (stmt, 1)))
		ctx->cancellable = true;
	      kind = "parallel";
	      break;
	    case 2:
	      if (gimple_code (ctx->stmt) != GIMPLE_OMP_FOR
		  || gimple_omp_for_kind (ctx->stmt) != GF_OMP_FOR_KIND_FOR)
		bad = "#pragma omp for";
	      else if (DECL_FUNCTION_CODE (gimple_call_fndecl (stmt))
		       == BUILT_IN_GOMP_CANCEL
		       && !integer_zerop (gimple_call_arg (stmt, 1)))
		{
		  ctx->cancellable = true;
		  if (find_omp_clause (gimple_omp_for_clauses (ctx->stmt),
				       OMP_CLAUSE_NOWAIT))
		    warning_at (gimple_location (stmt), 0,
				"%<#pragma omp cancel for%> inside "
				"%<nowait%> for construct");
		  if (find_omp_clause (gimple_omp_for_clauses (ctx->stmt),
				       OMP_CLAUSE_ORDERED))
		    warning_at (gimple_location (stmt), 0,
				"%<#pragma omp cancel for%> inside "
				"%<ordered%> for construct");
		}
	      kind = "for";
	      break;
	    case 4:
	      if (gimple_code (ctx->stmt) != GIMPLE_OMP_SECTIONS
		  && gimple_code (ctx->stmt) != GIMPLE_OMP_SECTION)
		bad = "#pragma omp sections";
	      else if (DECL_FUNCTION_CODE (gimple_call_fndecl (stmt))
		       == BUILT_IN_GOMP_CANCEL
		       && !integer_zerop (gimple_call_arg (stmt, 1)))
		{
		  if (gimple_code (ctx->stmt) == GIMPLE_OMP_SECTIONS)
		    {
		      ctx->cancellable = true;
		      if (find_omp_clause (gimple_omp_sections_clauses
								(ctx->stmt),
					   OMP_CLAUSE_NOWAIT))
			warning_at (gimple_location (stmt), 0,
				    "%<#pragma omp cancel sections%> inside "
				    "%<nowait%> sections construct");
		    }
		  else
		    {
		      gcc_assert (ctx->outer
				  && gimple_code (ctx->outer->stmt)
				     == GIMPLE_OMP_SECTIONS);
		      ctx->outer->cancellable = true;
		      if (find_omp_clause (gimple_omp_sections_clauses
							(ctx->outer->stmt),
					   OMP_CLAUSE_NOWAIT))
			warning_at (gimple_location (stmt), 0,
				    "%<#pragma omp cancel sections%> inside "
				    "%<nowait%> sections construct");
		    }
		}
	      kind = "sections";
	      break;
	    case 8:
	      if (gimple_code (ctx->stmt) != GIMPLE_OMP_TASK)
		bad = "#pragma omp task";
	      else
		ctx->cancellable = true;
	      kind = "taskgroup";
	      break;
	    default:
	      error_at (gimple_location (stmt), "invalid arguments");
	      return false;
	    }
	  if (bad)
	    {
	      error_at (gimple_location (stmt),
			"%<%s %s%> construct not closely nested inside of %qs",
			DECL_FUNCTION_CODE (gimple_call_fndecl (stmt))
			== BUILT_IN_GOMP_CANCEL
			? "#pragma omp cancel"
			: "#pragma omp cancellation point", kind, bad);
	      return false;
	    }
	}
      /* FALLTHRU */
    case GIMPLE_OMP_SECTIONS:
    case GIMPLE_OMP_SINGLE:
      for (; ctx != NULL; ctx = ctx->outer)
	switch (gimple_code (ctx->stmt))
	  {
	  case GIMPLE_OMP_FOR:
	  case GIMPLE_OMP_SECTIONS:
	  case GIMPLE_OMP_SINGLE:
	  case GIMPLE_OMP_ORDERED:
	  case GIMPLE_OMP_MASTER:
	  case GIMPLE_OMP_TASK:
	  case GIMPLE_OMP_CRITICAL:
	    if (is_gimple_call (stmt))
	      {
		if (DECL_FUNCTION_CODE (gimple_call_fndecl (stmt))
		    != BUILT_IN_GOMP_BARRIER)
		  return true;
		error_at (gimple_location (stmt),
			  "barrier region may not be closely nested inside "
			  "of work-sharing, critical, ordered, master or "
			  "explicit task region");
		return false;
	      }
	    error_at (gimple_location (stmt),
		      "work-sharing region may not be closely nested inside "
		      "of work-sharing, critical, ordered, master or explicit "
		      "task region");
	    return false;
	  case GIMPLE_OACC_KERNELS:
	  case GIMPLE_OACC_PARALLEL:
	  case GIMPLE_OMP_PARALLEL:
	    return true;
	  default:
	    break;
	  }
      break;
    case GIMPLE_OMP_MASTER:
      for (; ctx != NULL; ctx = ctx->outer)
	switch (gimple_code (ctx->stmt))
	  {
	  case GIMPLE_OMP_FOR:
	  case GIMPLE_OMP_SECTIONS:
	  case GIMPLE_OMP_SINGLE:
	  case GIMPLE_OMP_TASK:
	    error_at (gimple_location (stmt),
		      "master region may not be closely nested inside "
		      "of work-sharing or explicit task region");
	    return false;
	  case GIMPLE_OMP_PARALLEL:
	    return true;
	  default:
	    break;
	  }
      break;
    case GIMPLE_OMP_ORDERED:
      for (; ctx != NULL; ctx = ctx->outer)
	switch (gimple_code (ctx->stmt))
	  {
	  case GIMPLE_OMP_CRITICAL:
	  case GIMPLE_OMP_TASK:
	    error_at (gimple_location (stmt),
		      "ordered region may not be closely nested inside "
		      "of critical or explicit task region");
	    return false;
	  case GIMPLE_OMP_FOR:
	    if (find_omp_clause (gimple_omp_for_clauses (ctx->stmt),
				 OMP_CLAUSE_ORDERED) == NULL)
	      {
		error_at (gimple_location (stmt),
			  "ordered region must be closely nested inside "
			  "a loop region with an ordered clause");
		return false;
	      }
	    return true;
	  case GIMPLE_OMP_PARALLEL:
	    error_at (gimple_location (stmt),
		      "ordered region must be closely nested inside "
		      "a loop region with an ordered clause");
	    return false;
	  default:
	    break;
	  }
      break;
    case GIMPLE_OMP_CRITICAL:
      for (; ctx != NULL; ctx = ctx->outer)
	if (gimple_code (ctx->stmt) == GIMPLE_OMP_CRITICAL
	    && (gimple_omp_critical_name (stmt)
		== gimple_omp_critical_name (ctx->stmt)))
	  {
	    error_at (gimple_location (stmt),
		      "critical region may not be nested inside a critical "
		      "region with the same name");
	    return false;
	  }
      break;
    case GIMPLE_OMP_TEAMS:
      if (ctx == NULL
	  || gimple_code (ctx->stmt) != GIMPLE_OMP_TARGET
	  || gimple_omp_target_kind (ctx->stmt) != GF_OMP_TARGET_KIND_REGION)
	{
	  error_at (gimple_location (stmt),
		    "teams construct not closely nested inside of target "
		    "region");
	  return false;
	}
      break;
    case GIMPLE_OMP_TARGET:
      for (; ctx != NULL; ctx = ctx->outer)
	if (gimple_code (ctx->stmt) == GIMPLE_OMP_TARGET
	    && gimple_omp_target_kind (ctx->stmt) == GF_OMP_TARGET_KIND_REGION)
	  {
	    const char *name;
	    switch (gimple_omp_target_kind (stmt))
	      {
	      case GF_OMP_TARGET_KIND_REGION: name = "target"; break;
	      case GF_OMP_TARGET_KIND_DATA: name = "target data"; break;
	      case GF_OMP_TARGET_KIND_UPDATE: name = "target update"; break;
	      default: gcc_unreachable ();
	      }
	    warning_at (gimple_location (stmt), 0,
			"%s construct inside of target region", name);
	  }
      break;
    default:
      break;
    }
  return true;
}


/* Helper function scan_omp.

   Callback for walk_tree or operators in walk_gimple_stmt used to
   scan for OpenMP directives in TP.  */

static tree
scan_omp_1_op (tree *tp, int *walk_subtrees, void *data)
{
  struct walk_stmt_info *wi = (struct walk_stmt_info *) data;
  omp_context *ctx = (omp_context *) wi->info;
  tree t = *tp;

  switch (TREE_CODE (t))
    {
    case VAR_DECL:
    case PARM_DECL:
    case LABEL_DECL:
    case RESULT_DECL:
      if (ctx)
	*tp = remap_decl (t, &ctx->cb);
      break;

    default:
      if (ctx && TYPE_P (t))
	*tp = remap_type (t, &ctx->cb);
      else if (!DECL_P (t))
	{
	  *walk_subtrees = 1;
	  if (ctx)
	    {
	      tree tem = remap_type (TREE_TYPE (t), &ctx->cb);
	      if (tem != TREE_TYPE (t))
		{
		  if (TREE_CODE (t) == INTEGER_CST)
		    *tp = wide_int_to_tree (tem, t);
		  else
		    TREE_TYPE (t) = tem;
		}
	    }
	}
      break;
    }

  return NULL_TREE;
}

/* Return true if FNDECL is a setjmp or a longjmp.  */

static bool
setjmp_or_longjmp_p (const_tree fndecl)
{
  if (DECL_BUILT_IN_CLASS (fndecl) == BUILT_IN_NORMAL
      && (DECL_FUNCTION_CODE (fndecl) == BUILT_IN_SETJMP
	  || DECL_FUNCTION_CODE (fndecl) == BUILT_IN_LONGJMP))
    return true;

  tree declname = DECL_NAME (fndecl);
  if (!declname)
    return false;
  const char *name = IDENTIFIER_POINTER (declname);
  return !strcmp (name, "setjmp") || !strcmp (name, "longjmp");
}


/* Helper function for scan_omp.

   Callback for walk_gimple_stmt used to scan for OpenMP directives in
   the current statement in GSI.  */

static tree
scan_omp_1_stmt (gimple_stmt_iterator *gsi, bool *handled_ops_p,
		 struct walk_stmt_info *wi)
{
  gimple stmt = gsi_stmt (*gsi);
  omp_context *ctx = (omp_context *) wi->info;

  if (gimple_has_location (stmt))
    input_location = gimple_location (stmt);

  /* Check the OpenMP nesting restrictions.  */
  bool remove = false;
  if (is_gimple_omp (stmt))
    remove = !check_omp_nesting_restrictions (stmt, ctx);
  else if (is_gimple_call (stmt))
    {
      tree fndecl = gimple_call_fndecl (stmt);
      if (fndecl)
	{
	  if (setjmp_or_longjmp_p (fndecl)
	      && ctx
	      && gimple_code (ctx->stmt) == GIMPLE_OMP_FOR
	      && gimple_omp_for_kind (ctx->stmt) & GF_OMP_FOR_SIMD)
	    {
	      remove = true;
	      error_at (gimple_location (stmt),
			"setjmp/longjmp inside simd construct");
	    }
	  else if (DECL_BUILT_IN_CLASS (fndecl) == BUILT_IN_NORMAL)
	    switch (DECL_FUNCTION_CODE (fndecl))
	      {
	      case BUILT_IN_GOMP_BARRIER:
	      case BUILT_IN_GOMP_CANCEL:
	      case BUILT_IN_GOMP_CANCELLATION_POINT:
	      case BUILT_IN_GOMP_TASKYIELD:
	      case BUILT_IN_GOMP_TASKWAIT:
	      case BUILT_IN_GOMP_TASKGROUP_START:
	      case BUILT_IN_GOMP_TASKGROUP_END:
		remove = !check_omp_nesting_restrictions (stmt, ctx);
		break;
	      default:
		break;
	      }
	}
    }
  if (remove)
    {
      stmt = gimple_build_nop ();
      gsi_replace (gsi, stmt, false);
    }

  *handled_ops_p = true;

  switch (gimple_code (stmt))
    {
    case GIMPLE_OACC_KERNELS:
    case GIMPLE_OACC_PARALLEL:
      scan_oacc_offload (stmt, ctx);
      break;

    case GIMPLE_OMP_PARALLEL:
      taskreg_nesting_level++;
      scan_omp_parallel (gsi, ctx);
      taskreg_nesting_level--;
      break;

    case GIMPLE_OMP_TASK:
      taskreg_nesting_level++;
      scan_omp_task (gsi, ctx);
      taskreg_nesting_level--;
      break;

    case GIMPLE_OMP_FOR:
      scan_omp_for (stmt, ctx);
      break;

    case GIMPLE_OMP_SECTIONS:
      scan_omp_sections (stmt, ctx);
      break;

    case GIMPLE_OMP_SINGLE:
      scan_omp_single (stmt, ctx);
      break;

    case GIMPLE_OMP_SECTION:
    case GIMPLE_OMP_MASTER:
    case GIMPLE_OMP_TASKGROUP:
    case GIMPLE_OMP_ORDERED:
    case GIMPLE_OMP_CRITICAL:
      ctx = new_omp_context (stmt, ctx);
      scan_omp (gimple_omp_body_ptr (stmt), ctx);
      break;

    case GIMPLE_OMP_TARGET:
      scan_omp_target (stmt, ctx);
      break;

    case GIMPLE_OMP_TEAMS:
      scan_omp_teams (stmt, ctx);
      break;

    case GIMPLE_BIND:
      {
	tree var;

	*handled_ops_p = false;
	if (ctx)
	  for (var = gimple_bind_vars (stmt); var ; var = DECL_CHAIN (var))
	    insert_decl_map (&ctx->cb, var, var);
      }
      break;
    default:
      *handled_ops_p = false;
      break;
    }

  return NULL_TREE;
}


/* Scan all the statements starting at the current statement.  CTX
   contains context information about the OpenMP directives and
   clauses found during the scan.  */

static void
scan_omp (gimple_seq *body_p, omp_context *ctx)
{
  location_t saved_location;
  struct walk_stmt_info wi;

  memset (&wi, 0, sizeof (wi));
  wi.info = ctx;
  wi.want_locations = true;

  saved_location = input_location;
  walk_gimple_seq_mod (body_p, scan_omp_1_stmt, scan_omp_1_op, &wi);
  input_location = saved_location;
}

/* Re-gimplification and code generation routines.  */

/* Build a call to GOMP_barrier.  */

static gimple
build_omp_barrier (tree lhs)
{
  tree fndecl = builtin_decl_explicit (lhs ? BUILT_IN_GOMP_BARRIER_CANCEL
					   : BUILT_IN_GOMP_BARRIER);
  gimple g = gimple_build_call (fndecl, 0);
  if (lhs)
    gimple_call_set_lhs (g, lhs);
  return g;
}

/* If a context was created for STMT when it was scanned, return it.  */

static omp_context *
maybe_lookup_ctx (gimple stmt)
{
  splay_tree_node n;
  n = splay_tree_lookup (all_contexts, (splay_tree_key) stmt);
  return n ? (omp_context *) n->value : NULL;
}


/* Find the mapping for DECL in CTX or the immediately enclosing
   context that has a mapping for DECL.

   If CTX is a nested parallel directive, we may have to use the decl
   mappings created in CTX's parent context.  Suppose that we have the
   following parallel nesting (variable UIDs showed for clarity):

	iD.1562 = 0;
     	#omp parallel shared(iD.1562)		-> outer parallel
	  iD.1562 = iD.1562 + 1;

	  #omp parallel shared (iD.1562)	-> inner parallel
	     iD.1562 = iD.1562 - 1;

   Each parallel structure will create a distinct .omp_data_s structure
   for copying iD.1562 in/out of the directive:

  	outer parallel		.omp_data_s.1.i -> iD.1562
	inner parallel		.omp_data_s.2.i -> iD.1562

   A shared variable mapping will produce a copy-out operation before
   the parallel directive and a copy-in operation after it.  So, in
   this case we would have:

  	iD.1562 = 0;
	.omp_data_o.1.i = iD.1562;
	#omp parallel shared(iD.1562)		-> outer parallel
	  .omp_data_i.1 = &.omp_data_o.1
	  .omp_data_i.1->i = .omp_data_i.1->i + 1;

	  .omp_data_o.2.i = iD.1562;		-> **
	  #omp parallel shared(iD.1562)		-> inner parallel
	    .omp_data_i.2 = &.omp_data_o.2
	    .omp_data_i.2->i = .omp_data_i.2->i - 1;


    ** This is a problem.  The symbol iD.1562 cannot be referenced
       inside the body of the outer parallel region.  But since we are
       emitting this copy operation while expanding the inner parallel
       directive, we need to access the CTX structure of the outer
       parallel directive to get the correct mapping:

	  .omp_data_o.2.i = .omp_data_i.1->i

    Since there may be other workshare or parallel directives enclosing
    the parallel directive, it may be necessary to walk up the context
    parent chain.  This is not a problem in general because nested
    parallelism happens only rarely.  */

static tree
lookup_decl_in_outer_ctx (tree decl, omp_context *ctx)
{
  tree t;
  omp_context *up;

  for (up = ctx->outer, t = NULL; up && t == NULL; up = up->outer)
    t = maybe_lookup_decl (decl, up);

  gcc_assert (!ctx->is_nested || t || is_global_var (decl));

  return t ? t : decl;
}


/* Similar to lookup_decl_in_outer_ctx, but return DECL if not found
   in outer contexts.  */

static tree
maybe_lookup_decl_in_outer_ctx (tree decl, omp_context *ctx)
{
  tree t = NULL;
  omp_context *up;

  for (up = ctx->outer, t = NULL; up && t == NULL; up = up->outer)
    t = maybe_lookup_decl (decl, up);

  return t ? t : decl;
}


/* Construct the initialization value for reduction CLAUSE.  */

tree
omp_reduction_init (tree clause, tree type)
{
  location_t loc = OMP_CLAUSE_LOCATION (clause);
  switch (OMP_CLAUSE_REDUCTION_CODE (clause))
    {
    case PLUS_EXPR:
    case MINUS_EXPR:
    case BIT_IOR_EXPR:
    case BIT_XOR_EXPR:
    case TRUTH_OR_EXPR:
    case TRUTH_ORIF_EXPR:
    case TRUTH_XOR_EXPR:
    case NE_EXPR:
      return build_zero_cst (type);

    case MULT_EXPR:
    case TRUTH_AND_EXPR:
    case TRUTH_ANDIF_EXPR:
    case EQ_EXPR:
      return fold_convert_loc (loc, type, integer_one_node);

    case BIT_AND_EXPR:
      return fold_convert_loc (loc, type, integer_minus_one_node);

    case MAX_EXPR:
      if (SCALAR_FLOAT_TYPE_P (type))
	{
	  REAL_VALUE_TYPE max, min;
	  if (HONOR_INFINITIES (TYPE_MODE (type)))
	    {
	      real_inf (&max);
	      real_arithmetic (&min, NEGATE_EXPR, &max, NULL);
	    }
	  else
	    real_maxval (&min, 1, TYPE_MODE (type));
	  return build_real (type, min);
	}
      else
	{
	  gcc_assert (INTEGRAL_TYPE_P (type));
	  return TYPE_MIN_VALUE (type);
	}

    case MIN_EXPR:
      if (SCALAR_FLOAT_TYPE_P (type))
	{
	  REAL_VALUE_TYPE max;
	  if (HONOR_INFINITIES (TYPE_MODE (type)))
	    real_inf (&max);
	  else
	    real_maxval (&max, 0, TYPE_MODE (type));
	  return build_real (type, max);
	}
      else
	{
	  gcc_assert (INTEGRAL_TYPE_P (type));
	  return TYPE_MAX_VALUE (type);
	}

    default:
      gcc_unreachable ();
    }
}

/* Return alignment to be assumed for var in CLAUSE, which should be
   OMP_CLAUSE_ALIGNED.  */

static tree
omp_clause_aligned_alignment (tree clause)
{
  if (OMP_CLAUSE_ALIGNED_ALIGNMENT (clause))
    return OMP_CLAUSE_ALIGNED_ALIGNMENT (clause);

  /* Otherwise return implementation defined alignment.  */
  unsigned int al = 1;
  enum machine_mode mode, vmode;
  int vs = targetm.vectorize.autovectorize_vector_sizes ();
  if (vs)
    vs = 1 << floor_log2 (vs);
  static enum mode_class classes[]
    = { MODE_INT, MODE_VECTOR_INT, MODE_FLOAT, MODE_VECTOR_FLOAT };
  for (int i = 0; i < 4; i += 2)
    for (mode = GET_CLASS_NARROWEST_MODE (classes[i]);
	 mode != VOIDmode;
	 mode = GET_MODE_WIDER_MODE (mode))
      {
	vmode = targetm.vectorize.preferred_simd_mode (mode);
	if (GET_MODE_CLASS (vmode) != classes[i + 1])
	  continue;
	while (vs
	       && GET_MODE_SIZE (vmode) < vs
	       && GET_MODE_2XWIDER_MODE (vmode) != VOIDmode)
	  vmode = GET_MODE_2XWIDER_MODE (vmode);
	
	tree type = lang_hooks.types.type_for_mode (mode, 1);
	if (type == NULL_TREE || TYPE_MODE (type) != mode)
	  continue;
	type = build_vector_type (type, GET_MODE_SIZE (vmode)
					/ GET_MODE_SIZE (mode));
	if (TYPE_MODE (type) != vmode)
	  continue;
	if (TYPE_ALIGN_UNIT (type) > al)
	  al = TYPE_ALIGN_UNIT (type);
      }
  return build_int_cst (integer_type_node, al);
}

/* Return maximum possible vectorization factor for the target.  */

static int
omp_max_vf (void)
{
  if (!optimize
      || optimize_debug
      || !flag_tree_loop_optimize
      || (!flag_tree_loop_vectorize
	  && (global_options_set.x_flag_tree_loop_vectorize
              || global_options_set.x_flag_tree_vectorize)))
    return 1;

  int vs = targetm.vectorize.autovectorize_vector_sizes ();
  if (vs)
    {
      vs = 1 << floor_log2 (vs);
      return vs;
    }
  enum machine_mode vqimode = targetm.vectorize.preferred_simd_mode (QImode);
  if (GET_MODE_CLASS (vqimode) == MODE_VECTOR_INT)
    return GET_MODE_NUNITS (vqimode);
  return 1;
}

/* Helper function of lower_rec_input_clauses, used for #pragma omp simd
   privatization.  */

static bool
lower_rec_simd_input_clauses (tree new_var, omp_context *ctx, int &max_vf,
			      tree &idx, tree &lane, tree &ivar, tree &lvar)
{
  gcc_assert (!is_gimple_omp_oacc_specifically (ctx->stmt));

  if (max_vf == 0)
    {
      max_vf = omp_max_vf ();
      if (max_vf > 1)
	{
	  tree c = find_omp_clause (gimple_omp_for_clauses (ctx->stmt),
				    OMP_CLAUSE_SAFELEN);
	  if (c && TREE_CODE (OMP_CLAUSE_SAFELEN_EXPR (c)) != INTEGER_CST)
	    max_vf = 1;
	  else if (c && compare_tree_int (OMP_CLAUSE_SAFELEN_EXPR (c),
					  max_vf) == -1)
	    max_vf = tree_to_shwi (OMP_CLAUSE_SAFELEN_EXPR (c));
	}
      if (max_vf > 1)
	{
	  idx = create_tmp_var (unsigned_type_node, NULL);
	  lane = create_tmp_var (unsigned_type_node, NULL);
	}
    }
  if (max_vf == 1)
    return false;

  tree atype = build_array_type_nelts (TREE_TYPE (new_var), max_vf);
  tree avar = create_tmp_var_raw (atype, NULL);
  if (TREE_ADDRESSABLE (new_var))
    TREE_ADDRESSABLE (avar) = 1;
  DECL_ATTRIBUTES (avar)
    = tree_cons (get_identifier ("omp simd array"), NULL,
		 DECL_ATTRIBUTES (avar));
  gimple_add_tmp_var (avar);
  ivar = build4 (ARRAY_REF, TREE_TYPE (new_var), avar, idx,
		 NULL_TREE, NULL_TREE);
  lvar = build4 (ARRAY_REF, TREE_TYPE (new_var), avar, lane,
		 NULL_TREE, NULL_TREE);
  if (DECL_P (new_var))
    {
      SET_DECL_VALUE_EXPR (new_var, lvar);
      DECL_HAS_VALUE_EXPR_P (new_var) = 1;
    }
  return true;
}

/* Helper function of lower_rec_input_clauses.  For a reference
   in simd reduction, add an underlying variable it will reference.  */

static void
handle_simd_reference (location_t loc, tree new_vard, gimple_seq *ilist)
{
  tree z = TYPE_SIZE_UNIT (TREE_TYPE (TREE_TYPE (new_vard)));
  if (TREE_CONSTANT (z))
    {
      const char *name = NULL;
      if (DECL_NAME (new_vard))
	name = IDENTIFIER_POINTER (DECL_NAME (new_vard));

      z = create_tmp_var_raw (TREE_TYPE (TREE_TYPE (new_vard)), name);
      gimple_add_tmp_var (z);
      TREE_ADDRESSABLE (z) = 1;
      z = build_fold_addr_expr_loc (loc, z);
      gimplify_assign (new_vard, z, ilist);
    }
}

/* Generate code to implement the input clauses, FIRSTPRIVATE and COPYIN,
   from the receiver (aka child) side and initializers for REFERENCE_TYPE
   private variables.  Initialization statements go in ILIST, while calls
   to destructors go in DLIST.  */

static void
lower_rec_input_clauses (tree clauses, gimple_seq *ilist, gimple_seq *dlist,
			 omp_context *ctx, struct omp_for_data *fd)
{
  tree c, dtor, copyin_seq, x, ptr;
  bool copyin_by_ref = false;
  bool lastprivate_firstprivate = false;
  bool reduction_omp_orig_ref = false;
  int pass;
  bool is_simd = (gimple_code (ctx->stmt) == GIMPLE_OMP_FOR
		  && gimple_omp_for_kind (ctx->stmt) & GF_OMP_FOR_SIMD);
  int max_vf = 0;
  tree lane = NULL_TREE, idx = NULL_TREE;
  tree ivar = NULL_TREE, lvar = NULL_TREE;
  gimple_seq llist[2] = { NULL, NULL };

  copyin_seq = NULL;

  /* Set max_vf=1 (which will later enforce safelen=1) in simd loops
     with data sharing clauses referencing variable sized vars.  That
     is unnecessarily hard to support and very unlikely to result in
     vectorized code anyway.  */
  if (is_simd)
    for (c = clauses; c ; c = OMP_CLAUSE_CHAIN (c))
      switch (OMP_CLAUSE_CODE (c))
	{
	case OMP_CLAUSE_LINEAR:
	  if (OMP_CLAUSE_LINEAR_ARRAY (c))
	    max_vf = 1;
	  /* FALLTHRU */
	case OMP_CLAUSE_REDUCTION:
	case OMP_CLAUSE_PRIVATE:
	case OMP_CLAUSE_FIRSTPRIVATE:
	case OMP_CLAUSE_LASTPRIVATE:
	  if (is_variable_sized (OMP_CLAUSE_DECL (c)))
	    max_vf = 1;
	  break;
	default:
	  continue;
	}

  /* Do all the fixed sized types in the first pass, and the variable sized
     types in the second pass.  This makes sure that the scalar arguments to
     the variable sized types are processed before we use them in the
     variable sized operations.  */
  for (pass = 0; pass < 2; ++pass)
    {
      for (c = clauses; c ; c = OMP_CLAUSE_CHAIN (c))
	{
	  enum omp_clause_code c_kind = OMP_CLAUSE_CODE (c);
	  tree var, new_var;
	  bool by_ref;
	  location_t clause_loc = OMP_CLAUSE_LOCATION (c);

	  switch (c_kind)
	    {
	    case OMP_CLAUSE_PRIVATE:
	      if (OMP_CLAUSE_PRIVATE_DEBUG (c))
		continue;
	      break;
	    case OMP_CLAUSE_SHARED:
	      /* Ignore shared directives in teams construct.  */
	      if (gimple_code (ctx->stmt) == GIMPLE_OMP_TEAMS)
		continue;
	      if (maybe_lookup_decl (OMP_CLAUSE_DECL (c), ctx) == NULL)
		{
		  gcc_assert (is_global_var (OMP_CLAUSE_DECL (c)));
		  continue;
		}
	    case OMP_CLAUSE_FIRSTPRIVATE:
	    case OMP_CLAUSE_COPYIN:
	    case OMP_CLAUSE_LINEAR:
	      break;
	    case OMP_CLAUSE_REDUCTION:
	      if (OMP_CLAUSE_REDUCTION_OMP_ORIG_REF (c))
		reduction_omp_orig_ref = true;
	      break;
	    case OMP_CLAUSE__LOOPTEMP_:
	      /* Handle _looptemp_ clauses only on parallel.  */
	      if (fd)
		continue;
	      break;
	    case OMP_CLAUSE_LASTPRIVATE:
	      if (OMP_CLAUSE_LASTPRIVATE_FIRSTPRIVATE (c))
		{
		  lastprivate_firstprivate = true;
		  if (pass != 0)
		    continue;
		}
	      /* Even without corresponding firstprivate, if
		 decl is Fortran allocatable, it needs outer var
		 reference.  */
	      else if (pass == 0
		       && lang_hooks.decls.omp_private_outer_ref
							(OMP_CLAUSE_DECL (c)))
		lastprivate_firstprivate = true;
	      break;
	    case OMP_CLAUSE_ALIGNED:
	      if (pass == 0)
		continue;
	      var = OMP_CLAUSE_DECL (c);
	      if (TREE_CODE (TREE_TYPE (var)) == POINTER_TYPE
		  && !is_global_var (var))
		{
		  new_var = maybe_lookup_decl (var, ctx);
		  if (new_var == NULL_TREE)
		    new_var = maybe_lookup_decl_in_outer_ctx (var, ctx);
		  x = builtin_decl_explicit (BUILT_IN_ASSUME_ALIGNED);
		  x = build_call_expr_loc (clause_loc, x, 2, new_var,
					   omp_clause_aligned_alignment (c));
		  x = fold_convert_loc (clause_loc, TREE_TYPE (new_var), x);
		  x = build2 (MODIFY_EXPR, TREE_TYPE (new_var), new_var, x);
		  gimplify_and_add (x, ilist);
		}
	      else if (TREE_CODE (TREE_TYPE (var)) == ARRAY_TYPE
		       && is_global_var (var))
		{
		  tree ptype = build_pointer_type (TREE_TYPE (var)), t, t2;
		  new_var = lookup_decl (var, ctx);
		  t = maybe_lookup_decl_in_outer_ctx (var, ctx);
		  t = build_fold_addr_expr_loc (clause_loc, t);
		  t2 = builtin_decl_explicit (BUILT_IN_ASSUME_ALIGNED);
		  t = build_call_expr_loc (clause_loc, t2, 2, t,
					   omp_clause_aligned_alignment (c));
		  t = fold_convert_loc (clause_loc, ptype, t);
		  x = create_tmp_var (ptype, NULL);
		  t = build2 (MODIFY_EXPR, ptype, x, t);
		  gimplify_and_add (t, ilist);
		  t = build_simple_mem_ref_loc (clause_loc, x);
		  SET_DECL_VALUE_EXPR (new_var, t);
		  DECL_HAS_VALUE_EXPR_P (new_var) = 1;
		}
	      continue;
	    default:
	      continue;
	    }

	  new_var = var = OMP_CLAUSE_DECL (c);
	  if (c_kind != OMP_CLAUSE_COPYIN)
	    new_var = lookup_decl (var, ctx);

	  if (c_kind == OMP_CLAUSE_SHARED || c_kind == OMP_CLAUSE_COPYIN)
	    {
	      if (pass != 0)
		continue;
	    }
	  else if (is_variable_sized (var))
	    {
	      /* For variable sized types, we need to allocate the
		 actual storage here.  Call alloca and store the
		 result in the pointer decl that we created elsewhere.  */
	      if (pass == 0)
		continue;

	      if (c_kind != OMP_CLAUSE_FIRSTPRIVATE || !is_task_ctx (ctx))
		{
		  gimple stmt;
		  tree tmp, atmp;

		  ptr = DECL_VALUE_EXPR (new_var);
		  gcc_assert (TREE_CODE (ptr) == INDIRECT_REF);
		  ptr = TREE_OPERAND (ptr, 0);
		  gcc_assert (DECL_P (ptr));
		  x = TYPE_SIZE_UNIT (TREE_TYPE (new_var));

		  /* void *tmp = __builtin_alloca */
		  atmp = builtin_decl_explicit (BUILT_IN_ALLOCA);
		  stmt = gimple_build_call (atmp, 1, x);
		  tmp = create_tmp_var_raw (ptr_type_node, NULL);
		  gimple_add_tmp_var (tmp);
		  gimple_call_set_lhs (stmt, tmp);

		  gimple_seq_add_stmt (ilist, stmt);

		  x = fold_convert_loc (clause_loc, TREE_TYPE (ptr), tmp);
		  gimplify_assign (ptr, x, ilist);
		}
	    }
	  else if (is_reference (var))
	    {
	      /* For references that are being privatized for Fortran,
		 allocate new backing storage for the new pointer
		 variable.  This allows us to avoid changing all the
		 code that expects a pointer to something that expects
		 a direct variable.  */
	      if (pass == 0)
		continue;

	      x = TYPE_SIZE_UNIT (TREE_TYPE (TREE_TYPE (new_var)));
	      if (c_kind == OMP_CLAUSE_FIRSTPRIVATE && is_task_ctx (ctx))
		{
		  x = build_receiver_ref (var, false, ctx);
		  x = build_fold_addr_expr_loc (clause_loc, x);
		}
	      else if (TREE_CONSTANT (x))
		{
		  /* For reduction in SIMD loop, defer adding the
		     initialization of the reference, because if we decide
		     to use SIMD array for it, the initilization could cause
		     expansion ICE.  */
		  if (c_kind == OMP_CLAUSE_REDUCTION && is_simd)
		    x = NULL_TREE;
		  else
		    {
		      const char *name = NULL;
		      if (DECL_NAME (var))
			name = IDENTIFIER_POINTER (DECL_NAME (new_var));

		      x = create_tmp_var_raw (TREE_TYPE (TREE_TYPE (new_var)),
					      name);
		      gimple_add_tmp_var (x);
		      TREE_ADDRESSABLE (x) = 1;
		      x = build_fold_addr_expr_loc (clause_loc, x);
		    }
		}
	      else
		{
		  tree atmp = builtin_decl_explicit (BUILT_IN_ALLOCA);
		  x = build_call_expr_loc (clause_loc, atmp, 1, x);
		}

	      if (x)
		{
		  x = fold_convert_loc (clause_loc, TREE_TYPE (new_var), x);
		  gimplify_assign (new_var, x, ilist);
		}

	      new_var = build_simple_mem_ref_loc (clause_loc, new_var);
	    }
	  else if (c_kind == OMP_CLAUSE_REDUCTION
		   && OMP_CLAUSE_REDUCTION_PLACEHOLDER (c))
	    {
	      if (pass == 0)
		continue;
	    }
	  else if (pass != 0)
	    continue;

	  switch (OMP_CLAUSE_CODE (c))
	    {
	    case OMP_CLAUSE_SHARED:
	      /* Ignore shared directives in teams construct.  */
	      if (gimple_code (ctx->stmt) == GIMPLE_OMP_TEAMS)
		continue;
	      /* Shared global vars are just accessed directly.  */
	      if (is_global_var (new_var))
		break;
	      /* Set up the DECL_VALUE_EXPR for shared variables now.  This
		 needs to be delayed until after fixup_child_record_type so
		 that we get the correct type during the dereference.  */
	      by_ref = use_pointer_for_field (var, ctx);
	      x = build_receiver_ref (var, by_ref, ctx);
	      SET_DECL_VALUE_EXPR (new_var, x);
	      DECL_HAS_VALUE_EXPR_P (new_var) = 1;

	      /* ??? If VAR is not passed by reference, and the variable
		 hasn't been initialized yet, then we'll get a warning for
		 the store into the omp_data_s structure.  Ideally, we'd be
		 able to notice this and not store anything at all, but
		 we're generating code too early.  Suppress the warning.  */
	      if (!by_ref)
		TREE_NO_WARNING (var) = 1;
	      break;

	    case OMP_CLAUSE_LASTPRIVATE:
	      if (OMP_CLAUSE_LASTPRIVATE_FIRSTPRIVATE (c))
		break;
	      /* FALLTHRU */

	    case OMP_CLAUSE_PRIVATE:
	      if (OMP_CLAUSE_CODE (c) != OMP_CLAUSE_PRIVATE)
		x = build_outer_var_ref (var, ctx);
	      else if (OMP_CLAUSE_PRIVATE_OUTER_REF (c))
		{
		  if (is_task_ctx (ctx))
		    x = build_receiver_ref (var, false, ctx);
		  else
		    x = build_outer_var_ref (var, ctx);
		}
	      else
		x = NULL;
	    do_private:
	      tree nx;
	      nx = lang_hooks.decls.omp_clause_default_ctor (c, new_var, x);
	      if (is_simd)
		{
		  tree y = lang_hooks.decls.omp_clause_dtor (c, new_var);
		  if ((TREE_ADDRESSABLE (new_var) || nx || y
		       || OMP_CLAUSE_CODE (c) == OMP_CLAUSE_LASTPRIVATE)
		      && lower_rec_simd_input_clauses (new_var, ctx, max_vf,
						       idx, lane, ivar, lvar))
		    {
		      if (nx)
			x = lang_hooks.decls.omp_clause_default_ctor
						(c, unshare_expr (ivar), x);
		      if (nx && x)
			gimplify_and_add (x, &llist[0]);
		      if (y)
			{
			  y = lang_hooks.decls.omp_clause_dtor (c, ivar);
			  if (y)
			    {
			      gimple_seq tseq = NULL;

			      dtor = y;
			      gimplify_stmt (&dtor, &tseq);
			      gimple_seq_add_seq (&llist[1], tseq);
			    }
			}
		      break;
		    }
		}
	      if (nx)
		gimplify_and_add (nx, ilist);
	      /* FALLTHRU */

	    do_dtor:
	      x = lang_hooks.decls.omp_clause_dtor (c, new_var);
	      if (x)
		{
		  gimple_seq tseq = NULL;

		  dtor = x;
		  gimplify_stmt (&dtor, &tseq);
		  gimple_seq_add_seq (dlist, tseq);
		}
	      break;

	    case OMP_CLAUSE_LINEAR:
	      if (!OMP_CLAUSE_LINEAR_NO_COPYIN (c))
		goto do_firstprivate;
	      if (OMP_CLAUSE_LINEAR_NO_COPYOUT (c))
		x = NULL;
	      else
		x = build_outer_var_ref (var, ctx);
	      goto do_private;

	    case OMP_CLAUSE_FIRSTPRIVATE:
	      if (is_task_ctx (ctx))
		{
		  if (is_reference (var) || is_variable_sized (var))
		    goto do_dtor;
		  else if (is_global_var (maybe_lookup_decl_in_outer_ctx (var,
									  ctx))
			   || use_pointer_for_field (var, NULL))
		    {
		      x = build_receiver_ref (var, false, ctx);
		      SET_DECL_VALUE_EXPR (new_var, x);
		      DECL_HAS_VALUE_EXPR_P (new_var) = 1;
		      goto do_dtor;
		    }
		}
	    do_firstprivate:
	      x = build_outer_var_ref (var, ctx);
	      if (is_simd)
		{
		  if (OMP_CLAUSE_CODE (c) == OMP_CLAUSE_LINEAR
		      && gimple_omp_for_combined_into_p (ctx->stmt))
		    {
		      tree t = OMP_CLAUSE_LINEAR_STEP (c);
		      tree stept = TREE_TYPE (t);
		      tree ct = find_omp_clause (clauses,
						 OMP_CLAUSE__LOOPTEMP_);
		      gcc_assert (ct);
		      tree l = OMP_CLAUSE_DECL (ct);
		      tree n1 = fd->loop.n1;
		      tree step = fd->loop.step;
		      tree itype = TREE_TYPE (l);
		      if (POINTER_TYPE_P (itype))
			itype = signed_type_for (itype);
		      l = fold_build2 (MINUS_EXPR, itype, l, n1);
		      if (TYPE_UNSIGNED (itype)
			  && fd->loop.cond_code == GT_EXPR)
			l = fold_build2 (TRUNC_DIV_EXPR, itype,
					 fold_build1 (NEGATE_EXPR, itype, l),
					 fold_build1 (NEGATE_EXPR,
						      itype, step));
		      else
			l = fold_build2 (TRUNC_DIV_EXPR, itype, l, step);
		      t = fold_build2 (MULT_EXPR, stept,
				       fold_convert (stept, l), t);

		      if (OMP_CLAUSE_LINEAR_ARRAY (c))
			{
			  x = lang_hooks.decls.omp_clause_linear_ctor
							(c, new_var, x, t);
			  gimplify_and_add (x, ilist);
			  goto do_dtor;
			}

		      if (POINTER_TYPE_P (TREE_TYPE (x)))
			x = fold_build2 (POINTER_PLUS_EXPR,
					 TREE_TYPE (x), x, t);
		      else
			x = fold_build2 (PLUS_EXPR, TREE_TYPE (x), x, t);
		    }

		  if ((OMP_CLAUSE_CODE (c) != OMP_CLAUSE_LINEAR
		       || TREE_ADDRESSABLE (new_var))
		      && lower_rec_simd_input_clauses (new_var, ctx, max_vf,
						       idx, lane, ivar, lvar))
		    {
		      if (OMP_CLAUSE_CODE (c) == OMP_CLAUSE_LINEAR)
			{
			  tree iv = create_tmp_var (TREE_TYPE (new_var), NULL);
			  x = lang_hooks.decls.omp_clause_copy_ctor (c, iv, x);
			  gimplify_and_add (x, ilist);
			  gimple_stmt_iterator gsi
			    = gsi_start_1 (gimple_omp_body_ptr (ctx->stmt));
			  gimple g
			    = gimple_build_assign (unshare_expr (lvar), iv);
			  gsi_insert_before_without_update (&gsi, g,
							    GSI_SAME_STMT);
			  tree t = OMP_CLAUSE_LINEAR_STEP (c);
			  enum tree_code code = PLUS_EXPR;
			  if (POINTER_TYPE_P (TREE_TYPE (new_var)))
			    code = POINTER_PLUS_EXPR;
			  g = gimple_build_assign_with_ops (code, iv, iv, t);
			  gsi_insert_before_without_update (&gsi, g,
							    GSI_SAME_STMT);
			  break;
			}
		      x = lang_hooks.decls.omp_clause_copy_ctor
						(c, unshare_expr (ivar), x);
		      gimplify_and_add (x, &llist[0]);
		      x = lang_hooks.decls.omp_clause_dtor (c, ivar);
		      if (x)
			{
			  gimple_seq tseq = NULL;

			  dtor = x;
			  gimplify_stmt (&dtor, &tseq);
			  gimple_seq_add_seq (&llist[1], tseq);
			}
		      break;
		    }
		}
	      x = lang_hooks.decls.omp_clause_copy_ctor (c, new_var, x);
	      gimplify_and_add (x, ilist);
	      goto do_dtor;

	    case OMP_CLAUSE__LOOPTEMP_:
	      gcc_assert (is_parallel_ctx (ctx));
	      x = build_outer_var_ref (var, ctx);
	      x = build2 (MODIFY_EXPR, TREE_TYPE (new_var), new_var, x);
	      gimplify_and_add (x, ilist);
	      break;

	    case OMP_CLAUSE_COPYIN:
	      by_ref = use_pointer_for_field (var, NULL);
	      x = build_receiver_ref (var, by_ref, ctx);
	      x = lang_hooks.decls.omp_clause_assign_op (c, new_var, x);
	      append_to_statement_list (x, &copyin_seq);
	      copyin_by_ref |= by_ref;
	      break;

	    case OMP_CLAUSE_REDUCTION:
	      if (OMP_CLAUSE_REDUCTION_PLACEHOLDER (c))
		{
		  tree placeholder = OMP_CLAUSE_REDUCTION_PLACEHOLDER (c);
		  gimple tseq;
		  x = build_outer_var_ref (var, ctx);

		  if (is_reference (var)
		      && !useless_type_conversion_p (TREE_TYPE (placeholder),
						     TREE_TYPE (x)))
		    x = build_fold_addr_expr_loc (clause_loc, x);
		  SET_DECL_VALUE_EXPR (placeholder, x);
		  DECL_HAS_VALUE_EXPR_P (placeholder) = 1;
		  tree new_vard = new_var;
		  if (is_reference (var))
		    {
		      gcc_assert (TREE_CODE (new_var) == MEM_REF);
		      new_vard = TREE_OPERAND (new_var, 0);
		      gcc_assert (DECL_P (new_vard));
		    }
		  if (is_simd
		      && lower_rec_simd_input_clauses (new_var, ctx, max_vf,
						       idx, lane, ivar, lvar))
		    {
		      if (new_vard == new_var)
			{
			  gcc_assert (DECL_VALUE_EXPR (new_var) == lvar);
			  SET_DECL_VALUE_EXPR (new_var, ivar);
			}
		      else
			{
			  SET_DECL_VALUE_EXPR (new_vard,
					       build_fold_addr_expr (ivar));
			  DECL_HAS_VALUE_EXPR_P (new_vard) = 1;
			}
		      x = lang_hooks.decls.omp_clause_default_ctor
				(c, unshare_expr (ivar),
				 build_outer_var_ref (var, ctx));
		      if (x)
			gimplify_and_add (x, &llist[0]);
		      if (OMP_CLAUSE_REDUCTION_GIMPLE_INIT (c))
			{
			  tseq = OMP_CLAUSE_REDUCTION_GIMPLE_INIT (c);
			  lower_omp (&tseq, ctx);
			  gimple_seq_add_seq (&llist[0], tseq);
			}
		      OMP_CLAUSE_REDUCTION_GIMPLE_INIT (c) = NULL;
		      tseq = OMP_CLAUSE_REDUCTION_GIMPLE_MERGE (c);
		      lower_omp (&tseq, ctx);
		      gimple_seq_add_seq (&llist[1], tseq);
		      OMP_CLAUSE_REDUCTION_GIMPLE_MERGE (c) = NULL;
		      DECL_HAS_VALUE_EXPR_P (placeholder) = 0;
		      if (new_vard == new_var)
			SET_DECL_VALUE_EXPR (new_var, lvar);
		      else
			SET_DECL_VALUE_EXPR (new_vard,
					     build_fold_addr_expr (lvar));
		      x = lang_hooks.decls.omp_clause_dtor (c, ivar);
		      if (x)
			{
			  tseq = NULL;
			  dtor = x;
			  gimplify_stmt (&dtor, &tseq);
			  gimple_seq_add_seq (&llist[1], tseq);
			}
		      break;
		    }
		  /* If this is a reference to constant size reduction var
		     with placeholder, we haven't emitted the initializer
		     for it because it is undesirable if SIMD arrays are used.
		     But if they aren't used, we need to emit the deferred
		     initialization now.  */
		  else if (is_reference (var) && is_simd)
		    handle_simd_reference (clause_loc, new_vard, ilist);
		  x = lang_hooks.decls.omp_clause_default_ctor
				(c, unshare_expr (new_var),
				 build_outer_var_ref (var, ctx));
		  if (x)
		    gimplify_and_add (x, ilist);
		  if (OMP_CLAUSE_REDUCTION_GIMPLE_INIT (c))
		    {
		      tseq = OMP_CLAUSE_REDUCTION_GIMPLE_INIT (c);
		      lower_omp (&tseq, ctx);
		      gimple_seq_add_seq (ilist, tseq);
		    }
		  OMP_CLAUSE_REDUCTION_GIMPLE_INIT (c) = NULL;
		  if (is_simd)
		    {
		      tseq = OMP_CLAUSE_REDUCTION_GIMPLE_MERGE (c);
		      lower_omp (&tseq, ctx);
		      gimple_seq_add_seq (dlist, tseq);
		      OMP_CLAUSE_REDUCTION_GIMPLE_MERGE (c) = NULL;
		    }
		  DECL_HAS_VALUE_EXPR_P (placeholder) = 0;
		  goto do_dtor;
		}
	      else
		{
		  x = omp_reduction_init (c, TREE_TYPE (new_var));
		  gcc_assert (TREE_CODE (TREE_TYPE (new_var)) != ARRAY_TYPE);
		  enum tree_code code = OMP_CLAUSE_REDUCTION_CODE (c);

		  /* reduction(-:var) sums up the partial results, so it
		     acts identically to reduction(+:var).  */
		  if (code == MINUS_EXPR)
		    code = PLUS_EXPR;

		  tree new_vard = new_var;
		  if (is_simd && is_reference (var))
		    {
		      gcc_assert (TREE_CODE (new_var) == MEM_REF);
		      new_vard = TREE_OPERAND (new_var, 0);
		      gcc_assert (DECL_P (new_vard));
		    }
		  if (is_simd
		      && lower_rec_simd_input_clauses (new_var, ctx, max_vf,
						       idx, lane, ivar, lvar))
		    {
		      tree ref = build_outer_var_ref (var, ctx);

		      gimplify_assign (unshare_expr (ivar), x, &llist[0]);

		      x = build2 (code, TREE_TYPE (ref), ref, ivar);
		      ref = build_outer_var_ref (var, ctx);
		      gimplify_assign (ref, x, &llist[1]);

		      if (new_vard != new_var)
			{
			  SET_DECL_VALUE_EXPR (new_vard,
					       build_fold_addr_expr (lvar));
			  DECL_HAS_VALUE_EXPR_P (new_vard) = 1;
			}
		    }
		  else
		    {
		      if (is_reference (var) && is_simd)
			handle_simd_reference (clause_loc, new_vard, ilist);
		      gimplify_assign (new_var, x, ilist);
		      if (is_simd)
			{
			  tree ref = build_outer_var_ref (var, ctx);

			  x = build2 (code, TREE_TYPE (ref), ref, new_var);
			  ref = build_outer_var_ref (var, ctx);
			  gimplify_assign (ref, x, dlist);
			}
		    }
		}
	      break;

	    default:
	      gcc_unreachable ();
	    }
	}
    }

  if (lane)
    {
      tree uid = create_tmp_var (ptr_type_node, "simduid");
      /* Don't want uninit warnings on simduid, it is always uninitialized,
	 but we use it not for the value, but for the DECL_UID only.  */
      TREE_NO_WARNING (uid) = 1;
      gimple g
	= gimple_build_call_internal (IFN_GOMP_SIMD_LANE, 1, uid);
      gimple_call_set_lhs (g, lane);
      gimple_stmt_iterator gsi = gsi_start_1 (gimple_omp_body_ptr (ctx->stmt));
      gsi_insert_before_without_update (&gsi, g, GSI_SAME_STMT);
      c = build_omp_clause (UNKNOWN_LOCATION, OMP_CLAUSE__SIMDUID_);
      OMP_CLAUSE__SIMDUID__DECL (c) = uid;
      OMP_CLAUSE_CHAIN (c) = gimple_omp_for_clauses (ctx->stmt);
      gimple_omp_for_set_clauses (ctx->stmt, c);
      g = gimple_build_assign_with_ops (INTEGER_CST, lane,
					build_int_cst (unsigned_type_node, 0),
					NULL_TREE);
      gimple_seq_add_stmt (ilist, g);
      for (int i = 0; i < 2; i++)
	if (llist[i])
	  {
	    tree vf = create_tmp_var (unsigned_type_node, NULL);
	    g = gimple_build_call_internal (IFN_GOMP_SIMD_VF, 1, uid);
	    gimple_call_set_lhs (g, vf);
	    gimple_seq *seq = i == 0 ? ilist : dlist;
	    gimple_seq_add_stmt (seq, g);
	    tree t = build_int_cst (unsigned_type_node, 0);
	    g = gimple_build_assign_with_ops (INTEGER_CST, idx, t, NULL_TREE);
	    gimple_seq_add_stmt (seq, g);
	    tree body = create_artificial_label (UNKNOWN_LOCATION);
	    tree header = create_artificial_label (UNKNOWN_LOCATION);
	    tree end = create_artificial_label (UNKNOWN_LOCATION);
	    gimple_seq_add_stmt (seq, gimple_build_goto (header));
	    gimple_seq_add_stmt (seq, gimple_build_label (body));
	    gimple_seq_add_seq (seq, llist[i]);
	    t = build_int_cst (unsigned_type_node, 1);
	    g = gimple_build_assign_with_ops (PLUS_EXPR, idx, idx, t);
	    gimple_seq_add_stmt (seq, g);
	    gimple_seq_add_stmt (seq, gimple_build_label (header));
	    g = gimple_build_cond (LT_EXPR, idx, vf, body, end);
	    gimple_seq_add_stmt (seq, g);
	    gimple_seq_add_stmt (seq, gimple_build_label (end));
	  }
    }

  /* The copyin sequence is not to be executed by the main thread, since
     that would result in self-copies.  Perhaps not visible to scalars,
     but it certainly is to C++ operator=.  */
  if (copyin_seq)
    {
      x = build_call_expr (builtin_decl_explicit (BUILT_IN_OMP_GET_THREAD_NUM),
			   0);
      x = build2 (NE_EXPR, boolean_type_node, x,
		  build_int_cst (TREE_TYPE (x), 0));
      x = build3 (COND_EXPR, void_type_node, x, copyin_seq, NULL);
      gimplify_and_add (x, ilist);
    }

  /* If any copyin variable is passed by reference, we must ensure the
     master thread doesn't modify it before it is copied over in all
     threads.  Similarly for variables in both firstprivate and
     lastprivate clauses we need to ensure the lastprivate copying
     happens after firstprivate copying in all threads.  And similarly
     for UDRs if initializer expression refers to omp_orig.  */
  if (copyin_by_ref || lastprivate_firstprivate || reduction_omp_orig_ref)
    {
      /* Don't add any barrier for #pragma omp simd or
	 #pragma omp distribute.  */
      if (gimple_code (ctx->stmt) != GIMPLE_OMP_FOR
	  || gimple_omp_for_kind (ctx->stmt) == GF_OMP_FOR_KIND_FOR)
	gimple_seq_add_stmt (ilist, build_omp_barrier (NULL_TREE));
    }

  /* If max_vf is non-zero, then we can use only a vectorization factor
     up to the max_vf we chose.  So stick it into the safelen clause.  */
  if (max_vf)
    {
      tree c = find_omp_clause (gimple_omp_for_clauses (ctx->stmt),
				OMP_CLAUSE_SAFELEN);
      if (c == NULL_TREE
	  || (TREE_CODE (OMP_CLAUSE_SAFELEN_EXPR (c)) == INTEGER_CST
	      && compare_tree_int (OMP_CLAUSE_SAFELEN_EXPR (c),
				   max_vf) == 1))
	{
	  c = build_omp_clause (UNKNOWN_LOCATION, OMP_CLAUSE_SAFELEN);
	  OMP_CLAUSE_SAFELEN_EXPR (c) = build_int_cst (integer_type_node,
						       max_vf);
	  OMP_CLAUSE_CHAIN (c) = gimple_omp_for_clauses (ctx->stmt);
	  gimple_omp_for_set_clauses (ctx->stmt, c);
	}
    }
}


/* Generate code to implement the LASTPRIVATE clauses.  This is used for
   both parallel and workshare constructs.  PREDICATE may be NULL if it's
   always true.   */

static void
lower_lastprivate_clauses (tree clauses, tree predicate, gimple_seq *stmt_list,
			   omp_context *ctx)
{
  tree x, c, label = NULL, orig_clauses = clauses;
  bool par_clauses = false;
  tree simduid = NULL, lastlane = NULL;

  /* Early exit if there are no lastprivate or linear clauses.  */
  for (; clauses ; clauses = OMP_CLAUSE_CHAIN (clauses))
    if (OMP_CLAUSE_CODE (clauses) == OMP_CLAUSE_LASTPRIVATE
	|| (OMP_CLAUSE_CODE (clauses) == OMP_CLAUSE_LINEAR
	    && !OMP_CLAUSE_LINEAR_NO_COPYOUT (clauses)))
      break;
  if (clauses == NULL)
    {
      /* If this was a workshare clause, see if it had been combined
	 with its parallel.  In that case, look for the clauses on the
	 parallel statement itself.  */
      if (is_parallel_ctx (ctx))
	return;

      ctx = ctx->outer;
      if (ctx == NULL || !is_parallel_ctx (ctx))
	return;

      clauses = find_omp_clause (gimple_omp_parallel_clauses (ctx->stmt),
				 OMP_CLAUSE_LASTPRIVATE);
      if (clauses == NULL)
	return;
      par_clauses = true;
    }

  if (predicate)
    {
      gimple stmt;
      tree label_true, arm1, arm2;

      label = create_artificial_label (UNKNOWN_LOCATION);
      label_true = create_artificial_label (UNKNOWN_LOCATION);
      arm1 = TREE_OPERAND (predicate, 0);
      arm2 = TREE_OPERAND (predicate, 1);
      gimplify_expr (&arm1, stmt_list, NULL, is_gimple_val, fb_rvalue);
      gimplify_expr (&arm2, stmt_list, NULL, is_gimple_val, fb_rvalue);
      stmt = gimple_build_cond (TREE_CODE (predicate), arm1, arm2,
				label_true, label);
      gimple_seq_add_stmt (stmt_list, stmt);
      gimple_seq_add_stmt (stmt_list, gimple_build_label (label_true));
    }

  if (gimple_code (ctx->stmt) == GIMPLE_OMP_FOR
      && gimple_omp_for_kind (ctx->stmt) & GF_OMP_FOR_SIMD)
    {
      simduid = find_omp_clause (orig_clauses, OMP_CLAUSE__SIMDUID_);
      if (simduid)
	simduid = OMP_CLAUSE__SIMDUID__DECL (simduid);
    }

  for (c = clauses; c ;)
    {
      tree var, new_var;
      location_t clause_loc = OMP_CLAUSE_LOCATION (c);

      if (OMP_CLAUSE_CODE (c) == OMP_CLAUSE_LASTPRIVATE
	  || (OMP_CLAUSE_CODE (c) == OMP_CLAUSE_LINEAR
	      && !OMP_CLAUSE_LINEAR_NO_COPYOUT (c)))
	{
	  var = OMP_CLAUSE_DECL (c);
	  new_var = lookup_decl (var, ctx);

	  if (simduid && DECL_HAS_VALUE_EXPR_P (new_var))
	    {
	      tree val = DECL_VALUE_EXPR (new_var);
	      if (TREE_CODE (val) == ARRAY_REF
		  && VAR_P (TREE_OPERAND (val, 0))
		  && lookup_attribute ("omp simd array",
				       DECL_ATTRIBUTES (TREE_OPERAND (val,
								      0))))
		{
		  if (lastlane == NULL)
		    {
		      lastlane = create_tmp_var (unsigned_type_node, NULL);
		      gimple g
			= gimple_build_call_internal (IFN_GOMP_SIMD_LAST_LANE,
						      2, simduid,
						      TREE_OPERAND (val, 1));
		      gimple_call_set_lhs (g, lastlane);
		      gimple_seq_add_stmt (stmt_list, g);
		    }
		  new_var = build4 (ARRAY_REF, TREE_TYPE (val),
				    TREE_OPERAND (val, 0), lastlane,
				    NULL_TREE, NULL_TREE);
		}
	    }

	  if (OMP_CLAUSE_CODE (c) == OMP_CLAUSE_LASTPRIVATE
	      && OMP_CLAUSE_LASTPRIVATE_GIMPLE_SEQ (c))
	    {
	      lower_omp (&OMP_CLAUSE_LASTPRIVATE_GIMPLE_SEQ (c), ctx);
	      gimple_seq_add_seq (stmt_list,
				  OMP_CLAUSE_LASTPRIVATE_GIMPLE_SEQ (c));
	      OMP_CLAUSE_LASTPRIVATE_GIMPLE_SEQ (c) = NULL;
	    }
	  else if (OMP_CLAUSE_CODE (c) == OMP_CLAUSE_LINEAR
		   && OMP_CLAUSE_LINEAR_GIMPLE_SEQ (c))
	    {
	      lower_omp (&OMP_CLAUSE_LINEAR_GIMPLE_SEQ (c), ctx);
	      gimple_seq_add_seq (stmt_list,
				  OMP_CLAUSE_LINEAR_GIMPLE_SEQ (c));
	      OMP_CLAUSE_LINEAR_GIMPLE_SEQ (c) = NULL;
	    }

	  x = build_outer_var_ref (var, ctx);
	  if (is_reference (var))
	    new_var = build_simple_mem_ref_loc (clause_loc, new_var);
	  x = lang_hooks.decls.omp_clause_assign_op (c, x, new_var);
	  gimplify_and_add (x, stmt_list);
	}
      c = OMP_CLAUSE_CHAIN (c);
      if (c == NULL && !par_clauses)
	{
	  /* If this was a workshare clause, see if it had been combined
	     with its parallel.  In that case, continue looking for the
	     clauses also on the parallel statement itself.  */
	  if (is_parallel_ctx (ctx))
	    break;

	  ctx = ctx->outer;
	  if (ctx == NULL || !is_parallel_ctx (ctx))
	    break;

	  c = find_omp_clause (gimple_omp_parallel_clauses (ctx->stmt),
			       OMP_CLAUSE_LASTPRIVATE);
	  par_clauses = true;
	}
    }

  if (label)
    gimple_seq_add_stmt (stmt_list, gimple_build_label (label));
}


/* Generate code to implement the REDUCTION clauses.  */

static void
lower_reduction_clauses (tree clauses, gimple_seq *stmt_seqp, omp_context *ctx)
{
  gimple_seq sub_seq = NULL;
  gimple stmt;
  tree x, c;
  int count = 0;

  /* SIMD reductions are handled in lower_rec_input_clauses.  */
  if (gimple_code (ctx->stmt) == GIMPLE_OMP_FOR
      && gimple_omp_for_kind (ctx->stmt) & GF_OMP_FOR_SIMD)
    return;

  /* First see if there is exactly one reduction clause.  Use OMP_ATOMIC
     update in that case, otherwise use a lock.  */
  for (c = clauses; c && count < 2; c = OMP_CLAUSE_CHAIN (c))
    if (OMP_CLAUSE_CODE (c) == OMP_CLAUSE_REDUCTION)
      {
	if (OMP_CLAUSE_REDUCTION_PLACEHOLDER (c))
	  {
	    /* Never use OMP_ATOMIC for array reductions or UDRs.  */
	    count = -1;
	    break;
	  }
	count++;
      }

  if (count == 0)
    return;

  for (c = clauses; c ; c = OMP_CLAUSE_CHAIN (c))
    {
      tree var, ref, new_var;
      enum tree_code code;
      location_t clause_loc = OMP_CLAUSE_LOCATION (c);

      if (OMP_CLAUSE_CODE (c) != OMP_CLAUSE_REDUCTION)
	continue;

      var = OMP_CLAUSE_DECL (c);
      new_var = lookup_decl (var, ctx);
      if (is_reference (var))
	new_var = build_simple_mem_ref_loc (clause_loc, new_var);
      ref = build_outer_var_ref (var, ctx);
      code = OMP_CLAUSE_REDUCTION_CODE (c);

      /* reduction(-:var) sums up the partial results, so it acts
	 identically to reduction(+:var).  */
      if (code == MINUS_EXPR)
        code = PLUS_EXPR;

      if (count == 1)
	{
	  if (!is_gimple_omp_oacc_specifically (ctx->stmt))
	    {
	  tree addr = build_fold_addr_expr_loc (clause_loc, ref);

	  addr = save_expr (addr);
	  ref = build1 (INDIRECT_REF, TREE_TYPE (TREE_TYPE (addr)), addr);
	  x = fold_build2_loc (clause_loc, code, TREE_TYPE (ref), ref, new_var);
	  x = build2 (OMP_ATOMIC, void_type_node, addr, x);
	  gimplify_and_add (x, stmt_seqp);
	  return;
	    }
	  else
	    {
	  /* The atomic add at the end of the sum creates unnecessary
	     write contention on accelerators.  To work around that,
	     create an array or vector_length and assign an element to
	     each thread.  Later, in lower_omp_for (for openacc), the
	     values of array will be combined.  */

	  tree t = NULL_TREE, array, nthreads;
	  tree type = get_base_type (var);

	  /* First ensure that the current tid is less than vector_length.  */
	  tree exit_label = create_artificial_label (UNKNOWN_LOCATION);
	  tree reduction_label = create_artificial_label (UNKNOWN_LOCATION);

	  /* Get the current thread id.  */
	  tree call = builtin_decl_explicit (BUILT_IN_OMP_GET_THREAD_NUM);
	  gimple stmt = gimple_build_call (call, 1, integer_zero_node);
	  tree fntype = gimple_call_fntype (stmt);
	  tree tid = create_tmp_var (TREE_TYPE (fntype), NULL);
	  gimple_call_set_lhs (stmt, tid);
	  gimple_seq_add_stmt (stmt_seqp, stmt);

	  /* Find the total number of threads.  A reduction clause
	     only appears inside a loop construction or a combined
	     parallel and loop construct.  */
	  tree c;

	  if (gimple_code (ctx->stmt) == GIMPLE_OMP_FOR)
	    c = gimple_oacc_parallel_clauses (ctx->outer->stmt);
	  else
	    c = gimple_oacc_parallel_clauses (ctx->stmt);

	  t = find_omp_clause (c, OMP_CLAUSE_VECTOR_LENGTH);

	  if (t)
	    {
	      t = fold_convert_loc (OMP_CLAUSE_LOCATION (t),
				    integer_type_node,
				    OMP_CLAUSE_VECTOR_LENGTH_EXPR (t));
	    }

	  if (!t)
	    t = integer_one_node;

	  /* Extract the number of threads.  */
	  nthreads = create_tmp_var (sizetype, NULL);
	  gimplify_assign (nthreads, fold_build1 (NOP_EXPR, sizetype, t),
			   stmt_seqp);
	  stmt = gimple_build_assign_with_ops  (MINUS_EXPR, nthreads, nthreads,
				 fold_build1 (NOP_EXPR, sizetype,
					      integer_one_node));
	  gimple_seq_add_stmt (stmt_seqp, stmt);

	  /* If tid >= nthreads, goto exit_label.  */
	  t = create_tmp_var (sizetype, NULL);
	  gimplify_assign (t, fold_build1 (NOP_EXPR, sizetype, tid),
			   stmt_seqp);
	  stmt = gimple_build_cond (GT_EXPR, t, nthreads, exit_label,
				    reduction_label);
	  gimple_seq_add_stmt (stmt_seqp, stmt);

	  /* Place the reduction_label here.  */

	  gimple_seq_add_stmt (stmt_seqp,
			       gimple_build_label (reduction_label));

	  /* Now insert the partial reductions into the array.  */

	  /* Find the reduction array.  */

	  tree ptype = build_pointer_type (type);

	  t = lookup_reduction (omp_get_id (var), ctx);
	  t = build_receiver_ref (t, false, ctx->outer);

	  array = create_tmp_var (ptype, NULL);
	  gimplify_assign (array, t, stmt_seqp);

	  tree ptr = create_tmp_var (TREE_TYPE (array), NULL);

	  /* Find the reduction array.  */

	  /* testing a unary conversion.  */
	  tree offset = create_tmp_var (sizetype, NULL);
	  gimplify_assign (offset, TYPE_SIZE_UNIT (type),
			   stmt_seqp);
	  t = create_tmp_var (sizetype, NULL);
	  gimplify_assign (t, unshare_expr (fold_build1 (NOP_EXPR, sizetype,
							 tid)),
			   stmt_seqp);
	  stmt = gimple_build_assign_with_ops (MULT_EXPR, offset, offset, t);
	  gimple_seq_add_stmt (stmt_seqp, stmt);

	  /* Offset expression.  Does the POINTER_PLUS_EXPR take care
	     of adding sizeof(var) to the array?  */
	  ptr = create_tmp_var (ptype, NULL);
	  stmt = gimple_build_assign_with_ops (POINTER_PLUS_EXPR,
					       unshare_expr(ptr),
					       array, offset);
	  gimple_seq_add_stmt (stmt_seqp, stmt);

	  /* Move the local sum to gfc$sum[i].  */
	  x = unshare_expr (build_simple_mem_ref (ptr));
	  stmt = gimplify_assign (x, new_var, stmt_seqp);

	  /* Place exit label here.  */
	  gimple_seq_add_stmt (stmt_seqp, gimple_build_label (exit_label));

	  return;
	    }
	}

      if (OMP_CLAUSE_REDUCTION_PLACEHOLDER (c))
	{
	  tree placeholder = OMP_CLAUSE_REDUCTION_PLACEHOLDER (c);

	  if (is_reference (var)
	      && !useless_type_conversion_p (TREE_TYPE (placeholder),
					     TREE_TYPE (ref)))
	    ref = build_fold_addr_expr_loc (clause_loc, ref);
	  SET_DECL_VALUE_EXPR (placeholder, ref);
	  DECL_HAS_VALUE_EXPR_P (placeholder) = 1;
	  lower_omp (&OMP_CLAUSE_REDUCTION_GIMPLE_MERGE (c), ctx);
	  gimple_seq_add_seq (&sub_seq, OMP_CLAUSE_REDUCTION_GIMPLE_MERGE (c));
	  OMP_CLAUSE_REDUCTION_GIMPLE_MERGE (c) = NULL;
	  OMP_CLAUSE_REDUCTION_PLACEHOLDER (c) = NULL;
	}
      else
	{
	  x = build2 (code, TREE_TYPE (ref), ref, new_var);
	  ref = build_outer_var_ref (var, ctx);
	  gimplify_assign (ref, x, &sub_seq);
	}
    }

  stmt = gimple_build_call (builtin_decl_explicit (BUILT_IN_GOMP_ATOMIC_START),
			    0);
  gimple_seq_add_stmt (stmt_seqp, stmt);

  gimple_seq_add_seq (stmt_seqp, sub_seq);

  stmt = gimple_build_call (builtin_decl_explicit (BUILT_IN_GOMP_ATOMIC_END),
			    0);
  gimple_seq_add_stmt (stmt_seqp, stmt);
}


/* Generate code to implement the COPYPRIVATE clauses.  */

static void
lower_copyprivate_clauses (tree clauses, gimple_seq *slist, gimple_seq *rlist,
			    omp_context *ctx)
{
  gcc_assert (!is_gimple_omp_oacc_specifically (ctx->stmt));

  tree c;

  for (c = clauses; c ; c = OMP_CLAUSE_CHAIN (c))
    {
      tree var, new_var, ref, x;
      bool by_ref;
      location_t clause_loc = OMP_CLAUSE_LOCATION (c);

      if (OMP_CLAUSE_CODE (c) != OMP_CLAUSE_COPYPRIVATE)
	continue;

      var = OMP_CLAUSE_DECL (c);
      by_ref = use_pointer_for_field (var, NULL);

      ref = build_sender_ref (var, ctx);
      x = new_var = lookup_decl_in_outer_ctx (var, ctx);
      if (by_ref)
	{
	  x = build_fold_addr_expr_loc (clause_loc, new_var);
	  x = fold_convert_loc (clause_loc, TREE_TYPE (ref), x);
	}
      gimplify_assign (ref, x, slist);

      ref = build_receiver_ref (var, false, ctx);
      if (by_ref)
	{
	  ref = fold_convert_loc (clause_loc,
				  build_pointer_type (TREE_TYPE (new_var)),
				  ref);
	  ref = build_fold_indirect_ref_loc (clause_loc, ref);
	}
      if (is_reference (var))
	{
	  ref = fold_convert_loc (clause_loc, TREE_TYPE (new_var), ref);
	  ref = build_simple_mem_ref_loc (clause_loc, ref);
	  new_var = build_simple_mem_ref_loc (clause_loc, new_var);
	}
      x = lang_hooks.decls.omp_clause_assign_op (c, new_var, ref);
      gimplify_and_add (x, rlist);
    }
}


/* Generate code to implement the clauses, FIRSTPRIVATE, COPYIN, LASTPRIVATE,
   and REDUCTION from the sender (aka parent) side.  */

static void
lower_send_clauses (tree clauses, gimple_seq *ilist, gimple_seq *olist,
    		    omp_context *ctx)
{
  gcc_assert (!is_gimple_omp_oacc_specifically (ctx->stmt));

  tree c;

  for (c = clauses; c ; c = OMP_CLAUSE_CHAIN (c))
    {
      tree val, ref, x, var;
      bool by_ref, do_in = false, do_out = false;
      location_t clause_loc = OMP_CLAUSE_LOCATION (c);

      switch (OMP_CLAUSE_CODE (c))
	{
	case OMP_CLAUSE_PRIVATE:
	  if (OMP_CLAUSE_PRIVATE_OUTER_REF (c))
	    break;
	  continue;
	case OMP_CLAUSE_FIRSTPRIVATE:
	case OMP_CLAUSE_COPYIN:
	case OMP_CLAUSE_LASTPRIVATE:
	case OMP_CLAUSE_REDUCTION:
	case OMP_CLAUSE__LOOPTEMP_:
	  break;
	default:
	  continue;
	}

      val = OMP_CLAUSE_DECL (c);
      var = lookup_decl_in_outer_ctx (val, ctx);

      if (OMP_CLAUSE_CODE (c) != OMP_CLAUSE_COPYIN
	  && is_global_var (var))
	continue;
      if (is_variable_sized (val))
	continue;
      by_ref = use_pointer_for_field (val, NULL);

      switch (OMP_CLAUSE_CODE (c))
	{
	case OMP_CLAUSE_PRIVATE:
	case OMP_CLAUSE_FIRSTPRIVATE:
	case OMP_CLAUSE_COPYIN:
	case OMP_CLAUSE__LOOPTEMP_:
	  do_in = true;
	  break;

	case OMP_CLAUSE_LASTPRIVATE:
	  if (by_ref || is_reference (val))
	    {
	      if (OMP_CLAUSE_LASTPRIVATE_FIRSTPRIVATE (c))
		continue;
	      do_in = true;
	    }
	  else
	    {
	      do_out = true;
	      if (lang_hooks.decls.omp_private_outer_ref (val))
		do_in = true;
	    }
	  break;

	case OMP_CLAUSE_REDUCTION:
	  do_in = true;
	  do_out = !(by_ref || is_reference (val));
	  break;

	default:
	  gcc_unreachable ();
	}

      if (do_in)
	{
	  ref = build_sender_ref (val, ctx);
	  x = by_ref ? build_fold_addr_expr_loc (clause_loc, var) : var;
	  gimplify_assign (ref, x, ilist);
	  if (is_task_ctx (ctx))
	    DECL_ABSTRACT_ORIGIN (TREE_OPERAND (ref, 1)) = NULL;
	}

      if (do_out)
	{
	  ref = build_sender_ref (val, ctx);
	  gimplify_assign (var, ref, olist);
	}
    }
}

/* Generate code to implement SHARED from the sender (aka parent)
   side.  This is trickier, since GIMPLE_OMP_PARALLEL_CLAUSES doesn't
   list things that got automatically shared.  */

static void
lower_send_shared_vars (gimple_seq *ilist, gimple_seq *olist, omp_context *ctx)
{
  gcc_assert (!is_gimple_omp_oacc_specifically (ctx->stmt));

  tree var, ovar, nvar, f, x, record_type;

  if (ctx->record_type == NULL)
    return;

  record_type = ctx->srecord_type ? ctx->srecord_type : ctx->record_type;
  for (f = TYPE_FIELDS (record_type); f ; f = DECL_CHAIN (f))
    {
      ovar = DECL_ABSTRACT_ORIGIN (f);
      nvar = maybe_lookup_decl (ovar, ctx);
      if (!nvar || !DECL_HAS_VALUE_EXPR_P (nvar))
	continue;

      /* If CTX is a nested parallel directive.  Find the immediately
	 enclosing parallel or workshare construct that contains a
	 mapping for OVAR.  */
      var = lookup_decl_in_outer_ctx (ovar, ctx);

      if (use_pointer_for_field (ovar, ctx))
	{
	  x = build_sender_ref (ovar, ctx);
	  var = build_fold_addr_expr (var);
	  gimplify_assign (x, var, ilist);
	}
      else
	{
	  x = build_sender_ref (ovar, ctx);
	  gimplify_assign (x, var, ilist);

	  if (!TREE_READONLY (var)
	      /* We don't need to receive a new reference to a result
	         or parm decl.  In fact we may not store to it as we will
		 invalidate any pending RSO and generate wrong gimple
		 during inlining.  */
	      && !((TREE_CODE (var) == RESULT_DECL
		    || TREE_CODE (var) == PARM_DECL)
		   && DECL_BY_REFERENCE (var)))
	    {
	      x = build_sender_ref (ovar, ctx);
	      gimplify_assign (var, x, olist);
	    }
	}
    }
}


/* A convenience function to build an empty GIMPLE_COND with just the
   condition.  */

static gimple
gimple_build_cond_empty (tree cond)
{
  enum tree_code pred_code;
  tree lhs, rhs;

  gimple_cond_get_ops_from_tree (cond, &pred_code, &lhs, &rhs);
  return gimple_build_cond (pred_code, lhs, rhs, NULL_TREE, NULL_TREE);
}


/* Build the function calls to GOMP_parallel_start etc to actually
   generate the parallel operation.  REGION is the parallel region
   being expanded.  BB is the block where to insert the code.  WS_ARGS
   will be set if this is a call to a combined parallel+workshare
   construct, it contains the list of additional arguments needed by
   the workshare construct.  */

static void
expand_parallel_call (struct omp_region *region, basic_block bb,
		      gimple entry_stmt, vec<tree, va_gc> *ws_args)
{
  tree t, t1, t2, val, cond, c, clauses, flags;
  gimple_stmt_iterator gsi;
  gimple stmt;
  enum built_in_function start_ix;
  int start_ix2;
  location_t clause_loc;
  vec<tree, va_gc> *args;

  clauses = gimple_omp_parallel_clauses (entry_stmt);

  /* Determine what flavor of GOMP_parallel we will be
     emitting.  */
  start_ix = BUILT_IN_GOMP_PARALLEL;
  if (is_combined_parallel (region))
    {
      switch (region->inner->type)
	{
	case GIMPLE_OMP_FOR:
	  gcc_assert (region->inner->sched_kind != OMP_CLAUSE_SCHEDULE_AUTO);
	  start_ix2 = ((int)BUILT_IN_GOMP_PARALLEL_LOOP_STATIC
		       + (region->inner->sched_kind
			  == OMP_CLAUSE_SCHEDULE_RUNTIME
			  ? 3 : region->inner->sched_kind));
	  start_ix = (enum built_in_function)start_ix2;
	  break;
	case GIMPLE_OMP_SECTIONS:
	  start_ix = BUILT_IN_GOMP_PARALLEL_SECTIONS;
	  break;
	default:
	  gcc_unreachable ();
	}
    }

  /* By default, the value of NUM_THREADS is zero (selected at run time)
     and there is no conditional.  */
  cond = NULL_TREE;
  val = build_int_cst (unsigned_type_node, 0);
  flags = build_int_cst (unsigned_type_node, 0);

  c = find_omp_clause (clauses, OMP_CLAUSE_IF);
  if (c)
    cond = OMP_CLAUSE_IF_EXPR (c);

  c = find_omp_clause (clauses, OMP_CLAUSE_NUM_THREADS);
  if (c)
    {
      val = OMP_CLAUSE_NUM_THREADS_EXPR (c);
      clause_loc = OMP_CLAUSE_LOCATION (c);
    }
  else
    clause_loc = gimple_location (entry_stmt);

  c = find_omp_clause (clauses, OMP_CLAUSE_PROC_BIND);
  if (c)
    flags = build_int_cst (unsigned_type_node, OMP_CLAUSE_PROC_BIND_KIND (c));

  /* Ensure 'val' is of the correct type.  */
  val = fold_convert_loc (clause_loc, unsigned_type_node, val);

  /* If we found the clause 'if (cond)', build either
     (cond != 0) or (cond ? val : 1u).  */
  if (cond)
    {
      cond = gimple_boolify (cond);

      if (integer_zerop (val))
	val = fold_build2_loc (clause_loc,
			   EQ_EXPR, unsigned_type_node, cond,
			   build_int_cst (TREE_TYPE (cond), 0));
      else
	{
	  basic_block cond_bb, then_bb, else_bb;
	  edge e, e_then, e_else;
	  tree tmp_then, tmp_else, tmp_join, tmp_var;

	  tmp_var = create_tmp_var (TREE_TYPE (val), NULL);
	  if (gimple_in_ssa_p (cfun))
	    {
	      tmp_then = make_ssa_name (tmp_var, NULL);
	      tmp_else = make_ssa_name (tmp_var, NULL);
	      tmp_join = make_ssa_name (tmp_var, NULL);
	    }
	  else
	    {
	      tmp_then = tmp_var;
	      tmp_else = tmp_var;
	      tmp_join = tmp_var;
	    }

	  e = split_block (bb, NULL);
	  cond_bb = e->src;
	  bb = e->dest;
	  remove_edge (e);

	  then_bb = create_empty_bb (cond_bb);
	  else_bb = create_empty_bb (then_bb);
	  set_immediate_dominator (CDI_DOMINATORS, then_bb, cond_bb);
	  set_immediate_dominator (CDI_DOMINATORS, else_bb, cond_bb);

	  stmt = gimple_build_cond_empty (cond);
	  gsi = gsi_start_bb (cond_bb);
	  gsi_insert_after (&gsi, stmt, GSI_CONTINUE_LINKING);

	  gsi = gsi_start_bb (then_bb);
	  stmt = gimple_build_assign (tmp_then, val);
	  gsi_insert_after (&gsi, stmt, GSI_CONTINUE_LINKING);

	  gsi = gsi_start_bb (else_bb);
	  stmt = gimple_build_assign
	    	   (tmp_else, build_int_cst (unsigned_type_node, 1));
	  gsi_insert_after (&gsi, stmt, GSI_CONTINUE_LINKING);

	  make_edge (cond_bb, then_bb, EDGE_TRUE_VALUE);
	  make_edge (cond_bb, else_bb, EDGE_FALSE_VALUE);
	  add_bb_to_loop (then_bb, cond_bb->loop_father);
	  add_bb_to_loop (else_bb, cond_bb->loop_father);
	  e_then = make_edge (then_bb, bb, EDGE_FALLTHRU);
	  e_else = make_edge (else_bb, bb, EDGE_FALLTHRU);

	  if (gimple_in_ssa_p (cfun))
	    {
	      gimple phi = create_phi_node (tmp_join, bb);
	      add_phi_arg (phi, tmp_then, e_then, UNKNOWN_LOCATION);
	      add_phi_arg (phi, tmp_else, e_else, UNKNOWN_LOCATION);
	    }

	  val = tmp_join;
	}

      gsi = gsi_start_bb (bb);
      val = force_gimple_operand_gsi (&gsi, val, true, NULL_TREE,
				      false, GSI_CONTINUE_LINKING);
    }

  gsi = gsi_last_bb (bb);
  t = gimple_omp_parallel_data_arg (entry_stmt);
  if (t == NULL)
    t1 = null_pointer_node;
  else
    t1 = build_fold_addr_expr (t);
  t2 = build_fold_addr_expr (gimple_omp_parallel_child_fn (entry_stmt));

  vec_alloc (args, 4 + vec_safe_length (ws_args));
  args->quick_push (t2);
  args->quick_push (t1);
  args->quick_push (val);
  if (ws_args)
    args->splice (*ws_args);
  args->quick_push (flags);

  t = build_call_expr_loc_vec (UNKNOWN_LOCATION,
			       builtin_decl_explicit (start_ix), args);

  force_gimple_operand_gsi (&gsi, t, true, NULL_TREE,
			    false, GSI_CONTINUE_LINKING);
}

/* Insert a function call whose name is FUNC_NAME with the information from
   ENTRY_STMT into the basic_block BB.  */

static void
expand_cilk_for_call (basic_block bb, gimple entry_stmt,
		      vec <tree, va_gc> *ws_args)
{
  tree t, t1, t2;
  gimple_stmt_iterator gsi;
  vec <tree, va_gc> *args;

  gcc_assert (vec_safe_length (ws_args) == 2);
  tree func_name = (*ws_args)[0];
  tree grain = (*ws_args)[1];

  tree clauses = gimple_omp_parallel_clauses (entry_stmt);
  tree count = find_omp_clause (clauses, OMP_CLAUSE__CILK_FOR_COUNT_);
  gcc_assert (count != NULL_TREE);
  count = OMP_CLAUSE_OPERAND (count, 0);

  gsi = gsi_last_bb (bb);
  t = gimple_omp_parallel_data_arg (entry_stmt);
  if (t == NULL)
    t1 = null_pointer_node;
  else
    t1 = build_fold_addr_expr (t);
  t2 = build_fold_addr_expr (gimple_omp_parallel_child_fn (entry_stmt));

  vec_alloc (args, 4);
  args->quick_push (t2);
  args->quick_push (t1);
  args->quick_push (count);
  args->quick_push (grain);
  t = build_call_expr_loc_vec (UNKNOWN_LOCATION, func_name, args);

  force_gimple_operand_gsi (&gsi, t, true, NULL_TREE, false,
			    GSI_CONTINUE_LINKING);
}

/* Build the function call to GOMP_task to actually
   generate the task operation.  BB is the block where to insert the code.  */

static void
expand_task_call (basic_block bb, gimple entry_stmt)
{
  tree t, t1, t2, t3, flags, cond, c, c2, clauses, depend;
  gimple_stmt_iterator gsi;
  location_t loc = gimple_location (entry_stmt);

  clauses = gimple_omp_task_clauses (entry_stmt);

  c = find_omp_clause (clauses, OMP_CLAUSE_IF);
  if (c)
    cond = gimple_boolify (OMP_CLAUSE_IF_EXPR (c));
  else
    cond = boolean_true_node;

  c = find_omp_clause (clauses, OMP_CLAUSE_UNTIED);
  c2 = find_omp_clause (clauses, OMP_CLAUSE_MERGEABLE);
  depend = find_omp_clause (clauses, OMP_CLAUSE_DEPEND);
  flags = build_int_cst (unsigned_type_node,
			 (c ? 1 : 0) + (c2 ? 4 : 0) + (depend ? 8 : 0));

  c = find_omp_clause (clauses, OMP_CLAUSE_FINAL);
  if (c)
    {
      c = gimple_boolify (OMP_CLAUSE_FINAL_EXPR (c));
      c = fold_build3_loc (loc, COND_EXPR, unsigned_type_node, c,
			   build_int_cst (unsigned_type_node, 2),
			   build_int_cst (unsigned_type_node, 0));
      flags = fold_build2_loc (loc, PLUS_EXPR, unsigned_type_node, flags, c);
    }
  if (depend)
    depend = OMP_CLAUSE_DECL (depend);
  else
    depend = build_int_cst (ptr_type_node, 0);

  gsi = gsi_last_bb (bb);
  t = gimple_omp_task_data_arg (entry_stmt);
  if (t == NULL)
    t2 = null_pointer_node;
  else
    t2 = build_fold_addr_expr_loc (loc, t);
  t1 = build_fold_addr_expr_loc (loc, gimple_omp_task_child_fn (entry_stmt));
  t = gimple_omp_task_copy_fn (entry_stmt);
  if (t == NULL)
    t3 = null_pointer_node;
  else
    t3 = build_fold_addr_expr_loc (loc, t);

  t = build_call_expr (builtin_decl_explicit (BUILT_IN_GOMP_TASK),
		       8, t1, t2, t3,
		       gimple_omp_task_arg_size (entry_stmt),
		       gimple_omp_task_arg_align (entry_stmt), cond, flags,
		       depend);

  force_gimple_operand_gsi (&gsi, t, true, NULL_TREE,
			    false, GSI_CONTINUE_LINKING);
}


/* If exceptions are enabled, wrap the statements in BODY in a MUST_NOT_THROW
   catch handler and return it.  This prevents programs from violating the
   structured block semantics with throws.  */

static gimple_seq
maybe_catch_exception (gimple_seq body)
{
  gimple g;
  tree decl;

  if (!flag_exceptions)
    return body;

  if (lang_hooks.eh_protect_cleanup_actions != NULL)
    decl = lang_hooks.eh_protect_cleanup_actions ();
  else
    decl = builtin_decl_explicit (BUILT_IN_TRAP);

  g = gimple_build_eh_must_not_throw (decl);
  g = gimple_build_try (body, gimple_seq_alloc_with_stmt (g),
      			GIMPLE_TRY_CATCH);

 return gimple_seq_alloc_with_stmt (g);
}

/* Chain all the DECLs in LIST by their TREE_CHAIN fields.  */

static tree
vec2chain (vec<tree, va_gc> *v)
{
  tree chain = NULL_TREE, t;
  unsigned ix;

  FOR_EACH_VEC_SAFE_ELT_REVERSE (v, ix, t)
    {
      DECL_CHAIN (t) = chain;
      chain = t;
    }

  return chain;
}


/* Remove barriers in REGION->EXIT's block.  Note that this is only
   valid for GIMPLE_OMP_PARALLEL regions.  Since the end of a parallel region
   is an implicit barrier, any workshare inside the GIMPLE_OMP_PARALLEL that
   left a barrier at the end of the GIMPLE_OMP_PARALLEL region can now be
   removed.  */

static void
remove_exit_barrier (struct omp_region *region)
{
  gimple_stmt_iterator gsi;
  basic_block exit_bb;
  edge_iterator ei;
  edge e;
  gimple stmt;
  int any_addressable_vars = -1;

  exit_bb = region->exit;

  /* If the parallel region doesn't return, we don't have REGION->EXIT
     block at all.  */
  if (! exit_bb)
    return;

  /* The last insn in the block will be the parallel's GIMPLE_OMP_RETURN.  The
     workshare's GIMPLE_OMP_RETURN will be in a preceding block.  The kinds of
     statements that can appear in between are extremely limited -- no
     memory operations at all.  Here, we allow nothing at all, so the
     only thing we allow to precede this GIMPLE_OMP_RETURN is a label.  */
  gsi = gsi_last_bb (exit_bb);
  gcc_assert (gimple_code (gsi_stmt (gsi)) == GIMPLE_OMP_RETURN);
  gsi_prev (&gsi);
  if (!gsi_end_p (gsi) && gimple_code (gsi_stmt (gsi)) != GIMPLE_LABEL)
    return;

  FOR_EACH_EDGE (e, ei, exit_bb->preds)
    {
      gsi = gsi_last_bb (e->src);
      if (gsi_end_p (gsi))
	continue;
      stmt = gsi_stmt (gsi);
      if (gimple_code (stmt) == GIMPLE_OMP_RETURN
	  && !gimple_omp_return_nowait_p (stmt))
	{
	  /* OpenMP 3.0 tasks unfortunately prevent this optimization
	     in many cases.  If there could be tasks queued, the barrier
	     might be needed to let the tasks run before some local
	     variable of the parallel that the task uses as shared
	     runs out of scope.  The task can be spawned either
	     from within current function (this would be easy to check)
	     or from some function it calls and gets passed an address
	     of such a variable.  */
	  if (any_addressable_vars < 0)
	    {
	      gimple parallel_stmt = last_stmt (region->entry);
	      tree child_fun = gimple_omp_parallel_child_fn (parallel_stmt);
	      tree local_decls, block, decl;
	      unsigned ix;

	      any_addressable_vars = 0;
	      FOR_EACH_LOCAL_DECL (DECL_STRUCT_FUNCTION (child_fun), ix, decl)
		if (TREE_ADDRESSABLE (decl))
		  {
		    any_addressable_vars = 1;
		    break;
		  }
	      for (block = gimple_block (stmt);
		   !any_addressable_vars
		   && block
		   && TREE_CODE (block) == BLOCK;
		   block = BLOCK_SUPERCONTEXT (block))
		{
		  for (local_decls = BLOCK_VARS (block);
		       local_decls;
		       local_decls = DECL_CHAIN (local_decls))
		    if (TREE_ADDRESSABLE (local_decls))
		      {
			any_addressable_vars = 1;
			break;
		      }
		  if (block == gimple_block (parallel_stmt))
		    break;
		}
	    }
	  if (!any_addressable_vars)
	    gimple_omp_return_set_nowait (stmt);
	}
    }
}

static void
remove_exit_barriers (struct omp_region *region)
{
  if (region->type == GIMPLE_OMP_PARALLEL)
    remove_exit_barrier (region);

  if (region->inner)
    {
      region = region->inner;
      remove_exit_barriers (region);
      while (region->next)
	{
	  region = region->next;
	  remove_exit_barriers (region);
	}
    }
}

/* Optimize omp_get_thread_num () and omp_get_num_threads ()
   calls.  These can't be declared as const functions, but
   within one parallel body they are constant, so they can be
   transformed there into __builtin_omp_get_{thread_num,num_threads} ()
   which are declared const.  Similarly for task body, except
   that in untied task omp_get_thread_num () can change at any task
   scheduling point.  */

static void
optimize_omp_library_calls (gimple entry_stmt)
{
  basic_block bb;
  gimple_stmt_iterator gsi;
  tree thr_num_tree = builtin_decl_explicit (BUILT_IN_OMP_GET_THREAD_NUM);
  tree thr_num_id = DECL_ASSEMBLER_NAME (thr_num_tree);
  tree num_thr_tree = builtin_decl_explicit (BUILT_IN_OMP_GET_NUM_THREADS);
  tree num_thr_id = DECL_ASSEMBLER_NAME (num_thr_tree);
  bool untied_task = (gimple_code (entry_stmt) == GIMPLE_OMP_TASK
		      && find_omp_clause (gimple_omp_task_clauses (entry_stmt),
					  OMP_CLAUSE_UNTIED) != NULL);

  FOR_EACH_BB_FN (bb, cfun)
    for (gsi = gsi_start_bb (bb); !gsi_end_p (gsi); gsi_next (&gsi))
      {
	gimple call = gsi_stmt (gsi);
	tree decl;

	if (is_gimple_call (call)
	    && (decl = gimple_call_fndecl (call))
	    && DECL_EXTERNAL (decl)
	    && TREE_PUBLIC (decl)
	    && DECL_INITIAL (decl) == NULL)
	  {
	    tree built_in;

	    if (DECL_NAME (decl) == thr_num_id)
	      {
		/* In #pragma omp task untied omp_get_thread_num () can change
		   during the execution of the task region.  */
		if (untied_task)
		  continue;
		built_in = builtin_decl_explicit (BUILT_IN_OMP_GET_THREAD_NUM);
	      }
	    else if (DECL_NAME (decl) == num_thr_id)
	      built_in = builtin_decl_explicit (BUILT_IN_OMP_GET_NUM_THREADS);
	    else
	      continue;

	    if (DECL_ASSEMBLER_NAME (decl) != DECL_ASSEMBLER_NAME (built_in)
		|| gimple_call_num_args (call) != 0)
	      continue;

	    if (flag_exceptions && !TREE_NOTHROW (decl))
	      continue;

	    if (TREE_CODE (TREE_TYPE (decl)) != FUNCTION_TYPE
		|| !types_compatible_p (TREE_TYPE (TREE_TYPE (decl)),
					TREE_TYPE (TREE_TYPE (built_in))))
	      continue;

	    gimple_call_set_fndecl (call, built_in);
	  }
      }
}

/* Callback for expand_omp_build_assign.  Return non-NULL if *tp needs to be
   regimplified.  */

static tree
expand_omp_regimplify_p (tree *tp, int *walk_subtrees, void *)
{
  tree t = *tp;

  /* Any variable with DECL_VALUE_EXPR needs to be regimplified.  */
  if (TREE_CODE (t) == VAR_DECL && DECL_HAS_VALUE_EXPR_P (t))
    return t;

  if (TREE_CODE (t) == ADDR_EXPR)
    recompute_tree_invariant_for_addr_expr (t);

  *walk_subtrees = !TYPE_P (t) && !DECL_P (t);
  return NULL_TREE;
}

/* Prepend TO = FROM assignment before *GSI_P.  */

static void
expand_omp_build_assign (gimple_stmt_iterator *gsi_p, tree to, tree from)
{
  bool simple_p = DECL_P (to) && TREE_ADDRESSABLE (to);
  from = force_gimple_operand_gsi (gsi_p, from, simple_p, NULL_TREE,
				   true, GSI_SAME_STMT);
  gimple stmt = gimple_build_assign (to, from);
  gsi_insert_before (gsi_p, stmt, GSI_SAME_STMT);
  if (walk_tree (&from, expand_omp_regimplify_p, NULL, NULL)
      || walk_tree (&to, expand_omp_regimplify_p, NULL, NULL))
    {
      gimple_stmt_iterator gsi = gsi_for_stmt (stmt);
      gimple_regimplify_operands (stmt, &gsi);
    }
}

/* Expand the OpenACC offload directive starting at REGION.  */

static void
expand_oacc_offload (struct omp_region *region)
{
  basic_block entry_bb, exit_bb, new_bb;
  struct function *child_cfun;
  tree child_fn, block, t;
  gimple_stmt_iterator gsi;
  gimple entry_stmt, stmt;
  edge e;
  tree (*gimple_omp_child_fn) (const_gimple);
  tree (*gimple_omp_data_arg) (const_gimple);
  switch (region->type)
    {
    case GIMPLE_OACC_KERNELS:
      gimple_omp_child_fn = gimple_oacc_kernels_child_fn;
      gimple_omp_data_arg = gimple_oacc_kernels_data_arg;
      break;
    case GIMPLE_OACC_PARALLEL:
      gimple_omp_child_fn = gimple_oacc_parallel_child_fn;
      gimple_omp_data_arg = gimple_oacc_parallel_data_arg;
      break;
    default:
      gcc_unreachable ();
    }

  entry_stmt = last_stmt (region->entry);
  child_fn = gimple_omp_child_fn (entry_stmt);
  child_cfun = DECL_STRUCT_FUNCTION (child_fn);

  /* Supported by expand_omp_taskreg, but not here.  */
  gcc_assert (!child_cfun->cfg);
  gcc_assert (!gimple_in_ssa_p (cfun));

  entry_bb = region->entry;
  exit_bb = region->exit;

  /* Preserve indentation of expand_omp_target and expand_omp_taskreg.  */
  if (1)
    {
      unsigned srcidx, dstidx, num;

      /* If the parallel region needs data sent from the parent
	 function, then the very first statement (except possible
	 tree profile counter updates) of the parallel body
	 is a copy assignment .OMP_DATA_I = &.OMP_DATA_O.  Since
	 &.OMP_DATA_O is passed as an argument to the child function,
	 we need to replace it with the argument as seen by the child
	 function.

	 In most cases, this will end up being the identity assignment
	 .OMP_DATA_I = .OMP_DATA_I.  However, if the parallel body had
	 a function call that has been inlined, the original PARM_DECL
	 .OMP_DATA_I may have been converted into a different local
	 variable.  In which case, we need to keep the assignment.  */
      if (gimple_omp_data_arg (entry_stmt))
	{
	  basic_block entry_succ_bb = single_succ (entry_bb);
	  gimple_stmt_iterator gsi;
	  tree arg;
	  gimple parcopy_stmt = NULL;
	  tree sender = TREE_VEC_ELT (gimple_omp_data_arg (entry_stmt), 0);

	  for (gsi = gsi_start_bb (entry_succ_bb); ; gsi_next (&gsi))
	    {
	      gcc_assert (!gsi_end_p (gsi));
	      stmt = gsi_stmt (gsi);
	      if (gimple_code (stmt) != GIMPLE_ASSIGN)
		continue;

	      if (gimple_num_ops (stmt) == 2)
		{
		  tree arg = gimple_assign_rhs1 (stmt);

		  /* We're ignore the subcode because we're
		     effectively doing a STRIP_NOPS.  */

		  if (TREE_CODE (arg) == ADDR_EXPR
		      && TREE_OPERAND (arg, 0) == sender)
		    {
		      parcopy_stmt = stmt;
		      break;
		    }
		}
	    }

	  gcc_assert (parcopy_stmt != NULL);
	  arg = DECL_ARGUMENTS (child_fn);

	  gcc_assert (gimple_assign_lhs (parcopy_stmt) == arg);
	  gsi_remove (&gsi, true);
	}

      /* Declare local variables needed in CHILD_CFUN.  */
      block = DECL_INITIAL (child_fn);
      BLOCK_VARS (block) = vec2chain (child_cfun->local_decls);
      /* The gimplifier could record temporaries in the block
	 rather than in containing function's local_decls chain,
	 which would mean cgraph missed finalizing them.  Do it now.  */
      for (t = BLOCK_VARS (block); t; t = DECL_CHAIN (t))
	if (TREE_CODE (t) == VAR_DECL
	    && TREE_STATIC (t)
	    && !DECL_EXTERNAL (t))
	  varpool_node::finalize_decl (t);
      DECL_SAVED_TREE (child_fn) = NULL;
      /* We'll create a CFG for child_fn, so no gimple body is needed.  */
      gimple_set_body (child_fn, NULL);
      TREE_USED (block) = 1;

      /* Reset DECL_CONTEXT on function arguments.  */
      for (t = DECL_ARGUMENTS (child_fn); t; t = DECL_CHAIN (t))
	DECL_CONTEXT (t) = child_fn;

      /* Split ENTRY_BB at GIMPLE_OACC_PARALLEL,
	 so that it can be moved to the child function.  */
      gsi = gsi_last_bb (entry_bb);
      stmt = gsi_stmt (gsi);
      gcc_assert (stmt && (gimple_code (stmt) == GIMPLE_OACC_KERNELS
			   || gimple_code (stmt) == GIMPLE_OACC_PARALLEL));
      gsi_remove (&gsi, true);
      e = split_block (entry_bb, stmt);
      entry_bb = e->dest;
      single_succ_edge (entry_bb)->flags = EDGE_FALLTHRU;

      /* Convert GIMPLE_OMP_RETURN into a RETURN_EXPR.  */
      if (exit_bb)
	{
	  gsi = gsi_last_bb (exit_bb);
	  gcc_assert (!gsi_end_p (gsi)
		      && gimple_code (gsi_stmt (gsi)) == GIMPLE_OMP_RETURN);
	  stmt = gimple_build_return (NULL);
	  gsi_insert_after (&gsi, stmt, GSI_SAME_STMT);
	  gsi_remove (&gsi, true);
	}

      /* Move the region into CHILD_CFUN.  */

      block = gimple_block (entry_stmt);

      new_bb = move_sese_region_to_fn (child_cfun, entry_bb, exit_bb, block);
      if (exit_bb)
	single_succ_edge (new_bb)->flags = EDGE_FALLTHRU;
      /* When the expansion process cannot guarantee an up-to-date
         loop tree arrange for the child function to fixup loops.  */
      if (loops_state_satisfies_p (LOOPS_NEED_FIXUP))
	child_cfun->x_current_loops->state |= LOOPS_NEED_FIXUP;

      /* Remove non-local VAR_DECLs from child_cfun->local_decls list.  */
      num = vec_safe_length (child_cfun->local_decls);
      for (srcidx = 0, dstidx = 0; srcidx < num; srcidx++)
	{
	  t = (*child_cfun->local_decls)[srcidx];
	  if (DECL_CONTEXT (t) == cfun->decl)
	    continue;
	  if (srcidx != dstidx)
	    (*child_cfun->local_decls)[dstidx] = t;
	  dstidx++;
	}
      if (dstidx != num)
	vec_safe_truncate (child_cfun->local_decls, dstidx);

      /* Inform the callgraph about the new function.  */
      DECL_STRUCT_FUNCTION (child_fn)->curr_properties = cfun->curr_properties;
      cgraph_node::add_new_function (child_fn, true);

      /* Add the new function to the offload table.  */
      vec_safe_push (offload_funcs, child_fn);

      /* Fix the callgraph edges for child_cfun.  Those for cfun will be
	 fixed in a following pass.  */
      push_cfun (child_cfun);
      cgraph_edge::rebuild_edges ();

      /* Some EH regions might become dead, see PR34608.  If
	 pass_cleanup_cfg isn't the first pass to happen with the
	 new child, these dead EH edges might cause problems.
	 Clean them up now.  */
      if (flag_exceptions)
	{
	  basic_block bb;
	  bool changed = false;

	  FOR_EACH_BB_FN (bb, cfun)
	    changed |= gimple_purge_dead_eh_edges (bb);
	  if (changed)
	    cleanup_tree_cfg ();
	}
      pop_cfun ();
    }

  /* Emit a library call to launch CHILD_FN.  */
  tree t1, t2, t3, t4,
    t_num_gangs, t_num_workers, t_vector_length,
    device, cond, c, clauses;
  enum built_in_function start_ix;
  location_t clause_loc;
  tree (*gimple_omp_clauses) (const_gimple);
  switch (region->type)
    {
    case GIMPLE_OACC_KERNELS:
      gimple_omp_clauses = gimple_oacc_kernels_clauses;
      start_ix = BUILT_IN_GOACC_KERNELS;
      break;
    case GIMPLE_OACC_PARALLEL:
      gimple_omp_clauses = gimple_oacc_parallel_clauses;
      start_ix = BUILT_IN_GOACC_PARALLEL;
      break;
    default:
      gcc_unreachable ();
    }

  clauses = gimple_omp_clauses (entry_stmt);

  /* Default values for NUM_GANGS, NUM_WORKERS, and VECTOR_LENGTH.  */
  t_num_gangs = t_num_workers = t_vector_length
    = fold_convert_loc (gimple_location (entry_stmt),
			integer_type_node, integer_one_node);
  switch (region->type)
    {
    case GIMPLE_OACC_PARALLEL:
      /* ..., but if present, use the values specified by the respective
	 clauses, making sure these are of the correct type.  */
      c = find_omp_clause (clauses, OMP_CLAUSE_NUM_GANGS);
      if (c)
	t_num_gangs = fold_convert_loc (OMP_CLAUSE_LOCATION (c),
					integer_type_node,
					OMP_CLAUSE_NUM_GANGS_EXPR (c));
      c = find_omp_clause (clauses, OMP_CLAUSE_NUM_WORKERS);
      if (c)
	t_num_workers = fold_convert_loc (OMP_CLAUSE_LOCATION (c),
					  integer_type_node,
					  OMP_CLAUSE_NUM_WORKERS_EXPR (c));
      c = find_omp_clause (clauses, OMP_CLAUSE_VECTOR_LENGTH);
      if (c)
	t_vector_length = fold_convert_loc (OMP_CLAUSE_LOCATION (c),
					    integer_type_node,
					    OMP_CLAUSE_VECTOR_LENGTH_EXPR (c));
      break;

    default:
      break;
    }

  /* By default, the value of DEVICE is -1 (let runtime library choose)
     and there is no conditional.  */
  cond = NULL_TREE;
  device = build_int_cst (integer_type_node, -1);

  c = find_omp_clause (clauses, OMP_CLAUSE_IF);
  if (c)
    cond = OMP_CLAUSE_IF_EXPR (c);

  c = find_omp_clause (clauses, OMP_CLAUSE_DEVICE);
  gcc_assert (c == NULL);
  if (c)
    {
      device = OMP_CLAUSE_DEVICE_ID (c);
      clause_loc = OMP_CLAUSE_LOCATION (c);
    }
  else
    clause_loc = gimple_location (entry_stmt);

  /* Ensure 'device' is of the correct type.  */
  device = fold_convert_loc (clause_loc, integer_type_node, device);

  /* If we found the clause 'if (cond)', build
     (cond ? device : -2).  */
  if (cond)
    {
      cond = gimple_boolify (cond);

      basic_block cond_bb, then_bb, else_bb;
      edge e;
      tree tmp_var;

      tmp_var = create_tmp_var (TREE_TYPE (device), NULL);
      /* Preserve indentation of expand_omp_target.  */
      if (0)
	{
	  gsi = gsi_last_bb (new_bb);
	  gsi_prev (&gsi);
	  e = split_block (new_bb, gsi_stmt (gsi));
	}
      else
	e = split_block (new_bb, NULL);
      cond_bb = e->src;
      new_bb = e->dest;
      remove_edge (e);

      then_bb = create_empty_bb (cond_bb);
      else_bb = create_empty_bb (then_bb);
      set_immediate_dominator (CDI_DOMINATORS, then_bb, cond_bb);
      set_immediate_dominator (CDI_DOMINATORS, else_bb, cond_bb);

      stmt = gimple_build_cond_empty (cond);
      gsi = gsi_last_bb (cond_bb);
      gsi_insert_after (&gsi, stmt, GSI_CONTINUE_LINKING);

      gsi = gsi_start_bb (then_bb);
      stmt = gimple_build_assign (tmp_var, device);
      gsi_insert_after (&gsi, stmt, GSI_CONTINUE_LINKING);

      gsi = gsi_start_bb (else_bb);
      stmt = gimple_build_assign (tmp_var,
				  build_int_cst (integer_type_node, -2));
      gsi_insert_after (&gsi, stmt, GSI_CONTINUE_LINKING);

      make_edge (cond_bb, then_bb, EDGE_TRUE_VALUE);
      make_edge (cond_bb, else_bb, EDGE_FALSE_VALUE);
      add_bb_to_loop (then_bb, cond_bb->loop_father);
      add_bb_to_loop (else_bb, cond_bb->loop_father);
      make_edge (then_bb, new_bb, EDGE_FALLTHRU);
      make_edge (else_bb, new_bb, EDGE_FALLTHRU);

      device = tmp_var;
    }

  gsi = gsi_last_bb (new_bb);
  t = gimple_omp_data_arg (entry_stmt);
  if (t == NULL)
    {
      t1 = size_zero_node;
      t2 = build_zero_cst (ptr_type_node);
      t3 = t2;
      t4 = t2;
    }
  else
    {
      t1 = TYPE_MAX_VALUE (TYPE_DOMAIN (TREE_TYPE (TREE_VEC_ELT (t, 1))));
      t1 = size_binop (PLUS_EXPR, t1, size_int (1));
      t2 = build_fold_addr_expr (TREE_VEC_ELT (t, 0));
      t3 = build_fold_addr_expr (TREE_VEC_ELT (t, 1));
      t4 = build_fold_addr_expr (TREE_VEC_ELT (t, 2));
    }

  gimple g;
  tree openmp_target = get_offload_symbol_decl ();
  tree fnaddr = build_fold_addr_expr (child_fn);
  g = gimple_build_call (builtin_decl_explicit (start_ix), 10, device,
			 fnaddr, build_fold_addr_expr (openmp_target),
			 t1, t2, t3, t4,
			 t_num_gangs, t_num_workers, t_vector_length);
  gimple_set_location (g, gimple_location (entry_stmt));
  gsi_insert_before (&gsi, g, GSI_SAME_STMT);
}

/* Expand the OpenMP parallel or task directive starting at REGION.  */

static void
expand_omp_taskreg (struct omp_region *region)
{
  basic_block entry_bb, exit_bb, new_bb;
  struct function *child_cfun;
  tree child_fn, block, t;
  gimple_stmt_iterator gsi;
  gimple entry_stmt, stmt;
  edge e;
  vec<tree, va_gc> *ws_args;

  entry_stmt = last_stmt (region->entry);
  child_fn = gimple_omp_taskreg_child_fn (entry_stmt);
  child_cfun = DECL_STRUCT_FUNCTION (child_fn);

  entry_bb = region->entry;
  exit_bb = region->exit;

  bool is_cilk_for
    = (flag_cilkplus
       && gimple_code (entry_stmt) == GIMPLE_OMP_PARALLEL
       && find_omp_clause (gimple_omp_parallel_clauses (entry_stmt),
			   OMP_CLAUSE__CILK_FOR_COUNT_) != NULL_TREE);

  if (is_cilk_for)
    /* If it is a _Cilk_for statement, it is modelled *like* a parallel for,
       and the inner statement contains the name of the built-in function
       and grain.  */
    ws_args = region->inner->ws_args;
  else if (is_combined_parallel (region))
    ws_args = region->ws_args;
  else
    ws_args = NULL;

  if (child_cfun->cfg)
    {
      /* Due to inlining, it may happen that we have already outlined
	 the region, in which case all we need to do is make the
	 sub-graph unreachable and emit the parallel call.  */
      edge entry_succ_e, exit_succ_e;

      entry_succ_e = single_succ_edge (entry_bb);

      gsi = gsi_last_bb (entry_bb);
      gcc_assert (gimple_code (gsi_stmt (gsi)) == GIMPLE_OMP_PARALLEL
		  || gimple_code (gsi_stmt (gsi)) == GIMPLE_OMP_TASK);
      gsi_remove (&gsi, true);

      new_bb = entry_bb;
      if (exit_bb)
	{
	  exit_succ_e = single_succ_edge (exit_bb);
	  make_edge (new_bb, exit_succ_e->dest, EDGE_FALLTHRU);
	}
      remove_edge_and_dominated_blocks (entry_succ_e);
    }
  else
    {
      unsigned srcidx, dstidx, num;

      /* If the parallel region needs data sent from the parent
	 function, then the very first statement (except possible
	 tree profile counter updates) of the parallel body
	 is a copy assignment .OMP_DATA_I = &.OMP_DATA_O.  Since
	 &.OMP_DATA_O is passed as an argument to the child function,
	 we need to replace it with the argument as seen by the child
	 function.

	 In most cases, this will end up being the identity assignment
	 .OMP_DATA_I = .OMP_DATA_I.  However, if the parallel body had
	 a function call that has been inlined, the original PARM_DECL
	 .OMP_DATA_I may have been converted into a different local
	 variable.  In which case, we need to keep the assignment.  */
      if (gimple_omp_taskreg_data_arg (entry_stmt))
	{
	  basic_block entry_succ_bb = single_succ (entry_bb);
	  tree arg, narg;
	  gimple parcopy_stmt = NULL;

	  for (gsi = gsi_start_bb (entry_succ_bb); ; gsi_next (&gsi))
	    {
	      gimple stmt;

	      gcc_assert (!gsi_end_p (gsi));
	      stmt = gsi_stmt (gsi);
	      if (gimple_code (stmt) != GIMPLE_ASSIGN)
		continue;

	      if (gimple_num_ops (stmt) == 2)
		{
		  tree arg = gimple_assign_rhs1 (stmt);

		  /* We're ignore the subcode because we're
		     effectively doing a STRIP_NOPS.  */

		  if (TREE_CODE (arg) == ADDR_EXPR
		      && TREE_OPERAND (arg, 0)
		        == gimple_omp_taskreg_data_arg (entry_stmt))
		    {
		      parcopy_stmt = stmt;
		      break;
		    }
		}
	    }

	  gcc_assert (parcopy_stmt != NULL);
	  arg = DECL_ARGUMENTS (child_fn);

	  if (!gimple_in_ssa_p (cfun))
	    {
	      if (gimple_assign_lhs (parcopy_stmt) == arg)
		gsi_remove (&gsi, true);
	      else
		{
	          /* ?? Is setting the subcode really necessary ??  */
		  gimple_omp_set_subcode (parcopy_stmt, TREE_CODE (arg));
		  gimple_assign_set_rhs1 (parcopy_stmt, arg);
		}
	    }
	  else
	    {
	      /* If we are in ssa form, we must load the value from the default
		 definition of the argument.  That should not be defined now,
		 since the argument is not used uninitialized.  */
	      gcc_assert (ssa_default_def (cfun, arg) == NULL);
	      narg = make_ssa_name (arg, gimple_build_nop ());
	      set_ssa_default_def (cfun, arg, narg);
	      /* ?? Is setting the subcode really necessary ??  */
	      gimple_omp_set_subcode (parcopy_stmt, TREE_CODE (narg));
	      gimple_assign_set_rhs1 (parcopy_stmt, narg);
	      update_stmt (parcopy_stmt);
	    }
	}

      /* Declare local variables needed in CHILD_CFUN.  */
      block = DECL_INITIAL (child_fn);
      BLOCK_VARS (block) = vec2chain (child_cfun->local_decls);
      /* The gimplifier could record temporaries in parallel/task block
	 rather than in containing function's local_decls chain,
	 which would mean cgraph missed finalizing them.  Do it now.  */
      for (t = BLOCK_VARS (block); t; t = DECL_CHAIN (t))
	if (TREE_CODE (t) == VAR_DECL
	    && TREE_STATIC (t)
	    && !DECL_EXTERNAL (t))
	  varpool_node::finalize_decl (t);
      DECL_SAVED_TREE (child_fn) = NULL;
      /* We'll create a CFG for child_fn, so no gimple body is needed.  */
      gimple_set_body (child_fn, NULL);
      TREE_USED (block) = 1;

      /* Reset DECL_CONTEXT on function arguments.  */
      for (t = DECL_ARGUMENTS (child_fn); t; t = DECL_CHAIN (t))
	DECL_CONTEXT (t) = child_fn;

      /* Split ENTRY_BB at GIMPLE_OMP_PARALLEL or GIMPLE_OMP_TASK,
	 so that it can be moved to the child function.  */
      gsi = gsi_last_bb (entry_bb);
      stmt = gsi_stmt (gsi);
      gcc_assert (stmt && (gimple_code (stmt) == GIMPLE_OMP_PARALLEL
			   || gimple_code (stmt) == GIMPLE_OMP_TASK));
      gsi_remove (&gsi, true);
      e = split_block (entry_bb, stmt);
      entry_bb = e->dest;
      single_succ_edge (entry_bb)->flags = EDGE_FALLTHRU;

      /* Convert GIMPLE_OMP_RETURN into a RETURN_EXPR.  */
      if (exit_bb)
	{
	  gsi = gsi_last_bb (exit_bb);
	  gcc_assert (!gsi_end_p (gsi)
		      && gimple_code (gsi_stmt (gsi)) == GIMPLE_OMP_RETURN);
	  stmt = gimple_build_return (NULL);
	  gsi_insert_after (&gsi, stmt, GSI_SAME_STMT);
	  gsi_remove (&gsi, true);
	}

      /* Move the parallel region into CHILD_CFUN.  */

      if (gimple_in_ssa_p (cfun))
	{
	  init_tree_ssa (child_cfun);
	  init_ssa_operands (child_cfun);
	  child_cfun->gimple_df->in_ssa_p = true;
	  block = NULL_TREE;
	}
      else
	block = gimple_block (entry_stmt);

      new_bb = move_sese_region_to_fn (child_cfun, entry_bb, exit_bb, block);
      if (exit_bb)
	single_succ_edge (new_bb)->flags = EDGE_FALLTHRU;
      /* When the OMP expansion process cannot guarantee an up-to-date
         loop tree arrange for the child function to fixup loops.  */
      if (loops_state_satisfies_p (LOOPS_NEED_FIXUP))
	child_cfun->x_current_loops->state |= LOOPS_NEED_FIXUP;

      /* Remove non-local VAR_DECLs from child_cfun->local_decls list.  */
      num = vec_safe_length (child_cfun->local_decls);
      for (srcidx = 0, dstidx = 0; srcidx < num; srcidx++)
	{
	  t = (*child_cfun->local_decls)[srcidx];
	  if (DECL_CONTEXT (t) == cfun->decl)
	    continue;
	  if (srcidx != dstidx)
	    (*child_cfun->local_decls)[dstidx] = t;
	  dstidx++;
	}
      if (dstidx != num)
	vec_safe_truncate (child_cfun->local_decls, dstidx);

      /* Inform the callgraph about the new function.  */
      DECL_STRUCT_FUNCTION (child_fn)->curr_properties = cfun->curr_properties;
      cgraph_node::add_new_function (child_fn, true);

      /* Fix the callgraph edges for child_cfun.  Those for cfun will be
	 fixed in a following pass.  */
      push_cfun (child_cfun);
      if (optimize)
	optimize_omp_library_calls (entry_stmt);
      cgraph_edge::rebuild_edges ();

      /* Some EH regions might become dead, see PR34608.  If
	 pass_cleanup_cfg isn't the first pass to happen with the
	 new child, these dead EH edges might cause problems.
	 Clean them up now.  */
      if (flag_exceptions)
	{
	  basic_block bb;
	  bool changed = false;

	  FOR_EACH_BB_FN (bb, cfun)
	    changed |= gimple_purge_dead_eh_edges (bb);
	  if (changed)
	    cleanup_tree_cfg ();
	}
      if (gimple_in_ssa_p (cfun))
	update_ssa (TODO_update_ssa);
      pop_cfun ();
    }

  /* Emit a library call to launch the children threads.  */
  if (is_cilk_for)
    expand_cilk_for_call (new_bb, entry_stmt, ws_args);
  else if (gimple_code (entry_stmt) == GIMPLE_OMP_PARALLEL)
    expand_parallel_call (region, new_bb, entry_stmt, ws_args);
  else
    expand_task_call (new_bb, entry_stmt);
  if (gimple_in_ssa_p (cfun))
    update_ssa (TODO_update_ssa_only_virtuals);
}


/* Helper function for expand_omp_{for_*,simd}.  If this is the outermost
   of the combined collapse > 1 loop constructs, generate code like:
	if (__builtin_expect (N32 cond3 N31, 0)) goto ZERO_ITER_BB;
	if (cond3 is <)
	  adj = STEP3 - 1;
	else
	  adj = STEP3 + 1;
	count3 = (adj + N32 - N31) / STEP3;
	if (__builtin_expect (N22 cond2 N21, 0)) goto ZERO_ITER_BB;
	if (cond2 is <)
	  adj = STEP2 - 1;
	else
	  adj = STEP2 + 1;
	count2 = (adj + N22 - N21) / STEP2;
	if (__builtin_expect (N12 cond1 N11, 0)) goto ZERO_ITER_BB;
	if (cond1 is <)
	  adj = STEP1 - 1;
	else
	  adj = STEP1 + 1;
	count1 = (adj + N12 - N11) / STEP1;
	count = count1 * count2 * count3;
   Furthermore, if ZERO_ITER_BB is NULL, create a BB which does:
	count = 0;
   and set ZERO_ITER_BB to that bb.  If this isn't the outermost
   of the combined loop constructs, just initialize COUNTS array
   from the _looptemp_ clauses.  */

/* NOTE: It *could* be better to moosh all of the BBs together,
   creating one larger BB with all the computation and the unexpected
   jump at the end.  I.e.

   bool zero3, zero2, zero1, zero;

   zero3 = N32 c3 N31;
   count3 = (N32 - N31) /[cl] STEP3;
   zero2 = N22 c2 N21;
   count2 = (N22 - N21) /[cl] STEP2;
   zero1 = N12 c1 N11;
   count1 = (N12 - N11) /[cl] STEP1;
   zero = zero3 || zero2 || zero1;
   count = count1 * count2 * count3;
   if (__builtin_expect(zero, false)) goto zero_iter_bb;

   After all, we expect the zero=false, and thus we expect to have to
   evaluate all of the comparison expressions, so short-circuiting
   oughtn't be a win.  Since the condition isn't protecting a
   denominator, we're not concerned about divide-by-zero, so we can
   fully evaluate count even if a numerator turned out to be wrong.

   It seems like putting this all together would create much better
   scheduling opportunities, and less pressure on the chip's branch
   predictor.  */

static void
expand_omp_for_init_counts (struct omp_for_data *fd, gimple_stmt_iterator *gsi,
			    basic_block &entry_bb, tree *counts,
			    basic_block &zero_iter_bb, int &first_zero_iter,
			    basic_block &l2_dom_bb)
{
  tree t, type = TREE_TYPE (fd->loop.v);
  gimple stmt;
  edge e, ne;
  int i;

  /* Collapsed loops need work for expansion into SSA form.  */
  gcc_assert (!gimple_in_ssa_p (cfun));

  if (gimple_omp_for_combined_into_p (fd->for_stmt)
      && TREE_CODE (fd->loop.n2) != INTEGER_CST)
    {
      /* First two _looptemp_ clauses are for istart/iend, counts[0]
	 isn't supposed to be handled, as the inner loop doesn't
	 use it.  */
      tree innerc = find_omp_clause (gimple_omp_for_clauses (fd->for_stmt),
				     OMP_CLAUSE__LOOPTEMP_);
      gcc_assert (innerc);
      for (i = 0; i < fd->collapse; i++)
	{
	  innerc = find_omp_clause (OMP_CLAUSE_CHAIN (innerc),
				    OMP_CLAUSE__LOOPTEMP_);
	  gcc_assert (innerc);
	  if (i)
	    counts[i] = OMP_CLAUSE_DECL (innerc);
	  else
	    counts[0] = NULL_TREE;
	}
      return;
    }

  for (i = 0; i < fd->collapse; i++)
    {
      tree itype = TREE_TYPE (fd->loops[i].v);

      if (SSA_VAR_P (fd->loop.n2)
	  && ((t = fold_binary (fd->loops[i].cond_code, boolean_type_node,
				fold_convert (itype, fd->loops[i].n1),
				fold_convert (itype, fd->loops[i].n2)))
	      == NULL_TREE || !integer_onep (t)))
	{
	  tree n1, n2;
	  n1 = fold_convert (itype, unshare_expr (fd->loops[i].n1));
	  n1 = force_gimple_operand_gsi (gsi, n1, true, NULL_TREE,
					 true, GSI_SAME_STMT);
	  n2 = fold_convert (itype, unshare_expr (fd->loops[i].n2));
	  n2 = force_gimple_operand_gsi (gsi, n2, true, NULL_TREE,
					 true, GSI_SAME_STMT);
	  stmt = gimple_build_cond (fd->loops[i].cond_code, n1, n2,
				    NULL_TREE, NULL_TREE);
	  gsi_insert_before (gsi, stmt, GSI_SAME_STMT);
	  if (walk_tree (gimple_cond_lhs_ptr (stmt),
			 expand_omp_regimplify_p, NULL, NULL)
	      || walk_tree (gimple_cond_rhs_ptr (stmt),
			    expand_omp_regimplify_p, NULL, NULL))
	    {
	      *gsi = gsi_for_stmt (stmt);
	      gimple_regimplify_operands (stmt, gsi);
	    }
	  e = split_block (entry_bb, stmt);
	  if (zero_iter_bb == NULL)
	    {
	      first_zero_iter = i;
	      zero_iter_bb = create_empty_bb (entry_bb);
	      add_bb_to_loop (zero_iter_bb, entry_bb->loop_father);
	      *gsi = gsi_after_labels (zero_iter_bb);
	      stmt = gimple_build_assign (fd->loop.n2,
					  build_zero_cst (type));
	      gsi_insert_before (gsi, stmt, GSI_SAME_STMT);
	      set_immediate_dominator (CDI_DOMINATORS, zero_iter_bb,
				       entry_bb);
	    }
	  ne = make_edge (entry_bb, zero_iter_bb, EDGE_FALSE_VALUE);
	  ne->probability = REG_BR_PROB_BASE / 2000 - 1;
	  e->flags = EDGE_TRUE_VALUE;
	  e->probability = REG_BR_PROB_BASE - ne->probability;
	  if (l2_dom_bb == NULL)
	    l2_dom_bb = entry_bb;
	  entry_bb = e->dest;
	  *gsi = gsi_last_bb (entry_bb);
	}

      if (POINTER_TYPE_P (itype))
	itype = signed_type_for (itype);
      t = build_int_cst (itype, (fd->loops[i].cond_code == LT_EXPR
				 ? -1 : 1));
      t = fold_build2 (PLUS_EXPR, itype,
		       fold_convert (itype, fd->loops[i].step), t);
      t = fold_build2 (PLUS_EXPR, itype, t,
		       fold_convert (itype, fd->loops[i].n2));
      t = fold_build2 (MINUS_EXPR, itype, t,
		       fold_convert (itype, fd->loops[i].n1));
      /* ?? We could probably use CEIL_DIV_EXPR instead of
	 TRUNC_DIV_EXPR and adjusting by hand.  Unless we can't
	 generate the same code in the end because generically we
	 don't know that the values involved must be negative for
	 GT??  */
      if (TYPE_UNSIGNED (itype) && fd->loops[i].cond_code == GT_EXPR)
	t = fold_build2 (TRUNC_DIV_EXPR, itype,
			 fold_build1 (NEGATE_EXPR, itype, t),
			 fold_build1 (NEGATE_EXPR, itype,
				      fold_convert (itype,
						    fd->loops[i].step)));
      else
	t = fold_build2 (TRUNC_DIV_EXPR, itype, t,
			 fold_convert (itype, fd->loops[i].step));
      t = fold_convert (type, t);
      if (TREE_CODE (t) == INTEGER_CST)
	counts[i] = t;
      else
	{
	  counts[i] = create_tmp_reg (type, ".count");
	  expand_omp_build_assign (gsi, counts[i], t);
	}
      if (SSA_VAR_P (fd->loop.n2))
	{
	  if (i == 0)
	    t = counts[0];
	  else
	    t = fold_build2 (MULT_EXPR, type, fd->loop.n2, counts[i]);
	  expand_omp_build_assign (gsi, fd->loop.n2, t);
	}
    }
}


/* Helper function for expand_omp_{for_*,simd}.  Generate code like:
	T = V;
	V3 = N31 + (T % count3) * STEP3;
	T = T / count3;
	V2 = N21 + (T % count2) * STEP2;
	T = T / count2;
	V1 = N11 + T * STEP1;
   if this loop doesn't have an inner loop construct combined with it.
   If it does have an inner loop construct combined with it and the
   iteration count isn't known constant, store values from counts array
   into its _looptemp_ temporaries instead.  */

static void
expand_omp_for_init_vars (struct omp_for_data *fd, gimple_stmt_iterator *gsi,
			  tree *counts, gimple inner_stmt, tree startvar)
{
  int i;
  if (gimple_omp_for_combined_p (fd->for_stmt))
    {
      /* If fd->loop.n2 is constant, then no propagation of the counts
	 is needed, they are constant.  */
      if (TREE_CODE (fd->loop.n2) == INTEGER_CST)
	return;

      tree clauses = gimple_code (inner_stmt) == GIMPLE_OMP_PARALLEL
		     ? gimple_omp_parallel_clauses (inner_stmt)
		     : gimple_omp_for_clauses (inner_stmt);
      /* First two _looptemp_ clauses are for istart/iend, counts[0]
	 isn't supposed to be handled, as the inner loop doesn't
	 use it.  */
      tree innerc = find_omp_clause (clauses, OMP_CLAUSE__LOOPTEMP_);
      gcc_assert (innerc);
      for (i = 0; i < fd->collapse; i++)
	{
	  innerc = find_omp_clause (OMP_CLAUSE_CHAIN (innerc),
				    OMP_CLAUSE__LOOPTEMP_);
	  gcc_assert (innerc);
	  if (i)
	    {
	      tree tem = OMP_CLAUSE_DECL (innerc);
	      tree t = fold_convert (TREE_TYPE (tem), counts[i]);
	      t = force_gimple_operand_gsi (gsi, t, false, NULL_TREE,
					    false, GSI_CONTINUE_LINKING);
	      gimple stmt = gimple_build_assign (tem, t);
	      gsi_insert_after (gsi, stmt, GSI_CONTINUE_LINKING);
	    }
	}
      return;
    }

  tree type = TREE_TYPE (fd->loop.v);
  tree tem = create_tmp_reg (type, ".tem");
  gimple stmt = gimple_build_assign (tem, startvar);
  gsi_insert_after (gsi, stmt, GSI_CONTINUE_LINKING);

  for (i = fd->collapse - 1; i >= 0; i--)
    {
      tree vtype = TREE_TYPE (fd->loops[i].v), itype, t;
      itype = vtype;
      if (POINTER_TYPE_P (vtype))
	itype = signed_type_for (vtype);
      if (i != 0)
	t = fold_build2 (TRUNC_MOD_EXPR, type, tem, counts[i]);
      else
	t = tem;
      t = fold_convert (itype, t);
      t = fold_build2 (MULT_EXPR, itype, t,
		       fold_convert (itype, fd->loops[i].step));
      if (POINTER_TYPE_P (vtype))
	t = fold_build_pointer_plus (fd->loops[i].n1, t);
      else
	t = fold_build2 (PLUS_EXPR, itype, fd->loops[i].n1, t);
      t = force_gimple_operand_gsi (gsi, t,
				    DECL_P (fd->loops[i].v)
				    && TREE_ADDRESSABLE (fd->loops[i].v),
				    NULL_TREE, false,
				    GSI_CONTINUE_LINKING);
      stmt = gimple_build_assign (fd->loops[i].v, t);
      gsi_insert_after (gsi, stmt, GSI_CONTINUE_LINKING);
      if (i != 0)
	{
	  t = fold_build2 (TRUNC_DIV_EXPR, type, tem, counts[i]);
	  t = force_gimple_operand_gsi (gsi, t, false, NULL_TREE,
					false, GSI_CONTINUE_LINKING);
	  stmt = gimple_build_assign (tem, t);
	  gsi_insert_after (gsi, stmt, GSI_CONTINUE_LINKING);
	}
    }
}


/* Helper function for expand_omp_for_*.  Generate code like:
    L10:
	V3 += STEP3;
	if (V3 cond3 N32) goto BODY_BB; else goto L11;
    L11:
	V3 = N31;
	V2 += STEP2;
	if (V2 cond2 N22) goto BODY_BB; else goto L12;
    L12:
	V2 = N21;
	V1 += STEP1;
	goto BODY_BB;  */

static basic_block
extract_omp_for_update_vars (struct omp_for_data *fd, basic_block cont_bb,
			     basic_block body_bb)
{
  basic_block last_bb, bb, collapse_bb = NULL;
  int i;
  gimple_stmt_iterator gsi;
  edge e;
  tree t;
  gimple stmt;

  last_bb = cont_bb;
  for (i = fd->collapse - 1; i >= 0; i--)
    {
      tree vtype = TREE_TYPE (fd->loops[i].v);

      bb = create_empty_bb (last_bb);
      add_bb_to_loop (bb, last_bb->loop_father);
      gsi = gsi_start_bb (bb);

      if (i < fd->collapse - 1)
	{
	  e = make_edge (last_bb, bb, EDGE_FALSE_VALUE);
	  e->probability = REG_BR_PROB_BASE / 8;

	  t = fd->loops[i + 1].n1;
	  t = force_gimple_operand_gsi (&gsi, t,
					DECL_P (fd->loops[i + 1].v)
					&& TREE_ADDRESSABLE (fd->loops[i
								       + 1].v),
					NULL_TREE, false,
					GSI_CONTINUE_LINKING);
	  stmt = gimple_build_assign (fd->loops[i + 1].v, t);
	  gsi_insert_after (&gsi, stmt, GSI_CONTINUE_LINKING);
	}
      else
	collapse_bb = bb;

      set_immediate_dominator (CDI_DOMINATORS, bb, last_bb);

      if (POINTER_TYPE_P (vtype))
	t = fold_build_pointer_plus (fd->loops[i].v, fd->loops[i].step);
      else
	t = fold_build2 (PLUS_EXPR, vtype, fd->loops[i].v, fd->loops[i].step);
      t = force_gimple_operand_gsi (&gsi, t,
				    DECL_P (fd->loops[i].v)
				    && TREE_ADDRESSABLE (fd->loops[i].v),
				    NULL_TREE, false, GSI_CONTINUE_LINKING);
      stmt = gimple_build_assign (fd->loops[i].v, t);
      gsi_insert_after (&gsi, stmt, GSI_CONTINUE_LINKING);

      if (i > 0)
	{
	  t = fd->loops[i].n2;
	  t = force_gimple_operand_gsi (&gsi, t, true, NULL_TREE,
					false, GSI_CONTINUE_LINKING);
	  tree v = fd->loops[i].v;
	  if (DECL_P (v) && TREE_ADDRESSABLE (v))
	    v = force_gimple_operand_gsi (&gsi, v, true, NULL_TREE,
					  false, GSI_CONTINUE_LINKING);
	  t = fold_build2 (fd->loops[i].cond_code, boolean_type_node, v, t);
	  stmt = gimple_build_cond_empty (t);
	  gsi_insert_after (&gsi, stmt, GSI_CONTINUE_LINKING);
	  e = make_edge (bb, body_bb, EDGE_TRUE_VALUE);
	  e->probability = REG_BR_PROB_BASE * 7 / 8;
	}
      else
	make_edge (bb, body_bb, EDGE_FALLTHRU);
      last_bb = bb;
    }

  return collapse_bb;
}


/* A subroutine of expand_omp_for.  Generate code for a parallel
   loop with any schedule.  Given parameters:

	for (V = N1; V cond N2; V += STEP) BODY;

   where COND is "<" or ">", we generate pseudocode

	more = GOMP_loop_foo_start (N1, N2, STEP, CHUNK, &istart0, &iend0);
	if (more) goto L0; else goto L3;
    L0:
	V = istart0;
	iend = iend0;
    L1:
	BODY;
	V += STEP;
	if (V cond iend) goto L1; else goto L2;
    L2:
	if (GOMP_loop_foo_next (&istart0, &iend0)) goto L0; else goto L3;
    L3:

    If this is a combined omp parallel loop, instead of the call to
    GOMP_loop_foo_start, we call GOMP_loop_foo_next.
    If this is gimple_omp_for_combined_p loop, then instead of assigning
    V and iend in L0 we assign the first two _looptemp_ clause decls of the
    inner GIMPLE_OMP_FOR and V += STEP; and
    if (V cond iend) goto L1; else goto L2; are removed.

    For collapsed loops, given parameters:
      collapse(3)
      for (V1 = N11; V1 cond1 N12; V1 += STEP1)
	for (V2 = N21; V2 cond2 N22; V2 += STEP2)
	  for (V3 = N31; V3 cond3 N32; V3 += STEP3)
	    BODY;

    we generate pseudocode

	if (__builtin_expect (N32 cond3 N31, 0)) goto Z0;
	if (cond3 is <)
	  adj = STEP3 - 1;
	else
	  adj = STEP3 + 1;
	count3 = (adj + N32 - N31) / STEP3;
	if (__builtin_expect (N22 cond2 N21, 0)) goto Z0;
	if (cond2 is <)
	  adj = STEP2 - 1;
	else
	  adj = STEP2 + 1;
	count2 = (adj + N22 - N21) / STEP2;
	if (__builtin_expect (N12 cond1 N11, 0)) goto Z0;
	if (cond1 is <)
	  adj = STEP1 - 1;
	else
	  adj = STEP1 + 1;
	count1 = (adj + N12 - N11) / STEP1;
	count = count1 * count2 * count3;
	goto Z1;
    Z0:
	count = 0;
    Z1:
	more = GOMP_loop_foo_start (0, count, 1, CHUNK, &istart0, &iend0);
	if (more) goto L0; else goto L3;
    L0:
	V = istart0;
	T = V;
	V3 = N31 + (T % count3) * STEP3;
	T = T / count3;
	V2 = N21 + (T % count2) * STEP2;
	T = T / count2;
	V1 = N11 + T * STEP1;
	iend = iend0;
    L1:
	BODY;
	V += 1;
	if (V < iend) goto L10; else goto L2;
    L10:
	V3 += STEP3;
	if (V3 cond3 N32) goto L1; else goto L11;
    L11:
	V3 = N31;
	V2 += STEP2;
	if (V2 cond2 N22) goto L1; else goto L12;
    L12:
	V2 = N21;
	V1 += STEP1;
	goto L1;
    L2:
	if (GOMP_loop_foo_next (&istart0, &iend0)) goto L0; else goto L3;
    L3:

      */

static void
expand_omp_for_generic (struct omp_region *region,
			struct omp_for_data *fd,
			enum built_in_function start_fn,
			enum built_in_function next_fn,
			gimple inner_stmt)
{
  gcc_assert (gimple_omp_for_kind (fd->for_stmt) != GF_OMP_FOR_KIND_OACC_LOOP);

  tree type, istart0, iend0, iend;
  tree t, vmain, vback, bias = NULL_TREE;
  basic_block entry_bb, cont_bb, exit_bb, l0_bb, l1_bb, collapse_bb;
  basic_block l2_bb = NULL, l3_bb = NULL;
  gimple_stmt_iterator gsi;
  gimple stmt;
  bool in_combined_parallel = is_combined_parallel (region);
  bool broken_loop = region->cont == NULL;
  edge e, ne;
  tree *counts = NULL;
  int i;

  gcc_assert (!broken_loop || !in_combined_parallel);
  gcc_assert (fd->iter_type == long_integer_type_node
	      || !in_combined_parallel);

  type = TREE_TYPE (fd->loop.v);
  istart0 = create_tmp_var (fd->iter_type, ".istart0");
  iend0 = create_tmp_var (fd->iter_type, ".iend0");
  TREE_ADDRESSABLE (istart0) = 1;
  TREE_ADDRESSABLE (iend0) = 1;

  /* See if we need to bias by LLONG_MIN.  */
  if (fd->iter_type == long_long_unsigned_type_node
      && TREE_CODE (type) == INTEGER_TYPE
      && !TYPE_UNSIGNED (type))
    {
      tree n1, n2;

      if (fd->loop.cond_code == LT_EXPR)
	{
	  n1 = fd->loop.n1;
	  n2 = fold_build2 (PLUS_EXPR, type, fd->loop.n2, fd->loop.step);
	}
      else
	{
	  n1 = fold_build2 (MINUS_EXPR, type, fd->loop.n2, fd->loop.step);
	  n2 = fd->loop.n1;
	}
      if (TREE_CODE (n1) != INTEGER_CST
	  || TREE_CODE (n2) != INTEGER_CST
	  || ((tree_int_cst_sgn (n1) < 0) ^ (tree_int_cst_sgn (n2) < 0)))
	bias = fold_convert (fd->iter_type, TYPE_MIN_VALUE (type));
    }

  entry_bb = region->entry;
  cont_bb = region->cont;
  collapse_bb = NULL;
  gcc_assert (EDGE_COUNT (entry_bb->succs) == 2);
  gcc_assert (broken_loop
	      || BRANCH_EDGE (entry_bb)->dest == FALLTHRU_EDGE (cont_bb)->dest);
  l0_bb = split_edge (FALLTHRU_EDGE (entry_bb));
  l1_bb = single_succ (l0_bb);
  if (!broken_loop)
    {
      l2_bb = create_empty_bb (cont_bb);
      gcc_assert (BRANCH_EDGE (cont_bb)->dest == l1_bb);
      gcc_assert (EDGE_COUNT (cont_bb->succs) == 2);
    }
  else
    l2_bb = NULL;
  l3_bb = BRANCH_EDGE (entry_bb)->dest;
  exit_bb = region->exit;

  gsi = gsi_last_bb (entry_bb);

  gcc_assert (gimple_code (gsi_stmt (gsi)) == GIMPLE_OMP_FOR);
  if (fd->collapse > 1)
    {
      gcc_assert (gimple_omp_for_kind (gsi_stmt (gsi))
		  != GF_OMP_FOR_KIND_OACC_LOOP);

      int first_zero_iter = -1;
      basic_block zero_iter_bb = NULL, l2_dom_bb = NULL;

      counts = XALLOCAVEC (tree, fd->collapse);
      expand_omp_for_init_counts (fd, &gsi, entry_bb, counts,
				  zero_iter_bb, first_zero_iter,
				  l2_dom_bb);

      if (zero_iter_bb)
	{
	  /* Some counts[i] vars might be uninitialized if
	     some loop has zero iterations.  But the body shouldn't
	     be executed in that case, so just avoid uninit warnings.  */
	  for (i = first_zero_iter; i < fd->collapse; i++)
	    if (SSA_VAR_P (counts[i]))
	      TREE_NO_WARNING (counts[i]) = 1;
	  gsi_prev (&gsi);
	  e = split_block (entry_bb, gsi_stmt (gsi));
	  entry_bb = e->dest;
	  make_edge (zero_iter_bb, entry_bb, EDGE_FALLTHRU);
	  gsi = gsi_last_bb (entry_bb);
	  set_immediate_dominator (CDI_DOMINATORS, entry_bb,
				   get_immediate_dominator (CDI_DOMINATORS,
							    zero_iter_bb));
	}
    }
  if (in_combined_parallel)
    {
      gcc_assert (gimple_omp_for_kind (gsi_stmt (gsi))
		  != GF_OMP_FOR_KIND_OACC_LOOP);

      /* In a combined parallel loop, emit a call to
	 GOMP_loop_foo_next.  */
      t = build_call_expr (builtin_decl_explicit (next_fn), 2,
			   build_fold_addr_expr (istart0),
			   build_fold_addr_expr (iend0));
    }
  else
    {
      tree t0, t1, t2, t3, t4;
      /* If this is not a combined parallel loop, emit a call to
	 GOMP_loop_foo_start in ENTRY_BB.  */
      t4 = build_fold_addr_expr (iend0);
      t3 = build_fold_addr_expr (istart0);
      t2 = fold_convert (fd->iter_type, fd->loop.step);
      t1 = fd->loop.n2;
      t0 = fd->loop.n1;
      if (gimple_omp_for_combined_into_p (fd->for_stmt))
	{
	  gcc_assert (gimple_omp_for_kind (gsi_stmt (gsi))
		      != GF_OMP_FOR_KIND_OACC_LOOP);

	  tree innerc = find_omp_clause (gimple_omp_for_clauses (fd->for_stmt),
					 OMP_CLAUSE__LOOPTEMP_);
	  gcc_assert (innerc);
	  t0 = OMP_CLAUSE_DECL (innerc);
	  innerc = find_omp_clause (OMP_CLAUSE_CHAIN (innerc),
				    OMP_CLAUSE__LOOPTEMP_);
	  gcc_assert (innerc);
	  t1 = OMP_CLAUSE_DECL (innerc);
	}
      if (POINTER_TYPE_P (TREE_TYPE (t0))
	  && TYPE_PRECISION (TREE_TYPE (t0))
	     != TYPE_PRECISION (fd->iter_type))
	{
	  /* Avoid casting pointers to integer of a different size.  */
	  tree itype = signed_type_for (type);
	  t1 = fold_convert (fd->iter_type, fold_convert (itype, t1));
	  t0 = fold_convert (fd->iter_type, fold_convert (itype, t0));
	}
      else
	{
	  t1 = fold_convert (fd->iter_type, t1);
	  t0 = fold_convert (fd->iter_type, t0);
	}
      if (bias)
	{
	  t1 = fold_build2 (PLUS_EXPR, fd->iter_type, t1, bias);
	  t0 = fold_build2 (PLUS_EXPR, fd->iter_type, t0, bias);
	}
      if (fd->iter_type == long_integer_type_node)
	{
	  if (fd->chunk_size)
	    {
	      t = fold_convert (fd->iter_type, fd->chunk_size);
	      t = build_call_expr (builtin_decl_explicit (start_fn),
				   6, t0, t1, t2, t, t3, t4);
	    }
	  else
	    t = build_call_expr (builtin_decl_explicit (start_fn),
				 5, t0, t1, t2, t3, t4);
	}
      else
	{
	  tree t5;
	  tree c_bool_type;
	  tree bfn_decl;

	  /* The GOMP_loop_ull_*start functions have additional boolean
	     argument, true for < loops and false for > loops.
	     In Fortran, the C bool type can be different from
	     boolean_type_node.  */
	  bfn_decl = builtin_decl_explicit (start_fn);
	  c_bool_type = TREE_TYPE (TREE_TYPE (bfn_decl));
	  t5 = build_int_cst (c_bool_type,
			      fd->loop.cond_code == LT_EXPR ? 1 : 0);
	  if (fd->chunk_size)
	    {
	      tree bfn_decl = builtin_decl_explicit (start_fn);
	      t = fold_convert (fd->iter_type, fd->chunk_size);
	      t = build_call_expr (bfn_decl, 7, t5, t0, t1, t2, t, t3, t4);
	    }
	  else
	    t = build_call_expr (builtin_decl_explicit (start_fn),
				 6, t5, t0, t1, t2, t3, t4);
	}
    }
  if (TREE_TYPE (t) != boolean_type_node)
    t = fold_build2 (NE_EXPR, boolean_type_node,
		     t, build_int_cst (TREE_TYPE (t), 0));
  t = force_gimple_operand_gsi (&gsi, t, true, NULL_TREE,
			       	true, GSI_SAME_STMT);
  gsi_insert_after (&gsi, gimple_build_cond_empty (t), GSI_SAME_STMT);

  /* Remove the GIMPLE_OMP_FOR statement.  */
  gsi_remove (&gsi, true);

  /* Iteration setup for sequential loop goes in L0_BB.  */
  tree startvar = fd->loop.v;
  tree endvar = NULL_TREE;

  if (gimple_omp_for_combined_p (fd->for_stmt))
    {
      gcc_assert (gimple_code (inner_stmt) == GIMPLE_OMP_FOR
		  && gimple_omp_for_kind (inner_stmt)
		     == GF_OMP_FOR_KIND_SIMD);
      tree innerc = find_omp_clause (gimple_omp_for_clauses (inner_stmt),
				     OMP_CLAUSE__LOOPTEMP_);
      gcc_assert (innerc);
      startvar = OMP_CLAUSE_DECL (innerc);
      innerc = find_omp_clause (OMP_CLAUSE_CHAIN (innerc),
				OMP_CLAUSE__LOOPTEMP_);
      gcc_assert (innerc);
      endvar = OMP_CLAUSE_DECL (innerc);
    }

  gsi = gsi_start_bb (l0_bb);
  t = istart0;
  if (bias)
    t = fold_build2 (MINUS_EXPR, fd->iter_type, t, bias);
  if (POINTER_TYPE_P (TREE_TYPE (startvar)))
    t = fold_convert (signed_type_for (TREE_TYPE (startvar)), t);
  t = fold_convert (TREE_TYPE (startvar), t);
  t = force_gimple_operand_gsi (&gsi, t,
				DECL_P (startvar)
				&& TREE_ADDRESSABLE (startvar),
				NULL_TREE, false, GSI_CONTINUE_LINKING);
  stmt = gimple_build_assign (startvar, t);
  gsi_insert_after (&gsi, stmt, GSI_CONTINUE_LINKING);

  t = iend0;
  if (bias)
    t = fold_build2 (MINUS_EXPR, fd->iter_type, t, bias);
  if (POINTER_TYPE_P (TREE_TYPE (startvar)))
    t = fold_convert (signed_type_for (TREE_TYPE (startvar)), t);
  t = fold_convert (TREE_TYPE (startvar), t);
  iend = force_gimple_operand_gsi (&gsi, t, true, NULL_TREE,
				   false, GSI_CONTINUE_LINKING);
  if (endvar)
    {
      stmt = gimple_build_assign (endvar, iend);
      gsi_insert_after (&gsi, stmt, GSI_CONTINUE_LINKING);
      if (useless_type_conversion_p (TREE_TYPE (fd->loop.v), TREE_TYPE (iend)))
	stmt = gimple_build_assign (fd->loop.v, iend);
      else
	stmt = gimple_build_assign_with_ops (NOP_EXPR, fd->loop.v, iend,
					     NULL_TREE);
      gsi_insert_after (&gsi, stmt, GSI_CONTINUE_LINKING);
    }
  if (fd->collapse > 1)
    expand_omp_for_init_vars (fd, &gsi, counts, inner_stmt, startvar);

  if (!broken_loop)
    {
      /* Code to control the increment and predicate for the sequential
	 loop goes in the CONT_BB.  */
      gsi = gsi_last_bb (cont_bb);
      stmt = gsi_stmt (gsi);
      gcc_assert (gimple_code (stmt) == GIMPLE_OMP_CONTINUE);
      vmain = gimple_omp_continue_control_use (stmt);
      vback = gimple_omp_continue_control_def (stmt);

      if (!gimple_omp_for_combined_p (fd->for_stmt))
	{
	  if (POINTER_TYPE_P (type))
	    t = fold_build_pointer_plus (vmain, fd->loop.step);
	  else
	    t = fold_build2 (PLUS_EXPR, type, vmain, fd->loop.step);
	  t = force_gimple_operand_gsi (&gsi, t,
					DECL_P (vback)
					&& TREE_ADDRESSABLE (vback),
					NULL_TREE, true, GSI_SAME_STMT);
	  stmt = gimple_build_assign (vback, t);
	  gsi_insert_before (&gsi, stmt, GSI_SAME_STMT);

	  t = build2 (fd->loop.cond_code, boolean_type_node,
		      DECL_P (vback) && TREE_ADDRESSABLE (vback) ? t : vback,
		      iend);
	  stmt = gimple_build_cond_empty (t);
	  gsi_insert_before (&gsi, stmt, GSI_SAME_STMT);
	}

      /* Remove GIMPLE_OMP_CONTINUE.  */
      gsi_remove (&gsi, true);

      if (fd->collapse > 1 && !gimple_omp_for_combined_p (fd->for_stmt))
	collapse_bb = extract_omp_for_update_vars (fd, cont_bb, l1_bb);

      /* Emit code to get the next parallel iteration in L2_BB.  */
      gsi = gsi_start_bb (l2_bb);

      t = build_call_expr (builtin_decl_explicit (next_fn), 2,
			   build_fold_addr_expr (istart0),
			   build_fold_addr_expr (iend0));
      t = force_gimple_operand_gsi (&gsi, t, true, NULL_TREE,
				    false, GSI_CONTINUE_LINKING);
      if (TREE_TYPE (t) != boolean_type_node)
	t = fold_build2 (NE_EXPR, boolean_type_node,
			 t, build_int_cst (TREE_TYPE (t), 0));
      stmt = gimple_build_cond_empty (t);
      gsi_insert_after (&gsi, stmt, GSI_CONTINUE_LINKING);
    }

  /* Add the loop cleanup function.  */
  gsi = gsi_last_bb (exit_bb);
  if (gimple_omp_return_nowait_p (gsi_stmt (gsi)))
    t = builtin_decl_explicit (BUILT_IN_GOMP_LOOP_END_NOWAIT);
  else if (gimple_omp_return_lhs (gsi_stmt (gsi)))
    t = builtin_decl_explicit (BUILT_IN_GOMP_LOOP_END_CANCEL);
  else
    t = builtin_decl_explicit (BUILT_IN_GOMP_LOOP_END);
  stmt = gimple_build_call (t, 0);
  if (gimple_omp_return_lhs (gsi_stmt (gsi)))
    gimple_call_set_lhs (stmt, gimple_omp_return_lhs (gsi_stmt (gsi)));
  gsi_insert_after (&gsi, stmt, GSI_SAME_STMT);
  gsi_remove (&gsi, true);

  /* Connect the new blocks.  */
  find_edge (entry_bb, l0_bb)->flags = EDGE_TRUE_VALUE;
  find_edge (entry_bb, l3_bb)->flags = EDGE_FALSE_VALUE;

  if (!broken_loop)
    {
      gimple_seq phis;

      e = find_edge (cont_bb, l3_bb);
      ne = make_edge (l2_bb, l3_bb, EDGE_FALSE_VALUE);

      phis = phi_nodes (l3_bb);
      for (gsi = gsi_start (phis); !gsi_end_p (gsi); gsi_next (&gsi))
	{
	  gimple phi = gsi_stmt (gsi);
	  SET_USE (PHI_ARG_DEF_PTR_FROM_EDGE (phi, ne),
		   PHI_ARG_DEF_FROM_EDGE (phi, e));
	}
      remove_edge (e);

      make_edge (cont_bb, l2_bb, EDGE_FALSE_VALUE);
      add_bb_to_loop (l2_bb, cont_bb->loop_father);
      e = find_edge (cont_bb, l1_bb);
      if (gimple_omp_for_combined_p (fd->for_stmt))
	{
	  remove_edge (e);
	  e = NULL;
	}
      else if (fd->collapse > 1)
	{
	  remove_edge (e);
	  e = make_edge (cont_bb, collapse_bb, EDGE_TRUE_VALUE);
	}
      else
	e->flags = EDGE_TRUE_VALUE;
      if (e)
	{
	  e->probability = REG_BR_PROB_BASE * 7 / 8;
	  find_edge (cont_bb, l2_bb)->probability = REG_BR_PROB_BASE / 8;
	}
      else
	{
	  e = find_edge (cont_bb, l2_bb);
	  e->flags = EDGE_FALLTHRU;
	}
      make_edge (l2_bb, l0_bb, EDGE_TRUE_VALUE);

      set_immediate_dominator (CDI_DOMINATORS, l2_bb,
			       recompute_dominator (CDI_DOMINATORS, l2_bb));
      set_immediate_dominator (CDI_DOMINATORS, l3_bb,
			       recompute_dominator (CDI_DOMINATORS, l3_bb));
      set_immediate_dominator (CDI_DOMINATORS, l0_bb,
			       recompute_dominator (CDI_DOMINATORS, l0_bb));
      set_immediate_dominator (CDI_DOMINATORS, l1_bb,
			       recompute_dominator (CDI_DOMINATORS, l1_bb));

      struct loop *outer_loop = alloc_loop ();
      outer_loop->header = l0_bb;
      outer_loop->latch = l2_bb;
      add_loop (outer_loop, l0_bb->loop_father);

      if (!gimple_omp_for_combined_p (fd->for_stmt))
	{
	  struct loop *loop = alloc_loop ();
	  loop->header = l1_bb;
	  /* The loop may have multiple latches.  */
	  add_loop (loop, outer_loop);
	}
    }
}


/* A subroutine of expand_omp_for.  Generate code for a parallel
   loop with static schedule and no specified chunk size.  Given
   parameters:

	for (V = N1; V cond N2; V += STEP) BODY;

   where COND is "<" or ">", we generate pseudocode

	if ((__typeof (V)) -1 > 0 && N2 cond N1) goto L2;
	if (cond is <)
	  adj = STEP - 1;
	else
	  adj = STEP + 1;
	if ((__typeof (V)) -1 > 0 && cond is >)
	  n = -(adj + N2 - N1) / -STEP;
	else
	  n = (adj + N2 - N1) / STEP;
	q = n / nthreads;
	tt = n % nthreads;
	if (threadid < tt) goto L3; else goto L4;
    L3:
	tt = 0;
	q = q + 1;
    L4:
	s0 = q * threadid + tt;
	e0 = s0 + q;
	V = s0 * STEP + N1;
	if (s0 >= e0) goto L2; else goto L0;
    L0:
	e = e0 * STEP + N1;
    L1:
	BODY;
	V += STEP;
	if (V cond e) goto L1;
    L2:
*/

static void
expand_omp_for_static_nochunk (struct omp_region *region,
			       struct omp_for_data *fd,
			       gimple inner_stmt)
{
  tree n, q, s0, e0, e, t, tt, nthreads, threadid;
  tree type, itype, vmain, vback;
  basic_block entry_bb, second_bb, third_bb, exit_bb, seq_start_bb;
  basic_block body_bb, cont_bb, collapse_bb = NULL;
  basic_block fin_bb;
  gimple_stmt_iterator gsi;
  gimple stmt;
  edge ep;
  bool broken_loop = region->cont == NULL;
  tree *counts = NULL;
  tree n1, n2, step;

  gcc_assert ((gimple_omp_for_kind (fd->for_stmt)
	       != GF_OMP_FOR_KIND_OACC_LOOP)
	      || !inner_stmt);

  itype = type = TREE_TYPE (fd->loop.v);
  if (POINTER_TYPE_P (type))
    itype = signed_type_for (type);

  entry_bb = region->entry;
  cont_bb = region->cont;
  gcc_assert (EDGE_COUNT (entry_bb->succs) == 2);
  fin_bb = BRANCH_EDGE (entry_bb)->dest;
  gcc_assert (broken_loop
	      || (fin_bb == FALLTHRU_EDGE (cont_bb)->dest));
  seq_start_bb = split_edge (FALLTHRU_EDGE (entry_bb));
  body_bb = single_succ (seq_start_bb);
  if (!broken_loop)
    {
      gcc_assert (BRANCH_EDGE (cont_bb)->dest == body_bb);
      gcc_assert (EDGE_COUNT (cont_bb->succs) == 2);
    }
  exit_bb = region->exit;

  /* Iteration space partitioning goes in ENTRY_BB.  */
  gsi = gsi_last_bb (entry_bb);
  gcc_assert (gimple_code (gsi_stmt (gsi)) == GIMPLE_OMP_FOR);

  if (fd->collapse > 1)
    {
      int first_zero_iter = -1;
      basic_block l2_dom_bb = NULL;

      counts = XALLOCAVEC (tree, fd->collapse);
      expand_omp_for_init_counts (fd, &gsi, entry_bb, counts,
				  fin_bb, first_zero_iter,
				  l2_dom_bb);
      t = NULL_TREE;
    }
  else if (gimple_omp_for_combined_into_p (fd->for_stmt))
    t = integer_one_node;
  else
    t = fold_binary (fd->loop.cond_code, boolean_type_node,
		     fold_convert (type, fd->loop.n1),
		     fold_convert (type, fd->loop.n2));
  if (fd->collapse == 1
      && TYPE_UNSIGNED (type)
      && (t == NULL_TREE || !integer_onep (t)))
    {
      n1 = fold_convert (type, unshare_expr (fd->loop.n1));
      n1 = force_gimple_operand_gsi (&gsi, n1, true, NULL_TREE,
				     true, GSI_SAME_STMT);
      n2 = fold_convert (type, unshare_expr (fd->loop.n2));
      n2 = force_gimple_operand_gsi (&gsi, n2, true, NULL_TREE,
				     true, GSI_SAME_STMT);
      stmt = gimple_build_cond (fd->loop.cond_code, n1, n2,
				NULL_TREE, NULL_TREE);
      gsi_insert_before (&gsi, stmt, GSI_SAME_STMT);
      if (walk_tree (gimple_cond_lhs_ptr (stmt),
		     expand_omp_regimplify_p, NULL, NULL)
	  || walk_tree (gimple_cond_rhs_ptr (stmt),
			expand_omp_regimplify_p, NULL, NULL))
	{
	  gsi = gsi_for_stmt (stmt);
	  gimple_regimplify_operands (stmt, &gsi);
	}
      ep = split_block (entry_bb, stmt);
      ep->flags = EDGE_TRUE_VALUE;
      entry_bb = ep->dest;
      ep->probability = REG_BR_PROB_BASE - (REG_BR_PROB_BASE / 2000 - 1);
      ep = make_edge (ep->src, fin_bb, EDGE_FALSE_VALUE);
      ep->probability = REG_BR_PROB_BASE / 2000 - 1;
      if (gimple_in_ssa_p (cfun))
	{
	  int dest_idx = find_edge (entry_bb, fin_bb)->dest_idx;
	  for (gsi = gsi_start_phis (fin_bb);
	       !gsi_end_p (gsi); gsi_next (&gsi))
	    {
	      gimple phi = gsi_stmt (gsi);
	      add_phi_arg (phi, gimple_phi_arg_def (phi, dest_idx),
			   ep, UNKNOWN_LOCATION);
	    }
	}
      gsi = gsi_last_bb (entry_bb);
    }

  switch (gimple_omp_for_kind (fd->for_stmt))
    {
    case GF_OMP_FOR_KIND_FOR:
      nthreads = builtin_decl_explicit (BUILT_IN_OMP_GET_NUM_THREADS);
      nthreads = build_call_expr (nthreads, 0);
      threadid = builtin_decl_explicit (BUILT_IN_OMP_GET_THREAD_NUM);
      threadid = build_call_expr (threadid, 0);
      break;
    case GF_OMP_FOR_KIND_DISTRIBUTE:
      nthreads = builtin_decl_explicit (BUILT_IN_OMP_GET_NUM_TEAMS);
      nthreads = build_call_expr (nthreads, 0);
      threadid = builtin_decl_explicit (BUILT_IN_OMP_GET_TEAM_NUM);
      threadid = build_call_expr (threadid, 0);
      break;
    case GF_OMP_FOR_KIND_OACC_LOOP:
      nthreads = integer_one_node;
      threadid = integer_zero_node;
      break;
    default:
      gcc_unreachable ();
    }
  nthreads = fold_convert (itype, nthreads);
  nthreads = force_gimple_operand_gsi (&gsi, nthreads, true, NULL_TREE,
				       true, GSI_SAME_STMT);
  threadid = fold_convert (itype, threadid);
  threadid = force_gimple_operand_gsi (&gsi, threadid, true, NULL_TREE,
				       true, GSI_SAME_STMT);

  n1 = fd->loop.n1;
  n2 = fd->loop.n2;
  step = fd->loop.step;
  if (gimple_omp_for_combined_into_p (fd->for_stmt))
    {
      gcc_assert (gimple_omp_for_kind (fd->for_stmt)
		  != GF_OMP_FOR_KIND_OACC_LOOP);

      tree innerc = find_omp_clause (gimple_omp_for_clauses (fd->for_stmt),
				     OMP_CLAUSE__LOOPTEMP_);
      gcc_assert (innerc);
      n1 = OMP_CLAUSE_DECL (innerc);
      innerc = find_omp_clause (OMP_CLAUSE_CHAIN (innerc),
				OMP_CLAUSE__LOOPTEMP_);
      gcc_assert (innerc);
      n2 = OMP_CLAUSE_DECL (innerc);
    }
  n1 = force_gimple_operand_gsi (&gsi, fold_convert (type, n1),
				 true, NULL_TREE, true, GSI_SAME_STMT);
  n2 = force_gimple_operand_gsi (&gsi, fold_convert (itype, n2),
				 true, NULL_TREE, true, GSI_SAME_STMT);
  step = force_gimple_operand_gsi (&gsi, fold_convert (itype, step),
				   true, NULL_TREE, true, GSI_SAME_STMT);

  t = build_int_cst (itype, (fd->loop.cond_code == LT_EXPR ? -1 : 1));
  t = fold_build2 (PLUS_EXPR, itype, step, t);
  t = fold_build2 (PLUS_EXPR, itype, t, n2);
  t = fold_build2 (MINUS_EXPR, itype, t, fold_convert (itype, n1));
  if (TYPE_UNSIGNED (itype) && fd->loop.cond_code == GT_EXPR)
    t = fold_build2 (TRUNC_DIV_EXPR, itype,
		     fold_build1 (NEGATE_EXPR, itype, t),
		     fold_build1 (NEGATE_EXPR, itype, step));
  else
    t = fold_build2 (TRUNC_DIV_EXPR, itype, t, step);
  t = fold_convert (itype, t);
  n = force_gimple_operand_gsi (&gsi, t, true, NULL_TREE, true, GSI_SAME_STMT);

  q = create_tmp_reg (itype, "q");
  t = fold_build2 (TRUNC_DIV_EXPR, itype, n, nthreads);
  t = force_gimple_operand_gsi (&gsi, t, false, NULL_TREE, true, GSI_SAME_STMT);
  gsi_insert_before (&gsi, gimple_build_assign (q, t), GSI_SAME_STMT);

  tt = create_tmp_reg (itype, "tt");
  t = fold_build2 (TRUNC_MOD_EXPR, itype, n, nthreads);
  t = force_gimple_operand_gsi (&gsi, t, false, NULL_TREE, true, GSI_SAME_STMT);
  gsi_insert_before (&gsi, gimple_build_assign (tt, t), GSI_SAME_STMT);

  t = build2 (LT_EXPR, boolean_type_node, threadid, tt);
  stmt = gimple_build_cond_empty (t);
  gsi_insert_before (&gsi, stmt, GSI_SAME_STMT);

  second_bb = split_block (entry_bb, stmt)->dest;
  gsi = gsi_last_bb (second_bb);
  gcc_assert (gimple_code (gsi_stmt (gsi)) == GIMPLE_OMP_FOR);

  gsi_insert_before (&gsi, gimple_build_assign (tt, build_int_cst (itype, 0)),
		     GSI_SAME_STMT);
  stmt = gimple_build_assign_with_ops (PLUS_EXPR, q, q,
				       build_int_cst (itype, 1));
  gsi_insert_before (&gsi, stmt, GSI_SAME_STMT);

  third_bb = split_block (second_bb, stmt)->dest;
  gsi = gsi_last_bb (third_bb);
  gcc_assert (gimple_code (gsi_stmt (gsi)) == GIMPLE_OMP_FOR);

  t = build2 (MULT_EXPR, itype, q, threadid);
  t = build2 (PLUS_EXPR, itype, t, tt);
  s0 = force_gimple_operand_gsi (&gsi, t, true, NULL_TREE, true, GSI_SAME_STMT);

  t = fold_build2 (PLUS_EXPR, itype, s0, q);
  e0 = force_gimple_operand_gsi (&gsi, t, true, NULL_TREE, true, GSI_SAME_STMT);

  t = build2 (GE_EXPR, boolean_type_node, s0, e0);
  gsi_insert_before (&gsi, gimple_build_cond_empty (t), GSI_SAME_STMT);

  /* Remove the GIMPLE_OMP_FOR statement.  */
  gsi_remove (&gsi, true);

  /* Setup code for sequential iteration goes in SEQ_START_BB.  */
  gsi = gsi_start_bb (seq_start_bb);

  tree startvar = fd->loop.v;
  tree endvar = NULL_TREE;

  if (gimple_omp_for_combined_p (fd->for_stmt))
    {
      tree clauses = gimple_code (inner_stmt) == GIMPLE_OMP_PARALLEL
		     ? gimple_omp_parallel_clauses (inner_stmt)
		     : gimple_omp_for_clauses (inner_stmt);
      tree innerc = find_omp_clause (clauses, OMP_CLAUSE__LOOPTEMP_);
      gcc_assert (innerc);
      startvar = OMP_CLAUSE_DECL (innerc);
      innerc = find_omp_clause (OMP_CLAUSE_CHAIN (innerc),
				OMP_CLAUSE__LOOPTEMP_);
      gcc_assert (innerc);
      endvar = OMP_CLAUSE_DECL (innerc);
    }
  t = fold_convert (itype, s0);
  t = fold_build2 (MULT_EXPR, itype, t, step);
  if (POINTER_TYPE_P (type))
    t = fold_build_pointer_plus (n1, t);
  else
    t = fold_build2 (PLUS_EXPR, type, t, n1);
  t = fold_convert (TREE_TYPE (startvar), t);
  t = force_gimple_operand_gsi (&gsi, t,
				DECL_P (startvar)
				&& TREE_ADDRESSABLE (startvar),
				NULL_TREE, false, GSI_CONTINUE_LINKING);
  stmt = gimple_build_assign (startvar, t);
  gsi_insert_after (&gsi, stmt, GSI_CONTINUE_LINKING);

  t = fold_convert (itype, e0);
  t = fold_build2 (MULT_EXPR, itype, t, step);
  if (POINTER_TYPE_P (type))
    t = fold_build_pointer_plus (n1, t);
  else
    t = fold_build2 (PLUS_EXPR, type, t, n1);
  t = fold_convert (TREE_TYPE (startvar), t);
  e = force_gimple_operand_gsi (&gsi, t, true, NULL_TREE,
				false, GSI_CONTINUE_LINKING);
  if (endvar)
    {
      stmt = gimple_build_assign (endvar, e);
      gsi_insert_after (&gsi, stmt, GSI_CONTINUE_LINKING);
      if (useless_type_conversion_p (TREE_TYPE (fd->loop.v), TREE_TYPE (e)))
	stmt = gimple_build_assign (fd->loop.v, e);
      else
	stmt = gimple_build_assign_with_ops (NOP_EXPR, fd->loop.v, e,
					     NULL_TREE);
      gsi_insert_after (&gsi, stmt, GSI_CONTINUE_LINKING);
    }
  if (fd->collapse > 1)
    expand_omp_for_init_vars (fd, &gsi, counts, inner_stmt, startvar);

  if (!broken_loop)
    {
      /* The code controlling the sequential loop replaces the
	 GIMPLE_OMP_CONTINUE.  */
      gsi = gsi_last_bb (cont_bb);
      stmt = gsi_stmt (gsi);
      gcc_assert (gimple_code (stmt) == GIMPLE_OMP_CONTINUE);
      vmain = gimple_omp_continue_control_use (stmt);
      vback = gimple_omp_continue_control_def (stmt);

      if (!gimple_omp_for_combined_p (fd->for_stmt))
	{
	  if (POINTER_TYPE_P (type))
	    t = fold_build_pointer_plus (vmain, step);
	  else
	    t = fold_build2 (PLUS_EXPR, type, vmain, step);
	  t = force_gimple_operand_gsi (&gsi, t,
					DECL_P (vback)
					&& TREE_ADDRESSABLE (vback),
					NULL_TREE, true, GSI_SAME_STMT);
	  stmt = gimple_build_assign (vback, t);
	  gsi_insert_before (&gsi, stmt, GSI_SAME_STMT);

	  t = build2 (fd->loop.cond_code, boolean_type_node,
		      DECL_P (vback) && TREE_ADDRESSABLE (vback)
		      ? t : vback, e);
	  gsi_insert_before (&gsi, gimple_build_cond_empty (t), GSI_SAME_STMT);
	}

      /* Remove the GIMPLE_OMP_CONTINUE statement.  */
      gsi_remove (&gsi, true);

      if (fd->collapse > 1 && !gimple_omp_for_combined_p (fd->for_stmt))
	collapse_bb = extract_omp_for_update_vars (fd, cont_bb, body_bb);
    }

  /* Replace the GIMPLE_OMP_RETURN with a barrier, or nothing.  */
  gsi = gsi_last_bb (exit_bb);
  if (!gimple_omp_return_nowait_p (gsi_stmt (gsi)))
    {
      gcc_assert (gimple_omp_for_kind (fd->for_stmt)
		  != GF_OMP_FOR_KIND_OACC_LOOP);

      t = gimple_omp_return_lhs (gsi_stmt (gsi));
      gsi_insert_after (&gsi, build_omp_barrier (t), GSI_SAME_STMT);
    }
  gsi_remove (&gsi, true);

  /* Connect all the blocks.  */
  ep = make_edge (entry_bb, third_bb, EDGE_FALSE_VALUE);
  ep->probability = REG_BR_PROB_BASE / 4 * 3;
  ep = find_edge (entry_bb, second_bb);
  ep->flags = EDGE_TRUE_VALUE;
  ep->probability = REG_BR_PROB_BASE / 4;
  find_edge (third_bb, seq_start_bb)->flags = EDGE_FALSE_VALUE;
  find_edge (third_bb, fin_bb)->flags = EDGE_TRUE_VALUE;

  if (!broken_loop)
    {
      ep = find_edge (cont_bb, body_bb);
      if (gimple_omp_for_combined_p (fd->for_stmt))
	{
	  gcc_assert (gimple_omp_for_kind (fd->for_stmt)
		      != GF_OMP_FOR_KIND_OACC_LOOP);

	  remove_edge (ep);
	  ep = NULL;
	}
      else if (fd->collapse > 1)
	{
	  remove_edge (ep);
	  ep = make_edge (cont_bb, collapse_bb, EDGE_TRUE_VALUE);
	}
      else
	ep->flags = EDGE_TRUE_VALUE;
      find_edge (cont_bb, fin_bb)->flags
	= ep ? EDGE_FALSE_VALUE : EDGE_FALLTHRU;
    }

  set_immediate_dominator (CDI_DOMINATORS, second_bb, entry_bb);
  set_immediate_dominator (CDI_DOMINATORS, third_bb, entry_bb);
  set_immediate_dominator (CDI_DOMINATORS, seq_start_bb, third_bb);

  set_immediate_dominator (CDI_DOMINATORS, body_bb,
			   recompute_dominator (CDI_DOMINATORS, body_bb));
  set_immediate_dominator (CDI_DOMINATORS, fin_bb,
			   recompute_dominator (CDI_DOMINATORS, fin_bb));

  if (!broken_loop && !gimple_omp_for_combined_p (fd->for_stmt))
    {
      struct loop *loop = alloc_loop ();
      loop->header = body_bb;
      if (collapse_bb == NULL)
	loop->latch = cont_bb;
      add_loop (loop, body_bb->loop_father);
    }
}


/* A subroutine of expand_omp_for.  Generate code for a parallel
   loop with static schedule and a specified chunk size.  Given
   parameters:

	for (V = N1; V cond N2; V += STEP) BODY;

   where COND is "<" or ">", we generate pseudocode

	if ((__typeof (V)) -1 > 0 && N2 cond N1) goto L2;
	if (cond is <)
	  adj = STEP - 1;
	else
	  adj = STEP + 1;
	if ((__typeof (V)) -1 > 0 && cond is >)
	  n = -(adj + N2 - N1) / -STEP;
	else
	  n = (adj + N2 - N1) / STEP;
	trip = 0;
	V = threadid * CHUNK * STEP + N1;  -- this extra definition of V is
					      here so that V is defined
					      if the loop is not entered
    L0:
	s0 = (trip * nthreads + threadid) * CHUNK;
	e0 = min(s0 + CHUNK, n);
	if (s0 < n) goto L1; else goto L4;
    L1:
	V = s0 * STEP + N1;
	e = e0 * STEP + N1;
    L2:
	BODY;
	V += STEP;
	if (V cond e) goto L2; else goto L3;
    L3:
	trip += 1;
	goto L0;
    L4:
*/

static void
expand_omp_for_static_chunk (struct omp_region *region,
			     struct omp_for_data *fd, gimple inner_stmt)
{
  tree n, s0, e0, e, t;
  tree trip_var, trip_init, trip_main, trip_back, nthreads, threadid;
  tree type, itype, vmain, vback, vextra;
  basic_block entry_bb, exit_bb, body_bb, seq_start_bb, iter_part_bb;
  basic_block trip_update_bb = NULL, cont_bb, collapse_bb = NULL, fin_bb;
  gimple_stmt_iterator gsi;
  gimple stmt;
  edge se;
  bool broken_loop = region->cont == NULL;
  tree *counts = NULL;
  tree n1, n2, step;

  gcc_assert ((gimple_omp_for_kind (fd->for_stmt)
	       != GF_OMP_FOR_KIND_OACC_LOOP)
	      || !inner_stmt);

  itype = type = TREE_TYPE (fd->loop.v);
  if (POINTER_TYPE_P (type))
    itype = signed_type_for (type);

  entry_bb = region->entry;
  se = split_block (entry_bb, last_stmt (entry_bb));
  entry_bb = se->src;
  iter_part_bb = se->dest;
  cont_bb = region->cont;
  gcc_assert (EDGE_COUNT (iter_part_bb->succs) == 2);
  fin_bb = BRANCH_EDGE (iter_part_bb)->dest;
  gcc_assert (broken_loop
	      || fin_bb == FALLTHRU_EDGE (cont_bb)->dest);
  seq_start_bb = split_edge (FALLTHRU_EDGE (iter_part_bb));
  body_bb = single_succ (seq_start_bb);
  if (!broken_loop)
    {
      gcc_assert (BRANCH_EDGE (cont_bb)->dest == body_bb);
      gcc_assert (EDGE_COUNT (cont_bb->succs) == 2);
      trip_update_bb = split_edge (FALLTHRU_EDGE (cont_bb));
    }
  exit_bb = region->exit;

  /* Trip and adjustment setup goes in ENTRY_BB.  */
  gsi = gsi_last_bb (entry_bb);
  gcc_assert (gimple_code (gsi_stmt (gsi)) == GIMPLE_OMP_FOR);

  if (fd->collapse > 1)
    {
      int first_zero_iter = -1;
      basic_block l2_dom_bb = NULL;

      counts = XALLOCAVEC (tree, fd->collapse);
      expand_omp_for_init_counts (fd, &gsi, entry_bb, counts,
				  fin_bb, first_zero_iter,
				  l2_dom_bb);
      t = NULL_TREE;
    }
  else if (gimple_omp_for_combined_into_p (fd->for_stmt))
    t = integer_one_node;
  else
    t = fold_binary (fd->loop.cond_code, boolean_type_node,
		     fold_convert (type, fd->loop.n1),
		     fold_convert (type, fd->loop.n2));
  if (fd->collapse == 1
      && TYPE_UNSIGNED (type)
      && (t == NULL_TREE || !integer_onep (t)))
    {
      n1 = fold_convert (type, unshare_expr (fd->loop.n1));
      n1 = force_gimple_operand_gsi (&gsi, n1, true, NULL_TREE,
				     true, GSI_SAME_STMT);
      n2 = fold_convert (type, unshare_expr (fd->loop.n2));
      n2 = force_gimple_operand_gsi (&gsi, n2, true, NULL_TREE,
				     true, GSI_SAME_STMT);
      stmt = gimple_build_cond (fd->loop.cond_code, n1, n2,
				NULL_TREE, NULL_TREE);
      gsi_insert_before (&gsi, stmt, GSI_SAME_STMT);
      if (walk_tree (gimple_cond_lhs_ptr (stmt),
		     expand_omp_regimplify_p, NULL, NULL)
	  || walk_tree (gimple_cond_rhs_ptr (stmt),
			expand_omp_regimplify_p, NULL, NULL))
	{
	  gsi = gsi_for_stmt (stmt);
	  gimple_regimplify_operands (stmt, &gsi);
	}
      se = split_block (entry_bb, stmt);
      se->flags = EDGE_TRUE_VALUE;
      entry_bb = se->dest;
      se->probability = REG_BR_PROB_BASE - (REG_BR_PROB_BASE / 2000 - 1);
      se = make_edge (se->src, fin_bb, EDGE_FALSE_VALUE);
      se->probability = REG_BR_PROB_BASE / 2000 - 1;
      if (gimple_in_ssa_p (cfun))
	{
	  int dest_idx = find_edge (entry_bb, fin_bb)->dest_idx;
	  for (gsi = gsi_start_phis (fin_bb);
	       !gsi_end_p (gsi); gsi_next (&gsi))
	    {
	      gimple phi = gsi_stmt (gsi);
	      add_phi_arg (phi, gimple_phi_arg_def (phi, dest_idx),
			   se, UNKNOWN_LOCATION);
	    }
	}
      gsi = gsi_last_bb (entry_bb);
    }

  switch (gimple_omp_for_kind (fd->for_stmt))
    {
    case GF_OMP_FOR_KIND_FOR:
      nthreads = builtin_decl_explicit (BUILT_IN_OMP_GET_NUM_THREADS);
      nthreads = build_call_expr (nthreads, 0);
      threadid = builtin_decl_explicit (BUILT_IN_OMP_GET_THREAD_NUM);
      threadid = build_call_expr (threadid, 0);
      break;
    case GF_OMP_FOR_KIND_DISTRIBUTE:
      nthreads = builtin_decl_explicit (BUILT_IN_OMP_GET_NUM_TEAMS);
      nthreads = build_call_expr (nthreads, 0);
      threadid = builtin_decl_explicit (BUILT_IN_OMP_GET_TEAM_NUM);
      threadid = build_call_expr (threadid, 0);
      break;
    case GF_OMP_FOR_KIND_OACC_LOOP:
      nthreads = integer_one_node;
      threadid = integer_zero_node;
      break;
    default:
      gcc_unreachable ();
    }
  nthreads = fold_convert (itype, nthreads);
  nthreads = force_gimple_operand_gsi (&gsi, nthreads, true, NULL_TREE,
				       true, GSI_SAME_STMT);
  threadid = fold_convert (itype, threadid);
  threadid = force_gimple_operand_gsi (&gsi, threadid, true, NULL_TREE,
				       true, GSI_SAME_STMT);

  n1 = fd->loop.n1;
  n2 = fd->loop.n2;
  step = fd->loop.step;
  if (gimple_omp_for_combined_into_p (fd->for_stmt))
    {
      gcc_assert (gimple_omp_for_kind (fd->for_stmt)
		  != GF_OMP_FOR_KIND_OACC_LOOP);

      tree innerc = find_omp_clause (gimple_omp_for_clauses (fd->for_stmt),
				     OMP_CLAUSE__LOOPTEMP_);
      gcc_assert (innerc);
      n1 = OMP_CLAUSE_DECL (innerc);
      innerc = find_omp_clause (OMP_CLAUSE_CHAIN (innerc),
				OMP_CLAUSE__LOOPTEMP_);
      gcc_assert (innerc);
      n2 = OMP_CLAUSE_DECL (innerc);
    }
  n1 = force_gimple_operand_gsi (&gsi, fold_convert (type, n1),
				 true, NULL_TREE, true, GSI_SAME_STMT);
  n2 = force_gimple_operand_gsi (&gsi, fold_convert (itype, n2),
				 true, NULL_TREE, true, GSI_SAME_STMT);
  step = force_gimple_operand_gsi (&gsi, fold_convert (itype, step),
				   true, NULL_TREE, true, GSI_SAME_STMT);
  fd->chunk_size
    = force_gimple_operand_gsi (&gsi, fold_convert (itype, fd->chunk_size),
				true, NULL_TREE, true, GSI_SAME_STMT);

  t = build_int_cst (itype, (fd->loop.cond_code == LT_EXPR ? -1 : 1));
  t = fold_build2 (PLUS_EXPR, itype, step, t);
  t = fold_build2 (PLUS_EXPR, itype, t, n2);
  t = fold_build2 (MINUS_EXPR, itype, t, fold_convert (itype, n1));
  if (TYPE_UNSIGNED (itype) && fd->loop.cond_code == GT_EXPR)
    t = fold_build2 (TRUNC_DIV_EXPR, itype,
		     fold_build1 (NEGATE_EXPR, itype, t),
		     fold_build1 (NEGATE_EXPR, itype, step));
  else
    t = fold_build2 (TRUNC_DIV_EXPR, itype, t, step);
  t = fold_convert (itype, t);
  n = force_gimple_operand_gsi (&gsi, t, true, NULL_TREE,
				true, GSI_SAME_STMT);

  trip_var = create_tmp_reg (itype, ".trip");
  if (gimple_in_ssa_p (cfun))
    {
      trip_init = make_ssa_name (trip_var, NULL);
      trip_main = make_ssa_name (trip_var, NULL);
      trip_back = make_ssa_name (trip_var, NULL);
    }
  else
    {
      trip_init = trip_var;
      trip_main = trip_var;
      trip_back = trip_var;
    }

  stmt = gimple_build_assign (trip_init, build_int_cst (itype, 0));
  gsi_insert_before (&gsi, stmt, GSI_SAME_STMT);

  t = fold_build2 (MULT_EXPR, itype, threadid, fd->chunk_size);
  t = fold_build2 (MULT_EXPR, itype, t, step);
  if (POINTER_TYPE_P (type))
    t = fold_build_pointer_plus (n1, t);
  else
    t = fold_build2 (PLUS_EXPR, type, t, n1);
  vextra = force_gimple_operand_gsi (&gsi, t, true, NULL_TREE,
				     true, GSI_SAME_STMT);

  /* Remove the GIMPLE_OMP_FOR.  */
  gsi_remove (&gsi, true);

  /* Iteration space partitioning goes in ITER_PART_BB.  */
  gsi = gsi_last_bb (iter_part_bb);

  t = fold_build2 (MULT_EXPR, itype, trip_main, nthreads);
  t = fold_build2 (PLUS_EXPR, itype, t, threadid);
  t = fold_build2 (MULT_EXPR, itype, t, fd->chunk_size);
  s0 = force_gimple_operand_gsi (&gsi, t, true, NULL_TREE,
				 false, GSI_CONTINUE_LINKING);

  t = fold_build2 (PLUS_EXPR, itype, s0, fd->chunk_size);
  t = fold_build2 (MIN_EXPR, itype, t, n);
  e0 = force_gimple_operand_gsi (&gsi, t, true, NULL_TREE,
				 false, GSI_CONTINUE_LINKING);

  t = build2 (LT_EXPR, boolean_type_node, s0, n);
  gsi_insert_after (&gsi, gimple_build_cond_empty (t), GSI_CONTINUE_LINKING);

  /* Setup code for sequential iteration goes in SEQ_START_BB.  */
  gsi = gsi_start_bb (seq_start_bb);

  tree startvar = fd->loop.v;
  tree endvar = NULL_TREE;

  if (gimple_omp_for_combined_p (fd->for_stmt))
    {
      tree clauses = gimple_code (inner_stmt) == GIMPLE_OMP_PARALLEL
		     ? gimple_omp_parallel_clauses (inner_stmt)
		     : gimple_omp_for_clauses (inner_stmt);
      tree innerc = find_omp_clause (clauses, OMP_CLAUSE__LOOPTEMP_);
      gcc_assert (innerc);
      startvar = OMP_CLAUSE_DECL (innerc);
      innerc = find_omp_clause (OMP_CLAUSE_CHAIN (innerc),
				OMP_CLAUSE__LOOPTEMP_);
      gcc_assert (innerc);
      endvar = OMP_CLAUSE_DECL (innerc);
    }

  t = fold_convert (itype, s0);
  t = fold_build2 (MULT_EXPR, itype, t, step);
  if (POINTER_TYPE_P (type))
    t = fold_build_pointer_plus (n1, t);
  else
    t = fold_build2 (PLUS_EXPR, type, t, n1);
  t = fold_convert (TREE_TYPE (startvar), t);
  t = force_gimple_operand_gsi (&gsi, t,
				DECL_P (startvar)
				&& TREE_ADDRESSABLE (startvar),
				NULL_TREE, false, GSI_CONTINUE_LINKING);
  stmt = gimple_build_assign (startvar, t);
  gsi_insert_after (&gsi, stmt, GSI_CONTINUE_LINKING);

  t = fold_convert (itype, e0);
  t = fold_build2 (MULT_EXPR, itype, t, step);
  if (POINTER_TYPE_P (type))
    t = fold_build_pointer_plus (n1, t);
  else
    t = fold_build2 (PLUS_EXPR, type, t, n1);
  t = fold_convert (TREE_TYPE (startvar), t);
  e = force_gimple_operand_gsi (&gsi, t, true, NULL_TREE,
				false, GSI_CONTINUE_LINKING);
  if (endvar)
    {
      stmt = gimple_build_assign (endvar, e);
      gsi_insert_after (&gsi, stmt, GSI_CONTINUE_LINKING);
      if (useless_type_conversion_p (TREE_TYPE (fd->loop.v), TREE_TYPE (e)))
	stmt = gimple_build_assign (fd->loop.v, e);
      else
	stmt = gimple_build_assign_with_ops (NOP_EXPR, fd->loop.v, e,
					     NULL_TREE);
      gsi_insert_after (&gsi, stmt, GSI_CONTINUE_LINKING);
    }
  if (fd->collapse > 1)
    expand_omp_for_init_vars (fd, &gsi, counts, inner_stmt, startvar);

  if (!broken_loop)
    {
      /* The code controlling the sequential loop goes in CONT_BB,
	 replacing the GIMPLE_OMP_CONTINUE.  */
      gsi = gsi_last_bb (cont_bb);
      stmt = gsi_stmt (gsi);
      gcc_assert (gimple_code (stmt) == GIMPLE_OMP_CONTINUE);
      vmain = gimple_omp_continue_control_use (stmt);
      vback = gimple_omp_continue_control_def (stmt);

      if (!gimple_omp_for_combined_p (fd->for_stmt))
	{
	  if (POINTER_TYPE_P (type))
	    t = fold_build_pointer_plus (vmain, step);
	  else
	    t = fold_build2 (PLUS_EXPR, type, vmain, step);
	  if (DECL_P (vback) && TREE_ADDRESSABLE (vback))
	    t = force_gimple_operand_gsi (&gsi, t, true, NULL_TREE,
					  true, GSI_SAME_STMT);
	  stmt = gimple_build_assign (vback, t);
	  gsi_insert_before (&gsi, stmt, GSI_SAME_STMT);

	  t = build2 (fd->loop.cond_code, boolean_type_node,
		      DECL_P (vback) && TREE_ADDRESSABLE (vback)
		      ? t : vback, e);
	  gsi_insert_before (&gsi, gimple_build_cond_empty (t), GSI_SAME_STMT);
	}

      /* Remove GIMPLE_OMP_CONTINUE.  */
      gsi_remove (&gsi, true);

      if (fd->collapse > 1 && !gimple_omp_for_combined_p (fd->for_stmt))
	collapse_bb = extract_omp_for_update_vars (fd, cont_bb, body_bb);

      /* Trip update code goes into TRIP_UPDATE_BB.  */
      gsi = gsi_start_bb (trip_update_bb);

      t = build_int_cst (itype, 1);
      t = build2 (PLUS_EXPR, itype, trip_main, t);
      stmt = gimple_build_assign (trip_back, t);
      gsi_insert_after (&gsi, stmt, GSI_CONTINUE_LINKING);
    }

  /* Replace the GIMPLE_OMP_RETURN with a barrier, or nothing.  */
  gsi = gsi_last_bb (exit_bb);
  if (!gimple_omp_return_nowait_p (gsi_stmt (gsi)))
    {
      gcc_assert (gimple_omp_for_kind (fd->for_stmt)
		  != GF_OMP_FOR_KIND_OACC_LOOP);

      t = gimple_omp_return_lhs (gsi_stmt (gsi));
      gsi_insert_after (&gsi, build_omp_barrier (t), GSI_SAME_STMT);
    }
  gsi_remove (&gsi, true);

  /* Connect the new blocks.  */
  find_edge (iter_part_bb, seq_start_bb)->flags = EDGE_TRUE_VALUE;
  find_edge (iter_part_bb, fin_bb)->flags = EDGE_FALSE_VALUE;

  if (!broken_loop)
    {
      se = find_edge (cont_bb, body_bb);
      if (gimple_omp_for_combined_p (fd->for_stmt))
	{
	  gcc_assert (gimple_omp_for_kind (fd->for_stmt)
		      != GF_OMP_FOR_KIND_OACC_LOOP);

	  remove_edge (se);
	  se = NULL;
	}
      else if (fd->collapse > 1)
	{
	  remove_edge (se);
	  se = make_edge (cont_bb, collapse_bb, EDGE_TRUE_VALUE);
	}
      else
	se->flags = EDGE_TRUE_VALUE;
      find_edge (cont_bb, trip_update_bb)->flags
	= se ? EDGE_FALSE_VALUE : EDGE_FALLTHRU;

      redirect_edge_and_branch (single_succ_edge (trip_update_bb), iter_part_bb);
    }

  if (gimple_in_ssa_p (cfun))
    {
      gimple_stmt_iterator psi;
      gimple phi;
      edge re, ene;
      edge_var_map *vm;
      size_t i;

      gcc_assert (fd->collapse == 1 && !broken_loop);

      /* When we redirect the edge from trip_update_bb to iter_part_bb, we
	 remove arguments of the phi nodes in fin_bb.  We need to create
	 appropriate phi nodes in iter_part_bb instead.  */
      se = single_pred_edge (fin_bb);
      re = single_succ_edge (trip_update_bb);
      vec<edge_var_map> *head = redirect_edge_var_map_vector (re);
      ene = single_succ_edge (entry_bb);

      psi = gsi_start_phis (fin_bb);
      for (i = 0; !gsi_end_p (psi) && head->iterate (i, &vm);
	   gsi_next (&psi), ++i)
	{
	  gimple nphi;
	  source_location locus;

	  phi = gsi_stmt (psi);
	  t = gimple_phi_result (phi);
	  gcc_assert (t == redirect_edge_var_map_result (vm));
	  nphi = create_phi_node (t, iter_part_bb);

	  t = PHI_ARG_DEF_FROM_EDGE (phi, se);
	  locus = gimple_phi_arg_location_from_edge (phi, se);

	  /* A special case -- fd->loop.v is not yet computed in
	     iter_part_bb, we need to use vextra instead.  */
	  if (t == fd->loop.v)
	    t = vextra;
	  add_phi_arg (nphi, t, ene, locus);
	  locus = redirect_edge_var_map_location (vm);
	  add_phi_arg (nphi, redirect_edge_var_map_def (vm), re, locus);
	}
      gcc_assert (!gsi_end_p (psi) && i == head->length ());
      redirect_edge_var_map_clear (re);
      while (1)
	{
	  psi = gsi_start_phis (fin_bb);
	  if (gsi_end_p (psi))
	    break;
	  remove_phi_node (&psi, false);
	}

      /* Make phi node for trip.  */
      phi = create_phi_node (trip_main, iter_part_bb);
      add_phi_arg (phi, trip_back, single_succ_edge (trip_update_bb),
		   UNKNOWN_LOCATION);
      add_phi_arg (phi, trip_init, single_succ_edge (entry_bb),
		   UNKNOWN_LOCATION);
    }

  if (!broken_loop)
    set_immediate_dominator (CDI_DOMINATORS, trip_update_bb, cont_bb);
  set_immediate_dominator (CDI_DOMINATORS, iter_part_bb,
			   recompute_dominator (CDI_DOMINATORS, iter_part_bb));
  set_immediate_dominator (CDI_DOMINATORS, fin_bb,
			   recompute_dominator (CDI_DOMINATORS, fin_bb));
  set_immediate_dominator (CDI_DOMINATORS, seq_start_bb,
			   recompute_dominator (CDI_DOMINATORS, seq_start_bb));
  set_immediate_dominator (CDI_DOMINATORS, body_bb,
			   recompute_dominator (CDI_DOMINATORS, body_bb));

  if (!broken_loop)
    {
      struct loop *trip_loop = alloc_loop ();
      trip_loop->header = iter_part_bb;
      trip_loop->latch = trip_update_bb;
      add_loop (trip_loop, iter_part_bb->loop_father);

      if (!gimple_omp_for_combined_p (fd->for_stmt))
	{
	  struct loop *loop = alloc_loop ();
	  loop->header = body_bb;
	  if (collapse_bb == NULL)
	    loop->latch = cont_bb;
	  add_loop (loop, trip_loop);
	}
    }
}

/* A subroutine of expand_omp_for.  Generate code for _Cilk_for loop.
   Given parameters:
   for (V = N1; V cond N2; V += STEP) BODY;

   where COND is "<" or ">" or "!=", we generate pseudocode

   for (ind_var = low; ind_var < high; ind_var++)
     {
       V = n1 + (ind_var * STEP)

       <BODY>
     }

   In the above pseudocode, low and high are function parameters of the
   child function.  In the function below, we are inserting a temp.
   variable that will be making a call to two OMP functions that will not be
   found in the body of _Cilk_for (since OMP_FOR cannot be mixed
   with _Cilk_for).  These functions are replaced with low and high
   by the function that handles taskreg.  */


static void
expand_cilk_for (struct omp_region *region, struct omp_for_data *fd)
{
  bool broken_loop = region->cont == NULL;
  basic_block entry_bb = region->entry;
  basic_block cont_bb = region->cont;

  gcc_assert (EDGE_COUNT (entry_bb->succs) == 2);
  gcc_assert (broken_loop
	      || BRANCH_EDGE (entry_bb)->dest == FALLTHRU_EDGE (cont_bb)->dest);
  basic_block l0_bb = FALLTHRU_EDGE (entry_bb)->dest;
  basic_block l1_bb, l2_bb;

  if (!broken_loop)
    {
      gcc_assert (BRANCH_EDGE (cont_bb)->dest == l0_bb);
      gcc_assert (EDGE_COUNT (cont_bb->succs) == 2);
      l1_bb = split_block (cont_bb, last_stmt (cont_bb))->dest;
      l2_bb = BRANCH_EDGE (entry_bb)->dest;
    }
  else
    {
      BRANCH_EDGE (entry_bb)->flags &= ~EDGE_ABNORMAL;
      l1_bb = split_edge (BRANCH_EDGE (entry_bb));
      l2_bb = single_succ (l1_bb);
    }
  basic_block exit_bb = region->exit;
  basic_block l2_dom_bb = NULL;

  gimple_stmt_iterator gsi = gsi_last_bb (entry_bb);

  /* Below statements until the "tree high_val = ..." are pseudo statements
     used to pass information to be used by expand_omp_taskreg.
     low_val and high_val will be replaced by the __low and __high
     parameter from the child function.

     The call_exprs part is a place-holder, it is mainly used
     to distinctly identify to the top-level part that this is
     where we should put low and high (reasoning given in header
     comment).  */

  tree child_fndecl
    = gimple_omp_parallel_child_fn (last_stmt (region->outer->entry));
  tree t, low_val = NULL_TREE, high_val = NULL_TREE;
  for (t = DECL_ARGUMENTS (child_fndecl); t; t = TREE_CHAIN (t))
    {
      if (!strcmp (IDENTIFIER_POINTER (DECL_NAME (t)), "__high"))
	high_val = t;
      else if (!strcmp (IDENTIFIER_POINTER (DECL_NAME (t)), "__low"))
	low_val = t;
    }
  gcc_assert (low_val && high_val);

  tree type = TREE_TYPE (low_val);
  tree ind_var = create_tmp_reg (type, "__cilk_ind_var");
  gcc_assert (gimple_code (gsi_stmt (gsi)) == GIMPLE_OMP_FOR);

  /* Not needed in SSA form right now.  */
  gcc_assert (!gimple_in_ssa_p (cfun));
  if (l2_dom_bb == NULL)
    l2_dom_bb = l1_bb;

  tree n1 = low_val;
  tree n2 = high_val;

  gimple stmt = gimple_build_assign (ind_var, n1);

  /* Replace the GIMPLE_OMP_FOR statement.  */
  gsi_replace (&gsi, stmt, true);

  if (!broken_loop)
    {
      /* Code to control the increment goes in the CONT_BB.  */
      gsi = gsi_last_bb (cont_bb);
      stmt = gsi_stmt (gsi);
      gcc_assert (gimple_code (stmt) == GIMPLE_OMP_CONTINUE);
      stmt = gimple_build_assign_with_ops (PLUS_EXPR, ind_var, ind_var,
					   build_one_cst (type));

      /* Replace GIMPLE_OMP_CONTINUE.  */
      gsi_replace (&gsi, stmt, true);
    }

  /* Emit the condition in L1_BB.  */
  gsi = gsi_after_labels (l1_bb);
  t = fold_build2 (MULT_EXPR, TREE_TYPE (fd->loop.step),
		   fold_convert (TREE_TYPE (fd->loop.step), ind_var),
		   fd->loop.step);
  if (POINTER_TYPE_P (TREE_TYPE (fd->loop.n1)))
    t = fold_build2 (POINTER_PLUS_EXPR, TREE_TYPE (fd->loop.n1),
		     fd->loop.n1, fold_convert (sizetype, t));
  else
    t = fold_build2 (PLUS_EXPR, TREE_TYPE (fd->loop.n1),
		     fd->loop.n1, fold_convert (TREE_TYPE (fd->loop.n1), t));
  t = fold_convert (TREE_TYPE (fd->loop.v), t);
  expand_omp_build_assign (&gsi, fd->loop.v, t);

  /* The condition is always '<' since the runtime will fill in the low
     and high values.  */
  stmt = gimple_build_cond (LT_EXPR, ind_var, n2, NULL_TREE, NULL_TREE);
  gsi_insert_before (&gsi, stmt, GSI_SAME_STMT);

  /* Remove GIMPLE_OMP_RETURN.  */
  gsi = gsi_last_bb (exit_bb);
  gsi_remove (&gsi, true);

  /* Connect the new blocks.  */
  remove_edge (FALLTHRU_EDGE (entry_bb));

  edge e, ne;
  if (!broken_loop)
    {
      remove_edge (BRANCH_EDGE (entry_bb));
      make_edge (entry_bb, l1_bb, EDGE_FALLTHRU);

      e = BRANCH_EDGE (l1_bb);
      ne = FALLTHRU_EDGE (l1_bb);
      e->flags = EDGE_TRUE_VALUE;
    }
  else
    {
      single_succ_edge (entry_bb)->flags = EDGE_FALLTHRU;

      ne = single_succ_edge (l1_bb);
      e = make_edge (l1_bb, l0_bb, EDGE_TRUE_VALUE);

    }
  ne->flags = EDGE_FALSE_VALUE;
  e->probability = REG_BR_PROB_BASE * 7 / 8;
  ne->probability = REG_BR_PROB_BASE / 8;

  set_immediate_dominator (CDI_DOMINATORS, l1_bb, entry_bb);
  set_immediate_dominator (CDI_DOMINATORS, l2_bb, l2_dom_bb);
  set_immediate_dominator (CDI_DOMINATORS, l0_bb, l1_bb);

  if (!broken_loop)
    {
      struct loop *loop = alloc_loop ();
      loop->header = l1_bb;
      loop->latch = cont_bb;
      add_loop (loop, l1_bb->loop_father);
      loop->safelen = INT_MAX;
    }

  /* Pick the correct library function based on the precision of the
     induction variable type.  */
  tree lib_fun = NULL_TREE;
  if (TYPE_PRECISION (type) == 32)
    lib_fun = cilk_for_32_fndecl;
  else if (TYPE_PRECISION (type) == 64)
    lib_fun = cilk_for_64_fndecl;
  else
    gcc_unreachable ();

  gcc_assert (fd->sched_kind == OMP_CLAUSE_SCHEDULE_CILKFOR);

  /* WS_ARGS contains the library function flavor to call:
     __libcilkrts_cilk_for_64 or __libcilkrts_cilk_for_32), and the
     user-defined grain value.  If the user does not define one, then zero
     is passed in by the parser.  */
  vec_alloc (region->ws_args, 2);
  region->ws_args->quick_push (lib_fun);
  region->ws_args->quick_push (fd->chunk_size);
}

/* A subroutine of expand_omp_for.  Generate code for a simd non-worksharing
   loop.  Given parameters:

	for (V = N1; V cond N2; V += STEP) BODY;

   where COND is "<" or ">", we generate pseudocode

	V = N1;
	goto L1;
    L0:
	BODY;
	V += STEP;
    L1:
	if (V cond N2) goto L0; else goto L2;
    L2:

    For collapsed loops, given parameters:
      collapse(3)
      for (V1 = N11; V1 cond1 N12; V1 += STEP1)
	for (V2 = N21; V2 cond2 N22; V2 += STEP2)
	  for (V3 = N31; V3 cond3 N32; V3 += STEP3)
	    BODY;

    we generate pseudocode

	if (cond3 is <)
	  adj = STEP3 - 1;
	else
	  adj = STEP3 + 1;
	count3 = (adj + N32 - N31) / STEP3;
	if (cond2 is <)
	  adj = STEP2 - 1;
	else
	  adj = STEP2 + 1;
	count2 = (adj + N22 - N21) / STEP2;
	if (cond1 is <)
	  adj = STEP1 - 1;
	else
	  adj = STEP1 + 1;
	count1 = (adj + N12 - N11) / STEP1;
	count = count1 * count2 * count3;
	V = 0;
	V1 = N11;
	V2 = N21;
	V3 = N31;
	goto L1;
    L0:
	BODY;
	V += 1;
	V3 += STEP3;
	V2 += (V3 cond3 N32) ? 0 : STEP2;
	V3 = (V3 cond3 N32) ? V3 : N31;
	V1 += (V2 cond2 N22) ? 0 : STEP1;
	V2 = (V2 cond2 N22) ? V2 : N21;
    L1:
	if (V < count) goto L0; else goto L2;
    L2:

      */

static void
expand_omp_simd (struct omp_region *region, struct omp_for_data *fd)
{
  tree type, t;
  basic_block entry_bb, cont_bb, exit_bb, l0_bb, l1_bb, l2_bb, l2_dom_bb;
  gimple_stmt_iterator gsi;
  gimple stmt;
  bool broken_loop = region->cont == NULL;
  edge e, ne;
  tree *counts = NULL;
  int i;
  tree safelen = find_omp_clause (gimple_omp_for_clauses (fd->for_stmt),
				  OMP_CLAUSE_SAFELEN);
  tree simduid = find_omp_clause (gimple_omp_for_clauses (fd->for_stmt),
				  OMP_CLAUSE__SIMDUID_);
  tree n1, n2;

  type = TREE_TYPE (fd->loop.v);
  entry_bb = region->entry;
  cont_bb = region->cont;
  gcc_assert (EDGE_COUNT (entry_bb->succs) == 2);
  gcc_assert (broken_loop
	      || BRANCH_EDGE (entry_bb)->dest == FALLTHRU_EDGE (cont_bb)->dest);
  l0_bb = FALLTHRU_EDGE (entry_bb)->dest;
  if (!broken_loop)
    {
      gcc_assert (BRANCH_EDGE (cont_bb)->dest == l0_bb);
      gcc_assert (EDGE_COUNT (cont_bb->succs) == 2);
      l1_bb = split_block (cont_bb, last_stmt (cont_bb))->dest;
      l2_bb = BRANCH_EDGE (entry_bb)->dest;
    }
  else
    {
      BRANCH_EDGE (entry_bb)->flags &= ~EDGE_ABNORMAL;
      l1_bb = split_edge (BRANCH_EDGE (entry_bb));
      l2_bb = single_succ (l1_bb);
    }
  exit_bb = region->exit;
  l2_dom_bb = NULL;

  gsi = gsi_last_bb (entry_bb);

  gcc_assert (gimple_code (gsi_stmt (gsi)) == GIMPLE_OMP_FOR);
  /* Not needed in SSA form right now.  */
  gcc_assert (!gimple_in_ssa_p (cfun));
  if (fd->collapse > 1)
    {
      int first_zero_iter = -1;
      basic_block zero_iter_bb = l2_bb;

      counts = XALLOCAVEC (tree, fd->collapse);
      expand_omp_for_init_counts (fd, &gsi, entry_bb, counts,
				  zero_iter_bb, first_zero_iter,
				  l2_dom_bb);
    }
  if (l2_dom_bb == NULL)
    l2_dom_bb = l1_bb;

  n1 = fd->loop.n1;
  n2 = fd->loop.n2;
  if (gimple_omp_for_combined_into_p (fd->for_stmt))
    {
      tree innerc = find_omp_clause (gimple_omp_for_clauses (fd->for_stmt),
				     OMP_CLAUSE__LOOPTEMP_);
      gcc_assert (innerc);
      n1 = OMP_CLAUSE_DECL (innerc);
      innerc = find_omp_clause (OMP_CLAUSE_CHAIN (innerc),
				OMP_CLAUSE__LOOPTEMP_);
      gcc_assert (innerc);
      n2 = OMP_CLAUSE_DECL (innerc);
      expand_omp_build_assign (&gsi, fd->loop.v,
			       fold_convert (type, n1));
      if (fd->collapse > 1)
	{
	  gsi_prev (&gsi);
	  expand_omp_for_init_vars (fd, &gsi, counts, NULL, n1);
	  gsi_next (&gsi);
	}
    }
  else
    {
      expand_omp_build_assign (&gsi, fd->loop.v,
			       fold_convert (type, fd->loop.n1));
      if (fd->collapse > 1)
	for (i = 0; i < fd->collapse; i++)
	  {
	    tree itype = TREE_TYPE (fd->loops[i].v);
	    if (POINTER_TYPE_P (itype))
	      itype = signed_type_for (itype);
	    t = fold_convert (TREE_TYPE (fd->loops[i].v), fd->loops[i].n1);
	    expand_omp_build_assign (&gsi, fd->loops[i].v, t);
	  }
      }

  /* Remove the GIMPLE_OMP_FOR statement.  */
  gsi_remove (&gsi, true);

  if (!broken_loop)
    {
      /* Code to control the increment goes in the CONT_BB.  */
      gsi = gsi_last_bb (cont_bb);
      stmt = gsi_stmt (gsi);
      gcc_assert (gimple_code (stmt) == GIMPLE_OMP_CONTINUE);

      if (POINTER_TYPE_P (type))
	t = fold_build_pointer_plus (fd->loop.v, fd->loop.step);
      else
	t = fold_build2 (PLUS_EXPR, type, fd->loop.v, fd->loop.step);
      expand_omp_build_assign (&gsi, fd->loop.v, t);

      if (fd->collapse > 1)
	{
	  i = fd->collapse - 1;
	  if (POINTER_TYPE_P (TREE_TYPE (fd->loops[i].v)))
	    {
	      t = fold_convert (sizetype, fd->loops[i].step);
	      t = fold_build_pointer_plus (fd->loops[i].v, t);
	    }
	  else
	    {
	      t = fold_convert (TREE_TYPE (fd->loops[i].v),
				fd->loops[i].step);
	      t = fold_build2 (PLUS_EXPR, TREE_TYPE (fd->loops[i].v),
			       fd->loops[i].v, t);
	    }
	  expand_omp_build_assign (&gsi, fd->loops[i].v, t);

	  for (i = fd->collapse - 1; i > 0; i--)
	    {
	      tree itype = TREE_TYPE (fd->loops[i].v);
	      tree itype2 = TREE_TYPE (fd->loops[i - 1].v);
	      if (POINTER_TYPE_P (itype2))
		itype2 = signed_type_for (itype2);
	      t = build3 (COND_EXPR, itype2,
			  build2 (fd->loops[i].cond_code, boolean_type_node,
				  fd->loops[i].v,
				  fold_convert (itype, fd->loops[i].n2)),
			  build_int_cst (itype2, 0),
			  fold_convert (itype2, fd->loops[i - 1].step));
	      if (POINTER_TYPE_P (TREE_TYPE (fd->loops[i - 1].v)))
		t = fold_build_pointer_plus (fd->loops[i - 1].v, t);
	      else
		t = fold_build2 (PLUS_EXPR, itype2, fd->loops[i - 1].v, t);
	      expand_omp_build_assign (&gsi, fd->loops[i - 1].v, t);

	      t = build3 (COND_EXPR, itype,
			  build2 (fd->loops[i].cond_code, boolean_type_node,
				  fd->loops[i].v,
				  fold_convert (itype, fd->loops[i].n2)),
			  fd->loops[i].v,
			  fold_convert (itype, fd->loops[i].n1));
	      expand_omp_build_assign (&gsi, fd->loops[i].v, t);
	    }
	}

      /* Remove GIMPLE_OMP_CONTINUE.  */
      gsi_remove (&gsi, true);
    }

  /* Emit the condition in L1_BB.  */
  gsi = gsi_start_bb (l1_bb);

  t = fold_convert (type, n2);
  t = force_gimple_operand_gsi (&gsi, t, true, NULL_TREE,
				false, GSI_CONTINUE_LINKING);
  t = build2 (fd->loop.cond_code, boolean_type_node, fd->loop.v, t);
  stmt = gimple_build_cond_empty (t);
  gsi_insert_after (&gsi, stmt, GSI_CONTINUE_LINKING);
  if (walk_tree (gimple_cond_lhs_ptr (stmt), expand_omp_regimplify_p,
		 NULL, NULL)
      || walk_tree (gimple_cond_rhs_ptr (stmt), expand_omp_regimplify_p,
		    NULL, NULL))
    {
      gsi = gsi_for_stmt (stmt);
      gimple_regimplify_operands (stmt, &gsi);
    }

  /* Remove GIMPLE_OMP_RETURN.  */
  gsi = gsi_last_bb (exit_bb);
  gsi_remove (&gsi, true);

  /* Connect the new blocks.  */
  remove_edge (FALLTHRU_EDGE (entry_bb));

  if (!broken_loop)
    {
      remove_edge (BRANCH_EDGE (entry_bb));
      make_edge (entry_bb, l1_bb, EDGE_FALLTHRU);

      e = BRANCH_EDGE (l1_bb);
      ne = FALLTHRU_EDGE (l1_bb);
      e->flags = EDGE_TRUE_VALUE;
    }
  else
    {
      single_succ_edge (entry_bb)->flags = EDGE_FALLTHRU;

      ne = single_succ_edge (l1_bb);
      e = make_edge (l1_bb, l0_bb, EDGE_TRUE_VALUE);

    }
  ne->flags = EDGE_FALSE_VALUE;
  e->probability = REG_BR_PROB_BASE * 7 / 8;
  ne->probability = REG_BR_PROB_BASE / 8;

  set_immediate_dominator (CDI_DOMINATORS, l1_bb, entry_bb);
  set_immediate_dominator (CDI_DOMINATORS, l2_bb, l2_dom_bb);
  set_immediate_dominator (CDI_DOMINATORS, l0_bb, l1_bb);

  if (!broken_loop)
    {
      struct loop *loop = alloc_loop ();
      loop->header = l1_bb;
      loop->latch = cont_bb;
      add_loop (loop, l1_bb->loop_father);
      if (safelen == NULL_TREE)
	loop->safelen = INT_MAX;
      else
	{
	  safelen = OMP_CLAUSE_SAFELEN_EXPR (safelen);
	  if (TREE_CODE (safelen) != INTEGER_CST)
	    loop->safelen = 0;
	  else if (!tree_fits_uhwi_p (safelen)
		   || tree_to_uhwi (safelen) > INT_MAX)
	    loop->safelen = INT_MAX;
	  else
	    loop->safelen = tree_to_uhwi (safelen);
	  if (loop->safelen == 1)
	    loop->safelen = 0;
	}
      if (simduid)
	{
	  loop->simduid = OMP_CLAUSE__SIMDUID__DECL (simduid);
	  cfun->has_simduid_loops = true;
	}
      /* If not -fno-tree-loop-vectorize, hint that we want to vectorize
	 the loop.  */
      if ((flag_tree_loop_vectorize
	   || (!global_options_set.x_flag_tree_loop_vectorize
               && !global_options_set.x_flag_tree_vectorize))
	  && flag_tree_loop_optimize
	  && loop->safelen > 1)
	{
	  loop->force_vectorize = true;
	  cfun->has_force_vectorize_loops = true;
	}
    }
}


/* Expand the OpenMP loop defined by REGION.  */

static void
expand_omp_for (struct omp_region *region, gimple inner_stmt)
{
  struct omp_for_data fd;
  struct omp_for_data_loop *loops;

  loops
    = (struct omp_for_data_loop *)
      alloca (gimple_omp_for_collapse (last_stmt (region->entry))
	      * sizeof (struct omp_for_data_loop));
  extract_omp_for_data (last_stmt (region->entry), &fd, loops);
  region->sched_kind = fd.sched_kind;

  gcc_assert (EDGE_COUNT (region->entry->succs) == 2);
  BRANCH_EDGE (region->entry)->flags &= ~EDGE_ABNORMAL;
  FALLTHRU_EDGE (region->entry)->flags &= ~EDGE_ABNORMAL;
  if (region->cont)
    {
      gcc_assert (EDGE_COUNT (region->cont->succs) == 2);
      BRANCH_EDGE (region->cont)->flags &= ~EDGE_ABNORMAL;
      FALLTHRU_EDGE (region->cont)->flags &= ~EDGE_ABNORMAL;
    }
  else
    /* If there isn't a continue then this is a degerate case where
       the introduction of abnormal edges during lowering will prevent
       original loops from being detected.  Fix that up.  */
    loops_state_set (LOOPS_NEED_FIXUP);

  if (gimple_omp_for_kind (fd.for_stmt) & GF_OMP_FOR_SIMD)
    expand_omp_simd (region, &fd);
  else if (gimple_omp_for_kind (fd.for_stmt) == GF_OMP_FOR_KIND_CILKFOR)
    expand_cilk_for (region, &fd);
  else if (fd.sched_kind == OMP_CLAUSE_SCHEDULE_STATIC
	   && !fd.have_ordered)
    {
      if (fd.chunk_size == NULL)
	expand_omp_for_static_nochunk (region, &fd, inner_stmt);
      else
	expand_omp_for_static_chunk (region, &fd, inner_stmt);
    }
  else
    {
      int fn_index, start_ix, next_ix;

      gcc_assert (gimple_omp_for_kind (fd.for_stmt)
		  == GF_OMP_FOR_KIND_FOR);
      if (fd.chunk_size == NULL
	  && fd.sched_kind == OMP_CLAUSE_SCHEDULE_STATIC)
	fd.chunk_size = integer_zero_node;
      gcc_assert (fd.sched_kind != OMP_CLAUSE_SCHEDULE_AUTO);
      fn_index = (fd.sched_kind == OMP_CLAUSE_SCHEDULE_RUNTIME)
		  ? 3 : fd.sched_kind;
      fn_index += fd.have_ordered * 4;
      start_ix = ((int)BUILT_IN_GOMP_LOOP_STATIC_START) + fn_index;
      next_ix = ((int)BUILT_IN_GOMP_LOOP_STATIC_NEXT) + fn_index;
      if (fd.iter_type == long_long_unsigned_type_node)
	{
	  start_ix += ((int)BUILT_IN_GOMP_LOOP_ULL_STATIC_START
			- (int)BUILT_IN_GOMP_LOOP_STATIC_START);
	  next_ix += ((int)BUILT_IN_GOMP_LOOP_ULL_STATIC_NEXT
		      - (int)BUILT_IN_GOMP_LOOP_STATIC_NEXT);
	}
      expand_omp_for_generic (region, &fd, (enum built_in_function) start_ix,
			      (enum built_in_function) next_ix, inner_stmt);
    }

  if (gimple_in_ssa_p (cfun))
    update_ssa (TODO_update_ssa_only_virtuals);
}


/* Expand code for an OpenMP sections directive.  In pseudo code, we generate

	v = GOMP_sections_start (n);
    L0:
	switch (v)
	  {
	  case 0:
	    goto L2;
	  case 1:
	    section 1;
	    goto L1;
	  case 2:
	    ...
	  case n:
	    ...
	  default:
	    abort ();
	  }
    L1:
	v = GOMP_sections_next ();
	goto L0;
    L2:
	reduction;

    If this is a combined parallel sections, replace the call to
    GOMP_sections_start with call to GOMP_sections_next.  */

static void
expand_omp_sections (struct omp_region *region)
{
  tree t, u, vin = NULL, vmain, vnext, l2;
  unsigned len;
  basic_block entry_bb, l0_bb, l1_bb, l2_bb, default_bb;
  gimple_stmt_iterator si, switch_si;
  gimple sections_stmt, stmt, cont;
  edge_iterator ei;
  edge e;
  struct omp_region *inner;
  unsigned i, casei;
  bool exit_reachable = region->cont != NULL;

  gcc_assert (region->exit != NULL);
  entry_bb = region->entry;
  l0_bb = single_succ (entry_bb);
  l1_bb = region->cont;
  l2_bb = region->exit;
  if (single_pred_p (l2_bb) && single_pred (l2_bb) == l0_bb)
    l2 = gimple_block_label (l2_bb);
  else
    {
      /* This can happen if there are reductions.  */
      len = EDGE_COUNT (l0_bb->succs);
      gcc_assert (len > 0);
      e = EDGE_SUCC (l0_bb, len - 1);
      si = gsi_last_bb (e->dest);
      l2 = NULL_TREE;
      if (gsi_end_p (si)
          || gimple_code (gsi_stmt (si)) != GIMPLE_OMP_SECTION)
	l2 = gimple_block_label (e->dest);
      else
	FOR_EACH_EDGE (e, ei, l0_bb->succs)
	  {
	    si = gsi_last_bb (e->dest);
	    if (gsi_end_p (si)
		|| gimple_code (gsi_stmt (si)) != GIMPLE_OMP_SECTION)
	      {
		l2 = gimple_block_label (e->dest);
		break;
	      }
	  }
    }
  if (exit_reachable)
    default_bb = create_empty_bb (l1_bb->prev_bb);
  else
    default_bb = create_empty_bb (l0_bb);

  /* We will build a switch() with enough cases for all the
     GIMPLE_OMP_SECTION regions, a '0' case to handle the end of more work
     and a default case to abort if something goes wrong.  */
  len = EDGE_COUNT (l0_bb->succs);

  /* Use vec::quick_push on label_vec throughout, since we know the size
     in advance.  */
  auto_vec<tree> label_vec (len);

  /* The call to GOMP_sections_start goes in ENTRY_BB, replacing the
     GIMPLE_OMP_SECTIONS statement.  */
  si = gsi_last_bb (entry_bb);
  sections_stmt = gsi_stmt (si);
  gcc_assert (gimple_code (sections_stmt) == GIMPLE_OMP_SECTIONS);
  vin = gimple_omp_sections_control (sections_stmt);
  if (!is_combined_parallel (region))
    {
      /* If we are not inside a combined parallel+sections region,
	 call GOMP_sections_start.  */
      t = build_int_cst (unsigned_type_node, len - 1);
      u = builtin_decl_explicit (BUILT_IN_GOMP_SECTIONS_START);
      stmt = gimple_build_call (u, 1, t);
    }
  else
    {
      /* Otherwise, call GOMP_sections_next.  */
      u = builtin_decl_explicit (BUILT_IN_GOMP_SECTIONS_NEXT);
      stmt = gimple_build_call (u, 0);
    }
  gimple_call_set_lhs (stmt, vin);
  gsi_insert_after (&si, stmt, GSI_SAME_STMT);
  gsi_remove (&si, true);

  /* The switch() statement replacing GIMPLE_OMP_SECTIONS_SWITCH goes in
     L0_BB.  */
  switch_si = gsi_last_bb (l0_bb);
  gcc_assert (gimple_code (gsi_stmt (switch_si)) == GIMPLE_OMP_SECTIONS_SWITCH);
  if (exit_reachable)
    {
      cont = last_stmt (l1_bb);
      gcc_assert (gimple_code (cont) == GIMPLE_OMP_CONTINUE);
      vmain = gimple_omp_continue_control_use (cont);
      vnext = gimple_omp_continue_control_def (cont);
    }
  else
    {
      vmain = vin;
      vnext = NULL_TREE;
    }

  t = build_case_label (build_int_cst (unsigned_type_node, 0), NULL, l2);
  label_vec.quick_push (t);
  i = 1;

  /* Convert each GIMPLE_OMP_SECTION into a CASE_LABEL_EXPR.  */
  for (inner = region->inner, casei = 1;
       inner;
       inner = inner->next, i++, casei++)
    {
      basic_block s_entry_bb, s_exit_bb;

      /* Skip optional reduction region.  */
      if (inner->type == GIMPLE_OMP_ATOMIC_LOAD)
	{
	  --i;
	  --casei;
	  continue;
	}

      s_entry_bb = inner->entry;
      s_exit_bb = inner->exit;

      t = gimple_block_label (s_entry_bb);
      u = build_int_cst (unsigned_type_node, casei);
      u = build_case_label (u, NULL, t);
      label_vec.quick_push (u);

      si = gsi_last_bb (s_entry_bb);
      gcc_assert (gimple_code (gsi_stmt (si)) == GIMPLE_OMP_SECTION);
      gcc_assert (i < len || gimple_omp_section_last_p (gsi_stmt (si)));
      gsi_remove (&si, true);
      single_succ_edge (s_entry_bb)->flags = EDGE_FALLTHRU;

      if (s_exit_bb == NULL)
	continue;

      si = gsi_last_bb (s_exit_bb);
      gcc_assert (gimple_code (gsi_stmt (si)) == GIMPLE_OMP_RETURN);
      gsi_remove (&si, true);

      single_succ_edge (s_exit_bb)->flags = EDGE_FALLTHRU;
    }

  /* Error handling code goes in DEFAULT_BB.  */
  t = gimple_block_label (default_bb);
  u = build_case_label (NULL, NULL, t);
  make_edge (l0_bb, default_bb, 0);
  add_bb_to_loop (default_bb, current_loops->tree_root);

  stmt = gimple_build_switch (vmain, u, label_vec);
  gsi_insert_after (&switch_si, stmt, GSI_SAME_STMT);
  gsi_remove (&switch_si, true);

  si = gsi_start_bb (default_bb);
  stmt = gimple_build_call (builtin_decl_explicit (BUILT_IN_TRAP), 0);
  gsi_insert_after (&si, stmt, GSI_CONTINUE_LINKING);

  if (exit_reachable)
    {
      tree bfn_decl;

      /* Code to get the next section goes in L1_BB.  */
      si = gsi_last_bb (l1_bb);
      gcc_assert (gimple_code (gsi_stmt (si)) == GIMPLE_OMP_CONTINUE);

      bfn_decl = builtin_decl_explicit (BUILT_IN_GOMP_SECTIONS_NEXT);
      stmt = gimple_build_call (bfn_decl, 0);
      gimple_call_set_lhs (stmt, vnext);
      gsi_insert_after (&si, stmt, GSI_SAME_STMT);
      gsi_remove (&si, true);

      single_succ_edge (l1_bb)->flags = EDGE_FALLTHRU;
    }

  /* Cleanup function replaces GIMPLE_OMP_RETURN in EXIT_BB.  */
  si = gsi_last_bb (l2_bb);
  if (gimple_omp_return_nowait_p (gsi_stmt (si)))
    t = builtin_decl_explicit (BUILT_IN_GOMP_SECTIONS_END_NOWAIT);
  else if (gimple_omp_return_lhs (gsi_stmt (si)))
    t = builtin_decl_explicit (BUILT_IN_GOMP_SECTIONS_END_CANCEL);
  else
    t = builtin_decl_explicit (BUILT_IN_GOMP_SECTIONS_END);
  stmt = gimple_build_call (t, 0);
  if (gimple_omp_return_lhs (gsi_stmt (si)))
    gimple_call_set_lhs (stmt, gimple_omp_return_lhs (gsi_stmt (si)));
  gsi_insert_after (&si, stmt, GSI_SAME_STMT);
  gsi_remove (&si, true);

  set_immediate_dominator (CDI_DOMINATORS, default_bb, l0_bb);
}


/* Expand code for an OpenMP single directive.  We've already expanded
   much of the code, here we simply place the GOMP_barrier call.  */

static void
expand_omp_single (struct omp_region *region)
{
  basic_block entry_bb, exit_bb;
  gimple_stmt_iterator si;

  entry_bb = region->entry;
  exit_bb = region->exit;

  si = gsi_last_bb (entry_bb);
  gcc_assert (gimple_code (gsi_stmt (si)) == GIMPLE_OMP_SINGLE);
  gsi_remove (&si, true);
  single_succ_edge (entry_bb)->flags = EDGE_FALLTHRU;

  si = gsi_last_bb (exit_bb);
  if (!gimple_omp_return_nowait_p (gsi_stmt (si)))
    {
      tree t = gimple_omp_return_lhs (gsi_stmt (si));
      gsi_insert_after (&si, build_omp_barrier (t), GSI_SAME_STMT);
    }
  gsi_remove (&si, true);
  single_succ_edge (exit_bb)->flags = EDGE_FALLTHRU;
}


/* Generic expansion for OpenMP synchronization directives: master,
   ordered and critical.  All we need to do here is remove the entry
   and exit markers for REGION.  */

static void
expand_omp_synch (struct omp_region *region)
{
  basic_block entry_bb, exit_bb;
  gimple_stmt_iterator si;

  entry_bb = region->entry;
  exit_bb = region->exit;

  si = gsi_last_bb (entry_bb);
  gcc_assert (gimple_code (gsi_stmt (si)) == GIMPLE_OMP_SINGLE
	      || gimple_code (gsi_stmt (si)) == GIMPLE_OMP_MASTER
	      || gimple_code (gsi_stmt (si)) == GIMPLE_OMP_TASKGROUP
	      || gimple_code (gsi_stmt (si)) == GIMPLE_OMP_ORDERED
	      || gimple_code (gsi_stmt (si)) == GIMPLE_OMP_CRITICAL
	      || gimple_code (gsi_stmt (si)) == GIMPLE_OMP_TEAMS);
  gsi_remove (&si, true);
  single_succ_edge (entry_bb)->flags = EDGE_FALLTHRU;

  if (exit_bb)
    {
      si = gsi_last_bb (exit_bb);
      gcc_assert (gimple_code (gsi_stmt (si)) == GIMPLE_OMP_RETURN);
      gsi_remove (&si, true);
      single_succ_edge (exit_bb)->flags = EDGE_FALLTHRU;
    }
}

/* A subroutine of expand_omp_atomic.  Attempt to implement the atomic
   operation as a normal volatile load.  */

static bool
expand_omp_atomic_load (basic_block load_bb, tree addr,
			tree loaded_val, int index)
{
  enum built_in_function tmpbase;
  gimple_stmt_iterator gsi;
  basic_block store_bb;
  location_t loc;
  gimple stmt;
  tree decl, call, type, itype;

  gsi = gsi_last_bb (load_bb);
  stmt = gsi_stmt (gsi);
  gcc_assert (gimple_code (stmt) == GIMPLE_OMP_ATOMIC_LOAD);
  loc = gimple_location (stmt);

  /* ??? If the target does not implement atomic_load_optab[mode], and mode
     is smaller than word size, then expand_atomic_load assumes that the load
     is atomic.  We could avoid the builtin entirely in this case.  */

  tmpbase = (enum built_in_function) (BUILT_IN_ATOMIC_LOAD_N + index + 1);
  decl = builtin_decl_explicit (tmpbase);
  if (decl == NULL_TREE)
    return false;

  type = TREE_TYPE (loaded_val);
  itype = TREE_TYPE (TREE_TYPE (decl));

  call = build_call_expr_loc (loc, decl, 2, addr,
			      build_int_cst (NULL,
					     gimple_omp_atomic_seq_cst_p (stmt)
					     ? MEMMODEL_SEQ_CST
					     : MEMMODEL_RELAXED));
  if (!useless_type_conversion_p (type, itype))
    call = fold_build1_loc (loc, VIEW_CONVERT_EXPR, type, call);
  call = build2_loc (loc, MODIFY_EXPR, void_type_node, loaded_val, call);

  force_gimple_operand_gsi (&gsi, call, true, NULL_TREE, true, GSI_SAME_STMT);
  gsi_remove (&gsi, true);

  store_bb = single_succ (load_bb);
  gsi = gsi_last_bb (store_bb);
  gcc_assert (gimple_code (gsi_stmt (gsi)) == GIMPLE_OMP_ATOMIC_STORE);
  gsi_remove (&gsi, true);

  if (gimple_in_ssa_p (cfun))
    update_ssa (TODO_update_ssa_no_phi);

  return true;
}

/* A subroutine of expand_omp_atomic.  Attempt to implement the atomic
   operation as a normal volatile store.  */

static bool
expand_omp_atomic_store (basic_block load_bb, tree addr,
			 tree loaded_val, tree stored_val, int index)
{
  enum built_in_function tmpbase;
  gimple_stmt_iterator gsi;
  basic_block store_bb = single_succ (load_bb);
  location_t loc;
  gimple stmt;
  tree decl, call, type, itype;
  enum machine_mode imode;
  bool exchange;

  gsi = gsi_last_bb (load_bb);
  stmt = gsi_stmt (gsi);
  gcc_assert (gimple_code (stmt) == GIMPLE_OMP_ATOMIC_LOAD);

  /* If the load value is needed, then this isn't a store but an exchange.  */
  exchange = gimple_omp_atomic_need_value_p (stmt);

  gsi = gsi_last_bb (store_bb);
  stmt = gsi_stmt (gsi);
  gcc_assert (gimple_code (stmt) == GIMPLE_OMP_ATOMIC_STORE);
  loc = gimple_location (stmt);

  /* ??? If the target does not implement atomic_store_optab[mode], and mode
     is smaller than word size, then expand_atomic_store assumes that the store
     is atomic.  We could avoid the builtin entirely in this case.  */

  tmpbase = (exchange ? BUILT_IN_ATOMIC_EXCHANGE_N : BUILT_IN_ATOMIC_STORE_N);
  tmpbase = (enum built_in_function) ((int) tmpbase + index + 1);
  decl = builtin_decl_explicit (tmpbase);
  if (decl == NULL_TREE)
    return false;

  type = TREE_TYPE (stored_val);

  /* Dig out the type of the function's second argument.  */
  itype = TREE_TYPE (decl);
  itype = TYPE_ARG_TYPES (itype);
  itype = TREE_CHAIN (itype);
  itype = TREE_VALUE (itype);
  imode = TYPE_MODE (itype);

  if (exchange && !can_atomic_exchange_p (imode, true))
    return false;

  if (!useless_type_conversion_p (itype, type))
    stored_val = fold_build1_loc (loc, VIEW_CONVERT_EXPR, itype, stored_val);
  call = build_call_expr_loc (loc, decl, 3, addr, stored_val,
			      build_int_cst (NULL,
					     gimple_omp_atomic_seq_cst_p (stmt)
					     ? MEMMODEL_SEQ_CST
					     : MEMMODEL_RELAXED));
  if (exchange)
    {
      if (!useless_type_conversion_p (type, itype))
	call = build1_loc (loc, VIEW_CONVERT_EXPR, type, call);
      call = build2_loc (loc, MODIFY_EXPR, void_type_node, loaded_val, call);
    }

  force_gimple_operand_gsi (&gsi, call, true, NULL_TREE, true, GSI_SAME_STMT);
  gsi_remove (&gsi, true);

  /* Remove the GIMPLE_OMP_ATOMIC_LOAD that we verified above.  */
  gsi = gsi_last_bb (load_bb);
  gsi_remove (&gsi, true);

  if (gimple_in_ssa_p (cfun))
    update_ssa (TODO_update_ssa_no_phi);

  return true;
}

/* A subroutine of expand_omp_atomic.  Attempt to implement the atomic
   operation as a __atomic_fetch_op builtin.  INDEX is log2 of the
   size of the data type, and thus usable to find the index of the builtin
   decl.  Returns false if the expression is not of the proper form.  */

static bool
expand_omp_atomic_fetch_op (basic_block load_bb,
			    tree addr, tree loaded_val,
			    tree stored_val, int index)
{
  enum built_in_function oldbase, newbase, tmpbase;
  tree decl, itype, call;
  tree lhs, rhs;
  basic_block store_bb = single_succ (load_bb);
  gimple_stmt_iterator gsi;
  gimple stmt;
  location_t loc;
  enum tree_code code;
  bool need_old, need_new;
  enum machine_mode imode;
  bool seq_cst;

  /* We expect to find the following sequences:

   load_bb:
       GIMPLE_OMP_ATOMIC_LOAD (tmp, mem)

   store_bb:
       val = tmp OP something; (or: something OP tmp)
       GIMPLE_OMP_STORE (val)

  ???FIXME: Allow a more flexible sequence.
  Perhaps use data flow to pick the statements.

  */

  gsi = gsi_after_labels (store_bb);
  stmt = gsi_stmt (gsi);
  loc = gimple_location (stmt);
  if (!is_gimple_assign (stmt))
    return false;
  gsi_next (&gsi);
  if (gimple_code (gsi_stmt (gsi)) != GIMPLE_OMP_ATOMIC_STORE)
    return false;
  need_new = gimple_omp_atomic_need_value_p (gsi_stmt (gsi));
  need_old = gimple_omp_atomic_need_value_p (last_stmt (load_bb));
  seq_cst = gimple_omp_atomic_seq_cst_p (last_stmt (load_bb));
  gcc_checking_assert (!need_old || !need_new);

  if (!operand_equal_p (gimple_assign_lhs (stmt), stored_val, 0))
    return false;

  /* Check for one of the supported fetch-op operations.  */
  code = gimple_assign_rhs_code (stmt);
  switch (code)
    {
    case PLUS_EXPR:
    case POINTER_PLUS_EXPR:
      oldbase = BUILT_IN_ATOMIC_FETCH_ADD_N;
      newbase = BUILT_IN_ATOMIC_ADD_FETCH_N;
      break;
    case MINUS_EXPR:
      oldbase = BUILT_IN_ATOMIC_FETCH_SUB_N;
      newbase = BUILT_IN_ATOMIC_SUB_FETCH_N;
      break;
    case BIT_AND_EXPR:
      oldbase = BUILT_IN_ATOMIC_FETCH_AND_N;
      newbase = BUILT_IN_ATOMIC_AND_FETCH_N;
      break;
    case BIT_IOR_EXPR:
      oldbase = BUILT_IN_ATOMIC_FETCH_OR_N;
      newbase = BUILT_IN_ATOMIC_OR_FETCH_N;
      break;
    case BIT_XOR_EXPR:
      oldbase = BUILT_IN_ATOMIC_FETCH_XOR_N;
      newbase = BUILT_IN_ATOMIC_XOR_FETCH_N;
      break;
    default:
      return false;
    }

  /* Make sure the expression is of the proper form.  */
  if (operand_equal_p (gimple_assign_rhs1 (stmt), loaded_val, 0))
    rhs = gimple_assign_rhs2 (stmt);
  else if (commutative_tree_code (gimple_assign_rhs_code (stmt))
	   && operand_equal_p (gimple_assign_rhs2 (stmt), loaded_val, 0))
    rhs = gimple_assign_rhs1 (stmt);
  else
    return false;

  tmpbase = ((enum built_in_function)
	     ((need_new ? newbase : oldbase) + index + 1));
  decl = builtin_decl_explicit (tmpbase);
  if (decl == NULL_TREE)
    return false;
  itype = TREE_TYPE (TREE_TYPE (decl));
  imode = TYPE_MODE (itype);

  /* We could test all of the various optabs involved, but the fact of the
     matter is that (with the exception of i486 vs i586 and xadd) all targets
     that support any atomic operaton optab also implements compare-and-swap.
     Let optabs.c take care of expanding any compare-and-swap loop.  */
  if (!can_compare_and_swap_p (imode, true))
    return false;

  gsi = gsi_last_bb (load_bb);
  gcc_assert (gimple_code (gsi_stmt (gsi)) == GIMPLE_OMP_ATOMIC_LOAD);

  /* OpenMP does not imply any barrier-like semantics on its atomic ops.
     It only requires that the operation happen atomically.  Thus we can
     use the RELAXED memory model.  */
  call = build_call_expr_loc (loc, decl, 3, addr,
			      fold_convert_loc (loc, itype, rhs),
			      build_int_cst (NULL,
					     seq_cst ? MEMMODEL_SEQ_CST
						     : MEMMODEL_RELAXED));

  if (need_old || need_new)
    {
      lhs = need_old ? loaded_val : stored_val;
      call = fold_convert_loc (loc, TREE_TYPE (lhs), call);
      call = build2_loc (loc, MODIFY_EXPR, void_type_node, lhs, call);
    }
  else
    call = fold_convert_loc (loc, void_type_node, call);
  force_gimple_operand_gsi (&gsi, call, true, NULL_TREE, true, GSI_SAME_STMT);
  gsi_remove (&gsi, true);

  gsi = gsi_last_bb (store_bb);
  gcc_assert (gimple_code (gsi_stmt (gsi)) == GIMPLE_OMP_ATOMIC_STORE);
  gsi_remove (&gsi, true);
  gsi = gsi_last_bb (store_bb);
  gsi_remove (&gsi, true);

  if (gimple_in_ssa_p (cfun))
    update_ssa (TODO_update_ssa_no_phi);

  return true;
}

/* A subroutine of expand_omp_atomic.  Implement the atomic operation as:

      oldval = *addr;
      repeat:
        newval = rhs;	 // with oldval replacing *addr in rhs
	oldval = __sync_val_compare_and_swap (addr, oldval, newval);
	if (oldval != newval)
	  goto repeat;

   INDEX is log2 of the size of the data type, and thus usable to find the
   index of the builtin decl.  */

static bool
expand_omp_atomic_pipeline (basic_block load_bb, basic_block store_bb,
			    tree addr, tree loaded_val, tree stored_val,
			    int index)
{
  tree loadedi, storedi, initial, new_storedi, old_vali;
  tree type, itype, cmpxchg, iaddr;
  gimple_stmt_iterator si;
  basic_block loop_header = single_succ (load_bb);
  gimple phi, stmt;
  edge e;
  enum built_in_function fncode;

  /* ??? We need a non-pointer interface to __atomic_compare_exchange in
     order to use the RELAXED memory model effectively.  */
  fncode = (enum built_in_function)((int)BUILT_IN_SYNC_VAL_COMPARE_AND_SWAP_N
				    + index + 1);
  cmpxchg = builtin_decl_explicit (fncode);
  if (cmpxchg == NULL_TREE)
    return false;
  type = TYPE_MAIN_VARIANT (TREE_TYPE (TREE_TYPE (addr)));
  itype = TREE_TYPE (TREE_TYPE (cmpxchg));

  if (!can_compare_and_swap_p (TYPE_MODE (itype), true))
    return false;

  /* Load the initial value, replacing the GIMPLE_OMP_ATOMIC_LOAD.  */
  si = gsi_last_bb (load_bb);
  gcc_assert (gimple_code (gsi_stmt (si)) == GIMPLE_OMP_ATOMIC_LOAD);

  /* For floating-point values, we'll need to view-convert them to integers
     so that we can perform the atomic compare and swap.  Simplify the
     following code by always setting up the "i"ntegral variables.  */
  if (!INTEGRAL_TYPE_P (type) && !POINTER_TYPE_P (type))
    {
      tree iaddr_val;

      iaddr = create_tmp_reg (build_pointer_type_for_mode (itype, ptr_mode,
							   true), NULL);
      iaddr_val
	= force_gimple_operand_gsi (&si,
				    fold_convert (TREE_TYPE (iaddr), addr),
				    false, NULL_TREE, true, GSI_SAME_STMT);
      stmt = gimple_build_assign (iaddr, iaddr_val);
      gsi_insert_before (&si, stmt, GSI_SAME_STMT);
      loadedi = create_tmp_var (itype, NULL);
      if (gimple_in_ssa_p (cfun))
	loadedi = make_ssa_name (loadedi, NULL);
    }
  else
    {
      iaddr = addr;
      loadedi = loaded_val;
    }

  fncode = (enum built_in_function) (BUILT_IN_ATOMIC_LOAD_N + index + 1);
  tree loaddecl = builtin_decl_explicit (fncode);
  if (loaddecl)
    initial
      = fold_convert (TREE_TYPE (TREE_TYPE (iaddr)),
		      build_call_expr (loaddecl, 2, iaddr,
				       build_int_cst (NULL_TREE,
						      MEMMODEL_RELAXED)));
  else
    initial = build2 (MEM_REF, TREE_TYPE (TREE_TYPE (iaddr)), iaddr,
		      build_int_cst (TREE_TYPE (iaddr), 0));

  initial
    = force_gimple_operand_gsi (&si, initial, true, NULL_TREE, true,
				GSI_SAME_STMT);

  /* Move the value to the LOADEDI temporary.  */
  if (gimple_in_ssa_p (cfun))
    {
      gcc_assert (gimple_seq_empty_p (phi_nodes (loop_header)));
      phi = create_phi_node (loadedi, loop_header);
      SET_USE (PHI_ARG_DEF_PTR_FROM_EDGE (phi, single_succ_edge (load_bb)),
	       initial);
    }
  else
    gsi_insert_before (&si,
		       gimple_build_assign (loadedi, initial),
		       GSI_SAME_STMT);
  if (loadedi != loaded_val)
    {
      gimple_stmt_iterator gsi2;
      tree x;

      x = build1 (VIEW_CONVERT_EXPR, type, loadedi);
      gsi2 = gsi_start_bb (loop_header);
      if (gimple_in_ssa_p (cfun))
	{
	  gimple stmt;
	  x = force_gimple_operand_gsi (&gsi2, x, true, NULL_TREE,
					true, GSI_SAME_STMT);
	  stmt = gimple_build_assign (loaded_val, x);
	  gsi_insert_before (&gsi2, stmt, GSI_SAME_STMT);
	}
      else
	{
	  x = build2 (MODIFY_EXPR, TREE_TYPE (loaded_val), loaded_val, x);
	  force_gimple_operand_gsi (&gsi2, x, true, NULL_TREE,
				    true, GSI_SAME_STMT);
	}
    }
  gsi_remove (&si, true);

  si = gsi_last_bb (store_bb);
  gcc_assert (gimple_code (gsi_stmt (si)) == GIMPLE_OMP_ATOMIC_STORE);

  if (iaddr == addr)
    storedi = stored_val;
  else
    storedi =
      force_gimple_operand_gsi (&si,
				build1 (VIEW_CONVERT_EXPR, itype,
					stored_val), true, NULL_TREE, true,
				GSI_SAME_STMT);

  /* Build the compare&swap statement.  */
  new_storedi = build_call_expr (cmpxchg, 3, iaddr, loadedi, storedi);
  new_storedi = force_gimple_operand_gsi (&si,
					  fold_convert (TREE_TYPE (loadedi),
							new_storedi),
					  true, NULL_TREE,
					  true, GSI_SAME_STMT);

  if (gimple_in_ssa_p (cfun))
    old_vali = loadedi;
  else
    {
      old_vali = create_tmp_var (TREE_TYPE (loadedi), NULL);
      stmt = gimple_build_assign (old_vali, loadedi);
      gsi_insert_before (&si, stmt, GSI_SAME_STMT);

      stmt = gimple_build_assign (loadedi, new_storedi);
      gsi_insert_before (&si, stmt, GSI_SAME_STMT);
    }

  /* Note that we always perform the comparison as an integer, even for
     floating point.  This allows the atomic operation to properly
     succeed even with NaNs and -0.0.  */
  stmt = gimple_build_cond_empty
           (build2 (NE_EXPR, boolean_type_node,
		    new_storedi, old_vali));
  gsi_insert_before (&si, stmt, GSI_SAME_STMT);

  /* Update cfg.  */
  e = single_succ_edge (store_bb);
  e->flags &= ~EDGE_FALLTHRU;
  e->flags |= EDGE_FALSE_VALUE;

  e = make_edge (store_bb, loop_header, EDGE_TRUE_VALUE);

  /* Copy the new value to loadedi (we already did that before the condition
     if we are not in SSA).  */
  if (gimple_in_ssa_p (cfun))
    {
      phi = gimple_seq_first_stmt (phi_nodes (loop_header));
      SET_USE (PHI_ARG_DEF_PTR_FROM_EDGE (phi, e), new_storedi);
    }

  /* Remove GIMPLE_OMP_ATOMIC_STORE.  */
  gsi_remove (&si, true);

  struct loop *loop = alloc_loop ();
  loop->header = loop_header;
  loop->latch = store_bb;
  add_loop (loop, loop_header->loop_father);

  if (gimple_in_ssa_p (cfun))
    update_ssa (TODO_update_ssa_no_phi);

  return true;
}

/* A subroutine of expand_omp_atomic.  Implement the atomic operation as:

		 		  GOMP_atomic_start ();
		 		  *addr = rhs;
		 		  GOMP_atomic_end ();

   The result is not globally atomic, but works so long as all parallel
   references are within #pragma omp atomic directives.  According to
   responses received from omp@openmp.org, appears to be within spec.
   Which makes sense, since that's how several other compilers handle
   this situation as well.
   LOADED_VAL and ADDR are the operands of GIMPLE_OMP_ATOMIC_LOAD we're
   expanding.  STORED_VAL is the operand of the matching
   GIMPLE_OMP_ATOMIC_STORE.

   We replace
   GIMPLE_OMP_ATOMIC_LOAD (loaded_val, addr) with
   loaded_val = *addr;

   and replace
   GIMPLE_OMP_ATOMIC_STORE (stored_val)  with
   *addr = stored_val;
*/

static bool
expand_omp_atomic_mutex (basic_block load_bb, basic_block store_bb,
			 tree addr, tree loaded_val, tree stored_val)
{
  gimple_stmt_iterator si;
  gimple stmt;
  tree t;

  si = gsi_last_bb (load_bb);
  gcc_assert (gimple_code (gsi_stmt (si)) == GIMPLE_OMP_ATOMIC_LOAD);

  t = builtin_decl_explicit (BUILT_IN_GOMP_ATOMIC_START);
  t = build_call_expr (t, 0);
  force_gimple_operand_gsi (&si, t, true, NULL_TREE, true, GSI_SAME_STMT);

  stmt = gimple_build_assign (loaded_val, build_simple_mem_ref (addr));
  gsi_insert_before (&si, stmt, GSI_SAME_STMT);
  gsi_remove (&si, true);

  si = gsi_last_bb (store_bb);
  gcc_assert (gimple_code (gsi_stmt (si)) == GIMPLE_OMP_ATOMIC_STORE);

  stmt = gimple_build_assign (build_simple_mem_ref (unshare_expr (addr)),
			      stored_val);
  gsi_insert_before (&si, stmt, GSI_SAME_STMT);

  t = builtin_decl_explicit (BUILT_IN_GOMP_ATOMIC_END);
  t = build_call_expr (t, 0);
  force_gimple_operand_gsi (&si, t, true, NULL_TREE, true, GSI_SAME_STMT);
  gsi_remove (&si, true);

  if (gimple_in_ssa_p (cfun))
    update_ssa (TODO_update_ssa_no_phi);
  return true;
}

/* Expand an GIMPLE_OMP_ATOMIC statement.  We try to expand
   using expand_omp_atomic_fetch_op. If it failed, we try to
   call expand_omp_atomic_pipeline, and if it fails too, the
   ultimate fallback is wrapping the operation in a mutex
   (expand_omp_atomic_mutex).  REGION is the atomic region built
   by build_omp_regions_1().  */

static void
expand_omp_atomic (struct omp_region *region)
{
  basic_block load_bb = region->entry, store_bb = region->exit;
  gimple load = last_stmt (load_bb), store = last_stmt (store_bb);
  tree loaded_val = gimple_omp_atomic_load_lhs (load);
  tree addr = gimple_omp_atomic_load_rhs (load);
  tree stored_val = gimple_omp_atomic_store_val (store);
  tree type = TYPE_MAIN_VARIANT (TREE_TYPE (TREE_TYPE (addr)));
  HOST_WIDE_INT index;

  /* Make sure the type is one of the supported sizes.  */
  index = tree_to_uhwi (TYPE_SIZE_UNIT (type));
  index = exact_log2 (index);
  if (index >= 0 && index <= 4)
    {
      unsigned int align = TYPE_ALIGN_UNIT (type);

      /* __sync builtins require strict data alignment.  */
      if (exact_log2 (align) >= index)
	{
	  /* Atomic load.  */
	  if (loaded_val == stored_val
	      && (GET_MODE_CLASS (TYPE_MODE (type)) == MODE_INT
		  || GET_MODE_CLASS (TYPE_MODE (type)) == MODE_FLOAT)
	      && GET_MODE_BITSIZE (TYPE_MODE (type)) <= BITS_PER_WORD
	      && expand_omp_atomic_load (load_bb, addr, loaded_val, index))
	    return;

	  /* Atomic store.  */
	  if ((GET_MODE_CLASS (TYPE_MODE (type)) == MODE_INT
	       || GET_MODE_CLASS (TYPE_MODE (type)) == MODE_FLOAT)
	      && GET_MODE_BITSIZE (TYPE_MODE (type)) <= BITS_PER_WORD
	      && store_bb == single_succ (load_bb)
	      && first_stmt (store_bb) == store
	      && expand_omp_atomic_store (load_bb, addr, loaded_val,
					  stored_val, index))
	    return;

	  /* When possible, use specialized atomic update functions.  */
	  if ((INTEGRAL_TYPE_P (type) || POINTER_TYPE_P (type))
	      && store_bb == single_succ (load_bb)
	      && expand_omp_atomic_fetch_op (load_bb, addr,
					     loaded_val, stored_val, index))
	    return;

	  /* If we don't have specialized __sync builtins, try and implement
	     as a compare and swap loop.  */
	  if (expand_omp_atomic_pipeline (load_bb, store_bb, addr,
					  loaded_val, stored_val, index))
	    return;
	}
    }

  /* The ultimate fallback is wrapping the operation in a mutex.  */
  expand_omp_atomic_mutex (load_bb, store_bb, addr, loaded_val, stored_val);
}


/* Expand the GIMPLE_OMP_TARGET starting at REGION.  */

static void
expand_omp_target (struct omp_region *region)
{
  basic_block entry_bb, exit_bb, new_bb;
  struct function *child_cfun = NULL;
  tree child_fn = NULL_TREE, block, t;
  gimple_stmt_iterator gsi;
  gimple entry_stmt, stmt;
  edge e;

  entry_stmt = last_stmt (region->entry);
  new_bb = region->entry;
  int kind = gimple_omp_target_kind (entry_stmt);
  if (kind == GF_OMP_TARGET_KIND_REGION)
    {
      child_fn = gimple_omp_target_child_fn (entry_stmt);
      child_cfun = DECL_STRUCT_FUNCTION (child_fn);
    }

  entry_bb = region->entry;
  exit_bb = region->exit;

  if (kind == GF_OMP_TARGET_KIND_REGION)
    {
      unsigned srcidx, dstidx, num;

      /* If the target region needs data sent from the parent
	 function, then the very first statement (except possible
	 tree profile counter updates) of the parallel body
	 is a copy assignment .OMP_DATA_I = &.OMP_DATA_O.  Since
	 &.OMP_DATA_O is passed as an argument to the child function,
	 we need to replace it with the argument as seen by the child
	 function.

	 In most cases, this will end up being the identity assignment
	 .OMP_DATA_I = .OMP_DATA_I.  However, if the parallel body had
	 a function call that has been inlined, the original PARM_DECL
	 .OMP_DATA_I may have been converted into a different local
	 variable.  In which case, we need to keep the assignment.  */
      if (gimple_omp_target_data_arg (entry_stmt))
	{
	  basic_block entry_succ_bb = single_succ (entry_bb);
	  gimple_stmt_iterator gsi;
	  tree arg;
	  gimple tgtcopy_stmt = NULL;
	  tree sender
	    = TREE_VEC_ELT (gimple_omp_target_data_arg (entry_stmt), 0);

	  for (gsi = gsi_start_bb (entry_succ_bb); ; gsi_next (&gsi))
	    {
	      gcc_assert (!gsi_end_p (gsi));
	      stmt = gsi_stmt (gsi);
	      if (gimple_code (stmt) != GIMPLE_ASSIGN)
		continue;

	      if (gimple_num_ops (stmt) == 2)
		{
		  tree arg = gimple_assign_rhs1 (stmt);

		  /* We're ignoring the subcode because we're
		     effectively doing a STRIP_NOPS.  */

		  if (TREE_CODE (arg) == ADDR_EXPR
		      && TREE_OPERAND (arg, 0) == sender)
		    {
		      tgtcopy_stmt = stmt;
		      break;
		    }
		}
	    }

	  gcc_assert (tgtcopy_stmt != NULL);
	  arg = DECL_ARGUMENTS (child_fn);

	  gcc_assert (gimple_assign_lhs (tgtcopy_stmt) == arg);
	  gsi_remove (&gsi, true);
	}

      /* Declare local variables needed in CHILD_CFUN.  */
      block = DECL_INITIAL (child_fn);
      BLOCK_VARS (block) = vec2chain (child_cfun->local_decls);
      /* The gimplifier could record temporaries in target block
	 rather than in containing function's local_decls chain,
	 which would mean cgraph missed finalizing them.  Do it now.  */
      for (t = BLOCK_VARS (block); t; t = DECL_CHAIN (t))
	if (TREE_CODE (t) == VAR_DECL
	    && TREE_STATIC (t)
	    && !DECL_EXTERNAL (t))
	  varpool_node::finalize_decl (t);
      DECL_SAVED_TREE (child_fn) = NULL;
      /* We'll create a CFG for child_fn, so no gimple body is needed.  */
      gimple_set_body (child_fn, NULL);
      TREE_USED (block) = 1;

      /* Reset DECL_CONTEXT on function arguments.  */
      for (t = DECL_ARGUMENTS (child_fn); t; t = DECL_CHAIN (t))
	DECL_CONTEXT (t) = child_fn;

      /* Split ENTRY_BB at GIMPLE_OMP_TARGET,
	 so that it can be moved to the child function.  */
      gsi = gsi_last_bb (entry_bb);
      stmt = gsi_stmt (gsi);
      gcc_assert (stmt && gimple_code (stmt) == GIMPLE_OMP_TARGET
		  && gimple_omp_target_kind (stmt)
		     == GF_OMP_TARGET_KIND_REGION);
      gsi_remove (&gsi, true);
      e = split_block (entry_bb, stmt);
      entry_bb = e->dest;
      single_succ_edge (entry_bb)->flags = EDGE_FALLTHRU;

      /* Convert GIMPLE_OMP_RETURN into a RETURN_EXPR.  */
      if (exit_bb)
	{
	  gsi = gsi_last_bb (exit_bb);
	  gcc_assert (!gsi_end_p (gsi)
		      && gimple_code (gsi_stmt (gsi)) == GIMPLE_OMP_RETURN);
	  stmt = gimple_build_return (NULL);
	  gsi_insert_after (&gsi, stmt, GSI_SAME_STMT);
	  gsi_remove (&gsi, true);
	}

      /* Move the target region into CHILD_CFUN.  */

      block = gimple_block (entry_stmt);

      new_bb = move_sese_region_to_fn (child_cfun, entry_bb, exit_bb, block);
      if (exit_bb)
	single_succ_edge (new_bb)->flags = EDGE_FALLTHRU;
      /* When the OMP expansion process cannot guarantee an up-to-date
	 loop tree arrange for the child function to fixup loops.  */
      if (loops_state_satisfies_p (LOOPS_NEED_FIXUP))
	child_cfun->x_current_loops->state |= LOOPS_NEED_FIXUP;

      /* Remove non-local VAR_DECLs from child_cfun->local_decls list.  */
      num = vec_safe_length (child_cfun->local_decls);
      for (srcidx = 0, dstidx = 0; srcidx < num; srcidx++)
	{
	  t = (*child_cfun->local_decls)[srcidx];
	  if (DECL_CONTEXT (t) == cfun->decl)
	    continue;
	  if (srcidx != dstidx)
	    (*child_cfun->local_decls)[dstidx] = t;
	  dstidx++;
	}
      if (dstidx != num)
	vec_safe_truncate (child_cfun->local_decls, dstidx);

      /* Inform the callgraph about the new function.  */
      DECL_STRUCT_FUNCTION (child_fn)->curr_properties = cfun->curr_properties;
      cgraph_node::add_new_function (child_fn, true);

      /* Add the new function to the offload table.  */
      vec_safe_push (offload_funcs, child_fn);

      /* Fix the callgraph edges for child_cfun.  Those for cfun will be
	 fixed in a following pass.  */
      push_cfun (child_cfun);
      cgraph_edge::rebuild_edges ();

      /* Some EH regions might become dead, see PR34608.  If
	 pass_cleanup_cfg isn't the first pass to happen with the
	 new child, these dead EH edges might cause problems.
	 Clean them up now.  */
      if (flag_exceptions)
	{
	  basic_block bb;
	  bool changed = false;

	  FOR_EACH_BB_FN (bb, cfun)
	    changed |= gimple_purge_dead_eh_edges (bb);
	  if (changed)
	    cleanup_tree_cfg ();
	}
      pop_cfun ();
    }

  /* Emit a library call to launch the target region, or do data
     transfers.  */
  tree t1, t2, t3, t4, device, cond, c, clauses;
  enum built_in_function start_ix;
  location_t clause_loc;

  clauses = gimple_omp_target_clauses (entry_stmt);

  switch (kind)
    {
    case GF_OMP_TARGET_KIND_REGION:
      start_ix = BUILT_IN_GOMP_TARGET;
      break;
    case GF_OMP_TARGET_KIND_DATA:
      start_ix = BUILT_IN_GOMP_TARGET_DATA;
      break;
    case GF_OMP_TARGET_KIND_UPDATE:
      start_ix = BUILT_IN_GOMP_TARGET_UPDATE;
      break;
    case GF_OMP_TARGET_KIND_OACC_DATA:
      start_ix = BUILT_IN_GOACC_DATA_START;
      break;
    case GF_OMP_TARGET_KIND_OACC_UPDATE:
      start_ix = BUILT_IN_GOACC_UPDATE;
      break;
    default:
      gcc_unreachable ();
    }

  /* By default, the value of DEVICE is -1 (let runtime library choose)
     and there is no conditional.  */
  cond = NULL_TREE;
  device = build_int_cst (integer_type_node, -1);

  c = find_omp_clause (clauses, OMP_CLAUSE_IF);
  if (c)
    cond = OMP_CLAUSE_IF_EXPR (c);

  c = find_omp_clause (clauses, OMP_CLAUSE_DEVICE);
  if (c)
    {
      gcc_assert (kind != GF_OMP_TARGET_KIND_OACC_DATA
		  && kind != GF_OMP_TARGET_KIND_OACC_UPDATE);

      device = OMP_CLAUSE_DEVICE_ID (c);
      clause_loc = OMP_CLAUSE_LOCATION (c);
    }
  else
    clause_loc = gimple_location (entry_stmt);

  /* Ensure 'device' is of the correct type.  */
  device = fold_convert_loc (clause_loc, integer_type_node, device);

  /* If we found the clause 'if (cond)', build
     (cond ? device : -2).  */
  if (cond)
    {
      cond = gimple_boolify (cond);

      basic_block cond_bb, then_bb, else_bb;
      edge e;
      tree tmp_var;

      tmp_var = create_tmp_var (TREE_TYPE (device), NULL);
      if (kind != GF_OMP_TARGET_KIND_REGION)
	{
	  gsi = gsi_last_bb (new_bb);
	  gsi_prev (&gsi);
	  e = split_block (new_bb, gsi_stmt (gsi));
	}
      else
	e = split_block (new_bb, NULL);
      cond_bb = e->src;
      new_bb = e->dest;
      remove_edge (e);

      then_bb = create_empty_bb (cond_bb);
      else_bb = create_empty_bb (then_bb);
      set_immediate_dominator (CDI_DOMINATORS, then_bb, cond_bb);
      set_immediate_dominator (CDI_DOMINATORS, else_bb, cond_bb);

      stmt = gimple_build_cond_empty (cond);
      gsi = gsi_last_bb (cond_bb);
      gsi_insert_after (&gsi, stmt, GSI_CONTINUE_LINKING);

      gsi = gsi_start_bb (then_bb);
      stmt = gimple_build_assign (tmp_var, device);
      gsi_insert_after (&gsi, stmt, GSI_CONTINUE_LINKING);

      gsi = gsi_start_bb (else_bb);
      stmt = gimple_build_assign (tmp_var,
				  build_int_cst (integer_type_node, -2));
      gsi_insert_after (&gsi, stmt, GSI_CONTINUE_LINKING);

      make_edge (cond_bb, then_bb, EDGE_TRUE_VALUE);
      make_edge (cond_bb, else_bb, EDGE_FALSE_VALUE);
      add_bb_to_loop (then_bb, cond_bb->loop_father);
      add_bb_to_loop (else_bb, cond_bb->loop_father);
      make_edge (then_bb, new_bb, EDGE_FALLTHRU);
      make_edge (else_bb, new_bb, EDGE_FALLTHRU);

      device = tmp_var;
    }

  gsi = gsi_last_bb (new_bb);
  t = gimple_omp_target_data_arg (entry_stmt);
  if (t == NULL)
    {
      t1 = size_zero_node;
      t2 = build_zero_cst (ptr_type_node);
      t3 = t2;
      t4 = t2;
    }
  else
    {
      t1 = TYPE_MAX_VALUE (TYPE_DOMAIN (TREE_TYPE (TREE_VEC_ELT (t, 1))));
      t1 = size_binop (PLUS_EXPR, t1, size_int (1));
      t2 = build_fold_addr_expr (TREE_VEC_ELT (t, 0));
      t3 = build_fold_addr_expr (TREE_VEC_ELT (t, 1));
      t4 = build_fold_addr_expr (TREE_VEC_ELT (t, 2));
    }

  gimple g;
  tree openmp_target = get_offload_symbol_decl ();
  if (kind == GF_OMP_TARGET_KIND_REGION)
    {
      tree fnaddr = build_fold_addr_expr (child_fn);
      g = gimple_build_call (builtin_decl_explicit (start_ix), 7, device,
			     fnaddr, build_fold_addr_expr (openmp_target),
			     t1, t2, t3, t4);
    }
  else
    g = gimple_build_call (builtin_decl_explicit (start_ix), 6, device,
			   build_fold_addr_expr (openmp_target),
			   t1, t2, t3, t4);
  gimple_set_location (g, gimple_location (entry_stmt));
  gsi_insert_before (&gsi, g, GSI_SAME_STMT);
  if (kind != GF_OMP_TARGET_KIND_REGION)
    {
      g = gsi_stmt (gsi);
      gcc_assert (g && gimple_code (g) == GIMPLE_OMP_TARGET);
      gsi_remove (&gsi, true);
    }
  if ((kind == GF_OMP_TARGET_KIND_DATA
       || kind == GF_OMP_TARGET_KIND_OACC_DATA)
      && region->exit)
    {
      gsi = gsi_last_bb (region->exit);
      g = gsi_stmt (gsi);
      gcc_assert (g && gimple_code (g) == GIMPLE_OMP_RETURN);
      gsi_remove (&gsi, true);
    }
}


/* Expand the parallel region tree rooted at REGION.  Expansion
   proceeds in depth-first order.  Innermost regions are expanded
   first.  This way, parallel regions that require a new function to
   be created (e.g., GIMPLE_OMP_PARALLEL) can be expanded without having any
   internal dependencies in their body.  */

static void
expand_omp (struct omp_region *region)
{
  while (region)
    {
      location_t saved_location;
      gimple inner_stmt = NULL;

      /* First, determine whether this is a combined parallel+workshare
       	 region.  */
      if (region->type == GIMPLE_OMP_PARALLEL)
	determine_parallel_type (region);

      if (region->type == GIMPLE_OMP_FOR
	  && gimple_omp_for_combined_p (last_stmt (region->entry)))
	inner_stmt = last_stmt (region->inner->entry);

      if (region->inner)
	expand_omp (region->inner);

      saved_location = input_location;
      if (gimple_has_location (last_stmt (region->entry)))
	input_location = gimple_location (last_stmt (region->entry));

      switch (region->type)
	{
	case GIMPLE_OACC_KERNELS:
	case GIMPLE_OACC_PARALLEL:
	  expand_oacc_offload (region);
	  break;

	case GIMPLE_OMP_PARALLEL:
	case GIMPLE_OMP_TASK:
	  expand_omp_taskreg (region);
	  break;

	case GIMPLE_OMP_FOR:
	  expand_omp_for (region, inner_stmt);
	  break;

	case GIMPLE_OMP_SECTIONS:
	  expand_omp_sections (region);
	  break;

	case GIMPLE_OMP_SECTION:
	  /* Individual omp sections are handled together with their
	     parent GIMPLE_OMP_SECTIONS region.  */
	  break;

	case GIMPLE_OMP_SINGLE:
	  expand_omp_single (region);
	  break;

	case GIMPLE_OMP_MASTER:
	case GIMPLE_OMP_TASKGROUP:
	case GIMPLE_OMP_ORDERED:
	case GIMPLE_OMP_CRITICAL:
	case GIMPLE_OMP_TEAMS:
	  expand_omp_synch (region);
	  break;

	case GIMPLE_OMP_ATOMIC_LOAD:
	  expand_omp_atomic (region);
	  break;

	case GIMPLE_OMP_TARGET:
	  expand_omp_target (region);
	  break;

	default:
	  gcc_unreachable ();
	}

      input_location = saved_location;
      region = region->next;
    }
}


/* Helper for build_omp_regions.  Scan the dominator tree starting at
   block BB.  PARENT is the region that contains BB.  If SINGLE_TREE is
   true, the function ends once a single tree is built (otherwise, whole
   forest of OMP constructs may be built).  */

static void
build_omp_regions_1 (basic_block bb, struct omp_region *parent,
		     bool single_tree)
{
  gimple_stmt_iterator gsi;
  gimple stmt;
  basic_block son;

  gsi = gsi_last_bb (bb);
  if (!gsi_end_p (gsi) && is_gimple_omp (gsi_stmt (gsi)))
    {
      struct omp_region *region;
      enum gimple_code code;

      stmt = gsi_stmt (gsi);
      code = gimple_code (stmt);
      if (code == GIMPLE_OMP_RETURN)
	{
	  /* STMT is the return point out of region PARENT.  Mark it
	     as the exit point and make PARENT the immediately
	     enclosing region.  */
	  gcc_assert (parent);
	  region = parent;
	  region->exit = bb;
	  parent = parent->outer;
	}
      else if (code == GIMPLE_OMP_ATOMIC_STORE)
	{
	  /* GIMPLE_OMP_ATOMIC_STORE is analoguous to
	     GIMPLE_OMP_RETURN, but matches with
	     GIMPLE_OMP_ATOMIC_LOAD.  */
	  gcc_assert (parent);
	  gcc_assert (parent->type == GIMPLE_OMP_ATOMIC_LOAD);
	  region = parent;
	  region->exit = bb;
	  parent = parent->outer;
	}

      else if (code == GIMPLE_OMP_CONTINUE)
	{
	  gcc_assert (parent);
	  parent->cont = bb;
	}
      else if (code == GIMPLE_OMP_SECTIONS_SWITCH)
	{
	  /* GIMPLE_OMP_SECTIONS_SWITCH is part of
	     GIMPLE_OMP_SECTIONS, and we do nothing for it.  */
	  ;
	}
      else if (code == GIMPLE_OMP_TARGET
	       && (gimple_omp_target_kind (stmt) == GF_OMP_TARGET_KIND_UPDATE
		   || (gimple_omp_target_kind (stmt)
		       == GF_OMP_TARGET_KIND_OACC_UPDATE)))
	new_omp_region (bb, code, parent);
      else
	{
	  /* Otherwise, this directive becomes the parent for a new
	     region.  */
	  region = new_omp_region (bb, code, parent);
	  parent = region;
	}
    }

  if (single_tree && !parent)
    return;

  for (son = first_dom_son (CDI_DOMINATORS, bb);
       son;
       son = next_dom_son (CDI_DOMINATORS, son))
    build_omp_regions_1 (son, parent, single_tree);
}

/* Builds the tree of OMP regions rooted at ROOT, storing it to
   root_omp_region.  */

static void
build_omp_regions_root (basic_block root)
{
  gcc_assert (root_omp_region == NULL);
  build_omp_regions_1 (root, NULL, true);
  gcc_assert (root_omp_region != NULL);
}

/* Expands omp construct (and its subconstructs) starting in HEAD.  */

void
omp_expand_local (basic_block head)
{
  build_omp_regions_root (head);
  if (dump_file && (dump_flags & TDF_DETAILS))
    {
      fprintf (dump_file, "\nOMP region tree\n\n");
      dump_omp_region (dump_file, root_omp_region, 0);
      fprintf (dump_file, "\n");
    }

  remove_exit_barriers (root_omp_region);
  expand_omp (root_omp_region);

  free_omp_regions ();
}

/* Scan the CFG and build a tree of OMP regions.  Return the root of
   the OMP region tree.  */

static void
build_omp_regions (void)
{
  gcc_assert (root_omp_region == NULL);
  calculate_dominance_info (CDI_DOMINATORS);
  build_omp_regions_1 (ENTRY_BLOCK_PTR_FOR_FN (cfun), NULL, false);
}

/* Main entry point for expanding OMP-GIMPLE into runtime calls.  */

static unsigned int
execute_expand_omp (void)
{
  build_omp_regions ();

  if (!root_omp_region)
    return 0;

  if (dump_file)
    {
      fprintf (dump_file, "\nOMP region tree\n\n");
      dump_omp_region (dump_file, root_omp_region, 0);
      fprintf (dump_file, "\n");
    }

  remove_exit_barriers (root_omp_region);

  expand_omp (root_omp_region);

  cleanup_tree_cfg ();

  free_omp_regions ();

  return 0;
}

/* OMP expansion -- the default pass, run before creation of SSA form.  */

namespace {

const pass_data pass_data_expand_omp =
{
  GIMPLE_PASS, /* type */
  "ompexp", /* name */
  OPTGROUP_NONE, /* optinfo_flags */
  TV_NONE, /* tv_id */
  PROP_gimple_any, /* properties_required */
  0, /* properties_provided */
  0, /* properties_destroyed */
  0, /* todo_flags_start */
  0, /* todo_flags_finish */
};

class pass_expand_omp : public gimple_opt_pass
{
public:
  pass_expand_omp (gcc::context *ctxt)
    : gimple_opt_pass (pass_data_expand_omp, ctxt)
  {}

  /* opt_pass methods: */
  virtual bool gate (function *)
    {
      return ((flag_openacc != 0 || flag_openmp != 0 || flag_openmp_simd != 0
	       || flag_cilkplus != 0) && !seen_error ());
    }

  virtual unsigned int execute (function *) { return execute_expand_omp (); }

}; // class pass_expand_omp

} // anon namespace

gimple_opt_pass *
make_pass_expand_omp (gcc::context *ctxt)
{
  return new pass_expand_omp (ctxt);
}

/* Helper function to preform, potentially COMPLEX_TYPE, operation and
   convert it to gimple.  */
static void
omp_gimple_assign_with_ops (tree_code op, tree dest, tree src, gimple_seq *seq)
{
  gimple stmt;

  if (TREE_CODE (TREE_TYPE (dest)) != COMPLEX_TYPE)
    {
      stmt = gimple_build_assign_with_ops (op, dest, dest, src);
      gimple_seq_add_stmt (seq, stmt);
      return;
    }

  tree t = create_tmp_var (TREE_TYPE (TREE_TYPE (dest)), NULL);
  tree rdest = fold_build1 (REALPART_EXPR, TREE_TYPE (TREE_TYPE (dest)), dest);
  gimplify_assign (t, rdest, seq);
  rdest = t;

  t = create_tmp_var (TREE_TYPE (TREE_TYPE (dest)), NULL);
  tree idest = fold_build1 (IMAGPART_EXPR, TREE_TYPE (TREE_TYPE (dest)), dest);
  gimplify_assign (t, idest, seq);
  idest = t;

  t = create_tmp_var (TREE_TYPE (TREE_TYPE (src)), NULL);
  tree rsrc = fold_build1 (REALPART_EXPR, TREE_TYPE (TREE_TYPE (src)), src);
  gimplify_assign (t, rsrc, seq);
  rsrc = t;

  t = create_tmp_var (TREE_TYPE (TREE_TYPE (src)), NULL);
  tree isrc = fold_build1 (IMAGPART_EXPR, TREE_TYPE (TREE_TYPE (src)), src);
  gimplify_assign (t, isrc, seq);
  isrc = t;

  tree r = create_tmp_var (TREE_TYPE (TREE_TYPE (dest)), NULL);
  tree i = create_tmp_var (TREE_TYPE (TREE_TYPE (dest)), NULL);
  tree result;

  gcc_assert (op == PLUS_EXPR || op == MULT_EXPR);

  if (op == PLUS_EXPR)
    {
      stmt = gimple_build_assign_with_ops (op, r, rdest, rsrc);
      gimple_seq_add_stmt (seq, stmt);

      stmt = gimple_build_assign_with_ops (op, i, idest, isrc);
      gimple_seq_add_stmt (seq, stmt);
    }
  else if (op == MULT_EXPR)
    {
      /* Let x = a + ib = dest, y = c + id = src.
	 x * y = (ac - bd) + i(ad + bc)  */
      tree ac = create_tmp_var (TREE_TYPE (TREE_TYPE (dest)), NULL);
      tree bd = create_tmp_var (TREE_TYPE (TREE_TYPE (dest)), NULL);
      tree ad = create_tmp_var (TREE_TYPE (TREE_TYPE (dest)), NULL);
      tree bc = create_tmp_var (TREE_TYPE (TREE_TYPE (dest)), NULL);

      stmt = gimple_build_assign_with_ops (MULT_EXPR, ac, rdest, rsrc);
      gimple_seq_add_stmt (seq, stmt);

      stmt = gimple_build_assign_with_ops (MULT_EXPR, bd, idest, isrc);
      gimple_seq_add_stmt (seq, stmt);

      stmt = gimple_build_assign_with_ops (MINUS_EXPR, r, ac, bd);
      gimple_seq_add_stmt (seq, stmt);

      stmt = gimple_build_assign_with_ops (MULT_EXPR, ad, rdest, isrc);
      gimple_seq_add_stmt (seq, stmt);

      stmt = gimple_build_assign_with_ops (MULT_EXPR, bd, idest, rsrc);
      gimple_seq_add_stmt (seq, stmt);

      stmt = gimple_build_assign_with_ops (PLUS_EXPR, i, ad, bc);
      gimple_seq_add_stmt (seq, stmt);
    }

  result = build2 (COMPLEX_EXPR, TREE_TYPE (dest), r, i);
  gimplify_assign (dest, result, seq);
}

/* Helper function to initialize local data for the reduction arrays.
   The reduction arrays need to be placed inside the calling function
   for accelerators, or else the host won't be able to preform the final
   reduction.  FIXME: This function assumes that there are
   vector_length threads in total.  */

static void
initialize_reduction_data (tree clauses, tree nthreads, gimple_seq *stmt_seqp,
			   omp_context *ctx)
{
  gcc_assert (is_gimple_omp_oacc_specifically (ctx->stmt));

  tree c, t, oc;
  gimple stmt;
  omp_context *octx;
  tree (*gimple_omp_clauses) (const_gimple);
  void (*gimple_omp_set_clauses) (gimple, tree);

  /* Find the innermost PARALLEL openmp context.  FIXME: OpenACC kernels
     may require extra care unless they are converted to openmp for loops.  */

  if (gimple_code (ctx->stmt) == GIMPLE_OACC_PARALLEL)
    octx = ctx;
  else
    octx = ctx->outer;

  gimple_omp_clauses = gimple_oacc_parallel_clauses;
  gimple_omp_set_clauses = gimple_oacc_parallel_set_clauses;

  /* Extract the clauses.  */
  oc = gimple_omp_clauses (octx->stmt);

  /* Find the last outer clause.  */
  for (; oc && OMP_CLAUSE_CHAIN (oc); oc = OMP_CLAUSE_CHAIN (oc))
    ;

  /* Allocate arrays for each reduction variable.  */
  for (c = clauses; c; c = OMP_CLAUSE_CHAIN (c))
    {
      if (OMP_CLAUSE_CODE (c) != OMP_CLAUSE_REDUCTION)
	continue;

      tree var = OMP_CLAUSE_DECL (c);
      tree type = get_base_type (var);
      tree array = lookup_reduction (omp_get_id (var), ctx);
      tree size, call;

      /* Calculate size of the reduction array.  */
      t = create_tmp_var (TREE_TYPE (nthreads), NULL);
      stmt = gimple_build_assign_with_ops (MULT_EXPR, t, nthreads,
			 fold_convert (TREE_TYPE (nthreads),
				       TYPE_SIZE_UNIT (type)));
      gimple_seq_add_stmt (stmt_seqp, stmt);

      size = create_tmp_var (sizetype, NULL);
      gimplify_assign (size, fold_build1 (NOP_EXPR, sizetype, t), stmt_seqp);

      /* Now allocate memory for it.  FIXME: Allocating memory for the
	 reduction array may be unnecessary once the final reduction is able
	 to be preformed on the accelerator.  Instead of allocating memory on
	 the host side, it could just be allocated on the accelerator.  */
      call = unshare_expr (builtin_decl_explicit (BUILT_IN_ALLOCA));
      stmt = gimple_build_call (call, 1, size);
      gimple_call_set_lhs (stmt, array);
      gimple_seq_add_stmt (stmt_seqp, stmt);

      /* Map this array into the accelerator.  */

      /* Add the reduction array to the list of clauses.  */
      /* FIXME: Currently, these variables must be placed in the outer
	 most clause so that copy-out works.  */
      tree x = array;
      t = build_omp_clause (gimple_location (ctx->stmt), OMP_CLAUSE_MAP);
      OMP_CLAUSE_MAP_KIND (t) = OMP_CLAUSE_MAP_FORCE_FROM;
      OMP_CLAUSE_DECL (t) = x;
      OMP_CLAUSE_CHAIN (t) = NULL;
      if (oc)
	OMP_CLAUSE_CHAIN (oc) = t;
      else
	gimple_omp_set_clauses (octx->stmt, t);
      OMP_CLAUSE_SIZE (t) = size;
      oc = t;
    }
}

/* Helper function to finalize local data for the reduction arrays. The
   reduction array needs to be reduced to the original reduction variable.
   FIXME: This function assumes that there are vector_length threads in
   total.  Also, it assumes that there are at least vector_length iterations
   in the for loop.  */

static void
finalize_reduction_data (tree clauses, tree nthreads, gimple_seq *stmt_seqp,
			 omp_context *ctx)
{
  gcc_assert (is_gimple_omp_oacc_specifically (ctx->stmt));

  tree c, var, array, loop_header, loop_body, loop_exit, type;
  gimple stmt;

  /* Create for loop.

     let var = the original reduction variable
     let array = reduction variable array

     var = array[0]
     for (i = 1; i < nthreads; i++)
       var op= array[i]
 */

  loop_header = create_artificial_label (UNKNOWN_LOCATION);
  loop_body = create_artificial_label (UNKNOWN_LOCATION);
  loop_exit = create_artificial_label (UNKNOWN_LOCATION);

  /* Initialize the reduction variables to be value of the first array
     element.  */
  for (c = clauses; c; c = OMP_CLAUSE_CHAIN (c))
    {
      if (OMP_CLAUSE_CODE (c) != OMP_CLAUSE_REDUCTION)
	continue;

      tree_code reduction_code = OMP_CLAUSE_REDUCTION_CODE (c);

      /* reduction(-:var) sums up the partial results, so it acts
	 identically to reduction(+:var).  */
      if (reduction_code == MINUS_EXPR)
        reduction_code = PLUS_EXPR;

      /* Set up reduction variable, var.  Becuase it's not gimple register,
         it needs to be treated as a reference.  */
      var = OMP_CLAUSE_DECL (c);
      type = get_base_type (var);
      tree ptr = lookup_reduction (omp_get_id (OMP_CLAUSE_DECL (c)), ctx);

      /* Extract array[0] into mem.  */
      tree mem = create_tmp_var (type, NULL);
      gimplify_assign (mem, build_simple_mem_ref (ptr), stmt_seqp);

      /* Find the original reduction variable.  */
      tree x = build_outer_var_ref (var, ctx);
      if (is_reference (var))
	var = build_simple_mem_ref (var);

      x = lang_hooks.decls.omp_clause_assign_op (c, var, mem);
      gimplify_and_add (unshare_expr(x), stmt_seqp);
    }

  /* Create an index variable and set it to one.  */
  tree ix = create_tmp_var (sizetype, NULL);
  gimplify_assign (ix, fold_build1 (NOP_EXPR, sizetype, integer_one_node),
		   stmt_seqp);

  /* Insert the loop header label here.  */
  gimple_seq_add_stmt (stmt_seqp, gimple_build_label (loop_header));

  /* Loop if ix >= nthreads.  */
  tree x = create_tmp_var (sizetype, NULL);
  gimplify_assign (x, fold_build1 (NOP_EXPR, sizetype, nthreads), stmt_seqp);
  stmt = gimple_build_cond (GE_EXPR, ix, x, loop_exit, loop_body);
  gimple_seq_add_stmt (stmt_seqp, stmt);

  /* Insert the loop body label here.  */
  gimple_seq_add_stmt (stmt_seqp, gimple_build_label (loop_body));

  /* Collapse each reduction array, one element at a time.  */
  for (c = clauses; c; c = OMP_CLAUSE_CHAIN (c))
    {
      if (OMP_CLAUSE_CODE (c) != OMP_CLAUSE_REDUCTION)
	continue;

      tree_code reduction_code = OMP_CLAUSE_REDUCTION_CODE (c);

      /* reduction(-:var) sums up the partial results, so it acts
	 identically to reduction(+:var).  */
      if (reduction_code == MINUS_EXPR)
        reduction_code = PLUS_EXPR;

      /* Set up reduction variable var.  */
      var = OMP_CLAUSE_DECL (c);
      type = get_base_type (var);
      array = lookup_reduction (omp_get_id (OMP_CLAUSE_DECL (c)), ctx);

      /* Calculate the array offset.  */
      tree offset = create_tmp_var (sizetype, NULL);
      gimplify_assign (offset, TYPE_SIZE_UNIT (type), stmt_seqp);
      stmt = gimple_build_assign_with_ops (MULT_EXPR, offset, offset, ix);
      gimple_seq_add_stmt (stmt_seqp, stmt);

      tree ptr = create_tmp_var (TREE_TYPE (array), NULL);
      stmt = gimple_build_assign_with_ops (POINTER_PLUS_EXPR, ptr, array,
					   offset);
      gimple_seq_add_stmt (stmt_seqp, stmt);

      /* Extract array[ix] into mem.  */
      tree mem = create_tmp_var (type, NULL);
      gimplify_assign (mem, build_simple_mem_ref (ptr), stmt_seqp);

      /* Find the original reduction variable.  */
      tree x = build_outer_var_ref (var, ctx);
      if (is_reference (var))
	var = build_simple_mem_ref (var);

      tree t = create_tmp_var (type, NULL);

      x = lang_hooks.decls.omp_clause_assign_op (c, t, var);
      gimplify_and_add (unshare_expr(x), stmt_seqp);

      /* var = var op mem */
      switch (OMP_CLAUSE_REDUCTION_CODE (c))
	{
	case TRUTH_ANDIF_EXPR:
	case TRUTH_ORIF_EXPR:
	  t = fold_build2 (OMP_CLAUSE_REDUCTION_CODE (c), integer_type_node,
			   t, mem);
	  gimplify_and_add (t, stmt_seqp);
	  break;
	default:
	  /* The lhs isn't a gimple_reg when var is COMPLEX_TYPE.  */
	  omp_gimple_assign_with_ops (OMP_CLAUSE_REDUCTION_CODE (c),
				      t, mem, stmt_seqp);
	}

      t = fold_build1 (NOP_EXPR, TREE_TYPE (var), t);
      x = lang_hooks.decls.omp_clause_assign_op (c, var, t);
      gimplify_and_add (unshare_expr(x), stmt_seqp);
    }

  /* Increment the induction variable.  */
  tree one = fold_build1 (NOP_EXPR, sizetype, integer_one_node);
  stmt = gimple_build_assign_with_ops (PLUS_EXPR, ix, ix, one);
  gimple_seq_add_stmt (stmt_seqp, stmt);

  /* Go back to the top of the loop.  */
  gimple_seq_add_stmt (stmt_seqp, gimple_build_goto (loop_header));

  /* Place the loop exit label here.  */
  gimple_seq_add_stmt (stmt_seqp, gimple_build_label (loop_exit));
}

/* Scan through all of the gimple stmts searching for an OMP_FOR_EXPR, and
   scan that for reductions.  */

static void
process_reduction_data (gimple_seq *body, gimple_seq *in_stmt_seqp,
			gimple_seq *out_stmt_seqp, omp_context *ctx)
{
  gcc_assert (is_gimple_omp_oacc_specifically (ctx->stmt));

  gimple_stmt_iterator gsi;
  gimple_seq inner;
  gimple stmt;

  /* A collapse clause may have inserted a new bind block.  */
  stmt = gimple_seq_first (*body);
  if (stmt && gimple_code (stmt) == GIMPLE_BIND)
    {
      inner = gimple_bind_body (gimple_seq_first (*body));
      body = &inner;
    }

  for (gsi = gsi_start (*body); !gsi_end_p (gsi); gsi_next (&gsi))
    {
      tree call;
      tree clauses, nthreads, t, c;
      bool reduction_found = false;
 
      stmt = gsi_stmt (gsi);

      switch (gimple_code (stmt))
	{
	case GIMPLE_OMP_FOR:
	  clauses = gimple_omp_for_clauses (stmt);

	  /* Search for a reduction clause.  */
	  for (c = clauses; c; c = OMP_CLAUSE_CHAIN (c))
	    if (OMP_CLAUSE_CODE (c) == OMP_CLAUSE_REDUCTION)
	      {
		reduction_found = true;
		break;
	      }

	  if (!reduction_found)
	    break;

	  ctx = maybe_lookup_ctx (stmt);
	  t = NULL_TREE;

	  /* The reduction clause may be nested inside a loop directive.
	     Scan for the innermost vector_length clause.  */
	  for (omp_context *oc = ctx; oc; oc = oc->outer)
	    {
	      switch (gimple_code (oc->stmt))
		{
		case GIMPLE_OACC_PARALLEL:
		  c = gimple_oacc_parallel_clauses (oc->stmt);
		  break;
		case GIMPLE_OMP_FOR:
		  c = gimple_omp_for_clauses (oc->stmt);
		  break;
		default:
		  c = NULL_TREE;
		  break;
		}

	      if (c && gimple_code (oc->stmt) == GIMPLE_OACC_PARALLEL)
		{
		  t = find_omp_clause (c, OMP_CLAUSE_VECTOR_LENGTH);
		  if (t)
		    t = fold_convert_loc (OMP_CLAUSE_LOCATION (t),
					  integer_type_node,
					  OMP_CLAUSE_VECTOR_LENGTH_EXPR (t));
		  break;
		}
	    }

	  if (!t)
	    t = integer_one_node;

	  /* Extract the number of threads.  */
	  nthreads = create_tmp_var (TREE_TYPE (t), NULL);
	  gimplify_assign (nthreads, t, in_stmt_seqp);

	  /* Ensure nthreads >= 1.  */
	  stmt = gimple_build_assign_with_ops (MAX_EXPR, nthreads, nthreads,
				          fold_convert(TREE_TYPE (nthreads),
						       integer_one_node));
	  gimple_seq_add_stmt (in_stmt_seqp, stmt);

	  /* Set the number of threads.  */
	  /* FIXME: This needs to handle accelerators  */
	  call = builtin_decl_explicit (BUILT_IN_OMP_SET_NUM_THREADS);
	  stmt = gimple_build_call (call, 1, nthreads);
	  gimple_seq_add_stmt (in_stmt_seqp, stmt);

	  initialize_reduction_data (clauses, nthreads, in_stmt_seqp, ctx);
	  finalize_reduction_data (clauses, nthreads, out_stmt_seqp, ctx);
	  break;
	default:
	  // Scan for other directives which support reduction here.
	  break;
	}
    }
}

/* Routines to lower OpenMP directives into OMP-GIMPLE.  */

/* Lower the OpenACC offload directive in the current statement
   in GSI_P.  CTX holds context information for the directive.  */

static void
lower_oacc_offload (gimple_stmt_iterator *gsi_p, omp_context *ctx)
{
  tree clauses;
  tree child_fn, t, c;
  gimple stmt = gsi_stmt (*gsi_p);
  gimple par_bind, bind;
  gimple_seq par_body, olist, ilist, orlist, irlist, new_body;
  location_t loc = gimple_location (stmt);
  unsigned int map_cnt = 0;
  tree (*gimple_omp_clauses) (const_gimple);
  void (*gimple_omp_set_data_arg) (gimple, tree);
  switch (gimple_code (stmt))
    {
    case GIMPLE_OACC_KERNELS:
      gimple_omp_clauses = gimple_oacc_kernels_clauses;
      gimple_omp_set_data_arg = gimple_oacc_kernels_set_data_arg;
      break;
    case GIMPLE_OACC_PARALLEL:
      gimple_omp_clauses = gimple_oacc_parallel_clauses;
      gimple_omp_set_data_arg = gimple_oacc_parallel_set_data_arg;
      break;
    default:
      gcc_unreachable ();
    }

  clauses = gimple_omp_clauses (stmt);
  par_bind = gimple_seq_first_stmt (gimple_omp_body (stmt));
  par_body = gimple_bind_body (par_bind);
  child_fn = ctx->cb.dst_fn;

  push_gimplify_context ();

  irlist = NULL;
  orlist = NULL;
  process_reduction_data (&par_body, &irlist, &orlist, ctx);

  for (c = clauses; c ; c = OMP_CLAUSE_CHAIN (c))
    switch (OMP_CLAUSE_CODE (c))
      {
	tree var, x;

      default:
	break;
      case OMP_CLAUSE_MAP:
	var = OMP_CLAUSE_DECL (c);
	if (!DECL_P (var))
	  {
	    if (OMP_CLAUSE_CODE (c) != OMP_CLAUSE_MAP
		|| !OMP_CLAUSE_MAP_ZERO_BIAS_ARRAY_SECTION (c))
	      map_cnt++;
	    continue;
	  }

	if (DECL_SIZE (var)
	    && TREE_CODE (DECL_SIZE (var)) != INTEGER_CST)
	  {
	    tree var2 = DECL_VALUE_EXPR (var);
	    gcc_assert (TREE_CODE (var2) == INDIRECT_REF);
	    var2 = TREE_OPERAND (var2, 0);
	    gcc_assert (DECL_P (var2));
	    var = var2;
	  }

	if (!maybe_lookup_field (var, ctx))
	  continue;

	/* Preserve indentation of lower_omp_target.  */
	if (1)
	  {
	    x = build_receiver_ref (var, true, ctx);
	    tree new_var = lookup_decl (var, ctx);
	    gcc_assert (OMP_CLAUSE_CODE (c) != OMP_CLAUSE_MAP
			|| (OMP_CLAUSE_MAP_KIND (c)
			    != OMP_CLAUSE_MAP_FORCE_DEVICEPTR)
			|| TREE_CODE (TREE_TYPE (var)) != ARRAY_TYPE);
	    if (OMP_CLAUSE_CODE (c) == OMP_CLAUSE_MAP
		&& OMP_CLAUSE_MAP_KIND (c) == OMP_CLAUSE_MAP_POINTER
		&& !OMP_CLAUSE_MAP_ZERO_BIAS_ARRAY_SECTION (c)
		&& TREE_CODE (TREE_TYPE (var)) == ARRAY_TYPE)
	      x = build_simple_mem_ref (x);
	    SET_DECL_VALUE_EXPR (new_var, x);
	    DECL_HAS_VALUE_EXPR_P (new_var) = 1;
	  }
	map_cnt++;
      }

  target_nesting_level++;
  lower_omp (&par_body, ctx);
  target_nesting_level--;

  /* Declare all the variables created by mapping and the variables
     declared in the scope of the body.  */
  record_vars_into (ctx->block_vars, child_fn);
  record_vars_into (gimple_bind_vars (par_bind), child_fn);

  olist = NULL;
  ilist = NULL;
  if (ctx->record_type)
    {
      ctx->sender_decl
	= create_tmp_var (ctx->record_type, ".omp_data_arr");
      DECL_NAMELESS (ctx->sender_decl) = 1;
      TREE_ADDRESSABLE (ctx->sender_decl) = 1;
      t = make_tree_vec (3);
      TREE_VEC_ELT (t, 0) = ctx->sender_decl;
      TREE_VEC_ELT (t, 1)
	= create_tmp_var (build_array_type_nelts (size_type_node, map_cnt),
			  ".omp_data_sizes");
      DECL_NAMELESS (TREE_VEC_ELT (t, 1)) = 1;
      TREE_ADDRESSABLE (TREE_VEC_ELT (t, 1)) = 1;
      TREE_STATIC (TREE_VEC_ELT (t, 1)) = 1;
      TREE_VEC_ELT (t, 2)
	= create_tmp_var (build_array_type_nelts (short_unsigned_type_node,
						  map_cnt),
			  ".omp_data_kinds");
      DECL_NAMELESS (TREE_VEC_ELT (t, 2)) = 1;
      TREE_ADDRESSABLE (TREE_VEC_ELT (t, 2)) = 1;
      TREE_STATIC (TREE_VEC_ELT (t, 2)) = 1;
      gimple_omp_set_data_arg (stmt, t);

      vec<constructor_elt, va_gc> *vsize;
      vec<constructor_elt, va_gc> *vkind;
      vec_alloc (vsize, map_cnt);
      vec_alloc (vkind, map_cnt);
      unsigned int map_idx = 0;

      for (c = clauses; c ; c = OMP_CLAUSE_CHAIN (c))
	switch (OMP_CLAUSE_CODE (c))
	  {
	    tree ovar, nc;

	  default:
	    break;
	  case OMP_CLAUSE_MAP:
	    nc = c;
	    ovar = OMP_CLAUSE_DECL (c);
	    if (!DECL_P (ovar))
	      {
		if (OMP_CLAUSE_CODE (c) == OMP_CLAUSE_MAP
		    && OMP_CLAUSE_MAP_ZERO_BIAS_ARRAY_SECTION (c))
		  {
		    gcc_checking_assert (OMP_CLAUSE_DECL (OMP_CLAUSE_CHAIN (c))
					 == get_base_address (ovar));
		    nc = OMP_CLAUSE_CHAIN (c);
		    ovar = OMP_CLAUSE_DECL (nc);
		  }
		else
		  {
		    tree x = build_sender_ref (ovar, ctx);
		    tree v
		      = build_fold_addr_expr_with_type (ovar, ptr_type_node);
		    gimplify_assign (x, v, &ilist);
		    nc = NULL_TREE;
		  }
	      }
	    else
	      {
		if (DECL_SIZE (ovar)
		    && TREE_CODE (DECL_SIZE (ovar)) != INTEGER_CST)
		  {
		    tree ovar2 = DECL_VALUE_EXPR (ovar);
		    gcc_assert (TREE_CODE (ovar2) == INDIRECT_REF);
		    ovar2 = TREE_OPERAND (ovar2, 0);
		    gcc_assert (DECL_P (ovar2));
		    ovar = ovar2;
		  }
		if (!maybe_lookup_field (ovar, ctx))
		  continue;
	      }

	    if (nc)
	      {
		tree var = lookup_decl_in_outer_ctx (ovar, ctx);
		tree x = build_sender_ref (ovar, ctx);
		gcc_assert (OMP_CLAUSE_CODE (c) != OMP_CLAUSE_MAP
			    || (OMP_CLAUSE_MAP_KIND (c)
				!= OMP_CLAUSE_MAP_FORCE_DEVICEPTR)
			    || TREE_CODE (TREE_TYPE (ovar)) != ARRAY_TYPE);
		if (OMP_CLAUSE_CODE (c) == OMP_CLAUSE_MAP
		    && OMP_CLAUSE_MAP_KIND (c) == OMP_CLAUSE_MAP_POINTER
		    && !OMP_CLAUSE_MAP_ZERO_BIAS_ARRAY_SECTION (c)
		    && TREE_CODE (TREE_TYPE (ovar)) == ARRAY_TYPE)
		  {
		    tree avar
		      = create_tmp_var (TREE_TYPE (TREE_TYPE (x)), NULL);
		    mark_addressable (avar);
		    gimplify_assign (avar, build_fold_addr_expr (var), &ilist);
		    avar = build_fold_addr_expr (avar);
		    gimplify_assign (x, avar, &ilist);
		  }
		else if (is_gimple_reg (var)
			 && !maybe_lookup_reduction (var, ctx))
		  {
		    tree avar = create_tmp_var (TREE_TYPE (var), NULL);
		    mark_addressable (avar);
		    enum omp_clause_map_kind map_kind
		      = OMP_CLAUSE_MAP_KIND (c);
		    if ((!(map_kind & OMP_CLAUSE_MAP_SPECIAL)
			 && (map_kind & OMP_CLAUSE_MAP_TO))
			|| map_kind == OMP_CLAUSE_MAP_POINTER
			|| map_kind == OMP_CLAUSE_MAP_TO_PSET
			|| map_kind == OMP_CLAUSE_MAP_FORCE_DEVICEPTR)
		      gimplify_assign (avar, var, &ilist);
		    avar = build_fold_addr_expr (avar);
		    gimplify_assign (x, avar, &ilist);
		    if (((!(map_kind & OMP_CLAUSE_MAP_SPECIAL)
			  && (map_kind & OMP_CLAUSE_MAP_FROM))
			 || map_kind == OMP_CLAUSE_MAP_FORCE_DEVICEPTR)
			&& !TYPE_READONLY (TREE_TYPE (var)))
		      {
			x = build_sender_ref (ovar, ctx);
			x = build_simple_mem_ref (x);
			gimplify_assign (var, x, &olist);
		      }
		  }
		else
		  {
		    if (!maybe_lookup_reduction (var, ctx))
		      var = build_fold_addr_expr (var);
		    gimplify_assign (x, var, &ilist);
		  }
	      }
	    tree s = OMP_CLAUSE_SIZE (c);
	    if (s == NULL_TREE)
	      s = TYPE_SIZE_UNIT (TREE_TYPE (ovar));
	    s = fold_convert (size_type_node, s);
	    tree purpose = size_int (map_idx++);
	    CONSTRUCTOR_APPEND_ELT (vsize, purpose, s);
	    if (TREE_CODE (s) != INTEGER_CST)
	      TREE_STATIC (TREE_VEC_ELT (t, 1)) = 0;

	    unsigned short tkind = 0;
	    switch (OMP_CLAUSE_CODE (c))
	      {
	      case OMP_CLAUSE_MAP:
		tkind = OMP_CLAUSE_MAP_KIND (c);
		break;
	      default:
		gcc_unreachable ();
	      }
	    unsigned int talign = TYPE_ALIGN_UNIT (TREE_TYPE (ovar));
	    if (DECL_P (ovar) && DECL_ALIGN_UNIT (ovar) > talign)
	      talign = DECL_ALIGN_UNIT (ovar);
	    talign = ceil_log2 (talign);
	    tkind |= talign << 8;
	    CONSTRUCTOR_APPEND_ELT (vkind, purpose,
				    build_int_cst (short_unsigned_type_node,
						   tkind));
	    if (nc && nc != c)
	      c = nc;
	  }

      gcc_assert (map_idx == map_cnt);

      DECL_INITIAL (TREE_VEC_ELT (t, 1))
	= build_constructor (TREE_TYPE (TREE_VEC_ELT (t, 1)), vsize);
      DECL_INITIAL (TREE_VEC_ELT (t, 2))
	= build_constructor (TREE_TYPE (TREE_VEC_ELT (t, 2)), vkind);
      if (!TREE_STATIC (TREE_VEC_ELT (t, 1)))
	{
	  gimple_seq initlist = NULL;
	  force_gimple_operand (build1 (DECL_EXPR, void_type_node,
					TREE_VEC_ELT (t, 1)),
				&initlist, true, NULL_TREE);
	  gimple_seq_add_seq (&ilist, initlist);

	  tree clobber = build_constructor (TREE_TYPE (TREE_VEC_ELT (t, 1)),
					    NULL);
	  TREE_THIS_VOLATILE (clobber) = 1;
	  gimple_seq_add_stmt (&olist,
			       gimple_build_assign (TREE_VEC_ELT (t, 1),
						    clobber));
	}

      tree clobber = build_constructor (ctx->record_type, NULL);
      TREE_THIS_VOLATILE (clobber) = 1;
      gimple_seq_add_stmt (&olist, gimple_build_assign (ctx->sender_decl,
							clobber));
    }

  /* Once all the expansions are done, sequence all the different
     fragments inside gimple_omp_body.  */

  new_body = NULL;

  if (ctx->record_type)
    {
      t = build_fold_addr_expr_loc (loc, ctx->sender_decl);
      /* fixup_child_record_type might have changed receiver_decl's type.  */
      t = fold_convert_loc (loc, TREE_TYPE (ctx->receiver_decl), t);
      gimple_seq_add_stmt (&new_body,
			   gimple_build_assign (ctx->receiver_decl, t));
    }

  gimple_seq_add_seq (&new_body, par_body);
  gcc_assert (!ctx->cancellable);
  new_body = maybe_catch_exception (new_body);
  gimple_seq_add_stmt (&new_body, gimple_build_omp_return (false));
  gimple_omp_set_body (stmt, new_body);

  bind = gimple_build_bind (NULL, NULL, gimple_bind_block (par_bind));
  gsi_replace (gsi_p, bind, true);
  gimple_bind_add_seq (bind, irlist);
  gimple_bind_add_seq (bind, ilist);
  gimple_bind_add_stmt (bind, stmt);
  gimple_bind_add_seq (bind, olist);
  gimple_bind_add_seq (bind, orlist);

  pop_gimplify_context (NULL);
}

/* If ctx is a worksharing context inside of a cancellable parallel
   region and it isn't nowait, add lhs to its GIMPLE_OMP_RETURN
   and conditional branch to parallel's cancel_label to handle
   cancellation in the implicit barrier.  */

static void
maybe_add_implicit_barrier_cancel (omp_context *ctx, gimple_seq *body)
{
  gimple omp_return = gimple_seq_last_stmt (*body);
  gcc_assert (gimple_code (omp_return) == GIMPLE_OMP_RETURN);
  if (gimple_omp_return_nowait_p (omp_return))
    return;
  if (ctx->outer
      && gimple_code (ctx->outer->stmt) == GIMPLE_OMP_PARALLEL
      && ctx->outer->cancellable)
    {
      tree fndecl = builtin_decl_explicit (BUILT_IN_GOMP_CANCEL);
      tree c_bool_type = TREE_TYPE (TREE_TYPE (fndecl));
      tree lhs = create_tmp_var (c_bool_type, NULL);
      gimple_omp_return_set_lhs (omp_return, lhs);
      tree fallthru_label = create_artificial_label (UNKNOWN_LOCATION);
      gimple g = gimple_build_cond (NE_EXPR, lhs,
				    fold_convert (c_bool_type,
						  boolean_false_node),
				    ctx->outer->cancel_label, fallthru_label);
      gimple_seq_add_stmt (body, g);
      gimple_seq_add_stmt (body, gimple_build_label (fallthru_label));
    }
}

/* Lower the OpenMP sections directive in the current statement in GSI_P.
   CTX is the enclosing OMP context for the current statement.  */

static void
lower_omp_sections (gimple_stmt_iterator *gsi_p, omp_context *ctx)
{
  tree block, control;
  gimple_stmt_iterator tgsi;
  gimple stmt, new_stmt, bind, t;
  gimple_seq ilist, dlist, olist, new_body;

  stmt = gsi_stmt (*gsi_p);

  push_gimplify_context ();

  dlist = NULL;
  ilist = NULL;
  lower_rec_input_clauses (gimple_omp_sections_clauses (stmt),
      			   &ilist, &dlist, ctx, NULL);

  new_body = gimple_omp_body (stmt);
  gimple_omp_set_body (stmt, NULL);
  tgsi = gsi_start (new_body);
  for (; !gsi_end_p (tgsi); gsi_next (&tgsi))
    {
      omp_context *sctx;
      gimple sec_start;

      sec_start = gsi_stmt (tgsi);
      sctx = maybe_lookup_ctx (sec_start);
      gcc_assert (sctx);

      lower_omp (gimple_omp_body_ptr (sec_start), sctx);
      gsi_insert_seq_after (&tgsi, gimple_omp_body (sec_start),
			    GSI_CONTINUE_LINKING);
      gimple_omp_set_body (sec_start, NULL);

      if (gsi_one_before_end_p (tgsi))
	{
	  gimple_seq l = NULL;
	  lower_lastprivate_clauses (gimple_omp_sections_clauses (stmt), NULL,
				     &l, ctx);
	  gsi_insert_seq_after (&tgsi, l, GSI_CONTINUE_LINKING);
	  gimple_omp_section_set_last (sec_start);
	}

      gsi_insert_after (&tgsi, gimple_build_omp_return (false),
			GSI_CONTINUE_LINKING);
    }

  block = make_node (BLOCK);
  bind = gimple_build_bind (NULL, new_body, block);

  olist = NULL;
  lower_reduction_clauses (gimple_omp_sections_clauses (stmt), &olist, ctx);

  block = make_node (BLOCK);
  new_stmt = gimple_build_bind (NULL, NULL, block);
  gsi_replace (gsi_p, new_stmt, true);

  pop_gimplify_context (new_stmt);
  gimple_bind_append_vars (new_stmt, ctx->block_vars);
  BLOCK_VARS (block) = gimple_bind_vars (bind);
  if (BLOCK_VARS (block))
    TREE_USED (block) = 1;

  new_body = NULL;
  gimple_seq_add_seq (&new_body, ilist);
  gimple_seq_add_stmt (&new_body, stmt);
  gimple_seq_add_stmt (&new_body, gimple_build_omp_sections_switch ());
  gimple_seq_add_stmt (&new_body, bind);

  control = create_tmp_var (unsigned_type_node, ".section");
  t = gimple_build_omp_continue (control, control);
  gimple_omp_sections_set_control (stmt, control);
  gimple_seq_add_stmt (&new_body, t);

  gimple_seq_add_seq (&new_body, olist);
  if (ctx->cancellable)
    gimple_seq_add_stmt (&new_body, gimple_build_label (ctx->cancel_label));
  gimple_seq_add_seq (&new_body, dlist);

  new_body = maybe_catch_exception (new_body);

  t = gimple_build_omp_return
        (!!find_omp_clause (gimple_omp_sections_clauses (stmt),
			    OMP_CLAUSE_NOWAIT));
  gimple_seq_add_stmt (&new_body, t);
  maybe_add_implicit_barrier_cancel (ctx, &new_body);

  gimple_bind_set_body (new_stmt, new_body);
}


/* A subroutine of lower_omp_single.  Expand the simple form of
   a GIMPLE_OMP_SINGLE, without a copyprivate clause:

     	if (GOMP_single_start ())
	  BODY;
	[ GOMP_barrier (); ]	-> unless 'nowait' is present.

  FIXME.  It may be better to delay expanding the logic of this until
  pass_expand_omp.  The expanded logic may make the job more difficult
  to a synchronization analysis pass.  */

static void
lower_omp_single_simple (gimple single_stmt, gimple_seq *pre_p)
{
  location_t loc = gimple_location (single_stmt);
  tree tlabel = create_artificial_label (loc);
  tree flabel = create_artificial_label (loc);
  gimple call, cond;
  tree lhs, decl;

  decl = builtin_decl_explicit (BUILT_IN_GOMP_SINGLE_START);
  lhs = create_tmp_var (TREE_TYPE (TREE_TYPE (decl)), NULL);
  call = gimple_build_call (decl, 0);
  gimple_call_set_lhs (call, lhs);
  gimple_seq_add_stmt (pre_p, call);

  cond = gimple_build_cond (EQ_EXPR, lhs,
			    fold_convert_loc (loc, TREE_TYPE (lhs),
					      boolean_true_node),
			    tlabel, flabel);
  gimple_seq_add_stmt (pre_p, cond);
  gimple_seq_add_stmt (pre_p, gimple_build_label (tlabel));
  gimple_seq_add_seq (pre_p, gimple_omp_body (single_stmt));
  gimple_seq_add_stmt (pre_p, gimple_build_label (flabel));
}


/* A subroutine of lower_omp_single.  Expand the simple form of
   a GIMPLE_OMP_SINGLE, with a copyprivate clause:

	#pragma omp single copyprivate (a, b, c)

   Create a new structure to hold copies of 'a', 'b' and 'c' and emit:

      {
	if ((copyout_p = GOMP_single_copy_start ()) == NULL)
	  {
	    BODY;
	    copyout.a = a;
	    copyout.b = b;
	    copyout.c = c;
	    GOMP_single_copy_end (&copyout);
	  }
	else
	  {
	    a = copyout_p->a;
	    b = copyout_p->b;
	    c = copyout_p->c;
	  }
	GOMP_barrier ();
      }

  FIXME.  It may be better to delay expanding the logic of this until
  pass_expand_omp.  The expanded logic may make the job more difficult
  to a synchronization analysis pass.  */

static void
lower_omp_single_copy (gimple single_stmt, gimple_seq *pre_p, omp_context *ctx)
{
  tree ptr_type, t, l0, l1, l2, bfn_decl;
  gimple_seq copyin_seq;
  location_t loc = gimple_location (single_stmt);

  ctx->sender_decl = create_tmp_var (ctx->record_type, ".omp_copy_o");

  ptr_type = build_pointer_type (ctx->record_type);
  ctx->receiver_decl = create_tmp_var (ptr_type, ".omp_copy_i");

  l0 = create_artificial_label (loc);
  l1 = create_artificial_label (loc);
  l2 = create_artificial_label (loc);

  bfn_decl = builtin_decl_explicit (BUILT_IN_GOMP_SINGLE_COPY_START);
  t = build_call_expr_loc (loc, bfn_decl, 0);
  t = fold_convert_loc (loc, ptr_type, t);
  gimplify_assign (ctx->receiver_decl, t, pre_p);

  t = build2 (EQ_EXPR, boolean_type_node, ctx->receiver_decl,
	      build_int_cst (ptr_type, 0));
  t = build3 (COND_EXPR, void_type_node, t,
	      build_and_jump (&l0), build_and_jump (&l1));
  gimplify_and_add (t, pre_p);

  gimple_seq_add_stmt (pre_p, gimple_build_label (l0));

  gimple_seq_add_seq (pre_p, gimple_omp_body (single_stmt));

  copyin_seq = NULL;
  lower_copyprivate_clauses (gimple_omp_single_clauses (single_stmt), pre_p,
			      &copyin_seq, ctx);

  t = build_fold_addr_expr_loc (loc, ctx->sender_decl);
  bfn_decl = builtin_decl_explicit (BUILT_IN_GOMP_SINGLE_COPY_END);
  t = build_call_expr_loc (loc, bfn_decl, 1, t);
  gimplify_and_add (t, pre_p);

  t = build_and_jump (&l2);
  gimplify_and_add (t, pre_p);

  gimple_seq_add_stmt (pre_p, gimple_build_label (l1));

  gimple_seq_add_seq (pre_p, copyin_seq);

  gimple_seq_add_stmt (pre_p, gimple_build_label (l2));
}


/* Expand code for an OpenMP single directive.  */

static void
lower_omp_single (gimple_stmt_iterator *gsi_p, omp_context *ctx)
{
  tree block;
  gimple t, bind, single_stmt = gsi_stmt (*gsi_p);
  gimple_seq bind_body, bind_body_tail = NULL, dlist;

  push_gimplify_context ();

  block = make_node (BLOCK);
  bind = gimple_build_bind (NULL, NULL, block);
  gsi_replace (gsi_p, bind, true);
  bind_body = NULL;
  dlist = NULL;
  lower_rec_input_clauses (gimple_omp_single_clauses (single_stmt),
			   &bind_body, &dlist, ctx, NULL);
  lower_omp (gimple_omp_body_ptr (single_stmt), ctx);

  gimple_seq_add_stmt (&bind_body, single_stmt);

  if (ctx->record_type)
    lower_omp_single_copy (single_stmt, &bind_body, ctx);
  else
    lower_omp_single_simple (single_stmt, &bind_body);

  gimple_omp_set_body (single_stmt, NULL);

  gimple_seq_add_seq (&bind_body, dlist);

  bind_body = maybe_catch_exception (bind_body);

  t = gimple_build_omp_return
        (!!find_omp_clause (gimple_omp_single_clauses (single_stmt),
			    OMP_CLAUSE_NOWAIT));
  gimple_seq_add_stmt (&bind_body_tail, t);
  maybe_add_implicit_barrier_cancel (ctx, &bind_body_tail);
  if (ctx->record_type)
    {
      gimple_stmt_iterator gsi = gsi_start (bind_body_tail);
      tree clobber = build_constructor (ctx->record_type, NULL);
      TREE_THIS_VOLATILE (clobber) = 1;
      gsi_insert_after (&gsi, gimple_build_assign (ctx->sender_decl,
						   clobber), GSI_SAME_STMT);
    }
  gimple_seq_add_seq (&bind_body, bind_body_tail);
  gimple_bind_set_body (bind, bind_body);

  pop_gimplify_context (bind);

  gimple_bind_append_vars (bind, ctx->block_vars);
  BLOCK_VARS (block) = ctx->block_vars;
  if (BLOCK_VARS (block))
    TREE_USED (block) = 1;
}


/* Expand code for an OpenMP master directive.  */

static void
lower_omp_master (gimple_stmt_iterator *gsi_p, omp_context *ctx)
{
  tree block, lab = NULL, x, bfn_decl;
  gimple stmt = gsi_stmt (*gsi_p), bind;
  location_t loc = gimple_location (stmt);
  gimple_seq tseq;

  push_gimplify_context ();

  block = make_node (BLOCK);
  bind = gimple_build_bind (NULL, NULL, block);
  gsi_replace (gsi_p, bind, true);
  gimple_bind_add_stmt (bind, stmt);

  bfn_decl = builtin_decl_explicit (BUILT_IN_OMP_GET_THREAD_NUM);
  x = build_call_expr_loc (loc, bfn_decl, 0);
  x = build2 (EQ_EXPR, boolean_type_node, x, integer_zero_node);
  x = build3 (COND_EXPR, void_type_node, x, NULL, build_and_jump (&lab));
  tseq = NULL;
  gimplify_and_add (x, &tseq);
  gimple_bind_add_seq (bind, tseq);

  lower_omp (gimple_omp_body_ptr (stmt), ctx);
  gimple_omp_set_body (stmt, maybe_catch_exception (gimple_omp_body (stmt)));
  gimple_bind_add_seq (bind, gimple_omp_body (stmt));
  gimple_omp_set_body (stmt, NULL);

  gimple_bind_add_stmt (bind, gimple_build_label (lab));

  gimple_bind_add_stmt (bind, gimple_build_omp_return (true));

  pop_gimplify_context (bind);

  gimple_bind_append_vars (bind, ctx->block_vars);
  BLOCK_VARS (block) = ctx->block_vars;
}


/* Expand code for an OpenMP taskgroup directive.  */

static void
lower_omp_taskgroup (gimple_stmt_iterator *gsi_p, omp_context *ctx)
{
  gimple stmt = gsi_stmt (*gsi_p), bind, x;
  tree block = make_node (BLOCK);

  bind = gimple_build_bind (NULL, NULL, block);
  gsi_replace (gsi_p, bind, true);
  gimple_bind_add_stmt (bind, stmt);

  x = gimple_build_call (builtin_decl_explicit (BUILT_IN_GOMP_TASKGROUP_START),
			 0);
  gimple_bind_add_stmt (bind, x);

  lower_omp (gimple_omp_body_ptr (stmt), ctx);
  gimple_bind_add_seq (bind, gimple_omp_body (stmt));
  gimple_omp_set_body (stmt, NULL);

  gimple_bind_add_stmt (bind, gimple_build_omp_return (true));

  gimple_bind_append_vars (bind, ctx->block_vars);
  BLOCK_VARS (block) = ctx->block_vars;
}


/* Expand code for an OpenMP ordered directive.  */

static void
lower_omp_ordered (gimple_stmt_iterator *gsi_p, omp_context *ctx)
{
  tree block;
  gimple stmt = gsi_stmt (*gsi_p), bind, x;

  push_gimplify_context ();

  block = make_node (BLOCK);
  bind = gimple_build_bind (NULL, NULL, block);
  gsi_replace (gsi_p, bind, true);
  gimple_bind_add_stmt (bind, stmt);

  x = gimple_build_call (builtin_decl_explicit (BUILT_IN_GOMP_ORDERED_START),
			 0);
  gimple_bind_add_stmt (bind, x);

  lower_omp (gimple_omp_body_ptr (stmt), ctx);
  gimple_omp_set_body (stmt, maybe_catch_exception (gimple_omp_body (stmt)));
  gimple_bind_add_seq (bind, gimple_omp_body (stmt));
  gimple_omp_set_body (stmt, NULL);

  x = gimple_build_call (builtin_decl_explicit (BUILT_IN_GOMP_ORDERED_END), 0);
  gimple_bind_add_stmt (bind, x);

  gimple_bind_add_stmt (bind, gimple_build_omp_return (true));

  pop_gimplify_context (bind);

  gimple_bind_append_vars (bind, ctx->block_vars);
  BLOCK_VARS (block) = gimple_bind_vars (bind);
}


/* Gimplify a GIMPLE_OMP_CRITICAL statement.  This is a relatively simple
   substitution of a couple of function calls.  But in the NAMED case,
   requires that languages coordinate a symbol name.  It is therefore
   best put here in common code.  */

static GTY((param1_is (tree), param2_is (tree)))
  splay_tree critical_name_mutexes;

static void
lower_omp_critical (gimple_stmt_iterator *gsi_p, omp_context *ctx)
{
  tree block;
  tree name, lock, unlock;
  gimple stmt = gsi_stmt (*gsi_p), bind;
  location_t loc = gimple_location (stmt);
  gimple_seq tbody;

  name = gimple_omp_critical_name (stmt);
  if (name)
    {
      tree decl;
      splay_tree_node n;

      if (!critical_name_mutexes)
	critical_name_mutexes
	  = splay_tree_new_ggc (splay_tree_compare_pointers,
				ggc_alloc_splay_tree_tree_node_tree_node_splay_tree_s,
				ggc_alloc_splay_tree_tree_node_tree_node_splay_tree_node_s);

      n = splay_tree_lookup (critical_name_mutexes, (splay_tree_key) name);
      if (n == NULL)
	{
	  char *new_str;

	  decl = create_tmp_var_raw (ptr_type_node, NULL);

	  new_str = ACONCAT ((".gomp_critical_user_",
			      IDENTIFIER_POINTER (name), NULL));
	  DECL_NAME (decl) = get_identifier (new_str);
	  TREE_PUBLIC (decl) = 1;
	  TREE_STATIC (decl) = 1;
	  DECL_COMMON (decl) = 1;
	  DECL_ARTIFICIAL (decl) = 1;
	  DECL_IGNORED_P (decl) = 1;
	  varpool_node::finalize_decl (decl);

	  splay_tree_insert (critical_name_mutexes, (splay_tree_key) name,
			     (splay_tree_value) decl);
	}
      else
	decl = (tree) n->value;

      lock = builtin_decl_explicit (BUILT_IN_GOMP_CRITICAL_NAME_START);
      lock = build_call_expr_loc (loc, lock, 1, build_fold_addr_expr_loc (loc, decl));

      unlock = builtin_decl_explicit (BUILT_IN_GOMP_CRITICAL_NAME_END);
      unlock = build_call_expr_loc (loc, unlock, 1,
				build_fold_addr_expr_loc (loc, decl));
    }
  else
    {
      lock = builtin_decl_explicit (BUILT_IN_GOMP_CRITICAL_START);
      lock = build_call_expr_loc (loc, lock, 0);

      unlock = builtin_decl_explicit (BUILT_IN_GOMP_CRITICAL_END);
      unlock = build_call_expr_loc (loc, unlock, 0);
    }

  push_gimplify_context ();

  block = make_node (BLOCK);
  bind = gimple_build_bind (NULL, NULL, block);
  gsi_replace (gsi_p, bind, true);
  gimple_bind_add_stmt (bind, stmt);

  tbody = gimple_bind_body (bind);
  gimplify_and_add (lock, &tbody);
  gimple_bind_set_body (bind, tbody);

  lower_omp (gimple_omp_body_ptr (stmt), ctx);
  gimple_omp_set_body (stmt, maybe_catch_exception (gimple_omp_body (stmt)));
  gimple_bind_add_seq (bind, gimple_omp_body (stmt));
  gimple_omp_set_body (stmt, NULL);

  tbody = gimple_bind_body (bind);
  gimplify_and_add (unlock, &tbody);
  gimple_bind_set_body (bind, tbody);

  gimple_bind_add_stmt (bind, gimple_build_omp_return (true));

  pop_gimplify_context (bind);
  gimple_bind_append_vars (bind, ctx->block_vars);
  BLOCK_VARS (block) = gimple_bind_vars (bind);
}


/* A subroutine of lower_omp_for.  Generate code to emit the predicate
   for a lastprivate clause.  Given a loop control predicate of (V
   cond N2), we gate the clause on (!(V cond N2)).  The lowered form
   is appended to *DLIST, iterator initialization is appended to
   *BODY_P.  */

static void
lower_omp_for_lastprivate (struct omp_for_data *fd, gimple_seq *body_p,
			   gimple_seq *dlist, struct omp_context *ctx)
{
  tree clauses, cond, vinit;
  enum tree_code cond_code;
  gimple_seq stmts;

  cond_code = fd->loop.cond_code;
  cond_code = cond_code == LT_EXPR ? GE_EXPR : LE_EXPR;

  /* When possible, use a strict equality expression.  This can let VRP
     type optimizations deduce the value and remove a copy.  */
  if (tree_fits_shwi_p (fd->loop.step))
    {
      HOST_WIDE_INT step = tree_to_shwi (fd->loop.step);
      if (step == 1 || step == -1)
	cond_code = EQ_EXPR;
    }

  cond = build2 (cond_code, boolean_type_node, fd->loop.v, fd->loop.n2);

  clauses = gimple_omp_for_clauses (fd->for_stmt);
  stmts = NULL;
  lower_lastprivate_clauses (clauses, cond, &stmts, ctx);
  if (!gimple_seq_empty_p (stmts))
    {
      gimple_seq_add_seq (&stmts, *dlist);
      *dlist = stmts;

      /* Optimize: v = 0; is usually cheaper than v = some_other_constant.  */
      vinit = fd->loop.n1;
      if (cond_code == EQ_EXPR
	  && tree_fits_shwi_p (fd->loop.n2)
	  && ! integer_zerop (fd->loop.n2))
	vinit = build_int_cst (TREE_TYPE (fd->loop.v), 0);
      else
	vinit = unshare_expr (vinit);

      /* Initialize the iterator variable, so that threads that don't execute
	 any iterations don't execute the lastprivate clauses by accident.  */
      gimplify_assign (fd->loop.v, vinit, body_p);
    }
}


/* Lower code for an OpenMP loop directive.  */

static void
lower_omp_for (gimple_stmt_iterator *gsi_p, omp_context *ctx)
{
  tree *rhs_p, block;
  struct omp_for_data fd, *fdp = NULL;
  gimple stmt = gsi_stmt (*gsi_p), new_stmt;
  gimple_seq omp_for_body, body, dlist;
  size_t i;

  push_gimplify_context ();

  lower_omp (gimple_omp_for_pre_body_ptr (stmt), ctx);

  block = make_node (BLOCK);
  new_stmt = gimple_build_bind (NULL, NULL, block);
  /* Replace at gsi right away, so that 'stmt' is no member
     of a sequence anymore as we're going to add to to a different
     one below.  */
  gsi_replace (gsi_p, new_stmt, true);

  /* Move declaration of temporaries in the loop body before we make
     it go away.  */
  omp_for_body = gimple_omp_body (stmt);
  if (!gimple_seq_empty_p (omp_for_body)
      && gimple_code (gimple_seq_first_stmt (omp_for_body)) == GIMPLE_BIND)
    {
      gimple inner_bind = gimple_seq_first_stmt (omp_for_body);
      tree vars = gimple_bind_vars (inner_bind);
      gimple_bind_append_vars (new_stmt, vars);
      /* bind_vars/BLOCK_VARS are being moved to new_stmt/block, don't
	 keep them on the inner_bind and it's block.  */
      gimple_bind_set_vars (inner_bind, NULL_TREE);
      if (gimple_bind_block (inner_bind))
	BLOCK_VARS (gimple_bind_block (inner_bind)) = NULL_TREE;
    }

  if (gimple_omp_for_combined_into_p (stmt))
    {
      gcc_assert (gimple_omp_for_kind (stmt) != GF_OMP_FOR_KIND_OACC_LOOP);

      extract_omp_for_data (stmt, &fd, NULL);
      fdp = &fd;

      /* We need two temporaries with fd.loop.v type (istart/iend)
	 and then (fd.collapse - 1) temporaries with the same
	 type for count2 ... countN-1 vars if not constant.  */
      size_t count = 2;
      tree type = fd.iter_type;
      if (fd.collapse > 1
	  && TREE_CODE (fd.loop.n2) != INTEGER_CST)
	count += fd.collapse - 1;
      bool parallel_for = gimple_omp_for_kind (stmt) == GF_OMP_FOR_KIND_FOR;
      tree outerc = NULL, *pc = gimple_omp_for_clauses_ptr (stmt);
      tree clauses = *pc;
      if (parallel_for)
	outerc
	  = find_omp_clause (gimple_omp_parallel_clauses (ctx->outer->stmt),
			     OMP_CLAUSE__LOOPTEMP_);
      for (i = 0; i < count; i++)
	{
	  tree temp;
	  if (parallel_for)
	    {
	      gcc_assert (outerc);
	      temp = lookup_decl (OMP_CLAUSE_DECL (outerc), ctx->outer);
	      outerc = find_omp_clause (OMP_CLAUSE_CHAIN (outerc),
					OMP_CLAUSE__LOOPTEMP_);
	    }
	  else
	    {
	      temp = create_tmp_var (type, NULL);
	      insert_decl_map (&ctx->outer->cb, temp, temp);
	    }
	  *pc = build_omp_clause (UNKNOWN_LOCATION, OMP_CLAUSE__LOOPTEMP_);
	  OMP_CLAUSE_DECL (*pc) = temp;
	  pc = &OMP_CLAUSE_CHAIN (*pc);
	}
      *pc = clauses;
    }

  /* The pre-body and input clauses go before the lowered GIMPLE_OMP_FOR.  */
  dlist = NULL;
  body = NULL;
  lower_rec_input_clauses (gimple_omp_for_clauses (stmt), &body, &dlist, ctx,
			   fdp);
  gimple_seq_add_seq (&body, gimple_omp_for_pre_body (stmt));

  lower_omp (gimple_omp_body_ptr (stmt), ctx);

  /* Lower the header expressions.  At this point, we can assume that
     the header is of the form:

     	#pragma omp for (V = VAL1; V {<|>|<=|>=} VAL2; V = V [+-] VAL3)

     We just need to make sure that VAL1, VAL2 and VAL3 are lowered
     using the .omp_data_s mapping, if needed.  */
  for (i = 0; i < gimple_omp_for_collapse (stmt); i++)
    {
      rhs_p = gimple_omp_for_initial_ptr (stmt, i);
      if (!is_gimple_min_invariant (*rhs_p))
	*rhs_p = get_formal_tmp_var (*rhs_p, &body);

      rhs_p = gimple_omp_for_final_ptr (stmt, i);
      if (!is_gimple_min_invariant (*rhs_p))
	*rhs_p = get_formal_tmp_var (*rhs_p, &body);

      rhs_p = &TREE_OPERAND (gimple_omp_for_incr (stmt, i), 1);
      if (!is_gimple_min_invariant (*rhs_p))
	*rhs_p = get_formal_tmp_var (*rhs_p, &body);
    }

  /* Once lowered, extract the bounds and clauses.  */
  extract_omp_for_data (stmt, &fd, NULL);

  lower_omp_for_lastprivate (&fd, &body, &dlist, ctx);

  gimple_seq_add_stmt (&body, stmt);
  gimple_seq_add_seq (&body, gimple_omp_body (stmt));

  gimple_seq_add_stmt (&body, gimple_build_omp_continue (fd.loop.v,
							 fd.loop.v));

  /* After the loop, add exit clauses.  */
  lower_reduction_clauses (gimple_omp_for_clauses (stmt), &body, ctx);

  if (ctx->cancellable)
    gimple_seq_add_stmt (&body, gimple_build_label (ctx->cancel_label));

  gimple_seq_add_seq (&body, dlist);

  body = maybe_catch_exception (body);

  /* Region exit marker goes at the end of the loop body.  */
  gimple_seq_add_stmt (&body, gimple_build_omp_return (fd.have_nowait));
  maybe_add_implicit_barrier_cancel (ctx, &body);
  pop_gimplify_context (new_stmt);

  gimple_bind_append_vars (new_stmt, ctx->block_vars);
  BLOCK_VARS (block) = gimple_bind_vars (new_stmt);
  if (BLOCK_VARS (block))
    TREE_USED (block) = 1;

  gimple_bind_set_body (new_stmt, body);
  gimple_omp_set_body (stmt, NULL);
  gimple_omp_for_set_pre_body (stmt, NULL);
}

/* Callback for walk_stmts.  Check if the current statement only contains
   GIMPLE_OMP_FOR or GIMPLE_OMP_SECTIONS.  */

static tree
check_combined_parallel (gimple_stmt_iterator *gsi_p,
    			 bool *handled_ops_p,
    			 struct walk_stmt_info *wi)
{
  int *info = (int *) wi->info;
  gimple stmt = gsi_stmt (*gsi_p);

  *handled_ops_p = true;
  switch (gimple_code (stmt))
    {
    WALK_SUBSTMTS;

    case GIMPLE_OMP_FOR:
    case GIMPLE_OMP_SECTIONS:
      *info = *info == 0 ? 1 : -1;
      break;
    default:
      *info = -1;
      break;
    }
  return NULL;
}

struct omp_taskcopy_context
{
  /* This field must be at the beginning, as we do "inheritance": Some
     callback functions for tree-inline.c (e.g., omp_copy_decl)
     receive a copy_body_data pointer that is up-casted to an
     omp_context pointer.  */
  copy_body_data cb;
  omp_context *ctx;
};

static tree
task_copyfn_copy_decl (tree var, copy_body_data *cb)
{
  struct omp_taskcopy_context *tcctx = (struct omp_taskcopy_context *) cb;

  if (splay_tree_lookup (tcctx->ctx->sfield_map, (splay_tree_key) var))
    return create_tmp_var (TREE_TYPE (var), NULL);

  return var;
}

static tree
task_copyfn_remap_type (struct omp_taskcopy_context *tcctx, tree orig_type)
{
  tree name, new_fields = NULL, type, f;

  type = lang_hooks.types.make_type (RECORD_TYPE);
  name = DECL_NAME (TYPE_NAME (orig_type));
  name = build_decl (gimple_location (tcctx->ctx->stmt),
		     TYPE_DECL, name, type);
  TYPE_NAME (type) = name;

  for (f = TYPE_FIELDS (orig_type); f ; f = TREE_CHAIN (f))
    {
      tree new_f = copy_node (f);
      DECL_CONTEXT (new_f) = type;
      TREE_TYPE (new_f) = remap_type (TREE_TYPE (f), &tcctx->cb);
      TREE_CHAIN (new_f) = new_fields;
      walk_tree (&DECL_SIZE (new_f), copy_tree_body_r, &tcctx->cb, NULL);
      walk_tree (&DECL_SIZE_UNIT (new_f), copy_tree_body_r, &tcctx->cb, NULL);
      walk_tree (&DECL_FIELD_OFFSET (new_f), copy_tree_body_r,
		 &tcctx->cb, NULL);
      new_fields = new_f;
      tcctx->cb.decl_map->put (f, new_f);
    }
  TYPE_FIELDS (type) = nreverse (new_fields);
  layout_type (type);
  return type;
}

/* Create task copyfn.  */

static void
create_task_copyfn (gimple task_stmt, omp_context *ctx)
{
  gcc_assert (!is_gimple_omp_oacc_specifically (ctx->stmt));

  struct function *child_cfun;
  tree child_fn, t, c, src, dst, f, sf, arg, sarg, decl;
  tree record_type, srecord_type, bind, list;
  bool record_needs_remap = false, srecord_needs_remap = false;
  splay_tree_node n;
  struct omp_taskcopy_context tcctx;
  location_t loc = gimple_location (task_stmt);

  child_fn = gimple_omp_task_copy_fn (task_stmt);
  child_cfun = DECL_STRUCT_FUNCTION (child_fn);
  gcc_assert (child_cfun->cfg == NULL);
  DECL_SAVED_TREE (child_fn) = alloc_stmt_list ();

  /* Reset DECL_CONTEXT on function arguments.  */
  for (t = DECL_ARGUMENTS (child_fn); t; t = DECL_CHAIN (t))
    DECL_CONTEXT (t) = child_fn;

  /* Populate the function.  */
  push_gimplify_context ();
  push_cfun (child_cfun);

  bind = build3 (BIND_EXPR, void_type_node, NULL, NULL, NULL);
  TREE_SIDE_EFFECTS (bind) = 1;
  list = NULL;
  DECL_SAVED_TREE (child_fn) = bind;
  DECL_SOURCE_LOCATION (child_fn) = gimple_location (task_stmt);

  /* Remap src and dst argument types if needed.  */
  record_type = ctx->record_type;
  srecord_type = ctx->srecord_type;
  for (f = TYPE_FIELDS (record_type); f ; f = DECL_CHAIN (f))
    if (variably_modified_type_p (TREE_TYPE (f), ctx->cb.src_fn))
      {
	record_needs_remap = true;
	break;
      }
  for (f = TYPE_FIELDS (srecord_type); f ; f = DECL_CHAIN (f))
    if (variably_modified_type_p (TREE_TYPE (f), ctx->cb.src_fn))
      {
	srecord_needs_remap = true;
	break;
      }

  if (record_needs_remap || srecord_needs_remap)
    {
      memset (&tcctx, '\0', sizeof (tcctx));
      tcctx.cb.src_fn = ctx->cb.src_fn;
      tcctx.cb.dst_fn = child_fn;
      tcctx.cb.src_node = cgraph_node::get (tcctx.cb.src_fn);
      gcc_checking_assert (tcctx.cb.src_node);
      tcctx.cb.dst_node = tcctx.cb.src_node;
      tcctx.cb.src_cfun = ctx->cb.src_cfun;
      tcctx.cb.copy_decl = task_copyfn_copy_decl;
      tcctx.cb.eh_lp_nr = 0;
      tcctx.cb.transform_call_graph_edges = CB_CGE_MOVE;
      tcctx.cb.decl_map = new hash_map<tree, tree>;
      tcctx.ctx = ctx;

      if (record_needs_remap)
	record_type = task_copyfn_remap_type (&tcctx, record_type);
      if (srecord_needs_remap)
	srecord_type = task_copyfn_remap_type (&tcctx, srecord_type);
    }
  else
    tcctx.cb.decl_map = NULL;

  arg = DECL_ARGUMENTS (child_fn);
  TREE_TYPE (arg) = build_pointer_type (record_type);
  sarg = DECL_CHAIN (arg);
  TREE_TYPE (sarg) = build_pointer_type (srecord_type);

  /* First pass: initialize temporaries used in record_type and srecord_type
     sizes and field offsets.  */
  if (tcctx.cb.decl_map)
    for (c = gimple_omp_task_clauses (task_stmt); c; c = OMP_CLAUSE_CHAIN (c))
      if (OMP_CLAUSE_CODE (c) == OMP_CLAUSE_FIRSTPRIVATE)
	{
	  tree *p;

	  decl = OMP_CLAUSE_DECL (c);
	  p = tcctx.cb.decl_map->get (decl);
	  if (p == NULL)
	    continue;
	  n = splay_tree_lookup (ctx->sfield_map, (splay_tree_key) decl);
	  sf = (tree) n->value;
	  sf = *tcctx.cb.decl_map->get (sf);
	  src = build_simple_mem_ref_loc (loc, sarg);
	  src = omp_build_component_ref (src, sf);
	  t = build2 (MODIFY_EXPR, TREE_TYPE (*p), *p, src);
	  append_to_statement_list (t, &list);
	}

  /* Second pass: copy shared var pointers and copy construct non-VLA
     firstprivate vars.  */
  for (c = gimple_omp_task_clauses (task_stmt); c; c = OMP_CLAUSE_CHAIN (c))
    switch (OMP_CLAUSE_CODE (c))
      {
      case OMP_CLAUSE_SHARED:
	decl = OMP_CLAUSE_DECL (c);
	n = splay_tree_lookup (ctx->field_map, (splay_tree_key) decl);
	if (n == NULL)
	  break;
	f = (tree) n->value;
	if (tcctx.cb.decl_map)
	  f = *tcctx.cb.decl_map->get (f);
	n = splay_tree_lookup (ctx->sfield_map, (splay_tree_key) decl);
	sf = (tree) n->value;
	if (tcctx.cb.decl_map)
	  sf = *tcctx.cb.decl_map->get (sf);
	src = build_simple_mem_ref_loc (loc, sarg);
	src = omp_build_component_ref (src, sf);
	dst = build_simple_mem_ref_loc (loc, arg);
	dst = omp_build_component_ref (dst, f);
	t = build2 (MODIFY_EXPR, TREE_TYPE (dst), dst, src);
	append_to_statement_list (t, &list);
	break;
      case OMP_CLAUSE_FIRSTPRIVATE:
	decl = OMP_CLAUSE_DECL (c);
	if (is_variable_sized (decl))
	  break;
	n = splay_tree_lookup (ctx->field_map, (splay_tree_key) decl);
	if (n == NULL)
	  break;
	f = (tree) n->value;
	if (tcctx.cb.decl_map)
	  f = *tcctx.cb.decl_map->get (f);
	n = splay_tree_lookup (ctx->sfield_map, (splay_tree_key) decl);
	if (n != NULL)
	  {
	    sf = (tree) n->value;
	    if (tcctx.cb.decl_map)
	      sf = *tcctx.cb.decl_map->get (sf);
	    src = build_simple_mem_ref_loc (loc, sarg);
	    src = omp_build_component_ref (src, sf);
	    if (use_pointer_for_field (decl, NULL) || is_reference (decl))
	      src = build_simple_mem_ref_loc (loc, src);
	  }
	else
	  src = decl;
	dst = build_simple_mem_ref_loc (loc, arg);
	dst = omp_build_component_ref (dst, f);
	t = lang_hooks.decls.omp_clause_copy_ctor (c, dst, src);
	append_to_statement_list (t, &list);
	break;
      case OMP_CLAUSE_PRIVATE:
	if (! OMP_CLAUSE_PRIVATE_OUTER_REF (c))
	  break;
	decl = OMP_CLAUSE_DECL (c);
	n = splay_tree_lookup (ctx->field_map, (splay_tree_key) decl);
	f = (tree) n->value;
	if (tcctx.cb.decl_map)
	  f = *tcctx.cb.decl_map->get (f);
	n = splay_tree_lookup (ctx->sfield_map, (splay_tree_key) decl);
	if (n != NULL)
	  {
	    sf = (tree) n->value;
	    if (tcctx.cb.decl_map)
	      sf = *tcctx.cb.decl_map->get (sf);
	    src = build_simple_mem_ref_loc (loc, sarg);
	    src = omp_build_component_ref (src, sf);
	    if (use_pointer_for_field (decl, NULL))
	      src = build_simple_mem_ref_loc (loc, src);
	  }
	else
	  src = decl;
	dst = build_simple_mem_ref_loc (loc, arg);
	dst = omp_build_component_ref (dst, f);
	t = build2 (MODIFY_EXPR, TREE_TYPE (dst), dst, src);
	append_to_statement_list (t, &list);
	break;
      default:
	break;
      }

  /* Last pass: handle VLA firstprivates.  */
  if (tcctx.cb.decl_map)
    for (c = gimple_omp_task_clauses (task_stmt); c; c = OMP_CLAUSE_CHAIN (c))
      if (OMP_CLAUSE_CODE (c) == OMP_CLAUSE_FIRSTPRIVATE)
	{
	  tree ind, ptr, df;

	  decl = OMP_CLAUSE_DECL (c);
	  if (!is_variable_sized (decl))
	    continue;
	  n = splay_tree_lookup (ctx->field_map, (splay_tree_key) decl);
	  if (n == NULL)
	    continue;
	  f = (tree) n->value;
	  f = *tcctx.cb.decl_map->get (f);
	  gcc_assert (DECL_HAS_VALUE_EXPR_P (decl));
	  ind = DECL_VALUE_EXPR (decl);
	  gcc_assert (TREE_CODE (ind) == INDIRECT_REF);
	  gcc_assert (DECL_P (TREE_OPERAND (ind, 0)));
	  n = splay_tree_lookup (ctx->sfield_map,
				 (splay_tree_key) TREE_OPERAND (ind, 0));
	  sf = (tree) n->value;
	  sf = *tcctx.cb.decl_map->get (sf);
	  src = build_simple_mem_ref_loc (loc, sarg);
	  src = omp_build_component_ref (src, sf);
	  src = build_simple_mem_ref_loc (loc, src);
	  dst = build_simple_mem_ref_loc (loc, arg);
	  dst = omp_build_component_ref (dst, f);
	  t = lang_hooks.decls.omp_clause_copy_ctor (c, dst, src);
	  append_to_statement_list (t, &list);
	  n = splay_tree_lookup (ctx->field_map,
				 (splay_tree_key) TREE_OPERAND (ind, 0));
	  df = (tree) n->value;
	  df = *tcctx.cb.decl_map->get (df);
	  ptr = build_simple_mem_ref_loc (loc, arg);
	  ptr = omp_build_component_ref (ptr, df);
	  t = build2 (MODIFY_EXPR, TREE_TYPE (ptr), ptr,
		      build_fold_addr_expr_loc (loc, dst));
	  append_to_statement_list (t, &list);
	}

  t = build1 (RETURN_EXPR, void_type_node, NULL);
  append_to_statement_list (t, &list);

  if (tcctx.cb.decl_map)
    delete tcctx.cb.decl_map;
  pop_gimplify_context (NULL);
  BIND_EXPR_BODY (bind) = list;
  pop_cfun ();
}

static void
lower_depend_clauses (gimple stmt, gimple_seq *iseq, gimple_seq *oseq)
{
  tree c, clauses;
  gimple g;
  size_t n_in = 0, n_out = 0, idx = 2, i;

  clauses = find_omp_clause (gimple_omp_task_clauses (stmt),
			     OMP_CLAUSE_DEPEND);
  gcc_assert (clauses);
  for (c = clauses; c; c = OMP_CLAUSE_CHAIN (c))
    if (OMP_CLAUSE_CODE (c) == OMP_CLAUSE_DEPEND)
      switch (OMP_CLAUSE_DEPEND_KIND (c))
	{
	case OMP_CLAUSE_DEPEND_IN:
	  n_in++;
	  break;
	case OMP_CLAUSE_DEPEND_OUT:
	case OMP_CLAUSE_DEPEND_INOUT:
	  n_out++;
	  break;
	default:
	  gcc_unreachable ();
	}
  tree type = build_array_type_nelts (ptr_type_node, n_in + n_out + 2);
  tree array = create_tmp_var (type, NULL);
  tree r = build4 (ARRAY_REF, ptr_type_node, array, size_int (0), NULL_TREE,
		   NULL_TREE);
  g = gimple_build_assign (r, build_int_cst (ptr_type_node, n_in + n_out));
  gimple_seq_add_stmt (iseq, g);
  r = build4 (ARRAY_REF, ptr_type_node, array, size_int (1), NULL_TREE,
	      NULL_TREE);
  g = gimple_build_assign (r, build_int_cst (ptr_type_node, n_out));
  gimple_seq_add_stmt (iseq, g);
  for (i = 0; i < 2; i++)
    {
      if ((i ? n_in : n_out) == 0)
	continue;
      for (c = clauses; c; c = OMP_CLAUSE_CHAIN (c))
	if (OMP_CLAUSE_CODE (c) == OMP_CLAUSE_DEPEND
	    && ((OMP_CLAUSE_DEPEND_KIND (c) != OMP_CLAUSE_DEPEND_IN) ^ i))
	  {
	    tree t = OMP_CLAUSE_DECL (c);
	    t = fold_convert (ptr_type_node, t);
	    gimplify_expr (&t, iseq, NULL, is_gimple_val, fb_rvalue);
	    r = build4 (ARRAY_REF, ptr_type_node, array, size_int (idx++),
			NULL_TREE, NULL_TREE);
	    g = gimple_build_assign (r, t);
	    gimple_seq_add_stmt (iseq, g);
	  }
    }
  tree *p = gimple_omp_task_clauses_ptr (stmt);
  c = build_omp_clause (UNKNOWN_LOCATION, OMP_CLAUSE_DEPEND);
  OMP_CLAUSE_DECL (c) = build_fold_addr_expr (array);
  OMP_CLAUSE_CHAIN (c) = *p;
  *p = c;
  tree clobber = build_constructor (type, NULL);
  TREE_THIS_VOLATILE (clobber) = 1;
  g = gimple_build_assign (array, clobber);
  gimple_seq_add_stmt (oseq, g);
}

/* Lower the OpenMP parallel or task directive in the current statement
   in GSI_P.  CTX holds context information for the directive.  */

static void
lower_omp_taskreg (gimple_stmt_iterator *gsi_p, omp_context *ctx)
{
  tree clauses;
  tree child_fn, t;
  gimple stmt = gsi_stmt (*gsi_p);
  gimple par_bind, bind, dep_bind = NULL;
  gimple_seq par_body, olist, ilist, par_olist, par_rlist, par_ilist, new_body;
  location_t loc = gimple_location (stmt);

  clauses = gimple_omp_taskreg_clauses (stmt);
  par_bind = gimple_seq_first_stmt (gimple_omp_body (stmt));
  par_body = gimple_bind_body (par_bind);
  child_fn = ctx->cb.dst_fn;
  if (gimple_code (stmt) == GIMPLE_OMP_PARALLEL
      && !gimple_omp_parallel_combined_p (stmt))
    {
      struct walk_stmt_info wi;
      int ws_num = 0;

      memset (&wi, 0, sizeof (wi));
      wi.info = &ws_num;
      wi.val_only = true;
      walk_gimple_seq (par_body, check_combined_parallel, NULL, &wi);
      if (ws_num == 1)
	gimple_omp_parallel_set_combined_p (stmt, true);
    }
  gimple_seq dep_ilist = NULL;
  gimple_seq dep_olist = NULL;
  if (gimple_code (stmt) == GIMPLE_OMP_TASK
      && find_omp_clause (clauses, OMP_CLAUSE_DEPEND))
    {
      push_gimplify_context ();
      dep_bind = gimple_build_bind (NULL, NULL, make_node (BLOCK));
      lower_depend_clauses (stmt, &dep_ilist, &dep_olist);
    }

  if (ctx->srecord_type)
    create_task_copyfn (stmt, ctx);

  push_gimplify_context ();

  par_olist = NULL;
  par_ilist = NULL;
  par_rlist = NULL;
  lower_rec_input_clauses (clauses, &par_ilist, &par_olist, ctx, NULL);
  lower_omp (&par_body, ctx);
  if (gimple_code (stmt) == GIMPLE_OMP_PARALLEL)
    lower_reduction_clauses (clauses, &par_rlist, ctx);

  /* Declare all the variables created by mapping and the variables
     declared in the scope of the parallel body.  */
  record_vars_into (ctx->block_vars, child_fn);
  record_vars_into (gimple_bind_vars (par_bind), child_fn);

  if (ctx->record_type)
    {
      ctx->sender_decl
	= create_tmp_var (ctx->srecord_type ? ctx->srecord_type
			  : ctx->record_type, ".omp_data_o");
      DECL_NAMELESS (ctx->sender_decl) = 1;
      TREE_ADDRESSABLE (ctx->sender_decl) = 1;
      gimple_omp_taskreg_set_data_arg (stmt, ctx->sender_decl);
    }

  olist = NULL;
  ilist = NULL;
  lower_send_clauses (clauses, &ilist, &olist, ctx);
  lower_send_shared_vars (&ilist, &olist, ctx);

  if (ctx->record_type)
    {
      tree clobber = build_constructor (TREE_TYPE (ctx->sender_decl), NULL);
      TREE_THIS_VOLATILE (clobber) = 1;
      gimple_seq_add_stmt (&olist, gimple_build_assign (ctx->sender_decl,
							clobber));
    }

  /* Once all the expansions are done, sequence all the different
     fragments inside gimple_omp_body.  */

  new_body = NULL;

  if (ctx->record_type)
    {
      t = build_fold_addr_expr_loc (loc, ctx->sender_decl);
      /* fixup_child_record_type might have changed receiver_decl's type.  */
      t = fold_convert_loc (loc, TREE_TYPE (ctx->receiver_decl), t);
      gimple_seq_add_stmt (&new_body,
	  		   gimple_build_assign (ctx->receiver_decl, t));
    }

  gimple_seq_add_seq (&new_body, par_ilist);
  gimple_seq_add_seq (&new_body, par_body);
  gimple_seq_add_seq (&new_body, par_rlist);
  if (ctx->cancellable)
    gimple_seq_add_stmt (&new_body, gimple_build_label (ctx->cancel_label));
  gimple_seq_add_seq (&new_body, par_olist);
  new_body = maybe_catch_exception (new_body);
  gimple_seq_add_stmt (&new_body, gimple_build_omp_return (false));
  gimple_omp_set_body (stmt, new_body);

  bind = gimple_build_bind (NULL, NULL, gimple_bind_block (par_bind));
  gsi_replace (gsi_p, dep_bind ? dep_bind : bind, true);
  gimple_bind_add_seq (bind, ilist);
  gimple_bind_add_stmt (bind, stmt);
  gimple_bind_add_seq (bind, olist);

  pop_gimplify_context (NULL);

  if (dep_bind)
    {
      gimple_bind_add_seq (dep_bind, dep_ilist);
      gimple_bind_add_stmt (dep_bind, bind);
      gimple_bind_add_seq (dep_bind, dep_olist);
      pop_gimplify_context (dep_bind);
    }
}

/* Lower the GIMPLE_OMP_TARGET in the current statement
   in GSI_P.  CTX holds context information for the directive.  */

static void
lower_omp_target (gimple_stmt_iterator *gsi_p, omp_context *ctx)
{
  tree clauses;
  tree child_fn, t, c;
  gimple stmt = gsi_stmt (*gsi_p);
  gimple tgt_bind = NULL, bind;
  gimple_seq tgt_body = NULL, olist, ilist, new_body;
  location_t loc = gimple_location (stmt);
  int kind = gimple_omp_target_kind (stmt);
  unsigned int map_cnt = 0;

  clauses = gimple_omp_target_clauses (stmt);
  if (kind == GF_OMP_TARGET_KIND_REGION)
    {
      tgt_bind = gimple_seq_first_stmt (gimple_omp_body (stmt));
      tgt_body = gimple_bind_body (tgt_bind);
    }
  else if (kind == GF_OMP_TARGET_KIND_DATA
	   || kind == GF_OMP_TARGET_KIND_OACC_DATA)
    tgt_body = gimple_omp_body (stmt);
  child_fn = ctx->cb.dst_fn;

  push_gimplify_context ();

  for (c = clauses; c ; c = OMP_CLAUSE_CHAIN (c))
    switch (OMP_CLAUSE_CODE (c))
      {
	tree var, x;

      default:
	break;
      case OMP_CLAUSE_MAP:
#ifdef ENABLE_CHECKING
	/* First check what we're prepared to handle in the following.  */
	switch (OMP_CLAUSE_MAP_KIND (c))
	  {
	  case OMP_CLAUSE_MAP_ALLOC:
	  case OMP_CLAUSE_MAP_TO:
	  case OMP_CLAUSE_MAP_FROM:
	  case OMP_CLAUSE_MAP_TOFROM:
	  case OMP_CLAUSE_MAP_POINTER:
	  case OMP_CLAUSE_MAP_TO_PSET:
	    break;
	  case OMP_CLAUSE_MAP_FORCE_ALLOC:
	  case OMP_CLAUSE_MAP_FORCE_TO:
	  case OMP_CLAUSE_MAP_FORCE_FROM:
	  case OMP_CLAUSE_MAP_FORCE_TOFROM:
	  case OMP_CLAUSE_MAP_FORCE_PRESENT:
	  case OMP_CLAUSE_MAP_FORCE_DEALLOC:
	  case OMP_CLAUSE_MAP_FORCE_DEVICEPTR:
	    gcc_assert (kind == GF_OMP_TARGET_KIND_OACC_DATA
			|| kind == GF_OMP_TARGET_KIND_OACC_UPDATE);
	    break;
	  default:
	    gcc_unreachable ();
	  }
#endif
	  /* FALLTHRU */

      case OMP_CLAUSE_TO:
      case OMP_CLAUSE_FROM:
	if (OMP_CLAUSE_CODE (c) != OMP_CLAUSE_MAP)
	  gcc_assert (kind != GF_OMP_TARGET_KIND_OACC_DATA
		      && kind != GF_OMP_TARGET_KIND_OACC_UPDATE);
	var = OMP_CLAUSE_DECL (c);
	if (!DECL_P (var))
	  {
	    if (OMP_CLAUSE_CODE (c) != OMP_CLAUSE_MAP
		|| !OMP_CLAUSE_MAP_ZERO_BIAS_ARRAY_SECTION (c))
	      map_cnt++;
	    continue;
	  }

	if (DECL_SIZE (var)
	    && TREE_CODE (DECL_SIZE (var)) != INTEGER_CST)
	  {
	    tree var2 = DECL_VALUE_EXPR (var);
	    gcc_assert (TREE_CODE (var2) == INDIRECT_REF);
	    var2 = TREE_OPERAND (var2, 0);
	    gcc_assert (DECL_P (var2));
	    var = var2;
	  }

	if (!maybe_lookup_field (var, ctx))
	  continue;

	if (kind == GF_OMP_TARGET_KIND_REGION)
	  {
	    x = build_receiver_ref (var, true, ctx);
	    tree new_var = lookup_decl (var, ctx);
	    gcc_assert (OMP_CLAUSE_CODE (c) != OMP_CLAUSE_MAP
			|| (OMP_CLAUSE_MAP_KIND (c)
			    != OMP_CLAUSE_MAP_FORCE_DEVICEPTR)
			|| TREE_CODE (TREE_TYPE (var)) != ARRAY_TYPE);
	    if (OMP_CLAUSE_CODE (c) == OMP_CLAUSE_MAP
		&& OMP_CLAUSE_MAP_KIND (c) == OMP_CLAUSE_MAP_POINTER
		&& !OMP_CLAUSE_MAP_ZERO_BIAS_ARRAY_SECTION (c)
		&& TREE_CODE (TREE_TYPE (var)) == ARRAY_TYPE)
	      x = build_simple_mem_ref (x);
	    SET_DECL_VALUE_EXPR (new_var, x);
	    DECL_HAS_VALUE_EXPR_P (new_var) = 1;
	  }
	map_cnt++;
      }

  if (kind == GF_OMP_TARGET_KIND_REGION)
    {
      target_nesting_level++;
      lower_omp (&tgt_body, ctx);
      target_nesting_level--;
    }
  else if (kind == GF_OMP_TARGET_KIND_DATA
	   || kind == GF_OMP_TARGET_KIND_OACC_DATA)
    lower_omp (&tgt_body, ctx);

  if (kind == GF_OMP_TARGET_KIND_REGION)
    {
      /* Declare all the variables created by mapping and the variables
	 declared in the scope of the target body.  */
      record_vars_into (ctx->block_vars, child_fn);
      record_vars_into (gimple_bind_vars (tgt_bind), child_fn);
    }

  olist = NULL;
  ilist = NULL;
  if (ctx->record_type)
    {
      ctx->sender_decl
	= create_tmp_var (ctx->record_type, ".omp_data_arr");
      DECL_NAMELESS (ctx->sender_decl) = 1;
      TREE_ADDRESSABLE (ctx->sender_decl) = 1;
      t = make_tree_vec (3);
      TREE_VEC_ELT (t, 0) = ctx->sender_decl;
      TREE_VEC_ELT (t, 1)
	= create_tmp_var (build_array_type_nelts (size_type_node, map_cnt),
			  ".omp_data_sizes");
      DECL_NAMELESS (TREE_VEC_ELT (t, 1)) = 1;
      TREE_ADDRESSABLE (TREE_VEC_ELT (t, 1)) = 1;
      TREE_STATIC (TREE_VEC_ELT (t, 1)) = 1;
      tree tkind_type;
      int talign_shift;
      switch (kind)
	{
	case GF_OMP_TARGET_KIND_REGION:
	case GF_OMP_TARGET_KIND_DATA:
	case GF_OMP_TARGET_KIND_UPDATE:
	  tkind_type = unsigned_char_type_node;
	  talign_shift = 3;
	  break;
	case GF_OMP_TARGET_KIND_OACC_DATA:
	case GF_OMP_TARGET_KIND_OACC_UPDATE:
	  tkind_type = short_unsigned_type_node;
	  talign_shift = 8;
	  break;
	default:
	  gcc_unreachable ();
	}
      TREE_VEC_ELT (t, 2)
	= create_tmp_var (build_array_type_nelts (tkind_type, map_cnt),
			  ".omp_data_kinds");
      DECL_NAMELESS (TREE_VEC_ELT (t, 2)) = 1;
      TREE_ADDRESSABLE (TREE_VEC_ELT (t, 2)) = 1;
      TREE_STATIC (TREE_VEC_ELT (t, 2)) = 1;
      gimple_omp_target_set_data_arg (stmt, t);

      vec<constructor_elt, va_gc> *vsize;
      vec<constructor_elt, va_gc> *vkind;
      vec_alloc (vsize, map_cnt);
      vec_alloc (vkind, map_cnt);
      unsigned int map_idx = 0;

      for (c = clauses; c ; c = OMP_CLAUSE_CHAIN (c))
	switch (OMP_CLAUSE_CODE (c))
	  {
	    tree ovar, nc;

	  default:
	    break;
	  case OMP_CLAUSE_MAP:
	  case OMP_CLAUSE_TO:
	  case OMP_CLAUSE_FROM:
	    nc = c;
	    ovar = OMP_CLAUSE_DECL (c);
	    if (!DECL_P (ovar))
	      {
		if (OMP_CLAUSE_CODE (c) == OMP_CLAUSE_MAP
		    && OMP_CLAUSE_MAP_ZERO_BIAS_ARRAY_SECTION (c))
		  {
		    gcc_checking_assert (OMP_CLAUSE_DECL (OMP_CLAUSE_CHAIN (c))
					 == get_base_address (ovar));
		    nc = OMP_CLAUSE_CHAIN (c);
		    ovar = OMP_CLAUSE_DECL (nc);
		  }
		else
		  {
		    tree x = build_sender_ref (ovar, ctx);
		    tree v
		      = build_fold_addr_expr_with_type (ovar, ptr_type_node);
		    gimplify_assign (x, v, &ilist);
		    nc = NULL_TREE;
		  }
	      }
	    else
	      {
		if (DECL_SIZE (ovar)
		    && TREE_CODE (DECL_SIZE (ovar)) != INTEGER_CST)
		  {
		    tree ovar2 = DECL_VALUE_EXPR (ovar);
		    gcc_assert (TREE_CODE (ovar2) == INDIRECT_REF);
		    ovar2 = TREE_OPERAND (ovar2, 0);
		    gcc_assert (DECL_P (ovar2));
		    ovar = ovar2;
		  }
		if (!maybe_lookup_field (ovar, ctx))
		  continue;
	      }

	    unsigned int talign = TYPE_ALIGN_UNIT (TREE_TYPE (ovar));
	    if (DECL_P (ovar) && DECL_ALIGN_UNIT (ovar) > talign)
	      talign = DECL_ALIGN_UNIT (ovar);
	    if (nc)
	      {
		tree var = lookup_decl_in_outer_ctx (ovar, ctx);
		tree x = build_sender_ref (ovar, ctx);
		gcc_assert (OMP_CLAUSE_CODE (c) != OMP_CLAUSE_MAP
			    || (OMP_CLAUSE_MAP_KIND (c)
				!= OMP_CLAUSE_MAP_FORCE_DEVICEPTR)
			    || TREE_CODE (TREE_TYPE (ovar)) != ARRAY_TYPE);
		if (OMP_CLAUSE_CODE (c) == OMP_CLAUSE_MAP
		    && OMP_CLAUSE_MAP_KIND (c) == OMP_CLAUSE_MAP_POINTER
		    && !OMP_CLAUSE_MAP_ZERO_BIAS_ARRAY_SECTION (c)
		    && TREE_CODE (TREE_TYPE (ovar)) == ARRAY_TYPE)
		  {
		    tree avar
		      = create_tmp_var (TREE_TYPE (TREE_TYPE (x)), NULL);
		    mark_addressable (avar);
		    gimplify_assign (avar, build_fold_addr_expr (var), &ilist);
		    talign = DECL_ALIGN_UNIT (avar);
		    avar = build_fold_addr_expr (avar);
		    gimplify_assign (x, avar, &ilist);
		  }
		else if (is_gimple_reg (var))
		  {
		    tree avar = create_tmp_var (TREE_TYPE (var), NULL);
		    mark_addressable (avar);
		    enum omp_clause_map_kind map_kind
		      = OMP_CLAUSE_MAP_KIND (c);
		    if ((!(map_kind & OMP_CLAUSE_MAP_SPECIAL)
			 && (map_kind & OMP_CLAUSE_MAP_TO))
			|| map_kind == OMP_CLAUSE_MAP_POINTER
			|| map_kind == OMP_CLAUSE_MAP_TO_PSET
			|| map_kind == OMP_CLAUSE_MAP_FORCE_DEVICEPTR)
		      gimplify_assign (avar, var, &ilist);
		    avar = build_fold_addr_expr (avar);
		    gimplify_assign (x, avar, &ilist);
		    if (((!(map_kind & OMP_CLAUSE_MAP_SPECIAL)
			  && (map_kind & OMP_CLAUSE_MAP_FROM))
			 || map_kind == OMP_CLAUSE_MAP_FORCE_DEVICEPTR)
			&& !TYPE_READONLY (TREE_TYPE (var)))
		      {
			x = build_sender_ref (ovar, ctx);
			x = build_simple_mem_ref (x);
			gimplify_assign (var, x, &olist);
		      }
		  }
		else
		  {
		    var = build_fold_addr_expr (var);
		    gimplify_assign (x, var, &ilist);
		  }
	      }
	    tree s = OMP_CLAUSE_SIZE (c);
	    if (s == NULL_TREE)
	      s = TYPE_SIZE_UNIT (TREE_TYPE (ovar));
	    s = fold_convert (size_type_node, s);
	    tree purpose = size_int (map_idx++);
	    CONSTRUCTOR_APPEND_ELT (vsize, purpose, s);
	    if (TREE_CODE (s) != INTEGER_CST)
	      TREE_STATIC (TREE_VEC_ELT (t, 1)) = 0;

	    unsigned HOST_WIDE_INT tkind;
	    switch (OMP_CLAUSE_CODE (c))
	      {
	      case OMP_CLAUSE_MAP:
		tkind = OMP_CLAUSE_MAP_KIND (c);
		break;
	      case OMP_CLAUSE_TO:
		tkind = OMP_CLAUSE_MAP_TO;
		break;
	      case OMP_CLAUSE_FROM:
		tkind = OMP_CLAUSE_MAP_FROM;
		break;
	      default:
		gcc_unreachable ();
	      }
<<<<<<< HEAD
	    gcc_assert (tkind < (HOST_WIDE_INT_C (1U) << talign_shift));
	    unsigned HOST_WIDE_INT talign = TYPE_ALIGN_UNIT (TREE_TYPE (ovar));
	    if (DECL_P (ovar) && DECL_ALIGN_UNIT (ovar) > talign)
	      talign = DECL_ALIGN_UNIT (ovar);
=======
>>>>>>> d02274e6
	    talign = ceil_log2 (talign);
	    tkind |= talign << talign_shift;
	    gcc_assert (tkind <= tree_to_uhwi (TYPE_MAX_VALUE (tkind_type)));
	    CONSTRUCTOR_APPEND_ELT (vkind, purpose,
				    build_int_cstu (tkind_type, tkind));
	    if (nc && nc != c)
	      c = nc;
	  }

      gcc_assert (map_idx == map_cnt);

      DECL_INITIAL (TREE_VEC_ELT (t, 1))
	= build_constructor (TREE_TYPE (TREE_VEC_ELT (t, 1)), vsize);
      DECL_INITIAL (TREE_VEC_ELT (t, 2))
	= build_constructor (TREE_TYPE (TREE_VEC_ELT (t, 2)), vkind);
      if (!TREE_STATIC (TREE_VEC_ELT (t, 1)))
	{
	  gimple_seq initlist = NULL;
	  force_gimple_operand (build1 (DECL_EXPR, void_type_node,
					TREE_VEC_ELT (t, 1)),
				&initlist, true, NULL_TREE);
	  gimple_seq_add_seq (&ilist, initlist);

	  tree clobber = build_constructor (TREE_TYPE (TREE_VEC_ELT (t, 1)),
					    NULL);
	  TREE_THIS_VOLATILE (clobber) = 1;
	  gimple_seq_add_stmt (&olist,
			       gimple_build_assign (TREE_VEC_ELT (t, 1),
						    clobber));
	}

      tree clobber = build_constructor (ctx->record_type, NULL);
      TREE_THIS_VOLATILE (clobber) = 1;
      gimple_seq_add_stmt (&olist, gimple_build_assign (ctx->sender_decl,
							clobber));
    }

  /* Once all the expansions are done, sequence all the different
     fragments inside gimple_omp_body.  */

  new_body = NULL;

  if (ctx->record_type && kind == GF_OMP_TARGET_KIND_REGION)
    {
      t = build_fold_addr_expr_loc (loc, ctx->sender_decl);
      /* fixup_child_record_type might have changed receiver_decl's type.  */
      t = fold_convert_loc (loc, TREE_TYPE (ctx->receiver_decl), t);
      gimple_seq_add_stmt (&new_body,
	  		   gimple_build_assign (ctx->receiver_decl, t));
    }

  if (kind == GF_OMP_TARGET_KIND_REGION)
    {
      gimple_seq_add_seq (&new_body, tgt_body);
      new_body = maybe_catch_exception (new_body);
    }
  else if (kind == GF_OMP_TARGET_KIND_DATA
	   || kind == GF_OMP_TARGET_KIND_OACC_DATA)
    new_body = tgt_body;
  if (kind != GF_OMP_TARGET_KIND_UPDATE
      && kind != GF_OMP_TARGET_KIND_OACC_UPDATE)
    {
      gimple_seq_add_stmt (&new_body, gimple_build_omp_return (false));
      gimple_omp_set_body (stmt, new_body);
    }

  bind = gimple_build_bind (NULL, NULL,
			    tgt_bind ? gimple_bind_block (tgt_bind)
				     : NULL_TREE);
  gsi_replace (gsi_p, bind, true);
  gimple_bind_add_seq (bind, ilist);
  gimple_bind_add_stmt (bind, stmt);
  gimple_bind_add_seq (bind, olist);

  pop_gimplify_context (NULL);
}

/* Expand code for an OpenMP teams directive.  */

static void
lower_omp_teams (gimple_stmt_iterator *gsi_p, omp_context *ctx)
{
  gimple teams_stmt = gsi_stmt (*gsi_p);
  push_gimplify_context ();

  tree block = make_node (BLOCK);
  gimple bind = gimple_build_bind (NULL, NULL, block);
  gsi_replace (gsi_p, bind, true);
  gimple_seq bind_body = NULL;
  gimple_seq dlist = NULL;
  gimple_seq olist = NULL;

  tree num_teams = find_omp_clause (gimple_omp_teams_clauses (teams_stmt),
				    OMP_CLAUSE_NUM_TEAMS);
  if (num_teams == NULL_TREE)
    num_teams = build_int_cst (unsigned_type_node, 0);
  else
    {
      num_teams = OMP_CLAUSE_NUM_TEAMS_EXPR (num_teams);
      num_teams = fold_convert (unsigned_type_node, num_teams);
      gimplify_expr (&num_teams, &bind_body, NULL, is_gimple_val, fb_rvalue);
    }
  tree thread_limit = find_omp_clause (gimple_omp_teams_clauses (teams_stmt),
				       OMP_CLAUSE_THREAD_LIMIT);
  if (thread_limit == NULL_TREE)
    thread_limit = build_int_cst (unsigned_type_node, 0);
  else
    {
      thread_limit = OMP_CLAUSE_THREAD_LIMIT_EXPR (thread_limit);
      thread_limit = fold_convert (unsigned_type_node, thread_limit);
      gimplify_expr (&thread_limit, &bind_body, NULL, is_gimple_val,
		     fb_rvalue);
    }

  lower_rec_input_clauses (gimple_omp_teams_clauses (teams_stmt),
			   &bind_body, &dlist, ctx, NULL);
  lower_omp (gimple_omp_body_ptr (teams_stmt), ctx);
  lower_reduction_clauses (gimple_omp_teams_clauses (teams_stmt), &olist, ctx);
  gimple_seq_add_stmt (&bind_body, teams_stmt);

  location_t loc = gimple_location (teams_stmt);
  tree decl = builtin_decl_explicit (BUILT_IN_GOMP_TEAMS);
  gimple call = gimple_build_call (decl, 2, num_teams, thread_limit);
  gimple_set_location (call, loc);
  gimple_seq_add_stmt (&bind_body, call);

  gimple_seq_add_seq (&bind_body, gimple_omp_body (teams_stmt));
  gimple_omp_set_body (teams_stmt, NULL);
  gimple_seq_add_seq (&bind_body, olist);
  gimple_seq_add_seq (&bind_body, dlist);
  gimple_seq_add_stmt (&bind_body, gimple_build_omp_return (true));
  gimple_bind_set_body (bind, bind_body);

  pop_gimplify_context (bind);

  gimple_bind_append_vars (bind, ctx->block_vars);
  BLOCK_VARS (block) = ctx->block_vars;
  if (BLOCK_VARS (block))
    TREE_USED (block) = 1;
}


/* Callback for lower_omp_1.  Return non-NULL if *tp needs to be
   regimplified.  If DATA is non-NULL, lower_omp_1 is outside
   of OpenMP context, but with task_shared_vars set.  */

static tree
lower_omp_regimplify_p (tree *tp, int *walk_subtrees,
    			void *data)
{
  tree t = *tp;

  /* Any variable with DECL_VALUE_EXPR needs to be regimplified.  */
  if (TREE_CODE (t) == VAR_DECL && data == NULL && DECL_HAS_VALUE_EXPR_P (t))
    return t;

  if (task_shared_vars
      && DECL_P (t)
      && bitmap_bit_p (task_shared_vars, DECL_UID (t)))
    return t;

  /* If a global variable has been privatized, TREE_CONSTANT on
     ADDR_EXPR might be wrong.  */
  if (data == NULL && TREE_CODE (t) == ADDR_EXPR)
    recompute_tree_invariant_for_addr_expr (t);

  *walk_subtrees = !TYPE_P (t) && !DECL_P (t);
  return NULL_TREE;
}

static void
lower_omp_1 (gimple_stmt_iterator *gsi_p, omp_context *ctx)
{
  gimple stmt = gsi_stmt (*gsi_p);
  struct walk_stmt_info wi;

  if (gimple_has_location (stmt))
    input_location = gimple_location (stmt);

  if (task_shared_vars)
    memset (&wi, '\0', sizeof (wi));

  /* If we have issued syntax errors, avoid doing any heavy lifting.
     Just replace the OpenMP directives with a NOP to avoid
     confusing RTL expansion.  */
  if (seen_error () && is_gimple_omp (stmt))
    {
      gsi_replace (gsi_p, gimple_build_nop (), true);
      return;
    }

  switch (gimple_code (stmt))
    {
    case GIMPLE_COND:
      if ((ctx || task_shared_vars)
	  && (walk_tree (gimple_cond_lhs_ptr (stmt), lower_omp_regimplify_p,
	      		 ctx ? NULL : &wi, NULL)
	      || walk_tree (gimple_cond_rhs_ptr (stmt), lower_omp_regimplify_p,
			    ctx ? NULL : &wi, NULL)))
	gimple_regimplify_operands (stmt, gsi_p);
      break;
    case GIMPLE_CATCH:
      lower_omp (gimple_catch_handler_ptr (stmt), ctx);
      break;
    case GIMPLE_EH_FILTER:
      lower_omp (gimple_eh_filter_failure_ptr (stmt), ctx);
      break;
    case GIMPLE_TRY:
      lower_omp (gimple_try_eval_ptr (stmt), ctx);
      lower_omp (gimple_try_cleanup_ptr (stmt), ctx);
      break;
    case GIMPLE_TRANSACTION:
      lower_omp (gimple_transaction_body_ptr (stmt), ctx);
      break;
    case GIMPLE_BIND:
      lower_omp (gimple_bind_body_ptr (stmt), ctx);
      break;
    case GIMPLE_OACC_KERNELS:
    case GIMPLE_OACC_PARALLEL:
      ctx = maybe_lookup_ctx (stmt);
      gcc_assert (ctx);
      gcc_assert (!ctx->cancellable);
      lower_oacc_offload (gsi_p, ctx);
      break;
    case GIMPLE_OMP_PARALLEL:
    case GIMPLE_OMP_TASK:
      ctx = maybe_lookup_ctx (stmt);
      gcc_assert (ctx);
      if (ctx->cancellable)
	ctx->cancel_label = create_artificial_label (UNKNOWN_LOCATION);
      lower_omp_taskreg (gsi_p, ctx);
      break;
    case GIMPLE_OMP_FOR:
      ctx = maybe_lookup_ctx (stmt);
      gcc_assert (ctx);
      if (ctx->cancellable)
	ctx->cancel_label = create_artificial_label (UNKNOWN_LOCATION);
      lower_omp_for (gsi_p, ctx);
      break;
    case GIMPLE_OMP_SECTIONS:
      ctx = maybe_lookup_ctx (stmt);
      gcc_assert (ctx);
      if (ctx->cancellable)
	ctx->cancel_label = create_artificial_label (UNKNOWN_LOCATION);
      lower_omp_sections (gsi_p, ctx);
      break;
    case GIMPLE_OMP_SINGLE:
      ctx = maybe_lookup_ctx (stmt);
      gcc_assert (ctx);
      lower_omp_single (gsi_p, ctx);
      break;
    case GIMPLE_OMP_MASTER:
      ctx = maybe_lookup_ctx (stmt);
      gcc_assert (ctx);
      lower_omp_master (gsi_p, ctx);
      break;
    case GIMPLE_OMP_TASKGROUP:
      ctx = maybe_lookup_ctx (stmt);
      gcc_assert (ctx);
      lower_omp_taskgroup (gsi_p, ctx);
      break;
    case GIMPLE_OMP_ORDERED:
      ctx = maybe_lookup_ctx (stmt);
      gcc_assert (ctx);
      lower_omp_ordered (gsi_p, ctx);
      break;
    case GIMPLE_OMP_CRITICAL:
      ctx = maybe_lookup_ctx (stmt);
      gcc_assert (ctx);
      lower_omp_critical (gsi_p, ctx);
      break;
    case GIMPLE_OMP_ATOMIC_LOAD:
      if ((ctx || task_shared_vars)
	  && walk_tree (gimple_omp_atomic_load_rhs_ptr (stmt),
			lower_omp_regimplify_p, ctx ? NULL : &wi, NULL))
	gimple_regimplify_operands (stmt, gsi_p);
      break;
    case GIMPLE_OMP_TARGET:
      ctx = maybe_lookup_ctx (stmt);
      gcc_assert (ctx);
      if (gimple_omp_target_kind (stmt) == GF_OMP_TARGET_KIND_OACC_DATA
	  || gimple_omp_target_kind (stmt) == GF_OMP_TARGET_KIND_OACC_UPDATE)
	gcc_assert (!ctx->cancellable);
      lower_omp_target (gsi_p, ctx);
      break;
    case GIMPLE_OMP_TEAMS:
      ctx = maybe_lookup_ctx (stmt);
      gcc_assert (ctx);
      lower_omp_teams (gsi_p, ctx);
      break;
    case GIMPLE_CALL:
      tree fndecl;
      fndecl = gimple_call_fndecl (stmt);
      if (fndecl
	  && DECL_BUILT_IN_CLASS (fndecl) == BUILT_IN_NORMAL)
	switch (DECL_FUNCTION_CODE (fndecl))
	  {
	  case BUILT_IN_GOMP_BARRIER:
	    if (ctx == NULL)
	      break;
	    /* FALLTHRU */
	  case BUILT_IN_GOMP_CANCEL:
	  case BUILT_IN_GOMP_CANCELLATION_POINT:
	    omp_context *cctx;
	    cctx = ctx;
	    if (gimple_code (cctx->stmt) == GIMPLE_OMP_SECTION)
	      cctx = cctx->outer;
	    gcc_assert (gimple_call_lhs (stmt) == NULL_TREE);
	    if (!cctx->cancellable)
	      {
		if (DECL_FUNCTION_CODE (fndecl)
		    == BUILT_IN_GOMP_CANCELLATION_POINT)
		  {
		    stmt = gimple_build_nop ();
		    gsi_replace (gsi_p, stmt, false);
		  }
		break;
	      }
	    if (DECL_FUNCTION_CODE (fndecl) == BUILT_IN_GOMP_BARRIER)
	      {
		fndecl = builtin_decl_explicit (BUILT_IN_GOMP_BARRIER_CANCEL);
		gimple_call_set_fndecl (stmt, fndecl);
		gimple_call_set_fntype (stmt, TREE_TYPE (fndecl));
	      }
	    tree lhs;
	    lhs = create_tmp_var (TREE_TYPE (TREE_TYPE (fndecl)), NULL);
	    gimple_call_set_lhs (stmt, lhs);
	    tree fallthru_label;
	    fallthru_label = create_artificial_label (UNKNOWN_LOCATION);
	    gimple g;
	    g = gimple_build_label (fallthru_label);
	    gsi_insert_after (gsi_p, g, GSI_SAME_STMT);
	    g = gimple_build_cond (NE_EXPR, lhs,
				   fold_convert (TREE_TYPE (lhs),
						 boolean_false_node),
				   cctx->cancel_label, fallthru_label);
	    gsi_insert_after (gsi_p, g, GSI_SAME_STMT);
	    break;
	  default:
	    break;
	  }
      /* FALLTHRU */
    default:
      if ((ctx || task_shared_vars)
	  && walk_gimple_op (stmt, lower_omp_regimplify_p,
			     ctx ? NULL : &wi))
	{
	  /* Just remove clobbers, this should happen only if we have
	     "privatized" local addressable variables in SIMD regions,
	     the clobber isn't needed in that case and gimplifying address
	     of the ARRAY_REF into a pointer and creating MEM_REF based
	     clobber would create worse code than we get with the clobber
	     dropped.  */
	  if (gimple_clobber_p (stmt))
	    {
	      gsi_replace (gsi_p, gimple_build_nop (), true);
	      break;
	    }
	  gimple_regimplify_operands (stmt, gsi_p);
	}
      break;
    }
}

static void
lower_omp (gimple_seq *body, omp_context *ctx)
{
  location_t saved_location = input_location;
  gimple_stmt_iterator gsi;
  for (gsi = gsi_start (*body); !gsi_end_p (gsi); gsi_next (&gsi))
    lower_omp_1 (&gsi, ctx);
  /* During gimplification, we haven't folded statments inside offloading
     regions (gimplify.c:maybe_fold_stmt); do that now.  */
  if (target_nesting_level)
    for (gsi = gsi_start (*body); !gsi_end_p (gsi); gsi_next (&gsi))
      fold_stmt (&gsi);
  input_location = saved_location;
}

/* Main entry point.  */

static unsigned int
execute_lower_omp (void)
{
  gimple_seq body;

  /* This pass always runs, to provide PROP_gimple_lomp.
     But often, there is nothing to do.  */
  if (flag_openacc == 0 && flag_openmp == 0 && flag_openmp_simd == 0
      && flag_cilkplus == 0)
    return 0;

  all_contexts = splay_tree_new (splay_tree_compare_pointers, 0,
				 delete_omp_context);

  body = gimple_body (current_function_decl);
  scan_omp (&body, NULL);
  gcc_assert (taskreg_nesting_level == 0);

  if (all_contexts->root)
    {
      if (task_shared_vars)
	push_gimplify_context ();
      lower_omp (&body, NULL);
      if (task_shared_vars)
	pop_gimplify_context (NULL);
    }

  if (all_contexts)
    {
      splay_tree_delete (all_contexts);
      all_contexts = NULL;
    }
  BITMAP_FREE (task_shared_vars);
  return 0;
}

namespace {

const pass_data pass_data_lower_omp =
{
  GIMPLE_PASS, /* type */
  "omplower", /* name */
  OPTGROUP_NONE, /* optinfo_flags */
  TV_NONE, /* tv_id */
  PROP_gimple_any, /* properties_required */
  PROP_gimple_lomp, /* properties_provided */
  0, /* properties_destroyed */
  0, /* todo_flags_start */
  0, /* todo_flags_finish */
};

class pass_lower_omp : public gimple_opt_pass
{
public:
  pass_lower_omp (gcc::context *ctxt)
    : gimple_opt_pass (pass_data_lower_omp, ctxt)
  {}

  /* opt_pass methods: */
  virtual unsigned int execute (function *) { return execute_lower_omp (); }

}; // class pass_lower_omp

} // anon namespace

gimple_opt_pass *
make_pass_lower_omp (gcc::context *ctxt)
{
  return new pass_lower_omp (ctxt);
}

/* The following is a utility to diagnose structured block violations.
   It is not part of the "omplower" pass, as that's invoked too late.  It
   should be invoked by the respective front ends after gimplification.  */

static splay_tree all_labels;

/* Check for mismatched contexts and generate an error if needed.  Return
   true if an error is detected.  */

static bool
diagnose_sb_0 (gimple_stmt_iterator *gsi_p,
    	       gimple branch_ctx, gimple label_ctx)
{
  gcc_assert (!branch_ctx || is_gimple_omp (branch_ctx));
  gcc_assert (!label_ctx || is_gimple_omp (label_ctx));

  if (label_ctx == branch_ctx)
    return false;

  const char* kind = NULL;

  if (flag_cilkplus)
    {
      if ((branch_ctx
	   && gimple_code (branch_ctx) == GIMPLE_OMP_FOR
	   && gimple_omp_for_kind (branch_ctx) == GF_OMP_FOR_KIND_CILKSIMD)
	  || (label_ctx
	      && gimple_code (label_ctx) == GIMPLE_OMP_FOR
	      && gimple_omp_for_kind (label_ctx) == GF_OMP_FOR_KIND_CILKSIMD))
	kind = "Cilk Plus";
    }
  if (flag_openacc)
    {
      if ((branch_ctx && is_gimple_omp_oacc_specifically (branch_ctx))
	  || (label_ctx && is_gimple_omp_oacc_specifically (label_ctx)))
	{
	  gcc_assert (kind == NULL);
	  kind = "OpenACC";
	}
    }
  if (kind == NULL)
    {
      gcc_assert (flag_openmp);
      kind = "OpenMP";
    }

  /*
     Previously we kept track of the label's entire context in diagnose_sb_[12]
     so we could traverse it and issue a correct "exit" or "enter" error
     message upon a structured block violation.

     We built the context by building a list with tree_cons'ing, but there is
     no easy counterpart in gimple tuples.  It seems like far too much work
     for issuing exit/enter error messages.  If someone really misses the
     distinct error message... patches welcome.
   */

#if 0
  /* Try to avoid confusing the user by producing and error message
     with correct "exit" or "enter" verbiage.  We prefer "exit"
     unless we can show that LABEL_CTX is nested within BRANCH_CTX.  */
  if (branch_ctx == NULL)
    exit_p = false;
  else
    {
      while (label_ctx)
	{
	  if (TREE_VALUE (label_ctx) == branch_ctx)
	    {
	      exit_p = false;
	      break;
	    }
	  label_ctx = TREE_CHAIN (label_ctx);
	}
    }

  if (exit_p)
    error ("invalid exit from %s structured block", kind);
  else
    error ("invalid entry to %s structured block", kind);
#endif

  /* If it's obvious we have an invalid entry, be specific about the error.  */
  if (branch_ctx == NULL)
    error ("invalid entry to %s structured block", kind);
  else
    {
      /* Otherwise, be vague and lazy, but efficient.  */
      error ("invalid branch to/from %s structured block", kind);
    }

  gsi_replace (gsi_p, gimple_build_nop (), false);
  return true;
}

/* Pass 1: Create a minimal tree of structured blocks, and record
   where each label is found.  */

static tree
diagnose_sb_1 (gimple_stmt_iterator *gsi_p, bool *handled_ops_p,
    	       struct walk_stmt_info *wi)
{
  gimple context = (gimple) wi->info;
  gimple inner_context;
  gimple stmt = gsi_stmt (*gsi_p);

  *handled_ops_p = true;

  switch (gimple_code (stmt))
    {
    WALK_SUBSTMTS;

    case GIMPLE_OACC_KERNELS:
    case GIMPLE_OACC_PARALLEL:
    case GIMPLE_OMP_PARALLEL:
    case GIMPLE_OMP_TASK:
    case GIMPLE_OMP_SECTIONS:
    case GIMPLE_OMP_SINGLE:
    case GIMPLE_OMP_SECTION:
    case GIMPLE_OMP_MASTER:
    case GIMPLE_OMP_ORDERED:
    case GIMPLE_OMP_CRITICAL:
    case GIMPLE_OMP_TARGET:
    case GIMPLE_OMP_TEAMS:
    case GIMPLE_OMP_TASKGROUP:
      /* The minimal context here is just the current construct.  */
      inner_context = stmt;
      wi->info = inner_context;
      walk_gimple_seq (gimple_omp_body (stmt), diagnose_sb_1, NULL, wi);
      wi->info = context;
      break;

    case GIMPLE_OMP_FOR:
      inner_context = stmt;
      wi->info = inner_context;
      /* gimple_omp_for_{index,initial,final} are all DECLs; no need to
	 walk them.  */
      walk_gimple_seq (gimple_omp_for_pre_body (stmt),
	  	       diagnose_sb_1, NULL, wi);
      walk_gimple_seq (gimple_omp_body (stmt), diagnose_sb_1, NULL, wi);
      wi->info = context;
      break;

    case GIMPLE_LABEL:
      splay_tree_insert (all_labels, (splay_tree_key) gimple_label_label (stmt),
			 (splay_tree_value) context);
      break;

    default:
      break;
    }

  return NULL_TREE;
}

/* Pass 2: Check each branch and see if its context differs from that of
   the destination label's context.  */

static tree
diagnose_sb_2 (gimple_stmt_iterator *gsi_p, bool *handled_ops_p,
    	       struct walk_stmt_info *wi)
{
  gimple context = (gimple) wi->info;
  splay_tree_node n;
  gimple stmt = gsi_stmt (*gsi_p);

  *handled_ops_p = true;

  switch (gimple_code (stmt))
    {
    WALK_SUBSTMTS;

    case GIMPLE_OACC_KERNELS:
    case GIMPLE_OACC_PARALLEL:
    case GIMPLE_OMP_PARALLEL:
    case GIMPLE_OMP_TASK:
    case GIMPLE_OMP_SECTIONS:
    case GIMPLE_OMP_SINGLE:
    case GIMPLE_OMP_SECTION:
    case GIMPLE_OMP_MASTER:
    case GIMPLE_OMP_ORDERED:
    case GIMPLE_OMP_CRITICAL:
    case GIMPLE_OMP_TARGET:
    case GIMPLE_OMP_TEAMS:
    case GIMPLE_OMP_TASKGROUP:
      wi->info = stmt;
      walk_gimple_seq_mod (gimple_omp_body_ptr (stmt), diagnose_sb_2, NULL, wi);
      wi->info = context;
      break;

    case GIMPLE_OMP_FOR:
      wi->info = stmt;
      /* gimple_omp_for_{index,initial,final} are all DECLs; no need to
	 walk them.  */
      walk_gimple_seq_mod (gimple_omp_for_pre_body_ptr (stmt),
			   diagnose_sb_2, NULL, wi);
      walk_gimple_seq_mod (gimple_omp_body_ptr (stmt), diagnose_sb_2, NULL, wi);
      wi->info = context;
      break;

    case GIMPLE_COND:
	{
	  tree lab = gimple_cond_true_label (stmt);
	  if (lab)
	    {
	      n = splay_tree_lookup (all_labels,
				     (splay_tree_key) lab);
	      diagnose_sb_0 (gsi_p, context,
			     n ? (gimple) n->value : NULL);
	    }
	  lab = gimple_cond_false_label (stmt);
	  if (lab)
	    {
	      n = splay_tree_lookup (all_labels,
				     (splay_tree_key) lab);
	      diagnose_sb_0 (gsi_p, context,
			     n ? (gimple) n->value : NULL);
	    }
	}
      break;

    case GIMPLE_GOTO:
      {
	tree lab = gimple_goto_dest (stmt);
	if (TREE_CODE (lab) != LABEL_DECL)
	  break;

	n = splay_tree_lookup (all_labels, (splay_tree_key) lab);
	diagnose_sb_0 (gsi_p, context, n ? (gimple) n->value : NULL);
      }
      break;

    case GIMPLE_SWITCH:
      {
	unsigned int i;
	for (i = 0; i < gimple_switch_num_labels (stmt); ++i)
	  {
	    tree lab = CASE_LABEL (gimple_switch_label (stmt, i));
	    n = splay_tree_lookup (all_labels, (splay_tree_key) lab);
	    if (n && diagnose_sb_0 (gsi_p, context, (gimple) n->value))
	      break;
	  }
      }
      break;

    case GIMPLE_RETURN:
      diagnose_sb_0 (gsi_p, context, NULL);
      break;

    default:
      break;
    }

  return NULL_TREE;
}

/* Called from tree-cfg.c::make_edges to create cfg edges for all relevant
   GIMPLE codes.  */
bool
make_gimple_omp_edges (basic_block bb, struct omp_region **region,
		       int *region_idx)
{
  gimple last = last_stmt (bb);
  enum gimple_code code = gimple_code (last);
  struct omp_region *cur_region = *region;
  bool fallthru = false;

  switch (code)
    {
    case GIMPLE_OACC_KERNELS:
    case GIMPLE_OACC_PARALLEL:
    case GIMPLE_OMP_PARALLEL:
    case GIMPLE_OMP_TASK:
    case GIMPLE_OMP_FOR:
    case GIMPLE_OMP_SINGLE:
    case GIMPLE_OMP_TEAMS:
    case GIMPLE_OMP_MASTER:
    case GIMPLE_OMP_TASKGROUP:
    case GIMPLE_OMP_ORDERED:
    case GIMPLE_OMP_CRITICAL:
    case GIMPLE_OMP_SECTION:
      cur_region = new_omp_region (bb, code, cur_region);
      fallthru = true;
      break;

    case GIMPLE_OMP_TARGET:
      cur_region = new_omp_region (bb, code, cur_region);
      fallthru = true;
      if (gimple_omp_target_kind (last) == GF_OMP_TARGET_KIND_UPDATE
	  || gimple_omp_target_kind (last) == GF_OMP_TARGET_KIND_OACC_UPDATE)
	cur_region = cur_region->outer;
      break;

    case GIMPLE_OMP_SECTIONS:
      cur_region = new_omp_region (bb, code, cur_region);
      fallthru = true;
      break;

    case GIMPLE_OMP_SECTIONS_SWITCH:
      fallthru = false;
      break;

    case GIMPLE_OMP_ATOMIC_LOAD:
    case GIMPLE_OMP_ATOMIC_STORE:
       fallthru = true;
       break;

    case GIMPLE_OMP_RETURN:
      /* In the case of a GIMPLE_OMP_SECTION, the edge will go
	 somewhere other than the next block.  This will be
	 created later.  */
      cur_region->exit = bb;
      fallthru = cur_region->type != GIMPLE_OMP_SECTION;
      cur_region = cur_region->outer;
      break;

    case GIMPLE_OMP_CONTINUE:
      cur_region->cont = bb;
      switch (cur_region->type)
	{
	case GIMPLE_OMP_FOR:
	  /* Mark all GIMPLE_OMP_FOR and GIMPLE_OMP_CONTINUE
	     succs edges as abnormal to prevent splitting
	     them.  */
	  single_succ_edge (cur_region->entry)->flags |= EDGE_ABNORMAL;
	  /* Make the loopback edge.  */
	  make_edge (bb, single_succ (cur_region->entry),
		     EDGE_ABNORMAL);

	  /* Create an edge from GIMPLE_OMP_FOR to exit, which
	     corresponds to the case that the body of the loop
	     is not executed at all.  */
	  make_edge (cur_region->entry, bb->next_bb, EDGE_ABNORMAL);
	  make_edge (bb, bb->next_bb, EDGE_FALLTHRU | EDGE_ABNORMAL);
	  fallthru = false;
	  break;

	case GIMPLE_OMP_SECTIONS:
	  /* Wire up the edges into and out of the nested sections.  */
	  {
	    basic_block switch_bb = single_succ (cur_region->entry);

	    struct omp_region *i;
	    for (i = cur_region->inner; i ; i = i->next)
	      {
		gcc_assert (i->type == GIMPLE_OMP_SECTION);
		make_edge (switch_bb, i->entry, 0);
		make_edge (i->exit, bb, EDGE_FALLTHRU);
	      }

	    /* Make the loopback edge to the block with
	       GIMPLE_OMP_SECTIONS_SWITCH.  */
	    make_edge (bb, switch_bb, 0);

	    /* Make the edge from the switch to exit.  */
	    make_edge (switch_bb, bb->next_bb, 0);
	    fallthru = false;
	  }
	  break;

	default:
	  gcc_unreachable ();
	}
      break;

    default:
      gcc_unreachable ();
    }

  if (*region != cur_region)
    {
      *region = cur_region;
      if (cur_region)
	*region_idx = cur_region->entry->index;
      else
	*region_idx = 0;
    }

  return fallthru;
}

static unsigned int
diagnose_omp_structured_block_errors (void)
{
  struct walk_stmt_info wi;
  gimple_seq body = gimple_body (current_function_decl);

  all_labels = splay_tree_new (splay_tree_compare_pointers, 0, 0);

  memset (&wi, 0, sizeof (wi));
  walk_gimple_seq (body, diagnose_sb_1, NULL, &wi);

  memset (&wi, 0, sizeof (wi));
  wi.want_locations = true;
  walk_gimple_seq_mod (&body, diagnose_sb_2, NULL, &wi);

  gimple_set_body (current_function_decl, body);

  splay_tree_delete (all_labels);
  all_labels = NULL;

  return 0;
}

namespace {

const pass_data pass_data_diagnose_omp_blocks =
{
  GIMPLE_PASS, /* type */
  "*diagnose_omp_blocks", /* name */
  OPTGROUP_NONE, /* optinfo_flags */
  TV_NONE, /* tv_id */
  PROP_gimple_any, /* properties_required */
  0, /* properties_provided */
  0, /* properties_destroyed */
  0, /* todo_flags_start */
  0, /* todo_flags_finish */
};

class pass_diagnose_omp_blocks : public gimple_opt_pass
{
public:
  pass_diagnose_omp_blocks (gcc::context *ctxt)
    : gimple_opt_pass (pass_data_diagnose_omp_blocks, ctxt)
  {}

  /* opt_pass methods: */
  virtual bool gate (function *)
  {
    return flag_openacc || flag_openmp || flag_cilkplus;
  }
  virtual unsigned int execute (function *)
    {
      return diagnose_omp_structured_block_errors ();
    }

}; // class pass_diagnose_omp_blocks

} // anon namespace

gimple_opt_pass *
make_pass_diagnose_omp_blocks (gcc::context *ctxt)
{
  return new pass_diagnose_omp_blocks (ctxt);
}

/* SIMD clone supporting code.  */

/* Allocate a fresh `simd_clone' and return it.  NARGS is the number
   of arguments to reserve space for.  */

static struct cgraph_simd_clone *
simd_clone_struct_alloc (int nargs)
{
  struct cgraph_simd_clone *clone_info;
  size_t len = (sizeof (struct cgraph_simd_clone)
		+ nargs * sizeof (struct cgraph_simd_clone_arg));
  clone_info = (struct cgraph_simd_clone *)
	       ggc_internal_cleared_alloc (len);
  return clone_info;
}

/* Make a copy of the `struct cgraph_simd_clone' in FROM to TO.  */

static inline void
simd_clone_struct_copy (struct cgraph_simd_clone *to,
			struct cgraph_simd_clone *from)
{
  memcpy (to, from, (sizeof (struct cgraph_simd_clone)
		     + ((from->nargs - from->inbranch)
			* sizeof (struct cgraph_simd_clone_arg))));
}

/* Return vector of parameter types of function FNDECL.  This uses
   TYPE_ARG_TYPES if available, otherwise falls back to types of
   DECL_ARGUMENTS types.  */

vec<tree>
simd_clone_vector_of_formal_parm_types (tree fndecl)
{
  if (TYPE_ARG_TYPES (TREE_TYPE (fndecl)))
    return ipa_get_vector_of_formal_parm_types (TREE_TYPE (fndecl));
  vec<tree> args = ipa_get_vector_of_formal_parms (fndecl);
  unsigned int i;
  tree arg;
  FOR_EACH_VEC_ELT (args, i, arg)
    args[i] = TREE_TYPE (args[i]);
  return args;
}

/* Given a simd function in NODE, extract the simd specific
   information from the OMP clauses passed in CLAUSES, and return
   the struct cgraph_simd_clone * if it should be cloned.  *INBRANCH_SPECIFIED
   is set to TRUE if the `inbranch' or `notinbranch' clause specified,
   otherwise set to FALSE.  */

static struct cgraph_simd_clone *
simd_clone_clauses_extract (struct cgraph_node *node, tree clauses,
			    bool *inbranch_specified)
{
  vec<tree> args = simd_clone_vector_of_formal_parm_types (node->decl);
  tree t;
  int n;
  *inbranch_specified = false;

  n = args.length ();
  if (n > 0 && args.last () == void_type_node)
    n--;

  /* To distinguish from an OpenMP simd clone, Cilk Plus functions to
     be cloned have a distinctive artificial label in addition to "omp
     declare simd".  */
  bool cilk_clone
    = (flag_cilkplus
       && lookup_attribute ("cilk simd function",
			    DECL_ATTRIBUTES (node->decl)));

  /* Allocate one more than needed just in case this is an in-branch
     clone which will require a mask argument.  */
  struct cgraph_simd_clone *clone_info = simd_clone_struct_alloc (n + 1);
  clone_info->nargs = n;
  clone_info->cilk_elemental = cilk_clone;

  if (!clauses)
    {
      args.release ();
      return clone_info;
    }
  clauses = TREE_VALUE (clauses);
  if (!clauses || TREE_CODE (clauses) != OMP_CLAUSE)
    return clone_info;

  for (t = clauses; t; t = OMP_CLAUSE_CHAIN (t))
    {
      switch (OMP_CLAUSE_CODE (t))
	{
	case OMP_CLAUSE_INBRANCH:
	  clone_info->inbranch = 1;
	  *inbranch_specified = true;
	  break;
	case OMP_CLAUSE_NOTINBRANCH:
	  clone_info->inbranch = 0;
	  *inbranch_specified = true;
	  break;
	case OMP_CLAUSE_SIMDLEN:
	  clone_info->simdlen
	    = TREE_INT_CST_LOW (OMP_CLAUSE_SIMDLEN_EXPR (t));
	  break;
	case OMP_CLAUSE_LINEAR:
	  {
	    tree decl = OMP_CLAUSE_DECL (t);
	    tree step = OMP_CLAUSE_LINEAR_STEP (t);
	    int argno = TREE_INT_CST_LOW (decl);
	    if (OMP_CLAUSE_LINEAR_VARIABLE_STRIDE (t))
	      {
		clone_info->args[argno].arg_type
		  = SIMD_CLONE_ARG_TYPE_LINEAR_VARIABLE_STEP;
		clone_info->args[argno].linear_step = tree_to_shwi (step);
		gcc_assert (clone_info->args[argno].linear_step >= 0
			    && clone_info->args[argno].linear_step < n);
	      }
	    else
	      {
		if (POINTER_TYPE_P (args[argno]))
		  step = fold_convert (ssizetype, step);
		if (!tree_fits_shwi_p (step))
		  {
		    warning_at (OMP_CLAUSE_LOCATION (t), 0,
				"ignoring large linear step");
		    args.release ();
		    return NULL;
		  }
		else if (integer_zerop (step))
		  {
		    warning_at (OMP_CLAUSE_LOCATION (t), 0,
				"ignoring zero linear step");
		    args.release ();
		    return NULL;
		  }
		else
		  {
		    clone_info->args[argno].arg_type
		      = SIMD_CLONE_ARG_TYPE_LINEAR_CONSTANT_STEP;
		    clone_info->args[argno].linear_step = tree_to_shwi (step);
		  }
	      }
	    break;
	  }
	case OMP_CLAUSE_UNIFORM:
	  {
	    tree decl = OMP_CLAUSE_DECL (t);
	    int argno = tree_to_uhwi (decl);
	    clone_info->args[argno].arg_type
	      = SIMD_CLONE_ARG_TYPE_UNIFORM;
	    break;
	  }
	case OMP_CLAUSE_ALIGNED:
	  {
	    tree decl = OMP_CLAUSE_DECL (t);
	    int argno = tree_to_uhwi (decl);
	    clone_info->args[argno].alignment
	      = TREE_INT_CST_LOW (OMP_CLAUSE_ALIGNED_ALIGNMENT (t));
	    break;
	  }
	default:
	  break;
	}
    }
  args.release ();
  return clone_info;
}

/* Given a SIMD clone in NODE, calculate the characteristic data
   type and return the coresponding type.  The characteristic data
   type is computed as described in the Intel Vector ABI.  */

static tree
simd_clone_compute_base_data_type (struct cgraph_node *node,
				   struct cgraph_simd_clone *clone_info)
{
  tree type = integer_type_node;
  tree fndecl = node->decl;

  /* a) For non-void function, the characteristic data type is the
        return type.  */
  if (TREE_CODE (TREE_TYPE (TREE_TYPE (fndecl))) != VOID_TYPE)
    type = TREE_TYPE (TREE_TYPE (fndecl));

  /* b) If the function has any non-uniform, non-linear parameters,
        then the characteristic data type is the type of the first
        such parameter.  */
  else
    {
      vec<tree> map = simd_clone_vector_of_formal_parm_types (fndecl);
      for (unsigned int i = 0; i < clone_info->nargs; ++i)
	if (clone_info->args[i].arg_type == SIMD_CLONE_ARG_TYPE_VECTOR)
	  {
	    type = map[i];
	    break;
	  }
      map.release ();
    }

  /* c) If the characteristic data type determined by a) or b) above
        is struct, union, or class type which is pass-by-value (except
        for the type that maps to the built-in complex data type), the
        characteristic data type is int.  */
  if (RECORD_OR_UNION_TYPE_P (type)
      && !aggregate_value_p (type, NULL)
      && TREE_CODE (type) != COMPLEX_TYPE)
    return integer_type_node;

  /* d) If none of the above three classes is applicable, the
        characteristic data type is int.  */

  return type;

  /* e) For Intel Xeon Phi native and offload compilation, if the
        resulting characteristic data type is 8-bit or 16-bit integer
        data type, the characteristic data type is int.  */
  /* Well, we don't handle Xeon Phi yet.  */
}

static tree
simd_clone_mangle (struct cgraph_node *node,
		   struct cgraph_simd_clone *clone_info)
{
  char vecsize_mangle = clone_info->vecsize_mangle;
  char mask = clone_info->inbranch ? 'M' : 'N';
  unsigned int simdlen = clone_info->simdlen;
  unsigned int n;
  pretty_printer pp;

  gcc_assert (vecsize_mangle && simdlen);

  pp_string (&pp, "_ZGV");
  pp_character (&pp, vecsize_mangle);
  pp_character (&pp, mask);
  pp_decimal_int (&pp, simdlen);

  for (n = 0; n < clone_info->nargs; ++n)
    {
      struct cgraph_simd_clone_arg arg = clone_info->args[n];

      if (arg.arg_type == SIMD_CLONE_ARG_TYPE_UNIFORM)
	pp_character (&pp, 'u');
      else if (arg.arg_type == SIMD_CLONE_ARG_TYPE_LINEAR_CONSTANT_STEP)
	{
	  gcc_assert (arg.linear_step != 0);
	  pp_character (&pp, 'l');
	  if (arg.linear_step > 1)
	    pp_unsigned_wide_integer (&pp, arg.linear_step);
	  else if (arg.linear_step < 0)
	    {
	      pp_character (&pp, 'n');
	      pp_unsigned_wide_integer (&pp, (-(unsigned HOST_WIDE_INT)
					      arg.linear_step));
	    }
	}
      else if (arg.arg_type == SIMD_CLONE_ARG_TYPE_LINEAR_VARIABLE_STEP)
	{
	  pp_character (&pp, 's');
	  pp_unsigned_wide_integer (&pp, arg.linear_step);
	}
      else
	pp_character (&pp, 'v');
      if (arg.alignment)
	{
	  pp_character (&pp, 'a');
	  pp_decimal_int (&pp, arg.alignment);
	}
    }

  pp_underscore (&pp);
  pp_string (&pp,
	     IDENTIFIER_POINTER (DECL_ASSEMBLER_NAME (node->decl)));
  const char *str = pp_formatted_text (&pp);

  /* If there already is a SIMD clone with the same mangled name, don't
     add another one.  This can happen e.g. for
     #pragma omp declare simd
     #pragma omp declare simd simdlen(8)
     int foo (int, int);
     if the simdlen is assumed to be 8 for the first one, etc.  */
  for (struct cgraph_node *clone = node->simd_clones; clone;
       clone = clone->simdclone->next_clone)
    if (strcmp (IDENTIFIER_POINTER (DECL_ASSEMBLER_NAME (clone->decl)),
		str) == 0)
      return NULL_TREE;

  return get_identifier (str);
}

/* Create a simd clone of OLD_NODE and return it.  */

static struct cgraph_node *
simd_clone_create (struct cgraph_node *old_node)
{
  struct cgraph_node *new_node;
  if (old_node->definition)
    {
      if (!old_node->has_gimple_body_p ())
	return NULL;
      old_node->get_body ();
      new_node = old_node->create_version_clone_with_body (vNULL, NULL, NULL,
							   false, NULL, NULL,
							   "simdclone");
    }
  else
    {
      tree old_decl = old_node->decl;
      tree new_decl = copy_node (old_node->decl);
      DECL_NAME (new_decl) = clone_function_name (old_decl, "simdclone");
      SET_DECL_ASSEMBLER_NAME (new_decl, DECL_NAME (new_decl));
      SET_DECL_RTL (new_decl, NULL);
      DECL_STATIC_CONSTRUCTOR (new_decl) = 0;
      DECL_STATIC_DESTRUCTOR (new_decl) = 0;
      new_node = old_node->create_version_clone (new_decl, vNULL, NULL);
      symtab->call_cgraph_insertion_hooks (new_node);
    }
  if (new_node == NULL)
    return new_node;

  TREE_PUBLIC (new_node->decl) = TREE_PUBLIC (old_node->decl);

  /* The function cgraph_function_versioning () will force the new
     symbol local.  Undo this, and inherit external visability from
     the old node.  */
  new_node->local.local = old_node->local.local;
  new_node->externally_visible = old_node->externally_visible;

  return new_node;
}

/* Adjust the return type of the given function to its appropriate
   vector counterpart.  Returns a simd array to be used throughout the
   function as a return value.  */

static tree
simd_clone_adjust_return_type (struct cgraph_node *node)
{
  tree fndecl = node->decl;
  tree orig_rettype = TREE_TYPE (TREE_TYPE (fndecl));
  unsigned int veclen;
  tree t;

  /* Adjust the function return type.  */
  if (orig_rettype == void_type_node)
    return NULL_TREE;
  TREE_TYPE (fndecl) = build_distinct_type_copy (TREE_TYPE (fndecl));
  if (INTEGRAL_TYPE_P (TREE_TYPE (TREE_TYPE (fndecl)))
      || POINTER_TYPE_P (TREE_TYPE (TREE_TYPE (fndecl))))
    veclen = node->simdclone->vecsize_int;
  else
    veclen = node->simdclone->vecsize_float;
  veclen /= GET_MODE_BITSIZE (TYPE_MODE (TREE_TYPE (TREE_TYPE (fndecl))));
  if (veclen > node->simdclone->simdlen)
    veclen = node->simdclone->simdlen;
  if (veclen == node->simdclone->simdlen)
    TREE_TYPE (TREE_TYPE (fndecl))
      = build_vector_type (TREE_TYPE (TREE_TYPE (fndecl)),
			   node->simdclone->simdlen);
  else
    {
      t = build_vector_type (TREE_TYPE (TREE_TYPE (fndecl)), veclen);
      t = build_array_type_nelts (t, node->simdclone->simdlen / veclen);
      TREE_TYPE (TREE_TYPE (fndecl)) = t;
    }
  if (!node->definition)
    return NULL_TREE;

  t = DECL_RESULT (fndecl);
  /* Adjust the DECL_RESULT.  */
  gcc_assert (TREE_TYPE (t) != void_type_node);
  TREE_TYPE (t) = TREE_TYPE (TREE_TYPE (fndecl));
  relayout_decl (t);

  tree atype = build_array_type_nelts (orig_rettype,
				       node->simdclone->simdlen);
  if (veclen != node->simdclone->simdlen)
    return build1 (VIEW_CONVERT_EXPR, atype, t);

  /* Set up a SIMD array to use as the return value.  */
  tree retval = create_tmp_var_raw (atype, "retval");
  gimple_add_tmp_var (retval);
  return retval;
}

/* Each vector argument has a corresponding array to be used locally
   as part of the eventual loop.  Create such temporary array and
   return it.

   PREFIX is the prefix to be used for the temporary.

   TYPE is the inner element type.

   SIMDLEN is the number of elements.  */

static tree
create_tmp_simd_array (const char *prefix, tree type, int simdlen)
{
  tree atype = build_array_type_nelts (type, simdlen);
  tree avar = create_tmp_var_raw (atype, prefix);
  gimple_add_tmp_var (avar);
  return avar;
}

/* Modify the function argument types to their corresponding vector
   counterparts if appropriate.  Also, create one array for each simd
   argument to be used locally when using the function arguments as
   part of the loop.

   NODE is the function whose arguments are to be adjusted.

   Returns an adjustment vector that will be filled describing how the
   argument types will be adjusted.  */

static ipa_parm_adjustment_vec
simd_clone_adjust_argument_types (struct cgraph_node *node)
{
  vec<tree> args;
  ipa_parm_adjustment_vec adjustments;

  if (node->definition)
    args = ipa_get_vector_of_formal_parms (node->decl);
  else
    args = simd_clone_vector_of_formal_parm_types (node->decl);
  adjustments.create (args.length ());
  unsigned i, j, veclen;
  struct ipa_parm_adjustment adj;
  for (i = 0; i < node->simdclone->nargs; ++i)
    {
      memset (&adj, 0, sizeof (adj));
      tree parm = args[i];
      tree parm_type = node->definition ? TREE_TYPE (parm) : parm;
      adj.base_index = i;
      adj.base = parm;

      node->simdclone->args[i].orig_arg = node->definition ? parm : NULL_TREE;
      node->simdclone->args[i].orig_type = parm_type;

      if (node->simdclone->args[i].arg_type != SIMD_CLONE_ARG_TYPE_VECTOR)
	{
	  /* No adjustment necessary for scalar arguments.  */
	  adj.op = IPA_PARM_OP_COPY;
	}
      else
	{
	  if (INTEGRAL_TYPE_P (parm_type) || POINTER_TYPE_P (parm_type))
	    veclen = node->simdclone->vecsize_int;
	  else
	    veclen = node->simdclone->vecsize_float;
	  veclen /= GET_MODE_BITSIZE (TYPE_MODE (parm_type));
	  if (veclen > node->simdclone->simdlen)
	    veclen = node->simdclone->simdlen;
	  adj.arg_prefix = "simd";
	  adj.type = build_vector_type (parm_type, veclen);
	  node->simdclone->args[i].vector_type = adj.type;
	  for (j = veclen; j < node->simdclone->simdlen; j += veclen)
	    {
	      adjustments.safe_push (adj);
	      if (j == veclen)
		{
		  memset (&adj, 0, sizeof (adj));
		  adj.op = IPA_PARM_OP_NEW;
		  adj.arg_prefix = "simd";
		  adj.base_index = i;
		  adj.type = node->simdclone->args[i].vector_type;
		}
	    }

	  if (node->definition)
	    node->simdclone->args[i].simd_array
	      = create_tmp_simd_array (IDENTIFIER_POINTER (DECL_NAME (parm)),
				       parm_type, node->simdclone->simdlen);
	}
      adjustments.safe_push (adj);
    }

  if (node->simdclone->inbranch)
    {
      tree base_type
	= simd_clone_compute_base_data_type (node->simdclone->origin,
					     node->simdclone);

      memset (&adj, 0, sizeof (adj));
      adj.op = IPA_PARM_OP_NEW;
      adj.arg_prefix = "mask";

      adj.base_index = i;
      if (INTEGRAL_TYPE_P (base_type) || POINTER_TYPE_P (base_type))
	veclen = node->simdclone->vecsize_int;
      else
	veclen = node->simdclone->vecsize_float;
      veclen /= GET_MODE_BITSIZE (TYPE_MODE (base_type));
      if (veclen > node->simdclone->simdlen)
	veclen = node->simdclone->simdlen;
      adj.type = build_vector_type (base_type, veclen);
      adjustments.safe_push (adj);

      for (j = veclen; j < node->simdclone->simdlen; j += veclen)
	adjustments.safe_push (adj);

      /* We have previously allocated one extra entry for the mask.  Use
	 it and fill it.  */
      struct cgraph_simd_clone *sc = node->simdclone;
      sc->nargs++;
      if (node->definition)
	{
	  sc->args[i].orig_arg
	    = build_decl (UNKNOWN_LOCATION, PARM_DECL, NULL, base_type);
	  sc->args[i].simd_array
	    = create_tmp_simd_array ("mask", base_type, sc->simdlen);
	}
      sc->args[i].orig_type = base_type;
      sc->args[i].arg_type = SIMD_CLONE_ARG_TYPE_MASK;
    }

  if (node->definition)
    ipa_modify_formal_parameters (node->decl, adjustments);
  else
    {
      tree new_arg_types = NULL_TREE, new_reversed;
      bool last_parm_void = false;
      if (args.length () > 0 && args.last () == void_type_node)
	last_parm_void = true;

      gcc_assert (TYPE_ARG_TYPES (TREE_TYPE (node->decl)));
      j = adjustments.length ();
      for (i = 0; i < j; i++)
	{
	  struct ipa_parm_adjustment *adj = &adjustments[i];
	  tree ptype;
	  if (adj->op == IPA_PARM_OP_COPY)
	    ptype = args[adj->base_index];
	  else
	    ptype = adj->type;
	  new_arg_types = tree_cons (NULL_TREE, ptype, new_arg_types);
	}
      new_reversed = nreverse (new_arg_types);
      if (last_parm_void)
	{
	  if (new_reversed)
	    TREE_CHAIN (new_arg_types) = void_list_node;
	  else
	    new_reversed = void_list_node;
	}

      tree new_type = build_distinct_type_copy (TREE_TYPE (node->decl));
      TYPE_ARG_TYPES (new_type) = new_reversed;
      TREE_TYPE (node->decl) = new_type;

      adjustments.release ();
    }
  args.release ();
  return adjustments;
}

/* Initialize and copy the function arguments in NODE to their
   corresponding local simd arrays.  Returns a fresh gimple_seq with
   the instruction sequence generated.  */

static gimple_seq
simd_clone_init_simd_arrays (struct cgraph_node *node,
			     ipa_parm_adjustment_vec adjustments)
{
  gimple_seq seq = NULL;
  unsigned i = 0, j = 0, k;

  for (tree arg = DECL_ARGUMENTS (node->decl);
       arg;
       arg = DECL_CHAIN (arg), i++, j++)
    {
      if (adjustments[j].op == IPA_PARM_OP_COPY)
	continue;

      node->simdclone->args[i].vector_arg = arg;

      tree array = node->simdclone->args[i].simd_array;
      if (TYPE_VECTOR_SUBPARTS (TREE_TYPE (arg)) == node->simdclone->simdlen)
	{
	  tree ptype = build_pointer_type (TREE_TYPE (TREE_TYPE (array)));
	  tree ptr = build_fold_addr_expr (array);
	  tree t = build2 (MEM_REF, TREE_TYPE (arg), ptr,
			   build_int_cst (ptype, 0));
	  t = build2 (MODIFY_EXPR, TREE_TYPE (t), t, arg);
	  gimplify_and_add (t, &seq);
	}
      else
	{
	  unsigned int simdlen = TYPE_VECTOR_SUBPARTS (TREE_TYPE (arg));
	  tree ptype = build_pointer_type (TREE_TYPE (TREE_TYPE (array)));
	  for (k = 0; k < node->simdclone->simdlen; k += simdlen)
	    {
	      tree ptr = build_fold_addr_expr (array);
	      int elemsize;
	      if (k)
		{
		  arg = DECL_CHAIN (arg);
		  j++;
		}
	      elemsize
		= GET_MODE_SIZE (TYPE_MODE (TREE_TYPE (TREE_TYPE (arg))));
	      tree t = build2 (MEM_REF, TREE_TYPE (arg), ptr,
			       build_int_cst (ptype, k * elemsize));
	      t = build2 (MODIFY_EXPR, TREE_TYPE (t), t, arg);
	      gimplify_and_add (t, &seq);
	    }
	}
    }
  return seq;
}

/* Callback info for ipa_simd_modify_stmt_ops below.  */

struct modify_stmt_info {
  ipa_parm_adjustment_vec adjustments;
  gimple stmt;
  /* True if the parent statement was modified by
     ipa_simd_modify_stmt_ops.  */
  bool modified;
};

/* Callback for walk_gimple_op.

   Adjust operands from a given statement as specified in the
   adjustments vector in the callback data.  */

static tree
ipa_simd_modify_stmt_ops (tree *tp, int *walk_subtrees, void *data)
{
  struct walk_stmt_info *wi = (struct walk_stmt_info *) data;
  struct modify_stmt_info *info = (struct modify_stmt_info *) wi->info;
  tree *orig_tp = tp;
  if (TREE_CODE (*tp) == ADDR_EXPR)
    tp = &TREE_OPERAND (*tp, 0);
  struct ipa_parm_adjustment *cand = NULL;
  if (TREE_CODE (*tp) == PARM_DECL)
    cand = ipa_get_adjustment_candidate (&tp, NULL, info->adjustments, true);
  else
    {
      if (TYPE_P (*tp))
	*walk_subtrees = 0;
    }

  tree repl = NULL_TREE;
  if (cand)
    repl = unshare_expr (cand->new_decl);
  else
    {
      if (tp != orig_tp)
	{
	  *walk_subtrees = 0;
	  bool modified = info->modified;
	  info->modified = false;
	  walk_tree (tp, ipa_simd_modify_stmt_ops, wi, wi->pset);
	  if (!info->modified)
	    {
	      info->modified = modified;
	      return NULL_TREE;
	    }
	  info->modified = modified;
	  repl = *tp;
	}
      else
	return NULL_TREE;
    }

  if (tp != orig_tp)
    {
      repl = build_fold_addr_expr (repl);
      gimple stmt;
      if (is_gimple_debug (info->stmt))
	{
	  tree vexpr = make_node (DEBUG_EXPR_DECL);
	  stmt = gimple_build_debug_source_bind (vexpr, repl, NULL);
	  DECL_ARTIFICIAL (vexpr) = 1;
	  TREE_TYPE (vexpr) = TREE_TYPE (repl);
	  DECL_MODE (vexpr) = TYPE_MODE (TREE_TYPE (repl));
	  repl = vexpr;
	}
      else
	{
	  stmt = gimple_build_assign (make_ssa_name (TREE_TYPE (repl),
						     NULL), repl);
	  repl = gimple_assign_lhs (stmt);
	}
      gimple_stmt_iterator gsi = gsi_for_stmt (info->stmt);
      gsi_insert_before (&gsi, stmt, GSI_SAME_STMT);
      *orig_tp = repl;
    }
  else if (!useless_type_conversion_p (TREE_TYPE (*tp), TREE_TYPE (repl)))
    {
      tree vce = build1 (VIEW_CONVERT_EXPR, TREE_TYPE (*tp), repl);
      *tp = vce;
    }
  else
    *tp = repl;

  info->modified = true;
  return NULL_TREE;
}

/* Traverse the function body and perform all modifications as
   described in ADJUSTMENTS.  At function return, ADJUSTMENTS will be
   modified such that the replacement/reduction value will now be an
   offset into the corresponding simd_array.

   This function will replace all function argument uses with their
   corresponding simd array elements, and ajust the return values
   accordingly.  */

static void
ipa_simd_modify_function_body (struct cgraph_node *node,
			       ipa_parm_adjustment_vec adjustments,
			       tree retval_array, tree iter)
{
  basic_block bb;
  unsigned int i, j, l;

  /* Re-use the adjustments array, but this time use it to replace
     every function argument use to an offset into the corresponding
     simd_array.  */
  for (i = 0, j = 0; i < node->simdclone->nargs; ++i, ++j)
    {
      if (!node->simdclone->args[i].vector_arg)
	continue;

      tree basetype = TREE_TYPE (node->simdclone->args[i].orig_arg);
      tree vectype = TREE_TYPE (node->simdclone->args[i].vector_arg);
      adjustments[j].new_decl
	= build4 (ARRAY_REF,
		  basetype,
		  node->simdclone->args[i].simd_array,
		  iter,
		  NULL_TREE, NULL_TREE);
      if (adjustments[j].op == IPA_PARM_OP_NONE
	  && TYPE_VECTOR_SUBPARTS (vectype) < node->simdclone->simdlen)
	j += node->simdclone->simdlen / TYPE_VECTOR_SUBPARTS (vectype) - 1;
    }

  l = adjustments.length ();
  for (i = 1; i < num_ssa_names; i++)
    {
      tree name = ssa_name (i);
      if (name
	  && SSA_NAME_VAR (name)
	  && TREE_CODE (SSA_NAME_VAR (name)) == PARM_DECL)
	{
	  for (j = 0; j < l; j++)
	    if (SSA_NAME_VAR (name) == adjustments[j].base
		&& adjustments[j].new_decl)
	      {
		tree base_var;
		if (adjustments[j].new_ssa_base == NULL_TREE)
		  {
		    base_var
		      = copy_var_decl (adjustments[j].base,
				       DECL_NAME (adjustments[j].base),
				       TREE_TYPE (adjustments[j].base));
		    adjustments[j].new_ssa_base = base_var;
		  }
		else
		  base_var = adjustments[j].new_ssa_base;
		if (SSA_NAME_IS_DEFAULT_DEF (name))
		  {
		    bb = single_succ (ENTRY_BLOCK_PTR_FOR_FN (cfun));
		    gimple_stmt_iterator gsi = gsi_after_labels (bb);
		    tree new_decl = unshare_expr (adjustments[j].new_decl);
		    set_ssa_default_def (cfun, adjustments[j].base, NULL_TREE);
		    SET_SSA_NAME_VAR_OR_IDENTIFIER (name, base_var);
		    SSA_NAME_IS_DEFAULT_DEF (name) = 0;
		    gimple stmt = gimple_build_assign (name, new_decl);
		    gsi_insert_before (&gsi, stmt, GSI_SAME_STMT);
		  }
		else
		  SET_SSA_NAME_VAR_OR_IDENTIFIER (name, base_var);
	      }
	}
    }

  struct modify_stmt_info info;
  info.adjustments = adjustments;

  FOR_EACH_BB_FN (bb, DECL_STRUCT_FUNCTION (node->decl))
    {
      gimple_stmt_iterator gsi;

      gsi = gsi_start_bb (bb);
      while (!gsi_end_p (gsi))
	{
	  gimple stmt = gsi_stmt (gsi);
	  info.stmt = stmt;
	  struct walk_stmt_info wi;

	  memset (&wi, 0, sizeof (wi));
	  info.modified = false;
	  wi.info = &info;
	  walk_gimple_op (stmt, ipa_simd_modify_stmt_ops, &wi);

	  if (gimple_code (stmt) == GIMPLE_RETURN)
	    {
	      tree retval = gimple_return_retval (stmt);
	      if (!retval)
		{
		  gsi_remove (&gsi, true);
		  continue;
		}

	      /* Replace `return foo' with `retval_array[iter] = foo'.  */
	      tree ref = build4 (ARRAY_REF, TREE_TYPE (retval),
				 retval_array, iter, NULL, NULL);
	      stmt = gimple_build_assign (ref, retval);
	      gsi_replace (&gsi, stmt, true);
	      info.modified = true;
	    }

	  if (info.modified)
	    {
	      update_stmt (stmt);
	      if (maybe_clean_eh_stmt (stmt))
		gimple_purge_dead_eh_edges (gimple_bb (stmt));
	    }
	  gsi_next (&gsi);
	}
    }
}

/* Adjust the argument types in NODE to their appropriate vector
   counterparts.  */

static void
simd_clone_adjust (struct cgraph_node *node)
{
  push_cfun (DECL_STRUCT_FUNCTION (node->decl));

  targetm.simd_clone.adjust (node);

  tree retval = simd_clone_adjust_return_type (node);
  ipa_parm_adjustment_vec adjustments
    = simd_clone_adjust_argument_types (node);

  push_gimplify_context ();

  gimple_seq seq = simd_clone_init_simd_arrays (node, adjustments);

  /* Adjust all uses of vector arguments accordingly.  Adjust all
     return values accordingly.  */
  tree iter = create_tmp_var (unsigned_type_node, "iter");
  tree iter1 = make_ssa_name (iter, NULL);
  tree iter2 = make_ssa_name (iter, NULL);
  ipa_simd_modify_function_body (node, adjustments, retval, iter1);

  /* Initialize the iteration variable.  */
  basic_block entry_bb = single_succ (ENTRY_BLOCK_PTR_FOR_FN (cfun));
  basic_block body_bb = split_block_after_labels (entry_bb)->dest;
  gimple_stmt_iterator gsi = gsi_after_labels (entry_bb);
  /* Insert the SIMD array and iv initialization at function
     entry.  */
  gsi_insert_seq_before (&gsi, seq, GSI_NEW_STMT);

  pop_gimplify_context (NULL);

  /* Create a new BB right before the original exit BB, to hold the
     iteration increment and the condition/branch.  */
  basic_block orig_exit = EDGE_PRED (EXIT_BLOCK_PTR_FOR_FN (cfun), 0)->src;
  basic_block incr_bb = create_empty_bb (orig_exit);
  add_bb_to_loop (incr_bb, body_bb->loop_father);
  /* The succ of orig_exit was EXIT_BLOCK_PTR_FOR_FN (cfun), with an empty
     flag.  Set it now to be a FALLTHRU_EDGE.  */
  gcc_assert (EDGE_COUNT (orig_exit->succs) == 1);
  EDGE_SUCC (orig_exit, 0)->flags |= EDGE_FALLTHRU;
  for (unsigned i = 0;
       i < EDGE_COUNT (EXIT_BLOCK_PTR_FOR_FN (cfun)->preds); ++i)
    {
      edge e = EDGE_PRED (EXIT_BLOCK_PTR_FOR_FN (cfun), i);
      redirect_edge_succ (e, incr_bb);
    }
  edge e = make_edge (incr_bb, EXIT_BLOCK_PTR_FOR_FN (cfun), 0);
  e->probability = REG_BR_PROB_BASE;
  gsi = gsi_last_bb (incr_bb);
  gimple g = gimple_build_assign_with_ops (PLUS_EXPR, iter2, iter1,
					   build_int_cst (unsigned_type_node,
							  1));
  gsi_insert_after (&gsi, g, GSI_CONTINUE_LINKING);

  /* Mostly annotate the loop for the vectorizer (the rest is done below).  */
  struct loop *loop = alloc_loop ();
  cfun->has_force_vectorize_loops = true;
  loop->safelen = node->simdclone->simdlen;
  loop->force_vectorize = true;
  loop->header = body_bb;

  /* Branch around the body if the mask applies.  */
  if (node->simdclone->inbranch)
    {
      gimple_stmt_iterator gsi = gsi_last_bb (loop->header);
      tree mask_array
	= node->simdclone->args[node->simdclone->nargs - 1].simd_array;
      tree mask = make_ssa_name (TREE_TYPE (TREE_TYPE (mask_array)), NULL);
      tree aref = build4 (ARRAY_REF,
			  TREE_TYPE (TREE_TYPE (mask_array)),
			  mask_array, iter1,
			  NULL, NULL);
      g = gimple_build_assign (mask, aref);
      gsi_insert_after (&gsi, g, GSI_CONTINUE_LINKING);
      int bitsize = GET_MODE_BITSIZE (TYPE_MODE (TREE_TYPE (aref)));
      if (!INTEGRAL_TYPE_P (TREE_TYPE (aref)))
	{
	  aref = build1 (VIEW_CONVERT_EXPR,
			 build_nonstandard_integer_type (bitsize, 0), mask);
	  mask = make_ssa_name (TREE_TYPE (aref), NULL);
	  g = gimple_build_assign (mask, aref);
	  gsi_insert_after (&gsi, g, GSI_CONTINUE_LINKING);
	}

      g = gimple_build_cond (EQ_EXPR, mask, build_zero_cst (TREE_TYPE (mask)),
			     NULL, NULL);
      gsi_insert_after (&gsi, g, GSI_CONTINUE_LINKING);
      make_edge (loop->header, incr_bb, EDGE_TRUE_VALUE);
      FALLTHRU_EDGE (loop->header)->flags = EDGE_FALSE_VALUE;
    }

  /* Generate the condition.  */
  g = gimple_build_cond (LT_EXPR,
			 iter2,
			 build_int_cst (unsigned_type_node,
					node->simdclone->simdlen),
			 NULL, NULL);
  gsi_insert_after (&gsi, g, GSI_CONTINUE_LINKING);
  e = split_block (incr_bb, gsi_stmt (gsi));
  basic_block latch_bb = e->dest;
  basic_block new_exit_bb;
  new_exit_bb = split_block (latch_bb, NULL)->dest;
  loop->latch = latch_bb;

  redirect_edge_succ (FALLTHRU_EDGE (latch_bb), body_bb);

  make_edge (incr_bb, new_exit_bb, EDGE_FALSE_VALUE);
  /* The successor of incr_bb is already pointing to latch_bb; just
     change the flags.
     make_edge (incr_bb, latch_bb, EDGE_TRUE_VALUE);  */
  FALLTHRU_EDGE (incr_bb)->flags = EDGE_TRUE_VALUE;

  gimple phi = create_phi_node (iter1, body_bb);
  edge preheader_edge = find_edge (entry_bb, body_bb);
  edge latch_edge = single_succ_edge (latch_bb);
  add_phi_arg (phi, build_zero_cst (unsigned_type_node), preheader_edge,
	       UNKNOWN_LOCATION);
  add_phi_arg (phi, iter2, latch_edge, UNKNOWN_LOCATION);

  /* Generate the new return.  */
  gsi = gsi_last_bb (new_exit_bb);
  if (retval
      && TREE_CODE (retval) == VIEW_CONVERT_EXPR
      && TREE_CODE (TREE_OPERAND (retval, 0)) == RESULT_DECL)
    retval = TREE_OPERAND (retval, 0);
  else if (retval)
    {
      retval = build1 (VIEW_CONVERT_EXPR,
		       TREE_TYPE (TREE_TYPE (node->decl)),
		       retval);
      retval = force_gimple_operand_gsi (&gsi, retval, true, NULL,
					 false, GSI_CONTINUE_LINKING);
    }
  g = gimple_build_return (retval);
  gsi_insert_after (&gsi, g, GSI_CONTINUE_LINKING);

  /* Handle aligned clauses by replacing default defs of the aligned
     uniform args with __builtin_assume_aligned (arg_N(D), alignment)
     lhs.  Handle linear by adding PHIs.  */
  for (unsigned i = 0; i < node->simdclone->nargs; i++)
    if (node->simdclone->args[i].alignment
	&& node->simdclone->args[i].arg_type == SIMD_CLONE_ARG_TYPE_UNIFORM
	&& (node->simdclone->args[i].alignment
	    & (node->simdclone->args[i].alignment - 1)) == 0
	&& TREE_CODE (TREE_TYPE (node->simdclone->args[i].orig_arg))
	   == POINTER_TYPE)
      {
	unsigned int alignment = node->simdclone->args[i].alignment;
	tree orig_arg = node->simdclone->args[i].orig_arg;
	tree def = ssa_default_def (cfun, orig_arg);
	if (def && !has_zero_uses (def))
	  {
	    tree fn = builtin_decl_explicit (BUILT_IN_ASSUME_ALIGNED);
	    gimple_seq seq = NULL;
	    bool need_cvt = false;
	    gimple call
	      = gimple_build_call (fn, 2, def, size_int (alignment));
	    g = call;
	    if (!useless_type_conversion_p (TREE_TYPE (orig_arg),
					    ptr_type_node))
	      need_cvt = true;
	    tree t = make_ssa_name (need_cvt ? ptr_type_node : orig_arg, NULL);
	    gimple_call_set_lhs (g, t);
	    gimple_seq_add_stmt_without_update (&seq, g);
	    if (need_cvt)
	      {
		t = make_ssa_name (orig_arg, NULL);
		g = gimple_build_assign_with_ops (NOP_EXPR, t,
						  gimple_call_lhs (g),
						  NULL_TREE);
		gimple_seq_add_stmt_without_update (&seq, g);
	      }
	    gsi_insert_seq_on_edge_immediate
	      (single_succ_edge (ENTRY_BLOCK_PTR_FOR_FN (cfun)), seq);

	    entry_bb = single_succ (ENTRY_BLOCK_PTR_FOR_FN (cfun));
	    int freq = compute_call_stmt_bb_frequency (current_function_decl,
						       entry_bb);
	    node->create_edge (cgraph_node::get_create (fn),
			       call, entry_bb->count, freq);

	    imm_use_iterator iter;
	    use_operand_p use_p;
	    gimple use_stmt;
	    tree repl = gimple_get_lhs (g);
	    FOR_EACH_IMM_USE_STMT (use_stmt, iter, def)
	      if (is_gimple_debug (use_stmt) || use_stmt == call)
		continue;
	      else
		FOR_EACH_IMM_USE_ON_STMT (use_p, iter)
		  SET_USE (use_p, repl);
	  }
      }
    else if (node->simdclone->args[i].arg_type
	     == SIMD_CLONE_ARG_TYPE_LINEAR_CONSTANT_STEP)
      {
	tree orig_arg = node->simdclone->args[i].orig_arg;
	tree def = ssa_default_def (cfun, orig_arg);
	gcc_assert (INTEGRAL_TYPE_P (TREE_TYPE (orig_arg))
		    || POINTER_TYPE_P (TREE_TYPE (orig_arg)));
	if (def && !has_zero_uses (def))
	  {
	    iter1 = make_ssa_name (orig_arg, NULL);
	    iter2 = make_ssa_name (orig_arg, NULL);
	    phi = create_phi_node (iter1, body_bb);
	    add_phi_arg (phi, def, preheader_edge, UNKNOWN_LOCATION);
	    add_phi_arg (phi, iter2, latch_edge, UNKNOWN_LOCATION);
	    enum tree_code code = INTEGRAL_TYPE_P (TREE_TYPE (orig_arg))
				  ? PLUS_EXPR : POINTER_PLUS_EXPR;
	    tree addtype = INTEGRAL_TYPE_P (TREE_TYPE (orig_arg))
			   ? TREE_TYPE (orig_arg) : sizetype;
	    tree addcst
	      = build_int_cst (addtype, node->simdclone->args[i].linear_step);
	    g = gimple_build_assign_with_ops (code, iter2, iter1, addcst);
	    gsi = gsi_last_bb (incr_bb);
	    gsi_insert_before (&gsi, g, GSI_SAME_STMT);

	    imm_use_iterator iter;
	    use_operand_p use_p;
	    gimple use_stmt;
	    FOR_EACH_IMM_USE_STMT (use_stmt, iter, def)
	      if (use_stmt == phi)
		continue;
	      else
		FOR_EACH_IMM_USE_ON_STMT (use_p, iter)
		  SET_USE (use_p, iter1);
	  }
      }

  calculate_dominance_info (CDI_DOMINATORS);
  add_loop (loop, loop->header->loop_father);
  update_ssa (TODO_update_ssa);

  pop_cfun ();
}

/* If the function in NODE is tagged as an elemental SIMD function,
   create the appropriate SIMD clones.  */

static void
expand_simd_clones (struct cgraph_node *node)
{
  tree attr = lookup_attribute ("omp declare simd",
				DECL_ATTRIBUTES (node->decl));
  if (attr == NULL_TREE
      || node->global.inlined_to
      || lookup_attribute ("noclone", DECL_ATTRIBUTES (node->decl)))
    return;

  /* Ignore
     #pragma omp declare simd
     extern int foo ();
     in C, there we don't know the argument types at all.  */
  if (!node->definition
      && TYPE_ARG_TYPES (TREE_TYPE (node->decl)) == NULL_TREE)
    return;

  do
    {
      /* Start with parsing the "omp declare simd" attribute(s).  */
      bool inbranch_clause_specified;
      struct cgraph_simd_clone *clone_info
	= simd_clone_clauses_extract (node, TREE_VALUE (attr),
				      &inbranch_clause_specified);
      if (clone_info == NULL)
	continue;

      int orig_simdlen = clone_info->simdlen;
      tree base_type = simd_clone_compute_base_data_type (node, clone_info);
      /* The target can return 0 (no simd clones should be created),
	 1 (just one ISA of simd clones should be created) or higher
	 count of ISA variants.  In that case, clone_info is initialized
	 for the first ISA variant.  */
      int count
	= targetm.simd_clone.compute_vecsize_and_simdlen (node, clone_info,
							  base_type, 0);
      if (count == 0)
	continue;

      /* Loop over all COUNT ISA variants, and if !INBRANCH_CLAUSE_SPECIFIED,
	 also create one inbranch and one !inbranch clone of it.  */
      for (int i = 0; i < count * 2; i++)
	{
	  struct cgraph_simd_clone *clone = clone_info;
	  if (inbranch_clause_specified && (i & 1) != 0)
	    continue;

	  if (i != 0)
	    {
	      clone = simd_clone_struct_alloc (clone_info->nargs
					       + ((i & 1) != 0));
	      simd_clone_struct_copy (clone, clone_info);
	      /* Undo changes targetm.simd_clone.compute_vecsize_and_simdlen
		 and simd_clone_adjust_argument_types did to the first
		 clone's info.  */
	      clone->nargs -= clone_info->inbranch;
	      clone->simdlen = orig_simdlen;
	      /* And call the target hook again to get the right ISA.  */
	      targetm.simd_clone.compute_vecsize_and_simdlen (node, clone,
							      base_type,
							      i / 2);
	      if ((i & 1) != 0)
		clone->inbranch = 1;
	    }

	  /* simd_clone_mangle might fail if such a clone has been created
	     already.  */
	  tree id = simd_clone_mangle (node, clone);
	  if (id == NULL_TREE)
	    continue;

	  /* Only when we are sure we want to create the clone actually
	     clone the function (or definitions) or create another
	     extern FUNCTION_DECL (for prototypes without definitions).  */
	  struct cgraph_node *n = simd_clone_create (node);
	  if (n == NULL)
	    continue;

	  n->simdclone = clone;
	  clone->origin = node;
	  clone->next_clone = NULL;
	  if (node->simd_clones == NULL)
	    {
	      clone->prev_clone = n;
	      node->simd_clones = n;
	    }
	  else
	    {
	      clone->prev_clone = node->simd_clones->simdclone->prev_clone;
	      clone->prev_clone->simdclone->next_clone = n;
	      node->simd_clones->simdclone->prev_clone = n;
	    }
	  symtab->change_decl_assembler_name (n->decl, id);
	  /* And finally adjust the return type, parameters and for
	     definitions also function body.  */
	  if (node->definition)
	    simd_clone_adjust (n);
	  else
	    {
	      simd_clone_adjust_return_type (n);
	      simd_clone_adjust_argument_types (n);
	    }
	}
    }
  while ((attr = lookup_attribute ("omp declare simd", TREE_CHAIN (attr))));
}

/* Entry point for IPA simd clone creation pass.  */

static unsigned int
ipa_omp_simd_clone (void)
{
  struct cgraph_node *node;
  FOR_EACH_FUNCTION (node)
    expand_simd_clones (node);
  return 0;
}

namespace {

const pass_data pass_data_omp_simd_clone =
{
  SIMPLE_IPA_PASS,		/* type */
  "simdclone",			/* name */
  OPTGROUP_NONE,		/* optinfo_flags */
  TV_NONE,			/* tv_id */
  ( PROP_ssa | PROP_cfg ),	/* properties_required */
  0,				/* properties_provided */
  0,				/* properties_destroyed */
  0,				/* todo_flags_start */
  0,				/* todo_flags_finish */
};

class pass_omp_simd_clone : public simple_ipa_opt_pass
{
public:
  pass_omp_simd_clone(gcc::context *ctxt)
    : simple_ipa_opt_pass(pass_data_omp_simd_clone, ctxt)
  {}

  /* opt_pass methods: */
  virtual bool gate (function *);
  virtual unsigned int execute (function *) { return ipa_omp_simd_clone (); }
};

bool
pass_omp_simd_clone::gate (function *)
{
  return ((flag_openmp || flag_openmp_simd
	   || flag_cilkplus
	   || (in_lto_p && !flag_wpa))
	  && (targetm.simd_clone.compute_vecsize_and_simdlen != NULL));
}

} // anon namespace

simple_ipa_opt_pass *
make_pass_omp_simd_clone (gcc::context *ctxt)
{
  return new pass_omp_simd_clone (ctxt);
}

/* Helper function for omp_finish_file routine.
   Takes decls from V_DECLS and adds their addresses and sizes to
   constructor-vector V_CTOR.  It will be later used as DECL_INIT for decl
   representing a global symbol for OpenMP descriptor.  */
static void
add_decls_addresses_to_decl_constructor (vec<tree, va_gc> *v_decls,
					 vec<constructor_elt, va_gc> *v_ctor)
{
  unsigned len = vec_safe_length (v_decls);
  for (unsigned i = 0; i < len; i++)
    {
      tree it = (*v_decls)[i];
      bool is_function = TREE_CODE (it) != VAR_DECL;

      CONSTRUCTOR_APPEND_ELT (v_ctor, NULL_TREE, build_fold_addr_expr (it));
      if (!is_function)
	CONSTRUCTOR_APPEND_ELT (v_ctor, NULL_TREE,
				fold_convert (const_ptr_type_node,
					      DECL_SIZE (it)));
    }
}

/* Create new symbol containing (address, size) pairs for omp-marked
   functions and global variables.  */
void
omp_finish_file (void)
{
  const char *funcs_section_name = OFFLOAD_FUNC_TABLE_SECTION_NAME;
  const char *vars_section_name = OFFLOAD_VAR_TABLE_SECTION_NAME;

  unsigned num_funcs = vec_safe_length (offload_funcs);
  unsigned num_vars = vec_safe_length (offload_vars);

  if (num_funcs == 0 && num_vars == 0)
    return;

  if (targetm_common.have_named_sections)
    {
      vec<constructor_elt, va_gc> *v_f, *v_v;
      vec_alloc (v_f, num_funcs);
      vec_alloc (v_v, num_vars * 2);

      add_decls_addresses_to_decl_constructor (offload_funcs, v_f);
      add_decls_addresses_to_decl_constructor (offload_vars, v_v);

      tree vars_decl_type = build_array_type_nelts (pointer_sized_int_node,
						    num_vars * 2);
      tree funcs_decl_type = build_array_type_nelts (pointer_sized_int_node,
						     num_funcs);
      TYPE_ALIGN (vars_decl_type) = TYPE_ALIGN (pointer_sized_int_node);
      TYPE_ALIGN (funcs_decl_type) = TYPE_ALIGN (pointer_sized_int_node);
      tree ctor_v = build_constructor (vars_decl_type, v_v);
      tree ctor_f = build_constructor (funcs_decl_type, v_f);
      TREE_CONSTANT (ctor_v) = TREE_CONSTANT (ctor_f) = 1;
      TREE_STATIC (ctor_v) = TREE_STATIC (ctor_f) = 1;
      tree funcs_decl = build_decl (UNKNOWN_LOCATION, VAR_DECL,
				    get_identifier (".omp_func_table"),
				    funcs_decl_type);
      tree vars_decl = build_decl (UNKNOWN_LOCATION, VAR_DECL,
				   get_identifier (".omp_var_table"),
				   vars_decl_type);
      TREE_STATIC (funcs_decl) = TREE_STATIC (vars_decl) = 1;
      DECL_INITIAL (funcs_decl) = ctor_f;
      DECL_INITIAL (vars_decl) = ctor_v;
      set_decl_section_name (funcs_decl, funcs_section_name);
      set_decl_section_name (vars_decl, vars_section_name);

      varpool_node::finalize_decl (funcs_decl);
      varpool_node::finalize_decl (vars_decl);
   }
  else
    {
      for (unsigned i = 0; i < num_funcs; i++)
	{
	  tree it = (*offload_funcs)[i];
	  targetm.record_offload_symbol (it);
	}
      for (unsigned i = 0; i < num_vars; i++)
	{
	  tree it = (*offload_vars)[i];
	  targetm.record_offload_symbol (it);
	}
    }
}

#include "gt-omp-low.h"<|MERGE_RESOLUTION|>--- conflicted
+++ resolved
@@ -10286,6 +10286,9 @@
 		  continue;
 	      }
 
+	    unsigned int talign = TYPE_ALIGN_UNIT (TREE_TYPE (ovar));
+	    if (DECL_P (ovar) && DECL_ALIGN_UNIT (ovar) > talign)
+	      talign = DECL_ALIGN_UNIT (ovar);
 	    if (nc)
 	      {
 		tree var = lookup_decl_in_outer_ctx (ovar, ctx);
@@ -10303,6 +10306,7 @@
 		      = create_tmp_var (TREE_TYPE (TREE_TYPE (x)), NULL);
 		    mark_addressable (avar);
 		    gimplify_assign (avar, build_fold_addr_expr (var), &ilist);
+		    talign = DECL_ALIGN_UNIT (avar);
 		    avar = build_fold_addr_expr (avar);
 		    gimplify_assign (x, avar, &ilist);
 		  }
@@ -10356,9 +10360,6 @@
 	      default:
 		gcc_unreachable ();
 	      }
-	    unsigned int talign = TYPE_ALIGN_UNIT (TREE_TYPE (ovar));
-	    if (DECL_P (ovar) && DECL_ALIGN_UNIT (ovar) > talign)
-	      talign = DECL_ALIGN_UNIT (ovar);
 	    talign = ceil_log2 (talign);
 	    tkind |= talign << 8;
 	    CONSTRUCTOR_APPEND_ELT (vkind, purpose,
@@ -11919,13 +11920,7 @@
 	      default:
 		gcc_unreachable ();
 	      }
-<<<<<<< HEAD
 	    gcc_assert (tkind < (HOST_WIDE_INT_C (1U) << talign_shift));
-	    unsigned HOST_WIDE_INT talign = TYPE_ALIGN_UNIT (TREE_TYPE (ovar));
-	    if (DECL_P (ovar) && DECL_ALIGN_UNIT (ovar) > talign)
-	      talign = DECL_ALIGN_UNIT (ovar);
-=======
->>>>>>> d02274e6
 	    talign = ceil_log2 (talign);
 	    tkind |= talign << talign_shift;
 	    gcc_assert (tkind <= tree_to_uhwi (TYPE_MAX_VALUE (tkind_type)));
