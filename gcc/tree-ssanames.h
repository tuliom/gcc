/* SSA name expresssons routines
   Copyright (C) 2013 Free Software Foundation, Inc.

This file is part of GCC.

GCC is free software; you can redistribute it and/or modify it under
the terms of the GNU General Public License as published by the Free
Software Foundation; either version 3, or (at your option) any later
version.

GCC is distributed in the hope that it will be useful, but WITHOUT ANY
WARRANTY; without even the implied warranty of MERCHANTABILITY or
FITNESS FOR A PARTICULAR PURPOSE.  See the GNU General Public License
 for more details.

You should have received a copy of the GNU General Public License
along with GCC; see the file COPYING3.  If not see
<http://www.gnu.org/licenses/>.  */

#ifndef GCC_TREE_SSANAMES_H
#define GCC_TREE_SSANAMES_H

/* Aliasing information for SSA_NAMEs representing pointer variables.  */

struct GTY(()) ptr_info_def
{
  /* The points-to solution.  */
  struct pt_solution pt;

  /* Alignment and misalignment of the pointer in bytes.  Together
     align and misalign specify low known bits of the pointer.
     ptr & (align - 1) == misalign.  */

  /* When known, this is the power-of-two byte alignment of the object this
     pointer points into.  This is usually DECL_ALIGN_UNIT for decls and
     MALLOC_ABI_ALIGNMENT for allocated storage.  When the alignment is not
     known, it is zero.  Do not access directly but use functions
     get_ptr_info_alignment, set_ptr_info_alignment,
     mark_ptr_info_alignment_unknown and similar.  */
  unsigned int align;

  /* When alignment is known, the byte offset this pointer differs from the
     above alignment.  Access only through the same helper functions as align
     above.  */
  unsigned int misalign;
};

/* Value range information for SSA_NAMEs representing non-pointer variables.  */

struct GTY (()) range_info_def {
  /* Minimum for value range.  */
  widest_int min;
  /* Maximum for value range.  */
<<<<<<< HEAD
  widest_int max;
=======
  double_int max;
  /* Non-zero bits - bits not set are guaranteed to be always zero.  */
  double_int nonzero_bits;
>>>>>>> 8dd9f7ce
};


#define SSANAMES(fun) (fun)->gimple_df->ssa_names
#define MODIFIED_NORETURN_CALLS(fun) (fun)->gimple_df->modified_noreturn_calls
#define DEFAULT_DEFS(fun) (fun)->gimple_df->default_defs

#define num_ssa_names (vec_safe_length (cfun->gimple_df->ssa_names))
#define ssa_name(i) ((*cfun->gimple_df->ssa_names)[(i)])


/* Type of value ranges.  See value_range_d In tree-vrp.c for a
   description of these types.  */
enum value_range_type { VR_UNDEFINED, VR_RANGE, VR_ANTI_RANGE, VR_VARYING };

/* Sets the value range to SSA.  */
<<<<<<< HEAD
extern void set_range_info (tree ssa, widest_int min, widest_int max);
/* Gets the value range from SSA.  */
extern enum value_range_type  get_range_info (tree name, widest_int *min,
					      widest_int *max);
=======
extern void set_range_info (tree, double_int, double_int);
/* Gets the value range from SSA.  */
extern enum value_range_type get_range_info (const_tree, double_int *,
					     double_int *);
extern void set_nonzero_bits (tree, double_int);
extern double_int get_nonzero_bits (const_tree);
>>>>>>> 8dd9f7ce
extern void init_ssanames (struct function *, int);
extern void fini_ssanames (void);
extern void ssanames_print_statistics (void);
extern tree make_ssa_name_fn (struct function *, tree, gimple);
extern void release_ssa_name (tree);
extern bool get_ptr_info_alignment (struct ptr_info_def *, unsigned int *,
				    unsigned int *);
extern void mark_ptr_info_alignment_unknown (struct ptr_info_def *);
extern void set_ptr_info_alignment (struct ptr_info_def *, unsigned int,
				    unsigned int);
extern void adjust_ptr_info_misalignment (struct ptr_info_def *,
					  unsigned int);
extern struct ptr_info_def *get_ptr_info (tree);

extern tree copy_ssa_name_fn (struct function *, tree, gimple);
extern void duplicate_ssa_name_ptr_info (tree, struct ptr_info_def *);
extern tree duplicate_ssa_name_fn (struct function *, tree, gimple);
extern void duplicate_ssa_name_range_info (tree, struct range_info_def *);
extern void release_defs (gimple);
extern void replace_ssa_name_symbol (tree, tree);


/* Return an SSA_NAME node for variable VAR defined in statement STMT
   in function cfun.  */

static inline tree
make_ssa_name (tree var, gimple stmt)
{
  return make_ssa_name_fn (cfun, var, stmt);
}

/* Return an SSA_NAME node using the template SSA name NAME defined in
   statement STMT in function cfun.  */

static inline tree
copy_ssa_name (tree var, gimple stmt)
{
  return copy_ssa_name_fn (cfun, var, stmt);
}

/*  Creates a duplicate of a SSA name NAME tobe defined by statement STMT
    in function cfun.  */

static inline tree
duplicate_ssa_name (tree var, gimple stmt)
{
  return duplicate_ssa_name_fn (cfun, var, stmt);
}

/* Return an anonymous SSA_NAME node for type TYPE defined in statement STMT
   in function cfun.  Arrange so that it uses NAME in dumps.  */

static inline tree
make_temp_ssa_name (tree type, gimple stmt, const char *name)
{
  tree ssa_name;
  gcc_checking_assert (TYPE_P (type));
  ssa_name = make_ssa_name_fn (cfun, type, stmt);
  SET_SSA_NAME_VAR_OR_IDENTIFIER (ssa_name, get_identifier (name));
  return ssa_name;
}


#endif /* GCC_TREE_SSANAMES_H */<|MERGE_RESOLUTION|>--- conflicted
+++ resolved
@@ -51,13 +51,9 @@
   /* Minimum for value range.  */
   widest_int min;
   /* Maximum for value range.  */
-<<<<<<< HEAD
   widest_int max;
-=======
-  double_int max;
   /* Non-zero bits - bits not set are guaranteed to be always zero.  */
-  double_int nonzero_bits;
->>>>>>> 8dd9f7ce
+  widest_int nonzero_bits;
 };
 
 
@@ -74,19 +70,12 @@
 enum value_range_type { VR_UNDEFINED, VR_RANGE, VR_ANTI_RANGE, VR_VARYING };
 
 /* Sets the value range to SSA.  */
-<<<<<<< HEAD
-extern void set_range_info (tree ssa, widest_int min, widest_int max);
+extern void set_range_info (tree, widest_int, widest_int);
 /* Gets the value range from SSA.  */
-extern enum value_range_type  get_range_info (tree name, widest_int *min,
-					      widest_int *max);
-=======
-extern void set_range_info (tree, double_int, double_int);
-/* Gets the value range from SSA.  */
-extern enum value_range_type get_range_info (const_tree, double_int *,
-					     double_int *);
-extern void set_nonzero_bits (tree, double_int);
-extern double_int get_nonzero_bits (const_tree);
->>>>>>> 8dd9f7ce
+extern enum value_range_type get_range_info (const_tree, widest_int *,
+					     widest_int *);
+extern void set_nonzero_bits (tree, widest_int);
+extern widest_int get_nonzero_bits (const_tree);
 extern void init_ssanames (struct function *, int);
 extern void fini_ssanames (void);
 extern void ssanames_print_statistics (void);
