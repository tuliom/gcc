/* Bits of OpenMP and OpenACC handling that is specific to device offloading
   and a lowering pass for OpenACC device directives.

   Copyright (C) 2005-2017 Free Software Foundation, Inc.

This file is part of GCC.

GCC is free software; you can redistribute it and/or modify it under
the terms of the GNU General Public License as published by the Free
Software Foundation; either version 3, or (at your option) any later
version.

GCC is distributed in the hope that it will be useful, but WITHOUT ANY
WARRANTY; without even the implied warranty of MERCHANTABILITY or
FITNESS FOR A PARTICULAR PURPOSE.  See the GNU General Public License
for more details.

You should have received a copy of the GNU General Public License
along with GCC; see the file COPYING3.  If not see
<http://www.gnu.org/licenses/>.  */

#include "config.h"
#include "system.h"
#include "coretypes.h"
#include "backend.h"
#include "target.h"
#include "tree.h"
#include "gimple.h"
#include "tree-pass.h"
#include "ssa.h"
#include "cgraph.h"
#include "pretty-print.h"
#include "diagnostic-core.h"
#include "fold-const.h"
#include "internal-fn.h"
#include "gimplify.h"
#include "gimple-iterator.h"
#include "gimplify-me.h"
#include "gimple-walk.h"
#include "tree-cfg.h"
#include "tree-into-ssa.h"
#include "common/common-target.h"
#include "omp-general.h"
#include "omp-offload.h"
#include "lto-section-names.h"
#include "gomp-constants.h"
#include "gimple-pretty-print.h"

/* Describe the OpenACC looping structure of a function.  The entire
   function is held in a 'NULL' loop.  */

struct oacc_loop
{
  oacc_loop *parent; /* Containing loop.  */

  oacc_loop *child; /* First inner loop.  */

  oacc_loop *sibling; /* Next loop within same parent.  */

  location_t loc; /* Location of the loop start.  */

  gcall *marker; /* Initial head marker.  */

  gcall *heads[GOMP_DIM_MAX];  /* Head marker functions.  */
  gcall *tails[GOMP_DIM_MAX];  /* Tail marker functions.  */

  tree routine;  /* Pseudo-loop enclosing a routine.  */

  unsigned mask;   /* Partitioning mask.  */
  unsigned e_mask; /* Partitioning of element loops (when tiling).  */
  unsigned inner;  /* Partitioning of inner loops.  */
  unsigned flags;  /* Partitioning flags.  */
  vec<gcall *> ifns;  /* Contained loop abstraction functions.  */
  tree chunk_size; /* Chunk size.  */
  gcall *head_end; /* Final marker of head sequence.  */
};

/* Holds offload tables with decls.  */
vec<tree, va_gc> *offload_funcs, *offload_vars;

/* Return level at which oacc routine may spawn a partitioned loop, or
   -1 if it is not a routine (i.e. is an offload fn).  */

static int
oacc_fn_attrib_level (tree attr)
{
  tree pos = TREE_VALUE (attr);

  if (!TREE_PURPOSE (pos))
    return -1;

  int ix = 0;
  for (ix = 0; ix != GOMP_DIM_MAX;
       ix++, pos = TREE_CHAIN (pos))
    if (!integer_zerop (TREE_PURPOSE (pos)))
      break;

  return ix;
}

/* Helper function for omp_finish_file routine.  Takes decls from V_DECLS and
   adds their addresses and sizes to constructor-vector V_CTOR.  */

static void
add_decls_addresses_to_decl_constructor (vec<tree, va_gc> *v_decls,
					 vec<constructor_elt, va_gc> *v_ctor)
{
  unsigned len = vec_safe_length (v_decls);
  for (unsigned i = 0; i < len; i++)
    {
      tree it = (*v_decls)[i];
      bool is_var = VAR_P (it);
      bool is_link_var
	= is_var
#ifdef ACCEL_COMPILER
	  && DECL_HAS_VALUE_EXPR_P (it)
#endif
	  && lookup_attribute ("omp declare target link", DECL_ATTRIBUTES (it));

      tree size = NULL_TREE;
      if (is_var)
	size = fold_convert (const_ptr_type_node, DECL_SIZE_UNIT (it));

      tree addr;
      if (!is_link_var)
	addr = build_fold_addr_expr (it);
      else
	{
#ifdef ACCEL_COMPILER
	  /* For "omp declare target link" vars add address of the pointer to
	     the target table, instead of address of the var.  */
	  tree value_expr = DECL_VALUE_EXPR (it);
	  tree link_ptr_decl = TREE_OPERAND (value_expr, 0);
	  varpool_node::finalize_decl (link_ptr_decl);
	  addr = build_fold_addr_expr (link_ptr_decl);
#else
	  addr = build_fold_addr_expr (it);
#endif

	  /* Most significant bit of the size marks "omp declare target link"
	     vars in host and target tables.  */
	  unsigned HOST_WIDE_INT isize = tree_to_uhwi (size);
	  isize |= 1ULL << (int_size_in_bytes (const_ptr_type_node)
			    * BITS_PER_UNIT - 1);
	  size = wide_int_to_tree (const_ptr_type_node, isize);
	}

      CONSTRUCTOR_APPEND_ELT (v_ctor, NULL_TREE, addr);
      if (is_var)
	CONSTRUCTOR_APPEND_ELT (v_ctor, NULL_TREE, size);
    }
}

/* Create new symbols containing (address, size) pairs for global variables,
   marked with "omp declare target" attribute, as well as addresses for the
   functions, which are outlined offloading regions.  */
void
omp_finish_file (void)
{
  unsigned num_funcs = vec_safe_length (offload_funcs);
  unsigned num_vars = vec_safe_length (offload_vars);

  if (num_funcs == 0 && num_vars == 0)
    return;

  if (targetm_common.have_named_sections)
    {
      vec<constructor_elt, va_gc> *v_f, *v_v;
      vec_alloc (v_f, num_funcs);
      vec_alloc (v_v, num_vars * 2);

      add_decls_addresses_to_decl_constructor (offload_funcs, v_f);
      add_decls_addresses_to_decl_constructor (offload_vars, v_v);

      tree vars_decl_type = build_array_type_nelts (pointer_sized_int_node,
						    num_vars * 2);
      tree funcs_decl_type = build_array_type_nelts (pointer_sized_int_node,
						     num_funcs);
      SET_TYPE_ALIGN (vars_decl_type, TYPE_ALIGN (pointer_sized_int_node));
      SET_TYPE_ALIGN (funcs_decl_type, TYPE_ALIGN (pointer_sized_int_node));
      tree ctor_v = build_constructor (vars_decl_type, v_v);
      tree ctor_f = build_constructor (funcs_decl_type, v_f);
      TREE_CONSTANT (ctor_v) = TREE_CONSTANT (ctor_f) = 1;
      TREE_STATIC (ctor_v) = TREE_STATIC (ctor_f) = 1;
      tree funcs_decl = build_decl (UNKNOWN_LOCATION, VAR_DECL,
				    get_identifier (".offload_func_table"),
				    funcs_decl_type);
      tree vars_decl = build_decl (UNKNOWN_LOCATION, VAR_DECL,
				   get_identifier (".offload_var_table"),
				   vars_decl_type);
      TREE_STATIC (funcs_decl) = TREE_STATIC (vars_decl) = 1;
      /* Do not align tables more than TYPE_ALIGN (pointer_sized_int_node),
	 otherwise a joint table in a binary will contain padding between
	 tables from multiple object files.  */
      DECL_USER_ALIGN (funcs_decl) = DECL_USER_ALIGN (vars_decl) = 1;
      SET_DECL_ALIGN (funcs_decl, TYPE_ALIGN (funcs_decl_type));
      SET_DECL_ALIGN (vars_decl, TYPE_ALIGN (vars_decl_type));
      DECL_INITIAL (funcs_decl) = ctor_f;
      DECL_INITIAL (vars_decl) = ctor_v;
      set_decl_section_name (funcs_decl, OFFLOAD_FUNC_TABLE_SECTION_NAME);
      set_decl_section_name (vars_decl, OFFLOAD_VAR_TABLE_SECTION_NAME);

      varpool_node::finalize_decl (vars_decl);
      varpool_node::finalize_decl (funcs_decl);
    }
  else
    {
      for (unsigned i = 0; i < num_funcs; i++)
	{
	  tree it = (*offload_funcs)[i];
	  targetm.record_offload_symbol (it);
	}
      for (unsigned i = 0; i < num_vars; i++)
	{
	  tree it = (*offload_vars)[i];
	  targetm.record_offload_symbol (it);
	}
    }
}

/* Call dim_pos (POS == true) or dim_size (POS == false) builtins for
   axis DIM.  Return a tmp var holding the result.  */

static tree
oacc_dim_call (bool pos, int dim, gimple_seq *seq)
{
  tree arg = build_int_cst (unsigned_type_node, dim);
  tree size = create_tmp_var (integer_type_node);
  enum internal_fn fn = pos ? IFN_GOACC_DIM_POS : IFN_GOACC_DIM_SIZE;
  gimple *call = gimple_build_call_internal (fn, 1, arg);

  gimple_call_set_lhs (call, size);
  gimple_seq_add_stmt (seq, call);

  return size;
}

/* Find the number of threads (POS = false), or thread number (POS =
   true) for an OpenACC region partitioned as MASK.  Setup code
   required for the calculation is added to SEQ.  */

static tree
oacc_thread_numbers (bool pos, int mask, gimple_seq *seq)
{
  tree res = pos ? NULL_TREE : build_int_cst (unsigned_type_node, 1);
  unsigned ix;

  /* Start at gang level, and examine relevant dimension indices.  */
  for (ix = GOMP_DIM_GANG; ix != GOMP_DIM_MAX; ix++)
    if (GOMP_DIM_MASK (ix) & mask)
      {
	if (res)
	  {
	    /* We had an outer index, so scale that by the size of
	       this dimension.  */
	    tree n = oacc_dim_call (false, ix, seq);
	    res = fold_build2 (MULT_EXPR, integer_type_node, res, n);
	  }
	if (pos)
	  {
	    /* Determine index in this dimension.  */
	    tree id = oacc_dim_call (true, ix, seq);
	    if (res)
	      res = fold_build2 (PLUS_EXPR, integer_type_node, res, id);
	    else
	      res = id;
	  }
      }

  if (res == NULL_TREE)
    res = integer_zero_node;

  return res;
}

/* Transform IFN_GOACC_LOOP calls to actual code.  See
   expand_oacc_for for where these are generated.  At the vector
   level, we stride loops, such that each member of a warp will
   operate on adjacent iterations.  At the worker and gang level,
   each gang/warp executes a set of contiguous iterations.  Chunking
   can override this such that each iteration engine executes a
   contiguous chunk, and then moves on to stride to the next chunk.  */

static void
oacc_xform_loop (gcall *call)
{
  gimple_stmt_iterator gsi = gsi_for_stmt (call);
  enum ifn_goacc_loop_kind code
    = (enum ifn_goacc_loop_kind) TREE_INT_CST_LOW (gimple_call_arg (call, 0));
  tree dir = gimple_call_arg (call, 1);
  tree range = gimple_call_arg (call, 2);
  tree step = gimple_call_arg (call, 3);
  tree chunk_size = NULL_TREE;
  unsigned mask = (unsigned) TREE_INT_CST_LOW (gimple_call_arg (call, 5));
  tree lhs = gimple_call_lhs (call);
  tree type = TREE_TYPE (lhs);
  tree diff_type = TREE_TYPE (range);
  tree r = NULL_TREE;
  gimple_seq seq = NULL;
  bool chunking = false, striding = true;
  unsigned outer_mask = mask & (~mask + 1); // Outermost partitioning
  unsigned inner_mask = mask & ~outer_mask; // Inner partitioning (if any)

#ifdef ACCEL_COMPILER
  chunk_size = gimple_call_arg (call, 4);
  if (integer_minus_onep (chunk_size)  /* Force static allocation.  */
      || integer_zerop (chunk_size))   /* Default (also static).  */
    {
      /* If we're at the gang level, we want each to execute a
	 contiguous run of iterations.  Otherwise we want each element
	 to stride.  */
      striding = !(outer_mask & GOMP_DIM_MASK (GOMP_DIM_GANG));
      chunking = false;
    }
  else
    {
      /* Chunk of size 1 is striding.  */
      striding = integer_onep (chunk_size);
      chunking = !striding;
    }
#endif

  /* striding=true, chunking=true
       -> invalid.
     striding=true, chunking=false
       -> chunks=1
     striding=false,chunking=true
       -> chunks=ceil (range/(chunksize*threads*step))
     striding=false,chunking=false
       -> chunk_size=ceil(range/(threads*step)),chunks=1  */

  /* If seen_error (), we may introduce an uninitialized var due to
     gimplification bailing out.  If we gimplify in ssa mode, that will cause an
     ICE.  If we gimplify in non-ssa mode, then ssa updating will turn it into a
     default definition, and we avoid the ICE.  */
  push_gimplify_context (!seen_error ());

  switch (code)
    {
    default: gcc_unreachable ();

    case IFN_GOACC_LOOP_CHUNKS:
      if (!chunking)
	r = build_int_cst (type, 1);
      else
	{
	  /* chunk_max
	     = (range - dir) / (chunks * step * num_threads) + dir  */
	  tree per = oacc_thread_numbers (false, mask, &seq);
	  per = fold_convert (type, per);
	  chunk_size = fold_convert (type, chunk_size);
	  per = fold_build2 (MULT_EXPR, type, per, chunk_size);
	  per = fold_build2 (MULT_EXPR, type, per, step);
	  r = build2 (MINUS_EXPR, type, range, dir);
	  r = build2 (PLUS_EXPR, type, r, per);
	  r = build2 (TRUNC_DIV_EXPR, type, r, per);
	}
      break;

    case IFN_GOACC_LOOP_STEP:
      {
	/* If striding, step by the entire compute volume, otherwise
	   step by the inner volume.  */
	unsigned volume = striding ? mask : inner_mask;

	r = oacc_thread_numbers (false, volume, &seq);
	r = build2 (MULT_EXPR, type, fold_convert (type, r), step);
      }
      break;

    case IFN_GOACC_LOOP_OFFSET:
      if (striding)
	{
	  r = oacc_thread_numbers (true, mask, &seq);
	  r = fold_convert (diff_type, r);
	}
      else
	{
	  tree inner_size = oacc_thread_numbers (false, inner_mask, &seq);
	  tree outer_size = oacc_thread_numbers (false, outer_mask, &seq);
	  tree volume = fold_build2 (MULT_EXPR, TREE_TYPE (inner_size),
				     inner_size, outer_size);

	  volume = fold_convert (diff_type, volume);
	  if (chunking)
	    chunk_size = fold_convert (diff_type, chunk_size);
	  else
	    {
	      tree per = fold_build2 (MULT_EXPR, diff_type, volume, step);

	      chunk_size = build2 (MINUS_EXPR, diff_type, range, dir);
	      chunk_size = build2 (PLUS_EXPR, diff_type, chunk_size, per);
	      chunk_size = build2 (TRUNC_DIV_EXPR, diff_type, chunk_size, per);
	    }

	  tree span = build2 (MULT_EXPR, diff_type, chunk_size,
			      fold_convert (diff_type, inner_size));
	  r = oacc_thread_numbers (true, outer_mask, &seq);
	  r = fold_convert (diff_type, r);
	  r = build2 (MULT_EXPR, diff_type, r, span);

	  tree inner = oacc_thread_numbers (true, inner_mask, &seq);
	  inner = fold_convert (diff_type, inner);
	  r = fold_build2 (PLUS_EXPR, diff_type, r, inner);

	  if (chunking)
	    {
	      tree chunk = fold_convert (diff_type, gimple_call_arg (call, 6));
	      tree per
		= fold_build2 (MULT_EXPR, diff_type, volume, chunk_size);
	      per = build2 (MULT_EXPR, diff_type, per, chunk);

	      r = build2 (PLUS_EXPR, diff_type, r, per);
	    }
	}
      r = fold_build2 (MULT_EXPR, diff_type, r, step);
      if (type != diff_type)
	r = fold_convert (type, r);
      break;

    case IFN_GOACC_LOOP_BOUND:
      if (striding)
	r = range;
      else
	{
	  tree inner_size = oacc_thread_numbers (false, inner_mask, &seq);
	  tree outer_size = oacc_thread_numbers (false, outer_mask, &seq);
	  tree volume = fold_build2 (MULT_EXPR, TREE_TYPE (inner_size),
				     inner_size, outer_size);

	  volume = fold_convert (diff_type, volume);
	  if (chunking)
	    chunk_size = fold_convert (diff_type, chunk_size);
	  else
	    {
	      tree per = fold_build2 (MULT_EXPR, diff_type, volume, step);

	      chunk_size = build2 (MINUS_EXPR, diff_type, range, dir);
	      chunk_size = build2 (PLUS_EXPR, diff_type, chunk_size, per);
	      chunk_size = build2 (TRUNC_DIV_EXPR, diff_type, chunk_size, per);
	    }

	  tree span = build2 (MULT_EXPR, diff_type, chunk_size,
			      fold_convert (diff_type, inner_size));

	  r = fold_build2 (MULT_EXPR, diff_type, span, step);

	  tree offset = gimple_call_arg (call, 6);
	  r = build2 (PLUS_EXPR, diff_type, r,
		      fold_convert (diff_type, offset));
	  r = build2 (integer_onep (dir) ? MIN_EXPR : MAX_EXPR,
		      diff_type, r, range);
	}
      if (diff_type != type)
	r = fold_convert (type, r);
      break;
    }

  gimplify_assign (lhs, r, &seq);

  pop_gimplify_context (NULL);

  gsi_replace_with_seq (&gsi, seq, true);
}

/* Transform a GOACC_TILE call.  Determines the element loop span for
   the specified loop of the nest.  This is 1 if we're not tiling.
<<<<<<< HEAD

=======
   
>>>>>>> 719a7570
   GOACC_TILE (collapse_count, loop_no, tile_arg, gwv_tile, gwv_element);  */

static void
oacc_xform_tile (gcall *call)
{
  gimple_stmt_iterator gsi = gsi_for_stmt (call);
<<<<<<< HEAD
  unsigned collapse = (unsigned) TREE_INT_CST_LOW (gimple_call_arg (call, 0));
  /* Inner loops have higher loop_nos.  */
  unsigned loop_no = (unsigned) TREE_INT_CST_LOW (gimple_call_arg (call, 1));
  tree tile_size = gimple_call_arg (call, 2);
  unsigned e_mask = (unsigned) TREE_INT_CST_LOW (gimple_call_arg (call, 4));
=======
  unsigned collapse = tree_to_uhwi (gimple_call_arg (call, 0));
  /* Inner loops have higher loop_nos.  */
  unsigned loop_no = tree_to_uhwi (gimple_call_arg (call, 1));
  tree tile_size = gimple_call_arg (call, 2);
  unsigned e_mask = tree_to_uhwi (gimple_call_arg (call, 4));
>>>>>>> 719a7570
  tree lhs = gimple_call_lhs (call);
  tree type = TREE_TYPE (lhs);
  gimple_seq seq = NULL;
  tree span = build_int_cst (type, 1);

  gcc_assert (!(e_mask
		& ~(GOMP_DIM_MASK (GOMP_DIM_VECTOR)
		    | GOMP_DIM_MASK (GOMP_DIM_WORKER))));
  push_gimplify_context (!seen_error ());
<<<<<<< HEAD
  if (
#ifndef ACCEL_COMPILER
      1 ||
#endif
      !e_mask)
=======

#ifndef ACCEL_COMPILER
  /* Partitioning disabled on host compilers.  */
  e_mask = 0;
#endif
  if (!e_mask)
>>>>>>> 719a7570
    /* Not paritioning.  */
    span = integer_one_node;
  else if (!integer_zerop (tile_size))
    /* User explicitly specified size.  */
    span = tile_size;
  else
    {
      /* Pick a size based on the paritioning of the element loop and
	 the number of loop nests.  */
      tree first_size = NULL_TREE;
      tree second_size = NULL_TREE;

      if (e_mask & GOMP_DIM_MASK (GOMP_DIM_VECTOR))
	first_size = oacc_dim_call (false, GOMP_DIM_VECTOR, &seq);
      if (e_mask & GOMP_DIM_MASK (GOMP_DIM_WORKER))
	second_size = oacc_dim_call (false, GOMP_DIM_WORKER, &seq);

      if (!first_size)
	{
	  first_size = second_size;
	  second_size = NULL_TREE;
	}

      if (loop_no + 1 == collapse)
	{
	  span = first_size;
	  if (!loop_no && second_size)
	    span = fold_build2 (MULT_EXPR, TREE_TYPE (span),
				span, second_size);
	}
      else if (loop_no + 2 == collapse)
	span = second_size;
      else
	span = NULL_TREE;

      if (!span)
	/* There's no obvious element size for this loop.  Options
	   are 1, first_size or some non-unity constant (32 is my
	   favourite).   We should gather some statistics.  */
	span = first_size;
    }

  span = fold_convert (type, span);
  gimplify_assign (lhs, span, &seq);

  pop_gimplify_context (NULL);

  gsi_replace_with_seq (&gsi, seq, true);
}

/* Default partitioned and minimum partitioned dimensions.  */

static int oacc_default_dims[GOMP_DIM_MAX];
static int oacc_min_dims[GOMP_DIM_MAX];

/* Parse the default dimension parameter.  This is a set of
   :-separated optional compute dimensions.  Each dimension is either
   a positive integer, or '-' for a dynamic value computed at
   runtime.  When device type support is added, it is
   planned to be a comma separated list of such compute dimensions,
   with all but the first prefixed by the colon-terminated device
   type.  */

static void
oacc_parse_default_dims (const char *dims)
{
  int ix;

  for (ix = GOMP_DIM_MAX; ix--;)
    {
      oacc_default_dims[ix] = -1;
      oacc_min_dims[ix] = 1;
    }

#ifndef ACCEL_COMPILER
  /* Cannot be overridden on the host.  */
  dims = NULL;
#endif
  if (dims)
    {
      const char *pos = dims;

      for (ix = 0; *pos && ix != GOMP_DIM_MAX; ix++)
	{
	  if (ix)
	    {
	      if (*pos != ':')
		goto malformed;
	      pos++;
	    }

	  if (*pos != ':')
	    {
	      long val = 0;

	      if (*pos == '-')
		pos++;
	      else
		{
		  const char *eptr;

		  errno = 0;
		  val = strtol (pos, CONST_CAST (char **, &eptr), 10);
		  if (errno || val <= 0 || (int) val != val)
		    goto malformed;
		  pos = eptr;
		}
	      oacc_default_dims[ix] = (int) val;
	    }
	}
      if (*pos)
	{
	malformed:
	  error_at (UNKNOWN_LOCATION,
		    "-fopenacc-dim operand is malformed at '%s'", pos);
	}
    }

  /* Allow the backend to validate the dimensions.  */
  targetm.goacc.validate_dims (NULL_TREE, oacc_default_dims, -1);
  targetm.goacc.validate_dims (NULL_TREE, oacc_min_dims, -2);
}

/* Validate and update the dimensions for offloaded FN.  ATTRS is the
   raw attribute.  DIMS is an array of dimensions, which is filled in.
   LEVEL is the partitioning level of a routine, or -1 for an offload
   region itself.  USED is the mask of partitioned execution in the
   function.  */

static void
oacc_validate_dims (tree fn, tree attrs, int *dims, int level, unsigned used)
{
  tree purpose[GOMP_DIM_MAX];
  unsigned ix;
  tree pos = TREE_VALUE (attrs);
  bool is_kernel = oacc_fn_attrib_kernels_p (attrs);

  /* Make sure the attribute creator attached the dimension
     information.  */
  gcc_assert (pos);

  for (ix = 0; ix != GOMP_DIM_MAX; ix++)
    {
      purpose[ix] = TREE_PURPOSE (pos);
      tree val = TREE_VALUE (pos);
      dims[ix] = val ? TREE_INT_CST_LOW (val) : -1;
      pos = TREE_CHAIN (pos);
    }

  bool check = true;
#ifdef ACCEL_COMPILER
  /* When device_type is implemented, we should also check on the
     target, if device_type has been used to affect the partitioning
     and/or dimensions.  */
  check = false;
#endif
  if (!is_kernel && check)
    {
      static char const *const axes[] =
      /* Must be kept in sync with GOMP_DIM enumeration.  */
	{"gang", "worker", "vector" };
      for (ix = level >= 0 ? level : 0; ix != GOMP_DIM_MAX; ix++)
	if (dims[ix] < 0)
	  ; /* Defaulting axis.  */
	else if ((used & GOMP_DIM_MASK (ix)) && dims[ix] == 1)
	  /* There is partitioned execution, but the user requested a
	     dimension size of 1.  They're probably confused.  */
	  warning_at (DECL_SOURCE_LOCATION (fn), 0,
		      "region contains %s partitoned code but"
		      " is not %s partitioned", axes[ix], axes[ix]);
	else if (!(used & GOMP_DIM_MASK (ix)) && dims[ix] != 1)
	  /* The dimension is explicitly partitioned to non-unity, but
	     no use is made within the region.  */
	  warning_at (DECL_SOURCE_LOCATION (fn), 0,
		      "region is %s partitioned but"
		      " does not contain %s partitioned code",
		      axes[ix], axes[ix]);
    }

  bool changed = targetm.goacc.validate_dims (fn, dims, level);

  /* Default anything left to 1 or a partitioned default.  */
  for (ix = 0; ix != GOMP_DIM_MAX; ix++)
    if (dims[ix] < 0)
      {
	/* The OpenACC spec says 'If the [num_gangs] clause is not
	   specified, an implementation-defined default will be used;
	   the default may depend on the code within the construct.'
	   (2.5.6).  Thus an implementation is free to choose
	   non-unity default for a parallel region that doesn't have
	   any gang-partitioned loops.  However, it appears that there
	   is a sufficient body of user code that expects non-gang
	   partitioned regions to not execute in gang-redundant mode.
	   So we (a) don't warn about the non-portability and (b) pick
	   the minimum permissible dimension size when there is no
	   partitioned execution.  Otherwise we pick the global
	   default for the dimension, which the user can control.  The
	   same wording and logic applies to num_workers and
	   vector_length, however the worker- or vector- single
	   execution doesn't have the same impact as gang-redundant
	   execution.  (If the minimum gang-level partioning is not 1,
	   the target is probably too confusing.)  */
	dims[ix] = (used & GOMP_DIM_MASK (ix)
		    ? oacc_default_dims[ix] : oacc_min_dims[ix]);
	changed = true;
      }

  if (changed)
    {
      /* Replace the attribute with new values.  */
      pos = NULL_TREE;
      for (ix = GOMP_DIM_MAX; ix--;)
	{
	  pos = tree_cons (purpose[ix],
			   build_int_cst (integer_type_node, dims[ix]),
			   pos);
	  if (is_kernel)
	    TREE_PUBLIC (pos) = 1;
	}
      oacc_replace_fn_attrib (fn, pos);
    }
}

/* Create an empty OpenACC loop structure at LOC.  */

static oacc_loop *
new_oacc_loop_raw (oacc_loop *parent, location_t loc)
{
  oacc_loop *loop = XCNEW (oacc_loop);

  loop->parent = parent;
  loop->child = loop->sibling = NULL;

  if (parent)
    {
      loop->sibling = parent->child;
      parent->child = loop;
    }

  loop->loc = loc;
  loop->marker = NULL;
  memset (loop->heads, 0, sizeof (loop->heads));
  memset (loop->tails, 0, sizeof (loop->tails));
  loop->routine = NULL_TREE;

  loop->mask = loop->e_mask = loop->flags = loop->inner = 0;
  loop->chunk_size = 0;
  loop->head_end = NULL;

  return loop;
}

/* Create an outermost, dummy OpenACC loop for offloaded function
   DECL.  */

static oacc_loop *
new_oacc_loop_outer (tree decl)
{
  return new_oacc_loop_raw (NULL, DECL_SOURCE_LOCATION (decl));
}

/* Start a new OpenACC loop  structure beginning at head marker HEAD.
   Link into PARENT loop.  Return the new loop.  */

static oacc_loop *
new_oacc_loop (oacc_loop *parent, gcall *marker)
{
  oacc_loop *loop = new_oacc_loop_raw (parent, gimple_location (marker));

  loop->marker = marker;

  /* TODO: This is where device_type flattening would occur for the loop
     flags.  */

  loop->flags = TREE_INT_CST_LOW (gimple_call_arg (marker, 3));

  tree chunk_size = integer_zero_node;
  if (loop->flags & OLF_GANG_STATIC)
    chunk_size = gimple_call_arg (marker, 4);
  loop->chunk_size = chunk_size;

  return loop;
}

/* Create a dummy loop encompassing a call to a openACC routine.
   Extract the routine's partitioning requirements.  */

static void
new_oacc_loop_routine (oacc_loop *parent, gcall *call, tree decl, tree attrs)
{
  oacc_loop *loop = new_oacc_loop_raw (parent, gimple_location (call));
  int level = oacc_fn_attrib_level (attrs);

  gcc_assert (level >= 0);

  loop->marker = call;
  loop->routine = decl;
  loop->mask = ((GOMP_DIM_MASK (GOMP_DIM_MAX) - 1)
		^ (GOMP_DIM_MASK (level) - 1));
}

/* Finish off the current OpenACC loop ending at tail marker TAIL.
   Return the parent loop.  */

static oacc_loop *
finish_oacc_loop (oacc_loop *loop)
{
  /* If the loop has been collapsed, don't partition it.  */
  if (loop->ifns.is_empty ())
    loop->mask = loop->flags = 0;
  return loop->parent;
}

/* Free all OpenACC loop structures within LOOP (inclusive).  */

static void
free_oacc_loop (oacc_loop *loop)
{
  if (loop->sibling)
    free_oacc_loop (loop->sibling);
  if (loop->child)
    free_oacc_loop (loop->child);

  free (loop);
}

/* Dump out the OpenACC loop head or tail beginning at FROM.  */

static void
dump_oacc_loop_part (FILE *file, gcall *from, int depth,
		     const char *title, int level)
{
  enum ifn_unique_kind kind
    = (enum ifn_unique_kind) TREE_INT_CST_LOW (gimple_call_arg (from, 0));

  fprintf (file, "%*s%s-%d:\n", depth * 2, "", title, level);
  for (gimple_stmt_iterator gsi = gsi_for_stmt (from);;)
    {
      gimple *stmt = gsi_stmt (gsi);

      if (gimple_call_internal_p (stmt, IFN_UNIQUE))
	{
	  enum ifn_unique_kind k
	    = ((enum ifn_unique_kind) TREE_INT_CST_LOW
	       (gimple_call_arg (stmt, 0)));

	  if (k == kind && stmt != from)
	    break;
	}
      print_gimple_stmt (file, stmt, depth * 2 + 2, 0);

      gsi_next (&gsi);
      while (gsi_end_p (gsi))
	gsi = gsi_start_bb (single_succ (gsi_bb (gsi)));
    }
}

/* Dump OpenACC loops LOOP, its siblings and its children.  */

static void
dump_oacc_loop (FILE *file, oacc_loop *loop, int depth)
{
  int ix;

  fprintf (file, "%*sLoop %x(%x) %s:%u\n", depth * 2, "",
	   loop->flags, loop->mask,
	   LOCATION_FILE (loop->loc), LOCATION_LINE (loop->loc));

  if (loop->marker)
    print_gimple_stmt (file, loop->marker, depth * 2, 0);

  if (loop->routine)
    fprintf (file, "%*sRoutine %s:%u:%s\n",
	     depth * 2, "", DECL_SOURCE_FILE (loop->routine),
	     DECL_SOURCE_LINE (loop->routine),
	     IDENTIFIER_POINTER (DECL_NAME (loop->routine)));

  for (ix = GOMP_DIM_GANG; ix != GOMP_DIM_MAX; ix++)
    if (loop->heads[ix])
      dump_oacc_loop_part (file, loop->heads[ix], depth, "Head", ix);
  for (ix = GOMP_DIM_MAX; ix--;)
    if (loop->tails[ix])
      dump_oacc_loop_part (file, loop->tails[ix], depth, "Tail", ix);

  if (loop->child)
    dump_oacc_loop (file, loop->child, depth + 1);
  if (loop->sibling)
    dump_oacc_loop (file, loop->sibling, depth);
}

void debug_oacc_loop (oacc_loop *);

/* Dump loops to stderr.  */

DEBUG_FUNCTION void
debug_oacc_loop (oacc_loop *loop)
{
  dump_oacc_loop (stderr, loop, 0);
}

/* DFS walk of basic blocks BB onwards, creating OpenACC loop
   structures as we go.  By construction these loops are properly
   nested.  */

static void
oacc_loop_discover_walk (oacc_loop *loop, basic_block bb)
{
  int marker = 0;
  int remaining = 0;

  if (bb->flags & BB_VISITED)
    return;

 follow:
  bb->flags |= BB_VISITED;

  /* Scan for loop markers.  */
  for (gimple_stmt_iterator gsi = gsi_start_bb (bb); !gsi_end_p (gsi);
       gsi_next (&gsi))
    {
      gimple *stmt = gsi_stmt (gsi);

      if (!is_gimple_call (stmt))
	continue;

      gcall *call = as_a <gcall *> (stmt);

      /* If this is a routine, make a dummy loop for it.  */
      if (tree decl = gimple_call_fndecl (call))
	if (tree attrs = oacc_get_fn_attrib (decl))
	  {
	    gcc_assert (!marker);
	    new_oacc_loop_routine (loop, call, decl, attrs);
	  }

      if (!gimple_call_internal_p (call))
	continue;

      switch (gimple_call_internal_fn (call))
	{
	default:
	  break;

	case IFN_GOACC_LOOP:
	case IFN_GOACC_TILE:
	  /* Record the abstraction function, so we can manipulate it
	     later.  */
	  loop->ifns.safe_push (call);
	  break;

	case IFN_UNIQUE:
	  enum ifn_unique_kind kind
	    = (enum ifn_unique_kind) (TREE_INT_CST_LOW
				      (gimple_call_arg (call, 0)));
	  if (kind == IFN_UNIQUE_OACC_HEAD_MARK
	      || kind == IFN_UNIQUE_OACC_TAIL_MARK)
	    {
	      if (gimple_call_num_args (call) == 2)
		{
		  gcc_assert (marker && !remaining);
		  marker = 0;
		  if (kind == IFN_UNIQUE_OACC_TAIL_MARK)
		    loop = finish_oacc_loop (loop);
		  else
		    loop->head_end = call;
		}
	      else
		{
		  int count = TREE_INT_CST_LOW (gimple_call_arg (call, 2));

		  if (!marker)
		    {
		      if (kind == IFN_UNIQUE_OACC_HEAD_MARK)
			loop = new_oacc_loop (loop, call);
		      remaining = count;
		    }
		  gcc_assert (count == remaining);
		  if (remaining)
		    {
		      remaining--;
		      if (kind == IFN_UNIQUE_OACC_HEAD_MARK)
			loop->heads[marker] = call;
		      else
			loop->tails[remaining] = call;
		    }
		  marker++;
		}
	    }
	}
    }
  if (remaining || marker)
    {
      bb = single_succ (bb);
      gcc_assert (single_pred_p (bb) && !(bb->flags & BB_VISITED));
      goto follow;
    }

  /* Walk successor blocks.  */
  edge e;
  edge_iterator ei;

  FOR_EACH_EDGE (e, ei, bb->succs)
    oacc_loop_discover_walk (loop, e->dest);
}

/* LOOP is the first sibling.  Reverse the order in place and return
   the new first sibling.  Recurse to child loops.  */

static oacc_loop *
oacc_loop_sibling_nreverse (oacc_loop *loop)
{
  oacc_loop *last = NULL;
  do
    {
      if (loop->child)
	loop->child = oacc_loop_sibling_nreverse (loop->child);

      oacc_loop *next = loop->sibling;
      loop->sibling = last;
      last = loop;
      loop = next;
    }
  while (loop);

  return last;
}

/* Discover the OpenACC loops marked up by HEAD and TAIL markers for
   the current function.  */

static oacc_loop *
oacc_loop_discovery ()
{
  /* Clear basic block flags, in particular BB_VISITED which we're going to use
     in the following.  */
  clear_bb_flags ();

  oacc_loop *top = new_oacc_loop_outer (current_function_decl);
  oacc_loop_discover_walk (top, ENTRY_BLOCK_PTR_FOR_FN (cfun));

  /* The siblings were constructed in reverse order, reverse them so
     that diagnostics come out in an unsurprising order.  */
  top = oacc_loop_sibling_nreverse (top);

  return top;
}

/* Transform the abstract internal function markers starting at FROM
   to be for partitioning level LEVEL.  Stop when we meet another HEAD
   or TAIL  marker.  */

static void
oacc_loop_xform_head_tail (gcall *from, int level)
{
  enum ifn_unique_kind kind
    = (enum ifn_unique_kind) TREE_INT_CST_LOW (gimple_call_arg (from, 0));
  tree replacement = build_int_cst (unsigned_type_node, level);

  for (gimple_stmt_iterator gsi = gsi_for_stmt (from);;)
    {
      gimple *stmt = gsi_stmt (gsi);

      if (gimple_call_internal_p (stmt, IFN_UNIQUE))
	{
	  enum ifn_unique_kind k
	    = ((enum ifn_unique_kind)
	       TREE_INT_CST_LOW (gimple_call_arg (stmt, 0)));

	  if (k == IFN_UNIQUE_OACC_FORK || k == IFN_UNIQUE_OACC_JOIN)
	    *gimple_call_arg_ptr (stmt, 2) = replacement;
	  else if (k == kind && stmt != from)
	    break;
	}
      else if (gimple_call_internal_p (stmt, IFN_GOACC_REDUCTION))
	*gimple_call_arg_ptr (stmt, 3) = replacement;

      gsi_next (&gsi);
      while (gsi_end_p (gsi))
	gsi = gsi_start_bb (single_succ (gsi_bb (gsi)));
    }
}

/* Process the discovered OpenACC loops, setting the correct
   partitioning level etc.  */

static void
oacc_loop_process (oacc_loop *loop)
{
  if (loop->child)
    oacc_loop_process (loop->child);

  if (loop->mask && !loop->routine)
    {
      int ix;
      tree mask_arg = build_int_cst (unsigned_type_node, loop->mask);
      tree e_mask_arg = build_int_cst (unsigned_type_node, loop->e_mask);
      tree chunk_arg = loop->chunk_size;
      gcall *call;
<<<<<<< HEAD

=======
      
>>>>>>> 719a7570
      for (ix = 0; loop->ifns.iterate (ix, &call); ix++)
	switch (gimple_call_internal_fn (call))
	  {
	  case IFN_GOACC_LOOP:
	    {
	      bool is_e = gimple_call_arg (call, 5) == integer_minus_one_node;
<<<<<<< HEAD
	      *gimple_call_arg_ptr (call, 5) = is_e ? e_mask_arg : mask_arg;
	      if (!is_e)
		*gimple_call_arg_ptr (call, 4) = chunk_arg;
	    }
	    break;

	  case IFN_GOACC_TILE:
	    *gimple_call_arg_ptr (call, 3) = mask_arg;
	    *gimple_call_arg_ptr (call, 4) = e_mask_arg;
	    break;

	  default:
	    gcc_unreachable ();
	  }

=======
	      gimple_call_set_arg (call, 5, is_e ? e_mask_arg : mask_arg);
	      if (!is_e)
		gimple_call_set_arg (call, 4, chunk_arg);
	    }
	    break;

	  case IFN_GOACC_TILE:
	    gimple_call_set_arg (call, 3, mask_arg);
	    gimple_call_set_arg (call, 4, e_mask_arg);
	    break;

	  default:
	    gcc_unreachable ();
	  }

>>>>>>> 719a7570
      unsigned dim = GOMP_DIM_GANG;
      unsigned mask = loop->mask | loop->e_mask;
      for (ix = 0; ix != GOMP_DIM_MAX && mask; ix++)
	{
	  while (!(GOMP_DIM_MASK (dim) & mask))
	    dim++;

	  oacc_loop_xform_head_tail (loop->heads[ix], dim);
	  oacc_loop_xform_head_tail (loop->tails[ix], dim);

	  mask ^= GOMP_DIM_MASK (dim);
	}
    }

  if (loop->sibling)
    oacc_loop_process (loop->sibling);
}

/* Walk the OpenACC loop heirarchy checking and assigning the
   programmer-specified partitionings.  OUTER_MASK is the partitioning
   this loop is contained within.  Return mask of partitioning
   encountered.  If any auto loops are discovered, set GOMP_DIM_MAX
   bit.  */

static unsigned
oacc_loop_fixed_partitions (oacc_loop *loop, unsigned outer_mask)
{
  unsigned this_mask = loop->mask;
  unsigned mask_all = 0;
  bool noisy = true;

#ifdef ACCEL_COMPILER
  /* When device_type is supported, we want the device compiler to be
     noisy, if the loop parameters are device_type-specific.  */
  noisy = false;
#endif

  if (!loop->routine)
    {
      bool auto_par = (loop->flags & OLF_AUTO) != 0;
      bool seq_par = (loop->flags & OLF_SEQ) != 0;
      bool tiling = (loop->flags & OLF_TILE) != 0;
<<<<<<< HEAD

=======
      
>>>>>>> 719a7570
      this_mask = ((loop->flags >> OLF_DIM_BASE)
		   & (GOMP_DIM_MASK (GOMP_DIM_MAX) - 1));

      /* Apply auto partitioning if this is a non-partitioned regular
	 loop, or (no more than) single axis tiled loop.  */
<<<<<<< HEAD
      bool maybe_auto = !seq_par
	&& this_mask == (tiling ? this_mask & -this_mask : 0);
=======
      bool maybe_auto
	= !seq_par && this_mask == (tiling ? this_mask & -this_mask : 0);
>>>>>>> 719a7570

      if ((this_mask != 0) + auto_par + seq_par > 1)
	{
	  if (noisy)
	    error_at (loop->loc,
		      seq_par
		      ? "%<seq%> overrides other OpenACC loop specifiers"
		      : "%<auto%> conflicts with other OpenACC loop "
		      "specifiers");
	  maybe_auto = false;
	  loop->flags &= ~OLF_AUTO;
	  if (seq_par)
	    {
	      loop->flags
		&= ~((GOMP_DIM_MASK (GOMP_DIM_MAX) - 1) << OLF_DIM_BASE);
	      this_mask = 0;
	    }
	}
<<<<<<< HEAD
=======

>>>>>>> 719a7570
      if (maybe_auto && (loop->flags & OLF_INDEPENDENT))
	{
	  loop->flags |= OLF_AUTO;
	  mask_all |= GOMP_DIM_MASK (GOMP_DIM_MAX);
	}
    }

  if (this_mask & outer_mask)
    {
      const oacc_loop *outer;
      for (outer = loop->parent; outer; outer = outer->parent)
	if ((outer->mask | outer->e_mask) & this_mask)
	  break;

      if (noisy)
	{
	  if (outer)
	    {
	      error_at (loop->loc,
			"%s uses same OpenACC parallelism as containing loop",
			loop->routine ? "routine call" : "inner loop");
	      inform (outer->loc, "containing loop here");
	    }
	  else
	    error_at (loop->loc,
		      "%s uses OpenACC parallelism disallowed by containing "
		      "routine", loop->routine ? "routine call" : "loop");

	  if (loop->routine)
	    inform (DECL_SOURCE_LOCATION (loop->routine),
		    "routine %qD declared here", loop->routine);
	}
      this_mask &= ~outer_mask;
    }
  else
    {
      unsigned outermost = least_bit_hwi (this_mask);

      if (outermost && outermost <= outer_mask)
	{
	  if (noisy)
	    {
	      error_at (loop->loc,
			"incorrectly nested OpenACC loop parallelism");

	      const oacc_loop *outer;
	      for (outer = loop->parent;
		   outer->flags && outer->flags < outermost;
		   outer = outer->parent)
		continue;
	      inform (outer->loc, "containing loop here");
	    }

	  this_mask &= ~outermost;
	}
    }

  mask_all |= this_mask;

  if (loop->flags & OLF_TILE)
    {
      /* When tiling, vector goes to the element loop, and failing
	 that we put worker there.  The std doesn't contemplate
	 specifying all three.  We choose to put worker and vector on
	 the element loops in that case.  */
      unsigned this_e_mask = this_mask & GOMP_DIM_MASK (GOMP_DIM_VECTOR);
      if (!this_e_mask || this_mask & GOMP_DIM_MASK (GOMP_DIM_GANG))
	this_e_mask |= this_mask & GOMP_DIM_MASK (GOMP_DIM_WORKER);

      loop->e_mask = this_e_mask;
      this_mask ^= this_e_mask;
    }

  loop->mask = this_mask;

  if (dump_file)
    fprintf (dump_file, "Loop %s:%d user specified %d & %d\n",
	     LOCATION_FILE (loop->loc), LOCATION_LINE (loop->loc),
	     loop->mask, loop->e_mask);

  if (loop->child)
    {
<<<<<<< HEAD
      loop->inner = oacc_loop_fixed_partitions
	(loop->child, outer_mask | this_mask | loop->e_mask);
=======
      unsigned tmp_mask = outer_mask | this_mask | loop->e_mask;
      loop->inner = oacc_loop_fixed_partitions (loop->child, tmp_mask);
>>>>>>> 719a7570
      mask_all |= loop->inner;
    }

  if (loop->sibling)
    mask_all |= oacc_loop_fixed_partitions (loop->sibling, outer_mask);

  return mask_all;
}

/* Walk the OpenACC loop heirarchy to assign auto-partitioned loops.
   OUTER_MASK is the partitioning this loop is contained within.
   OUTER_ASSIGN is true if an outer loop is being auto-partitioned.
   Return the cumulative partitioning used by this loop, siblings and
   children.  */

static unsigned
oacc_loop_auto_partitions (oacc_loop *loop, unsigned outer_mask,
			   bool outer_assign)
{
  bool assign = (loop->flags & OLF_AUTO) && (loop->flags & OLF_INDEPENDENT);
  bool noisy = true;
  bool tiling = loop->flags & OLF_TILE;

#ifdef ACCEL_COMPILER
  /* When device_type is supported, we want the device compiler to be
     noisy, if the loop parameters are device_type-specific.  */
  noisy = false;
#endif

<<<<<<< HEAD
  if (assign && (!outer_assign || loop->inner))
=======
  if (assign && (!outer_assign | loop->inner))
>>>>>>> 719a7570
    {
      /* Allocate outermost and non-innermost loops at the outermost
	 non-innermost available level.  */
      unsigned this_mask = GOMP_DIM_MASK (GOMP_DIM_GANG);
<<<<<<< HEAD

      /* Find the first outermost available partition. */
      while (this_mask <= outer_mask)
	this_mask <<= 1;

      /* Grab two axes if tiling, and we've not assigned anything  */
      if (tiling && !(loop->mask | loop->e_mask))
	this_mask |= this_mask << 1;

      /* Prohibit the innermost partitioning at the moment.  */
      this_mask &= GOMP_DIM_MASK (GOMP_DIM_MAX - 1) - 1;

      /* Don't use any dimension explicitly claimed by an inner loop. */
      this_mask &= ~loop->inner;

      if (tiling && !loop->e_mask)
	{
	  /* If we got two axes, allocate the inner one to the element
	     loop.  */
	  loop->e_mask = this_mask & (this_mask << 1);
	  this_mask ^= loop->e_mask;
	}

      loop->mask |= this_mask;
    }

  if (loop->child)
    loop->inner = oacc_loop_auto_partitions
      (loop->child, outer_mask | loop->mask | loop->e_mask,
       outer_assign | assign);

=======

      /* Find the first outermost available partition. */
      while (this_mask <= outer_mask)
	this_mask <<= 1;
      
      /* Grab two axes if tiling, and we've not assigned anything  */
      if (tiling && !(loop->mask | loop->e_mask))
	this_mask |= this_mask << 1;

      /* Prohibit the innermost partitioning at the moment.  */
      this_mask &= GOMP_DIM_MASK (GOMP_DIM_MAX - 1) - 1;

      /* Don't use any dimension explicitly claimed by an inner loop. */
      this_mask &= ~loop->inner;

      if (tiling && !loop->e_mask)
	{
	  /* If we got two axes, allocate the inner one to the element
	     loop.  */
	  loop->e_mask = this_mask & (this_mask << 1);
	  this_mask ^= loop->e_mask;
	}

      loop->mask |= this_mask;
    }

  if (loop->child)
    {
      unsigned tmp_mask = outer_mask | loop->mask | loop->e_mask;
      loop->inner = oacc_loop_auto_partitions (loop->child, tmp_mask,
					       outer_assign | assign);
    }

>>>>>>> 719a7570
  if (assign && (!loop->mask || (tiling && !loop->e_mask) || !outer_assign))
    {
      /* Allocate the loop at the innermost available level.  Note
	 that we do this even if we already assigned this loop the
	 outermost available level above.  That way we'll partition
	 this along 2 axes, if they are available.  */
      unsigned this_mask = 0;

      /* Determine the outermost partitioning used within this loop.  */
      this_mask = loop->inner | GOMP_DIM_MASK (GOMP_DIM_MAX);
      this_mask = least_bit_hwi (this_mask);

      /* Pick the partitioning just inside that one.  */
      this_mask >>= 1;
      /* And avoid picking one use by an outer loop.  */
      this_mask &= ~outer_mask;

      /* If tiling and we failed completely above, grab the next one
	 too.  Making sure it doesn't hit an outer loop.  */
      if (tiling)
	{
	  this_mask &= ~(loop->e_mask | loop->mask);
	  unsigned tile_mask = ((this_mask >> 1)
				& ~(outer_mask | loop->e_mask | loop->mask));

	  if (tile_mask || loop->mask)
	    {
	      loop->e_mask |= this_mask;
	      this_mask = tile_mask;
	    }
	  if (!loop->e_mask && noisy)
	    warning_at (loop->loc, 0,
			"insufficient partitioning available"
			" to parallelize element loop");
	}

      loop->mask |= this_mask;
      if (!loop->mask && noisy)
	warning_at (loop->loc, 0,
		    "insufficient partitioning available"
		    " to parallelize%s loop", tiling ? " tile" : "");
    }

  if (assign && dump_file)
    fprintf (dump_file, "Auto loop %s:%d assigned %d & %d\n",
	     LOCATION_FILE (loop->loc), LOCATION_LINE (loop->loc),
	     loop->mask, loop->e_mask);

  unsigned inner_mask = 0;

  if (loop->sibling)
    inner_mask |= oacc_loop_auto_partitions (loop->sibling,
					     outer_mask, outer_assign);

  inner_mask |= loop->inner | loop->mask | loop->e_mask;

  return inner_mask;
}

/* Walk the OpenACC loop heirarchy to check and assign partitioning
   axes.  Return mask of partitioning.  */

static unsigned
oacc_loop_partition (oacc_loop *loop, unsigned outer_mask)
{
  unsigned mask_all = oacc_loop_fixed_partitions (loop, outer_mask);

  if (mask_all & GOMP_DIM_MASK (GOMP_DIM_MAX))
    {
      mask_all ^= GOMP_DIM_MASK (GOMP_DIM_MAX);
      mask_all |= oacc_loop_auto_partitions (loop, outer_mask, false);
    }
  return mask_all;
}

/* Default fork/join early expander.  Delete the function calls if
   there is no RTL expander.  */

bool
default_goacc_fork_join (gcall *ARG_UNUSED (call),
			 const int *ARG_UNUSED (dims), bool is_fork)
{
  if (is_fork)
    return targetm.have_oacc_fork ();
  else
    return targetm.have_oacc_join ();
}

/* Default goacc.reduction early expander.

   LHS-opt = IFN_REDUCTION (KIND, RES_PTR, VAR, LEVEL, OP, OFFSET)
   If RES_PTR is not integer-zerop:
       SETUP - emit 'LHS = *RES_PTR', LHS = NULL
       TEARDOWN - emit '*RES_PTR = VAR'
   If LHS is not NULL
       emit 'LHS = VAR'   */

void
default_goacc_reduction (gcall *call)
{
  unsigned code = (unsigned)TREE_INT_CST_LOW (gimple_call_arg (call, 0));
  gimple_stmt_iterator gsi = gsi_for_stmt (call);
  tree lhs = gimple_call_lhs (call);
  tree var = gimple_call_arg (call, 2);
  gimple_seq seq = NULL;

  if (code == IFN_GOACC_REDUCTION_SETUP
      || code == IFN_GOACC_REDUCTION_TEARDOWN)
    {
      /* Setup and Teardown need to copy from/to the receiver object,
	 if there is one.  */
      tree ref_to_res = gimple_call_arg (call, 1);

      if (!integer_zerop (ref_to_res))
	{
	  tree dst = build_simple_mem_ref (ref_to_res);
	  tree src = var;

	  if (code == IFN_GOACC_REDUCTION_SETUP)
	    {
	      src = dst;
	      dst = lhs;
	      lhs = NULL;
	    }
	  gimple_seq_add_stmt (&seq, gimple_build_assign (dst, src));
	}
    }

  /* Copy VAR to LHS, if there is an LHS.  */
  if (lhs)
    gimple_seq_add_stmt (&seq, gimple_build_assign (lhs, var));

  gsi_replace_with_seq (&gsi, seq, true);
}

/* Determine whether DECL should be discarded in this offload
   compilation.  */

static bool
maybe_discard_oacc_function (tree decl)
{
  tree attr = lookup_attribute ("omp declare target", DECL_ATTRIBUTES (decl));

  if (!attr)
    return false;

  enum omp_clause_code kind = OMP_CLAUSE_NOHOST;

#ifdef ACCEL_COMPILER
  kind = OMP_CLAUSE_BIND;
#endif
  if (omp_find_clause (TREE_VALUE (attr), kind))
    return true;

  return false;
}

/* Main entry point for oacc transformations which run on the device
   compiler after LTO, so we know what the target device is at this
   point (including the host fallback).  */

static unsigned int
execute_oacc_device_lower ()
{
  tree attrs = oacc_get_fn_attrib (current_function_decl);

  if (!attrs)
    /* Not an offloaded function.  */
    return 0;

  if (maybe_discard_oacc_function (current_function_decl))
    {
      if (dump_file)
	fprintf (dump_file, "Discarding function\n");
      TREE_ASM_WRITTEN (current_function_decl) = 1;
      return TODO_discard_function;
    }

  /* Parse the default dim argument exactly once.  */
  if ((const void *)flag_openacc_dims != &flag_openacc_dims)
    {
      oacc_parse_default_dims (flag_openacc_dims);
      flag_openacc_dims = (char *)&flag_openacc_dims;
    }

  /* Discover, partition and process the loops.  */
  oacc_loop *loops = oacc_loop_discovery ();
  int fn_level = oacc_fn_attrib_level (attrs);

  if (dump_file)
    fprintf (dump_file, oacc_fn_attrib_kernels_p (attrs)
	     ? "Function is kernels offload\n"
	     : fn_level < 0 ? "Function is parallel offload\n"
	     : "Function is routine level %d\n", fn_level);

  unsigned outer_mask = fn_level >= 0 ? GOMP_DIM_MASK (fn_level) - 1 : 0;
  unsigned used_mask = oacc_loop_partition (loops, outer_mask);
  int dims[GOMP_DIM_MAX];

  oacc_validate_dims (current_function_decl, attrs, dims, fn_level, used_mask);

  if (dump_file)
    {
      const char *comma = "Compute dimensions [";
      for (int ix = 0; ix != GOMP_DIM_MAX; ix++, comma = ", ")
	fprintf (dump_file, "%s%d", comma, dims[ix]);
      fprintf (dump_file, "]\n");
    }

  oacc_loop_process (loops);
  if (dump_file)
    {
      fprintf (dump_file, "OpenACC loops\n");
      dump_oacc_loop (dump_file, loops, 0);
      fprintf (dump_file, "\n");
    }

  /* Offloaded targets may introduce new basic blocks, which require
     dominance information to update SSA.  */
  calculate_dominance_info (CDI_DOMINATORS);

  /* Now lower internal loop functions to target-specific code
     sequences.  */
  basic_block bb;
  FOR_ALL_BB_FN (bb, cfun)
    for (gimple_stmt_iterator gsi = gsi_start_bb (bb); !gsi_end_p (gsi);)
      {
	gimple *stmt = gsi_stmt (gsi);
	if (!is_gimple_call (stmt))
	  {
	    gsi_next (&gsi);
	    continue;
	  }

	gcall *call = as_a <gcall *> (stmt);
	if (!gimple_call_internal_p (call))
	  {
	    gsi_next (&gsi);
	    continue;
	  }

	/* Rewind to allow rescan.  */
	gsi_prev (&gsi);
	bool rescan = false, remove = false;
	enum  internal_fn ifn_code = gimple_call_internal_fn (call);

	switch (ifn_code)
	  {
	  default: break;

	  case IFN_GOACC_TILE:
	    oacc_xform_tile (call);
	    rescan = true;
	    break;
<<<<<<< HEAD

=======
	    
>>>>>>> 719a7570
	  case IFN_GOACC_LOOP:
	    oacc_xform_loop (call);
	    rescan = true;
	    break;

	  case IFN_GOACC_REDUCTION:
	    /* Mark the function for SSA renaming.  */
	    mark_virtual_operands_for_renaming (cfun);

	    /* If the level is -1, this ended up being an unused
	       axis.  Handle as a default.  */
	    if (integer_minus_onep (gimple_call_arg (call, 3)))
	      default_goacc_reduction (call);
	    else
	      targetm.goacc.reduction (call);
	    rescan = true;
	    break;

	  case IFN_UNIQUE:
	    {
	      enum ifn_unique_kind kind
		= ((enum ifn_unique_kind)
		   TREE_INT_CST_LOW (gimple_call_arg (call, 0)));

	      switch (kind)
		{
		default:
		  break;

		case IFN_UNIQUE_OACC_FORK:
		case IFN_UNIQUE_OACC_JOIN:
		  if (integer_minus_onep (gimple_call_arg (call, 2)))
		    remove = true;
		  else if (!targetm.goacc.fork_join
			   (call, dims, kind == IFN_UNIQUE_OACC_FORK))
		    remove = true;
		  break;

		case IFN_UNIQUE_OACC_HEAD_MARK:
		case IFN_UNIQUE_OACC_TAIL_MARK:
		  remove = true;
		  break;
		}
	      break;
	    }
	  }

	if (gsi_end_p (gsi))
	  /* We rewound past the beginning of the BB.  */
	  gsi = gsi_start_bb (bb);
	else
	  /* Undo the rewind.  */
	  gsi_next (&gsi);

	if (remove)
	  {
	    if (gimple_vdef (call))
	      replace_uses_by (gimple_vdef (call), gimple_vuse (call));
	    if (gimple_call_lhs (call))
	      {
		/* Propagate the data dependency var.  */
		gimple *ass = gimple_build_assign (gimple_call_lhs (call),
						   gimple_call_arg (call, 1));
		gsi_replace (&gsi, ass,  false);
	      }
	    else
	      gsi_remove (&gsi, true);
	  }
	else if (!rescan)
	  /* If not rescanning, advance over the call.  */
	  gsi_next (&gsi);
      }

  free_oacc_loop (loops);

  return 0;
}

/* Default launch dimension validator.  Force everything to 1.  A
   backend that wants to provide larger dimensions must override this
   hook.  */

bool
default_goacc_validate_dims (tree ARG_UNUSED (decl), int *dims,
			     int ARG_UNUSED (fn_level))
{
  bool changed = false;

  for (unsigned ix = 0; ix != GOMP_DIM_MAX; ix++)
    {
      if (dims[ix] != 1)
	{
	  dims[ix] = 1;
	  changed = true;
	}
    }

  return changed;
}

/* Default dimension bound is unknown on accelerator and 1 on host.  */

int
default_goacc_dim_limit (int ARG_UNUSED (axis))
{
#ifdef ACCEL_COMPILER
  return 0;
#else
  return 1;
#endif
}

namespace {

const pass_data pass_data_oacc_device_lower =
{
  GIMPLE_PASS, /* type */
  "oaccdevlow", /* name */
  OPTGROUP_OPENMP, /* optinfo_flags */
  TV_NONE, /* tv_id */
  PROP_cfg, /* properties_required */
  0 /* Possibly PROP_gimple_eomp.  */, /* properties_provided */
  0, /* properties_destroyed */
  0, /* todo_flags_start */
  TODO_update_ssa | TODO_cleanup_cfg, /* todo_flags_finish */
};

class pass_oacc_device_lower : public gimple_opt_pass
{
public:
  pass_oacc_device_lower (gcc::context *ctxt)
    : gimple_opt_pass (pass_data_oacc_device_lower, ctxt)
  {}

  /* opt_pass methods: */
  virtual bool gate (function *) { return flag_openacc; };

  virtual unsigned int execute (function *)
    {
      return execute_oacc_device_lower ();
    }

}; // class pass_oacc_device_lower

} // anon namespace

gimple_opt_pass *
make_pass_oacc_device_lower (gcc::context *ctxt)
{
  return new pass_oacc_device_lower (ctxt);
}

/* Cleanup uses of SIMT placeholder internal functions: on non-SIMT targets,
   VF is 1 and LANE is 0; on SIMT targets, VF is folded to a constant, and
   LANE is kept to be expanded to RTL later on.  Also cleanup all other SIMT
   internal functions on non-SIMT targets, and likewise some SIMD internal
   functions on SIMT targets.  */

static unsigned int
execute_omp_device_lower ()
{
  int vf = targetm.simt.vf ? targetm.simt.vf () : 1;
  basic_block bb;
  gimple_stmt_iterator gsi;
  FOR_EACH_BB_FN (bb, cfun)
    for (gsi = gsi_start_bb (bb); !gsi_end_p (gsi); gsi_next (&gsi))
      {
	gimple *stmt = gsi_stmt (gsi);
	if (!is_gimple_call (stmt) || !gimple_call_internal_p (stmt))
	  continue;
	tree lhs = gimple_call_lhs (stmt), rhs = NULL_TREE;
	tree type = lhs ? TREE_TYPE (lhs) : integer_type_node;
	switch (gimple_call_internal_fn (stmt))
	  {
	  case IFN_GOMP_USE_SIMT:
	    rhs = vf == 1 ? integer_zero_node : integer_one_node;
	    break;
	  case IFN_GOMP_SIMT_LANE:
	  case IFN_GOMP_SIMT_LAST_LANE:
	    rhs = vf == 1 ? build_zero_cst (type) : NULL_TREE;
	    break;
	  case IFN_GOMP_SIMT_VF:
	    rhs = build_int_cst (type, vf);
	    break;
	  case IFN_GOMP_SIMT_ORDERED_PRED:
	    rhs = vf == 1 ? integer_zero_node : NULL_TREE;
	    if (rhs || !lhs)
	      unlink_stmt_vdef (stmt);
	    break;
	  case IFN_GOMP_SIMT_VOTE_ANY:
	  case IFN_GOMP_SIMT_XCHG_BFLY:
	  case IFN_GOMP_SIMT_XCHG_IDX:
	    rhs = vf == 1 ? gimple_call_arg (stmt, 0) : NULL_TREE;
	    break;
	  case IFN_GOMP_SIMD_LANE:
	  case IFN_GOMP_SIMD_LAST_LANE:
	    rhs = vf != 1 ? build_zero_cst (type) : NULL_TREE;
	    break;
	  case IFN_GOMP_SIMD_VF:
	    rhs = vf != 1 ? build_one_cst (type) : NULL_TREE;
	    break;
	  default:
	    continue;
	  }
	if (lhs && !rhs)
	  continue;
	stmt = lhs ? gimple_build_assign (lhs, rhs) : gimple_build_nop ();
	gsi_replace (&gsi, stmt, false);
      }
  if (vf != 1)
    cfun->has_force_vectorize_loops = false;
  return 0;
}

namespace {

const pass_data pass_data_omp_device_lower =
{
  GIMPLE_PASS, /* type */
  "ompdevlow", /* name */
  OPTGROUP_OPENMP, /* optinfo_flags */
  TV_NONE, /* tv_id */
  PROP_cfg, /* properties_required */
  PROP_gimple_lomp_dev, /* properties_provided */
  0, /* properties_destroyed */
  0, /* todo_flags_start */
  TODO_update_ssa, /* todo_flags_finish */
};

class pass_omp_device_lower : public gimple_opt_pass
{
public:
  pass_omp_device_lower (gcc::context *ctxt)
    : gimple_opt_pass (pass_data_omp_device_lower, ctxt)
  {}

  /* opt_pass methods: */
  virtual bool gate (function *fun)
    {
      return !(fun->curr_properties & PROP_gimple_lomp_dev);
    }
  virtual unsigned int execute (function *)
    {
      return execute_omp_device_lower ();
    }

}; // class pass_expand_omp_ssa

} // anon namespace

gimple_opt_pass *
make_pass_omp_device_lower (gcc::context *ctxt)
{
  return new pass_omp_device_lower (ctxt);
}

/* "omp declare target link" handling pass.  */

namespace {

const pass_data pass_data_omp_target_link =
{
  GIMPLE_PASS,			/* type */
  "omptargetlink",		/* name */
  OPTGROUP_OPENMP,		/* optinfo_flags */
  TV_NONE,			/* tv_id */
  PROP_ssa,			/* properties_required */
  0,				/* properties_provided */
  0,				/* properties_destroyed */
  0,				/* todo_flags_start */
  TODO_update_ssa,		/* todo_flags_finish */
};

class pass_omp_target_link : public gimple_opt_pass
{
public:
  pass_omp_target_link (gcc::context *ctxt)
    : gimple_opt_pass (pass_data_omp_target_link, ctxt)
  {}

  /* opt_pass methods: */
  virtual bool gate (function *fun)
    {
#ifdef ACCEL_COMPILER
      tree attrs = DECL_ATTRIBUTES (fun->decl);
      return lookup_attribute ("omp declare target", attrs)
	     || lookup_attribute ("omp target entrypoint", attrs);
#else
      (void) fun;
      return false;
#endif
    }

  virtual unsigned execute (function *);
};

/* Callback for walk_gimple_stmt used to scan for link var operands.  */

static tree
find_link_var_op (tree *tp, int *walk_subtrees, void *)
{
  tree t = *tp;

  if (VAR_P (t) && DECL_HAS_VALUE_EXPR_P (t)
      && lookup_attribute ("omp declare target link", DECL_ATTRIBUTES (t)))
    {
      *walk_subtrees = 0;
      return t;
    }

  return NULL_TREE;
}

unsigned
pass_omp_target_link::execute (function *fun)
{
  basic_block bb;
  FOR_EACH_BB_FN (bb, fun)
    {
      gimple_stmt_iterator gsi;
      for (gsi = gsi_start_bb (bb); !gsi_end_p (gsi); gsi_next (&gsi))
	if (walk_gimple_stmt (&gsi, NULL, find_link_var_op, NULL))
	  gimple_regimplify_operands (gsi_stmt (gsi), &gsi);
    }

  return 0;
}

} // anon namespace

gimple_opt_pass *
make_pass_omp_target_link (gcc::context *ctxt)
{
  return new pass_omp_target_link (ctxt);
}<|MERGE_RESOLUTION|>--- conflicted
+++ resolved
@@ -465,30 +465,18 @@
 
 /* Transform a GOACC_TILE call.  Determines the element loop span for
    the specified loop of the nest.  This is 1 if we're not tiling.
-<<<<<<< HEAD
-
-=======
    
->>>>>>> 719a7570
    GOACC_TILE (collapse_count, loop_no, tile_arg, gwv_tile, gwv_element);  */
 
 static void
 oacc_xform_tile (gcall *call)
 {
   gimple_stmt_iterator gsi = gsi_for_stmt (call);
-<<<<<<< HEAD
-  unsigned collapse = (unsigned) TREE_INT_CST_LOW (gimple_call_arg (call, 0));
-  /* Inner loops have higher loop_nos.  */
-  unsigned loop_no = (unsigned) TREE_INT_CST_LOW (gimple_call_arg (call, 1));
-  tree tile_size = gimple_call_arg (call, 2);
-  unsigned e_mask = (unsigned) TREE_INT_CST_LOW (gimple_call_arg (call, 4));
-=======
   unsigned collapse = tree_to_uhwi (gimple_call_arg (call, 0));
   /* Inner loops have higher loop_nos.  */
   unsigned loop_no = tree_to_uhwi (gimple_call_arg (call, 1));
   tree tile_size = gimple_call_arg (call, 2);
   unsigned e_mask = tree_to_uhwi (gimple_call_arg (call, 4));
->>>>>>> 719a7570
   tree lhs = gimple_call_lhs (call);
   tree type = TREE_TYPE (lhs);
   gimple_seq seq = NULL;
@@ -498,20 +486,12 @@
 		& ~(GOMP_DIM_MASK (GOMP_DIM_VECTOR)
 		    | GOMP_DIM_MASK (GOMP_DIM_WORKER))));
   push_gimplify_context (!seen_error ());
-<<<<<<< HEAD
-  if (
-#ifndef ACCEL_COMPILER
-      1 ||
-#endif
-      !e_mask)
-=======
 
 #ifndef ACCEL_COMPILER
   /* Partitioning disabled on host compilers.  */
   e_mask = 0;
 #endif
   if (!e_mask)
->>>>>>> 719a7570
     /* Not paritioning.  */
     span = integer_one_node;
   else if (!integer_zerop (tile_size))
@@ -1110,34 +1090,13 @@
       tree e_mask_arg = build_int_cst (unsigned_type_node, loop->e_mask);
       tree chunk_arg = loop->chunk_size;
       gcall *call;
-<<<<<<< HEAD
-
-=======
       
->>>>>>> 719a7570
       for (ix = 0; loop->ifns.iterate (ix, &call); ix++)
 	switch (gimple_call_internal_fn (call))
 	  {
 	  case IFN_GOACC_LOOP:
 	    {
 	      bool is_e = gimple_call_arg (call, 5) == integer_minus_one_node;
-<<<<<<< HEAD
-	      *gimple_call_arg_ptr (call, 5) = is_e ? e_mask_arg : mask_arg;
-	      if (!is_e)
-		*gimple_call_arg_ptr (call, 4) = chunk_arg;
-	    }
-	    break;
-
-	  case IFN_GOACC_TILE:
-	    *gimple_call_arg_ptr (call, 3) = mask_arg;
-	    *gimple_call_arg_ptr (call, 4) = e_mask_arg;
-	    break;
-
-	  default:
-	    gcc_unreachable ();
-	  }
-
-=======
 	      gimple_call_set_arg (call, 5, is_e ? e_mask_arg : mask_arg);
 	      if (!is_e)
 		gimple_call_set_arg (call, 4, chunk_arg);
@@ -1153,7 +1112,6 @@
 	    gcc_unreachable ();
 	  }
 
->>>>>>> 719a7570
       unsigned dim = GOMP_DIM_GANG;
       unsigned mask = loop->mask | loop->e_mask;
       for (ix = 0; ix != GOMP_DIM_MAX && mask; ix++)
@@ -1196,23 +1154,14 @@
       bool auto_par = (loop->flags & OLF_AUTO) != 0;
       bool seq_par = (loop->flags & OLF_SEQ) != 0;
       bool tiling = (loop->flags & OLF_TILE) != 0;
-<<<<<<< HEAD
-
-=======
       
->>>>>>> 719a7570
       this_mask = ((loop->flags >> OLF_DIM_BASE)
 		   & (GOMP_DIM_MASK (GOMP_DIM_MAX) - 1));
 
       /* Apply auto partitioning if this is a non-partitioned regular
 	 loop, or (no more than) single axis tiled loop.  */
-<<<<<<< HEAD
-      bool maybe_auto = !seq_par
-	&& this_mask == (tiling ? this_mask & -this_mask : 0);
-=======
       bool maybe_auto
 	= !seq_par && this_mask == (tiling ? this_mask & -this_mask : 0);
->>>>>>> 719a7570
 
       if ((this_mask != 0) + auto_par + seq_par > 1)
 	{
@@ -1231,10 +1180,7 @@
 	      this_mask = 0;
 	    }
 	}
-<<<<<<< HEAD
-=======
-
->>>>>>> 719a7570
+
       if (maybe_auto && (loop->flags & OLF_INDEPENDENT))
 	{
 	  loop->flags |= OLF_AUTO;
@@ -1317,13 +1263,8 @@
 
   if (loop->child)
     {
-<<<<<<< HEAD
-      loop->inner = oacc_loop_fixed_partitions
-	(loop->child, outer_mask | this_mask | loop->e_mask);
-=======
       unsigned tmp_mask = outer_mask | this_mask | loop->e_mask;
       loop->inner = oacc_loop_fixed_partitions (loop->child, tmp_mask);
->>>>>>> 719a7570
       mask_all |= loop->inner;
     }
 
@@ -1353,48 +1294,11 @@
   noisy = false;
 #endif
 
-<<<<<<< HEAD
   if (assign && (!outer_assign || loop->inner))
-=======
-  if (assign && (!outer_assign | loop->inner))
->>>>>>> 719a7570
     {
       /* Allocate outermost and non-innermost loops at the outermost
 	 non-innermost available level.  */
       unsigned this_mask = GOMP_DIM_MASK (GOMP_DIM_GANG);
-<<<<<<< HEAD
-
-      /* Find the first outermost available partition. */
-      while (this_mask <= outer_mask)
-	this_mask <<= 1;
-
-      /* Grab two axes if tiling, and we've not assigned anything  */
-      if (tiling && !(loop->mask | loop->e_mask))
-	this_mask |= this_mask << 1;
-
-      /* Prohibit the innermost partitioning at the moment.  */
-      this_mask &= GOMP_DIM_MASK (GOMP_DIM_MAX - 1) - 1;
-
-      /* Don't use any dimension explicitly claimed by an inner loop. */
-      this_mask &= ~loop->inner;
-
-      if (tiling && !loop->e_mask)
-	{
-	  /* If we got two axes, allocate the inner one to the element
-	     loop.  */
-	  loop->e_mask = this_mask & (this_mask << 1);
-	  this_mask ^= loop->e_mask;
-	}
-
-      loop->mask |= this_mask;
-    }
-
-  if (loop->child)
-    loop->inner = oacc_loop_auto_partitions
-      (loop->child, outer_mask | loop->mask | loop->e_mask,
-       outer_assign | assign);
-
-=======
 
       /* Find the first outermost available partition. */
       while (this_mask <= outer_mask)
@@ -1428,7 +1332,6 @@
 					       outer_assign | assign);
     }
 
->>>>>>> 719a7570
   if (assign && (!loop->mask || (tiling && !loop->e_mask) || !outer_assign))
     {
       /* Allocate the loop at the innermost available level.  Note
@@ -1443,6 +1346,7 @@
 
       /* Pick the partitioning just inside that one.  */
       this_mask >>= 1;
+
       /* And avoid picking one use by an outer loop.  */
       this_mask &= ~outer_mask;
 
@@ -1683,11 +1587,7 @@
 	    oacc_xform_tile (call);
 	    rescan = true;
 	    break;
-<<<<<<< HEAD
-
-=======
 	    
->>>>>>> 719a7570
 	  case IFN_GOACC_LOOP:
 	    oacc_xform_loop (call);
 	    rescan = true;
