--- conflicted
+++ resolved
@@ -3188,13 +3188,8 @@
    insn-config.h $(RECOG_H) reload.h $(DIAGNOSTIC_CORE_H) \
    $(FUNCTION_H) output.h $(TM_P_H) $(EXPR_H) $(HASHTAB_H) \
    $(TARGET_H) $(TREE_PASS_H) $(DF_H) ira.h
-<<<<<<< HEAD
-bitmap.o : bitmap.c $(CONFIG_H) $(SYSTEM_H)  coretypes.h \
+bitmap.o : bitmap.c $(CONFIG_H) $(SYSTEM_H) coretypes.h $(VEC_H) \
    $(GGC_H) gt-bitmap.h $(BITMAP_H) $(OBSTACK_H) $(HASH_TABLE_H)
-=======
-bitmap.o : bitmap.c $(CONFIG_H) $(SYSTEM_H) coretypes.h $(VEC_H) \
-   $(GGC_H) gt-bitmap.h $(BITMAP_H) $(OBSTACK_H) $(HASHTAB_H)
->>>>>>> b9ed2299
 vec.o : vec.c $(CONFIG_H) $(SYSTEM_H) coretypes.h $(VEC_H) $(GGC_H) \
    $(DIAGNOSTIC_CORE_H) $(HASHTAB_H)
 hash-table.o : hash-table.c $(CONFIG_H) $(SYSTEM_H) coretypes.h \
