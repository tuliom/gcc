--- conflicted
+++ resolved
@@ -55,12 +55,7 @@
 static rtx extract_fixed_bit_field (enum machine_mode, rtx,
 				    unsigned HOST_WIDE_INT,
 				    unsigned HOST_WIDE_INT, rtx, int, bool);
-<<<<<<< HEAD
-static rtx lshift_value (enum machine_mode, rtx, int, int);
-=======
-static rtx mask_rtx (enum machine_mode, int, int, int);
 static rtx lshift_value (enum machine_mode, unsigned HOST_WIDE_INT, int);
->>>>>>> 1b2bf756
 static rtx extract_split_bit_field (rtx, unsigned HOST_WIDE_INT,
 				    unsigned HOST_WIDE_INT, int);
 static void do_cmp_and_jump (rtx, rtx, enum rtx_code, enum machine_mode, rtx);
@@ -1862,52 +1857,17 @@
   return expand_shift (RSHIFT_EXPR, mode, op0,
 		       GET_MODE_BITSIZE (mode) - bitsize, target, 0);
 }
-<<<<<<< HEAD
-/* Return a constant integer rtx with the value VALUE truncated to
-   BITSIZE bits and then shifted left BITPOS bits.  */
-=======
--
-/* Return a constant integer (CONST_INT or CONST_DOUBLE) mask value
-   of mode MODE with BITSIZE ones followed by BITPOS zeros, or the
-   complement of that if COMPLEMENT.  The mask is truncated if
-   necessary to the width of mode MODE.  The mask is zero-extended if
-   BITSIZE+BITPOS is too small for MODE.  */
-
-static rtx
-mask_rtx (enum machine_mode mode, int bitpos, int bitsize, int complement)
-{
-  double_int mask;
-
-  mask = double_int::mask (bitsize);
-  mask = mask.llshift (bitpos, HOST_BITS_PER_DOUBLE_INT);
-
-  if (complement)
-    mask = ~mask;
-
-  return immed_double_int_const (mask, mode);
-}
 
 /* Return a constant integer (CONST_INT or CONST_DOUBLE) rtx with the value
    VALUE << BITPOS.  */
->>>>>>> 1b2bf756
 
 static rtx
 lshift_value (enum machine_mode mode, unsigned HOST_WIDE_INT value,
 	      int bitpos)
 {
-<<<<<<< HEAD
   return 
-    immed_wide_int_const (wi::lshift (wi::zext (std::make_pair (value, mode),
-						bitsize), bitpos), mode);
-=======
-  double_int val;
-  
-  val = double_int::from_uhwi (value);
-  val = val.llshift (bitpos, HOST_BITS_PER_DOUBLE_INT);
-
-  return immed_double_int_const (val, mode);
->>>>>>> 1b2bf756
+    immed_wide_int_const (wi::lshift (max_wide_int (value),
+				      bitpos), mode);
 }
  
