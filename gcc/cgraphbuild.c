--- conflicted
+++ resolved
@@ -42,11 +42,7 @@
 };
 
 /* Walk tree and record all calls and references to functions/variables.
-<<<<<<< HEAD
-   Called via walk_tree: TP is pointer to tree to be examined.  
-=======
    Called via walk_tree: TP is pointer to tree to be examined.
->>>>>>> 779871ac
    When DATA is non-null, record references to callgraph.
    */
 
@@ -55,11 +51,7 @@
 {
   tree t = *tp;
   tree decl;
-<<<<<<< HEAD
-  bool do_callgraph = data != NULL;
-=======
   struct record_reference_ctx *ctx = (struct record_reference_ctx *)data;
->>>>>>> 779871ac
 
   switch (TREE_CODE (t))
     {
@@ -72,11 +64,6 @@
     case ADDR_EXPR:
       /* Record dereferences to the functions.  This makes the
 	 functions reachable unconditionally.  */
-<<<<<<< HEAD
-      decl = TREE_OPERAND (*tp, 0);
-      if (TREE_CODE (decl) == FUNCTION_DECL && do_callgraph)
-	cgraph_mark_address_taken_node (cgraph_node (decl));
-=======
       decl = get_base_var (*tp);
       if (TREE_CODE (decl) == FUNCTION_DECL)
 	{
@@ -100,7 +87,6 @@
 				IPA_REF_ADDR, NULL);
 	}
       *walk_subtrees = 0;
->>>>>>> 779871ac
       break;
 
     default:
@@ -120,8 +106,6 @@
   return NULL_TREE;
 }
 
-<<<<<<< HEAD
-=======
 /* Record references to typeinfos in the type list LIST.  */
 
 static void
@@ -202,7 +186,6 @@
     }
 }
 
->>>>>>> 779871ac
 /* Reset inlining information of all incoming call edges of NODE.  */
 
 void
@@ -426,21 +409,13 @@
 };
 
 /* Record references to functions and other variables present in the
-<<<<<<< HEAD
-   initial value of DECL, a variable.  
-=======
    initial value of DECL, a variable.
->>>>>>> 779871ac
    When ONLY_VARS is true, we mark needed only variables, not functions.  */
 
 void
 record_references_in_initializer (tree decl, bool only_vars)
 {
   struct pointer_set_t *visited_nodes = pointer_set_create ();
-<<<<<<< HEAD
-  walk_tree (&DECL_INITIAL (decl), record_reference, 
-            only_vars ? NULL : decl, visited_nodes);
-=======
   struct varpool_node *node = varpool_node (decl);
   struct record_reference_ctx ctx = {false, NULL};
 
@@ -448,7 +423,6 @@
   ctx.only_vars = only_vars;
   walk_tree (&DECL_INITIAL (decl), record_reference,
              &ctx, visited_nodes);
->>>>>>> 779871ac
   pointer_set_destroy (visited_nodes);
 }
 
