/* Gimple IR support functions.

   Copyright (C) 2007-2015 Free Software Foundation, Inc.
   Contributed by Aldy Hernandez <aldyh@redhat.com>

This file is part of GCC.

GCC is free software; you can redistribute it and/or modify it under
the terms of the GNU General Public License as published by the Free
Software Foundation; either version 3, or (at your option) any later
version.

GCC is distributed in the hope that it will be useful, but WITHOUT ANY
WARRANTY; without even the implied warranty of MERCHANTABILITY or
FITNESS FOR A PARTICULAR PURPOSE.  See the GNU General Public License
for more details.

You should have received a copy of the GNU General Public License
along with GCC; see the file COPYING3.  If not see
<http://www.gnu.org/licenses/>.  */

#include "config.h"
#include "system.h"
#include "coretypes.h"
#include "backend.h"
#include "target.h"
#include "tree.h"
#include "gimple.h"
#include "ssa.h"
#include "cgraph.h"
#include "diagnostic.h"
#include "alias.h"
#include "fold-const.h"
#include "calls.h"
#include "stmt.h"
#include "stor-layout.h"
#include "internal-fn.h"
#include "tree-eh.h"
#include "gimple-iterator.h"
#include "gimple-walk.h"
#include "gimplify.h"
#include "value-prof.h"
#include "flags.h"
#include "demangle.h"
#include "langhooks.h"


/* All the tuples have their operand vector (if present) at the very bottom
   of the structure.  Therefore, the offset required to find the
   operands vector the size of the structure minus the size of the 1
   element tree array at the end (see gimple_ops).  */
#define DEFGSSTRUCT(SYM, STRUCT, HAS_TREE_OP) \
	(HAS_TREE_OP ? sizeof (struct STRUCT) - sizeof (tree) : 0),
EXPORTED_CONST size_t gimple_ops_offset_[] = {
#include "gsstruct.def"
};
#undef DEFGSSTRUCT

#define DEFGSSTRUCT(SYM, STRUCT, HAS_TREE_OP) sizeof (struct STRUCT),
static const size_t gsstruct_code_size[] = {
#include "gsstruct.def"
};
#undef DEFGSSTRUCT

#define DEFGSCODE(SYM, NAME, GSSCODE)	NAME,
const char *const gimple_code_name[] = {
#include "gimple.def"
};
#undef DEFGSCODE

#define DEFGSCODE(SYM, NAME, GSSCODE)	GSSCODE,
EXPORTED_CONST enum gimple_statement_structure_enum gss_for_code_[] = {
#include "gimple.def"
};
#undef DEFGSCODE

/* Gimple stats.  */

int gimple_alloc_counts[(int) gimple_alloc_kind_all];
int gimple_alloc_sizes[(int) gimple_alloc_kind_all];

/* Keep in sync with gimple.h:enum gimple_alloc_kind.  */
static const char * const gimple_alloc_kind_names[] = {
    "assignments",
    "phi nodes",
    "conditionals",
    "everything else"
};

/* Static gimple tuple members.  */
const enum gimple_code gassign::code_;
const enum gimple_code gcall::code_;
const enum gimple_code gcond::code_;


/* Gimple tuple constructors.
   Note: Any constructor taking a ``gimple_seq'' as a parameter, can
   be passed a NULL to start with an empty sequence.  */

/* Set the code for statement G to CODE.  */

static inline void
gimple_set_code (gimple *g, enum gimple_code code)
{
  g->code = code;
}

/* Return the number of bytes needed to hold a GIMPLE statement with
   code CODE.  */

static inline size_t
gimple_size (enum gimple_code code)
{
  return gsstruct_code_size[gss_for_code (code)];
}

/* Allocate memory for a GIMPLE statement with code CODE and NUM_OPS
   operands.  */

gimple *
gimple_alloc_stat (enum gimple_code code, unsigned num_ops MEM_STAT_DECL)
{
  size_t size;
  gimple *stmt;

  size = gimple_size (code);
  if (num_ops > 0)
    size += sizeof (tree) * (num_ops - 1);

  if (GATHER_STATISTICS)
    {
      enum gimple_alloc_kind kind = gimple_alloc_kind (code);
      gimple_alloc_counts[(int) kind]++;
      gimple_alloc_sizes[(int) kind] += size;
    }

  stmt = ggc_alloc_cleared_gimple_statement_stat (size PASS_MEM_STAT);
  gimple_set_code (stmt, code);
  gimple_set_num_ops (stmt, num_ops);

  /* Do not call gimple_set_modified here as it has other side
     effects and this tuple is still not completely built.  */
  stmt->modified = 1;
  gimple_init_singleton (stmt);

  return stmt;
}

/* Set SUBCODE to be the code of the expression computed by statement G.  */

static inline void
gimple_set_subcode (gimple *g, unsigned subcode)
{
  /* We only have 16 bits for the RHS code.  Assert that we are not
     overflowing it.  */
  gcc_assert (subcode < (1 << 16));
  g->subcode = subcode;
}



/* Build a tuple with operands.  CODE is the statement to build (which
   must be one of the GIMPLE_WITH_OPS tuples).  SUBCODE is the subcode
   for the new tuple.  NUM_OPS is the number of operands to allocate.  */

#define gimple_build_with_ops(c, s, n) \
  gimple_build_with_ops_stat (c, s, n MEM_STAT_INFO)

static gimple *
gimple_build_with_ops_stat (enum gimple_code code, unsigned subcode,
		            unsigned num_ops MEM_STAT_DECL)
{
  gimple *s = gimple_alloc_stat (code, num_ops PASS_MEM_STAT);
  gimple_set_subcode (s, subcode);

  return s;
}


/* Build a GIMPLE_RETURN statement returning RETVAL.  */

greturn *
gimple_build_return (tree retval)
{
  greturn *s
    = as_a <greturn *> (gimple_build_with_ops (GIMPLE_RETURN, ERROR_MARK,
					       2));
  if (retval)
    gimple_return_set_retval (s, retval);
  return s;
}

/* Reset alias information on call S.  */

void
gimple_call_reset_alias_info (gcall *s)
{
  if (gimple_call_flags (s) & ECF_CONST)
    memset (gimple_call_use_set (s), 0, sizeof (struct pt_solution));
  else
    pt_solution_reset (gimple_call_use_set (s));
  if (gimple_call_flags (s) & (ECF_CONST|ECF_PURE|ECF_NOVOPS))
    memset (gimple_call_clobber_set (s), 0, sizeof (struct pt_solution));
  else
    pt_solution_reset (gimple_call_clobber_set (s));
}

/* Helper for gimple_build_call, gimple_build_call_valist,
   gimple_build_call_vec and gimple_build_call_from_tree.  Build the basic
   components of a GIMPLE_CALL statement to function FN with NARGS
   arguments.  */

static inline gcall *
gimple_build_call_1 (tree fn, unsigned nargs)
{
  gcall *s
    = as_a <gcall *> (gimple_build_with_ops (GIMPLE_CALL, ERROR_MARK,
					     nargs + 3));
  if (TREE_CODE (fn) == FUNCTION_DECL)
    fn = build_fold_addr_expr (fn);
  gimple_set_op (s, 1, fn);
  gimple_call_set_fntype (s, TREE_TYPE (TREE_TYPE (fn)));
  gimple_call_reset_alias_info (s);
  return s;
}


/* Build a GIMPLE_CALL statement to function FN with the arguments
   specified in vector ARGS.  */

gcall *
gimple_build_call_vec (tree fn, vec<tree> args)
{
  unsigned i;
  unsigned nargs = args.length ();
  gcall *call = gimple_build_call_1 (fn, nargs);

  for (i = 0; i < nargs; i++)
    gimple_call_set_arg (call, i, args[i]);

  return call;
}


/* Build a GIMPLE_CALL statement to function FN.  NARGS is the number of
   arguments.  The ... are the arguments.  */

gcall *
gimple_build_call (tree fn, unsigned nargs, ...)
{
  va_list ap;
  gcall *call;
  unsigned i;

  gcc_assert (TREE_CODE (fn) == FUNCTION_DECL || is_gimple_call_addr (fn));

  call = gimple_build_call_1 (fn, nargs);

  va_start (ap, nargs);
  for (i = 0; i < nargs; i++)
    gimple_call_set_arg (call, i, va_arg (ap, tree));
  va_end (ap);

  return call;
}


/* Build a GIMPLE_CALL statement to function FN.  NARGS is the number of
   arguments.  AP contains the arguments.  */

gcall *
gimple_build_call_valist (tree fn, unsigned nargs, va_list ap)
{
  gcall *call;
  unsigned i;

  gcc_assert (TREE_CODE (fn) == FUNCTION_DECL || is_gimple_call_addr (fn));

  call = gimple_build_call_1 (fn, nargs);

  for (i = 0; i < nargs; i++)
    gimple_call_set_arg (call, i, va_arg (ap, tree));

  return call;
}


/* Helper for gimple_build_call_internal and gimple_build_call_internal_vec.
   Build the basic components of a GIMPLE_CALL statement to internal
   function FN with NARGS arguments.  */

static inline gcall *
gimple_build_call_internal_1 (enum internal_fn fn, unsigned nargs)
{
  gcall *s
    = as_a <gcall *> (gimple_build_with_ops (GIMPLE_CALL, ERROR_MARK,
					     nargs + 3));
  s->subcode |= GF_CALL_INTERNAL;
  gimple_call_set_internal_fn (s, fn);
  gimple_call_reset_alias_info (s);
  return s;
}


/* Build a GIMPLE_CALL statement to internal function FN.  NARGS is
   the number of arguments.  The ... are the arguments.  */

gcall *
gimple_build_call_internal (enum internal_fn fn, unsigned nargs, ...)
{
  va_list ap;
  gcall *call;
  unsigned i;

  call = gimple_build_call_internal_1 (fn, nargs);
  va_start (ap, nargs);
  for (i = 0; i < nargs; i++)
    gimple_call_set_arg (call, i, va_arg (ap, tree));
  va_end (ap);

  return call;
}


/* Build a GIMPLE_CALL statement to internal function FN with the arguments
   specified in vector ARGS.  */

gcall *
gimple_build_call_internal_vec (enum internal_fn fn, vec<tree> args)
{
  unsigned i, nargs;
  gcall *call;

  nargs = args.length ();
  call = gimple_build_call_internal_1 (fn, nargs);
  for (i = 0; i < nargs; i++)
    gimple_call_set_arg (call, i, args[i]);

  return call;
}


/* Build a GIMPLE_CALL statement from CALL_EXPR T.  Note that T is
   assumed to be in GIMPLE form already.  Minimal checking is done of
   this fact.  */

gcall *
gimple_build_call_from_tree (tree t)
{
  unsigned i, nargs;
  gcall *call;
  tree fndecl = get_callee_fndecl (t);

  gcc_assert (TREE_CODE (t) == CALL_EXPR);

  nargs = call_expr_nargs (t);
  call = gimple_build_call_1 (fndecl ? fndecl : CALL_EXPR_FN (t), nargs);

  for (i = 0; i < nargs; i++)
    gimple_call_set_arg (call, i, CALL_EXPR_ARG (t, i));

  gimple_set_block (call, TREE_BLOCK (t));

  /* Carry all the CALL_EXPR flags to the new GIMPLE_CALL.  */
  gimple_call_set_chain (call, CALL_EXPR_STATIC_CHAIN (t));
  gimple_call_set_tail (call, CALL_EXPR_TAILCALL (t));
  gimple_call_set_return_slot_opt (call, CALL_EXPR_RETURN_SLOT_OPT (t));
  if (fndecl
      && DECL_BUILT_IN_CLASS (fndecl) == BUILT_IN_NORMAL
      && (DECL_FUNCTION_CODE (fndecl) == BUILT_IN_ALLOCA
	  || DECL_FUNCTION_CODE (fndecl) == BUILT_IN_ALLOCA_WITH_ALIGN))
    gimple_call_set_alloca_for_var (call, CALL_ALLOCA_FOR_VAR_P (t));
  else
    gimple_call_set_from_thunk (call, CALL_FROM_THUNK_P (t));
  gimple_call_set_va_arg_pack (call, CALL_EXPR_VA_ARG_PACK (t));
  gimple_call_set_nothrow (call, TREE_NOTHROW (t));
  gimple_set_no_warning (call, TREE_NO_WARNING (t));
  gimple_call_set_with_bounds (call, CALL_WITH_BOUNDS_P (t));

  return call;
}


/* Build a GIMPLE_ASSIGN statement.

   LHS of the assignment.
   RHS of the assignment which can be unary or binary.  */

gassign *
gimple_build_assign (tree lhs, tree rhs MEM_STAT_DECL)
{
  enum tree_code subcode;
  tree op1, op2, op3;

  extract_ops_from_tree_1 (rhs, &subcode, &op1, &op2, &op3);
  return gimple_build_assign (lhs, subcode, op1, op2, op3 PASS_MEM_STAT);
}


/* Build a GIMPLE_ASSIGN statement with subcode SUBCODE and operands
   OP1, OP2 and OP3.  */

static inline gassign *
gimple_build_assign_1 (tree lhs, enum tree_code subcode, tree op1,
		       tree op2, tree op3 MEM_STAT_DECL)
{
  unsigned num_ops;
  gassign *p;

  /* Need 1 operand for LHS and 1 or 2 for the RHS (depending on the
     code).  */
  num_ops = get_gimple_rhs_num_ops (subcode) + 1;

  p = as_a <gassign *> (
        gimple_build_with_ops_stat (GIMPLE_ASSIGN, (unsigned)subcode, num_ops
				    PASS_MEM_STAT));
  gimple_assign_set_lhs (p, lhs);
  gimple_assign_set_rhs1 (p, op1);
  if (op2)
    {
      gcc_assert (num_ops > 2);
      gimple_assign_set_rhs2 (p, op2);
    }

  if (op3)
    {
      gcc_assert (num_ops > 3);
      gimple_assign_set_rhs3 (p, op3);
    }

  return p;
}

/* Build a GIMPLE_ASSIGN statement with subcode SUBCODE and operands
   OP1, OP2 and OP3.  */

gassign *
gimple_build_assign (tree lhs, enum tree_code subcode, tree op1,
		     tree op2, tree op3 MEM_STAT_DECL)
{
  return gimple_build_assign_1 (lhs, subcode, op1, op2, op3 PASS_MEM_STAT);
}

/* Build a GIMPLE_ASSIGN statement with subcode SUBCODE and operands
   OP1 and OP2.  */

gassign *
gimple_build_assign (tree lhs, enum tree_code subcode, tree op1,
		     tree op2 MEM_STAT_DECL)
{
  return gimple_build_assign_1 (lhs, subcode, op1, op2, NULL_TREE
				PASS_MEM_STAT);
}

/* Build a GIMPLE_ASSIGN statement with subcode SUBCODE and operand OP1.  */

gassign *
gimple_build_assign (tree lhs, enum tree_code subcode, tree op1 MEM_STAT_DECL)
{
  return gimple_build_assign_1 (lhs, subcode, op1, NULL_TREE, NULL_TREE
				PASS_MEM_STAT);
}


/* Build a GIMPLE_COND statement.

   PRED is the condition used to compare LHS and the RHS.
   T_LABEL is the label to jump to if the condition is true.
   F_LABEL is the label to jump to otherwise.  */

gcond *
gimple_build_cond (enum tree_code pred_code, tree lhs, tree rhs,
		   tree t_label, tree f_label)
{
  gcond *p;

  gcc_assert (TREE_CODE_CLASS (pred_code) == tcc_comparison);
  p = as_a <gcond *> (gimple_build_with_ops (GIMPLE_COND, pred_code, 4));
  gimple_cond_set_lhs (p, lhs);
  gimple_cond_set_rhs (p, rhs);
  gimple_cond_set_true_label (p, t_label);
  gimple_cond_set_false_label (p, f_label);
  return p;
}

/* Build a GIMPLE_COND statement from the conditional expression tree
   COND.  T_LABEL and F_LABEL are as in gimple_build_cond.  */

gcond *
gimple_build_cond_from_tree (tree cond, tree t_label, tree f_label)
{
  enum tree_code code;
  tree lhs, rhs;

  gimple_cond_get_ops_from_tree (cond, &code, &lhs, &rhs);
  return gimple_build_cond (code, lhs, rhs, t_label, f_label);
}

/* Set code, lhs, and rhs of a GIMPLE_COND from a suitable
   boolean expression tree COND.  */

void
gimple_cond_set_condition_from_tree (gcond *stmt, tree cond)
{
  enum tree_code code;
  tree lhs, rhs;

  gimple_cond_get_ops_from_tree (cond, &code, &lhs, &rhs);
  gimple_cond_set_condition (stmt, code, lhs, rhs);
}

/* Build a GIMPLE_LABEL statement for LABEL.  */

glabel *
gimple_build_label (tree label)
{
  glabel *p
    = as_a <glabel *> (gimple_build_with_ops (GIMPLE_LABEL, ERROR_MARK, 1));
  gimple_label_set_label (p, label);
  return p;
}

/* Build a GIMPLE_GOTO statement to label DEST.  */

ggoto *
gimple_build_goto (tree dest)
{
  ggoto *p
    = as_a <ggoto *> (gimple_build_with_ops (GIMPLE_GOTO, ERROR_MARK, 1));
  gimple_goto_set_dest (p, dest);
  return p;
}


/* Build a GIMPLE_NOP statement.  */

gimple *
gimple_build_nop (void)
{
  return gimple_alloc (GIMPLE_NOP, 0);
}


/* Build a GIMPLE_BIND statement.
   VARS are the variables in BODY.
   BLOCK is the containing block.  */

gbind *
gimple_build_bind (tree vars, gimple_seq body, tree block)
{
  gbind *p = as_a <gbind *> (gimple_alloc (GIMPLE_BIND, 0));
  gimple_bind_set_vars (p, vars);
  if (body)
    gimple_bind_set_body (p, body);
  if (block)
    gimple_bind_set_block (p, block);
  return p;
}

/* Helper function to set the simple fields of a asm stmt.

   STRING is a pointer to a string that is the asm blocks assembly code.
   NINPUT is the number of register inputs.
   NOUTPUT is the number of register outputs.
   NCLOBBERS is the number of clobbered registers.
   */

static inline gasm *
gimple_build_asm_1 (const char *string, unsigned ninputs, unsigned noutputs,
                    unsigned nclobbers, unsigned nlabels)
{
  gasm *p;
  int size = strlen (string);

  /* ASMs with labels cannot have outputs.  This should have been
     enforced by the front end.  */
  gcc_assert (nlabels == 0 || noutputs == 0);

  p = as_a <gasm *> (
        gimple_build_with_ops (GIMPLE_ASM, ERROR_MARK,
			       ninputs + noutputs + nclobbers + nlabels));

  p->ni = ninputs;
  p->no = noutputs;
  p->nc = nclobbers;
  p->nl = nlabels;
  p->string = ggc_alloc_string (string, size);

  if (GATHER_STATISTICS)
    gimple_alloc_sizes[(int) gimple_alloc_kind (GIMPLE_ASM)] += size;

  return p;
}

/* Build a GIMPLE_ASM statement.

   STRING is the assembly code.
   NINPUT is the number of register inputs.
   NOUTPUT is the number of register outputs.
   NCLOBBERS is the number of clobbered registers.
   INPUTS is a vector of the input register parameters.
   OUTPUTS is a vector of the output register parameters.
   CLOBBERS is a vector of the clobbered register parameters.
   LABELS is a vector of destination labels.  */

gasm *
gimple_build_asm_vec (const char *string, vec<tree, va_gc> *inputs,
                      vec<tree, va_gc> *outputs, vec<tree, va_gc> *clobbers,
		      vec<tree, va_gc> *labels)
{
  gasm *p;
  unsigned i;

  p = gimple_build_asm_1 (string,
                          vec_safe_length (inputs),
                          vec_safe_length (outputs),
                          vec_safe_length (clobbers),
			  vec_safe_length (labels));

  for (i = 0; i < vec_safe_length (inputs); i++)
    gimple_asm_set_input_op (p, i, (*inputs)[i]);

  for (i = 0; i < vec_safe_length (outputs); i++)
    gimple_asm_set_output_op (p, i, (*outputs)[i]);

  for (i = 0; i < vec_safe_length (clobbers); i++)
    gimple_asm_set_clobber_op (p, i, (*clobbers)[i]);

  for (i = 0; i < vec_safe_length (labels); i++)
    gimple_asm_set_label_op (p, i, (*labels)[i]);

  return p;
}

/* Build a GIMPLE_CATCH statement.

  TYPES are the catch types.
  HANDLER is the exception handler.  */

gcatch *
gimple_build_catch (tree types, gimple_seq handler)
{
  gcatch *p = as_a <gcatch *> (gimple_alloc (GIMPLE_CATCH, 0));
  gimple_catch_set_types (p, types);
  if (handler)
    gimple_catch_set_handler (p, handler);

  return p;
}

/* Build a GIMPLE_EH_FILTER statement.

   TYPES are the filter's types.
   FAILURE is the filter's failure action.  */

geh_filter *
gimple_build_eh_filter (tree types, gimple_seq failure)
{
  geh_filter *p = as_a <geh_filter *> (gimple_alloc (GIMPLE_EH_FILTER, 0));
  gimple_eh_filter_set_types (p, types);
  if (failure)
    gimple_eh_filter_set_failure (p, failure);

  return p;
}

/* Build a GIMPLE_EH_MUST_NOT_THROW statement.  */

geh_mnt *
gimple_build_eh_must_not_throw (tree decl)
{
  geh_mnt *p = as_a <geh_mnt *> (gimple_alloc (GIMPLE_EH_MUST_NOT_THROW, 0));

  gcc_assert (TREE_CODE (decl) == FUNCTION_DECL);
  gcc_assert (flags_from_decl_or_type (decl) & ECF_NORETURN);
  gimple_eh_must_not_throw_set_fndecl (p, decl);

  return p;
}

/* Build a GIMPLE_EH_ELSE statement.  */

geh_else *
gimple_build_eh_else (gimple_seq n_body, gimple_seq e_body)
{
  geh_else *p = as_a <geh_else *> (gimple_alloc (GIMPLE_EH_ELSE, 0));
  gimple_eh_else_set_n_body (p, n_body);
  gimple_eh_else_set_e_body (p, e_body);
  return p;
}

/* Build a GIMPLE_TRY statement.

   EVAL is the expression to evaluate.
   CLEANUP is the cleanup expression.
   KIND is either GIMPLE_TRY_CATCH or GIMPLE_TRY_FINALLY depending on
   whether this is a try/catch or a try/finally respectively.  */

gtry *
gimple_build_try (gimple_seq eval, gimple_seq cleanup,
    		  enum gimple_try_flags kind)
{
  gtry *p;

  gcc_assert (kind == GIMPLE_TRY_CATCH || kind == GIMPLE_TRY_FINALLY);
  p = as_a <gtry *> (gimple_alloc (GIMPLE_TRY, 0));
  gimple_set_subcode (p, kind);
  if (eval)
    gimple_try_set_eval (p, eval);
  if (cleanup)
    gimple_try_set_cleanup (p, cleanup);

  return p;
}

/* Construct a GIMPLE_WITH_CLEANUP_EXPR statement.

   CLEANUP is the cleanup expression.  */

gimple *
gimple_build_wce (gimple_seq cleanup)
{
  gimple *p = gimple_alloc (GIMPLE_WITH_CLEANUP_EXPR, 0);
  if (cleanup)
    gimple_wce_set_cleanup (p, cleanup);

  return p;
}


/* Build a GIMPLE_RESX statement.  */

gresx *
gimple_build_resx (int region)
{
  gresx *p
    = as_a <gresx *> (gimple_build_with_ops (GIMPLE_RESX, ERROR_MARK, 0));
  p->region = region;
  return p;
}


/* The helper for constructing a gimple switch statement.
   INDEX is the switch's index.
   NLABELS is the number of labels in the switch excluding the default.
   DEFAULT_LABEL is the default label for the switch statement.  */

gswitch *
gimple_build_switch_nlabels (unsigned nlabels, tree index, tree default_label)
{
  /* nlabels + 1 default label + 1 index.  */
  gcc_checking_assert (default_label);
  gswitch *p = as_a <gswitch *> (gimple_build_with_ops (GIMPLE_SWITCH,
							ERROR_MARK,
							1 + 1 + nlabels));
  gimple_switch_set_index (p, index);
  gimple_switch_set_default_label (p, default_label);
  return p;
}

/* Build a GIMPLE_SWITCH statement.

   INDEX is the switch's index.
   DEFAULT_LABEL is the default label
   ARGS is a vector of labels excluding the default.  */

gswitch *
gimple_build_switch (tree index, tree default_label, vec<tree> args)
{
  unsigned i, nlabels = args.length ();

  gswitch *p = gimple_build_switch_nlabels (nlabels, index, default_label);

  /* Copy the labels from the vector to the switch statement.  */
  for (i = 0; i < nlabels; i++)
    gimple_switch_set_label (p, i + 1, args[i]);

  return p;
}

/* Build a GIMPLE_EH_DISPATCH statement.  */

geh_dispatch *
gimple_build_eh_dispatch (int region)
{
  geh_dispatch *p
    = as_a <geh_dispatch *> (
	gimple_build_with_ops (GIMPLE_EH_DISPATCH, ERROR_MARK, 0));
  p->region = region;
  return p;
}

/* Build a new GIMPLE_DEBUG_BIND statement.

   VAR is bound to VALUE; block and location are taken from STMT.  */

gdebug *
gimple_build_debug_bind_stat (tree var, tree value, gimple *stmt MEM_STAT_DECL)
{
  gdebug *p
    = as_a <gdebug *> (gimple_build_with_ops_stat (GIMPLE_DEBUG,
						   (unsigned)GIMPLE_DEBUG_BIND, 2
						   PASS_MEM_STAT));
  gimple_debug_bind_set_var (p, var);
  gimple_debug_bind_set_value (p, value);
  if (stmt)
    gimple_set_location (p, gimple_location (stmt));

  return p;
}


/* Build a new GIMPLE_DEBUG_SOURCE_BIND statement.

   VAR is bound to VALUE; block and location are taken from STMT.  */

gdebug *
gimple_build_debug_source_bind_stat (tree var, tree value,
				     gimple *stmt MEM_STAT_DECL)
{
  gdebug *p
    = as_a <gdebug *> (
        gimple_build_with_ops_stat (GIMPLE_DEBUG,
				    (unsigned)GIMPLE_DEBUG_SOURCE_BIND, 2
				    PASS_MEM_STAT));

  gimple_debug_source_bind_set_var (p, var);
  gimple_debug_source_bind_set_value (p, value);
  if (stmt)
    gimple_set_location (p, gimple_location (stmt));

  return p;
}


/* Build a GIMPLE_OMP_ENTRY_END statement.  */

gimple *
gimple_build_omp_entry_end (void)
{
  return gimple_alloc (GIMPLE_OMP_ENTRY_END, 0);
}


/* Build a GIMPLE_OMP_CRITICAL statement.

   BODY is the sequence of statements for which only one thread can execute.
   NAME is optional identifier for this critical block.
   CLAUSES are clauses for this critical block.  */

gomp_critical *
gimple_build_omp_critical (gimple_seq body, tree name, tree clauses)
{
  gomp_critical *p
    = as_a <gomp_critical *> (gimple_alloc (GIMPLE_OMP_CRITICAL, 0));
  gimple_omp_critical_set_name (p, name);
  gimple_omp_critical_set_clauses (p, clauses);
  if (body)
    gimple_omp_set_body (p, body);

  return p;
}

/* Build a GIMPLE_OMP_FOR statement.

   BODY is sequence of statements inside the for loop.
   KIND is the `for' variant.
   CLAUSES, are any of the construct's clauses.
   COLLAPSE is the collapse count.
   PRE_BODY is the sequence of statements that are loop invariant.  */

gomp_for *
gimple_build_omp_for (gimple_seq body, int kind, tree clauses, size_t collapse,
		      gimple_seq pre_body)
{
  gomp_for *p = as_a <gomp_for *> (gimple_alloc (GIMPLE_OMP_FOR, 0));
  if (body)
    gimple_omp_set_body (p, body);
  gimple_omp_for_set_clauses (p, clauses);
  gimple_omp_for_set_kind (p, kind);
  p->collapse = collapse;
  p->iter =  ggc_cleared_vec_alloc<gimple_omp_for_iter> (collapse);

  if (pre_body)
    gimple_omp_for_set_pre_body (p, pre_body);

  return p;
}


/* Build a GIMPLE_OMP_PARALLEL statement.

   BODY is sequence of statements which are executed in parallel.
   CLAUSES, are the OMP parallel construct's clauses.
   CHILD_FN is the function created for the parallel threads to execute.
   DATA_ARG are the shared data argument(s).  */

gomp_parallel *
gimple_build_omp_parallel (gimple_seq body, tree clauses, tree child_fn,
			   tree data_arg)
{
  gomp_parallel *p
    = as_a <gomp_parallel *> (gimple_alloc (GIMPLE_OMP_PARALLEL, 0));
  if (body)
    gimple_omp_set_body (p, body);
  gimple_omp_parallel_set_clauses (p, clauses);
  gimple_omp_parallel_set_child_fn (p, child_fn);
  gimple_omp_parallel_set_data_arg (p, data_arg);

  return p;
}


/* Build a GIMPLE_OMP_TASK statement.

   BODY is sequence of statements which are executed by the explicit task.
   CLAUSES, are the OMP parallel construct's clauses.
   CHILD_FN is the function created for the parallel threads to execute.
   DATA_ARG are the shared data argument(s).
   COPY_FN is the optional function for firstprivate initialization.
   ARG_SIZE and ARG_ALIGN are size and alignment of the data block.  */

gomp_task *
gimple_build_omp_task (gimple_seq body, tree clauses, tree child_fn,
		       tree data_arg, tree copy_fn, tree arg_size,
		       tree arg_align)
{
  gomp_task *p = as_a <gomp_task *> (gimple_alloc (GIMPLE_OMP_TASK, 0));
  if (body)
    gimple_omp_set_body (p, body);
  gimple_omp_task_set_clauses (p, clauses);
  gimple_omp_task_set_child_fn (p, child_fn);
  gimple_omp_task_set_data_arg (p, data_arg);
  gimple_omp_task_set_copy_fn (p, copy_fn);
  gimple_omp_task_set_arg_size (p, arg_size);
  gimple_omp_task_set_arg_align (p, arg_align);

  return p;
}


/* Build a GIMPLE_OMP_SECTION statement for a sections statement.

   BODY is the sequence of statements in the section.  */

gimple *
gimple_build_omp_section (gimple_seq body)
{
  gimple *p = gimple_alloc (GIMPLE_OMP_SECTION, 0);
  if (body)
    gimple_omp_set_body (p, body);

  return p;
}


/* Build a GIMPLE_OMP_MASTER statement.

   BODY is the sequence of statements to be executed by just the master.  */

gimple *
gimple_build_omp_master (gimple_seq body)
{
  gimple *p = gimple_alloc (GIMPLE_OMP_MASTER, 0);
  if (body)
    gimple_omp_set_body (p, body);

  return p;
}


/* Build a GIMPLE_OMP_TASKGROUP statement.

   BODY is the sequence of statements to be executed by the taskgroup
   construct.  */

gimple *
gimple_build_omp_taskgroup (gimple_seq body)
{
  gimple *p = gimple_alloc (GIMPLE_OMP_TASKGROUP, 0);
  if (body)
    gimple_omp_set_body (p, body);

  return p;
}


/* Build a GIMPLE_OMP_CONTINUE statement.

   CONTROL_DEF is the definition of the control variable.
   CONTROL_USE is the use of the control variable.  */

gomp_continue *
gimple_build_omp_continue (tree control_def, tree control_use)
{
  gomp_continue *p
    = as_a <gomp_continue *> (gimple_alloc (GIMPLE_OMP_CONTINUE, 0));
  gimple_omp_continue_set_control_def (p, control_def);
  gimple_omp_continue_set_control_use (p, control_use);
  return p;
}

/* Build a GIMPLE_OMP_ORDERED statement.

   BODY is the sequence of statements inside a loop that will executed in
   sequence.
   CLAUSES are clauses for this statement.  */

gomp_ordered *
gimple_build_omp_ordered (gimple_seq body, tree clauses)
{
  gomp_ordered *p
    = as_a <gomp_ordered *> (gimple_alloc (GIMPLE_OMP_ORDERED, 0));
  gimple_omp_ordered_set_clauses (p, clauses);
  if (body)
    gimple_omp_set_body (p, body);

  return p;
}


/* Build a GIMPLE_OMP_RETURN statement.
   WAIT_P is true if this is a non-waiting return.  */

gimple *
gimple_build_omp_return (bool wait_p)
{
  gimple *p = gimple_alloc (GIMPLE_OMP_RETURN, 0);
  if (wait_p)
    gimple_omp_return_set_nowait (p);

  return p;
}


/* Build a GIMPLE_OMP_SECTIONS statement.

   BODY is a sequence of section statements.
   CLAUSES are any of the OMP sections contsruct's clauses: private,
   firstprivate, lastprivate, reduction, and nowait.  */

gomp_sections *
gimple_build_omp_sections (gimple_seq body, tree clauses)
{
  gomp_sections *p
    = as_a <gomp_sections *> (gimple_alloc (GIMPLE_OMP_SECTIONS, 0));
  if (body)
    gimple_omp_set_body (p, body);
  gimple_omp_sections_set_clauses (p, clauses);

  return p;
}


/* Build a GIMPLE_OMP_SECTIONS_SWITCH.  */

gimple *
gimple_build_omp_sections_switch (void)
{
  return gimple_alloc (GIMPLE_OMP_SECTIONS_SWITCH, 0);
}


/* Build a GIMPLE_OMP_SINGLE statement.

   BODY is the sequence of statements that will be executed once.
   CLAUSES are any of the OMP single construct's clauses: private, firstprivate,
   copyprivate, nowait.  */

gomp_single *
gimple_build_omp_single (gimple_seq body, tree clauses)
{
  gomp_single *p
    = as_a <gomp_single *> (gimple_alloc (GIMPLE_OMP_SINGLE, 0));
  if (body)
    gimple_omp_set_body (p, body);
  gimple_omp_single_set_clauses (p, clauses);

  return p;
}


/* Build a GIMPLE_OMP_TARGET statement.

   BODY is the sequence of statements that will be executed.
   KIND is the kind of the region.
   CLAUSES are any of the construct's clauses.  */

gomp_target *
gimple_build_omp_target (gimple_seq body, int kind, tree clauses)
{
  gomp_target *p
    = as_a <gomp_target *> (gimple_alloc (GIMPLE_OMP_TARGET, 0));
  if (body)
    gimple_omp_set_body (p, body);
  gimple_omp_target_set_clauses (p, clauses);
  gimple_omp_target_set_kind (p, kind);

  return p;
}


/* Build a GIMPLE_OMP_TEAMS statement.

   BODY is the sequence of statements that will be executed.
   CLAUSES are any of the OMP teams construct's clauses.  */

gomp_teams *
gimple_build_omp_teams (gimple_seq body, tree clauses)
{
  gomp_teams *p = as_a <gomp_teams *> (gimple_alloc (GIMPLE_OMP_TEAMS, 0));
  if (body)
    gimple_omp_set_body (p, body);
  gimple_omp_teams_set_clauses (p, clauses);

  return p;
}


/* Build a GIMPLE_OMP_ATOMIC_LOAD statement.  */

gomp_atomic_load *
gimple_build_omp_atomic_load (tree lhs, tree rhs)
{
  gomp_atomic_load *p
    = as_a <gomp_atomic_load *> (gimple_alloc (GIMPLE_OMP_ATOMIC_LOAD, 0));
  gimple_omp_atomic_load_set_lhs (p, lhs);
  gimple_omp_atomic_load_set_rhs (p, rhs);
  return p;
}

/* Build a GIMPLE_OMP_ATOMIC_STORE statement.

   VAL is the value we are storing.  */

gomp_atomic_store *
gimple_build_omp_atomic_store (tree val)
{
  gomp_atomic_store *p
    = as_a <gomp_atomic_store *> (gimple_alloc (GIMPLE_OMP_ATOMIC_STORE, 0));
  gimple_omp_atomic_store_set_val (p, val);
  return p;
}

/* Build a GIMPLE_TRANSACTION statement.  */

gtransaction *
gimple_build_transaction (gimple_seq body, tree label)
{
  gtransaction *p
    = as_a <gtransaction *> (gimple_alloc (GIMPLE_TRANSACTION, 0));
  gimple_transaction_set_body (p, body);
  gimple_transaction_set_label (p, label);
  return p;
}

#if defined ENABLE_GIMPLE_CHECKING
/* Complain of a gimple type mismatch and die.  */

void
gimple_check_failed (const gimple *gs, const char *file, int line,
		     const char *function, enum gimple_code code,
		     enum tree_code subcode)
{
  internal_error ("gimple check: expected %s(%s), have %s(%s) in %s, at %s:%d",
      		  gimple_code_name[code],
		  get_tree_code_name (subcode),
		  gimple_code_name[gimple_code (gs)],
		  gs->subcode > 0
		    ? get_tree_code_name ((enum tree_code) gs->subcode)
		    : "",
		  function, trim_filename (file), line);
}
#endif /* ENABLE_GIMPLE_CHECKING */


/* Link gimple statement GS to the end of the sequence *SEQ_P.  If
   *SEQ_P is NULL, a new sequence is allocated.  */

void
gimple_seq_add_stmt (gimple_seq *seq_p, gimple *gs)
{
  gimple_stmt_iterator si;
  if (gs == NULL)
    return;

  si = gsi_last (*seq_p);
  gsi_insert_after (&si, gs, GSI_NEW_STMT);
}

/* Link gimple statement GS to the end of the sequence *SEQ_P.  If
   *SEQ_P is NULL, a new sequence is allocated.  This function is
   similar to gimple_seq_add_stmt, but does not scan the operands.
   During gimplification, we need to manipulate statement sequences
   before the def/use vectors have been constructed.  */

void
gimple_seq_add_stmt_without_update (gimple_seq *seq_p, gimple *gs)
{
  gimple_stmt_iterator si;

  if (gs == NULL)
    return;

  si = gsi_last (*seq_p);
  gsi_insert_after_without_update (&si, gs, GSI_NEW_STMT);
}

/* Append sequence SRC to the end of sequence *DST_P.  If *DST_P is
   NULL, a new sequence is allocated.  */

void
gimple_seq_add_seq (gimple_seq *dst_p, gimple_seq src)
{
  gimple_stmt_iterator si;
  if (src == NULL)
    return;

  si = gsi_last (*dst_p);
  gsi_insert_seq_after (&si, src, GSI_NEW_STMT);
}

/* Append sequence SRC to the end of sequence *DST_P.  If *DST_P is
   NULL, a new sequence is allocated.  This function is
   similar to gimple_seq_add_seq, but does not scan the operands.  */

void
gimple_seq_add_seq_without_update (gimple_seq *dst_p, gimple_seq src)
{
  gimple_stmt_iterator si;
  if (src == NULL)
    return;

  si = gsi_last (*dst_p);
  gsi_insert_seq_after_without_update (&si, src, GSI_NEW_STMT);
}

/* Determine whether to assign a location to the statement GS.  */

static bool
should_carry_location_p (gimple *gs)
{
  /* Don't emit a line note for a label.  We particularly don't want to
     emit one for the break label, since it doesn't actually correspond
     to the beginning of the loop/switch.  */
  if (gimple_code (gs) == GIMPLE_LABEL)
    return false;

  return true;
}

/* Set the location for gimple statement GS to LOCATION.  */

static void
annotate_one_with_location (gimple *gs, location_t location)
{
  if (!gimple_has_location (gs)
      && !gimple_do_not_emit_location_p (gs)
      && should_carry_location_p (gs))
    gimple_set_location (gs, location);
}

/* Set LOCATION for all the statements after iterator GSI in sequence
   SEQ.  If GSI is pointing to the end of the sequence, start with the
   first statement in SEQ.  */

void
annotate_all_with_location_after (gimple_seq seq, gimple_stmt_iterator gsi,
				  location_t location)
{
  if (gsi_end_p (gsi))
    gsi = gsi_start (seq);
  else
    gsi_next (&gsi);

  for (; !gsi_end_p (gsi); gsi_next (&gsi))
    annotate_one_with_location (gsi_stmt (gsi), location);
}

/* Set the location for all the statements in a sequence STMT_P to LOCATION.  */

void
annotate_all_with_location (gimple_seq stmt_p, location_t location)
{
  gimple_stmt_iterator i;

  if (gimple_seq_empty_p (stmt_p))
    return;

  for (i = gsi_start (stmt_p); !gsi_end_p (i); gsi_next (&i))
    {
      gimple *gs = gsi_stmt (i);
      annotate_one_with_location (gs, location);
    }
}

/* Helper function of empty_body_p.  Return true if STMT is an empty
   statement.  */

static bool
empty_stmt_p (gimple *stmt)
{
  if (gimple_code (stmt) == GIMPLE_NOP)
    return true;
  if (gbind *bind_stmt = dyn_cast <gbind *> (stmt))
    return empty_body_p (gimple_bind_body (bind_stmt));
  return false;
}


/* Return true if BODY contains nothing but empty statements.  */

bool
empty_body_p (gimple_seq body)
{
  gimple_stmt_iterator i;

  if (gimple_seq_empty_p (body))
    return true;
  for (i = gsi_start (body); !gsi_end_p (i); gsi_next (&i))
    if (!empty_stmt_p (gsi_stmt (i))
	&& !is_gimple_debug (gsi_stmt (i)))
      return false;

  return true;
}


/* Perform a deep copy of sequence SRC and return the result.  */

gimple_seq
gimple_seq_copy (gimple_seq src)
{
  gimple_stmt_iterator gsi;
  gimple_seq new_seq = NULL;
  gimple *stmt;

  for (gsi = gsi_start (src); !gsi_end_p (gsi); gsi_next (&gsi))
    {
      stmt = gimple_copy (gsi_stmt (gsi));
      gimple_seq_add_stmt (&new_seq, stmt);
    }

  return new_seq;
}



/* Return true if calls C1 and C2 are known to go to the same function.  */

bool
gimple_call_same_target_p (const gimple *c1, const gimple *c2)
{
  if (gimple_call_internal_p (c1))
<<<<<<< HEAD
    {
      if (!gimple_call_internal_p (c2)
	  || gimple_call_internal_fn (c1) != gimple_call_internal_fn (c2))
	return false;

      if (gimple_call_internal_unique_p (c1))
	return false;
      
      return true;
    }
  else if (gimple_call_fn (c1) == gimple_call_fn (c2))
    return true;
=======
    return (gimple_call_internal_p (c2)
	    && gimple_call_internal_fn (c1) == gimple_call_internal_fn (c2)
	    && !gimple_call_internal_unique_p (as_a <const gcall *> (c1)));
>>>>>>> da6fe896
  else
    {
      tree decl = gimple_call_fndecl (c1);

      if (!decl || decl != gimple_call_fndecl (c2))
	return false;

      return true;
    }
}

/* Detect flags from a GIMPLE_CALL.  This is just like
   call_expr_flags, but for gimple tuples.  */

int
gimple_call_flags (const gimple *stmt)
{
  int flags;
  tree decl = gimple_call_fndecl (stmt);

  if (decl)
    flags = flags_from_decl_or_type (decl);
  else if (gimple_call_internal_p (stmt))
    flags = internal_fn_flags (gimple_call_internal_fn (stmt));
  else
    flags = flags_from_decl_or_type (gimple_call_fntype (stmt));

  if (stmt->subcode & GF_CALL_NOTHROW)
    flags |= ECF_NOTHROW;

  return flags;
}

/* Return the "fn spec" string for call STMT.  */

static const_tree
gimple_call_fnspec (const gcall *stmt)
{
  tree type, attr;

  if (gimple_call_internal_p (stmt))
    return internal_fn_fnspec (gimple_call_internal_fn (stmt));

  type = gimple_call_fntype (stmt);
  if (!type)
    return NULL_TREE;

  attr = lookup_attribute ("fn spec", TYPE_ATTRIBUTES (type));
  if (!attr)
    return NULL_TREE;

  return TREE_VALUE (TREE_VALUE (attr));
}

/* Detects argument flags for argument number ARG on call STMT.  */

int
gimple_call_arg_flags (const gcall *stmt, unsigned arg)
{
  const_tree attr = gimple_call_fnspec (stmt);

  if (!attr || 1 + arg >= (unsigned) TREE_STRING_LENGTH (attr))
    return 0;

  switch (TREE_STRING_POINTER (attr)[1 + arg])
    {
    case 'x':
    case 'X':
      return EAF_UNUSED;

    case 'R':
      return EAF_DIRECT | EAF_NOCLOBBER | EAF_NOESCAPE;

    case 'r':
      return EAF_NOCLOBBER | EAF_NOESCAPE;

    case 'W':
      return EAF_DIRECT | EAF_NOESCAPE;

    case 'w':
      return EAF_NOESCAPE;

    case '.':
    default:
      return 0;
    }
}

/* Detects return flags for the call STMT.  */

int
gimple_call_return_flags (const gcall *stmt)
{
  const_tree attr;

  if (gimple_call_flags (stmt) & ECF_MALLOC)
    return ERF_NOALIAS;

  attr = gimple_call_fnspec (stmt);
  if (!attr || TREE_STRING_LENGTH (attr) < 1)
    return 0;

  switch (TREE_STRING_POINTER (attr)[0])
    {
    case '1':
    case '2':
    case '3':
    case '4':
      return ERF_RETURNS_ARG | (TREE_STRING_POINTER (attr)[0] - '1');

    case 'm':
      return ERF_NOALIAS;

    case '.':
    default:
      return 0;
    }
}


/* Return true if GS is a copy assignment.  */

bool
gimple_assign_copy_p (gimple *gs)
{
  return (gimple_assign_single_p (gs)
	  && is_gimple_val (gimple_op (gs, 1)));
}


/* Return true if GS is a SSA_NAME copy assignment.  */

bool
gimple_assign_ssa_name_copy_p (gimple *gs)
{
  return (gimple_assign_single_p (gs)
	  && TREE_CODE (gimple_assign_lhs (gs)) == SSA_NAME
	  && TREE_CODE (gimple_assign_rhs1 (gs)) == SSA_NAME);
}


/* Return true if GS is an assignment with a unary RHS, but the
   operator has no effect on the assigned value.  The logic is adapted
   from STRIP_NOPS.  This predicate is intended to be used in tuplifying
   instances in which STRIP_NOPS was previously applied to the RHS of
   an assignment.

   NOTE: In the use cases that led to the creation of this function
   and of gimple_assign_single_p, it is typical to test for either
   condition and to proceed in the same manner.  In each case, the
   assigned value is represented by the single RHS operand of the
   assignment.  I suspect there may be cases where gimple_assign_copy_p,
   gimple_assign_single_p, or equivalent logic is used where a similar
   treatment of unary NOPs is appropriate.  */

bool
gimple_assign_unary_nop_p (gimple *gs)
{
  return (is_gimple_assign (gs)
          && (CONVERT_EXPR_CODE_P (gimple_assign_rhs_code (gs))
              || gimple_assign_rhs_code (gs) == NON_LVALUE_EXPR)
          && gimple_assign_rhs1 (gs) != error_mark_node
          && (TYPE_MODE (TREE_TYPE (gimple_assign_lhs (gs)))
              == TYPE_MODE (TREE_TYPE (gimple_assign_rhs1 (gs)))));
}

/* Set BB to be the basic block holding G.  */

void
gimple_set_bb (gimple *stmt, basic_block bb)
{
  stmt->bb = bb;

  if (gimple_code (stmt) != GIMPLE_LABEL)
    return;

  /* If the statement is a label, add the label to block-to-labels map
     so that we can speed up edge creation for GIMPLE_GOTOs.  */
  if (cfun->cfg)
    {
      tree t;
      int uid;

      t = gimple_label_label (as_a <glabel *> (stmt));
      uid = LABEL_DECL_UID (t);
      if (uid == -1)
	{
	  unsigned old_len =
	    vec_safe_length (label_to_block_map_for_fn (cfun));
	  LABEL_DECL_UID (t) = uid = cfun->cfg->last_label_uid++;
	  if (old_len <= (unsigned) uid)
	    {
	      unsigned new_len = 3 * uid / 2 + 1;

	      vec_safe_grow_cleared (label_to_block_map_for_fn (cfun),
				     new_len);
	    }
	}

      (*label_to_block_map_for_fn (cfun))[uid] = bb;
    }
}


/* Modify the RHS of the assignment pointed-to by GSI using the
   operands in the expression tree EXPR.

   NOTE: The statement pointed-to by GSI may be reallocated if it
   did not have enough operand slots.

   This function is useful to convert an existing tree expression into
   the flat representation used for the RHS of a GIMPLE assignment.
   It will reallocate memory as needed to expand or shrink the number
   of operand slots needed to represent EXPR.

   NOTE: If you find yourself building a tree and then calling this
   function, you are most certainly doing it the slow way.  It is much
   better to build a new assignment or to use the function
   gimple_assign_set_rhs_with_ops, which does not require an
   expression tree to be built.  */

void
gimple_assign_set_rhs_from_tree (gimple_stmt_iterator *gsi, tree expr)
{
  enum tree_code subcode;
  tree op1, op2, op3;

  extract_ops_from_tree_1 (expr, &subcode, &op1, &op2, &op3);
  gimple_assign_set_rhs_with_ops (gsi, subcode, op1, op2, op3);
}


/* Set the RHS of assignment statement pointed-to by GSI to CODE with
   operands OP1, OP2 and OP3.

   NOTE: The statement pointed-to by GSI may be reallocated if it
   did not have enough operand slots.  */

void
gimple_assign_set_rhs_with_ops (gimple_stmt_iterator *gsi, enum tree_code code,
				tree op1, tree op2, tree op3)
{
  unsigned new_rhs_ops = get_gimple_rhs_num_ops (code);
  gimple *stmt = gsi_stmt (*gsi);

  /* If the new CODE needs more operands, allocate a new statement.  */
  if (gimple_num_ops (stmt) < new_rhs_ops + 1)
    {
      tree lhs = gimple_assign_lhs (stmt);
      gimple *new_stmt = gimple_alloc (gimple_code (stmt), new_rhs_ops + 1);
      memcpy (new_stmt, stmt, gimple_size (gimple_code (stmt)));
      gimple_init_singleton (new_stmt);
      gsi_replace (gsi, new_stmt, true);
      stmt = new_stmt;

      /* The LHS needs to be reset as this also changes the SSA name
	 on the LHS.  */
      gimple_assign_set_lhs (stmt, lhs);
    }

  gimple_set_num_ops (stmt, new_rhs_ops + 1);
  gimple_set_subcode (stmt, code);
  gimple_assign_set_rhs1 (stmt, op1);
  if (new_rhs_ops > 1)
    gimple_assign_set_rhs2 (stmt, op2);
  if (new_rhs_ops > 2)
    gimple_assign_set_rhs3 (stmt, op3);
}


/* Return the LHS of a statement that performs an assignment,
   either a GIMPLE_ASSIGN or a GIMPLE_CALL.  Returns NULL_TREE
   for a call to a function that returns no value, or for a
   statement other than an assignment or a call.  */

tree
gimple_get_lhs (const gimple *stmt)
{
  enum gimple_code code = gimple_code (stmt);

  if (code == GIMPLE_ASSIGN)
    return gimple_assign_lhs (stmt);
  else if (code == GIMPLE_CALL)
    return gimple_call_lhs (stmt);
  else
    return NULL_TREE;
}


/* Set the LHS of a statement that performs an assignment,
   either a GIMPLE_ASSIGN or a GIMPLE_CALL.  */

void
gimple_set_lhs (gimple *stmt, tree lhs)
{
  enum gimple_code code = gimple_code (stmt);

  if (code == GIMPLE_ASSIGN)
    gimple_assign_set_lhs (stmt, lhs);
  else if (code == GIMPLE_CALL)
    gimple_call_set_lhs (stmt, lhs);
  else
    gcc_unreachable ();
}


/* Return a deep copy of statement STMT.  All the operands from STMT
   are reallocated and copied using unshare_expr.  The DEF, USE, VDEF
   and VUSE operand arrays are set to empty in the new copy.  The new
   copy isn't part of any sequence.  */

gimple *
gimple_copy (gimple *stmt)
{
  enum gimple_code code = gimple_code (stmt);
  unsigned num_ops = gimple_num_ops (stmt);
  gimple *copy = gimple_alloc (code, num_ops);
  unsigned i;

  /* Shallow copy all the fields from STMT.  */
  memcpy (copy, stmt, gimple_size (code));
  gimple_init_singleton (copy);

  /* If STMT has sub-statements, deep-copy them as well.  */
  if (gimple_has_substatements (stmt))
    {
      gimple_seq new_seq;
      tree t;

      switch (gimple_code (stmt))
	{
	case GIMPLE_BIND:
	  {
	    gbind *bind_stmt = as_a <gbind *> (stmt);
	    gbind *bind_copy = as_a <gbind *> (copy);
	    new_seq = gimple_seq_copy (gimple_bind_body (bind_stmt));
	    gimple_bind_set_body (bind_copy, new_seq);
	    gimple_bind_set_vars (bind_copy,
				  unshare_expr (gimple_bind_vars (bind_stmt)));
	    gimple_bind_set_block (bind_copy, gimple_bind_block (bind_stmt));
	  }
	  break;

	case GIMPLE_CATCH:
	  {
	    gcatch *catch_stmt = as_a <gcatch *> (stmt);
	    gcatch *catch_copy = as_a <gcatch *> (copy);
	    new_seq = gimple_seq_copy (gimple_catch_handler (catch_stmt));
	    gimple_catch_set_handler (catch_copy, new_seq);
	    t = unshare_expr (gimple_catch_types (catch_stmt));
	    gimple_catch_set_types (catch_copy, t);
	  }
	  break;

	case GIMPLE_EH_FILTER:
	  {
	    geh_filter *eh_filter_stmt = as_a <geh_filter *> (stmt);
	    geh_filter *eh_filter_copy = as_a <geh_filter *> (copy);
	    new_seq
	      = gimple_seq_copy (gimple_eh_filter_failure (eh_filter_stmt));
	    gimple_eh_filter_set_failure (eh_filter_copy, new_seq);
	    t = unshare_expr (gimple_eh_filter_types (eh_filter_stmt));
	    gimple_eh_filter_set_types (eh_filter_copy, t);
	  }
	  break;

	case GIMPLE_EH_ELSE:
	  {
	    geh_else *eh_else_stmt = as_a <geh_else *> (stmt);
	    geh_else *eh_else_copy = as_a <geh_else *> (copy);
	    new_seq = gimple_seq_copy (gimple_eh_else_n_body (eh_else_stmt));
	    gimple_eh_else_set_n_body (eh_else_copy, new_seq);
	    new_seq = gimple_seq_copy (gimple_eh_else_e_body (eh_else_stmt));
	    gimple_eh_else_set_e_body (eh_else_copy, new_seq);
	  }
	  break;

	case GIMPLE_TRY:
	  {
	    gtry *try_stmt = as_a <gtry *> (stmt);
	    gtry *try_copy = as_a <gtry *> (copy);
	    new_seq = gimple_seq_copy (gimple_try_eval (try_stmt));
	    gimple_try_set_eval (try_copy, new_seq);
	    new_seq = gimple_seq_copy (gimple_try_cleanup (try_stmt));
	    gimple_try_set_cleanup (try_copy, new_seq);
	  }
	  break;

	case GIMPLE_OMP_FOR:
	  new_seq = gimple_seq_copy (gimple_omp_for_pre_body (stmt));
	  gimple_omp_for_set_pre_body (copy, new_seq);
	  t = unshare_expr (gimple_omp_for_clauses (stmt));
	  gimple_omp_for_set_clauses (copy, t);
	  {
	    gomp_for *omp_for_copy = as_a <gomp_for *> (copy);
	    omp_for_copy->iter = ggc_vec_alloc<gimple_omp_for_iter>
	      ( gimple_omp_for_collapse (stmt));
          }
	  for (i = 0; i < gimple_omp_for_collapse (stmt); i++)
	    {
	      gimple_omp_for_set_cond (copy, i,
				       gimple_omp_for_cond (stmt, i));
	      gimple_omp_for_set_index (copy, i,
					gimple_omp_for_index (stmt, i));
	      t = unshare_expr (gimple_omp_for_initial (stmt, i));
	      gimple_omp_for_set_initial (copy, i, t);
	      t = unshare_expr (gimple_omp_for_final (stmt, i));
	      gimple_omp_for_set_final (copy, i, t);
	      t = unshare_expr (gimple_omp_for_incr (stmt, i));
	      gimple_omp_for_set_incr (copy, i, t);
	    }
	  goto copy_omp_body;

	case GIMPLE_OMP_PARALLEL:
	  {
	    gomp_parallel *omp_par_stmt = as_a <gomp_parallel *> (stmt);
	    gomp_parallel *omp_par_copy = as_a <gomp_parallel *> (copy);
	    t = unshare_expr (gimple_omp_parallel_clauses (omp_par_stmt));
	    gimple_omp_parallel_set_clauses (omp_par_copy, t);
	    t = unshare_expr (gimple_omp_parallel_child_fn (omp_par_stmt));
	    gimple_omp_parallel_set_child_fn (omp_par_copy, t);
	    t = unshare_expr (gimple_omp_parallel_data_arg (omp_par_stmt));
	    gimple_omp_parallel_set_data_arg (omp_par_copy, t);
	  }
	  goto copy_omp_body;

	case GIMPLE_OMP_TASK:
	  t = unshare_expr (gimple_omp_task_clauses (stmt));
	  gimple_omp_task_set_clauses (copy, t);
	  t = unshare_expr (gimple_omp_task_child_fn (stmt));
	  gimple_omp_task_set_child_fn (copy, t);
	  t = unshare_expr (gimple_omp_task_data_arg (stmt));
	  gimple_omp_task_set_data_arg (copy, t);
	  t = unshare_expr (gimple_omp_task_copy_fn (stmt));
	  gimple_omp_task_set_copy_fn (copy, t);
	  t = unshare_expr (gimple_omp_task_arg_size (stmt));
	  gimple_omp_task_set_arg_size (copy, t);
	  t = unshare_expr (gimple_omp_task_arg_align (stmt));
	  gimple_omp_task_set_arg_align (copy, t);
	  goto copy_omp_body;

	case GIMPLE_OMP_CRITICAL:
	  t = unshare_expr (gimple_omp_critical_name
				(as_a <gomp_critical *> (stmt)));
	  gimple_omp_critical_set_name (as_a <gomp_critical *> (copy), t);
	  t = unshare_expr (gimple_omp_critical_clauses
				(as_a <gomp_critical *> (stmt)));
	  gimple_omp_critical_set_clauses (as_a <gomp_critical *> (copy), t);
	  goto copy_omp_body;

	case GIMPLE_OMP_ORDERED:
	  t = unshare_expr (gimple_omp_ordered_clauses
				(as_a <gomp_ordered *> (stmt)));
	  gimple_omp_ordered_set_clauses (as_a <gomp_ordered *> (copy), t);
	  goto copy_omp_body;

	case GIMPLE_OMP_SECTIONS:
	  t = unshare_expr (gimple_omp_sections_clauses (stmt));
	  gimple_omp_sections_set_clauses (copy, t);
	  t = unshare_expr (gimple_omp_sections_control (stmt));
	  gimple_omp_sections_set_control (copy, t);
	  /* FALLTHRU  */

	case GIMPLE_OMP_SINGLE:
	case GIMPLE_OMP_TARGET:
	case GIMPLE_OMP_TEAMS:
	case GIMPLE_OMP_SECTION:
	case GIMPLE_OMP_MASTER:
	case GIMPLE_OMP_TASKGROUP:
	copy_omp_body:
	  new_seq = gimple_seq_copy (gimple_omp_body (stmt));
	  gimple_omp_set_body (copy, new_seq);
	  break;

	case GIMPLE_TRANSACTION:
	  new_seq = gimple_seq_copy (gimple_transaction_body (
				       as_a <gtransaction *> (stmt)));
	  gimple_transaction_set_body (as_a <gtransaction *> (copy),
				       new_seq);
	  break;

	case GIMPLE_WITH_CLEANUP_EXPR:
	  new_seq = gimple_seq_copy (gimple_wce_cleanup (stmt));
	  gimple_wce_set_cleanup (copy, new_seq);
	  break;

	default:
	  gcc_unreachable ();
	}
    }

  /* Make copy of operands.  */
  for (i = 0; i < num_ops; i++)
    gimple_set_op (copy, i, unshare_expr (gimple_op (stmt, i)));

  if (gimple_has_mem_ops (stmt))
    {
      gimple_set_vdef (copy, gimple_vdef (stmt));
      gimple_set_vuse (copy, gimple_vuse (stmt));
    }

  /* Clear out SSA operand vectors on COPY.  */
  if (gimple_has_ops (stmt))
    {
      gimple_set_use_ops (copy, NULL);

      /* SSA operands need to be updated.  */
      gimple_set_modified (copy, true);
    }

  return copy;
}


/* Return true if statement S has side-effects.  We consider a
   statement to have side effects if:

   - It is a GIMPLE_CALL not marked with ECF_PURE or ECF_CONST.
   - Any of its operands are marked TREE_THIS_VOLATILE or TREE_SIDE_EFFECTS.  */

bool
gimple_has_side_effects (const gimple *s)
{
  if (is_gimple_debug (s))
    return false;

  /* We don't have to scan the arguments to check for
     volatile arguments, though, at present, we still
     do a scan to check for TREE_SIDE_EFFECTS.  */
  if (gimple_has_volatile_ops (s))
    return true;

  if (gimple_code (s) == GIMPLE_ASM
      && gimple_asm_volatile_p (as_a <const gasm *> (s)))
    return true;

  if (is_gimple_call (s))
    {
      int flags = gimple_call_flags (s);

      /* An infinite loop is considered a side effect.  */
      if (!(flags & (ECF_CONST | ECF_PURE))
	  || (flags & ECF_LOOPING_CONST_OR_PURE))
	return true;

      return false;
    }

  return false;
}

/* Helper for gimple_could_trap_p and gimple_assign_rhs_could_trap_p.
   Return true if S can trap.  When INCLUDE_MEM is true, check whether
   the memory operations could trap.  When INCLUDE_STORES is true and
   S is a GIMPLE_ASSIGN, the LHS of the assignment is also checked.  */

bool
gimple_could_trap_p_1 (gimple *s, bool include_mem, bool include_stores)
{
  tree t, div = NULL_TREE;
  enum tree_code op;

  if (include_mem)
    {
      unsigned i, start = (is_gimple_assign (s) && !include_stores) ? 1 : 0;

      for (i = start; i < gimple_num_ops (s); i++)
	if (tree_could_trap_p (gimple_op (s, i)))
	  return true;
    }

  switch (gimple_code (s))
    {
    case GIMPLE_ASM:
      return gimple_asm_volatile_p (as_a <gasm *> (s));

    case GIMPLE_CALL:
      t = gimple_call_fndecl (s);
      /* Assume that calls to weak functions may trap.  */
      if (!t || !DECL_P (t) || DECL_WEAK (t))
	return true;
      return false;

    case GIMPLE_ASSIGN:
      t = gimple_expr_type (s);
      op = gimple_assign_rhs_code (s);
      if (get_gimple_rhs_class (op) == GIMPLE_BINARY_RHS)
	div = gimple_assign_rhs2 (s);
      return (operation_could_trap_p (op, FLOAT_TYPE_P (t),
				      (INTEGRAL_TYPE_P (t)
				       && TYPE_OVERFLOW_TRAPS (t)),
				      div));

    default:
      break;
    }

  return false;
}

/* Return true if statement S can trap.  */

bool
gimple_could_trap_p (gimple *s)
{
  return gimple_could_trap_p_1 (s, true, true);
}

/* Return true if RHS of a GIMPLE_ASSIGN S can trap.  */

bool
gimple_assign_rhs_could_trap_p (gimple *s)
{
  gcc_assert (is_gimple_assign (s));
  return gimple_could_trap_p_1 (s, true, false);
}


/* Print debugging information for gimple stmts generated.  */

void
dump_gimple_statistics (void)
{
  int i, total_tuples = 0, total_bytes = 0;

  if (! GATHER_STATISTICS)
    {
      fprintf (stderr, "No gimple statistics\n");
      return;
    }

  fprintf (stderr, "\nGIMPLE statements\n");
  fprintf (stderr, "Kind                   Stmts      Bytes\n");
  fprintf (stderr, "---------------------------------------\n");
  for (i = 0; i < (int) gimple_alloc_kind_all; ++i)
    {
      fprintf (stderr, "%-20s %7d %10d\n", gimple_alloc_kind_names[i],
	  gimple_alloc_counts[i], gimple_alloc_sizes[i]);
      total_tuples += gimple_alloc_counts[i];
      total_bytes += gimple_alloc_sizes[i];
    }
  fprintf (stderr, "---------------------------------------\n");
  fprintf (stderr, "%-20s %7d %10d\n", "Total", total_tuples, total_bytes);
  fprintf (stderr, "---------------------------------------\n");
}


/* Return the number of operands needed on the RHS of a GIMPLE
   assignment for an expression with tree code CODE.  */

unsigned
get_gimple_rhs_num_ops (enum tree_code code)
{
  enum gimple_rhs_class rhs_class = get_gimple_rhs_class (code);

  if (rhs_class == GIMPLE_UNARY_RHS || rhs_class == GIMPLE_SINGLE_RHS)
    return 1;
  else if (rhs_class == GIMPLE_BINARY_RHS)
    return 2;
  else if (rhs_class == GIMPLE_TERNARY_RHS)
    return 3;
  else
    gcc_unreachable ();
}

#define DEFTREECODE(SYM, STRING, TYPE, NARGS)   			    \
  (unsigned char)							    \
  ((TYPE) == tcc_unary ? GIMPLE_UNARY_RHS				    \
   : ((TYPE) == tcc_binary						    \
      || (TYPE) == tcc_comparison) ? GIMPLE_BINARY_RHS   		    \
   : ((TYPE) == tcc_constant						    \
      || (TYPE) == tcc_declaration					    \
      || (TYPE) == tcc_reference) ? GIMPLE_SINGLE_RHS			    \
   : ((SYM) == TRUTH_AND_EXPR						    \
      || (SYM) == TRUTH_OR_EXPR						    \
      || (SYM) == TRUTH_XOR_EXPR) ? GIMPLE_BINARY_RHS			    \
   : (SYM) == TRUTH_NOT_EXPR ? GIMPLE_UNARY_RHS				    \
   : ((SYM) == COND_EXPR						    \
      || (SYM) == WIDEN_MULT_PLUS_EXPR					    \
      || (SYM) == WIDEN_MULT_MINUS_EXPR					    \
      || (SYM) == DOT_PROD_EXPR						    \
      || (SYM) == SAD_EXPR						    \
      || (SYM) == REALIGN_LOAD_EXPR					    \
      || (SYM) == VEC_COND_EXPR						    \
      || (SYM) == VEC_PERM_EXPR                                             \
      || (SYM) == FMA_EXPR) ? GIMPLE_TERNARY_RHS			    \
   : ((SYM) == CONSTRUCTOR						    \
      || (SYM) == OBJ_TYPE_REF						    \
      || (SYM) == ASSERT_EXPR						    \
      || (SYM) == ADDR_EXPR						    \
      || (SYM) == WITH_SIZE_EXPR					    \
      || (SYM) == SSA_NAME) ? GIMPLE_SINGLE_RHS				    \
   : GIMPLE_INVALID_RHS),
#define END_OF_BASE_TREE_CODES (unsigned char) GIMPLE_INVALID_RHS,

const unsigned char gimple_rhs_class_table[] = {
#include "all-tree.def"
};

#undef DEFTREECODE
#undef END_OF_BASE_TREE_CODES

/* Canonicalize a tree T for use in a COND_EXPR as conditional.  Returns
   a canonicalized tree that is valid for a COND_EXPR or NULL_TREE, if
   we failed to create one.  */

tree
canonicalize_cond_expr_cond (tree t)
{
  /* Strip conversions around boolean operations.  */
  if (CONVERT_EXPR_P (t)
      && (truth_value_p (TREE_CODE (TREE_OPERAND (t, 0)))
          || TREE_CODE (TREE_TYPE (TREE_OPERAND (t, 0)))
	     == BOOLEAN_TYPE))
    t = TREE_OPERAND (t, 0);

  /* For !x use x == 0.  */
  if (TREE_CODE (t) == TRUTH_NOT_EXPR)
    {
      tree top0 = TREE_OPERAND (t, 0);
      t = build2 (EQ_EXPR, TREE_TYPE (t),
		  top0, build_int_cst (TREE_TYPE (top0), 0));
    }
  /* For cmp ? 1 : 0 use cmp.  */
  else if (TREE_CODE (t) == COND_EXPR
	   && COMPARISON_CLASS_P (TREE_OPERAND (t, 0))
	   && integer_onep (TREE_OPERAND (t, 1))
	   && integer_zerop (TREE_OPERAND (t, 2)))
    {
      tree top0 = TREE_OPERAND (t, 0);
      t = build2 (TREE_CODE (top0), TREE_TYPE (t),
		  TREE_OPERAND (top0, 0), TREE_OPERAND (top0, 1));
    }
  /* For x ^ y use x != y.  */
  else if (TREE_CODE (t) == BIT_XOR_EXPR)
    t = build2 (NE_EXPR, TREE_TYPE (t),
		TREE_OPERAND (t, 0), TREE_OPERAND (t, 1));
  
  if (is_gimple_condexpr (t))
    return t;

  return NULL_TREE;
}

/* Build a GIMPLE_CALL identical to STMT but skipping the arguments in
   the positions marked by the set ARGS_TO_SKIP.  */

gcall *
gimple_call_copy_skip_args (gcall *stmt, bitmap args_to_skip)
{
  int i;
  int nargs = gimple_call_num_args (stmt);
  auto_vec<tree> vargs (nargs);
  gcall *new_stmt;

  for (i = 0; i < nargs; i++)
    if (!bitmap_bit_p (args_to_skip, i))
      vargs.quick_push (gimple_call_arg (stmt, i));

  if (gimple_call_internal_p (stmt))
    new_stmt = gimple_build_call_internal_vec (gimple_call_internal_fn (stmt),
					       vargs);
  else
    new_stmt = gimple_build_call_vec (gimple_call_fn (stmt), vargs);

  if (gimple_call_lhs (stmt))
    gimple_call_set_lhs (new_stmt, gimple_call_lhs (stmt));

  gimple_set_vuse (new_stmt, gimple_vuse (stmt));
  gimple_set_vdef (new_stmt, gimple_vdef (stmt));

  if (gimple_has_location (stmt))
    gimple_set_location (new_stmt, gimple_location (stmt));
  gimple_call_copy_flags (new_stmt, stmt);
  gimple_call_set_chain (new_stmt, gimple_call_chain (stmt));

  gimple_set_modified (new_stmt, true);

  return new_stmt;
}



/* Return true if the field decls F1 and F2 are at the same offset.

   This is intended to be used on GIMPLE types only.  */

bool
gimple_compare_field_offset (tree f1, tree f2)
{
  if (DECL_OFFSET_ALIGN (f1) == DECL_OFFSET_ALIGN (f2))
    {
      tree offset1 = DECL_FIELD_OFFSET (f1);
      tree offset2 = DECL_FIELD_OFFSET (f2);
      return ((offset1 == offset2
	       /* Once gimplification is done, self-referential offsets are
		  instantiated as operand #2 of the COMPONENT_REF built for
		  each access and reset.  Therefore, they are not relevant
		  anymore and fields are interchangeable provided that they
		  represent the same access.  */
	       || (TREE_CODE (offset1) == PLACEHOLDER_EXPR
		   && TREE_CODE (offset2) == PLACEHOLDER_EXPR
		   && (DECL_SIZE (f1) == DECL_SIZE (f2)
		       || (TREE_CODE (DECL_SIZE (f1)) == PLACEHOLDER_EXPR
			   && TREE_CODE (DECL_SIZE (f2)) == PLACEHOLDER_EXPR)
		       || operand_equal_p (DECL_SIZE (f1), DECL_SIZE (f2), 0))
		   && DECL_ALIGN (f1) == DECL_ALIGN (f2))
	       || operand_equal_p (offset1, offset2, 0))
	      && tree_int_cst_equal (DECL_FIELD_BIT_OFFSET (f1),
				     DECL_FIELD_BIT_OFFSET (f2)));
    }

  /* Fortran and C do not always agree on what DECL_OFFSET_ALIGN
     should be, so handle differing ones specially by decomposing
     the offset into a byte and bit offset manually.  */
  if (tree_fits_shwi_p (DECL_FIELD_OFFSET (f1))
      && tree_fits_shwi_p (DECL_FIELD_OFFSET (f2)))
    {
      unsigned HOST_WIDE_INT byte_offset1, byte_offset2;
      unsigned HOST_WIDE_INT bit_offset1, bit_offset2;
      bit_offset1 = TREE_INT_CST_LOW (DECL_FIELD_BIT_OFFSET (f1));
      byte_offset1 = (TREE_INT_CST_LOW (DECL_FIELD_OFFSET (f1))
		      + bit_offset1 / BITS_PER_UNIT);
      bit_offset2 = TREE_INT_CST_LOW (DECL_FIELD_BIT_OFFSET (f2));
      byte_offset2 = (TREE_INT_CST_LOW (DECL_FIELD_OFFSET (f2))
		      + bit_offset2 / BITS_PER_UNIT);
      if (byte_offset1 != byte_offset2)
	return false;
      return bit_offset1 % BITS_PER_UNIT == bit_offset2 % BITS_PER_UNIT;
    }

  return false;
}


/* Return a type the same as TYPE except unsigned or
   signed according to UNSIGNEDP.  */

static tree
gimple_signed_or_unsigned_type (bool unsignedp, tree type)
{
  tree type1;
  int i;

  type1 = TYPE_MAIN_VARIANT (type);
  if (type1 == signed_char_type_node
      || type1 == char_type_node
      || type1 == unsigned_char_type_node)
    return unsignedp ? unsigned_char_type_node : signed_char_type_node;
  if (type1 == integer_type_node || type1 == unsigned_type_node)
    return unsignedp ? unsigned_type_node : integer_type_node;
  if (type1 == short_integer_type_node || type1 == short_unsigned_type_node)
    return unsignedp ? short_unsigned_type_node : short_integer_type_node;
  if (type1 == long_integer_type_node || type1 == long_unsigned_type_node)
    return unsignedp ? long_unsigned_type_node : long_integer_type_node;
  if (type1 == long_long_integer_type_node
      || type1 == long_long_unsigned_type_node)
    return unsignedp
           ? long_long_unsigned_type_node
	   : long_long_integer_type_node;

  for (i = 0; i < NUM_INT_N_ENTS; i ++)
    if (int_n_enabled_p[i]
	&& (type1 == int_n_trees[i].unsigned_type
	    || type1 == int_n_trees[i].signed_type))
	return unsignedp
	  ? int_n_trees[i].unsigned_type
	  : int_n_trees[i].signed_type;

#if HOST_BITS_PER_WIDE_INT >= 64
  if (type1 == intTI_type_node || type1 == unsigned_intTI_type_node)
    return unsignedp ? unsigned_intTI_type_node : intTI_type_node;
#endif
  if (type1 == intDI_type_node || type1 == unsigned_intDI_type_node)
    return unsignedp ? unsigned_intDI_type_node : intDI_type_node;
  if (type1 == intSI_type_node || type1 == unsigned_intSI_type_node)
    return unsignedp ? unsigned_intSI_type_node : intSI_type_node;
  if (type1 == intHI_type_node || type1 == unsigned_intHI_type_node)
    return unsignedp ? unsigned_intHI_type_node : intHI_type_node;
  if (type1 == intQI_type_node || type1 == unsigned_intQI_type_node)
    return unsignedp ? unsigned_intQI_type_node : intQI_type_node;

#define GIMPLE_FIXED_TYPES(NAME)	    \
  if (type1 == short_ ## NAME ## _type_node \
      || type1 == unsigned_short_ ## NAME ## _type_node) \
    return unsignedp ? unsigned_short_ ## NAME ## _type_node \
		     : short_ ## NAME ## _type_node; \
  if (type1 == NAME ## _type_node \
      || type1 == unsigned_ ## NAME ## _type_node) \
    return unsignedp ? unsigned_ ## NAME ## _type_node \
		     : NAME ## _type_node; \
  if (type1 == long_ ## NAME ## _type_node \
      || type1 == unsigned_long_ ## NAME ## _type_node) \
    return unsignedp ? unsigned_long_ ## NAME ## _type_node \
		     : long_ ## NAME ## _type_node; \
  if (type1 == long_long_ ## NAME ## _type_node \
      || type1 == unsigned_long_long_ ## NAME ## _type_node) \
    return unsignedp ? unsigned_long_long_ ## NAME ## _type_node \
		     : long_long_ ## NAME ## _type_node;

#define GIMPLE_FIXED_MODE_TYPES(NAME) \
  if (type1 == NAME ## _type_node \
      || type1 == u ## NAME ## _type_node) \
    return unsignedp ? u ## NAME ## _type_node \
		     : NAME ## _type_node;

#define GIMPLE_FIXED_TYPES_SAT(NAME) \
  if (type1 == sat_ ## short_ ## NAME ## _type_node \
      || type1 == sat_ ## unsigned_short_ ## NAME ## _type_node) \
    return unsignedp ? sat_ ## unsigned_short_ ## NAME ## _type_node \
		     : sat_ ## short_ ## NAME ## _type_node; \
  if (type1 == sat_ ## NAME ## _type_node \
      || type1 == sat_ ## unsigned_ ## NAME ## _type_node) \
    return unsignedp ? sat_ ## unsigned_ ## NAME ## _type_node \
		     : sat_ ## NAME ## _type_node; \
  if (type1 == sat_ ## long_ ## NAME ## _type_node \
      || type1 == sat_ ## unsigned_long_ ## NAME ## _type_node) \
    return unsignedp ? sat_ ## unsigned_long_ ## NAME ## _type_node \
		     : sat_ ## long_ ## NAME ## _type_node; \
  if (type1 == sat_ ## long_long_ ## NAME ## _type_node \
      || type1 == sat_ ## unsigned_long_long_ ## NAME ## _type_node) \
    return unsignedp ? sat_ ## unsigned_long_long_ ## NAME ## _type_node \
		     : sat_ ## long_long_ ## NAME ## _type_node;

#define GIMPLE_FIXED_MODE_TYPES_SAT(NAME)	\
  if (type1 == sat_ ## NAME ## _type_node \
      || type1 == sat_ ## u ## NAME ## _type_node) \
    return unsignedp ? sat_ ## u ## NAME ## _type_node \
		     : sat_ ## NAME ## _type_node;

  GIMPLE_FIXED_TYPES (fract);
  GIMPLE_FIXED_TYPES_SAT (fract);
  GIMPLE_FIXED_TYPES (accum);
  GIMPLE_FIXED_TYPES_SAT (accum);

  GIMPLE_FIXED_MODE_TYPES (qq);
  GIMPLE_FIXED_MODE_TYPES (hq);
  GIMPLE_FIXED_MODE_TYPES (sq);
  GIMPLE_FIXED_MODE_TYPES (dq);
  GIMPLE_FIXED_MODE_TYPES (tq);
  GIMPLE_FIXED_MODE_TYPES_SAT (qq);
  GIMPLE_FIXED_MODE_TYPES_SAT (hq);
  GIMPLE_FIXED_MODE_TYPES_SAT (sq);
  GIMPLE_FIXED_MODE_TYPES_SAT (dq);
  GIMPLE_FIXED_MODE_TYPES_SAT (tq);
  GIMPLE_FIXED_MODE_TYPES (ha);
  GIMPLE_FIXED_MODE_TYPES (sa);
  GIMPLE_FIXED_MODE_TYPES (da);
  GIMPLE_FIXED_MODE_TYPES (ta);
  GIMPLE_FIXED_MODE_TYPES_SAT (ha);
  GIMPLE_FIXED_MODE_TYPES_SAT (sa);
  GIMPLE_FIXED_MODE_TYPES_SAT (da);
  GIMPLE_FIXED_MODE_TYPES_SAT (ta);

  /* For ENUMERAL_TYPEs in C++, must check the mode of the types, not
     the precision; they have precision set to match their range, but
     may use a wider mode to match an ABI.  If we change modes, we may
     wind up with bad conversions.  For INTEGER_TYPEs in C, must check
     the precision as well, so as to yield correct results for
     bit-field types.  C++ does not have these separate bit-field
     types, and producing a signed or unsigned variant of an
     ENUMERAL_TYPE may cause other problems as well.  */
  if (!INTEGRAL_TYPE_P (type)
      || TYPE_UNSIGNED (type) == unsignedp)
    return type;

#define TYPE_OK(node)							    \
  (TYPE_MODE (type) == TYPE_MODE (node)					    \
   && TYPE_PRECISION (type) == TYPE_PRECISION (node))
  if (TYPE_OK (signed_char_type_node))
    return unsignedp ? unsigned_char_type_node : signed_char_type_node;
  if (TYPE_OK (integer_type_node))
    return unsignedp ? unsigned_type_node : integer_type_node;
  if (TYPE_OK (short_integer_type_node))
    return unsignedp ? short_unsigned_type_node : short_integer_type_node;
  if (TYPE_OK (long_integer_type_node))
    return unsignedp ? long_unsigned_type_node : long_integer_type_node;
  if (TYPE_OK (long_long_integer_type_node))
    return (unsignedp
	    ? long_long_unsigned_type_node
	    : long_long_integer_type_node);

  for (i = 0; i < NUM_INT_N_ENTS; i ++)
    if (int_n_enabled_p[i]
	&& TYPE_MODE (type) == int_n_data[i].m
	&& TYPE_PRECISION (type) == int_n_data[i].bitsize)
	return unsignedp
	  ? int_n_trees[i].unsigned_type
	  : int_n_trees[i].signed_type;

#if HOST_BITS_PER_WIDE_INT >= 64
  if (TYPE_OK (intTI_type_node))
    return unsignedp ? unsigned_intTI_type_node : intTI_type_node;
#endif
  if (TYPE_OK (intDI_type_node))
    return unsignedp ? unsigned_intDI_type_node : intDI_type_node;
  if (TYPE_OK (intSI_type_node))
    return unsignedp ? unsigned_intSI_type_node : intSI_type_node;
  if (TYPE_OK (intHI_type_node))
    return unsignedp ? unsigned_intHI_type_node : intHI_type_node;
  if (TYPE_OK (intQI_type_node))
    return unsignedp ? unsigned_intQI_type_node : intQI_type_node;

#undef GIMPLE_FIXED_TYPES
#undef GIMPLE_FIXED_MODE_TYPES
#undef GIMPLE_FIXED_TYPES_SAT
#undef GIMPLE_FIXED_MODE_TYPES_SAT
#undef TYPE_OK

  return build_nonstandard_integer_type (TYPE_PRECISION (type), unsignedp);
}


/* Return an unsigned type the same as TYPE in other respects.  */

tree
gimple_unsigned_type (tree type)
{
  return gimple_signed_or_unsigned_type (true, type);
}


/* Return a signed type the same as TYPE in other respects.  */

tree
gimple_signed_type (tree type)
{
  return gimple_signed_or_unsigned_type (false, type);
}


/* Return the typed-based alias set for T, which may be an expression
   or a type.  Return -1 if we don't do anything special.  */

alias_set_type
gimple_get_alias_set (tree t)
{
  tree u;

  /* Permit type-punning when accessing a union, provided the access
     is directly through the union.  For example, this code does not
     permit taking the address of a union member and then storing
     through it.  Even the type-punning allowed here is a GCC
     extension, albeit a common and useful one; the C standard says
     that such accesses have implementation-defined behavior.  */
  for (u = t;
       TREE_CODE (u) == COMPONENT_REF || TREE_CODE (u) == ARRAY_REF;
       u = TREE_OPERAND (u, 0))
    if (TREE_CODE (u) == COMPONENT_REF
	&& TREE_CODE (TREE_TYPE (TREE_OPERAND (u, 0))) == UNION_TYPE)
      return 0;

  /* That's all the expressions we handle specially.  */
  if (!TYPE_P (t))
    return -1;

  /* For convenience, follow the C standard when dealing with
     character types.  Any object may be accessed via an lvalue that
     has character type.  */
  if (t == char_type_node
      || t == signed_char_type_node
      || t == unsigned_char_type_node)
    return 0;

  /* Allow aliasing between signed and unsigned variants of the same
     type.  We treat the signed variant as canonical.  */
  if (TREE_CODE (t) == INTEGER_TYPE && TYPE_UNSIGNED (t))
    {
      tree t1 = gimple_signed_type (t);

      /* t1 == t can happen for boolean nodes which are always unsigned.  */
      if (t1 != t)
	return get_alias_set (t1);
    }

  return -1;
}


/* Helper for gimple_ior_addresses_taken_1.  */

static bool
gimple_ior_addresses_taken_1 (gimple *, tree addr, tree, void *data)
{
  bitmap addresses_taken = (bitmap)data;
  addr = get_base_address (addr);
  if (addr
      && DECL_P (addr))
    {
      bitmap_set_bit (addresses_taken, DECL_UID (addr));
      return true;
    }
  return false;
}

/* Set the bit for the uid of all decls that have their address taken
   in STMT in the ADDRESSES_TAKEN bitmap.  Returns true if there
   were any in this stmt.  */

bool
gimple_ior_addresses_taken (bitmap addresses_taken, gimple *stmt)
{
  return walk_stmt_load_store_addr_ops (stmt, addresses_taken, NULL, NULL,
					gimple_ior_addresses_taken_1);
}


/* Return true if TYPE1 and TYPE2 are compatible enough for builtin
   processing.  */

static bool
validate_type (tree type1, tree type2)
{
  if (INTEGRAL_TYPE_P (type1)
      && INTEGRAL_TYPE_P (type2))
    ;
  else if (POINTER_TYPE_P (type1)
	   && POINTER_TYPE_P (type2))
    ;
  else if (TREE_CODE (type1)
	   != TREE_CODE (type2))
    return false;
  return true;
}

/* Return true when STMTs arguments and return value match those of FNDECL,
   a decl of a builtin function.  */

bool
gimple_builtin_call_types_compatible_p (const gimple *stmt, tree fndecl)
{
  gcc_checking_assert (DECL_BUILT_IN_CLASS (fndecl) != NOT_BUILT_IN);

  tree ret = gimple_call_lhs (stmt);
  if (ret
      && !validate_type (TREE_TYPE (ret), TREE_TYPE (TREE_TYPE (fndecl))))
    return false;

  tree targs = TYPE_ARG_TYPES (TREE_TYPE (fndecl));
  unsigned nargs = gimple_call_num_args (stmt);
  for (unsigned i = 0; i < nargs; ++i)
    {
      /* Variadic args follow.  */
      if (!targs)
	return true;
      tree arg = gimple_call_arg (stmt, i);
      if (!validate_type (TREE_TYPE (arg), TREE_VALUE (targs)))
	return false;
      targs = TREE_CHAIN (targs);
    }
  if (targs && !VOID_TYPE_P (TREE_VALUE (targs)))
    return false;
  return true;
}

/* Return true when STMT is builtins call.  */

bool
gimple_call_builtin_p (const gimple *stmt)
{
  tree fndecl;
  if (is_gimple_call (stmt)
      && (fndecl = gimple_call_fndecl (stmt)) != NULL_TREE
      && DECL_BUILT_IN_CLASS (fndecl) != NOT_BUILT_IN)
    return gimple_builtin_call_types_compatible_p (stmt, fndecl);
  return false;
}

/* Return true when STMT is builtins call to CLASS.  */

bool
gimple_call_builtin_p (const gimple *stmt, enum built_in_class klass)
{
  tree fndecl;
  if (is_gimple_call (stmt)
      && (fndecl = gimple_call_fndecl (stmt)) != NULL_TREE
      && DECL_BUILT_IN_CLASS (fndecl) == klass)
    return gimple_builtin_call_types_compatible_p (stmt, fndecl);
  return false;
}

/* Return true when STMT is builtins call to CODE of CLASS.  */

bool
gimple_call_builtin_p (const gimple *stmt, enum built_in_function code)
{
  tree fndecl;
  if (is_gimple_call (stmt)
      && (fndecl = gimple_call_fndecl (stmt)) != NULL_TREE
      && DECL_BUILT_IN_CLASS (fndecl) == BUILT_IN_NORMAL 
      && DECL_FUNCTION_CODE (fndecl) == code)
    return gimple_builtin_call_types_compatible_p (stmt, fndecl);
  return false;
}

/* Return true if STMT clobbers memory.  STMT is required to be a
   GIMPLE_ASM.  */

bool
gimple_asm_clobbers_memory_p (const gasm *stmt)
{
  unsigned i;

  for (i = 0; i < gimple_asm_nclobbers (stmt); i++)
    {
      tree op = gimple_asm_clobber_op (stmt, i);
      if (strcmp (TREE_STRING_POINTER (TREE_VALUE (op)), "memory") == 0)
	return true;
    }

  return false;
}

/* Dump bitmap SET (assumed to contain VAR_DECLs) to FILE.  */

void
dump_decl_set (FILE *file, bitmap set)
{
  if (set)
    {
      bitmap_iterator bi;
      unsigned i;

      fprintf (file, "{ ");

      EXECUTE_IF_SET_IN_BITMAP (set, 0, i, bi)
	{
	  fprintf (file, "D.%u", i);
	  fprintf (file, " ");
	}

      fprintf (file, "}");
    }
  else
    fprintf (file, "NIL");
}

/* Return true when CALL is a call stmt that definitely doesn't
   free any memory or makes it unavailable otherwise.  */
bool
nonfreeing_call_p (gimple *call)
{
  if (gimple_call_builtin_p (call, BUILT_IN_NORMAL)
      && gimple_call_flags (call) & ECF_LEAF)
    switch (DECL_FUNCTION_CODE (gimple_call_fndecl (call)))
      {
	/* Just in case these become ECF_LEAF in the future.  */
	case BUILT_IN_FREE:
	case BUILT_IN_TM_FREE:
	case BUILT_IN_REALLOC:
	case BUILT_IN_STACK_RESTORE:
	  return false;
	default:
	  return true;
      }
  else if (gimple_call_internal_p (call))
    switch (gimple_call_internal_fn (call))
      {
      case IFN_ABNORMAL_DISPATCHER:
        return true;
      default:
	if (gimple_call_flags (call) & ECF_LEAF)
	  return true;
	return false;
      }

  tree fndecl = gimple_call_fndecl (call);
  if (!fndecl)
    return false;
  struct cgraph_node *n = cgraph_node::get (fndecl);
  if (!n)
    return false;
  enum availability availability;
  n = n->function_symbol (&availability);
  if (!n || availability <= AVAIL_INTERPOSABLE)
    return false;
  return n->nonfreeing_fn;
}

/* Callback for walk_stmt_load_store_ops.
 
   Return TRUE if OP will dereference the tree stored in DATA, FALSE
   otherwise.

   This routine only makes a superficial check for a dereference.  Thus
   it must only be used if it is safe to return a false negative.  */
static bool
check_loadstore (gimple *, tree op, tree, void *data)
{
  if ((TREE_CODE (op) == MEM_REF || TREE_CODE (op) == TARGET_MEM_REF)
      && operand_equal_p (TREE_OPERAND (op, 0), (tree)data, 0))
    return true;
  return false;
}


/* Return true if OP can be inferred to be non-NULL after STMT executes,
   either by using a pointer dereference or attributes.  */
bool
infer_nonnull_range (gimple *stmt, tree op)
{
  return infer_nonnull_range_by_dereference (stmt, op)
    || infer_nonnull_range_by_attribute (stmt, op);
}

/* Return true if OP can be inferred to be non-NULL after STMT
   executes by using a pointer dereference.  */
bool
infer_nonnull_range_by_dereference (gimple *stmt, tree op)
{
  /* We can only assume that a pointer dereference will yield
     non-NULL if -fdelete-null-pointer-checks is enabled.  */
  if (!flag_delete_null_pointer_checks
      || !POINTER_TYPE_P (TREE_TYPE (op))
      || gimple_code (stmt) == GIMPLE_ASM)
    return false;

  if (walk_stmt_load_store_ops (stmt, (void *)op,
				check_loadstore, check_loadstore))
    return true;

  return false;
}

/* Return true if OP can be inferred to be a non-NULL after STMT
   executes by using attributes.  */
bool
infer_nonnull_range_by_attribute (gimple *stmt, tree op)
{
  /* We can only assume that a pointer dereference will yield
     non-NULL if -fdelete-null-pointer-checks is enabled.  */
  if (!flag_delete_null_pointer_checks
      || !POINTER_TYPE_P (TREE_TYPE (op))
      || gimple_code (stmt) == GIMPLE_ASM)
    return false;

  if (is_gimple_call (stmt) && !gimple_call_internal_p (stmt))
    {
      tree fntype = gimple_call_fntype (stmt);
      tree attrs = TYPE_ATTRIBUTES (fntype);
      for (; attrs; attrs = TREE_CHAIN (attrs))
	{
	  attrs = lookup_attribute ("nonnull", attrs);

	  /* If "nonnull" wasn't specified, we know nothing about
	     the argument.  */
	  if (attrs == NULL_TREE)
	    return false;

	  /* If "nonnull" applies to all the arguments, then ARG
	     is non-null if it's in the argument list.  */
	  if (TREE_VALUE (attrs) == NULL_TREE)
	    {
	      for (unsigned int i = 0; i < gimple_call_num_args (stmt); i++)
		{
		  if (POINTER_TYPE_P (TREE_TYPE (gimple_call_arg (stmt, i)))
		      && operand_equal_p (op, gimple_call_arg (stmt, i), 0))
		    return true;
		}
	      return false;
	    }

	  /* Now see if op appears in the nonnull list.  */
	  for (tree t = TREE_VALUE (attrs); t; t = TREE_CHAIN (t))
	    {
	      unsigned int idx = TREE_INT_CST_LOW (TREE_VALUE (t)) - 1;
	      if (idx < gimple_call_num_args (stmt))
		{
		  tree arg = gimple_call_arg (stmt, idx);
		  if (operand_equal_p (op, arg, 0))
		    return true;
		}
	    }
	}
    }

  /* If this function is marked as returning non-null, then we can
     infer OP is non-null if it is used in the return statement.  */
  if (greturn *return_stmt = dyn_cast <greturn *> (stmt))
    if (gimple_return_retval (return_stmt)
	&& operand_equal_p (gimple_return_retval (return_stmt), op, 0)
	&& lookup_attribute ("returns_nonnull",
			     TYPE_ATTRIBUTES (TREE_TYPE (current_function_decl))))
      return true;

  return false;
}

/* Compare two case labels.  Because the front end should already have
   made sure that case ranges do not overlap, it is enough to only compare
   the CASE_LOW values of each case label.  */

static int
compare_case_labels (const void *p1, const void *p2)
{
  const_tree const case1 = *(const_tree const*)p1;
  const_tree const case2 = *(const_tree const*)p2;

  /* The 'default' case label always goes first.  */
  if (!CASE_LOW (case1))
    return -1;
  else if (!CASE_LOW (case2))
    return 1;
  else
    return tree_int_cst_compare (CASE_LOW (case1), CASE_LOW (case2));
}

/* Sort the case labels in LABEL_VEC in place in ascending order.  */

void
sort_case_labels (vec<tree> label_vec)
{
  label_vec.qsort (compare_case_labels);
}

/* Prepare a vector of case labels to be used in a GIMPLE_SWITCH statement.

   LABELS is a vector that contains all case labels to look at.

   INDEX_TYPE is the type of the switch index expression.  Case labels
   in LABELS are discarded if their values are not in the value range
   covered by INDEX_TYPE.  The remaining case label values are folded
   to INDEX_TYPE.

   If a default case exists in LABELS, it is removed from LABELS and
   returned in DEFAULT_CASEP.  If no default case exists, but the
   case labels already cover the whole range of INDEX_TYPE, a default
   case is returned pointing to one of the existing case labels.
   Otherwise DEFAULT_CASEP is set to NULL_TREE.

   DEFAULT_CASEP may be NULL, in which case the above comment doesn't
   apply and no action is taken regardless of whether a default case is
   found or not.  */

void
preprocess_case_label_vec_for_gimple (vec<tree> labels,
				      tree index_type,
				      tree *default_casep)
{
  tree min_value, max_value;
  tree default_case = NULL_TREE;
  size_t i, len;

  i = 0;
  min_value = TYPE_MIN_VALUE (index_type);
  max_value = TYPE_MAX_VALUE (index_type);
  while (i < labels.length ())
    {
      tree elt = labels[i];
      tree low = CASE_LOW (elt);
      tree high = CASE_HIGH (elt);
      bool remove_element = FALSE;

      if (low)
	{
	  gcc_checking_assert (TREE_CODE (low) == INTEGER_CST);
	  gcc_checking_assert (!high || TREE_CODE (high) == INTEGER_CST);

	  /* This is a non-default case label, i.e. it has a value.

	     See if the case label is reachable within the range of
	     the index type.  Remove out-of-range case values.  Turn
	     case ranges into a canonical form (high > low strictly)
	     and convert the case label values to the index type.

	     NB: The type of gimple_switch_index() may be the promoted
	     type, but the case labels retain the original type.  */

	  if (high)
	    {
	      /* This is a case range.  Discard empty ranges.
		 If the bounds or the range are equal, turn this
		 into a simple (one-value) case.  */
	      int cmp = tree_int_cst_compare (high, low);
	      if (cmp < 0)
		remove_element = TRUE;
	      else if (cmp == 0)
		high = NULL_TREE;
	    }

	  if (! high)
	    {
	      /* If the simple case value is unreachable, ignore it.  */
	      if ((TREE_CODE (min_value) == INTEGER_CST
		   && tree_int_cst_compare (low, min_value) < 0)
		  || (TREE_CODE (max_value) == INTEGER_CST
		      && tree_int_cst_compare (low, max_value) > 0))
		remove_element = TRUE;
	      else
		low = fold_convert (index_type, low);
	    }
	  else
	    {
	      /* If the entire case range is unreachable, ignore it.  */
	      if ((TREE_CODE (min_value) == INTEGER_CST
		   && tree_int_cst_compare (high, min_value) < 0)
		  || (TREE_CODE (max_value) == INTEGER_CST
		      && tree_int_cst_compare (low, max_value) > 0))
		remove_element = TRUE;
	      else
		{
		  /* If the lower bound is less than the index type's
		     minimum value, truncate the range bounds.  */
		  if (TREE_CODE (min_value) == INTEGER_CST
		      && tree_int_cst_compare (low, min_value) < 0)
		    low = min_value;
		  low = fold_convert (index_type, low);

		  /* If the upper bound is greater than the index type's
		     maximum value, truncate the range bounds.  */
		  if (TREE_CODE (max_value) == INTEGER_CST
		      && tree_int_cst_compare (high, max_value) > 0)
		    high = max_value;
		  high = fold_convert (index_type, high);

		  /* We may have folded a case range to a one-value case.  */
		  if (tree_int_cst_equal (low, high))
		    high = NULL_TREE;
		}
	    }

	  CASE_LOW (elt) = low;
	  CASE_HIGH (elt) = high;
	}
      else
	{
	  gcc_assert (!default_case);
	  default_case = elt;
	  /* The default case must be passed separately to the
	     gimple_build_switch routine.  But if DEFAULT_CASEP
	     is NULL, we do not remove the default case (it would
	     be completely lost).  */
	  if (default_casep)
	    remove_element = TRUE;
	}

      if (remove_element)
	labels.ordered_remove (i);
      else
	i++;
    }
  len = i;

  if (!labels.is_empty ())
    sort_case_labels (labels);

  if (default_casep && !default_case)
    {
      /* If the switch has no default label, add one, so that we jump
	 around the switch body.  If the labels already cover the whole
	 range of the switch index_type, add the default label pointing
	 to one of the existing labels.  */
      if (len
	  && TYPE_MIN_VALUE (index_type)
	  && TYPE_MAX_VALUE (index_type)
	  && tree_int_cst_equal (CASE_LOW (labels[0]),
				 TYPE_MIN_VALUE (index_type)))
	{
	  tree low, high = CASE_HIGH (labels[len - 1]);
	  if (!high)
	    high = CASE_LOW (labels[len - 1]);
	  if (tree_int_cst_equal (high, TYPE_MAX_VALUE (index_type)))
	    {
	      for (i = 1; i < len; i++)
		{
		  high = CASE_LOW (labels[i]);
		  low = CASE_HIGH (labels[i - 1]);
		  if (!low)
		    low = CASE_LOW (labels[i - 1]);
		  if (wi::add (low, 1) != high)
		    break;
		}
	      if (i == len)
		{
		  tree label = CASE_LABEL (labels[0]);
		  default_case = build_case_label (NULL_TREE, NULL_TREE,
						   label);
		}
	    }
	}
    }

  if (default_casep)
    *default_casep = default_case;
}

/* Set the location of all statements in SEQ to LOC.  */

void
gimple_seq_set_location (gimple_seq seq, location_t loc)
{
  for (gimple_stmt_iterator i = gsi_start (seq); !gsi_end_p (i); gsi_next (&i))
    gimple_set_location (gsi_stmt (i), loc);
}

/* Release SSA_NAMEs in SEQ as well as the GIMPLE statements.  */

void
gimple_seq_discard (gimple_seq seq)
{
  gimple_stmt_iterator gsi;

  for (gsi = gsi_start (seq); !gsi_end_p (gsi); )
    {
      gimple *stmt = gsi_stmt (gsi);
      gsi_remove (&gsi, true);
      release_defs (stmt);
      ggc_free (stmt);
    }
}

/* See if STMT now calls function that takes no parameters and if so, drop
   call arguments.  This is used when devirtualization machinery redirects
   to __builtiln_unreacahble or __cxa_pure_virutal.  */

void
maybe_remove_unused_call_args (struct function *fn, gimple *stmt)
{
  tree decl = gimple_call_fndecl (stmt);
  if (TYPE_ARG_TYPES (TREE_TYPE (decl))
      && TREE_VALUE (TYPE_ARG_TYPES (TREE_TYPE (decl))) == void_type_node
      && gimple_call_num_args (stmt))
    {
      gimple_set_num_ops (stmt, 3);
      update_stmt_fn (fn, stmt);
    }
}<|MERGE_RESOLUTION|>--- conflicted
+++ resolved
@@ -1352,33 +1352,13 @@
 gimple_call_same_target_p (const gimple *c1, const gimple *c2)
 {
   if (gimple_call_internal_p (c1))
-<<<<<<< HEAD
-    {
-      if (!gimple_call_internal_p (c2)
-	  || gimple_call_internal_fn (c1) != gimple_call_internal_fn (c2))
-	return false;
-
-      if (gimple_call_internal_unique_p (c1))
-	return false;
-      
-      return true;
-    }
-  else if (gimple_call_fn (c1) == gimple_call_fn (c2))
-    return true;
-=======
     return (gimple_call_internal_p (c2)
 	    && gimple_call_internal_fn (c1) == gimple_call_internal_fn (c2)
 	    && !gimple_call_internal_unique_p (as_a <const gcall *> (c1)));
->>>>>>> da6fe896
   else
-    {
-      tree decl = gimple_call_fndecl (c1);
-
-      if (!decl || decl != gimple_call_fndecl (c2))
-	return false;
-
-      return true;
-    }
+    return (gimple_call_fn (c1) == gimple_call_fn (c2)
+	    || (gimple_call_fndecl (c1)
+		&& gimple_call_fndecl (c1) == gimple_call_fndecl (c2)));
 }
 
 /* Detect flags from a GIMPLE_CALL.  This is just like
