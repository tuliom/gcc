--- conflicted
+++ resolved
@@ -36,21 +36,12 @@
 #include "flags.h"
 #include "alias.h"
 #include "demangle.h"
-<<<<<<< HEAD
-=======
 #include "langhooks.h"
->>>>>>> 779871ac
 
 /* Global type table.  FIXME lto, it should be possible to re-use some
    of the type hashing routines in tree.c (type_hash_canon, type_hash_lookup,
    etc), but those assume that types were built with the various
    build_*_type routines which is not the case with the streamer.  */
-<<<<<<< HEAD
-static htab_t gimple_types;
-static struct pointer_map_t *type_hash_cache;
-
-/* Global type comparison cache.  */
-=======
 static GTY((if_marked ("ggc_marked_p"), param_is (union tree_node)))
   htab_t gimple_types;
 static GTY((if_marked ("tree_int_map_marked_p"), param_is (struct tree_int_map)))
@@ -58,7 +49,6 @@
 
 /* Global type comparison cache.  This is by TYPE_UID for space efficiency
    and thus cannot use and does not need GC.  */
->>>>>>> 779871ac
 static htab_t gtc_visited;
 static struct obstack gtc_ob;
 
@@ -3169,1227 +3159,6 @@
 
 /* Structure used to maintain a cache of some type pairs compared by
    gimple_types_compatible_p when comparing aggregate types.  There are
-<<<<<<< HEAD
-   four possible values for SAME_P:
-
-   	-2: The pair (T1, T2) has just been inserted in the table.
-	-1: The pair (T1, T2) is currently being compared.
-	 0: T1 and T2 are different types.
-	 1: T1 and T2 are the same type.
-
-   This table is only used when comparing aggregate types to avoid
-   infinite recursion due to self-referential types.  */
-struct type_pair_d
-{
-  unsigned int uid1;
-  unsigned int uid2;
-  int same_p;
-};
-typedef struct type_pair_d *type_pair_t;
-
-/* Return a hash value for the type pair pointed-to by P.  */
-
-static hashval_t
-type_pair_hash (const void *p)
-{
-  const struct type_pair_d *pair = (const struct type_pair_d *) p;
-  hashval_t val1 = pair->uid1;
-  hashval_t val2 = pair->uid2;
-  return (iterative_hash_hashval_t (val2, val1)
-	  ^ iterative_hash_hashval_t (val1, val2));
-}
-
-/* Compare two type pairs pointed-to by P1 and P2.  */
-
-static int
-type_pair_eq (const void *p1, const void *p2)
-{
-  const struct type_pair_d *pair1 = (const struct type_pair_d *) p1;
-  const struct type_pair_d *pair2 = (const struct type_pair_d *) p2;
-  return ((pair1->uid1 == pair2->uid1 && pair1->uid2 == pair2->uid2)
-	  || (pair1->uid1 == pair2->uid2 && pair1->uid2 == pair2->uid1));
-}
-
-/* Lookup the pair of types T1 and T2 in *VISITED_P.  Insert a new
-   entry if none existed.  */
-
-static type_pair_t
-lookup_type_pair (tree t1, tree t2, htab_t *visited_p, struct obstack *ob_p)
-{
-  struct type_pair_d pair;
-  type_pair_t p;
-  void **slot;
-
-  if (*visited_p == NULL)
-    {
-      *visited_p = htab_create (251, type_pair_hash, type_pair_eq, NULL);
-      gcc_obstack_init (ob_p);
-    }
-
-  pair.uid1 = TYPE_UID (t1);
-  pair.uid2 = TYPE_UID (t2);
-  slot = htab_find_slot (*visited_p, &pair, INSERT);
-
-  if (*slot)
-    p = *((type_pair_t *) slot);
-  else
-    {
-      p = XOBNEW (ob_p, struct type_pair_d);
-      p->uid1 = TYPE_UID (t1);
-      p->uid2 = TYPE_UID (t2);
-      p->same_p = -2;
-      *slot = (void *) p;
-    }
-
-  return p;
-}
-
-
-/* Return true if T1 and T2 have the same name.  If FOR_COMPLETION_P is
-   true then if any type has no name return false, otherwise return
-   true if both types have no names.  */
-
-static bool
-compare_type_names_p (tree t1, tree t2, bool for_completion_p)
-{
-  tree name1 = TYPE_NAME (t1);
-  tree name2 = TYPE_NAME (t2);
-
-  /* Consider anonymous types all unique for completion.  */
-  if (for_completion_p
-      && (!name1 || !name2))
-    return false;
-
-  if (name1 && TREE_CODE (name1) == TYPE_DECL)
-    {
-      name1 = DECL_NAME (name1);
-      if (for_completion_p
-	  && !name1)
-	return false;
-    }
-  gcc_assert (!name1 || TREE_CODE (name1) == IDENTIFIER_NODE);
-
-  if (name2 && TREE_CODE (name2) == TYPE_DECL)
-    {
-      name2 = DECL_NAME (name2);
-      if (for_completion_p
-	  && !name2)
-	return false;
-    }
-  gcc_assert (!name2 || TREE_CODE (name2) == IDENTIFIER_NODE);
-
-  /* Identifiers can be compared with pointer equality rather
-     than a string comparison.  */
-  if (name1 == name2)
-    return true;
-
-  return false;
-}
-
-/* Return true if the field decls F1 and F2 are at the same offset.  */
-
-static bool
-compare_field_offset (tree f1, tree f2)
-{
-  if (DECL_OFFSET_ALIGN (f1) == DECL_OFFSET_ALIGN (f2))
-    return (operand_equal_p (DECL_FIELD_OFFSET (f1),
-			     DECL_FIELD_OFFSET (f2), 0)
-	    && tree_int_cst_equal (DECL_FIELD_BIT_OFFSET (f1),
-				   DECL_FIELD_BIT_OFFSET (f2)));
-
-  /* Fortran and C do not always agree on what DECL_OFFSET_ALIGN
-     should be, so handle differing ones specially by decomposing
-     the offset into a byte and bit offset manually.  */
-  if (host_integerp (DECL_FIELD_OFFSET (f1), 0)
-      && host_integerp (DECL_FIELD_OFFSET (f2), 0))
-    {
-      unsigned HOST_WIDE_INT byte_offset1, byte_offset2;
-      unsigned HOST_WIDE_INT bit_offset1, bit_offset2;
-      bit_offset1 = TREE_INT_CST_LOW (DECL_FIELD_BIT_OFFSET (f1));
-      byte_offset1 = (TREE_INT_CST_LOW (DECL_FIELD_OFFSET (f1))
-		      + bit_offset1 / BITS_PER_UNIT);
-      bit_offset2 = TREE_INT_CST_LOW (DECL_FIELD_BIT_OFFSET (f2));
-      byte_offset2 = (TREE_INT_CST_LOW (DECL_FIELD_OFFSET (f2))
-		      + bit_offset2 / BITS_PER_UNIT);
-      if (byte_offset1 != byte_offset2)
-	return false;
-      return bit_offset1 % BITS_PER_UNIT == bit_offset2 % BITS_PER_UNIT;
-    }
-
-  return false;
-}
-
-/* Return 1 iff T1 and T2 are structurally identical.
-   Otherwise, return 0.  */
-
-static int
-gimple_types_compatible_p (tree t1, tree t2)
-{
-  type_pair_t p = NULL;
-
-  /* Check first for the obvious case of pointer identity.  */
-  if (t1 == t2)
-    return 1;
-
-  /* Check that we have two types to compare.  */
-  if (t1 == NULL_TREE || t2 == NULL_TREE)
-    return 0;
-
-  /* Can't be the same type if the types don't have the same code.  */
-  if (TREE_CODE (t1) != TREE_CODE (t2))
-    return 0;
-
-  /* Can't be the same type if they have different CV qualifiers.  */
-  if (TYPE_QUALS (t1) != TYPE_QUALS (t2))
-    return 0;
-
-  /* Void types are always the same.  */
-  if (TREE_CODE (t1) == VOID_TYPE)
-    return 1;
-
-  /* For numerical types do some simple checks before doing three
-     hashtable queries.  */
-  if (INTEGRAL_TYPE_P (t1)
-      || SCALAR_FLOAT_TYPE_P (t1)
-      || FIXED_POINT_TYPE_P (t1)
-      || TREE_CODE (t1) == VECTOR_TYPE
-      || TREE_CODE (t1) == COMPLEX_TYPE
-      || TREE_CODE (t1) == OFFSET_TYPE)
-    {
-      /* Can't be the same type if they have different alignment,
-	 sign, precision or mode.  */
-      if (TYPE_ALIGN (t1) != TYPE_ALIGN (t2)
-	  || TYPE_PRECISION (t1) != TYPE_PRECISION (t2)
-	  || TYPE_MODE (t1) != TYPE_MODE (t2)
-	  || TYPE_UNSIGNED (t1) != TYPE_UNSIGNED (t2))
-	return 0;
-
-      if (TREE_CODE (t1) == INTEGER_TYPE
-	  && (TYPE_IS_SIZETYPE (t1) != TYPE_IS_SIZETYPE (t2)
-	      || TYPE_STRING_FLAG (t1) != TYPE_STRING_FLAG (t2)))
-	return 0;
-
-      /* That's all we need to check for float and fixed-point types.  */
-      if (SCALAR_FLOAT_TYPE_P (t1)
-	  || FIXED_POINT_TYPE_P (t1))
-	return 1;
-
-      /* Perform cheap tail-recursion for vector and complex types.  */
-      if (TREE_CODE (t1) == VECTOR_TYPE
-	  || TREE_CODE (t1) == COMPLEX_TYPE)
-	return gimple_types_compatible_p (TREE_TYPE (t1), TREE_TYPE (t2));
-
-      /* For integral types fall thru to more complex checks.  */
-    }
-
-  /* If the hash values of t1 and t2 are different the types can't
-     possibly be the same.  This helps keeping the type-pair hashtable
-     small, only tracking comparisons for hash collisions.  */
-  if (gimple_type_hash (t1) != gimple_type_hash (t2))
-    return 0;
-
-  /* If we've visited this type pair before (in the case of aggregates
-     with self-referential types), and we made a decision, return it.  */
-  p = lookup_type_pair (t1, t2, &gtc_visited, &gtc_ob);
-  if (p->same_p == 0 || p->same_p == 1)
-    {
-      /* We have already decided whether T1 and T2 are the
-	 same, return the cached result.  */
-      return p->same_p == 1;
-    }
-  else if (p->same_p == -1)
-    {
-      /* We are currently comparing this pair of types, assume
-	 that they are the same and let the caller decide.  */
-      return 1;
-    }
-
-  gcc_assert (p->same_p == -2);
-
-  /* Mark the (T1, T2) comparison in progress.  */
-  p->same_p = -1;
-
-  /* If their attributes are not the same they can't be the same type.  */
-  if (!attribute_list_equal (TYPE_ATTRIBUTES (t1), TYPE_ATTRIBUTES (t2)))
-    goto different_types;
-
-  /* Do type-specific comparisons.  */
-  switch (TREE_CODE (t1))
-    {
-    case ARRAY_TYPE:
-      /* Array types are the same if the element types are the same and
-	 the number of elements are the same.  */
-      if (!gimple_types_compatible_p (TREE_TYPE (t1), TREE_TYPE (t2))
-	  || TYPE_STRING_FLAG (t1) != TYPE_STRING_FLAG (t2)
-	  || TYPE_NONALIASED_COMPONENT (t1) != TYPE_NONALIASED_COMPONENT (t2))
-	goto different_types;
-      else
-	{
-	  tree i1 = TYPE_DOMAIN (t1);
-	  tree i2 = TYPE_DOMAIN (t2);
-
-	  /* For an incomplete external array, the type domain can be
- 	     NULL_TREE.  Check this condition also.  */
-	  if (i1 == NULL_TREE && i2 == NULL_TREE)
-	    goto same_types;
-	  else if (i1 == NULL_TREE || i2 == NULL_TREE)
-	    goto different_types;
-	  /* If for a complete array type the possibly gimplified sizes
-	     are different the types are different.  */
-	  else if (((TYPE_SIZE (i1) != NULL) ^ (TYPE_SIZE (i2) != NULL))
-		   || (TYPE_SIZE (i1)
-		       && TYPE_SIZE (i2)
-		       && !operand_equal_p (TYPE_SIZE (i1), TYPE_SIZE (i2), 0)))
-	    goto different_types;
-	  else
-	    {
-	      tree min1 = TYPE_MIN_VALUE (i1);
-	      tree min2 = TYPE_MIN_VALUE (i2);
-	      tree max1 = TYPE_MAX_VALUE (i1);
-	      tree max2 = TYPE_MAX_VALUE (i2);
-
-	      /* The minimum/maximum values have to be the same.  */
-	      if ((min1 == min2
-		   || (min1 && min2 && operand_equal_p (min1, min2, 0)))
-		  && (max1 == max2
-		      || (max1 && max2 && operand_equal_p (max1, max2, 0))))
-		goto same_types;
-	      else
-		goto different_types;
-	    }
-	}
-
-    case METHOD_TYPE:
-      /* Method types should belong to the same class.  */
-      if (!gimple_types_compatible_p (TYPE_METHOD_BASETYPE (t1),
-				 TYPE_METHOD_BASETYPE (t2)))
-	goto different_types;
-
-      /* Fallthru  */
-
-    case FUNCTION_TYPE:
-      /* Function types are the same if the return type and arguments types
-	 are the same.  */
-      if (!gimple_types_compatible_p (TREE_TYPE (t1), TREE_TYPE (t2)))
-	goto different_types;
-      else
-	{
-	  if (!targetm.comp_type_attributes (t1, t2))
-	    goto different_types;
-
-	  if (TYPE_ARG_TYPES (t1) == TYPE_ARG_TYPES (t2))
-	    goto same_types;
-	  else
-	    {
-	      tree parms1, parms2;
-
-	      for (parms1 = TYPE_ARG_TYPES (t1), parms2 = TYPE_ARG_TYPES (t2);
-		   parms1 && parms2;
-		   parms1 = TREE_CHAIN (parms1), parms2 = TREE_CHAIN (parms2))
-		{
-		  if (!gimple_types_compatible_p (TREE_VALUE (parms1),
-					     TREE_VALUE (parms2)))
-		    goto different_types;
-		}
-
-	      if (parms1 || parms2)
-		goto different_types;
-
-	      goto same_types;
-	    }
-	}
-
-    case OFFSET_TYPE:
-      {
-	if (!gimple_types_compatible_p (TREE_TYPE (t1), TREE_TYPE (t2))
-	    || !gimple_types_compatible_p (TYPE_OFFSET_BASETYPE (t1),
-					   TYPE_OFFSET_BASETYPE (t2)))
-	  goto different_types;
-
-	goto same_types;
-      }
-
-    case POINTER_TYPE:
-    case REFERENCE_TYPE:
-      {
-	/* If the two pointers have different ref-all attributes,
-	   they can't be the same type.  */
-	if (TYPE_REF_CAN_ALIAS_ALL (t1) != TYPE_REF_CAN_ALIAS_ALL (t2))
-	  goto different_types;
-
-	/* If one pointer points to an incomplete type variant of
-	   the other pointed-to type they are the same.  */
-	if (TREE_CODE (TREE_TYPE (t1)) == TREE_CODE (TREE_TYPE (t2))
-	    && RECORD_OR_UNION_TYPE_P (TREE_TYPE (t1))
-	    && (!COMPLETE_TYPE_P (TREE_TYPE (t1))
-		|| !COMPLETE_TYPE_P (TREE_TYPE (t2)))
-	    && compare_type_names_p (TYPE_MAIN_VARIANT (TREE_TYPE (t1)),
-				     TYPE_MAIN_VARIANT (TREE_TYPE (t2)), true))
-	  {
-	    /* Replace the pointed-to incomplete type with the
-	       complete one.  */
-	    if (COMPLETE_TYPE_P (TREE_TYPE (t2)))
-	      TREE_TYPE (t1) = TREE_TYPE (t2);
-	    else
-	      TREE_TYPE (t2) = TREE_TYPE (t1);
-	    goto same_types;
-	  }
-
-	/* Otherwise, pointer and reference types are the same if the
-	   pointed-to types are the same.  */
-	if (gimple_types_compatible_p (TREE_TYPE (t1), TREE_TYPE (t2)))
-	  goto same_types;
-
-	goto different_types;
-      }
-
-    case INTEGER_TYPE:
-    case BOOLEAN_TYPE:
-      {
-	tree min1 = TYPE_MIN_VALUE (t1);
-	tree max1 = TYPE_MAX_VALUE (t1);
-	tree min2 = TYPE_MIN_VALUE (t2);
-	tree max2 = TYPE_MAX_VALUE (t2);
-	bool min_equal_p = false;
-	bool max_equal_p = false;
-
-	/* If either type has a minimum value, the other type must
-	   have the same.  */
-	if (min1 == NULL_TREE && min2 == NULL_TREE)
-	  min_equal_p = true;
-	else if (min1 && min2 && operand_equal_p (min1, min2, 0))
-	  min_equal_p = true;
-
-	/* Likewise, if either type has a maximum value, the other
-	   type must have the same.  */
-	if (max1 == NULL_TREE && max2 == NULL_TREE)
-	  max_equal_p = true;
-	else if (max1 && max2 && operand_equal_p (max1, max2, 0))
-	  max_equal_p = true;
-
-	if (!min_equal_p || !max_equal_p)
-	  goto different_types;
-
-	goto same_types;
-      }
-
-    case ENUMERAL_TYPE:
-      {
-	/* FIXME lto, we cannot check bounds on enumeral types because
-	   different front ends will produce different values.
-	   In C, enumeral types are integers, while in C++ each element
-	   will have its own symbolic value.  We should decide how enums
-	   are to be represented in GIMPLE and have each front end lower
-	   to that.  */
-	tree v1, v2;
-
-	/* For enumeral types, all the values must be the same.  */
-	if (TYPE_VALUES (t1) == TYPE_VALUES (t2))
-	  goto same_types;
-
-	for (v1 = TYPE_VALUES (t1), v2 = TYPE_VALUES (t2);
-	     v1 && v2;
-	     v1 = TREE_CHAIN (v1), v2 = TREE_CHAIN (v2))
-	  {
-	    tree c1 = TREE_VALUE (v1);
-	    tree c2 = TREE_VALUE (v2);
-
-	    if (TREE_CODE (c1) == CONST_DECL)
-	      c1 = DECL_INITIAL (c1);
-
-	    if (TREE_CODE (c2) == CONST_DECL)
-	      c2 = DECL_INITIAL (c2);
-
-	    if (tree_int_cst_equal (c1, c2) != 1)
-	      goto different_types;
-	  }
-
-	/* If one enumeration has more values than the other, they
-	   are not the same.  */
-	if (v1 || v2)
-	  goto different_types;
-
-	goto same_types;
-      }
-
-    case RECORD_TYPE:
-    case UNION_TYPE:
-    case QUAL_UNION_TYPE:
-      {
-	tree f1, f2;
-
-	/* If one type requires structural equality checks and the
-	   other doesn't, do not merge the types.  */
-	if (TYPE_STRUCTURAL_EQUALITY_P (t1)
-	    != TYPE_STRUCTURAL_EQUALITY_P (t2))
-	  goto different_types;
-
-	/* The struct tags shall compare equal.  */
-	if (!compare_type_names_p (TYPE_MAIN_VARIANT (t1),
-				   TYPE_MAIN_VARIANT (t2), false))
-	  goto different_types;
-
-	/* For aggregate types, all the fields must be the same.  */
-	for (f1 = TYPE_FIELDS (t1), f2 = TYPE_FIELDS (t2);
-	     f1 && f2;
-	     f1 = TREE_CHAIN (f1), f2 = TREE_CHAIN (f2))
-	  {
-	    /* The fields must have the same name, offset and type.  */
-	    if (DECL_NAME (f1) != DECL_NAME (f2)
-		|| DECL_NONADDRESSABLE_P (f1) != DECL_NONADDRESSABLE_P (f2)
-		|| !compare_field_offset (f1, f2)
-		|| !gimple_types_compatible_p (TREE_TYPE (f1),
-					       TREE_TYPE (f2)))
-	      goto different_types;
-	  }
-
-	/* If one aggregate has more fields than the other, they
-	   are not the same.  */
-	if (f1 || f2)
-	  goto different_types;
-
-	goto same_types;
-      }
-
-    default:
-      gcc_unreachable ();
-    }
-
-  /* Common exit path for types that are not compatible.  */
-different_types:
-  p->same_p = 0;
-  return 0;
-
-  /* Common exit path for types that are compatible.  */
-same_types:
-  p->same_p = 1;
-  return 1;
-}
-
-
-
-
-/* Per pointer state for the SCC finding.  The on_sccstack flag
-   is not strictly required, it is true when there is no hash value
-   recorded for the type and false otherwise.  But querying that
-   is slower.  */
-
-struct sccs
-{
-  unsigned int dfsnum;
-  unsigned int low;
-  bool on_sccstack;
-  hashval_t hash;
-};
-
-static unsigned int next_dfs_num;
-
-static hashval_t
-iterative_hash_gimple_type (tree, hashval_t, VEC(tree, heap) **,
-			    struct pointer_map_t *, struct obstack *);
-
-/* DFS visit the edge from the callers type with state *STATE to T.
-   Update the callers type hash V with the hash for T if it is not part
-   of the SCC containing the callers type and return it.
-   SCCSTACK, SCCSTATE and SCCSTATE_OBSTACK are state for the DFS walk done.  */
-
-static hashval_t
-visit (tree t, struct sccs *state, hashval_t v,
-       VEC (tree, heap) **sccstack,
-       struct pointer_map_t *sccstate,
-       struct obstack *sccstate_obstack)
-{
-  struct sccs *cstate = NULL;
-  void **slot;
-
-  /* If there is a hash value recorded for this type then it can't
-     possibly be part of our parent SCC.  Simply mix in its hash.  */
-  if ((slot = pointer_map_contains (type_hash_cache, t)))
-    return iterative_hash_hashval_t ((hashval_t) (size_t) *slot, v);
-
-  if ((slot = pointer_map_contains (sccstate, t)) != NULL)
-    cstate = (struct sccs *)*slot;
-  if (!cstate)
-    {
-      hashval_t tem;
-      /* Not yet visited.  DFS recurse.  */
-      tem = iterative_hash_gimple_type (t, v,
-					sccstack, sccstate, sccstate_obstack);
-      if (!cstate)
-	cstate = (struct sccs *)* pointer_map_contains (sccstate, t);
-      state->low = MIN (state->low, cstate->low);
-      /* If the type is no longer on the SCC stack and thus is not part
-         of the parents SCC mix in its hash value.  Otherwise we will
-	 ignore the type for hashing purposes and return the unaltered
-	 hash value.  */
-      if (!cstate->on_sccstack)
-	return tem;
-    }
-  if (cstate->dfsnum < state->dfsnum
-      && cstate->on_sccstack)
-    state->low = MIN (cstate->dfsnum, state->low);
-
-  /* We are part of our parents SCC, skip this type during hashing
-     and return the unaltered hash value.  */
-  return v;
-}
-
-/* Hash NAME with the previous hash value V and return it.  */
-
-static hashval_t
-iterative_hash_name (tree name, hashval_t v)
-{
-  if (!name)
-    return v;
-  if (TREE_CODE (name) == TYPE_DECL)
-    name = DECL_NAME (name);
-  if (!name)
-    return v;
-  gcc_assert (TREE_CODE (name) == IDENTIFIER_NODE);
-  return iterative_hash_object (IDENTIFIER_HASH_VALUE (name), v);
-}
-
-/* Returning a hash value for gimple type TYPE combined with VAL.
-   SCCSTACK, SCCSTATE and SCCSTATE_OBSTACK are state for the DFS walk done.
-
-   To hash a type we end up hashing in types that are reachable.
-   Through pointers we can end up with cycles which messes up the
-   required property that we need to compute the same hash value
-   for structurally equivalent types.  To avoid this we have to
-   hash all types in a cycle (the SCC) in a commutative way.  The
-   easiest way is to not mix in the hashes of the SCC members at
-   all.  To make this work we have to delay setting the hash
-   values of the SCC until it is complete.  */
-
-static hashval_t
-iterative_hash_gimple_type (tree type, hashval_t val,
-			    VEC(tree, heap) **sccstack,
-			    struct pointer_map_t *sccstate,
-			    struct obstack *sccstate_obstack)
-{
-  hashval_t v;
-  void **slot;
-  struct sccs *state;
-
-#ifdef ENABLE_CHECKING
-  /* Not visited during this DFS walk nor during previous walks.  */
-  gcc_assert (!pointer_map_contains (type_hash_cache, type)
-	      && !pointer_map_contains (sccstate, type));
-#endif
-  state = XOBNEW (sccstate_obstack, struct sccs);
-  *pointer_map_insert (sccstate, type) = state;
-
-  VEC_safe_push (tree, heap, *sccstack, type);
-  state->dfsnum = next_dfs_num++;
-  state->low = state->dfsnum;
-  state->on_sccstack = true;
-
-  /* Combine a few common features of types so that types are grouped into
-     smaller sets; when searching for existing matching types to merge,
-     only existing types having the same features as the new type will be
-     checked.  */
-  v = iterative_hash_hashval_t (TREE_CODE (type), 0);
-  v = iterative_hash_hashval_t (TYPE_QUALS (type), v);
-  v = iterative_hash_hashval_t (TREE_ADDRESSABLE (type), v);
-
-  /* Do not hash the types size as this will cause differences in
-     hash values for the complete vs. the incomplete type variant.  */
-
-  /* Incorporate common features of numerical types.  */
-  if (INTEGRAL_TYPE_P (type)
-      || SCALAR_FLOAT_TYPE_P (type)
-      || FIXED_POINT_TYPE_P (type))
-    {
-      v = iterative_hash_hashval_t (TYPE_PRECISION (type), v);
-      v = iterative_hash_hashval_t (TYPE_MODE (type), v);
-      v = iterative_hash_hashval_t (TYPE_UNSIGNED (type), v);
-    }
-
-  /* For pointer and reference types, fold in information about the type
-     pointed to but do not recurse into possibly incomplete types to
-     avoid hash differences for complete vs. incomplete types.  */
-  if (POINTER_TYPE_P (type))
-    {
-      if (RECORD_OR_UNION_TYPE_P (TREE_TYPE (type)))
-	{
-	  v = iterative_hash_hashval_t (TREE_CODE (TREE_TYPE (type)), v);
-	  v = iterative_hash_name
-	      (TYPE_NAME (TYPE_MAIN_VARIANT (TREE_TYPE (type))), v);
-	}
-      else
-	v = visit (TREE_TYPE (type), state, v,
-		   sccstack, sccstate, sccstate_obstack);
-    }
-
-  /* For integer types hash the types min/max values and the string flag.  */
-  if (TREE_CODE (type) == INTEGER_TYPE)
-    {
-      v = iterative_hash_expr (TYPE_MIN_VALUE (type), v);
-      v = iterative_hash_expr (TYPE_MAX_VALUE (type), v);
-      v = iterative_hash_hashval_t (TYPE_STRING_FLAG (type), v);
-    }
-
-  /* For array types hash their domain and the string flag.  */
-  if (TREE_CODE (type) == ARRAY_TYPE
-      && TYPE_DOMAIN (type))
-    {
-      v = iterative_hash_hashval_t (TYPE_STRING_FLAG (type), v);
-      v = visit (TYPE_DOMAIN (type), state, v,
-		 sccstack, sccstate, sccstate_obstack);
-    }
-
-  /* Recurse for aggregates with a single element type.  */
-  if (TREE_CODE (type) == ARRAY_TYPE
-      || TREE_CODE (type) == COMPLEX_TYPE
-      || TREE_CODE (type) == VECTOR_TYPE)
-    v = visit (TREE_TYPE (type), state, v,
-	       sccstack, sccstate, sccstate_obstack);
-
-  /* Incorporate function return and argument types.  */
-  if (TREE_CODE (type) == FUNCTION_TYPE || TREE_CODE (type) == METHOD_TYPE)
-    {
-      unsigned na;
-      tree p;
-
-      /* For method types also incorporate their parent class.  */
-      if (TREE_CODE (type) == METHOD_TYPE)
-	v = visit (TYPE_METHOD_BASETYPE (type), state, v,
-		   sccstack, sccstate, sccstate_obstack);
-
-      v = visit (TREE_TYPE (type), state, v,
-		 sccstack, sccstate, sccstate_obstack);
-
-      for (p = TYPE_ARG_TYPES (type), na = 0; p; p = TREE_CHAIN (p))
-	{
-	  v = visit (TREE_VALUE (p), state, v,
-		     sccstack, sccstate, sccstate_obstack);
-	  na++;
-	}
-
-      v = iterative_hash_hashval_t (na, v);
-    }
-
-  if (TREE_CODE (type) == RECORD_TYPE
-      || TREE_CODE (type) == UNION_TYPE
-      || TREE_CODE (type) == QUAL_UNION_TYPE)
-    {
-      unsigned nf;
-      tree f;
-
-      v = iterative_hash_name (TYPE_NAME (TYPE_MAIN_VARIANT (type)), v);
-
-      for (f = TYPE_FIELDS (type), nf = 0; f; f = TREE_CHAIN (f))
-	{
-	  v = iterative_hash_name (DECL_NAME (f), v);
-	  v = visit (TREE_TYPE (f), state, v,
-		     sccstack, sccstate, sccstate_obstack);
-	  nf++;
-	}
-
-      v = iterative_hash_hashval_t (nf, v);
-    }
-
-  /* Record hash for us.  */
-  state->hash = v;
-
-  /* See if we found an SCC.  */
-  if (state->low == state->dfsnum)
-    {
-      tree x;
-
-      /* Pop off the SCC and set its hash values.  */
-      do
-	{
-	  struct sccs *cstate;
-	  x = VEC_pop (tree, *sccstack);
-	  gcc_assert (!pointer_map_contains (type_hash_cache, x));
-	  cstate = (struct sccs *)*pointer_map_contains (sccstate, x);
-	  cstate->on_sccstack = false;
-	  slot = pointer_map_insert (type_hash_cache, x);
-	  *slot = (void *) (size_t) cstate->hash;
-	}
-      while (x != type);
-    }
-
-  return iterative_hash_hashval_t (v, val);
-}
-
-
-/* Returns a hash value for P (assumed to be a type).  The hash value
-   is computed using some distinguishing features of the type.  Note
-   that we cannot use pointer hashing here as we may be dealing with
-   two distinct instances of the same type.
-
-   This function should produce the same hash value for two compatible
-   types according to gimple_types_compatible_p.  */
-
-static hashval_t
-gimple_type_hash (const void *p)
-{
-  const_tree t = (const_tree) p;
-  VEC(tree, heap) *sccstack = NULL;
-  struct pointer_map_t *sccstate;
-  struct obstack sccstate_obstack;
-  hashval_t val;
-  void **slot;
-
-  if (type_hash_cache == NULL)
-    type_hash_cache = pointer_map_create ();
-
-  if ((slot = pointer_map_contains (type_hash_cache, p)) != NULL)
-    return iterative_hash_hashval_t ((hashval_t) (size_t) *slot, 0);
-
-  /* Perform a DFS walk and pre-hash all reachable types.  */
-  next_dfs_num = 1;
-  sccstate = pointer_map_create ();
-  gcc_obstack_init (&sccstate_obstack);
-  val = iterative_hash_gimple_type (CONST_CAST_TREE (t), 0,
-				    &sccstack, sccstate, &sccstate_obstack);
-  VEC_free (tree, heap, sccstack);
-  pointer_map_destroy (sccstate);
-  obstack_free (&sccstate_obstack, NULL);
-
-  return val;
-}
-
-
-/* Returns nonzero if P1 and P2 are equal.  */
-
-static int
-gimple_type_eq (const void *p1, const void *p2)
-{
-  const_tree t1 = (const_tree) p1;
-  const_tree t2 = (const_tree) p2;
-  return gimple_types_compatible_p (CONST_CAST_TREE (t1), CONST_CAST_TREE (t2));
-}
-
-
-/* Register type T in the global type table gimple_types.
-   If another type T', compatible with T, already existed in
-   gimple_types then return T', otherwise return T.  This is used by
-   LTO to merge identical types read from different TUs.  */
-
-tree
-gimple_register_type (tree t)
-{
-  void **slot;
-
-  gcc_assert (TYPE_P (t));
-
-  /* Always register the main variant first.  This is important so we
-     pick up the non-typedef variants as canonical, otherwise we'll end
-     up taking typedef ids for structure tags during comparison.  */
-  if (TYPE_MAIN_VARIANT (t) != t)
-    gimple_register_type (TYPE_MAIN_VARIANT (t));
-
-  if (gimple_types == NULL)
-    gimple_types = htab_create (16381, gimple_type_hash, gimple_type_eq, 0);
-
-  slot = htab_find_slot (gimple_types, t, INSERT);
-  if (*slot
-      && *(tree *)slot != t)
-    {
-      tree new_type = (tree) *((tree *) slot);
-
-      /* Do not merge types with different addressability.  */
-      gcc_assert (TREE_ADDRESSABLE (t) == TREE_ADDRESSABLE (new_type));
-
-      /* If t is not its main variant then make t unreachable from its
-	 main variant list.  Otherwise we'd queue up a lot of duplicates
-	 there.  */
-      if (t != TYPE_MAIN_VARIANT (t))
-	{
-	  tree tem = TYPE_MAIN_VARIANT (t);
-	  while (tem && TYPE_NEXT_VARIANT (tem) != t)
-	    tem = TYPE_NEXT_VARIANT (tem);
-	  if (tem)
-	    TYPE_NEXT_VARIANT (tem) = TYPE_NEXT_VARIANT (t);
-	  TYPE_NEXT_VARIANT (t) = NULL_TREE;
-	}
-
-      /* If we are a pointer then remove us from the pointer-to or
-	 reference-to chain.  Otherwise we'd queue up a lot of duplicates
-	 there.  */
-      if (TREE_CODE (t) == POINTER_TYPE)
-	{
-	  if (TYPE_POINTER_TO (TREE_TYPE (t)) == t)
-	    TYPE_POINTER_TO (TREE_TYPE (t)) = TYPE_NEXT_PTR_TO (t);
-	  else
-	    {
-	      tree tem = TYPE_POINTER_TO (TREE_TYPE (t));
-	      while (tem && TYPE_NEXT_PTR_TO (tem) != t)
-		tem = TYPE_NEXT_PTR_TO (tem);
-	      if (tem)
-		TYPE_NEXT_PTR_TO (tem) = TYPE_NEXT_PTR_TO (t);
-	    }
-	  TYPE_NEXT_PTR_TO (t) = NULL_TREE;
-	}
-      else if (TREE_CODE (t) == REFERENCE_TYPE)
-	{
-	  if (TYPE_REFERENCE_TO (TREE_TYPE (t)) == t)
-	    TYPE_REFERENCE_TO (TREE_TYPE (t)) = TYPE_NEXT_REF_TO (t);
-	  else
-	    {
-	      tree tem = TYPE_REFERENCE_TO (TREE_TYPE (t));
-	      while (tem && TYPE_NEXT_REF_TO (tem) != t)
-		tem = TYPE_NEXT_REF_TO (tem);
-	      if (tem)
-		TYPE_NEXT_REF_TO (tem) = TYPE_NEXT_REF_TO (t);
-	    }
-	  TYPE_NEXT_REF_TO (t) = NULL_TREE;
-	}
-
-      t = new_type;
-    }
-  else
-    *slot = (void *) t;
-
-  return t;
-}
-
-
-/* Show statistics on references to the global type table gimple_types.  */
-
-void
-print_gimple_types_stats (void)
-{
-  if (gimple_types)
-    fprintf (stderr, "GIMPLE type table: size %ld, %ld elements, "
-	     "%ld searches, %ld collisions (ratio: %f)\n",
-	     (long) htab_size (gimple_types),
-	     (long) htab_elements (gimple_types),
-	     (long) gimple_types->searches,
-	     (long) gimple_types->collisions,
-	     htab_collisions (gimple_types));
-  else
-    fprintf (stderr, "GIMPLE type table is empty\n");
-  if (gtc_visited)
-    fprintf (stderr, "GIMPLE type comparison table: size %ld, %ld "
-	     "elements, %ld searches, %ld collisions (ratio: %f)\n",
-	     (long) htab_size (gtc_visited),
-	     (long) htab_elements (gtc_visited),
-	     (long) gtc_visited->searches,
-	     (long) gtc_visited->collisions,
-	     htab_collisions (gtc_visited));
-  else
-    fprintf (stderr, "GIMPLE type comparison table is empty\n");
-}
-
-/* Free the gimple type hashtables used for LTO type merging.  */
-
-void
-free_gimple_type_tables (void)
-{
-  /* Last chance to print stats for the tables.  */
-  if (flag_lto_report)
-    print_gimple_types_stats ();
-
-  if (gimple_types)
-    {
-      htab_delete (gimple_types);
-      gimple_types = NULL;
-    }
-  if (type_hash_cache)
-    {
-      pointer_map_destroy (type_hash_cache);
-      type_hash_cache = NULL;
-    }
-  if (gtc_visited)
-    {
-      htab_delete (gtc_visited);
-      obstack_free (&gtc_ob, NULL);
-      gtc_visited = NULL;
-    }
-}
-
-
-/* Return a type the same as TYPE except unsigned or
-   signed according to UNSIGNEDP.  */
-
-static tree
-gimple_signed_or_unsigned_type (bool unsignedp, tree type)
-{
-  tree type1;
-
-  type1 = TYPE_MAIN_VARIANT (type);
-  if (type1 == signed_char_type_node
-      || type1 == char_type_node
-      || type1 == unsigned_char_type_node)
-    return unsignedp ? unsigned_char_type_node : signed_char_type_node;
-  if (type1 == integer_type_node || type1 == unsigned_type_node)
-    return unsignedp ? unsigned_type_node : integer_type_node;
-  if (type1 == short_integer_type_node || type1 == short_unsigned_type_node)
-    return unsignedp ? short_unsigned_type_node : short_integer_type_node;
-  if (type1 == long_integer_type_node || type1 == long_unsigned_type_node)
-    return unsignedp ? long_unsigned_type_node : long_integer_type_node;
-  if (type1 == long_long_integer_type_node
-      || type1 == long_long_unsigned_type_node)
-    return unsignedp
-           ? long_long_unsigned_type_node
-	   : long_long_integer_type_node;
-#if HOST_BITS_PER_WIDE_INT >= 64
-  if (type1 == intTI_type_node || type1 == unsigned_intTI_type_node)
-    return unsignedp ? unsigned_intTI_type_node : intTI_type_node;
-#endif
-  if (type1 == intDI_type_node || type1 == unsigned_intDI_type_node)
-    return unsignedp ? unsigned_intDI_type_node : intDI_type_node;
-  if (type1 == intSI_type_node || type1 == unsigned_intSI_type_node)
-    return unsignedp ? unsigned_intSI_type_node : intSI_type_node;
-  if (type1 == intHI_type_node || type1 == unsigned_intHI_type_node)
-    return unsignedp ? unsigned_intHI_type_node : intHI_type_node;
-  if (type1 == intQI_type_node || type1 == unsigned_intQI_type_node)
-    return unsignedp ? unsigned_intQI_type_node : intQI_type_node;
-
-#define GIMPLE_FIXED_TYPES(NAME)	    \
-  if (type1 == short_ ## NAME ## _type_node \
-      || type1 == unsigned_short_ ## NAME ## _type_node) \
-    return unsignedp ? unsigned_short_ ## NAME ## _type_node \
-		     : short_ ## NAME ## _type_node; \
-  if (type1 == NAME ## _type_node \
-      || type1 == unsigned_ ## NAME ## _type_node) \
-    return unsignedp ? unsigned_ ## NAME ## _type_node \
-		     : NAME ## _type_node; \
-  if (type1 == long_ ## NAME ## _type_node \
-      || type1 == unsigned_long_ ## NAME ## _type_node) \
-    return unsignedp ? unsigned_long_ ## NAME ## _type_node \
-		     : long_ ## NAME ## _type_node; \
-  if (type1 == long_long_ ## NAME ## _type_node \
-      || type1 == unsigned_long_long_ ## NAME ## _type_node) \
-    return unsignedp ? unsigned_long_long_ ## NAME ## _type_node \
-		     : long_long_ ## NAME ## _type_node;
-
-#define GIMPLE_FIXED_MODE_TYPES(NAME) \
-  if (type1 == NAME ## _type_node \
-      || type1 == u ## NAME ## _type_node) \
-    return unsignedp ? u ## NAME ## _type_node \
-		     : NAME ## _type_node;
-
-#define GIMPLE_FIXED_TYPES_SAT(NAME) \
-  if (type1 == sat_ ## short_ ## NAME ## _type_node \
-      || type1 == sat_ ## unsigned_short_ ## NAME ## _type_node) \
-    return unsignedp ? sat_ ## unsigned_short_ ## NAME ## _type_node \
-		     : sat_ ## short_ ## NAME ## _type_node; \
-  if (type1 == sat_ ## NAME ## _type_node \
-      || type1 == sat_ ## unsigned_ ## NAME ## _type_node) \
-    return unsignedp ? sat_ ## unsigned_ ## NAME ## _type_node \
-		     : sat_ ## NAME ## _type_node; \
-  if (type1 == sat_ ## long_ ## NAME ## _type_node \
-      || type1 == sat_ ## unsigned_long_ ## NAME ## _type_node) \
-    return unsignedp ? sat_ ## unsigned_long_ ## NAME ## _type_node \
-		     : sat_ ## long_ ## NAME ## _type_node; \
-  if (type1 == sat_ ## long_long_ ## NAME ## _type_node \
-      || type1 == sat_ ## unsigned_long_long_ ## NAME ## _type_node) \
-    return unsignedp ? sat_ ## unsigned_long_long_ ## NAME ## _type_node \
-		     : sat_ ## long_long_ ## NAME ## _type_node;
-
-#define GIMPLE_FIXED_MODE_TYPES_SAT(NAME)	\
-  if (type1 == sat_ ## NAME ## _type_node \
-      || type1 == sat_ ## u ## NAME ## _type_node) \
-    return unsignedp ? sat_ ## u ## NAME ## _type_node \
-		     : sat_ ## NAME ## _type_node;
-
-  GIMPLE_FIXED_TYPES (fract);
-  GIMPLE_FIXED_TYPES_SAT (fract);
-  GIMPLE_FIXED_TYPES (accum);
-  GIMPLE_FIXED_TYPES_SAT (accum);
-
-  GIMPLE_FIXED_MODE_TYPES (qq);
-  GIMPLE_FIXED_MODE_TYPES (hq);
-  GIMPLE_FIXED_MODE_TYPES (sq);
-  GIMPLE_FIXED_MODE_TYPES (dq);
-  GIMPLE_FIXED_MODE_TYPES (tq);
-  GIMPLE_FIXED_MODE_TYPES_SAT (qq);
-  GIMPLE_FIXED_MODE_TYPES_SAT (hq);
-  GIMPLE_FIXED_MODE_TYPES_SAT (sq);
-  GIMPLE_FIXED_MODE_TYPES_SAT (dq);
-  GIMPLE_FIXED_MODE_TYPES_SAT (tq);
-  GIMPLE_FIXED_MODE_TYPES (ha);
-  GIMPLE_FIXED_MODE_TYPES (sa);
-  GIMPLE_FIXED_MODE_TYPES (da);
-  GIMPLE_FIXED_MODE_TYPES (ta);
-  GIMPLE_FIXED_MODE_TYPES_SAT (ha);
-  GIMPLE_FIXED_MODE_TYPES_SAT (sa);
-  GIMPLE_FIXED_MODE_TYPES_SAT (da);
-  GIMPLE_FIXED_MODE_TYPES_SAT (ta);
-
-  /* For ENUMERAL_TYPEs in C++, must check the mode of the types, not
-     the precision; they have precision set to match their range, but
-     may use a wider mode to match an ABI.  If we change modes, we may
-     wind up with bad conversions.  For INTEGER_TYPEs in C, must check
-     the precision as well, so as to yield correct results for
-     bit-field types.  C++ does not have these separate bit-field
-     types, and producing a signed or unsigned variant of an
-     ENUMERAL_TYPE may cause other problems as well.  */
-  if (!INTEGRAL_TYPE_P (type)
-      || TYPE_UNSIGNED (type) == unsignedp)
-    return type;
-
-#define TYPE_OK(node)							    \
-  (TYPE_MODE (type) == TYPE_MODE (node)					    \
-   && TYPE_PRECISION (type) == TYPE_PRECISION (node))
-  if (TYPE_OK (signed_char_type_node))
-    return unsignedp ? unsigned_char_type_node : signed_char_type_node;
-  if (TYPE_OK (integer_type_node))
-    return unsignedp ? unsigned_type_node : integer_type_node;
-  if (TYPE_OK (short_integer_type_node))
-    return unsignedp ? short_unsigned_type_node : short_integer_type_node;
-  if (TYPE_OK (long_integer_type_node))
-    return unsignedp ? long_unsigned_type_node : long_integer_type_node;
-  if (TYPE_OK (long_long_integer_type_node))
-    return (unsignedp
-	    ? long_long_unsigned_type_node
-	    : long_long_integer_type_node);
-
-#if HOST_BITS_PER_WIDE_INT >= 64
-  if (TYPE_OK (intTI_type_node))
-    return unsignedp ? unsigned_intTI_type_node : intTI_type_node;
-#endif
-  if (TYPE_OK (intDI_type_node))
-    return unsignedp ? unsigned_intDI_type_node : intDI_type_node;
-  if (TYPE_OK (intSI_type_node))
-    return unsignedp ? unsigned_intSI_type_node : intSI_type_node;
-  if (TYPE_OK (intHI_type_node))
-    return unsignedp ? unsigned_intHI_type_node : intHI_type_node;
-  if (TYPE_OK (intQI_type_node))
-    return unsignedp ? unsigned_intQI_type_node : intQI_type_node;
-
-#undef GIMPLE_FIXED_TYPES
-#undef GIMPLE_FIXED_MODE_TYPES
-#undef GIMPLE_FIXED_TYPES_SAT
-#undef GIMPLE_FIXED_MODE_TYPES_SAT
-#undef TYPE_OK
-
-  return build_nonstandard_integer_type (TYPE_PRECISION (type), unsignedp);
-}
-
-
-/* Return an unsigned type the same as TYPE in other respects.  */
-
-tree
-gimple_unsigned_type (tree type)
-{
-  return gimple_signed_or_unsigned_type (true, type);
-}
-
-
-/* Return a signed type the same as TYPE in other respects.  */
-
-tree
-gimple_signed_type (tree type)
-{
-  return gimple_signed_or_unsigned_type (false, type);
-}
-
-
-/* Return the typed-based alias set for T, which may be an expression
-   or a type.  Return -1 if we don't do anything special.  */
-
-alias_set_type
-gimple_get_alias_set (tree t)
-{
-  tree u;
-
-  /* Permit type-punning when accessing a union, provided the access
-     is directly through the union.  For example, this code does not
-     permit taking the address of a union member and then storing
-     through it.  Even the type-punning allowed here is a GCC
-     extension, albeit a common and useful one; the C standard says
-     that such accesses have implementation-defined behavior.  */
-  for (u = t;
-       TREE_CODE (u) == COMPONENT_REF || TREE_CODE (u) == ARRAY_REF;
-       u = TREE_OPERAND (u, 0))
-    if (TREE_CODE (u) == COMPONENT_REF
-	&& TREE_CODE (TREE_TYPE (TREE_OPERAND (u, 0))) == UNION_TYPE)
-      return 0;
-
-  /* That's all the expressions we handle specially.  */
-  if (!TYPE_P (t))
-    return -1;
-
-  /* For convenience, follow the C standard when dealing with
-     character types.  Any object may be accessed via an lvalue that
-     has character type.  */
-  if (t == char_type_node
-      || t == signed_char_type_node
-      || t == unsigned_char_type_node)
-    return 0;
-
-  /* Allow aliasing between signed and unsigned variants of the same
-     type.  We treat the signed variant as canonical.  */
-  if (TREE_CODE (t) == INTEGER_TYPE && TYPE_UNSIGNED (t))
-    {
-      tree t1 = gimple_signed_type (t);
-
-      /* t1 == t can happen for boolean nodes which are always unsigned.  */
-      if (t1 != t)
-	return get_alias_set (t1);
-    }
-  else if (POINTER_TYPE_P (t))
-    {
-      /* From the common C and C++ langhook implementation:
-
-	 Unfortunately, there is no canonical form of a pointer type.
-	 In particular, if we have `typedef int I', then `int *', and
-	 `I *' are different types.  So, we have to pick a canonical
-	 representative.  We do this below.
-
-	 Technically, this approach is actually more conservative that
-	 it needs to be.  In particular, `const int *' and `int *'
-	 should be in different alias sets, according to the C and C++
-	 standard, since their types are not the same, and so,
-	 technically, an `int **' and `const int **' cannot point at
-	 the same thing.
-
-	 But, the standard is wrong.  In particular, this code is
-	 legal C++:
-
-	 int *ip;
-	 int **ipp = &ip;
-	 const int* const* cipp = ipp;
-	 And, it doesn't make sense for that to be legal unless you
-	 can dereference IPP and CIPP.  So, we ignore cv-qualifiers on
-	 the pointed-to types.  This issue has been reported to the
-	 C++ committee.  */
-
-      /* In addition to the above canonicalization issue with LTO
-         we should also canonicalize `T (*)[]' to `T *' avoiding
-	 alias issues with pointer-to element types and pointer-to
-	 array types.
-
-	 Likewise we need to deal with the situation of incomplete
-	 pointed-to types and make `*(struct X **)&a' and
-	 `*(struct X {} **)&a' alias.  Otherwise we will have to
-	 guarantee that all pointer-to incomplete type variants
-	 will be replaced by pointer-to complete type variants if
-	 they are available.
-
-	 With LTO the convenient situation of using `void *' to
-	 access and store any pointer type will also become
-	 more apparent (and `void *' is just another pointer-to
-	 incomplete type).  Assigning alias-set zero to `void *'
-	 and all pointer-to incomplete types is a not appealing
-	 solution.  Assigning an effective alias-set zero only
-	 affecting pointers might be - by recording proper subset
-	 relationships of all pointer alias-sets.
-
-	 Pointer-to function types are another grey area which
-	 needs caution.  Globbing them all into one alias-set
-	 or the above effective zero set would work.  */
-
-      /* For now just assign the same alias-set to all pointers.
-         That's simple and avoids all the above problems.  */
-      if (t != ptr_type_node)
-	return get_alias_set (ptr_type_node);
-    }
-
-  return -1;
-}
-
-
-/* Data structure used to count the number of dereferences to PTR
-   inside an expression.  */
-struct count_ptr_d
-=======
    three possible values for SAME_P:
 
    	-2: The pair (T1, T2) has just been inserted in the table.
@@ -4400,7 +3169,6 @@
    mode gtc_mode.  */
 
 struct type_pair_d
->>>>>>> 779871ac
 {
   unsigned int uid1;
   unsigned int uid2;
