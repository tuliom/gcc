; Options for the language- and target-independent parts of the compiler.

; Copyright (C) 2003-2013 Free Software Foundation, Inc.
;
; This file is part of GCC.
;
; GCC is free software; you can redistribute it and/or modify it under
; the terms of the GNU General Public License as published by the Free
; Software Foundation; either version 3, or (at your option) any later
; version.
;
; GCC is distributed in the hope that it will be useful, but WITHOUT ANY
; WARRANTY; without even the implied warranty of MERCHANTABILITY or
; FITNESS FOR A PARTICULAR PURPOSE.  See the GNU General Public License
; for more details.
;
; You should have received a copy of the GNU General Public License
; along with GCC; see the file COPYING3.  If not see
; <http://www.gnu.org/licenses/>.

; See the GCC internals manual (options.texi) for a description of this file's format.

; Please try to keep this file in ASCII collating order.

Variable
int target_flags

Variable
int optimize

Variable
int optimize_size

Variable
int optimize_debug

; Not used directly to control optimizations, only to save -Ofast
; setting for "optimize" attributes.
Variable
int optimize_fast

; True if this is the lto front end.  This is used to disable gimple
; generation and lowering passes that are normally run on the output
; of a front end.  These passes must be bypassed for lto since they
; have already been done before the gimple was written.
Variable
bool in_lto_p = false

; 0 means straightforward implementation of complex divide acceptable.
; 1 means wide ranges of inputs must work for complex divide.
; 2 means C99-like requirements for complex multiply and divide.
Variable
int flag_complex_method = 1

; Nonzero if subexpressions must be evaluated from left-to-right.
Variable
int flag_evaluation_order = 0

; Language specific warning pass for unused results.
Variable
bool flag_warn_unused_result = false

Variable
int *param_values

; Nonzero if we should write GIMPLE bytecode for link-time optimization.
Variable
int flag_generate_lto

; True to warn about any objects definitions whose size is larger
; than N bytes.  Also want about function definitions whose returned
; values are larger than N bytes, where N is 'larger_than_size'.
Variable
bool warn_larger_than

Variable
HOST_WIDE_INT larger_than_size

; True to warn about any function whose frame size is larger
; than N bytes.
Variable
bool warn_frame_larger_than

Variable
HOST_WIDE_INT frame_larger_than_size

; Nonzero means we should be saving declaration info into a .X file.
Variable
int flag_gen_aux_info = 0

; Nonzero if we are compiling code for a shared library, zero for
; executable.
Variable
int flag_shlib

; These two are really VEC(char_p,heap) *.

Variable
void *flag_instrument_functions_exclude_functions

Variable
void *flag_instrument_functions_exclude_files

; Generic structs (e.g. templates not explicitly specialized)
; may not have a compilation unit associated with them, and so
; may need to be treated differently from ordinary structs.
;
; Structs only handled by reference (indirectly), will also usually
; not need as much debugging information.

Variable
enum debug_struct_file debug_struct_ordinary[DINFO_USAGE_NUM_ENUMS] = { DINFO_STRUCT_FILE_ANY, DINFO_STRUCT_FILE_ANY, DINFO_STRUCT_FILE_ANY }

Variable
enum debug_struct_file debug_struct_generic[DINFO_USAGE_NUM_ENUMS] = { DINFO_STRUCT_FILE_ANY, DINFO_STRUCT_FILE_ANY, DINFO_STRUCT_FILE_ANY }

; True if we should exit after parsing options.
Variable
bool exit_after_options

; Type(s) of debugging information we are producing (if any).  See
; flag-types.h for the definitions of the different possible types of
; debugging information.
Variable
enum debug_info_type write_symbols = NO_DEBUG

; Level of debugging information we are producing.  See flag-types.h
; for the definitions of the different possible levels.
Variable
enum debug_info_levels debug_info_level = DINFO_LEVEL_NONE

; Nonzero means use GNU-only extensions in the generated symbolic
; debugging information.  Currently, this only has an effect when
; write_symbols is set to DBX_DEBUG, XCOFF_DEBUG, or DWARF_DEBUG.
Variable
bool use_gnu_debug_info_extensions

; Original value of maximum field alignment in bytes, specified via
; -fpack-struct=<value>.
Variable
unsigned int initial_max_fld_align = TARGET_DEFAULT_PACK_STRUCT

; Type of stack check.
Variable
enum stack_check_type flag_stack_check = NO_STACK_CHECK

; True if stack usage information needs to be computed.
Variable
bool flag_stack_usage_info = false

; -dA causes debug commentary information to be produced in
; the generated assembly code (to make it more readable).  This option
; is generally only of use to those who actually need to read the
; generated assembly code (perhaps while debugging the compiler itself).
; Currently, this switch is only used by dwarf2out.c; however, it is intended
; to be a catchall for printing debug information in the assembler file.
Variable
int flag_debug_asm

; -dP causes the rtl to be emitted as a comment in assembly.
Variable
int flag_dump_rtl_in_asm

; Whether -da was passed (used only in handle_common_deferred_options).
Variable
bool flag_dump_all_passed

; Other flags saying which kinds of debugging dump have been requested.

Variable
int rtl_dump_and_exit

Variable
int flag_print_asm_name

; Name of top-level original source file (what was input to cpp).
; This comes from the #-command at the beginning of the actual input.
; If there isn't any there, then this is the cc1 input file name.
Variable
const char *main_input_filename

; Pointer to base name in main_input_filename, with directories and a
; single final extension removed, and the length of this base
; name.

Variable
const char *main_input_basename

Variable
int main_input_baselength

; Which options have been printed by --help.
Variable
char *help_printed

; Which enums have been printed by --help.  0 = not printed, no
; relevant options seen, 1 = relevant option seen, not yet printed, 2
; = printed.
Variable
char *help_enum_printed

; The number of columns for --help output.
Variable
unsigned int help_columns

; Whether this options structure has been through finish_options
Variable
bool flag_opts_finished

; What the sanitizer should instrument
Variable
unsigned int flag_sanitize

###
Driver

-assemble
Driver Alias(S)

-compile
Driver Alias(c)

-coverage
Driver Alias(coverage)

-debug
Common Alias(g)

-dump
Common Separate Alias(d)

-dump=
Common Joined Alias(d)

-dumpbase
Common Separate Alias(dumpbase)

-dumpdir
Common Separate Alias(dumpdir)

-entry
Driver Separate Alias(e)

-entry=
Driver Joined Alias(e)

-extra-warnings
Common Warning Alias(Wextra)

-for-assembler
Driver Separate Alias(Xassembler)

-for-assembler=
Driver JoinedOrMissing Alias(Xassembler)

-for-linker
Driver Separate Alias(Xlinker)

-for-linker=
Driver JoinedOrMissing Alias(Xlinker)

-force-link
Driver Separate Alias(u)

-force-link=
Driver Joined Alias(u)

-help
Common Driver Var(help_flag)
Display this information

-help=
Common Driver Report Joined
--help=<class>	Display descriptions of a specific class of options.  <class> is one or more of optimizers, target, warnings, undocumented, params

-language
Driver Separate Alias(x)

-language=
Driver Joined Alias(x)

-library-directory
Driver Separate Alias(L)

-library-directory=
Driver Joined Alias(L)

-no-canonical-prefixes
Driver Alias(no-canonical-prefixes)

-no-standard-libraries
Driver Alias(nostdlib)

-no-sysroot-suffix
Driver Var(no_sysroot_suffix)

-no-warnings
Common Alias(w)

-optimize
Common Alias(O)

-output
Common Driver Separate Alias(o) MissingArgError(missing filename after %qs)

-output=
Common Driver Joined Alias(o) MissingArgError(missing filename after %qs)

-pass-exit-codes
Driver Alias(pass-exit-codes)

-pedantic
Common Alias(Wpedantic)

-pedantic-errors
Common Alias(pedantic-errors)

-pie
Driver Alias(pie)

-pipe
Driver Alias(pipe)

-prefix
Driver Separate Alias(B)

-prefix=
Driver JoinedOrMissing Alias(B)

-preprocess
Driver Alias(E)

-print-file-name
Driver Separate Alias(print-file-name=)

-print-file-name=
Driver JoinedOrMissing Alias(print-file-name=)

-print-libgcc-file-name
Driver Alias(print-libgcc-file-name)

-print-multi-directory
Driver Alias(print-multi-directory)

-print-multi-lib
Driver Alias(print-multi-lib)

-print-multi-os-directory
Driver Alias(print-multi-os-directory)

-print-multiarch
Driver Alias(print-multiarch)

-print-prog-name
Driver Separate Alias(print-prog-name=)

-print-prog-name=
Driver JoinedOrMissing Alias(print-prog-name=)

-print-search-dirs
Driver Alias(print-search-dirs)

-print-sysroot
Driver Alias(print-sysroot)

-print-sysroot-headers-suffix
Driver Alias(print-sysroot-headers-suffix)

-profile
Common Alias(p)

-save-temps
Driver Alias(save-temps)

-shared
Driver Alias(shared)

-specs
Driver Separate Alias(specs=)

-specs=
Driver Joined Alias(specs=)

-static
Driver Alias(static)

-symbolic
Driver Alias(symbolic)

-target-help
Common Driver
Alias for --help=target

-time
Driver Alias(time)

-verbose
Driver Alias(v)

;; The driver used to convert options such as --help into forms such
;; as -fhelp; the following four entries are for compatibility with
;; any direct uses of those (undocumented) -f forms
fhelp
Common Driver Alias(-help)

fhelp=
Common Driver Joined Alias(-help=)

ftarget-help
Common Driver Alias(-target-help)

fversion
Common Driver Alias(-version)

-param
Common Separate
--param <param>=<value>	Set parameter <param> to value.  See below for a complete list of parameters

-param=
Common Joined Alias(-param)

-sysroot
Driver Separate Alias(-sysroot=)

-sysroot=
Driver JoinedOrMissing

-version
Common Driver

B
Driver Joined Separate

E
Driver

L
Driver Joined Separate

N
Driver

O
Common JoinedOrMissing Optimization
-O<number>	Set optimization level to <number>

Os
Common Optimization
Optimize for space rather than speed

Ofast
Common Optimization
Optimize for speed disregarding exact standards compliance

Og
Common Optimization
Optimize for debugging experience rather than speed or size

Q
Driver

Qn
Driver Negative(Qy)

Qy
Driver Negative(Qn)

R
Driver Joined Separate

S
Driver

T
Driver Joined Separate

Tbss
Driver Separate

Tbss=
Driver Joined

Tdata
Driver Separate

Tdata=
Driver Joined

Ttext
Driver Separate

Ttext=
Driver Joined

W
Common RejectNegative Warning Alias(Wextra)
This switch is deprecated; use -Wextra instead

Wa,
Driver JoinedOrMissing

Wl,
Driver JoinedOrMissing

Wp,
Driver JoinedOrMissing

Waggregate-return
Common Var(warn_aggregate_return) Warning
Warn about returning structures, unions or arrays

Waggressive-loop-optimizations
Common Var(warn_aggressive_loop_optimizations) Init(1) Warning
Warn if a loop with constant number of iterations triggers undefined behavior

Warray-bounds
Common Var(warn_array_bounds) Warning
Warn if an array is accessed out of bounds

Wattributes
Common Var(warn_attributes) Init(1) Warning
Warn about inappropriate attribute usage

Wcast-align
Common Var(warn_cast_align) Warning
Warn about pointer casts which increase alignment

Wcpp
Common Var(warn_cpp) Init(1) Warning
Warn when a #warning directive is encountered

Wdeprecated-declarations
Common Var(warn_deprecated_decl) Init(1) Warning
Warn about uses of __attribute__((deprecated)) declarations

Wdisabled-optimization
Common Var(warn_disabled_optimization) Warning
Warn when an optimization pass is disabled

Werror
Common Var(warnings_are_errors)
Treat all warnings as errors

Werror=
Common Joined
Treat specified warning as error

Wextra
Common Var(extra_warnings) Warning
Print extra (possibly unwanted) warnings

Wfatal-errors
Common Var(flag_fatal_errors)
Exit on the first error occurred

Wframe-larger-than=
Common RejectNegative Joined UInteger
-Wframe-larger-than=<number>	Warn if a function's stack frame requires more than <number> bytes

Wfree-nonheap-object
Common Var(warn_free_nonheap_object) Init(1) Warning
Warn when attempting to free a non-heap object

Winline
Common Var(warn_inline) Warning
Warn when an inlined function cannot be inlined

Winvalid-memory-model
Common Var(warn_invalid_memory_model) Init(1) Warning
Warn when an atomic memory model parameter is known to be outside the valid range.

Wlarger-than-
Common RejectNegative Joined Warning Undocumented Alias(Wlarger-than=)

Wlarger-than=
Common RejectNegative Joined UInteger Warning
-Wlarger-than=<number>	Warn if an object is larger than <number> bytes

Wunsafe-loop-optimizations
Common Var(warn_unsafe_loop_optimizations) Warning
Warn if the loop cannot be optimized due to nontrivial assumptions.

Wmissing-noreturn
Common Alias(Wsuggest-attribute=noreturn)

Woverflow
Common Var(warn_overflow) Init(1) Warning
Warn about overflow in arithmetic expressions

Wpacked
Common Var(warn_packed) Warning
Warn when the packed attribute has no effect on struct layout

Wpadded
Common Var(warn_padded) Warning
Warn when padding is required to align structure members

Wpedantic
Common Var(pedantic) Warning
Issue warnings needed for strict compliance to the standard

Wshadow
Common Var(warn_shadow) Warning
Warn when one local variable shadows another

Wstack-protector
Common Var(warn_stack_protect) Warning
Warn when not issuing stack smashing protection for some reason

Wstack-usage=
Common Joined RejectNegative UInteger Var(warn_stack_usage) Init(-1) Warning
Warn if stack usage might be larger than specified amount

Wstrict-aliasing
Common Warning
Warn about code which might break strict aliasing rules

Wstrict-aliasing=
Common Joined RejectNegative UInteger Var(warn_strict_aliasing) Warning
Warn about code which might break strict aliasing rules

Wstrict-overflow
Common Warning
Warn about optimizations that assume that signed overflow is undefined

Wstrict-overflow=
Common Joined RejectNegative UInteger Var(warn_strict_overflow) Warning
Warn about optimizations that assume that signed overflow is undefined

Wsuggest-attribute=const
Common Var(warn_suggest_attribute_const) Warning
Warn about functions which might be candidates for __attribute__((const))

Wsuggest-attribute=pure
Common Var(warn_suggest_attribute_pure) Warning
Warn about functions which might be candidates for __attribute__((pure))

Wsuggest-attribute=noreturn
Common Var(warn_suggest_attribute_noreturn) Warning
Warn about functions which might be candidates for __attribute__((noreturn))

Wsystem-headers
Common Var(warn_system_headers) Warning
Do not suppress warnings from system headers

Wtrampolines
Common Var(warn_trampolines) Warning
Warn whenever a trampoline is generated

Wtype-limits
Common Var(warn_type_limits) Warning EnabledBy(Wextra)
Warn if a comparison is always true or always false due to the limited range of the data type

Wuninitialized
Common Var(warn_uninitialized) Warning EnabledBy(Wextra)
Warn about uninitialized automatic variables

Wmaybe-uninitialized
Common Var(warn_maybe_uninitialized) Warning EnabledBy(Wuninitialized)
Warn about maybe uninitialized automatic variables

Wunreachable-code
Common Ignore
Does nothing. Preserved for backward compatibility.

Wunused
Common Var(warn_unused) Init(0) Warning
Enable all -Wunused- warnings

Wunused-but-set-parameter
Common Var(warn_unused_but_set_parameter) Warning EnabledBy(Wunused && Wextra)
Warn when a function parameter is only set, otherwise unused

Wunused-but-set-variable
Common Var(warn_unused_but_set_variable) Warning EnabledBy(Wunused)
Warn when a variable is only set, otherwise unused

Wunused-function
Common Var(warn_unused_function) Warning EnabledBy(Wunused)
Warn when a function is unused

Wunused-label
Common Var(warn_unused_label) Warning EnabledBy(Wunused)
Warn when a label is unused

Wunused-parameter
Common Var(warn_unused_parameter) Warning EnabledBy(Wunused && Wextra)
Warn when a function parameter is unused

Wunused-value
Common Var(warn_unused_value) Warning EnabledBy(Wunused)
Warn when an expression value is unused

Wunused-variable
Common Var(warn_unused_variable) Warning EnabledBy(Wunused)
Warn when a variable is unused

Wcoverage-mismatch
Common Var(warn_coverage_mismatch) Init(1) Warning
Warn in case profiles in -fprofile-use do not match

Wvector-operation-performance
Common Var(warn_vector_operation_performance) Warning
Warn when a vector operation is compiled outside the SIMD

Xassembler
Driver Separate

Xlinker
Driver Separate

Xpreprocessor
Driver Separate

Z
Driver

aux-info
Common Separate Var(aux_info_file_name)
-aux-info <file>	Emit declaration information into <file>

aux-info=
Common Joined Alias(aux-info)

auxbase
Common Separate RejectDriver Var(aux_base_name)

auxbase-strip
Common Separate RejectDriver

coverage
Driver

c
Driver

d
Common Joined
-d<letters>	Enable dumps from specific passes of the compiler

dumpbase
Common Separate Var(dump_base_name)
-dumpbase <file>	Set the file basename to be used for dumps

dumpdir
Common Separate Var(dump_dir_name)
-dumpdir <dir>	Set the directory name to be used for dumps

dumpmachine
Driver

dumpspecs
Driver

dumpversion
Driver

e
Driver Joined Separate

; This option has historically been passed down to the linker by an
; accident of a %{e*} spec, so ensure it continues to be passed down
; as a single option.  The supported option for this purpose is
; -rdynamic.  See PR 47390.
export-dynamic
Driver Undocumented

; The version of the C++ ABI in use.  The following values are allowed:
;
; 0: The version of the ABI believed most conformant with the C++ ABI
;    specification.  This ABI may change as bugs are discovered and fixed.
;    Therefore, 0 will not necessarily indicate the same ABI in different
;    versions of G++.
;
; 1: The version of the ABI first used in G++ 3.2.
;
; 2: The version of the ABI first used in G++ 3.4 (and current default).
;
; 3: The version of the ABI that fixes the missing underscore
;    in template non-type arguments of pointer type.
;
; 4: The version of the ABI that introduces unambiguous mangling of
;    vector types.  First selectable in G++ 4.5.
;
; 5: The version of the ABI that ignores attribute const/noreturn
;    in function pointer mangling, and corrects mangling of decltype and
;    function parameters used in other parameters and the return type.
;    First selectable in G++ 4.6.
;
; 6: The version of the ABI that doesn't promote scoped enums to int and
;    changes the mangling of template argument packs, const/static_cast,
;    prefix ++ and --, and a class scope function used as a template
;    argument.
;    First selectable in G++ 4.7.
;
; 7: The version of the ABI that treats nullptr_t as a builtin type and
;    corrects the mangling of lambdas in default argument scope.
;    First selectable in G++ 4.8.
;
; 8: The version of the ABI that corrects the substitution behavior of
;    function types with function-cv-qualifiers.
;    First selectable in G++ 4.9.
;
; Additional positive integers will be assigned as new versions of
; the ABI become the default version of the ABI.
fabi-version=
Common Joined RejectNegative UInteger Var(flag_abi_version) Init(2)

faggressive-loop-optimizations
Common Report Var(flag_aggressive_loop_optimizations) Optimization Init(1) 
Aggressively optimize loops using language constraints

falign-functions
Common Report Var(align_functions,0) Optimization UInteger
Align the start of functions

falign-functions=
Common RejectNegative Joined UInteger Var(align_functions)

falign-jumps
Common Report Var(align_jumps,0) Optimization UInteger
Align labels which are only reached by jumping

falign-jumps=
Common RejectNegative Joined UInteger Var(align_jumps)

falign-labels
Common Report Var(align_labels,0) Optimization UInteger
Align all labels

falign-labels=
Common RejectNegative Joined UInteger Var(align_labels)

falign-loops
Common Report Var(align_loops,0) Optimization UInteger
Align the start of loops

falign-loops=
Common RejectNegative Joined UInteger Var(align_loops)

fargument-alias
Common Ignore
Does nothing. Preserved for backward compatibility.

fargument-noalias
Common Ignore
Does nothing. Preserved for backward compatibility.

fargument-noalias-global
Common Ignore
Does nothing. Preserved for backward compatibility.

fargument-noalias-anything
Common Ignore
Does nothing. Preserved for backward compatibility.

fsanitize=
Common Driver Report Joined
Select what to sanitize

fasynchronous-unwind-tables
Common Report Var(flag_asynchronous_unwind_tables) Optimization
Generate unwind tables that are exact at each instruction boundary

fauto-inc-dec
Common Report Var(flag_auto_inc_dec) Init(1)
Generate auto-inc/dec instructions

; -fcheck-bounds causes gcc to generate array bounds checks.
; For C, C++ and ObjC: defaults off.
; For Java: defaults to on.
; For Fortran: defaults to off.
fbounds-check
Common Report Var(flag_bounds_check)
Generate code to check bounds before indexing arrays

<<<<<<< HEAD
fcheck-pointers
Common Report Var(flag_check_pointers)
Add pointers checker instrumentation.  fchkp-* flags are used to
=======
fcheck-pointer-bounds
Common Report Var(flag_check_pointer_bounds)
Add Pointer Bounds Checker instrumentation.  fchkp-* flags are used to
>>>>>>> aeece40d
control instrumentation.  Currently available for C, C++ and ObjC.

fchkp-check-incomplete-type
Common Report Var(flag_chkp_incomplete_type) Init(1)
Generate checks variables with incomplete type

fchkp-zero-input-bounds-for-main
Common Report Var(flag_chkp_zero_input_bounds_for_main) Init(0)
Use zero bounds for all incoming arguments in 'main' function.  It helps when
instrumented binaries are used with legacy libs.

fchkp-first-field-has-own-bounds
Common RejectNegative Report Var(flag_chkp_first_field_has_own_bounds)
Forces pointers checker to use narrowed bounds for address of the first field
in the structure.  By default pointer to the first field has the same bounds
as pointer to the whole structure.

fchkp-narrow-to-innermost-array
Common RejectNegative Report Var(flag_chkp_narrow_to_innermost_arrray)
Forces pointers checker to use bounds of the innermost arrays in case of
nested static arryas access.  By default outermost array is used.

fchkp-optimize
Common Report Var(flag_chkp_optimize) Init(-1)
Allow pointers checker optimizations.  By default allowed
on optimization levels >0.

fchkp-use-fast-string-functions
Common Report Var(flag_chkp_use_fast_string_functions) Init(0)
Allow to use *_nobnd versions of string functions by pointers checker.

fchkp-use-nochk-string-functions
Common Report Var(flag_chkp_use_nochk_string_functions) Init(0)
Allow to use *_nochk versions of string functions by pointers checker.

fchkp-use-static-bounds
Common Report Var(flag_chkp_use_static_bounds) Init(1)
Use statically initialized variable for vars bounds instead of
generating them each time it is required.

fchkp-use-static-const-bounds
Common Report Var(flag_chkp_use_static_const_bounds) Init(-1)
Use statically initialized variable for constant bounds instead of
generating them each time it is required.

fchkp-treat-zero-dynamic-size-as-infinite
Common Report Var(flag_chkp_zero_dynamic_size_as_infinite) Init(0)
With this option zero size obtained dynamically for objects with
incomplete type will be treated as infinite.

fchkp-check-read
Common Report Var(flag_chkp_check_read) Init(1)
Generate checks for all read accesses to memory.

fchkp-check-write
Common Report Var(flag_chkp_check_write) Init(1)
Generate checks for all write accesses to memory.

fbranch-count-reg
Common Report Var(flag_branch_on_count_reg) Init(1) Optimization
Replace add, compare, branch with branch on count register

fbranch-probabilities
Common Report Var(flag_branch_probabilities) Optimization
Use profiling information for branch probabilities

fbranch-target-load-optimize
Common Report Var(flag_branch_target_load_optimize) Optimization
Perform branch target load optimization before prologue / epilogue threading

fbranch-target-load-optimize2
Common Report Var(flag_branch_target_load_optimize2) Optimization
Perform branch target load optimization after prologue / epilogue threading

fbtr-bb-exclusive
Common Report Var(flag_btr_bb_exclusive) Optimization
Restrict target load migration not to re-use registers in any basic block

fcall-saved-
Common Joined RejectNegative Var(common_deferred_options) Defer
-fcall-saved-<register>	Mark <register> as being preserved across functions

fcall-used-
Common Joined RejectNegative Var(common_deferred_options) Defer
-fcall-used-<register>	Mark <register> as being corrupted by function calls

; Nonzero for -fcaller-saves: allocate values in regs that need to
; be saved across function calls, if that produces overall better code.
; Optional now, so people can test it.
fcaller-saves
Common Report Var(flag_caller_saves) Optimization
Save registers around function calls

fcheck-data-deps
Common Report Var(flag_check_data_deps)
Compare the results of several data dependence analyzers.

fcheck-new
Common Var(flag_check_new)
Check the return value of new in C++

fcombine-stack-adjustments
Common Report Var(flag_combine_stack_adjustments) Optimization
Looks for opportunities to reduce stack adjustments and stack references.

fcommon
Common Report Var(flag_no_common,0) Optimization
Do not put uninitialized globals in the common section

fcompare-debug
Driver
; Converted by the driver to -fcompare-debug= options.

fcompare-debug=
Common Driver JoinedOrMissing RejectNegative Var(flag_compare_debug_opt)
-fcompare-debug[=<opts>]	Compile with and without e.g. -gtoggle, and compare the final-insns dump

fcompare-debug-second
Common Driver RejectNegative Var(flag_compare_debug)
Run only the second compilation of -fcompare-debug

fcompare-elim
Common Report Var(flag_compare_elim_after_reload) Optimization
Perform comparison elimination after register allocation has finished

fconserve-stack
Common Var(flag_conserve_stack) Optimization
Do not perform optimizations increasing noticeably stack usage

fcprop-registers
Common Report Var(flag_cprop_registers) Optimization
Perform a register copy-propagation optimization pass

fcrossjumping
Common Report Var(flag_crossjumping) Optimization
Perform cross-jumping optimization

fcse-follow-jumps
Common Report Var(flag_cse_follow_jumps) Optimization
When running CSE, follow jumps to their targets

fcse-skip-blocks
Common Ignore
Does nothing.  Preserved for backward compatibility.

fcx-limited-range
Common Report Var(flag_cx_limited_range) Optimization SetByCombined
Omit range reduction step when performing complex division

fcx-fortran-rules
Common Report Var(flag_cx_fortran_rules) Optimization
Complex multiplication and division follow Fortran rules

fdata-sections
Common Report Var(flag_data_sections) Optimization
Place data items into their own section

fdbg-cnt-list
Common Report Var(common_deferred_options) Defer
List all available debugging counters with their limits and counts.

fdbg-cnt=
Common RejectNegative Joined Var(common_deferred_options) Defer
-fdbg-cnt=<counter>:<limit>[,<counter>:<limit>,...]	Set the debug counter limit.   

fdebug-prefix-map=
Common Joined RejectNegative Var(common_deferred_options) Defer
Map one directory name to another in debug information

fdebug-types-section
Common Report Var(flag_debug_types_section) Init(0)
Output .debug_types section when using DWARF v4 debuginfo.

; Nonzero for -fdefer-pop: don't pop args after each function call
; instead save them up to pop many calls' args with one insns.
fdefer-pop
Common Report Var(flag_defer_pop) Optimization
Defer popping functions args from stack until later

fdelayed-branch
Common Report Var(flag_delayed_branch) Optimization
Attempt to fill delay slots of branch instructions

fdelete-dead-exceptions
Common Report Var(flag_delete_dead_exceptions) Init(0)
Delete dead instructions that may throw exceptions

fdelete-null-pointer-checks
Common Report Var(flag_delete_null_pointer_checks) Init(1) Optimization
Delete useless null pointer checks

fdevirtualize-speculatively
Common Report Var(flag_devirtualize_speculatively) Optimization
Perform speculative devirtualization

fdevirtualize
Common Report Var(flag_devirtualize) Optimization
Try to convert virtual calls to direct ones.

fdiagnostics-show-location=
Common Joined RejectNegative Enum(diagnostic_prefixing_rule)
-fdiagnostics-show-location=[once|every-line]	How often to emit source location at the beginning of line-wrapped diagnostics

; Required for these enum values.
SourceInclude
pretty-print.h

Enum
Name(diagnostic_prefixing_rule) Type(int)

EnumValue
Enum(diagnostic_prefixing_rule) String(once) Value(DIAGNOSTICS_SHOW_PREFIX_ONCE)

EnumValue
Enum(diagnostic_prefixing_rule) String(every-line) Value(DIAGNOSTICS_SHOW_PREFIX_EVERY_LINE)

fdiagnostics-show-caret
Common Var(flag_diagnostics_show_caret) Init(1)
Show the source line with a caret indicating the column

fdiagnostics-color
Common Alias(fdiagnostics-color=,always,never)
;

fdiagnostics-color=
Common Joined RejectNegative Var(flag_diagnostics_show_color) Enum(diagnostic_color_rule) Init(DIAGNOSTICS_COLOR_NO)
-fdiagnostics-color=[never|always|auto]	Colorize diagnostics

; Required for these enum values.
SourceInclude
diagnostic-color.h

Enum
Name(diagnostic_color_rule) Type(int)

EnumValue
Enum(diagnostic_color_rule) String(never) Value(DIAGNOSTICS_COLOR_NO)

EnumValue
Enum(diagnostic_color_rule) String(always) Value(DIAGNOSTICS_COLOR_YES)

EnumValue
Enum(diagnostic_color_rule) String(auto) Value(DIAGNOSTICS_COLOR_AUTO)

fdiagnostics-show-option
Common Var(flag_diagnostics_show_option) Init(1)
Amend appropriate diagnostic messages with the command line option that controls them

fdisable-
Common Joined RejectNegative Var(common_deferred_options) Defer
-fdisable-[tree|rtl|ipa]-<pass>=range1+range2 disables an optimization pass

fenable-
Common Joined RejectNegative Var(common_deferred_options) Defer
-fenable-[tree|rtl|ipa]-<pass>=range1+range2 enables an optimization pass

fdump-
Common Joined RejectNegative Var(common_deferred_options) Defer
-fdump-<type>	Dump various compiler internals to a file

fdump-final-insns
Driver RejectNegative

fdump-final-insns=
Common RejectNegative Joined Var(flag_dump_final_insns)
-fdump-final-insns=filename	Dump to filename the insns at the end of translation

fdump-go-spec=
Common RejectNegative Joined Var(flag_dump_go_spec)
-fdump-go-spec=filename	Write all declarations to file as Go code

fdump-noaddr
Common Report Var(flag_dump_noaddr)
Suppress output of addresses in debugging dumps

fdump-passes
Common Var(flag_dump_passes) Init(0)
Dump optimization passes

fdump-unnumbered
Common Report Var(flag_dump_unnumbered)
Suppress output of instruction numbers, line number notes and addresses in debugging dumps

fdump-unnumbered-links
Common Report Var(flag_dump_unnumbered_links)
Suppress output of previous and next insn numbers in debugging dumps

fdwarf2-cfi-asm
Common Report Var(flag_dwarf2_cfi_asm) Init(HAVE_GAS_CFI_DIRECTIVE)
Enable CFI tables via GAS assembler directives.

fearly-inlining
Common Report Var(flag_early_inlining) Init(1) Optimization
Perform early inlining

feliminate-dwarf2-dups
Common Report Var(flag_eliminate_dwarf2_dups)
Perform DWARF2 duplicate elimination

fipa-sra
Common Report Var(flag_ipa_sra) Init(0) Optimization
Perform interprocedural reduction of aggregates

feliminate-unused-debug-symbols
Common Report Var(flag_debug_only_used_symbols)
Perform unused type elimination in debug info

feliminate-unused-debug-types
Common Report Var(flag_eliminate_unused_debug_types) Init(1)
Perform unused type elimination in debug info

femit-class-debug-always
Common Report Var(flag_emit_class_debug_always) Init(0)
Do not suppress C++ class debug information.

fexceptions
Common Report Var(flag_exceptions) Optimization
Enable exception handling

fexpensive-optimizations
Common Report Var(flag_expensive_optimizations) Optimization
Perform a number of minor, expensive optimizations

fexcess-precision=
Common Joined RejectNegative Enum(excess_precision) Var(flag_excess_precision_cmdline) Init(EXCESS_PRECISION_DEFAULT)
-fexcess-precision=[fast|standard]	Specify handling of excess floating-point precision

Enum
Name(excess_precision) Type(enum excess_precision) UnknownError(unknown excess precision style %qs)

EnumValue
Enum(excess_precision) String(fast) Value(EXCESS_PRECISION_FAST)

EnumValue
Enum(excess_precision) String(standard) Value(EXCESS_PRECISION_STANDARD)

ffast-math
Common

ffat-lto-objects
Common Var(flag_fat_lto_objects) Init(1)
Output lto objects containing both the intermediate language and binary output.

ffinite-math-only
Common Report Var(flag_finite_math_only) Optimization SetByCombined
Assume no NaNs or infinities are generated

ffixed-
Common Joined RejectNegative Var(common_deferred_options) Defer
-ffixed-<register>	Mark <register> as being unavailable to the compiler

ffloat-store
Common Report Var(flag_float_store) Optimization
Don't allocate floats and doubles in extended-precision registers

fforce-addr
Common Ignore
Does nothing.  Preserved for backward compatibility.

fforward-propagate
Common Report Var(flag_forward_propagate) Optimization
Perform a forward propagation pass on RTL

ffp-contract=
Common Joined RejectNegative Enum(fp_contract_mode) Var(flag_fp_contract_mode) Init(FP_CONTRACT_FAST)
-ffp-contract=[off|on|fast] Perform floating-point expression contraction.

Enum
Name(fp_contract_mode) Type(enum fp_contract_mode) UnknownError(unknown floating point contraction style %qs)

EnumValue
Enum(fp_contract_mode) String(off) Value(FP_CONTRACT_OFF)

; Not implemented, fall back to conservative FP_CONTRACT_OFF.
EnumValue
Enum(fp_contract_mode) String(on) Value(FP_CONTRACT_OFF)

EnumValue
Enum(fp_contract_mode) String(fast) Value(FP_CONTRACT_FAST)

; Nonzero means don't put addresses of constant functions in registers.
; Used for compiling the Unix kernel, where strange substitutions are
; done on the assembly output.
ffunction-cse
Common Report Var(flag_no_function_cse,0)
Allow function addresses to be held in registers

ffunction-sections
Common Report Var(flag_function_sections)
Place each function into its own section

fgcse
Common Report Var(flag_gcse) Optimization
Perform global common subexpression elimination

fgcse-lm
Common Report Var(flag_gcse_lm) Init(1) Optimization
Perform enhanced load motion during global common subexpression elimination

fgcse-sm
Common Report Var(flag_gcse_sm) Init(0) Optimization
Perform store motion after global common subexpression elimination

fgcse-las
Common Report Var(flag_gcse_las) Init(0) Optimization
Perform redundant load after store elimination in global common subexpression
elimination

fgcse-after-reload
Common Report Var(flag_gcse_after_reload) Optimization
Perform global common subexpression elimination after register allocation
has finished

; This option is not documented yet as its semantics will change.
fgraphite
Common Report Var(flag_graphite)
Enable in and out of Graphite representation

fgraphite-identity
Common Report Var(flag_graphite_identity) Optimization
Enable Graphite Identity transformation

fhoist-adjacent-loads
Common Report Var(flag_hoist_adjacent_loads) Optimization
Enable hoisting adjacent loads to encourage generating conditional move
instructions

floop-parallelize-all
Common Report Var(flag_loop_parallelize_all) Optimization
Mark all loops as parallel

floop-strip-mine
Common Report Var(flag_loop_strip_mine) Optimization
Enable Loop Strip Mining transformation

floop-interchange
Common Report Var(flag_loop_interchange) Optimization
Enable Loop Interchange transformation

floop-block
Common Report Var(flag_loop_block) Optimization
Enable Loop Blocking transformation

fgnu-tm
Common Report Var(flag_tm)
Enable support for GNU transactional memory

floop-flatten
Common Ignore
Does nothing. Preserved for backward compatibility.

floop-nest-optimize
Common Report Var(flag_loop_optimize_isl) Optimization
Enable the ISL based loop nest optimizer

fstrict-volatile-bitfields
Common Report Var(flag_strict_volatile_bitfields) Init(-1)
Force bitfield accesses to match their type width

fguess-branch-probability
Common Report Var(flag_guess_branch_prob) Optimization
Enable guessing of branch probabilities

; Nonzero means ignore `#ident' directives.  0 means handle them.
; Generate position-independent code for executables if possible
; On SVR4 targets, it also controls whether or not to emit a
; string identifying the compiler.
fident
Common Report Var(flag_no_ident,0)
Process #ident directives

fif-conversion
Common Report Var(flag_if_conversion) Optimization
Perform conversion of conditional jumps to branchless equivalents

fif-conversion2
Common Report Var(flag_if_conversion2) Optimization
Perform conversion of conditional jumps to conditional execution

fstack-reuse=
Common Joined RejectNegative Enum(stack_reuse_level) Var(flag_stack_reuse) Init(SR_ALL)
-fstack-reuse=[all|named_vars|none] Set stack reuse level for local variables.

Enum
Name(stack_reuse_level) Type(enum stack_reuse_level) UnknownError(unknown Stack Reuse Level %qs)

EnumValue
Enum(stack_reuse_level) String(all) Value(SR_ALL)

EnumValue
Enum(stack_reuse_level) String(named_vars) Value(SR_NAMED_VARS)

EnumValue
Enum(stack_reuse_level) String(none) Value(SR_NONE)

ftree-loop-if-convert
Common Report Var(flag_tree_loop_if_convert) Init(-1) Optimization
Convert conditional jumps in innermost loops to branchless equivalents

ftree-loop-if-convert-stores
Common Report Var(flag_tree_loop_if_convert_stores) Optimization
Also if-convert conditional jumps containing memory writes

; -finhibit-size-directive inhibits output of .size for ELF.
; This is used only for compiling crtstuff.c,
; and it may be extended to other effects
; needed for crtstuff.c on other systems.
finhibit-size-directive
Common Report Var(flag_inhibit_size_directive)
Do not generate .size directives

findirect-inlining
Common Report Var(flag_indirect_inlining)
Perform indirect inlining

; General flag to enable inlining.  Specifying -fno-inline will disable
; all inlining apart from always-inline functions.
finline
Common Report Var(flag_no_inline,0) Init(0) Optimization
Enable inlining of function declared \"inline\", disabling disables all inlining

finline-small-functions
Common Report Var(flag_inline_small_functions) Optimization
Integrate functions into their callers when code size is known not to grow

finline-functions
Common Report Var(flag_inline_functions) Optimization
Integrate functions not declared \"inline\" into their callers when profitable

finline-functions-called-once
Common Report Var(flag_inline_functions_called_once) Optimization
Integrate functions only required by their single caller

finline-limit-
Common RejectNegative Joined Alias(finline-limit=)

finline-limit=
Common RejectNegative Joined UInteger
-finline-limit=<number>	Limit the size of inlined functions to <number>

finline-atomics
Common Report Var(flag_inline_atomics) Init(1) Optimization
Inline __atomic operations when a lock free instruction sequence is available.

finstrument-functions
Common Report Var(flag_instrument_function_entry_exit)
Instrument function entry and exit with profiling calls

finstrument-functions-exclude-function-list=
Common RejectNegative Joined
-finstrument-functions-exclude-function-list=name,...  Do not instrument listed functions

finstrument-functions-exclude-file-list=
Common RejectNegative Joined
-finstrument-functions-exclude-file-list=filename,...  Do not instrument functions listed in files

fipa-cp
Common Report Var(flag_ipa_cp) Optimization
Perform interprocedural constant propagation

fipa-cp-clone
Common Report Var(flag_ipa_cp_clone) Optimization
Perform cloning to make Interprocedural constant propagation stronger

fipa-profile
Common Report Var(flag_ipa_profile) Init(0) Optimization
Perform interprocedural profile propagation

fipa-pta
Common Report Var(flag_ipa_pta) Init(0) Optimization
Perform interprocedural points-to analysis

fipa-pure-const
Common Report Var(flag_ipa_pure_const) Init(0) Optimization
Discover pure and const functions

fipa-reference
Common Report Var(flag_ipa_reference) Init(0) Optimization
Discover readonly and non addressable static variables

fipa-matrix-reorg
Common Ignore
Does nothing. Preserved for backward compatibility.

fipa-struct-reorg
Common Ignore
Does nothing. Preserved for backward compatibility.

fira-algorithm=
Common Joined RejectNegative Enum(ira_algorithm) Var(flag_ira_algorithm) Init(IRA_ALGORITHM_CB)
-fira-algorithm=[CB|priority] Set the used IRA algorithm

Enum
Name(ira_algorithm) Type(enum ira_algorithm) UnknownError(unknown IRA algorithm %qs)

EnumValue
Enum(ira_algorithm) String(CB) Value(IRA_ALGORITHM_CB)

EnumValue
Enum(ira_algorithm) String(priority) Value(IRA_ALGORITHM_PRIORITY)

fira-region=
Common Joined RejectNegative Enum(ira_region) Var(flag_ira_region) Init(IRA_REGION_AUTODETECT)
-fira-region=[one|all|mixed] Set regions for IRA

Enum
Name(ira_region) Type(enum ira_region) UnknownError(unknown IRA region %qs)

EnumValue
Enum(ira_region) String(one) Value(IRA_REGION_ONE)

EnumValue
Enum(ira_region) String(all) Value(IRA_REGION_ALL)

EnumValue
Enum(ira_region) String(mixed) Value(IRA_REGION_MIXED)

fira-hoist-pressure
Common Report Var(flag_ira_hoist_pressure) Init(1) Optimization
Use IRA based register pressure calculation
in RTL hoist optimizations.

fira-loop-pressure
Common Report Var(flag_ira_loop_pressure)
Use IRA based register pressure calculation
in RTL loop optimizations.

fira-share-save-slots
Common Report Var(flag_ira_share_save_slots) Init(1)
Share slots for saving different hard registers.

fira-share-spill-slots
Common Report Var(flag_ira_share_spill_slots) Init(1)
Share stack slots for spilled pseudo-registers.

fira-verbose=
Common RejectNegative Joined UInteger Var(flag_ira_verbose) Init(5)
-fira-verbose=<number>	Control IRA's level of diagnostic messages.

fivopts
Common Report Var(flag_ivopts) Init(1) Optimization
Optimize induction variables on trees

fjump-tables
Common Var(flag_jump_tables) Init(1) Optimization
Use jump tables for sufficiently large switch statements

fkeep-inline-functions
Common Report Var(flag_keep_inline_functions)
Generate code for functions even if they are fully inlined

fkeep-static-consts
Common Report Var(flag_keep_static_consts) Init(1)
Emit static const variables even if they are not used

fleading-underscore
Common Report Var(flag_leading_underscore) Init(-1)
Give external symbols a leading underscore

floop-optimize
Common Ignore
Does nothing.  Preserved for backward compatibility.

flto
Common
Enable link-time optimization.

flto=
Common RejectNegative Joined Var(flag_lto)
Link-time optimization with number of parallel jobs or jobserver.

flto-partition=1to1
Common Var(flag_lto_partition_1to1)
Partition symbols and vars at linktime based on object files they originate from

flto-partition=balanced
Common Var(flag_lto_partition_balanced)
Partition functions and vars at linktime into approximately same sized buckets

flto-partition=max
Common Var(flag_lto_partition_max)
Put every symbol into separate partition

flto-partition=none
Common Var(flag_lto_partition_none)
Disable partioning and streaming

; The initial value of -1 comes from Z_DEFAULT_COMPRESSION in zlib.h.
flto-compression-level=
Common Joined RejectNegative UInteger Var(flag_lto_compression_level) Init(-1)
-flto-compression-level=<number>	Use zlib compression level <number> for IL

flto-report
Common Report Var(flag_lto_report) Init(0)
Report various link-time optimization statistics

flto-report-wpa
Common Report Var(flag_lto_report_wpa) Init(0)
Report various link-time optimization statistics for WPA only

fmath-errno
Common Report Var(flag_errno_math) Init(1) Optimization SetByCombined
Set errno after built-in math functions

fmax-errors=
Common Joined RejectNegative UInteger Var(flag_max_errors)
-fmax-errors=<number>	Maximum number of errors to report

fmem-report
Common Report Var(mem_report)
Report on permanent memory allocation

fmem-report-wpa
Common Report Var(mem_report_wpa)
Report on permanent memory allocation in WPA only

; This will attempt to merge constant section constants, if 1 only
; string constants and constants from constant pool, if 2 also constant
; variables.
fmerge-all-constants
Common Report Var(flag_merge_constants,2) Init(1) Optimization
Attempt to merge identical constants and constant variables

fmerge-constants
Common Report Var(flag_merge_constants,1) Optimization
Attempt to merge identical constants across compilation units

fmerge-debug-strings
Common Report Var(flag_merge_debug_strings) Init(1)
Attempt to merge identical debug strings across compilation units

fmessage-length=
Common RejectNegative Joined UInteger
-fmessage-length=<number>	Limit diagnostics to <number> characters per line.  0 suppresses line-wrapping

fmodulo-sched
Common Report Var(flag_modulo_sched) Optimization
Perform SMS based modulo scheduling before the first scheduling pass

fmodulo-sched-allow-regmoves
Common Report Var(flag_modulo_sched_allow_regmoves)
Perform SMS based modulo scheduling with register moves allowed

fmove-loop-invariants
Common Report Var(flag_move_loop_invariants) Init(1) Optimization
Move loop invariant computations out of loops

fdce
Common Var(flag_dce) Init(1) Optimization
Use the RTL dead code elimination pass

fdse
Common Var(flag_dse) Init(1) Optimization
Use the RTL dead store elimination pass

freschedule-modulo-scheduled-loops
Common Report Var(flag_resched_modulo_sched) Optimization
Enable/Disable the traditional scheduling in loops that already passed modulo scheduling

fnon-call-exceptions
Common Report Var(flag_non_call_exceptions) Optimization
Support synchronous non-call exceptions

fomit-frame-pointer
Common Report Var(flag_omit_frame_pointer) Optimization
When possible do not generate stack frames

fopt-info
Common Report Var(flag_opt_info) Optimization
Enable all optimization info dumps on stderr

fopt-info-
Common Joined RejectNegative Var(common_deferred_options) Defer
-fopt-info[-<type>=filename]	Dump compiler optimization details

foptimize-register-move
Common Report Var(flag_regmove) Optimization
Do the full register move optimization pass

foptimize-sibling-calls
Common Report Var(flag_optimize_sibling_calls) Optimization
Optimize sibling and tail recursive calls

fpartial-inlining
Common Report Var(flag_partial_inlining)
Perform partial inlining

fpre-ipa-mem-report
Common Report Var(pre_ipa_mem_report)
Report on memory allocation before interprocedural optimization

fpost-ipa-mem-report
Common Report Var(post_ipa_mem_report)
Report on memory allocation before interprocedural optimization

fpack-struct
Common Report Var(flag_pack_struct) Optimization
Pack structure members together without holes

fpack-struct=
Common RejectNegative Joined UInteger Optimization
-fpack-struct=<number>	Set initial maximum structure member alignment

fpcc-struct-return
Common Report Var(flag_pcc_struct_return,1) Init(DEFAULT_PCC_STRUCT_RETURN)
Return small aggregates in memory, not registers

fpeel-loops
Common Report Var(flag_peel_loops) Optimization
Perform loop peeling

fpeephole
Common Report Var(flag_no_peephole,0) Optimization
Enable machine specific peephole optimizations

fpeephole2
Common Report Var(flag_peephole2) Optimization
Enable an RTL peephole pass before sched2

fPIC
Common Report Var(flag_pic,2) Negative(fPIE)
Generate position-independent code if possible (large mode)

fPIE
Common Report Var(flag_pie,2) Negative(fpic)
Generate position-independent code for executables if possible (large mode)

fpic
Common Report Var(flag_pic,1) Negative(fpie)
Generate position-independent code if possible (small mode)

fpie
Common Report Var(flag_pie,1) Negative(fPIC)
Generate position-independent code for executables if possible (small mode)

fplugin=
Common Joined RejectNegative Var(common_deferred_options) Defer
Specify a plugin to load

fplugin-arg-
Common Joined RejectNegative Var(common_deferred_options) Defer
-fplugin-arg-<name>-<key>[=<value>]	Specify argument <key>=<value> for plugin <name>

fpredictive-commoning
Common Report Var(flag_predictive_commoning) Optimization
Run predictive commoning optimization.

fprefetch-loop-arrays
Common Report Var(flag_prefetch_loop_arrays) Init(-1) Optimization
Generate prefetch instructions, if available, for arrays in loops

fprofile
Common Report Var(profile_flag)
Enable basic program profiling code

fprofile-arcs
Common Report Var(profile_arc_flag)
Insert arc-based program profiling code

fprofile-dir=
Common Joined RejectNegative Var(profile_data_prefix)
Set the top-level directory for storing the profile data.
The default is 'pwd'.

fprofile-correction
Common Report Var(flag_profile_correction)
Enable correction of flow inconsistent profile data input

fprofile-generate
Common
Enable common options for generating profile info for profile feedback directed optimizations

fprofile-generate=
Common Joined RejectNegative
Enable common options for generating profile info for profile feedback directed optimizations, and set -fprofile-dir=

fprofile-use
Common Var(flag_profile_use)
Enable common options for performing profile feedback directed optimizations

fprofile-use=
Common Joined RejectNegative
Enable common options for performing profile feedback directed optimizations, and set -fprofile-dir=

fprofile-values
Common Report Var(flag_profile_values)
Insert code to profile values of expressions

fprofile-report
Common Report Var(profile_report)
Report on consistency of profile

frandom-seed
Common Var(common_deferred_options) Defer

frandom-seed=
Common Joined RejectNegative Var(common_deferred_options) Defer
-frandom-seed=<string>	Make compile reproducible using <string>

; This switch causes the command line that was used to create an
; object file to be recorded into the object file.  The exact format
; of this recording is target and binary file format dependent.
; It is related to the -fverbose-asm switch, but that switch only
; records information in the assembler output file as comments, so
; they never reach the object file.
frecord-gcc-switches
Common Report Var(flag_record_gcc_switches)
Record gcc command line switches in the object file.

freg-struct-return
Common Report Var(flag_pcc_struct_return,0) Optimization
Return small aggregates in registers

fregmove
Common Report Var(flag_regmove) Optimization
Enables a register move optimization

frename-registers
Common Report Var(flag_rename_registers) Init(2) Optimization
Perform a register renaming optimization pass

freorder-blocks
Common Report Var(flag_reorder_blocks) Optimization
Reorder basic blocks to improve code placement

freorder-blocks-and-partition
Common Report Var(flag_reorder_blocks_and_partition) Optimization
Reorder basic blocks and partition into hot and cold sections

freorder-functions
Common Report Var(flag_reorder_functions) Optimization
Reorder functions to improve code placement

frerun-cse-after-loop
Common Report Var(flag_rerun_cse_after_loop) Optimization
Add a common subexpression elimination pass after loop optimizations

frerun-loop-opt
Common Ignore
Does nothing.  Preserved for backward compatibility.

frounding-math
Common Report Var(flag_rounding_math) Optimization SetByCombined
Disable optimizations that assume default FP rounding behavior

fsched-interblock
Common Report Var(flag_schedule_interblock) Init(1) Optimization
Enable scheduling across basic blocks

fsched-pressure
Common Report Var(flag_sched_pressure) Init(0) Optimization
Enable register pressure sensitive insn scheduling

fsched-spec
Common Report Var(flag_schedule_speculative) Init(1) Optimization
Allow speculative motion of non-loads

fsched-spec-load
Common Report Var(flag_schedule_speculative_load) Optimization
Allow speculative motion of some loads

fsched-spec-load-dangerous
Common Report Var(flag_schedule_speculative_load_dangerous) Optimization
Allow speculative motion of more loads

fsched-verbose=
Common RejectNegative Joined UInteger Var(sched_verbose_param)
-fsched-verbose=<number>	Set the verbosity level of the scheduler

fsched2-use-superblocks
Common Report Var(flag_sched2_use_superblocks) Optimization
If scheduling post reload, do superblock scheduling

fsched2-use-traces
Common Ignore
Does nothing.  Preserved for backward compatibility.

fschedule-insns
Common Report Var(flag_schedule_insns) Optimization
Reschedule instructions before register allocation

fschedule-insns2
Common Report Var(flag_schedule_insns_after_reload) Optimization
Reschedule instructions after register allocation

; This flag should be on when a target implements non-trivial
; scheduling hooks, maybe saving some information for its own sake.
; On IA64, for example, this is used for correct bundling. 
fselective-scheduling
Common Report Var(flag_selective_scheduling) Optimization
Schedule instructions using selective scheduling algorithm

fselective-scheduling2
Common Report Var(flag_selective_scheduling2) Optimization 
Run selective scheduling after reload

fsel-sched-pipelining
Common Report Var(flag_sel_sched_pipelining) Init(0) Optimization
Perform software pipelining of inner loops during selective scheduling

fsel-sched-pipelining-outer-loops
Common Report Var(flag_sel_sched_pipelining_outer_loops) Init(0) Optimization
Perform software pipelining of outer loops during selective scheduling

fsel-sched-reschedule-pipelined
Common Report Var(flag_sel_sched_reschedule_pipelined) Init(0) Optimization
Reschedule pipelined regions without pipelining

; sched_stalled_insns means that insns can be moved prematurely from the queue
; of stalled insns into the ready list.
fsched-stalled-insns
Common Report Var(flag_sched_stalled_insns) Optimization UInteger
Allow premature scheduling of queued insns

fsched-stalled-insns=
Common RejectNegative Joined UInteger
-fsched-stalled-insns=<number>	Set number of queued insns that can be prematurely scheduled

; sched_stalled_insns_dep controls how many recently scheduled cycles will
; be examined for a dependency on a stalled insn that is candidate for
; premature removal from the queue of stalled insns into the ready list (has
; an effect only if the flag 'sched_stalled_insns' is set).
fsched-stalled-insns-dep
Common Report Var(flag_sched_stalled_insns_dep,1) Init(1) Optimization UInteger
Set dependence distance checking in premature scheduling of queued insns

fsched-stalled-insns-dep=
Common RejectNegative Joined UInteger
-fsched-stalled-insns-dep=<number>	Set dependence distance checking in premature scheduling of queued insns

fsched-group-heuristic
Common Report Var(flag_sched_group_heuristic) Init(1) Optimization
Enable the group heuristic in the scheduler

fsched-critical-path-heuristic
Common Report Var(flag_sched_critical_path_heuristic) Init(1) Optimization
Enable the critical path heuristic in the scheduler

fsched-spec-insn-heuristic
Common Report Var(flag_sched_spec_insn_heuristic) Init(1) Optimization
Enable the speculative instruction heuristic in the scheduler

fsched-rank-heuristic
Common Report Var(flag_sched_rank_heuristic) Init(1) Optimization
Enable the rank heuristic in the scheduler

fsched-last-insn-heuristic
Common Report Var(flag_sched_last_insn_heuristic) Init(1) Optimization
Enable the last instruction heuristic in the scheduler

fsched-dep-count-heuristic
Common Report Var(flag_sched_dep_count_heuristic) Init(1) Optimization
Enable the dependent count heuristic in the scheduler

fsection-anchors
Common Report Var(flag_section_anchors) Optimization
Access data in the same section from shared anchor points

fsee
Common Ignore
Does nothing.  Preserved for backward compatibility.

fzee
Common Ignore
Does nothing.  Preserved for backward compatibility.

free
Common Report Var(flag_ree) Init(0)
Turn on Redundant Extensions Elimination pass.

fshow-column
Common Report Var(flag_show_column) Init(1)
Show column numbers in diagnostics, when available.  Default on

fshrink-wrap
Common Report Var(flag_shrink_wrap) Optimization
Emit function prologues only before parts of the function that need it,
rather than at the top of the function.

fsignaling-nans
Common Report Var(flag_signaling_nans) Optimization SetByCombined
Disable optimizations observable by IEEE signaling NaNs

fsigned-zeros
Common Report Var(flag_signed_zeros) Init(1) Optimization SetByCombined
Disable floating point optimizations that ignore the IEEE signedness of zero

fsingle-precision-constant
Common Report Var(flag_single_precision_constant) Optimization
Convert floating point constants to single precision constants

fsplit-ivs-in-unroller
Common Report Var(flag_split_ivs_in_unroller) Init(1) Optimization
Split lifetimes of induction variables when loops are unrolled

fsplit-stack
Common Report Var(flag_split_stack) Init(-1)
Generate discontiguous stack frames

fsplit-wide-types
Common Report Var(flag_split_wide_types) Optimization
Split wide types into independent registers

fvariable-expansion-in-unroller
Common Report Var(flag_variable_expansion_in_unroller) Optimization
Apply variable expansion when loops are unrolled

fstack-check=
Common Report RejectNegative Joined
-fstack-check=[no|generic|specific]	Insert stack checking code into the program

fstack-check
Common Alias(fstack-check=, specific, no)
Insert stack checking code into the program.  Same as -fstack-check=specific

fstack-limit
Common Var(common_deferred_options) Defer

fstack-limit-register=
Common RejectNegative Joined Var(common_deferred_options) Defer
-fstack-limit-register=<register>	Trap if the stack goes past <register>

fstack-limit-symbol=
Common RejectNegative Joined Var(common_deferred_options) Defer
-fstack-limit-symbol=<name>	Trap if the stack goes past symbol <name>

fstack-protector
Common Report Var(flag_stack_protect, 1)
Use propolice as a stack protection method

fstack-protector-all
Common Report RejectNegative Var(flag_stack_protect, 2)
Use a stack protection method for every function

fstack-protector-strong
Common Report RejectNegative Var(flag_stack_protect, 3)
Use a smart stack protection method for certain functions

fstack-usage
Common RejectNegative Var(flag_stack_usage)
Output stack usage information on a per-function basis

fstrength-reduce
Common Ignore
Does nothing.  Preserved for backward compatibility.

; Nonzero if we should do (language-dependent) alias analysis.
; Typically, this analysis will assume that expressions of certain
; types do not alias expressions of certain other types.  Only used
; if alias analysis (in general) is enabled.
fstrict-aliasing
Common Report Var(flag_strict_aliasing) Optimization
Assume strict aliasing rules apply

fstrict-overflow
Common Report Var(flag_strict_overflow)
Treat signed overflow as undefined

fsync-libcalls
Common Report Var(flag_sync_libcalls) Init(1)
Implement __atomic operations via libcalls to legacy __sync functions

fsyntax-only
Common Report Var(flag_syntax_only)
Check for syntax errors, then stop

ftest-coverage
Common Report Var(flag_test_coverage)
Create data files needed by \"gcov\"

fthread-jumps
Common Report Var(flag_thread_jumps) Optimization
Perform jump threading optimizations

ftime-report
Common Report Var(time_report)
Report the time taken by each compiler pass

ftls-model=
Common Joined RejectNegative Enum(tls_model) Var(flag_tls_default) Init(TLS_MODEL_GLOBAL_DYNAMIC)
-ftls-model=[global-dynamic|local-dynamic|initial-exec|local-exec]	Set the default thread-local storage code generation model

Enum
Name(tls_model) Type(enum tls_model) UnknownError(unknown TLS model %qs)

EnumValue
Enum(tls_model) String(global-dynamic) Value(TLS_MODEL_GLOBAL_DYNAMIC)

EnumValue
Enum(tls_model) String(local-dynamic) Value(TLS_MODEL_LOCAL_DYNAMIC)

EnumValue
Enum(tls_model) String(initial-exec) Value(TLS_MODEL_INITIAL_EXEC)

EnumValue
Enum(tls_model) String(local-exec) Value(TLS_MODEL_LOCAL_EXEC)

ftoplevel-reorder
Common Report Var(flag_toplevel_reorder) Init(2) Optimization
Reorder top level functions, variables, and asms

ftracer
Common Report Var(flag_tracer)
Perform superblock formation via tail duplication

; Zero means that floating-point math operations cannot generate a
; (user-visible) trap.  This is the case, for example, in nonstop
; IEEE 754 arithmetic.
ftrapping-math
Common Report Var(flag_trapping_math) Init(1) Optimization SetByCombined
Assume floating-point operations can trap

ftrapv
Common Report Var(flag_trapv) Optimization
Trap for signed overflow in addition, subtraction and multiplication

ftree-ccp
Common Report Var(flag_tree_ccp) Optimization
Enable SSA-CCP optimization on trees

ftree-bit-ccp
Common Report Var(flag_tree_bit_ccp) Optimization
Enable SSA-BIT-CCP optimization on trees

ftree-store-ccp
Common Ignore
Does nothing.  Preserved for backward compatibility.

ftree-ch
Common Report Var(flag_tree_ch) Optimization
Enable loop header copying on trees

ftree-coalesce-inlined-vars
Common Report Var(flag_ssa_coalesce_vars,1) Init(2) RejectNegative Optimization
Enable coalescing of copy-related user variables that are inlined

ftree-coalesce-vars
Common Report Var(flag_ssa_coalesce_vars,2) Optimization
Enable coalescing of all copy-related user variables

ftree-copyrename
Common Report Var(flag_tree_copyrename) Optimization
Replace SSA temporaries with better names in copies

ftree-copy-prop
Common Report Var(flag_tree_copy_prop) Optimization
Enable copy propagation on trees

ftree-store-copy-prop
Common Ignore
Does nothing.  Preserved for backward compatibility.

ftree-cselim
Common Report Var(flag_tree_cselim) Init(2) Optimization
Transform condition stores into unconditional ones

ftree-switch-conversion
Common Report Var(flag_tree_switch_conversion) Optimization
Perform conversions of switch initializations.

ftree-dce
Common Report Var(flag_tree_dce) Optimization
Enable SSA dead code elimination optimization on trees

ftree-dominator-opts
Common Report Var(flag_tree_dom) Optimization
Enable dominator optimizations

ftree-tail-merge
Common Report Var(flag_tree_tail_merge) Optimization
Enable tail merging on trees

ftree-dse
Common Report Var(flag_tree_dse) Optimization
Enable dead store elimination

ftree-forwprop
Common Report Var(flag_tree_forwprop) Init(1) Optimization
Enable forward propagation on trees

ftree-fre
Common Report Var(flag_tree_fre) Optimization
Enable Full Redundancy Elimination (FRE) on trees

foptimize-strlen
Common Report Var(flag_optimize_strlen) Optimization
Enable string length optimizations on trees

ftree-loop-distribution
Common Report Var(flag_tree_loop_distribution) Optimization
Enable loop distribution on trees

ftree-loop-distribute-patterns
Common Report Var(flag_tree_loop_distribute_patterns) Optimization
Enable loop distribution for patterns transformed into a library call

ftree-loop-im
Common Report Var(flag_tree_loop_im) Init(1) Optimization
Enable loop invariant motion on trees

ftree-loop-linear
Common Alias(floop-interchange)
Enable loop interchange transforms.  Same as -floop-interchange

ftree-loop-ivcanon
Common Report Var(flag_tree_loop_ivcanon) Init(1) Optimization
Create canonical induction variables in loops

ftree-loop-optimize
Common Report Var(flag_tree_loop_optimize) Init(1) Optimization
Enable loop optimizations on tree level

ftree-parallelize-loops=
Common Report Joined RejectNegative UInteger Var(flag_tree_parallelize_loops) Init(1)
Enable automatic parallelization of loops

ftree-phiprop
Common Report Var(flag_tree_phiprop) Init(1) Optimization
Enable hoisting loads from conditional pointers.

ftree-pre
Common Report Var(flag_tree_pre) Optimization
Enable SSA-PRE optimization on trees

ftree-partial-pre
Common Report Var(flag_tree_partial_pre) Optimization
In SSA-PRE optimization on trees, enable partial-partial redundancy elimination

ftree-pta
Common Report Var(flag_tree_pta) Init(1) Optimization
Perform function-local points-to analysis on trees.

ftree-reassoc
Common Report Var(flag_tree_reassoc) Init(1) Optimization
Enable reassociation on tree level

ftree-salias
Common Ignore
Does nothing.  Preserved for backward compatibility.

ftree-sink
Common Report Var(flag_tree_sink) Optimization
Enable SSA code sinking on trees

ftree-slsr
Common Report Var(flag_tree_slsr) Optimization
Perform straight-line strength reduction

ftree-sra
Common Report Var(flag_tree_sra) Optimization
Perform scalar replacement of aggregates

ftree-ter
Common Report Var(flag_tree_ter) Optimization
Replace temporary expressions in the SSA->normal pass

ftree-lrs
Common Report Var(flag_tree_live_range_split) Optimization
Perform live range splitting during the SSA->normal pass

ftree-vrp
Common Report Var(flag_tree_vrp) Init(0) Optimization
Perform Value Range Propagation on trees

funit-at-a-time
Common Report Var(flag_unit_at_a_time) Init(1) Optimization
Compile whole compilation unit at a time

funroll-loops
Common Report Var(flag_unroll_loops) Optimization
Perform loop unrolling when iteration count is known

funroll-all-loops
Common Report Var(flag_unroll_all_loops) Optimization
Perform loop unrolling for all loops

; Nonzero means that loop optimizer may assume that the induction variables
; that control loops do not overflow and that the loops with nontrivial
; exit condition are not infinite
funsafe-loop-optimizations
Common Report Var(flag_unsafe_loop_optimizations) Optimization
Allow loop optimizations to assume that the loops behave in normal way

fassociative-math
Common Report Var(flag_associative_math) SetByCombined
Allow optimization for floating-point arithmetic which may change the
result of the operation due to rounding.

freciprocal-math
Common Report Var(flag_reciprocal_math) SetByCombined
Same as -fassociative-math for expressions which include division.

; Nonzero means that unsafe floating-point math optimizations are allowed
; for the sake of speed.  IEEE compliance is not guaranteed, and operations
; are allowed to assume that their arguments and results are "normal"
; (e.g., nonnegative for SQRT).
funsafe-math-optimizations
Common Report Var(flag_unsafe_math_optimizations) Optimization SetByCombined
Allow math optimizations that may violate IEEE or ISO standards

funswitch-loops
Common Report Var(flag_unswitch_loops) Optimization
Perform loop unswitching

funwind-tables
Common Report Var(flag_unwind_tables) Optimization
Just generate unwind tables for exception handling

fuse-ld=bfd
Common Negative(fuse-ld=gold)
Use the bfd linker instead of the default linker

fuse-ld=gold
Common Negative(fuse-ld=bfd)
Use the gold linker instead of the default linker

fuse-linker-plugin
Common Undocumented

; Positive if we should track variables, negative if we should run
; the var-tracking pass only to discard debug annotations, zero if
; we're not to run it.  When flag_var_tracking == 2 (AUTODETECT_VALUE) it
; will be set according to optimize, debug_info_level and debug_hooks
; in process_options ().
fvar-tracking
Common Report Var(flag_var_tracking) Init(2) Optimization
Perform variable tracking

; Positive if we should track variables at assignments, negative if
; we should run the var-tracking pass only to discard debug
; annotations.  When flag_var_tracking_assignments ==
; AUTODETECT_VALUE it will be set according to flag_var_tracking.
fvar-tracking-assignments
Common Report Var(flag_var_tracking_assignments) Init(2) Optimization
Perform variable tracking by annotating assignments

; Nonzero if we should toggle flag_var_tracking_assignments after
; processing options and computing its default.  */
fvar-tracking-assignments-toggle
Common Report Var(flag_var_tracking_assignments_toggle) Optimization
Toggle -fvar-tracking-assignments

; Positive if we should track uninitialized variables, negative if
; we should run the var-tracking pass only to discard debug
; annotations.  When flag_var_tracking_uninit == AUTODETECT_VALUE it
; will be set according to flag_var_tracking.
fvar-tracking-uninit
Common Report Var(flag_var_tracking_uninit) Optimization
Perform variable tracking and also tag variables that are uninitialized

ftree-vectorize
Common Report Var(flag_tree_vectorize) Optimization
Enable vectorization on trees

ftree-vectorizer-verbose=
Common RejectNegative Joined UInteger Var(common_deferred_options) Defer
-ftree-vectorizer-verbose=<number>	This switch is deprecated. Use -fopt-info instead.

ftree-loop-vectorize
Common Report Var(flag_tree_loop_vectorize) Optimization
Enable loop vectorization on trees

ftree-slp-vectorize
Common Report Var(flag_tree_slp_vectorize) Optimization
Enable basic block vectorization (SLP) on trees

fvect-cost-model=
Common Joined RejectNegative Enum(vect_cost_model) Var(flag_vect_cost_model) Init(VECT_COST_MODEL_DEFAULT)
Specifies the cost model for vectorization
 
Enum
Name(vect_cost_model) Type(enum vect_cost_model) UnknownError(unknown vectorizer cost model %qs)

EnumValue
Enum(vect_cost_model) String(unlimited) Value(VECT_COST_MODEL_UNLIMITED)

EnumValue
Enum(vect_cost_model) String(dynamic) Value(VECT_COST_MODEL_DYNAMIC)

EnumValue
Enum(vect_cost_model) String(cheap) Value(VECT_COST_MODEL_CHEAP)

fvect-cost-model
Common RejectNegative Alias(fvect-cost-model=,dynamic)
Enables the dynamic vectorizer cost model.  Preserved for backward compatibility.

fno-vect-cost-model
Common RejectNegative Alias(fvect-cost-model=,unlimited)
Enables the unlimited vectorizer cost model.  Preserved for backward compatibility.

ftree-vect-loop-version
Common Ignore
Does nothing. Preserved for backward compatibility.

ftree-scev-cprop
Common Report Var(flag_tree_scev_cprop) Init(1) Optimization
Enable copy propagation of scalar-evolution information.

; -fverbose-asm causes extra commentary information to be produced in
; the generated assembly code (to make it more readable).  This option
; is generally only of use to those who actually need to read the
; generated assembly code (perhaps while debugging the compiler itself).
; -fno-verbose-asm, the default, causes the extra information
; to not be added and is useful when comparing two assembler files.
fverbose-asm
Common Report Var(flag_verbose_asm)
Add extra commentary to assembler output

fvisibility=
Common Joined RejectNegative Enum(symbol_visibility) Var(default_visibility) Init(VISIBILITY_DEFAULT)
-fvisibility=[default|internal|hidden|protected]	Set the default symbol visibility

Enum
Name(symbol_visibility) Type(enum symbol_visibility) UnknownError(unrecognized visibility value %qs)

EnumValue
Enum(symbol_visibility) String(default) Value(VISIBILITY_DEFAULT)

EnumValue
Enum(symbol_visibility) String(internal) Value(VISIBILITY_INTERNAL)

EnumValue
Enum(symbol_visibility) String(hidden) Value(VISIBILITY_HIDDEN)

EnumValue
Enum(symbol_visibility) String(protected) Value(VISIBILITY_PROTECTED)

fvtable-verify=
Common Joined RejectNegative Enum(vtv_priority) Var(flag_vtable_verify) Init(VTV_NO_PRIORITY)
Validate vtable pointers before using them.

Enum
Name(vtv_priority) Type(enum vtv_priority) UnknownError(unknown vtable verify initialization priority %qs)

EnumValue
Enum(vtv_priority) String(none) Value(VTV_NO_PRIORITY)

EnumValue
Enum(vtv_priority) String(std) Value(VTV_STANDARD_PRIORITY)

EnumValue
Enum(vtv_priority) String(preinit) Value(VTV_PREINIT_PRIORITY)

fvtv-counts
Common Var(flag_vtv_counts)
Output vtable verification counters.

fvtv-debug
Common Var(flag_vtv_debug)
Output vtable verification pointer sets information.

fvpt
Common Report Var(flag_value_profile_transformations) Optimization
Use expression value profiles in optimizations

fweb
Common Report Var(flag_web) Init(2) Optimization
Construct webs and split unrelated uses of single variable

ftree-builtin-call-dce
Common Report Var(flag_tree_builtin_call_dce) Init(0) Optimization
Enable conditional dead code elimination for builtin calls

fwhole-program
Common Report Var(flag_whole_program) Init(0) Optimization
Perform whole program optimizations

fwrapv
Common Report Var(flag_wrapv) Optimization
Assume signed arithmetic overflow wraps around

fzero-initialized-in-bss
Common Report Var(flag_zero_initialized_in_bss) Init(1)
Put zero initialized data in the bss section

g
Common JoinedOrMissing
Generate debug information in default format

gcoff
Common JoinedOrMissing Negative(gdwarf)
Generate debug information in COFF format

gdwarf
Common JoinedOrMissing Negative(gdwarf-)
Generate debug information in default version of DWARF format

gdwarf-
Common Joined UInteger Var(dwarf_version) Init(4) Negative(gstabs)
Generate debug information in DWARF v2 (or later) format

ggdb
Common JoinedOrMissing
Generate debug information in default extended format

gno-pubnames
Common Negative(gpubnames) Var(debug_generate_pub_sections, 0) Init(-1)
Don't generate DWARF pubnames and pubtypes sections.

gpubnames
Common Negative(ggnu-pubnames) Var(debug_generate_pub_sections, 1)
Generate DWARF pubnames and pubtypes sections.

ggnu-pubnames
Common Negative(gno-pubnames) Var(debug_generate_pub_sections, 2)
Generate DWARF pubnames and pubtypes sections with GNU extensions.

gno-record-gcc-switches
Common RejectNegative Var(dwarf_record_gcc_switches,0) Init(1)
Don't record gcc command line switches in DWARF DW_AT_producer.

grecord-gcc-switches
Common RejectNegative Var(dwarf_record_gcc_switches,1)
Record gcc command line switches in DWARF DW_AT_producer.

gno-split-dwarf
Common Driver RejectNegative Var(dwarf_split_debug_info,0) Init(0)
Don't generate debug information in separate .dwo files

gsplit-dwarf
Common Driver RejectNegative Var(dwarf_split_debug_info,1)
Generate debug information in separate .dwo files

gstabs
Common JoinedOrMissing Negative(gstabs+)
Generate debug information in STABS format

gstabs+
Common JoinedOrMissing Negative(gvms)
Generate debug information in extended STABS format

gno-strict-dwarf
Common RejectNegative Var(dwarf_strict,0) Init(0)
Emit DWARF additions beyond selected version

gstrict-dwarf
Common Report RejectNegative Var(dwarf_strict,1)
Don't emit DWARF additions beyond selected version

gtoggle
Common Report Var(flag_gtoggle)
Toggle debug information generation

gvms
Common JoinedOrMissing Negative(gxcoff)
Generate debug information in VMS format

gxcoff
Common JoinedOrMissing Negative(gxcoff+)
Generate debug information in XCOFF format

gxcoff+
Common JoinedOrMissing Negative(gcoff)
Generate debug information in extended XCOFF format

h
Driver Joined Separate

iplugindir=
Common Joined Var(plugindir_string) Init(0)
-iplugindir=<dir>	Set <dir> to be the default plugin directory

imultiarch
Common Joined Separate RejectDriver Var(imultiarch) Init(0)
-imultiarch <dir>	Set <dir> to be the multiarch include subdirectory

l
Driver Joined Separate

n
Driver

no-canonical-prefixes
Driver

nodefaultlibs
Driver

nostartfiles
Driver

nostdlib
Driver

o
Common Driver Joined Separate Var(asm_file_name) MissingArgError(missing filename after %qs)
-o <file>	Place output into <file>

p
Common Var(profile_flag)
Enable function profiling

pass-exit-codes
Driver Var(pass_exit_codes)

pedantic
Common Alias(Wpedantic)

pedantic-errors
Common Var(flag_pedantic_errors)
Like -pedantic but issue them as errors

pg
Driver

pipe
Driver Var(use_pipes)

print-file-name=
Driver JoinedOrMissing Var(print_file_name)

print-libgcc-file-name
Driver

print-multi-directory
Driver Var(print_multi_directory)

print-multi-lib
Driver Var(print_multi_lib)

print-multi-os-directory
Driver Var(print_multi_os_directory)
 
print-multiarch
Driver Var(print_multiarch)

print-prog-name=
Driver JoinedOrMissing Var(print_prog_name)

print-search-dirs
Driver Var(print_search_dirs)

print-sysroot
Driver Var(print_sysroot)

print-sysroot-headers-suffix
Driver Var(print_sysroot_headers_suffix)

quiet
Common Var(quiet_flag) RejectDriver
Do not display functions compiled or elapsed time

r
Driver

s
Driver

save-temps
Driver

save-temps=
Driver Joined

t
Driver

time
Driver Var(report_times)

time=
Driver JoinedOrMissing

u
Driver Joined Separate

undef
Driver
; C option, but driver must not handle as "-u ndef".

v
Common Driver Var(verbose_flag)
Enable verbose output

version
Common Var(version_flag) RejectDriver
Display the compiler's version

w
Common Var(inhibit_warnings)
Suppress warnings

wrapper
Driver Separate Var(wrapper_string)

x
Driver Joined Separate

shared
Driver RejectNegative Negative(pie)
Create a shared library

shared-libgcc
Driver

specs
Driver Separate Alias(specs=)

specs=
Driver Joined

static
Driver

static-libgcc
Driver

static-libgfortran
Driver
; Documented for Fortran, but always accepted by driver.

static-libstdc++
Driver

static-libgo
Driver
; Documented for Go, but always accepted by driver.

static-libasan
Driver

static-libtsan
Driver

static-libubsan
Driver

symbolic
Driver

pie
Driver RejectNegative Negative(shared)
Create a position independent executable

z
Driver Joined Separate

; This comment is to ensure we retain the blank line above.<|MERGE_RESOLUTION|>--- conflicted
+++ resolved
@@ -874,15 +874,9 @@
 Common Report Var(flag_bounds_check)
 Generate code to check bounds before indexing arrays
 
-<<<<<<< HEAD
-fcheck-pointers
-Common Report Var(flag_check_pointers)
-Add pointers checker instrumentation.  fchkp-* flags are used to
-=======
 fcheck-pointer-bounds
 Common Report Var(flag_check_pointer_bounds)
 Add Pointer Bounds Checker instrumentation.  fchkp-* flags are used to
->>>>>>> aeece40d
 control instrumentation.  Currently available for C, C++ and ObjC.
 
 fchkp-check-incomplete-type
