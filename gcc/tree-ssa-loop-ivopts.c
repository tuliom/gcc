--- conflicted
+++ resolved
@@ -3253,33 +3253,13 @@
   if (!data)
     {
       HOST_WIDE_INT i;
-<<<<<<< HEAD
-      HOST_WIDE_INT start = BIGGEST_ALIGNMENT / BITS_PER_UNIT;
-      HOST_WIDE_INT rat, off;
-      int old_cse_not_expected;
-=======
       HOST_WIDE_INT rat, off = 0;
       int old_cse_not_expected, width;
->>>>>>> 779871ac
       unsigned sym_p, var_p, off_p, rat_p, add_c;
       rtx seq, addr, base;
       rtx reg0, reg1;
 
       data = (address_cost_data) xcalloc (1, sizeof (*data));
-<<<<<<< HEAD
-
-      reg1 = gen_raw_REG (address_mode, LAST_VIRTUAL_REGISTER + 1);
-
-      addr = gen_rtx_fmt_ee (PLUS, address_mode, reg1, NULL_RTX);
-      for (i = start; i <= 1 << 20; i <<= 1)
-	{
-	  XEXP (addr, 1) = gen_int_mode (i, address_mode);
-	  if (!memory_address_addr_space_p (mem_mode, addr, as))
-	    break;
-	}
-      data->max_offset = i == start ? 0 : i >> 1;
-      off = data->max_offset;
-=======
 
       reg1 = gen_raw_REG (address_mode, LAST_VIRTUAL_REGISTER + 1);
 
@@ -3296,17 +3276,9 @@
 	    break;
 	}
       data->min_offset = (i == -1? 0 : off);
->>>>>>> 779871ac
 
       for (i = width; i >= 0; i--)
 	{
-<<<<<<< HEAD
-	  XEXP (addr, 1) = gen_int_mode (-i, address_mode);
-	  if (!memory_address_addr_space_p (mem_mode, addr, as))
-	    break;
-	}
-      data->min_offset = i == start ? 0 : -(i >> 1);
-=======
 	  off = ((HOST_WIDE_INT) 1 << i) - 1;
 	  XEXP (addr, 1) = gen_int_mode (off, address_mode);
 	  if (memory_address_addr_space_p (mem_mode, addr, as))
@@ -3315,24 +3287,16 @@
       if (i == -1)
         off = 0;
       data->max_offset = off;
->>>>>>> 779871ac
 
       if (dump_file && (dump_flags & TDF_DETAILS))
 	{
 	  fprintf (dump_file, "get_address_cost:\n");
 	  fprintf (dump_file, "  min offset %s " HOST_WIDE_INT_PRINT_DEC "\n",
 		   GET_MODE_NAME (mem_mode),
-<<<<<<< HEAD
-		   (int) data->min_offset);
-	  fprintf (dump_file, "  max offset %s %d\n",
-		   GET_MODE_NAME (mem_mode),
-		   (int) data->max_offset);
-=======
 		   data->min_offset);
 	  fprintf (dump_file, "  max offset %s " HOST_WIDE_INT_PRINT_DEC "\n",
 		   GET_MODE_NAME (mem_mode),
 		   data->max_offset);
->>>>>>> 779871ac
 	}
 
       rat = 1;
@@ -6076,11 +6040,7 @@
   aff_tree aff;
   gimple_stmt_iterator bsi = gsi_for_stmt (use->stmt);
   tree base_hint = NULL_TREE;
-<<<<<<< HEAD
-  tree ref;
-=======
   tree ref, iv;
->>>>>>> 779871ac
   bool ok;
 
   adjust_iv_update_pos (cand, use);
@@ -6102,15 +6062,10 @@
   if (cand->iv->base_object)
     base_hint = var_at_stmt (data->current_loop, cand, use->stmt);
 
-<<<<<<< HEAD
-  ref = create_mem_ref (&bsi, TREE_TYPE (*use->op_p), &aff, base_hint,
-			data->speed);
-=======
   iv = var_at_stmt (data->current_loop, cand, use->stmt);
   ref = create_mem_ref (&bsi, TREE_TYPE (*use->op_p), &aff,
 			reference_alias_ptr_type (*use->op_p),
 			iv, base_hint, data->speed);
->>>>>>> 779871ac
   copy_ref_info (ref, *use->op_p);
   *use->op_p = ref;
 }
