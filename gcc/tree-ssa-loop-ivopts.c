/* Induction variable optimizations.
   Copyright (C) 2003-2013 Free Software Foundation, Inc.

This file is part of GCC.

GCC is free software; you can redistribute it and/or modify it
under the terms of the GNU General Public License as published by the
Free Software Foundation; either version 3, or (at your option) any
later version.

GCC is distributed in the hope that it will be useful, but WITHOUT
ANY WARRANTY; without even the implied warranty of MERCHANTABILITY or
FITNESS FOR A PARTICULAR PURPOSE.  See the GNU General Public License
for more details.

You should have received a copy of the GNU General Public License
along with GCC; see the file COPYING3.  If not see
<http://www.gnu.org/licenses/>.  */

/* This pass tries to find the optimal set of induction variables for the loop.
   It optimizes just the basic linear induction variables (although adding
   support for other types should not be too hard).  It includes the
   optimizations commonly known as strength reduction, induction variable
   coalescing and induction variable elimination.  It does it in the
   following steps:

   1) The interesting uses of induction variables are found.  This includes

      -- uses of induction variables in non-linear expressions
      -- addresses of arrays
      -- comparisons of induction variables

   2) Candidates for the induction variables are found.  This includes

      -- old induction variables
      -- the variables defined by expressions derived from the "interesting
	 uses" above

   3) The optimal (w.r. to a cost function) set of variables is chosen.  The
      cost function assigns a cost to sets of induction variables and consists
      of three parts:

      -- The use costs.  Each of the interesting uses chooses the best induction
	 variable in the set and adds its cost to the sum.  The cost reflects
	 the time spent on modifying the induction variables value to be usable
	 for the given purpose (adding base and offset for arrays, etc.).
      -- The variable costs.  Each of the variables has a cost assigned that
	 reflects the costs associated with incrementing the value of the
	 variable.  The original variables are somewhat preferred.
      -- The set cost.  Depending on the size of the set, extra cost may be
	 added to reflect register pressure.

      All the costs are defined in a machine-specific way, using the target
      hooks and machine descriptions to determine them.

   4) The trees are transformed to use the new variables, the dead code is
      removed.

   All of this is done loop by loop.  Doing it globally is theoretically
   possible, it might give a better performance and it might enable us
   to decide costs more precisely, but getting all the interactions right
   would be complicated.  */

#include "config.h"
#include "system.h"
#include "coretypes.h"
#include "tm.h"
#include "tree.h"
#include "tm_p.h"
#include "basic-block.h"
#include "gimple-pretty-print.h"
#include "gimple.h"
#include "gimple-ssa.h"
#include "cgraph.h"
#include "tree-cfg.h"
#include "tree-phinodes.h"
#include "ssa-iterators.h"
#include "tree-ssanames.h"
#include "tree-ssa-loop-ivopts.h"
#include "tree-ssa-loop-manip.h"
#include "tree-ssa-loop-niter.h"
#include "tree-ssa-loop.h"
#include "tree-dfa.h"
#include "tree-ssa.h"
#include "cfgloop.h"
#include "tree-pass.h"
#include "ggc.h"
#include "insn-config.h"
#include "pointer-set.h"
#include "hash-table.h"
#include "tree-chrec.h"
#include "tree-scalar-evolution.h"
#include "cfgloop.h"
#include "params.h"
#include "langhooks.h"
#include "tree-affine.h"
#include "target.h"
#include "tree-inline.h"
#include "tree-ssa-propagate.h"
#include "expmed.h"
#include "tree-ssa-address.h"

/* FIXME: Expressions are expanded to RTL in this pass to determine the
   cost of different addressing modes.  This should be moved to a TBD
   interface between the GIMPLE and RTL worlds.  */
#include "expr.h"
#include "recog.h"

/* The infinite cost.  */
#define INFTY 10000000

#define AVG_LOOP_NITER(LOOP) 5

/* Returns the expected number of loop iterations for LOOP.
   The average trip count is computed from profile data if it
   exists. */

static inline HOST_WIDE_INT
avg_loop_niter (struct loop *loop)
{
  HOST_WIDE_INT niter = estimated_stmt_executions_int (loop);
  if (niter == -1)
    return AVG_LOOP_NITER (loop);

  return niter;
}

/* Representation of the induction variable.  */
struct iv
{
  tree base;		/* Initial value of the iv.  */
  tree base_object;	/* A memory object to that the induction variable points.  */
  tree step;		/* Step of the iv (constant only).  */
  tree ssa_name;	/* The ssa name with the value.  */
  bool biv_p;		/* Is it a biv?  */
  bool have_use_for;	/* Do we already have a use for it?  */
  unsigned use_id;	/* The identifier in the use if it is the case.  */
};

/* Per-ssa version information (induction variable descriptions, etc.).  */
struct version_info
{
  tree name;		/* The ssa name.  */
  struct iv *iv;	/* Induction variable description.  */
  bool has_nonlin_use;	/* For a loop-level invariant, whether it is used in
			   an expression that is not an induction variable.  */
  bool preserve_biv;	/* For the original biv, whether to preserve it.  */
  unsigned inv_id;	/* Id of an invariant.  */
};

/* Types of uses.  */
enum use_type
{
  USE_NONLINEAR_EXPR,	/* Use in a nonlinear expression.  */
  USE_ADDRESS,		/* Use in an address.  */
  USE_COMPARE		/* Use is a compare.  */
};

/* Cost of a computation.  */
typedef struct
{
  int cost;		/* The runtime cost.  */
  unsigned complexity;	/* The estimate of the complexity of the code for
			   the computation (in no concrete units --
			   complexity field should be larger for more
			   complex expressions and addressing modes).  */
} comp_cost;

static const comp_cost no_cost = {0, 0};
static const comp_cost infinite_cost = {INFTY, INFTY};

/* The candidate - cost pair.  */
struct cost_pair
{
  struct iv_cand *cand;	/* The candidate.  */
  comp_cost cost;	/* The cost.  */
  bitmap depends_on;	/* The list of invariants that have to be
			   preserved.  */
  tree value;		/* For final value elimination, the expression for
			   the final value of the iv.  For iv elimination,
			   the new bound to compare with.  */
  enum tree_code comp;	/* For iv elimination, the comparison.  */
  int inv_expr_id;      /* Loop invariant expression id.  */
};

/* Use.  */
struct iv_use
{
  unsigned id;		/* The id of the use.  */
  enum use_type type;	/* Type of the use.  */
  struct iv *iv;	/* The induction variable it is based on.  */
  gimple stmt;		/* Statement in that it occurs.  */
  tree *op_p;		/* The place where it occurs.  */
  bitmap related_cands;	/* The set of "related" iv candidates, plus the common
			   important ones.  */

  unsigned n_map_members; /* Number of candidates in the cost_map list.  */
  struct cost_pair *cost_map;
			/* The costs wrto the iv candidates.  */

  struct iv_cand *selected;
			/* The selected candidate.  */
};

/* The position where the iv is computed.  */
enum iv_position
{
  IP_NORMAL,		/* At the end, just before the exit condition.  */
  IP_END,		/* At the end of the latch block.  */
  IP_BEFORE_USE,	/* Immediately before a specific use.  */
  IP_AFTER_USE,		/* Immediately after a specific use.  */
  IP_ORIGINAL		/* The original biv.  */
};

/* The induction variable candidate.  */
struct iv_cand
{
  unsigned id;		/* The number of the candidate.  */
  bool important;	/* Whether this is an "important" candidate, i.e. such
			   that it should be considered by all uses.  */
  ENUM_BITFIELD(iv_position) pos : 8;	/* Where it is computed.  */
  gimple incremented_at;/* For original biv, the statement where it is
			   incremented.  */
  tree var_before;	/* The variable used for it before increment.  */
  tree var_after;	/* The variable used for it after increment.  */
  struct iv *iv;	/* The value of the candidate.  NULL for
			   "pseudocandidate" used to indicate the possibility
			   to replace the final value of an iv by direct
			   computation of the value.  */
  unsigned cost;	/* Cost of the candidate.  */
  unsigned cost_step;	/* Cost of the candidate's increment operation.  */
  struct iv_use *ainc_use; /* For IP_{BEFORE,AFTER}_USE candidates, the place
			      where it is incremented.  */
  bitmap depends_on;	/* The list of invariants that are used in step of the
			   biv.  */
};

/* Loop invariant expression hashtable entry.  */
struct iv_inv_expr_ent
{
  tree expr;
  int id;
  hashval_t hash;
};

/* The data used by the induction variable optimizations.  */

typedef struct iv_use *iv_use_p;

typedef struct iv_cand *iv_cand_p;

/* Hashtable helpers.  */

struct iv_inv_expr_hasher : typed_free_remove <iv_inv_expr_ent>
{
  typedef iv_inv_expr_ent value_type;
  typedef iv_inv_expr_ent compare_type;
  static inline hashval_t hash (const value_type *);
  static inline bool equal (const value_type *, const compare_type *);
};

/* Hash function for loop invariant expressions.  */

inline hashval_t
iv_inv_expr_hasher::hash (const value_type *expr)
{
  return expr->hash;
}

/* Hash table equality function for expressions.  */

inline bool
iv_inv_expr_hasher::equal (const value_type *expr1, const compare_type *expr2)
{
  return expr1->hash == expr2->hash
	 && operand_equal_p (expr1->expr, expr2->expr, 0);
}

struct ivopts_data
{
  /* The currently optimized loop.  */
  struct loop *current_loop;

  /* Numbers of iterations for all exits of the current loop.  */
  struct pointer_map_t *niters;

  /* Number of registers used in it.  */
  unsigned regs_used;

  /* The size of version_info array allocated.  */
  unsigned version_info_size;

  /* The array of information for the ssa names.  */
  struct version_info *version_info;

  /* The hashtable of loop invariant expressions created
     by ivopt.  */
  hash_table <iv_inv_expr_hasher> inv_expr_tab;

  /* Loop invariant expression id.  */
  int inv_expr_id;

  /* The bitmap of indices in version_info whose value was changed.  */
  bitmap relevant;

  /* The uses of induction variables.  */
  vec<iv_use_p> iv_uses;

  /* The candidates.  */
  vec<iv_cand_p> iv_candidates;

  /* A bitmap of important candidates.  */
  bitmap important_candidates;

  /* The maximum invariant id.  */
  unsigned max_inv_id;

  /* Whether to consider just related and important candidates when replacing a
     use.  */
  bool consider_all_candidates;

  /* Are we optimizing for speed?  */
  bool speed;

  /* Whether the loop body includes any function calls.  */
  bool body_includes_call;

  /* Whether the loop body can only be exited via single exit.  */
  bool loop_single_exit_p;
};

/* An assignment of iv candidates to uses.  */

struct iv_ca
{
  /* The number of uses covered by the assignment.  */
  unsigned upto;

  /* Number of uses that cannot be expressed by the candidates in the set.  */
  unsigned bad_uses;

  /* Candidate assigned to a use, together with the related costs.  */
  struct cost_pair **cand_for_use;

  /* Number of times each candidate is used.  */
  unsigned *n_cand_uses;

  /* The candidates used.  */
  bitmap cands;

  /* The number of candidates in the set.  */
  unsigned n_cands;

  /* Total number of registers needed.  */
  unsigned n_regs;

  /* Total cost of expressing uses.  */
  comp_cost cand_use_cost;

  /* Total cost of candidates.  */
  unsigned cand_cost;

  /* Number of times each invariant is used.  */
  unsigned *n_invariant_uses;

  /* The array holding the number of uses of each loop
     invariant expressions created by ivopt.  */
  unsigned *used_inv_expr;

  /* The number of created loop invariants.  */
  unsigned num_used_inv_expr;

  /* Total cost of the assignment.  */
  comp_cost cost;
};

/* Difference of two iv candidate assignments.  */

struct iv_ca_delta
{
  /* Changed use.  */
  struct iv_use *use;

  /* An old assignment (for rollback purposes).  */
  struct cost_pair *old_cp;

  /* A new assignment.  */
  struct cost_pair *new_cp;

  /* Next change in the list.  */
  struct iv_ca_delta *next_change;
};

/* Bound on number of candidates below that all candidates are considered.  */

#define CONSIDER_ALL_CANDIDATES_BOUND \
  ((unsigned) PARAM_VALUE (PARAM_IV_CONSIDER_ALL_CANDIDATES_BOUND))

/* If there are more iv occurrences, we just give up (it is quite unlikely that
   optimizing such a loop would help, and it would take ages).  */

#define MAX_CONSIDERED_USES \
  ((unsigned) PARAM_VALUE (PARAM_IV_MAX_CONSIDERED_USES))

/* If there are at most this number of ivs in the set, try removing unnecessary
   ivs from the set always.  */

#define ALWAYS_PRUNE_CAND_SET_BOUND \
  ((unsigned) PARAM_VALUE (PARAM_IV_ALWAYS_PRUNE_CAND_SET_BOUND))

/* The list of trees for that the decl_rtl field must be reset is stored
   here.  */

static vec<tree> decl_rtl_to_reset;

static comp_cost force_expr_to_var_cost (tree, bool);

/* Number of uses recorded in DATA.  */

static inline unsigned
n_iv_uses (struct ivopts_data *data)
{
  return data->iv_uses.length ();
}

/* Ith use recorded in DATA.  */

static inline struct iv_use *
iv_use (struct ivopts_data *data, unsigned i)
{
  return data->iv_uses[i];
}

/* Number of candidates recorded in DATA.  */

static inline unsigned
n_iv_cands (struct ivopts_data *data)
{
  return data->iv_candidates.length ();
}

/* Ith candidate recorded in DATA.  */

static inline struct iv_cand *
iv_cand (struct ivopts_data *data, unsigned i)
{
  return data->iv_candidates[i];
}

/* The single loop exit if it dominates the latch, NULL otherwise.  */

edge
single_dom_exit (struct loop *loop)
{
  edge exit = single_exit (loop);

  if (!exit)
    return NULL;

  if (!just_once_each_iteration_p (loop, exit->src))
    return NULL;

  return exit;
}

/* Dumps information about the induction variable IV to FILE.  */

void
dump_iv (FILE *file, struct iv *iv)
{
  if (iv->ssa_name)
    {
      fprintf (file, "ssa name ");
      print_generic_expr (file, iv->ssa_name, TDF_SLIM);
      fprintf (file, "\n");
    }

  fprintf (file, "  type ");
  print_generic_expr (file, TREE_TYPE (iv->base), TDF_SLIM);
  fprintf (file, "\n");

  if (iv->step)
    {
      fprintf (file, "  base ");
      print_generic_expr (file, iv->base, TDF_SLIM);
      fprintf (file, "\n");

      fprintf (file, "  step ");
      print_generic_expr (file, iv->step, TDF_SLIM);
      fprintf (file, "\n");
    }
  else
    {
      fprintf (file, "  invariant ");
      print_generic_expr (file, iv->base, TDF_SLIM);
      fprintf (file, "\n");
    }

  if (iv->base_object)
    {
      fprintf (file, "  base object ");
      print_generic_expr (file, iv->base_object, TDF_SLIM);
      fprintf (file, "\n");
    }

  if (iv->biv_p)
    fprintf (file, "  is a biv\n");
}

/* Dumps information about the USE to FILE.  */

void
dump_use (FILE *file, struct iv_use *use)
{
  fprintf (file, "use %d\n", use->id);

  switch (use->type)
    {
    case USE_NONLINEAR_EXPR:
      fprintf (file, "  generic\n");
      break;

    case USE_ADDRESS:
      fprintf (file, "  address\n");
      break;

    case USE_COMPARE:
      fprintf (file, "  compare\n");
      break;

    default:
      gcc_unreachable ();
    }

  fprintf (file, "  in statement ");
  print_gimple_stmt (file, use->stmt, 0, 0);
  fprintf (file, "\n");

  fprintf (file, "  at position ");
  if (use->op_p)
    print_generic_expr (file, *use->op_p, TDF_SLIM);
  fprintf (file, "\n");

  dump_iv (file, use->iv);

  if (use->related_cands)
    {
      fprintf (file, "  related candidates ");
      dump_bitmap (file, use->related_cands);
    }
}

/* Dumps information about the uses to FILE.  */

void
dump_uses (FILE *file, struct ivopts_data *data)
{
  unsigned i;
  struct iv_use *use;

  for (i = 0; i < n_iv_uses (data); i++)
    {
      use = iv_use (data, i);

      dump_use (file, use);
      fprintf (file, "\n");
    }
}

/* Dumps information about induction variable candidate CAND to FILE.  */

void
dump_cand (FILE *file, struct iv_cand *cand)
{
  struct iv *iv = cand->iv;

  fprintf (file, "candidate %d%s\n",
	   cand->id, cand->important ? " (important)" : "");

  if (cand->depends_on)
    {
      fprintf (file, "  depends on ");
      dump_bitmap (file, cand->depends_on);
    }

  if (!iv)
    {
      fprintf (file, "  final value replacement\n");
      return;
    }

  if (cand->var_before)
    {
      fprintf (file, "  var_before ");
      print_generic_expr (file, cand->var_before, TDF_SLIM);
      fprintf (file, "\n");
    }
  if (cand->var_after)
    {
      fprintf (file, "  var_after ");
      print_generic_expr (file, cand->var_after, TDF_SLIM);
      fprintf (file, "\n");
    }

  switch (cand->pos)
    {
    case IP_NORMAL:
      fprintf (file, "  incremented before exit test\n");
      break;

    case IP_BEFORE_USE:
      fprintf (file, "  incremented before use %d\n", cand->ainc_use->id);
      break;

    case IP_AFTER_USE:
      fprintf (file, "  incremented after use %d\n", cand->ainc_use->id);
      break;

    case IP_END:
      fprintf (file, "  incremented at end\n");
      break;

    case IP_ORIGINAL:
      fprintf (file, "  original biv\n");
      break;
    }

  dump_iv (file, iv);
}

/* Returns the info for ssa version VER.  */

static inline struct version_info *
ver_info (struct ivopts_data *data, unsigned ver)
{
  return data->version_info + ver;
}

/* Returns the info for ssa name NAME.  */

static inline struct version_info *
name_info (struct ivopts_data *data, tree name)
{
  return ver_info (data, SSA_NAME_VERSION (name));
}

/* Returns true if STMT is after the place where the IP_NORMAL ivs will be
   emitted in LOOP.  */

static bool
stmt_after_ip_normal_pos (struct loop *loop, gimple stmt)
{
  basic_block bb = ip_normal_pos (loop), sbb = gimple_bb (stmt);

  gcc_assert (bb);

  if (sbb == loop->latch)
    return true;

  if (sbb != bb)
    return false;

  return stmt == last_stmt (bb);
}

/* Returns true if STMT if after the place where the original induction
   variable CAND is incremented.  If TRUE_IF_EQUAL is set, we return true
   if the positions are identical.  */

static bool
stmt_after_inc_pos (struct iv_cand *cand, gimple stmt, bool true_if_equal)
{
  basic_block cand_bb = gimple_bb (cand->incremented_at);
  basic_block stmt_bb = gimple_bb (stmt);

  if (!dominated_by_p (CDI_DOMINATORS, stmt_bb, cand_bb))
    return false;

  if (stmt_bb != cand_bb)
    return true;

  if (true_if_equal
      && gimple_uid (stmt) == gimple_uid (cand->incremented_at))
    return true;
  return gimple_uid (stmt) > gimple_uid (cand->incremented_at);
}

/* Returns true if STMT if after the place where the induction variable
   CAND is incremented in LOOP.  */

static bool
stmt_after_increment (struct loop *loop, struct iv_cand *cand, gimple stmt)
{
  switch (cand->pos)
    {
    case IP_END:
      return false;

    case IP_NORMAL:
      return stmt_after_ip_normal_pos (loop, stmt);

    case IP_ORIGINAL:
    case IP_AFTER_USE:
      return stmt_after_inc_pos (cand, stmt, false);

    case IP_BEFORE_USE:
      return stmt_after_inc_pos (cand, stmt, true);

    default:
      gcc_unreachable ();
    }
}

/* Returns true if EXP is a ssa name that occurs in an abnormal phi node.  */

static bool
abnormal_ssa_name_p (tree exp)
{
  if (!exp)
    return false;

  if (TREE_CODE (exp) != SSA_NAME)
    return false;

  return SSA_NAME_OCCURS_IN_ABNORMAL_PHI (exp) != 0;
}

/* Returns false if BASE or INDEX contains a ssa name that occurs in an
   abnormal phi node.  Callback for for_each_index.  */

static bool
idx_contains_abnormal_ssa_name_p (tree base, tree *index,
				  void *data ATTRIBUTE_UNUSED)
{
  if (TREE_CODE (base) == ARRAY_REF || TREE_CODE (base) == ARRAY_RANGE_REF)
    {
      if (abnormal_ssa_name_p (TREE_OPERAND (base, 2)))
	return false;
      if (abnormal_ssa_name_p (TREE_OPERAND (base, 3)))
	return false;
    }

  return !abnormal_ssa_name_p (*index);
}

/* Returns true if EXPR contains a ssa name that occurs in an
   abnormal phi node.  */

bool
contains_abnormal_ssa_name_p (tree expr)
{
  enum tree_code code;
  enum tree_code_class codeclass;

  if (!expr)
    return false;

  code = TREE_CODE (expr);
  codeclass = TREE_CODE_CLASS (code);

  if (code == SSA_NAME)
    return SSA_NAME_OCCURS_IN_ABNORMAL_PHI (expr) != 0;

  if (code == INTEGER_CST
      || is_gimple_min_invariant (expr))
    return false;

  if (code == ADDR_EXPR)
    return !for_each_index (&TREE_OPERAND (expr, 0),
			    idx_contains_abnormal_ssa_name_p,
			    NULL);

  if (code == COND_EXPR)
    return contains_abnormal_ssa_name_p (TREE_OPERAND (expr, 0))
      || contains_abnormal_ssa_name_p (TREE_OPERAND (expr, 1))
      || contains_abnormal_ssa_name_p (TREE_OPERAND (expr, 2));

  switch (codeclass)
    {
    case tcc_binary:
    case tcc_comparison:
      if (contains_abnormal_ssa_name_p (TREE_OPERAND (expr, 1)))
	return true;

      /* Fallthru.  */
    case tcc_unary:
      if (contains_abnormal_ssa_name_p (TREE_OPERAND (expr, 0)))
	return true;

      break;

    default:
      gcc_unreachable ();
    }

  return false;
}

/*  Returns the structure describing number of iterations determined from
    EXIT of DATA->current_loop, or NULL if something goes wrong.  */

static struct tree_niter_desc *
niter_for_exit (struct ivopts_data *data, edge exit)
{
  struct tree_niter_desc *desc;
  void **slot;

  if (!data->niters)
    {
      data->niters = pointer_map_create ();
      slot = NULL;
    }
  else
    slot = pointer_map_contains (data->niters, exit);

  if (!slot)
    {
      /* Try to determine number of iterations.  We cannot safely work with ssa
         names that appear in phi nodes on abnormal edges, so that we do not
         create overlapping life ranges for them (PR 27283).  */
      desc = XNEW (struct tree_niter_desc);
      if (!number_of_iterations_exit (data->current_loop,
				      exit, desc, true)
     	  || contains_abnormal_ssa_name_p (desc->niter))
	{
	  XDELETE (desc);
	  desc = NULL;
	}
      slot = pointer_map_insert (data->niters, exit);
      *slot = desc;
    }
  else
    desc = (struct tree_niter_desc *) *slot;

  return desc;
}

/* Returns the structure describing number of iterations determined from
   single dominating exit of DATA->current_loop, or NULL if something
   goes wrong.  */

static struct tree_niter_desc *
niter_for_single_dom_exit (struct ivopts_data *data)
{
  edge exit = single_dom_exit (data->current_loop);

  if (!exit)
    return NULL;

  return niter_for_exit (data, exit);
}

/* Initializes data structures used by the iv optimization pass, stored
   in DATA.  */

static void
tree_ssa_iv_optimize_init (struct ivopts_data *data)
{
  data->version_info_size = 2 * num_ssa_names;
  data->version_info = XCNEWVEC (struct version_info, data->version_info_size);
  data->relevant = BITMAP_ALLOC (NULL);
  data->important_candidates = BITMAP_ALLOC (NULL);
  data->max_inv_id = 0;
  data->niters = NULL;
  data->iv_uses.create (20);
  data->iv_candidates.create (20);
  data->inv_expr_tab.create (10);
  data->inv_expr_id = 0;
  decl_rtl_to_reset.create (20);
}

/* Returns a memory object to that EXPR points.  In case we are able to
   determine that it does not point to any such object, NULL is returned.  */

static tree
determine_base_object (tree expr)
{
  enum tree_code code = TREE_CODE (expr);
  tree base, obj;

  /* If this is a pointer casted to any type, we need to determine
     the base object for the pointer; so handle conversions before
     throwing away non-pointer expressions.  */
  if (CONVERT_EXPR_P (expr))
    return determine_base_object (TREE_OPERAND (expr, 0));

  if (!POINTER_TYPE_P (TREE_TYPE (expr)))
    return NULL_TREE;

  switch (code)
    {
    case INTEGER_CST:
      return NULL_TREE;

    case ADDR_EXPR:
      obj = TREE_OPERAND (expr, 0);
      base = get_base_address (obj);

      if (!base)
	return expr;

      if (TREE_CODE (base) == MEM_REF)
	return determine_base_object (TREE_OPERAND (base, 0));

      return fold_convert (ptr_type_node,
		           build_fold_addr_expr (base));

    case POINTER_PLUS_EXPR:
      return determine_base_object (TREE_OPERAND (expr, 0));

    case PLUS_EXPR:
    case MINUS_EXPR:
      /* Pointer addition is done solely using POINTER_PLUS_EXPR.  */
      gcc_unreachable ();

    default:
      return fold_convert (ptr_type_node, expr);
    }
}

/* Allocates an induction variable with given initial value BASE and step STEP
   for loop LOOP.  */

static struct iv *
alloc_iv (tree base, tree step)
{
  struct iv *iv = XCNEW (struct iv);
  gcc_assert (step != NULL_TREE);

  iv->base = base;
  iv->base_object = determine_base_object (base);
  iv->step = step;
  iv->biv_p = false;
  iv->have_use_for = false;
  iv->use_id = 0;
  iv->ssa_name = NULL_TREE;

  return iv;
}

/* Sets STEP and BASE for induction variable IV.  */

static void
set_iv (struct ivopts_data *data, tree iv, tree base, tree step)
{
  struct version_info *info = name_info (data, iv);

  gcc_assert (!info->iv);

  bitmap_set_bit (data->relevant, SSA_NAME_VERSION (iv));
  info->iv = alloc_iv (base, step);
  info->iv->ssa_name = iv;
}

/* Finds induction variable declaration for VAR.  */

static struct iv *
get_iv (struct ivopts_data *data, tree var)
{
  basic_block bb;
  tree type = TREE_TYPE (var);

  if (!POINTER_TYPE_P (type)
      && !INTEGRAL_TYPE_P (type))
    return NULL;

  if (!name_info (data, var)->iv)
    {
      bb = gimple_bb (SSA_NAME_DEF_STMT (var));

      if (!bb
	  || !flow_bb_inside_loop_p (data->current_loop, bb))
	set_iv (data, var, var, build_int_cst (type, 0));
    }

  return name_info (data, var)->iv;
}

/* Determines the step of a biv defined in PHI.  Returns NULL if PHI does
   not define a simple affine biv with nonzero step.  */

static tree
determine_biv_step (gimple phi)
{
  struct loop *loop = gimple_bb (phi)->loop_father;
  tree name = PHI_RESULT (phi);
  affine_iv iv;

  if (virtual_operand_p (name))
    return NULL_TREE;

  if (!simple_iv (loop, loop, name, &iv, true))
    return NULL_TREE;

  return integer_zerop (iv.step) ? NULL_TREE : iv.step;
}

/* Finds basic ivs.  */

static bool
find_bivs (struct ivopts_data *data)
{
  gimple phi;
  tree step, type, base;
  bool found = false;
  struct loop *loop = data->current_loop;
  gimple_stmt_iterator psi;

  for (psi = gsi_start_phis (loop->header); !gsi_end_p (psi); gsi_next (&psi))
    {
      phi = gsi_stmt (psi);

      if (SSA_NAME_OCCURS_IN_ABNORMAL_PHI (PHI_RESULT (phi)))
	continue;

      step = determine_biv_step (phi);
      if (!step)
	continue;

      base = PHI_ARG_DEF_FROM_EDGE (phi, loop_preheader_edge (loop));
      base = expand_simple_operations (base);
      if (contains_abnormal_ssa_name_p (base)
	  || contains_abnormal_ssa_name_p (step))
	continue;

      type = TREE_TYPE (PHI_RESULT (phi));
      base = fold_convert (type, base);
      if (step)
	{
	  if (POINTER_TYPE_P (type))
	    step = convert_to_ptrofftype (step);
	  else
	    step = fold_convert (type, step);
	}

      set_iv (data, PHI_RESULT (phi), base, step);
      found = true;
    }

  return found;
}

/* Marks basic ivs.  */

static void
mark_bivs (struct ivopts_data *data)
{
  gimple phi;
  tree var;
  struct iv *iv, *incr_iv;
  struct loop *loop = data->current_loop;
  basic_block incr_bb;
  gimple_stmt_iterator psi;

  for (psi = gsi_start_phis (loop->header); !gsi_end_p (psi); gsi_next (&psi))
    {
      phi = gsi_stmt (psi);

      iv = get_iv (data, PHI_RESULT (phi));
      if (!iv)
	continue;

      var = PHI_ARG_DEF_FROM_EDGE (phi, loop_latch_edge (loop));
      incr_iv = get_iv (data, var);
      if (!incr_iv)
	continue;

      /* If the increment is in the subloop, ignore it.  */
      incr_bb = gimple_bb (SSA_NAME_DEF_STMT (var));
      if (incr_bb->loop_father != data->current_loop
	  || (incr_bb->flags & BB_IRREDUCIBLE_LOOP))
	continue;

      iv->biv_p = true;
      incr_iv->biv_p = true;
    }
}

/* Checks whether STMT defines a linear induction variable and stores its
   parameters to IV.  */

static bool
find_givs_in_stmt_scev (struct ivopts_data *data, gimple stmt, affine_iv *iv)
{
  tree lhs;
  struct loop *loop = data->current_loop;

  iv->base = NULL_TREE;
  iv->step = NULL_TREE;

  if (gimple_code (stmt) != GIMPLE_ASSIGN)
    return false;

  lhs = gimple_assign_lhs (stmt);
  if (TREE_CODE (lhs) != SSA_NAME)
    return false;

  if (!simple_iv (loop, loop_containing_stmt (stmt), lhs, iv, true))
    return false;
  iv->base = expand_simple_operations (iv->base);

  if (contains_abnormal_ssa_name_p (iv->base)
      || contains_abnormal_ssa_name_p (iv->step))
    return false;

  /* If STMT could throw, then do not consider STMT as defining a GIV.  
     While this will suppress optimizations, we can not safely delete this
     GIV and associated statements, even if it appears it is not used.  */
  if (stmt_could_throw_p (stmt))
    return false;

  return true;
}

/* Finds general ivs in statement STMT.  */

static void
find_givs_in_stmt (struct ivopts_data *data, gimple stmt)
{
  affine_iv iv;

  if (!find_givs_in_stmt_scev (data, stmt, &iv))
    return;

  set_iv (data, gimple_assign_lhs (stmt), iv.base, iv.step);
}

/* Finds general ivs in basic block BB.  */

static void
find_givs_in_bb (struct ivopts_data *data, basic_block bb)
{
  gimple_stmt_iterator bsi;

  for (bsi = gsi_start_bb (bb); !gsi_end_p (bsi); gsi_next (&bsi))
    find_givs_in_stmt (data, gsi_stmt (bsi));
}

/* Finds general ivs.  */

static void
find_givs (struct ivopts_data *data)
{
  struct loop *loop = data->current_loop;
  basic_block *body = get_loop_body_in_dom_order (loop);
  unsigned i;

  for (i = 0; i < loop->num_nodes; i++)
    find_givs_in_bb (data, body[i]);
  free (body);
}

/* For each ssa name defined in LOOP determines whether it is an induction
   variable and if so, its initial value and step.  */

static bool
find_induction_variables (struct ivopts_data *data)
{
  unsigned i;
  bitmap_iterator bi;

  if (!find_bivs (data))
    return false;

  find_givs (data);
  mark_bivs (data);

  if (dump_file && (dump_flags & TDF_DETAILS))
    {
      struct tree_niter_desc *niter = niter_for_single_dom_exit (data);

      if (niter)
	{
	  fprintf (dump_file, "  number of iterations ");
	  print_generic_expr (dump_file, niter->niter, TDF_SLIM);
	  if (!integer_zerop (niter->may_be_zero))
	    {
	      fprintf (dump_file, "; zero if ");
	      print_generic_expr (dump_file, niter->may_be_zero, TDF_SLIM);
	    }
	  fprintf (dump_file, "\n\n");
    	};

      fprintf (dump_file, "Induction variables:\n\n");

      EXECUTE_IF_SET_IN_BITMAP (data->relevant, 0, i, bi)
	{
	  if (ver_info (data, i)->iv)
	    dump_iv (dump_file, ver_info (data, i)->iv);
	}
    }

  return true;
}

/* Records a use of type USE_TYPE at *USE_P in STMT whose value is IV.  */

static struct iv_use *
record_use (struct ivopts_data *data, tree *use_p, struct iv *iv,
	    gimple stmt, enum use_type use_type)
{
  struct iv_use *use = XCNEW (struct iv_use);

  use->id = n_iv_uses (data);
  use->type = use_type;
  use->iv = iv;
  use->stmt = stmt;
  use->op_p = use_p;
  use->related_cands = BITMAP_ALLOC (NULL);

  /* To avoid showing ssa name in the dumps, if it was not reset by the
     caller.  */
  iv->ssa_name = NULL_TREE;

  if (dump_file && (dump_flags & TDF_DETAILS))
    dump_use (dump_file, use);

  data->iv_uses.safe_push (use);

  return use;
}

/* Checks whether OP is a loop-level invariant and if so, records it.
   NONLINEAR_USE is true if the invariant is used in a way we do not
   handle specially.  */

static void
record_invariant (struct ivopts_data *data, tree op, bool nonlinear_use)
{
  basic_block bb;
  struct version_info *info;

  if (TREE_CODE (op) != SSA_NAME
      || virtual_operand_p (op))
    return;

  bb = gimple_bb (SSA_NAME_DEF_STMT (op));
  if (bb
      && flow_bb_inside_loop_p (data->current_loop, bb))
    return;

  info = name_info (data, op);
  info->name = op;
  info->has_nonlin_use |= nonlinear_use;
  if (!info->inv_id)
    info->inv_id = ++data->max_inv_id;
  bitmap_set_bit (data->relevant, SSA_NAME_VERSION (op));
}

/* Checks whether the use OP is interesting and if so, records it.  */

static struct iv_use *
find_interesting_uses_op (struct ivopts_data *data, tree op)
{
  struct iv *iv;
  struct iv *civ;
  gimple stmt;
  struct iv_use *use;

  if (TREE_CODE (op) != SSA_NAME)
    return NULL;

  iv = get_iv (data, op);
  if (!iv)
    return NULL;

  if (iv->have_use_for)
    {
      use = iv_use (data, iv->use_id);

      gcc_assert (use->type == USE_NONLINEAR_EXPR);
      return use;
    }

  if (integer_zerop (iv->step))
    {
      record_invariant (data, op, true);
      return NULL;
    }
  iv->have_use_for = true;

  civ = XNEW (struct iv);
  *civ = *iv;

  stmt = SSA_NAME_DEF_STMT (op);
  gcc_assert (gimple_code (stmt) == GIMPLE_PHI
	      || is_gimple_assign (stmt));

  use = record_use (data, NULL, civ, stmt, USE_NONLINEAR_EXPR);
  iv->use_id = use->id;

  return use;
}

/* Given a condition in statement STMT, checks whether it is a compare
   of an induction variable and an invariant.  If this is the case,
   CONTROL_VAR is set to location of the iv, BOUND to the location of
   the invariant, IV_VAR and IV_BOUND are set to the corresponding
   induction variable descriptions, and true is returned.  If this is not
   the case, CONTROL_VAR and BOUND are set to the arguments of the
   condition and false is returned.  */

static bool
extract_cond_operands (struct ivopts_data *data, gimple stmt,
		       tree **control_var, tree **bound,
		       struct iv **iv_var, struct iv **iv_bound)
{
  /* The objects returned when COND has constant operands.  */
  static struct iv const_iv;
  static tree zero;
  tree *op0 = &zero, *op1 = &zero, *tmp_op;
  struct iv *iv0 = &const_iv, *iv1 = &const_iv, *tmp_iv;
  bool ret = false;

  if (gimple_code (stmt) == GIMPLE_COND)
    {
      op0 = gimple_cond_lhs_ptr (stmt);
      op1 = gimple_cond_rhs_ptr (stmt);
    }
  else
    {
      op0 = gimple_assign_rhs1_ptr (stmt);
      op1 = gimple_assign_rhs2_ptr (stmt);
    }

  zero = integer_zero_node;
  const_iv.step = integer_zero_node;

  if (TREE_CODE (*op0) == SSA_NAME)
    iv0 = get_iv (data, *op0);
  if (TREE_CODE (*op1) == SSA_NAME)
    iv1 = get_iv (data, *op1);

  /* Exactly one of the compared values must be an iv, and the other one must
     be an invariant.  */
  if (!iv0 || !iv1)
    goto end;

  if (integer_zerop (iv0->step))
    {
      /* Control variable may be on the other side.  */
      tmp_op = op0; op0 = op1; op1 = tmp_op;
      tmp_iv = iv0; iv0 = iv1; iv1 = tmp_iv;
    }
  ret = !integer_zerop (iv0->step) && integer_zerop (iv1->step);

end:
  if (control_var)
    *control_var = op0;;
  if (iv_var)
    *iv_var = iv0;;
  if (bound)
    *bound = op1;
  if (iv_bound)
    *iv_bound = iv1;

  return ret;
}

/* Checks whether the condition in STMT is interesting and if so,
   records it.  */

static void
find_interesting_uses_cond (struct ivopts_data *data, gimple stmt)
{
  tree *var_p, *bound_p;
  struct iv *var_iv, *civ;

  if (!extract_cond_operands (data, stmt, &var_p, &bound_p, &var_iv, NULL))
    {
      find_interesting_uses_op (data, *var_p);
      find_interesting_uses_op (data, *bound_p);
      return;
    }

  civ = XNEW (struct iv);
  *civ = *var_iv;
  record_use (data, NULL, civ, stmt, USE_COMPARE);
}

/* Returns the outermost loop EXPR is obviously invariant in
   relative to the loop LOOP, i.e. if all its operands are defined
   outside of the returned loop.  Returns NULL if EXPR is not
   even obviously invariant in LOOP.  */

struct loop *
outermost_invariant_loop_for_expr (struct loop *loop, tree expr)
{
  basic_block def_bb;
  unsigned i, len;

  if (is_gimple_min_invariant (expr))
    return current_loops->tree_root;

  if (TREE_CODE (expr) == SSA_NAME)
    {
      def_bb = gimple_bb (SSA_NAME_DEF_STMT (expr));
      if (def_bb)
	{
	  if (flow_bb_inside_loop_p (loop, def_bb))
	    return NULL;
	  return superloop_at_depth (loop,
				     loop_depth (def_bb->loop_father) + 1);
	}

      return current_loops->tree_root;
    }

  if (!EXPR_P (expr))
    return NULL;

  unsigned maxdepth = 0;
  len = TREE_OPERAND_LENGTH (expr);
  for (i = 0; i < len; i++)
    {
      struct loop *ivloop;
      if (!TREE_OPERAND (expr, i))
	continue;

      ivloop = outermost_invariant_loop_for_expr (loop, TREE_OPERAND (expr, i));
      if (!ivloop)
	return NULL;
      maxdepth = MAX (maxdepth, loop_depth (ivloop));
    }

  return superloop_at_depth (loop, maxdepth);
}

/* Returns true if expression EXPR is obviously invariant in LOOP,
   i.e. if all its operands are defined outside of the LOOP.  LOOP
   should not be the function body.  */

bool
expr_invariant_in_loop_p (struct loop *loop, tree expr)
{
  basic_block def_bb;
  unsigned i, len;

  gcc_assert (loop_depth (loop) > 0);

  if (is_gimple_min_invariant (expr))
    return true;

  if (TREE_CODE (expr) == SSA_NAME)
    {
      def_bb = gimple_bb (SSA_NAME_DEF_STMT (expr));
      if (def_bb
	  && flow_bb_inside_loop_p (loop, def_bb))
	return false;

      return true;
    }

  if (!EXPR_P (expr))
    return false;

  len = TREE_OPERAND_LENGTH (expr);
  for (i = 0; i < len; i++)
    if (TREE_OPERAND (expr, i)
	&& !expr_invariant_in_loop_p (loop, TREE_OPERAND (expr, i)))
      return false;

  return true;
}

/* Cumulates the steps of indices into DATA and replaces their values with the
   initial ones.  Returns false when the value of the index cannot be determined.
   Callback for for_each_index.  */

struct ifs_ivopts_data
{
  struct ivopts_data *ivopts_data;
  gimple stmt;
  tree step;
};

static bool
idx_find_step (tree base, tree *idx, void *data)
{
  struct ifs_ivopts_data *dta = (struct ifs_ivopts_data *) data;
  struct iv *iv;
  tree step, iv_base, iv_step, lbound, off;
  struct loop *loop = dta->ivopts_data->current_loop;

  /* If base is a component ref, require that the offset of the reference
     be invariant.  */
  if (TREE_CODE (base) == COMPONENT_REF)
    {
      off = component_ref_field_offset (base);
      return expr_invariant_in_loop_p (loop, off);
    }

  /* If base is array, first check whether we will be able to move the
     reference out of the loop (in order to take its address in strength
     reduction).  In order for this to work we need both lower bound
     and step to be loop invariants.  */
  if (TREE_CODE (base) == ARRAY_REF || TREE_CODE (base) == ARRAY_RANGE_REF)
    {
      /* Moreover, for a range, the size needs to be invariant as well.  */
      if (TREE_CODE (base) == ARRAY_RANGE_REF
	  && !expr_invariant_in_loop_p (loop, TYPE_SIZE (TREE_TYPE (base))))
	return false;

      step = array_ref_element_size (base);
      lbound = array_ref_low_bound (base);

      if (!expr_invariant_in_loop_p (loop, step)
	  || !expr_invariant_in_loop_p (loop, lbound))
	return false;
    }

  if (TREE_CODE (*idx) != SSA_NAME)
    return true;

  iv = get_iv (dta->ivopts_data, *idx);
  if (!iv)
    return false;

  /* XXX  We produce for a base of *D42 with iv->base being &x[0]
	  *&x[0], which is not folded and does not trigger the
	  ARRAY_REF path below.  */
  *idx = iv->base;

  if (integer_zerop (iv->step))
    return true;

  if (TREE_CODE (base) == ARRAY_REF || TREE_CODE (base) == ARRAY_RANGE_REF)
    {
      step = array_ref_element_size (base);

      /* We only handle addresses whose step is an integer constant.  */
      if (TREE_CODE (step) != INTEGER_CST)
	return false;
    }
  else
    /* The step for pointer arithmetics already is 1 byte.  */
    step = size_one_node;

  iv_base = iv->base;
  iv_step = iv->step;
  if (!convert_affine_scev (dta->ivopts_data->current_loop,
			    sizetype, &iv_base, &iv_step, dta->stmt,
			    false))
    {
      /* The index might wrap.  */
      return false;
    }

  step = fold_build2 (MULT_EXPR, sizetype, step, iv_step);
  dta->step = fold_build2 (PLUS_EXPR, sizetype, dta->step, step);

  return true;
}

/* Records use in index IDX.  Callback for for_each_index.  Ivopts data
   object is passed to it in DATA.  */

static bool
idx_record_use (tree base, tree *idx,
		void *vdata)
{
  struct ivopts_data *data = (struct ivopts_data *) vdata;
  find_interesting_uses_op (data, *idx);
  if (TREE_CODE (base) == ARRAY_REF || TREE_CODE (base) == ARRAY_RANGE_REF)
    {
      find_interesting_uses_op (data, array_ref_element_size (base));
      find_interesting_uses_op (data, array_ref_low_bound (base));
    }
  return true;
}

/* If we can prove that TOP = cst * BOT for some constant cst,
   store cst to MUL and return true.  Otherwise return false.
   The returned value is always sign-extended, regardless of the
   signedness of TOP and BOT.  */

static bool
constant_multiple_of (tree top, tree bot, widest_int *mul)
{
  tree mby;
  enum tree_code code;
  unsigned precision = TYPE_PRECISION (TREE_TYPE (top));
  widest_int res, p0, p1;

  STRIP_NOPS (top);
  STRIP_NOPS (bot);

  if (operand_equal_p (top, bot, 0))
    {
      *mul = 1;
      return true;
    }

  code = TREE_CODE (top);
  switch (code)
    {
    case MULT_EXPR:
      mby = TREE_OPERAND (top, 1);
      if (TREE_CODE (mby) != INTEGER_CST)
	return false;

      if (!constant_multiple_of (TREE_OPERAND (top, 0), bot, &res))
	return false;

      *mul = wi::sext (res * wi::to_widest (mby), precision);
      return true;

    case PLUS_EXPR:
    case MINUS_EXPR:
      if (!constant_multiple_of (TREE_OPERAND (top, 0), bot, &p0)
	  || !constant_multiple_of (TREE_OPERAND (top, 1), bot, &p1))
	return false;

      if (code == MINUS_EXPR)
	p1 = -p1;
      *mul = wi::sext (p0 + p1, precision);
      return true;

    case INTEGER_CST:
      if (TREE_CODE (bot) != INTEGER_CST)
	return false;

      p0 = widest_int::from (top, SIGNED);
      p1 = widest_int::from (bot, SIGNED);
      if (p1 == 0)
	return false;
      *mul = wi::sext (wi::divmod_trunc (p0, p1, SIGNED, &res), precision);
      return res == 0;

    default:
      return false;
    }
}

/* Returns true if memory reference REF with step STEP may be unaligned.  */

static bool
may_be_unaligned_p (tree ref, tree step)
{
  tree base;
  tree base_type;
  HOST_WIDE_INT bitsize;
  HOST_WIDE_INT bitpos;
  tree toffset;
  enum machine_mode mode;
  int unsignedp, volatilep;
  unsigned base_align;

  /* TARGET_MEM_REFs are translated directly to valid MEMs on the target,
     thus they are not misaligned.  */
  if (TREE_CODE (ref) == TARGET_MEM_REF)
    return false;

  /* The test below is basically copy of what expr.c:normal_inner_ref
     does to check whether the object must be loaded by parts when
     STRICT_ALIGNMENT is true.  */
  base = get_inner_reference (ref, &bitsize, &bitpos, &toffset, &mode,
			      &unsignedp, &volatilep, true);
  base_type = TREE_TYPE (base);
  base_align = get_object_alignment (base);
  base_align = MAX (base_align, TYPE_ALIGN (base_type));

  if (mode != BLKmode)
    {
      unsigned mode_align = GET_MODE_ALIGNMENT (mode);

      if (base_align < mode_align
	  || (bitpos % mode_align) != 0
	  || (bitpos % BITS_PER_UNIT) != 0)
	return true;

      if (toffset
	  && (highest_pow2_factor (toffset) * BITS_PER_UNIT) < mode_align)
	return true;

      if ((highest_pow2_factor (step) * BITS_PER_UNIT) < mode_align)
	return true;
    }

  return false;
}

/* Return true if EXPR may be non-addressable.   */

bool
may_be_nonaddressable_p (tree expr)
{
  switch (TREE_CODE (expr))
    {
    case TARGET_MEM_REF:
      /* TARGET_MEM_REFs are translated directly to valid MEMs on the
	 target, thus they are always addressable.  */
      return false;

    case COMPONENT_REF:
      return DECL_NONADDRESSABLE_P (TREE_OPERAND (expr, 1))
	     || may_be_nonaddressable_p (TREE_OPERAND (expr, 0));

    case VIEW_CONVERT_EXPR:
      /* This kind of view-conversions may wrap non-addressable objects
	 and make them look addressable.  After some processing the
	 non-addressability may be uncovered again, causing ADDR_EXPRs
	 of inappropriate objects to be built.  */
      if (is_gimple_reg (TREE_OPERAND (expr, 0))
	  || !is_gimple_addressable (TREE_OPERAND (expr, 0)))
	return true;

      /* ... fall through ... */

    case ARRAY_REF:
    case ARRAY_RANGE_REF:
      return may_be_nonaddressable_p (TREE_OPERAND (expr, 0));

    CASE_CONVERT:
      return true;

    default:
      break;
    }

  return false;
}

/* Finds addresses in *OP_P inside STMT.  */

static void
find_interesting_uses_address (struct ivopts_data *data, gimple stmt, tree *op_p)
{
  tree base = *op_p, step = size_zero_node;
  struct iv *civ;
  struct ifs_ivopts_data ifs_ivopts_data;

  /* Do not play with volatile memory references.  A bit too conservative,
     perhaps, but safe.  */
  if (gimple_has_volatile_ops (stmt))
    goto fail;

  /* Ignore bitfields for now.  Not really something terribly complicated
     to handle.  TODO.  */
  if (TREE_CODE (base) == BIT_FIELD_REF)
    goto fail;

  base = unshare_expr (base);

  if (TREE_CODE (base) == TARGET_MEM_REF)
    {
      tree type = build_pointer_type (TREE_TYPE (base));
      tree astep;

      if (TMR_BASE (base)
	  && TREE_CODE (TMR_BASE (base)) == SSA_NAME)
	{
	  civ = get_iv (data, TMR_BASE (base));
	  if (!civ)
	    goto fail;

	  TMR_BASE (base) = civ->base;
	  step = civ->step;
	}
      if (TMR_INDEX2 (base)
	  && TREE_CODE (TMR_INDEX2 (base)) == SSA_NAME)
	{
	  civ = get_iv (data, TMR_INDEX2 (base));
	  if (!civ)
	    goto fail;

	  TMR_INDEX2 (base) = civ->base;
	  step = civ->step;
	}
      if (TMR_INDEX (base)
	  && TREE_CODE (TMR_INDEX (base)) == SSA_NAME)
	{
	  civ = get_iv (data, TMR_INDEX (base));
	  if (!civ)
	    goto fail;

	  TMR_INDEX (base) = civ->base;
	  astep = civ->step;

	  if (astep)
	    {
	      if (TMR_STEP (base))
		astep = fold_build2 (MULT_EXPR, type, TMR_STEP (base), astep);

	      step = fold_build2 (PLUS_EXPR, type, step, astep);
	    }
	}

      if (integer_zerop (step))
	goto fail;
      base = tree_mem_ref_addr (type, base);
    }
  else
    {
      ifs_ivopts_data.ivopts_data = data;
      ifs_ivopts_data.stmt = stmt;
      ifs_ivopts_data.step = size_zero_node;
      if (!for_each_index (&base, idx_find_step, &ifs_ivopts_data)
	  || integer_zerop (ifs_ivopts_data.step))
	goto fail;
      step = ifs_ivopts_data.step;

      /* Check that the base expression is addressable.  This needs
	 to be done after substituting bases of IVs into it.  */
      if (may_be_nonaddressable_p (base))
	goto fail;

      /* Moreover, on strict alignment platforms, check that it is
	 sufficiently aligned.  */
      if (STRICT_ALIGNMENT && may_be_unaligned_p (base, step))
	goto fail;

      base = build_fold_addr_expr (base);

      /* Substituting bases of IVs into the base expression might
	 have caused folding opportunities.  */
      if (TREE_CODE (base) == ADDR_EXPR)
	{
	  tree *ref = &TREE_OPERAND (base, 0);
	  while (handled_component_p (*ref))
	    ref = &TREE_OPERAND (*ref, 0);
	  if (TREE_CODE (*ref) == MEM_REF)
	    {
	      tree tem = fold_binary (MEM_REF, TREE_TYPE (*ref),
				      TREE_OPERAND (*ref, 0),
				      TREE_OPERAND (*ref, 1));
	      if (tem)
		*ref = tem;
	    }
	}
    }

  civ = alloc_iv (base, step);
  record_use (data, op_p, civ, stmt, USE_ADDRESS);
  return;

fail:
  for_each_index (op_p, idx_record_use, data);
}

/* Finds and records invariants used in STMT.  */

static void
find_invariants_stmt (struct ivopts_data *data, gimple stmt)
{
  ssa_op_iter iter;
  use_operand_p use_p;
  tree op;

  FOR_EACH_PHI_OR_STMT_USE (use_p, stmt, iter, SSA_OP_USE)
    {
      op = USE_FROM_PTR (use_p);
      record_invariant (data, op, false);
    }
}

/* Finds interesting uses of induction variables in the statement STMT.  */

static void
find_interesting_uses_stmt (struct ivopts_data *data, gimple stmt)
{
  struct iv *iv;
  tree op, *lhs, *rhs;
  ssa_op_iter iter;
  use_operand_p use_p;
  enum tree_code code;

  find_invariants_stmt (data, stmt);

  if (gimple_code (stmt) == GIMPLE_COND)
    {
      find_interesting_uses_cond (data, stmt);
      return;
    }

  if (is_gimple_assign (stmt))
    {
      lhs = gimple_assign_lhs_ptr (stmt);
      rhs = gimple_assign_rhs1_ptr (stmt);

      if (TREE_CODE (*lhs) == SSA_NAME)
	{
	  /* If the statement defines an induction variable, the uses are not
	     interesting by themselves.  */

	  iv = get_iv (data, *lhs);

	  if (iv && !integer_zerop (iv->step))
	    return;
	}

      code = gimple_assign_rhs_code (stmt);
      if (get_gimple_rhs_class (code) == GIMPLE_SINGLE_RHS
	  && (REFERENCE_CLASS_P (*rhs)
	      || is_gimple_val (*rhs)))
	{
	  if (REFERENCE_CLASS_P (*rhs))
	    find_interesting_uses_address (data, stmt, rhs);
	  else
	    find_interesting_uses_op (data, *rhs);

	  if (REFERENCE_CLASS_P (*lhs))
	    find_interesting_uses_address (data, stmt, lhs);
	  return;
	}
      else if (TREE_CODE_CLASS (code) == tcc_comparison)
	{
	  find_interesting_uses_cond (data, stmt);
	  return;
	}

      /* TODO -- we should also handle address uses of type

	 memory = call (whatever);

	 and

	 call (memory).  */
    }

  if (gimple_code (stmt) == GIMPLE_PHI
      && gimple_bb (stmt) == data->current_loop->header)
    {
      iv = get_iv (data, PHI_RESULT (stmt));

      if (iv && !integer_zerop (iv->step))
	return;
    }

  FOR_EACH_PHI_OR_STMT_USE (use_p, stmt, iter, SSA_OP_USE)
    {
      op = USE_FROM_PTR (use_p);

      if (TREE_CODE (op) != SSA_NAME)
	continue;

      iv = get_iv (data, op);
      if (!iv)
	continue;

      find_interesting_uses_op (data, op);
    }
}

/* Finds interesting uses of induction variables outside of loops
   on loop exit edge EXIT.  */

static void
find_interesting_uses_outside (struct ivopts_data *data, edge exit)
{
  gimple phi;
  gimple_stmt_iterator psi;
  tree def;

  for (psi = gsi_start_phis (exit->dest); !gsi_end_p (psi); gsi_next (&psi))
    {
      phi = gsi_stmt (psi);
      def = PHI_ARG_DEF_FROM_EDGE (phi, exit);
      if (!virtual_operand_p (def))
        find_interesting_uses_op (data, def);
    }
}

/* Finds uses of the induction variables that are interesting.  */

static void
find_interesting_uses (struct ivopts_data *data)
{
  basic_block bb;
  gimple_stmt_iterator bsi;
  basic_block *body = get_loop_body (data->current_loop);
  unsigned i;
  struct version_info *info;
  edge e;

  if (dump_file && (dump_flags & TDF_DETAILS))
    fprintf (dump_file, "Uses:\n\n");

  for (i = 0; i < data->current_loop->num_nodes; i++)
    {
      edge_iterator ei;
      bb = body[i];

      FOR_EACH_EDGE (e, ei, bb->succs)
	if (e->dest != EXIT_BLOCK_PTR
	    && !flow_bb_inside_loop_p (data->current_loop, e->dest))
	  find_interesting_uses_outside (data, e);

      for (bsi = gsi_start_phis (bb); !gsi_end_p (bsi); gsi_next (&bsi))
	find_interesting_uses_stmt (data, gsi_stmt (bsi));
      for (bsi = gsi_start_bb (bb); !gsi_end_p (bsi); gsi_next (&bsi))
	if (!is_gimple_debug (gsi_stmt (bsi)))
	  find_interesting_uses_stmt (data, gsi_stmt (bsi));
    }

  if (dump_file && (dump_flags & TDF_DETAILS))
    {
      bitmap_iterator bi;

      fprintf (dump_file, "\n");

      EXECUTE_IF_SET_IN_BITMAP (data->relevant, 0, i, bi)
	{
	  info = ver_info (data, i);
	  if (info->inv_id)
	    {
	      fprintf (dump_file, "  ");
	      print_generic_expr (dump_file, info->name, TDF_SLIM);
	      fprintf (dump_file, " is invariant (%d)%s\n",
		       info->inv_id, info->has_nonlin_use ? "" : ", eliminable");
	    }
	}

      fprintf (dump_file, "\n");
    }

  free (body);
}

/* Strips constant offsets from EXPR and stores them to OFFSET.  If INSIDE_ADDR
   is true, assume we are inside an address.  If TOP_COMPREF is true, assume
   we are at the top-level of the processed address.  */

static tree
strip_offset_1 (tree expr, bool inside_addr, bool top_compref,
		HOST_WIDE_INT *offset)
{
  tree op0 = NULL_TREE, op1 = NULL_TREE, tmp, step;
  enum tree_code code;
  tree type, orig_type = TREE_TYPE (expr);
  HOST_WIDE_INT off0, off1, st;
  tree orig_expr = expr;

  STRIP_NOPS (expr);

  type = TREE_TYPE (expr);
  code = TREE_CODE (expr);
  *offset = 0;

  switch (code)
    {
    case INTEGER_CST:
      if (!cst_fits_shwi_p (expr)
	  || integer_zerop (expr))
	return orig_expr;

      *offset = int_cst_value (expr);
      return build_int_cst (orig_type, 0);

    case POINTER_PLUS_EXPR:
    case PLUS_EXPR:
    case MINUS_EXPR:
      op0 = TREE_OPERAND (expr, 0);
      op1 = TREE_OPERAND (expr, 1);

      op0 = strip_offset_1 (op0, false, false, &off0);
      op1 = strip_offset_1 (op1, false, false, &off1);

      *offset = (code == MINUS_EXPR ? off0 - off1 : off0 + off1);
      if (op0 == TREE_OPERAND (expr, 0)
	  && op1 == TREE_OPERAND (expr, 1))
	return orig_expr;

      if (integer_zerop (op1))
	expr = op0;
      else if (integer_zerop (op0))
	{
	  if (code == MINUS_EXPR)
	    expr = fold_build1 (NEGATE_EXPR, type, op1);
	  else
	    expr = op1;
	}
      else
	expr = fold_build2 (code, type, op0, op1);

      return fold_convert (orig_type, expr);

    case MULT_EXPR:
      op1 = TREE_OPERAND (expr, 1);
      if (!cst_fits_shwi_p (op1))
	return orig_expr;

      op0 = TREE_OPERAND (expr, 0);
      op0 = strip_offset_1 (op0, false, false, &off0);
      if (op0 == TREE_OPERAND (expr, 0))
	return orig_expr;

      *offset = off0 * int_cst_value (op1);
      if (integer_zerop (op0))
	expr = op0;
      else
	expr = fold_build2 (MULT_EXPR, type, op0, op1);

      return fold_convert (orig_type, expr);

    case ARRAY_REF:
    case ARRAY_RANGE_REF:
      if (!inside_addr)
	return orig_expr;

      step = array_ref_element_size (expr);
      if (!cst_fits_shwi_p (step))
	break;

      st = int_cst_value (step);
      op1 = TREE_OPERAND (expr, 1);
      op1 = strip_offset_1 (op1, false, false, &off1);
      *offset = off1 * st;

      if (top_compref
	  && integer_zerop (op1))
	{
	  /* Strip the component reference completely.  */
	  op0 = TREE_OPERAND (expr, 0);
	  op0 = strip_offset_1 (op0, inside_addr, top_compref, &off0);
	  *offset += off0;
	  return op0;
	}
      break;

    case COMPONENT_REF:
      {
	tree field;

<<<<<<< HEAD
      tmp = component_ref_field_offset (expr);
      if (top_compref
	  && cst_fits_shwi_p (tmp))
	{
	  /* Strip the component reference completely.  */
	  op0 = TREE_OPERAND (expr, 0);
	  op0 = strip_offset_1 (op0, inside_addr, top_compref, &off0);
	  *offset = off0 + int_cst_value (tmp);
	  return op0;
	}
=======
	if (!inside_addr)
	  return orig_expr;

	tmp = component_ref_field_offset (expr);
	field = TREE_OPERAND (expr, 1);
	if (top_compref
	    && cst_and_fits_in_hwi (tmp)
	    && cst_and_fits_in_hwi (DECL_FIELD_BIT_OFFSET (field)))
	  {
	    HOST_WIDE_INT boffset, abs_off;

	    /* Strip the component reference completely.  */
	    op0 = TREE_OPERAND (expr, 0);
	    op0 = strip_offset_1 (op0, inside_addr, top_compref, &off0);
	    boffset = int_cst_value (DECL_FIELD_BIT_OFFSET (field));
	    abs_off = abs_hwi (boffset) / BITS_PER_UNIT;
	    if (boffset < 0)
	      abs_off = -abs_off;

	    *offset = off0 + int_cst_value (tmp) + abs_off;
	    return op0;
	  }
      }
>>>>>>> 8dd9f7ce
      break;

    case ADDR_EXPR:
      op0 = TREE_OPERAND (expr, 0);
      op0 = strip_offset_1 (op0, true, true, &off0);
      *offset += off0;

      if (op0 == TREE_OPERAND (expr, 0))
	return orig_expr;

      expr = build_fold_addr_expr (op0);
      return fold_convert (orig_type, expr);

    case MEM_REF:
      /* ???  Offset operand?  */
      inside_addr = false;
      break;

    default:
      return orig_expr;
    }

  /* Default handling of expressions for that we want to recurse into
     the first operand.  */
  op0 = TREE_OPERAND (expr, 0);
  op0 = strip_offset_1 (op0, inside_addr, false, &off0);
  *offset += off0;

  if (op0 == TREE_OPERAND (expr, 0)
      && (!op1 || op1 == TREE_OPERAND (expr, 1)))
    return orig_expr;

  expr = copy_node (expr);
  TREE_OPERAND (expr, 0) = op0;
  if (op1)
    TREE_OPERAND (expr, 1) = op1;

  /* Inside address, we might strip the top level component references,
     thus changing type of the expression.  Handling of ADDR_EXPR
     will fix that.  */
  expr = fold_convert (orig_type, expr);

  return expr;
}

/* Strips constant offsets from EXPR and stores them to OFFSET.  */

static tree
strip_offset (tree expr, unsigned HOST_WIDE_INT *offset)
{
  HOST_WIDE_INT off;
  tree core = strip_offset_1 (expr, false, false, &off);
  *offset = off;
  return core;
}

/* Returns variant of TYPE that can be used as base for different uses.
   We return unsigned type with the same precision, which avoids problems
   with overflows.  */

static tree
generic_type_for (tree type)
{
  if (POINTER_TYPE_P (type))
    return unsigned_type_for (type);

  if (TYPE_UNSIGNED (type))
    return type;

  return unsigned_type_for (type);
}

/* Records invariants in *EXPR_P.  Callback for walk_tree.  DATA contains
   the bitmap to that we should store it.  */

static struct ivopts_data *fd_ivopts_data;
static tree
find_depends (tree *expr_p, int *ws ATTRIBUTE_UNUSED, void *data)
{
  bitmap *depends_on = (bitmap *) data;
  struct version_info *info;

  if (TREE_CODE (*expr_p) != SSA_NAME)
    return NULL_TREE;
  info = name_info (fd_ivopts_data, *expr_p);

  if (!info->inv_id || info->has_nonlin_use)
    return NULL_TREE;

  if (!*depends_on)
    *depends_on = BITMAP_ALLOC (NULL);
  bitmap_set_bit (*depends_on, info->inv_id);

  return NULL_TREE;
}

/* Adds a candidate BASE + STEP * i.  Important field is set to IMPORTANT and
   position to POS.  If USE is not NULL, the candidate is set as related to
   it.  If both BASE and STEP are NULL, we add a pseudocandidate for the
   replacement of the final value of the iv by a direct computation.  */

static struct iv_cand *
add_candidate_1 (struct ivopts_data *data,
		 tree base, tree step, bool important, enum iv_position pos,
		 struct iv_use *use, gimple incremented_at)
{
  unsigned i;
  struct iv_cand *cand = NULL;
  tree type, orig_type;

  /* For non-original variables, make sure their values are computed in a type
     that does not invoke undefined behavior on overflows (since in general,
     we cannot prove that these induction variables are non-wrapping).  */
  if (pos != IP_ORIGINAL)
    {
      orig_type = TREE_TYPE (base);
      type = generic_type_for (orig_type);
      if (type != orig_type)
	{
	  base = fold_convert (type, base);
	  step = fold_convert (type, step);
	}
    }

  for (i = 0; i < n_iv_cands (data); i++)
    {
      cand = iv_cand (data, i);

      if (cand->pos != pos)
	continue;

      if (cand->incremented_at != incremented_at
	  || ((pos == IP_AFTER_USE || pos == IP_BEFORE_USE)
	      && cand->ainc_use != use))
	continue;

      if (!cand->iv)
	{
	  if (!base && !step)
	    break;

	  continue;
	}

      if (!base && !step)
	continue;

      if (operand_equal_p (base, cand->iv->base, 0)
	  && operand_equal_p (step, cand->iv->step, 0)
          && (TYPE_PRECISION (TREE_TYPE (base))
              == TYPE_PRECISION (TREE_TYPE (cand->iv->base))))
	break;
    }

  if (i == n_iv_cands (data))
    {
      cand = XCNEW (struct iv_cand);
      cand->id = i;

      if (!base && !step)
	cand->iv = NULL;
      else
	cand->iv = alloc_iv (base, step);

      cand->pos = pos;
      if (pos != IP_ORIGINAL && cand->iv)
	{
	  cand->var_before = create_tmp_var_raw (TREE_TYPE (base), "ivtmp");
	  cand->var_after = cand->var_before;
	}
      cand->important = important;
      cand->incremented_at = incremented_at;
      data->iv_candidates.safe_push (cand);

      if (step
	  && TREE_CODE (step) != INTEGER_CST)
	{
	  fd_ivopts_data = data;
	  walk_tree (&step, find_depends, &cand->depends_on, NULL);
	}

      if (pos == IP_AFTER_USE || pos == IP_BEFORE_USE)
	cand->ainc_use = use;
      else
	cand->ainc_use = NULL;

      if (dump_file && (dump_flags & TDF_DETAILS))
	dump_cand (dump_file, cand);
    }

  if (important && !cand->important)
    {
      cand->important = true;
      if (dump_file && (dump_flags & TDF_DETAILS))
	fprintf (dump_file, "Candidate %d is important\n", cand->id);
    }

  if (use)
    {
      bitmap_set_bit (use->related_cands, i);
      if (dump_file && (dump_flags & TDF_DETAILS))
	fprintf (dump_file, "Candidate %d is related to use %d\n",
		 cand->id, use->id);
    }

  return cand;
}

/* Returns true if incrementing the induction variable at the end of the LOOP
   is allowed.

   The purpose is to avoid splitting latch edge with a biv increment, thus
   creating a jump, possibly confusing other optimization passes and leaving
   less freedom to scheduler.  So we allow IP_END_POS only if IP_NORMAL_POS
   is not available (so we do not have a better alternative), or if the latch
   edge is already nonempty.  */

static bool
allow_ip_end_pos_p (struct loop *loop)
{
  if (!ip_normal_pos (loop))
    return true;

  if (!empty_block_p (ip_end_pos (loop)))
    return true;

  return false;
}

/* If possible, adds autoincrement candidates BASE + STEP * i based on use USE.
   Important field is set to IMPORTANT.  */

static void
add_autoinc_candidates (struct ivopts_data *data, tree base, tree step,
			bool important, struct iv_use *use)
{
  basic_block use_bb = gimple_bb (use->stmt);
  enum machine_mode mem_mode;
  unsigned HOST_WIDE_INT cstepi;

  /* If we insert the increment in any position other than the standard
     ones, we must ensure that it is incremented once per iteration.
     It must not be in an inner nested loop, or one side of an if
     statement.  */
  if (use_bb->loop_father != data->current_loop
      || !dominated_by_p (CDI_DOMINATORS, data->current_loop->latch, use_bb)
      || stmt_could_throw_p (use->stmt)
      || !cst_fits_shwi_p (step))
    return;

  cstepi = int_cst_value (step);

  mem_mode = TYPE_MODE (TREE_TYPE (*use->op_p));
  if (((USE_LOAD_PRE_INCREMENT (mem_mode)
	|| USE_STORE_PRE_INCREMENT (mem_mode))
       && GET_MODE_SIZE (mem_mode) == cstepi)
      || ((USE_LOAD_PRE_DECREMENT (mem_mode)
	   || USE_STORE_PRE_DECREMENT (mem_mode))
	  && GET_MODE_SIZE (mem_mode) == -cstepi))
    {
      enum tree_code code = MINUS_EXPR;
      tree new_base;
      tree new_step = step;

      if (POINTER_TYPE_P (TREE_TYPE (base)))
	{
	  new_step = fold_build1 (NEGATE_EXPR, TREE_TYPE (step), step);
	  code = POINTER_PLUS_EXPR;
	}
      else
	new_step = fold_convert (TREE_TYPE (base), new_step);
      new_base = fold_build2 (code, TREE_TYPE (base), base, new_step);
      add_candidate_1 (data, new_base, step, important, IP_BEFORE_USE, use,
		       use->stmt);
    }
  if (((USE_LOAD_POST_INCREMENT (mem_mode)
	|| USE_STORE_POST_INCREMENT (mem_mode))
       && GET_MODE_SIZE (mem_mode) == cstepi)
      || ((USE_LOAD_POST_DECREMENT (mem_mode)
	   || USE_STORE_POST_DECREMENT (mem_mode))
	  && GET_MODE_SIZE (mem_mode) == -cstepi))
    {
      add_candidate_1 (data, base, step, important, IP_AFTER_USE, use,
		       use->stmt);
    }
}

/* Adds a candidate BASE + STEP * i.  Important field is set to IMPORTANT and
   position to POS.  If USE is not NULL, the candidate is set as related to
   it.  The candidate computation is scheduled on all available positions.  */

static void
add_candidate (struct ivopts_data *data,
	       tree base, tree step, bool important, struct iv_use *use)
{
  if (ip_normal_pos (data->current_loop))
    add_candidate_1 (data, base, step, important, IP_NORMAL, use, NULL);
  if (ip_end_pos (data->current_loop)
      && allow_ip_end_pos_p (data->current_loop))
    add_candidate_1 (data, base, step, important, IP_END, use, NULL);

  if (use != NULL && use->type == USE_ADDRESS)
    add_autoinc_candidates (data, base, step, important, use);
}

/* Adds standard iv candidates.  */

static void
add_standard_iv_candidates (struct ivopts_data *data)
{
  add_candidate (data, integer_zero_node, integer_one_node, true, NULL);

  /* The same for a double-integer type if it is still fast enough.  */
  if (TYPE_PRECISION
        (long_integer_type_node) > TYPE_PRECISION (integer_type_node)
      && TYPE_PRECISION (long_integer_type_node) <= BITS_PER_WORD)
    add_candidate (data, build_int_cst (long_integer_type_node, 0),
		   build_int_cst (long_integer_type_node, 1), true, NULL);

  /* The same for a double-integer type if it is still fast enough.  */
  if (TYPE_PRECISION
        (long_long_integer_type_node) > TYPE_PRECISION (long_integer_type_node)
      && TYPE_PRECISION (long_long_integer_type_node) <= BITS_PER_WORD)
    add_candidate (data, build_int_cst (long_long_integer_type_node, 0),
		   build_int_cst (long_long_integer_type_node, 1), true, NULL);
}


/* Adds candidates bases on the old induction variable IV.  */

static void
add_old_iv_candidates (struct ivopts_data *data, struct iv *iv)
{
  gimple phi;
  tree def;
  struct iv_cand *cand;

  add_candidate (data, iv->base, iv->step, true, NULL);

  /* The same, but with initial value zero.  */
  if (POINTER_TYPE_P (TREE_TYPE (iv->base)))
    add_candidate (data, size_int (0), iv->step, true, NULL);
  else
    add_candidate (data, build_int_cst (TREE_TYPE (iv->base), 0),
		   iv->step, true, NULL);

  phi = SSA_NAME_DEF_STMT (iv->ssa_name);
  if (gimple_code (phi) == GIMPLE_PHI)
    {
      /* Additionally record the possibility of leaving the original iv
	 untouched.  */
      def = PHI_ARG_DEF_FROM_EDGE (phi, loop_latch_edge (data->current_loop));
      cand = add_candidate_1 (data,
			      iv->base, iv->step, true, IP_ORIGINAL, NULL,
			      SSA_NAME_DEF_STMT (def));
      cand->var_before = iv->ssa_name;
      cand->var_after = def;
    }
}

/* Adds candidates based on the old induction variables.  */

static void
add_old_ivs_candidates (struct ivopts_data *data)
{
  unsigned i;
  struct iv *iv;
  bitmap_iterator bi;

  EXECUTE_IF_SET_IN_BITMAP (data->relevant, 0, i, bi)
    {
      iv = ver_info (data, i)->iv;
      if (iv && iv->biv_p && !integer_zerop (iv->step))
	add_old_iv_candidates (data, iv);
    }
}

/* Adds candidates based on the value of the induction variable IV and USE.  */

static void
add_iv_value_candidates (struct ivopts_data *data,
			 struct iv *iv, struct iv_use *use)
{
  unsigned HOST_WIDE_INT offset;
  tree base;
  tree basetype;

  add_candidate (data, iv->base, iv->step, false, use);

  /* The same, but with initial value zero.  Make such variable important,
     since it is generic enough so that possibly many uses may be based
     on it.  */
  basetype = TREE_TYPE (iv->base);
  if (POINTER_TYPE_P (basetype))
    basetype = sizetype;
  add_candidate (data, build_int_cst (basetype, 0),
		 iv->step, true, use);

  /* Third, try removing the constant offset.  Make sure to even
     add a candidate for &a[0] vs. (T *)&a.  */
  base = strip_offset (iv->base, &offset);
  if (offset
      || base != iv->base)
    add_candidate (data, base, iv->step, false, use);
}

/* Adds candidates based on the uses.  */

static void
add_derived_ivs_candidates (struct ivopts_data *data)
{
  unsigned i;

  for (i = 0; i < n_iv_uses (data); i++)
    {
      struct iv_use *use = iv_use (data, i);

      if (!use)
	continue;

      switch (use->type)
	{
	case USE_NONLINEAR_EXPR:
	case USE_COMPARE:
	case USE_ADDRESS:
	  /* Just add the ivs based on the value of the iv used here.  */
	  add_iv_value_candidates (data, use->iv, use);
	  break;

	default:
	  gcc_unreachable ();
	}
    }
}

/* Record important candidates and add them to related_cands bitmaps
   if needed.  */

static void
record_important_candidates (struct ivopts_data *data)
{
  unsigned i;
  struct iv_use *use;

  for (i = 0; i < n_iv_cands (data); i++)
    {
      struct iv_cand *cand = iv_cand (data, i);

      if (cand->important)
	bitmap_set_bit (data->important_candidates, i);
    }

  data->consider_all_candidates = (n_iv_cands (data)
				   <= CONSIDER_ALL_CANDIDATES_BOUND);

  if (data->consider_all_candidates)
    {
      /* We will not need "related_cands" bitmaps in this case,
	 so release them to decrease peak memory consumption.  */
      for (i = 0; i < n_iv_uses (data); i++)
	{
	  use = iv_use (data, i);
	  BITMAP_FREE (use->related_cands);
	}
    }
  else
    {
      /* Add important candidates to the related_cands bitmaps.  */
      for (i = 0; i < n_iv_uses (data); i++)
	bitmap_ior_into (iv_use (data, i)->related_cands,
			 data->important_candidates);
    }
}

/* Allocates the data structure mapping the (use, candidate) pairs to costs.
   If consider_all_candidates is true, we use a two-dimensional array, otherwise
   we allocate a simple list to every use.  */

static void
alloc_use_cost_map (struct ivopts_data *data)
{
  unsigned i, size, s;

  for (i = 0; i < n_iv_uses (data); i++)
    {
      struct iv_use *use = iv_use (data, i);

      if (data->consider_all_candidates)
	size = n_iv_cands (data);
      else
	{
	  s = bitmap_count_bits (use->related_cands);

	  /* Round up to the power of two, so that moduling by it is fast.  */
	  size = s ? (1 << ceil_log2 (s)) : 1;
	}

      use->n_map_members = size;
      use->cost_map = XCNEWVEC (struct cost_pair, size);
    }
}

/* Returns description of computation cost of expression whose runtime
   cost is RUNTIME and complexity corresponds to COMPLEXITY.  */

static comp_cost
new_cost (unsigned runtime, unsigned complexity)
{
  comp_cost cost;

  static int ct = 0;
  ct++;

  cost.cost = runtime;
  cost.complexity = complexity;

  return cost;
}

/* Adds costs COST1 and COST2.  */

static comp_cost
add_costs (comp_cost cost1, comp_cost cost2)
{
  cost1.cost += cost2.cost;
  cost1.complexity += cost2.complexity;

  return cost1;
}
/* Subtracts costs COST1 and COST2.  */

static comp_cost
sub_costs (comp_cost cost1, comp_cost cost2)
{
  cost1.cost -= cost2.cost;
  cost1.complexity -= cost2.complexity;

  return cost1;
}

/* Returns a negative number if COST1 < COST2, a positive number if
   COST1 > COST2, and 0 if COST1 = COST2.  */

static int
compare_costs (comp_cost cost1, comp_cost cost2)
{
  if (cost1.cost == cost2.cost)
    return cost1.complexity - cost2.complexity;

  return cost1.cost - cost2.cost;
}

/* Returns true if COST is infinite.  */

static bool
infinite_cost_p (comp_cost cost)
{
  return cost.cost == INFTY;
}

/* Sets cost of (USE, CANDIDATE) pair to COST and record that it depends
   on invariants DEPENDS_ON and that the value used in expressing it
   is VALUE, and in case of iv elimination the comparison operator is COMP.  */

static void
set_use_iv_cost (struct ivopts_data *data,
		 struct iv_use *use, struct iv_cand *cand,
		 comp_cost cost, bitmap depends_on, tree value,
		 enum tree_code comp, int inv_expr_id)
{
  unsigned i, s;

  if (infinite_cost_p (cost))
    {
      BITMAP_FREE (depends_on);
      return;
    }

  if (data->consider_all_candidates)
    {
      use->cost_map[cand->id].cand = cand;
      use->cost_map[cand->id].cost = cost;
      use->cost_map[cand->id].depends_on = depends_on;
      use->cost_map[cand->id].value = value;
      use->cost_map[cand->id].comp = comp;
      use->cost_map[cand->id].inv_expr_id = inv_expr_id;
      return;
    }

  /* n_map_members is a power of two, so this computes modulo.  */
  s = cand->id & (use->n_map_members - 1);
  for (i = s; i < use->n_map_members; i++)
    if (!use->cost_map[i].cand)
      goto found;
  for (i = 0; i < s; i++)
    if (!use->cost_map[i].cand)
      goto found;

  gcc_unreachable ();

found:
  use->cost_map[i].cand = cand;
  use->cost_map[i].cost = cost;
  use->cost_map[i].depends_on = depends_on;
  use->cost_map[i].value = value;
  use->cost_map[i].comp = comp;
  use->cost_map[i].inv_expr_id = inv_expr_id;
}

/* Gets cost of (USE, CANDIDATE) pair.  */

static struct cost_pair *
get_use_iv_cost (struct ivopts_data *data, struct iv_use *use,
		 struct iv_cand *cand)
{
  unsigned i, s;
  struct cost_pair *ret;

  if (!cand)
    return NULL;

  if (data->consider_all_candidates)
    {
      ret = use->cost_map + cand->id;
      if (!ret->cand)
	return NULL;

      return ret;
    }

  /* n_map_members is a power of two, so this computes modulo.  */
  s = cand->id & (use->n_map_members - 1);
  for (i = s; i < use->n_map_members; i++)
    if (use->cost_map[i].cand == cand)
      return use->cost_map + i;
    else if (use->cost_map[i].cand == NULL)
      return NULL;
  for (i = 0; i < s; i++)
    if (use->cost_map[i].cand == cand)
      return use->cost_map + i;
    else if (use->cost_map[i].cand == NULL)
      return NULL;

  return NULL;
}

/* Returns estimate on cost of computing SEQ.  */

static unsigned
seq_cost (rtx seq, bool speed)
{
  unsigned cost = 0;
  rtx set;

  for (; seq; seq = NEXT_INSN (seq))
    {
      set = single_set (seq);
      if (set)
	cost += set_src_cost (SET_SRC (set), speed);
      else
	cost++;
    }

  return cost;
}

/* Produce DECL_RTL for object obj so it looks like it is stored in memory.  */
static rtx
produce_memory_decl_rtl (tree obj, int *regno)
{
  addr_space_t as = TYPE_ADDR_SPACE (TREE_TYPE (obj));
  enum machine_mode address_mode = targetm.addr_space.address_mode (as);
  rtx x;

  gcc_assert (obj);
  if (TREE_STATIC (obj) || DECL_EXTERNAL (obj))
    {
      const char *name = IDENTIFIER_POINTER (DECL_ASSEMBLER_NAME (obj));
      x = gen_rtx_SYMBOL_REF (address_mode, name);
      SET_SYMBOL_REF_DECL (x, obj);
      x = gen_rtx_MEM (DECL_MODE (obj), x);
      set_mem_addr_space (x, as);
      targetm.encode_section_info (obj, x, true);
    }
  else
    {
      x = gen_raw_REG (address_mode, (*regno)++);
      x = gen_rtx_MEM (DECL_MODE (obj), x);
      set_mem_addr_space (x, as);
    }

  return x;
}

/* Prepares decl_rtl for variables referred in *EXPR_P.  Callback for
   walk_tree.  DATA contains the actual fake register number.  */

static tree
prepare_decl_rtl (tree *expr_p, int *ws, void *data)
{
  tree obj = NULL_TREE;
  rtx x = NULL_RTX;
  int *regno = (int *) data;

  switch (TREE_CODE (*expr_p))
    {
    case ADDR_EXPR:
      for (expr_p = &TREE_OPERAND (*expr_p, 0);
	   handled_component_p (*expr_p);
	   expr_p = &TREE_OPERAND (*expr_p, 0))
	continue;
      obj = *expr_p;
      if (DECL_P (obj) && HAS_RTL_P (obj) && !DECL_RTL_SET_P (obj))
        x = produce_memory_decl_rtl (obj, regno);
      break;

    case SSA_NAME:
      *ws = 0;
      obj = SSA_NAME_VAR (*expr_p);
      /* Defer handling of anonymous SSA_NAMEs to the expander.  */
      if (!obj)
	return NULL_TREE;
      if (!DECL_RTL_SET_P (obj))
	x = gen_raw_REG (DECL_MODE (obj), (*regno)++);
      break;

    case VAR_DECL:
    case PARM_DECL:
    case RESULT_DECL:
      *ws = 0;
      obj = *expr_p;

      if (DECL_RTL_SET_P (obj))
	break;

      if (DECL_MODE (obj) == BLKmode)
	x = produce_memory_decl_rtl (obj, regno);
      else
	x = gen_raw_REG (DECL_MODE (obj), (*regno)++);

      break;

    default:
      break;
    }

  if (x)
    {
      decl_rtl_to_reset.safe_push (obj);
      SET_DECL_RTL (obj, x);
    }

  return NULL_TREE;
}

/* Determines cost of the computation of EXPR.  */

static unsigned
computation_cost (tree expr, bool speed)
{
  rtx seq, rslt;
  tree type = TREE_TYPE (expr);
  unsigned cost;
  /* Avoid using hard regs in ways which may be unsupported.  */
  int regno = LAST_VIRTUAL_REGISTER + 1;
  struct cgraph_node *node = cgraph_get_node (current_function_decl);
  enum node_frequency real_frequency = node->frequency;

  node->frequency = NODE_FREQUENCY_NORMAL;
  crtl->maybe_hot_insn_p = speed;
  walk_tree (&expr, prepare_decl_rtl, &regno, NULL);
  start_sequence ();
  rslt = expand_expr (expr, NULL_RTX, TYPE_MODE (type), EXPAND_NORMAL);
  seq = get_insns ();
  end_sequence ();
  default_rtl_profile ();
  node->frequency = real_frequency;

  cost = seq_cost (seq, speed);
  if (MEM_P (rslt))
    cost += address_cost (XEXP (rslt, 0), TYPE_MODE (type),
			  TYPE_ADDR_SPACE (type), speed);
  else if (!REG_P (rslt))
    cost += set_src_cost (rslt, speed);

  return cost;
}

/* Returns variable containing the value of candidate CAND at statement AT.  */

static tree
var_at_stmt (struct loop *loop, struct iv_cand *cand, gimple stmt)
{
  if (stmt_after_increment (loop, cand, stmt))
    return cand->var_after;
  else
    return cand->var_before;
}

/* If A is (TYPE) BA and B is (TYPE) BB, and the types of BA and BB have the
   same precision that is at least as wide as the precision of TYPE, stores
   BA to A and BB to B, and returns the type of BA.  Otherwise, returns the
   type of A and B.  */

static tree
determine_common_wider_type (tree *a, tree *b)
{
  tree wider_type = NULL;
  tree suba, subb;
  tree atype = TREE_TYPE (*a);

  if (CONVERT_EXPR_P (*a))
    {
      suba = TREE_OPERAND (*a, 0);
      wider_type = TREE_TYPE (suba);
      if (TYPE_PRECISION (wider_type) < TYPE_PRECISION (atype))
	return atype;
    }
  else
    return atype;

  if (CONVERT_EXPR_P (*b))
    {
      subb = TREE_OPERAND (*b, 0);
      if (TYPE_PRECISION (wider_type) != TYPE_PRECISION (TREE_TYPE (subb)))
	return atype;
    }
  else
    return atype;

  *a = suba;
  *b = subb;
  return wider_type;
}

/* Determines the expression by that USE is expressed from induction variable
   CAND at statement AT in LOOP.  The expression is stored in a decomposed
   form into AFF.  Returns false if USE cannot be expressed using CAND.  */

static bool
get_computation_aff (struct loop *loop,
		     struct iv_use *use, struct iv_cand *cand, gimple at,
		     struct affine_tree_combination *aff)
{
  tree ubase = use->iv->base;
  tree ustep = use->iv->step;
  tree cbase = cand->iv->base;
  tree cstep = cand->iv->step, cstep_common;
  tree utype = TREE_TYPE (ubase), ctype = TREE_TYPE (cbase);
  tree common_type, var;
  tree uutype;
  aff_tree cbase_aff, var_aff;
  widest_int rat;

  if (TYPE_PRECISION (utype) > TYPE_PRECISION (ctype))
    {
      /* We do not have a precision to express the values of use.  */
      return false;
    }

  var = var_at_stmt (loop, cand, at);
  uutype = unsigned_type_for (utype);

  /* If the conversion is not noop, perform it.  */
  if (TYPE_PRECISION (utype) < TYPE_PRECISION (ctype))
    {
      cstep = fold_convert (uutype, cstep);
      cbase = fold_convert (uutype, cbase);
      var = fold_convert (uutype, var);
    }

  if (!constant_multiple_of (ustep, cstep, &rat))
    return false;

  /* In case both UBASE and CBASE are shortened to UUTYPE from some common
     type, we achieve better folding by computing their difference in this
     wider type, and cast the result to UUTYPE.  We do not need to worry about
     overflows, as all the arithmetics will in the end be performed in UUTYPE
     anyway.  */
  common_type = determine_common_wider_type (&ubase, &cbase);

  /* use = ubase - ratio * cbase + ratio * var.  */
  tree_to_aff_combination (ubase, common_type, aff);
  tree_to_aff_combination (cbase, common_type, &cbase_aff);
  tree_to_aff_combination (var, uutype, &var_aff);

  /* We need to shift the value if we are after the increment.  */
  if (stmt_after_increment (loop, cand, at))
    {
      aff_tree cstep_aff;

      if (common_type != uutype)
	cstep_common = fold_convert (common_type, cstep);
      else
	cstep_common = cstep;

      tree_to_aff_combination (cstep_common, common_type, &cstep_aff);
      aff_combination_add (&cbase_aff, &cstep_aff);
    }

  aff_combination_scale (&cbase_aff, -rat);
  aff_combination_add (aff, &cbase_aff);
  if (common_type != uutype)
    aff_combination_convert (aff, uutype);

  aff_combination_scale (&var_aff, rat);
  aff_combination_add (aff, &var_aff);

  return true;
}

/* Return the type of USE.  */

static tree
get_use_type (struct iv_use *use)
{
  tree base_type = TREE_TYPE (use->iv->base);
  tree type;

  if (use->type == USE_ADDRESS)
    {
      /* The base_type may be a void pointer.  Create a pointer type based on
	 the mem_ref instead.  */
      type = build_pointer_type (TREE_TYPE (*use->op_p));
      gcc_assert (TYPE_ADDR_SPACE (TREE_TYPE (type))
		  == TYPE_ADDR_SPACE (TREE_TYPE (base_type)));
    }
  else
    type = base_type;

  return type;
}

/* Determines the expression by that USE is expressed from induction variable
   CAND at statement AT in LOOP.  The computation is unshared.  */

static tree
get_computation_at (struct loop *loop,
		    struct iv_use *use, struct iv_cand *cand, gimple at)
{
  aff_tree aff;
  tree type = get_use_type (use);

  if (!get_computation_aff (loop, use, cand, at, &aff))
    return NULL_TREE;
  unshare_aff_combination (&aff);
  return fold_convert (type, aff_combination_to_tree (&aff));
}

/* Determines the expression by that USE is expressed from induction variable
   CAND in LOOP.  The computation is unshared.  */

static tree
get_computation (struct loop *loop, struct iv_use *use, struct iv_cand *cand)
{
  return get_computation_at (loop, use, cand, use->stmt);
}

/* Adjust the cost COST for being in loop setup rather than loop body.
   If we're optimizing for space, the loop setup overhead is constant;
   if we're optimizing for speed, amortize it over the per-iteration cost.  */
static unsigned
adjust_setup_cost (struct ivopts_data *data, unsigned cost)
{
  if (cost == INFTY)
    return cost;
  else if (optimize_loop_for_speed_p (data->current_loop))
    return cost / avg_loop_niter (data->current_loop);
  else
    return cost;
}

/* Returns true if multiplying by RATIO is allowed in an address.  Test the
   validity for a memory reference accessing memory of mode MODE in
   address space AS.  */


bool
multiplier_allowed_in_address_p (HOST_WIDE_INT ratio, enum machine_mode mode,
				 addr_space_t as)
{
#define MAX_RATIO 128
  unsigned int data_index = (int) as * MAX_MACHINE_MODE + (int) mode;
  static vec<sbitmap> valid_mult_list;
  sbitmap valid_mult;

  if (data_index >= valid_mult_list.length ())
    valid_mult_list.safe_grow_cleared (data_index + 1);

  valid_mult = valid_mult_list[data_index];
  if (!valid_mult)
    {
      enum machine_mode address_mode = targetm.addr_space.address_mode (as);
      rtx reg1 = gen_raw_REG (address_mode, LAST_VIRTUAL_REGISTER + 1);
      rtx reg2 = gen_raw_REG (address_mode, LAST_VIRTUAL_REGISTER + 2);
      rtx addr, scaled;
      HOST_WIDE_INT i;

      valid_mult = sbitmap_alloc (2 * MAX_RATIO + 1);
      bitmap_clear (valid_mult);
      scaled = gen_rtx_fmt_ee (MULT, address_mode, reg1, NULL_RTX);
      addr = gen_rtx_fmt_ee (PLUS, address_mode, scaled, reg2);
      for (i = -MAX_RATIO; i <= MAX_RATIO; i++)
	{
	  XEXP (scaled, 1) = gen_int_mode (i, address_mode);
	  if (memory_address_addr_space_p (mode, addr, as)
	      || memory_address_addr_space_p (mode, scaled, as))
	    bitmap_set_bit (valid_mult, i + MAX_RATIO);
	}

      if (dump_file && (dump_flags & TDF_DETAILS))
	{
	  fprintf (dump_file, "  allowed multipliers:");
	  for (i = -MAX_RATIO; i <= MAX_RATIO; i++)
	    if (bitmap_bit_p (valid_mult, i + MAX_RATIO))
	      fprintf (dump_file, " %d", (int) i);
	  fprintf (dump_file, "\n");
	  fprintf (dump_file, "\n");
	}

      valid_mult_list[data_index] = valid_mult;
    }

  if (ratio > MAX_RATIO || ratio < -MAX_RATIO)
    return false;

  return bitmap_bit_p (valid_mult, ratio + MAX_RATIO);
}

/* Returns cost of address in shape symbol + var + OFFSET + RATIO * index.
   If SYMBOL_PRESENT is false, symbol is omitted.  If VAR_PRESENT is false,
   variable is omitted.  Compute the cost for a memory reference that accesses
   a memory location of mode MEM_MODE in address space AS.

   MAY_AUTOINC is set to true if the autoincrement (increasing index by
   size of MEM_MODE / RATIO) is available.  To make this determination, we
   look at the size of the increment to be made, which is given in CSTEP.
   CSTEP may be zero if the step is unknown.
   STMT_AFTER_INC is true iff the statement we're looking at is after the
   increment of the original biv.

   TODO -- there must be some better way.  This all is quite crude.  */

typedef struct address_cost_data_s
{
  HOST_WIDE_INT min_offset, max_offset;
  unsigned costs[2][2][2][2];
} *address_cost_data;


static comp_cost
get_address_cost (bool symbol_present, bool var_present,
		  unsigned HOST_WIDE_INT offset, HOST_WIDE_INT ratio,
		  HOST_WIDE_INT cstep, enum machine_mode mem_mode,
		  addr_space_t as, bool speed,
		  bool stmt_after_inc, bool *may_autoinc)
{
  enum machine_mode address_mode = targetm.addr_space.address_mode (as);
  static vec<address_cost_data> address_cost_data_list;
  unsigned int data_index = (int) as * MAX_MACHINE_MODE + (int) mem_mode;
  address_cost_data data;
  static bool has_preinc[MAX_MACHINE_MODE], has_postinc[MAX_MACHINE_MODE];
  static bool has_predec[MAX_MACHINE_MODE], has_postdec[MAX_MACHINE_MODE];
  unsigned cost, acost, complexity;
  bool offset_p, ratio_p, autoinc;
  HOST_WIDE_INT s_offset, autoinc_offset, msize;
  unsigned HOST_WIDE_INT mask;
  unsigned bits;

  if (data_index >= address_cost_data_list.length ())
    address_cost_data_list.safe_grow_cleared (data_index + 1);

  data = address_cost_data_list[data_index];
  if (!data)
    {
      HOST_WIDE_INT i;
      HOST_WIDE_INT rat, off = 0;
      int old_cse_not_expected, width;
      unsigned sym_p, var_p, off_p, rat_p, add_c;
      rtx seq, addr, base;
      rtx reg0, reg1;

      data = (address_cost_data) xcalloc (1, sizeof (*data));

      reg1 = gen_raw_REG (address_mode, LAST_VIRTUAL_REGISTER + 1);

      width = GET_MODE_BITSIZE (address_mode) - 1;
      if (width > (HOST_BITS_PER_WIDE_INT - 1))
	width = HOST_BITS_PER_WIDE_INT - 1;
      addr = gen_rtx_fmt_ee (PLUS, address_mode, reg1, NULL_RTX);

      for (i = width; i >= 0; i--)
	{
	  off = -((unsigned HOST_WIDE_INT) 1 << i);
	  XEXP (addr, 1) = gen_int_mode (off, address_mode);
	  if (memory_address_addr_space_p (mem_mode, addr, as))
	    break;
	}
      data->min_offset = (i == -1? 0 : off);

      for (i = width; i >= 0; i--)
	{
	  off = ((unsigned HOST_WIDE_INT) 1 << i) - 1;
	  XEXP (addr, 1) = gen_int_mode (off, address_mode);
	  if (memory_address_addr_space_p (mem_mode, addr, as))
	    break;
	}
      if (i == -1)
        off = 0;
      data->max_offset = off;

      if (dump_file && (dump_flags & TDF_DETAILS))
	{
	  fprintf (dump_file, "get_address_cost:\n");
	  fprintf (dump_file, "  min offset %s " HOST_WIDE_INT_PRINT_DEC "\n",
		   GET_MODE_NAME (mem_mode),
		   data->min_offset);
	  fprintf (dump_file, "  max offset %s " HOST_WIDE_INT_PRINT_DEC "\n",
		   GET_MODE_NAME (mem_mode),
		   data->max_offset);
	}

      rat = 1;
      for (i = 2; i <= MAX_RATIO; i++)
	if (multiplier_allowed_in_address_p (i, mem_mode, as))
	  {
	    rat = i;
	    break;
	  }

      /* Compute the cost of various addressing modes.  */
      acost = 0;
      reg0 = gen_raw_REG (address_mode, LAST_VIRTUAL_REGISTER + 1);
      reg1 = gen_raw_REG (address_mode, LAST_VIRTUAL_REGISTER + 2);

      if (USE_LOAD_PRE_DECREMENT (mem_mode) 
	  || USE_STORE_PRE_DECREMENT (mem_mode))
	{
	  addr = gen_rtx_PRE_DEC (address_mode, reg0);
	  has_predec[mem_mode]
	    = memory_address_addr_space_p (mem_mode, addr, as);
	}
      if (USE_LOAD_POST_DECREMENT (mem_mode) 
	  || USE_STORE_POST_DECREMENT (mem_mode))
	{
	  addr = gen_rtx_POST_DEC (address_mode, reg0);
	  has_postdec[mem_mode]
	    = memory_address_addr_space_p (mem_mode, addr, as);
	}
      if (USE_LOAD_PRE_INCREMENT (mem_mode) 
	  || USE_STORE_PRE_DECREMENT (mem_mode))
	{
	  addr = gen_rtx_PRE_INC (address_mode, reg0);
	  has_preinc[mem_mode]
	    = memory_address_addr_space_p (mem_mode, addr, as);
	}
      if (USE_LOAD_POST_INCREMENT (mem_mode) 
	  || USE_STORE_POST_INCREMENT (mem_mode))
	{
	  addr = gen_rtx_POST_INC (address_mode, reg0);
	  has_postinc[mem_mode]
	    = memory_address_addr_space_p (mem_mode, addr, as);
	}
      for (i = 0; i < 16; i++)
	{
	  sym_p = i & 1;
	  var_p = (i >> 1) & 1;
	  off_p = (i >> 2) & 1;
	  rat_p = (i >> 3) & 1;

	  addr = reg0;
	  if (rat_p)
	    addr = gen_rtx_fmt_ee (MULT, address_mode, addr,
				   gen_int_mode (rat, address_mode));

	  if (var_p)
	    addr = gen_rtx_fmt_ee (PLUS, address_mode, addr, reg1);

	  if (sym_p)
	    {
	      base = gen_rtx_SYMBOL_REF (address_mode, ggc_strdup (""));
	      /* ??? We can run into trouble with some backends by presenting
		 it with symbols which haven't been properly passed through
		 targetm.encode_section_info.  By setting the local bit, we
		 enhance the probability of things working.  */
	      SYMBOL_REF_FLAGS (base) = SYMBOL_FLAG_LOCAL;

	      if (off_p)
		base = gen_rtx_fmt_e (CONST, address_mode,
				      gen_rtx_fmt_ee
					(PLUS, address_mode, base,
					 gen_int_mode (off, address_mode)));
	    }
	  else if (off_p)
	    base = gen_int_mode (off, address_mode);
	  else
	    base = NULL_RTX;

	  if (base)
	    addr = gen_rtx_fmt_ee (PLUS, address_mode, addr, base);

	  start_sequence ();
	  /* To avoid splitting addressing modes, pretend that no cse will
	     follow.  */
	  old_cse_not_expected = cse_not_expected;
	  cse_not_expected = true;
	  addr = memory_address_addr_space (mem_mode, addr, as);
	  cse_not_expected = old_cse_not_expected;
	  seq = get_insns ();
	  end_sequence ();

	  acost = seq_cost (seq, speed);
	  acost += address_cost (addr, mem_mode, as, speed);

	  if (!acost)
	    acost = 1;
	  data->costs[sym_p][var_p][off_p][rat_p] = acost;
	}

      /* On some targets, it is quite expensive to load symbol to a register,
	 which makes addresses that contain symbols look much more expensive.
	 However, the symbol will have to be loaded in any case before the
	 loop (and quite likely we have it in register already), so it does not
	 make much sense to penalize them too heavily.  So make some final
         tweaks for the SYMBOL_PRESENT modes:

         If VAR_PRESENT is false, and the mode obtained by changing symbol to
	 var is cheaper, use this mode with small penalty.
	 If VAR_PRESENT is true, try whether the mode with
	 SYMBOL_PRESENT = false is cheaper even with cost of addition, and
	 if this is the case, use it.  */
      add_c = add_cost (speed, address_mode);
      for (i = 0; i < 8; i++)
	{
	  var_p = i & 1;
	  off_p = (i >> 1) & 1;
	  rat_p = (i >> 2) & 1;

	  acost = data->costs[0][1][off_p][rat_p] + 1;
	  if (var_p)
	    acost += add_c;

	  if (acost < data->costs[1][var_p][off_p][rat_p])
	    data->costs[1][var_p][off_p][rat_p] = acost;
	}

      if (dump_file && (dump_flags & TDF_DETAILS))
	{
	  fprintf (dump_file, "Address costs:\n");

	  for (i = 0; i < 16; i++)
	    {
	      sym_p = i & 1;
	      var_p = (i >> 1) & 1;
	      off_p = (i >> 2) & 1;
	      rat_p = (i >> 3) & 1;

	      fprintf (dump_file, "  ");
	      if (sym_p)
		fprintf (dump_file, "sym + ");
	      if (var_p)
		fprintf (dump_file, "var + ");
	      if (off_p)
		fprintf (dump_file, "cst + ");
	      if (rat_p)
		fprintf (dump_file, "rat * ");

	      acost = data->costs[sym_p][var_p][off_p][rat_p];
	      fprintf (dump_file, "index costs %d\n", acost);
	    }
	  if (has_predec[mem_mode] || has_postdec[mem_mode]
	      || has_preinc[mem_mode] || has_postinc[mem_mode])
	    fprintf (dump_file, "  May include autoinc/dec\n");
	  fprintf (dump_file, "\n");
	}

      address_cost_data_list[data_index] = data;
    }

  bits = GET_MODE_BITSIZE (address_mode);
  mask = ~(~(unsigned HOST_WIDE_INT) 0 << (bits - 1) << 1);
  offset &= mask;
  if ((offset >> (bits - 1) & 1))
    offset |= ~mask;
  s_offset = offset;

  autoinc = false;
  msize = GET_MODE_SIZE (mem_mode);
  autoinc_offset = offset;
  if (stmt_after_inc)
    autoinc_offset += ratio * cstep;
  if (symbol_present || var_present || ratio != 1)
    autoinc = false;
  else if ((has_postinc[mem_mode] && autoinc_offset == 0
	       && msize == cstep)
	   || (has_postdec[mem_mode] && autoinc_offset == 0
	       && msize == -cstep)
	   || (has_preinc[mem_mode] && autoinc_offset == msize
	       && msize == cstep)
	   || (has_predec[mem_mode] && autoinc_offset == -msize
	       && msize == -cstep))
    autoinc = true;

  cost = 0;
  offset_p = (s_offset != 0
	      && data->min_offset <= s_offset
	      && s_offset <= data->max_offset);
  ratio_p = (ratio != 1
	     && multiplier_allowed_in_address_p (ratio, mem_mode, as));

  if (ratio != 1 && !ratio_p)
    cost += mult_by_coeff_cost (ratio, address_mode, speed);

  if (s_offset && !offset_p && !symbol_present)
    cost += add_cost (speed, address_mode);

  if (may_autoinc)
    *may_autoinc = autoinc;
  acost = data->costs[symbol_present][var_present][offset_p][ratio_p];
  complexity = (symbol_present != 0) + (var_present != 0) + offset_p + ratio_p;
  return new_cost (cost + acost, complexity);
}

 /* Calculate the SPEED or size cost of shiftadd EXPR in MODE.  MULT is the
    the EXPR operand holding the shift.  COST0 and COST1 are the costs for
    calculating the operands of EXPR.  Returns true if successful, and returns
    the cost in COST.  */

static bool
get_shiftadd_cost (tree expr, enum machine_mode mode, comp_cost cost0,
                   comp_cost cost1, tree mult, bool speed, comp_cost *cost)
{
  comp_cost res;
  tree op1 = TREE_OPERAND (expr, 1);
  tree cst = TREE_OPERAND (mult, 1);
  tree multop = TREE_OPERAND (mult, 0);
  int m = exact_log2 (int_cst_value (cst));
  int maxm = MIN (BITS_PER_WORD, GET_MODE_BITSIZE (mode));
  int sa_cost;

  if (!(m >= 0 && m < maxm))
    return false;

  sa_cost = (TREE_CODE (expr) != MINUS_EXPR
             ? shiftadd_cost (speed, mode, m)
             : (mult == op1
                ? shiftsub1_cost (speed, mode, m)
                : shiftsub0_cost (speed, mode, m)));
  res = new_cost (sa_cost, 0);
  res = add_costs (res, mult == op1 ? cost0 : cost1);

  STRIP_NOPS (multop);
  if (!is_gimple_val (multop))
    res = add_costs (res, force_expr_to_var_cost (multop, speed));

  *cost = res;

  return true;
}

/* Estimates cost of forcing expression EXPR into a variable.  */

static comp_cost
force_expr_to_var_cost (tree expr, bool speed)
{
  static bool costs_initialized = false;
  static unsigned integer_cost [2];
  static unsigned symbol_cost [2];
  static unsigned address_cost [2];
  tree op0, op1;
  comp_cost cost0, cost1, cost;
  enum machine_mode mode;

  if (!costs_initialized)
    {
      tree type = build_pointer_type (integer_type_node);
      tree var, addr;
      rtx x;
      int i;

      var = create_tmp_var_raw (integer_type_node, "test_var");
      TREE_STATIC (var) = 1;
      x = produce_memory_decl_rtl (var, NULL);
      SET_DECL_RTL (var, x);

      addr = build1 (ADDR_EXPR, type, var);


      for (i = 0; i < 2; i++)
	{
	  integer_cost[i] = computation_cost (build_int_cst (integer_type_node,
							     2000), i);

	  symbol_cost[i] = computation_cost (addr, i) + 1;

	  address_cost[i]
	    = computation_cost (fold_build_pointer_plus_hwi (addr, 2000), i) + 1;
	  if (dump_file && (dump_flags & TDF_DETAILS))
	    {
	      fprintf (dump_file, "force_expr_to_var_cost %s costs:\n", i ? "speed" : "size");
	      fprintf (dump_file, "  integer %d\n", (int) integer_cost[i]);
	      fprintf (dump_file, "  symbol %d\n", (int) symbol_cost[i]);
	      fprintf (dump_file, "  address %d\n", (int) address_cost[i]);
	      fprintf (dump_file, "  other %d\n", (int) target_spill_cost[i]);
	      fprintf (dump_file, "\n");
	    }
	}

      costs_initialized = true;
    }

  STRIP_NOPS (expr);

  if (SSA_VAR_P (expr))
    return no_cost;

  if (is_gimple_min_invariant (expr))
    {
      if (TREE_CODE (expr) == INTEGER_CST)
	return new_cost (integer_cost [speed], 0);

      if (TREE_CODE (expr) == ADDR_EXPR)
	{
	  tree obj = TREE_OPERAND (expr, 0);

	  if (TREE_CODE (obj) == VAR_DECL
	      || TREE_CODE (obj) == PARM_DECL
	      || TREE_CODE (obj) == RESULT_DECL)
	    return new_cost (symbol_cost [speed], 0);
	}

      return new_cost (address_cost [speed], 0);
    }

  switch (TREE_CODE (expr))
    {
    case POINTER_PLUS_EXPR:
    case PLUS_EXPR:
    case MINUS_EXPR:
    case MULT_EXPR:
      op0 = TREE_OPERAND (expr, 0);
      op1 = TREE_OPERAND (expr, 1);
      STRIP_NOPS (op0);
      STRIP_NOPS (op1);

      if (is_gimple_val (op0))
	cost0 = no_cost;
      else
	cost0 = force_expr_to_var_cost (op0, speed);

      if (is_gimple_val (op1))
	cost1 = no_cost;
      else
	cost1 = force_expr_to_var_cost (op1, speed);

      break;

    case NEGATE_EXPR:
      op0 = TREE_OPERAND (expr, 0);
      STRIP_NOPS (op0);
      op1 = NULL_TREE;

      if (is_gimple_val (op0))
	cost0 = no_cost;
      else
	cost0 = force_expr_to_var_cost (op0, speed);

      cost1 = no_cost;
      break;

    default:

      /* Just an arbitrary value, FIXME.  */
      return new_cost (target_spill_cost[speed], 0);
    }

  mode = TYPE_MODE (TREE_TYPE (expr));
  switch (TREE_CODE (expr))
    {
    case POINTER_PLUS_EXPR:
    case PLUS_EXPR:
    case MINUS_EXPR:
    case NEGATE_EXPR:
      cost = new_cost (add_cost (speed, mode), 0);
      if (TREE_CODE (expr) != NEGATE_EXPR)
        {
          tree mult = NULL_TREE;
          comp_cost sa_cost;
          if (TREE_CODE (op1) == MULT_EXPR)
            mult = op1;
          else if (TREE_CODE (op0) == MULT_EXPR)
            mult = op0;

          if (mult != NULL_TREE
              && cst_fits_shwi_p (TREE_OPERAND (mult, 1))
              && get_shiftadd_cost (expr, mode, cost0, cost1, mult,
                                    speed, &sa_cost))
            return sa_cost;
        }
      break;

    case MULT_EXPR:
      if (cst_fits_shwi_p (op0))
	cost = new_cost (mult_by_coeff_cost (int_cst_value (op0),
					     mode, speed), 0);
      else if (cst_fits_shwi_p (op1))
	cost = new_cost (mult_by_coeff_cost (int_cst_value (op1),
					     mode, speed), 0);
      else
	return new_cost (target_spill_cost [speed], 0);
      break;

    default:
      gcc_unreachable ();
    }

  cost = add_costs (cost, cost0);
  cost = add_costs (cost, cost1);

  /* Bound the cost by target_spill_cost.  The parts of complicated
     computations often are either loop invariant or at least can
     be shared between several iv uses, so letting this grow without
     limits would not give reasonable results.  */
  if (cost.cost > (int) target_spill_cost [speed])
    cost.cost = target_spill_cost [speed];

  return cost;
}

/* Estimates cost of forcing EXPR into a variable.  DEPENDS_ON is a set of the
   invariants the computation depends on.  */

static comp_cost
force_var_cost (struct ivopts_data *data,
		tree expr, bitmap *depends_on)
{
  if (depends_on)
    {
      fd_ivopts_data = data;
      walk_tree (&expr, find_depends, depends_on, NULL);
    }

  return force_expr_to_var_cost (expr, data->speed);
}

/* Estimates cost of expressing address ADDR  as var + symbol + offset.  The
   value of offset is added to OFFSET, SYMBOL_PRESENT and VAR_PRESENT are set
   to false if the corresponding part is missing.  DEPENDS_ON is a set of the
   invariants the computation depends on.  */

static comp_cost
split_address_cost (struct ivopts_data *data,
		    tree addr, bool *symbol_present, bool *var_present,
		    unsigned HOST_WIDE_INT *offset, bitmap *depends_on)
{
  tree core;
  HOST_WIDE_INT bitsize;
  HOST_WIDE_INT bitpos;
  tree toffset;
  enum machine_mode mode;
  int unsignedp, volatilep;

  core = get_inner_reference (addr, &bitsize, &bitpos, &toffset, &mode,
			      &unsignedp, &volatilep, false);

  if (toffset != 0
      || bitpos % BITS_PER_UNIT != 0
      || TREE_CODE (core) != VAR_DECL)
    {
      *symbol_present = false;
      *var_present = true;
      fd_ivopts_data = data;
      walk_tree (&addr, find_depends, depends_on, NULL);
      return new_cost (target_spill_cost[data->speed], 0);
    }

  *offset += bitpos / BITS_PER_UNIT;
  if (TREE_STATIC (core)
      || DECL_EXTERNAL (core))
    {
      *symbol_present = true;
      *var_present = false;
      return no_cost;
    }

  *symbol_present = false;
  *var_present = true;
  return no_cost;
}

/* Estimates cost of expressing difference of addresses E1 - E2 as
   var + symbol + offset.  The value of offset is added to OFFSET,
   SYMBOL_PRESENT and VAR_PRESENT are set to false if the corresponding
   part is missing.  DEPENDS_ON is a set of the invariants the computation
   depends on.  */

static comp_cost
ptr_difference_cost (struct ivopts_data *data,
		     tree e1, tree e2, bool *symbol_present, bool *var_present,
		     unsigned HOST_WIDE_INT *offset, bitmap *depends_on)
{
  HOST_WIDE_INT diff = 0;
  aff_tree aff_e1, aff_e2;
  tree type;

  gcc_assert (TREE_CODE (e1) == ADDR_EXPR);

  if (ptr_difference_const (e1, e2, &diff))
    {
      *offset += diff;
      *symbol_present = false;
      *var_present = false;
      return no_cost;
    }

  if (integer_zerop (e2))
    return split_address_cost (data, TREE_OPERAND (e1, 0),
			       symbol_present, var_present, offset, depends_on);

  *symbol_present = false;
  *var_present = true;

  type = signed_type_for (TREE_TYPE (e1));
  tree_to_aff_combination (e1, type, &aff_e1);
  tree_to_aff_combination (e2, type, &aff_e2);
  aff_combination_scale (&aff_e2, -1);
  aff_combination_add (&aff_e1, &aff_e2);

  return force_var_cost (data, aff_combination_to_tree (&aff_e1), depends_on);
}

/* Estimates cost of expressing difference E1 - E2 as
   var + symbol + offset.  The value of offset is added to OFFSET,
   SYMBOL_PRESENT and VAR_PRESENT are set to false if the corresponding
   part is missing.  DEPENDS_ON is a set of the invariants the computation
   depends on.  */

static comp_cost
difference_cost (struct ivopts_data *data,
		 tree e1, tree e2, bool *symbol_present, bool *var_present,
		 unsigned HOST_WIDE_INT *offset, bitmap *depends_on)
{
  enum machine_mode mode = TYPE_MODE (TREE_TYPE (e1));
  unsigned HOST_WIDE_INT off1, off2;
  aff_tree aff_e1, aff_e2;
  tree type;

  e1 = strip_offset (e1, &off1);
  e2 = strip_offset (e2, &off2);
  *offset += off1 - off2;

  STRIP_NOPS (e1);
  STRIP_NOPS (e2);

  if (TREE_CODE (e1) == ADDR_EXPR)
    return ptr_difference_cost (data, e1, e2, symbol_present, var_present,
				offset, depends_on);
  *symbol_present = false;

  if (operand_equal_p (e1, e2, 0))
    {
      *var_present = false;
      return no_cost;
    }

  *var_present = true;

  if (integer_zerop (e2))
    return force_var_cost (data, e1, depends_on);

  if (integer_zerop (e1))
    {
      comp_cost cost = force_var_cost (data, e2, depends_on);
      cost.cost += mult_by_coeff_cost (-1, mode, data->speed);
      return cost;
    }

  type = signed_type_for (TREE_TYPE (e1));
  tree_to_aff_combination (e1, type, &aff_e1);
  tree_to_aff_combination (e2, type, &aff_e2);
  aff_combination_scale (&aff_e2, -1);
  aff_combination_add (&aff_e1, &aff_e2);

  return force_var_cost (data, aff_combination_to_tree (&aff_e1), depends_on);
}

/* Returns true if AFF1 and AFF2 are identical.  */

static bool
compare_aff_trees (aff_tree *aff1, aff_tree *aff2)
{
  unsigned i;

  if (aff1->n != aff2->n)
    return false;

  for (i = 0; i < aff1->n; i++)
    {
      if (aff1->elts[i].coef != aff2->elts[i].coef)
        return false;

      if (!operand_equal_p (aff1->elts[i].val, aff2->elts[i].val, 0))
        return false;
    }
  return true;
}

/* Stores EXPR in DATA->inv_expr_tab, and assigns it an inv_expr_id.  */

static int
get_expr_id (struct ivopts_data *data, tree expr)
{
  struct iv_inv_expr_ent ent;
  struct iv_inv_expr_ent **slot;

  ent.expr = expr;
  ent.hash = iterative_hash_expr (expr, 0);
  slot = data->inv_expr_tab.find_slot (&ent, INSERT);
  if (*slot)
    return (*slot)->id;

  *slot = XNEW (struct iv_inv_expr_ent);
  (*slot)->expr = expr;
  (*slot)->hash = ent.hash;
  (*slot)->id = data->inv_expr_id++;
  return (*slot)->id;
}

/* Returns the pseudo expr id if expression UBASE - RATIO * CBASE
   requires a new compiler generated temporary.  Returns -1 otherwise.
   ADDRESS_P is a flag indicating if the expression is for address
   computation.  */

static int
get_loop_invariant_expr_id (struct ivopts_data *data, tree ubase,
                            tree cbase, HOST_WIDE_INT ratio,
                            bool address_p)
{
  aff_tree ubase_aff, cbase_aff;
  tree expr, ub, cb;

  STRIP_NOPS (ubase);
  STRIP_NOPS (cbase);
  ub = ubase;
  cb = cbase;

  if ((TREE_CODE (ubase) == INTEGER_CST)
      && (TREE_CODE (cbase) == INTEGER_CST))
    return -1;

  /* Strips the constant part. */
  if (TREE_CODE (ubase) == PLUS_EXPR
      || TREE_CODE (ubase) == MINUS_EXPR
      || TREE_CODE (ubase) == POINTER_PLUS_EXPR)
    {
      if (TREE_CODE (TREE_OPERAND (ubase, 1)) == INTEGER_CST)
        ubase = TREE_OPERAND (ubase, 0);
    }

  /* Strips the constant part. */
  if (TREE_CODE (cbase) == PLUS_EXPR
      || TREE_CODE (cbase) == MINUS_EXPR
      || TREE_CODE (cbase) == POINTER_PLUS_EXPR)
    {
      if (TREE_CODE (TREE_OPERAND (cbase, 1)) == INTEGER_CST)
        cbase = TREE_OPERAND (cbase, 0);
    }

  if (address_p)
    {
      if (((TREE_CODE (ubase) == SSA_NAME)
           || (TREE_CODE (ubase) == ADDR_EXPR
               && is_gimple_min_invariant (ubase)))
          && (TREE_CODE (cbase) == INTEGER_CST))
        return -1;

      if (((TREE_CODE (cbase) == SSA_NAME)
           || (TREE_CODE (cbase) == ADDR_EXPR
               && is_gimple_min_invariant (cbase)))
          && (TREE_CODE (ubase) == INTEGER_CST))
        return -1;
    }

  if (ratio == 1)
    {
      if (operand_equal_p (ubase, cbase, 0))
        return -1;

      if (TREE_CODE (ubase) == ADDR_EXPR
          && TREE_CODE (cbase) == ADDR_EXPR)
        {
          tree usym, csym;

          usym = TREE_OPERAND (ubase, 0);
          csym = TREE_OPERAND (cbase, 0);
          if (TREE_CODE (usym) == ARRAY_REF)
            {
              tree ind = TREE_OPERAND (usym, 1);
              if (TREE_CODE (ind) == INTEGER_CST
                  && tree_fits_shwi_p (ind)
                  && tree_to_shwi (ind) == 0)
                usym = TREE_OPERAND (usym, 0);
            }
          if (TREE_CODE (csym) == ARRAY_REF)
            {
              tree ind = TREE_OPERAND (csym, 1);
              if (TREE_CODE (ind) == INTEGER_CST
                  && tree_fits_shwi_p (ind)
                  && tree_to_shwi (ind) == 0)
                csym = TREE_OPERAND (csym, 0);
            }
          if (operand_equal_p (usym, csym, 0))
            return -1;
        }
      /* Now do more complex comparison  */
      tree_to_aff_combination (ubase, TREE_TYPE (ubase), &ubase_aff);
      tree_to_aff_combination (cbase, TREE_TYPE (cbase), &cbase_aff);
      if (compare_aff_trees (&ubase_aff, &cbase_aff))
        return -1;
    }

  tree_to_aff_combination (ub, TREE_TYPE (ub), &ubase_aff);
  tree_to_aff_combination (cb, TREE_TYPE (cb), &cbase_aff);

  aff_combination_scale (&cbase_aff, -1 * ratio);
  aff_combination_add (&ubase_aff, &cbase_aff);
  expr = aff_combination_to_tree (&ubase_aff);
  return get_expr_id (data, expr);
}



/* Determines the cost of the computation by that USE is expressed
   from induction variable CAND.  If ADDRESS_P is true, we just need
   to create an address from it, otherwise we want to get it into
   register.  A set of invariants we depend on is stored in
   DEPENDS_ON.  AT is the statement at that the value is computed.
   If CAN_AUTOINC is nonnull, use it to record whether autoinc
   addressing is likely.  */

static comp_cost
get_computation_cost_at (struct ivopts_data *data,
			 struct iv_use *use, struct iv_cand *cand,
			 bool address_p, bitmap *depends_on, gimple at,
			 bool *can_autoinc,
                         int *inv_expr_id)
{
  tree ubase = use->iv->base, ustep = use->iv->step;
  tree cbase, cstep;
  tree utype = TREE_TYPE (ubase), ctype;
  unsigned HOST_WIDE_INT cstepi, offset = 0;
  HOST_WIDE_INT ratio, aratio;
  bool var_present, symbol_present, stmt_is_after_inc;
  comp_cost cost;
  widest_int rat;
  bool speed = optimize_bb_for_speed_p (gimple_bb (at));
  enum machine_mode mem_mode = (address_p
				? TYPE_MODE (TREE_TYPE (*use->op_p))
				: VOIDmode);

  *depends_on = NULL;

  /* Only consider real candidates.  */
  if (!cand->iv)
    return infinite_cost;

  cbase = cand->iv->base;
  cstep = cand->iv->step;
  ctype = TREE_TYPE (cbase);

  if (TYPE_PRECISION (utype) > TYPE_PRECISION (ctype))
    {
      /* We do not have a precision to express the values of use.  */
      return infinite_cost;
    }

  if (address_p
      || (use->iv->base_object
	  && cand->iv->base_object
	  && POINTER_TYPE_P (TREE_TYPE (use->iv->base_object))
	  && POINTER_TYPE_P (TREE_TYPE (cand->iv->base_object))))
    {
      /* Do not try to express address of an object with computation based
	 on address of a different object.  This may cause problems in rtl
	 level alias analysis (that does not expect this to be happening,
	 as this is illegal in C), and would be unlikely to be useful
	 anyway.  */
      if (use->iv->base_object
	  && cand->iv->base_object
	  && !operand_equal_p (use->iv->base_object, cand->iv->base_object, 0))
	return infinite_cost;
    }

  if (TYPE_PRECISION (utype) < TYPE_PRECISION (ctype))
    {
      /* TODO -- add direct handling of this case.  */
      goto fallback;
    }

  /* CSTEPI is removed from the offset in case statement is after the
     increment.  If the step is not constant, we use zero instead.
     This is a bit imprecise (there is the extra addition), but
     redundancy elimination is likely to transform the code so that
     it uses value of the variable before increment anyway,
     so it is not that much unrealistic.  */
  if (cst_fits_shwi_p (cstep))
    cstepi = int_cst_value (cstep);
  else
    cstepi = 0;

  if (!constant_multiple_of (ustep, cstep, &rat))
    return infinite_cost;

  if (wi::fits_shwi_p (rat))
    ratio = rat.to_shwi ();
  else
    return infinite_cost;

  STRIP_NOPS (cbase);
  ctype = TREE_TYPE (cbase);

  stmt_is_after_inc = stmt_after_increment (data->current_loop, cand, at);

  /* use = ubase + ratio * (var - cbase).  If either cbase is a constant
     or ratio == 1, it is better to handle this like

     ubase - ratio * cbase + ratio * var

     (also holds in the case ratio == -1, TODO.  */

  if (cst_fits_shwi_p (cbase))
    {
      offset = - ratio * int_cst_value (cbase);
      cost = difference_cost (data,
			      ubase, build_int_cst (utype, 0),
			      &symbol_present, &var_present, &offset,
			      depends_on);
      cost.cost /= avg_loop_niter (data->current_loop);
    }
  else if (ratio == 1)
    {
      tree real_cbase = cbase;

      /* Check to see if any adjustment is needed.  */
      if (cstepi == 0 && stmt_is_after_inc)
        {
          aff_tree real_cbase_aff;
          aff_tree cstep_aff;

          tree_to_aff_combination (cbase, TREE_TYPE (real_cbase),
                                   &real_cbase_aff);
          tree_to_aff_combination (cstep, TREE_TYPE (cstep), &cstep_aff);

          aff_combination_add (&real_cbase_aff, &cstep_aff);
          real_cbase = aff_combination_to_tree (&real_cbase_aff);
        }

      cost = difference_cost (data,
			      ubase, real_cbase,
			      &symbol_present, &var_present, &offset,
			      depends_on);
      cost.cost /= avg_loop_niter (data->current_loop);
    }
  else if (address_p
	   && !POINTER_TYPE_P (ctype)
	   && multiplier_allowed_in_address_p
		(ratio, mem_mode,
			TYPE_ADDR_SPACE (TREE_TYPE (utype))))
    {
      cbase
	= fold_build2 (MULT_EXPR, ctype, cbase, build_int_cst (ctype, ratio));
      cost = difference_cost (data,
			      ubase, cbase,
			      &symbol_present, &var_present, &offset,
			      depends_on);
      cost.cost /= avg_loop_niter (data->current_loop);
    }
  else
    {
      cost = force_var_cost (data, cbase, depends_on);
      cost = add_costs (cost,
			difference_cost (data,
					 ubase, build_int_cst (utype, 0),
					 &symbol_present, &var_present,
					 &offset, depends_on));
      cost.cost /= avg_loop_niter (data->current_loop);
      cost.cost += add_cost (data->speed, TYPE_MODE (ctype));
    }

  if (inv_expr_id)
    {
      *inv_expr_id =
          get_loop_invariant_expr_id (data, ubase, cbase, ratio, address_p);
      /* Clear depends on.  */
      if (*inv_expr_id != -1 && depends_on && *depends_on)
        bitmap_clear (*depends_on);
    }

  /* If we are after the increment, the value of the candidate is higher by
     one iteration.  */
  if (stmt_is_after_inc)
    offset -= ratio * cstepi;

  /* Now the computation is in shape symbol + var1 + const + ratio * var2.
     (symbol/var1/const parts may be omitted).  If we are looking for an
     address, find the cost of addressing this.  */
  if (address_p)
    return add_costs (cost,
		      get_address_cost (symbol_present, var_present,
					offset, ratio, cstepi,
					mem_mode,
					TYPE_ADDR_SPACE (TREE_TYPE (utype)),
					speed, stmt_is_after_inc,
					can_autoinc));

  /* Otherwise estimate the costs for computing the expression.  */
  if (!symbol_present && !var_present && !offset)
    {
      if (ratio != 1)
	cost.cost += mult_by_coeff_cost (ratio, TYPE_MODE (ctype), speed);
      return cost;
    }

  /* Symbol + offset should be compile-time computable so consider that they
      are added once to the variable, if present.  */
  if (var_present && (symbol_present || offset))
    cost.cost += adjust_setup_cost (data,
				    add_cost (speed, TYPE_MODE (ctype)));

  /* Having offset does not affect runtime cost in case it is added to
     symbol, but it increases complexity.  */
  if (offset)
    cost.complexity++;

  cost.cost += add_cost (speed, TYPE_MODE (ctype));

  aratio = ratio > 0 ? ratio : -ratio;
  if (aratio != 1)
    cost.cost += mult_by_coeff_cost (aratio, TYPE_MODE (ctype), speed);
  return cost;

fallback:
  if (can_autoinc)
    *can_autoinc = false;

  {
    /* Just get the expression, expand it and measure the cost.  */
    tree comp = get_computation_at (data->current_loop, use, cand, at);

    if (!comp)
      return infinite_cost;

    if (address_p)
      comp = build_simple_mem_ref (comp);

    return new_cost (computation_cost (comp, speed), 0);
  }
}

/* Determines the cost of the computation by that USE is expressed
   from induction variable CAND.  If ADDRESS_P is true, we just need
   to create an address from it, otherwise we want to get it into
   register.  A set of invariants we depend on is stored in
   DEPENDS_ON.  If CAN_AUTOINC is nonnull, use it to record whether
   autoinc addressing is likely.  */

static comp_cost
get_computation_cost (struct ivopts_data *data,
		      struct iv_use *use, struct iv_cand *cand,
		      bool address_p, bitmap *depends_on,
                      bool *can_autoinc, int *inv_expr_id)
{
  return get_computation_cost_at (data,
				  use, cand, address_p, depends_on, use->stmt,
				  can_autoinc, inv_expr_id);
}

/* Determines cost of basing replacement of USE on CAND in a generic
   expression.  */

static bool
determine_use_iv_cost_generic (struct ivopts_data *data,
			       struct iv_use *use, struct iv_cand *cand)
{
  bitmap depends_on;
  comp_cost cost;
  int inv_expr_id = -1;

  /* The simple case first -- if we need to express value of the preserved
     original biv, the cost is 0.  This also prevents us from counting the
     cost of increment twice -- once at this use and once in the cost of
     the candidate.  */
  if (cand->pos == IP_ORIGINAL
      && cand->incremented_at == use->stmt)
    {
      set_use_iv_cost (data, use, cand, no_cost, NULL, NULL_TREE,
                       ERROR_MARK, -1);
      return true;
    }

  cost = get_computation_cost (data, use, cand, false, &depends_on,
                               NULL, &inv_expr_id);

  set_use_iv_cost (data, use, cand, cost, depends_on, NULL_TREE, ERROR_MARK,
                   inv_expr_id);

  return !infinite_cost_p (cost);
}

/* Determines cost of basing replacement of USE on CAND in an address.  */

static bool
determine_use_iv_cost_address (struct ivopts_data *data,
			       struct iv_use *use, struct iv_cand *cand)
{
  bitmap depends_on;
  bool can_autoinc;
  int inv_expr_id = -1;
  comp_cost cost = get_computation_cost (data, use, cand, true, &depends_on,
					 &can_autoinc, &inv_expr_id);

  if (cand->ainc_use == use)
    {
      if (can_autoinc)
	cost.cost -= cand->cost_step;
      /* If we generated the candidate solely for exploiting autoincrement
	 opportunities, and it turns out it can't be used, set the cost to
	 infinity to make sure we ignore it.  */
      else if (cand->pos == IP_AFTER_USE || cand->pos == IP_BEFORE_USE)
	cost = infinite_cost;
    }
  set_use_iv_cost (data, use, cand, cost, depends_on, NULL_TREE, ERROR_MARK,
                   inv_expr_id);

  return !infinite_cost_p (cost);
}

/* Computes value of candidate CAND at position AT in iteration NITER, and
   stores it to VAL.  */

static void
cand_value_at (struct loop *loop, struct iv_cand *cand, gimple at, tree niter,
	       aff_tree *val)
{
  aff_tree step, delta, nit;
  struct iv *iv = cand->iv;
  tree type = TREE_TYPE (iv->base);
  tree steptype = type;
  if (POINTER_TYPE_P (type))
    steptype = sizetype;

  tree_to_aff_combination (iv->step, steptype, &step);
  tree_to_aff_combination (niter, TREE_TYPE (niter), &nit);
  aff_combination_convert (&nit, steptype);
  aff_combination_mult (&nit, &step, &delta);
  if (stmt_after_increment (loop, cand, at))
    aff_combination_add (&delta, &step);

  tree_to_aff_combination (iv->base, type, val);
  aff_combination_add (val, &delta);
}

/* Returns period of induction variable iv.  */

static tree
iv_period (struct iv *iv)
{
  tree step = iv->step, period, type;
  tree pow2div;

  gcc_assert (step && TREE_CODE (step) == INTEGER_CST);

  type = unsigned_type_for (TREE_TYPE (step));
  /* Period of the iv is lcm (step, type_range)/step -1,
     i.e., N*type_range/step - 1. Since type range is power
     of two, N == (step >> num_of_ending_zeros_binary (step),
     so the final result is

       (type_range >> num_of_ending_zeros_binary (step)) - 1

  */
  pow2div = num_ending_zeros (step);

  period = build_low_bits_mask (type,
                                (TYPE_PRECISION (type)
                                 - tree_to_uhwi (pow2div)));

  return period;
}

/* Returns the comparison operator used when eliminating the iv USE.  */

static enum tree_code
iv_elimination_compare (struct ivopts_data *data, struct iv_use *use)
{
  struct loop *loop = data->current_loop;
  basic_block ex_bb;
  edge exit;

  ex_bb = gimple_bb (use->stmt);
  exit = EDGE_SUCC (ex_bb, 0);
  if (flow_bb_inside_loop_p (loop, exit->dest))
    exit = EDGE_SUCC (ex_bb, 1);

  return (exit->flags & EDGE_TRUE_VALUE ? EQ_EXPR : NE_EXPR);
}

static tree
strip_wrap_conserving_type_conversions (tree exp)
{
  while (tree_ssa_useless_type_conversion (exp)
	 && (nowrap_type_p (TREE_TYPE (exp))
	     == nowrap_type_p (TREE_TYPE (TREE_OPERAND (exp, 0)))))
    exp = TREE_OPERAND (exp, 0);
  return exp;
}

/* Walk the SSA form and check whether E == WHAT.  Fairly simplistic, we
   check for an exact match.  */

static bool
expr_equal_p (tree e, tree what)
{
  gimple stmt;
  enum tree_code code;

  e = strip_wrap_conserving_type_conversions (e);
  what = strip_wrap_conserving_type_conversions (what);

  code = TREE_CODE (what);
  if (TREE_TYPE (e) != TREE_TYPE (what))
    return false;

  if (operand_equal_p (e, what, 0))
    return true;

  if (TREE_CODE (e) != SSA_NAME)
    return false;

  stmt = SSA_NAME_DEF_STMT (e);
  if (gimple_code (stmt) != GIMPLE_ASSIGN
      || gimple_assign_rhs_code (stmt) != code)
    return false;

  switch (get_gimple_rhs_class (code))
    {
    case GIMPLE_BINARY_RHS:
      if (!expr_equal_p (gimple_assign_rhs2 (stmt), TREE_OPERAND (what, 1)))
	return false;
      /* Fallthru.  */

    case GIMPLE_UNARY_RHS:
    case GIMPLE_SINGLE_RHS:
      return expr_equal_p (gimple_assign_rhs1 (stmt), TREE_OPERAND (what, 0));
    default:
      return false;
    }
}

/* Returns true if we can prove that BASE - OFFSET does not overflow.  For now,
   we only detect the situation that BASE = SOMETHING + OFFSET, where the
   calculation is performed in non-wrapping type.

   TODO: More generally, we could test for the situation that
	 BASE = SOMETHING + OFFSET' and OFFSET is between OFFSET' and zero.
	 This would require knowing the sign of OFFSET.

	 Also, we only look for the first addition in the computation of BASE.
	 More complex analysis would be better, but introducing it just for
	 this optimization seems like an overkill.  */

static bool
difference_cannot_overflow_p (tree base, tree offset)
{
  enum tree_code code;
  tree e1, e2;

  if (!nowrap_type_p (TREE_TYPE (base)))
    return false;

  base = expand_simple_operations (base);

  if (TREE_CODE (base) == SSA_NAME)
    {
      gimple stmt = SSA_NAME_DEF_STMT (base);

      if (gimple_code (stmt) != GIMPLE_ASSIGN)
	return false;

      code = gimple_assign_rhs_code (stmt);
      if (get_gimple_rhs_class (code) != GIMPLE_BINARY_RHS)
	return false;

      e1 = gimple_assign_rhs1 (stmt);
      e2 = gimple_assign_rhs2 (stmt);
    }
  else
    {
      code = TREE_CODE (base);
      if (get_gimple_rhs_class (code) != GIMPLE_BINARY_RHS)
	return false;
      e1 = TREE_OPERAND (base, 0);
      e2 = TREE_OPERAND (base, 1);
    }

  /* TODO: deeper inspection may be necessary to prove the equality.  */
  switch (code)
    {
    case PLUS_EXPR:
      return expr_equal_p (e1, offset) || expr_equal_p (e2, offset);
    case POINTER_PLUS_EXPR:
      return expr_equal_p (e2, offset);

    default:
      return false;
    }
}

/* Tries to replace loop exit by one formulated in terms of a LT_EXPR
   comparison with CAND.  NITER describes the number of iterations of
   the loops.  If successful, the comparison in COMP_P is altered accordingly.

   We aim to handle the following situation:

   sometype *base, *p;
   int a, b, i;

   i = a;
   p = p_0 = base + a;

   do
     {
       bla (*p);
       p++;
       i++;
     }
   while (i < b);

   Here, the number of iterations of the loop is (a + 1 > b) ? 0 : b - a - 1.
   We aim to optimize this to

   p = p_0 = base + a;
   do
     {
       bla (*p);
       p++;
     }
   while (p < p_0 - a + b);

   This preserves the correctness, since the pointer arithmetics does not
   overflow.  More precisely:

   1) if a + 1 <= b, then p_0 - a + b is the final value of p, hence there is no
      overflow in computing it or the values of p.
   2) if a + 1 > b, then we need to verify that the expression p_0 - a does not
      overflow.  To prove this, we use the fact that p_0 = base + a.  */

static bool
iv_elimination_compare_lt (struct ivopts_data *data,
                           struct iv_cand *cand, enum tree_code *comp_p,
			   struct tree_niter_desc *niter)
{
  tree cand_type, a, b, mbz, nit_type = TREE_TYPE (niter->niter), offset;
  struct affine_tree_combination nit, tmpa, tmpb;
  enum tree_code comp;
  HOST_WIDE_INT step;

  /* We need to know that the candidate induction variable does not overflow.
     While more complex analysis may be used to prove this, for now just
     check that the variable appears in the original program and that it
     is computed in a type that guarantees no overflows.  */
  cand_type = TREE_TYPE (cand->iv->base);
  if (cand->pos != IP_ORIGINAL || !nowrap_type_p (cand_type))
    return false;

  /* Make sure that the loop iterates till the loop bound is hit, as otherwise
     the calculation of the BOUND could overflow, making the comparison
     invalid.  */
  if (!data->loop_single_exit_p)
    return false;

  /* We need to be able to decide whether candidate is increasing or decreasing
     in order to choose the right comparison operator.  */
  if (!cst_fits_shwi_p (cand->iv->step))
    return false;
  step = int_cst_value (cand->iv->step);

  /* Check that the number of iterations matches the expected pattern:
     a + 1 > b ? 0 : b - a - 1.  */
  mbz = niter->may_be_zero;
  if (TREE_CODE (mbz) == GT_EXPR)
    {
      /* Handle a + 1 > b.  */
      tree op0 = TREE_OPERAND (mbz, 0);
      if (TREE_CODE (op0) == PLUS_EXPR && integer_onep (TREE_OPERAND (op0, 1)))
	{
	  a = TREE_OPERAND (op0, 0);
	  b = TREE_OPERAND (mbz, 1);
	}
      else
	return false;
    }
  else if (TREE_CODE (mbz) == LT_EXPR)
    {
      tree op1 = TREE_OPERAND (mbz, 1);

      /* Handle b < a + 1.  */
      if (TREE_CODE (op1) == PLUS_EXPR && integer_onep (TREE_OPERAND (op1, 1)))
        {
          a = TREE_OPERAND (op1, 0);
          b = TREE_OPERAND (mbz, 0);
        }
      else
	return false;
    }
  else
    return false;

  /* Expected number of iterations is B - A - 1.  Check that it matches
     the actual number, i.e., that B - A - NITER = 1.  */
  tree_to_aff_combination (niter->niter, nit_type, &nit);
  tree_to_aff_combination (fold_convert (nit_type, a), nit_type, &tmpa);
  tree_to_aff_combination (fold_convert (nit_type, b), nit_type, &tmpb);
  aff_combination_scale (&nit, -1);
  aff_combination_scale (&tmpa, -1);
  aff_combination_add (&tmpb, &tmpa);
  aff_combination_add (&tmpb, &nit);
  if (tmpb.n != 0 || tmpb.offset != 1)
    return false;

  /* Finally, check that CAND->IV->BASE - CAND->IV->STEP * A does not
     overflow.  */
  offset = fold_build2 (MULT_EXPR, TREE_TYPE (cand->iv->step),
			cand->iv->step,
			fold_convert (TREE_TYPE (cand->iv->step), a));
  if (!difference_cannot_overflow_p (cand->iv->base, offset))
    return false;

  /* Determine the new comparison operator.  */
  comp = step < 0 ? GT_EXPR : LT_EXPR;
  if (*comp_p == NE_EXPR)
    *comp_p = comp;
  else if (*comp_p == EQ_EXPR)
    *comp_p = invert_tree_comparison (comp, false);
  else
    gcc_unreachable ();

  return true;
}

/* Check whether it is possible to express the condition in USE by comparison
   of candidate CAND.  If so, store the value compared with to BOUND, and the
   comparison operator to COMP.  */

static bool
may_eliminate_iv (struct ivopts_data *data,
		  struct iv_use *use, struct iv_cand *cand, tree *bound,
		  enum tree_code *comp)
{
  basic_block ex_bb;
  edge exit;
  tree period;
  struct loop *loop = data->current_loop;
  aff_tree bnd;
  struct tree_niter_desc *desc = NULL;

  if (TREE_CODE (cand->iv->step) != INTEGER_CST)
    return false;

  /* For now works only for exits that dominate the loop latch.
     TODO: extend to other conditions inside loop body.  */
  ex_bb = gimple_bb (use->stmt);
  if (use->stmt != last_stmt (ex_bb)
      || gimple_code (use->stmt) != GIMPLE_COND
      || !dominated_by_p (CDI_DOMINATORS, loop->latch, ex_bb))
    return false;

  exit = EDGE_SUCC (ex_bb, 0);
  if (flow_bb_inside_loop_p (loop, exit->dest))
    exit = EDGE_SUCC (ex_bb, 1);
  if (flow_bb_inside_loop_p (loop, exit->dest))
    return false;

  desc = niter_for_exit (data, exit);
  if (!desc)
    return false;

  /* Determine whether we can use the variable to test the exit condition.
     This is the case iff the period of the induction variable is greater
     than the number of iterations for which the exit condition is true.  */
  period = iv_period (cand->iv);

  /* If the number of iterations is constant, compare against it directly.  */
  if (TREE_CODE (desc->niter) == INTEGER_CST)
    {
      /* See cand_value_at.  */
      if (stmt_after_increment (loop, cand, use->stmt))
        {
          if (!tree_int_cst_lt (desc->niter, period))
            return false;
        }
      else
        {
          if (tree_int_cst_lt (period, desc->niter))
            return false;
        }
    }

  /* If not, and if this is the only possible exit of the loop, see whether
     we can get a conservative estimate on the number of iterations of the
     entire loop and compare against that instead.  */
  else
    {
      widest_int period_value, max_niter;

      max_niter = desc->max;
      if (stmt_after_increment (loop, cand, use->stmt))
        max_niter += 1;
      period_value = wi::to_widest (period);
      if (wi::gtu_p (max_niter, period_value))
        {
          /* See if we can take advantage of inferred loop bound information.  */
          if (data->loop_single_exit_p)
            {
              if (!max_loop_iterations (loop, &max_niter))
                return false;
              /* The loop bound is already adjusted by adding 1.  */
              if (wi::gtu_p (max_niter, period_value))
                return false;
            }
          else
            return false;
        }
    }

  cand_value_at (loop, cand, use->stmt, desc->niter, &bnd);

  *bound = aff_combination_to_tree (&bnd);
  *comp = iv_elimination_compare (data, use);

  /* It is unlikely that computing the number of iterations using division
     would be more profitable than keeping the original induction variable.  */
  if (expression_expensive_p (*bound))
    return false;

  /* Sometimes, it is possible to handle the situation that the number of
     iterations may be zero unless additional assumtions by using <
     instead of != in the exit condition.

     TODO: we could also calculate the value MAY_BE_ZERO ? 0 : NITER and
	   base the exit condition on it.  However, that is often too
	   expensive.  */
  if (!integer_zerop (desc->may_be_zero))
    return iv_elimination_compare_lt (data, cand, comp, desc);

  return true;
}

 /* Calculates the cost of BOUND, if it is a PARM_DECL.  A PARM_DECL must
    be copied, if is is used in the loop body and DATA->body_includes_call.  */

static int
parm_decl_cost (struct ivopts_data *data, tree bound)
{
  tree sbound = bound;
  STRIP_NOPS (sbound);

  if (TREE_CODE (sbound) == SSA_NAME
      && SSA_NAME_IS_DEFAULT_DEF (sbound)
      && TREE_CODE (SSA_NAME_VAR (sbound)) == PARM_DECL
      && data->body_includes_call)
    return COSTS_N_INSNS (1);

  return 0;
}

/* Determines cost of basing replacement of USE on CAND in a condition.  */

static bool
determine_use_iv_cost_condition (struct ivopts_data *data,
				 struct iv_use *use, struct iv_cand *cand)
{
  tree bound = NULL_TREE;
  struct iv *cmp_iv;
  bitmap depends_on_elim = NULL, depends_on_express = NULL, depends_on;
  comp_cost elim_cost, express_cost, cost, bound_cost;
  bool ok;
  int elim_inv_expr_id = -1, express_inv_expr_id = -1, inv_expr_id;
  tree *control_var, *bound_cst;
  enum tree_code comp = ERROR_MARK;

  /* Only consider real candidates.  */
  if (!cand->iv)
    {
      set_use_iv_cost (data, use, cand, infinite_cost, NULL, NULL_TREE,
		       ERROR_MARK, -1);
      return false;
    }

  /* Try iv elimination.  */
  if (may_eliminate_iv (data, use, cand, &bound, &comp))
    {
      elim_cost = force_var_cost (data, bound, &depends_on_elim);
      if (elim_cost.cost == 0)
        elim_cost.cost = parm_decl_cost (data, bound);
      else if (TREE_CODE (bound) == INTEGER_CST)
        elim_cost.cost = 0;
      /* If we replace a loop condition 'i < n' with 'p < base + n',
	 depends_on_elim will have 'base' and 'n' set, which implies
	 that both 'base' and 'n' will be live during the loop.	 More likely,
	 'base + n' will be loop invariant, resulting in only one live value
	 during the loop.  So in that case we clear depends_on_elim and set
        elim_inv_expr_id instead.  */
      if (depends_on_elim && bitmap_count_bits (depends_on_elim) > 1)
	{
	  elim_inv_expr_id = get_expr_id (data, bound);
	  bitmap_clear (depends_on_elim);
	}
      /* The bound is a loop invariant, so it will be only computed
	 once.  */
      elim_cost.cost = adjust_setup_cost (data, elim_cost.cost);
    }
  else
    elim_cost = infinite_cost;

  /* Try expressing the original giv.  If it is compared with an invariant,
     note that we cannot get rid of it.  */
  ok = extract_cond_operands (data, use->stmt, &control_var, &bound_cst,
			      NULL, &cmp_iv);
  gcc_assert (ok);

  /* When the condition is a comparison of the candidate IV against
     zero, prefer this IV.

     TODO: The constant that we're subtracting from the cost should
     be target-dependent.  This information should be added to the
     target costs for each backend.  */
  if (!infinite_cost_p (elim_cost) /* Do not try to decrease infinite! */
      && integer_zerop (*bound_cst)
      && (operand_equal_p (*control_var, cand->var_after, 0)
	  || operand_equal_p (*control_var, cand->var_before, 0)))
    elim_cost.cost -= 1;

  express_cost = get_computation_cost (data, use, cand, false,
				       &depends_on_express, NULL,
                                       &express_inv_expr_id);
  fd_ivopts_data = data;
  walk_tree (&cmp_iv->base, find_depends, &depends_on_express, NULL);

  /* Count the cost of the original bound as well.  */
  bound_cost = force_var_cost (data, *bound_cst, NULL);
  if (bound_cost.cost == 0)
    bound_cost.cost = parm_decl_cost (data, *bound_cst);
  else if (TREE_CODE (*bound_cst) == INTEGER_CST)
    bound_cost.cost = 0;
  express_cost.cost += bound_cost.cost;

  /* Choose the better approach, preferring the eliminated IV. */
  if (compare_costs (elim_cost, express_cost) <= 0)
    {
      cost = elim_cost;
      depends_on = depends_on_elim;
      depends_on_elim = NULL;
      inv_expr_id = elim_inv_expr_id;
    }
  else
    {
      cost = express_cost;
      depends_on = depends_on_express;
      depends_on_express = NULL;
      bound = NULL_TREE;
      comp = ERROR_MARK;
      inv_expr_id = express_inv_expr_id;
    }

  set_use_iv_cost (data, use, cand, cost, depends_on, bound, comp, inv_expr_id);

  if (depends_on_elim)
    BITMAP_FREE (depends_on_elim);
  if (depends_on_express)
    BITMAP_FREE (depends_on_express);

  return !infinite_cost_p (cost);
}

/* Determines cost of basing replacement of USE on CAND.  Returns false
   if USE cannot be based on CAND.  */

static bool
determine_use_iv_cost (struct ivopts_data *data,
		       struct iv_use *use, struct iv_cand *cand)
{
  switch (use->type)
    {
    case USE_NONLINEAR_EXPR:
      return determine_use_iv_cost_generic (data, use, cand);

    case USE_ADDRESS:
      return determine_use_iv_cost_address (data, use, cand);

    case USE_COMPARE:
      return determine_use_iv_cost_condition (data, use, cand);

    default:
      gcc_unreachable ();
    }
}

/* Return true if get_computation_cost indicates that autoincrement is
   a possibility for the pair of USE and CAND, false otherwise.  */

static bool
autoinc_possible_for_pair (struct ivopts_data *data, struct iv_use *use,
			   struct iv_cand *cand)
{
  bitmap depends_on;
  bool can_autoinc;
  comp_cost cost;

  if (use->type != USE_ADDRESS)
    return false;

  cost = get_computation_cost (data, use, cand, true, &depends_on,
			       &can_autoinc, NULL);

  BITMAP_FREE (depends_on);

  return !infinite_cost_p (cost) && can_autoinc;
}

/* Examine IP_ORIGINAL candidates to see if they are incremented next to a
   use that allows autoincrement, and set their AINC_USE if possible.  */

static void
set_autoinc_for_original_candidates (struct ivopts_data *data)
{
  unsigned i, j;

  for (i = 0; i < n_iv_cands (data); i++)
    {
      struct iv_cand *cand = iv_cand (data, i);
      struct iv_use *closest_before = NULL;
      struct iv_use *closest_after = NULL;
      if (cand->pos != IP_ORIGINAL)
	continue;

      for (j = 0; j < n_iv_uses (data); j++)
	{
	  struct iv_use *use = iv_use (data, j);
	  unsigned uid = gimple_uid (use->stmt);

	  if (gimple_bb (use->stmt) != gimple_bb (cand->incremented_at))
	    continue;

	  if (uid < gimple_uid (cand->incremented_at)
	      && (closest_before == NULL
		  || uid > gimple_uid (closest_before->stmt)))
	    closest_before = use;

	  if (uid > gimple_uid (cand->incremented_at)
	      && (closest_after == NULL
		  || uid < gimple_uid (closest_after->stmt)))
	    closest_after = use;
	}

      if (closest_before != NULL
	  && autoinc_possible_for_pair (data, closest_before, cand))
	cand->ainc_use = closest_before;
      else if (closest_after != NULL
	       && autoinc_possible_for_pair (data, closest_after, cand))
	cand->ainc_use = closest_after;
    }
}

/* Finds the candidates for the induction variables.  */

static void
find_iv_candidates (struct ivopts_data *data)
{
  /* Add commonly used ivs.  */
  add_standard_iv_candidates (data);

  /* Add old induction variables.  */
  add_old_ivs_candidates (data);

  /* Add induction variables derived from uses.  */
  add_derived_ivs_candidates (data);

  set_autoinc_for_original_candidates (data);

  /* Record the important candidates.  */
  record_important_candidates (data);
}

/* Determines costs of basing the use of the iv on an iv candidate.  */

static void
determine_use_iv_costs (struct ivopts_data *data)
{
  unsigned i, j;
  struct iv_use *use;
  struct iv_cand *cand;
  bitmap to_clear = BITMAP_ALLOC (NULL);

  alloc_use_cost_map (data);

  for (i = 0; i < n_iv_uses (data); i++)
    {
      use = iv_use (data, i);

      if (data->consider_all_candidates)
	{
	  for (j = 0; j < n_iv_cands (data); j++)
	    {
	      cand = iv_cand (data, j);
	      determine_use_iv_cost (data, use, cand);
	    }
	}
      else
	{
	  bitmap_iterator bi;

	  EXECUTE_IF_SET_IN_BITMAP (use->related_cands, 0, j, bi)
	    {
	      cand = iv_cand (data, j);
	      if (!determine_use_iv_cost (data, use, cand))
		bitmap_set_bit (to_clear, j);
	    }

	  /* Remove the candidates for that the cost is infinite from
	     the list of related candidates.  */
	  bitmap_and_compl_into (use->related_cands, to_clear);
	  bitmap_clear (to_clear);
	}
    }

  BITMAP_FREE (to_clear);

  if (dump_file && (dump_flags & TDF_DETAILS))
    {
      fprintf (dump_file, "Use-candidate costs:\n");

      for (i = 0; i < n_iv_uses (data); i++)
	{
	  use = iv_use (data, i);

	  fprintf (dump_file, "Use %d:\n", i);
	  fprintf (dump_file, "  cand\tcost\tcompl.\tdepends on\n");
	  for (j = 0; j < use->n_map_members; j++)
	    {
	      if (!use->cost_map[j].cand
		  || infinite_cost_p (use->cost_map[j].cost))
		continue;

	      fprintf (dump_file, "  %d\t%d\t%d\t",
		       use->cost_map[j].cand->id,
		       use->cost_map[j].cost.cost,
		       use->cost_map[j].cost.complexity);
	      if (use->cost_map[j].depends_on)
		bitmap_print (dump_file,
			      use->cost_map[j].depends_on, "","");
              if (use->cost_map[j].inv_expr_id != -1)
                fprintf (dump_file, " inv_expr:%d", use->cost_map[j].inv_expr_id);
	      fprintf (dump_file, "\n");
	    }

	  fprintf (dump_file, "\n");
	}
      fprintf (dump_file, "\n");
    }
}

/* Determines cost of the candidate CAND.  */

static void
determine_iv_cost (struct ivopts_data *data, struct iv_cand *cand)
{
  comp_cost cost_base;
  unsigned cost, cost_step;
  tree base;

  if (!cand->iv)
    {
      cand->cost = 0;
      return;
    }

  /* There are two costs associated with the candidate -- its increment
     and its initialization.  The second is almost negligible for any loop
     that rolls enough, so we take it just very little into account.  */

  base = cand->iv->base;
  cost_base = force_var_cost (data, base, NULL);
  /* It will be exceptional that the iv register happens to be initialized with
     the proper value at no cost.  In general, there will at least be a regcopy
     or a const set.  */
  if (cost_base.cost == 0)
    cost_base.cost = COSTS_N_INSNS (1);
  cost_step = add_cost (data->speed, TYPE_MODE (TREE_TYPE (base)));

  cost = cost_step + adjust_setup_cost (data, cost_base.cost);

  /* Prefer the original ivs unless we may gain something by replacing it.
     The reason is to make debugging simpler; so this is not relevant for
     artificial ivs created by other optimization passes.  */
  if (cand->pos != IP_ORIGINAL
      || !SSA_NAME_VAR (cand->var_before)
      || DECL_ARTIFICIAL (SSA_NAME_VAR (cand->var_before)))
    cost++;

  /* Prefer not to insert statements into latch unless there are some
     already (so that we do not create unnecessary jumps).  */
  if (cand->pos == IP_END
      && empty_block_p (ip_end_pos (data->current_loop)))
    cost++;

  cand->cost = cost;
  cand->cost_step = cost_step;
}

/* Determines costs of computation of the candidates.  */

static void
determine_iv_costs (struct ivopts_data *data)
{
  unsigned i;

  if (dump_file && (dump_flags & TDF_DETAILS))
    {
      fprintf (dump_file, "Candidate costs:\n");
      fprintf (dump_file, "  cand\tcost\n");
    }

  for (i = 0; i < n_iv_cands (data); i++)
    {
      struct iv_cand *cand = iv_cand (data, i);

      determine_iv_cost (data, cand);

      if (dump_file && (dump_flags & TDF_DETAILS))
	fprintf (dump_file, "  %d\t%d\n", i, cand->cost);
    }

  if (dump_file && (dump_flags & TDF_DETAILS))
    fprintf (dump_file, "\n");
}

/* Calculates cost for having SIZE induction variables.  */

static unsigned
ivopts_global_cost_for_size (struct ivopts_data *data, unsigned size)
{
  /* We add size to the cost, so that we prefer eliminating ivs
     if possible.  */
  return size + estimate_reg_pressure_cost (size, data->regs_used, data->speed,
					    data->body_includes_call);
}

/* For each size of the induction variable set determine the penalty.  */

static void
determine_set_costs (struct ivopts_data *data)
{
  unsigned j, n;
  gimple phi;
  gimple_stmt_iterator psi;
  tree op;
  struct loop *loop = data->current_loop;
  bitmap_iterator bi;

  if (dump_file && (dump_flags & TDF_DETAILS))
    {
      fprintf (dump_file, "Global costs:\n");
      fprintf (dump_file, "  target_avail_regs %d\n", target_avail_regs);
      fprintf (dump_file, "  target_clobbered_regs %d\n", target_clobbered_regs);
      fprintf (dump_file, "  target_reg_cost %d\n", target_reg_cost[data->speed]);
      fprintf (dump_file, "  target_spill_cost %d\n", target_spill_cost[data->speed]);
    }

  n = 0;
  for (psi = gsi_start_phis (loop->header); !gsi_end_p (psi); gsi_next (&psi))
    {
      phi = gsi_stmt (psi);
      op = PHI_RESULT (phi);

      if (virtual_operand_p (op))
	continue;

      if (get_iv (data, op))
	continue;

      n++;
    }

  EXECUTE_IF_SET_IN_BITMAP (data->relevant, 0, j, bi)
    {
      struct version_info *info = ver_info (data, j);

      if (info->inv_id && info->has_nonlin_use)
	n++;
    }

  data->regs_used = n;
  if (dump_file && (dump_flags & TDF_DETAILS))
    fprintf (dump_file, "  regs_used %d\n", n);

  if (dump_file && (dump_flags & TDF_DETAILS))
    {
      fprintf (dump_file, "  cost for size:\n");
      fprintf (dump_file, "  ivs\tcost\n");
      for (j = 0; j <= 2 * target_avail_regs; j++)
	fprintf (dump_file, "  %d\t%d\n", j,
		 ivopts_global_cost_for_size (data, j));
      fprintf (dump_file, "\n");
    }
}

/* Returns true if A is a cheaper cost pair than B.  */

static bool
cheaper_cost_pair (struct cost_pair *a, struct cost_pair *b)
{
  int cmp;

  if (!a)
    return false;

  if (!b)
    return true;

  cmp = compare_costs (a->cost, b->cost);
  if (cmp < 0)
    return true;

  if (cmp > 0)
    return false;

  /* In case the costs are the same, prefer the cheaper candidate.  */
  if (a->cand->cost < b->cand->cost)
    return true;

  return false;
}


/* Returns candidate by that USE is expressed in IVS.  */

static struct cost_pair *
iv_ca_cand_for_use (struct iv_ca *ivs, struct iv_use *use)
{
  return ivs->cand_for_use[use->id];
}

/* Computes the cost field of IVS structure.  */

static void
iv_ca_recount_cost (struct ivopts_data *data, struct iv_ca *ivs)
{
  comp_cost cost = ivs->cand_use_cost;

  cost.cost += ivs->cand_cost;

  cost.cost += ivopts_global_cost_for_size (data,
                                            ivs->n_regs + ivs->num_used_inv_expr);

  ivs->cost = cost;
}

/* Remove invariants in set INVS to set IVS.  */

static void
iv_ca_set_remove_invariants (struct iv_ca *ivs, bitmap invs)
{
  bitmap_iterator bi;
  unsigned iid;

  if (!invs)
    return;

  EXECUTE_IF_SET_IN_BITMAP (invs, 0, iid, bi)
    {
      ivs->n_invariant_uses[iid]--;
      if (ivs->n_invariant_uses[iid] == 0)
        ivs->n_regs--;
    }
}

/* Set USE not to be expressed by any candidate in IVS.  */

static void
iv_ca_set_no_cp (struct ivopts_data *data, struct iv_ca *ivs,
		 struct iv_use *use)
{
  unsigned uid = use->id, cid;
  struct cost_pair *cp;

  cp = ivs->cand_for_use[uid];
  if (!cp)
    return;
  cid = cp->cand->id;

  ivs->bad_uses++;
  ivs->cand_for_use[uid] = NULL;
  ivs->n_cand_uses[cid]--;

  if (ivs->n_cand_uses[cid] == 0)
    {
      bitmap_clear_bit (ivs->cands, cid);
      /* Do not count the pseudocandidates.  */
      if (cp->cand->iv)
	ivs->n_regs--;
      ivs->n_cands--;
      ivs->cand_cost -= cp->cand->cost;

      iv_ca_set_remove_invariants (ivs, cp->cand->depends_on);
    }

  ivs->cand_use_cost = sub_costs (ivs->cand_use_cost, cp->cost);

  iv_ca_set_remove_invariants (ivs, cp->depends_on);

  if (cp->inv_expr_id != -1)
    {
      ivs->used_inv_expr[cp->inv_expr_id]--;
      if (ivs->used_inv_expr[cp->inv_expr_id] == 0)
        ivs->num_used_inv_expr--;
    }
  iv_ca_recount_cost (data, ivs);
}

/* Add invariants in set INVS to set IVS.  */

static void
iv_ca_set_add_invariants (struct iv_ca *ivs, bitmap invs)
{
  bitmap_iterator bi;
  unsigned iid;

  if (!invs)
    return;

  EXECUTE_IF_SET_IN_BITMAP (invs, 0, iid, bi)
    {
      ivs->n_invariant_uses[iid]++;
      if (ivs->n_invariant_uses[iid] == 1)
        ivs->n_regs++;
    }
}

/* Set cost pair for USE in set IVS to CP.  */

static void
iv_ca_set_cp (struct ivopts_data *data, struct iv_ca *ivs,
	      struct iv_use *use, struct cost_pair *cp)
{
  unsigned uid = use->id, cid;

  if (ivs->cand_for_use[uid] == cp)
    return;

  if (ivs->cand_for_use[uid])
    iv_ca_set_no_cp (data, ivs, use);

  if (cp)
    {
      cid = cp->cand->id;

      ivs->bad_uses--;
      ivs->cand_for_use[uid] = cp;
      ivs->n_cand_uses[cid]++;
      if (ivs->n_cand_uses[cid] == 1)
	{
	  bitmap_set_bit (ivs->cands, cid);
	  /* Do not count the pseudocandidates.  */
	  if (cp->cand->iv)
	    ivs->n_regs++;
	  ivs->n_cands++;
	  ivs->cand_cost += cp->cand->cost;

	  iv_ca_set_add_invariants (ivs, cp->cand->depends_on);
	}

      ivs->cand_use_cost = add_costs (ivs->cand_use_cost, cp->cost);
      iv_ca_set_add_invariants (ivs, cp->depends_on);

      if (cp->inv_expr_id != -1)
        {
          ivs->used_inv_expr[cp->inv_expr_id]++;
          if (ivs->used_inv_expr[cp->inv_expr_id] == 1)
            ivs->num_used_inv_expr++;
        }
      iv_ca_recount_cost (data, ivs);
    }
}

/* Extend set IVS by expressing USE by some of the candidates in it
   if possible. All important candidates will be considered
   if IMPORTANT_CANDIDATES is true.  */

static void
iv_ca_add_use (struct ivopts_data *data, struct iv_ca *ivs,
	       struct iv_use *use, bool important_candidates)
{
  struct cost_pair *best_cp = NULL, *cp;
  bitmap_iterator bi;
  bitmap cands;
  unsigned i;

  gcc_assert (ivs->upto >= use->id);

  if (ivs->upto == use->id)
    {
      ivs->upto++;
      ivs->bad_uses++;
    }

  cands = (important_candidates ? data->important_candidates : ivs->cands);
  EXECUTE_IF_SET_IN_BITMAP (cands, 0, i, bi)
    {
      struct iv_cand *cand = iv_cand (data, i);

      cp = get_use_iv_cost (data, use, cand);

      if (cheaper_cost_pair (cp, best_cp))
	best_cp = cp;
    }

  iv_ca_set_cp (data, ivs, use, best_cp);
}

/* Get cost for assignment IVS.  */

static comp_cost
iv_ca_cost (struct iv_ca *ivs)
{
  /* This was a conditional expression but it triggered a bug in
     Sun C 5.5.  */
  if (ivs->bad_uses)
    return infinite_cost;
  else
    return ivs->cost;
}

/* Returns true if all dependences of CP are among invariants in IVS.  */

static bool
iv_ca_has_deps (struct iv_ca *ivs, struct cost_pair *cp)
{
  unsigned i;
  bitmap_iterator bi;

  if (!cp->depends_on)
    return true;

  EXECUTE_IF_SET_IN_BITMAP (cp->depends_on, 0, i, bi)
    {
      if (ivs->n_invariant_uses[i] == 0)
	return false;
    }

  return true;
}

/* Creates change of expressing USE by NEW_CP instead of OLD_CP and chains
   it before NEXT_CHANGE.  */

static struct iv_ca_delta *
iv_ca_delta_add (struct iv_use *use, struct cost_pair *old_cp,
		 struct cost_pair *new_cp, struct iv_ca_delta *next_change)
{
  struct iv_ca_delta *change = XNEW (struct iv_ca_delta);

  change->use = use;
  change->old_cp = old_cp;
  change->new_cp = new_cp;
  change->next_change = next_change;

  return change;
}

/* Joins two lists of changes L1 and L2.  Destructive -- old lists
   are rewritten.  */

static struct iv_ca_delta *
iv_ca_delta_join (struct iv_ca_delta *l1, struct iv_ca_delta *l2)
{
  struct iv_ca_delta *last;

  if (!l2)
    return l1;

  if (!l1)
    return l2;

  for (last = l1; last->next_change; last = last->next_change)
    continue;
  last->next_change = l2;

  return l1;
}

/* Reverse the list of changes DELTA, forming the inverse to it.  */

static struct iv_ca_delta *
iv_ca_delta_reverse (struct iv_ca_delta *delta)
{
  struct iv_ca_delta *act, *next, *prev = NULL;
  struct cost_pair *tmp;

  for (act = delta; act; act = next)
    {
      next = act->next_change;
      act->next_change = prev;
      prev = act;

      tmp = act->old_cp;
      act->old_cp = act->new_cp;
      act->new_cp = tmp;
    }

  return prev;
}

/* Commit changes in DELTA to IVS.  If FORWARD is false, the changes are
   reverted instead.  */

static void
iv_ca_delta_commit (struct ivopts_data *data, struct iv_ca *ivs,
		    struct iv_ca_delta *delta, bool forward)
{
  struct cost_pair *from, *to;
  struct iv_ca_delta *act;

  if (!forward)
    delta = iv_ca_delta_reverse (delta);

  for (act = delta; act; act = act->next_change)
    {
      from = act->old_cp;
      to = act->new_cp;
      gcc_assert (iv_ca_cand_for_use (ivs, act->use) == from);
      iv_ca_set_cp (data, ivs, act->use, to);
    }

  if (!forward)
    iv_ca_delta_reverse (delta);
}

/* Returns true if CAND is used in IVS.  */

static bool
iv_ca_cand_used_p (struct iv_ca *ivs, struct iv_cand *cand)
{
  return ivs->n_cand_uses[cand->id] > 0;
}

/* Returns number of induction variable candidates in the set IVS.  */

static unsigned
iv_ca_n_cands (struct iv_ca *ivs)
{
  return ivs->n_cands;
}

/* Free the list of changes DELTA.  */

static void
iv_ca_delta_free (struct iv_ca_delta **delta)
{
  struct iv_ca_delta *act, *next;

  for (act = *delta; act; act = next)
    {
      next = act->next_change;
      free (act);
    }

  *delta = NULL;
}

/* Allocates new iv candidates assignment.  */

static struct iv_ca *
iv_ca_new (struct ivopts_data *data)
{
  struct iv_ca *nw = XNEW (struct iv_ca);

  nw->upto = 0;
  nw->bad_uses = 0;
  nw->cand_for_use = XCNEWVEC (struct cost_pair *, n_iv_uses (data));
  nw->n_cand_uses = XCNEWVEC (unsigned, n_iv_cands (data));
  nw->cands = BITMAP_ALLOC (NULL);
  nw->n_cands = 0;
  nw->n_regs = 0;
  nw->cand_use_cost = no_cost;
  nw->cand_cost = 0;
  nw->n_invariant_uses = XCNEWVEC (unsigned, data->max_inv_id + 1);
  nw->cost = no_cost;
  nw->used_inv_expr = XCNEWVEC (unsigned, data->inv_expr_id + 1);
  nw->num_used_inv_expr = 0;

  return nw;
}

/* Free memory occupied by the set IVS.  */

static void
iv_ca_free (struct iv_ca **ivs)
{
  free ((*ivs)->cand_for_use);
  free ((*ivs)->n_cand_uses);
  BITMAP_FREE ((*ivs)->cands);
  free ((*ivs)->n_invariant_uses);
  free ((*ivs)->used_inv_expr);
  free (*ivs);
  *ivs = NULL;
}

/* Dumps IVS to FILE.  */

static void
iv_ca_dump (struct ivopts_data *data, FILE *file, struct iv_ca *ivs)
{
  const char *pref = "  invariants ";
  unsigned i;
  comp_cost cost = iv_ca_cost (ivs);

  fprintf (file, "  cost: %d (complexity %d)\n", cost.cost, cost.complexity);
  fprintf (file, "  cand_cost: %d\n  cand_use_cost: %d (complexity %d)\n",
           ivs->cand_cost, ivs->cand_use_cost.cost, ivs->cand_use_cost.complexity);
  bitmap_print (file, ivs->cands, "  candidates: ","\n");

   for (i = 0; i < ivs->upto; i++)
    {
      struct iv_use *use = iv_use (data, i);
      struct cost_pair *cp = iv_ca_cand_for_use (ivs, use);
      if (cp)
        fprintf (file, "   use:%d --> iv_cand:%d, cost=(%d,%d)\n",
                 use->id, cp->cand->id, cp->cost.cost, cp->cost.complexity);
      else
        fprintf (file, "   use:%d --> ??\n", use->id);
    }

  for (i = 1; i <= data->max_inv_id; i++)
    if (ivs->n_invariant_uses[i])
      {
	fprintf (file, "%s%d", pref, i);
	pref = ", ";
      }
  fprintf (file, "\n\n");
}

/* Try changing candidate in IVS to CAND for each use.  Return cost of the
   new set, and store differences in DELTA.  Number of induction variables
   in the new set is stored to N_IVS. MIN_NCAND is a flag. When it is true
   the function will try to find a solution with mimimal iv candidates.  */

static comp_cost
iv_ca_extend (struct ivopts_data *data, struct iv_ca *ivs,
	      struct iv_cand *cand, struct iv_ca_delta **delta,
	      unsigned *n_ivs, bool min_ncand)
{
  unsigned i;
  comp_cost cost;
  struct iv_use *use;
  struct cost_pair *old_cp, *new_cp;

  *delta = NULL;
  for (i = 0; i < ivs->upto; i++)
    {
      use = iv_use (data, i);
      old_cp = iv_ca_cand_for_use (ivs, use);

      if (old_cp
	  && old_cp->cand == cand)
	continue;

      new_cp = get_use_iv_cost (data, use, cand);
      if (!new_cp)
	continue;

      if (!min_ncand && !iv_ca_has_deps (ivs, new_cp))
	continue;

      if (!min_ncand && !cheaper_cost_pair (new_cp, old_cp))
        continue;

      *delta = iv_ca_delta_add (use, old_cp, new_cp, *delta);
    }

  iv_ca_delta_commit (data, ivs, *delta, true);
  cost = iv_ca_cost (ivs);
  if (n_ivs)
    *n_ivs = iv_ca_n_cands (ivs);
  iv_ca_delta_commit (data, ivs, *delta, false);

  return cost;
}

/* Try narrowing set IVS by removing CAND.  Return the cost of
   the new set and store the differences in DELTA.  */

static comp_cost
iv_ca_narrow (struct ivopts_data *data, struct iv_ca *ivs,
	      struct iv_cand *cand, struct iv_ca_delta **delta)
{
  unsigned i, ci;
  struct iv_use *use;
  struct cost_pair *old_cp, *new_cp, *cp;
  bitmap_iterator bi;
  struct iv_cand *cnd;
  comp_cost cost;

  *delta = NULL;
  for (i = 0; i < n_iv_uses (data); i++)
    {
      use = iv_use (data, i);

      old_cp = iv_ca_cand_for_use (ivs, use);
      if (old_cp->cand != cand)
	continue;

      new_cp = NULL;

      if (data->consider_all_candidates)
	{
	  EXECUTE_IF_SET_IN_BITMAP (ivs->cands, 0, ci, bi)
	    {
	      if (ci == cand->id)
		continue;

	      cnd = iv_cand (data, ci);

	      cp = get_use_iv_cost (data, use, cnd);
	      if (!cp)
		continue;

	      if (!iv_ca_has_deps (ivs, cp))
                continue; 

	      if (!cheaper_cost_pair (cp, new_cp))
		continue;

	      new_cp = cp;
	    }
	}
      else
	{
	  EXECUTE_IF_AND_IN_BITMAP (use->related_cands, ivs->cands, 0, ci, bi)
	    {
	      if (ci == cand->id)
		continue;

	      cnd = iv_cand (data, ci);

	      cp = get_use_iv_cost (data, use, cnd);
	      if (!cp)
		continue;
	      if (!iv_ca_has_deps (ivs, cp))
		continue;

	      if (!cheaper_cost_pair (cp, new_cp))
		continue;

	      new_cp = cp;
	    }
	}

      if (!new_cp)
	{
	  iv_ca_delta_free (delta);
	  return infinite_cost;
	}

      *delta = iv_ca_delta_add (use, old_cp, new_cp, *delta);
    }

  iv_ca_delta_commit (data, ivs, *delta, true);
  cost = iv_ca_cost (ivs);
  iv_ca_delta_commit (data, ivs, *delta, false);

  return cost;
}

/* Try optimizing the set of candidates IVS by removing candidates different
   from to EXCEPT_CAND from it.  Return cost of the new set, and store
   differences in DELTA.  */

static comp_cost
iv_ca_prune (struct ivopts_data *data, struct iv_ca *ivs,
	     struct iv_cand *except_cand, struct iv_ca_delta **delta)
{
  bitmap_iterator bi;
  struct iv_ca_delta *act_delta, *best_delta;
  unsigned i;
  comp_cost best_cost, acost;
  struct iv_cand *cand;

  best_delta = NULL;
  best_cost = iv_ca_cost (ivs);

  EXECUTE_IF_SET_IN_BITMAP (ivs->cands, 0, i, bi)
    {
      cand = iv_cand (data, i);

      if (cand == except_cand)
	continue;

      acost = iv_ca_narrow (data, ivs, cand, &act_delta);

      if (compare_costs (acost, best_cost) < 0)
	{
	  best_cost = acost;
	  iv_ca_delta_free (&best_delta);
	  best_delta = act_delta;
	}
      else
	iv_ca_delta_free (&act_delta);
    }

  if (!best_delta)
    {
      *delta = NULL;
      return best_cost;
    }

  /* Recurse to possibly remove other unnecessary ivs.  */
  iv_ca_delta_commit (data, ivs, best_delta, true);
  best_cost = iv_ca_prune (data, ivs, except_cand, delta);
  iv_ca_delta_commit (data, ivs, best_delta, false);
  *delta = iv_ca_delta_join (best_delta, *delta);
  return best_cost;
}

/* Tries to extend the sets IVS in the best possible way in order
   to express the USE.  If ORIGINALP is true, prefer candidates from
   the original set of IVs, otherwise favor important candidates not
   based on any memory object.  */

static bool
try_add_cand_for (struct ivopts_data *data, struct iv_ca *ivs,
		  struct iv_use *use, bool originalp)
{
  comp_cost best_cost, act_cost;
  unsigned i;
  bitmap_iterator bi;
  struct iv_cand *cand;
  struct iv_ca_delta *best_delta = NULL, *act_delta;
  struct cost_pair *cp;

  iv_ca_add_use (data, ivs, use, false);
  best_cost = iv_ca_cost (ivs);

  cp = iv_ca_cand_for_use (ivs, use);
  if (!cp)
    {
      ivs->upto--;
      ivs->bad_uses--;
      iv_ca_add_use (data, ivs, use, true);
      best_cost = iv_ca_cost (ivs);
      cp = iv_ca_cand_for_use (ivs, use);
    }
  if (cp)
    {
      best_delta = iv_ca_delta_add (use, NULL, cp, NULL);
      iv_ca_set_no_cp (data, ivs, use);
    }

  /* If ORIGINALP is true, try to find the original IV for the use.  Otherwise
     first try important candidates not based on any memory object.  Only if
     this fails, try the specific ones.  Rationale -- in loops with many
     variables the best choice often is to use just one generic biv.  If we
     added here many ivs specific to the uses, the optimization algorithm later
     would be likely to get stuck in a local minimum, thus causing us to create
     too many ivs.  The approach from few ivs to more seems more likely to be
     successful -- starting from few ivs, replacing an expensive use by a
     specific iv should always be a win.  */
  EXECUTE_IF_SET_IN_BITMAP (data->important_candidates, 0, i, bi)
    {
      cand = iv_cand (data, i);

      if (originalp && cand->pos !=IP_ORIGINAL)
	continue;

      if (!originalp && cand->iv->base_object != NULL_TREE)
	continue;

      if (iv_ca_cand_used_p (ivs, cand))
        continue;

      cp = get_use_iv_cost (data, use, cand);
      if (!cp)
	continue;

      iv_ca_set_cp (data, ivs, use, cp);
      act_cost = iv_ca_extend (data, ivs, cand, &act_delta, NULL,
                               true);
      iv_ca_set_no_cp (data, ivs, use);
      act_delta = iv_ca_delta_add (use, NULL, cp, act_delta);

      if (compare_costs (act_cost, best_cost) < 0)
	{
	  best_cost = act_cost;

	  iv_ca_delta_free (&best_delta);
	  best_delta = act_delta;
	}
      else
	iv_ca_delta_free (&act_delta);
    }

  if (infinite_cost_p (best_cost))
    {
      for (i = 0; i < use->n_map_members; i++)
	{
	  cp = use->cost_map + i;
	  cand = cp->cand;
	  if (!cand)
	    continue;

	  /* Already tried this.  */
	  if (cand->important)
	    {
	      if (originalp && cand->pos == IP_ORIGINAL)
		continue;
	      if (!originalp && cand->iv->base_object == NULL_TREE)
		continue;
	    }

	  if (iv_ca_cand_used_p (ivs, cand))
	    continue;

	  act_delta = NULL;
	  iv_ca_set_cp (data, ivs, use, cp);
	  act_cost = iv_ca_extend (data, ivs, cand, &act_delta, NULL, true);
	  iv_ca_set_no_cp (data, ivs, use);
	  act_delta = iv_ca_delta_add (use, iv_ca_cand_for_use (ivs, use),
				       cp, act_delta);

	  if (compare_costs (act_cost, best_cost) < 0)
	    {
	      best_cost = act_cost;

	      if (best_delta)
		iv_ca_delta_free (&best_delta);
	      best_delta = act_delta;
	    }
	  else
	    iv_ca_delta_free (&act_delta);
	}
    }

  iv_ca_delta_commit (data, ivs, best_delta, true);
  iv_ca_delta_free (&best_delta);

  return !infinite_cost_p (best_cost);
}

/* Finds an initial assignment of candidates to uses.  */

static struct iv_ca *
get_initial_solution (struct ivopts_data *data, bool originalp)
{
  struct iv_ca *ivs = iv_ca_new (data);
  unsigned i;

  for (i = 0; i < n_iv_uses (data); i++)
    if (!try_add_cand_for (data, ivs, iv_use (data, i), originalp))
      {
	iv_ca_free (&ivs);
	return NULL;
      }

  return ivs;
}

/* Tries to improve set of induction variables IVS.  */

static bool
try_improve_iv_set (struct ivopts_data *data, struct iv_ca *ivs)
{
  unsigned i, n_ivs;
  comp_cost acost, best_cost = iv_ca_cost (ivs);
  struct iv_ca_delta *best_delta = NULL, *act_delta, *tmp_delta;
  struct iv_cand *cand;

  /* Try extending the set of induction variables by one.  */
  for (i = 0; i < n_iv_cands (data); i++)
    {
      cand = iv_cand (data, i);

      if (iv_ca_cand_used_p (ivs, cand))
	continue;

      acost = iv_ca_extend (data, ivs, cand, &act_delta, &n_ivs, false);
      if (!act_delta)
	continue;

      /* If we successfully added the candidate and the set is small enough,
	 try optimizing it by removing other candidates.  */
      if (n_ivs <= ALWAYS_PRUNE_CAND_SET_BOUND)
      	{
	  iv_ca_delta_commit (data, ivs, act_delta, true);
	  acost = iv_ca_prune (data, ivs, cand, &tmp_delta);
	  iv_ca_delta_commit (data, ivs, act_delta, false);
	  act_delta = iv_ca_delta_join (act_delta, tmp_delta);
	}

      if (compare_costs (acost, best_cost) < 0)
	{
	  best_cost = acost;
	  iv_ca_delta_free (&best_delta);
	  best_delta = act_delta;
	}
      else
	iv_ca_delta_free (&act_delta);
    }

  if (!best_delta)
    {
      /* Try removing the candidates from the set instead.  */
      best_cost = iv_ca_prune (data, ivs, NULL, &best_delta);

      /* Nothing more we can do.  */
      if (!best_delta)
	return false;
    }

  iv_ca_delta_commit (data, ivs, best_delta, true);
  gcc_assert (compare_costs (best_cost, iv_ca_cost (ivs)) == 0);
  iv_ca_delta_free (&best_delta);
  return true;
}

/* Attempts to find the optimal set of induction variables.  We do simple
   greedy heuristic -- we try to replace at most one candidate in the selected
   solution and remove the unused ivs while this improves the cost.  */

static struct iv_ca *
find_optimal_iv_set_1 (struct ivopts_data *data, bool originalp)
{
  struct iv_ca *set;

  /* Get the initial solution.  */
  set = get_initial_solution (data, originalp);
  if (!set)
    {
      if (dump_file && (dump_flags & TDF_DETAILS))
	fprintf (dump_file, "Unable to substitute for ivs, failed.\n");
      return NULL;
    }

  if (dump_file && (dump_flags & TDF_DETAILS))
    {
      fprintf (dump_file, "Initial set of candidates:\n");
      iv_ca_dump (data, dump_file, set);
    }

  while (try_improve_iv_set (data, set))
    {
      if (dump_file && (dump_flags & TDF_DETAILS))
	{
	  fprintf (dump_file, "Improved to:\n");
	  iv_ca_dump (data, dump_file, set);
	}
    }

  return set;
}

static struct iv_ca *
find_optimal_iv_set (struct ivopts_data *data)
{
  unsigned i;
  struct iv_ca *set, *origset;
  struct iv_use *use;
  comp_cost cost, origcost;

  /* Determine the cost based on a strategy that starts with original IVs,
     and try again using a strategy that prefers candidates not based
     on any IVs.  */
  origset = find_optimal_iv_set_1 (data, true);
  set = find_optimal_iv_set_1 (data, false);

  if (!origset && !set)
    return NULL;

  origcost = origset ? iv_ca_cost (origset) : infinite_cost;
  cost = set ? iv_ca_cost (set) : infinite_cost;

  if (dump_file && (dump_flags & TDF_DETAILS))
    {
      fprintf (dump_file, "Original cost %d (complexity %d)\n\n",
	       origcost.cost, origcost.complexity);
      fprintf (dump_file, "Final cost %d (complexity %d)\n\n",
	       cost.cost, cost.complexity);
    }

  /* Choose the one with the best cost.  */
  if (compare_costs (origcost, cost) <= 0)
    {
      if (set)
	iv_ca_free (&set);
      set = origset;
    }
  else if (origset)
    iv_ca_free (&origset);

  for (i = 0; i < n_iv_uses (data); i++)
    {
      use = iv_use (data, i);
      use->selected = iv_ca_cand_for_use (set, use)->cand;
    }

  return set;
}

/* Creates a new induction variable corresponding to CAND.  */

static void
create_new_iv (struct ivopts_data *data, struct iv_cand *cand)
{
  gimple_stmt_iterator incr_pos;
  tree base;
  bool after = false;

  if (!cand->iv)
    return;

  switch (cand->pos)
    {
    case IP_NORMAL:
      incr_pos = gsi_last_bb (ip_normal_pos (data->current_loop));
      break;

    case IP_END:
      incr_pos = gsi_last_bb (ip_end_pos (data->current_loop));
      after = true;
      break;

    case IP_AFTER_USE:
      after = true;
      /* fall through */
    case IP_BEFORE_USE:
      incr_pos = gsi_for_stmt (cand->incremented_at);
      break;

    case IP_ORIGINAL:
      /* Mark that the iv is preserved.  */
      name_info (data, cand->var_before)->preserve_biv = true;
      name_info (data, cand->var_after)->preserve_biv = true;

      /* Rewrite the increment so that it uses var_before directly.  */
      find_interesting_uses_op (data, cand->var_after)->selected = cand;
      return;
    }

  gimple_add_tmp_var (cand->var_before);

  base = unshare_expr (cand->iv->base);

  create_iv (base, unshare_expr (cand->iv->step),
	     cand->var_before, data->current_loop,
	     &incr_pos, after, &cand->var_before, &cand->var_after);
}

/* Creates new induction variables described in SET.  */

static void
create_new_ivs (struct ivopts_data *data, struct iv_ca *set)
{
  unsigned i;
  struct iv_cand *cand;
  bitmap_iterator bi;

  EXECUTE_IF_SET_IN_BITMAP (set->cands, 0, i, bi)
    {
      cand = iv_cand (data, i);
      create_new_iv (data, cand);
    }

  if (dump_file && (dump_flags & TDF_DETAILS))
    {
      fprintf (dump_file, "\nSelected IV set: \n");
      EXECUTE_IF_SET_IN_BITMAP (set->cands, 0, i, bi)
        {
          cand = iv_cand (data, i);
          dump_cand (dump_file, cand);
        }
      fprintf (dump_file, "\n");
    }
}

/* Rewrites USE (definition of iv used in a nonlinear expression)
   using candidate CAND.  */

static void
rewrite_use_nonlinear_expr (struct ivopts_data *data,
			    struct iv_use *use, struct iv_cand *cand)
{
  tree comp;
  tree op, tgt;
  gimple ass;
  gimple_stmt_iterator bsi;

  /* An important special case -- if we are asked to express value of
     the original iv by itself, just exit; there is no need to
     introduce a new computation (that might also need casting the
     variable to unsigned and back).  */
  if (cand->pos == IP_ORIGINAL
      && cand->incremented_at == use->stmt)
    {
      enum tree_code stmt_code;

      gcc_assert (is_gimple_assign (use->stmt));
      gcc_assert (gimple_assign_lhs (use->stmt) == cand->var_after);

      /* Check whether we may leave the computation unchanged.
	 This is the case only if it does not rely on other
	 computations in the loop -- otherwise, the computation
	 we rely upon may be removed in remove_unused_ivs,
	 thus leading to ICE.  */
      stmt_code = gimple_assign_rhs_code (use->stmt);
      if (stmt_code == PLUS_EXPR
	  || stmt_code == MINUS_EXPR
	  || stmt_code == POINTER_PLUS_EXPR)
	{
	  if (gimple_assign_rhs1 (use->stmt) == cand->var_before)
	    op = gimple_assign_rhs2 (use->stmt);
	  else if (gimple_assign_rhs2 (use->stmt) == cand->var_before)
	    op = gimple_assign_rhs1 (use->stmt);
	  else
	    op = NULL_TREE;
	}
      else
	op = NULL_TREE;

      if (op && expr_invariant_in_loop_p (data->current_loop, op))
	return;
    }

  comp = get_computation (data->current_loop, use, cand);
  gcc_assert (comp != NULL_TREE);

  switch (gimple_code (use->stmt))
    {
    case GIMPLE_PHI:
      tgt = PHI_RESULT (use->stmt);

      /* If we should keep the biv, do not replace it.  */
      if (name_info (data, tgt)->preserve_biv)
	return;

      bsi = gsi_after_labels (gimple_bb (use->stmt));
      break;

    case GIMPLE_ASSIGN:
      tgt = gimple_assign_lhs (use->stmt);
      bsi = gsi_for_stmt (use->stmt);
      break;

    default:
      gcc_unreachable ();
    }

  if (!valid_gimple_rhs_p (comp)
      || (gimple_code (use->stmt) != GIMPLE_PHI
	  /* We can't allow re-allocating the stmt as it might be pointed
	     to still.  */
	  && (get_gimple_rhs_num_ops (TREE_CODE (comp))
	      >= gimple_num_ops (gsi_stmt (bsi)))))
    {
      comp = force_gimple_operand_gsi (&bsi, comp, true, NULL_TREE,
				       true, GSI_SAME_STMT);
      if (POINTER_TYPE_P (TREE_TYPE (tgt)))
	{
	  duplicate_ssa_name_ptr_info (comp, SSA_NAME_PTR_INFO (tgt));
	  /* As this isn't a plain copy we have to reset alignment
	     information.  */
	  if (SSA_NAME_PTR_INFO (comp))
	    mark_ptr_info_alignment_unknown (SSA_NAME_PTR_INFO (comp));
	}
    }

  if (gimple_code (use->stmt) == GIMPLE_PHI)
    {
      ass = gimple_build_assign (tgt, comp);
      gsi_insert_before (&bsi, ass, GSI_SAME_STMT);

      bsi = gsi_for_stmt (use->stmt);
      remove_phi_node (&bsi, false);
    }
  else
    {
      gimple_assign_set_rhs_from_tree (&bsi, comp);
      use->stmt = gsi_stmt (bsi);
    }
}

/* Performs a peephole optimization to reorder the iv update statement with
   a mem ref to enable instruction combining in later phases. The mem ref uses
   the iv value before the update, so the reordering transformation requires
   adjustment of the offset. CAND is the selected IV_CAND.

   Example:

   t = MEM_REF (base, iv1, 8, 16);  // base, index, stride, offset
   iv2 = iv1 + 1;

   if (t < val)      (1)
     goto L;
   goto Head;


   directly propagating t over to (1) will introduce overlapping live range
   thus increase register pressure. This peephole transform it into:


   iv2 = iv1 + 1;
   t = MEM_REF (base, iv2, 8, 8);
   if (t < val)
     goto L;
   goto Head;
*/

static void
adjust_iv_update_pos (struct iv_cand *cand, struct iv_use *use)
{
  tree var_after;
  gimple iv_update, stmt;
  basic_block bb;
  gimple_stmt_iterator gsi, gsi_iv;

  if (cand->pos != IP_NORMAL)
    return;

  var_after = cand->var_after;
  iv_update = SSA_NAME_DEF_STMT (var_after);

  bb = gimple_bb (iv_update);
  gsi = gsi_last_nondebug_bb (bb);
  stmt = gsi_stmt (gsi);

  /* Only handle conditional statement for now.  */
  if (gimple_code (stmt) != GIMPLE_COND)
    return;

  gsi_prev_nondebug (&gsi);
  stmt = gsi_stmt (gsi);
  if (stmt != iv_update)
    return;

  gsi_prev_nondebug (&gsi);
  if (gsi_end_p (gsi))
    return;

  stmt = gsi_stmt (gsi);
  if (gimple_code (stmt) != GIMPLE_ASSIGN)
    return;

  if (stmt != use->stmt)
    return;

  if (TREE_CODE (gimple_assign_lhs (stmt)) != SSA_NAME)
    return;

  if (dump_file && (dump_flags & TDF_DETAILS))
    {
      fprintf (dump_file, "Reordering \n");
      print_gimple_stmt (dump_file, iv_update, 0, 0);
      print_gimple_stmt (dump_file, use->stmt, 0, 0);
      fprintf (dump_file, "\n");
    }

  gsi = gsi_for_stmt (use->stmt);
  gsi_iv = gsi_for_stmt (iv_update);
  gsi_move_before (&gsi_iv, &gsi);

  cand->pos = IP_BEFORE_USE;
  cand->incremented_at = use->stmt;
}

/* Rewrites USE (address that is an iv) using candidate CAND.  */

static void
rewrite_use_address (struct ivopts_data *data,
		     struct iv_use *use, struct iv_cand *cand)
{
  aff_tree aff;
  gimple_stmt_iterator bsi = gsi_for_stmt (use->stmt);
  tree base_hint = NULL_TREE;
  tree ref, iv;
  bool ok;

  adjust_iv_update_pos (cand, use);
  ok = get_computation_aff (data->current_loop, use, cand, use->stmt, &aff);
  gcc_assert (ok);
  unshare_aff_combination (&aff);

  /* To avoid undefined overflow problems, all IV candidates use unsigned
     integer types.  The drawback is that this makes it impossible for
     create_mem_ref to distinguish an IV that is based on a memory object
     from one that represents simply an offset.

     To work around this problem, we pass a hint to create_mem_ref that
     indicates which variable (if any) in aff is an IV based on a memory
     object.  Note that we only consider the candidate.  If this is not
     based on an object, the base of the reference is in some subexpression
     of the use -- but these will use pointer types, so they are recognized
     by the create_mem_ref heuristics anyway.  */
  if (cand->iv->base_object)
    base_hint = var_at_stmt (data->current_loop, cand, use->stmt);

  iv = var_at_stmt (data->current_loop, cand, use->stmt);
  ref = create_mem_ref (&bsi, TREE_TYPE (*use->op_p), &aff,
			reference_alias_ptr_type (*use->op_p),
			iv, base_hint, data->speed);
  copy_ref_info (ref, *use->op_p);
  *use->op_p = ref;
}

/* Rewrites USE (the condition such that one of the arguments is an iv) using
   candidate CAND.  */

static void
rewrite_use_compare (struct ivopts_data *data,
		     struct iv_use *use, struct iv_cand *cand)
{
  tree comp, *var_p, op, bound;
  gimple_stmt_iterator bsi = gsi_for_stmt (use->stmt);
  enum tree_code compare;
  struct cost_pair *cp = get_use_iv_cost (data, use, cand);
  bool ok;

  bound = cp->value;
  if (bound)
    {
      tree var = var_at_stmt (data->current_loop, cand, use->stmt);
      tree var_type = TREE_TYPE (var);
      gimple_seq stmts;

      if (dump_file && (dump_flags & TDF_DETAILS))
        {
          fprintf (dump_file, "Replacing exit test: ");
          print_gimple_stmt (dump_file, use->stmt, 0, TDF_SLIM);
        }
      compare = cp->comp;
      bound = unshare_expr (fold_convert (var_type, bound));
      op = force_gimple_operand (bound, &stmts, true, NULL_TREE);
      if (stmts)
	gsi_insert_seq_on_edge_immediate (
		loop_preheader_edge (data->current_loop),
		stmts);

      gimple_cond_set_lhs (use->stmt, var);
      gimple_cond_set_code (use->stmt, compare);
      gimple_cond_set_rhs (use->stmt, op);
      return;
    }

  /* The induction variable elimination failed; just express the original
     giv.  */
  comp = get_computation (data->current_loop, use, cand);
  gcc_assert (comp != NULL_TREE);

  ok = extract_cond_operands (data, use->stmt, &var_p, NULL, NULL, NULL);
  gcc_assert (ok);

  *var_p = force_gimple_operand_gsi (&bsi, comp, true, SSA_NAME_VAR (*var_p),
				     true, GSI_SAME_STMT);
}

/* Rewrites USE using candidate CAND.  */

static void
rewrite_use (struct ivopts_data *data, struct iv_use *use, struct iv_cand *cand)
{
  switch (use->type)
    {
      case USE_NONLINEAR_EXPR:
	rewrite_use_nonlinear_expr (data, use, cand);
	break;

      case USE_ADDRESS:
	rewrite_use_address (data, use, cand);
	break;

      case USE_COMPARE:
	rewrite_use_compare (data, use, cand);
	break;

      default:
	gcc_unreachable ();
    }

  update_stmt (use->stmt);
}

/* Rewrite the uses using the selected induction variables.  */

static void
rewrite_uses (struct ivopts_data *data)
{
  unsigned i;
  struct iv_cand *cand;
  struct iv_use *use;

  for (i = 0; i < n_iv_uses (data); i++)
    {
      use = iv_use (data, i);
      cand = use->selected;
      gcc_assert (cand);

      rewrite_use (data, use, cand);
    }
}

/* Removes the ivs that are not used after rewriting.  */

static void
remove_unused_ivs (struct ivopts_data *data)
{
  unsigned j;
  bitmap_iterator bi;
  bitmap toremove = BITMAP_ALLOC (NULL);

  /* Figure out an order in which to release SSA DEFs so that we don't
     release something that we'd have to propagate into a debug stmt
     afterwards.  */
  EXECUTE_IF_SET_IN_BITMAP (data->relevant, 0, j, bi)
    {
      struct version_info *info;

      info = ver_info (data, j);
      if (info->iv
	  && !integer_zerop (info->iv->step)
	  && !info->inv_id
	  && !info->iv->have_use_for
	  && !info->preserve_biv)
	{
	  bitmap_set_bit (toremove, SSA_NAME_VERSION (info->iv->ssa_name));
	  
	  tree def = info->iv->ssa_name;

	  if (MAY_HAVE_DEBUG_STMTS && SSA_NAME_DEF_STMT (def))
	    {
	      imm_use_iterator imm_iter;
	      use_operand_p use_p;
	      gimple stmt;
	      int count = 0;

	      FOR_EACH_IMM_USE_STMT (stmt, imm_iter, def)
		{
		  if (!gimple_debug_bind_p (stmt))
		    continue;

		  /* We just want to determine whether to do nothing
		     (count == 0), to substitute the computed
		     expression into a single use of the SSA DEF by
		     itself (count == 1), or to use a debug temp
		     because the SSA DEF is used multiple times or as
		     part of a larger expression (count > 1). */
		  count++;
		  if (gimple_debug_bind_get_value (stmt) != def)
		    count++;

		  if (count > 1)
		    BREAK_FROM_IMM_USE_STMT (imm_iter);
		}

	      if (!count)
		continue;

	      struct iv_use dummy_use;
	      struct iv_cand *best_cand = NULL, *cand;
	      unsigned i, best_pref = 0, cand_pref;

	      memset (&dummy_use, 0, sizeof (dummy_use));
	      dummy_use.iv = info->iv;
	      for (i = 0; i < n_iv_uses (data) && i < 64; i++)
		{
		  cand = iv_use (data, i)->selected;
		  if (cand == best_cand)
		    continue;
		  cand_pref = operand_equal_p (cand->iv->step,
					       info->iv->step, 0)
		    ? 4 : 0;
		  cand_pref
		    += TYPE_MODE (TREE_TYPE (cand->iv->base))
		    == TYPE_MODE (TREE_TYPE (info->iv->base))
		    ? 2 : 0;
		  cand_pref
		    += TREE_CODE (cand->iv->base) == INTEGER_CST
		    ? 1 : 0;
		  if (best_cand == NULL || best_pref < cand_pref)
		    {
		      best_cand = cand;
		      best_pref = cand_pref;
		    }
		}

	      if (!best_cand)
		continue;

	      tree comp = get_computation_at (data->current_loop,
					      &dummy_use, best_cand,
					      SSA_NAME_DEF_STMT (def));
	      if (!comp)
		continue;

	      if (count > 1)
		{
		  tree vexpr = make_node (DEBUG_EXPR_DECL);
		  DECL_ARTIFICIAL (vexpr) = 1;
		  TREE_TYPE (vexpr) = TREE_TYPE (comp);
		  if (SSA_NAME_VAR (def))
		    DECL_MODE (vexpr) = DECL_MODE (SSA_NAME_VAR (def));
		  else
		    DECL_MODE (vexpr) = TYPE_MODE (TREE_TYPE (vexpr));
		  gimple def_temp = gimple_build_debug_bind (vexpr, comp, NULL);
		  gimple_stmt_iterator gsi;

		  if (gimple_code (SSA_NAME_DEF_STMT (def)) == GIMPLE_PHI)
		    gsi = gsi_after_labels (gimple_bb
					    (SSA_NAME_DEF_STMT (def)));
		  else
		    gsi = gsi_for_stmt (SSA_NAME_DEF_STMT (def));

		  gsi_insert_before (&gsi, def_temp, GSI_SAME_STMT);
		  comp = vexpr;
		}

	      FOR_EACH_IMM_USE_STMT (stmt, imm_iter, def)
		{
		  if (!gimple_debug_bind_p (stmt))
		    continue;

		  FOR_EACH_IMM_USE_ON_STMT (use_p, imm_iter)
		    SET_USE (use_p, comp);

		  update_stmt (stmt);
		}
	    }
	}
    }

  release_defs_bitset (toremove);

  BITMAP_FREE (toremove);
}

/* Frees memory occupied by struct tree_niter_desc in *VALUE. Callback
   for pointer_map_traverse.  */

static bool
free_tree_niter_desc (const void *key ATTRIBUTE_UNUSED, void **value,
                      void *data ATTRIBUTE_UNUSED)
{
  struct tree_niter_desc *const niter = (struct tree_niter_desc *) *value;

  free (niter);
  return true;
}

/* Frees data allocated by the optimization of a single loop.  */

static void
free_loop_data (struct ivopts_data *data)
{
  unsigned i, j;
  bitmap_iterator bi;
  tree obj;

  if (data->niters)
    {
      pointer_map_traverse (data->niters, free_tree_niter_desc, NULL);
      pointer_map_destroy (data->niters);
      data->niters = NULL;
    }

  EXECUTE_IF_SET_IN_BITMAP (data->relevant, 0, i, bi)
    {
      struct version_info *info;

      info = ver_info (data, i);
      free (info->iv);
      info->iv = NULL;
      info->has_nonlin_use = false;
      info->preserve_biv = false;
      info->inv_id = 0;
    }
  bitmap_clear (data->relevant);
  bitmap_clear (data->important_candidates);

  for (i = 0; i < n_iv_uses (data); i++)
    {
      struct iv_use *use = iv_use (data, i);

      free (use->iv);
      BITMAP_FREE (use->related_cands);
      for (j = 0; j < use->n_map_members; j++)
	if (use->cost_map[j].depends_on)
	  BITMAP_FREE (use->cost_map[j].depends_on);
      free (use->cost_map);
      free (use);
    }
  data->iv_uses.truncate (0);

  for (i = 0; i < n_iv_cands (data); i++)
    {
      struct iv_cand *cand = iv_cand (data, i);

      free (cand->iv);
      if (cand->depends_on)
	BITMAP_FREE (cand->depends_on);
      free (cand);
    }
  data->iv_candidates.truncate (0);

  if (data->version_info_size < num_ssa_names)
    {
      data->version_info_size = 2 * num_ssa_names;
      free (data->version_info);
      data->version_info = XCNEWVEC (struct version_info, data->version_info_size);
    }

  data->max_inv_id = 0;

  FOR_EACH_VEC_ELT (decl_rtl_to_reset, i, obj)
    SET_DECL_RTL (obj, NULL_RTX);

  decl_rtl_to_reset.truncate (0);

  data->inv_expr_tab.empty ();
  data->inv_expr_id = 0;
}

/* Finalizes data structures used by the iv optimization pass.  LOOPS is the
   loop tree.  */

static void
tree_ssa_iv_optimize_finalize (struct ivopts_data *data)
{
  free_loop_data (data);
  free (data->version_info);
  BITMAP_FREE (data->relevant);
  BITMAP_FREE (data->important_candidates);

  decl_rtl_to_reset.release ();
  data->iv_uses.release ();
  data->iv_candidates.release ();
  data->inv_expr_tab.dispose ();
}

/* Returns true if the loop body BODY includes any function calls.  */

static bool
loop_body_includes_call (basic_block *body, unsigned num_nodes)
{
  gimple_stmt_iterator gsi;
  unsigned i;

  for (i = 0; i < num_nodes; i++)
    for (gsi = gsi_start_bb (body[i]); !gsi_end_p (gsi); gsi_next (&gsi))
      {
	gimple stmt = gsi_stmt (gsi);
	if (is_gimple_call (stmt)
	    && !is_inexpensive_builtin (gimple_call_fndecl (stmt)))
	  return true;
      }
  return false;
}

/* Optimizes the LOOP.  Returns true if anything changed.  */

static bool
tree_ssa_iv_optimize_loop (struct ivopts_data *data, struct loop *loop)
{
  bool changed = false;
  struct iv_ca *iv_ca;
  edge exit = single_dom_exit (loop);
  basic_block *body;

  gcc_assert (!data->niters);
  data->current_loop = loop;
  data->speed = optimize_loop_for_speed_p (loop);

  if (dump_file && (dump_flags & TDF_DETAILS))
    {
      fprintf (dump_file, "Processing loop %d\n", loop->num);

      if (exit)
	{
	  fprintf (dump_file, "  single exit %d -> %d, exit condition ",
		   exit->src->index, exit->dest->index);
	  print_gimple_stmt (dump_file, last_stmt (exit->src), 0, TDF_SLIM);
	  fprintf (dump_file, "\n");
	}

      fprintf (dump_file, "\n");
    }

  body = get_loop_body (loop);
  data->body_includes_call = loop_body_includes_call (body, loop->num_nodes);
  renumber_gimple_stmt_uids_in_blocks (body, loop->num_nodes);
  free (body);

  data->loop_single_exit_p = exit != NULL && loop_only_exit_p (loop, exit);

  /* For each ssa name determines whether it behaves as an induction variable
     in some loop.  */
  if (!find_induction_variables (data))
    goto finish;

  /* Finds interesting uses (item 1).  */
  find_interesting_uses (data);
  if (n_iv_uses (data) > MAX_CONSIDERED_USES)
    goto finish;

  /* Finds candidates for the induction variables (item 2).  */
  find_iv_candidates (data);

  /* Calculates the costs (item 3, part 1).  */
  determine_iv_costs (data);
  determine_use_iv_costs (data);
  determine_set_costs (data);

  /* Find the optimal set of induction variables (item 3, part 2).  */
  iv_ca = find_optimal_iv_set (data);
  if (!iv_ca)
    goto finish;
  changed = true;

  /* Create the new induction variables (item 4, part 1).  */
  create_new_ivs (data, iv_ca);
  iv_ca_free (&iv_ca);

  /* Rewrite the uses (item 4, part 2).  */
  rewrite_uses (data);

  /* Remove the ivs that are unused after rewriting.  */
  remove_unused_ivs (data);

  /* We have changed the structure of induction variables; it might happen
     that definitions in the scev database refer to some of them that were
     eliminated.  */
  scev_reset ();

finish:
  free_loop_data (data);

  return changed;
}

/* Main entry point.  Optimizes induction variables in loops.  */

void
tree_ssa_iv_optimize (void)
{
  struct loop *loop;
  struct ivopts_data data;
  loop_iterator li;

  tree_ssa_iv_optimize_init (&data);

  /* Optimize the loops starting with the innermost ones.  */
  FOR_EACH_LOOP (li, loop, LI_FROM_INNERMOST)
    {
      if (dump_file && (dump_flags & TDF_DETAILS))
	flow_loop_dump (loop, dump_file, NULL, 1);

      tree_ssa_iv_optimize_loop (&data, loop);
    }

  tree_ssa_iv_optimize_finalize (&data);
}<|MERGE_RESOLUTION|>--- conflicted
+++ resolved
@@ -2122,26 +2122,14 @@
       {
 	tree field;
 
-<<<<<<< HEAD
-      tmp = component_ref_field_offset (expr);
-      if (top_compref
-	  && cst_fits_shwi_p (tmp))
-	{
-	  /* Strip the component reference completely.  */
-	  op0 = TREE_OPERAND (expr, 0);
-	  op0 = strip_offset_1 (op0, inside_addr, top_compref, &off0);
-	  *offset = off0 + int_cst_value (tmp);
-	  return op0;
-	}
-=======
 	if (!inside_addr)
 	  return orig_expr;
 
 	tmp = component_ref_field_offset (expr);
 	field = TREE_OPERAND (expr, 1);
 	if (top_compref
-	    && cst_and_fits_in_hwi (tmp)
-	    && cst_and_fits_in_hwi (DECL_FIELD_BIT_OFFSET (field)))
+	    && cst_fits_shwi_p (tmp)
+	    && cst_fits_shwi_p (DECL_FIELD_BIT_OFFSET (field)))
 	  {
 	    HOST_WIDE_INT boffset, abs_off;
 
@@ -2157,7 +2145,6 @@
 	    return op0;
 	  }
       }
->>>>>>> 8dd9f7ce
       break;
 
     case ADDR_EXPR:
