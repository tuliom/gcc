--- conflicted
+++ resolved
@@ -1140,20 +1140,6 @@
   node->lto_file_data = file_data;
 
   bp = streamer_read_bitpack (ib);
-<<<<<<< HEAD
-  node->symbol.externally_visible = bp_unpack_value (&bp, 1);
-  node->symbol.force_output = bp_unpack_value (&bp, 1);
-  node->symbol.forced_by_abi = bp_unpack_value (&bp, 1);
-  node->symbol.unique_name = bp_unpack_value (&bp, 1);
-  node->symbol.definition = bp_unpack_value (&bp, 1);
-  node->symbol.alias = bp_unpack_value (&bp, 1);
-  node->symbol.weakref = bp_unpack_value (&bp, 1);
-  node->symbol.analyzed = bp_unpack_value (&bp, 1);
-  node->symbol.used_from_other_partition = bp_unpack_value (&bp, 1);
-  node->symbol.in_other_partition = bp_unpack_value (&bp, 1);
-  node->need_bounds_init = bp_unpack_value (&bp, 1);
-  if (node->symbol.in_other_partition)
-=======
   node->externally_visible = bp_unpack_value (&bp, 1);
   node->force_output = bp_unpack_value (&bp, 1);
   node->forced_by_abi = bp_unpack_value (&bp, 1);
@@ -1164,8 +1150,8 @@
   node->analyzed = bp_unpack_value (&bp, 1);
   node->used_from_other_partition = bp_unpack_value (&bp, 1);
   node->in_other_partition = bp_unpack_value (&bp, 1);
+  node->need_bounds_init = bp_unpack_value (&bp, 1);
   if (node->in_other_partition)
->>>>>>> 68140296
     {
       DECL_EXTERNAL (node->decl) = 1;
       TREE_STATIC (node->decl) = 0;
