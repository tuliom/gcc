/* Control flow functions for trees.
   Copyright (C) 2001-2014 Free Software Foundation, Inc.
   Contributed by Diego Novillo <dnovillo@redhat.com>

This file is part of GCC.

GCC is free software; you can redistribute it and/or modify
it under the terms of the GNU General Public License as published by
the Free Software Foundation; either version 3, or (at your option)
any later version.

GCC is distributed in the hope that it will be useful,
but WITHOUT ANY WARRANTY; without even the implied warranty of
MERCHANTABILITY or FITNESS FOR A PARTICULAR PURPOSE.  See the
GNU General Public License for more details.

You should have received a copy of the GNU General Public License
along with GCC; see the file COPYING3.  If not see
<http://www.gnu.org/licenses/>.  */

#include "config.h"
#include "system.h"
#include "coretypes.h"
#include "hash-table.h"
#include "tm.h"
#include "tree.h"
#include "trans-mem.h"
#include "stor-layout.h"
#include "print-tree.h"
#include "tm_p.h"
#include "basic-block.h"
#include "flags.h"
#include "function.h"
#include "gimple-pretty-print.h"
#include "pointer-set.h"
#include "tree-ssa-alias.h"
#include "internal-fn.h"
#include "gimple-fold.h"
#include "tree-eh.h"
#include "gimple-expr.h"
#include "is-a.h"
#include "gimple.h"
#include "gimple-iterator.h"
#include "gimplify-me.h"
#include "gimple-walk.h"
#include "gimple-ssa.h"
#include "cgraph.h"
#include "tree-cfg.h"
#include "tree-phinodes.h"
#include "ssa-iterators.h"
#include "stringpool.h"
#include "tree-ssanames.h"
#include "tree-ssa-loop-manip.h"
#include "tree-ssa-loop-niter.h"
#include "tree-into-ssa.h"
#include "expr.h"
#include "tree-dfa.h"
#include "tree-ssa.h"
#include "tree-dump.h"
#include "tree-pass.h"
#include "diagnostic-core.h"
#include "except.h"
#include "cfgloop.h"
#include "tree-ssa-propagate.h"
#include "value-prof.h"
#include "tree-inline.h"
#include "target.h"
#include "tree-ssa-live.h"
#include "omp-low.h"
#include "tree-cfgcleanup.h"
#include "wide-int.h"
#include "wide-int-print.h"

/* This file contains functions for building the Control Flow Graph (CFG)
   for a function tree.  */

/* Local declarations.  */

/* Initial capacity for the basic block array.  */
static const int initial_cfg_capacity = 20;

/* This hash table allows us to efficiently lookup all CASE_LABEL_EXPRs
   which use a particular edge.  The CASE_LABEL_EXPRs are chained together
   via their CASE_CHAIN field, which we clear after we're done with the
   hash table to prevent problems with duplication of GIMPLE_SWITCHes.

   Access to this list of CASE_LABEL_EXPRs allows us to efficiently
   update the case vector in response to edge redirections.

   Right now this table is set up and torn down at key points in the
   compilation process.  It would be nice if we could make the table
   more persistent.  The key is getting notification of changes to
   the CFG (particularly edge removal, creation and redirection).  */

static struct pointer_map_t *edge_to_cases;

/* If we record edge_to_cases, this bitmap will hold indexes
   of basic blocks that end in a GIMPLE_SWITCH which we touched
   due to edge manipulations.  */

static bitmap touched_switch_bbs;

/* CFG statistics.  */
struct cfg_stats_d
{
  long num_merged_labels;
};

static struct cfg_stats_d cfg_stats;

/* Hash table to store last discriminator assigned for each locus.  */
struct locus_discrim_map
{
  location_t locus;
  int discriminator;
};

/* Hashtable helpers.  */

struct locus_discrim_hasher : typed_free_remove <locus_discrim_map>
{
  typedef locus_discrim_map value_type;
  typedef locus_discrim_map compare_type;
  static inline hashval_t hash (const value_type *);
  static inline bool equal (const value_type *, const compare_type *);
};

/* Trivial hash function for a location_t.  ITEM is a pointer to
   a hash table entry that maps a location_t to a discriminator.  */

inline hashval_t
locus_discrim_hasher::hash (const value_type *item)
{
  return LOCATION_LINE (item->locus);
}

/* Equality function for the locus-to-discriminator map.  A and B
   point to the two hash table entries to compare.  */

inline bool
locus_discrim_hasher::equal (const value_type *a, const compare_type *b)
{
  return LOCATION_LINE (a->locus) == LOCATION_LINE (b->locus);
}

static hash_table <locus_discrim_hasher> discriminator_per_locus;

/* Basic blocks and flowgraphs.  */
static void make_blocks (gimple_seq);

/* Edges.  */
static void make_edges (void);
static void assign_discriminators (void);
static void make_cond_expr_edges (basic_block);
static void make_gimple_switch_edges (basic_block);
static bool make_goto_expr_edges (basic_block);
static void make_gimple_asm_edges (basic_block);
static edge gimple_redirect_edge_and_branch (edge, basic_block);
static edge gimple_try_redirect_by_replacing_jump (edge, basic_block);

/* Various helpers.  */
static inline bool stmt_starts_bb_p (gimple, gimple);
static int gimple_verify_flow_info (void);
static void gimple_make_forwarder_block (edge);
static gimple first_non_label_stmt (basic_block);
static bool verify_gimple_transaction (gimple);

/* Flowgraph optimization and cleanup.  */
static void gimple_merge_blocks (basic_block, basic_block);
static bool gimple_can_merge_blocks_p (basic_block, basic_block);
static void remove_bb (basic_block);
static edge find_taken_edge_computed_goto (basic_block, tree);
static edge find_taken_edge_cond_expr (basic_block, tree);
static edge find_taken_edge_switch_expr (basic_block, tree);
static tree find_case_label_for_value (gimple, tree);

void
init_empty_tree_cfg_for_function (struct function *fn)
{
  /* Initialize the basic block array.  */
  init_flow (fn);
  profile_status_for_fn (fn) = PROFILE_ABSENT;
  n_basic_blocks_for_fn (fn) = NUM_FIXED_BLOCKS;
  last_basic_block_for_fn (fn) = NUM_FIXED_BLOCKS;
  vec_alloc (basic_block_info_for_fn (fn), initial_cfg_capacity);
  vec_safe_grow_cleared (basic_block_info_for_fn (fn),
			 initial_cfg_capacity);

  /* Build a mapping of labels to their associated blocks.  */
  vec_alloc (label_to_block_map_for_fn (fn), initial_cfg_capacity);
  vec_safe_grow_cleared (label_to_block_map_for_fn (fn),
			 initial_cfg_capacity);

  SET_BASIC_BLOCK_FOR_FN (fn, ENTRY_BLOCK, ENTRY_BLOCK_PTR_FOR_FN (fn));
  SET_BASIC_BLOCK_FOR_FN (fn, EXIT_BLOCK, EXIT_BLOCK_PTR_FOR_FN (fn));

  ENTRY_BLOCK_PTR_FOR_FN (fn)->next_bb
    = EXIT_BLOCK_PTR_FOR_FN (fn);
  EXIT_BLOCK_PTR_FOR_FN (fn)->prev_bb
    = ENTRY_BLOCK_PTR_FOR_FN (fn);
}

void
init_empty_tree_cfg (void)
{
  init_empty_tree_cfg_for_function (cfun);
}

/*---------------------------------------------------------------------------
			      Create basic blocks
---------------------------------------------------------------------------*/

/* Entry point to the CFG builder for trees.  SEQ is the sequence of
   statements to be added to the flowgraph.  */

static void
build_gimple_cfg (gimple_seq seq)
{
  /* Register specific gimple functions.  */
  gimple_register_cfg_hooks ();

  memset ((void *) &cfg_stats, 0, sizeof (cfg_stats));

  init_empty_tree_cfg ();

  make_blocks (seq);

  /* Make sure there is always at least one block, even if it's empty.  */
  if (n_basic_blocks_for_fn (cfun) == NUM_FIXED_BLOCKS)
    create_empty_bb (ENTRY_BLOCK_PTR_FOR_FN (cfun));

  /* Adjust the size of the array.  */
  if (basic_block_info_for_fn (cfun)->length ()
      < (size_t) n_basic_blocks_for_fn (cfun))
    vec_safe_grow_cleared (basic_block_info_for_fn (cfun),
			   n_basic_blocks_for_fn (cfun));

  /* To speed up statement iterator walks, we first purge dead labels.  */
  cleanup_dead_labels ();

  /* Group case nodes to reduce the number of edges.
     We do this after cleaning up dead labels because otherwise we miss
     a lot of obvious case merging opportunities.  */
  group_case_labels ();

  /* Create the edges of the flowgraph.  */
  discriminator_per_locus.create (13);
  make_edges ();
  assign_discriminators ();
  cleanup_dead_labels ();
  discriminator_per_locus.dispose ();
}


/* Look for ANNOTATE calls with loop annotation kind; if found, remove
   them and propagate the information to the loop.  We assume that the
   annotations come immediately before the condition of the loop.  */

static void
replace_loop_annotate ()
{
  struct loop *loop;
  basic_block bb;
  gimple_stmt_iterator gsi;
  gimple stmt;

  FOR_EACH_LOOP (loop, 0)
    {
      gsi = gsi_last_bb (loop->header);
      stmt = gsi_stmt (gsi);
      if (!(stmt && gimple_code (stmt) == GIMPLE_COND))
	continue;
      for (gsi_prev_nondebug (&gsi); !gsi_end_p (gsi); gsi_prev (&gsi))
	{
	  stmt = gsi_stmt (gsi);
	  if (gimple_code (stmt) != GIMPLE_CALL)
	    break;
	  if (!gimple_call_internal_p (stmt)
	      || gimple_call_internal_fn (stmt) != IFN_ANNOTATE)
	    break;
	  switch ((annot_expr_kind) tree_to_shwi (gimple_call_arg (stmt, 1)))
	    {
	    case annot_expr_ivdep_kind:
	      loop->safelen = INT_MAX;
	      break;
	    case annot_expr_no_vector_kind:
	      loop->dont_vectorize = true;
	      break;
	    case annot_expr_vector_kind:
	      loop->force_vectorize = true;
	      cfun->has_force_vectorize_loops = true;
	      break;
	    default:
	      gcc_unreachable ();
	    }
	  stmt = gimple_build_assign (gimple_call_lhs (stmt),
				      gimple_call_arg (stmt, 0));
	  gsi_replace (&gsi, stmt, true);
	}
    }

  /* Remove IFN_ANNOTATE.  Safeguard for the case loop->latch == NULL.  */
  FOR_EACH_BB_FN (bb, cfun)
    {
      for (gsi = gsi_last_bb (bb); !gsi_end_p (gsi); gsi_prev (&gsi))
	{
	  stmt = gsi_stmt (gsi);
	  if (gimple_code (stmt) != GIMPLE_CALL)
	    break;
	  if (!gimple_call_internal_p (stmt)
	      || gimple_call_internal_fn (stmt) != IFN_ANNOTATE)
	    break;
	  switch ((annot_expr_kind) tree_to_shwi (gimple_call_arg (stmt, 1)))
	    {
	    case annot_expr_ivdep_kind:
	    case annot_expr_no_vector_kind:
	    case annot_expr_vector_kind:
	      break;
	    default:
	      gcc_unreachable ();
	    }
	  warning_at (gimple_location (stmt), 0, "ignoring loop annotation");
	  stmt = gimple_build_assign (gimple_call_lhs (stmt),
				      gimple_call_arg (stmt, 0));
	  gsi_replace (&gsi, stmt, true);
	}
    }
}


static unsigned int
execute_build_cfg (void)
{
  gimple_seq body = gimple_body (current_function_decl);

  build_gimple_cfg (body);
  gimple_set_body (current_function_decl, NULL);
  if (dump_file && (dump_flags & TDF_DETAILS))
    {
      fprintf (dump_file, "Scope blocks:\n");
      dump_scope_blocks (dump_file, dump_flags);
    }
  cleanup_tree_cfg ();
  loop_optimizer_init (AVOID_CFG_MODIFICATIONS);
  replace_loop_annotate ();
  return 0;
}

namespace {

const pass_data pass_data_build_cfg =
{
  GIMPLE_PASS, /* type */
  "cfg", /* name */
  OPTGROUP_NONE, /* optinfo_flags */
  true, /* has_execute */
  TV_TREE_CFG, /* tv_id */
  PROP_gimple_leh, /* properties_required */
  ( PROP_cfg | PROP_loops ), /* properties_provided */
  0, /* properties_destroyed */
  0, /* todo_flags_start */
  0, /* todo_flags_finish */
};

class pass_build_cfg : public gimple_opt_pass
{
public:
  pass_build_cfg (gcc::context *ctxt)
    : gimple_opt_pass (pass_data_build_cfg, ctxt)
  {}

  /* opt_pass methods: */
  virtual unsigned int execute (function *) { return execute_build_cfg (); }

}; // class pass_build_cfg

} // anon namespace

gimple_opt_pass *
make_pass_build_cfg (gcc::context *ctxt)
{
  return new pass_build_cfg (ctxt);
}


/* Return true if T is a computed goto.  */

bool
computed_goto_p (gimple t)
{
  return (gimple_code (t) == GIMPLE_GOTO
	  && TREE_CODE (gimple_goto_dest (t)) != LABEL_DECL);
}

/* Returns true for edge E where e->src ends with a GIMPLE_COND and
   the other edge points to a bb with just __builtin_unreachable ().
   I.e. return true for C->M edge in:
   <bb C>:
   ...
   if (something)
     goto <bb N>;
   else
     goto <bb M>;
   <bb N>:
   __builtin_unreachable ();
   <bb M>:  */

bool
assert_unreachable_fallthru_edge_p (edge e)
{
  basic_block pred_bb = e->src;
  gimple last = last_stmt (pred_bb);
  if (last && gimple_code (last) == GIMPLE_COND)
    {
      basic_block other_bb = EDGE_SUCC (pred_bb, 0)->dest;
      if (other_bb == e->dest)
	other_bb = EDGE_SUCC (pred_bb, 1)->dest;
      if (EDGE_COUNT (other_bb->succs) == 0)
	{
	  gimple_stmt_iterator gsi = gsi_after_labels (other_bb);
	  gimple stmt;

	  if (gsi_end_p (gsi))
	    return false;
	  stmt = gsi_stmt (gsi);
	  while (is_gimple_debug (stmt) || gimple_clobber_p (stmt))
	    {
	      gsi_next (&gsi);
	      if (gsi_end_p (gsi))
		return false;
	      stmt = gsi_stmt (gsi);
	    }
	  return gimple_call_builtin_p (stmt, BUILT_IN_UNREACHABLE);
	}
    }
  return false;
}


/* Build a flowgraph for the sequence of stmts SEQ.  */

static void
make_blocks (gimple_seq seq)
{
  gimple_stmt_iterator i = gsi_start (seq);
  gimple stmt = NULL;
  bool start_new_block = true;
  bool first_stmt_of_seq = true;
  basic_block bb = ENTRY_BLOCK_PTR_FOR_FN (cfun);

  while (!gsi_end_p (i))
    {
      gimple prev_stmt;

      prev_stmt = stmt;
      stmt = gsi_stmt (i);

      /* If the statement starts a new basic block or if we have determined
	 in a previous pass that we need to create a new block for STMT, do
	 so now.  */
      if (start_new_block || stmt_starts_bb_p (stmt, prev_stmt))
	{
	  if (!first_stmt_of_seq)
	    gsi_split_seq_before (&i, &seq);
	  bb = create_basic_block (seq, NULL, bb);
	  start_new_block = false;
	}

      /* Now add STMT to BB and create the subgraphs for special statement
	 codes.  */
      gimple_set_bb (stmt, bb);

      /* If STMT is a basic block terminator, set START_NEW_BLOCK for the
	 next iteration.  */
      if (stmt_ends_bb_p (stmt))
	{
	  /* If the stmt can make abnormal goto use a new temporary
	     for the assignment to the LHS.  This makes sure the old value
	     of the LHS is available on the abnormal edge.  Otherwise
	     we will end up with overlapping life-ranges for abnormal
	     SSA names.  */
	  if (gimple_has_lhs (stmt)
	      && stmt_can_make_abnormal_goto (stmt)
	      && is_gimple_reg_type (TREE_TYPE (gimple_get_lhs (stmt))))
	    {
	      tree lhs = gimple_get_lhs (stmt);
	      tree tmp = create_tmp_var (TREE_TYPE (lhs), NULL);
	      gimple s = gimple_build_assign (lhs, tmp);
	      gimple_set_location (s, gimple_location (stmt));
	      gimple_set_block (s, gimple_block (stmt));
	      gimple_set_lhs (stmt, tmp);
	      if (TREE_CODE (TREE_TYPE (tmp)) == COMPLEX_TYPE
		  || TREE_CODE (TREE_TYPE (tmp)) == VECTOR_TYPE)
		DECL_GIMPLE_REG_P (tmp) = 1;
	      gsi_insert_after (&i, s, GSI_SAME_STMT);
	    }
	  start_new_block = true;
	}

      gsi_next (&i);
      first_stmt_of_seq = false;
    }
}


/* Create and return a new empty basic block after bb AFTER.  */

static basic_block
create_bb (void *h, void *e, basic_block after)
{
  basic_block bb;

  gcc_assert (!e);

  /* Create and initialize a new basic block.  Since alloc_block uses
     GC allocation that clears memory to allocate a basic block, we do
     not have to clear the newly allocated basic block here.  */
  bb = alloc_block ();

  bb->index = last_basic_block_for_fn (cfun);
  bb->flags = BB_NEW;
  set_bb_seq (bb, h ? (gimple_seq) h : NULL);

  /* Add the new block to the linked list of blocks.  */
  link_block (bb, after);

  /* Grow the basic block array if needed.  */
  if ((size_t) last_basic_block_for_fn (cfun)
      == basic_block_info_for_fn (cfun)->length ())
    {
      size_t new_size =
	(last_basic_block_for_fn (cfun)
	 + (last_basic_block_for_fn (cfun) + 3) / 4);
      vec_safe_grow_cleared (basic_block_info_for_fn (cfun), new_size);
    }

  /* Add the newly created block to the array.  */
  SET_BASIC_BLOCK_FOR_FN (cfun, last_basic_block_for_fn (cfun), bb);

  n_basic_blocks_for_fn (cfun)++;
  last_basic_block_for_fn (cfun)++;

  return bb;
}


/*---------------------------------------------------------------------------
				 Edge creation
---------------------------------------------------------------------------*/

/* Fold COND_EXPR_COND of each COND_EXPR.  */

void
fold_cond_expr_cond (void)
{
  basic_block bb;

  FOR_EACH_BB_FN (bb, cfun)
    {
      gimple stmt = last_stmt (bb);

      if (stmt && gimple_code (stmt) == GIMPLE_COND)
	{
	  location_t loc = gimple_location (stmt);
	  tree cond;
	  bool zerop, onep;

	  fold_defer_overflow_warnings ();
	  cond = fold_binary_loc (loc, gimple_cond_code (stmt), boolean_type_node,
			      gimple_cond_lhs (stmt), gimple_cond_rhs (stmt));
	  if (cond)
	    {
	      zerop = integer_zerop (cond);
	      onep = integer_onep (cond);
	    }
	  else
	    zerop = onep = false;

	  fold_undefer_overflow_warnings (zerop || onep,
					  stmt,
					  WARN_STRICT_OVERFLOW_CONDITIONAL);
	  if (zerop)
	    gimple_cond_make_false (stmt);
	  else if (onep)
	    gimple_cond_make_true (stmt);
	}
    }
}

/* If basic block BB has an abnormal edge to a basic block
   containing IFN_ABNORMAL_DISPATCHER internal call, return
   that the dispatcher's basic block, otherwise return NULL.  */

basic_block
get_abnormal_succ_dispatcher (basic_block bb)
{
  edge e;
  edge_iterator ei;

  FOR_EACH_EDGE (e, ei, bb->succs)
    if ((e->flags & (EDGE_ABNORMAL | EDGE_EH)) == EDGE_ABNORMAL)
      {
	gimple_stmt_iterator gsi
	  = gsi_start_nondebug_after_labels_bb (e->dest);
	gimple g = gsi_stmt (gsi);
	if (g
	    && is_gimple_call (g)
	    && gimple_call_internal_p (g)
	    && gimple_call_internal_fn (g) == IFN_ABNORMAL_DISPATCHER)
	  return e->dest;
      }
  return NULL;
}

/* Helper function for make_edges.  Create a basic block with
   with ABNORMAL_DISPATCHER internal call in it if needed, and
   create abnormal edges from BBS to it and from it to FOR_BB
   if COMPUTED_GOTO is false, otherwise factor the computed gotos.  */

static void
handle_abnormal_edges (basic_block *dispatcher_bbs,
		       basic_block for_bb, int *bb_to_omp_idx,
		       auto_vec<basic_block> *bbs, bool computed_goto)
{
  basic_block *dispatcher = dispatcher_bbs + (computed_goto ? 1 : 0);
  unsigned int idx = 0;
  basic_block bb;
  bool inner = false;

  if (bb_to_omp_idx)
    {
      dispatcher = dispatcher_bbs + 2 * bb_to_omp_idx[for_bb->index];
      if (bb_to_omp_idx[for_bb->index] != 0)
	inner = true;
    }

  /* If the dispatcher has been created already, then there are basic
     blocks with abnormal edges to it, so just make a new edge to
     for_bb.  */
  if (*dispatcher == NULL)
    {
      /* Check if there are any basic blocks that need to have
	 abnormal edges to this dispatcher.  If there are none, return
	 early.  */
      if (bb_to_omp_idx == NULL)
	{
	  if (bbs->is_empty ())
	    return;
	}
      else
	{
	  FOR_EACH_VEC_ELT (*bbs, idx, bb)
	    if (bb_to_omp_idx[bb->index] == bb_to_omp_idx[for_bb->index])
	      break;
	  if (bb == NULL)
	    return;
	}

      /* Create the dispatcher bb.  */
      *dispatcher = create_basic_block (NULL, NULL, for_bb);
      if (computed_goto)
	{
	  /* Factor computed gotos into a common computed goto site.  Also
	     record the location of that site so that we can un-factor the
	     gotos after we have converted back to normal form.  */
	  gimple_stmt_iterator gsi = gsi_start_bb (*dispatcher);

	  /* Create the destination of the factored goto.  Each original
	     computed goto will put its desired destination into this
	     variable and jump to the label we create immediately below.  */
	  tree var = create_tmp_var (ptr_type_node, "gotovar");

	  /* Build a label for the new block which will contain the
	     factored computed goto.  */
	  tree factored_label_decl
	    = create_artificial_label (UNKNOWN_LOCATION);
	  gimple factored_computed_goto_label
	    = gimple_build_label (factored_label_decl);
	  gsi_insert_after (&gsi, factored_computed_goto_label, GSI_NEW_STMT);

	  /* Build our new computed goto.  */
	  gimple factored_computed_goto = gimple_build_goto (var);
	  gsi_insert_after (&gsi, factored_computed_goto, GSI_NEW_STMT);

	  FOR_EACH_VEC_ELT (*bbs, idx, bb)
	    {
	      if (bb_to_omp_idx
		  && bb_to_omp_idx[bb->index] != bb_to_omp_idx[for_bb->index])
		continue;

	      gsi = gsi_last_bb (bb);
	      gimple last = gsi_stmt (gsi);

	      gcc_assert (computed_goto_p (last));

	      /* Copy the original computed goto's destination into VAR.  */
	      gimple assignment
		= gimple_build_assign (var, gimple_goto_dest (last));
	      gsi_insert_before (&gsi, assignment, GSI_SAME_STMT);

	      edge e = make_edge (bb, *dispatcher, EDGE_FALLTHRU);
	      e->goto_locus = gimple_location (last);
	      gsi_remove (&gsi, true);
	    }
	}
      else
	{
	  tree arg = inner ? boolean_true_node : boolean_false_node;
	  gimple g = gimple_build_call_internal (IFN_ABNORMAL_DISPATCHER,
						 1, arg);
	  gimple_stmt_iterator gsi = gsi_after_labels (*dispatcher);
	  gsi_insert_after (&gsi, g, GSI_NEW_STMT);

	  /* Create predecessor edges of the dispatcher.  */
	  FOR_EACH_VEC_ELT (*bbs, idx, bb)
	    {
	      if (bb_to_omp_idx
		  && bb_to_omp_idx[bb->index] != bb_to_omp_idx[for_bb->index])
		continue;
	      make_edge (bb, *dispatcher, EDGE_ABNORMAL);
	    }
	}
    }

  make_edge (*dispatcher, for_bb, EDGE_ABNORMAL);
}

/* Join all the blocks in the flowgraph.  */

static void
make_edges (void)
{
  basic_block bb;
  struct omp_region *cur_region = NULL;
  auto_vec<basic_block> ab_edge_goto;
  auto_vec<basic_block> ab_edge_call;
  int *bb_to_omp_idx = NULL;
  int cur_omp_region_idx = 0;

  /* Create an edge from entry to the first block with executable
     statements in it.  */
  make_edge (ENTRY_BLOCK_PTR_FOR_FN (cfun),
	     BASIC_BLOCK_FOR_FN (cfun, NUM_FIXED_BLOCKS),
	     EDGE_FALLTHRU);

  /* Traverse the basic block array placing edges.  */
  FOR_EACH_BB_FN (bb, cfun)
    {
      gimple last = last_stmt (bb);
      bool fallthru;

      if (bb_to_omp_idx)
	bb_to_omp_idx[bb->index] = cur_omp_region_idx;

      if (last)
	{
	  enum gimple_code code = gimple_code (last);
	  switch (code)
	    {
	    case GIMPLE_GOTO:
	      if (make_goto_expr_edges (bb))
		ab_edge_goto.safe_push (bb);
	      fallthru = false;
	      break;
	    case GIMPLE_RETURN:
	      {
		edge e = make_edge (bb, EXIT_BLOCK_PTR_FOR_FN (cfun), 0);
		e->goto_locus = gimple_location (last);
		fallthru = false;
	      }
	      break;
	    case GIMPLE_COND:
	      make_cond_expr_edges (bb);
	      fallthru = false;
	      break;
	    case GIMPLE_SWITCH:
	      make_gimple_switch_edges (bb);
	      fallthru = false;
	      break;
	    case GIMPLE_RESX:
	      make_eh_edges (last);
	      fallthru = false;
	      break;
	    case GIMPLE_EH_DISPATCH:
	      fallthru = make_eh_dispatch_edges (last);
	      break;

	    case GIMPLE_CALL:
	      /* If this function receives a nonlocal goto, then we need to
		 make edges from this call site to all the nonlocal goto
		 handlers.  */
	      if (stmt_can_make_abnormal_goto (last))
		ab_edge_call.safe_push (bb);

	      /* If this statement has reachable exception handlers, then
		 create abnormal edges to them.  */
	      make_eh_edges (last);

	      /* BUILTIN_RETURN is really a return statement.  */
	      if (gimple_call_builtin_p (last, BUILT_IN_RETURN))
		{
		  make_edge (bb, EXIT_BLOCK_PTR_FOR_FN (cfun), 0);
		  fallthru = false;
		}
	      /* Some calls are known not to return.  */
	      else
	        fallthru = !(gimple_call_flags (last) & ECF_NORETURN);
	      break;

	    case GIMPLE_ASSIGN:
	       /* A GIMPLE_ASSIGN may throw internally and thus be considered
		  control-altering. */
	      if (is_ctrl_altering_stmt (last))
		make_eh_edges (last);
	      fallthru = true;
	      break;

	    case GIMPLE_ASM:
	      make_gimple_asm_edges (bb);
	      fallthru = true;
	      break;

	    CASE_GIMPLE_OMP:
	      fallthru = make_gimple_omp_edges (bb, &cur_region,
						&cur_omp_region_idx);
	      if (cur_region && bb_to_omp_idx == NULL)
		bb_to_omp_idx = XCNEWVEC (int, n_basic_blocks_for_fn (cfun));
	      break;

	    case GIMPLE_TRANSACTION:
	      {
		tree abort_label = gimple_transaction_label (last);
		if (abort_label)
		  make_edge (bb, label_to_block (abort_label), EDGE_TM_ABORT);
		fallthru = true;
	      }
	      break;

	    default:
	      gcc_assert (!stmt_ends_bb_p (last));
	      fallthru = true;
	    }
	}
      else
	fallthru = true;

      if (fallthru)
	make_edge (bb, bb->next_bb, EDGE_FALLTHRU);
    }

  /* Computed gotos are hell to deal with, especially if there are
     lots of them with a large number of destinations.  So we factor
     them to a common computed goto location before we build the
     edge list.  After we convert back to normal form, we will un-factor
     the computed gotos since factoring introduces an unwanted jump.
     For non-local gotos and abnormal edges from calls to calls that return
     twice or forced labels, factor the abnormal edges too, by having all
     abnormal edges from the calls go to a common artificial basic block
     with ABNORMAL_DISPATCHER internal call and abnormal edges from that
     basic block to all forced labels and calls returning twice.
     We do this per-OpenMP structured block, because those regions
     are guaranteed to be single entry single exit by the standard,
     so it is not allowed to enter or exit such regions abnormally this way,
     thus all computed gotos, non-local gotos and setjmp/longjmp calls
     must not transfer control across SESE region boundaries.  */
  if (!ab_edge_goto.is_empty () || !ab_edge_call.is_empty ())
    {
      gimple_stmt_iterator gsi;
      basic_block dispatcher_bb_array[2] = { NULL, NULL };
      basic_block *dispatcher_bbs = dispatcher_bb_array;
      int count = n_basic_blocks_for_fn (cfun);

      if (bb_to_omp_idx)
	dispatcher_bbs = XCNEWVEC (basic_block, 2 * count);

      FOR_EACH_BB_FN (bb, cfun)
	{
	  for (gsi = gsi_start_bb (bb); !gsi_end_p (gsi); gsi_next (&gsi))
	    {
	      gimple label_stmt = gsi_stmt (gsi);
	      tree target;

	      if (gimple_code (label_stmt) != GIMPLE_LABEL)
		break;

	      target = gimple_label_label (label_stmt);

	      /* Make an edge to every label block that has been marked as a
		 potential target for a computed goto or a non-local goto.  */
	      if (FORCED_LABEL (target))
		handle_abnormal_edges (dispatcher_bbs, bb, bb_to_omp_idx,
				       &ab_edge_goto, true);
	      if (DECL_NONLOCAL (target))
		{
		  handle_abnormal_edges (dispatcher_bbs, bb, bb_to_omp_idx,
					 &ab_edge_call, false);
		  break;
		}
	    }

	  if (!gsi_end_p (gsi) && is_gimple_debug (gsi_stmt (gsi)))
	    gsi_next_nondebug (&gsi);
	  if (!gsi_end_p (gsi))
	    {
	      /* Make an edge to every setjmp-like call.  */
	      gimple call_stmt = gsi_stmt (gsi);
	      if (is_gimple_call (call_stmt)
		  && ((gimple_call_flags (call_stmt) & ECF_RETURNS_TWICE)
		      || gimple_call_builtin_p (call_stmt,
						BUILT_IN_SETJMP_RECEIVER)))
		handle_abnormal_edges (dispatcher_bbs, bb, bb_to_omp_idx,
				       &ab_edge_call, false);
	    }
	}

      if (bb_to_omp_idx)
	XDELETE (dispatcher_bbs);
    }

  XDELETE (bb_to_omp_idx);

  free_omp_regions ();

  /* Fold COND_EXPR_COND of each COND_EXPR.  */
  fold_cond_expr_cond ();
}

/* Find the next available discriminator value for LOCUS.  The
   discriminator distinguishes among several basic blocks that
   share a common locus, allowing for more accurate sample-based
   profiling.  */

static int
next_discriminator_for_locus (location_t locus)
{
  struct locus_discrim_map item;
  struct locus_discrim_map **slot;

  item.locus = locus;
  item.discriminator = 0;
  slot = discriminator_per_locus.find_slot_with_hash (
      &item, LOCATION_LINE (locus), INSERT);
  gcc_assert (slot);
  if (*slot == HTAB_EMPTY_ENTRY)
    {
      *slot = XNEW (struct locus_discrim_map);
      gcc_assert (*slot);
      (*slot)->locus = locus;
      (*slot)->discriminator = 0;
    }
  (*slot)->discriminator++;
  return (*slot)->discriminator;
}

/* Return TRUE if LOCUS1 and LOCUS2 refer to the same source line.  */

static bool
same_line_p (location_t locus1, location_t locus2)
{
  expanded_location from, to;

  if (locus1 == locus2)
    return true;

  from = expand_location (locus1);
  to = expand_location (locus2);

  if (from.line != to.line)
    return false;
  if (from.file == to.file)
    return true;
  return (from.file != NULL
          && to.file != NULL
          && filename_cmp (from.file, to.file) == 0);
}

/* Assign discriminators to each basic block.  */

static void
assign_discriminators (void)
{
  basic_block bb;

  FOR_EACH_BB_FN (bb, cfun)
    {
      edge e;
      edge_iterator ei;
      gimple last = last_stmt (bb);
      location_t locus = last ? gimple_location (last) : UNKNOWN_LOCATION;

      if (locus == UNKNOWN_LOCATION)
	continue;

      FOR_EACH_EDGE (e, ei, bb->succs)
	{
	  gimple first = first_non_label_stmt (e->dest);
	  gimple last = last_stmt (e->dest);
	  if ((first && same_line_p (locus, gimple_location (first)))
	      || (last && same_line_p (locus, gimple_location (last))))
	    {
	      if (e->dest->discriminator != 0 && bb->discriminator == 0)
		bb->discriminator = next_discriminator_for_locus (locus);
	      else
		e->dest->discriminator = next_discriminator_for_locus (locus);
	    }
	}
    }
}

/* Create the edges for a GIMPLE_COND starting at block BB.  */

static void
make_cond_expr_edges (basic_block bb)
{
  gimple entry = last_stmt (bb);
  gimple then_stmt, else_stmt;
  basic_block then_bb, else_bb;
  tree then_label, else_label;
  edge e;

  gcc_assert (entry);
  gcc_assert (gimple_code (entry) == GIMPLE_COND);

  /* Entry basic blocks for each component.  */
  then_label = gimple_cond_true_label (entry);
  else_label = gimple_cond_false_label (entry);
  then_bb = label_to_block (then_label);
  else_bb = label_to_block (else_label);
  then_stmt = first_stmt (then_bb);
  else_stmt = first_stmt (else_bb);

  e = make_edge (bb, then_bb, EDGE_TRUE_VALUE);
  e->goto_locus = gimple_location (then_stmt);
  e = make_edge (bb, else_bb, EDGE_FALSE_VALUE);
  if (e)
    e->goto_locus = gimple_location (else_stmt);

  /* We do not need the labels anymore.  */
  gimple_cond_set_true_label (entry, NULL_TREE);
  gimple_cond_set_false_label (entry, NULL_TREE);
}


/* Called for each element in the hash table (P) as we delete the
   edge to cases hash table.

   Clear all the TREE_CHAINs to prevent problems with copying of
   SWITCH_EXPRs and structure sharing rules, then free the hash table
   element.  */

static bool
edge_to_cases_cleanup (const void *key ATTRIBUTE_UNUSED, void **value,
		       void *data ATTRIBUTE_UNUSED)
{
  tree t, next;

  for (t = (tree) *value; t; t = next)
    {
      next = CASE_CHAIN (t);
      CASE_CHAIN (t) = NULL;
    }

  *value = NULL;
  return true;
}

/* Start recording information mapping edges to case labels.  */

void
start_recording_case_labels (void)
{
  gcc_assert (edge_to_cases == NULL);
  edge_to_cases = pointer_map_create ();
  touched_switch_bbs = BITMAP_ALLOC (NULL);
}

/* Return nonzero if we are recording information for case labels.  */

static bool
recording_case_labels_p (void)
{
  return (edge_to_cases != NULL);
}

/* Stop recording information mapping edges to case labels and
   remove any information we have recorded.  */
void
end_recording_case_labels (void)
{
  bitmap_iterator bi;
  unsigned i;
  pointer_map_traverse (edge_to_cases, edge_to_cases_cleanup, NULL);
  pointer_map_destroy (edge_to_cases);
  edge_to_cases = NULL;
  EXECUTE_IF_SET_IN_BITMAP (touched_switch_bbs, 0, i, bi)
    {
      basic_block bb = BASIC_BLOCK_FOR_FN (cfun, i);
      if (bb)
	{
	  gimple stmt = last_stmt (bb);
	  if (stmt && gimple_code (stmt) == GIMPLE_SWITCH)
	    group_case_labels_stmt (stmt);
	}
    }
  BITMAP_FREE (touched_switch_bbs);
}

/* If we are inside a {start,end}_recording_cases block, then return
   a chain of CASE_LABEL_EXPRs from T which reference E.

   Otherwise return NULL.  */

static tree
get_cases_for_edge (edge e, gimple t)
{
  void **slot;
  size_t i, n;

  /* If we are not recording cases, then we do not have CASE_LABEL_EXPR
     chains available.  Return NULL so the caller can detect this case.  */
  if (!recording_case_labels_p ())
    return NULL;

  slot = pointer_map_contains (edge_to_cases, e);
  if (slot)
    return (tree) *slot;

  /* If we did not find E in the hash table, then this must be the first
     time we have been queried for information about E & T.  Add all the
     elements from T to the hash table then perform the query again.  */

  n = gimple_switch_num_labels (t);
  for (i = 0; i < n; i++)
    {
      tree elt = gimple_switch_label (t, i);
      tree lab = CASE_LABEL (elt);
      basic_block label_bb = label_to_block (lab);
      edge this_edge = find_edge (e->src, label_bb);

      /* Add it to the chain of CASE_LABEL_EXPRs referencing E, or create
	 a new chain.  */
      slot = pointer_map_insert (edge_to_cases, this_edge);
      CASE_CHAIN (elt) = (tree) *slot;
      *slot = elt;
    }

  return (tree) *pointer_map_contains (edge_to_cases, e);
}

/* Create the edges for a GIMPLE_SWITCH starting at block BB.  */

static void
make_gimple_switch_edges (basic_block bb)
{
  gimple entry = last_stmt (bb);
  size_t i, n;

  n = gimple_switch_num_labels (entry);

  for (i = 0; i < n; ++i)
    {
      tree lab = CASE_LABEL (gimple_switch_label (entry, i));
      basic_block label_bb = label_to_block (lab);
      make_edge (bb, label_bb, 0);
    }
}


/* Return the basic block holding label DEST.  */

basic_block
label_to_block_fn (struct function *ifun, tree dest)
{
  int uid = LABEL_DECL_UID (dest);

  /* We would die hard when faced by an undefined label.  Emit a label to
     the very first basic block.  This will hopefully make even the dataflow
     and undefined variable warnings quite right.  */
  if (seen_error () && uid < 0)
    {
      gimple_stmt_iterator gsi =
	gsi_start_bb (BASIC_BLOCK_FOR_FN (cfun, NUM_FIXED_BLOCKS));
      gimple stmt;

      stmt = gimple_build_label (dest);
      gsi_insert_before (&gsi, stmt, GSI_NEW_STMT);
      uid = LABEL_DECL_UID (dest);
    }
  if (vec_safe_length (ifun->cfg->x_label_to_block_map) <= (unsigned int) uid)
    return NULL;
  return (*ifun->cfg->x_label_to_block_map)[uid];
}

/* Create edges for a goto statement at block BB.  Returns true
   if abnormal edges should be created.  */

static bool
make_goto_expr_edges (basic_block bb)
{
  gimple_stmt_iterator last = gsi_last_bb (bb);
  gimple goto_t = gsi_stmt (last);

  /* A simple GOTO creates normal edges.  */
  if (simple_goto_p (goto_t))
    {
      tree dest = gimple_goto_dest (goto_t);
      basic_block label_bb = label_to_block (dest);
      edge e = make_edge (bb, label_bb, EDGE_FALLTHRU);
      e->goto_locus = gimple_location (goto_t);
      gsi_remove (&last, true);
      return false;
    }

  /* A computed GOTO creates abnormal edges.  */
  return true;
}

/* Create edges for an asm statement with labels at block BB.  */

static void
make_gimple_asm_edges (basic_block bb)
{
  gimple stmt = last_stmt (bb);
  int i, n = gimple_asm_nlabels (stmt);

  for (i = 0; i < n; ++i)
    {
      tree label = TREE_VALUE (gimple_asm_label_op (stmt, i));
      basic_block label_bb = label_to_block (label);
      make_edge (bb, label_bb, 0);
    }
}

/*---------------------------------------------------------------------------
			       Flowgraph analysis
---------------------------------------------------------------------------*/

/* Cleanup useless labels in basic blocks.  This is something we wish
   to do early because it allows us to group case labels before creating
   the edges for the CFG, and it speeds up block statement iterators in
   all passes later on.
   We rerun this pass after CFG is created, to get rid of the labels that
   are no longer referenced.  After then we do not run it any more, since
   (almost) no new labels should be created.  */

/* A map from basic block index to the leading label of that block.  */
static struct label_record
{
  /* The label.  */
  tree label;

  /* True if the label is referenced from somewhere.  */
  bool used;
} *label_for_bb;

/* Given LABEL return the first label in the same basic block.  */

static tree
main_block_label (tree label)
{
  basic_block bb = label_to_block (label);
  tree main_label = label_for_bb[bb->index].label;

  /* label_to_block possibly inserted undefined label into the chain.  */
  if (!main_label)
    {
      label_for_bb[bb->index].label = label;
      main_label = label;
    }

  label_for_bb[bb->index].used = true;
  return main_label;
}

/* Clean up redundant labels within the exception tree.  */

static void
cleanup_dead_labels_eh (void)
{
  eh_landing_pad lp;
  eh_region r;
  tree lab;
  int i;

  if (cfun->eh == NULL)
    return;

  for (i = 1; vec_safe_iterate (cfun->eh->lp_array, i, &lp); ++i)
    if (lp && lp->post_landing_pad)
      {
	lab = main_block_label (lp->post_landing_pad);
	if (lab != lp->post_landing_pad)
	  {
	    EH_LANDING_PAD_NR (lp->post_landing_pad) = 0;
	    EH_LANDING_PAD_NR (lab) = lp->index;
	  }
      }

  FOR_ALL_EH_REGION (r)
    switch (r->type)
      {
      case ERT_CLEANUP:
      case ERT_MUST_NOT_THROW:
	break;

      case ERT_TRY:
	{
	  eh_catch c;
	  for (c = r->u.eh_try.first_catch; c ; c = c->next_catch)
	    {
	      lab = c->label;
	      if (lab)
		c->label = main_block_label (lab);
	    }
	}
	break;

      case ERT_ALLOWED_EXCEPTIONS:
	lab = r->u.allowed.label;
	if (lab)
	  r->u.allowed.label = main_block_label (lab);
	break;
      }
}


/* Cleanup redundant labels.  This is a three-step process:
     1) Find the leading label for each block.
     2) Redirect all references to labels to the leading labels.
     3) Cleanup all useless labels.  */

void
cleanup_dead_labels (void)
{
  basic_block bb;
  label_for_bb = XCNEWVEC (struct label_record, last_basic_block_for_fn (cfun));

  /* Find a suitable label for each block.  We use the first user-defined
     label if there is one, or otherwise just the first label we see.  */
  FOR_EACH_BB_FN (bb, cfun)
    {
      gimple_stmt_iterator i;

      for (i = gsi_start_bb (bb); !gsi_end_p (i); gsi_next (&i))
	{
	  tree label;
	  gimple stmt = gsi_stmt (i);

	  if (gimple_code (stmt) != GIMPLE_LABEL)
	    break;

	  label = gimple_label_label (stmt);

	  /* If we have not yet seen a label for the current block,
	     remember this one and see if there are more labels.  */
	  if (!label_for_bb[bb->index].label)
	    {
	      label_for_bb[bb->index].label = label;
	      continue;
	    }

	  /* If we did see a label for the current block already, but it
	     is an artificially created label, replace it if the current
	     label is a user defined label.  */
	  if (!DECL_ARTIFICIAL (label)
	      && DECL_ARTIFICIAL (label_for_bb[bb->index].label))
	    {
	      label_for_bb[bb->index].label = label;
	      break;
	    }
	}
    }

  /* Now redirect all jumps/branches to the selected label.
     First do so for each block ending in a control statement.  */
  FOR_EACH_BB_FN (bb, cfun)
    {
      gimple stmt = last_stmt (bb);
      tree label, new_label;

      if (!stmt)
	continue;

      switch (gimple_code (stmt))
	{
	case GIMPLE_COND:
	  label = gimple_cond_true_label (stmt);
	  if (label)
	    {
	      new_label = main_block_label (label);
	      if (new_label != label)
		gimple_cond_set_true_label (stmt, new_label);
	    }

	  label = gimple_cond_false_label (stmt);
	  if (label)
	    {
	      new_label = main_block_label (label);
	      if (new_label != label)
		gimple_cond_set_false_label (stmt, new_label);
	    }
	  break;

	case GIMPLE_SWITCH:
	  {
	    size_t i, n = gimple_switch_num_labels (stmt);

	    /* Replace all destination labels.  */
	    for (i = 0; i < n; ++i)
	      {
		tree case_label = gimple_switch_label (stmt, i);
		label = CASE_LABEL (case_label);
		new_label = main_block_label (label);
		if (new_label != label)
		  CASE_LABEL (case_label) = new_label;
	      }
	    break;
	  }

	case GIMPLE_ASM:
	  {
	    int i, n = gimple_asm_nlabels (stmt);

	    for (i = 0; i < n; ++i)
	      {
		tree cons = gimple_asm_label_op (stmt, i);
		tree label = main_block_label (TREE_VALUE (cons));
		TREE_VALUE (cons) = label;
	      }
	    break;
	  }

	/* We have to handle gotos until they're removed, and we don't
	   remove them until after we've created the CFG edges.  */
	case GIMPLE_GOTO:
	  if (!computed_goto_p (stmt))
	    {
	      label = gimple_goto_dest (stmt);
	      new_label = main_block_label (label);
	      if (new_label != label)
		gimple_goto_set_dest (stmt, new_label);
	    }
	  break;

	case GIMPLE_TRANSACTION:
	  {
	    tree label = gimple_transaction_label (stmt);
	    if (label)
	      {
		tree new_label = main_block_label (label);
		if (new_label != label)
		  gimple_transaction_set_label (stmt, new_label);
	      }
	  }
	  break;

	default:
	  break;
      }
    }

  /* Do the same for the exception region tree labels.  */
  cleanup_dead_labels_eh ();

  /* Finally, purge dead labels.  All user-defined labels and labels that
     can be the target of non-local gotos and labels which have their
     address taken are preserved.  */
  FOR_EACH_BB_FN (bb, cfun)
    {
      gimple_stmt_iterator i;
      tree label_for_this_bb = label_for_bb[bb->index].label;

      if (!label_for_this_bb)
	continue;

      /* If the main label of the block is unused, we may still remove it.  */
      if (!label_for_bb[bb->index].used)
	label_for_this_bb = NULL;

      for (i = gsi_start_bb (bb); !gsi_end_p (i); )
	{
	  tree label;
	  gimple stmt = gsi_stmt (i);

	  if (gimple_code (stmt) != GIMPLE_LABEL)
	    break;

	  label = gimple_label_label (stmt);

	  if (label == label_for_this_bb
	      || !DECL_ARTIFICIAL (label)
	      || DECL_NONLOCAL (label)
	      || FORCED_LABEL (label))
	    gsi_next (&i);
	  else
	    gsi_remove (&i, true);
	}
    }

  free (label_for_bb);
}

/* Scan the sorted vector of cases in STMT (a GIMPLE_SWITCH) and combine
   the ones jumping to the same label.
   Eg. three separate entries 1: 2: 3: become one entry 1..3:  */

void
group_case_labels_stmt (gimple stmt)
{
  int old_size = gimple_switch_num_labels (stmt);
  int i, j, new_size = old_size;
  basic_block default_bb = NULL;

  default_bb = label_to_block (CASE_LABEL (gimple_switch_default_label (stmt)));

  /* Look for possible opportunities to merge cases.  */
  i = 1;
  while (i < old_size)
    {
      tree base_case, base_high;
      basic_block base_bb;

      base_case = gimple_switch_label (stmt, i);

      gcc_assert (base_case);
      base_bb = label_to_block (CASE_LABEL (base_case));

      /* Discard cases that have the same destination as the
	 default case.  */
      if (base_bb == default_bb)
	{
	  gimple_switch_set_label (stmt, i, NULL_TREE);
	  i++;
	  new_size--;
	  continue;
	}

      base_high = CASE_HIGH (base_case)
	  ? CASE_HIGH (base_case)
	  : CASE_LOW (base_case);
      i++;

      /* Try to merge case labels.  Break out when we reach the end
	 of the label vector or when we cannot merge the next case
	 label with the current one.  */
      while (i < old_size)
	{
	  tree merge_case = gimple_switch_label (stmt, i);
	  basic_block merge_bb = label_to_block (CASE_LABEL (merge_case));
	  wide_int bhp1 = wi::add (base_high, 1);

	  /* Merge the cases if they jump to the same place,
	     and their ranges are consecutive.  */
	  if (merge_bb == base_bb
	      && wi::eq_p (CASE_LOW (merge_case), bhp1))
	    {
	      base_high = CASE_HIGH (merge_case) ?
		  CASE_HIGH (merge_case) : CASE_LOW (merge_case);
	      CASE_HIGH (base_case) = base_high;
	      gimple_switch_set_label (stmt, i, NULL_TREE);
	      new_size--;
	      i++;
	    }
	  else
	    break;
	}
    }

  /* Compress the case labels in the label vector, and adjust the
     length of the vector.  */
  for (i = 0, j = 0; i < new_size; i++)
    {
      while (! gimple_switch_label (stmt, j))
	j++;
      gimple_switch_set_label (stmt, i,
			       gimple_switch_label (stmt, j++));
    }

  gcc_assert (new_size <= old_size);
  gimple_switch_set_num_labels (stmt, new_size);
}

/* Look for blocks ending in a multiway branch (a GIMPLE_SWITCH),
   and scan the sorted vector of cases.  Combine the ones jumping to the
   same label.  */

void
group_case_labels (void)
{
  basic_block bb;

  FOR_EACH_BB_FN (bb, cfun)
    {
      gimple stmt = last_stmt (bb);
      if (stmt && gimple_code (stmt) == GIMPLE_SWITCH)
	group_case_labels_stmt (stmt);
    }
}

/* Checks whether we can merge block B into block A.  */

static bool
gimple_can_merge_blocks_p (basic_block a, basic_block b)
{
  gimple stmt;
  gimple_stmt_iterator gsi;

  if (!single_succ_p (a))
    return false;

  if (single_succ_edge (a)->flags & EDGE_COMPLEX)
    return false;

  if (single_succ (a) != b)
    return false;

  if (!single_pred_p (b))
    return false;

  if (b == EXIT_BLOCK_PTR_FOR_FN (cfun))
    return false;

  /* If A ends by a statement causing exceptions or something similar, we
     cannot merge the blocks.  */
  stmt = last_stmt (a);
  if (stmt && stmt_ends_bb_p (stmt))
    return false;

  /* Do not allow a block with only a non-local label to be merged.  */
  if (stmt
      && gimple_code (stmt) == GIMPLE_LABEL
      && DECL_NONLOCAL (gimple_label_label (stmt)))
    return false;

  /* Examine the labels at the beginning of B.  */
  for (gsi = gsi_start_bb (b); !gsi_end_p (gsi); gsi_next (&gsi))
    {
      tree lab;
      stmt = gsi_stmt (gsi);
      if (gimple_code (stmt) != GIMPLE_LABEL)
	break;
      lab = gimple_label_label (stmt);

      /* Do not remove user forced labels or for -O0 any user labels.  */
      if (!DECL_ARTIFICIAL (lab) && (!optimize || FORCED_LABEL (lab)))
	return false;
    }

  /* Protect the loop latches.  */
  if (current_loops && b->loop_father->latch == b)
    return false;

  /* It must be possible to eliminate all phi nodes in B.  If ssa form
     is not up-to-date and a name-mapping is registered, we cannot eliminate
     any phis.  Symbols marked for renaming are never a problem though.  */
  for (gsi = gsi_start_phis (b); !gsi_end_p (gsi); gsi_next (&gsi))
    {
      gimple phi = gsi_stmt (gsi);
      /* Technically only new names matter.  */
      if (name_registered_for_update_p (PHI_RESULT (phi)))
	return false;
    }

  /* When not optimizing, don't merge if we'd lose goto_locus.  */
  if (!optimize
      && single_succ_edge (a)->goto_locus != UNKNOWN_LOCATION)
    {
      location_t goto_locus = single_succ_edge (a)->goto_locus;
      gimple_stmt_iterator prev, next;
      prev = gsi_last_nondebug_bb (a);
      next = gsi_after_labels (b);
      if (!gsi_end_p (next) && is_gimple_debug (gsi_stmt (next)))
	gsi_next_nondebug (&next);
      if ((gsi_end_p (prev)
	   || gimple_location (gsi_stmt (prev)) != goto_locus)
	  && (gsi_end_p (next)
	      || gimple_location (gsi_stmt (next)) != goto_locus))
	return false;
    }

  return true;
}

/* Replaces all uses of NAME by VAL.  */

void
replace_uses_by (tree name, tree val)
{
  imm_use_iterator imm_iter;
  use_operand_p use;
  gimple stmt;
  edge e;

  FOR_EACH_IMM_USE_STMT (stmt, imm_iter, name)
    {
      /* Mark the block if we change the last stmt in it.  */
      if (cfgcleanup_altered_bbs
	  && stmt_ends_bb_p (stmt))
	bitmap_set_bit (cfgcleanup_altered_bbs, gimple_bb (stmt)->index);

      FOR_EACH_IMM_USE_ON_STMT (use, imm_iter)
        {
	  replace_exp (use, val);

	  if (gimple_code (stmt) == GIMPLE_PHI)
	    {
	      e = gimple_phi_arg_edge (stmt, PHI_ARG_INDEX_FROM_USE (use));
	      if (e->flags & EDGE_ABNORMAL)
		{
		  /* This can only occur for virtual operands, since
		     for the real ones SSA_NAME_OCCURS_IN_ABNORMAL_PHI (name))
		     would prevent replacement.  */
		  gcc_checking_assert (virtual_operand_p (name));
		  SSA_NAME_OCCURS_IN_ABNORMAL_PHI (val) = 1;
		}
	    }
	}

      if (gimple_code (stmt) != GIMPLE_PHI)
	{
	  gimple_stmt_iterator gsi = gsi_for_stmt (stmt);
	  gimple orig_stmt = stmt;
	  size_t i;

	  /* FIXME.  It shouldn't be required to keep TREE_CONSTANT
	     on ADDR_EXPRs up-to-date on GIMPLE.  Propagation will
	     only change sth from non-invariant to invariant, and only
	     when propagating constants.  */
	  if (is_gimple_min_invariant (val))
	    for (i = 0; i < gimple_num_ops (stmt); i++)
	      {
		tree op = gimple_op (stmt, i);
		/* Operands may be empty here.  For example, the labels
		   of a GIMPLE_COND are nulled out following the creation
		   of the corresponding CFG edges.  */
		if (op && TREE_CODE (op) == ADDR_EXPR)
		  recompute_tree_invariant_for_addr_expr (op);
	      }

	  if (fold_stmt (&gsi))
	    stmt = gsi_stmt (gsi);

	  if (maybe_clean_or_replace_eh_stmt (orig_stmt, stmt))
	    gimple_purge_dead_eh_edges (gimple_bb (stmt));

	  update_stmt (stmt);
	}
    }

  gcc_checking_assert (has_zero_uses (name));

  /* Also update the trees stored in loop structures.  */
  if (current_loops)
    {
      struct loop *loop;

      FOR_EACH_LOOP (loop, 0)
	{
	  substitute_in_loop_info (loop, name, val);
	}
    }
}

/* Merge block B into block A.  */

static void
gimple_merge_blocks (basic_block a, basic_block b)
{
  gimple_stmt_iterator last, gsi, psi;

  if (dump_file)
    fprintf (dump_file, "Merging blocks %d and %d\n", a->index, b->index);

  /* Remove all single-valued PHI nodes from block B of the form
     V_i = PHI <V_j> by propagating V_j to all the uses of V_i.  */
  gsi = gsi_last_bb (a);
  for (psi = gsi_start_phis (b); !gsi_end_p (psi); )
    {
      gimple phi = gsi_stmt (psi);
      tree def = gimple_phi_result (phi), use = gimple_phi_arg_def (phi, 0);
      gimple copy;
      bool may_replace_uses = (virtual_operand_p (def)
			       || may_propagate_copy (def, use));

      /* In case we maintain loop closed ssa form, do not propagate arguments
	 of loop exit phi nodes.  */
      if (current_loops
	  && loops_state_satisfies_p (LOOP_CLOSED_SSA)
	  && !virtual_operand_p (def)
	  && TREE_CODE (use) == SSA_NAME
	  && a->loop_father != b->loop_father)
	may_replace_uses = false;

      if (!may_replace_uses)
	{
	  gcc_assert (!virtual_operand_p (def));

	  /* Note that just emitting the copies is fine -- there is no problem
	     with ordering of phi nodes.  This is because A is the single
	     predecessor of B, therefore results of the phi nodes cannot
	     appear as arguments of the phi nodes.  */
	  copy = gimple_build_assign (def, use);
	  gsi_insert_after (&gsi, copy, GSI_NEW_STMT);
          remove_phi_node (&psi, false);
	}
      else
        {
	  /* If we deal with a PHI for virtual operands, we can simply
	     propagate these without fussing with folding or updating
	     the stmt.  */
	  if (virtual_operand_p (def))
	    {
	      imm_use_iterator iter;
	      use_operand_p use_p;
	      gimple stmt;

	      FOR_EACH_IMM_USE_STMT (stmt, iter, def)
		FOR_EACH_IMM_USE_ON_STMT (use_p, iter)
		  SET_USE (use_p, use);

	      if (SSA_NAME_OCCURS_IN_ABNORMAL_PHI (def))
		SSA_NAME_OCCURS_IN_ABNORMAL_PHI (use) = 1;
	    }
	  else
            replace_uses_by (def, use);

          remove_phi_node (&psi, true);
        }
    }

  /* Ensure that B follows A.  */
  move_block_after (b, a);

  gcc_assert (single_succ_edge (a)->flags & EDGE_FALLTHRU);
  gcc_assert (!last_stmt (a) || !stmt_ends_bb_p (last_stmt (a)));

  /* Remove labels from B and set gimple_bb to A for other statements.  */
  for (gsi = gsi_start_bb (b); !gsi_end_p (gsi);)
    {
      gimple stmt = gsi_stmt (gsi);
      if (gimple_code (stmt) == GIMPLE_LABEL)
	{
	  tree label = gimple_label_label (stmt);
	  int lp_nr;

	  gsi_remove (&gsi, false);

	  /* Now that we can thread computed gotos, we might have
	     a situation where we have a forced label in block B
	     However, the label at the start of block B might still be
	     used in other ways (think about the runtime checking for
	     Fortran assigned gotos).  So we can not just delete the
	     label.  Instead we move the label to the start of block A.  */
	  if (FORCED_LABEL (label))
	    {
	      gimple_stmt_iterator dest_gsi = gsi_start_bb (a);
	      gsi_insert_before (&dest_gsi, stmt, GSI_NEW_STMT);
	    }
	  /* Other user labels keep around in a form of a debug stmt.  */
	  else if (!DECL_ARTIFICIAL (label) && MAY_HAVE_DEBUG_STMTS)
	    {
	      gimple dbg = gimple_build_debug_bind (label,
						    integer_zero_node,
						    stmt);
	      gimple_debug_bind_reset_value (dbg);
	      gsi_insert_before (&gsi, dbg, GSI_SAME_STMT);
	    }

	  lp_nr = EH_LANDING_PAD_NR (label);
	  if (lp_nr)
	    {
	      eh_landing_pad lp = get_eh_landing_pad_from_number (lp_nr);
	      lp->post_landing_pad = NULL;
	    }
	}
      else
	{
	  gimple_set_bb (stmt, a);
	  gsi_next (&gsi);
	}
    }

  /* When merging two BBs, if their counts are different, the larger count
     is selected as the new bb count. This is to handle inconsistent
     profiles.  */
<<<<<<< HEAD
  a->count = MAX (a->count, b->count);
  a->frequency = MAX (a->frequency, b->frequency);
=======
  if (a->loop_father == b->loop_father)
    {
      a->count = MAX (a->count, b->count);
      a->frequency = MAX (a->frequency, b->frequency);
    }
>>>>>>> 331c6259

  /* Merge the sequences.  */
  last = gsi_last_bb (a);
  gsi_insert_seq_after (&last, bb_seq (b), GSI_NEW_STMT);
  set_bb_seq (b, NULL);

  if (cfgcleanup_altered_bbs)
    bitmap_set_bit (cfgcleanup_altered_bbs, a->index);
}


/* Return the one of two successors of BB that is not reachable by a
   complex edge, if there is one.  Else, return BB.  We use
   this in optimizations that use post-dominators for their heuristics,
   to catch the cases in C++ where function calls are involved.  */

basic_block
single_noncomplex_succ (basic_block bb)
{
  edge e0, e1;
  if (EDGE_COUNT (bb->succs) != 2)
    return bb;

  e0 = EDGE_SUCC (bb, 0);
  e1 = EDGE_SUCC (bb, 1);
  if (e0->flags & EDGE_COMPLEX)
    return e1->dest;
  if (e1->flags & EDGE_COMPLEX)
    return e0->dest;

  return bb;
}

/* T is CALL_EXPR.  Set current_function_calls_* flags.  */

void
notice_special_calls (gimple call)
{
  int flags = gimple_call_flags (call);

  if (flags & ECF_MAY_BE_ALLOCA)
    cfun->calls_alloca = true;
  if (flags & ECF_RETURNS_TWICE)
    cfun->calls_setjmp = true;
}


/* Clear flags set by notice_special_calls.  Used by dead code removal
   to update the flags.  */

void
clear_special_calls (void)
{
  cfun->calls_alloca = false;
  cfun->calls_setjmp = false;
}

/* Remove PHI nodes associated with basic block BB and all edges out of BB.  */

static void
remove_phi_nodes_and_edges_for_unreachable_block (basic_block bb)
{
  /* Since this block is no longer reachable, we can just delete all
     of its PHI nodes.  */
  remove_phi_nodes (bb);

  /* Remove edges to BB's successors.  */
  while (EDGE_COUNT (bb->succs) > 0)
    remove_edge (EDGE_SUCC (bb, 0));
}


/* Remove statements of basic block BB.  */

static void
remove_bb (basic_block bb)
{
  gimple_stmt_iterator i;

  if (dump_file)
    {
      fprintf (dump_file, "Removing basic block %d\n", bb->index);
      if (dump_flags & TDF_DETAILS)
	{
	  dump_bb (dump_file, bb, 0, TDF_BLOCKS);
	  fprintf (dump_file, "\n");
	}
    }

  if (current_loops)
    {
      struct loop *loop = bb->loop_father;

      /* If a loop gets removed, clean up the information associated
	 with it.  */
      if (loop->latch == bb
	  || loop->header == bb)
	free_numbers_of_iterations_estimates_loop (loop);
    }

  /* Remove all the instructions in the block.  */
  if (bb_seq (bb) != NULL)
    {
      /* Walk backwards so as to get a chance to substitute all
	 released DEFs into debug stmts.  See
	 eliminate_unnecessary_stmts() in tree-ssa-dce.c for more
	 details.  */
      for (i = gsi_last_bb (bb); !gsi_end_p (i);)
	{
	  gimple stmt = gsi_stmt (i);
	  if (gimple_code (stmt) == GIMPLE_LABEL
	      && (FORCED_LABEL (gimple_label_label (stmt))
		  || DECL_NONLOCAL (gimple_label_label (stmt))))
	    {
	      basic_block new_bb;
	      gimple_stmt_iterator new_gsi;

	      /* A non-reachable non-local label may still be referenced.
		 But it no longer needs to carry the extra semantics of
		 non-locality.  */
	      if (DECL_NONLOCAL (gimple_label_label (stmt)))
		{
		  DECL_NONLOCAL (gimple_label_label (stmt)) = 0;
		  FORCED_LABEL (gimple_label_label (stmt)) = 1;
		}

	      new_bb = bb->prev_bb;
	      new_gsi = gsi_start_bb (new_bb);
	      gsi_remove (&i, false);
	      gsi_insert_before (&new_gsi, stmt, GSI_NEW_STMT);
	    }
	  else
	    {
	      /* Release SSA definitions if we are in SSA.  Note that we
		 may be called when not in SSA.  For example,
		 final_cleanup calls this function via
		 cleanup_tree_cfg.  */
	      if (gimple_in_ssa_p (cfun))
		release_defs (stmt);

	      gsi_remove (&i, true);
	    }

	  if (gsi_end_p (i))
	    i = gsi_last_bb (bb);
	  else
	    gsi_prev (&i);
	}
    }

  remove_phi_nodes_and_edges_for_unreachable_block (bb);
  bb->il.gimple.seq = NULL;
  bb->il.gimple.phi_nodes = NULL;
}


/* Given a basic block BB ending with COND_EXPR or SWITCH_EXPR, and a
   predicate VAL, return the edge that will be taken out of the block.
   If VAL does not match a unique edge, NULL is returned.  */

edge
find_taken_edge (basic_block bb, tree val)
{
  gimple stmt;

  stmt = last_stmt (bb);

  gcc_assert (stmt);
  gcc_assert (is_ctrl_stmt (stmt));

  if (val == NULL)
    return NULL;

  if (!is_gimple_min_invariant (val))
    return NULL;

  if (gimple_code (stmt) == GIMPLE_COND)
    return find_taken_edge_cond_expr (bb, val);

  if (gimple_code (stmt) == GIMPLE_SWITCH)
    return find_taken_edge_switch_expr (bb, val);

  if (computed_goto_p (stmt))
    {
      /* Only optimize if the argument is a label, if the argument is
	 not a label then we can not construct a proper CFG.

         It may be the case that we only need to allow the LABEL_REF to
         appear inside an ADDR_EXPR, but we also allow the LABEL_REF to
         appear inside a LABEL_EXPR just to be safe.  */
      if ((TREE_CODE (val) == ADDR_EXPR || TREE_CODE (val) == LABEL_EXPR)
	  && TREE_CODE (TREE_OPERAND (val, 0)) == LABEL_DECL)
	return find_taken_edge_computed_goto (bb, TREE_OPERAND (val, 0));
      return NULL;
    }

  gcc_unreachable ();
}

/* Given a constant value VAL and the entry block BB to a GOTO_EXPR
   statement, determine which of the outgoing edges will be taken out of the
   block.  Return NULL if either edge may be taken.  */

static edge
find_taken_edge_computed_goto (basic_block bb, tree val)
{
  basic_block dest;
  edge e = NULL;

  dest = label_to_block (val);
  if (dest)
    {
      e = find_edge (bb, dest);
      gcc_assert (e != NULL);
    }

  return e;
}

/* Given a constant value VAL and the entry block BB to a COND_EXPR
   statement, determine which of the two edges will be taken out of the
   block.  Return NULL if either edge may be taken.  */

static edge
find_taken_edge_cond_expr (basic_block bb, tree val)
{
  edge true_edge, false_edge;

  extract_true_false_edges_from_block (bb, &true_edge, &false_edge);

  gcc_assert (TREE_CODE (val) == INTEGER_CST);
  return (integer_zerop (val) ? false_edge : true_edge);
}

/* Given an INTEGER_CST VAL and the entry block BB to a SWITCH_EXPR
   statement, determine which edge will be taken out of the block.  Return
   NULL if any edge may be taken.  */

static edge
find_taken_edge_switch_expr (basic_block bb, tree val)
{
  basic_block dest_bb;
  edge e;
  gimple switch_stmt;
  tree taken_case;

  switch_stmt = last_stmt (bb);
  taken_case = find_case_label_for_value (switch_stmt, val);
  dest_bb = label_to_block (CASE_LABEL (taken_case));

  e = find_edge (bb, dest_bb);
  gcc_assert (e);
  return e;
}


/* Return the CASE_LABEL_EXPR that SWITCH_STMT will take for VAL.
   We can make optimal use here of the fact that the case labels are
   sorted: We can do a binary search for a case matching VAL.  */

static tree
find_case_label_for_value (gimple switch_stmt, tree val)
{
  size_t low, high, n = gimple_switch_num_labels (switch_stmt);
  tree default_case = gimple_switch_default_label (switch_stmt);

  for (low = 0, high = n; high - low > 1; )
    {
      size_t i = (high + low) / 2;
      tree t = gimple_switch_label (switch_stmt, i);
      int cmp;

      /* Cache the result of comparing CASE_LOW and val.  */
      cmp = tree_int_cst_compare (CASE_LOW (t), val);

      if (cmp > 0)
	high = i;
      else
	low = i;

      if (CASE_HIGH (t) == NULL)
	{
	  /* A singe-valued case label.  */
	  if (cmp == 0)
	    return t;
	}
      else
	{
	  /* A case range.  We can only handle integer ranges.  */
	  if (cmp <= 0 && tree_int_cst_compare (CASE_HIGH (t), val) >= 0)
	    return t;
	}
    }

  return default_case;
}


/* Dump a basic block on stderr.  */

void
gimple_debug_bb (basic_block bb)
{
  dump_bb (stderr, bb, 0, TDF_VOPS|TDF_MEMSYMS|TDF_BLOCKS);
}


/* Dump basic block with index N on stderr.  */

basic_block
gimple_debug_bb_n (int n)
{
  gimple_debug_bb (BASIC_BLOCK_FOR_FN (cfun, n));
  return BASIC_BLOCK_FOR_FN (cfun, n);
}


/* Dump the CFG on stderr.

   FLAGS are the same used by the tree dumping functions
   (see TDF_* in dumpfile.h).  */

void
gimple_debug_cfg (int flags)
{
  gimple_dump_cfg (stderr, flags);
}


/* Dump the program showing basic block boundaries on the given FILE.

   FLAGS are the same used by the tree dumping functions (see TDF_* in
   tree.h).  */

void
gimple_dump_cfg (FILE *file, int flags)
{
  if (flags & TDF_DETAILS)
    {
      dump_function_header (file, current_function_decl, flags);
      fprintf (file, ";; \n%d basic blocks, %d edges, last basic block %d.\n\n",
	       n_basic_blocks_for_fn (cfun), n_edges_for_fn (cfun),
	       last_basic_block_for_fn (cfun));

      brief_dump_cfg (file, flags | TDF_COMMENT);
      fprintf (file, "\n");
    }

  if (flags & TDF_STATS)
    dump_cfg_stats (file);

  dump_function_to_file (current_function_decl, file, flags | TDF_BLOCKS);
}


/* Dump CFG statistics on FILE.  */

void
dump_cfg_stats (FILE *file)
{
  static long max_num_merged_labels = 0;
  unsigned long size, total = 0;
  long num_edges;
  basic_block bb;
  const char * const fmt_str   = "%-30s%-13s%12s\n";
  const char * const fmt_str_1 = "%-30s%13d%11lu%c\n";
  const char * const fmt_str_2 = "%-30s%13ld%11lu%c\n";
  const char * const fmt_str_3 = "%-43s%11lu%c\n";
  const char *funcname = current_function_name ();

  fprintf (file, "\nCFG Statistics for %s\n\n", funcname);

  fprintf (file, "---------------------------------------------------------\n");
  fprintf (file, fmt_str, "", "  Number of  ", "Memory");
  fprintf (file, fmt_str, "", "  instances  ", "used ");
  fprintf (file, "---------------------------------------------------------\n");

  size = n_basic_blocks_for_fn (cfun) * sizeof (struct basic_block_def);
  total += size;
  fprintf (file, fmt_str_1, "Basic blocks", n_basic_blocks_for_fn (cfun),
	   SCALE (size), LABEL (size));

  num_edges = 0;
  FOR_EACH_BB_FN (bb, cfun)
    num_edges += EDGE_COUNT (bb->succs);
  size = num_edges * sizeof (struct edge_def);
  total += size;
  fprintf (file, fmt_str_2, "Edges", num_edges, SCALE (size), LABEL (size));

  fprintf (file, "---------------------------------------------------------\n");
  fprintf (file, fmt_str_3, "Total memory used by CFG data", SCALE (total),
	   LABEL (total));
  fprintf (file, "---------------------------------------------------------\n");
  fprintf (file, "\n");

  if (cfg_stats.num_merged_labels > max_num_merged_labels)
    max_num_merged_labels = cfg_stats.num_merged_labels;

  fprintf (file, "Coalesced label blocks: %ld (Max so far: %ld)\n",
	   cfg_stats.num_merged_labels, max_num_merged_labels);

  fprintf (file, "\n");
}


/* Dump CFG statistics on stderr.  Keep extern so that it's always
   linked in the final executable.  */

DEBUG_FUNCTION void
debug_cfg_stats (void)
{
  dump_cfg_stats (stderr);
}

/*---------------------------------------------------------------------------
			     Miscellaneous helpers
---------------------------------------------------------------------------*/

/* Return true if T, a GIMPLE_CALL, can make an abnormal transfer of control
   flow.  Transfers of control flow associated with EH are excluded.  */

static bool
call_can_make_abnormal_goto (gimple t)
{
  /* If the function has no non-local labels, then a call cannot make an
     abnormal transfer of control.  */
  if (!cfun->has_nonlocal_label
      && !cfun->calls_setjmp)
   return false;

  /* Likewise if the call has no side effects.  */
  if (!gimple_has_side_effects (t))
    return false;

  /* Likewise if the called function is leaf.  */
  if (gimple_call_flags (t) & ECF_LEAF)
    return false;

  return true;
}


/* Return true if T can make an abnormal transfer of control flow.
   Transfers of control flow associated with EH are excluded.  */

bool
stmt_can_make_abnormal_goto (gimple t)
{
  if (computed_goto_p (t))
    return true;
  if (is_gimple_call (t))
    return call_can_make_abnormal_goto (t);
  return false;
}


/* Return true if T represents a stmt that always transfers control.  */

bool
is_ctrl_stmt (gimple t)
{
  switch (gimple_code (t))
    {
    case GIMPLE_COND:
    case GIMPLE_SWITCH:
    case GIMPLE_GOTO:
    case GIMPLE_RETURN:
    case GIMPLE_RESX:
      return true;
    default:
      return false;
    }
}


/* Return true if T is a statement that may alter the flow of control
   (e.g., a call to a non-returning function).  */

bool
is_ctrl_altering_stmt (gimple t)
{
  gcc_assert (t);

  switch (gimple_code (t))
    {
    case GIMPLE_CALL:
      {
	int flags = gimple_call_flags (t);

	/* A call alters control flow if it can make an abnormal goto.  */
	if (call_can_make_abnormal_goto (t))
	  return true;

	/* A call also alters control flow if it does not return.  */
	if (flags & ECF_NORETURN)
	  return true;

	/* TM ending statements have backedges out of the transaction.
	   Return true so we split the basic block containing them.
	   Note that the TM_BUILTIN test is merely an optimization.  */
	if ((flags & ECF_TM_BUILTIN)
	    && is_tm_ending_fndecl (gimple_call_fndecl (t)))
	  return true;

	/* BUILT_IN_RETURN call is same as return statement.  */
	if (gimple_call_builtin_p (t, BUILT_IN_RETURN))
	  return true;
      }
      break;

    case GIMPLE_EH_DISPATCH:
      /* EH_DISPATCH branches to the individual catch handlers at
	 this level of a try or allowed-exceptions region.  It can
	 fallthru to the next statement as well.  */
      return true;

    case GIMPLE_ASM:
      if (gimple_asm_nlabels (t) > 0)
	return true;
      break;

    CASE_GIMPLE_OMP:
      /* OpenMP directives alter control flow.  */
      return true;

    case GIMPLE_TRANSACTION:
      /* A transaction start alters control flow.  */
      return true;

    default:
      break;
    }

  /* If a statement can throw, it alters control flow.  */
  return stmt_can_throw_internal (t);
}


/* Return true if T is a simple local goto.  */

bool
simple_goto_p (gimple t)
{
  return (gimple_code (t) == GIMPLE_GOTO
	  && TREE_CODE (gimple_goto_dest (t)) == LABEL_DECL);
}


/* Return true if STMT should start a new basic block.  PREV_STMT is
   the statement preceding STMT.  It is used when STMT is a label or a
   case label.  Labels should only start a new basic block if their
   previous statement wasn't a label.  Otherwise, sequence of labels
   would generate unnecessary basic blocks that only contain a single
   label.  */

static inline bool
stmt_starts_bb_p (gimple stmt, gimple prev_stmt)
{
  if (stmt == NULL)
    return false;

  /* Labels start a new basic block only if the preceding statement
     wasn't a label of the same type.  This prevents the creation of
     consecutive blocks that have nothing but a single label.  */
  if (gimple_code (stmt) == GIMPLE_LABEL)
    {
      /* Nonlocal and computed GOTO targets always start a new block.  */
      if (DECL_NONLOCAL (gimple_label_label (stmt))
	  || FORCED_LABEL (gimple_label_label (stmt)))
	return true;

      if (prev_stmt && gimple_code (prev_stmt) == GIMPLE_LABEL)
	{
	  if (DECL_NONLOCAL (gimple_label_label (prev_stmt)))
	    return true;

	  cfg_stats.num_merged_labels++;
	  return false;
	}
      else
	return true;
    }
  else if (gimple_code (stmt) == GIMPLE_CALL
	   && gimple_call_flags (stmt) & ECF_RETURNS_TWICE)
    /* setjmp acts similar to a nonlocal GOTO target and thus should
       start a new block.  */
    return true;

  return false;
}


/* Return true if T should end a basic block.  */

bool
stmt_ends_bb_p (gimple t)
{
  return is_ctrl_stmt (t) || is_ctrl_altering_stmt (t);
}

/* Remove block annotations and other data structures.  */

void
delete_tree_cfg_annotations (void)
{
  vec_free (label_to_block_map_for_fn (cfun));
}


/* Return the first statement in basic block BB.  */

gimple
first_stmt (basic_block bb)
{
  gimple_stmt_iterator i = gsi_start_bb (bb);
  gimple stmt = NULL;

  while (!gsi_end_p (i) && is_gimple_debug ((stmt = gsi_stmt (i))))
    {
      gsi_next (&i);
      stmt = NULL;
    }
  return stmt;
}

/* Return the first non-label statement in basic block BB.  */

static gimple
first_non_label_stmt (basic_block bb)
{
  gimple_stmt_iterator i = gsi_start_bb (bb);
  while (!gsi_end_p (i) && gimple_code (gsi_stmt (i)) == GIMPLE_LABEL)
    gsi_next (&i);
  return !gsi_end_p (i) ? gsi_stmt (i) : NULL;
}

/* Return the last statement in basic block BB.  */

gimple
last_stmt (basic_block bb)
{
  gimple_stmt_iterator i = gsi_last_bb (bb);
  gimple stmt = NULL;

  while (!gsi_end_p (i) && is_gimple_debug ((stmt = gsi_stmt (i))))
    {
      gsi_prev (&i);
      stmt = NULL;
    }
  return stmt;
}

/* Return the last statement of an otherwise empty block.  Return NULL
   if the block is totally empty, or if it contains more than one
   statement.  */

gimple
last_and_only_stmt (basic_block bb)
{
  gimple_stmt_iterator i = gsi_last_nondebug_bb (bb);
  gimple last, prev;

  if (gsi_end_p (i))
    return NULL;

  last = gsi_stmt (i);
  gsi_prev_nondebug (&i);
  if (gsi_end_p (i))
    return last;

  /* Empty statements should no longer appear in the instruction stream.
     Everything that might have appeared before should be deleted by
     remove_useless_stmts, and the optimizers should just gsi_remove
     instead of smashing with build_empty_stmt.

     Thus the only thing that should appear here in a block containing
     one executable statement is a label.  */
  prev = gsi_stmt (i);
  if (gimple_code (prev) == GIMPLE_LABEL)
    return last;
  else
    return NULL;
}

/* Reinstall those PHI arguments queued in OLD_EDGE to NEW_EDGE.  */

static void
reinstall_phi_args (edge new_edge, edge old_edge)
{
  edge_var_map_vector *v;
  edge_var_map *vm;
  int i;
  gimple_stmt_iterator phis;

  v = redirect_edge_var_map_vector (old_edge);
  if (!v)
    return;

  for (i = 0, phis = gsi_start_phis (new_edge->dest);
       v->iterate (i, &vm) && !gsi_end_p (phis);
       i++, gsi_next (&phis))
    {
      gimple phi = gsi_stmt (phis);
      tree result = redirect_edge_var_map_result (vm);
      tree arg = redirect_edge_var_map_def (vm);

      gcc_assert (result == gimple_phi_result (phi));

      add_phi_arg (phi, arg, new_edge, redirect_edge_var_map_location (vm));
    }

  redirect_edge_var_map_clear (old_edge);
}

/* Returns the basic block after which the new basic block created
   by splitting edge EDGE_IN should be placed.  Tries to keep the new block
   near its "logical" location.  This is of most help to humans looking
   at debugging dumps.  */

static basic_block
split_edge_bb_loc (edge edge_in)
{
  basic_block dest = edge_in->dest;
  basic_block dest_prev = dest->prev_bb;

  if (dest_prev)
    {
      edge e = find_edge (dest_prev, dest);
      if (e && !(e->flags & EDGE_COMPLEX))
	return edge_in->src;
    }
  return dest_prev;
}

/* Split a (typically critical) edge EDGE_IN.  Return the new block.
   Abort on abnormal edges.  */

static basic_block
gimple_split_edge (edge edge_in)
{
  basic_block new_bb, after_bb, dest;
  edge new_edge, e;

  /* Abnormal edges cannot be split.  */
  gcc_assert (!(edge_in->flags & EDGE_ABNORMAL));

  dest = edge_in->dest;

  after_bb = split_edge_bb_loc (edge_in);

  new_bb = create_empty_bb (after_bb);
  new_bb->frequency = EDGE_FREQUENCY (edge_in);
  new_bb->count = edge_in->count;
  new_edge = make_edge (new_bb, dest, EDGE_FALLTHRU);
  new_edge->probability = REG_BR_PROB_BASE;
  new_edge->count = edge_in->count;

  e = redirect_edge_and_branch (edge_in, new_bb);
  gcc_assert (e == edge_in);
  reinstall_phi_args (new_edge, e);

  return new_bb;
}


/* Verify properties of the address expression T with base object BASE.  */

static tree
verify_address (tree t, tree base)
{
  bool old_constant;
  bool old_side_effects;
  bool new_constant;
  bool new_side_effects;

  old_constant = TREE_CONSTANT (t);
  old_side_effects = TREE_SIDE_EFFECTS (t);

  recompute_tree_invariant_for_addr_expr (t);
  new_side_effects = TREE_SIDE_EFFECTS (t);
  new_constant = TREE_CONSTANT (t);

  if (old_constant != new_constant)
    {
      error ("constant not recomputed when ADDR_EXPR changed");
      return t;
    }
  if (old_side_effects != new_side_effects)
    {
      error ("side effects not recomputed when ADDR_EXPR changed");
      return t;
    }

  if (!(TREE_CODE (base) == VAR_DECL
	|| TREE_CODE (base) == PARM_DECL
	|| TREE_CODE (base) == RESULT_DECL))
    return NULL_TREE;

  if (DECL_GIMPLE_REG_P (base))
    {
      error ("DECL_GIMPLE_REG_P set on a variable with address taken");
      return base;
    }

  return NULL_TREE;
}

/* Callback for walk_tree, check that all elements with address taken are
   properly noticed as such.  The DATA is an int* that is 1 if TP was seen
   inside a PHI node.  */

static tree
verify_expr (tree *tp, int *walk_subtrees, void *data ATTRIBUTE_UNUSED)
{
  tree t = *tp, x;

  if (TYPE_P (t))
    *walk_subtrees = 0;

  /* Check operand N for being valid GIMPLE and give error MSG if not.  */
#define CHECK_OP(N, MSG) \
  do { if (!is_gimple_val (TREE_OPERAND (t, N)))		\
       { error (MSG); return TREE_OPERAND (t, N); }} while (0)

  switch (TREE_CODE (t))
    {
    case SSA_NAME:
      if (SSA_NAME_IN_FREE_LIST (t))
	{
	  error ("SSA name in freelist but still referenced");
	  return *tp;
	}
      break;

    case INDIRECT_REF:
      error ("INDIRECT_REF in gimple IL");
      return t;

    case MEM_REF:
      x = TREE_OPERAND (t, 0);
      if (!POINTER_TYPE_P (TREE_TYPE (x))
	  || !is_gimple_mem_ref_addr (x))
	{
	  error ("invalid first operand of MEM_REF");
	  return x;
	}
      if (TREE_CODE (TREE_OPERAND (t, 1)) != INTEGER_CST
	  || !POINTER_TYPE_P (TREE_TYPE (TREE_OPERAND (t, 1))))
	{
	  error ("invalid offset operand of MEM_REF");
	  return TREE_OPERAND (t, 1);
	}
      if (TREE_CODE (x) == ADDR_EXPR
	  && (x = verify_address (x, TREE_OPERAND (x, 0))))
	return x;
      *walk_subtrees = 0;
      break;

    case ASSERT_EXPR:
      x = fold (ASSERT_EXPR_COND (t));
      if (x == boolean_false_node)
	{
	  error ("ASSERT_EXPR with an always-false condition");
	  return *tp;
	}
      break;

    case MODIFY_EXPR:
      error ("MODIFY_EXPR not expected while having tuples");
      return *tp;

    case ADDR_EXPR:
      {
	tree tem;

	gcc_assert (is_gimple_address (t));

	/* Skip any references (they will be checked when we recurse down the
	   tree) and ensure that any variable used as a prefix is marked
	   addressable.  */
	for (x = TREE_OPERAND (t, 0);
	     handled_component_p (x);
	     x = TREE_OPERAND (x, 0))
	  ;

	if ((tem = verify_address (t, x)))
	  return tem;

	if (!(TREE_CODE (x) == VAR_DECL
	      || TREE_CODE (x) == PARM_DECL
	      || TREE_CODE (x) == RESULT_DECL))
	  return NULL;

	if (!TREE_ADDRESSABLE (x))
	  {
	    error ("address taken, but ADDRESSABLE bit not set");
	    return x;
	  }

	break;
      }

    case COND_EXPR:
      x = COND_EXPR_COND (t);
      if (!INTEGRAL_TYPE_P (TREE_TYPE (x)))
	{
	  error ("non-integral used in condition");
	  return x;
	}
      if (!is_gimple_condexpr (x))
        {
	  error ("invalid conditional operand");
	  return x;
	}
      break;

    case NON_LVALUE_EXPR:
    case TRUTH_NOT_EXPR:
      gcc_unreachable ();

    CASE_CONVERT:
    case FIX_TRUNC_EXPR:
    case FLOAT_EXPR:
    case NEGATE_EXPR:
    case ABS_EXPR:
    case BIT_NOT_EXPR:
      CHECK_OP (0, "invalid operand to unary operator");
      break;

    case REALPART_EXPR:
    case IMAGPART_EXPR:
    case BIT_FIELD_REF:
      if (!is_gimple_reg_type (TREE_TYPE (t)))
	{
	  error ("non-scalar BIT_FIELD_REF, IMAGPART_EXPR or REALPART_EXPR");
	  return t;
	}

      if (TREE_CODE (t) == BIT_FIELD_REF)
	{
	  tree t0 = TREE_OPERAND (t, 0);
	  tree t1 = TREE_OPERAND (t, 1);
	  tree t2 = TREE_OPERAND (t, 2);
	  if (!tree_fits_uhwi_p (t1)
	      || !tree_fits_uhwi_p (t2))
	    {
	      error ("invalid position or size operand to BIT_FIELD_REF");
	      return t;
	    }
	  if (INTEGRAL_TYPE_P (TREE_TYPE (t))
	      && (TYPE_PRECISION (TREE_TYPE (t))
		  != tree_to_uhwi (t1)))
	    {
	      error ("integral result type precision does not match "
		     "field size of BIT_FIELD_REF");
	      return t;
	    }
	  else if (!INTEGRAL_TYPE_P (TREE_TYPE (t))
		   && TYPE_MODE (TREE_TYPE (t)) != BLKmode
		   && (GET_MODE_PRECISION (TYPE_MODE (TREE_TYPE (t)))
		       != tree_to_uhwi (t1)))
	    {
	      error ("mode precision of non-integral result does not "
		     "match field size of BIT_FIELD_REF");
	      return t;
	    }
	  if (!AGGREGATE_TYPE_P (TREE_TYPE (t0))
	      && (tree_to_uhwi (t1) + tree_to_uhwi (t2)
		  > tree_to_uhwi (TYPE_SIZE (TREE_TYPE (t0)))))
	    {
	      error ("position plus size exceeds size of referenced object in "
		     "BIT_FIELD_REF");
	      return t;
	    }
	}
      t = TREE_OPERAND (t, 0);

      /* Fall-through.  */
    case COMPONENT_REF:
    case ARRAY_REF:
    case ARRAY_RANGE_REF:
    case VIEW_CONVERT_EXPR:
      /* We have a nest of references.  Verify that each of the operands
	 that determine where to reference is either a constant or a variable,
	 verify that the base is valid, and then show we've already checked
	 the subtrees.  */
      while (handled_component_p (t))
	{
	  if (TREE_CODE (t) == COMPONENT_REF && TREE_OPERAND (t, 2))
	    CHECK_OP (2, "invalid COMPONENT_REF offset operator");
	  else if (TREE_CODE (t) == ARRAY_REF
		   || TREE_CODE (t) == ARRAY_RANGE_REF)
	    {
	      CHECK_OP (1, "invalid array index");
	      if (TREE_OPERAND (t, 2))
		CHECK_OP (2, "invalid array lower bound");
	      if (TREE_OPERAND (t, 3))
		CHECK_OP (3, "invalid array stride");
	    }
	  else if (TREE_CODE (t) == BIT_FIELD_REF
		   || TREE_CODE (t) == REALPART_EXPR
		   || TREE_CODE (t) == IMAGPART_EXPR)
	    {
	      error ("non-top-level BIT_FIELD_REF, IMAGPART_EXPR or "
		     "REALPART_EXPR");
	      return t;
	    }

	  t = TREE_OPERAND (t, 0);
	}

      if (!is_gimple_min_invariant (t) && !is_gimple_lvalue (t))
	{
	  error ("invalid reference prefix");
	  return t;
	}
      *walk_subtrees = 0;
      break;
    case PLUS_EXPR:
    case MINUS_EXPR:
      /* PLUS_EXPR and MINUS_EXPR don't work on pointers, they should be done using
	 POINTER_PLUS_EXPR. */
      if (POINTER_TYPE_P (TREE_TYPE (t)))
	{
	  error ("invalid operand to plus/minus, type is a pointer");
	  return t;
	}
      CHECK_OP (0, "invalid operand to binary operator");
      CHECK_OP (1, "invalid operand to binary operator");
      break;

    case POINTER_PLUS_EXPR:
      /* Check to make sure the first operand is a pointer or reference type. */
      if (!POINTER_TYPE_P (TREE_TYPE (TREE_OPERAND (t, 0))))
	{
	  error ("invalid operand to pointer plus, first operand is not a pointer");
	  return t;
	}
      /* Check to make sure the second operand is a ptrofftype.  */
      if (!ptrofftype_p (TREE_TYPE (TREE_OPERAND (t, 1))))
	{
	  error ("invalid operand to pointer plus, second operand is not an "
		 "integer type of appropriate width");
	  return t;
	}
      /* FALLTHROUGH */
    case LT_EXPR:
    case LE_EXPR:
    case GT_EXPR:
    case GE_EXPR:
    case EQ_EXPR:
    case NE_EXPR:
    case UNORDERED_EXPR:
    case ORDERED_EXPR:
    case UNLT_EXPR:
    case UNLE_EXPR:
    case UNGT_EXPR:
    case UNGE_EXPR:
    case UNEQ_EXPR:
    case LTGT_EXPR:
    case MULT_EXPR:
    case TRUNC_DIV_EXPR:
    case CEIL_DIV_EXPR:
    case FLOOR_DIV_EXPR:
    case ROUND_DIV_EXPR:
    case TRUNC_MOD_EXPR:
    case CEIL_MOD_EXPR:
    case FLOOR_MOD_EXPR:
    case ROUND_MOD_EXPR:
    case RDIV_EXPR:
    case EXACT_DIV_EXPR:
    case MIN_EXPR:
    case MAX_EXPR:
    case LSHIFT_EXPR:
    case RSHIFT_EXPR:
    case LROTATE_EXPR:
    case RROTATE_EXPR:
    case BIT_IOR_EXPR:
    case BIT_XOR_EXPR:
    case BIT_AND_EXPR:
      CHECK_OP (0, "invalid operand to binary operator");
      CHECK_OP (1, "invalid operand to binary operator");
      break;

    case CONSTRUCTOR:
      if (TREE_CONSTANT (t) && TREE_CODE (TREE_TYPE (t)) == VECTOR_TYPE)
	*walk_subtrees = 0;
      break;

    case CASE_LABEL_EXPR:
      if (CASE_CHAIN (t))
	{
	  error ("invalid CASE_CHAIN");
	  return t;
	}
      break;

    default:
      break;
    }
  return NULL;

#undef CHECK_OP
}


/* Verify if EXPR is either a GIMPLE ID or a GIMPLE indirect reference.
   Returns true if there is an error, otherwise false.  */

static bool
verify_types_in_gimple_min_lval (tree expr)
{
  tree op;

  if (is_gimple_id (expr))
    return false;

  if (TREE_CODE (expr) != TARGET_MEM_REF
      && TREE_CODE (expr) != MEM_REF)
    {
      error ("invalid expression for min lvalue");
      return true;
    }

  /* TARGET_MEM_REFs are strange beasts.  */
  if (TREE_CODE (expr) == TARGET_MEM_REF)
    return false;

  op = TREE_OPERAND (expr, 0);
  if (!is_gimple_val (op))
    {
      error ("invalid operand in indirect reference");
      debug_generic_stmt (op);
      return true;
    }
  /* Memory references now generally can involve a value conversion.  */

  return false;
}

/* Verify if EXPR is a valid GIMPLE reference expression.  If
   REQUIRE_LVALUE is true verifies it is an lvalue.  Returns true
   if there is an error, otherwise false.  */

static bool
verify_types_in_gimple_reference (tree expr, bool require_lvalue)
{
  while (handled_component_p (expr))
    {
      tree op = TREE_OPERAND (expr, 0);

      if (TREE_CODE (expr) == ARRAY_REF
	  || TREE_CODE (expr) == ARRAY_RANGE_REF)
	{
	  if (!is_gimple_val (TREE_OPERAND (expr, 1))
	      || (TREE_OPERAND (expr, 2)
		  && !is_gimple_val (TREE_OPERAND (expr, 2)))
	      || (TREE_OPERAND (expr, 3)
		  && !is_gimple_val (TREE_OPERAND (expr, 3))))
	    {
	      error ("invalid operands to array reference");
	      debug_generic_stmt (expr);
	      return true;
	    }
	}

      /* Verify if the reference array element types are compatible.  */
      if (TREE_CODE (expr) == ARRAY_REF
	  && !useless_type_conversion_p (TREE_TYPE (expr),
					 TREE_TYPE (TREE_TYPE (op))))
	{
	  error ("type mismatch in array reference");
	  debug_generic_stmt (TREE_TYPE (expr));
	  debug_generic_stmt (TREE_TYPE (TREE_TYPE (op)));
	  return true;
	}
      if (TREE_CODE (expr) == ARRAY_RANGE_REF
	  && !useless_type_conversion_p (TREE_TYPE (TREE_TYPE (expr)),
					 TREE_TYPE (TREE_TYPE (op))))
	{
	  error ("type mismatch in array range reference");
	  debug_generic_stmt (TREE_TYPE (TREE_TYPE (expr)));
	  debug_generic_stmt (TREE_TYPE (TREE_TYPE (op)));
	  return true;
	}

      if ((TREE_CODE (expr) == REALPART_EXPR
	   || TREE_CODE (expr) == IMAGPART_EXPR)
	  && !useless_type_conversion_p (TREE_TYPE (expr),
					 TREE_TYPE (TREE_TYPE (op))))
	{
	  error ("type mismatch in real/imagpart reference");
	  debug_generic_stmt (TREE_TYPE (expr));
	  debug_generic_stmt (TREE_TYPE (TREE_TYPE (op)));
	  return true;
	}

      if (TREE_CODE (expr) == COMPONENT_REF
	  && !useless_type_conversion_p (TREE_TYPE (expr),
					 TREE_TYPE (TREE_OPERAND (expr, 1))))
	{
	  error ("type mismatch in component reference");
	  debug_generic_stmt (TREE_TYPE (expr));
	  debug_generic_stmt (TREE_TYPE (TREE_OPERAND (expr, 1)));
	  return true;
	}

      if (TREE_CODE (expr) == VIEW_CONVERT_EXPR)
	{
	  /* For VIEW_CONVERT_EXPRs which are allowed here too, we only check
	     that their operand is not an SSA name or an invariant when
	     requiring an lvalue (this usually means there is a SRA or IPA-SRA
	     bug).  Otherwise there is nothing to verify, gross mismatches at
	     most invoke undefined behavior.  */
	  if (require_lvalue
	      && (TREE_CODE (op) == SSA_NAME
		  || is_gimple_min_invariant (op)))
	    {
	      error ("conversion of an SSA_NAME on the left hand side");
	      debug_generic_stmt (expr);
	      return true;
	    }
	  else if (TREE_CODE (op) == SSA_NAME
		   && TYPE_SIZE (TREE_TYPE (expr)) != TYPE_SIZE (TREE_TYPE (op)))
	    {
	      error ("conversion of register to a different size");
	      debug_generic_stmt (expr);
	      return true;
	    }
	  else if (!handled_component_p (op))
	    return false;
	}

      expr = op;
    }

  if (TREE_CODE (expr) == MEM_REF)
    {
      if (!is_gimple_mem_ref_addr (TREE_OPERAND (expr, 0)))
	{
	  error ("invalid address operand in MEM_REF");
	  debug_generic_stmt (expr);
	  return true;
	}
      if (TREE_CODE (TREE_OPERAND (expr, 1)) != INTEGER_CST
	  || !POINTER_TYPE_P (TREE_TYPE (TREE_OPERAND (expr, 1))))
	{
	  error ("invalid offset operand in MEM_REF");
	  debug_generic_stmt (expr);
	  return true;
	}
    }
  else if (TREE_CODE (expr) == TARGET_MEM_REF)
    {
      if (!TMR_BASE (expr)
	  || !is_gimple_mem_ref_addr (TMR_BASE (expr)))
	{
	  error ("invalid address operand in TARGET_MEM_REF");
	  return true;
	}
      if (!TMR_OFFSET (expr)
	  || TREE_CODE (TMR_OFFSET (expr)) != INTEGER_CST
	  || !POINTER_TYPE_P (TREE_TYPE (TMR_OFFSET (expr))))
	{
	  error ("invalid offset operand in TARGET_MEM_REF");
	  debug_generic_stmt (expr);
	  return true;
	}
    }

  return ((require_lvalue || !is_gimple_min_invariant (expr))
	  && verify_types_in_gimple_min_lval (expr));
}

/* Returns true if there is one pointer type in TYPE_POINTER_TO (SRC_OBJ)
   list of pointer-to types that is trivially convertible to DEST.  */

static bool
one_pointer_to_useless_type_conversion_p (tree dest, tree src_obj)
{
  tree src;

  if (!TYPE_POINTER_TO (src_obj))
    return true;

  for (src = TYPE_POINTER_TO (src_obj); src; src = TYPE_NEXT_PTR_TO (src))
    if (useless_type_conversion_p (dest, src))
      return true;

  return false;
}

/* Return true if TYPE1 is a fixed-point type and if conversions to and
   from TYPE2 can be handled by FIXED_CONVERT_EXPR.  */

static bool
valid_fixed_convert_types_p (tree type1, tree type2)
{
  return (FIXED_POINT_TYPE_P (type1)
	  && (INTEGRAL_TYPE_P (type2)
	      || SCALAR_FLOAT_TYPE_P (type2)
	      || FIXED_POINT_TYPE_P (type2)));
}

/* Verify the contents of a GIMPLE_CALL STMT.  Returns true when there
   is a problem, otherwise false.  */

static bool
verify_gimple_call (gimple stmt)
{
  tree fn = gimple_call_fn (stmt);
  tree fntype, fndecl;
  unsigned i;

  if (gimple_call_internal_p (stmt))
    {
      if (fn)
	{
	  error ("gimple call has two targets");
	  debug_generic_stmt (fn);
	  return true;
	}
    }
  else
    {
      if (!fn)
	{
	  error ("gimple call has no target");
	  return true;
	}
    }

  if (fn && !is_gimple_call_addr (fn))
    {
      error ("invalid function in gimple call");
      debug_generic_stmt (fn);
      return true;
    }

  if (fn
      && (!POINTER_TYPE_P (TREE_TYPE (fn))
	  || (TREE_CODE (TREE_TYPE (TREE_TYPE (fn))) != FUNCTION_TYPE
	      && TREE_CODE (TREE_TYPE (TREE_TYPE (fn))) != METHOD_TYPE)))
    {
      error ("non-function in gimple call");
      return true;
    }

   fndecl = gimple_call_fndecl (stmt);
   if (fndecl
       && TREE_CODE (fndecl) == FUNCTION_DECL
       && DECL_LOOPING_CONST_OR_PURE_P (fndecl)
       && !DECL_PURE_P (fndecl)
       && !TREE_READONLY (fndecl))
     {
       error ("invalid pure const state for function");
       return true;
     }

  if (gimple_call_lhs (stmt)
      && (!is_gimple_lvalue (gimple_call_lhs (stmt))
	  || verify_types_in_gimple_reference (gimple_call_lhs (stmt), true)))
    {
      error ("invalid LHS in gimple call");
      return true;
    }

  if (gimple_call_lhs (stmt) && gimple_call_noreturn_p (stmt))
    {
      error ("LHS in noreturn call");
      return true;
    }

  fntype = gimple_call_fntype (stmt);
  if (fntype
      && gimple_call_lhs (stmt)
      && !useless_type_conversion_p (TREE_TYPE (gimple_call_lhs (stmt)),
				     TREE_TYPE (fntype))
      /* ???  At least C++ misses conversions at assignments from
	 void * call results.
	 ???  Java is completely off.  Especially with functions
	 returning java.lang.Object.
	 For now simply allow arbitrary pointer type conversions.  */
      && !(POINTER_TYPE_P (TREE_TYPE (gimple_call_lhs (stmt)))
	   && POINTER_TYPE_P (TREE_TYPE (fntype))))
    {
      error ("invalid conversion in gimple call");
      debug_generic_stmt (TREE_TYPE (gimple_call_lhs (stmt)));
      debug_generic_stmt (TREE_TYPE (fntype));
      return true;
    }

  if (gimple_call_chain (stmt)
      && !is_gimple_val (gimple_call_chain (stmt)))
    {
      error ("invalid static chain in gimple call");
      debug_generic_stmt (gimple_call_chain (stmt));
      return true;
    }

  /* If there is a static chain argument, this should not be an indirect
     call, and the decl should have DECL_STATIC_CHAIN set.  */
  if (gimple_call_chain (stmt))
    {
      if (!gimple_call_fndecl (stmt))
	{
	  error ("static chain in indirect gimple call");
	  return true;
	}
      fn = TREE_OPERAND (fn, 0);

      if (!DECL_STATIC_CHAIN (fn))
	{
	  error ("static chain with function that doesn%'t use one");
	  return true;
	}
    }

  /* ???  The C frontend passes unpromoted arguments in case it
     didn't see a function declaration before the call.  So for now
     leave the call arguments mostly unverified.  Once we gimplify
     unit-at-a-time we have a chance to fix this.  */

  for (i = 0; i < gimple_call_num_args (stmt); ++i)
    {
      tree arg = gimple_call_arg (stmt, i);
      if ((is_gimple_reg_type (TREE_TYPE (arg))
	   && !is_gimple_val (arg))
	  || (!is_gimple_reg_type (TREE_TYPE (arg))
	      && !is_gimple_lvalue (arg)))
	{
	  error ("invalid argument to gimple call");
	  debug_generic_expr (arg);
	  return true;
	}
    }

  return false;
}

/* Verifies the gimple comparison with the result type TYPE and
   the operands OP0 and OP1.  */

static bool
verify_gimple_comparison (tree type, tree op0, tree op1)
{
  tree op0_type = TREE_TYPE (op0);
  tree op1_type = TREE_TYPE (op1);

  if (!is_gimple_val (op0) || !is_gimple_val (op1))
    {
      error ("invalid operands in gimple comparison");
      return true;
    }

  /* For comparisons we do not have the operations type as the
     effective type the comparison is carried out in.  Instead
     we require that either the first operand is trivially
     convertible into the second, or the other way around.
     Because we special-case pointers to void we allow
     comparisons of pointers with the same mode as well.  */
  if (!useless_type_conversion_p (op0_type, op1_type)
      && !useless_type_conversion_p (op1_type, op0_type)
      && (!POINTER_TYPE_P (op0_type)
	  || !POINTER_TYPE_P (op1_type)
	  || TYPE_MODE (op0_type) != TYPE_MODE (op1_type)))
    {
      error ("mismatching comparison operand types");
      debug_generic_expr (op0_type);
      debug_generic_expr (op1_type);
      return true;
    }

  /* The resulting type of a comparison may be an effective boolean type.  */
  if (INTEGRAL_TYPE_P (type)
      && (TREE_CODE (type) == BOOLEAN_TYPE
	  || TYPE_PRECISION (type) == 1))
    {
      if (TREE_CODE (op0_type) == VECTOR_TYPE
	  || TREE_CODE (op1_type) == VECTOR_TYPE)
        {
          error ("vector comparison returning a boolean");
          debug_generic_expr (op0_type);
          debug_generic_expr (op1_type);
          return true;
        }
    }
  /* Or an integer vector type with the same size and element count
     as the comparison operand types.  */
  else if (TREE_CODE (type) == VECTOR_TYPE
	   && TREE_CODE (TREE_TYPE (type)) == INTEGER_TYPE)
    {
      if (TREE_CODE (op0_type) != VECTOR_TYPE
	  || TREE_CODE (op1_type) != VECTOR_TYPE)
        {
          error ("non-vector operands in vector comparison");
          debug_generic_expr (op0_type);
          debug_generic_expr (op1_type);
          return true;
        }

      if (TYPE_VECTOR_SUBPARTS (type) != TYPE_VECTOR_SUBPARTS (op0_type)
	  || (GET_MODE_SIZE (TYPE_MODE (TREE_TYPE (type)))
	      != GET_MODE_SIZE (TYPE_MODE (TREE_TYPE (op0_type))))
	  /* The result of a vector comparison is of signed
	     integral type.  */
	  || TYPE_UNSIGNED (TREE_TYPE (type)))
        {
          error ("invalid vector comparison resulting type");
          debug_generic_expr (type);
          return true;
        }
    }
  else
    {
      error ("bogus comparison result type");
      debug_generic_expr (type);
      return true;
    }

  return false;
}

/* Verify a gimple assignment statement STMT with an unary rhs.
   Returns true if anything is wrong.  */

static bool
verify_gimple_assign_unary (gimple stmt)
{
  enum tree_code rhs_code = gimple_assign_rhs_code (stmt);
  tree lhs = gimple_assign_lhs (stmt);
  tree lhs_type = TREE_TYPE (lhs);
  tree rhs1 = gimple_assign_rhs1 (stmt);
  tree rhs1_type = TREE_TYPE (rhs1);

  if (!is_gimple_reg (lhs))
    {
      error ("non-register as LHS of unary operation");
      return true;
    }

  if (!is_gimple_val (rhs1))
    {
      error ("invalid operand in unary operation");
      return true;
    }

  /* First handle conversions.  */
  switch (rhs_code)
    {
    CASE_CONVERT:
      {
	/* Allow conversions from pointer type to integral type only if
	   there is no sign or zero extension involved.
	   For targets were the precision of ptrofftype doesn't match that
	   of pointers we need to allow arbitrary conversions to ptrofftype.  */
	if ((POINTER_TYPE_P (lhs_type)
	     && INTEGRAL_TYPE_P (rhs1_type))
	    || (POINTER_TYPE_P (rhs1_type)
		&& INTEGRAL_TYPE_P (lhs_type)
		&& (TYPE_PRECISION (rhs1_type) >= TYPE_PRECISION (lhs_type)
		    || ptrofftype_p (sizetype))))
	  return false;

	/* Allow conversion from integral to offset type and vice versa.  */
	if ((TREE_CODE (lhs_type) == OFFSET_TYPE
	     && INTEGRAL_TYPE_P (rhs1_type))
	    || (INTEGRAL_TYPE_P (lhs_type)
		&& TREE_CODE (rhs1_type) == OFFSET_TYPE))
	  return false;

	/* Otherwise assert we are converting between types of the
	   same kind.  */
	if (INTEGRAL_TYPE_P (lhs_type) != INTEGRAL_TYPE_P (rhs1_type))
	  {
	    error ("invalid types in nop conversion");
	    debug_generic_expr (lhs_type);
	    debug_generic_expr (rhs1_type);
	    return true;
	  }

	return false;
      }

    case ADDR_SPACE_CONVERT_EXPR:
      {
	if (!POINTER_TYPE_P (rhs1_type) || !POINTER_TYPE_P (lhs_type)
	    || (TYPE_ADDR_SPACE (TREE_TYPE (rhs1_type))
		== TYPE_ADDR_SPACE (TREE_TYPE (lhs_type))))
	  {
	    error ("invalid types in address space conversion");
	    debug_generic_expr (lhs_type);
	    debug_generic_expr (rhs1_type);
	    return true;
	  }

	return false;
      }

    case FIXED_CONVERT_EXPR:
      {
	if (!valid_fixed_convert_types_p (lhs_type, rhs1_type)
	    && !valid_fixed_convert_types_p (rhs1_type, lhs_type))
	  {
	    error ("invalid types in fixed-point conversion");
	    debug_generic_expr (lhs_type);
	    debug_generic_expr (rhs1_type);
	    return true;
	  }

	return false;
      }

    case FLOAT_EXPR:
      {
	if ((!INTEGRAL_TYPE_P (rhs1_type) || !SCALAR_FLOAT_TYPE_P (lhs_type))
	    && (!VECTOR_INTEGER_TYPE_P (rhs1_type)
	        || !VECTOR_FLOAT_TYPE_P (lhs_type)))
	  {
	    error ("invalid types in conversion to floating point");
	    debug_generic_expr (lhs_type);
	    debug_generic_expr (rhs1_type);
	    return true;
	  }

        return false;
      }

    case FIX_TRUNC_EXPR:
      {
        if ((!INTEGRAL_TYPE_P (lhs_type) || !SCALAR_FLOAT_TYPE_P (rhs1_type))
            && (!VECTOR_INTEGER_TYPE_P (lhs_type)
                || !VECTOR_FLOAT_TYPE_P (rhs1_type)))
	  {
	    error ("invalid types in conversion to integer");
	    debug_generic_expr (lhs_type);
	    debug_generic_expr (rhs1_type);
	    return true;
	  }

        return false;
      }

    case VEC_UNPACK_HI_EXPR:
    case VEC_UNPACK_LO_EXPR:
    case REDUC_MAX_EXPR:
    case REDUC_MIN_EXPR:
    case REDUC_PLUS_EXPR:
    case VEC_UNPACK_FLOAT_HI_EXPR:
    case VEC_UNPACK_FLOAT_LO_EXPR:
      /* FIXME.  */
      return false;

    case NEGATE_EXPR:
    case ABS_EXPR:
    case BIT_NOT_EXPR:
    case PAREN_EXPR:
    case NON_LVALUE_EXPR:
    case CONJ_EXPR:
      break;

    default:
      gcc_unreachable ();
    }

  /* For the remaining codes assert there is no conversion involved.  */
  if (!useless_type_conversion_p (lhs_type, rhs1_type))
    {
      error ("non-trivial conversion in unary operation");
      debug_generic_expr (lhs_type);
      debug_generic_expr (rhs1_type);
      return true;
    }

  return false;
}

/* Verify a gimple assignment statement STMT with a binary rhs.
   Returns true if anything is wrong.  */

static bool
verify_gimple_assign_binary (gimple stmt)
{
  enum tree_code rhs_code = gimple_assign_rhs_code (stmt);
  tree lhs = gimple_assign_lhs (stmt);
  tree lhs_type = TREE_TYPE (lhs);
  tree rhs1 = gimple_assign_rhs1 (stmt);
  tree rhs1_type = TREE_TYPE (rhs1);
  tree rhs2 = gimple_assign_rhs2 (stmt);
  tree rhs2_type = TREE_TYPE (rhs2);

  if (!is_gimple_reg (lhs))
    {
      error ("non-register as LHS of binary operation");
      return true;
    }

  if (!is_gimple_val (rhs1)
      || !is_gimple_val (rhs2))
    {
      error ("invalid operands in binary operation");
      return true;
    }

  /* First handle operations that involve different types.  */
  switch (rhs_code)
    {
    case COMPLEX_EXPR:
      {
	if (TREE_CODE (lhs_type) != COMPLEX_TYPE
	    || !(INTEGRAL_TYPE_P (rhs1_type)
	         || SCALAR_FLOAT_TYPE_P (rhs1_type))
	    || !(INTEGRAL_TYPE_P (rhs2_type)
	         || SCALAR_FLOAT_TYPE_P (rhs2_type)))
	  {
	    error ("type mismatch in complex expression");
	    debug_generic_expr (lhs_type);
	    debug_generic_expr (rhs1_type);
	    debug_generic_expr (rhs2_type);
	    return true;
	  }

	return false;
      }

    case LSHIFT_EXPR:
    case RSHIFT_EXPR:
    case LROTATE_EXPR:
    case RROTATE_EXPR:
      {
	/* Shifts and rotates are ok on integral types, fixed point
	   types and integer vector types.  */
	if ((!INTEGRAL_TYPE_P (rhs1_type)
	     && !FIXED_POINT_TYPE_P (rhs1_type)
	     && !(TREE_CODE (rhs1_type) == VECTOR_TYPE
		  && INTEGRAL_TYPE_P (TREE_TYPE (rhs1_type))))
	    || (!INTEGRAL_TYPE_P (rhs2_type)
		/* Vector shifts of vectors are also ok.  */
		&& !(TREE_CODE (rhs1_type) == VECTOR_TYPE
		     && INTEGRAL_TYPE_P (TREE_TYPE (rhs1_type))
		     && TREE_CODE (rhs2_type) == VECTOR_TYPE
		     && INTEGRAL_TYPE_P (TREE_TYPE (rhs2_type))))
	    || !useless_type_conversion_p (lhs_type, rhs1_type))
	  {
	    error ("type mismatch in shift expression");
	    debug_generic_expr (lhs_type);
	    debug_generic_expr (rhs1_type);
	    debug_generic_expr (rhs2_type);
	    return true;
	  }

	return false;
      }

    case VEC_LSHIFT_EXPR:
    case VEC_RSHIFT_EXPR:
      {
	if (TREE_CODE (rhs1_type) != VECTOR_TYPE
	    || !(INTEGRAL_TYPE_P (TREE_TYPE (rhs1_type))
		 || POINTER_TYPE_P (TREE_TYPE (rhs1_type))
		 || FIXED_POINT_TYPE_P (TREE_TYPE (rhs1_type))
		 || SCALAR_FLOAT_TYPE_P (TREE_TYPE (rhs1_type)))
	    || (!INTEGRAL_TYPE_P (rhs2_type)
		&& (TREE_CODE (rhs2_type) != VECTOR_TYPE
		    || !INTEGRAL_TYPE_P (TREE_TYPE (rhs2_type))))
	    || !useless_type_conversion_p (lhs_type, rhs1_type))
	  {
	    error ("type mismatch in vector shift expression");
	    debug_generic_expr (lhs_type);
	    debug_generic_expr (rhs1_type);
	    debug_generic_expr (rhs2_type);
	    return true;
	  }
	/* For shifting a vector of non-integral components we
	   only allow shifting by a constant multiple of the element size.  */
	if (!INTEGRAL_TYPE_P (TREE_TYPE (rhs1_type))
	    && (TREE_CODE (rhs2) != INTEGER_CST
		|| !div_if_zero_remainder (rhs2,
					   TYPE_SIZE (TREE_TYPE (rhs1_type)))))
	  {
	    error ("non-element sized vector shift of floating point vector");
	    return true;
	  }

	return false;
      }

    case WIDEN_LSHIFT_EXPR:
      {
        if (!INTEGRAL_TYPE_P (lhs_type)
            || !INTEGRAL_TYPE_P (rhs1_type)
            || TREE_CODE (rhs2) != INTEGER_CST
            || (2 * TYPE_PRECISION (rhs1_type) > TYPE_PRECISION (lhs_type)))
          {
            error ("type mismatch in widening vector shift expression");
            debug_generic_expr (lhs_type);
            debug_generic_expr (rhs1_type);
            debug_generic_expr (rhs2_type);
            return true;
          }

        return false;
      }

    case VEC_WIDEN_LSHIFT_HI_EXPR:
    case VEC_WIDEN_LSHIFT_LO_EXPR:
      {
        if (TREE_CODE (rhs1_type) != VECTOR_TYPE
            || TREE_CODE (lhs_type) != VECTOR_TYPE
            || !INTEGRAL_TYPE_P (TREE_TYPE (rhs1_type))
            || !INTEGRAL_TYPE_P (TREE_TYPE (lhs_type))
            || TREE_CODE (rhs2) != INTEGER_CST
            || (2 * TYPE_PRECISION (TREE_TYPE (rhs1_type))
                > TYPE_PRECISION (TREE_TYPE (lhs_type))))
          {
            error ("type mismatch in widening vector shift expression");
            debug_generic_expr (lhs_type);
            debug_generic_expr (rhs1_type);
            debug_generic_expr (rhs2_type);
            return true;
          }

        return false;
      }

    case PLUS_EXPR:
    case MINUS_EXPR:
      {
	tree lhs_etype = lhs_type;
	tree rhs1_etype = rhs1_type;
	tree rhs2_etype = rhs2_type;
	if (TREE_CODE (lhs_type) == VECTOR_TYPE)
	  {
	    if (TREE_CODE (rhs1_type) != VECTOR_TYPE
		|| TREE_CODE (rhs2_type) != VECTOR_TYPE)
	      {
		error ("invalid non-vector operands to vector valued plus");
		return true;
	      }
	    lhs_etype = TREE_TYPE (lhs_type);
	    rhs1_etype = TREE_TYPE (rhs1_type);
	    rhs2_etype = TREE_TYPE (rhs2_type);
	  }
	if (POINTER_TYPE_P (lhs_etype)
	    || POINTER_TYPE_P (rhs1_etype)
	    || POINTER_TYPE_P (rhs2_etype))
	  {
	    error ("invalid (pointer) operands to plus/minus");
	    return true;
	  }

	/* Continue with generic binary expression handling.  */
	break;
      }

    case POINTER_PLUS_EXPR:
      {
	if (!POINTER_TYPE_P (rhs1_type)
	    || !useless_type_conversion_p (lhs_type, rhs1_type)
	    || !ptrofftype_p (rhs2_type))
	  {
	    error ("type mismatch in pointer plus expression");
	    debug_generic_stmt (lhs_type);
	    debug_generic_stmt (rhs1_type);
	    debug_generic_stmt (rhs2_type);
	    return true;
	  }

	return false;
      }

    case TRUTH_ANDIF_EXPR:
    case TRUTH_ORIF_EXPR:
    case TRUTH_AND_EXPR:
    case TRUTH_OR_EXPR:
    case TRUTH_XOR_EXPR:

      gcc_unreachable ();

    case LT_EXPR:
    case LE_EXPR:
    case GT_EXPR:
    case GE_EXPR:
    case EQ_EXPR:
    case NE_EXPR:
    case UNORDERED_EXPR:
    case ORDERED_EXPR:
    case UNLT_EXPR:
    case UNLE_EXPR:
    case UNGT_EXPR:
    case UNGE_EXPR:
    case UNEQ_EXPR:
    case LTGT_EXPR:
      /* Comparisons are also binary, but the result type is not
	 connected to the operand types.  */
      return verify_gimple_comparison (lhs_type, rhs1, rhs2);

    case WIDEN_MULT_EXPR:
      if (TREE_CODE (lhs_type) != INTEGER_TYPE)
	return true;
      return ((2 * TYPE_PRECISION (rhs1_type) > TYPE_PRECISION (lhs_type))
	      || (TYPE_PRECISION (rhs1_type) != TYPE_PRECISION (rhs2_type)));

    case WIDEN_SUM_EXPR:
    case VEC_WIDEN_MULT_HI_EXPR:
    case VEC_WIDEN_MULT_LO_EXPR:
    case VEC_WIDEN_MULT_EVEN_EXPR:
    case VEC_WIDEN_MULT_ODD_EXPR:
    case VEC_PACK_TRUNC_EXPR:
    case VEC_PACK_SAT_EXPR:
    case VEC_PACK_FIX_TRUNC_EXPR:
      /* FIXME.  */
      return false;

    case MULT_EXPR:
    case MULT_HIGHPART_EXPR:
    case TRUNC_DIV_EXPR:
    case CEIL_DIV_EXPR:
    case FLOOR_DIV_EXPR:
    case ROUND_DIV_EXPR:
    case TRUNC_MOD_EXPR:
    case CEIL_MOD_EXPR:
    case FLOOR_MOD_EXPR:
    case ROUND_MOD_EXPR:
    case RDIV_EXPR:
    case EXACT_DIV_EXPR:
    case MIN_EXPR:
    case MAX_EXPR:
    case BIT_IOR_EXPR:
    case BIT_XOR_EXPR:
    case BIT_AND_EXPR:
      /* Continue with generic binary expression handling.  */
      break;

    default:
      gcc_unreachable ();
    }

  if (!useless_type_conversion_p (lhs_type, rhs1_type)
      || !useless_type_conversion_p (lhs_type, rhs2_type))
    {
      error ("type mismatch in binary expression");
      debug_generic_stmt (lhs_type);
      debug_generic_stmt (rhs1_type);
      debug_generic_stmt (rhs2_type);
      return true;
    }

  return false;
}

/* Verify a gimple assignment statement STMT with a ternary rhs.
   Returns true if anything is wrong.  */

static bool
verify_gimple_assign_ternary (gimple stmt)
{
  enum tree_code rhs_code = gimple_assign_rhs_code (stmt);
  tree lhs = gimple_assign_lhs (stmt);
  tree lhs_type = TREE_TYPE (lhs);
  tree rhs1 = gimple_assign_rhs1 (stmt);
  tree rhs1_type = TREE_TYPE (rhs1);
  tree rhs2 = gimple_assign_rhs2 (stmt);
  tree rhs2_type = TREE_TYPE (rhs2);
  tree rhs3 = gimple_assign_rhs3 (stmt);
  tree rhs3_type = TREE_TYPE (rhs3);

  if (!is_gimple_reg (lhs))
    {
      error ("non-register as LHS of ternary operation");
      return true;
    }

  if (((rhs_code == VEC_COND_EXPR || rhs_code == COND_EXPR)
       ? !is_gimple_condexpr (rhs1) : !is_gimple_val (rhs1))
      || !is_gimple_val (rhs2)
      || !is_gimple_val (rhs3))
    {
      error ("invalid operands in ternary operation");
      return true;
    }

  /* First handle operations that involve different types.  */
  switch (rhs_code)
    {
    case WIDEN_MULT_PLUS_EXPR:
    case WIDEN_MULT_MINUS_EXPR:
      if ((!INTEGRAL_TYPE_P (rhs1_type)
	   && !FIXED_POINT_TYPE_P (rhs1_type))
	  || !useless_type_conversion_p (rhs1_type, rhs2_type)
	  || !useless_type_conversion_p (lhs_type, rhs3_type)
	  || 2 * TYPE_PRECISION (rhs1_type) > TYPE_PRECISION (lhs_type)
	  || TYPE_PRECISION (rhs1_type) != TYPE_PRECISION (rhs2_type))
	{
	  error ("type mismatch in widening multiply-accumulate expression");
	  debug_generic_expr (lhs_type);
	  debug_generic_expr (rhs1_type);
	  debug_generic_expr (rhs2_type);
	  debug_generic_expr (rhs3_type);
	  return true;
	}
      break;

    case FMA_EXPR:
      if (!useless_type_conversion_p (lhs_type, rhs1_type)
	  || !useless_type_conversion_p (lhs_type, rhs2_type)
	  || !useless_type_conversion_p (lhs_type, rhs3_type))
	{
	  error ("type mismatch in fused multiply-add expression");
	  debug_generic_expr (lhs_type);
	  debug_generic_expr (rhs1_type);
	  debug_generic_expr (rhs2_type);
	  debug_generic_expr (rhs3_type);
	  return true;
	}
      break;

    case COND_EXPR:
    case VEC_COND_EXPR:
      if (!useless_type_conversion_p (lhs_type, rhs2_type)
	  || !useless_type_conversion_p (lhs_type, rhs3_type))
	{
	  error ("type mismatch in conditional expression");
	  debug_generic_expr (lhs_type);
	  debug_generic_expr (rhs2_type);
	  debug_generic_expr (rhs3_type);
	  return true;
	}
      break;

    case VEC_PERM_EXPR:
      if (!useless_type_conversion_p (lhs_type, rhs1_type)
	  || !useless_type_conversion_p (lhs_type, rhs2_type))
	{
	  error ("type mismatch in vector permute expression");
	  debug_generic_expr (lhs_type);
	  debug_generic_expr (rhs1_type);
	  debug_generic_expr (rhs2_type);
	  debug_generic_expr (rhs3_type);
	  return true;
	}

      if (TREE_CODE (rhs1_type) != VECTOR_TYPE
	  || TREE_CODE (rhs2_type) != VECTOR_TYPE
	  || TREE_CODE (rhs3_type) != VECTOR_TYPE)
	{
	  error ("vector types expected in vector permute expression");
	  debug_generic_expr (lhs_type);
	  debug_generic_expr (rhs1_type);
	  debug_generic_expr (rhs2_type);
	  debug_generic_expr (rhs3_type);
	  return true;
	}

      if (TYPE_VECTOR_SUBPARTS (rhs1_type) != TYPE_VECTOR_SUBPARTS (rhs2_type)
	  || TYPE_VECTOR_SUBPARTS (rhs2_type)
	     != TYPE_VECTOR_SUBPARTS (rhs3_type)
	  || TYPE_VECTOR_SUBPARTS (rhs3_type)
	     != TYPE_VECTOR_SUBPARTS (lhs_type))
	{
	  error ("vectors with different element number found "
		 "in vector permute expression");
	  debug_generic_expr (lhs_type);
	  debug_generic_expr (rhs1_type);
	  debug_generic_expr (rhs2_type);
	  debug_generic_expr (rhs3_type);
	  return true;
	}

      if (TREE_CODE (TREE_TYPE (rhs3_type)) != INTEGER_TYPE
	  || GET_MODE_BITSIZE (TYPE_MODE (TREE_TYPE (rhs3_type)))
	     != GET_MODE_BITSIZE (TYPE_MODE (TREE_TYPE (rhs1_type))))
	{
	  error ("invalid mask type in vector permute expression");
	  debug_generic_expr (lhs_type);
	  debug_generic_expr (rhs1_type);
	  debug_generic_expr (rhs2_type);
	  debug_generic_expr (rhs3_type);
	  return true;
	}

      return false;

    case DOT_PROD_EXPR:
    case REALIGN_LOAD_EXPR:
      /* FIXME.  */
      return false;

    default:
      gcc_unreachable ();
    }
  return false;
}

/* Verify a gimple assignment statement STMT with a single rhs.
   Returns true if anything is wrong.  */

static bool
verify_gimple_assign_single (gimple stmt)
{
  enum tree_code rhs_code = gimple_assign_rhs_code (stmt);
  tree lhs = gimple_assign_lhs (stmt);
  tree lhs_type = TREE_TYPE (lhs);
  tree rhs1 = gimple_assign_rhs1 (stmt);
  tree rhs1_type = TREE_TYPE (rhs1);
  bool res = false;

  if (!useless_type_conversion_p (lhs_type, rhs1_type))
    {
      error ("non-trivial conversion at assignment");
      debug_generic_expr (lhs_type);
      debug_generic_expr (rhs1_type);
      return true;
    }

  if (gimple_clobber_p (stmt)
      && !(DECL_P (lhs) || TREE_CODE (lhs) == MEM_REF))
    {
      error ("non-decl/MEM_REF LHS in clobber statement");
      debug_generic_expr (lhs);
      return true;
    }

  if (handled_component_p (lhs)
      || TREE_CODE (lhs) == MEM_REF
      || TREE_CODE (lhs) == TARGET_MEM_REF)
    res |= verify_types_in_gimple_reference (lhs, true);

  /* Special codes we cannot handle via their class.  */
  switch (rhs_code)
    {
    case ADDR_EXPR:
      {
	tree op = TREE_OPERAND (rhs1, 0);
	if (!is_gimple_addressable (op))
	  {
	    error ("invalid operand in unary expression");
	    return true;
	  }

	/* Technically there is no longer a need for matching types, but
	   gimple hygiene asks for this check.  In LTO we can end up
	   combining incompatible units and thus end up with addresses
	   of globals that change their type to a common one.  */
	if (!in_lto_p
	    && !types_compatible_p (TREE_TYPE (op),
				    TREE_TYPE (TREE_TYPE (rhs1)))
	    && !one_pointer_to_useless_type_conversion_p (TREE_TYPE (rhs1),
							  TREE_TYPE (op)))
	  {
	    error ("type mismatch in address expression");
	    debug_generic_stmt (TREE_TYPE (rhs1));
	    debug_generic_stmt (TREE_TYPE (op));
	    return true;
	  }

	return verify_types_in_gimple_reference (op, true);
      }

    /* tcc_reference  */
    case INDIRECT_REF:
      error ("INDIRECT_REF in gimple IL");
      return true;

    case COMPONENT_REF:
    case BIT_FIELD_REF:
    case ARRAY_REF:
    case ARRAY_RANGE_REF:
    case VIEW_CONVERT_EXPR:
    case REALPART_EXPR:
    case IMAGPART_EXPR:
    case TARGET_MEM_REF:
    case MEM_REF:
      if (!is_gimple_reg (lhs)
	  && is_gimple_reg_type (TREE_TYPE (lhs)))
	{
	  error ("invalid rhs for gimple memory store");
	  debug_generic_stmt (lhs);
	  debug_generic_stmt (rhs1);
	  return true;
	}
      return res || verify_types_in_gimple_reference (rhs1, false);

    /* tcc_constant  */
    case SSA_NAME:
    case INTEGER_CST:
    case REAL_CST:
    case FIXED_CST:
    case COMPLEX_CST:
    case VECTOR_CST:
    case STRING_CST:
      return res;

    /* tcc_declaration  */
    case CONST_DECL:
      return res;
    case VAR_DECL:
    case PARM_DECL:
      if (!is_gimple_reg (lhs)
	  && !is_gimple_reg (rhs1)
	  && is_gimple_reg_type (TREE_TYPE (lhs)))
	{
	  error ("invalid rhs for gimple memory store");
	  debug_generic_stmt (lhs);
	  debug_generic_stmt (rhs1);
	  return true;
	}
      return res;

    case CONSTRUCTOR:
      if (TREE_CODE (rhs1_type) == VECTOR_TYPE)
	{
	  unsigned int i;
	  tree elt_i, elt_v, elt_t = NULL_TREE;

	  if (CONSTRUCTOR_NELTS (rhs1) == 0)
	    return res;
	  /* For vector CONSTRUCTORs we require that either it is empty
	     CONSTRUCTOR, or it is a CONSTRUCTOR of smaller vector elements
	     (then the element count must be correct to cover the whole
	     outer vector and index must be NULL on all elements, or it is
	     a CONSTRUCTOR of scalar elements, where we as an exception allow
	     smaller number of elements (assuming zero filling) and
	     consecutive indexes as compared to NULL indexes (such
	     CONSTRUCTORs can appear in the IL from FEs).  */
	  FOR_EACH_CONSTRUCTOR_ELT (CONSTRUCTOR_ELTS (rhs1), i, elt_i, elt_v)
	    {
	      if (elt_t == NULL_TREE)
		{
		  elt_t = TREE_TYPE (elt_v);
		  if (TREE_CODE (elt_t) == VECTOR_TYPE)
		    {
		      tree elt_t = TREE_TYPE (elt_v);
		      if (!useless_type_conversion_p (TREE_TYPE (rhs1_type),
						      TREE_TYPE (elt_t)))
			{
			  error ("incorrect type of vector CONSTRUCTOR"
				 " elements");
			  debug_generic_stmt (rhs1);
			  return true;
			}
		      else if (CONSTRUCTOR_NELTS (rhs1)
			       * TYPE_VECTOR_SUBPARTS (elt_t)
			       != TYPE_VECTOR_SUBPARTS (rhs1_type))
			{
			  error ("incorrect number of vector CONSTRUCTOR"
				 " elements");
			  debug_generic_stmt (rhs1);
			  return true;
			}
		    }
		  else if (!useless_type_conversion_p (TREE_TYPE (rhs1_type),
						       elt_t))
		    {
		      error ("incorrect type of vector CONSTRUCTOR elements");
		      debug_generic_stmt (rhs1);
		      return true;
		    }
		  else if (CONSTRUCTOR_NELTS (rhs1)
			   > TYPE_VECTOR_SUBPARTS (rhs1_type))
		    {
		      error ("incorrect number of vector CONSTRUCTOR elements");
		      debug_generic_stmt (rhs1);
		      return true;
		    }
		}
	      else if (!useless_type_conversion_p (elt_t, TREE_TYPE (elt_v)))
		{
		  error ("incorrect type of vector CONSTRUCTOR elements");
		  debug_generic_stmt (rhs1);
		  return true;
		}
	      if (elt_i != NULL_TREE
		  && (TREE_CODE (elt_t) == VECTOR_TYPE
		      || TREE_CODE (elt_i) != INTEGER_CST
		      || compare_tree_int (elt_i, i) != 0))
		{
		  error ("vector CONSTRUCTOR with non-NULL element index");
		  debug_generic_stmt (rhs1);
		  return true;
		}
	    }
	}
      return res;
    case OBJ_TYPE_REF:
    case ASSERT_EXPR:
    case WITH_SIZE_EXPR:
      /* FIXME.  */
      return res;

    default:;
    }

  return res;
}

/* Verify the contents of a GIMPLE_ASSIGN STMT.  Returns true when there
   is a problem, otherwise false.  */

static bool
verify_gimple_assign (gimple stmt)
{
  switch (gimple_assign_rhs_class (stmt))
    {
    case GIMPLE_SINGLE_RHS:
      return verify_gimple_assign_single (stmt);

    case GIMPLE_UNARY_RHS:
      return verify_gimple_assign_unary (stmt);

    case GIMPLE_BINARY_RHS:
      return verify_gimple_assign_binary (stmt);

    case GIMPLE_TERNARY_RHS:
      return verify_gimple_assign_ternary (stmt);

    default:
      gcc_unreachable ();
    }
}

/* Verify the contents of a GIMPLE_RETURN STMT.  Returns true when there
   is a problem, otherwise false.  */

static bool
verify_gimple_return (gimple stmt)
{
  tree op = gimple_return_retval (stmt);
  tree restype = TREE_TYPE (TREE_TYPE (cfun->decl));

  /* We cannot test for present return values as we do not fix up missing
     return values from the original source.  */
  if (op == NULL)
    return false;

  if (!is_gimple_val (op)
      && TREE_CODE (op) != RESULT_DECL)
    {
      error ("invalid operand in return statement");
      debug_generic_stmt (op);
      return true;
    }

  if ((TREE_CODE (op) == RESULT_DECL
       && DECL_BY_REFERENCE (op))
      || (TREE_CODE (op) == SSA_NAME
	  && SSA_NAME_VAR (op)
	  && TREE_CODE (SSA_NAME_VAR (op)) == RESULT_DECL
	  && DECL_BY_REFERENCE (SSA_NAME_VAR (op))))
    op = TREE_TYPE (op);

  if (!useless_type_conversion_p (restype, TREE_TYPE (op)))
    {
      error ("invalid conversion in return statement");
      debug_generic_stmt (restype);
      debug_generic_stmt (TREE_TYPE (op));
      return true;
    }

  return false;
}


/* Verify the contents of a GIMPLE_GOTO STMT.  Returns true when there
   is a problem, otherwise false.  */

static bool
verify_gimple_goto (gimple stmt)
{
  tree dest = gimple_goto_dest (stmt);

  /* ???  We have two canonical forms of direct goto destinations, a
     bare LABEL_DECL and an ADDR_EXPR of a LABEL_DECL.  */
  if (TREE_CODE (dest) != LABEL_DECL
      && (!is_gimple_val (dest)
	  || !POINTER_TYPE_P (TREE_TYPE (dest))))
    {
      error ("goto destination is neither a label nor a pointer");
      return true;
    }

  return false;
}

/* Verify the contents of a GIMPLE_SWITCH STMT.  Returns true when there
   is a problem, otherwise false.  */

static bool
verify_gimple_switch (gimple stmt)
{
  unsigned int i, n;
  tree elt, prev_upper_bound = NULL_TREE;
  tree index_type, elt_type = NULL_TREE;

  if (!is_gimple_val (gimple_switch_index (stmt)))
    {
      error ("invalid operand to switch statement");
      debug_generic_stmt (gimple_switch_index (stmt));
      return true;
    }

  index_type = TREE_TYPE (gimple_switch_index (stmt));
  if (! INTEGRAL_TYPE_P (index_type))
    {
      error ("non-integral type switch statement");
      debug_generic_expr (index_type);
      return true;
    }

  elt = gimple_switch_label (stmt, 0);
  if (CASE_LOW (elt) != NULL_TREE || CASE_HIGH (elt) != NULL_TREE)
    {
      error ("invalid default case label in switch statement");
      debug_generic_expr (elt);
      return true;
    }

  n = gimple_switch_num_labels (stmt);
  for (i = 1; i < n; i++)
    {
      elt = gimple_switch_label (stmt, i);

      if (! CASE_LOW (elt))
	{
	  error ("invalid case label in switch statement");
	  debug_generic_expr (elt);
	  return true;
	}
      if (CASE_HIGH (elt)
	  && ! tree_int_cst_lt (CASE_LOW (elt), CASE_HIGH (elt)))
	{
	  error ("invalid case range in switch statement");
	  debug_generic_expr (elt);
	  return true;
	}

      if (elt_type)
	{
	  if (TREE_TYPE (CASE_LOW (elt)) != elt_type
	      || (CASE_HIGH (elt) && TREE_TYPE (CASE_HIGH (elt)) != elt_type))
	    {
	      error ("type mismatch for case label in switch statement");
	      debug_generic_expr (elt);
	      return true;
	    }
	}
      else
	{
	  elt_type = TREE_TYPE (CASE_LOW (elt));
	  if (TYPE_PRECISION (index_type) < TYPE_PRECISION (elt_type))
	    {
	      error ("type precision mismatch in switch statement");
	      return true;
	    }
	}

      if (prev_upper_bound)
	{
	  if (! tree_int_cst_lt (prev_upper_bound, CASE_LOW (elt)))
	    {
	      error ("case labels not sorted in switch statement");
	      return true;
	    }
	}

      prev_upper_bound = CASE_HIGH (elt);
      if (! prev_upper_bound)
	prev_upper_bound = CASE_LOW (elt);
    }

  return false;
}

/* Verify a gimple debug statement STMT.
   Returns true if anything is wrong.  */

static bool
verify_gimple_debug (gimple stmt ATTRIBUTE_UNUSED)
{
  /* There isn't much that could be wrong in a gimple debug stmt.  A
     gimple debug bind stmt, for example, maps a tree, that's usually
     a VAR_DECL or a PARM_DECL, but that could also be some scalarized
     component or member of an aggregate type, to another tree, that
     can be an arbitrary expression.  These stmts expand into debug
     insns, and are converted to debug notes by var-tracking.c.  */
  return false;
}

/* Verify a gimple label statement STMT.
   Returns true if anything is wrong.  */

static bool
verify_gimple_label (gimple stmt)
{
  tree decl = gimple_label_label (stmt);
  int uid;
  bool err = false;

  if (TREE_CODE (decl) != LABEL_DECL)
    return true;
  if (!DECL_NONLOCAL (decl) && !FORCED_LABEL (decl)
      && DECL_CONTEXT (decl) != current_function_decl)
    {
      error ("label's context is not the current function decl");
      err |= true;
    }

  uid = LABEL_DECL_UID (decl);
  if (cfun->cfg
      && (uid == -1
	  || (*label_to_block_map_for_fn (cfun))[uid] != gimple_bb (stmt)))
    {
      error ("incorrect entry in label_to_block_map");
      err |= true;
    }

  uid = EH_LANDING_PAD_NR (decl);
  if (uid)
    {
      eh_landing_pad lp = get_eh_landing_pad_from_number (uid);
      if (decl != lp->post_landing_pad)
	{
	  error ("incorrect setting of landing pad number");
	  err |= true;
	}
    }

  return err;
}

/* Verify the GIMPLE statement STMT.  Returns true if there is an
   error, otherwise false.  */

static bool
verify_gimple_stmt (gimple stmt)
{
  switch (gimple_code (stmt))
    {
    case GIMPLE_ASSIGN:
      return verify_gimple_assign (stmt);

    case GIMPLE_LABEL:
      return verify_gimple_label (stmt);

    case GIMPLE_CALL:
      return verify_gimple_call (stmt);

    case GIMPLE_COND:
      if (TREE_CODE_CLASS (gimple_cond_code (stmt)) != tcc_comparison)
	{
	  error ("invalid comparison code in gimple cond");
	  return true;
	}
      if (!(!gimple_cond_true_label (stmt)
	    || TREE_CODE (gimple_cond_true_label (stmt)) == LABEL_DECL)
	  || !(!gimple_cond_false_label (stmt)
	       || TREE_CODE (gimple_cond_false_label (stmt)) == LABEL_DECL))
	{
	  error ("invalid labels in gimple cond");
	  return true;
	}
	  
      return verify_gimple_comparison (boolean_type_node,
				       gimple_cond_lhs (stmt),
				       gimple_cond_rhs (stmt));

    case GIMPLE_GOTO:
      return verify_gimple_goto (stmt);

    case GIMPLE_SWITCH:
      return verify_gimple_switch (stmt);

    case GIMPLE_RETURN:
      return verify_gimple_return (stmt);

    case GIMPLE_ASM:
      return false;

    case GIMPLE_TRANSACTION:
      return verify_gimple_transaction (stmt);

    /* Tuples that do not have tree operands.  */
    case GIMPLE_NOP:
    case GIMPLE_PREDICT:
    case GIMPLE_RESX:
    case GIMPLE_EH_DISPATCH:
    case GIMPLE_EH_MUST_NOT_THROW:
      return false;

    CASE_GIMPLE_OMP:
      /* OpenMP directives are validated by the FE and never operated
	 on by the optimizers.  Furthermore, GIMPLE_OMP_FOR may contain
	 non-gimple expressions when the main index variable has had
	 its address taken.  This does not affect the loop itself
	 because the header of an GIMPLE_OMP_FOR is merely used to determine
	 how to setup the parallel iteration.  */
      return false;

    case GIMPLE_DEBUG:
      return verify_gimple_debug (stmt);

    default:
      gcc_unreachable ();
    }
}

/* Verify the contents of a GIMPLE_PHI.  Returns true if there is a problem,
   and false otherwise.  */

static bool
verify_gimple_phi (gimple phi)
{
  bool err = false;
  unsigned i;
  tree phi_result = gimple_phi_result (phi);
  bool virtual_p;

  if (!phi_result)
    {
      error ("invalid PHI result");
      return true;
    }

  virtual_p = virtual_operand_p (phi_result);
  if (TREE_CODE (phi_result) != SSA_NAME
      || (virtual_p
	  && SSA_NAME_VAR (phi_result) != gimple_vop (cfun)))
    {
      error ("invalid PHI result");
      err = true;
    }

  for (i = 0; i < gimple_phi_num_args (phi); i++)
    {
      tree t = gimple_phi_arg_def (phi, i);

      if (!t)
	{
	  error ("missing PHI def");
	  err |= true;
	  continue;
	}
      /* Addressable variables do have SSA_NAMEs but they
	 are not considered gimple values.  */
      else if ((TREE_CODE (t) == SSA_NAME
		&& virtual_p != virtual_operand_p (t))
	       || (virtual_p
		   && (TREE_CODE (t) != SSA_NAME
		       || SSA_NAME_VAR (t) != gimple_vop (cfun)))
	       || (!virtual_p
		   && !is_gimple_val (t)))
	{
	  error ("invalid PHI argument");
	  debug_generic_expr (t);
	  err |= true;
	}
#ifdef ENABLE_TYPES_CHECKING
      if (!useless_type_conversion_p (TREE_TYPE (phi_result), TREE_TYPE (t)))
	{
	  error ("incompatible types in PHI argument %u", i);
	  debug_generic_stmt (TREE_TYPE (phi_result));
	  debug_generic_stmt (TREE_TYPE (t));
	  err |= true;
	}
#endif
    }

  return err;
}

/* Verify the GIMPLE statements inside the sequence STMTS.  */

static bool
verify_gimple_in_seq_2 (gimple_seq stmts)
{
  gimple_stmt_iterator ittr;
  bool err = false;

  for (ittr = gsi_start (stmts); !gsi_end_p (ittr); gsi_next (&ittr))
    {
      gimple stmt = gsi_stmt (ittr);

      switch (gimple_code (stmt))
        {
	case GIMPLE_BIND:
	  err |= verify_gimple_in_seq_2 (gimple_bind_body (stmt));
	  break;

	case GIMPLE_TRY:
	  err |= verify_gimple_in_seq_2 (gimple_try_eval (stmt));
	  err |= verify_gimple_in_seq_2 (gimple_try_cleanup (stmt));
	  break;

	case GIMPLE_EH_FILTER:
	  err |= verify_gimple_in_seq_2 (gimple_eh_filter_failure (stmt));
	  break;

	case GIMPLE_EH_ELSE:
	  err |= verify_gimple_in_seq_2 (gimple_eh_else_n_body (stmt));
	  err |= verify_gimple_in_seq_2 (gimple_eh_else_e_body (stmt));
	  break;

	case GIMPLE_CATCH:
	  err |= verify_gimple_in_seq_2 (gimple_catch_handler (stmt));
	  break;

	case GIMPLE_TRANSACTION:
	  err |= verify_gimple_transaction (stmt);
	  break;

	default:
	  {
	    bool err2 = verify_gimple_stmt (stmt);
	    if (err2)
	      debug_gimple_stmt (stmt);
	    err |= err2;
	  }
	}
    }

  return err;
}

/* Verify the contents of a GIMPLE_TRANSACTION.  Returns true if there
   is a problem, otherwise false.  */

static bool
verify_gimple_transaction (gimple stmt)
{
  tree lab = gimple_transaction_label (stmt);
  if (lab != NULL && TREE_CODE (lab) != LABEL_DECL)
    return true;
  return verify_gimple_in_seq_2 (gimple_transaction_body (stmt));
}


/* Verify the GIMPLE statements inside the statement list STMTS.  */

DEBUG_FUNCTION void
verify_gimple_in_seq (gimple_seq stmts)
{
  timevar_push (TV_TREE_STMT_VERIFY);
  if (verify_gimple_in_seq_2 (stmts))
    internal_error ("verify_gimple failed");
  timevar_pop (TV_TREE_STMT_VERIFY);
}

/* Return true when the T can be shared.  */

static bool
tree_node_can_be_shared (tree t)
{
  if (IS_TYPE_OR_DECL_P (t)
      || is_gimple_min_invariant (t)
      || TREE_CODE (t) == SSA_NAME
      || t == error_mark_node
      || TREE_CODE (t) == IDENTIFIER_NODE)
    return true;

  if (TREE_CODE (t) == CASE_LABEL_EXPR)
    return true;

  if (DECL_P (t))
    return true;

  return false;
}

/* Called via walk_tree.  Verify tree sharing.  */

static tree
verify_node_sharing_1 (tree *tp, int *walk_subtrees, void *data)
{
  struct pointer_set_t *visited = (struct pointer_set_t *) data;

  if (tree_node_can_be_shared (*tp))
    {
      *walk_subtrees = false;
      return NULL;
    }

  if (pointer_set_insert (visited, *tp))
    return *tp;

  return NULL;
}

/* Called via walk_gimple_stmt.  Verify tree sharing.  */

static tree
verify_node_sharing (tree *tp, int *walk_subtrees, void *data)
{
  struct walk_stmt_info *wi = (struct walk_stmt_info *) data;
  return verify_node_sharing_1 (tp, walk_subtrees, wi->info);
}

static bool eh_error_found;
static int
verify_eh_throw_stmt_node (void **slot, void *data)
{
  struct throw_stmt_node *node = (struct throw_stmt_node *)*slot;
  struct pointer_set_t *visited = (struct pointer_set_t *) data;

  if (!pointer_set_contains (visited, node->stmt))
    {
      error ("dead STMT in EH table");
      debug_gimple_stmt (node->stmt);
      eh_error_found = true;
    }
  return 1;
}

/* Verify if the location LOCs block is in BLOCKS.  */

static bool
verify_location (pointer_set_t *blocks, location_t loc)
{
  tree block = LOCATION_BLOCK (loc);
  if (block != NULL_TREE
      && !pointer_set_contains (blocks, block))
    {
      error ("location references block not in block tree");
      return true;
    }
  if (block != NULL_TREE)
    return verify_location (blocks, BLOCK_SOURCE_LOCATION (block));
  return false;
}

/* Called via walk_tree.  Verify that expressions have no blocks.  */

static tree
verify_expr_no_block (tree *tp, int *walk_subtrees, void *)
{
  if (!EXPR_P (*tp))
    {
      *walk_subtrees = false;
      return NULL;
    }

  location_t loc = EXPR_LOCATION (*tp);
  if (LOCATION_BLOCK (loc) != NULL)
    return *tp;

  return NULL;
}

/* Called via walk_tree.  Verify locations of expressions.  */

static tree
verify_expr_location_1 (tree *tp, int *walk_subtrees, void *data)
{
  struct pointer_set_t *blocks = (struct pointer_set_t *) data;

  if (TREE_CODE (*tp) == VAR_DECL
      && DECL_HAS_DEBUG_EXPR_P (*tp))
    {
      tree t = DECL_DEBUG_EXPR (*tp);
      tree addr = walk_tree (&t, verify_expr_no_block, NULL, NULL);
      if (addr)
	return addr;
    }
  if ((TREE_CODE (*tp) == VAR_DECL
       || TREE_CODE (*tp) == PARM_DECL
       || TREE_CODE (*tp) == RESULT_DECL)
      && DECL_HAS_VALUE_EXPR_P (*tp))
    {
      tree t = DECL_VALUE_EXPR (*tp);
      tree addr = walk_tree (&t, verify_expr_no_block, NULL, NULL);
      if (addr)
	return addr;
    }

  if (!EXPR_P (*tp))
    {
      *walk_subtrees = false;
      return NULL;
    }

  location_t loc = EXPR_LOCATION (*tp);
  if (verify_location (blocks, loc))
    return *tp;

  return NULL;
}

/* Called via walk_gimple_op.  Verify locations of expressions.  */

static tree
verify_expr_location (tree *tp, int *walk_subtrees, void *data)
{
  struct walk_stmt_info *wi = (struct walk_stmt_info *) data;
  return verify_expr_location_1 (tp, walk_subtrees, wi->info);
}

/* Insert all subblocks of BLOCK into BLOCKS and recurse.  */

static void
collect_subblocks (pointer_set_t *blocks, tree block)
{
  tree t;
  for (t = BLOCK_SUBBLOCKS (block); t; t = BLOCK_CHAIN (t))
    {
      pointer_set_insert (blocks, t);
      collect_subblocks (blocks, t);
    }
}

/* Verify the GIMPLE statements in the CFG of FN.  */

DEBUG_FUNCTION void
verify_gimple_in_cfg (struct function *fn, bool verify_nothrow)
{
  basic_block bb;
  bool err = false;
  struct pointer_set_t *visited, *visited_stmts, *blocks;

  timevar_push (TV_TREE_STMT_VERIFY);
  visited = pointer_set_create ();
  visited_stmts = pointer_set_create ();

  /* Collect all BLOCKs referenced by the BLOCK tree of FN.  */
  blocks = pointer_set_create ();
  if (DECL_INITIAL (fn->decl))
    {
      pointer_set_insert (blocks, DECL_INITIAL (fn->decl));
      collect_subblocks (blocks, DECL_INITIAL (fn->decl));
    }

  FOR_EACH_BB_FN (bb, fn)
    {
      gimple_stmt_iterator gsi;

      for (gsi = gsi_start_phis (bb); !gsi_end_p (gsi); gsi_next (&gsi))
	{
	  gimple phi = gsi_stmt (gsi);
	  bool err2 = false;
	  unsigned i;

	  pointer_set_insert (visited_stmts, phi);

	  if (gimple_bb (phi) != bb)
	    {
	      error ("gimple_bb (phi) is set to a wrong basic block");
	      err2 = true;
	    }

	  err2 |= verify_gimple_phi (phi);

	  /* Only PHI arguments have locations.  */
	  if (gimple_location (phi) != UNKNOWN_LOCATION)
	    {
	      error ("PHI node with location");
	      err2 = true;
	    }

	  for (i = 0; i < gimple_phi_num_args (phi); i++)
	    {
	      tree arg = gimple_phi_arg_def (phi, i);
	      tree addr = walk_tree (&arg, verify_node_sharing_1,
				     visited, NULL);
	      if (addr)
		{
		  error ("incorrect sharing of tree nodes");
		  debug_generic_expr (addr);
		  err2 |= true;
		}
	      location_t loc = gimple_phi_arg_location (phi, i);
	      if (virtual_operand_p (gimple_phi_result (phi))
		  && loc != UNKNOWN_LOCATION)
		{
		  error ("virtual PHI with argument locations");
		  err2 = true;
		}
	      addr = walk_tree (&arg, verify_expr_location_1, blocks, NULL);
	      if (addr)
		{
		  debug_generic_expr (addr);
		  err2 = true;
		}
	      err2 |= verify_location (blocks, loc);
	    }

	  if (err2)
	    debug_gimple_stmt (phi);
	  err |= err2;
	}

      for (gsi = gsi_start_bb (bb); !gsi_end_p (gsi); gsi_next (&gsi))
	{
	  gimple stmt = gsi_stmt (gsi);
	  bool err2 = false;
	  struct walk_stmt_info wi;
	  tree addr;
	  int lp_nr;

	  pointer_set_insert (visited_stmts, stmt);

	  if (gimple_bb (stmt) != bb)
	    {
	      error ("gimple_bb (stmt) is set to a wrong basic block");
	      err2 = true;
	    }

	  err2 |= verify_gimple_stmt (stmt);
	  err2 |= verify_location (blocks, gimple_location (stmt));

	  memset (&wi, 0, sizeof (wi));
	  wi.info = (void *) visited;
	  addr = walk_gimple_op (stmt, verify_node_sharing, &wi);
	  if (addr)
	    {
	      error ("incorrect sharing of tree nodes");
	      debug_generic_expr (addr);
	      err2 |= true;
	    }

	  memset (&wi, 0, sizeof (wi));
	  wi.info = (void *) blocks;
	  addr = walk_gimple_op (stmt, verify_expr_location, &wi);
	  if (addr)
	    {
	      debug_generic_expr (addr);
	      err2 |= true;
	    }

	  /* ???  Instead of not checking these stmts at all the walker
	     should know its context via wi.  */
	  if (!is_gimple_debug (stmt)
	      && !is_gimple_omp (stmt))
	    {
	      memset (&wi, 0, sizeof (wi));
	      addr = walk_gimple_op (stmt, verify_expr, &wi);
	      if (addr)
		{
		  debug_generic_expr (addr);
		  inform (gimple_location (stmt), "in statement");
		  err2 |= true;
		}
	    }

	  /* If the statement is marked as part of an EH region, then it is
	     expected that the statement could throw.  Verify that when we
	     have optimizations that simplify statements such that we prove
	     that they cannot throw, that we update other data structures
	     to match.  */
	  lp_nr = lookup_stmt_eh_lp (stmt);
	  if (lp_nr > 0)
	    {
	      if (!stmt_could_throw_p (stmt))
		{
		  if (verify_nothrow)
		    {
		      error ("statement marked for throw, but doesn%'t");
		      err2 |= true;
		    }
		}
	      else if (!gsi_one_before_end_p (gsi))
		{
		  error ("statement marked for throw in middle of block");
		  err2 |= true;
		}
	    }

	  if (err2)
	    debug_gimple_stmt (stmt);
	  err |= err2;
	}
    }

  eh_error_found = false;
  if (get_eh_throw_stmt_table (cfun))
    htab_traverse (get_eh_throw_stmt_table (cfun),
		   verify_eh_throw_stmt_node,
		   visited_stmts);

  if (err || eh_error_found)
    internal_error ("verify_gimple failed");

  pointer_set_destroy (visited);
  pointer_set_destroy (visited_stmts);
  pointer_set_destroy (blocks);
  verify_histograms ();
  timevar_pop (TV_TREE_STMT_VERIFY);
}


/* Verifies that the flow information is OK.  */

static int
gimple_verify_flow_info (void)
{
  int err = 0;
  basic_block bb;
  gimple_stmt_iterator gsi;
  gimple stmt;
  edge e;
  edge_iterator ei;

  if (ENTRY_BLOCK_PTR_FOR_FN (cfun)->il.gimple.seq
      || ENTRY_BLOCK_PTR_FOR_FN (cfun)->il.gimple.phi_nodes)
    {
      error ("ENTRY_BLOCK has IL associated with it");
      err = 1;
    }

  if (EXIT_BLOCK_PTR_FOR_FN (cfun)->il.gimple.seq
      || EXIT_BLOCK_PTR_FOR_FN (cfun)->il.gimple.phi_nodes)
    {
      error ("EXIT_BLOCK has IL associated with it");
      err = 1;
    }

  FOR_EACH_EDGE (e, ei, EXIT_BLOCK_PTR_FOR_FN (cfun)->preds)
    if (e->flags & EDGE_FALLTHRU)
      {
	error ("fallthru to exit from bb %d", e->src->index);
	err = 1;
      }

  FOR_EACH_BB_FN (bb, cfun)
    {
      bool found_ctrl_stmt = false;

      stmt = NULL;

      /* Skip labels on the start of basic block.  */
      for (gsi = gsi_start_bb (bb); !gsi_end_p (gsi); gsi_next (&gsi))
	{
	  tree label;
	  gimple prev_stmt = stmt;

	  stmt = gsi_stmt (gsi);

	  if (gimple_code (stmt) != GIMPLE_LABEL)
	    break;

	  label = gimple_label_label (stmt);
	  if (prev_stmt && DECL_NONLOCAL (label))
	    {
	      error ("nonlocal label ");
	      print_generic_expr (stderr, label, 0);
	      fprintf (stderr, " is not first in a sequence of labels in bb %d",
		       bb->index);
	      err = 1;
	    }

	  if (prev_stmt && EH_LANDING_PAD_NR (label) != 0)
	    {
	      error ("EH landing pad label ");
	      print_generic_expr (stderr, label, 0);
	      fprintf (stderr, " is not first in a sequence of labels in bb %d",
		       bb->index);
	      err = 1;
	    }

	  if (label_to_block (label) != bb)
	    {
	      error ("label ");
	      print_generic_expr (stderr, label, 0);
	      fprintf (stderr, " to block does not match in bb %d",
		       bb->index);
	      err = 1;
	    }

	  if (decl_function_context (label) != current_function_decl)
	    {
	      error ("label ");
	      print_generic_expr (stderr, label, 0);
	      fprintf (stderr, " has incorrect context in bb %d",
		       bb->index);
	      err = 1;
	    }
	}

      /* Verify that body of basic block BB is free of control flow.  */
      for (; !gsi_end_p (gsi); gsi_next (&gsi))
	{
	  gimple stmt = gsi_stmt (gsi);

	  if (found_ctrl_stmt)
	    {
	      error ("control flow in the middle of basic block %d",
		     bb->index);
	      err = 1;
	    }

	  if (stmt_ends_bb_p (stmt))
	    found_ctrl_stmt = true;

	  if (gimple_code (stmt) == GIMPLE_LABEL)
	    {
	      error ("label ");
	      print_generic_expr (stderr, gimple_label_label (stmt), 0);
	      fprintf (stderr, " in the middle of basic block %d", bb->index);
	      err = 1;
	    }
	}

      gsi = gsi_last_bb (bb);
      if (gsi_end_p (gsi))
	continue;

      stmt = gsi_stmt (gsi);

      if (gimple_code (stmt) == GIMPLE_LABEL)
	continue;

      err |= verify_eh_edges (stmt);

      if (is_ctrl_stmt (stmt))
	{
	  FOR_EACH_EDGE (e, ei, bb->succs)
	    if (e->flags & EDGE_FALLTHRU)
	      {
		error ("fallthru edge after a control statement in bb %d",
		       bb->index);
		err = 1;
	      }
	}

      if (gimple_code (stmt) != GIMPLE_COND)
	{
	  /* Verify that there are no edges with EDGE_TRUE/FALSE_FLAG set
	     after anything else but if statement.  */
	  FOR_EACH_EDGE (e, ei, bb->succs)
	    if (e->flags & (EDGE_TRUE_VALUE | EDGE_FALSE_VALUE))
	      {
		error ("true/false edge after a non-GIMPLE_COND in bb %d",
		       bb->index);
		err = 1;
	      }
	}

      switch (gimple_code (stmt))
	{
	case GIMPLE_COND:
	  {
	    edge true_edge;
	    edge false_edge;

	    extract_true_false_edges_from_block (bb, &true_edge, &false_edge);

	    if (!true_edge
		|| !false_edge
		|| !(true_edge->flags & EDGE_TRUE_VALUE)
		|| !(false_edge->flags & EDGE_FALSE_VALUE)
		|| (true_edge->flags & (EDGE_FALLTHRU | EDGE_ABNORMAL))
		|| (false_edge->flags & (EDGE_FALLTHRU | EDGE_ABNORMAL))
		|| EDGE_COUNT (bb->succs) >= 3)
	      {
		error ("wrong outgoing edge flags at end of bb %d",
		       bb->index);
		err = 1;
	      }
	  }
	  break;

	case GIMPLE_GOTO:
	  if (simple_goto_p (stmt))
	    {
	      error ("explicit goto at end of bb %d", bb->index);
	      err = 1;
	    }
	  else
	    {
	      /* FIXME.  We should double check that the labels in the
		 destination blocks have their address taken.  */
	      FOR_EACH_EDGE (e, ei, bb->succs)
		if ((e->flags & (EDGE_FALLTHRU | EDGE_TRUE_VALUE
				 | EDGE_FALSE_VALUE))
		    || !(e->flags & EDGE_ABNORMAL))
		  {
		    error ("wrong outgoing edge flags at end of bb %d",
			   bb->index);
		    err = 1;
		  }
	    }
	  break;

	case GIMPLE_CALL:
	  if (!gimple_call_builtin_p (stmt, BUILT_IN_RETURN))
	    break;
	  /* ... fallthru ... */
	case GIMPLE_RETURN:
	  if (!single_succ_p (bb)
	      || (single_succ_edge (bb)->flags
		  & (EDGE_FALLTHRU | EDGE_ABNORMAL
		     | EDGE_TRUE_VALUE | EDGE_FALSE_VALUE)))
	    {
	      error ("wrong outgoing edge flags at end of bb %d", bb->index);
	      err = 1;
	    }
	  if (single_succ (bb) != EXIT_BLOCK_PTR_FOR_FN (cfun))
	    {
	      error ("return edge does not point to exit in bb %d",
		     bb->index);
	      err = 1;
	    }
	  break;

	case GIMPLE_SWITCH:
	  {
	    tree prev;
	    edge e;
	    size_t i, n;

	    n = gimple_switch_num_labels (stmt);

	    /* Mark all the destination basic blocks.  */
	    for (i = 0; i < n; ++i)
	      {
		tree lab = CASE_LABEL (gimple_switch_label (stmt, i));
		basic_block label_bb = label_to_block (lab);
		gcc_assert (!label_bb->aux || label_bb->aux == (void *)1);
		label_bb->aux = (void *)1;
	      }

	    /* Verify that the case labels are sorted.  */
	    prev = gimple_switch_label (stmt, 0);
	    for (i = 1; i < n; ++i)
	      {
		tree c = gimple_switch_label (stmt, i);
		if (!CASE_LOW (c))
		  {
		    error ("found default case not at the start of "
			   "case vector");
		    err = 1;
		    continue;
		  }
		if (CASE_LOW (prev)
		    && !tree_int_cst_lt (CASE_LOW (prev), CASE_LOW (c)))
		  {
		    error ("case labels not sorted: ");
		    print_generic_expr (stderr, prev, 0);
		    fprintf (stderr," is greater than ");
		    print_generic_expr (stderr, c, 0);
		    fprintf (stderr," but comes before it.\n");
		    err = 1;
		  }
		prev = c;
	      }
	    /* VRP will remove the default case if it can prove it will
	       never be executed.  So do not verify there always exists
	       a default case here.  */

	    FOR_EACH_EDGE (e, ei, bb->succs)
	      {
		if (!e->dest->aux)
		  {
		    error ("extra outgoing edge %d->%d",
			   bb->index, e->dest->index);
		    err = 1;
		  }

		e->dest->aux = (void *)2;
		if ((e->flags & (EDGE_FALLTHRU | EDGE_ABNORMAL
				 | EDGE_TRUE_VALUE | EDGE_FALSE_VALUE)))
		  {
		    error ("wrong outgoing edge flags at end of bb %d",
			   bb->index);
		    err = 1;
		  }
	      }

	    /* Check that we have all of them.  */
	    for (i = 0; i < n; ++i)
	      {
		tree lab = CASE_LABEL (gimple_switch_label (stmt, i));
		basic_block label_bb = label_to_block (lab);

		if (label_bb->aux != (void *)2)
		  {
		    error ("missing edge %i->%i", bb->index, label_bb->index);
		    err = 1;
		  }
	      }

	    FOR_EACH_EDGE (e, ei, bb->succs)
	      e->dest->aux = (void *)0;
	  }
	  break;

	case GIMPLE_EH_DISPATCH:
	  err |= verify_eh_dispatch_edge (stmt);
	  break;

	default:
	  break;
	}
    }

  if (dom_info_state (CDI_DOMINATORS) >= DOM_NO_FAST_QUERY)
    verify_dominators (CDI_DOMINATORS);

  return err;
}


/* Updates phi nodes after creating a forwarder block joined
   by edge FALLTHRU.  */

static void
gimple_make_forwarder_block (edge fallthru)
{
  edge e;
  edge_iterator ei;
  basic_block dummy, bb;
  tree var;
  gimple_stmt_iterator gsi;

  dummy = fallthru->src;
  bb = fallthru->dest;

  if (single_pred_p (bb))
    return;

  /* If we redirected a branch we must create new PHI nodes at the
     start of BB.  */
  for (gsi = gsi_start_phis (dummy); !gsi_end_p (gsi); gsi_next (&gsi))
    {
      gimple phi, new_phi;

      phi = gsi_stmt (gsi);
      var = gimple_phi_result (phi);
      new_phi = create_phi_node (var, bb);
      gimple_phi_set_result (phi, copy_ssa_name (var, phi));
      add_phi_arg (new_phi, gimple_phi_result (phi), fallthru,
		   UNKNOWN_LOCATION);
    }

  /* Add the arguments we have stored on edges.  */
  FOR_EACH_EDGE (e, ei, bb->preds)
    {
      if (e == fallthru)
	continue;

      flush_pending_stmts (e);
    }
}


/* Return a non-special label in the head of basic block BLOCK.
   Create one if it doesn't exist.  */

tree
gimple_block_label (basic_block bb)
{
  gimple_stmt_iterator i, s = gsi_start_bb (bb);
  bool first = true;
  tree label;
  gimple stmt;

  for (i = s; !gsi_end_p (i); first = false, gsi_next (&i))
    {
      stmt = gsi_stmt (i);
      if (gimple_code (stmt) != GIMPLE_LABEL)
	break;
      label = gimple_label_label (stmt);
      if (!DECL_NONLOCAL (label))
	{
	  if (!first)
	    gsi_move_before (&i, &s);
	  return label;
	}
    }

  label = create_artificial_label (UNKNOWN_LOCATION);
  stmt = gimple_build_label (label);
  gsi_insert_before (&s, stmt, GSI_NEW_STMT);
  return label;
}


/* Attempt to perform edge redirection by replacing a possibly complex
   jump instruction by a goto or by removing the jump completely.
   This can apply only if all edges now point to the same block.  The
   parameters and return values are equivalent to
   redirect_edge_and_branch.  */

static edge
gimple_try_redirect_by_replacing_jump (edge e, basic_block target)
{
  basic_block src = e->src;
  gimple_stmt_iterator i;
  gimple stmt;

  /* We can replace or remove a complex jump only when we have exactly
     two edges.  */
  if (EDGE_COUNT (src->succs) != 2
      /* Verify that all targets will be TARGET.  Specifically, the
	 edge that is not E must also go to TARGET.  */
      || EDGE_SUCC (src, EDGE_SUCC (src, 0) == e)->dest != target)
    return NULL;

  i = gsi_last_bb (src);
  if (gsi_end_p (i))
    return NULL;

  stmt = gsi_stmt (i);

  if (gimple_code (stmt) == GIMPLE_COND || gimple_code (stmt) == GIMPLE_SWITCH)
    {
      gsi_remove (&i, true);
      e = ssa_redirect_edge (e, target);
      e->flags = EDGE_FALLTHRU;
      return e;
    }

  return NULL;
}


/* Redirect E to DEST.  Return NULL on failure.  Otherwise, return the
   edge representing the redirected branch.  */

static edge
gimple_redirect_edge_and_branch (edge e, basic_block dest)
{
  basic_block bb = e->src;
  gimple_stmt_iterator gsi;
  edge ret;
  gimple stmt;

  if (e->flags & EDGE_ABNORMAL)
    return NULL;

  if (e->dest == dest)
    return NULL;

  if (e->flags & EDGE_EH)
    return redirect_eh_edge (e, dest);

  if (e->src != ENTRY_BLOCK_PTR_FOR_FN (cfun))
    {
      ret = gimple_try_redirect_by_replacing_jump (e, dest);
      if (ret)
	return ret;
    }

  gsi = gsi_last_bb (bb);
  stmt = gsi_end_p (gsi) ? NULL : gsi_stmt (gsi);

  switch (stmt ? gimple_code (stmt) : GIMPLE_ERROR_MARK)
    {
    case GIMPLE_COND:
      /* For COND_EXPR, we only need to redirect the edge.  */
      break;

    case GIMPLE_GOTO:
      /* No non-abnormal edges should lead from a non-simple goto, and
	 simple ones should be represented implicitly.  */
      gcc_unreachable ();

    case GIMPLE_SWITCH:
      {
	tree label = gimple_block_label (dest);
        tree cases = get_cases_for_edge (e, stmt);

	/* If we have a list of cases associated with E, then use it
	   as it's a lot faster than walking the entire case vector.  */
	if (cases)
	  {
	    edge e2 = find_edge (e->src, dest);
	    tree last, first;

	    first = cases;
	    while (cases)
	      {
		last = cases;
		CASE_LABEL (cases) = label;
		cases = CASE_CHAIN (cases);
	      }

	    /* If there was already an edge in the CFG, then we need
	       to move all the cases associated with E to E2.  */
	    if (e2)
	      {
		tree cases2 = get_cases_for_edge (e2, stmt);

		CASE_CHAIN (last) = CASE_CHAIN (cases2);
		CASE_CHAIN (cases2) = first;
	      }
	    bitmap_set_bit (touched_switch_bbs, gimple_bb (stmt)->index);
	  }
	else
	  {
	    size_t i, n = gimple_switch_num_labels (stmt);

	    for (i = 0; i < n; i++)
	      {
		tree elt = gimple_switch_label (stmt, i);
		if (label_to_block (CASE_LABEL (elt)) == e->dest)
		  CASE_LABEL (elt) = label;
	      }
	  }
      }
      break;

    case GIMPLE_ASM:
      {
	int i, n = gimple_asm_nlabels (stmt);
	tree label = NULL;

	for (i = 0; i < n; ++i)
	  {
	    tree cons = gimple_asm_label_op (stmt, i);
	    if (label_to_block (TREE_VALUE (cons)) == e->dest)
	      {
		if (!label)
		  label = gimple_block_label (dest);
		TREE_VALUE (cons) = label;
	      }
	  }

	/* If we didn't find any label matching the former edge in the
	   asm labels, we must be redirecting the fallthrough
	   edge.  */
	gcc_assert (label || (e->flags & EDGE_FALLTHRU));
      }
      break;

    case GIMPLE_RETURN:
      gsi_remove (&gsi, true);
      e->flags |= EDGE_FALLTHRU;
      break;

    case GIMPLE_OMP_RETURN:
    case GIMPLE_OMP_CONTINUE:
    case GIMPLE_OMP_SECTIONS_SWITCH:
    case GIMPLE_OMP_FOR:
      /* The edges from OMP constructs can be simply redirected.  */
      break;

    case GIMPLE_EH_DISPATCH:
      if (!(e->flags & EDGE_FALLTHRU))
	redirect_eh_dispatch_edge (stmt, e, dest);
      break;

    case GIMPLE_TRANSACTION:
      /* The ABORT edge has a stored label associated with it, otherwise
	 the edges are simply redirectable.  */
      if (e->flags == 0)
	gimple_transaction_set_label (stmt, gimple_block_label (dest));
      break;

    default:
      /* Otherwise it must be a fallthru edge, and we don't need to
	 do anything besides redirecting it.  */
      gcc_assert (e->flags & EDGE_FALLTHRU);
      break;
    }

  /* Update/insert PHI nodes as necessary.  */

  /* Now update the edges in the CFG.  */
  e = ssa_redirect_edge (e, dest);

  return e;
}

/* Returns true if it is possible to remove edge E by redirecting
   it to the destination of the other edge from E->src.  */

static bool
gimple_can_remove_branch_p (const_edge e)
{
  if (e->flags & (EDGE_ABNORMAL | EDGE_EH))
    return false;

  return true;
}

/* Simple wrapper, as we can always redirect fallthru edges.  */

static basic_block
gimple_redirect_edge_and_branch_force (edge e, basic_block dest)
{
  e = gimple_redirect_edge_and_branch (e, dest);
  gcc_assert (e);

  return NULL;
}


/* Splits basic block BB after statement STMT (but at least after the
   labels).  If STMT is NULL, BB is split just after the labels.  */

static basic_block
gimple_split_block (basic_block bb, void *stmt)
{
  gimple_stmt_iterator gsi;
  gimple_stmt_iterator gsi_tgt;
  gimple act;
  gimple_seq list;
  basic_block new_bb;
  edge e;
  edge_iterator ei;

  new_bb = create_empty_bb (bb);

  /* Redirect the outgoing edges.  */
  new_bb->succs = bb->succs;
  bb->succs = NULL;
  FOR_EACH_EDGE (e, ei, new_bb->succs)
    e->src = new_bb;

  if (stmt && gimple_code ((gimple) stmt) == GIMPLE_LABEL)
    stmt = NULL;

  /* Move everything from GSI to the new basic block.  */
  for (gsi = gsi_start_bb (bb); !gsi_end_p (gsi); gsi_next (&gsi))
    {
      act = gsi_stmt (gsi);
      if (gimple_code (act) == GIMPLE_LABEL)
	continue;

      if (!stmt)
	break;

      if (stmt == act)
	{
	  gsi_next (&gsi);
	  break;
	}
    }

  if (gsi_end_p (gsi))
    return new_bb;

  /* Split the statement list - avoid re-creating new containers as this
     brings ugly quadratic memory consumption in the inliner.
     (We are still quadratic since we need to update stmt BB pointers,
     sadly.)  */
  gsi_split_seq_before (&gsi, &list);
  set_bb_seq (new_bb, list);
  for (gsi_tgt = gsi_start (list);
       !gsi_end_p (gsi_tgt); gsi_next (&gsi_tgt))
    gimple_set_bb (gsi_stmt (gsi_tgt), new_bb);

  return new_bb;
}


/* Moves basic block BB after block AFTER.  */

static bool
gimple_move_block_after (basic_block bb, basic_block after)
{
  if (bb->prev_bb == after)
    return true;

  unlink_block (bb);
  link_block (bb, after);

  return true;
}


/* Return TRUE if block BB has no executable statements, otherwise return
   FALSE.  */

static bool
gimple_empty_block_p (basic_block bb)
{
  /* BB must have no executable statements.  */
  gimple_stmt_iterator gsi = gsi_after_labels (bb);
  if (phi_nodes (bb))
    return false;
  if (gsi_end_p (gsi))
    return true;
  if (is_gimple_debug (gsi_stmt (gsi)))
    gsi_next_nondebug (&gsi);
  return gsi_end_p (gsi);
}


/* Split a basic block if it ends with a conditional branch and if the
   other part of the block is not empty.  */

static basic_block
gimple_split_block_before_cond_jump (basic_block bb)
{
  gimple last, split_point;
  gimple_stmt_iterator gsi = gsi_last_nondebug_bb (bb);
  if (gsi_end_p (gsi))
    return NULL;
  last = gsi_stmt (gsi);
  if (gimple_code (last) != GIMPLE_COND
      && gimple_code (last) != GIMPLE_SWITCH)
    return NULL;
  gsi_prev_nondebug (&gsi);
  split_point = gsi_stmt (gsi);
  return split_block (bb, split_point)->dest;
}


/* Return true if basic_block can be duplicated.  */

static bool
gimple_can_duplicate_bb_p (const_basic_block bb ATTRIBUTE_UNUSED)
{
  return true;
}

/* Create a duplicate of the basic block BB.  NOTE: This does not
   preserve SSA form.  */

static basic_block
gimple_duplicate_bb (basic_block bb)
{
  basic_block new_bb;
  gimple_stmt_iterator gsi, gsi_tgt;
  gimple_seq phis = phi_nodes (bb);
  gimple phi, stmt, copy;

  new_bb = create_empty_bb (EXIT_BLOCK_PTR_FOR_FN (cfun)->prev_bb);

  /* Copy the PHI nodes.  We ignore PHI node arguments here because
     the incoming edges have not been setup yet.  */
  for (gsi = gsi_start (phis); !gsi_end_p (gsi); gsi_next (&gsi))
    {
      phi = gsi_stmt (gsi);
      copy = create_phi_node (NULL_TREE, new_bb);
      create_new_def_for (gimple_phi_result (phi), copy,
			  gimple_phi_result_ptr (copy));
      gimple_set_uid (copy, gimple_uid (phi));
    }

  gsi_tgt = gsi_start_bb (new_bb);
  for (gsi = gsi_start_bb (bb); !gsi_end_p (gsi); gsi_next (&gsi))
    {
      def_operand_p def_p;
      ssa_op_iter op_iter;
      tree lhs;

      stmt = gsi_stmt (gsi);
      if (gimple_code (stmt) == GIMPLE_LABEL)
	continue;

      /* Don't duplicate label debug stmts.  */
      if (gimple_debug_bind_p (stmt)
	  && TREE_CODE (gimple_debug_bind_get_var (stmt))
	     == LABEL_DECL)
	continue;

      /* Create a new copy of STMT and duplicate STMT's virtual
	 operands.  */
      copy = gimple_copy (stmt);
      gsi_insert_after (&gsi_tgt, copy, GSI_NEW_STMT);

      maybe_duplicate_eh_stmt (copy, stmt);
      gimple_duplicate_stmt_histograms (cfun, copy, cfun, stmt);

      /* When copying around a stmt writing into a local non-user
	 aggregate, make sure it won't share stack slot with other
	 vars.  */
      lhs = gimple_get_lhs (stmt);
      if (lhs && TREE_CODE (lhs) != SSA_NAME)
	{
	  tree base = get_base_address (lhs);
	  if (base
	      && (TREE_CODE (base) == VAR_DECL
		  || TREE_CODE (base) == RESULT_DECL)
	      && DECL_IGNORED_P (base)
	      && !TREE_STATIC (base)
	      && !DECL_EXTERNAL (base)
	      && (TREE_CODE (base) != VAR_DECL
		  || !DECL_HAS_VALUE_EXPR_P (base)))
	    DECL_NONSHAREABLE (base) = 1;
	}

      /* Create new names for all the definitions created by COPY and
	 add replacement mappings for each new name.  */
      FOR_EACH_SSA_DEF_OPERAND (def_p, copy, op_iter, SSA_OP_ALL_DEFS)
	create_new_def_for (DEF_FROM_PTR (def_p), copy, def_p);
    }

  return new_bb;
}

/* Adds phi node arguments for edge E_COPY after basic block duplication.  */

static void
add_phi_args_after_copy_edge (edge e_copy)
{
  basic_block bb, bb_copy = e_copy->src, dest;
  edge e;
  edge_iterator ei;
  gimple phi, phi_copy;
  tree def;
  gimple_stmt_iterator psi, psi_copy;

  if (gimple_seq_empty_p (phi_nodes (e_copy->dest)))
    return;

  bb = bb_copy->flags & BB_DUPLICATED ? get_bb_original (bb_copy) : bb_copy;

  if (e_copy->dest->flags & BB_DUPLICATED)
    dest = get_bb_original (e_copy->dest);
  else
    dest = e_copy->dest;

  e = find_edge (bb, dest);
  if (!e)
    {
      /* During loop unrolling the target of the latch edge is copied.
	 In this case we are not looking for edge to dest, but to
	 duplicated block whose original was dest.  */
      FOR_EACH_EDGE (e, ei, bb->succs)
	{
	  if ((e->dest->flags & BB_DUPLICATED)
	      && get_bb_original (e->dest) == dest)
	    break;
	}

      gcc_assert (e != NULL);
    }

  for (psi = gsi_start_phis (e->dest),
       psi_copy = gsi_start_phis (e_copy->dest);
       !gsi_end_p (psi);
       gsi_next (&psi), gsi_next (&psi_copy))
    {
      phi = gsi_stmt (psi);
      phi_copy = gsi_stmt (psi_copy);
      def = PHI_ARG_DEF_FROM_EDGE (phi, e);
      add_phi_arg (phi_copy, def, e_copy,
		   gimple_phi_arg_location_from_edge (phi, e));
    }
}


/* Basic block BB_COPY was created by code duplication.  Add phi node
   arguments for edges going out of BB_COPY.  The blocks that were
   duplicated have BB_DUPLICATED set.  */

void
add_phi_args_after_copy_bb (basic_block bb_copy)
{
  edge e_copy;
  edge_iterator ei;

  FOR_EACH_EDGE (e_copy, ei, bb_copy->succs)
    {
      add_phi_args_after_copy_edge (e_copy);
    }
}

/* Blocks in REGION_COPY array of length N_REGION were created by
   duplication of basic blocks.  Add phi node arguments for edges
   going from these blocks.  If E_COPY is not NULL, also add
   phi node arguments for its destination.*/

void
add_phi_args_after_copy (basic_block *region_copy, unsigned n_region,
			 edge e_copy)
{
  unsigned i;

  for (i = 0; i < n_region; i++)
    region_copy[i]->flags |= BB_DUPLICATED;

  for (i = 0; i < n_region; i++)
    add_phi_args_after_copy_bb (region_copy[i]);
  if (e_copy)
    add_phi_args_after_copy_edge (e_copy);

  for (i = 0; i < n_region; i++)
    region_copy[i]->flags &= ~BB_DUPLICATED;
}

/* Duplicates a REGION (set of N_REGION basic blocks) with just a single
   important exit edge EXIT.  By important we mean that no SSA name defined
   inside region is live over the other exit edges of the region.  All entry
   edges to the region must go to ENTRY->dest.  The edge ENTRY is redirected
   to the duplicate of the region.  Dominance and loop information is
   updated if UPDATE_DOMINANCE is true, but not the SSA web.  If
   UPDATE_DOMINANCE is false then we assume that the caller will update the
   dominance information after calling this function.  The new basic
   blocks are stored to REGION_COPY in the same order as they had in REGION,
   provided that REGION_COPY is not NULL.
   The function returns false if it is unable to copy the region,
   true otherwise.  */

bool
gimple_duplicate_sese_region (edge entry, edge exit,
			    basic_block *region, unsigned n_region,
			    basic_block *region_copy,
			    bool update_dominance)
{
  unsigned i;
  bool free_region_copy = false, copying_header = false;
  struct loop *loop = entry->dest->loop_father;
  edge exit_copy;
  vec<basic_block> doms;
  edge redirected;
  int total_freq = 0, entry_freq = 0;
  gcov_type total_count = 0, entry_count = 0;

  if (!can_copy_bbs_p (region, n_region))
    return false;

  /* Some sanity checking.  Note that we do not check for all possible
     missuses of the functions.  I.e. if you ask to copy something weird,
     it will work, but the state of structures probably will not be
     correct.  */
  for (i = 0; i < n_region; i++)
    {
      /* We do not handle subloops, i.e. all the blocks must belong to the
	 same loop.  */
      if (region[i]->loop_father != loop)
	return false;

      if (region[i] != entry->dest
	  && region[i] == loop->header)
	return false;
    }

  /* In case the function is used for loop header copying (which is the primary
     use), ensure that EXIT and its copy will be new latch and entry edges.  */
  if (loop->header == entry->dest)
    {
      copying_header = true;

      if (!dominated_by_p (CDI_DOMINATORS, loop->latch, exit->src))
	return false;

      for (i = 0; i < n_region; i++)
	if (region[i] != exit->src
	    && dominated_by_p (CDI_DOMINATORS, region[i], exit->src))
	  return false;
    }

  initialize_original_copy_tables ();

  if (copying_header)
    set_loop_copy (loop, loop_outer (loop));
  else
    set_loop_copy (loop, loop);

  if (!region_copy)
    {
      region_copy = XNEWVEC (basic_block, n_region);
      free_region_copy = true;
    }

  /* Record blocks outside the region that are dominated by something
     inside.  */
  if (update_dominance)
    {
      doms.create (0);
      doms = get_dominated_by_region (CDI_DOMINATORS, region, n_region);
    }

  if (entry->dest->count)
    {
      total_count = entry->dest->count;
      entry_count = entry->count;
      /* Fix up corner cases, to avoid division by zero or creation of negative
	 frequencies.  */
      if (entry_count > total_count)
	entry_count = total_count;
    }
  else
    {
      total_freq = entry->dest->frequency;
      entry_freq = EDGE_FREQUENCY (entry);
      /* Fix up corner cases, to avoid division by zero or creation of negative
	 frequencies.  */
      if (total_freq == 0)
	total_freq = 1;
      else if (entry_freq > total_freq)
	entry_freq = total_freq;
    }

  copy_bbs (region, n_region, region_copy, &exit, 1, &exit_copy, loop,
	    split_edge_bb_loc (entry), update_dominance);
  if (total_count)
    {
      scale_bbs_frequencies_gcov_type (region, n_region,
				       total_count - entry_count,
				       total_count);
      scale_bbs_frequencies_gcov_type (region_copy, n_region, entry_count,
				       total_count);
    }
  else
    {
      scale_bbs_frequencies_int (region, n_region, total_freq - entry_freq,
				 total_freq);
      scale_bbs_frequencies_int (region_copy, n_region, entry_freq, total_freq);
    }

  if (copying_header)
    {
      loop->header = exit->dest;
      loop->latch = exit->src;
    }

  /* Redirect the entry and add the phi node arguments.  */
  redirected = redirect_edge_and_branch (entry, get_bb_copy (entry->dest));
  gcc_assert (redirected != NULL);
  flush_pending_stmts (entry);

  /* Concerning updating of dominators:  We must recount dominators
     for entry block and its copy.  Anything that is outside of the
     region, but was dominated by something inside needs recounting as
     well.  */
  if (update_dominance)
    {
      set_immediate_dominator (CDI_DOMINATORS, entry->dest, entry->src);
      doms.safe_push (get_bb_original (entry->dest));
      iterate_fix_dominators (CDI_DOMINATORS, doms, false);
      doms.release ();
    }

  /* Add the other PHI node arguments.  */
  add_phi_args_after_copy (region_copy, n_region, NULL);

  if (free_region_copy)
    free (region_copy);

  free_original_copy_tables ();
  return true;
}

/* Checks if BB is part of the region defined by N_REGION BBS.  */
static bool 
bb_part_of_region_p (basic_block bb, basic_block* bbs, unsigned n_region)
{
  unsigned int n;

  for (n = 0; n < n_region; n++)
    {
     if (bb == bbs[n])
       return true;
    }
  return false;
}

/* Duplicates REGION consisting of N_REGION blocks.  The new blocks
   are stored to REGION_COPY in the same order in that they appear
   in REGION, if REGION_COPY is not NULL.  ENTRY is the entry to
   the region, EXIT an exit from it.  The condition guarding EXIT
   is moved to ENTRY.  Returns true if duplication succeeds, false
   otherwise.

   For example,

   some_code;
   if (cond)
     A;
   else
     B;

   is transformed to

   if (cond)
     {
       some_code;
       A;
     }
   else
     {
       some_code;
       B;
     }
*/

bool
gimple_duplicate_sese_tail (edge entry ATTRIBUTE_UNUSED, edge exit ATTRIBUTE_UNUSED,
			  basic_block *region ATTRIBUTE_UNUSED, unsigned n_region ATTRIBUTE_UNUSED,
			  basic_block *region_copy ATTRIBUTE_UNUSED)
{
  unsigned i;
  bool free_region_copy = false;
  struct loop *loop = exit->dest->loop_father;
  struct loop *orig_loop = entry->dest->loop_father;
  basic_block switch_bb, entry_bb, nentry_bb;
  vec<basic_block> doms;
  int total_freq = 0, exit_freq = 0;
  gcov_type total_count = 0, exit_count = 0;
  edge exits[2], nexits[2], e;
  gimple_stmt_iterator gsi;
  gimple cond_stmt;
  edge sorig, snew;
  basic_block exit_bb;
  gimple_stmt_iterator psi;
  gimple phi;
  tree def;
  struct loop *target, *aloop, *cloop;

  gcc_assert (EDGE_COUNT (exit->src->succs) == 2);
  exits[0] = exit;
  exits[1] = EDGE_SUCC (exit->src, EDGE_SUCC (exit->src, 0) == exit);

  if (!can_copy_bbs_p (region, n_region))
    return false;

  initialize_original_copy_tables ();
  set_loop_copy (orig_loop, loop);

  target= loop;
  for (aloop = orig_loop->inner; aloop; aloop = aloop->next)
    {
      if (bb_part_of_region_p (aloop->header, region, n_region))
	{
	  cloop = duplicate_loop (aloop, target);
	  duplicate_subloops (aloop, cloop);
	}
    }

  if (!region_copy)
    {
      region_copy = XNEWVEC (basic_block, n_region);
      free_region_copy = true;
    }

  gcc_assert (!need_ssa_update_p (cfun));

  /* Record blocks outside the region that are dominated by something
     inside.  */
  doms = get_dominated_by_region (CDI_DOMINATORS, region, n_region);

  if (exit->src->count)
    {
      total_count = exit->src->count;
      exit_count = exit->count;
      /* Fix up corner cases, to avoid division by zero or creation of negative
	 frequencies.  */
      if (exit_count > total_count)
	exit_count = total_count;
    }
  else
    {
      total_freq = exit->src->frequency;
      exit_freq = EDGE_FREQUENCY (exit);
      /* Fix up corner cases, to avoid division by zero or creation of negative
	 frequencies.  */
      if (total_freq == 0)
	total_freq = 1;
      if (exit_freq > total_freq)
	exit_freq = total_freq;
    }

  copy_bbs (region, n_region, region_copy, exits, 2, nexits, orig_loop,
	    split_edge_bb_loc (exit), true);
  if (total_count)
    {
      scale_bbs_frequencies_gcov_type (region, n_region,
				       total_count - exit_count,
				       total_count);
      scale_bbs_frequencies_gcov_type (region_copy, n_region, exit_count,
				       total_count);
    }
  else
    {
      scale_bbs_frequencies_int (region, n_region, total_freq - exit_freq,
				 total_freq);
      scale_bbs_frequencies_int (region_copy, n_region, exit_freq, total_freq);
    }

  /* Create the switch block, and put the exit condition to it.  */
  entry_bb = entry->dest;
  nentry_bb = get_bb_copy (entry_bb);
  if (!last_stmt (entry->src)
      || !stmt_ends_bb_p (last_stmt (entry->src)))
    switch_bb = entry->src;
  else
    switch_bb = split_edge (entry);
  set_immediate_dominator (CDI_DOMINATORS, nentry_bb, switch_bb);

  gsi = gsi_last_bb (switch_bb);
  cond_stmt = last_stmt (exit->src);
  gcc_assert (gimple_code (cond_stmt) == GIMPLE_COND);
  cond_stmt = gimple_copy (cond_stmt);

  gsi_insert_after (&gsi, cond_stmt, GSI_NEW_STMT);

  sorig = single_succ_edge (switch_bb);
  sorig->flags = exits[1]->flags;
  snew = make_edge (switch_bb, nentry_bb, exits[0]->flags);

  /* Register the new edge from SWITCH_BB in loop exit lists.  */
  rescan_loop_exit (snew, true, false);

  /* Add the PHI node arguments.  */
  add_phi_args_after_copy (region_copy, n_region, snew);

  /* Get rid of now superfluous conditions and associated edges (and phi node
     arguments).  */
  exit_bb = exit->dest;

  e = redirect_edge_and_branch (exits[0], exits[1]->dest);
  PENDING_STMT (e) = NULL;

  /* The latch of ORIG_LOOP was copied, and so was the backedge 
     to the original header.  We redirect this backedge to EXIT_BB.  */
  for (i = 0; i < n_region; i++)
    if (get_bb_original (region_copy[i]) == orig_loop->latch)
      {
	gcc_assert (single_succ_edge (region_copy[i]));
	e = redirect_edge_and_branch (single_succ_edge (region_copy[i]), exit_bb);
	PENDING_STMT (e) = NULL;
	for (psi = gsi_start_phis (exit_bb);
	     !gsi_end_p (psi);
	     gsi_next (&psi))
	  {
	    phi = gsi_stmt (psi);
	    def = PHI_ARG_DEF (phi, nexits[0]->dest_idx);
	    add_phi_arg (phi, def, e, gimple_phi_arg_location_from_edge (phi, e));
	  }
      }
  e = redirect_edge_and_branch (nexits[1], nexits[0]->dest);
  PENDING_STMT (e) = NULL;
  
  /* Anything that is outside of the region, but was dominated by something
     inside needs to update dominance info.  */
  iterate_fix_dominators (CDI_DOMINATORS, doms, false);
  doms.release ();
  /* Update the SSA web.  */
  update_ssa (TODO_update_ssa);

  if (free_region_copy)
    free (region_copy);

  free_original_copy_tables ();
  return true;
}

/* Add all the blocks dominated by ENTRY to the array BBS_P.  Stop
   adding blocks when the dominator traversal reaches EXIT.  This
   function silently assumes that ENTRY strictly dominates EXIT.  */

void
gather_blocks_in_sese_region (basic_block entry, basic_block exit,
			      vec<basic_block> *bbs_p)
{
  basic_block son;

  for (son = first_dom_son (CDI_DOMINATORS, entry);
       son;
       son = next_dom_son (CDI_DOMINATORS, son))
    {
      bbs_p->safe_push (son);
      if (son != exit)
	gather_blocks_in_sese_region (son, exit, bbs_p);
    }
}

/* Replaces *TP with a duplicate (belonging to function TO_CONTEXT).
   The duplicates are recorded in VARS_MAP.  */

static void
replace_by_duplicate_decl (tree *tp, struct pointer_map_t *vars_map,
			   tree to_context)
{
  tree t = *tp, new_t;
  struct function *f = DECL_STRUCT_FUNCTION (to_context);
  void **loc;

  if (DECL_CONTEXT (t) == to_context)
    return;

  loc = pointer_map_contains (vars_map, t);

  if (!loc)
    {
      loc = pointer_map_insert (vars_map, t);

      if (SSA_VAR_P (t))
	{
	  new_t = copy_var_decl (t, DECL_NAME (t), TREE_TYPE (t));
	  add_local_decl (f, new_t);
	}
      else
	{
	  gcc_assert (TREE_CODE (t) == CONST_DECL);
	  new_t = copy_node (t);
	}
      DECL_CONTEXT (new_t) = to_context;

      *loc = new_t;
    }
  else
    new_t = (tree) *loc;

  *tp = new_t;
}


/* Creates an ssa name in TO_CONTEXT equivalent to NAME.
   VARS_MAP maps old ssa names and var_decls to the new ones.  */

static tree
replace_ssa_name (tree name, struct pointer_map_t *vars_map,
		  tree to_context)
{
  void **loc;
  tree new_name;

  gcc_assert (!virtual_operand_p (name));

  loc = pointer_map_contains (vars_map, name);

  if (!loc)
    {
      tree decl = SSA_NAME_VAR (name);
      if (decl)
	{
	  replace_by_duplicate_decl (&decl, vars_map, to_context);
	  new_name = make_ssa_name_fn (DECL_STRUCT_FUNCTION (to_context),
				       decl, SSA_NAME_DEF_STMT (name));
	  if (SSA_NAME_IS_DEFAULT_DEF (name))
	    set_ssa_default_def (DECL_STRUCT_FUNCTION (to_context),
				 decl, new_name);
	}
      else
	new_name = copy_ssa_name_fn (DECL_STRUCT_FUNCTION (to_context),
				     name, SSA_NAME_DEF_STMT (name));

      loc = pointer_map_insert (vars_map, name);
      *loc = new_name;
    }
  else
    new_name = (tree) *loc;

  return new_name;
}

struct move_stmt_d
{
  tree orig_block;
  tree new_block;
  tree from_context;
  tree to_context;
  struct pointer_map_t *vars_map;
  htab_t new_label_map;
  struct pointer_map_t *eh_map;
  bool remap_decls_p;
};

/* Helper for move_block_to_fn.  Set TREE_BLOCK in every expression
   contained in *TP if it has been ORIG_BLOCK previously and change the
   DECL_CONTEXT of every local variable referenced in *TP.  */

static tree
move_stmt_op (tree *tp, int *walk_subtrees, void *data)
{
  struct walk_stmt_info *wi = (struct walk_stmt_info *) data;
  struct move_stmt_d *p = (struct move_stmt_d *) wi->info;
  tree t = *tp;

  if (EXPR_P (t))
    {
      tree block = TREE_BLOCK (t);
      if (block == p->orig_block
	  || (p->orig_block == NULL_TREE
	      && block != NULL_TREE))
	TREE_SET_BLOCK (t, p->new_block);
#ifdef ENABLE_CHECKING
      else if (block != NULL_TREE)
	{
	  while (block && TREE_CODE (block) == BLOCK && block != p->orig_block)
	    block = BLOCK_SUPERCONTEXT (block);
	  gcc_assert (block == p->orig_block);
	}
#endif
    }
  else if (DECL_P (t) || TREE_CODE (t) == SSA_NAME)
    {
      if (TREE_CODE (t) == SSA_NAME)
	*tp = replace_ssa_name (t, p->vars_map, p->to_context);
      else if (TREE_CODE (t) == LABEL_DECL)
	{
	  if (p->new_label_map)
	    {
	      struct tree_map in, *out;
	      in.base.from = t;
	      out = (struct tree_map *)
		htab_find_with_hash (p->new_label_map, &in, DECL_UID (t));
	      if (out)
		*tp = t = out->to;
	    }

	  DECL_CONTEXT (t) = p->to_context;
	}
      else if (p->remap_decls_p)
	{
	  /* Replace T with its duplicate.  T should no longer appear in the
	     parent function, so this looks wasteful; however, it may appear
	     in referenced_vars, and more importantly, as virtual operands of
	     statements, and in alias lists of other variables.  It would be
	     quite difficult to expunge it from all those places.  ??? It might
	     suffice to do this for addressable variables.  */
	  if ((TREE_CODE (t) == VAR_DECL
	       && !is_global_var (t))
	      || TREE_CODE (t) == CONST_DECL)
	    replace_by_duplicate_decl (tp, p->vars_map, p->to_context);
	}
      *walk_subtrees = 0;
    }
  else if (TYPE_P (t))
    *walk_subtrees = 0;

  return NULL_TREE;
}

/* Helper for move_stmt_r.  Given an EH region number for the source
   function, map that to the duplicate EH regio number in the dest.  */

static int
move_stmt_eh_region_nr (int old_nr, struct move_stmt_d *p)
{
  eh_region old_r, new_r;
  void **slot;

  old_r = get_eh_region_from_number (old_nr);
  slot = pointer_map_contains (p->eh_map, old_r);
  new_r = (eh_region) *slot;

  return new_r->index;
}

/* Similar, but operate on INTEGER_CSTs.  */

static tree
move_stmt_eh_region_tree_nr (tree old_t_nr, struct move_stmt_d *p)
{
  int old_nr, new_nr;

  old_nr = tree_to_shwi (old_t_nr);
  new_nr = move_stmt_eh_region_nr (old_nr, p);

  return build_int_cst (integer_type_node, new_nr);
}

/* Like move_stmt_op, but for gimple statements.

   Helper for move_block_to_fn.  Set GIMPLE_BLOCK in every expression
   contained in the current statement in *GSI_P and change the
   DECL_CONTEXT of every local variable referenced in the current
   statement.  */

static tree
move_stmt_r (gimple_stmt_iterator *gsi_p, bool *handled_ops_p,
	     struct walk_stmt_info *wi)
{
  struct move_stmt_d *p = (struct move_stmt_d *) wi->info;
  gimple stmt = gsi_stmt (*gsi_p);
  tree block = gimple_block (stmt);

  if (block == p->orig_block
      || (p->orig_block == NULL_TREE
	  && block != NULL_TREE))
    gimple_set_block (stmt, p->new_block);

  switch (gimple_code (stmt))
    {
    case GIMPLE_CALL:
      /* Remap the region numbers for __builtin_eh_{pointer,filter}.  */
      {
	tree r, fndecl = gimple_call_fndecl (stmt);
	if (fndecl && DECL_BUILT_IN_CLASS (fndecl) == BUILT_IN_NORMAL)
	  switch (DECL_FUNCTION_CODE (fndecl))
	    {
	    case BUILT_IN_EH_COPY_VALUES:
	      r = gimple_call_arg (stmt, 1);
	      r = move_stmt_eh_region_tree_nr (r, p);
	      gimple_call_set_arg (stmt, 1, r);
	      /* FALLTHRU */

	    case BUILT_IN_EH_POINTER:
	    case BUILT_IN_EH_FILTER:
	      r = gimple_call_arg (stmt, 0);
	      r = move_stmt_eh_region_tree_nr (r, p);
	      gimple_call_set_arg (stmt, 0, r);
	      break;

	    default:
	      break;
	    }
      }
      break;

    case GIMPLE_RESX:
      {
	int r = gimple_resx_region (stmt);
	r = move_stmt_eh_region_nr (r, p);
	gimple_resx_set_region (stmt, r);
      }
      break;

    case GIMPLE_EH_DISPATCH:
      {
	int r = gimple_eh_dispatch_region (stmt);
	r = move_stmt_eh_region_nr (r, p);
	gimple_eh_dispatch_set_region (stmt, r);
      }
      break;

    case GIMPLE_OMP_RETURN:
    case GIMPLE_OMP_CONTINUE:
      break;
    default:
      if (is_gimple_omp (stmt))
	{
	  /* Do not remap variables inside OMP directives.  Variables
	     referenced in clauses and directive header belong to the
	     parent function and should not be moved into the child
	     function.  */
	  bool save_remap_decls_p = p->remap_decls_p;
	  p->remap_decls_p = false;
	  *handled_ops_p = true;

	  walk_gimple_seq_mod (gimple_omp_body_ptr (stmt), move_stmt_r,
			       move_stmt_op, wi);

	  p->remap_decls_p = save_remap_decls_p;
	}
      break;
    }

  return NULL_TREE;
}

/* Move basic block BB from function CFUN to function DEST_FN.  The
   block is moved out of the original linked list and placed after
   block AFTER in the new list.  Also, the block is removed from the
   original array of blocks and placed in DEST_FN's array of blocks.
   If UPDATE_EDGE_COUNT_P is true, the edge counts on both CFGs is
   updated to reflect the moved edges.

   The local variables are remapped to new instances, VARS_MAP is used
   to record the mapping.  */

static void
move_block_to_fn (struct function *dest_cfun, basic_block bb,
		  basic_block after, bool update_edge_count_p,
		  struct move_stmt_d *d)
{
  struct control_flow_graph *cfg;
  edge_iterator ei;
  edge e;
  gimple_stmt_iterator si;
  unsigned old_len, new_len;

  /* Remove BB from dominance structures.  */
  delete_from_dominance_info (CDI_DOMINATORS, bb);

  /* Move BB from its current loop to the copy in the new function.  */
  if (current_loops)
    {
      struct loop *new_loop = (struct loop *)bb->loop_father->aux;
      if (new_loop)
	bb->loop_father = new_loop;
    }

  /* Link BB to the new linked list.  */
  move_block_after (bb, after);

  /* Update the edge count in the corresponding flowgraphs.  */
  if (update_edge_count_p)
    FOR_EACH_EDGE (e, ei, bb->succs)
      {
	cfun->cfg->x_n_edges--;
	dest_cfun->cfg->x_n_edges++;
      }

  /* Remove BB from the original basic block array.  */
  (*cfun->cfg->x_basic_block_info)[bb->index] = NULL;
  cfun->cfg->x_n_basic_blocks--;

  /* Grow DEST_CFUN's basic block array if needed.  */
  cfg = dest_cfun->cfg;
  cfg->x_n_basic_blocks++;
  if (bb->index >= cfg->x_last_basic_block)
    cfg->x_last_basic_block = bb->index + 1;

  old_len = vec_safe_length (cfg->x_basic_block_info);
  if ((unsigned) cfg->x_last_basic_block >= old_len)
    {
      new_len = cfg->x_last_basic_block + (cfg->x_last_basic_block + 3) / 4;
      vec_safe_grow_cleared (cfg->x_basic_block_info, new_len);
    }

  (*cfg->x_basic_block_info)[bb->index] = bb;

  /* Remap the variables in phi nodes.  */
  for (si = gsi_start_phis (bb); !gsi_end_p (si); )
    {
      gimple phi = gsi_stmt (si);
      use_operand_p use;
      tree op = PHI_RESULT (phi);
      ssa_op_iter oi;
      unsigned i;

      if (virtual_operand_p (op))
	{
	  /* Remove the phi nodes for virtual operands (alias analysis will be
	     run for the new function, anyway).  */
          remove_phi_node (&si, true);
	  continue;
	}

      SET_PHI_RESULT (phi,
		      replace_ssa_name (op, d->vars_map, dest_cfun->decl));
      FOR_EACH_PHI_ARG (use, phi, oi, SSA_OP_USE)
	{
	  op = USE_FROM_PTR (use);
	  if (TREE_CODE (op) == SSA_NAME)
	    SET_USE (use, replace_ssa_name (op, d->vars_map, dest_cfun->decl));
	}

      for (i = 0; i < EDGE_COUNT (bb->preds); i++)
	{
	  location_t locus = gimple_phi_arg_location (phi, i);
	  tree block = LOCATION_BLOCK (locus);

	  if (locus == UNKNOWN_LOCATION)
	    continue;
	  if (d->orig_block == NULL_TREE || block == d->orig_block)
	    {
	      if (d->new_block == NULL_TREE)
		locus = LOCATION_LOCUS (locus);
	      else
		locus = COMBINE_LOCATION_DATA (line_table, locus, d->new_block);
	      gimple_phi_arg_set_location (phi, i, locus);
	    }
	}

      gsi_next (&si);
    }

  for (si = gsi_start_bb (bb); !gsi_end_p (si); gsi_next (&si))
    {
      gimple stmt = gsi_stmt (si);
      struct walk_stmt_info wi;

      memset (&wi, 0, sizeof (wi));
      wi.info = d;
      walk_gimple_stmt (&si, move_stmt_r, move_stmt_op, &wi);

      if (gimple_code (stmt) == GIMPLE_LABEL)
	{
	  tree label = gimple_label_label (stmt);
	  int uid = LABEL_DECL_UID (label);

	  gcc_assert (uid > -1);

	  old_len = vec_safe_length (cfg->x_label_to_block_map);
	  if (old_len <= (unsigned) uid)
	    {
	      new_len = 3 * uid / 2 + 1;
	      vec_safe_grow_cleared (cfg->x_label_to_block_map, new_len);
	    }

	  (*cfg->x_label_to_block_map)[uid] = bb;
	  (*cfun->cfg->x_label_to_block_map)[uid] = NULL;

	  gcc_assert (DECL_CONTEXT (label) == dest_cfun->decl);

	  if (uid >= dest_cfun->cfg->last_label_uid)
	    dest_cfun->cfg->last_label_uid = uid + 1;
	}

      maybe_duplicate_eh_stmt_fn (dest_cfun, stmt, cfun, stmt, d->eh_map, 0);
      remove_stmt_from_eh_lp_fn (cfun, stmt);

      gimple_duplicate_stmt_histograms (dest_cfun, stmt, cfun, stmt);
      gimple_remove_stmt_histograms (cfun, stmt);

      /* We cannot leave any operands allocated from the operand caches of
	 the current function.  */
      free_stmt_operands (cfun, stmt);
      push_cfun (dest_cfun);
      update_stmt (stmt);
      pop_cfun ();
    }

  FOR_EACH_EDGE (e, ei, bb->succs)
    if (e->goto_locus != UNKNOWN_LOCATION)
      {
	tree block = LOCATION_BLOCK (e->goto_locus);
	if (d->orig_block == NULL_TREE
	    || block == d->orig_block)
	  e->goto_locus = d->new_block ?
	      COMBINE_LOCATION_DATA (line_table, e->goto_locus, d->new_block) :
	      LOCATION_LOCUS (e->goto_locus);
      }
}

/* Examine the statements in BB (which is in SRC_CFUN); find and return
   the outermost EH region.  Use REGION as the incoming base EH region.  */

static eh_region
find_outermost_region_in_block (struct function *src_cfun,
				basic_block bb, eh_region region)
{
  gimple_stmt_iterator si;

  for (si = gsi_start_bb (bb); !gsi_end_p (si); gsi_next (&si))
    {
      gimple stmt = gsi_stmt (si);
      eh_region stmt_region;
      int lp_nr;

      lp_nr = lookup_stmt_eh_lp_fn (src_cfun, stmt);
      stmt_region = get_eh_region_from_lp_number_fn (src_cfun, lp_nr);
      if (stmt_region)
	{
	  if (region == NULL)
	    region = stmt_region;
	  else if (stmt_region != region)
	    {
	      region = eh_region_outermost (src_cfun, stmt_region, region);
	      gcc_assert (region != NULL);
	    }
	}
    }

  return region;
}

static tree
new_label_mapper (tree decl, void *data)
{
  htab_t hash = (htab_t) data;
  struct tree_map *m;
  void **slot;

  gcc_assert (TREE_CODE (decl) == LABEL_DECL);

  m = XNEW (struct tree_map);
  m->hash = DECL_UID (decl);
  m->base.from = decl;
  m->to = create_artificial_label (UNKNOWN_LOCATION);
  LABEL_DECL_UID (m->to) = LABEL_DECL_UID (decl);
  if (LABEL_DECL_UID (m->to) >= cfun->cfg->last_label_uid)
    cfun->cfg->last_label_uid = LABEL_DECL_UID (m->to) + 1;

  slot = htab_find_slot_with_hash (hash, m, m->hash, INSERT);
  gcc_assert (*slot == NULL);

  *slot = m;

  return m->to;
}

/* Change DECL_CONTEXT of all BLOCK_VARS in block, including
   subblocks.  */

static void
replace_block_vars_by_duplicates (tree block, struct pointer_map_t *vars_map,
				  tree to_context)
{
  tree *tp, t;

  for (tp = &BLOCK_VARS (block); *tp; tp = &DECL_CHAIN (*tp))
    {
      t = *tp;
      if (TREE_CODE (t) != VAR_DECL && TREE_CODE (t) != CONST_DECL)
	continue;
      replace_by_duplicate_decl (&t, vars_map, to_context);
      if (t != *tp)
	{
	  if (TREE_CODE (*tp) == VAR_DECL && DECL_HAS_VALUE_EXPR_P (*tp))
	    {
	      SET_DECL_VALUE_EXPR (t, DECL_VALUE_EXPR (*tp));
	      DECL_HAS_VALUE_EXPR_P (t) = 1;
	    }
	  DECL_CHAIN (t) = DECL_CHAIN (*tp);
	  *tp = t;
	}
    }

  for (block = BLOCK_SUBBLOCKS (block); block; block = BLOCK_CHAIN (block))
    replace_block_vars_by_duplicates (block, vars_map, to_context);
}

/* Fixup the loop arrays and numbers after moving LOOP and its subloops
   from FN1 to FN2.  */

static void
fixup_loop_arrays_after_move (struct function *fn1, struct function *fn2,
			      struct loop *loop)
{
  /* Discard it from the old loop array.  */
  (*get_loops (fn1))[loop->num] = NULL;

  /* Place it in the new loop array, assigning it a new number.  */
  loop->num = number_of_loops (fn2);
  vec_safe_push (loops_for_fn (fn2)->larray, loop);

  /* Recurse to children.  */
  for (loop = loop->inner; loop; loop = loop->next)
    fixup_loop_arrays_after_move (fn1, fn2, loop);
}

/* Move a single-entry, single-exit region delimited by ENTRY_BB and
   EXIT_BB to function DEST_CFUN.  The whole region is replaced by a
   single basic block in the original CFG and the new basic block is
   returned.  DEST_CFUN must not have a CFG yet.

   Note that the region need not be a pure SESE region.  Blocks inside
   the region may contain calls to abort/exit.  The only restriction
   is that ENTRY_BB should be the only entry point and it must
   dominate EXIT_BB.

   Change TREE_BLOCK of all statements in ORIG_BLOCK to the new
   functions outermost BLOCK, move all subblocks of ORIG_BLOCK
   to the new function.

   All local variables referenced in the region are assumed to be in
   the corresponding BLOCK_VARS and unexpanded variable lists
   associated with DEST_CFUN.  */

basic_block
move_sese_region_to_fn (struct function *dest_cfun, basic_block entry_bb,
		        basic_block exit_bb, tree orig_block)
{
  vec<basic_block> bbs, dom_bbs;
  basic_block dom_entry = get_immediate_dominator (CDI_DOMINATORS, entry_bb);
  basic_block after, bb, *entry_pred, *exit_succ, abb;
  struct function *saved_cfun = cfun;
  int *entry_flag, *exit_flag;
  unsigned *entry_prob, *exit_prob;
  unsigned i, num_entry_edges, num_exit_edges, num_nodes;
  edge e;
  edge_iterator ei;
  htab_t new_label_map;
  struct pointer_map_t *vars_map, *eh_map;
  struct loop *loop = entry_bb->loop_father;
  struct loop *loop0 = get_loop (saved_cfun, 0);
  struct move_stmt_d d;

  /* If ENTRY does not strictly dominate EXIT, this cannot be an SESE
     region.  */
  gcc_assert (entry_bb != exit_bb
              && (!exit_bb
		  || dominated_by_p (CDI_DOMINATORS, exit_bb, entry_bb)));

  /* Collect all the blocks in the region.  Manually add ENTRY_BB
     because it won't be added by dfs_enumerate_from.  */
  bbs.create (0);
  bbs.safe_push (entry_bb);
  gather_blocks_in_sese_region (entry_bb, exit_bb, &bbs);

  /* The blocks that used to be dominated by something in BBS will now be
     dominated by the new block.  */
  dom_bbs = get_dominated_by_region (CDI_DOMINATORS,
				     bbs.address (),
				     bbs.length ());

  /* Detach ENTRY_BB and EXIT_BB from CFUN->CFG.  We need to remember
     the predecessor edges to ENTRY_BB and the successor edges to
     EXIT_BB so that we can re-attach them to the new basic block that
     will replace the region.  */
  num_entry_edges = EDGE_COUNT (entry_bb->preds);
  entry_pred = XNEWVEC (basic_block, num_entry_edges);
  entry_flag = XNEWVEC (int, num_entry_edges);
  entry_prob = XNEWVEC (unsigned, num_entry_edges);
  i = 0;
  for (ei = ei_start (entry_bb->preds); (e = ei_safe_edge (ei)) != NULL;)
    {
      entry_prob[i] = e->probability;
      entry_flag[i] = e->flags;
      entry_pred[i++] = e->src;
      remove_edge (e);
    }

  if (exit_bb)
    {
      num_exit_edges = EDGE_COUNT (exit_bb->succs);
      exit_succ = XNEWVEC (basic_block, num_exit_edges);
      exit_flag = XNEWVEC (int, num_exit_edges);
      exit_prob = XNEWVEC (unsigned, num_exit_edges);
      i = 0;
      for (ei = ei_start (exit_bb->succs); (e = ei_safe_edge (ei)) != NULL;)
	{
	  exit_prob[i] = e->probability;
	  exit_flag[i] = e->flags;
	  exit_succ[i++] = e->dest;
	  remove_edge (e);
	}
    }
  else
    {
      num_exit_edges = 0;
      exit_succ = NULL;
      exit_flag = NULL;
      exit_prob = NULL;
    }

  /* Switch context to the child function to initialize DEST_FN's CFG.  */
  gcc_assert (dest_cfun->cfg == NULL);
  push_cfun (dest_cfun);

  init_empty_tree_cfg ();

  /* Initialize EH information for the new function.  */
  eh_map = NULL;
  new_label_map = NULL;
  if (saved_cfun->eh)
    {
      eh_region region = NULL;

      FOR_EACH_VEC_ELT (bbs, i, bb)
	region = find_outermost_region_in_block (saved_cfun, bb, region);

      init_eh_for_function ();
      if (region != NULL)
	{
	  new_label_map = htab_create (17, tree_map_hash, tree_map_eq, free);
	  eh_map = duplicate_eh_regions (saved_cfun, region, 0,
					 new_label_mapper, new_label_map);
	}
    }

  /* Initialize an empty loop tree.  */
  struct loops *loops = ggc_cleared_alloc<struct loops> ();
  init_loops_structure (dest_cfun, loops, 1);
  loops->state = LOOPS_MAY_HAVE_MULTIPLE_LATCHES;
  set_loops_for_fn (dest_cfun, loops);

  /* Move the outlined loop tree part.  */
  num_nodes = bbs.length ();
  FOR_EACH_VEC_ELT (bbs, i, bb)
    {
      if (bb->loop_father->header == bb)
	{
	  struct loop *this_loop = bb->loop_father;
	  struct loop *outer = loop_outer (this_loop);
	  if (outer == loop
	      /* If the SESE region contains some bbs ending with
		 a noreturn call, those are considered to belong
		 to the outermost loop in saved_cfun, rather than
		 the entry_bb's loop_father.  */
	      || outer == loop0)
	    {
	      if (outer != loop)
		num_nodes -= this_loop->num_nodes;
	      flow_loop_tree_node_remove (bb->loop_father);
	      flow_loop_tree_node_add (get_loop (dest_cfun, 0), this_loop);
	      fixup_loop_arrays_after_move (saved_cfun, cfun, this_loop);
	    }
	}
      else if (bb->loop_father == loop0 && loop0 != loop)
	num_nodes--;

      /* Remove loop exits from the outlined region.  */
      if (loops_for_fn (saved_cfun)->exits)
	FOR_EACH_EDGE (e, ei, bb->succs)
	  {
	    void **slot = htab_find_slot_with_hash
		(loops_for_fn (saved_cfun)->exits, e,
		 htab_hash_pointer (e), NO_INSERT);
	    if (slot)
	      htab_clear_slot (loops_for_fn (saved_cfun)->exits, slot);
	  }
    }


  /* Adjust the number of blocks in the tree root of the outlined part.  */
  get_loop (dest_cfun, 0)->num_nodes = bbs.length () + 2;

  /* Setup a mapping to be used by move_block_to_fn.  */
  loop->aux = current_loops->tree_root;
  loop0->aux = current_loops->tree_root;

  pop_cfun ();

  /* Move blocks from BBS into DEST_CFUN.  */
  gcc_assert (bbs.length () >= 2);
  after = dest_cfun->cfg->x_entry_block_ptr;
  vars_map = pointer_map_create ();

  memset (&d, 0, sizeof (d));
  d.orig_block = orig_block;
  d.new_block = DECL_INITIAL (dest_cfun->decl);
  d.from_context = cfun->decl;
  d.to_context = dest_cfun->decl;
  d.vars_map = vars_map;
  d.new_label_map = new_label_map;
  d.eh_map = eh_map;
  d.remap_decls_p = true;

  FOR_EACH_VEC_ELT (bbs, i, bb)
    {
      /* No need to update edge counts on the last block.  It has
	 already been updated earlier when we detached the region from
	 the original CFG.  */
      move_block_to_fn (dest_cfun, bb, after, bb != exit_bb, &d);
      after = bb;
    }

  loop->aux = NULL;
  loop0->aux = NULL;
  /* Loop sizes are no longer correct, fix them up.  */
  loop->num_nodes -= num_nodes;
  for (struct loop *outer = loop_outer (loop);
       outer; outer = loop_outer (outer))
    outer->num_nodes -= num_nodes;
  loop0->num_nodes -= bbs.length () - num_nodes;

  if (saved_cfun->has_simduid_loops || saved_cfun->has_force_vectorize_loops)
    {
      struct loop *aloop;
      for (i = 0; vec_safe_iterate (loops->larray, i, &aloop); i++)
	if (aloop != NULL)
	  {
	    if (aloop->simduid)
	      {
		replace_by_duplicate_decl (&aloop->simduid, d.vars_map,
					   d.to_context);
		dest_cfun->has_simduid_loops = true;
	      }
	    if (aloop->force_vectorize)
	      dest_cfun->has_force_vectorize_loops = true;
	  }
    }

  /* Rewire BLOCK_SUBBLOCKS of orig_block.  */
  if (orig_block)
    {
      tree block;
      gcc_assert (BLOCK_SUBBLOCKS (DECL_INITIAL (dest_cfun->decl))
		  == NULL_TREE);
      BLOCK_SUBBLOCKS (DECL_INITIAL (dest_cfun->decl))
	= BLOCK_SUBBLOCKS (orig_block);
      for (block = BLOCK_SUBBLOCKS (orig_block);
	   block; block = BLOCK_CHAIN (block))
	BLOCK_SUPERCONTEXT (block) = DECL_INITIAL (dest_cfun->decl);
      BLOCK_SUBBLOCKS (orig_block) = NULL_TREE;
    }

  replace_block_vars_by_duplicates (DECL_INITIAL (dest_cfun->decl),
				    vars_map, dest_cfun->decl);

  if (new_label_map)
    htab_delete (new_label_map);
  if (eh_map)
    pointer_map_destroy (eh_map);
  pointer_map_destroy (vars_map);

  /* Rewire the entry and exit blocks.  The successor to the entry
     block turns into the successor of DEST_FN's ENTRY_BLOCK_PTR in
     the child function.  Similarly, the predecessor of DEST_FN's
     EXIT_BLOCK_PTR turns into the predecessor of EXIT_BLOCK_PTR.  We
     need to switch CFUN between DEST_CFUN and SAVED_CFUN so that the
     various CFG manipulation function get to the right CFG.

     FIXME, this is silly.  The CFG ought to become a parameter to
     these helpers.  */
  push_cfun (dest_cfun);
  make_edge (ENTRY_BLOCK_PTR_FOR_FN (cfun), entry_bb, EDGE_FALLTHRU);
  if (exit_bb)
    make_edge (exit_bb,  EXIT_BLOCK_PTR_FOR_FN (cfun), 0);
  pop_cfun ();

  /* Back in the original function, the SESE region has disappeared,
     create a new basic block in its place.  */
  bb = create_empty_bb (entry_pred[0]);
  if (current_loops)
    add_bb_to_loop (bb, loop);
  for (i = 0; i < num_entry_edges; i++)
    {
      e = make_edge (entry_pred[i], bb, entry_flag[i]);
      e->probability = entry_prob[i];
    }

  for (i = 0; i < num_exit_edges; i++)
    {
      e = make_edge (bb, exit_succ[i], exit_flag[i]);
      e->probability = exit_prob[i];
    }

  set_immediate_dominator (CDI_DOMINATORS, bb, dom_entry);
  FOR_EACH_VEC_ELT (dom_bbs, i, abb)
    set_immediate_dominator (CDI_DOMINATORS, abb, bb);
  dom_bbs.release ();

  if (exit_bb)
    {
      free (exit_prob);
      free (exit_flag);
      free (exit_succ);
    }
  free (entry_prob);
  free (entry_flag);
  free (entry_pred);
  bbs.release ();

  return bb;
}


/* Dump FUNCTION_DECL FN to file FILE using FLAGS (see TDF_* in dumpfile.h)
   */

void
dump_function_to_file (tree fndecl, FILE *file, int flags)
{
  tree arg, var, old_current_fndecl = current_function_decl;
  struct function *dsf;
  bool ignore_topmost_bind = false, any_var = false;
  basic_block bb;
  tree chain;
  bool tmclone = (TREE_CODE (fndecl) == FUNCTION_DECL
		  && decl_is_tm_clone (fndecl));
  struct function *fun = DECL_STRUCT_FUNCTION (fndecl);

  current_function_decl = fndecl;
  fprintf (file, "%s %s(", function_name (fun), tmclone ? "[tm-clone] " : "");

  arg = DECL_ARGUMENTS (fndecl);
  while (arg)
    {
      print_generic_expr (file, TREE_TYPE (arg), dump_flags);
      fprintf (file, " ");
      print_generic_expr (file, arg, dump_flags);
      if (flags & TDF_VERBOSE)
	print_node (file, "", arg, 4);
      if (DECL_CHAIN (arg))
	fprintf (file, ", ");
      arg = DECL_CHAIN (arg);
    }
  fprintf (file, ")\n");

  if (flags & TDF_VERBOSE)
    print_node (file, "", fndecl, 2);

  dsf = DECL_STRUCT_FUNCTION (fndecl);
  if (dsf && (flags & TDF_EH))
    dump_eh_tree (file, dsf);

  if (flags & TDF_RAW && !gimple_has_body_p (fndecl))
    {
      dump_node (fndecl, TDF_SLIM | flags, file);
      current_function_decl = old_current_fndecl;
      return;
    }

  /* When GIMPLE is lowered, the variables are no longer available in
     BIND_EXPRs, so display them separately.  */
  if (fun && fun->decl == fndecl && (fun->curr_properties & PROP_gimple_lcf))
    {
      unsigned ix;
      ignore_topmost_bind = true;

      fprintf (file, "{\n");
      if (!vec_safe_is_empty (fun->local_decls))
	FOR_EACH_LOCAL_DECL (fun, ix, var)
	  {
	    print_generic_decl (file, var, flags);
	    if (flags & TDF_VERBOSE)
	      print_node (file, "", var, 4);
	    fprintf (file, "\n");

	    any_var = true;
	  }
      if (gimple_in_ssa_p (cfun))
	for (ix = 1; ix < num_ssa_names; ++ix)
	  {
	    tree name = ssa_name (ix);
	    if (name && !SSA_NAME_VAR (name))
	      {
		fprintf (file, "  ");
		print_generic_expr (file, TREE_TYPE (name), flags);
		fprintf (file, " ");
		print_generic_expr (file, name, flags);
		fprintf (file, ";\n");

		any_var = true;
	      }
	  }
    }

  if (fun && fun->decl == fndecl
      && fun->cfg
      && basic_block_info_for_fn (fun))
    {
      /* If the CFG has been built, emit a CFG-based dump.  */
      if (!ignore_topmost_bind)
	fprintf (file, "{\n");

      if (any_var && n_basic_blocks_for_fn (fun))
	fprintf (file, "\n");

      FOR_EACH_BB_FN (bb, fun)
	dump_bb (file, bb, 2, flags | TDF_COMMENT);

      fprintf (file, "}\n");
    }
  else if (DECL_SAVED_TREE (fndecl) == NULL)
    {
      /* The function is now in GIMPLE form but the CFG has not been
	 built yet.  Emit the single sequence of GIMPLE statements
	 that make up its body.  */
      gimple_seq body = gimple_body (fndecl);

      if (gimple_seq_first_stmt (body)
	  && gimple_seq_first_stmt (body) == gimple_seq_last_stmt (body)
	  && gimple_code (gimple_seq_first_stmt (body)) == GIMPLE_BIND)
	print_gimple_seq (file, body, 0, flags);
      else
	{
	  if (!ignore_topmost_bind)
	    fprintf (file, "{\n");

	  if (any_var)
	    fprintf (file, "\n");

	  print_gimple_seq (file, body, 2, flags);
	  fprintf (file, "}\n");
	}
    }
  else
    {
      int indent;

      /* Make a tree based dump.  */
      chain = DECL_SAVED_TREE (fndecl);
      if (chain && TREE_CODE (chain) == BIND_EXPR)
	{
	  if (ignore_topmost_bind)
	    {
	      chain = BIND_EXPR_BODY (chain);
	      indent = 2;
	    }
	  else
	    indent = 0;
	}
      else
	{
	  if (!ignore_topmost_bind)
	    fprintf (file, "{\n");
	  indent = 2;
	}

      if (any_var)
	fprintf (file, "\n");

      print_generic_stmt_indented (file, chain, flags, indent);
      if (ignore_topmost_bind)
	fprintf (file, "}\n");
    }

  if (flags & TDF_ENUMERATE_LOCALS)
    dump_enumerated_decls (file, flags);
  fprintf (file, "\n\n");

  current_function_decl = old_current_fndecl;
}

/* Dump FUNCTION_DECL FN to stderr using FLAGS (see TDF_* in tree.h)  */

DEBUG_FUNCTION void
debug_function (tree fn, int flags)
{
  dump_function_to_file (fn, stderr, flags);
}


/* Print on FILE the indexes for the predecessors of basic_block BB.  */

static void
print_pred_bbs (FILE *file, basic_block bb)
{
  edge e;
  edge_iterator ei;

  FOR_EACH_EDGE (e, ei, bb->preds)
    fprintf (file, "bb_%d ", e->src->index);
}


/* Print on FILE the indexes for the successors of basic_block BB.  */

static void
print_succ_bbs (FILE *file, basic_block bb)
{
  edge e;
  edge_iterator ei;

  FOR_EACH_EDGE (e, ei, bb->succs)
    fprintf (file, "bb_%d ", e->dest->index);
}

/* Print to FILE the basic block BB following the VERBOSITY level.  */

void
print_loops_bb (FILE *file, basic_block bb, int indent, int verbosity)
{
  char *s_indent = (char *) alloca ((size_t) indent + 1);
  memset ((void *) s_indent, ' ', (size_t) indent);
  s_indent[indent] = '\0';

  /* Print basic_block's header.  */
  if (verbosity >= 2)
    {
      fprintf (file, "%s  bb_%d (preds = {", s_indent, bb->index);
      print_pred_bbs (file, bb);
      fprintf (file, "}, succs = {");
      print_succ_bbs (file, bb);
      fprintf (file, "})\n");
    }

  /* Print basic_block's body.  */
  if (verbosity >= 3)
    {
      fprintf (file, "%s  {\n", s_indent);
      dump_bb (file, bb, indent + 4, TDF_VOPS|TDF_MEMSYMS);
      fprintf (file, "%s  }\n", s_indent);
    }
}

static void print_loop_and_siblings (FILE *, struct loop *, int, int);

/* Pretty print LOOP on FILE, indented INDENT spaces.  Following
   VERBOSITY level this outputs the contents of the loop, or just its
   structure.  */

static void
print_loop (FILE *file, struct loop *loop, int indent, int verbosity)
{
  char *s_indent;
  basic_block bb;

  if (loop == NULL)
    return;

  s_indent = (char *) alloca ((size_t) indent + 1);
  memset ((void *) s_indent, ' ', (size_t) indent);
  s_indent[indent] = '\0';

  /* Print loop's header.  */
  fprintf (file, "%sloop_%d (", s_indent, loop->num);
  if (loop->header)
    fprintf (file, "header = %d", loop->header->index);
  else
    {
      fprintf (file, "deleted)\n");
      return;
    }
  if (loop->latch)
    fprintf (file, ", latch = %d", loop->latch->index);
  else
    fprintf (file, ", multiple latches");
  fprintf (file, ", niter = ");
  print_generic_expr (file, loop->nb_iterations, 0);

  if (loop->any_upper_bound)
    {
      fprintf (file, ", upper_bound = ");
      print_decu (loop->nb_iterations_upper_bound, file);
    }

  if (loop->any_estimate)
    {
      fprintf (file, ", estimate = ");
      print_decu (loop->nb_iterations_estimate, file);
    }
  fprintf (file, ")\n");

  /* Print loop's body.  */
  if (verbosity >= 1)
    {
      fprintf (file, "%s{\n", s_indent);
      FOR_EACH_BB_FN (bb, cfun)
	if (bb->loop_father == loop)
	  print_loops_bb (file, bb, indent, verbosity);

      print_loop_and_siblings (file, loop->inner, indent + 2, verbosity);
      fprintf (file, "%s}\n", s_indent);
    }
}

/* Print the LOOP and its sibling loops on FILE, indented INDENT
   spaces.  Following VERBOSITY level this outputs the contents of the
   loop, or just its structure.  */

static void
print_loop_and_siblings (FILE *file, struct loop *loop, int indent,
			 int verbosity)
{
  if (loop == NULL)
    return;

  print_loop (file, loop, indent, verbosity);
  print_loop_and_siblings (file, loop->next, indent, verbosity);
}

/* Follow a CFG edge from the entry point of the program, and on entry
   of a loop, pretty print the loop structure on FILE.  */

void
print_loops (FILE *file, int verbosity)
{
  basic_block bb;

  bb = ENTRY_BLOCK_PTR_FOR_FN (cfun);
  if (bb && bb->loop_father)
    print_loop_and_siblings (file, bb->loop_father, 0, verbosity);
}

/* Dump a loop.  */

DEBUG_FUNCTION void
debug (struct loop &ref)
{
  print_loop (stderr, &ref, 0, /*verbosity*/0);
}

DEBUG_FUNCTION void
debug (struct loop *ptr)
{
  if (ptr)
    debug (*ptr);
  else
    fprintf (stderr, "<nil>\n");
}

/* Dump a loop verbosely.  */

DEBUG_FUNCTION void
debug_verbose (struct loop &ref)
{
  print_loop (stderr, &ref, 0, /*verbosity*/3);
}

DEBUG_FUNCTION void
debug_verbose (struct loop *ptr)
{
  if (ptr)
    debug (*ptr);
  else
    fprintf (stderr, "<nil>\n");
}


/* Debugging loops structure at tree level, at some VERBOSITY level.  */

DEBUG_FUNCTION void
debug_loops (int verbosity)
{
  print_loops (stderr, verbosity);
}

/* Print on stderr the code of LOOP, at some VERBOSITY level.  */

DEBUG_FUNCTION void
debug_loop (struct loop *loop, int verbosity)
{
  print_loop (stderr, loop, 0, verbosity);
}

/* Print on stderr the code of loop number NUM, at some VERBOSITY
   level.  */

DEBUG_FUNCTION void
debug_loop_num (unsigned num, int verbosity)
{
  debug_loop (get_loop (cfun, num), verbosity);
}

/* Return true if BB ends with a call, possibly followed by some
   instructions that must stay with the call.  Return false,
   otherwise.  */

static bool
gimple_block_ends_with_call_p (basic_block bb)
{
  gimple_stmt_iterator gsi = gsi_last_nondebug_bb (bb);
  return !gsi_end_p (gsi) && is_gimple_call (gsi_stmt (gsi));
}


/* Return true if BB ends with a conditional branch.  Return false,
   otherwise.  */

static bool
gimple_block_ends_with_condjump_p (const_basic_block bb)
{
  gimple stmt = last_stmt (CONST_CAST_BB (bb));
  return (stmt && gimple_code (stmt) == GIMPLE_COND);
}


/* Return true if we need to add fake edge to exit at statement T.
   Helper function for gimple_flow_call_edges_add.  */

static bool
need_fake_edge_p (gimple t)
{
  tree fndecl = NULL_TREE;
  int call_flags = 0;

  /* NORETURN and LONGJMP calls already have an edge to exit.
     CONST and PURE calls do not need one.
     We don't currently check for CONST and PURE here, although
     it would be a good idea, because those attributes are
     figured out from the RTL in mark_constant_function, and
     the counter incrementation code from -fprofile-arcs
     leads to different results from -fbranch-probabilities.  */
  if (is_gimple_call (t))
    {
      fndecl = gimple_call_fndecl (t);
      call_flags = gimple_call_flags (t);
    }

  if (is_gimple_call (t)
      && fndecl
      && DECL_BUILT_IN (fndecl)
      && (call_flags & ECF_NOTHROW)
      && !(call_flags & ECF_RETURNS_TWICE)
      /* fork() doesn't really return twice, but the effect of
         wrapping it in __gcov_fork() which calls __gcov_flush()
	 and clears the counters before forking has the same
	 effect as returning twice.  Force a fake edge.  */
      && !(DECL_BUILT_IN_CLASS (fndecl) == BUILT_IN_NORMAL
	   && DECL_FUNCTION_CODE (fndecl) == BUILT_IN_FORK))
    return false;

  if (is_gimple_call (t))
    {
      edge_iterator ei;
      edge e;
      basic_block bb;

      if (!(call_flags & ECF_NORETURN))
	return true;

      bb = gimple_bb (t);
      FOR_EACH_EDGE (e, ei, bb->succs)
	if ((e->flags & EDGE_FAKE) == 0)
	  return true;
    }

  if (gimple_code (t) == GIMPLE_ASM
       && (gimple_asm_volatile_p (t) || gimple_asm_input_p (t)))
    return true;

  return false;
}


/* Add fake edges to the function exit for any non constant and non
   noreturn calls (or noreturn calls with EH/abnormal edges),
   volatile inline assembly in the bitmap of blocks specified by BLOCKS
   or to the whole CFG if BLOCKS is zero.  Return the number of blocks
   that were split.

   The goal is to expose cases in which entering a basic block does
   not imply that all subsequent instructions must be executed.  */

static int
gimple_flow_call_edges_add (sbitmap blocks)
{
  int i;
  int blocks_split = 0;
  int last_bb = last_basic_block_for_fn (cfun);
  bool check_last_block = false;

  if (n_basic_blocks_for_fn (cfun) == NUM_FIXED_BLOCKS)
    return 0;

  if (! blocks)
    check_last_block = true;
  else
    check_last_block = bitmap_bit_p (blocks,
				     EXIT_BLOCK_PTR_FOR_FN (cfun)->prev_bb->index);

  /* In the last basic block, before epilogue generation, there will be
     a fallthru edge to EXIT.  Special care is required if the last insn
     of the last basic block is a call because make_edge folds duplicate
     edges, which would result in the fallthru edge also being marked
     fake, which would result in the fallthru edge being removed by
     remove_fake_edges, which would result in an invalid CFG.

     Moreover, we can't elide the outgoing fake edge, since the block
     profiler needs to take this into account in order to solve the minimal
     spanning tree in the case that the call doesn't return.

     Handle this by adding a dummy instruction in a new last basic block.  */
  if (check_last_block)
    {
      basic_block bb = EXIT_BLOCK_PTR_FOR_FN (cfun)->prev_bb;
      gimple_stmt_iterator gsi = gsi_last_nondebug_bb (bb);
      gimple t = NULL;

      if (!gsi_end_p (gsi))
	t = gsi_stmt (gsi);

      if (t && need_fake_edge_p (t))
	{
	  edge e;

	  e = find_edge (bb, EXIT_BLOCK_PTR_FOR_FN (cfun));
	  if (e)
	    {
	      gsi_insert_on_edge (e, gimple_build_nop ());
	      gsi_commit_edge_inserts ();
	    }
	}
    }

  /* Now add fake edges to the function exit for any non constant
     calls since there is no way that we can determine if they will
     return or not...  */
  for (i = 0; i < last_bb; i++)
    {
      basic_block bb = BASIC_BLOCK_FOR_FN (cfun, i);
      gimple_stmt_iterator gsi;
      gimple stmt, last_stmt;

      if (!bb)
	continue;

      if (blocks && !bitmap_bit_p (blocks, i))
	continue;

      gsi = gsi_last_nondebug_bb (bb);
      if (!gsi_end_p (gsi))
	{
	  last_stmt = gsi_stmt (gsi);
	  do
	    {
	      stmt = gsi_stmt (gsi);
	      if (need_fake_edge_p (stmt))
		{
		  edge e;

		  /* The handling above of the final block before the
		     epilogue should be enough to verify that there is
		     no edge to the exit block in CFG already.
		     Calling make_edge in such case would cause us to
		     mark that edge as fake and remove it later.  */
#ifdef ENABLE_CHECKING
		  if (stmt == last_stmt)
		    {
		      e = find_edge (bb, EXIT_BLOCK_PTR_FOR_FN (cfun));
		      gcc_assert (e == NULL);
		    }
#endif

		  /* Note that the following may create a new basic block
		     and renumber the existing basic blocks.  */
		  if (stmt != last_stmt)
		    {
		      e = split_block (bb, stmt);
		      if (e)
			blocks_split++;
		    }
		  make_edge (bb, EXIT_BLOCK_PTR_FOR_FN (cfun), EDGE_FAKE);
		}
	      gsi_prev (&gsi);
	    }
	  while (!gsi_end_p (gsi));
	}
    }

  if (blocks_split)
    verify_flow_info ();

  return blocks_split;
}

/* Removes edge E and all the blocks dominated by it, and updates dominance
   information.  The IL in E->src needs to be updated separately.
   If dominance info is not available, only the edge E is removed.*/

void
remove_edge_and_dominated_blocks (edge e)
{
  vec<basic_block> bbs_to_remove = vNULL;
  vec<basic_block> bbs_to_fix_dom = vNULL;
  bitmap df, df_idom;
  edge f;
  edge_iterator ei;
  bool none_removed = false;
  unsigned i;
  basic_block bb, dbb;
  bitmap_iterator bi;

  if (!dom_info_available_p (CDI_DOMINATORS))
    {
      remove_edge (e);
      return;
    }

  /* No updating is needed for edges to exit.  */
  if (e->dest == EXIT_BLOCK_PTR_FOR_FN (cfun))
    {
      if (cfgcleanup_altered_bbs)
	bitmap_set_bit (cfgcleanup_altered_bbs, e->src->index);
      remove_edge (e);
      return;
    }

  /* First, we find the basic blocks to remove.  If E->dest has a predecessor
     that is not dominated by E->dest, then this set is empty.  Otherwise,
     all the basic blocks dominated by E->dest are removed.

     Also, to DF_IDOM we store the immediate dominators of the blocks in
     the dominance frontier of E (i.e., of the successors of the
     removed blocks, if there are any, and of E->dest otherwise).  */
  FOR_EACH_EDGE (f, ei, e->dest->preds)
    {
      if (f == e)
	continue;

      if (!dominated_by_p (CDI_DOMINATORS, f->src, e->dest))
	{
	  none_removed = true;
	  break;
	}
    }

  df = BITMAP_ALLOC (NULL);
  df_idom = BITMAP_ALLOC (NULL);

  if (none_removed)
    bitmap_set_bit (df_idom,
		    get_immediate_dominator (CDI_DOMINATORS, e->dest)->index);
  else
    {
      bbs_to_remove = get_all_dominated_blocks (CDI_DOMINATORS, e->dest);
      FOR_EACH_VEC_ELT (bbs_to_remove, i, bb)
	{
	  FOR_EACH_EDGE (f, ei, bb->succs)
	    {
	      if (f->dest != EXIT_BLOCK_PTR_FOR_FN (cfun))
		bitmap_set_bit (df, f->dest->index);
	    }
	}
      FOR_EACH_VEC_ELT (bbs_to_remove, i, bb)
	bitmap_clear_bit (df, bb->index);

      EXECUTE_IF_SET_IN_BITMAP (df, 0, i, bi)
	{
	  bb = BASIC_BLOCK_FOR_FN (cfun, i);
	  bitmap_set_bit (df_idom,
			  get_immediate_dominator (CDI_DOMINATORS, bb)->index);
	}
    }

  if (cfgcleanup_altered_bbs)
    {
      /* Record the set of the altered basic blocks.  */
      bitmap_set_bit (cfgcleanup_altered_bbs, e->src->index);
      bitmap_ior_into (cfgcleanup_altered_bbs, df);
    }

  /* Remove E and the cancelled blocks.  */
  if (none_removed)
    remove_edge (e);
  else
    {
      /* Walk backwards so as to get a chance to substitute all
	 released DEFs into debug stmts.  See
	 eliminate_unnecessary_stmts() in tree-ssa-dce.c for more
	 details.  */
      for (i = bbs_to_remove.length (); i-- > 0; )
	delete_basic_block (bbs_to_remove[i]);
    }

  /* Update the dominance information.  The immediate dominator may change only
     for blocks whose immediate dominator belongs to DF_IDOM:

     Suppose that idom(X) = Y before removal of E and idom(X) != Y after the
     removal.  Let Z the arbitrary block such that idom(Z) = Y and
     Z dominates X after the removal.  Before removal, there exists a path P
     from Y to X that avoids Z.  Let F be the last edge on P that is
     removed, and let W = F->dest.  Before removal, idom(W) = Y (since Y
     dominates W, and because of P, Z does not dominate W), and W belongs to
     the dominance frontier of E.  Therefore, Y belongs to DF_IDOM.  */
  EXECUTE_IF_SET_IN_BITMAP (df_idom, 0, i, bi)
    {
      bb = BASIC_BLOCK_FOR_FN (cfun, i);
      for (dbb = first_dom_son (CDI_DOMINATORS, bb);
	   dbb;
	   dbb = next_dom_son (CDI_DOMINATORS, dbb))
	bbs_to_fix_dom.safe_push (dbb);
    }

  iterate_fix_dominators (CDI_DOMINATORS, bbs_to_fix_dom, true);

  BITMAP_FREE (df);
  BITMAP_FREE (df_idom);
  bbs_to_remove.release ();
  bbs_to_fix_dom.release ();
}

/* Purge dead EH edges from basic block BB.  */

bool
gimple_purge_dead_eh_edges (basic_block bb)
{
  bool changed = false;
  edge e;
  edge_iterator ei;
  gimple stmt = last_stmt (bb);

  if (stmt && stmt_can_throw_internal (stmt))
    return false;

  for (ei = ei_start (bb->succs); (e = ei_safe_edge (ei)); )
    {
      if (e->flags & EDGE_EH)
	{
	  remove_edge_and_dominated_blocks (e);
	  changed = true;
	}
      else
	ei_next (&ei);
    }

  return changed;
}

/* Purge dead EH edges from basic block listed in BLOCKS.  */

bool
gimple_purge_all_dead_eh_edges (const_bitmap blocks)
{
  bool changed = false;
  unsigned i;
  bitmap_iterator bi;

  EXECUTE_IF_SET_IN_BITMAP (blocks, 0, i, bi)
    {
      basic_block bb = BASIC_BLOCK_FOR_FN (cfun, i);

      /* Earlier gimple_purge_dead_eh_edges could have removed
	 this basic block already.  */
      gcc_assert (bb || changed);
      if (bb != NULL)
	changed |= gimple_purge_dead_eh_edges (bb);
    }

  return changed;
}

/* Purge dead abnormal call edges from basic block BB.  */

bool
gimple_purge_dead_abnormal_call_edges (basic_block bb)
{
  bool changed = false;
  edge e;
  edge_iterator ei;
  gimple stmt = last_stmt (bb);

  if (!cfun->has_nonlocal_label
      && !cfun->calls_setjmp)
    return false;

  if (stmt && stmt_can_make_abnormal_goto (stmt))
    return false;

  for (ei = ei_start (bb->succs); (e = ei_safe_edge (ei)); )
    {
      if (e->flags & EDGE_ABNORMAL)
	{
	  if (e->flags & EDGE_FALLTHRU)
	    e->flags &= ~EDGE_ABNORMAL;
	  else
	    remove_edge_and_dominated_blocks (e);
	  changed = true;
	}
      else
	ei_next (&ei);
    }

  return changed;
}

/* Purge dead abnormal call edges from basic block listed in BLOCKS.  */

bool
gimple_purge_all_dead_abnormal_call_edges (const_bitmap blocks)
{
  bool changed = false;
  unsigned i;
  bitmap_iterator bi;

  EXECUTE_IF_SET_IN_BITMAP (blocks, 0, i, bi)
    {
      basic_block bb = BASIC_BLOCK_FOR_FN (cfun, i);

      /* Earlier gimple_purge_dead_abnormal_call_edges could have removed
	 this basic block already.  */
      gcc_assert (bb || changed);
      if (bb != NULL)
	changed |= gimple_purge_dead_abnormal_call_edges (bb);
    }

  return changed;
}

/* This function is called whenever a new edge is created or
   redirected.  */

static void
gimple_execute_on_growing_pred (edge e)
{
  basic_block bb = e->dest;

  if (!gimple_seq_empty_p (phi_nodes (bb)))
    reserve_phi_args_for_new_edge (bb);
}

/* This function is called immediately before edge E is removed from
   the edge vector E->dest->preds.  */

static void
gimple_execute_on_shrinking_pred (edge e)
{
  if (!gimple_seq_empty_p (phi_nodes (e->dest)))
    remove_phi_args (e);
}

/*---------------------------------------------------------------------------
  Helper functions for Loop versioning
  ---------------------------------------------------------------------------*/

/* Adjust phi nodes for 'first' basic block.  'second' basic block is a copy
   of 'first'. Both of them are dominated by 'new_head' basic block. When
   'new_head' was created by 'second's incoming edge it received phi arguments
   on the edge by split_edge(). Later, additional edge 'e' was created to
   connect 'new_head' and 'first'. Now this routine adds phi args on this
   additional edge 'e' that new_head to second edge received as part of edge
   splitting.  */

static void
gimple_lv_adjust_loop_header_phi (basic_block first, basic_block second,
				  basic_block new_head, edge e)
{
  gimple phi1, phi2;
  gimple_stmt_iterator psi1, psi2;
  tree def;
  edge e2 = find_edge (new_head, second);

  /* Because NEW_HEAD has been created by splitting SECOND's incoming
     edge, we should always have an edge from NEW_HEAD to SECOND.  */
  gcc_assert (e2 != NULL);

  /* Browse all 'second' basic block phi nodes and add phi args to
     edge 'e' for 'first' head. PHI args are always in correct order.  */

  for (psi2 = gsi_start_phis (second),
       psi1 = gsi_start_phis (first);
       !gsi_end_p (psi2) && !gsi_end_p (psi1);
       gsi_next (&psi2),  gsi_next (&psi1))
    {
      phi1 = gsi_stmt (psi1);
      phi2 = gsi_stmt (psi2);
      def = PHI_ARG_DEF (phi2, e2->dest_idx);
      add_phi_arg (phi1, def, e, gimple_phi_arg_location_from_edge (phi2, e2));
    }
}


/* Adds a if else statement to COND_BB with condition COND_EXPR.
   SECOND_HEAD is the destination of the THEN and FIRST_HEAD is
   the destination of the ELSE part.  */

static void
gimple_lv_add_condition_to_bb (basic_block first_head ATTRIBUTE_UNUSED,
			       basic_block second_head ATTRIBUTE_UNUSED,
			       basic_block cond_bb, void *cond_e)
{
  gimple_stmt_iterator gsi;
  gimple new_cond_expr;
  tree cond_expr = (tree) cond_e;
  edge e0;

  /* Build new conditional expr */
  new_cond_expr = gimple_build_cond_from_tree (cond_expr,
					       NULL_TREE, NULL_TREE);

  /* Add new cond in cond_bb.  */
  gsi = gsi_last_bb (cond_bb);
  gsi_insert_after (&gsi, new_cond_expr, GSI_NEW_STMT);

  /* Adjust edges appropriately to connect new head with first head
     as well as second head.  */
  e0 = single_succ_edge (cond_bb);
  e0->flags &= ~EDGE_FALLTHRU;
  e0->flags |= EDGE_FALSE_VALUE;
}


/* Do book-keeping of basic block BB for the profile consistency checker.
   If AFTER_PASS is 0, do pre-pass accounting, or if AFTER_PASS is 1
   then do post-pass accounting.  Store the counting in RECORD.  */
static void
gimple_account_profile_record (basic_block bb, int after_pass,
			       struct profile_record *record)
{
  gimple_stmt_iterator i;
  for (i = gsi_start_bb (bb); !gsi_end_p (i); gsi_next (&i))
    {
      record->size[after_pass]
	+= estimate_num_insns (gsi_stmt (i), &eni_size_weights);
      if (profile_status_for_fn (cfun) == PROFILE_READ)
	record->time[after_pass]
	  += estimate_num_insns (gsi_stmt (i),
				 &eni_time_weights) * bb->count;
      else if (profile_status_for_fn (cfun) == PROFILE_GUESSED)
	record->time[after_pass]
	  += estimate_num_insns (gsi_stmt (i),
				 &eni_time_weights) * bb->frequency;
    }
}

struct cfg_hooks gimple_cfg_hooks = {
  "gimple",
  gimple_verify_flow_info,
  gimple_dump_bb,		/* dump_bb  */
  gimple_dump_bb_for_graph,	/* dump_bb_for_graph  */
  create_bb,			/* create_basic_block  */
  gimple_redirect_edge_and_branch, /* redirect_edge_and_branch  */
  gimple_redirect_edge_and_branch_force, /* redirect_edge_and_branch_force  */
  gimple_can_remove_branch_p,	/* can_remove_branch_p  */
  remove_bb,			/* delete_basic_block  */
  gimple_split_block,		/* split_block  */
  gimple_move_block_after,	/* move_block_after  */
  gimple_can_merge_blocks_p,	/* can_merge_blocks_p  */
  gimple_merge_blocks,		/* merge_blocks  */
  gimple_predict_edge,		/* predict_edge  */
  gimple_predicted_by_p,	/* predicted_by_p  */
  gimple_can_duplicate_bb_p,	/* can_duplicate_block_p  */
  gimple_duplicate_bb,		/* duplicate_block  */
  gimple_split_edge,		/* split_edge  */
  gimple_make_forwarder_block,	/* make_forward_block  */
  NULL,				/* tidy_fallthru_edge  */
  NULL,				/* force_nonfallthru */
  gimple_block_ends_with_call_p,/* block_ends_with_call_p */
  gimple_block_ends_with_condjump_p, /* block_ends_with_condjump_p */
  gimple_flow_call_edges_add,   /* flow_call_edges_add */
  gimple_execute_on_growing_pred,	/* execute_on_growing_pred */
  gimple_execute_on_shrinking_pred, /* execute_on_shrinking_pred */
  gimple_duplicate_loop_to_header_edge, /* duplicate loop for trees */
  gimple_lv_add_condition_to_bb, /* lv_add_condition_to_bb */
  gimple_lv_adjust_loop_header_phi, /* lv_adjust_loop_header_phi*/
  extract_true_false_edges_from_block, /* extract_cond_bb_edges */
  flush_pending_stmts, 		/* flush_pending_stmts */  
  gimple_empty_block_p,           /* block_empty_p */
  gimple_split_block_before_cond_jump, /* split_block_before_cond_jump */
  gimple_account_profile_record,
};


/* Split all critical edges.  */

unsigned int
split_critical_edges (void)
{
  basic_block bb;
  edge e;
  edge_iterator ei;

  /* split_edge can redirect edges out of SWITCH_EXPRs, which can get
     expensive.  So we want to enable recording of edge to CASE_LABEL_EXPR
     mappings around the calls to split_edge.  */
  start_recording_case_labels ();
  FOR_ALL_BB_FN (bb, cfun)
    {
      FOR_EACH_EDGE (e, ei, bb->succs)
        {
	  if (EDGE_CRITICAL_P (e) && !(e->flags & EDGE_ABNORMAL))
	    split_edge (e);
	  /* PRE inserts statements to edges and expects that
	     since split_critical_edges was done beforehand, committing edge
	     insertions will not split more edges.  In addition to critical
	     edges we must split edges that have multiple successors and
	     end by control flow statements, such as RESX.
	     Go ahead and split them too.  This matches the logic in
	     gimple_find_edge_insert_loc.  */
	  else if ((!single_pred_p (e->dest)
	            || !gimple_seq_empty_p (phi_nodes (e->dest))
		    || e->dest == EXIT_BLOCK_PTR_FOR_FN (cfun))
		   && e->src != ENTRY_BLOCK_PTR_FOR_FN (cfun)
	           && !(e->flags & EDGE_ABNORMAL))
	    {
	      gimple_stmt_iterator gsi;

	      gsi = gsi_last_bb (e->src);
	      if (!gsi_end_p (gsi)
		  && stmt_ends_bb_p (gsi_stmt (gsi))
		  && (gimple_code (gsi_stmt (gsi)) != GIMPLE_RETURN
		      && !gimple_call_builtin_p (gsi_stmt (gsi),
						 BUILT_IN_RETURN)))
		split_edge (e);
	    }
	}
    }
  end_recording_case_labels ();
  return 0;
}

namespace {

const pass_data pass_data_split_crit_edges =
{
  GIMPLE_PASS, /* type */
  "crited", /* name */
  OPTGROUP_NONE, /* optinfo_flags */
  true, /* has_execute */
  TV_TREE_SPLIT_EDGES, /* tv_id */
  PROP_cfg, /* properties_required */
  PROP_no_crit_edges, /* properties_provided */
  0, /* properties_destroyed */
  0, /* todo_flags_start */
  0, /* todo_flags_finish */
};

class pass_split_crit_edges : public gimple_opt_pass
{
public:
  pass_split_crit_edges (gcc::context *ctxt)
    : gimple_opt_pass (pass_data_split_crit_edges, ctxt)
  {}

  /* opt_pass methods: */
  virtual unsigned int execute (function *) { return split_critical_edges (); }

  opt_pass * clone () { return new pass_split_crit_edges (m_ctxt); }
}; // class pass_split_crit_edges

} // anon namespace

gimple_opt_pass *
make_pass_split_crit_edges (gcc::context *ctxt)
{
  return new pass_split_crit_edges (ctxt);
}


/* Build a ternary operation and gimplify it.  Emit code before GSI.
   Return the gimple_val holding the result.  */

tree
gimplify_build3 (gimple_stmt_iterator *gsi, enum tree_code code,
		 tree type, tree a, tree b, tree c)
{
  tree ret;
  location_t loc = gimple_location (gsi_stmt (*gsi));

  ret = fold_build3_loc (loc, code, type, a, b, c);
  STRIP_NOPS (ret);

  return force_gimple_operand_gsi (gsi, ret, true, NULL, true,
                                   GSI_SAME_STMT);
}

/* Build a binary operation and gimplify it.  Emit code before GSI.
   Return the gimple_val holding the result.  */

tree
gimplify_build2 (gimple_stmt_iterator *gsi, enum tree_code code,
		 tree type, tree a, tree b)
{
  tree ret;

  ret = fold_build2_loc (gimple_location (gsi_stmt (*gsi)), code, type, a, b);
  STRIP_NOPS (ret);

  return force_gimple_operand_gsi (gsi, ret, true, NULL, true,
                                   GSI_SAME_STMT);
}

/* Build a unary operation and gimplify it.  Emit code before GSI.
   Return the gimple_val holding the result.  */

tree
gimplify_build1 (gimple_stmt_iterator *gsi, enum tree_code code, tree type,
		 tree a)
{
  tree ret;

  ret = fold_build1_loc (gimple_location (gsi_stmt (*gsi)), code, type, a);
  STRIP_NOPS (ret);

  return force_gimple_operand_gsi (gsi, ret, true, NULL, true,
                                   GSI_SAME_STMT);
}



/* Given a basic block B which ends with a conditional and has
   precisely two successors, determine which of the edges is taken if
   the conditional is true and which is taken if the conditional is
   false.  Set TRUE_EDGE and FALSE_EDGE appropriately.  */

void
extract_true_false_edges_from_block (basic_block b,
				     edge *true_edge,
				     edge *false_edge)
{
  edge e = EDGE_SUCC (b, 0);

  if (e->flags & EDGE_TRUE_VALUE)
    {
      *true_edge = e;
      *false_edge = EDGE_SUCC (b, 1);
    }
  else
    {
      *false_edge = e;
      *true_edge = EDGE_SUCC (b, 1);
    }
}

/* Emit return warnings.  */

namespace {

const pass_data pass_data_warn_function_return =
{
  GIMPLE_PASS, /* type */
  "*warn_function_return", /* name */
  OPTGROUP_NONE, /* optinfo_flags */
  true, /* has_execute */
  TV_NONE, /* tv_id */
  PROP_cfg, /* properties_required */
  0, /* properties_provided */
  0, /* properties_destroyed */
  0, /* todo_flags_start */
  0, /* todo_flags_finish */
};

class pass_warn_function_return : public gimple_opt_pass
{
public:
  pass_warn_function_return (gcc::context *ctxt)
    : gimple_opt_pass (pass_data_warn_function_return, ctxt)
  {}

  /* opt_pass methods: */
  virtual unsigned int execute (function *);

}; // class pass_warn_function_return

unsigned int
pass_warn_function_return::execute (function *fun)
{
  source_location location;
  gimple last;
  edge e;
  edge_iterator ei;

  if (!targetm.warn_func_return (fun->decl))
    return 0;

  /* If we have a path to EXIT, then we do return.  */
  if (TREE_THIS_VOLATILE (fun->decl)
      && EDGE_COUNT (EXIT_BLOCK_PTR_FOR_FN (fun)->preds) > 0)
    {
      location = UNKNOWN_LOCATION;
      FOR_EACH_EDGE (e, ei, EXIT_BLOCK_PTR_FOR_FN (fun)->preds)
	{
	  last = last_stmt (e->src);
	  if ((gimple_code (last) == GIMPLE_RETURN
	       || gimple_call_builtin_p (last, BUILT_IN_RETURN))
	      && (location = gimple_location (last)) != UNKNOWN_LOCATION)
	    break;
	}
      if (location == UNKNOWN_LOCATION)
	location = cfun->function_end_locus;
      warning_at (location, 0, "%<noreturn%> function does return");
    }

  /* If we see "return;" in some basic block, then we do reach the end
     without returning a value.  */
  else if (warn_return_type
	   && !TREE_NO_WARNING (fun->decl)
	   && EDGE_COUNT (EXIT_BLOCK_PTR_FOR_FN (fun)->preds) > 0
	   && !VOID_TYPE_P (TREE_TYPE (TREE_TYPE (fun->decl))))
    {
      FOR_EACH_EDGE (e, ei, EXIT_BLOCK_PTR_FOR_FN (fun)->preds)
	{
	  gimple last = last_stmt (e->src);
	  if (gimple_code (last) == GIMPLE_RETURN
	      && gimple_return_retval (last) == NULL
	      && !gimple_no_warning_p (last))
	    {
	      location = gimple_location (last);
	      if (location == UNKNOWN_LOCATION)
		location = fun->function_end_locus;
	      warning_at (location, OPT_Wreturn_type, "control reaches end of non-void function");
	      TREE_NO_WARNING (fun->decl) = 1;
	      break;
	    }
	}
    }
  return 0;
}

} // anon namespace

gimple_opt_pass *
make_pass_warn_function_return (gcc::context *ctxt)
{
  return new pass_warn_function_return (ctxt);
}

/* Walk a gimplified function and warn for functions whose return value is
   ignored and attribute((warn_unused_result)) is set.  This is done before
   inlining, so we don't have to worry about that.  */

static void
do_warn_unused_result (gimple_seq seq)
{
  tree fdecl, ftype;
  gimple_stmt_iterator i;

  for (i = gsi_start (seq); !gsi_end_p (i); gsi_next (&i))
    {
      gimple g = gsi_stmt (i);

      switch (gimple_code (g))
	{
	case GIMPLE_BIND:
	  do_warn_unused_result (gimple_bind_body (g));
	  break;
	case GIMPLE_TRY:
	  do_warn_unused_result (gimple_try_eval (g));
	  do_warn_unused_result (gimple_try_cleanup (g));
	  break;
	case GIMPLE_CATCH:
	  do_warn_unused_result (gimple_catch_handler (g));
	  break;
	case GIMPLE_EH_FILTER:
	  do_warn_unused_result (gimple_eh_filter_failure (g));
	  break;

	case GIMPLE_CALL:
	  if (gimple_call_lhs (g))
	    break;
	  if (gimple_call_internal_p (g))
	    break;

	  /* This is a naked call, as opposed to a GIMPLE_CALL with an
	     LHS.  All calls whose value is ignored should be
	     represented like this.  Look for the attribute.  */
	  fdecl = gimple_call_fndecl (g);
	  ftype = gimple_call_fntype (g);

	  if (lookup_attribute ("warn_unused_result", TYPE_ATTRIBUTES (ftype)))
	    {
	      location_t loc = gimple_location (g);

	      if (fdecl)
		warning_at (loc, OPT_Wunused_result,
			    "ignoring return value of %qD, "
			    "declared with attribute warn_unused_result",
			    fdecl);
	      else
		warning_at (loc, OPT_Wunused_result,
			    "ignoring return value of function "
			    "declared with attribute warn_unused_result");
	    }
	  break;

	default:
	  /* Not a container, not a call, or a call whose value is used.  */
	  break;
	}
    }
}

namespace {

const pass_data pass_data_warn_unused_result =
{
  GIMPLE_PASS, /* type */
  "*warn_unused_result", /* name */
  OPTGROUP_NONE, /* optinfo_flags */
  true, /* has_execute */
  TV_NONE, /* tv_id */
  PROP_gimple_any, /* properties_required */
  0, /* properties_provided */
  0, /* properties_destroyed */
  0, /* todo_flags_start */
  0, /* todo_flags_finish */
};

class pass_warn_unused_result : public gimple_opt_pass
{
public:
  pass_warn_unused_result (gcc::context *ctxt)
    : gimple_opt_pass (pass_data_warn_unused_result, ctxt)
  {}

  /* opt_pass methods: */
  virtual bool gate (function *) { return flag_warn_unused_result; }
  virtual unsigned int execute (function *)
    {
      do_warn_unused_result (gimple_body (current_function_decl));
      return 0;
    }

}; // class pass_warn_unused_result

} // anon namespace

gimple_opt_pass *
make_pass_warn_unused_result (gcc::context *ctxt)
{
  return new pass_warn_unused_result (ctxt);
}

/* IPA passes, compilation of earlier functions or inlining
   might have changed some properties, such as marked functions nothrow,
   pure, const or noreturn.
   Remove redundant edges and basic blocks, and create new ones if necessary.

   This pass can't be executed as stand alone pass from pass manager, because
   in between inlining and this fixup the verify_flow_info would fail.  */

unsigned int
execute_fixup_cfg (void)
{
  basic_block bb;
  gimple_stmt_iterator gsi;
  int todo = 0;
  gcov_type count_scale;
  edge e;
  edge_iterator ei;

  count_scale
      = GCOV_COMPUTE_SCALE (cgraph_get_node (current_function_decl)->count,
			    ENTRY_BLOCK_PTR_FOR_FN (cfun)->count);

  ENTRY_BLOCK_PTR_FOR_FN (cfun)->count =
			    cgraph_get_node (current_function_decl)->count;
  EXIT_BLOCK_PTR_FOR_FN (cfun)->count =
			    apply_scale (EXIT_BLOCK_PTR_FOR_FN (cfun)->count,
                                       count_scale);

  FOR_EACH_EDGE (e, ei, ENTRY_BLOCK_PTR_FOR_FN (cfun)->succs)
    e->count = apply_scale (e->count, count_scale);

  FOR_EACH_BB_FN (bb, cfun)
    {
      bb->count = apply_scale (bb->count, count_scale);
      for (gsi = gsi_start_bb (bb); !gsi_end_p (gsi);)
	{
	  gimple stmt = gsi_stmt (gsi);
	  tree decl = is_gimple_call (stmt)
		      ? gimple_call_fndecl (stmt)
		      : NULL;
	  if (decl)
	    {
	      int flags = gimple_call_flags (stmt);
	      if (flags & (ECF_CONST | ECF_PURE | ECF_LOOPING_CONST_OR_PURE))
		{
		  if (gimple_purge_dead_abnormal_call_edges (bb))
		    todo |= TODO_cleanup_cfg;

		  if (gimple_in_ssa_p (cfun))
		    {
		      todo |= TODO_update_ssa | TODO_cleanup_cfg;
		      update_stmt (stmt);
		    }
		}

	      if (flags & ECF_NORETURN
		  && fixup_noreturn_call (stmt))
		todo |= TODO_cleanup_cfg;
	     }

	  /* Remove stores to variables we marked write-only.
	     Keep access when store has side effect, i.e. in case when source
	     is volatile.  */
	  if (gimple_store_p (stmt)
	      && !gimple_has_side_effects (stmt))
	    {
	      tree lhs = get_base_address (gimple_get_lhs (stmt));

	      if (TREE_CODE (lhs) == VAR_DECL
		  && (TREE_STATIC (lhs) || DECL_EXTERNAL (lhs))
		  && varpool_get_node (lhs)->writeonly)
		{
		  unlink_stmt_vdef (stmt);
		  gsi_remove (&gsi, true);
		  release_defs (stmt);
	          todo |= TODO_update_ssa | TODO_cleanup_cfg;
	          continue;
		}
	    }
	  /* For calls we can simply remove LHS when it is known
	     to be write-only.  */
	  if (is_gimple_call (stmt)
	      && gimple_get_lhs (stmt))
	    {
	      tree lhs = get_base_address (gimple_get_lhs (stmt));

	      if (TREE_CODE (lhs) == VAR_DECL
		  && (TREE_STATIC (lhs) || DECL_EXTERNAL (lhs))
		  && varpool_get_node (lhs)->writeonly)
		{
		  gimple_call_set_lhs (stmt, NULL);
		  update_stmt (stmt);
	          todo |= TODO_update_ssa | TODO_cleanup_cfg;
		}
	    }

	  if (maybe_clean_eh_stmt (stmt)
	      && gimple_purge_dead_eh_edges (bb))
	    todo |= TODO_cleanup_cfg;
	  gsi_next (&gsi);
	}

      FOR_EACH_EDGE (e, ei, bb->succs)
        e->count = apply_scale (e->count, count_scale);

      /* If we have a basic block with no successors that does not
	 end with a control statement or a noreturn call end it with
	 a call to __builtin_unreachable.  This situation can occur
	 when inlining a noreturn call that does in fact return.  */
      if (EDGE_COUNT (bb->succs) == 0)
	{
	  gimple stmt = last_stmt (bb);
	  if (!stmt
	      || (!is_ctrl_stmt (stmt)
		  && (!is_gimple_call (stmt)
		      || (gimple_call_flags (stmt) & ECF_NORETURN) == 0)))
	    {
	      stmt = gimple_build_call
		  (builtin_decl_implicit (BUILT_IN_UNREACHABLE), 0);
	      gimple_stmt_iterator gsi = gsi_last_bb (bb);
	      gsi_insert_after (&gsi, stmt, GSI_NEW_STMT);
	    }
	}
    }
  if (count_scale != REG_BR_PROB_BASE)
    compute_function_frequency ();

  /* We just processed all calls.  */
  if (cfun->gimple_df)
    vec_free (MODIFIED_NORETURN_CALLS (cfun));

  /* Dump a textual representation of the flowgraph.  */
  if (dump_file)
    gimple_dump_cfg (dump_file, dump_flags);

  if (current_loops
      && (todo & TODO_cleanup_cfg))
    loops_state_set (LOOPS_NEED_FIXUP);

  return todo;
}

namespace {

const pass_data pass_data_fixup_cfg =
{
  GIMPLE_PASS, /* type */
  "*free_cfg_annotations", /* name */
  OPTGROUP_NONE, /* optinfo_flags */
  true, /* has_execute */
  TV_NONE, /* tv_id */
  PROP_cfg, /* properties_required */
  0, /* properties_provided */
  0, /* properties_destroyed */
  0, /* todo_flags_start */
  0, /* todo_flags_finish */
};

class pass_fixup_cfg : public gimple_opt_pass
{
public:
  pass_fixup_cfg (gcc::context *ctxt)
    : gimple_opt_pass (pass_data_fixup_cfg, ctxt)
  {}

  /* opt_pass methods: */
  opt_pass * clone () { return new pass_fixup_cfg (m_ctxt); }
  virtual unsigned int execute (function *) { return execute_fixup_cfg (); }

}; // class pass_fixup_cfg

} // anon namespace

gimple_opt_pass *
make_pass_fixup_cfg (gcc::context *ctxt)
{
  return new pass_fixup_cfg (ctxt);
}

/* Garbage collection support for edge_def.  */

extern void gt_ggc_mx (tree&);
extern void gt_ggc_mx (gimple&);
extern void gt_ggc_mx (rtx&);
extern void gt_ggc_mx (basic_block&);

void
gt_ggc_mx (edge_def *e)
{
  tree block = LOCATION_BLOCK (e->goto_locus);
  gt_ggc_mx (e->src);
  gt_ggc_mx (e->dest);
  if (current_ir_type () == IR_GIMPLE)
    gt_ggc_mx (e->insns.g);
  else
    gt_ggc_mx (e->insns.r);
  gt_ggc_mx (block);
}

/* PCH support for edge_def.  */

extern void gt_pch_nx (tree&);
extern void gt_pch_nx (gimple&);
extern void gt_pch_nx (rtx&);
extern void gt_pch_nx (basic_block&);

void
gt_pch_nx (edge_def *e)
{
  tree block = LOCATION_BLOCK (e->goto_locus);
  gt_pch_nx (e->src);
  gt_pch_nx (e->dest);
  if (current_ir_type () == IR_GIMPLE)
    gt_pch_nx (e->insns.g);
  else
    gt_pch_nx (e->insns.r);
  gt_pch_nx (block);
}

void
gt_pch_nx (edge_def *e, gt_pointer_operator op, void *cookie)
{
  tree block = LOCATION_BLOCK (e->goto_locus);
  op (&(e->src), cookie);
  op (&(e->dest), cookie);
  if (current_ir_type () == IR_GIMPLE)
    op (&(e->insns.g), cookie);
  else
    op (&(e->insns.r), cookie);
  op (&(block), cookie);
}<|MERGE_RESOLUTION|>--- conflicted
+++ resolved
@@ -1883,16 +1883,11 @@
   /* When merging two BBs, if their counts are different, the larger count
      is selected as the new bb count. This is to handle inconsistent
      profiles.  */
-<<<<<<< HEAD
-  a->count = MAX (a->count, b->count);
-  a->frequency = MAX (a->frequency, b->frequency);
-=======
   if (a->loop_father == b->loop_father)
     {
       a->count = MAX (a->count, b->count);
       a->frequency = MAX (a->frequency, b->frequency);
     }
->>>>>>> 331c6259
 
   /* Merge the sequences.  */
   last = gsi_last_bb (a);
