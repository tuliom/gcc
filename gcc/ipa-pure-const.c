/* Callgraph based analysis of static variables.
   Copyright (C) 2004-2013 Free Software Foundation, Inc.
   Contributed by Kenneth Zadeck <zadeck@naturalbridge.com>

This file is part of GCC.

GCC is free software; you can redistribute it and/or modify it under
the terms of the GNU General Public License as published by the Free
Software Foundation; either version 3, or (at your option) any later
version.

GCC is distributed in the hope that it will be useful, but WITHOUT ANY
WARRANTY; without even the implied warranty of MERCHANTABILITY or
FITNESS FOR A PARTICULAR PURPOSE.  See the GNU General Public License
for more details.

You should have received a copy of the GNU General Public License
along with GCC; see the file COPYING3.  If not see
<http://www.gnu.org/licenses/>.  */

/* This file marks functions as being either const (TREE_READONLY) or
   pure (DECL_PURE_P).  It can also set a variant of these that
   are allowed to loop indefinitely (DECL_LOOPING_CONST_PURE_P).

   This must be run after inlining decisions have been made since
   otherwise, the local sets will not contain information that is
   consistent with post inlined state.  The global sets are not prone
   to this problem since they are by definition transitive.  */

/* The code in this module is called by the ipa pass manager. It
   should be one of the later passes since it's information is used by
   the rest of the compilation. */

#include "config.h"
#include "system.h"
#include "coretypes.h"
#include "tm.h"
#include "tree.h"
#include "tree-ssa.h"
#include "tree-inline.h"
#include "tree-pass.h"
#include "langhooks.h"
#include "pointer-set.h"
#include "ggc.h"
#include "ipa-utils.h"
#include "gimple.h"
#include "cgraph.h"
#include "flags.h"
#include "diagnostic.h"
#include "gimple-pretty-print.h"
#include "langhooks.h"
#include "target.h"
#include "lto-streamer.h"
#include "data-streamer.h"
#include "tree-streamer.h"
#include "cfgloop.h"
#include "tree-scalar-evolution.h"
#include "intl.h"
#include "opts.h"

static struct pointer_set_t *visited_nodes;

/* Lattice values for const and pure functions.  Everything starts out
   being const, then may drop to pure and then neither depending on
   what is found.  */
enum pure_const_state_e
{
  IPA_CONST,
  IPA_PURE,
  IPA_NEITHER
};

const char *pure_const_names[3] = {"const", "pure", "neither"};

/* Holder for the const_state.  There is one of these per function
   decl.  */
struct funct_state_d
{
  /* See above.  */
  enum pure_const_state_e pure_const_state;
  /* What user set here; we can be always sure about this.  */
  enum pure_const_state_e state_previously_known;
  bool looping_previously_known;

  /* True if the function could possibly infinite loop.  There are a
     lot of ways that this could be determined.  We are pretty
     conservative here.  While it is possible to cse pure and const
     calls, it is not legal to have dce get rid of the call if there
     is a possibility that the call could infinite loop since this is
     a behavioral change.  */
  bool looping;

  bool can_throw;
};

/* State used when we know nothing about function.  */
static struct funct_state_d varying_state
   = { IPA_NEITHER, IPA_NEITHER, true, true, true };


typedef struct funct_state_d * funct_state;

/* The storage of the funct_state is abstracted because there is the
   possibility that it may be desirable to move this to the cgraph
   local info.  */

/* Array, indexed by cgraph node uid, of function states.  */

static vec<funct_state> funct_state_vec;

static bool gate_pure_const (void);

namespace {

const pass_data pass_data_ipa_pure_const =
{
  IPA_PASS, /* type */
  "pure-const", /* name */
  OPTGROUP_NONE, /* optinfo_flags */
  true, /* has_gate */
  true, /* has_execute */
  TV_IPA_PURE_CONST, /* tv_id */
  0, /* properties_required */
  0, /* properties_provided */
  0, /* properties_destroyed */
  0, /* todo_flags_start */
  0, /* todo_flags_finish */
};

class pass_ipa_pure_const : public ipa_opt_pass_d
{
public:
  pass_ipa_pure_const(gcc::context *ctxt);

  /* opt_pass methods: */
  bool gate () { return gate_pure_const (); }
  unsigned int execute ();

  void register_hooks (void);

private:
  bool init_p;

  /* Holders of ipa cgraph hooks: */
  struct cgraph_node_hook_list *function_insertion_hook_holder;
  struct cgraph_2node_hook_list *node_duplication_hook_holder;
  struct cgraph_node_hook_list *node_removal_hook_holder;

}; // class pass_ipa_pure_const

} // anon namespace

/* Try to guess if function body will always be visible to compiler
   when compiling the call and whether compiler will be able
   to propagate the information by itself.  */

static bool
function_always_visible_to_compiler_p (tree decl)
{
  return (!TREE_PUBLIC (decl) || DECL_DECLARED_INLINE_P (decl));
}

/* Emit suggestion about attribute ATTRIB_NAME for DECL.  KNOWN_FINITE
   is true if the function is known to be finite.  The diagnostic is
   controlled by OPTION.  WARNED_ABOUT is a pointer_set unique for
   OPTION, this function may initialize it and it is always returned
   by the function.  */

static struct pointer_set_t *
suggest_attribute (int option, tree decl, bool known_finite,
		   struct pointer_set_t *warned_about,
		   const char * attrib_name)
{
  if (!option_enabled (option, &global_options))
    return warned_about;
  if (TREE_THIS_VOLATILE (decl)
      || (known_finite && function_always_visible_to_compiler_p (decl)))
    return warned_about;

  if (!warned_about)
    warned_about = pointer_set_create (); 
  if (pointer_set_contains (warned_about, decl))
    return warned_about;
  pointer_set_insert (warned_about, decl);
  warning_at (DECL_SOURCE_LOCATION (decl),
	      option,
	      known_finite
	      ? _("function might be candidate for attribute %<%s%>")
	      : _("function might be candidate for attribute %<%s%>"
		  " if it is known to return normally"), attrib_name);
  return warned_about;
}

/* Emit suggestion about __attribute_((pure)) for DECL.  KNOWN_FINITE
   is true if the function is known to be finite.  */

static void
warn_function_pure (tree decl, bool known_finite)
{
  static struct pointer_set_t *warned_about;

  warned_about 
    = suggest_attribute (OPT_Wsuggest_attribute_pure, decl,
			 known_finite, warned_about, "pure");
}

/* Emit suggestion about __attribute_((const)) for DECL.  KNOWN_FINITE
   is true if the function is known to be finite.  */

static void
warn_function_const (tree decl, bool known_finite)
{
  static struct pointer_set_t *warned_about;
  warned_about 
    = suggest_attribute (OPT_Wsuggest_attribute_const, decl,
			 known_finite, warned_about, "const");
}

void
warn_function_noreturn (tree decl)
{
  static struct pointer_set_t *warned_about;
  if (!lang_hooks.missing_noreturn_ok_p (decl)
      && targetm.warn_func_return (decl))
    warned_about 
      = suggest_attribute (OPT_Wsuggest_attribute_noreturn, decl,
			   true, warned_about, "noreturn");
}

/* Init the function state.  */

static void
finish_state (void)
{
  funct_state_vec.release ();
}


/* Return true if we have a function state for NODE.  */

static inline bool
has_function_state (struct cgraph_node *node)
{
  if (!funct_state_vec.exists ()
      || funct_state_vec.length () <= (unsigned int)node->uid)
    return false;
  return funct_state_vec[node->uid] != NULL;
}

/* Return the function state from NODE.  */

static inline funct_state
get_function_state (struct cgraph_node *node)
{
  if (!funct_state_vec.exists ()
      || funct_state_vec.length () <= (unsigned int)node->uid
      || !funct_state_vec[node->uid])
    /* We might want to put correct previously_known state into varying.  */
    return &varying_state;
 return funct_state_vec[node->uid];
}

/* Set the function state S for NODE.  */

static inline void
set_function_state (struct cgraph_node *node, funct_state s)
{
  if (!funct_state_vec.exists ()
      || funct_state_vec.length () <= (unsigned int)node->uid)
     funct_state_vec.safe_grow_cleared (node->uid + 1);
  funct_state_vec[node->uid] = s;
}

/* Check to see if the use (or definition when CHECKING_WRITE is true)
   variable T is legal in a function that is either pure or const.  */

static inline void
check_decl (funct_state local,
	    tree t, bool checking_write, bool ipa)
{
  /* Do not want to do anything with volatile except mark any
     function that uses one to be not const or pure.  */
  if (TREE_THIS_VOLATILE (t))
    {
      local->pure_const_state = IPA_NEITHER;
      if (dump_file)
        fprintf (dump_file, "    Volatile operand is not const/pure");
      return;
    }

  /* Do not care about a local automatic that is not static.  */
  if (!TREE_STATIC (t) && !DECL_EXTERNAL (t))
    return;

  /* If the variable has the "used" attribute, treat it as if it had a
     been touched by the devil.  */
  if (DECL_PRESERVE_P (t))
    {
      local->pure_const_state = IPA_NEITHER;
      if (dump_file)
        fprintf (dump_file, "    Used static/global variable is not const/pure\n");
      return;
    }

  /* In IPA mode we are not interested in checking actual loads and stores;
     they will be processed at propagation time using ipa_ref.  */
  if (ipa)
    return;

  /* Since we have dealt with the locals and params cases above, if we
     are CHECKING_WRITE, this cannot be a pure or constant
     function.  */
  if (checking_write)
    {
      local->pure_const_state = IPA_NEITHER;
      if (dump_file)
        fprintf (dump_file, "    static/global memory write is not const/pure\n");
      return;
    }

  if (DECL_EXTERNAL (t) || TREE_PUBLIC (t))
    {
      /* Readonly reads are safe.  */
      if (TREE_READONLY (t) && !TYPE_NEEDS_CONSTRUCTING (TREE_TYPE (t)))
	return; /* Read of a constant, do not change the function state.  */
      else
	{
          if (dump_file)
            fprintf (dump_file, "    global memory read is not const\n");
	  /* Just a regular read.  */
	  if (local->pure_const_state == IPA_CONST)
	    local->pure_const_state = IPA_PURE;
	}
    }
  else
    {
      /* Compilation level statics can be read if they are readonly
	 variables.  */
      if (TREE_READONLY (t))
	return;

      if (dump_file)
	fprintf (dump_file, "    static memory read is not const\n");
      /* Just a regular read.  */
      if (local->pure_const_state == IPA_CONST)
	local->pure_const_state = IPA_PURE;
    }
}


/* Check to see if the use (or definition when CHECKING_WRITE is true)
   variable T is legal in a function that is either pure or const.  */

static inline void
check_op (funct_state local, tree t, bool checking_write)
{
  t = get_base_address (t);
  if (t && TREE_THIS_VOLATILE (t))
    {
      local->pure_const_state = IPA_NEITHER;
      if (dump_file)
	fprintf (dump_file, "    Volatile indirect ref is not const/pure\n");
      return;
    }
  else if (t
  	   && (INDIRECT_REF_P (t) || TREE_CODE (t) == MEM_REF)
	   && TREE_CODE (TREE_OPERAND (t, 0)) == SSA_NAME
	   && !ptr_deref_may_alias_global_p (TREE_OPERAND (t, 0)))
    {
      if (dump_file)
	fprintf (dump_file, "    Indirect ref to local memory is OK\n");
      return;
    }
  else if (checking_write)
    {
      local->pure_const_state = IPA_NEITHER;
      if (dump_file)
	fprintf (dump_file, "    Indirect ref write is not const/pure\n");
      return;
    }
  else
    {
      if (dump_file)
	fprintf (dump_file, "    Indirect ref read is not const\n");
      if (local->pure_const_state == IPA_CONST)
	local->pure_const_state = IPA_PURE;
    }
}

/* compute state based on ECF FLAGS and store to STATE and LOOPING.  */

static void
state_from_flags (enum pure_const_state_e *state, bool *looping,
	          int flags, bool cannot_lead_to_return)
{
  *looping = false;
  if (flags & ECF_LOOPING_CONST_OR_PURE)
    {
      *looping = true;
      if (dump_file && (dump_flags & TDF_DETAILS))
	fprintf (dump_file, " looping");
    }
  if (flags & ECF_CONST)
    {
      *state = IPA_CONST;
      if (dump_file && (dump_flags & TDF_DETAILS))
	fprintf (dump_file, " const\n");
    }
  else if (flags & ECF_PURE)
    {
      *state = IPA_PURE;
      if (dump_file && (dump_flags & TDF_DETAILS))
	fprintf (dump_file, " pure\n");
    }
  else if (cannot_lead_to_return)
    {
      *state = IPA_PURE;
      *looping = true;
      if (dump_file && (dump_flags & TDF_DETAILS))
	fprintf (dump_file, " ignoring side effects->pure looping\n");
    }
  else
    {
      if (dump_file && (dump_flags & TDF_DETAILS))
	fprintf (dump_file, " neither\n");
      *state = IPA_NEITHER;
      *looping = true;
    }
}

/* Merge STATE and STATE2 and LOOPING and LOOPING2 and store
   into STATE and LOOPING better of the two variants.
   Be sure to merge looping correctly.  IPA_NEITHER functions
   have looping 0 even if they don't have to return.  */

static inline void
better_state (enum pure_const_state_e *state, bool *looping,
	      enum pure_const_state_e state2, bool looping2)
{
  if (state2 < *state)
    {
      if (*state == IPA_NEITHER)
	*looping = looping2;
      else
	*looping = MIN (*looping, looping2);
    }
  else if (state2 != IPA_NEITHER)
    *looping = MIN (*looping, looping2);
}

/* Merge STATE and STATE2 and LOOPING and LOOPING2 and store
   into STATE and LOOPING worse of the two variants.  */

static inline void
worse_state (enum pure_const_state_e *state, bool *looping,
	     enum pure_const_state_e state2, bool looping2)
{
  *state = MAX (*state, state2);
  *looping = MAX (*looping, looping2);
}

/* Recognize special cases of builtins that are by themselves not pure or const
   but function using them is.  */
static bool
special_builtin_state (enum pure_const_state_e *state, bool *looping,
			tree callee)
{
  if (DECL_BUILT_IN_CLASS (callee) == BUILT_IN_NORMAL)
    switch (DECL_FUNCTION_CODE (callee))
      {
	case BUILT_IN_RETURN:
	case BUILT_IN_UNREACHABLE:
	case BUILT_IN_ALLOCA:
	case BUILT_IN_ALLOCA_WITH_ALIGN:
	case BUILT_IN_STACK_SAVE:
	case BUILT_IN_STACK_RESTORE:
	case BUILT_IN_EH_POINTER:
	case BUILT_IN_EH_FILTER:
	case BUILT_IN_UNWIND_RESUME:
	case BUILT_IN_CXA_END_CLEANUP:
	case BUILT_IN_EH_COPY_VALUES:
	case BUILT_IN_FRAME_ADDRESS:
	case BUILT_IN_APPLY:
	case BUILT_IN_APPLY_ARGS:
	  *looping = false;
	  *state = IPA_CONST;
	  return true;
	case BUILT_IN_PREFETCH:
	  *looping = true;
	  *state = IPA_CONST;
	  return true;
      }
  return false;
}

/* Check the parameters of a function call to CALL_EXPR to see if
   there are any references in the parameters that are not allowed for
   pure or const functions.  Also check to see if this is either an
   indirect call, a call outside the compilation unit, or has special
   attributes that may also effect the purity.  The CALL_EXPR node for
   the entire call expression.  */

static void
check_call (funct_state local, gimple call, bool ipa)
{
  int flags = gimple_call_flags (call);
  tree callee_t = gimple_call_fndecl (call);
  bool possibly_throws = stmt_could_throw_p (call);
  bool possibly_throws_externally = (possibly_throws
  				     && stmt_can_throw_external (call));

  if (possibly_throws)
    {
      unsigned int i;
      for (i = 0; i < gimple_num_ops (call); i++)
        if (gimple_op (call, i)
	    && tree_could_throw_p (gimple_op (call, i)))
	  {
	    if (possibly_throws && cfun->can_throw_non_call_exceptions)
	      {
		if (dump_file)
		  fprintf (dump_file, "    operand can throw; looping\n");
		local->looping = true;
	      }
	    if (possibly_throws_externally)
	      {
		if (dump_file)
		  fprintf (dump_file, "    operand can throw externally\n");
		local->can_throw = true;
	      }
	  }
    }

  /* The const and pure flags are set by a variety of places in the
     compiler (including here).  If someone has already set the flags
     for the callee, (such as for some of the builtins) we will use
     them, otherwise we will compute our own information.

     Const and pure functions have less clobber effects than other
     functions so we process these first.  Otherwise if it is a call
     outside the compilation unit or an indirect call we punt.  This
     leaves local calls which will be processed by following the call
     graph.  */
  if (callee_t)
    {
      enum pure_const_state_e call_state;
      bool call_looping;

      if (special_builtin_state (&call_state, &call_looping, callee_t))
	{
	  worse_state (&local->pure_const_state, &local->looping,
		       call_state, call_looping);
	  return;
	}
      /* When bad things happen to bad functions, they cannot be const
	 or pure.  */
      if (setjmp_call_p (callee_t))
	{
	  if (dump_file)
	    fprintf (dump_file, "    setjmp is not const/pure\n");
          local->looping = true;
	  local->pure_const_state = IPA_NEITHER;
	}

      if (DECL_BUILT_IN_CLASS (callee_t) == BUILT_IN_NORMAL)
	switch (DECL_FUNCTION_CODE (callee_t))
	  {
	  case BUILT_IN_LONGJMP:
	  case BUILT_IN_NONLOCAL_GOTO:
	    if (dump_file)
	      fprintf (dump_file, "    longjmp and nonlocal goto is not const/pure\n");
	    local->pure_const_state = IPA_NEITHER;
            local->looping = true;
	    break;
	  default:
	    break;
	  }
    }

  /* When not in IPA mode, we can still handle self recursion.  */
  if (!ipa && callee_t
      && recursive_call_p (current_function_decl, callee_t))
    {
      if (dump_file)
        fprintf (dump_file, "    Recursive call can loop.\n");
      local->looping = true;
    }
  /* Either callee is unknown or we are doing local analysis.
     Look to see if there are any bits available for the callee (such as by
     declaration or because it is builtin) and process solely on the basis of
     those bits. */
  else if (!ipa)
    {
      enum pure_const_state_e call_state;
      bool call_looping;
      if (possibly_throws && cfun->can_throw_non_call_exceptions)
        {
	  if (dump_file)
	    fprintf (dump_file, "    can throw; looping\n");
          local->looping = true;
	}
      if (possibly_throws_externally)
        {
	  if (dump_file)
	    {
	      fprintf (dump_file, "    can throw externally to lp %i\n",
	      	       lookup_stmt_eh_lp (call));
	      if (callee_t)
		fprintf (dump_file, "     callee:%s\n",
			 IDENTIFIER_POINTER (DECL_ASSEMBLER_NAME (callee_t)));
	    }
          local->can_throw = true;
	}
      if (dump_file && (dump_flags & TDF_DETAILS))
	fprintf (dump_file, "    checking flags for call:");
      state_from_flags (&call_state, &call_looping, flags,
			((flags & (ECF_NORETURN | ECF_NOTHROW))
			 == (ECF_NORETURN | ECF_NOTHROW))
			|| (!flag_exceptions && (flags & ECF_NORETURN)));
      worse_state (&local->pure_const_state, &local->looping,
		   call_state, call_looping);
    }
  /* Direct functions calls are handled by IPA propagation.  */
}

/* Wrapper around check_decl for loads in local more.  */

static bool
check_load (gimple stmt ATTRIBUTE_UNUSED, tree op, void *data)
{
  if (DECL_P (op))
    check_decl ((funct_state)data, op, false, false);
  else
    check_op ((funct_state)data, op, false);
  return false;
}

/* Wrapper around check_decl for stores in local more.  */

static bool
check_store (gimple stmt ATTRIBUTE_UNUSED, tree op, void *data)
{
  if (DECL_P (op))
    check_decl ((funct_state)data, op, true, false);
  else
    check_op ((funct_state)data, op, true);
  return false;
}

/* Wrapper around check_decl for loads in ipa mode.  */

static bool
check_ipa_load (gimple stmt ATTRIBUTE_UNUSED, tree op, void *data)
{
  if (DECL_P (op))
    check_decl ((funct_state)data, op, false, true);
  else
    check_op ((funct_state)data, op, false);
  return false;
}

/* Wrapper around check_decl for stores in ipa mode.  */

static bool
check_ipa_store (gimple stmt ATTRIBUTE_UNUSED, tree op, void *data)
{
  if (DECL_P (op))
    check_decl ((funct_state)data, op, true, true);
  else
    check_op ((funct_state)data, op, true);
  return false;
}

/* Look into pointer pointed to by GSIP and figure out what interesting side
   effects it has.  */
static void
check_stmt (gimple_stmt_iterator *gsip, funct_state local, bool ipa)
{
  gimple stmt = gsi_stmt (*gsip);

  if (is_gimple_debug (stmt))
    return;

  if (dump_file)
    {
      fprintf (dump_file, "  scanning: ");
      print_gimple_stmt (dump_file, stmt, 0, 0);
    }

  if (gimple_has_volatile_ops (stmt)
      && !gimple_clobber_p (stmt))
    {
      local->pure_const_state = IPA_NEITHER;
      if (dump_file)
	fprintf (dump_file, "    Volatile stmt is not const/pure\n");
    }

  /* Look for loads and stores.  */
  walk_stmt_load_store_ops (stmt, local,
			    ipa ? check_ipa_load : check_load,
			    ipa ? check_ipa_store :  check_store);

  if (gimple_code (stmt) != GIMPLE_CALL
      && stmt_could_throw_p (stmt))
    {
      if (cfun->can_throw_non_call_exceptions)
	{
	  if (dump_file)
	    fprintf (dump_file, "    can throw; looping\n");
	  local->looping = true;
	}
      if (stmt_can_throw_external (stmt))
	{
	  if (dump_file)
	    fprintf (dump_file, "    can throw externally\n");
	  local->can_throw = true;
	}
      else
	if (dump_file)
	  fprintf (dump_file, "    can throw\n");
    }
  switch (gimple_code (stmt))
    {
    case GIMPLE_CALL:
      check_call (local, stmt, ipa);
      break;
    case GIMPLE_LABEL:
      if (DECL_NONLOCAL (gimple_label_label (stmt)))
	/* Target of long jump. */
	{
          if (dump_file)
            fprintf (dump_file, "    nonlocal label is not const/pure\n");
	  local->pure_const_state = IPA_NEITHER;
	}
      break;
    case GIMPLE_ASM:
      if (gimple_asm_clobbers_memory_p (stmt))
	{
	  if (dump_file)
	    fprintf (dump_file, "    memory asm clobber is not const/pure\n");
	  /* Abandon all hope, ye who enter here. */
	  local->pure_const_state = IPA_NEITHER;
	}
      if (gimple_asm_volatile_p (stmt))
	{
	  if (dump_file)
	    fprintf (dump_file, "    volatile is not const/pure\n");
	  /* Abandon all hope, ye who enter here. */
	  local->pure_const_state = IPA_NEITHER;
          local->looping = true;
	}
      return;
    default:
      break;
    }
}


/* This is the main routine for finding the reference patterns for
   global variables within a function FN.  */

static funct_state
analyze_function (struct cgraph_node *fn, bool ipa)
{
  tree decl = fn->symbol.decl;
  funct_state l;
  basic_block this_block;

  l = XCNEW (struct funct_state_d);
  l->pure_const_state = IPA_CONST;
  l->state_previously_known = IPA_NEITHER;
  l->looping_previously_known = true;
  l->looping = false;
  l->can_throw = false;
  state_from_flags (&l->state_previously_known, &l->looping_previously_known,
		    flags_from_decl_or_type (fn->symbol.decl),
		    cgraph_node_cannot_return (fn));

  if (fn->thunk.thunk_p || fn->symbol.alias)
    {
      /* Thunk gets propagated through, so nothing interesting happens.  */
      gcc_assert (ipa);
      return l;
    }

  if (dump_file)
    {
      fprintf (dump_file, "\n\n local analysis of %s\n ",
	       cgraph_node_name (fn));
    }

  push_cfun (DECL_STRUCT_FUNCTION (decl));

  FOR_EACH_BB (this_block)
    {
      gimple_stmt_iterator gsi;
      struct walk_stmt_info wi;

      memset (&wi, 0, sizeof (wi));
      for (gsi = gsi_start_bb (this_block);
	   !gsi_end_p (gsi);
	   gsi_next (&gsi))
	{
	  check_stmt (&gsi, l, ipa);
	  if (l->pure_const_state == IPA_NEITHER && l->looping && l->can_throw)
	    goto end;
	}
    }

end:
  if (l->pure_const_state != IPA_NEITHER)
    {
      /* Const functions cannot have back edges (an
	 indication of possible infinite loop side
	 effect.  */
      if (mark_dfs_back_edges ())
        {
	  /* Preheaders are needed for SCEV to work.
	     Simple latches and recorded exits improve chances that loop will
	     proved to be finite in testcases such as in loop-15.c
	     and loop-24.c  */
	  loop_optimizer_init (LOOPS_HAVE_PREHEADERS
			       | LOOPS_HAVE_SIMPLE_LATCHES
			       | LOOPS_HAVE_RECORDED_EXITS);
	  if (dump_file && (dump_flags & TDF_DETAILS))
	    flow_loops_dump (dump_file, NULL, 0);
	  if (mark_irreducible_loops ())
	    {
	      if (dump_file)
	        fprintf (dump_file, "    has irreducible loops\n");
	      l->looping = true;
	    }
	  else
	    {
	      loop_iterator li;
	      struct loop *loop;
	      scev_initialize ();
	      FOR_EACH_LOOP (li, loop, 0)
		if (!finite_loop_p (loop))
		  {
		    if (dump_file)
		      fprintf (dump_file, "    can not prove finiteness of "
			       "loop %i\n", loop->num);
		    l->looping =true;
		    FOR_EACH_LOOP_BREAK (li);
		  }
	      scev_finalize ();
	    }
          loop_optimizer_finalize ();
	}
    }

  if (dump_file && (dump_flags & TDF_DETAILS))
    fprintf (dump_file, "    checking previously known:");

  better_state (&l->pure_const_state, &l->looping,
		l->state_previously_known,
		l->looping_previously_known);
  if (TREE_NOTHROW (decl))
    l->can_throw = false;

  pop_cfun ();
  if (dump_file)
    {
      if (l->looping)
        fprintf (dump_file, "Function is locally looping.\n");
      if (l->can_throw)
        fprintf (dump_file, "Function is locally throwing.\n");
      if (l->pure_const_state == IPA_CONST)
        fprintf (dump_file, "Function is locally const.\n");
      if (l->pure_const_state == IPA_PURE)
        fprintf (dump_file, "Function is locally pure.\n");
    }
  return l;
}

/* Called when new function is inserted to callgraph late.  */
static void
add_new_function (struct cgraph_node *node, void *data ATTRIBUTE_UNUSED)
{
 if (cgraph_function_body_availability (node) < AVAIL_OVERWRITABLE)
   return;
  /* There are some shared nodes, in particular the initializers on
     static declarations.  We do not need to scan them more than once
     since all we would be interested in are the addressof
     operations.  */
  visited_nodes = pointer_set_create ();
  if (cgraph_function_body_availability (node) > AVAIL_OVERWRITABLE)
    set_function_state (node, analyze_function (node, true));
  pointer_set_destroy (visited_nodes);
  visited_nodes = NULL;
}

/* Called when new clone is inserted to callgraph late.  */

static void
duplicate_node_data (struct cgraph_node *src, struct cgraph_node *dst,
	 	     void *data ATTRIBUTE_UNUSED)
{
  if (has_function_state (src))
    {
      funct_state l = XNEW (struct funct_state_d);
      gcc_assert (!has_function_state (dst));
      memcpy (l, get_function_state (src), sizeof (*l));
      set_function_state (dst, l);
    }
}

/* Called when new clone is inserted to callgraph late.  */

static void
remove_node_data (struct cgraph_node *node, void *data ATTRIBUTE_UNUSED)
{
  if (has_function_state (node))
    {
      funct_state l = get_function_state (node);
      if (l != &varying_state)
        free (l);
      set_function_state (node, NULL);
    }
}


void
pass_ipa_pure_const::
register_hooks (void)
{
  if (init_p)
    return;

  init_p = true;

  node_removal_hook_holder =
      cgraph_add_node_removal_hook (&remove_node_data, NULL);
  node_duplication_hook_holder =
      cgraph_add_node_duplication_hook (&duplicate_node_data, NULL);
  function_insertion_hook_holder =
      cgraph_add_function_insertion_hook (&add_new_function, NULL);
}


/* Analyze each function in the cgraph to see if it is locally PURE or
   CONST.  */

static void
pure_const_generate_summary (void)
{
  struct cgraph_node *node;

  pass_ipa_pure_const *pass = static_cast <pass_ipa_pure_const *> (current_pass);
  pass->register_hooks ();

  /* There are some shared nodes, in particular the initializers on
     static declarations.  We do not need to scan them more than once
     since all we would be interested in are the addressof
     operations.  */
  visited_nodes = pointer_set_create ();

  /* Process all of the functions.

     We process AVAIL_OVERWRITABLE functions.  We can not use the results
     by default, but the info can be used at LTO with -fwhole-program or
     when function got cloned and the clone is AVAILABLE.  */

  FOR_EACH_DEFINED_FUNCTION (node)
    if (cgraph_function_body_availability (node) >= AVAIL_OVERWRITABLE)
      set_function_state (node, analyze_function (node, true));

  pointer_set_destroy (visited_nodes);
  visited_nodes = NULL;
}


/* Serialize the ipa info for lto.  */

static void
pure_const_write_summary (void)
{
  struct cgraph_node *node;
  struct lto_simple_output_block *ob
    = lto_create_simple_output_block (LTO_section_ipa_pure_const);
  unsigned int count = 0;
  lto_symtab_encoder_iterator lsei;
  lto_symtab_encoder_t encoder;

  encoder = lto_get_out_decl_state ()->symtab_node_encoder;

  for (lsei = lsei_start_function_in_partition (encoder); !lsei_end_p (lsei);
       lsei_next_function_in_partition (&lsei))
    {
      node = lsei_cgraph_node (lsei);
      if (node->symbol.definition && has_function_state (node))
	count++;
    }

  streamer_write_uhwi_stream (ob->main_stream, count);

  /* Process all of the functions.  */
  for (lsei = lsei_start_function_in_partition (encoder); !lsei_end_p (lsei);
       lsei_next_function_in_partition (&lsei))
    {
      node = lsei_cgraph_node (lsei);
      if (node->symbol.definition && has_function_state (node))
	{
	  struct bitpack_d bp;
	  funct_state fs;
	  int node_ref;
	  lto_symtab_encoder_t encoder;

	  fs = get_function_state (node);

	  encoder = ob->decl_state->symtab_node_encoder;
	  node_ref = lto_symtab_encoder_encode (encoder, (symtab_node)node);
	  streamer_write_uhwi_stream (ob->main_stream, node_ref);

	  /* Note that flags will need to be read in the opposite
	     order as we are pushing the bitflags into FLAGS.  */
	  bp = bitpack_create (ob->main_stream);
	  bp_pack_value (&bp, fs->pure_const_state, 2);
	  bp_pack_value (&bp, fs->state_previously_known, 2);
	  bp_pack_value (&bp, fs->looping_previously_known, 1);
	  bp_pack_value (&bp, fs->looping, 1);
	  bp_pack_value (&bp, fs->can_throw, 1);
	  streamer_write_bitpack (&bp);
	}
    }

  lto_destroy_simple_output_block (ob);
}


/* Deserialize the ipa info for lto.  */

static void
pure_const_read_summary (void)
{
  struct lto_file_decl_data **file_data_vec = lto_get_file_decl_data ();
  struct lto_file_decl_data *file_data;
  unsigned int j = 0;

  pass_ipa_pure_const *pass = static_cast <pass_ipa_pure_const *> (current_pass);
  pass->register_hooks ();

  while ((file_data = file_data_vec[j++]))
    {
      const char *data;
      size_t len;
      struct lto_input_block *ib
	= lto_create_simple_input_block (file_data,
					 LTO_section_ipa_pure_const,
					 &data, &len);
      if (ib)
	{
	  unsigned int i;
	  unsigned int count = streamer_read_uhwi (ib);

	  for (i = 0; i < count; i++)
	    {
	      unsigned int index;
	      struct cgraph_node *node;
	      struct bitpack_d bp;
	      funct_state fs;
	      lto_symtab_encoder_t encoder;

	      fs = XCNEW (struct funct_state_d);
	      index = streamer_read_uhwi (ib);
	      encoder = file_data->symtab_node_encoder;
	      node = cgraph (lto_symtab_encoder_deref (encoder, index));
	      set_function_state (node, fs);

	      /* Note that the flags must be read in the opposite
		 order in which they were written (the bitflags were
		 pushed into FLAGS).  */
	      bp = streamer_read_bitpack (ib);
	      fs->pure_const_state
			= (enum pure_const_state_e) bp_unpack_value (&bp, 2);
	      fs->state_previously_known
			= (enum pure_const_state_e) bp_unpack_value (&bp, 2);
	      fs->looping_previously_known = bp_unpack_value (&bp, 1);
	      fs->looping = bp_unpack_value (&bp, 1);
	      fs->can_throw = bp_unpack_value (&bp, 1);
	      if (dump_file)
		{
		  int flags = flags_from_decl_or_type (node->symbol.decl);
		  fprintf (dump_file, "Read info for %s/%i ",
			   cgraph_node_name (node),
			   node->symbol.order);
		  if (flags & ECF_CONST)
		    fprintf (dump_file, " const");
		  if (flags & ECF_PURE)
		    fprintf (dump_file, " pure");
		  if (flags & ECF_NOTHROW)
		    fprintf (dump_file, " nothrow");
		  fprintf (dump_file, "\n  pure const state: %s\n",
			   pure_const_names[fs->pure_const_state]);
		  fprintf (dump_file, "  previously known state: %s\n",
			   pure_const_names[fs->looping_previously_known]);
		  if (fs->looping)
		    fprintf (dump_file,"  function is locally looping\n");
		  if (fs->looping_previously_known)
		    fprintf (dump_file,"  function is previously known looping\n");
		  if (fs->can_throw)
		    fprintf (dump_file,"  function is locally throwing\n");
		}
	    }

	  lto_destroy_simple_input_block (file_data,
					  LTO_section_ipa_pure_const,
					  ib, data, len);
	}
    }
}


static bool
ignore_edge (struct cgraph_edge *e)
{
  return (!e->can_throw_external);
}

/* Return true if NODE is self recursive function.
   Indirectly recursive functions appears as non-trivial strongly
   connected components, so we need to care about self recursion
   only.  */

static bool
self_recursive_p (struct cgraph_node *node)
{
  struct cgraph_edge *e;
  for (e = node->callees; e; e = e->next_callee)
    if (cgraph_function_node (e->callee, NULL) == node)
      return true;
  return false;
}

/* Produce transitive closure over the callgraph and compute pure/const
   attributes.  */

static void
propagate_pure_const (void)
{
  struct cgraph_node *node;
  struct cgraph_node *w;
  struct cgraph_node **order =
    XCNEWVEC (struct cgraph_node *, cgraph_n_nodes);
  int order_pos;
  int i;
  struct ipa_dfs_info * w_info;

  order_pos = ipa_reduced_postorder (order, true, false, NULL);
  if (dump_file)
    {
      dump_cgraph (dump_file);
      ipa_print_order (dump_file, "reduced", order, order_pos);
    }

  /* Propagate the local information through the call graph to produce
     the global information.  All the nodes within a cycle will have
     the same info so we collapse cycles first.  Then we can do the
     propagation in one pass from the leaves to the roots.  */
  for (i = 0; i < order_pos; i++ )
    {
      enum pure_const_state_e pure_const_state = IPA_CONST;
      bool looping = false;
      int count = 0;
      node = order[i];

      if (node->symbol.alias)
	continue;

      if (dump_file && (dump_flags & TDF_DETAILS))
	fprintf (dump_file, "Starting cycle\n");

      /* Find the worst state for any node in the cycle.  */
      w = node;
      while (w && pure_const_state != IPA_NEITHER)
	{
	  struct cgraph_edge *e;
	  struct cgraph_edge *ie;
	  int i;
	  struct ipa_ref *ref;

	  funct_state w_l = get_function_state (w);
	  if (dump_file && (dump_flags & TDF_DETAILS))
	    fprintf (dump_file, "  Visiting %s/%i state:%s looping %i\n",
		     cgraph_node_name (w),
		     w->symbol.order,
		     pure_const_names[w_l->pure_const_state],
		     w_l->looping);

	  /* First merge in function body properties.  */
	  worse_state (&pure_const_state, &looping,
		       w_l->pure_const_state, w_l->looping);
	  if (pure_const_state == IPA_NEITHER)
	    break;

	  /* For overwritable nodes we can not assume anything.  */
	  if (cgraph_function_body_availability (w) == AVAIL_OVERWRITABLE)
	    {
	      worse_state (&pure_const_state, &looping,
			   w_l->state_previously_known,
			   w_l->looping_previously_known);
	      if (dump_file && (dump_flags & TDF_DETAILS))
		{
		  fprintf (dump_file,
			   "    Overwritable. state %s looping %i\n",
			   pure_const_names[w_l->state_previously_known],
			   w_l->looping_previously_known);
		}
	      break;
	    }

	  count++;

	  /* We consider recursive cycles as possibly infinite.
	     This might be relaxed since infinite recursion leads to stack
	     overflow.  */
	  if (count > 1)
	    looping = true;

	  /* Now walk the edges and merge in callee properties.  */
	  for (e = w->callees; e; e = e->next_callee)
	    {
	      enum availability avail;
	      struct cgraph_node *y = cgraph_function_node (e->callee, &avail);
	      enum pure_const_state_e edge_state = IPA_CONST;
	      bool edge_looping = false;

	      if (dump_file && (dump_flags & TDF_DETAILS))
		{
		  fprintf (dump_file,
			   "    Call to %s/%i",
			   cgraph_node_name (e->callee),
			   e->callee->symbol.order);
		}
	      if (avail > AVAIL_OVERWRITABLE)
		{
		  funct_state y_l = get_function_state (y);
		  if (dump_file && (dump_flags & TDF_DETAILS))
		    {
		      fprintf (dump_file,
			       " state:%s looping:%i\n",
			       pure_const_names[y_l->pure_const_state],
			       y_l->looping);
		    }
		  if (y_l->pure_const_state > IPA_PURE
		      && cgraph_edge_cannot_lead_to_return (e))
		    {
		      if (dump_file && (dump_flags & TDF_DETAILS))
			fprintf (dump_file,
				 "        Ignoring side effects"
				 " -> pure, looping\n");
		      edge_state = IPA_PURE;
		      edge_looping = true;
		    }
		  else
		    {
		      edge_state = y_l->pure_const_state;
		      edge_looping = y_l->looping;
		    }
		}
	      else if (special_builtin_state (&edge_state, &edge_looping,
					       y->symbol.decl))
		;
	      else
		state_from_flags (&edge_state, &edge_looping,
				  flags_from_decl_or_type (y->symbol.decl),
				  cgraph_edge_cannot_lead_to_return (e));

	      /* Merge the results with what we already know.  */
	      better_state (&edge_state, &edge_looping,
			    w_l->state_previously_known,
			    w_l->looping_previously_known);
	      worse_state (&pure_const_state, &looping,
			   edge_state, edge_looping);
	      if (pure_const_state == IPA_NEITHER)
	        break;
	    }
	  if (pure_const_state == IPA_NEITHER)
	    break;

	  /* Now process the indirect call.  */
          for (ie = w->indirect_calls; ie; ie = ie->next_callee)
	    {
	      enum pure_const_state_e edge_state = IPA_CONST;
	      bool edge_looping = false;

	      if (dump_file && (dump_flags & TDF_DETAILS))
		fprintf (dump_file, "    Indirect call");
	      state_from_flags (&edge_state, &edge_looping,
			        ie->indirect_info->ecf_flags,
			        cgraph_edge_cannot_lead_to_return (ie));
	      /* Merge the results with what we already know.  */
	      better_state (&edge_state, &edge_looping,
			    w_l->state_previously_known,
			    w_l->looping_previously_known);
	      worse_state (&pure_const_state, &looping,
			   edge_state, edge_looping);
	      if (pure_const_state == IPA_NEITHER)
	        break;
	    }
	  if (pure_const_state == IPA_NEITHER)
	    break;

	  /* And finally all loads and stores.  */
	  for (i = 0; ipa_ref_list_reference_iterate (&w->symbol.ref_list, i, ref); i++)
	    {
	      enum pure_const_state_e ref_state = IPA_CONST;
	      bool ref_looping = false;
	      switch (ref->use)
		{
		case IPA_REF_LOAD:
		  /* readonly reads are safe.  */
		  if (TREE_READONLY (ipa_ref_varpool_node (ref)->symbol.decl))
		    break;
		  if (dump_file && (dump_flags & TDF_DETAILS))
		    fprintf (dump_file, "    nonreadonly global var read\n");
		  ref_state = IPA_PURE;
		  break;
		case IPA_REF_STORE:
		  if (ipa_ref_cannot_lead_to_return (ref))
		    break;
		  ref_state = IPA_NEITHER;
		  if (dump_file && (dump_flags & TDF_DETAILS))
		    fprintf (dump_file, "    global var write\n");
		  break;
		case IPA_REF_ADDR:
		  break;
		}
	      better_state (&ref_state, &ref_looping,
			    w_l->state_previously_known,
			    w_l->looping_previously_known);
	      worse_state (&pure_const_state, &looping,
			   ref_state, ref_looping);
	      if (pure_const_state == IPA_NEITHER)
		break;
	    }
	  w_info = (struct ipa_dfs_info *) w->symbol.aux;
	  w = w_info->next_cycle;
	}
      if (dump_file && (dump_flags & TDF_DETAILS))
	fprintf (dump_file, "Result %s looping %i\n",
		 pure_const_names [pure_const_state],
		 looping);

      /* Copy back the region's pure_const_state which is shared by
	 all nodes in the region.  */
      w = node;
      while (w)
	{
	  funct_state w_l = get_function_state (w);
	  enum pure_const_state_e this_state = pure_const_state;
	  bool this_looping = looping;

	  if (w_l->state_previously_known != IPA_NEITHER
	      && this_state > w_l->state_previously_known)
	    {
              this_state = w_l->state_previously_known;
	      this_looping |= w_l->looping_previously_known;
	    }
	  if (!this_looping && self_recursive_p (w))
	    this_looping = true;
	  if (!w_l->looping_previously_known)
	    this_looping = false;

	  /* All nodes within a cycle share the same info.  */
	  w_l->pure_const_state = this_state;
	  w_l->looping = this_looping;

	  switch (this_state)
	    {
	    case IPA_CONST:
	      if (!TREE_READONLY (w->symbol.decl))
		{
		  warn_function_const (w->symbol.decl, !this_looping);
		  if (dump_file)
		    fprintf (dump_file, "Function found to be %sconst: %s\n",
			     this_looping ? "looping " : "",
			     cgraph_node_name (w));
		}
	      cgraph_set_const_flag (w, true, this_looping);
	      break;

	    case IPA_PURE:
	      if (!DECL_PURE_P (w->symbol.decl))
		{
		  warn_function_pure (w->symbol.decl, !this_looping);
		  if (dump_file)
		    fprintf (dump_file, "Function found to be %spure: %s\n",
			     this_looping ? "looping " : "",
			     cgraph_node_name (w));
		}
	      cgraph_set_pure_flag (w, true, this_looping);
	      break;

	    default:
	      break;
	    }
	  w_info = (struct ipa_dfs_info *) w->symbol.aux;
	  w = w_info->next_cycle;
	}
    }

  ipa_free_postorder_info ();
  free (order);
}

/* Produce transitive closure over the callgraph and compute nothrow
   attributes.  */

static void
propagate_nothrow (void)
{
  struct cgraph_node *node;
  struct cgraph_node *w;
  struct cgraph_node **order =
    XCNEWVEC (struct cgraph_node *, cgraph_n_nodes);
  int order_pos;
  int i;
  struct ipa_dfs_info * w_info;

  order_pos = ipa_reduced_postorder (order, true, false, ignore_edge);
  if (dump_file)
    {
      dump_cgraph (dump_file);
      ipa_print_order (dump_file, "reduced for nothrow", order, order_pos);
    }

  /* Propagate the local information through the call graph to produce
     the global information.  All the nodes within a cycle will have
     the same info so we collapse cycles first.  Then we can do the
     propagation in one pass from the leaves to the roots.  */
  for (i = 0; i < order_pos; i++ )
    {
      bool can_throw = false;
      node = order[i];

      if (node->symbol.alias)
	continue;

      /* Find the worst state for any node in the cycle.  */
      w = node;
      while (w)
	{
	  struct cgraph_edge *e, *ie;
	  funct_state w_l = get_function_state (w);

	  if (w_l->can_throw
	      || cgraph_function_body_availability (w) == AVAIL_OVERWRITABLE)
	    can_throw = true;

	  if (can_throw)
	    break;

	  for (e = w->callees; e; e = e->next_callee)
	    {
	      enum availability avail;
	      struct cgraph_node *y = cgraph_function_node (e->callee, &avail);

	      if (avail > AVAIL_OVERWRITABLE)
		{
		  funct_state y_l = get_function_state (y);

		  if (can_throw)
		    break;
		  if (y_l->can_throw && !TREE_NOTHROW (w->symbol.decl)
		      && e->can_throw_external)
		    can_throw = true;
		}
	      else if (e->can_throw_external && !TREE_NOTHROW (y->symbol.decl))
	        can_throw = true;
	    }
          for (ie = node->indirect_calls; ie; ie = ie->next_callee)
	    if (ie->can_throw_external)
	      {
		can_throw = true;
		break;
	      }
	  w_info = (struct ipa_dfs_info *) w->symbol.aux;
	  w = w_info->next_cycle;
	}

      /* Copy back the region's pure_const_state which is shared by
	 all nodes in the region.  */
      w = node;
      while (w)
	{
	  funct_state w_l = get_function_state (w);
	  if (!can_throw && !TREE_NOTHROW (w->symbol.decl))
	    {
	      cgraph_set_nothrow_flag (w, true);
	      if (dump_file)
		fprintf (dump_file, "Function found to be nothrow: %s\n",
			 cgraph_node_name (w));
	    }
	  else if (can_throw && !TREE_NOTHROW (w->symbol.decl))
	    w_l->can_throw = true;
	  w_info = (struct ipa_dfs_info *) w->symbol.aux;
	  w = w_info->next_cycle;
	}
    }

  ipa_free_postorder_info ();
  free (order);
}


/* Produce the global information by preforming a transitive closure
   on the local information that was produced by generate_summary.  */

unsigned int
pass_ipa_pure_const::
execute ()
{
  struct cgraph_node *node;

  cgraph_remove_function_insertion_hook (function_insertion_hook_holder);
  cgraph_remove_node_duplication_hook (node_duplication_hook_holder);
  cgraph_remove_node_removal_hook (node_removal_hook_holder);

  /* Nothrow makes more function to not lead to return and improve
     later analysis.  */
  propagate_nothrow ();
  propagate_pure_const ();

  /* Cleanup. */
  FOR_EACH_FUNCTION (node)
    if (has_function_state (node))
      free (get_function_state (node));
  funct_state_vec.release ();
  finish_state ();
  return 0;
}

static bool
gate_pure_const (void)
{
  return (flag_ipa_pure_const
	  /* Don't bother doing anything if the program has errors.  */
	  && !seen_error ());
}

<<<<<<< HEAD
pass_ipa_pure_const::pass_ipa_pure_const(gcc::context *ctxt)
    : ipa_opt_pass_d(pass_data_ipa_pure_const, ctxt,
		     pure_const_generate_summary, /* generate_summary */
		     pure_const_write_summary, /* write_summary */
		     pure_const_read_summary, /* read_summary */
		     NULL, /* write_optimization_summary */
		     NULL, /* read_optimization_summary */
		     NULL, /* stmt_fixup */
		     0, /* function_transform_todo_flags_start */
		     NULL, /* function_transform */
		     NULL), /* variable_transform */
  init_p(false),
  function_insertion_hook_holder(NULL),
  node_duplication_hook_holder(NULL),
  node_removal_hook_holder(NULL)
{
}
=======
namespace {

const pass_data pass_data_ipa_pure_const =
{
  IPA_PASS, /* type */
  "pure-const", /* name */
  OPTGROUP_NONE, /* optinfo_flags */
  true, /* has_gate */
  true, /* has_execute */
  TV_IPA_PURE_CONST, /* tv_id */
  0, /* properties_required */
  0, /* properties_provided */
  0, /* properties_destroyed */
  0, /* todo_flags_start */
  0, /* todo_flags_finish */
};

class pass_ipa_pure_const : public ipa_opt_pass_d
{
public:
  pass_ipa_pure_const (gcc::context *ctxt)
    : ipa_opt_pass_d (pass_data_ipa_pure_const, ctxt,
		      pure_const_generate_summary, /* generate_summary */
		      pure_const_write_summary, /* write_summary */
		      pure_const_read_summary, /* read_summary */
		      NULL, /* write_optimization_summary */
		      NULL, /* read_optimization_summary */
		      NULL, /* stmt_fixup */
		      0, /* function_transform_todo_flags_start */
		      NULL, /* function_transform */
		      NULL) /* variable_transform */
  {}

  /* opt_pass methods: */
  bool gate () { return gate_pure_const (); }
  unsigned int execute () { return propagate (); }

}; // class pass_ipa_pure_const

} // anon namespace
>>>>>>> e6e701b6

ipa_opt_pass_d *
make_pass_ipa_pure_const (gcc::context *ctxt)
{
  return new pass_ipa_pure_const (ctxt);
}

/* Return true if function should be skipped for local pure const analysis.  */

static bool
skip_function_for_local_pure_const (struct cgraph_node *node)
{
  /* Because we do not schedule pass_fixup_cfg over whole program after early optimizations
     we must not promote functions that are called by already processed functions.  */

  if (function_called_by_processed_nodes_p ())
    {
      if (dump_file)
        fprintf (dump_file, "Function called in recursive cycle; ignoring\n");
      return true;
    }
  if (cgraph_function_body_availability (node) <= AVAIL_OVERWRITABLE)
    {
      if (dump_file)
        fprintf (dump_file, "Function is not available or overwritable; not analyzing.\n");
      return true;
    }
  return false;
}

/* Simple local pass for pure const discovery reusing the analysis from
   ipa_pure_const.   This pass is effective when executed together with
   other optimization passes in early optimization pass queue.  */

static unsigned int
local_pure_const (void)
{
  bool changed = false;
  funct_state l;
  bool skip;
  struct cgraph_node *node;

  node = cgraph_get_node (current_function_decl);
  skip = skip_function_for_local_pure_const (node);
  if (!warn_suggest_attribute_const
      && !warn_suggest_attribute_pure
      && skip)
    return 0;

  l = analyze_function (node, false);

  /* Do NORETURN discovery.  */
  if (!skip && !TREE_THIS_VOLATILE (current_function_decl)
      && EDGE_COUNT (EXIT_BLOCK_PTR->preds) == 0)
    {
      warn_function_noreturn (cfun->decl);
      if (dump_file)
        fprintf (dump_file, "Function found to be noreturn: %s\n",
	         current_function_name ());

      /* Update declaration and reduce profile to executed once.  */
      TREE_THIS_VOLATILE (current_function_decl) = 1;
      if (node->frequency > NODE_FREQUENCY_EXECUTED_ONCE)
        node->frequency = NODE_FREQUENCY_EXECUTED_ONCE;

      changed = true;
    }

  switch (l->pure_const_state)
    {
    case IPA_CONST:
      if (!TREE_READONLY (current_function_decl))
	{
	  warn_function_const (current_function_decl, !l->looping);
	  if (!skip)
	    {
	      cgraph_set_const_flag (node, true, l->looping);
	      changed = true;
	    }
	  if (dump_file)
	    fprintf (dump_file, "Function found to be %sconst: %s\n",
		     l->looping ? "looping " : "",
		     current_function_name ());
	}
      else if (DECL_LOOPING_CONST_OR_PURE_P (current_function_decl)
	       && !l->looping)
	{
	  if (!skip)
	    {
	      cgraph_set_const_flag (node, true, false);
	      changed = true;
	    }
	  if (dump_file)
	    fprintf (dump_file, "Function found to be non-looping: %s\n",
		     current_function_name ());
	}
      break;

    case IPA_PURE:
      if (!DECL_PURE_P (current_function_decl))
	{
	  if (!skip)
	    {
	      cgraph_set_pure_flag (node, true, l->looping);
	      changed = true;
	    }
	  warn_function_pure (current_function_decl, !l->looping);
	  if (dump_file)
	    fprintf (dump_file, "Function found to be %spure: %s\n",
		     l->looping ? "looping " : "",
		     current_function_name ());
	}
      else if (DECL_LOOPING_CONST_OR_PURE_P (current_function_decl)
	       && !l->looping)
	{
	  if (!skip)
	    {
	      cgraph_set_pure_flag (node, true, false);
	      changed = true;
	    }
	  if (dump_file)
	    fprintf (dump_file, "Function found to be non-looping: %s\n",
		     current_function_name ());
	}
      break;

    default:
      break;
    }
  if (!l->can_throw && !TREE_NOTHROW (current_function_decl))
    {
      cgraph_set_nothrow_flag (node, true);
      changed = true;
      if (dump_file)
	fprintf (dump_file, "Function found to be nothrow: %s\n",
		 current_function_name ());
    }
  free (l);
  if (changed)
    return execute_fixup_cfg ();
  else
    return 0;
}

namespace {

const pass_data pass_data_local_pure_const =
{
  GIMPLE_PASS, /* type */
  "local-pure-const", /* name */
  OPTGROUP_NONE, /* optinfo_flags */
  true, /* has_gate */
  true, /* has_execute */
  TV_IPA_PURE_CONST, /* tv_id */
  0, /* properties_required */
  0, /* properties_provided */
  0, /* properties_destroyed */
  0, /* todo_flags_start */
  0, /* todo_flags_finish */
};

class pass_local_pure_const : public gimple_opt_pass
{
public:
  pass_local_pure_const (gcc::context *ctxt)
    : gimple_opt_pass (pass_data_local_pure_const, ctxt)
  {}

  /* opt_pass methods: */
  opt_pass * clone () { return new pass_local_pure_const (m_ctxt); }
  bool gate () { return gate_pure_const (); }
  unsigned int execute () { return local_pure_const (); }

}; // class pass_local_pure_const

} // anon namespace

gimple_opt_pass *
make_pass_local_pure_const (gcc::context *ctxt)
{
  return new pass_local_pure_const (ctxt);
}<|MERGE_RESOLUTION|>--- conflicted
+++ resolved
@@ -1541,7 +1541,6 @@
 	  && !seen_error ());
 }
 
-<<<<<<< HEAD
 pass_ipa_pure_const::pass_ipa_pure_const(gcc::context *ctxt)
     : ipa_opt_pass_d(pass_data_ipa_pure_const, ctxt,
 		     pure_const_generate_summary, /* generate_summary */
@@ -1559,48 +1558,6 @@
   node_removal_hook_holder(NULL)
 {
 }
-=======
-namespace {
-
-const pass_data pass_data_ipa_pure_const =
-{
-  IPA_PASS, /* type */
-  "pure-const", /* name */
-  OPTGROUP_NONE, /* optinfo_flags */
-  true, /* has_gate */
-  true, /* has_execute */
-  TV_IPA_PURE_CONST, /* tv_id */
-  0, /* properties_required */
-  0, /* properties_provided */
-  0, /* properties_destroyed */
-  0, /* todo_flags_start */
-  0, /* todo_flags_finish */
-};
-
-class pass_ipa_pure_const : public ipa_opt_pass_d
-{
-public:
-  pass_ipa_pure_const (gcc::context *ctxt)
-    : ipa_opt_pass_d (pass_data_ipa_pure_const, ctxt,
-		      pure_const_generate_summary, /* generate_summary */
-		      pure_const_write_summary, /* write_summary */
-		      pure_const_read_summary, /* read_summary */
-		      NULL, /* write_optimization_summary */
-		      NULL, /* read_optimization_summary */
-		      NULL, /* stmt_fixup */
-		      0, /* function_transform_todo_flags_start */
-		      NULL, /* function_transform */
-		      NULL) /* variable_transform */
-  {}
-
-  /* opt_pass methods: */
-  bool gate () { return gate_pure_const (); }
-  unsigned int execute () { return propagate (); }
-
-}; // class pass_ipa_pure_const
-
-} // anon namespace
->>>>>>> e6e701b6
 
 ipa_opt_pass_d *
 make_pass_ipa_pure_const (gcc::context *ctxt)
