--- conflicted
+++ resolved
@@ -1,11 +1,6 @@
 /* Liveness for SSA trees.
-<<<<<<< HEAD
-   Copyright (C) 2003, 2004, 2005, 2007, 2008, 2009 Free Software Foundation,
-   Inc.
-=======
    Copyright (C) 2003, 2004, 2005, 2007, 2008, 2009, 2010
    Free Software Foundation, Inc.
->>>>>>> 3082eeb7
    Contributed by Andrew MacLeod <amacleod@redhat.com>
 
 This file is part of GCC.
@@ -455,16 +450,11 @@
       else if (TREE_CODE (*t) == VAR_DECL && DECL_HAS_VALUE_EXPR_P (*t))
 	unused = false;
 
-<<<<<<< HEAD
-      /* Remove everything we don't generate debug info for.  */
-      else if (DECL_IGNORED_P (*t))
-=======
       /* Remove everything we don't generate debug info for.
 	 Don't remove larger vars though, because BLOCK_VARS are
 	 used also during expansion to determine which variables
 	 might share stack space.  */
       else if (DECL_IGNORED_P (*t) && is_gimple_reg (*t))
->>>>>>> 3082eeb7
 	{
 	  *t = DECL_CHAIN (*t);
 	  next = t;
@@ -499,13 +489,6 @@
 	 can be considered dead.  We only want to keep around blocks user can
 	 breakpoint into and ask about value of optimized out variables.
 
-<<<<<<< HEAD
-	 Similarly we need to keep around types at least until all variables of
-	 all nested blocks are gone.  We track no information on whether given
-	 type is used or not.  */
-
-      else if (debug_info_level == DINFO_LEVEL_NORMAL
-=======
 	 Similarly we need to keep around types at least until all
 	 variables of all nested blocks are gone.  We track no
 	 information on whether given type is used or not, so we have
@@ -516,7 +499,6 @@
 
       else if (TREE_CODE (*t) == TYPE_DECL
 	       || debug_info_level == DINFO_LEVEL_NORMAL
->>>>>>> 3082eeb7
 	       || debug_info_level == DINFO_LEVEL_VERBOSE)
 	;
       else
@@ -644,18 +626,6 @@
 	}
     }
   fprintf (file, " \n");
-<<<<<<< HEAD
-  for (var = BLOCK_VARS (scope); var; var = TREE_CHAIN (var))
-    {
-      bool used = false;
-      var_ann_t ann;
-
-      if ((ann = var_ann (var))
-	  && ann->used)
-	used = true;
-
-      fprintf (file, "%*s",indent, "");
-=======
   for (var = BLOCK_VARS (scope); var; var = DECL_CHAIN (var))
     {
       bool used = false;
@@ -664,7 +634,6 @@
 	used = is_used_p (var);
 
       fprintf (file, "%*s", indent, "");
->>>>>>> 3082eeb7
       print_generic_decl (file, var, flags);
       fprintf (file, "%s\n", used ? "" : " (unused)");
     }
@@ -683,11 +652,7 @@
 /* Dump the tree of lexical scopes starting at SCOPE to stderr.  FLAGS
    is as in print_generic_expr.  */
 
-<<<<<<< HEAD
-void
-=======
 DEBUG_FUNCTION void
->>>>>>> 3082eeb7
 debug_scope_block (tree scope, int flags)
 {
   dump_scope_block (stderr, 0, scope, flags);
@@ -707,11 +672,7 @@
 /* Dump the tree of lexical scopes of current_function_decl to stderr.
    FLAGS is as in print_generic_expr.  */
 
-<<<<<<< HEAD
-void
-=======
 DEBUG_FUNCTION void
->>>>>>> 3082eeb7
 debug_scope_blocks (int flags)
 {
   dump_scope_blocks (stderr, flags);
@@ -736,15 +697,6 @@
 
   timevar_push (TV_REMOVE_UNUSED);
 
-<<<<<<< HEAD
-  /* Removing declarations from lexical blocks when not optimizing is
-     not only a waste of time, it actually causes differences in stack
-     layout.  */
-  if (!optimize)
-    return;
-
-=======
->>>>>>> 3082eeb7
   mark_scope_block_unused (DECL_INITIAL (current_function_decl));
 
   /* Assume all locals are unused.  */
@@ -825,14 +777,10 @@
 	       && DECL_HARD_REGISTER (var)
 	       && !is_global_var (var))
 	cfun->has_local_explicit_reg_vars = true;
-<<<<<<< HEAD
-      cell = &TREE_CHAIN (*cell);
-=======
 
       if (srcidx != dstidx)
 	VEC_replace (tree, cfun->local_decls, dstidx, var);
       dstidx++;
->>>>>>> 3082eeb7
     }
   if (dstidx != num)
     VEC_truncate (tree, cfun->local_decls, dstidx);
@@ -858,18 +806,9 @@
 	      && bitmap_bit_p (global_unused_vars, DECL_UID (var)))
 	    continue;
 
-<<<<<<< HEAD
-	  if (TREE_CODE (var) == VAR_DECL
-	      && is_global_var (var)
-	      && bitmap_bit_p (global_unused_vars, DECL_UID (var)))
-	    *cell = TREE_CHAIN (*cell);
-	  else
-	    cell = &TREE_CHAIN (*cell);
-=======
 	  if (srcidx != dstidx)
 	    VEC_replace (tree, cfun->local_decls, dstidx, var);
 	  dstidx++;
->>>>>>> 3082eeb7
 	}
       if (dstidx != num)
 	VEC_truncate (tree, cfun->local_decls, dstidx);
@@ -881,13 +820,7 @@
     if (!is_global_var (t)
 	&& TREE_CODE (t) != PARM_DECL
 	&& TREE_CODE (t) != RESULT_DECL
-<<<<<<< HEAD
-	&& !(ann = var_ann (t))->used
-	&& !ann->is_heapvar
-	&& !TREE_ADDRESSABLE (t))
-=======
 	&& !is_used_p (t))
->>>>>>> 3082eeb7
       remove_referenced_var (t);
   remove_unused_scope_block_p (DECL_INITIAL (current_function_decl));
   if (dump_file && (dump_flags & TDF_DETAILS))
@@ -895,11 +828,8 @@
       fprintf (dump_file, "Scope blocks after cleanups:\n");
       dump_scope_blocks (dump_file, dump_flags);
     }
-<<<<<<< HEAD
-=======
 
   timevar_pop (TV_REMOVE_UNUSED);
->>>>>>> 3082eeb7
 }
 
 
