--- conflicted
+++ resolved
@@ -570,11 +570,7 @@
 	      && (!wi::fits_shwi_p (bit_offset)
 		  || !tree_fits_uhwi_p (TYPE_SIZE (TREE_TYPE (exp)))
 		  || (bit_offset.to_shwi () + maxsize
-<<<<<<< HEAD
-		      == (signed) tree_to_uhwi
-=======
-		      == (HOST_WIDE_INT) TREE_INT_CST_LOW
->>>>>>> 5f35dd0e
+		      == (HOST_WIDE_INT) tree_to_uhwi
 		            (TYPE_SIZE (TREE_TYPE (exp))))))
 	    maxsize = -1;
 
@@ -611,12 +607,7 @@
       && (!wi::fits_shwi_p (bit_offset)
 	  || !tree_fits_uhwi_p (TYPE_SIZE (TREE_TYPE (exp)))
 	  || (bit_offset.to_shwi () + maxsize
-<<<<<<< HEAD
-	      == (signed) tree_to_uhwi (TYPE_SIZE (TREE_TYPE (exp))))))
-=======
-	      == (HOST_WIDE_INT) TREE_INT_CST_LOW
-	           (TYPE_SIZE (TREE_TYPE (exp))))))
->>>>>>> 5f35dd0e
+	      == (HOST_WIDE_INT) tree_to_uhwi (TYPE_SIZE (TREE_TYPE (exp))))))
     maxsize = -1;
 
  done:
