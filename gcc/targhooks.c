--- conflicted
+++ resolved
@@ -1565,11 +1565,7 @@
   gcc_unreachable ();
 }
 
-<<<<<<< HEAD
-rtx
-=======
 void
->>>>>>> aeece40d
 default_store_bounds_for_arg (rtx val ATTRIBUTE_UNUSED,
 			      rtx addr ATTRIBUTE_UNUSED,
 			      rtx bounds ATTRIBUTE_UNUSED,
@@ -1578,14 +1574,6 @@
   gcc_unreachable ();
 }
 
-<<<<<<< HEAD
-extern void default_init_returned_bounds (tree bounds ATTRIBUTE_UNUSED)
-{
-  gcc_unreachable ();
-}
-
-=======
->>>>>>> aeece40d
 tree
 default_fn_abi_va_list_bounds_size (tree fndecl ATTRIBUTE_UNUSED)
 {
@@ -1599,8 +1587,6 @@
 {
 }
 
-<<<<<<< HEAD
-=======
 #ifndef PAD_VARARGS_DOWN
 #define PAD_VARARGS_DOWN BYTES_BIG_ENDIAN
 #endif
@@ -1720,7 +1706,6 @@
   return res;
 }
 
->>>>>>> aeece40d
 enum machine_mode
 default_chkp_bound_mode (void)
 {
@@ -1733,8 +1718,5 @@
   return NULL_TREE;
 }
 
-<<<<<<< HEAD
-=======
-
->>>>>>> aeece40d
+
 #include "gt-targhooks.h"