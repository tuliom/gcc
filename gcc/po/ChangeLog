--- conflicted
+++ resolved
@@ -1,5 +1,3 @@
-<<<<<<< HEAD
-=======
 2014-05-14  Joseph Myers  <joseph@codesourcery.com>
 
 	* zh_CN.po: Update.
@@ -11,20 +9,13 @@
 
 	* zh_CN.po: Fix typo for -mfentry.
 
->>>>>>> 02d42640
 2014-05-01  Joseph Myers  <joseph@codesourcery.com>
 
 	* sv.po: Update.
 
-<<<<<<< HEAD
-2014-04-22  Release Manager
-
-	* GCC 4.9.0 released.
-=======
 2014-04-24  Jincheng Miao  <jincheng.miao@gmail.com>
 
 	* zh_CN.po: Fix typo for -mfentry.
->>>>>>> 02d42640
 
 2014-03-31  Joseph Myers  <joseph@codesourcery.com>
 
