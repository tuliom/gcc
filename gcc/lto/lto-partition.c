/* LTO partitioning logic routines.
   Copyright (C) 2009-2014 Free Software Foundation, Inc.

This file is part of GCC.

GCC is free software; you can redistribute it and/or modify it under
the terms of the GNU General Public License as published by the Free
Software Foundation; either version 3, or (at your option) any later
version.

GCC is distributed in the hope that it will be useful, but WITHOUT ANY
WARRANTY; without even the implied warranty of MERCHANTABILITY or
FITNESS FOR A PARTICULAR PURPOSE.  See the GNU General Public License
for more details.

You should have received a copy of the GNU General Public License
along with GCC; see the file COPYING3.  If not see
<http://www.gnu.org/licenses/>.  */

#include "config.h"
#include "system.h"
#include "coretypes.h"
#include "toplev.h"
#include "tree.h"
#include "predict.h"
#include "vec.h"
#include "hashtab.h"
#include "hash-set.h"
#include "machmode.h"
#include "tm.h"
#include "hard-reg-set.h"
#include "input.h"
#include "function.h"
#include "basic-block.h"
#include "tree-ssa-alias.h"
#include "internal-fn.h"
#include "gimple-expr.h"
#include "is-a.h"
#include "gimple.h"
#include "hash-map.h"
#include "plugin-api.h"
#include "ipa-ref.h"
#include "cgraph.h"
#include "lto-streamer.h"
#include "timevar.h"
#include "params.h"
#include "alloc-pool.h"
#include "ipa-prop.h"
#include "ipa-inline.h"
#include "ipa-utils.h"
#include "lto-partition.h"

vec<ltrans_partition> ltrans_partitions;

static void add_symbol_to_partition (ltrans_partition part, symtab_node *node);


/* Create new partition with name NAME.  */

static ltrans_partition
new_partition (const char *name)
{
  ltrans_partition part = XCNEW (struct ltrans_partition_def);
  part->encoder = lto_symtab_encoder_new (false);
  part->name = name;
  part->insns = 0;
  ltrans_partitions.safe_push (part);
  return part;
}

/* Free memory used by ltrans datastructures.  */

void
free_ltrans_partitions (void)
{
  unsigned int idx;
  ltrans_partition part;
  for (idx = 0; ltrans_partitions.iterate (idx, &part); idx++)
    {
      if (part->initializers_visited)
	delete part->initializers_visited;
      /* Symtab encoder is freed after streaming.  */
      free (part);
    }
  ltrans_partitions.release ();
}

/* Return true if symbol is already in some partition.  */

static inline bool
symbol_partitioned_p (symtab_node *node)
{
  return node->aux;
}

/* Add references into the partition.  */
static void
add_references_to_partition (ltrans_partition part, symtab_node *node)
{
  int i;
  struct ipa_ref *ref = NULL;

  /* Add all duplicated references to the partition.  */
  for (i = 0; node->iterate_reference (i, ref); i++)
    if (ref->referred->get_partitioning_class () == SYMBOL_DUPLICATE)
      add_symbol_to_partition (part, ref->referred);
    /* References to a readonly variable may be constant foled into its value.
       Recursively look into the initializers of the constant variable and add
       references, too.  */
    else if (is_a <varpool_node *> (ref->referred)
	     && (dyn_cast <varpool_node *> (ref->referred)
		 ->ctor_useable_for_folding_p ()
		 || POINTER_BOUNDS_P (ref->referred->decl))
	     && !lto_symtab_encoder_in_partition_p (part->encoder, ref->referred))
      {
	if (!part->initializers_visited)
	  part->initializers_visited = new hash_set<symtab_node *>;
	if (!part->initializers_visited->add (ref->referred))
	  add_references_to_partition (part, ref->referred);
      }
}

/* Helper function for add_symbol_to_partition doing the actual dirty work
   of adding NODE to PART.  */

static bool
add_symbol_to_partition_1 (ltrans_partition part, symtab_node *node)
{
  enum symbol_partitioning_class c = node->get_partitioning_class ();
  struct ipa_ref *ref;
  symtab_node *node1;

  /* If NODE is already there, we have nothing to do.  */
  if (lto_symtab_encoder_in_partition_p (part->encoder, node))
    return true;

  /* non-duplicated aliases or tunks of a duplicated symbol needs to be output
     just once.

     Be lax about comdats; they may or may not be duplicated and we may
     end up in need to duplicate keyed comdat because it has unkeyed alias.  */
  if (c == SYMBOL_PARTITION && !DECL_COMDAT (node->decl)
      && symbol_partitioned_p (node))
    return false;

  /* Be sure that we never try to duplicate partitioned symbol
     or add external symbol.  */
  gcc_assert (c != SYMBOL_EXTERNAL
	      && (c == SYMBOL_DUPLICATE || !symbol_partitioned_p (node)));

  node->need_dump = true;
  lto_set_symtab_encoder_in_partition (part->encoder, node);

  if (symbol_partitioned_p (node))
    {
      node->in_other_partition = 1;
      if (symtab->dump_file)
	fprintf (symtab->dump_file,
		 "Symbol node %s now used in multiple partitions\n",
		 node->name ());
    }
  node->aux = (void *)((size_t)node->aux + 1);

  if (cgraph_node *cnode = dyn_cast <cgraph_node *> (node))
    {
      struct cgraph_edge *e;
      if (!node->alias)
        part->insns += inline_summary (cnode)->self_size;

      /* Add all inline clones and callees that are duplicated.  */
      for (e = cnode->callees; e; e = e->next_callee)
	if (!e->inline_failed)
	  add_symbol_to_partition_1 (part, e->callee);
	else if (e->callee->get_partitioning_class () == SYMBOL_DUPLICATE)
	  add_symbol_to_partition (part, e->callee);

      /* Add all thunks associated with the function.  */
      for (e = cnode->callers; e; e = e->next_caller)
	if (e->caller->thunk.thunk_p)
	  add_symbol_to_partition_1 (part, e->caller);

      /* Instrumented version is actually the same function.
	 Therefore put it into the same partition.  */
      if (cnode->instrumented_version)
	add_symbol_to_partition_1 (part, cnode->instrumented_version);
    }

  add_references_to_partition (part, node);

  /* Add all aliases associated with the symbol.  */

  FOR_EACH_ALIAS (node, ref)
    if (!node->weakref)
      add_symbol_to_partition_1 (part, ref->referring);

  /* Ensure that SAME_COMDAT_GROUP lists all allways added in a group.  */
  if (node->same_comdat_group)
    for (node1 = node->same_comdat_group;
	 node1 != node; node1 = node1->same_comdat_group)
      if (!node->alias)
	{
	  bool added = add_symbol_to_partition_1 (part, node1);
	  gcc_assert (added);
	}
  return true;
}

/* If symbol NODE is really part of other symbol's definition (i.e. it is
   internal label, thunk, alias or so), return the outer symbol. 
   When add_symbol_to_partition_1 is called on the outer symbol it must
   eventually add NODE, too.  */
static symtab_node *
contained_in_symbol (symtab_node *node)
{
  /* Weakrefs are never contained in anything.  */
  if (node->weakref)
    return node;
  if (cgraph_node *cnode = dyn_cast <cgraph_node *> (node))
    {
      cnode = cnode->function_symbol ();
      if (cnode->global.inlined_to)
	cnode = cnode->global.inlined_to;
      return cnode;
    }
  else if (varpool_node *vnode = dyn_cast <varpool_node *> (node))
    return vnode->ultimate_alias_target ();
  return node;
}

/* Add symbol NODE to partition.  When definition of NODE is part
   of other symbol definition, add the other symbol, too.  */

static void
add_symbol_to_partition (ltrans_partition part, symtab_node *node)
{
  symtab_node *node1;

  /* Verify that we do not try to duplicate something that can not be.  */
  gcc_checking_assert (node->get_partitioning_class () == SYMBOL_DUPLICATE
		       || !symbol_partitioned_p (node));

  while ((node1 = contained_in_symbol (node)) != node)
    node = node1;

  /* If we have duplicated symbol contained in something we can not duplicate,
     we are very badly screwed.  The other way is possible, so we do not
     assert this in add_symbol_to_partition_1. 

     Be lax about comdats; they may or may not be duplicated and we may
     end up in need to duplicate keyed comdat because it has unkeyed alias.  */

  gcc_assert (node->get_partitioning_class () == SYMBOL_DUPLICATE
	      || DECL_COMDAT (node->decl)
	      || !symbol_partitioned_p (node));

  add_symbol_to_partition_1 (part, node);
}

/* Undo all additions until number of cgraph nodes in PARITION is N_CGRAPH_NODES
   and number of varpool nodes is N_VARPOOL_NODES.  */

static void
undo_partition (ltrans_partition partition, unsigned int n_nodes)
{
  while (lto_symtab_encoder_size (partition->encoder) > (int)n_nodes)
    {
      symtab_node *node = lto_symtab_encoder_deref (partition->encoder,
						   n_nodes);
      cgraph_node *cnode;

      /* After UNDO we no longer know what was visited.  */
      if (partition->initializers_visited)
	delete partition->initializers_visited;
      partition->initializers_visited = NULL;

      if (!node->alias && (cnode = dyn_cast <cgraph_node *> (node)))
        partition->insns -= inline_summary (cnode)->self_size;
      lto_symtab_encoder_delete_node (partition->encoder, node);
      node->aux = (void *)((size_t)node->aux - 1);
    }
}

/* Group cgrah nodes by input files.  This is used mainly for testing
   right now.  */

void
lto_1_to_1_map (void)
{
  symtab_node *node;
  struct lto_file_decl_data *file_data;
  hash_map<lto_file_decl_data *, ltrans_partition> pmap;
  ltrans_partition partition;
  int npartitions = 0;

  FOR_EACH_SYMBOL (node)
    {
      if (node->get_partitioning_class () != SYMBOL_PARTITION
	  || symbol_partitioned_p (node))
	continue;

      file_data = node->lto_file_data;

      if (file_data)
	{
          ltrans_partition *slot = &pmap.get_or_insert (file_data);
          if (*slot)
	    partition = *slot;
	  else
	    {
	      partition = new_partition (file_data->file_name);
	      *slot = partition;
	      npartitions++;
	    }
	}
      else if (!file_data && ltrans_partitions.length ())
	partition = ltrans_partitions[0];
      else
	{
	  partition = new_partition ("");
	  pmap.put (NULL, partition);
	  npartitions++;
	}

      add_symbol_to_partition (partition, node);
    }

  /* If the cgraph is empty, create one cgraph node set so that there is still
     an output file for any variables that need to be exported in a DSO.  */
  if (!npartitions)
    new_partition ("empty");

}

/* Maximal partitioning.  Put every new symbol into new partition if possible.  */

void
lto_max_map (void)
{
  symtab_node *node;
  ltrans_partition partition;
  int npartitions = 0;

  FOR_EACH_SYMBOL (node)
    {
      if (node->get_partitioning_class () != SYMBOL_PARTITION
	  || symbol_partitioned_p (node))
	continue;
      partition = new_partition (node->asm_name ());
      add_symbol_to_partition (partition, node);
      npartitions++;
    }
  if (!npartitions)
    new_partition ("empty");
}

/* Helper function for qsort; sort nodes by order. noreorder functions must have
   been removed earlier.  */
static int
node_cmp (const void *pa, const void *pb)
{
  const struct cgraph_node *a = *(const struct cgraph_node * const *) pa;
  const struct cgraph_node *b = *(const struct cgraph_node * const *) pb;

  /* Profile reorder flag enables function reordering based on first execution
     of a function. All functions with profile are placed in ascending
     order at the beginning.  */

  if (flag_profile_reorder_functions)
  {
    /* Functions with time profile are sorted in ascending order.  */
    if (a->tp_first_run && b->tp_first_run)
      return a->tp_first_run != b->tp_first_run
	? a->tp_first_run - b->tp_first_run
        : a->order - b->order;

    /* Functions with time profile are sorted before the functions
       that do not have the profile.  */
    if (a->tp_first_run || b->tp_first_run)
      return b->tp_first_run - a->tp_first_run;
  }

  return b->order - a->order;
}

/* Helper function for qsort; sort nodes by order.  */
static int
varpool_node_cmp (const void *pa, const void *pb)
{
  const symtab_node *a = *static_cast<const symtab_node * const *> (pa);
  const symtab_node *b = *static_cast<const symtab_node * const *> (pb);
  return b->order - a->order;
}

/* Add all symtab nodes from NEXT_NODE to PARTITION in order.  */

static void
add_sorted_nodes (vec<symtab_node *> &next_nodes, ltrans_partition partition)
{
  unsigned i;
  symtab_node *node;

  next_nodes.qsort (varpool_node_cmp);
  FOR_EACH_VEC_ELT (next_nodes, i, node)
    if (!symbol_partitioned_p (node))
      add_symbol_to_partition (partition, node);
}


/* Group cgraph nodes into equally-sized partitions.

   The partitioning algorithm is simple: nodes are taken in predefined order.
   The order corresponds to the order we want functions to have in the final
   output.  In the future this will be given by function reordering pass, but
   at the moment we use the topological order, which is a good approximation.

   The goal is to partition this linear order into intervals (partitions) so
   that all the partitions have approximately the same size and the number of
   callgraph or IPA reference edges crossing boundaries is minimal.

   This is a lot faster (O(n) in size of callgraph) than algorithms doing
   priority-based graph clustering that are generally O(n^2) and, since
   WHOPR is designed to make things go well across partitions, it leads
   to good results.

   We compute the expected size of a partition as:

     max (total_size / lto_partitions, min_partition_size)

   We use dynamic expected size of partition so small programs are partitioned
   into enough partitions to allow use of multiple CPUs, while large programs
   are not partitioned too much.  Creating too many partitions significantly
   increases the streaming overhead.

   In the future, we would like to bound the maximal size of partitions so as
   to prevent the LTRANS stage from consuming too much memory.  At the moment,
   however, the WPA stage is the most memory intensive for large benchmarks,
   since too many types and declarations are read into memory.

   The function implements a simple greedy algorithm.  Nodes are being added
   to the current partition until after 3/4 of the expected partition size is
   reached.  Past this threshold, we keep track of boundary size (number of
   edges going to other partitions) and continue adding functions until after
   the current partition has grown to twice the expected partition size.  Then
   the process is undone to the point where the minimal ratio of boundary size
   and in-partition calls was reached.  */

void
lto_balanced_map (int n_lto_partitions)
{
  int n_nodes = 0;
  int n_varpool_nodes = 0, varpool_pos = 0, best_varpool_pos = 0;
  struct cgraph_node **order = XNEWVEC (cgraph_node *, symtab->cgraph_max_uid);
  auto_vec<cgraph_node *> noreorder;
  auto_vec<varpool_node *> varpool_order;
  int i;
  struct cgraph_node *node;
  int total_size = 0, best_total_size = 0;
  int partition_size;
  ltrans_partition partition;
  int last_visited_node = 0;
  varpool_node *vnode;
  int cost = 0, internal = 0;
  int best_n_nodes = 0, best_i = 0, best_cost =
    INT_MAX, best_internal = 0;
  int npartitions;
  int current_order = -1;
  int noreorder_pos = 0;

  FOR_EACH_VARIABLE (vnode)
    gcc_assert (!vnode->aux);
    
  FOR_EACH_DEFINED_FUNCTION (node)
    if (node->get_partitioning_class () == SYMBOL_PARTITION)
      {
	if (node->no_reorder)
	  noreorder.safe_push (node);
	else
	  order[n_nodes++] = node;
	if (!node->alias)
	  total_size += inline_summary (node)->size;
      }

  /* Streaming works best when the source units do not cross partition
     boundaries much.  This is because importing function from a source
     unit tends to import a lot of global trees defined there.  We should
     get better about minimizing the function bounday, but until that
     things works smoother if we order in source order.  */
  qsort (order, n_nodes, sizeof (struct cgraph_node *), node_cmp);
  noreorder.qsort (node_cmp);

  if (symtab->dump_file)
    {
      for(i = 0; i < n_nodes; i++)
	fprintf (symtab->dump_file, "Balanced map symbol order:%s:%u\n",
		 order[i]->name (), order[i]->tp_first_run);
      for(i = 0; i < (int)noreorder.length(); i++)
	fprintf (symtab->dump_file, "Balanced map symbol no_reorder:%s:%u\n",
		 noreorder[i]->name (), noreorder[i]->tp_first_run);
    }

  /* Collect all variables that should not be reordered.  */
  FOR_EACH_VARIABLE (vnode)
    if (vnode->get_partitioning_class () == SYMBOL_PARTITION
	&& (!flag_toplevel_reorder || vnode->no_reorder))
      varpool_order.safe_push (vnode);
  n_varpool_nodes = varpool_order.length ();
  varpool_order.qsort (varpool_node_cmp);

  /* Compute partition size and create the first partition.  */
  partition_size = total_size / n_lto_partitions;
  if (partition_size < PARAM_VALUE (MIN_PARTITION_SIZE))
    partition_size = PARAM_VALUE (MIN_PARTITION_SIZE);
  npartitions = 1;
  partition = new_partition ("");
  if (symtab->dump_file)
    fprintf (symtab->dump_file, "Total unit size: %i, partition size: %i\n",
	     total_size, partition_size);

  auto_vec<symtab_node *> next_nodes;

  for (i = 0; i < n_nodes; i++)
    {
      if (symbol_partitioned_p (order[i]))
	continue;

      current_order = order[i]->order;

      /* Output noreorder and varpool in program order first.  */
      next_nodes.truncate (0);
      while (varpool_pos < n_varpool_nodes
	     && varpool_order[varpool_pos]->order < current_order)
	next_nodes.safe_push (varpool_order[varpool_pos++]);
      while (noreorder_pos < (int)noreorder.length ()
	     && noreorder[noreorder_pos]->order < current_order)
	{
	  if (!noreorder[noreorder_pos]->alias)
	    total_size -= inline_summary (noreorder[noreorder_pos])->size;
	  next_nodes.safe_push (noreorder[noreorder_pos++]);
	}
      add_sorted_nodes (next_nodes, partition);

      add_symbol_to_partition (partition, order[i]);
      if (!order[i]->alias)
        total_size -= inline_summary (order[i])->size;
	  

      /* Once we added a new node to the partition, we also want to add
         all referenced variables unless they was already added into some
         earlier partition.
	 add_symbol_to_partition adds possibly multiple nodes and
	 variables that are needed to satisfy needs of ORDER[i].
         We remember last visited cgraph and varpool node from last iteration
         of outer loop that allows us to process every new addition. 

	 At the same time we compute size of the boundary into COST.  Every
         callgraph or IPA reference edge leaving the partition contributes into
         COST.  Every edge inside partition was earlier computed as one leaving
	 it and thus we need to subtract it from COST.  */
      while (last_visited_node < lto_symtab_encoder_size (partition->encoder))
	{
	  symtab_node *refs_node;
	  int j;
	  struct ipa_ref *ref = NULL;
	  symtab_node *snode = lto_symtab_encoder_deref (partition->encoder,
							last_visited_node);

	  if (cgraph_node *node = dyn_cast <cgraph_node *> (snode))
	    {
	      struct cgraph_edge *edge;

	      refs_node = node;

	      last_visited_node++;

	      gcc_assert (node->definition || node->weakref);

	      /* Compute boundary cost of callgraph edges.  */
	      for (edge = node->callees; edge; edge = edge->next_callee)
		if (edge->callee->definition)
		  {
		    int edge_cost = edge->frequency;
		    int index;

		    if (!edge_cost)
		      edge_cost = 1;
		    gcc_assert (edge_cost > 0);
		    index = lto_symtab_encoder_lookup (partition->encoder,
						       edge->callee);
		    if (index != LCC_NOT_FOUND
		        && index < last_visited_node - 1)
		      cost -= edge_cost, internal += edge_cost;
		    else
		      cost += edge_cost;
		  }
	      for (edge = node->callers; edge; edge = edge->next_caller)
		{
		  int edge_cost = edge->frequency;
		  int index;

		  gcc_assert (edge->caller->definition);
		  if (!edge_cost)
		    edge_cost = 1;
		  gcc_assert (edge_cost > 0);
		  index = lto_symtab_encoder_lookup (partition->encoder,
						     edge->caller);
		  if (index != LCC_NOT_FOUND
		      && index < last_visited_node - 1)
		    cost -= edge_cost;
		  else
		    cost += edge_cost;
		}
	    }
	  else
	    {
	      refs_node = snode;
	      last_visited_node++;
	    }

	  /* Compute boundary cost of IPA REF edges and at the same time look into
	     variables referenced from current partition and try to add them.  */
	  for (j = 0; refs_node->iterate_reference (j, ref); j++)
	    if (is_a <varpool_node *> (ref->referred))
	      {
		int index;

		vnode = dyn_cast <varpool_node *> (ref->referred);
		if (!vnode->definition)
		  continue;
		if (!symbol_partitioned_p (vnode) && flag_toplevel_reorder
		    && !vnode->no_reorder
		    && vnode->get_partitioning_class () == SYMBOL_PARTITION)
		  add_symbol_to_partition (partition, vnode);
		index = lto_symtab_encoder_lookup (partition->encoder,
						   vnode);
		if (index != LCC_NOT_FOUND
		    && index < last_visited_node - 1)
		  cost--, internal++;
		else
		  cost++;
	      }
	    else
	      {
		int index;

		node = dyn_cast <cgraph_node *> (ref->referred);
		if (!node->definition)
		  continue;
		index = lto_symtab_encoder_lookup (partition->encoder,
						   node);
		if (index != LCC_NOT_FOUND
		    && index < last_visited_node - 1)
		  cost--, internal++;
		else
		  cost++;
	      }
	  for (j = 0; refs_node->iterate_referring (j, ref); j++)
	    if (is_a <varpool_node *> (ref->referring))
	      {
		int index;

		vnode = dyn_cast <varpool_node *> (ref->referring);
		gcc_assert (vnode->definition);
		/* It is better to couple variables with their users, because it allows them
		   to be removed.  Coupling with objects they refer to only helps to reduce
		   number of symbols promoted to hidden.  */
		if (!symbol_partitioned_p (vnode) && flag_toplevel_reorder
		    && !vnode->no_reorder
		    && !vnode->can_remove_if_no_refs_p ()
		    && vnode->get_partitioning_class () == SYMBOL_PARTITION)
		  add_symbol_to_partition (partition, vnode);
		index = lto_symtab_encoder_lookup (partition->encoder,
						   vnode);
		if (index != LCC_NOT_FOUND
		    && index < last_visited_node - 1)
		  cost--;
		else
		  cost++;
	      }
	    else
	      {
		int index;

		node = dyn_cast <cgraph_node *> (ref->referring);
		gcc_assert (node->definition);
		index = lto_symtab_encoder_lookup (partition->encoder,
						   node);
		if (index != LCC_NOT_FOUND
		    && index < last_visited_node - 1)
		  cost--;
		else
		  cost++;
	      }
	}

      /* If the partition is large enough, start looking for smallest boundary cost.  */
      if (partition->insns < partition_size * 3 / 4
	  || best_cost == INT_MAX
	  || ((!cost 
	       || (best_internal * (HOST_WIDE_INT) cost
		   > (internal * (HOST_WIDE_INT)best_cost)))
  	      && partition->insns < partition_size * 5 / 4))
	{
	  best_cost = cost;
	  best_internal = internal;
	  best_i = i;
	  best_n_nodes = lto_symtab_encoder_size (partition->encoder);
	  best_total_size = total_size;
	  best_varpool_pos = varpool_pos;
	}
      if (symtab->dump_file)
	fprintf (symtab->dump_file, "Step %i: added %s/%i, size %i, cost %i/%i "
		 "best %i/%i, step %i\n", i,
		 order[i]->name (), order[i]->order,
		 partition->insns, cost, internal,
		 best_cost, best_internal, best_i);
      /* Partition is too large, unwind into step when best cost was reached and
	 start new partition.  */
      if (partition->insns > 2 * partition_size)
	{
	  if (best_i != i)
	    {
	      if (symtab->dump_file)
		fprintf (symtab->dump_file, "Unwinding %i insertions to step %i\n",
			 i - best_i, best_i);
	      undo_partition (partition, best_n_nodes);
	      varpool_pos = best_varpool_pos;
	    }
	  i = best_i;
 	  /* When we are finished, avoid creating empty partition.  */
	  while (i < n_nodes - 1 && symbol_partitioned_p (order[i + 1]))
	    i++;
	  if (i == n_nodes - 1)
	    break;
	  partition = new_partition ("");
	  last_visited_node = 0;
	  total_size = best_total_size;
	  cost = 0;

	  if (symtab->dump_file)
	    fprintf (symtab->dump_file, "New partition\n");
	  best_n_nodes = 0;
	  best_cost = INT_MAX;

	  /* Since the size of partitions is just approximate, update the size after
	     we finished current one.  */
	  if (npartitions < n_lto_partitions)
	    partition_size = total_size / (n_lto_partitions - npartitions);
	  else
	    partition_size = INT_MAX;

	  if (partition_size < PARAM_VALUE (MIN_PARTITION_SIZE))
	    partition_size = PARAM_VALUE (MIN_PARTITION_SIZE);
	  npartitions ++;
	}
    }

  next_nodes.truncate (0);

  /* Varables that are not reachable from the code go into last partition.  */
  if (flag_toplevel_reorder)
    {
      FOR_EACH_VARIABLE (vnode)
	if (vnode->get_partitioning_class () == SYMBOL_PARTITION
	    && !symbol_partitioned_p (vnode)
	    && !vnode->no_reorder)
	  next_nodes.safe_push (vnode);
    }

  /* Output remaining ordered symbols.  */
  while (varpool_pos < n_varpool_nodes)
    next_nodes.safe_push (varpool_order[varpool_pos++]);
  while (noreorder_pos < (int)noreorder.length ())
    next_nodes.safe_push (noreorder[noreorder_pos++]);
  add_sorted_nodes (next_nodes, partition);

  free (order);
}

/* Mangle NODE symbol name into a local name.  
   This is necessary to do
   1) if two or more static vars of same assembler name
      are merged into single ltrans unit.
   2) if prevoiusly static var was promoted hidden to avoid possible conflict
      with symbols defined out of the LTO world.
*/

static bool
privatize_symbol_name (symtab_node *node)
{
  tree decl = node->decl;
  const char *name = IDENTIFIER_POINTER (DECL_ASSEMBLER_NAME (decl));
  cgraph_node *cnode;

  /* Our renaming machinery do not handle more than one change of assembler name.
     We should not need more than one anyway.  */
  if (node->lto_file_data
      && lto_get_decl_name_mapping (node->lto_file_data, name) != name)
    {
      if (symtab->dump_file)
	fprintf (symtab->dump_file,
		"Not privatizing symbol name: %s. It privatized already.\n",
		name);
      return false;
    }
  /* Avoid mangling of already mangled clones. 
     ???  should have a flag whether a symbol has a 'private' name already,
     since we produce some symbols like that i.e. for global constructors
     that are not really clones.  */
  if (node->unique_name)
    {
      if (symtab->dump_file)
	fprintf (symtab->dump_file,
		"Not privatizing symbol name: %s. Has unique name.\n",
		name);
      return false;
    }
  symtab->change_decl_assembler_name (decl,
				      clone_function_name (decl, "lto_priv"));
  if (node->lto_file_data)
    lto_record_renamed_decl (node->lto_file_data, name,
			     IDENTIFIER_POINTER
			     (DECL_ASSEMBLER_NAME (decl)));
  /* We could change name which is a target of transparent alias
     chain of instrumented function name.  Fix alias chain if so  .*/
  if ((cnode = dyn_cast <cgraph_node *> (node))
      && !cnode->instrumentation_clone
      && cnode->instrumented_version
      && cnode->instrumented_version->orig_decl == decl)
    {
      tree iname = DECL_ASSEMBLER_NAME (cnode->instrumented_version->decl);

      gcc_assert (IDENTIFIER_TRANSPARENT_ALIAS (iname));
      TREE_CHAIN (iname) = DECL_ASSEMBLER_NAME (decl);
    }
  if (symtab->dump_file)
    fprintf (symtab->dump_file,
	    "Privatizing symbol name: %s -> %s\n",
	    name, IDENTIFIER_POINTER (DECL_ASSEMBLER_NAME (decl)));
  return true;
}

/* Promote variable VNODE to be static.  */

static void
promote_symbol (symtab_node *node)
{
  /* We already promoted ... */
  if (DECL_VISIBILITY (node->decl) == VISIBILITY_HIDDEN
      && DECL_VISIBILITY_SPECIFIED (node->decl)
      && TREE_PUBLIC (node->decl))
    return;

  gcc_checking_assert (!TREE_PUBLIC (node->decl)
		       && !DECL_EXTERNAL (node->decl));
  /* Be sure that newly public symbol does not conflict with anything already
     defined by the non-LTO part.  */
  privatize_symbol_name (node);
  TREE_PUBLIC (node->decl) = 1;
  DECL_VISIBILITY (node->decl) = VISIBILITY_HIDDEN;
  DECL_VISIBILITY_SPECIFIED (node->decl) = true;
  if (symtab->dump_file)
    fprintf (symtab->dump_file,
	    "Promoting as hidden: %s\n", node->name ());
}

/* Return true if NODE needs named section even if it won't land in the partition
   symbol table.
   FIXME: we should really not use named sections for inline clones and master clones.  */

static bool
may_need_named_section_p (lto_symtab_encoder_t encoder, symtab_node *node)
{
  struct cgraph_node *cnode = dyn_cast <cgraph_node *> (node);
  if (!cnode)
    return false;
  if (node->real_symbol_p ())
    return false;
  return (!encoder
	  || (lto_symtab_encoder_lookup (encoder, node) != LCC_NOT_FOUND
              && lto_symtab_encoder_encode_body_p (encoder,
				                   cnode)));
}

/* If NODE represents a static variable.  See if there are other variables
   of the same name in partition ENCODER (or in whole compilation unit if
   ENCODER is NULL) and if so, mangle the statics.  Always mangle all
   conflicting statics, so we reduce changes of silently miscompiling
   asm statements referring to them by symbol name.  */

static void
rename_statics (lto_symtab_encoder_t encoder, symtab_node *node)
{
  tree decl = node->decl;
  symtab_node *s;
  tree name = DECL_ASSEMBLER_NAME (decl);

  /* See if this is static symbol. */
  if ((node->externally_visible
      /* FIXME: externally_visible is somewhat illogically not set for
	 external symbols (i.e. those not defined).  Remove this test
	 once this is fixed.  */
        || DECL_EXTERNAL (node->decl)
	|| !node->real_symbol_p ())
       && !may_need_named_section_p (encoder, node))
    return;

  /* Now walk symbols sharing the same name and see if there are any conflicts.
     (all types of symbols counts here, since we can not have static of the
     same name as external or public symbol.)  */
  for (s = symtab_node::get_for_asmname (name);
       s; s = s->next_sharing_asm_name)
    if ((s->real_symbol_p () || may_need_named_section_p (encoder, s))
	&& s->decl != node->decl
	&& (!encoder
	    || lto_symtab_encoder_lookup (encoder, s) != LCC_NOT_FOUND))
       break;

  /* OK, no confict, so we have nothing to do.  */
  if (!s)
    return;

  if (symtab->dump_file)
    fprintf (symtab->dump_file,
	    "Renaming statics with asm name: %s\n", node->name ());

  /* Assign every symbol in the set that shares the same ASM name an unique
     mangled name.  */
  for (s = symtab_node::get_for_asmname (name); s;)
    if (!s->externally_visible
	&& ((s->real_symbol_p ()
             && !DECL_EXTERNAL (node->decl)
	     && !TREE_PUBLIC (node->decl))
 	    || may_need_named_section_p (encoder, s))
	&& (!encoder
	    || lto_symtab_encoder_lookup (encoder, s) != LCC_NOT_FOUND))
      {
        if (privatize_symbol_name (s))
	  /* Re-start from beginning since we do not know how many symbols changed a name.  */
	  s = symtab_node::get_for_asmname (name);
        else s = s->next_sharing_asm_name;
      }
    else s = s->next_sharing_asm_name;
}

/* Find out all static decls that need to be promoted to global because
   of cross file sharing.  This function must be run in the WPA mode after
   all inlinees are added.  */

void
lto_promote_cross_file_statics (void)
{
  unsigned i, n_sets;

  gcc_assert (flag_wpa);

<<<<<<< HEAD
  select_what_to_dump (false);
=======
  select_what_to_stream (false);
>>>>>>> ba0f7503

  /* First compute boundaries.  */
  n_sets = ltrans_partitions.length ();
  for (i = 0; i < n_sets; i++)
    {
      ltrans_partition part
	= ltrans_partitions[i];
      part->encoder = compute_ltrans_boundary (part->encoder);
    }

  /* Look at boundaries and promote symbols as needed.  */
  for (i = 0; i < n_sets; i++)
    {
      lto_symtab_encoder_iterator lsei;
      lto_symtab_encoder_t encoder = ltrans_partitions[i]->encoder;

      for (lsei = lsei_start (encoder); !lsei_end_p (lsei);
	   lsei_next (&lsei))
        {
          symtab_node *node = lsei_node (lsei);

	  /* If symbol is static, rename it if its assembler name clash with
	     anything else in this unit.  */
	  rename_statics (encoder, node);

	  /* No need to promote if symbol already is externally visible ... */
	  if (node->externally_visible
 	      /* ... or if it is part of current partition ... */
	      || lto_symtab_encoder_in_partition_p (encoder, node)
	      /* ... or if we do not partition it. This mean that it will
		 appear in every partition refernecing it.  */
	      || node->get_partitioning_class () != SYMBOL_PARTITION)
	    continue;

          promote_symbol (node);
        }
    }
}

/* Rename statics in the whole unit in the case that 
   we do -flto-partition=none.  */

void
lto_promote_statics_nonwpa (void)
{
  symtab_node *node;
  FOR_EACH_SYMBOL (node)
    rename_statics (NULL, node);
}<|MERGE_RESOLUTION|>--- conflicted
+++ resolved
@@ -148,7 +148,6 @@
   gcc_assert (c != SYMBOL_EXTERNAL
 	      && (c == SYMBOL_DUPLICATE || !symbol_partitioned_p (node)));
 
-  node->need_dump = true;
   lto_set_symtab_encoder_in_partition (part->encoder, node);
 
   if (symbol_partitioned_p (node))
@@ -953,11 +952,7 @@
 
   gcc_assert (flag_wpa);
 
-<<<<<<< HEAD
-  select_what_to_dump (false);
-=======
   select_what_to_stream (false);
->>>>>>> ba0f7503
 
   /* First compute boundaries.  */
   n_sets = ltrans_partitions.length ();
