--- conflicted
+++ resolved
@@ -1,9 +1,8 @@
-<<<<<<< HEAD
 2015-05-07  Aldy Hernandez  <aldyh@redhat.com>
 
 	* lto-lang.c (lto_write_globals): Remove.
 	(LANG_HOOKS_WRITE_GLOBALS): Same.
-=======
+
 2015-05-27  Martin Liska  <mliska@suse.cz>
 
 	* lto-partition.c (new_partition): Reset number of symbols.
@@ -27,7 +26,6 @@
 2015-05-19  Jan Hubicka  <hubicka@ucw.cz>
 
 	* lto.c (gimple_canonical_types_compatible_p): Move to tree.c
->>>>>>> 6fa6a871
 
 2015-05-17  Jan Hubicka  <hubicka@ucw.cz>
 
