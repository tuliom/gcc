/* Definitions of various defaults for tm.h macros.
   Copyright (C) 1992-2013 Free Software Foundation, Inc.
   Contributed by Ron Guilmette (rfg@monkeys.com)

This file is part of GCC.

GCC is free software; you can redistribute it and/or modify it under
the terms of the GNU General Public License as published by the Free
Software Foundation; either version 3, or (at your option) any later
version.

GCC is distributed in the hope that it will be useful, but WITHOUT ANY
WARRANTY; without even the implied warranty of MERCHANTABILITY or
FITNESS FOR A PARTICULAR PURPOSE.  See the GNU General Public License
for more details.

Under Section 7 of GPL version 3, you are granted additional
permissions described in the GCC Runtime Library Exception, version
3.1, as published by the Free Software Foundation.

You should have received a copy of the GNU General Public License and
a copy of the GCC Runtime Library Exception along with this program;
see the files COPYING3 and COPYING.RUNTIME respectively.  If not, see
<http://www.gnu.org/licenses/>.  */

#ifndef GCC_DEFAULTS_H
#define GCC_DEFAULTS_H

/* How to start an assembler comment.  */
#ifndef ASM_COMMENT_START
#define ASM_COMMENT_START ";#"
#endif

/* Store in OUTPUT a string (made with alloca) containing an
   assembler-name for a local static variable or function named NAME.
   LABELNO is an integer which is different for each call.  */

#ifndef ASM_PN_FORMAT
# ifndef NO_DOT_IN_LABEL
#  define ASM_PN_FORMAT "%s.%lu"
# else
#  ifndef NO_DOLLAR_IN_LABEL
#   define ASM_PN_FORMAT "%s$%lu"
#  else
#   define ASM_PN_FORMAT "__%s_%lu"
#  endif
# endif
#endif /* ! ASM_PN_FORMAT */

#ifndef ASM_FORMAT_PRIVATE_NAME
# define ASM_FORMAT_PRIVATE_NAME(OUTPUT, NAME, LABELNO) \
  do { const char *const name_ = (NAME); \
       char *const output_ = (OUTPUT) = \
	 (char *) alloca (strlen (name_) + 32); \
       sprintf (output_, ASM_PN_FORMAT, name_, (unsigned long)(LABELNO)); \
  } while (0)
#endif

/* Choose a reasonable default for ASM_OUTPUT_ASCII.  */

#ifndef ASM_OUTPUT_ASCII
#define ASM_OUTPUT_ASCII(MYFILE, MYSTRING, MYLENGTH) \
  do {									      \
    FILE *_hide_asm_out_file = (MYFILE);				      \
    const unsigned char *_hide_p = (const unsigned char *) (MYSTRING);	      \
    int _hide_thissize = (MYLENGTH);					      \
    {									      \
      FILE *asm_out_file = _hide_asm_out_file;				      \
      const unsigned char *p = _hide_p;					      \
      int thissize = _hide_thissize;					      \
      int i;								      \
      fprintf (asm_out_file, "\t.ascii \"");				      \
									      \
      for (i = 0; i < thissize; i++)					      \
	{								      \
	  int c = p[i];			   				      \
	  if (c == '\"' || c == '\\')					      \
	    putc ('\\', asm_out_file);					      \
	  if (ISPRINT (c))						      \
	    putc (c, asm_out_file);					      \
	  else								      \
	    {								      \
	      fprintf (asm_out_file, "\\%o", c);			      \
	      /* After an octal-escape, if a digit follows,		      \
		 terminate one string constant and start another.	      \
		 The VAX assembler fails to stop reading the escape	      \
		 after three digits, so this is the only way we		      \
		 can get it to parse the data properly.  */		      \
	      if (i < thissize - 1 && ISDIGIT (p[i + 1]))		      \
		fprintf (asm_out_file, "\"\n\t.ascii \"");		      \
	  }								      \
	}								      \
      fprintf (asm_out_file, "\"\n");					      \
    }									      \
  }									      \
  while (0)
#endif

/* This is how we tell the assembler to equate two values.  */
#ifdef SET_ASM_OP
#ifndef ASM_OUTPUT_DEF
#define ASM_OUTPUT_DEF(FILE,LABEL1,LABEL2)				\
 do {	fprintf ((FILE), "%s", SET_ASM_OP);				\
	assemble_name (FILE, LABEL1);					\
	fprintf (FILE, ",");						\
	assemble_name (FILE, LABEL2);					\
	fprintf (FILE, "\n");						\
  } while (0)
#endif
#endif

#ifndef IFUNC_ASM_TYPE
#define IFUNC_ASM_TYPE "gnu_indirect_function"
#endif

#ifndef TLS_COMMON_ASM_OP
#define TLS_COMMON_ASM_OP ".tls_common"
#endif

#if defined (HAVE_AS_TLS) && !defined (ASM_OUTPUT_TLS_COMMON)
#define ASM_OUTPUT_TLS_COMMON(FILE, DECL, NAME, SIZE)			\
  do									\
    {									\
      fprintf ((FILE), "\t%s\t", TLS_COMMON_ASM_OP);			\
      assemble_name ((FILE), (NAME));					\
      fprintf ((FILE), ","HOST_WIDE_INT_PRINT_UNSIGNED",%u\n",		\
	       (SIZE), DECL_ALIGN (DECL) / BITS_PER_UNIT);		\
    }									\
  while (0)
#endif

/* Decide whether to defer emitting the assembler output for an equate
   of two values.  The default is to not defer output.  */
#ifndef TARGET_DEFERRED_OUTPUT_DEFS
#define TARGET_DEFERRED_OUTPUT_DEFS(DECL,TARGET) false
#endif

/* This is how to output the definition of a user-level label named
   NAME, such as the label on variable NAME.  */

#ifndef ASM_OUTPUT_LABEL
#define ASM_OUTPUT_LABEL(FILE,NAME) \
  do {						\
    assemble_name ((FILE), (NAME));		\
    fputs (":\n", (FILE));			\
  } while (0)
#endif

/* This is how to output the definition of a user-level label named
   NAME, such as the label on a function.  */

#ifndef ASM_OUTPUT_FUNCTION_LABEL
#define ASM_OUTPUT_FUNCTION_LABEL(FILE, NAME, DECL) \
  ASM_OUTPUT_LABEL ((FILE), (NAME))
#endif

/* Output the definition of a compiler-generated label named NAME.  */
#ifndef ASM_OUTPUT_INTERNAL_LABEL
#define ASM_OUTPUT_INTERNAL_LABEL(FILE,NAME)	\
  do {						\
    assemble_name_raw ((FILE), (NAME));		\
    fputs (":\n", (FILE));			\
  } while (0)
#endif

/* This is how to output a reference to a user-level label named NAME.  */

#ifndef ASM_OUTPUT_LABELREF
#define ASM_OUTPUT_LABELREF(FILE,NAME)  \
  do {							\
    fputs (user_label_prefix, (FILE));			\
    fputs ((NAME), (FILE));				\
  } while (0);
#endif

/* Allow target to print debug info labels specially.  This is useful for
   VLIW targets, since debug info labels should go into the middle of
   instruction bundles instead of breaking them.  */

#ifndef ASM_OUTPUT_DEBUG_LABEL
#define ASM_OUTPUT_DEBUG_LABEL(FILE, PREFIX, NUM) \
  (*targetm.asm_out.internal_label) (FILE, PREFIX, NUM)
#endif

/* This is how we tell the assembler that a symbol is weak.  */
#ifndef ASM_OUTPUT_WEAK_ALIAS
#if defined (ASM_WEAKEN_LABEL) && defined (ASM_OUTPUT_DEF)
#define ASM_OUTPUT_WEAK_ALIAS(STREAM, NAME, VALUE)	\
  do							\
    {							\
      ASM_WEAKEN_LABEL (STREAM, NAME);			\
      if (VALUE)					\
        ASM_OUTPUT_DEF (STREAM, NAME, VALUE);		\
    }							\
  while (0)
#endif
#endif

/* This is how we tell the assembler that a symbol is a weak alias to
   another symbol that doesn't require the other symbol to be defined.
   Uses of the former will turn into weak uses of the latter, i.e.,
   uses that, in case the latter is undefined, will not cause errors,
   and will add it to the symbol table as weak undefined.  However, if
   the latter is referenced directly, a strong reference prevails.  */
#ifndef ASM_OUTPUT_WEAKREF
#if defined HAVE_GAS_WEAKREF
#define ASM_OUTPUT_WEAKREF(FILE, DECL, NAME, VALUE)			\
  do									\
    {									\
      fprintf ((FILE), "\t.weakref\t");					\
      assemble_name ((FILE), (NAME));					\
      fprintf ((FILE), ",");						\
      assemble_name ((FILE), (VALUE));					\
      fprintf ((FILE), "\n");						\
    }									\
  while (0)
#endif
#endif

/* How to emit a .type directive.  */
#ifndef ASM_OUTPUT_TYPE_DIRECTIVE
#if defined TYPE_ASM_OP && defined TYPE_OPERAND_FMT
#define ASM_OUTPUT_TYPE_DIRECTIVE(STREAM, NAME, TYPE)	\
  do							\
    {							\
      fputs (TYPE_ASM_OP, STREAM);			\
      assemble_name (STREAM, NAME);			\
      fputs (", ", STREAM);				\
      fprintf (STREAM, TYPE_OPERAND_FMT, TYPE);		\
      putc ('\n', STREAM);				\
    }							\
  while (0)
#endif
#endif

/* How to emit a .size directive.  */
#ifndef ASM_OUTPUT_SIZE_DIRECTIVE
#ifdef SIZE_ASM_OP
#define ASM_OUTPUT_SIZE_DIRECTIVE(STREAM, NAME, SIZE)	\
  do							\
    {							\
      HOST_WIDE_INT size_ = (SIZE);			\
      fputs (SIZE_ASM_OP, STREAM);			\
      assemble_name (STREAM, NAME);			\
      fprintf (STREAM, ", " HOST_WIDE_INT_PRINT_DEC "\n", size_); \
    }							\
  while (0)

#define ASM_OUTPUT_MEASURED_SIZE(STREAM, NAME)		\
  do							\
    {							\
      fputs (SIZE_ASM_OP, STREAM);			\
      assemble_name (STREAM, NAME);			\
      fputs (", .-", STREAM);				\
      assemble_name (STREAM, NAME);			\
      putc ('\n', STREAM);				\
    }							\
  while (0)

#endif
#endif

/* This determines whether or not we support weak symbols.  SUPPORTS_WEAK
   must be a preprocessor constant.  */
#ifndef SUPPORTS_WEAK
#if defined (ASM_WEAKEN_LABEL) || defined (ASM_WEAKEN_DECL)
#define SUPPORTS_WEAK 1
#else
#define SUPPORTS_WEAK 0
#endif
#endif

/* This determines whether or not we support weak symbols during target
   code generation.  TARGET_SUPPORTS_WEAK can be any valid C expression.  */
#ifndef TARGET_SUPPORTS_WEAK
#define TARGET_SUPPORTS_WEAK (SUPPORTS_WEAK)
#endif

/* This determines whether or not we support the discriminator
   attribute in the .loc directive.  */
#ifndef SUPPORTS_DISCRIMINATOR
#ifdef HAVE_GAS_DISCRIMINATOR
#define SUPPORTS_DISCRIMINATOR 1
#else
#define SUPPORTS_DISCRIMINATOR 0
#endif
#endif

/* This determines whether or not we support link-once semantics.  */
#ifndef SUPPORTS_ONE_ONLY
#ifdef MAKE_DECL_ONE_ONLY
#define SUPPORTS_ONE_ONLY 1
#else
#define SUPPORTS_ONE_ONLY 0
#endif
#endif

/* This determines whether weak symbols must be left out of a static
   archive's table of contents.  Defining this macro to be nonzero has
   the consequence that certain symbols will not be made weak that
   otherwise would be.  The C++ ABI requires this macro to be zero;
   see the documentation.  */
#ifndef TARGET_WEAK_NOT_IN_ARCHIVE_TOC
#define TARGET_WEAK_NOT_IN_ARCHIVE_TOC 0
#endif

/* This determines whether or not we need linkonce unwind information.  */
#ifndef TARGET_USES_WEAK_UNWIND_INFO
#define TARGET_USES_WEAK_UNWIND_INFO 0
#endif

/* By default, there is no prefix on user-defined symbols.  */
#ifndef USER_LABEL_PREFIX
#define USER_LABEL_PREFIX ""
#endif

/* If the target supports weak symbols, define TARGET_ATTRIBUTE_WEAK to
   provide a weak attribute.  Else define it to nothing.

   This would normally belong in ansidecl.h, but SUPPORTS_WEAK is
   not available at that time.

   Note, this is only for use by target files which we know are to be
   compiled by GCC.  */
#ifndef TARGET_ATTRIBUTE_WEAK
# if SUPPORTS_WEAK
#  define TARGET_ATTRIBUTE_WEAK __attribute__ ((weak))
# else
#  define TARGET_ATTRIBUTE_WEAK
# endif
#endif

/* By default we can assume that all global symbols are in one namespace,
   across all shared libraries.  */
#ifndef MULTIPLE_SYMBOL_SPACES
# define MULTIPLE_SYMBOL_SPACES 0
#endif

/* If the target supports init_priority C++ attribute, give
   SUPPORTS_INIT_PRIORITY a nonzero value.  */
#ifndef SUPPORTS_INIT_PRIORITY
#define SUPPORTS_INIT_PRIORITY 1
#endif /* SUPPORTS_INIT_PRIORITY */

/* If we have a definition of INCOMING_RETURN_ADDR_RTX, assume that
   the rest of the DWARF 2 frame unwind support is also provided.  */
#if !defined (DWARF2_UNWIND_INFO) && defined (INCOMING_RETURN_ADDR_RTX)
#define DWARF2_UNWIND_INFO 1
#endif

/* If we have named sections, and we're using crtstuff to run ctors,
   use them for registering eh frame information.  */
#if defined (TARGET_ASM_NAMED_SECTION) && DWARF2_UNWIND_INFO \
    && !defined (EH_FRAME_IN_DATA_SECTION)
#ifndef EH_FRAME_SECTION_NAME
#define EH_FRAME_SECTION_NAME ".eh_frame"
#endif
#endif

/* On many systems, different EH table encodings are used under
   difference circumstances.  Some will require runtime relocations;
   some will not.  For those that do not require runtime relocations,
   we would like to make the table read-only.  However, since the
   read-only tables may need to be combined with read-write tables
   that do require runtime relocation, it is not safe to make the
   tables read-only unless the linker will merge read-only and
   read-write sections into a single read-write section.  If your
   linker does not have this ability, but your system is such that no
   encoding used with non-PIC code will ever require a runtime
   relocation, then you can define EH_TABLES_CAN_BE_READ_ONLY to 1 in
   your target configuration file.  */
#ifndef EH_TABLES_CAN_BE_READ_ONLY
#ifdef HAVE_LD_RO_RW_SECTION_MIXING
#define EH_TABLES_CAN_BE_READ_ONLY 1
#else
#define EH_TABLES_CAN_BE_READ_ONLY 0
#endif
#endif

/* If we have named section and we support weak symbols, then use the
   .jcr section for recording java classes which need to be registered
   at program start-up time.  */
#if defined (TARGET_ASM_NAMED_SECTION) && SUPPORTS_WEAK
#ifndef JCR_SECTION_NAME
#define JCR_SECTION_NAME ".jcr"
#endif
#endif

/* This decision to use a .jcr section can be overridden by defining
   USE_JCR_SECTION to 0 in target file.  This is necessary if target
   can define JCR_SECTION_NAME but does not have crtstuff or
   linker support for .jcr section.  */
#ifndef TARGET_USE_JCR_SECTION
#ifdef JCR_SECTION_NAME
#define TARGET_USE_JCR_SECTION 1
#else
#define TARGET_USE_JCR_SECTION 0
#endif
#endif

/* Number of hardware registers that go into the DWARF-2 unwind info.
   If not defined, equals FIRST_PSEUDO_REGISTER  */

#ifndef DWARF_FRAME_REGISTERS
#define DWARF_FRAME_REGISTERS FIRST_PSEUDO_REGISTER
#endif

/* Offsets recorded in opcodes are a multiple of this alignment factor.  */
#ifndef DWARF_CIE_DATA_ALIGNMENT
#ifdef STACK_GROWS_DOWNWARD
#define DWARF_CIE_DATA_ALIGNMENT (-((int) UNITS_PER_WORD))
#else
#define DWARF_CIE_DATA_ALIGNMENT ((int) UNITS_PER_WORD)
#endif
#endif

/* The DWARF 2 CFA column which tracks the return address.  Normally this
   is the column for PC, or the first column after all of the hard
   registers.  */
#ifndef DWARF_FRAME_RETURN_COLUMN
#ifdef PC_REGNUM
#define DWARF_FRAME_RETURN_COLUMN	DWARF_FRAME_REGNUM (PC_REGNUM)
#else
#define DWARF_FRAME_RETURN_COLUMN	DWARF_FRAME_REGISTERS
#endif
#endif

/* How to renumber registers for dbx and gdb.  If not defined, assume
   no renumbering is necessary.  */

#ifndef DBX_REGISTER_NUMBER
#define DBX_REGISTER_NUMBER(REGNO) (REGNO)
#endif

/* The mapping from gcc register number to DWARF 2 CFA column number.
   By default, we just provide columns for all registers.  */
#ifndef DWARF_FRAME_REGNUM
#define DWARF_FRAME_REGNUM(REG) DBX_REGISTER_NUMBER (REG)
#endif

/* Map register numbers held in the call frame info that gcc has
   collected using DWARF_FRAME_REGNUM to those that should be output in
   .debug_frame and .eh_frame.  */
#ifndef DWARF2_FRAME_REG_OUT
#define DWARF2_FRAME_REG_OUT(REGNO, FOR_EH) (REGNO)
#endif

/* The size of addresses as they appear in the Dwarf 2 data.
   Some architectures use word addresses to refer to code locations,
   but Dwarf 2 info always uses byte addresses.  On such machines,
   Dwarf 2 addresses need to be larger than the architecture's
   pointers.  */
#ifndef DWARF2_ADDR_SIZE
#define DWARF2_ADDR_SIZE (POINTER_SIZE / BITS_PER_UNIT)
#endif

/* The size in bytes of a DWARF field indicating an offset or length
   relative to a debug info section, specified to be 4 bytes in the
   DWARF-2 specification.  The SGI/MIPS ABI defines it to be the same
   as PTR_SIZE.  */
#ifndef DWARF_OFFSET_SIZE
#define DWARF_OFFSET_SIZE 4
#endif

/* The size in bytes of a DWARF 4 type signature.  */
#ifndef DWARF_TYPE_SIGNATURE_SIZE
#define DWARF_TYPE_SIGNATURE_SIZE 8
#endif

/* Default sizes for base C types.  If the sizes are different for
   your target, you should override these values by defining the
   appropriate symbols in your tm.h file.  */

<<<<<<< HEAD
#ifndef BITS_PER_UNIT
#define BITS_PER_UNIT 8
#endif

#if BITS_PER_UNIT == 8
#define LOG2_BITS_PER_UNIT 3
#elif BITS_PER_UNIT == 16
#define LOG2_BITS_PER_UNIT 4
#else
#error Unknown BITS_PER_UNIT
#endif

=======
>>>>>>> 34a5d2a5
#ifndef BITS_PER_WORD
#define BITS_PER_WORD (BITS_PER_UNIT * UNITS_PER_WORD)
#endif

#ifndef CHAR_TYPE_SIZE
#define CHAR_TYPE_SIZE BITS_PER_UNIT
#endif

#ifndef BOOL_TYPE_SIZE
/* `bool' has size and alignment `1', on almost all platforms.  */
#define BOOL_TYPE_SIZE CHAR_TYPE_SIZE
#endif

#ifndef SHORT_TYPE_SIZE
#define SHORT_TYPE_SIZE (BITS_PER_UNIT * MIN ((UNITS_PER_WORD + 1) / 2, 2))
#endif

#ifndef INT_TYPE_SIZE
#define INT_TYPE_SIZE BITS_PER_WORD
#endif

#ifndef LONG_TYPE_SIZE
#define LONG_TYPE_SIZE BITS_PER_WORD
#endif

#ifndef LONG_LONG_TYPE_SIZE
#define LONG_LONG_TYPE_SIZE (BITS_PER_WORD * 2)
#endif

#ifndef WCHAR_TYPE_SIZE
#define WCHAR_TYPE_SIZE INT_TYPE_SIZE
#endif

#ifndef FLOAT_TYPE_SIZE
#define FLOAT_TYPE_SIZE BITS_PER_WORD
#endif

#ifndef DOUBLE_TYPE_SIZE
#define DOUBLE_TYPE_SIZE (BITS_PER_WORD * 2)
#endif

#ifndef LONG_DOUBLE_TYPE_SIZE
#define LONG_DOUBLE_TYPE_SIZE (BITS_PER_WORD * 2)
#endif

#ifndef DECIMAL32_TYPE_SIZE
#define DECIMAL32_TYPE_SIZE 32
#endif

#ifndef DECIMAL64_TYPE_SIZE
#define DECIMAL64_TYPE_SIZE 64
#endif

#ifndef DECIMAL128_TYPE_SIZE
#define DECIMAL128_TYPE_SIZE 128
#endif

#ifndef SHORT_FRACT_TYPE_SIZE
#define SHORT_FRACT_TYPE_SIZE BITS_PER_UNIT
#endif

#ifndef FRACT_TYPE_SIZE
#define FRACT_TYPE_SIZE (BITS_PER_UNIT * 2)
#endif

#ifndef LONG_FRACT_TYPE_SIZE
#define LONG_FRACT_TYPE_SIZE (BITS_PER_UNIT * 4)
#endif

#ifndef LONG_LONG_FRACT_TYPE_SIZE
#define LONG_LONG_FRACT_TYPE_SIZE (BITS_PER_UNIT * 8)
#endif

#ifndef SHORT_ACCUM_TYPE_SIZE
#define SHORT_ACCUM_TYPE_SIZE (SHORT_FRACT_TYPE_SIZE * 2)
#endif

#ifndef ACCUM_TYPE_SIZE
#define ACCUM_TYPE_SIZE (FRACT_TYPE_SIZE * 2)
#endif

#ifndef LONG_ACCUM_TYPE_SIZE
#define LONG_ACCUM_TYPE_SIZE (LONG_FRACT_TYPE_SIZE * 2)
#endif

#ifndef LONG_LONG_ACCUM_TYPE_SIZE
#define LONG_LONG_ACCUM_TYPE_SIZE (LONG_LONG_FRACT_TYPE_SIZE * 2)
#endif

/* We let tm.h override the types used here, to handle trivial differences
   such as the choice of unsigned int or long unsigned int for size_t.
   When machines start needing nontrivial differences in the size type,
   it would be best to do something here to figure out automatically
   from other information what type to use.  */

#ifndef SIZE_TYPE
#define SIZE_TYPE "long unsigned int"
#endif

#ifndef SIZETYPE
#define SIZETYPE SIZE_TYPE
#endif

#ifndef PID_TYPE
#define PID_TYPE "int"
#endif

/* If GCC knows the exact uint_least16_t and uint_least32_t types from
   <stdint.h>, use them for char16_t and char32_t.  Otherwise, use
   these guesses; getting the wrong type of a given width will not
   affect C++ name mangling because in C++ these are distinct types
   not typedefs.  */

#ifdef UINT_LEAST16_TYPE
#define CHAR16_TYPE UINT_LEAST16_TYPE
#else
#define CHAR16_TYPE "short unsigned int"
#endif

#ifdef UINT_LEAST32_TYPE
#define CHAR32_TYPE UINT_LEAST32_TYPE
#else
#define CHAR32_TYPE "unsigned int"
#endif

#ifndef WCHAR_TYPE
#define WCHAR_TYPE "int"
#endif

/* WCHAR_TYPE gets overridden by -fshort-wchar.  */
#define MODIFIED_WCHAR_TYPE \
	(flag_short_wchar ? "short unsigned int" : WCHAR_TYPE)

#ifndef PTRDIFF_TYPE
#define PTRDIFF_TYPE "long int"
#endif

#ifndef WINT_TYPE
#define WINT_TYPE "unsigned int"
#endif

#ifndef INTMAX_TYPE
#define INTMAX_TYPE ((INT_TYPE_SIZE == LONG_LONG_TYPE_SIZE)	\
		     ? "int"					\
		     : ((LONG_TYPE_SIZE == LONG_LONG_TYPE_SIZE)	\
			? "long int"				\
			: "long long int"))
#endif

#ifndef UINTMAX_TYPE
#define UINTMAX_TYPE ((INT_TYPE_SIZE == LONG_LONG_TYPE_SIZE)	\
		     ? "unsigned int"				\
		     : ((LONG_TYPE_SIZE == LONG_LONG_TYPE_SIZE)	\
			? "long unsigned int"			\
			: "long long unsigned int"))
#endif


/* There are no default definitions of these <stdint.h> types.  */

#ifndef SIG_ATOMIC_TYPE
#define SIG_ATOMIC_TYPE ((const char *) NULL)
#endif

#ifndef INT8_TYPE
#define INT8_TYPE ((const char *) NULL)
#endif

#ifndef INT16_TYPE
#define INT16_TYPE ((const char *) NULL)
#endif

#ifndef INT32_TYPE
#define INT32_TYPE ((const char *) NULL)
#endif

#ifndef INT64_TYPE
#define INT64_TYPE ((const char *) NULL)
#endif

#ifndef UINT8_TYPE
#define UINT8_TYPE ((const char *) NULL)
#endif

#ifndef UINT16_TYPE
#define UINT16_TYPE ((const char *) NULL)
#endif

#ifndef UINT32_TYPE
#define UINT32_TYPE ((const char *) NULL)
#endif

#ifndef UINT64_TYPE
#define UINT64_TYPE ((const char *) NULL)
#endif

#ifndef INT_LEAST8_TYPE
#define INT_LEAST8_TYPE ((const char *) NULL)
#endif

#ifndef INT_LEAST16_TYPE
#define INT_LEAST16_TYPE ((const char *) NULL)
#endif

#ifndef INT_LEAST32_TYPE
#define INT_LEAST32_TYPE ((const char *) NULL)
#endif

#ifndef INT_LEAST64_TYPE
#define INT_LEAST64_TYPE ((const char *) NULL)
#endif

#ifndef UINT_LEAST8_TYPE
#define UINT_LEAST8_TYPE ((const char *) NULL)
#endif

#ifndef UINT_LEAST16_TYPE
#define UINT_LEAST16_TYPE ((const char *) NULL)
#endif

#ifndef UINT_LEAST32_TYPE
#define UINT_LEAST32_TYPE ((const char *) NULL)
#endif

#ifndef UINT_LEAST64_TYPE
#define UINT_LEAST64_TYPE ((const char *) NULL)
#endif

#ifndef INT_FAST8_TYPE
#define INT_FAST8_TYPE ((const char *) NULL)
#endif

#ifndef INT_FAST16_TYPE
#define INT_FAST16_TYPE ((const char *) NULL)
#endif

#ifndef INT_FAST32_TYPE
#define INT_FAST32_TYPE ((const char *) NULL)
#endif

#ifndef INT_FAST64_TYPE
#define INT_FAST64_TYPE ((const char *) NULL)
#endif

#ifndef UINT_FAST8_TYPE
#define UINT_FAST8_TYPE ((const char *) NULL)
#endif

#ifndef UINT_FAST16_TYPE
#define UINT_FAST16_TYPE ((const char *) NULL)
#endif

#ifndef UINT_FAST32_TYPE
#define UINT_FAST32_TYPE ((const char *) NULL)
#endif

#ifndef UINT_FAST64_TYPE
#define UINT_FAST64_TYPE ((const char *) NULL)
#endif

#ifndef INTPTR_TYPE
#define INTPTR_TYPE ((const char *) NULL)
#endif

#ifndef UINTPTR_TYPE
#define UINTPTR_TYPE ((const char *) NULL)
#endif

/* Width in bits of a pointer.  Mind the value of the macro `Pmode'.  */
#ifndef POINTER_SIZE
#define POINTER_SIZE BITS_PER_WORD
#endif

#ifndef PIC_OFFSET_TABLE_REGNUM
#define PIC_OFFSET_TABLE_REGNUM INVALID_REGNUM
#endif

#ifndef PIC_OFFSET_TABLE_REG_CALL_CLOBBERED
#define PIC_OFFSET_TABLE_REG_CALL_CLOBBERED 0
#endif

#ifndef TARGET_DLLIMPORT_DECL_ATTRIBUTES
#define TARGET_DLLIMPORT_DECL_ATTRIBUTES 0
#endif

#ifndef TARGET_DECLSPEC
#if TARGET_DLLIMPORT_DECL_ATTRIBUTES
/* If the target supports the "dllimport" attribute, users are
   probably used to the "__declspec" syntax.  */
#define TARGET_DECLSPEC 1
#else
#define TARGET_DECLSPEC 0
#endif
#endif

/* By default, the preprocessor should be invoked the same way in C++
   as in C.  */
#ifndef CPLUSPLUS_CPP_SPEC
#ifdef CPP_SPEC
#define CPLUSPLUS_CPP_SPEC CPP_SPEC
#endif
#endif

#ifndef ACCUMULATE_OUTGOING_ARGS
#define ACCUMULATE_OUTGOING_ARGS 0
#endif

/* By default, use the GNU runtime for Objective C.  */
#ifndef NEXT_OBJC_RUNTIME
#define NEXT_OBJC_RUNTIME 0
#endif

/* Supply a default definition for PUSH_ARGS.  */
#ifndef PUSH_ARGS
#ifdef PUSH_ROUNDING
#define PUSH_ARGS	!ACCUMULATE_OUTGOING_ARGS
#else
#define PUSH_ARGS	0
#endif
#endif

/* Decide whether a function's arguments should be processed
   from first to last or from last to first.

   They should if the stack and args grow in opposite directions, but
   only if we have push insns.  */

#ifdef PUSH_ROUNDING

#ifndef PUSH_ARGS_REVERSED
#if defined (STACK_GROWS_DOWNWARD) != defined (ARGS_GROW_DOWNWARD)
#define PUSH_ARGS_REVERSED  PUSH_ARGS
#endif
#endif

#endif

#ifndef PUSH_ARGS_REVERSED
#define PUSH_ARGS_REVERSED 0
#endif

/* Default value for the alignment (in bits) a C conformant malloc has to
   provide. This default is intended to be safe and always correct.  */
#ifndef MALLOC_ABI_ALIGNMENT
#define MALLOC_ABI_ALIGNMENT BITS_PER_WORD
#endif

/* If PREFERRED_STACK_BOUNDARY is not defined, set it to STACK_BOUNDARY.
   STACK_BOUNDARY is required.  */
#ifndef PREFERRED_STACK_BOUNDARY
#define PREFERRED_STACK_BOUNDARY STACK_BOUNDARY
#endif

/* Set INCOMING_STACK_BOUNDARY to PREFERRED_STACK_BOUNDARY if it is not
   defined.  */
#ifndef INCOMING_STACK_BOUNDARY
#define INCOMING_STACK_BOUNDARY PREFERRED_STACK_BOUNDARY
#endif

#ifndef TARGET_DEFAULT_PACK_STRUCT
#define TARGET_DEFAULT_PACK_STRUCT 0
#endif

/* By default, the vtable entries are void pointers, the so the alignment
   is the same as pointer alignment.  The value of this macro specifies
   the alignment of the vtable entry in bits.  It should be defined only
   when special alignment is necessary.  */
#ifndef TARGET_VTABLE_ENTRY_ALIGN
#define TARGET_VTABLE_ENTRY_ALIGN POINTER_SIZE
#endif

/* There are a few non-descriptor entries in the vtable at offsets below
   zero.  If these entries must be padded (say, to preserve the alignment
   specified by TARGET_VTABLE_ENTRY_ALIGN), set this to the number of
   words in each data entry.  */
#ifndef TARGET_VTABLE_DATA_ENTRY_DISTANCE
#define TARGET_VTABLE_DATA_ENTRY_DISTANCE 1
#endif

/* Decide whether it is safe to use a local alias for a virtual function
   when constructing thunks.  */
#ifndef TARGET_USE_LOCAL_THUNK_ALIAS_P
#ifdef ASM_OUTPUT_DEF
#define TARGET_USE_LOCAL_THUNK_ALIAS_P(DECL) 1
#else
#define TARGET_USE_LOCAL_THUNK_ALIAS_P(DECL) 0
#endif
#endif

/* Select a format to encode pointers in exception handling data.  We
   prefer those that result in fewer dynamic relocations.  Assume no
   special support here and encode direct references.  */
#ifndef ASM_PREFERRED_EH_DATA_FORMAT
#define ASM_PREFERRED_EH_DATA_FORMAT(CODE,GLOBAL)  DW_EH_PE_absptr
#endif

/* By default, the C++ compiler will use the lowest bit of the pointer
   to function to indicate a pointer-to-member-function points to a
   virtual member function.  However, if FUNCTION_BOUNDARY indicates
   function addresses aren't always even, the lowest bit of the delta
   field will be used.  */
#ifndef TARGET_PTRMEMFUNC_VBIT_LOCATION
#define TARGET_PTRMEMFUNC_VBIT_LOCATION \
  (FUNCTION_BOUNDARY >= 2 * BITS_PER_UNIT \
   ? ptrmemfunc_vbit_in_pfn : ptrmemfunc_vbit_in_delta)
#endif

#ifndef DEFAULT_GDB_EXTENSIONS
#define DEFAULT_GDB_EXTENSIONS 1
#endif

/* If more than one debugging type is supported, you must define
   PREFERRED_DEBUGGING_TYPE to choose the default.  */

#if 1 < (defined (DBX_DEBUGGING_INFO) + defined (SDB_DEBUGGING_INFO) \
         + defined (DWARF2_DEBUGGING_INFO) + defined (XCOFF_DEBUGGING_INFO) \
         + defined (VMS_DEBUGGING_INFO))
#ifndef PREFERRED_DEBUGGING_TYPE
#error You must define PREFERRED_DEBUGGING_TYPE
#endif /* no PREFERRED_DEBUGGING_TYPE */

/* If only one debugging format is supported, define PREFERRED_DEBUGGING_TYPE
   here so other code needn't care.  */
#elif defined DBX_DEBUGGING_INFO
#define PREFERRED_DEBUGGING_TYPE DBX_DEBUG

#elif defined SDB_DEBUGGING_INFO
#define PREFERRED_DEBUGGING_TYPE SDB_DEBUG

#elif defined DWARF2_DEBUGGING_INFO
#define PREFERRED_DEBUGGING_TYPE DWARF2_DEBUG

#elif defined VMS_DEBUGGING_INFO
#define PREFERRED_DEBUGGING_TYPE VMS_AND_DWARF2_DEBUG

#elif defined XCOFF_DEBUGGING_INFO
#define PREFERRED_DEBUGGING_TYPE XCOFF_DEBUG

#else
/* No debugging format is supported by this target.  */
#define PREFERRED_DEBUGGING_TYPE NO_DEBUG
#endif

#ifndef LARGEST_EXPONENT_IS_NORMAL
#define LARGEST_EXPONENT_IS_NORMAL(SIZE) 0
#endif

#ifndef ROUND_TOWARDS_ZERO
#define ROUND_TOWARDS_ZERO 0
#endif

#ifndef FLOAT_LIB_COMPARE_RETURNS_BOOL
#define FLOAT_LIB_COMPARE_RETURNS_BOOL(MODE, COMPARISON) false
#endif

/* True if the targets integer-comparison functions return { 0, 1, 2
   } to indicate { <, ==, > }.  False if { -1, 0, 1 } is used
   instead.  The libgcc routines are biased.  */
#ifndef TARGET_LIB_INT_CMP_BIASED
#define TARGET_LIB_INT_CMP_BIASED (true)
#endif

/* If FLOAT_WORDS_BIG_ENDIAN is not defined in the header files,
   then the word-endianness is the same as for integers.  */
#ifndef FLOAT_WORDS_BIG_ENDIAN
#define FLOAT_WORDS_BIG_ENDIAN WORDS_BIG_ENDIAN
#endif

#ifndef REG_WORDS_BIG_ENDIAN
#define REG_WORDS_BIG_ENDIAN WORDS_BIG_ENDIAN
#endif

#ifdef TARGET_FLT_EVAL_METHOD
#define TARGET_FLT_EVAL_METHOD_NON_DEFAULT 1
#else
#define TARGET_FLT_EVAL_METHOD 0
#define TARGET_FLT_EVAL_METHOD_NON_DEFAULT 0
#endif

#ifndef TARGET_DEC_EVAL_METHOD
#define TARGET_DEC_EVAL_METHOD 2
#endif

#ifndef HAS_LONG_COND_BRANCH
#define HAS_LONG_COND_BRANCH 0
#endif

#ifndef HAS_LONG_UNCOND_BRANCH
#define HAS_LONG_UNCOND_BRANCH 0
#endif

/* Determine whether __cxa_atexit, rather than atexit, is used to
   register C++ destructors for local statics and global objects.  */
#ifndef DEFAULT_USE_CXA_ATEXIT
#define DEFAULT_USE_CXA_ATEXIT 0
#endif

/* If none of these macros are defined, the port must use the new
   technique of defining constraints in the machine description.
   tm_p.h will define those macros that machine-independent code
   still uses.  */
#if  !defined CONSTRAINT_LEN			\
  && !defined REG_CLASS_FROM_LETTER		\
  && !defined REG_CLASS_FROM_CONSTRAINT		\
  && !defined CONST_OK_FOR_LETTER_P		\
  && !defined CONST_OK_FOR_CONSTRAINT_P		\
  && !defined CONST_DOUBLE_OK_FOR_LETTER_P	\
  && !defined CONST_DOUBLE_OK_FOR_CONSTRAINT_P  \
  && !defined EXTRA_CONSTRAINT			\
  && !defined EXTRA_CONSTRAINT_STR		\
  && !defined EXTRA_MEMORY_CONSTRAINT		\
  && !defined EXTRA_ADDRESS_CONSTRAINT

#define USE_MD_CONSTRAINTS

#if GCC_VERSION >= 3000 && defined IN_GCC
/* These old constraint macros shouldn't appear anywhere in a
   configuration using MD constraint definitions.  */
#pragma GCC poison REG_CLASS_FROM_LETTER CONST_OK_FOR_LETTER_P \
                   CONST_DOUBLE_OK_FOR_LETTER_P EXTRA_CONSTRAINT
#endif

#else /* old constraint mechanism in use */

/* Determine whether extra constraint letter should be handled
   via address reload (like 'o').  */
#ifndef EXTRA_MEMORY_CONSTRAINT
#define EXTRA_MEMORY_CONSTRAINT(C,STR) 0
#endif

/* Determine whether extra constraint letter should be handled
   as an address (like 'p').  */
#ifndef EXTRA_ADDRESS_CONSTRAINT
#define EXTRA_ADDRESS_CONSTRAINT(C,STR) 0
#endif

/* When a port defines CONSTRAINT_LEN, it should use DEFAULT_CONSTRAINT_LEN
   for all the characters that it does not want to change, so things like the
  'length' of a digit in a matching constraint is an implementation detail,
   and not part of the interface.  */
#define DEFAULT_CONSTRAINT_LEN(C,STR) 1

#ifndef CONSTRAINT_LEN
#define CONSTRAINT_LEN(C,STR) DEFAULT_CONSTRAINT_LEN (C, STR)
#endif

#if defined (CONST_OK_FOR_LETTER_P) && ! defined (CONST_OK_FOR_CONSTRAINT_P)
#define CONST_OK_FOR_CONSTRAINT_P(VAL,C,STR) CONST_OK_FOR_LETTER_P (VAL, C)
#endif

#if defined (CONST_DOUBLE_OK_FOR_LETTER_P) && ! defined (CONST_DOUBLE_OK_FOR_CONSTRAINT_P)
#define CONST_DOUBLE_OK_FOR_CONSTRAINT_P(OP,C,STR) \
  CONST_DOUBLE_OK_FOR_LETTER_P (OP, C)
#endif

#ifndef REG_CLASS_FROM_CONSTRAINT
#define REG_CLASS_FROM_CONSTRAINT(C,STR) REG_CLASS_FROM_LETTER (C)
#endif

#if defined (EXTRA_CONSTRAINT) && ! defined (EXTRA_CONSTRAINT_STR)
#define EXTRA_CONSTRAINT_STR(OP, C,STR) EXTRA_CONSTRAINT (OP, C)
#endif

#endif /* old constraint mechanism in use */

/* Determin whether the target runtime library is Bionic */
#ifndef TARGET_HAS_BIONIC
#define TARGET_HAS_BIONIC 0
#endif

/* Indicate that CLZ and CTZ are undefined at zero.  */
#ifndef CLZ_DEFINED_VALUE_AT_ZERO
#define CLZ_DEFINED_VALUE_AT_ZERO(MODE, VALUE)  0
#endif
#ifndef CTZ_DEFINED_VALUE_AT_ZERO
#define CTZ_DEFINED_VALUE_AT_ZERO(MODE, VALUE)  0
#endif

/* Provide a default value for STORE_FLAG_VALUE.  */
#ifndef STORE_FLAG_VALUE
#define STORE_FLAG_VALUE  1
#endif

/* This macro is used to determine what the largest unit size that
   move_by_pieces can use is.  */

/* MOVE_MAX_PIECES is the number of bytes at a time which we can
   move efficiently, as opposed to  MOVE_MAX which is the maximum
   number of bytes we can move with a single instruction.  */

#ifndef MOVE_MAX_PIECES
#define MOVE_MAX_PIECES   MOVE_MAX
#endif

#ifndef MAX_MOVE_MAX
#define MAX_MOVE_MAX MOVE_MAX
#endif

#ifndef MIN_UNITS_PER_WORD
#define MIN_UNITS_PER_WORD UNITS_PER_WORD
#endif

#ifndef MAX_BITS_PER_WORD
#define MAX_BITS_PER_WORD BITS_PER_WORD
#endif

#ifndef STACK_POINTER_OFFSET
#define STACK_POINTER_OFFSET    0
#endif

#ifndef LOCAL_REGNO
#define LOCAL_REGNO(REGNO)  0
#endif

/* EXIT_IGNORE_STACK should be nonzero if, when returning from a function,
   the stack pointer does not matter.  The value is tested only in
   functions that have frame pointers.  */
#ifndef EXIT_IGNORE_STACK
#define EXIT_IGNORE_STACK 0
#endif

/* Assume that case vectors are not pc-relative.  */
#ifndef CASE_VECTOR_PC_RELATIVE
#define CASE_VECTOR_PC_RELATIVE 0
#endif

/* Assume that trampolines need function alignment.  */
#ifndef TRAMPOLINE_ALIGNMENT
#define TRAMPOLINE_ALIGNMENT FUNCTION_BOUNDARY
#endif

/* Register mappings for target machines without register windows.  */
#ifndef INCOMING_REGNO
#define INCOMING_REGNO(N) (N)
#endif

#ifndef OUTGOING_REGNO
#define OUTGOING_REGNO(N) (N)
#endif

#ifndef SHIFT_COUNT_TRUNCATED
#define SHIFT_COUNT_TRUNCATED 0
#endif

#ifndef LEGITIMATE_PIC_OPERAND_P
#define LEGITIMATE_PIC_OPERAND_P(X) 1
#endif

#ifndef TARGET_MEM_CONSTRAINT
#define TARGET_MEM_CONSTRAINT 'm'
#endif

#ifndef REVERSIBLE_CC_MODE
#define REVERSIBLE_CC_MODE(MODE) 0
#endif

/* Biggest alignment supported by the object file format of this machine.  */
#ifndef MAX_OFILE_ALIGNMENT
#define MAX_OFILE_ALIGNMENT BIGGEST_ALIGNMENT
#endif

#ifndef FRAME_GROWS_DOWNWARD
#define FRAME_GROWS_DOWNWARD 0
#endif

/* On most machines, the CFA coincides with the first incoming parm.  */
#ifndef ARG_POINTER_CFA_OFFSET
#define ARG_POINTER_CFA_OFFSET(FNDECL) \
  (FIRST_PARM_OFFSET (FNDECL) + crtl->args.pretend_args_size)
#endif

/* On most machines, we use the CFA as DW_AT_frame_base.  */
#ifndef CFA_FRAME_BASE_OFFSET
#define CFA_FRAME_BASE_OFFSET(FNDECL) 0
#endif

/* The offset from the incoming value of %sp to the top of the stack frame
   for the current function.  */
#ifndef INCOMING_FRAME_SP_OFFSET
#define INCOMING_FRAME_SP_OFFSET 0
#endif

#ifndef HARD_REGNO_NREGS_HAS_PADDING
#define HARD_REGNO_NREGS_HAS_PADDING(REGNO, MODE) 0
#define HARD_REGNO_NREGS_WITH_PADDING(REGNO, MODE) -1
#endif

#ifndef OUTGOING_REG_PARM_STACK_SPACE
#define OUTGOING_REG_PARM_STACK_SPACE(FNTYPE) 0
#endif

/* MAX_STACK_ALIGNMENT is the maximum stack alignment guaranteed by
   the backend.  MAX_SUPPORTED_STACK_ALIGNMENT is the maximum best
   effort stack alignment supported by the backend.  If the backend
   supports stack alignment, MAX_SUPPORTED_STACK_ALIGNMENT and
   MAX_STACK_ALIGNMENT are the same.  Otherwise, the incoming stack
   boundary will limit the maximum guaranteed stack alignment.  */
#ifdef MAX_STACK_ALIGNMENT
#define MAX_SUPPORTED_STACK_ALIGNMENT MAX_STACK_ALIGNMENT
#else
#define MAX_STACK_ALIGNMENT STACK_BOUNDARY
#define MAX_SUPPORTED_STACK_ALIGNMENT PREFERRED_STACK_BOUNDARY
#endif

#define SUPPORTS_STACK_ALIGNMENT (MAX_STACK_ALIGNMENT > STACK_BOUNDARY)

#ifndef LOCAL_ALIGNMENT
#define LOCAL_ALIGNMENT(TYPE, ALIGNMENT) ALIGNMENT
#endif

#ifndef STACK_SLOT_ALIGNMENT
#define STACK_SLOT_ALIGNMENT(TYPE,MODE,ALIGN) \
  ((TYPE) ? LOCAL_ALIGNMENT ((TYPE), (ALIGN)) : (ALIGN))
#endif

#ifndef LOCAL_DECL_ALIGNMENT
#define LOCAL_DECL_ALIGNMENT(DECL) \
  LOCAL_ALIGNMENT (TREE_TYPE (DECL), DECL_ALIGN (DECL))
#endif

#ifndef MINIMUM_ALIGNMENT
#define MINIMUM_ALIGNMENT(EXP,MODE,ALIGN) (ALIGN)
#endif

/* Alignment value for attribute ((aligned)).  */
#ifndef ATTRIBUTE_ALIGNED_VALUE
#define ATTRIBUTE_ALIGNED_VALUE BIGGEST_ALIGNMENT
#endif

#ifndef SLOW_UNALIGNED_ACCESS
#define SLOW_UNALIGNED_ACCESS(MODE, ALIGN) STRICT_ALIGNMENT
#endif

/* For most ports anything that evaluates to a constant symbolic
   or integer value is acceptable as a constant address.  */
#ifndef CONSTANT_ADDRESS_P
#define CONSTANT_ADDRESS_P(X)   (CONSTANT_P (X) && GET_CODE (X) != CONST_DOUBLE)
#endif

#ifndef MAX_FIXED_MODE_SIZE
#define MAX_FIXED_MODE_SIZE GET_MODE_BITSIZE (DImode)
#endif

/* Nonzero if structures and unions should be returned in memory.

   This should only be defined if compatibility with another compiler or
   with an ABI is needed, because it results in slower code.  */

#ifndef DEFAULT_PCC_STRUCT_RETURN
#define DEFAULT_PCC_STRUCT_RETURN 1
#endif

#ifdef GCC_INSN_FLAGS_H
/* Dependent default target macro definitions

   This section of defaults.h defines target macros that depend on generated
   headers.  This is a bit awkward:  We want to put all default definitions
   for target macros in defaults.h, but some of the defaults depend on the
   HAVE_* flags defines of insn-flags.h.  But insn-flags.h is not always
   included by files that do include defaults.h.

   Fortunately, the default macro definitions that depend on the HAVE_*
   macros are also the ones that will only be used inside GCC itself, i.e.
   not in the gen* programs or in target objects like libgcc.

   Obviously, it would be best to keep this section of defaults.h as small
   as possible, by converting the macros defined below to target hooks or
   functions.
*/

/* The default branch cost is 1.  */
#ifndef BRANCH_COST
#define BRANCH_COST(speed_p, predictable_p) 1
#endif

/* If a memory-to-memory move would take MOVE_RATIO or more simple
   move-instruction sequences, we will do a movmem or libcall instead.  */

#ifndef MOVE_RATIO
#if defined (HAVE_movmemqi) || defined (HAVE_movmemhi) || defined (HAVE_movmemsi) || defined (HAVE_movmemdi) || defined (HAVE_movmemti)
#define MOVE_RATIO(speed) 2
#else
/* If we are optimizing for space (-Os), cut down the default move ratio.  */
#define MOVE_RATIO(speed) ((speed) ? 15 : 3)
#endif
#endif

/* If a clear memory operation would take CLEAR_RATIO or more simple
   move-instruction sequences, we will do a setmem or libcall instead.  */

#ifndef CLEAR_RATIO
#if defined (HAVE_setmemqi) || defined (HAVE_setmemhi) || defined (HAVE_setmemsi) || defined (HAVE_setmemdi) || defined (HAVE_setmemti)
#define CLEAR_RATIO(speed) 2
#else
/* If we are optimizing for space, cut down the default clear ratio.  */
#define CLEAR_RATIO(speed) ((speed) ? 15 :3)
#endif
#endif

/* If a memory set (to value other than zero) operation would take
   SET_RATIO or more simple move-instruction sequences, we will do a movmem
   or libcall instead.  */
#ifndef SET_RATIO
#define SET_RATIO(speed) MOVE_RATIO (speed)
#endif

/* Supply a default definition for FUNCTION_ARG_PADDING:
   usually pad upward, but pad short args downward on
   big-endian machines.  */

#define DEFAULT_FUNCTION_ARG_PADDING(MODE, TYPE)			\
  (! BYTES_BIG_ENDIAN							\
   ? upward								\
   : (((MODE) == BLKmode						\
       ? ((TYPE) && TREE_CODE (TYPE_SIZE (TYPE)) == INTEGER_CST		\
	  && int_size_in_bytes (TYPE) < (PARM_BOUNDARY / BITS_PER_UNIT)) \
       : GET_MODE_BITSIZE (MODE) < PARM_BOUNDARY)			\
      ? downward : upward))

#ifndef FUNCTION_ARG_PADDING
#define FUNCTION_ARG_PADDING(MODE, TYPE)	\
  DEFAULT_FUNCTION_ARG_PADDING ((MODE), (TYPE))
#endif

/* Supply a default definition of STACK_SAVEAREA_MODE for emit_stack_save.
   Normally move_insn, so Pmode stack pointer.  */

#ifndef STACK_SAVEAREA_MODE
#define STACK_SAVEAREA_MODE(LEVEL) Pmode
#endif

/* Supply a default definition of STACK_SIZE_MODE for
   allocate_dynamic_stack_space.  Normally PLUS/MINUS, so word_mode.  */

#ifndef STACK_SIZE_MODE
#define STACK_SIZE_MODE word_mode
#endif

/* Provide default values for the macros controlling stack checking.  */

/* The default is neither full builtin stack checking...  */
#ifndef STACK_CHECK_BUILTIN
#define STACK_CHECK_BUILTIN 0
#endif

/* ...nor static builtin stack checking.  */
#ifndef STACK_CHECK_STATIC_BUILTIN
#define STACK_CHECK_STATIC_BUILTIN 0
#endif

/* The default interval is one page (4096 bytes).  */
#ifndef STACK_CHECK_PROBE_INTERVAL_EXP
#define STACK_CHECK_PROBE_INTERVAL_EXP 12
#endif

/* The default is not to move the stack pointer.  */
#ifndef STACK_CHECK_MOVING_SP
#define STACK_CHECK_MOVING_SP 0
#endif

/* This is a kludge to try to capture the discrepancy between the old
   mechanism (generic stack checking) and the new mechanism (static
   builtin stack checking).  STACK_CHECK_PROTECT needs to be bumped
   for the latter because part of the protection area is effectively
   included in STACK_CHECK_MAX_FRAME_SIZE for the former.  */
#ifdef STACK_CHECK_PROTECT
#define STACK_OLD_CHECK_PROTECT STACK_CHECK_PROTECT
#else
#define STACK_OLD_CHECK_PROTECT						\
 (targetm_common.except_unwind_info (&global_options) == UI_SJLJ	\
  ? 75 * UNITS_PER_WORD							\
  : 8 * 1024)
#endif

/* Minimum amount of stack required to recover from an anticipated stack
   overflow detection.  The default value conveys an estimate of the amount
   of stack required to propagate an exception.  */
#ifndef STACK_CHECK_PROTECT
#define STACK_CHECK_PROTECT						\
 (targetm_common.except_unwind_info (&global_options) == UI_SJLJ	\
  ? 75 * UNITS_PER_WORD							\
  : 12 * 1024)
#endif

/* Make the maximum frame size be the largest we can and still only need
   one probe per function.  */
#ifndef STACK_CHECK_MAX_FRAME_SIZE
#define STACK_CHECK_MAX_FRAME_SIZE \
  ((1 << STACK_CHECK_PROBE_INTERVAL_EXP) - UNITS_PER_WORD)
#endif

/* This is arbitrary, but should be large enough everywhere.  */
#ifndef STACK_CHECK_FIXED_FRAME_SIZE
#define STACK_CHECK_FIXED_FRAME_SIZE (4 * UNITS_PER_WORD)
#endif

/* Provide a reasonable default for the maximum size of an object to
   allocate in the fixed frame.  We may need to be able to make this
   controllable by the user at some point.  */
#ifndef STACK_CHECK_MAX_VAR_SIZE
#define STACK_CHECK_MAX_VAR_SIZE (STACK_CHECK_MAX_FRAME_SIZE / 100)
#endif

/* By default, the C++ compiler will use function addresses in the
   vtable entries.  Setting this nonzero tells the compiler to use
   function descriptors instead.  The value of this macro says how
   many words wide the descriptor is (normally 2).  It is assumed
   that the address of a function descriptor may be treated as a
   pointer to a function.  */
#ifndef TARGET_VTABLE_USES_DESCRIPTORS
#define TARGET_VTABLE_USES_DESCRIPTORS 0
#endif

#ifndef SWITCHABLE_TARGET
#define SWITCHABLE_TARGET 0
#endif

/* If the target supports integers that are wider than two
   HOST_WIDE_INTs on the host compiler, then the target should define
   TARGET_SUPPORTS_WIDE_INT and make the appropriate fixups.
   Otherwise the compiler really is not robust.  */
#ifndef TARGET_SUPPORTS_WIDE_INT
#define TARGET_SUPPORTS_WIDE_INT 0
#endif

#endif /* GCC_INSN_FLAGS_H  */

#endif  /* ! GCC_DEFAULTS_H */<|MERGE_RESOLUTION|>--- conflicted
+++ resolved
@@ -471,11 +471,6 @@
    your target, you should override these values by defining the
    appropriate symbols in your tm.h file.  */
 
-<<<<<<< HEAD
-#ifndef BITS_PER_UNIT
-#define BITS_PER_UNIT 8
-#endif
-
 #if BITS_PER_UNIT == 8
 #define LOG2_BITS_PER_UNIT 3
 #elif BITS_PER_UNIT == 16
@@ -484,8 +479,6 @@
 #error Unknown BITS_PER_UNIT
 #endif
 
-=======
->>>>>>> 34a5d2a5
 #ifndef BITS_PER_WORD
 #define BITS_PER_WORD (BITS_PER_UNIT * UNITS_PER_WORD)
 #endif
