/* Natural loop discovery code for GNU compiler.
<<<<<<< HEAD
   Copyright (C) 2000, 2001, 2003, 2004, 2005, 2006, 2007, 2008
=======
   Copyright (C) 2000, 2001, 2003, 2004, 2005, 2006, 2007, 2008, 2010
>>>>>>> 3082eeb7
   Free Software Foundation, Inc.

This file is part of GCC.

GCC is free software; you can redistribute it and/or modify it under
the terms of the GNU General Public License as published by the Free
Software Foundation; either version 3, or (at your option) any later
version.

GCC is distributed in the hope that it will be useful, but WITHOUT ANY
WARRANTY; without even the implied warranty of MERCHANTABILITY or
FITNESS FOR A PARTICULAR PURPOSE.  See the GNU General Public License
for more details.

You should have received a copy of the GNU General Public License
along with GCC; see the file COPYING3.  If not see
<http://www.gnu.org/licenses/>.  */

#include "config.h"
#include "system.h"
#include "coretypes.h"
#include "tm.h"
#include "rtl.h"
#include "hard-reg-set.h"
#include "obstack.h"
#include "function.h"
#include "basic-block.h"
#include "cfgloop.h"
#include "diagnostic-core.h"
#include "flags.h"
#include "tree.h"
#include "tree-flow.h"
#include "pointer-set.h"
#include "output.h"
#include "ggc.h"

static void flow_loops_cfg_dump (FILE *);

/* Dump loop related CFG information.  */

static void
flow_loops_cfg_dump (FILE *file)
{
  basic_block bb;

  if (!file)
    return;

  FOR_EACH_BB (bb)
    {
      edge succ;
      edge_iterator ei;

      fprintf (file, ";; %d succs { ", bb->index);
      FOR_EACH_EDGE (succ, ei, bb->succs)
	fprintf (file, "%d ", succ->dest->index);
      fprintf (file, "}\n");
    }
}

/* Return nonzero if the nodes of LOOP are a subset of OUTER.  */

bool
flow_loop_nested_p (const struct loop *outer, const struct loop *loop)
{
  unsigned odepth = loop_depth (outer);

  return (loop_depth (loop) > odepth
	  && VEC_index (loop_p, loop->superloops, odepth) == outer);
}

/* Returns the loop such that LOOP is nested DEPTH (indexed from zero)
   loops within LOOP.  */

struct loop *
superloop_at_depth (struct loop *loop, unsigned depth)
{
  unsigned ldepth = loop_depth (loop);

  gcc_assert (depth <= ldepth);

  if (depth == ldepth)
    return loop;

  return VEC_index (loop_p, loop->superloops, depth);
}

/* Returns the list of the latch edges of LOOP.  */

static VEC (edge, heap) *
get_loop_latch_edges (const struct loop *loop)
{
  edge_iterator ei;
  edge e;
  VEC (edge, heap) *ret = NULL;

  FOR_EACH_EDGE (e, ei, loop->header->preds)
    {
      if (dominated_by_p (CDI_DOMINATORS, e->src, loop->header))
	VEC_safe_push (edge, heap, ret, e);
    }

  return ret;
}

/* Dump the loop information specified by LOOP to the stream FILE
   using auxiliary dump callback function LOOP_DUMP_AUX if non null.  */

void
flow_loop_dump (const struct loop *loop, FILE *file,
		void (*loop_dump_aux) (const struct loop *, FILE *, int),
		int verbose)
{
  basic_block *bbs;
  unsigned i;
  VEC (edge, heap) *latches;
  edge e;

  if (! loop || ! loop->header)
    return;

  fprintf (file, ";;\n;; Loop %d\n", loop->num);

  fprintf (file, ";;  header %d, ", loop->header->index);
  if (loop->latch)
    fprintf (file, "latch %d\n", loop->latch->index);
  else
    {
      fprintf (file, "multiple latches:");
      latches = get_loop_latch_edges (loop);
      FOR_EACH_VEC_ELT (edge, latches, i, e)
	fprintf (file, " %d", e->src->index);
      VEC_free (edge, heap, latches);
      fprintf (file, "\n");
    }

  fprintf (file, ";;  depth %d, outer %ld\n",
	   loop_depth (loop), (long) (loop_outer (loop)
				      ? loop_outer (loop)->num : -1));

  fprintf (file, ";;  nodes:");
  bbs = get_loop_body (loop);
  for (i = 0; i < loop->num_nodes; i++)
    fprintf (file, " %d", bbs[i]->index);
  free (bbs);
  fprintf (file, "\n");

  if (loop_dump_aux)
    loop_dump_aux (loop, file, verbose);
}

/* Dump the loop information about loops to the stream FILE,
   using auxiliary dump callback function LOOP_DUMP_AUX if non null.  */

void
flow_loops_dump (FILE *file, void (*loop_dump_aux) (const struct loop *, FILE *, int), int verbose)
{
  loop_iterator li;
  struct loop *loop;

  if (!current_loops || ! file)
    return;

  fprintf (file, ";; %d loops found\n", number_of_loops ());

  FOR_EACH_LOOP (li, loop, LI_INCLUDE_ROOT)
    {
      flow_loop_dump (loop, file, loop_dump_aux, verbose);
    }

  if (verbose)
    flow_loops_cfg_dump (file);
}

/* Free data allocated for LOOP.  */

void
flow_loop_free (struct loop *loop)
{
  struct loop_exit *exit, *next;

  VEC_free (loop_p, gc, loop->superloops);

  /* Break the list of the loop exit records.  They will be freed when the
     corresponding edge is rescanned or removed, and this avoids
     accessing the (already released) head of the list stored in the
     loop structure.  */
  for (exit = loop->exits->next; exit != loop->exits; exit = next)
    {
      next = exit->next;
      exit->next = exit;
      exit->prev = exit;
    }

  ggc_free (loop->exits);
  ggc_free (loop);
}

/* Free all the memory allocated for LOOPS.  */

void
flow_loops_free (struct loops *loops)
{
  if (loops->larray)
    {
      unsigned i;
      loop_p loop;

      /* Free the loop descriptors.  */
      FOR_EACH_VEC_ELT (loop_p, loops->larray, i, loop)
	{
	  if (!loop)
	    continue;

	  flow_loop_free (loop);
	}

      VEC_free (loop_p, gc, loops->larray);
    }
}

/* Find the nodes contained within the LOOP with header HEADER.
   Return the number of nodes within the loop.  */

int
flow_loop_nodes_find (basic_block header, struct loop *loop)
{
  VEC (basic_block, heap) *stack = NULL;
  int num_nodes = 1;
  edge latch;
  edge_iterator latch_ei;
  unsigned depth = loop_depth (loop);

  header->loop_father = loop;
  header->loop_depth = depth;

  FOR_EACH_EDGE (latch, latch_ei, loop->header->preds)
    {
      if (latch->src->loop_father == loop
	  || !dominated_by_p (CDI_DOMINATORS, latch->src, loop->header))
	continue;

      num_nodes++;
      VEC_safe_push (basic_block, heap, stack, latch->src);
      latch->src->loop_father = loop;
      latch->src->loop_depth = depth;

      while (!VEC_empty (basic_block, stack))
	{
	  basic_block node;
	  edge e;
	  edge_iterator ei;

	  node = VEC_pop (basic_block, stack);

	  FOR_EACH_EDGE (e, ei, node->preds)
	    {
	      basic_block ancestor = e->src;

	      if (ancestor->loop_father != loop)
		{
		  ancestor->loop_father = loop;
		  ancestor->loop_depth = depth;
		  num_nodes++;
		  VEC_safe_push (basic_block, heap, stack, ancestor);
		}
	    }
	}
    }
  VEC_free (basic_block, heap, stack);

  return num_nodes;
}

/* Records the vector of superloops of the loop LOOP, whose immediate
   superloop is FATHER.  */

static void
establish_preds (struct loop *loop, struct loop *father)
{
  loop_p ploop;
  unsigned depth = loop_depth (father) + 1;
  unsigned i;

  VEC_truncate (loop_p, loop->superloops, 0);
  VEC_reserve (loop_p, gc, loop->superloops, depth);
  FOR_EACH_VEC_ELT (loop_p, father->superloops, i, ploop)
    VEC_quick_push (loop_p, loop->superloops, ploop);
  VEC_quick_push (loop_p, loop->superloops, father);

  for (ploop = loop->inner; ploop; ploop = ploop->next)
    establish_preds (ploop, loop);
}

/* Add LOOP to the loop hierarchy tree where FATHER is father of the
   added loop.  If LOOP has some children, take care of that their
   pred field will be initialized correctly.  */

void
flow_loop_tree_node_add (struct loop *father, struct loop *loop)
{
  loop->next = father->inner;
  father->inner = loop;

  establish_preds (loop, father);
}

/* Remove LOOP from the loop hierarchy tree.  */

void
flow_loop_tree_node_remove (struct loop *loop)
{
  struct loop *prev, *father;

  father = loop_outer (loop);

  /* Remove loop from the list of sons.  */
  if (father->inner == loop)
    father->inner = loop->next;
  else
    {
      for (prev = father->inner; prev->next != loop; prev = prev->next)
	continue;
      prev->next = loop->next;
    }

  VEC_truncate (loop_p, loop->superloops, 0);
}

/* Allocates and returns new loop structure.  */

struct loop *
alloc_loop (void)
{
  struct loop *loop = ggc_alloc_cleared_loop ();

  loop->exits = ggc_alloc_cleared_loop_exit ();
  loop->exits->next = loop->exits->prev = loop->exits;
  loop->can_be_parallel = false;
<<<<<<< HEAD
  loop->single_iv = NULL_TREE;
=======
>>>>>>> 3082eeb7

  return loop;
}

/* Initializes loops structure LOOPS, reserving place for NUM_LOOPS loops
   (including the root of the loop tree).  */

static void
init_loops_structure (struct loops *loops, unsigned num_loops)
{
  struct loop *root;

  memset (loops, 0, sizeof *loops);
  loops->larray = VEC_alloc (loop_p, gc, num_loops);

  /* Dummy loop containing whole function.  */
  root = alloc_loop ();
  root->num_nodes = n_basic_blocks;
  root->latch = EXIT_BLOCK_PTR;
  root->header = ENTRY_BLOCK_PTR;
  ENTRY_BLOCK_PTR->loop_father = root;
  EXIT_BLOCK_PTR->loop_father = root;

  VEC_quick_push (loop_p, loops->larray, root);
  loops->tree_root = root;
}

/* Find all the natural loops in the function and save in LOOPS structure and
   recalculate loop_depth information in basic block structures.
   Return the number of natural loops found.  */

int
flow_loops_find (struct loops *loops)
{
  int b;
  int num_loops;
  edge e;
  sbitmap headers;
  int *dfs_order;
  int *rc_order;
  basic_block header;
  basic_block bb;

  /* Ensure that the dominators are computed.  */
  calculate_dominance_info (CDI_DOMINATORS);

  /* Taking care of this degenerate case makes the rest of
     this code simpler.  */
  if (n_basic_blocks == NUM_FIXED_BLOCKS)
    {
      init_loops_structure (loops, 1);
      return 1;
    }

  dfs_order = NULL;
  rc_order = NULL;

  /* Count the number of loop headers.  This should be the
     same as the number of natural loops.  */
  headers = sbitmap_alloc (last_basic_block);
  sbitmap_zero (headers);

  num_loops = 0;
  FOR_EACH_BB (header)
    {
      edge_iterator ei;

      header->loop_depth = 0;

      /* If we have an abnormal predecessor, do not consider the
	 loop (not worth the problems).  */
      if (bb_has_abnormal_pred (header))
	continue;

      FOR_EACH_EDGE (e, ei, header->preds)
	{
	  basic_block latch = e->src;

	  gcc_assert (!(e->flags & EDGE_ABNORMAL));

	  /* Look for back edges where a predecessor is dominated
	     by this block.  A natural loop has a single entry
	     node (header) that dominates all the nodes in the
	     loop.  It also has single back edge to the header
	     from a latch node.  */
	  if (latch != ENTRY_BLOCK_PTR
	      && dominated_by_p (CDI_DOMINATORS, latch, header))
	    {
	      /* Shared headers should be eliminated by now.  */
	      SET_BIT (headers, header->index);
	      num_loops++;
	    }
	}
    }

  /* Allocate loop structures.  */
  init_loops_structure (loops, num_loops + 1);

  /* Find and record information about all the natural loops
     in the CFG.  */
  FOR_EACH_BB (bb)
    bb->loop_father = loops->tree_root;

  if (num_loops)
    {
      /* Compute depth first search order of the CFG so that outer
	 natural loops will be found before inner natural loops.  */
      dfs_order = XNEWVEC (int, n_basic_blocks);
      rc_order = XNEWVEC (int, n_basic_blocks);
      pre_and_rev_post_order_compute (dfs_order, rc_order, false);

      num_loops = 1;

      for (b = 0; b < n_basic_blocks - NUM_FIXED_BLOCKS; b++)
	{
	  struct loop *loop;
	  edge_iterator ei;

	  /* Search the nodes of the CFG in reverse completion order
	     so that we can find outer loops first.  */
	  if (!TEST_BIT (headers, rc_order[b]))
	    continue;

	  header = BASIC_BLOCK (rc_order[b]);

	  loop = alloc_loop ();
	  VEC_quick_push (loop_p, loops->larray, loop);

	  loop->header = header;
	  loop->num = num_loops;
	  num_loops++;

	  flow_loop_tree_node_add (header->loop_father, loop);
	  loop->num_nodes = flow_loop_nodes_find (loop->header, loop);

	  /* Look for the latch for this header block, if it has just a
	     single one.  */
	  FOR_EACH_EDGE (e, ei, header->preds)
	    {
	      basic_block latch = e->src;

	      if (flow_bb_inside_loop_p (loop, latch))
		{
		  if (loop->latch != NULL)
		    {
		      /* More than one latch edge.  */
		      loop->latch = NULL;
		      break;
		    }
		  loop->latch = latch;
		}
	    }
	}

      free (dfs_order);
      free (rc_order);
    }

  sbitmap_free (headers);

  loops->exits = NULL;
  return VEC_length (loop_p, loops->larray);
}

/* Ratio of frequencies of edges so that one of more latch edges is
   considered to belong to inner loop with same header.  */
#define HEAVY_EDGE_RATIO 8

/* Minimum number of samples for that we apply
   find_subloop_latch_edge_by_profile heuristics.  */
#define HEAVY_EDGE_MIN_SAMPLES 10

/* If the profile info is available, finds an edge in LATCHES that much more
   frequent than the remaining edges.  Returns such an edge, or NULL if we do
   not find one.

   We do not use guessed profile here, only the measured one.  The guessed
   profile is usually too flat and unreliable for this (and it is mostly based
   on the loop structure of the program, so it does not make much sense to
   derive the loop structure from it).  */

static edge
find_subloop_latch_edge_by_profile (VEC (edge, heap) *latches)
{
  unsigned i;
  edge e, me = NULL;
  gcov_type mcount = 0, tcount = 0;

  FOR_EACH_VEC_ELT (edge, latches, i, e)
    {
      if (e->count > mcount)
	{
	  me = e;
	  mcount = e->count;
	}
      tcount += e->count;
    }

  if (tcount < HEAVY_EDGE_MIN_SAMPLES
      || (tcount - mcount) * HEAVY_EDGE_RATIO > tcount)
    return NULL;

  if (dump_file)
    fprintf (dump_file,
	     "Found latch edge %d -> %d using profile information.\n",
	     me->src->index, me->dest->index);
  return me;
}

/* Among LATCHES, guesses a latch edge of LOOP corresponding to subloop, based
   on the structure of induction variables.  Returns this edge, or NULL if we
   do not find any.

   We are quite conservative, and look just for an obvious simple innermost
   loop (which is the case where we would lose the most performance by not
   disambiguating the loop).  More precisely, we look for the following
   situation: The source of the chosen latch edge dominates sources of all
   the other latch edges.  Additionally, the header does not contain a phi node
   such that the argument from the chosen edge is equal to the argument from
   another edge.  */

static edge
find_subloop_latch_edge_by_ivs (struct loop *loop ATTRIBUTE_UNUSED, VEC (edge, heap) *latches)
{
  edge e, latch = VEC_index (edge, latches, 0);
  unsigned i;
  gimple phi;
  gimple_stmt_iterator psi;
  tree lop;
  basic_block bb;

  /* Find the candidate for the latch edge.  */
  for (i = 1; VEC_iterate (edge, latches, i, e); i++)
    if (dominated_by_p (CDI_DOMINATORS, latch->src, e->src))
      latch = e;

  /* Verify that it dominates all the latch edges.  */
  FOR_EACH_VEC_ELT (edge, latches, i, e)
    if (!dominated_by_p (CDI_DOMINATORS, e->src, latch->src))
      return NULL;

  /* Check for a phi node that would deny that this is a latch edge of
     a subloop.  */
  for (psi = gsi_start_phis (loop->header); !gsi_end_p (psi); gsi_next (&psi))
    {
      phi = gsi_stmt (psi);
      lop = PHI_ARG_DEF_FROM_EDGE (phi, latch);

      /* Ignore the values that are not changed inside the subloop.  */
      if (TREE_CODE (lop) != SSA_NAME
	  || SSA_NAME_DEF_STMT (lop) == phi)
	continue;
      bb = gimple_bb (SSA_NAME_DEF_STMT (lop));
      if (!bb || !flow_bb_inside_loop_p (loop, bb))
	continue;

      FOR_EACH_VEC_ELT (edge, latches, i, e)
	if (e != latch
	    && PHI_ARG_DEF_FROM_EDGE (phi, e) == lop)
	  return NULL;
    }

  if (dump_file)
    fprintf (dump_file,
	     "Found latch edge %d -> %d using iv structure.\n",
	     latch->src->index, latch->dest->index);
  return latch;
}

/* If we can determine that one of the several latch edges of LOOP behaves
   as a latch edge of a separate subloop, returns this edge.  Otherwise
   returns NULL.  */

static edge
find_subloop_latch_edge (struct loop *loop)
{
  VEC (edge, heap) *latches = get_loop_latch_edges (loop);
  edge latch = NULL;

  if (VEC_length (edge, latches) > 1)
    {
      latch = find_subloop_latch_edge_by_profile (latches);

      if (!latch
	  /* We consider ivs to guess the latch edge only in SSA.  Perhaps we
	     should use cfghook for this, but it is hard to imagine it would
	     be useful elsewhere.  */
	  && current_ir_type () == IR_GIMPLE)
	latch = find_subloop_latch_edge_by_ivs (loop, latches);
    }

  VEC_free (edge, heap, latches);
  return latch;
}

/* Callback for make_forwarder_block.  Returns true if the edge E is marked
   in the set MFB_REIS_SET.  */

static struct pointer_set_t *mfb_reis_set;
static bool
mfb_redirect_edges_in_set (edge e)
{
  return pointer_set_contains (mfb_reis_set, e);
}

/* Creates a subloop of LOOP with latch edge LATCH.  */

static void
form_subloop (struct loop *loop, edge latch)
{
  edge_iterator ei;
  edge e, new_entry;
  struct loop *new_loop;

  mfb_reis_set = pointer_set_create ();
  FOR_EACH_EDGE (e, ei, loop->header->preds)
    {
      if (e != latch)
	pointer_set_insert (mfb_reis_set, e);
    }
  new_entry = make_forwarder_block (loop->header, mfb_redirect_edges_in_set,
				    NULL);
  pointer_set_destroy (mfb_reis_set);

  loop->header = new_entry->src;

  /* Find the blocks and subloops that belong to the new loop, and add it to
     the appropriate place in the loop tree.  */
  new_loop = alloc_loop ();
  new_loop->header = new_entry->dest;
  new_loop->latch = latch->src;
  add_loop (new_loop, loop);
}

/* Make all the latch edges of LOOP to go to a single forwarder block --
   a new latch of LOOP.  */

static void
merge_latch_edges (struct loop *loop)
{
  VEC (edge, heap) *latches = get_loop_latch_edges (loop);
  edge latch, e;
  unsigned i;

  gcc_assert (VEC_length (edge, latches) > 0);

  if (VEC_length (edge, latches) == 1)
    loop->latch = VEC_index (edge, latches, 0)->src;
  else
    {
      if (dump_file)
	fprintf (dump_file, "Merged latch edges of loop %d\n", loop->num);

      mfb_reis_set = pointer_set_create ();
      FOR_EACH_VEC_ELT (edge, latches, i, e)
	pointer_set_insert (mfb_reis_set, e);
      latch = make_forwarder_block (loop->header, mfb_redirect_edges_in_set,
				    NULL);
      pointer_set_destroy (mfb_reis_set);

      loop->header = latch->dest;
      loop->latch = latch->src;
    }

  VEC_free (edge, heap, latches);
}

/* LOOP may have several latch edges.  Transform it into (possibly several)
   loops with single latch edge.  */

static void
disambiguate_multiple_latches (struct loop *loop)
{
  edge e;

  /* We eliminate the multiple latches by splitting the header to the forwarder
     block F and the rest R, and redirecting the edges.  There are two cases:

     1) If there is a latch edge E that corresponds to a subloop (we guess
        that based on profile -- if it is taken much more often than the
	remaining edges; and on trees, using the information about induction
	variables of the loops), we redirect E to R, all the remaining edges to
	F, then rescan the loops and try again for the outer loop.
     2) If there is no such edge, we redirect all latch edges to F, and the
        entry edges to R, thus making F the single latch of the loop.  */

  if (dump_file)
    fprintf (dump_file, "Disambiguating loop %d with multiple latches\n",
	     loop->num);

  /* During latch merging, we may need to redirect the entry edges to a new
     block.  This would cause problems if the entry edge was the one from the
     entry block.  To avoid having to handle this case specially, split
     such entry edge.  */
  e = find_edge (ENTRY_BLOCK_PTR, loop->header);
  if (e)
    split_edge (e);

  while (1)
    {
      e = find_subloop_latch_edge (loop);
      if (!e)
	break;

      form_subloop (loop, e);
    }

  merge_latch_edges (loop);
}

/* Split loops with multiple latch edges.  */

void
disambiguate_loops_with_multiple_latches (void)
{
  loop_iterator li;
  struct loop *loop;

  FOR_EACH_LOOP (li, loop, 0)
    {
      if (!loop->latch)
	disambiguate_multiple_latches (loop);
    }
}

/* Return nonzero if basic block BB belongs to LOOP.  */
bool
flow_bb_inside_loop_p (const struct loop *loop, const_basic_block bb)
{
  struct loop *source_loop;

  if (bb == ENTRY_BLOCK_PTR || bb == EXIT_BLOCK_PTR)
    return 0;

  source_loop = bb->loop_father;
  return loop == source_loop || flow_loop_nested_p (loop, source_loop);
}

/* Enumeration predicate for get_loop_body_with_size.  */
static bool
glb_enum_p (const_basic_block bb, const void *glb_loop)
{
  const struct loop *const loop = (const struct loop *) glb_loop;
  return (bb != loop->header
	  && dominated_by_p (CDI_DOMINATORS, bb, loop->header));
}

/* Gets basic blocks of a LOOP.  Header is the 0-th block, rest is in dfs
   order against direction of edges from latch.  Specially, if
   header != latch, latch is the 1-st block.  LOOP cannot be the fake
   loop tree root, and its size must be at most MAX_SIZE.  The blocks
   in the LOOP body are stored to BODY, and the size of the LOOP is
   returned.  */

unsigned
get_loop_body_with_size (const struct loop *loop, basic_block *body,
			 unsigned max_size)
{
  return dfs_enumerate_from (loop->header, 1, glb_enum_p,
			     body, max_size, loop);
}

/* Gets basic blocks of a LOOP.  Header is the 0-th block, rest is in dfs
   order against direction of edges from latch.  Specially, if
   header != latch, latch is the 1-st block.  */

basic_block *
get_loop_body (const struct loop *loop)
{
  basic_block *body, bb;
  unsigned tv = 0;

  gcc_assert (loop->num_nodes);

  body = XCNEWVEC (basic_block, loop->num_nodes);

  if (loop->latch == EXIT_BLOCK_PTR)
    {
      /* There may be blocks unreachable from EXIT_BLOCK, hence we need to
	 special-case the fake loop that contains the whole function.  */
      gcc_assert (loop->num_nodes == (unsigned) n_basic_blocks);
      body[tv++] = loop->header;
      body[tv++] = EXIT_BLOCK_PTR;
      FOR_EACH_BB (bb)
	body[tv++] = bb;
    }
  else
    tv = get_loop_body_with_size (loop, body, loop->num_nodes);

  gcc_assert (tv == loop->num_nodes);
  return body;
}

/* Fills dominance descendants inside LOOP of the basic block BB into
   array TOVISIT from index *TV.  */

static void
fill_sons_in_loop (const struct loop *loop, basic_block bb,
		   basic_block *tovisit, int *tv)
{
  basic_block son, postpone = NULL;

  tovisit[(*tv)++] = bb;
  for (son = first_dom_son (CDI_DOMINATORS, bb);
       son;
       son = next_dom_son (CDI_DOMINATORS, son))
    {
      if (!flow_bb_inside_loop_p (loop, son))
	continue;

      if (dominated_by_p (CDI_DOMINATORS, loop->latch, son))
	{
	  postpone = son;
	  continue;
	}
      fill_sons_in_loop (loop, son, tovisit, tv);
    }

  if (postpone)
    fill_sons_in_loop (loop, postpone, tovisit, tv);
}

/* Gets body of a LOOP (that must be different from the outermost loop)
   sorted by dominance relation.  Additionally, if a basic block s dominates
   the latch, then only blocks dominated by s are be after it.  */

basic_block *
get_loop_body_in_dom_order (const struct loop *loop)
{
  basic_block *tovisit;
  int tv;

  gcc_assert (loop->num_nodes);

  tovisit = XCNEWVEC (basic_block, loop->num_nodes);

  gcc_assert (loop->latch != EXIT_BLOCK_PTR);

  tv = 0;
  fill_sons_in_loop (loop, loop->header, tovisit, &tv);

  gcc_assert (tv == (int) loop->num_nodes);

  return tovisit;
}

/* Gets body of a LOOP sorted via provided BB_COMPARATOR.  */

basic_block *
get_loop_body_in_custom_order (const struct loop *loop,
			       int (*bb_comparator) (const void *, const void *))
{
  basic_block *bbs = get_loop_body (loop);

  qsort (bbs, loop->num_nodes, sizeof (basic_block), bb_comparator);

  return bbs;
}

/* Get body of a LOOP in breadth first sort order.  */

basic_block *
get_loop_body_in_bfs_order (const struct loop *loop)
{
  basic_block *blocks;
  basic_block bb;
  bitmap visited;
  unsigned int i = 0;
  unsigned int vc = 1;

  gcc_assert (loop->num_nodes);
  gcc_assert (loop->latch != EXIT_BLOCK_PTR);

  blocks = XCNEWVEC (basic_block, loop->num_nodes);
  visited = BITMAP_ALLOC (NULL);

  bb = loop->header;
  while (i < loop->num_nodes)
    {
      edge e;
      edge_iterator ei;

      if (bitmap_set_bit (visited, bb->index))
	/* This basic block is now visited */
	blocks[i++] = bb;

      FOR_EACH_EDGE (e, ei, bb->succs)
	{
	  if (flow_bb_inside_loop_p (loop, e->dest))
	    {
	      if (bitmap_set_bit (visited, e->dest->index))
		blocks[i++] = e->dest;
	    }
	}

      gcc_assert (i >= vc);

      bb = blocks[vc++];
    }

  BITMAP_FREE (visited);
  return blocks;
}

/* Hash function for struct loop_exit.  */

static hashval_t
loop_exit_hash (const void *ex)
{
  const struct loop_exit *const exit = (const struct loop_exit *) ex;

  return htab_hash_pointer (exit->e);
}

/* Equality function for struct loop_exit.  Compares with edge.  */

static int
loop_exit_eq (const void *ex, const void *e)
{
  const struct loop_exit *const exit = (const struct loop_exit *) ex;

  return exit->e == e;
}

/* Frees the list of loop exit descriptions EX.  */

static void
loop_exit_free (void *ex)
{
  struct loop_exit *exit = (struct loop_exit *) ex, *next;

  for (; exit; exit = next)
    {
      next = exit->next_e;

      exit->next->prev = exit->prev;
      exit->prev->next = exit->next;

      ggc_free (exit);
    }
}

/* Returns the list of records for E as an exit of a loop.  */

static struct loop_exit *
get_exit_descriptions (edge e)
{
  return (struct loop_exit *) htab_find_with_hash (current_loops->exits, e,
			                           htab_hash_pointer (e));
}

/* Updates the lists of loop exits in that E appears.
   If REMOVED is true, E is being removed, and we
   just remove it from the lists of exits.
   If NEW_EDGE is true and E is not a loop exit, we
   do not try to remove it from loop exit lists.  */

void
rescan_loop_exit (edge e, bool new_edge, bool removed)
{
  void **slot;
  struct loop_exit *exits = NULL, *exit;
  struct loop *aloop, *cloop;

  if (!loops_state_satisfies_p (LOOPS_HAVE_RECORDED_EXITS))
    return;

  if (!removed
      && e->src->loop_father != NULL
      && e->dest->loop_father != NULL
      && !flow_bb_inside_loop_p (e->src->loop_father, e->dest))
    {
      cloop = find_common_loop (e->src->loop_father, e->dest->loop_father);
      for (aloop = e->src->loop_father;
	   aloop != cloop;
	   aloop = loop_outer (aloop))
	{
	  exit = ggc_alloc_loop_exit ();
	  exit->e = e;

	  exit->next = aloop->exits->next;
	  exit->prev = aloop->exits;
	  exit->next->prev = exit;
	  exit->prev->next = exit;

	  exit->next_e = exits;
	  exits = exit;
	}
    }

  if (!exits && new_edge)
    return;

  slot = htab_find_slot_with_hash (current_loops->exits, e,
				   htab_hash_pointer (e),
				   exits ? INSERT : NO_INSERT);
  if (!slot)
    return;

  if (exits)
    {
      if (*slot)
	loop_exit_free (*slot);
      *slot = exits;
    }
  else
    htab_clear_slot (current_loops->exits, slot);
}

/* For each loop, record list of exit edges, and start maintaining these
   lists.  */

void
record_loop_exits (void)
{
  basic_block bb;
  edge_iterator ei;
  edge e;

  if (!current_loops)
    return;

  if (loops_state_satisfies_p (LOOPS_HAVE_RECORDED_EXITS))
    return;
  loops_state_set (LOOPS_HAVE_RECORDED_EXITS);

  gcc_assert (current_loops->exits == NULL);
  current_loops->exits = htab_create_ggc (2 * number_of_loops (),
					  loop_exit_hash, loop_exit_eq,
					  loop_exit_free);

  FOR_EACH_BB (bb)
    {
      FOR_EACH_EDGE (e, ei, bb->succs)
	{
	  rescan_loop_exit (e, true, false);
	}
    }
}

/* Dumps information about the exit in *SLOT to FILE.
   Callback for htab_traverse.  */

static int
dump_recorded_exit (void **slot, void *file)
{
  struct loop_exit *exit = (struct loop_exit *) *slot;
  unsigned n = 0;
  edge e = exit->e;

  for (; exit != NULL; exit = exit->next_e)
    n++;

  fprintf ((FILE*) file, "Edge %d->%d exits %u loops\n",
	   e->src->index, e->dest->index, n);

  return 1;
}

/* Dumps the recorded exits of loops to FILE.  */

extern void dump_recorded_exits (FILE *);
void
dump_recorded_exits (FILE *file)
{
  if (!current_loops->exits)
    return;
  htab_traverse (current_loops->exits, dump_recorded_exit, file);
}

/* Releases lists of loop exits.  */

void
release_recorded_exits (void)
{
  gcc_assert (loops_state_satisfies_p (LOOPS_HAVE_RECORDED_EXITS));
  htab_delete (current_loops->exits);
  current_loops->exits = NULL;
  loops_state_clear (LOOPS_HAVE_RECORDED_EXITS);
}

/* Returns the list of the exit edges of a LOOP.  */

VEC (edge, heap) *
get_loop_exit_edges (const struct loop *loop)
{
  VEC (edge, heap) *edges = NULL;
  edge e;
  unsigned i;
  basic_block *body;
  edge_iterator ei;
  struct loop_exit *exit;

  gcc_assert (loop->latch != EXIT_BLOCK_PTR);

  /* If we maintain the lists of exits, use them.  Otherwise we must
     scan the body of the loop.  */
  if (loops_state_satisfies_p (LOOPS_HAVE_RECORDED_EXITS))
    {
      for (exit = loop->exits->next; exit->e; exit = exit->next)
	VEC_safe_push (edge, heap, edges, exit->e);
    }
  else
    {
      body = get_loop_body (loop);
      for (i = 0; i < loop->num_nodes; i++)
	FOR_EACH_EDGE (e, ei, body[i]->succs)
	  {
	    if (!flow_bb_inside_loop_p (loop, e->dest))
	      VEC_safe_push (edge, heap, edges, e);
	  }
      free (body);
    }

  return edges;
}

/* Counts the number of conditional branches inside LOOP.  */

unsigned
num_loop_branches (const struct loop *loop)
{
  unsigned i, n;
  basic_block * body;

  gcc_assert (loop->latch != EXIT_BLOCK_PTR);

  body = get_loop_body (loop);
  n = 0;
  for (i = 0; i < loop->num_nodes; i++)
    if (EDGE_COUNT (body[i]->succs) >= 2)
      n++;
  free (body);

  return n;
}

/* Adds basic block BB to LOOP.  */
void
add_bb_to_loop (basic_block bb, struct loop *loop)
{
  unsigned i;
  loop_p ploop;
  edge_iterator ei;
  edge e;

  gcc_assert (bb->loop_father == NULL);
  bb->loop_father = loop;
  bb->loop_depth = loop_depth (loop);
  loop->num_nodes++;
  FOR_EACH_VEC_ELT (loop_p, loop->superloops, i, ploop)
    ploop->num_nodes++;

  FOR_EACH_EDGE (e, ei, bb->succs)
    {
      rescan_loop_exit (e, true, false);
    }
  FOR_EACH_EDGE (e, ei, bb->preds)
    {
      rescan_loop_exit (e, true, false);
    }
}

/* Remove basic block BB from loops.  */
void
remove_bb_from_loops (basic_block bb)
{
  int i;
  struct loop *loop = bb->loop_father;
  loop_p ploop;
  edge_iterator ei;
  edge e;

  gcc_assert (loop != NULL);
  loop->num_nodes--;
  FOR_EACH_VEC_ELT (loop_p, loop->superloops, i, ploop)
    ploop->num_nodes--;
  bb->loop_father = NULL;
  bb->loop_depth = 0;

  FOR_EACH_EDGE (e, ei, bb->succs)
    {
      rescan_loop_exit (e, false, true);
    }
  FOR_EACH_EDGE (e, ei, bb->preds)
    {
      rescan_loop_exit (e, false, true);
    }
}

/* Finds nearest common ancestor in loop tree for given loops.  */
struct loop *
find_common_loop (struct loop *loop_s, struct loop *loop_d)
{
  unsigned sdepth, ddepth;

  if (!loop_s) return loop_d;
  if (!loop_d) return loop_s;

  sdepth = loop_depth (loop_s);
  ddepth = loop_depth (loop_d);

  if (sdepth < ddepth)
    loop_d = VEC_index (loop_p, loop_d->superloops, sdepth);
  else if (sdepth > ddepth)
    loop_s = VEC_index (loop_p, loop_s->superloops, ddepth);

  while (loop_s != loop_d)
    {
      loop_s = loop_outer (loop_s);
      loop_d = loop_outer (loop_d);
    }
  return loop_s;
}

/* Removes LOOP from structures and frees its data.  */

void
delete_loop (struct loop *loop)
{
  /* Remove the loop from structure.  */
  flow_loop_tree_node_remove (loop);

  /* Remove loop from loops array.  */
  VEC_replace (loop_p, current_loops->larray, loop->num, NULL);

  /* Free loop data.  */
  flow_loop_free (loop);
}

/* Cancels the LOOP; it must be innermost one.  */

static void
cancel_loop (struct loop *loop)
{
  basic_block *bbs;
  unsigned i;
  struct loop *outer = loop_outer (loop);

  gcc_assert (!loop->inner);

  /* Move blocks up one level (they should be removed as soon as possible).  */
  bbs = get_loop_body (loop);
  for (i = 0; i < loop->num_nodes; i++)
    bbs[i]->loop_father = outer;

  delete_loop (loop);
}

/* Cancels LOOP and all its subloops.  */
void
cancel_loop_tree (struct loop *loop)
{
  while (loop->inner)
    cancel_loop_tree (loop->inner);
  cancel_loop (loop);
}

/* Checks that information about loops is correct
     -- sizes of loops are all right
     -- results of get_loop_body really belong to the loop
     -- loop header have just single entry edge and single latch edge
     -- loop latches have only single successor that is header of their loop
     -- irreducible loops are correctly marked
  */
DEBUG_FUNCTION void
verify_loop_structure (void)
{
  unsigned *sizes, i, j;
  sbitmap irreds;
  basic_block *bbs, bb;
  struct loop *loop;
  int err = 0;
  edge e;
  unsigned num = number_of_loops ();
  loop_iterator li;
  struct loop_exit *exit, *mexit;

  /* Check sizes.  */
  sizes = XCNEWVEC (unsigned, num);
  sizes[0] = 2;

  FOR_EACH_BB (bb)
    for (loop = bb->loop_father; loop; loop = loop_outer (loop))
      sizes[loop->num]++;

  FOR_EACH_LOOP (li, loop, LI_INCLUDE_ROOT)
    {
      i = loop->num;

      if (loop->num_nodes != sizes[i])
	{
	  error ("size of loop %d should be %d, not %d",
		   i, sizes[i], loop->num_nodes);
	  err = 1;
	}
    }

  /* Check get_loop_body.  */
  FOR_EACH_LOOP (li, loop, 0)
    {
      bbs = get_loop_body (loop);

      for (j = 0; j < loop->num_nodes; j++)
	if (!flow_bb_inside_loop_p (loop, bbs[j]))
	  {
	    error ("bb %d do not belong to loop %d",
		    bbs[j]->index, loop->num);
	    err = 1;
	  }
      free (bbs);
    }

  /* Check headers and latches.  */
  FOR_EACH_LOOP (li, loop, 0)
    {
      i = loop->num;

      if (loops_state_satisfies_p (LOOPS_HAVE_PREHEADERS)
	  && EDGE_COUNT (loop->header->preds) != 2)
	{
	  error ("loop %d%'s header does not have exactly 2 entries", i);
	  err = 1;
	}
      if (loops_state_satisfies_p (LOOPS_HAVE_SIMPLE_LATCHES))
	{
	  if (!single_succ_p (loop->latch))
	    {
	      error ("loop %d%'s latch does not have exactly 1 successor", i);
	      err = 1;
	    }
	  if (single_succ (loop->latch) != loop->header)
	    {
	      error ("loop %d%'s latch does not have header as successor", i);
	      err = 1;
	    }
	  if (loop->latch->loop_father != loop)
	    {
	      error ("loop %d%'s latch does not belong directly to it", i);
	      err = 1;
	    }
	}
      if (loop->header->loop_father != loop)
	{
	  error ("loop %d%'s header does not belong directly to it", i);
	  err = 1;
	}
      if (loops_state_satisfies_p (LOOPS_HAVE_MARKED_IRREDUCIBLE_REGIONS)
	  && (loop_latch_edge (loop)->flags & EDGE_IRREDUCIBLE_LOOP))
	{
	  error ("loop %d%'s latch is marked as part of irreducible region", i);
	  err = 1;
	}
    }

  /* Check irreducible loops.  */
  if (loops_state_satisfies_p (LOOPS_HAVE_MARKED_IRREDUCIBLE_REGIONS))
    {
      /* Record old info.  */
      irreds = sbitmap_alloc (last_basic_block);
      FOR_EACH_BB (bb)
	{
	  edge_iterator ei;
	  if (bb->flags & BB_IRREDUCIBLE_LOOP)
	    SET_BIT (irreds, bb->index);
	  else
	    RESET_BIT (irreds, bb->index);
	  FOR_EACH_EDGE (e, ei, bb->succs)
	    if (e->flags & EDGE_IRREDUCIBLE_LOOP)
	      e->flags |= EDGE_ALL_FLAGS + 1;
	}

      /* Recount it.  */
      mark_irreducible_loops ();

      /* Compare.  */
      FOR_EACH_BB (bb)
	{
	  edge_iterator ei;

	  if ((bb->flags & BB_IRREDUCIBLE_LOOP)
	      && !TEST_BIT (irreds, bb->index))
	    {
	      error ("basic block %d should be marked irreducible", bb->index);
	      err = 1;
	    }
	  else if (!(bb->flags & BB_IRREDUCIBLE_LOOP)
	      && TEST_BIT (irreds, bb->index))
	    {
	      error ("basic block %d should not be marked irreducible", bb->index);
	      err = 1;
	    }
	  FOR_EACH_EDGE (e, ei, bb->succs)
	    {
	      if ((e->flags & EDGE_IRREDUCIBLE_LOOP)
		  && !(e->flags & (EDGE_ALL_FLAGS + 1)))
		{
		  error ("edge from %d to %d should be marked irreducible",
			 e->src->index, e->dest->index);
		  err = 1;
		}
	      else if (!(e->flags & EDGE_IRREDUCIBLE_LOOP)
		       && (e->flags & (EDGE_ALL_FLAGS + 1)))
		{
		  error ("edge from %d to %d should not be marked irreducible",
			 e->src->index, e->dest->index);
		  err = 1;
		}
	      e->flags &= ~(EDGE_ALL_FLAGS + 1);
	    }
	}
      free (irreds);
    }

  /* Check the recorded loop exits.  */
  FOR_EACH_LOOP (li, loop, 0)
    {
      if (!loop->exits || loop->exits->e != NULL)
	{
	  error ("corrupted head of the exits list of loop %d",
		 loop->num);
	  err = 1;
	}
      else
	{
	  /* Check that the list forms a cycle, and all elements except
	     for the head are nonnull.  */
	  for (mexit = loop->exits, exit = mexit->next, i = 0;
	       exit->e && exit != mexit;
	       exit = exit->next)
	    {
	      if (i++ & 1)
		mexit = mexit->next;
	    }

	  if (exit != loop->exits)
	    {
	      error ("corrupted exits list of loop %d", loop->num);
	      err = 1;
	    }
	}

      if (!loops_state_satisfies_p (LOOPS_HAVE_RECORDED_EXITS))
	{
	  if (loop->exits->next != loop->exits)
	    {
	      error ("nonempty exits list of loop %d, but exits are not recorded",
		     loop->num);
	      err = 1;
	    }
	}
    }

  if (loops_state_satisfies_p (LOOPS_HAVE_RECORDED_EXITS))
    {
      unsigned n_exits = 0, eloops;

      memset (sizes, 0, sizeof (unsigned) * num);
      FOR_EACH_BB (bb)
	{
	  edge_iterator ei;
	  if (bb->loop_father == current_loops->tree_root)
	    continue;
	  FOR_EACH_EDGE (e, ei, bb->succs)
	    {
	      if (flow_bb_inside_loop_p (bb->loop_father, e->dest))
		continue;

	      n_exits++;
	      exit = get_exit_descriptions (e);
	      if (!exit)
		{
<<<<<<< HEAD
		  error ("Exit %d->%d not recorded",
=======
		  error ("exit %d->%d not recorded",
>>>>>>> 3082eeb7
			 e->src->index, e->dest->index);
		  err = 1;
		}
	      eloops = 0;
	      for (; exit; exit = exit->next_e)
		eloops++;

	      for (loop = bb->loop_father;
		   loop != e->dest->loop_father;
		   loop = loop_outer (loop))
		{
		  eloops--;
		  sizes[loop->num]++;
		}

	      if (eloops != 0)
		{
<<<<<<< HEAD
		  error ("Wrong list of exited loops for edge  %d->%d",
=======
		  error ("wrong list of exited loops for edge  %d->%d",
>>>>>>> 3082eeb7
			 e->src->index, e->dest->index);
		  err = 1;
		}
	    }
	}

      if (n_exits != htab_elements (current_loops->exits))
	{
	  error ("too many loop exits recorded");
	  err = 1;
	}

      FOR_EACH_LOOP (li, loop, 0)
	{
	  eloops = 0;
	  for (exit = loop->exits->next; exit->e; exit = exit->next)
	    eloops++;
	  if (eloops != sizes[loop->num])
	    {
	      error ("%d exits recorded for loop %d (having %d exits)",
		     eloops, loop->num, sizes[loop->num]);
	      err = 1;
	    }
	}
    }

  gcc_assert (!err);

  free (sizes);
}

/* Returns latch edge of LOOP.  */
edge
loop_latch_edge (const struct loop *loop)
{
  return find_edge (loop->latch, loop->header);
}

/* Returns preheader edge of LOOP.  */
edge
loop_preheader_edge (const struct loop *loop)
{
  edge e;
  edge_iterator ei;

  gcc_assert (loops_state_satisfies_p (LOOPS_HAVE_PREHEADERS));

  FOR_EACH_EDGE (e, ei, loop->header->preds)
    if (e->src != loop->latch)
      break;

  return e;
}

/* Returns true if E is an exit of LOOP.  */

bool
loop_exit_edge_p (const struct loop *loop, const_edge e)
{
  return (flow_bb_inside_loop_p (loop, e->src)
	  && !flow_bb_inside_loop_p (loop, e->dest));
}

/* Returns the single exit edge of LOOP, or NULL if LOOP has either no exit
   or more than one exit.  If loops do not have the exits recorded, NULL
   is returned always.  */

edge
single_exit (const struct loop *loop)
{
  struct loop_exit *exit = loop->exits->next;

  if (!loops_state_satisfies_p (LOOPS_HAVE_RECORDED_EXITS))
    return NULL;

  if (exit->e && exit->next == loop->exits)
    return exit->e;
  else
    return NULL;
}

/* Returns true when BB has an incoming edge exiting LOOP.  */

bool
loop_exits_to_bb_p (struct loop *loop, basic_block bb)
{
  edge e;
  edge_iterator ei;

  FOR_EACH_EDGE (e, ei, bb->preds)
    if (loop_exit_edge_p (loop, e))
      return true;

  return false;
}

/* Returns true when BB has an outgoing edge exiting LOOP.  */

bool
loop_exits_from_bb_p (struct loop *loop, basic_block bb)
{
  edge e;
  edge_iterator ei;

  FOR_EACH_EDGE (e, ei, bb->succs)
    if (loop_exit_edge_p (loop, e))
      return true;

  return false;
}<|MERGE_RESOLUTION|>--- conflicted
+++ resolved
@@ -1,9 +1,5 @@
 /* Natural loop discovery code for GNU compiler.
-<<<<<<< HEAD
-   Copyright (C) 2000, 2001, 2003, 2004, 2005, 2006, 2007, 2008
-=======
    Copyright (C) 2000, 2001, 2003, 2004, 2005, 2006, 2007, 2008, 2010
->>>>>>> 3082eeb7
    Free Software Foundation, Inc.
 
 This file is part of GCC.
@@ -344,10 +340,6 @@
   loop->exits = ggc_alloc_cleared_loop_exit ();
   loop->exits->next = loop->exits->prev = loop->exits;
   loop->can_be_parallel = false;
-<<<<<<< HEAD
-  loop->single_iv = NULL_TREE;
-=======
->>>>>>> 3082eeb7
 
   return loop;
 }
@@ -1520,11 +1512,7 @@
 	      exit = get_exit_descriptions (e);
 	      if (!exit)
 		{
-<<<<<<< HEAD
-		  error ("Exit %d->%d not recorded",
-=======
 		  error ("exit %d->%d not recorded",
->>>>>>> 3082eeb7
 			 e->src->index, e->dest->index);
 		  err = 1;
 		}
@@ -1542,11 +1530,7 @@
 
 	      if (eloops != 0)
 		{
-<<<<<<< HEAD
-		  error ("Wrong list of exited loops for edge  %d->%d",
-=======
 		  error ("wrong list of exited loops for edge  %d->%d",
->>>>>>> 3082eeb7
 			 e->src->index, e->dest->index);
 		  err = 1;
 		}
