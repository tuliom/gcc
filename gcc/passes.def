/* Description of pass structure
   Copyright (C) 1987-2015 Free Software Foundation, Inc.

This file is part of GCC.

GCC is free software; you can redistribute it and/or modify it under
the terms of the GNU General Public License as published by the Free
Software Foundation; either version 3, or (at your option) any later
version.

GCC is distributed in the hope that it will be useful, but WITHOUT ANY
WARRANTY; without even the implied warranty of MERCHANTABILITY or
FITNESS FOR A PARTICULAR PURPOSE.  See the GNU General Public License
for more details.

You should have received a copy of the GNU General Public License
along with GCC; see the file COPYING3.  If not see
<http://www.gnu.org/licenses/>.  */

/*
 Macros that should be defined when using this file:
   INSERT_PASSES_AFTER (PASS)
   PUSH_INSERT_PASSES_WITHIN (PASS)
   POP_INSERT_PASSES ()
   NEXT_PASS (PASS)
   TERMINATE_PASS_LIST ()
 */

 /* All passes needed to lower the function into shape optimizers can
    operate on.  These passes are always run first on the function, but
    backend might produce already lowered functions that are not processed
    by these passes.  */
  INSERT_PASSES_AFTER (all_lowering_passes)
  NEXT_PASS (pass_warn_unused_result);
  NEXT_PASS (pass_diagnose_omp_blocks);
  NEXT_PASS (pass_diagnose_tm_blocks);
  NEXT_PASS (pass_lower_omp);
  NEXT_PASS (pass_lower_cf);
  NEXT_PASS (pass_lower_tm);
  NEXT_PASS (pass_refactor_eh);
  NEXT_PASS (pass_lower_eh);
  NEXT_PASS (pass_build_cfg);
  NEXT_PASS (pass_warn_function_return);
  NEXT_PASS (pass_expand_omp);
  NEXT_PASS (pass_build_cgraph_edges);
  TERMINATE_PASS_LIST ()

  /* Interprocedural optimization passes.  */
  INSERT_PASSES_AFTER (all_small_ipa_passes)
  NEXT_PASS (pass_ipa_free_lang_data);
  NEXT_PASS (pass_ipa_function_and_variable_visibility);
  NEXT_PASS (pass_ipa_chkp_versioning);
  NEXT_PASS (pass_ipa_chkp_early_produce_thunks);
  NEXT_PASS (pass_build_ssa_passes);
  PUSH_INSERT_PASSES_WITHIN (pass_build_ssa_passes)
      NEXT_PASS (pass_fixup_cfg);
      NEXT_PASS (pass_init_datastructures);
      NEXT_PASS (pass_build_ssa);
      NEXT_PASS (pass_ubsan);
      NEXT_PASS (pass_early_warn_uninitialized);
      NEXT_PASS (pass_nothrow);
  POP_INSERT_PASSES ()

  NEXT_PASS (pass_chkp_instrumentation_passes);
  PUSH_INSERT_PASSES_WITHIN (pass_chkp_instrumentation_passes)
      NEXT_PASS (pass_fixup_cfg);
      NEXT_PASS (pass_chkp);
      NEXT_PASS (pass_rebuild_cgraph_edges);
  POP_INSERT_PASSES ()

  NEXT_PASS (pass_local_optimization_passes);
  PUSH_INSERT_PASSES_WITHIN (pass_local_optimization_passes)
      NEXT_PASS (pass_fixup_cfg);
      NEXT_PASS (pass_rebuild_cgraph_edges);
      NEXT_PASS (pass_inline_parameters);
      NEXT_PASS (pass_early_inline);
      NEXT_PASS (pass_all_early_optimizations);
      PUSH_INSERT_PASSES_WITHIN (pass_all_early_optimizations)
	  NEXT_PASS (pass_remove_cgraph_callee_edges);
	  NEXT_PASS (pass_object_sizes, true /* insert_min_max_p */);
	  /* Don't record nonzero bits before IPA to avoid
	     using too much memory.  */
	  NEXT_PASS (pass_ccp, false /* nonzero_p */);
	  /* After CCP we rewrite no longer addressed locals into SSA
	     form if possible.  */
	  NEXT_PASS (pass_forwprop);
	  NEXT_PASS (pass_sra_early);
	  /* pass_build_ealias is a dummy pass that ensures that we
	     execute TODO_rebuild_alias at this point.  */
	  NEXT_PASS (pass_build_ealias);
<<<<<<< HEAD
	  /* Pass group that runs when the function is an offloaded function
	     containing oacc kernels loops.  Part 1.  */
	  NEXT_PASS (pass_oacc_kernels);
	  PUSH_INSERT_PASSES_WITHIN (pass_oacc_kernels)
	      NEXT_PASS (pass_dominator, false /* may_peel_loop_headers_p */);
	      NEXT_PASS (pass_ch);
	      NEXT_PASS (pass_dominator, false /* may_peel_loop_headers_p */);
	  POP_INSERT_PASSES ()
	  NEXT_PASS (pass_fre);
	  /* Pass group that runs when the function is an offloaded function
	     containing oacc kernels loops.  Part 2.  */
	  NEXT_PASS (pass_oacc_kernels2);
	  PUSH_INSERT_PASSES_WITHIN (pass_oacc_kernels2)
	      /* We use pass_lim to rewrite in-memory iteration and reduction
		 variable accesses in loops into local variables accesses.  */
	      NEXT_PASS (pass_tree_loop_init);
	      NEXT_PASS (pass_lim);
	      NEXT_PASS (pass_copy_prop);
	      NEXT_PASS (pass_lim);
	      NEXT_PASS (pass_copy_prop);
	      NEXT_PASS (pass_scev_cprop);
	      NEXT_PASS (pass_tree_loop_done);
	      NEXT_PASS (pass_dominator, false /* may_peel_loop_headers_p */);
	      NEXT_PASS (pass_dce);
	      NEXT_PASS (pass_tree_loop_init);
      	      NEXT_PASS (pass_parallelize_loops_oacc_kernels);
	      NEXT_PASS (pass_expand_omp_ssa);
	      NEXT_PASS (pass_tree_loop_done);
	  POP_INSERT_PASSES ()
=======
	  NEXT_PASS (pass_fre);
>>>>>>> f71e6ee5
	  NEXT_PASS (pass_merge_phi);
          NEXT_PASS (pass_dse);
	  NEXT_PASS (pass_cd_dce);
	  NEXT_PASS (pass_early_ipa_sra);
	  NEXT_PASS (pass_tail_recursion);
	  NEXT_PASS (pass_convert_switch);
	  NEXT_PASS (pass_cleanup_eh);
	  NEXT_PASS (pass_profile);
	  NEXT_PASS (pass_local_pure_const);
	  /* Split functions creates parts that are not run through
	     early optimizations again.  It is thus good idea to do this
	      late.  */
	  NEXT_PASS (pass_split_functions);
      POP_INSERT_PASSES ()
      NEXT_PASS (pass_release_ssa_names);
      NEXT_PASS (pass_rebuild_cgraph_edges);
      NEXT_PASS (pass_inline_parameters);
  POP_INSERT_PASSES ()

  NEXT_PASS (pass_ipa_oacc);
  PUSH_INSERT_PASSES_WITHIN (pass_ipa_oacc)
      NEXT_PASS (pass_ipa_pta);
      /* Pass group that runs when the function is an offloaded function
	 containing oacc kernels loops.	 */
      NEXT_PASS (pass_ipa_oacc_kernels);
      PUSH_INSERT_PASSES_WITHIN (pass_ipa_oacc_kernels)
	  NEXT_PASS (pass_oacc_kernels);
	  PUSH_INSERT_PASSES_WITHIN (pass_oacc_kernels)
	      NEXT_PASS (pass_ch);
	      NEXT_PASS (pass_fre);
	      /* We use pass_lim to rewrite in-memory iteration and reduction
		 variable accesses in loops into local variables accesses.  */
	      NEXT_PASS (pass_lim);
	      NEXT_PASS (pass_dominator, false /* may_peel_loop_headers_p */);
	      NEXT_PASS (pass_dce);
	      /* pass_parallelize_loops_oacc_kernels */
	      NEXT_PASS (pass_expand_omp_ssa);
	      NEXT_PASS (pass_rebuild_cgraph_edges);
	  POP_INSERT_PASSES ()
      POP_INSERT_PASSES ()
  POP_INSERT_PASSES ()

  NEXT_PASS (pass_ipa_chkp_produce_thunks);
  NEXT_PASS (pass_ipa_auto_profile);
  NEXT_PASS (pass_ipa_free_inline_summary);
  NEXT_PASS (pass_ipa_tree_profile);
  PUSH_INSERT_PASSES_WITHIN (pass_ipa_tree_profile)
      NEXT_PASS (pass_feedback_split_functions);
  POP_INSERT_PASSES ()
  NEXT_PASS (pass_ipa_increase_alignment);
  NEXT_PASS (pass_ipa_tm);
  NEXT_PASS (pass_ipa_lower_emutls);
  TERMINATE_PASS_LIST ()

  INSERT_PASSES_AFTER (all_regular_ipa_passes)
  NEXT_PASS (pass_ipa_whole_program_visibility);
  NEXT_PASS (pass_ipa_profile);
  NEXT_PASS (pass_ipa_icf);
  NEXT_PASS (pass_ipa_devirt);
  NEXT_PASS (pass_ipa_cp);
  NEXT_PASS (pass_ipa_cdtor_merge);
  NEXT_PASS (pass_target_clone);
  NEXT_PASS (pass_ipa_inline);
  NEXT_PASS (pass_ipa_pure_const);
  NEXT_PASS (pass_ipa_reference);
  /* This pass needs to be scheduled after any IP code duplication.   */
  NEXT_PASS (pass_ipa_single_use);
  /* Comdat privatization come last, as direct references to comdat local
     symbols are not allowed outside of the comdat group.  Privatizing early
     would result in missed optimizations due to this restriction.  */
  NEXT_PASS (pass_ipa_comdats);
  TERMINATE_PASS_LIST ()

  /* Simple IPA passes executed after the regular passes.  In WHOPR mode the
     passes are executed after partitioning and thus see just parts of the
     compiled unit.  */
  INSERT_PASSES_AFTER (all_late_ipa_passes)
  NEXT_PASS (pass_ipa_pta);
  NEXT_PASS (pass_dispatcher_calls);
  NEXT_PASS (pass_omp_simd_clone);
  TERMINATE_PASS_LIST ()

  /* These passes are run after IPA passes on every function that is being
     output to the assembler file.  */
  INSERT_PASSES_AFTER (all_passes)
  NEXT_PASS (pass_fixup_cfg);
  NEXT_PASS (pass_lower_eh_dispatch);
  NEXT_PASS (pass_oacc_device_lower);
  NEXT_PASS (pass_omp_target_link);
  NEXT_PASS (pass_all_optimizations);
  PUSH_INSERT_PASSES_WITHIN (pass_all_optimizations)
      NEXT_PASS (pass_remove_cgraph_callee_edges);
      /* Initial scalar cleanups before alias computation.
	 They ensure memory accesses are not indirect wherever possible.  */
      NEXT_PASS (pass_strip_predict_hints);
      NEXT_PASS (pass_ccp, true /* nonzero_p */);
      /* After CCP we rewrite no longer addressed locals into SSA
	 form if possible.  */
      NEXT_PASS (pass_complete_unrolli);
      NEXT_PASS (pass_backprop);
      NEXT_PASS (pass_phiprop);
      NEXT_PASS (pass_forwprop);
      NEXT_PASS (pass_object_sizes, false /* insert_min_max_p */);
      /* pass_build_alias is a dummy pass that ensures that we
	 execute TODO_rebuild_alias at this point.  */
      NEXT_PASS (pass_build_alias);
      NEXT_PASS (pass_return_slot);
      NEXT_PASS (pass_fre);
      NEXT_PASS (pass_merge_phi);
      NEXT_PASS (pass_vrp, true /* warn_array_bounds_p */);
      NEXT_PASS (pass_chkp_opt);
      NEXT_PASS (pass_dce);
      NEXT_PASS (pass_stdarg);
      NEXT_PASS (pass_call_cdce);
      NEXT_PASS (pass_cselim);
      NEXT_PASS (pass_copy_prop);
      NEXT_PASS (pass_tree_ifcombine);
      NEXT_PASS (pass_merge_phi);
      NEXT_PASS (pass_phiopt);
      NEXT_PASS (pass_tail_recursion);
      NEXT_PASS (pass_ch);
      NEXT_PASS (pass_lower_complex);
      NEXT_PASS (pass_sra);
      /* The dom pass will also resolve all __builtin_constant_p calls
         that are still there to 0.  This has to be done after some
	 propagations have already run, but before some more dead code
	 is removed, and this place fits nicely.  Remember this when
	 trying to move or duplicate pass_dominator somewhere earlier.  */
      NEXT_PASS (pass_dominator, true /* may_peel_loop_headers_p */);
      /* At this point the majority of const/copy propagations
	 are exposed.  Go ahead and identify paths that should never
	 be executed in a conforming program and isolate those paths.

	 This will expose more degenerate PHIs in the main path and
	 expose more PRE/DOM optimization opportunities.  */
      NEXT_PASS (pass_isolate_erroneous_paths);
      /* The only const/copy propagation opportunities left after
	 DOM and erroneous path isolation should be due to degenerate PHI nodes.
	 So rather than run the full propagators, run a specialized pass which
	 only examines PHIs to discover const/copy propagation
	 opportunities.  */
      NEXT_PASS (pass_phi_only_cprop);
      NEXT_PASS (pass_dse);
      NEXT_PASS (pass_reassoc, true /* insert_powi_p */);
      NEXT_PASS (pass_dce);
      NEXT_PASS (pass_forwprop);
      NEXT_PASS (pass_phiopt);
      NEXT_PASS (pass_ccp, true /* nonzero_p */);
      /* After CCP we rewrite no longer addressed locals into SSA
	 form if possible.  */
      NEXT_PASS (pass_cse_sincos);
      NEXT_PASS (pass_optimize_bswap);
      NEXT_PASS (pass_laddress);
      NEXT_PASS (pass_split_crit_edges);
      NEXT_PASS (pass_pre);
      NEXT_PASS (pass_sink_code);
      NEXT_PASS (pass_sancov);
      NEXT_PASS (pass_asan);
      NEXT_PASS (pass_tsan);
      /* Pass group that runs when 1) enabled, 2) there are loops
	 in the function.  Make sure to run pass_fix_loops before
	 to discover/remove loops before running the gate function
	 of pass_tree_loop.  */
      NEXT_PASS (pass_fix_loops);
      NEXT_PASS (pass_tree_loop);
      PUSH_INSERT_PASSES_WITHIN (pass_tree_loop)
	  NEXT_PASS (pass_tree_loop_init);
	  NEXT_PASS (pass_lim);
	  NEXT_PASS (pass_copy_prop);
	  NEXT_PASS (pass_dce);
	  NEXT_PASS (pass_tree_unswitch);
	  NEXT_PASS (pass_scev_cprop);
	  NEXT_PASS (pass_record_bounds);
	  NEXT_PASS (pass_loop_distribution);
	  NEXT_PASS (pass_copy_prop);
	  NEXT_PASS (pass_graphite);
	  PUSH_INSERT_PASSES_WITHIN (pass_graphite)
	      NEXT_PASS (pass_graphite_transforms);
	      NEXT_PASS (pass_lim);
	      NEXT_PASS (pass_copy_prop);
	      NEXT_PASS (pass_dce);
	  POP_INSERT_PASSES ()
	  NEXT_PASS (pass_iv_canon);
	  NEXT_PASS (pass_parallelize_loops);
	  PUSH_INSERT_PASSES_WITHIN (pass_parallelize_loops)
	      NEXT_PASS (pass_expand_omp_ssa);
	  POP_INSERT_PASSES ()
	  NEXT_PASS (pass_ch_vect);
	  NEXT_PASS (pass_if_conversion);
	  /* pass_vectorize must immediately follow pass_if_conversion.
	     Please do not add any other passes in between.  */
	  NEXT_PASS (pass_vectorize);
          PUSH_INSERT_PASSES_WITHIN (pass_vectorize)
	      NEXT_PASS (pass_dce);
          POP_INSERT_PASSES ()
          NEXT_PASS (pass_predcom);
	  NEXT_PASS (pass_complete_unroll);
	  NEXT_PASS (pass_slp_vectorize);
	  NEXT_PASS (pass_loop_prefetch);
	  /* Run IVOPTs after the last pass that uses data-reference analysis
	     as that doesn't handle TARGET_MEM_REFs.  */
	  NEXT_PASS (pass_iv_optimize);
	  NEXT_PASS (pass_lim);
	  NEXT_PASS (pass_tree_loop_done);
      POP_INSERT_PASSES ()
      /* Pass group that runs when pass_tree_loop is disabled or there
         are no loops in the function.  */
      NEXT_PASS (pass_tree_no_loop);
      PUSH_INSERT_PASSES_WITHIN (pass_tree_no_loop)
	  NEXT_PASS (pass_slp_vectorize);
      POP_INSERT_PASSES ()
      NEXT_PASS (pass_simduid_cleanup);
      NEXT_PASS (pass_lower_vector_ssa);
      NEXT_PASS (pass_split_paths);
      NEXT_PASS (pass_cse_reciprocals);
      NEXT_PASS (pass_reassoc, false /* insert_powi_p */);
      NEXT_PASS (pass_strength_reduction);
      NEXT_PASS (pass_tracer);
      NEXT_PASS (pass_dominator, false /* may_peel_loop_headers_p */);
      NEXT_PASS (pass_strlen);
      NEXT_PASS (pass_vrp, false /* warn_array_bounds_p */);
      /* The only const/copy propagation opportunities left after
	 DOM and VRP should be due to degenerate PHI nodes.  So rather than
	 run the full propagators, run a specialized pass which
	 only examines PHIs to discover const/copy propagation
	 opportunities.  */
      NEXT_PASS (pass_phi_only_cprop);
      NEXT_PASS (pass_cd_dce);
      NEXT_PASS (pass_dse);
      NEXT_PASS (pass_forwprop);
      NEXT_PASS (pass_phiopt);
      NEXT_PASS (pass_fold_builtins);
      NEXT_PASS (pass_optimize_widening_mul);
      NEXT_PASS (pass_tail_calls);
      /* FIXME: If DCE is not run before checking for uninitialized uses,
	 we may get false warnings (e.g., testsuite/gcc.dg/uninit-5.c).
	 However, this also causes us to misdiagnose cases that should be
	 real warnings (e.g., testsuite/gcc.dg/pr18501.c).

	 To fix the false positives in uninit-5.c, we would have to
	 account for the predicates protecting the set and the use of each
	 variable.  Using a representation like Gated Single Assignment
	 may help.  */
      /* Split critical edges before late uninit warning to reduce the
         number of false positives from it.  */
      NEXT_PASS (pass_split_crit_edges);
      NEXT_PASS (pass_late_warn_uninitialized);
      NEXT_PASS (pass_uncprop);
      NEXT_PASS (pass_local_pure_const);
  POP_INSERT_PASSES ()
  NEXT_PASS (pass_all_optimizations_g);
  PUSH_INSERT_PASSES_WITHIN (pass_all_optimizations_g)
      NEXT_PASS (pass_remove_cgraph_callee_edges);
      NEXT_PASS (pass_strip_predict_hints);
      /* Lower remaining pieces of GIMPLE.  */
      NEXT_PASS (pass_lower_complex);
      NEXT_PASS (pass_lower_vector_ssa);
      /* Perform simple scalar cleanup which is constant/copy propagation.  */
      NEXT_PASS (pass_ccp, true /* nonzero_p */);
      NEXT_PASS (pass_object_sizes);
      /* Fold remaining builtins.  */
      NEXT_PASS (pass_fold_builtins);
      /* Copy propagation also copy-propagates constants, this is necessary
         to forward object-size and builtin folding results properly.  */
      NEXT_PASS (pass_copy_prop);
      NEXT_PASS (pass_dce);
      NEXT_PASS (pass_sancov);
      NEXT_PASS (pass_asan);
      NEXT_PASS (pass_tsan);
      /* ???  We do want some kind of loop invariant motion, but we possibly
         need to adjust LIM to be more friendly towards preserving accurate
	 debug information here.  */
      /* Split critical edges before late uninit warning to reduce the
         number of false positives from it.  */
      NEXT_PASS (pass_split_crit_edges);
      NEXT_PASS (pass_late_warn_uninitialized);
      NEXT_PASS (pass_uncprop);
      NEXT_PASS (pass_local_pure_const);
  POP_INSERT_PASSES ()
  NEXT_PASS (pass_tm_init);
  PUSH_INSERT_PASSES_WITHIN (pass_tm_init)
      NEXT_PASS (pass_tm_mark);
      NEXT_PASS (pass_tm_memopt);
      NEXT_PASS (pass_tm_edges);
  POP_INSERT_PASSES ()
  NEXT_PASS (pass_simduid_cleanup);
  NEXT_PASS (pass_vtable_verify);
  NEXT_PASS (pass_lower_vaarg);
  NEXT_PASS (pass_lower_vector);
  NEXT_PASS (pass_lower_complex_O0);
  NEXT_PASS (pass_sancov_O0);
  NEXT_PASS (pass_asan_O0);
  NEXT_PASS (pass_tsan_O0);
  NEXT_PASS (pass_sanopt);
  NEXT_PASS (pass_cleanup_eh);
  NEXT_PASS (pass_lower_resx);
  NEXT_PASS (pass_nrv);
  NEXT_PASS (pass_cleanup_cfg_post_optimizing);
  NEXT_PASS (pass_warn_function_noreturn);

  NEXT_PASS (pass_expand);

  NEXT_PASS (pass_rest_of_compilation);
  PUSH_INSERT_PASSES_WITHIN (pass_rest_of_compilation)
      NEXT_PASS (pass_instantiate_virtual_regs);
      NEXT_PASS (pass_into_cfg_layout_mode);
      NEXT_PASS (pass_jump);
      NEXT_PASS (pass_lower_subreg);
      NEXT_PASS (pass_df_initialize_opt);
      NEXT_PASS (pass_cse);
      NEXT_PASS (pass_rtl_fwprop);
      NEXT_PASS (pass_rtl_cprop);
      NEXT_PASS (pass_rtl_pre);
      NEXT_PASS (pass_rtl_hoist);
      NEXT_PASS (pass_rtl_cprop);
      NEXT_PASS (pass_rtl_store_motion);
      NEXT_PASS (pass_cse_after_global_opts);
      NEXT_PASS (pass_rtl_ifcvt);
      NEXT_PASS (pass_reginfo_init);
      /* Perform loop optimizations.  It might be better to do them a bit
	 sooner, but we want the profile feedback to work more
	 efficiently.  */
      NEXT_PASS (pass_loop2);
      PUSH_INSERT_PASSES_WITHIN (pass_loop2)
	  NEXT_PASS (pass_rtl_loop_init);
	  NEXT_PASS (pass_rtl_move_loop_invariants);
	  NEXT_PASS (pass_rtl_unroll_loops);
	  NEXT_PASS (pass_rtl_doloop);
	  NEXT_PASS (pass_rtl_loop_done);
      POP_INSERT_PASSES ()
      NEXT_PASS (pass_web);
      NEXT_PASS (pass_rtl_cprop);
      NEXT_PASS (pass_cse2);
      NEXT_PASS (pass_rtl_dse1);
      NEXT_PASS (pass_rtl_fwprop_addr);
      NEXT_PASS (pass_inc_dec);
      NEXT_PASS (pass_initialize_regs);
      NEXT_PASS (pass_ud_rtl_dce);
      NEXT_PASS (pass_combine);
      NEXT_PASS (pass_if_after_combine);
      NEXT_PASS (pass_partition_blocks);
      NEXT_PASS (pass_outof_cfg_layout_mode);
      NEXT_PASS (pass_split_all_insns);
      NEXT_PASS (pass_lower_subreg2);
      NEXT_PASS (pass_df_initialize_no_opt);
      NEXT_PASS (pass_stack_ptr_mod);
      NEXT_PASS (pass_mode_switching);
      NEXT_PASS (pass_match_asm_constraints);
      NEXT_PASS (pass_sms);
      NEXT_PASS (pass_live_range_shrinkage);
      NEXT_PASS (pass_sched);
      NEXT_PASS (pass_ira);
      NEXT_PASS (pass_reload);
      NEXT_PASS (pass_postreload);
      PUSH_INSERT_PASSES_WITHIN (pass_postreload)
	  NEXT_PASS (pass_postreload_cse);
	  NEXT_PASS (pass_gcse2);
	  NEXT_PASS (pass_split_after_reload);
	  NEXT_PASS (pass_ree);
	  NEXT_PASS (pass_compare_elim_after_reload);
	  NEXT_PASS (pass_branch_target_load_optimize1);
	  NEXT_PASS (pass_thread_prologue_and_epilogue);
	  NEXT_PASS (pass_rtl_dse2);
	  NEXT_PASS (pass_stack_adjustments);
	  NEXT_PASS (pass_jump2);
	  NEXT_PASS (pass_duplicate_computed_gotos);
	  NEXT_PASS (pass_sched_fusion);
	  NEXT_PASS (pass_peephole2);
	  NEXT_PASS (pass_if_after_reload);
	  NEXT_PASS (pass_regrename);
	  NEXT_PASS (pass_cprop_hardreg);
	  NEXT_PASS (pass_fast_rtl_dce);
	  NEXT_PASS (pass_reorder_blocks);
	  NEXT_PASS (pass_branch_target_load_optimize2);
	  NEXT_PASS (pass_leaf_regs);
	  NEXT_PASS (pass_split_before_sched2);
	  NEXT_PASS (pass_sched2);
	  NEXT_PASS (pass_stack_regs);
	  PUSH_INSERT_PASSES_WITHIN (pass_stack_regs)
	      NEXT_PASS (pass_split_before_regstack);
	      NEXT_PASS (pass_stack_regs_run);
	  POP_INSERT_PASSES ()
      POP_INSERT_PASSES ()
      NEXT_PASS (pass_late_compilation);
      PUSH_INSERT_PASSES_WITHIN (pass_late_compilation)
	  NEXT_PASS (pass_compute_alignments);
	  NEXT_PASS (pass_variable_tracking);
	  NEXT_PASS (pass_free_cfg);
	  NEXT_PASS (pass_machine_reorg);
	  NEXT_PASS (pass_cleanup_barriers);
	  NEXT_PASS (pass_delay_slots);
	  NEXT_PASS (pass_split_for_shorten_branches);
	  NEXT_PASS (pass_convert_to_eh_region_ranges);
	  NEXT_PASS (pass_shorten_branches);
	  NEXT_PASS (pass_set_nothrow_function_flags);
	  NEXT_PASS (pass_dwarf2_frame);
	  NEXT_PASS (pass_final);
      POP_INSERT_PASSES ()
      NEXT_PASS (pass_df_finish);
  POP_INSERT_PASSES ()
  NEXT_PASS (pass_clean_state);
  TERMINATE_PASS_LIST ()<|MERGE_RESOLUTION|>--- conflicted
+++ resolved
@@ -88,39 +88,7 @@
 	  /* pass_build_ealias is a dummy pass that ensures that we
 	     execute TODO_rebuild_alias at this point.  */
 	  NEXT_PASS (pass_build_ealias);
-<<<<<<< HEAD
-	  /* Pass group that runs when the function is an offloaded function
-	     containing oacc kernels loops.  Part 1.  */
-	  NEXT_PASS (pass_oacc_kernels);
-	  PUSH_INSERT_PASSES_WITHIN (pass_oacc_kernels)
-	      NEXT_PASS (pass_dominator, false /* may_peel_loop_headers_p */);
-	      NEXT_PASS (pass_ch);
-	      NEXT_PASS (pass_dominator, false /* may_peel_loop_headers_p */);
-	  POP_INSERT_PASSES ()
 	  NEXT_PASS (pass_fre);
-	  /* Pass group that runs when the function is an offloaded function
-	     containing oacc kernels loops.  Part 2.  */
-	  NEXT_PASS (pass_oacc_kernels2);
-	  PUSH_INSERT_PASSES_WITHIN (pass_oacc_kernels2)
-	      /* We use pass_lim to rewrite in-memory iteration and reduction
-		 variable accesses in loops into local variables accesses.  */
-	      NEXT_PASS (pass_tree_loop_init);
-	      NEXT_PASS (pass_lim);
-	      NEXT_PASS (pass_copy_prop);
-	      NEXT_PASS (pass_lim);
-	      NEXT_PASS (pass_copy_prop);
-	      NEXT_PASS (pass_scev_cprop);
-	      NEXT_PASS (pass_tree_loop_done);
-	      NEXT_PASS (pass_dominator, false /* may_peel_loop_headers_p */);
-	      NEXT_PASS (pass_dce);
-	      NEXT_PASS (pass_tree_loop_init);
-      	      NEXT_PASS (pass_parallelize_loops_oacc_kernels);
-	      NEXT_PASS (pass_expand_omp_ssa);
-	      NEXT_PASS (pass_tree_loop_done);
-	  POP_INSERT_PASSES ()
-=======
-	  NEXT_PASS (pass_fre);
->>>>>>> f71e6ee5
 	  NEXT_PASS (pass_merge_phi);
           NEXT_PASS (pass_dse);
 	  NEXT_PASS (pass_cd_dce);
@@ -149,15 +117,25 @@
       PUSH_INSERT_PASSES_WITHIN (pass_ipa_oacc_kernels)
 	  NEXT_PASS (pass_oacc_kernels);
 	  PUSH_INSERT_PASSES_WITHIN (pass_oacc_kernels)
+	      NEXT_PASS (pass_dominator, false /* may_peel_loop_headers_p */);
 	      NEXT_PASS (pass_ch);
+	      NEXT_PASS (pass_dominator, false /* may_peel_loop_headers_p */);
 	      NEXT_PASS (pass_fre);
 	      /* We use pass_lim to rewrite in-memory iteration and reduction
 		 variable accesses in loops into local variables accesses.  */
+	      NEXT_PASS (pass_tree_loop_init);
 	      NEXT_PASS (pass_lim);
+	      NEXT_PASS (pass_copy_prop);
+	      NEXT_PASS (pass_lim);
+	      NEXT_PASS (pass_copy_prop);
+	      NEXT_PASS (pass_scev_cprop);
+	      NEXT_PASS (pass_tree_loop_done);
 	      NEXT_PASS (pass_dominator, false /* may_peel_loop_headers_p */);
 	      NEXT_PASS (pass_dce);
-	      /* pass_parallelize_loops_oacc_kernels */
+	      NEXT_PASS (pass_tree_loop_init);
+	      NEXT_PASS (pass_parallelize_loops_oacc_kernels);
 	      NEXT_PASS (pass_expand_omp_ssa);
+	      NEXT_PASS (pass_tree_loop_done);
 	      NEXT_PASS (pass_rebuild_cgraph_edges);
 	  POP_INSERT_PASSES ()
       POP_INSERT_PASSES ()
