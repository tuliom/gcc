/* Loop autoparallelization.
   Copyright (C) 2006-2015 Free Software Foundation, Inc.
   Contributed by Sebastian Pop <pop@cri.ensmp.fr> 
   Zdenek Dvorak <dvorakz@suse.cz> and Razya Ladelsky <razya@il.ibm.com>.

This file is part of GCC.

GCC is free software; you can redistribute it and/or modify it under
the terms of the GNU General Public License as published by the Free
Software Foundation; either version 3, or (at your option) any later
version.

GCC is distributed in the hope that it will be useful, but WITHOUT ANY
WARRANTY; without even the implied warranty of MERCHANTABILITY or
FITNESS FOR A PARTICULAR PURPOSE.  See the GNU General Public License
for more details.

You should have received a copy of the GNU General Public License
along with GCC; see the file COPYING3.  If not see
<http://www.gnu.org/licenses/>.  */

#include "config.h"
#include "system.h"
#include "coretypes.h"
#include "alias.h"
#include "backend.h"
#include "cfghooks.h"
#include "tree.h"
#include "gimple.h"
#include "hard-reg-set.h"
#include "ssa.h"
#include "options.h"
#include "fold-const.h"
#include "internal-fn.h"
#include "gimplify.h"
#include "gimple-iterator.h"
#include "gimplify-me.h"
#include "gimple-walk.h"
#include "stor-layout.h"
#include "tree-nested.h"
#include "tree-cfg.h"
#include "tree-ssa-loop-ivopts.h"
#include "tree-ssa-loop-manip.h"
#include "tree-ssa-loop-niter.h"
#include "tree-ssa-loop.h"
#include "tree-into-ssa.h"
#include "cfgloop.h"
#include "tree-data-ref.h"
#include "tree-scalar-evolution.h"
#include "gimple-pretty-print.h"
#include "tree-pass.h"
#include "langhooks.h"
#include "tree-vectorizer.h"
#include "tree-hasher.h"
#include "tree-parloops.h"
#include "omp-low.h"
#include "tree-nested.h"
#include "cgraph.h"
#include "tree-ssa.h"
#include "params.h"
#include "params-enum.h"
#include "tree-ssa-alias.h"
#include "tree-eh.h"

/* This pass tries to distribute iterations of loops into several threads.
   The implementation is straightforward -- for each loop we test whether its
   iterations are independent, and if it is the case (and some additional
   conditions regarding profitability and correctness are satisfied), we
   add GIMPLE_OMP_PARALLEL and GIMPLE_OMP_FOR codes and let omp expansion
   machinery do its job.

   The most of the complexity is in bringing the code into shape expected
   by the omp expanders:
   -- for GIMPLE_OMP_FOR, ensuring that the loop has only one induction
      variable and that the exit test is at the start of the loop body
   -- for GIMPLE_OMP_PARALLEL, replacing the references to local addressable
      variables by accesses through pointers, and breaking up ssa chains
      by storing the values incoming to the parallelized loop to a structure
      passed to the new function as an argument (something similar is done
      in omp gimplification, unfortunately only a small part of the code
      can be shared).

   TODO:
   -- if there are several parallelizable loops in a function, it may be
      possible to generate the threads just once (using synchronization to
      ensure that cross-loop dependences are obeyed).
   -- handling of common reduction patterns for outer loops.  
    
   More info can also be found at http://gcc.gnu.org/wiki/AutoParInGCC  */
/*
  Reduction handling:
  currently we use vect_force_simple_reduction() to detect reduction patterns.
  The code transformation will be introduced by an example.


parloop
{
  int sum=1;

  for (i = 0; i < N; i++)
   {
    x[i] = i + 3;
    sum+=x[i];
   }
}

gimple-like code:
header_bb:

  # sum_29 = PHI <sum_11(5), 1(3)>
  # i_28 = PHI <i_12(5), 0(3)>
  D.1795_8 = i_28 + 3;
  x[i_28] = D.1795_8;
  sum_11 = D.1795_8 + sum_29;
  i_12 = i_28 + 1;
  if (N_6(D) > i_12)
    goto header_bb;


exit_bb:

  # sum_21 = PHI <sum_11(4)>
  printf (&"%d"[0], sum_21);


after reduction transformation (only relevant parts):

parloop
{

....


  # Storing the initial value given by the user.  #

  .paral_data_store.32.sum.27 = 1;

  #pragma omp parallel num_threads(4)

  #pragma omp for schedule(static)

  # The neutral element corresponding to the particular
  reduction's operation, e.g. 0 for PLUS_EXPR,
  1 for MULT_EXPR, etc. replaces the user's initial value.  #

  # sum.27_29 = PHI <sum.27_11, 0>

  sum.27_11 = D.1827_8 + sum.27_29;

  GIMPLE_OMP_CONTINUE

  # Adding this reduction phi is done at create_phi_for_local_result() #
  # sum.27_56 = PHI <sum.27_11, 0>
  GIMPLE_OMP_RETURN

  # Creating the atomic operation is done at
  create_call_for_reduction_1()  #

  #pragma omp atomic_load
  D.1839_59 = *&.paral_data_load.33_51->reduction.23;
  D.1840_60 = sum.27_56 + D.1839_59;
  #pragma omp atomic_store (D.1840_60);

  GIMPLE_OMP_RETURN

 # collecting the result after the join of the threads is done at
  create_loads_for_reductions().
  The value computed by the threads is loaded from the
  shared struct.  #


  .paral_data_load.33_52 = &.paral_data_store.32;
  sum_37 =  .paral_data_load.33_52->sum.27;
  sum_43 = D.1795_41 + sum_37;

  exit bb:
  # sum_21 = PHI <sum_43, sum_26>
  printf (&"%d"[0], sum_21);

...

}

*/

/* Minimal number of iterations of a loop that should be executed in each
   thread.  */
#define MIN_PER_THREAD 100

/* Element of the hashtable, representing a
   reduction in the current loop.  */
struct reduction_info
{
  gimple *reduc_stmt;		/* reduction statement.  */
  gimple *reduc_phi;		/* The phi node defining the reduction.  */
  enum tree_code reduction_code;/* code for the reduction operation.  */
  unsigned reduc_version;	/* SSA_NAME_VERSION of original reduc_phi
				   result.  */
  gphi *keep_res;		/* The PHI_RESULT of this phi is the resulting value
				   of the reduction variable when existing the loop. */
  tree initial_value;		/* The initial value of the reduction var before entering the loop.  */
  tree field;			/*  the name of the field in the parloop data structure intended for reduction.  */
  tree reduc_addr;		/* The address of the reduction variable for
				   openacc reductions.  */
  tree init;			/* reduction initialization value.  */
  gphi *new_phi;		/* (helper field) Newly created phi node whose result
				   will be passed to the atomic operation.  Represents
				   the local result each thread computed for the reduction
				   operation.  */
};

/* Reduction info hashtable helpers.  */

struct reduction_hasher : free_ptr_hash <reduction_info>
{
  static inline hashval_t hash (const reduction_info *);
  static inline bool equal (const reduction_info *, const reduction_info *);
};

/* Equality and hash functions for hashtab code.  */

inline bool
reduction_hasher::equal (const reduction_info *a, const reduction_info *b)
{
  return (a->reduc_phi == b->reduc_phi);
}

inline hashval_t
reduction_hasher::hash (const reduction_info *a)
{
  return a->reduc_version;
}

typedef hash_table<reduction_hasher> reduction_info_table_type;


static struct reduction_info *
reduction_phi (reduction_info_table_type *reduction_list, gimple *phi)
{
  struct reduction_info tmpred, *red;

  if (reduction_list->elements () == 0 || phi == NULL)
    return NULL;

  if (gimple_uid (phi) == (unsigned int)-1
      || gimple_uid (phi) == 0)
    return NULL;

  tmpred.reduc_phi = phi;
  tmpred.reduc_version = gimple_uid (phi);
  red = reduction_list->find (&tmpred);
  gcc_assert (red == NULL || red->reduc_phi == phi);

  return red;
}

/* Element of hashtable of names to copy.  */

struct name_to_copy_elt
{
  unsigned version;	/* The version of the name to copy.  */
  tree new_name;	/* The new name used in the copy.  */
  tree field;		/* The field of the structure used to pass the
			   value.  */
};

/* Name copies hashtable helpers.  */

struct name_to_copy_hasher : free_ptr_hash <name_to_copy_elt>
{
  static inline hashval_t hash (const name_to_copy_elt *);
  static inline bool equal (const name_to_copy_elt *, const name_to_copy_elt *);
};

/* Equality and hash functions for hashtab code.  */

inline bool
name_to_copy_hasher::equal (const name_to_copy_elt *a, const name_to_copy_elt *b)
{
  return a->version == b->version;
}

inline hashval_t
name_to_copy_hasher::hash (const name_to_copy_elt *a)
{
  return (hashval_t) a->version;
}

typedef hash_table<name_to_copy_hasher> name_to_copy_table_type;

/* A transformation matrix, which is a self-contained ROWSIZE x COLSIZE
   matrix.  Rather than use floats, we simply keep a single DENOMINATOR that
   represents the denominator for every element in the matrix.  */
typedef struct lambda_trans_matrix_s
{
  lambda_matrix matrix;
  int rowsize;
  int colsize;
  int denominator;
} *lambda_trans_matrix;
#define LTM_MATRIX(T) ((T)->matrix)
#define LTM_ROWSIZE(T) ((T)->rowsize)
#define LTM_COLSIZE(T) ((T)->colsize)
#define LTM_DENOMINATOR(T) ((T)->denominator)

/* Allocate a new transformation matrix.  */

static lambda_trans_matrix
lambda_trans_matrix_new (int colsize, int rowsize,
			 struct obstack * lambda_obstack)
{
  lambda_trans_matrix ret;

  ret = (lambda_trans_matrix)
    obstack_alloc (lambda_obstack, sizeof (struct lambda_trans_matrix_s));
  LTM_MATRIX (ret) = lambda_matrix_new (rowsize, colsize, lambda_obstack);
  LTM_ROWSIZE (ret) = rowsize;
  LTM_COLSIZE (ret) = colsize;
  LTM_DENOMINATOR (ret) = 1;
  return ret;
}

/* Multiply a vector VEC by a matrix MAT.
   MAT is an M*N matrix, and VEC is a vector with length N.  The result
   is stored in DEST which must be a vector of length M.  */

static void
lambda_matrix_vector_mult (lambda_matrix matrix, int m, int n,
			   lambda_vector vec, lambda_vector dest)
{
  int i, j;

  lambda_vector_clear (dest, m);
  for (i = 0; i < m; i++)
    for (j = 0; j < n; j++)
      dest[i] += matrix[i][j] * vec[j];
}

/* Return true if TRANS is a legal transformation matrix that respects
   the dependence vectors in DISTS and DIRS.  The conservative answer
   is false.

   "Wolfe proves that a unimodular transformation represented by the
   matrix T is legal when applied to a loop nest with a set of
   lexicographically non-negative distance vectors RDG if and only if
   for each vector d in RDG, (T.d >= 0) is lexicographically positive.
   i.e.: if and only if it transforms the lexicographically positive
   distance vectors to lexicographically positive vectors.  Note that
   a unimodular matrix must transform the zero vector (and only it) to
   the zero vector." S.Muchnick.  */

static bool
lambda_transform_legal_p (lambda_trans_matrix trans,
			  int nb_loops,
			  vec<ddr_p> dependence_relations)
{
  unsigned int i, j;
  lambda_vector distres;
  struct data_dependence_relation *ddr;

  gcc_assert (LTM_COLSIZE (trans) == nb_loops
	      && LTM_ROWSIZE (trans) == nb_loops);

  /* When there are no dependences, the transformation is correct.  */
  if (dependence_relations.length () == 0)
    return true;

  ddr = dependence_relations[0];
  if (ddr == NULL)
    return true;

  /* When there is an unknown relation in the dependence_relations, we
     know that it is no worth looking at this loop nest: give up.  */
  if (DDR_ARE_DEPENDENT (ddr) == chrec_dont_know)
    return false;

  distres = lambda_vector_new (nb_loops);

  /* For each distance vector in the dependence graph.  */
  FOR_EACH_VEC_ELT (dependence_relations, i, ddr)
    {
      /* Don't care about relations for which we know that there is no
	 dependence, nor about read-read (aka. output-dependences):
	 these data accesses can happen in any order.  */
      if (DDR_ARE_DEPENDENT (ddr) == chrec_known
	  || (DR_IS_READ (DDR_A (ddr)) && DR_IS_READ (DDR_B (ddr))))
	continue;

      /* Conservatively answer: "this transformation is not valid".  */
      if (DDR_ARE_DEPENDENT (ddr) == chrec_dont_know)
	return false;

      /* If the dependence could not be captured by a distance vector,
	 conservatively answer that the transform is not valid.  */
      if (DDR_NUM_DIST_VECTS (ddr) == 0)
	return false;

      /* Compute trans.dist_vect */
      for (j = 0; j < DDR_NUM_DIST_VECTS (ddr); j++)
	{
	  lambda_matrix_vector_mult (LTM_MATRIX (trans), nb_loops, nb_loops,
				     DDR_DIST_VECT (ddr, j), distres);

	  if (!lambda_vector_lexico_pos (distres, nb_loops))
	    return false;
	}
    }
  return true;
}

/* Data dependency analysis. Returns true if the iterations of LOOP
   are independent on each other (that is, if we can execute them
   in parallel).  */

static bool
loop_parallel_p (struct loop *loop, struct obstack * parloop_obstack)
{
  vec<ddr_p> dependence_relations;
  vec<data_reference_p> datarefs;
  lambda_trans_matrix trans;
  bool ret = false;

  if (dump_file && (dump_flags & TDF_DETAILS))
  {
    fprintf (dump_file, "Considering loop %d\n", loop->num);
    if (!loop->inner)
      fprintf (dump_file, "loop is innermost\n");
    else
      fprintf (dump_file, "loop NOT innermost\n");
   }

  /* Check for problems with dependences.  If the loop can be reversed,
     the iterations are independent.  */
  auto_vec<loop_p, 3> loop_nest;
  datarefs.create (10);
  dependence_relations.create (100);
  if (! compute_data_dependences_for_loop (loop, true, &loop_nest, &datarefs,
					   &dependence_relations))
    {
      if (dump_file && (dump_flags & TDF_DETAILS))
	fprintf (dump_file, "  FAILED: cannot analyze data dependencies\n");
      ret = false;
      goto end;
    }
  if (dump_file && (dump_flags & TDF_DETAILS))
    dump_data_dependence_relations (dump_file, dependence_relations);

  trans = lambda_trans_matrix_new (1, 1, parloop_obstack);
  LTM_MATRIX (trans)[0][0] = -1;

  if (lambda_transform_legal_p (trans, 1, dependence_relations))
    {
      ret = true;
      if (dump_file && (dump_flags & TDF_DETAILS))
	fprintf (dump_file, "  SUCCESS: may be parallelized\n");
    }
  else if (dump_file && (dump_flags & TDF_DETAILS))
    fprintf (dump_file,
	     "  FAILED: data dependencies exist across iterations\n");

 end:
  free_dependence_relations (dependence_relations);
  free_data_refs (datarefs);

  return ret;
}

/* Return true when LOOP contains basic blocks marked with the
   BB_IRREDUCIBLE_LOOP flag.  */

static inline bool
loop_has_blocks_with_irreducible_flag (struct loop *loop)
{
  unsigned i;
  basic_block *bbs = get_loop_body_in_dom_order (loop);
  bool res = true;

  for (i = 0; i < loop->num_nodes; i++)
    if (bbs[i]->flags & BB_IRREDUCIBLE_LOOP)
      goto end;

  res = false;
 end:
  free (bbs);
  return res;
}

/* Assigns the address of OBJ in TYPE to an ssa name, and returns this name.
   The assignment statement is placed on edge ENTRY.  DECL_ADDRESS maps decls
   to their addresses that can be reused.  The address of OBJ is known to
   be invariant in the whole function.  Other needed statements are placed
   right before GSI.  */

static tree
take_address_of (tree obj, tree type, edge entry,
		 int_tree_htab_type *decl_address, gimple_stmt_iterator *gsi)
{
  int uid;
  tree *var_p, name, addr;
  gassign *stmt;
  gimple_seq stmts;

  /* Since the address of OBJ is invariant, the trees may be shared.
     Avoid rewriting unrelated parts of the code.  */
  obj = unshare_expr (obj);
  for (var_p = &obj;
       handled_component_p (*var_p);
       var_p = &TREE_OPERAND (*var_p, 0))
    continue;

  /* Canonicalize the access to base on a MEM_REF.  */
  if (DECL_P (*var_p))
    *var_p = build_simple_mem_ref (build_fold_addr_expr (*var_p));

  /* Assign a canonical SSA name to the address of the base decl used
     in the address and share it for all accesses and addresses based
     on it.  */
  uid = DECL_UID (TREE_OPERAND (TREE_OPERAND (*var_p, 0), 0));
  int_tree_map elt;
  elt.uid = uid;
  int_tree_map *slot = decl_address->find_slot (elt, INSERT);
  if (!slot->to)
    {
      if (gsi == NULL)
	return NULL;
      addr = TREE_OPERAND (*var_p, 0);
      const char *obj_name
	= get_name (TREE_OPERAND (TREE_OPERAND (*var_p, 0), 0));
      if (obj_name)
	name = make_temp_ssa_name (TREE_TYPE (addr), NULL, obj_name);
      else
	name = make_ssa_name (TREE_TYPE (addr));
      stmt = gimple_build_assign (name, addr);
      gsi_insert_on_edge_immediate (entry, stmt);

      slot->uid = uid;
      slot->to = name;
    }
  else
    name = slot->to;

  /* Express the address in terms of the canonical SSA name.  */
  TREE_OPERAND (*var_p, 0) = name;
  if (gsi == NULL)
    return build_fold_addr_expr_with_type (obj, type);

  name = force_gimple_operand (build_addr (obj),
			       &stmts, true, NULL_TREE);
  if (!gimple_seq_empty_p (stmts))
    gsi_insert_seq_before (gsi, stmts, GSI_SAME_STMT);

  if (!useless_type_conversion_p (type, TREE_TYPE (name)))
    {
      name = force_gimple_operand (fold_convert (type, name), &stmts, true,
				   NULL_TREE);
      if (!gimple_seq_empty_p (stmts))
	gsi_insert_seq_before (gsi, stmts, GSI_SAME_STMT);
    }

  return name;
}

static tree
reduc_stmt_res (gimple *stmt)
{
  return (gimple_code (stmt) == GIMPLE_PHI
	  ? gimple_phi_result (stmt)
	  : gimple_assign_lhs (stmt));
}

/* Callback for htab_traverse.  Create the initialization statement
   for reduction described in SLOT, and place it at the preheader of
   the loop described in DATA.  */

int
initialize_reductions (reduction_info **slot, struct loop *loop)
{
  tree init;
  tree type, arg;
  edge e;

  struct reduction_info *const reduc = *slot;

  /* Create initialization in preheader:
     reduction_variable = initialization value of reduction.  */

  /* In the phi node at the header, replace the argument coming
     from the preheader with the reduction initialization value.  */

  /* Initialize the reduction.  */
  type = TREE_TYPE (PHI_RESULT (reduc->reduc_phi));
  init = omp_reduction_init_op (gimple_location (reduc->reduc_stmt),
				reduc->reduction_code, type);
  reduc->init = init;

  /* Replace the argument representing the initialization value
     with the initialization value for the reduction (neutral
     element for the particular operation, e.g. 0 for PLUS_EXPR,
     1 for MULT_EXPR, etc).
     Keep the old value in a new variable "reduction_initial",
     that will be taken in consideration after the parallel
     computing is done.  */

  e = loop_preheader_edge (loop);
  arg = PHI_ARG_DEF_FROM_EDGE (reduc->reduc_phi, e);
  /* Create new variable to hold the initial value.  */

  SET_USE (PHI_ARG_DEF_PTR_FROM_EDGE
	   (reduc->reduc_phi, loop_preheader_edge (loop)), init);
  reduc->initial_value = arg;
  return 1;
}

struct elv_data
{
  struct walk_stmt_info info;
  edge entry;
  int_tree_htab_type *decl_address;
  gimple_stmt_iterator *gsi;
  bool changed;
  bool reset;
};

/* Eliminates references to local variables in *TP out of the single
   entry single exit region starting at DTA->ENTRY.
   DECL_ADDRESS contains addresses of the references that had their
   address taken already.  If the expression is changed, CHANGED is
   set to true.  Callback for walk_tree.  */

static tree
eliminate_local_variables_1 (tree *tp, int *walk_subtrees, void *data)
{
  struct elv_data *const dta = (struct elv_data *) data;
  tree t = *tp, var, addr, addr_type, type, obj;

  if (DECL_P (t))
    {
      *walk_subtrees = 0;

      if (!SSA_VAR_P (t) || DECL_EXTERNAL (t))
	return NULL_TREE;

      type = TREE_TYPE (t);
      addr_type = build_pointer_type (type);
      addr = take_address_of (t, addr_type, dta->entry, dta->decl_address,
			      dta->gsi);
      if (dta->gsi == NULL && addr == NULL_TREE)
	{
	  dta->reset = true;
	  return NULL_TREE;
	}

      *tp = build_simple_mem_ref (addr);

      dta->changed = true;
      return NULL_TREE;
    }

  if (TREE_CODE (t) == ADDR_EXPR)
    {
      /* ADDR_EXPR may appear in two contexts:
	 -- as a gimple operand, when the address taken is a function invariant
	 -- as gimple rhs, when the resulting address in not a function
	    invariant
	 We do not need to do anything special in the latter case (the base of
	 the memory reference whose address is taken may be replaced in the
	 DECL_P case).  The former case is more complicated, as we need to
	 ensure that the new address is still a gimple operand.  Thus, it
	 is not sufficient to replace just the base of the memory reference --
	 we need to move the whole computation of the address out of the
	 loop.  */
      if (!is_gimple_val (t))
	return NULL_TREE;

      *walk_subtrees = 0;
      obj = TREE_OPERAND (t, 0);
      var = get_base_address (obj);
      if (!var || !SSA_VAR_P (var) || DECL_EXTERNAL (var))
	return NULL_TREE;

      addr_type = TREE_TYPE (t);
      addr = take_address_of (obj, addr_type, dta->entry, dta->decl_address,
			      dta->gsi);
      if (dta->gsi == NULL && addr == NULL_TREE)
	{
	  dta->reset = true;
	  return NULL_TREE;
	}
      *tp = addr;

      dta->changed = true;
      return NULL_TREE;
    }

  if (!EXPR_P (t))
    *walk_subtrees = 0;

  return NULL_TREE;
}

/* Moves the references to local variables in STMT at *GSI out of the single
   entry single exit region starting at ENTRY.  DECL_ADDRESS contains
   addresses of the references that had their address taken
   already.  */

static void
eliminate_local_variables_stmt (edge entry, gimple_stmt_iterator *gsi,
				int_tree_htab_type *decl_address)
{
  struct elv_data dta;
  gimple *stmt = gsi_stmt (*gsi);

  memset (&dta.info, '\0', sizeof (dta.info));
  dta.entry = entry;
  dta.decl_address = decl_address;
  dta.changed = false;
  dta.reset = false;

  if (gimple_debug_bind_p (stmt))
    {
      dta.gsi = NULL;
      walk_tree (gimple_debug_bind_get_value_ptr (stmt),
		 eliminate_local_variables_1, &dta.info, NULL);
      if (dta.reset)
	{
	  gimple_debug_bind_reset_value (stmt);
	  dta.changed = true;
	}
    }
  else if (gimple_clobber_p (stmt))
    {
      stmt = gimple_build_nop ();
      gsi_replace (gsi, stmt, false);
      dta.changed = true;
    }
  else
    {
      dta.gsi = gsi;
      walk_gimple_op (stmt, eliminate_local_variables_1, &dta.info);
    }

  if (dta.changed)
    update_stmt (stmt);
}

/* Eliminates the references to local variables from the single entry
   single exit region between the ENTRY and EXIT edges.

   This includes:
   1) Taking address of a local variable -- these are moved out of the
   region (and temporary variable is created to hold the address if
   necessary).

   2) Dereferencing a local variable -- these are replaced with indirect
   references.  */

static void
eliminate_local_variables (edge entry, edge exit)
{
  basic_block bb;
  auto_vec<basic_block, 3> body;
  unsigned i;
  gimple_stmt_iterator gsi;
  bool has_debug_stmt = false;
  int_tree_htab_type decl_address (10);
  basic_block entry_bb = entry->src;
  basic_block exit_bb = exit->dest;

  gather_blocks_in_sese_region (entry_bb, exit_bb, &body);

  FOR_EACH_VEC_ELT (body, i, bb)
    if (bb != entry_bb && bb != exit_bb)
      for (gsi = gsi_start_bb (bb); !gsi_end_p (gsi); gsi_next (&gsi))
	if (is_gimple_debug (gsi_stmt (gsi)))
	  {
	    if (gimple_debug_bind_p (gsi_stmt (gsi)))
	      has_debug_stmt = true;
	  }
	else
	  eliminate_local_variables_stmt (entry, &gsi, &decl_address);

  if (has_debug_stmt)
    FOR_EACH_VEC_ELT (body, i, bb)
      if (bb != entry_bb && bb != exit_bb)
	for (gsi = gsi_start_bb (bb); !gsi_end_p (gsi); gsi_next (&gsi))
	  if (gimple_debug_bind_p (gsi_stmt (gsi)))
	    eliminate_local_variables_stmt (entry, &gsi, &decl_address);
}

/* Returns true if expression EXPR is not defined between ENTRY and
   EXIT, i.e. if all its operands are defined outside of the region.  */

static bool
expr_invariant_in_region_p (edge entry, edge exit, tree expr)
{
  basic_block entry_bb = entry->src;
  basic_block exit_bb = exit->dest;
  basic_block def_bb;

  if (is_gimple_min_invariant (expr))
    return true;

  if (TREE_CODE (expr) == SSA_NAME)
    {
      def_bb = gimple_bb (SSA_NAME_DEF_STMT (expr));
      if (def_bb
	  && dominated_by_p (CDI_DOMINATORS, def_bb, entry_bb)
	  && !dominated_by_p (CDI_DOMINATORS, def_bb, exit_bb))
	return false;

      return true;
    }

  return false;
}

/* If COPY_NAME_P is true, creates and returns a duplicate of NAME.
   The copies are stored to NAME_COPIES, if NAME was already duplicated,
   its duplicate stored in NAME_COPIES is returned.

   Regardless of COPY_NAME_P, the decl used as a base of the ssa name is also
   duplicated, storing the copies in DECL_COPIES.  */

static tree
separate_decls_in_region_name (tree name, name_to_copy_table_type *name_copies,
			       int_tree_htab_type *decl_copies,
			       bool copy_name_p)
{
  tree copy, var, var_copy;
  unsigned idx, uid, nuid;
  struct int_tree_map ielt;
  struct name_to_copy_elt elt, *nelt;
  name_to_copy_elt **slot;
  int_tree_map *dslot;

  if (TREE_CODE (name) != SSA_NAME)
    return name;

  idx = SSA_NAME_VERSION (name);
  elt.version = idx;
  slot = name_copies->find_slot_with_hash (&elt, idx,
					   copy_name_p ? INSERT : NO_INSERT);
  if (slot && *slot)
    return (*slot)->new_name;

  if (copy_name_p)
    {
      copy = duplicate_ssa_name (name, NULL);
      nelt = XNEW (struct name_to_copy_elt);
      nelt->version = idx;
      nelt->new_name = copy;
      nelt->field = NULL_TREE;
      *slot = nelt;
    }
  else
    {
      gcc_assert (!slot);
      copy = name;
    }

  var = SSA_NAME_VAR (name);
  if (!var)
    return copy;

  uid = DECL_UID (var);
  ielt.uid = uid;
  dslot = decl_copies->find_slot_with_hash (ielt, uid, INSERT);
  if (!dslot->to)
    {
      var_copy = create_tmp_var (TREE_TYPE (var), get_name (var));
      DECL_GIMPLE_REG_P (var_copy) = DECL_GIMPLE_REG_P (var);
      dslot->uid = uid;
      dslot->to = var_copy;

      /* Ensure that when we meet this decl next time, we won't duplicate
         it again.  */
      nuid = DECL_UID (var_copy);
      ielt.uid = nuid;
      dslot = decl_copies->find_slot_with_hash (ielt, nuid, INSERT);
      gcc_assert (!dslot->to);
      dslot->uid = nuid;
      dslot->to = var_copy;
    }
  else
    var_copy = dslot->to;

  replace_ssa_name_symbol (copy, var_copy);
  return copy;
}

/* Finds the ssa names used in STMT that are defined outside the
   region between ENTRY and EXIT and replaces such ssa names with
   their duplicates.  The duplicates are stored to NAME_COPIES.  Base
   decls of all ssa names used in STMT (including those defined in
   LOOP) are replaced with the new temporary variables; the
   replacement decls are stored in DECL_COPIES.  */

static void
separate_decls_in_region_stmt (edge entry, edge exit, gimple *stmt,
			       name_to_copy_table_type *name_copies,
			       int_tree_htab_type *decl_copies)
{
  use_operand_p use;
  def_operand_p def;
  ssa_op_iter oi;
  tree name, copy;
  bool copy_name_p;

  FOR_EACH_PHI_OR_STMT_DEF (def, stmt, oi, SSA_OP_DEF)
  {
    name = DEF_FROM_PTR (def);
    gcc_assert (TREE_CODE (name) == SSA_NAME);
    copy = separate_decls_in_region_name (name, name_copies, decl_copies,
					  false);
    gcc_assert (copy == name);
  }

  FOR_EACH_PHI_OR_STMT_USE (use, stmt, oi, SSA_OP_USE)
  {
    name = USE_FROM_PTR (use);
    if (TREE_CODE (name) != SSA_NAME)
      continue;

    copy_name_p = expr_invariant_in_region_p (entry, exit, name);
    copy = separate_decls_in_region_name (name, name_copies, decl_copies,
					  copy_name_p);
    SET_USE (use, copy);
  }
}

/* Finds the ssa names used in STMT that are defined outside the
   region between ENTRY and EXIT and replaces such ssa names with
   their duplicates.  The duplicates are stored to NAME_COPIES.  Base
   decls of all ssa names used in STMT (including those defined in
   LOOP) are replaced with the new temporary variables; the
   replacement decls are stored in DECL_COPIES.  */

static bool
separate_decls_in_region_debug (gimple *stmt,
				name_to_copy_table_type *name_copies,
				int_tree_htab_type *decl_copies)
{
  use_operand_p use;
  ssa_op_iter oi;
  tree var, name;
  struct int_tree_map ielt;
  struct name_to_copy_elt elt;
  name_to_copy_elt **slot;
  int_tree_map *dslot;

  if (gimple_debug_bind_p (stmt))
    var = gimple_debug_bind_get_var (stmt);
  else if (gimple_debug_source_bind_p (stmt))
    var = gimple_debug_source_bind_get_var (stmt);
  else
    return true;
  if (TREE_CODE (var) == DEBUG_EXPR_DECL || TREE_CODE (var) == LABEL_DECL)
    return true;
  gcc_assert (DECL_P (var) && SSA_VAR_P (var));
  ielt.uid = DECL_UID (var);
  dslot = decl_copies->find_slot_with_hash (ielt, ielt.uid, NO_INSERT);
  if (!dslot)
    return true;
  if (gimple_debug_bind_p (stmt))
    gimple_debug_bind_set_var (stmt, dslot->to);
  else if (gimple_debug_source_bind_p (stmt))
    gimple_debug_source_bind_set_var (stmt, dslot->to);

  FOR_EACH_PHI_OR_STMT_USE (use, stmt, oi, SSA_OP_USE)
  {
    name = USE_FROM_PTR (use);
    if (TREE_CODE (name) != SSA_NAME)
      continue;

    elt.version = SSA_NAME_VERSION (name);
    slot = name_copies->find_slot_with_hash (&elt, elt.version, NO_INSERT);
    if (!slot)
      {
	gimple_debug_bind_reset_value (stmt);
	update_stmt (stmt);
	break;
      }

    SET_USE (use, (*slot)->new_name);
  }

  return false;
}

/* Callback for htab_traverse.  Adds a field corresponding to the reduction
   specified in SLOT. The type is passed in DATA.  */

int
add_field_for_reduction (reduction_info **slot, tree type)
{

  struct reduction_info *const red = *slot;
  tree var = reduc_stmt_res (red->reduc_stmt);
  tree field = build_decl (gimple_location (red->reduc_stmt), FIELD_DECL,
			   SSA_NAME_IDENTIFIER (var), TREE_TYPE (var));

  insert_field_into_struct (type, field);

  red->field = field;

  return 1;
}

/* Callback for htab_traverse.  Adds a field corresponding to a ssa name
   described in SLOT. The type is passed in DATA.  */

int
add_field_for_name (name_to_copy_elt **slot, tree type)
{
  struct name_to_copy_elt *const elt = *slot;
  tree name = ssa_name (elt->version);
  tree field = build_decl (UNKNOWN_LOCATION,
			   FIELD_DECL, SSA_NAME_IDENTIFIER (name),
			   TREE_TYPE (name));

  insert_field_into_struct (type, field);
  elt->field = field;

  return 1;
}

/* Callback for htab_traverse.  A local result is the intermediate result
   computed by a single
   thread, or the initial value in case no iteration was executed.
   This function creates a phi node reflecting these values.
   The phi's result will be stored in NEW_PHI field of the
   reduction's data structure.  */

int
create_phi_for_local_result (reduction_info **slot, struct loop *loop)
{
  struct reduction_info *const reduc = *slot;
  edge e;
  gphi *new_phi;
  basic_block store_bb, continue_bb;
  tree local_res;
  source_location locus;

  /* STORE_BB is the block where the phi
     should be stored.  It is the destination of the loop exit.
     (Find the fallthru edge from GIMPLE_OMP_CONTINUE).  */
  continue_bb = single_pred (loop->latch);
  store_bb = FALLTHRU_EDGE (continue_bb)->dest;

  /* STORE_BB has two predecessors.  One coming from  the loop
     (the reduction's result is computed at the loop),
     and another coming from a block preceding the loop,
     when no iterations
     are executed (the initial value should be taken).  */
  if (EDGE_PRED (store_bb, 0) == FALLTHRU_EDGE (continue_bb))
    e = EDGE_PRED (store_bb, 1);
  else
    e = EDGE_PRED (store_bb, 0);
  tree lhs = reduc_stmt_res (reduc->reduc_stmt);
  local_res = copy_ssa_name (lhs);
  locus = gimple_location (reduc->reduc_stmt);
  new_phi = create_phi_node (local_res, store_bb);
  add_phi_arg (new_phi, reduc->init, e, locus);
  add_phi_arg (new_phi, lhs, FALLTHRU_EDGE (continue_bb), locus);
  reduc->new_phi = new_phi;

  return 1;
}

struct clsn_data
{
  tree store;
  tree load;

  basic_block store_bb;
  basic_block load_bb;
};

/* Callback for htab_traverse.  Create an atomic instruction for the
   reduction described in SLOT.
   DATA annotates the place in memory the atomic operation relates to,
   and the basic block it needs to be generated in.  */

int
create_call_for_reduction_1 (reduction_info **slot, struct clsn_data *clsn_data)
{
  struct reduction_info *const reduc = *slot;
  gimple_stmt_iterator gsi;
  tree type = TREE_TYPE (PHI_RESULT (reduc->reduc_phi));
  tree load_struct;
  basic_block bb;
  basic_block new_bb;
  edge e;
  tree t, addr, ref, x;
  tree tmp_load, name;
  gimple *load;

  if (reduc->reduc_addr == NULL_TREE)
    {
      load_struct = build_simple_mem_ref (clsn_data->load);
      t = build3 (COMPONENT_REF, type, load_struct, reduc->field, NULL_TREE);

      addr = build_addr (t, current_function_decl);
    }
  else
    {
      /* Set the address for the atomic store.  */
      addr = reduc->reduc_addr;

      /* Remove the non-atomic store '*addr = sum'.  */
      tree res = PHI_RESULT (reduc->keep_res);
      use_operand_p use_p;
      gimple *stmt;
      bool single_use_p = single_imm_use (res, &use_p, &stmt);
      gcc_assert (single_use_p);
      replace_uses_by (gimple_vdef (stmt),
		       gimple_vuse (stmt));
      gimple_stmt_iterator gsi = gsi_for_stmt (stmt);
      gsi_remove (&gsi, true);
    }

<<<<<<< HEAD
=======
  addr = build_addr (t);
>>>>>>> ecebe44f

  /* Create phi node.  */
  bb = clsn_data->load_bb;

  gsi = gsi_last_bb (bb);
  e = split_block (bb, gsi_stmt (gsi));
  new_bb = e->dest;

  tmp_load = create_tmp_var (TREE_TYPE (TREE_TYPE (addr)));
  tmp_load = make_ssa_name (tmp_load);
  load = gimple_build_omp_atomic_load (tmp_load, addr);
  SSA_NAME_DEF_STMT (tmp_load) = load;
  gsi = gsi_start_bb (new_bb);
  gsi_insert_after (&gsi, load, GSI_NEW_STMT);

  e = split_block (new_bb, load);
  new_bb = e->dest;
  gsi = gsi_start_bb (new_bb);
  ref = tmp_load;
  x = fold_build2 (reduc->reduction_code,
		   TREE_TYPE (PHI_RESULT (reduc->new_phi)), ref,
		   PHI_RESULT (reduc->new_phi));

  name = force_gimple_operand_gsi (&gsi, x, true, NULL_TREE, true,
				   GSI_CONTINUE_LINKING);

  gsi_insert_after (&gsi, gimple_build_omp_atomic_store (name), GSI_NEW_STMT);
  return 1;
}

/* Create the atomic operation at the join point of the threads.
   REDUCTION_LIST describes the reductions in the LOOP.
   LD_ST_DATA describes the shared data structure where
   shared data is stored in and loaded from.  */
static void
create_call_for_reduction (struct loop *loop,
			   reduction_info_table_type *reduction_list,
			   struct clsn_data *ld_st_data)
{
  reduction_list->traverse <struct loop *, create_phi_for_local_result> (loop);
  /* Find the fallthru edge from GIMPLE_OMP_CONTINUE.  */
  basic_block continue_bb = single_pred (loop->latch);
  ld_st_data->load_bb = FALLTHRU_EDGE (continue_bb)->dest;
  reduction_list
    ->traverse <struct clsn_data *, create_call_for_reduction_1> (ld_st_data);
}

/* Callback for htab_traverse.  Loads the final reduction value at the
   join point of all threads, and inserts it in the right place.  */

int
create_loads_for_reductions (reduction_info **slot, struct clsn_data *clsn_data)
{
  struct reduction_info *const red = *slot;
  gimple *stmt;
  gimple_stmt_iterator gsi;
  tree type = TREE_TYPE (reduc_stmt_res (red->reduc_stmt));
  tree load_struct;
  tree name;
  tree x;

  /* If there's no exit phi, the result of the reduction is unused.  */
  if (red->keep_res == NULL)
    return 1;

  gsi = gsi_after_labels (clsn_data->load_bb);
  load_struct = build_simple_mem_ref (clsn_data->load);
  load_struct = build3 (COMPONENT_REF, type, load_struct, red->field,
			NULL_TREE);

  x = load_struct;
  name = PHI_RESULT (red->keep_res);
  stmt = gimple_build_assign (name, x);

  gsi_insert_after (&gsi, stmt, GSI_NEW_STMT);

  for (gsi = gsi_start_phis (gimple_bb (red->keep_res));
       !gsi_end_p (gsi); gsi_next (&gsi))
    if (gsi_stmt (gsi) == red->keep_res)
      {
	remove_phi_node (&gsi, false);
	return 1;
      }
  gcc_unreachable ();
}

/* Load the reduction result that was stored in LD_ST_DATA.
   REDUCTION_LIST describes the list of reductions that the
   loads should be generated for.  */
static void
create_final_loads_for_reduction (reduction_info_table_type *reduction_list,
				  struct clsn_data *ld_st_data)
{
  gimple_stmt_iterator gsi;
  tree t;
  gimple *stmt;

  gsi = gsi_after_labels (ld_st_data->load_bb);
  t = build_fold_addr_expr (ld_st_data->store);
  stmt = gimple_build_assign (ld_st_data->load, t);

  gsi_insert_before (&gsi, stmt, GSI_NEW_STMT);

  reduction_list
    ->traverse <struct clsn_data *, create_loads_for_reductions> (ld_st_data);

}

/* Callback for htab_traverse.  Store the neutral value for the
  particular reduction's operation, e.g. 0 for PLUS_EXPR,
  1 for MULT_EXPR, etc. into the reduction field.
  The reduction is specified in SLOT. The store information is
  passed in DATA.  */

int
create_stores_for_reduction (reduction_info **slot, struct clsn_data *clsn_data)
{
  struct reduction_info *const red = *slot;
  tree t;
  gimple *stmt;
  gimple_stmt_iterator gsi;
  tree type = TREE_TYPE (reduc_stmt_res (red->reduc_stmt));

  gsi = gsi_last_bb (clsn_data->store_bb);
  t = build3 (COMPONENT_REF, type, clsn_data->store, red->field, NULL_TREE);
  stmt = gimple_build_assign (t, red->initial_value);
  gsi_insert_after (&gsi, stmt, GSI_NEW_STMT);

  return 1;
}

/* Callback for htab_traverse.  Creates loads to a field of LOAD in LOAD_BB and
   store to a field of STORE in STORE_BB for the ssa name and its duplicate
   specified in SLOT.  */

int
create_loads_and_stores_for_name (name_to_copy_elt **slot,
				  struct clsn_data *clsn_data)
{
  struct name_to_copy_elt *const elt = *slot;
  tree t;
  gimple *stmt;
  gimple_stmt_iterator gsi;
  tree type = TREE_TYPE (elt->new_name);
  tree load_struct;

  gsi = gsi_last_bb (clsn_data->store_bb);
  t = build3 (COMPONENT_REF, type, clsn_data->store, elt->field, NULL_TREE);
  stmt = gimple_build_assign (t, ssa_name (elt->version));
  gsi_insert_after (&gsi, stmt, GSI_NEW_STMT);

  gsi = gsi_last_bb (clsn_data->load_bb);
  load_struct = build_simple_mem_ref (clsn_data->load);
  t = build3 (COMPONENT_REF, type, load_struct, elt->field, NULL_TREE);
  stmt = gimple_build_assign (elt->new_name, t);
  gsi_insert_after (&gsi, stmt, GSI_NEW_STMT);

  return 1;
}

/* Moves all the variables used in LOOP and defined outside of it (including
   the initial values of loop phi nodes, and *PER_THREAD if it is a ssa
   name) to a structure created for this purpose.  The code

   while (1)
     {
       use (a);
       use (b);
     }

   is transformed this way:

   bb0:
   old.a = a;
   old.b = b;

   bb1:
   a' = new->a;
   b' = new->b;
   while (1)
     {
       use (a');
       use (b');
     }

   `old' is stored to *ARG_STRUCT and `new' is stored to NEW_ARG_STRUCT.  The
   pointer `new' is intentionally not initialized (the loop will be split to a
   separate function later, and `new' will be initialized from its arguments).
   LD_ST_DATA holds information about the shared data structure used to pass
   information among the threads.  It is initialized here, and
   gen_parallel_loop will pass it to create_call_for_reduction that
   needs this information.  REDUCTION_LIST describes the reductions
   in LOOP.  */

static void
separate_decls_in_region (edge entry, edge exit,
			  reduction_info_table_type *reduction_list,
			  tree *arg_struct, tree *new_arg_struct,
			  struct clsn_data *ld_st_data)

{
  basic_block bb1 = split_edge (entry);
  basic_block bb0 = single_pred (bb1);
  name_to_copy_table_type name_copies (10);
  int_tree_htab_type decl_copies (10);
  unsigned i;
  tree type, type_name, nvar;
  gimple_stmt_iterator gsi;
  struct clsn_data clsn_data;
  auto_vec<basic_block, 3> body;
  basic_block bb;
  basic_block entry_bb = bb1;
  basic_block exit_bb = exit->dest;
  bool has_debug_stmt = false;

  entry = single_succ_edge (entry_bb);
  gather_blocks_in_sese_region (entry_bb, exit_bb, &body);

  FOR_EACH_VEC_ELT (body, i, bb)
    {
      if (bb != entry_bb && bb != exit_bb)
	{
	  for (gsi = gsi_start_phis (bb); !gsi_end_p (gsi); gsi_next (&gsi))
	    separate_decls_in_region_stmt (entry, exit, gsi_stmt (gsi),
					   &name_copies, &decl_copies);

	  for (gsi = gsi_start_bb (bb); !gsi_end_p (gsi); gsi_next (&gsi))
	    {
	      gimple *stmt = gsi_stmt (gsi);

	      if (is_gimple_debug (stmt))
		has_debug_stmt = true;
	      else
		separate_decls_in_region_stmt (entry, exit, stmt,
					       &name_copies, &decl_copies);
	    }
	}
    }

  /* Now process debug bind stmts.  We must not create decls while
     processing debug stmts, so we defer their processing so as to
     make sure we will have debug info for as many variables as
     possible (all of those that were dealt with in the loop above),
     and discard those for which we know there's nothing we can
     do.  */
  if (has_debug_stmt)
    FOR_EACH_VEC_ELT (body, i, bb)
      if (bb != entry_bb && bb != exit_bb)
	{
	  for (gsi = gsi_start_bb (bb); !gsi_end_p (gsi);)
	    {
	      gimple *stmt = gsi_stmt (gsi);

	      if (is_gimple_debug (stmt))
		{
		  if (separate_decls_in_region_debug (stmt, &name_copies,
						      &decl_copies))
		    {
		      gsi_remove (&gsi, true);
		      continue;
		    }
		}

	      gsi_next (&gsi);
	    }
	}

  if (name_copies.elements () == 0 && reduction_list->elements () == 0)
    {
      /* It may happen that there is nothing to copy (if there are only
         loop carried and external variables in the loop).  */
      *arg_struct = NULL;
      *new_arg_struct = NULL;
    }
  else
    {
      /* Create the type for the structure to store the ssa names to.  */
      type = lang_hooks.types.make_type (RECORD_TYPE);
      type_name = build_decl (UNKNOWN_LOCATION,
			      TYPE_DECL, create_tmp_var_name (".paral_data"),
			      type);
      TYPE_NAME (type) = type_name;

      name_copies.traverse <tree, add_field_for_name> (type);
      if (reduction_list && reduction_list->elements () > 0)
	{
	  /* Create the fields for reductions.  */
	  reduction_list->traverse <tree, add_field_for_reduction> (type);
	}
      layout_type (type);

      /* Create the loads and stores.  */
      *arg_struct = create_tmp_var (type, ".paral_data_store");
      nvar = create_tmp_var (build_pointer_type (type), ".paral_data_load");
      *new_arg_struct = make_ssa_name (nvar);

      ld_st_data->store = *arg_struct;
      ld_st_data->load = *new_arg_struct;
      ld_st_data->store_bb = bb0;
      ld_st_data->load_bb = bb1;

      name_copies
	.traverse <struct clsn_data *, create_loads_and_stores_for_name>
		  (ld_st_data);

      /* Load the calculation from memory (after the join of the threads).  */

      if (reduction_list && reduction_list->elements () > 0)
	{
	  reduction_list
	    ->traverse <struct clsn_data *, create_stores_for_reduction>
	    (ld_st_data);
	  clsn_data.load = make_ssa_name (nvar);
	  clsn_data.load_bb = exit->dest;
	  clsn_data.store = ld_st_data->store;
	  create_final_loads_for_reduction (reduction_list, &clsn_data);
	}
    }
}

/* Returns true if FN was created to run in parallel.  */

bool
parallelized_function_p (tree fndecl)
{
  cgraph_node *node = cgraph_node::get (fndecl);
  gcc_assert (node != NULL);
  return node->parallelized_function;
}

/* Creates and returns an empty function that will receive the body of
   a parallelized loop.  */

static tree
create_loop_fn (location_t loc)
{
  char buf[100];
  char *tname;
  tree decl, type, name, t;
  struct function *act_cfun = cfun;
  static unsigned loopfn_num;

  loc = LOCATION_LOCUS (loc);
  snprintf (buf, 100, "%s.$loopfn", current_function_name ());
  ASM_FORMAT_PRIVATE_NAME (tname, buf, loopfn_num++);
  clean_symbol_name (tname);
  name = get_identifier (tname);
  type = build_function_type_list (void_type_node, ptr_type_node, NULL_TREE);

  decl = build_decl (loc, FUNCTION_DECL, name, type);
  TREE_STATIC (decl) = 1;
  TREE_USED (decl) = 1;
  DECL_ARTIFICIAL (decl) = 1;
  DECL_IGNORED_P (decl) = 0;
  TREE_PUBLIC (decl) = 0;
  DECL_UNINLINABLE (decl) = 1;
  DECL_EXTERNAL (decl) = 0;
  DECL_CONTEXT (decl) = NULL_TREE;
  DECL_INITIAL (decl) = make_node (BLOCK);

  t = build_decl (loc, RESULT_DECL, NULL_TREE, void_type_node);
  DECL_ARTIFICIAL (t) = 1;
  DECL_IGNORED_P (t) = 1;
  DECL_RESULT (decl) = t;

  t = build_decl (loc, PARM_DECL, get_identifier (".paral_data_param"),
		  ptr_type_node);
  DECL_ARTIFICIAL (t) = 1;
  DECL_ARG_TYPE (t) = ptr_type_node;
  DECL_CONTEXT (t) = decl;
  TREE_USED (t) = 1;
  DECL_ARGUMENTS (decl) = t;

  allocate_struct_function (decl, false);

  /* The call to allocate_struct_function clobbers CFUN, so we need to restore
     it.  */
  set_cfun (act_cfun);

  return decl;
}

/* Replace uses of NAME by VAL in block BB.  */

static void
replace_uses_in_bb_by (tree name, tree val, basic_block bb)
{
  gimple *use_stmt;
  imm_use_iterator imm_iter;

  FOR_EACH_IMM_USE_STMT (use_stmt, imm_iter, name)
    {
      if (gimple_bb (use_stmt) != bb)
	continue;

      use_operand_p use_p;
      FOR_EACH_IMM_USE_ON_STMT (use_p, imm_iter)
	SET_USE (use_p, val);
    }
}

/* Do transformation from:

     <bb preheader>:
     ...
     goto <bb header>

     <bb header>:
     ivtmp_a = PHI <ivtmp_init (preheader), ivtmp_b (latch)>
     sum_a = PHI <sum_init (preheader), sum_b (latch)>
     ...
     use (ivtmp_a)
     ...
     sum_b = sum_a + sum_update
     ...
     if (ivtmp_a < n)
       goto <bb latch>;
     else
       goto <bb exit>;

     <bb latch>:
     ivtmp_b = ivtmp_a + 1;
     goto <bb header>

     <bb exit>:
     sum_z = PHI <sum_b (cond[1]), ...>

     [1] Where <bb cond> is single_pred (bb latch); In the simplest case,
	 that's <bb header>.

   to:

     <bb preheader>:
     ...
     goto <bb newheader>

     <bb header>:
     ivtmp_a = PHI <ivtmp_c (latch)>
     sum_a = PHI <sum_c (latch)>
     ...
     use (ivtmp_a)
     ...
     sum_b = sum_a + sum_update
     ...
     goto <bb latch>;

     <bb newheader>:
     ivtmp_c = PHI <ivtmp_init (preheader), ivtmp_b (latch)>
     sum_c = PHI <sum_init (preheader), sum_b (latch)>
     if (ivtmp_c < n + 1)
       goto <bb header>;
     else
       goto <bb newexit>;

     <bb latch>:
     ivtmp_b = ivtmp_a + 1;
     goto <bb newheader>

     <bb newexit>:
     sum_y = PHI <sum_c (newheader)>

     <bb exit>:
     sum_z = PHI <sum_y (newexit), ...>


   In unified diff format:

      <bb preheader>:
      ...
-     goto <bb header>
+     goto <bb newheader>

      <bb header>:
-     ivtmp_a = PHI <ivtmp_init (preheader), ivtmp_b (latch)>
-     sum_a = PHI <sum_init (preheader), sum_b (latch)>
+     ivtmp_a = PHI <ivtmp_c (latch)>
+     sum_a = PHI <sum_c (latch)>
      ...
      use (ivtmp_a)
      ...
      sum_b = sum_a + sum_update
      ...
-     if (ivtmp_a < n)
-       goto <bb latch>;
+     goto <bb latch>;
+
+     <bb newheader>:
+     ivtmp_c = PHI <ivtmp_init (preheader), ivtmp_b (latch)>
+     sum_c = PHI <sum_init (preheader), sum_b (latch)>
+     if (ivtmp_c < n + 1)
+       goto <bb header>;
      else
	goto <bb exit>;

      <bb latch>:
      ivtmp_b = ivtmp_a + 1;
-     goto <bb header>
+     goto <bb newheader>

+    <bb newexit>:
+    sum_y = PHI <sum_c (newheader)>

      <bb exit>:
-     sum_z = PHI <sum_b (cond[1]), ...>
+     sum_z = PHI <sum_y (newexit), ...>

   Note: the example does not show any virtual phis, but these are handled more
   or less as reductions.


   Moves the exit condition of LOOP to the beginning of its header.
   REDUCTION_LIST describes the reductions in LOOP.  BOUND is the new loop
   bound.  */

static void
transform_to_exit_first_loop_alt (struct loop *loop,
				  reduction_info_table_type *reduction_list,
				  tree bound)
{
  basic_block header = loop->header;
  basic_block latch = loop->latch;
  edge exit = single_dom_exit (loop);
  basic_block exit_block = exit->dest;
  gcond *cond_stmt = as_a <gcond *> (last_stmt (exit->src));
  tree control = gimple_cond_lhs (cond_stmt);
  edge e;

  /* Rewriting virtuals into loop-closed ssa normal form makes this
     transformation simpler.  It also ensures that the virtuals are in
     loop-closed ssa normal from after the transformation, which is required by
     create_parallel_loop.  */
  rewrite_virtuals_into_loop_closed_ssa (loop);

  /* Create the new_header block.  */
  basic_block new_header = split_block_before_cond_jump (exit->src);
  edge edge_at_split = single_pred_edge (new_header);

  /* Redirect entry edge to new_header.  */
  edge entry = loop_preheader_edge (loop);
  e = redirect_edge_and_branch (entry, new_header);
  gcc_assert (e == entry);

  /* Redirect post_inc_edge to new_header.  */
  edge post_inc_edge = single_succ_edge (latch);
  e = redirect_edge_and_branch (post_inc_edge, new_header);
  gcc_assert (e == post_inc_edge);

  /* Redirect post_cond_edge to header.  */
  edge post_cond_edge = single_pred_edge (latch);
  e = redirect_edge_and_branch (post_cond_edge, header);
  gcc_assert (e == post_cond_edge);

  /* Redirect edge_at_split to latch.  */
  e = redirect_edge_and_branch (edge_at_split, latch);
  gcc_assert (e == edge_at_split);

  /* Set the new loop bound.  */
  gimple_cond_set_rhs (cond_stmt, bound);
  update_stmt (cond_stmt);

  /* Repair the ssa.  */
  vec<edge_var_map> *v = redirect_edge_var_map_vector (post_inc_edge);
  edge_var_map *vm;
  gphi_iterator gsi;
  int i;
  for (gsi = gsi_start_phis (header), i = 0;
       !gsi_end_p (gsi) && v->iterate (i, &vm);
       gsi_next (&gsi), i++)
    {
      gphi *phi = gsi.phi ();
      tree res_a = PHI_RESULT (phi);

      /* Create new phi.  */
      tree res_c = copy_ssa_name (res_a, phi);
      gphi *nphi = create_phi_node (res_c, new_header);

      /* Replace ivtmp_a with ivtmp_c in condition 'if (ivtmp_a < n)'.  */
      replace_uses_in_bb_by (res_a, res_c, new_header);

      /* Replace ivtmp/sum_b with ivtmp/sum_c in header phi.  */
      add_phi_arg (phi, res_c, post_cond_edge, UNKNOWN_LOCATION);

      /* Replace sum_b with sum_c in exit phi.  */
      tree res_b = redirect_edge_var_map_def (vm);
      replace_uses_in_bb_by (res_b, res_c, exit_block);

      struct reduction_info *red = reduction_phi (reduction_list, phi);
      gcc_assert (virtual_operand_p (res_a)
		  || res_a == control
		  || red != NULL);

      if (red)
	{
	  /* Register the new reduction phi.  */
	  red->reduc_phi = nphi;
	  gimple_set_uid (red->reduc_phi, red->reduc_version);
	}
    }
  gcc_assert (gsi_end_p (gsi) && !v->iterate (i, &vm));

  /* Set the preheader argument of the new phis to ivtmp/sum_init.  */
  flush_pending_stmts (entry);

  /* Set the latch arguments of the new phis to ivtmp/sum_b.  */
  flush_pending_stmts (post_inc_edge);


  basic_block new_exit_block = NULL;
  if (!single_pred_p (exit->dest))
    {
      /* Create a new empty exit block, inbetween the new loop header and the
	 old exit block.  The function separate_decls_in_region needs this block
	 to insert code that is active on loop exit, but not any other path.  */
      new_exit_block = split_edge (exit);
    }

  /* Insert and register the reduction exit phis.  */
  for (gphi_iterator gsi = gsi_start_phis (exit_block);
       !gsi_end_p (gsi);
       gsi_next (&gsi))
    {
      gphi *phi = gsi.phi ();
      gphi *nphi = NULL;
      tree res_z = PHI_RESULT (phi);
      tree res_c;

      if (new_exit_block != NULL)
	{
	  /* Now that we have a new exit block, duplicate the phi of the old
	     exit block in the new exit block to preserve loop-closed ssa.  */
	  edge succ_new_exit_block = single_succ_edge (new_exit_block);
	  edge pred_new_exit_block = single_pred_edge (new_exit_block);
	  tree res_y = copy_ssa_name (res_z, phi);
	  nphi = create_phi_node (res_y, new_exit_block);
	  res_c = PHI_ARG_DEF_FROM_EDGE (phi, succ_new_exit_block);
	  add_phi_arg (nphi, res_c, pred_new_exit_block, UNKNOWN_LOCATION);
	  add_phi_arg (phi, res_y, succ_new_exit_block, UNKNOWN_LOCATION);
	}
      else
	res_c = PHI_ARG_DEF_FROM_EDGE (phi, exit);

      if (virtual_operand_p (res_z))
	continue;

      gimple *reduc_phi = SSA_NAME_DEF_STMT (res_c);
      struct reduction_info *red = reduction_phi (reduction_list, reduc_phi);
      if (red != NULL)
	red->keep_res = (nphi != NULL
			 ? nphi
			 : phi);
    }

  /* We're going to cancel the loop at the end of gen_parallel_loop, but until
     then we're still using some fields, so only bother about fields that are
     still used: header and latch.
     The loop has a new header bb, so we update it.  The latch bb stays the
     same.  */
  loop->header = new_header;

  /* Recalculate dominance info.  */
  free_dominance_info (CDI_DOMINATORS);
  calculate_dominance_info (CDI_DOMINATORS);
}

/* Tries to moves the exit condition of LOOP to the beginning of its header
   without duplication of the loop body.  NIT is the number of iterations of the
   loop.  REDUCTION_LIST describes the reductions in LOOP.  Return true if
   transformation is successful.  */

static bool
try_transform_to_exit_first_loop_alt (struct loop *loop,
				      reduction_info_table_type *reduction_list,
				      tree nit)
{
  /* Check whether the latch contains a single statement.  */
  if (!gimple_seq_nondebug_singleton_p (bb_seq (loop->latch)))
    return false;

  /* Check whether the latch contains the loop iv increment.  */
  edge back = single_succ_edge (loop->latch);
  edge exit = single_dom_exit (loop);
  gcond *cond_stmt = as_a <gcond *> (last_stmt (exit->src));
  tree control = gimple_cond_lhs (cond_stmt);
  gphi *phi = as_a <gphi *> (SSA_NAME_DEF_STMT (control));
  tree inc_res = gimple_phi_arg_def (phi, back->dest_idx);
  if (gimple_bb (SSA_NAME_DEF_STMT (inc_res)) != loop->latch)
    return false;

  /* Check whether there's no code between the loop condition and the latch.  */
  if (!single_pred_p (loop->latch)
      || single_pred (loop->latch) != exit->src)
    return false;

  tree alt_bound = NULL_TREE;
  tree nit_type = TREE_TYPE (nit);

  /* Figure out whether nit + 1 overflows.  */
  if (TREE_CODE (nit) == INTEGER_CST)
    {
      if (!tree_int_cst_equal (nit, TYPE_MAXVAL (nit_type)))
	{
	  alt_bound = fold_build2_loc (UNKNOWN_LOCATION, PLUS_EXPR, nit_type,
				       nit, build_one_cst (nit_type));

	  gcc_assert (TREE_CODE (alt_bound) == INTEGER_CST);
	  transform_to_exit_first_loop_alt (loop, reduction_list, alt_bound);
	  return true;
	}
      else
	{
	  /* Todo: Figure out if we can trigger this, if it's worth to handle
	     optimally, and if we can handle it optimally.  */
	  return false;
	}
    }

  gcc_assert (TREE_CODE (nit) == SSA_NAME);

  /* Variable nit is the loop bound as returned by canonicalize_loop_ivs, for an
     iv with base 0 and step 1 that is incremented in the latch, like this:

     <bb header>:
     # iv_1 = PHI <0 (preheader), iv_2 (latch)>
     ...
     if (iv_1 < nit)
       goto <bb latch>;
     else
       goto <bb exit>;

     <bb latch>:
     iv_2 = iv_1 + 1;
     goto <bb header>;

     The range of iv_1 is [0, nit].  The latch edge is taken for
     iv_1 == [0, nit - 1] and the exit edge is taken for iv_1 == nit.  So the
     number of latch executions is equal to nit.

     The function max_loop_iterations gives us the maximum number of latch
     executions, so it gives us the maximum value of nit.  */
  widest_int nit_max;
  if (!max_loop_iterations (loop, &nit_max))
    return false;

  /* Check if nit + 1 overflows.  */
  widest_int type_max = wi::to_widest (TYPE_MAXVAL (nit_type));
  if (!wi::lts_p (nit_max, type_max))
    return false;

  gimple *def = SSA_NAME_DEF_STMT (nit);

  /* Try to find nit + 1, in the form of n in an assignment nit = n - 1.  */
  if (def
      && is_gimple_assign (def)
      && gimple_assign_rhs_code (def) == PLUS_EXPR)
    {
      tree op1 = gimple_assign_rhs1 (def);
      tree op2 = gimple_assign_rhs2 (def);
      if (integer_minus_onep (op1))
	alt_bound = op2;
      else if (integer_minus_onep (op2))
	alt_bound = op1;
    }

  /* If not found, insert nit + 1.  */
  if (alt_bound == NULL_TREE)
    {
      alt_bound = fold_build2 (PLUS_EXPR, nit_type, nit,
			       build_int_cst_type (nit_type, 1));

      gimple_stmt_iterator gsi = gsi_last_bb (loop_preheader_edge (loop)->src);

      alt_bound
	= force_gimple_operand_gsi (&gsi, alt_bound, true, NULL_TREE, false,
				    GSI_CONTINUE_LINKING);
    }

  transform_to_exit_first_loop_alt (loop, reduction_list, alt_bound);
  return true;
}

/* Moves the exit condition of LOOP to the beginning of its header.  NIT is the
   number of iterations of the loop.  REDUCTION_LIST describes the reductions in
   LOOP.  */

static void
transform_to_exit_first_loop (struct loop *loop,
			      reduction_info_table_type *reduction_list,
			      tree nit)
{
  basic_block *bbs, *nbbs, ex_bb, orig_header;
  unsigned n;
  bool ok;
  edge exit = single_dom_exit (loop), hpred;
  tree control, control_name, res, t;
  gphi *phi, *nphi;
  gassign *stmt;
  gcond *cond_stmt, *cond_nit;
  tree nit_1;

  split_block_after_labels (loop->header);
  orig_header = single_succ (loop->header);
  hpred = single_succ_edge (loop->header);

  cond_stmt = as_a <gcond *> (last_stmt (exit->src));
  control = gimple_cond_lhs (cond_stmt);
  gcc_assert (gimple_cond_rhs (cond_stmt) == nit);

  /* Make sure that we have phi nodes on exit for all loop header phis
     (create_parallel_loop requires that).  */
  for (gphi_iterator gsi = gsi_start_phis (loop->header);
       !gsi_end_p (gsi);
       gsi_next (&gsi))
    {
      phi = gsi.phi ();
      res = PHI_RESULT (phi);
      t = copy_ssa_name (res, phi);
      SET_PHI_RESULT (phi, t);
      nphi = create_phi_node (res, orig_header);
      add_phi_arg (nphi, t, hpred, UNKNOWN_LOCATION);

      if (res == control)
	{
	  gimple_cond_set_lhs (cond_stmt, t);
	  update_stmt (cond_stmt);
	  control = t;
	}
    }

  bbs = get_loop_body_in_dom_order (loop);

  for (n = 0; bbs[n] != exit->src; n++)
   continue;
  nbbs = XNEWVEC (basic_block, n);
  ok = gimple_duplicate_sese_tail (single_succ_edge (loop->header), exit,
				   bbs + 1, n, nbbs);
  gcc_assert (ok);
  free (bbs);
  ex_bb = nbbs[0];
  free (nbbs);

  /* Other than reductions, the only gimple reg that should be copied
     out of the loop is the control variable.  */
  exit = single_dom_exit (loop);
  control_name = NULL_TREE;
  for (gphi_iterator gsi = gsi_start_phis (ex_bb);
       !gsi_end_p (gsi); )
    {
      phi = gsi.phi ();
      res = PHI_RESULT (phi);
      if (virtual_operand_p (res))
	{
	  gsi_next (&gsi);
	  continue;
	}

      /* Check if it is a part of reduction.  If it is,
         keep the phi at the reduction's keep_res field.  The
         PHI_RESULT of this phi is the resulting value of the reduction
         variable when exiting the loop.  */

      if (reduction_list->elements () > 0)
	{
	  struct reduction_info *red;

	  tree val = PHI_ARG_DEF_FROM_EDGE (phi, exit);
	  red = reduction_phi (reduction_list, SSA_NAME_DEF_STMT (val));
	  if (red)
	    {
	      red->keep_res = phi;
	      gsi_next (&gsi);
	      continue;
	    }
	}
      gcc_assert (control_name == NULL_TREE
		  && SSA_NAME_VAR (res) == SSA_NAME_VAR (control));
      control_name = res;
      remove_phi_node (&gsi, false);
    }
  gcc_assert (control_name != NULL_TREE);

  /* Initialize the control variable to number of iterations
     according to the rhs of the exit condition.  */
  gimple_stmt_iterator gsi = gsi_after_labels (ex_bb);
  cond_nit = as_a <gcond *> (last_stmt (exit->src));
  nit_1 =  gimple_cond_rhs (cond_nit);
  nit_1 = force_gimple_operand_gsi (&gsi,
				  fold_convert (TREE_TYPE (control_name), nit_1),
				  false, NULL_TREE, false, GSI_SAME_STMT);
  stmt = gimple_build_assign (control_name, nit_1);
  gsi_insert_before (&gsi, stmt, GSI_NEW_STMT);
}

/* Create the parallel constructs for LOOP as described in gen_parallel_loop.
   LOOP_FN and DATA are the arguments of GIMPLE_OMP_PARALLEL.
   NEW_DATA is the variable that should be initialized from the argument
   of LOOP_FN.  N_THREADS is the requested number of threads.  Returns the
   basic block containing GIMPLE_OMP_PARALLEL tree.  */

static void
create_parallel_loop (struct loop *loop, tree loop_fn, tree data,
		      tree new_data, unsigned n_threads, location_t loc,
		      basic_block region_entry, bool oacc_kernels_p)
{
  gimple_stmt_iterator gsi;
  basic_block bb, paral_bb, for_bb, ex_bb, continue_bb;
  tree t, param;
  gomp_parallel *omp_par_stmt;
  gimple *omp_return_stmt1, *omp_return_stmt2;
  gimple *phi;
  gcond *cond_stmt;
  gomp_for *for_stmt;
  gomp_continue *omp_cont_stmt;
  tree cvar, cvar_init, initvar, cvar_next, cvar_base, type;
  edge exit, nexit, guard, end, e;
  tree for_clauses = NULL_TREE;

  /* Prepare the GIMPLE_OMP_PARALLEL statement.  */
  bb = loop_preheader_edge (loop)->src;
  if (!oacc_kernels_p)
    {
      paral_bb = single_pred (bb);
      gsi = gsi_last_bb (paral_bb);
    }
  else
    /* Make sure the oacc parallel is inserted on top of the oacc kernels
       region.  */
    gsi = gsi_last_bb (region_entry);

  if (!oacc_kernels_p)
    {
      t = build_omp_clause (loc, OMP_CLAUSE_NUM_THREADS);
      OMP_CLAUSE_NUM_THREADS_EXPR (t)
	= build_int_cst (integer_type_node, n_threads);
      omp_par_stmt = gimple_build_omp_parallel (NULL, t, loop_fn, data);
      gimple_set_location (omp_par_stmt, loc);

      gsi_insert_after (&gsi, omp_par_stmt, GSI_NEW_STMT);
    }
  else
    {
      /* Create oacc parallel pragma based on oacc kernels pragma and
	 GOACC_kernels_internal call.  */
      gomp_target *kernels = as_a <gomp_target *> (gsi_stmt (gsi));

      tree clauses = gimple_omp_target_clauses (kernels);
      /* FIXME: We need a more intelligent mapping onto vector, gangs,
	 workers.  */
      if (1)
	{
	  tree clause = build_omp_clause (gimple_location (kernels),
					  OMP_CLAUSE_NUM_GANGS);
	  OMP_CLAUSE_NUM_GANGS_EXPR (clause) 
	    = build_int_cst (integer_type_node, n_threads);
	  OMP_CLAUSE_CHAIN (clause) = clauses;
	  clauses = clause;
	}
      gomp_target *stmt
	= gimple_build_omp_target (NULL, GF_OMP_TARGET_KIND_OACC_PARALLEL,
				   clauses);
      tree child_fn = gimple_omp_target_child_fn (kernels);
      gimple_omp_target_set_child_fn (stmt, child_fn);
      tree data_arg = gimple_omp_target_data_arg (kernels);
      gimple_omp_target_set_data_arg (stmt, data_arg);

      gimple_set_location (stmt, loc);

      /* Insert oacc parallel pragma after the oacc kernels pragma.  */
      {
	gimple_stmt_iterator gsi2;
	gsi = gsi_last_bb (region_entry);
	gsi2 = gsi;
	gsi_prev (&gsi2);

	/* Insert pragma acc parallel.  */
	gsi_insert_after (&gsi, stmt, GSI_NEW_STMT);

	/* Remove GOACC_kernels_internal call.  */
	replace_uses_by (gimple_vdef (gsi_stmt (gsi2)),
			 gimple_vuse (gsi_stmt (gsi2)));
	gsi_remove (&gsi2, true);

	/* Remove pragma acc kernels.  */
	gsi_remove (&gsi2, true);
      }
    }

  /* Initialize NEW_DATA.  */
  if (data)
    {
      gassign *assign_stmt;

      gsi = gsi_after_labels (bb);

      param = make_ssa_name (DECL_ARGUMENTS (loop_fn));
      assign_stmt = gimple_build_assign (param, build_fold_addr_expr (data));
      gsi_insert_before (&gsi, assign_stmt, GSI_SAME_STMT);

      assign_stmt = gimple_build_assign (new_data,
				  fold_convert (TREE_TYPE (new_data), param));
      gsi_insert_before (&gsi, assign_stmt, GSI_SAME_STMT);
    }

  /* Skip insertion of OMP_RETURN for oacc_kernels_p.  We've already generated
     one when lowering the oacc kernels directive in
     pass_lower_omp/lower_omp (). */
  if (!oacc_kernels_p)
    {
      /* Emit GIMPLE_OMP_RETURN for GIMPLE_OMP_PARALLEL.  */
      bb = split_loop_exit_edge (single_dom_exit (loop));
      gsi = gsi_last_bb (bb);
      omp_return_stmt1 = gimple_build_omp_return (false);
      gimple_set_location (omp_return_stmt1, loc);
      gsi_insert_after (&gsi, omp_return_stmt1, GSI_NEW_STMT);
    }

  /* Extract data for GIMPLE_OMP_FOR.  */
  gcc_assert (loop->header == single_dom_exit (loop)->src);
  cond_stmt = as_a <gcond *> (last_stmt (loop->header));

  cvar = gimple_cond_lhs (cond_stmt);
  cvar_base = SSA_NAME_VAR (cvar);
  phi = SSA_NAME_DEF_STMT (cvar);
  cvar_init = PHI_ARG_DEF_FROM_EDGE (phi, loop_preheader_edge (loop));
  initvar = copy_ssa_name (cvar);
  SET_USE (PHI_ARG_DEF_PTR_FROM_EDGE (phi, loop_preheader_edge (loop)),
	   initvar);
  cvar_next = PHI_ARG_DEF_FROM_EDGE (phi, loop_latch_edge (loop));

  gsi = gsi_last_nondebug_bb (loop->latch);
  gcc_assert (gsi_stmt (gsi) == SSA_NAME_DEF_STMT (cvar_next));
  gsi_remove (&gsi, true);

  /* Prepare cfg.  */
  for_bb = split_edge (loop_preheader_edge (loop));
  ex_bb = split_loop_exit_edge (single_dom_exit (loop));
  extract_true_false_edges_from_block (loop->header, &nexit, &exit);
  gcc_assert (exit == single_dom_exit (loop));

  guard = make_edge (for_bb, ex_bb, 0);
  /* Split the latch edge, so LOOPS_HAVE_SIMPLE_LATCHES is still valid.  */
  loop->latch = split_edge (single_succ_edge (loop->latch));
  single_pred_edge (loop->latch)->flags = 0;
  end = make_edge (single_pred (loop->latch), ex_bb, EDGE_FALLTHRU);
  rescan_loop_exit (end, true, false);

  for (gphi_iterator gpi = gsi_start_phis (ex_bb);
       !gsi_end_p (gpi); gsi_next (&gpi))
    {
      source_location locus;
      gphi *phi = gpi.phi ();
      tree def = PHI_ARG_DEF_FROM_EDGE (phi, exit);
      gimple *def_stmt = SSA_NAME_DEF_STMT (def);

      /* If the exit phi is not connected to a header phi in the same loop, this
	 value is not modified in the loop, and we're done with this phi.  */
      if (!(gimple_code (def_stmt) == GIMPLE_PHI
	    && gimple_bb (def_stmt) == loop->header))
	continue;

      gphi *stmt = as_a <gphi *> (def_stmt);
      def = PHI_ARG_DEF_FROM_EDGE (stmt, loop_preheader_edge (loop));
      locus = gimple_phi_arg_location_from_edge (stmt,
						 loop_preheader_edge (loop));
      add_phi_arg (phi, def, guard, locus);

      def = PHI_ARG_DEF_FROM_EDGE (stmt, loop_latch_edge (loop));
      locus = gimple_phi_arg_location_from_edge (stmt, loop_latch_edge (loop));
      add_phi_arg (phi, def, end, locus);
    }
  e = redirect_edge_and_branch (exit, nexit->dest);
  PENDING_STMT (e) = NULL;

  /* Emit GIMPLE_OMP_FOR.  */
  gimple_cond_set_lhs (cond_stmt, cvar_base);
  type = TREE_TYPE (cvar);
  t = build_omp_clause (loc, OMP_CLAUSE_SCHEDULE);
  int chunk_size = PARAM_VALUE (PARAM_PARLOOPS_CHUNK_SIZE);
  enum PARAM_PARLOOPS_SCHEDULE_KIND schedule_type \
    = (enum PARAM_PARLOOPS_SCHEDULE_KIND) PARAM_VALUE (PARAM_PARLOOPS_SCHEDULE);
  switch (schedule_type)
    {
    case PARAM_PARLOOPS_SCHEDULE_KIND_static:
      OMP_CLAUSE_SCHEDULE_KIND (t) = OMP_CLAUSE_SCHEDULE_STATIC;
      break;
    case PARAM_PARLOOPS_SCHEDULE_KIND_dynamic:
      OMP_CLAUSE_SCHEDULE_KIND (t) = OMP_CLAUSE_SCHEDULE_DYNAMIC;
      break;
    case PARAM_PARLOOPS_SCHEDULE_KIND_guided:
      OMP_CLAUSE_SCHEDULE_KIND (t) = OMP_CLAUSE_SCHEDULE_GUIDED;
      break;
    case PARAM_PARLOOPS_SCHEDULE_KIND_auto:
      OMP_CLAUSE_SCHEDULE_KIND (t) = OMP_CLAUSE_SCHEDULE_AUTO;
      chunk_size = 0;
      break;
    case PARAM_PARLOOPS_SCHEDULE_KIND_runtime:
      OMP_CLAUSE_SCHEDULE_KIND (t) = OMP_CLAUSE_SCHEDULE_RUNTIME;
      chunk_size = 0;
      break;
    default:
      gcc_unreachable ();
    }
  if (chunk_size != 0)
    OMP_CLAUSE_SCHEDULE_CHUNK_EXPR (t)
      = build_int_cst (integer_type_node, chunk_size);

  if (1)
    {
      /* In combination with the NUM_GANGS on the parallel.  */
      for_clauses = build_omp_clause (loc, OMP_CLAUSE_GANG);
    }

  for_stmt = gimple_build_omp_for (NULL,
				   (oacc_kernels_p
				    ? GF_OMP_FOR_KIND_OACC_LOOP
				    : GF_OMP_FOR_KIND_FOR),
				   for_clauses, 1, NULL);
  gimple_set_location (for_stmt, loc);
  gimple_omp_for_set_index (for_stmt, 0, initvar);
  gimple_omp_for_set_initial (for_stmt, 0, cvar_init);
  gimple_omp_for_set_final (for_stmt, 0, gimple_cond_rhs (cond_stmt));
  gimple_omp_for_set_cond (for_stmt, 0, gimple_cond_code (cond_stmt));
  gimple_omp_for_set_incr (for_stmt, 0, build2 (PLUS_EXPR, type,
						cvar_base,
						build_int_cst (type, 1)));

  gsi = gsi_last_bb (for_bb);
  gsi_insert_after (&gsi, for_stmt, GSI_NEW_STMT);
  SSA_NAME_DEF_STMT (initvar) = for_stmt;

  /* Emit GIMPLE_OMP_CONTINUE.  */
  continue_bb = single_pred (loop->latch);
  gsi = gsi_last_bb (continue_bb);
  omp_cont_stmt = gimple_build_omp_continue (cvar_next, cvar);
  gimple_set_location (omp_cont_stmt, loc);
  gsi_insert_after (&gsi, omp_cont_stmt, GSI_NEW_STMT);
  SSA_NAME_DEF_STMT (cvar_next) = omp_cont_stmt;

  /* Emit GIMPLE_OMP_RETURN for GIMPLE_OMP_FOR.  */
  gsi = gsi_last_bb (ex_bb);
  omp_return_stmt2 = gimple_build_omp_return (true);
  gimple_set_location (omp_return_stmt2, loc);
  gsi_insert_after (&gsi, omp_return_stmt2, GSI_NEW_STMT);

  /* After the above dom info is hosed.  Re-compute it.  */
  free_dominance_info (CDI_DOMINATORS);
  calculate_dominance_info (CDI_DOMINATORS);
}

/* Generates code to execute the iterations of LOOP in N_THREADS
   threads in parallel.

   NITER describes number of iterations of LOOP.
   REDUCTION_LIST describes the reductions existent in the LOOP.  */

static void
gen_parallel_loop (struct loop *loop,
		   reduction_info_table_type *reduction_list,
		   unsigned n_threads, struct tree_niter_desc *niter,
		   basic_block region_entry, bool oacc_kernels_p)
{
  tree many_iterations_cond, type, nit;
  tree arg_struct, new_arg_struct;
  gimple_seq stmts;
  edge entry, exit;
  struct clsn_data clsn_data;
  unsigned prob;
  location_t loc;
  gimple *cond_stmt;
  unsigned int m_p_thread=2;

  /* From

     ---------------------------------------------------------------------
     loop
       {
	 IV = phi (INIT, IV + STEP)
	 BODY1;
	 if (COND)
	   break;
	 BODY2;
       }
     ---------------------------------------------------------------------

     with # of iterations NITER (possibly with MAY_BE_ZERO assumption),
     we generate the following code:

     ---------------------------------------------------------------------

     if (MAY_BE_ZERO
     || NITER < MIN_PER_THREAD * N_THREADS)
     goto original;

     BODY1;
     store all local loop-invariant variables used in body of the loop to DATA.
     GIMPLE_OMP_PARALLEL (OMP_CLAUSE_NUM_THREADS (N_THREADS), LOOPFN, DATA);
     load the variables from DATA.
     GIMPLE_OMP_FOR (IV = INIT; COND; IV += STEP) (OMP_CLAUSE_SCHEDULE (static))
     BODY2;
     BODY1;
     GIMPLE_OMP_CONTINUE;
     GIMPLE_OMP_RETURN         -- GIMPLE_OMP_FOR
     GIMPLE_OMP_RETURN         -- GIMPLE_OMP_PARALLEL
     goto end;

     original:
     loop
       {
	 IV = phi (INIT, IV + STEP)
	 BODY1;
	 if (COND)
	   break;
	 BODY2;
       }

     end:

   */

  /* Create two versions of the loop -- in the old one, we know that the
     number of iterations is large enough, and we will transform it into the
     loop that will be split to loop_fn, the new one will be used for the
     remaining iterations.  */

  /* We should compute a better number-of-iterations value for outer loops.
     That is, if we have
 
    for (i = 0; i < n; ++i)
      for (j = 0; j < m; ++j)
        ...

    we should compute nit = n * m, not nit = n.  
    Also may_be_zero handling would need to be adjusted.  */

  type = TREE_TYPE (niter->niter);
  nit = force_gimple_operand (unshare_expr (niter->niter), &stmts, true,
			      NULL_TREE);
  if (stmts)
    gsi_insert_seq_on_edge_immediate (loop_preheader_edge (loop), stmts);

  if (!oacc_kernels_p)
    {
      if (loop->inner)
	m_p_thread=2;
      else
	m_p_thread=MIN_PER_THREAD;

      many_iterations_cond =
	fold_build2 (GE_EXPR, boolean_type_node,
		     nit, build_int_cst (type, m_p_thread * n_threads));

      many_iterations_cond
	= fold_build2 (TRUTH_AND_EXPR, boolean_type_node,
		       invert_truthvalue (unshare_expr (niter->may_be_zero)),
		       many_iterations_cond);
      many_iterations_cond
	= force_gimple_operand (many_iterations_cond, &stmts, false, NULL_TREE);
      if (stmts)
	gsi_insert_seq_on_edge_immediate (loop_preheader_edge (loop), stmts);
      if (!is_gimple_condexpr (many_iterations_cond))
	{
	  many_iterations_cond
	    = force_gimple_operand (many_iterations_cond, &stmts,
				    true, NULL_TREE);
	  if (stmts)
	    gsi_insert_seq_on_edge_immediate (loop_preheader_edge (loop), stmts);
	}

      initialize_original_copy_tables ();

      /* We assume that the loop usually iterates a lot.  */
      prob = 4 * REG_BR_PROB_BASE / 5;
      loop_version (loop, many_iterations_cond, NULL,
		    prob, prob, REG_BR_PROB_BASE - prob, true);
      update_ssa (TODO_update_ssa);
      free_original_copy_tables ();
    }

  /* Base all the induction variables in LOOP on a single control one.  */
  canonicalize_loop_ivs (loop, &nit, true);

  /* Ensure that the exit condition is the first statement in the loop.
     The common case is that latch of the loop is empty (apart from the
     increment) and immediately follows the loop exit test.  Attempt to move the
     entry of the loop directly before the exit check and increase the number of
     iterations of the loop by one.  */
  if (try_transform_to_exit_first_loop_alt (loop, reduction_list, nit))
    {
      if (dump_file
	  && (dump_flags & TDF_DETAILS))
	fprintf (dump_file,
		 "alternative exit-first loop transform succeeded"
		 " for loop %d\n", loop->num);
    }
  else
    {
      if (oacc_kernels_p)
	n_threads = 1;

      /* Fall back on the method that handles more cases, but duplicates the
	 loop body: move the exit condition of LOOP to the beginning of its
	 header, and duplicate the part of the last iteration that gets disabled
	 to the exit of the loop.  */
      transform_to_exit_first_loop (loop, reduction_list, nit);
    }

  /* Generate initializations for reductions.  */
  if (reduction_list->elements () > 0)
    reduction_list->traverse <struct loop *, initialize_reductions> (loop);

  /* Eliminate the references to local variables from the loop.  */
  gcc_assert (single_exit (loop));
  entry = loop_preheader_edge (loop);
  exit = single_dom_exit (loop);

  /* This rewrites the body in terms of new variables.  This has already
     been done for oacc_kernels_p in pass_lower_omp/lower_omp ().  */
  if (!oacc_kernels_p)
    {
      eliminate_local_variables (entry, exit);
      /* In the old loop, move all variables non-local to the loop to a
	 structure and back, and create separate decls for the variables used in
	 loop.  */
      separate_decls_in_region (entry, exit, reduction_list, &arg_struct,
				&new_arg_struct, &clsn_data);
    }
  else
    {
      arg_struct = NULL_TREE;
      new_arg_struct = NULL_TREE;
      clsn_data.load = NULL_TREE;
      clsn_data.load_bb = exit->dest;
      clsn_data.store = NULL_TREE;
      clsn_data.store_bb = NULL;
    }

  /* Create the parallel constructs.  */
  loc = UNKNOWN_LOCATION;
  cond_stmt = last_stmt (loop->header);
  if (cond_stmt)
    loc = gimple_location (cond_stmt);
  create_parallel_loop (loop, create_loop_fn (loc), arg_struct, new_arg_struct,
			n_threads, loc, region_entry, oacc_kernels_p);
  if (reduction_list->elements () > 0)
    create_call_for_reduction (loop, reduction_list, &clsn_data);

  scev_reset ();

  /* Free loop bound estimations that could contain references to
     removed statements.  */
  FOR_EACH_LOOP (loop, 0)
    free_numbers_of_iterations_estimates_loop (loop);
}

/* Returns true when LOOP contains vector phi nodes.  */

static bool
loop_has_vector_phi_nodes (struct loop *loop ATTRIBUTE_UNUSED)
{
  unsigned i;
  basic_block *bbs = get_loop_body_in_dom_order (loop);
  gphi_iterator gsi;
  bool res = true;

  for (i = 0; i < loop->num_nodes; i++)
    for (gsi = gsi_start_phis (bbs[i]); !gsi_end_p (gsi); gsi_next (&gsi))
      if (TREE_CODE (TREE_TYPE (PHI_RESULT (gsi.phi ()))) == VECTOR_TYPE)
	goto end;

  res = false;
 end:
  free (bbs);
  return res;
}

/* Create a reduction_info struct, initialize it with REDUC_STMT
   and PHI, insert it to the REDUCTION_LIST.  */

static void
build_new_reduction (reduction_info_table_type *reduction_list,
		     gimple *reduc_stmt, gphi *phi)
{
  reduction_info **slot;
  struct reduction_info *new_reduction;
  enum tree_code reduction_code;

  gcc_assert (reduc_stmt);

  if (dump_file && (dump_flags & TDF_DETAILS))
    {
      fprintf (dump_file,
	       "Detected reduction. reduction stmt is: \n");
      print_gimple_stmt (dump_file, reduc_stmt, 0, 0);
      fprintf (dump_file, "\n");
    }

  if (gimple_code (reduc_stmt) == GIMPLE_PHI)
    {
      tree op1 = PHI_ARG_DEF (reduc_stmt, 0);
      gimple *def1 = SSA_NAME_DEF_STMT (op1);
      reduction_code = gimple_assign_rhs_code (def1);
    }

  else
    reduction_code = gimple_assign_rhs_code (reduc_stmt);

  new_reduction = XCNEW (struct reduction_info);

  new_reduction->reduc_stmt = reduc_stmt;
  new_reduction->reduc_phi = phi;
  new_reduction->reduc_version = SSA_NAME_VERSION (gimple_phi_result (phi));
  new_reduction->reduction_code = reduction_code;
  slot = reduction_list->find_slot (new_reduction, INSERT);
  *slot = new_reduction;
}

/* Callback for htab_traverse.  Sets gimple_uid of reduc_phi stmts.  */

int
set_reduc_phi_uids (reduction_info **slot, void *data ATTRIBUTE_UNUSED)
{
  struct reduction_info *const red = *slot;
  gimple_set_uid (red->reduc_phi, red->reduc_version);
  return 1;
}

/* Detect all reductions in the LOOP, insert them into REDUCTION_LIST.  */

static void
gather_scalar_reductions (loop_p loop, reduction_info_table_type *reduction_list)
{
  gphi_iterator gsi;
  loop_vec_info simple_loop_info;
  loop_vec_info simple_inner_loop_info = NULL;
  bool allow_double_reduc = true;

  if (!stmt_vec_info_vec.exists ())
    init_stmt_vec_info_vec ();

  simple_loop_info = vect_analyze_loop_form (loop);
  if (simple_loop_info == NULL)
    return;

  for (gsi = gsi_start_phis (loop->header); !gsi_end_p (gsi); gsi_next (&gsi))
    {
      gphi *phi = gsi.phi ();
      affine_iv iv;
      tree res = PHI_RESULT (phi);
      bool double_reduc;

      if (virtual_operand_p (res))
	continue;

      if (simple_iv (loop, loop, res, &iv, true))
	continue;

      gimple *reduc_stmt
	= vect_force_simple_reduction (simple_loop_info, phi, true,
				       &double_reduc, true);
      if (!reduc_stmt)
	continue;

      if (double_reduc)
	{
	  if (!allow_double_reduc
	      || loop->inner->inner != NULL)
	    continue;

	  if (!simple_inner_loop_info)
	    {
	      simple_inner_loop_info = vect_analyze_loop_form (loop->inner);
	      if (!simple_inner_loop_info)
		{
		  allow_double_reduc = false;
		  continue;
		}
	    }

	  use_operand_p use_p;
	  gimple *inner_stmt;
	  bool single_use_p = single_imm_use (res, &use_p, &inner_stmt);
	  gcc_assert (single_use_p);
	  gphi *inner_phi = as_a <gphi *> (inner_stmt);
	  if (simple_iv (loop->inner, loop->inner, PHI_RESULT (inner_phi),
			 &iv, true))
	    continue;

	  gimple *inner_reduc_stmt
	    = vect_force_simple_reduction (simple_inner_loop_info, inner_phi,
					   true, &double_reduc, true);
	  gcc_assert (!double_reduc);
	  if (inner_reduc_stmt == NULL)
	    continue;
	}

      build_new_reduction (reduction_list, reduc_stmt, phi);
    }
  destroy_loop_vec_info (simple_loop_info, true);
  destroy_loop_vec_info (simple_inner_loop_info, true);

  /* Release the claim on gimple_uid.  */
  free_stmt_vec_info_vec ();

  /* As gimple_uid is used by the vectorizer in between vect_analyze_loop_form
     and free_stmt_vec_info_vec, we can set gimple_uid of reduc_phi stmts only
     now.  */
  basic_block bb;
  FOR_EACH_BB_FN (bb, cfun)
    for (gsi = gsi_start_phis (bb); !gsi_end_p (gsi); gsi_next (&gsi))
      gimple_set_uid (gsi_stmt (gsi), (unsigned int)-1);
  reduction_list->traverse <void *, set_reduc_phi_uids> (NULL);
}

/* Try to initialize NITER for code generation part.  */

static bool
try_get_loop_niter (loop_p loop, struct tree_niter_desc *niter)
{
  edge exit = single_dom_exit (loop);

  gcc_assert (exit);

  /* We need to know # of iterations, and there should be no uses of values
     defined inside loop outside of it, unless the values are invariants of
     the loop.  */
  if (!number_of_iterations_exit (loop, exit, niter, false))
    {
      if (dump_file && (dump_flags & TDF_DETAILS))
	fprintf (dump_file, "  FAILED: number of iterations not known\n");
      return false;
    }

  return true;
}

/* Try to initialize REDUCTION_LIST for code generation part.
   REDUCTION_LIST describes the reductions.  */

static bool
try_create_reduction_list (loop_p loop,
			   reduction_info_table_type *reduction_list,
			   bool oacc_kernels_p)
{
  edge exit = single_dom_exit (loop);
  gphi_iterator gsi;

  gcc_assert (exit);

  gather_scalar_reductions (loop, reduction_list);


  for (gsi = gsi_start_phis (exit->dest); !gsi_end_p (gsi); gsi_next (&gsi))
    {
      gphi *phi = gsi.phi ();
      struct reduction_info *red;
      imm_use_iterator imm_iter;
      use_operand_p use_p;
      gimple *reduc_phi;
      tree val = PHI_ARG_DEF_FROM_EDGE (phi, exit);

      if (!virtual_operand_p (val))
	{
	  if (dump_file && (dump_flags & TDF_DETAILS))
	    {
	      fprintf (dump_file, "phi is ");
	      print_gimple_stmt (dump_file, phi, 0, 0);
	      fprintf (dump_file, "arg of phi to exit:   value ");
	      print_generic_expr (dump_file, val, 0);
	      fprintf (dump_file, " used outside loop\n");
	      fprintf (dump_file,
		       "  checking if it a part of reduction pattern:  \n");
	    }
	  if (reduction_list->elements () == 0)
	    {
	      if (dump_file && (dump_flags & TDF_DETAILS))
		fprintf (dump_file,
			 "  FAILED: it is not a part of reduction.\n");
	      return false;
	    }
	  reduc_phi = NULL;
	  FOR_EACH_IMM_USE_FAST (use_p, imm_iter, val)
	    {
	      if (!gimple_debug_bind_p (USE_STMT (use_p))
		  && flow_bb_inside_loop_p (loop, gimple_bb (USE_STMT (use_p))))
		{
		  reduc_phi = USE_STMT (use_p);
		  break;
		}
	    }
	  red = reduction_phi (reduction_list, reduc_phi);
	  if (red == NULL)
	    {
	      if (dump_file && (dump_flags & TDF_DETAILS))
		fprintf (dump_file,
			 "  FAILED: it is not a part of reduction.\n");
	      return false;
	    }
	  red->keep_res = phi;
	  if (dump_file && (dump_flags & TDF_DETAILS))
	    {
	      fprintf (dump_file, "reduction phi is  ");
	      print_gimple_stmt (dump_file, red->reduc_phi, 0, 0);
	      fprintf (dump_file, "reduction stmt is  ");
	      print_gimple_stmt (dump_file, red->reduc_stmt, 0, 0);
	    }
	}
    }

  /* The iterations of the loop may communicate only through bivs whose
     iteration space can be distributed efficiently.  */
  for (gsi = gsi_start_phis (loop->header); !gsi_end_p (gsi); gsi_next (&gsi))
    {
      gphi *phi = gsi.phi ();
      tree def = PHI_RESULT (phi);
      affine_iv iv;

      if (!virtual_operand_p (def) && !simple_iv (loop, loop, def, &iv, true))
	{
	  struct reduction_info *red;

	  red = reduction_phi (reduction_list, phi);
	  if (red == NULL)
	    {
	      if (dump_file && (dump_flags & TDF_DETAILS))
		fprintf (dump_file,
			 "  FAILED: scalar dependency between iterations\n");
	      return false;
	    }
	}
    }


  if (oacc_kernels_p)
    {
      edge e = loop_preheader_edge (loop);

      for (gsi = gsi_start_phis (loop->header); !gsi_end_p (gsi);
	   gsi_next (&gsi))
	{
	  gphi *phi = gsi.phi ();
	  tree def = PHI_RESULT (phi);
	  affine_iv iv;

	  if (!virtual_operand_p (def) && !simple_iv (loop, loop, def, &iv, true))
	    {
	      struct reduction_info *red;
	      red = reduction_phi (reduction_list, phi);

	      /* Look for pattern:

		 <bb preheader>
		   .omp_data_i = &.omp_data_arr;
		   addr = .omp_data_i->sum;
		   sum_a = *addr;

		 <bb header>:
		   sum_b = PHI <sum_a (preheader), sum_c (latch)>

		 and assign addr to reduc->reduc_addr.  */

	      tree arg = PHI_ARG_DEF_FROM_EDGE (phi, e);
	      gimple *stmt = SSA_NAME_DEF_STMT (arg);
	      if (!gimple_assign_single_p (stmt))
		return false;
	      tree memref = gimple_assign_rhs1 (stmt);
	      if (TREE_CODE (memref) != MEM_REF)
		return false;
	      tree addr = TREE_OPERAND (memref, 0);

	      gimple *stmt2 = SSA_NAME_DEF_STMT (addr);
	      if (!gimple_assign_single_p (stmt2))
		return false;
	      tree compref = gimple_assign_rhs1 (stmt2);
	      if (TREE_CODE (compref) != COMPONENT_REF)
		return false;
	      tree addr2 = TREE_OPERAND (compref, 0);
	      if (TREE_CODE (addr2) != MEM_REF)
		return false;
	      addr2 = TREE_OPERAND (addr2, 0);
	      if (TREE_CODE (addr2) != SSA_NAME
		  || !gimple_stmt_omp_data_i_init_p (SSA_NAME_DEF_STMT (addr2)))
		return false;
	      red->reduc_addr = addr;
	    }
	}
    }

  return true;
}

/* Return true if STMT is a load of which the result is unused, and can be
   safely deleted.  */

static bool
dead_load_p (gimple *stmt)
{
  if (!gimple_assign_load_p (stmt))
    return false;

  tree lhs = gimple_assign_lhs (stmt);
  return (TREE_CODE (lhs) == SSA_NAME
	  && has_zero_uses (lhs)
	  && !gimple_has_side_effects (stmt)
	  && !stmt_could_throw_p (stmt));
}

static bool
ref_conflicts_with_region (gimple_stmt_iterator gsi, ao_ref *ref,
			   bool ref_is_store, vec<basic_block> region_bbs,
			   unsigned int i, gimple *skip_stmt)
{
  basic_block bb = region_bbs[i];
  gsi_next (&gsi);

  while (true)
    {
      for (; !gsi_end_p (gsi);
	   gsi_next (&gsi))
	{
	  gimple *stmt = gsi_stmt (gsi);
	  if (stmt == skip_stmt)
	    {
	      if (dump_file)
		{
		  fprintf (dump_file, "skipping reduction store: ");
		  print_gimple_stmt (dump_file, stmt, 0, 0);
		}
	      continue;
	    }

	  if (!gimple_vdef (stmt)
	      && !gimple_vuse (stmt))
	    continue;

	  if (ref_is_store)
	    {
	      if (dead_load_p (stmt))
		{
		  if (dump_file)
		    {
		      fprintf (dump_file, "skipping dead load: ");
		      print_gimple_stmt (dump_file, stmt, 0, 0);
		    }
		  continue;
		}

	      if (ref_maybe_used_by_stmt_p (stmt, ref))
		{
		  if (dump_file)
		    {
		      fprintf (dump_file, "Stmt ");
		      print_gimple_stmt (dump_file, stmt, 0, 0);
		    }
		  return true;
		}
	    }
	  else
	    {
	      if (stmt_may_clobber_ref_p_1 (stmt, ref))
		{
		  if (dump_file)
		    {
		      fprintf (dump_file, "Stmt ");
		      print_gimple_stmt (dump_file, stmt, 0, 0);
		    }
		  return true;
		}
	    }
	}
      i++;
      if (i == region_bbs.length ())
	break;
      bb = region_bbs[i];
      gsi = gsi_start_bb (bb);
    }

  return false;
}

static bool
oacc_entry_exit_ok_1 (bitmap in_loop_bbs, vec<basic_block> region_bbs,
		      tree omp_data_i,
		      reduction_info_table_type *reduction_list,
		      bitmap reduction_stores)
{
  unsigned i;
  basic_block bb;
  FOR_EACH_VEC_ELT (region_bbs, i, bb)
    {
      if (bitmap_bit_p (in_loop_bbs, bb->index))
	continue;

      gimple_stmt_iterator gsi;
      for (gsi = gsi_start_bb (bb); !gsi_end_p (gsi);
	   gsi_next (&gsi))
	{
	  gimple *stmt = gsi_stmt (gsi);
	  gimple *skip_stmt = NULL;

	  if (is_gimple_debug (stmt)
	      || gimple_code (stmt) == GIMPLE_COND)
	    continue;

	  ao_ref ref;
	  bool ref_is_store = false;
	  if (gimple_assign_load_p (stmt))
	    {
	      tree rhs = gimple_assign_rhs1 (stmt);
	      tree base = get_base_address (rhs);
	      if (TREE_CODE (base) == MEM_REF
		  && operand_equal_p (TREE_OPERAND (base, 0), omp_data_i, 0))
		continue;

	      /* By testing for dead loads (here and in
		 ref_conflicts_with_region), we avoid having to run pass_dce
		 before pass_parallelize_loops_oacc_kernels.  */
	      if (dead_load_p (stmt))
		{
		  if (dump_file)
		    {
		      fprintf (dump_file, "skipping dead load: ");
		      print_gimple_stmt (dump_file, stmt, 0, 0);
		    }
		  continue;
		}

	      tree lhs = gimple_assign_lhs (stmt);
	      if (TREE_CODE (lhs) == SSA_NAME
		  && has_single_use (lhs))
		{
		  use_operand_p use_p;
		  gimple *use_stmt;
		  single_imm_use (lhs, &use_p, &use_stmt);
		  if (gimple_code (use_stmt) == GIMPLE_PHI)
		    {
		      struct reduction_info *red;
		      red = reduction_phi (reduction_list, use_stmt);
		      tree val = PHI_RESULT (red->keep_res);
		      if (has_single_use (val))
			{
			  single_imm_use (val, &use_p, &use_stmt);
			  if (gimple_store_p (use_stmt))
			    {
			      unsigned int id
				= SSA_NAME_VERSION (gimple_vdef (use_stmt));
			      bitmap_set_bit (reduction_stores, id);
			      skip_stmt = use_stmt;
			      if (dump_file)
				{
				  fprintf (dump_file, "found reduction load: ");
				  print_gimple_stmt (dump_file, stmt, 0, 0);
				}
			    }
			}
		    }
		}

	      ao_ref_init (&ref, rhs);
	    }
	  else if (gimple_store_p (stmt))
	    {
	      ao_ref ref;
	      ao_ref_init (&ref, gimple_assign_lhs (stmt));
	      ref_is_store = true;
	    }
	  else if (gimple_code (stmt) == GIMPLE_OMP_RETURN)
	    continue;
	  else if (gimple_stmt_omp_data_i_init_p (stmt))
	    continue;
	  else if (!gimple_has_side_effects (stmt)
		   && !gimple_could_trap_p (stmt)
		   && !stmt_could_throw_p (stmt)
		   && !gimple_vdef (stmt)
		   && !gimple_vuse (stmt))
	    continue;
	  else if (gimple_call_internal_p (stmt)
		   && gimple_call_internal_fn (stmt) == IFN_GOACC_DIM_POS)
	    continue;
	  else
	    {
	      if (dump_file)
		{
		  fprintf (dump_file, "Unhandled stmt in entry/exit: ");
		  print_gimple_stmt (dump_file, stmt, 0, 0);
		}
	      return false;
	    }

	  if (ref_conflicts_with_region (gsi, &ref, ref_is_store, region_bbs,
					 i, skip_stmt))
	    {
	      if (dump_file)
		{
		  fprintf (dump_file, "conflicts with entry/exit stmt: ");
		  print_gimple_stmt (dump_file, stmt, 0, 0);
		}
	      return false;
	    }
	}
    }

  return true;
}

/* Find stores inside REGION_BBS and outside IN_LOOP_BBS, and guard them with
   GANG_POS == 0, except when the stores are REDUCTION_STORES.  Return true
   if any changes were made.  */

static bool
oacc_entry_exit_single_gang (bitmap in_loop_bbs, vec<basic_block> region_bbs,
			     bitmap reduction_stores, tree gang_pos)
{
  bool changed = false;

  unsigned i;
  basic_block bb;
  FOR_EACH_VEC_ELT (region_bbs, i, bb)
    {
      if (bitmap_bit_p (in_loop_bbs, bb->index))
	continue;

      gimple_stmt_iterator gsi;
      for (gsi = gsi_start_bb (bb); !gsi_end_p (gsi);)
	{
	  gimple *stmt = gsi_stmt (gsi);

	  if (!gimple_store_p (stmt))
	    {
	      /* Update gsi to point to next stmt.  */
	      gsi_next (&gsi);
	      continue;
	    }

	  if (bitmap_bit_p (reduction_stores,
			    SSA_NAME_VERSION (gimple_vdef (stmt))))
	    {
	      if (dump_file)
		{
		  fprintf (dump_file,
			   "skipped reduction store for single-gang"
			   " neutering: ");
		  print_gimple_stmt (dump_file, stmt, 0, 0);
		}

	      /* Update gsi to point to next stmt.  */
	      gsi_next (&gsi);
	      continue;
	    }

	  changed = true;

	  if (dump_file)
	    {
	      fprintf (dump_file,
		       "found store that needs single-gang neutering: ");
	      print_gimple_stmt (dump_file, stmt, 0, 0);
	    }

	  {
	    /* Split block before store.  */
	    gimple_stmt_iterator gsi2 = gsi;
	    gsi_prev (&gsi2);
	    edge e;
	    if (gsi_end_p (gsi2))
	      {
		e = split_block_after_labels (bb);
		gsi2 = gsi_last_bb (bb);
	      }
	    else
	      e = split_block (bb, gsi_stmt (gsi2));
	    basic_block bb2 = e->dest;

	    /* Split block after store.  */
	    gimple_stmt_iterator gsi3 = gsi_start_bb (bb2);
	    edge e2 = split_block (bb2, gsi_stmt (gsi3));
	    basic_block bb3 = e2->dest;

	    gimple *cond
	      = gimple_build_cond (EQ_EXPR, gang_pos, integer_zero_node,
				   NULL_TREE, NULL_TREE);
	    gsi_insert_after (&gsi2, cond, GSI_NEW_STMT);

	    edge e3 = make_edge (bb, bb3, EDGE_FALSE_VALUE);
	    e->flags = EDGE_TRUE_VALUE;

	    tree vdef = gimple_vdef (stmt);
	    tree vuse = gimple_vuse (stmt);

	    tree phi_res = copy_ssa_name (vdef);
	    gphi *new_phi = create_phi_node (phi_res, bb3);
	    replace_uses_by (vdef, phi_res);
	    add_phi_arg (new_phi, vuse, e3, UNKNOWN_LOCATION);
	    add_phi_arg (new_phi, vdef, e2, UNKNOWN_LOCATION);

	    /* Update gsi to point to next stmt.  */
	    bb = bb3;
	    gsi = gsi_start_bb (bb);
	  }
	}
    }

  return changed;
}

static bool
oacc_entry_exit_ok (struct loop *loop, basic_block region_entry,
		    reduction_info_table_type *reduction_list)
{
  basic_block *loop_bbs = get_loop_body_in_dom_order (loop);
  basic_block region_exit
    = get_oacc_kernels_region_exit (single_succ (region_entry));
  vec<basic_block> region_bbs
    = get_bbs_in_oacc_kernels_region (region_entry, region_exit);
  tree omp_data_i = get_omp_data_i (region_entry);
  gcc_assert (omp_data_i != NULL_TREE);

  gimple_stmt_iterator gsi = gsi_for_stmt (SSA_NAME_DEF_STMT (omp_data_i));
  gsi_next_nondebug (&gsi);
  gimple *stmt = gsi_stmt (gsi);
  gcc_assert (gimple_call_internal_p (stmt)
	      && gimple_call_internal_fn (stmt) == IFN_GOACC_DIM_POS);
  tree gang_pos = make_ssa_name (integer_type_node);
  gimple_call_set_lhs (stmt, gang_pos);

  bitmap in_loop_bbs = BITMAP_ALLOC (NULL);
  bitmap_clear (in_loop_bbs);
  for (unsigned int i = 0; i < loop->num_nodes; i++)
    bitmap_set_bit (in_loop_bbs, loop_bbs[i]->index);

  bitmap reduction_stores = BITMAP_ALLOC (NULL);
  bool res = oacc_entry_exit_ok_1 (in_loop_bbs, region_bbs, omp_data_i,
				   reduction_list, reduction_stores);

  if (res)
    {
      bool changed
	= oacc_entry_exit_single_gang (in_loop_bbs, region_bbs,
				       reduction_stores, gang_pos);
      if (changed)
	{
	  free_dominance_info (CDI_DOMINATORS);
	  calculate_dominance_info (CDI_DOMINATORS);
	}
    }

  free (loop_bbs);

  BITMAP_FREE (in_loop_bbs);
  BITMAP_FREE (reduction_stores);

  return res;
}

/* Detect parallel loops and generate parallel code using libgomp
   primitives.  Returns true if some loop was parallelized, false
   otherwise.  */

static bool
parallelize_loops (bool oacc_kernels_p)
{
  unsigned n_threads = flag_tree_parallelize_loops;
  bool changed = false;
  struct loop *loop;
  struct loop *skip_loop = NULL;
  struct tree_niter_desc niter_desc;
  struct obstack parloop_obstack;
  HOST_WIDE_INT estimated;
  source_location loop_loc;
  basic_block region_entry = NULL;

  /* Do not parallelize loops in the functions created by parallelization.  */
  if (parallelized_function_p (cfun->decl))
    return false;

  /* Do not parallelize loops in offloaded functions.  */
  if (get_oacc_fn_attrib (cfun->decl) != NULL)
    return false;

  if (cfun->has_nonlocal_label)
    return false;

  gcc_obstack_init (&parloop_obstack);
  reduction_info_table_type reduction_list (10);

  calculate_dominance_info (CDI_DOMINATORS);

  FOR_EACH_LOOP (loop, 0)
    {
      if (loop == skip_loop)
	{
	  if (!loop->in_oacc_kernels_region
	      && dump_file && (dump_flags & TDF_DETAILS))
	    fprintf (dump_file,
		     "Skipping loop %d as inner loop of parallelized loop\n",
		     loop->num);

	  skip_loop = loop->inner;
	  continue;
	}
      else
	skip_loop = NULL;

      reduction_list.empty ();

      if (oacc_kernels_p)
	{
	  if (!loop->in_oacc_kernels_region)
	    continue;

	  /* Don't try to parallelize inner loops in an oacc kernels region.  */
	  if (loop->inner)
	    skip_loop = loop->inner;

	  if (dump_file && (dump_flags & TDF_DETAILS))
	    fprintf (dump_file,
		     "Trying loop %d with header bb %d in oacc kernels region\n",
		     loop->num, loop->header->index);

	  region_entry = loop_get_oacc_kernels_region_entry (loop);
	}

      if (dump_file && (dump_flags & TDF_DETAILS))
      {
        fprintf (dump_file, "Trying loop %d as candidate\n",loop->num);
	if (loop->inner)
	  fprintf (dump_file, "loop %d is not innermost\n",loop->num);
	else
	  fprintf (dump_file, "loop %d is innermost\n",loop->num);
      }

      /* If we use autopar in graphite pass, we use its marked dependency
      checking results.  */
      if (flag_loop_parallelize_all && !loop->can_be_parallel)
      {
        if (dump_file && (dump_flags & TDF_DETAILS))
	   fprintf (dump_file, "loop is not parallel according to graphite\n");
	continue;
      }

      if (!single_dom_exit (loop))
      {

        if (dump_file && (dump_flags & TDF_DETAILS))
	  fprintf (dump_file, "loop is !single_dom_exit\n");

	continue;
      }

      if (/* And of course, the loop must be parallelizable.  */
	  !can_duplicate_loop_p (loop)
	  || loop_has_blocks_with_irreducible_flag (loop)
	  || (loop_preheader_edge (loop)->src->flags & BB_IRREDUCIBLE_LOOP)
	  /* FIXME: the check for vector phi nodes could be removed.  */
	  || loop_has_vector_phi_nodes (loop))
	continue;

      estimated = estimated_stmt_executions_int (loop);
      if (estimated == -1)
	estimated = max_stmt_executions_int (loop);
      /* FIXME: Bypass this check as graphite doesn't update the
	 count and frequency correctly now.  */
      if (!flag_loop_parallelize_all
	  && !oacc_kernels_p
	  && ((estimated != -1
	       && estimated <= (HOST_WIDE_INT) n_threads * MIN_PER_THREAD)
	      /* Do not bother with loops in cold areas.  */
	      || optimize_loop_nest_for_size_p (loop)))
	continue;

      if (!try_get_loop_niter (loop, &niter_desc))
	continue;

      if (!try_create_reduction_list (loop, &reduction_list, oacc_kernels_p))
	continue;

      if (!flag_loop_parallelize_all)
	{
	  bool independent = (oacc_kernels_p
			      && loop->marked_independent);

	  if (independent)
	    {
	      if (dump_file
		  && (dump_flags & TDF_DETAILS))
		fprintf (dump_file,
			 "  SUCCESS: may be parallelized, marked independent\n");
	    }
	  else
	    independent = loop_parallel_p (loop, &parloop_obstack);

	  if (!independent)
	    continue;
	}

      if (oacc_kernels_p
	  && !oacc_entry_exit_ok (loop, region_entry, &reduction_list))
	{
	  if (dump_file)
	    fprintf (dump_file, "entry/exit not ok: FAILED\n");
	  continue;
	}

      changed = true;
      /* Skip inner loop(s) of parallelized loop.  */
      skip_loop = loop->inner;
      if (dump_file && (dump_flags & TDF_DETAILS))
      {
	if (loop->inner)
	  fprintf (dump_file, "parallelizing outer loop %d\n",loop->header->index);
	else
	  fprintf (dump_file, "parallelizing inner loop %d\n",loop->header->index);
	loop_loc = find_loop_location (loop);
	if (loop_loc != UNKNOWN_LOCATION)
	  fprintf (dump_file, "\nloop at %s:%d: ",
		   LOCATION_FILE (loop_loc), LOCATION_LINE (loop_loc));
      }

      gen_parallel_loop (loop, &reduction_list,
			 n_threads, &niter_desc, region_entry, oacc_kernels_p);
    }

  obstack_free (&parloop_obstack, NULL);

  /* Parallelization will cause new function calls to be inserted through
     which local variables will escape.  Reset the points-to solution
     for ESCAPED.  */
  if (changed)
    pt_solution_reset (&cfun->gimple_df->escaped);

  return changed;
}

/* Parallelization.  */

namespace {

const pass_data pass_data_parallelize_loops =
{
  GIMPLE_PASS, /* type */
  "parloops", /* name */
  OPTGROUP_LOOP, /* optinfo_flags */
  TV_TREE_PARALLELIZE_LOOPS, /* tv_id */
  ( PROP_cfg | PROP_ssa ), /* properties_required */
  0, /* properties_provided */
  0, /* properties_destroyed */
  0, /* todo_flags_start */
  0, /* todo_flags_finish */
};

class pass_parallelize_loops : public gimple_opt_pass
{
public:
  pass_parallelize_loops (gcc::context *ctxt)
    : gimple_opt_pass (pass_data_parallelize_loops, ctxt)
  {}

  /* opt_pass methods: */
  virtual bool gate (function *) { return flag_tree_parallelize_loops > 1; }
  virtual unsigned int execute (function *);

}; // class pass_parallelize_loops

unsigned
pass_parallelize_loops::execute (function *fun)
{
  if (number_of_loops (fun) <= 1)
    return 0;

  if (parallelize_loops (false))
    {
      fun->curr_properties &= ~(PROP_gimple_eomp);

#ifdef ENABLE_CHECKING
      verify_loop_structure ();
#endif

      return TODO_update_ssa;
    }

  return 0;
}

} // anon namespace

gimple_opt_pass *
make_pass_parallelize_loops (gcc::context *ctxt)
{
  return new pass_parallelize_loops (ctxt);
}

namespace {

const pass_data pass_data_parallelize_loops_oacc_kernels =
{
  GIMPLE_PASS, /* type */
  "parloops_oacc_kernels", /* name */
  OPTGROUP_LOOP, /* optinfo_flags */
  TV_TREE_PARALLELIZE_LOOPS, /* tv_id */
  ( PROP_cfg | PROP_ssa ), /* properties_required */
  0, /* properties_provided */
  0, /* properties_destroyed */
  0, /* todo_flags_start */
  0, /* todo_flags_finish */
};

class pass_parallelize_loops_oacc_kernels : public gimple_opt_pass
{
public:
  pass_parallelize_loops_oacc_kernels (gcc::context *ctxt)
    : gimple_opt_pass (pass_data_parallelize_loops_oacc_kernels, ctxt)
  {}

  /* opt_pass methods: */
  virtual bool gate (function *) { return flag_tree_parallelize_loops > 1; }
  virtual unsigned int execute (function *);

}; // class pass_parallelize_loops_oacc_kernels

unsigned
pass_parallelize_loops_oacc_kernels::execute (function *fun)
{
  if (number_of_loops (fun) <= 1)
    return 0;

  if (parallelize_loops (true))
    return TODO_update_ssa;

  return 0;
}

} // anon namespace

gimple_opt_pass *
make_pass_parallelize_loops_oacc_kernels (gcc::context *ctxt)
{
  return new pass_parallelize_loops_oacc_kernels (ctxt);
}<|MERGE_RESOLUTION|>--- conflicted
+++ resolved
@@ -1100,7 +1100,7 @@
       load_struct = build_simple_mem_ref (clsn_data->load);
       t = build3 (COMPONENT_REF, type, load_struct, reduc->field, NULL_TREE);
 
-      addr = build_addr (t, current_function_decl);
+      addr = build_addr (t);
     }
   else
     {
@@ -1118,11 +1118,6 @@
       gimple_stmt_iterator gsi = gsi_for_stmt (stmt);
       gsi_remove (&gsi, true);
     }
-
-<<<<<<< HEAD
-=======
-  addr = build_addr (t);
->>>>>>> ecebe44f
 
   /* Create phi node.  */
   bb = clsn_data->load_bb;
