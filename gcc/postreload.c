--- conflicted
+++ resolved
@@ -40,10 +40,7 @@
 #include "recog.h"
 #include "output.h"
 #include "cselib.h"
-<<<<<<< HEAD
-=======
 #include "diagnostic-core.h"
->>>>>>> 3bd7a983
 #include "toplev.h"
 #include "except.h"
 #include "tree.h"
@@ -1304,145 +1301,12 @@
 
       reload_combine_ruid++;
 
-<<<<<<< HEAD
-      /* Look for (set (REGX) (CONST_INT))
-	 (set (REGX) (PLUS (REGX) (REGY)))
-	 ...
-	 ... (MEM (REGX)) ...
-	 and convert it to
-	 (set (REGZ) (CONST_INT))
-	 ...
-	 ... (MEM (PLUS (REGZ) (REGY)))... .
-
-	 First, check that we have (set (REGX) (PLUS (REGX) (REGY)))
-	 and that we know all uses of REGX before it dies.
-	 Also, explicitly check that REGX != REGY; our life information
-	 does not yet show whether REGY changes in this insn.  */
-      set = single_set (insn);
-      if (set != NULL_RTX
-	  && REG_P (SET_DEST (set))
-	  && (hard_regno_nregs[REGNO (SET_DEST (set))]
-			      [GET_MODE (SET_DEST (set))]
-	      == 1)
-	  && GET_CODE (SET_SRC (set)) == PLUS
-	  && REG_P (XEXP (SET_SRC (set), 1))
-	  && rtx_equal_p (XEXP (SET_SRC (set), 0), SET_DEST (set))
-	  && !rtx_equal_p (XEXP (SET_SRC (set), 1), SET_DEST (set))
-	  && last_label_ruid < reg_state[REGNO (SET_DEST (set))].use_ruid)
-	{
-	  rtx reg = SET_DEST (set);
-	  rtx plus = SET_SRC (set);
-	  rtx base = XEXP (plus, 1);
-	  rtx prev = prev_nonnote_insn (insn);
-	  rtx prev_set = prev ? single_set (prev) : NULL_RTX;
-	  unsigned int regno = REGNO (reg);
-	  rtx index_reg = NULL_RTX;
-	  rtx reg_sum = NULL_RTX;
-
-	  /* Now we need to set INDEX_REG to an index register (denoted as
-	     REGZ in the illustration above) and REG_SUM to the expression
-	     register+register that we want to use to substitute uses of REG
-	     (typically in MEMs) with.  First check REG and BASE for being
-	     index registers; we can use them even if they are not dead.  */
-	  if (TEST_HARD_REG_BIT (reg_class_contents[INDEX_REG_CLASS], regno)
-	      || TEST_HARD_REG_BIT (reg_class_contents[INDEX_REG_CLASS],
-				    REGNO (base)))
-	    {
-	      index_reg = reg;
-	      reg_sum = plus;
-	    }
-	  else
-	    {
-	      /* Otherwise, look for a free index register.  Since we have
-		 checked above that neither REG nor BASE are index registers,
-		 if we find anything at all, it will be different from these
-		 two registers.  */
-	      for (i = first_index_reg; i <= last_index_reg; i++)
-		{
-		  if (TEST_HARD_REG_BIT (reg_class_contents[INDEX_REG_CLASS],
-					 i)
-		      && reg_state[i].use_index == RELOAD_COMBINE_MAX_USES
-		      && reg_state[i].store_ruid <= reg_state[regno].use_ruid
-		      && hard_regno_nregs[i][GET_MODE (reg)] == 1)
-		    {
-		      index_reg = gen_rtx_REG (GET_MODE (reg), i);
-		      reg_sum = gen_rtx_PLUS (GET_MODE (reg), index_reg, base);
-		      break;
-		    }
-		}
-	    }
-
-	  /* Check that PREV_SET is indeed (set (REGX) (CONST_INT)) and that
-	     (REGY), i.e. BASE, is not clobbered before the last use we'll
-	     create.  */
-	  if (reg_sum
-	      && prev_set
-	      && CONST_INT_P (SET_SRC (prev_set))
-	      && rtx_equal_p (SET_DEST (prev_set), reg)
-	      && reg_state[regno].use_index >= 0
-	      && (reg_state[REGNO (base)].store_ruid
-		  <= reg_state[regno].use_ruid))
-	    {
-	      int i;
-
-	      /* Change destination register and, if necessary, the constant
-		 value in PREV, the constant loading instruction.  */
-	      validate_change (prev, &SET_DEST (prev_set), index_reg, 1);
-	      if (reg_state[regno].offset != const0_rtx)
-		validate_change (prev,
-				 &SET_SRC (prev_set),
-				 GEN_INT (INTVAL (SET_SRC (prev_set))
-					  + INTVAL (reg_state[regno].offset)),
-				 1);
-
-	      /* Now for every use of REG that we have recorded, replace REG
-		 with REG_SUM.  */
-	      for (i = reg_state[regno].use_index;
-		   i < RELOAD_COMBINE_MAX_USES; i++)
-		validate_unshare_change (reg_state[regno].reg_use[i].insn,
-				 	 reg_state[regno].reg_use[i].usep,
-				 	 /* Each change must have its own
-				    	    replacement.  */
-				 	 reg_sum, 1);
-
-	      if (apply_change_group ())
-		{
-		  /* For every new use of REG_SUM, we have to record the use
-		     of BASE therein, i.e. operand 1.  */
-		  for (i = reg_state[regno].use_index;
-		       i < RELOAD_COMBINE_MAX_USES; i++)
-		    reload_combine_note_use
-		      (&XEXP (*reg_state[regno].reg_use[i].usep, 1),
-		       reg_state[regno].reg_use[i].insn);
-
-		  if (reg_state[REGNO (base)].use_ruid
-		      > reg_state[regno].use_ruid)
-		    reg_state[REGNO (base)].use_ruid
-		      = reg_state[regno].use_ruid;
-
-		  /* Delete the reg-reg addition.  */
-		  delete_insn (insn);
-
-		  if (reg_state[regno].offset != const0_rtx)
-		    /* Previous REG_EQUIV / REG_EQUAL notes for PREV
-		       are now invalid.  */
-		    remove_reg_equal_equiv_notes (prev);
-
-		  reg_state[regno].use_index = RELOAD_COMBINE_MAX_USES;
-		  reg_state[REGNO (index_reg)].store_ruid
-		    = reload_combine_ruid;
-		  continue;
-		}
-	    }
-	}
-=======
       if (control_flow_insn_p (insn))
 	last_jump_ruid = reload_combine_ruid;
 
       if (reload_combine_recognize_const_pattern (insn)
 	  || reload_combine_recognize_pattern (insn))
 	continue;
->>>>>>> 3bd7a983
 
       note_stores (PATTERN (insn), reload_combine_note_store, NULL);
 
