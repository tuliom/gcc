/* Generate code from machine description to recognize rtl as insns.
   Copyright (C) 1987, 1988, 1992, 1993, 1994, 1995, 1997, 1998,
<<<<<<< HEAD
   1999, 2000, 2001, 2002, 2003, 2004, 2005, 2007, 2008, 2009
=======
   1999, 2000, 2001, 2002, 2003, 2004, 2005, 2007, 2008, 2009, 2010
>>>>>>> 3082eeb7
   Free Software Foundation, Inc.

   This file is part of GCC.

   GCC is free software; you can redistribute it and/or modify it
   under the terms of the GNU General Public License as published by
   the Free Software Foundation; either version 3, or (at your option)
   any later version.

   GCC is distributed in the hope that it will be useful, but WITHOUT
   ANY WARRANTY; without even the implied warranty of MERCHANTABILITY
   or FITNESS FOR A PARTICULAR PURPOSE.  See the GNU General Public
   License for more details.

   You should have received a copy of the GNU General Public License
   along with GCC; see the file COPYING3.  If not see
   <http://www.gnu.org/licenses/>.  */


/* This program is used to produce insn-recog.c, which contains a
   function called `recog' plus its subroutines.  These functions
   contain a decision tree that recognizes whether an rtx, the
   argument given to recog, is a valid instruction.

   recog returns -1 if the rtx is not valid.  If the rtx is valid,
   recog returns a nonnegative number which is the insn code number
   for the pattern that matched.  This is the same as the order in the
   machine description of the entry that matched.  This number can be
   used as an index into various insn_* tables, such as insn_template,
   insn_outfun, and insn_n_operands (found in insn-output.c).

   The third argument to recog is an optional pointer to an int.  If
   present, recog will accept a pattern if it matches except for
   missing CLOBBER expressions at the end.  In that case, the value
   pointed to by the optional pointer will be set to the number of
   CLOBBERs that need to be added (it should be initialized to zero by
   the caller).  If it is set nonzero, the caller should allocate a
   PARALLEL of the appropriate size, copy the initial entries, and
   call add_clobbers (found in insn-emit.c) to fill in the CLOBBERs.

   This program also generates the function `split_insns', which
   returns 0 if the rtl could not be split, or it returns the split
   rtl as an INSN list.

   This program also generates the function `peephole2_insns', which
   returns 0 if the rtl could not be matched.  If there was a match,
   the new rtl is returned in an INSN list, and LAST_INSN will point
   to the last recognized insn in the old sequence.  */

#include "bconfig.h"
#include "system.h"
#include "coretypes.h"
#include "tm.h"
#include "rtl.h"
#include "errors.h"
#include "read-md.h"
#include "gensupport.h"

#define OUTPUT_LABEL(INDENT_STRING, LABEL_NUMBER) \
  printf("%sL%d: ATTRIBUTE_UNUSED_LABEL\n", (INDENT_STRING), (LABEL_NUMBER))

/* Ways of obtaining an rtx to be tested.  */
enum position_type {
  /* PATTERN (peep2_next_insn (ARG)).  */
  POS_PEEP2_INSN,

  /* XEXP (BASE, ARG).  */
  POS_XEXP,

  /* XVECEXP (BASE, 0, ARG).  */
  POS_XVECEXP0
};

/* The position of an rtx relative to X0.  Each useful position is
   represented by exactly one instance of this structure.  */
struct position
{
  /* The parent rtx.  This is the root position for POS_PEEP2_INSNs.  */
  struct position *base;

  /* A position with the same BASE and TYPE, but with the next value
     of ARG.  */
  struct position *next;

  /* A list of all POS_XEXP positions that use this one as their base,
     chained by NEXT fields.  The first entry represents XEXP (this, 0),
     the second represents XEXP (this, 1), and so on.  */
  struct position *xexps;

  /* A list of POS_XVECEXP0 positions that use this one as their base,
     chained by NEXT fields.  The first entry represents XVECEXP (this, 0, 0),
     the second represents XVECEXP (this, 0, 1), and so on.  */
  struct position *xvecexp0s;

  /* The type of position.  */
  enum position_type type;

  /* The argument to TYPE (shown as ARG in the position_type comments).  */
  int arg;

  /* The depth of this position, with 0 as the root.  */
  int depth;
};

/* A listhead of decision trees.  The alternatives to a node are kept
   in a doubly-linked list so we can easily add nodes to the proper
   place when merging.  */

struct decision_head
{
  struct decision *first;
  struct decision *last;
};

/* These types are roughly in the order in which we'd like to test them.  */
enum decision_type
{
  DT_num_insns,
  DT_mode, DT_code, DT_veclen,
  DT_elt_zero_int, DT_elt_one_int, DT_elt_zero_wide, DT_elt_zero_wide_safe,
  DT_const_int,
  DT_veclen_ge, DT_dup, DT_pred, DT_c_test,
  DT_accept_op, DT_accept_insn
};

/* A single test.  The two accept types aren't tests per-se, but
   their equality (or lack thereof) does affect tree merging so
   it is convenient to keep them here.  */

struct decision_test
{
  /* A linked list through the tests attached to a node.  */
  struct decision_test *next;

  enum decision_type type;

  union
  {
    int num_insns;		/* Number if insn in a define_peephole2.  */
    enum machine_mode mode;	/* Machine mode of node.  */
    RTX_CODE code;		/* Code to test.  */

    struct
    {
      const char *name;		/* Predicate to call.  */
      const struct pred_data *data;
                                /* Optimization hints for this predicate.  */
      enum machine_mode mode;	/* Machine mode for node.  */
    } pred;

    const char *c_test;		/* Additional test to perform.  */
    int veclen;			/* Length of vector.  */
    int dup;			/* Number of operand to compare against.  */
    HOST_WIDE_INT intval;	/* Value for XINT for XWINT.  */
    int opno;			/* Operand number matched.  */

    struct {
      int code_number;		/* Insn number matched.  */
      int lineno;		/* Line number of the insn.  */
      int num_clobbers_to_add;	/* Number of CLOBBERs to be added.  */
    } insn;
  } u;
};

/* Data structure for decision tree for recognizing legitimate insns.  */

struct decision
{
  struct decision_head success;	/* Nodes to test on success.  */
  struct decision *next;	/* Node to test on failure.  */
  struct decision *prev;	/* Node whose failure tests us.  */
  struct decision *afterward;	/* Node to test on success,
				   but failure of successor nodes.  */

  struct position *position;	/* Position in pattern.  */

  struct decision_test *tests;	/* The tests for this node.  */

  int number;			/* Node number, used for labels */
  int subroutine_number;	/* Number of subroutine this node starts */
  int need_label;		/* Label needs to be output.  */
};

#define SUBROUTINE_THRESHOLD	100

static int next_subroutine_number;

/* We can write three types of subroutines: One for insn recognition,
   one to split insns, and one for peephole-type optimizations.  This
   defines which type is being written.  */

enum routine_type {
  RECOG, SPLIT, PEEPHOLE2
};

#define IS_SPLIT(X) ((X) != RECOG)

/* Next available node number for tree nodes.  */

static int next_number;

/* Next number to use as an insn_code.  */

static int next_insn_code;

/* Record the highest depth we ever have so we know how many variables to
   allocate in each subroutine we make.  */

static int max_depth;

/* The line number of the start of the pattern currently being processed.  */
static int pattern_lineno;

/* The root position (x0).  */
static struct position root_pos;

/* A list of all POS_PEEP2_INSNs.  The entry for insn 0 is the root position,
   since we are given that instruction's pattern as x0.  */
static struct position *peep2_insn_pos_list = &root_pos;

extern void debug_decision
  (struct decision *);
extern void debug_decision_list
  (struct decision *);

/* Return a position with the given BASE, TYPE and ARG.  NEXT_PTR
   points to where the unique object that represents the position
   should be stored.  Create the object if it doesn't already exist,
   otherwise reuse the object that is already there.  */

static struct position *
next_position (struct position **next_ptr, struct position *base,
	       enum position_type type, int arg)
{
  struct position *pos;

  pos = *next_ptr;
  if (!pos)
    {
      pos = XCNEW (struct position);
      pos->base = base;
      pos->type = type;
      pos->arg = arg;
      pos->depth = base->depth + 1;
      *next_ptr = pos;
    }
  return pos;
}

/* Compare positions POS1 and POS2 lexicographically.  */

static int
compare_positions (struct position *pos1, struct position *pos2)
{
<<<<<<< HEAD
  struct pred_data *pred = XCNEW (struct pred_data);
  char codes[NUM_RTX_CODE];
  int i;

  pred->name = XSTR (desc, 0);
  if (GET_CODE (desc) == DEFINE_SPECIAL_PREDICATE)
    pred->special = 1;

  compute_predicate_codes (XEXP (desc, 1), codes);

  for (i = 0; i < NUM_RTX_CODE; i++)
    if (codes[i] != N)
      add_predicate_code (pred, (enum rtx_code) i);

  add_predicate (pred);
=======
  int diff;

  diff = pos1->depth - pos2->depth;
  if (diff < 0)
    do
      pos2 = pos2->base;
    while (pos1->depth != pos2->depth);
  else if (diff > 0)
    do
      pos1 = pos1->base;
    while (pos1->depth != pos2->depth);
  while (pos1 != pos2)
    {
      diff = (int) pos1->type - (int) pos2->type;
      if (diff == 0)
	diff = pos1->arg - pos2->arg;
      pos1 = pos1->base;
      pos2 = pos2->base;
    }
  return diff;
>>>>>>> 3082eeb7
}

/* Create a new node in sequence after LAST.  */

static struct decision *
new_decision (struct position *pos, struct decision_head *last)
{
  struct decision *new_decision = XCNEW (struct decision);

  new_decision->success = *last;
  new_decision->position = pos;
  new_decision->number = next_number++;

  last->first = last->last = new_decision;
  return new_decision;
}

/* Create a new test and link it in at PLACE.  */

static struct decision_test *
new_decision_test (enum decision_type type, struct decision_test ***pplace)
{
  struct decision_test **place = *pplace;
  struct decision_test *test;

  test = XNEW (struct decision_test);
  test->next = *place;
  test->type = type;
  *place = test;

  place = &test->next;
  *pplace = place;

  return test;
}

/* Search for and return operand N, stop when reaching node STOP.  */

static rtx
find_operand (rtx pattern, int n, rtx stop)
{
  const char *fmt;
  RTX_CODE code;
  int i, j, len;
  rtx r;

  if (pattern == stop)
    return stop;

  code = GET_CODE (pattern);
  if ((code == MATCH_SCRATCH
       || code == MATCH_OPERAND
       || code == MATCH_OPERATOR
       || code == MATCH_PARALLEL)
      && XINT (pattern, 0) == n)
    return pattern;

  fmt = GET_RTX_FORMAT (code);
  len = GET_RTX_LENGTH (code);
  for (i = 0; i < len; i++)
    {
      switch (fmt[i])
	{
	case 'e': case 'u':
	  if ((r = find_operand (XEXP (pattern, i), n, stop)) != NULL_RTX)
	    return r;
	  break;

	case 'V':
	  if (! XVEC (pattern, i))
	    break;
	  /* Fall through.  */

	case 'E':
	  for (j = 0; j < XVECLEN (pattern, i); j++)
	    if ((r = find_operand (XVECEXP (pattern, i, j), n, stop))
		!= NULL_RTX)
	      return r;
	  break;

	case 'i': case 'w': case '0': case 's':
	  break;

	default:
	  gcc_unreachable ();
	}
    }

  return NULL;
}

/* Search for and return operand M, such that it has a matching
   constraint for operand N.  */

static rtx
find_matching_operand (rtx pattern, int n)
{
  const char *fmt;
  RTX_CODE code;
  int i, j, len;
  rtx r;

  code = GET_CODE (pattern);
  if (code == MATCH_OPERAND
      && (XSTR (pattern, 2)[0] == '0' + n
	  || (XSTR (pattern, 2)[0] == '%'
	      && XSTR (pattern, 2)[1] == '0' + n)))
    return pattern;

  fmt = GET_RTX_FORMAT (code);
  len = GET_RTX_LENGTH (code);
  for (i = 0; i < len; i++)
    {
      switch (fmt[i])
	{
	case 'e': case 'u':
	  if ((r = find_matching_operand (XEXP (pattern, i), n)))
	    return r;
	  break;

	case 'V':
	  if (! XVEC (pattern, i))
	    break;
	  /* Fall through.  */

	case 'E':
	  for (j = 0; j < XVECLEN (pattern, i); j++)
	    if ((r = find_matching_operand (XVECEXP (pattern, i, j), n)))
	      return r;
	  break;

	case 'i': case 'w': case '0': case 's':
	  break;

	default:
	  gcc_unreachable ();
	}
    }

  return NULL;
}


/* Check for various errors in patterns.  SET is nonnull for a destination,
   and is the complete set pattern.  SET_CODE is '=' for normal sets, and
   '+' within a context that requires in-out constraints.  */

static void
validate_pattern (rtx pattern, rtx insn, rtx set, int set_code)
{
  const char *fmt;
  RTX_CODE code;
  size_t i, len;
  int j;

  code = GET_CODE (pattern);
  switch (code)
    {
    case MATCH_SCRATCH:
      return;
    case MATCH_DUP:
    case MATCH_OP_DUP:
    case MATCH_PAR_DUP:
      if (find_operand (insn, XINT (pattern, 0), pattern) == pattern)
	error_with_line (pattern_lineno,
			 "operand %i duplicated before defined",
			 XINT (pattern, 0));
      break;
    case MATCH_OPERAND:
    case MATCH_OPERATOR:
      {
	const char *pred_name = XSTR (pattern, 1);
	const struct pred_data *pred;
	const char *c_test;

	if (GET_CODE (insn) == DEFINE_INSN)
	  c_test = XSTR (insn, 2);
	else
	  c_test = XSTR (insn, 1);

	if (pred_name[0] != 0)
	  {
	    pred = lookup_predicate (pred_name);
	    if (!pred)
	      message_with_line (pattern_lineno,
				 "warning: unknown predicate '%s'",
				 pred_name);
	  }
	else
	  pred = 0;

	if (code == MATCH_OPERAND)
	  {
	    const char constraints0 = XSTR (pattern, 2)[0];

	    /* In DEFINE_EXPAND, DEFINE_SPLIT, and DEFINE_PEEPHOLE2, we
	       don't use the MATCH_OPERAND constraint, only the predicate.
	       This is confusing to folks doing new ports, so help them
	       not make the mistake.  */
	    if (GET_CODE (insn) == DEFINE_EXPAND
		|| GET_CODE (insn) == DEFINE_SPLIT
		|| GET_CODE (insn) == DEFINE_PEEPHOLE2)
	      {
		if (constraints0)
		  message_with_line (pattern_lineno,
				     "warning: constraints not supported in %s",
				     rtx_name[GET_CODE (insn)]);
	      }

	    /* A MATCH_OPERAND that is a SET should have an output reload.  */
	    else if (set && constraints0)
	      {
		if (set_code == '+')
		  {
		    if (constraints0 == '+')
		      ;
		    /* If we've only got an output reload for this operand,
		       we'd better have a matching input operand.  */
		    else if (constraints0 == '='
			     && find_matching_operand (insn, XINT (pattern, 0)))
		      ;
		    else
		      error_with_line (pattern_lineno,
				       "operand %d missing in-out reload",
				       XINT (pattern, 0));
		  }
		else if (constraints0 != '=' && constraints0 != '+')
		  error_with_line (pattern_lineno,
				   "operand %d missing output reload",
				   XINT (pattern, 0));
	      }
	  }

	/* Allowing non-lvalues in destinations -- particularly CONST_INT --
	   while not likely to occur at runtime, results in less efficient
	   code from insn-recog.c.  */
	if (set && pred && pred->allows_non_lvalue)
	  message_with_line (pattern_lineno,
			     "warning: destination operand %d "
			     "allows non-lvalue",
			     XINT (pattern, 0));

	/* A modeless MATCH_OPERAND can be handy when we can check for
	   multiple modes in the c_test.  In most other cases, it is a
	   mistake.  Only DEFINE_INSN is eligible, since SPLIT and
	   PEEP2 can FAIL within the output pattern.  Exclude special
	   predicates, which check the mode themselves.  Also exclude
	   predicates that allow only constants.  Exclude the SET_DEST
	   of a call instruction, as that is a common idiom.  */

	if (GET_MODE (pattern) == VOIDmode
	    && code == MATCH_OPERAND
	    && GET_CODE (insn) == DEFINE_INSN
	    && pred
	    && !pred->special
	    && pred->allows_non_const
	    && strstr (c_test, "operands") == NULL
	    && ! (set
		  && GET_CODE (set) == SET
		  && GET_CODE (SET_SRC (set)) == CALL))
	  message_with_line (pattern_lineno,
			     "warning: operand %d missing mode?",
			     XINT (pattern, 0));
	return;
      }

    case SET:
      {
	enum machine_mode dmode, smode;
	rtx dest, src;

	dest = SET_DEST (pattern);
	src = SET_SRC (pattern);

	/* STRICT_LOW_PART is a wrapper.  Its argument is the real
	   destination, and it's mode should match the source.  */
	if (GET_CODE (dest) == STRICT_LOW_PART)
	  dest = XEXP (dest, 0);

	/* Find the referent for a DUP.  */

	if (GET_CODE (dest) == MATCH_DUP
	    || GET_CODE (dest) == MATCH_OP_DUP
	    || GET_CODE (dest) == MATCH_PAR_DUP)
	  dest = find_operand (insn, XINT (dest, 0), NULL);

	if (GET_CODE (src) == MATCH_DUP
	    || GET_CODE (src) == MATCH_OP_DUP
	    || GET_CODE (src) == MATCH_PAR_DUP)
	  src = find_operand (insn, XINT (src, 0), NULL);

	dmode = GET_MODE (dest);
	smode = GET_MODE (src);

	/* The mode of an ADDRESS_OPERAND is the mode of the memory
	   reference, not the mode of the address.  */
	if (GET_CODE (src) == MATCH_OPERAND
	    && ! strcmp (XSTR (src, 1), "address_operand"))
	  ;

        /* The operands of a SET must have the same mode unless one
	   is VOIDmode.  */
        else if (dmode != VOIDmode && smode != VOIDmode && dmode != smode)
	  error_with_line (pattern_lineno,
			   "mode mismatch in set: %smode vs %smode",
			   GET_MODE_NAME (dmode), GET_MODE_NAME (smode));

	/* If only one of the operands is VOIDmode, and PC or CC0 is
	   not involved, it's probably a mistake.  */
	else if (dmode != smode
		 && GET_CODE (dest) != PC
		 && GET_CODE (dest) != CC0
		 && GET_CODE (src) != PC
		 && GET_CODE (src) != CC0
		 && !CONST_INT_P (src)
		 && GET_CODE (src) != CALL)
	  {
	    const char *which;
	    which = (dmode == VOIDmode ? "destination" : "source");
	    message_with_line (pattern_lineno,
			       "warning: %s missing a mode?", which);
	  }

	if (dest != SET_DEST (pattern))
	  validate_pattern (dest, insn, pattern, '=');
	validate_pattern (SET_DEST (pattern), insn, pattern, '=');
        validate_pattern (SET_SRC (pattern), insn, NULL_RTX, 0);
        return;
      }

    case CLOBBER:
      validate_pattern (SET_DEST (pattern), insn, pattern, '=');
      return;

    case ZERO_EXTRACT:
      validate_pattern (XEXP (pattern, 0), insn, set, set ? '+' : 0);
      validate_pattern (XEXP (pattern, 1), insn, NULL_RTX, 0);
      validate_pattern (XEXP (pattern, 2), insn, NULL_RTX, 0);
      return;

    case STRICT_LOW_PART:
      validate_pattern (XEXP (pattern, 0), insn, set, set ? '+' : 0);
      return;

    case LABEL_REF:
      if (GET_MODE (XEXP (pattern, 0)) != VOIDmode)
	error_with_line (pattern_lineno,
			 "operand to label_ref %smode not VOIDmode",
			 GET_MODE_NAME (GET_MODE (XEXP (pattern, 0))));
      break;

    default:
      break;
    }

  fmt = GET_RTX_FORMAT (code);
  len = GET_RTX_LENGTH (code);
  for (i = 0; i < len; i++)
    {
      switch (fmt[i])
	{
	case 'e': case 'u':
	  validate_pattern (XEXP (pattern, i), insn, NULL_RTX, 0);
	  break;

	case 'E':
	  for (j = 0; j < XVECLEN (pattern, i); j++)
	    validate_pattern (XVECEXP (pattern, i, j), insn, NULL_RTX, 0);
	  break;

	case 'i': case 'w': case '0': case 's':
	  break;

	default:
	  gcc_unreachable ();
	}
    }
}

/* Create a chain of nodes to verify that an rtl expression matches
   PATTERN.

   LAST is a pointer to the listhead in the previous node in the chain (or
   in the calling function, for the first node).

   POSITION is the current position in the insn.

   INSN_TYPE is the type of insn for which we are emitting code.

   A pointer to the final node in the chain is returned.  */

static struct decision *
add_to_sequence (rtx pattern, struct decision_head *last,
		 struct position *pos, enum routine_type insn_type, int top)
{
  RTX_CODE code;
  struct decision *this_decision, *sub;
  struct decision_test *test;
  struct decision_test **place;
  struct position *subpos, **subpos_ptr;
  size_t i;
  const char *fmt;
  int len;
  enum machine_mode mode;
  enum position_type pos_type;

  if (pos->depth > max_depth)
    max_depth = pos->depth;

  sub = this_decision = new_decision (pos, last);
  place = &this_decision->tests;

 restart:
  mode = GET_MODE (pattern);
  code = GET_CODE (pattern);

  switch (code)
    {
    case PARALLEL:
      /* Toplevel peephole pattern.  */
      if (insn_type == PEEPHOLE2 && top)
	{
	  int num_insns;

	  /* Check we have sufficient insns.  This avoids complications
	     because we then know peep2_next_insn never fails.  */
	  num_insns = XVECLEN (pattern, 0);
	  if (num_insns > 1)
	    {
	      test = new_decision_test (DT_num_insns, &place);
	      test->u.num_insns = num_insns;
	      last = &sub->success;
	    }
	  else
	    {
	      /* We don't need the node we just created -- unlink it.  */
	      last->first = last->last = NULL;
	    }

	  subpos_ptr = &peep2_insn_pos_list;
	  for (i = 0; i < (size_t) XVECLEN (pattern, 0); i++)
	    {
	      subpos = next_position (subpos_ptr, &root_pos,
				      POS_PEEP2_INSN, i);
	      sub = add_to_sequence (XVECEXP (pattern, 0, i),
				     last, subpos, insn_type, 0);
	      last = &sub->success;
	      subpos_ptr = &subpos->next;
	    }
	  goto ret;
	}

      /* Else nothing special.  */
      break;

    case MATCH_PARALLEL:
      /* The explicit patterns within a match_parallel enforce a minimum
	 length on the vector.  The match_parallel predicate may allow
	 for more elements.  We do need to check for this minimum here
	 or the code generated to match the internals may reference data
	 beyond the end of the vector.  */
      test = new_decision_test (DT_veclen_ge, &place);
      test->u.veclen = XVECLEN (pattern, 2);
      /* Fall through.  */

    case MATCH_OPERAND:
    case MATCH_SCRATCH:
    case MATCH_OPERATOR:
      {
	RTX_CODE was_code = code;
	const char *pred_name;
	bool allows_const_int = true;

	if (code == MATCH_SCRATCH)
	  {
	    pred_name = "scratch_operand";
	    code = UNKNOWN;
	  }
	else
	  {
	    pred_name = XSTR (pattern, 1);
	    if (code == MATCH_PARALLEL)
	      code = PARALLEL;
	    else
	      code = UNKNOWN;
	  }

	if (pred_name[0] != 0)
	  {
	    const struct pred_data *pred;

	    test = new_decision_test (DT_pred, &place);
	    test->u.pred.name = pred_name;
	    test->u.pred.mode = mode;

	    /* See if we know about this predicate.
	       If we do, remember it for use below.

	       We can optimize the generated code a little if either
	       (a) the predicate only accepts one code, or (b) the
	       predicate does not allow CONST_INT, in which case it
	       can match only if the modes match.  */
	    pred = lookup_predicate (pred_name);
	    if (pred)
	      {
		test->u.pred.data = pred;
		allows_const_int = pred->codes[CONST_INT];
		if (was_code == MATCH_PARALLEL
		    && pred->singleton != PARALLEL)
		  message_with_line (pattern_lineno,
			"predicate '%s' used in match_parallel "
			"does not allow only PARALLEL", pred->name);
		else
		  code = pred->singleton;
	      }
	    else
	      message_with_line (pattern_lineno,
			"warning: unknown predicate '%s' in '%s' expression",
			pred_name, GET_RTX_NAME (was_code));
	  }

	/* Can't enforce a mode if we allow const_int.  */
	if (allows_const_int)
	  mode = VOIDmode;

	/* Accept the operand, i.e. record it in `operands'.  */
	test = new_decision_test (DT_accept_op, &place);
	test->u.opno = XINT (pattern, 0);

	if (was_code == MATCH_OPERATOR || was_code == MATCH_PARALLEL)
	  {
	    if (was_code == MATCH_OPERATOR)
	      {
		pos_type = POS_XEXP;
		subpos_ptr = &pos->xexps;
	      }
	    else
	      {
		pos_type = POS_XVECEXP0;
		subpos_ptr = &pos->xvecexp0s;
	      }
	    for (i = 0; i < (size_t) XVECLEN (pattern, 2); i++)
	      {
		subpos = next_position (subpos_ptr, pos, pos_type, i);
		sub = add_to_sequence (XVECEXP (pattern, 2, i),
				       &sub->success, subpos, insn_type, 0);
		subpos_ptr = &subpos->next;
	      }
	  }
	goto fini;
      }

    case MATCH_OP_DUP:
      code = UNKNOWN;

      test = new_decision_test (DT_dup, &place);
      test->u.dup = XINT (pattern, 0);

      test = new_decision_test (DT_accept_op, &place);
      test->u.opno = XINT (pattern, 0);

      subpos_ptr = &pos->xexps;
      for (i = 0; i < (size_t) XVECLEN (pattern, 1); i++)
	{
	  subpos = next_position (subpos_ptr, pos, POS_XEXP, i);
	  sub = add_to_sequence (XVECEXP (pattern, 1, i),
				 &sub->success, subpos, insn_type, 0);
	  subpos_ptr = &subpos->next;
	}
      goto fini;

    case MATCH_DUP:
    case MATCH_PAR_DUP:
      code = UNKNOWN;

      test = new_decision_test (DT_dup, &place);
      test->u.dup = XINT (pattern, 0);
      goto fini;

    case ADDRESS:
      pattern = XEXP (pattern, 0);
      goto restart;

    default:
      break;
    }

  fmt = GET_RTX_FORMAT (code);
  len = GET_RTX_LENGTH (code);

  /* Do tests against the current node first.  */
  for (i = 0; i < (size_t) len; i++)
    {
      if (fmt[i] == 'i')
	{
	  gcc_assert (i < 2);

	  if (!i)
	    {
	      test = new_decision_test (DT_elt_zero_int, &place);
	      test->u.intval = XINT (pattern, i);
	    }
	  else
	    {
	      test = new_decision_test (DT_elt_one_int, &place);
	      test->u.intval = XINT (pattern, i);
	    }
	}
      else if (fmt[i] == 'w')
	{
	  /* If this value actually fits in an int, we can use a switch
	     statement here, so indicate that.  */
	  enum decision_type type
	    = ((int) XWINT (pattern, i) == XWINT (pattern, i))
	      ? DT_elt_zero_wide_safe : DT_elt_zero_wide;

	  gcc_assert (!i);

	  test = new_decision_test (type, &place);
	  test->u.intval = XWINT (pattern, i);
	}
      else if (fmt[i] == 'E')
	{
	  gcc_assert (!i);

	  test = new_decision_test (DT_veclen, &place);
	  test->u.veclen = XVECLEN (pattern, i);
	}
    }

  /* Now test our sub-patterns.  */
  subpos_ptr = &pos->xexps;
  for (i = 0; i < (size_t) len; i++)
    {
      subpos = next_position (subpos_ptr, pos, POS_XEXP, i);
      switch (fmt[i])
	{
	case 'e': case 'u':
	  sub = add_to_sequence (XEXP (pattern, i), &sub->success,
				 subpos, insn_type, 0);
	  break;

	case 'E':
	  {
	    struct position *subpos2, **subpos2_ptr;
	    int j;

	    subpos2_ptr = &pos->xvecexp0s;
	    for (j = 0; j < XVECLEN (pattern, i); j++)
	      {
		subpos2 = next_position (subpos2_ptr, pos, POS_XVECEXP0, j);
		sub = add_to_sequence (XVECEXP (pattern, i, j),
				       &sub->success, subpos2, insn_type, 0);
		subpos2_ptr = &subpos2->next;
	      }
	    break;
	  }

	case 'i': case 'w':
	  /* Handled above.  */
	  break;
	case '0':
	  break;

	default:
	  gcc_unreachable ();
	}
      subpos_ptr = &subpos->next;
    }

 fini:
  /* Insert nodes testing mode and code, if they're still relevant,
     before any of the nodes we may have added above.  */
  if (code != UNKNOWN)
    {
      place = &this_decision->tests;
      test = new_decision_test (DT_code, &place);
      test->u.code = code;
    }

  if (mode != VOIDmode)
    {
      place = &this_decision->tests;
      test = new_decision_test (DT_mode, &place);
      test->u.mode = mode;
    }

  /* If we didn't insert any tests or accept nodes, hork.  */
  gcc_assert (this_decision->tests);

 ret:
  return sub;
}

/* A subroutine of maybe_both_true; examines only one test.
   Returns > 0 for "definitely both true" and < 0 for "maybe both true".  */

static int
maybe_both_true_2 (struct decision_test *d1, struct decision_test *d2)
{
  if (d1->type == d2->type)
    {
      switch (d1->type)
	{
	case DT_num_insns:
	  if (d1->u.num_insns == d2->u.num_insns)
	    return 1;
	  else
	    return -1;

	case DT_mode:
	  return d1->u.mode == d2->u.mode;

	case DT_code:
	  return d1->u.code == d2->u.code;

	case DT_veclen:
	  return d1->u.veclen == d2->u.veclen;

	case DT_elt_zero_int:
	case DT_elt_one_int:
	case DT_elt_zero_wide:
	case DT_elt_zero_wide_safe:
	  return d1->u.intval == d2->u.intval;

	default:
	  break;
	}
    }

  /* If either has a predicate that we know something about, set
     things up so that D1 is the one that always has a known
     predicate.  Then see if they have any codes in common.  */

  if (d1->type == DT_pred || d2->type == DT_pred)
    {
      if (d2->type == DT_pred)
	{
	  struct decision_test *tmp;
	  tmp = d1, d1 = d2, d2 = tmp;
	}

      /* If D2 tests a mode, see if it matches D1.  */
      if (d1->u.pred.mode != VOIDmode)
	{
	  if (d2->type == DT_mode)
	    {
	      if (d1->u.pred.mode != d2->u.mode
		  /* The mode of an address_operand predicate is the
		     mode of the memory, not the operand.  It can only
		     be used for testing the predicate, so we must
		     ignore it here.  */
		  && strcmp (d1->u.pred.name, "address_operand") != 0)
		return 0;
	    }
	  /* Don't check two predicate modes here, because if both predicates
	     accept CONST_INT, then both can still be true even if the modes
	     are different.  If they don't accept CONST_INT, there will be a
	     separate DT_mode that will make maybe_both_true_1 return 0.  */
	}

      if (d1->u.pred.data)
	{
	  /* If D2 tests a code, see if it is in the list of valid
	     codes for D1's predicate.  */
	  if (d2->type == DT_code)
	    {
	      if (!d1->u.pred.data->codes[d2->u.code])
		return 0;
	    }

	  /* Otherwise see if the predicates have any codes in common.  */
	  else if (d2->type == DT_pred && d2->u.pred.data)
	    {
	      bool common = false;
	      int c;

	      for (c = 0; c < NUM_RTX_CODE; c++)
		if (d1->u.pred.data->codes[c] && d2->u.pred.data->codes[c])
		  {
		    common = true;
		    break;
		  }

	      if (!common)
		return 0;
	    }
	}
    }

  /* Tests vs veclen may be known when strict equality is involved.  */
  if (d1->type == DT_veclen && d2->type == DT_veclen_ge)
    return d1->u.veclen >= d2->u.veclen;
  if (d1->type == DT_veclen_ge && d2->type == DT_veclen)
    return d2->u.veclen >= d1->u.veclen;

  return -1;
}

/* A subroutine of maybe_both_true; examines all the tests for a given node.
   Returns > 0 for "definitely both true" and < 0 for "maybe both true".  */

static int
maybe_both_true_1 (struct decision_test *d1, struct decision_test *d2)
{
  struct decision_test *t1, *t2;

  /* A match_operand with no predicate can match anything.  Recognize
     this by the existence of a lone DT_accept_op test.  */
  if (d1->type == DT_accept_op || d2->type == DT_accept_op)
    return 1;

  /* Eliminate pairs of tests while they can exactly match.  */
  while (d1 && d2 && d1->type == d2->type)
    {
      if (maybe_both_true_2 (d1, d2) == 0)
	return 0;
      d1 = d1->next, d2 = d2->next;
    }

  /* After that, consider all pairs.  */
  for (t1 = d1; t1 ; t1 = t1->next)
    for (t2 = d2; t2 ; t2 = t2->next)
      if (maybe_both_true_2 (t1, t2) == 0)
	return 0;

  return -1;
}

/* Return 0 if we can prove that there is no RTL that can match both
   D1 and D2.  Otherwise, return 1 (it may be that there is an RTL that
   can match both or just that we couldn't prove there wasn't such an RTL).

   TOPLEVEL is nonzero if we are to only look at the top level and not
   recursively descend.  */

static int
maybe_both_true (struct decision *d1, struct decision *d2,
		 int toplevel)
{
  struct decision *p1, *p2;
  int cmp;

  /* Don't compare strings on the different positions in insn.  Doing so
     is incorrect and results in false matches from constructs like

	[(set (subreg:HI (match_operand:SI "register_operand" "r") 0)
	      (subreg:HI (match_operand:SI "register_operand" "r") 0))]
     vs
	[(set (match_operand:HI "register_operand" "r")
	      (match_operand:HI "register_operand" "r"))]

     If we are presented with such, we are recursing through the remainder
     of a node's success nodes (from the loop at the end of this function).
     Skip forward until we come to a position that matches.

     Due to the way positions are constructed, we know that iterating
     forward from the lexically lower position will run into the lexically
     higher position and not the other way around.  This saves a bit
     of effort.  */

  cmp = compare_positions (d1->position, d2->position);
  if (cmp != 0)
    {
      gcc_assert (!toplevel);

      /* If the d2->position was lexically lower, swap.  */
      if (cmp > 0)
	p1 = d1, d1 = d2, d2 = p1;

      if (d1->success.first == 0)
	return 1;
      for (p1 = d1->success.first; p1; p1 = p1->next)
	if (maybe_both_true (p1, d2, 0))
	  return 1;

      return 0;
    }

  /* Test the current level.  */
  cmp = maybe_both_true_1 (d1->tests, d2->tests);
  if (cmp >= 0)
    return cmp;

  /* We can't prove that D1 and D2 cannot both be true.  If we are only
     to check the top level, return 1.  Otherwise, see if we can prove
     that all choices in both successors are mutually exclusive.  If
     either does not have any successors, we can't prove they can't both
     be true.  */

  if (toplevel || d1->success.first == 0 || d2->success.first == 0)
    return 1;

  for (p1 = d1->success.first; p1; p1 = p1->next)
    for (p2 = d2->success.first; p2; p2 = p2->next)
      if (maybe_both_true (p1, p2, 0))
	return 1;

  return 0;
}

/* A subroutine of nodes_identical.  Examine two tests for equivalence.  */

static int
nodes_identical_1 (struct decision_test *d1, struct decision_test *d2)
{
  switch (d1->type)
    {
    case DT_num_insns:
      return d1->u.num_insns == d2->u.num_insns;

    case DT_mode:
      return d1->u.mode == d2->u.mode;

    case DT_code:
      return d1->u.code == d2->u.code;

    case DT_pred:
      return (d1->u.pred.mode == d2->u.pred.mode
	      && strcmp (d1->u.pred.name, d2->u.pred.name) == 0);

    case DT_c_test:
      return strcmp (d1->u.c_test, d2->u.c_test) == 0;

    case DT_veclen:
    case DT_veclen_ge:
      return d1->u.veclen == d2->u.veclen;

    case DT_dup:
      return d1->u.dup == d2->u.dup;

    case DT_elt_zero_int:
    case DT_elt_one_int:
    case DT_elt_zero_wide:
    case DT_elt_zero_wide_safe:
      return d1->u.intval == d2->u.intval;

    case DT_accept_op:
      return d1->u.opno == d2->u.opno;

    case DT_accept_insn:
      /* Differences will be handled in merge_accept_insn.  */
      return 1;

    default:
      gcc_unreachable ();
    }
}

/* True iff the two nodes are identical (on one level only).  Due
   to the way these lists are constructed, we shouldn't have to
   consider different orderings on the tests.  */

static int
nodes_identical (struct decision *d1, struct decision *d2)
{
  struct decision_test *t1, *t2;

  for (t1 = d1->tests, t2 = d2->tests; t1 && t2; t1 = t1->next, t2 = t2->next)
    {
      if (t1->type != t2->type)
	return 0;
      if (! nodes_identical_1 (t1, t2))
	return 0;
    }

  /* For success, they should now both be null.  */
  if (t1 != t2)
    return 0;

  /* Check that their subnodes are at the same position, as any one set
     of sibling decisions must be at the same position.  Allowing this
     requires complications to find_afterward and when change_state is
     invoked.  */
  if (d1->success.first
      && d2->success.first
      && d1->success.first->position != d2->success.first->position)
    return 0;

  return 1;
}

/* A subroutine of merge_trees; given two nodes that have been declared
   identical, cope with two insn accept states.  If they differ in the
   number of clobbers, then the conflict was created by make_insn_sequence
   and we can drop the with-clobbers version on the floor.  If both
   nodes have no additional clobbers, we have found an ambiguity in the
   source machine description.  */

static void
merge_accept_insn (struct decision *oldd, struct decision *addd)
{
  struct decision_test *old, *add;

  for (old = oldd->tests; old; old = old->next)
    if (old->type == DT_accept_insn)
      break;
  if (old == NULL)
    return;

  for (add = addd->tests; add; add = add->next)
    if (add->type == DT_accept_insn)
      break;
  if (add == NULL)
    return;

  /* If one node is for a normal insn and the second is for the base
     insn with clobbers stripped off, the second node should be ignored.  */

  if (old->u.insn.num_clobbers_to_add == 0
      && add->u.insn.num_clobbers_to_add > 0)
    {
      /* Nothing to do here.  */
    }
  else if (old->u.insn.num_clobbers_to_add > 0
	   && add->u.insn.num_clobbers_to_add == 0)
    {
      /* In this case, replace OLD with ADD.  */
      old->u.insn = add->u.insn;
    }
  else
    {
      error_with_line (add->u.insn.lineno, "`%s' matches `%s'",
		       get_insn_name (add->u.insn.code_number),
		       get_insn_name (old->u.insn.code_number));
      message_with_line (old->u.insn.lineno, "previous definition of `%s'",
			 get_insn_name (old->u.insn.code_number));
    }
}

/* Merge two decision trees OLDH and ADDH, modifying OLDH destructively.  */

static void
merge_trees (struct decision_head *oldh, struct decision_head *addh)
{
  struct decision *next, *add;

  if (addh->first == 0)
    return;
  if (oldh->first == 0)
    {
      *oldh = *addh;
      return;
    }

  /* Trying to merge bits at different positions isn't possible.  */
  gcc_assert (oldh->first->position == addh->first->position);

  for (add = addh->first; add ; add = next)
    {
      struct decision *old, *insert_before = NULL;

      next = add->next;

      /* The semantics of pattern matching state that the tests are
	 done in the order given in the MD file so that if an insn
	 matches two patterns, the first one will be used.  However,
	 in practice, most, if not all, patterns are unambiguous so
	 that their order is independent.  In that case, we can merge
	 identical tests and group all similar modes and codes together.

	 Scan starting from the end of OLDH until we reach a point
	 where we reach the head of the list or where we pass a
	 pattern that could also be true if NEW is true.  If we find
	 an identical pattern, we can merge them.  Also, record the
	 last node that tests the same code and mode and the last one
	 that tests just the same mode.

	 If we have no match, place NEW after the closest match we found.  */

      for (old = oldh->last; old; old = old->prev)
	{
	  if (nodes_identical (old, add))
	    {
	      merge_accept_insn (old, add);
	      merge_trees (&old->success, &add->success);
	      goto merged_nodes;
	    }

	  if (maybe_both_true (old, add, 0))
	    break;

	  /* Insert the nodes in DT test type order, which is roughly
	     how expensive/important the test is.  Given that the tests
	     are also ordered within the list, examining the first is
	     sufficient.  */
	  if ((int) add->tests->type < (int) old->tests->type)
	    insert_before = old;
	}

      if (insert_before == NULL)
	{
	  add->next = NULL;
	  add->prev = oldh->last;
	  oldh->last->next = add;
	  oldh->last = add;
	}
      else
	{
	  if ((add->prev = insert_before->prev) != NULL)
	    add->prev->next = add;
	  else
	    oldh->first = add;
	  add->next = insert_before;
	  insert_before->prev = add;
	}

    merged_nodes:;
    }
}

/* Walk the tree looking for sub-nodes that perform common tests.
   Factor out the common test into a new node.  This enables us
   (depending on the test type) to emit switch statements later.  */

static void
factor_tests (struct decision_head *head)
{
  struct decision *first, *next;

  for (first = head->first; first && first->next; first = next)
    {
      enum decision_type type;
      struct decision *new_dec, *old_last;

      type = first->tests->type;
      next = first->next;

      /* Want at least two compatible sequential nodes.  */
      if (next->tests->type != type)
	continue;

      /* Don't want all node types, just those we can turn into
	 switch statements.  */
      if (type != DT_mode
	  && type != DT_code
	  && type != DT_veclen
	  && type != DT_elt_zero_int
	  && type != DT_elt_one_int
	  && type != DT_elt_zero_wide_safe)
	continue;

      /* If we'd been performing more than one test, create a new node
         below our first test.  */
      if (first->tests->next != NULL)
	{
	  new_dec = new_decision (first->position, &first->success);
	  new_dec->tests = first->tests->next;
	  first->tests->next = NULL;
	}

      /* Crop the node tree off after our first test.  */
      first->next = NULL;
      old_last = head->last;
      head->last = first;

      /* For each compatible test, adjust to perform only one test in
	 the top level node, then merge the node back into the tree.  */
      do
	{
	  struct decision_head h;

	  if (next->tests->next != NULL)
	    {
	      new_dec = new_decision (next->position, &next->success);
	      new_dec->tests = next->tests->next;
	      next->tests->next = NULL;
	    }
	  new_dec = next;
	  next = next->next;
	  new_dec->next = NULL;
	  h.first = h.last = new_dec;

	  merge_trees (head, &h);
	}
      while (next && next->tests->type == type);

      /* After we run out of compatible tests, graft the remaining nodes
	 back onto the tree.  */
      if (next)
	{
	  next->prev = head->last;
	  head->last->next = next;
	  head->last = old_last;
	}
    }

  /* Recurse.  */
  for (first = head->first; first; first = first->next)
    factor_tests (&first->success);
}

/* After factoring, try to simplify the tests on any one node.
   Tests that are useful for switch statements are recognizable
   by having only a single test on a node -- we'll be manipulating
   nodes with multiple tests:

   If we have mode tests or code tests that are redundant with
   predicates, remove them.  */

static void
simplify_tests (struct decision_head *head)
{
  struct decision *tree;

  for (tree = head->first; tree; tree = tree->next)
    {
      struct decision_test *a, *b;

      a = tree->tests;
      b = a->next;
      if (b == NULL)
	continue;

      /* Find a predicate node.  */
      while (b && b->type != DT_pred)
	b = b->next;
      if (b)
	{
	  /* Due to how these tests are constructed, we don't even need
	     to check that the mode and code are compatible -- they were
	     generated from the predicate in the first place.  */
	  while (a->type == DT_mode || a->type == DT_code)
	    a = a->next;
	  tree->tests = a;
	}
    }

  /* Recurse.  */
  for (tree = head->first; tree; tree = tree->next)
    simplify_tests (&tree->success);
}

/* Count the number of subnodes of HEAD.  If the number is high enough,
   make the first node in HEAD start a separate subroutine in the C code
   that is generated.  */

static int
break_out_subroutines (struct decision_head *head, int initial)
{
  int size = 0;
  struct decision *sub;

  for (sub = head->first; sub; sub = sub->next)
    size += 1 + break_out_subroutines (&sub->success, 0);

  if (size > SUBROUTINE_THRESHOLD && ! initial)
    {
      head->first->subroutine_number = ++next_subroutine_number;
      size = 1;
    }
  return size;
}

/* For each node p, find the next alternative that might be true
   when p is true.  */

static void
find_afterward (struct decision_head *head, struct decision *real_afterward)
{
  struct decision *p, *q, *afterward;

  /* We can't propagate alternatives across subroutine boundaries.
     This is not incorrect, merely a minor optimization loss.  */

  p = head->first;
  afterward = (p->subroutine_number > 0 ? NULL : real_afterward);

  for ( ; p ; p = p->next)
    {
      /* Find the next node that might be true if this one fails.  */
      for (q = p->next; q ; q = q->next)
	if (maybe_both_true (p, q, 1))
	  break;

      /* If we reached the end of the list without finding one,
	 use the incoming afterward position.  */
      if (!q)
	q = afterward;
      p->afterward = q;
      if (q)
	q->need_label = 1;
    }

  /* Recurse.  */
  for (p = head->first; p ; p = p->next)
    if (p->success.first)
      find_afterward (&p->success, p->afterward);

  /* When we are generating a subroutine, record the real afterward
     position in the first node where write_tree can find it, and we
     can do the right thing at the subroutine call site.  */
  p = head->first;
  if (p->subroutine_number > 0)
    p->afterward = real_afterward;
}

/* Assuming that the state of argument is denoted by OLDPOS, take whatever
   actions are necessary to move to NEWPOS.  If we fail to move to the
   new state, branch to node AFTERWARD if nonzero, otherwise return.

   Failure to move to the new state can only occur if we are trying to
   match multiple insns and we try to step past the end of the stream.  */

static void
change_state (struct position *oldpos, struct position *newpos,
	      const char *indent)
{
  while (oldpos->depth > newpos->depth)
    oldpos = oldpos->base;

  if (oldpos != newpos)
    switch (newpos->type)
      {
      case POS_PEEP2_INSN:
	printf ("%stem = peep2_next_insn (%d);\n", indent, newpos->arg);
	printf ("%sx%d = PATTERN (tem);\n", indent, newpos->depth);
	break;

      case POS_XEXP:
	change_state (oldpos, newpos->base, indent);
	printf ("%sx%d = XEXP (x%d, %d);\n",
		indent, newpos->depth, newpos->depth - 1, newpos->arg);
	break;

      case POS_XVECEXP0:
	change_state (oldpos, newpos->base, indent);
	printf ("%sx%d = XVECEXP (x%d, 0, %d);\n",
		indent, newpos->depth, newpos->depth - 1, newpos->arg);
	break;
    }
}

/* Print the enumerator constant for CODE -- the upcase version of
   the name.  */

static void
print_code (enum rtx_code code)
{
  const char *p;
  for (p = GET_RTX_NAME (code); *p; p++)
    putchar (TOUPPER (*p));
}

/* Emit code to cross an afterward link -- change state and branch.  */

static void
write_afterward (struct decision *start, struct decision *afterward,
		 const char *indent)
{
  if (!afterward || start->subroutine_number > 0)
    printf("%sgoto ret0;\n", indent);
  else
    {
      change_state (start->position, afterward->position, indent);
      printf ("%sgoto L%d;\n", indent, afterward->number);
    }
}

/* Emit a HOST_WIDE_INT as an integer constant expression.  We need to take
   special care to avoid "decimal constant is so large that it is unsigned"
   warnings in the resulting code.  */

static void
print_host_wide_int (HOST_WIDE_INT val)
{
  HOST_WIDE_INT min = (unsigned HOST_WIDE_INT)1 << (HOST_BITS_PER_WIDE_INT-1);
  if (val == min)
    printf ("(" HOST_WIDE_INT_PRINT_DEC_C "-1)", val + 1);
  else
    printf (HOST_WIDE_INT_PRINT_DEC_C, val);
}

/* Emit a switch statement, if possible, for an initial sequence of
   nodes at START.  Return the first node yet untested.  */

static struct decision *
write_switch (struct decision *start, int depth)
{
  struct decision *p = start;
  enum decision_type type = p->tests->type;
  struct decision *needs_label = NULL;

  /* If we have two or more nodes in sequence that test the same one
     thing, we may be able to use a switch statement.  */

  if (!p->next
      || p->tests->next
      || p->next->tests->type != type
      || p->next->tests->next
      || nodes_identical_1 (p->tests, p->next->tests))
    return p;

  /* DT_code is special in that we can do interesting things with
     known predicates at the same time.  */
  if (type == DT_code)
    {
      char codemap[NUM_RTX_CODE];
      struct decision *ret;
      RTX_CODE code;

      memset (codemap, 0, sizeof(codemap));

      printf ("  switch (GET_CODE (x%d))\n    {\n", depth);
      code = p->tests->u.code;
      do
	{
	  if (p != start && p->need_label && needs_label == NULL)
	    needs_label = p;

	  printf ("    case ");
	  print_code (code);
	  printf (":\n      goto L%d;\n", p->success.first->number);
	  p->success.first->need_label = 1;

	  codemap[code] = 1;
	  p = p->next;
	}
      while (p
	     && ! p->tests->next
	     && p->tests->type == DT_code
	     && ! codemap[code = p->tests->u.code]);

      /* If P is testing a predicate that we know about and we haven't
	 seen any of the codes that are valid for the predicate, we can
	 write a series of "case" statement, one for each possible code.
	 Since we are already in a switch, these redundant tests are very
	 cheap and will reduce the number of predicates called.  */

      /* Note that while we write out cases for these predicates here,
	 we don't actually write the test here, as it gets kinda messy.
	 It is trivial to leave this to later by telling our caller that
	 we only processed the CODE tests.  */
      if (needs_label != NULL)
	ret = needs_label;
      else
	ret = p;

      while (p && p->tests->type == DT_pred && p->tests->u.pred.data)
	{
	  const struct pred_data *data = p->tests->u.pred.data;
	  int c;

	  for (c = 0; c < NUM_RTX_CODE; c++)
	    if (codemap[c] && data->codes[c])
	      goto pred_done;

	  for (c = 0; c < NUM_RTX_CODE; c++)
	    if (data->codes[c])
	      {
		fputs ("    case ", stdout);
		print_code ((enum rtx_code) c);
		fputs (":\n", stdout);
		codemap[c] = 1;
	      }

	  printf ("      goto L%d;\n", p->number);
	  p->need_label = 1;
	  p = p->next;
	}

    pred_done:
      /* Make the default case skip the predicates we managed to match.  */

      printf ("    default:\n");
      if (p != ret)
	{
	  if (p)
	    {
	      printf ("      goto L%d;\n", p->number);
	      p->need_label = 1;
	    }
	  else
	    write_afterward (start, start->afterward, "      ");
	}
      else
	printf ("     break;\n");
      printf ("   }\n");

      return ret;
    }
  else if (type == DT_mode
	   || type == DT_veclen
	   || type == DT_elt_zero_int
	   || type == DT_elt_one_int
	   || type == DT_elt_zero_wide_safe)
    {
      const char *indent = "";

      /* We cast switch parameter to integer, so we must ensure that the value
	 fits.  */
      if (type == DT_elt_zero_wide_safe)
	{
	  indent = "  ";
	  printf("  if ((int) XWINT (x%d, 0) == XWINT (x%d, 0))\n", depth, depth);
	}
      printf ("%s  switch (", indent);
      switch (type)
	{
	case DT_mode:
	  printf ("GET_MODE (x%d)", depth);
	  break;
	case DT_veclen:
	  printf ("XVECLEN (x%d, 0)", depth);
	  break;
	case DT_elt_zero_int:
	  printf ("XINT (x%d, 0)", depth);
	  break;
	case DT_elt_one_int:
	  printf ("XINT (x%d, 1)", depth);
	  break;
	case DT_elt_zero_wide_safe:
	  /* Convert result of XWINT to int for portability since some C
	     compilers won't do it and some will.  */
	  printf ("(int) XWINT (x%d, 0)", depth);
	  break;
	default:
	  gcc_unreachable ();
	}
      printf (")\n%s    {\n", indent);

      do
	{
	  /* Merge trees will not unify identical nodes if their
	     sub-nodes are at different levels.  Thus we must check
	     for duplicate cases.  */
	  struct decision *q;
	  for (q = start; q != p; q = q->next)
	    if (nodes_identical_1 (p->tests, q->tests))
	      goto case_done;

	  if (p != start && p->need_label && needs_label == NULL)
	    needs_label = p;

	  printf ("%s    case ", indent);
	  switch (type)
	    {
	    case DT_mode:
	      printf ("%smode", GET_MODE_NAME (p->tests->u.mode));
	      break;
	    case DT_veclen:
	      printf ("%d", p->tests->u.veclen);
	      break;
	    case DT_elt_zero_int:
	    case DT_elt_one_int:
	    case DT_elt_zero_wide:
	    case DT_elt_zero_wide_safe:
	      print_host_wide_int (p->tests->u.intval);
	      break;
	    default:
	      gcc_unreachable ();
	    }
	  printf (":\n%s      goto L%d;\n", indent, p->success.first->number);
	  p->success.first->need_label = 1;

	  p = p->next;
	}
      while (p && p->tests->type == type && !p->tests->next);

    case_done:
      printf ("%s    default:\n%s      break;\n%s    }\n",
	      indent, indent, indent);

      return needs_label != NULL ? needs_label : p;
    }
  else
    {
      /* None of the other tests are amenable.  */
      return p;
    }
}

/* Emit code for one test.  */

static void
write_cond (struct decision_test *p, int depth,
	    enum routine_type subroutine_type)
{
  switch (p->type)
    {
    case DT_num_insns:
      printf ("peep2_current_count >= %d", p->u.num_insns);
      break;

    case DT_mode:
      printf ("GET_MODE (x%d) == %smode", depth, GET_MODE_NAME (p->u.mode));
      break;

    case DT_code:
      printf ("GET_CODE (x%d) == ", depth);
      print_code (p->u.code);
      break;

    case DT_veclen:
      printf ("XVECLEN (x%d, 0) == %d", depth, p->u.veclen);
      break;

    case DT_elt_zero_int:
      printf ("XINT (x%d, 0) == %d", depth, (int) p->u.intval);
      break;

    case DT_elt_one_int:
      printf ("XINT (x%d, 1) == %d", depth, (int) p->u.intval);
      break;

    case DT_elt_zero_wide:
    case DT_elt_zero_wide_safe:
      printf ("XWINT (x%d, 0) == ", depth);
      print_host_wide_int (p->u.intval);
      break;

    case DT_const_int:
      printf ("x%d == const_int_rtx[MAX_SAVED_CONST_INT + (%d)]",
	      depth, (int) p->u.intval);
      break;

    case DT_veclen_ge:
      printf ("XVECLEN (x%d, 0) >= %d", depth, p->u.veclen);
      break;

    case DT_dup:
      printf ("rtx_equal_p (x%d, operands[%d])", depth, p->u.dup);
      break;

    case DT_pred:
      printf ("%s (x%d, %smode)", p->u.pred.name, depth,
	      GET_MODE_NAME (p->u.pred.mode));
      break;

    case DT_c_test:
      print_c_condition (p->u.c_test);
      break;

    case DT_accept_insn:
      gcc_assert (subroutine_type == RECOG);
      gcc_assert (p->u.insn.num_clobbers_to_add);
      printf ("pnum_clobbers != NULL");
      break;

    default:
      gcc_unreachable ();
    }
}

/* Emit code for one action.  The previous tests have succeeded;
   TEST is the last of the chain.  In the normal case we simply
   perform a state change.  For the `accept' tests we must do more work.  */

static void
write_action (struct decision *p, struct decision_test *test,
	      int depth, int uncond, struct decision *success,
	      enum routine_type subroutine_type)
{
  const char *indent;
  int want_close = 0;

  if (uncond)
    indent = "  ";
  else if (test->type == DT_accept_op || test->type == DT_accept_insn)
    {
      fputs ("    {\n", stdout);
      indent = "      ";
      want_close = 1;
    }
  else
    indent = "    ";

  if (test->type == DT_accept_op)
    {
      printf("%soperands[%d] = x%d;\n", indent, test->u.opno, depth);

      /* Only allow DT_accept_insn to follow.  */
      if (test->next)
	{
	  test = test->next;
	  gcc_assert (test->type == DT_accept_insn);
	}
    }

  /* Sanity check that we're now at the end of the list of tests.  */
  gcc_assert (!test->next);

  if (test->type == DT_accept_insn)
    {
      switch (subroutine_type)
	{
	case RECOG:
	  if (test->u.insn.num_clobbers_to_add != 0)
	    printf ("%s*pnum_clobbers = %d;\n",
		    indent, test->u.insn.num_clobbers_to_add);
	  printf ("%sreturn %d;  /* %s */\n", indent,
		  test->u.insn.code_number,
		  get_insn_name (test->u.insn.code_number));
	  break;

	case SPLIT:
	  printf ("%sreturn gen_split_%d (insn, operands);\n",
		  indent, test->u.insn.code_number);
	  break;

	case PEEPHOLE2:
	  {
	    int match_len = 0;
	    struct position *pos;

	    for (pos = p->position; pos; pos = pos->base)
	      if (pos->type == POS_PEEP2_INSN)
		{
		  match_len = pos->arg;
		  break;
		}
	    printf ("%s*_pmatch_len = %d;\n", indent, match_len);
	    printf ("%stem = gen_peephole2_%d (insn, operands);\n",
		    indent, test->u.insn.code_number);
	    printf ("%sif (tem != 0)\n%s  return tem;\n", indent, indent);
	  }
	  break;

	default:
	  gcc_unreachable ();
	}
    }
  else
    {
      printf("%sgoto L%d;\n", indent, success->number);
      success->need_label = 1;
    }

  if (want_close)
    fputs ("    }\n", stdout);
}

/* Return 1 if the test is always true and has no fallthru path.  Return -1
   if the test does have a fallthru path, but requires that the condition be
   terminated.  Otherwise return 0 for a normal test.  */
/* ??? is_unconditional is a stupid name for a tri-state function.  */

static int
is_unconditional (struct decision_test *t, enum routine_type subroutine_type)
{
  if (t->type == DT_accept_op)
    return 1;

  if (t->type == DT_accept_insn)
    {
      switch (subroutine_type)
	{
	case RECOG:
	  return (t->u.insn.num_clobbers_to_add == 0);
	case SPLIT:
	  return 1;
	case PEEPHOLE2:
	  return -1;
	default:
	  gcc_unreachable ();
	}
    }

  return 0;
}

/* Emit code for one node -- the conditional and the accompanying action.
   Return true if there is no fallthru path.  */

static int
write_node (struct decision *p, int depth,
	    enum routine_type subroutine_type)
{
  struct decision_test *test, *last_test;
  int uncond;

  /* Scan the tests and simplify comparisons against small
     constants.  */
  for (test = p->tests; test; test = test->next)
    {
      if (test->type == DT_code
	  && test->u.code == CONST_INT
	  && test->next
	  && test->next->type == DT_elt_zero_wide_safe
	  && -MAX_SAVED_CONST_INT <= test->next->u.intval
	  && test->next->u.intval <= MAX_SAVED_CONST_INT)
	{
	  test->type = DT_const_int;
	  test->u.intval = test->next->u.intval;
	  test->next = test->next->next;
	}
    }

  last_test = test = p->tests;
  uncond = is_unconditional (test, subroutine_type);
  if (uncond == 0)
    {
      printf ("  if (");
      write_cond (test, depth, subroutine_type);

      while ((test = test->next) != NULL)
	{
	  last_test = test;
	  if (is_unconditional (test, subroutine_type))
	    break;

	  printf ("\n      && ");
	  write_cond (test, depth, subroutine_type);
	}

      printf (")\n");
    }

  write_action (p, last_test, depth, uncond, p->success.first, subroutine_type);

  return uncond > 0;
}

/* Emit code for all of the sibling nodes of HEAD.  */

static void
write_tree_1 (struct decision_head *head, int depth,
	      enum routine_type subroutine_type)
{
  struct decision *p, *next;
  int uncond = 0;

  for (p = head->first; p ; p = next)
    {
      /* The label for the first element was printed in write_tree.  */
      if (p != head->first && p->need_label)
	OUTPUT_LABEL (" ", p->number);

      /* Attempt to write a switch statement for a whole sequence.  */
      next = write_switch (p, depth);
      if (p != next)
	uncond = 0;
      else
	{
	  /* Failed -- fall back and write one node.  */
	  uncond = write_node (p, depth, subroutine_type);
	  next = p->next;
	}
    }

  /* Finished with this chain.  Close a fallthru path by branching
     to the afterward node.  */
  if (! uncond)
    write_afterward (head->last, head->last->afterward, "  ");
}

/* Write out the decision tree starting at HEAD.  PREVPOS is the
   position at the node that branched to this node.  */

static void
write_tree (struct decision_head *head, struct position *prevpos,
	    enum routine_type type, int initial)
{
  struct decision *p = head->first;

  putchar ('\n');
  if (p->need_label)
    OUTPUT_LABEL (" ", p->number);

  if (! initial && p->subroutine_number > 0)
    {
      static const char * const name_prefix[] = {
	  "recog", "split", "peephole2"
      };

      static const char * const call_suffix[] = {
	  ", pnum_clobbers", "", ", _pmatch_len"
      };

      /* This node has been broken out into a separate subroutine.
	 Call it, test the result, and branch accordingly.  */

      if (p->afterward)
	{
	  printf ("  tem = %s_%d (x0, insn%s);\n",
		  name_prefix[type], p->subroutine_number, call_suffix[type]);
	  if (IS_SPLIT (type))
	    printf ("  if (tem != 0)\n    return tem;\n");
	  else
	    printf ("  if (tem >= 0)\n    return tem;\n");

	  change_state (p->position, p->afterward->position, "  ");
	  printf ("  goto L%d;\n", p->afterward->number);
	}
      else
	{
	  printf ("  return %s_%d (x0, insn%s);\n",
		  name_prefix[type], p->subroutine_number, call_suffix[type]);
	}
    }
  else
    {
      change_state (prevpos, p->position, "  ");
      write_tree_1 (head, p->position->depth, type);

      for (p = head->first; p; p = p->next)
        if (p->success.first)
          write_tree (&p->success, p->position, type, 0);
    }
}

/* Write out a subroutine of type TYPE to do comparisons starting at
   node TREE.  */

static void
write_subroutine (struct decision_head *head, enum routine_type type)
{
  int subfunction = head->first ? head->first->subroutine_number : 0;
  const char *s_or_e;
  char extension[32];
  int i;

  s_or_e = subfunction ? "static " : "";

  if (subfunction)
    sprintf (extension, "_%d", subfunction);
  else if (type == RECOG)
    extension[0] = '\0';
  else
    strcpy (extension, "_insns");

  switch (type)
    {
    case RECOG:
      printf ("%sint\n\
recog%s (rtx x0 ATTRIBUTE_UNUSED,\n\trtx insn ATTRIBUTE_UNUSED,\n\tint *pnum_clobbers ATTRIBUTE_UNUSED)\n", s_or_e, extension);
      break;
    case SPLIT:
      printf ("%srtx\n\
split%s (rtx x0 ATTRIBUTE_UNUSED, rtx insn ATTRIBUTE_UNUSED)\n",
	      s_or_e, extension);
      break;
    case PEEPHOLE2:
      printf ("%srtx\n\
peephole2%s (rtx x0 ATTRIBUTE_UNUSED,\n\trtx insn ATTRIBUTE_UNUSED,\n\tint *_pmatch_len ATTRIBUTE_UNUSED)\n",
	      s_or_e, extension);
      break;
    }

  printf ("{\n  rtx * const operands ATTRIBUTE_UNUSED = &recog_data.operand[0];\n");
  for (i = 1; i <= max_depth; i++)
    printf ("  rtx x%d ATTRIBUTE_UNUSED;\n", i);

  printf ("  %s tem ATTRIBUTE_UNUSED;\n", IS_SPLIT (type) ? "rtx" : "int");

  if (!subfunction)
    printf ("  recog_data.insn = NULL_RTX;\n");

  if (head->first)
    write_tree (head, &root_pos, type, 1);
  else
    printf ("  goto ret0;\n");

  printf (" ret0:\n  return %d;\n}\n\n", IS_SPLIT (type) ? 0 : -1);
}

/* In break_out_subroutines, we discovered the boundaries for the
   subroutines, but did not write them out.  Do so now.  */

static void
write_subroutines (struct decision_head *head, enum routine_type type)
{
  struct decision *p;

  for (p = head->first; p ; p = p->next)
    if (p->success.first)
      write_subroutines (&p->success, type);

  if (head->first->subroutine_number > 0)
    write_subroutine (head, type);
}

/* Begin the output file.  */

static void
write_header (void)
{
  puts ("\
/* Generated automatically by the program `genrecog' from the target\n\
   machine description file.  */\n\
\n\
#include \"config.h\"\n\
#include \"system.h\"\n\
#include \"coretypes.h\"\n\
#include \"tm.h\"\n\
#include \"rtl.h\"\n\
#include \"tm_p.h\"\n\
#include \"function.h\"\n\
#include \"insn-config.h\"\n\
#include \"recog.h\"\n\
#include \"output.h\"\n\
#include \"flags.h\"\n\
#include \"hard-reg-set.h\"\n\
#include \"resource.h\"\n\
#include \"diagnostic-core.h\"\n\
#include \"reload.h\"\n\
#include \"regs.h\"\n\
#include \"tm-constrs.h\"\n\
\n");

  puts ("\n\
/* `recog' contains a decision tree that recognizes whether the rtx\n\
   X0 is a valid instruction.\n\
\n\
   recog returns -1 if the rtx is not valid.  If the rtx is valid, recog\n\
   returns a nonnegative number which is the insn code number for the\n\
   pattern that matched.  This is the same as the order in the machine\n\
   description of the entry that matched.  This number can be used as an\n\
   index into `insn_data' and other tables.\n");
  puts ("\
   The third argument to recog is an optional pointer to an int.  If\n\
   present, recog will accept a pattern if it matches except for missing\n\
   CLOBBER expressions at the end.  In that case, the value pointed to by\n\
   the optional pointer will be set to the number of CLOBBERs that need\n\
   to be added (it should be initialized to zero by the caller).  If it");
  puts ("\
   is set nonzero, the caller should allocate a PARALLEL of the\n\
   appropriate size, copy the initial entries, and call add_clobbers\n\
   (found in insn-emit.c) to fill in the CLOBBERs.\n\
");

  puts ("\n\
   The function split_insns returns 0 if the rtl could not\n\
   be split or the split rtl as an INSN list if it can be.\n\
\n\
   The function peephole2_insns returns 0 if the rtl could not\n\
   be matched. If there was a match, the new rtl is returned in an INSN list,\n\
   and LAST_INSN will point to the last recognized insn in the old sequence.\n\
*/\n\n");
}


/* Construct and return a sequence of decisions
   that will recognize INSN.

   TYPE says what type of routine we are recognizing (RECOG or SPLIT).  */

static struct decision_head
make_insn_sequence (rtx insn, enum routine_type type)
{
  rtx x;
  const char *c_test = XSTR (insn, type == RECOG ? 2 : 1);
  int truth = maybe_eval_c_test (c_test);
  struct decision *last;
  struct decision_test *test, **place;
  struct decision_head head;
  struct position *c_test_pos, **pos_ptr;

  /* We should never see an insn whose C test is false at compile time.  */
  gcc_assert (truth);

  c_test_pos = &root_pos;
  if (type == PEEPHOLE2)
    {
      int i, j;

      /* peephole2 gets special treatment:
	 - X always gets an outer parallel even if it's only one entry
	 - we remove all traces of outer-level match_scratch and match_dup
           expressions here.  */
      x = rtx_alloc (PARALLEL);
      PUT_MODE (x, VOIDmode);
      XVEC (x, 0) = rtvec_alloc (XVECLEN (insn, 0));
      pos_ptr = &peep2_insn_pos_list;
      for (i = j = 0; i < XVECLEN (insn, 0); i++)
	{
	  rtx tmp = XVECEXP (insn, 0, i);
	  if (GET_CODE (tmp) != MATCH_SCRATCH && GET_CODE (tmp) != MATCH_DUP)
	    {
	      c_test_pos = next_position (pos_ptr, &root_pos,
					  POS_PEEP2_INSN, j);
	      XVECEXP (x, 0, j) = tmp;
	      j++;
	      pos_ptr = &c_test_pos->next;
	    }
	}
      XVECLEN (x, 0) = j;
    }
  else if (XVECLEN (insn, type == RECOG) == 1)
    x = XVECEXP (insn, type == RECOG, 0);
  else
    {
      x = rtx_alloc (PARALLEL);
      XVEC (x, 0) = XVEC (insn, type == RECOG);
      PUT_MODE (x, VOIDmode);
    }

  validate_pattern (x, insn, NULL_RTX, 0);

  memset(&head, 0, sizeof(head));
  last = add_to_sequence (x, &head, &root_pos, type, 1);

  /* Find the end of the test chain on the last node.  */
  for (test = last->tests; test->next; test = test->next)
    continue;
  place = &test->next;

  /* Skip the C test if it's known to be true at compile time.  */
  if (truth == -1)
    {
      /* Need a new node if we have another test to add.  */
      if (test->type == DT_accept_op)
	{
	  last = new_decision (c_test_pos, &last->success);
	  place = &last->tests;
	}
      test = new_decision_test (DT_c_test, &place);
      test->u.c_test = c_test;
    }

  test = new_decision_test (DT_accept_insn, &place);
  test->u.insn.code_number = next_insn_code;
  test->u.insn.lineno = pattern_lineno;
  test->u.insn.num_clobbers_to_add = 0;

  switch (type)
    {
    case RECOG:
      /* If this is a DEFINE_INSN and X is a PARALLEL, see if it ends
	 with a group of CLOBBERs of (hard) registers or MATCH_SCRATCHes.
	 If so, set up to recognize the pattern without these CLOBBERs.  */

      if (GET_CODE (x) == PARALLEL)
	{
	  int i;

	  /* Find the last non-clobber in the parallel.  */
	  for (i = XVECLEN (x, 0); i > 0; i--)
	    {
	      rtx y = XVECEXP (x, 0, i - 1);
	      if (GET_CODE (y) != CLOBBER
		  || (!REG_P (XEXP (y, 0))
		      && GET_CODE (XEXP (y, 0)) != MATCH_SCRATCH))
		break;
	    }

	  if (i != XVECLEN (x, 0))
	    {
	      rtx new_rtx;
	      struct decision_head clobber_head;

	      /* Build a similar insn without the clobbers.  */
	      if (i == 1)
		new_rtx = XVECEXP (x, 0, 0);
	      else
		{
		  int j;

		  new_rtx = rtx_alloc (PARALLEL);
		  XVEC (new_rtx, 0) = rtvec_alloc (i);
		  for (j = i - 1; j >= 0; j--)
		    XVECEXP (new_rtx, 0, j) = XVECEXP (x, 0, j);
		}

	      /* Recognize it.  */
	      memset (&clobber_head, 0, sizeof(clobber_head));
	      last = add_to_sequence (new_rtx, &clobber_head, &root_pos,
				      type, 1);

	      /* Find the end of the test chain on the last node.  */
	      for (test = last->tests; test->next; test = test->next)
		continue;

	      /* We definitely have a new test to add -- create a new
		 node if needed.  */
	      place = &test->next;
	      if (test->type == DT_accept_op)
		{
		  last = new_decision (&root_pos, &last->success);
		  place = &last->tests;
		}

	      /* Skip the C test if it's known to be true at compile
                 time.  */
	      if (truth == -1)
		{
		  test = new_decision_test (DT_c_test, &place);
		  test->u.c_test = c_test;
		}

	      test = new_decision_test (DT_accept_insn, &place);
	      test->u.insn.code_number = next_insn_code;
	      test->u.insn.lineno = pattern_lineno;
	      test->u.insn.num_clobbers_to_add = XVECLEN (x, 0) - i;

	      merge_trees (&head, &clobber_head);
	    }
	}
      break;

    case SPLIT:
      /* Define the subroutine we will call below and emit in genemit.  */
      printf ("extern rtx gen_split_%d (rtx, rtx *);\n", next_insn_code);
      break;

    case PEEPHOLE2:
      /* Define the subroutine we will call below and emit in genemit.  */
      printf ("extern rtx gen_peephole2_%d (rtx, rtx *);\n",
	      next_insn_code);
      break;
    }

  return head;
}

static void
process_tree (struct decision_head *head, enum routine_type subroutine_type)
{
  if (head->first == NULL)
    {
      /* We can elide peephole2_insns, but not recog or split_insns.  */
      if (subroutine_type == PEEPHOLE2)
	return;
    }
  else
    {
      factor_tests (head);

      next_subroutine_number = 0;
      break_out_subroutines (head, 1);
      find_afterward (head, NULL);

      /* We run this after find_afterward, because find_afterward needs
	 the redundant DT_mode tests on predicates to determine whether
	 two tests can both be true or not.  */
      simplify_tests(head);

      write_subroutines (head, subroutine_type);
    }

  write_subroutine (head, subroutine_type);
}

extern int main (int, char **);

int
main (int argc, char **argv)
{
  rtx desc;
  struct decision_head recog_tree, split_tree, peephole2_tree, h;

  progname = "genrecog";

  memset (&recog_tree, 0, sizeof recog_tree);
  memset (&split_tree, 0, sizeof split_tree);
  memset (&peephole2_tree, 0, sizeof peephole2_tree);

  if (!init_rtx_reader_args (argc, argv))
    return (FATAL_EXIT_CODE);

  next_insn_code = 0;

  write_header ();

  /* Read the machine description.  */

  while (1)
    {
      desc = read_md_rtx (&pattern_lineno, &next_insn_code);
      if (desc == NULL)
	break;

      switch (GET_CODE (desc))
	{
	case DEFINE_INSN:
	  h = make_insn_sequence (desc, RECOG);
	  merge_trees (&recog_tree, &h);
	  break;

	case DEFINE_SPLIT:
	  h = make_insn_sequence (desc, SPLIT);
	  merge_trees (&split_tree, &h);
	  break;

	case DEFINE_PEEPHOLE2:
	  h = make_insn_sequence (desc, PEEPHOLE2);
	  merge_trees (&peephole2_tree, &h);

	default:
	  /* do nothing */;
	}
    }

  if (have_error)
    return FATAL_EXIT_CODE;

  puts ("\n\n");

  process_tree (&recog_tree, RECOG);
  process_tree (&split_tree, SPLIT);
  process_tree (&peephole2_tree, PEEPHOLE2);

  fflush (stdout);
  return (ferror (stdout) != 0 ? FATAL_EXIT_CODE : SUCCESS_EXIT_CODE);
}

static void
debug_decision_2 (struct decision_test *test)
{
  switch (test->type)
    {
    case DT_num_insns:
      fprintf (stderr, "num_insns=%d", test->u.num_insns);
      break;
    case DT_mode:
      fprintf (stderr, "mode=%s", GET_MODE_NAME (test->u.mode));
      break;
    case DT_code:
      fprintf (stderr, "code=%s", GET_RTX_NAME (test->u.code));
      break;
    case DT_veclen:
      fprintf (stderr, "veclen=%d", test->u.veclen);
      break;
    case DT_elt_zero_int:
      fprintf (stderr, "elt0_i=%d", (int) test->u.intval);
      break;
    case DT_elt_one_int:
      fprintf (stderr, "elt1_i=%d", (int) test->u.intval);
      break;
    case DT_elt_zero_wide:
      fprintf (stderr, "elt0_w=" HOST_WIDE_INT_PRINT_DEC, test->u.intval);
      break;
    case DT_elt_zero_wide_safe:
      fprintf (stderr, "elt0_ws=" HOST_WIDE_INT_PRINT_DEC, test->u.intval);
      break;
    case DT_veclen_ge:
      fprintf (stderr, "veclen>=%d", test->u.veclen);
      break;
    case DT_dup:
      fprintf (stderr, "dup=%d", test->u.dup);
      break;
    case DT_pred:
      fprintf (stderr, "pred=(%s,%s)",
	       test->u.pred.name, GET_MODE_NAME(test->u.pred.mode));
      break;
    case DT_c_test:
      {
	char sub[16+4];
	strncpy (sub, test->u.c_test, sizeof(sub));
	memcpy (sub+16, "...", 4);
	fprintf (stderr, "c_test=\"%s\"", sub);
      }
      break;
    case DT_accept_op:
      fprintf (stderr, "A_op=%d", test->u.opno);
      break;
    case DT_accept_insn:
      fprintf (stderr, "A_insn=(%d,%d)",
	       test->u.insn.code_number, test->u.insn.num_clobbers_to_add);
      break;

    default:
      gcc_unreachable ();
    }
}

static void
debug_decision_1 (struct decision *d, int indent)
{
  int i;
  struct decision_test *test;

  if (d == NULL)
    {
      for (i = 0; i < indent; ++i)
	putc (' ', stderr);
      fputs ("(nil)\n", stderr);
      return;
    }

  for (i = 0; i < indent; ++i)
    putc (' ', stderr);

  putc ('{', stderr);
  test = d->tests;
  if (test)
    {
      debug_decision_2 (test);
      while ((test = test->next) != NULL)
	{
	  fputs (" + ", stderr);
	  debug_decision_2 (test);
	}
    }
  fprintf (stderr, "} %d n %d a %d\n", d->number,
	   (d->next ? d->next->number : -1),
	   (d->afterward ? d->afterward->number : -1));
}

static void
debug_decision_0 (struct decision *d, int indent, int maxdepth)
{
  struct decision *n;
  int i;

  if (maxdepth < 0)
    return;
  if (d == NULL)
    {
      for (i = 0; i < indent; ++i)
	putc (' ', stderr);
      fputs ("(nil)\n", stderr);
      return;
    }

  debug_decision_1 (d, indent);
  for (n = d->success.first; n ; n = n->next)
    debug_decision_0 (n, indent + 2, maxdepth - 1);
}

DEBUG_FUNCTION void
debug_decision (struct decision *d)
{
  debug_decision_0 (d, 0, 1000000);
}

DEBUG_FUNCTION void
debug_decision_list (struct decision *d)
{
  while (d)
    {
      debug_decision_0 (d, 0, 0);
      d = d->next;
    }
}<|MERGE_RESOLUTION|>--- conflicted
+++ resolved
@@ -1,10 +1,6 @@
 /* Generate code from machine description to recognize rtl as insns.
    Copyright (C) 1987, 1988, 1992, 1993, 1994, 1995, 1997, 1998,
-<<<<<<< HEAD
-   1999, 2000, 2001, 2002, 2003, 2004, 2005, 2007, 2008, 2009
-=======
    1999, 2000, 2001, 2002, 2003, 2004, 2005, 2007, 2008, 2009, 2010
->>>>>>> 3082eeb7
    Free Software Foundation, Inc.
 
    This file is part of GCC.
@@ -261,23 +257,6 @@
 static int
 compare_positions (struct position *pos1, struct position *pos2)
 {
-<<<<<<< HEAD
-  struct pred_data *pred = XCNEW (struct pred_data);
-  char codes[NUM_RTX_CODE];
-  int i;
-
-  pred->name = XSTR (desc, 0);
-  if (GET_CODE (desc) == DEFINE_SPECIAL_PREDICATE)
-    pred->special = 1;
-
-  compute_predicate_codes (XEXP (desc, 1), codes);
-
-  for (i = 0; i < NUM_RTX_CODE; i++)
-    if (codes[i] != N)
-      add_predicate_code (pred, (enum rtx_code) i);
-
-  add_predicate (pred);
-=======
   int diff;
 
   diff = pos1->depth - pos2->depth;
@@ -298,7 +277,6 @@
       pos2 = pos2->base;
     }
   return diff;
->>>>>>> 3082eeb7
 }
 
 /* Create a new node in sequence after LAST.  */
