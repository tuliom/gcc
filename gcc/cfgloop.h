--- conflicted
+++ resolved
@@ -139,13 +139,10 @@
      iterations like "N - 1", or a COND_EXPR containing the runtime
      conditions under which the number of iterations is non zero.
 
-<<<<<<< HEAD
      Don't access this field directly: number_of_latch_executions
      computes and caches the computed information in this field.  */
   tree nb_iterations;
 
-=======
->>>>>>> e33a1692
   /* An integer guaranteed to bound the number of iterations of the loop
      from above.  */
   double_int nb_iterations_upper_bound;
@@ -156,12 +153,9 @@
   bool any_upper_bound;
   bool any_estimate;
 
-<<<<<<< HEAD
   /* True if the loop can be parallel.  */
   bool can_be_parallel;
 
-=======
->>>>>>> e33a1692
   /* An integer estimation of the number of iterations.  Estimate_state
      describes what is the state of the estimation.  */
   enum loop_estimation estimate_state;
@@ -171,15 +165,6 @@
 
   /* Head of the cyclic list of the exits of the loop.  */
   struct loop_exit *exits;
-
-<<<<<<< HEAD
-  /* The single induction variable of the loop when the loop is in
-     normal form.  */
-  tree single_iv;
-=======
-  /* True if the loop can be parallel.  */
-  bool can_be_parallel;
->>>>>>> e33a1692
 };
 
 /* Flags for state of loop structure.  */
@@ -247,7 +232,8 @@
 extern int average_num_loop_insns (const struct loop *);
 extern unsigned get_loop_level (const struct loop *);
 extern bool loop_exit_edge_p (const struct loop *, const_edge);
-extern bool is_loop_exit (struct loop *, basic_block);
+extern bool loop_exits_to_bb_p (struct loop *, basic_block);
+extern bool loop_exits_from_bb_p (struct loop *, basic_block);
 extern void mark_loop_exit_edges (void);
 
 /* Loops & cfg manipulation.  */
@@ -256,11 +242,7 @@
 					 unsigned);
 extern basic_block *get_loop_body_in_dom_order (const struct loop *);
 extern basic_block *get_loop_body_in_bfs_order (const struct loop *);
-<<<<<<< HEAD
 extern basic_block *get_loop_body_in_custom_order (const struct loop *,
-=======
-extern basic_block *get_loop_body_in_custom_order (const struct loop *, 
->>>>>>> e33a1692
 			       int (*) (const void *, const void *));
 
 extern VEC (edge, heap) *get_loop_exit_edges (const struct loop *);
@@ -640,15 +622,45 @@
   }
 
 /* The properties of the target.  */
-
-extern unsigned target_avail_regs;
-extern unsigned target_res_regs;
-extern unsigned target_reg_cost [2];
-extern unsigned target_spill_cost [2];
+struct target_cfgloop {
+  /* Number of available registers.  */
+  unsigned x_target_avail_regs;
+
+  /* Number of available registers that are call-clobbered.  */
+  unsigned x_target_clobbered_regs;
+
+  /* Number of registers reserved for temporary expressions.  */
+  unsigned x_target_res_regs;
+
+  /* The cost for register when there still is some reserve, but we are
+     approaching the number of available registers.  */
+  unsigned x_target_reg_cost[2];
+
+  /* The cost for register when we need to spill.  */
+  unsigned x_target_spill_cost[2];
+};
+
+extern struct target_cfgloop default_target_cfgloop;
+#if SWITCHABLE_TARGET
+extern struct target_cfgloop *this_target_cfgloop;
+#else
+#define this_target_cfgloop (&default_target_cfgloop)
+#endif
+
+#define target_avail_regs \
+  (this_target_cfgloop->x_target_avail_regs)
+#define target_clobbered_regs \
+  (this_target_cfgloop->x_target_clobbered_regs)
+#define target_res_regs \
+  (this_target_cfgloop->x_target_res_regs)
+#define target_reg_cost \
+  (this_target_cfgloop->x_target_reg_cost)
+#define target_spill_cost \
+  (this_target_cfgloop->x_target_spill_cost)
 
 /* Register pressure estimation for induction variable optimizations & loop
    invariant motion.  */
-extern unsigned estimate_reg_pressure_cost (unsigned, unsigned, bool);
+extern unsigned estimate_reg_pressure_cost (unsigned, unsigned, bool, bool);
 extern void init_set_costs (void);
 
 /* Loop optimizer initialization.  */
