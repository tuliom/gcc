/* config.in.  Generated from configure.ac by autoheader.  */

/* Define if building universal (internal helper macro) */
#ifndef USED_FOR_TARGET
#undef AC_APPLE_UNIVERSAL_BUILD
#endif


/* Define as the number of bits in a byte, if `limits.h' doesn't. */
#ifndef USED_FOR_TARGET
#undef CHAR_BIT
#endif


/* Define 0/1 to force the choice for exception handling model. */
#ifndef USED_FOR_TARGET
#undef CONFIG_SJLJ_EXCEPTIONS
#endif


/* Define to enable the use of a default assembler. */
#ifndef USED_FOR_TARGET
#undef DEFAULT_ASSEMBLER
#endif


/* Define to enable the use of a default linker. */
#ifndef USED_FOR_TARGET
#undef DEFAULT_LINKER
#endif


/* Define if you want to use __cxa_atexit, rather than atexit, to register C++
   destructors for local statics and global objects. This is essential for
   fully standards-compliant handling of destructors, but requires
   __cxa_atexit in libc. */
#ifndef USED_FOR_TARGET
#undef DEFAULT_USE_CXA_ATEXIT
#endif


/* Define if you want assertions enabled. This is a cheap check. */
#ifndef USED_FOR_TARGET
#undef ENABLE_ASSERT_CHECKING
#endif


/* Define if building with C++. */
#ifndef USED_FOR_TARGET
#undef ENABLE_BUILD_WITH_CXX
#endif


/* Define if you want more run-time sanity checks. This one gets a grab bag of
   miscellaneous but relatively cheap checks. */
#ifndef USED_FOR_TARGET
#undef ENABLE_CHECKING
#endif


/* Define to 1 to specify that we are using the BID decimal floating point
   format instead of DPD */
#ifndef USED_FOR_TARGET
#undef ENABLE_DECIMAL_BID_FORMAT
#endif


/* Define to 1 to enable decimal float extension to C. */
#ifndef USED_FOR_TARGET
#undef ENABLE_DECIMAL_FLOAT
#endif


/* Define if you want more run-time sanity checks for dataflow. */
#ifndef USED_FOR_TARGET
#undef ENABLE_DF_CHECKING
#endif


/* Define to 1 to enable fixed-point arithmetic extension to C. */
#ifndef USED_FOR_TARGET
#undef ENABLE_FIXED_POINT
#endif


/* Define if you want fold checked that it never destructs its argument. This
   is quite expensive. */
#ifndef USED_FOR_TARGET
#undef ENABLE_FOLD_CHECKING
#endif


/* Define if you want the garbage collector to operate in maximally paranoid
   mode, validating the entire heap and collecting garbage at every
   opportunity. This is extremely expensive. */
#ifndef USED_FOR_TARGET
#undef ENABLE_GC_ALWAYS_COLLECT
#endif


/* Define if you want the garbage collector to do object poisoning and other
   memory allocation checks. This is quite expensive. */
#ifndef USED_FOR_TARGET
#undef ENABLE_GC_CHECKING
#endif


/* Define if you want operations on GIMPLE (the basic data structure of the
   high-level optimizers) to be checked for dynamic type safety at runtime.
   This is moderately expensive. */
#ifndef USED_FOR_TARGET
#undef ENABLE_GIMPLE_CHECKING
#endif


/* Define if gcc should always pass --build-id to linker. */
#ifndef USED_FOR_TARGET
#undef ENABLE_LD_BUILDID
#endif


<<<<<<< HEAD
=======
/* Define to 1 to enable libquadmath support */
#ifndef USED_FOR_TARGET
#undef ENABLE_LIBQUADMATH_SUPPORT
#endif


>>>>>>> 3082eeb7
/* Define to enable LTO support. */
#ifndef USED_FOR_TARGET
#undef ENABLE_LTO
#endif


/* Define to 1 if translation of program messages to the user's native
   language is requested. */
#ifndef USED_FOR_TARGET
#undef ENABLE_NLS
#endif


/* Define to enable plugin support. */
#ifndef USED_FOR_TARGET
#undef ENABLE_PLUGIN
#endif


/* Define if you want all operations on RTL (the basic data structure of the
   optimizer and back end) to be checked for dynamic type safety at runtime.
   This is quite expensive. */
#ifndef USED_FOR_TARGET
#undef ENABLE_RTL_CHECKING
#endif


/* Define if you want RTL flag accesses to be checked against the RTL codes
   that are supported for each access macro. This is relatively cheap. */
#ifndef USED_FOR_TARGET
#undef ENABLE_RTL_FLAG_CHECKING
#endif


/* Define if you want runtime assertions enabled. This is a cheap check. */
#undef ENABLE_RUNTIME_CHECKING

/* Define if you want all operations on trees (the basic data structure of the
   front ends) to be checked for dynamic type safety at runtime. This is
   moderately expensive. The tree browser debugging routines will also be
   enabled by this option. */
#ifndef USED_FOR_TARGET
#undef ENABLE_TREE_CHECKING
#endif


/* Define if you want all gimple types to be verified after gimplifiation.
   This is cheap. */
#ifndef USED_FOR_TARGET
#undef ENABLE_TYPES_CHECKING
#endif


/* Define if you want to run subprograms and generated programs through
   valgrind (a memory checker). This is extremely expensive. */
#ifndef USED_FOR_TARGET
#undef ENABLE_VALGRIND_CHECKING
#endif


/* Define to 1 if installation paths should be looked up in the Windows
   Registry. Ignored on non-Windows hosts. */
#ifndef USED_FOR_TARGET
#undef ENABLE_WIN32_REGISTRY
#endif


/* Define to the name of a file containing a list of extra machine modes for
   this architecture. */
#ifndef USED_FOR_TARGET
#undef EXTRA_MODES_FILE
#endif


/* Define to enable detailed memory allocation stats gathering. */
#ifndef USED_FOR_TARGET
#undef GATHER_STATISTICS
#endif


/* Define if the zone collector is in use */
#ifndef USED_FOR_TARGET
#undef GGC_ZONE
#endif


/* mcontext_t fields start with __ */
#ifndef USED_FOR_TARGET
#undef HAS_MCONTEXT_T_UNDERSCORES
#endif


/* Define if your assembler supports cmpb. */
#ifndef USED_FOR_TARGET
#undef HAVE_AS_CMPB
#endif


/* Define if your assembler supports the DCI/ICI instructions. */
#ifndef USED_FOR_TARGET
#undef HAVE_AS_DCI
#endif


/* Define if your assembler supports the --debug-prefix-map option. */
#ifndef USED_FOR_TARGET
#undef HAVE_AS_DEBUG_PREFIX_MAP
#endif


/* Define if your assembler supports DFP instructions. */
#ifndef USED_FOR_TARGET
#undef HAVE_AS_DFP
#endif


/* Define if your assembler supports DSPR1 mult. */
#ifndef USED_FOR_TARGET
#undef HAVE_AS_DSPR1_MULT
#endif


/* Define if your assembler supports .dtprelword. */
#ifndef USED_FOR_TARGET
#undef HAVE_AS_DTPRELWORD
#endif


/* Define if your assembler supports dwarf2 .file/.loc directives, and
   preserves file table indices exactly as given. */
#ifndef USED_FOR_TARGET
#undef HAVE_AS_DWARF2_DEBUG_LINE
#endif


/* Define if your assembler supports explicit relocations. */
#ifndef USED_FOR_TARGET
#undef HAVE_AS_EXPLICIT_RELOCS
#endif


/* Define if your assembler supports fprnd. */
#ifndef USED_FOR_TARGET
#undef HAVE_AS_FPRND
#endif


/* Define if your assembler supports the --gdwarf2 option. */
#ifndef USED_FOR_TARGET
#undef HAVE_AS_GDWARF2_DEBUG_FLAG
#endif


/* Define if your assembler supports .gnu_attribute. */
#ifndef USED_FOR_TARGET
#undef HAVE_AS_GNU_ATTRIBUTE
#endif


/* Define true if the assembler supports '.long foo@GOTOFF'. */
#ifndef USED_FOR_TARGET
#undef HAVE_AS_GOTOFF_IN_DATA
#endif


/* Define if your assembler supports the --gstabs option. */
#ifndef USED_FOR_TARGET
#undef HAVE_AS_GSTABS_DEBUG_FLAG
#endif


/* Define if your assembler supports the Sun syntax for cmov. */
#ifndef USED_FOR_TARGET
#undef HAVE_AS_IX86_CMOV_SUN_SYNTAX
#endif


/* Define if your assembler supports the subtraction of symbols in different
   sections. */
#ifndef USED_FOR_TARGET
#undef HAVE_AS_IX86_DIFF_SECT_DELTA
#endif


/* Define if your assembler supports the ffreep mnemonic. */
#ifndef USED_FOR_TARGET
#undef HAVE_AS_IX86_FFREEP
#endif


/* Define if your assembler uses fildq and fistq mnemonics. */
#ifndef USED_FOR_TARGET
#undef HAVE_AS_IX86_FILDQ
#endif


/* Define if your assembler uses filds and fists mnemonics. */
#ifndef USED_FOR_TARGET
#undef HAVE_AS_IX86_FILDS
#endif


<<<<<<< HEAD
/* Define if your assembler supports the sahf mnemonic. */
=======
/* Define if your assembler supports the .quad directive. */
#ifndef USED_FOR_TARGET
#undef HAVE_AS_IX86_QUAD
#endif


/* Define if the assembler supports 'rep <insn>, lock <insn>'. */
#ifndef USED_FOR_TARGET
#undef HAVE_AS_IX86_REP_LOCK_PREFIX
#endif


/* Define if your assembler supports the sahf mnemonic in 64bit mode. */
>>>>>>> 3082eeb7
#ifndef USED_FOR_TARGET
#undef HAVE_AS_IX86_SAHF
#endif


/* Define if your assembler supports the swap suffix. */
#ifndef USED_FOR_TARGET
#undef HAVE_AS_IX86_SWAP
#endif


<<<<<<< HEAD
=======
/* Define if your assembler supports @tlsgdplt. */
#ifndef USED_FOR_TARGET
#undef HAVE_AS_IX86_TLSGDPLT
#endif


/* Define if your assembler supports @tlsldmplt. */
#ifndef USED_FOR_TARGET
#undef HAVE_AS_IX86_TLSLDMPLT
#endif


>>>>>>> 3082eeb7
/* Define if your assembler supports the lituse_jsrdirect relocation. */
#ifndef USED_FOR_TARGET
#undef HAVE_AS_JSRDIRECT_RELOCS
#endif


/* Define if your assembler supports .sleb128 and .uleb128. */
#ifndef USED_FOR_TARGET
#undef HAVE_AS_LEB128
#endif


/* Define if the assembler won't complain about a line such as # 0 "" 2. */
#ifndef USED_FOR_TARGET
#undef HAVE_AS_LINE_ZERO
#endif


/* Define if your assembler supports ltoffx and ldxmov relocations. */
#ifndef USED_FOR_TARGET
#undef HAVE_AS_LTOFFX_LDXMOV_RELOCS
#endif


/* Define if your assembler supports LWSYNC instructions. */
#ifndef USED_FOR_TARGET
#undef HAVE_AS_LWSYNC
#endif


/* Define if your assembler supports mfcr field. */
#ifndef USED_FOR_TARGET
#undef HAVE_AS_MFCRF
#endif


/* Define if your assembler supports mffgpr and mftgpr. */
#ifndef USED_FOR_TARGET
#undef HAVE_AS_MFPGPR
#endif


/* Define if your assembler supports the -no-mul-bug-abort option. */
#ifndef USED_FOR_TARGET
#undef HAVE_AS_NO_MUL_BUG_ABORT_OPTION
#endif


/* Define if the assembler understands -mno-shared. */
#ifndef USED_FOR_TARGET
#undef HAVE_AS_NO_SHARED
#endif


/* Define if your assembler supports offsetable %lo(). */
#ifndef USED_FOR_TARGET
#undef HAVE_AS_OFFSETABLE_LO10
#endif


/* Define if your assembler supports popcntb field. */
#ifndef USED_FOR_TARGET
#undef HAVE_AS_POPCNTB
#endif


/* Define if your assembler supports POPCNTD instructions. */
#ifndef USED_FOR_TARGET
#undef HAVE_AS_POPCNTD
#endif


/* Define if your assembler supports .ref */
#ifndef USED_FOR_TARGET
#undef HAVE_AS_REF
#endif


/* Define if your assembler supports .register. */
#ifndef USED_FOR_TARGET
#undef HAVE_AS_REGISTER_PSEUDO_OP
#endif


/* Define if your assembler supports R_PPC_REL16 relocs. */
#ifndef USED_FOR_TARGET
#undef HAVE_AS_REL16
#endif


/* Define if your assembler supports -relax option. */
#ifndef USED_FOR_TARGET
#undef HAVE_AS_RELAX_OPTION
#endif


/* Define if your assembler and linker support GOTDATA_OP relocs. */
#ifndef USED_FOR_TARGET
#undef HAVE_AS_SPARC_GOTDATA_OP
#endif


/* Define if your assembler and linker support unaligned PC relative relocs.
   */
#ifndef USED_FOR_TARGET
#undef HAVE_AS_SPARC_UA_PCREL
#endif


/* Define if your assembler and linker support unaligned PC relative relocs
   against hidden symbols. */
#ifndef USED_FOR_TARGET
#undef HAVE_AS_SPARC_UA_PCREL_HIDDEN
#endif


/* Define if your assembler and linker support thread-local storage. */
#ifndef USED_FOR_TARGET
#undef HAVE_AS_TLS
#endif


/* Define if your assembler supports arg info for __tls_get_addr. */
#ifndef USED_FOR_TARGET
#undef HAVE_AS_TLS_MARKERS
#endif


/* Define if your assembler supports VSX instructions. */
#ifndef USED_FOR_TARGET
#undef HAVE_AS_VSX
#endif


/* Define to 1 if you have the `atoll' function. */
#ifndef USED_FOR_TARGET
#undef HAVE_ATOLL
#endif


/* Define to 1 if you have the `atoq' function. */
#ifndef USED_FOR_TARGET
#undef HAVE_ATOQ
#endif


/* Define to 1 if you have the `clearerr_unlocked' function. */
#ifndef USED_FOR_TARGET
#undef HAVE_CLEARERR_UNLOCKED
#endif


/* Define to 1 if you have the `clock' function. */
#ifndef USED_FOR_TARGET
#undef HAVE_CLOCK
#endif


/* Define if <time.h> defines clock_t. */
#ifndef USED_FOR_TARGET
#undef HAVE_CLOCK_T
#endif


/* Define 0/1 if your assembler and linker support COMDAT groups. */
#ifndef USED_FOR_TARGET
#undef HAVE_COMDAT_GROUP
#endif


/* Define to 1 if we found a declaration for 'abort', otherwise define to 0.
   */
#ifndef USED_FOR_TARGET
#undef HAVE_DECL_ABORT
#endif


/* Define to 1 if we found a declaration for 'asprintf', otherwise define to
   0. */
#ifndef USED_FOR_TARGET
#undef HAVE_DECL_ASPRINTF
#endif


/* Define to 1 if we found a declaration for 'atof', otherwise define to 0. */
#ifndef USED_FOR_TARGET
#undef HAVE_DECL_ATOF
#endif


/* Define to 1 if we found a declaration for 'atol', otherwise define to 0. */
#ifndef USED_FOR_TARGET
#undef HAVE_DECL_ATOL
#endif


/* Define to 1 if we found a declaration for 'basename', otherwise define to
   0. */
#ifndef USED_FOR_TARGET
#undef HAVE_DECL_BASENAME
#endif


/* Define to 1 if we found a declaration for 'calloc', otherwise define to 0.
   */
#ifndef USED_FOR_TARGET
#undef HAVE_DECL_CALLOC
#endif


/* Define to 1 if we found a declaration for 'clearerr_unlocked', otherwise
   define to 0. */
#ifndef USED_FOR_TARGET
#undef HAVE_DECL_CLEARERR_UNLOCKED
#endif


/* Define to 1 if we found a declaration for 'clock', otherwise define to 0.
   */
#ifndef USED_FOR_TARGET
#undef HAVE_DECL_CLOCK
#endif


/* Define to 1 if we found a declaration for 'errno', otherwise define to 0.
   */
#ifndef USED_FOR_TARGET
#undef HAVE_DECL_ERRNO
#endif


/* Define to 1 if we found a declaration for 'feof_unlocked', otherwise define
   to 0. */
#ifndef USED_FOR_TARGET
#undef HAVE_DECL_FEOF_UNLOCKED
#endif


/* Define to 1 if we found a declaration for 'ferror_unlocked', otherwise
   define to 0. */
#ifndef USED_FOR_TARGET
#undef HAVE_DECL_FERROR_UNLOCKED
#endif


/* Define to 1 if we found a declaration for 'fflush_unlocked', otherwise
   define to 0. */
#ifndef USED_FOR_TARGET
#undef HAVE_DECL_FFLUSH_UNLOCKED
#endif


/* Define to 1 if we found a declaration for 'fgetc_unlocked', otherwise
   define to 0. */
#ifndef USED_FOR_TARGET
#undef HAVE_DECL_FGETC_UNLOCKED
#endif


/* Define to 1 if we found a declaration for 'fgets_unlocked', otherwise
   define to 0. */
#ifndef USED_FOR_TARGET
#undef HAVE_DECL_FGETS_UNLOCKED
#endif


/* Define to 1 if we found a declaration for 'fileno_unlocked', otherwise
   define to 0. */
#ifndef USED_FOR_TARGET
#undef HAVE_DECL_FILENO_UNLOCKED
#endif


/* Define to 1 if we found a declaration for 'fprintf_unlocked', otherwise
   define to 0. */
#ifndef USED_FOR_TARGET
#undef HAVE_DECL_FPRINTF_UNLOCKED
#endif


/* Define to 1 if we found a declaration for 'fputc_unlocked', otherwise
   define to 0. */
#ifndef USED_FOR_TARGET
#undef HAVE_DECL_FPUTC_UNLOCKED
#endif


/* Define to 1 if we found a declaration for 'fputs_unlocked', otherwise
   define to 0. */
#ifndef USED_FOR_TARGET
#undef HAVE_DECL_FPUTS_UNLOCKED
#endif


/* Define to 1 if we found a declaration for 'fread_unlocked', otherwise
   define to 0. */
#ifndef USED_FOR_TARGET
#undef HAVE_DECL_FREAD_UNLOCKED
#endif


/* Define to 1 if we found a declaration for 'free', otherwise define to 0. */
#ifndef USED_FOR_TARGET
#undef HAVE_DECL_FREE
#endif


/* Define to 1 if we found a declaration for 'fwrite_unlocked', otherwise
   define to 0. */
#ifndef USED_FOR_TARGET
#undef HAVE_DECL_FWRITE_UNLOCKED
#endif


/* Define to 1 if we found a declaration for 'getchar_unlocked', otherwise
   define to 0. */
#ifndef USED_FOR_TARGET
#undef HAVE_DECL_GETCHAR_UNLOCKED
#endif


/* Define to 1 if we found a declaration for 'getcwd', otherwise define to 0.
   */
#ifndef USED_FOR_TARGET
#undef HAVE_DECL_GETCWD
#endif


/* Define to 1 if we found a declaration for 'getc_unlocked', otherwise define
   to 0. */
#ifndef USED_FOR_TARGET
#undef HAVE_DECL_GETC_UNLOCKED
#endif


/* Define to 1 if we found a declaration for 'getenv', otherwise define to 0.
   */
#ifndef USED_FOR_TARGET
#undef HAVE_DECL_GETENV
#endif


/* Define to 1 if we found a declaration for 'getopt', otherwise define to 0.
   */
#ifndef USED_FOR_TARGET
#undef HAVE_DECL_GETOPT
#endif


/* Define to 1 if we found a declaration for 'getpagesize', otherwise define
   to 0. */
#ifndef USED_FOR_TARGET
#undef HAVE_DECL_GETPAGESIZE
#endif


/* Define to 1 if we found a declaration for 'getrlimit', otherwise define to
   0. */
#ifndef USED_FOR_TARGET
#undef HAVE_DECL_GETRLIMIT
#endif


/* Define to 1 if we found a declaration for 'getrusage', otherwise define to
   0. */
#ifndef USED_FOR_TARGET
#undef HAVE_DECL_GETRUSAGE
#endif


/* Define to 1 if we found a declaration for 'getwd', otherwise define to 0.
   */
#ifndef USED_FOR_TARGET
#undef HAVE_DECL_GETWD
#endif


/* Define to 1 if we found a declaration for 'ldgetname', otherwise define to
   0. */
#ifndef USED_FOR_TARGET
#undef HAVE_DECL_LDGETNAME
#endif


/* Define to 1 if we found a declaration for 'malloc', otherwise define to 0.
   */
#ifndef USED_FOR_TARGET
#undef HAVE_DECL_MALLOC
#endif


/* Define to 1 if we found a declaration for 'putchar_unlocked', otherwise
   define to 0. */
#ifndef USED_FOR_TARGET
#undef HAVE_DECL_PUTCHAR_UNLOCKED
#endif


/* Define to 1 if we found a declaration for 'putc_unlocked', otherwise define
   to 0. */
#ifndef USED_FOR_TARGET
#undef HAVE_DECL_PUTC_UNLOCKED
#endif


/* Define to 1 if we found a declaration for 'realloc', otherwise define to 0.
   */
#ifndef USED_FOR_TARGET
#undef HAVE_DECL_REALLOC
#endif


/* Define to 1 if we found a declaration for 'sbrk', otherwise define to 0. */
#ifndef USED_FOR_TARGET
#undef HAVE_DECL_SBRK
#endif


/* Define to 1 if we found a declaration for 'setrlimit', otherwise define to
   0. */
#ifndef USED_FOR_TARGET
#undef HAVE_DECL_SETRLIMIT
#endif


/* Define to 1 if we found a declaration for 'sigaltstack', otherwise define
   to 0. */
#ifndef USED_FOR_TARGET
#undef HAVE_DECL_SIGALTSTACK
#endif


/* Define to 1 if we found a declaration for 'snprintf', otherwise define to
   0. */
#ifndef USED_FOR_TARGET
#undef HAVE_DECL_SNPRINTF
#endif


/* Define to 1 if we found a declaration for 'strsignal', otherwise define to
   0. */
#ifndef USED_FOR_TARGET
#undef HAVE_DECL_STRSIGNAL
#endif


/* Define to 1 if we found a declaration for 'strstr', otherwise define to 0.
   */
#ifndef USED_FOR_TARGET
#undef HAVE_DECL_STRSTR
#endif


/* Define to 1 if we found a declaration for 'strverscmp', otherwise define to
   0. */
#ifndef USED_FOR_TARGET
#undef HAVE_DECL_STRVERSCMP
#endif


/* Define to 1 if we found a declaration for 'times', otherwise define to 0.
   */
#ifndef USED_FOR_TARGET
#undef HAVE_DECL_TIMES
#endif


/* Define to 1 if we found a declaration for 'vasprintf', otherwise define to
   0. */
#ifndef USED_FOR_TARGET
#undef HAVE_DECL_VASPRINTF
#endif


/* Define to 1 if we found a declaration for 'vsnprintf', otherwise define to
   0. */
#ifndef USED_FOR_TARGET
#undef HAVE_DECL_VSNPRINTF
#endif


/* Define to 1 if you have the <direct.h> header file. */
#ifndef USED_FOR_TARGET
#undef HAVE_DIRECT_H
#endif


/* Define to 1 if you have the <dlfcn.h> header file. */
#ifndef USED_FOR_TARGET
#undef HAVE_DLFCN_H
#endif


/* Define to 1 if you have the <ext/hash_map> header file. */
#ifndef USED_FOR_TARGET
#undef HAVE_EXT_HASH_MAP
#endif


/* Define to 1 if you have the <fcntl.h> header file. */
#ifndef USED_FOR_TARGET
#undef HAVE_FCNTL_H
#endif


/* Define to 1 if you have the `feof_unlocked' function. */
#ifndef USED_FOR_TARGET
#undef HAVE_FEOF_UNLOCKED
#endif


/* Define to 1 if you have the `ferror_unlocked' function. */
#ifndef USED_FOR_TARGET
#undef HAVE_FERROR_UNLOCKED
#endif


/* Define to 1 if you have the `fflush_unlocked' function. */
#ifndef USED_FOR_TARGET
#undef HAVE_FFLUSH_UNLOCKED
#endif


/* Define to 1 if you have the `fgetc_unlocked' function. */
#ifndef USED_FOR_TARGET
#undef HAVE_FGETC_UNLOCKED
#endif


/* Define to 1 if you have the `fgets_unlocked' function. */
#ifndef USED_FOR_TARGET
#undef HAVE_FGETS_UNLOCKED
#endif


/* Define to 1 if you have the `fileno_unlocked' function. */
#ifndef USED_FOR_TARGET
#undef HAVE_FILENO_UNLOCKED
#endif


/* Define to 1 if you have the `fork' function. */
#ifndef USED_FOR_TARGET
#undef HAVE_FORK
#endif


/* Define to 1 if you have the `fprintf_unlocked' function. */
#ifndef USED_FOR_TARGET
#undef HAVE_FPRINTF_UNLOCKED
#endif


/* Define to 1 if you have the `fputc_unlocked' function. */
#ifndef USED_FOR_TARGET
#undef HAVE_FPUTC_UNLOCKED
#endif


/* Define to 1 if you have the `fputs_unlocked' function. */
#ifndef USED_FOR_TARGET
#undef HAVE_FPUTS_UNLOCKED
#endif


/* Define to 1 if you have the `fread_unlocked' function. */
#ifndef USED_FOR_TARGET
#undef HAVE_FREAD_UNLOCKED
#endif


/* Define to 1 if you have the `fwrite_unlocked' function. */
#ifndef USED_FOR_TARGET
#undef HAVE_FWRITE_UNLOCKED
#endif


/* Define if your assembler supports specifying the alignment of objects
   allocated using the GAS .comm command. */
#ifndef USED_FOR_TARGET
#undef HAVE_GAS_ALIGNED_COMM
#endif


/* Define if your assembler supports .balign and .p2align. */
#ifndef USED_FOR_TARGET
#undef HAVE_GAS_BALIGN_AND_P2ALIGN
#endif


/* Define 0/1 if your assembler supports CFI directives. */
#undef HAVE_GAS_CFI_DIRECTIVE

/* Define 0/1 if your assembler supports .cfi_personality. */
#undef HAVE_GAS_CFI_PERSONALITY_DIRECTIVE

/* Define 0/1 if your assembler supports .cfi_sections. */
#undef HAVE_GAS_CFI_SECTIONS_DIRECTIVE

/* Define if your assembler supports the .loc discriminator sub-directive. */
#ifndef USED_FOR_TARGET
#undef HAVE_GAS_DISCRIMINATOR
#endif


<<<<<<< HEAD
/* Define 0/1 if your assembler supports .cfi_sections. */
#ifndef USED_FOR_TARGET
#undef HAVE_GAS_CFI_SECTIONS_DIRECTIVE
#endif


/* Define if your assembler supports the .loc discriminator sub-directive. */
#ifndef USED_FOR_TARGET
#undef HAVE_GAS_DISCRIMINATOR
#endif


/* Define if your assembler supports @gnu_unique_object. */
#ifndef USED_FOR_TARGET
=======
/* Define if your assembler supports @gnu_unique_object. */
#ifndef USED_FOR_TARGET
>>>>>>> 3082eeb7
#undef HAVE_GAS_GNU_UNIQUE_OBJECT
#endif


/* Define if your assembler and linker support .hidden. */
#undef HAVE_GAS_HIDDEN

/* Define if your assembler supports .lcomm with an alignment field. */
#ifndef USED_FOR_TARGET
#undef HAVE_GAS_LCOMM_WITH_ALIGNMENT
#endif


/* Define if your assembler supports .literal16. */
#ifndef USED_FOR_TARGET
#undef HAVE_GAS_LITERAL16
#endif


/* Define if your assembler supports specifying the maximum number of bytes to
   skip when using the GAS .p2align command. */
#ifndef USED_FOR_TARGET
#undef HAVE_GAS_MAX_SKIP_P2ALIGN
#endif


/* Define if your assembler supports .nsubspa comdat option. */
#ifndef USED_FOR_TARGET
#undef HAVE_GAS_NSUBSPA_COMDAT
#endif


/* Define if your assembler and linker support 32-bit section relative relocs
   via '.secrel32 label'. */
#ifndef USED_FOR_TARGET
#undef HAVE_GAS_PE_SECREL32_RELOC
#endif


/* Define 0/1 if your assembler supports marking sections with SHF_MERGE flag.
   */
#ifndef USED_FOR_TARGET
#undef HAVE_GAS_SHF_MERGE
#endif


/* Define if your assembler supports .subsection and .subsection -1 starts
   emitting at the beginning of your section. */
#ifndef USED_FOR_TARGET
#undef HAVE_GAS_SUBSECTION_ORDERING
#endif


/* Define if your assembler supports .weak. */
#ifndef USED_FOR_TARGET
#undef HAVE_GAS_WEAK
#endif


/* Define if your assembler supports .weakref. */
#ifndef USED_FOR_TARGET
#undef HAVE_GAS_WEAKREF
#endif


/* Define to 1 if you have the `getchar_unlocked' function. */
#ifndef USED_FOR_TARGET
#undef HAVE_GETCHAR_UNLOCKED
#endif


/* Define to 1 if you have the `getc_unlocked' function. */
#ifndef USED_FOR_TARGET
#undef HAVE_GETC_UNLOCKED
#endif


/* Define if _Unwind_GetIPInfo is available. */
#ifndef USED_FOR_TARGET
#undef HAVE_GETIPINFO
#endif


/* Define to 1 if you have the `getrlimit' function. */
#ifndef USED_FOR_TARGET
#undef HAVE_GETRLIMIT
#endif


/* Define to 1 if you have the `getrusage' function. */
#ifndef USED_FOR_TARGET
#undef HAVE_GETRUSAGE
#endif


/* Define to 1 if you have the `gettimeofday' function. */
#ifndef USED_FOR_TARGET
#undef HAVE_GETTIMEOFDAY
#endif


/* Define if using GNU as. */
#ifndef USED_FOR_TARGET
#undef HAVE_GNU_AS
#endif


/* Define if your system supports gnu indirect functions. */
#ifndef USED_FOR_TARGET
#undef HAVE_GNU_INDIRECT_FUNCTION
#endif


/* Define if using GNU ld. */
#ifndef USED_FOR_TARGET
#undef HAVE_GNU_LD
#endif


/* Define if you have the iconv() function. */
#ifndef USED_FOR_TARGET
#undef HAVE_ICONV
#endif


/* Define to 1 if you have the <iconv.h> header file. */
#ifndef USED_FOR_TARGET
#undef HAVE_ICONV_H
#endif


/* Define .init_array/.fini_array sections are available and working. */
#ifndef USED_FOR_TARGET
#undef HAVE_INITFINI_ARRAY
#endif


/* Define to 1 if the system has the type `intmax_t'. */
#ifndef USED_FOR_TARGET
#undef HAVE_INTMAX_T
#endif


/* Define to 1 if the system has the type `intptr_t'. */
#ifndef USED_FOR_TARGET
#undef HAVE_INTPTR_T
#endif


/* Define if you have a working <inttypes.h> header file. */
#ifndef USED_FOR_TARGET
#undef HAVE_INTTYPES_H
#endif


/* Define to 1 if you have the `kill' function. */
#ifndef USED_FOR_TARGET
#undef HAVE_KILL
#endif


/* Define if you have <langinfo.h> and nl_langinfo(CODESET). */
#ifndef USED_FOR_TARGET
#undef HAVE_LANGINFO_CODESET
#endif


/* Define to 1 if you have the <langinfo.h> header file. */
#ifndef USED_FOR_TARGET
#undef HAVE_LANGINFO_H
#endif


/* Define if your <locale.h> file defines LC_MESSAGES. */
#ifndef USED_FOR_TARGET
#undef HAVE_LC_MESSAGES
#endif


/* Define to 1 if you have the <ldfcn.h> header file. */
#ifndef USED_FOR_TARGET
#undef HAVE_LDFCN_H
#endif


/* Define if your linker supports --as-needed and --no-as-needed options. */
#ifndef USED_FOR_TARGET
#undef HAVE_LD_AS_NEEDED
#endif


/* Define if your linker supports --build-id. */
#ifndef USED_FOR_TARGET
#undef HAVE_LD_BUILDID
#endif


/* Define if your linker supports --demangle option. */
#ifndef USED_FOR_TARGET
#undef HAVE_LD_DEMANGLE
#endif


/* Define if your linker supports .eh_frame_hdr. */
#undef HAVE_LD_EH_FRAME_HDR

/* Define if your linker supports garbage collection of sections in presence
   of EH frames. */
#ifndef USED_FOR_TARGET
#undef HAVE_LD_EH_GC_SECTIONS
#endif


/* Define if your linker has buggy garbage collection of sections support when
   .text.startup.foo like sections are used. */
#ifndef USED_FOR_TARGET
#undef HAVE_LD_EH_GC_SECTIONS_BUG
#endif


/* Define if your PowerPC64 linker supports a large TOC. */
#ifndef USED_FOR_TARGET
#undef HAVE_LD_LARGE_TOC
#endif


/* Define if your PowerPC64 linker only needs function descriptor syms. */
#ifndef USED_FOR_TARGET
#undef HAVE_LD_NO_DOT_SYMS
#endif


/* Define if your linker can relax absolute .eh_frame personality pointers
   into PC-relative form. */
#ifndef USED_FOR_TARGET
#undef HAVE_LD_PERSONALITY_RELAXATION
#endif


/* Define if your linker supports -pie option. */
#ifndef USED_FOR_TARGET
#undef HAVE_LD_PIE
#endif


/* Define if your linker links a mix of read-only and read-write sections into
   a read-write section. */
#ifndef USED_FOR_TARGET
#undef HAVE_LD_RO_RW_SECTION_MIXING
#endif


/* Define if your linker supports the *_sol2 emulations. */
#ifndef USED_FOR_TARGET
#undef HAVE_LD_SOL2_EMULATION
#endif


/* Define if your linker supports -Bstatic/-Bdynamic or equivalent options. */
#ifndef USED_FOR_TARGET
#undef HAVE_LD_STATIC_DYNAMIC
#endif


/* Define if your linker supports --sysroot. */
#ifndef USED_FOR_TARGET
#undef HAVE_LD_SYSROOT
#endif


/* Define to 1 if you have the <limits.h> header file. */
#ifndef USED_FOR_TARGET
#undef HAVE_LIMITS_H
#endif


/* Define to 1 if you have the <locale.h> header file. */
#ifndef USED_FOR_TARGET
#undef HAVE_LOCALE_H
#endif


/* Define to 1 if the system has the type `long long'. */
#ifndef USED_FOR_TARGET
#undef HAVE_LONG_LONG
#endif


/* Define to 1 if the system has the type `long long int'. */
#ifndef USED_FOR_TARGET
#undef HAVE_LONG_LONG_INT
#endif


<<<<<<< HEAD
=======
/* Define to the level of your linker's plugin support. */
#ifndef USED_FOR_TARGET
#undef HAVE_LTO_PLUGIN
#endif


>>>>>>> 3082eeb7
/* Define to 1 if you have the <malloc.h> header file. */
#ifndef USED_FOR_TARGET
#undef HAVE_MALLOC_H
#endif


/* Define to 1 if you have the `mbstowcs' function. */
#ifndef USED_FOR_TARGET
#undef HAVE_MBSTOWCS
#endif


/* Define if valgrind's memcheck.h header is installed. */
#ifndef USED_FOR_TARGET
#undef HAVE_MEMCHECK_H
#endif


/* Define to 1 if you have the <memory.h> header file. */
#ifndef USED_FOR_TARGET
#undef HAVE_MEMORY_H
#endif


/* Define to 1 if you have the `mmap' function. */
#ifndef USED_FOR_TARGET
#undef HAVE_MMAP
#endif


/* Define if mmap with MAP_ANON(YMOUS) works. */
#ifndef USED_FOR_TARGET
#undef HAVE_MMAP_ANON
#endif


/* Define if mmap of /dev/zero works. */
#ifndef USED_FOR_TARGET
#undef HAVE_MMAP_DEV_ZERO
#endif


/* Define if read-only mmap of a plain file works. */
#ifndef USED_FOR_TARGET
#undef HAVE_MMAP_FILE
#endif


/* Define to 1 if you have the `nl_langinfo' function. */
#ifndef USED_FOR_TARGET
#undef HAVE_NL_LANGINFO
#endif


/* Define to 1 if you have the `putchar_unlocked' function. */
#ifndef USED_FOR_TARGET
#undef HAVE_PUTCHAR_UNLOCKED
#endif


/* Define to 1 if you have the `putc_unlocked' function. */
#ifndef USED_FOR_TARGET
#undef HAVE_PUTC_UNLOCKED
#endif


/* Define to 1 if you have the `setlocale' function. */
#ifndef USED_FOR_TARGET
#undef HAVE_SETLOCALE
#endif


/* Define to 1 if you have the `setrlimit' function. */
#ifndef USED_FOR_TARGET
#undef HAVE_SETRLIMIT
#endif


/* Define to 1 if you have the <stddef.h> header file. */
#ifndef USED_FOR_TARGET
#undef HAVE_STDDEF_H
#endif


/* Define to 1 if you have the <stdint.h> header file. */
#ifndef USED_FOR_TARGET
#undef HAVE_STDINT_H
#endif


/* Define to 1 if you have the <stdlib.h> header file. */
#ifndef USED_FOR_TARGET
#undef HAVE_STDLIB_H
#endif


/* Define to 1 if you have the <strings.h> header file. */
#ifndef USED_FOR_TARGET
#undef HAVE_STRINGS_H
#endif


/* Define to 1 if you have the <string.h> header file. */
#ifndef USED_FOR_TARGET
#undef HAVE_STRING_H
#endif


/* Define to 1 if you have the `strsignal' function. */
#ifndef USED_FOR_TARGET
#undef HAVE_STRSIGNAL
#endif


/* Define if <sys/times.h> defines struct tms. */
#ifndef USED_FOR_TARGET
#undef HAVE_STRUCT_TMS
#endif


/* Define to 1 if you have the `sysconf' function. */
#ifndef USED_FOR_TARGET
#undef HAVE_SYSCONF
#endif


/* Define to 1 if you have the <sys/file.h> header file. */
#ifndef USED_FOR_TARGET
#undef HAVE_SYS_FILE_H
#endif


/* Define to 1 if you have the <sys/mman.h> header file. */
#ifndef USED_FOR_TARGET
#undef HAVE_SYS_MMAN_H
#endif


/* Define to 1 if you have the <sys/param.h> header file. */
#ifndef USED_FOR_TARGET
#undef HAVE_SYS_PARAM_H
#endif


/* Define to 1 if you have the <sys/resource.h> header file. */
#ifndef USED_FOR_TARGET
#undef HAVE_SYS_RESOURCE_H
#endif


/* Define if your target C library provides sys/sdt.h */
#undef HAVE_SYS_SDT_H

/* Define to 1 if you have the <sys/stat.h> header file. */
#ifndef USED_FOR_TARGET
#undef HAVE_SYS_STAT_H
#endif


/* Define to 1 if you have the <sys/times.h> header file. */
#ifndef USED_FOR_TARGET
#undef HAVE_SYS_TIMES_H
#endif


/* Define to 1 if you have the <sys/time.h> header file. */
#ifndef USED_FOR_TARGET
#undef HAVE_SYS_TIME_H
#endif


/* Define to 1 if you have the <sys/types.h> header file. */
#ifndef USED_FOR_TARGET
#undef HAVE_SYS_TYPES_H
#endif


/* Define to 1 if you have <sys/wait.h> that is POSIX.1 compatible. */
#ifndef USED_FOR_TARGET
#undef HAVE_SYS_WAIT_H
#endif


/* Define to 1 if you have the `times' function. */
#ifndef USED_FOR_TARGET
#undef HAVE_TIMES
#endif


/* Define to 1 if you have the <time.h> header file. */
#ifndef USED_FOR_TARGET
#undef HAVE_TIME_H
#endif


<<<<<<< HEAD
=======
/* Define to 1 if you have the <tr1/unordered_map> header file. */
#ifndef USED_FOR_TARGET
#undef HAVE_TR1_UNORDERED_MAP
#endif


>>>>>>> 3082eeb7
/* Define to 1 if the system has the type `uintmax_t'. */
#ifndef USED_FOR_TARGET
#undef HAVE_UINTMAX_T
#endif


/* Define to 1 if the system has the type `uintptr_t'. */
#ifndef USED_FOR_TARGET
#undef HAVE_UINTPTR_T
#endif


/* Define to 1 if you have the <unistd.h> header file. */
#ifndef USED_FOR_TARGET
#undef HAVE_UNISTD_H
#endif


<<<<<<< HEAD
=======
/* Define to 1 if you have the <unordered_map> header file. */
#ifndef USED_FOR_TARGET
#undef HAVE_UNORDERED_MAP
#endif


>>>>>>> 3082eeb7
/* Define to 1 if the system has the type `unsigned long long int'. */
#ifndef USED_FOR_TARGET
#undef HAVE_UNSIGNED_LONG_LONG_INT
#endif


/* Define if valgrind's valgrind/memcheck.h header is installed. */
#ifndef USED_FOR_TARGET
#undef HAVE_VALGRIND_MEMCHECK_H
#endif


/* Define to 1 if you have the `vfork' function. */
#ifndef USED_FOR_TARGET
#undef HAVE_VFORK
#endif


/* Define to 1 if you have the <vfork.h> header file. */
#ifndef USED_FOR_TARGET
#undef HAVE_VFORK_H
#endif


/* Define to 1 if you have the <wchar.h> header file. */
#ifndef USED_FOR_TARGET
#undef HAVE_WCHAR_H
#endif


/* Define to 1 if you have the `wcswidth' function. */
#ifndef USED_FOR_TARGET
#undef HAVE_WCSWIDTH
#endif


/* Define to 1 if `fork' works. */
#ifndef USED_FOR_TARGET
#undef HAVE_WORKING_FORK
#endif


/* Define this macro if mbstowcs does not crash when its first argument is
   NULL. */
#ifndef USED_FOR_TARGET
#undef HAVE_WORKING_MBSTOWCS
#endif


/* Define to 1 if `vfork' works. */
#ifndef USED_FOR_TARGET
#undef HAVE_WORKING_VFORK
#endif


/* Define to 1 if the system has the type `__int64'. */
#ifndef USED_FOR_TARGET
#undef HAVE___INT64
#endif


/* Define if cloog is in use. */
#ifndef USED_FOR_TARGET
#undef HAVE_cloog
#endif


/* Define if libelf is in use. */
#ifndef USED_FOR_TARGET
#undef HAVE_libelf
#endif


/* Define as const if the declaration of iconv() needs const. */
#ifndef USED_FOR_TARGET
#undef ICONV_CONST
#endif


/* Define to the linker option to enable use of shared objects. */
#ifndef USED_FOR_TARGET
#undef LD_DYNAMIC_OPTION
#endif


/* Define to the linker option to disable use of shared objects. */
#ifndef USED_FOR_TARGET
#undef LD_STATIC_OPTION
#endif


/* Define to the linker flags to use for -pthread. */
#ifndef USED_FOR_TARGET
#undef LIB_THREAD_LDFLAGS_SPEC
#endif


/* Define to the library containing __tls_get_addr/___tls_get_addr. */
#ifndef USED_FOR_TARGET
#undef LIB_TLS_SPEC
#endif


/* The linker hash style */
#ifndef USED_FOR_TARGET
#undef LINKER_HASH_STYLE
#endif


/* Define to the name of the LTO plugin DSO that must be passed to the
   linker's -plugin=LIB option. */
#ifndef USED_FOR_TARGET
#undef LTOPLUGINSONAME
#endif


/* Define to the sub-directory in which libtool stores uninstalled libraries.
   */
#ifndef USED_FOR_TARGET
#undef LT_OBJDIR
#endif


/* Define if host mkdir takes a single argument. */
#ifndef USED_FOR_TARGET
#undef MKDIR_TAKES_ONE_ARG
#endif


/* Define to 1 if HOST_WIDE_INT must be 64 bits wide (see hwint.h). */
#ifndef USED_FOR_TARGET
#undef NEED_64BIT_HOST_WIDE_INT
#endif


/* Define to 1 if your C compiler doesn't accept -c and -o together. */
#ifndef USED_FOR_TARGET
#undef NO_MINUS_C_MINUS_O
#endif


/* Define to the address where bug reports for this package should be sent. */
#ifndef USED_FOR_TARGET
#undef PACKAGE_BUGREPORT
#endif


/* Define to the full name of this package. */
#ifndef USED_FOR_TARGET
#undef PACKAGE_NAME
#endif


/* Define to the full name and version of this package. */
#ifndef USED_FOR_TARGET
#undef PACKAGE_STRING
#endif


/* Define to the one symbol short name of this package. */
#ifndef USED_FOR_TARGET
#undef PACKAGE_TARNAME
#endif


/* Define to the home page for this package. */
#ifndef USED_FOR_TARGET
#undef PACKAGE_URL
#endif


/* Define to the version of this package. */
#ifndef USED_FOR_TARGET
#undef PACKAGE_VERSION
#endif


/* Specify plugin linker */
#ifndef USED_FOR_TARGET
#undef PLUGIN_LD
#endif


/* Define to PREFIX/include if cpp should also search that directory. */
#ifndef USED_FOR_TARGET
#undef PREFIX_INCLUDE_DIR
#endif


/* The size of `int', as computed by sizeof. */
#ifndef USED_FOR_TARGET
#undef SIZEOF_INT
#endif


/* The size of `long', as computed by sizeof. */
#ifndef USED_FOR_TARGET
#undef SIZEOF_LONG
#endif


/* The size of `long long', as computed by sizeof. */
#ifndef USED_FOR_TARGET
#undef SIZEOF_LONG_LONG
#endif


/* The size of `short', as computed by sizeof. */
#ifndef USED_FOR_TARGET
#undef SIZEOF_SHORT
#endif


/* The size of `void *', as computed by sizeof. */
#ifndef USED_FOR_TARGET
#undef SIZEOF_VOID_P
#endif


/* The size of `__int64', as computed by sizeof. */
#ifndef USED_FOR_TARGET
#undef SIZEOF___INT64
#endif


/* Define to 1 if you have the ANSI C header files. */
#ifndef USED_FOR_TARGET
#undef STDC_HEADERS
#endif


/* Define if you can safely include both <string.h> and <strings.h>. */
#ifndef USED_FOR_TARGET
#undef STRING_WITH_STRINGS
#endif


/* Define if TFmode long double should be the default */
#ifndef USED_FOR_TARGET
#undef TARGET_DEFAULT_LONG_DOUBLE_128
#endif


/* Define if your target C library provides the `dl_iterate_phdr' function. */
#undef TARGET_DL_ITERATE_PHDR

/* Define if your target C library provides stack protector support */
#ifndef USED_FOR_TARGET
#undef TARGET_LIBC_PROVIDES_SSP
#endif


/* Define to 1 if you can safely include both <sys/time.h> and <time.h>. */
#ifndef USED_FOR_TARGET
#undef TIME_WITH_SYS_TIME
#endif


/* Define to the flag used to mark TLS sections if the default (`T') doesn't
   work. */
#ifndef USED_FOR_TARGET
#undef TLS_SECTION_ASM_FLAG
#endif


/* Define if your assembler mis-optimizes .eh_frame data. */
#ifndef USED_FOR_TARGET
#undef USE_AS_TRADITIONAL_FORMAT
#endif


/* Define if you want to generate code by default that assumes that the Cygwin
   DLL exports wrappers to support libstdc++ function replacement. */
#ifndef USED_FOR_TARGET
#undef USE_CYGWIN_LIBSTDCXX_WRAPPERS
#endif


/* Define to 1 if the 'long long' (or '__int64') is wider than 'long' but
   still efficiently supported by the host hardware. */
#ifndef USED_FOR_TARGET
#undef USE_LONG_LONG_FOR_WIDEST_FAST_INT
#endif


<<<<<<< HEAD
=======
/* Define if we should use leading underscore on 64 bit mingw targets */
#ifndef USED_FOR_TARGET
#undef USE_MINGW64_LEADING_UNDERSCORES
#endif


>>>>>>> 3082eeb7
/* Enable extensions on AIX 3, Interix.  */
#ifndef _ALL_SOURCE
# undef _ALL_SOURCE
#endif
/* Enable GNU extensions on systems that have them.  */
#ifndef _GNU_SOURCE
# undef _GNU_SOURCE
#endif
/* Enable threading extensions on Solaris.  */
#ifndef _POSIX_PTHREAD_SEMANTICS
# undef _POSIX_PTHREAD_SEMANTICS
#endif
/* Enable extensions on HP NonStop.  */
#ifndef _TANDEM_SOURCE
# undef _TANDEM_SOURCE
#endif
/* Enable general extensions on Solaris.  */
#ifndef __EXTENSIONS__
# undef __EXTENSIONS__
#endif


/* Define to be the last component of the Windows registry key under which to
   look for installation paths. The full key used will be
   HKEY_LOCAL_MACHINE/SOFTWARE/Free Software Foundation/{WIN32_REGISTRY_KEY}.
   The default is the GCC version number. */
#ifndef USED_FOR_TARGET
#undef WIN32_REGISTRY_KEY
#endif


/* Define WORDS_BIGENDIAN to 1 if your processor stores words with the most
   significant byte first (like Motorola and SPARC, unlike Intel). */
#if defined AC_APPLE_UNIVERSAL_BUILD
# if defined __BIG_ENDIAN__
#  define WORDS_BIGENDIAN 1
# endif
#else
# ifndef WORDS_BIGENDIAN
#  undef WORDS_BIGENDIAN
# endif
<<<<<<< HEAD
=======
#endif

/* Number of bits in a file offset, on hosts where this is settable. */
#ifndef USED_FOR_TARGET
#undef _FILE_OFFSET_BITS
#endif


/* Define for large files, on AIX-style hosts. */
#ifndef USED_FOR_TARGET
#undef _LARGE_FILES
>>>>>>> 3082eeb7
#endif

/* Define to 1 if on MINIX. */
#ifndef USED_FOR_TARGET
#undef _MINIX
#endif


/* Define to 2 if the system does not provide POSIX.1 features except with
   this defined. */
#ifndef USED_FOR_TARGET
#undef _POSIX_1_SOURCE
#endif


/* Define to 1 if you need to in order for `stat' and other things to work. */
#ifndef USED_FOR_TARGET
#undef _POSIX_SOURCE
#endif


/* Define for Solaris 2.5.1 so the uint32_t typedef from <sys/synch.h>,
   <pthread.h>, or <semaphore.h> is not used. If the typedef were allowed, the
   #define below would cause a syntax error. */
#ifndef USED_FOR_TARGET
#undef _UINT32_T
#endif


/* Define for Solaris 2.5.1 so the uint64_t typedef from <sys/synch.h>,
   <pthread.h>, or <semaphore.h> is not used. If the typedef were allowed, the
   #define below would cause a syntax error. */
#ifndef USED_FOR_TARGET
#undef _UINT64_T
#endif


/* Define for Solaris 2.5.1 so the uint8_t typedef from <sys/synch.h>,
   <pthread.h>, or <semaphore.h> is not used. If the typedef were allowed, the
   #define below would cause a syntax error. */
#ifndef USED_FOR_TARGET
#undef _UINT8_T
#endif


/* Define to `char *' if <sys/types.h> does not define. */
#ifndef USED_FOR_TARGET
#undef caddr_t
#endif


/* Define to `__inline__' or `__inline' if that's what the C compiler
   calls it, or to nothing if 'inline' is not supported under any name.  */
#ifndef __cplusplus
#undef inline
#endif

/* Define to the type of a signed integer type of width exactly 16 bits if
   such a type exists and the standard includes do not define it. */
#ifndef USED_FOR_TARGET
#undef int16_t
#endif


/* Define to the type of a signed integer type of width exactly 32 bits if
   such a type exists and the standard includes do not define it. */
#ifndef USED_FOR_TARGET
#undef int32_t
#endif


/* Define to the type of a signed integer type of width exactly 64 bits if
   such a type exists and the standard includes do not define it. */
#ifndef USED_FOR_TARGET
#undef int64_t
#endif


/* Define to the type of a signed integer type of width exactly 8 bits if such
   a type exists and the standard includes do not define it. */
#ifndef USED_FOR_TARGET
#undef int8_t
#endif


/* Define to the widest signed integer type if <stdint.h> and <inttypes.h> do
   not define. */
#ifndef USED_FOR_TARGET
#undef intmax_t
#endif


/* Define to the type of a signed integer type wide enough to hold a pointer,
   if such a type exists, and if the system does not define it. */
#ifndef USED_FOR_TARGET
#undef intptr_t
#endif


/* Define to `int' if <sys/types.h> does not define. */
#ifndef USED_FOR_TARGET
#undef pid_t
#endif


/* Define to `long' if <sys/resource.h> doesn't define. */
#ifndef USED_FOR_TARGET
#undef rlim_t
#endif


/* Define to `int' if <sys/types.h> does not define. */
#ifndef USED_FOR_TARGET
#undef ssize_t
#endif


/* Define to the type of an unsigned integer type of width exactly 16 bits if
   such a type exists and the standard includes do not define it. */
#ifndef USED_FOR_TARGET
#undef uint16_t
#endif


/* Define to the type of an unsigned integer type of width exactly 32 bits if
   such a type exists and the standard includes do not define it. */
#ifndef USED_FOR_TARGET
#undef uint32_t
#endif


/* Define to the type of an unsigned integer type of width exactly 64 bits if
   such a type exists and the standard includes do not define it. */
#ifndef USED_FOR_TARGET
#undef uint64_t
#endif


/* Define to the type of an unsigned integer type of width exactly 8 bits if
   such a type exists and the standard includes do not define it. */
#ifndef USED_FOR_TARGET
#undef uint8_t
#endif


/* Define to the widest unsigned integer type if <stdint.h> and <inttypes.h>
   do not define. */
#ifndef USED_FOR_TARGET
#undef uintmax_t
#endif


/* Define to the type of an unsigned integer type wide enough to hold a
   pointer, if such a type exists, and if the system does not define it. */
#ifndef USED_FOR_TARGET
#undef uintptr_t
#endif


/* Define as `fork' if `vfork' does not work. */
#ifndef USED_FOR_TARGET
#undef vfork
#endif
<|MERGE_RESOLUTION|>--- conflicted
+++ resolved
@@ -119,15 +119,12 @@
 #endif
 
 
-<<<<<<< HEAD
-=======
 /* Define to 1 to enable libquadmath support */
 #ifndef USED_FOR_TARGET
 #undef ENABLE_LIBQUADMATH_SUPPORT
 #endif
 
 
->>>>>>> 3082eeb7
 /* Define to enable LTO support. */
 #ifndef USED_FOR_TARGET
 #undef ENABLE_LTO
@@ -330,9 +327,6 @@
 #endif
 
 
-<<<<<<< HEAD
-/* Define if your assembler supports the sahf mnemonic. */
-=======
 /* Define if your assembler supports the .quad directive. */
 #ifndef USED_FOR_TARGET
 #undef HAVE_AS_IX86_QUAD
@@ -346,7 +340,6 @@
 
 
 /* Define if your assembler supports the sahf mnemonic in 64bit mode. */
->>>>>>> 3082eeb7
 #ifndef USED_FOR_TARGET
 #undef HAVE_AS_IX86_SAHF
 #endif
@@ -358,8 +351,6 @@
 #endif
 
 
-<<<<<<< HEAD
-=======
 /* Define if your assembler supports @tlsgdplt. */
 #ifndef USED_FOR_TARGET
 #undef HAVE_AS_IX86_TLSGDPLT
@@ -372,7 +363,6 @@
 #endif
 
 
->>>>>>> 3082eeb7
 /* Define if your assembler supports the lituse_jsrdirect relocation. */
 #ifndef USED_FOR_TARGET
 #undef HAVE_AS_JSRDIRECT_RELOCS
@@ -978,25 +968,8 @@
 #endif
 
 
-<<<<<<< HEAD
-/* Define 0/1 if your assembler supports .cfi_sections. */
-#ifndef USED_FOR_TARGET
-#undef HAVE_GAS_CFI_SECTIONS_DIRECTIVE
-#endif
-
-
-/* Define if your assembler supports the .loc discriminator sub-directive. */
-#ifndef USED_FOR_TARGET
-#undef HAVE_GAS_DISCRIMINATOR
-#endif
-
-
 /* Define if your assembler supports @gnu_unique_object. */
 #ifndef USED_FOR_TARGET
-=======
-/* Define if your assembler supports @gnu_unique_object. */
-#ifndef USED_FOR_TARGET
->>>>>>> 3082eeb7
 #undef HAVE_GAS_GNU_UNIQUE_OBJECT
 #endif
 
@@ -1291,15 +1264,12 @@
 #endif
 
 
-<<<<<<< HEAD
-=======
 /* Define to the level of your linker's plugin support. */
 #ifndef USED_FOR_TARGET
 #undef HAVE_LTO_PLUGIN
 #endif
 
 
->>>>>>> 3082eeb7
 /* Define to 1 if you have the <malloc.h> header file. */
 #ifndef USED_FOR_TARGET
 #undef HAVE_MALLOC_H
@@ -1495,15 +1465,12 @@
 #endif
 
 
-<<<<<<< HEAD
-=======
 /* Define to 1 if you have the <tr1/unordered_map> header file. */
 #ifndef USED_FOR_TARGET
 #undef HAVE_TR1_UNORDERED_MAP
 #endif
 
 
->>>>>>> 3082eeb7
 /* Define to 1 if the system has the type `uintmax_t'. */
 #ifndef USED_FOR_TARGET
 #undef HAVE_UINTMAX_T
@@ -1522,15 +1489,12 @@
 #endif
 
 
-<<<<<<< HEAD
-=======
 /* Define to 1 if you have the <unordered_map> header file. */
 #ifndef USED_FOR_TARGET
 #undef HAVE_UNORDERED_MAP
 #endif
 
 
->>>>>>> 3082eeb7
 /* Define to 1 if the system has the type `unsigned long long int'. */
 #ifndef USED_FOR_TARGET
 #undef HAVE_UNSIGNED_LONG_LONG_INT
@@ -1598,12 +1562,6 @@
 #endif
 
 
-/* Define if libelf is in use. */
-#ifndef USED_FOR_TARGET
-#undef HAVE_libelf
-#endif
-
-
 /* Define as const if the declaration of iconv() needs const. */
 #ifndef USED_FOR_TARGET
 #undef ICONV_CONST
@@ -1816,15 +1774,12 @@
 #endif
 
 
-<<<<<<< HEAD
-=======
 /* Define if we should use leading underscore on 64 bit mingw targets */
 #ifndef USED_FOR_TARGET
 #undef USE_MINGW64_LEADING_UNDERSCORES
 #endif
 
 
->>>>>>> 3082eeb7
 /* Enable extensions on AIX 3, Interix.  */
 #ifndef _ALL_SOURCE
 # undef _ALL_SOURCE
@@ -1866,8 +1821,6 @@
 # ifndef WORDS_BIGENDIAN
 #  undef WORDS_BIGENDIAN
 # endif
-<<<<<<< HEAD
-=======
 #endif
 
 /* Number of bits in a file offset, on hosts where this is settable. */
@@ -1879,8 +1832,8 @@
 /* Define for large files, on AIX-style hosts. */
 #ifndef USED_FOR_TARGET
 #undef _LARGE_FILES
->>>>>>> 3082eeb7
-#endif
+#endif
+
 
 /* Define to 1 if on MINIX. */
 #ifndef USED_FOR_TARGET
