--- conflicted
+++ resolved
@@ -42,11 +42,6 @@
 #include "pointer-set.h"
 #include "splay-tree.h"
 #include "vec.h"
-<<<<<<< HEAD
-#include "gimple.h"
-#include "tree-pass.h"
-=======
->>>>>>> 5dd3943c
 
 #include "langhooks-def.h"	/* FIXME: for lhd_set_decl_assembler_name */
 #include "tree-pass.h"		/* FIXME: only for PROP_gimple_any */
