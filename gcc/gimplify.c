--- conflicted
+++ resolved
@@ -7603,21 +7603,6 @@
 	    remove = true;
 	  break;
 
-<<<<<<< HEAD
-	case OMP_CLAUSE_DEVICE_RESIDENT:
-	  remove = true;
-=======
-	case OMP_CLAUSE_TILE:
-	  for (tree list = OMP_CLAUSE_TILE_LIST (c); !remove && list;
-	       list = TREE_CHAIN (list))
-	    {
-	      if (gimplify_expr (&TREE_VALUE (list), pre_p, NULL,
-				 is_gimple_val, fb_rvalue) == GS_ERROR)
-		remove = true;
-	    }
->>>>>>> 9c9a6c25
-	  break;
-
 	case OMP_CLAUSE_NOWAIT:
 	case OMP_CLAUSE_ORDERED:
 	case OMP_CLAUSE_UNTIED:
