/* Tree lowering pass.  This pass converts the GENERIC functions-as-trees
   tree representation into the GIMPLE form.
   Copyright (C) 2002-2017 Free Software Foundation, Inc.
   Major work done by Sebastian Pop <s.pop@laposte.net>,
   Diego Novillo <dnovillo@redhat.com> and Jason Merrill <jason@redhat.com>.

This file is part of GCC.

GCC is free software; you can redistribute it and/or modify it under
the terms of the GNU General Public License as published by the Free
Software Foundation; either version 3, or (at your option) any later
version.

GCC is distributed in the hope that it will be useful, but WITHOUT ANY
WARRANTY; without even the implied warranty of MERCHANTABILITY or
FITNESS FOR A PARTICULAR PURPOSE.  See the GNU General Public License
for more details.

You should have received a copy of the GNU General Public License
along with GCC; see the file COPYING3.  If not see
<http://www.gnu.org/licenses/>.  */

#include "config.h"
#include "system.h"
#include "coretypes.h"
#include "backend.h"
#include "target.h"
#include "rtl.h"
#include "tree.h"
#include "gimple.h"
#include "gimple-predict.h"
#include "tree-pass.h"		/* FIXME: only for PROP_gimple_any */
#include "ssa.h"
#include "cgraph.h"
#include "tree-pretty-print.h"
#include "diagnostic-core.h"
#include "alias.h"
#include "fold-const.h"
#include "calls.h"
#include "varasm.h"
#include "stmt.h"
#include "expr.h"
#include "gimple-fold.h"
#include "tree-eh.h"
#include "gimplify.h"
#include "gimple-iterator.h"
#include "stor-layout.h"
#include "print-tree.h"
#include "tree-iterator.h"
#include "tree-inline.h"
#include "langhooks.h"
#include "tree-cfg.h"
#include "tree-ssa.h"
#include "omp-general.h"
#include "omp-low.h"
#include "gimple-low.h"
#include "cilk.h"
#include "gomp-constants.h"
#include "tree-dump.h"
#include "gimple-walk.h"
#include "langhooks-def.h"	/* FIXME: for lhd_set_decl_assembler_name */
#include "builtins.h"
#include "asan.h"
#include "dbgcnt.h"

/* Hash set of poisoned variables in a bind expr.  */
static hash_set<tree> *asan_poisoned_variables = NULL;

enum gimplify_omp_var_data
{
  GOVD_SEEN = 1,
  GOVD_EXPLICIT = 2,
  GOVD_SHARED = 4,
  GOVD_PRIVATE = 8,
  GOVD_FIRSTPRIVATE = 16,
  GOVD_LASTPRIVATE = 32,
  GOVD_REDUCTION = 64,
  GOVD_LOCAL = 128,
  GOVD_MAP = 256,
  GOVD_DEBUG_PRIVATE = 512,
  GOVD_PRIVATE_OUTER_REF = 1024,
  GOVD_LINEAR = 2048,
  GOVD_ALIGNED = 4096,

  /* Flag for GOVD_MAP: don't copy back.  */
  GOVD_MAP_TO_ONLY = 8192,

  /* Flag for GOVD_LINEAR or GOVD_LASTPRIVATE: no outer reference.  */
  GOVD_LINEAR_LASTPRIVATE_NO_OUTER = 16384,

  GOVD_MAP_0LEN_ARRAY = 32768,

  /* Flag for GOVD_MAP, if it is always, to or always, tofrom mapping.  */
  GOVD_MAP_ALWAYS_TO = 65536,

  /* Flag for shared vars that are or might be stored to in the region.  */
  GOVD_WRITTEN = 131072,

  /* Flag for GOVD_MAP, if it is a forced mapping.  */
  GOVD_MAP_FORCE = 262144,

  GOVD_DATA_SHARE_CLASS = (GOVD_SHARED | GOVD_PRIVATE | GOVD_FIRSTPRIVATE
			   | GOVD_LASTPRIVATE | GOVD_REDUCTION | GOVD_LINEAR
			   | GOVD_LOCAL)
};


enum omp_region_type
{
  ORT_WORKSHARE = 0x00,
  ORT_SIMD 	= 0x01,

  ORT_PARALLEL	= 0x02,
  ORT_COMBINED_PARALLEL = 0x03,

  ORT_TASK	= 0x04,
  ORT_UNTIED_TASK = 0x05,

  ORT_TEAMS	= 0x08,
  ORT_COMBINED_TEAMS = 0x09,

  /* Data region.  */
  ORT_TARGET_DATA = 0x10,

  /* Data region with offloading.  */
  ORT_TARGET	= 0x20,
  ORT_COMBINED_TARGET = 0x21,

  /* OpenACC variants.  */
  ORT_ACC	= 0x40,  /* A generic OpenACC region.  */
  ORT_ACC_DATA	= ORT_ACC | ORT_TARGET_DATA, /* Data construct.  */
  ORT_ACC_PARALLEL = ORT_ACC | ORT_TARGET,  /* Parallel construct */
  ORT_ACC_KERNELS  = ORT_ACC | ORT_TARGET | 0x80,  /* Kernels construct.  */
  ORT_ACC_HOST_DATA = ORT_ACC | ORT_TARGET_DATA | 0x80,  /* Host data.  */

  /* Dummy OpenMP region, used to disable expansion of
     DECL_VALUE_EXPRs in taskloop pre body.  */
  ORT_NONE	= 0x100
};

/* Gimplify hashtable helper.  */

struct gimplify_hasher : free_ptr_hash <elt_t>
{
  static inline hashval_t hash (const elt_t *);
  static inline bool equal (const elt_t *, const elt_t *);
};

struct gimplify_ctx
{
  struct gimplify_ctx *prev_context;

  vec<gbind *> bind_expr_stack;
  tree temps;
  gimple_seq conditional_cleanups;
  tree exit_label;
  tree return_temp;

  vec<tree> case_labels;
  hash_set<tree> *live_switch_vars;
  /* The formal temporary table.  Should this be persistent?  */
  hash_table<gimplify_hasher> *temp_htab;

  int conditions;
  unsigned into_ssa : 1;
  unsigned allow_rhs_cond_expr : 1;
  unsigned in_cleanup_point_expr : 1;
  unsigned keep_stack : 1;
  unsigned save_stack : 1;
  unsigned in_switch_expr : 1;
};

struct gimplify_omp_ctx
{
  struct gimplify_omp_ctx *outer_context;
  splay_tree variables;
  hash_set<tree> *privatized_types;
  /* Iteration variables in an OMP_FOR.  */
  vec<tree> loop_iter_var;
  location_t location;
  enum omp_clause_default_kind default_kind;
  enum omp_region_type region_type;
  bool combined_loop;
  bool distribute;
  bool target_map_scalars_firstprivate;
  bool target_map_pointers_as_0len_arrays;
  bool target_firstprivatize_array_bases;
};

static struct gimplify_ctx *gimplify_ctxp;
static struct gimplify_omp_ctx *gimplify_omp_ctxp;

/* Forward declaration.  */
static enum gimplify_status gimplify_compound_expr (tree *, gimple_seq *, bool);
static hash_map<tree, tree> *oacc_declare_returns;
static enum gimplify_status gimplify_expr (tree *, gimple_seq *, gimple_seq *,
					   bool (*) (tree), fallback_t, bool);

/* Shorter alias name for the above function for use in gimplify.c
   only.  */

static inline void
gimplify_seq_add_stmt (gimple_seq *seq_p, gimple *gs)
{
  gimple_seq_add_stmt_without_update (seq_p, gs);
}

/* Append sequence SRC to the end of sequence *DST_P.  If *DST_P is
   NULL, a new sequence is allocated.   This function is
   similar to gimple_seq_add_seq, but does not scan the operands.
   During gimplification, we need to manipulate statement sequences
   before the def/use vectors have been constructed.  */

static void
gimplify_seq_add_seq (gimple_seq *dst_p, gimple_seq src)
{
  gimple_stmt_iterator si;

  if (src == NULL)
    return;

  si = gsi_last (*dst_p);
  gsi_insert_seq_after_without_update (&si, src, GSI_NEW_STMT);
}


/* Pointer to a list of allocated gimplify_ctx structs to be used for pushing
   and popping gimplify contexts.  */

static struct gimplify_ctx *ctx_pool = NULL;

/* Return a gimplify context struct from the pool.  */

static inline struct gimplify_ctx *
ctx_alloc (void)
{
  struct gimplify_ctx * c = ctx_pool;

  if (c)
    ctx_pool = c->prev_context;
  else
    c = XNEW (struct gimplify_ctx);

  memset (c, '\0', sizeof (*c));
  return c;
}

/* Put gimplify context C back into the pool.  */

static inline void
ctx_free (struct gimplify_ctx *c)
{
  c->prev_context = ctx_pool;
  ctx_pool = c;
}

/* Free allocated ctx stack memory.  */

void
free_gimplify_stack (void)
{
  struct gimplify_ctx *c;

  while ((c = ctx_pool))
    {
      ctx_pool = c->prev_context;
      free (c);
    }
}


/* Set up a context for the gimplifier.  */

void
push_gimplify_context (bool in_ssa, bool rhs_cond_ok)
{
  struct gimplify_ctx *c = ctx_alloc ();

  c->prev_context = gimplify_ctxp;
  gimplify_ctxp = c;
  gimplify_ctxp->into_ssa = in_ssa;
  gimplify_ctxp->allow_rhs_cond_expr = rhs_cond_ok;
}

/* Tear down a context for the gimplifier.  If BODY is non-null, then
   put the temporaries into the outer BIND_EXPR.  Otherwise, put them
   in the local_decls.

   BODY is not a sequence, but the first tuple in a sequence.  */

void
pop_gimplify_context (gimple *body)
{
  struct gimplify_ctx *c = gimplify_ctxp;

  gcc_assert (c
              && (!c->bind_expr_stack.exists ()
		  || c->bind_expr_stack.is_empty ()));
  c->bind_expr_stack.release ();
  gimplify_ctxp = c->prev_context;

  if (body)
    declare_vars (c->temps, body, false);
  else
    record_vars (c->temps);

  delete c->temp_htab;
  c->temp_htab = NULL;
  ctx_free (c);
}

/* Push a GIMPLE_BIND tuple onto the stack of bindings.  */

static void
gimple_push_bind_expr (gbind *bind_stmt)
{
  gimplify_ctxp->bind_expr_stack.reserve (8);
  gimplify_ctxp->bind_expr_stack.safe_push (bind_stmt);
}

/* Pop the first element off the stack of bindings.  */

static void
gimple_pop_bind_expr (void)
{
  gimplify_ctxp->bind_expr_stack.pop ();
}

/* Return the first element of the stack of bindings.  */

gbind *
gimple_current_bind_expr (void)
{
  return gimplify_ctxp->bind_expr_stack.last ();
}

/* Return the stack of bindings created during gimplification.  */

vec<gbind *>
gimple_bind_expr_stack (void)
{
  return gimplify_ctxp->bind_expr_stack;
}

/* Return true iff there is a COND_EXPR between us and the innermost
   CLEANUP_POINT_EXPR.  This info is used by gimple_push_cleanup.  */

static bool
gimple_conditional_context (void)
{
  return gimplify_ctxp->conditions > 0;
}

/* Note that we've entered a COND_EXPR.  */

static void
gimple_push_condition (void)
{
#ifdef ENABLE_GIMPLE_CHECKING
  if (gimplify_ctxp->conditions == 0)
    gcc_assert (gimple_seq_empty_p (gimplify_ctxp->conditional_cleanups));
#endif
  ++(gimplify_ctxp->conditions);
}

/* Note that we've left a COND_EXPR.  If we're back at unconditional scope
   now, add any conditional cleanups we've seen to the prequeue.  */

static void
gimple_pop_condition (gimple_seq *pre_p)
{
  int conds = --(gimplify_ctxp->conditions);

  gcc_assert (conds >= 0);
  if (conds == 0)
    {
      gimplify_seq_add_seq (pre_p, gimplify_ctxp->conditional_cleanups);
      gimplify_ctxp->conditional_cleanups = NULL;
    }
}

/* A stable comparison routine for use with splay trees and DECLs.  */

static int
splay_tree_compare_decl_uid (splay_tree_key xa, splay_tree_key xb)
{
  tree a = (tree) xa;
  tree b = (tree) xb;

  return DECL_UID (a) - DECL_UID (b);
}

/* Create a new omp construct that deals with variable remapping.  */

static struct gimplify_omp_ctx *
new_omp_context (enum omp_region_type region_type)
{
  struct gimplify_omp_ctx *c;

  c = XCNEW (struct gimplify_omp_ctx);
  c->outer_context = gimplify_omp_ctxp;
  c->variables = splay_tree_new (splay_tree_compare_decl_uid, 0, 0);
  c->privatized_types = new hash_set<tree>;
  c->location = input_location;
  c->region_type = region_type;
  if ((region_type & ORT_TASK) == 0)
    c->default_kind = OMP_CLAUSE_DEFAULT_SHARED;
  else
    c->default_kind = OMP_CLAUSE_DEFAULT_UNSPECIFIED;

  return c;
}

/* Destroy an omp construct that deals with variable remapping.  */

static void
delete_omp_context (struct gimplify_omp_ctx *c)
{
  splay_tree_delete (c->variables);
  delete c->privatized_types;
  c->loop_iter_var.release ();
  XDELETE (c);
}

static void omp_add_variable (struct gimplify_omp_ctx *, tree, unsigned int);
static bool omp_notice_variable (struct gimplify_omp_ctx *, tree, bool);

/* Both gimplify the statement T and append it to *SEQ_P.  This function
   behaves exactly as gimplify_stmt, but you don't have to pass T as a
   reference.  */

void
gimplify_and_add (tree t, gimple_seq *seq_p)
{
  gimplify_stmt (&t, seq_p);
}

/* Gimplify statement T into sequence *SEQ_P, and return the first
   tuple in the sequence of generated tuples for this statement.
   Return NULL if gimplifying T produced no tuples.  */

static gimple *
gimplify_and_return_first (tree t, gimple_seq *seq_p)
{
  gimple_stmt_iterator last = gsi_last (*seq_p);

  gimplify_and_add (t, seq_p);

  if (!gsi_end_p (last))
    {
      gsi_next (&last);
      return gsi_stmt (last);
    }
  else
    return gimple_seq_first_stmt (*seq_p);
}

/* Returns true iff T is a valid RHS for an assignment to an un-renamed
   LHS, or for a call argument.  */

static bool
is_gimple_mem_rhs (tree t)
{
  /* If we're dealing with a renamable type, either source or dest must be
     a renamed variable.  */
  if (is_gimple_reg_type (TREE_TYPE (t)))
    return is_gimple_val (t);
  else
    return is_gimple_val (t) || is_gimple_lvalue (t);
}

/* Return true if T is a CALL_EXPR or an expression that can be
   assigned to a temporary.  Note that this predicate should only be
   used during gimplification.  See the rationale for this in
   gimplify_modify_expr.  */

static bool
is_gimple_reg_rhs_or_call (tree t)
{
  return (get_gimple_rhs_class (TREE_CODE (t)) != GIMPLE_INVALID_RHS
	  || TREE_CODE (t) == CALL_EXPR);
}

/* Return true if T is a valid memory RHS or a CALL_EXPR.  Note that
   this predicate should only be used during gimplification.  See the
   rationale for this in gimplify_modify_expr.  */

static bool
is_gimple_mem_rhs_or_call (tree t)
{
  /* If we're dealing with a renamable type, either source or dest must be
     a renamed variable.  */
  if (is_gimple_reg_type (TREE_TYPE (t)))
    return is_gimple_val (t);
  else
    return (is_gimple_val (t) || is_gimple_lvalue (t)
	    || TREE_CODE (t) == CALL_EXPR);
}

/* Create a temporary with a name derived from VAL.  Subroutine of
   lookup_tmp_var; nobody else should call this function.  */

static inline tree
create_tmp_from_val (tree val)
{
  /* Drop all qualifiers and address-space information from the value type.  */
  tree type = TYPE_MAIN_VARIANT (TREE_TYPE (val));
  tree var = create_tmp_var (type, get_name (val));
  if (TREE_CODE (TREE_TYPE (var)) == COMPLEX_TYPE
      || TREE_CODE (TREE_TYPE (var)) == VECTOR_TYPE)
    DECL_GIMPLE_REG_P (var) = 1;
  return var;
}

/* Create a temporary to hold the value of VAL.  If IS_FORMAL, try to reuse
   an existing expression temporary.  */

static tree
lookup_tmp_var (tree val, bool is_formal)
{
  tree ret;

  /* If not optimizing, never really reuse a temporary.  local-alloc
     won't allocate any variable that is used in more than one basic
     block, which means it will go into memory, causing much extra
     work in reload and final and poorer code generation, outweighing
     the extra memory allocation here.  */
  if (!optimize || !is_formal || TREE_SIDE_EFFECTS (val))
    ret = create_tmp_from_val (val);
  else
    {
      elt_t elt, *elt_p;
      elt_t **slot;

      elt.val = val;
      if (!gimplify_ctxp->temp_htab)
        gimplify_ctxp->temp_htab = new hash_table<gimplify_hasher> (1000);
      slot = gimplify_ctxp->temp_htab->find_slot (&elt, INSERT);
      if (*slot == NULL)
	{
	  elt_p = XNEW (elt_t);
	  elt_p->val = val;
	  elt_p->temp = ret = create_tmp_from_val (val);
	  *slot = elt_p;
	}
      else
	{
	  elt_p = *slot;
          ret = elt_p->temp;
	}
    }

  return ret;
}

/* Helper for get_formal_tmp_var and get_initialized_tmp_var.  */

static tree
internal_get_tmp_var (tree val, gimple_seq *pre_p, gimple_seq *post_p,
                      bool is_formal, bool allow_ssa)
{
  tree t, mod;

  /* Notice that we explicitly allow VAL to be a CALL_EXPR so that we
     can create an INIT_EXPR and convert it into a GIMPLE_CALL below.  */
  gimplify_expr (&val, pre_p, post_p, is_gimple_reg_rhs_or_call,
		 fb_rvalue);

  if (allow_ssa
      && gimplify_ctxp->into_ssa
      && is_gimple_reg_type (TREE_TYPE (val)))
    {
      t = make_ssa_name (TYPE_MAIN_VARIANT (TREE_TYPE (val)));
      if (! gimple_in_ssa_p (cfun))
	{
	  const char *name = get_name (val);
	  if (name)
	    SET_SSA_NAME_VAR_OR_IDENTIFIER (t, create_tmp_var_name (name));
	}
    }
  else
    t = lookup_tmp_var (val, is_formal);

  mod = build2 (INIT_EXPR, TREE_TYPE (t), t, unshare_expr (val));

  SET_EXPR_LOCATION (mod, EXPR_LOC_OR_LOC (val, input_location));

  /* gimplify_modify_expr might want to reduce this further.  */
  gimplify_and_add (mod, pre_p);
  ggc_free (mod);

  return t;
}

/* Return a formal temporary variable initialized with VAL.  PRE_P is as
   in gimplify_expr.  Only use this function if:

   1) The value of the unfactored expression represented by VAL will not
      change between the initialization and use of the temporary, and
   2) The temporary will not be otherwise modified.

   For instance, #1 means that this is inappropriate for SAVE_EXPR temps,
   and #2 means it is inappropriate for && temps.

   For other cases, use get_initialized_tmp_var instead.  */

tree
get_formal_tmp_var (tree val, gimple_seq *pre_p)
{
  return internal_get_tmp_var (val, pre_p, NULL, true, true);
}

/* Return a temporary variable initialized with VAL.  PRE_P and POST_P
   are as in gimplify_expr.  */

tree
get_initialized_tmp_var (tree val, gimple_seq *pre_p, gimple_seq *post_p,
			 bool allow_ssa)
{
  return internal_get_tmp_var (val, pre_p, post_p, false, allow_ssa);
}

/* Declare all the variables in VARS in SCOPE.  If DEBUG_INFO is true,
   generate debug info for them; otherwise don't.  */

void
declare_vars (tree vars, gimple *gs, bool debug_info)
{
  tree last = vars;
  if (last)
    {
      tree temps, block;

      gbind *scope = as_a <gbind *> (gs);

      temps = nreverse (last);

      block = gimple_bind_block (scope);
      gcc_assert (!block || TREE_CODE (block) == BLOCK);
      if (!block || !debug_info)
	{
	  DECL_CHAIN (last) = gimple_bind_vars (scope);
	  gimple_bind_set_vars (scope, temps);
	}
      else
	{
	  /* We need to attach the nodes both to the BIND_EXPR and to its
	     associated BLOCK for debugging purposes.  The key point here
	     is that the BLOCK_VARS of the BIND_EXPR_BLOCK of a BIND_EXPR
	     is a subchain of the BIND_EXPR_VARS of the BIND_EXPR.  */
	  if (BLOCK_VARS (block))
	    BLOCK_VARS (block) = chainon (BLOCK_VARS (block), temps);
	  else
	    {
	      gimple_bind_set_vars (scope,
	      			    chainon (gimple_bind_vars (scope), temps));
	      BLOCK_VARS (block) = temps;
	    }
	}
    }
}

/* For VAR a VAR_DECL of variable size, try to find a constant upper bound
   for the size and adjust DECL_SIZE/DECL_SIZE_UNIT accordingly.  Abort if
   no such upper bound can be obtained.  */

static void
force_constant_size (tree var)
{
  /* The only attempt we make is by querying the maximum size of objects
     of the variable's type.  */

  HOST_WIDE_INT max_size;

  gcc_assert (VAR_P (var));

  max_size = max_int_size_in_bytes (TREE_TYPE (var));

  gcc_assert (max_size >= 0);

  DECL_SIZE_UNIT (var)
    = build_int_cst (TREE_TYPE (DECL_SIZE_UNIT (var)), max_size);
  DECL_SIZE (var)
    = build_int_cst (TREE_TYPE (DECL_SIZE (var)), max_size * BITS_PER_UNIT);
}

/* Push the temporary variable TMP into the current binding.  */

void
gimple_add_tmp_var_fn (struct function *fn, tree tmp)
{
  gcc_assert (!DECL_CHAIN (tmp) && !DECL_SEEN_IN_BIND_EXPR_P (tmp));

  /* Later processing assumes that the object size is constant, which might
     not be true at this point.  Force the use of a constant upper bound in
     this case.  */
  if (!tree_fits_uhwi_p (DECL_SIZE_UNIT (tmp)))
    force_constant_size (tmp);

  DECL_CONTEXT (tmp) = fn->decl;
  DECL_SEEN_IN_BIND_EXPR_P (tmp) = 1;

  record_vars_into (tmp, fn->decl);
}

/* Push the temporary variable TMP into the current binding.  */

void
gimple_add_tmp_var (tree tmp)
{
  gcc_assert (!DECL_CHAIN (tmp) && !DECL_SEEN_IN_BIND_EXPR_P (tmp));

  /* Later processing assumes that the object size is constant, which might
     not be true at this point.  Force the use of a constant upper bound in
     this case.  */
  if (!tree_fits_uhwi_p (DECL_SIZE_UNIT (tmp)))
    force_constant_size (tmp);

  DECL_CONTEXT (tmp) = current_function_decl;
  DECL_SEEN_IN_BIND_EXPR_P (tmp) = 1;

  if (gimplify_ctxp)
    {
      DECL_CHAIN (tmp) = gimplify_ctxp->temps;
      gimplify_ctxp->temps = tmp;

      /* Mark temporaries local within the nearest enclosing parallel.  */
      if (gimplify_omp_ctxp)
	{
	  struct gimplify_omp_ctx *ctx = gimplify_omp_ctxp;
	  while (ctx
		 && (ctx->region_type == ORT_WORKSHARE
		     || ctx->region_type == ORT_SIMD
		     || ctx->region_type == ORT_ACC))
	    ctx = ctx->outer_context;
	  if (ctx)
	    omp_add_variable (ctx, tmp, GOVD_LOCAL | GOVD_SEEN);
	}
    }
  else if (cfun)
    record_vars (tmp);
  else
    {
      gimple_seq body_seq;

      /* This case is for nested functions.  We need to expose the locals
	 they create.  */
      body_seq = gimple_body (current_function_decl);
      declare_vars (tmp, gimple_seq_first_stmt (body_seq), false);
    }
}



/* This page contains routines to unshare tree nodes, i.e. to duplicate tree
   nodes that are referenced more than once in GENERIC functions.  This is
   necessary because gimplification (translation into GIMPLE) is performed
   by modifying tree nodes in-place, so gimplication of a shared node in a
   first context could generate an invalid GIMPLE form in a second context.

   This is achieved with a simple mark/copy/unmark algorithm that walks the
   GENERIC representation top-down, marks nodes with TREE_VISITED the first
   time it encounters them, duplicates them if they already have TREE_VISITED
   set, and finally removes the TREE_VISITED marks it has set.

   The algorithm works only at the function level, i.e. it generates a GENERIC
   representation of a function with no nodes shared within the function when
   passed a GENERIC function (except for nodes that are allowed to be shared).

   At the global level, it is also necessary to unshare tree nodes that are
   referenced in more than one function, for the same aforementioned reason.
   This requires some cooperation from the front-end.  There are 2 strategies:

     1. Manual unsharing.  The front-end needs to call unshare_expr on every
        expression that might end up being shared across functions.

     2. Deep unsharing.  This is an extension of regular unsharing.  Instead
        of calling unshare_expr on expressions that might be shared across
        functions, the front-end pre-marks them with TREE_VISITED.  This will
        ensure that they are unshared on the first reference within functions
        when the regular unsharing algorithm runs.  The counterpart is that
        this algorithm must look deeper than for manual unsharing, which is
        specified by LANG_HOOKS_DEEP_UNSHARING.

  If there are only few specific cases of node sharing across functions, it is
  probably easier for a front-end to unshare the expressions manually.  On the
  contrary, if the expressions generated at the global level are as widespread
  as expressions generated within functions, deep unsharing is very likely the
  way to go.  */

/* Similar to copy_tree_r but do not copy SAVE_EXPR or TARGET_EXPR nodes.
   These nodes model computations that must be done once.  If we were to
   unshare something like SAVE_EXPR(i++), the gimplification process would
   create wrong code.  However, if DATA is non-null, it must hold a pointer
   set that is used to unshare the subtrees of these nodes.  */

static tree
mostly_copy_tree_r (tree *tp, int *walk_subtrees, void *data)
{
  tree t = *tp;
  enum tree_code code = TREE_CODE (t);

  /* Do not copy SAVE_EXPR, TARGET_EXPR or BIND_EXPR nodes themselves, but
     copy their subtrees if we can make sure to do it only once.  */
  if (code == SAVE_EXPR || code == TARGET_EXPR || code == BIND_EXPR)
    {
      if (data && !((hash_set<tree> *)data)->add (t))
	;
      else
	*walk_subtrees = 0;
    }

  /* Stop at types, decls, constants like copy_tree_r.  */
  else if (TREE_CODE_CLASS (code) == tcc_type
	   || TREE_CODE_CLASS (code) == tcc_declaration
	   || TREE_CODE_CLASS (code) == tcc_constant
	   /* We can't do anything sensible with a BLOCK used as an
	      expression, but we also can't just die when we see it
	      because of non-expression uses.  So we avert our eyes
	      and cross our fingers.  Silly Java.  */
	   || code == BLOCK)
    *walk_subtrees = 0;

  /* Cope with the statement expression extension.  */
  else if (code == STATEMENT_LIST)
    ;

  /* Leave the bulk of the work to copy_tree_r itself.  */
  else
    copy_tree_r (tp, walk_subtrees, NULL);

  return NULL_TREE;
}

/* Callback for walk_tree to unshare most of the shared trees rooted at *TP.
   If *TP has been visited already, then *TP is deeply copied by calling
   mostly_copy_tree_r.  DATA is passed to mostly_copy_tree_r unmodified.  */

static tree
copy_if_shared_r (tree *tp, int *walk_subtrees, void *data)
{
  tree t = *tp;
  enum tree_code code = TREE_CODE (t);

  /* Skip types, decls, and constants.  But we do want to look at their
     types and the bounds of types.  Mark them as visited so we properly
     unmark their subtrees on the unmark pass.  If we've already seen them,
     don't look down further.  */
  if (TREE_CODE_CLASS (code) == tcc_type
      || TREE_CODE_CLASS (code) == tcc_declaration
      || TREE_CODE_CLASS (code) == tcc_constant)
    {
      if (TREE_VISITED (t))
	*walk_subtrees = 0;
      else
	TREE_VISITED (t) = 1;
    }

  /* If this node has been visited already, unshare it and don't look
     any deeper.  */
  else if (TREE_VISITED (t))
    {
      walk_tree (tp, mostly_copy_tree_r, data, NULL);
      *walk_subtrees = 0;
    }

  /* Otherwise, mark the node as visited and keep looking.  */
  else
    TREE_VISITED (t) = 1;

  return NULL_TREE;
}

/* Unshare most of the shared trees rooted at *TP.  DATA is passed to the
   copy_if_shared_r callback unmodified.  */

static inline void
copy_if_shared (tree *tp, void *data)
{
  walk_tree (tp, copy_if_shared_r, data, NULL);
}

/* Unshare all the trees in the body of FNDECL, as well as in the bodies of
   any nested functions.  */

static void
unshare_body (tree fndecl)
{
  struct cgraph_node *cgn = cgraph_node::get (fndecl);
  /* If the language requires deep unsharing, we need a pointer set to make
     sure we don't repeatedly unshare subtrees of unshareable nodes.  */
  hash_set<tree> *visited
    = lang_hooks.deep_unsharing ? new hash_set<tree> : NULL;

  copy_if_shared (&DECL_SAVED_TREE (fndecl), visited);
  copy_if_shared (&DECL_SIZE (DECL_RESULT (fndecl)), visited);
  copy_if_shared (&DECL_SIZE_UNIT (DECL_RESULT (fndecl)), visited);

  delete visited;

  if (cgn)
    for (cgn = cgn->nested; cgn; cgn = cgn->next_nested)
      unshare_body (cgn->decl);
}

/* Callback for walk_tree to unmark the visited trees rooted at *TP.
   Subtrees are walked until the first unvisited node is encountered.  */

static tree
unmark_visited_r (tree *tp, int *walk_subtrees, void *data ATTRIBUTE_UNUSED)
{
  tree t = *tp;

  /* If this node has been visited, unmark it and keep looking.  */
  if (TREE_VISITED (t))
    TREE_VISITED (t) = 0;

  /* Otherwise, don't look any deeper.  */
  else
    *walk_subtrees = 0;

  return NULL_TREE;
}

/* Unmark the visited trees rooted at *TP.  */

static inline void
unmark_visited (tree *tp)
{
  walk_tree (tp, unmark_visited_r, NULL, NULL);
}

/* Likewise, but mark all trees as not visited.  */

static void
unvisit_body (tree fndecl)
{
  struct cgraph_node *cgn = cgraph_node::get (fndecl);

  unmark_visited (&DECL_SAVED_TREE (fndecl));
  unmark_visited (&DECL_SIZE (DECL_RESULT (fndecl)));
  unmark_visited (&DECL_SIZE_UNIT (DECL_RESULT (fndecl)));

  if (cgn)
    for (cgn = cgn->nested; cgn; cgn = cgn->next_nested)
      unvisit_body (cgn->decl);
}

/* Unconditionally make an unshared copy of EXPR.  This is used when using
   stored expressions which span multiple functions, such as BINFO_VTABLE,
   as the normal unsharing process can't tell that they're shared.  */

tree
unshare_expr (tree expr)
{
  walk_tree (&expr, mostly_copy_tree_r, NULL, NULL);
  return expr;
}

/* Worker for unshare_expr_without_location.  */

static tree
prune_expr_location (tree *tp, int *walk_subtrees, void *)
{
  if (EXPR_P (*tp))
    SET_EXPR_LOCATION (*tp, UNKNOWN_LOCATION);
  else
    *walk_subtrees = 0;
  return NULL_TREE;
}

/* Similar to unshare_expr but also prune all expression locations
   from EXPR.  */

tree
unshare_expr_without_location (tree expr)
{
  walk_tree (&expr, mostly_copy_tree_r, NULL, NULL);
  if (EXPR_P (expr))
    walk_tree (&expr, prune_expr_location, NULL, NULL);
  return expr;
}

/* WRAPPER is a code such as BIND_EXPR or CLEANUP_POINT_EXPR which can both
   contain statements and have a value.  Assign its value to a temporary
   and give it void_type_node.  Return the temporary, or NULL_TREE if
   WRAPPER was already void.  */

tree
voidify_wrapper_expr (tree wrapper, tree temp)
{
  tree type = TREE_TYPE (wrapper);
  if (type && !VOID_TYPE_P (type))
    {
      tree *p;

      /* Set p to point to the body of the wrapper.  Loop until we find
	 something that isn't a wrapper.  */
      for (p = &wrapper; p && *p; )
	{
	  switch (TREE_CODE (*p))
	    {
	    case BIND_EXPR:
	      TREE_SIDE_EFFECTS (*p) = 1;
	      TREE_TYPE (*p) = void_type_node;
	      /* For a BIND_EXPR, the body is operand 1.  */
	      p = &BIND_EXPR_BODY (*p);
	      break;

	    case CLEANUP_POINT_EXPR:
	    case TRY_FINALLY_EXPR:
	    case TRY_CATCH_EXPR:
	      TREE_SIDE_EFFECTS (*p) = 1;
	      TREE_TYPE (*p) = void_type_node;
	      p = &TREE_OPERAND (*p, 0);
	      break;

	    case STATEMENT_LIST:
	      {
		tree_stmt_iterator i = tsi_last (*p);
		TREE_SIDE_EFFECTS (*p) = 1;
		TREE_TYPE (*p) = void_type_node;
		p = tsi_end_p (i) ? NULL : tsi_stmt_ptr (i);
	      }
	      break;

	    case COMPOUND_EXPR:
	      /* Advance to the last statement.  Set all container types to
		 void.  */
	      for (; TREE_CODE (*p) == COMPOUND_EXPR; p = &TREE_OPERAND (*p, 1))
		{
		  TREE_SIDE_EFFECTS (*p) = 1;
		  TREE_TYPE (*p) = void_type_node;
		}
	      break;

	    case TRANSACTION_EXPR:
	      TREE_SIDE_EFFECTS (*p) = 1;
	      TREE_TYPE (*p) = void_type_node;
	      p = &TRANSACTION_EXPR_BODY (*p);
	      break;

	    default:
	      /* Assume that any tree upon which voidify_wrapper_expr is
		 directly called is a wrapper, and that its body is op0.  */
	      if (p == &wrapper)
		{
		  TREE_SIDE_EFFECTS (*p) = 1;
		  TREE_TYPE (*p) = void_type_node;
		  p = &TREE_OPERAND (*p, 0);
		  break;
		}
	      goto out;
	    }
	}

    out:
      if (p == NULL || IS_EMPTY_STMT (*p))
	temp = NULL_TREE;
      else if (temp)
	{
	  /* The wrapper is on the RHS of an assignment that we're pushing
	     down.  */
	  gcc_assert (TREE_CODE (temp) == INIT_EXPR
		      || TREE_CODE (temp) == MODIFY_EXPR);
	  TREE_OPERAND (temp, 1) = *p;
	  *p = temp;
	}
      else
	{
	  temp = create_tmp_var (type, "retval");
	  *p = build2 (INIT_EXPR, type, temp, *p);
	}

      return temp;
    }

  return NULL_TREE;
}

/* Prepare calls to builtins to SAVE and RESTORE the stack as well as
   a temporary through which they communicate.  */

static void
build_stack_save_restore (gcall **save, gcall **restore)
{
  tree tmp_var;

  *save = gimple_build_call (builtin_decl_implicit (BUILT_IN_STACK_SAVE), 0);
  tmp_var = create_tmp_var (ptr_type_node, "saved_stack");
  gimple_call_set_lhs (*save, tmp_var);

  *restore
    = gimple_build_call (builtin_decl_implicit (BUILT_IN_STACK_RESTORE),
			 1, tmp_var);
}

/* Generate IFN_ASAN_MARK call that poisons shadow of a for DECL variable.  */

static tree
build_asan_poison_call_expr (tree decl)
{
  /* Do not poison variables that have size equal to zero.  */
  tree unit_size = DECL_SIZE_UNIT (decl);
  if (zerop (unit_size))
    return NULL_TREE;

  tree base = build_fold_addr_expr (decl);

  return build_call_expr_internal_loc (UNKNOWN_LOCATION, IFN_ASAN_MARK,
				       void_type_node, 3,
				       build_int_cst (integer_type_node,
						      ASAN_MARK_POISON),
				       base, unit_size);
}

/* Generate IFN_ASAN_MARK call that would poison or unpoison, depending
   on POISON flag, shadow memory of a DECL variable.  The call will be
   put on location identified by IT iterator, where BEFORE flag drives
   position where the stmt will be put.  */

static void
asan_poison_variable (tree decl, bool poison, gimple_stmt_iterator *it,
		      bool before)
{
  /* When within an OMP context, do not emit ASAN_MARK internal fns.  */
  if (gimplify_omp_ctxp)
    return;

  tree unit_size = DECL_SIZE_UNIT (decl);
  tree base = build_fold_addr_expr (decl);

  /* Do not poison variables that have size equal to zero.  */
  if (zerop (unit_size))
    return;

  /* It's necessary to have all stack variables aligned to ASAN granularity
     bytes.  */
  if (DECL_ALIGN_UNIT (decl) <= ASAN_SHADOW_GRANULARITY)
    SET_DECL_ALIGN (decl, BITS_PER_UNIT * ASAN_SHADOW_GRANULARITY);

  HOST_WIDE_INT flags = poison ? ASAN_MARK_POISON : ASAN_MARK_UNPOISON;

  gimple *g
    = gimple_build_call_internal (IFN_ASAN_MARK, 3,
				  build_int_cst (integer_type_node, flags),
				  base, unit_size);

  if (before)
    gsi_insert_before (it, g, GSI_NEW_STMT);
  else
    gsi_insert_after (it, g, GSI_NEW_STMT);
}

/* Generate IFN_ASAN_MARK internal call that depending on POISON flag
   either poisons or unpoisons a DECL.  Created statement is appended
   to SEQ_P gimple sequence.  */

static void
asan_poison_variable (tree decl, bool poison, gimple_seq *seq_p)
{
  gimple_stmt_iterator it = gsi_last (*seq_p);
  bool before = false;

  if (gsi_end_p (it))
    before = true;

  asan_poison_variable (decl, poison, &it, before);
}

/* Sort pair of VAR_DECLs A and B by DECL_UID.  */

static int
sort_by_decl_uid (const void *a, const void *b)
{
  const tree *t1 = (const tree *)a;
  const tree *t2 = (const tree *)b;

  int uid1 = DECL_UID (*t1);
  int uid2 = DECL_UID (*t2);

  if (uid1 < uid2)
    return -1;
  else if (uid1 > uid2)
    return 1;
  else
    return 0;
}

/* Generate IFN_ASAN_MARK internal call for all VARIABLES
   depending on POISON flag.  Created statement is appended
   to SEQ_P gimple sequence.  */

static void
asan_poison_variables (hash_set<tree> *variables, bool poison, gimple_seq *seq_p)
{
  unsigned c = variables->elements ();
  if (c == 0)
    return;

  auto_vec<tree> sorted_variables (c);

  for (hash_set<tree>::iterator it = variables->begin ();
       it != variables->end (); ++it)
    sorted_variables.safe_push (*it);

  sorted_variables.qsort (sort_by_decl_uid);

  unsigned i;
  tree var;
  FOR_EACH_VEC_ELT (sorted_variables, i, var)
    {
      asan_poison_variable (var, poison, seq_p);

      /* Add use_after_scope_memory attribute for the variable in order
	 to prevent re-written into SSA.  */
      if (!lookup_attribute (ASAN_USE_AFTER_SCOPE_ATTRIBUTE,
			     DECL_ATTRIBUTES (var)))
	DECL_ATTRIBUTES (var)
	  = tree_cons (get_identifier (ASAN_USE_AFTER_SCOPE_ATTRIBUTE),
		       integer_one_node,
		       DECL_ATTRIBUTES (var));
    }
}

/* Gimplify a BIND_EXPR.  Just voidify and recurse.  */

static enum gimplify_status
gimplify_bind_expr (tree *expr_p, gimple_seq *pre_p)
{
  tree bind_expr = *expr_p;
  bool old_keep_stack = gimplify_ctxp->keep_stack;
  bool old_save_stack = gimplify_ctxp->save_stack;
  tree t;
  gbind *bind_stmt;
  gimple_seq body, cleanup;
  gcall *stack_save;
  location_t start_locus = 0, end_locus = 0;
  tree ret_clauses = NULL;

  tree temp = voidify_wrapper_expr (bind_expr, NULL);

  /* Mark variables seen in this bind expr.  */
  for (t = BIND_EXPR_VARS (bind_expr); t ; t = DECL_CHAIN (t))
    {
      if (VAR_P (t))
	{
	  struct gimplify_omp_ctx *ctx = gimplify_omp_ctxp;

	  /* Mark variable as local.  */
	  if (ctx && ctx->region_type != ORT_NONE && !DECL_EXTERNAL (t)
	      && (! DECL_SEEN_IN_BIND_EXPR_P (t)
		  || splay_tree_lookup (ctx->variables,
					(splay_tree_key) t) == NULL))
	    {
	      if (ctx->region_type == ORT_SIMD
		  && TREE_ADDRESSABLE (t)
		  && !TREE_STATIC (t))
		omp_add_variable (ctx, t, GOVD_PRIVATE | GOVD_SEEN);
	      else
		omp_add_variable (ctx, t, GOVD_LOCAL | GOVD_SEEN);
	    }

	  DECL_SEEN_IN_BIND_EXPR_P (t) = 1;

	  if (DECL_HARD_REGISTER (t) && !is_global_var (t) && cfun)
	    cfun->has_local_explicit_reg_vars = true;
	}

      /* Preliminarily mark non-addressed complex variables as eligible
	 for promotion to gimple registers.  We'll transform their uses
	 as we find them.  */
      if ((TREE_CODE (TREE_TYPE (t)) == COMPLEX_TYPE
	   || TREE_CODE (TREE_TYPE (t)) == VECTOR_TYPE)
	  && !TREE_THIS_VOLATILE (t)
	  && (VAR_P (t) && !DECL_HARD_REGISTER (t))
	  && !needs_to_live_in_memory (t))
	DECL_GIMPLE_REG_P (t) = 1;
    }

  bind_stmt = gimple_build_bind (BIND_EXPR_VARS (bind_expr), NULL,
				 BIND_EXPR_BLOCK (bind_expr));
  gimple_push_bind_expr (bind_stmt);

  gimplify_ctxp->keep_stack = false;
  gimplify_ctxp->save_stack = false;

  /* Gimplify the body into the GIMPLE_BIND tuple's body.  */
  body = NULL;
  gimplify_stmt (&BIND_EXPR_BODY (bind_expr), &body);
  gimple_bind_set_body (bind_stmt, body);

  /* Source location wise, the cleanup code (stack_restore and clobbers)
     belongs to the end of the block, so propagate what we have.  The
     stack_save operation belongs to the beginning of block, which we can
     infer from the bind_expr directly if the block has no explicit
     assignment.  */
  if (BIND_EXPR_BLOCK (bind_expr))
    {
      end_locus = BLOCK_SOURCE_END_LOCATION (BIND_EXPR_BLOCK (bind_expr));
      start_locus = BLOCK_SOURCE_LOCATION (BIND_EXPR_BLOCK (bind_expr));
    }
  if (start_locus == 0)
    start_locus = EXPR_LOCATION (bind_expr);

  cleanup = NULL;
  stack_save = NULL;

  /* If the code both contains VLAs and calls alloca, then we cannot reclaim
     the stack space allocated to the VLAs.  */
  if (gimplify_ctxp->save_stack && !gimplify_ctxp->keep_stack)
    {
      gcall *stack_restore;

      /* Save stack on entry and restore it on exit.  Add a try_finally
	 block to achieve this.  */
      build_stack_save_restore (&stack_save, &stack_restore);

      gimple_set_location (stack_save, start_locus);
      gimple_set_location (stack_restore, end_locus);

      gimplify_seq_add_stmt (&cleanup, stack_restore);
    }

  /* Add clobbers for all variables that go out of scope.  */
  for (t = BIND_EXPR_VARS (bind_expr); t ; t = DECL_CHAIN (t))
    {
      if (VAR_P (t)
	  && !is_global_var (t)
	  && DECL_CONTEXT (t) == current_function_decl)
	{
	  if (!DECL_HARD_REGISTER (t)
	      && !TREE_THIS_VOLATILE (t)
	      && !DECL_HAS_VALUE_EXPR_P (t)
	      /* Only care for variables that have to be in memory.  Others
		 will be rewritten into SSA names, hence moved to the
		 top-level.  */
	      && !is_gimple_reg (t)
	      && flag_stack_reuse != SR_NONE)
	    {
	      tree clobber = build_constructor (TREE_TYPE (t), NULL);
	      gimple *clobber_stmt;
	      TREE_THIS_VOLATILE (clobber) = 1;
	      clobber_stmt = gimple_build_assign (t, clobber);
	      gimple_set_location (clobber_stmt, end_locus);
	      gimplify_seq_add_stmt (&cleanup, clobber_stmt);
	    }

	  if (flag_openacc && oacc_declare_returns != NULL)
	    {
	      tree *c = oacc_declare_returns->get (t);
	      if (c != NULL)
		{
		  if (ret_clauses)
		    OMP_CLAUSE_CHAIN (*c) = ret_clauses;

		  ret_clauses = *c;

		  oacc_declare_returns->remove (t);

		  if (oacc_declare_returns->elements () == 0)
		    {
		      delete oacc_declare_returns;
		      oacc_declare_returns = NULL;
		    }
		}
	    }
	}

      if (asan_poisoned_variables != NULL
	  && asan_poisoned_variables->contains (t))
	{
	  asan_poisoned_variables->remove (t);
	  asan_poison_variable (t, true, &cleanup);
	}

      if (gimplify_ctxp->live_switch_vars != NULL
	  && gimplify_ctxp->live_switch_vars->contains (t))
	gimplify_ctxp->live_switch_vars->remove (t);
    }

  if (ret_clauses)
    {
      gomp_target *stmt;
      gimple_stmt_iterator si = gsi_start (cleanup);

      stmt = gimple_build_omp_target (NULL, GF_OMP_TARGET_KIND_OACC_DECLARE,
				      ret_clauses);
      gsi_insert_seq_before_without_update (&si, stmt, GSI_NEW_STMT);
    }

  if (cleanup)
    {
      gtry *gs;
      gimple_seq new_body;

      new_body = NULL;
      gs = gimple_build_try (gimple_bind_body (bind_stmt), cleanup,
	  		     GIMPLE_TRY_FINALLY);

      if (stack_save)
	gimplify_seq_add_stmt (&new_body, stack_save);
      gimplify_seq_add_stmt (&new_body, gs);
      gimple_bind_set_body (bind_stmt, new_body);
    }

  /* keep_stack propagates all the way up to the outermost BIND_EXPR.  */
  if (!gimplify_ctxp->keep_stack)
    gimplify_ctxp->keep_stack = old_keep_stack;
  gimplify_ctxp->save_stack = old_save_stack;

  gimple_pop_bind_expr ();

  gimplify_seq_add_stmt (pre_p, bind_stmt);

  if (temp)
    {
      *expr_p = temp;
      return GS_OK;
    }

  *expr_p = NULL_TREE;
  return GS_ALL_DONE;
}

/* Gimplify a RETURN_EXPR.  If the expression to be returned is not a
   GIMPLE value, it is assigned to a new temporary and the statement is
   re-written to return the temporary.

   PRE_P points to the sequence where side effects that must happen before
   STMT should be stored.  */

static enum gimplify_status
gimplify_return_expr (tree stmt, gimple_seq *pre_p)
{
  greturn *ret;
  tree ret_expr = TREE_OPERAND (stmt, 0);
  tree result_decl, result;

  if (ret_expr == error_mark_node)
    return GS_ERROR;

  /* Implicit _Cilk_sync must be inserted right before any return statement 
     if there is a _Cilk_spawn in the function.  If the user has provided a 
     _Cilk_sync, the optimizer should remove this duplicate one.  */
  if (fn_contains_cilk_spawn_p (cfun))
    {
      tree impl_sync = build0 (CILK_SYNC_STMT, void_type_node);
      gimplify_and_add (impl_sync, pre_p);
    }

  if (!ret_expr
      || TREE_CODE (ret_expr) == RESULT_DECL
      || ret_expr == error_mark_node)
    {
      greturn *ret = gimple_build_return (ret_expr);
      gimple_set_no_warning (ret, TREE_NO_WARNING (stmt));
      gimplify_seq_add_stmt (pre_p, ret);
      return GS_ALL_DONE;
    }

  if (VOID_TYPE_P (TREE_TYPE (TREE_TYPE (current_function_decl))))
    result_decl = NULL_TREE;
  else
    {
      result_decl = TREE_OPERAND (ret_expr, 0);

      /* See through a return by reference.  */
      if (TREE_CODE (result_decl) == INDIRECT_REF)
	result_decl = TREE_OPERAND (result_decl, 0);

      gcc_assert ((TREE_CODE (ret_expr) == MODIFY_EXPR
		   || TREE_CODE (ret_expr) == INIT_EXPR)
		  && TREE_CODE (result_decl) == RESULT_DECL);
    }

  /* If aggregate_value_p is true, then we can return the bare RESULT_DECL.
     Recall that aggregate_value_p is FALSE for any aggregate type that is
     returned in registers.  If we're returning values in registers, then
     we don't want to extend the lifetime of the RESULT_DECL, particularly
     across another call.  In addition, for those aggregates for which
     hard_function_value generates a PARALLEL, we'll die during normal
     expansion of structure assignments; there's special code in expand_return
     to handle this case that does not exist in expand_expr.  */
  if (!result_decl)
    result = NULL_TREE;
  else if (aggregate_value_p (result_decl, TREE_TYPE (current_function_decl)))
    {
      if (TREE_CODE (DECL_SIZE (result_decl)) != INTEGER_CST)
	{
	  if (!TYPE_SIZES_GIMPLIFIED (TREE_TYPE (result_decl)))
	    gimplify_type_sizes (TREE_TYPE (result_decl), pre_p);
	  /* Note that we don't use gimplify_vla_decl because the RESULT_DECL
	     should be effectively allocated by the caller, i.e. all calls to
	     this function must be subject to the Return Slot Optimization.  */
	  gimplify_one_sizepos (&DECL_SIZE (result_decl), pre_p);
	  gimplify_one_sizepos (&DECL_SIZE_UNIT (result_decl), pre_p);
	}
      result = result_decl;
    }
  else if (gimplify_ctxp->return_temp)
    result = gimplify_ctxp->return_temp;
  else
    {
      result = create_tmp_reg (TREE_TYPE (result_decl));

      /* ??? With complex control flow (usually involving abnormal edges),
	 we can wind up warning about an uninitialized value for this.  Due
	 to how this variable is constructed and initialized, this is never
	 true.  Give up and never warn.  */
      TREE_NO_WARNING (result) = 1;

      gimplify_ctxp->return_temp = result;
    }

  /* Smash the lhs of the MODIFY_EXPR to the temporary we plan to use.
     Then gimplify the whole thing.  */
  if (result != result_decl)
    TREE_OPERAND (ret_expr, 0) = result;

  gimplify_and_add (TREE_OPERAND (stmt, 0), pre_p);

  ret = gimple_build_return (result);
  gimple_set_no_warning (ret, TREE_NO_WARNING (stmt));
  gimplify_seq_add_stmt (pre_p, ret);

  return GS_ALL_DONE;
}

/* Gimplify a variable-length array DECL.  */

static void
gimplify_vla_decl (tree decl, gimple_seq *seq_p)
{
  /* This is a variable-sized decl.  Simplify its size and mark it
     for deferred expansion.  */
  tree t, addr, ptr_type;

  gimplify_one_sizepos (&DECL_SIZE (decl), seq_p);
  gimplify_one_sizepos (&DECL_SIZE_UNIT (decl), seq_p);

  /* Don't mess with a DECL_VALUE_EXPR set by the front-end.  */
  if (DECL_HAS_VALUE_EXPR_P (decl))
    return;

  /* All occurrences of this decl in final gimplified code will be
     replaced by indirection.  Setting DECL_VALUE_EXPR does two
     things: First, it lets the rest of the gimplifier know what
     replacement to use.  Second, it lets the debug info know
     where to find the value.  */
  ptr_type = build_pointer_type (TREE_TYPE (decl));
  addr = create_tmp_var (ptr_type, get_name (decl));
  DECL_IGNORED_P (addr) = 0;
  t = build_fold_indirect_ref (addr);
  TREE_THIS_NOTRAP (t) = 1;
  SET_DECL_VALUE_EXPR (decl, t);
  DECL_HAS_VALUE_EXPR_P (decl) = 1;

  t = builtin_decl_explicit (BUILT_IN_ALLOCA_WITH_ALIGN);
  t = build_call_expr (t, 2, DECL_SIZE_UNIT (decl),
		       size_int (DECL_ALIGN (decl)));
  /* The call has been built for a variable-sized object.  */
  CALL_ALLOCA_FOR_VAR_P (t) = 1;
  t = fold_convert (ptr_type, t);
  t = build2 (MODIFY_EXPR, TREE_TYPE (addr), addr, t);

  gimplify_and_add (t, seq_p);
}

/* A helper function to be called via walk_tree.  Mark all labels under *TP
   as being forced.  To be called for DECL_INITIAL of static variables.  */

static tree
force_labels_r (tree *tp, int *walk_subtrees, void *data ATTRIBUTE_UNUSED)
{
  if (TYPE_P (*tp))
    *walk_subtrees = 0;
  if (TREE_CODE (*tp) == LABEL_DECL)
    {
      FORCED_LABEL (*tp) = 1;
      cfun->has_forced_label_in_static = 1;
    }

  return NULL_TREE;
}

/* Gimplify a DECL_EXPR node *STMT_P by making any necessary allocation
   and initialization explicit.  */

static enum gimplify_status
gimplify_decl_expr (tree *stmt_p, gimple_seq *seq_p)
{
  tree stmt = *stmt_p;
  tree decl = DECL_EXPR_DECL (stmt);

  *stmt_p = NULL_TREE;

  if (TREE_TYPE (decl) == error_mark_node)
    return GS_ERROR;

  if ((TREE_CODE (decl) == TYPE_DECL
       || VAR_P (decl))
      && !TYPE_SIZES_GIMPLIFIED (TREE_TYPE (decl)))
    {
      gimplify_type_sizes (TREE_TYPE (decl), seq_p);
      if (TREE_CODE (TREE_TYPE (decl)) == REFERENCE_TYPE)
	gimplify_type_sizes (TREE_TYPE (TREE_TYPE (decl)), seq_p);
    }

  /* ??? DECL_ORIGINAL_TYPE is streamed for LTO so it needs to be gimplified
     in case its size expressions contain problematic nodes like CALL_EXPR.  */
  if (TREE_CODE (decl) == TYPE_DECL
      && DECL_ORIGINAL_TYPE (decl)
      && !TYPE_SIZES_GIMPLIFIED (DECL_ORIGINAL_TYPE (decl)))
    {
      gimplify_type_sizes (DECL_ORIGINAL_TYPE (decl), seq_p);
      if (TREE_CODE (DECL_ORIGINAL_TYPE (decl)) == REFERENCE_TYPE)
	gimplify_type_sizes (TREE_TYPE (DECL_ORIGINAL_TYPE (decl)), seq_p);
    }

  if (VAR_P (decl) && !DECL_EXTERNAL (decl))
    {
      tree init = DECL_INITIAL (decl);
      bool is_vla = false;

      if (TREE_CODE (DECL_SIZE_UNIT (decl)) != INTEGER_CST
	  || (!TREE_STATIC (decl)
	      && flag_stack_check == GENERIC_STACK_CHECK
	      && compare_tree_int (DECL_SIZE_UNIT (decl),
				   STACK_CHECK_MAX_VAR_SIZE) > 0))
	{
	  gimplify_vla_decl (decl, seq_p);
	  is_vla = true;
	}

      if (asan_poisoned_variables
	  && !is_vla
	  && TREE_ADDRESSABLE (decl)
	  && !TREE_STATIC (decl)
	  && !DECL_HAS_VALUE_EXPR_P (decl)
	  && dbg_cnt (asan_use_after_scope))
	{
	  asan_poisoned_variables->add (decl);
	  asan_poison_variable (decl, false, seq_p);
	  if (!DECL_ARTIFICIAL (decl) && gimplify_ctxp->live_switch_vars)
	    gimplify_ctxp->live_switch_vars->add (decl);
	}

      /* Some front ends do not explicitly declare all anonymous
	 artificial variables.  We compensate here by declaring the
	 variables, though it would be better if the front ends would
	 explicitly declare them.  */
      if (!DECL_SEEN_IN_BIND_EXPR_P (decl)
	  && DECL_ARTIFICIAL (decl) && DECL_NAME (decl) == NULL_TREE)
	gimple_add_tmp_var (decl);

      if (init && init != error_mark_node)
	{
	  if (!TREE_STATIC (decl))
	    {
	      DECL_INITIAL (decl) = NULL_TREE;
	      init = build2 (INIT_EXPR, void_type_node, decl, init);
	      gimplify_and_add (init, seq_p);
	      ggc_free (init);
	    }
	  else
	    /* We must still examine initializers for static variables
	       as they may contain a label address.  */
	    walk_tree (&init, force_labels_r, NULL, NULL);
	}
    }

  return GS_ALL_DONE;
}

/* Gimplify a LOOP_EXPR.  Normally this just involves gimplifying the body
   and replacing the LOOP_EXPR with goto, but if the loop contains an
   EXIT_EXPR, we need to append a label for it to jump to.  */

static enum gimplify_status
gimplify_loop_expr (tree *expr_p, gimple_seq *pre_p)
{
  tree saved_label = gimplify_ctxp->exit_label;
  tree start_label = create_artificial_label (UNKNOWN_LOCATION);

  gimplify_seq_add_stmt (pre_p, gimple_build_label (start_label));

  gimplify_ctxp->exit_label = NULL_TREE;

  gimplify_and_add (LOOP_EXPR_BODY (*expr_p), pre_p);

  gimplify_seq_add_stmt (pre_p, gimple_build_goto (start_label));

  if (gimplify_ctxp->exit_label)
    gimplify_seq_add_stmt (pre_p,
			   gimple_build_label (gimplify_ctxp->exit_label));

  gimplify_ctxp->exit_label = saved_label;

  *expr_p = NULL;
  return GS_ALL_DONE;
}

/* Gimplify a statement list onto a sequence.  These may be created either
   by an enlightened front-end, or by shortcut_cond_expr.  */

static enum gimplify_status
gimplify_statement_list (tree *expr_p, gimple_seq *pre_p)
{
  tree temp = voidify_wrapper_expr (*expr_p, NULL);

  tree_stmt_iterator i = tsi_start (*expr_p);

  while (!tsi_end_p (i))
    {
      gimplify_stmt (tsi_stmt_ptr (i), pre_p);
      tsi_delink (&i);
    }

  if (temp)
    {
      *expr_p = temp;
      return GS_OK;
    }

  return GS_ALL_DONE;
}

/* Callback for walk_gimple_seq.  */

static tree
warn_switch_unreachable_r (gimple_stmt_iterator *gsi_p, bool *handled_ops_p,
			   struct walk_stmt_info *wi)
{
  gimple *stmt = gsi_stmt (*gsi_p);

  *handled_ops_p = true;
  switch (gimple_code (stmt))
    {
    case GIMPLE_TRY:
      /* A compiler-generated cleanup or a user-written try block.
	 If it's empty, don't dive into it--that would result in
	 worse location info.  */
      if (gimple_try_eval (stmt) == NULL)
	{
	  wi->info = stmt;
	  return integer_zero_node;
	}
      /* Fall through.  */
    case GIMPLE_BIND:
    case GIMPLE_CATCH:
    case GIMPLE_EH_FILTER:
    case GIMPLE_TRANSACTION:
      /* Walk the sub-statements.  */
      *handled_ops_p = false;
      break;
<<<<<<< HEAD

    case GIMPLE_DEBUG:
      /* Ignore these.  We may generate them before declarations that
	 are never executed.  If there's something to warn about,
	 there will be non-debug stmts too, and we'll catch those.  */
      break;

=======
    case GIMPLE_CALL:
      if (gimple_call_internal_p (stmt, IFN_ASAN_MARK))
	{
	  *handled_ops_p = false;
	  break;
	}
      /* Fall through.  */
>>>>>>> 28c6da4f
    default:
      /* Save the first "real" statement (not a decl/lexical scope/...).  */
      wi->info = stmt;
      return integer_zero_node;
    }
  return NULL_TREE;
}

/* Possibly warn about unreachable statements between switch's controlling
   expression and the first case.  SEQ is the body of a switch expression.  */

static void
maybe_warn_switch_unreachable (gimple_seq seq)
{
  if (!warn_switch_unreachable
      /* This warning doesn't play well with Fortran when optimizations
	 are on.  */
      || lang_GNU_Fortran ()
      || seq == NULL)
    return;

  struct walk_stmt_info wi;
  memset (&wi, 0, sizeof (wi));
  walk_gimple_seq (seq, warn_switch_unreachable_r, NULL, &wi);
  gimple *stmt = (gimple *) wi.info;

  if (stmt && gimple_code (stmt) != GIMPLE_LABEL)
    {
      if (gimple_code (stmt) == GIMPLE_GOTO
	  && TREE_CODE (gimple_goto_dest (stmt)) == LABEL_DECL
	  && DECL_ARTIFICIAL (gimple_goto_dest (stmt)))
	/* Don't warn for compiler-generated gotos.  These occur
	   in Duff's devices, for example.  */;
      else
	warning_at (gimple_location (stmt), OPT_Wswitch_unreachable,
		    "statement will never be executed");
    }
}


/* A label entry that pairs label and a location.  */
struct label_entry
{
  tree label;
  location_t loc;
};

/* Find LABEL in vector of label entries VEC.  */

static struct label_entry *
find_label_entry (const auto_vec<struct label_entry> *vec, tree label)
{
  unsigned int i;
  struct label_entry *l;

  FOR_EACH_VEC_ELT (*vec, i, l)
    if (l->label == label)
      return l;
  return NULL;
}

/* Return true if LABEL, a LABEL_DECL, represents a case label
   in a vector of labels CASES.  */

static bool
case_label_p (const vec<tree> *cases, tree label)
{
  unsigned int i;
  tree l;

  FOR_EACH_VEC_ELT (*cases, i, l)
    if (CASE_LABEL (l) == label)
      return true;
  return false;
}

/* Find the last nondebug statement in a scope STMT.  */

static gimple *
last_stmt_in_scope (gimple *stmt)
{
  if (!stmt)
    return NULL;

  switch (gimple_code (stmt))
    {
    case GIMPLE_BIND:
      {
	gbind *bind = as_a <gbind *> (stmt);
	stmt = gimple_seq_last_nondebug_stmt (gimple_bind_body (bind));
	return last_stmt_in_scope (stmt);
      }

    case GIMPLE_TRY:
      {
	gtry *try_stmt = as_a <gtry *> (stmt);
	stmt = gimple_seq_last_nondebug_stmt (gimple_try_eval (try_stmt));
	gimple *last_eval = last_stmt_in_scope (stmt);
	if (gimple_stmt_may_fallthru (last_eval)
	    && (last_eval == NULL
		|| !gimple_call_internal_p (last_eval, IFN_FALLTHROUGH))
	    && gimple_try_kind (try_stmt) == GIMPLE_TRY_FINALLY)
	  {
	    stmt = gimple_seq_last_nondebug_stmt (gimple_try_cleanup (try_stmt));
	    return last_stmt_in_scope (stmt);
	  }
	else
	  return last_eval;
      }

    case GIMPLE_DEBUG:
      gcc_unreachable ();

    default:
      return stmt;
    }
}

/* Collect interesting labels in LABELS and return the statement preceding
   another case label, or a user-defined label.  */

static gimple *
collect_fallthrough_labels (gimple_stmt_iterator *gsi_p,
			    auto_vec <struct label_entry> *labels)
{
  gimple *prev = NULL;

  do
    {
      if (gimple_code (gsi_stmt (*gsi_p)) == GIMPLE_BIND
	  || gimple_code (gsi_stmt (*gsi_p)) == GIMPLE_TRY)
	{
	  /* Nested scope.  Only look at the last statement of
	     the innermost scope.  */
	  location_t bind_loc = gimple_location (gsi_stmt (*gsi_p));
	  gimple *last = last_stmt_in_scope (gsi_stmt (*gsi_p));
	  if (last)
	    {
	      prev = last;
	      /* It might be a label without a location.  Use the
		 location of the scope then.  */
	      if (!gimple_has_location (prev))
		gimple_set_location (prev, bind_loc);
	    }
	  gsi_next (gsi_p);
	  continue;
	}

      /* Ifs are tricky.  */
      if (gimple_code (gsi_stmt (*gsi_p)) == GIMPLE_COND)
	{
	  gcond *cond_stmt = as_a <gcond *> (gsi_stmt (*gsi_p));
	  tree false_lab = gimple_cond_false_label (cond_stmt);
	  location_t if_loc = gimple_location (cond_stmt);

	  /* If we have e.g.
	       if (i > 1) goto <D.2259>; else goto D;
	     we can't do much with the else-branch.  */
	  if (!DECL_ARTIFICIAL (false_lab))
	    break;

	  /* Go on until the false label, then one step back.  */
	  for (; !gsi_end_p (*gsi_p); gsi_next (gsi_p))
	    {
	      gimple *stmt = gsi_stmt (*gsi_p);
	      if (gimple_code (stmt) == GIMPLE_LABEL
		  && gimple_label_label (as_a <glabel *> (stmt)) == false_lab)
		break;
	    }

	  /* Not found?  Oops.  */
	  if (gsi_end_p (*gsi_p))
	    break;

	  struct label_entry l = { false_lab, if_loc };
	  labels->safe_push (l);

	  /* Go to the last statement of the then branch.  */
	  gsi_prev (gsi_p);

	  /* if (i != 0) goto <D.1759>; else goto <D.1760>;
	     <D.1759>:
	     <stmt>;
	     goto <D.1761>;
	     <D.1760>:
	   */
	  if (gimple_code (gsi_stmt (*gsi_p)) == GIMPLE_GOTO
	      && !gimple_has_location (gsi_stmt (*gsi_p)))
	    {
	      /* Look at the statement before, it might be
		 attribute fallthrough, in which case don't warn.  */
	      gsi_prev (gsi_p);
	      bool fallthru_before_dest
		= gimple_call_internal_p (gsi_stmt (*gsi_p), IFN_FALLTHROUGH);
	      gsi_next (gsi_p);
	      tree goto_dest = gimple_goto_dest (gsi_stmt (*gsi_p));
	      if (!fallthru_before_dest)
		{
		  struct label_entry l = { goto_dest, if_loc };
		  labels->safe_push (l);
		}
	    }
	  /* And move back.  */
	  gsi_next (gsi_p);
	}

      /* Remember the last statement.  Skip labels that are of no interest
	 to us.  */
      if (gimple_code (gsi_stmt (*gsi_p)) == GIMPLE_LABEL)
	{
	  tree label = gimple_label_label (as_a <glabel *> (gsi_stmt (*gsi_p)));
	  if (find_label_entry (labels, label))
	    prev = gsi_stmt (*gsi_p);
	}
<<<<<<< HEAD
      else if (!is_gimple_debug (gsi_stmt (*gsi_p)))
=======
      else if (gimple_call_internal_p (gsi_stmt (*gsi_p), IFN_ASAN_MARK))
	;
      else
>>>>>>> 28c6da4f
	prev = gsi_stmt (*gsi_p);
      gsi_next (gsi_p);
    }
  while (!gsi_end_p (*gsi_p)
	 /* Stop if we find a case or a user-defined label.  */
	 && (gimple_code (gsi_stmt (*gsi_p)) != GIMPLE_LABEL
	     || !gimple_has_location (gsi_stmt (*gsi_p))));

  return prev;
}

/* Return true if the switch fallthough warning should occur.  LABEL is
   the label statement that we're falling through to.  */

static bool
should_warn_for_implicit_fallthrough (gimple_stmt_iterator *gsi_p, tree label)
{
  gimple_stmt_iterator gsi = *gsi_p;

  /* Don't warn if the label is marked with a "falls through" comment.  */
  if (FALLTHROUGH_LABEL_P (label))
    return false;

  /* Don't warn for non-case labels followed by a statement:
       case 0:
	 foo ();
       label:
	 bar ();
     as these are likely intentional.  */
  if (!case_label_p (&gimplify_ctxp->case_labels, label))
    {
<<<<<<< HEAD
      gsi_next_nondebug (&gsi);
=======
      tree l;
      while (!gsi_end_p (gsi)
	     && gimple_code (gsi_stmt (gsi)) == GIMPLE_LABEL
	     && (l = gimple_label_label (as_a <glabel *> (gsi_stmt (gsi))))
	     && !case_label_p (&gimplify_ctxp->case_labels, l))
	gsi_next (&gsi);
>>>>>>> 28c6da4f
      if (gsi_end_p (gsi) || gimple_code (gsi_stmt (gsi)) != GIMPLE_LABEL)
	return false;
    }

  /* Don't warn for terminated branches, i.e. when the subsequent case labels
     immediately breaks.  */
  gsi = *gsi_p;

  /* Skip all immediately following labels.  */
  while (!gsi_end_p (gsi) && gimple_code (gsi_stmt (gsi)) == GIMPLE_LABEL)
    gsi_next_nondebug (&gsi);

  /* { ... something; default:; } */
  if (gsi_end_p (gsi)
      /* { ... something; default: break; } or
	 { ... something; default: goto L; } */
      || gimple_code (gsi_stmt (gsi)) == GIMPLE_GOTO
      /* { ... something; default: return; } */
      || gimple_code (gsi_stmt (gsi)) == GIMPLE_RETURN)
    return false;

  return true;
}

/* Callback for walk_gimple_seq.  */

static tree
warn_implicit_fallthrough_r (gimple_stmt_iterator *gsi_p, bool *handled_ops_p,
			     struct walk_stmt_info *)
{
  gimple *stmt = gsi_stmt (*gsi_p);

  *handled_ops_p = true;
  switch (gimple_code (stmt))
    {
    case GIMPLE_TRY:
    case GIMPLE_BIND:
    case GIMPLE_CATCH:
    case GIMPLE_EH_FILTER:
    case GIMPLE_TRANSACTION:
      /* Walk the sub-statements.  */
      *handled_ops_p = false;
      break;

    /* Find a sequence of form:

       GIMPLE_LABEL
       [...]
       <may fallthru stmt>
       GIMPLE_LABEL

       and possibly warn.  */
    case GIMPLE_LABEL:
      {
	/* Found a label.  Skip all immediately following labels.  */
	while (!gsi_end_p (*gsi_p)
	       && gimple_code (gsi_stmt (*gsi_p)) == GIMPLE_LABEL)
	  gsi_next_nondebug (gsi_p);

	/* There might be no more statements.  */
	if (gsi_end_p (*gsi_p))
	  return integer_zero_node;

	/* Vector of labels that fall through.  */
	auto_vec <struct label_entry> labels;
	gimple *prev = collect_fallthrough_labels (gsi_p, &labels);

	/* There might be no more statements.  */
	if (gsi_end_p (*gsi_p))
	  return integer_zero_node;

	gimple *next = gsi_stmt (*gsi_p);
	tree label;
	/* If what follows is a label, then we may have a fallthrough.  */
	if (gimple_code (next) == GIMPLE_LABEL
	    && gimple_has_location (next)
	    && (label = gimple_label_label (as_a <glabel *> (next)))
	    && prev != NULL)
	  {
	    struct label_entry *l;
	    bool warned_p = false;
	    if (!should_warn_for_implicit_fallthrough (gsi_p, label))
	      /* Quiet.  */;
	    else if (gimple_code (prev) == GIMPLE_LABEL
		     && (label = gimple_label_label (as_a <glabel *> (prev)))
		     && (l = find_label_entry (&labels, label)))
	      warned_p = warning_at (l->loc, OPT_Wimplicit_fallthrough_,
				     "this statement may fall through");
	    else if (!gimple_call_internal_p (prev, IFN_FALLTHROUGH)
		     /* Try to be clever and don't warn when the statement
			can't actually fall through.  */
		     && gimple_stmt_may_fallthru (prev)
		     && gimple_has_location (prev))
	      warned_p = warning_at (gimple_location (prev),
				     OPT_Wimplicit_fallthrough_,
				     "this statement may fall through");
	    if (warned_p)
	      inform (gimple_location (next), "here");

	    /* Mark this label as processed so as to prevent multiple
	       warnings in nested switches.  */
	    FALLTHROUGH_LABEL_P (label) = true;

	    /* So that next warn_implicit_fallthrough_r will start looking for
	       a new sequence starting with this label.  */
	    gsi_prev (gsi_p);
	  }
      }
      break;
   default:
      break;
    }
  return NULL_TREE;
}

/* Warn when a switch case falls through.  */

static void
maybe_warn_implicit_fallthrough (gimple_seq seq)
{
  if (!warn_implicit_fallthrough)
    return;

  /* This warning is meant for C/C++/ObjC/ObjC++ only.  */
  if (!(lang_GNU_C ()
	|| lang_GNU_CXX ()
	|| lang_GNU_OBJC ()))
    return;

  struct walk_stmt_info wi;
  memset (&wi, 0, sizeof (wi));
  walk_gimple_seq (seq, warn_implicit_fallthrough_r, NULL, &wi);
}

/* Callback for walk_gimple_seq.  */

static tree
expand_FALLTHROUGH_r (gimple_stmt_iterator *gsi_p, bool *handled_ops_p,
		      struct walk_stmt_info *)
{
  gimple *stmt = gsi_stmt (*gsi_p);

  *handled_ops_p = true;
  switch (gimple_code (stmt))
    {
    case GIMPLE_TRY:
    case GIMPLE_BIND:
    case GIMPLE_CATCH:
    case GIMPLE_EH_FILTER:
    case GIMPLE_TRANSACTION:
      /* Walk the sub-statements.  */
      *handled_ops_p = false;
      break;
    case GIMPLE_CALL:
      if (gimple_call_internal_p (stmt, IFN_FALLTHROUGH))
	{
	  gsi_remove (gsi_p, true);
	  if (gsi_end_p (*gsi_p))
	    return integer_zero_node;

	  bool found = false;
	  location_t loc = gimple_location (stmt);

	  gimple_stmt_iterator gsi2 = *gsi_p;
	  stmt = gsi_stmt (gsi2);
	  if (gimple_code (stmt) == GIMPLE_GOTO && !gimple_has_location (stmt))
	    {
	      /* Go on until the artificial label.  */
	      tree goto_dest = gimple_goto_dest (stmt);
	      for (; !gsi_end_p (gsi2); gsi_next (&gsi2))
		{
		  if (gimple_code (gsi_stmt (gsi2)) == GIMPLE_LABEL
		      && gimple_label_label (as_a <glabel *> (gsi_stmt (gsi2)))
			   == goto_dest)
		    break;
		}

	      /* Not found?  Stop.  */
	      if (gsi_end_p (gsi2))
		break;

	      /* Look one past it.  */
	      gsi_next (&gsi2);
	    }

	  /* We're looking for a case label or default label here.  */
	  while (!gsi_end_p (gsi2))
	    {
	      stmt = gsi_stmt (gsi2);
	      if (gimple_code (stmt) == GIMPLE_LABEL)
		{
		  tree label = gimple_label_label (as_a <glabel *> (stmt));
		  if (gimple_has_location (stmt) && DECL_ARTIFICIAL (label))
		    {
		      found = true;
		      break;
		    }
		}
	      else if (!is_gimple_debug (stmt))
		/* Something other than a label.  That's not expected.  */
		break;
	      gsi_next (&gsi2);
	    }
	  if (!found)
	    warning_at (loc, 0, "attribute %<fallthrough%> not preceding "
			"a case label or default label");
	}
      break;
    default:
      break;
    }
  return NULL_TREE;
}

/* Expand all FALLTHROUGH () calls in SEQ.  */

static void
expand_FALLTHROUGH (gimple_seq *seq_p)
{
  struct walk_stmt_info wi;
  memset (&wi, 0, sizeof (wi));
  walk_gimple_seq_mod (seq_p, expand_FALLTHROUGH_r, NULL, &wi);
}


/* Gimplify a SWITCH_EXPR, and collect the vector of labels it can
   branch to.  */

static enum gimplify_status
gimplify_switch_expr (tree *expr_p, gimple_seq *pre_p)
{
  tree switch_expr = *expr_p;
  gimple_seq switch_body_seq = NULL;
  enum gimplify_status ret;
  tree index_type = TREE_TYPE (switch_expr);
  if (index_type == NULL_TREE)
    index_type = TREE_TYPE (SWITCH_COND (switch_expr));

  ret = gimplify_expr (&SWITCH_COND (switch_expr), pre_p, NULL, is_gimple_val,
                       fb_rvalue);
  if (ret == GS_ERROR || ret == GS_UNHANDLED)
    return ret;

  if (SWITCH_BODY (switch_expr))
    {
      vec<tree> labels;
      vec<tree> saved_labels;
      hash_set<tree> *saved_live_switch_vars = NULL;
      tree default_case = NULL_TREE;
      gswitch *switch_stmt;

      /* If someone can be bothered to fill in the labels, they can
	 be bothered to null out the body too.  */
      gcc_assert (!SWITCH_LABELS (switch_expr));

      /* Save old labels, get new ones from body, then restore the old
         labels.  Save all the things from the switch body to append after.  */
      saved_labels = gimplify_ctxp->case_labels;
      gimplify_ctxp->case_labels.create (8);

      /* Do not create live_switch_vars if SWITCH_BODY is not a BIND_EXPR.  */
      saved_live_switch_vars = gimplify_ctxp->live_switch_vars;
      if (TREE_CODE (SWITCH_BODY (switch_expr)) == BIND_EXPR)
	gimplify_ctxp->live_switch_vars = new hash_set<tree> (4);
      else
	gimplify_ctxp->live_switch_vars = NULL;

      bool old_in_switch_expr = gimplify_ctxp->in_switch_expr;
      gimplify_ctxp->in_switch_expr = true;

      gimplify_stmt (&SWITCH_BODY (switch_expr), &switch_body_seq);

      gimplify_ctxp->in_switch_expr = old_in_switch_expr;
      maybe_warn_switch_unreachable (switch_body_seq);
      maybe_warn_implicit_fallthrough (switch_body_seq);
      /* Only do this for the outermost GIMPLE_SWITCH.  */
      if (!gimplify_ctxp->in_switch_expr)
	expand_FALLTHROUGH (&switch_body_seq);

      labels = gimplify_ctxp->case_labels;
      gimplify_ctxp->case_labels = saved_labels;

      if (gimplify_ctxp->live_switch_vars)
	{
	  gcc_assert (gimplify_ctxp->live_switch_vars->elements () == 0);
	  delete gimplify_ctxp->live_switch_vars;
	}
      gimplify_ctxp->live_switch_vars = saved_live_switch_vars;

      preprocess_case_label_vec_for_gimple (labels, index_type,
					    &default_case);

      if (!default_case)
	{
	  glabel *new_default;

	  default_case
	    = build_case_label (NULL_TREE, NULL_TREE,
				create_artificial_label (UNKNOWN_LOCATION));
	  new_default = gimple_build_label (CASE_LABEL (default_case));
	  gimplify_seq_add_stmt (&switch_body_seq, new_default);
	}

      switch_stmt = gimple_build_switch (SWITCH_COND (switch_expr),
					   default_case, labels);
      gimplify_seq_add_stmt (pre_p, switch_stmt);
      gimplify_seq_add_seq (pre_p, switch_body_seq);
      labels.release ();
    }
  else
    gcc_assert (SWITCH_LABELS (switch_expr));

  return GS_ALL_DONE;
}

/* Gimplify the LABEL_EXPR pointed to by EXPR_P.  */

static enum gimplify_status
gimplify_label_expr (tree *expr_p, gimple_seq *pre_p)
{
  gcc_assert (decl_function_context (LABEL_EXPR_LABEL (*expr_p))
	      == current_function_decl);

  glabel *label_stmt = gimple_build_label (LABEL_EXPR_LABEL (*expr_p));
  gimple_set_location (label_stmt, EXPR_LOCATION (*expr_p));
  gimplify_seq_add_stmt (pre_p, label_stmt);

  return GS_ALL_DONE;
}

/* Gimplify the CASE_LABEL_EXPR pointed to by EXPR_P.  */

static enum gimplify_status
gimplify_case_label_expr (tree *expr_p, gimple_seq *pre_p)
{
  struct gimplify_ctx *ctxp;
  glabel *label_stmt;

  /* Invalid programs can play Duff's Device type games with, for example,
     #pragma omp parallel.  At least in the C front end, we don't
     detect such invalid branches until after gimplification, in the
     diagnose_omp_blocks pass.  */
  for (ctxp = gimplify_ctxp; ; ctxp = ctxp->prev_context)
    if (ctxp->case_labels.exists ())
      break;

  label_stmt = gimple_build_label (CASE_LABEL (*expr_p));
  gimple_set_location (label_stmt, EXPR_LOCATION (*expr_p));
  ctxp->case_labels.safe_push (*expr_p);
  gimplify_seq_add_stmt (pre_p, label_stmt);

  return GS_ALL_DONE;
}

/* Build a GOTO to the LABEL_DECL pointed to by LABEL_P, building it first
   if necessary.  */

tree
build_and_jump (tree *label_p)
{
  if (label_p == NULL)
    /* If there's nowhere to jump, just fall through.  */
    return NULL_TREE;

  if (*label_p == NULL_TREE)
    {
      tree label = create_artificial_label (UNKNOWN_LOCATION);
      *label_p = label;
    }

  return build1 (GOTO_EXPR, void_type_node, *label_p);
}

/* Gimplify an EXIT_EXPR by converting to a GOTO_EXPR inside a COND_EXPR.
   This also involves building a label to jump to and communicating it to
   gimplify_loop_expr through gimplify_ctxp->exit_label.  */

static enum gimplify_status
gimplify_exit_expr (tree *expr_p)
{
  tree cond = TREE_OPERAND (*expr_p, 0);
  tree expr;

  expr = build_and_jump (&gimplify_ctxp->exit_label);
  expr = build3 (COND_EXPR, void_type_node, cond, expr, NULL_TREE);
  *expr_p = expr;

  return GS_OK;
}

/* *EXPR_P is a COMPONENT_REF being used as an rvalue.  If its type is
   different from its canonical type, wrap the whole thing inside a
   NOP_EXPR and force the type of the COMPONENT_REF to be the canonical
   type.

   The canonical type of a COMPONENT_REF is the type of the field being
   referenced--unless the field is a bit-field which can be read directly
   in a smaller mode, in which case the canonical type is the
   sign-appropriate type corresponding to that mode.  */

static void
canonicalize_component_ref (tree *expr_p)
{
  tree expr = *expr_p;
  tree type;

  gcc_assert (TREE_CODE (expr) == COMPONENT_REF);

  if (INTEGRAL_TYPE_P (TREE_TYPE (expr)))
    type = TREE_TYPE (get_unwidened (expr, NULL_TREE));
  else
    type = TREE_TYPE (TREE_OPERAND (expr, 1));

  /* One could argue that all the stuff below is not necessary for
     the non-bitfield case and declare it a FE error if type
     adjustment would be needed.  */
  if (TREE_TYPE (expr) != type)
    {
#ifdef ENABLE_TYPES_CHECKING
      tree old_type = TREE_TYPE (expr);
#endif
      int type_quals;

      /* We need to preserve qualifiers and propagate them from
	 operand 0.  */
      type_quals = TYPE_QUALS (type)
	| TYPE_QUALS (TREE_TYPE (TREE_OPERAND (expr, 0)));
      if (TYPE_QUALS (type) != type_quals)
	type = build_qualified_type (TYPE_MAIN_VARIANT (type), type_quals);

      /* Set the type of the COMPONENT_REF to the underlying type.  */
      TREE_TYPE (expr) = type;

#ifdef ENABLE_TYPES_CHECKING
      /* It is now a FE error, if the conversion from the canonical
	 type to the original expression type is not useless.  */
      gcc_assert (useless_type_conversion_p (old_type, type));
#endif
    }
}

/* If a NOP conversion is changing a pointer to array of foo to a pointer
   to foo, embed that change in the ADDR_EXPR by converting
      T array[U];
      (T *)&array
   ==>
      &array[L]
   where L is the lower bound.  For simplicity, only do this for constant
   lower bound.
   The constraint is that the type of &array[L] is trivially convertible
   to T *.  */

static void
canonicalize_addr_expr (tree *expr_p)
{
  tree expr = *expr_p;
  tree addr_expr = TREE_OPERAND (expr, 0);
  tree datype, ddatype, pddatype;

  /* We simplify only conversions from an ADDR_EXPR to a pointer type.  */
  if (!POINTER_TYPE_P (TREE_TYPE (expr))
      || TREE_CODE (addr_expr) != ADDR_EXPR)
    return;

  /* The addr_expr type should be a pointer to an array.  */
  datype = TREE_TYPE (TREE_TYPE (addr_expr));
  if (TREE_CODE (datype) != ARRAY_TYPE)
    return;

  /* The pointer to element type shall be trivially convertible to
     the expression pointer type.  */
  ddatype = TREE_TYPE (datype);
  pddatype = build_pointer_type (ddatype);
  if (!useless_type_conversion_p (TYPE_MAIN_VARIANT (TREE_TYPE (expr)),
				  pddatype))
    return;

  /* The lower bound and element sizes must be constant.  */
  if (!TYPE_SIZE_UNIT (ddatype)
      || TREE_CODE (TYPE_SIZE_UNIT (ddatype)) != INTEGER_CST
      || !TYPE_DOMAIN (datype) || !TYPE_MIN_VALUE (TYPE_DOMAIN (datype))
      || TREE_CODE (TYPE_MIN_VALUE (TYPE_DOMAIN (datype))) != INTEGER_CST)
    return;

  /* All checks succeeded.  Build a new node to merge the cast.  */
  *expr_p = build4 (ARRAY_REF, ddatype, TREE_OPERAND (addr_expr, 0),
		    TYPE_MIN_VALUE (TYPE_DOMAIN (datype)),
		    NULL_TREE, NULL_TREE);
  *expr_p = build1 (ADDR_EXPR, pddatype, *expr_p);

  /* We can have stripped a required restrict qualifier above.  */
  if (!useless_type_conversion_p (TREE_TYPE (expr), TREE_TYPE (*expr_p)))
    *expr_p = fold_convert (TREE_TYPE (expr), *expr_p);
}

/* *EXPR_P is a NOP_EXPR or CONVERT_EXPR.  Remove it and/or other conversions
   underneath as appropriate.  */

static enum gimplify_status
gimplify_conversion (tree *expr_p)
{
  location_t loc = EXPR_LOCATION (*expr_p);
  gcc_assert (CONVERT_EXPR_P (*expr_p));

  /* Then strip away all but the outermost conversion.  */
  STRIP_SIGN_NOPS (TREE_OPERAND (*expr_p, 0));

  /* And remove the outermost conversion if it's useless.  */
  if (tree_ssa_useless_type_conversion (*expr_p))
    *expr_p = TREE_OPERAND (*expr_p, 0);

  /* If we still have a conversion at the toplevel,
     then canonicalize some constructs.  */
  if (CONVERT_EXPR_P (*expr_p))
    {
      tree sub = TREE_OPERAND (*expr_p, 0);

      /* If a NOP conversion is changing the type of a COMPONENT_REF
	 expression, then canonicalize its type now in order to expose more
	 redundant conversions.  */
      if (TREE_CODE (sub) == COMPONENT_REF)
	canonicalize_component_ref (&TREE_OPERAND (*expr_p, 0));

      /* If a NOP conversion is changing a pointer to array of foo
	 to a pointer to foo, embed that change in the ADDR_EXPR.  */
      else if (TREE_CODE (sub) == ADDR_EXPR)
	canonicalize_addr_expr (expr_p);
    }

  /* If we have a conversion to a non-register type force the
     use of a VIEW_CONVERT_EXPR instead.  */
  if (CONVERT_EXPR_P (*expr_p) && !is_gimple_reg_type (TREE_TYPE (*expr_p)))
    *expr_p = fold_build1_loc (loc, VIEW_CONVERT_EXPR, TREE_TYPE (*expr_p),
			       TREE_OPERAND (*expr_p, 0));

  /* Canonicalize CONVERT_EXPR to NOP_EXPR.  */
  if (TREE_CODE (*expr_p) == CONVERT_EXPR)
    TREE_SET_CODE (*expr_p, NOP_EXPR);

  return GS_OK;
}

/* Nonlocal VLAs seen in the current function.  */
static hash_set<tree> *nonlocal_vlas;

/* The VAR_DECLs created for nonlocal VLAs for debug info purposes.  */
static tree nonlocal_vla_vars;

/* Gimplify a VAR_DECL or PARM_DECL.  Return GS_OK if we expanded a
   DECL_VALUE_EXPR, and it's worth re-examining things.  */

static enum gimplify_status
gimplify_var_or_parm_decl (tree *expr_p)
{
  tree decl = *expr_p;

  /* ??? If this is a local variable, and it has not been seen in any
     outer BIND_EXPR, then it's probably the result of a duplicate
     declaration, for which we've already issued an error.  It would
     be really nice if the front end wouldn't leak these at all.
     Currently the only known culprit is C++ destructors, as seen
     in g++.old-deja/g++.jason/binding.C.  */
  if (VAR_P (decl)
      && !DECL_SEEN_IN_BIND_EXPR_P (decl)
      && !TREE_STATIC (decl) && !DECL_EXTERNAL (decl)
      && decl_function_context (decl) == current_function_decl)
    {
      gcc_assert (seen_error ());
      return GS_ERROR;
    }

  /* When within an OMP context, notice uses of variables.  */
  if (gimplify_omp_ctxp && omp_notice_variable (gimplify_omp_ctxp, decl, true))
    return GS_ALL_DONE;

  /* If the decl is an alias for another expression, substitute it now.  */
  if (DECL_HAS_VALUE_EXPR_P (decl))
    {
      tree value_expr = DECL_VALUE_EXPR (decl);

      /* For referenced nonlocal VLAs add a decl for debugging purposes
	 to the current function.  */
      if (VAR_P (decl)
	  && TREE_CODE (DECL_SIZE_UNIT (decl)) != INTEGER_CST
	  && nonlocal_vlas != NULL
	  && TREE_CODE (value_expr) == INDIRECT_REF
	  && TREE_CODE (TREE_OPERAND (value_expr, 0)) == VAR_DECL
	  && decl_function_context (decl) != current_function_decl)
	{
	  struct gimplify_omp_ctx *ctx = gimplify_omp_ctxp;
	  while (ctx
		 && (ctx->region_type == ORT_WORKSHARE
		     || ctx->region_type == ORT_SIMD
		     || ctx->region_type == ORT_ACC))
	    ctx = ctx->outer_context;
	  if (!ctx && !nonlocal_vlas->add (decl))
	    {
	      tree copy = copy_node (decl);

	      lang_hooks.dup_lang_specific_decl (copy);
	      SET_DECL_RTL (copy, 0);
	      TREE_USED (copy) = 1;
	      DECL_CHAIN (copy) = nonlocal_vla_vars;
	      nonlocal_vla_vars = copy;
	      SET_DECL_VALUE_EXPR (copy, unshare_expr (value_expr));
	      DECL_HAS_VALUE_EXPR_P (copy) = 1;
	    }
	}

      *expr_p = unshare_expr (value_expr);
      return GS_OK;
    }

  return GS_ALL_DONE;
}

/* Recalculate the value of the TREE_SIDE_EFFECTS flag for T.  */

static void
recalculate_side_effects (tree t)
{
  enum tree_code code = TREE_CODE (t);
  int len = TREE_OPERAND_LENGTH (t);
  int i;

  switch (TREE_CODE_CLASS (code))
    {
    case tcc_expression:
      switch (code)
	{
	case INIT_EXPR:
	case MODIFY_EXPR:
	case VA_ARG_EXPR:
	case PREDECREMENT_EXPR:
	case PREINCREMENT_EXPR:
	case POSTDECREMENT_EXPR:
	case POSTINCREMENT_EXPR:
	  /* All of these have side-effects, no matter what their
	     operands are.  */
	  return;

	default:
	  break;
	}
      /* Fall through.  */

    case tcc_comparison:  /* a comparison expression */
    case tcc_unary:       /* a unary arithmetic expression */
    case tcc_binary:      /* a binary arithmetic expression */
    case tcc_reference:   /* a reference */
    case tcc_vl_exp:        /* a function call */
      TREE_SIDE_EFFECTS (t) = TREE_THIS_VOLATILE (t);
      for (i = 0; i < len; ++i)
	{
	  tree op = TREE_OPERAND (t, i);
	  if (op && TREE_SIDE_EFFECTS (op))
	    TREE_SIDE_EFFECTS (t) = 1;
	}
      break;

    case tcc_constant:
      /* No side-effects.  */
      return;

    default:
      gcc_unreachable ();
   }
}

/* Gimplify the COMPONENT_REF, ARRAY_REF, REALPART_EXPR or IMAGPART_EXPR
   node *EXPR_P.

      compound_lval
	      : min_lval '[' val ']'
	      | min_lval '.' ID
	      | compound_lval '[' val ']'
	      | compound_lval '.' ID

   This is not part of the original SIMPLE definition, which separates
   array and member references, but it seems reasonable to handle them
   together.  Also, this way we don't run into problems with union
   aliasing; gcc requires that for accesses through a union to alias, the
   union reference must be explicit, which was not always the case when we
   were splitting up array and member refs.

   PRE_P points to the sequence where side effects that must happen before
     *EXPR_P should be stored.

   POST_P points to the sequence where side effects that must happen after
     *EXPR_P should be stored.  */

static enum gimplify_status
gimplify_compound_lval (tree *expr_p, gimple_seq *pre_p, gimple_seq *post_p,
			fallback_t fallback)
{
  tree *p;
  enum gimplify_status ret = GS_ALL_DONE, tret;
  int i;
  location_t loc = EXPR_LOCATION (*expr_p);
  tree expr = *expr_p;

  /* Create a stack of the subexpressions so later we can walk them in
     order from inner to outer.  */
  auto_vec<tree, 10> expr_stack;

  /* We can handle anything that get_inner_reference can deal with.  */
  for (p = expr_p; ; p = &TREE_OPERAND (*p, 0))
    {
    restart:
      /* Fold INDIRECT_REFs now to turn them into ARRAY_REFs.  */
      if (TREE_CODE (*p) == INDIRECT_REF)
	*p = fold_indirect_ref_loc (loc, *p);

      if (handled_component_p (*p))
	;
      /* Expand DECL_VALUE_EXPR now.  In some cases that may expose
	 additional COMPONENT_REFs.  */
      else if ((VAR_P (*p) || TREE_CODE (*p) == PARM_DECL)
	       && gimplify_var_or_parm_decl (p) == GS_OK)
	goto restart;
      else
	break;

      expr_stack.safe_push (*p);
    }

  gcc_assert (expr_stack.length ());

  /* Now EXPR_STACK is a stack of pointers to all the refs we've
     walked through and P points to the innermost expression.

     Java requires that we elaborated nodes in source order.  That
     means we must gimplify the inner expression followed by each of
     the indices, in order.  But we can't gimplify the inner
     expression until we deal with any variable bounds, sizes, or
     positions in order to deal with PLACEHOLDER_EXPRs.

     So we do this in three steps.  First we deal with the annotations
     for any variables in the components, then we gimplify the base,
     then we gimplify any indices, from left to right.  */
  for (i = expr_stack.length () - 1; i >= 0; i--)
    {
      tree t = expr_stack[i];

      if (TREE_CODE (t) == ARRAY_REF || TREE_CODE (t) == ARRAY_RANGE_REF)
	{
	  /* Gimplify the low bound and element type size and put them into
	     the ARRAY_REF.  If these values are set, they have already been
	     gimplified.  */
	  if (TREE_OPERAND (t, 2) == NULL_TREE)
	    {
	      tree low = unshare_expr (array_ref_low_bound (t));
	      if (!is_gimple_min_invariant (low))
		{
		  TREE_OPERAND (t, 2) = low;
		  tret = gimplify_expr (&TREE_OPERAND (t, 2), pre_p,
					post_p, is_gimple_reg,
					fb_rvalue);
		  ret = MIN (ret, tret);
		}
	    }
	  else
	    {
	      tret = gimplify_expr (&TREE_OPERAND (t, 2), pre_p, post_p,
				    is_gimple_reg, fb_rvalue);
	      ret = MIN (ret, tret);
	    }

	  if (TREE_OPERAND (t, 3) == NULL_TREE)
	    {
	      tree elmt_type = TREE_TYPE (TREE_TYPE (TREE_OPERAND (t, 0)));
	      tree elmt_size = unshare_expr (array_ref_element_size (t));
	      tree factor = size_int (TYPE_ALIGN_UNIT (elmt_type));

	      /* Divide the element size by the alignment of the element
		 type (above).  */
	      elmt_size
		= size_binop_loc (loc, EXACT_DIV_EXPR, elmt_size, factor);

	      if (!is_gimple_min_invariant (elmt_size))
		{
		  TREE_OPERAND (t, 3) = elmt_size;
		  tret = gimplify_expr (&TREE_OPERAND (t, 3), pre_p,
					post_p, is_gimple_reg,
					fb_rvalue);
		  ret = MIN (ret, tret);
		}
	    }
	  else
	    {
	      tret = gimplify_expr (&TREE_OPERAND (t, 3), pre_p, post_p,
				    is_gimple_reg, fb_rvalue);
	      ret = MIN (ret, tret);
	    }
	}
      else if (TREE_CODE (t) == COMPONENT_REF)
	{
	  /* Set the field offset into T and gimplify it.  */
	  if (TREE_OPERAND (t, 2) == NULL_TREE)
	    {
	      tree offset = unshare_expr (component_ref_field_offset (t));
	      tree field = TREE_OPERAND (t, 1);
	      tree factor
		= size_int (DECL_OFFSET_ALIGN (field) / BITS_PER_UNIT);

	      /* Divide the offset by its alignment.  */
	      offset = size_binop_loc (loc, EXACT_DIV_EXPR, offset, factor);

	      if (!is_gimple_min_invariant (offset))
		{
		  TREE_OPERAND (t, 2) = offset;
		  tret = gimplify_expr (&TREE_OPERAND (t, 2), pre_p,
					post_p, is_gimple_reg,
					fb_rvalue);
		  ret = MIN (ret, tret);
		}
	    }
	  else
	    {
	      tret = gimplify_expr (&TREE_OPERAND (t, 2), pre_p, post_p,
				    is_gimple_reg, fb_rvalue);
	      ret = MIN (ret, tret);
	    }
	}
    }

  /* Step 2 is to gimplify the base expression.  Make sure lvalue is set
     so as to match the min_lval predicate.  Failure to do so may result
     in the creation of large aggregate temporaries.  */
  tret = gimplify_expr (p, pre_p, post_p, is_gimple_min_lval,
			fallback | fb_lvalue);
  ret = MIN (ret, tret);

  /* And finally, the indices and operands of ARRAY_REF.  During this
     loop we also remove any useless conversions.  */
  for (; expr_stack.length () > 0; )
    {
      tree t = expr_stack.pop ();

      if (TREE_CODE (t) == ARRAY_REF || TREE_CODE (t) == ARRAY_RANGE_REF)
	{
	  /* Gimplify the dimension.  */
	  if (!is_gimple_min_invariant (TREE_OPERAND (t, 1)))
	    {
	      tret = gimplify_expr (&TREE_OPERAND (t, 1), pre_p, post_p,
				    is_gimple_val, fb_rvalue);
	      ret = MIN (ret, tret);
	    }
	}

      STRIP_USELESS_TYPE_CONVERSION (TREE_OPERAND (t, 0));

      /* The innermost expression P may have originally had
	 TREE_SIDE_EFFECTS set which would have caused all the outer
	 expressions in *EXPR_P leading to P to also have had
	 TREE_SIDE_EFFECTS set.  */
      recalculate_side_effects (t);
    }

  /* If the outermost expression is a COMPONENT_REF, canonicalize its type.  */
  if ((fallback & fb_rvalue) && TREE_CODE (*expr_p) == COMPONENT_REF)
    {
      canonicalize_component_ref (expr_p);
    }

  expr_stack.release ();

  gcc_assert (*expr_p == expr || ret != GS_ALL_DONE);

  return ret;
}

/*  Gimplify the self modifying expression pointed to by EXPR_P
    (++, --, +=, -=).

    PRE_P points to the list where side effects that must happen before
	*EXPR_P should be stored.

    POST_P points to the list where side effects that must happen after
	*EXPR_P should be stored.

    WANT_VALUE is nonzero iff we want to use the value of this expression
	in another expression.

    ARITH_TYPE is the type the computation should be performed in.  */

enum gimplify_status
gimplify_self_mod_expr (tree *expr_p, gimple_seq *pre_p, gimple_seq *post_p,
			bool want_value, tree arith_type)
{
  enum tree_code code;
  tree lhs, lvalue, rhs, t1;
  gimple_seq post = NULL, *orig_post_p = post_p;
  bool postfix;
  enum tree_code arith_code;
  enum gimplify_status ret;
  location_t loc = EXPR_LOCATION (*expr_p);

  code = TREE_CODE (*expr_p);

  gcc_assert (code == POSTINCREMENT_EXPR || code == POSTDECREMENT_EXPR
	      || code == PREINCREMENT_EXPR || code == PREDECREMENT_EXPR);

  /* Prefix or postfix?  */
  if (code == POSTINCREMENT_EXPR || code == POSTDECREMENT_EXPR)
    /* Faster to treat as prefix if result is not used.  */
    postfix = want_value;
  else
    postfix = false;

  /* For postfix, make sure the inner expression's post side effects
     are executed after side effects from this expression.  */
  if (postfix)
    post_p = &post;

  /* Add or subtract?  */
  if (code == PREINCREMENT_EXPR || code == POSTINCREMENT_EXPR)
    arith_code = PLUS_EXPR;
  else
    arith_code = MINUS_EXPR;

  /* Gimplify the LHS into a GIMPLE lvalue.  */
  lvalue = TREE_OPERAND (*expr_p, 0);
  ret = gimplify_expr (&lvalue, pre_p, post_p, is_gimple_lvalue, fb_lvalue);
  if (ret == GS_ERROR)
    return ret;

  /* Extract the operands to the arithmetic operation.  */
  lhs = lvalue;
  rhs = TREE_OPERAND (*expr_p, 1);

  /* For postfix operator, we evaluate the LHS to an rvalue and then use
     that as the result value and in the postqueue operation.  */
  if (postfix)
    {
      ret = gimplify_expr (&lhs, pre_p, post_p, is_gimple_val, fb_rvalue);
      if (ret == GS_ERROR)
	return ret;

      lhs = get_initialized_tmp_var (lhs, pre_p, NULL);
    }

  /* For POINTERs increment, use POINTER_PLUS_EXPR.  */
  if (POINTER_TYPE_P (TREE_TYPE (lhs)))
    {
      rhs = convert_to_ptrofftype_loc (loc, rhs);
      if (arith_code == MINUS_EXPR)
	rhs = fold_build1_loc (loc, NEGATE_EXPR, TREE_TYPE (rhs), rhs);
      t1 = fold_build2 (POINTER_PLUS_EXPR, TREE_TYPE (*expr_p), lhs, rhs);
    }
  else
    t1 = fold_convert (TREE_TYPE (*expr_p),
		       fold_build2 (arith_code, arith_type,
				    fold_convert (arith_type, lhs),
				    fold_convert (arith_type, rhs)));

  if (postfix)
    {
      gimplify_assign (lvalue, t1, pre_p);
      gimplify_seq_add_seq (orig_post_p, post);
      *expr_p = lhs;
      return GS_ALL_DONE;
    }
  else
    {
      *expr_p = build2 (MODIFY_EXPR, TREE_TYPE (lvalue), lvalue, t1);
      return GS_OK;
    }
}

/* If *EXPR_P has a variable sized type, wrap it in a WITH_SIZE_EXPR.  */

static void
maybe_with_size_expr (tree *expr_p)
{
  tree expr = *expr_p;
  tree type = TREE_TYPE (expr);
  tree size;

  /* If we've already wrapped this or the type is error_mark_node, we can't do
     anything.  */
  if (TREE_CODE (expr) == WITH_SIZE_EXPR
      || type == error_mark_node)
    return;

  /* If the size isn't known or is a constant, we have nothing to do.  */
  size = TYPE_SIZE_UNIT (type);
  if (!size || TREE_CODE (size) == INTEGER_CST)
    return;

  /* Otherwise, make a WITH_SIZE_EXPR.  */
  size = unshare_expr (size);
  size = SUBSTITUTE_PLACEHOLDER_IN_EXPR (size, expr);
  *expr_p = build2 (WITH_SIZE_EXPR, type, expr, size);
}

/* Helper for gimplify_call_expr.  Gimplify a single argument *ARG_P
   Store any side-effects in PRE_P.  CALL_LOCATION is the location of
   the CALL_EXPR.  If ALLOW_SSA is set the actual parameter may be
   gimplified to an SSA name.  */

enum gimplify_status
gimplify_arg (tree *arg_p, gimple_seq *pre_p, location_t call_location,
	      bool allow_ssa)
{
  bool (*test) (tree);
  fallback_t fb;

  /* In general, we allow lvalues for function arguments to avoid
     extra overhead of copying large aggregates out of even larger
     aggregates into temporaries only to copy the temporaries to
     the argument list.  Make optimizers happy by pulling out to
     temporaries those types that fit in registers.  */
  if (is_gimple_reg_type (TREE_TYPE (*arg_p)))
    test = is_gimple_val, fb = fb_rvalue;
  else
    {
      test = is_gimple_lvalue, fb = fb_either;
      /* Also strip a TARGET_EXPR that would force an extra copy.  */
      if (TREE_CODE (*arg_p) == TARGET_EXPR)
	{
	  tree init = TARGET_EXPR_INITIAL (*arg_p);
	  if (init
	      && !VOID_TYPE_P (TREE_TYPE (init)))
	    *arg_p = init;
	}
    }

  /* If this is a variable sized type, we must remember the size.  */
  maybe_with_size_expr (arg_p);

  /* FIXME diagnostics: This will mess up gcc.dg/Warray-bounds.c.  */
  /* Make sure arguments have the same location as the function call
     itself.  */
  protected_set_expr_location (*arg_p, call_location);

  /* There is a sequence point before a function call.  Side effects in
     the argument list must occur before the actual call. So, when
     gimplifying arguments, force gimplify_expr to use an internal
     post queue which is then appended to the end of PRE_P.  */
  return gimplify_expr (arg_p, pre_p, NULL, test, fb, allow_ssa);
}

/* Don't fold inside offloading or taskreg regions: it can break code by
   adding decl references that weren't in the source.  We'll do it during
   omplower pass instead.  */

static bool
maybe_fold_stmt (gimple_stmt_iterator *gsi)
{
  struct gimplify_omp_ctx *ctx;
  for (ctx = gimplify_omp_ctxp; ctx; ctx = ctx->outer_context)
    if ((ctx->region_type & (ORT_TARGET | ORT_PARALLEL | ORT_TASK)) != 0)
      return false;
  return fold_stmt (gsi);
}

/* Gimplify the CALL_EXPR node *EXPR_P into the GIMPLE sequence PRE_P.
   WANT_VALUE is true if the result of the call is desired.  */

static enum gimplify_status
gimplify_call_expr (tree *expr_p, gimple_seq *pre_p, bool want_value)
{
  tree fndecl, parms, p, fnptrtype;
  enum gimplify_status ret;
  int i, nargs;
  gcall *call;
  bool builtin_va_start_p = false;
  location_t loc = EXPR_LOCATION (*expr_p);

  gcc_assert (TREE_CODE (*expr_p) == CALL_EXPR);

  /* For reliable diagnostics during inlining, it is necessary that
     every call_expr be annotated with file and line.  */
  if (! EXPR_HAS_LOCATION (*expr_p))
    SET_EXPR_LOCATION (*expr_p, input_location);

  /* Gimplify internal functions created in the FEs.  */
  if (CALL_EXPR_FN (*expr_p) == NULL_TREE)
    {
      if (want_value)
	return GS_ALL_DONE;

      nargs = call_expr_nargs (*expr_p);
      enum internal_fn ifn = CALL_EXPR_IFN (*expr_p);
      auto_vec<tree> vargs (nargs);

      for (i = 0; i < nargs; i++)
	{
	  gimplify_arg (&CALL_EXPR_ARG (*expr_p, i), pre_p,
			EXPR_LOCATION (*expr_p));
	  vargs.quick_push (CALL_EXPR_ARG (*expr_p, i));
	}
      gimple *call = gimple_build_call_internal_vec (ifn, vargs);
      gimplify_seq_add_stmt (pre_p, call);
      return GS_ALL_DONE;
    }

  /* This may be a call to a builtin function.

     Builtin function calls may be transformed into different
     (and more efficient) builtin function calls under certain
     circumstances.  Unfortunately, gimplification can muck things
     up enough that the builtin expanders are not aware that certain
     transformations are still valid.

     So we attempt transformation/gimplification of the call before
     we gimplify the CALL_EXPR.  At this time we do not manage to
     transform all calls in the same manner as the expanders do, but
     we do transform most of them.  */
  fndecl = get_callee_fndecl (*expr_p);
  if (fndecl
      && DECL_BUILT_IN_CLASS (fndecl) == BUILT_IN_NORMAL)
    switch (DECL_FUNCTION_CODE (fndecl))
      {
      case BUILT_IN_ALLOCA:
      case BUILT_IN_ALLOCA_WITH_ALIGN:
	/* If the call has been built for a variable-sized object, then we
	   want to restore the stack level when the enclosing BIND_EXPR is
	   exited to reclaim the allocated space; otherwise, we precisely
	   need to do the opposite and preserve the latest stack level.  */
	if (CALL_ALLOCA_FOR_VAR_P (*expr_p))
	  gimplify_ctxp->save_stack = true;
	else
	  gimplify_ctxp->keep_stack = true;
	break;

      case BUILT_IN_VA_START:
        {
	  builtin_va_start_p = TRUE;
	  if (call_expr_nargs (*expr_p) < 2)
	    {
	      error ("too few arguments to function %<va_start%>");
	      *expr_p = build_empty_stmt (EXPR_LOCATION (*expr_p));
	      return GS_OK;
	    }

	  if (fold_builtin_next_arg (*expr_p, true))
	    {
	      *expr_p = build_empty_stmt (EXPR_LOCATION (*expr_p));
	      return GS_OK;
	    }
	  break;
	}

      default:
        ;
      }
  if (fndecl && DECL_BUILT_IN (fndecl))
    {
      tree new_tree = fold_call_expr (input_location, *expr_p, !want_value);
      if (new_tree && new_tree != *expr_p)
	{
	  /* There was a transformation of this call which computes the
	     same value, but in a more efficient way.  Return and try
	     again.  */
	  *expr_p = new_tree;
	  return GS_OK;
	}
    }

  /* Remember the original function pointer type.  */
  fnptrtype = TREE_TYPE (CALL_EXPR_FN (*expr_p));

  /* There is a sequence point before the call, so any side effects in
     the calling expression must occur before the actual call.  Force
     gimplify_expr to use an internal post queue.  */
  ret = gimplify_expr (&CALL_EXPR_FN (*expr_p), pre_p, NULL,
		       is_gimple_call_addr, fb_rvalue);

  nargs = call_expr_nargs (*expr_p);

  /* Get argument types for verification.  */
  fndecl = get_callee_fndecl (*expr_p);
  parms = NULL_TREE;
  if (fndecl)
    parms = TYPE_ARG_TYPES (TREE_TYPE (fndecl));
  else
    parms = TYPE_ARG_TYPES (TREE_TYPE (fnptrtype));

  if (fndecl && DECL_ARGUMENTS (fndecl))
    p = DECL_ARGUMENTS (fndecl);
  else if (parms)
    p = parms;
  else
    p = NULL_TREE;
  for (i = 0; i < nargs && p; i++, p = TREE_CHAIN (p))
    ;

  /* If the last argument is __builtin_va_arg_pack () and it is not
     passed as a named argument, decrease the number of CALL_EXPR
     arguments and set instead the CALL_EXPR_VA_ARG_PACK flag.  */
  if (!p
      && i < nargs
      && TREE_CODE (CALL_EXPR_ARG (*expr_p, nargs - 1)) == CALL_EXPR)
    {
      tree last_arg = CALL_EXPR_ARG (*expr_p, nargs - 1);
      tree last_arg_fndecl = get_callee_fndecl (last_arg);

      if (last_arg_fndecl
	  && TREE_CODE (last_arg_fndecl) == FUNCTION_DECL
	  && DECL_BUILT_IN_CLASS (last_arg_fndecl) == BUILT_IN_NORMAL
	  && DECL_FUNCTION_CODE (last_arg_fndecl) == BUILT_IN_VA_ARG_PACK)
	{
	  tree call = *expr_p;

	  --nargs;
	  *expr_p = build_call_array_loc (loc, TREE_TYPE (call),
					  CALL_EXPR_FN (call),
					  nargs, CALL_EXPR_ARGP (call));

	  /* Copy all CALL_EXPR flags, location and block, except
	     CALL_EXPR_VA_ARG_PACK flag.  */
	  CALL_EXPR_STATIC_CHAIN (*expr_p) = CALL_EXPR_STATIC_CHAIN (call);
	  CALL_EXPR_TAILCALL (*expr_p) = CALL_EXPR_TAILCALL (call);
	  CALL_EXPR_RETURN_SLOT_OPT (*expr_p)
	    = CALL_EXPR_RETURN_SLOT_OPT (call);
	  CALL_FROM_THUNK_P (*expr_p) = CALL_FROM_THUNK_P (call);
	  SET_EXPR_LOCATION (*expr_p, EXPR_LOCATION (call));

	  /* Set CALL_EXPR_VA_ARG_PACK.  */
	  CALL_EXPR_VA_ARG_PACK (*expr_p) = 1;
	}
    }

  /* If the call returns twice then after building the CFG the call
     argument computations will no longer dominate the call because
     we add an abnormal incoming edge to the call.  So do not use SSA
     vars there.  */
  bool returns_twice = call_expr_flags (*expr_p) & ECF_RETURNS_TWICE;

  /* Gimplify the function arguments.  */
  if (nargs > 0)
    {
      for (i = (PUSH_ARGS_REVERSED ? nargs - 1 : 0);
           PUSH_ARGS_REVERSED ? i >= 0 : i < nargs;
           PUSH_ARGS_REVERSED ? i-- : i++)
        {
          enum gimplify_status t;

          /* Avoid gimplifying the second argument to va_start, which needs to
             be the plain PARM_DECL.  */
          if ((i != 1) || !builtin_va_start_p)
            {
              t = gimplify_arg (&CALL_EXPR_ARG (*expr_p, i), pre_p,
				EXPR_LOCATION (*expr_p), ! returns_twice);

              if (t == GS_ERROR)
                ret = GS_ERROR;
            }
        }
    }

  /* Gimplify the static chain.  */
  if (CALL_EXPR_STATIC_CHAIN (*expr_p))
    {
      if (fndecl && !DECL_STATIC_CHAIN (fndecl))
	CALL_EXPR_STATIC_CHAIN (*expr_p) = NULL;
      else
	{
	  enum gimplify_status t;
	  t = gimplify_arg (&CALL_EXPR_STATIC_CHAIN (*expr_p), pre_p,
			    EXPR_LOCATION (*expr_p), ! returns_twice);
	  if (t == GS_ERROR)
	    ret = GS_ERROR;
	}
    }

  /* Verify the function result.  */
  if (want_value && fndecl
      && VOID_TYPE_P (TREE_TYPE (TREE_TYPE (fnptrtype))))
    {
      error_at (loc, "using result of function returning %<void%>");
      ret = GS_ERROR;
    }

  /* Try this again in case gimplification exposed something.  */
  if (ret != GS_ERROR)
    {
      tree new_tree = fold_call_expr (input_location, *expr_p, !want_value);

      if (new_tree && new_tree != *expr_p)
	{
	  /* There was a transformation of this call which computes the
	     same value, but in a more efficient way.  Return and try
	     again.  */
	  *expr_p = new_tree;
	  return GS_OK;
	}
    }
  else
    {
      *expr_p = error_mark_node;
      return GS_ERROR;
    }

  /* If the function is "const" or "pure", then clear TREE_SIDE_EFFECTS on its
     decl.  This allows us to eliminate redundant or useless
     calls to "const" functions.  */
  if (TREE_CODE (*expr_p) == CALL_EXPR)
    {
      int flags = call_expr_flags (*expr_p);
      if (flags & (ECF_CONST | ECF_PURE)
	  /* An infinite loop is considered a side effect.  */
	  && !(flags & (ECF_LOOPING_CONST_OR_PURE)))
	TREE_SIDE_EFFECTS (*expr_p) = 0;
    }

  /* If the value is not needed by the caller, emit a new GIMPLE_CALL
     and clear *EXPR_P.  Otherwise, leave *EXPR_P in its gimplified
     form and delegate the creation of a GIMPLE_CALL to
     gimplify_modify_expr.  This is always possible because when
     WANT_VALUE is true, the caller wants the result of this call into
     a temporary, which means that we will emit an INIT_EXPR in
     internal_get_tmp_var which will then be handled by
     gimplify_modify_expr.  */
  if (!want_value)
    {
      /* The CALL_EXPR in *EXPR_P is already in GIMPLE form, so all we
	 have to do is replicate it as a GIMPLE_CALL tuple.  */
      gimple_stmt_iterator gsi;
      call = gimple_build_call_from_tree (*expr_p);
      gimple_call_set_fntype (call, TREE_TYPE (fnptrtype));
      notice_special_calls (call);
      gimplify_seq_add_stmt (pre_p, call);
      gsi = gsi_last (*pre_p);
      maybe_fold_stmt (&gsi);
      *expr_p = NULL_TREE;
    }
  else
    /* Remember the original function type.  */
    CALL_EXPR_FN (*expr_p) = build1 (NOP_EXPR, fnptrtype,
				     CALL_EXPR_FN (*expr_p));

  return ret;
}

/* Handle shortcut semantics in the predicate operand of a COND_EXPR by
   rewriting it into multiple COND_EXPRs, and possibly GOTO_EXPRs.

   TRUE_LABEL_P and FALSE_LABEL_P point to the labels to jump to if the
   condition is true or false, respectively.  If null, we should generate
   our own to skip over the evaluation of this specific expression.

   LOCUS is the source location of the COND_EXPR.

   This function is the tree equivalent of do_jump.

   shortcut_cond_r should only be called by shortcut_cond_expr.  */

static tree
shortcut_cond_r (tree pred, tree *true_label_p, tree *false_label_p,
		 location_t locus)
{
  tree local_label = NULL_TREE;
  tree t, expr = NULL;

  /* OK, it's not a simple case; we need to pull apart the COND_EXPR to
     retain the shortcut semantics.  Just insert the gotos here;
     shortcut_cond_expr will append the real blocks later.  */
  if (TREE_CODE (pred) == TRUTH_ANDIF_EXPR)
    {
      location_t new_locus;

      /* Turn if (a && b) into

	 if (a); else goto no;
	 if (b) goto yes; else goto no;
	 (no:) */

      if (false_label_p == NULL)
	false_label_p = &local_label;

      /* Keep the original source location on the first 'if'.  */
      t = shortcut_cond_r (TREE_OPERAND (pred, 0), NULL, false_label_p, locus);
      append_to_statement_list (t, &expr);

      /* Set the source location of the && on the second 'if'.  */
      new_locus = EXPR_HAS_LOCATION (pred) ? EXPR_LOCATION (pred) : locus;
      t = shortcut_cond_r (TREE_OPERAND (pred, 1), true_label_p, false_label_p,
			   new_locus);
      append_to_statement_list (t, &expr);
    }
  else if (TREE_CODE (pred) == TRUTH_ORIF_EXPR)
    {
      location_t new_locus;

      /* Turn if (a || b) into

	 if (a) goto yes;
	 if (b) goto yes; else goto no;
	 (yes:) */

      if (true_label_p == NULL)
	true_label_p = &local_label;

      /* Keep the original source location on the first 'if'.  */
      t = shortcut_cond_r (TREE_OPERAND (pred, 0), true_label_p, NULL, locus);
      append_to_statement_list (t, &expr);

      /* Set the source location of the || on the second 'if'.  */
      new_locus = EXPR_HAS_LOCATION (pred) ? EXPR_LOCATION (pred) : locus;
      t = shortcut_cond_r (TREE_OPERAND (pred, 1), true_label_p, false_label_p,
			   new_locus);
      append_to_statement_list (t, &expr);
    }
  else if (TREE_CODE (pred) == COND_EXPR
	   && !VOID_TYPE_P (TREE_TYPE (TREE_OPERAND (pred, 1)))
	   && !VOID_TYPE_P (TREE_TYPE (TREE_OPERAND (pred, 2))))
    {
      location_t new_locus;

      /* As long as we're messing with gotos, turn if (a ? b : c) into
	 if (a)
	   if (b) goto yes; else goto no;
	 else
	   if (c) goto yes; else goto no;

	 Don't do this if one of the arms has void type, which can happen
	 in C++ when the arm is throw.  */

      /* Keep the original source location on the first 'if'.  Set the source
	 location of the ? on the second 'if'.  */
      new_locus = EXPR_HAS_LOCATION (pred) ? EXPR_LOCATION (pred) : locus;
      expr = build3 (COND_EXPR, void_type_node, TREE_OPERAND (pred, 0),
		     shortcut_cond_r (TREE_OPERAND (pred, 1), true_label_p,
				      false_label_p, locus),
		     shortcut_cond_r (TREE_OPERAND (pred, 2), true_label_p,
				      false_label_p, new_locus));
    }
  else
    {
      expr = build3 (COND_EXPR, void_type_node, pred,
		     build_and_jump (true_label_p),
		     build_and_jump (false_label_p));
      SET_EXPR_LOCATION (expr, locus);
    }

  if (local_label)
    {
      t = build1 (LABEL_EXPR, void_type_node, local_label);
      append_to_statement_list (t, &expr);
    }

  return expr;
}

/* If EXPR is a GOTO_EXPR, return its GOTO_DESTINATION.  If it is a
   STATEMENT_LIST, skip any of its leading DEBUG_BEGIN_STMTS and
   recurse on the subsequent statement, if it is the last one.
   Otherwise, return NULL.  */

static tree
goto_destination (tree expr)
{
  if (!expr)
    return NULL_TREE;

  if (TREE_CODE (expr) == GOTO_EXPR)
    return GOTO_DESTINATION (expr);

  if (TREE_CODE (expr) != STATEMENT_LIST)
    return NULL_TREE;

  tree_stmt_iterator i = tsi_start (expr);

  while (!tsi_end_p (i) && TREE_CODE (tsi_stmt (i)) == DEBUG_BEGIN_STMT)
    tsi_next (&i);

  if (!tsi_one_before_end_p (i))
    return NULL_TREE;

  return goto_destination (tsi_stmt (i));
}

/* Same as goto_destination, except that it returns NULL if the
   destination is not a LABEL_DECL.  */

static tree
goto_destination_label (tree expr)
{
  tree dest = goto_destination (expr);
  if (dest && TREE_CODE (dest) == LABEL_DECL)
    return dest;
  return NULL_TREE;
}

/* Given a conditional expression EXPR with short-circuit boolean
   predicates using TRUTH_ANDIF_EXPR or TRUTH_ORIF_EXPR, break the
   predicate apart into the equivalent sequence of conditionals.  */

static tree
shortcut_cond_expr (tree expr)
{
  tree pred = TREE_OPERAND (expr, 0);
  tree then_ = TREE_OPERAND (expr, 1);
  tree else_ = TREE_OPERAND (expr, 2);
  tree true_label, false_label, end_label, t;
  tree *true_label_p;
  tree *false_label_p;
  bool emit_end, emit_false, jump_over_else;
  bool then_se = then_ && TREE_SIDE_EFFECTS (then_);
  bool else_se = else_ && TREE_SIDE_EFFECTS (else_);

  /* First do simple transformations.  */
  if (!else_se)
    {
      /* If there is no 'else', turn
	   if (a && b) then c
	 into
	   if (a) if (b) then c.  */
      while (TREE_CODE (pred) == TRUTH_ANDIF_EXPR)
	{
	  /* Keep the original source location on the first 'if'.  */
	  location_t locus = EXPR_LOC_OR_LOC (expr, input_location);
	  TREE_OPERAND (expr, 0) = TREE_OPERAND (pred, 1);
	  /* Set the source location of the && on the second 'if'.  */
	  if (EXPR_HAS_LOCATION (pred))
	    SET_EXPR_LOCATION (expr, EXPR_LOCATION (pred));
	  then_ = shortcut_cond_expr (expr);
	  then_se = then_ && TREE_SIDE_EFFECTS (then_);
	  pred = TREE_OPERAND (pred, 0);
	  expr = build3 (COND_EXPR, void_type_node, pred, then_, NULL_TREE);
	  SET_EXPR_LOCATION (expr, locus);
	}
    }

  if (!then_se)
    {
      /* If there is no 'then', turn
	   if (a || b); else d
	 into
	   if (a); else if (b); else d.  */
      while (TREE_CODE (pred) == TRUTH_ORIF_EXPR)
	{
	  /* Keep the original source location on the first 'if'.  */
	  location_t locus = EXPR_LOC_OR_LOC (expr, input_location);
	  TREE_OPERAND (expr, 0) = TREE_OPERAND (pred, 1);
	  /* Set the source location of the || on the second 'if'.  */
	  if (EXPR_HAS_LOCATION (pred))
	    SET_EXPR_LOCATION (expr, EXPR_LOCATION (pred));
	  else_ = shortcut_cond_expr (expr);
	  else_se = else_ && TREE_SIDE_EFFECTS (else_);
	  pred = TREE_OPERAND (pred, 0);
	  expr = build3 (COND_EXPR, void_type_node, pred, NULL_TREE, else_);
	  SET_EXPR_LOCATION (expr, locus);
	}
    }

  /* If we're done, great.  */
  if (TREE_CODE (pred) != TRUTH_ANDIF_EXPR
      && TREE_CODE (pred) != TRUTH_ORIF_EXPR)
    return expr;

  /* Otherwise we need to mess with gotos.  Change
       if (a) c; else d;
     to
       if (a); else goto no;
       c; goto end;
       no: d; end:
     and recursively gimplify the condition.  */

  true_label = false_label = end_label = NULL_TREE;

  /* If our arms just jump somewhere, hijack those labels so we don't
     generate jumps to jumps.  */

  if (tree then_dest = goto_destination_label (then_))
    {
      true_label = then_dest;
      then_ = NULL;
      then_se = false;
    }

  if (tree else_dest = goto_destination_label (else_))
    {
      false_label = else_dest;
      else_ = NULL;
      else_se = false;
    }

  /* If we aren't hijacking a label for the 'then' branch, it falls through.  */
  if (true_label)
    true_label_p = &true_label;
  else
    true_label_p = NULL;

  /* The 'else' branch also needs a label if it contains interesting code.  */
  if (false_label || else_se)
    false_label_p = &false_label;
  else
    false_label_p = NULL;

  /* If there was nothing else in our arms, just forward the label(s).  */
  if (!then_se && !else_se)
    return shortcut_cond_r (pred, true_label_p, false_label_p,
			    EXPR_LOC_OR_LOC (expr, input_location));

  /* If our last subexpression already has a terminal label, reuse it.  */
  if (else_se)
    t = expr_last (else_);
  else if (then_se)
    t = expr_last (then_);
  else
    t = NULL;
  if (t && TREE_CODE (t) == LABEL_EXPR)
    end_label = LABEL_EXPR_LABEL (t);

  /* If we don't care about jumping to the 'else' branch, jump to the end
     if the condition is false.  */
  if (!false_label_p)
    false_label_p = &end_label;

  /* We only want to emit these labels if we aren't hijacking them.  */
  emit_end = (end_label == NULL_TREE);
  emit_false = (false_label == NULL_TREE);

  /* We only emit the jump over the else clause if we have to--if the
     then clause may fall through.  Otherwise we can wind up with a
     useless jump and a useless label at the end of gimplified code,
     which will cause us to think that this conditional as a whole
     falls through even if it doesn't.  If we then inline a function
     which ends with such a condition, that can cause us to issue an
     inappropriate warning about control reaching the end of a
     non-void function.  */
  jump_over_else = block_may_fallthru (then_);

  pred = shortcut_cond_r (pred, true_label_p, false_label_p,
			  EXPR_LOC_OR_LOC (expr, input_location));

  expr = NULL;
  append_to_statement_list (pred, &expr);

  append_to_statement_list (then_, &expr);
  if (else_se)
    {
      if (jump_over_else)
	{
	  tree last = expr_last (expr);
	  t = build_and_jump (&end_label);
	  if (EXPR_HAS_LOCATION (last))
	    SET_EXPR_LOCATION (t, EXPR_LOCATION (last));
	  append_to_statement_list (t, &expr);
	}
      if (emit_false)
	{
	  t = build1 (LABEL_EXPR, void_type_node, false_label);
	  append_to_statement_list (t, &expr);
	}
      append_to_statement_list (else_, &expr);
    }
  if (emit_end && end_label)
    {
      t = build1 (LABEL_EXPR, void_type_node, end_label);
      append_to_statement_list (t, &expr);
    }

  return expr;
}

/* EXPR is used in a boolean context; make sure it has BOOLEAN_TYPE.  */

tree
gimple_boolify (tree expr)
{
  tree type = TREE_TYPE (expr);
  location_t loc = EXPR_LOCATION (expr);

  if (TREE_CODE (expr) == NE_EXPR
      && TREE_CODE (TREE_OPERAND (expr, 0)) == CALL_EXPR
      && integer_zerop (TREE_OPERAND (expr, 1)))
    {
      tree call = TREE_OPERAND (expr, 0);
      tree fn = get_callee_fndecl (call);

      /* For __builtin_expect ((long) (x), y) recurse into x as well
	 if x is truth_value_p.  */
      if (fn
	  && DECL_BUILT_IN_CLASS (fn) == BUILT_IN_NORMAL
	  && DECL_FUNCTION_CODE (fn) == BUILT_IN_EXPECT
	  && call_expr_nargs (call) == 2)
	{
	  tree arg = CALL_EXPR_ARG (call, 0);
	  if (arg)
	    {
	      if (TREE_CODE (arg) == NOP_EXPR
		  && TREE_TYPE (arg) == TREE_TYPE (call))
		arg = TREE_OPERAND (arg, 0);
	      if (truth_value_p (TREE_CODE (arg)))
		{
		  arg = gimple_boolify (arg);
		  CALL_EXPR_ARG (call, 0)
		    = fold_convert_loc (loc, TREE_TYPE (call), arg);
		}
	    }
	}
    }

  switch (TREE_CODE (expr))
    {
    case TRUTH_AND_EXPR:
    case TRUTH_OR_EXPR:
    case TRUTH_XOR_EXPR:
    case TRUTH_ANDIF_EXPR:
    case TRUTH_ORIF_EXPR:
      /* Also boolify the arguments of truth exprs.  */
      TREE_OPERAND (expr, 1) = gimple_boolify (TREE_OPERAND (expr, 1));
      /* FALLTHRU */

    case TRUTH_NOT_EXPR:
      TREE_OPERAND (expr, 0) = gimple_boolify (TREE_OPERAND (expr, 0));

      /* These expressions always produce boolean results.  */
      if (TREE_CODE (type) != BOOLEAN_TYPE)
	TREE_TYPE (expr) = boolean_type_node;
      return expr;

    case ANNOTATE_EXPR:
      switch ((enum annot_expr_kind) TREE_INT_CST_LOW (TREE_OPERAND (expr, 1)))
	{
	case annot_expr_ivdep_kind:
	case annot_expr_no_vector_kind:
	case annot_expr_vector_kind:
	  TREE_OPERAND (expr, 0) = gimple_boolify (TREE_OPERAND (expr, 0));
	  if (TREE_CODE (type) != BOOLEAN_TYPE)
	    TREE_TYPE (expr) = boolean_type_node;
	  return expr;
	default:
	  gcc_unreachable ();
	}

    default:
      if (COMPARISON_CLASS_P (expr))
	{
	  /* There expressions always prduce boolean results.  */
	  if (TREE_CODE (type) != BOOLEAN_TYPE)
	    TREE_TYPE (expr) = boolean_type_node;
	  return expr;
	}
      /* Other expressions that get here must have boolean values, but
	 might need to be converted to the appropriate mode.  */
      if (TREE_CODE (type) == BOOLEAN_TYPE)
	return expr;
      return fold_convert_loc (loc, boolean_type_node, expr);
    }
}

/* Given a conditional expression *EXPR_P without side effects, gimplify
   its operands.  New statements are inserted to PRE_P.  */

static enum gimplify_status
gimplify_pure_cond_expr (tree *expr_p, gimple_seq *pre_p)
{
  tree expr = *expr_p, cond;
  enum gimplify_status ret, tret;
  enum tree_code code;

  cond = gimple_boolify (COND_EXPR_COND (expr));

  /* We need to handle && and || specially, as their gimplification
     creates pure cond_expr, thus leading to an infinite cycle otherwise.  */
  code = TREE_CODE (cond);
  if (code == TRUTH_ANDIF_EXPR)
    TREE_SET_CODE (cond, TRUTH_AND_EXPR);
  else if (code == TRUTH_ORIF_EXPR)
    TREE_SET_CODE (cond, TRUTH_OR_EXPR);
  ret = gimplify_expr (&cond, pre_p, NULL, is_gimple_condexpr, fb_rvalue);
  COND_EXPR_COND (*expr_p) = cond;

  tret = gimplify_expr (&COND_EXPR_THEN (expr), pre_p, NULL,
				   is_gimple_val, fb_rvalue);
  ret = MIN (ret, tret);
  tret = gimplify_expr (&COND_EXPR_ELSE (expr), pre_p, NULL,
				   is_gimple_val, fb_rvalue);

  return MIN (ret, tret);
}

/* Return true if evaluating EXPR could trap.
   EXPR is GENERIC, while tree_could_trap_p can be called
   only on GIMPLE.  */

static bool
generic_expr_could_trap_p (tree expr)
{
  unsigned i, n;

  if (!expr || is_gimple_val (expr))
    return false;

  if (!EXPR_P (expr) || tree_could_trap_p (expr))
    return true;

  n = TREE_OPERAND_LENGTH (expr);
  for (i = 0; i < n; i++)
    if (generic_expr_could_trap_p (TREE_OPERAND (expr, i)))
      return true;

  return false;
}

/*  Convert the conditional expression pointed to by EXPR_P '(p) ? a : b;'
    into

    if (p)			if (p)
      t1 = a;			  a;
    else		or	else
      t1 = b;			  b;
    t1;

    The second form is used when *EXPR_P is of type void.

    PRE_P points to the list where side effects that must happen before
      *EXPR_P should be stored.  */

static enum gimplify_status
gimplify_cond_expr (tree *expr_p, gimple_seq *pre_p, fallback_t fallback)
{
  tree expr = *expr_p;
  tree type = TREE_TYPE (expr);
  location_t loc = EXPR_LOCATION (expr);
  tree tmp, arm1, arm2;
  enum gimplify_status ret;
  tree label_true, label_false, label_cont;
  bool have_then_clause_p, have_else_clause_p;
  gcond *cond_stmt;
  enum tree_code pred_code;
  gimple_seq seq = NULL;

  /* If this COND_EXPR has a value, copy the values into a temporary within
     the arms.  */
  if (!VOID_TYPE_P (type))
    {
      tree then_ = TREE_OPERAND (expr, 1), else_ = TREE_OPERAND (expr, 2);
      tree result;

      /* If either an rvalue is ok or we do not require an lvalue, create the
	 temporary.  But we cannot do that if the type is addressable.  */
      if (((fallback & fb_rvalue) || !(fallback & fb_lvalue))
	  && !TREE_ADDRESSABLE (type))
	{
	  if (gimplify_ctxp->allow_rhs_cond_expr
	      /* If either branch has side effects or could trap, it can't be
		 evaluated unconditionally.  */
	      && !TREE_SIDE_EFFECTS (then_)
	      && !generic_expr_could_trap_p (then_)
	      && !TREE_SIDE_EFFECTS (else_)
	      && !generic_expr_could_trap_p (else_))
	    return gimplify_pure_cond_expr (expr_p, pre_p);

	  tmp = create_tmp_var (type, "iftmp");
	  result = tmp;
	}

      /* Otherwise, only create and copy references to the values.  */
      else
	{
	  type = build_pointer_type (type);

	  if (!VOID_TYPE_P (TREE_TYPE (then_)))
	    then_ = build_fold_addr_expr_loc (loc, then_);

	  if (!VOID_TYPE_P (TREE_TYPE (else_)))
	    else_ = build_fold_addr_expr_loc (loc, else_);
 
	  expr
	    = build3 (COND_EXPR, type, TREE_OPERAND (expr, 0), then_, else_);

	  tmp = create_tmp_var (type, "iftmp");
	  result = build_simple_mem_ref_loc (loc, tmp);
	}

      /* Build the new then clause, `tmp = then_;'.  But don't build the
	 assignment if the value is void; in C++ it can be if it's a throw.  */
      if (!VOID_TYPE_P (TREE_TYPE (then_)))
	TREE_OPERAND (expr, 1) = build2 (MODIFY_EXPR, type, tmp, then_);

      /* Similarly, build the new else clause, `tmp = else_;'.  */
      if (!VOID_TYPE_P (TREE_TYPE (else_)))
	TREE_OPERAND (expr, 2) = build2 (MODIFY_EXPR, type, tmp, else_);

      TREE_TYPE (expr) = void_type_node;
      recalculate_side_effects (expr);

      /* Move the COND_EXPR to the prequeue.  */
      gimplify_stmt (&expr, pre_p);

      *expr_p = result;
      return GS_ALL_DONE;
    }

  /* Remove any COMPOUND_EXPR so the following cases will be caught.  */
  STRIP_TYPE_NOPS (TREE_OPERAND (expr, 0));
  if (TREE_CODE (TREE_OPERAND (expr, 0)) == COMPOUND_EXPR)
    gimplify_compound_expr (&TREE_OPERAND (expr, 0), pre_p, true);

  /* Make sure the condition has BOOLEAN_TYPE.  */
  TREE_OPERAND (expr, 0) = gimple_boolify (TREE_OPERAND (expr, 0));

  /* Break apart && and || conditions.  */
  if (TREE_CODE (TREE_OPERAND (expr, 0)) == TRUTH_ANDIF_EXPR
      || TREE_CODE (TREE_OPERAND (expr, 0)) == TRUTH_ORIF_EXPR)
    {
      expr = shortcut_cond_expr (expr);

      if (expr != *expr_p)
	{
	  *expr_p = expr;

	  /* We can't rely on gimplify_expr to re-gimplify the expanded
	     form properly, as cleanups might cause the target labels to be
	     wrapped in a TRY_FINALLY_EXPR.  To prevent that, we need to
	     set up a conditional context.  */
	  gimple_push_condition ();
	  gimplify_stmt (expr_p, &seq);
	  gimple_pop_condition (pre_p);
	  gimple_seq_add_seq (pre_p, seq);

	  return GS_ALL_DONE;
	}
    }

  /* Now do the normal gimplification.  */

  /* Gimplify condition.  */
  ret = gimplify_expr (&TREE_OPERAND (expr, 0), pre_p, NULL, is_gimple_condexpr,
		       fb_rvalue);
  if (ret == GS_ERROR)
    return GS_ERROR;
  gcc_assert (TREE_OPERAND (expr, 0) != NULL_TREE);

  gimple_push_condition ();

  have_then_clause_p = have_else_clause_p = false;
  label_true = goto_destination_label (TREE_OPERAND (expr, 1));
  if (label_true
      && DECL_CONTEXT (label_true) == current_function_decl
      /* For -O0 avoid this optimization if the COND_EXPR and GOTO_EXPR
	 have different locations, otherwise we end up with incorrect
	 location information on the branches.  */
      && (optimize
	  || !EXPR_HAS_LOCATION (expr)
	  || !EXPR_HAS_LOCATION (TREE_OPERAND (expr, 1))
	  || EXPR_LOCATION (expr) == EXPR_LOCATION (TREE_OPERAND (expr, 1))))
    have_then_clause_p = true;
  else
    label_true = create_artificial_label (UNKNOWN_LOCATION);
  label_false = goto_destination_label (TREE_OPERAND (expr, 2));
  if (label_false
      && DECL_CONTEXT (label_false) == current_function_decl
      /* For -O0 avoid this optimization if the COND_EXPR and GOTO_EXPR
	 have different locations, otherwise we end up with incorrect
	 location information on the branches.  */
      && (optimize
	  || !EXPR_HAS_LOCATION (expr)
	  || !EXPR_HAS_LOCATION (TREE_OPERAND (expr, 2))
	  || EXPR_LOCATION (expr) == EXPR_LOCATION (TREE_OPERAND (expr, 2))))
    have_else_clause_p = true;
  else
    label_false = create_artificial_label (UNKNOWN_LOCATION);

  gimple_cond_get_ops_from_tree (COND_EXPR_COND (expr), &pred_code, &arm1,
				 &arm2);
  cond_stmt = gimple_build_cond (pred_code, arm1, arm2, label_true,
				 label_false);
  gimple_set_no_warning (cond_stmt, TREE_NO_WARNING (COND_EXPR_COND (expr)));
  gimplify_seq_add_stmt (&seq, cond_stmt);
  gimple_stmt_iterator gsi = gsi_last (seq);
  maybe_fold_stmt (&gsi);

  label_cont = NULL_TREE;
  if (!have_then_clause_p)
    {
      /* For if (...) {} else { code; } put label_true after
	 the else block.  */
      if (TREE_OPERAND (expr, 1) == NULL_TREE
	  && !have_else_clause_p
	  && TREE_OPERAND (expr, 2) != NULL_TREE)
	label_cont = label_true;
      else
	{
	  gimplify_seq_add_stmt (&seq, gimple_build_label (label_true));
	  have_then_clause_p = gimplify_stmt (&TREE_OPERAND (expr, 1), &seq);
	  /* For if (...) { code; } else {} or
	     if (...) { code; } else goto label; or
	     if (...) { code; return; } else { ... }
	     label_cont isn't needed.  */
	  if (!have_else_clause_p
	      && TREE_OPERAND (expr, 2) != NULL_TREE
	      && gimple_seq_may_fallthru (seq))
	    {
	      gimple *g;
	      label_cont = create_artificial_label (UNKNOWN_LOCATION);

	      g = gimple_build_goto (label_cont);

	      /* GIMPLE_COND's are very low level; they have embedded
		 gotos.  This particular embedded goto should not be marked
		 with the location of the original COND_EXPR, as it would
		 correspond to the COND_EXPR's condition, not the ELSE or the
		 THEN arms.  To avoid marking it with the wrong location, flag
		 it as "no location".  */
	      gimple_set_do_not_emit_location (g);

	      gimplify_seq_add_stmt (&seq, g);
	    }
	}
    }
  if (!have_else_clause_p)
    {
      gimplify_seq_add_stmt (&seq, gimple_build_label (label_false));
      have_else_clause_p = gimplify_stmt (&TREE_OPERAND (expr, 2), &seq);
    }
  if (label_cont)
    gimplify_seq_add_stmt (&seq, gimple_build_label (label_cont));

  gimple_pop_condition (pre_p);
  gimple_seq_add_seq (pre_p, seq);

  if (ret == GS_ERROR)
    ; /* Do nothing.  */
  else if (have_then_clause_p || have_else_clause_p)
    ret = GS_ALL_DONE;
  else
    {
      /* Both arms are empty; replace the COND_EXPR with its predicate.  */
      expr = TREE_OPERAND (expr, 0);
      gimplify_stmt (&expr, pre_p);
    }

  *expr_p = NULL;
  return ret;
}

/* Prepare the node pointed to by EXPR_P, an is_gimple_addressable expression,
   to be marked addressable.

   We cannot rely on such an expression being directly markable if a temporary
   has been created by the gimplification.  In this case, we create another
   temporary and initialize it with a copy, which will become a store after we
   mark it addressable.  This can happen if the front-end passed us something
   that it could not mark addressable yet, like a Fortran pass-by-reference
   parameter (int) floatvar.  */

static void
prepare_gimple_addressable (tree *expr_p, gimple_seq *seq_p)
{
  while (handled_component_p (*expr_p))
    expr_p = &TREE_OPERAND (*expr_p, 0);
  if (is_gimple_reg (*expr_p))
    {
      /* Do not allow an SSA name as the temporary.  */
      tree var = get_initialized_tmp_var (*expr_p, seq_p, NULL, false);
      DECL_GIMPLE_REG_P (var) = 0;
      *expr_p = var;
    }
}

/* A subroutine of gimplify_modify_expr.  Replace a MODIFY_EXPR with
   a call to __builtin_memcpy.  */

static enum gimplify_status
gimplify_modify_expr_to_memcpy (tree *expr_p, tree size, bool want_value,
    				gimple_seq *seq_p)
{
  tree t, to, to_ptr, from, from_ptr;
  gcall *gs;
  location_t loc = EXPR_LOCATION (*expr_p);

  to = TREE_OPERAND (*expr_p, 0);
  from = TREE_OPERAND (*expr_p, 1);

  /* Mark the RHS addressable.  Beware that it may not be possible to do so
     directly if a temporary has been created by the gimplification.  */
  prepare_gimple_addressable (&from, seq_p);

  mark_addressable (from);
  from_ptr = build_fold_addr_expr_loc (loc, from);
  gimplify_arg (&from_ptr, seq_p, loc);

  mark_addressable (to);
  to_ptr = build_fold_addr_expr_loc (loc, to);
  gimplify_arg (&to_ptr, seq_p, loc);

  t = builtin_decl_implicit (BUILT_IN_MEMCPY);

  gs = gimple_build_call (t, 3, to_ptr, from_ptr, size);

  if (want_value)
    {
      /* tmp = memcpy() */
      t = create_tmp_var (TREE_TYPE (to_ptr));
      gimple_call_set_lhs (gs, t);
      gimplify_seq_add_stmt (seq_p, gs);

      *expr_p = build_simple_mem_ref (t);
      return GS_ALL_DONE;
    }

  gimplify_seq_add_stmt (seq_p, gs);
  *expr_p = NULL;
  return GS_ALL_DONE;
}

/* A subroutine of gimplify_modify_expr.  Replace a MODIFY_EXPR with
   a call to __builtin_memset.  In this case we know that the RHS is
   a CONSTRUCTOR with an empty element list.  */

static enum gimplify_status
gimplify_modify_expr_to_memset (tree *expr_p, tree size, bool want_value,
    				gimple_seq *seq_p)
{
  tree t, from, to, to_ptr;
  gcall *gs;
  location_t loc = EXPR_LOCATION (*expr_p);

  /* Assert our assumptions, to abort instead of producing wrong code
     silently if they are not met.  Beware that the RHS CONSTRUCTOR might
     not be immediately exposed.  */
  from = TREE_OPERAND (*expr_p, 1);
  if (TREE_CODE (from) == WITH_SIZE_EXPR)
    from = TREE_OPERAND (from, 0);

  gcc_assert (TREE_CODE (from) == CONSTRUCTOR
	      && vec_safe_is_empty (CONSTRUCTOR_ELTS (from)));

  /* Now proceed.  */
  to = TREE_OPERAND (*expr_p, 0);

  to_ptr = build_fold_addr_expr_loc (loc, to);
  gimplify_arg (&to_ptr, seq_p, loc);
  t = builtin_decl_implicit (BUILT_IN_MEMSET);

  gs = gimple_build_call (t, 3, to_ptr, integer_zero_node, size);

  if (want_value)
    {
      /* tmp = memset() */
      t = create_tmp_var (TREE_TYPE (to_ptr));
      gimple_call_set_lhs (gs, t);
      gimplify_seq_add_stmt (seq_p, gs);

      *expr_p = build1 (INDIRECT_REF, TREE_TYPE (to), t);
      return GS_ALL_DONE;
    }

  gimplify_seq_add_stmt (seq_p, gs);
  *expr_p = NULL;
  return GS_ALL_DONE;
}

/* A subroutine of gimplify_init_ctor_preeval.  Called via walk_tree,
   determine, cautiously, if a CONSTRUCTOR overlaps the lhs of an
   assignment.  Return non-null if we detect a potential overlap.  */

struct gimplify_init_ctor_preeval_data
{
  /* The base decl of the lhs object.  May be NULL, in which case we
     have to assume the lhs is indirect.  */
  tree lhs_base_decl;

  /* The alias set of the lhs object.  */
  alias_set_type lhs_alias_set;
};

static tree
gimplify_init_ctor_preeval_1 (tree *tp, int *walk_subtrees, void *xdata)
{
  struct gimplify_init_ctor_preeval_data *data
    = (struct gimplify_init_ctor_preeval_data *) xdata;
  tree t = *tp;

  /* If we find the base object, obviously we have overlap.  */
  if (data->lhs_base_decl == t)
    return t;

  /* If the constructor component is indirect, determine if we have a
     potential overlap with the lhs.  The only bits of information we
     have to go on at this point are addressability and alias sets.  */
  if ((INDIRECT_REF_P (t)
       || TREE_CODE (t) == MEM_REF)
      && (!data->lhs_base_decl || TREE_ADDRESSABLE (data->lhs_base_decl))
      && alias_sets_conflict_p (data->lhs_alias_set, get_alias_set (t)))
    return t;

  /* If the constructor component is a call, determine if it can hide a
     potential overlap with the lhs through an INDIRECT_REF like above.
     ??? Ugh - this is completely broken.  In fact this whole analysis
     doesn't look conservative.  */
  if (TREE_CODE (t) == CALL_EXPR)
    {
      tree type, fntype = TREE_TYPE (TREE_TYPE (CALL_EXPR_FN (t)));

      for (type = TYPE_ARG_TYPES (fntype); type; type = TREE_CHAIN (type))
	if (POINTER_TYPE_P (TREE_VALUE (type))
	    && (!data->lhs_base_decl || TREE_ADDRESSABLE (data->lhs_base_decl))
	    && alias_sets_conflict_p (data->lhs_alias_set,
				      get_alias_set
				        (TREE_TYPE (TREE_VALUE (type)))))
	  return t;
    }

  if (IS_TYPE_OR_DECL_P (t))
    *walk_subtrees = 0;
  return NULL;
}

/* A subroutine of gimplify_init_constructor.  Pre-evaluate EXPR,
   force values that overlap with the lhs (as described by *DATA)
   into temporaries.  */

static void
gimplify_init_ctor_preeval (tree *expr_p, gimple_seq *pre_p, gimple_seq *post_p,
			    struct gimplify_init_ctor_preeval_data *data)
{
  enum gimplify_status one;

  /* If the value is constant, then there's nothing to pre-evaluate.  */
  if (TREE_CONSTANT (*expr_p))
    {
      /* Ensure it does not have side effects, it might contain a reference to
	 the object we're initializing.  */
      gcc_assert (!TREE_SIDE_EFFECTS (*expr_p));
      return;
    }

  /* If the type has non-trivial constructors, we can't pre-evaluate.  */
  if (TREE_ADDRESSABLE (TREE_TYPE (*expr_p)))
    return;

  /* Recurse for nested constructors.  */
  if (TREE_CODE (*expr_p) == CONSTRUCTOR)
    {
      unsigned HOST_WIDE_INT ix;
      constructor_elt *ce;
      vec<constructor_elt, va_gc> *v = CONSTRUCTOR_ELTS (*expr_p);

      FOR_EACH_VEC_SAFE_ELT (v, ix, ce)
	gimplify_init_ctor_preeval (&ce->value, pre_p, post_p, data);

      return;
    }

  /* If this is a variable sized type, we must remember the size.  */
  maybe_with_size_expr (expr_p);

  /* Gimplify the constructor element to something appropriate for the rhs
     of a MODIFY_EXPR.  Given that we know the LHS is an aggregate, we know
     the gimplifier will consider this a store to memory.  Doing this
     gimplification now means that we won't have to deal with complicated
     language-specific trees, nor trees like SAVE_EXPR that can induce
     exponential search behavior.  */
  one = gimplify_expr (expr_p, pre_p, post_p, is_gimple_mem_rhs, fb_rvalue);
  if (one == GS_ERROR)
    {
      *expr_p = NULL;
      return;
    }

  /* If we gimplified to a bare decl, we can be sure that it doesn't overlap
     with the lhs, since "a = { .x=a }" doesn't make sense.  This will
     always be true for all scalars, since is_gimple_mem_rhs insists on a
     temporary variable for them.  */
  if (DECL_P (*expr_p))
    return;

  /* If this is of variable size, we have no choice but to assume it doesn't
     overlap since we can't make a temporary for it.  */
  if (TREE_CODE (TYPE_SIZE (TREE_TYPE (*expr_p))) != INTEGER_CST)
    return;

  /* Otherwise, we must search for overlap ...  */
  if (!walk_tree (expr_p, gimplify_init_ctor_preeval_1, data, NULL))
    return;

  /* ... and if found, force the value into a temporary.  */
  *expr_p = get_formal_tmp_var (*expr_p, pre_p);
}

/* A subroutine of gimplify_init_ctor_eval.  Create a loop for
   a RANGE_EXPR in a CONSTRUCTOR for an array.

      var = lower;
    loop_entry:
      object[var] = value;
      if (var == upper)
	goto loop_exit;
      var = var + 1;
      goto loop_entry;
    loop_exit:

   We increment var _after_ the loop exit check because we might otherwise
   fail if upper == TYPE_MAX_VALUE (type for upper).

   Note that we never have to deal with SAVE_EXPRs here, because this has
   already been taken care of for us, in gimplify_init_ctor_preeval().  */

static void gimplify_init_ctor_eval (tree, vec<constructor_elt, va_gc> *,
				     gimple_seq *, bool);

static void
gimplify_init_ctor_eval_range (tree object, tree lower, tree upper,
			       tree value, tree array_elt_type,
			       gimple_seq *pre_p, bool cleared)
{
  tree loop_entry_label, loop_exit_label, fall_thru_label;
  tree var, var_type, cref, tmp;

  loop_entry_label = create_artificial_label (UNKNOWN_LOCATION);
  loop_exit_label = create_artificial_label (UNKNOWN_LOCATION);
  fall_thru_label = create_artificial_label (UNKNOWN_LOCATION);

  /* Create and initialize the index variable.  */
  var_type = TREE_TYPE (upper);
  var = create_tmp_var (var_type);
  gimplify_seq_add_stmt (pre_p, gimple_build_assign (var, lower));

  /* Add the loop entry label.  */
  gimplify_seq_add_stmt (pre_p, gimple_build_label (loop_entry_label));

  /* Build the reference.  */
  cref = build4 (ARRAY_REF, array_elt_type, unshare_expr (object),
		 var, NULL_TREE, NULL_TREE);

  /* If we are a constructor, just call gimplify_init_ctor_eval to do
     the store.  Otherwise just assign value to the reference.  */

  if (TREE_CODE (value) == CONSTRUCTOR)
    /* NB we might have to call ourself recursively through
       gimplify_init_ctor_eval if the value is a constructor.  */
    gimplify_init_ctor_eval (cref, CONSTRUCTOR_ELTS (value),
			     pre_p, cleared);
  else
    gimplify_seq_add_stmt (pre_p, gimple_build_assign (cref, value));

  /* We exit the loop when the index var is equal to the upper bound.  */
  gimplify_seq_add_stmt (pre_p,
			 gimple_build_cond (EQ_EXPR, var, upper,
					    loop_exit_label, fall_thru_label));

  gimplify_seq_add_stmt (pre_p, gimple_build_label (fall_thru_label));

  /* Otherwise, increment the index var...  */
  tmp = build2 (PLUS_EXPR, var_type, var,
		fold_convert (var_type, integer_one_node));
  gimplify_seq_add_stmt (pre_p, gimple_build_assign (var, tmp));

  /* ...and jump back to the loop entry.  */
  gimplify_seq_add_stmt (pre_p, gimple_build_goto (loop_entry_label));

  /* Add the loop exit label.  */
  gimplify_seq_add_stmt (pre_p, gimple_build_label (loop_exit_label));
}

/* Return true if FDECL is accessing a field that is zero sized.  */

static bool
zero_sized_field_decl (const_tree fdecl)
{
  if (TREE_CODE (fdecl) == FIELD_DECL && DECL_SIZE (fdecl)
      && integer_zerop (DECL_SIZE (fdecl)))
    return true;
  return false;
}

/* Return true if TYPE is zero sized.  */

static bool
zero_sized_type (const_tree type)
{
  if (AGGREGATE_TYPE_P (type) && TYPE_SIZE (type)
      && integer_zerop (TYPE_SIZE (type)))
    return true;
  return false;
}

/* A subroutine of gimplify_init_constructor.  Generate individual
   MODIFY_EXPRs for a CONSTRUCTOR.  OBJECT is the LHS against which the
   assignments should happen.  ELTS is the CONSTRUCTOR_ELTS of the
   CONSTRUCTOR.  CLEARED is true if the entire LHS object has been
   zeroed first.  */

static void
gimplify_init_ctor_eval (tree object, vec<constructor_elt, va_gc> *elts,
			 gimple_seq *pre_p, bool cleared)
{
  tree array_elt_type = NULL;
  unsigned HOST_WIDE_INT ix;
  tree purpose, value;

  if (TREE_CODE (TREE_TYPE (object)) == ARRAY_TYPE)
    array_elt_type = TYPE_MAIN_VARIANT (TREE_TYPE (TREE_TYPE (object)));

  FOR_EACH_CONSTRUCTOR_ELT (elts, ix, purpose, value)
    {
      tree cref;

      /* NULL values are created above for gimplification errors.  */
      if (value == NULL)
	continue;

      if (cleared && initializer_zerop (value))
	continue;

      /* ??? Here's to hoping the front end fills in all of the indices,
	 so we don't have to figure out what's missing ourselves.  */
      gcc_assert (purpose);

      /* Skip zero-sized fields, unless value has side-effects.  This can
	 happen with calls to functions returning a zero-sized type, which
	 we shouldn't discard.  As a number of downstream passes don't
	 expect sets of zero-sized fields, we rely on the gimplification of
	 the MODIFY_EXPR we make below to drop the assignment statement.  */
      if (! TREE_SIDE_EFFECTS (value) && zero_sized_field_decl (purpose))
	continue;

      /* If we have a RANGE_EXPR, we have to build a loop to assign the
	 whole range.  */
      if (TREE_CODE (purpose) == RANGE_EXPR)
	{
	  tree lower = TREE_OPERAND (purpose, 0);
	  tree upper = TREE_OPERAND (purpose, 1);

	  /* If the lower bound is equal to upper, just treat it as if
	     upper was the index.  */
	  if (simple_cst_equal (lower, upper))
	    purpose = upper;
	  else
	    {
	      gimplify_init_ctor_eval_range (object, lower, upper, value,
					     array_elt_type, pre_p, cleared);
	      continue;
	    }
	}

      if (array_elt_type)
	{
	  /* Do not use bitsizetype for ARRAY_REF indices.  */
	  if (TYPE_DOMAIN (TREE_TYPE (object)))
	    purpose
	      = fold_convert (TREE_TYPE (TYPE_DOMAIN (TREE_TYPE (object))),
			      purpose);
	  cref = build4 (ARRAY_REF, array_elt_type, unshare_expr (object),
			 purpose, NULL_TREE, NULL_TREE);
	}
      else
	{
	  gcc_assert (TREE_CODE (purpose) == FIELD_DECL);
	  cref = build3 (COMPONENT_REF, TREE_TYPE (purpose),
			 unshare_expr (object), purpose, NULL_TREE);
	}

      if (TREE_CODE (value) == CONSTRUCTOR
	  && TREE_CODE (TREE_TYPE (value)) != VECTOR_TYPE)
	gimplify_init_ctor_eval (cref, CONSTRUCTOR_ELTS (value),
				 pre_p, cleared);
      else
	{
	  tree init = build2 (INIT_EXPR, TREE_TYPE (cref), cref, value);
	  gimplify_and_add (init, pre_p);
	  ggc_free (init);
	}
    }
}

/* Return the appropriate RHS predicate for this LHS.  */

gimple_predicate
rhs_predicate_for (tree lhs)
{
  if (is_gimple_reg (lhs))
    return is_gimple_reg_rhs_or_call;
  else
    return is_gimple_mem_rhs_or_call;
}

/* Return the initial guess for an appropriate RHS predicate for this LHS,
   before the LHS has been gimplified.  */

static gimple_predicate
initial_rhs_predicate_for (tree lhs)
{
  if (is_gimple_reg_type (TREE_TYPE (lhs)))
    return is_gimple_reg_rhs_or_call;
  else
    return is_gimple_mem_rhs_or_call;
}

/* Gimplify a C99 compound literal expression.  This just means adding
   the DECL_EXPR before the current statement and using its anonymous
   decl instead.  */

static enum gimplify_status
gimplify_compound_literal_expr (tree *expr_p, gimple_seq *pre_p,
				bool (*gimple_test_f) (tree),
				fallback_t fallback)
{
  tree decl_s = COMPOUND_LITERAL_EXPR_DECL_EXPR (*expr_p);
  tree decl = DECL_EXPR_DECL (decl_s);
  tree init = DECL_INITIAL (decl);
  /* Mark the decl as addressable if the compound literal
     expression is addressable now, otherwise it is marked too late
     after we gimplify the initialization expression.  */
  if (TREE_ADDRESSABLE (*expr_p))
    TREE_ADDRESSABLE (decl) = 1;
  /* Otherwise, if we don't need an lvalue and have a literal directly
     substitute it.  Check if it matches the gimple predicate, as
     otherwise we'd generate a new temporary, and we can as well just
     use the decl we already have.  */
  else if (!TREE_ADDRESSABLE (decl)
	   && init
	   && (fallback & fb_lvalue) == 0
	   && gimple_test_f (init))
    {
      *expr_p = init;
      return GS_OK;
    }

  /* Preliminarily mark non-addressed complex variables as eligible
     for promotion to gimple registers.  We'll transform their uses
     as we find them.  */
  if ((TREE_CODE (TREE_TYPE (decl)) == COMPLEX_TYPE
       || TREE_CODE (TREE_TYPE (decl)) == VECTOR_TYPE)
      && !TREE_THIS_VOLATILE (decl)
      && !needs_to_live_in_memory (decl))
    DECL_GIMPLE_REG_P (decl) = 1;

  /* If the decl is not addressable, then it is being used in some
     expression or on the right hand side of a statement, and it can
     be put into a readonly data section.  */
  if (!TREE_ADDRESSABLE (decl) && (fallback & fb_lvalue) == 0)
    TREE_READONLY (decl) = 1;

  /* This decl isn't mentioned in the enclosing block, so add it to the
     list of temps.  FIXME it seems a bit of a kludge to say that
     anonymous artificial vars aren't pushed, but everything else is.  */
  if (DECL_NAME (decl) == NULL_TREE && !DECL_SEEN_IN_BIND_EXPR_P (decl))
    gimple_add_tmp_var (decl);

  gimplify_and_add (decl_s, pre_p);
  *expr_p = decl;
  return GS_OK;
}

/* Optimize embedded COMPOUND_LITERAL_EXPRs within a CONSTRUCTOR,
   return a new CONSTRUCTOR if something changed.  */

static tree
optimize_compound_literals_in_ctor (tree orig_ctor)
{
  tree ctor = orig_ctor;
  vec<constructor_elt, va_gc> *elts = CONSTRUCTOR_ELTS (ctor);
  unsigned int idx, num = vec_safe_length (elts);

  for (idx = 0; idx < num; idx++)
    {
      tree value = (*elts)[idx].value;
      tree newval = value;
      if (TREE_CODE (value) == CONSTRUCTOR)
	newval = optimize_compound_literals_in_ctor (value);
      else if (TREE_CODE (value) == COMPOUND_LITERAL_EXPR)
	{
	  tree decl_s = COMPOUND_LITERAL_EXPR_DECL_EXPR (value);
	  tree decl = DECL_EXPR_DECL (decl_s);
	  tree init = DECL_INITIAL (decl);

	  if (!TREE_ADDRESSABLE (value)
	      && !TREE_ADDRESSABLE (decl)
	      && init
	      && TREE_CODE (init) == CONSTRUCTOR)
	    newval = optimize_compound_literals_in_ctor (init);
	}
      if (newval == value)
	continue;

      if (ctor == orig_ctor)
	{
	  ctor = copy_node (orig_ctor);
	  CONSTRUCTOR_ELTS (ctor) = vec_safe_copy (elts);
	  elts = CONSTRUCTOR_ELTS (ctor);
	}
      (*elts)[idx].value = newval;
    }
  return ctor;
}

/* A subroutine of gimplify_modify_expr.  Break out elements of a
   CONSTRUCTOR used as an initializer into separate MODIFY_EXPRs.

   Note that we still need to clear any elements that don't have explicit
   initializers, so if not all elements are initialized we keep the
   original MODIFY_EXPR, we just remove all of the constructor elements.

   If NOTIFY_TEMP_CREATION is true, do not gimplify, just return
   GS_ERROR if we would have to create a temporary when gimplifying
   this constructor.  Otherwise, return GS_OK.

   If NOTIFY_TEMP_CREATION is false, just do the gimplification.  */

static enum gimplify_status
gimplify_init_constructor (tree *expr_p, gimple_seq *pre_p, gimple_seq *post_p,
			   bool want_value, bool notify_temp_creation)
{
  tree object, ctor, type;
  enum gimplify_status ret;
  vec<constructor_elt, va_gc> *elts;

  gcc_assert (TREE_CODE (TREE_OPERAND (*expr_p, 1)) == CONSTRUCTOR);

  if (!notify_temp_creation)
    {
      ret = gimplify_expr (&TREE_OPERAND (*expr_p, 0), pre_p, post_p,
			   is_gimple_lvalue, fb_lvalue);
      if (ret == GS_ERROR)
	return ret;
    }

  object = TREE_OPERAND (*expr_p, 0);
  ctor = TREE_OPERAND (*expr_p, 1)
    = optimize_compound_literals_in_ctor (TREE_OPERAND (*expr_p, 1));
  type = TREE_TYPE (ctor);
  elts = CONSTRUCTOR_ELTS (ctor);
  ret = GS_ALL_DONE;

  switch (TREE_CODE (type))
    {
    case RECORD_TYPE:
    case UNION_TYPE:
    case QUAL_UNION_TYPE:
    case ARRAY_TYPE:
      {
	struct gimplify_init_ctor_preeval_data preeval_data;
	HOST_WIDE_INT num_ctor_elements, num_nonzero_elements;
	bool cleared, complete_p, valid_const_initializer;

	/* Aggregate types must lower constructors to initialization of
	   individual elements.  The exception is that a CONSTRUCTOR node
	   with no elements indicates zero-initialization of the whole.  */
	if (vec_safe_is_empty (elts))
	  {
	    if (notify_temp_creation)
	      return GS_OK;
	    break;
	  }

	/* Fetch information about the constructor to direct later processing.
	   We might want to make static versions of it in various cases, and
	   can only do so if it known to be a valid constant initializer.  */
	valid_const_initializer
	  = categorize_ctor_elements (ctor, &num_nonzero_elements,
				      &num_ctor_elements, &complete_p);

	/* If a const aggregate variable is being initialized, then it
	   should never be a lose to promote the variable to be static.  */
	if (valid_const_initializer
	    && num_nonzero_elements > 1
	    && TREE_READONLY (object)
	    && VAR_P (object)
	    && (flag_merge_constants >= 2 || !TREE_ADDRESSABLE (object)))
	  {
	    if (notify_temp_creation)
	      return GS_ERROR;
	    DECL_INITIAL (object) = ctor;
	    TREE_STATIC (object) = 1;
	    if (!DECL_NAME (object))
	      DECL_NAME (object) = create_tmp_var_name ("C");
	    walk_tree (&DECL_INITIAL (object), force_labels_r, NULL, NULL);

	    /* ??? C++ doesn't automatically append a .<number> to the
	       assembler name, and even when it does, it looks at FE private
	       data structures to figure out what that number should be,
	       which are not set for this variable.  I suppose this is
	       important for local statics for inline functions, which aren't
	       "local" in the object file sense.  So in order to get a unique
	       TU-local symbol, we must invoke the lhd version now.  */
	    lhd_set_decl_assembler_name (object);

	    *expr_p = NULL_TREE;
	    break;
	  }

	/* If there are "lots" of initialized elements, even discounting
	   those that are not address constants (and thus *must* be
	   computed at runtime), then partition the constructor into
	   constant and non-constant parts.  Block copy the constant
	   parts in, then generate code for the non-constant parts.  */
	/* TODO.  There's code in cp/typeck.c to do this.  */

	if (int_size_in_bytes (TREE_TYPE (ctor)) < 0)
	  /* store_constructor will ignore the clearing of variable-sized
	     objects.  Initializers for such objects must explicitly set
	     every field that needs to be set.  */
	  cleared = false;
	else if (!complete_p && !CONSTRUCTOR_NO_CLEARING (ctor))
	  /* If the constructor isn't complete, clear the whole object
	     beforehand, unless CONSTRUCTOR_NO_CLEARING is set on it.

	     ??? This ought not to be needed.  For any element not present
	     in the initializer, we should simply set them to zero.  Except
	     we'd need to *find* the elements that are not present, and that
	     requires trickery to avoid quadratic compile-time behavior in
	     large cases or excessive memory use in small cases.  */
	  cleared = true;
	else if (num_ctor_elements - num_nonzero_elements
		 > CLEAR_RATIO (optimize_function_for_speed_p (cfun))
		 && num_nonzero_elements < num_ctor_elements / 4)
	  /* If there are "lots" of zeros, it's more efficient to clear
	     the memory and then set the nonzero elements.  */
	  cleared = true;
	else
	  cleared = false;

	/* If there are "lots" of initialized elements, and all of them
	   are valid address constants, then the entire initializer can
	   be dropped to memory, and then memcpy'd out.  Don't do this
	   for sparse arrays, though, as it's more efficient to follow
	   the standard CONSTRUCTOR behavior of memset followed by
	   individual element initialization.  Also don't do this for small
	   all-zero initializers (which aren't big enough to merit
	   clearing), and don't try to make bitwise copies of
	   TREE_ADDRESSABLE types.

	   We cannot apply such transformation when compiling chkp static
	   initializer because creation of initializer image in the memory
	   will require static initialization of bounds for it.  It should
	   result in another gimplification of similar initializer and we
	   may fall into infinite loop.  */
	if (valid_const_initializer
	    && !(cleared || num_nonzero_elements == 0)
	    && !TREE_ADDRESSABLE (type)
	    && (!current_function_decl
		|| !lookup_attribute ("chkp ctor",
				      DECL_ATTRIBUTES (current_function_decl))))
	  {
	    HOST_WIDE_INT size = int_size_in_bytes (type);
	    unsigned int align;

	    /* ??? We can still get unbounded array types, at least
	       from the C++ front end.  This seems wrong, but attempt
	       to work around it for now.  */
	    if (size < 0)
	      {
		size = int_size_in_bytes (TREE_TYPE (object));
		if (size >= 0)
		  TREE_TYPE (ctor) = type = TREE_TYPE (object);
	      }

	    /* Find the maximum alignment we can assume for the object.  */
	    /* ??? Make use of DECL_OFFSET_ALIGN.  */
	    if (DECL_P (object))
	      align = DECL_ALIGN (object);
	    else
	      align = TYPE_ALIGN (type);

	    /* Do a block move either if the size is so small as to make
	       each individual move a sub-unit move on average, or if it
	       is so large as to make individual moves inefficient.  */
	    if (size > 0
		&& num_nonzero_elements > 1
		&& (size < num_nonzero_elements
		    || !can_move_by_pieces (size, align)))
	      {
		if (notify_temp_creation)
		  return GS_ERROR;

		walk_tree (&ctor, force_labels_r, NULL, NULL);
		ctor = tree_output_constant_def (ctor);
		if (!useless_type_conversion_p (type, TREE_TYPE (ctor)))
		  ctor = build1 (VIEW_CONVERT_EXPR, type, ctor);
		TREE_OPERAND (*expr_p, 1) = ctor;

		/* This is no longer an assignment of a CONSTRUCTOR, but
		   we still may have processing to do on the LHS.  So
		   pretend we didn't do anything here to let that happen.  */
		return GS_UNHANDLED;
	      }
	  }

	/* If the target is volatile, we have non-zero elements and more than
	   one field to assign, initialize the target from a temporary.  */
	if (TREE_THIS_VOLATILE (object)
	    && !TREE_ADDRESSABLE (type)
	    && num_nonzero_elements > 0
	    && vec_safe_length (elts) > 1)
	  {
	    tree temp = create_tmp_var (TYPE_MAIN_VARIANT (type));
	    TREE_OPERAND (*expr_p, 0) = temp;
	    *expr_p = build2 (COMPOUND_EXPR, TREE_TYPE (*expr_p),
			      *expr_p,
			      build2 (MODIFY_EXPR, void_type_node,
				      object, temp));
	    return GS_OK;
	  }

	if (notify_temp_creation)
	  return GS_OK;

	/* If there are nonzero elements and if needed, pre-evaluate to capture
	   elements overlapping with the lhs into temporaries.  We must do this
	   before clearing to fetch the values before they are zeroed-out.  */
	if (num_nonzero_elements > 0 && TREE_CODE (*expr_p) != INIT_EXPR)
	  {
	    preeval_data.lhs_base_decl = get_base_address (object);
	    if (!DECL_P (preeval_data.lhs_base_decl))
	      preeval_data.lhs_base_decl = NULL;
	    preeval_data.lhs_alias_set = get_alias_set (object);

	    gimplify_init_ctor_preeval (&TREE_OPERAND (*expr_p, 1),
					pre_p, post_p, &preeval_data);
	  }

	bool ctor_has_side_effects_p
	  = TREE_SIDE_EFFECTS (TREE_OPERAND (*expr_p, 1));

	if (cleared)
	  {
	    /* Zap the CONSTRUCTOR element list, which simplifies this case.
	       Note that we still have to gimplify, in order to handle the
	       case of variable sized types.  Avoid shared tree structures.  */
	    CONSTRUCTOR_ELTS (ctor) = NULL;
	    TREE_SIDE_EFFECTS (ctor) = 0;
	    object = unshare_expr (object);
	    gimplify_stmt (expr_p, pre_p);
	  }

	/* If we have not block cleared the object, or if there are nonzero
	   elements in the constructor, or if the constructor has side effects,
	   add assignments to the individual scalar fields of the object.  */
	if (!cleared
	    || num_nonzero_elements > 0
	    || ctor_has_side_effects_p)
	  gimplify_init_ctor_eval (object, elts, pre_p, cleared);

	*expr_p = NULL_TREE;
      }
      break;

    case COMPLEX_TYPE:
      {
	tree r, i;

	if (notify_temp_creation)
	  return GS_OK;

	/* Extract the real and imaginary parts out of the ctor.  */
	gcc_assert (elts->length () == 2);
	r = (*elts)[0].value;
	i = (*elts)[1].value;
	if (r == NULL || i == NULL)
	  {
	    tree zero = build_zero_cst (TREE_TYPE (type));
	    if (r == NULL)
	      r = zero;
	    if (i == NULL)
	      i = zero;
	  }

	/* Complex types have either COMPLEX_CST or COMPLEX_EXPR to
	   represent creation of a complex value.  */
	if (TREE_CONSTANT (r) && TREE_CONSTANT (i))
	  {
	    ctor = build_complex (type, r, i);
	    TREE_OPERAND (*expr_p, 1) = ctor;
	  }
	else
	  {
	    ctor = build2 (COMPLEX_EXPR, type, r, i);
	    TREE_OPERAND (*expr_p, 1) = ctor;
	    ret = gimplify_expr (&TREE_OPERAND (*expr_p, 1),
				 pre_p,
				 post_p,
				 rhs_predicate_for (TREE_OPERAND (*expr_p, 0)),
				 fb_rvalue);
	  }
      }
      break;

    case VECTOR_TYPE:
      {
	unsigned HOST_WIDE_INT ix;
	constructor_elt *ce;

	if (notify_temp_creation)
	  return GS_OK;

	/* Go ahead and simplify constant constructors to VECTOR_CST.  */
	if (TREE_CONSTANT (ctor))
	  {
	    bool constant_p = true;
	    tree value;

	    /* Even when ctor is constant, it might contain non-*_CST
	       elements, such as addresses or trapping values like
	       1.0/0.0 - 1.0/0.0.  Such expressions don't belong
	       in VECTOR_CST nodes.  */
	    FOR_EACH_CONSTRUCTOR_VALUE (elts, ix, value)
	      if (!CONSTANT_CLASS_P (value))
		{
		  constant_p = false;
		  break;
		}

	    if (constant_p)
	      {
		TREE_OPERAND (*expr_p, 1) = build_vector_from_ctor (type, elts);
		break;
	      }

	    TREE_CONSTANT (ctor) = 0;
	  }

	/* Vector types use CONSTRUCTOR all the way through gimple
	   compilation as a general initializer.  */
	FOR_EACH_VEC_SAFE_ELT (elts, ix, ce)
	  {
	    enum gimplify_status tret;
	    tret = gimplify_expr (&ce->value, pre_p, post_p, is_gimple_val,
				  fb_rvalue);
	    if (tret == GS_ERROR)
	      ret = GS_ERROR;
	    else if (TREE_STATIC (ctor)
		     && !initializer_constant_valid_p (ce->value,
						       TREE_TYPE (ce->value)))
	      TREE_STATIC (ctor) = 0;
	  }
	if (!is_gimple_reg (TREE_OPERAND (*expr_p, 0)))
	  TREE_OPERAND (*expr_p, 1) = get_formal_tmp_var (ctor, pre_p);
      }
      break;

    default:
      /* So how did we get a CONSTRUCTOR for a scalar type?  */
      gcc_unreachable ();
    }

  if (ret == GS_ERROR)
    return GS_ERROR;
  /* If we have gimplified both sides of the initializer but have
     not emitted an assignment, do so now.  */
  if (*expr_p)
    {
      tree lhs = TREE_OPERAND (*expr_p, 0);
      tree rhs = TREE_OPERAND (*expr_p, 1);
      if (want_value && object == lhs)
	lhs = unshare_expr (lhs);
      gassign *init = gimple_build_assign (lhs, rhs);
      gimplify_seq_add_stmt (pre_p, init);
    }
  if (want_value)
    {
      *expr_p = object;
      return GS_OK;
    }
  else
    {
      *expr_p = NULL;
      return GS_ALL_DONE;
    }
}

/* Given a pointer value OP0, return a simplified version of an
   indirection through OP0, or NULL_TREE if no simplification is
   possible.  This may only be applied to a rhs of an expression.
   Note that the resulting type may be different from the type pointed
   to in the sense that it is still compatible from the langhooks
   point of view. */

static tree
gimple_fold_indirect_ref_rhs (tree t)
{
  return gimple_fold_indirect_ref (t);
}

/* Subroutine of gimplify_modify_expr to do simplifications of
   MODIFY_EXPRs based on the code of the RHS.  We loop for as long as
   something changes.  */

static enum gimplify_status
gimplify_modify_expr_rhs (tree *expr_p, tree *from_p, tree *to_p,
			  gimple_seq *pre_p, gimple_seq *post_p,
			  bool want_value)
{
  enum gimplify_status ret = GS_UNHANDLED;
  bool changed;

  do
    {
      changed = false;
      switch (TREE_CODE (*from_p))
	{
	case VAR_DECL:
	  /* If we're assigning from a read-only variable initialized with
	     a constructor, do the direct assignment from the constructor,
	     but only if neither source nor target are volatile since this
	     latter assignment might end up being done on a per-field basis.  */
	  if (DECL_INITIAL (*from_p)
	      && TREE_READONLY (*from_p)
	      && !TREE_THIS_VOLATILE (*from_p)
	      && !TREE_THIS_VOLATILE (*to_p)
	      && TREE_CODE (DECL_INITIAL (*from_p)) == CONSTRUCTOR)
	    {
	      tree old_from = *from_p;
	      enum gimplify_status subret;

	      /* Move the constructor into the RHS.  */
	      *from_p = unshare_expr (DECL_INITIAL (*from_p));

	      /* Let's see if gimplify_init_constructor will need to put
		 it in memory.  */
	      subret = gimplify_init_constructor (expr_p, NULL, NULL,
						  false, true);
	      if (subret == GS_ERROR)
		{
		  /* If so, revert the change.  */
		  *from_p = old_from;
		}
	      else
		{
		  ret = GS_OK;
		  changed = true;
		}
	    }
	  break;
	case INDIRECT_REF:
	  {
	    /* If we have code like

	     *(const A*)(A*)&x

	     where the type of "x" is a (possibly cv-qualified variant
	     of "A"), treat the entire expression as identical to "x".
	     This kind of code arises in C++ when an object is bound
	     to a const reference, and if "x" is a TARGET_EXPR we want
	     to take advantage of the optimization below.  */
	    bool volatile_p = TREE_THIS_VOLATILE (*from_p);
	    tree t = gimple_fold_indirect_ref_rhs (TREE_OPERAND (*from_p, 0));
	    if (t)
	      {
		if (TREE_THIS_VOLATILE (t) != volatile_p)
		  {
		    if (DECL_P (t))
		      t = build_simple_mem_ref_loc (EXPR_LOCATION (*from_p),
						    build_fold_addr_expr (t));
		    if (REFERENCE_CLASS_P (t))
		      TREE_THIS_VOLATILE (t) = volatile_p;
		  }
		*from_p = t;
		ret = GS_OK;
		changed = true;
	      }
	    break;
	  }

	case TARGET_EXPR:
	  {
	    /* If we are initializing something from a TARGET_EXPR, strip the
	       TARGET_EXPR and initialize it directly, if possible.  This can't
	       be done if the initializer is void, since that implies that the
	       temporary is set in some non-trivial way.

	       ??? What about code that pulls out the temp and uses it
	       elsewhere? I think that such code never uses the TARGET_EXPR as
	       an initializer.  If I'm wrong, we'll die because the temp won't
	       have any RTL.  In that case, I guess we'll need to replace
	       references somehow.  */
	    tree init = TARGET_EXPR_INITIAL (*from_p);

	    if (init
		&& !VOID_TYPE_P (TREE_TYPE (init)))
	      {
		*from_p = init;
		ret = GS_OK;
		changed = true;
	      }
	  }
	  break;

	case COMPOUND_EXPR:
	  /* Remove any COMPOUND_EXPR in the RHS so the following cases will be
	     caught.  */
	  gimplify_compound_expr (from_p, pre_p, true);
	  ret = GS_OK;
	  changed = true;
	  break;

	case CONSTRUCTOR:
	  /* If we already made some changes, let the front end have a
	     crack at this before we break it down.  */
	  if (ret != GS_UNHANDLED)
	    break;
	  /* If we're initializing from a CONSTRUCTOR, break this into
	     individual MODIFY_EXPRs.  */
	  return gimplify_init_constructor (expr_p, pre_p, post_p, want_value,
					    false);

	case COND_EXPR:
	  /* If we're assigning to a non-register type, push the assignment
	     down into the branches.  This is mandatory for ADDRESSABLE types,
	     since we cannot generate temporaries for such, but it saves a
	     copy in other cases as well.  */
	  if (!is_gimple_reg_type (TREE_TYPE (*from_p)))
	    {
	      /* This code should mirror the code in gimplify_cond_expr. */
	      enum tree_code code = TREE_CODE (*expr_p);
	      tree cond = *from_p;
	      tree result = *to_p;

	      ret = gimplify_expr (&result, pre_p, post_p,
				   is_gimple_lvalue, fb_lvalue);
	      if (ret != GS_ERROR)
		ret = GS_OK;

	      if (TREE_TYPE (TREE_OPERAND (cond, 1)) != void_type_node)
		TREE_OPERAND (cond, 1)
		  = build2 (code, void_type_node, result,
			    TREE_OPERAND (cond, 1));
	      if (TREE_TYPE (TREE_OPERAND (cond, 2)) != void_type_node)
		TREE_OPERAND (cond, 2)
		  = build2 (code, void_type_node, unshare_expr (result),
			    TREE_OPERAND (cond, 2));

	      TREE_TYPE (cond) = void_type_node;
	      recalculate_side_effects (cond);

	      if (want_value)
		{
		  gimplify_and_add (cond, pre_p);
		  *expr_p = unshare_expr (result);
		}
	      else
		*expr_p = cond;
	      return ret;
	    }
	  break;

	case CALL_EXPR:
	  /* For calls that return in memory, give *to_p as the CALL_EXPR's
	     return slot so that we don't generate a temporary.  */
	  if (!CALL_EXPR_RETURN_SLOT_OPT (*from_p)
	      && aggregate_value_p (*from_p, *from_p))
	    {
	      bool use_target;

	      if (!(rhs_predicate_for (*to_p))(*from_p))
		/* If we need a temporary, *to_p isn't accurate.  */
		use_target = false;
	      /* It's OK to use the return slot directly unless it's an NRV. */
	      else if (TREE_CODE (*to_p) == RESULT_DECL
		       && DECL_NAME (*to_p) == NULL_TREE
		       && needs_to_live_in_memory (*to_p))
		use_target = true;
	      else if (is_gimple_reg_type (TREE_TYPE (*to_p))
		       || (DECL_P (*to_p) && DECL_REGISTER (*to_p)))
		/* Don't force regs into memory.  */
		use_target = false;
	      else if (TREE_CODE (*expr_p) == INIT_EXPR)
		/* It's OK to use the target directly if it's being
		   initialized. */
		use_target = true;
	      else if (TREE_CODE (TYPE_SIZE_UNIT (TREE_TYPE (*to_p)))
		       != INTEGER_CST)
		/* Always use the target and thus RSO for variable-sized types.
		   GIMPLE cannot deal with a variable-sized assignment
		   embedded in a call statement.  */
		use_target = true;
	      else if (TREE_CODE (*to_p) != SSA_NAME
		      && (!is_gimple_variable (*to_p)
			  || needs_to_live_in_memory (*to_p)))
		/* Don't use the original target if it's already addressable;
		   if its address escapes, and the called function uses the
		   NRV optimization, a conforming program could see *to_p
		   change before the called function returns; see c++/19317.
		   When optimizing, the return_slot pass marks more functions
		   as safe after we have escape info.  */
		use_target = false;
	      else
		use_target = true;

	      if (use_target)
		{
		  CALL_EXPR_RETURN_SLOT_OPT (*from_p) = 1;
		  mark_addressable (*to_p);
		}
	    }
	  break;

	case WITH_SIZE_EXPR:
	  /* Likewise for calls that return an aggregate of non-constant size,
	     since we would not be able to generate a temporary at all.  */
	  if (TREE_CODE (TREE_OPERAND (*from_p, 0)) == CALL_EXPR)
	    {
	      *from_p = TREE_OPERAND (*from_p, 0);
	      /* We don't change ret in this case because the
		 WITH_SIZE_EXPR might have been added in
		 gimplify_modify_expr, so returning GS_OK would lead to an
		 infinite loop.  */
	      changed = true;
	    }
	  break;

	  /* If we're initializing from a container, push the initialization
	     inside it.  */
	case CLEANUP_POINT_EXPR:
	case BIND_EXPR:
	case STATEMENT_LIST:
	  {
	    tree wrap = *from_p;
	    tree t;

	    ret = gimplify_expr (to_p, pre_p, post_p, is_gimple_min_lval,
				 fb_lvalue);
	    if (ret != GS_ERROR)
	      ret = GS_OK;

	    t = voidify_wrapper_expr (wrap, *expr_p);
	    gcc_assert (t == *expr_p);

	    if (want_value)
	      {
		gimplify_and_add (wrap, pre_p);
		*expr_p = unshare_expr (*to_p);
	      }
	    else
	      *expr_p = wrap;
	    return GS_OK;
	  }

	case COMPOUND_LITERAL_EXPR:
	  {
	    tree complit = TREE_OPERAND (*expr_p, 1);
	    tree decl_s = COMPOUND_LITERAL_EXPR_DECL_EXPR (complit);
	    tree decl = DECL_EXPR_DECL (decl_s);
	    tree init = DECL_INITIAL (decl);

	    /* struct T x = (struct T) { 0, 1, 2 } can be optimized
	       into struct T x = { 0, 1, 2 } if the address of the
	       compound literal has never been taken.  */
	    if (!TREE_ADDRESSABLE (complit)
		&& !TREE_ADDRESSABLE (decl)
		&& init)
	      {
		*expr_p = copy_node (*expr_p);
		TREE_OPERAND (*expr_p, 1) = init;
		return GS_OK;
	      }
	  }

	default:
	  break;
	}
    }
  while (changed);

  return ret;
}


/* Return true if T looks like a valid GIMPLE statement.  */

static bool
is_gimple_stmt (tree t)
{
  const enum tree_code code = TREE_CODE (t);

  switch (code)
    {
    case NOP_EXPR:
      /* The only valid NOP_EXPR is the empty statement.  */
      return IS_EMPTY_STMT (t);

    case BIND_EXPR:
    case COND_EXPR:
      /* These are only valid if they're void.  */
      return TREE_TYPE (t) == NULL || VOID_TYPE_P (TREE_TYPE (t));

    case SWITCH_EXPR:
    case GOTO_EXPR:
    case RETURN_EXPR:
    case LABEL_EXPR:
    case CASE_LABEL_EXPR:
    case TRY_CATCH_EXPR:
    case TRY_FINALLY_EXPR:
    case EH_FILTER_EXPR:
    case CATCH_EXPR:
    case ASM_EXPR:
    case STATEMENT_LIST:
    case OACC_PARALLEL:
    case OACC_KERNELS:
    case OACC_DATA:
    case OACC_HOST_DATA:
    case OACC_DECLARE:
    case OACC_UPDATE:
    case OACC_ENTER_DATA:
    case OACC_EXIT_DATA:
    case OACC_CACHE:
    case OMP_PARALLEL:
    case OMP_FOR:
    case OMP_SIMD:
    case CILK_SIMD:
    case OMP_DISTRIBUTE:
    case OACC_LOOP:
    case OMP_SECTIONS:
    case OMP_SECTION:
    case OMP_SINGLE:
    case OMP_MASTER:
    case OMP_TASKGROUP:
    case OMP_ORDERED:
    case OMP_CRITICAL:
    case OMP_TASK:
    case OMP_TARGET:
    case OMP_TARGET_DATA:
    case OMP_TARGET_UPDATE:
    case OMP_TARGET_ENTER_DATA:
    case OMP_TARGET_EXIT_DATA:
    case OMP_TASKLOOP:
    case OMP_TEAMS:
      /* These are always void.  */
      return true;

    case CALL_EXPR:
    case MODIFY_EXPR:
    case PREDICT_EXPR:
      /* These are valid regardless of their type.  */
      return true;

    default:
      return false;
    }
}


/* Promote partial stores to COMPLEX variables to total stores.  *EXPR_P is
   a MODIFY_EXPR with a lhs of a REAL/IMAGPART_EXPR of a variable with
   DECL_GIMPLE_REG_P set.

   IMPORTANT NOTE: This promotion is performed by introducing a load of the
   other, unmodified part of the complex object just before the total store.
   As a consequence, if the object is still uninitialized, an undefined value
   will be loaded into a register, which may result in a spurious exception
   if the register is floating-point and the value happens to be a signaling
   NaN for example.  Then the fully-fledged complex operations lowering pass
   followed by a DCE pass are necessary in order to fix things up.  */

static enum gimplify_status
gimplify_modify_expr_complex_part (tree *expr_p, gimple_seq *pre_p,
                                   bool want_value)
{
  enum tree_code code, ocode;
  tree lhs, rhs, new_rhs, other, realpart, imagpart;

  lhs = TREE_OPERAND (*expr_p, 0);
  rhs = TREE_OPERAND (*expr_p, 1);
  code = TREE_CODE (lhs);
  lhs = TREE_OPERAND (lhs, 0);

  ocode = code == REALPART_EXPR ? IMAGPART_EXPR : REALPART_EXPR;
  other = build1 (ocode, TREE_TYPE (rhs), lhs);
  TREE_NO_WARNING (other) = 1;
  other = get_formal_tmp_var (other, pre_p);

  realpart = code == REALPART_EXPR ? rhs : other;
  imagpart = code == REALPART_EXPR ? other : rhs;

  if (TREE_CONSTANT (realpart) && TREE_CONSTANT (imagpart))
    new_rhs = build_complex (TREE_TYPE (lhs), realpart, imagpart);
  else
    new_rhs = build2 (COMPLEX_EXPR, TREE_TYPE (lhs), realpart, imagpart);

  gimplify_seq_add_stmt (pre_p, gimple_build_assign (lhs, new_rhs));
  *expr_p = (want_value) ? rhs : NULL_TREE;

  return GS_ALL_DONE;
}

/* Gimplify the MODIFY_EXPR node pointed to by EXPR_P.

      modify_expr
	      : varname '=' rhs
	      | '*' ID '=' rhs

    PRE_P points to the list where side effects that must happen before
	*EXPR_P should be stored.

    POST_P points to the list where side effects that must happen after
	*EXPR_P should be stored.

    WANT_VALUE is nonzero iff we want to use the value of this expression
	in another expression.  */

static enum gimplify_status
gimplify_modify_expr (tree *expr_p, gimple_seq *pre_p, gimple_seq *post_p,
		      bool want_value)
{
  tree *from_p = &TREE_OPERAND (*expr_p, 1);
  tree *to_p = &TREE_OPERAND (*expr_p, 0);
  enum gimplify_status ret = GS_UNHANDLED;
  gimple *assign;
  location_t loc = EXPR_LOCATION (*expr_p);
  gimple_stmt_iterator gsi;

  gcc_assert (TREE_CODE (*expr_p) == MODIFY_EXPR
	      || TREE_CODE (*expr_p) == INIT_EXPR);

  /* Trying to simplify a clobber using normal logic doesn't work,
     so handle it here.  */
  if (TREE_CLOBBER_P (*from_p))
    {
      ret = gimplify_expr (to_p, pre_p, post_p, is_gimple_lvalue, fb_lvalue);
      if (ret == GS_ERROR)
	return ret;
      gcc_assert (!want_value
		  && (VAR_P (*to_p) || TREE_CODE (*to_p) == MEM_REF));
      gimplify_seq_add_stmt (pre_p, gimple_build_assign (*to_p, *from_p));
      *expr_p = NULL;
      return GS_ALL_DONE;
    }

  /* Insert pointer conversions required by the middle-end that are not
     required by the frontend.  This fixes middle-end type checking for
     for example gcc.dg/redecl-6.c.  */
  if (POINTER_TYPE_P (TREE_TYPE (*to_p)))
    {
      STRIP_USELESS_TYPE_CONVERSION (*from_p);
      if (!useless_type_conversion_p (TREE_TYPE (*to_p), TREE_TYPE (*from_p)))
	*from_p = fold_convert_loc (loc, TREE_TYPE (*to_p), *from_p);
    }

  /* See if any simplifications can be done based on what the RHS is.  */
  ret = gimplify_modify_expr_rhs (expr_p, from_p, to_p, pre_p, post_p,
				  want_value);
  if (ret != GS_UNHANDLED)
    return ret;

  /* For zero sized types only gimplify the left hand side and right hand
     side as statements and throw away the assignment.  Do this after
     gimplify_modify_expr_rhs so we handle TARGET_EXPRs of addressable
     types properly.  */
  if (zero_sized_type (TREE_TYPE (*from_p)) && !want_value)
    {
      gimplify_stmt (from_p, pre_p);
      gimplify_stmt (to_p, pre_p);
      *expr_p = NULL_TREE;
      return GS_ALL_DONE;
    }

  /* If the value being copied is of variable width, compute the length
     of the copy into a WITH_SIZE_EXPR.   Note that we need to do this
     before gimplifying any of the operands so that we can resolve any
     PLACEHOLDER_EXPRs in the size.  Also note that the RTL expander uses
     the size of the expression to be copied, not of the destination, so
     that is what we must do here.  */
  maybe_with_size_expr (from_p);

  /* As a special case, we have to temporarily allow for assignments
     with a CALL_EXPR on the RHS.  Since in GIMPLE a function call is
     a toplevel statement, when gimplifying the GENERIC expression
     MODIFY_EXPR <a, CALL_EXPR <foo>>, we cannot create the tuple
     GIMPLE_ASSIGN <a, GIMPLE_CALL <foo>>.

     Instead, we need to create the tuple GIMPLE_CALL <a, foo>.  To
     prevent gimplify_expr from trying to create a new temporary for
     foo's LHS, we tell it that it should only gimplify until it
     reaches the CALL_EXPR.  On return from gimplify_expr, the newly
     created GIMPLE_CALL <foo> will be the last statement in *PRE_P
     and all we need to do here is set 'a' to be its LHS.  */

  /* Gimplify the RHS first for C++17 and bug 71104.  */
  gimple_predicate initial_pred = initial_rhs_predicate_for (*to_p);
  ret = gimplify_expr (from_p, pre_p, post_p, initial_pred, fb_rvalue);
  if (ret == GS_ERROR)
    return ret;

  /* Then gimplify the LHS.  */
  /* If we gimplified the RHS to a CALL_EXPR and that call may return
     twice we have to make sure to gimplify into non-SSA as otherwise
     the abnormal edge added later will make those defs not dominate
     their uses.
     ???  Technically this applies only to the registers used in the
     resulting non-register *TO_P.  */
  bool saved_into_ssa = gimplify_ctxp->into_ssa;
  if (saved_into_ssa
      && TREE_CODE (*from_p) == CALL_EXPR
      && call_expr_flags (*from_p) & ECF_RETURNS_TWICE)
    gimplify_ctxp->into_ssa = false;
  ret = gimplify_expr (to_p, pre_p, post_p, is_gimple_lvalue, fb_lvalue);
  gimplify_ctxp->into_ssa = saved_into_ssa;
  if (ret == GS_ERROR)
    return ret;

  /* Now that the LHS is gimplified, re-gimplify the RHS if our initial
     guess for the predicate was wrong.  */
  gimple_predicate final_pred = rhs_predicate_for (*to_p);
  if (final_pred != initial_pred)
    {
      ret = gimplify_expr (from_p, pre_p, post_p, final_pred, fb_rvalue);
      if (ret == GS_ERROR)
	return ret;
    }

  /* In case of va_arg internal fn wrappped in a WITH_SIZE_EXPR, add the type
     size as argument to the call.  */
  if (TREE_CODE (*from_p) == WITH_SIZE_EXPR)
    {
      tree call = TREE_OPERAND (*from_p, 0);
      tree vlasize = TREE_OPERAND (*from_p, 1);

      if (TREE_CODE (call) == CALL_EXPR
	  && CALL_EXPR_IFN (call) == IFN_VA_ARG)
	{
	  int nargs = call_expr_nargs (call);
	  tree type = TREE_TYPE (call);
	  tree ap = CALL_EXPR_ARG (call, 0);
	  tree tag = CALL_EXPR_ARG (call, 1);
	  tree aptag = CALL_EXPR_ARG (call, 2);
	  tree newcall = build_call_expr_internal_loc (EXPR_LOCATION (call),
						       IFN_VA_ARG, type,
						       nargs + 1, ap, tag,
						       aptag, vlasize);
	  TREE_OPERAND (*from_p, 0) = newcall;
	}
    }

  /* Now see if the above changed *from_p to something we handle specially.  */
  ret = gimplify_modify_expr_rhs (expr_p, from_p, to_p, pre_p, post_p,
				  want_value);
  if (ret != GS_UNHANDLED)
    return ret;

  /* If we've got a variable sized assignment between two lvalues (i.e. does
     not involve a call), then we can make things a bit more straightforward
     by converting the assignment to memcpy or memset.  */
  if (TREE_CODE (*from_p) == WITH_SIZE_EXPR)
    {
      tree from = TREE_OPERAND (*from_p, 0);
      tree size = TREE_OPERAND (*from_p, 1);

      if (TREE_CODE (from) == CONSTRUCTOR)
	return gimplify_modify_expr_to_memset (expr_p, size, want_value, pre_p);

      if (is_gimple_addressable (from))
	{
	  *from_p = from;
	  return gimplify_modify_expr_to_memcpy (expr_p, size, want_value,
	      					 pre_p);
	}
    }

  /* Transform partial stores to non-addressable complex variables into
     total stores.  This allows us to use real instead of virtual operands
     for these variables, which improves optimization.  */
  if ((TREE_CODE (*to_p) == REALPART_EXPR
       || TREE_CODE (*to_p) == IMAGPART_EXPR)
      && is_gimple_reg (TREE_OPERAND (*to_p, 0)))
    return gimplify_modify_expr_complex_part (expr_p, pre_p, want_value);

  /* Try to alleviate the effects of the gimplification creating artificial
     temporaries (see for example is_gimple_reg_rhs) on the debug info, but
     make sure not to create DECL_DEBUG_EXPR links across functions.  */
  if (!gimplify_ctxp->into_ssa
      && VAR_P (*from_p)
      && DECL_IGNORED_P (*from_p)
      && DECL_P (*to_p)
      && !DECL_IGNORED_P (*to_p)
      && decl_function_context (*to_p) == current_function_decl)
    {
      if (!DECL_NAME (*from_p) && DECL_NAME (*to_p))
	DECL_NAME (*from_p)
	  = create_tmp_var_name (IDENTIFIER_POINTER (DECL_NAME (*to_p)));
      DECL_HAS_DEBUG_EXPR_P (*from_p) = 1;
      SET_DECL_DEBUG_EXPR (*from_p, *to_p);
   }

  if (want_value && TREE_THIS_VOLATILE (*to_p))
    *from_p = get_initialized_tmp_var (*from_p, pre_p, post_p);

  if (TREE_CODE (*from_p) == CALL_EXPR)
    {
      /* Since the RHS is a CALL_EXPR, we need to create a GIMPLE_CALL
	 instead of a GIMPLE_ASSIGN.  */
      gcall *call_stmt;
      if (CALL_EXPR_FN (*from_p) == NULL_TREE)
	{
	  /* Gimplify internal functions created in the FEs.  */
	  int nargs = call_expr_nargs (*from_p), i;
	  enum internal_fn ifn = CALL_EXPR_IFN (*from_p);
	  auto_vec<tree> vargs (nargs);

	  for (i = 0; i < nargs; i++)
	    {
	      gimplify_arg (&CALL_EXPR_ARG (*from_p, i), pre_p,
			    EXPR_LOCATION (*from_p));
	      vargs.quick_push (CALL_EXPR_ARG (*from_p, i));
	    }
	  call_stmt = gimple_build_call_internal_vec (ifn, vargs);
	  gimple_set_location (call_stmt, EXPR_LOCATION (*expr_p));
	}
      else
	{
	  tree fnptrtype = TREE_TYPE (CALL_EXPR_FN (*from_p));
	  CALL_EXPR_FN (*from_p) = TREE_OPERAND (CALL_EXPR_FN (*from_p), 0);
	  STRIP_USELESS_TYPE_CONVERSION (CALL_EXPR_FN (*from_p));
	  tree fndecl = get_callee_fndecl (*from_p);
	  if (fndecl
	      && DECL_BUILT_IN_CLASS (fndecl) == BUILT_IN_NORMAL
	      && DECL_FUNCTION_CODE (fndecl) == BUILT_IN_EXPECT
	      && call_expr_nargs (*from_p) == 3)
	    call_stmt = gimple_build_call_internal (IFN_BUILTIN_EXPECT, 3,
						    CALL_EXPR_ARG (*from_p, 0),
						    CALL_EXPR_ARG (*from_p, 1),
						    CALL_EXPR_ARG (*from_p, 2));
	  else
	    {
	      call_stmt = gimple_build_call_from_tree (*from_p);
	      gimple_call_set_fntype (call_stmt, TREE_TYPE (fnptrtype));
	    }
	}
      notice_special_calls (call_stmt);
      if (!gimple_call_noreturn_p (call_stmt) || !should_remove_lhs_p (*to_p))
	gimple_call_set_lhs (call_stmt, *to_p);
      else if (TREE_CODE (*to_p) == SSA_NAME)
	/* The above is somewhat premature, avoid ICEing later for a
	   SSA name w/o a definition.  We may have uses in the GIMPLE IL.
	   ???  This doesn't make it a default-def.  */
	SSA_NAME_DEF_STMT (*to_p) = gimple_build_nop ();
      assign = call_stmt;
    }
  else
    {
      assign = gimple_build_assign (*to_p, *from_p);
      gimple_set_location (assign, EXPR_LOCATION (*expr_p));
      if (COMPARISON_CLASS_P (*from_p))
	gimple_set_no_warning (assign, TREE_NO_WARNING (*from_p));
    }

  if (gimplify_ctxp->into_ssa && is_gimple_reg (*to_p))
    {
      /* We should have got an SSA name from the start.  */
      gcc_assert (TREE_CODE (*to_p) == SSA_NAME
		  || ! gimple_in_ssa_p (cfun));
    }

  gimplify_seq_add_stmt (pre_p, assign);
  gsi = gsi_last (*pre_p);
  maybe_fold_stmt (&gsi);

  if (want_value)
    {
      *expr_p = TREE_THIS_VOLATILE (*to_p) ? *from_p : unshare_expr (*to_p);
      return GS_OK;
    }
  else
    *expr_p = NULL;

  return GS_ALL_DONE;
}

/* Gimplify a comparison between two variable-sized objects.  Do this
   with a call to BUILT_IN_MEMCMP.  */

static enum gimplify_status
gimplify_variable_sized_compare (tree *expr_p)
{
  location_t loc = EXPR_LOCATION (*expr_p);
  tree op0 = TREE_OPERAND (*expr_p, 0);
  tree op1 = TREE_OPERAND (*expr_p, 1);
  tree t, arg, dest, src, expr;

  arg = TYPE_SIZE_UNIT (TREE_TYPE (op0));
  arg = unshare_expr (arg);
  arg = SUBSTITUTE_PLACEHOLDER_IN_EXPR (arg, op0);
  src = build_fold_addr_expr_loc (loc, op1);
  dest = build_fold_addr_expr_loc (loc, op0);
  t = builtin_decl_implicit (BUILT_IN_MEMCMP);
  t = build_call_expr_loc (loc, t, 3, dest, src, arg);

  expr
    = build2 (TREE_CODE (*expr_p), TREE_TYPE (*expr_p), t, integer_zero_node);
  SET_EXPR_LOCATION (expr, loc);
  *expr_p = expr;

  return GS_OK;
}

/* Gimplify a comparison between two aggregate objects of integral scalar
   mode as a comparison between the bitwise equivalent scalar values.  */

static enum gimplify_status
gimplify_scalar_mode_aggregate_compare (tree *expr_p)
{
  location_t loc = EXPR_LOCATION (*expr_p);
  tree op0 = TREE_OPERAND (*expr_p, 0);
  tree op1 = TREE_OPERAND (*expr_p, 1);

  tree type = TREE_TYPE (op0);
  tree scalar_type = lang_hooks.types.type_for_mode (TYPE_MODE (type), 1);

  op0 = fold_build1_loc (loc, VIEW_CONVERT_EXPR, scalar_type, op0);
  op1 = fold_build1_loc (loc, VIEW_CONVERT_EXPR, scalar_type, op1);

  *expr_p
    = fold_build2_loc (loc, TREE_CODE (*expr_p), TREE_TYPE (*expr_p), op0, op1);

  return GS_OK;
}

/* Gimplify an expression sequence.  This function gimplifies each
   expression and rewrites the original expression with the last
   expression of the sequence in GIMPLE form.

   PRE_P points to the list where the side effects for all the
       expressions in the sequence will be emitted.

   WANT_VALUE is true when the result of the last COMPOUND_EXPR is used.  */

static enum gimplify_status
gimplify_compound_expr (tree *expr_p, gimple_seq *pre_p, bool want_value)
{
  tree t = *expr_p;

  do
    {
      tree *sub_p = &TREE_OPERAND (t, 0);

      if (TREE_CODE (*sub_p) == COMPOUND_EXPR)
	gimplify_compound_expr (sub_p, pre_p, false);
      else
	gimplify_stmt (sub_p, pre_p);

      t = TREE_OPERAND (t, 1);
    }
  while (TREE_CODE (t) == COMPOUND_EXPR);

  *expr_p = t;
  if (want_value)
    return GS_OK;
  else
    {
      gimplify_stmt (expr_p, pre_p);
      return GS_ALL_DONE;
    }
}

/* Gimplify a SAVE_EXPR node.  EXPR_P points to the expression to
   gimplify.  After gimplification, EXPR_P will point to a new temporary
   that holds the original value of the SAVE_EXPR node.

   PRE_P points to the list where side effects that must happen before
   *EXPR_P should be stored.  */

static enum gimplify_status
gimplify_save_expr (tree *expr_p, gimple_seq *pre_p, gimple_seq *post_p)
{
  enum gimplify_status ret = GS_ALL_DONE;
  tree val;

  gcc_assert (TREE_CODE (*expr_p) == SAVE_EXPR);
  val = TREE_OPERAND (*expr_p, 0);

  /* If the SAVE_EXPR has not been resolved, then evaluate it once.  */
  if (!SAVE_EXPR_RESOLVED_P (*expr_p))
    {
      /* The operand may be a void-valued expression such as SAVE_EXPRs
	 generated by the Java frontend for class initialization.  It is
	 being executed only for its side-effects.  */
      if (TREE_TYPE (val) == void_type_node)
	{
	  ret = gimplify_expr (&TREE_OPERAND (*expr_p, 0), pre_p, post_p,
			       is_gimple_stmt, fb_none);
	  val = NULL;
	}
      else
	/* The temporary may not be an SSA name as later abnormal and EH
	   control flow may invalidate use/def domination.  */
	val = get_initialized_tmp_var (val, pre_p, post_p, false);

      TREE_OPERAND (*expr_p, 0) = val;
      SAVE_EXPR_RESOLVED_P (*expr_p) = 1;
    }

  *expr_p = val;

  return ret;
}

/* Rewrite the ADDR_EXPR node pointed to by EXPR_P

      unary_expr
	      : ...
	      | '&' varname
	      ...

    PRE_P points to the list where side effects that must happen before
	*EXPR_P should be stored.

    POST_P points to the list where side effects that must happen after
	*EXPR_P should be stored.  */

static enum gimplify_status
gimplify_addr_expr (tree *expr_p, gimple_seq *pre_p, gimple_seq *post_p)
{
  tree expr = *expr_p;
  tree op0 = TREE_OPERAND (expr, 0);
  enum gimplify_status ret;
  location_t loc = EXPR_LOCATION (*expr_p);

  switch (TREE_CODE (op0))
    {
    case INDIRECT_REF:
    do_indirect_ref:
      /* Check if we are dealing with an expression of the form '&*ptr'.
	 While the front end folds away '&*ptr' into 'ptr', these
	 expressions may be generated internally by the compiler (e.g.,
	 builtins like __builtin_va_end).  */
      /* Caution: the silent array decomposition semantics we allow for
	 ADDR_EXPR means we can't always discard the pair.  */
      /* Gimplification of the ADDR_EXPR operand may drop
	 cv-qualification conversions, so make sure we add them if
	 needed.  */
      {
	tree op00 = TREE_OPERAND (op0, 0);
	tree t_expr = TREE_TYPE (expr);
	tree t_op00 = TREE_TYPE (op00);

        if (!useless_type_conversion_p (t_expr, t_op00))
	  op00 = fold_convert_loc (loc, TREE_TYPE (expr), op00);
        *expr_p = op00;
        ret = GS_OK;
      }
      break;

    case VIEW_CONVERT_EXPR:
      /* Take the address of our operand and then convert it to the type of
	 this ADDR_EXPR.

	 ??? The interactions of VIEW_CONVERT_EXPR and aliasing is not at
	 all clear.  The impact of this transformation is even less clear.  */

      /* If the operand is a useless conversion, look through it.  Doing so
	 guarantees that the ADDR_EXPR and its operand will remain of the
	 same type.  */
      if (tree_ssa_useless_type_conversion (TREE_OPERAND (op0, 0)))
	op0 = TREE_OPERAND (op0, 0);

      *expr_p = fold_convert_loc (loc, TREE_TYPE (expr),
				  build_fold_addr_expr_loc (loc,
							TREE_OPERAND (op0, 0)));
      ret = GS_OK;
      break;

    case MEM_REF:
      if (integer_zerop (TREE_OPERAND (op0, 1)))
	goto do_indirect_ref;

      /* fall through */

    default:
      /* If we see a call to a declared builtin or see its address
	 being taken (we can unify those cases here) then we can mark
	 the builtin for implicit generation by GCC.  */
      if (TREE_CODE (op0) == FUNCTION_DECL
	  && DECL_BUILT_IN_CLASS (op0) == BUILT_IN_NORMAL
	  && builtin_decl_declared_p (DECL_FUNCTION_CODE (op0)))
	set_builtin_decl_implicit_p (DECL_FUNCTION_CODE (op0), true);

      /* We use fb_either here because the C frontend sometimes takes
	 the address of a call that returns a struct; see
	 gcc.dg/c99-array-lval-1.c.  The gimplifier will correctly make
	 the implied temporary explicit.  */

      /* Make the operand addressable.  */
      ret = gimplify_expr (&TREE_OPERAND (expr, 0), pre_p, post_p,
			   is_gimple_addressable, fb_either);
      if (ret == GS_ERROR)
	break;

      /* Then mark it.  Beware that it may not be possible to do so directly
	 if a temporary has been created by the gimplification.  */
      prepare_gimple_addressable (&TREE_OPERAND (expr, 0), pre_p);

      op0 = TREE_OPERAND (expr, 0);

      /* For various reasons, the gimplification of the expression
	 may have made a new INDIRECT_REF.  */
      if (TREE_CODE (op0) == INDIRECT_REF)
	goto do_indirect_ref;

      mark_addressable (TREE_OPERAND (expr, 0));

      /* The FEs may end up building ADDR_EXPRs early on a decl with
	 an incomplete type.  Re-build ADDR_EXPRs in canonical form
	 here.  */
      if (!types_compatible_p (TREE_TYPE (op0), TREE_TYPE (TREE_TYPE (expr))))
	*expr_p = build_fold_addr_expr (op0);

      /* Make sure TREE_CONSTANT and TREE_SIDE_EFFECTS are set properly.  */
      recompute_tree_invariant_for_addr_expr (*expr_p);

      /* If we re-built the ADDR_EXPR add a conversion to the original type
         if required.  */
      if (!useless_type_conversion_p (TREE_TYPE (expr), TREE_TYPE (*expr_p)))
	*expr_p = fold_convert (TREE_TYPE (expr), *expr_p);

      break;
    }

  return ret;
}

/* Gimplify the operands of an ASM_EXPR.  Input operands should be a gimple
   value; output operands should be a gimple lvalue.  */

static enum gimplify_status
gimplify_asm_expr (tree *expr_p, gimple_seq *pre_p, gimple_seq *post_p)
{
  tree expr;
  int noutputs;
  const char **oconstraints;
  int i;
  tree link;
  const char *constraint;
  bool allows_mem, allows_reg, is_inout;
  enum gimplify_status ret, tret;
  gasm *stmt;
  vec<tree, va_gc> *inputs;
  vec<tree, va_gc> *outputs;
  vec<tree, va_gc> *clobbers;
  vec<tree, va_gc> *labels;
  tree link_next;

  expr = *expr_p;
  noutputs = list_length (ASM_OUTPUTS (expr));
  oconstraints = (const char **) alloca ((noutputs) * sizeof (const char *));

  inputs = NULL;
  outputs = NULL;
  clobbers = NULL;
  labels = NULL;

  ret = GS_ALL_DONE;
  link_next = NULL_TREE;
  for (i = 0, link = ASM_OUTPUTS (expr); link; ++i, link = link_next)
    {
      bool ok;
      size_t constraint_len;

      link_next = TREE_CHAIN (link);

      oconstraints[i]
	= constraint
	= TREE_STRING_POINTER (TREE_VALUE (TREE_PURPOSE (link)));
      constraint_len = strlen (constraint);
      if (constraint_len == 0)
        continue;

      ok = parse_output_constraint (&constraint, i, 0, 0,
				    &allows_mem, &allows_reg, &is_inout);
      if (!ok)
	{
	  ret = GS_ERROR;
	  is_inout = false;
	}

      if (!allows_reg && allows_mem)
	mark_addressable (TREE_VALUE (link));

      tret = gimplify_expr (&TREE_VALUE (link), pre_p, post_p,
			    is_inout ? is_gimple_min_lval : is_gimple_lvalue,
			    fb_lvalue | fb_mayfail);
      if (tret == GS_ERROR)
	{
	  error ("invalid lvalue in asm output %d", i);
	  ret = tret;
	}

      /* If the constraint does not allow memory make sure we gimplify
         it to a register if it is not already but its base is.  This
	 happens for complex and vector components.  */
      if (!allows_mem)
	{
	  tree op = TREE_VALUE (link);
	  if (! is_gimple_val (op)
	      && is_gimple_reg_type (TREE_TYPE (op))
	      && is_gimple_reg (get_base_address (op)))
	    {
	      tree tem = create_tmp_reg (TREE_TYPE (op));
	      tree ass;
	      if (is_inout)
		{
		  ass = build2 (MODIFY_EXPR, TREE_TYPE (tem),
				tem, unshare_expr (op));
		  gimplify_and_add (ass, pre_p);
		}
	      ass = build2 (MODIFY_EXPR, TREE_TYPE (tem), op, tem);
	      gimplify_and_add (ass, post_p);

	      TREE_VALUE (link) = tem;
	      tret = GS_OK;
	    }
	}

      vec_safe_push (outputs, link);
      TREE_CHAIN (link) = NULL_TREE;

      if (is_inout)
	{
	  /* An input/output operand.  To give the optimizers more
	     flexibility, split it into separate input and output
 	     operands.  */
	  tree input;
	  /* Buffer big enough to format a 32-bit UINT_MAX into.  */
	  char buf[11];

	  /* Turn the in/out constraint into an output constraint.  */
	  char *p = xstrdup (constraint);
	  p[0] = '=';
	  TREE_VALUE (TREE_PURPOSE (link)) = build_string (constraint_len, p);

	  /* And add a matching input constraint.  */
	  if (allows_reg)
	    {
	      sprintf (buf, "%u", i);

	      /* If there are multiple alternatives in the constraint,
		 handle each of them individually.  Those that allow register
		 will be replaced with operand number, the others will stay
		 unchanged.  */
	      if (strchr (p, ',') != NULL)
		{
		  size_t len = 0, buflen = strlen (buf);
		  char *beg, *end, *str, *dst;

		  for (beg = p + 1;;)
		    {
		      end = strchr (beg, ',');
		      if (end == NULL)
			end = strchr (beg, '\0');
		      if ((size_t) (end - beg) < buflen)
			len += buflen + 1;
		      else
			len += end - beg + 1;
		      if (*end)
			beg = end + 1;
		      else
			break;
		    }

		  str = (char *) alloca (len);
		  for (beg = p + 1, dst = str;;)
		    {
		      const char *tem;
		      bool mem_p, reg_p, inout_p;

		      end = strchr (beg, ',');
		      if (end)
			*end = '\0';
		      beg[-1] = '=';
		      tem = beg - 1;
		      parse_output_constraint (&tem, i, 0, 0,
					       &mem_p, &reg_p, &inout_p);
		      if (dst != str)
			*dst++ = ',';
		      if (reg_p)
			{
			  memcpy (dst, buf, buflen);
			  dst += buflen;
			}
		      else
			{
			  if (end)
			    len = end - beg;
			  else
			    len = strlen (beg);
			  memcpy (dst, beg, len);
			  dst += len;
			}
		      if (end)
			beg = end + 1;
		      else
			break;
		    }
		  *dst = '\0';
		  input = build_string (dst - str, str);
		}
	      else
		input = build_string (strlen (buf), buf);
	    }
	  else
	    input = build_string (constraint_len - 1, constraint + 1);

	  free (p);

	  input = build_tree_list (build_tree_list (NULL_TREE, input),
				   unshare_expr (TREE_VALUE (link)));
	  ASM_INPUTS (expr) = chainon (ASM_INPUTS (expr), input);
	}
    }

  link_next = NULL_TREE;
  for (link = ASM_INPUTS (expr); link; ++i, link = link_next)
    {
      link_next = TREE_CHAIN (link);
      constraint = TREE_STRING_POINTER (TREE_VALUE (TREE_PURPOSE (link)));
      parse_input_constraint (&constraint, 0, 0, noutputs, 0,
			      oconstraints, &allows_mem, &allows_reg);

      /* If we can't make copies, we can only accept memory.  */
      if (TREE_ADDRESSABLE (TREE_TYPE (TREE_VALUE (link))))
	{
	  if (allows_mem)
	    allows_reg = 0;
	  else
	    {
	      error ("impossible constraint in %<asm%>");
	      error ("non-memory input %d must stay in memory", i);
	      return GS_ERROR;
	    }
	}

      /* If the operand is a memory input, it should be an lvalue.  */
      if (!allows_reg && allows_mem)
	{
	  tree inputv = TREE_VALUE (link);
	  STRIP_NOPS (inputv);
	  if (TREE_CODE (inputv) == PREDECREMENT_EXPR
	      || TREE_CODE (inputv) == PREINCREMENT_EXPR
	      || TREE_CODE (inputv) == POSTDECREMENT_EXPR
	      || TREE_CODE (inputv) == POSTINCREMENT_EXPR
	      || TREE_CODE (inputv) == MODIFY_EXPR)
	    TREE_VALUE (link) = error_mark_node;
	  tret = gimplify_expr (&TREE_VALUE (link), pre_p, post_p,
				is_gimple_lvalue, fb_lvalue | fb_mayfail);
	  if (tret != GS_ERROR)
	    {
	      /* Unlike output operands, memory inputs are not guaranteed
		 to be lvalues by the FE, and while the expressions are
		 marked addressable there, if it is e.g. a statement
		 expression, temporaries in it might not end up being
		 addressable.  They might be already used in the IL and thus
		 it is too late to make them addressable now though.  */
	      tree x = TREE_VALUE (link);
	      while (handled_component_p (x))
		x = TREE_OPERAND (x, 0);
	      if (TREE_CODE (x) == MEM_REF
		  && TREE_CODE (TREE_OPERAND (x, 0)) == ADDR_EXPR)
		x = TREE_OPERAND (TREE_OPERAND (x, 0), 0);
	      if ((VAR_P (x)
		   || TREE_CODE (x) == PARM_DECL
		   || TREE_CODE (x) == RESULT_DECL)
		  && !TREE_ADDRESSABLE (x)
		  && is_gimple_reg (x))
		{
		  warning_at (EXPR_LOC_OR_LOC (TREE_VALUE (link),
					       input_location), 0,
			      "memory input %d is not directly addressable",
			      i);
		  prepare_gimple_addressable (&TREE_VALUE (link), pre_p);
		}
	    }
	  mark_addressable (TREE_VALUE (link));
	  if (tret == GS_ERROR)
	    {
	      error_at (EXPR_LOC_OR_LOC (TREE_VALUE (link), input_location),
			"memory input %d is not directly addressable", i);
	      ret = tret;
	    }
	}
      else
	{
	  tret = gimplify_expr (&TREE_VALUE (link), pre_p, post_p,
				is_gimple_asm_val, fb_rvalue);
	  if (tret == GS_ERROR)
	    ret = tret;
	}

      TREE_CHAIN (link) = NULL_TREE;
      vec_safe_push (inputs, link);
    }

  link_next = NULL_TREE;
  for (link = ASM_CLOBBERS (expr); link; ++i, link = link_next)
    {
      link_next = TREE_CHAIN (link);
      TREE_CHAIN (link) = NULL_TREE;
      vec_safe_push (clobbers, link);
    }

  link_next = NULL_TREE;
  for (link = ASM_LABELS (expr); link; ++i, link = link_next)
    {
      link_next = TREE_CHAIN (link);
      TREE_CHAIN (link) = NULL_TREE;
      vec_safe_push (labels, link);
    }

  /* Do not add ASMs with errors to the gimple IL stream.  */
  if (ret != GS_ERROR)
    {
      stmt = gimple_build_asm_vec (TREE_STRING_POINTER (ASM_STRING (expr)),
				   inputs, outputs, clobbers, labels);

      gimple_asm_set_volatile (stmt, ASM_VOLATILE_P (expr) || noutputs == 0);
      gimple_asm_set_input (stmt, ASM_INPUT_P (expr));

      gimplify_seq_add_stmt (pre_p, stmt);
    }

  return ret;
}

/* Gimplify a CLEANUP_POINT_EXPR.  Currently this works by adding
   GIMPLE_WITH_CLEANUP_EXPRs to the prequeue as we encounter cleanups while
   gimplifying the body, and converting them to TRY_FINALLY_EXPRs when we
   return to this function.

   FIXME should we complexify the prequeue handling instead?  Or use flags
   for all the cleanups and let the optimizer tighten them up?  The current
   code seems pretty fragile; it will break on a cleanup within any
   non-conditional nesting.  But any such nesting would be broken, anyway;
   we can't write a TRY_FINALLY_EXPR that starts inside a nesting construct
   and continues out of it.  We can do that at the RTL level, though, so
   having an optimizer to tighten up try/finally regions would be a Good
   Thing.  */

static enum gimplify_status
gimplify_cleanup_point_expr (tree *expr_p, gimple_seq *pre_p)
{
  gimple_stmt_iterator iter;
  gimple_seq body_sequence = NULL;

  tree temp = voidify_wrapper_expr (*expr_p, NULL);

  /* We only care about the number of conditions between the innermost
     CLEANUP_POINT_EXPR and the cleanup.  So save and reset the count and
     any cleanups collected outside the CLEANUP_POINT_EXPR.  */
  int old_conds = gimplify_ctxp->conditions;
  gimple_seq old_cleanups = gimplify_ctxp->conditional_cleanups;
  bool old_in_cleanup_point_expr = gimplify_ctxp->in_cleanup_point_expr;
  gimplify_ctxp->conditions = 0;
  gimplify_ctxp->conditional_cleanups = NULL;
  gimplify_ctxp->in_cleanup_point_expr = true;

  gimplify_stmt (&TREE_OPERAND (*expr_p, 0), &body_sequence);

  gimplify_ctxp->conditions = old_conds;
  gimplify_ctxp->conditional_cleanups = old_cleanups;
  gimplify_ctxp->in_cleanup_point_expr = old_in_cleanup_point_expr;

  for (iter = gsi_start (body_sequence); !gsi_end_p (iter); )
    {
      gimple *wce = gsi_stmt (iter);

      if (gimple_code (wce) == GIMPLE_WITH_CLEANUP_EXPR)
	{
	  if (gsi_one_before_end_p (iter))
	    {
              /* Note that gsi_insert_seq_before and gsi_remove do not
                 scan operands, unlike some other sequence mutators.  */
	      if (!gimple_wce_cleanup_eh_only (wce))
		gsi_insert_seq_before_without_update (&iter,
						      gimple_wce_cleanup (wce),
						      GSI_SAME_STMT);
	      gsi_remove (&iter, true);
	      break;
	    }
	  else
	    {
	      gtry *gtry;
	      gimple_seq seq;
	      enum gimple_try_flags kind;

	      if (gimple_wce_cleanup_eh_only (wce))
		kind = GIMPLE_TRY_CATCH;
	      else
		kind = GIMPLE_TRY_FINALLY;
	      seq = gsi_split_seq_after (iter);

	      gtry = gimple_build_try (seq, gimple_wce_cleanup (wce), kind);
              /* Do not use gsi_replace here, as it may scan operands.
                 We want to do a simple structural modification only.  */
	      gsi_set_stmt (&iter, gtry);
	      iter = gsi_start (gtry->eval);
	    }
	}
      else
	gsi_next (&iter);
    }

  gimplify_seq_add_seq (pre_p, body_sequence);
  if (temp)
    {
      *expr_p = temp;
      return GS_OK;
    }
  else
    {
      *expr_p = NULL;
      return GS_ALL_DONE;
    }
}

/* Insert a cleanup marker for gimplify_cleanup_point_expr.  CLEANUP
   is the cleanup action required.  EH_ONLY is true if the cleanup should
   only be executed if an exception is thrown, not on normal exit.  */

static void
gimple_push_cleanup (tree var, tree cleanup, bool eh_only, gimple_seq *pre_p)
{
  gimple *wce;
  gimple_seq cleanup_stmts = NULL;

  /* Errors can result in improperly nested cleanups.  Which results in
     confusion when trying to resolve the GIMPLE_WITH_CLEANUP_EXPR.  */
  if (seen_error ())
    return;

  if (gimple_conditional_context ())
    {
      /* If we're in a conditional context, this is more complex.  We only
	 want to run the cleanup if we actually ran the initialization that
	 necessitates it, but we want to run it after the end of the
	 conditional context.  So we wrap the try/finally around the
	 condition and use a flag to determine whether or not to actually
	 run the destructor.  Thus

	   test ? f(A()) : 0

	 becomes (approximately)

	   flag = 0;
	   try {
	     if (test) { A::A(temp); flag = 1; val = f(temp); }
	     else { val = 0; }
	   } finally {
	     if (flag) A::~A(temp);
	   }
	   val
      */
      tree flag = create_tmp_var (boolean_type_node, "cleanup");
      gassign *ffalse = gimple_build_assign (flag, boolean_false_node);
      gassign *ftrue = gimple_build_assign (flag, boolean_true_node);

      cleanup = build3 (COND_EXPR, void_type_node, flag, cleanup, NULL);
      gimplify_stmt (&cleanup, &cleanup_stmts);
      wce = gimple_build_wce (cleanup_stmts);

      gimplify_seq_add_stmt (&gimplify_ctxp->conditional_cleanups, ffalse);
      gimplify_seq_add_stmt (&gimplify_ctxp->conditional_cleanups, wce);
      gimplify_seq_add_stmt (pre_p, ftrue);

      /* Because of this manipulation, and the EH edges that jump
	 threading cannot redirect, the temporary (VAR) will appear
	 to be used uninitialized.  Don't warn.  */
      TREE_NO_WARNING (var) = 1;
    }
  else
    {
      gimplify_stmt (&cleanup, &cleanup_stmts);
      wce = gimple_build_wce (cleanup_stmts);
      gimple_wce_set_cleanup_eh_only (wce, eh_only);
      gimplify_seq_add_stmt (pre_p, wce);
    }
}

/* Gimplify a TARGET_EXPR which doesn't appear on the rhs of an INIT_EXPR.  */

static enum gimplify_status
gimplify_target_expr (tree *expr_p, gimple_seq *pre_p, gimple_seq *post_p)
{
  tree targ = *expr_p;
  tree temp = TARGET_EXPR_SLOT (targ);
  tree init = TARGET_EXPR_INITIAL (targ);
  enum gimplify_status ret;

  bool unpoison_empty_seq = false;
  gimple_stmt_iterator unpoison_it;

  if (init)
    {
      tree cleanup = NULL_TREE;

      /* TARGET_EXPR temps aren't part of the enclosing block, so add it
	 to the temps list.  Handle also variable length TARGET_EXPRs.  */
      if (TREE_CODE (DECL_SIZE (temp)) != INTEGER_CST)
	{
	  if (!TYPE_SIZES_GIMPLIFIED (TREE_TYPE (temp)))
	    gimplify_type_sizes (TREE_TYPE (temp), pre_p);
	  gimplify_vla_decl (temp, pre_p);
	}
      else
	{
	  /* Save location where we need to place unpoisoning.  It's possible
	     that a variable will be converted to needs_to_live_in_memory.  */
	  unpoison_it = gsi_last (*pre_p);
	  unpoison_empty_seq = gsi_end_p (unpoison_it);

	  gimple_add_tmp_var (temp);
	}

      /* If TARGET_EXPR_INITIAL is void, then the mere evaluation of the
	 expression is supposed to initialize the slot.  */
      if (VOID_TYPE_P (TREE_TYPE (init)))
	ret = gimplify_expr (&init, pre_p, post_p, is_gimple_stmt, fb_none);
      else
	{
	  tree init_expr = build2 (INIT_EXPR, void_type_node, temp, init);
	  init = init_expr;
	  ret = gimplify_expr (&init, pre_p, post_p, is_gimple_stmt, fb_none);
	  init = NULL;
	  ggc_free (init_expr);
	}
      if (ret == GS_ERROR)
	{
	  /* PR c++/28266 Make sure this is expanded only once. */
	  TARGET_EXPR_INITIAL (targ) = NULL_TREE;
	  return GS_ERROR;
	}
      if (init)
	gimplify_and_add (init, pre_p);

      /* If needed, push the cleanup for the temp.  */
      if (TARGET_EXPR_CLEANUP (targ))
	{
	  if (CLEANUP_EH_ONLY (targ))
	    gimple_push_cleanup (temp, TARGET_EXPR_CLEANUP (targ),
				 CLEANUP_EH_ONLY (targ), pre_p);
	  else
	    cleanup = TARGET_EXPR_CLEANUP (targ);
	}

      /* Add a clobber for the temporary going out of scope, like
	 gimplify_bind_expr.  */
      if (gimplify_ctxp->in_cleanup_point_expr
	  && needs_to_live_in_memory (temp))
	{
	  if (flag_stack_reuse == SR_ALL)
	    {
	      tree clobber = build_constructor (TREE_TYPE (temp),
						NULL);
	      TREE_THIS_VOLATILE (clobber) = true;
	      clobber = build2 (MODIFY_EXPR, TREE_TYPE (temp), temp, clobber);
	      if (cleanup)
		cleanup = build2 (COMPOUND_EXPR, void_type_node, cleanup,
				  clobber);
	      else
		cleanup = clobber;
	    }
	  if (asan_poisoned_variables && dbg_cnt (asan_use_after_scope))
	    {
	      tree asan_cleanup = build_asan_poison_call_expr (temp);
	      if (asan_cleanup)
		{
		  if (unpoison_empty_seq)
		    unpoison_it = gsi_start (*pre_p);

		  asan_poison_variable (temp, false, &unpoison_it,
					unpoison_empty_seq);
		  gimple_push_cleanup (temp, asan_cleanup, false, pre_p);
		}
	    }
	}
      if (cleanup)
	gimple_push_cleanup (temp, cleanup, false, pre_p);

      /* Only expand this once.  */
      TREE_OPERAND (targ, 3) = init;
      TARGET_EXPR_INITIAL (targ) = NULL_TREE;
    }
  else
    /* We should have expanded this before.  */
    gcc_assert (DECL_SEEN_IN_BIND_EXPR_P (temp));

  *expr_p = temp;
  return GS_OK;
}

/* Gimplification of expression trees.  */

/* Gimplify an expression which appears at statement context.  The
   corresponding GIMPLE statements are added to *SEQ_P.  If *SEQ_P is
   NULL, a new sequence is allocated.

   Return true if we actually added a statement to the queue.  */

bool
gimplify_stmt (tree *stmt_p, gimple_seq *seq_p)
{
  gimple_seq_node last;

  last = gimple_seq_last (*seq_p);
  gimplify_expr (stmt_p, seq_p, NULL, is_gimple_stmt, fb_none);
  return last != gimple_seq_last (*seq_p);
}

/* Add FIRSTPRIVATE entries for DECL in the OpenMP the surrounding parallels
   to CTX.  If entries already exist, force them to be some flavor of private.
   If there is no enclosing parallel, do nothing.  */

void
omp_firstprivatize_variable (struct gimplify_omp_ctx *ctx, tree decl)
{
  splay_tree_node n;

  if (decl == NULL || !DECL_P (decl) || ctx->region_type == ORT_NONE)
    return;

  do
    {
      n = splay_tree_lookup (ctx->variables, (splay_tree_key)decl);
      if (n != NULL)
	{
	  if (n->value & GOVD_SHARED)
	    n->value = GOVD_FIRSTPRIVATE | (n->value & GOVD_SEEN);
	  else if (n->value & GOVD_MAP)
	    n->value |= GOVD_MAP_TO_ONLY;
	  else
	    return;
	}
      else if ((ctx->region_type & ORT_TARGET) != 0)
	{
	  if (ctx->target_map_scalars_firstprivate)
	    omp_add_variable (ctx, decl, GOVD_FIRSTPRIVATE);
	  else
	    omp_add_variable (ctx, decl, GOVD_MAP | GOVD_MAP_TO_ONLY);
	}
      else if (ctx->region_type != ORT_WORKSHARE
	       && ctx->region_type != ORT_SIMD
	       && ctx->region_type != ORT_ACC
	       && !(ctx->region_type & ORT_TARGET_DATA))
	omp_add_variable (ctx, decl, GOVD_FIRSTPRIVATE);

      ctx = ctx->outer_context;
    }
  while (ctx);
}

/* Similarly for each of the type sizes of TYPE.  */

static void
omp_firstprivatize_type_sizes (struct gimplify_omp_ctx *ctx, tree type)
{
  if (type == NULL || type == error_mark_node)
    return;
  type = TYPE_MAIN_VARIANT (type);

  if (ctx->privatized_types->add (type))
    return;

  switch (TREE_CODE (type))
    {
    case INTEGER_TYPE:
    case ENUMERAL_TYPE:
    case BOOLEAN_TYPE:
    case REAL_TYPE:
    case FIXED_POINT_TYPE:
      omp_firstprivatize_variable (ctx, TYPE_MIN_VALUE (type));
      omp_firstprivatize_variable (ctx, TYPE_MAX_VALUE (type));
      break;

    case ARRAY_TYPE:
      omp_firstprivatize_type_sizes (ctx, TREE_TYPE (type));
      omp_firstprivatize_type_sizes (ctx, TYPE_DOMAIN (type));
      break;

    case RECORD_TYPE:
    case UNION_TYPE:
    case QUAL_UNION_TYPE:
      {
	tree field;
	for (field = TYPE_FIELDS (type); field; field = DECL_CHAIN (field))
	  if (TREE_CODE (field) == FIELD_DECL)
	    {
	      omp_firstprivatize_variable (ctx, DECL_FIELD_OFFSET (field));
	      omp_firstprivatize_type_sizes (ctx, TREE_TYPE (field));
	    }
      }
      break;

    case POINTER_TYPE:
    case REFERENCE_TYPE:
      omp_firstprivatize_type_sizes (ctx, TREE_TYPE (type));
      break;

    default:
      break;
    }

  omp_firstprivatize_variable (ctx, TYPE_SIZE (type));
  omp_firstprivatize_variable (ctx, TYPE_SIZE_UNIT (type));
  lang_hooks.types.omp_firstprivatize_type_sizes (ctx, type);
}

/* Add an entry for DECL in the OMP context CTX with FLAGS.  */

static void
omp_add_variable (struct gimplify_omp_ctx *ctx, tree decl, unsigned int flags)
{
  splay_tree_node n;
  unsigned int nflags;
  tree t;

  if (error_operand_p (decl) || ctx->region_type == ORT_NONE)
    return;

  /* Never elide decls whose type has TREE_ADDRESSABLE set.  This means
     there are constructors involved somewhere.  */
  if (TREE_ADDRESSABLE (TREE_TYPE (decl))
      || TYPE_NEEDS_CONSTRUCTING (TREE_TYPE (decl)))
    flags |= GOVD_SEEN;

  n = splay_tree_lookup (ctx->variables, (splay_tree_key)decl);
  if (n != NULL && (n->value & GOVD_DATA_SHARE_CLASS) != 0)
    {
      /* We shouldn't be re-adding the decl with the same data
	 sharing class.  */
      gcc_assert ((n->value & GOVD_DATA_SHARE_CLASS & flags) == 0);
      nflags = n->value | flags;
      /* The only combination of data sharing classes we should see is
	 FIRSTPRIVATE and LASTPRIVATE.  However, OpenACC permits
	 reduction variables to be used in data sharing clauses.  */
      gcc_assert ((ctx->region_type & ORT_ACC) != 0
		  || ((nflags & GOVD_DATA_SHARE_CLASS)
		      == (GOVD_FIRSTPRIVATE | GOVD_LASTPRIVATE))
		  || (flags & GOVD_DATA_SHARE_CLASS) == 0);
      n->value = nflags;
      return;
    }

  /* When adding a variable-sized variable, we have to handle all sorts
     of additional bits of data: the pointer replacement variable, and
     the parameters of the type.  */
  if (DECL_SIZE (decl) && TREE_CODE (DECL_SIZE (decl)) != INTEGER_CST)
    {
      /* Add the pointer replacement variable as PRIVATE if the variable
	 replacement is private, else FIRSTPRIVATE since we'll need the
	 address of the original variable either for SHARED, or for the
	 copy into or out of the context.  */
      if (!(flags & GOVD_LOCAL))
	{
	  if (flags & GOVD_MAP)
	    nflags = GOVD_MAP | GOVD_MAP_TO_ONLY | GOVD_EXPLICIT;
	  else if (flags & GOVD_PRIVATE)
	    nflags = GOVD_PRIVATE;
	  else if ((ctx->region_type & (ORT_TARGET | ORT_TARGET_DATA)) != 0
		   && (flags & GOVD_FIRSTPRIVATE))
	    nflags = GOVD_PRIVATE | GOVD_EXPLICIT;
	  else
	    nflags = GOVD_FIRSTPRIVATE;
	  nflags |= flags & GOVD_SEEN;
	  t = DECL_VALUE_EXPR (decl);
	  gcc_assert (TREE_CODE (t) == INDIRECT_REF);
	  t = TREE_OPERAND (t, 0);
	  gcc_assert (DECL_P (t));
	  omp_add_variable (ctx, t, nflags);
	}

      /* Add all of the variable and type parameters (which should have
	 been gimplified to a formal temporary) as FIRSTPRIVATE.  */
      omp_firstprivatize_variable (ctx, DECL_SIZE_UNIT (decl));
      omp_firstprivatize_variable (ctx, DECL_SIZE (decl));
      omp_firstprivatize_type_sizes (ctx, TREE_TYPE (decl));

      /* The variable-sized variable itself is never SHARED, only some form
	 of PRIVATE.  The sharing would take place via the pointer variable
	 which we remapped above.  */
      if (flags & GOVD_SHARED)
	flags = GOVD_PRIVATE | GOVD_DEBUG_PRIVATE
		| (flags & (GOVD_SEEN | GOVD_EXPLICIT));

      /* We're going to make use of the TYPE_SIZE_UNIT at least in the
	 alloca statement we generate for the variable, so make sure it
	 is available.  This isn't automatically needed for the SHARED
	 case, since we won't be allocating local storage then.
	 For local variables TYPE_SIZE_UNIT might not be gimplified yet,
	 in this case omp_notice_variable will be called later
	 on when it is gimplified.  */
      else if (! (flags & (GOVD_LOCAL | GOVD_MAP))
	       && DECL_P (TYPE_SIZE_UNIT (TREE_TYPE (decl))))
	omp_notice_variable (ctx, TYPE_SIZE_UNIT (TREE_TYPE (decl)), true);
    }
  else if ((flags & (GOVD_MAP | GOVD_LOCAL)) == 0
	   && lang_hooks.decls.omp_privatize_by_reference (decl))
    {
      omp_firstprivatize_type_sizes (ctx, TREE_TYPE (decl));

      /* Similar to the direct variable sized case above, we'll need the
	 size of references being privatized.  */
      if ((flags & GOVD_SHARED) == 0)
	{
	  t = TYPE_SIZE_UNIT (TREE_TYPE (TREE_TYPE (decl)));
	  if (DECL_P (t))
	    omp_notice_variable (ctx, t, true);
	}
    }

  if (n != NULL)
    n->value |= flags;
  else
    splay_tree_insert (ctx->variables, (splay_tree_key)decl, flags);

  /* For reductions clauses in OpenACC loop directives, by default create a
     copy clause on the enclosing parallel construct for carrying back the
     results.  */
  if (ctx->region_type == ORT_ACC && (flags & GOVD_REDUCTION))
    {
      struct gimplify_omp_ctx *outer_ctx = ctx->outer_context;
      while (outer_ctx)
	{
	  n = splay_tree_lookup (outer_ctx->variables, (splay_tree_key)decl);
	  if (n != NULL)
	    {
	      /* Ignore local variables and explicitly declared clauses.  */
	      if (n->value & (GOVD_LOCAL | GOVD_EXPLICIT))
		break;
	      else if (outer_ctx->region_type == ORT_ACC_KERNELS)
		{
		  /* According to the OpenACC spec, such a reduction variable
		     should already have a copy map on a kernels construct,
		     verify that here.  */
		  gcc_assert (!(n->value & GOVD_FIRSTPRIVATE)
			      && (n->value & GOVD_MAP));
		}
	      else if (outer_ctx->region_type == ORT_ACC_PARALLEL)
		{
		  /* Remove firstprivate and make it a copy map.  */
		  n->value &= ~GOVD_FIRSTPRIVATE;
		  n->value |= GOVD_MAP;
		}
	    }
	  else if (outer_ctx->region_type == ORT_ACC_PARALLEL)
	    {
	      splay_tree_insert (outer_ctx->variables, (splay_tree_key)decl,
				 GOVD_MAP | GOVD_SEEN);
	      break;
	    }
	  outer_ctx = outer_ctx->outer_context;
	}
    }
}

/* Notice a threadprivate variable DECL used in OMP context CTX.
   This just prints out diagnostics about threadprivate variable uses
   in untied tasks.  If DECL2 is non-NULL, prevent this warning
   on that variable.  */

static bool
omp_notice_threadprivate_variable (struct gimplify_omp_ctx *ctx, tree decl,
				   tree decl2)
{
  splay_tree_node n;
  struct gimplify_omp_ctx *octx;

  for (octx = ctx; octx; octx = octx->outer_context)
    if ((octx->region_type & ORT_TARGET) != 0)
      {
	n = splay_tree_lookup (octx->variables, (splay_tree_key)decl);
	if (n == NULL)
	  {
	    error ("threadprivate variable %qE used in target region",
		   DECL_NAME (decl));
	    error_at (octx->location, "enclosing target region");
	    splay_tree_insert (octx->variables, (splay_tree_key)decl, 0);
	  }
	if (decl2)
	  splay_tree_insert (octx->variables, (splay_tree_key)decl2, 0);
      }

  if (ctx->region_type != ORT_UNTIED_TASK)
    return false;
  n = splay_tree_lookup (ctx->variables, (splay_tree_key)decl);
  if (n == NULL)
    {
      error ("threadprivate variable %qE used in untied task",
	     DECL_NAME (decl));
      error_at (ctx->location, "enclosing task");
      splay_tree_insert (ctx->variables, (splay_tree_key)decl, 0);
    }
  if (decl2)
    splay_tree_insert (ctx->variables, (splay_tree_key)decl2, 0);
  return false;
}

/* Return true if global var DECL is device resident.  */

static bool
device_resident_p (tree decl)
{
  tree attr = lookup_attribute ("oacc declare target", DECL_ATTRIBUTES (decl));

  if (!attr)
    return false;

  for (tree t = TREE_VALUE (attr); t; t = TREE_PURPOSE (t))
    {
      tree c = TREE_VALUE (t);
      if (OMP_CLAUSE_MAP_KIND (c) == GOMP_MAP_DEVICE_RESIDENT)
	return true;
    }

  return false;
}

/* Determine outer default flags for DECL mentioned in an OMP region
   but not declared in an enclosing clause.

   ??? Some compiler-generated variables (like SAVE_EXPRs) could be
   remapped firstprivate instead of shared.  To some extent this is
   addressed in omp_firstprivatize_type_sizes, but not
   effectively.  */

static unsigned
omp_default_clause (struct gimplify_omp_ctx *ctx, tree decl,
		    bool in_code, unsigned flags)
{
  enum omp_clause_default_kind default_kind = ctx->default_kind;
  enum omp_clause_default_kind kind;

  kind = lang_hooks.decls.omp_predetermined_sharing (decl);
  if (kind != OMP_CLAUSE_DEFAULT_UNSPECIFIED)
    default_kind = kind;

  switch (default_kind)
    {
    case OMP_CLAUSE_DEFAULT_NONE:
      {
	const char *rtype;

	if (ctx->region_type & ORT_PARALLEL)
	  rtype = "parallel";
	else if (ctx->region_type & ORT_TASK)
	  rtype = "task";
	else if (ctx->region_type & ORT_TEAMS)
	  rtype = "teams";
	else
	  gcc_unreachable ();
	
	error ("%qE not specified in enclosing %s",
	       DECL_NAME (lang_hooks.decls.omp_report_decl (decl)), rtype);
	error_at (ctx->location, "enclosing %s", rtype);
      }
      /* FALLTHRU */
    case OMP_CLAUSE_DEFAULT_SHARED:
      flags |= GOVD_SHARED;
      break;
    case OMP_CLAUSE_DEFAULT_PRIVATE:
      flags |= GOVD_PRIVATE;
      break;
    case OMP_CLAUSE_DEFAULT_FIRSTPRIVATE:
      flags |= GOVD_FIRSTPRIVATE;
      break;
    case OMP_CLAUSE_DEFAULT_UNSPECIFIED:
      /* decl will be either GOVD_FIRSTPRIVATE or GOVD_SHARED.  */
      gcc_assert ((ctx->region_type & ORT_TASK) != 0);
      if (struct gimplify_omp_ctx *octx = ctx->outer_context)
	{
	  omp_notice_variable (octx, decl, in_code);
	  for (; octx; octx = octx->outer_context)
	    {
	      splay_tree_node n2;

	      n2 = splay_tree_lookup (octx->variables, (splay_tree_key) decl);
	      if ((octx->region_type & (ORT_TARGET_DATA | ORT_TARGET)) != 0
		  && (n2 == NULL || (n2->value & GOVD_DATA_SHARE_CLASS) == 0))
		continue;
	      if (n2 && (n2->value & GOVD_DATA_SHARE_CLASS) != GOVD_SHARED)
		{
		  flags |= GOVD_FIRSTPRIVATE;
		  goto found_outer;
		}
	      if ((octx->region_type & (ORT_PARALLEL | ORT_TEAMS)) != 0)
		{
		  flags |= GOVD_SHARED;
		  goto found_outer;
		}
	    }
	}
      
      if (TREE_CODE (decl) == PARM_DECL
	  || (!is_global_var (decl)
	      && DECL_CONTEXT (decl) == current_function_decl))
	flags |= GOVD_FIRSTPRIVATE;
      else
	flags |= GOVD_SHARED;
    found_outer:
      break;

    default:
      gcc_unreachable ();
    }

  return flags;
}


/* Determine outer default flags for DECL mentioned in an OACC region
   but not declared in an enclosing clause.  */

static unsigned
oacc_default_clause (struct gimplify_omp_ctx *ctx, tree decl, unsigned flags)
{
  const char *rkind;
  bool on_device = false;
  tree type = TREE_TYPE (decl);

  if (lang_hooks.decls.omp_privatize_by_reference (decl))
    type = TREE_TYPE (type);

  if ((ctx->region_type & (ORT_ACC_PARALLEL | ORT_ACC_KERNELS)) != 0
      && is_global_var (decl)
      && device_resident_p (decl))
    {
      on_device = true;
      flags |= GOVD_MAP_TO_ONLY;
    }

  switch (ctx->region_type)
    {
    default:
      gcc_unreachable ();

    case ORT_ACC_KERNELS:
      /* Scalars are default 'copy' under kernels, non-scalars are default
	 'present_or_copy'.  */
      flags |= GOVD_MAP;
      if (!AGGREGATE_TYPE_P (type))
	flags |= GOVD_MAP_FORCE;

      rkind = "kernels";
      break;

    case ORT_ACC_PARALLEL:
      {
	if (on_device || AGGREGATE_TYPE_P (type))
	  /* Aggregates default to 'present_or_copy'.  */
	  flags |= GOVD_MAP;
	else
	  /* Scalars default to 'firstprivate'.  */
	  flags |= GOVD_FIRSTPRIVATE;
	rkind = "parallel";
      }
      break;
    }

  if (DECL_ARTIFICIAL (decl))
    ; /* We can get compiler-generated decls, and should not complain
	 about them.  */
  else if (ctx->default_kind == OMP_CLAUSE_DEFAULT_NONE)
    {
      error ("%qE not specified in enclosing OpenACC %qs construct",
	     DECL_NAME (lang_hooks.decls.omp_report_decl (decl)), rkind);
      inform (ctx->location, "enclosing OpenACC %qs construct", rkind);
    }
  else
    gcc_checking_assert (ctx->default_kind == OMP_CLAUSE_DEFAULT_SHARED);

  return flags;
}

/* Record the fact that DECL was used within the OMP context CTX.
   IN_CODE is true when real code uses DECL, and false when we should
   merely emit default(none) errors.  Return true if DECL is going to
   be remapped and thus DECL shouldn't be gimplified into its
   DECL_VALUE_EXPR (if any).  */

static bool
omp_notice_variable (struct gimplify_omp_ctx *ctx, tree decl, bool in_code)
{
  splay_tree_node n;
  unsigned flags = in_code ? GOVD_SEEN : 0;
  bool ret = false, shared;

  if (error_operand_p (decl))
    return false;

  if (ctx->region_type == ORT_NONE)
    return lang_hooks.decls.omp_disregard_value_expr (decl, false);

  if (is_global_var (decl))
    {
      /* Threadprivate variables are predetermined.  */
      if (DECL_THREAD_LOCAL_P (decl))
	return omp_notice_threadprivate_variable (ctx, decl, NULL_TREE);

      if (DECL_HAS_VALUE_EXPR_P (decl))
	{
	  tree value = get_base_address (DECL_VALUE_EXPR (decl));

	  if (value && DECL_P (value) && DECL_THREAD_LOCAL_P (value))
	    return omp_notice_threadprivate_variable (ctx, decl, value);
	}

      if (gimplify_omp_ctxp->outer_context == NULL
	  && VAR_P (decl)
	  && oacc_get_fn_attrib (current_function_decl))
	{
	  location_t loc = DECL_SOURCE_LOCATION (decl);

	  if (lookup_attribute ("omp declare target link",
				DECL_ATTRIBUTES (decl)))
	    {
	      error_at (loc,
			"%qE with %<link%> clause used in %<routine%> function",
			DECL_NAME (decl));
	      return false;
	    }
	  else if (!lookup_attribute ("omp declare target",
				      DECL_ATTRIBUTES (decl)))
	    {
	      error_at (loc,
			"%qE requires a %<declare%> directive for use "
			"in a %<routine%> function", DECL_NAME (decl));
	      return false;
	    }
	}
    }

  n = splay_tree_lookup (ctx->variables, (splay_tree_key)decl);
  if ((ctx->region_type & ORT_TARGET) != 0)
    {
      ret = lang_hooks.decls.omp_disregard_value_expr (decl, true);
      if (n == NULL)
	{
	  unsigned nflags = flags;
	  if (ctx->target_map_pointers_as_0len_arrays
	      || ctx->target_map_scalars_firstprivate)
	    {
	      bool is_declare_target = false;
	      bool is_scalar = false;
	      if (is_global_var (decl)
		  && varpool_node::get_create (decl)->offloadable)
		{
		  struct gimplify_omp_ctx *octx;
		  for (octx = ctx->outer_context;
		       octx; octx = octx->outer_context)
		    {
		      n = splay_tree_lookup (octx->variables,
					     (splay_tree_key)decl);
		      if (n
			  && (n->value & GOVD_DATA_SHARE_CLASS) != GOVD_SHARED
			  && (n->value & GOVD_DATA_SHARE_CLASS) != 0)
			break;
		    }
		  is_declare_target = octx == NULL;
		}
	      if (!is_declare_target && ctx->target_map_scalars_firstprivate)
		is_scalar = lang_hooks.decls.omp_scalar_p (decl);
	      if (is_declare_target)
		;
	      else if (ctx->target_map_pointers_as_0len_arrays
		       && (TREE_CODE (TREE_TYPE (decl)) == POINTER_TYPE
			   || (TREE_CODE (TREE_TYPE (decl)) == REFERENCE_TYPE
			       && TREE_CODE (TREE_TYPE (TREE_TYPE (decl)))
				  == POINTER_TYPE)))
		nflags |= GOVD_MAP | GOVD_MAP_0LEN_ARRAY;
	      else if (is_scalar)
		nflags |= GOVD_FIRSTPRIVATE;
	    }

	  struct gimplify_omp_ctx *octx = ctx->outer_context;
	  if ((ctx->region_type & ORT_ACC) && octx)
	    {
	      /* Look in outer OpenACC contexts, to see if there's a
		 data attribute for this variable.  */
	      omp_notice_variable (octx, decl, in_code);

	      for (; octx; octx = octx->outer_context)
		{
		  if (!(octx->region_type & (ORT_TARGET_DATA | ORT_TARGET)))
		    break;
		  splay_tree_node n2
		    = splay_tree_lookup (octx->variables,
					 (splay_tree_key) decl);
		  if (n2)
		    {
		      if (octx->region_type == ORT_ACC_HOST_DATA)
		        error ("variable %qE declared in enclosing "
			       "%<host_data%> region", DECL_NAME (decl));
		      nflags |= GOVD_MAP;
		      if (octx->region_type == ORT_ACC_DATA
			  && (n2->value & GOVD_MAP_0LEN_ARRAY))
			nflags |= GOVD_MAP_0LEN_ARRAY;
		      goto found_outer;
		    }
		}
	    }

	  {
	    tree type = TREE_TYPE (decl);

	    if (nflags == flags
		&& gimplify_omp_ctxp->target_firstprivatize_array_bases
		&& lang_hooks.decls.omp_privatize_by_reference (decl))
	      type = TREE_TYPE (type);
	    if (nflags == flags
		&& !lang_hooks.types.omp_mappable_type (type))
	      {
		error ("%qD referenced in target region does not have "
		       "a mappable type", decl);
		nflags |= GOVD_MAP | GOVD_EXPLICIT;
	      }
	    else if (nflags == flags)
	      {
		if ((ctx->region_type & ORT_ACC) != 0)
		  nflags = oacc_default_clause (ctx, decl, flags);
		else
		  nflags |= GOVD_MAP;
	      }
	  }
	found_outer:
	  omp_add_variable (ctx, decl, nflags);
	}
      else
	{
	  /* If nothing changed, there's nothing left to do.  */
	  if ((n->value & flags) == flags)
	    return ret;
	  flags |= n->value;
	  n->value = flags;
	}
      goto do_outer;
    }

  if (n == NULL)
    {
      if (ctx->region_type == ORT_WORKSHARE
	  || ctx->region_type == ORT_SIMD
	  || ctx->region_type == ORT_ACC
	  || (ctx->region_type & ORT_TARGET_DATA) != 0)
	goto do_outer;

      flags = omp_default_clause (ctx, decl, in_code, flags);

      if ((flags & GOVD_PRIVATE)
	  && lang_hooks.decls.omp_private_outer_ref (decl))
	flags |= GOVD_PRIVATE_OUTER_REF;

      omp_add_variable (ctx, decl, flags);

      shared = (flags & GOVD_SHARED) != 0;
      ret = lang_hooks.decls.omp_disregard_value_expr (decl, shared);
      goto do_outer;
    }

  if ((n->value & (GOVD_SEEN | GOVD_LOCAL)) == 0
      && (flags & (GOVD_SEEN | GOVD_LOCAL)) == GOVD_SEEN
      && DECL_SIZE (decl))
    {
      if (TREE_CODE (DECL_SIZE (decl)) != INTEGER_CST)
	{
	  splay_tree_node n2;
	  tree t = DECL_VALUE_EXPR (decl);
	  gcc_assert (TREE_CODE (t) == INDIRECT_REF);
	  t = TREE_OPERAND (t, 0);
	  gcc_assert (DECL_P (t));
	  n2 = splay_tree_lookup (ctx->variables, (splay_tree_key) t);
	  n2->value |= GOVD_SEEN;
	}
      else if (lang_hooks.decls.omp_privatize_by_reference (decl)
	       && TYPE_SIZE_UNIT (TREE_TYPE (TREE_TYPE (decl)))
	       && (TREE_CODE (TYPE_SIZE_UNIT (TREE_TYPE (TREE_TYPE (decl))))
		   != INTEGER_CST))
	{
	  splay_tree_node n2;
	  tree t = TYPE_SIZE_UNIT (TREE_TYPE (TREE_TYPE (decl)));
	  gcc_assert (DECL_P (t));
	  n2 = splay_tree_lookup (ctx->variables, (splay_tree_key) t);
	  if (n2)
	    omp_notice_variable (ctx, t, true);
	}
    }

  shared = ((flags | n->value) & GOVD_SHARED) != 0;
  ret = lang_hooks.decls.omp_disregard_value_expr (decl, shared);

  /* If nothing changed, there's nothing left to do.  */
  if ((n->value & flags) == flags)
    return ret;
  flags |= n->value;
  n->value = flags;

 do_outer:
  /* If the variable is private in the current context, then we don't
     need to propagate anything to an outer context.  */
  if ((flags & GOVD_PRIVATE) && !(flags & GOVD_PRIVATE_OUTER_REF))
    return ret;
  if ((flags & (GOVD_LINEAR | GOVD_LINEAR_LASTPRIVATE_NO_OUTER))
      == (GOVD_LINEAR | GOVD_LINEAR_LASTPRIVATE_NO_OUTER))
    return ret;
  if ((flags & (GOVD_FIRSTPRIVATE | GOVD_LASTPRIVATE
		| GOVD_LINEAR_LASTPRIVATE_NO_OUTER))
      == (GOVD_LASTPRIVATE | GOVD_LINEAR_LASTPRIVATE_NO_OUTER))
    return ret;
  if (ctx->outer_context
      && omp_notice_variable (ctx->outer_context, decl, in_code))
    return true;
  return ret;
}

/* Verify that DECL is private within CTX.  If there's specific information
   to the contrary in the innermost scope, generate an error.  */

static bool
omp_is_private (struct gimplify_omp_ctx *ctx, tree decl, int simd)
{
  splay_tree_node n;

  n = splay_tree_lookup (ctx->variables, (splay_tree_key)decl);
  if (n != NULL)
    {
      if (n->value & GOVD_SHARED)
	{
	  if (ctx == gimplify_omp_ctxp)
	    {
	      if (simd)
		error ("iteration variable %qE is predetermined linear",
		       DECL_NAME (decl));
	      else
		error ("iteration variable %qE should be private",
		       DECL_NAME (decl));
	      n->value = GOVD_PRIVATE;
	      return true;
	    }
	  else
	    return false;
	}
      else if ((n->value & GOVD_EXPLICIT) != 0
	       && (ctx == gimplify_omp_ctxp
		   || (ctx->region_type == ORT_COMBINED_PARALLEL
		       && gimplify_omp_ctxp->outer_context == ctx)))
	{
	  if ((n->value & GOVD_FIRSTPRIVATE) != 0)
	    error ("iteration variable %qE should not be firstprivate",
		   DECL_NAME (decl));
	  else if ((n->value & GOVD_REDUCTION) != 0)
	    error ("iteration variable %qE should not be reduction",
		   DECL_NAME (decl));
	  else if (simd == 0 && (n->value & GOVD_LINEAR) != 0)
	    error ("iteration variable %qE should not be linear",
		   DECL_NAME (decl));
	  else if (simd == 1 && (n->value & GOVD_LASTPRIVATE) != 0)
	    error ("iteration variable %qE should not be lastprivate",
		   DECL_NAME (decl));
	  else if (simd && (n->value & GOVD_PRIVATE) != 0)
	    error ("iteration variable %qE should not be private",
		   DECL_NAME (decl));
	  else if (simd == 2 && (n->value & GOVD_LINEAR) != 0)
	    error ("iteration variable %qE is predetermined linear",
		   DECL_NAME (decl));
	}
      return (ctx == gimplify_omp_ctxp
	      || (ctx->region_type == ORT_COMBINED_PARALLEL
		  && gimplify_omp_ctxp->outer_context == ctx));
    }

  if (ctx->region_type != ORT_WORKSHARE
      && ctx->region_type != ORT_SIMD
      && ctx->region_type != ORT_ACC)
    return false;
  else if (ctx->outer_context)
    return omp_is_private (ctx->outer_context, decl, simd);
  return false;
}

/* Return true if DECL is private within a parallel region
   that binds to the current construct's context or in parallel
   region's REDUCTION clause.  */

static bool
omp_check_private (struct gimplify_omp_ctx *ctx, tree decl, bool copyprivate)
{
  splay_tree_node n;

  do
    {
      ctx = ctx->outer_context;
      if (ctx == NULL)
	{
	  if (is_global_var (decl))
	    return false;

	  /* References might be private, but might be shared too,
	     when checking for copyprivate, assume they might be
	     private, otherwise assume they might be shared.  */
	  if (copyprivate)
	    return true;

	  if (lang_hooks.decls.omp_privatize_by_reference (decl))
	    return false;

	  /* Treat C++ privatized non-static data members outside
	     of the privatization the same.  */
	  if (omp_member_access_dummy_var (decl))
	    return false;

	  return true;
	}

      n = splay_tree_lookup (ctx->variables, (splay_tree_key) decl);

      if ((ctx->region_type & (ORT_TARGET | ORT_TARGET_DATA)) != 0
	  && (n == NULL || (n->value & GOVD_DATA_SHARE_CLASS) == 0))
	continue;

      if (n != NULL)
	{
	  if ((n->value & GOVD_LOCAL) != 0
	      && omp_member_access_dummy_var (decl))
	    return false;
	  return (n->value & GOVD_SHARED) == 0;
	}
    }
  while (ctx->region_type == ORT_WORKSHARE
	 || ctx->region_type == ORT_SIMD
	 || ctx->region_type == ORT_ACC);
  return false;
}

/* Callback for walk_tree to find a DECL_EXPR for the given DECL.  */

static tree
find_decl_expr (tree *tp, int *walk_subtrees, void *data)
{
  tree t = *tp;

  /* If this node has been visited, unmark it and keep looking.  */
  if (TREE_CODE (t) == DECL_EXPR && DECL_EXPR_DECL (t) == (tree) data)
    return t;

  if (IS_TYPE_OR_DECL_P (t))
    *walk_subtrees = 0;
  return NULL_TREE;
}

/* Scan the OMP clauses in *LIST_P, installing mappings into a new
   and previous omp contexts.  */

static void
gimplify_scan_omp_clauses (tree *list_p, gimple_seq *pre_p,
			   enum omp_region_type region_type,
			   enum tree_code code)
{
  struct gimplify_omp_ctx *ctx, *outer_ctx;
  tree c;
  hash_map<tree, tree> *struct_map_to_clause = NULL;
  tree *prev_list_p = NULL;

  ctx = new_omp_context (region_type);
  outer_ctx = ctx->outer_context;
  if (code == OMP_TARGET)
    {
      if (!lang_GNU_Fortran ())
	ctx->target_map_pointers_as_0len_arrays = true;
      ctx->target_map_scalars_firstprivate = true;
    }
  if (!lang_GNU_Fortran ())
    switch (code)
      {
      case OMP_TARGET:
      case OMP_TARGET_DATA:
      case OMP_TARGET_ENTER_DATA:
      case OMP_TARGET_EXIT_DATA:
      case OACC_HOST_DATA:
	ctx->target_firstprivatize_array_bases = true;
      default:
	break;
      }

  while ((c = *list_p) != NULL)
    {
      bool remove = false;
      bool notice_outer = true;
      const char *check_non_private = NULL;
      unsigned int flags;
      tree decl;

      switch (OMP_CLAUSE_CODE (c))
	{
	case OMP_CLAUSE_PRIVATE:
	  flags = GOVD_PRIVATE | GOVD_EXPLICIT;
	  if (lang_hooks.decls.omp_private_outer_ref (OMP_CLAUSE_DECL (c)))
	    {
	      flags |= GOVD_PRIVATE_OUTER_REF;
	      OMP_CLAUSE_PRIVATE_OUTER_REF (c) = 1;
	    }
	  else
	    notice_outer = false;
	  goto do_add;
	case OMP_CLAUSE_SHARED:
	  flags = GOVD_SHARED | GOVD_EXPLICIT;
	  goto do_add;
	case OMP_CLAUSE_FIRSTPRIVATE:
	  flags = GOVD_FIRSTPRIVATE | GOVD_EXPLICIT;
	  check_non_private = "firstprivate";
	  goto do_add;
	case OMP_CLAUSE_LASTPRIVATE:
	  flags = GOVD_LASTPRIVATE | GOVD_SEEN | GOVD_EXPLICIT;
	  check_non_private = "lastprivate";
	  decl = OMP_CLAUSE_DECL (c);
	  if (error_operand_p (decl))
	    goto do_add;
	  else if (outer_ctx
		   && (outer_ctx->region_type == ORT_COMBINED_PARALLEL
		       || outer_ctx->region_type == ORT_COMBINED_TEAMS)
		   && splay_tree_lookup (outer_ctx->variables,
					 (splay_tree_key) decl) == NULL)
	    {
	      omp_add_variable (outer_ctx, decl, GOVD_SHARED | GOVD_SEEN);
	      if (outer_ctx->outer_context)
		omp_notice_variable (outer_ctx->outer_context, decl, true);
	    }
	  else if (outer_ctx
		   && (outer_ctx->region_type & ORT_TASK) != 0
		   && outer_ctx->combined_loop
		   && splay_tree_lookup (outer_ctx->variables,
					 (splay_tree_key) decl) == NULL)
	    {
	      omp_add_variable (outer_ctx, decl, GOVD_LASTPRIVATE | GOVD_SEEN);
	      if (outer_ctx->outer_context)
		omp_notice_variable (outer_ctx->outer_context, decl, true);
	    }
	  else if (outer_ctx
		   && (outer_ctx->region_type == ORT_WORKSHARE
		       || outer_ctx->region_type == ORT_ACC)
		   && outer_ctx->combined_loop
		   && splay_tree_lookup (outer_ctx->variables,
					 (splay_tree_key) decl) == NULL
		   && !omp_check_private (outer_ctx, decl, false))
	    {
	      omp_add_variable (outer_ctx, decl, GOVD_LASTPRIVATE | GOVD_SEEN);
	      if (outer_ctx->outer_context
		  && (outer_ctx->outer_context->region_type
		      == ORT_COMBINED_PARALLEL)
		  && splay_tree_lookup (outer_ctx->outer_context->variables,
					(splay_tree_key) decl) == NULL)
		{
		  struct gimplify_omp_ctx *octx = outer_ctx->outer_context;
		  omp_add_variable (octx, decl, GOVD_SHARED | GOVD_SEEN);
		  if (octx->outer_context)
		    {
		      octx = octx->outer_context;
		      if (octx->region_type == ORT_WORKSHARE
			  && octx->combined_loop
			  && splay_tree_lookup (octx->variables,
						(splay_tree_key) decl) == NULL
			  && !omp_check_private (octx, decl, false))
			{
			  omp_add_variable (octx, decl,
					    GOVD_LASTPRIVATE | GOVD_SEEN);
			  octx = octx->outer_context;
			  if (octx
			      && octx->region_type == ORT_COMBINED_TEAMS
			      && (splay_tree_lookup (octx->variables,
						     (splay_tree_key) decl)
				  == NULL))
			    {
			      omp_add_variable (octx, decl,
						GOVD_SHARED | GOVD_SEEN);
			      octx = octx->outer_context;
			    }
			}
		      if (octx)
			omp_notice_variable (octx, decl, true);
		    }
		}
	      else if (outer_ctx->outer_context)
		omp_notice_variable (outer_ctx->outer_context, decl, true);
	    }
	  goto do_add;
	case OMP_CLAUSE_REDUCTION:
	  flags = GOVD_REDUCTION | GOVD_SEEN | GOVD_EXPLICIT;
	  /* OpenACC permits reductions on private variables.  */
	  if (!(region_type & ORT_ACC))
	    check_non_private = "reduction";
	  decl = OMP_CLAUSE_DECL (c);
	  if (TREE_CODE (decl) == MEM_REF)
	    {
	      tree type = TREE_TYPE (decl);
	      if (gimplify_expr (&TYPE_MAX_VALUE (TYPE_DOMAIN (type)), pre_p,
				 NULL, is_gimple_val, fb_rvalue, false)
		  == GS_ERROR)
		{
		  remove = true;
		  break;
		}
	      tree v = TYPE_MAX_VALUE (TYPE_DOMAIN (type));
	      if (DECL_P (v))
		{
		  omp_firstprivatize_variable (ctx, v);
		  omp_notice_variable (ctx, v, true);
		}
	      decl = TREE_OPERAND (decl, 0);
	      if (TREE_CODE (decl) == POINTER_PLUS_EXPR)
		{
		  if (gimplify_expr (&TREE_OPERAND (decl, 1), pre_p,
				     NULL, is_gimple_val, fb_rvalue, false)
		      == GS_ERROR)
		    {
		      remove = true;
		      break;
		    }
		  v = TREE_OPERAND (decl, 1);
		  if (DECL_P (v))
		    {
		      omp_firstprivatize_variable (ctx, v);
		      omp_notice_variable (ctx, v, true);
		    }
		  decl = TREE_OPERAND (decl, 0);
		}
	      if (TREE_CODE (decl) == ADDR_EXPR
		  || TREE_CODE (decl) == INDIRECT_REF)
		decl = TREE_OPERAND (decl, 0);
	    }
	  goto do_add_decl;
	case OMP_CLAUSE_LINEAR:
	  if (gimplify_expr (&OMP_CLAUSE_LINEAR_STEP (c), pre_p, NULL,
			     is_gimple_val, fb_rvalue) == GS_ERROR)
	    {
	      remove = true;
	      break;
	    }
	  else
	    {
	      if (code == OMP_SIMD
		  && !OMP_CLAUSE_LINEAR_NO_COPYIN (c))
		{
		  struct gimplify_omp_ctx *octx = outer_ctx;
		  if (octx
		      && octx->region_type == ORT_WORKSHARE
		      && octx->combined_loop
		      && !octx->distribute)
		    {
		      if (octx->outer_context
			  && (octx->outer_context->region_type
			      == ORT_COMBINED_PARALLEL))
			octx = octx->outer_context->outer_context;
		      else
			octx = octx->outer_context;
		    }
		  if (octx
		      && octx->region_type == ORT_WORKSHARE
		      && octx->combined_loop
		      && octx->distribute)
		    {
		      error_at (OMP_CLAUSE_LOCATION (c),
				"%<linear%> clause for variable other than "
				"loop iterator specified on construct "
				"combined with %<distribute%>");
		      remove = true;
		      break;
		    }
		}
	      /* For combined #pragma omp parallel for simd, need to put
		 lastprivate and perhaps firstprivate too on the
		 parallel.  Similarly for #pragma omp for simd.  */
	      struct gimplify_omp_ctx *octx = outer_ctx;
	      decl = NULL_TREE;
	      do
		{
		  if (OMP_CLAUSE_LINEAR_NO_COPYIN (c)
		      && OMP_CLAUSE_LINEAR_NO_COPYOUT (c))
		    break;
		  decl = OMP_CLAUSE_DECL (c);
		  if (error_operand_p (decl))
		    {
		      decl = NULL_TREE;
		      break;
		    }
		  flags = GOVD_SEEN;
		  if (!OMP_CLAUSE_LINEAR_NO_COPYIN (c))
		    flags |= GOVD_FIRSTPRIVATE;
		  if (!OMP_CLAUSE_LINEAR_NO_COPYOUT (c))
		    flags |= GOVD_LASTPRIVATE;
		  if (octx
		      && octx->region_type == ORT_WORKSHARE
		      && octx->combined_loop)
		    {
		      if (octx->outer_context
			  && (octx->outer_context->region_type
			      == ORT_COMBINED_PARALLEL))
			octx = octx->outer_context;
		      else if (omp_check_private (octx, decl, false))
			break;
		    }
		  else if (octx
			   && (octx->region_type & ORT_TASK) != 0
			   && octx->combined_loop)
		    ;
		  else if (octx
			   && octx->region_type == ORT_COMBINED_PARALLEL
			   && ctx->region_type == ORT_WORKSHARE
			   && octx == outer_ctx)
		    flags = GOVD_SEEN | GOVD_SHARED;
		  else if (octx
			   && octx->region_type == ORT_COMBINED_TEAMS)
		    flags = GOVD_SEEN | GOVD_SHARED;
		  else if (octx
			   && octx->region_type == ORT_COMBINED_TARGET)
		    {
		      flags &= ~GOVD_LASTPRIVATE;
		      if (flags == GOVD_SEEN)
			break;
		    }
		  else
		    break;
		  splay_tree_node on
		    = splay_tree_lookup (octx->variables,
					 (splay_tree_key) decl);
		  if (on && (on->value & GOVD_DATA_SHARE_CLASS) != 0)
		    {
		      octx = NULL;
		      break;
		    }
		  omp_add_variable (octx, decl, flags);
		  if (octx->outer_context == NULL)
		    break;
		  octx = octx->outer_context;
		}
	      while (1);
	      if (octx
		  && decl
		  && (!OMP_CLAUSE_LINEAR_NO_COPYIN (c)
		      || !OMP_CLAUSE_LINEAR_NO_COPYOUT (c)))
		omp_notice_variable (octx, decl, true);
	    }
	  flags = GOVD_LINEAR | GOVD_EXPLICIT;
	  if (OMP_CLAUSE_LINEAR_NO_COPYIN (c)
	      && OMP_CLAUSE_LINEAR_NO_COPYOUT (c))
	    {
	      notice_outer = false;
	      flags |= GOVD_LINEAR_LASTPRIVATE_NO_OUTER;
	    }
	  goto do_add;

	case OMP_CLAUSE_MAP:
	  decl = OMP_CLAUSE_DECL (c);
	  if (error_operand_p (decl))
	    remove = true;
	  switch (code)
	    {
	    case OMP_TARGET:
	      break;
	    case OACC_DATA:
	      if (TREE_CODE (TREE_TYPE (decl)) != ARRAY_TYPE)
		break;
	      /* FALLTHRU */
	    case OMP_TARGET_DATA:
	    case OMP_TARGET_ENTER_DATA:
	    case OMP_TARGET_EXIT_DATA:
	    case OACC_ENTER_DATA:
	    case OACC_EXIT_DATA:
	    case OACC_HOST_DATA:
	      if (OMP_CLAUSE_MAP_KIND (c) == GOMP_MAP_FIRSTPRIVATE_POINTER
		  || (OMP_CLAUSE_MAP_KIND (c)
		      == GOMP_MAP_FIRSTPRIVATE_REFERENCE))
		/* For target {,enter ,exit }data only the array slice is
		   mapped, but not the pointer to it.  */
		remove = true;
	      break;
	    default:
	      break;
	    }
	  if (remove)
	    break;
	  if (DECL_P (decl) && outer_ctx && (region_type & ORT_ACC))
	    {
	      struct gimplify_omp_ctx *octx;
	      for (octx = outer_ctx; octx; octx = octx->outer_context)
	        {
		  if (octx->region_type != ORT_ACC_HOST_DATA)
		    break;
		  splay_tree_node n2
		    = splay_tree_lookup (octx->variables,
					 (splay_tree_key) decl);
		  if (n2)
		    error_at (OMP_CLAUSE_LOCATION (c), "variable %qE "
			      "declared in enclosing %<host_data%> region",
			      DECL_NAME (decl));
		}
	    }
	  if (OMP_CLAUSE_SIZE (c) == NULL_TREE)
	    OMP_CLAUSE_SIZE (c) = DECL_P (decl) ? DECL_SIZE_UNIT (decl)
				  : TYPE_SIZE_UNIT (TREE_TYPE (decl));
	  if (gimplify_expr (&OMP_CLAUSE_SIZE (c), pre_p,
			     NULL, is_gimple_val, fb_rvalue) == GS_ERROR)
	    {
	      remove = true;
	      break;
	    }
	  else if ((OMP_CLAUSE_MAP_KIND (c) == GOMP_MAP_FIRSTPRIVATE_POINTER
		    || (OMP_CLAUSE_MAP_KIND (c)
			== GOMP_MAP_FIRSTPRIVATE_REFERENCE))
		   && TREE_CODE (OMP_CLAUSE_SIZE (c)) != INTEGER_CST)
	    {
	      OMP_CLAUSE_SIZE (c)
		= get_initialized_tmp_var (OMP_CLAUSE_SIZE (c), pre_p, NULL,
					   false);
	      omp_add_variable (ctx, OMP_CLAUSE_SIZE (c),
				GOVD_FIRSTPRIVATE | GOVD_SEEN);
	    }
	  if (!DECL_P (decl))
	    {
	      tree d = decl, *pd;
	      if (TREE_CODE (d) == ARRAY_REF)
		{
		  while (TREE_CODE (d) == ARRAY_REF)
		    d = TREE_OPERAND (d, 0);
		  if (TREE_CODE (d) == COMPONENT_REF
		      && TREE_CODE (TREE_TYPE (d)) == ARRAY_TYPE)
		    decl = d;
		}
	      pd = &OMP_CLAUSE_DECL (c);
	      if (d == decl
		  && TREE_CODE (decl) == INDIRECT_REF
		  && TREE_CODE (TREE_OPERAND (decl, 0)) == COMPONENT_REF
		  && (TREE_CODE (TREE_TYPE (TREE_OPERAND (decl, 0)))
		      == REFERENCE_TYPE))
		{
		  pd = &TREE_OPERAND (decl, 0);
		  decl = TREE_OPERAND (decl, 0);
		}
	      if (TREE_CODE (decl) == COMPONENT_REF)
		{
		  while (TREE_CODE (decl) == COMPONENT_REF)
		    decl = TREE_OPERAND (decl, 0);
		  if (TREE_CODE (decl) == INDIRECT_REF
		      && DECL_P (TREE_OPERAND (decl, 0))
		      && (TREE_CODE (TREE_TYPE (TREE_OPERAND (decl, 0)))
			  == REFERENCE_TYPE))
		    decl = TREE_OPERAND (decl, 0);
		}
	      if (gimplify_expr (pd, pre_p, NULL, is_gimple_lvalue, fb_lvalue)
		  == GS_ERROR)
		{
		  remove = true;
		  break;
		}
	      if (DECL_P (decl))
		{
		  if (error_operand_p (decl))
		    {
		      remove = true;
		      break;
		    }

		  tree stype = TREE_TYPE (decl);
		  if (TREE_CODE (stype) == REFERENCE_TYPE)
		    stype = TREE_TYPE (stype);
		  if (TYPE_SIZE_UNIT (stype) == NULL
		      || TREE_CODE (TYPE_SIZE_UNIT (stype)) != INTEGER_CST)
		    {
		      error_at (OMP_CLAUSE_LOCATION (c),
				"mapping field %qE of variable length "
				"structure", OMP_CLAUSE_DECL (c));
		      remove = true;
		      break;
		    }

		  if (OMP_CLAUSE_MAP_KIND (c) == GOMP_MAP_ALWAYS_POINTER)
		    {
		      /* Error recovery.  */
		      if (prev_list_p == NULL)
			{
			  remove = true;
			  break;
			}
		      if (OMP_CLAUSE_CHAIN (*prev_list_p) != c)
			{
			  tree ch = OMP_CLAUSE_CHAIN (*prev_list_p);
			  if (ch == NULL_TREE || OMP_CLAUSE_CHAIN (ch) != c)
			    {
			      remove = true;
			      break;
			    }
			}
		    }

		  tree offset;
		  HOST_WIDE_INT bitsize, bitpos;
		  machine_mode mode;
		  int unsignedp, reversep, volatilep = 0;
		  tree base = OMP_CLAUSE_DECL (c);
		  while (TREE_CODE (base) == ARRAY_REF)
		    base = TREE_OPERAND (base, 0);
		  if (TREE_CODE (base) == INDIRECT_REF)
		    base = TREE_OPERAND (base, 0);
		  base = get_inner_reference (base, &bitsize, &bitpos, &offset,
					      &mode, &unsignedp, &reversep,
					      &volatilep);
		  tree orig_base = base;
		  if ((TREE_CODE (base) == INDIRECT_REF
		       || (TREE_CODE (base) == MEM_REF
			   && integer_zerop (TREE_OPERAND (base, 1))))
		      && DECL_P (TREE_OPERAND (base, 0))
		      && (TREE_CODE (TREE_TYPE (TREE_OPERAND (base, 0)))
			  == REFERENCE_TYPE))
		    base = TREE_OPERAND (base, 0);
		  gcc_assert (base == decl
			      && (offset == NULL_TREE
				  || TREE_CODE (offset) == INTEGER_CST));

		  splay_tree_node n
		    = splay_tree_lookup (ctx->variables, (splay_tree_key)decl);
		  bool ptr = (OMP_CLAUSE_MAP_KIND (c)
			      == GOMP_MAP_ALWAYS_POINTER);
		  if (n == NULL || (n->value & GOVD_MAP) == 0)
		    {
		      tree l = build_omp_clause (OMP_CLAUSE_LOCATION (c),
						 OMP_CLAUSE_MAP);
		      OMP_CLAUSE_SET_MAP_KIND (l, GOMP_MAP_STRUCT);
		      if (orig_base != base)
			OMP_CLAUSE_DECL (l) = unshare_expr (orig_base);
		      else
			OMP_CLAUSE_DECL (l) = decl;
		      OMP_CLAUSE_SIZE (l) = size_int (1);
		      if (struct_map_to_clause == NULL)
			struct_map_to_clause = new hash_map<tree, tree>;
		      struct_map_to_clause->put (decl, l);
		      if (ptr)
			{
			  enum gomp_map_kind mkind
			    = code == OMP_TARGET_EXIT_DATA
			      ? GOMP_MAP_RELEASE : GOMP_MAP_ALLOC;
			  tree c2 = build_omp_clause (OMP_CLAUSE_LOCATION (c),
						      OMP_CLAUSE_MAP);
			  OMP_CLAUSE_SET_MAP_KIND (c2, mkind);
			  OMP_CLAUSE_DECL (c2)
			    = unshare_expr (OMP_CLAUSE_DECL (c));
			  OMP_CLAUSE_CHAIN (c2) = *prev_list_p;
			  OMP_CLAUSE_SIZE (c2)
			    = TYPE_SIZE_UNIT (ptr_type_node);
			  OMP_CLAUSE_CHAIN (l) = c2;
			  if (OMP_CLAUSE_CHAIN (*prev_list_p) != c)
			    {
			      tree c4 = OMP_CLAUSE_CHAIN (*prev_list_p);
			      tree c3
				= build_omp_clause (OMP_CLAUSE_LOCATION (c),
						    OMP_CLAUSE_MAP);
			      OMP_CLAUSE_SET_MAP_KIND (c3, mkind);
			      OMP_CLAUSE_DECL (c3)
				= unshare_expr (OMP_CLAUSE_DECL (c4));
			      OMP_CLAUSE_SIZE (c3)
				= TYPE_SIZE_UNIT (ptr_type_node);
			      OMP_CLAUSE_CHAIN (c3) = *prev_list_p;
			      OMP_CLAUSE_CHAIN (c2) = c3;
			    }
			  *prev_list_p = l;
			  prev_list_p = NULL;
			}
		      else
			{
			  OMP_CLAUSE_CHAIN (l) = c;
			  *list_p = l;
			  list_p = &OMP_CLAUSE_CHAIN (l);
			}
		      if (orig_base != base && code == OMP_TARGET)
			{
			  tree c2 = build_omp_clause (OMP_CLAUSE_LOCATION (c),
						      OMP_CLAUSE_MAP);
			  enum gomp_map_kind mkind
			    = GOMP_MAP_FIRSTPRIVATE_REFERENCE;
			  OMP_CLAUSE_SET_MAP_KIND (c2, mkind);
			  OMP_CLAUSE_DECL (c2) = decl;
			  OMP_CLAUSE_SIZE (c2) = size_zero_node;
			  OMP_CLAUSE_CHAIN (c2) = OMP_CLAUSE_CHAIN (l);
			  OMP_CLAUSE_CHAIN (l) = c2;
			}
		      flags = GOVD_MAP | GOVD_EXPLICIT;
		      if (GOMP_MAP_ALWAYS_P (OMP_CLAUSE_MAP_KIND (c)) || ptr)
			flags |= GOVD_SEEN;
		      goto do_add_decl;
		    }
		  else
		    {
		      tree *osc = struct_map_to_clause->get (decl);
		      tree *sc = NULL, *scp = NULL;
		      if (GOMP_MAP_ALWAYS_P (OMP_CLAUSE_MAP_KIND (c)) || ptr)
			n->value |= GOVD_SEEN;
		      offset_int o1, o2;
		      if (offset)
			o1 = wi::to_offset (offset);
		      else
			o1 = 0;
		      if (bitpos)
			o1 = o1 + bitpos / BITS_PER_UNIT;
		      sc = &OMP_CLAUSE_CHAIN (*osc);
		      if (*sc != c
			  && (OMP_CLAUSE_MAP_KIND (*sc)
			      == GOMP_MAP_FIRSTPRIVATE_REFERENCE)) 
			sc = &OMP_CLAUSE_CHAIN (*sc);
		      for (; *sc != c; sc = &OMP_CLAUSE_CHAIN (*sc))
			if (ptr && sc == prev_list_p)
			  break;
			else if (TREE_CODE (OMP_CLAUSE_DECL (*sc))
				 != COMPONENT_REF
				 && (TREE_CODE (OMP_CLAUSE_DECL (*sc))
				     != INDIRECT_REF)
				 && (TREE_CODE (OMP_CLAUSE_DECL (*sc))
				     != ARRAY_REF))
			  break;
			else
			  {
			    tree offset2;
			    HOST_WIDE_INT bitsize2, bitpos2;
			    base = OMP_CLAUSE_DECL (*sc);
			    if (TREE_CODE (base) == ARRAY_REF)
			      {
				while (TREE_CODE (base) == ARRAY_REF)
				  base = TREE_OPERAND (base, 0);
				if (TREE_CODE (base) != COMPONENT_REF
				    || (TREE_CODE (TREE_TYPE (base))
					!= ARRAY_TYPE))
				  break;
			      }
			    else if (TREE_CODE (base) == INDIRECT_REF
				     && (TREE_CODE (TREE_OPERAND (base, 0))
					 == COMPONENT_REF)
				     && (TREE_CODE (TREE_TYPE
						     (TREE_OPERAND (base, 0)))
					 == REFERENCE_TYPE))
			      base = TREE_OPERAND (base, 0);
			    base = get_inner_reference (base, &bitsize2,
							&bitpos2, &offset2,
							&mode, &unsignedp,
							&reversep, &volatilep);
			    if ((TREE_CODE (base) == INDIRECT_REF
				 || (TREE_CODE (base) == MEM_REF
				     && integer_zerop (TREE_OPERAND (base,
								     1))))
				&& DECL_P (TREE_OPERAND (base, 0))
				&& (TREE_CODE (TREE_TYPE (TREE_OPERAND (base,
									0)))
				    == REFERENCE_TYPE))
			      base = TREE_OPERAND (base, 0);
			    if (base != decl)
			      break;
			    if (scp)
			      continue;
			    gcc_assert (offset == NULL_TREE
					|| TREE_CODE (offset) == INTEGER_CST);
			    tree d1 = OMP_CLAUSE_DECL (*sc);
			    tree d2 = OMP_CLAUSE_DECL (c);
			    while (TREE_CODE (d1) == ARRAY_REF)
			      d1 = TREE_OPERAND (d1, 0);
			    while (TREE_CODE (d2) == ARRAY_REF)
			      d2 = TREE_OPERAND (d2, 0);
			    if (TREE_CODE (d1) == INDIRECT_REF)
			      d1 = TREE_OPERAND (d1, 0);
			    if (TREE_CODE (d2) == INDIRECT_REF)
			      d2 = TREE_OPERAND (d2, 0);
			    while (TREE_CODE (d1) == COMPONENT_REF)
			      if (TREE_CODE (d2) == COMPONENT_REF
				  && TREE_OPERAND (d1, 1)
				     == TREE_OPERAND (d2, 1))
				{
				  d1 = TREE_OPERAND (d1, 0);
				  d2 = TREE_OPERAND (d2, 0);
				}
			      else
				break;
			    if (d1 == d2)
			      {
				error_at (OMP_CLAUSE_LOCATION (c),
					  "%qE appears more than once in map "
					  "clauses", OMP_CLAUSE_DECL (c));
				remove = true;
				break;
			      }
			    if (offset2)
			      o2 = wi::to_offset (offset2);
			    else
			      o2 = 0;
			    if (bitpos2)
			      o2 = o2 + bitpos2 / BITS_PER_UNIT;
			    if (wi::ltu_p (o1, o2)
				|| (wi::eq_p (o1, o2) && bitpos < bitpos2))
			      {
				if (ptr)
				  scp = sc;
				else
				  break;
			      }
			  }
		      if (remove)
			break;
		      OMP_CLAUSE_SIZE (*osc)
			= size_binop (PLUS_EXPR, OMP_CLAUSE_SIZE (*osc),
				      size_one_node);
		      if (ptr)
			{
			  tree c2 = build_omp_clause (OMP_CLAUSE_LOCATION (c),
						      OMP_CLAUSE_MAP);
			  tree cl = NULL_TREE;
			  enum gomp_map_kind mkind
			    = code == OMP_TARGET_EXIT_DATA
			      ? GOMP_MAP_RELEASE : GOMP_MAP_ALLOC;
			  OMP_CLAUSE_SET_MAP_KIND (c2, mkind);
			  OMP_CLAUSE_DECL (c2)
			    = unshare_expr (OMP_CLAUSE_DECL (c));
			  OMP_CLAUSE_CHAIN (c2) = scp ? *scp : *prev_list_p;
			  OMP_CLAUSE_SIZE (c2)
			    = TYPE_SIZE_UNIT (ptr_type_node);
			  cl = scp ? *prev_list_p : c2;
			  if (OMP_CLAUSE_CHAIN (*prev_list_p) != c)
			    {
			      tree c4 = OMP_CLAUSE_CHAIN (*prev_list_p);
			      tree c3
				= build_omp_clause (OMP_CLAUSE_LOCATION (c),
						    OMP_CLAUSE_MAP);
			      OMP_CLAUSE_SET_MAP_KIND (c3, mkind);
			      OMP_CLAUSE_DECL (c3)
				= unshare_expr (OMP_CLAUSE_DECL (c4));
			      OMP_CLAUSE_SIZE (c3)
				= TYPE_SIZE_UNIT (ptr_type_node);
			      OMP_CLAUSE_CHAIN (c3) = *prev_list_p;
			      if (!scp)
				OMP_CLAUSE_CHAIN (c2) = c3;
			      else
				cl = c3;
			    }
			  if (scp)
			    *scp = c2;
			  if (sc == prev_list_p)
			    {
			      *sc = cl;
			      prev_list_p = NULL;
			    }
			  else
			    {
			      *prev_list_p = OMP_CLAUSE_CHAIN (c);
			      list_p = prev_list_p;
			      prev_list_p = NULL;
			      OMP_CLAUSE_CHAIN (c) = *sc;
			      *sc = cl;
			      continue;
			    }
			}
		      else if (*sc != c)
			{
			  *list_p = OMP_CLAUSE_CHAIN (c);
			  OMP_CLAUSE_CHAIN (c) = *sc;
			  *sc = c;
			  continue;
			}
		    }
		}
	      if (!remove
		  && OMP_CLAUSE_MAP_KIND (c) != GOMP_MAP_ALWAYS_POINTER
		  && OMP_CLAUSE_CHAIN (c)
		  && OMP_CLAUSE_CODE (OMP_CLAUSE_CHAIN (c)) == OMP_CLAUSE_MAP
		  && (OMP_CLAUSE_MAP_KIND (OMP_CLAUSE_CHAIN (c))
		      == GOMP_MAP_ALWAYS_POINTER))
		prev_list_p = list_p;
	      break;
	    }
	  flags = GOVD_MAP | GOVD_EXPLICIT;
	  if (OMP_CLAUSE_MAP_KIND (c) == GOMP_MAP_ALWAYS_TO
	      || OMP_CLAUSE_MAP_KIND (c) == GOMP_MAP_ALWAYS_TOFROM)
	    flags |= GOVD_MAP_ALWAYS_TO;
	  goto do_add;

	case OMP_CLAUSE_DEPEND:
	  if (OMP_CLAUSE_DEPEND_KIND (c) == OMP_CLAUSE_DEPEND_SINK)
	    {
	      tree deps = OMP_CLAUSE_DECL (c);
	      while (deps && TREE_CODE (deps) == TREE_LIST)
		{
		  if (TREE_CODE (TREE_PURPOSE (deps)) == TRUNC_DIV_EXPR
		      && DECL_P (TREE_OPERAND (TREE_PURPOSE (deps), 1)))
		    gimplify_expr (&TREE_OPERAND (TREE_PURPOSE (deps), 1),
				   pre_p, NULL, is_gimple_val, fb_rvalue);
		  deps = TREE_CHAIN (deps);
		}
	      break;
	    }
	  else if (OMP_CLAUSE_DEPEND_KIND (c) == OMP_CLAUSE_DEPEND_SOURCE)
	    break;
	  if (TREE_CODE (OMP_CLAUSE_DECL (c)) == COMPOUND_EXPR)
	    {
	      gimplify_expr (&TREE_OPERAND (OMP_CLAUSE_DECL (c), 0), pre_p,
			     NULL, is_gimple_val, fb_rvalue);
	      OMP_CLAUSE_DECL (c) = TREE_OPERAND (OMP_CLAUSE_DECL (c), 1);
	    }
	  if (error_operand_p (OMP_CLAUSE_DECL (c)))
	    {
	      remove = true;
	      break;
	    }
	  OMP_CLAUSE_DECL (c) = build_fold_addr_expr (OMP_CLAUSE_DECL (c));
	  if (gimplify_expr (&OMP_CLAUSE_DECL (c), pre_p, NULL,
			     is_gimple_val, fb_rvalue) == GS_ERROR)
	    {
	      remove = true;
	      break;
	    }
	  break;

	case OMP_CLAUSE_TO:
	case OMP_CLAUSE_FROM:
	case OMP_CLAUSE__CACHE_:
	  decl = OMP_CLAUSE_DECL (c);
	  if (error_operand_p (decl))
	    {
	      remove = true;
	      break;
	    }
	  if (OMP_CLAUSE_SIZE (c) == NULL_TREE)
	    OMP_CLAUSE_SIZE (c) = DECL_P (decl) ? DECL_SIZE_UNIT (decl)
				  : TYPE_SIZE_UNIT (TREE_TYPE (decl));
	  if (gimplify_expr (&OMP_CLAUSE_SIZE (c), pre_p,
			     NULL, is_gimple_val, fb_rvalue) == GS_ERROR)
	    {
	      remove = true;
	      break;
	    }
	  if (!DECL_P (decl))
	    {
	      if (gimplify_expr (&OMP_CLAUSE_DECL (c), pre_p,
				 NULL, is_gimple_lvalue, fb_lvalue)
		  == GS_ERROR)
		{
		  remove = true;
		  break;
		}
	      break;
	    }
	  goto do_notice;

	case OMP_CLAUSE_USE_DEVICE_PTR:
	  flags = GOVD_FIRSTPRIVATE | GOVD_EXPLICIT;
	  goto do_add;
	case OMP_CLAUSE_IS_DEVICE_PTR:
	  flags = GOVD_FIRSTPRIVATE | GOVD_EXPLICIT;
	  goto do_add;

	do_add:
	  decl = OMP_CLAUSE_DECL (c);
	do_add_decl:
	  if (error_operand_p (decl))
	    {
	      remove = true;
	      break;
	    }
	  if (DECL_NAME (decl) == NULL_TREE && (flags & GOVD_SHARED) == 0)
	    {
	      tree t = omp_member_access_dummy_var (decl);
	      if (t)
		{
		  tree v = DECL_VALUE_EXPR (decl);
		  DECL_NAME (decl) = DECL_NAME (TREE_OPERAND (v, 1));
		  if (outer_ctx)
		    omp_notice_variable (outer_ctx, t, true);
		}
	    }
	  if (code == OACC_DATA
	      && OMP_CLAUSE_CODE (c) == OMP_CLAUSE_MAP
	      && OMP_CLAUSE_MAP_KIND (c) == GOMP_MAP_FIRSTPRIVATE_POINTER)
	    flags |= GOVD_MAP_0LEN_ARRAY;
	  omp_add_variable (ctx, decl, flags);
	  if (OMP_CLAUSE_CODE (c) == OMP_CLAUSE_REDUCTION
	      && OMP_CLAUSE_REDUCTION_PLACEHOLDER (c))
	    {
	      omp_add_variable (ctx, OMP_CLAUSE_REDUCTION_PLACEHOLDER (c),
				GOVD_LOCAL | GOVD_SEEN);
	      if (OMP_CLAUSE_REDUCTION_DECL_PLACEHOLDER (c)
		  && walk_tree (&OMP_CLAUSE_REDUCTION_INIT (c),
				find_decl_expr,
				OMP_CLAUSE_REDUCTION_DECL_PLACEHOLDER (c),
				NULL) == NULL_TREE)
		omp_add_variable (ctx,
				  OMP_CLAUSE_REDUCTION_DECL_PLACEHOLDER (c),
				  GOVD_LOCAL | GOVD_SEEN);
	      gimplify_omp_ctxp = ctx;
	      push_gimplify_context ();

	      OMP_CLAUSE_REDUCTION_GIMPLE_INIT (c) = NULL;
	      OMP_CLAUSE_REDUCTION_GIMPLE_MERGE (c) = NULL;

	      gimplify_and_add (OMP_CLAUSE_REDUCTION_INIT (c),
		  		&OMP_CLAUSE_REDUCTION_GIMPLE_INIT (c));
	      pop_gimplify_context
		(gimple_seq_first_stmt (OMP_CLAUSE_REDUCTION_GIMPLE_INIT (c)));
	      push_gimplify_context ();
	      gimplify_and_add (OMP_CLAUSE_REDUCTION_MERGE (c),
		  		&OMP_CLAUSE_REDUCTION_GIMPLE_MERGE (c));
	      pop_gimplify_context
		(gimple_seq_first_stmt (OMP_CLAUSE_REDUCTION_GIMPLE_MERGE (c)));
	      OMP_CLAUSE_REDUCTION_INIT (c) = NULL_TREE;
	      OMP_CLAUSE_REDUCTION_MERGE (c) = NULL_TREE;

	      gimplify_omp_ctxp = outer_ctx;
	    }
	  else if (OMP_CLAUSE_CODE (c) == OMP_CLAUSE_LASTPRIVATE
		   && OMP_CLAUSE_LASTPRIVATE_STMT (c))
	    {
	      gimplify_omp_ctxp = ctx;
	      push_gimplify_context ();
	      if (TREE_CODE (OMP_CLAUSE_LASTPRIVATE_STMT (c)) != BIND_EXPR)
		{
		  tree bind = build3 (BIND_EXPR, void_type_node, NULL,
				      NULL, NULL);
		  TREE_SIDE_EFFECTS (bind) = 1;
		  BIND_EXPR_BODY (bind) = OMP_CLAUSE_LASTPRIVATE_STMT (c);
		  OMP_CLAUSE_LASTPRIVATE_STMT (c) = bind;
		}
	      gimplify_and_add (OMP_CLAUSE_LASTPRIVATE_STMT (c),
				&OMP_CLAUSE_LASTPRIVATE_GIMPLE_SEQ (c));
	      pop_gimplify_context
		(gimple_seq_first_stmt (OMP_CLAUSE_LASTPRIVATE_GIMPLE_SEQ (c)));
	      OMP_CLAUSE_LASTPRIVATE_STMT (c) = NULL_TREE;

	      gimplify_omp_ctxp = outer_ctx;
	    }
	  else if (OMP_CLAUSE_CODE (c) == OMP_CLAUSE_LINEAR
		   && OMP_CLAUSE_LINEAR_STMT (c))
	    {
	      gimplify_omp_ctxp = ctx;
	      push_gimplify_context ();
	      if (TREE_CODE (OMP_CLAUSE_LINEAR_STMT (c)) != BIND_EXPR)
		{
		  tree bind = build3 (BIND_EXPR, void_type_node, NULL,
				      NULL, NULL);
		  TREE_SIDE_EFFECTS (bind) = 1;
		  BIND_EXPR_BODY (bind) = OMP_CLAUSE_LINEAR_STMT (c);
		  OMP_CLAUSE_LINEAR_STMT (c) = bind;
		}
	      gimplify_and_add (OMP_CLAUSE_LINEAR_STMT (c),
				&OMP_CLAUSE_LINEAR_GIMPLE_SEQ (c));
	      pop_gimplify_context
		(gimple_seq_first_stmt (OMP_CLAUSE_LINEAR_GIMPLE_SEQ (c)));
	      OMP_CLAUSE_LINEAR_STMT (c) = NULL_TREE;

	      gimplify_omp_ctxp = outer_ctx;
	    }
	  if (notice_outer)
	    goto do_notice;
	  break;

	case OMP_CLAUSE_COPYIN:
	case OMP_CLAUSE_COPYPRIVATE:
	  decl = OMP_CLAUSE_DECL (c);
	  if (error_operand_p (decl))
	    {
	      remove = true;
	      break;
	    }
	  if (OMP_CLAUSE_CODE (c) == OMP_CLAUSE_COPYPRIVATE
	      && !remove
	      && !omp_check_private (ctx, decl, true))
	    {
	      remove = true;
	      if (is_global_var (decl))
		{
		  if (DECL_THREAD_LOCAL_P (decl))
		    remove = false;
		  else if (DECL_HAS_VALUE_EXPR_P (decl))
		    {
		      tree value = get_base_address (DECL_VALUE_EXPR (decl));

		      if (value
			  && DECL_P (value)
			  && DECL_THREAD_LOCAL_P (value))
			remove = false;
		    }
		}
	      if (remove)
		error_at (OMP_CLAUSE_LOCATION (c),
			  "copyprivate variable %qE is not threadprivate"
			  " or private in outer context", DECL_NAME (decl));
	    }
	do_notice:
	  if (outer_ctx)
	    omp_notice_variable (outer_ctx, decl, true);
	  if (check_non_private
	      && region_type == ORT_WORKSHARE
	      && (OMP_CLAUSE_CODE (c) != OMP_CLAUSE_REDUCTION
		  || decl == OMP_CLAUSE_DECL (c)
		  || (TREE_CODE (OMP_CLAUSE_DECL (c)) == MEM_REF
		      && (TREE_CODE (TREE_OPERAND (OMP_CLAUSE_DECL (c), 0))
			  == ADDR_EXPR
			  || (TREE_CODE (TREE_OPERAND (OMP_CLAUSE_DECL (c), 0))
			      == POINTER_PLUS_EXPR
			      && (TREE_CODE (TREE_OPERAND (TREE_OPERAND
						(OMP_CLAUSE_DECL (c), 0), 0))
				  == ADDR_EXPR)))))
	      && omp_check_private (ctx, decl, false))
	    {
	      error ("%s variable %qE is private in outer context",
		     check_non_private, DECL_NAME (decl));
	      remove = true;
	    }
	  break;

	case OMP_CLAUSE_IF:
	  if (OMP_CLAUSE_IF_MODIFIER (c) != ERROR_MARK
	      && OMP_CLAUSE_IF_MODIFIER (c) != code)
	    {
	      const char *p[2];
	      for (int i = 0; i < 2; i++)
		switch (i ? OMP_CLAUSE_IF_MODIFIER (c) : code)
		  {
		  case OMP_PARALLEL: p[i] = "parallel"; break;
		  case OMP_TASK: p[i] = "task"; break;
		  case OMP_TASKLOOP: p[i] = "taskloop"; break;
		  case OMP_TARGET_DATA: p[i] = "target data"; break;
		  case OMP_TARGET: p[i] = "target"; break;
		  case OMP_TARGET_UPDATE: p[i] = "target update"; break;
		  case OMP_TARGET_ENTER_DATA:
		    p[i] = "target enter data"; break;
		  case OMP_TARGET_EXIT_DATA: p[i] = "target exit data"; break;
		  default: gcc_unreachable ();
		  }
	      error_at (OMP_CLAUSE_LOCATION (c),
			"expected %qs %<if%> clause modifier rather than %qs",
			p[0], p[1]);
	      remove = true;
	    }
	  /* Fall through.  */

	case OMP_CLAUSE_FINAL:
	  OMP_CLAUSE_OPERAND (c, 0)
	    = gimple_boolify (OMP_CLAUSE_OPERAND (c, 0));
	  /* Fall through.  */

	case OMP_CLAUSE_SCHEDULE:
	case OMP_CLAUSE_NUM_THREADS:
	case OMP_CLAUSE_NUM_TEAMS:
	case OMP_CLAUSE_THREAD_LIMIT:
	case OMP_CLAUSE_DIST_SCHEDULE:
	case OMP_CLAUSE_DEVICE:
	case OMP_CLAUSE_PRIORITY:
	case OMP_CLAUSE_GRAINSIZE:
	case OMP_CLAUSE_NUM_TASKS:
	case OMP_CLAUSE_HINT:
	case OMP_CLAUSE__CILK_FOR_COUNT_:
	case OMP_CLAUSE_ASYNC:
	case OMP_CLAUSE_WAIT:
	case OMP_CLAUSE_NUM_GANGS:
	case OMP_CLAUSE_NUM_WORKERS:
	case OMP_CLAUSE_VECTOR_LENGTH:
	case OMP_CLAUSE_WORKER:
	case OMP_CLAUSE_VECTOR:
	  if (gimplify_expr (&OMP_CLAUSE_OPERAND (c, 0), pre_p, NULL,
			     is_gimple_val, fb_rvalue) == GS_ERROR)
	    remove = true;
	  break;

	case OMP_CLAUSE_GANG:
	  if (gimplify_expr (&OMP_CLAUSE_OPERAND (c, 0), pre_p, NULL,
			     is_gimple_val, fb_rvalue) == GS_ERROR)
	    remove = true;
	  if (gimplify_expr (&OMP_CLAUSE_OPERAND (c, 1), pre_p, NULL,
			     is_gimple_val, fb_rvalue) == GS_ERROR)
	    remove = true;
	  break;

	case OMP_CLAUSE_NOWAIT:
	case OMP_CLAUSE_ORDERED:
	case OMP_CLAUSE_UNTIED:
	case OMP_CLAUSE_COLLAPSE:
	case OMP_CLAUSE_TILE:
	case OMP_CLAUSE_AUTO:
	case OMP_CLAUSE_SEQ:
	case OMP_CLAUSE_INDEPENDENT:
	case OMP_CLAUSE_MERGEABLE:
	case OMP_CLAUSE_PROC_BIND:
	case OMP_CLAUSE_SAFELEN:
	case OMP_CLAUSE_SIMDLEN:
	case OMP_CLAUSE_NOGROUP:
	case OMP_CLAUSE_THREADS:
	case OMP_CLAUSE_SIMD:
	  break;

	case OMP_CLAUSE_DEFAULTMAP:
	  ctx->target_map_scalars_firstprivate = false;
	  break;

	case OMP_CLAUSE_ALIGNED:
	  decl = OMP_CLAUSE_DECL (c);
	  if (error_operand_p (decl))
	    {
	      remove = true;
	      break;
	    }
	  if (gimplify_expr (&OMP_CLAUSE_ALIGNED_ALIGNMENT (c), pre_p, NULL,
			     is_gimple_val, fb_rvalue) == GS_ERROR)
	    {
	      remove = true;
	      break;
	    }
	  if (!is_global_var (decl)
	      && TREE_CODE (TREE_TYPE (decl)) == POINTER_TYPE)
	    omp_add_variable (ctx, decl, GOVD_ALIGNED);
	  break;

	case OMP_CLAUSE_DEFAULT:
	  ctx->default_kind = OMP_CLAUSE_DEFAULT_KIND (c);
	  break;

	default:
	  gcc_unreachable ();
	}

      if (code == OACC_DATA
	  && OMP_CLAUSE_CODE (c) == OMP_CLAUSE_MAP
	  && OMP_CLAUSE_MAP_KIND (c) == GOMP_MAP_FIRSTPRIVATE_POINTER)
	remove = true;
      if (remove)
	*list_p = OMP_CLAUSE_CHAIN (c);
      else
	list_p = &OMP_CLAUSE_CHAIN (c);
    }

  gimplify_omp_ctxp = ctx;
  if (struct_map_to_clause)
    delete struct_map_to_clause;
}

/* Return true if DECL is a candidate for shared to firstprivate
   optimization.  We only consider non-addressable scalars, not
   too big, and not references.  */

static bool
omp_shared_to_firstprivate_optimizable_decl_p (tree decl)
{
  if (TREE_ADDRESSABLE (decl))
    return false;
  tree type = TREE_TYPE (decl);
  if (!is_gimple_reg_type (type)
      || TREE_CODE (type) == REFERENCE_TYPE
      || TREE_ADDRESSABLE (type))
    return false;
  /* Don't optimize too large decls, as each thread/task will have
     its own.  */
  HOST_WIDE_INT len = int_size_in_bytes (type);
  if (len == -1 || len > 4 * POINTER_SIZE / BITS_PER_UNIT)
    return false;
  if (lang_hooks.decls.omp_privatize_by_reference (decl))
    return false;
  return true;
}

/* Helper function of omp_find_stores_op and gimplify_adjust_omp_clauses*.
   For omp_shared_to_firstprivate_optimizable_decl_p decl mark it as
   GOVD_WRITTEN in outer contexts.  */

static void
omp_mark_stores (struct gimplify_omp_ctx *ctx, tree decl)
{
  for (; ctx; ctx = ctx->outer_context)
    {
      splay_tree_node n = splay_tree_lookup (ctx->variables,
					     (splay_tree_key) decl);
      if (n == NULL)
	continue;
      else if (n->value & GOVD_SHARED)
	{
	  n->value |= GOVD_WRITTEN;
	  return;
	}
      else if (n->value & GOVD_DATA_SHARE_CLASS)
	return;
    }
}

/* Helper callback for walk_gimple_seq to discover possible stores
   to omp_shared_to_firstprivate_optimizable_decl_p decls and set
   GOVD_WRITTEN if they are GOVD_SHARED in some outer context
   for those.  */

static tree
omp_find_stores_op (tree *tp, int *walk_subtrees, void *data)
{
  struct walk_stmt_info *wi = (struct walk_stmt_info *) data;

  *walk_subtrees = 0;
  if (!wi->is_lhs)
    return NULL_TREE;

  tree op = *tp;
  do
    {
      if (handled_component_p (op))
	op = TREE_OPERAND (op, 0);
      else if ((TREE_CODE (op) == MEM_REF || TREE_CODE (op) == TARGET_MEM_REF)
	       && TREE_CODE (TREE_OPERAND (op, 0)) == ADDR_EXPR)
	op = TREE_OPERAND (TREE_OPERAND (op, 0), 0);
      else
	break;
    }
  while (1);
  if (!DECL_P (op) || !omp_shared_to_firstprivate_optimizable_decl_p (op))
    return NULL_TREE;

  omp_mark_stores (gimplify_omp_ctxp, op);
  return NULL_TREE;
}

/* Helper callback for walk_gimple_seq to discover possible stores
   to omp_shared_to_firstprivate_optimizable_decl_p decls and set
   GOVD_WRITTEN if they are GOVD_SHARED in some outer context
   for those.  */

static tree
omp_find_stores_stmt (gimple_stmt_iterator *gsi_p,
		      bool *handled_ops_p,
		      struct walk_stmt_info *wi)
{
  gimple *stmt = gsi_stmt (*gsi_p);
  switch (gimple_code (stmt))
    {
    /* Don't recurse on OpenMP constructs for which
       gimplify_adjust_omp_clauses already handled the bodies,
       except handle gimple_omp_for_pre_body.  */
    case GIMPLE_OMP_FOR:
      *handled_ops_p = true;
      if (gimple_omp_for_pre_body (stmt))
	walk_gimple_seq (gimple_omp_for_pre_body (stmt),
			 omp_find_stores_stmt, omp_find_stores_op, wi);
      break;
    case GIMPLE_OMP_PARALLEL:
    case GIMPLE_OMP_TASK:
    case GIMPLE_OMP_SECTIONS:
    case GIMPLE_OMP_SINGLE:
    case GIMPLE_OMP_TARGET:
    case GIMPLE_OMP_TEAMS:
    case GIMPLE_OMP_CRITICAL:
      *handled_ops_p = true;
      break;
    default:
      break;
    }
  return NULL_TREE;
}

struct gimplify_adjust_omp_clauses_data
{
  tree *list_p;
  gimple_seq *pre_p;
};

/* For all variables that were not actually used within the context,
   remove PRIVATE, SHARED, and FIRSTPRIVATE clauses.  */

static int
gimplify_adjust_omp_clauses_1 (splay_tree_node n, void *data)
{
  tree *list_p = ((struct gimplify_adjust_omp_clauses_data *) data)->list_p;
  gimple_seq *pre_p
    = ((struct gimplify_adjust_omp_clauses_data *) data)->pre_p;
  tree decl = (tree) n->key;
  unsigned flags = n->value;
  enum omp_clause_code code;
  tree clause;
  bool private_debug;

  if (flags & (GOVD_EXPLICIT | GOVD_LOCAL))
    return 0;
  if ((flags & GOVD_SEEN) == 0)
    return 0;
  if (flags & GOVD_DEBUG_PRIVATE)
    {
      gcc_assert ((flags & GOVD_DATA_SHARE_CLASS) == GOVD_PRIVATE);
      private_debug = true;
    }
  else if (flags & GOVD_MAP)
    private_debug = false;
  else
    private_debug
      = lang_hooks.decls.omp_private_debug_clause (decl,
						   !!(flags & GOVD_SHARED));
  if (private_debug)
    code = OMP_CLAUSE_PRIVATE;
  else if (flags & GOVD_MAP)
    {
      code = OMP_CLAUSE_MAP;
      if ((gimplify_omp_ctxp->region_type & ORT_ACC) == 0
	  && TYPE_ATOMIC (strip_array_types (TREE_TYPE (decl))))
	{
	  error ("%<_Atomic%> %qD in implicit %<map%> clause", decl);
	  return 0;
	}
    }
  else if (flags & GOVD_SHARED)
    {
      if (is_global_var (decl))
	{
	  struct gimplify_omp_ctx *ctx = gimplify_omp_ctxp->outer_context;
	  while (ctx != NULL)
	    {
	      splay_tree_node on
		= splay_tree_lookup (ctx->variables, (splay_tree_key) decl);
	      if (on && (on->value & (GOVD_FIRSTPRIVATE | GOVD_LASTPRIVATE
				      | GOVD_PRIVATE | GOVD_REDUCTION
				      | GOVD_LINEAR | GOVD_MAP)) != 0)
		break;
	      ctx = ctx->outer_context;
	    }
	  if (ctx == NULL)
	    return 0;
	}
      code = OMP_CLAUSE_SHARED;
    }
  else if (flags & GOVD_PRIVATE)
    code = OMP_CLAUSE_PRIVATE;
  else if (flags & GOVD_FIRSTPRIVATE)
    {
      code = OMP_CLAUSE_FIRSTPRIVATE;
      if ((gimplify_omp_ctxp->region_type & ORT_TARGET)
	  && (gimplify_omp_ctxp->region_type & ORT_ACC) == 0
	  && TYPE_ATOMIC (strip_array_types (TREE_TYPE (decl))))
	{
	  error ("%<_Atomic%> %qD in implicit %<firstprivate%> clause on "
		 "%<target%> construct", decl);
	  return 0;
	}
    }
  else if (flags & GOVD_LASTPRIVATE)
    code = OMP_CLAUSE_LASTPRIVATE;
  else if (flags & GOVD_ALIGNED)
    return 0;
  else
    gcc_unreachable ();

  if (((flags & GOVD_LASTPRIVATE)
       || (code == OMP_CLAUSE_SHARED && (flags & GOVD_WRITTEN)))
      && omp_shared_to_firstprivate_optimizable_decl_p (decl))
    omp_mark_stores (gimplify_omp_ctxp->outer_context, decl);

  tree chain = *list_p;
  clause = build_omp_clause (input_location, code);
  OMP_CLAUSE_DECL (clause) = decl;
  OMP_CLAUSE_CHAIN (clause) = chain;
  if (private_debug)
    OMP_CLAUSE_PRIVATE_DEBUG (clause) = 1;
  else if (code == OMP_CLAUSE_PRIVATE && (flags & GOVD_PRIVATE_OUTER_REF))
    OMP_CLAUSE_PRIVATE_OUTER_REF (clause) = 1;
  else if (code == OMP_CLAUSE_SHARED
	   && (flags & GOVD_WRITTEN) == 0
	   && omp_shared_to_firstprivate_optimizable_decl_p (decl))
    OMP_CLAUSE_SHARED_READONLY (clause) = 1;
  else if (code == OMP_CLAUSE_FIRSTPRIVATE && (flags & GOVD_EXPLICIT) == 0)
    OMP_CLAUSE_FIRSTPRIVATE_IMPLICIT (clause) = 1;
  else if (code == OMP_CLAUSE_MAP && (flags & GOVD_MAP_0LEN_ARRAY) != 0)
    {
      tree nc = build_omp_clause (input_location, OMP_CLAUSE_MAP);
      OMP_CLAUSE_DECL (nc) = decl;
      if (TREE_CODE (TREE_TYPE (decl)) == REFERENCE_TYPE
	  && TREE_CODE (TREE_TYPE (TREE_TYPE (decl))) == POINTER_TYPE)
	OMP_CLAUSE_DECL (clause)
	  = build_simple_mem_ref_loc (input_location, decl);
      OMP_CLAUSE_DECL (clause)
	= build2 (MEM_REF, char_type_node, OMP_CLAUSE_DECL (clause),
		  build_int_cst (build_pointer_type (char_type_node), 0));
      OMP_CLAUSE_SIZE (clause) = size_zero_node;
      OMP_CLAUSE_SIZE (nc) = size_zero_node;
      OMP_CLAUSE_SET_MAP_KIND (clause, GOMP_MAP_ALLOC);
      OMP_CLAUSE_MAP_MAYBE_ZERO_LENGTH_ARRAY_SECTION (clause) = 1;
      OMP_CLAUSE_SET_MAP_KIND (nc, GOMP_MAP_FIRSTPRIVATE_POINTER);
      OMP_CLAUSE_CHAIN (nc) = chain;
      OMP_CLAUSE_CHAIN (clause) = nc;
      struct gimplify_omp_ctx *ctx = gimplify_omp_ctxp;
      gimplify_omp_ctxp = ctx->outer_context;
      gimplify_expr (&TREE_OPERAND (OMP_CLAUSE_DECL (clause), 0),
		     pre_p, NULL, is_gimple_val, fb_rvalue);
      gimplify_omp_ctxp = ctx;
    }
  else if (code == OMP_CLAUSE_MAP)
    {
      int kind = (flags & GOVD_MAP_TO_ONLY
		  ? GOMP_MAP_TO
		  : GOMP_MAP_TOFROM);
      if (flags & GOVD_MAP_FORCE)
	kind |= GOMP_MAP_FLAG_FORCE;
      OMP_CLAUSE_SET_MAP_KIND (clause, kind);
      if (DECL_SIZE (decl)
	  && TREE_CODE (DECL_SIZE (decl)) != INTEGER_CST)
	{
	  tree decl2 = DECL_VALUE_EXPR (decl);
	  gcc_assert (TREE_CODE (decl2) == INDIRECT_REF);
	  decl2 = TREE_OPERAND (decl2, 0);
	  gcc_assert (DECL_P (decl2));
	  tree mem = build_simple_mem_ref (decl2);
	  OMP_CLAUSE_DECL (clause) = mem;
	  OMP_CLAUSE_SIZE (clause) = TYPE_SIZE_UNIT (TREE_TYPE (decl));
	  if (gimplify_omp_ctxp->outer_context)
	    {
	      struct gimplify_omp_ctx *ctx = gimplify_omp_ctxp->outer_context;
	      omp_notice_variable (ctx, decl2, true);
	      omp_notice_variable (ctx, OMP_CLAUSE_SIZE (clause), true);
	    }
	  tree nc = build_omp_clause (OMP_CLAUSE_LOCATION (clause),
				      OMP_CLAUSE_MAP);
	  OMP_CLAUSE_DECL (nc) = decl;
	  OMP_CLAUSE_SIZE (nc) = size_zero_node;
	  if (gimplify_omp_ctxp->target_firstprivatize_array_bases)
	    OMP_CLAUSE_SET_MAP_KIND (nc, GOMP_MAP_FIRSTPRIVATE_POINTER);
	  else
	    OMP_CLAUSE_SET_MAP_KIND (nc, GOMP_MAP_POINTER);
	  OMP_CLAUSE_CHAIN (nc) = OMP_CLAUSE_CHAIN (clause);
	  OMP_CLAUSE_CHAIN (clause) = nc;
	}
      else if (gimplify_omp_ctxp->target_firstprivatize_array_bases
	       && lang_hooks.decls.omp_privatize_by_reference (decl))
	{
	  OMP_CLAUSE_DECL (clause) = build_simple_mem_ref (decl);
	  OMP_CLAUSE_SIZE (clause)
	    = unshare_expr (TYPE_SIZE_UNIT (TREE_TYPE (TREE_TYPE (decl))));
	  struct gimplify_omp_ctx *ctx = gimplify_omp_ctxp;
	  gimplify_omp_ctxp = ctx->outer_context;
	  gimplify_expr (&OMP_CLAUSE_SIZE (clause),
			 pre_p, NULL, is_gimple_val, fb_rvalue);
	  gimplify_omp_ctxp = ctx;
	  tree nc = build_omp_clause (OMP_CLAUSE_LOCATION (clause),
				      OMP_CLAUSE_MAP);
	  OMP_CLAUSE_DECL (nc) = decl;
	  OMP_CLAUSE_SIZE (nc) = size_zero_node;
	  OMP_CLAUSE_SET_MAP_KIND (nc, GOMP_MAP_FIRSTPRIVATE_REFERENCE);
	  OMP_CLAUSE_CHAIN (nc) = OMP_CLAUSE_CHAIN (clause);
	  OMP_CLAUSE_CHAIN (clause) = nc;
	}
      else
	OMP_CLAUSE_SIZE (clause) = DECL_SIZE_UNIT (decl);
    }
  if (code == OMP_CLAUSE_FIRSTPRIVATE && (flags & GOVD_LASTPRIVATE) != 0)
    {
      tree nc = build_omp_clause (input_location, OMP_CLAUSE_LASTPRIVATE);
      OMP_CLAUSE_DECL (nc) = decl;
      OMP_CLAUSE_LASTPRIVATE_FIRSTPRIVATE (nc) = 1;
      OMP_CLAUSE_CHAIN (nc) = chain;
      OMP_CLAUSE_CHAIN (clause) = nc;
      struct gimplify_omp_ctx *ctx = gimplify_omp_ctxp;
      gimplify_omp_ctxp = ctx->outer_context;
      lang_hooks.decls.omp_finish_clause (nc, pre_p);
      gimplify_omp_ctxp = ctx;
    }
  *list_p = clause;
  struct gimplify_omp_ctx *ctx = gimplify_omp_ctxp;
  gimplify_omp_ctxp = ctx->outer_context;
  lang_hooks.decls.omp_finish_clause (clause, pre_p);
  if (gimplify_omp_ctxp)
    for (; clause != chain; clause = OMP_CLAUSE_CHAIN (clause))
      if (OMP_CLAUSE_CODE (clause) == OMP_CLAUSE_MAP
	  && DECL_P (OMP_CLAUSE_SIZE (clause)))
	omp_notice_variable (gimplify_omp_ctxp, OMP_CLAUSE_SIZE (clause),
			     true);
  gimplify_omp_ctxp = ctx;
  return 0;
}

static void
gimplify_adjust_omp_clauses (gimple_seq *pre_p, gimple_seq body, tree *list_p,
			     enum tree_code code)
{
  struct gimplify_omp_ctx *ctx = gimplify_omp_ctxp;
  tree c, decl;

  if (body)
    {
      struct gimplify_omp_ctx *octx;
      for (octx = ctx; octx; octx = octx->outer_context)
	if ((octx->region_type & (ORT_PARALLEL | ORT_TASK | ORT_TEAMS)) != 0)
	  break;
      if (octx)
	{
	  struct walk_stmt_info wi;
	  memset (&wi, 0, sizeof (wi));
	  walk_gimple_seq (body, omp_find_stores_stmt,
			   omp_find_stores_op, &wi);
	}
    }
  while ((c = *list_p) != NULL)
    {
      splay_tree_node n;
      bool remove = false;

      switch (OMP_CLAUSE_CODE (c))
	{
	case OMP_CLAUSE_FIRSTPRIVATE:
	  if ((ctx->region_type & ORT_TARGET)
	      && (ctx->region_type & ORT_ACC) == 0
	      && TYPE_ATOMIC (strip_array_types
					(TREE_TYPE (OMP_CLAUSE_DECL (c)))))
	    {
	      error_at (OMP_CLAUSE_LOCATION (c),
			"%<_Atomic%> %qD in %<firstprivate%> clause on "
			"%<target%> construct", OMP_CLAUSE_DECL (c));
	      remove = true;
	      break;
	    }
	  /* FALLTHRU */
	case OMP_CLAUSE_PRIVATE:
	case OMP_CLAUSE_SHARED:
	case OMP_CLAUSE_LINEAR:
	  decl = OMP_CLAUSE_DECL (c);
	  n = splay_tree_lookup (ctx->variables, (splay_tree_key) decl);
	  remove = !(n->value & GOVD_SEEN);
	  if (! remove)
	    {
	      bool shared = OMP_CLAUSE_CODE (c) == OMP_CLAUSE_SHARED;
	      if ((n->value & GOVD_DEBUG_PRIVATE)
		  || lang_hooks.decls.omp_private_debug_clause (decl, shared))
		{
		  gcc_assert ((n->value & GOVD_DEBUG_PRIVATE) == 0
			      || ((n->value & GOVD_DATA_SHARE_CLASS)
				  == GOVD_PRIVATE));
		  OMP_CLAUSE_SET_CODE (c, OMP_CLAUSE_PRIVATE);
		  OMP_CLAUSE_PRIVATE_DEBUG (c) = 1;
		}
	      if (OMP_CLAUSE_CODE (c) == OMP_CLAUSE_SHARED
		  && (n->value & GOVD_WRITTEN) == 0
		  && DECL_P (decl)
		  && omp_shared_to_firstprivate_optimizable_decl_p (decl))
		OMP_CLAUSE_SHARED_READONLY (c) = 1;
	      else if (DECL_P (decl)
		       && ((OMP_CLAUSE_CODE (c) == OMP_CLAUSE_SHARED
			    && (n->value & GOVD_WRITTEN) != 1)
			   || (OMP_CLAUSE_CODE (c) == OMP_CLAUSE_LINEAR
			       && !OMP_CLAUSE_LINEAR_NO_COPYOUT (c)))
		       && omp_shared_to_firstprivate_optimizable_decl_p (decl))
		omp_mark_stores (gimplify_omp_ctxp->outer_context, decl);
	    }
	  break;

	case OMP_CLAUSE_LASTPRIVATE:
	  /* Make sure OMP_CLAUSE_LASTPRIVATE_FIRSTPRIVATE is set to
	     accurately reflect the presence of a FIRSTPRIVATE clause.  */
	  decl = OMP_CLAUSE_DECL (c);
	  n = splay_tree_lookup (ctx->variables, (splay_tree_key) decl);
	  OMP_CLAUSE_LASTPRIVATE_FIRSTPRIVATE (c)
	    = (n->value & GOVD_FIRSTPRIVATE) != 0;
	  if (code == OMP_DISTRIBUTE
	      && OMP_CLAUSE_LASTPRIVATE_FIRSTPRIVATE (c))
	    {
	      remove = true;
	      error_at (OMP_CLAUSE_LOCATION (c),
			"same variable used in %<firstprivate%> and "
			"%<lastprivate%> clauses on %<distribute%> "
			"construct");
	    }
	  if (!remove
	      && OMP_CLAUSE_CODE (c) == OMP_CLAUSE_LASTPRIVATE
	      && DECL_P (decl)
	      && omp_shared_to_firstprivate_optimizable_decl_p (decl))
	    omp_mark_stores (gimplify_omp_ctxp->outer_context, decl);
	  break;

	case OMP_CLAUSE_ALIGNED:
	  decl = OMP_CLAUSE_DECL (c);
	  if (!is_global_var (decl))
	    {
	      n = splay_tree_lookup (ctx->variables, (splay_tree_key) decl);
	      remove = n == NULL || !(n->value & GOVD_SEEN);
	      if (!remove && TREE_CODE (TREE_TYPE (decl)) == POINTER_TYPE)
		{
		  struct gimplify_omp_ctx *octx;
		  if (n != NULL
		      && (n->value & (GOVD_DATA_SHARE_CLASS
				      & ~GOVD_FIRSTPRIVATE)))
		    remove = true;
		  else
		    for (octx = ctx->outer_context; octx;
			 octx = octx->outer_context)
		      {
			n = splay_tree_lookup (octx->variables,
					       (splay_tree_key) decl);
			if (n == NULL)
			  continue;
			if (n->value & GOVD_LOCAL)
			  break;
			/* We have to avoid assigning a shared variable
			   to itself when trying to add
			   __builtin_assume_aligned.  */
			if (n->value & GOVD_SHARED)
			  {
			    remove = true;
			    break;
			  }
		      }
		}
	    }
	  else if (TREE_CODE (TREE_TYPE (decl)) == ARRAY_TYPE)
	    {
	      n = splay_tree_lookup (ctx->variables, (splay_tree_key) decl);
	      if (n != NULL && (n->value & GOVD_DATA_SHARE_CLASS) != 0)
		remove = true;
	    }
	  break;

	case OMP_CLAUSE_MAP:
	  if (code == OMP_TARGET_EXIT_DATA
	      && OMP_CLAUSE_MAP_KIND (c) == GOMP_MAP_ALWAYS_POINTER)
	    {
	      remove = true;
	      break;
	    }
	  decl = OMP_CLAUSE_DECL (c);
	  /* Data clauses associated with acc parallel reductions must be
	     compatible with present_or_copy.  Warn and adjust the clause
	     if that is not the case.  */
	  if (ctx->region_type == ORT_ACC_PARALLEL)
	    {
	      tree t = DECL_P (decl) ? decl : TREE_OPERAND (decl, 0);
	      n = NULL;

	      if (DECL_P (t))
		n = splay_tree_lookup (ctx->variables, (splay_tree_key) t);

	      if (n && (n->value & GOVD_REDUCTION))
		{
		  enum gomp_map_kind kind = OMP_CLAUSE_MAP_KIND (c);

		  OMP_CLAUSE_MAP_IN_REDUCTION (c) = 1;
		  if ((kind & GOMP_MAP_TOFROM) != GOMP_MAP_TOFROM
		      && kind != GOMP_MAP_FORCE_PRESENT
		      && kind != GOMP_MAP_POINTER)
		    {
		      warning_at (OMP_CLAUSE_LOCATION (c), 0,
				  "incompatible data clause with reduction "
				  "on %qE; promoting to present_or_copy",
				  DECL_NAME (t));
		      OMP_CLAUSE_SET_MAP_KIND (c, GOMP_MAP_TOFROM);
		    }
		}
	    }
	  if (!DECL_P (decl))
	    {
	      if ((ctx->region_type & ORT_TARGET) != 0
		  && OMP_CLAUSE_MAP_KIND (c) == GOMP_MAP_FIRSTPRIVATE_POINTER)
		{
		  if (TREE_CODE (decl) == INDIRECT_REF
		      && TREE_CODE (TREE_OPERAND (decl, 0)) == COMPONENT_REF
		      && (TREE_CODE (TREE_TYPE (TREE_OPERAND (decl, 0)))
			  == REFERENCE_TYPE))
		    decl = TREE_OPERAND (decl, 0);
		  if (TREE_CODE (decl) == COMPONENT_REF)
		    {
		      while (TREE_CODE (decl) == COMPONENT_REF)
			decl = TREE_OPERAND (decl, 0);
		      if (DECL_P (decl))
			{
			  n = splay_tree_lookup (ctx->variables,
						 (splay_tree_key) decl);
			  if (!(n->value & GOVD_SEEN))
			    remove = true;
			}
		    }
		}
	      break;
	    }
	  n = splay_tree_lookup (ctx->variables, (splay_tree_key) decl);
	  if ((ctx->region_type & ORT_TARGET) != 0
	      && !(n->value & GOVD_SEEN)
	      && GOMP_MAP_ALWAYS_P (OMP_CLAUSE_MAP_KIND (c)) == 0
	      && (!is_global_var (decl)
		  || !lookup_attribute ("omp declare target link",
					DECL_ATTRIBUTES (decl))))
	    {
	      remove = true;
	      /* For struct element mapping, if struct is never referenced
		 in target block and none of the mapping has always modifier,
		 remove all the struct element mappings, which immediately
		 follow the GOMP_MAP_STRUCT map clause.  */
	      if (OMP_CLAUSE_MAP_KIND (c) == GOMP_MAP_STRUCT)
		{
		  HOST_WIDE_INT cnt = tree_to_shwi (OMP_CLAUSE_SIZE (c));
		  while (cnt--)
		    OMP_CLAUSE_CHAIN (c)
		      = OMP_CLAUSE_CHAIN (OMP_CLAUSE_CHAIN (c));
		}
	    }
	  else if (OMP_CLAUSE_MAP_KIND (c) == GOMP_MAP_STRUCT
		   && code == OMP_TARGET_EXIT_DATA)
	    remove = true;
	  else if (DECL_SIZE (decl)
		   && TREE_CODE (DECL_SIZE (decl)) != INTEGER_CST
		   && OMP_CLAUSE_MAP_KIND (c) != GOMP_MAP_POINTER
		   && OMP_CLAUSE_MAP_KIND (c) != GOMP_MAP_FIRSTPRIVATE_POINTER
		   && (OMP_CLAUSE_MAP_KIND (c)
		       != GOMP_MAP_FIRSTPRIVATE_REFERENCE))
	    {
	      /* For GOMP_MAP_FORCE_DEVICEPTR, we'll never enter here, because
		 for these, TREE_CODE (DECL_SIZE (decl)) will always be
		 INTEGER_CST.  */
	      gcc_assert (OMP_CLAUSE_MAP_KIND (c) != GOMP_MAP_FORCE_DEVICEPTR);

	      tree decl2 = DECL_VALUE_EXPR (decl);
	      gcc_assert (TREE_CODE (decl2) == INDIRECT_REF);
	      decl2 = TREE_OPERAND (decl2, 0);
	      gcc_assert (DECL_P (decl2));
	      tree mem = build_simple_mem_ref (decl2);
	      OMP_CLAUSE_DECL (c) = mem;
	      OMP_CLAUSE_SIZE (c) = TYPE_SIZE_UNIT (TREE_TYPE (decl));
	      if (ctx->outer_context)
		{
		  omp_notice_variable (ctx->outer_context, decl2, true);
		  omp_notice_variable (ctx->outer_context,
				       OMP_CLAUSE_SIZE (c), true);
		}
	      if (((ctx->region_type & ORT_TARGET) != 0
		   || !ctx->target_firstprivatize_array_bases)
		  && ((n->value & GOVD_SEEN) == 0
		      || (n->value & (GOVD_PRIVATE | GOVD_FIRSTPRIVATE)) == 0))
		{
		  tree nc = build_omp_clause (OMP_CLAUSE_LOCATION (c),
					      OMP_CLAUSE_MAP);
		  OMP_CLAUSE_DECL (nc) = decl;
		  OMP_CLAUSE_SIZE (nc) = size_zero_node;
		  if (ctx->target_firstprivatize_array_bases)
		    OMP_CLAUSE_SET_MAP_KIND (nc,
					     GOMP_MAP_FIRSTPRIVATE_POINTER);
		  else
		    OMP_CLAUSE_SET_MAP_KIND (nc, GOMP_MAP_POINTER);
		  OMP_CLAUSE_CHAIN (nc) = OMP_CLAUSE_CHAIN (c);
		  OMP_CLAUSE_CHAIN (c) = nc;
		  c = nc;
		}
	    }
	  else
	    {
	      if (OMP_CLAUSE_SIZE (c) == NULL_TREE)
		OMP_CLAUSE_SIZE (c) = DECL_SIZE_UNIT (decl);
	      gcc_assert ((n->value & GOVD_SEEN) == 0
			  || ((n->value & (GOVD_PRIVATE | GOVD_FIRSTPRIVATE))
			      == 0));
	    }
	  break;

	case OMP_CLAUSE_TO:
	case OMP_CLAUSE_FROM:
	case OMP_CLAUSE__CACHE_:
	  decl = OMP_CLAUSE_DECL (c);
	  if (!DECL_P (decl))
	    break;
	  if (DECL_SIZE (decl)
	      && TREE_CODE (DECL_SIZE (decl)) != INTEGER_CST)
	    {
	      tree decl2 = DECL_VALUE_EXPR (decl);
	      gcc_assert (TREE_CODE (decl2) == INDIRECT_REF);
	      decl2 = TREE_OPERAND (decl2, 0);
	      gcc_assert (DECL_P (decl2));
	      tree mem = build_simple_mem_ref (decl2);
	      OMP_CLAUSE_DECL (c) = mem;
	      OMP_CLAUSE_SIZE (c) = TYPE_SIZE_UNIT (TREE_TYPE (decl));
	      if (ctx->outer_context)
		{
		  omp_notice_variable (ctx->outer_context, decl2, true);
		  omp_notice_variable (ctx->outer_context,
				       OMP_CLAUSE_SIZE (c), true);
		}
	    }
	  else if (OMP_CLAUSE_SIZE (c) == NULL_TREE)
	    OMP_CLAUSE_SIZE (c) = DECL_SIZE_UNIT (decl);
	  break;

	case OMP_CLAUSE_REDUCTION:
	  decl = OMP_CLAUSE_DECL (c);
	  /* OpenACC reductions need a present_or_copy data clause.
	     Add one if necessary.  Error is the reduction is private.  */
	  if (ctx->region_type == ORT_ACC_PARALLEL)
	    {
	      n = splay_tree_lookup (ctx->variables, (splay_tree_key) decl);
	      if (n->value & (GOVD_PRIVATE | GOVD_FIRSTPRIVATE))
		error_at (OMP_CLAUSE_LOCATION (c), "invalid private "
			  "reduction on %qE", DECL_NAME (decl));
	      else if ((n->value & GOVD_MAP) == 0)
		{
		  tree next = OMP_CLAUSE_CHAIN (c);
		  tree nc = build_omp_clause (UNKNOWN_LOCATION, OMP_CLAUSE_MAP);
		  OMP_CLAUSE_SET_MAP_KIND (nc, GOMP_MAP_TOFROM);
		  OMP_CLAUSE_DECL (nc) = decl;
		  OMP_CLAUSE_CHAIN (c) = nc;
		  lang_hooks.decls.omp_finish_clause (nc, pre_p);
		  while (1)
		    {
		      OMP_CLAUSE_MAP_IN_REDUCTION (nc) = 1;
		      if (OMP_CLAUSE_CHAIN (nc) == NULL)
			break;
		      nc = OMP_CLAUSE_CHAIN (nc);
		    }
		  OMP_CLAUSE_CHAIN (nc) = next;
		  n->value |= GOVD_MAP;
		}
	    }
	  if (DECL_P (decl)
	      && omp_shared_to_firstprivate_optimizable_decl_p (decl))
	    omp_mark_stores (gimplify_omp_ctxp->outer_context, decl);
	  break;
	case OMP_CLAUSE_COPYIN:
	case OMP_CLAUSE_COPYPRIVATE:
	case OMP_CLAUSE_IF:
	case OMP_CLAUSE_NUM_THREADS:
	case OMP_CLAUSE_NUM_TEAMS:
	case OMP_CLAUSE_THREAD_LIMIT:
	case OMP_CLAUSE_DIST_SCHEDULE:
	case OMP_CLAUSE_DEVICE:
	case OMP_CLAUSE_SCHEDULE:
	case OMP_CLAUSE_NOWAIT:
	case OMP_CLAUSE_ORDERED:
	case OMP_CLAUSE_DEFAULT:
	case OMP_CLAUSE_UNTIED:
	case OMP_CLAUSE_COLLAPSE:
	case OMP_CLAUSE_FINAL:
	case OMP_CLAUSE_MERGEABLE:
	case OMP_CLAUSE_PROC_BIND:
	case OMP_CLAUSE_SAFELEN:
	case OMP_CLAUSE_SIMDLEN:
	case OMP_CLAUSE_DEPEND:
	case OMP_CLAUSE_PRIORITY:
	case OMP_CLAUSE_GRAINSIZE:
	case OMP_CLAUSE_NUM_TASKS:
	case OMP_CLAUSE_NOGROUP:
	case OMP_CLAUSE_THREADS:
	case OMP_CLAUSE_SIMD:
	case OMP_CLAUSE_HINT:
	case OMP_CLAUSE_DEFAULTMAP:
	case OMP_CLAUSE_USE_DEVICE_PTR:
	case OMP_CLAUSE_IS_DEVICE_PTR:
	case OMP_CLAUSE__CILK_FOR_COUNT_:
	case OMP_CLAUSE_ASYNC:
	case OMP_CLAUSE_WAIT:
	case OMP_CLAUSE_INDEPENDENT:
	case OMP_CLAUSE_NUM_GANGS:
	case OMP_CLAUSE_NUM_WORKERS:
	case OMP_CLAUSE_VECTOR_LENGTH:
	case OMP_CLAUSE_GANG:
	case OMP_CLAUSE_WORKER:
	case OMP_CLAUSE_VECTOR:
	case OMP_CLAUSE_AUTO:
	case OMP_CLAUSE_SEQ:
	case OMP_CLAUSE_TILE:
	  break;

	default:
	  gcc_unreachable ();
	}

      if (remove)
	*list_p = OMP_CLAUSE_CHAIN (c);
      else
	list_p = &OMP_CLAUSE_CHAIN (c);
    }

  /* Add in any implicit data sharing.  */
  struct gimplify_adjust_omp_clauses_data data;
  data.list_p = list_p;
  data.pre_p = pre_p;
  splay_tree_foreach (ctx->variables, gimplify_adjust_omp_clauses_1, &data);

  gimplify_omp_ctxp = ctx->outer_context;
  delete_omp_context (ctx);
}

/* Gimplify OACC_CACHE.  */

static void
gimplify_oacc_cache (tree *expr_p, gimple_seq *pre_p)
{
  tree expr = *expr_p;

  gimplify_scan_omp_clauses (&OACC_CACHE_CLAUSES (expr), pre_p, ORT_ACC,
			     OACC_CACHE);
  gimplify_adjust_omp_clauses (pre_p, NULL, &OACC_CACHE_CLAUSES (expr),
			       OACC_CACHE);

  /* TODO: Do something sensible with this information.  */

  *expr_p = NULL_TREE;
}

/* Helper function of gimplify_oacc_declare.  The helper's purpose is to,
   if required, translate 'kind' in CLAUSE into an 'entry' kind and 'exit'
   kind.  The entry kind will replace the one in CLAUSE, while the exit
   kind will be used in a new omp_clause and returned to the caller.  */

static tree
gimplify_oacc_declare_1 (tree clause)
{
  HOST_WIDE_INT kind, new_op;
  bool ret = false;
  tree c = NULL;

  kind = OMP_CLAUSE_MAP_KIND (clause);

  switch (kind)
    {
      case GOMP_MAP_ALLOC:
      case GOMP_MAP_FORCE_ALLOC:
      case GOMP_MAP_FORCE_TO:
	new_op = GOMP_MAP_DELETE;
	ret = true;
	break;

      case GOMP_MAP_FORCE_FROM:
	OMP_CLAUSE_SET_MAP_KIND (clause, GOMP_MAP_FORCE_ALLOC);
	new_op = GOMP_MAP_FORCE_FROM;
	ret = true;
	break;

      case GOMP_MAP_FORCE_TOFROM:
	OMP_CLAUSE_SET_MAP_KIND (clause, GOMP_MAP_FORCE_TO);
	new_op = GOMP_MAP_FORCE_FROM;
	ret = true;
	break;

      case GOMP_MAP_FROM:
	OMP_CLAUSE_SET_MAP_KIND (clause, GOMP_MAP_FORCE_ALLOC);
	new_op = GOMP_MAP_FROM;
	ret = true;
	break;

      case GOMP_MAP_TOFROM:
	OMP_CLAUSE_SET_MAP_KIND (clause, GOMP_MAP_TO);
	new_op = GOMP_MAP_FROM;
	ret = true;
	break;

      case GOMP_MAP_DEVICE_RESIDENT:
      case GOMP_MAP_FORCE_DEVICEPTR:
      case GOMP_MAP_FORCE_PRESENT:
      case GOMP_MAP_LINK:
      case GOMP_MAP_POINTER:
      case GOMP_MAP_TO:
	break;

      default:
	gcc_unreachable ();
	break;
    }

  if (ret)
    {
      c = build_omp_clause (OMP_CLAUSE_LOCATION (clause), OMP_CLAUSE_MAP);
      OMP_CLAUSE_SET_MAP_KIND (c, new_op);
      OMP_CLAUSE_DECL (c) = OMP_CLAUSE_DECL (clause);
    }

  return c;
}

/* Gimplify OACC_DECLARE.  */

static void
gimplify_oacc_declare (tree *expr_p, gimple_seq *pre_p)
{
  tree expr = *expr_p;
  gomp_target *stmt;
  tree clauses, t;

  clauses = OACC_DECLARE_CLAUSES (expr);

  gimplify_scan_omp_clauses (&clauses, pre_p, ORT_TARGET_DATA, OACC_DECLARE);

  for (t = clauses; t; t = OMP_CLAUSE_CHAIN (t))
    {
      tree decl = OMP_CLAUSE_DECL (t);

      if (TREE_CODE (decl) == MEM_REF)
	continue;

      if (VAR_P (decl)
	  && !is_global_var (decl)
	  && DECL_CONTEXT (decl) == current_function_decl)
	{
	  tree c = gimplify_oacc_declare_1 (t);
	  if (c)
	    {
	      if (oacc_declare_returns == NULL)
		oacc_declare_returns = new hash_map<tree, tree>;

	      oacc_declare_returns->put (decl, c);
	    }
	}

      omp_add_variable (gimplify_omp_ctxp, decl, GOVD_SEEN);
    }

  stmt = gimple_build_omp_target (NULL, GF_OMP_TARGET_KIND_OACC_DECLARE,
				  clauses);

  gimplify_seq_add_stmt (pre_p, stmt);

  *expr_p = NULL_TREE;
}

/* Gimplify the contents of an OMP_PARALLEL statement.  This involves
   gimplification of the body, as well as scanning the body for used
   variables.  We need to do this scan now, because variable-sized
   decls will be decomposed during gimplification.  */

static void
gimplify_omp_parallel (tree *expr_p, gimple_seq *pre_p)
{
  tree expr = *expr_p;
  gimple *g;
  gimple_seq body = NULL;

  gimplify_scan_omp_clauses (&OMP_PARALLEL_CLAUSES (expr), pre_p,
			     OMP_PARALLEL_COMBINED (expr)
			     ? ORT_COMBINED_PARALLEL
			     : ORT_PARALLEL, OMP_PARALLEL);

  push_gimplify_context ();

  g = gimplify_and_return_first (OMP_PARALLEL_BODY (expr), &body);
  if (gimple_code (g) == GIMPLE_BIND)
    pop_gimplify_context (g);
  else
    pop_gimplify_context (NULL);

  gimplify_adjust_omp_clauses (pre_p, body, &OMP_PARALLEL_CLAUSES (expr),
			       OMP_PARALLEL);

  g = gimple_build_omp_parallel (body,
				 OMP_PARALLEL_CLAUSES (expr),
				 NULL_TREE, NULL_TREE);
  if (OMP_PARALLEL_COMBINED (expr))
    gimple_omp_set_subcode (g, GF_OMP_PARALLEL_COMBINED);
  gimplify_seq_add_stmt (pre_p, g);
  *expr_p = NULL_TREE;
}

/* Gimplify the contents of an OMP_TASK statement.  This involves
   gimplification of the body, as well as scanning the body for used
   variables.  We need to do this scan now, because variable-sized
   decls will be decomposed during gimplification.  */

static void
gimplify_omp_task (tree *expr_p, gimple_seq *pre_p)
{
  tree expr = *expr_p;
  gimple *g;
  gimple_seq body = NULL;

  gimplify_scan_omp_clauses (&OMP_TASK_CLAUSES (expr), pre_p,
			     omp_find_clause (OMP_TASK_CLAUSES (expr),
					      OMP_CLAUSE_UNTIED)
			     ? ORT_UNTIED_TASK : ORT_TASK, OMP_TASK);

  push_gimplify_context ();

  g = gimplify_and_return_first (OMP_TASK_BODY (expr), &body);
  if (gimple_code (g) == GIMPLE_BIND)
    pop_gimplify_context (g);
  else
    pop_gimplify_context (NULL);

  gimplify_adjust_omp_clauses (pre_p, body, &OMP_TASK_CLAUSES (expr),
			       OMP_TASK);

  g = gimple_build_omp_task (body,
			     OMP_TASK_CLAUSES (expr),
			     NULL_TREE, NULL_TREE,
			     NULL_TREE, NULL_TREE, NULL_TREE);
  gimplify_seq_add_stmt (pre_p, g);
  *expr_p = NULL_TREE;
}

/* Helper function of gimplify_omp_for, find OMP_FOR resp. OMP_SIMD
   with non-NULL OMP_FOR_INIT.  */

static tree
find_combined_omp_for (tree *tp, int *walk_subtrees, void *)
{
  *walk_subtrees = 0;
  switch (TREE_CODE (*tp))
    {
    case OMP_FOR:
      *walk_subtrees = 1;
      /* FALLTHRU */
    case OMP_SIMD:
      if (OMP_FOR_INIT (*tp) != NULL_TREE)
	return *tp;
      break;
    case BIND_EXPR:
    case STATEMENT_LIST:
    case OMP_PARALLEL:
      *walk_subtrees = 1;
      break;
    default:
      break;
    }
  return NULL_TREE;
}

/* Gimplify the gross structure of an OMP_FOR statement.  */

static enum gimplify_status
gimplify_omp_for (tree *expr_p, gimple_seq *pre_p)
{
  tree for_stmt, orig_for_stmt, inner_for_stmt = NULL_TREE, decl, var, t;
  enum gimplify_status ret = GS_ALL_DONE;
  enum gimplify_status tret;
  gomp_for *gfor;
  gimple_seq for_body, for_pre_body;
  int i;
  bitmap has_decl_expr = NULL;
  enum omp_region_type ort = ORT_WORKSHARE;

  orig_for_stmt = for_stmt = *expr_p;

  switch (TREE_CODE (for_stmt))
    {
    case OMP_FOR:
    case CILK_FOR:
    case OMP_DISTRIBUTE:
      break;
    case OACC_LOOP:
      ort = ORT_ACC;
      break;
    case OMP_TASKLOOP:
      if (omp_find_clause (OMP_FOR_CLAUSES (for_stmt), OMP_CLAUSE_UNTIED))
	ort = ORT_UNTIED_TASK;
      else
	ort = ORT_TASK;
      break;
    case OMP_SIMD:
    case CILK_SIMD:
      ort = ORT_SIMD;
      break;
    default:
      gcc_unreachable ();
    }

  /* Set OMP_CLAUSE_LINEAR_NO_COPYIN flag on explicit linear
     clause for the IV.  */
  if (ort == ORT_SIMD && TREE_VEC_LENGTH (OMP_FOR_INIT (for_stmt)) == 1)
    {
      t = TREE_VEC_ELT (OMP_FOR_INIT (for_stmt), 0);
      gcc_assert (TREE_CODE (t) == MODIFY_EXPR);
      decl = TREE_OPERAND (t, 0);
      for (tree c = OMP_FOR_CLAUSES (for_stmt); c; c = OMP_CLAUSE_CHAIN (c))
	if (OMP_CLAUSE_CODE (c) == OMP_CLAUSE_LINEAR
	    && OMP_CLAUSE_DECL (c) == decl)
	  {
	    OMP_CLAUSE_LINEAR_NO_COPYIN (c) = 1;
	    break;
	  }
    }

  if (OMP_FOR_INIT (for_stmt) == NULL_TREE)
    {
      gcc_assert (TREE_CODE (for_stmt) != OACC_LOOP);
      inner_for_stmt = walk_tree (&OMP_FOR_BODY (for_stmt),
				  find_combined_omp_for, NULL, NULL);
      if (inner_for_stmt == NULL_TREE)
	{
	  gcc_assert (seen_error ());
	  *expr_p = NULL_TREE;
	  return GS_ERROR;
	}
    }

  if (TREE_CODE (for_stmt) != OMP_TASKLOOP)
    gimplify_scan_omp_clauses (&OMP_FOR_CLAUSES (for_stmt), pre_p, ort,
			       TREE_CODE (for_stmt));

  if (TREE_CODE (for_stmt) == OMP_DISTRIBUTE)
    gimplify_omp_ctxp->distribute = true;

  /* Handle OMP_FOR_INIT.  */
  for_pre_body = NULL;
  if (ort == ORT_SIMD && OMP_FOR_PRE_BODY (for_stmt))
    {
      has_decl_expr = BITMAP_ALLOC (NULL);
      if (TREE_CODE (OMP_FOR_PRE_BODY (for_stmt)) == DECL_EXPR
	  && TREE_CODE (DECL_EXPR_DECL (OMP_FOR_PRE_BODY (for_stmt)))
	     == VAR_DECL)
	{
	  t = OMP_FOR_PRE_BODY (for_stmt);
	  bitmap_set_bit (has_decl_expr, DECL_UID (DECL_EXPR_DECL (t)));
	}
      else if (TREE_CODE (OMP_FOR_PRE_BODY (for_stmt)) == STATEMENT_LIST)
	{
	  tree_stmt_iterator si;
	  for (si = tsi_start (OMP_FOR_PRE_BODY (for_stmt)); !tsi_end_p (si);
	       tsi_next (&si))
	    {
	      t = tsi_stmt (si);
	      if (TREE_CODE (t) == DECL_EXPR
		  && TREE_CODE (DECL_EXPR_DECL (t)) == VAR_DECL)
		bitmap_set_bit (has_decl_expr, DECL_UID (DECL_EXPR_DECL (t)));
	    }
	}
    }
  if (OMP_FOR_PRE_BODY (for_stmt))
    {
      if (TREE_CODE (for_stmt) != OMP_TASKLOOP || gimplify_omp_ctxp)
	gimplify_and_add (OMP_FOR_PRE_BODY (for_stmt), &for_pre_body);
      else
	{
	  struct gimplify_omp_ctx ctx;
	  memset (&ctx, 0, sizeof (ctx));
	  ctx.region_type = ORT_NONE;
	  gimplify_omp_ctxp = &ctx;
	  gimplify_and_add (OMP_FOR_PRE_BODY (for_stmt), &for_pre_body);
	  gimplify_omp_ctxp = NULL;
	}
    }
  OMP_FOR_PRE_BODY (for_stmt) = NULL_TREE;

  if (OMP_FOR_INIT (for_stmt) == NULL_TREE)
    for_stmt = inner_for_stmt;

  /* For taskloop, need to gimplify the start, end and step before the
     taskloop, outside of the taskloop omp context.  */
  if (TREE_CODE (orig_for_stmt) == OMP_TASKLOOP)
    {
      for (i = 0; i < TREE_VEC_LENGTH (OMP_FOR_INIT (for_stmt)); i++)
	{
	  t = TREE_VEC_ELT (OMP_FOR_INIT (for_stmt), i);
	  if (!is_gimple_constant (TREE_OPERAND (t, 1)))
	    {
	      TREE_OPERAND (t, 1)
		= get_initialized_tmp_var (TREE_OPERAND (t, 1),
					   pre_p, NULL, false);
	      tree c = build_omp_clause (input_location,
					 OMP_CLAUSE_FIRSTPRIVATE);
	      OMP_CLAUSE_DECL (c) = TREE_OPERAND (t, 1);
	      OMP_CLAUSE_CHAIN (c) = OMP_FOR_CLAUSES (orig_for_stmt);
	      OMP_FOR_CLAUSES (orig_for_stmt) = c;
	    }

	  /* Handle OMP_FOR_COND.  */
	  t = TREE_VEC_ELT (OMP_FOR_COND (for_stmt), i);
	  if (!is_gimple_constant (TREE_OPERAND (t, 1)))
	    {
	      TREE_OPERAND (t, 1)
		= get_initialized_tmp_var (TREE_OPERAND (t, 1),
					   gimple_seq_empty_p (for_pre_body)
					   ? pre_p : &for_pre_body, NULL,
					   false);
	      tree c = build_omp_clause (input_location,
					 OMP_CLAUSE_FIRSTPRIVATE);
	      OMP_CLAUSE_DECL (c) = TREE_OPERAND (t, 1);
	      OMP_CLAUSE_CHAIN (c) = OMP_FOR_CLAUSES (orig_for_stmt);
	      OMP_FOR_CLAUSES (orig_for_stmt) = c;
	    }

	  /* Handle OMP_FOR_INCR.  */
	  t = TREE_VEC_ELT (OMP_FOR_INCR (for_stmt), i);
	  if (TREE_CODE (t) == MODIFY_EXPR)
	    {
	      decl = TREE_OPERAND (t, 0);
	      t = TREE_OPERAND (t, 1);
	      tree *tp = &TREE_OPERAND (t, 1);
	      if (TREE_CODE (t) == PLUS_EXPR && *tp == decl)
		tp = &TREE_OPERAND (t, 0);

	      if (!is_gimple_constant (*tp))
		{
		  gimple_seq *seq = gimple_seq_empty_p (for_pre_body)
				    ? pre_p : &for_pre_body;
		  *tp = get_initialized_tmp_var (*tp, seq, NULL, false);
		  tree c = build_omp_clause (input_location,
					     OMP_CLAUSE_FIRSTPRIVATE);
		  OMP_CLAUSE_DECL (c) = *tp;
		  OMP_CLAUSE_CHAIN (c) = OMP_FOR_CLAUSES (orig_for_stmt);
		  OMP_FOR_CLAUSES (orig_for_stmt) = c;
		}
	    }
	}

      gimplify_scan_omp_clauses (&OMP_FOR_CLAUSES (orig_for_stmt), pre_p, ort,
				 OMP_TASKLOOP);
    }

  if (orig_for_stmt != for_stmt)
    gimplify_omp_ctxp->combined_loop = true;

  for_body = NULL;
  gcc_assert (TREE_VEC_LENGTH (OMP_FOR_INIT (for_stmt))
	      == TREE_VEC_LENGTH (OMP_FOR_COND (for_stmt)));
  gcc_assert (TREE_VEC_LENGTH (OMP_FOR_INIT (for_stmt))
	      == TREE_VEC_LENGTH (OMP_FOR_INCR (for_stmt)));

  tree c = omp_find_clause (OMP_FOR_CLAUSES (for_stmt), OMP_CLAUSE_ORDERED);
  bool is_doacross = false;
  if (c && OMP_CLAUSE_ORDERED_EXPR (c))
    {
      is_doacross = true;
      gimplify_omp_ctxp->loop_iter_var.create (TREE_VEC_LENGTH
						 (OMP_FOR_INIT (for_stmt))
					       * 2);
    }
  int collapse = 1, tile = 0;
  c = omp_find_clause (OMP_FOR_CLAUSES (for_stmt), OMP_CLAUSE_COLLAPSE);
  if (c)
    collapse = tree_to_shwi (OMP_CLAUSE_COLLAPSE_EXPR (c));
  c = omp_find_clause (OMP_FOR_CLAUSES (for_stmt), OMP_CLAUSE_TILE);
  if (c)
    tile = list_length (OMP_CLAUSE_TILE_LIST (c));
  for (i = 0; i < TREE_VEC_LENGTH (OMP_FOR_INIT (for_stmt)); i++)
    {
      t = TREE_VEC_ELT (OMP_FOR_INIT (for_stmt), i);
      gcc_assert (TREE_CODE (t) == MODIFY_EXPR);
      decl = TREE_OPERAND (t, 0);
      gcc_assert (DECL_P (decl));
      gcc_assert (INTEGRAL_TYPE_P (TREE_TYPE (decl))
		  || POINTER_TYPE_P (TREE_TYPE (decl)));
      if (is_doacross)
	{
	  if (TREE_CODE (for_stmt) == OMP_FOR && OMP_FOR_ORIG_DECLS (for_stmt))
	    gimplify_omp_ctxp->loop_iter_var.quick_push
	      (TREE_VEC_ELT (OMP_FOR_ORIG_DECLS (for_stmt), i));
	  else
	    gimplify_omp_ctxp->loop_iter_var.quick_push (decl);
	  gimplify_omp_ctxp->loop_iter_var.quick_push (decl);
	}

      /* Make sure the iteration variable is private.  */
      tree c = NULL_TREE;
      tree c2 = NULL_TREE;
      if (orig_for_stmt != for_stmt)
	/* Do this only on innermost construct for combined ones.  */;
      else if (ort == ORT_SIMD)
	{
	  splay_tree_node n = splay_tree_lookup (gimplify_omp_ctxp->variables,
						 (splay_tree_key) decl);
	  omp_is_private (gimplify_omp_ctxp, decl,
			  1 + (TREE_VEC_LENGTH (OMP_FOR_INIT (for_stmt))
			       != 1));
	  if (n != NULL && (n->value & GOVD_DATA_SHARE_CLASS) != 0)
	    omp_notice_variable (gimplify_omp_ctxp, decl, true);
	  else if (TREE_VEC_LENGTH (OMP_FOR_INIT (for_stmt)) == 1)
	    {
	      c = build_omp_clause (input_location, OMP_CLAUSE_LINEAR);
	      OMP_CLAUSE_LINEAR_NO_COPYIN (c) = 1;
	      unsigned int flags = GOVD_LINEAR | GOVD_EXPLICIT | GOVD_SEEN;
	      if (has_decl_expr
		  && bitmap_bit_p (has_decl_expr, DECL_UID (decl)))
		{
		  OMP_CLAUSE_LINEAR_NO_COPYOUT (c) = 1;
		  flags |= GOVD_LINEAR_LASTPRIVATE_NO_OUTER;
		}
	      struct gimplify_omp_ctx *outer
		= gimplify_omp_ctxp->outer_context;
	      if (outer && !OMP_CLAUSE_LINEAR_NO_COPYOUT (c))
		{
		  if (outer->region_type == ORT_WORKSHARE
		      && outer->combined_loop)
		    {
		      n = splay_tree_lookup (outer->variables,
					     (splay_tree_key)decl);
		      if (n != NULL && (n->value & GOVD_LOCAL) != 0)
			{
			  OMP_CLAUSE_LINEAR_NO_COPYOUT (c) = 1;
			  flags |= GOVD_LINEAR_LASTPRIVATE_NO_OUTER;
			}
		      else
			{
			  struct gimplify_omp_ctx *octx = outer->outer_context;
			  if (octx
			      && octx->region_type == ORT_COMBINED_PARALLEL
			      && octx->outer_context
			      && (octx->outer_context->region_type
				  == ORT_WORKSHARE)
			      && octx->outer_context->combined_loop)
			    {
			      octx = octx->outer_context;
			      n = splay_tree_lookup (octx->variables,
						     (splay_tree_key)decl);
			      if (n != NULL && (n->value & GOVD_LOCAL) != 0)
				{
				  OMP_CLAUSE_LINEAR_NO_COPYOUT (c) = 1;
				  flags |= GOVD_LINEAR_LASTPRIVATE_NO_OUTER;
				}
			    }
			}
		    }
		}

	      OMP_CLAUSE_DECL (c) = decl;
	      OMP_CLAUSE_CHAIN (c) = OMP_FOR_CLAUSES (for_stmt);
	      OMP_FOR_CLAUSES (for_stmt) = c;
	      omp_add_variable (gimplify_omp_ctxp, decl, flags);
	      if (outer && !OMP_CLAUSE_LINEAR_NO_COPYOUT (c))
		{
		  if (outer->region_type == ORT_WORKSHARE
		      && outer->combined_loop)
		    {
		      if (outer->outer_context
			  && (outer->outer_context->region_type
			      == ORT_COMBINED_PARALLEL))
			outer = outer->outer_context;
		      else if (omp_check_private (outer, decl, false))
			outer = NULL;
		    }
		  else if (((outer->region_type & ORT_TASK) != 0)
			   && outer->combined_loop
			   && !omp_check_private (gimplify_omp_ctxp,
						  decl, false))
		    ;
		  else if (outer->region_type != ORT_COMBINED_PARALLEL)
		    {
		      omp_notice_variable (outer, decl, true);
		      outer = NULL;
		    }
		  if (outer)
		    {
		      n = splay_tree_lookup (outer->variables,
					     (splay_tree_key)decl);
		      if (n == NULL || (n->value & GOVD_DATA_SHARE_CLASS) == 0)
			{
			  omp_add_variable (outer, decl,
					    GOVD_LASTPRIVATE | GOVD_SEEN);
			  if (outer->region_type == ORT_COMBINED_PARALLEL
			      && outer->outer_context
			      && (outer->outer_context->region_type
				  == ORT_WORKSHARE)
			      && outer->outer_context->combined_loop)
			    {
			      outer = outer->outer_context;
			      n = splay_tree_lookup (outer->variables,
						     (splay_tree_key)decl);
			      if (omp_check_private (outer, decl, false))
				outer = NULL;
			      else if (n == NULL
				       || ((n->value & GOVD_DATA_SHARE_CLASS)
					   == 0))
				omp_add_variable (outer, decl,
						  GOVD_LASTPRIVATE
						  | GOVD_SEEN);
			      else
				outer = NULL;
			    }
			  if (outer && outer->outer_context
			      && (outer->outer_context->region_type
				  == ORT_COMBINED_TEAMS))
			    {
			      outer = outer->outer_context;
			      n = splay_tree_lookup (outer->variables,
						     (splay_tree_key)decl);
			      if (n == NULL
				  || (n->value & GOVD_DATA_SHARE_CLASS) == 0)
				omp_add_variable (outer, decl,
						  GOVD_SHARED | GOVD_SEEN);
			      else
				outer = NULL;
			    }
			  if (outer && outer->outer_context)
			    omp_notice_variable (outer->outer_context, decl,
						 true);
			}
		    }
		}
	    }
	  else
	    {
	      bool lastprivate
		= (!has_decl_expr
		   || !bitmap_bit_p (has_decl_expr, DECL_UID (decl)));
	      struct gimplify_omp_ctx *outer
		= gimplify_omp_ctxp->outer_context;
	      if (outer && lastprivate)
		{
		  if (outer->region_type == ORT_WORKSHARE
		      && outer->combined_loop)
		    {
		      n = splay_tree_lookup (outer->variables,
					     (splay_tree_key)decl);
		      if (n != NULL && (n->value & GOVD_LOCAL) != 0)
			{
			  lastprivate = false;
			  outer = NULL;
			}
		      else if (outer->outer_context
			       && (outer->outer_context->region_type
				   == ORT_COMBINED_PARALLEL))
			outer = outer->outer_context;
		      else if (omp_check_private (outer, decl, false))
			outer = NULL;
		    }
		  else if (((outer->region_type & ORT_TASK) != 0)
			   && outer->combined_loop
			   && !omp_check_private (gimplify_omp_ctxp,
						  decl, false))
		    ;
		  else if (outer->region_type != ORT_COMBINED_PARALLEL)
		    {
		      omp_notice_variable (outer, decl, true);
		      outer = NULL;
		    }
		  if (outer)
		    {
		      n = splay_tree_lookup (outer->variables,
					     (splay_tree_key)decl);
		      if (n == NULL || (n->value & GOVD_DATA_SHARE_CLASS) == 0)
			{
			  omp_add_variable (outer, decl,
					    GOVD_LASTPRIVATE | GOVD_SEEN);
			  if (outer->region_type == ORT_COMBINED_PARALLEL
			      && outer->outer_context
			      && (outer->outer_context->region_type
				  == ORT_WORKSHARE)
			      && outer->outer_context->combined_loop)
			    {
			      outer = outer->outer_context;
			      n = splay_tree_lookup (outer->variables,
						     (splay_tree_key)decl);
			      if (omp_check_private (outer, decl, false))
				outer = NULL;
			      else if (n == NULL
				       || ((n->value & GOVD_DATA_SHARE_CLASS)
					   == 0))
				omp_add_variable (outer, decl,
						  GOVD_LASTPRIVATE
						  | GOVD_SEEN);
			      else
				outer = NULL;
			    }
			  if (outer && outer->outer_context
			      && (outer->outer_context->region_type
				  == ORT_COMBINED_TEAMS))
			    {
			      outer = outer->outer_context;
			      n = splay_tree_lookup (outer->variables,
						     (splay_tree_key)decl);
			      if (n == NULL
				  || (n->value & GOVD_DATA_SHARE_CLASS) == 0)
				omp_add_variable (outer, decl,
						  GOVD_SHARED | GOVD_SEEN);
			      else
				outer = NULL;
			    }
			  if (outer && outer->outer_context)
			    omp_notice_variable (outer->outer_context, decl,
						 true);
			}
		    }
		}

	      c = build_omp_clause (input_location,
				    lastprivate ? OMP_CLAUSE_LASTPRIVATE
						: OMP_CLAUSE_PRIVATE);
	      OMP_CLAUSE_DECL (c) = decl;
	      OMP_CLAUSE_CHAIN (c) = OMP_FOR_CLAUSES (for_stmt);
	      OMP_FOR_CLAUSES (for_stmt) = c;
	      omp_add_variable (gimplify_omp_ctxp, decl,
				(lastprivate ? GOVD_LASTPRIVATE : GOVD_PRIVATE)
				| GOVD_EXPLICIT | GOVD_SEEN);
	      c = NULL_TREE;
	    }
	}
      else if (omp_is_private (gimplify_omp_ctxp, decl, 0))
	omp_notice_variable (gimplify_omp_ctxp, decl, true);
      else
	omp_add_variable (gimplify_omp_ctxp, decl, GOVD_PRIVATE | GOVD_SEEN);

      /* If DECL is not a gimple register, create a temporary variable to act
	 as an iteration counter.  This is valid, since DECL cannot be
	 modified in the body of the loop.  Similarly for any iteration vars
	 in simd with collapse > 1 where the iterator vars must be
	 lastprivate.  */
      if (orig_for_stmt != for_stmt)
	var = decl;
      else if (!is_gimple_reg (decl)
	       || (ort == ORT_SIMD
		   && TREE_VEC_LENGTH (OMP_FOR_INIT (for_stmt)) > 1))
	{
	  struct gimplify_omp_ctx *ctx = gimplify_omp_ctxp;
	  /* Make sure omp_add_variable is not called on it prematurely.
	     We call it ourselves a few lines later.  */
	  gimplify_omp_ctxp = NULL;
	  var = create_tmp_var (TREE_TYPE (decl), get_name (decl));
	  gimplify_omp_ctxp = ctx;
	  TREE_OPERAND (t, 0) = var;

	  gimplify_seq_add_stmt (&for_body, gimple_build_assign (decl, var));

	  if (ort == ORT_SIMD
	      && TREE_VEC_LENGTH (OMP_FOR_INIT (for_stmt)) == 1)
	    {
	      c2 = build_omp_clause (input_location, OMP_CLAUSE_LINEAR);
	      OMP_CLAUSE_LINEAR_NO_COPYIN (c2) = 1;
	      OMP_CLAUSE_LINEAR_NO_COPYOUT (c2) = 1;
	      OMP_CLAUSE_DECL (c2) = var;
	      OMP_CLAUSE_CHAIN (c2) = OMP_FOR_CLAUSES (for_stmt);
	      OMP_FOR_CLAUSES (for_stmt) = c2;
	      omp_add_variable (gimplify_omp_ctxp, var,
				GOVD_LINEAR | GOVD_EXPLICIT | GOVD_SEEN);
	      if (c == NULL_TREE)
		{
		  c = c2;
		  c2 = NULL_TREE;
		}
	    }
	  else
	    omp_add_variable (gimplify_omp_ctxp, var,
			      GOVD_PRIVATE | GOVD_SEEN);
	}
      else
	var = decl;

      tret = gimplify_expr (&TREE_OPERAND (t, 1), &for_pre_body, NULL,
			    is_gimple_val, fb_rvalue, false);
      ret = MIN (ret, tret);
      if (ret == GS_ERROR)
	return ret;

      /* Handle OMP_FOR_COND.  */
      t = TREE_VEC_ELT (OMP_FOR_COND (for_stmt), i);
      gcc_assert (COMPARISON_CLASS_P (t));
      gcc_assert (TREE_OPERAND (t, 0) == decl);

      tret = gimplify_expr (&TREE_OPERAND (t, 1), &for_pre_body, NULL,
			    is_gimple_val, fb_rvalue, false);
      ret = MIN (ret, tret);

      /* Handle OMP_FOR_INCR.  */
      t = TREE_VEC_ELT (OMP_FOR_INCR (for_stmt), i);
      switch (TREE_CODE (t))
	{
	case PREINCREMENT_EXPR:
	case POSTINCREMENT_EXPR:
	  {
	    tree decl = TREE_OPERAND (t, 0);
	    /* c_omp_for_incr_canonicalize_ptr() should have been
	       called to massage things appropriately.  */
	    gcc_assert (!POINTER_TYPE_P (TREE_TYPE (decl)));

	    if (orig_for_stmt != for_stmt)
	      break;
	    t = build_int_cst (TREE_TYPE (decl), 1);
	    if (c)
	      OMP_CLAUSE_LINEAR_STEP (c) = t;
	    t = build2 (PLUS_EXPR, TREE_TYPE (decl), var, t);
	    t = build2 (MODIFY_EXPR, TREE_TYPE (var), var, t);
	    TREE_VEC_ELT (OMP_FOR_INCR (for_stmt), i) = t;
	    break;
	  }

	case PREDECREMENT_EXPR:
	case POSTDECREMENT_EXPR:
	  /* c_omp_for_incr_canonicalize_ptr() should have been
	     called to massage things appropriately.  */
	  gcc_assert (!POINTER_TYPE_P (TREE_TYPE (decl)));
	  if (orig_for_stmt != for_stmt)
	    break;
	  t = build_int_cst (TREE_TYPE (decl), -1);
	  if (c)
	    OMP_CLAUSE_LINEAR_STEP (c) = t;
	  t = build2 (PLUS_EXPR, TREE_TYPE (decl), var, t);
	  t = build2 (MODIFY_EXPR, TREE_TYPE (var), var, t);
	  TREE_VEC_ELT (OMP_FOR_INCR (for_stmt), i) = t;
	  break;

	case MODIFY_EXPR:
	  gcc_assert (TREE_OPERAND (t, 0) == decl);
	  TREE_OPERAND (t, 0) = var;

	  t = TREE_OPERAND (t, 1);
	  switch (TREE_CODE (t))
	    {
	    case PLUS_EXPR:
	      if (TREE_OPERAND (t, 1) == decl)
		{
		  TREE_OPERAND (t, 1) = TREE_OPERAND (t, 0);
		  TREE_OPERAND (t, 0) = var;
		  break;
		}

	      /* Fallthru.  */
	    case MINUS_EXPR:
	    case POINTER_PLUS_EXPR:
	      gcc_assert (TREE_OPERAND (t, 0) == decl);
	      TREE_OPERAND (t, 0) = var;
	      break;
	    default:
	      gcc_unreachable ();
	    }

	  tret = gimplify_expr (&TREE_OPERAND (t, 1), &for_pre_body, NULL,
				is_gimple_val, fb_rvalue, false);
	  ret = MIN (ret, tret);
	  if (c)
	    {
	      tree step = TREE_OPERAND (t, 1);
	      tree stept = TREE_TYPE (decl);
	      if (POINTER_TYPE_P (stept))
		stept = sizetype;
	      step = fold_convert (stept, step);
	      if (TREE_CODE (t) == MINUS_EXPR)
		step = fold_build1 (NEGATE_EXPR, stept, step);
	      OMP_CLAUSE_LINEAR_STEP (c) = step;
	      if (step != TREE_OPERAND (t, 1))
		{
		  tret = gimplify_expr (&OMP_CLAUSE_LINEAR_STEP (c),
					&for_pre_body, NULL,
					is_gimple_val, fb_rvalue, false);
		  ret = MIN (ret, tret);
		}
	    }
	  break;

	default:
	  gcc_unreachable ();
	}

      if (c2)
	{
	  gcc_assert (c);
	  OMP_CLAUSE_LINEAR_STEP (c2) = OMP_CLAUSE_LINEAR_STEP (c);
	}

      if ((var != decl || collapse > 1 || tile) && orig_for_stmt == for_stmt)
	{
	  for (c = OMP_FOR_CLAUSES (for_stmt); c ; c = OMP_CLAUSE_CHAIN (c))
	    if (((OMP_CLAUSE_CODE (c) == OMP_CLAUSE_LASTPRIVATE
		  && OMP_CLAUSE_LASTPRIVATE_GIMPLE_SEQ (c) == NULL)
		 || (OMP_CLAUSE_CODE (c) == OMP_CLAUSE_LINEAR
		     && !OMP_CLAUSE_LINEAR_NO_COPYOUT (c)
		     && OMP_CLAUSE_LINEAR_GIMPLE_SEQ (c) == NULL))
		&& OMP_CLAUSE_DECL (c) == decl)
	      {
		if (is_doacross && (collapse == 1 || i >= collapse))
		  t = var;
		else
		  {
		    t = TREE_VEC_ELT (OMP_FOR_INCR (for_stmt), i);
		    gcc_assert (TREE_CODE (t) == MODIFY_EXPR);
		    gcc_assert (TREE_OPERAND (t, 0) == var);
		    t = TREE_OPERAND (t, 1);
		    gcc_assert (TREE_CODE (t) == PLUS_EXPR
				|| TREE_CODE (t) == MINUS_EXPR
				|| TREE_CODE (t) == POINTER_PLUS_EXPR);
		    gcc_assert (TREE_OPERAND (t, 0) == var);
		    t = build2 (TREE_CODE (t), TREE_TYPE (decl),
				is_doacross ? var : decl,
				TREE_OPERAND (t, 1));
		  }
		gimple_seq *seq;
		if (OMP_CLAUSE_CODE (c) == OMP_CLAUSE_LASTPRIVATE)
		  seq = &OMP_CLAUSE_LASTPRIVATE_GIMPLE_SEQ (c);
		else
		  seq = &OMP_CLAUSE_LINEAR_GIMPLE_SEQ (c);
		gimplify_assign (decl, t, seq);
	    }
	}
    }

  BITMAP_FREE (has_decl_expr);

  if (TREE_CODE (orig_for_stmt) == OMP_TASKLOOP)
    {
      push_gimplify_context ();
      if (TREE_CODE (OMP_FOR_BODY (orig_for_stmt)) != BIND_EXPR)
	{
	  OMP_FOR_BODY (orig_for_stmt)
	    = build3 (BIND_EXPR, void_type_node, NULL,
		      OMP_FOR_BODY (orig_for_stmt), NULL);
	  TREE_SIDE_EFFECTS (OMP_FOR_BODY (orig_for_stmt)) = 1;
	}
    }

  gimple *g = gimplify_and_return_first (OMP_FOR_BODY (orig_for_stmt),
					 &for_body);

  if (TREE_CODE (orig_for_stmt) == OMP_TASKLOOP)
    {
      if (gimple_code (g) == GIMPLE_BIND)
	pop_gimplify_context (g);
      else
	pop_gimplify_context (NULL);
    }

  if (orig_for_stmt != for_stmt)
    for (i = 0; i < TREE_VEC_LENGTH (OMP_FOR_INIT (for_stmt)); i++)
      {
	t = TREE_VEC_ELT (OMP_FOR_INIT (for_stmt), i);
	decl = TREE_OPERAND (t, 0);
	struct gimplify_omp_ctx *ctx = gimplify_omp_ctxp;
	if (TREE_CODE (orig_for_stmt) == OMP_TASKLOOP)
	  gimplify_omp_ctxp = ctx->outer_context;
	var = create_tmp_var (TREE_TYPE (decl), get_name (decl));
	gimplify_omp_ctxp = ctx;
	omp_add_variable (gimplify_omp_ctxp, var, GOVD_PRIVATE | GOVD_SEEN);
	TREE_OPERAND (t, 0) = var;
	t = TREE_VEC_ELT (OMP_FOR_INCR (for_stmt), i);
	TREE_OPERAND (t, 1) = copy_node (TREE_OPERAND (t, 1));
	TREE_OPERAND (TREE_OPERAND (t, 1), 0) = var;
      }

  gimplify_adjust_omp_clauses (pre_p, for_body,
			       &OMP_FOR_CLAUSES (orig_for_stmt),
			       TREE_CODE (orig_for_stmt));

  int kind;
  switch (TREE_CODE (orig_for_stmt))
    {
    case OMP_FOR: kind = GF_OMP_FOR_KIND_FOR; break;
    case OMP_SIMD: kind = GF_OMP_FOR_KIND_SIMD; break;
    case CILK_SIMD: kind = GF_OMP_FOR_KIND_CILKSIMD; break;
    case CILK_FOR: kind = GF_OMP_FOR_KIND_CILKFOR; break;
    case OMP_DISTRIBUTE: kind = GF_OMP_FOR_KIND_DISTRIBUTE; break;
    case OMP_TASKLOOP: kind = GF_OMP_FOR_KIND_TASKLOOP; break;
    case OACC_LOOP: kind = GF_OMP_FOR_KIND_OACC_LOOP; break;
    default:
      gcc_unreachable ();
    }
  gfor = gimple_build_omp_for (for_body, kind, OMP_FOR_CLAUSES (orig_for_stmt),
			       TREE_VEC_LENGTH (OMP_FOR_INIT (for_stmt)),
			       for_pre_body);
  if (orig_for_stmt != for_stmt)
    gimple_omp_for_set_combined_p (gfor, true);
  if (gimplify_omp_ctxp
      && (gimplify_omp_ctxp->combined_loop
	  || (gimplify_omp_ctxp->region_type == ORT_COMBINED_PARALLEL
	      && gimplify_omp_ctxp->outer_context
	      && gimplify_omp_ctxp->outer_context->combined_loop)))
    {
      gimple_omp_for_set_combined_into_p (gfor, true);
      if (gimplify_omp_ctxp->combined_loop)
	gcc_assert (TREE_CODE (orig_for_stmt) == OMP_SIMD);
      else
	gcc_assert (TREE_CODE (orig_for_stmt) == OMP_FOR);
    }

  for (i = 0; i < TREE_VEC_LENGTH (OMP_FOR_INIT (for_stmt)); i++)
    {
      t = TREE_VEC_ELT (OMP_FOR_INIT (for_stmt), i);
      gimple_omp_for_set_index (gfor, i, TREE_OPERAND (t, 0));
      gimple_omp_for_set_initial (gfor, i, TREE_OPERAND (t, 1));
      t = TREE_VEC_ELT (OMP_FOR_COND (for_stmt), i);
      gimple_omp_for_set_cond (gfor, i, TREE_CODE (t));
      gimple_omp_for_set_final (gfor, i, TREE_OPERAND (t, 1));
      t = TREE_VEC_ELT (OMP_FOR_INCR (for_stmt), i);
      gimple_omp_for_set_incr (gfor, i, TREE_OPERAND (t, 1));
    }

  /* OMP_TASKLOOP is gimplified as two GIMPLE_OMP_FOR taskloop
     constructs with GIMPLE_OMP_TASK sandwiched in between them.
     The outer taskloop stands for computing the number of iterations,
     counts for collapsed loops and holding taskloop specific clauses.
     The task construct stands for the effect of data sharing on the
     explicit task it creates and the inner taskloop stands for expansion
     of the static loop inside of the explicit task construct.  */
  if (TREE_CODE (orig_for_stmt) == OMP_TASKLOOP)
    {
      tree *gfor_clauses_ptr = gimple_omp_for_clauses_ptr (gfor);
      tree task_clauses = NULL_TREE;
      tree c = *gfor_clauses_ptr;
      tree *gtask_clauses_ptr = &task_clauses;
      tree outer_for_clauses = NULL_TREE;
      tree *gforo_clauses_ptr = &outer_for_clauses;
      for (; c; c = OMP_CLAUSE_CHAIN (c))
	switch (OMP_CLAUSE_CODE (c))
	  {
	  /* These clauses are allowed on task, move them there.  */
	  case OMP_CLAUSE_SHARED:
	  case OMP_CLAUSE_FIRSTPRIVATE:
	  case OMP_CLAUSE_DEFAULT:
	  case OMP_CLAUSE_IF:
	  case OMP_CLAUSE_UNTIED:
	  case OMP_CLAUSE_FINAL:
	  case OMP_CLAUSE_MERGEABLE:
	  case OMP_CLAUSE_PRIORITY:
	    *gtask_clauses_ptr = c;
	    gtask_clauses_ptr = &OMP_CLAUSE_CHAIN (c);
	    break;
	  case OMP_CLAUSE_PRIVATE:
	    if (OMP_CLAUSE_PRIVATE_TASKLOOP_IV (c))
	      {
		/* We want private on outer for and firstprivate
		   on task.  */
		*gtask_clauses_ptr
		  = build_omp_clause (OMP_CLAUSE_LOCATION (c),
				      OMP_CLAUSE_FIRSTPRIVATE);
		OMP_CLAUSE_DECL (*gtask_clauses_ptr) = OMP_CLAUSE_DECL (c);
		lang_hooks.decls.omp_finish_clause (*gtask_clauses_ptr, NULL);
		gtask_clauses_ptr = &OMP_CLAUSE_CHAIN (*gtask_clauses_ptr);
		*gforo_clauses_ptr = c;
		gforo_clauses_ptr = &OMP_CLAUSE_CHAIN (c);
	      }
	    else
	      {
		*gtask_clauses_ptr = c;
		gtask_clauses_ptr = &OMP_CLAUSE_CHAIN (c);
	      }
	    break;
	  /* These clauses go into outer taskloop clauses.  */
	  case OMP_CLAUSE_GRAINSIZE:
	  case OMP_CLAUSE_NUM_TASKS:
	  case OMP_CLAUSE_NOGROUP:
	    *gforo_clauses_ptr = c;
	    gforo_clauses_ptr = &OMP_CLAUSE_CHAIN (c);
	    break;
	  /* Taskloop clause we duplicate on both taskloops.  */
	  case OMP_CLAUSE_COLLAPSE:
	    *gfor_clauses_ptr = c;
	    gfor_clauses_ptr = &OMP_CLAUSE_CHAIN (c);
	    *gforo_clauses_ptr = copy_node (c);
	    gforo_clauses_ptr = &OMP_CLAUSE_CHAIN (*gforo_clauses_ptr);
	    break;
	  /* For lastprivate, keep the clause on inner taskloop, and add
	     a shared clause on task.  If the same decl is also firstprivate,
	     add also firstprivate clause on the inner taskloop.  */
	  case OMP_CLAUSE_LASTPRIVATE:
	    if (OMP_CLAUSE_LASTPRIVATE_TASKLOOP_IV (c))
	      {
		/* For taskloop C++ lastprivate IVs, we want:
		   1) private on outer taskloop
		   2) firstprivate and shared on task
		   3) lastprivate on inner taskloop  */
		*gtask_clauses_ptr
		  = build_omp_clause (OMP_CLAUSE_LOCATION (c),
				      OMP_CLAUSE_FIRSTPRIVATE);
		OMP_CLAUSE_DECL (*gtask_clauses_ptr) = OMP_CLAUSE_DECL (c);
		lang_hooks.decls.omp_finish_clause (*gtask_clauses_ptr, NULL);
		gtask_clauses_ptr = &OMP_CLAUSE_CHAIN (*gtask_clauses_ptr);
		OMP_CLAUSE_LASTPRIVATE_FIRSTPRIVATE (c) = 1;
		*gforo_clauses_ptr = build_omp_clause (OMP_CLAUSE_LOCATION (c),
						       OMP_CLAUSE_PRIVATE);
		OMP_CLAUSE_DECL (*gforo_clauses_ptr) = OMP_CLAUSE_DECL (c);
		OMP_CLAUSE_PRIVATE_TASKLOOP_IV (*gforo_clauses_ptr) = 1;
		TREE_TYPE (*gforo_clauses_ptr) = TREE_TYPE (c);
		gforo_clauses_ptr = &OMP_CLAUSE_CHAIN (*gforo_clauses_ptr);
	      }
	    *gfor_clauses_ptr = c;
	    gfor_clauses_ptr = &OMP_CLAUSE_CHAIN (c);
	    *gtask_clauses_ptr
	      = build_omp_clause (OMP_CLAUSE_LOCATION (c), OMP_CLAUSE_SHARED);
	    OMP_CLAUSE_DECL (*gtask_clauses_ptr) = OMP_CLAUSE_DECL (c);
	    if (OMP_CLAUSE_LASTPRIVATE_FIRSTPRIVATE (c))
	      OMP_CLAUSE_SHARED_FIRSTPRIVATE (*gtask_clauses_ptr) = 1;
	    gtask_clauses_ptr
	      = &OMP_CLAUSE_CHAIN (*gtask_clauses_ptr);
	    break;
	  default:
	    gcc_unreachable ();
	  }
      *gfor_clauses_ptr = NULL_TREE;
      *gtask_clauses_ptr = NULL_TREE;
      *gforo_clauses_ptr = NULL_TREE;
      g = gimple_build_bind (NULL_TREE, gfor, NULL_TREE);
      g = gimple_build_omp_task (g, task_clauses, NULL_TREE, NULL_TREE,
				 NULL_TREE, NULL_TREE, NULL_TREE);
      gimple_omp_task_set_taskloop_p (g, true);
      g = gimple_build_bind (NULL_TREE, g, NULL_TREE);
      gomp_for *gforo
	= gimple_build_omp_for (g, GF_OMP_FOR_KIND_TASKLOOP, outer_for_clauses,
				gimple_omp_for_collapse (gfor),
				gimple_omp_for_pre_body (gfor));
      gimple_omp_for_set_pre_body (gfor, NULL);
      gimple_omp_for_set_combined_p (gforo, true);
      gimple_omp_for_set_combined_into_p (gfor, true);
      for (i = 0; i < (int) gimple_omp_for_collapse (gfor); i++)
	{
	  t = unshare_expr (gimple_omp_for_index (gfor, i));
	  gimple_omp_for_set_index (gforo, i, t);
	  t = unshare_expr (gimple_omp_for_initial (gfor, i));
	  gimple_omp_for_set_initial (gforo, i, t);
	  gimple_omp_for_set_cond (gforo, i,
				   gimple_omp_for_cond (gfor, i));
	  t = unshare_expr (gimple_omp_for_final (gfor, i));
	  gimple_omp_for_set_final (gforo, i, t);
	  t = unshare_expr (gimple_omp_for_incr (gfor, i));
	  gimple_omp_for_set_incr (gforo, i, t);
	}
      gimplify_seq_add_stmt (pre_p, gforo);
    }
  else
    gimplify_seq_add_stmt (pre_p, gfor);
  if (ret != GS_ALL_DONE)
    return GS_ERROR;
  *expr_p = NULL_TREE;
  return GS_ALL_DONE;
}

/* Helper function of optimize_target_teams, find OMP_TEAMS inside
   of OMP_TARGET's body.  */

static tree
find_omp_teams (tree *tp, int *walk_subtrees, void *)
{
  *walk_subtrees = 0;
  switch (TREE_CODE (*tp))
    {
    case OMP_TEAMS:
      return *tp;
    case BIND_EXPR:
    case STATEMENT_LIST:
      *walk_subtrees = 1;
      break;
    default:
      break;
    }
  return NULL_TREE;
}

/* Helper function of optimize_target_teams, determine if the expression
   can be computed safely before the target construct on the host.  */

static tree
computable_teams_clause (tree *tp, int *walk_subtrees, void *)
{
  splay_tree_node n;

  if (TYPE_P (*tp))
    {
      *walk_subtrees = 0;
      return NULL_TREE;
    }
  switch (TREE_CODE (*tp))
    {
    case VAR_DECL:
    case PARM_DECL:
    case RESULT_DECL:
      *walk_subtrees = 0;
      if (error_operand_p (*tp)
	  || !INTEGRAL_TYPE_P (TREE_TYPE (*tp))
	  || DECL_HAS_VALUE_EXPR_P (*tp)
	  || DECL_THREAD_LOCAL_P (*tp)
	  || TREE_SIDE_EFFECTS (*tp)
	  || TREE_THIS_VOLATILE (*tp))
	return *tp;
      if (is_global_var (*tp)
	  && (lookup_attribute ("omp declare target", DECL_ATTRIBUTES (*tp))
	      || lookup_attribute ("omp declare target link",
				   DECL_ATTRIBUTES (*tp))))
	return *tp;
      if (VAR_P (*tp)
	  && !DECL_SEEN_IN_BIND_EXPR_P (*tp)
	  && !is_global_var (*tp)
	  && decl_function_context (*tp) == current_function_decl)
	return *tp;
      n = splay_tree_lookup (gimplify_omp_ctxp->variables,
			     (splay_tree_key) *tp);
      if (n == NULL)
	{
	  if (gimplify_omp_ctxp->target_map_scalars_firstprivate)
	    return NULL_TREE;
	  return *tp;
	}
      else if (n->value & GOVD_LOCAL)
	return *tp;
      else if (n->value & GOVD_FIRSTPRIVATE)
	return NULL_TREE;
      else if ((n->value & (GOVD_MAP | GOVD_MAP_ALWAYS_TO))
	       == (GOVD_MAP | GOVD_MAP_ALWAYS_TO))
	return NULL_TREE;
      return *tp;
    case INTEGER_CST:
      if (!INTEGRAL_TYPE_P (TREE_TYPE (*tp)))
	return *tp;
      return NULL_TREE;
    case TARGET_EXPR:
      if (TARGET_EXPR_INITIAL (*tp)
	  || TREE_CODE (TARGET_EXPR_SLOT (*tp)) != VAR_DECL)
	return *tp;
      return computable_teams_clause (&TARGET_EXPR_SLOT (*tp),
				      walk_subtrees, NULL);
    /* Allow some reasonable subset of integral arithmetics.  */
    case PLUS_EXPR:
    case MINUS_EXPR:
    case MULT_EXPR:
    case TRUNC_DIV_EXPR:
    case CEIL_DIV_EXPR:
    case FLOOR_DIV_EXPR:
    case ROUND_DIV_EXPR:
    case TRUNC_MOD_EXPR:
    case CEIL_MOD_EXPR:
    case FLOOR_MOD_EXPR:
    case ROUND_MOD_EXPR:
    case RDIV_EXPR:
    case EXACT_DIV_EXPR:
    case MIN_EXPR:
    case MAX_EXPR:
    case LSHIFT_EXPR:
    case RSHIFT_EXPR:
    case BIT_IOR_EXPR:
    case BIT_XOR_EXPR:
    case BIT_AND_EXPR:
    case NEGATE_EXPR:
    case ABS_EXPR:
    case BIT_NOT_EXPR:
    case NON_LVALUE_EXPR:
    CASE_CONVERT:
      if (!INTEGRAL_TYPE_P (TREE_TYPE (*tp)))
	return *tp;
      return NULL_TREE;
    /* And disallow anything else, except for comparisons.  */
    default:
      if (COMPARISON_CLASS_P (*tp))
	return NULL_TREE;
      return *tp;
    }
}

/* Try to determine if the num_teams and/or thread_limit expressions
   can have their values determined already before entering the
   target construct.
   INTEGER_CSTs trivially are,
   integral decls that are firstprivate (explicitly or implicitly)
   or explicitly map(always, to:) or map(always, tofrom:) on the target
   region too, and expressions involving simple arithmetics on those
   too, function calls are not ok, dereferencing something neither etc.
   Add NUM_TEAMS and THREAD_LIMIT clauses to the OMP_CLAUSES of
   EXPR based on what we find:
   0 stands for clause not specified at all, use implementation default
   -1 stands for value that can't be determined easily before entering
      the target construct.
   If teams construct is not present at all, use 1 for num_teams
   and 0 for thread_limit (only one team is involved, and the thread
   limit is implementation defined.  */

static void
optimize_target_teams (tree target, gimple_seq *pre_p)
{
  tree body = OMP_BODY (target);
  tree teams = walk_tree (&body, find_omp_teams, NULL, NULL);
  tree num_teams = integer_zero_node;
  tree thread_limit = integer_zero_node;
  location_t num_teams_loc = EXPR_LOCATION (target);
  location_t thread_limit_loc = EXPR_LOCATION (target);
  tree c, *p, expr;
  struct gimplify_omp_ctx *target_ctx = gimplify_omp_ctxp;

  if (teams == NULL_TREE)
    num_teams = integer_one_node;
  else
    for (c = OMP_TEAMS_CLAUSES (teams); c; c = OMP_CLAUSE_CHAIN (c))
      {
	if (OMP_CLAUSE_CODE (c) == OMP_CLAUSE_NUM_TEAMS)
	  {
	    p = &num_teams;
	    num_teams_loc = OMP_CLAUSE_LOCATION (c);
	  }
	else if (OMP_CLAUSE_CODE (c) == OMP_CLAUSE_THREAD_LIMIT)
	  {
	    p = &thread_limit;
	    thread_limit_loc = OMP_CLAUSE_LOCATION (c);
	  }
	else
	  continue;
	expr = OMP_CLAUSE_OPERAND (c, 0);
	if (TREE_CODE (expr) == INTEGER_CST)
	  {
	    *p = expr;
	    continue;
	  }
	if (walk_tree (&expr, computable_teams_clause, NULL, NULL))
	  {
	    *p = integer_minus_one_node;
	    continue;
	  }
	*p = expr;
	gimplify_omp_ctxp = gimplify_omp_ctxp->outer_context;
	if (gimplify_expr (p, pre_p, NULL, is_gimple_val, fb_rvalue, false)
	    == GS_ERROR)
	  {
	    gimplify_omp_ctxp = target_ctx;
	    *p = integer_minus_one_node;
	    continue;
	  }
	gimplify_omp_ctxp = target_ctx;
	if (!DECL_P (expr) && TREE_CODE (expr) != TARGET_EXPR)
	  OMP_CLAUSE_OPERAND (c, 0) = *p;
      }
  c = build_omp_clause (thread_limit_loc, OMP_CLAUSE_THREAD_LIMIT);
  OMP_CLAUSE_THREAD_LIMIT_EXPR (c) = thread_limit;
  OMP_CLAUSE_CHAIN (c) = OMP_TARGET_CLAUSES (target);
  OMP_TARGET_CLAUSES (target) = c;
  c = build_omp_clause (num_teams_loc, OMP_CLAUSE_NUM_TEAMS);
  OMP_CLAUSE_NUM_TEAMS_EXPR (c) = num_teams;
  OMP_CLAUSE_CHAIN (c) = OMP_TARGET_CLAUSES (target);
  OMP_TARGET_CLAUSES (target) = c;
}

/* Gimplify the gross structure of several OMP constructs.  */

static void
gimplify_omp_workshare (tree *expr_p, gimple_seq *pre_p)
{
  tree expr = *expr_p;
  gimple *stmt;
  gimple_seq body = NULL;
  enum omp_region_type ort;

  switch (TREE_CODE (expr))
    {
    case OMP_SECTIONS:
    case OMP_SINGLE:
      ort = ORT_WORKSHARE;
      break;
    case OMP_TARGET:
      ort = OMP_TARGET_COMBINED (expr) ? ORT_COMBINED_TARGET : ORT_TARGET;
      break;
    case OACC_KERNELS:
      ort = ORT_ACC_KERNELS;
      break;
    case OACC_PARALLEL:
      ort = ORT_ACC_PARALLEL;
      break;
    case OACC_DATA:
      ort = ORT_ACC_DATA;
      break;
    case OMP_TARGET_DATA:
      ort = ORT_TARGET_DATA;
      break;
    case OMP_TEAMS:
      ort = OMP_TEAMS_COMBINED (expr) ? ORT_COMBINED_TEAMS : ORT_TEAMS;
      break;
    case OACC_HOST_DATA:
      ort = ORT_ACC_HOST_DATA;
      break;
    default:
      gcc_unreachable ();
    }
  gimplify_scan_omp_clauses (&OMP_CLAUSES (expr), pre_p, ort,
			     TREE_CODE (expr));
  if (TREE_CODE (expr) == OMP_TARGET)
    optimize_target_teams (expr, pre_p);
  if ((ort & (ORT_TARGET | ORT_TARGET_DATA)) != 0)
    {
      push_gimplify_context ();
      gimple *g = gimplify_and_return_first (OMP_BODY (expr), &body);
      if (gimple_code (g) == GIMPLE_BIND)
	pop_gimplify_context (g);
      else
	pop_gimplify_context (NULL);
      if ((ort & ORT_TARGET_DATA) != 0)
	{
	  enum built_in_function end_ix;
	  switch (TREE_CODE (expr))
	    {
	    case OACC_DATA:
	    case OACC_HOST_DATA:
	      end_ix = BUILT_IN_GOACC_DATA_END;
	      break;
	    case OMP_TARGET_DATA:
	      end_ix = BUILT_IN_GOMP_TARGET_END_DATA;
	      break;
	    default:
	      gcc_unreachable ();
	    }
	  tree fn = builtin_decl_explicit (end_ix);
	  g = gimple_build_call (fn, 0);
	  gimple_seq cleanup = NULL;
	  gimple_seq_add_stmt (&cleanup, g);
	  g = gimple_build_try (body, cleanup, GIMPLE_TRY_FINALLY);
	  body = NULL;
	  gimple_seq_add_stmt (&body, g);
	}
    }
  else
    gimplify_and_add (OMP_BODY (expr), &body);
  gimplify_adjust_omp_clauses (pre_p, body, &OMP_CLAUSES (expr),
			       TREE_CODE (expr));

  switch (TREE_CODE (expr))
    {
    case OACC_DATA:
      stmt = gimple_build_omp_target (body, GF_OMP_TARGET_KIND_OACC_DATA,
				      OMP_CLAUSES (expr));
      break;
    case OACC_KERNELS:
      stmt = gimple_build_omp_target (body, GF_OMP_TARGET_KIND_OACC_KERNELS,
				      OMP_CLAUSES (expr));
      break;
    case OACC_HOST_DATA:
      stmt = gimple_build_omp_target (body, GF_OMP_TARGET_KIND_OACC_HOST_DATA,
				      OMP_CLAUSES (expr));
      break;
    case OACC_PARALLEL:
      stmt = gimple_build_omp_target (body, GF_OMP_TARGET_KIND_OACC_PARALLEL,
				      OMP_CLAUSES (expr));
      break;
    case OMP_SECTIONS:
      stmt = gimple_build_omp_sections (body, OMP_CLAUSES (expr));
      break;
    case OMP_SINGLE:
      stmt = gimple_build_omp_single (body, OMP_CLAUSES (expr));
      break;
    case OMP_TARGET:
      stmt = gimple_build_omp_target (body, GF_OMP_TARGET_KIND_REGION,
				      OMP_CLAUSES (expr));
      break;
    case OMP_TARGET_DATA:
      stmt = gimple_build_omp_target (body, GF_OMP_TARGET_KIND_DATA,
				      OMP_CLAUSES (expr));
      break;
    case OMP_TEAMS:
      stmt = gimple_build_omp_teams (body, OMP_CLAUSES (expr));
      break;
    default:
      gcc_unreachable ();
    }

  gimplify_seq_add_stmt (pre_p, stmt);
  *expr_p = NULL_TREE;
}

/* Gimplify the gross structure of OpenACC enter/exit data, update, and OpenMP
   target update constructs.  */

static void
gimplify_omp_target_update (tree *expr_p, gimple_seq *pre_p)
{
  tree expr = *expr_p;
  int kind;
  gomp_target *stmt;
  enum omp_region_type ort = ORT_WORKSHARE;

  switch (TREE_CODE (expr))
    {
    case OACC_ENTER_DATA:
    case OACC_EXIT_DATA:
      kind = GF_OMP_TARGET_KIND_OACC_ENTER_EXIT_DATA;
      ort = ORT_ACC;
      break;
    case OACC_UPDATE:
      kind = GF_OMP_TARGET_KIND_OACC_UPDATE;
      ort = ORT_ACC;
      break;
    case OMP_TARGET_UPDATE:
      kind = GF_OMP_TARGET_KIND_UPDATE;
      break;
    case OMP_TARGET_ENTER_DATA:
      kind = GF_OMP_TARGET_KIND_ENTER_DATA;
      break;
    case OMP_TARGET_EXIT_DATA:
      kind = GF_OMP_TARGET_KIND_EXIT_DATA;
      break;
    default:
      gcc_unreachable ();
    }
  gimplify_scan_omp_clauses (&OMP_STANDALONE_CLAUSES (expr), pre_p,
			     ort, TREE_CODE (expr));
  gimplify_adjust_omp_clauses (pre_p, NULL, &OMP_STANDALONE_CLAUSES (expr),
			       TREE_CODE (expr));
  stmt = gimple_build_omp_target (NULL, kind, OMP_STANDALONE_CLAUSES (expr));

  gimplify_seq_add_stmt (pre_p, stmt);
  *expr_p = NULL_TREE;
}

/* A subroutine of gimplify_omp_atomic.  The front end is supposed to have
   stabilized the lhs of the atomic operation as *ADDR.  Return true if
   EXPR is this stabilized form.  */

static bool
goa_lhs_expr_p (tree expr, tree addr)
{
  /* Also include casts to other type variants.  The C front end is fond
     of adding these for e.g. volatile variables.  This is like
     STRIP_TYPE_NOPS but includes the main variant lookup.  */
  STRIP_USELESS_TYPE_CONVERSION (expr);

  if (TREE_CODE (expr) == INDIRECT_REF)
    {
      expr = TREE_OPERAND (expr, 0);
      while (expr != addr
	     && (CONVERT_EXPR_P (expr)
		 || TREE_CODE (expr) == NON_LVALUE_EXPR)
	     && TREE_CODE (expr) == TREE_CODE (addr)
	     && types_compatible_p (TREE_TYPE (expr), TREE_TYPE (addr)))
	{
	  expr = TREE_OPERAND (expr, 0);
	  addr = TREE_OPERAND (addr, 0);
	}
      if (expr == addr)
	return true;
      return (TREE_CODE (addr) == ADDR_EXPR
	      && TREE_CODE (expr) == ADDR_EXPR
	      && TREE_OPERAND (addr, 0) == TREE_OPERAND (expr, 0));
    }
  if (TREE_CODE (addr) == ADDR_EXPR && expr == TREE_OPERAND (addr, 0))
    return true;
  return false;
}

/* Walk *EXPR_P and replace appearances of *LHS_ADDR with LHS_VAR.  If an
   expression does not involve the lhs, evaluate it into a temporary.
   Return 1 if the lhs appeared as a subexpression, 0 if it did not,
   or -1 if an error was encountered.  */

static int
goa_stabilize_expr (tree *expr_p, gimple_seq *pre_p, tree lhs_addr,
		    tree lhs_var)
{
  tree expr = *expr_p;
  int saw_lhs;

  if (goa_lhs_expr_p (expr, lhs_addr))
    {
      *expr_p = lhs_var;
      return 1;
    }
  if (is_gimple_val (expr))
    return 0;

  saw_lhs = 0;
  switch (TREE_CODE_CLASS (TREE_CODE (expr)))
    {
    case tcc_binary:
    case tcc_comparison:
      saw_lhs |= goa_stabilize_expr (&TREE_OPERAND (expr, 1), pre_p, lhs_addr,
				     lhs_var);
      /* FALLTHRU */
    case tcc_unary:
      saw_lhs |= goa_stabilize_expr (&TREE_OPERAND (expr, 0), pre_p, lhs_addr,
				     lhs_var);
      break;
    case tcc_expression:
      switch (TREE_CODE (expr))
	{
	case TRUTH_ANDIF_EXPR:
	case TRUTH_ORIF_EXPR:
	case TRUTH_AND_EXPR:
	case TRUTH_OR_EXPR:
	case TRUTH_XOR_EXPR:
	  saw_lhs |= goa_stabilize_expr (&TREE_OPERAND (expr, 1), pre_p,
					 lhs_addr, lhs_var);
	  /* FALLTHRU */
	case TRUTH_NOT_EXPR:
	  saw_lhs |= goa_stabilize_expr (&TREE_OPERAND (expr, 0), pre_p,
					 lhs_addr, lhs_var);
	  break;
	case COMPOUND_EXPR:
	  /* Break out any preevaluations from cp_build_modify_expr.  */
	  for (; TREE_CODE (expr) == COMPOUND_EXPR;
	       expr = TREE_OPERAND (expr, 1))
	    gimplify_stmt (&TREE_OPERAND (expr, 0), pre_p);
	  *expr_p = expr;
	  return goa_stabilize_expr (expr_p, pre_p, lhs_addr, lhs_var);
	default:
	  break;
	}
      break;
    default:
      break;
    }

  if (saw_lhs == 0)
    {
      enum gimplify_status gs;
      gs = gimplify_expr (expr_p, pre_p, NULL, is_gimple_val, fb_rvalue);
      if (gs != GS_ALL_DONE)
	saw_lhs = -1;
    }

  return saw_lhs;
}

/* Gimplify an OMP_ATOMIC statement.  */

static enum gimplify_status
gimplify_omp_atomic (tree *expr_p, gimple_seq *pre_p)
{
  tree addr = TREE_OPERAND (*expr_p, 0);
  tree rhs = TREE_CODE (*expr_p) == OMP_ATOMIC_READ
	     ? NULL : TREE_OPERAND (*expr_p, 1);
  tree type = TYPE_MAIN_VARIANT (TREE_TYPE (TREE_TYPE (addr)));
  tree tmp_load;
  gomp_atomic_load *loadstmt;
  gomp_atomic_store *storestmt;

  tmp_load = create_tmp_reg (type);
  if (rhs && goa_stabilize_expr (&rhs, pre_p, addr, tmp_load) < 0)
    return GS_ERROR;

  if (gimplify_expr (&addr, pre_p, NULL, is_gimple_val, fb_rvalue)
      != GS_ALL_DONE)
    return GS_ERROR;

  loadstmt = gimple_build_omp_atomic_load (tmp_load, addr);
  gimplify_seq_add_stmt (pre_p, loadstmt);
  if (rhs && gimplify_expr (&rhs, pre_p, NULL, is_gimple_val, fb_rvalue)
      != GS_ALL_DONE)
    return GS_ERROR;

  if (TREE_CODE (*expr_p) == OMP_ATOMIC_READ)
    rhs = tmp_load;
  storestmt = gimple_build_omp_atomic_store (rhs);
  gimplify_seq_add_stmt (pre_p, storestmt);
  if (OMP_ATOMIC_SEQ_CST (*expr_p))
    {
      gimple_omp_atomic_set_seq_cst (loadstmt);
      gimple_omp_atomic_set_seq_cst (storestmt);
    }
  switch (TREE_CODE (*expr_p))
    {
    case OMP_ATOMIC_READ:
    case OMP_ATOMIC_CAPTURE_OLD:
      *expr_p = tmp_load;
      gimple_omp_atomic_set_need_value (loadstmt);
      break;
    case OMP_ATOMIC_CAPTURE_NEW:
      *expr_p = rhs;
      gimple_omp_atomic_set_need_value (storestmt);
      break;
    default:
      *expr_p = NULL;
      break;
    }

  return GS_ALL_DONE;
}

/* Gimplify a TRANSACTION_EXPR.  This involves gimplification of the
   body, and adding some EH bits.  */

static enum gimplify_status
gimplify_transaction (tree *expr_p, gimple_seq *pre_p)
{
  tree expr = *expr_p, temp, tbody = TRANSACTION_EXPR_BODY (expr);
  gimple *body_stmt;
  gtransaction *trans_stmt;
  gimple_seq body = NULL;
  int subcode = 0;

  /* Wrap the transaction body in a BIND_EXPR so we have a context
     where to put decls for OMP.  */
  if (TREE_CODE (tbody) != BIND_EXPR)
    {
      tree bind = build3 (BIND_EXPR, void_type_node, NULL, tbody, NULL);
      TREE_SIDE_EFFECTS (bind) = 1;
      SET_EXPR_LOCATION (bind, EXPR_LOCATION (tbody));
      TRANSACTION_EXPR_BODY (expr) = bind;
    }

  push_gimplify_context ();
  temp = voidify_wrapper_expr (*expr_p, NULL);

  body_stmt = gimplify_and_return_first (TRANSACTION_EXPR_BODY (expr), &body);
  pop_gimplify_context (body_stmt);

  trans_stmt = gimple_build_transaction (body);
  if (TRANSACTION_EXPR_OUTER (expr))
    subcode = GTMA_IS_OUTER;
  else if (TRANSACTION_EXPR_RELAXED (expr))
    subcode = GTMA_IS_RELAXED;
  gimple_transaction_set_subcode (trans_stmt, subcode);

  gimplify_seq_add_stmt (pre_p, trans_stmt);

  if (temp)
    {
      *expr_p = temp;
      return GS_OK;
    }

  *expr_p = NULL_TREE;
  return GS_ALL_DONE;
}

/* Gimplify an OMP_ORDERED construct.  EXPR is the tree version.  BODY
   is the OMP_BODY of the original EXPR (which has already been
   gimplified so it's not present in the EXPR).

   Return the gimplified GIMPLE_OMP_ORDERED tuple.  */

static gimple *
gimplify_omp_ordered (tree expr, gimple_seq body)
{
  tree c, decls;
  int failures = 0;
  unsigned int i;
  tree source_c = NULL_TREE;
  tree sink_c = NULL_TREE;

  if (gimplify_omp_ctxp)
    {
      for (c = OMP_ORDERED_CLAUSES (expr); c; c = OMP_CLAUSE_CHAIN (c))
	if (OMP_CLAUSE_CODE (c) == OMP_CLAUSE_DEPEND
	    && gimplify_omp_ctxp->loop_iter_var.is_empty ()
	    && (OMP_CLAUSE_DEPEND_KIND (c) == OMP_CLAUSE_DEPEND_SINK
		|| OMP_CLAUSE_DEPEND_KIND (c) == OMP_CLAUSE_DEPEND_SOURCE))
	  {
	    error_at (OMP_CLAUSE_LOCATION (c),
		      "%<ordered%> construct with %<depend%> clause must be "
		      "closely nested inside a loop with %<ordered%> clause "
		      "with a parameter");
	    failures++;
	  }
	else if (OMP_CLAUSE_CODE (c) == OMP_CLAUSE_DEPEND
		 && OMP_CLAUSE_DEPEND_KIND (c) == OMP_CLAUSE_DEPEND_SINK)
	  {
	    bool fail = false;
	    for (decls = OMP_CLAUSE_DECL (c), i = 0;
		 decls && TREE_CODE (decls) == TREE_LIST;
		 decls = TREE_CHAIN (decls), ++i)
	      if (i >= gimplify_omp_ctxp->loop_iter_var.length () / 2)
		continue;
	      else if (TREE_VALUE (decls)
		       != gimplify_omp_ctxp->loop_iter_var[2 * i])
		{
		  error_at (OMP_CLAUSE_LOCATION (c),
			    "variable %qE is not an iteration "
			    "of outermost loop %d, expected %qE",
			    TREE_VALUE (decls), i + 1,
			    gimplify_omp_ctxp->loop_iter_var[2 * i]);
		  fail = true;
		  failures++;
		}
	      else
		TREE_VALUE (decls)
		  = gimplify_omp_ctxp->loop_iter_var[2 * i + 1];
	    if (!fail && i != gimplify_omp_ctxp->loop_iter_var.length () / 2)
	      {
		error_at (OMP_CLAUSE_LOCATION (c),
			  "number of variables in %<depend(sink)%> "
			  "clause does not match number of "
			  "iteration variables");
		failures++;
	      }
	    sink_c = c;
	  }
	else if (OMP_CLAUSE_CODE (c) == OMP_CLAUSE_DEPEND
		 && OMP_CLAUSE_DEPEND_KIND (c) == OMP_CLAUSE_DEPEND_SOURCE)
	  {
	    if (source_c)
	      {
		error_at (OMP_CLAUSE_LOCATION (c),
			  "more than one %<depend(source)%> clause on an "
			  "%<ordered%> construct");
		failures++;
	      }
	    else
	      source_c = c;
	  }
    }
  if (source_c && sink_c)
    {
      error_at (OMP_CLAUSE_LOCATION (source_c),
		"%<depend(source)%> clause specified together with "
		"%<depend(sink:)%> clauses on the same construct");
      failures++;
    }

  if (failures)
    return gimple_build_nop ();
  return gimple_build_omp_ordered (body, OMP_ORDERED_CLAUSES (expr));
}

/* Convert the GENERIC expression tree *EXPR_P to GIMPLE.  If the
   expression produces a value to be used as an operand inside a GIMPLE
   statement, the value will be stored back in *EXPR_P.  This value will
   be a tree of class tcc_declaration, tcc_constant, tcc_reference or
   an SSA_NAME.  The corresponding sequence of GIMPLE statements is
   emitted in PRE_P and POST_P.

   Additionally, this process may overwrite parts of the input
   expression during gimplification.  Ideally, it should be
   possible to do non-destructive gimplification.

   EXPR_P points to the GENERIC expression to convert to GIMPLE.  If
      the expression needs to evaluate to a value to be used as
      an operand in a GIMPLE statement, this value will be stored in
      *EXPR_P on exit.  This happens when the caller specifies one
      of fb_lvalue or fb_rvalue fallback flags.

   PRE_P will contain the sequence of GIMPLE statements corresponding
       to the evaluation of EXPR and all the side-effects that must
       be executed before the main expression.  On exit, the last
       statement of PRE_P is the core statement being gimplified.  For
       instance, when gimplifying 'if (++a)' the last statement in
       PRE_P will be 'if (t.1)' where t.1 is the result of
       pre-incrementing 'a'.

   POST_P will contain the sequence of GIMPLE statements corresponding
       to the evaluation of all the side-effects that must be executed
       after the main expression.  If this is NULL, the post
       side-effects are stored at the end of PRE_P.

       The reason why the output is split in two is to handle post
       side-effects explicitly.  In some cases, an expression may have
       inner and outer post side-effects which need to be emitted in
       an order different from the one given by the recursive
       traversal.  For instance, for the expression (*p--)++ the post
       side-effects of '--' must actually occur *after* the post
       side-effects of '++'.  However, gimplification will first visit
       the inner expression, so if a separate POST sequence was not
       used, the resulting sequence would be:

       	    1	t.1 = *p
       	    2	p = p - 1
       	    3	t.2 = t.1 + 1
       	    4	*p = t.2

       However, the post-decrement operation in line #2 must not be
       evaluated until after the store to *p at line #4, so the
       correct sequence should be:

       	    1	t.1 = *p
       	    2	t.2 = t.1 + 1
       	    3	*p = t.2
       	    4	p = p - 1

       So, by specifying a separate post queue, it is possible
       to emit the post side-effects in the correct order.
       If POST_P is NULL, an internal queue will be used.  Before
       returning to the caller, the sequence POST_P is appended to
       the main output sequence PRE_P.

   GIMPLE_TEST_F points to a function that takes a tree T and
       returns nonzero if T is in the GIMPLE form requested by the
       caller.  The GIMPLE predicates are in gimple.c.

   FALLBACK tells the function what sort of a temporary we want if
       gimplification cannot produce an expression that complies with
       GIMPLE_TEST_F.

       fb_none means that no temporary should be generated
       fb_rvalue means that an rvalue is OK to generate
       fb_lvalue means that an lvalue is OK to generate
       fb_either means that either is OK, but an lvalue is preferable.
       fb_mayfail means that gimplification may fail (in which case
       GS_ERROR will be returned)

   The return value is either GS_ERROR or GS_ALL_DONE, since this
   function iterates until EXPR is completely gimplified or an error
   occurs.  */

enum gimplify_status
gimplify_expr (tree *expr_p, gimple_seq *pre_p, gimple_seq *post_p,
	       bool (*gimple_test_f) (tree), fallback_t fallback)
{
  tree tmp;
  gimple_seq internal_pre = NULL;
  gimple_seq internal_post = NULL;
  tree save_expr;
  bool is_statement;
  location_t saved_location;
  enum gimplify_status ret;
  gimple_stmt_iterator pre_last_gsi, post_last_gsi;
  tree label;

  save_expr = *expr_p;
  if (save_expr == NULL_TREE)
    return GS_ALL_DONE;

  /* If we are gimplifying a top-level statement, PRE_P must be valid.  */
  is_statement = gimple_test_f == is_gimple_stmt;
  if (is_statement)
    gcc_assert (pre_p);

  /* Consistency checks.  */
  if (gimple_test_f == is_gimple_reg)
    gcc_assert (fallback & (fb_rvalue | fb_lvalue));
  else if (gimple_test_f == is_gimple_val
           || gimple_test_f == is_gimple_call_addr
           || gimple_test_f == is_gimple_condexpr
           || gimple_test_f == is_gimple_mem_rhs
           || gimple_test_f == is_gimple_mem_rhs_or_call
           || gimple_test_f == is_gimple_reg_rhs
           || gimple_test_f == is_gimple_reg_rhs_or_call
           || gimple_test_f == is_gimple_asm_val
	   || gimple_test_f == is_gimple_mem_ref_addr)
    gcc_assert (fallback & fb_rvalue);
  else if (gimple_test_f == is_gimple_min_lval
	   || gimple_test_f == is_gimple_lvalue)
    gcc_assert (fallback & fb_lvalue);
  else if (gimple_test_f == is_gimple_addressable)
    gcc_assert (fallback & fb_either);
  else if (gimple_test_f == is_gimple_stmt)
    gcc_assert (fallback == fb_none);
  else
    {
      /* We should have recognized the GIMPLE_TEST_F predicate to
	 know what kind of fallback to use in case a temporary is
	 needed to hold the value or address of *EXPR_P.  */
      gcc_unreachable ();
    }

  /* We used to check the predicate here and return immediately if it
     succeeds.  This is wrong; the design is for gimplification to be
     idempotent, and for the predicates to only test for valid forms, not
     whether they are fully simplified.  */
  if (pre_p == NULL)
    pre_p = &internal_pre;

  if (post_p == NULL)
    post_p = &internal_post;

  /* Remember the last statements added to PRE_P and POST_P.  Every
     new statement added by the gimplification helpers needs to be
     annotated with location information.  To centralize the
     responsibility, we remember the last statement that had been
     added to both queues before gimplifying *EXPR_P.  If
     gimplification produces new statements in PRE_P and POST_P, those
     statements will be annotated with the same location information
     as *EXPR_P.  */
  pre_last_gsi = gsi_last (*pre_p);
  post_last_gsi = gsi_last (*post_p);

  saved_location = input_location;
  if (save_expr != error_mark_node
      && EXPR_HAS_LOCATION (*expr_p))
    input_location = EXPR_LOCATION (*expr_p);

  /* Loop over the specific gimplifiers until the toplevel node
     remains the same.  */
  do
    {
      /* Strip away as many useless type conversions as possible
	 at the toplevel.  */
      STRIP_USELESS_TYPE_CONVERSION (*expr_p);

      /* Remember the expr.  */
      save_expr = *expr_p;

      /* Die, die, die, my darling.  */
      if (save_expr == error_mark_node
	  || (TREE_TYPE (save_expr)
	      && TREE_TYPE (save_expr) == error_mark_node))
	{
	  ret = GS_ERROR;
	  break;
	}

      /* Do any language-specific gimplification.  */
      ret = ((enum gimplify_status)
	     lang_hooks.gimplify_expr (expr_p, pre_p, post_p));
      if (ret == GS_OK)
	{
	  if (*expr_p == NULL_TREE)
	    break;
	  if (*expr_p != save_expr)
	    continue;
	}
      else if (ret != GS_UNHANDLED)
	break;

      /* Make sure that all the cases set 'ret' appropriately.  */
      ret = GS_UNHANDLED;
      switch (TREE_CODE (*expr_p))
	{
	  /* First deal with the special cases.  */

	case POSTINCREMENT_EXPR:
	case POSTDECREMENT_EXPR:
	case PREINCREMENT_EXPR:
	case PREDECREMENT_EXPR:
	  ret = gimplify_self_mod_expr (expr_p, pre_p, post_p,
					fallback != fb_none,
					TREE_TYPE (*expr_p));
	  break;

	case VIEW_CONVERT_EXPR:
	  if (is_gimple_reg_type (TREE_TYPE (*expr_p))
	      && is_gimple_reg_type (TREE_TYPE (TREE_OPERAND (*expr_p, 0))))
	    {
	      ret = gimplify_expr (&TREE_OPERAND (*expr_p, 0), pre_p,
				   post_p, is_gimple_val, fb_rvalue);
	      recalculate_side_effects (*expr_p);
	      break;
	    }
	  /* Fallthru.  */

	case ARRAY_REF:
	case ARRAY_RANGE_REF:
	case REALPART_EXPR:
	case IMAGPART_EXPR:
	case COMPONENT_REF:
	  ret = gimplify_compound_lval (expr_p, pre_p, post_p,
					fallback ? fallback : fb_rvalue);
	  break;

	case COND_EXPR:
	  ret = gimplify_cond_expr (expr_p, pre_p, fallback);

	  /* C99 code may assign to an array in a structure value of a
	     conditional expression, and this has undefined behavior
	     only on execution, so create a temporary if an lvalue is
	     required.  */
	  if (fallback == fb_lvalue)
	    {
	      *expr_p = get_initialized_tmp_var (*expr_p, pre_p, post_p, false);
	      mark_addressable (*expr_p);
	      ret = GS_OK;
	    }
	  break;

	case CALL_EXPR:
	  ret = gimplify_call_expr (expr_p, pre_p, fallback != fb_none);

	  /* C99 code may assign to an array in a structure returned
	     from a function, and this has undefined behavior only on
	     execution, so create a temporary if an lvalue is
	     required.  */
	  if (fallback == fb_lvalue)
	    {
	      *expr_p = get_initialized_tmp_var (*expr_p, pre_p, post_p, false);
	      mark_addressable (*expr_p);
	      ret = GS_OK;
	    }
	  break;

	case TREE_LIST:
	  gcc_unreachable ();

	case COMPOUND_EXPR:
	  ret = gimplify_compound_expr (expr_p, pre_p, fallback != fb_none);
	  break;

	case COMPOUND_LITERAL_EXPR:
	  ret = gimplify_compound_literal_expr (expr_p, pre_p,
						gimple_test_f, fallback);
	  break;

	case MODIFY_EXPR:
	case INIT_EXPR:
	  ret = gimplify_modify_expr (expr_p, pre_p, post_p,
				      fallback != fb_none);
	  break;

	case TRUTH_ANDIF_EXPR:
	case TRUTH_ORIF_EXPR:
	  {
	    /* Preserve the original type of the expression and the
	       source location of the outer expression.  */
	    tree org_type = TREE_TYPE (*expr_p);
	    *expr_p = gimple_boolify (*expr_p);
	    *expr_p = build3_loc (input_location, COND_EXPR,
				  org_type, *expr_p,
				  fold_convert_loc
				    (input_location,
				     org_type, boolean_true_node),
				  fold_convert_loc
				    (input_location,
				     org_type, boolean_false_node));
	    ret = GS_OK;
	    break;
	  }

	case TRUTH_NOT_EXPR:
	  {
	    tree type = TREE_TYPE (*expr_p);
	    /* The parsers are careful to generate TRUTH_NOT_EXPR
	       only with operands that are always zero or one.
	       We do not fold here but handle the only interesting case
	       manually, as fold may re-introduce the TRUTH_NOT_EXPR.  */
	    *expr_p = gimple_boolify (*expr_p);
	    if (TYPE_PRECISION (TREE_TYPE (*expr_p)) == 1)
	      *expr_p = build1_loc (input_location, BIT_NOT_EXPR,
				    TREE_TYPE (*expr_p),
				    TREE_OPERAND (*expr_p, 0));
	    else
	      *expr_p = build2_loc (input_location, BIT_XOR_EXPR,
				    TREE_TYPE (*expr_p),
				    TREE_OPERAND (*expr_p, 0),
				    build_int_cst (TREE_TYPE (*expr_p), 1));
	    if (!useless_type_conversion_p (type, TREE_TYPE (*expr_p)))
	      *expr_p = fold_convert_loc (input_location, type, *expr_p);
	    ret = GS_OK;
	    break;
	  }

	case ADDR_EXPR:
	  ret = gimplify_addr_expr (expr_p, pre_p, post_p);
	  break;

	case ANNOTATE_EXPR:
	  {
	    tree cond = TREE_OPERAND (*expr_p, 0);
	    tree kind = TREE_OPERAND (*expr_p, 1);
	    tree type = TREE_TYPE (cond);
	    if (!INTEGRAL_TYPE_P (type))
	      {
		*expr_p = cond;
		ret = GS_OK;
		break;
	      }
	    tree tmp = create_tmp_var (type);
	    gimplify_arg (&cond, pre_p, EXPR_LOCATION (*expr_p));
	    gcall *call
	      = gimple_build_call_internal (IFN_ANNOTATE, 2, cond, kind);
	    gimple_call_set_lhs (call, tmp);
	    gimplify_seq_add_stmt (pre_p, call);
	    *expr_p = tmp;
	    ret = GS_ALL_DONE;
	    break;
	  }

	case VA_ARG_EXPR:
	  ret = gimplify_va_arg_expr (expr_p, pre_p, post_p);
	  break;

	CASE_CONVERT:
	  if (IS_EMPTY_STMT (*expr_p))
	    {
	      ret = GS_ALL_DONE;
	      break;
	    }

	  if (VOID_TYPE_P (TREE_TYPE (*expr_p))
	      || fallback == fb_none)
	    {
	      /* Just strip a conversion to void (or in void context) and
		 try again.  */
	      *expr_p = TREE_OPERAND (*expr_p, 0);
	      ret = GS_OK;
	      break;
	    }

	  ret = gimplify_conversion (expr_p);
	  if (ret == GS_ERROR)
	    break;
	  if (*expr_p != save_expr)
	    break;
	  /* FALLTHRU */

	case FIX_TRUNC_EXPR:
	  /* unary_expr: ... | '(' cast ')' val | ...  */
	  ret = gimplify_expr (&TREE_OPERAND (*expr_p, 0), pre_p, post_p,
			       is_gimple_val, fb_rvalue);
	  recalculate_side_effects (*expr_p);
	  break;

	case INDIRECT_REF:
	  {
	    bool volatilep = TREE_THIS_VOLATILE (*expr_p);
	    bool notrap = TREE_THIS_NOTRAP (*expr_p);
	    tree saved_ptr_type = TREE_TYPE (TREE_OPERAND (*expr_p, 0));

	    *expr_p = fold_indirect_ref_loc (input_location, *expr_p);
	    if (*expr_p != save_expr)
	      {
		ret = GS_OK;
		break;
	      }

	    ret = gimplify_expr (&TREE_OPERAND (*expr_p, 0), pre_p, post_p,
				 is_gimple_reg, fb_rvalue);
	    if (ret == GS_ERROR)
	      break;

	    recalculate_side_effects (*expr_p);
	    *expr_p = fold_build2_loc (input_location, MEM_REF,
				       TREE_TYPE (*expr_p),
				       TREE_OPERAND (*expr_p, 0),
				       build_int_cst (saved_ptr_type, 0));
	    TREE_THIS_VOLATILE (*expr_p) = volatilep;
	    TREE_THIS_NOTRAP (*expr_p) = notrap;
	    ret = GS_OK;
	    break;
	  }

	/* We arrive here through the various re-gimplifcation paths.  */
	case MEM_REF:
	  /* First try re-folding the whole thing.  */
	  tmp = fold_binary (MEM_REF, TREE_TYPE (*expr_p),
			     TREE_OPERAND (*expr_p, 0),
			     TREE_OPERAND (*expr_p, 1));
	  if (tmp)
	    {
	      REF_REVERSE_STORAGE_ORDER (tmp)
	        = REF_REVERSE_STORAGE_ORDER (*expr_p);
	      *expr_p = tmp;
	      recalculate_side_effects (*expr_p);
	      ret = GS_OK;
	      break;
	    }
	  /* Avoid re-gimplifying the address operand if it is already
	     in suitable form.  Re-gimplifying would mark the address
	     operand addressable.  Always gimplify when not in SSA form
	     as we still may have to gimplify decls with value-exprs.  */
	  if (!gimplify_ctxp || !gimple_in_ssa_p (cfun)
	      || !is_gimple_mem_ref_addr (TREE_OPERAND (*expr_p, 0)))
	    {
	      ret = gimplify_expr (&TREE_OPERAND (*expr_p, 0), pre_p, post_p,
				   is_gimple_mem_ref_addr, fb_rvalue);
	      if (ret == GS_ERROR)
		break;
	    }
	  recalculate_side_effects (*expr_p);
	  ret = GS_ALL_DONE;
	  break;

	/* Constants need not be gimplified.  */
	case INTEGER_CST:
	case REAL_CST:
	case FIXED_CST:
	case STRING_CST:
	case COMPLEX_CST:
	case VECTOR_CST:
	  /* Drop the overflow flag on constants, we do not want
	     that in the GIMPLE IL.  */
	  if (TREE_OVERFLOW_P (*expr_p))
	    *expr_p = drop_tree_overflow (*expr_p);
	  ret = GS_ALL_DONE;
	  break;

	case CONST_DECL:
	  /* If we require an lvalue, such as for ADDR_EXPR, retain the
	     CONST_DECL node.  Otherwise the decl is replaceable by its
	     value.  */
	  /* ??? Should be == fb_lvalue, but ADDR_EXPR passes fb_either.  */
	  if (fallback & fb_lvalue)
	    ret = GS_ALL_DONE;
	  else
	    {
	      *expr_p = DECL_INITIAL (*expr_p);
	      ret = GS_OK;
	    }
	  break;

	case DECL_EXPR:
	  ret = gimplify_decl_expr (expr_p, pre_p);
	  break;

	case BIND_EXPR:
	  ret = gimplify_bind_expr (expr_p, pre_p);
	  break;

	case LOOP_EXPR:
	  ret = gimplify_loop_expr (expr_p, pre_p);
	  break;

	case SWITCH_EXPR:
	  ret = gimplify_switch_expr (expr_p, pre_p);
	  break;

	case EXIT_EXPR:
	  ret = gimplify_exit_expr (expr_p);
	  break;

	case GOTO_EXPR:
	  /* If the target is not LABEL, then it is a computed jump
	     and the target needs to be gimplified.  */
	  if (TREE_CODE (GOTO_DESTINATION (*expr_p)) != LABEL_DECL)
	    {
	      ret = gimplify_expr (&GOTO_DESTINATION (*expr_p), pre_p,
				   NULL, is_gimple_val, fb_rvalue);
	      if (ret == GS_ERROR)
		break;
	    }
	  gimplify_seq_add_stmt (pre_p,
			  gimple_build_goto (GOTO_DESTINATION (*expr_p)));
	  ret = GS_ALL_DONE;
	  break;

	case PREDICT_EXPR:
	  gimplify_seq_add_stmt (pre_p,
			gimple_build_predict (PREDICT_EXPR_PREDICTOR (*expr_p),
					      PREDICT_EXPR_OUTCOME (*expr_p)));
	  ret = GS_ALL_DONE;
	  break;

	case LABEL_EXPR:
	  ret = gimplify_label_expr (expr_p, pre_p);
	  label = LABEL_EXPR_LABEL (*expr_p);
	  gcc_assert (decl_function_context (label) == current_function_decl);

	  /* If the label is used in a goto statement, or address of the label
	     is taken, we need to unpoison all variables that were seen so far.
	     Doing so would prevent us from reporting a false positives.  */
	  if (asan_poisoned_variables
	      && asan_used_labels != NULL
	      && asan_used_labels->contains (label))
	    asan_poison_variables (asan_poisoned_variables, false, pre_p);
	  break;

	case CASE_LABEL_EXPR:
	  ret = gimplify_case_label_expr (expr_p, pre_p);

	  if (gimplify_ctxp->live_switch_vars)
	    asan_poison_variables (gimplify_ctxp->live_switch_vars, false,
				   pre_p);
	  break;

	case RETURN_EXPR:
	  ret = gimplify_return_expr (*expr_p, pre_p);
	  break;

	case CONSTRUCTOR:
	  /* Don't reduce this in place; let gimplify_init_constructor work its
	     magic.  Buf if we're just elaborating this for side effects, just
	     gimplify any element that has side-effects.  */
	  if (fallback == fb_none)
	    {
	      unsigned HOST_WIDE_INT ix;
	      tree val;
	      tree temp = NULL_TREE;
	      FOR_EACH_CONSTRUCTOR_VALUE (CONSTRUCTOR_ELTS (*expr_p), ix, val)
		if (TREE_SIDE_EFFECTS (val))
		  append_to_statement_list (val, &temp);

	      *expr_p = temp;
	      ret = temp ? GS_OK : GS_ALL_DONE;
	    }
	  /* C99 code may assign to an array in a constructed
	     structure or union, and this has undefined behavior only
	     on execution, so create a temporary if an lvalue is
	     required.  */
	  else if (fallback == fb_lvalue)
	    {
	      *expr_p = get_initialized_tmp_var (*expr_p, pre_p, post_p, false);
	      mark_addressable (*expr_p);
	      ret = GS_OK;
	    }
	  else
	    ret = GS_ALL_DONE;
	  break;

	  /* The following are special cases that are not handled by the
	     original GIMPLE grammar.  */

	  /* SAVE_EXPR nodes are converted into a GIMPLE identifier and
	     eliminated.  */
	case SAVE_EXPR:
	  ret = gimplify_save_expr (expr_p, pre_p, post_p);
	  break;

	case BIT_FIELD_REF:
	  ret = gimplify_expr (&TREE_OPERAND (*expr_p, 0), pre_p,
			       post_p, is_gimple_lvalue, fb_either);
	  recalculate_side_effects (*expr_p);
	  break;

	case TARGET_MEM_REF:
	  {
	    enum gimplify_status r0 = GS_ALL_DONE, r1 = GS_ALL_DONE;

	    if (TMR_BASE (*expr_p))
	      r0 = gimplify_expr (&TMR_BASE (*expr_p), pre_p,
				  post_p, is_gimple_mem_ref_addr, fb_either);
	    if (TMR_INDEX (*expr_p))
	      r1 = gimplify_expr (&TMR_INDEX (*expr_p), pre_p,
				  post_p, is_gimple_val, fb_rvalue);
	    if (TMR_INDEX2 (*expr_p))
	      r1 = gimplify_expr (&TMR_INDEX2 (*expr_p), pre_p,
				  post_p, is_gimple_val, fb_rvalue);
	    /* TMR_STEP and TMR_OFFSET are always integer constants.  */
	    ret = MIN (r0, r1);
	  }
	  break;

	case NON_LVALUE_EXPR:
	  /* This should have been stripped above.  */
	  gcc_unreachable ();

	case ASM_EXPR:
	  ret = gimplify_asm_expr (expr_p, pre_p, post_p);
	  break;

	case TRY_FINALLY_EXPR:
	case TRY_CATCH_EXPR:
	  {
	    gimple_seq eval, cleanup;
	    gtry *try_;

	    /* Calls to destructors are generated automatically in FINALLY/CATCH
	       block. They should have location as UNKNOWN_LOCATION. However,
	       gimplify_call_expr will reset these call stmts to input_location
	       if it finds stmt's location is unknown. To prevent resetting for
	       destructors, we set the input_location to unknown.
	       Note that this only affects the destructor calls in FINALLY/CATCH
	       block, and will automatically reset to its original value by the
	       end of gimplify_expr.  */
	    input_location = UNKNOWN_LOCATION;
	    eval = cleanup = NULL;
	    gimplify_and_add (TREE_OPERAND (*expr_p, 0), &eval);
	    gimplify_and_add (TREE_OPERAND (*expr_p, 1), &cleanup);
	    /* Don't create bogus GIMPLE_TRY with empty cleanup.  */
	    if (gimple_seq_empty_p (cleanup))
	      {
		gimple_seq_add_seq (pre_p, eval);
		ret = GS_ALL_DONE;
		break;
	      }
	    try_ = gimple_build_try (eval, cleanup,
				     TREE_CODE (*expr_p) == TRY_FINALLY_EXPR
				     ? GIMPLE_TRY_FINALLY
				     : GIMPLE_TRY_CATCH);
	    if (EXPR_HAS_LOCATION (save_expr))
	      gimple_set_location (try_, EXPR_LOCATION (save_expr));
	    else if (LOCATION_LOCUS (saved_location) != UNKNOWN_LOCATION)
	      gimple_set_location (try_, saved_location);
	    if (TREE_CODE (*expr_p) == TRY_CATCH_EXPR)
	      gimple_try_set_catch_is_cleanup (try_,
					       TRY_CATCH_IS_CLEANUP (*expr_p));
	    gimplify_seq_add_stmt (pre_p, try_);
	    ret = GS_ALL_DONE;
	    break;
	  }

	case CLEANUP_POINT_EXPR:
	  ret = gimplify_cleanup_point_expr (expr_p, pre_p);
	  break;

	case TARGET_EXPR:
	  ret = gimplify_target_expr (expr_p, pre_p, post_p);
	  break;

	case CATCH_EXPR:
	  {
	    gimple *c;
	    gimple_seq handler = NULL;
	    gimplify_and_add (CATCH_BODY (*expr_p), &handler);
	    c = gimple_build_catch (CATCH_TYPES (*expr_p), handler);
	    gimplify_seq_add_stmt (pre_p, c);
	    ret = GS_ALL_DONE;
	    break;
	  }

	case EH_FILTER_EXPR:
	  {
	    gimple *ehf;
	    gimple_seq failure = NULL;

	    gimplify_and_add (EH_FILTER_FAILURE (*expr_p), &failure);
	    ehf = gimple_build_eh_filter (EH_FILTER_TYPES (*expr_p), failure);
	    gimple_set_no_warning (ehf, TREE_NO_WARNING (*expr_p));
	    gimplify_seq_add_stmt (pre_p, ehf);
	    ret = GS_ALL_DONE;
	    break;
	  }

	case OBJ_TYPE_REF:
	  {
	    enum gimplify_status r0, r1;
	    r0 = gimplify_expr (&OBJ_TYPE_REF_OBJECT (*expr_p), pre_p,
				post_p, is_gimple_val, fb_rvalue);
	    r1 = gimplify_expr (&OBJ_TYPE_REF_EXPR (*expr_p), pre_p,
				post_p, is_gimple_val, fb_rvalue);
	    TREE_SIDE_EFFECTS (*expr_p) = 0;
	    ret = MIN (r0, r1);
	  }
	  break;

	case LABEL_DECL:
	  /* We get here when taking the address of a label.  We mark
	     the label as "forced"; meaning it can never be removed and
	     it is a potential target for any computed goto.  */
	  FORCED_LABEL (*expr_p) = 1;
	  ret = GS_ALL_DONE;
	  break;

	case STATEMENT_LIST:
	  ret = gimplify_statement_list (expr_p, pre_p);
	  break;

	case WITH_SIZE_EXPR:
	  {
	    gimplify_expr (&TREE_OPERAND (*expr_p, 0), pre_p,
			   post_p == &internal_post ? NULL : post_p,
			   gimple_test_f, fallback);
	    gimplify_expr (&TREE_OPERAND (*expr_p, 1), pre_p, post_p,
			   is_gimple_val, fb_rvalue);
	    ret = GS_ALL_DONE;
	  }
	  break;

	case VAR_DECL:
	case PARM_DECL:
	  ret = gimplify_var_or_parm_decl (expr_p);
	  break;

	case RESULT_DECL:
	  /* When within an OMP context, notice uses of variables.  */
	  if (gimplify_omp_ctxp)
	    omp_notice_variable (gimplify_omp_ctxp, *expr_p, true);
	  ret = GS_ALL_DONE;
	  break;

	case DEBUG_EXPR_DECL:
	  gcc_unreachable ();

	case DEBUG_BEGIN_STMT:
	  gimplify_seq_add_stmt (pre_p,
				 gimple_build_debug_begin_stmt
				 (TREE_BLOCK (*expr_p),
				  EXPR_LOCATION (*expr_p)));
	  ret = GS_ALL_DONE;
	  *expr_p = NULL;
	  break;

	case SSA_NAME:
	  /* Allow callbacks into the gimplifier during optimization.  */
	  ret = GS_ALL_DONE;
	  break;

	case OMP_PARALLEL:
	  gimplify_omp_parallel (expr_p, pre_p);
	  ret = GS_ALL_DONE;
	  break;

	case OMP_TASK:
	  gimplify_omp_task (expr_p, pre_p);
	  ret = GS_ALL_DONE;
	  break;

	case OMP_FOR:
	case OMP_SIMD:
	case CILK_SIMD:
	case CILK_FOR:
	case OMP_DISTRIBUTE:
	case OMP_TASKLOOP:
	case OACC_LOOP:
	  ret = gimplify_omp_for (expr_p, pre_p);
	  break;

	case OACC_CACHE:
	  gimplify_oacc_cache (expr_p, pre_p);
	  ret = GS_ALL_DONE;
	  break;

	case OACC_DECLARE:
	  gimplify_oacc_declare (expr_p, pre_p);
	  ret = GS_ALL_DONE;
	  break;

	case OACC_HOST_DATA:
	case OACC_DATA:
	case OACC_KERNELS:
	case OACC_PARALLEL:
	case OMP_SECTIONS:
	case OMP_SINGLE:
	case OMP_TARGET:
	case OMP_TARGET_DATA:
	case OMP_TEAMS:
	  gimplify_omp_workshare (expr_p, pre_p);
	  ret = GS_ALL_DONE;
	  break;

	case OACC_ENTER_DATA:
	case OACC_EXIT_DATA:
	case OACC_UPDATE:
	case OMP_TARGET_UPDATE:
	case OMP_TARGET_ENTER_DATA:
	case OMP_TARGET_EXIT_DATA:
	  gimplify_omp_target_update (expr_p, pre_p);
	  ret = GS_ALL_DONE;
	  break;

	case OMP_SECTION:
	case OMP_MASTER:
	case OMP_TASKGROUP:
	case OMP_ORDERED:
	case OMP_CRITICAL:
	  {
	    gimple_seq body = NULL;
	    gimple *g;

	    gimplify_and_add (OMP_BODY (*expr_p), &body);
	    switch (TREE_CODE (*expr_p))
	      {
	      case OMP_SECTION:
	        g = gimple_build_omp_section (body);
	        break;
	      case OMP_MASTER:
	        g = gimple_build_omp_master (body);
		break;
	      case OMP_TASKGROUP:
		{
		  gimple_seq cleanup = NULL;
		  tree fn
		    = builtin_decl_explicit (BUILT_IN_GOMP_TASKGROUP_END);
		  g = gimple_build_call (fn, 0);
		  gimple_seq_add_stmt (&cleanup, g);
		  g = gimple_build_try (body, cleanup, GIMPLE_TRY_FINALLY);
		  body = NULL;
		  gimple_seq_add_stmt (&body, g);
		  g = gimple_build_omp_taskgroup (body);
		}
		break;
	      case OMP_ORDERED:
		g = gimplify_omp_ordered (*expr_p, body);
		break;
	      case OMP_CRITICAL:
		gimplify_scan_omp_clauses (&OMP_CRITICAL_CLAUSES (*expr_p),
					   pre_p, ORT_WORKSHARE, OMP_CRITICAL);
		gimplify_adjust_omp_clauses (pre_p, body,
					     &OMP_CRITICAL_CLAUSES (*expr_p),
					     OMP_CRITICAL);
		g = gimple_build_omp_critical (body,
		    			       OMP_CRITICAL_NAME (*expr_p),
		    			       OMP_CRITICAL_CLAUSES (*expr_p));
		break;
	      default:
		gcc_unreachable ();
	      }
	    gimplify_seq_add_stmt (pre_p, g);
	    ret = GS_ALL_DONE;
	    break;
	  }

	case OMP_ATOMIC:
	case OMP_ATOMIC_READ:
	case OMP_ATOMIC_CAPTURE_OLD:
	case OMP_ATOMIC_CAPTURE_NEW:
	  ret = gimplify_omp_atomic (expr_p, pre_p);
	  break;

	case TRANSACTION_EXPR:
	  ret = gimplify_transaction (expr_p, pre_p);
	  break;

	case TRUTH_AND_EXPR:
	case TRUTH_OR_EXPR:
	case TRUTH_XOR_EXPR:
	  {
	    tree orig_type = TREE_TYPE (*expr_p);
	    tree new_type, xop0, xop1;
	    *expr_p = gimple_boolify (*expr_p);
	    new_type = TREE_TYPE (*expr_p);
	    if (!useless_type_conversion_p (orig_type, new_type))
	      {
		*expr_p = fold_convert_loc (input_location, orig_type, *expr_p);
		ret = GS_OK;
		break;
	      }

	  /* Boolified binary truth expressions are semantically equivalent
	     to bitwise binary expressions.  Canonicalize them to the
	     bitwise variant.  */
	    switch (TREE_CODE (*expr_p))
	      {
	      case TRUTH_AND_EXPR:
		TREE_SET_CODE (*expr_p, BIT_AND_EXPR);
		break;
	      case TRUTH_OR_EXPR:
		TREE_SET_CODE (*expr_p, BIT_IOR_EXPR);
		break;
	      case TRUTH_XOR_EXPR:
		TREE_SET_CODE (*expr_p, BIT_XOR_EXPR);
		break;
	      default:
		break;
	      }
	    /* Now make sure that operands have compatible type to
	       expression's new_type.  */
	    xop0 = TREE_OPERAND (*expr_p, 0);
	    xop1 = TREE_OPERAND (*expr_p, 1);
	    if (!useless_type_conversion_p (new_type, TREE_TYPE (xop0)))
	      TREE_OPERAND (*expr_p, 0) = fold_convert_loc (input_location,
							    new_type,
	      						    xop0);
	    if (!useless_type_conversion_p (new_type, TREE_TYPE (xop1)))
	      TREE_OPERAND (*expr_p, 1) = fold_convert_loc (input_location,
							    new_type,
	      						    xop1);
	    /* Continue classified as tcc_binary.  */
	    goto expr_2;
	  }

	case VEC_COND_EXPR:
	  {
	    enum gimplify_status r0, r1, r2;

	    r0 = gimplify_expr (&TREE_OPERAND (*expr_p, 0), pre_p,
				post_p, is_gimple_condexpr, fb_rvalue);
	    r1 = gimplify_expr (&TREE_OPERAND (*expr_p, 1), pre_p,
				post_p, is_gimple_val, fb_rvalue);
	    r2 = gimplify_expr (&TREE_OPERAND (*expr_p, 2), pre_p,
				post_p, is_gimple_val, fb_rvalue);

	    ret = MIN (MIN (r0, r1), r2);
	    recalculate_side_effects (*expr_p);
	  }
	  break;

	case FMA_EXPR:
	case VEC_PERM_EXPR:
	  /* Classified as tcc_expression.  */
	  goto expr_3;

	case BIT_INSERT_EXPR:
	  /* Argument 3 is a constant.  */
	  goto expr_2;

	case POINTER_PLUS_EXPR:
	  {
	    enum gimplify_status r0, r1;
	    r0 = gimplify_expr (&TREE_OPERAND (*expr_p, 0), pre_p,
				post_p, is_gimple_val, fb_rvalue);
	    r1 = gimplify_expr (&TREE_OPERAND (*expr_p, 1), pre_p,
				post_p, is_gimple_val, fb_rvalue);
	    recalculate_side_effects (*expr_p);
	    ret = MIN (r0, r1);
	    break;
	  }

	case CILK_SYNC_STMT:
	  {
	    if (!fn_contains_cilk_spawn_p (cfun))
	      {
		error_at (EXPR_LOCATION (*expr_p),
			  "expected %<_Cilk_spawn%> before %<_Cilk_sync%>");
		ret = GS_ERROR;
	      }
	    else
	      {
		gimplify_cilk_sync (expr_p, pre_p);
		ret = GS_ALL_DONE;
	      }
	    break;
	  }
	
	default:
	  switch (TREE_CODE_CLASS (TREE_CODE (*expr_p)))
	    {
	    case tcc_comparison:
	      /* Handle comparison of objects of non scalar mode aggregates
	     	 with a call to memcmp.  It would be nice to only have to do
	     	 this for variable-sized objects, but then we'd have to allow
	     	 the same nest of reference nodes we allow for MODIFY_EXPR and
	     	 that's too complex.

		 Compare scalar mode aggregates as scalar mode values.  Using
		 memcmp for them would be very inefficient at best, and is
		 plain wrong if bitfields are involved.  */
		{
		  tree type = TREE_TYPE (TREE_OPERAND (*expr_p, 1));

		  /* Vector comparisons need no boolification.  */
		  if (TREE_CODE (type) == VECTOR_TYPE)
		    goto expr_2;
		  else if (!AGGREGATE_TYPE_P (type))
		    {
		      tree org_type = TREE_TYPE (*expr_p);
		      *expr_p = gimple_boolify (*expr_p);
		      if (!useless_type_conversion_p (org_type,
						      TREE_TYPE (*expr_p)))
			{
			  *expr_p = fold_convert_loc (input_location,
						      org_type, *expr_p);
			  ret = GS_OK;
			}
		      else
			goto expr_2;
		    }
		  else if (TYPE_MODE (type) != BLKmode)
		    ret = gimplify_scalar_mode_aggregate_compare (expr_p);
		  else
		    ret = gimplify_variable_sized_compare (expr_p);

		  break;
		}

	    /* If *EXPR_P does not need to be special-cased, handle it
	       according to its class.  */
	    case tcc_unary:
	      ret = gimplify_expr (&TREE_OPERAND (*expr_p, 0), pre_p,
				   post_p, is_gimple_val, fb_rvalue);
	      break;

	    case tcc_binary:
	    expr_2:
	      {
		enum gimplify_status r0, r1;

		r0 = gimplify_expr (&TREE_OPERAND (*expr_p, 0), pre_p,
		                    post_p, is_gimple_val, fb_rvalue);
		r1 = gimplify_expr (&TREE_OPERAND (*expr_p, 1), pre_p,
				    post_p, is_gimple_val, fb_rvalue);

		ret = MIN (r0, r1);
		break;
	      }

	    expr_3:
	      {
		enum gimplify_status r0, r1, r2;

		r0 = gimplify_expr (&TREE_OPERAND (*expr_p, 0), pre_p,
		                    post_p, is_gimple_val, fb_rvalue);
		r1 = gimplify_expr (&TREE_OPERAND (*expr_p, 1), pre_p,
				    post_p, is_gimple_val, fb_rvalue);
		r2 = gimplify_expr (&TREE_OPERAND (*expr_p, 2), pre_p,
				    post_p, is_gimple_val, fb_rvalue);

		ret = MIN (MIN (r0, r1), r2);
		break;
	      }

	    case tcc_declaration:
	    case tcc_constant:
	      ret = GS_ALL_DONE;
	      goto dont_recalculate;

	    default:
	      gcc_unreachable ();
	    }

	  recalculate_side_effects (*expr_p);

	dont_recalculate:
	  break;
	}

      gcc_assert (*expr_p || ret != GS_OK);
    }
  while (ret == GS_OK);

  /* If we encountered an error_mark somewhere nested inside, either
     stub out the statement or propagate the error back out.  */
  if (ret == GS_ERROR)
    {
      if (is_statement)
	*expr_p = NULL;
      goto out;
    }

  /* This was only valid as a return value from the langhook, which
     we handled.  Make sure it doesn't escape from any other context.  */
  gcc_assert (ret != GS_UNHANDLED);

  if (fallback == fb_none && *expr_p && !is_gimple_stmt (*expr_p))
    {
      /* We aren't looking for a value, and we don't have a valid
	 statement.  If it doesn't have side-effects, throw it away.
	 We can also get here with code such as "*&&L;", where L is
	 a LABEL_DECL that is marked as FORCED_LABEL.  */
      if (TREE_CODE (*expr_p) == LABEL_DECL
	  || !TREE_SIDE_EFFECTS (*expr_p))
	*expr_p = NULL;
      else if (!TREE_THIS_VOLATILE (*expr_p))
	{
	  /* This is probably a _REF that contains something nested that
	     has side effects.  Recurse through the operands to find it.  */
	  enum tree_code code = TREE_CODE (*expr_p);

	  switch (code)
	    {
	    case COMPONENT_REF:
	    case REALPART_EXPR:
	    case IMAGPART_EXPR:
	    case VIEW_CONVERT_EXPR:
	      gimplify_expr (&TREE_OPERAND (*expr_p, 0), pre_p, post_p,
			     gimple_test_f, fallback);
	      break;

	    case ARRAY_REF:
	    case ARRAY_RANGE_REF:
	      gimplify_expr (&TREE_OPERAND (*expr_p, 0), pre_p, post_p,
			     gimple_test_f, fallback);
	      gimplify_expr (&TREE_OPERAND (*expr_p, 1), pre_p, post_p,
			     gimple_test_f, fallback);
	      break;

	    default:
	       /* Anything else with side-effects must be converted to
		  a valid statement before we get here.  */
	      gcc_unreachable ();
	    }

	  *expr_p = NULL;
	}
      else if (COMPLETE_TYPE_P (TREE_TYPE (*expr_p))
	       && TYPE_MODE (TREE_TYPE (*expr_p)) != BLKmode)
	{
	  /* Historically, the compiler has treated a bare reference
	     to a non-BLKmode volatile lvalue as forcing a load.  */
	  tree type = TYPE_MAIN_VARIANT (TREE_TYPE (*expr_p));

	  /* Normally, we do not want to create a temporary for a
	     TREE_ADDRESSABLE type because such a type should not be
	     copied by bitwise-assignment.  However, we make an
	     exception here, as all we are doing here is ensuring that
	     we read the bytes that make up the type.  We use
	     create_tmp_var_raw because create_tmp_var will abort when
	     given a TREE_ADDRESSABLE type.  */
	  tree tmp = create_tmp_var_raw (type, "vol");
	  gimple_add_tmp_var (tmp);
	  gimplify_assign (tmp, *expr_p, pre_p);
	  *expr_p = NULL;
	}
      else
	/* We can't do anything useful with a volatile reference to
	   an incomplete type, so just throw it away.  Likewise for
	   a BLKmode type, since any implicit inner load should
	   already have been turned into an explicit one by the
	   gimplification process.  */
	*expr_p = NULL;
    }

  /* If we are gimplifying at the statement level, we're done.  Tack
     everything together and return.  */
  if (fallback == fb_none || is_statement)
    {
      /* Since *EXPR_P has been converted into a GIMPLE tuple, clear
         it out for GC to reclaim it.  */
      *expr_p = NULL_TREE;

      if (!gimple_seq_empty_p (internal_pre)
	  || !gimple_seq_empty_p (internal_post))
	{
	  gimplify_seq_add_seq (&internal_pre, internal_post);
	  gimplify_seq_add_seq (pre_p, internal_pre);
	}

      /* The result of gimplifying *EXPR_P is going to be the last few
	 statements in *PRE_P and *POST_P.  Add location information
	 to all the statements that were added by the gimplification
	 helpers.  */
      if (!gimple_seq_empty_p (*pre_p))
	annotate_all_with_location_after (*pre_p, pre_last_gsi, input_location);

      if (!gimple_seq_empty_p (*post_p))
	annotate_all_with_location_after (*post_p, post_last_gsi,
					  input_location);

      goto out;
    }

#ifdef ENABLE_GIMPLE_CHECKING
  if (*expr_p)
    {
      enum tree_code code = TREE_CODE (*expr_p);
      /* These expressions should already be in gimple IR form.  */
      gcc_assert (code != MODIFY_EXPR
		  && code != ASM_EXPR
		  && code != BIND_EXPR
		  && code != CATCH_EXPR
		  && (code != COND_EXPR || gimplify_ctxp->allow_rhs_cond_expr)
		  && code != EH_FILTER_EXPR
		  && code != GOTO_EXPR
		  && code != LABEL_EXPR
		  && code != LOOP_EXPR
		  && code != SWITCH_EXPR
		  && code != TRY_FINALLY_EXPR
		  && code != OACC_PARALLEL
		  && code != OACC_KERNELS
		  && code != OACC_DATA
		  && code != OACC_HOST_DATA
		  && code != OACC_DECLARE
		  && code != OACC_UPDATE
		  && code != OACC_ENTER_DATA
		  && code != OACC_EXIT_DATA
		  && code != OACC_CACHE
		  && code != OMP_CRITICAL
		  && code != OMP_FOR
		  && code != OACC_LOOP
		  && code != OMP_MASTER
		  && code != OMP_TASKGROUP
		  && code != OMP_ORDERED
		  && code != OMP_PARALLEL
		  && code != OMP_SECTIONS
		  && code != OMP_SECTION
		  && code != OMP_SINGLE);
    }
#endif

  /* Otherwise we're gimplifying a subexpression, so the resulting
     value is interesting.  If it's a valid operand that matches
     GIMPLE_TEST_F, we're done. Unless we are handling some
     post-effects internally; if that's the case, we need to copy into
     a temporary before adding the post-effects to POST_P.  */
  if (gimple_seq_empty_p (internal_post) && (*gimple_test_f) (*expr_p))
    goto out;

  /* Otherwise, we need to create a new temporary for the gimplified
     expression.  */

  /* We can't return an lvalue if we have an internal postqueue.  The
     object the lvalue refers to would (probably) be modified by the
     postqueue; we need to copy the value out first, which means an
     rvalue.  */
  if ((fallback & fb_lvalue)
      && gimple_seq_empty_p (internal_post)
      && is_gimple_addressable (*expr_p))
    {
      /* An lvalue will do.  Take the address of the expression, store it
	 in a temporary, and replace the expression with an INDIRECT_REF of
	 that temporary.  */
      tmp = build_fold_addr_expr_loc (input_location, *expr_p);
      gimplify_expr (&tmp, pre_p, post_p, is_gimple_reg, fb_rvalue);
      *expr_p = build_simple_mem_ref (tmp);
    }
  else if ((fallback & fb_rvalue) && is_gimple_reg_rhs_or_call (*expr_p))
    {
      /* An rvalue will do.  Assign the gimplified expression into a
	 new temporary TMP and replace the original expression with
	 TMP.  First, make sure that the expression has a type so that
	 it can be assigned into a temporary.  */
      gcc_assert (!VOID_TYPE_P (TREE_TYPE (*expr_p)));
      *expr_p = get_formal_tmp_var (*expr_p, pre_p);
    }
  else
    {
#ifdef ENABLE_GIMPLE_CHECKING
      if (!(fallback & fb_mayfail))
	{
	  fprintf (stderr, "gimplification failed:\n");
	  print_generic_expr (stderr, *expr_p, 0);
	  debug_tree (*expr_p);
	  internal_error ("gimplification failed");
	}
#endif
      gcc_assert (fallback & fb_mayfail);

      /* If this is an asm statement, and the user asked for the
	 impossible, don't die.  Fail and let gimplify_asm_expr
	 issue an error.  */
      ret = GS_ERROR;
      goto out;
    }

  /* Make sure the temporary matches our predicate.  */
  gcc_assert ((*gimple_test_f) (*expr_p));

  if (!gimple_seq_empty_p (internal_post))
    {
      annotate_all_with_location (internal_post, input_location);
      gimplify_seq_add_seq (pre_p, internal_post);
    }

 out:
  input_location = saved_location;
  return ret;
}

/* Like gimplify_expr but make sure the gimplified result is not itself
   a SSA name (but a decl if it were).  Temporaries required by
   evaluating *EXPR_P may be still SSA names.  */

static enum gimplify_status
gimplify_expr (tree *expr_p, gimple_seq *pre_p, gimple_seq *post_p,
	       bool (*gimple_test_f) (tree), fallback_t fallback,
	       bool allow_ssa)
{
  bool was_ssa_name_p = TREE_CODE (*expr_p) == SSA_NAME;
  enum gimplify_status ret = gimplify_expr (expr_p, pre_p, post_p,
					    gimple_test_f, fallback);
  if (! allow_ssa
      && TREE_CODE (*expr_p) == SSA_NAME)
    {
      tree name = *expr_p;
      if (was_ssa_name_p)
	*expr_p = get_initialized_tmp_var (*expr_p, pre_p, NULL, false);
      else
	{
	  /* Avoid the extra copy if possible.  */
	  *expr_p = create_tmp_reg (TREE_TYPE (name));
	  gimple_set_lhs (SSA_NAME_DEF_STMT (name), *expr_p);
	  release_ssa_name (name);
	}
    }
  return ret;
}

/* Look through TYPE for variable-sized objects and gimplify each such
   size that we find.  Add to LIST_P any statements generated.  */

void
gimplify_type_sizes (tree type, gimple_seq *list_p)
{
  tree field, t;

  if (type == NULL || type == error_mark_node)
    return;

  /* We first do the main variant, then copy into any other variants.  */
  type = TYPE_MAIN_VARIANT (type);

  /* Avoid infinite recursion.  */
  if (TYPE_SIZES_GIMPLIFIED (type))
    return;

  TYPE_SIZES_GIMPLIFIED (type) = 1;

  switch (TREE_CODE (type))
    {
    case INTEGER_TYPE:
    case ENUMERAL_TYPE:
    case BOOLEAN_TYPE:
    case REAL_TYPE:
    case FIXED_POINT_TYPE:
      gimplify_one_sizepos (&TYPE_MIN_VALUE (type), list_p);
      gimplify_one_sizepos (&TYPE_MAX_VALUE (type), list_p);

      for (t = TYPE_NEXT_VARIANT (type); t; t = TYPE_NEXT_VARIANT (t))
	{
	  TYPE_MIN_VALUE (t) = TYPE_MIN_VALUE (type);
	  TYPE_MAX_VALUE (t) = TYPE_MAX_VALUE (type);
	}
      break;

    case ARRAY_TYPE:
      /* These types may not have declarations, so handle them here.  */
      gimplify_type_sizes (TREE_TYPE (type), list_p);
      gimplify_type_sizes (TYPE_DOMAIN (type), list_p);
      /* Ensure VLA bounds aren't removed, for -O0 they should be variables
	 with assigned stack slots, for -O1+ -g they should be tracked
	 by VTA.  */
      if (!(TYPE_NAME (type)
	    && TREE_CODE (TYPE_NAME (type)) == TYPE_DECL
	    && DECL_IGNORED_P (TYPE_NAME (type)))
	  && TYPE_DOMAIN (type)
	  && INTEGRAL_TYPE_P (TYPE_DOMAIN (type)))
	{
	  t = TYPE_MIN_VALUE (TYPE_DOMAIN (type));
	  if (t && VAR_P (t) && DECL_ARTIFICIAL (t))
	    DECL_IGNORED_P (t) = 0;
	  t = TYPE_MAX_VALUE (TYPE_DOMAIN (type));
	  if (t && VAR_P (t) && DECL_ARTIFICIAL (t))
	    DECL_IGNORED_P (t) = 0;
	}
      break;

    case RECORD_TYPE:
    case UNION_TYPE:
    case QUAL_UNION_TYPE:
      for (field = TYPE_FIELDS (type); field; field = DECL_CHAIN (field))
	if (TREE_CODE (field) == FIELD_DECL)
	  {
	    gimplify_one_sizepos (&DECL_FIELD_OFFSET (field), list_p);
	    gimplify_one_sizepos (&DECL_SIZE (field), list_p);
	    gimplify_one_sizepos (&DECL_SIZE_UNIT (field), list_p);
	    gimplify_type_sizes (TREE_TYPE (field), list_p);
	  }
      break;

    case POINTER_TYPE:
    case REFERENCE_TYPE:
	/* We used to recurse on the pointed-to type here, which turned out to
	   be incorrect because its definition might refer to variables not
	   yet initialized at this point if a forward declaration is involved.

	   It was actually useful for anonymous pointed-to types to ensure
	   that the sizes evaluation dominates every possible later use of the
	   values.  Restricting to such types here would be safe since there
	   is no possible forward declaration around, but would introduce an
	   undesirable middle-end semantic to anonymity.  We then defer to
	   front-ends the responsibility of ensuring that the sizes are
	   evaluated both early and late enough, e.g. by attaching artificial
	   type declarations to the tree.  */
      break;

    default:
      break;
    }

  gimplify_one_sizepos (&TYPE_SIZE (type), list_p);
  gimplify_one_sizepos (&TYPE_SIZE_UNIT (type), list_p);

  for (t = TYPE_NEXT_VARIANT (type); t; t = TYPE_NEXT_VARIANT (t))
    {
      TYPE_SIZE (t) = TYPE_SIZE (type);
      TYPE_SIZE_UNIT (t) = TYPE_SIZE_UNIT (type);
      TYPE_SIZES_GIMPLIFIED (t) = 1;
    }
}

/* A subroutine of gimplify_type_sizes to make sure that *EXPR_P,
   a size or position, has had all of its SAVE_EXPRs evaluated.
   We add any required statements to *STMT_P.  */

void
gimplify_one_sizepos (tree *expr_p, gimple_seq *stmt_p)
{
  tree expr = *expr_p;

  /* We don't do anything if the value isn't there, is constant, or contains
     A PLACEHOLDER_EXPR.  We also don't want to do anything if it's already
     a VAR_DECL.  If it's a VAR_DECL from another function, the gimplifier
     will want to replace it with a new variable, but that will cause problems
     if this type is from outside the function.  It's OK to have that here.  */
  if (is_gimple_sizepos (expr))
    return;

  *expr_p = unshare_expr (expr);

  /* SSA names in decl/type fields are a bad idea - they'll get reclaimed
     if the def vanishes.  */
  gimplify_expr (expr_p, stmt_p, NULL, is_gimple_val, fb_rvalue, false);
}

/* Gimplify the body of statements of FNDECL and return a GIMPLE_BIND node
   containing the sequence of corresponding GIMPLE statements.  If DO_PARMS
   is true, also gimplify the parameters.  */

gbind *
gimplify_body (tree fndecl, bool do_parms)
{
  location_t saved_location = input_location;
  gimple_seq parm_stmts, seq;
  gimple *outer_stmt;
  gbind *outer_bind;
  struct cgraph_node *cgn;

  timevar_push (TV_TREE_GIMPLIFY);

  init_tree_ssa (cfun);

  /* Initialize for optimize_insn_for_s{ize,peed}_p possibly called during
     gimplification.  */
  default_rtl_profile ();

  gcc_assert (gimplify_ctxp == NULL);
  push_gimplify_context (true);

  if (flag_openacc || flag_openmp)
    {
      gcc_assert (gimplify_omp_ctxp == NULL);
      if (lookup_attribute ("omp declare target", DECL_ATTRIBUTES (fndecl)))
	gimplify_omp_ctxp = new_omp_context (ORT_TARGET);
    }

  /* Unshare most shared trees in the body and in that of any nested functions.
     It would seem we don't have to do this for nested functions because
     they are supposed to be output and then the outer function gimplified
     first, but the g++ front end doesn't always do it that way.  */
  unshare_body (fndecl);
  unvisit_body (fndecl);

  cgn = cgraph_node::get (fndecl);
  if (cgn && cgn->origin)
    nonlocal_vlas = new hash_set<tree>;

  /* Make sure input_location isn't set to something weird.  */
  input_location = DECL_SOURCE_LOCATION (fndecl);

  /* Resolve callee-copies.  This has to be done before processing
     the body so that DECL_VALUE_EXPR gets processed correctly.  */
  parm_stmts = do_parms ? gimplify_parameters () : NULL;

  /* Gimplify the function's body.  */
  seq = NULL;
  gimplify_stmt (&DECL_SAVED_TREE (fndecl), &seq);
  outer_stmt = gimple_seq_first_stmt (seq);
  if (!outer_stmt)
    {
      outer_stmt = gimple_build_nop ();
      gimplify_seq_add_stmt (&seq, outer_stmt);
    }

  /* The body must contain exactly one statement, a GIMPLE_BIND.  If this is
     not the case, wrap everything in a GIMPLE_BIND to make it so.  */
  if (gimple_code (outer_stmt) == GIMPLE_BIND
      && gimple_seq_first (seq) == gimple_seq_last (seq))
    outer_bind = as_a <gbind *> (outer_stmt);
  else
    outer_bind = gimple_build_bind (NULL_TREE, seq, NULL);

  DECL_SAVED_TREE (fndecl) = NULL_TREE;

  /* If we had callee-copies statements, insert them at the beginning
     of the function and clear DECL_VALUE_EXPR_P on the parameters.  */
  if (!gimple_seq_empty_p (parm_stmts))
    {
      tree parm;

      gimplify_seq_add_seq (&parm_stmts, gimple_bind_body (outer_bind));
      gimple_bind_set_body (outer_bind, parm_stmts);

      for (parm = DECL_ARGUMENTS (current_function_decl);
	   parm; parm = DECL_CHAIN (parm))
	if (DECL_HAS_VALUE_EXPR_P (parm))
	  {
	    DECL_HAS_VALUE_EXPR_P (parm) = 0;
	    DECL_IGNORED_P (parm) = 0;
	  }
    }

  if (nonlocal_vlas)
    {
      if (nonlocal_vla_vars)
	{
	  /* tree-nested.c may later on call declare_vars (..., true);
	     which relies on BLOCK_VARS chain to be the tail of the
	     gimple_bind_vars chain.  Ensure we don't violate that
	     assumption.  */
	  if (gimple_bind_block (outer_bind)
	      == DECL_INITIAL (current_function_decl))
	    declare_vars (nonlocal_vla_vars, outer_bind, true);
	  else
	    BLOCK_VARS (DECL_INITIAL (current_function_decl))
	      = chainon (BLOCK_VARS (DECL_INITIAL (current_function_decl)),
			 nonlocal_vla_vars);
	  nonlocal_vla_vars = NULL_TREE;
	}
      delete nonlocal_vlas;
      nonlocal_vlas = NULL;
    }

  if ((flag_openacc || flag_openmp || flag_openmp_simd)
      && gimplify_omp_ctxp)
    {
      delete_omp_context (gimplify_omp_ctxp);
      gimplify_omp_ctxp = NULL;
    }

  pop_gimplify_context (outer_bind);
  gcc_assert (gimplify_ctxp == NULL);

  if (flag_checking && !seen_error ())
    verify_gimple_in_seq (gimple_bind_body (outer_bind));

  timevar_pop (TV_TREE_GIMPLIFY);
  input_location = saved_location;

  return outer_bind;
}

typedef char *char_p; /* For DEF_VEC_P.  */

/* Return whether we should exclude FNDECL from instrumentation.  */

static bool
flag_instrument_functions_exclude_p (tree fndecl)
{
  vec<char_p> *v;

  v = (vec<char_p> *) flag_instrument_functions_exclude_functions;
  if (v && v->length () > 0)
    {
      const char *name;
      int i;
      char *s;

      name = lang_hooks.decl_printable_name (fndecl, 0);
      FOR_EACH_VEC_ELT (*v, i, s)
	if (strstr (name, s) != NULL)
	  return true;
    }

  v = (vec<char_p> *) flag_instrument_functions_exclude_files;
  if (v && v->length () > 0)
    {
      const char *name;
      int i;
      char *s;

      name = DECL_SOURCE_FILE (fndecl);
      FOR_EACH_VEC_ELT (*v, i, s)
	if (strstr (name, s) != NULL)
	  return true;
    }

  return false;
}

/* Entry point to the gimplification pass.  FNDECL is the FUNCTION_DECL
   node for the function we want to gimplify.

   Return the sequence of GIMPLE statements corresponding to the body
   of FNDECL.  */

void
gimplify_function_tree (tree fndecl)
{
  tree parm, ret;
  gimple_seq seq;
  gbind *bind;

  gcc_assert (!gimple_body (fndecl));

  if (DECL_STRUCT_FUNCTION (fndecl))
    push_cfun (DECL_STRUCT_FUNCTION (fndecl));
  else
    push_struct_function (fndecl);

  /* Tentatively set PROP_gimple_lva here, and reset it in gimplify_va_arg_expr
     if necessary.  */
  cfun->curr_properties |= PROP_gimple_lva;

  for (parm = DECL_ARGUMENTS (fndecl); parm ; parm = DECL_CHAIN (parm))
    {
      /* Preliminarily mark non-addressed complex variables as eligible
         for promotion to gimple registers.  We'll transform their uses
         as we find them.  */
      if ((TREE_CODE (TREE_TYPE (parm)) == COMPLEX_TYPE
	   || TREE_CODE (TREE_TYPE (parm)) == VECTOR_TYPE)
          && !TREE_THIS_VOLATILE (parm)
          && !needs_to_live_in_memory (parm))
        DECL_GIMPLE_REG_P (parm) = 1;
    }

  ret = DECL_RESULT (fndecl);
  if ((TREE_CODE (TREE_TYPE (ret)) == COMPLEX_TYPE
       || TREE_CODE (TREE_TYPE (ret)) == VECTOR_TYPE)
      && !needs_to_live_in_memory (ret))
    DECL_GIMPLE_REG_P (ret) = 1;

  if (asan_sanitize_use_after_scope () && !asan_no_sanitize_address_p ())
    asan_poisoned_variables = new hash_set<tree> ();
  bind = gimplify_body (fndecl, true);
  if (asan_poisoned_variables)
    {
      delete asan_poisoned_variables;
      asan_poisoned_variables = NULL;
    }

  /* The tree body of the function is no longer needed, replace it
     with the new GIMPLE body.  */
  seq = NULL;
  gimple_seq_add_stmt (&seq, bind);
  gimple_set_body (fndecl, seq);

  /* If we're instrumenting function entry/exit, then prepend the call to
     the entry hook and wrap the whole function in a TRY_FINALLY_EXPR to
     catch the exit hook.  */
  /* ??? Add some way to ignore exceptions for this TFE.  */
  if (flag_instrument_function_entry_exit
      && !DECL_NO_INSTRUMENT_FUNCTION_ENTRY_EXIT (fndecl)
      /* Do not instrument extern inline functions.  */
      && !(DECL_DECLARED_INLINE_P (fndecl)
	   && DECL_EXTERNAL (fndecl)
	   && DECL_DISREGARD_INLINE_LIMITS (fndecl))
      && !flag_instrument_functions_exclude_p (fndecl))
    {
      tree x;
      gbind *new_bind;
      gimple *tf;
      gimple_seq cleanup = NULL, body = NULL;
      tree tmp_var;
      gcall *call;

      x = builtin_decl_implicit (BUILT_IN_RETURN_ADDRESS);
      call = gimple_build_call (x, 1, integer_zero_node);
      tmp_var = create_tmp_var (ptr_type_node, "return_addr");
      gimple_call_set_lhs (call, tmp_var);
      gimplify_seq_add_stmt (&cleanup, call);
      x = builtin_decl_implicit (BUILT_IN_PROFILE_FUNC_EXIT);
      call = gimple_build_call (x, 2,
				build_fold_addr_expr (current_function_decl),
				tmp_var);
      gimplify_seq_add_stmt (&cleanup, call);
      tf = gimple_build_try (seq, cleanup, GIMPLE_TRY_FINALLY);

      x = builtin_decl_implicit (BUILT_IN_RETURN_ADDRESS);
      call = gimple_build_call (x, 1, integer_zero_node);
      tmp_var = create_tmp_var (ptr_type_node, "return_addr");
      gimple_call_set_lhs (call, tmp_var);
      gimplify_seq_add_stmt (&body, call);
      x = builtin_decl_implicit (BUILT_IN_PROFILE_FUNC_ENTER);
      call = gimple_build_call (x, 2,
				build_fold_addr_expr (current_function_decl),
				tmp_var);
      gimplify_seq_add_stmt (&body, call);
      gimplify_seq_add_stmt (&body, tf);
      new_bind = gimple_build_bind (NULL, body, NULL);

      /* Replace the current function body with the body
         wrapped in the try/finally TF.  */
      seq = NULL;
      gimple_seq_add_stmt (&seq, new_bind);
      gimple_set_body (fndecl, seq);
      bind = new_bind;
    }

  if ((flag_sanitize & SANITIZE_THREAD) != 0
      && !lookup_attribute ("no_sanitize_thread", DECL_ATTRIBUTES (fndecl)))
    {
      gcall *call = gimple_build_call_internal (IFN_TSAN_FUNC_EXIT, 0);
      gimple *tf = gimple_build_try (seq, call, GIMPLE_TRY_FINALLY);
      gbind *new_bind = gimple_build_bind (NULL, tf, NULL);
      /* Replace the current function body with the body
	 wrapped in the try/finally TF.  */
      seq = NULL;
      gimple_seq_add_stmt (&seq, new_bind);
      gimple_set_body (fndecl, seq);
    }

  DECL_SAVED_TREE (fndecl) = NULL_TREE;
  cfun->curr_properties |= PROP_gimple_any;

  pop_cfun ();

  dump_function (TDI_generic, fndecl);
}

/* Return a dummy expression of type TYPE in order to keep going after an
   error.  */

static tree
dummy_object (tree type)
{
  tree t = build_int_cst (build_pointer_type (type), 0);
  return build2 (MEM_REF, type, t, t);
}

/* Gimplify __builtin_va_arg, aka VA_ARG_EXPR, which is not really a
   builtin function, but a very special sort of operator.  */

enum gimplify_status
gimplify_va_arg_expr (tree *expr_p, gimple_seq *pre_p,
		      gimple_seq *post_p ATTRIBUTE_UNUSED)
{
  tree promoted_type, have_va_type;
  tree valist = TREE_OPERAND (*expr_p, 0);
  tree type = TREE_TYPE (*expr_p);
  tree t, tag, aptag;
  location_t loc = EXPR_LOCATION (*expr_p);

  /* Verify that valist is of the proper type.  */
  have_va_type = TREE_TYPE (valist);
  if (have_va_type == error_mark_node)
    return GS_ERROR;
  have_va_type = targetm.canonical_va_list_type (have_va_type);
  if (have_va_type == NULL_TREE
      && POINTER_TYPE_P (TREE_TYPE (valist)))
    /* Handle 'Case 1: Not an array type' from c-common.c/build_va_arg.  */
    have_va_type
      = targetm.canonical_va_list_type (TREE_TYPE (TREE_TYPE (valist)));
  gcc_assert (have_va_type != NULL_TREE);

  /* Generate a diagnostic for requesting data of a type that cannot
     be passed through `...' due to type promotion at the call site.  */
  if ((promoted_type = lang_hooks.types.type_promotes_to (type))
	   != type)
    {
      static bool gave_help;
      bool warned;
      /* Use the expansion point to handle cases such as passing bool (defined
	 in a system header) through `...'.  */
      source_location xloc
	= expansion_point_location_if_in_system_header (loc);

      /* Unfortunately, this is merely undefined, rather than a constraint
	 violation, so we cannot make this an error.  If this call is never
	 executed, the program is still strictly conforming.  */
      warned = warning_at (xloc, 0,
			   "%qT is promoted to %qT when passed through %<...%>",
			   type, promoted_type);
      if (!gave_help && warned)
	{
	  gave_help = true;
	  inform (xloc, "(so you should pass %qT not %qT to %<va_arg%>)",
		  promoted_type, type);
	}

      /* We can, however, treat "undefined" any way we please.
	 Call abort to encourage the user to fix the program.  */
      if (warned)
	inform (xloc, "if this code is reached, the program will abort");
      /* Before the abort, allow the evaluation of the va_list
	 expression to exit or longjmp.  */
      gimplify_and_add (valist, pre_p);
      t = build_call_expr_loc (loc,
			       builtin_decl_implicit (BUILT_IN_TRAP), 0);
      gimplify_and_add (t, pre_p);

      /* This is dead code, but go ahead and finish so that the
	 mode of the result comes out right.  */
      *expr_p = dummy_object (type);
      return GS_ALL_DONE;
    }

  tag = build_int_cst (build_pointer_type (type), 0);
  aptag = build_int_cst (TREE_TYPE (valist), 0);

  *expr_p = build_call_expr_internal_loc (loc, IFN_VA_ARG, type, 3,
					  valist, tag, aptag);

  /* Clear the tentatively set PROP_gimple_lva, to indicate that IFN_VA_ARG
     needs to be expanded.  */
  cfun->curr_properties &= ~PROP_gimple_lva;

  return GS_OK;
}

/* Build a new GIMPLE_ASSIGN tuple and append it to the end of *SEQ_P.

   DST/SRC are the destination and source respectively.  You can pass
   ungimplified trees in DST or SRC, in which case they will be
   converted to a gimple operand if necessary.

   This function returns the newly created GIMPLE_ASSIGN tuple.  */

gimple *
gimplify_assign (tree dst, tree src, gimple_seq *seq_p)
{
  tree t = build2 (MODIFY_EXPR, TREE_TYPE (dst), dst, src);
  gimplify_and_add (t, seq_p);
  ggc_free (t);
  return gimple_seq_last_stmt (*seq_p);
}

inline hashval_t
gimplify_hasher::hash (const elt_t *p)
{
  tree t = p->val;
  return iterative_hash_expr (t, 0);
}

inline bool
gimplify_hasher::equal (const elt_t *p1, const elt_t *p2)
{
  tree t1 = p1->val;
  tree t2 = p2->val;
  enum tree_code code = TREE_CODE (t1);

  if (TREE_CODE (t2) != code
      || TREE_TYPE (t1) != TREE_TYPE (t2))
    return false;

  if (!operand_equal_p (t1, t2, 0))
    return false;

  /* Only allow them to compare equal if they also hash equal; otherwise
     results are nondeterminate, and we fail bootstrap comparison.  */
  gcc_checking_assert (hash (p1) == hash (p2));

  return true;
}<|MERGE_RESOLUTION|>--- conflicted
+++ resolved
@@ -1756,7 +1756,6 @@
       /* Walk the sub-statements.  */
       *handled_ops_p = false;
       break;
-<<<<<<< HEAD
 
     case GIMPLE_DEBUG:
       /* Ignore these.  We may generate them before declarations that
@@ -1764,7 +1763,6 @@
 	 there will be non-debug stmts too, and we'll catch those.  */
       break;
 
-=======
     case GIMPLE_CALL:
       if (gimple_call_internal_p (stmt, IFN_ASAN_MARK))
 	{
@@ -1772,7 +1770,6 @@
 	  break;
 	}
       /* Fall through.  */
->>>>>>> 28c6da4f
     default:
       /* Save the first "real" statement (not a decl/lexical scope/...).  */
       wi->info = stmt;
@@ -1987,13 +1984,9 @@
 	  if (find_label_entry (labels, label))
 	    prev = gsi_stmt (*gsi_p);
 	}
-<<<<<<< HEAD
-      else if (!is_gimple_debug (gsi_stmt (*gsi_p)))
-=======
       else if (gimple_call_internal_p (gsi_stmt (*gsi_p), IFN_ASAN_MARK))
 	;
-      else
->>>>>>> 28c6da4f
+      else if (!is_gimple_debug (gsi_stmt (*gsi_p)))
 	prev = gsi_stmt (*gsi_p);
       gsi_next (gsi_p);
     }
@@ -2025,16 +2018,12 @@
      as these are likely intentional.  */
   if (!case_label_p (&gimplify_ctxp->case_labels, label))
     {
-<<<<<<< HEAD
-      gsi_next_nondebug (&gsi);
-=======
       tree l;
       while (!gsi_end_p (gsi)
 	     && gimple_code (gsi_stmt (gsi)) == GIMPLE_LABEL
 	     && (l = gimple_label_label (as_a <glabel *> (gsi_stmt (gsi))))
 	     && !case_label_p (&gimplify_ctxp->case_labels, l))
-	gsi_next (&gsi);
->>>>>>> 28c6da4f
+	gsi_next_nondebug (&gsi);
       if (gsi_end_p (gsi) || gimple_code (gsi_stmt (gsi)) != GIMPLE_LABEL)
 	return false;
     }
