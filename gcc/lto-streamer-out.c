--- conflicted
+++ resolved
@@ -2084,11 +2084,7 @@
   for (i = 0; i < n_nodes; i++)
     {
       symtab_node *snode = lto_symtab_encoder_deref (encoder, i);
-<<<<<<< HEAD
-      if (cgraph_node *node = dyn_cast <cgraph_node> (snode))
-=======
       if (cgraph_node *node = dyn_cast <cgraph_node *> (snode))
->>>>>>> 02d42640
 	{
 	  if (lto_symtab_encoder_encode_body_p (encoder, node)
 	      && !node->alias)
@@ -2102,29 +2098,19 @@
 	      if (gimple_has_body_p (node->decl) || !flag_wpa)
 		output_function (node);
 	      else
-<<<<<<< HEAD
-		copy_function (node);
-=======
 		copy_function_or_variable (node);
->>>>>>> 02d42640
 	      gcc_assert (lto_get_out_decl_state () == decl_state);
 	      lto_pop_out_decl_state ();
 	      lto_record_function_out_decl_state (node->decl, decl_state);
 	    }
 	}
-<<<<<<< HEAD
-      else if (varpool_node *node = dyn_cast <varpool_node> (snode))
-=======
       else if (varpool_node *node = dyn_cast <varpool_node *> (snode))
->>>>>>> 02d42640
 	{
 	  /* Wrap symbol references inside the ctor in a type
 	     preserving MEM_REF.  */
 	  tree ctor = DECL_INITIAL (node->decl);
 	  if (ctor && !in_lto_p)
 	    walk_tree (&ctor, wrap_refs, NULL, NULL);
-<<<<<<< HEAD
-=======
 	  if (get_symbol_initial_value (encoder, node->decl) == error_mark_node
 	      && lto_symtab_encoder_encode_initializer_p (encoder, node)
 	      && !node->alias)
@@ -2146,7 +2132,6 @@
 	      lto_record_function_out_decl_state (node->decl, decl_state);
 	      timevar_pop (TV_IPA_LTO_CTORS_OUT);
 	    }
->>>>>>> 02d42640
 	}
     }
 
