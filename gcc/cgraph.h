/* Callgraph handling code.
   Copyright (C) 2003-2013 Free Software Foundation, Inc.
   Contributed by Jan Hubicka

This file is part of GCC.

GCC is free software; you can redistribute it and/or modify it under
the terms of the GNU General Public License as published by the Free
Software Foundation; either version 3, or (at your option) any later
version.

GCC is distributed in the hope that it will be useful, but WITHOUT ANY
WARRANTY; without even the implied warranty of MERCHANTABILITY or
FITNESS FOR A PARTICULAR PURPOSE.  See the GNU General Public License
for more details.

You should have received a copy of the GNU General Public License
along with GCC; see the file COPYING3.  If not see
<http://www.gnu.org/licenses/>.  */

#ifndef GCC_CGRAPH_H
#define GCC_CGRAPH_H

#include "is-a.h"
#include "plugin-api.h"
#include "vec.h"
#include "tree.h"
#include "basic-block.h"
#include "function.h"
#include "ipa-ref.h"

/* Symbol table consists of functions and variables.
   TODO: add labels, constant pool and aliases.  */
enum symtab_type
{
  SYMTAB_SYMBOL,
  SYMTAB_FUNCTION,
  SYMTAB_VARIABLE
};

/* Base of all entries in the symbol table.
   The symtab_node is inherited by cgraph and varpol nodes.  */
struct GTY(()) symtab_node_base
{
  /* Type of the symbol.  */
  ENUM_BITFIELD (symtab_type) type : 8;

  /* The symbols resolution.  */
  ENUM_BITFIELD (ld_plugin_symbol_resolution) resolution : 8;

  /* Set when function has address taken.
     In current implementation it imply needed flag. */
  unsigned address_taken : 1;
  /* Set when variable is used from other LTRANS partition.  */
  unsigned used_from_other_partition : 1;
  /* Set when function is available in the other LTRANS partition.  
     During WPA output it is used to mark nodes that are present in
     multiple partitions.  */
  unsigned in_other_partition : 1;
  /* Set when function is visible by other units.  */
  unsigned externally_visible : 1;
  /* Needed variables might become dead by optimization.  This flag
     forces the variable to be output even if it appears dead otherwise.  */
  unsigned force_output : 1;

  /* Ordering of all symtab entries.  */
  int order;

  tree decl;

  /* Vectors of referring and referenced entities.  */
  struct ipa_ref_list ref_list;

  /* Circular list of nodes in the same comdat group if non-NULL.  */
  symtab_node same_comdat_group;

  /* File stream where this node is being written to.  */
  struct lto_file_decl_data * lto_file_data;

  /* Linked list of symbol table entries starting with symtab_nodes.  */
  symtab_node next;
  symtab_node previous;
  /* Linked list of symbols with the same asm name.  There may be multiple
     entries for single symbol name in the case of LTO resolutions,
     existence of inline clones, or duplicated declaration. The last case
     is a long standing bug frontends and builtin handling. */
  symtab_node next_sharing_asm_name;
  symtab_node previous_sharing_asm_name;

  PTR GTY ((skip)) aux;
};

enum availability
{
  /* Not yet set by cgraph_function_body_availability.  */
  AVAIL_UNSET,
  /* Function body/variable initializer is unknown.  */
  AVAIL_NOT_AVAILABLE,
  /* Function body/variable initializer is known but might be replaced
     by a different one from other compilation unit and thus needs to
     be dealt with a care.  Like AVAIL_NOT_AVAILABLE it can have
     arbitrary side effects on escaping variables and functions, while
     like AVAILABLE it might access static variables.  */
  AVAIL_OVERWRITABLE,
  /* Function body/variable initializer is known and will be used in final
     program.  */
  AVAIL_AVAILABLE,
  /* Function body/variable initializer is known and all it's uses are explicitly
     visible within current unit (ie it's address is never taken and it is not
     exported to other units).
     Currently used only for functions.  */
  AVAIL_LOCAL
};

/* This is the information that is put into the cgraph local structure
   to recover a function.  */
struct lto_file_decl_data;

extern const char * const cgraph_availability_names[];
extern const char * const ld_plugin_symbol_resolution_names[];

/* Information about thunk, used only for same body aliases.  */

struct GTY(()) cgraph_thunk_info {
  /* Information about the thunk.  */
  HOST_WIDE_INT fixed_offset;
  HOST_WIDE_INT virtual_value;
  tree alias;
  bool this_adjusting;
  bool virtual_offset_p;
  /* Set to true when alias node is thunk.  */
  bool thunk_p;
};

/* Information about the function collected locally.
   Available after function is analyzed.  */

struct GTY(()) cgraph_local_info {
  /* Set when function function is visible in current compilation unit only
     and its address is never taken.  */
  unsigned local : 1;

  /* Set once it has been finalized so we consider it to be output.  */
  unsigned finalized : 1;

  /* False when there is something makes versioning impossible.  */
  unsigned versionable : 1;

  /* False when function calling convention and signature can not be changed.
     This is the case when __builtin_apply_args is used.  */
  unsigned can_change_signature : 1;

  /* True when the function has been originally extern inline, but it is
     redefined now.  */
  unsigned redefined_extern_inline : 1;

  /* True if the function may enter serial irrevocable mode.  */
  unsigned tm_may_enter_irr : 1;
};

/* Information about the function that needs to be computed globally
   once compilation is finished.  Available only with -funit-at-a-time.  */

struct GTY(()) cgraph_global_info {
  /* For inline clones this points to the function they will be
     inlined into.  */
  struct cgraph_node *inlined_to;
};

/* Information about the function that is propagated by the RTL backend.
   Available only for functions that has been already assembled.  */

struct GTY(()) cgraph_rtl_info {
   unsigned int preferred_incoming_stack_boundary;
};

/* Represent which DECL tree (or reference to such tree)
   will be replaced by another tree while versioning.  */
struct GTY(()) ipa_replace_map
{
  /* The tree that will be replaced.  */
  tree old_tree;
  /* The new (replacing) tree.  */
  tree new_tree;
  /* Parameter number to replace, when old_tree is NULL.  */
  int parm_num;
  /* True when a substitution should be done, false otherwise.  */
  bool replace_p;
  /* True when we replace a reference to old_tree.  */
  bool ref_p;
};
typedef struct ipa_replace_map *ipa_replace_map_p;

struct GTY(()) cgraph_clone_info
{
  vec<ipa_replace_map_p, va_gc> *tree_map;
  bitmap args_to_skip;
  bitmap combined_args_to_skip;
};


/* The cgraph data structure.
   Each function decl has assigned cgraph_node listing callees and callers.  */

struct GTY(()) cgraph_node {
  struct symtab_node_base symbol;
  struct cgraph_edge *callees;
  struct cgraph_edge *callers;
  /* List of edges representing indirect calls with a yet undetermined
     callee.  */
  struct cgraph_edge *indirect_calls;
  /* For nested functions points to function the node is nested in.  */
  struct cgraph_node *
    GTY ((nested_ptr (union symtab_node_def, "(struct cgraph_node *)(%h)", "(symtab_node)%h")))
    origin;
  /* Points to first nested function, if any.  */
  struct cgraph_node *
    GTY ((nested_ptr (union symtab_node_def, "(struct cgraph_node *)(%h)", "(symtab_node)%h")))
    nested;
  /* Pointer to the next function with same origin, if any.  */
  struct cgraph_node *
    GTY ((nested_ptr (union symtab_node_def, "(struct cgraph_node *)(%h)", "(symtab_node)%h")))
    next_nested;
  /* Pointer to the next clone.  */
  struct cgraph_node *next_sibling_clone;
  struct cgraph_node *prev_sibling_clone;
  struct cgraph_node *clones;
  struct cgraph_node *clone_of;
  /* For functions with many calls sites it holds map from call expression
     to the edge to speed up cgraph_edge function.  */
  htab_t GTY((param_is (struct cgraph_edge))) call_site_hash;
  /* Declaration node used to be clone of. */
  tree former_clone_of;

  /* Interprocedural passes scheduled to have their transform functions
     applied next time we execute local pass on them.  We maintain it
     per-function in order to allow IPA passes to introduce new functions.  */
  vec<ipa_opt_pass> GTY((skip)) ipa_transforms_to_apply;

  struct cgraph_local_info local;
  struct cgraph_global_info global;
  struct cgraph_rtl_info rtl;
  struct cgraph_clone_info clone;
  struct cgraph_thunk_info thunk;

  /* Expected number of executions: calculated in profile.c.  */
  gcov_type count;
  /* How to scale counts at materialization time; used to merge
     LTO units with different number of profile runs.  */
  int count_materialization_scale;
  /* Unique id of the node.  */
  int uid;

  /* Set when decl is an abstract function pointed to by the
     ABSTRACT_DECL_ORIGIN of a reachable function.  */
  unsigned abstract_and_needed : 1;
  /* Set once the function is lowered (i.e. its CFG is built).  */
  unsigned lowered : 1;
  /* Set once the function has been instantiated and its callee
     lists created.  */
  unsigned analyzed : 1;
  /* Set when function is scheduled to be processed by local passes.  */
  unsigned process : 1;
  /* Set for aliases once they got through assemble_alias.  */
  unsigned alias : 1;
  /* Set for aliases created as C++ same body aliases.  */
  unsigned same_body_alias : 1;
  /* How commonly executed the node is.  Initialized during branch
     probabilities pass.  */
  ENUM_BITFIELD (node_frequency) frequency : 2;
  /* True when function can only be called at startup (from static ctor).  */
  unsigned only_called_at_startup : 1;
  /* True when function can only be called at startup (from static dtor).  */
  unsigned only_called_at_exit : 1;
  /* True when function is the transactional clone of a function which
     is called only from inside transactions.  */
  /* ?? We should be able to remove this.  We have enough bits in
     cgraph to calculate it.  */
  unsigned tm_clone : 1;
  /* True if this decl is a dispatcher for function versions.  */
  unsigned dispatcher_function : 1;
};


typedef struct cgraph_node *cgraph_node_ptr;


/* Function Multiversioning info.  */
struct GTY(()) cgraph_function_version_info {
  /* The cgraph_node for which the function version info is stored.  */
  struct cgraph_node *this_node;
  /* Chains all the semantically identical function versions.  The
     first function in this chain is the version_info node of the
     default function.  */
  struct cgraph_function_version_info *prev;
  /* If this version node corresponds to a dispatcher for function
     versions, this points to the version info node of the default
     function, the first node in the chain.  */
  struct cgraph_function_version_info *next;
  /* If this node corresponds to a function version, this points
     to the dispatcher function decl, which is the function that must
     be called to execute the right function version at run-time.

     If this cgraph node is a dispatcher (if dispatcher_function is
     true, in the cgraph_node struct) for function versions, this
     points to resolver function, which holds the function body of the
     dispatcher. The dispatcher decl is an alias to the resolver
     function decl.  */
  tree dispatcher_resolver;
};

/* Get the cgraph_function_version_info node corresponding to node.  */
struct cgraph_function_version_info *
  get_cgraph_node_version (struct cgraph_node *node);

/* Insert a new cgraph_function_version_info node into cgraph_fnver_htab
   corresponding to cgraph_node NODE.  */
struct cgraph_function_version_info *
  insert_new_cgraph_node_version (struct cgraph_node *node);

/* Record that DECL1 and DECL2 are semantically identical function
   versions.  */
void record_function_versions (tree decl1, tree decl2);

/* Remove the cgraph_function_version_info and cgraph_node for DECL.  This
   DECL is a duplicate declaration.  */
void delete_function_version (tree decl);

/* A cgraph node set is a collection of cgraph nodes.  A cgraph node
   can appear in multiple sets.  */
struct cgraph_node_set_def
{
  struct pointer_map_t *map;
  vec<cgraph_node_ptr> nodes;
};

typedef struct varpool_node *varpool_node_ptr;


/* A varpool node set is a collection of varpool nodes.  A varpool node
   can appear in multiple sets.  */
struct varpool_node_set_def
{
  struct pointer_map_t * map;
  vec<varpool_node_ptr> nodes;
};

typedef struct cgraph_node_set_def *cgraph_node_set;


typedef struct varpool_node_set_def *varpool_node_set;


/* Iterator structure for cgraph node sets.  */
typedef struct
{
  cgraph_node_set set;
  unsigned index;
} cgraph_node_set_iterator;

/* Iterator structure for varpool node sets.  */
typedef struct
{
  varpool_node_set set;
  unsigned index;
} varpool_node_set_iterator;

#define DEFCIFCODE(code, string)	CIF_ ## code,
/* Reasons for inlining failures.  */
typedef enum cgraph_inline_failed_enum {
#include "cif-code.def"
  CIF_N_REASONS
} cgraph_inline_failed_t;

/* Structure containing additional information about an indirect call.  */

struct GTY(()) cgraph_indirect_call_info
{
  /* When polymorphic is set, this field contains offset where the object which
     was actually used in the polymorphic resides within a larger structure.
     If agg_contents is set, the field contains the offset within the aggregate
     from which the address to call was loaded.  */
  HOST_WIDE_INT offset;
  /* OBJ_TYPE_REF_TOKEN of a polymorphic call (if polymorphic is set).  */
  HOST_WIDE_INT otr_token;
  /* Type of the object from OBJ_TYPE_REF_OBJECT. */
  tree otr_type;
  /* Index of the parameter that is called.  */
  int param_index;
  /* ECF flags determined from the caller.  */
  int ecf_flags;

  /* Set when the call is a virtual call with the parameter being the
     associated object pointer rather than a simple direct call.  */
  unsigned polymorphic : 1;
  /* Set when the call is a call of a pointer loaded from contents of an
     aggregate at offset.  */
  unsigned agg_contents : 1;
  /* When the previous bit is set, this one determines whether the destination
     is loaded from a parameter passed by reference. */
  unsigned by_ref : 1;
};

struct GTY((chain_next ("%h.next_caller"), chain_prev ("%h.prev_caller"))) cgraph_edge {
  /* Expected number of executions: calculated in profile.c.  */
  gcov_type count;
  struct cgraph_node *caller;
  struct cgraph_node *callee;
  struct cgraph_edge *prev_caller;
  struct cgraph_edge *next_caller;
  struct cgraph_edge *prev_callee;
  struct cgraph_edge *next_callee;
  gimple call_stmt;
  /* Additional information about an indirect call.  Not cleared when an edge
     becomes direct.  */
  struct cgraph_indirect_call_info *indirect_info;
  PTR GTY ((skip (""))) aux;
  /* When equal to CIF_OK, inline this call.  Otherwise, points to the
     explanation why function was not inlined.  */
  cgraph_inline_failed_t inline_failed;
  /* The stmt_uid of call_stmt.  This is used by LTO to recover the call_stmt
     when the function is serialized in.  */
  unsigned int lto_stmt_uid;
  /* Expected frequency of executions within the function.
     When set to CGRAPH_FREQ_BASE, the edge is expected to be called once
     per function call.  The range is 0 to CGRAPH_FREQ_MAX.  */
  int frequency;
  /* Unique id of the edge.  */
  int uid;
  /* Whether this edge was made direct by indirect inlining.  */
  unsigned int indirect_inlining_edge : 1;
  /* Whether this edge describes an indirect call with an undetermined
     callee.  */
  unsigned int indirect_unknown_callee : 1;
  /* Whether this edge is still a dangling  */
  /* True if the corresponding CALL stmt cannot be inlined.  */
  unsigned int call_stmt_cannot_inline_p : 1;
  /* Can this call throw externally?  */
  unsigned int can_throw_external : 1;
};

#define CGRAPH_FREQ_BASE 1000
#define CGRAPH_FREQ_MAX 100000

typedef struct cgraph_edge *cgraph_edge_p;


/* The varpool data structure.
   Each static variable decl has assigned varpool_node.  */

struct GTY(()) varpool_node {
  struct symtab_node_base symbol;
  /* For aliases points to declaration DECL is alias of.  */
  tree alias_of;

  /* Set once the variable has been instantiated and its callee
     lists created.  */
  unsigned analyzed : 1;
  /* Set once it has been finalized so we consider it to be output.  */
  unsigned finalized : 1;
  /* Set when variable is scheduled to be assembled.  */
  unsigned output : 1;
  /* Set for aliases once they got through assemble_alias.  Also set for
     extra name aliases in varpool_extra_name_alias.  */
  unsigned alias : 1;
  unsigned extra_name_alias : 1;
};

/* Every top level asm statement is put into a asm_node.  */

struct GTY(()) asm_node {
  /* Next asm node.  */
  struct asm_node *next;
  /* String for this asm node.  */
  tree asm_str;
  /* Ordering of all cgraph nodes.  */
  int order;
};

/* Symbol table entry.  */
union GTY((desc ("%h.symbol.type"), chain_next ("%h.symbol.next"),
	   chain_prev ("%h.symbol.previous"))) symtab_node_def {
  struct symtab_node_base GTY ((tag ("SYMTAB_SYMBOL"))) symbol;
  /* To access the following fields,
     use the use dyn_cast or as_a to obtain the concrete type.  */
  struct cgraph_node GTY ((tag ("SYMTAB_FUNCTION"))) x_function;
  struct varpool_node GTY ((tag ("SYMTAB_VARIABLE"))) x_variable;
};

/* Report whether or not THIS symtab node is a function, aka cgraph_node.  */

template <>
template <>
inline bool
is_a_helper <cgraph_node>::test (symtab_node_def *p)
{
  return p->symbol.type == SYMTAB_FUNCTION;
}

/* Report whether or not THIS symtab node is a vriable, aka varpool_node.  */

template <>
template <>
inline bool
is_a_helper <varpool_node>::test (symtab_node_def *p)
{
  return p->symbol.type == SYMTAB_VARIABLE;
}

extern GTY(()) symtab_node symtab_nodes;
extern GTY(()) int cgraph_n_nodes;
extern GTY(()) int cgraph_max_uid;
extern GTY(()) int cgraph_edge_max_uid;
extern bool cgraph_global_info_ready;
enum cgraph_state
{
  /* Frontend is parsing and finalizing functions.  */
  CGRAPH_STATE_PARSING,
  /* Callgraph is being constructed.  It is safe to add new functions.  */
  CGRAPH_STATE_CONSTRUCTION,
  /* Callgraph is built and IPA passes are being run.  */
  CGRAPH_STATE_IPA,
  /* Callgraph is built and all functions are transformed to SSA form.  */
  CGRAPH_STATE_IPA_SSA,
  /* Functions are now ordered and being passed to RTL expanders.  */
  CGRAPH_STATE_EXPANSION,
  /* All cgraph expansion is done.  */
  CGRAPH_STATE_FINISHED
};
extern enum cgraph_state cgraph_state;
extern bool cgraph_function_flags_ready;
extern cgraph_node_set cgraph_new_nodes;

extern GTY(()) struct asm_node *asm_nodes;
extern GTY(()) int symtab_order;
extern bool same_body_aliases_done;

/* In symtab.c  */
void symtab_register_node (symtab_node);
void symtab_unregister_node (symtab_node);
void symtab_remove_node (symtab_node);
symtab_node symtab_get_node (const_tree);
symtab_node symtab_node_for_asm (const_tree asmname);
const char * symtab_node_asm_name (symtab_node);
const char * symtab_node_name (symtab_node);
void symtab_insert_node_to_hashtable (symtab_node);
void symtab_add_to_same_comdat_group (symtab_node, symtab_node);
void symtab_dissolve_same_comdat_group_list (symtab_node node);
void dump_symtab (FILE *);
void debug_symtab (void);
void dump_symtab_node (FILE *, symtab_node);
void debug_symtab_node (symtab_node);
void dump_symtab_base (FILE *, symtab_node);
void verify_symtab (void);
void verify_symtab_node (symtab_node);
bool verify_symtab_base (symtab_node);
bool symtab_used_from_object_file_p (symtab_node);
void symtab_make_decl_local (tree);

/* In cgraph.c  */
void dump_cgraph (FILE *);
void debug_cgraph (void);
void dump_cgraph_node (FILE *, struct cgraph_node *);
void debug_cgraph_node (struct cgraph_node *);
void cgraph_remove_edge (struct cgraph_edge *);
void cgraph_remove_node (struct cgraph_node *);
void cgraph_release_function_body (struct cgraph_node *);
void cgraph_node_remove_callees (struct cgraph_node *node);
struct cgraph_edge *cgraph_create_edge (struct cgraph_node *,
					struct cgraph_node *,
					gimple, gcov_type, int);
struct cgraph_edge *cgraph_create_indirect_edge (struct cgraph_node *, gimple,
						 int, gcov_type, int);
struct cgraph_indirect_call_info *cgraph_allocate_init_indirect_info (void);
struct cgraph_node * cgraph_create_node (tree);
struct cgraph_node * cgraph_create_empty_node (void);
struct cgraph_node * cgraph_get_create_node (tree);
struct cgraph_node * cgraph_same_body_alias (struct cgraph_node *, tree, tree);
struct cgraph_node * cgraph_add_thunk (struct cgraph_node *, tree, tree, bool, HOST_WIDE_INT,
				       HOST_WIDE_INT, tree, tree);
struct cgraph_node *cgraph_node_for_asm (tree);
struct cgraph_edge *cgraph_edge (struct cgraph_node *, gimple);
void cgraph_set_call_stmt (struct cgraph_edge *, gimple);
void cgraph_update_edges_for_call_stmt (gimple, tree, gimple);
struct cgraph_local_info *cgraph_local_info (tree);
struct cgraph_global_info *cgraph_global_info (tree);
struct cgraph_rtl_info *cgraph_rtl_info (tree);
struct cgraph_node *cgraph_create_function_alias (tree, tree);
void cgraph_call_node_duplication_hooks (struct cgraph_node *,
					 struct cgraph_node *);
void cgraph_call_edge_duplication_hooks (struct cgraph_edge *,
				         struct cgraph_edge *);

void cgraph_redirect_edge_callee (struct cgraph_edge *, struct cgraph_node *);
void cgraph_make_edge_direct (struct cgraph_edge *, struct cgraph_node *);
bool cgraph_only_called_directly_p (struct cgraph_node *);

bool cgraph_function_possibly_inlined_p (tree);
void cgraph_unnest_node (struct cgraph_node *);

enum availability cgraph_function_body_availability (struct cgraph_node *);
void cgraph_add_new_function (tree, bool);
const char* cgraph_inline_failed_string (cgraph_inline_failed_t);

void cgraph_set_nothrow_flag (struct cgraph_node *, bool);
void cgraph_set_const_flag (struct cgraph_node *, bool, bool);
void cgraph_set_pure_flag (struct cgraph_node *, bool, bool);
bool cgraph_node_cannot_return (struct cgraph_node *);
bool cgraph_edge_cannot_lead_to_return (struct cgraph_edge *);
bool cgraph_will_be_removed_from_program_if_no_direct_calls
  (struct cgraph_node *node);
bool cgraph_can_remove_if_no_direct_calls_and_refs_p
  (struct cgraph_node *node);
bool cgraph_can_remove_if_no_direct_calls_p (struct cgraph_node *node);
bool resolution_used_from_other_file_p (enum ld_plugin_symbol_resolution);
bool cgraph_for_node_thunks_and_aliases (struct cgraph_node *,
			                 bool (*) (struct cgraph_node *, void *),
			                 void *,
					 bool);
bool cgraph_for_node_and_aliases (struct cgraph_node *,
		                  bool (*) (struct cgraph_node *, void *),
			          void *, bool);
vec<cgraph_edge_p>  collect_callers_of_node (struct cgraph_node *node);
void verify_cgraph (void);
void verify_cgraph_node (struct cgraph_node *);
void cgraph_mark_address_taken_node (struct cgraph_node *);

typedef void (*cgraph_edge_hook)(struct cgraph_edge *, void *);
typedef void (*cgraph_node_hook)(struct cgraph_node *, void *);
typedef void (*cgraph_2edge_hook)(struct cgraph_edge *, struct cgraph_edge *,
				  void *);
typedef void (*cgraph_2node_hook)(struct cgraph_node *, struct cgraph_node *,
				  void *);
struct cgraph_edge_hook_list;
struct cgraph_node_hook_list;
struct cgraph_2edge_hook_list;
struct cgraph_2node_hook_list;
struct cgraph_edge_hook_list *cgraph_add_edge_removal_hook (cgraph_edge_hook, void *);
void cgraph_remove_edge_removal_hook (struct cgraph_edge_hook_list *);
struct cgraph_node_hook_list *cgraph_add_node_removal_hook (cgraph_node_hook,
							    void *);
void cgraph_remove_node_removal_hook (struct cgraph_node_hook_list *);
struct cgraph_node_hook_list *cgraph_add_function_insertion_hook (cgraph_node_hook,
							          void *);
void cgraph_remove_function_insertion_hook (struct cgraph_node_hook_list *);
void cgraph_call_function_insertion_hooks (struct cgraph_node *node);
struct cgraph_2edge_hook_list *cgraph_add_edge_duplication_hook (cgraph_2edge_hook, void *);
void cgraph_remove_edge_duplication_hook (struct cgraph_2edge_hook_list *);
struct cgraph_2node_hook_list *cgraph_add_node_duplication_hook (cgraph_2node_hook, void *);
void cgraph_remove_node_duplication_hook (struct cgraph_2node_hook_list *);
gimple cgraph_redirect_edge_call_stmt_to_callee (struct cgraph_edge *);
bool cgraph_propagate_frequency (struct cgraph_node *node);

/* In cgraphunit.c  */
struct asm_node *add_asm_node (tree);
extern FILE *cgraph_dump_file;
void cgraph_finalize_function (tree, bool);
void finalize_compilation_unit (void);
void compile (void);
void init_cgraph (void);
bool cgraph_process_new_functions (void);
void cgraph_process_same_body_aliases (void);
void fixup_same_cpp_alias_visibility (symtab_node node, symtab_node target, tree alias);
/*  Initialize datastructures so DECL is a function in lowered gimple form.
    IN_SSA is true if the gimple is in SSA.  */
basic_block init_lowered_empty_function (tree decl, bool in_ssa);

/* In cgraphclones.c  */

struct cgraph_edge * cgraph_clone_edge (struct cgraph_edge *,
					struct cgraph_node *, gimple,
					unsigned, gcov_type, int, bool);
struct cgraph_node * cgraph_clone_node (struct cgraph_node *, tree, gcov_type,
					int, bool, vec<cgraph_edge_p>,
					bool);
tree clone_function_name (tree decl, const char *);
struct cgraph_node * cgraph_create_virtual_clone (struct cgraph_node *old_node,
			                          vec<cgraph_edge_p>,
			                          vec<ipa_replace_map_p, va_gc> *tree_map,
			                          bitmap args_to_skip,
						  const char *clone_name);
struct cgraph_node *cgraph_find_replacement_node (struct cgraph_node *);
bool cgraph_remove_node_and_inline_clones (struct cgraph_node *, struct cgraph_node *);
void cgraph_set_call_stmt_including_clones (struct cgraph_node *, gimple, gimple);
void cgraph_create_edge_including_clones (struct cgraph_node *,
					  struct cgraph_node *,
					  gimple, gimple, gcov_type, int,
					  cgraph_inline_failed_t);
void cgraph_materialize_all_clones (void);
struct cgraph_node * cgraph_copy_node_for_versioning (struct cgraph_node *,
		tree, vec<cgraph_edge_p>, bitmap);
struct cgraph_node *cgraph_function_versioning (struct cgraph_node *,
						vec<cgraph_edge_p>,
						vec<ipa_replace_map_p, va_gc> *,
						bitmap, bool, bitmap,
						basic_block, const char *);
void tree_function_versioning (tree, tree, vec<ipa_replace_map_p, va_gc> *,
			       bool, bitmap, bool, bitmap, basic_block);

/* In cgraphbuild.c  */
unsigned int rebuild_cgraph_edges (void);
void cgraph_rebuild_references (void);
int compute_call_stmt_bb_frequency (tree, basic_block bb);
void record_references_in_initializer (tree, bool);

/* In ipa.c  */
bool symtab_remove_unreachable_nodes (bool, FILE *);
cgraph_node_set cgraph_node_set_new (void);
cgraph_node_set_iterator cgraph_node_set_find (cgraph_node_set,
					       struct cgraph_node *);
void cgraph_node_set_add (cgraph_node_set, struct cgraph_node *);
void cgraph_node_set_remove (cgraph_node_set, struct cgraph_node *);
void dump_cgraph_node_set (FILE *, cgraph_node_set);
void debug_cgraph_node_set (cgraph_node_set);
void free_cgraph_node_set (cgraph_node_set);
void cgraph_build_static_cdtor (char which, tree body, int priority);

varpool_node_set varpool_node_set_new (void);
varpool_node_set_iterator varpool_node_set_find (varpool_node_set,
					       struct varpool_node *);
void varpool_node_set_add (varpool_node_set, struct varpool_node *);
void varpool_node_set_remove (varpool_node_set, struct varpool_node *);
void dump_varpool_node_set (FILE *, varpool_node_set);
void debug_varpool_node_set (varpool_node_set);
void free_varpool_node_set (varpool_node_set);
void ipa_discover_readonly_nonaddressable_vars (void);
bool cgraph_comdat_can_be_unshared_p (struct cgraph_node *);
bool varpool_externally_visible_p (struct varpool_node *, bool);

/* In predict.c  */
bool cgraph_maybe_hot_edge_p (struct cgraph_edge *e);
bool cgraph_optimize_for_size_p (struct cgraph_node *);

/* In varpool.c  */
struct varpool_node *varpool_node_for_decl (tree);
struct varpool_node *varpool_node_for_asm (tree asmname);
void varpool_mark_needed_node (struct varpool_node *);
void debug_varpool (void);
void dump_varpool (FILE *);
void dump_varpool_node (FILE *, struct varpool_node *);

void varpool_finalize_decl (tree);
bool decide_is_variable_needed (struct varpool_node *, tree);
enum availability cgraph_variable_initializer_availability (struct varpool_node *);
void cgraph_make_node_local (struct cgraph_node *);
bool cgraph_node_can_be_local_p (struct cgraph_node *);


void varpool_remove_node (struct varpool_node *node);
void varpool_finalize_named_section_flags (struct varpool_node *node);
bool varpool_output_variables (void);
bool varpool_assemble_decl (struct varpool_node *node);
void varpool_analyze_node (struct varpool_node *);
struct varpool_node * varpool_extra_name_alias (tree, tree);
struct varpool_node * varpool_create_variable_alias (tree, tree);
void varpool_reset_queue (void);
bool const_value_known_p (tree);
bool varpool_for_node_and_aliases (struct varpool_node *,
		                   bool (*) (struct varpool_node *, void *),
			           void *, bool);
void varpool_add_new_variable (tree);
void symtab_initialize_asm_name_hash (void);
void symtab_prevail_in_asm_name_hash (symtab_node node);


/* Return callgraph node for given symbol and check it is a function. */
static inline struct cgraph_node *
cgraph (symtab_node node)
{
  gcc_checking_assert (!node || node->symbol.type == SYMTAB_FUNCTION);
  return (struct cgraph_node *)node;
}

/* Return varpool node for given symbol and check it is a variable.  */
static inline struct varpool_node *
varpool (symtab_node node)
{
  gcc_checking_assert (!node || node->symbol.type == SYMTAB_VARIABLE);
  return (struct varpool_node *)node;
}

/* Return callgraph node for given symbol and check it is a function. */
static inline struct cgraph_node *
cgraph_get_node (const_tree decl)
{
  gcc_checking_assert (TREE_CODE (decl) == FUNCTION_DECL);
  return cgraph (symtab_get_node (decl));
}

/* Return varpool node for given symbol and check it is a function. */
static inline struct varpool_node *
varpool_get_node (const_tree decl)
{
  gcc_checking_assert (TREE_CODE (decl) == VAR_DECL);
  return varpool (symtab_get_node (decl));
}

/* Return asm name of cgraph node.  */
static inline const char *
cgraph_node_asm_name(struct cgraph_node *node)
{
  return symtab_node_asm_name ((symtab_node)node);
}

/* Return asm name of varpool node.  */
static inline const char *
varpool_node_asm_name(struct varpool_node *node)
{
  return symtab_node_asm_name ((symtab_node)node);
}

/* Return name of cgraph node.  */
static inline const char *
cgraph_node_name(struct cgraph_node *node)
{
  return symtab_node_name ((symtab_node)node);
}

/* Return name of varpool node.  */
static inline const char *
varpool_node_name(struct varpool_node *node)
{
  return symtab_node_name ((symtab_node)node);
}

/* Walk all symbols.  */
#define FOR_EACH_SYMBOL(node) \
   for ((node) = symtab_nodes; (node); (node) = (node)->symbol.next)


/* Return first variable.  */
static inline struct varpool_node *
varpool_first_variable (void)
{
  symtab_node node;
  for (node = symtab_nodes; node; node = node->symbol.next)
    if (varpool_node *vnode = dyn_cast <varpool_node> (node))
      return vnode;
  return NULL;
}

/* Return next variable after NODE.  */
static inline struct varpool_node *
varpool_next_variable (struct varpool_node *node)
{
  symtab_node node1 = (symtab_node) node->symbol.next;
  for (; node1; node1 = node1->symbol.next)
    if (varpool_node *vnode1 = dyn_cast <varpool_node> (node1))
      return vnode1;
  return NULL;
}
/* Walk all variables.  */
#define FOR_EACH_VARIABLE(node) \
   for ((node) = varpool_first_variable (); \
        (node); \
	(node) = varpool_next_variable ((node)))

/* Return first reachable static variable with initializer.  */
static inline struct varpool_node *
varpool_first_static_initializer (void)
{
  symtab_node node;
  for (node = symtab_nodes; node; node = node->symbol.next)
    {
      varpool_node *vnode = dyn_cast <varpool_node> (node);
      if (vnode && DECL_INITIAL (node->symbol.decl))
	return vnode;
    }
  return NULL;
}

/* Return next reachable static variable with initializer after NODE.  */
static inline struct varpool_node *
varpool_next_static_initializer (struct varpool_node *node)
{
  symtab_node node1 = (symtab_node) node->symbol.next;
  for (; node1; node1 = node1->symbol.next)
    {
      varpool_node *vnode1 = dyn_cast <varpool_node> (node1);
      if (vnode1 && DECL_INITIAL (node1->symbol.decl))
	return vnode1;
    }
  return NULL;
}

/* Walk all static variables with initializer set.  */
#define FOR_EACH_STATIC_INITIALIZER(node) \
   for ((node) = varpool_first_static_initializer (); (node); \
        (node) = varpool_next_static_initializer (node))

/* Return first reachable static variable with initializer.  */
static inline struct varpool_node *
varpool_first_defined_variable (void)
{
  symtab_node node;
  for (node = symtab_nodes; node; node = node->symbol.next)
    {
      varpool_node *vnode = dyn_cast <varpool_node> (node);
      if (vnode && vnode->analyzed)
	return vnode;
    }
  return NULL;
}

/* Return next reachable static variable with initializer after NODE.  */
static inline struct varpool_node *
varpool_next_defined_variable (struct varpool_node *node)
{
  symtab_node node1 = (symtab_node) node->symbol.next;
  for (; node1; node1 = node1->symbol.next)
    {
      varpool_node *vnode1 = dyn_cast <varpool_node> (node1);
      if (vnode1 && vnode1->analyzed)
	return vnode1;
    }
  return NULL;
}
/* Walk all variables with definitions in current unit.  */
#define FOR_EACH_DEFINED_VARIABLE(node) \
   for ((node) = varpool_first_defined_variable (); (node); \
        (node) = varpool_next_defined_variable (node))

/* Return first function with body defined.  */
static inline struct cgraph_node *
cgraph_first_defined_function (void)
{
  symtab_node node;
  for (node = symtab_nodes; node; node = node->symbol.next)
    {
      cgraph_node *cn = dyn_cast <cgraph_node> (node);
      if (cn && cn->analyzed)
	return cn;
    }
  return NULL;
}

/* Return next function with body defined after NODE.  */
static inline struct cgraph_node *
cgraph_next_defined_function (struct cgraph_node *node)
{
  symtab_node node1 = (symtab_node) node->symbol.next;
  for (; node1; node1 = node1->symbol.next)
    {
      cgraph_node *cn1 = dyn_cast <cgraph_node> (node1);
      if (cn1 && cn1->analyzed)
	return cn1;
    }
  return NULL;
}

/* Walk all functions with body defined.  */
#define FOR_EACH_DEFINED_FUNCTION(node) \
   for ((node) = cgraph_first_defined_function (); (node); \
        (node) = cgraph_next_defined_function ((node)))

/* Return first function.  */
static inline struct cgraph_node *
cgraph_first_function (void)
{
  symtab_node node;
  for (node = symtab_nodes; node; node = node->symbol.next)
    if (cgraph_node *cn = dyn_cast <cgraph_node> (node))
      return cn;
  return NULL;
}

/* Return next function.  */
static inline struct cgraph_node *
cgraph_next_function (struct cgraph_node *node)
{
  symtab_node node1 = (symtab_node) node->symbol.next;
  for (; node1; node1 = node1->symbol.next)
    if (cgraph_node *cn1 = dyn_cast <cgraph_node> (node1))
      return cn1;
  return NULL;
}
/* Walk all functions.  */
#define FOR_EACH_FUNCTION(node) \
   for ((node) = cgraph_first_function (); (node); \
        (node) = cgraph_next_function ((node)))

/* Return true when NODE is a function with Gimple body defined
   in current unit.  Functions can also be define externally or they
   can be thunks with no Gimple representation.

   Note that at WPA stage, the function body may not be present in memory.  */

static inline bool
cgraph_function_with_gimple_body_p (struct cgraph_node *node)
{
  return node->analyzed && !node->thunk.thunk_p && !node->alias;
}

/* Return first function with body defined.  */
static inline struct cgraph_node *
cgraph_first_function_with_gimple_body (void)
{
  symtab_node node;
  for (node = symtab_nodes; node; node = node->symbol.next)
    {
      cgraph_node *cn = dyn_cast <cgraph_node> (node);
      if (cn && cgraph_function_with_gimple_body_p (cn))
	return cn;
    }
  return NULL;
}

/* Return next reachable static variable with initializer after NODE.  */
static inline struct cgraph_node *
cgraph_next_function_with_gimple_body (struct cgraph_node *node)
{
  symtab_node node1 = node->symbol.next;
  for (; node1; node1 = node1->symbol.next)
    {
      cgraph_node *cn1 = dyn_cast <cgraph_node> (node1);
      if (cn1 && cgraph_function_with_gimple_body_p (cn1))
	return cn1;
    }
  return NULL;
}

/* Walk all functions with body defined.  */
#define FOR_EACH_FUNCTION_WITH_GIMPLE_BODY(node) \
   for ((node) = cgraph_first_function_with_gimple_body (); (node); \
        (node) = cgraph_next_function_with_gimple_body (node))

/* Create a new static variable of type TYPE.  */
tree add_new_static_var (tree type);

/* Return true if iterator CSI points to nothing.  */
static inline bool
csi_end_p (cgraph_node_set_iterator csi)
{
  return csi.index >= csi.set->nodes.length ();
}

/* Advance iterator CSI.  */
static inline void
csi_next (cgraph_node_set_iterator *csi)
{
  csi->index++;
}

/* Return the node pointed to by CSI.  */
static inline struct cgraph_node *
csi_node (cgraph_node_set_iterator csi)
{
  return csi.set->nodes[csi.index];
}

/* Return an iterator to the first node in SET.  */
static inline cgraph_node_set_iterator
csi_start (cgraph_node_set set)
{
  cgraph_node_set_iterator csi;

  csi.set = set;
  csi.index = 0;
  return csi;
}

/* Return true if SET contains NODE.  */
static inline bool
cgraph_node_in_set_p (struct cgraph_node *node, cgraph_node_set set)
{
  cgraph_node_set_iterator csi;
  csi = cgraph_node_set_find (set, node);
  return !csi_end_p (csi);
}

/* Return number of nodes in SET.  */
static inline size_t
cgraph_node_set_size (cgraph_node_set set)
{
  return set->nodes.length ();
}

/* Return true if iterator VSI points to nothing.  */
static inline bool
vsi_end_p (varpool_node_set_iterator vsi)
{
  return vsi.index >= vsi.set->nodes.length ();
}

/* Advance iterator VSI.  */
static inline void
vsi_next (varpool_node_set_iterator *vsi)
{
  vsi->index++;
}

/* Return the node pointed to by VSI.  */
static inline struct varpool_node *
vsi_node (varpool_node_set_iterator vsi)
{
  return vsi.set->nodes[vsi.index];
}

/* Return an iterator to the first node in SET.  */
static inline varpool_node_set_iterator
vsi_start (varpool_node_set set)
{
  varpool_node_set_iterator vsi;

  vsi.set = set;
  vsi.index = 0;
  return vsi;
}

/* Return true if SET contains NODE.  */
static inline bool
varpool_node_in_set_p (struct varpool_node *node, varpool_node_set set)
{
  varpool_node_set_iterator vsi;
  vsi = varpool_node_set_find (set, node);
  return !vsi_end_p (vsi);
}

/* Return number of nodes in SET.  */
static inline size_t
varpool_node_set_size (varpool_node_set set)
{
  return set->nodes.length ();
}

/* Uniquize all constants that appear in memory.
   Each constant in memory thus far output is recorded
   in `const_desc_table'.  */

struct GTY(()) constant_descriptor_tree {
  /* A MEM for the constant.  */
  rtx rtl;

  /* The value of the constant.  */
  tree value;

  /* Hash of value.  Computing the hash from value each time
     hashfn is called can't work properly, as that means recursive
     use of the hash table during hash table expansion.  */
  hashval_t hash;
};

/* Return true if set is nonempty.  */
static inline bool
cgraph_node_set_nonempty_p (cgraph_node_set set)
{
  return !set->nodes.is_empty ();
}

/* Return true if set is nonempty.  */
static inline bool
varpool_node_set_nonempty_p (varpool_node_set set)
{
  return !set->nodes.is_empty ();
}

/* Return true when function NODE is only called directly or it has alias.
   i.e. it is not externally visible, address was not taken and
   it is not used in any other non-standard way.  */

static inline bool
cgraph_only_called_directly_or_aliased_p (struct cgraph_node *node)
{
  gcc_assert (!node->global.inlined_to);
<<<<<<< HEAD
  return (!node->needed && !node->address_taken
	  && !node->reachable_from_other_partition
	  && !DECL_VIRTUAL_P (node->decl)
	  && !DECL_STATIC_CONSTRUCTOR (node->decl)
	  && !DECL_STATIC_DESTRUCTOR (node->decl)
	  && !node->local.externally_visible);
=======
  return (!node->symbol.force_output && !node->symbol.address_taken
	  && !node->symbol.used_from_other_partition
	  && !DECL_VIRTUAL_P (node->symbol.decl)
	  && !DECL_STATIC_CONSTRUCTOR (node->symbol.decl)
	  && !DECL_STATIC_DESTRUCTOR (node->symbol.decl)
	  && !node->symbol.externally_visible);
>>>>>>> bc75ee5f
}

/* Return true when function NODE can be removed from callgraph
   if all direct calls are eliminated.  */

static inline bool
varpool_can_remove_if_no_refs (struct varpool_node *node)
{
  if (DECL_EXTERNAL (node->symbol.decl))
    return true;
  return (!node->symbol.force_output && !node->symbol.used_from_other_partition
  	  && ((DECL_COMDAT (node->symbol.decl)
	       && !symtab_used_from_object_file_p ((symtab_node) node))
	      || !node->symbol.externally_visible
	      || DECL_HAS_VALUE_EXPR_P (node->symbol.decl)));
}

/* Return true when all references to VNODE must be visible in ipa_ref_list.
   i.e. if the variable is not externally visible or not used in some magic
   way (asm statement or such).
   The magic uses are all summarized in force_output flag.  */

static inline bool
varpool_all_refs_explicit_p (struct varpool_node *vnode)
{
  return (vnode->analyzed
	  && !vnode->symbol.externally_visible
	  && !vnode->symbol.used_from_other_partition
	  && !vnode->symbol.force_output);
}

/* Constant pool accessor function.  */
htab_t constant_pool_htab (void);

/* FIXME: inappropriate dependency of cgraph on IPA.  */
#include "ipa-ref-inline.h"

/* Return node that alias N is aliasing.  */

static inline struct cgraph_node *
cgraph_alias_aliased_node (struct cgraph_node *n)
{
  struct ipa_ref *ref;

  ipa_ref_list_reference_iterate (&n->symbol.ref_list, 0, ref);
  gcc_checking_assert (ref->use == IPA_REF_ALIAS);
  if (is_a <cgraph_node> (ref->referred))
    return ipa_ref_node (ref);
  return NULL;
}

/* Return node that alias N is aliasing.  */

static inline struct varpool_node *
varpool_alias_aliased_node (struct varpool_node *n)
{
  struct ipa_ref *ref;

  ipa_ref_list_reference_iterate (&n->symbol.ref_list, 0, ref);
  gcc_checking_assert (ref->use == IPA_REF_ALIAS);
  if (is_a <varpool_node> (ref->referred))
    return ipa_ref_varpool_node (ref);
  return NULL;
}

/* Given NODE, walk the alias chain to return the function NODE is alias of.
   Walk through thunk, too.
   When AVAILABILITY is non-NULL, get minimal availability in the chain.  */

static inline struct cgraph_node *
cgraph_function_node (struct cgraph_node *node, enum availability *availability)
{
  if (availability)
    *availability = cgraph_function_body_availability (node);
  while (node)
    {
      if (node->alias && node->analyzed)
	node = cgraph_alias_aliased_node (node);
      else if (node->thunk.thunk_p)
	node = node->callees->callee;
      else
	return node;
      if (node && availability)
	{
	  enum availability a;
	  a = cgraph_function_body_availability (node);
	  if (a < *availability)
	    *availability = a;
	}
    }
  if (availability)
    *availability = AVAIL_NOT_AVAILABLE;
  return NULL;
}

/* Given NODE, walk the alias chain to return the function NODE is alias of.
   Do not walk through thunks.
   When AVAILABILITY is non-NULL, get minimal availability in the chain.  */

static inline struct cgraph_node *
cgraph_function_or_thunk_node (struct cgraph_node *node, enum availability *availability)
{
  if (availability)
    *availability = cgraph_function_body_availability (node);
  while (node)
    {
      if (node->alias && node->analyzed)
	node = cgraph_alias_aliased_node (node);
      else
	return node;
      if (node && availability)
	{
	  enum availability a;
	  a = cgraph_function_body_availability (node);
	  if (a < *availability)
	    *availability = a;
	}
    }
  if (availability)
    *availability = AVAIL_NOT_AVAILABLE;
  return NULL;
}

/* Given NODE, walk the alias chain to return the function NODE is alias of.
   Do not walk through thunks.
   When AVAILABILITY is non-NULL, get minimal availability in the chain.  */

static inline struct varpool_node *
varpool_variable_node (struct varpool_node *node, enum availability *availability)
{
  if (availability)
    *availability = cgraph_variable_initializer_availability (node);
  while (node)
    {
      if (node->alias && node->analyzed)
	node = varpool_alias_aliased_node (node);
      else
	return node;
      if (node && availability)
	{
	  enum availability a;
	  a = cgraph_variable_initializer_availability (node);
	  if (a < *availability)
	    *availability = a;
	}
    }
  if (availability)
    *availability = AVAIL_NOT_AVAILABLE;
  return NULL;
}

/* Return true when the edge E represents a direct recursion.  */
static inline bool
cgraph_edge_recursive_p (struct cgraph_edge *e)
{
  struct cgraph_node *callee = cgraph_function_or_thunk_node (e->callee, NULL);
  if (e->caller->global.inlined_to)
    return e->caller->global.inlined_to->symbol.decl == callee->symbol.decl;
  else
    return e->caller->symbol.decl == callee->symbol.decl;
}

/* Return true if the TM_CLONE bit is set for a given FNDECL.  */
static inline bool
decl_is_tm_clone (const_tree fndecl)
{
  struct cgraph_node *n = cgraph_get_node (fndecl);
  if (n)
    return n->tm_clone;
  return false;
}

/* Likewise indicate that a node is needed, i.e. reachable via some
   external means.  */

static inline void
cgraph_mark_force_output_node (struct cgraph_node *node)
{
  node->symbol.force_output = 1;
  gcc_checking_assert (!node->global.inlined_to);
}

/* Return true when the symbol is real symbol, i.e. it is not inline clone
   or extern function kept around just for inlining.  */

static inline bool
symtab_real_symbol_p (symtab_node node)
{
  struct cgraph_node *cnode;

  if (!is_a <cgraph_node> (node))
    return true;
  cnode = cgraph (node);
  if (cnode->global.inlined_to)
    return false;
  if (cnode->abstract_and_needed)
    return false;
  return true;
}
#endif  /* GCC_CGRAPH_H  */<|MERGE_RESOLUTION|>--- conflicted
+++ resolved
@@ -1162,21 +1162,12 @@
 cgraph_only_called_directly_or_aliased_p (struct cgraph_node *node)
 {
   gcc_assert (!node->global.inlined_to);
-<<<<<<< HEAD
-  return (!node->needed && !node->address_taken
-	  && !node->reachable_from_other_partition
-	  && !DECL_VIRTUAL_P (node->decl)
-	  && !DECL_STATIC_CONSTRUCTOR (node->decl)
-	  && !DECL_STATIC_DESTRUCTOR (node->decl)
-	  && !node->local.externally_visible);
-=======
   return (!node->symbol.force_output && !node->symbol.address_taken
 	  && !node->symbol.used_from_other_partition
 	  && !DECL_VIRTUAL_P (node->symbol.decl)
 	  && !DECL_STATIC_CONSTRUCTOR (node->symbol.decl)
 	  && !DECL_STATIC_DESTRUCTOR (node->symbol.decl)
 	  && !node->symbol.externally_visible);
->>>>>>> bc75ee5f
 }
 
 /* Return true when function NODE can be removed from callgraph
