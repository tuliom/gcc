--- conflicted
+++ resolved
@@ -28,7 +28,7 @@
 #include "basic-block.h"
 #include "tree-flow.h"
 #include "timevar.h"
-#include "toplev.h"
+#include "diagnostic-core.h"
 #include "cfgloop.h"
 
 /* A pointer to one of the hooks containers.  */
@@ -770,11 +770,7 @@
               && dummy->loop_father->header == dummy
               && dummy->loop_father->latch == e_src)
             dummy->loop_father->latch = jump;
-<<<<<<< HEAD
-
-=======
-          
->>>>>>> e33a1692
+
           if (new_bb_cbk != NULL)
             new_bb_cbk (jump);
         }
