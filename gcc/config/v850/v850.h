/* Definitions of target machine for GNU compiler. NEC V850 series
   Copyright (C) 1996, 1997, 1998, 1999, 2000, 2001, 2002, 2003, 2004, 2005,
<<<<<<< HEAD
   2007, 2008, 2009  Free Software Foundation, Inc.
=======
   2007, 2008, 2009, 2010, 2011  Free Software Foundation, Inc.
>>>>>>> 3082eeb7
   Contributed by Jeff Law (law@cygnus.com).

   This file is part of GCC.

   GCC is free software; you can redistribute it and/or modify
   it under the terms of the GNU General Public License as published by
   the Free Software Foundation; either version 3, or (at your option)
   any later version.

   GCC is distributed in the hope that it will be useful,
   but WITHOUT ANY WARRANTY; without even the implied warranty of
   MERCHANTABILITY or FITNESS FOR A PARTICULAR PURPOSE.  See the
   GNU General Public License for more details.

   You should have received a copy of the GNU General Public License
   along with GCC; see the file COPYING3.  If not see
   <http://www.gnu.org/licenses/>.  */

#ifndef GCC_V850_H
#define GCC_V850_H

extern GTY(()) rtx v850_compare_op0;
extern GTY(()) rtx v850_compare_op1;

#undef LIB_SPEC
#define LIB_SPEC "%{!shared:%{!symbolic:--start-group -lc -lgcc --end-group}}"

#undef ENDFILE_SPEC
#undef LINK_SPEC
#undef STARTFILE_SPEC
#undef ASM_SPEC

#define TARGET_CPU_generic 	1
#define TARGET_CPU_v850e   	2
#define TARGET_CPU_v850e1	3
#define TARGET_CPU_v850e2	4
#define TARGET_CPU_v850e2v3	5


#ifndef TARGET_CPU_DEFAULT
#define TARGET_CPU_DEFAULT	TARGET_CPU_generic
#endif

#define MASK_DEFAULT            MASK_V850
#define SUBTARGET_ASM_SPEC 	"%{!mv*:-mv850}"
#define SUBTARGET_CPP_SPEC 	"%{!mv*:-D__v850__}"

/* Choose which processor will be the default.
   We must pass a -mv850xx option to the assembler if no explicit -mv* option
   is given, because the assembler's processor default may not be correct.  */
#if TARGET_CPU_DEFAULT == TARGET_CPU_v850e
#undef  MASK_DEFAULT
#define MASK_DEFAULT            MASK_V850E
#undef  SUBTARGET_ASM_SPEC
#define SUBTARGET_ASM_SPEC 	"%{!mv*:-mv850e}"
#undef  SUBTARGET_CPP_SPEC
#define SUBTARGET_CPP_SPEC 	"%{!mv*:-D__v850e__}"
#endif

#if TARGET_CPU_DEFAULT == TARGET_CPU_v850e1
#undef  MASK_DEFAULT
#define MASK_DEFAULT            MASK_V850E     /* No practical difference.  */     
#undef  SUBTARGET_ASM_SPEC
#define SUBTARGET_ASM_SPEC	"%{!mv*:-mv850e1}"
#undef  SUBTARGET_CPP_SPEC
#define SUBTARGET_CPP_SPEC	"%{!mv*:-D__v850e1__} %{mv850e1:-D__v850e1__}"
#endif

#if TARGET_CPU_DEFAULT == TARGET_CPU_v850e2
#undef  MASK_DEFAULT
#define MASK_DEFAULT            MASK_V850E2	
#undef  SUBTARGET_ASM_SPEC
#define SUBTARGET_ASM_SPEC 	"%{!mv*:-mv850e2}"
#undef  SUBTARGET_CPP_SPEC
#define SUBTARGET_CPP_SPEC 	"%{!mv*:-D__v850e2__} %{mv850e2:-D__v850e2__}"
#endif

#if TARGET_CPU_DEFAULT == TARGET_CPU_v850e2v3
#undef  MASK_DEFAULT
#define MASK_DEFAULT            MASK_V850E2V3
#undef  SUBTARGET_ASM_SPEC
#define SUBTARGET_ASM_SPEC	"%{!mv*:-mv850e2v3}"
#undef  SUBTARGET_CPP_SPEC
#define SUBTARGET_CPP_SPEC	"%{!mv*:-D__v850e2v3__} %{mv850e2v3:-D__v850e2v3__}"
#endif

#define TARGET_V850E2_ALL      (TARGET_V850E2 || TARGET_V850E2V3) 

#define ASM_SPEC "%{mv850es:-mv850e1}%{!mv850es:%{mv*:-mv%*}}"
#define CPP_SPEC "\
  %{mv850e2v3:-D__v850e2v3__} \
  %{mv850e2:-D__v850e2__} \
  %{mv850es:-D__v850e1__} \
  %{mv850e1:-D__v850e1__} \
  %{mv850e:-D__v850e__} \
  %{mv850:-D__v850__} \
  %(subtarget_cpp_spec)" \
  " %{mep:-D__EP__}"

#define EXTRA_SPECS \
 { "subtarget_asm_spec", SUBTARGET_ASM_SPEC }, \
 { "subtarget_cpp_spec", SUBTARGET_CPP_SPEC } 

/* Names to predefine in the preprocessor for this target machine.  */
#define TARGET_CPU_CPP_BUILTINS() do {		\
  builtin_define( "__v851__" );                        \
  builtin_define( "__v850" );			\
  builtin_assert( "machine=v850" );		\
  builtin_assert( "cpu=v850" );			\
  if (TARGET_EP)				\
    builtin_define ("__EP__");			\
} while(0)

#define MASK_CPU (MASK_V850 | MASK_V850E | MASK_V850E1 | MASK_V850E2 | MASK_V850E2V3)

/* Target machine storage layout */

/* Define this if most significant bit is lowest numbered
   in instructions that operate on numbered bit-fields.
   This is not true on the NEC V850.  */
#define BITS_BIG_ENDIAN 0

/* Define this if most significant byte of a word is the lowest numbered.  */
/* This is not true on the NEC V850.  */
#define BYTES_BIG_ENDIAN 0

/* Define this if most significant word of a multiword number is lowest
   numbered.
   This is not true on the NEC V850.  */
#define WORDS_BIG_ENDIAN 0

/* Width of a word, in units (bytes).  */
#define UNITS_PER_WORD		4

/* Define this macro if it is advisable to hold scalars in registers
   in a wider mode than that declared by the program.  In such cases,
   the value is constrained to be within the bounds of the declared
   type, but kept valid in the wider mode.  The signedness of the
   extension may differ from that of the type.

   Some simple experiments have shown that leaving UNSIGNEDP alone
   generates the best overall code.  */

#define PROMOTE_MODE(MODE,UNSIGNEDP,TYPE)  \
  if (GET_MODE_CLASS (MODE) == MODE_INT \
      && GET_MODE_SIZE (MODE) < 4)      \
    { (MODE) = SImode; }

/* Allocation boundary (in *bits*) for storing arguments in argument list.  */
#define PARM_BOUNDARY		32

/* The stack goes in 32-bit lumps.  */
#define STACK_BOUNDARY 		32

/* Allocation boundary (in *bits*) for the code of a function.
   16 is the minimum boundary; 32 would give better performance.  */
#define FUNCTION_BOUNDARY (optimize_size ? 16 : 32)

/* No data type wants to be aligned rounder than this.  */
#define BIGGEST_ALIGNMENT	32

/* Alignment of field after `int : 0' in a structure.  */
#define EMPTY_FIELD_BOUNDARY 32

/* No structure field wants to be aligned rounder than this.  */
#define BIGGEST_FIELD_ALIGNMENT 32

/* Define this if move instructions will actually fail to work
   when given unaligned data.  */
#define STRICT_ALIGNMENT  (!TARGET_NO_STRICT_ALIGN)

/* Define this as 1 if `char' should by default be signed; else as 0.

   On the NEC V850, loads do sign extension, so make this default.  */
#define DEFAULT_SIGNED_CHAR 1

#undef  SIZE_TYPE
#define SIZE_TYPE "unsigned int"

#undef  PTRDIFF_TYPE
#define PTRDIFF_TYPE "int"

#undef  WCHAR_TYPE
#define WCHAR_TYPE "long int"

#undef  WCHAR_TYPE_SIZE
#define WCHAR_TYPE_SIZE BITS_PER_WORD

/* Standard register usage.  */

/* Number of actual hardware registers.
   The hardware registers are assigned numbers for the compiler
   from 0 to just below FIRST_PSEUDO_REGISTER.

   All registers that the compiler knows about must be given numbers,
   even those that are not normally considered general registers.  */

#define FIRST_PSEUDO_REGISTER 36

/* 1 for registers that have pervasive standard uses
   and are not available for the register allocator.  */

#define FIXED_REGISTERS \
  { 1, 1, 1, 1, 1, 1, 0, 0, \
    0, 0, 0, 0, 0, 0, 0, 0, \
    0, 0, 0, 0, 0, 0, 0, 0, \
    0, 0, 0, 0, 0, 0, 1, 0, \
    1, 1,	\
    1, 1}

/* 1 for registers not available across function calls.
   These must include the FIXED_REGISTERS and also any
   registers that can be used without being saved.
   The latter must include the registers where values are returned
   and the register where structure-value addresses are passed.
   Aside from that, you can include as many other registers as you
   like.  */

#define CALL_USED_REGISTERS \
  { 1, 1, 1, 1, 1, 1, 1, 1, \
    1, 1, 1, 1, 1, 1, 1, 1, \
    1, 1, 1, 1, 0, 0, 0, 0, \
    0, 0, 0, 0, 0, 0, 1, 1, \
    1, 1,	\
    1, 1}

/* List the order in which to allocate registers.  Each register must be
   listed once, even those in FIXED_REGISTERS.

   On the 850, we make the return registers first, then all of the volatile
   registers, then the saved registers in reverse order to better save the
   registers with an out of line function, and finally the fixed
   registers.  */

#define REG_ALLOC_ORDER							\
{									\
  10, 11,				/* return registers */		\
  12, 13, 14, 15, 16, 17, 18, 19,	/* scratch registers */		\
   6,  7,  8,  9, 31,			/* argument registers */	\
  29, 28, 27, 26, 25, 24, 23, 22,	/* saved registers */		\
  21, 20,  2,								\
   0,  1,  3,  4,  5, 30, 32, 33,      /* fixed registers */           \
  34, 35								\
}

/* Return number of consecutive hard regs needed starting at reg REGNO
   to hold something of mode MODE.

   This is ordinarily the length in words of a value of mode MODE
   but can be less for certain modes in special long registers.  */

#define HARD_REGNO_NREGS(REGNO, MODE)   \
  ((GET_MODE_SIZE (MODE) + UNITS_PER_WORD - 1) / UNITS_PER_WORD)

/* Value is 1 if hard register REGNO can hold a value of machine-mode
   MODE.  */

#define HARD_REGNO_MODE_OK(REGNO, MODE) \
 ((GET_MODE_SIZE (MODE) <= 4) || (((REGNO) & 1) == 0 && (REGNO) != 0))

/* Value is 1 if it is a good idea to tie two pseudo registers
   when one has mode MODE1 and one has mode MODE2.
   If HARD_REGNO_MODE_OK could produce different values for MODE1 and MODE2,
   for any hard reg, then this must be 0 for correct output.  */
#define MODES_TIEABLE_P(MODE1, MODE2) \
  (MODE1 == MODE2 || (GET_MODE_SIZE (MODE1) <= 4 && GET_MODE_SIZE (MODE2) <= 4))


/* Define the classes of registers for register constraints in the
   machine description.  Also define ranges of constants.

   One of the classes must always be named ALL_REGS and include all hard regs.
   If there is more than one class, another class must be named NO_REGS
   and contain no registers.

   The name GENERAL_REGS must be the name of a class (or an alias for
   another name such as ALL_REGS).  This is the class of registers
   that is allowed by "g" or "r" in a register constraint.
   Also, registers outside this class are allocated only when
   instructions express preferences for them.

   The classes must be numbered in nondecreasing order; that is,
   a larger-numbered class must never be contained completely
   in a smaller-numbered class.

   For any two classes, it is very desirable that there be another
   class that represents their union.  */
   
enum reg_class
{
  NO_REGS, GENERAL_REGS, EVEN_REGS, ALL_REGS, LIM_REG_CLASSES
};

#define N_REG_CLASSES (int) LIM_REG_CLASSES

/* Give names of register classes as strings for dump file.  */

#define REG_CLASS_NAMES \
{ "NO_REGS", "GENERAL_REGS", "EVEN_REGS", "ALL_REGS", "LIM_REGS" }

/* Define which registers fit in which classes.
   This is an initializer for a vector of HARD_REG_SET
   of length N_REG_CLASSES.  */

#define REG_CLASS_CONTENTS                     \
{                                              \
  { 0x00000000,0x0 }, /* NO_REGS      */       \
  { 0xffffffff,0x0 }, /* GENERAL_REGS */       \
  { 0x55555554,0x0 }, /* EVEN_REGS */          \
  { 0xffffffff,0x0 }, /* ALL_REGS      */      \
}

/* The same information, inverted:
   Return the class number of the smallest class containing
   reg number REGNO.  This could be a conditional expression
   or could index an array.  */

#define REGNO_REG_CLASS(REGNO)  ((REGNO == CC_REGNUM || REGNO == FCC_REGNUM) ? NO_REGS : GENERAL_REGS)

/* The class value for index registers, and the one for base regs.  */

#define INDEX_REG_CLASS NO_REGS
#define BASE_REG_CLASS  GENERAL_REGS

/* Macros to check register numbers against specific register classes.  */

/* These assume that REGNO is a hard or pseudo reg number.
   They give nonzero only if REGNO is a hard reg of the suitable class
   or a pseudo reg currently allocated to a suitable hard reg.
   Since they use reg_renumber, they are safe only once reg_renumber
   has been allocated, which happens in local-alloc.c.  */
 
#define REGNO_OK_FOR_BASE_P(regno)             \
  (((regno) < FIRST_PSEUDO_REGISTER            \
    && (regno) != CC_REGNUM                    \
    && (regno) != FCC_REGNUM)                  \
   || reg_renumber[regno] >= 0)

#define REGNO_OK_FOR_INDEX_P(regno) 0

/* Convenience wrappers around insn_const_int_ok_for_constraint.  */

#define CONST_OK_FOR_I(VALUE) \
  insn_const_int_ok_for_constraint (VALUE, CONSTRAINT_I)
#define CONST_OK_FOR_J(VALUE) \
  insn_const_int_ok_for_constraint (VALUE, CONSTRAINT_J)
#define CONST_OK_FOR_K(VALUE) \
  insn_const_int_ok_for_constraint (VALUE, CONSTRAINT_K)
#define CONST_OK_FOR_L(VALUE) \
  insn_const_int_ok_for_constraint (VALUE, CONSTRAINT_L)
#define CONST_OK_FOR_M(VALUE) \
  insn_const_int_ok_for_constraint (VALUE, CONSTRAINT_M)
#define CONST_OK_FOR_N(VALUE) \
  insn_const_int_ok_for_constraint (VALUE, CONSTRAINT_N)
#define CONST_OK_FOR_O(VALUE) \
  insn_const_int_ok_for_constraint (VALUE, CONSTRAINT_O)


/* Stack layout; function entry, exit and calling.  */

/* Define this if pushing a word on the stack
   makes the stack pointer a smaller address.  */

#define STACK_GROWS_DOWNWARD

/* Define this to nonzero if the nominal address of the stack frame
   is at the high-address end of the local variables;
   that is, each additional local variable allocated
   goes at a more negative offset in the frame.  */

#define FRAME_GROWS_DOWNWARD 1

/* Offset within stack frame to start allocating local variables at.
   If FRAME_GROWS_DOWNWARD, this is the offset to the END of the
   first local allocated.  Otherwise, it is the offset to the BEGINNING
   of the first local allocated.  */

#define STARTING_FRAME_OFFSET 0

/* Offset of first parameter from the argument pointer register value.  */
/* Is equal to the size of the saved fp + pc, even if an fp isn't
   saved since the value is used before we know.  */

#define FIRST_PARM_OFFSET(FNDECL) 0

/* Specify the registers used for certain standard purposes.
   The values of these macros are register numbers.  */

/* Register to use for pushing function arguments.  */
#define STACK_POINTER_REGNUM SP_REGNUM

/* Base register for access to local variables of the function.  */
#define FRAME_POINTER_REGNUM 34

/* Register containing return address from latest function call.  */
#define LINK_POINTER_REGNUM LP_REGNUM
     
/* On some machines the offset between the frame pointer and starting
   offset of the automatic variables is not known until after register
   allocation has been done (for example, because the saved registers
   are between these two locations).  On those machines, define
   `FRAME_POINTER_REGNUM' the number of a special, fixed register to
   be used internally until the offset is known, and define
   `HARD_FRAME_POINTER_REGNUM' to be actual the hard register number
   used for the frame pointer.

   You should define this macro only in the very rare circumstances
   when it is not possible to calculate the offset between the frame
   pointer and the automatic variables until after register
   allocation has been completed.  When this macro is defined, you
   must also indicate in your definition of `ELIMINABLE_REGS' how to
   eliminate `FRAME_POINTER_REGNUM' into either
   `HARD_FRAME_POINTER_REGNUM' or `STACK_POINTER_REGNUM'.

   Do not define this macro if it would be the same as
   `FRAME_POINTER_REGNUM'.  */
#undef  HARD_FRAME_POINTER_REGNUM 
#define HARD_FRAME_POINTER_REGNUM 29

/* Base register for access to arguments of the function.  */
#define ARG_POINTER_REGNUM 35

/* Register in which static-chain is passed to a function.  */
#define STATIC_CHAIN_REGNUM 20

/* If defined, this macro specifies a table of register pairs used to
   eliminate unneeded registers that point into the stack frame.  If
   it is not defined, the only elimination attempted by the compiler
   is to replace references to the frame pointer with references to
   the stack pointer.

   The definition of this macro is a list of structure
   initializations, each of which specifies an original and
   replacement register.

   On some machines, the position of the argument pointer is not
   known until the compilation is completed.  In such a case, a
   separate hard register must be used for the argument pointer.
   This register can be eliminated by replacing it with either the
   frame pointer or the argument pointer, depending on whether or not
   the frame pointer has been eliminated.

   In this case, you might specify:
        #define ELIMINABLE_REGS  \
        {{ARG_POINTER_REGNUM, STACK_POINTER_REGNUM}, \
         {ARG_POINTER_REGNUM, FRAME_POINTER_REGNUM}, \
         {FRAME_POINTER_REGNUM, STACK_POINTER_REGNUM}}

   Note that the elimination of the argument pointer with the stack
   pointer is specified first since that is the preferred elimination.  */

#define ELIMINABLE_REGS							\
{{ FRAME_POINTER_REGNUM, STACK_POINTER_REGNUM },			\
 { FRAME_POINTER_REGNUM, HARD_FRAME_POINTER_REGNUM },			\
 { ARG_POINTER_REGNUM,	 STACK_POINTER_REGNUM },			\
 { ARG_POINTER_REGNUM,   HARD_FRAME_POINTER_REGNUM }}			\

/* This macro is similar to `INITIAL_FRAME_POINTER_OFFSET'.  It
   specifies the initial difference between the specified pair of
   registers.  This macro must be defined if `ELIMINABLE_REGS' is
   defined.  */

#define INITIAL_ELIMINATION_OFFSET(FROM, TO, OFFSET)			\
{									\
  if ((FROM) == FRAME_POINTER_REGNUM)					\
    (OFFSET) = get_frame_size () + crtl->outgoing_args_size;	\
  else if ((FROM) == ARG_POINTER_REGNUM)				\
   (OFFSET) = compute_frame_size (get_frame_size (), (long *)0);	\
  else									\
    gcc_unreachable ();							\
}

/* Keep the stack pointer constant throughout the function.  */
#define ACCUMULATE_OUTGOING_ARGS 1

#define RETURN_ADDR_RTX(COUNT, FP) v850_return_addr (COUNT)

/* Define a data type for recording info about an argument list
   during the scan of that argument list.  This data type should
   hold all necessary information about the function itself
   and about the args processed so far, enough to enable macros
   such as FUNCTION_ARG to determine where the next arg should go.  */

#define CUMULATIVE_ARGS struct cum_arg
struct cum_arg { int nbytes; int anonymous_args; };

/* Initialize a variable CUM of type CUMULATIVE_ARGS
   for a call to a function whose data type is FNTYPE.
   For a library call, FNTYPE is 0.  */

#define INIT_CUMULATIVE_ARGS(CUM, FNTYPE, LIBNAME, INDIRECT, N_NAMED_ARGS) \
 ((CUM).nbytes = 0, (CUM).anonymous_args = 0)

/* When a parameter is passed in a register, stack space is still
   allocated for it.  */
#define REG_PARM_STACK_SPACE(DECL) 0

/* 1 if N is a possible register number for function argument passing.  */

#define FUNCTION_ARG_REGNO_P(N) (N >= 6 && N <= 9)

/* Define how to find the value returned by a library function
   assuming the value has mode MODE.  */

#define LIBCALL_VALUE(MODE) \
  gen_rtx_REG (MODE, 10)

#define DEFAULT_PCC_STRUCT_RETURN 0

/* EXIT_IGNORE_STACK should be nonzero if, when returning from a function,
   the stack pointer does not matter.  The value is tested only in
   functions that have frame pointers.
   No definition is equivalent to always zero.  */

#define EXIT_IGNORE_STACK 1

/* Define this macro as a C expression that is nonzero for registers
   used by the epilogue or the `return' pattern.  */

#define EPILOGUE_USES(REGNO) \
  (reload_completed && (REGNO) == LINK_POINTER_REGNUM)

/* Output assembler code to FILE to increment profiler label # LABELNO
   for profiling a function entry.  */

#define FUNCTION_PROFILER(FILE, LABELNO) ;

/* Length in units of the trampoline for entering a nested function.  */

#define TRAMPOLINE_SIZE 24

/* Addressing modes, and classification of registers for them.  */


/* 1 if X is an rtx for a constant that is a valid address.  */

/* ??? This seems too exclusive.  May get better code by accepting more
   possibilities here, in particular, should accept ZDA_NAME SYMBOL_REFs.  */

#define CONSTANT_ADDRESS_P(X) constraint_satisfied_p (X, CONSTRAINT_K)

/* Maximum number of registers that can appear in a valid memory address.  */

#define MAX_REGS_PER_ADDRESS 1

/* The macros REG_OK_FOR..._P assume that the arg is a REG rtx
   and check its validity for a certain class.
   We have two alternate definitions for each of them.
   The usual definition accepts all pseudo regs; the other rejects
   them unless they have been allocated suitable hard regs.
   The symbol REG_OK_STRICT causes the latter definition to be used.

   Most source files want to accept pseudo regs in the hope that
   they will get allocated to the class that the insn wants them to be in.
   Source files for reload pass need to be strict.
   After reload, it makes no difference, since pseudo regs have
   been eliminated by then.  */

#ifndef REG_OK_STRICT

/* Nonzero if X is a hard reg that can be used as an index
   or if it is a pseudo reg.  */
#define REG_OK_FOR_INDEX_P(X) 0
/* Nonzero if X is a hard reg that can be used as a base reg
   or if it is a pseudo reg.  */
#define REG_OK_FOR_BASE_P(X) 1
#define REG_OK_FOR_INDEX_P_STRICT(X) 0
#define REG_OK_FOR_BASE_P_STRICT(X) REGNO_OK_FOR_BASE_P (REGNO (X))
#define STRICT 0

#else

/* Nonzero if X is a hard reg that can be used as an index.  */
#define REG_OK_FOR_INDEX_P(X) 0
/* Nonzero if X is a hard reg that can be used as a base reg.  */
#define REG_OK_FOR_BASE_P(X) REGNO_OK_FOR_BASE_P (REGNO (X))
#define STRICT 1

#endif


/* GO_IF_LEGITIMATE_ADDRESS recognizes an RTL expression
   that is a valid memory address for an instruction.
   The MODE argument is the machine mode for the MEM expression
   that wants to use this address.

   The other macros defined here are used only in GO_IF_LEGITIMATE_ADDRESS,
   except for CONSTANT_ADDRESS_P which is actually
   machine-independent.  */

/* Accept either REG or SUBREG where a register is valid.  */
  
#define RTX_OK_FOR_BASE_P(X)						\
  ((REG_P (X) && REG_OK_FOR_BASE_P (X))					\
   || (GET_CODE (X) == SUBREG && REG_P (SUBREG_REG (X))			\
       && REG_OK_FOR_BASE_P (SUBREG_REG (X))))

#define GO_IF_LEGITIMATE_ADDRESS(MODE, X, ADDR)				\
do {									\
  if (RTX_OK_FOR_BASE_P (X)) 						\
    goto ADDR;								\
  if (CONSTANT_ADDRESS_P (X)						\
      && (MODE == QImode || INTVAL (X) % 2 == 0)			\
      && (GET_MODE_SIZE (MODE) <= 4 || INTVAL (X) % 4 == 0))		\
    goto ADDR;								\
  if (GET_CODE (X) == LO_SUM						\
      && REG_P (XEXP (X, 0))						\
      && REG_OK_FOR_BASE_P (XEXP (X, 0))				\
      && CONSTANT_P (XEXP (X, 1))					\
      && (GET_CODE (XEXP (X, 1)) != CONST_INT				\
	  || ((MODE == QImode || INTVAL (XEXP (X, 1)) % 2 == 0)		\
	      && CONST_OK_FOR_K (INTVAL (XEXP (X, 1)))))		\
      && GET_MODE_SIZE (MODE) <= GET_MODE_SIZE (word_mode))		\
    goto ADDR;								\
  if (special_symbolref_operand (X, MODE)				\
      && (GET_MODE_SIZE (MODE) <= GET_MODE_SIZE (word_mode)))		\
     goto ADDR;								\
  if (GET_CODE (X) == PLUS						\
      && RTX_OK_FOR_BASE_P (XEXP (X, 0)) 				\
      && constraint_satisfied_p (XEXP (X,1), CONSTRAINT_K)		\
      && ((MODE == QImode || INTVAL (XEXP (X, 1)) % 2 == 0)		\
	   && CONST_OK_FOR_K (INTVAL (XEXP (X, 1)) 			\
                              + (GET_MODE_NUNITS (MODE) * UNITS_PER_WORD)))) \
    goto ADDR;			\
} while (0)


<<<<<<< HEAD
/* Nonzero if the constant value X is a legitimate general operand.
   It is given that X satisfies CONSTANT_P or is a CONST_DOUBLE.  */
=======
/* Given a comparison code (EQ, NE, etc.) and the first operand of a COMPARE,
   return the mode to be used for the comparison.

   For floating-point equality comparisons, CCFPEQmode should be used.
   VOIDmode should be used in all other cases.

   For integer comparisons against zero, reduce to CCNOmode or CCZmode if
   possible, to allow for more combinations.  */

#define SELECT_CC_MODE(OP, X, Y)       v850_select_cc_mode (OP, X, Y)
>>>>>>> 3082eeb7

/* Tell final.c how to eliminate redundant test instructions.  */

/* Here we define machine-dependent flags and fields in cc_status
   (see `conditions.h').  No extra ones are needed for the VAX.  */

/* Store in cc_status the expressions
   that the condition codes will describe
   after execution of an instruction whose pattern is EXP.
   Do not alter them if the instruction would not alter the cc's.  */

#define CC_OVERFLOW_UNUSABLE 0x200
#define CC_NO_CARRY CC_NO_OVERFLOW
#define NOTICE_UPDATE_CC(EXP, INSN) notice_update_cc(EXP, INSN)

/* Nonzero if access to memory by bytes or half words is no faster
   than accessing full words.  */
#define SLOW_BYTE_ACCESS 1

/* According expr.c, a value of around 6 should minimize code size, and
   for the V850 series, that's our primary concern.  */
#define MOVE_RATIO(speed) 6

/* Indirect calls are expensive, never turn a direct call
   into an indirect call.  */
#define NO_FUNCTION_CSE

/* The four different data regions on the v850.  */
typedef enum 
{
  DATA_AREA_NORMAL,
  DATA_AREA_SDA,
  DATA_AREA_TDA,
  DATA_AREA_ZDA
} v850_data_area;

#define TEXT_SECTION_ASM_OP  "\t.section .text"
#define DATA_SECTION_ASM_OP  "\t.section .data"
#define BSS_SECTION_ASM_OP   "\t.section .bss"
#define SDATA_SECTION_ASM_OP "\t.section .sdata,\"aw\""
#define SBSS_SECTION_ASM_OP  "\t.section .sbss,\"aw\""

#define SCOMMON_ASM_OP 	       "\t.scomm\t"
#define ZCOMMON_ASM_OP 	       "\t.zcomm\t"
#define TCOMMON_ASM_OP 	       "\t.tcomm\t"

#define ASM_COMMENT_START "#"

/* Output to assembler file text saying following lines
   may contain character constants, extra white space, comments, etc.  */

#define ASM_APP_ON "#APP\n"

/* Output to assembler file text saying following lines
   no longer contain unusual constructs.  */

#define ASM_APP_OFF "#NO_APP\n"

#undef  USER_LABEL_PREFIX
#define USER_LABEL_PREFIX "_"

/* This says how to output the assembler to define a global
   uninitialized but not common symbol.  */

#define ASM_OUTPUT_ALIGNED_BSS(FILE, DECL, NAME, SIZE, ALIGN) \
  asm_output_aligned_bss ((FILE), (DECL), (NAME), (SIZE), (ALIGN))

#undef  ASM_OUTPUT_ALIGNED_BSS 
#define ASM_OUTPUT_ALIGNED_BSS(FILE, DECL, NAME, SIZE, ALIGN) \
  v850_output_aligned_bss (FILE, DECL, NAME, SIZE, ALIGN)

/* This says how to output the assembler to define a global
   uninitialized, common symbol.  */
#undef  ASM_OUTPUT_ALIGNED_COMMON
#undef  ASM_OUTPUT_COMMON
#define ASM_OUTPUT_ALIGNED_DECL_COMMON(FILE, DECL, NAME, SIZE, ALIGN) \
     v850_output_common (FILE, DECL, NAME, SIZE, ALIGN)

/* This says how to output the assembler to define a local
   uninitialized symbol.  */
#undef  ASM_OUTPUT_ALIGNED_LOCAL
#undef  ASM_OUTPUT_LOCAL
#define ASM_OUTPUT_ALIGNED_DECL_LOCAL(FILE, DECL, NAME, SIZE, ALIGN) \
     v850_output_local (FILE, DECL, NAME, SIZE, ALIGN)
     
/* Globalizing directive for a label.  */
#define GLOBAL_ASM_OP "\t.global "

#define ASM_PN_FORMAT "%s___%lu"

/* This is how we tell the assembler that two symbols have the same value.  */

#define ASM_OUTPUT_DEF(FILE,NAME1,NAME2) \
  do { assemble_name(FILE, NAME1); 	 \
       fputs(" = ", FILE);		 \
       assemble_name(FILE, NAME2);	 \
       fputc('\n', FILE); } while (0)


/* How to refer to registers in assembler output.
   This sequence is indexed by compiler's hard-register-number (see above).  */

#define REGISTER_NAMES                                         \
{  "r0",  "r1",  "r2",  "sp",  "gp",  "r5",  "r6" , "r7",      \
   "r8",  "r9", "r10", "r11", "r12", "r13", "r14", "r15",      \
  "r16", "r17", "r18", "r19", "r20", "r21", "r22", "r23",      \
  "r24", "r25", "r26", "r27", "r28", "r29",  "ep", "r31",      \
  "psw", "fcc",      \
  ".fp", ".ap"}

/* Register numbers */

#define ADDITIONAL_REGISTER_NAMES              \
{ { "zero",    ZERO_REGNUM },                  \
  { "hp",      2 },                            \
  { "r3",      3 },                            \
  { "r4",      4 },                            \
  { "tp",      5 },                            \
  { "fp",      29 },                           \
  { "r30",     30 },                           \
  { "lp",      LP_REGNUM} }

/* This is how to output an element of a case-vector that is absolute.  */

#define ASM_OUTPUT_ADDR_VEC_ELT(FILE, VALUE) \
  fprintf (FILE, "\t%s .L%d\n",					\
	   (TARGET_BIG_SWITCH ? ".long" : ".short"), VALUE)

/* This is how to output an element of a case-vector that is relative.  */

/* Disable the shift, which is for the currently disabled "switch"
   opcode.  Se casesi in v850.md.  */

#define ASM_OUTPUT_ADDR_DIFF_ELT(FILE, BODY, VALUE, REL) 		\
  fprintf (FILE, "\t%s %s.L%d-.L%d%s\n",				\
	   (TARGET_BIG_SWITCH ? ".long" : ".short"),			\
	   (0 && ! TARGET_BIG_SWITCH && (TARGET_V850E || TARGET_V850E2_ALL) ? "(" : ""),             \
	   VALUE, REL,							\
	   (0 && ! TARGET_BIG_SWITCH && (TARGET_V850E || TARGET_V850E2_ALL) ? ")>>1" : ""))

#define ASM_OUTPUT_ALIGN(FILE, LOG)	\
  if ((LOG) != 0)			\
    fprintf (FILE, "\t.align %d\n", (LOG))

/* We don't have to worry about dbx compatibility for the v850.  */
#define DEFAULT_GDB_EXTENSIONS 1

/* Use stabs debugging info by default.  */
#undef PREFERRED_DEBUGGING_TYPE
#define PREFERRED_DEBUGGING_TYPE DBX_DEBUG

/* Specify the machine mode that this machine uses
   for the index in the tablejump instruction.  */
#define CASE_VECTOR_MODE (TARGET_BIG_SWITCH ? SImode : HImode)

/* Define as C expression which evaluates to nonzero if the tablejump
   instruction expects the table to contain offsets from the address of the
   table.
   Do not define this if the table should contain absolute addresses.  */
#define CASE_VECTOR_PC_RELATIVE 1

/* The switch instruction requires that the jump table immediately follow
   it.  */
#define JUMP_TABLES_IN_TEXT_SECTION (!TARGET_JUMP_TABLES_IN_DATA_SECTION)

#undef ASM_OUTPUT_BEFORE_CASE_LABEL
#define ASM_OUTPUT_BEFORE_CASE_LABEL(FILE,PREFIX,NUM,TABLE) \
  ASM_OUTPUT_ALIGN ((FILE), (TARGET_BIG_SWITCH ? 2 : 1));

#define WORD_REGISTER_OPERATIONS

/* Byte and short loads sign extend the value to a word.  */
#define LOAD_EXTEND_OP(MODE) SIGN_EXTEND

/* This flag, if defined, says the same insns that convert to a signed fixnum
   also convert validly to an unsigned one.  */
#define FIXUNS_TRUNC_LIKE_FIX_TRUNC

/* Max number of bytes we can move from memory to memory
   in one reasonably fast instruction.  */
#define MOVE_MAX	4

/* Define if shifts truncate the shift count
   which implies one can omit a sign-extension or zero-extension
   of a shift count.  */
#define SHIFT_COUNT_TRUNCATED 1

/* Value is 1 if truncating an integer of INPREC bits to OUTPREC bits
   is done just by pretending it is already truncated.  */
#define TRULY_NOOP_TRUNCATION(OUTPREC, INPREC) 1

/* Specify the machine mode that pointers have.
   After generation of rtl, the compiler makes no further distinction
   between pointers and any other objects of this machine mode.  */
#define Pmode SImode

/* A function address in a call instruction
   is a byte address (for indexing purposes)
   so give the MEM rtx a byte's mode.  */
#define FUNCTION_MODE QImode

/* Tell compiler we want to support GHS pragmas */
#define REGISTER_TARGET_PRAGMAS() do {				\
  c_register_pragma ("ghs", "interrupt", ghs_pragma_interrupt);	\
  c_register_pragma ("ghs", "section",   ghs_pragma_section);	\
  c_register_pragma ("ghs", "starttda",  ghs_pragma_starttda);	\
  c_register_pragma ("ghs", "startsda",  ghs_pragma_startsda);	\
  c_register_pragma ("ghs", "startzda",  ghs_pragma_startzda);	\
  c_register_pragma ("ghs", "endtda",    ghs_pragma_endtda);	\
  c_register_pragma ("ghs", "endsda",    ghs_pragma_endsda);	\
  c_register_pragma ("ghs", "endzda",    ghs_pragma_endzda);	\
} while (0)

/* enum GHS_SECTION_KIND is an enumeration of the kinds of sections that
   can appear in the "ghs section" pragma.  These names are used to index
   into the GHS_default_section_names[] and GHS_current_section_names[]
   that are defined in v850.c, and so the ordering of each must remain
   consistent. 

   These arrays give the default and current names for each kind of 
   section defined by the GHS pragmas.  The current names can be changed
   by the "ghs section" pragma.  If the current names are null, use 
   the default names.  Note that the two arrays have different types.

   For the *normal* section kinds (like .data, .text, etc.) we do not
   want to explicitly force the name of these sections, but would rather
   let the linker (or at least the back end) choose the name of the 
   section, UNLESS the user has force a specific name for these section
   kinds.  To accomplish this set the name in ghs_default_section_names
   to null.  */

enum GHS_section_kind
{ 
  GHS_SECTION_KIND_DEFAULT,

  GHS_SECTION_KIND_TEXT,
  GHS_SECTION_KIND_DATA, 
  GHS_SECTION_KIND_RODATA,
  GHS_SECTION_KIND_BSS,
  GHS_SECTION_KIND_SDATA,
  GHS_SECTION_KIND_ROSDATA,
  GHS_SECTION_KIND_TDATA,
  GHS_SECTION_KIND_ZDATA,
  GHS_SECTION_KIND_ROZDATA,

  COUNT_OF_GHS_SECTION_KINDS  /* must be last */
};

/* The following code is for handling pragmas supported by the
   v850 compiler produced by Green Hills Software.  This is at
   the specific request of a customer.  */

typedef struct data_area_stack_element
{
  struct data_area_stack_element * prev;
  v850_data_area                   data_area; /* Current default data area.  */
} data_area_stack_element;

/* Track the current data area set by the
   data area pragma (which can be nested).  */
extern data_area_stack_element * data_area_stack;

/* Names of the various data areas used on the v850.  */
extern tree GHS_default_section_names [(int) COUNT_OF_GHS_SECTION_KINDS];
extern tree GHS_current_section_names [(int) COUNT_OF_GHS_SECTION_KINDS];

/* The assembler op to start the file.  */

#define FILE_ASM_OP "\t.file\n"

/* Enable the register move pass to improve code.  */
#define ENABLE_REGMOVE_PASS


/* Implement ZDA, TDA, and SDA */

#define EP_REGNUM 30	/* ep register number */

#define SYMBOL_FLAG_ZDA		(SYMBOL_FLAG_MACH_DEP << 0)
#define SYMBOL_FLAG_TDA		(SYMBOL_FLAG_MACH_DEP << 1)
#define SYMBOL_FLAG_SDA		(SYMBOL_FLAG_MACH_DEP << 2)
#define SYMBOL_REF_ZDA_P(X)	((SYMBOL_REF_FLAGS (X) & SYMBOL_FLAG_ZDA) != 0)
#define SYMBOL_REF_TDA_P(X)	((SYMBOL_REF_FLAGS (X) & SYMBOL_FLAG_TDA) != 0)
#define SYMBOL_REF_SDA_P(X)	((SYMBOL_REF_FLAGS (X) & SYMBOL_FLAG_SDA) != 0)

#define TARGET_ASM_INIT_SECTIONS v850_asm_init_sections

/* Define this so that the cc1plus will not think that system header files
   need an implicit 'extern "C" { ... }' assumed.  This breaks testing C++
   in a build directory where the libstdc++ header files are found via a
   -isystem <path-to-build-dir>.  */
#define NO_IMPLICIT_EXTERN_C

#endif /* ! GCC_V850_H */<|MERGE_RESOLUTION|>--- conflicted
+++ resolved
@@ -1,10 +1,6 @@
 /* Definitions of target machine for GNU compiler. NEC V850 series
    Copyright (C) 1996, 1997, 1998, 1999, 2000, 2001, 2002, 2003, 2004, 2005,
-<<<<<<< HEAD
-   2007, 2008, 2009  Free Software Foundation, Inc.
-=======
    2007, 2008, 2009, 2010, 2011  Free Software Foundation, Inc.
->>>>>>> 3082eeb7
    Contributed by Jeff Law (law@cygnus.com).
 
    This file is part of GCC.
@@ -640,10 +636,6 @@
 
  
-<<<<<<< HEAD
-/* Nonzero if the constant value X is a legitimate general operand.
-   It is given that X satisfies CONSTANT_P or is a CONST_DOUBLE.  */
-=======
 /* Given a comparison code (EQ, NE, etc.) and the first operand of a COMPARE,
    return the mode to be used for the comparison.
 
@@ -654,7 +646,6 @@
    possible, to allow for more combinations.  */
 
 #define SELECT_CC_MODE(OP, X, Y)       v850_select_cc_mode (OP, X, Y)
->>>>>>> 3082eeb7
 
 /* Tell final.c how to eliminate redundant test instructions.  */
 
