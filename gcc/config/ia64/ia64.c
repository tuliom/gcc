/* Definitions of target machine for GNU compiler.
   Copyright (C) 1999-2013 Free Software Foundation, Inc.
   Contributed by James E. Wilson <wilson@cygnus.com> and
		  David Mosberger <davidm@hpl.hp.com>.

This file is part of GCC.

GCC is free software; you can redistribute it and/or modify
it under the terms of the GNU General Public License as published by
the Free Software Foundation; either version 3, or (at your option)
any later version.

GCC is distributed in the hope that it will be useful,
but WITHOUT ANY WARRANTY; without even the implied warranty of
MERCHANTABILITY or FITNESS FOR A PARTICULAR PURPOSE.  See the
GNU General Public License for more details.

You should have received a copy of the GNU General Public License
along with GCC; see the file COPYING3.  If not see
<http://www.gnu.org/licenses/>.  */

#include "config.h"
#include "system.h"
#include "coretypes.h"
#include "tm.h"
#include "rtl.h"
#include "tree.h"
#include "regs.h"
#include "hard-reg-set.h"
#include "insn-config.h"
#include "conditions.h"
#include "output.h"
#include "insn-attr.h"
#include "flags.h"
#include "recog.h"
#include "expr.h"
#include "optabs.h"
#include "except.h"
#include "function.h"
#include "ggc.h"
#include "basic-block.h"
#include "libfuncs.h"
#include "diagnostic-core.h"
#include "sched-int.h"
#include "timevar.h"
#include "target.h"
#include "target-def.h"
#include "common/common-target.h"
#include "tm_p.h"
#include "hashtab.h"
#include "langhooks.h"
#include "gimple.h"
#include "intl.h"
#include "df.h"
#include "debug.h"
#include "params.h"
#include "dbgcnt.h"
#include "tm-constrs.h"
#include "sel-sched.h"
#include "reload.h"
#include "opts.h"
#include "dumpfile.h"

/* This is used for communication between ASM_OUTPUT_LABEL and
   ASM_OUTPUT_LABELREF.  */
int ia64_asm_output_label = 0;

/* Register names for ia64_expand_prologue.  */
static const char * const ia64_reg_numbers[96] =
{ "r32", "r33", "r34", "r35", "r36", "r37", "r38", "r39",
  "r40", "r41", "r42", "r43", "r44", "r45", "r46", "r47",
  "r48", "r49", "r50", "r51", "r52", "r53", "r54", "r55",
  "r56", "r57", "r58", "r59", "r60", "r61", "r62", "r63",
  "r64", "r65", "r66", "r67", "r68", "r69", "r70", "r71",
  "r72", "r73", "r74", "r75", "r76", "r77", "r78", "r79",
  "r80", "r81", "r82", "r83", "r84", "r85", "r86", "r87",
  "r88", "r89", "r90", "r91", "r92", "r93", "r94", "r95",
  "r96", "r97", "r98", "r99", "r100","r101","r102","r103",
  "r104","r105","r106","r107","r108","r109","r110","r111",
  "r112","r113","r114","r115","r116","r117","r118","r119",
  "r120","r121","r122","r123","r124","r125","r126","r127"};

/* ??? These strings could be shared with REGISTER_NAMES.  */
static const char * const ia64_input_reg_names[8] =
{ "in0",  "in1",  "in2",  "in3",  "in4",  "in5",  "in6",  "in7" };

/* ??? These strings could be shared with REGISTER_NAMES.  */
static const char * const ia64_local_reg_names[80] =
{ "loc0", "loc1", "loc2", "loc3", "loc4", "loc5", "loc6", "loc7",
  "loc8", "loc9", "loc10","loc11","loc12","loc13","loc14","loc15",
  "loc16","loc17","loc18","loc19","loc20","loc21","loc22","loc23",
  "loc24","loc25","loc26","loc27","loc28","loc29","loc30","loc31",
  "loc32","loc33","loc34","loc35","loc36","loc37","loc38","loc39",
  "loc40","loc41","loc42","loc43","loc44","loc45","loc46","loc47",
  "loc48","loc49","loc50","loc51","loc52","loc53","loc54","loc55",
  "loc56","loc57","loc58","loc59","loc60","loc61","loc62","loc63",
  "loc64","loc65","loc66","loc67","loc68","loc69","loc70","loc71",
  "loc72","loc73","loc74","loc75","loc76","loc77","loc78","loc79" };

/* ??? These strings could be shared with REGISTER_NAMES.  */
static const char * const ia64_output_reg_names[8] =
{ "out0", "out1", "out2", "out3", "out4", "out5", "out6", "out7" };

/* Variables which are this size or smaller are put in the sdata/sbss
   sections.  */

unsigned int ia64_section_threshold;

/* The following variable is used by the DFA insn scheduler.  The value is
   TRUE if we do insn bundling instead of insn scheduling.  */
int bundling_p = 0;

enum ia64_frame_regs
{
   reg_fp,
   reg_save_b0,
   reg_save_pr,
   reg_save_ar_pfs,
   reg_save_ar_unat,
   reg_save_ar_lc,
   reg_save_gp,
   number_of_ia64_frame_regs
};

/* Structure to be filled in by ia64_compute_frame_size with register
   save masks and offsets for the current function.  */

struct ia64_frame_info
{
  HOST_WIDE_INT total_size;	/* size of the stack frame, not including
				   the caller's scratch area.  */
  HOST_WIDE_INT spill_cfa_off;	/* top of the reg spill area from the cfa.  */
  HOST_WIDE_INT spill_size;	/* size of the gr/br/fr spill area.  */
  HOST_WIDE_INT extra_spill_size;  /* size of spill area for others.  */
  HARD_REG_SET mask;		/* mask of saved registers.  */
  unsigned int gr_used_mask;	/* mask of registers in use as gr spill
				   registers or long-term scratches.  */
  int n_spilled;		/* number of spilled registers.  */
  int r[number_of_ia64_frame_regs];  /* Frame related registers.  */
  int n_input_regs;		/* number of input registers used.  */
  int n_local_regs;		/* number of local registers used.  */
  int n_output_regs;		/* number of output registers used.  */
  int n_rotate_regs;		/* number of rotating registers used.  */

  char need_regstk;		/* true if a .regstk directive needed.  */
  char initialized;		/* true if the data is finalized.  */
};

/* Current frame information calculated by ia64_compute_frame_size.  */
static struct ia64_frame_info current_frame_info;
/* The actual registers that are emitted.  */
static int emitted_frame_related_regs[number_of_ia64_frame_regs];

static int ia64_first_cycle_multipass_dfa_lookahead (void);
static void ia64_dependencies_evaluation_hook (rtx, rtx);
static void ia64_init_dfa_pre_cycle_insn (void);
static rtx ia64_dfa_pre_cycle_insn (void);
static int ia64_first_cycle_multipass_dfa_lookahead_guard (rtx);
static bool ia64_first_cycle_multipass_dfa_lookahead_guard_spec (const_rtx);
static int ia64_dfa_new_cycle (FILE *, int, rtx, int, int, int *);
static void ia64_h_i_d_extended (void);
static void * ia64_alloc_sched_context (void);
static void ia64_init_sched_context (void *, bool);
static void ia64_set_sched_context (void *);
static void ia64_clear_sched_context (void *);
static void ia64_free_sched_context (void *);
static int ia64_mode_to_int (enum machine_mode);
static void ia64_set_sched_flags (spec_info_t);
static ds_t ia64_get_insn_spec_ds (rtx);
static ds_t ia64_get_insn_checked_ds (rtx);
static bool ia64_skip_rtx_p (const_rtx);
static int ia64_speculate_insn (rtx, ds_t, rtx *);
static bool ia64_needs_block_p (int);
static rtx ia64_gen_spec_check (rtx, rtx, ds_t);
static int ia64_spec_check_p (rtx);
static int ia64_spec_check_src_p (rtx);
static rtx gen_tls_get_addr (void);
static rtx gen_thread_pointer (void);
static int find_gr_spill (enum ia64_frame_regs, int);
static int next_scratch_gr_reg (void);
static void mark_reg_gr_used_mask (rtx, void *);
static void ia64_compute_frame_size (HOST_WIDE_INT);
static void setup_spill_pointers (int, rtx, HOST_WIDE_INT);
static void finish_spill_pointers (void);
static rtx spill_restore_mem (rtx, HOST_WIDE_INT);
static void do_spill (rtx (*)(rtx, rtx, rtx), rtx, HOST_WIDE_INT, rtx);
static void do_restore (rtx (*)(rtx, rtx, rtx), rtx, HOST_WIDE_INT);
static rtx gen_movdi_x (rtx, rtx, rtx);
static rtx gen_fr_spill_x (rtx, rtx, rtx);
static rtx gen_fr_restore_x (rtx, rtx, rtx);

static void ia64_option_override (void);
static bool ia64_can_eliminate (const int, const int);
static enum machine_mode hfa_element_mode (const_tree, bool);
static void ia64_setup_incoming_varargs (cumulative_args_t, enum machine_mode,
					 tree, int *, int);
static int ia64_arg_partial_bytes (cumulative_args_t, enum machine_mode,
				   tree, bool);
static rtx ia64_function_arg_1 (cumulative_args_t, enum machine_mode,
				const_tree, bool, bool);
static rtx ia64_function_arg (cumulative_args_t, enum machine_mode,
			      const_tree, bool);
static rtx ia64_function_incoming_arg (cumulative_args_t,
				       enum machine_mode, const_tree, bool);
static void ia64_function_arg_advance (cumulative_args_t, enum machine_mode,
				       const_tree, bool);
static unsigned int ia64_function_arg_boundary (enum machine_mode,
						const_tree);
static bool ia64_function_ok_for_sibcall (tree, tree);
static bool ia64_return_in_memory (const_tree, const_tree);
static rtx ia64_function_value (const_tree, const_tree, bool);
static rtx ia64_libcall_value (enum machine_mode, const_rtx);
static bool ia64_function_value_regno_p (const unsigned int);
static int ia64_register_move_cost (enum machine_mode, reg_class_t,
                                    reg_class_t);
static int ia64_memory_move_cost (enum machine_mode mode, reg_class_t,
				  bool);
static bool ia64_rtx_costs (rtx, int, int, int, int *, bool);
static int ia64_unspec_may_trap_p (const_rtx, unsigned);
static void fix_range (const char *);
static struct machine_function * ia64_init_machine_status (void);
static void emit_insn_group_barriers (FILE *);
static void emit_all_insn_group_barriers (FILE *);
static void final_emit_insn_group_barriers (FILE *);
static void emit_predicate_relation_info (void);
static void ia64_reorg (void);
static bool ia64_in_small_data_p (const_tree);
static void process_epilogue (FILE *, rtx, bool, bool);

static bool ia64_assemble_integer (rtx, unsigned int, int);
static void ia64_output_function_prologue (FILE *, HOST_WIDE_INT);
static void ia64_output_function_epilogue (FILE *, HOST_WIDE_INT);
static void ia64_output_function_end_prologue (FILE *);

static void ia64_print_operand (FILE *, rtx, int);
static void ia64_print_operand_address (FILE *, rtx);
static bool ia64_print_operand_punct_valid_p (unsigned char code);

static int ia64_issue_rate (void);
static int ia64_adjust_cost_2 (rtx, int, rtx, int, dw_t);
static void ia64_sched_init (FILE *, int, int);
static void ia64_sched_init_global (FILE *, int, int);
static void ia64_sched_finish_global (FILE *, int);
static void ia64_sched_finish (FILE *, int);
static int ia64_dfa_sched_reorder (FILE *, int, rtx *, int *, int, int);
static int ia64_sched_reorder (FILE *, int, rtx *, int *, int);
static int ia64_sched_reorder2 (FILE *, int, rtx *, int *, int);
static int ia64_variable_issue (FILE *, int, rtx, int);

static void ia64_asm_unwind_emit (FILE *, rtx);
static void ia64_asm_emit_except_personality (rtx);
static void ia64_asm_init_sections (void);

static enum unwind_info_type ia64_debug_unwind_info (void);

static struct bundle_state *get_free_bundle_state (void);
static void free_bundle_state (struct bundle_state *);
static void initiate_bundle_states (void);
static void finish_bundle_states (void);
static unsigned bundle_state_hash (const void *);
static int bundle_state_eq_p (const void *, const void *);
static int insert_bundle_state (struct bundle_state *);
static void initiate_bundle_state_table (void);
static void finish_bundle_state_table (void);
static int try_issue_nops (struct bundle_state *, int);
static int try_issue_insn (struct bundle_state *, rtx);
static void issue_nops_and_insn (struct bundle_state *, int, rtx, int, int);
static int get_max_pos (state_t);
static int get_template (state_t, int);

static rtx get_next_important_insn (rtx, rtx);
static bool important_for_bundling_p (rtx);
static bool unknown_for_bundling_p (rtx);
static void bundling (FILE *, int, rtx, rtx);

static void ia64_output_mi_thunk (FILE *, tree, HOST_WIDE_INT,
				  HOST_WIDE_INT, tree);
static void ia64_file_start (void);
static void ia64_globalize_decl_name (FILE *, tree);

static int ia64_hpux_reloc_rw_mask (void) ATTRIBUTE_UNUSED;
static int ia64_reloc_rw_mask (void) ATTRIBUTE_UNUSED;
static section *ia64_select_rtx_section (enum machine_mode, rtx,
					 unsigned HOST_WIDE_INT);
static void ia64_output_dwarf_dtprel (FILE *, int, rtx)
     ATTRIBUTE_UNUSED;
static unsigned int ia64_section_type_flags (tree, const char *, int);
static void ia64_init_libfuncs (void)
     ATTRIBUTE_UNUSED;
static void ia64_hpux_init_libfuncs (void)
     ATTRIBUTE_UNUSED;
static void ia64_sysv4_init_libfuncs (void)
     ATTRIBUTE_UNUSED;
static void ia64_vms_init_libfuncs (void)
     ATTRIBUTE_UNUSED;
static void ia64_soft_fp_init_libfuncs (void)
     ATTRIBUTE_UNUSED;
static bool ia64_vms_valid_pointer_mode (enum machine_mode mode)
     ATTRIBUTE_UNUSED;
static tree ia64_vms_common_object_attribute (tree *, tree, tree, int, bool *)
     ATTRIBUTE_UNUSED;

static tree ia64_handle_model_attribute (tree *, tree, tree, int, bool *);
static tree ia64_handle_version_id_attribute (tree *, tree, tree, int, bool *);
static void ia64_encode_section_info (tree, rtx, int);
static rtx ia64_struct_value_rtx (tree, int);
static tree ia64_gimplify_va_arg (tree, tree, gimple_seq *, gimple_seq *);
static bool ia64_scalar_mode_supported_p (enum machine_mode mode);
static bool ia64_vector_mode_supported_p (enum machine_mode mode);
static bool ia64_legitimate_constant_p (enum machine_mode, rtx);
static bool ia64_legitimate_address_p (enum machine_mode, rtx, bool);
static bool ia64_cannot_force_const_mem (enum machine_mode, rtx);
static const char *ia64_mangle_type (const_tree);
static const char *ia64_invalid_conversion (const_tree, const_tree);
static const char *ia64_invalid_unary_op (int, const_tree);
static const char *ia64_invalid_binary_op (int, const_tree, const_tree);
static enum machine_mode ia64_c_mode_for_suffix (char);
static void ia64_trampoline_init (rtx, tree, rtx);
static void ia64_override_options_after_change (void);
static bool ia64_member_type_forces_blk (const_tree, enum machine_mode);

static tree ia64_builtin_decl (unsigned, bool);

static reg_class_t ia64_preferred_reload_class (rtx, reg_class_t);
static enum machine_mode ia64_get_reg_raw_mode (int regno);
static section * ia64_hpux_function_section (tree, enum node_frequency,
					     bool, bool);

static bool ia64_vectorize_vec_perm_const_ok (enum machine_mode vmode,
					      const unsigned char *sel);

#define MAX_VECT_LEN	8

struct expand_vec_perm_d
{
  rtx target, op0, op1;
  unsigned char perm[MAX_VECT_LEN];
  enum machine_mode vmode;
  unsigned char nelt;
  bool one_operand_p;
  bool testing_p; 
};

static bool ia64_expand_vec_perm_const_1 (struct expand_vec_perm_d *d);


/* Table of valid machine attributes.  */
static const struct attribute_spec ia64_attribute_table[] =
{
  /* { name, min_len, max_len, decl_req, type_req, fn_type_req, handler,
       affects_type_identity } */
  { "syscall_linkage", 0, 0, false, true,  true,  NULL, false },
  { "model",	       1, 1, true, false, false, ia64_handle_model_attribute,
    false },
#if TARGET_ABI_OPEN_VMS
  { "common_object",   1, 1, true, false, false,
    ia64_vms_common_object_attribute, false },
#endif
  { "version_id",      1, 1, true, false, false,
    ia64_handle_version_id_attribute, false },
  { NULL,	       0, 0, false, false, false, NULL, false }
};

/* Initialize the GCC target structure.  */
#undef TARGET_ATTRIBUTE_TABLE
#define TARGET_ATTRIBUTE_TABLE ia64_attribute_table

#undef TARGET_INIT_BUILTINS
#define TARGET_INIT_BUILTINS ia64_init_builtins

#undef TARGET_EXPAND_BUILTIN
#define TARGET_EXPAND_BUILTIN ia64_expand_builtin

#undef TARGET_BUILTIN_DECL
#define TARGET_BUILTIN_DECL ia64_builtin_decl

#undef TARGET_ASM_BYTE_OP
#define TARGET_ASM_BYTE_OP "\tdata1\t"
#undef TARGET_ASM_ALIGNED_HI_OP
#define TARGET_ASM_ALIGNED_HI_OP "\tdata2\t"
#undef TARGET_ASM_ALIGNED_SI_OP
#define TARGET_ASM_ALIGNED_SI_OP "\tdata4\t"
#undef TARGET_ASM_ALIGNED_DI_OP
#define TARGET_ASM_ALIGNED_DI_OP "\tdata8\t"
#undef TARGET_ASM_UNALIGNED_HI_OP
#define TARGET_ASM_UNALIGNED_HI_OP "\tdata2.ua\t"
#undef TARGET_ASM_UNALIGNED_SI_OP
#define TARGET_ASM_UNALIGNED_SI_OP "\tdata4.ua\t"
#undef TARGET_ASM_UNALIGNED_DI_OP
#define TARGET_ASM_UNALIGNED_DI_OP "\tdata8.ua\t"
#undef TARGET_ASM_INTEGER
#define TARGET_ASM_INTEGER ia64_assemble_integer

#undef TARGET_OPTION_OVERRIDE
#define TARGET_OPTION_OVERRIDE ia64_option_override

#undef TARGET_ASM_FUNCTION_PROLOGUE
#define TARGET_ASM_FUNCTION_PROLOGUE ia64_output_function_prologue
#undef TARGET_ASM_FUNCTION_END_PROLOGUE
#define TARGET_ASM_FUNCTION_END_PROLOGUE ia64_output_function_end_prologue
#undef TARGET_ASM_FUNCTION_EPILOGUE
#define TARGET_ASM_FUNCTION_EPILOGUE ia64_output_function_epilogue

#undef TARGET_PRINT_OPERAND
#define TARGET_PRINT_OPERAND ia64_print_operand
#undef TARGET_PRINT_OPERAND_ADDRESS
#define TARGET_PRINT_OPERAND_ADDRESS ia64_print_operand_address
#undef TARGET_PRINT_OPERAND_PUNCT_VALID_P
#define TARGET_PRINT_OPERAND_PUNCT_VALID_P ia64_print_operand_punct_valid_p

#undef TARGET_IN_SMALL_DATA_P
#define TARGET_IN_SMALL_DATA_P  ia64_in_small_data_p

#undef TARGET_SCHED_ADJUST_COST_2
#define TARGET_SCHED_ADJUST_COST_2 ia64_adjust_cost_2
#undef TARGET_SCHED_ISSUE_RATE
#define TARGET_SCHED_ISSUE_RATE ia64_issue_rate
#undef TARGET_SCHED_VARIABLE_ISSUE
#define TARGET_SCHED_VARIABLE_ISSUE ia64_variable_issue
#undef TARGET_SCHED_INIT
#define TARGET_SCHED_INIT ia64_sched_init
#undef TARGET_SCHED_FINISH
#define TARGET_SCHED_FINISH ia64_sched_finish
#undef TARGET_SCHED_INIT_GLOBAL
#define TARGET_SCHED_INIT_GLOBAL ia64_sched_init_global
#undef TARGET_SCHED_FINISH_GLOBAL
#define TARGET_SCHED_FINISH_GLOBAL ia64_sched_finish_global
#undef TARGET_SCHED_REORDER
#define TARGET_SCHED_REORDER ia64_sched_reorder
#undef TARGET_SCHED_REORDER2
#define TARGET_SCHED_REORDER2 ia64_sched_reorder2

#undef TARGET_SCHED_DEPENDENCIES_EVALUATION_HOOK
#define TARGET_SCHED_DEPENDENCIES_EVALUATION_HOOK ia64_dependencies_evaluation_hook

#undef TARGET_SCHED_FIRST_CYCLE_MULTIPASS_DFA_LOOKAHEAD
#define TARGET_SCHED_FIRST_CYCLE_MULTIPASS_DFA_LOOKAHEAD ia64_first_cycle_multipass_dfa_lookahead

#undef TARGET_SCHED_INIT_DFA_PRE_CYCLE_INSN
#define TARGET_SCHED_INIT_DFA_PRE_CYCLE_INSN ia64_init_dfa_pre_cycle_insn
#undef TARGET_SCHED_DFA_PRE_CYCLE_INSN
#define TARGET_SCHED_DFA_PRE_CYCLE_INSN ia64_dfa_pre_cycle_insn

#undef TARGET_SCHED_FIRST_CYCLE_MULTIPASS_DFA_LOOKAHEAD_GUARD
#define TARGET_SCHED_FIRST_CYCLE_MULTIPASS_DFA_LOOKAHEAD_GUARD\
  ia64_first_cycle_multipass_dfa_lookahead_guard

#undef TARGET_SCHED_DFA_NEW_CYCLE
#define TARGET_SCHED_DFA_NEW_CYCLE ia64_dfa_new_cycle

#undef TARGET_SCHED_H_I_D_EXTENDED
#define TARGET_SCHED_H_I_D_EXTENDED ia64_h_i_d_extended

#undef TARGET_SCHED_ALLOC_SCHED_CONTEXT
#define TARGET_SCHED_ALLOC_SCHED_CONTEXT ia64_alloc_sched_context

#undef TARGET_SCHED_INIT_SCHED_CONTEXT
#define TARGET_SCHED_INIT_SCHED_CONTEXT ia64_init_sched_context

#undef TARGET_SCHED_SET_SCHED_CONTEXT
#define TARGET_SCHED_SET_SCHED_CONTEXT ia64_set_sched_context

#undef TARGET_SCHED_CLEAR_SCHED_CONTEXT
#define TARGET_SCHED_CLEAR_SCHED_CONTEXT ia64_clear_sched_context

#undef TARGET_SCHED_FREE_SCHED_CONTEXT
#define TARGET_SCHED_FREE_SCHED_CONTEXT ia64_free_sched_context

#undef TARGET_SCHED_SET_SCHED_FLAGS
#define TARGET_SCHED_SET_SCHED_FLAGS ia64_set_sched_flags

#undef TARGET_SCHED_GET_INSN_SPEC_DS
#define TARGET_SCHED_GET_INSN_SPEC_DS ia64_get_insn_spec_ds

#undef TARGET_SCHED_GET_INSN_CHECKED_DS
#define TARGET_SCHED_GET_INSN_CHECKED_DS ia64_get_insn_checked_ds

#undef TARGET_SCHED_SPECULATE_INSN
#define TARGET_SCHED_SPECULATE_INSN ia64_speculate_insn

#undef TARGET_SCHED_NEEDS_BLOCK_P
#define TARGET_SCHED_NEEDS_BLOCK_P ia64_needs_block_p

#undef TARGET_SCHED_GEN_SPEC_CHECK
#define TARGET_SCHED_GEN_SPEC_CHECK ia64_gen_spec_check

#undef TARGET_SCHED_FIRST_CYCLE_MULTIPASS_DFA_LOOKAHEAD_GUARD_SPEC
#define TARGET_SCHED_FIRST_CYCLE_MULTIPASS_DFA_LOOKAHEAD_GUARD_SPEC\
  ia64_first_cycle_multipass_dfa_lookahead_guard_spec

#undef TARGET_SCHED_SKIP_RTX_P
#define TARGET_SCHED_SKIP_RTX_P ia64_skip_rtx_p

#undef TARGET_FUNCTION_OK_FOR_SIBCALL
#define TARGET_FUNCTION_OK_FOR_SIBCALL ia64_function_ok_for_sibcall
#undef TARGET_ARG_PARTIAL_BYTES
#define TARGET_ARG_PARTIAL_BYTES ia64_arg_partial_bytes
#undef TARGET_FUNCTION_ARG
#define TARGET_FUNCTION_ARG ia64_function_arg
#undef TARGET_FUNCTION_INCOMING_ARG
#define TARGET_FUNCTION_INCOMING_ARG ia64_function_incoming_arg
#undef TARGET_FUNCTION_ARG_ADVANCE
#define TARGET_FUNCTION_ARG_ADVANCE ia64_function_arg_advance
#undef TARGET_FUNCTION_ARG_BOUNDARY
#define TARGET_FUNCTION_ARG_BOUNDARY ia64_function_arg_boundary

#undef TARGET_ASM_OUTPUT_MI_THUNK
#define TARGET_ASM_OUTPUT_MI_THUNK ia64_output_mi_thunk
#undef TARGET_ASM_CAN_OUTPUT_MI_THUNK
#define TARGET_ASM_CAN_OUTPUT_MI_THUNK hook_bool_const_tree_hwi_hwi_const_tree_true

#undef TARGET_ASM_FILE_START
#define TARGET_ASM_FILE_START ia64_file_start

#undef TARGET_ASM_GLOBALIZE_DECL_NAME
#define TARGET_ASM_GLOBALIZE_DECL_NAME ia64_globalize_decl_name

#undef TARGET_REGISTER_MOVE_COST
#define TARGET_REGISTER_MOVE_COST ia64_register_move_cost
#undef TARGET_MEMORY_MOVE_COST
#define TARGET_MEMORY_MOVE_COST ia64_memory_move_cost
#undef TARGET_RTX_COSTS
#define TARGET_RTX_COSTS ia64_rtx_costs
#undef TARGET_ADDRESS_COST
#define TARGET_ADDRESS_COST hook_int_rtx_mode_as_bool_0

#undef TARGET_UNSPEC_MAY_TRAP_P
#define TARGET_UNSPEC_MAY_TRAP_P ia64_unspec_may_trap_p

#undef TARGET_MACHINE_DEPENDENT_REORG
#define TARGET_MACHINE_DEPENDENT_REORG ia64_reorg

#undef TARGET_ENCODE_SECTION_INFO
#define TARGET_ENCODE_SECTION_INFO ia64_encode_section_info

#undef  TARGET_SECTION_TYPE_FLAGS
#define TARGET_SECTION_TYPE_FLAGS  ia64_section_type_flags

#ifdef HAVE_AS_TLS
#undef TARGET_ASM_OUTPUT_DWARF_DTPREL
#define TARGET_ASM_OUTPUT_DWARF_DTPREL ia64_output_dwarf_dtprel
#endif

/* ??? Investigate.  */
#if 0
#undef TARGET_PROMOTE_PROTOTYPES
#define TARGET_PROMOTE_PROTOTYPES hook_bool_tree_true
#endif

#undef TARGET_FUNCTION_VALUE
#define TARGET_FUNCTION_VALUE ia64_function_value
#undef TARGET_LIBCALL_VALUE
#define TARGET_LIBCALL_VALUE ia64_libcall_value
#undef TARGET_FUNCTION_VALUE_REGNO_P
#define TARGET_FUNCTION_VALUE_REGNO_P ia64_function_value_regno_p

#undef TARGET_STRUCT_VALUE_RTX
#define TARGET_STRUCT_VALUE_RTX ia64_struct_value_rtx
#undef TARGET_RETURN_IN_MEMORY
#define TARGET_RETURN_IN_MEMORY ia64_return_in_memory
#undef TARGET_SETUP_INCOMING_VARARGS
#define TARGET_SETUP_INCOMING_VARARGS ia64_setup_incoming_varargs
#undef TARGET_STRICT_ARGUMENT_NAMING
#define TARGET_STRICT_ARGUMENT_NAMING hook_bool_CUMULATIVE_ARGS_true
#undef TARGET_MUST_PASS_IN_STACK
#define TARGET_MUST_PASS_IN_STACK must_pass_in_stack_var_size
#undef TARGET_GET_RAW_RESULT_MODE
#define TARGET_GET_RAW_RESULT_MODE ia64_get_reg_raw_mode
#undef TARGET_GET_RAW_ARG_MODE
#define TARGET_GET_RAW_ARG_MODE ia64_get_reg_raw_mode

#undef TARGET_MEMBER_TYPE_FORCES_BLK
#define TARGET_MEMBER_TYPE_FORCES_BLK ia64_member_type_forces_blk

#undef TARGET_GIMPLIFY_VA_ARG_EXPR
#define TARGET_GIMPLIFY_VA_ARG_EXPR ia64_gimplify_va_arg

#undef TARGET_ASM_UNWIND_EMIT
#define TARGET_ASM_UNWIND_EMIT ia64_asm_unwind_emit
#undef TARGET_ASM_EMIT_EXCEPT_PERSONALITY
#define TARGET_ASM_EMIT_EXCEPT_PERSONALITY  ia64_asm_emit_except_personality
#undef TARGET_ASM_INIT_SECTIONS
#define TARGET_ASM_INIT_SECTIONS  ia64_asm_init_sections

#undef TARGET_DEBUG_UNWIND_INFO
#define TARGET_DEBUG_UNWIND_INFO  ia64_debug_unwind_info

#undef TARGET_SCALAR_MODE_SUPPORTED_P
#define TARGET_SCALAR_MODE_SUPPORTED_P ia64_scalar_mode_supported_p
#undef TARGET_VECTOR_MODE_SUPPORTED_P
#define TARGET_VECTOR_MODE_SUPPORTED_P ia64_vector_mode_supported_p

/* ia64 architecture manual 4.4.7: ... reads, writes, and flushes may occur
   in an order different from the specified program order.  */
#undef TARGET_RELAXED_ORDERING
#define TARGET_RELAXED_ORDERING true

#undef TARGET_LEGITIMATE_CONSTANT_P
#define TARGET_LEGITIMATE_CONSTANT_P ia64_legitimate_constant_p
#undef TARGET_LEGITIMATE_ADDRESS_P
#define TARGET_LEGITIMATE_ADDRESS_P ia64_legitimate_address_p

#undef TARGET_CANNOT_FORCE_CONST_MEM
#define TARGET_CANNOT_FORCE_CONST_MEM ia64_cannot_force_const_mem

#undef TARGET_MANGLE_TYPE
#define TARGET_MANGLE_TYPE ia64_mangle_type

#undef TARGET_INVALID_CONVERSION
#define TARGET_INVALID_CONVERSION ia64_invalid_conversion
#undef TARGET_INVALID_UNARY_OP
#define TARGET_INVALID_UNARY_OP ia64_invalid_unary_op
#undef TARGET_INVALID_BINARY_OP
#define TARGET_INVALID_BINARY_OP ia64_invalid_binary_op

#undef TARGET_C_MODE_FOR_SUFFIX
#define TARGET_C_MODE_FOR_SUFFIX ia64_c_mode_for_suffix

#undef TARGET_CAN_ELIMINATE
#define TARGET_CAN_ELIMINATE ia64_can_eliminate

#undef TARGET_TRAMPOLINE_INIT
#define TARGET_TRAMPOLINE_INIT ia64_trampoline_init

#undef TARGET_INVALID_WITHIN_DOLOOP
#define TARGET_INVALID_WITHIN_DOLOOP hook_constcharptr_const_rtx_null

#undef TARGET_OVERRIDE_OPTIONS_AFTER_CHANGE
#define TARGET_OVERRIDE_OPTIONS_AFTER_CHANGE ia64_override_options_after_change

#undef TARGET_PREFERRED_RELOAD_CLASS
#define TARGET_PREFERRED_RELOAD_CLASS ia64_preferred_reload_class

#undef TARGET_DELAY_SCHED2
#define TARGET_DELAY_SCHED2 true

/* Variable tracking should be run after all optimizations which
   change order of insns.  It also needs a valid CFG.  */
#undef TARGET_DELAY_VARTRACK
#define TARGET_DELAY_VARTRACK true

#undef TARGET_VECTORIZE_VEC_PERM_CONST_OK
#define TARGET_VECTORIZE_VEC_PERM_CONST_OK ia64_vectorize_vec_perm_const_ok

struct gcc_target targetm = TARGET_INITIALIZER;

typedef enum
  {
    ADDR_AREA_NORMAL,	/* normal address area */
    ADDR_AREA_SMALL	/* addressable by "addl" (-2MB < addr < 2MB) */
  }
ia64_addr_area;

static GTY(()) tree small_ident1;
static GTY(()) tree small_ident2;

static void
init_idents (void)
{
  if (small_ident1 == 0)
    {
      small_ident1 = get_identifier ("small");
      small_ident2 = get_identifier ("__small__");
    }
}

/* Retrieve the address area that has been chosen for the given decl.  */

static ia64_addr_area
ia64_get_addr_area (tree decl)
{
  tree model_attr;

  model_attr = lookup_attribute ("model", DECL_ATTRIBUTES (decl));
  if (model_attr)
    {
      tree id;

      init_idents ();
      id = TREE_VALUE (TREE_VALUE (model_attr));
      if (id == small_ident1 || id == small_ident2)
	return ADDR_AREA_SMALL;
    }
  return ADDR_AREA_NORMAL;
}

static tree
ia64_handle_model_attribute (tree *node, tree name, tree args,
			     int flags ATTRIBUTE_UNUSED, bool *no_add_attrs)
{
  ia64_addr_area addr_area = ADDR_AREA_NORMAL;
  ia64_addr_area area;
  tree arg, decl = *node;

  init_idents ();
  arg = TREE_VALUE (args);
  if (arg == small_ident1 || arg == small_ident2)
    {
      addr_area = ADDR_AREA_SMALL;
    }
  else
    {
      warning (OPT_Wattributes, "invalid argument of %qE attribute",
	       name);
      *no_add_attrs = true;
    }

  switch (TREE_CODE (decl))
    {
    case VAR_DECL:
      if ((DECL_CONTEXT (decl) && TREE_CODE (DECL_CONTEXT (decl))
	   == FUNCTION_DECL)
	  && !TREE_STATIC (decl))
	{
	  error_at (DECL_SOURCE_LOCATION (decl),
		    "an address area attribute cannot be specified for "
		    "local variables");
	  *no_add_attrs = true;
	}
      area = ia64_get_addr_area (decl);
      if (area != ADDR_AREA_NORMAL && addr_area != area)
	{
	  error ("address area of %q+D conflicts with previous "
		 "declaration", decl);
	  *no_add_attrs = true;
	}
      break;

    case FUNCTION_DECL:
      error_at (DECL_SOURCE_LOCATION (decl),
		"address area attribute cannot be specified for "
		"functions");
      *no_add_attrs = true;
      break;

    default:
      warning (OPT_Wattributes, "%qE attribute ignored",
	       name);
      *no_add_attrs = true;
      break;
    }

  return NULL_TREE;
}

/* Part of the low level implementation of DEC Ada pragma Common_Object which
   enables the shared use of variables stored in overlaid linker areas
   corresponding to the use of Fortran COMMON.  */

static tree
ia64_vms_common_object_attribute (tree *node, tree name, tree args,
				  int flags ATTRIBUTE_UNUSED,
				  bool *no_add_attrs)
{
    tree decl = *node;
    tree id;

    gcc_assert (DECL_P (decl));
  
    DECL_COMMON (decl) = 1;
    id = TREE_VALUE (args);
    if (TREE_CODE (id) != IDENTIFIER_NODE && TREE_CODE (id) != STRING_CST)
      {
	error ("%qE attribute requires a string constant argument", name);
	*no_add_attrs = true;
	return NULL_TREE;
      }
    return NULL_TREE;
}

/* Part of the low level implementation of DEC Ada pragma Common_Object.  */

void
ia64_vms_output_aligned_decl_common (FILE *file, tree decl, const char *name,
				     unsigned HOST_WIDE_INT size,
				     unsigned int align)
{
  tree attr = DECL_ATTRIBUTES (decl);

  if (attr)
    attr = lookup_attribute ("common_object", attr);
  if (attr)
    {
      tree id = TREE_VALUE (TREE_VALUE (attr));
      const char *name;

      if (TREE_CODE (id) == IDENTIFIER_NODE)
        name = IDENTIFIER_POINTER (id);
      else if (TREE_CODE (id) == STRING_CST)
        name = TREE_STRING_POINTER (id);
      else
        abort ();

      fprintf (file, "\t.vms_common\t\"%s\",", name);
    }
  else
    fprintf (file, "%s", COMMON_ASM_OP);

  /*  Code from elfos.h.  */
  assemble_name (file, name);
  fprintf (file, ","HOST_WIDE_INT_PRINT_UNSIGNED",%u",
           size, align / BITS_PER_UNIT);

  fputc ('\n', file);
}

static void
ia64_encode_addr_area (tree decl, rtx symbol)
{
  int flags;

  flags = SYMBOL_REF_FLAGS (symbol);
  switch (ia64_get_addr_area (decl))
    {
    case ADDR_AREA_NORMAL: break;
    case ADDR_AREA_SMALL: flags |= SYMBOL_FLAG_SMALL_ADDR; break;
    default: gcc_unreachable ();
    }
  SYMBOL_REF_FLAGS (symbol) = flags;
}

static void
ia64_encode_section_info (tree decl, rtx rtl, int first)
{
  default_encode_section_info (decl, rtl, first);

  /* Careful not to prod global register variables.  */
  if (TREE_CODE (decl) == VAR_DECL
      && GET_CODE (DECL_RTL (decl)) == MEM
      && GET_CODE (XEXP (DECL_RTL (decl), 0)) == SYMBOL_REF
      && (TREE_STATIC (decl) || DECL_EXTERNAL (decl)))
    ia64_encode_addr_area (decl, XEXP (rtl, 0));
}

/* Return 1 if the operands of a move are ok.  */

int
ia64_move_ok (rtx dst, rtx src)
{
  /* If we're under init_recog_no_volatile, we'll not be able to use
     memory_operand.  So check the code directly and don't worry about
     the validity of the underlying address, which should have been
     checked elsewhere anyway.  */
  if (GET_CODE (dst) != MEM)
    return 1;
  if (GET_CODE (src) == MEM)
    return 0;
  if (register_operand (src, VOIDmode))
    return 1;

  /* Otherwise, this must be a constant, and that either 0 or 0.0 or 1.0.  */
  if (INTEGRAL_MODE_P (GET_MODE (dst)))
    return src == const0_rtx;
  else
    return satisfies_constraint_G (src);
}

/* Return 1 if the operands are ok for a floating point load pair.  */

int
ia64_load_pair_ok (rtx dst, rtx src)
{
  /* ??? There is a thinko in the implementation of the "x" constraint and the
     FP_REGS class.  The constraint will also reject (reg f30:TI) so we must
     also return false for it.  */
  if (GET_CODE (dst) != REG
      || !(FP_REGNO_P (REGNO (dst)) && FP_REGNO_P (REGNO (dst) + 1)))
    return 0;
  if (GET_CODE (src) != MEM || MEM_VOLATILE_P (src))
    return 0;
  switch (GET_CODE (XEXP (src, 0)))
    {
    case REG:
    case POST_INC:
      break;
    case POST_DEC:
      return 0;
    case POST_MODIFY:
      {
	rtx adjust = XEXP (XEXP (XEXP (src, 0), 1), 1);

	if (GET_CODE (adjust) != CONST_INT
	    || INTVAL (adjust) != GET_MODE_SIZE (GET_MODE (src)))
	  return 0;
      }
      break;
    default:
      abort ();
    }
  return 1;
}

int
addp4_optimize_ok (rtx op1, rtx op2)
{
  return (basereg_operand (op1, GET_MODE(op1)) !=
	  basereg_operand (op2, GET_MODE(op2)));
}

/* Check if OP is a mask suitable for use with SHIFT in a dep.z instruction.
   Return the length of the field, or <= 0 on failure.  */

int
ia64_depz_field_mask (rtx rop, rtx rshift)
{
  unsigned HOST_WIDE_INT op = INTVAL (rop);
  unsigned HOST_WIDE_INT shift = INTVAL (rshift);

  /* Get rid of the zero bits we're shifting in.  */
  op >>= shift;

  /* We must now have a solid block of 1's at bit 0.  */
  return exact_log2 (op + 1);
}

/* Return the TLS model to use for ADDR.  */

static enum tls_model
tls_symbolic_operand_type (rtx addr)
{
  enum tls_model tls_kind = TLS_MODEL_NONE;

  if (GET_CODE (addr) == CONST)
    {
      if (GET_CODE (XEXP (addr, 0)) == PLUS
	  && GET_CODE (XEXP (XEXP (addr, 0), 0)) == SYMBOL_REF)
        tls_kind = SYMBOL_REF_TLS_MODEL (XEXP (XEXP (addr, 0), 0));
    }
  else if (GET_CODE (addr) == SYMBOL_REF)
    tls_kind = SYMBOL_REF_TLS_MODEL (addr);

  return tls_kind;
}

/* Returns true if REG (assumed to be a `reg' RTX) is valid for use
   as a base register.  */

static inline bool
ia64_reg_ok_for_base_p (const_rtx reg, bool strict)
{
  if (strict
      && REGNO_OK_FOR_BASE_P (REGNO (reg)))
    return true;
  else if (!strict
	   && (GENERAL_REGNO_P (REGNO (reg))
	       || !HARD_REGISTER_P (reg)))
    return true;
  else
    return false;
}

static bool
ia64_legitimate_address_reg (const_rtx reg, bool strict)
{
  if ((REG_P (reg) && ia64_reg_ok_for_base_p (reg, strict))
      || (GET_CODE (reg) == SUBREG && REG_P (XEXP (reg, 0))
	  && ia64_reg_ok_for_base_p (XEXP (reg, 0), strict)))
    return true;

  return false;
}

static bool
ia64_legitimate_address_disp (const_rtx reg, const_rtx disp, bool strict)
{
  if (GET_CODE (disp) == PLUS
      && rtx_equal_p (reg, XEXP (disp, 0))
      && (ia64_legitimate_address_reg (XEXP (disp, 1), strict)
	  || (CONST_INT_P (XEXP (disp, 1))
	      && IN_RANGE (INTVAL (XEXP (disp, 1)), -256, 255))))
    return true;

  return false;
}

/* Implement TARGET_LEGITIMATE_ADDRESS_P.  */

static bool
ia64_legitimate_address_p (enum machine_mode mode ATTRIBUTE_UNUSED,
			   rtx x, bool strict)
{
  if (ia64_legitimate_address_reg (x, strict))
    return true;
  else if ((GET_CODE (x) == POST_INC || GET_CODE (x) == POST_DEC)
	   && ia64_legitimate_address_reg (XEXP (x, 0), strict)
	   && XEXP (x, 0) != arg_pointer_rtx) 
    return true;
  else if (GET_CODE (x) == POST_MODIFY
	   && ia64_legitimate_address_reg (XEXP (x, 0), strict)
	   && XEXP (x, 0) != arg_pointer_rtx
	   && ia64_legitimate_address_disp (XEXP (x, 0), XEXP (x, 1), strict))
    return true;
  else
    return false;
}

/* Return true if X is a constant that is valid for some immediate
   field in an instruction.  */

static bool
ia64_legitimate_constant_p (enum machine_mode mode, rtx x)
{
  switch (GET_CODE (x))
    {
    case CONST_INT:
    case LABEL_REF:
      return true;

    case CONST_DOUBLE:
      if (GET_MODE (x) == VOIDmode || mode == SFmode || mode == DFmode)
	return true;
      return satisfies_constraint_G (x);

    case CONST:
    case SYMBOL_REF:
      /* ??? Short term workaround for PR 28490.  We must make the code here
	 match the code in ia64_expand_move and move_operand, even though they
	 are both technically wrong.  */
      if (tls_symbolic_operand_type (x) == 0)
	{
	  HOST_WIDE_INT addend = 0;
	  rtx op = x;

	  if (GET_CODE (op) == CONST
	      && GET_CODE (XEXP (op, 0)) == PLUS
	      && GET_CODE (XEXP (XEXP (op, 0), 1)) == CONST_INT)
	    {
	      addend = INTVAL (XEXP (XEXP (op, 0), 1));
	      op = XEXP (XEXP (op, 0), 0);
	    }

          if (any_offset_symbol_operand (op, mode)
              || function_operand (op, mode))
            return true;
	  if (aligned_offset_symbol_operand (op, mode))
	    return (addend & 0x3fff) == 0;
	  return false;
	}
      return false;

    case CONST_VECTOR:
      if (mode == V2SFmode)
	return satisfies_constraint_Y (x);

      return (GET_MODE_CLASS (mode) == MODE_VECTOR_INT
	      && GET_MODE_SIZE (mode) <= 8);

    default:
      return false;
    }
}

/* Don't allow TLS addresses to get spilled to memory.  */

static bool
ia64_cannot_force_const_mem (enum machine_mode mode, rtx x)
{
  if (mode == RFmode)
    return true;
  return tls_symbolic_operand_type (x) != 0;
}

/* Expand a symbolic constant load.  */

bool
ia64_expand_load_address (rtx dest, rtx src)
{
  gcc_assert (GET_CODE (dest) == REG);

  /* ILP32 mode still loads 64-bits of data from the GOT.  This avoids
     having to pointer-extend the value afterward.  Other forms of address
     computation below are also more natural to compute as 64-bit quantities.
     If we've been given an SImode destination register, change it.  */
  if (GET_MODE (dest) != Pmode)
    dest = gen_rtx_REG_offset (dest, Pmode, REGNO (dest),
			       byte_lowpart_offset (Pmode, GET_MODE (dest)));

  if (TARGET_NO_PIC)
    return false;
  if (small_addr_symbolic_operand (src, VOIDmode))
    return false;

  if (TARGET_AUTO_PIC)
    emit_insn (gen_load_gprel64 (dest, src));
  else if (GET_CODE (src) == SYMBOL_REF && SYMBOL_REF_FUNCTION_P (src))
    emit_insn (gen_load_fptr (dest, src));
  else if (sdata_symbolic_operand (src, VOIDmode))
    emit_insn (gen_load_gprel (dest, src));
  else
    {
      HOST_WIDE_INT addend = 0;
      rtx tmp;

      /* We did split constant offsets in ia64_expand_move, and we did try
	 to keep them split in move_operand, but we also allowed reload to
	 rematerialize arbitrary constants rather than spill the value to
	 the stack and reload it.  So we have to be prepared here to split
	 them apart again.  */
      if (GET_CODE (src) == CONST)
	{
	  HOST_WIDE_INT hi, lo;

	  hi = INTVAL (XEXP (XEXP (src, 0), 1));
	  lo = ((hi & 0x3fff) ^ 0x2000) - 0x2000;
	  hi = hi - lo;

	  if (lo != 0)
	    {
	      addend = lo;
	      src = plus_constant (Pmode, XEXP (XEXP (src, 0), 0), hi);
	    }
	}

      tmp = gen_rtx_HIGH (Pmode, src);
      tmp = gen_rtx_PLUS (Pmode, tmp, pic_offset_table_rtx);
      emit_insn (gen_rtx_SET (VOIDmode, dest, tmp));

      tmp = gen_rtx_LO_SUM (Pmode, gen_const_mem (Pmode, dest), src);
      emit_insn (gen_rtx_SET (VOIDmode, dest, tmp));

      if (addend)
	{
	  tmp = gen_rtx_PLUS (Pmode, dest, GEN_INT (addend));
	  emit_insn (gen_rtx_SET (VOIDmode, dest, tmp));
	}
    }

  return true;
}

static GTY(()) rtx gen_tls_tga;
static rtx
gen_tls_get_addr (void)
{
  if (!gen_tls_tga)
    gen_tls_tga = init_one_libfunc ("__tls_get_addr");
  return gen_tls_tga;
}

static GTY(()) rtx thread_pointer_rtx;
static rtx
gen_thread_pointer (void)
{
  if (!thread_pointer_rtx)
    thread_pointer_rtx = gen_rtx_REG (Pmode, 13);
  return thread_pointer_rtx;
}

static rtx
ia64_expand_tls_address (enum tls_model tls_kind, rtx op0, rtx op1,
			 rtx orig_op1, HOST_WIDE_INT addend)
{
  rtx tga_op1, tga_op2, tga_ret, tga_eqv, tmp, insns;
  rtx orig_op0 = op0;
  HOST_WIDE_INT addend_lo, addend_hi;

  switch (tls_kind)
    {
    case TLS_MODEL_GLOBAL_DYNAMIC:
      start_sequence ();

      tga_op1 = gen_reg_rtx (Pmode);
      emit_insn (gen_load_dtpmod (tga_op1, op1));

      tga_op2 = gen_reg_rtx (Pmode);
      emit_insn (gen_load_dtprel (tga_op2, op1));

      tga_ret = emit_library_call_value (gen_tls_get_addr (), NULL_RTX,
					 LCT_CONST, Pmode, 2, tga_op1,
					 Pmode, tga_op2, Pmode);

      insns = get_insns ();
      end_sequence ();

      if (GET_MODE (op0) != Pmode)
	op0 = tga_ret;
      emit_libcall_block (insns, op0, tga_ret, op1);
      break;

    case TLS_MODEL_LOCAL_DYNAMIC:
      /* ??? This isn't the completely proper way to do local-dynamic
	 If the call to __tls_get_addr is used only by a single symbol,
	 then we should (somehow) move the dtprel to the second arg
	 to avoid the extra add.  */
      start_sequence ();

      tga_op1 = gen_reg_rtx (Pmode);
      emit_insn (gen_load_dtpmod (tga_op1, op1));

      tga_op2 = const0_rtx;

      tga_ret = emit_library_call_value (gen_tls_get_addr (), NULL_RTX,
					 LCT_CONST, Pmode, 2, tga_op1,
					 Pmode, tga_op2, Pmode);

      insns = get_insns ();
      end_sequence ();

      tga_eqv = gen_rtx_UNSPEC (Pmode, gen_rtvec (1, const0_rtx),
				UNSPEC_LD_BASE);
      tmp = gen_reg_rtx (Pmode);
      emit_libcall_block (insns, tmp, tga_ret, tga_eqv);

      if (!register_operand (op0, Pmode))
	op0 = gen_reg_rtx (Pmode);
      if (TARGET_TLS64)
	{
	  emit_insn (gen_load_dtprel (op0, op1));
	  emit_insn (gen_adddi3 (op0, tmp, op0));
	}
      else
	emit_insn (gen_add_dtprel (op0, op1, tmp));
      break;

    case TLS_MODEL_INITIAL_EXEC:
      addend_lo = ((addend & 0x3fff) ^ 0x2000) - 0x2000;
      addend_hi = addend - addend_lo;

      op1 = plus_constant (Pmode, op1, addend_hi);
      addend = addend_lo;

      tmp = gen_reg_rtx (Pmode);
      emit_insn (gen_load_tprel (tmp, op1));

      if (!register_operand (op0, Pmode))
	op0 = gen_reg_rtx (Pmode);
      emit_insn (gen_adddi3 (op0, tmp, gen_thread_pointer ()));
      break;

    case TLS_MODEL_LOCAL_EXEC:
      if (!register_operand (op0, Pmode))
	op0 = gen_reg_rtx (Pmode);

      op1 = orig_op1;
      addend = 0;
      if (TARGET_TLS64)
	{
	  emit_insn (gen_load_tprel (op0, op1));
	  emit_insn (gen_adddi3 (op0, op0, gen_thread_pointer ()));
	}
      else
	emit_insn (gen_add_tprel (op0, op1, gen_thread_pointer ()));
      break;

    default:
      gcc_unreachable ();
    }

  if (addend)
    op0 = expand_simple_binop (Pmode, PLUS, op0, GEN_INT (addend),
			       orig_op0, 1, OPTAB_DIRECT);
  if (orig_op0 == op0)
    return NULL_RTX;
  if (GET_MODE (orig_op0) == Pmode)
    return op0;
  return gen_lowpart (GET_MODE (orig_op0), op0);
}

rtx
ia64_expand_move (rtx op0, rtx op1)
{
  enum machine_mode mode = GET_MODE (op0);

  if (!reload_in_progress && !reload_completed && !ia64_move_ok (op0, op1))
    op1 = force_reg (mode, op1);

  if ((mode == Pmode || mode == ptr_mode) && symbolic_operand (op1, VOIDmode))
    {
      HOST_WIDE_INT addend = 0;
      enum tls_model tls_kind;
      rtx sym = op1;

      if (GET_CODE (op1) == CONST
	  && GET_CODE (XEXP (op1, 0)) == PLUS
	  && GET_CODE (XEXP (XEXP (op1, 0), 1)) == CONST_INT)
	{
	  addend = INTVAL (XEXP (XEXP (op1, 0), 1));
	  sym = XEXP (XEXP (op1, 0), 0);
	}

      tls_kind = tls_symbolic_operand_type (sym);
      if (tls_kind)
	return ia64_expand_tls_address (tls_kind, op0, sym, op1, addend);

      if (any_offset_symbol_operand (sym, mode))
	addend = 0;
      else if (aligned_offset_symbol_operand (sym, mode))
	{
	  HOST_WIDE_INT addend_lo, addend_hi;
	      
	  addend_lo = ((addend & 0x3fff) ^ 0x2000) - 0x2000;
	  addend_hi = addend - addend_lo;

	  if (addend_lo != 0)
	    {
	      op1 = plus_constant (mode, sym, addend_hi);
	      addend = addend_lo;
	    }
	  else
	    addend = 0;
	}
      else
	op1 = sym;

      if (reload_completed)
	{
	  /* We really should have taken care of this offset earlier.  */
	  gcc_assert (addend == 0);
	  if (ia64_expand_load_address (op0, op1))
	    return NULL_RTX;
	}

      if (addend)
	{
	  rtx subtarget = !can_create_pseudo_p () ? op0 : gen_reg_rtx (mode);

	  emit_insn (gen_rtx_SET (VOIDmode, subtarget, op1));

	  op1 = expand_simple_binop (mode, PLUS, subtarget,
				     GEN_INT (addend), op0, 1, OPTAB_DIRECT);
	  if (op0 == op1)
	    return NULL_RTX;
	}
    }

  return op1;
}

/* Split a move from OP1 to OP0 conditional on COND.  */

void
ia64_emit_cond_move (rtx op0, rtx op1, rtx cond)
{
  rtx insn, first = get_last_insn ();

  emit_move_insn (op0, op1);

  for (insn = get_last_insn (); insn != first; insn = PREV_INSN (insn))
    if (INSN_P (insn))
      PATTERN (insn) = gen_rtx_COND_EXEC (VOIDmode, copy_rtx (cond),
					  PATTERN (insn));
}

/* Split a post-reload TImode or TFmode reference into two DImode
   components.  This is made extra difficult by the fact that we do
   not get any scratch registers to work with, because reload cannot
   be prevented from giving us a scratch that overlaps the register
   pair involved.  So instead, when addressing memory, we tweak the
   pointer register up and back down with POST_INCs.  Or up and not
   back down when we can get away with it.

   REVERSED is true when the loads must be done in reversed order
   (high word first) for correctness.  DEAD is true when the pointer
   dies with the second insn we generate and therefore the second
   address must not carry a postmodify.

   May return an insn which is to be emitted after the moves.  */

static rtx
ia64_split_tmode (rtx out[2], rtx in, bool reversed, bool dead)
{
  rtx fixup = 0;

  switch (GET_CODE (in))
    {
    case REG:
      out[reversed] = gen_rtx_REG (DImode, REGNO (in));
      out[!reversed] = gen_rtx_REG (DImode, REGNO (in) + 1);
      break;

    case CONST_INT:
    case CONST_DOUBLE:
      /* Cannot occur reversed.  */
      gcc_assert (!reversed);
      
      if (GET_MODE (in) != TFmode)
	split_double (in, &out[0], &out[1]);
      else
	/* split_double does not understand how to split a TFmode
	   quantity into a pair of DImode constants.  */
	{
	  REAL_VALUE_TYPE r;
	  unsigned HOST_WIDE_INT p[2];
	  long l[4];  /* TFmode is 128 bits */

	  REAL_VALUE_FROM_CONST_DOUBLE (r, in);
	  real_to_target (l, &r, TFmode);

	  if (FLOAT_WORDS_BIG_ENDIAN)
	    {
	      p[0] = (((unsigned HOST_WIDE_INT) l[0]) << 32) + l[1];
	      p[1] = (((unsigned HOST_WIDE_INT) l[2]) << 32) + l[3];
	    }
	  else
	    {
	      p[0] = (((unsigned HOST_WIDE_INT) l[1]) << 32) + l[0];
	      p[1] = (((unsigned HOST_WIDE_INT) l[3]) << 32) + l[2];
	    }
	  out[0] = GEN_INT (p[0]);
	  out[1] = GEN_INT (p[1]);
	}
      break;

    case MEM:
      {
	rtx base = XEXP (in, 0);
	rtx offset;

	switch (GET_CODE (base))
	  {
	  case REG:
	    if (!reversed)
	      {
		out[0] = adjust_automodify_address
		  (in, DImode, gen_rtx_POST_INC (Pmode, base), 0);
		out[1] = adjust_automodify_address
		  (in, DImode, dead ? 0 : gen_rtx_POST_DEC (Pmode, base), 8);
	      }
	    else
	      {
		/* Reversal requires a pre-increment, which can only
		   be done as a separate insn.  */
		emit_insn (gen_adddi3 (base, base, GEN_INT (8)));
		out[0] = adjust_automodify_address
		  (in, DImode, gen_rtx_POST_DEC (Pmode, base), 8);
		out[1] = adjust_address (in, DImode, 0);
	      }
	    break;

	  case POST_INC:
	    gcc_assert (!reversed && !dead);
	    
	    /* Just do the increment in two steps.  */
	    out[0] = adjust_automodify_address (in, DImode, 0, 0);
	    out[1] = adjust_automodify_address (in, DImode, 0, 8);
	    break;

	  case POST_DEC:
	    gcc_assert (!reversed && !dead);
	    
	    /* Add 8, subtract 24.  */
	    base = XEXP (base, 0);
	    out[0] = adjust_automodify_address
	      (in, DImode, gen_rtx_POST_INC (Pmode, base), 0);
	    out[1] = adjust_automodify_address
	      (in, DImode,
	       gen_rtx_POST_MODIFY (Pmode, base,
				    plus_constant (Pmode, base, -24)),
	       8);
	    break;

	  case POST_MODIFY:
	    gcc_assert (!reversed && !dead);

	    /* Extract and adjust the modification.  This case is
	       trickier than the others, because we might have an
	       index register, or we might have a combined offset that
	       doesn't fit a signed 9-bit displacement field.  We can
	       assume the incoming expression is already legitimate.  */
	    offset = XEXP (base, 1);
	    base = XEXP (base, 0);

	    out[0] = adjust_automodify_address
	      (in, DImode, gen_rtx_POST_INC (Pmode, base), 0);

	    if (GET_CODE (XEXP (offset, 1)) == REG)
	      {
		/* Can't adjust the postmodify to match.  Emit the
		   original, then a separate addition insn.  */
		out[1] = adjust_automodify_address (in, DImode, 0, 8);
		fixup = gen_adddi3 (base, base, GEN_INT (-8));
	      }
	    else
	      {
		gcc_assert (GET_CODE (XEXP (offset, 1)) == CONST_INT);
		if (INTVAL (XEXP (offset, 1)) < -256 + 8)
		  {
		    /* Again the postmodify cannot be made to match,
		       but in this case it's more efficient to get rid
		       of the postmodify entirely and fix up with an
		       add insn.  */
		    out[1] = adjust_automodify_address (in, DImode, base, 8);
		    fixup = gen_adddi3
		      (base, base, GEN_INT (INTVAL (XEXP (offset, 1)) - 8));
		  }
		else
		  {
		    /* Combined offset still fits in the displacement field.
		       (We cannot overflow it at the high end.)  */
		    out[1] = adjust_automodify_address
		      (in, DImode, gen_rtx_POST_MODIFY
		       (Pmode, base, gen_rtx_PLUS
			(Pmode, base,
			 GEN_INT (INTVAL (XEXP (offset, 1)) - 8))),
		       8);
		  }
	      }
	    break;

	  default:
	    gcc_unreachable ();
	  }
	break;
      }

    default:
      gcc_unreachable ();
    }

  return fixup;
}

/* Split a TImode or TFmode move instruction after reload.
   This is used by *movtf_internal and *movti_internal.  */
void
ia64_split_tmode_move (rtx operands[])
{
  rtx in[2], out[2], insn;
  rtx fixup[2];
  bool dead = false;
  bool reversed = false;

  /* It is possible for reload to decide to overwrite a pointer with
     the value it points to.  In that case we have to do the loads in
     the appropriate order so that the pointer is not destroyed too
     early.  Also we must not generate a postmodify for that second
     load, or rws_access_regno will die.  */
  if (GET_CODE (operands[1]) == MEM
      && reg_overlap_mentioned_p (operands[0], operands[1]))
    {
      rtx base = XEXP (operands[1], 0);
      while (GET_CODE (base) != REG)
	base = XEXP (base, 0);

      if (REGNO (base) == REGNO (operands[0]))
	reversed = true;
      dead = true;
    }
  /* Another reason to do the moves in reversed order is if the first
     element of the target register pair is also the second element of
     the source register pair.  */
  if (GET_CODE (operands[0]) == REG && GET_CODE (operands[1]) == REG
      && REGNO (operands[0]) == REGNO (operands[1]) + 1)
    reversed = true;

  fixup[0] = ia64_split_tmode (in, operands[1], reversed, dead);
  fixup[1] = ia64_split_tmode (out, operands[0], reversed, dead);

#define MAYBE_ADD_REG_INC_NOTE(INSN, EXP)				\
  if (GET_CODE (EXP) == MEM						\
      && (GET_CODE (XEXP (EXP, 0)) == POST_MODIFY			\
	  || GET_CODE (XEXP (EXP, 0)) == POST_INC			\
	  || GET_CODE (XEXP (EXP, 0)) == POST_DEC))			\
    add_reg_note (insn, REG_INC, XEXP (XEXP (EXP, 0), 0))

  insn = emit_insn (gen_rtx_SET (VOIDmode, out[0], in[0]));
  MAYBE_ADD_REG_INC_NOTE (insn, in[0]);
  MAYBE_ADD_REG_INC_NOTE (insn, out[0]);

  insn = emit_insn (gen_rtx_SET (VOIDmode, out[1], in[1]));
  MAYBE_ADD_REG_INC_NOTE (insn, in[1]);
  MAYBE_ADD_REG_INC_NOTE (insn, out[1]);

  if (fixup[0])
    emit_insn (fixup[0]);
  if (fixup[1])
    emit_insn (fixup[1]);

#undef MAYBE_ADD_REG_INC_NOTE
}

/* ??? Fixing GR->FR XFmode moves during reload is hard.  You need to go
   through memory plus an extra GR scratch register.  Except that you can
   either get the first from SECONDARY_MEMORY_NEEDED or the second from
   SECONDARY_RELOAD_CLASS, but not both.

   We got into problems in the first place by allowing a construct like
   (subreg:XF (reg:TI)), which we got from a union containing a long double.
   This solution attempts to prevent this situation from occurring.  When
   we see something like the above, we spill the inner register to memory.  */

static rtx
spill_xfmode_rfmode_operand (rtx in, int force, enum machine_mode mode)
{
  if (GET_CODE (in) == SUBREG
      && GET_MODE (SUBREG_REG (in)) == TImode
      && GET_CODE (SUBREG_REG (in)) == REG)
    {
      rtx memt = assign_stack_temp (TImode, 16);
      emit_move_insn (memt, SUBREG_REG (in));
      return adjust_address (memt, mode, 0);
    }
  else if (force && GET_CODE (in) == REG)
    {
      rtx memx = assign_stack_temp (mode, 16);
      emit_move_insn (memx, in);
      return memx;
    }
  else
    return in;
}

/* Expand the movxf or movrf pattern (MODE says which) with the given
   OPERANDS, returning true if the pattern should then invoke
   DONE.  */

bool
ia64_expand_movxf_movrf (enum machine_mode mode, rtx operands[])
{
  rtx op0 = operands[0];

  if (GET_CODE (op0) == SUBREG)
    op0 = SUBREG_REG (op0);

  /* We must support XFmode loads into general registers for stdarg/vararg,
     unprototyped calls, and a rare case where a long double is passed as
     an argument after a float HFA fills the FP registers.  We split them into
     DImode loads for convenience.  We also need to support XFmode stores
     for the last case.  This case does not happen for stdarg/vararg routines,
     because we do a block store to memory of unnamed arguments.  */

  if (GET_CODE (op0) == REG && GR_REGNO_P (REGNO (op0)))
    {
      rtx out[2];

      /* We're hoping to transform everything that deals with XFmode
	 quantities and GR registers early in the compiler.  */
      gcc_assert (can_create_pseudo_p ());

      /* Struct to register can just use TImode instead.  */
      if ((GET_CODE (operands[1]) == SUBREG
	   && GET_MODE (SUBREG_REG (operands[1])) == TImode)
	  || (GET_CODE (operands[1]) == REG
	      && GR_REGNO_P (REGNO (operands[1]))))
	{
	  rtx op1 = operands[1];

	  if (GET_CODE (op1) == SUBREG)
	    op1 = SUBREG_REG (op1);
	  else
	    op1 = gen_rtx_REG (TImode, REGNO (op1));

	  emit_move_insn (gen_rtx_REG (TImode, REGNO (op0)), op1);
	  return true;
	}

      if (GET_CODE (operands[1]) == CONST_DOUBLE)
	{
	  /* Don't word-swap when reading in the constant.  */
	  emit_move_insn (gen_rtx_REG (DImode, REGNO (op0)),
			  operand_subword (operands[1], WORDS_BIG_ENDIAN,
					   0, mode));
	  emit_move_insn (gen_rtx_REG (DImode, REGNO (op0) + 1),
			  operand_subword (operands[1], !WORDS_BIG_ENDIAN,
					   0, mode));
	  return true;
	}

      /* If the quantity is in a register not known to be GR, spill it.  */
      if (register_operand (operands[1], mode))
	operands[1] = spill_xfmode_rfmode_operand (operands[1], 1, mode);

      gcc_assert (GET_CODE (operands[1]) == MEM);

      /* Don't word-swap when reading in the value.  */
      out[0] = gen_rtx_REG (DImode, REGNO (op0));
      out[1] = gen_rtx_REG (DImode, REGNO (op0) + 1);

      emit_move_insn (out[0], adjust_address (operands[1], DImode, 0));
      emit_move_insn (out[1], adjust_address (operands[1], DImode, 8));
      return true;
    }

  if (GET_CODE (operands[1]) == REG && GR_REGNO_P (REGNO (operands[1])))
    {
      /* We're hoping to transform everything that deals with XFmode
	 quantities and GR registers early in the compiler.  */
      gcc_assert (can_create_pseudo_p ());

      /* Op0 can't be a GR_REG here, as that case is handled above.
	 If op0 is a register, then we spill op1, so that we now have a
	 MEM operand.  This requires creating an XFmode subreg of a TImode reg
	 to force the spill.  */
      if (register_operand (operands[0], mode))
	{
	  rtx op1 = gen_rtx_REG (TImode, REGNO (operands[1]));
	  op1 = gen_rtx_SUBREG (mode, op1, 0);
	  operands[1] = spill_xfmode_rfmode_operand (op1, 0, mode);
	}

      else
	{
	  rtx in[2];

	  gcc_assert (GET_CODE (operands[0]) == MEM);

	  /* Don't word-swap when writing out the value.  */
	  in[0] = gen_rtx_REG (DImode, REGNO (operands[1]));
	  in[1] = gen_rtx_REG (DImode, REGNO (operands[1]) + 1);

	  emit_move_insn (adjust_address (operands[0], DImode, 0), in[0]);
	  emit_move_insn (adjust_address (operands[0], DImode, 8), in[1]);
	  return true;
	}
    }

  if (!reload_in_progress && !reload_completed)
    {
      operands[1] = spill_xfmode_rfmode_operand (operands[1], 0, mode);

      if (GET_MODE (op0) == TImode && GET_CODE (op0) == REG)
	{
	  rtx memt, memx, in = operands[1];
	  if (CONSTANT_P (in))
	    in = validize_mem (force_const_mem (mode, in));
	  if (GET_CODE (in) == MEM)
	    memt = adjust_address (in, TImode, 0);
	  else
	    {
	      memt = assign_stack_temp (TImode, 16);
	      memx = adjust_address (memt, mode, 0);
	      emit_move_insn (memx, in);
	    }
	  emit_move_insn (op0, memt);
	  return true;
	}

      if (!ia64_move_ok (operands[0], operands[1]))
	operands[1] = force_reg (mode, operands[1]);
    }

  return false;
}

/* Emit comparison instruction if necessary, replacing *EXPR, *OP0, *OP1
   with the expression that holds the compare result (in VOIDmode).  */

static GTY(()) rtx cmptf_libfunc;

void
ia64_expand_compare (rtx *expr, rtx *op0, rtx *op1)
{
  enum rtx_code code = GET_CODE (*expr);
  rtx cmp;

  /* If we have a BImode input, then we already have a compare result, and
     do not need to emit another comparison.  */
  if (GET_MODE (*op0) == BImode)
    {
      gcc_assert ((code == NE || code == EQ) && *op1 == const0_rtx);
      cmp = *op0;
    }
  /* HPUX TFmode compare requires a library call to _U_Qfcmp, which takes a
     magic number as its third argument, that indicates what to do.
     The return value is an integer to be compared against zero.  */
  else if (TARGET_HPUX && GET_MODE (*op0) == TFmode)
    {
      enum qfcmp_magic {
	QCMP_INV = 1,	/* Raise FP_INVALID on SNaN as a side effect.  */
	QCMP_UNORD = 2,
	QCMP_EQ = 4,
	QCMP_LT = 8,
	QCMP_GT = 16
      };
      int magic;
      enum rtx_code ncode;
      rtx ret, insns;
      
      gcc_assert (cmptf_libfunc && GET_MODE (*op1) == TFmode);
      switch (code)
	{
	  /* 1 = equal, 0 = not equal.  Equality operators do
	     not raise FP_INVALID when given an SNaN operand.  */
	case EQ:        magic = QCMP_EQ;                  ncode = NE; break;
	case NE:        magic = QCMP_EQ;                  ncode = EQ; break;
	  /* isunordered() from C99.  */
	case UNORDERED: magic = QCMP_UNORD;               ncode = NE; break;
	case ORDERED:   magic = QCMP_UNORD;               ncode = EQ; break;
	  /* Relational operators raise FP_INVALID when given
	     an SNaN operand.  */
	case LT:        magic = QCMP_LT        |QCMP_INV; ncode = NE; break;
	case LE:        magic = QCMP_LT|QCMP_EQ|QCMP_INV; ncode = NE; break;
	case GT:        magic = QCMP_GT        |QCMP_INV; ncode = NE; break;
	case GE:        magic = QCMP_GT|QCMP_EQ|QCMP_INV; ncode = NE; break;
	  /* FUTURE: Implement UNEQ, UNLT, UNLE, UNGT, UNGE, LTGT.
	     Expanders for buneq etc. weuld have to be added to ia64.md
	     for this to be useful.  */
	default: gcc_unreachable ();
	}

      start_sequence ();

      ret = emit_library_call_value (cmptf_libfunc, 0, LCT_CONST, DImode, 3,
				     *op0, TFmode, *op1, TFmode,
				     GEN_INT (magic), DImode);
      cmp = gen_reg_rtx (BImode);
      emit_insn (gen_rtx_SET (VOIDmode, cmp,
			      gen_rtx_fmt_ee (ncode, BImode,
					      ret, const0_rtx)));

      insns = get_insns ();
      end_sequence ();

      emit_libcall_block (insns, cmp, cmp,
			  gen_rtx_fmt_ee (code, BImode, *op0, *op1));
      code = NE;
    }
  else
    {
      cmp = gen_reg_rtx (BImode);
      emit_insn (gen_rtx_SET (VOIDmode, cmp,
			      gen_rtx_fmt_ee (code, BImode, *op0, *op1)));
      code = NE;
    }

  *expr = gen_rtx_fmt_ee (code, VOIDmode, cmp, const0_rtx);
  *op0 = cmp;
  *op1 = const0_rtx;
}

/* Generate an integral vector comparison.  Return true if the condition has
   been reversed, and so the sense of the comparison should be inverted.  */

static bool
ia64_expand_vecint_compare (enum rtx_code code, enum machine_mode mode,
			    rtx dest, rtx op0, rtx op1)
{
  bool negate = false;
  rtx x;

  /* Canonicalize the comparison to EQ, GT, GTU.  */
  switch (code)
    {
    case EQ:
    case GT:
    case GTU:
      break;

    case NE:
    case LE:
    case LEU:
      code = reverse_condition (code);
      negate = true;
      break;

    case GE:
    case GEU:
      code = reverse_condition (code);
      negate = true;
      /* FALLTHRU */

    case LT:
    case LTU:
      code = swap_condition (code);
      x = op0, op0 = op1, op1 = x;
      break;

    default:
      gcc_unreachable ();
    }

  /* Unsigned parallel compare is not supported by the hardware.  Play some
     tricks to turn this into a signed comparison against 0.  */
  if (code == GTU)
    {
      switch (mode)
	{
	case V2SImode:
	  {
	    rtx t1, t2, mask;

	    /* Subtract (-(INT MAX) - 1) from both operands to make
	       them signed.  */
	    mask = GEN_INT (0x80000000);
	    mask = gen_rtx_CONST_VECTOR (V2SImode, gen_rtvec (2, mask, mask));
	    mask = force_reg (mode, mask);
	    t1 = gen_reg_rtx (mode);
	    emit_insn (gen_subv2si3 (t1, op0, mask));
	    t2 = gen_reg_rtx (mode);
	    emit_insn (gen_subv2si3 (t2, op1, mask));
	    op0 = t1;
	    op1 = t2;
	    code = GT;
	  }
	  break;

	case V8QImode:
	case V4HImode:
	  /* Perform a parallel unsigned saturating subtraction.  */
	  x = gen_reg_rtx (mode);
	  emit_insn (gen_rtx_SET (VOIDmode, x,
				  gen_rtx_US_MINUS (mode, op0, op1)));

	  code = EQ;
	  op0 = x;
	  op1 = CONST0_RTX (mode);
	  negate = !negate;
	  break;

	default:
	  gcc_unreachable ();
	}
    }

  x = gen_rtx_fmt_ee (code, mode, op0, op1);
  emit_insn (gen_rtx_SET (VOIDmode, dest, x));

  return negate;
}

/* Emit an integral vector conditional move.  */

void
ia64_expand_vecint_cmov (rtx operands[])
{
  enum machine_mode mode = GET_MODE (operands[0]);
  enum rtx_code code = GET_CODE (operands[3]);
  bool negate;
  rtx cmp, x, ot, of;

  cmp = gen_reg_rtx (mode);
  negate = ia64_expand_vecint_compare (code, mode, cmp,
				       operands[4], operands[5]);

  ot = operands[1+negate];
  of = operands[2-negate];

  if (ot == CONST0_RTX (mode))
    {
      if (of == CONST0_RTX (mode))
	{
	  emit_move_insn (operands[0], ot);
	  return;
	}

      x = gen_rtx_NOT (mode, cmp);
      x = gen_rtx_AND (mode, x, of);
      emit_insn (gen_rtx_SET (VOIDmode, operands[0], x));
    }
  else if (of == CONST0_RTX (mode))
    {
      x = gen_rtx_AND (mode, cmp, ot);
      emit_insn (gen_rtx_SET (VOIDmode, operands[0], x));
    }
  else
    {
      rtx t, f;

      t = gen_reg_rtx (mode);
      x = gen_rtx_AND (mode, cmp, operands[1+negate]);
      emit_insn (gen_rtx_SET (VOIDmode, t, x));

      f = gen_reg_rtx (mode);
      x = gen_rtx_NOT (mode, cmp);
      x = gen_rtx_AND (mode, x, operands[2-negate]);
      emit_insn (gen_rtx_SET (VOIDmode, f, x));

      x = gen_rtx_IOR (mode, t, f);
      emit_insn (gen_rtx_SET (VOIDmode, operands[0], x));
    }
}

/* Emit an integral vector min or max operation.  Return true if all done.  */

bool
ia64_expand_vecint_minmax (enum rtx_code code, enum machine_mode mode,
			   rtx operands[])
{
  rtx xops[6];

  /* These four combinations are supported directly.  */
  if (mode == V8QImode && (code == UMIN || code == UMAX))
    return false;
  if (mode == V4HImode && (code == SMIN || code == SMAX))
    return false;

  /* This combination can be implemented with only saturating subtraction.  */
  if (mode == V4HImode && code == UMAX)
    {
      rtx x, tmp = gen_reg_rtx (mode);

      x = gen_rtx_US_MINUS (mode, operands[1], operands[2]);
      emit_insn (gen_rtx_SET (VOIDmode, tmp, x));

      emit_insn (gen_addv4hi3 (operands[0], tmp, operands[2]));
      return true;
    }

  /* Everything else implemented via vector comparisons.  */
  xops[0] = operands[0];
  xops[4] = xops[1] = operands[1];
  xops[5] = xops[2] = operands[2];

  switch (code)
    {
    case UMIN:
      code = LTU;
      break;
    case UMAX:
      code = GTU;
      break;
    case SMIN:
      code = LT;
      break;
    case SMAX:
      code = GT;
      break;
    default:
      gcc_unreachable ();
    }
  xops[3] = gen_rtx_fmt_ee (code, VOIDmode, operands[1], operands[2]);

  ia64_expand_vecint_cmov (xops);
  return true;
}

/* The vectors LO and HI each contain N halves of a double-wide vector.
   Reassemble either the first N/2 or the second N/2 elements.  */

void
ia64_unpack_assemble (rtx out, rtx lo, rtx hi, bool highp)
{
  enum machine_mode vmode = GET_MODE (lo);
  unsigned int i, high, nelt = GET_MODE_NUNITS (vmode);
  struct expand_vec_perm_d d;
  bool ok;

  d.target = gen_lowpart (vmode, out);
  d.op0 = (TARGET_BIG_ENDIAN ? hi : lo);
  d.op1 = (TARGET_BIG_ENDIAN ? lo : hi);
  d.vmode = vmode;
  d.nelt = nelt;
  d.one_operand_p = false;
  d.testing_p = false;

  high = (highp ? nelt / 2 : 0);
  for (i = 0; i < nelt / 2; ++i)
    {
      d.perm[i * 2] = i + high;
      d.perm[i * 2 + 1] = i + high + nelt;
    }

  ok = ia64_expand_vec_perm_const_1 (&d);
  gcc_assert (ok);
}

/* Return a vector of the sign-extension of VEC.  */

static rtx
ia64_unpack_sign (rtx vec, bool unsignedp)
{
  enum machine_mode mode = GET_MODE (vec);
  rtx zero = CONST0_RTX (mode);

  if (unsignedp)
    return zero;
  else
    {
      rtx sign = gen_reg_rtx (mode);
      bool neg;

      neg = ia64_expand_vecint_compare (LT, mode, sign, vec, zero);
      gcc_assert (!neg);

      return sign;
    }
}

/* Emit an integral vector unpack operation.  */

void
ia64_expand_unpack (rtx operands[3], bool unsignedp, bool highp)
{
  rtx sign = ia64_unpack_sign (operands[1], unsignedp);
  ia64_unpack_assemble (operands[0], operands[1], sign, highp);
}

/* Emit an integral vector widening sum operations.  */

void
ia64_expand_widen_sum (rtx operands[3], bool unsignedp)
{
  enum machine_mode wmode;
  rtx l, h, t, sign;

  sign = ia64_unpack_sign (operands[1], unsignedp);

  wmode = GET_MODE (operands[0]);
  l = gen_reg_rtx (wmode);
  h = gen_reg_rtx (wmode);

  ia64_unpack_assemble (l, operands[1], sign, false);
  ia64_unpack_assemble (h, operands[1], sign, true);

  t = expand_binop (wmode, add_optab, l, operands[2], NULL, 0, OPTAB_DIRECT);
  t = expand_binop (wmode, add_optab, h, t, operands[0], 0, OPTAB_DIRECT);
  if (t != operands[0])
    emit_move_insn (operands[0], t);
}

/* Emit the appropriate sequence for a call.  */

void
ia64_expand_call (rtx retval, rtx addr, rtx nextarg ATTRIBUTE_UNUSED,
		  int sibcall_p)
{
  rtx insn, b0;

  addr = XEXP (addr, 0);
  addr = convert_memory_address (DImode, addr);
  b0 = gen_rtx_REG (DImode, R_BR (0));

  /* ??? Should do this for functions known to bind local too.  */
  if (TARGET_NO_PIC || TARGET_AUTO_PIC)
    {
      if (sibcall_p)
	insn = gen_sibcall_nogp (addr);
      else if (! retval)
	insn = gen_call_nogp (addr, b0);
      else
	insn = gen_call_value_nogp (retval, addr, b0);
      insn = emit_call_insn (insn);
    }
  else
    {
      if (sibcall_p)
	insn = gen_sibcall_gp (addr);
      else if (! retval)
	insn = gen_call_gp (addr, b0);
      else
	insn = gen_call_value_gp (retval, addr, b0);
      insn = emit_call_insn (insn);

      use_reg (&CALL_INSN_FUNCTION_USAGE (insn), pic_offset_table_rtx);
    }

  if (sibcall_p)
    use_reg (&CALL_INSN_FUNCTION_USAGE (insn), b0);

  if (TARGET_ABI_OPEN_VMS)
    use_reg (&CALL_INSN_FUNCTION_USAGE (insn),
	     gen_rtx_REG (DImode, GR_REG (25)));
}

static void
reg_emitted (enum ia64_frame_regs r)
{
  if (emitted_frame_related_regs[r] == 0)
    emitted_frame_related_regs[r] = current_frame_info.r[r];
  else
    gcc_assert (emitted_frame_related_regs[r] == current_frame_info.r[r]);
}

static int
get_reg (enum ia64_frame_regs r)
{
  reg_emitted (r);
  return current_frame_info.r[r];
}

static bool
is_emitted (int regno)
{
  unsigned int r;

  for (r = reg_fp; r < number_of_ia64_frame_regs; r++)
    if (emitted_frame_related_regs[r] == regno)
      return true;
  return false;
}

void
ia64_reload_gp (void)
{
  rtx tmp;

  if (current_frame_info.r[reg_save_gp])
    {
      tmp = gen_rtx_REG (DImode, get_reg (reg_save_gp));
    }
  else
    {
      HOST_WIDE_INT offset;
      rtx offset_r;

      offset = (current_frame_info.spill_cfa_off
	        + current_frame_info.spill_size);
      if (frame_pointer_needed)
        {
          tmp = hard_frame_pointer_rtx;
          offset = -offset;
        }
      else
        {
          tmp = stack_pointer_rtx;
          offset = current_frame_info.total_size - offset;
        }

      offset_r = GEN_INT (offset);
      if (satisfies_constraint_I (offset_r))
        emit_insn (gen_adddi3 (pic_offset_table_rtx, tmp, offset_r));
      else
        {
          emit_move_insn (pic_offset_table_rtx, offset_r);
          emit_insn (gen_adddi3 (pic_offset_table_rtx,
			         pic_offset_table_rtx, tmp));
        }

      tmp = gen_rtx_MEM (DImode, pic_offset_table_rtx);
    }

  emit_move_insn (pic_offset_table_rtx, tmp);
}

void
ia64_split_call (rtx retval, rtx addr, rtx retaddr, rtx scratch_r,
		 rtx scratch_b, int noreturn_p, int sibcall_p)
{
  rtx insn;
  bool is_desc = false;

  /* If we find we're calling through a register, then we're actually
     calling through a descriptor, so load up the values.  */
  if (REG_P (addr) && GR_REGNO_P (REGNO (addr)))
    {
      rtx tmp;
      bool addr_dead_p;

      /* ??? We are currently constrained to *not* use peep2, because
	 we can legitimately change the global lifetime of the GP
	 (in the form of killing where previously live).  This is
	 because a call through a descriptor doesn't use the previous
	 value of the GP, while a direct call does, and we do not
	 commit to either form until the split here.

	 That said, this means that we lack precise life info for
	 whether ADDR is dead after this call.  This is not terribly
	 important, since we can fix things up essentially for free
	 with the POST_DEC below, but it's nice to not use it when we
	 can immediately tell it's not necessary.  */
      addr_dead_p = ((noreturn_p || sibcall_p
		      || TEST_HARD_REG_BIT (regs_invalidated_by_call,
					    REGNO (addr)))
		     && !FUNCTION_ARG_REGNO_P (REGNO (addr)));

      /* Load the code address into scratch_b.  */
      tmp = gen_rtx_POST_INC (Pmode, addr);
      tmp = gen_rtx_MEM (Pmode, tmp);
      emit_move_insn (scratch_r, tmp);
      emit_move_insn (scratch_b, scratch_r);

      /* Load the GP address.  If ADDR is not dead here, then we must
	 revert the change made above via the POST_INCREMENT.  */
      if (!addr_dead_p)
	tmp = gen_rtx_POST_DEC (Pmode, addr);
      else
	tmp = addr;
      tmp = gen_rtx_MEM (Pmode, tmp);
      emit_move_insn (pic_offset_table_rtx, tmp);

      is_desc = true;
      addr = scratch_b;
    }

  if (sibcall_p)
    insn = gen_sibcall_nogp (addr);
  else if (retval)
    insn = gen_call_value_nogp (retval, addr, retaddr);
  else
    insn = gen_call_nogp (addr, retaddr);
  emit_call_insn (insn);

  if ((!TARGET_CONST_GP || is_desc) && !noreturn_p && !sibcall_p)
    ia64_reload_gp ();
}

/* Expand an atomic operation.  We want to perform MEM <CODE>= VAL atomically.

   This differs from the generic code in that we know about the zero-extending
   properties of cmpxchg, and the zero-extending requirements of ar.ccv.  We
   also know that ld.acq+cmpxchg.rel equals a full barrier.

   The loop we want to generate looks like

	cmp_reg = mem;
      label:
        old_reg = cmp_reg;
	new_reg = cmp_reg op val;
	cmp_reg = compare-and-swap(mem, old_reg, new_reg)
	if (cmp_reg != old_reg)
	  goto label;

   Note that we only do the plain load from memory once.  Subsequent
   iterations use the value loaded by the compare-and-swap pattern.  */

void
ia64_expand_atomic_op (enum rtx_code code, rtx mem, rtx val,
		       rtx old_dst, rtx new_dst, enum memmodel model)
{
  enum machine_mode mode = GET_MODE (mem);
  rtx old_reg, new_reg, cmp_reg, ar_ccv, label;
  enum insn_code icode;

  /* Special case for using fetchadd.  */
  if ((mode == SImode || mode == DImode)
      && (code == PLUS || code == MINUS)
      && fetchadd_operand (val, mode))
    {
      if (code == MINUS)
	val = GEN_INT (-INTVAL (val));

      if (!old_dst)
        old_dst = gen_reg_rtx (mode);

      switch (model)
	{
	case MEMMODEL_ACQ_REL:
	case MEMMODEL_SEQ_CST:
	  emit_insn (gen_memory_barrier ());
	  /* FALLTHRU */
	case MEMMODEL_RELAXED:
	case MEMMODEL_ACQUIRE:
	case MEMMODEL_CONSUME:
	  if (mode == SImode)
	    icode = CODE_FOR_fetchadd_acq_si;
	  else
	    icode = CODE_FOR_fetchadd_acq_di;
	  break;
	case MEMMODEL_RELEASE:
	  if (mode == SImode)
	    icode = CODE_FOR_fetchadd_rel_si;
	  else
	    icode = CODE_FOR_fetchadd_rel_di;
	  break;

	default:
	  gcc_unreachable ();
	}

      emit_insn (GEN_FCN (icode) (old_dst, mem, val));

      if (new_dst)
	{
	  new_reg = expand_simple_binop (mode, PLUS, old_dst, val, new_dst,
					 true, OPTAB_WIDEN);
	  if (new_reg != new_dst)
	    emit_move_insn (new_dst, new_reg);
	}
      return;
    }

  /* Because of the volatile mem read, we get an ld.acq, which is the
     front half of the full barrier.  The end half is the cmpxchg.rel.
     For relaxed and release memory models, we don't need this.  But we
     also don't bother trying to prevent it either.  */
  gcc_assert (model == MEMMODEL_RELAXED
	      || model == MEMMODEL_RELEASE
	      || MEM_VOLATILE_P (mem));

  old_reg = gen_reg_rtx (DImode);
  cmp_reg = gen_reg_rtx (DImode);
  label = gen_label_rtx ();

  if (mode != DImode)
    {
      val = simplify_gen_subreg (DImode, val, mode, 0);
      emit_insn (gen_extend_insn (cmp_reg, mem, DImode, mode, 1));
    }
  else
    emit_move_insn (cmp_reg, mem);

  emit_label (label);

  ar_ccv = gen_rtx_REG (DImode, AR_CCV_REGNUM);
  emit_move_insn (old_reg, cmp_reg);
  emit_move_insn (ar_ccv, cmp_reg);

  if (old_dst)
    emit_move_insn (old_dst, gen_lowpart (mode, cmp_reg));

  new_reg = cmp_reg;
  if (code == NOT)
    {
      new_reg = expand_simple_binop (DImode, AND, new_reg, val, NULL_RTX,
				     true, OPTAB_DIRECT);
      new_reg = expand_simple_unop (DImode, code, new_reg, NULL_RTX, true);
    }
  else
    new_reg = expand_simple_binop (DImode, code, new_reg, val, NULL_RTX,
				   true, OPTAB_DIRECT);

  if (mode != DImode)
    new_reg = gen_lowpart (mode, new_reg);
  if (new_dst)
    emit_move_insn (new_dst, new_reg);

  switch (model)
    {
    case MEMMODEL_RELAXED:
    case MEMMODEL_ACQUIRE:
    case MEMMODEL_CONSUME:
      switch (mode)
	{
	case QImode: icode = CODE_FOR_cmpxchg_acq_qi;  break;
	case HImode: icode = CODE_FOR_cmpxchg_acq_hi;  break;
	case SImode: icode = CODE_FOR_cmpxchg_acq_si;  break;
	case DImode: icode = CODE_FOR_cmpxchg_acq_di;  break;
	default:
	  gcc_unreachable ();
	}
      break;

    case MEMMODEL_RELEASE:
    case MEMMODEL_ACQ_REL:
    case MEMMODEL_SEQ_CST:
      switch (mode)
	{
	case QImode: icode = CODE_FOR_cmpxchg_rel_qi;  break;
	case HImode: icode = CODE_FOR_cmpxchg_rel_hi;  break;
	case SImode: icode = CODE_FOR_cmpxchg_rel_si;  break;
	case DImode: icode = CODE_FOR_cmpxchg_rel_di;  break;
	default:
	  gcc_unreachable ();
	}
      break;

    default:
      gcc_unreachable ();
    }

  emit_insn (GEN_FCN (icode) (cmp_reg, mem, ar_ccv, new_reg));

  emit_cmp_and_jump_insns (cmp_reg, old_reg, NE, NULL, DImode, true, label);
}

/* Begin the assembly file.  */

static void
ia64_file_start (void)
{
  default_file_start ();
  emit_safe_across_calls ();
}

void
emit_safe_across_calls (void)
{
  unsigned int rs, re;
  int out_state;

  rs = 1;
  out_state = 0;
  while (1)
    {
      while (rs < 64 && call_used_regs[PR_REG (rs)])
	rs++;
      if (rs >= 64)
	break;
      for (re = rs + 1; re < 64 && ! call_used_regs[PR_REG (re)]; re++)
	continue;
      if (out_state == 0)
	{
	  fputs ("\t.pred.safe_across_calls ", asm_out_file);
	  out_state = 1;
	}
      else
	fputc (',', asm_out_file);
      if (re == rs + 1)
	fprintf (asm_out_file, "p%u", rs);
      else
	fprintf (asm_out_file, "p%u-p%u", rs, re - 1);
      rs = re + 1;
    }
  if (out_state)
    fputc ('\n', asm_out_file);
}

/* Globalize a declaration.  */

static void
ia64_globalize_decl_name (FILE * stream, tree decl)
{
  const char *name = XSTR (XEXP (DECL_RTL (decl), 0), 0);
  tree version_attr = lookup_attribute ("version_id", DECL_ATTRIBUTES (decl));
  if (version_attr)
    {
      tree v = TREE_VALUE (TREE_VALUE (version_attr));
      const char *p = TREE_STRING_POINTER (v);
      fprintf (stream, "\t.alias %s#, \"%s{%s}\"\n", name, name, p);
    }
  targetm.asm_out.globalize_label (stream, name);
  if (TREE_CODE (decl) == FUNCTION_DECL)
    ASM_OUTPUT_TYPE_DIRECTIVE (stream, name, "function");
}

/* Helper function for ia64_compute_frame_size: find an appropriate general
   register to spill some special register to.  SPECIAL_SPILL_MASK contains
   bits in GR0 to GR31 that have already been allocated by this routine.
   TRY_LOCALS is true if we should attempt to locate a local regnum.  */

static int
find_gr_spill (enum ia64_frame_regs r, int try_locals)
{
  int regno;

  if (emitted_frame_related_regs[r] != 0)
    {
      regno = emitted_frame_related_regs[r];
      if (regno >= LOC_REG (0) && regno < LOC_REG (80 - frame_pointer_needed)
	  && current_frame_info.n_local_regs < regno - LOC_REG (0) + 1)
        current_frame_info.n_local_regs = regno - LOC_REG (0) + 1;
      else if (crtl->is_leaf
               && regno >= GR_REG (1) && regno <= GR_REG (31))
        current_frame_info.gr_used_mask |= 1 << regno;

      return regno;
    }

  /* If this is a leaf function, first try an otherwise unused
     call-clobbered register.  */
  if (crtl->is_leaf)
    {
      for (regno = GR_REG (1); regno <= GR_REG (31); regno++)
	if (! df_regs_ever_live_p (regno)
	    && call_used_regs[regno]
	    && ! fixed_regs[regno]
	    && ! global_regs[regno]
	    && ((current_frame_info.gr_used_mask >> regno) & 1) == 0
            && ! is_emitted (regno))
	  {
	    current_frame_info.gr_used_mask |= 1 << regno;
	    return regno;
	  }
    }

  if (try_locals)
    {
      regno = current_frame_info.n_local_regs;
      /* If there is a frame pointer, then we can't use loc79, because
	 that is HARD_FRAME_POINTER_REGNUM.  In particular, see the
	 reg_name switching code in ia64_expand_prologue.  */
      while (regno < (80 - frame_pointer_needed))
	if (! is_emitted (LOC_REG (regno++)))
	  {
	    current_frame_info.n_local_regs = regno;
	    return LOC_REG (regno - 1);
	  }
    }

  /* Failed to find a general register to spill to.  Must use stack.  */
  return 0;
}

/* In order to make for nice schedules, we try to allocate every temporary
   to a different register.  We must of course stay away from call-saved,
   fixed, and global registers.  We must also stay away from registers
   allocated in current_frame_info.gr_used_mask, since those include regs
   used all through the prologue.

   Any register allocated here must be used immediately.  The idea is to
   aid scheduling, not to solve data flow problems.  */

static int last_scratch_gr_reg;

static int
next_scratch_gr_reg (void)
{
  int i, regno;

  for (i = 0; i < 32; ++i)
    {
      regno = (last_scratch_gr_reg + i + 1) & 31;
      if (call_used_regs[regno]
	  && ! fixed_regs[regno]
	  && ! global_regs[regno]
	  && ((current_frame_info.gr_used_mask >> regno) & 1) == 0)
	{
	  last_scratch_gr_reg = regno;
	  return regno;
	}
    }

  /* There must be _something_ available.  */
  gcc_unreachable ();
}

/* Helper function for ia64_compute_frame_size, called through
   diddle_return_value.  Mark REG in current_frame_info.gr_used_mask.  */

static void
mark_reg_gr_used_mask (rtx reg, void *data ATTRIBUTE_UNUSED)
{
  unsigned int regno = REGNO (reg);
  if (regno < 32)
    {
      unsigned int i, n = hard_regno_nregs[regno][GET_MODE (reg)];
      for (i = 0; i < n; ++i)
	current_frame_info.gr_used_mask |= 1 << (regno + i);
    }
}


/* Returns the number of bytes offset between the frame pointer and the stack
   pointer for the current function.  SIZE is the number of bytes of space
   needed for local variables.  */

static void
ia64_compute_frame_size (HOST_WIDE_INT size)
{
  HOST_WIDE_INT total_size;
  HOST_WIDE_INT spill_size = 0;
  HOST_WIDE_INT extra_spill_size = 0;
  HOST_WIDE_INT pretend_args_size;
  HARD_REG_SET mask;
  int n_spilled = 0;
  int spilled_gr_p = 0;
  int spilled_fr_p = 0;
  unsigned int regno;
  int min_regno;
  int max_regno;
  int i;

  if (current_frame_info.initialized)
    return;

  memset (&current_frame_info, 0, sizeof current_frame_info);
  CLEAR_HARD_REG_SET (mask);

  /* Don't allocate scratches to the return register.  */
  diddle_return_value (mark_reg_gr_used_mask, NULL);

  /* Don't allocate scratches to the EH scratch registers.  */
  if (cfun->machine->ia64_eh_epilogue_sp)
    mark_reg_gr_used_mask (cfun->machine->ia64_eh_epilogue_sp, NULL);
  if (cfun->machine->ia64_eh_epilogue_bsp)
    mark_reg_gr_used_mask (cfun->machine->ia64_eh_epilogue_bsp, NULL);

  /* Static stack checking uses r2 and r3.  */
  if (flag_stack_check == STATIC_BUILTIN_STACK_CHECK)
    current_frame_info.gr_used_mask |= 0xc;

  /* Find the size of the register stack frame.  We have only 80 local
     registers, because we reserve 8 for the inputs and 8 for the
     outputs.  */

  /* Skip HARD_FRAME_POINTER_REGNUM (loc79) when frame_pointer_needed,
     since we'll be adjusting that down later.  */
  regno = LOC_REG (78) + ! frame_pointer_needed;
  for (; regno >= LOC_REG (0); regno--)
    if (df_regs_ever_live_p (regno) && !is_emitted (regno))
      break;
  current_frame_info.n_local_regs = regno - LOC_REG (0) + 1;

  /* For functions marked with the syscall_linkage attribute, we must mark
     all eight input registers as in use, so that locals aren't visible to
     the caller.  */

  if (cfun->machine->n_varargs > 0
      || lookup_attribute ("syscall_linkage",
			   TYPE_ATTRIBUTES (TREE_TYPE (current_function_decl))))
    current_frame_info.n_input_regs = 8;
  else
    {
      for (regno = IN_REG (7); regno >= IN_REG (0); regno--)
	if (df_regs_ever_live_p (regno))
	  break;
      current_frame_info.n_input_regs = regno - IN_REG (0) + 1;
    }

  for (regno = OUT_REG (7); regno >= OUT_REG (0); regno--)
    if (df_regs_ever_live_p (regno))
      break;
  i = regno - OUT_REG (0) + 1;

#ifndef PROFILE_HOOK
  /* When -p profiling, we need one output register for the mcount argument.
     Likewise for -a profiling for the bb_init_func argument.  For -ax
     profiling, we need two output registers for the two bb_init_trace_func
     arguments.  */
  if (crtl->profile)
    i = MAX (i, 1);
#endif
  current_frame_info.n_output_regs = i;

  /* ??? No rotating register support yet.  */
  current_frame_info.n_rotate_regs = 0;

  /* Discover which registers need spilling, and how much room that
     will take.  Begin with floating point and general registers,
     which will always wind up on the stack.  */

  for (regno = FR_REG (2); regno <= FR_REG (127); regno++)
    if (df_regs_ever_live_p (regno) && ! call_used_regs[regno])
      {
	SET_HARD_REG_BIT (mask, regno);
	spill_size += 16;
	n_spilled += 1;
	spilled_fr_p = 1;
      }

  for (regno = GR_REG (1); regno <= GR_REG (31); regno++)
    if (df_regs_ever_live_p (regno) && ! call_used_regs[regno])
      {
	SET_HARD_REG_BIT (mask, regno);
	spill_size += 8;
	n_spilled += 1;
	spilled_gr_p = 1;
      }

  for (regno = BR_REG (1); regno <= BR_REG (7); regno++)
    if (df_regs_ever_live_p (regno) && ! call_used_regs[regno])
      {
	SET_HARD_REG_BIT (mask, regno);
	spill_size += 8;
	n_spilled += 1;
      }

  /* Now come all special registers that might get saved in other
     general registers.  */

  if (frame_pointer_needed)
    {
      current_frame_info.r[reg_fp] = find_gr_spill (reg_fp, 1);
      /* If we did not get a register, then we take LOC79.  This is guaranteed
	 to be free, even if regs_ever_live is already set, because this is
	 HARD_FRAME_POINTER_REGNUM.  This requires incrementing n_local_regs,
	 as we don't count loc79 above.  */
      if (current_frame_info.r[reg_fp] == 0)
	{
	  current_frame_info.r[reg_fp] = LOC_REG (79);
	  current_frame_info.n_local_regs = LOC_REG (79) - LOC_REG (0) + 1;
	}
    }

  if (! crtl->is_leaf)
    {
      /* Emit a save of BR0 if we call other functions.  Do this even
	 if this function doesn't return, as EH depends on this to be
	 able to unwind the stack.  */
      SET_HARD_REG_BIT (mask, BR_REG (0));

      current_frame_info.r[reg_save_b0] = find_gr_spill (reg_save_b0, 1);
      if (current_frame_info.r[reg_save_b0] == 0)
	{
	  extra_spill_size += 8;
	  n_spilled += 1;
	}

      /* Similarly for ar.pfs.  */
      SET_HARD_REG_BIT (mask, AR_PFS_REGNUM);
      current_frame_info.r[reg_save_ar_pfs] = find_gr_spill (reg_save_ar_pfs, 1);
      if (current_frame_info.r[reg_save_ar_pfs] == 0)
	{
	  extra_spill_size += 8;
	  n_spilled += 1;
	}

      /* Similarly for gp.  Note that if we're calling setjmp, the stacked
	 registers are clobbered, so we fall back to the stack.  */
      current_frame_info.r[reg_save_gp]
	= (cfun->calls_setjmp ? 0 : find_gr_spill (reg_save_gp, 1));
      if (current_frame_info.r[reg_save_gp] == 0)
	{
	  SET_HARD_REG_BIT (mask, GR_REG (1));
	  spill_size += 8;
	  n_spilled += 1;
	}
    }
  else
    {
      if (df_regs_ever_live_p (BR_REG (0)) && ! call_used_regs[BR_REG (0)])
	{
	  SET_HARD_REG_BIT (mask, BR_REG (0));
	  extra_spill_size += 8;
	  n_spilled += 1;
	}

      if (df_regs_ever_live_p (AR_PFS_REGNUM))
	{
	  SET_HARD_REG_BIT (mask, AR_PFS_REGNUM);
 	  current_frame_info.r[reg_save_ar_pfs] 
            = find_gr_spill (reg_save_ar_pfs, 1);
	  if (current_frame_info.r[reg_save_ar_pfs] == 0)
	    {
	      extra_spill_size += 8;
	      n_spilled += 1;
	    }
	}
    }

  /* Unwind descriptor hackery: things are most efficient if we allocate
     consecutive GR save registers for RP, PFS, FP in that order. However,
     it is absolutely critical that FP get the only hard register that's
     guaranteed to be free, so we allocated it first.  If all three did
     happen to be allocated hard regs, and are consecutive, rearrange them
     into the preferred order now.  
     
     If we have already emitted code for any of those registers,
     then it's already too late to change.  */
  min_regno = MIN (current_frame_info.r[reg_fp],
		   MIN (current_frame_info.r[reg_save_b0],
			current_frame_info.r[reg_save_ar_pfs]));
  max_regno = MAX (current_frame_info.r[reg_fp],
		   MAX (current_frame_info.r[reg_save_b0],
			current_frame_info.r[reg_save_ar_pfs]));
  if (min_regno > 0
      && min_regno + 2 == max_regno
      && (current_frame_info.r[reg_fp] == min_regno + 1
	  || current_frame_info.r[reg_save_b0] == min_regno + 1
	  || current_frame_info.r[reg_save_ar_pfs] == min_regno + 1)
      && (emitted_frame_related_regs[reg_save_b0] == 0
	  || emitted_frame_related_regs[reg_save_b0] == min_regno)
      && (emitted_frame_related_regs[reg_save_ar_pfs] == 0
	  || emitted_frame_related_regs[reg_save_ar_pfs] == min_regno + 1)
      && (emitted_frame_related_regs[reg_fp] == 0
	  || emitted_frame_related_regs[reg_fp] == min_regno + 2))
    {
      current_frame_info.r[reg_save_b0] = min_regno;
      current_frame_info.r[reg_save_ar_pfs] = min_regno + 1;
      current_frame_info.r[reg_fp] = min_regno + 2;
    }

  /* See if we need to store the predicate register block.  */
  for (regno = PR_REG (0); regno <= PR_REG (63); regno++)
    if (df_regs_ever_live_p (regno) && ! call_used_regs[regno])
      break;
  if (regno <= PR_REG (63))
    {
      SET_HARD_REG_BIT (mask, PR_REG (0));
      current_frame_info.r[reg_save_pr] = find_gr_spill (reg_save_pr, 1);
      if (current_frame_info.r[reg_save_pr] == 0)
	{
	  extra_spill_size += 8;
	  n_spilled += 1;
	}

      /* ??? Mark them all as used so that register renaming and such
	 are free to use them.  */
      for (regno = PR_REG (0); regno <= PR_REG (63); regno++)
	df_set_regs_ever_live (regno, true);
    }

  /* If we're forced to use st8.spill, we're forced to save and restore
     ar.unat as well.  The check for existing liveness allows inline asm
     to touch ar.unat.  */
  if (spilled_gr_p || cfun->machine->n_varargs
      || df_regs_ever_live_p (AR_UNAT_REGNUM))
    {
      df_set_regs_ever_live (AR_UNAT_REGNUM, true);
      SET_HARD_REG_BIT (mask, AR_UNAT_REGNUM);
      current_frame_info.r[reg_save_ar_unat] 
        = find_gr_spill (reg_save_ar_unat, spill_size == 0);
      if (current_frame_info.r[reg_save_ar_unat] == 0)
	{
	  extra_spill_size += 8;
	  n_spilled += 1;
	}
    }

  if (df_regs_ever_live_p (AR_LC_REGNUM))
    {
      SET_HARD_REG_BIT (mask, AR_LC_REGNUM);
      current_frame_info.r[reg_save_ar_lc] 
        = find_gr_spill (reg_save_ar_lc, spill_size == 0);
      if (current_frame_info.r[reg_save_ar_lc] == 0)
	{
	  extra_spill_size += 8;
	  n_spilled += 1;
	}
    }

  /* If we have an odd number of words of pretend arguments written to
     the stack, then the FR save area will be unaligned.  We round the
     size of this area up to keep things 16 byte aligned.  */
  if (spilled_fr_p)
    pretend_args_size = IA64_STACK_ALIGN (crtl->args.pretend_args_size);
  else
    pretend_args_size = crtl->args.pretend_args_size;

  total_size = (spill_size + extra_spill_size + size + pretend_args_size
		+ crtl->outgoing_args_size);
  total_size = IA64_STACK_ALIGN (total_size);

  /* We always use the 16-byte scratch area provided by the caller, but
     if we are a leaf function, there's no one to which we need to provide
     a scratch area.  However, if the function allocates dynamic stack space,
     the dynamic offset is computed early and contains STACK_POINTER_OFFSET,
     so we need to cope.  */
<<<<<<< HEAD
  if (current_function_is_leaf && !cfun->calls_alloca)
=======
  if (crtl->is_leaf && !cfun->calls_alloca)
>>>>>>> bc75ee5f
    total_size = MAX (0, total_size - 16);

  current_frame_info.total_size = total_size;
  current_frame_info.spill_cfa_off = pretend_args_size - 16;
  current_frame_info.spill_size = spill_size;
  current_frame_info.extra_spill_size = extra_spill_size;
  COPY_HARD_REG_SET (current_frame_info.mask, mask);
  current_frame_info.n_spilled = n_spilled;
  current_frame_info.initialized = reload_completed;
}

/* Worker function for TARGET_CAN_ELIMINATE.  */

bool
ia64_can_eliminate (const int from ATTRIBUTE_UNUSED, const int to)
{
  return (to == BR_REG (0) ? crtl->is_leaf : true);
}

/* Compute the initial difference between the specified pair of registers.  */

HOST_WIDE_INT
ia64_initial_elimination_offset (int from, int to)
{
  HOST_WIDE_INT offset;

  ia64_compute_frame_size (get_frame_size ());
  switch (from)
    {
    case FRAME_POINTER_REGNUM:
      switch (to)
	{
	case HARD_FRAME_POINTER_REGNUM:
	  offset = -current_frame_info.total_size;
<<<<<<< HEAD
	  if (!current_function_is_leaf || cfun->calls_alloca)
=======
	  if (!crtl->is_leaf || cfun->calls_alloca)
>>>>>>> bc75ee5f
	    offset += 16 + crtl->outgoing_args_size;
	  break;

	case STACK_POINTER_REGNUM:
	  offset = 0;
<<<<<<< HEAD
	  if (!current_function_is_leaf || cfun->calls_alloca)
=======
	  if (!crtl->is_leaf || cfun->calls_alloca)
>>>>>>> bc75ee5f
	    offset += 16 + crtl->outgoing_args_size;
	  break;

	default:
	  gcc_unreachable ();
	}
      break;

    case ARG_POINTER_REGNUM:
      /* Arguments start above the 16 byte save area, unless stdarg
	 in which case we store through the 16 byte save area.  */
      switch (to)
	{
	case HARD_FRAME_POINTER_REGNUM:
	  offset = 16 - crtl->args.pretend_args_size;
	  break;

	case STACK_POINTER_REGNUM:
	  offset = (current_frame_info.total_size
		    + 16 - crtl->args.pretend_args_size);
	  break;

	default:
	  gcc_unreachable ();
	}
      break;

    default:
      gcc_unreachable ();
    }

  return offset;
}

/* If there are more than a trivial number of register spills, we use
   two interleaved iterators so that we can get two memory references
   per insn group.

   In order to simplify things in the prologue and epilogue expanders,
   we use helper functions to fix up the memory references after the
   fact with the appropriate offsets to a POST_MODIFY memory mode.
   The following data structure tracks the state of the two iterators
   while insns are being emitted.  */

struct spill_fill_data
{
  rtx init_after;		/* point at which to emit initializations */
  rtx init_reg[2];		/* initial base register */
  rtx iter_reg[2];		/* the iterator registers */
  rtx *prev_addr[2];		/* address of last memory use */
  rtx prev_insn[2];		/* the insn corresponding to prev_addr */
  HOST_WIDE_INT prev_off[2];	/* last offset */
  int n_iter;			/* number of iterators in use */
  int next_iter;		/* next iterator to use */
  unsigned int save_gr_used_mask;
};

static struct spill_fill_data spill_fill_data;

static void
setup_spill_pointers (int n_spills, rtx init_reg, HOST_WIDE_INT cfa_off)
{
  int i;

  spill_fill_data.init_after = get_last_insn ();
  spill_fill_data.init_reg[0] = init_reg;
  spill_fill_data.init_reg[1] = init_reg;
  spill_fill_data.prev_addr[0] = NULL;
  spill_fill_data.prev_addr[1] = NULL;
  spill_fill_data.prev_insn[0] = NULL;
  spill_fill_data.prev_insn[1] = NULL;
  spill_fill_data.prev_off[0] = cfa_off;
  spill_fill_data.prev_off[1] = cfa_off;
  spill_fill_data.next_iter = 0;
  spill_fill_data.save_gr_used_mask = current_frame_info.gr_used_mask;

  spill_fill_data.n_iter = 1 + (n_spills > 2);
  for (i = 0; i < spill_fill_data.n_iter; ++i)
    {
      int regno = next_scratch_gr_reg ();
      spill_fill_data.iter_reg[i] = gen_rtx_REG (DImode, regno);
      current_frame_info.gr_used_mask |= 1 << regno;
    }
}

static void
finish_spill_pointers (void)
{
  current_frame_info.gr_used_mask = spill_fill_data.save_gr_used_mask;
}

static rtx
spill_restore_mem (rtx reg, HOST_WIDE_INT cfa_off)
{
  int iter = spill_fill_data.next_iter;
  HOST_WIDE_INT disp = spill_fill_data.prev_off[iter] - cfa_off;
  rtx disp_rtx = GEN_INT (disp);
  rtx mem;

  if (spill_fill_data.prev_addr[iter])
    {
      if (satisfies_constraint_N (disp_rtx))
	{
	  *spill_fill_data.prev_addr[iter]
	    = gen_rtx_POST_MODIFY (DImode, spill_fill_data.iter_reg[iter],
				   gen_rtx_PLUS (DImode,
						 spill_fill_data.iter_reg[iter],
						 disp_rtx));
	  add_reg_note (spill_fill_data.prev_insn[iter],
			REG_INC, spill_fill_data.iter_reg[iter]);
	}
      else
	{
	  /* ??? Could use register post_modify for loads.  */
	  if (!satisfies_constraint_I (disp_rtx))
	    {
	      rtx tmp = gen_rtx_REG (DImode, next_scratch_gr_reg ());
	      emit_move_insn (tmp, disp_rtx);
	      disp_rtx = tmp;
	    }
	  emit_insn (gen_adddi3 (spill_fill_data.iter_reg[iter],
				 spill_fill_data.iter_reg[iter], disp_rtx));
	}
    }
  /* Micro-optimization: if we've created a frame pointer, it's at
     CFA 0, which may allow the real iterator to be initialized lower,
     slightly increasing parallelism.  Also, if there are few saves
     it may eliminate the iterator entirely.  */
  else if (disp == 0
	   && spill_fill_data.init_reg[iter] == stack_pointer_rtx
	   && frame_pointer_needed)
    {
      mem = gen_rtx_MEM (GET_MODE (reg), hard_frame_pointer_rtx);
      set_mem_alias_set (mem, get_varargs_alias_set ());
      return mem;
    }
  else
    {
      rtx seq, insn;

      if (disp == 0)
	seq = gen_movdi (spill_fill_data.iter_reg[iter],
			 spill_fill_data.init_reg[iter]);
      else
	{
	  start_sequence ();

	  if (!satisfies_constraint_I (disp_rtx))
	    {
	      rtx tmp = gen_rtx_REG (DImode, next_scratch_gr_reg ());
	      emit_move_insn (tmp, disp_rtx);
	      disp_rtx = tmp;
	    }

	  emit_insn (gen_adddi3 (spill_fill_data.iter_reg[iter],
				 spill_fill_data.init_reg[iter],
				 disp_rtx));

	  seq = get_insns ();
	  end_sequence ();
	}

      /* Careful for being the first insn in a sequence.  */
      if (spill_fill_data.init_after)
	insn = emit_insn_after (seq, spill_fill_data.init_after);
      else
	{
	  rtx first = get_insns ();
	  if (first)
	    insn = emit_insn_before (seq, first);
	  else
	    insn = emit_insn (seq);
	}
      spill_fill_data.init_after = insn;
    }

  mem = gen_rtx_MEM (GET_MODE (reg), spill_fill_data.iter_reg[iter]);

  /* ??? Not all of the spills are for varargs, but some of them are.
     The rest of the spills belong in an alias set of their own.  But
     it doesn't actually hurt to include them here.  */
  set_mem_alias_set (mem, get_varargs_alias_set ());

  spill_fill_data.prev_addr[iter] = &XEXP (mem, 0);
  spill_fill_data.prev_off[iter] = cfa_off;

  if (++iter >= spill_fill_data.n_iter)
    iter = 0;
  spill_fill_data.next_iter = iter;

  return mem;
}

static void
do_spill (rtx (*move_fn) (rtx, rtx, rtx), rtx reg, HOST_WIDE_INT cfa_off,
	  rtx frame_reg)
{
  int iter = spill_fill_data.next_iter;
  rtx mem, insn;

  mem = spill_restore_mem (reg, cfa_off);
  insn = emit_insn ((*move_fn) (mem, reg, GEN_INT (cfa_off)));
  spill_fill_data.prev_insn[iter] = insn;

  if (frame_reg)
    {
      rtx base;
      HOST_WIDE_INT off;

      RTX_FRAME_RELATED_P (insn) = 1;

      /* Don't even pretend that the unwind code can intuit its way
	 through a pair of interleaved post_modify iterators.  Just
	 provide the correct answer.  */

      if (frame_pointer_needed)
	{
	  base = hard_frame_pointer_rtx;
	  off = - cfa_off;
	}
      else
	{
	  base = stack_pointer_rtx;
	  off = current_frame_info.total_size - cfa_off;
	}

      add_reg_note (insn, REG_CFA_OFFSET,
		    gen_rtx_SET (VOIDmode,
				 gen_rtx_MEM (GET_MODE (reg),
					      plus_constant (Pmode,
							     base, off)),
				 frame_reg));
    }
}

static void
do_restore (rtx (*move_fn) (rtx, rtx, rtx), rtx reg, HOST_WIDE_INT cfa_off)
{
  int iter = spill_fill_data.next_iter;
  rtx insn;

  insn = emit_insn ((*move_fn) (reg, spill_restore_mem (reg, cfa_off),
				GEN_INT (cfa_off)));
  spill_fill_data.prev_insn[iter] = insn;
}

/* Wrapper functions that discards the CONST_INT spill offset.  These
   exist so that we can give gr_spill/gr_fill the offset they need and
   use a consistent function interface.  */

static rtx
gen_movdi_x (rtx dest, rtx src, rtx offset ATTRIBUTE_UNUSED)
{
  return gen_movdi (dest, src);
}

static rtx
gen_fr_spill_x (rtx dest, rtx src, rtx offset ATTRIBUTE_UNUSED)
{
  return gen_fr_spill (dest, src);
}

static rtx
gen_fr_restore_x (rtx dest, rtx src, rtx offset ATTRIBUTE_UNUSED)
{
  return gen_fr_restore (dest, src);
}

#define PROBE_INTERVAL (1 << STACK_CHECK_PROBE_INTERVAL_EXP)

/* See Table 6.2 of the IA-64 Software Developer Manual, Volume 2.  */
#define BACKING_STORE_SIZE(N) ((N) > 0 ? ((N) + (N)/63 + 1) * 8 : 0)

/* Emit code to probe a range of stack addresses from FIRST to FIRST+SIZE,
   inclusive.  These are offsets from the current stack pointer.  SOL is the
   size of local registers.  ??? This clobbers r2 and r3.  */

static void
ia64_emit_probe_stack_range (HOST_WIDE_INT first, HOST_WIDE_INT size, int sol)
{
 /* On the IA-64 there is a second stack in memory, namely the Backing Store
    of the Register Stack Engine.  We also need to probe it after checking
    that the 2 stacks don't overlap.  */
  const int bs_size = BACKING_STORE_SIZE (sol);
  rtx r2 = gen_rtx_REG (Pmode, GR_REG (2));
  rtx r3 = gen_rtx_REG (Pmode, GR_REG (3));

  /* Detect collision of the 2 stacks if necessary.  */
  if (bs_size > 0 || size > 0)
    {
      rtx p6 = gen_rtx_REG (BImode, PR_REG (6));

      emit_insn (gen_bsp_value (r3));
      emit_move_insn (r2, GEN_INT (-(first + size)));

      /* Compare current value of BSP and SP registers.  */
      emit_insn (gen_rtx_SET (VOIDmode, p6,
			      gen_rtx_fmt_ee (LTU, BImode,
					      r3, stack_pointer_rtx)));

      /* Compute the address of the probe for the Backing Store (which grows
	 towards higher addresses).  We probe only at the first offset of
	 the next page because some OS (eg Linux/ia64) only extend the
	 backing store when this specific address is hit (but generate a SEGV
	 on other address).  Page size is the worst case (4KB).  The reserve
	 size is at least 4096 - (96 + 2) * 8 = 3312 bytes, which is enough.
	 Also compute the address of the last probe for the memory stack
	 (which grows towards lower addresses).  */
      emit_insn (gen_rtx_SET (VOIDmode, r3, plus_constant (Pmode, r3, 4095)));
      emit_insn (gen_rtx_SET (VOIDmode, r2,
			      gen_rtx_PLUS (Pmode, stack_pointer_rtx, r2)));

      /* Compare them and raise SEGV if the former has topped the latter.  */
      emit_insn (gen_rtx_COND_EXEC (VOIDmode,
				    gen_rtx_fmt_ee (NE, VOIDmode, p6,
						    const0_rtx),
				    gen_rtx_SET (VOIDmode, p6,
						 gen_rtx_fmt_ee (GEU, BImode,
								 r3, r2))));
      emit_insn (gen_rtx_SET (VOIDmode,
			      gen_rtx_ZERO_EXTRACT (DImode, r3, GEN_INT (12),
						    const0_rtx),
			      const0_rtx));
      emit_insn (gen_rtx_COND_EXEC (VOIDmode,
				    gen_rtx_fmt_ee (NE, VOIDmode, p6,
						    const0_rtx),
				    gen_rtx_TRAP_IF (VOIDmode, const1_rtx,
						     GEN_INT (11))));
    }

  /* Probe the Backing Store if necessary.  */
  if (bs_size > 0)
    emit_stack_probe (r3);

  /* Probe the memory stack if necessary.  */
  if (size == 0)
    ;

  /* See if we have a constant small number of probes to generate.  If so,
     that's the easy case.  */
  else if (size <= PROBE_INTERVAL)
    emit_stack_probe (r2);

  /* The run-time loop is made up of 8 insns in the generic case while this
     compile-time loop is made up of 5+2*(n-2) insns for n # of intervals.  */
  else if (size <= 4 * PROBE_INTERVAL)
    {
      HOST_WIDE_INT i;

      emit_move_insn (r2, GEN_INT (-(first + PROBE_INTERVAL)));
      emit_insn (gen_rtx_SET (VOIDmode, r2,
			      gen_rtx_PLUS (Pmode, stack_pointer_rtx, r2)));
      emit_stack_probe (r2);

      /* Probe at FIRST + N * PROBE_INTERVAL for values of N from 2 until
	 it exceeds SIZE.  If only two probes are needed, this will not
	 generate any code.  Then probe at FIRST + SIZE.  */
      for (i = 2 * PROBE_INTERVAL; i < size; i += PROBE_INTERVAL)
	{
	  emit_insn (gen_rtx_SET (VOIDmode, r2,
				  plus_constant (Pmode, r2, -PROBE_INTERVAL)));
	  emit_stack_probe (r2);
	}

      emit_insn (gen_rtx_SET (VOIDmode, r2,
			      plus_constant (Pmode, r2,
					     (i - PROBE_INTERVAL) - size)));
      emit_stack_probe (r2);
    }

  /* Otherwise, do the same as above, but in a loop.  Note that we must be
     extra careful with variables wrapping around because we might be at
     the very top (or the very bottom) of the address space and we have
     to be able to handle this case properly; in particular, we use an
     equality test for the loop condition.  */
  else
    {
      HOST_WIDE_INT rounded_size;

      emit_move_insn (r2, GEN_INT (-first));


      /* Step 1: round SIZE to the previous multiple of the interval.  */

      rounded_size = size & -PROBE_INTERVAL;


      /* Step 2: compute initial and final value of the loop counter.  */

      /* TEST_ADDR = SP + FIRST.  */
      emit_insn (gen_rtx_SET (VOIDmode, r2,
			      gen_rtx_PLUS (Pmode, stack_pointer_rtx, r2)));

      /* LAST_ADDR = SP + FIRST + ROUNDED_SIZE.  */
      if (rounded_size > (1 << 21))
	{
	  emit_move_insn (r3, GEN_INT (-rounded_size));
	  emit_insn (gen_rtx_SET (VOIDmode, r3, gen_rtx_PLUS (Pmode, r2, r3)));
	}
      else
        emit_insn (gen_rtx_SET (VOIDmode, r3,
				gen_rtx_PLUS (Pmode, r2,
					      GEN_INT (-rounded_size))));


      /* Step 3: the loop

	 while (TEST_ADDR != LAST_ADDR)
	   {
	     TEST_ADDR = TEST_ADDR + PROBE_INTERVAL
	     probe at TEST_ADDR
	   }

	 probes at FIRST + N * PROBE_INTERVAL for values of N from 1
	 until it is equal to ROUNDED_SIZE.  */

      emit_insn (gen_probe_stack_range (r2, r2, r3));


      /* Step 4: probe at FIRST + SIZE if we cannot assert at compile-time
	 that SIZE is equal to ROUNDED_SIZE.  */

      /* TEMP = SIZE - ROUNDED_SIZE.  */
      if (size != rounded_size)
	{
	  emit_insn (gen_rtx_SET (VOIDmode, r2,
				  plus_constant (Pmode, r2,
						 rounded_size - size)));
	  emit_stack_probe (r2);
	}
    }

  /* Make sure nothing is scheduled before we are done.  */
  emit_insn (gen_blockage ());
}

/* Probe a range of stack addresses from REG1 to REG2 inclusive.  These are
   absolute addresses.  */

const char *
output_probe_stack_range (rtx reg1, rtx reg2)
{
  static int labelno = 0;
  char loop_lab[32], end_lab[32];
  rtx xops[3];

  ASM_GENERATE_INTERNAL_LABEL (loop_lab, "LPSRL", labelno);
  ASM_GENERATE_INTERNAL_LABEL (end_lab, "LPSRE", labelno++);

  ASM_OUTPUT_INTERNAL_LABEL (asm_out_file, loop_lab);

  /* Jump to END_LAB if TEST_ADDR == LAST_ADDR.  */
  xops[0] = reg1;
  xops[1] = reg2;
  xops[2] = gen_rtx_REG (BImode, PR_REG (6));
  output_asm_insn ("cmp.eq %2, %I2 = %0, %1", xops);
  fprintf (asm_out_file, "\t(%s) br.cond.dpnt ", reg_names [REGNO (xops[2])]);
  assemble_name_raw (asm_out_file, end_lab);
  fputc ('\n', asm_out_file);

  /* TEST_ADDR = TEST_ADDR + PROBE_INTERVAL.  */
  xops[1] = GEN_INT (-PROBE_INTERVAL);
  output_asm_insn ("addl %0 = %1, %0", xops);
  fputs ("\t;;\n", asm_out_file);

  /* Probe at TEST_ADDR and branch.  */
  output_asm_insn ("probe.w.fault %0, 0", xops);
  fprintf (asm_out_file, "\tbr ");
  assemble_name_raw (asm_out_file, loop_lab);
  fputc ('\n', asm_out_file);

  ASM_OUTPUT_INTERNAL_LABEL (asm_out_file, end_lab);

  return "";
}

/* Called after register allocation to add any instructions needed for the
   prologue.  Using a prologue insn is favored compared to putting all of the
   instructions in output_function_prologue(), since it allows the scheduler
   to intermix instructions with the saves of the caller saved registers.  In
   some cases, it might be necessary to emit a barrier instruction as the last
   insn to prevent such scheduling.

   Also any insns generated here should have RTX_FRAME_RELATED_P(insn) = 1
   so that the debug info generation code can handle them properly.

   The register save area is laid out like so:
   cfa+16
	[ varargs spill area ]
	[ fr register spill area ]
	[ br register spill area ]
	[ ar register spill area ]
	[ pr register spill area ]
	[ gr register spill area ] */

/* ??? Get inefficient code when the frame size is larger than can fit in an
   adds instruction.  */

void
ia64_expand_prologue (void)
{
  rtx insn, ar_pfs_save_reg, ar_unat_save_reg;
  int i, epilogue_p, regno, alt_regno, cfa_off, n_varargs;
  rtx reg, alt_reg;

  ia64_compute_frame_size (get_frame_size ());
  last_scratch_gr_reg = 15;

  if (flag_stack_usage_info)
    current_function_static_stack_size = current_frame_info.total_size;

  if (flag_stack_check == STATIC_BUILTIN_STACK_CHECK)
    ia64_emit_probe_stack_range (STACK_CHECK_PROTECT,
				 current_frame_info.total_size,
				 current_frame_info.n_input_regs
				   + current_frame_info.n_local_regs);

  if (dump_file) 
    {
      fprintf (dump_file, "ia64 frame related registers "
               "recorded in current_frame_info.r[]:\n");
#define PRINTREG(a) if (current_frame_info.r[a]) \
        fprintf(dump_file, "%s = %d\n", #a, current_frame_info.r[a])
      PRINTREG(reg_fp);
      PRINTREG(reg_save_b0);
      PRINTREG(reg_save_pr);
      PRINTREG(reg_save_ar_pfs);
      PRINTREG(reg_save_ar_unat);
      PRINTREG(reg_save_ar_lc);
      PRINTREG(reg_save_gp);
#undef PRINTREG
    }

  /* If there is no epilogue, then we don't need some prologue insns.
     We need to avoid emitting the dead prologue insns, because flow
     will complain about them.  */
  if (optimize)
    {
      edge e;
      edge_iterator ei;

      FOR_EACH_EDGE (e, ei, EXIT_BLOCK_PTR->preds)
	if ((e->flags & EDGE_FAKE) == 0
	    && (e->flags & EDGE_FALLTHRU) != 0)
	  break;
      epilogue_p = (e != NULL);
    }
  else
    epilogue_p = 1;

  /* Set the local, input, and output register names.  We need to do this
     for GNU libc, which creates crti.S/crtn.S by splitting initfini.c in
     half.  If we use in/loc/out register names, then we get assembler errors
     in crtn.S because there is no alloc insn or regstk directive in there.  */
  if (! TARGET_REG_NAMES)
    {
      int inputs = current_frame_info.n_input_regs;
      int locals = current_frame_info.n_local_regs;
      int outputs = current_frame_info.n_output_regs;

      for (i = 0; i < inputs; i++)
	reg_names[IN_REG (i)] = ia64_reg_numbers[i];
      for (i = 0; i < locals; i++)
	reg_names[LOC_REG (i)] = ia64_reg_numbers[inputs + i];
      for (i = 0; i < outputs; i++)
	reg_names[OUT_REG (i)] = ia64_reg_numbers[inputs + locals + i];
    }

  /* Set the frame pointer register name.  The regnum is logically loc79,
     but of course we'll not have allocated that many locals.  Rather than
     worrying about renumbering the existing rtxs, we adjust the name.  */
  /* ??? This code means that we can never use one local register when
     there is a frame pointer.  loc79 gets wasted in this case, as it is
     renamed to a register that will never be used.  See also the try_locals
     code in find_gr_spill.  */
  if (current_frame_info.r[reg_fp])
    {
      const char *tmp = reg_names[HARD_FRAME_POINTER_REGNUM];
      reg_names[HARD_FRAME_POINTER_REGNUM]
	= reg_names[current_frame_info.r[reg_fp]];
      reg_names[current_frame_info.r[reg_fp]] = tmp;
    }

  /* We don't need an alloc instruction if we've used no outputs or locals.  */
  if (current_frame_info.n_local_regs == 0
      && current_frame_info.n_output_regs == 0
      && current_frame_info.n_input_regs <= crtl->args.info.int_regs
      && !TEST_HARD_REG_BIT (current_frame_info.mask, AR_PFS_REGNUM))
    {
      /* If there is no alloc, but there are input registers used, then we
	 need a .regstk directive.  */
      current_frame_info.need_regstk = (TARGET_REG_NAMES != 0);
      ar_pfs_save_reg = NULL_RTX;
    }
  else
    {
      current_frame_info.need_regstk = 0;

      if (current_frame_info.r[reg_save_ar_pfs])
        {
	  regno = current_frame_info.r[reg_save_ar_pfs];
	  reg_emitted (reg_save_ar_pfs);
	}
      else
	regno = next_scratch_gr_reg ();
      ar_pfs_save_reg = gen_rtx_REG (DImode, regno);

      insn = emit_insn (gen_alloc (ar_pfs_save_reg,
				   GEN_INT (current_frame_info.n_input_regs),
				   GEN_INT (current_frame_info.n_local_regs),
				   GEN_INT (current_frame_info.n_output_regs),
				   GEN_INT (current_frame_info.n_rotate_regs)));
      if (current_frame_info.r[reg_save_ar_pfs])
	{
	  RTX_FRAME_RELATED_P (insn) = 1;
	  add_reg_note (insn, REG_CFA_REGISTER,
			gen_rtx_SET (VOIDmode,
				     ar_pfs_save_reg,
				     gen_rtx_REG (DImode, AR_PFS_REGNUM)));
	}
    }

  /* Set up frame pointer, stack pointer, and spill iterators.  */

  n_varargs = cfun->machine->n_varargs;
  setup_spill_pointers (current_frame_info.n_spilled + n_varargs,
			stack_pointer_rtx, 0);

  if (frame_pointer_needed)
    {
      insn = emit_move_insn (hard_frame_pointer_rtx, stack_pointer_rtx);
      RTX_FRAME_RELATED_P (insn) = 1;

      /* Force the unwind info to recognize this as defining a new CFA,
	 rather than some temp register setup.  */
      add_reg_note (insn, REG_CFA_ADJUST_CFA, NULL_RTX);
    }

  if (current_frame_info.total_size != 0)
    {
      rtx frame_size_rtx = GEN_INT (- current_frame_info.total_size);
      rtx offset;

      if (satisfies_constraint_I (frame_size_rtx))
	offset = frame_size_rtx;
      else
	{
	  regno = next_scratch_gr_reg ();
	  offset = gen_rtx_REG (DImode, regno);
	  emit_move_insn (offset, frame_size_rtx);
	}

      insn = emit_insn (gen_adddi3 (stack_pointer_rtx,
				    stack_pointer_rtx, offset));

      if (! frame_pointer_needed)
	{
	  RTX_FRAME_RELATED_P (insn) = 1;
	  add_reg_note (insn, REG_CFA_ADJUST_CFA,
			gen_rtx_SET (VOIDmode,
				     stack_pointer_rtx,
				     gen_rtx_PLUS (DImode,
						   stack_pointer_rtx,
						   frame_size_rtx)));
	}

      /* ??? At this point we must generate a magic insn that appears to
	 modify the stack pointer, the frame pointer, and all spill
	 iterators.  This would allow the most scheduling freedom.  For
	 now, just hard stop.  */
      emit_insn (gen_blockage ());
    }

  /* Must copy out ar.unat before doing any integer spills.  */
  if (TEST_HARD_REG_BIT (current_frame_info.mask, AR_UNAT_REGNUM))
    {
      if (current_frame_info.r[reg_save_ar_unat])
        {
	  ar_unat_save_reg
	    = gen_rtx_REG (DImode, current_frame_info.r[reg_save_ar_unat]);
	  reg_emitted (reg_save_ar_unat);
	}
      else
	{
	  alt_regno = next_scratch_gr_reg ();
	  ar_unat_save_reg = gen_rtx_REG (DImode, alt_regno);
	  current_frame_info.gr_used_mask |= 1 << alt_regno;
	}

      reg = gen_rtx_REG (DImode, AR_UNAT_REGNUM);
      insn = emit_move_insn (ar_unat_save_reg, reg);
      if (current_frame_info.r[reg_save_ar_unat])
	{
	  RTX_FRAME_RELATED_P (insn) = 1;
	  add_reg_note (insn, REG_CFA_REGISTER, NULL_RTX);
	}

      /* Even if we're not going to generate an epilogue, we still
	 need to save the register so that EH works.  */
      if (! epilogue_p && current_frame_info.r[reg_save_ar_unat])
	emit_insn (gen_prologue_use (ar_unat_save_reg));
    }
  else
    ar_unat_save_reg = NULL_RTX;

  /* Spill all varargs registers.  Do this before spilling any GR registers,
     since we want the UNAT bits for the GR registers to override the UNAT
     bits from varargs, which we don't care about.  */

  cfa_off = -16;
  for (regno = GR_ARG_FIRST + 7; n_varargs > 0; --n_varargs, --regno)
    {
      reg = gen_rtx_REG (DImode, regno);
      do_spill (gen_gr_spill, reg, cfa_off += 8, NULL_RTX);
    }

  /* Locate the bottom of the register save area.  */
  cfa_off = (current_frame_info.spill_cfa_off
	     + current_frame_info.spill_size
	     + current_frame_info.extra_spill_size);

  /* Save the predicate register block either in a register or in memory.  */
  if (TEST_HARD_REG_BIT (current_frame_info.mask, PR_REG (0)))
    {
      reg = gen_rtx_REG (DImode, PR_REG (0));
      if (current_frame_info.r[reg_save_pr] != 0)
	{
	  alt_reg = gen_rtx_REG (DImode, current_frame_info.r[reg_save_pr]);
	  reg_emitted (reg_save_pr);
	  insn = emit_move_insn (alt_reg, reg);

	  /* ??? Denote pr spill/fill by a DImode move that modifies all
	     64 hard registers.  */
	  RTX_FRAME_RELATED_P (insn) = 1;
	  add_reg_note (insn, REG_CFA_REGISTER, NULL_RTX);

	  /* Even if we're not going to generate an epilogue, we still
	     need to save the register so that EH works.  */
	  if (! epilogue_p)
	    emit_insn (gen_prologue_use (alt_reg));
	}
      else
	{
	  alt_regno = next_scratch_gr_reg ();
	  alt_reg = gen_rtx_REG (DImode, alt_regno);
	  insn = emit_move_insn (alt_reg, reg);
	  do_spill (gen_movdi_x, alt_reg, cfa_off, reg);
	  cfa_off -= 8;
	}
    }

  /* Handle AR regs in numerical order.  All of them get special handling.  */
  if (TEST_HARD_REG_BIT (current_frame_info.mask, AR_UNAT_REGNUM)
      && current_frame_info.r[reg_save_ar_unat] == 0)
    {
      reg = gen_rtx_REG (DImode, AR_UNAT_REGNUM);
      do_spill (gen_movdi_x, ar_unat_save_reg, cfa_off, reg);
      cfa_off -= 8;
    }

  /* The alloc insn already copied ar.pfs into a general register.  The
     only thing we have to do now is copy that register to a stack slot
     if we'd not allocated a local register for the job.  */
  if (TEST_HARD_REG_BIT (current_frame_info.mask, AR_PFS_REGNUM)
      && current_frame_info.r[reg_save_ar_pfs] == 0)
    {
      reg = gen_rtx_REG (DImode, AR_PFS_REGNUM);
      do_spill (gen_movdi_x, ar_pfs_save_reg, cfa_off, reg);
      cfa_off -= 8;
    }

  if (TEST_HARD_REG_BIT (current_frame_info.mask, AR_LC_REGNUM))
    {
      reg = gen_rtx_REG (DImode, AR_LC_REGNUM);
      if (current_frame_info.r[reg_save_ar_lc] != 0)
	{
	  alt_reg = gen_rtx_REG (DImode, current_frame_info.r[reg_save_ar_lc]);
	  reg_emitted (reg_save_ar_lc);
	  insn = emit_move_insn (alt_reg, reg);
	  RTX_FRAME_RELATED_P (insn) = 1;
	  add_reg_note (insn, REG_CFA_REGISTER, NULL_RTX);

	  /* Even if we're not going to generate an epilogue, we still
	     need to save the register so that EH works.  */
	  if (! epilogue_p)
	    emit_insn (gen_prologue_use (alt_reg));
	}
      else
	{
	  alt_regno = next_scratch_gr_reg ();
	  alt_reg = gen_rtx_REG (DImode, alt_regno);
	  emit_move_insn (alt_reg, reg);
	  do_spill (gen_movdi_x, alt_reg, cfa_off, reg);
	  cfa_off -= 8;
	}
    }

  /* Save the return pointer.  */
  if (TEST_HARD_REG_BIT (current_frame_info.mask, BR_REG (0)))
    {
      reg = gen_rtx_REG (DImode, BR_REG (0));
      if (current_frame_info.r[reg_save_b0] != 0)
	{
          alt_reg = gen_rtx_REG (DImode, current_frame_info.r[reg_save_b0]);
          reg_emitted (reg_save_b0);
	  insn = emit_move_insn (alt_reg, reg);
	  RTX_FRAME_RELATED_P (insn) = 1;
	  add_reg_note (insn, REG_CFA_REGISTER,
			gen_rtx_SET (VOIDmode, alt_reg, pc_rtx));

	  /* Even if we're not going to generate an epilogue, we still
	     need to save the register so that EH works.  */
	  if (! epilogue_p)
	    emit_insn (gen_prologue_use (alt_reg));
	}
      else
	{
	  alt_regno = next_scratch_gr_reg ();
	  alt_reg = gen_rtx_REG (DImode, alt_regno);
	  emit_move_insn (alt_reg, reg);
	  do_spill (gen_movdi_x, alt_reg, cfa_off, reg);
	  cfa_off -= 8;
	}
    }

  if (current_frame_info.r[reg_save_gp])
    {
      reg_emitted (reg_save_gp);
      insn = emit_move_insn (gen_rtx_REG (DImode,
					  current_frame_info.r[reg_save_gp]),
			     pic_offset_table_rtx);
    }

  /* We should now be at the base of the gr/br/fr spill area.  */
  gcc_assert (cfa_off == (current_frame_info.spill_cfa_off
			  + current_frame_info.spill_size));

  /* Spill all general registers.  */
  for (regno = GR_REG (1); regno <= GR_REG (31); ++regno)
    if (TEST_HARD_REG_BIT (current_frame_info.mask, regno))
      {
	reg = gen_rtx_REG (DImode, regno);
	do_spill (gen_gr_spill, reg, cfa_off, reg);
	cfa_off -= 8;
      }

  /* Spill the rest of the BR registers.  */
  for (regno = BR_REG (1); regno <= BR_REG (7); ++regno)
    if (TEST_HARD_REG_BIT (current_frame_info.mask, regno))
      {
	alt_regno = next_scratch_gr_reg ();
	alt_reg = gen_rtx_REG (DImode, alt_regno);
	reg = gen_rtx_REG (DImode, regno);
	emit_move_insn (alt_reg, reg);
	do_spill (gen_movdi_x, alt_reg, cfa_off, reg);
	cfa_off -= 8;
      }

  /* Align the frame and spill all FR registers.  */
  for (regno = FR_REG (2); regno <= FR_REG (127); ++regno)
    if (TEST_HARD_REG_BIT (current_frame_info.mask, regno))
      {
        gcc_assert (!(cfa_off & 15));
	reg = gen_rtx_REG (XFmode, regno);
	do_spill (gen_fr_spill_x, reg, cfa_off, reg);
	cfa_off -= 16;
      }

  gcc_assert (cfa_off == current_frame_info.spill_cfa_off);

  finish_spill_pointers ();
}

/* Output the textual info surrounding the prologue.  */

void
ia64_start_function (FILE *file, const char *fnname,
		     tree decl ATTRIBUTE_UNUSED)
{
#if TARGET_ABI_OPEN_VMS
  vms_start_function (fnname);
#endif

  fputs ("\t.proc ", file);
  assemble_name (file, fnname);
  fputc ('\n', file);
  ASM_OUTPUT_LABEL (file, fnname);
}

/* Called after register allocation to add any instructions needed for the
   epilogue.  Using an epilogue insn is favored compared to putting all of the
   instructions in output_function_prologue(), since it allows the scheduler
   to intermix instructions with the saves of the caller saved registers.  In
   some cases, it might be necessary to emit a barrier instruction as the last
   insn to prevent such scheduling.  */

void
ia64_expand_epilogue (int sibcall_p)
{
  rtx insn, reg, alt_reg, ar_unat_save_reg;
  int regno, alt_regno, cfa_off;

  ia64_compute_frame_size (get_frame_size ());

  /* If there is a frame pointer, then we use it instead of the stack
     pointer, so that the stack pointer does not need to be valid when
     the epilogue starts.  See EXIT_IGNORE_STACK.  */
  if (frame_pointer_needed)
    setup_spill_pointers (current_frame_info.n_spilled,
			  hard_frame_pointer_rtx, 0);
  else
    setup_spill_pointers (current_frame_info.n_spilled, stack_pointer_rtx,
			  current_frame_info.total_size);

  if (current_frame_info.total_size != 0)
    {
      /* ??? At this point we must generate a magic insn that appears to
         modify the spill iterators and the frame pointer.  This would
	 allow the most scheduling freedom.  For now, just hard stop.  */
      emit_insn (gen_blockage ());
    }

  /* Locate the bottom of the register save area.  */
  cfa_off = (current_frame_info.spill_cfa_off
	     + current_frame_info.spill_size
	     + current_frame_info.extra_spill_size);

  /* Restore the predicate registers.  */
  if (TEST_HARD_REG_BIT (current_frame_info.mask, PR_REG (0)))
    {
      if (current_frame_info.r[reg_save_pr] != 0)
        {
	  alt_reg = gen_rtx_REG (DImode, current_frame_info.r[reg_save_pr]);
	  reg_emitted (reg_save_pr);
	}
      else
	{
	  alt_regno = next_scratch_gr_reg ();
	  alt_reg = gen_rtx_REG (DImode, alt_regno);
	  do_restore (gen_movdi_x, alt_reg, cfa_off);
	  cfa_off -= 8;
	}
      reg = gen_rtx_REG (DImode, PR_REG (0));
      emit_move_insn (reg, alt_reg);
    }

  /* Restore the application registers.  */

  /* Load the saved unat from the stack, but do not restore it until
     after the GRs have been restored.  */
  if (TEST_HARD_REG_BIT (current_frame_info.mask, AR_UNAT_REGNUM))
    {
      if (current_frame_info.r[reg_save_ar_unat] != 0)
        {
          ar_unat_save_reg
	    = gen_rtx_REG (DImode, current_frame_info.r[reg_save_ar_unat]);
	  reg_emitted (reg_save_ar_unat);
	}
      else
	{
	  alt_regno = next_scratch_gr_reg ();
	  ar_unat_save_reg = gen_rtx_REG (DImode, alt_regno);
	  current_frame_info.gr_used_mask |= 1 << alt_regno;
	  do_restore (gen_movdi_x, ar_unat_save_reg, cfa_off);
	  cfa_off -= 8;
	}
    }
  else
    ar_unat_save_reg = NULL_RTX;

  if (current_frame_info.r[reg_save_ar_pfs] != 0)
    {
      reg_emitted (reg_save_ar_pfs);
      alt_reg = gen_rtx_REG (DImode, current_frame_info.r[reg_save_ar_pfs]);
      reg = gen_rtx_REG (DImode, AR_PFS_REGNUM);
      emit_move_insn (reg, alt_reg);
    }
  else if (TEST_HARD_REG_BIT (current_frame_info.mask, AR_PFS_REGNUM))
    {
      alt_regno = next_scratch_gr_reg ();
      alt_reg = gen_rtx_REG (DImode, alt_regno);
      do_restore (gen_movdi_x, alt_reg, cfa_off);
      cfa_off -= 8;
      reg = gen_rtx_REG (DImode, AR_PFS_REGNUM);
      emit_move_insn (reg, alt_reg);
    }

  if (TEST_HARD_REG_BIT (current_frame_info.mask, AR_LC_REGNUM))
    {
      if (current_frame_info.r[reg_save_ar_lc] != 0)
        {
	  alt_reg = gen_rtx_REG (DImode, current_frame_info.r[reg_save_ar_lc]);
          reg_emitted (reg_save_ar_lc);
	}
      else
	{
	  alt_regno = next_scratch_gr_reg ();
	  alt_reg = gen_rtx_REG (DImode, alt_regno);
	  do_restore (gen_movdi_x, alt_reg, cfa_off);
	  cfa_off -= 8;
	}
      reg = gen_rtx_REG (DImode, AR_LC_REGNUM);
      emit_move_insn (reg, alt_reg);
    }

  /* Restore the return pointer.  */
  if (TEST_HARD_REG_BIT (current_frame_info.mask, BR_REG (0)))
    {
      if (current_frame_info.r[reg_save_b0] != 0)
        {
         alt_reg = gen_rtx_REG (DImode, current_frame_info.r[reg_save_b0]);
         reg_emitted (reg_save_b0);
        }
      else
	{
	  alt_regno = next_scratch_gr_reg ();
	  alt_reg = gen_rtx_REG (DImode, alt_regno);
	  do_restore (gen_movdi_x, alt_reg, cfa_off);
	  cfa_off -= 8;
	}
      reg = gen_rtx_REG (DImode, BR_REG (0));
      emit_move_insn (reg, alt_reg);
    }

  /* We should now be at the base of the gr/br/fr spill area.  */
  gcc_assert (cfa_off == (current_frame_info.spill_cfa_off
			  + current_frame_info.spill_size));

  /* The GP may be stored on the stack in the prologue, but it's
     never restored in the epilogue.  Skip the stack slot.  */
  if (TEST_HARD_REG_BIT (current_frame_info.mask, GR_REG (1)))
    cfa_off -= 8;

  /* Restore all general registers.  */
  for (regno = GR_REG (2); regno <= GR_REG (31); ++regno)
    if (TEST_HARD_REG_BIT (current_frame_info.mask, regno))
      {
	reg = gen_rtx_REG (DImode, regno);
	do_restore (gen_gr_restore, reg, cfa_off);
	cfa_off -= 8;
      }

  /* Restore the branch registers.  */
  for (regno = BR_REG (1); regno <= BR_REG (7); ++regno)
    if (TEST_HARD_REG_BIT (current_frame_info.mask, regno))
      {
	alt_regno = next_scratch_gr_reg ();
	alt_reg = gen_rtx_REG (DImode, alt_regno);
	do_restore (gen_movdi_x, alt_reg, cfa_off);
	cfa_off -= 8;
	reg = gen_rtx_REG (DImode, regno);
	emit_move_insn (reg, alt_reg);
      }

  /* Restore floating point registers.  */
  for (regno = FR_REG (2); regno <= FR_REG (127); ++regno)
    if (TEST_HARD_REG_BIT (current_frame_info.mask, regno))
      {
        gcc_assert (!(cfa_off & 15));
	reg = gen_rtx_REG (XFmode, regno);
	do_restore (gen_fr_restore_x, reg, cfa_off);
	cfa_off -= 16;
      }

  /* Restore ar.unat for real.  */
  if (TEST_HARD_REG_BIT (current_frame_info.mask, AR_UNAT_REGNUM))
    {
      reg = gen_rtx_REG (DImode, AR_UNAT_REGNUM);
      emit_move_insn (reg, ar_unat_save_reg);
    }

  gcc_assert (cfa_off == current_frame_info.spill_cfa_off);

  finish_spill_pointers ();

  if (current_frame_info.total_size
      || cfun->machine->ia64_eh_epilogue_sp
      || frame_pointer_needed)
    {
      /* ??? At this point we must generate a magic insn that appears to
         modify the spill iterators, the stack pointer, and the frame
	 pointer.  This would allow the most scheduling freedom.  For now,
	 just hard stop.  */
      emit_insn (gen_blockage ());
    }

  if (cfun->machine->ia64_eh_epilogue_sp)
    emit_move_insn (stack_pointer_rtx, cfun->machine->ia64_eh_epilogue_sp);
  else if (frame_pointer_needed)
    {
      insn = emit_move_insn (stack_pointer_rtx, hard_frame_pointer_rtx);
      RTX_FRAME_RELATED_P (insn) = 1;
      add_reg_note (insn, REG_CFA_ADJUST_CFA, NULL);
    }
  else if (current_frame_info.total_size)
    {
      rtx offset, frame_size_rtx;

      frame_size_rtx = GEN_INT (current_frame_info.total_size);
      if (satisfies_constraint_I (frame_size_rtx))
	offset = frame_size_rtx;
      else
	{
	  regno = next_scratch_gr_reg ();
	  offset = gen_rtx_REG (DImode, regno);
	  emit_move_insn (offset, frame_size_rtx);
	}

      insn = emit_insn (gen_adddi3 (stack_pointer_rtx, stack_pointer_rtx,
				    offset));

      RTX_FRAME_RELATED_P (insn) = 1;
      add_reg_note (insn, REG_CFA_ADJUST_CFA,
		    gen_rtx_SET (VOIDmode,
				 stack_pointer_rtx,
				 gen_rtx_PLUS (DImode,
					       stack_pointer_rtx,
					       frame_size_rtx)));
    }

  if (cfun->machine->ia64_eh_epilogue_bsp)
    emit_insn (gen_set_bsp (cfun->machine->ia64_eh_epilogue_bsp));

  if (! sibcall_p)
    emit_jump_insn (gen_return_internal (gen_rtx_REG (DImode, BR_REG (0))));
  else
    {
      int fp = GR_REG (2);
      /* We need a throw away register here, r0 and r1 are reserved,
	 so r2 is the first available call clobbered register.  If
	 there was a frame_pointer register, we may have swapped the
	 names of r2 and HARD_FRAME_POINTER_REGNUM, so we have to make
	 sure we're using the string "r2" when emitting the register
	 name for the assembler.  */
      if (current_frame_info.r[reg_fp] 
          && current_frame_info.r[reg_fp] == GR_REG (2))
	fp = HARD_FRAME_POINTER_REGNUM;

      /* We must emit an alloc to force the input registers to become output
	 registers.  Otherwise, if the callee tries to pass its parameters
	 through to another call without an intervening alloc, then these
	 values get lost.  */
      /* ??? We don't need to preserve all input registers.  We only need to
	 preserve those input registers used as arguments to the sibling call.
	 It is unclear how to compute that number here.  */
      if (current_frame_info.n_input_regs != 0)
	{
	  rtx n_inputs = GEN_INT (current_frame_info.n_input_regs);

	  insn = emit_insn (gen_alloc (gen_rtx_REG (DImode, fp),
				const0_rtx, const0_rtx,
				n_inputs, const0_rtx));
	  RTX_FRAME_RELATED_P (insn) = 1;

	  /* ??? We need to mark the alloc as frame-related so that it gets
	     passed into ia64_asm_unwind_emit for ia64-specific unwinding.
	     But there's nothing dwarf2 related to be done wrt the register
	     windows.  If we do nothing, dwarf2out will abort on the UNSPEC;
	     the empty parallel means dwarf2out will not see anything.  */
	  add_reg_note (insn, REG_FRAME_RELATED_EXPR,
			gen_rtx_PARALLEL (VOIDmode, rtvec_alloc (0)));
	}
    }
}

/* Return 1 if br.ret can do all the work required to return from a
   function.  */

int
ia64_direct_return (void)
{
  if (reload_completed && ! frame_pointer_needed)
    {
      ia64_compute_frame_size (get_frame_size ());

      return (current_frame_info.total_size == 0
	      && current_frame_info.n_spilled == 0
	      && current_frame_info.r[reg_save_b0] == 0
	      && current_frame_info.r[reg_save_pr] == 0
	      && current_frame_info.r[reg_save_ar_pfs] == 0
	      && current_frame_info.r[reg_save_ar_unat] == 0
	      && current_frame_info.r[reg_save_ar_lc] == 0);
    }
  return 0;
}

/* Return the magic cookie that we use to hold the return address
   during early compilation.  */

rtx
ia64_return_addr_rtx (HOST_WIDE_INT count, rtx frame ATTRIBUTE_UNUSED)
{
  if (count != 0)
    return NULL;
  return gen_rtx_UNSPEC (Pmode, gen_rtvec (1, const0_rtx), UNSPEC_RET_ADDR);
}

/* Split this value after reload, now that we know where the return
   address is saved.  */

void
ia64_split_return_addr_rtx (rtx dest)
{
  rtx src;

  if (TEST_HARD_REG_BIT (current_frame_info.mask, BR_REG (0)))
    {
      if (current_frame_info.r[reg_save_b0] != 0)
        {
	  src = gen_rtx_REG (DImode, current_frame_info.r[reg_save_b0]);
	  reg_emitted (reg_save_b0);
	}
      else
	{
	  HOST_WIDE_INT off;
	  unsigned int regno;
	  rtx off_r;

	  /* Compute offset from CFA for BR0.  */
	  /* ??? Must be kept in sync with ia64_expand_prologue.  */
	  off = (current_frame_info.spill_cfa_off
		 + current_frame_info.spill_size);
	  for (regno = GR_REG (1); regno <= GR_REG (31); ++regno)
	    if (TEST_HARD_REG_BIT (current_frame_info.mask, regno))
	      off -= 8;

	  /* Convert CFA offset to a register based offset.  */
	  if (frame_pointer_needed)
	    src = hard_frame_pointer_rtx;
	  else
	    {
	      src = stack_pointer_rtx;
	      off += current_frame_info.total_size;
	    }

	  /* Load address into scratch register.  */
	  off_r = GEN_INT (off);
	  if (satisfies_constraint_I (off_r))
	    emit_insn (gen_adddi3 (dest, src, off_r));
	  else
	    {
	      emit_move_insn (dest, off_r);
	      emit_insn (gen_adddi3 (dest, src, dest));
	    }

	  src = gen_rtx_MEM (Pmode, dest);
	}
    }
  else
    src = gen_rtx_REG (DImode, BR_REG (0));

  emit_move_insn (dest, src);
}

int
ia64_hard_regno_rename_ok (int from, int to)
{
  /* Don't clobber any of the registers we reserved for the prologue.  */
  unsigned int r;

  for (r = reg_fp; r <= reg_save_ar_lc; r++)
    if (to == current_frame_info.r[r] 
        || from == current_frame_info.r[r]
        || to == emitted_frame_related_regs[r]
        || from == emitted_frame_related_regs[r])
      return 0;

  /* Don't use output registers outside the register frame.  */
  if (OUT_REGNO_P (to) && to >= OUT_REG (current_frame_info.n_output_regs))
    return 0;

  /* Retain even/oddness on predicate register pairs.  */
  if (PR_REGNO_P (from) && PR_REGNO_P (to))
    return (from & 1) == (to & 1);

  return 1;
}

/* Target hook for assembling integer objects.  Handle word-sized
   aligned objects and detect the cases when @fptr is needed.  */

static bool
ia64_assemble_integer (rtx x, unsigned int size, int aligned_p)
{
  if (size == POINTER_SIZE / BITS_PER_UNIT
      && !(TARGET_NO_PIC || TARGET_AUTO_PIC)
      && GET_CODE (x) == SYMBOL_REF
      && SYMBOL_REF_FUNCTION_P (x))
    {
      static const char * const directive[2][2] = {
	  /* 64-bit pointer */  /* 32-bit pointer */
	{ "\tdata8.ua\t@fptr(", "\tdata4.ua\t@fptr("},	/* unaligned */
	{ "\tdata8\t@fptr(",    "\tdata4\t@fptr("}	/* aligned */
      };
      fputs (directive[(aligned_p != 0)][POINTER_SIZE == 32], asm_out_file);
      output_addr_const (asm_out_file, x);
      fputs (")\n", asm_out_file);
      return true;
    }
  return default_assemble_integer (x, size, aligned_p);
}

/* Emit the function prologue.  */

static void
ia64_output_function_prologue (FILE *file, HOST_WIDE_INT size ATTRIBUTE_UNUSED)
{
  int mask, grsave, grsave_prev;

  if (current_frame_info.need_regstk)
    fprintf (file, "\t.regstk %d, %d, %d, %d\n",
	     current_frame_info.n_input_regs,
	     current_frame_info.n_local_regs,
	     current_frame_info.n_output_regs,
	     current_frame_info.n_rotate_regs);

  if (ia64_except_unwind_info (&global_options) != UI_TARGET)
    return;

  /* Emit the .prologue directive.  */

  mask = 0;
  grsave = grsave_prev = 0;
  if (current_frame_info.r[reg_save_b0] != 0)
    {
      mask |= 8;
      grsave = grsave_prev = current_frame_info.r[reg_save_b0];
    }
  if (current_frame_info.r[reg_save_ar_pfs] != 0
      && (grsave_prev == 0
	  || current_frame_info.r[reg_save_ar_pfs] == grsave_prev + 1))
    {
      mask |= 4;
      if (grsave_prev == 0)
	grsave = current_frame_info.r[reg_save_ar_pfs];
      grsave_prev = current_frame_info.r[reg_save_ar_pfs];
    }
  if (current_frame_info.r[reg_fp] != 0
      && (grsave_prev == 0
	  || current_frame_info.r[reg_fp] == grsave_prev + 1))
    {
      mask |= 2;
      if (grsave_prev == 0)
	grsave = HARD_FRAME_POINTER_REGNUM;
      grsave_prev = current_frame_info.r[reg_fp];
    }
  if (current_frame_info.r[reg_save_pr] != 0
      && (grsave_prev == 0
	  || current_frame_info.r[reg_save_pr] == grsave_prev + 1))
    {
      mask |= 1;
      if (grsave_prev == 0)
	grsave = current_frame_info.r[reg_save_pr];
    }

  if (mask && TARGET_GNU_AS)
    fprintf (file, "\t.prologue %d, %d\n", mask,
	     ia64_dbx_register_number (grsave));
  else
    fputs ("\t.prologue\n", file);

  /* Emit a .spill directive, if necessary, to relocate the base of
     the register spill area.  */
  if (current_frame_info.spill_cfa_off != -16)
    fprintf (file, "\t.spill %ld\n",
	     (long) (current_frame_info.spill_cfa_off
		     + current_frame_info.spill_size));
}

/* Emit the .body directive at the scheduled end of the prologue.  */

static void
ia64_output_function_end_prologue (FILE *file)
{
  if (ia64_except_unwind_info (&global_options) != UI_TARGET)
    return;

  fputs ("\t.body\n", file);
}

/* Emit the function epilogue.  */

static void
ia64_output_function_epilogue (FILE *file ATTRIBUTE_UNUSED,
			       HOST_WIDE_INT size ATTRIBUTE_UNUSED)
{
  int i;

  if (current_frame_info.r[reg_fp])
    {
      const char *tmp = reg_names[HARD_FRAME_POINTER_REGNUM];
      reg_names[HARD_FRAME_POINTER_REGNUM]
	= reg_names[current_frame_info.r[reg_fp]];
      reg_names[current_frame_info.r[reg_fp]] = tmp;
      reg_emitted (reg_fp);
    }
  if (! TARGET_REG_NAMES)
    {
      for (i = 0; i < current_frame_info.n_input_regs; i++)
	reg_names[IN_REG (i)] = ia64_input_reg_names[i];
      for (i = 0; i < current_frame_info.n_local_regs; i++)
	reg_names[LOC_REG (i)] = ia64_local_reg_names[i];
      for (i = 0; i < current_frame_info.n_output_regs; i++)
	reg_names[OUT_REG (i)] = ia64_output_reg_names[i];
    }

  current_frame_info.initialized = 0;
}

int
ia64_dbx_register_number (int regno)
{
  /* In ia64_expand_prologue we quite literally renamed the frame pointer
     from its home at loc79 to something inside the register frame.  We
     must perform the same renumbering here for the debug info.  */
  if (current_frame_info.r[reg_fp])
    {
      if (regno == HARD_FRAME_POINTER_REGNUM)
	regno = current_frame_info.r[reg_fp];
      else if (regno == current_frame_info.r[reg_fp])
	regno = HARD_FRAME_POINTER_REGNUM;
    }

  if (IN_REGNO_P (regno))
    return 32 + regno - IN_REG (0);
  else if (LOC_REGNO_P (regno))
    return 32 + current_frame_info.n_input_regs + regno - LOC_REG (0);
  else if (OUT_REGNO_P (regno))
    return (32 + current_frame_info.n_input_regs
	    + current_frame_info.n_local_regs + regno - OUT_REG (0));
  else
    return regno;
}

/* Implement TARGET_TRAMPOLINE_INIT.

   The trampoline should set the static chain pointer to value placed
   into the trampoline and should branch to the specified routine.
   To make the normal indirect-subroutine calling convention work,
   the trampoline must look like a function descriptor; the first
   word being the target address and the second being the target's
   global pointer.

   We abuse the concept of a global pointer by arranging for it
   to point to the data we need to load.  The complete trampoline
   has the following form:

		+-------------------+ \
	TRAMP:	| __ia64_trampoline | |
		+-------------------+  > fake function descriptor
		| TRAMP+16          | |
		+-------------------+ /
		| target descriptor |
		+-------------------+
		| static link	    |
		+-------------------+
*/

static void
ia64_trampoline_init (rtx m_tramp, tree fndecl, rtx static_chain)
{
  rtx fnaddr = XEXP (DECL_RTL (fndecl), 0);
  rtx addr, addr_reg, tramp, eight = GEN_INT (8);

  /* The Intel assembler requires that the global __ia64_trampoline symbol
     be declared explicitly */
  if (!TARGET_GNU_AS)
    {
      static bool declared_ia64_trampoline = false;

      if (!declared_ia64_trampoline)
	{
	  declared_ia64_trampoline = true;
	  (*targetm.asm_out.globalize_label) (asm_out_file,
					      "__ia64_trampoline");
	}
    }

  /* Make sure addresses are Pmode even if we are in ILP32 mode. */
  addr = convert_memory_address (Pmode, XEXP (m_tramp, 0));
  fnaddr = convert_memory_address (Pmode, fnaddr);
  static_chain = convert_memory_address (Pmode, static_chain);

  /* Load up our iterator.  */
  addr_reg = copy_to_reg (addr);
  m_tramp = adjust_automodify_address (m_tramp, Pmode, addr_reg, 0);

  /* The first two words are the fake descriptor:
     __ia64_trampoline, ADDR+16.  */
  tramp = gen_rtx_SYMBOL_REF (Pmode, "__ia64_trampoline");
  if (TARGET_ABI_OPEN_VMS)
    {
      /* HP decided to break the ELF ABI on VMS (to deal with an ambiguity
	 in the Macro-32 compiler) and changed the semantics of the LTOFF22
	 relocation against function symbols to make it identical to the
	 LTOFF_FPTR22 relocation.  Emit the latter directly to stay within
	 strict ELF and dereference to get the bare code address.  */
      rtx reg = gen_reg_rtx (Pmode);
      SYMBOL_REF_FLAGS (tramp) |= SYMBOL_FLAG_FUNCTION;
      emit_move_insn (reg, tramp);
      emit_move_insn (reg, gen_rtx_MEM (Pmode, reg));
      tramp = reg;
   }
  emit_move_insn (m_tramp, tramp);
  emit_insn (gen_adddi3 (addr_reg, addr_reg, eight));
  m_tramp = adjust_automodify_address (m_tramp, VOIDmode, NULL, 8);

  emit_move_insn (m_tramp, force_reg (Pmode, plus_constant (Pmode, addr, 16)));
  emit_insn (gen_adddi3 (addr_reg, addr_reg, eight));
  m_tramp = adjust_automodify_address (m_tramp, VOIDmode, NULL, 8);

  /* The third word is the target descriptor.  */
  emit_move_insn (m_tramp, force_reg (Pmode, fnaddr));
  emit_insn (gen_adddi3 (addr_reg, addr_reg, eight));
  m_tramp = adjust_automodify_address (m_tramp, VOIDmode, NULL, 8);

  /* The fourth word is the static chain.  */
  emit_move_insn (m_tramp, static_chain);
}

/* Do any needed setup for a variadic function.  CUM has not been updated
   for the last named argument which has type TYPE and mode MODE.

   We generate the actual spill instructions during prologue generation.  */

static void
ia64_setup_incoming_varargs (cumulative_args_t cum, enum machine_mode mode,
			     tree type, int * pretend_size,
			     int second_time ATTRIBUTE_UNUSED)
{
  CUMULATIVE_ARGS next_cum = *get_cumulative_args (cum);

  /* Skip the current argument.  */
  ia64_function_arg_advance (pack_cumulative_args (&next_cum), mode, type, 1);

  if (next_cum.words < MAX_ARGUMENT_SLOTS)
    {
      int n = MAX_ARGUMENT_SLOTS - next_cum.words;
      *pretend_size = n * UNITS_PER_WORD;
      cfun->machine->n_varargs = n;
    }
}

/* Check whether TYPE is a homogeneous floating point aggregate.  If
   it is, return the mode of the floating point type that appears
   in all leafs.  If it is not, return VOIDmode.

   An aggregate is a homogeneous floating point aggregate is if all
   fields/elements in it have the same floating point type (e.g,
   SFmode).  128-bit quad-precision floats are excluded.

   Variable sized aggregates should never arrive here, since we should
   have already decided to pass them by reference.  Top-level zero-sized
   aggregates are excluded because our parallels crash the middle-end.  */

static enum machine_mode
hfa_element_mode (const_tree type, bool nested)
{
  enum machine_mode element_mode = VOIDmode;
  enum machine_mode mode;
  enum tree_code code = TREE_CODE (type);
  int know_element_mode = 0;
  tree t;

  if (!nested && (!TYPE_SIZE (type) || integer_zerop (TYPE_SIZE (type))))
    return VOIDmode;

  switch (code)
    {
    case VOID_TYPE:	case INTEGER_TYPE:	case ENUMERAL_TYPE:
    case BOOLEAN_TYPE:	case POINTER_TYPE:
    case OFFSET_TYPE:	case REFERENCE_TYPE:	case METHOD_TYPE:
    case LANG_TYPE:		case FUNCTION_TYPE:
      return VOIDmode;

      /* Fortran complex types are supposed to be HFAs, so we need to handle
	 gcc's COMPLEX_TYPEs as HFAs.  We need to exclude the integral complex
	 types though.  */
    case COMPLEX_TYPE:
      if (GET_MODE_CLASS (TYPE_MODE (type)) == MODE_COMPLEX_FLOAT
	  && TYPE_MODE (type) != TCmode)
	return GET_MODE_INNER (TYPE_MODE (type));
      else
	return VOIDmode;

    case REAL_TYPE:
      /* We want to return VOIDmode for raw REAL_TYPEs, but the actual
	 mode if this is contained within an aggregate.  */
      if (nested && TYPE_MODE (type) != TFmode)
	return TYPE_MODE (type);
      else
	return VOIDmode;

    case ARRAY_TYPE:
      return hfa_element_mode (TREE_TYPE (type), 1);

    case RECORD_TYPE:
    case UNION_TYPE:
    case QUAL_UNION_TYPE:
      for (t = TYPE_FIELDS (type); t; t = DECL_CHAIN (t))
	{
	  if (TREE_CODE (t) != FIELD_DECL)
	    continue;

	  mode = hfa_element_mode (TREE_TYPE (t), 1);
	  if (know_element_mode)
	    {
	      if (mode != element_mode)
		return VOIDmode;
	    }
	  else if (GET_MODE_CLASS (mode) != MODE_FLOAT)
	    return VOIDmode;
	  else
	    {
	      know_element_mode = 1;
	      element_mode = mode;
	    }
	}
      return element_mode;

    default:
      /* If we reach here, we probably have some front-end specific type
	 that the backend doesn't know about.  This can happen via the
	 aggregate_value_p call in init_function_start.  All we can do is
	 ignore unknown tree types.  */
      return VOIDmode;
    }

  return VOIDmode;
}

/* Return the number of words required to hold a quantity of TYPE and MODE
   when passed as an argument.  */
static int
ia64_function_arg_words (const_tree type, enum machine_mode mode)
{
  int words;

  if (mode == BLKmode)
    words = int_size_in_bytes (type);
  else
    words = GET_MODE_SIZE (mode);

  return (words + UNITS_PER_WORD - 1) / UNITS_PER_WORD;  /* round up */
}

/* Return the number of registers that should be skipped so the current
   argument (described by TYPE and WORDS) will be properly aligned.

   Integer and float arguments larger than 8 bytes start at the next
   even boundary.  Aggregates larger than 8 bytes start at the next
   even boundary if the aggregate has 16 byte alignment.  Note that
   in the 32-bit ABI, TImode and TFmode have only 8-byte alignment
   but are still to be aligned in registers.

   ??? The ABI does not specify how to handle aggregates with
   alignment from 9 to 15 bytes, or greater than 16.  We handle them
   all as if they had 16 byte alignment.  Such aggregates can occur
   only if gcc extensions are used.  */
static int
ia64_function_arg_offset (const CUMULATIVE_ARGS *cum,
			  const_tree type, int words)
{
  /* No registers are skipped on VMS.  */
  if (TARGET_ABI_OPEN_VMS || (cum->words & 1) == 0)
    return 0;

  if (type
      && TREE_CODE (type) != INTEGER_TYPE
      && TREE_CODE (type) != REAL_TYPE)
    return TYPE_ALIGN (type) > 8 * BITS_PER_UNIT;
  else
    return words > 1;
}

/* Return rtx for register where argument is passed, or zero if it is passed
   on the stack.  */
/* ??? 128-bit quad-precision floats are always passed in general
   registers.  */

static rtx
ia64_function_arg_1 (cumulative_args_t cum_v, enum machine_mode mode,
		     const_tree type, bool named, bool incoming)
{
  const CUMULATIVE_ARGS *cum = get_cumulative_args (cum_v);

  int basereg = (incoming ? GR_ARG_FIRST : AR_ARG_FIRST);
  int words = ia64_function_arg_words (type, mode);
  int offset = ia64_function_arg_offset (cum, type, words);
  enum machine_mode hfa_mode = VOIDmode;

  /* For OPEN VMS, emit the instruction setting up the argument register here,
     when we know this will be together with the other arguments setup related
     insns.  This is not the conceptually best place to do this, but this is
     the easiest as we have convenient access to cumulative args info.  */

  if (TARGET_ABI_OPEN_VMS && mode == VOIDmode && type == void_type_node
      && named == 1)
    {
      unsigned HOST_WIDE_INT regval = cum->words;
      int i;

      for (i = 0; i < 8; i++)
	regval |= ((int) cum->atypes[i]) << (i * 3 + 8);

      emit_move_insn (gen_rtx_REG (DImode, GR_REG (25)),
		      GEN_INT (regval));
    }

  /* If all argument slots are used, then it must go on the stack.  */
  if (cum->words + offset >= MAX_ARGUMENT_SLOTS)
    return 0;

  /* On OpenVMS argument is either in Rn or Fn.  */
  if (TARGET_ABI_OPEN_VMS)
    {
      if (FLOAT_MODE_P (mode))
	return gen_rtx_REG (mode, FR_ARG_FIRST + cum->words);
      else
	return gen_rtx_REG (mode, basereg + cum->words);
    }

  /* Check for and handle homogeneous FP aggregates.  */
  if (type)
    hfa_mode = hfa_element_mode (type, 0);

  /* Unnamed prototyped hfas are passed as usual.  Named prototyped hfas
     and unprototyped hfas are passed specially.  */
  if (hfa_mode != VOIDmode && (! cum->prototype || named))
    {
      rtx loc[16];
      int i = 0;
      int fp_regs = cum->fp_regs;
      int int_regs = cum->words + offset;
      int hfa_size = GET_MODE_SIZE (hfa_mode);
      int byte_size;
      int args_byte_size;

      /* If prototyped, pass it in FR regs then GR regs.
	 If not prototyped, pass it in both FR and GR regs.

	 If this is an SFmode aggregate, then it is possible to run out of
	 FR regs while GR regs are still left.  In that case, we pass the
	 remaining part in the GR regs.  */

      /* Fill the FP regs.  We do this always.  We stop if we reach the end
	 of the argument, the last FP register, or the last argument slot.  */

      byte_size = ((mode == BLKmode)
		   ? int_size_in_bytes (type) : GET_MODE_SIZE (mode));
      args_byte_size = int_regs * UNITS_PER_WORD;
      offset = 0;
      for (; (offset < byte_size && fp_regs < MAX_ARGUMENT_SLOTS
	      && args_byte_size < (MAX_ARGUMENT_SLOTS * UNITS_PER_WORD)); i++)
	{
	  loc[i] = gen_rtx_EXPR_LIST (VOIDmode,
				      gen_rtx_REG (hfa_mode, (FR_ARG_FIRST
							      + fp_regs)),
				      GEN_INT (offset));
	  offset += hfa_size;
	  args_byte_size += hfa_size;
	  fp_regs++;
	}

      /* If no prototype, then the whole thing must go in GR regs.  */
      if (! cum->prototype)
	offset = 0;
      /* If this is an SFmode aggregate, then we might have some left over
	 that needs to go in GR regs.  */
      else if (byte_size != offset)
	int_regs += offset / UNITS_PER_WORD;

      /* Fill in the GR regs.  We must use DImode here, not the hfa mode.  */

      for (; offset < byte_size && int_regs < MAX_ARGUMENT_SLOTS; i++)
	{
	  enum machine_mode gr_mode = DImode;
	  unsigned int gr_size;

	  /* If we have an odd 4 byte hunk because we ran out of FR regs,
	     then this goes in a GR reg left adjusted/little endian, right
	     adjusted/big endian.  */
	  /* ??? Currently this is handled wrong, because 4-byte hunks are
	     always right adjusted/little endian.  */
	  if (offset & 0x4)
	    gr_mode = SImode;
	  /* If we have an even 4 byte hunk because the aggregate is a
	     multiple of 4 bytes in size, then this goes in a GR reg right
	     adjusted/little endian.  */
	  else if (byte_size - offset == 4)
	    gr_mode = SImode;

	  loc[i] = gen_rtx_EXPR_LIST (VOIDmode,
				      gen_rtx_REG (gr_mode, (basereg
							     + int_regs)),
				      GEN_INT (offset));

	  gr_size = GET_MODE_SIZE (gr_mode);
	  offset += gr_size;
	  if (gr_size == UNITS_PER_WORD
	      || (gr_size < UNITS_PER_WORD && offset % UNITS_PER_WORD == 0))
	    int_regs++;
	  else if (gr_size > UNITS_PER_WORD)
	    int_regs += gr_size / UNITS_PER_WORD;
	}
      return gen_rtx_PARALLEL (mode, gen_rtvec_v (i, loc));
    }
  
  /* Integral and aggregates go in general registers.  If we have run out of
     FR registers, then FP values must also go in general registers.  This can
     happen when we have a SFmode HFA.  */
  else if (mode == TFmode || mode == TCmode
	   || (! FLOAT_MODE_P (mode) || cum->fp_regs == MAX_ARGUMENT_SLOTS))
    {
      int byte_size = ((mode == BLKmode)
                       ? int_size_in_bytes (type) : GET_MODE_SIZE (mode));
      if (BYTES_BIG_ENDIAN
	&& (mode == BLKmode || (type && AGGREGATE_TYPE_P (type)))
	&& byte_size < UNITS_PER_WORD
	&& byte_size > 0)
	{
	  rtx gr_reg = gen_rtx_EXPR_LIST (VOIDmode,
					  gen_rtx_REG (DImode,
						       (basereg + cum->words
							+ offset)),
					  const0_rtx);
	  return gen_rtx_PARALLEL (mode, gen_rtvec (1, gr_reg));
	}
      else
	return gen_rtx_REG (mode, basereg + cum->words + offset);

    }

  /* If there is a prototype, then FP values go in a FR register when
     named, and in a GR register when unnamed.  */
  else if (cum->prototype)
    {
      if (named)
	return gen_rtx_REG (mode, FR_ARG_FIRST + cum->fp_regs);
      /* In big-endian mode, an anonymous SFmode value must be represented
         as (parallel:SF [(expr_list (reg:DI n) (const_int 0))]) to force
	 the value into the high half of the general register.  */
      else if (BYTES_BIG_ENDIAN && mode == SFmode)
	return gen_rtx_PARALLEL (mode,
		 gen_rtvec (1,
                   gen_rtx_EXPR_LIST (VOIDmode,
		     gen_rtx_REG (DImode, basereg + cum->words + offset),
				      const0_rtx)));
      else
	return gen_rtx_REG (mode, basereg + cum->words + offset);
    }
  /* If there is no prototype, then FP values go in both FR and GR
     registers.  */
  else
    {
      /* See comment above.  */
      enum machine_mode inner_mode =
	(BYTES_BIG_ENDIAN && mode == SFmode) ? DImode : mode;

      rtx fp_reg = gen_rtx_EXPR_LIST (VOIDmode,
				      gen_rtx_REG (mode, (FR_ARG_FIRST
							  + cum->fp_regs)),
				      const0_rtx);
      rtx gr_reg = gen_rtx_EXPR_LIST (VOIDmode,
				      gen_rtx_REG (inner_mode,
						   (basereg + cum->words
						    + offset)),
				      const0_rtx);

      return gen_rtx_PARALLEL (mode, gen_rtvec (2, fp_reg, gr_reg));
    }
}

/* Implement TARGET_FUNCION_ARG target hook.  */

static rtx
ia64_function_arg (cumulative_args_t cum, enum machine_mode mode,
		   const_tree type, bool named)
{
  return ia64_function_arg_1 (cum, mode, type, named, false);
}

/* Implement TARGET_FUNCION_INCOMING_ARG target hook.  */

static rtx
ia64_function_incoming_arg (cumulative_args_t cum,
			    enum machine_mode mode,
			    const_tree type, bool named)
{
  return ia64_function_arg_1 (cum, mode, type, named, true);
}

/* Return number of bytes, at the beginning of the argument, that must be
   put in registers.  0 is the argument is entirely in registers or entirely
   in memory.  */

static int
ia64_arg_partial_bytes (cumulative_args_t cum_v, enum machine_mode mode,
			tree type, bool named ATTRIBUTE_UNUSED)
{
  CUMULATIVE_ARGS *cum = get_cumulative_args (cum_v);

  int words = ia64_function_arg_words (type, mode);
  int offset = ia64_function_arg_offset (cum, type, words);

  /* If all argument slots are used, then it must go on the stack.  */
  if (cum->words + offset >= MAX_ARGUMENT_SLOTS)
    return 0;

  /* It doesn't matter whether the argument goes in FR or GR regs.  If
     it fits within the 8 argument slots, then it goes entirely in
     registers.  If it extends past the last argument slot, then the rest
     goes on the stack.  */

  if (words + cum->words + offset <= MAX_ARGUMENT_SLOTS)
    return 0;

  return (MAX_ARGUMENT_SLOTS - cum->words - offset) * UNITS_PER_WORD;
}

/* Return ivms_arg_type based on machine_mode.  */

static enum ivms_arg_type
ia64_arg_type (enum machine_mode mode)
{
  switch (mode)
    {
    case SFmode:
      return FS;
    case DFmode:
      return FT;
    default:
      return I64;
    }
}

/* Update CUM to point after this argument.  This is patterned after
   ia64_function_arg.  */

static void
ia64_function_arg_advance (cumulative_args_t cum_v, enum machine_mode mode,
			   const_tree type, bool named)
{
  CUMULATIVE_ARGS *cum = get_cumulative_args (cum_v);
  int words = ia64_function_arg_words (type, mode);
  int offset = ia64_function_arg_offset (cum, type, words);
  enum machine_mode hfa_mode = VOIDmode;

  /* If all arg slots are already full, then there is nothing to do.  */
  if (cum->words >= MAX_ARGUMENT_SLOTS)
    {
      cum->words += words + offset;
      return;
    }

  cum->atypes[cum->words] = ia64_arg_type (mode);
  cum->words += words + offset;

  /* On OpenVMS argument is either in Rn or Fn.  */
  if (TARGET_ABI_OPEN_VMS)
    {
      cum->int_regs = cum->words;
      cum->fp_regs = cum->words;
      return;
    }

  /* Check for and handle homogeneous FP aggregates.  */
  if (type)
    hfa_mode = hfa_element_mode (type, 0);

  /* Unnamed prototyped hfas are passed as usual.  Named prototyped hfas
     and unprototyped hfas are passed specially.  */
  if (hfa_mode != VOIDmode && (! cum->prototype || named))
    {
      int fp_regs = cum->fp_regs;
      /* This is the original value of cum->words + offset.  */
      int int_regs = cum->words - words;
      int hfa_size = GET_MODE_SIZE (hfa_mode);
      int byte_size;
      int args_byte_size;

      /* If prototyped, pass it in FR regs then GR regs.
	 If not prototyped, pass it in both FR and GR regs.

	 If this is an SFmode aggregate, then it is possible to run out of
	 FR regs while GR regs are still left.  In that case, we pass the
	 remaining part in the GR regs.  */

      /* Fill the FP regs.  We do this always.  We stop if we reach the end
	 of the argument, the last FP register, or the last argument slot.  */

      byte_size = ((mode == BLKmode)
		   ? int_size_in_bytes (type) : GET_MODE_SIZE (mode));
      args_byte_size = int_regs * UNITS_PER_WORD;
      offset = 0;
      for (; (offset < byte_size && fp_regs < MAX_ARGUMENT_SLOTS
	      && args_byte_size < (MAX_ARGUMENT_SLOTS * UNITS_PER_WORD));)
	{
	  offset += hfa_size;
	  args_byte_size += hfa_size;
	  fp_regs++;
	}

      cum->fp_regs = fp_regs;
    }

  /* Integral and aggregates go in general registers.  So do TFmode FP values.
     If we have run out of FR registers, then other FP values must also go in
     general registers.  This can happen when we have a SFmode HFA.  */
  else if (mode == TFmode || mode == TCmode
           || (! FLOAT_MODE_P (mode) || cum->fp_regs == MAX_ARGUMENT_SLOTS))
    cum->int_regs = cum->words;

  /* If there is a prototype, then FP values go in a FR register when
     named, and in a GR register when unnamed.  */
  else if (cum->prototype)
    {
      if (! named)
	cum->int_regs = cum->words;
      else
	/* ??? Complex types should not reach here.  */
	cum->fp_regs += (GET_MODE_CLASS (mode) == MODE_COMPLEX_FLOAT ? 2 : 1);
    }
  /* If there is no prototype, then FP values go in both FR and GR
     registers.  */
  else
    {
      /* ??? Complex types should not reach here.  */
      cum->fp_regs += (GET_MODE_CLASS (mode) == MODE_COMPLEX_FLOAT ? 2 : 1);
      cum->int_regs = cum->words;
    }
}

/* Arguments with alignment larger than 8 bytes start at the next even
   boundary.  On ILP32 HPUX, TFmode arguments start on next even boundary
   even though their normal alignment is 8 bytes.  See ia64_function_arg.  */

static unsigned int
ia64_function_arg_boundary (enum machine_mode mode, const_tree type)
{
  if (mode == TFmode && TARGET_HPUX && TARGET_ILP32)
    return PARM_BOUNDARY * 2;

  if (type)
    {
      if (TYPE_ALIGN (type) > PARM_BOUNDARY)
        return PARM_BOUNDARY * 2;
      else
        return PARM_BOUNDARY;
    }

  if (GET_MODE_BITSIZE (mode) > PARM_BOUNDARY)
    return PARM_BOUNDARY * 2;
  else
    return PARM_BOUNDARY;
}

/* True if it is OK to do sibling call optimization for the specified
   call expression EXP.  DECL will be the called function, or NULL if
   this is an indirect call.  */
static bool
ia64_function_ok_for_sibcall (tree decl, tree exp ATTRIBUTE_UNUSED)
{
  /* We can't perform a sibcall if the current function has the syscall_linkage
     attribute.  */
  if (lookup_attribute ("syscall_linkage",
			TYPE_ATTRIBUTES (TREE_TYPE (current_function_decl))))
    return false;

  /* We must always return with our current GP.  This means we can
     only sibcall to functions defined in the current module unless
     TARGET_CONST_GP is set to true.  */
  return (decl && (*targetm.binds_local_p) (decl)) || TARGET_CONST_GP;
}


/* Implement va_arg.  */

static tree
ia64_gimplify_va_arg (tree valist, tree type, gimple_seq *pre_p,
		      gimple_seq *post_p)
{
  /* Variable sized types are passed by reference.  */
  if (pass_by_reference (NULL, TYPE_MODE (type), type, false))
    {
      tree ptrtype = build_pointer_type (type);
      tree addr = std_gimplify_va_arg_expr (valist, ptrtype, pre_p, post_p);
      return build_va_arg_indirect_ref (addr);
    }

  /* Aggregate arguments with alignment larger than 8 bytes start at
     the next even boundary.  Integer and floating point arguments
     do so if they are larger than 8 bytes, whether or not they are
     also aligned larger than 8 bytes.  */
  if ((TREE_CODE (type) == REAL_TYPE || TREE_CODE (type) == INTEGER_TYPE)
      ? int_size_in_bytes (type) > 8 : TYPE_ALIGN (type) > 8 * BITS_PER_UNIT)
    {
      tree t = fold_build_pointer_plus_hwi (valist, 2 * UNITS_PER_WORD - 1);
      t = build2 (BIT_AND_EXPR, TREE_TYPE (t), t,
		  build_int_cst (TREE_TYPE (t), -2 * UNITS_PER_WORD));
      gimplify_assign (unshare_expr (valist), t, pre_p);
    }

  return std_gimplify_va_arg_expr (valist, type, pre_p, post_p);
}

/* Return 1 if function return value returned in memory.  Return 0 if it is
   in a register.  */

static bool
ia64_return_in_memory (const_tree valtype, const_tree fntype ATTRIBUTE_UNUSED)
{
  enum machine_mode mode;
  enum machine_mode hfa_mode;
  HOST_WIDE_INT byte_size;

  mode = TYPE_MODE (valtype);
  byte_size = GET_MODE_SIZE (mode);
  if (mode == BLKmode)
    {
      byte_size = int_size_in_bytes (valtype);
      if (byte_size < 0)
	return true;
    }

  /* Hfa's with up to 8 elements are returned in the FP argument registers.  */

  hfa_mode = hfa_element_mode (valtype, 0);
  if (hfa_mode != VOIDmode)
    {
      int hfa_size = GET_MODE_SIZE (hfa_mode);

      if (byte_size / hfa_size > MAX_ARGUMENT_SLOTS)
	return true;
      else
	return false;
    }
  else if (byte_size > UNITS_PER_WORD * MAX_INT_RETURN_SLOTS)
    return true;
  else
    return false;
}

/* Return rtx for register that holds the function return value.  */

static rtx
ia64_function_value (const_tree valtype,
		     const_tree fn_decl_or_type,
		     bool outgoing ATTRIBUTE_UNUSED)
{
  enum machine_mode mode;
  enum machine_mode hfa_mode;
  int unsignedp;
  const_tree func = fn_decl_or_type;

  if (fn_decl_or_type
      && !DECL_P (fn_decl_or_type))
    func = NULL;
  
  mode = TYPE_MODE (valtype);
  hfa_mode = hfa_element_mode (valtype, 0);

  if (hfa_mode != VOIDmode)
    {
      rtx loc[8];
      int i;
      int hfa_size;
      int byte_size;
      int offset;

      hfa_size = GET_MODE_SIZE (hfa_mode);
      byte_size = ((mode == BLKmode)
		   ? int_size_in_bytes (valtype) : GET_MODE_SIZE (mode));
      offset = 0;
      for (i = 0; offset < byte_size; i++)
	{
	  loc[i] = gen_rtx_EXPR_LIST (VOIDmode,
				      gen_rtx_REG (hfa_mode, FR_ARG_FIRST + i),
				      GEN_INT (offset));
	  offset += hfa_size;
	}
      return gen_rtx_PARALLEL (mode, gen_rtvec_v (i, loc));
    }
  else if (FLOAT_TYPE_P (valtype) && mode != TFmode && mode != TCmode)
    return gen_rtx_REG (mode, FR_ARG_FIRST);
  else
    {
      bool need_parallel = false;

      /* In big-endian mode, we need to manage the layout of aggregates
	 in the registers so that we get the bits properly aligned in
	 the highpart of the registers.  */
      if (BYTES_BIG_ENDIAN
	  && (mode == BLKmode || (valtype && AGGREGATE_TYPE_P (valtype))))
	need_parallel = true;

      /* Something like struct S { long double x; char a[0] } is not an
	 HFA structure, and therefore doesn't go in fp registers.  But
	 the middle-end will give it XFmode anyway, and XFmode values
	 don't normally fit in integer registers.  So we need to smuggle
	 the value inside a parallel.  */
      else if (mode == XFmode || mode == XCmode || mode == RFmode)
	need_parallel = true;

      if (need_parallel)
	{
	  rtx loc[8];
	  int offset;
	  int bytesize;
	  int i;

	  offset = 0;
	  bytesize = int_size_in_bytes (valtype);
	  /* An empty PARALLEL is invalid here, but the return value
	     doesn't matter for empty structs.  */
	  if (bytesize == 0)
	    return gen_rtx_REG (mode, GR_RET_FIRST);
	  for (i = 0; offset < bytesize; i++)
	    {
	      loc[i] = gen_rtx_EXPR_LIST (VOIDmode,
					  gen_rtx_REG (DImode,
						       GR_RET_FIRST + i),
					  GEN_INT (offset));
	      offset += UNITS_PER_WORD;
	    }
	  return gen_rtx_PARALLEL (mode, gen_rtvec_v (i, loc));
	}

      mode = promote_function_mode (valtype, mode, &unsignedp,
                                    func ? TREE_TYPE (func) : NULL_TREE,
                                    true);

      return gen_rtx_REG (mode, GR_RET_FIRST);
    }
}

/* Worker function for TARGET_LIBCALL_VALUE.  */

static rtx
ia64_libcall_value (enum machine_mode mode,
		    const_rtx fun ATTRIBUTE_UNUSED)
{
  return gen_rtx_REG (mode,
		      (((GET_MODE_CLASS (mode) == MODE_FLOAT
			 || GET_MODE_CLASS (mode) == MODE_COMPLEX_FLOAT)
			&& (mode) != TFmode)
		       ? FR_RET_FIRST : GR_RET_FIRST));
}

/* Worker function for FUNCTION_VALUE_REGNO_P.  */

static bool
ia64_function_value_regno_p (const unsigned int regno)
{
  return ((regno >= GR_RET_FIRST && regno <= GR_RET_LAST)
          || (regno >= FR_RET_FIRST && regno <= FR_RET_LAST));
}

/* This is called from dwarf2out.c via TARGET_ASM_OUTPUT_DWARF_DTPREL.
   We need to emit DTP-relative relocations.  */

static void
ia64_output_dwarf_dtprel (FILE *file, int size, rtx x)
{
  gcc_assert (size == 4 || size == 8);
  if (size == 4)
    fputs ("\tdata4.ua\t@dtprel(", file);
  else
    fputs ("\tdata8.ua\t@dtprel(", file);
  output_addr_const (file, x);
  fputs (")", file);
}

/* Print a memory address as an operand to reference that memory location.  */

/* ??? Do we need this?  It gets used only for 'a' operands.  We could perhaps
   also call this from ia64_print_operand for memory addresses.  */

static void
ia64_print_operand_address (FILE * stream ATTRIBUTE_UNUSED,
			    rtx address ATTRIBUTE_UNUSED)
{
}

/* Print an operand to an assembler instruction.
   C	Swap and print a comparison operator.
   D	Print an FP comparison operator.
   E    Print 32 - constant, for SImode shifts as extract.
   e    Print 64 - constant, for DImode rotates.
   F	A floating point constant 0.0 emitted as f0, or 1.0 emitted as f1, or
        a floating point register emitted normally.
   G	A floating point constant.
   I	Invert a predicate register by adding 1.
   J    Select the proper predicate register for a condition.
   j    Select the inverse predicate register for a condition.
   O	Append .acq for volatile load.
   P	Postincrement of a MEM.
   Q	Append .rel for volatile store.
   R	Print .s .d or nothing for a single, double or no truncation.
   S	Shift amount for shladd instruction.
   T	Print an 8-bit sign extended number (K) as a 32-bit unsigned number
	for Intel assembler.
   U	Print an 8-bit sign extended number (K) as a 64-bit unsigned number
	for Intel assembler.
   X	A pair of floating point registers.
   r	Print register name, or constant 0 as r0.  HP compatibility for
	Linux kernel.
   v    Print vector constant value as an 8-byte integer value.  */

static void
ia64_print_operand (FILE * file, rtx x, int code)
{
  const char *str;

  switch (code)
    {
    case 0:
      /* Handled below.  */
      break;

    case 'C':
      {
	enum rtx_code c = swap_condition (GET_CODE (x));
	fputs (GET_RTX_NAME (c), file);
	return;
      }

    case 'D':
      switch (GET_CODE (x))
	{
	case NE:
	  str = "neq";
	  break;
	case UNORDERED:
	  str = "unord";
	  break;
	case ORDERED:
	  str = "ord";
	  break;
	case UNLT:
	  str = "nge";
	  break;
	case UNLE:
	  str = "ngt";
	  break;
	case UNGT:
	  str = "nle";
	  break;
	case UNGE:
	  str = "nlt";
	  break;
	default:
	  str = GET_RTX_NAME (GET_CODE (x));
	  break;
	}
      fputs (str, file);
      return;

    case 'E':
      fprintf (file, HOST_WIDE_INT_PRINT_DEC, 32 - INTVAL (x));
      return;

    case 'e':
      fprintf (file, HOST_WIDE_INT_PRINT_DEC, 64 - INTVAL (x));
      return;

    case 'F':
      if (x == CONST0_RTX (GET_MODE (x)))
	str = reg_names [FR_REG (0)];
      else if (x == CONST1_RTX (GET_MODE (x)))
	str = reg_names [FR_REG (1)];
      else
	{
	  gcc_assert (GET_CODE (x) == REG);
	  str = reg_names [REGNO (x)];
	}
      fputs (str, file);
      return;

    case 'G':
      {
	long val[4];
	REAL_VALUE_TYPE rv;
	REAL_VALUE_FROM_CONST_DOUBLE (rv, x);
	real_to_target (val, &rv, GET_MODE (x));
	if (GET_MODE (x) == SFmode)
	  fprintf (file, "0x%08lx", val[0] & 0xffffffff);
	else if (GET_MODE (x) == DFmode)
	  fprintf (file, "0x%08lx%08lx", (WORDS_BIG_ENDIAN ? val[0] : val[1])
					  & 0xffffffff,
					 (WORDS_BIG_ENDIAN ? val[1] : val[0])
					  & 0xffffffff);
	else
	  output_operand_lossage ("invalid %%G mode");
      }
      return;

    case 'I':
      fputs (reg_names [REGNO (x) + 1], file);
      return;

    case 'J':
    case 'j':
      {
	unsigned int regno = REGNO (XEXP (x, 0));
	if (GET_CODE (x) == EQ)
	  regno += 1;
	if (code == 'j')
	  regno ^= 1;
        fputs (reg_names [regno], file);
      }
      return;

    case 'O':
      if (MEM_VOLATILE_P (x))
	fputs(".acq", file);
      return;

    case 'P':
      {
	HOST_WIDE_INT value;

	switch (GET_CODE (XEXP (x, 0)))
	  {
	  default:
	    return;

	  case POST_MODIFY:
	    x = XEXP (XEXP (XEXP (x, 0), 1), 1);
	    if (GET_CODE (x) == CONST_INT)
	      value = INTVAL (x);
	    else
	      {
		gcc_assert (GET_CODE (x) == REG);
		fprintf (file, ", %s", reg_names[REGNO (x)]);
		return;
	      }
	    break;

	  case POST_INC:
	    value = GET_MODE_SIZE (GET_MODE (x));
	    break;

	  case POST_DEC:
	    value = - (HOST_WIDE_INT) GET_MODE_SIZE (GET_MODE (x));
	    break;
	  }

	fprintf (file, ", " HOST_WIDE_INT_PRINT_DEC, value);
	return;
      }

    case 'Q':
      if (MEM_VOLATILE_P (x))
	fputs(".rel", file);
      return;

    case 'R':
      if (x == CONST0_RTX (GET_MODE (x)))
	fputs(".s", file);
      else if (x == CONST1_RTX (GET_MODE (x)))
	fputs(".d", file);
      else if (x == CONST2_RTX (GET_MODE (x)))
	;
      else
	output_operand_lossage ("invalid %%R value");
      return;

    case 'S':
      fprintf (file, "%d", exact_log2 (INTVAL (x)));
      return;

    case 'T':
      if (! TARGET_GNU_AS && GET_CODE (x) == CONST_INT)
	{
	  fprintf (file, "0x%x", (int) INTVAL (x) & 0xffffffff);
	  return;
	}
      break;

    case 'U':
      if (! TARGET_GNU_AS && GET_CODE (x) == CONST_INT)
	{
	  const char *prefix = "0x";
	  if (INTVAL (x) & 0x80000000)
	    {
	      fprintf (file, "0xffffffff");
	      prefix = "";
	    }
	  fprintf (file, "%s%x", prefix, (int) INTVAL (x) & 0xffffffff);
	  return;
	}
      break;

    case 'X':
      {
	unsigned int regno = REGNO (x);
	fprintf (file, "%s, %s", reg_names [regno], reg_names [regno + 1]);
      }
      return;

    case 'r':
      /* If this operand is the constant zero, write it as register zero.
	 Any register, zero, or CONST_INT value is OK here.  */
      if (GET_CODE (x) == REG)
	fputs (reg_names[REGNO (x)], file);
      else if (x == CONST0_RTX (GET_MODE (x)))
	fputs ("r0", file);
      else if (GET_CODE (x) == CONST_INT)
	output_addr_const (file, x);
      else
	output_operand_lossage ("invalid %%r value");
      return;

    case 'v':
      gcc_assert (GET_CODE (x) == CONST_VECTOR);
      x = simplify_subreg (DImode, x, GET_MODE (x), 0);
      break;

    case '+':
      {
	const char *which;

	/* For conditional branches, returns or calls, substitute
	   sptk, dptk, dpnt, or spnt for %s.  */
	x = find_reg_note (current_output_insn, REG_BR_PROB, 0);
	if (x)
	  {
	    int pred_val = INTVAL (XEXP (x, 0));

	    /* Guess top and bottom 10% statically predicted.  */
	    if (pred_val < REG_BR_PROB_BASE / 50
		&& br_prob_note_reliable_p (x))
	      which = ".spnt";
	    else if (pred_val < REG_BR_PROB_BASE / 2)
	      which = ".dpnt";
	    else if (pred_val < REG_BR_PROB_BASE / 100 * 98
		     || !br_prob_note_reliable_p (x))
	      which = ".dptk";
	    else
	      which = ".sptk";
	  }
	else if (GET_CODE (current_output_insn) == CALL_INSN)
	  which = ".sptk";
	else
	  which = ".dptk";

	fputs (which, file);
	return;
      }

    case ',':
      x = current_insn_predicate;
      if (x)
	{
	  unsigned int regno = REGNO (XEXP (x, 0));
	  if (GET_CODE (x) == EQ)
	    regno += 1;
          fprintf (file, "(%s) ", reg_names [regno]);
	}
      return;

    default:
      output_operand_lossage ("ia64_print_operand: unknown code");
      return;
    }

  switch (GET_CODE (x))
    {
      /* This happens for the spill/restore instructions.  */
    case POST_INC:
    case POST_DEC:
    case POST_MODIFY:
      x = XEXP (x, 0);
      /* ... fall through ...  */

    case REG:
      fputs (reg_names [REGNO (x)], file);
      break;

    case MEM:
      {
	rtx addr = XEXP (x, 0);
	if (GET_RTX_CLASS (GET_CODE (addr)) == RTX_AUTOINC)
	  addr = XEXP (addr, 0);
	fprintf (file, "[%s]", reg_names [REGNO (addr)]);
	break;
      }

    default:
      output_addr_const (file, x);
      break;
    }

  return;
}

/* Worker function for TARGET_PRINT_OPERAND_PUNCT_VALID_P.  */

static bool
ia64_print_operand_punct_valid_p (unsigned char code)
{
  return (code == '+' || code == ',');
}

/* Compute a (partial) cost for rtx X.  Return true if the complete
   cost has been computed, and false if subexpressions should be
   scanned.  In either case, *TOTAL contains the cost result.  */
/* ??? This is incomplete.  */

static bool
ia64_rtx_costs (rtx x, int code, int outer_code, int opno ATTRIBUTE_UNUSED,
		int *total, bool speed ATTRIBUTE_UNUSED)
{
  switch (code)
    {
    case CONST_INT:
      switch (outer_code)
        {
        case SET:
	  *total = satisfies_constraint_J (x) ? 0 : COSTS_N_INSNS (1);
	  return true;
        case PLUS:
	  if (satisfies_constraint_I (x))
	    *total = 0;
	  else if (satisfies_constraint_J (x))
	    *total = 1;
	  else
	    *total = COSTS_N_INSNS (1);
	  return true;
        default:
	  if (satisfies_constraint_K (x) || satisfies_constraint_L (x))
	    *total = 0;
	  else
	    *total = COSTS_N_INSNS (1);
	  return true;
	}

    case CONST_DOUBLE:
      *total = COSTS_N_INSNS (1);
      return true;

    case CONST:
    case SYMBOL_REF:
    case LABEL_REF:
      *total = COSTS_N_INSNS (3);
      return true;

    case FMA:
      *total = COSTS_N_INSNS (4);
      return true;

    case MULT:
      /* For multiplies wider than HImode, we have to go to the FPU,
         which normally involves copies.  Plus there's the latency
         of the multiply itself, and the latency of the instructions to
         transfer integer regs to FP regs.  */
      if (FLOAT_MODE_P (GET_MODE (x)))
	*total = COSTS_N_INSNS (4);
      else if (GET_MODE_SIZE (GET_MODE (x)) > 2)
        *total = COSTS_N_INSNS (10);
      else
	*total = COSTS_N_INSNS (2);
      return true;

    case PLUS:
    case MINUS:
      if (FLOAT_MODE_P (GET_MODE (x)))
	{
	  *total = COSTS_N_INSNS (4);
	  return true;
	}
      /* FALLTHRU */

    case ASHIFT:
    case ASHIFTRT:
    case LSHIFTRT:
      *total = COSTS_N_INSNS (1);
      return true;

    case DIV:
    case UDIV:
    case MOD:
    case UMOD:
      /* We make divide expensive, so that divide-by-constant will be
         optimized to a multiply.  */
      *total = COSTS_N_INSNS (60);
      return true;

    default:
      return false;
    }
}

/* Calculate the cost of moving data from a register in class FROM to
   one in class TO, using MODE.  */

static int
ia64_register_move_cost (enum machine_mode mode, reg_class_t from,
			 reg_class_t to)
{
  /* ADDL_REGS is the same as GR_REGS for movement purposes.  */
  if (to == ADDL_REGS)
    to = GR_REGS;
  if (from == ADDL_REGS)
    from = GR_REGS;

  /* All costs are symmetric, so reduce cases by putting the
     lower number class as the destination.  */
  if (from < to)
    {
      reg_class_t tmp = to;
      to = from, from = tmp;
    }

  /* Moving from FR<->GR in XFmode must be more expensive than 2,
     so that we get secondary memory reloads.  Between FR_REGS,
     we have to make this at least as expensive as memory_move_cost
     to avoid spectacularly poor register class preferencing.  */
  if (mode == XFmode || mode == RFmode)
    {
      if (to != GR_REGS || from != GR_REGS)
        return memory_move_cost (mode, to, false);
      else
	return 3;
    }

  switch (to)
    {
    case PR_REGS:
      /* Moving between PR registers takes two insns.  */
      if (from == PR_REGS)
	return 3;
      /* Moving between PR and anything but GR is impossible.  */
      if (from != GR_REGS)
	return memory_move_cost (mode, to, false);
      break;

    case BR_REGS:
      /* Moving between BR and anything but GR is impossible.  */
      if (from != GR_REGS && from != GR_AND_BR_REGS)
	return memory_move_cost (mode, to, false);
      break;

    case AR_I_REGS:
    case AR_M_REGS:
      /* Moving between AR and anything but GR is impossible.  */
      if (from != GR_REGS)
	return memory_move_cost (mode, to, false);
      break;

    case GR_REGS:
    case FR_REGS:
    case FP_REGS:
    case GR_AND_FR_REGS:
    case GR_AND_BR_REGS:
    case ALL_REGS:
      break;

    default:
      gcc_unreachable ();
    }

  return 2;
}

/* Calculate the cost of moving data of MODE from a register to or from
   memory.  */

static int
ia64_memory_move_cost (enum machine_mode mode ATTRIBUTE_UNUSED,
		       reg_class_t rclass,
		       bool in ATTRIBUTE_UNUSED)
{
  if (rclass == GENERAL_REGS
      || rclass == FR_REGS
      || rclass == FP_REGS
      || rclass == GR_AND_FR_REGS)
    return 4;
  else
    return 10;
}

/* Implement TARGET_PREFERRED_RELOAD_CLASS.  Place additional restrictions
   on RCLASS to use when copying X into that class.  */

static reg_class_t
ia64_preferred_reload_class (rtx x, reg_class_t rclass)
{
  switch (rclass)
    {
    case FR_REGS:
    case FP_REGS:
      /* Don't allow volatile mem reloads into floating point registers.
	 This is defined to force reload to choose the r/m case instead
	 of the f/f case when reloading (set (reg fX) (mem/v)).  */
      if (MEM_P (x) && MEM_VOLATILE_P (x))
	return NO_REGS;
      
      /* Force all unrecognized constants into the constant pool.  */
      if (CONSTANT_P (x))
	return NO_REGS;
      break;

    case AR_M_REGS:
    case AR_I_REGS:
      if (!OBJECT_P (x))
	return NO_REGS;
      break;

    default:
      break;
    }

  return rclass;
}

/* This function returns the register class required for a secondary
   register when copying between one of the registers in RCLASS, and X,
   using MODE.  A return value of NO_REGS means that no secondary register
   is required.  */

enum reg_class
ia64_secondary_reload_class (enum reg_class rclass,
			     enum machine_mode mode ATTRIBUTE_UNUSED, rtx x)
{
  int regno = -1;

  if (GET_CODE (x) == REG || GET_CODE (x) == SUBREG)
    regno = true_regnum (x);

  switch (rclass)
    {
    case BR_REGS:
    case AR_M_REGS:
    case AR_I_REGS:
      /* ??? BR<->BR register copies can happen due to a bad gcse/cse/global
	 interaction.  We end up with two pseudos with overlapping lifetimes
	 both of which are equiv to the same constant, and both which need
	 to be in BR_REGS.  This seems to be a cse bug.  cse_basic_block_end
	 changes depending on the path length, which means the qty_first_reg
	 check in make_regs_eqv can give different answers at different times.
	 At some point I'll probably need a reload_indi pattern to handle
	 this.

	 We can also get GR_AND_FR_REGS to BR_REGS/AR_REGS copies, where we
	 wound up with a FP register from GR_AND_FR_REGS.  Extend that to all
	 non-general registers for good measure.  */
      if (regno >= 0 && ! GENERAL_REGNO_P (regno))
	return GR_REGS;

      /* This is needed if a pseudo used as a call_operand gets spilled to a
	 stack slot.  */
      if (GET_CODE (x) == MEM)
	return GR_REGS;
      break;

    case FR_REGS:
    case FP_REGS:
      /* Need to go through general registers to get to other class regs.  */
      if (regno >= 0 && ! (FR_REGNO_P (regno) || GENERAL_REGNO_P (regno)))
	return GR_REGS;

      /* This can happen when a paradoxical subreg is an operand to the
	 muldi3 pattern.  */
      /* ??? This shouldn't be necessary after instruction scheduling is
	 enabled, because paradoxical subregs are not accepted by
	 register_operand when INSN_SCHEDULING is defined.  Or alternatively,
	 stop the paradoxical subreg stupidity in the *_operand functions
	 in recog.c.  */
      if (GET_CODE (x) == MEM
	  && (GET_MODE (x) == SImode || GET_MODE (x) == HImode
	      || GET_MODE (x) == QImode))
	return GR_REGS;

      /* This can happen because of the ior/and/etc patterns that accept FP
	 registers as operands.  If the third operand is a constant, then it
	 needs to be reloaded into a FP register.  */
      if (GET_CODE (x) == CONST_INT)
	return GR_REGS;

      /* This can happen because of register elimination in a muldi3 insn.
	 E.g. `26107 * (unsigned long)&u'.  */
      if (GET_CODE (x) == PLUS)
	return GR_REGS;
      break;

    case PR_REGS:
      /* ??? This happens if we cse/gcse a BImode value across a call,
	 and the function has a nonlocal goto.  This is because global
	 does not allocate call crossing pseudos to hard registers when
	 crtl->has_nonlocal_goto is true.  This is relatively
	 common for C++ programs that use exceptions.  To reproduce,
	 return NO_REGS and compile libstdc++.  */
      if (GET_CODE (x) == MEM)
	return GR_REGS;

      /* This can happen when we take a BImode subreg of a DImode value,
	 and that DImode value winds up in some non-GR register.  */
      if (regno >= 0 && ! GENERAL_REGNO_P (regno) && ! PR_REGNO_P (regno))
	return GR_REGS;
      break;

    default:
      break;
    }

  return NO_REGS;
}


/* Implement targetm.unspec_may_trap_p hook.  */
static int
ia64_unspec_may_trap_p (const_rtx x, unsigned flags)
{
  switch (XINT (x, 1))
    {
    case UNSPEC_LDA:
    case UNSPEC_LDS:
    case UNSPEC_LDSA:
    case UNSPEC_LDCCLR:
    case UNSPEC_CHKACLR:
    case UNSPEC_CHKS:
      /* These unspecs are just wrappers.  */
      return may_trap_p_1 (XVECEXP (x, 0, 0), flags);
    }

  return default_unspec_may_trap_p (x, flags);
}


/* Parse the -mfixed-range= option string.  */

static void
fix_range (const char *const_str)
{
  int i, first, last;
  char *str, *dash, *comma;

  /* str must be of the form REG1'-'REG2{,REG1'-'REG} where REG1 and
     REG2 are either register names or register numbers.  The effect
     of this option is to mark the registers in the range from REG1 to
     REG2 as ``fixed'' so they won't be used by the compiler.  This is
     used, e.g., to ensure that kernel mode code doesn't use f32-f127.  */

  i = strlen (const_str);
  str = (char *) alloca (i + 1);
  memcpy (str, const_str, i + 1);

  while (1)
    {
      dash = strchr (str, '-');
      if (!dash)
	{
	  warning (0, "value of -mfixed-range must have form REG1-REG2");
	  return;
	}
      *dash = '\0';

      comma = strchr (dash + 1, ',');
      if (comma)
	*comma = '\0';

      first = decode_reg_name (str);
      if (first < 0)
	{
	  warning (0, "unknown register name: %s", str);
	  return;
	}

      last = decode_reg_name (dash + 1);
      if (last < 0)
	{
	  warning (0, "unknown register name: %s", dash + 1);
	  return;
	}

      *dash = '-';

      if (first > last)
	{
	  warning (0, "%s-%s is an empty range", str, dash + 1);
	  return;
	}

      for (i = first; i <= last; ++i)
	fixed_regs[i] = call_used_regs[i] = 1;

      if (!comma)
	break;

      *comma = ',';
      str = comma + 1;
    }
}

/* Implement TARGET_OPTION_OVERRIDE.  */

static void
ia64_option_override (void)
{
  unsigned int i;
  cl_deferred_option *opt;
  vec<cl_deferred_option> *v
    = (vec<cl_deferred_option> *) ia64_deferred_options;

  if (v)
    FOR_EACH_VEC_ELT (*v, i, opt)
      {
	switch (opt->opt_index)
	  {
	  case OPT_mfixed_range_:
	    fix_range (opt->arg);
	    break;

	  default:
	    gcc_unreachable ();
	  }
      }

  if (TARGET_AUTO_PIC)
    target_flags |= MASK_CONST_GP;

  /* Numerous experiment shows that IRA based loop pressure
     calculation works better for RTL loop invariant motion on targets
     with enough (>= 32) registers.  It is an expensive optimization.
     So it is on only for peak performance.  */
  if (optimize >= 3)
    flag_ira_loop_pressure = 1;


  ia64_section_threshold = (global_options_set.x_g_switch_value
			    ? g_switch_value
			    : IA64_DEFAULT_GVALUE);

  init_machine_status = ia64_init_machine_status;

  if (align_functions <= 0)
    align_functions = 64;
  if (align_loops <= 0)
    align_loops = 32;
  if (TARGET_ABI_OPEN_VMS)
    flag_no_common = 1;

  ia64_override_options_after_change();
}

/* Implement targetm.override_options_after_change.  */

static void
ia64_override_options_after_change (void)
{
  if (optimize >= 3
      && !global_options_set.x_flag_selective_scheduling
      && !global_options_set.x_flag_selective_scheduling2)
    {
      flag_selective_scheduling2 = 1;
      flag_sel_sched_pipelining = 1;
    }
  if (mflag_sched_control_spec == 2)
    {
      /* Control speculation is on by default for the selective scheduler,
         but not for the Haifa scheduler.  */
      mflag_sched_control_spec = flag_selective_scheduling2 ? 1 : 0;
    }
  if (flag_sel_sched_pipelining && flag_auto_inc_dec)
    {
      /* FIXME: remove this when we'd implement breaking autoinsns as
         a transformation.  */
      flag_auto_inc_dec = 0;
    }
}

/* Initialize the record of emitted frame related registers.  */

void ia64_init_expanders (void)
{
  memset (&emitted_frame_related_regs, 0, sizeof (emitted_frame_related_regs));
}

static struct machine_function *
ia64_init_machine_status (void)
{
  return ggc_alloc_cleared_machine_function ();
}

static enum attr_itanium_class ia64_safe_itanium_class (rtx);
static enum attr_type ia64_safe_type (rtx);

static enum attr_itanium_class
ia64_safe_itanium_class (rtx insn)
{
  if (recog_memoized (insn) >= 0)
    return get_attr_itanium_class (insn);
  else if (DEBUG_INSN_P (insn))
    return ITANIUM_CLASS_IGNORE;
  else
    return ITANIUM_CLASS_UNKNOWN;
}

static enum attr_type
ia64_safe_type (rtx insn)
{
  if (recog_memoized (insn) >= 0)
    return get_attr_type (insn);
  else
    return TYPE_UNKNOWN;
}

/* The following collection of routines emit instruction group stop bits as
   necessary to avoid dependencies.  */

/* Need to track some additional registers as far as serialization is
   concerned so we can properly handle br.call and br.ret.  We could
   make these registers visible to gcc, but since these registers are
   never explicitly used in gcc generated code, it seems wasteful to
   do so (plus it would make the call and return patterns needlessly
   complex).  */
#define REG_RP		(BR_REG (0))
#define REG_AR_CFM	(FIRST_PSEUDO_REGISTER + 1)
/* This is used for volatile asms which may require a stop bit immediately
   before and after them.  */
#define REG_VOLATILE	(FIRST_PSEUDO_REGISTER + 2)
#define AR_UNAT_BIT_0	(FIRST_PSEUDO_REGISTER + 3)
#define NUM_REGS	(AR_UNAT_BIT_0 + 64)

/* For each register, we keep track of how it has been written in the
   current instruction group.

   If a register is written unconditionally (no qualifying predicate),
   WRITE_COUNT is set to 2 and FIRST_PRED is ignored.

   If a register is written if its qualifying predicate P is true, we
   set WRITE_COUNT to 1 and FIRST_PRED to P.  Later on, the same register
   may be written again by the complement of P (P^1) and when this happens,
   WRITE_COUNT gets set to 2.

   The result of this is that whenever an insn attempts to write a register
   whose WRITE_COUNT is two, we need to issue an insn group barrier first.

   If a predicate register is written by a floating-point insn, we set
   WRITTEN_BY_FP to true.

   If a predicate register is written by an AND.ORCM we set WRITTEN_BY_AND
   to true; if it was written by an OR.ANDCM we set WRITTEN_BY_OR to true.  */

#if GCC_VERSION >= 4000
#define RWS_FIELD_TYPE __extension__ unsigned short
#else
#define RWS_FIELD_TYPE unsigned int
#endif
struct reg_write_state
{
  RWS_FIELD_TYPE write_count : 2;
  RWS_FIELD_TYPE first_pred : 10;
  RWS_FIELD_TYPE written_by_fp : 1;
  RWS_FIELD_TYPE written_by_and : 1;
  RWS_FIELD_TYPE written_by_or : 1;
};

/* Cumulative info for the current instruction group.  */
struct reg_write_state rws_sum[NUM_REGS];
#ifdef ENABLE_CHECKING
/* Bitmap whether a register has been written in the current insn.  */
HARD_REG_ELT_TYPE rws_insn[(NUM_REGS + HOST_BITS_PER_WIDEST_FAST_INT - 1)
			   / HOST_BITS_PER_WIDEST_FAST_INT];

static inline void
rws_insn_set (int regno)
{
  gcc_assert (!TEST_HARD_REG_BIT (rws_insn, regno));
  SET_HARD_REG_BIT (rws_insn, regno);
}

static inline int
rws_insn_test (int regno)
{
  return TEST_HARD_REG_BIT (rws_insn, regno);
}
#else
/* When not checking, track just REG_AR_CFM and REG_VOLATILE.  */
unsigned char rws_insn[2];

static inline void
rws_insn_set (int regno)
{
  if (regno == REG_AR_CFM)
    rws_insn[0] = 1;
  else if (regno == REG_VOLATILE)
    rws_insn[1] = 1;
}

static inline int
rws_insn_test (int regno)
{
  if (regno == REG_AR_CFM)
    return rws_insn[0];
  if (regno == REG_VOLATILE)
    return rws_insn[1];
  return 0;
}
#endif

/* Indicates whether this is the first instruction after a stop bit,
   in which case we don't need another stop bit.  Without this,
   ia64_variable_issue will die when scheduling an alloc.  */
static int first_instruction;

/* Misc flags needed to compute RAW/WAW dependencies while we are traversing
   RTL for one instruction.  */
struct reg_flags
{
  unsigned int is_write : 1;	/* Is register being written?  */
  unsigned int is_fp : 1;	/* Is register used as part of an fp op?  */
  unsigned int is_branch : 1;	/* Is register used as part of a branch?  */
  unsigned int is_and : 1;	/* Is register used as part of and.orcm?  */
  unsigned int is_or : 1;	/* Is register used as part of or.andcm?  */
  unsigned int is_sibcall : 1;	/* Is this a sibling or normal call?  */
};

static void rws_update (int, struct reg_flags, int);
static int rws_access_regno (int, struct reg_flags, int);
static int rws_access_reg (rtx, struct reg_flags, int);
static void update_set_flags (rtx, struct reg_flags *);
static int set_src_needs_barrier (rtx, struct reg_flags, int);
static int rtx_needs_barrier (rtx, struct reg_flags, int);
static void init_insn_group_barriers (void);
static int group_barrier_needed (rtx);
static int safe_group_barrier_needed (rtx);
static int in_safe_group_barrier;

/* Update *RWS for REGNO, which is being written by the current instruction,
   with predicate PRED, and associated register flags in FLAGS.  */

static void
rws_update (int regno, struct reg_flags flags, int pred)
{
  if (pred)
    rws_sum[regno].write_count++;
  else
    rws_sum[regno].write_count = 2;
  rws_sum[regno].written_by_fp |= flags.is_fp;
  /* ??? Not tracking and/or across differing predicates.  */
  rws_sum[regno].written_by_and = flags.is_and;
  rws_sum[regno].written_by_or = flags.is_or;
  rws_sum[regno].first_pred = pred;
}

/* Handle an access to register REGNO of type FLAGS using predicate register
   PRED.  Update rws_sum array.  Return 1 if this access creates
   a dependency with an earlier instruction in the same group.  */

static int
rws_access_regno (int regno, struct reg_flags flags, int pred)
{
  int need_barrier = 0;

  gcc_assert (regno < NUM_REGS);

  if (! PR_REGNO_P (regno))
    flags.is_and = flags.is_or = 0;

  if (flags.is_write)
    {
      int write_count;

      rws_insn_set (regno);
      write_count = rws_sum[regno].write_count;

      switch (write_count)
	{
	case 0:
	  /* The register has not been written yet.  */
	  if (!in_safe_group_barrier)
	    rws_update (regno, flags, pred);
	  break;

	case 1:
	  /* The register has been written via a predicate.  Treat
	     it like a unconditional write and do not try to check
	     for complementary pred reg in earlier write.  */
	  if (flags.is_and && rws_sum[regno].written_by_and)
	    ;
	  else if (flags.is_or && rws_sum[regno].written_by_or)
	    ;
	  else
	    need_barrier = 1;
	  if (!in_safe_group_barrier)
	    rws_update (regno, flags, pred);
	  break;

	case 2:
	  /* The register has been unconditionally written already.  We
	     need a barrier.  */
	  if (flags.is_and && rws_sum[regno].written_by_and)
	    ;
	  else if (flags.is_or && rws_sum[regno].written_by_or)
	    ;
	  else
	    need_barrier = 1;
	  if (!in_safe_group_barrier)
	    {
	      rws_sum[regno].written_by_and = flags.is_and;
	      rws_sum[regno].written_by_or = flags.is_or;
	    }
	  break;

	default:
	  gcc_unreachable ();
	}
    }
  else
    {
      if (flags.is_branch)
	{
	  /* Branches have several RAW exceptions that allow to avoid
	     barriers.  */

	  if (REGNO_REG_CLASS (regno) == BR_REGS || regno == AR_PFS_REGNUM)
	    /* RAW dependencies on branch regs are permissible as long
	       as the writer is a non-branch instruction.  Since we
	       never generate code that uses a branch register written
	       by a branch instruction, handling this case is
	       easy.  */
	    return 0;

	  if (REGNO_REG_CLASS (regno) == PR_REGS
	      && ! rws_sum[regno].written_by_fp)
	    /* The predicates of a branch are available within the
	       same insn group as long as the predicate was written by
	       something other than a floating-point instruction.  */
	    return 0;
	}

      if (flags.is_and && rws_sum[regno].written_by_and)
	return 0;
      if (flags.is_or && rws_sum[regno].written_by_or)
	return 0;

      switch (rws_sum[regno].write_count)
	{
	case 0:
	  /* The register has not been written yet.  */
	  break;

	case 1:
	  /* The register has been written via a predicate, assume we
	     need a barrier (don't check for complementary regs).  */
	  need_barrier = 1;
	  break;

	case 2:
	  /* The register has been unconditionally written already.  We
	     need a barrier.  */
	  need_barrier = 1;
	  break;

	default:
	  gcc_unreachable ();
	}
    }

  return need_barrier;
}

static int
rws_access_reg (rtx reg, struct reg_flags flags, int pred)
{
  int regno = REGNO (reg);
  int n = HARD_REGNO_NREGS (REGNO (reg), GET_MODE (reg));

  if (n == 1)
    return rws_access_regno (regno, flags, pred);
  else
    {
      int need_barrier = 0;
      while (--n >= 0)
	need_barrier |= rws_access_regno (regno + n, flags, pred);
      return need_barrier;
    }
}

/* Examine X, which is a SET rtx, and update the flags, the predicate, and
   the condition, stored in *PFLAGS, *PPRED and *PCOND.  */

static void
update_set_flags (rtx x, struct reg_flags *pflags)
{
  rtx src = SET_SRC (x);

  switch (GET_CODE (src))
    {
    case CALL:
      return;

    case IF_THEN_ELSE:
      /* There are four cases here:
	 (1) The destination is (pc), in which case this is a branch,
	 nothing here applies.
	 (2) The destination is ar.lc, in which case this is a
	 doloop_end_internal,
	 (3) The destination is an fp register, in which case this is
	 an fselect instruction.
	 (4) The condition has (unspec [(reg)] UNSPEC_LDC), in which case 
	 this is a check load.
	 In all cases, nothing we do in this function applies.  */
      return;

    default:
      if (COMPARISON_P (src)
	  && SCALAR_FLOAT_MODE_P (GET_MODE (XEXP (src, 0))))
	/* Set pflags->is_fp to 1 so that we know we're dealing
	   with a floating point comparison when processing the
	   destination of the SET.  */
	pflags->is_fp = 1;

      /* Discover if this is a parallel comparison.  We only handle
	 and.orcm and or.andcm at present, since we must retain a
	 strict inverse on the predicate pair.  */
      else if (GET_CODE (src) == AND)
	pflags->is_and = 1;
      else if (GET_CODE (src) == IOR)
	pflags->is_or = 1;

      break;
    }
}

/* Subroutine of rtx_needs_barrier; this function determines whether the
   source of a given SET rtx found in X needs a barrier.  FLAGS and PRED
   are as in rtx_needs_barrier.  COND is an rtx that holds the condition
   for this insn.  */

static int
set_src_needs_barrier (rtx x, struct reg_flags flags, int pred)
{
  int need_barrier = 0;
  rtx dst;
  rtx src = SET_SRC (x);

  if (GET_CODE (src) == CALL)
    /* We don't need to worry about the result registers that
       get written by subroutine call.  */
    return rtx_needs_barrier (src, flags, pred);
  else if (SET_DEST (x) == pc_rtx)
    {
      /* X is a conditional branch.  */
      /* ??? This seems redundant, as the caller sets this bit for
	 all JUMP_INSNs.  */
      if (!ia64_spec_check_src_p (src))
	flags.is_branch = 1;
      return rtx_needs_barrier (src, flags, pred);
    }

  if (ia64_spec_check_src_p (src))
    /* Avoid checking one register twice (in condition 
       and in 'then' section) for ldc pattern.  */
    {
      gcc_assert (REG_P (XEXP (src, 2)));
      need_barrier = rtx_needs_barrier (XEXP (src, 2), flags, pred);
		  
      /* We process MEM below.  */
      src = XEXP (src, 1);
    }

  need_barrier |= rtx_needs_barrier (src, flags, pred);

  dst = SET_DEST (x);
  if (GET_CODE (dst) == ZERO_EXTRACT)
    {
      need_barrier |= rtx_needs_barrier (XEXP (dst, 1), flags, pred);
      need_barrier |= rtx_needs_barrier (XEXP (dst, 2), flags, pred);
    }
  return need_barrier;
}

/* Handle an access to rtx X of type FLAGS using predicate register
   PRED.  Return 1 if this access creates a dependency with an earlier
   instruction in the same group.  */

static int
rtx_needs_barrier (rtx x, struct reg_flags flags, int pred)
{
  int i, j;
  int is_complemented = 0;
  int need_barrier = 0;
  const char *format_ptr;
  struct reg_flags new_flags;
  rtx cond;

  if (! x)
    return 0;

  new_flags = flags;

  switch (GET_CODE (x))
    {
    case SET:
      update_set_flags (x, &new_flags);
      need_barrier = set_src_needs_barrier (x, new_flags, pred);
      if (GET_CODE (SET_SRC (x)) != CALL)
	{
	  new_flags.is_write = 1;
	  need_barrier |= rtx_needs_barrier (SET_DEST (x), new_flags, pred);
	}
      break;

    case CALL:
      new_flags.is_write = 0;
      need_barrier |= rws_access_regno (AR_EC_REGNUM, new_flags, pred);

      /* Avoid multiple register writes, in case this is a pattern with
	 multiple CALL rtx.  This avoids a failure in rws_access_reg.  */
      if (! flags.is_sibcall && ! rws_insn_test (REG_AR_CFM))
	{
	  new_flags.is_write = 1;
	  need_barrier |= rws_access_regno (REG_RP, new_flags, pred);
	  need_barrier |= rws_access_regno (AR_PFS_REGNUM, new_flags, pred);
	  need_barrier |= rws_access_regno (REG_AR_CFM, new_flags, pred);
	}
      break;

    case COND_EXEC:
      /* X is a predicated instruction.  */

      cond = COND_EXEC_TEST (x);
      gcc_assert (!pred);
      need_barrier = rtx_needs_barrier (cond, flags, 0);

      if (GET_CODE (cond) == EQ)
	is_complemented = 1;
      cond = XEXP (cond, 0);
      gcc_assert (GET_CODE (cond) == REG
		  && REGNO_REG_CLASS (REGNO (cond)) == PR_REGS);
      pred = REGNO (cond);
      if (is_complemented)
	++pred;

      need_barrier |= rtx_needs_barrier (COND_EXEC_CODE (x), flags, pred);
      return need_barrier;

    case CLOBBER:
    case USE:
      /* Clobber & use are for earlier compiler-phases only.  */
      break;

    case ASM_OPERANDS:
    case ASM_INPUT:
      /* We always emit stop bits for traditional asms.  We emit stop bits
	 for volatile extended asms if TARGET_VOL_ASM_STOP is true.  */
      if (GET_CODE (x) != ASM_OPERANDS
	  || (MEM_VOLATILE_P (x) && TARGET_VOL_ASM_STOP))
	{
	  /* Avoid writing the register multiple times if we have multiple
	     asm outputs.  This avoids a failure in rws_access_reg.  */
	  if (! rws_insn_test (REG_VOLATILE))
	    {
	      new_flags.is_write = 1;
	      rws_access_regno (REG_VOLATILE, new_flags, pred);
	    }
	  return 1;
	}

      /* For all ASM_OPERANDS, we must traverse the vector of input operands.
	 We cannot just fall through here since then we would be confused
	 by the ASM_INPUT rtx inside ASM_OPERANDS, which do not indicate
	 traditional asms unlike their normal usage.  */

      for (i = ASM_OPERANDS_INPUT_LENGTH (x) - 1; i >= 0; --i)
	if (rtx_needs_barrier (ASM_OPERANDS_INPUT (x, i), flags, pred))
	  need_barrier = 1;
      break;

    case PARALLEL:
      for (i = XVECLEN (x, 0) - 1; i >= 0; --i)
	{
	  rtx pat = XVECEXP (x, 0, i);
	  switch (GET_CODE (pat))
	    {
	    case SET:
	      update_set_flags (pat, &new_flags);
	      need_barrier |= set_src_needs_barrier (pat, new_flags, pred);
	      break;

	    case USE:
	    case CALL:
	    case ASM_OPERANDS:
	      need_barrier |= rtx_needs_barrier (pat, flags, pred);
	      break;

	    case CLOBBER:
	      if (REG_P (XEXP (pat, 0))
		  && extract_asm_operands (x) != NULL_RTX
		  && REGNO (XEXP (pat, 0)) != AR_UNAT_REGNUM)
		{
		  new_flags.is_write = 1;
		  need_barrier |= rtx_needs_barrier (XEXP (pat, 0),
						     new_flags, pred);
		  new_flags = flags;
		}
	      break;

	    case RETURN:
	      break;

	    default:
	      gcc_unreachable ();
	    }
	}
      for (i = XVECLEN (x, 0) - 1; i >= 0; --i)
	{
	  rtx pat = XVECEXP (x, 0, i);
	  if (GET_CODE (pat) == SET)
	    {
	      if (GET_CODE (SET_SRC (pat)) != CALL)
		{
		  new_flags.is_write = 1;
		  need_barrier |= rtx_needs_barrier (SET_DEST (pat), new_flags,
						     pred);
		}
	    }
	  else if (GET_CODE (pat) == CLOBBER || GET_CODE (pat) == RETURN)
	    need_barrier |= rtx_needs_barrier (pat, flags, pred);
	}
      break;

    case SUBREG:
      need_barrier |= rtx_needs_barrier (SUBREG_REG (x), flags, pred);
      break;
    case REG:
      if (REGNO (x) == AR_UNAT_REGNUM)
	{
	  for (i = 0; i < 64; ++i)
	    need_barrier |= rws_access_regno (AR_UNAT_BIT_0 + i, flags, pred);
	}
      else
	need_barrier = rws_access_reg (x, flags, pred);
      break;

    case MEM:
      /* Find the regs used in memory address computation.  */
      new_flags.is_write = 0;
      need_barrier = rtx_needs_barrier (XEXP (x, 0), new_flags, pred);
      break;

    case CONST_INT:   case CONST_DOUBLE:  case CONST_VECTOR:
    case SYMBOL_REF:  case LABEL_REF:     case CONST:
      break;

      /* Operators with side-effects.  */
    case POST_INC:    case POST_DEC:
      gcc_assert (GET_CODE (XEXP (x, 0)) == REG);

      new_flags.is_write = 0;
      need_barrier  = rws_access_reg (XEXP (x, 0), new_flags, pred);
      new_flags.is_write = 1;
      need_barrier |= rws_access_reg (XEXP (x, 0), new_flags, pred);
      break;

    case POST_MODIFY:
      gcc_assert (GET_CODE (XEXP (x, 0)) == REG);

      new_flags.is_write = 0;
      need_barrier  = rws_access_reg (XEXP (x, 0), new_flags, pred);
      need_barrier |= rtx_needs_barrier (XEXP (x, 1), new_flags, pred);
      new_flags.is_write = 1;
      need_barrier |= rws_access_reg (XEXP (x, 0), new_flags, pred);
      break;

      /* Handle common unary and binary ops for efficiency.  */
    case COMPARE:  case PLUS:    case MINUS:   case MULT:      case DIV:
    case MOD:      case UDIV:    case UMOD:    case AND:       case IOR:
    case XOR:      case ASHIFT:  case ROTATE:  case ASHIFTRT:  case LSHIFTRT:
    case ROTATERT: case SMIN:    case SMAX:    case UMIN:      case UMAX:
    case NE:       case EQ:      case GE:      case GT:        case LE:
    case LT:       case GEU:     case GTU:     case LEU:       case LTU:
      need_barrier = rtx_needs_barrier (XEXP (x, 0), new_flags, pred);
      need_barrier |= rtx_needs_barrier (XEXP (x, 1), new_flags, pred);
      break;

    case NEG:      case NOT:	        case SIGN_EXTEND:     case ZERO_EXTEND:
    case TRUNCATE: case FLOAT_EXTEND:   case FLOAT_TRUNCATE:  case FLOAT:
    case FIX:      case UNSIGNED_FLOAT: case UNSIGNED_FIX:    case ABS:
    case SQRT:     case FFS:		case POPCOUNT:
      need_barrier = rtx_needs_barrier (XEXP (x, 0), flags, pred);
      break;

    case VEC_SELECT:
      /* VEC_SELECT's second argument is a PARALLEL with integers that
	 describe the elements selected.  On ia64, those integers are
	 always constants.  Avoid walking the PARALLEL so that we don't
	 get confused with "normal" parallels and then die.  */
      need_barrier = rtx_needs_barrier (XEXP (x, 0), flags, pred);
      break;

    case UNSPEC:
      switch (XINT (x, 1))
	{
	case UNSPEC_LTOFF_DTPMOD:
	case UNSPEC_LTOFF_DTPREL:
	case UNSPEC_DTPREL:
	case UNSPEC_LTOFF_TPREL:
	case UNSPEC_TPREL:
	case UNSPEC_PRED_REL_MUTEX:
	case UNSPEC_PIC_CALL:
        case UNSPEC_MF:
        case UNSPEC_FETCHADD_ACQ:
        case UNSPEC_FETCHADD_REL:
	case UNSPEC_BSP_VALUE:
	case UNSPEC_FLUSHRS:
	case UNSPEC_BUNDLE_SELECTOR:
          break;

	case UNSPEC_GR_SPILL:
	case UNSPEC_GR_RESTORE:
	  {
	    HOST_WIDE_INT offset = INTVAL (XVECEXP (x, 0, 1));
	    HOST_WIDE_INT bit = (offset >> 3) & 63;

	    need_barrier = rtx_needs_barrier (XVECEXP (x, 0, 0), flags, pred);
	    new_flags.is_write = (XINT (x, 1) == UNSPEC_GR_SPILL);
	    need_barrier |= rws_access_regno (AR_UNAT_BIT_0 + bit,
					      new_flags, pred);
	    break;
	  }

	case UNSPEC_FR_SPILL:
	case UNSPEC_FR_RESTORE:
	case UNSPEC_GETF_EXP:
	case UNSPEC_SETF_EXP:
        case UNSPEC_ADDP4:
	case UNSPEC_FR_SQRT_RECIP_APPROX:
	case UNSPEC_FR_SQRT_RECIP_APPROX_RES:
	case UNSPEC_LDA:
	case UNSPEC_LDS:
	case UNSPEC_LDS_A:
	case UNSPEC_LDSA:
	case UNSPEC_CHKACLR:
        case UNSPEC_CHKS:
	  need_barrier = rtx_needs_barrier (XVECEXP (x, 0, 0), flags, pred);
	  break;

	case UNSPEC_FR_RECIP_APPROX:
	case UNSPEC_SHRP:
	case UNSPEC_COPYSIGN:
	case UNSPEC_FR_RECIP_APPROX_RES:
	  need_barrier = rtx_needs_barrier (XVECEXP (x, 0, 0), flags, pred);
	  need_barrier |= rtx_needs_barrier (XVECEXP (x, 0, 1), flags, pred);
	  break;

        case UNSPEC_CMPXCHG_ACQ:
        case UNSPEC_CMPXCHG_REL:
	  need_barrier = rtx_needs_barrier (XVECEXP (x, 0, 1), flags, pred);
	  need_barrier |= rtx_needs_barrier (XVECEXP (x, 0, 2), flags, pred);
	  break;

	default:
	  gcc_unreachable ();
	}
      break;

    case UNSPEC_VOLATILE:
      switch (XINT (x, 1))
	{
	case UNSPECV_ALLOC:
	  /* Alloc must always be the first instruction of a group.
	     We force this by always returning true.  */
	  /* ??? We might get better scheduling if we explicitly check for
	     input/local/output register dependencies, and modify the
	     scheduler so that alloc is always reordered to the start of
	     the current group.  We could then eliminate all of the
	     first_instruction code.  */
	  rws_access_regno (AR_PFS_REGNUM, flags, pred);

	  new_flags.is_write = 1;
	  rws_access_regno (REG_AR_CFM, new_flags, pred);
	  return 1;

	case UNSPECV_SET_BSP:
	case UNSPECV_PROBE_STACK_RANGE:
	  need_barrier = 1;
          break;

	case UNSPECV_BLOCKAGE:
	case UNSPECV_INSN_GROUP_BARRIER:
	case UNSPECV_BREAK:
	case UNSPECV_PSAC_ALL:
	case UNSPECV_PSAC_NORMAL:
	  return 0;

	case UNSPECV_PROBE_STACK_ADDRESS:
	  need_barrier = rtx_needs_barrier (XVECEXP (x, 0, 0), flags, pred);
	  break;

	default:
	  gcc_unreachable ();
	}
      break;

    case RETURN:
      new_flags.is_write = 0;
      need_barrier  = rws_access_regno (REG_RP, flags, pred);
      need_barrier |= rws_access_regno (AR_PFS_REGNUM, flags, pred);

      new_flags.is_write = 1;
      need_barrier |= rws_access_regno (AR_EC_REGNUM, new_flags, pred);
      need_barrier |= rws_access_regno (REG_AR_CFM, new_flags, pred);
      break;

    default:
      format_ptr = GET_RTX_FORMAT (GET_CODE (x));
      for (i = GET_RTX_LENGTH (GET_CODE (x)) - 1; i >= 0; i--)
	switch (format_ptr[i])
	  {
	  case '0':	/* unused field */
	  case 'i':	/* integer */
	  case 'n':	/* note */
	  case 'w':	/* wide integer */
	  case 's':	/* pointer to string */
	  case 'S':	/* optional pointer to string */
	    break;

	  case 'e':
	    if (rtx_needs_barrier (XEXP (x, i), flags, pred))
	      need_barrier = 1;
	    break;

	  case 'E':
	    for (j = XVECLEN (x, i) - 1; j >= 0; --j)
	      if (rtx_needs_barrier (XVECEXP (x, i, j), flags, pred))
		need_barrier = 1;
	    break;

	  default:
	    gcc_unreachable ();
	  }
      break;
    }
  return need_barrier;
}

/* Clear out the state for group_barrier_needed at the start of a
   sequence of insns.  */

static void
init_insn_group_barriers (void)
{
  memset (rws_sum, 0, sizeof (rws_sum));
  first_instruction = 1;
}

/* Given the current state, determine whether a group barrier (a stop bit) is
   necessary before INSN.  Return nonzero if so.  This modifies the state to
   include the effects of INSN as a side-effect.  */

static int
group_barrier_needed (rtx insn)
{
  rtx pat;
  int need_barrier = 0;
  struct reg_flags flags;

  memset (&flags, 0, sizeof (flags));
  switch (GET_CODE (insn))
    {
    case NOTE:
    case DEBUG_INSN:
      break;

    case BARRIER:
      /* A barrier doesn't imply an instruction group boundary.  */
      break;

    case CODE_LABEL:
      memset (rws_insn, 0, sizeof (rws_insn));
      return 1;

    case CALL_INSN:
      flags.is_branch = 1;
      flags.is_sibcall = SIBLING_CALL_P (insn);
      memset (rws_insn, 0, sizeof (rws_insn));

      /* Don't bundle a call following another call.  */
      if ((pat = prev_active_insn (insn))
	  && GET_CODE (pat) == CALL_INSN)
	{
	  need_barrier = 1;
	  break;
	}

      need_barrier = rtx_needs_barrier (PATTERN (insn), flags, 0);
      break;

    case JUMP_INSN:
      if (!ia64_spec_check_p (insn))
	flags.is_branch = 1;

      /* Don't bundle a jump following a call.  */
      if ((pat = prev_active_insn (insn))
	  && GET_CODE (pat) == CALL_INSN)
	{
	  need_barrier = 1;
	  break;
	}
      /* FALLTHRU */

    case INSN:
      if (GET_CODE (PATTERN (insn)) == USE
	  || GET_CODE (PATTERN (insn)) == CLOBBER)
	/* Don't care about USE and CLOBBER "insns"---those are used to
	   indicate to the optimizer that it shouldn't get rid of
	   certain operations.  */
	break;

      pat = PATTERN (insn);

      /* Ug.  Hack hacks hacked elsewhere.  */
      switch (recog_memoized (insn))
	{
	  /* We play dependency tricks with the epilogue in order
	     to get proper schedules.  Undo this for dv analysis.  */
	case CODE_FOR_epilogue_deallocate_stack:
	case CODE_FOR_prologue_allocate_stack:
	  pat = XVECEXP (pat, 0, 0);
	  break;

	  /* The pattern we use for br.cloop confuses the code above.
	     The second element of the vector is representative.  */
	case CODE_FOR_doloop_end_internal:
	  pat = XVECEXP (pat, 0, 1);
	  break;

	  /* Doesn't generate code.  */
	case CODE_FOR_pred_rel_mutex:
	case CODE_FOR_prologue_use:
	  return 0;

	default:
	  break;
	}

      memset (rws_insn, 0, sizeof (rws_insn));
      need_barrier = rtx_needs_barrier (pat, flags, 0);

      /* Check to see if the previous instruction was a volatile
	 asm.  */
      if (! need_barrier)
	need_barrier = rws_access_regno (REG_VOLATILE, flags, 0);

      break;

    default:
      gcc_unreachable ();
    }

  if (first_instruction && important_for_bundling_p (insn))
    {
      need_barrier = 0;
      first_instruction = 0;
    }

  return need_barrier;
}

/* Like group_barrier_needed, but do not clobber the current state.  */

static int
safe_group_barrier_needed (rtx insn)
{
  int saved_first_instruction;
  int t;

  saved_first_instruction = first_instruction;
  in_safe_group_barrier = 1;

  t = group_barrier_needed (insn);

  first_instruction = saved_first_instruction;
  in_safe_group_barrier = 0;

  return t;
}

/* Scan the current function and insert stop bits as necessary to
   eliminate dependencies.  This function assumes that a final
   instruction scheduling pass has been run which has already
   inserted most of the necessary stop bits.  This function only
   inserts new ones at basic block boundaries, since these are
   invisible to the scheduler.  */

static void
emit_insn_group_barriers (FILE *dump)
{
  rtx insn;
  rtx last_label = 0;
  int insns_since_last_label = 0;

  init_insn_group_barriers ();

  for (insn = get_insns (); insn; insn = NEXT_INSN (insn))
    {
      if (GET_CODE (insn) == CODE_LABEL)
	{
	  if (insns_since_last_label)
	    last_label = insn;
	  insns_since_last_label = 0;
	}
      else if (GET_CODE (insn) == NOTE
	       && NOTE_KIND (insn) == NOTE_INSN_BASIC_BLOCK)
	{
	  if (insns_since_last_label)
	    last_label = insn;
	  insns_since_last_label = 0;
	}
      else if (GET_CODE (insn) == INSN
	       && GET_CODE (PATTERN (insn)) == UNSPEC_VOLATILE
	       && XINT (PATTERN (insn), 1) == UNSPECV_INSN_GROUP_BARRIER)
	{
	  init_insn_group_barriers ();
	  last_label = 0;
	}
      else if (NONDEBUG_INSN_P (insn))
	{
	  insns_since_last_label = 1;

	  if (group_barrier_needed (insn))
	    {
	      if (last_label)
		{
		  if (dump)
		    fprintf (dump, "Emitting stop before label %d\n",
			     INSN_UID (last_label));
		  emit_insn_before (gen_insn_group_barrier (GEN_INT (3)), last_label);
		  insn = last_label;

		  init_insn_group_barriers ();
		  last_label = 0;
		}
	    }
	}
    }
}

/* Like emit_insn_group_barriers, but run if no final scheduling pass was run.
   This function has to emit all necessary group barriers.  */

static void
emit_all_insn_group_barriers (FILE *dump ATTRIBUTE_UNUSED)
{
  rtx insn;

  init_insn_group_barriers ();

  for (insn = get_insns (); insn; insn = NEXT_INSN (insn))
    {
      if (GET_CODE (insn) == BARRIER)
	{
	  rtx last = prev_active_insn (insn);

	  if (! last)
	    continue;
	  if (GET_CODE (last) == JUMP_INSN
	      && GET_CODE (PATTERN (last)) == ADDR_DIFF_VEC)
	    last = prev_active_insn (last);
	  if (recog_memoized (last) != CODE_FOR_insn_group_barrier)
	    emit_insn_after (gen_insn_group_barrier (GEN_INT (3)), last);

	  init_insn_group_barriers ();
	}
      else if (NONDEBUG_INSN_P (insn))
	{
	  if (recog_memoized (insn) == CODE_FOR_insn_group_barrier)
	    init_insn_group_barriers ();
	  else if (group_barrier_needed (insn))
	    {
	      emit_insn_before (gen_insn_group_barrier (GEN_INT (3)), insn);
	      init_insn_group_barriers ();
	      group_barrier_needed (insn);
	    }
	}
    }
}



/* Instruction scheduling support.  */

#define NR_BUNDLES 10

/* A list of names of all available bundles.  */

static const char *bundle_name [NR_BUNDLES] =
{
  ".mii",
  ".mmi",
  ".mfi",
  ".mmf",
#if NR_BUNDLES == 10
  ".bbb",
  ".mbb",
#endif
  ".mib",
  ".mmb",
  ".mfb",
  ".mlx"
};

/* Nonzero if we should insert stop bits into the schedule.  */

int ia64_final_schedule = 0;

/* Codes of the corresponding queried units: */

static int _0mii_, _0mmi_, _0mfi_, _0mmf_;
static int _0bbb_, _0mbb_, _0mib_, _0mmb_, _0mfb_, _0mlx_;

static int _1mii_, _1mmi_, _1mfi_, _1mmf_;
static int _1bbb_, _1mbb_, _1mib_, _1mmb_, _1mfb_, _1mlx_;

static int pos_1, pos_2, pos_3, pos_4, pos_5, pos_6;

/* The following variable value is an insn group barrier.  */

static rtx dfa_stop_insn;

/* The following variable value is the last issued insn.  */

static rtx last_scheduled_insn;

/* The following variable value is pointer to a DFA state used as
   temporary variable.  */

static state_t temp_dfa_state = NULL;

/* The following variable value is DFA state after issuing the last
   insn.  */

static state_t prev_cycle_state = NULL;

/* The following array element values are TRUE if the corresponding
   insn requires to add stop bits before it.  */

static char *stops_p = NULL;

/* The following variable is used to set up the mentioned above array.  */

static int stop_before_p = 0;

/* The following variable value is length of the arrays `clocks' and
   `add_cycles'. */

static int clocks_length;

/* The following variable value is number of data speculations in progress.  */
static int pending_data_specs = 0;

/* Number of memory references on current and three future processor cycles.  */
static char mem_ops_in_group[4];

/* Number of current processor cycle (from scheduler's point of view).  */
static int current_cycle;

static rtx ia64_single_set (rtx);
static void ia64_emit_insn_before (rtx, rtx);

/* Map a bundle number to its pseudo-op.  */

const char *
get_bundle_name (int b)
{
  return bundle_name[b];
}


/* Return the maximum number of instructions a cpu can issue.  */

static int
ia64_issue_rate (void)
{
  return 6;
}

/* Helper function - like single_set, but look inside COND_EXEC.  */

static rtx
ia64_single_set (rtx insn)
{
  rtx x = PATTERN (insn), ret;
  if (GET_CODE (x) == COND_EXEC)
    x = COND_EXEC_CODE (x);
  if (GET_CODE (x) == SET)
    return x;

  /* Special case here prologue_allocate_stack and epilogue_deallocate_stack.
     Although they are not classical single set, the second set is there just
     to protect it from moving past FP-relative stack accesses.  */
  switch (recog_memoized (insn))
    {
    case CODE_FOR_prologue_allocate_stack:
    case CODE_FOR_epilogue_deallocate_stack:
      ret = XVECEXP (x, 0, 0);
      break;

    default:
      ret = single_set_2 (insn, x);
      break;
    }

  return ret;
}

/* Adjust the cost of a scheduling dependency.
   Return the new cost of a dependency of type DEP_TYPE or INSN on DEP_INSN.
   COST is the current cost, DW is dependency weakness.  */
static int
ia64_adjust_cost_2 (rtx insn, int dep_type1, rtx dep_insn, int cost, dw_t dw)
{
  enum reg_note dep_type = (enum reg_note) dep_type1;
  enum attr_itanium_class dep_class;
  enum attr_itanium_class insn_class;

  insn_class = ia64_safe_itanium_class (insn);
  dep_class = ia64_safe_itanium_class (dep_insn);

  /* Treat true memory dependencies separately.  Ignore apparent true
     dependence between store and call (call has a MEM inside a SYMBOL_REF).  */
  if (dep_type == REG_DEP_TRUE
      && (dep_class == ITANIUM_CLASS_ST || dep_class == ITANIUM_CLASS_STF)
      && (insn_class == ITANIUM_CLASS_BR || insn_class == ITANIUM_CLASS_SCALL))
    return 0;

  if (dw == MIN_DEP_WEAK)
    /* Store and load are likely to alias, use higher cost to avoid stall.  */
    return PARAM_VALUE (PARAM_SCHED_MEM_TRUE_DEP_COST);
  else if (dw > MIN_DEP_WEAK)
    {
      /* Store and load are less likely to alias.  */
      if (mflag_sched_fp_mem_deps_zero_cost && dep_class == ITANIUM_CLASS_STF)
	/* Assume there will be no cache conflict for floating-point data.
	   For integer data, L1 conflict penalty is huge (17 cycles), so we
	   never assume it will not cause a conflict.  */
	return 0;
      else
	return cost;
    }

  if (dep_type != REG_DEP_OUTPUT)
    return cost;

  if (dep_class == ITANIUM_CLASS_ST || dep_class == ITANIUM_CLASS_STF
      || insn_class == ITANIUM_CLASS_ST || insn_class == ITANIUM_CLASS_STF)
    return 0;

  return cost;
}

/* Like emit_insn_before, but skip cycle_display notes.
   ??? When cycle display notes are implemented, update this.  */

static void
ia64_emit_insn_before (rtx insn, rtx before)
{
  emit_insn_before (insn, before);
}

/* The following function marks insns who produce addresses for load
   and store insns.  Such insns will be placed into M slots because it
   decrease latency time for Itanium1 (see function
   `ia64_produce_address_p' and the DFA descriptions).  */

static void
ia64_dependencies_evaluation_hook (rtx head, rtx tail)
{
  rtx insn, next, next_tail;

  /* Before reload, which_alternative is not set, which means that
     ia64_safe_itanium_class will produce wrong results for (at least)
     move instructions.  */
  if (!reload_completed)
    return;

  next_tail = NEXT_INSN (tail);
  for (insn = head; insn != next_tail; insn = NEXT_INSN (insn))
    if (INSN_P (insn))
      insn->call = 0;
  for (insn = head; insn != next_tail; insn = NEXT_INSN (insn))
    if (INSN_P (insn)
	&& ia64_safe_itanium_class (insn) == ITANIUM_CLASS_IALU)
      {
	sd_iterator_def sd_it;
	dep_t dep;
	bool has_mem_op_consumer_p = false;

	FOR_EACH_DEP (insn, SD_LIST_FORW, sd_it, dep)
	  {
	    enum attr_itanium_class c;

	    if (DEP_TYPE (dep) != REG_DEP_TRUE)
	      continue;

	    next = DEP_CON (dep);
	    c = ia64_safe_itanium_class (next);
	    if ((c == ITANIUM_CLASS_ST
		 || c == ITANIUM_CLASS_STF)
		&& ia64_st_address_bypass_p (insn, next))
	      {
		has_mem_op_consumer_p = true;
		break;
	      }
	    else if ((c == ITANIUM_CLASS_LD
		      || c == ITANIUM_CLASS_FLD
		      || c == ITANIUM_CLASS_FLDP)
		     && ia64_ld_address_bypass_p (insn, next))
	      {
		has_mem_op_consumer_p = true;
		break;
	      }
	  }

	insn->call = has_mem_op_consumer_p;
      }
}

/* We're beginning a new block.  Initialize data structures as necessary.  */

static void
ia64_sched_init (FILE *dump ATTRIBUTE_UNUSED,
		 int sched_verbose ATTRIBUTE_UNUSED,
		 int max_ready ATTRIBUTE_UNUSED)
{
#ifdef ENABLE_CHECKING
  rtx insn;

  if (!sel_sched_p () && reload_completed)
    for (insn = NEXT_INSN (current_sched_info->prev_head);
	 insn != current_sched_info->next_tail;
	 insn = NEXT_INSN (insn))
      gcc_assert (!SCHED_GROUP_P (insn));
#endif
  last_scheduled_insn = NULL_RTX;
  init_insn_group_barriers ();

  current_cycle = 0;
  memset (mem_ops_in_group, 0, sizeof (mem_ops_in_group));
}

/* We're beginning a scheduling pass.  Check assertion.  */

static void
ia64_sched_init_global (FILE *dump ATTRIBUTE_UNUSED,
                        int sched_verbose ATTRIBUTE_UNUSED,
                        int max_ready ATTRIBUTE_UNUSED)
{  
  gcc_assert (pending_data_specs == 0);
}

/* Scheduling pass is now finished.  Free/reset static variable.  */
static void
ia64_sched_finish_global (FILE *dump ATTRIBUTE_UNUSED,
			  int sched_verbose ATTRIBUTE_UNUSED)
{
  gcc_assert (pending_data_specs == 0);
}

/* Return TRUE if INSN is a load (either normal or speculative, but not a
   speculation check), FALSE otherwise.  */
static bool
is_load_p (rtx insn)
{
  enum attr_itanium_class insn_class = ia64_safe_itanium_class (insn);

  return
   ((insn_class == ITANIUM_CLASS_LD || insn_class == ITANIUM_CLASS_FLD)
    && get_attr_check_load (insn) == CHECK_LOAD_NO);
}

/* If INSN is a memory reference, memoize it in MEM_OPS_IN_GROUP global array
   (taking account for 3-cycle cache reference postponing for stores: Intel
   Itanium 2 Reference Manual for Software Development and Optimization,
   6.7.3.1).  */
static void
record_memory_reference (rtx insn)
{
  enum attr_itanium_class insn_class = ia64_safe_itanium_class (insn);

  switch (insn_class) {
    case ITANIUM_CLASS_FLD:
    case ITANIUM_CLASS_LD:
      mem_ops_in_group[current_cycle % 4]++;
      break;
    case ITANIUM_CLASS_STF:
    case ITANIUM_CLASS_ST:
      mem_ops_in_group[(current_cycle + 3) % 4]++;
      break;
    default:;
  }
}

/* We are about to being issuing insns for this clock cycle.
   Override the default sort algorithm to better slot instructions.  */

static int
ia64_dfa_sched_reorder (FILE *dump, int sched_verbose, rtx *ready,
			int *pn_ready, int clock_var,
			int reorder_type)
{
  int n_asms;
  int n_ready = *pn_ready;
  rtx *e_ready = ready + n_ready;
  rtx *insnp;

  if (sched_verbose)
    fprintf (dump, "// ia64_dfa_sched_reorder (type %d):\n", reorder_type);

  if (reorder_type == 0)
    {
      /* First, move all USEs, CLOBBERs and other crud out of the way.  */
      n_asms = 0;
      for (insnp = ready; insnp < e_ready; insnp++)
	if (insnp < e_ready)
	  {
	    rtx insn = *insnp;
	    enum attr_type t = ia64_safe_type (insn);
	    if (t == TYPE_UNKNOWN)
	      {
		if (GET_CODE (PATTERN (insn)) == ASM_INPUT
		    || asm_noperands (PATTERN (insn)) >= 0)
		  {
		    rtx lowest = ready[n_asms];
		    ready[n_asms] = insn;
		    *insnp = lowest;
		    n_asms++;
		  }
		else
		  {
		    rtx highest = ready[n_ready - 1];
		    ready[n_ready - 1] = insn;
		    *insnp = highest;
		    return 1;
		  }
	      }
	  }

      if (n_asms < n_ready)
	{
	  /* Some normal insns to process.  Skip the asms.  */
	  ready += n_asms;
	  n_ready -= n_asms;
	}
      else if (n_ready > 0)
	return 1;
    }

  if (ia64_final_schedule)
    {
      int deleted = 0;
      int nr_need_stop = 0;

      for (insnp = ready; insnp < e_ready; insnp++)
	if (safe_group_barrier_needed (*insnp))
	  nr_need_stop++;

      if (reorder_type == 1 && n_ready == nr_need_stop)
	return 0;
      if (reorder_type == 0)
	return 1;
      insnp = e_ready;
      /* Move down everything that needs a stop bit, preserving
	 relative order.  */
      while (insnp-- > ready + deleted)
	while (insnp >= ready + deleted)
	  {
	    rtx insn = *insnp;
	    if (! safe_group_barrier_needed (insn))
	      break;
	    memmove (ready + 1, ready, (insnp - ready) * sizeof (rtx));
	    *ready = insn;
	    deleted++;
	  }
      n_ready -= deleted;
      ready += deleted;
    }

  current_cycle = clock_var;
  if (reload_completed && mem_ops_in_group[clock_var % 4] >= ia64_max_memory_insns)
    {
      int moved = 0;

      insnp = e_ready;
      /* Move down loads/stores, preserving relative order.  */
      while (insnp-- > ready + moved)
	while (insnp >= ready + moved)
	  {
	    rtx insn = *insnp;
	    if (! is_load_p (insn))
	      break;
	    memmove (ready + 1, ready, (insnp - ready) * sizeof (rtx));
	    *ready = insn;
	    moved++;
	  }
      n_ready -= moved;
      ready += moved;
    }

  return 1;
}

/* We are about to being issuing insns for this clock cycle.  Override
   the default sort algorithm to better slot instructions.  */

static int
ia64_sched_reorder (FILE *dump, int sched_verbose, rtx *ready, int *pn_ready,
		    int clock_var)
{
  return ia64_dfa_sched_reorder (dump, sched_verbose, ready,
				 pn_ready, clock_var, 0);
}

/* Like ia64_sched_reorder, but called after issuing each insn.
   Override the default sort algorithm to better slot instructions.  */

static int
ia64_sched_reorder2 (FILE *dump ATTRIBUTE_UNUSED,
		     int sched_verbose ATTRIBUTE_UNUSED, rtx *ready,
		     int *pn_ready, int clock_var)
{
  return ia64_dfa_sched_reorder (dump, sched_verbose, ready, pn_ready,
				 clock_var, 1);
}

/* We are about to issue INSN.  Return the number of insns left on the
   ready queue that can be issued this cycle.  */

static int
ia64_variable_issue (FILE *dump ATTRIBUTE_UNUSED,
		     int sched_verbose ATTRIBUTE_UNUSED,
		     rtx insn ATTRIBUTE_UNUSED,
		     int can_issue_more ATTRIBUTE_UNUSED)
{
  if (sched_deps_info->generate_spec_deps && !sel_sched_p ())
    /* Modulo scheduling does not extend h_i_d when emitting
       new instructions.  Don't use h_i_d, if we don't have to.  */
    {
      if (DONE_SPEC (insn) & BEGIN_DATA)
	pending_data_specs++;
      if (CHECK_SPEC (insn) & BEGIN_DATA)
	pending_data_specs--;
    }

  if (DEBUG_INSN_P (insn))
    return 1;

  last_scheduled_insn = insn;
  memcpy (prev_cycle_state, curr_state, dfa_state_size);
  if (reload_completed)
    {
      int needed = group_barrier_needed (insn);
      
      gcc_assert (!needed);
      if (GET_CODE (insn) == CALL_INSN)
	init_insn_group_barriers ();
      stops_p [INSN_UID (insn)] = stop_before_p;
      stop_before_p = 0;

      record_memory_reference (insn);
    }
  return 1;
}

/* We are choosing insn from the ready queue.  Return nonzero if INSN
   can be chosen.  */

static int
ia64_first_cycle_multipass_dfa_lookahead_guard (rtx insn)
{
  gcc_assert (insn && INSN_P (insn));
  return ((!reload_completed
	   || !safe_group_barrier_needed (insn))
	  && ia64_first_cycle_multipass_dfa_lookahead_guard_spec (insn)
	  && (!mflag_sched_mem_insns_hard_limit
	      || !is_load_p (insn)
	      || mem_ops_in_group[current_cycle % 4] < ia64_max_memory_insns));
}

/* We are choosing insn from the ready queue.  Return nonzero if INSN
   can be chosen.  */

static bool
ia64_first_cycle_multipass_dfa_lookahead_guard_spec (const_rtx insn)
{
  gcc_assert (insn  && INSN_P (insn));
  /* Size of ALAT is 32.  As far as we perform conservative data speculation,
     we keep ALAT half-empty.  */
  return (pending_data_specs < 16
	  || !(TODO_SPEC (insn) & BEGIN_DATA));
}

/* The following variable value is pseudo-insn used by the DFA insn
   scheduler to change the DFA state when the simulated clock is
   increased.  */

static rtx dfa_pre_cycle_insn;

/* Returns 1 when a meaningful insn was scheduled between the last group
   barrier and LAST.  */
static int
scheduled_good_insn (rtx last)
{
  if (last && recog_memoized (last) >= 0)
    return 1;

  for ( ;
       last != NULL && !NOTE_INSN_BASIC_BLOCK_P (last)
       && !stops_p[INSN_UID (last)];
       last = PREV_INSN (last))
    /* We could hit a NOTE_INSN_DELETED here which is actually outside
       the ebb we're scheduling.  */
    if (INSN_P (last) && recog_memoized (last) >= 0)
      return 1;

  return 0;
}

/* We are about to being issuing INSN.  Return nonzero if we cannot
   issue it on given cycle CLOCK and return zero if we should not sort
   the ready queue on the next clock start.  */

static int
ia64_dfa_new_cycle (FILE *dump, int verbose, rtx insn, int last_clock,
		    int clock, int *sort_p)
{
  gcc_assert (insn && INSN_P (insn));

  if (DEBUG_INSN_P (insn))
    return 0;

  /* When a group barrier is needed for insn, last_scheduled_insn
     should be set.  */
  gcc_assert (!(reload_completed && safe_group_barrier_needed (insn))
              || last_scheduled_insn);

  if ((reload_completed
       && (safe_group_barrier_needed (insn)
	   || (mflag_sched_stop_bits_after_every_cycle
	       && last_clock != clock
	       && last_scheduled_insn
	       && scheduled_good_insn (last_scheduled_insn))))
      || (last_scheduled_insn
	  && (GET_CODE (last_scheduled_insn) == CALL_INSN
	      || unknown_for_bundling_p (last_scheduled_insn))))
    {
      init_insn_group_barriers ();

      if (verbose && dump)
	fprintf (dump, "//    Stop should be before %d%s\n", INSN_UID (insn),
		 last_clock == clock ? " + cycle advance" : "");

      stop_before_p = 1;
      current_cycle = clock;
      mem_ops_in_group[current_cycle % 4] = 0;

      if (last_clock == clock)
	{
	  state_transition (curr_state, dfa_stop_insn);
	  if (TARGET_EARLY_STOP_BITS)
	    *sort_p = (last_scheduled_insn == NULL_RTX
		       || GET_CODE (last_scheduled_insn) != CALL_INSN);
	  else
	    *sort_p = 0;
	  return 1;
	}

      if (last_scheduled_insn)
	{
	  if (unknown_for_bundling_p (last_scheduled_insn))
	    state_reset (curr_state);
	  else
	    {
	      memcpy (curr_state, prev_cycle_state, dfa_state_size);
	      state_transition (curr_state, dfa_stop_insn);
	      state_transition (curr_state, dfa_pre_cycle_insn);
	      state_transition (curr_state, NULL);
	    }
	}
    }
  return 0;
}

/* Implement targetm.sched.h_i_d_extended hook.
   Extend internal data structures.  */
static void
ia64_h_i_d_extended (void)
{
  if (stops_p != NULL) 
    {
      int new_clocks_length = get_max_uid () * 3 / 2;
      stops_p = (char *) xrecalloc (stops_p, new_clocks_length, clocks_length, 1);
      clocks_length = new_clocks_length;
    }
}


/* This structure describes the data used by the backend to guide scheduling.
   When the current scheduling point is switched, this data should be saved
   and restored later, if the scheduler returns to this point.  */
struct _ia64_sched_context
{
  state_t prev_cycle_state;
  rtx last_scheduled_insn;
  struct reg_write_state rws_sum[NUM_REGS];
  struct reg_write_state rws_insn[NUM_REGS];
  int first_instruction;
  int pending_data_specs;
  int current_cycle;
  char mem_ops_in_group[4];
};
typedef struct _ia64_sched_context *ia64_sched_context_t;

/* Allocates a scheduling context.  */
static void *
ia64_alloc_sched_context (void)
{
  return xmalloc (sizeof (struct _ia64_sched_context));
}

/* Initializes the _SC context with clean data, if CLEAN_P, and from
   the global context otherwise.  */
static void
ia64_init_sched_context (void *_sc, bool clean_p)
{
  ia64_sched_context_t sc = (ia64_sched_context_t) _sc;

  sc->prev_cycle_state = xmalloc (dfa_state_size);
  if (clean_p)
    {
      state_reset (sc->prev_cycle_state);
      sc->last_scheduled_insn = NULL_RTX;
      memset (sc->rws_sum, 0, sizeof (rws_sum));
      memset (sc->rws_insn, 0, sizeof (rws_insn));
      sc->first_instruction = 1;
      sc->pending_data_specs = 0;
      sc->current_cycle = 0;
      memset (sc->mem_ops_in_group, 0, sizeof (mem_ops_in_group));
    }
  else
    {
      memcpy (sc->prev_cycle_state, prev_cycle_state, dfa_state_size);
      sc->last_scheduled_insn = last_scheduled_insn;
      memcpy (sc->rws_sum, rws_sum, sizeof (rws_sum));
      memcpy (sc->rws_insn, rws_insn, sizeof (rws_insn));
      sc->first_instruction = first_instruction;
      sc->pending_data_specs = pending_data_specs;
      sc->current_cycle = current_cycle;
      memcpy (sc->mem_ops_in_group, mem_ops_in_group, sizeof (mem_ops_in_group));
    }
}

/* Sets the global scheduling context to the one pointed to by _SC.  */
static void
ia64_set_sched_context (void *_sc)
{
  ia64_sched_context_t sc = (ia64_sched_context_t) _sc;

  gcc_assert (sc != NULL);

  memcpy (prev_cycle_state, sc->prev_cycle_state, dfa_state_size);
  last_scheduled_insn = sc->last_scheduled_insn;
  memcpy (rws_sum, sc->rws_sum, sizeof (rws_sum));
  memcpy (rws_insn, sc->rws_insn, sizeof (rws_insn));
  first_instruction = sc->first_instruction;
  pending_data_specs = sc->pending_data_specs;
  current_cycle = sc->current_cycle;
  memcpy (mem_ops_in_group, sc->mem_ops_in_group, sizeof (mem_ops_in_group));
}

/* Clears the data in the _SC scheduling context.  */
static void
ia64_clear_sched_context (void *_sc)
{
  ia64_sched_context_t sc = (ia64_sched_context_t) _sc;
  
  free (sc->prev_cycle_state);
  sc->prev_cycle_state = NULL;
}

/* Frees the _SC scheduling context.  */
static void
ia64_free_sched_context (void *_sc)
{
  gcc_assert (_sc != NULL);

  free (_sc);
}

typedef rtx (* gen_func_t) (rtx, rtx);

/* Return a function that will generate a load of mode MODE_NO
   with speculation types TS.  */
static gen_func_t
get_spec_load_gen_function (ds_t ts, int mode_no)
{
  static gen_func_t gen_ld_[] = {
    gen_movbi,
    gen_movqi_internal,
    gen_movhi_internal,
    gen_movsi_internal,
    gen_movdi_internal,
    gen_movsf_internal,
    gen_movdf_internal,
    gen_movxf_internal,
    gen_movti_internal,
    gen_zero_extendqidi2,
    gen_zero_extendhidi2,
    gen_zero_extendsidi2,
  };

  static gen_func_t gen_ld_a[] = {
    gen_movbi_advanced,
    gen_movqi_advanced,
    gen_movhi_advanced,
    gen_movsi_advanced,
    gen_movdi_advanced,
    gen_movsf_advanced,
    gen_movdf_advanced,
    gen_movxf_advanced,
    gen_movti_advanced,
    gen_zero_extendqidi2_advanced,
    gen_zero_extendhidi2_advanced,
    gen_zero_extendsidi2_advanced,
  };
  static gen_func_t gen_ld_s[] = {
    gen_movbi_speculative,
    gen_movqi_speculative,
    gen_movhi_speculative,
    gen_movsi_speculative,
    gen_movdi_speculative,
    gen_movsf_speculative,
    gen_movdf_speculative,
    gen_movxf_speculative,
    gen_movti_speculative,
    gen_zero_extendqidi2_speculative,
    gen_zero_extendhidi2_speculative,
    gen_zero_extendsidi2_speculative,
  };
  static gen_func_t gen_ld_sa[] = {
    gen_movbi_speculative_advanced,
    gen_movqi_speculative_advanced,
    gen_movhi_speculative_advanced,
    gen_movsi_speculative_advanced,
    gen_movdi_speculative_advanced,
    gen_movsf_speculative_advanced,
    gen_movdf_speculative_advanced,
    gen_movxf_speculative_advanced,
    gen_movti_speculative_advanced,
    gen_zero_extendqidi2_speculative_advanced,
    gen_zero_extendhidi2_speculative_advanced,
    gen_zero_extendsidi2_speculative_advanced,
  };
  static gen_func_t gen_ld_s_a[] = {
    gen_movbi_speculative_a,
    gen_movqi_speculative_a,
    gen_movhi_speculative_a,
    gen_movsi_speculative_a,
    gen_movdi_speculative_a,
    gen_movsf_speculative_a,
    gen_movdf_speculative_a,
    gen_movxf_speculative_a,
    gen_movti_speculative_a,
    gen_zero_extendqidi2_speculative_a,
    gen_zero_extendhidi2_speculative_a,
    gen_zero_extendsidi2_speculative_a,
  };

  gen_func_t *gen_ld;

  if (ts & BEGIN_DATA)
    {
      if (ts & BEGIN_CONTROL)
	gen_ld = gen_ld_sa;
      else
	gen_ld = gen_ld_a;
    }
  else if (ts & BEGIN_CONTROL)
    {
      if ((spec_info->flags & SEL_SCHED_SPEC_DONT_CHECK_CONTROL)
	  || ia64_needs_block_p (ts))
	gen_ld = gen_ld_s;
      else
	gen_ld = gen_ld_s_a;
    }
  else if (ts == 0)
    gen_ld = gen_ld_;
  else
    gcc_unreachable ();

  return gen_ld[mode_no];
}

/* Constants that help mapping 'enum machine_mode' to int.  */
enum SPEC_MODES
  {
    SPEC_MODE_INVALID = -1,
    SPEC_MODE_FIRST = 0,
    SPEC_MODE_FOR_EXTEND_FIRST = 1,
    SPEC_MODE_FOR_EXTEND_LAST = 3,
    SPEC_MODE_LAST = 8
  };

enum
  {
    /* Offset to reach ZERO_EXTEND patterns.  */
    SPEC_GEN_EXTEND_OFFSET = SPEC_MODE_LAST - SPEC_MODE_FOR_EXTEND_FIRST + 1
  };

/* Return index of the MODE.  */
static int
ia64_mode_to_int (enum machine_mode mode)
{
  switch (mode)
    {
    case BImode: return 0; /* SPEC_MODE_FIRST  */
    case QImode: return 1; /* SPEC_MODE_FOR_EXTEND_FIRST  */
    case HImode: return 2;
    case SImode: return 3; /* SPEC_MODE_FOR_EXTEND_LAST  */
    case DImode: return 4;
    case SFmode: return 5;
    case DFmode: return 6;
    case XFmode: return 7;
    case TImode:
      /* ??? This mode needs testing.  Bypasses for ldfp8 instruction are not
	 mentioned in itanium[12].md.  Predicate fp_register_operand also
	 needs to be defined.  Bottom line: better disable for now.  */
      return SPEC_MODE_INVALID;
    default:     return SPEC_MODE_INVALID;
    }
}

/* Provide information about speculation capabilities.  */
static void
ia64_set_sched_flags (spec_info_t spec_info)
{
  unsigned int *flags = &(current_sched_info->flags);

  if (*flags & SCHED_RGN
      || *flags & SCHED_EBB
      || *flags & SEL_SCHED)
    {
      int mask = 0;

      if ((mflag_sched_br_data_spec && !reload_completed && optimize > 0)
          || (mflag_sched_ar_data_spec && reload_completed))
	{
	  mask |= BEGIN_DATA;

	  if (!sel_sched_p ()
	      && ((mflag_sched_br_in_data_spec && !reload_completed)
		  || (mflag_sched_ar_in_data_spec && reload_completed)))
	    mask |= BE_IN_DATA;
	}
      
      if (mflag_sched_control_spec
          && (!sel_sched_p ()
	      || reload_completed))
	{
	  mask |= BEGIN_CONTROL;
	  
	  if (!sel_sched_p () && mflag_sched_in_control_spec)
	    mask |= BE_IN_CONTROL;
	}

      spec_info->mask = mask;

      if (mask)
	{
	  *flags |= USE_DEPS_LIST | DO_SPECULATION;

	  if (mask & BE_IN_SPEC)
	    *flags |= NEW_BBS;
	  
	  spec_info->flags = 0;
      
	  if ((mask & DATA_SPEC) && mflag_sched_prefer_non_data_spec_insns)
	    spec_info->flags |= PREFER_NON_DATA_SPEC;

	  if (mask & CONTROL_SPEC)
	    {
	      if (mflag_sched_prefer_non_control_spec_insns)
		spec_info->flags |= PREFER_NON_CONTROL_SPEC;

	      if (sel_sched_p () && mflag_sel_sched_dont_check_control_spec)
		spec_info->flags |= SEL_SCHED_SPEC_DONT_CHECK_CONTROL;
	    }

	  if (sched_verbose >= 1)
	    spec_info->dump = sched_dump;
	  else
	    spec_info->dump = 0;
	  
	  if (mflag_sched_count_spec_in_critical_path)
	    spec_info->flags |= COUNT_SPEC_IN_CRITICAL_PATH;
	}
    }
  else
    spec_info->mask = 0;
}

/* If INSN is an appropriate load return its mode.
   Return -1 otherwise.  */
static int
get_mode_no_for_insn (rtx insn)
{
  rtx reg, mem, mode_rtx;
  int mode_no;
  bool extend_p;

  extract_insn_cached (insn);

  /* We use WHICH_ALTERNATIVE only after reload.  This will
     guarantee that reload won't touch a speculative insn.  */

  if (recog_data.n_operands != 2)
    return -1;

  reg = recog_data.operand[0];
  mem = recog_data.operand[1];

  /* We should use MEM's mode since REG's mode in presence of
     ZERO_EXTEND will always be DImode.  */
  if (get_attr_speculable1 (insn) == SPECULABLE1_YES)
    /* Process non-speculative ld.  */
    {
      if (!reload_completed)
	{
	  /* Do not speculate into regs like ar.lc.  */
	  if (!REG_P (reg) || AR_REGNO_P (REGNO (reg)))
	    return -1;

	  if (!MEM_P (mem))
	    return -1;

	  {
	    rtx mem_reg = XEXP (mem, 0);

	    if (!REG_P (mem_reg))
	      return -1;
	  }

	  mode_rtx = mem;
	}
      else if (get_attr_speculable2 (insn) == SPECULABLE2_YES)
	{
	  gcc_assert (REG_P (reg) && MEM_P (mem));
	  mode_rtx = mem;
	}
      else
	return -1;
    }
  else if (get_attr_data_speculative (insn) == DATA_SPECULATIVE_YES
	   || get_attr_control_speculative (insn) == CONTROL_SPECULATIVE_YES
	   || get_attr_check_load (insn) == CHECK_LOAD_YES)
    /* Process speculative ld or ld.c.  */
    {
      gcc_assert (REG_P (reg) && MEM_P (mem));
      mode_rtx = mem;
    }
  else
    {
      enum attr_itanium_class attr_class = get_attr_itanium_class (insn);

      if (attr_class == ITANIUM_CLASS_CHK_A
	  || attr_class == ITANIUM_CLASS_CHK_S_I
	  || attr_class == ITANIUM_CLASS_CHK_S_F)
	/* Process chk.  */
	mode_rtx = reg;
      else
	return -1;
    }

  mode_no = ia64_mode_to_int (GET_MODE (mode_rtx));

  if (mode_no == SPEC_MODE_INVALID)
    return -1;

  extend_p = (GET_MODE (reg) != GET_MODE (mode_rtx));

  if (extend_p)
    {
      if (!(SPEC_MODE_FOR_EXTEND_FIRST <= mode_no
	    && mode_no <= SPEC_MODE_FOR_EXTEND_LAST))
	return -1;

      mode_no += SPEC_GEN_EXTEND_OFFSET;
    }

  return mode_no;
}

/* If X is an unspec part of a speculative load, return its code.
   Return -1 otherwise.  */
static int
get_spec_unspec_code (const_rtx x)
{
  if (GET_CODE (x) != UNSPEC)
    return -1;

  {
    int code;

    code = XINT (x, 1);

    switch (code)
      {
      case UNSPEC_LDA:
      case UNSPEC_LDS:
      case UNSPEC_LDS_A:
      case UNSPEC_LDSA:
	return code;

      default:
	return -1;
      }
  }
}

/* Implement skip_rtx_p hook.  */
static bool
ia64_skip_rtx_p (const_rtx x)
{
  return get_spec_unspec_code (x) != -1;
}

/* If INSN is a speculative load, return its UNSPEC code.
   Return -1 otherwise.  */
static int
get_insn_spec_code (const_rtx insn)
{
  rtx pat, reg, mem;

  pat = PATTERN (insn);

  if (GET_CODE (pat) == COND_EXEC)
    pat = COND_EXEC_CODE (pat);

  if (GET_CODE (pat) != SET)
    return -1;

  reg = SET_DEST (pat);
  if (!REG_P (reg))
    return -1;

  mem = SET_SRC (pat);
  if (GET_CODE (mem) == ZERO_EXTEND)
    mem = XEXP (mem, 0);

  return get_spec_unspec_code (mem);
}

/* If INSN is a speculative load, return a ds with the speculation types.
   Otherwise [if INSN is a normal instruction] return 0.  */
static ds_t
ia64_get_insn_spec_ds (rtx insn)
{
  int code = get_insn_spec_code (insn);

  switch (code)
    {
    case UNSPEC_LDA:
      return BEGIN_DATA;

    case UNSPEC_LDS:
    case UNSPEC_LDS_A:
      return BEGIN_CONTROL;

    case UNSPEC_LDSA:
      return BEGIN_DATA | BEGIN_CONTROL;

    default:
      return 0;
    }
}

/* If INSN is a speculative load return a ds with the speculation types that
   will be checked.
   Otherwise [if INSN is a normal instruction] return 0.  */
static ds_t
ia64_get_insn_checked_ds (rtx insn)
{
  int code = get_insn_spec_code (insn);

  switch (code)
    {
    case UNSPEC_LDA:
      return BEGIN_DATA | BEGIN_CONTROL;

    case UNSPEC_LDS:
      return BEGIN_CONTROL;

    case UNSPEC_LDS_A:
    case UNSPEC_LDSA:
      return BEGIN_DATA | BEGIN_CONTROL;

    default:
      return 0;
    }
}

/* If GEN_P is true, calculate the index of needed speculation check and return
   speculative pattern for INSN with speculative mode TS, machine mode
   MODE_NO and with ZERO_EXTEND (if EXTEND_P is true).
   If GEN_P is false, just calculate the index of needed speculation check.  */
static rtx
ia64_gen_spec_load (rtx insn, ds_t ts, int mode_no)
{
  rtx pat, new_pat;
  gen_func_t gen_load;

  gen_load = get_spec_load_gen_function (ts, mode_no);

  new_pat = gen_load (copy_rtx (recog_data.operand[0]),
		      copy_rtx (recog_data.operand[1]));

  pat = PATTERN (insn);
  if (GET_CODE (pat) == COND_EXEC)
    new_pat = gen_rtx_COND_EXEC (VOIDmode, copy_rtx (COND_EXEC_TEST (pat)),
				 new_pat);

  return new_pat;
}

static bool
insn_can_be_in_speculative_p (rtx insn ATTRIBUTE_UNUSED,
			      ds_t ds ATTRIBUTE_UNUSED)
{
  return false;
}

/* Implement targetm.sched.speculate_insn hook.
   Check if the INSN can be TS speculative.
   If 'no' - return -1.
   If 'yes' - generate speculative pattern in the NEW_PAT and return 1.
   If current pattern of the INSN already provides TS speculation,
   return 0.  */
static int
ia64_speculate_insn (rtx insn, ds_t ts, rtx *new_pat)
{  
  int mode_no;
  int res;
  
  gcc_assert (!(ts & ~SPECULATIVE));

  if (ia64_spec_check_p (insn))
    return -1;

  if ((ts & BE_IN_SPEC)
      && !insn_can_be_in_speculative_p (insn, ts))
    return -1;

  mode_no = get_mode_no_for_insn (insn);

  if (mode_no != SPEC_MODE_INVALID)
    {
      if (ia64_get_insn_spec_ds (insn) == ds_get_speculation_types (ts))
	res = 0;
      else
	{
	  res = 1;
	  *new_pat = ia64_gen_spec_load (insn, ts, mode_no);
	}
    }
  else
    res = -1;

  return res;
}

/* Return a function that will generate a check for speculation TS with mode
   MODE_NO.
   If simple check is needed, pass true for SIMPLE_CHECK_P.
   If clearing check is needed, pass true for CLEARING_CHECK_P.  */
static gen_func_t
get_spec_check_gen_function (ds_t ts, int mode_no,
			     bool simple_check_p, bool clearing_check_p)
{
  static gen_func_t gen_ld_c_clr[] = {
    gen_movbi_clr,
    gen_movqi_clr,
    gen_movhi_clr,
    gen_movsi_clr,
    gen_movdi_clr,
    gen_movsf_clr,
    gen_movdf_clr,
    gen_movxf_clr,
    gen_movti_clr,
    gen_zero_extendqidi2_clr,
    gen_zero_extendhidi2_clr,
    gen_zero_extendsidi2_clr,
  };
  static gen_func_t gen_ld_c_nc[] = {
    gen_movbi_nc,
    gen_movqi_nc,
    gen_movhi_nc,
    gen_movsi_nc,
    gen_movdi_nc,
    gen_movsf_nc,
    gen_movdf_nc,
    gen_movxf_nc,
    gen_movti_nc,
    gen_zero_extendqidi2_nc,
    gen_zero_extendhidi2_nc,
    gen_zero_extendsidi2_nc,
  };
  static gen_func_t gen_chk_a_clr[] = {
    gen_advanced_load_check_clr_bi,
    gen_advanced_load_check_clr_qi,
    gen_advanced_load_check_clr_hi,
    gen_advanced_load_check_clr_si,
    gen_advanced_load_check_clr_di,
    gen_advanced_load_check_clr_sf,
    gen_advanced_load_check_clr_df,
    gen_advanced_load_check_clr_xf,
    gen_advanced_load_check_clr_ti,
    gen_advanced_load_check_clr_di,
    gen_advanced_load_check_clr_di,
    gen_advanced_load_check_clr_di,
  };
  static gen_func_t gen_chk_a_nc[] = {
    gen_advanced_load_check_nc_bi,
    gen_advanced_load_check_nc_qi,
    gen_advanced_load_check_nc_hi,
    gen_advanced_load_check_nc_si,
    gen_advanced_load_check_nc_di,
    gen_advanced_load_check_nc_sf,
    gen_advanced_load_check_nc_df,
    gen_advanced_load_check_nc_xf,
    gen_advanced_load_check_nc_ti,
    gen_advanced_load_check_nc_di,
    gen_advanced_load_check_nc_di,
    gen_advanced_load_check_nc_di,
  };
  static gen_func_t gen_chk_s[] = {
    gen_speculation_check_bi,
    gen_speculation_check_qi,
    gen_speculation_check_hi,
    gen_speculation_check_si,
    gen_speculation_check_di,
    gen_speculation_check_sf,
    gen_speculation_check_df,
    gen_speculation_check_xf,
    gen_speculation_check_ti,
    gen_speculation_check_di,
    gen_speculation_check_di,
    gen_speculation_check_di,
  };

  gen_func_t *gen_check;

  if (ts & BEGIN_DATA)
    {
      /* We don't need recovery because even if this is ld.sa
	 ALAT entry will be allocated only if NAT bit is set to zero.
	 So it is enough to use ld.c here.  */

      if (simple_check_p)
	{
	  gcc_assert (mflag_sched_spec_ldc);

	  if (clearing_check_p)
	    gen_check = gen_ld_c_clr;
	  else
	    gen_check = gen_ld_c_nc;
	}
      else
	{
	  if (clearing_check_p)
	    gen_check = gen_chk_a_clr;
	  else
	    gen_check = gen_chk_a_nc;
	}
    }
  else if (ts & BEGIN_CONTROL)
    {
      if (simple_check_p)
	/* We might want to use ld.sa -> ld.c instead of
	   ld.s -> chk.s.  */
	{
	  gcc_assert (!ia64_needs_block_p (ts));

	  if (clearing_check_p)
	    gen_check = gen_ld_c_clr;
	  else
	    gen_check = gen_ld_c_nc;
	}
      else
	{
	  gen_check = gen_chk_s;
	}
    }
  else
    gcc_unreachable ();

  gcc_assert (mode_no >= 0);
  return gen_check[mode_no];
}

/* Return nonzero, if INSN needs branchy recovery check.  */
static bool
ia64_needs_block_p (ds_t ts)
{
  if (ts & BEGIN_DATA)
    return !mflag_sched_spec_ldc;

  gcc_assert ((ts & BEGIN_CONTROL) != 0);

  return !(mflag_sched_spec_control_ldc && mflag_sched_spec_ldc);
}

/* Generate (or regenerate, if (MUTATE_P)) recovery check for INSN.
   If (LABEL != 0 || MUTATE_P), generate branchy recovery check.
   Otherwise, generate a simple check.  */
static rtx
ia64_gen_spec_check (rtx insn, rtx label, ds_t ds)
{
  rtx op1, pat, check_pat;
  gen_func_t gen_check;
  int mode_no;

  mode_no = get_mode_no_for_insn (insn);
  gcc_assert (mode_no >= 0);

  if (label)
    op1 = label;
  else
    {
      gcc_assert (!ia64_needs_block_p (ds));
      op1 = copy_rtx (recog_data.operand[1]);
    }
      
  gen_check = get_spec_check_gen_function (ds, mode_no, label == NULL_RTX,
					   true);

  check_pat = gen_check (copy_rtx (recog_data.operand[0]), op1);
    
  pat = PATTERN (insn);
  if (GET_CODE (pat) == COND_EXEC)
    check_pat = gen_rtx_COND_EXEC (VOIDmode, copy_rtx (COND_EXEC_TEST (pat)),
				   check_pat);

  return check_pat;
}

/* Return nonzero, if X is branchy recovery check.  */
static int
ia64_spec_check_p (rtx x)
{
  x = PATTERN (x);
  if (GET_CODE (x) == COND_EXEC)
    x = COND_EXEC_CODE (x);
  if (GET_CODE (x) == SET)
    return ia64_spec_check_src_p (SET_SRC (x));
  return 0;
}

/* Return nonzero, if SRC belongs to recovery check.  */
static int
ia64_spec_check_src_p (rtx src)
{
  if (GET_CODE (src) == IF_THEN_ELSE)
    {
      rtx t;

      t = XEXP (src, 0);
      if (GET_CODE (t) == NE)
	{
	  t = XEXP (t, 0);	    

	  if (GET_CODE (t) == UNSPEC)
	    {
	      int code;
	      
	      code = XINT (t, 1);
	     
	      if (code == UNSPEC_LDCCLR
		  || code == UNSPEC_LDCNC
		  || code == UNSPEC_CHKACLR
		  || code == UNSPEC_CHKANC
		  || code == UNSPEC_CHKS)
		{
		  gcc_assert (code != 0);
		  return code;
		}
	    }
	}
    }
  return 0;
}


/* The following page contains abstract data `bundle states' which are
   used for bundling insns (inserting nops and template generation).  */

/* The following describes state of insn bundling.  */

struct bundle_state
{
  /* Unique bundle state number to identify them in the debugging
     output  */
  int unique_num;
  rtx insn;     /* corresponding insn, NULL for the 1st and the last state  */
  /* number nops before and after the insn  */
  short before_nops_num, after_nops_num;
  int insn_num; /* insn number (0 - for initial state, 1 - for the 1st
                   insn */
  int cost;     /* cost of the state in cycles */
  int accumulated_insns_num; /* number of all previous insns including
				nops.  L is considered as 2 insns */
  int branch_deviation; /* deviation of previous branches from 3rd slots  */
  int middle_bundle_stops; /* number of stop bits in the middle of bundles */
  struct bundle_state *next;  /* next state with the same insn_num  */
  struct bundle_state *originator; /* originator (previous insn state)  */
  /* All bundle states are in the following chain.  */
  struct bundle_state *allocated_states_chain;
  /* The DFA State after issuing the insn and the nops.  */
  state_t dfa_state;
};

/* The following is map insn number to the corresponding bundle state.  */

static struct bundle_state **index_to_bundle_states;

/* The unique number of next bundle state.  */

static int bundle_states_num;

/* All allocated bundle states are in the following chain.  */

static struct bundle_state *allocated_bundle_states_chain;

/* All allocated but not used bundle states are in the following
   chain.  */

static struct bundle_state *free_bundle_state_chain;


/* The following function returns a free bundle state.  */

static struct bundle_state *
get_free_bundle_state (void)
{
  struct bundle_state *result;

  if (free_bundle_state_chain != NULL)
    {
      result = free_bundle_state_chain;
      free_bundle_state_chain = result->next;
    }
  else
    {
      result = XNEW (struct bundle_state);
      result->dfa_state = xmalloc (dfa_state_size);
      result->allocated_states_chain = allocated_bundle_states_chain;
      allocated_bundle_states_chain = result;
    }
  result->unique_num = bundle_states_num++;
  return result;

}

/* The following function frees given bundle state.  */

static void
free_bundle_state (struct bundle_state *state)
{
  state->next = free_bundle_state_chain;
  free_bundle_state_chain = state;
}

/* Start work with abstract data `bundle states'.  */

static void
initiate_bundle_states (void)
{
  bundle_states_num = 0;
  free_bundle_state_chain = NULL;
  allocated_bundle_states_chain = NULL;
}

/* Finish work with abstract data `bundle states'.  */

static void
finish_bundle_states (void)
{
  struct bundle_state *curr_state, *next_state;

  for (curr_state = allocated_bundle_states_chain;
       curr_state != NULL;
       curr_state = next_state)
    {
      next_state = curr_state->allocated_states_chain;
      free (curr_state->dfa_state);
      free (curr_state);
    }
}

/* Hash table of the bundle states.  The key is dfa_state and insn_num
   of the bundle states.  */

static htab_t bundle_state_table;

/* The function returns hash of BUNDLE_STATE.  */

static unsigned
bundle_state_hash (const void *bundle_state)
{
  const struct bundle_state *const state
    = (const struct bundle_state *) bundle_state;
  unsigned result, i;

  for (result = i = 0; i < dfa_state_size; i++)
    result += (((unsigned char *) state->dfa_state) [i]
	       << ((i % CHAR_BIT) * 3 + CHAR_BIT));
  return result + state->insn_num;
}

/* The function returns nonzero if the bundle state keys are equal.  */

static int
bundle_state_eq_p (const void *bundle_state_1, const void *bundle_state_2)
{
  const struct bundle_state *const state1
    = (const struct bundle_state *) bundle_state_1;
  const struct bundle_state *const state2
    = (const struct bundle_state *) bundle_state_2;

  return (state1->insn_num == state2->insn_num
	  && memcmp (state1->dfa_state, state2->dfa_state,
		     dfa_state_size) == 0);
}

/* The function inserts the BUNDLE_STATE into the hash table.  The
   function returns nonzero if the bundle has been inserted into the
   table.  The table contains the best bundle state with given key.  */

static int
insert_bundle_state (struct bundle_state *bundle_state)
{
  void **entry_ptr;

  entry_ptr = htab_find_slot (bundle_state_table, bundle_state, INSERT);
  if (*entry_ptr == NULL)
    {
      bundle_state->next = index_to_bundle_states [bundle_state->insn_num];
      index_to_bundle_states [bundle_state->insn_num] = bundle_state;
      *entry_ptr = (void *) bundle_state;
      return TRUE;
    }
  else if (bundle_state->cost < ((struct bundle_state *) *entry_ptr)->cost
	   || (bundle_state->cost == ((struct bundle_state *) *entry_ptr)->cost
	       && (((struct bundle_state *)*entry_ptr)->accumulated_insns_num
		   > bundle_state->accumulated_insns_num
		   || (((struct bundle_state *)
			*entry_ptr)->accumulated_insns_num
		       == bundle_state->accumulated_insns_num
		       && (((struct bundle_state *)
			    *entry_ptr)->branch_deviation
			   > bundle_state->branch_deviation
			   || (((struct bundle_state *)
				*entry_ptr)->branch_deviation
			       == bundle_state->branch_deviation
			       && ((struct bundle_state *)
				   *entry_ptr)->middle_bundle_stops
			       > bundle_state->middle_bundle_stops))))))

    {
      struct bundle_state temp;

      temp = *(struct bundle_state *) *entry_ptr;
      *(struct bundle_state *) *entry_ptr = *bundle_state;
      ((struct bundle_state *) *entry_ptr)->next = temp.next;
      *bundle_state = temp;
    }
  return FALSE;
}

/* Start work with the hash table.  */

static void
initiate_bundle_state_table (void)
{
  bundle_state_table = htab_create (50, bundle_state_hash, bundle_state_eq_p,
				    (htab_del) 0);
}

/* Finish work with the hash table.  */

static void
finish_bundle_state_table (void)
{
  htab_delete (bundle_state_table);
}



/* The following variable is a insn `nop' used to check bundle states
   with different number of inserted nops.  */

static rtx ia64_nop;

/* The following function tries to issue NOPS_NUM nops for the current
   state without advancing processor cycle.  If it failed, the
   function returns FALSE and frees the current state.  */

static int
try_issue_nops (struct bundle_state *curr_state, int nops_num)
{
  int i;

  for (i = 0; i < nops_num; i++)
    if (state_transition (curr_state->dfa_state, ia64_nop) >= 0)
      {
	free_bundle_state (curr_state);
	return FALSE;
      }
  return TRUE;
}

/* The following function tries to issue INSN for the current
   state without advancing processor cycle.  If it failed, the
   function returns FALSE and frees the current state.  */

static int
try_issue_insn (struct bundle_state *curr_state, rtx insn)
{
  if (insn && state_transition (curr_state->dfa_state, insn) >= 0)
    {
      free_bundle_state (curr_state);
      return FALSE;
    }
  return TRUE;
}

/* The following function tries to issue BEFORE_NOPS_NUM nops and INSN
   starting with ORIGINATOR without advancing processor cycle.  If
   TRY_BUNDLE_END_P is TRUE, the function also/only (if
   ONLY_BUNDLE_END_P is TRUE) tries to issue nops to fill all bundle.
   If it was successful, the function creates new bundle state and
   insert into the hash table and into `index_to_bundle_states'.  */

static void
issue_nops_and_insn (struct bundle_state *originator, int before_nops_num,
		     rtx insn, int try_bundle_end_p, int only_bundle_end_p)
{
  struct bundle_state *curr_state;

  curr_state = get_free_bundle_state ();
  memcpy (curr_state->dfa_state, originator->dfa_state, dfa_state_size);
  curr_state->insn = insn;
  curr_state->insn_num = originator->insn_num + 1;
  curr_state->cost = originator->cost;
  curr_state->originator = originator;
  curr_state->before_nops_num = before_nops_num;
  curr_state->after_nops_num = 0;
  curr_state->accumulated_insns_num
    = originator->accumulated_insns_num + before_nops_num;
  curr_state->branch_deviation = originator->branch_deviation;
  curr_state->middle_bundle_stops = originator->middle_bundle_stops;
  gcc_assert (insn);
  if (INSN_CODE (insn) == CODE_FOR_insn_group_barrier)
    {
      gcc_assert (GET_MODE (insn) != TImode);
      if (!try_issue_nops (curr_state, before_nops_num))
	return;
      if (!try_issue_insn (curr_state, insn))
	return;
      memcpy (temp_dfa_state, curr_state->dfa_state, dfa_state_size);
      if (curr_state->accumulated_insns_num % 3 != 0)
	curr_state->middle_bundle_stops++;
      if (state_transition (temp_dfa_state, dfa_pre_cycle_insn) >= 0
	  && curr_state->accumulated_insns_num % 3 != 0)
	{
	  free_bundle_state (curr_state);
	  return;
	}
    }
  else if (GET_MODE (insn) != TImode)
    {
      if (!try_issue_nops (curr_state, before_nops_num))
	return;
      if (!try_issue_insn (curr_state, insn))
	return;
      curr_state->accumulated_insns_num++;
      gcc_assert (!unknown_for_bundling_p (insn));

      if (ia64_safe_type (insn) == TYPE_L)
	curr_state->accumulated_insns_num++;
    }
  else
    {
      /* If this is an insn that must be first in a group, then don't allow
	 nops to be emitted before it.  Currently, alloc is the only such
	 supported instruction.  */
      /* ??? The bundling automatons should handle this for us, but they do
	 not yet have support for the first_insn attribute.  */
      if (before_nops_num > 0 && get_attr_first_insn (insn) == FIRST_INSN_YES)
	{
	  free_bundle_state (curr_state);
	  return;
	}

      state_transition (curr_state->dfa_state, dfa_pre_cycle_insn);
      state_transition (curr_state->dfa_state, NULL);
      curr_state->cost++;
      if (!try_issue_nops (curr_state, before_nops_num))
	return;
      if (!try_issue_insn (curr_state, insn))
	return;
      curr_state->accumulated_insns_num++;
      if (unknown_for_bundling_p (insn))
	{
	  /* Finish bundle containing asm insn.  */
	  curr_state->after_nops_num
	    = 3 - curr_state->accumulated_insns_num % 3;
	  curr_state->accumulated_insns_num
	    += 3 - curr_state->accumulated_insns_num % 3;
	}
      else if (ia64_safe_type (insn) == TYPE_L)
	curr_state->accumulated_insns_num++;
    }
  if (ia64_safe_type (insn) == TYPE_B)
    curr_state->branch_deviation
      += 2 - (curr_state->accumulated_insns_num - 1) % 3;
  if (try_bundle_end_p && curr_state->accumulated_insns_num % 3 != 0)
    {
      if (!only_bundle_end_p && insert_bundle_state (curr_state))
	{
	  state_t dfa_state;
	  struct bundle_state *curr_state1;
	  struct bundle_state *allocated_states_chain;

	  curr_state1 = get_free_bundle_state ();
	  dfa_state = curr_state1->dfa_state;
	  allocated_states_chain = curr_state1->allocated_states_chain;
	  *curr_state1 = *curr_state;
	  curr_state1->dfa_state = dfa_state;
	  curr_state1->allocated_states_chain = allocated_states_chain;
	  memcpy (curr_state1->dfa_state, curr_state->dfa_state,
		  dfa_state_size);
	  curr_state = curr_state1;
	}
      if (!try_issue_nops (curr_state,
			   3 - curr_state->accumulated_insns_num % 3))
	return;
      curr_state->after_nops_num
	= 3 - curr_state->accumulated_insns_num % 3;
      curr_state->accumulated_insns_num
	+= 3 - curr_state->accumulated_insns_num % 3;
    }
  if (!insert_bundle_state (curr_state))
    free_bundle_state (curr_state);
  return;
}

/* The following function returns position in the two window bundle
   for given STATE.  */

static int
get_max_pos (state_t state)
{
  if (cpu_unit_reservation_p (state, pos_6))
    return 6;
  else if (cpu_unit_reservation_p (state, pos_5))
    return 5;
  else if (cpu_unit_reservation_p (state, pos_4))
    return 4;
  else if (cpu_unit_reservation_p (state, pos_3))
    return 3;
  else if (cpu_unit_reservation_p (state, pos_2))
    return 2;
  else if (cpu_unit_reservation_p (state, pos_1))
    return 1;
  else
    return 0;
}

/* The function returns code of a possible template for given position
   and state.  The function should be called only with 2 values of
   position equal to 3 or 6.  We avoid generating F NOPs by putting
   templates containing F insns at the end of the template search
   because undocumented anomaly in McKinley derived cores which can
   cause stalls if an F-unit insn (including a NOP) is issued within a
   six-cycle window after reading certain application registers (such
   as ar.bsp).  Furthermore, power-considerations also argue against
   the use of F-unit instructions unless they're really needed.  */

static int
get_template (state_t state, int pos)
{
  switch (pos)
    {
    case 3:
      if (cpu_unit_reservation_p (state, _0mmi_))
	return 1;
      else if (cpu_unit_reservation_p (state, _0mii_))
	return 0;
      else if (cpu_unit_reservation_p (state, _0mmb_))
	return 7;
      else if (cpu_unit_reservation_p (state, _0mib_))
	return 6;
      else if (cpu_unit_reservation_p (state, _0mbb_))
	return 5;
      else if (cpu_unit_reservation_p (state, _0bbb_))
	return 4;
      else if (cpu_unit_reservation_p (state, _0mmf_))
	return 3;
      else if (cpu_unit_reservation_p (state, _0mfi_))
	return 2;
      else if (cpu_unit_reservation_p (state, _0mfb_))
	return 8;
      else if (cpu_unit_reservation_p (state, _0mlx_))
	return 9;
      else
	gcc_unreachable ();
    case 6:
      if (cpu_unit_reservation_p (state, _1mmi_))
	return 1;
      else if (cpu_unit_reservation_p (state, _1mii_))
	return 0;
      else if (cpu_unit_reservation_p (state, _1mmb_))
	return 7;
      else if (cpu_unit_reservation_p (state, _1mib_))
	return 6;
      else if (cpu_unit_reservation_p (state, _1mbb_))
	return 5;
      else if (cpu_unit_reservation_p (state, _1bbb_))
	return 4;
      else if (_1mmf_ >= 0 && cpu_unit_reservation_p (state, _1mmf_))
	return 3;
      else if (cpu_unit_reservation_p (state, _1mfi_))
	return 2;
      else if (cpu_unit_reservation_p (state, _1mfb_))
	return 8;
      else if (cpu_unit_reservation_p (state, _1mlx_))
	return 9;
      else
	gcc_unreachable ();
    default:
      gcc_unreachable ();
    }
}

/* True when INSN is important for bundling.  */

static bool
important_for_bundling_p (rtx insn)
{
  return (INSN_P (insn)
	  && ia64_safe_itanium_class (insn) != ITANIUM_CLASS_IGNORE
	  && GET_CODE (PATTERN (insn)) != USE
	  && GET_CODE (PATTERN (insn)) != CLOBBER);
}

/* The following function returns an insn important for insn bundling
   followed by INSN and before TAIL.  */

static rtx
get_next_important_insn (rtx insn, rtx tail)
{
  for (; insn && insn != tail; insn = NEXT_INSN (insn))
    if (important_for_bundling_p (insn))
      return insn;
  return NULL_RTX;
}

/* True when INSN is unknown, but important, for bundling.  */

static bool
unknown_for_bundling_p (rtx insn)
{
  return (INSN_P (insn)
	  && ia64_safe_itanium_class (insn) == ITANIUM_CLASS_UNKNOWN
	  && GET_CODE (PATTERN (insn)) != USE
	  && GET_CODE (PATTERN (insn)) != CLOBBER);
}

/* Add a bundle selector TEMPLATE0 before INSN.  */

static void
ia64_add_bundle_selector_before (int template0, rtx insn)
{
  rtx b = gen_bundle_selector (GEN_INT (template0));

  ia64_emit_insn_before (b, insn);
#if NR_BUNDLES == 10
  if ((template0 == 4 || template0 == 5)
      && ia64_except_unwind_info (&global_options) == UI_TARGET)
    {
      int i;
      rtx note = NULL_RTX;

      /* In .mbb and .bbb bundles, check if CALL_INSN isn't in the
	 first or second slot.  If it is and has REG_EH_NOTE set, copy it
	 to following nops, as br.call sets rp to the address of following
	 bundle and therefore an EH region end must be on a bundle
	 boundary.  */
      insn = PREV_INSN (insn);
      for (i = 0; i < 3; i++)
	{
	  do
	    insn = next_active_insn (insn);
	  while (GET_CODE (insn) == INSN
		 && get_attr_empty (insn) == EMPTY_YES);
	  if (GET_CODE (insn) == CALL_INSN)
	    note = find_reg_note (insn, REG_EH_REGION, NULL_RTX);
	  else if (note)
	    {
	      int code;

	      gcc_assert ((code = recog_memoized (insn)) == CODE_FOR_nop
			  || code == CODE_FOR_nop_b);
	      if (find_reg_note (insn, REG_EH_REGION, NULL_RTX))
		note = NULL_RTX;
	      else
		add_reg_note (insn, REG_EH_REGION, XEXP (note, 0));
	    }
	}
    }
#endif
}

/* The following function does insn bundling.  Bundling means
   inserting templates and nop insns to fit insn groups into permitted
   templates.  Instruction scheduling uses NDFA (non-deterministic
   finite automata) encoding informations about the templates and the
   inserted nops.  Nondeterminism of the automata permits follows
   all possible insn sequences very fast.

   Unfortunately it is not possible to get information about inserting
   nop insns and used templates from the automata states.  The
   automata only says that we can issue an insn possibly inserting
   some nops before it and using some template.  Therefore insn
   bundling in this function is implemented by using DFA
   (deterministic finite automata).  We follow all possible insn
   sequences by inserting 0-2 nops (that is what the NDFA describe for
   insn scheduling) before/after each insn being bundled.  We know the
   start of simulated processor cycle from insn scheduling (insn
   starting a new cycle has TImode).

   Simple implementation of insn bundling would create enormous
   number of possible insn sequences satisfying information about new
   cycle ticks taken from the insn scheduling.  To make the algorithm
   practical we use dynamic programming.  Each decision (about
   inserting nops and implicitly about previous decisions) is described
   by structure bundle_state (see above).  If we generate the same
   bundle state (key is automaton state after issuing the insns and
   nops for it), we reuse already generated one.  As consequence we
   reject some decisions which cannot improve the solution and
   reduce memory for the algorithm.

   When we reach the end of EBB (extended basic block), we choose the
   best sequence and then, moving back in EBB, insert templates for
   the best alternative.  The templates are taken from querying
   automaton state for each insn in chosen bundle states.

   So the algorithm makes two (forward and backward) passes through
   EBB.  */

static void
bundling (FILE *dump, int verbose, rtx prev_head_insn, rtx tail)
{
  struct bundle_state *curr_state, *next_state, *best_state;
  rtx insn, next_insn;
  int insn_num;
  int i, bundle_end_p, only_bundle_end_p, asm_p;
  int pos = 0, max_pos, template0, template1;
  rtx b;
  rtx nop;
  enum attr_type type;

  insn_num = 0;
  /* Count insns in the EBB.  */
  for (insn = NEXT_INSN (prev_head_insn);
       insn && insn != tail;
       insn = NEXT_INSN (insn))
    if (INSN_P (insn))
      insn_num++;
  if (insn_num == 0)
    return;
  bundling_p = 1;
  dfa_clean_insn_cache ();
  initiate_bundle_state_table ();
  index_to_bundle_states = XNEWVEC (struct bundle_state *, insn_num + 2);
  /* First (forward) pass -- generation of bundle states.  */
  curr_state = get_free_bundle_state ();
  curr_state->insn = NULL;
  curr_state->before_nops_num = 0;
  curr_state->after_nops_num = 0;
  curr_state->insn_num = 0;
  curr_state->cost = 0;
  curr_state->accumulated_insns_num = 0;
  curr_state->branch_deviation = 0;
  curr_state->middle_bundle_stops = 0;
  curr_state->next = NULL;
  curr_state->originator = NULL;
  state_reset (curr_state->dfa_state);
  index_to_bundle_states [0] = curr_state;
  insn_num = 0;
  /* Shift cycle mark if it is put on insn which could be ignored.  */
  for (insn = NEXT_INSN (prev_head_insn);
       insn != tail;
       insn = NEXT_INSN (insn))
    if (INSN_P (insn)
	&& !important_for_bundling_p (insn)
	&& GET_MODE (insn) == TImode)
      {
	PUT_MODE (insn, VOIDmode);
	for (next_insn = NEXT_INSN (insn);
	     next_insn != tail;
	     next_insn = NEXT_INSN (next_insn))
	  if (important_for_bundling_p (next_insn)
	      && INSN_CODE (next_insn) != CODE_FOR_insn_group_barrier)
	    {
	      PUT_MODE (next_insn, TImode);
	      break;
	    }
      }
  /* Forward pass: generation of bundle states.  */
  for (insn = get_next_important_insn (NEXT_INSN (prev_head_insn), tail);
       insn != NULL_RTX;
       insn = next_insn)
    {
      gcc_assert (important_for_bundling_p (insn));
      type = ia64_safe_type (insn);
      next_insn = get_next_important_insn (NEXT_INSN (insn), tail);
      insn_num++;
      index_to_bundle_states [insn_num] = NULL;
      for (curr_state = index_to_bundle_states [insn_num - 1];
	   curr_state != NULL;
	   curr_state = next_state)
	{
	  pos = curr_state->accumulated_insns_num % 3;
	  next_state = curr_state->next;
	  /* We must fill up the current bundle in order to start a
	     subsequent asm insn in a new bundle.  Asm insn is always
	     placed in a separate bundle.  */
	  only_bundle_end_p
	    = (next_insn != NULL_RTX
	       && INSN_CODE (insn) == CODE_FOR_insn_group_barrier
	       && unknown_for_bundling_p (next_insn));
	  /* We may fill up the current bundle if it is the cycle end
	     without a group barrier.  */
	  bundle_end_p
	    = (only_bundle_end_p || next_insn == NULL_RTX
	       || (GET_MODE (next_insn) == TImode
		   && INSN_CODE (insn) != CODE_FOR_insn_group_barrier));
	  if (type == TYPE_F || type == TYPE_B || type == TYPE_L
	      || type == TYPE_S)
	    issue_nops_and_insn (curr_state, 2, insn, bundle_end_p,
				 only_bundle_end_p);
	  issue_nops_and_insn (curr_state, 1, insn, bundle_end_p,
			       only_bundle_end_p);
	  issue_nops_and_insn (curr_state, 0, insn, bundle_end_p,
			       only_bundle_end_p);
	}
      gcc_assert (index_to_bundle_states [insn_num]);
      for (curr_state = index_to_bundle_states [insn_num];
	   curr_state != NULL;
	   curr_state = curr_state->next)
	if (verbose >= 2 && dump)
	  {
	    /* This structure is taken from generated code of the
	       pipeline hazard recognizer (see file insn-attrtab.c).
	       Please don't forget to change the structure if a new
	       automaton is added to .md file.  */
	    struct DFA_chip
	    {
	      unsigned short one_automaton_state;
	      unsigned short oneb_automaton_state;
	      unsigned short two_automaton_state;
	      unsigned short twob_automaton_state;
	    };

	    fprintf
	      (dump,
	       "//    Bundle state %d (orig %d, cost %d, nops %d/%d, insns %d, branch %d, mid.stops %d state %d) for %d\n",
	       curr_state->unique_num,
	       (curr_state->originator == NULL
		? -1 : curr_state->originator->unique_num),
	       curr_state->cost,
	       curr_state->before_nops_num, curr_state->after_nops_num,
	       curr_state->accumulated_insns_num, curr_state->branch_deviation,
	       curr_state->middle_bundle_stops,
	       ((struct DFA_chip *) curr_state->dfa_state)->twob_automaton_state,
	       INSN_UID (insn));
	  }
    }
  
  /* We should find a solution because the 2nd insn scheduling has
     found one.  */
  gcc_assert (index_to_bundle_states [insn_num]);
  /* Find a state corresponding to the best insn sequence.  */
  best_state = NULL;
  for (curr_state = index_to_bundle_states [insn_num];
       curr_state != NULL;
       curr_state = curr_state->next)
    /* We are just looking at the states with fully filled up last
       bundle.  The first we prefer insn sequences with minimal cost
       then with minimal inserted nops and finally with branch insns
       placed in the 3rd slots.  */
    if (curr_state->accumulated_insns_num % 3 == 0
	&& (best_state == NULL || best_state->cost > curr_state->cost
	    || (best_state->cost == curr_state->cost
		&& (curr_state->accumulated_insns_num
		    < best_state->accumulated_insns_num
		    || (curr_state->accumulated_insns_num
			== best_state->accumulated_insns_num
			&& (curr_state->branch_deviation
			    < best_state->branch_deviation
			    || (curr_state->branch_deviation
				== best_state->branch_deviation
				&& curr_state->middle_bundle_stops
				< best_state->middle_bundle_stops)))))))
      best_state = curr_state;
  /* Second (backward) pass: adding nops and templates.  */
  gcc_assert (best_state);
  insn_num = best_state->before_nops_num;
  template0 = template1 = -1;
  for (curr_state = best_state;
       curr_state->originator != NULL;
       curr_state = curr_state->originator)
    {
      insn = curr_state->insn;
      asm_p = unknown_for_bundling_p (insn);
      insn_num++;
      if (verbose >= 2 && dump)
	{
	  struct DFA_chip
	  {
	    unsigned short one_automaton_state;
	    unsigned short oneb_automaton_state;
	    unsigned short two_automaton_state;
	    unsigned short twob_automaton_state;
	  };

	  fprintf
	    (dump,
	     "//    Best %d (orig %d, cost %d, nops %d/%d, insns %d, branch %d, mid.stops %d, state %d) for %d\n",
	     curr_state->unique_num,
	     (curr_state->originator == NULL
	      ? -1 : curr_state->originator->unique_num),
	     curr_state->cost,
	     curr_state->before_nops_num, curr_state->after_nops_num,
	     curr_state->accumulated_insns_num, curr_state->branch_deviation,
	     curr_state->middle_bundle_stops,
	     ((struct DFA_chip *) curr_state->dfa_state)->twob_automaton_state,
	     INSN_UID (insn));
	}
      /* Find the position in the current bundle window.  The window can
	 contain at most two bundles.  Two bundle window means that
	 the processor will make two bundle rotation.  */
      max_pos = get_max_pos (curr_state->dfa_state);
      if (max_pos == 6
	  /* The following (negative template number) means that the
	     processor did one bundle rotation.  */
	  || (max_pos == 3 && template0 < 0))
	{
	  /* We are at the end of the window -- find template(s) for
	     its bundle(s).  */
	  pos = max_pos;
	  if (max_pos == 3)
	    template0 = get_template (curr_state->dfa_state, 3);
	  else
	    {
	      template1 = get_template (curr_state->dfa_state, 3);
	      template0 = get_template (curr_state->dfa_state, 6);
	    }
	}
      if (max_pos > 3 && template1 < 0)
	/* It may happen when we have the stop inside a bundle.  */
	{
	  gcc_assert (pos <= 3);
	  template1 = get_template (curr_state->dfa_state, 3);
	  pos += 3;
	}
      if (!asm_p)
	/* Emit nops after the current insn.  */
	for (i = 0; i < curr_state->after_nops_num; i++)
	  {
	    nop = gen_nop ();
	    emit_insn_after (nop, insn);
	    pos--;
	    gcc_assert (pos >= 0);
	    if (pos % 3 == 0)
	      {
		/* We are at the start of a bundle: emit the template
		   (it should be defined).  */
		gcc_assert (template0 >= 0);
		ia64_add_bundle_selector_before (template0, nop);
		/* If we have two bundle window, we make one bundle
		   rotation.  Otherwise template0 will be undefined
		   (negative value).  */
		template0 = template1;
		template1 = -1;
	      }
	  }
      /* Move the position backward in the window.  Group barrier has
	 no slot.  Asm insn takes all bundle.  */
      if (INSN_CODE (insn) != CODE_FOR_insn_group_barrier
	  && !unknown_for_bundling_p (insn))
	pos--;
      /* Long insn takes 2 slots.  */
      if (ia64_safe_type (insn) == TYPE_L)
	pos--;
      gcc_assert (pos >= 0);
      if (pos % 3 == 0
	  && INSN_CODE (insn) != CODE_FOR_insn_group_barrier
	  && !unknown_for_bundling_p (insn))
	{
	  /* The current insn is at the bundle start: emit the
	     template.  */
	  gcc_assert (template0 >= 0);
	  ia64_add_bundle_selector_before (template0, insn);
	  b = PREV_INSN (insn);
	  insn = b;
	  /* See comment above in analogous place for emitting nops
	     after the insn.  */
	  template0 = template1;
	  template1 = -1;
	}
      /* Emit nops after the current insn.  */
      for (i = 0; i < curr_state->before_nops_num; i++)
	{
	  nop = gen_nop ();
	  ia64_emit_insn_before (nop, insn);
	  nop = PREV_INSN (insn);
	  insn = nop;
	  pos--;
	  gcc_assert (pos >= 0);
	  if (pos % 3 == 0)
	    {
	      /* See comment above in analogous place for emitting nops
		 after the insn.  */
	      gcc_assert (template0 >= 0);
	      ia64_add_bundle_selector_before (template0, insn);
	      b = PREV_INSN (insn);
	      insn = b;
	      template0 = template1;
	      template1 = -1;
	    }
	}
    }

#ifdef ENABLE_CHECKING
  {
    /* Assert right calculation of middle_bundle_stops.  */
    int num = best_state->middle_bundle_stops;
    bool start_bundle = true, end_bundle = false;

    for (insn = NEXT_INSN (prev_head_insn);
	 insn && insn != tail;
	 insn = NEXT_INSN (insn))
      {
	if (!INSN_P (insn))
	  continue;
	if (recog_memoized (insn) == CODE_FOR_bundle_selector)
	  start_bundle = true;
	else
	  {
	    rtx next_insn;

	    for (next_insn = NEXT_INSN (insn);
		 next_insn && next_insn != tail;
		 next_insn = NEXT_INSN (next_insn))
	      if (INSN_P (next_insn)
		  && (ia64_safe_itanium_class (next_insn)
		      != ITANIUM_CLASS_IGNORE
		      || recog_memoized (next_insn)
		      == CODE_FOR_bundle_selector)
		  && GET_CODE (PATTERN (next_insn)) != USE
		  && GET_CODE (PATTERN (next_insn)) != CLOBBER)
		break;

	    end_bundle = next_insn == NULL_RTX
	     || next_insn == tail
	     || (INSN_P (next_insn)
		 && recog_memoized (next_insn)
		 == CODE_FOR_bundle_selector);
	    if (recog_memoized (insn) == CODE_FOR_insn_group_barrier
		&& !start_bundle && !end_bundle
		&& next_insn
		&& !unknown_for_bundling_p (next_insn))
	      num--;

	    start_bundle = false;
	  }
      }

    gcc_assert (num == 0);
  }
#endif

  free (index_to_bundle_states);
  finish_bundle_state_table ();
  bundling_p = 0;
  dfa_clean_insn_cache ();
}

/* The following function is called at the end of scheduling BB or
   EBB.  After reload, it inserts stop bits and does insn bundling.  */

static void
ia64_sched_finish (FILE *dump, int sched_verbose)
{
  if (sched_verbose)
    fprintf (dump, "// Finishing schedule.\n");
  if (!reload_completed)
    return;
  if (reload_completed)
    {
      final_emit_insn_group_barriers (dump);
      bundling (dump, sched_verbose, current_sched_info->prev_head,
		current_sched_info->next_tail);
      if (sched_verbose && dump)
	fprintf (dump, "//    finishing %d-%d\n",
		 INSN_UID (NEXT_INSN (current_sched_info->prev_head)),
		 INSN_UID (PREV_INSN (current_sched_info->next_tail)));

      return;
    }
}

/* The following function inserts stop bits in scheduled BB or EBB.  */

static void
final_emit_insn_group_barriers (FILE *dump ATTRIBUTE_UNUSED)
{
  rtx insn;
  int need_barrier_p = 0;
  int seen_good_insn = 0;

  init_insn_group_barriers ();

  for (insn = NEXT_INSN (current_sched_info->prev_head);
       insn != current_sched_info->next_tail;
       insn = NEXT_INSN (insn))
    {
      if (GET_CODE (insn) == BARRIER)
	{
	  rtx last = prev_active_insn (insn);

	  if (! last)
	    continue;
	  if (GET_CODE (last) == JUMP_INSN
	      && GET_CODE (PATTERN (last)) == ADDR_DIFF_VEC)
	    last = prev_active_insn (last);
	  if (recog_memoized (last) != CODE_FOR_insn_group_barrier)
	    emit_insn_after (gen_insn_group_barrier (GEN_INT (3)), last);

	  init_insn_group_barriers ();
	  seen_good_insn = 0;
	  need_barrier_p = 0;
	}
      else if (NONDEBUG_INSN_P (insn))
	{
	  if (recog_memoized (insn) == CODE_FOR_insn_group_barrier)
	    {
	      init_insn_group_barriers ();
	      seen_good_insn = 0;
	      need_barrier_p = 0;
	    }
	  else if (need_barrier_p || group_barrier_needed (insn)
		   || (mflag_sched_stop_bits_after_every_cycle
		       && GET_MODE (insn) == TImode
		       && seen_good_insn))
	    {
	      if (TARGET_EARLY_STOP_BITS)
		{
		  rtx last;

		  for (last = insn;
		       last != current_sched_info->prev_head;
		       last = PREV_INSN (last))
		    if (INSN_P (last) && GET_MODE (last) == TImode
			&& stops_p [INSN_UID (last)])
		      break;
		  if (last == current_sched_info->prev_head)
		    last = insn;
		  last = prev_active_insn (last);
		  if (last
		      && recog_memoized (last) != CODE_FOR_insn_group_barrier)
		    emit_insn_after (gen_insn_group_barrier (GEN_INT (3)),
				     last);
		  init_insn_group_barriers ();
		  for (last = NEXT_INSN (last);
		       last != insn;
		       last = NEXT_INSN (last))
		    if (INSN_P (last))
		      {
			group_barrier_needed (last);
			if (recog_memoized (last) >= 0
			    && important_for_bundling_p (last))
			  seen_good_insn = 1;
		      }
		}
	      else
		{
		  emit_insn_before (gen_insn_group_barrier (GEN_INT (3)),
				    insn);
		  init_insn_group_barriers ();
		  seen_good_insn = 0;
		}
	      group_barrier_needed (insn);
	      if (recog_memoized (insn) >= 0
		  && important_for_bundling_p (insn))
		seen_good_insn = 1;
	    }
	  else if (recog_memoized (insn) >= 0
		   && important_for_bundling_p (insn))
	    seen_good_insn = 1;
	  need_barrier_p = (GET_CODE (insn) == CALL_INSN
			    || unknown_for_bundling_p (insn));
	}
    }
}



/* If the following function returns TRUE, we will use the DFA
   insn scheduler.  */

static int
ia64_first_cycle_multipass_dfa_lookahead (void)
{
  return (reload_completed ? 6 : 4);
}

/* The following function initiates variable `dfa_pre_cycle_insn'.  */

static void
ia64_init_dfa_pre_cycle_insn (void)
{
  if (temp_dfa_state == NULL)
    {
      dfa_state_size = state_size ();
      temp_dfa_state = xmalloc (dfa_state_size);
      prev_cycle_state = xmalloc (dfa_state_size);
    }
  dfa_pre_cycle_insn = make_insn_raw (gen_pre_cycle ());
  PREV_INSN (dfa_pre_cycle_insn) = NEXT_INSN (dfa_pre_cycle_insn) = NULL_RTX;
  recog_memoized (dfa_pre_cycle_insn);
  dfa_stop_insn = make_insn_raw (gen_insn_group_barrier (GEN_INT (3)));
  PREV_INSN (dfa_stop_insn) = NEXT_INSN (dfa_stop_insn) = NULL_RTX;
  recog_memoized (dfa_stop_insn);
}

/* The following function returns the pseudo insn DFA_PRE_CYCLE_INSN
   used by the DFA insn scheduler.  */

static rtx
ia64_dfa_pre_cycle_insn (void)
{
  return dfa_pre_cycle_insn;
}

/* The following function returns TRUE if PRODUCER (of type ilog or
   ld) produces address for CONSUMER (of type st or stf). */

int
ia64_st_address_bypass_p (rtx producer, rtx consumer)
{
  rtx dest, reg, mem;

  gcc_assert (producer && consumer);
  dest = ia64_single_set (producer);
  gcc_assert (dest);
  reg = SET_DEST (dest);
  gcc_assert (reg);
  if (GET_CODE (reg) == SUBREG)
    reg = SUBREG_REG (reg);
  gcc_assert (GET_CODE (reg) == REG);
  
  dest = ia64_single_set (consumer);
  gcc_assert (dest);
  mem = SET_DEST (dest);
  gcc_assert (mem && GET_CODE (mem) == MEM);
  return reg_mentioned_p (reg, mem);
}

/* The following function returns TRUE if PRODUCER (of type ilog or
   ld) produces address for CONSUMER (of type ld or fld). */

int
ia64_ld_address_bypass_p (rtx producer, rtx consumer)
{
  rtx dest, src, reg, mem;

  gcc_assert (producer && consumer);
  dest = ia64_single_set (producer);
  gcc_assert (dest);
  reg = SET_DEST (dest);
  gcc_assert (reg);
  if (GET_CODE (reg) == SUBREG)
    reg = SUBREG_REG (reg);
  gcc_assert (GET_CODE (reg) == REG);
  
  src = ia64_single_set (consumer);
  gcc_assert (src);
  mem = SET_SRC (src);
  gcc_assert (mem);
 
  if (GET_CODE (mem) == UNSPEC && XVECLEN (mem, 0) > 0)
    mem = XVECEXP (mem, 0, 0);
  else if (GET_CODE (mem) == IF_THEN_ELSE)
    /* ??? Is this bypass necessary for ld.c?  */
    {
      gcc_assert (XINT (XEXP (XEXP (mem, 0), 0), 1) == UNSPEC_LDCCLR);
      mem = XEXP (mem, 1);
    }
     
  while (GET_CODE (mem) == SUBREG || GET_CODE (mem) == ZERO_EXTEND)
    mem = XEXP (mem, 0);

  if (GET_CODE (mem) == UNSPEC)
    {
      int c = XINT (mem, 1);

      gcc_assert (c == UNSPEC_LDA || c == UNSPEC_LDS || c == UNSPEC_LDS_A
		  || c == UNSPEC_LDSA);
      mem = XVECEXP (mem, 0, 0);
    }

  /* Note that LO_SUM is used for GOT loads.  */
  gcc_assert (GET_CODE (mem) == LO_SUM || GET_CODE (mem) == MEM);

  return reg_mentioned_p (reg, mem);
}

/* The following function returns TRUE if INSN produces address for a
   load/store insn.  We will place such insns into M slot because it
   decreases its latency time.  */

int
ia64_produce_address_p (rtx insn)
{
  return insn->call;
}


/* Emit pseudo-ops for the assembler to describe predicate relations.
   At present this assumes that we only consider predicate pairs to
   be mutex, and that the assembler can deduce proper values from
   straight-line code.  */

static void
emit_predicate_relation_info (void)
{
  basic_block bb;

  FOR_EACH_BB_REVERSE (bb)
    {
      int r;
      rtx head = BB_HEAD (bb);

      /* We only need such notes at code labels.  */
      if (GET_CODE (head) != CODE_LABEL)
	continue;
      if (NOTE_INSN_BASIC_BLOCK_P (NEXT_INSN (head)))
	head = NEXT_INSN (head);

      /* Skip p0, which may be thought to be live due to (reg:DI p0)
	 grabbing the entire block of predicate registers.  */
      for (r = PR_REG (2); r < PR_REG (64); r += 2)
	if (REGNO_REG_SET_P (df_get_live_in (bb), r))
	  {
	    rtx p = gen_rtx_REG (BImode, r);
	    rtx n = emit_insn_after (gen_pred_rel_mutex (p), head);
	    if (head == BB_END (bb))
	      BB_END (bb) = n;
	    head = n;
	  }
    }

  /* Look for conditional calls that do not return, and protect predicate
     relations around them.  Otherwise the assembler will assume the call
     returns, and complain about uses of call-clobbered predicates after
     the call.  */
  FOR_EACH_BB_REVERSE (bb)
    {
      rtx insn = BB_HEAD (bb);

      while (1)
	{
	  if (GET_CODE (insn) == CALL_INSN
	      && GET_CODE (PATTERN (insn)) == COND_EXEC
	      && find_reg_note (insn, REG_NORETURN, NULL_RTX))
	    {
	      rtx b = emit_insn_before (gen_safe_across_calls_all (), insn);
	      rtx a = emit_insn_after (gen_safe_across_calls_normal (), insn);
	      if (BB_HEAD (bb) == insn)
		BB_HEAD (bb) = b;
	      if (BB_END (bb) == insn)
		BB_END (bb) = a;
	    }

	  if (insn == BB_END (bb))
	    break;
	  insn = NEXT_INSN (insn);
	}
    }
}

/* Perform machine dependent operations on the rtl chain INSNS.  */

static void
ia64_reorg (void)
{
  /* We are freeing block_for_insn in the toplev to keep compatibility
     with old MDEP_REORGS that are not CFG based.  Recompute it now.  */
  compute_bb_for_insn ();

  /* If optimizing, we'll have split before scheduling.  */
  if (optimize == 0)
    split_all_insns ();

  if (optimize && flag_schedule_insns_after_reload
      && dbg_cnt (ia64_sched2))
    {
      basic_block bb;
      timevar_push (TV_SCHED2);
      ia64_final_schedule = 1;

      /* We can't let modulo-sched prevent us from scheduling any bbs,
	 since we need the final schedule to produce bundle information.  */
      FOR_EACH_BB (bb)
	bb->flags &= ~BB_DISABLE_SCHEDULE;

      initiate_bundle_states ();
      ia64_nop = make_insn_raw (gen_nop ());
      PREV_INSN (ia64_nop) = NEXT_INSN (ia64_nop) = NULL_RTX;
      recog_memoized (ia64_nop);
      clocks_length = get_max_uid () + 1;
      stops_p = XCNEWVEC (char, clocks_length);

      if (ia64_tune == PROCESSOR_ITANIUM2)
	{
	  pos_1 = get_cpu_unit_code ("2_1");
	  pos_2 = get_cpu_unit_code ("2_2");
	  pos_3 = get_cpu_unit_code ("2_3");
	  pos_4 = get_cpu_unit_code ("2_4");
	  pos_5 = get_cpu_unit_code ("2_5");
	  pos_6 = get_cpu_unit_code ("2_6");
	  _0mii_ = get_cpu_unit_code ("2b_0mii.");
	  _0mmi_ = get_cpu_unit_code ("2b_0mmi.");
	  _0mfi_ = get_cpu_unit_code ("2b_0mfi.");
	  _0mmf_ = get_cpu_unit_code ("2b_0mmf.");
	  _0bbb_ = get_cpu_unit_code ("2b_0bbb.");
	  _0mbb_ = get_cpu_unit_code ("2b_0mbb.");
	  _0mib_ = get_cpu_unit_code ("2b_0mib.");
	  _0mmb_ = get_cpu_unit_code ("2b_0mmb.");
	  _0mfb_ = get_cpu_unit_code ("2b_0mfb.");
	  _0mlx_ = get_cpu_unit_code ("2b_0mlx.");
	  _1mii_ = get_cpu_unit_code ("2b_1mii.");
	  _1mmi_ = get_cpu_unit_code ("2b_1mmi.");
	  _1mfi_ = get_cpu_unit_code ("2b_1mfi.");
	  _1mmf_ = get_cpu_unit_code ("2b_1mmf.");
	  _1bbb_ = get_cpu_unit_code ("2b_1bbb.");
	  _1mbb_ = get_cpu_unit_code ("2b_1mbb.");
	  _1mib_ = get_cpu_unit_code ("2b_1mib.");
	  _1mmb_ = get_cpu_unit_code ("2b_1mmb.");
	  _1mfb_ = get_cpu_unit_code ("2b_1mfb.");
	  _1mlx_ = get_cpu_unit_code ("2b_1mlx.");
	}
      else
	{
	  pos_1 = get_cpu_unit_code ("1_1");
	  pos_2 = get_cpu_unit_code ("1_2");
	  pos_3 = get_cpu_unit_code ("1_3");
	  pos_4 = get_cpu_unit_code ("1_4");
	  pos_5 = get_cpu_unit_code ("1_5");
	  pos_6 = get_cpu_unit_code ("1_6");
	  _0mii_ = get_cpu_unit_code ("1b_0mii.");
	  _0mmi_ = get_cpu_unit_code ("1b_0mmi.");
	  _0mfi_ = get_cpu_unit_code ("1b_0mfi.");
	  _0mmf_ = get_cpu_unit_code ("1b_0mmf.");
	  _0bbb_ = get_cpu_unit_code ("1b_0bbb.");
	  _0mbb_ = get_cpu_unit_code ("1b_0mbb.");
	  _0mib_ = get_cpu_unit_code ("1b_0mib.");
	  _0mmb_ = get_cpu_unit_code ("1b_0mmb.");
	  _0mfb_ = get_cpu_unit_code ("1b_0mfb.");
	  _0mlx_ = get_cpu_unit_code ("1b_0mlx.");
	  _1mii_ = get_cpu_unit_code ("1b_1mii.");
	  _1mmi_ = get_cpu_unit_code ("1b_1mmi.");
	  _1mfi_ = get_cpu_unit_code ("1b_1mfi.");
	  _1mmf_ = get_cpu_unit_code ("1b_1mmf.");
	  _1bbb_ = get_cpu_unit_code ("1b_1bbb.");
	  _1mbb_ = get_cpu_unit_code ("1b_1mbb.");
	  _1mib_ = get_cpu_unit_code ("1b_1mib.");
	  _1mmb_ = get_cpu_unit_code ("1b_1mmb.");
	  _1mfb_ = get_cpu_unit_code ("1b_1mfb.");
	  _1mlx_ = get_cpu_unit_code ("1b_1mlx.");
	}

      if (flag_selective_scheduling2
	  && !maybe_skip_selective_scheduling ())
        run_selective_scheduling ();
      else
	schedule_ebbs ();

      /* Redo alignment computation, as it might gone wrong.  */
      compute_alignments ();

      /* We cannot reuse this one because it has been corrupted by the
	 evil glat.  */
      finish_bundle_states ();
      free (stops_p);
      stops_p = NULL;
      emit_insn_group_barriers (dump_file);

      ia64_final_schedule = 0;
      timevar_pop (TV_SCHED2);
    }
  else
    emit_all_insn_group_barriers (dump_file);

  df_analyze ();
 
  /* A call must not be the last instruction in a function, so that the
     return address is still within the function, so that unwinding works
     properly.  Note that IA-64 differs from dwarf2 on this point.  */
  if (ia64_except_unwind_info (&global_options) == UI_TARGET)
    {
      rtx insn;
      int saw_stop = 0;

      insn = get_last_insn ();
      if (! INSN_P (insn))
        insn = prev_active_insn (insn);
      if (insn)
	{
	  /* Skip over insns that expand to nothing.  */
	  while (GET_CODE (insn) == INSN
		 && get_attr_empty (insn) == EMPTY_YES)
	    {
	      if (GET_CODE (PATTERN (insn)) == UNSPEC_VOLATILE
		  && XINT (PATTERN (insn), 1) == UNSPECV_INSN_GROUP_BARRIER)
		saw_stop = 1;
	      insn = prev_active_insn (insn);
	    }
	  if (GET_CODE (insn) == CALL_INSN)
	    {
	      if (! saw_stop)
		emit_insn (gen_insn_group_barrier (GEN_INT (3)));
	      emit_insn (gen_break_f ());
	      emit_insn (gen_insn_group_barrier (GEN_INT (3)));
	    }
	}
    }

  emit_predicate_relation_info ();

  if (flag_var_tracking)
    {
      timevar_push (TV_VAR_TRACKING);
      variable_tracking_main ();
      timevar_pop (TV_VAR_TRACKING);
    }
  df_finish_pass (false);
}

/* Return true if REGNO is used by the epilogue.  */

int
ia64_epilogue_uses (int regno)
{
  switch (regno)
    {
    case R_GR (1):
      /* With a call to a function in another module, we will write a new
	 value to "gp".  After returning from such a call, we need to make
	 sure the function restores the original gp-value, even if the
	 function itself does not use the gp anymore.  */
      return !(TARGET_AUTO_PIC || TARGET_NO_PIC);

    case IN_REG (0): case IN_REG (1): case IN_REG (2): case IN_REG (3):
    case IN_REG (4): case IN_REG (5): case IN_REG (6): case IN_REG (7):
      /* For functions defined with the syscall_linkage attribute, all
	 input registers are marked as live at all function exits.  This
	 prevents the register allocator from using the input registers,
	 which in turn makes it possible to restart a system call after
	 an interrupt without having to save/restore the input registers.
	 This also prevents kernel data from leaking to application code.  */
      return lookup_attribute ("syscall_linkage",
	   TYPE_ATTRIBUTES (TREE_TYPE (current_function_decl))) != NULL;

    case R_BR (0):
      /* Conditional return patterns can't represent the use of `b0' as
         the return address, so we force the value live this way.  */
      return 1;

    case AR_PFS_REGNUM:
      /* Likewise for ar.pfs, which is used by br.ret.  */
      return 1;

    default:
      return 0;
    }
}

/* Return true if REGNO is used by the frame unwinder.  */

int
ia64_eh_uses (int regno)
{
  unsigned int r;

  if (! reload_completed)
    return 0;

  if (regno == 0)
    return 0;

  for (r = reg_save_b0; r <= reg_save_ar_lc; r++)
    if (regno == current_frame_info.r[r]
       || regno == emitted_frame_related_regs[r])
      return 1;

  return 0;
}

/* Return true if this goes in small data/bss.  */

/* ??? We could also support own long data here.  Generating movl/add/ld8
   instead of addl,ld8/ld8.  This makes the code bigger, but should make the
   code faster because there is one less load.  This also includes incomplete
   types which can't go in sdata/sbss.  */

static bool
ia64_in_small_data_p (const_tree exp)
{
  if (TARGET_NO_SDATA)
    return false;

  /* We want to merge strings, so we never consider them small data.  */
  if (TREE_CODE (exp) == STRING_CST)
    return false;

  /* Functions are never small data.  */
  if (TREE_CODE (exp) == FUNCTION_DECL)
    return false;

  if (TREE_CODE (exp) == VAR_DECL && DECL_SECTION_NAME (exp))
    {
      const char *section = TREE_STRING_POINTER (DECL_SECTION_NAME (exp));

      if (strcmp (section, ".sdata") == 0
	  || strncmp (section, ".sdata.", 7) == 0
	  || strncmp (section, ".gnu.linkonce.s.", 16) == 0
	  || strcmp (section, ".sbss") == 0
	  || strncmp (section, ".sbss.", 6) == 0
	  || strncmp (section, ".gnu.linkonce.sb.", 17) == 0)
	return true;
    }
  else
    {
      HOST_WIDE_INT size = int_size_in_bytes (TREE_TYPE (exp));

      /* If this is an incomplete type with size 0, then we can't put it
	 in sdata because it might be too big when completed.  */
      if (size > 0 && size <= ia64_section_threshold)
	return true;
    }

  return false;
}

/* Output assembly directives for prologue regions.  */

/* The current basic block number.  */

static bool last_block;

/* True if we need a copy_state command at the start of the next block.  */

static bool need_copy_state;

#ifndef MAX_ARTIFICIAL_LABEL_BYTES
# define MAX_ARTIFICIAL_LABEL_BYTES 30
#endif

/* The function emits unwind directives for the start of an epilogue.  */

static void
process_epilogue (FILE *asm_out_file, rtx insn ATTRIBUTE_UNUSED,
		  bool unwind, bool frame ATTRIBUTE_UNUSED)
{
  /* If this isn't the last block of the function, then we need to label the
     current state, and copy it back in at the start of the next block.  */

  if (!last_block)
    {
      if (unwind)
	fprintf (asm_out_file, "\t.label_state %d\n",
		 ++cfun->machine->state_num);
      need_copy_state = true;
    }

  if (unwind)
    fprintf (asm_out_file, "\t.restore sp\n");
}

/* This function processes a SET pattern for REG_CFA_ADJUST_CFA.  */

static void
process_cfa_adjust_cfa (FILE *asm_out_file, rtx pat, rtx insn,
			bool unwind, bool frame)
{
  rtx dest = SET_DEST (pat);
  rtx src = SET_SRC (pat);

  if (dest == stack_pointer_rtx)
    {
      if (GET_CODE (src) == PLUS)
	{
	  rtx op0 = XEXP (src, 0);
	  rtx op1 = XEXP (src, 1);
	  
	  gcc_assert (op0 == dest && GET_CODE (op1) == CONST_INT);
	  
	  if (INTVAL (op1) < 0)
	    {
	      gcc_assert (!frame_pointer_needed);
	      if (unwind)
		fprintf (asm_out_file,
			 "\t.fframe "HOST_WIDE_INT_PRINT_DEC"\n",
			 -INTVAL (op1));
	    }
	  else
	    process_epilogue (asm_out_file, insn, unwind, frame);
	}
      else
	{
	  gcc_assert (src == hard_frame_pointer_rtx);
	  process_epilogue (asm_out_file, insn, unwind, frame);
	}
    }
  else if (dest == hard_frame_pointer_rtx)
    {
      gcc_assert (src == stack_pointer_rtx);
      gcc_assert (frame_pointer_needed);

      if (unwind)
	fprintf (asm_out_file, "\t.vframe r%d\n",
		 ia64_dbx_register_number (REGNO (dest)));
    }
  else
    gcc_unreachable ();
}

/* This function processes a SET pattern for REG_CFA_REGISTER.  */

static void
process_cfa_register (FILE *asm_out_file, rtx pat, bool unwind)
{
  rtx dest = SET_DEST (pat);
  rtx src = SET_SRC (pat);
  int dest_regno = REGNO (dest);
  int src_regno;

  if (src == pc_rtx)
    {
      /* Saving return address pointer.  */
      if (unwind)
	fprintf (asm_out_file, "\t.save rp, r%d\n",
		 ia64_dbx_register_number (dest_regno));
      return;
    }

  src_regno = REGNO (src);

  switch (src_regno)
    {
    case PR_REG (0):
      gcc_assert (dest_regno == current_frame_info.r[reg_save_pr]);
      if (unwind)
	fprintf (asm_out_file, "\t.save pr, r%d\n",
		 ia64_dbx_register_number (dest_regno));
      break;

    case AR_UNAT_REGNUM:
      gcc_assert (dest_regno == current_frame_info.r[reg_save_ar_unat]);
      if (unwind)
	fprintf (asm_out_file, "\t.save ar.unat, r%d\n",
		 ia64_dbx_register_number (dest_regno));
      break;

    case AR_LC_REGNUM:
      gcc_assert (dest_regno == current_frame_info.r[reg_save_ar_lc]);
      if (unwind)
	fprintf (asm_out_file, "\t.save ar.lc, r%d\n",
		 ia64_dbx_register_number (dest_regno));
      break;

    default:
      /* Everything else should indicate being stored to memory.  */
      gcc_unreachable ();
    }
}

/* This function processes a SET pattern for REG_CFA_OFFSET.  */

static void
process_cfa_offset (FILE *asm_out_file, rtx pat, bool unwind)
{
  rtx dest = SET_DEST (pat);
  rtx src = SET_SRC (pat);
  int src_regno = REGNO (src);
  const char *saveop;
  HOST_WIDE_INT off;
  rtx base;

  gcc_assert (MEM_P (dest));
  if (GET_CODE (XEXP (dest, 0)) == REG)
    {
      base = XEXP (dest, 0);
      off = 0;
    }
  else
    {
      gcc_assert (GET_CODE (XEXP (dest, 0)) == PLUS
		  && GET_CODE (XEXP (XEXP (dest, 0), 1)) == CONST_INT);
      base = XEXP (XEXP (dest, 0), 0);
      off = INTVAL (XEXP (XEXP (dest, 0), 1));
    }

  if (base == hard_frame_pointer_rtx)
    {
      saveop = ".savepsp";
      off = - off;
    }
  else
    {
      gcc_assert (base == stack_pointer_rtx);
      saveop = ".savesp";
    }

  src_regno = REGNO (src);
  switch (src_regno)
    {
    case BR_REG (0):
      gcc_assert (!current_frame_info.r[reg_save_b0]);
      if (unwind)
	fprintf (asm_out_file, "\t%s rp, " HOST_WIDE_INT_PRINT_DEC "\n",
		 saveop, off);
      break;

    case PR_REG (0):
      gcc_assert (!current_frame_info.r[reg_save_pr]);
      if (unwind)
	fprintf (asm_out_file, "\t%s pr, " HOST_WIDE_INT_PRINT_DEC "\n",
		 saveop, off);
      break;

    case AR_LC_REGNUM:
      gcc_assert (!current_frame_info.r[reg_save_ar_lc]);
      if (unwind)
	fprintf (asm_out_file, "\t%s ar.lc, " HOST_WIDE_INT_PRINT_DEC "\n",
		 saveop, off);
      break;

    case AR_PFS_REGNUM:
      gcc_assert (!current_frame_info.r[reg_save_ar_pfs]);
      if (unwind)
	fprintf (asm_out_file, "\t%s ar.pfs, " HOST_WIDE_INT_PRINT_DEC "\n",
		 saveop, off);
      break;

    case AR_UNAT_REGNUM:
      gcc_assert (!current_frame_info.r[reg_save_ar_unat]);
      if (unwind)
	fprintf (asm_out_file, "\t%s ar.unat, " HOST_WIDE_INT_PRINT_DEC "\n",
		 saveop, off);
      break;

    case GR_REG (4):
    case GR_REG (5):
    case GR_REG (6):
    case GR_REG (7):
      if (unwind)
	fprintf (asm_out_file, "\t.save.g 0x%x\n",
		 1 << (src_regno - GR_REG (4)));
      break;

    case BR_REG (1):
    case BR_REG (2):
    case BR_REG (3):
    case BR_REG (4):
    case BR_REG (5):
      if (unwind)
	fprintf (asm_out_file, "\t.save.b 0x%x\n",
		 1 << (src_regno - BR_REG (1)));
      break;

    case FR_REG (2):
    case FR_REG (3):
    case FR_REG (4):
    case FR_REG (5):
      if (unwind)
	fprintf (asm_out_file, "\t.save.f 0x%x\n",
		 1 << (src_regno - FR_REG (2)));
      break;

    case FR_REG (16): case FR_REG (17): case FR_REG (18): case FR_REG (19):
    case FR_REG (20): case FR_REG (21): case FR_REG (22): case FR_REG (23):
    case FR_REG (24): case FR_REG (25): case FR_REG (26): case FR_REG (27):
    case FR_REG (28): case FR_REG (29): case FR_REG (30): case FR_REG (31):
      if (unwind)
	fprintf (asm_out_file, "\t.save.gf 0x0, 0x%x\n",
		 1 << (src_regno - FR_REG (12)));
      break;

    default:
      /* ??? For some reason we mark other general registers, even those
	 we can't represent in the unwind info.  Ignore them.  */
      break;
    }
}

/* This function looks at a single insn and emits any directives
   required to unwind this insn.  */

static void
ia64_asm_unwind_emit (FILE *asm_out_file, rtx insn)
{
  bool unwind = ia64_except_unwind_info (&global_options) == UI_TARGET;
  bool frame = dwarf2out_do_frame ();
  rtx note, pat;
  bool handled_one;

  if (!unwind && !frame)
    return;

  if (NOTE_INSN_BASIC_BLOCK_P (insn))
    {
      last_block = NOTE_BASIC_BLOCK (insn)->next_bb == EXIT_BLOCK_PTR;

      /* Restore unwind state from immediately before the epilogue.  */
      if (need_copy_state)
	{
	  if (unwind)
	    {
	      fprintf (asm_out_file, "\t.body\n");
	      fprintf (asm_out_file, "\t.copy_state %d\n",
		       cfun->machine->state_num);
	    }
	  need_copy_state = false;
	}
    }

  if (GET_CODE (insn) == NOTE || ! RTX_FRAME_RELATED_P (insn))
    return;

  /* Look for the ALLOC insn.  */
  if (INSN_CODE (insn) == CODE_FOR_alloc)
    {
      rtx dest = SET_DEST (XVECEXP (PATTERN (insn), 0, 0));
      int dest_regno = REGNO (dest);

      /* If this is the final destination for ar.pfs, then this must
	 be the alloc in the prologue.  */
      if (dest_regno == current_frame_info.r[reg_save_ar_pfs])
	{
	  if (unwind)
	    fprintf (asm_out_file, "\t.save ar.pfs, r%d\n",
		     ia64_dbx_register_number (dest_regno));
	}
      else
	{
	  /* This must be an alloc before a sibcall.  We must drop the
	     old frame info.  The easiest way to drop the old frame
	     info is to ensure we had a ".restore sp" directive
	     followed by a new prologue.  If the procedure doesn't
	     have a memory-stack frame, we'll issue a dummy ".restore
	     sp" now.  */
	  if (current_frame_info.total_size == 0 && !frame_pointer_needed)
	    /* if haven't done process_epilogue() yet, do it now */
	    process_epilogue (asm_out_file, insn, unwind, frame);
	  if (unwind)
	    fprintf (asm_out_file, "\t.prologue\n");
	}
      return;
    }

  handled_one = false;
  for (note = REG_NOTES (insn); note; note = XEXP (note, 1))
    switch (REG_NOTE_KIND (note))
      {
      case REG_CFA_ADJUST_CFA:
	pat = XEXP (note, 0);
	if (pat == NULL)
	  pat = PATTERN (insn);
	process_cfa_adjust_cfa (asm_out_file, pat, insn, unwind, frame);
	handled_one = true;
	break;

      case REG_CFA_OFFSET:
	pat = XEXP (note, 0);
	if (pat == NULL)
	  pat = PATTERN (insn);
	process_cfa_offset (asm_out_file, pat, unwind);
	handled_one = true;
	break;

      case REG_CFA_REGISTER:
	pat = XEXP (note, 0);
	if (pat == NULL)
	  pat = PATTERN (insn);
	process_cfa_register (asm_out_file, pat, unwind);
	handled_one = true;
	break;

      case REG_FRAME_RELATED_EXPR:
      case REG_CFA_DEF_CFA:
      case REG_CFA_EXPRESSION:
      case REG_CFA_RESTORE:
      case REG_CFA_SET_VDRAP:
	/* Not used in the ia64 port.  */
	gcc_unreachable ();

      default:
	/* Not a frame-related note.  */
	break;
      }

  /* All REG_FRAME_RELATED_P insns, besides ALLOC, are marked with the
     explicit action to take.  No guessing required.  */
  gcc_assert (handled_one);
}

/* Implement TARGET_ASM_EMIT_EXCEPT_PERSONALITY.  */

static void
ia64_asm_emit_except_personality (rtx personality)
{
  fputs ("\t.personality\t", asm_out_file);
  output_addr_const (asm_out_file, personality);
  fputc ('\n', asm_out_file);
}

/* Implement TARGET_ASM_INITIALIZE_SECTIONS.  */

static void
ia64_asm_init_sections (void)
{
  exception_section = get_unnamed_section (0, output_section_asm_op,
					   "\t.handlerdata");
}

/* Implement TARGET_DEBUG_UNWIND_INFO.  */

static enum unwind_info_type
ia64_debug_unwind_info (void)
{
  return UI_TARGET;
}

enum ia64_builtins
{
  IA64_BUILTIN_BSP,
  IA64_BUILTIN_COPYSIGNQ,
  IA64_BUILTIN_FABSQ,
  IA64_BUILTIN_FLUSHRS,
  IA64_BUILTIN_INFQ,
  IA64_BUILTIN_HUGE_VALQ,
  IA64_BUILTIN_max
};

static GTY(()) tree ia64_builtins[(int) IA64_BUILTIN_max];

void
ia64_init_builtins (void)
{
  tree fpreg_type;
  tree float80_type;
  tree decl;

  /* The __fpreg type.  */
  fpreg_type = make_node (REAL_TYPE);
  TYPE_PRECISION (fpreg_type) = 82;
  layout_type (fpreg_type);
  (*lang_hooks.types.register_builtin_type) (fpreg_type, "__fpreg");

  /* The __float80 type.  */
  float80_type = make_node (REAL_TYPE);
  TYPE_PRECISION (float80_type) = 80;
  layout_type (float80_type);
  (*lang_hooks.types.register_builtin_type) (float80_type, "__float80");

  /* The __float128 type.  */
  if (!TARGET_HPUX)
    {
      tree ftype;
      tree float128_type = make_node (REAL_TYPE);

      TYPE_PRECISION (float128_type) = 128;
      layout_type (float128_type);
      (*lang_hooks.types.register_builtin_type) (float128_type, "__float128");

      /* TFmode support builtins.  */
      ftype = build_function_type_list (float128_type, NULL_TREE);
      decl = add_builtin_function ("__builtin_infq", ftype,
				   IA64_BUILTIN_INFQ, BUILT_IN_MD,
				   NULL, NULL_TREE);
      ia64_builtins[IA64_BUILTIN_INFQ] = decl;

      decl = add_builtin_function ("__builtin_huge_valq", ftype,
				   IA64_BUILTIN_HUGE_VALQ, BUILT_IN_MD,
				   NULL, NULL_TREE);
      ia64_builtins[IA64_BUILTIN_HUGE_VALQ] = decl;

      ftype = build_function_type_list (float128_type,
					float128_type,
					NULL_TREE);
      decl = add_builtin_function ("__builtin_fabsq", ftype,
				   IA64_BUILTIN_FABSQ, BUILT_IN_MD,
				   "__fabstf2", NULL_TREE);
      TREE_READONLY (decl) = 1;
      ia64_builtins[IA64_BUILTIN_FABSQ] = decl;

      ftype = build_function_type_list (float128_type,
					float128_type,
					float128_type,
					NULL_TREE);
      decl = add_builtin_function ("__builtin_copysignq", ftype,
				   IA64_BUILTIN_COPYSIGNQ, BUILT_IN_MD,
				   "__copysigntf3", NULL_TREE);
      TREE_READONLY (decl) = 1;
      ia64_builtins[IA64_BUILTIN_COPYSIGNQ] = decl;
    }
  else
    /* Under HPUX, this is a synonym for "long double".  */
    (*lang_hooks.types.register_builtin_type) (long_double_type_node,
					       "__float128");

  /* Fwrite on VMS is non-standard.  */
#if TARGET_ABI_OPEN_VMS
  vms_patch_builtins ();
#endif

#define def_builtin(name, type, code)					\
  add_builtin_function ((name), (type), (code), BUILT_IN_MD,	\
		       NULL, NULL_TREE)

  decl = def_builtin ("__builtin_ia64_bsp",
		      build_function_type_list (ptr_type_node, NULL_TREE),
		      IA64_BUILTIN_BSP);
  ia64_builtins[IA64_BUILTIN_BSP] = decl;

  decl = def_builtin ("__builtin_ia64_flushrs",
		      build_function_type_list (void_type_node, NULL_TREE),
		      IA64_BUILTIN_FLUSHRS);
  ia64_builtins[IA64_BUILTIN_FLUSHRS] = decl;

#undef def_builtin

  if (TARGET_HPUX)
    {
      if ((decl = builtin_decl_explicit (BUILT_IN_FINITE)) != NULL_TREE)
	set_user_assembler_name (decl, "_Isfinite");
      if ((decl = builtin_decl_explicit (BUILT_IN_FINITEF)) != NULL_TREE)
	set_user_assembler_name (decl, "_Isfinitef");
      if ((decl = builtin_decl_explicit (BUILT_IN_FINITEL)) != NULL_TREE)
	set_user_assembler_name (decl, "_Isfinitef128");
    }
}

rtx
ia64_expand_builtin (tree exp, rtx target, rtx subtarget ATTRIBUTE_UNUSED,
		     enum machine_mode mode ATTRIBUTE_UNUSED,
		     int ignore ATTRIBUTE_UNUSED)
{
  tree fndecl = TREE_OPERAND (CALL_EXPR_FN (exp), 0);
  unsigned int fcode = DECL_FUNCTION_CODE (fndecl);

  switch (fcode)
    {
    case IA64_BUILTIN_BSP:
      if (! target || ! register_operand (target, DImode))
	target = gen_reg_rtx (DImode);
      emit_insn (gen_bsp_value (target));
#ifdef POINTERS_EXTEND_UNSIGNED
      target = convert_memory_address (ptr_mode, target);
#endif
      return target;

    case IA64_BUILTIN_FLUSHRS:
      emit_insn (gen_flushrs ());
      return const0_rtx;

    case IA64_BUILTIN_INFQ:
    case IA64_BUILTIN_HUGE_VALQ:
      {
        enum machine_mode target_mode = TYPE_MODE (TREE_TYPE (exp));
	REAL_VALUE_TYPE inf;
	rtx tmp;

	real_inf (&inf);
	tmp = CONST_DOUBLE_FROM_REAL_VALUE (inf, target_mode);

	tmp = validize_mem (force_const_mem (target_mode, tmp));

	if (target == 0)
	  target = gen_reg_rtx (target_mode);

	emit_move_insn (target, tmp);
	return target;
      }

    case IA64_BUILTIN_FABSQ:
    case IA64_BUILTIN_COPYSIGNQ:
      return expand_call (exp, target, ignore);

    default:
      gcc_unreachable ();
    }

  return NULL_RTX;
}

/* Return the ia64 builtin for CODE.  */

static tree
ia64_builtin_decl (unsigned code, bool initialize_p ATTRIBUTE_UNUSED)
{
  if (code >= IA64_BUILTIN_max)
    return error_mark_node;

  return ia64_builtins[code];
}

/* For the HP-UX IA64 aggregate parameters are passed stored in the
   most significant bits of the stack slot.  */

enum direction
ia64_hpux_function_arg_padding (enum machine_mode mode, const_tree type)
{
   /* Exception to normal case for structures/unions/etc.  */

   if (type && AGGREGATE_TYPE_P (type)
       && int_size_in_bytes (type) < UNITS_PER_WORD)
     return upward;

   /* Fall back to the default.  */
   return DEFAULT_FUNCTION_ARG_PADDING (mode, type);
}

/* Emit text to declare externally defined variables and functions, because
   the Intel assembler does not support undefined externals.  */

void
ia64_asm_output_external (FILE *file, tree decl, const char *name)
{
  /* We output the name if and only if TREE_SYMBOL_REFERENCED is
     set in order to avoid putting out names that are never really
     used. */
  if (TREE_SYMBOL_REFERENCED (DECL_ASSEMBLER_NAME (decl)))
    {
      /* maybe_assemble_visibility will return 1 if the assembler
	 visibility directive is output.  */
      int need_visibility = ((*targetm.binds_local_p) (decl)
			     && maybe_assemble_visibility (decl));

      /* GNU as does not need anything here, but the HP linker does
	 need something for external functions.  */
      if ((TARGET_HPUX_LD || !TARGET_GNU_AS)
	  && TREE_CODE (decl) == FUNCTION_DECL)
	  (*targetm.asm_out.globalize_decl_name) (file, decl);
      else if (need_visibility && !TARGET_GNU_AS)
	(*targetm.asm_out.globalize_label) (file, name);
    }
}

/* Set SImode div/mod functions, init_integral_libfuncs only initializes
   modes of word_mode and larger.  Rename the TFmode libfuncs using the
   HPUX conventions. __divtf3 is used for XFmode. We need to keep it for
   backward compatibility. */

static void
ia64_init_libfuncs (void)
{
  set_optab_libfunc (sdiv_optab, SImode, "__divsi3");
  set_optab_libfunc (udiv_optab, SImode, "__udivsi3");
  set_optab_libfunc (smod_optab, SImode, "__modsi3");
  set_optab_libfunc (umod_optab, SImode, "__umodsi3");

  set_optab_libfunc (add_optab, TFmode, "_U_Qfadd");
  set_optab_libfunc (sub_optab, TFmode, "_U_Qfsub");
  set_optab_libfunc (smul_optab, TFmode, "_U_Qfmpy");
  set_optab_libfunc (sdiv_optab, TFmode, "_U_Qfdiv");
  set_optab_libfunc (neg_optab, TFmode, "_U_Qfneg");

  set_conv_libfunc (sext_optab, TFmode, SFmode, "_U_Qfcnvff_sgl_to_quad");
  set_conv_libfunc (sext_optab, TFmode, DFmode, "_U_Qfcnvff_dbl_to_quad");
  set_conv_libfunc (sext_optab, TFmode, XFmode, "_U_Qfcnvff_f80_to_quad");
  set_conv_libfunc (trunc_optab, SFmode, TFmode, "_U_Qfcnvff_quad_to_sgl");
  set_conv_libfunc (trunc_optab, DFmode, TFmode, "_U_Qfcnvff_quad_to_dbl");
  set_conv_libfunc (trunc_optab, XFmode, TFmode, "_U_Qfcnvff_quad_to_f80");

  set_conv_libfunc (sfix_optab, SImode, TFmode, "_U_Qfcnvfxt_quad_to_sgl");
  set_conv_libfunc (sfix_optab, DImode, TFmode, "_U_Qfcnvfxt_quad_to_dbl");
  set_conv_libfunc (sfix_optab, TImode, TFmode, "_U_Qfcnvfxt_quad_to_quad");
  set_conv_libfunc (ufix_optab, SImode, TFmode, "_U_Qfcnvfxut_quad_to_sgl");
  set_conv_libfunc (ufix_optab, DImode, TFmode, "_U_Qfcnvfxut_quad_to_dbl");

  set_conv_libfunc (sfloat_optab, TFmode, SImode, "_U_Qfcnvxf_sgl_to_quad");
  set_conv_libfunc (sfloat_optab, TFmode, DImode, "_U_Qfcnvxf_dbl_to_quad");
  set_conv_libfunc (sfloat_optab, TFmode, TImode, "_U_Qfcnvxf_quad_to_quad");
  /* HP-UX 11.23 libc does not have a function for unsigned
     SImode-to-TFmode conversion.  */
  set_conv_libfunc (ufloat_optab, TFmode, DImode, "_U_Qfcnvxuf_dbl_to_quad");
}

/* Rename all the TFmode libfuncs using the HPUX conventions.  */

static void
ia64_hpux_init_libfuncs (void)
{
  ia64_init_libfuncs ();

  /* The HP SI millicode division and mod functions expect DI arguments.
     By turning them off completely we avoid using both libgcc and the
     non-standard millicode routines and use the HP DI millicode routines
     instead.  */

  set_optab_libfunc (sdiv_optab, SImode, 0);
  set_optab_libfunc (udiv_optab, SImode, 0);
  set_optab_libfunc (smod_optab, SImode, 0);
  set_optab_libfunc (umod_optab, SImode, 0);

  set_optab_libfunc (sdiv_optab, DImode, "__milli_divI");
  set_optab_libfunc (udiv_optab, DImode, "__milli_divU");
  set_optab_libfunc (smod_optab, DImode, "__milli_remI");
  set_optab_libfunc (umod_optab, DImode, "__milli_remU");

  /* HP-UX libc has TF min/max/abs routines in it.  */
  set_optab_libfunc (smin_optab, TFmode, "_U_Qfmin");
  set_optab_libfunc (smax_optab, TFmode, "_U_Qfmax");
  set_optab_libfunc (abs_optab, TFmode, "_U_Qfabs");

  /* ia64_expand_compare uses this.  */
  cmptf_libfunc = init_one_libfunc ("_U_Qfcmp");

  /* These should never be used.  */
  set_optab_libfunc (eq_optab, TFmode, 0);
  set_optab_libfunc (ne_optab, TFmode, 0);
  set_optab_libfunc (gt_optab, TFmode, 0);
  set_optab_libfunc (ge_optab, TFmode, 0);
  set_optab_libfunc (lt_optab, TFmode, 0);
  set_optab_libfunc (le_optab, TFmode, 0);
}

/* Rename the division and modulus functions in VMS.  */

static void
ia64_vms_init_libfuncs (void)
{
  set_optab_libfunc (sdiv_optab, SImode, "OTS$DIV_I");
  set_optab_libfunc (sdiv_optab, DImode, "OTS$DIV_L");
  set_optab_libfunc (udiv_optab, SImode, "OTS$DIV_UI");
  set_optab_libfunc (udiv_optab, DImode, "OTS$DIV_UL");
  set_optab_libfunc (smod_optab, SImode, "OTS$REM_I");
  set_optab_libfunc (smod_optab, DImode, "OTS$REM_L");
  set_optab_libfunc (umod_optab, SImode, "OTS$REM_UI");
  set_optab_libfunc (umod_optab, DImode, "OTS$REM_UL");
  abort_libfunc = init_one_libfunc ("decc$abort");
  memcmp_libfunc = init_one_libfunc ("decc$memcmp");
#ifdef MEM_LIBFUNCS_INIT
  MEM_LIBFUNCS_INIT;
#endif
}

/* Rename the TFmode libfuncs available from soft-fp in glibc using
   the HPUX conventions.  */

static void
ia64_sysv4_init_libfuncs (void)
{
  ia64_init_libfuncs ();

  /* These functions are not part of the HPUX TFmode interface.  We
     use them instead of _U_Qfcmp, which doesn't work the way we
     expect.  */
  set_optab_libfunc (eq_optab, TFmode, "_U_Qfeq");
  set_optab_libfunc (ne_optab, TFmode, "_U_Qfne");
  set_optab_libfunc (gt_optab, TFmode, "_U_Qfgt");
  set_optab_libfunc (ge_optab, TFmode, "_U_Qfge");
  set_optab_libfunc (lt_optab, TFmode, "_U_Qflt");
  set_optab_libfunc (le_optab, TFmode, "_U_Qfle");

  /* We leave out _U_Qfmin, _U_Qfmax and _U_Qfabs since soft-fp in
     glibc doesn't have them.  */
}

/* Use soft-fp.  */

static void
ia64_soft_fp_init_libfuncs (void)
{
}

static bool
ia64_vms_valid_pointer_mode (enum machine_mode mode)
{
  return (mode == SImode || mode == DImode);
}

/* For HPUX, it is illegal to have relocations in shared segments.  */

static int
ia64_hpux_reloc_rw_mask (void)
{
  return 3;
}

/* For others, relax this so that relocations to local data goes in
   read-only segments, but we still cannot allow global relocations
   in read-only segments.  */

static int
ia64_reloc_rw_mask (void)
{
  return flag_pic ? 3 : 2;
}

/* Return the section to use for X.  The only special thing we do here
   is to honor small data.  */

static section *
ia64_select_rtx_section (enum machine_mode mode, rtx x,
			 unsigned HOST_WIDE_INT align)
{
  if (GET_MODE_SIZE (mode) > 0
      && GET_MODE_SIZE (mode) <= ia64_section_threshold
      && !TARGET_NO_SDATA)
    return sdata_section;
  else
    return default_elf_select_rtx_section (mode, x, align);
}

static unsigned int
ia64_section_type_flags (tree decl, const char *name, int reloc)
{
  unsigned int flags = 0;

  if (strcmp (name, ".sdata") == 0
      || strncmp (name, ".sdata.", 7) == 0
      || strncmp (name, ".gnu.linkonce.s.", 16) == 0
      || strncmp (name, ".sdata2.", 8) == 0
      || strncmp (name, ".gnu.linkonce.s2.", 17) == 0
      || strcmp (name, ".sbss") == 0
      || strncmp (name, ".sbss.", 6) == 0
      || strncmp (name, ".gnu.linkonce.sb.", 17) == 0)
    flags = SECTION_SMALL;

  flags |= default_section_type_flags (decl, name, reloc);
  return flags;
}

/* Returns true if FNTYPE (a FUNCTION_TYPE or a METHOD_TYPE) returns a
   structure type and that the address of that type should be passed
   in out0, rather than in r8.  */

static bool
ia64_struct_retval_addr_is_first_parm_p (tree fntype)
{
  tree ret_type = TREE_TYPE (fntype);

  /* The Itanium C++ ABI requires that out0, rather than r8, be used
     as the structure return address parameter, if the return value
     type has a non-trivial copy constructor or destructor.  It is not
     clear if this same convention should be used for other
     programming languages.  Until G++ 3.4, we incorrectly used r8 for
     these return values.  */
  return (abi_version_at_least (2)
	  && ret_type
	  && TYPE_MODE (ret_type) == BLKmode 
	  && TREE_ADDRESSABLE (ret_type)
	  && strcmp (lang_hooks.name, "GNU C++") == 0);
}

/* Output the assembler code for a thunk function.  THUNK_DECL is the
   declaration for the thunk function itself, FUNCTION is the decl for
   the target function.  DELTA is an immediate constant offset to be
   added to THIS.  If VCALL_OFFSET is nonzero, the word at
   *(*this + vcall_offset) should be added to THIS.  */

static void
ia64_output_mi_thunk (FILE *file, tree thunk ATTRIBUTE_UNUSED,
		      HOST_WIDE_INT delta, HOST_WIDE_INT vcall_offset,
		      tree function)
{
  rtx this_rtx, insn, funexp;
  unsigned int this_parmno;
  unsigned int this_regno;
  rtx delta_rtx;

  reload_completed = 1;
  epilogue_completed = 1;

  /* Set things up as ia64_expand_prologue might.  */
  last_scratch_gr_reg = 15;

  memset (&current_frame_info, 0, sizeof (current_frame_info));
  current_frame_info.spill_cfa_off = -16;
  current_frame_info.n_input_regs = 1;
  current_frame_info.need_regstk = (TARGET_REG_NAMES != 0);

  /* Mark the end of the (empty) prologue.  */
  emit_note (NOTE_INSN_PROLOGUE_END);

  /* Figure out whether "this" will be the first parameter (the
     typical case) or the second parameter (as happens when the
     virtual function returns certain class objects).  */
  this_parmno
    = (ia64_struct_retval_addr_is_first_parm_p (TREE_TYPE (thunk))
       ? 1 : 0);
  this_regno = IN_REG (this_parmno);
  if (!TARGET_REG_NAMES)
    reg_names[this_regno] = ia64_reg_numbers[this_parmno];

  this_rtx = gen_rtx_REG (Pmode, this_regno);

  /* Apply the constant offset, if required.  */
  delta_rtx = GEN_INT (delta);
  if (TARGET_ILP32)
    {
      rtx tmp = gen_rtx_REG (ptr_mode, this_regno);
      REG_POINTER (tmp) = 1;
      if (delta && satisfies_constraint_I (delta_rtx))
	{
	  emit_insn (gen_ptr_extend_plus_imm (this_rtx, tmp, delta_rtx));
	  delta = 0;
	}
      else
	emit_insn (gen_ptr_extend (this_rtx, tmp));
    }
  if (delta)
    {
      if (!satisfies_constraint_I (delta_rtx))
	{
	  rtx tmp = gen_rtx_REG (Pmode, 2);
	  emit_move_insn (tmp, delta_rtx);
	  delta_rtx = tmp;
	}
      emit_insn (gen_adddi3 (this_rtx, this_rtx, delta_rtx));
    }

  /* Apply the offset from the vtable, if required.  */
  if (vcall_offset)
    {
      rtx vcall_offset_rtx = GEN_INT (vcall_offset);
      rtx tmp = gen_rtx_REG (Pmode, 2);

      if (TARGET_ILP32)
	{
	  rtx t = gen_rtx_REG (ptr_mode, 2);
	  REG_POINTER (t) = 1;
	  emit_move_insn (t, gen_rtx_MEM (ptr_mode, this_rtx));
	  if (satisfies_constraint_I (vcall_offset_rtx))
	    {
	      emit_insn (gen_ptr_extend_plus_imm (tmp, t, vcall_offset_rtx));
	      vcall_offset = 0;
	    }
	  else
	    emit_insn (gen_ptr_extend (tmp, t));
	}
      else
	emit_move_insn (tmp, gen_rtx_MEM (Pmode, this_rtx));

      if (vcall_offset)
	{
	  if (!satisfies_constraint_J (vcall_offset_rtx))
	    {
	      rtx tmp2 = gen_rtx_REG (Pmode, next_scratch_gr_reg ());
	      emit_move_insn (tmp2, vcall_offset_rtx);
	      vcall_offset_rtx = tmp2;
	    }
	  emit_insn (gen_adddi3 (tmp, tmp, vcall_offset_rtx));
	}

      if (TARGET_ILP32)
	emit_insn (gen_zero_extendsidi2 (tmp, gen_rtx_MEM (ptr_mode, tmp)));
      else
	emit_move_insn (tmp, gen_rtx_MEM (Pmode, tmp));

      emit_insn (gen_adddi3 (this_rtx, this_rtx, tmp));
    }

  /* Generate a tail call to the target function.  */
  if (! TREE_USED (function))
    {
      assemble_external (function);
      TREE_USED (function) = 1;
    }
  funexp = XEXP (DECL_RTL (function), 0);
  funexp = gen_rtx_MEM (FUNCTION_MODE, funexp);
  ia64_expand_call (NULL_RTX, funexp, NULL_RTX, 1);
  insn = get_last_insn ();
  SIBLING_CALL_P (insn) = 1;

  /* Code generation for calls relies on splitting.  */
  reload_completed = 1;
  epilogue_completed = 1;
  try_split (PATTERN (insn), insn, 0);

  emit_barrier ();

  /* Run just enough of rest_of_compilation to get the insns emitted.
     There's not really enough bulk here to make other passes such as
     instruction scheduling worth while.  Note that use_thunk calls
     assemble_start_function and assemble_end_function.  */

  emit_all_insn_group_barriers (NULL);
  insn = get_insns ();
  shorten_branches (insn);
  final_start_function (insn, file, 1);
  final (insn, file, 1);
  final_end_function ();

  reload_completed = 0;
  epilogue_completed = 0;
}

/* Worker function for TARGET_STRUCT_VALUE_RTX.  */

static rtx
ia64_struct_value_rtx (tree fntype,
		       int incoming ATTRIBUTE_UNUSED)
{
  if (TARGET_ABI_OPEN_VMS ||
      (fntype && ia64_struct_retval_addr_is_first_parm_p (fntype)))
    return NULL_RTX;
  return gen_rtx_REG (Pmode, GR_REG (8));
}

static bool
ia64_scalar_mode_supported_p (enum machine_mode mode)
{
  switch (mode)
    {
    case QImode:
    case HImode:
    case SImode:
    case DImode:
    case TImode:
      return true;

    case SFmode:
    case DFmode:
    case XFmode:
    case RFmode:
      return true;

    case TFmode:
      return true;

    default:
      return false;
    }
}

static bool
ia64_vector_mode_supported_p (enum machine_mode mode)
{
  switch (mode)
    {
    case V8QImode:
    case V4HImode:
    case V2SImode:
      return true;

    case V2SFmode:
      return true;

    default:
      return false;
    }
}

/* Implement the FUNCTION_PROFILER macro.  */

void
ia64_output_function_profiler (FILE *file, int labelno)
{
  bool indirect_call;

  /* If the function needs a static chain and the static chain
     register is r15, we use an indirect call so as to bypass
     the PLT stub in case the executable is dynamically linked,
     because the stub clobbers r15 as per 5.3.6 of the psABI.
     We don't need to do that in non canonical PIC mode.  */

  if (cfun->static_chain_decl && !TARGET_NO_PIC && !TARGET_AUTO_PIC)
    {
      gcc_assert (STATIC_CHAIN_REGNUM == 15);
      indirect_call = true;
    }
  else
    indirect_call = false;

  if (TARGET_GNU_AS)
    fputs ("\t.prologue 4, r40\n", file);
  else
    fputs ("\t.prologue\n\t.save ar.pfs, r40\n", file);
  fputs ("\talloc out0 = ar.pfs, 8, 0, 4, 0\n", file);

  if (NO_PROFILE_COUNTERS)
    fputs ("\tmov out3 = r0\n", file);
  else
    {
      char buf[20];
      ASM_GENERATE_INTERNAL_LABEL (buf, "LP", labelno);

      if (TARGET_AUTO_PIC)
	fputs ("\tmovl out3 = @gprel(", file);
      else
	fputs ("\taddl out3 = @ltoff(", file);
      assemble_name (file, buf);
      if (TARGET_AUTO_PIC)
	fputs (")\n", file);
      else
	fputs ("), r1\n", file);
    }

  if (indirect_call)
    fputs ("\taddl r14 = @ltoff(@fptr(_mcount)), r1\n", file);
  fputs ("\t;;\n", file);

  fputs ("\t.save rp, r42\n", file);
  fputs ("\tmov out2 = b0\n", file);
  if (indirect_call)
    fputs ("\tld8 r14 = [r14]\n\t;;\n", file);
  fputs ("\t.body\n", file);
  fputs ("\tmov out1 = r1\n", file);
  if (indirect_call)
    {
      fputs ("\tld8 r16 = [r14], 8\n\t;;\n", file);
      fputs ("\tmov b6 = r16\n", file);
      fputs ("\tld8 r1 = [r14]\n", file);
      fputs ("\tbr.call.sptk.many b0 = b6\n\t;;\n", file);
    }
  else
    fputs ("\tbr.call.sptk.many b0 = _mcount\n\t;;\n", file);
}

static GTY(()) rtx mcount_func_rtx;
static rtx
gen_mcount_func_rtx (void)
{
  if (!mcount_func_rtx)
    mcount_func_rtx = init_one_libfunc ("_mcount");
  return mcount_func_rtx;
}

void
ia64_profile_hook (int labelno)
{
  rtx label, ip;

  if (NO_PROFILE_COUNTERS)
    label = const0_rtx;
  else
    {
      char buf[30];
      const char *label_name;
      ASM_GENERATE_INTERNAL_LABEL (buf, "LP", labelno);
      label_name = ggc_strdup ((*targetm.strip_name_encoding) (buf));
      label = gen_rtx_SYMBOL_REF (Pmode, label_name);
      SYMBOL_REF_FLAGS (label) = SYMBOL_FLAG_LOCAL;
    }
  ip = gen_reg_rtx (Pmode);
  emit_insn (gen_ip_value (ip));
  emit_library_call (gen_mcount_func_rtx (), LCT_NORMAL,
                     VOIDmode, 3,
		     gen_rtx_REG (Pmode, BR_REG (0)), Pmode,
		     ip, Pmode,
		     label, Pmode);
}

/* Return the mangling of TYPE if it is an extended fundamental type.  */

static const char *
ia64_mangle_type (const_tree type)
{
  type = TYPE_MAIN_VARIANT (type);

  if (TREE_CODE (type) != VOID_TYPE && TREE_CODE (type) != BOOLEAN_TYPE
      && TREE_CODE (type) != INTEGER_TYPE && TREE_CODE (type) != REAL_TYPE)
    return NULL;

  /* On HP-UX, "long double" is mangled as "e" so __float128 is
     mangled as "e".  */
  if (!TARGET_HPUX && TYPE_MODE (type) == TFmode)
    return "g";
  /* On HP-UX, "e" is not available as a mangling of __float80 so use
     an extended mangling.  Elsewhere, "e" is available since long
     double is 80 bits.  */
  if (TYPE_MODE (type) == XFmode)
    return TARGET_HPUX ? "u9__float80" : "e";
  if (TYPE_MODE (type) == RFmode)
    return "u7__fpreg";
  return NULL;
}

/* Return the diagnostic message string if conversion from FROMTYPE to
   TOTYPE is not allowed, NULL otherwise.  */
static const char *
ia64_invalid_conversion (const_tree fromtype, const_tree totype)
{
  /* Reject nontrivial conversion to or from __fpreg.  */
  if (TYPE_MODE (fromtype) == RFmode
      && TYPE_MODE (totype) != RFmode
      && TYPE_MODE (totype) != VOIDmode)
    return N_("invalid conversion from %<__fpreg%>");
  if (TYPE_MODE (totype) == RFmode
      && TYPE_MODE (fromtype) != RFmode)
    return N_("invalid conversion to %<__fpreg%>");
  return NULL;
}

/* Return the diagnostic message string if the unary operation OP is
   not permitted on TYPE, NULL otherwise.  */
static const char *
ia64_invalid_unary_op (int op, const_tree type)
{
  /* Reject operations on __fpreg other than unary + or &.  */
  if (TYPE_MODE (type) == RFmode
      && op != CONVERT_EXPR
      && op != ADDR_EXPR)
    return N_("invalid operation on %<__fpreg%>");
  return NULL;
}

/* Return the diagnostic message string if the binary operation OP is
   not permitted on TYPE1 and TYPE2, NULL otherwise.  */
static const char *
ia64_invalid_binary_op (int op ATTRIBUTE_UNUSED, const_tree type1, const_tree type2)
{
  /* Reject operations on __fpreg.  */
  if (TYPE_MODE (type1) == RFmode || TYPE_MODE (type2) == RFmode)
    return N_("invalid operation on %<__fpreg%>");
  return NULL;
}

/* HP-UX version_id attribute.
   For object foo, if the version_id is set to 1234 put out an alias
   of '.alias foo "foo{1234}"  We can't use "foo{1234}" in anything
   other than an alias statement because it is an illegal symbol name.  */

static tree
ia64_handle_version_id_attribute (tree *node ATTRIBUTE_UNUSED,
                                 tree name ATTRIBUTE_UNUSED,
                                 tree args,
                                 int flags ATTRIBUTE_UNUSED,
                                 bool *no_add_attrs)
{
  tree arg = TREE_VALUE (args);

  if (TREE_CODE (arg) != STRING_CST)
    {
      error("version attribute is not a string");
      *no_add_attrs = true;
      return NULL_TREE;
    }
  return NULL_TREE;
}

/* Target hook for c_mode_for_suffix.  */

static enum machine_mode
ia64_c_mode_for_suffix (char suffix)
{
  if (suffix == 'q')
    return TFmode;
  if (suffix == 'w')
    return XFmode;

  return VOIDmode;
}

static GTY(()) rtx ia64_dconst_0_5_rtx;

rtx
ia64_dconst_0_5 (void)
{
  if (! ia64_dconst_0_5_rtx)
    {
      REAL_VALUE_TYPE rv;
      real_from_string (&rv, "0.5");
      ia64_dconst_0_5_rtx = const_double_from_real_value (rv, DFmode);
    }
  return ia64_dconst_0_5_rtx;
}

static GTY(()) rtx ia64_dconst_0_375_rtx;

rtx
ia64_dconst_0_375 (void)
{
  if (! ia64_dconst_0_375_rtx)
    {
      REAL_VALUE_TYPE rv;
      real_from_string (&rv, "0.375");
      ia64_dconst_0_375_rtx = const_double_from_real_value (rv, DFmode);
    }
  return ia64_dconst_0_375_rtx;
}

static enum machine_mode
ia64_get_reg_raw_mode (int regno)
{
  if (FR_REGNO_P (regno))
    return XFmode;
  return default_get_reg_raw_mode(regno);
}

/* Implement TARGET_MEMBER_TYPE_FORCES_BLK.  ??? Might not be needed
   anymore.  */

bool
ia64_member_type_forces_blk (const_tree, enum machine_mode mode)
{
  return TARGET_HPUX && mode == TFmode;
}

/* Always default to .text section until HP-UX linker is fixed.  */

ATTRIBUTE_UNUSED static section *
ia64_hpux_function_section (tree decl ATTRIBUTE_UNUSED,
			    enum node_frequency freq ATTRIBUTE_UNUSED,
			    bool startup ATTRIBUTE_UNUSED,
			    bool exit ATTRIBUTE_UNUSED)
{
  return NULL;
}

/* Construct (set target (vec_select op0 (parallel perm))) and
   return true if that's a valid instruction in the active ISA.  */

static bool
expand_vselect (rtx target, rtx op0, const unsigned char *perm, unsigned nelt)
{
  rtx rperm[MAX_VECT_LEN], x;
  unsigned i;

  for (i = 0; i < nelt; ++i)
    rperm[i] = GEN_INT (perm[i]);

  x = gen_rtx_PARALLEL (VOIDmode, gen_rtvec_v (nelt, rperm));
  x = gen_rtx_VEC_SELECT (GET_MODE (target), op0, x);
  x = gen_rtx_SET (VOIDmode, target, x);

  x = emit_insn (x);
  if (recog_memoized (x) < 0)
    {
      remove_insn (x);
      return false;
    }
  return true;
}

/* Similar, but generate a vec_concat from op0 and op1 as well.  */

static bool
expand_vselect_vconcat (rtx target, rtx op0, rtx op1,
			const unsigned char *perm, unsigned nelt)
{
  enum machine_mode v2mode;
  rtx x;

  v2mode = GET_MODE_2XWIDER_MODE (GET_MODE (op0));
  x = gen_rtx_VEC_CONCAT (v2mode, op0, op1);
  return expand_vselect (target, x, perm, nelt);
}

/* Try to expand a no-op permutation.  */

static bool
expand_vec_perm_identity (struct expand_vec_perm_d *d)
{
  unsigned i, nelt = d->nelt;

  for (i = 0; i < nelt; ++i)
    if (d->perm[i] != i)
      return false;

  if (!d->testing_p)
    emit_move_insn (d->target, d->op0);

  return true;
}

/* Try to expand D via a shrp instruction.  */

static bool
expand_vec_perm_shrp (struct expand_vec_perm_d *d)
{
  unsigned i, nelt = d->nelt, shift, mask;
  rtx tmp, hi, lo;

  /* ??? Don't force V2SFmode into the integer registers.  */
  if (d->vmode == V2SFmode)
    return false;

  mask = (d->one_operand_p ? nelt - 1 : 2 * nelt - 1);

  shift = d->perm[0];
  if (BYTES_BIG_ENDIAN && shift > nelt)
    return false;

  for (i = 1; i < nelt; ++i)
    if (d->perm[i] != ((shift + i) & mask))
      return false;

  if (d->testing_p)
    return true;

  hi = shift < nelt ? d->op1 : d->op0;
  lo = shift < nelt ? d->op0 : d->op1;

  shift %= nelt;

  shift *= GET_MODE_UNIT_SIZE (d->vmode) * BITS_PER_UNIT;

  /* We've eliminated the shift 0 case via expand_vec_perm_identity.  */
  gcc_assert (IN_RANGE (shift, 1, 63));

  /* Recall that big-endian elements are numbered starting at the top of
     the register.  Ideally we'd have a shift-left-pair.  But since we
     don't, convert to a shift the other direction.  */
  if (BYTES_BIG_ENDIAN)
    shift = 64 - shift;

  tmp = gen_reg_rtx (DImode);
  hi = gen_lowpart (DImode, hi);
  lo = gen_lowpart (DImode, lo);
  emit_insn (gen_shrp (tmp, hi, lo, GEN_INT (shift)));

  emit_move_insn (d->target, gen_lowpart (d->vmode, tmp));
  return true;
}

/* Try to instantiate D in a single instruction.  */

static bool
expand_vec_perm_1 (struct expand_vec_perm_d *d)
{     
  unsigned i, nelt = d->nelt;
  unsigned char perm2[MAX_VECT_LEN];

  /* Try single-operand selections.  */
  if (d->one_operand_p)
    {
      if (expand_vec_perm_identity (d))
	return true;
      if (expand_vselect (d->target, d->op0, d->perm, nelt))
	return true;
    }

  /* Try two operand selections.  */
  if (expand_vselect_vconcat (d->target, d->op0, d->op1, d->perm, nelt))
    return true;

  /* Recognize interleave style patterns with reversed operands.  */
  if (!d->one_operand_p)
    {
      for (i = 0; i < nelt; ++i)
	{
	  unsigned e = d->perm[i];
	  if (e >= nelt)
	    e -= nelt;
	  else
	    e += nelt;
	  perm2[i] = e;
	}

      if (expand_vselect_vconcat (d->target, d->op1, d->op0, perm2, nelt))
	return true;
    }

  if (expand_vec_perm_shrp (d))
    return true;

  /* ??? Look for deposit-like permutations where most of the result 
     comes from one vector unchanged and the rest comes from a 
     sequential hunk of the other vector.  */

  return false;
}

/* Pattern match broadcast permutations.  */

static bool
expand_vec_perm_broadcast (struct expand_vec_perm_d *d)
{
  unsigned i, elt, nelt = d->nelt;
  unsigned char perm2[2];
  rtx temp;
  bool ok;

  if (!d->one_operand_p)
    return false;

  elt = d->perm[0];
  for (i = 1; i < nelt; ++i)
    if (d->perm[i] != elt)
      return false;

  switch (d->vmode)
    {
    case V2SImode:
    case V2SFmode:
      /* Implementable by interleave.  */
      perm2[0] = elt;
      perm2[1] = elt + 2;
      ok = expand_vselect_vconcat (d->target, d->op0, d->op0, perm2, 2);
      gcc_assert (ok);
      break;

    case V8QImode:
      /* Implementable by extract + broadcast.  */
      if (BYTES_BIG_ENDIAN)
	elt = 7 - elt;
      elt *= BITS_PER_UNIT;
      temp = gen_reg_rtx (DImode);
      emit_insn (gen_extzv (temp, gen_lowpart (DImode, d->op0),
			    GEN_INT (8), GEN_INT (elt)));
      emit_insn (gen_mux1_brcst_qi (d->target, gen_lowpart (QImode, temp)));
      break;

    case V4HImode:
      /* Should have been matched directly by vec_select.  */
    default:
      gcc_unreachable ();
    }

  return true;
}

/* A subroutine of ia64_expand_vec_perm_const_1.  Try to simplify a
   two vector permutation into a single vector permutation by using
   an interleave operation to merge the vectors.  */

static bool
expand_vec_perm_interleave_2 (struct expand_vec_perm_d *d)
{
  struct expand_vec_perm_d dremap, dfinal;
  unsigned char remap[2 * MAX_VECT_LEN];
  unsigned contents, i, nelt, nelt2;
  unsigned h0, h1, h2, h3;
  rtx seq;
  bool ok;

  if (d->one_operand_p)
    return false;

  nelt = d->nelt;
  nelt2 = nelt / 2;

  /* Examine from whence the elements come.  */
  contents = 0;
  for (i = 0; i < nelt; ++i)
    contents |= 1u << d->perm[i];

  memset (remap, 0xff, sizeof (remap));
  dremap = *d;

  h0 = (1u << nelt2) - 1;
  h1 = h0 << nelt2;
  h2 = h0 << nelt;
  h3 = h0 << (nelt + nelt2);
  
  if ((contents & (h0 | h2)) == contents)	/* punpck even halves */
    {
      for (i = 0; i < nelt; ++i)
	{
	  unsigned which = i / 2 + (i & 1 ? nelt : 0);
	  remap[which] = i;
	  dremap.perm[i] = which;
	}
    }
  else if ((contents & (h1 | h3)) == contents)	/* punpck odd halves */
    {
      for (i = 0; i < nelt; ++i)
	{
	  unsigned which = i / 2 + nelt2 + (i & 1 ? nelt : 0);
	  remap[which] = i;
	  dremap.perm[i] = which;
	}
    }
  else if ((contents & 0x5555) == contents)	/* mix even elements */
    {
      for (i = 0; i < nelt; ++i)
	{
	  unsigned which = (i & ~1) + (i & 1 ? nelt : 0);
	  remap[which] = i;
	  dremap.perm[i] = which;
	}
    }
  else if ((contents & 0xaaaa) == contents)	/* mix odd elements */
    {
      for (i = 0; i < nelt; ++i)
	{
	  unsigned which = (i | 1) + (i & 1 ? nelt : 0);
	  remap[which] = i;
	  dremap.perm[i] = which;
	}
    }
  else if (floor_log2 (contents) - ctz_hwi (contents) < (int)nelt) /* shrp */
    {
      unsigned shift = ctz_hwi (contents);
      for (i = 0; i < nelt; ++i)
	{
	  unsigned which = (i + shift) & (2 * nelt - 1);
	  remap[which] = i;
	  dremap.perm[i] = which;
	}
    }
  else
    return false;

  /* Use the remapping array set up above to move the elements from their
     swizzled locations into their final destinations.  */
  dfinal = *d;
  for (i = 0; i < nelt; ++i)
    {
      unsigned e = remap[d->perm[i]];
      gcc_assert (e < nelt);
      dfinal.perm[i] = e;
    }
  dfinal.op0 = gen_reg_rtx (dfinal.vmode);
  dfinal.op1 = dfinal.op0;
  dfinal.one_operand_p = true;
  dremap.target = dfinal.op0;

  /* Test if the final remap can be done with a single insn.  For V4HImode
     this *will* succeed.  For V8QImode or V2SImode it may not.  */
  start_sequence ();
  ok = expand_vec_perm_1 (&dfinal);
  seq = get_insns ();
  end_sequence ();
  if (!ok)
    return false;
  if (d->testing_p)
    return true;

  ok = expand_vec_perm_1 (&dremap);
  gcc_assert (ok);

  emit_insn (seq);
  return true;
}

/* A subroutine of ia64_expand_vec_perm_const_1.  Emit a full V4HImode
   constant permutation via two mux2 and a merge.  */

static bool
expand_vec_perm_v4hi_5 (struct expand_vec_perm_d *d)
{
  unsigned char perm2[4];
  rtx rmask[4];
  unsigned i;
  rtx t0, t1, mask, x;
  bool ok;

  if (d->vmode != V4HImode || d->one_operand_p)
    return false;
  if (d->testing_p)
    return true;

  for (i = 0; i < 4; ++i)
    {
      perm2[i] = d->perm[i] & 3;
      rmask[i] = (d->perm[i] & 4 ? const0_rtx : constm1_rtx);
    }
  mask = gen_rtx_CONST_VECTOR (V4HImode, gen_rtvec_v (4, rmask));
  mask = force_reg (V4HImode, mask);

  t0 = gen_reg_rtx (V4HImode);
  t1 = gen_reg_rtx (V4HImode);

  ok = expand_vselect (t0, d->op0, perm2, 4);
  gcc_assert (ok);
  ok = expand_vselect (t1, d->op1, perm2, 4);
  gcc_assert (ok);

  x = gen_rtx_AND (V4HImode, mask, t0);
  emit_insn (gen_rtx_SET (VOIDmode, t0, x));

  x = gen_rtx_NOT (V4HImode, mask);
  x = gen_rtx_AND (V4HImode, x, t1);
  emit_insn (gen_rtx_SET (VOIDmode, t1, x));

  x = gen_rtx_IOR (V4HImode, t0, t1);
  emit_insn (gen_rtx_SET (VOIDmode, d->target, x));

  return true;
}

/* The guts of ia64_expand_vec_perm_const, also used by the ok hook.
   With all of the interface bits taken care of, perform the expansion
   in D and return true on success.  */

static bool
ia64_expand_vec_perm_const_1 (struct expand_vec_perm_d *d)
{
  if (expand_vec_perm_1 (d))
    return true;
  if (expand_vec_perm_broadcast (d))
    return true;
  if (expand_vec_perm_interleave_2 (d))
    return true;
  if (expand_vec_perm_v4hi_5 (d))
    return true;
  return false;
}

bool
ia64_expand_vec_perm_const (rtx operands[4])
{
  struct expand_vec_perm_d d;
  unsigned char perm[MAX_VECT_LEN];
  int i, nelt, which;
  rtx sel;

  d.target = operands[0];
  d.op0 = operands[1];
  d.op1 = operands[2];
  sel = operands[3];

  d.vmode = GET_MODE (d.target);
  gcc_assert (VECTOR_MODE_P (d.vmode));
  d.nelt = nelt = GET_MODE_NUNITS (d.vmode);
  d.testing_p = false;

  gcc_assert (GET_CODE (sel) == CONST_VECTOR);
  gcc_assert (XVECLEN (sel, 0) == nelt);
  gcc_checking_assert (sizeof (d.perm) == sizeof (perm));

  for (i = which = 0; i < nelt; ++i)
    {
      rtx e = XVECEXP (sel, 0, i);
      int ei = INTVAL (e) & (2 * nelt - 1);

      which |= (ei < nelt ? 1 : 2);
      d.perm[i] = ei;
      perm[i] = ei;
    }

  switch (which)
    {
    default:
      gcc_unreachable();

    case 3:
      if (!rtx_equal_p (d.op0, d.op1))
	{
	  d.one_operand_p = false;
	  break;
	}

      /* The elements of PERM do not suggest that only the first operand
	 is used, but both operands are identical.  Allow easier matching
	 of the permutation by folding the permutation into the single
	 input vector.  */
      for (i = 0; i < nelt; ++i)
	if (d.perm[i] >= nelt)
	  d.perm[i] -= nelt;
      /* FALLTHRU */

    case 1:
      d.op1 = d.op0;
      d.one_operand_p = true;
      break;

    case 2:
      for (i = 0; i < nelt; ++i)
        d.perm[i] -= nelt;
      d.op0 = d.op1;
      d.one_operand_p = true;
      break;
    }

  if (ia64_expand_vec_perm_const_1 (&d))
    return true;

  /* If the mask says both arguments are needed, but they are the same,
     the above tried to expand with one_operand_p true.  If that didn't
     work, retry with one_operand_p false, as that's what we used in _ok.  */
  if (which == 3 && d.one_operand_p)
    {
      memcpy (d.perm, perm, sizeof (perm));
      d.one_operand_p = false;
      return ia64_expand_vec_perm_const_1 (&d);
    }

  return false;
}

/* Implement targetm.vectorize.vec_perm_const_ok.  */

static bool
ia64_vectorize_vec_perm_const_ok (enum machine_mode vmode,
				  const unsigned char *sel)
{
  struct expand_vec_perm_d d;
  unsigned int i, nelt, which;
  bool ret;

  d.vmode = vmode;
  d.nelt = nelt = GET_MODE_NUNITS (d.vmode);
  d.testing_p = true;

  /* Extract the values from the vector CST into the permutation
     array in D.  */
  memcpy (d.perm, sel, nelt);
  for (i = which = 0; i < nelt; ++i)
    {
      unsigned char e = d.perm[i];
      gcc_assert (e < 2 * nelt);
      which |= (e < nelt ? 1 : 2);
    }

  /* For all elements from second vector, fold the elements to first.  */
  if (which == 2)
    for (i = 0; i < nelt; ++i)
      d.perm[i] -= nelt;

  /* Check whether the mask can be applied to the vector type.  */
  d.one_operand_p = (which != 3);

  /* Otherwise we have to go through the motions and see if we can
     figure out how to generate the requested permutation.  */
  d.target = gen_raw_REG (d.vmode, LAST_VIRTUAL_REGISTER + 1);
  d.op1 = d.op0 = gen_raw_REG (d.vmode, LAST_VIRTUAL_REGISTER + 2);
  if (!d.one_operand_p)
    d.op1 = gen_raw_REG (d.vmode, LAST_VIRTUAL_REGISTER + 3);

  start_sequence ();
  ret = ia64_expand_vec_perm_const_1 (&d);
  end_sequence ();

  return ret;
}

void
ia64_expand_vec_setv2sf (rtx operands[3])
{
  struct expand_vec_perm_d d;
  unsigned int which;
  bool ok;
  
  d.target = operands[0];
  d.op0 = operands[0];
  d.op1 = gen_reg_rtx (V2SFmode);
  d.vmode = V2SFmode;
  d.nelt = 2;
  d.one_operand_p = false;
  d.testing_p = false;

  which = INTVAL (operands[2]);
  gcc_assert (which <= 1);
  d.perm[0] = 1 - which;
  d.perm[1] = which + 2;

  emit_insn (gen_fpack (d.op1, operands[1], CONST0_RTX (SFmode)));

  ok = ia64_expand_vec_perm_const_1 (&d);
  gcc_assert (ok);
}

void
ia64_expand_vec_perm_even_odd (rtx target, rtx op0, rtx op1, int odd)
{
  struct expand_vec_perm_d d;
  enum machine_mode vmode = GET_MODE (target);
  unsigned int i, nelt = GET_MODE_NUNITS (vmode);
  bool ok;

  d.target = target;
  d.op0 = op0;
  d.op1 = op1;
  d.vmode = vmode;
  d.nelt = nelt;
  d.one_operand_p = false;
  d.testing_p = false;

  for (i = 0; i < nelt; ++i)
    d.perm[i] = i * 2 + odd;

  ok = ia64_expand_vec_perm_const_1 (&d);
  gcc_assert (ok);
}

#include "gt-ia64.h"<|MERGE_RESOLUTION|>--- conflicted
+++ resolved
@@ -2891,11 +2891,7 @@
      a scratch area.  However, if the function allocates dynamic stack space,
      the dynamic offset is computed early and contains STACK_POINTER_OFFSET,
      so we need to cope.  */
-<<<<<<< HEAD
-  if (current_function_is_leaf && !cfun->calls_alloca)
-=======
   if (crtl->is_leaf && !cfun->calls_alloca)
->>>>>>> bc75ee5f
     total_size = MAX (0, total_size - 16);
 
   current_frame_info.total_size = total_size;
@@ -2930,21 +2926,13 @@
 	{
 	case HARD_FRAME_POINTER_REGNUM:
 	  offset = -current_frame_info.total_size;
-<<<<<<< HEAD
-	  if (!current_function_is_leaf || cfun->calls_alloca)
-=======
 	  if (!crtl->is_leaf || cfun->calls_alloca)
->>>>>>> bc75ee5f
 	    offset += 16 + crtl->outgoing_args_size;
 	  break;
 
 	case STACK_POINTER_REGNUM:
 	  offset = 0;
-<<<<<<< HEAD
-	  if (!current_function_is_leaf || cfun->calls_alloca)
-=======
 	  if (!crtl->is_leaf || cfun->calls_alloca)
->>>>>>> bc75ee5f
 	    offset += 16 + crtl->outgoing_args_size;
 	  break;
 
