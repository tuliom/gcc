--- conflicted
+++ resolved
@@ -1,8 +1,4 @@
-<<<<<<< HEAD
-;; Copyright (C) 2005, 2006, 2007, 2008 Free Software Foundation, Inc.
-=======
 ;; Copyright (C) 2005, 2006, 2007, 2008, 2010 Free Software Foundation, Inc.
->>>>>>> 3082eeb7
 ;;
 ;; This file is part of GCC.
 ;;
@@ -20,8 +16,6 @@
 ;; along with GCC; see the file COPYING3.  If not see
 ;; <http://www.gnu.org/licenses/>.
 
-<<<<<<< HEAD
-=======
 ;; MIPS DSP ASE Revision 0.98 3/24/2005
 (define_c_enum "unspec" [
   UNSPEC_ADDQ
@@ -94,7 +88,6 @@
   UNSPEC_RDDSP
 ])
 
->>>>>>> 3082eeb7
 (define_constants
   [(CCDSP_PO_REGNUM	182)
    (CCDSP_SC_REGNUM	183)
@@ -1112,15 +1105,8 @@
   "ISA_HAS_DSP"
 {
   operands[2] = convert_to_mode (Pmode, operands[2], false);
-<<<<<<< HEAD
-  if (Pmode == SImode)
-    emit_insn (gen_mips_lbux_si (operands[0], operands[1], operands[2]));
-  else
-    emit_insn (gen_mips_lbux_di (operands[0], operands[1], operands[2]));
-=======
   emit_insn (PMODE_INSN (gen_mips_lbux,
 			 (operands[0], operands[1], operands[2])));
->>>>>>> 3082eeb7
   DONE;
 })
 
@@ -1141,15 +1127,8 @@
   "ISA_HAS_DSP"
 {
   operands[2] = convert_to_mode (Pmode, operands[2], false);
-<<<<<<< HEAD
-  if (Pmode == SImode)
-    emit_insn (gen_mips_lhx_si (operands[0], operands[1], operands[2]));
-  else
-    emit_insn (gen_mips_lhx_di (operands[0], operands[1], operands[2]));
-=======
   emit_insn (PMODE_INSN (gen_mips_lhx,
 			 (operands[0], operands[1], operands[2])));
->>>>>>> 3082eeb7
   DONE;
 })
 
@@ -1170,15 +1149,8 @@
   "ISA_HAS_DSP"
 {
   operands[2] = convert_to_mode (Pmode, operands[2], false);
-<<<<<<< HEAD
-  if (Pmode == SImode)
-    emit_insn (gen_mips_lwx_si (operands[0], operands[1], operands[2]));
-  else
-    emit_insn (gen_mips_lwx_di (operands[0], operands[1], operands[2]));
-=======
   emit_insn (PMODE_INSN (gen_mips_lwx,
 			 (operands[0], operands[1], operands[2])));
->>>>>>> 3082eeb7
   DONE;
 })
 
@@ -1202,8 +1174,6 @@
   "ISA_HAS_DSP"
   "%*bposge%1\t%0%/"
   [(set_attr "type"	"branch")])
-<<<<<<< HEAD
-=======
 
 (define_expand "mips_madd<u>"
   [(set (match_operand:DI 0 "register_operand")
@@ -1219,5 +1189,4 @@
 	 (match_operand:DI 1 "register_operand")
 	 (mult:DI (any_extend:DI (match_operand:SI 2 "register_operand"))
 		  (any_extend:DI (match_operand:SI 3 "register_operand")))))]
-  "ISA_HAS_DSP && !TARGET_64BIT")
->>>>>>> 3082eeb7
+  "ISA_HAS_DSP && !TARGET_64BIT")