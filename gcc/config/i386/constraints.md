;; Constraint definitions for IA-32 and x86-64.
;; Copyright (C) 2006, 2007 Free Software Foundation, Inc.
;;
;; This file is part of GCC.
;;
;; GCC is free software; you can redistribute it and/or modify
;; it under the terms of the GNU General Public License as published by
;; the Free Software Foundation; either version 3, or (at your option)
;; any later version.
;;
;; GCC is distributed in the hope that it will be useful,
;; but WITHOUT ANY WARRANTY; without even the implied warranty of
;; MERCHANTABILITY or FITNESS FOR A PARTICULAR PURPOSE.  See the
;; GNU General Public License for more details.
;;
;; You should have received a copy of the GNU General Public License
;; along with GCC; see the file COPYING3.  If not see
;; <http://www.gnu.org/licenses/>.

;;; Unused letters:
;;;     B     H           T
<<<<<<< HEAD
;;;           h jk          v
=======
;;;           h  k 
>>>>>>> 1755e261

;; Integer register constraints.
;; It is not necessary to define 'r' here.
(define_register_constraint "R" "LEGACY_REGS"
 "Legacy register---the eight integer registers available on all
  i386 processors (@code{a}, @code{b}, @code{c}, @code{d},
  @code{si}, @code{di}, @code{bp}, @code{sp}).")

(define_register_constraint "q" "TARGET_64BIT ? GENERAL_REGS : Q_REGS"
 "Any register accessible as @code{@var{r}l}.  In 32-bit mode, @code{a},
  @code{b}, @code{c}, and @code{d}; in 64-bit mode, any integer register.")

(define_register_constraint "Q" "Q_REGS"
 "Any register accessible as @code{@var{r}h}: @code{a}, @code{b},
  @code{c}, and @code{d}.")

(define_register_constraint "l" "INDEX_REGS"
 "@internal Any register that can be used as the index in a base+index
  memory access: that is, any general register except the stack pointer.")

(define_register_constraint "a" "AREG"
 "The @code{a} register.")

(define_register_constraint "b" "BREG"
 "The @code{b} register.")

(define_register_constraint "c" "CREG"
 "The @code{c} register.")

(define_register_constraint "d" "DREG"
 "The @code{d} register.")

(define_register_constraint "S" "SIREG"
 "The @code{si} register.")

(define_register_constraint "D" "DIREG"
 "The @code{di} register.")

(define_register_constraint "A" "AD_REGS"
 "The @code{a} and @code{d} registers, as a pair (for instructions
  that return half the result in one and half in the other).")

(define_register_constraint "U" "CLOBBERED_REGS"
 "The call-clobbered integer registers.")

;; Floating-point register constraints.
(define_register_constraint "f"
 "TARGET_80387 || TARGET_FLOAT_RETURNS_IN_80387 ? FLOAT_REGS : NO_REGS"
 "Any 80387 floating-point (stack) register.")

(define_register_constraint "t"
 "TARGET_80387 || TARGET_FLOAT_RETURNS_IN_80387 ? FP_TOP_REG : NO_REGS"
 "Top of 80387 floating-point stack (@code{%st(0)}).")

(define_register_constraint "u"
 "TARGET_80387 || TARGET_FLOAT_RETURNS_IN_80387 ? FP_SECOND_REG : NO_REGS"
 "Second from top of 80387 floating-point stack (@code{%st(1)}).")

;; Vector registers (also used for plain floating point nowadays).
(define_register_constraint "y" "TARGET_MMX ? MMX_REGS : NO_REGS"
 "Any MMX register.")

(define_register_constraint "x" "TARGET_SSE ? SSE_REGS : NO_REGS"
 "Any SSE register.")

(define_register_constraint "v" "TARGET_PL ? BND_REGS : NO_REGS"
 "@internal Any bound register.")

;; We use the Y prefix to denote any number of conditional register sets:
;;  z	First SSE register.
;;  i	SSE2 inter-unit moves enabled
;;  m	MMX inter-unit moves enabled
;;  a	Integer register when zero extensions with AND are disabled
;;  p	Integer register when TARGET_PARTIAL_REG_STALL is disabled
;;  d	Integer register when integer DFmode moves are enabled
;;  x	Integer register when integer XFmode moves are enabled

(define_register_constraint "Yz" "TARGET_SSE ? SSE_FIRST_REG : NO_REGS"
 "First SSE register (@code{%xmm0}).")

(define_register_constraint "Yi"
 "TARGET_SSE2 && TARGET_INTER_UNIT_MOVES ? SSE_REGS : NO_REGS"
 "@internal Any SSE register, when SSE2 and inter-unit moves are enabled.")

(define_register_constraint "Ym"
 "TARGET_MMX && TARGET_INTER_UNIT_MOVES ? MMX_REGS : NO_REGS"
 "@internal Any MMX register, when inter-unit moves are enabled.")

(define_register_constraint "Yp"
 "TARGET_PARTIAL_REG_STALL ? NO_REGS : GENERAL_REGS"
 "@internal Any integer register when TARGET_PARTIAL_REG_STALL is disabled.")

(define_register_constraint "Ya"
 "TARGET_ZERO_EXTEND_WITH_AND && optimize_function_for_speed_p (cfun)
  ? NO_REGS : GENERAL_REGS"
 "@internal Any integer register when zero extensions with AND are disabled.")

(define_register_constraint "Yd"
 "(TARGET_64BIT
   || (TARGET_INTEGER_DFMODE_MOVES && optimize_function_for_speed_p (cfun)))
  ? GENERAL_REGS : NO_REGS"
 "@internal Any integer register when integer DFmode moves are enabled.")

(define_register_constraint "Yx"
 "optimize_function_for_speed_p (cfun) ? GENERAL_REGS : NO_REGS"
 "@internal Any integer register when integer XFmode moves are enabled.")

(define_constraint "z"
  "@internal Constant call address operand."
  (match_operand 0 "constant_call_address_operand"))

(define_constraint "w"
  "@internal Call memory operand."
  (and (not (match_test "TARGET_X32"))
       (match_operand 0 "memory_operand")))

;; Integer constant constraints.
(define_constraint "I"
  "Integer constant in the range 0 @dots{} 31, for 32-bit shifts."
  (and (match_code "const_int")
       (match_test "IN_RANGE (ival, 0, 31)")))

(define_constraint "J"
  "Integer constant in the range 0 @dots{} 63, for 64-bit shifts."
  (and (match_code "const_int")
       (match_test "IN_RANGE (ival, 0, 63)")))

(define_constraint "K"
  "Signed 8-bit integer constant."
  (and (match_code "const_int")
       (match_test "IN_RANGE (ival, -128, 127)")))

(define_constraint "L"
  "@code{0xFF}, @code{0xFFFF} or @code{0xFFFFFFFF}
   for AND as a zero-extending move."
  (and (match_code "const_int")
       (match_test "ival == 0xff || ival == 0xffff
		    || ival == (HOST_WIDE_INT) 0xffffffff")))

(define_constraint "M"
  "0, 1, 2, or 3 (shifts for the @code{lea} instruction)."
  (and (match_code "const_int")
       (match_test "IN_RANGE (ival, 0, 3)")))

(define_constraint "N"
  "Unsigned 8-bit integer constant (for @code{in} and @code{out}
   instructions)."
  (and (match_code "const_int")
       (match_test "IN_RANGE (ival, 0, 255)")))

(define_constraint "O"
  "@internal Integer constant in the range 0 @dots{} 127, for 128-bit shifts."
  (and (match_code "const_int")
       (match_test "IN_RANGE (ival, 0, 127)")))

;; Floating-point constant constraints.
;; We allow constants even if TARGET_80387 isn't set, because the
;; stack register converter may need to load 0.0 into the function
;; value register (top of stack).
(define_constraint "G"
  "Standard 80387 floating point constant."
  (and (match_code "const_double")
       (match_test "standard_80387_constant_p (op) > 0")))

;; This can theoretically be any mode's CONST0_RTX.
(define_constraint "C"
  "Standard SSE floating point constant."
  (match_test "standard_sse_constant_p (op)"))

;; Constant-or-symbol-reference constraints.

(define_constraint "e"
  "32-bit signed integer constant, or a symbolic reference known
   to fit that range (for immediate operands in sign-extending x86-64
   instructions)."
  (match_operand 0 "x86_64_immediate_operand"))

;; We use W prefix to denote any number of
;; constant-or-symbol-reference constraints

(define_constraint "Wz"
  "32-bit unsigned integer constant, or a symbolic reference known
   to fit that range (for zero-extending conversion operations that
   require non-VOIDmode immediate operands)."
  (and (match_operand 0 "x86_64_zext_immediate_operand")
       (match_test "GET_MODE (op) != VOIDmode")))

(define_constraint "Z"
  "32-bit unsigned integer constant, or a symbolic reference known
   to fit that range (for immediate operands in zero-extending x86-64
   instructions)."
  (match_operand 0 "x86_64_zext_immediate_operand"))<|MERGE_RESOLUTION|>--- conflicted
+++ resolved
@@ -19,11 +19,7 @@
 
 ;;; Unused letters:
 ;;;     B     H           T
-<<<<<<< HEAD
-;;;           h jk          v
-=======
-;;;           h  k 
->>>>>>> 1755e261
+;;;           h jk          
 
 ;; Integer register constraints.
 ;; It is not necessary to define 'r' here.
