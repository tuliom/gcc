;; GCC machine description for i386 synchronization instructions.
;; Copyright (C) 2005-2013 Free Software Foundation, Inc.
;;
;; This file is part of GCC.
;;
;; GCC is free software; you can redistribute it and/or modify
;; it under the terms of the GNU General Public License as published by
;; the Free Software Foundation; either version 3, or (at your option)
;; any later version.
;;
;; GCC is distributed in the hope that it will be useful,
;; but WITHOUT ANY WARRANTY; without even the implied warranty of
;; MERCHANTABILITY or FITNESS FOR A PARTICULAR PURPOSE.  See the
;; GNU General Public License for more details.
;;
;; You should have received a copy of the GNU General Public License
;; along with GCC; see the file COPYING3.  If not see
;; <http://www.gnu.org/licenses/>.

(define_c_enum "unspec" [
  UNSPEC_LFENCE
  UNSPEC_SFENCE
  UNSPEC_MFENCE
  UNSPEC_MOVA	; For __atomic support
  UNSPEC_LDA
  UNSPEC_STA
])

(define_c_enum "unspecv" [
  UNSPECV_CMPXCHG
  UNSPECV_XCHG
  UNSPECV_LOCK
])

(define_expand "sse2_lfence"
  [(set (match_dup 0)
	(unspec:BLK [(match_dup 0)] UNSPEC_LFENCE))]
  "TARGET_SSE2"
{
  operands[0] = gen_rtx_MEM (BLKmode, gen_rtx_SCRATCH (Pmode));
  MEM_VOLATILE_P (operands[0]) = 1;
})

(define_insn "*sse2_lfence"
  [(set (match_operand:BLK 0)
	(unspec:BLK [(match_dup 0)] UNSPEC_LFENCE))]
  "TARGET_SSE2"
  "lfence"
  [(set_attr "type" "sse")
   (set_attr "length_address" "0")
   (set_attr "atom_sse_attr" "lfence")
   (set_attr "memory" "unknown")])

(define_expand "sse_sfence"
  [(set (match_dup 0)
	(unspec:BLK [(match_dup 0)] UNSPEC_SFENCE))]
  "TARGET_SSE || TARGET_3DNOW_A"
{
  operands[0] = gen_rtx_MEM (BLKmode, gen_rtx_SCRATCH (Pmode));
  MEM_VOLATILE_P (operands[0]) = 1;
})

(define_insn "*sse_sfence"
  [(set (match_operand:BLK 0)
	(unspec:BLK [(match_dup 0)] UNSPEC_SFENCE))]
  "TARGET_SSE || TARGET_3DNOW_A"
  "sfence"
  [(set_attr "type" "sse")
   (set_attr "length_address" "0")
   (set_attr "atom_sse_attr" "fence")
   (set_attr "memory" "unknown")])

(define_expand "sse2_mfence"
  [(set (match_dup 0)
	(unspec:BLK [(match_dup 0)] UNSPEC_MFENCE))]
  "TARGET_SSE2"
{
  operands[0] = gen_rtx_MEM (BLKmode, gen_rtx_SCRATCH (Pmode));
  MEM_VOLATILE_P (operands[0]) = 1;
})

(define_insn "mfence_sse2"
  [(set (match_operand:BLK 0)
	(unspec:BLK [(match_dup 0)] UNSPEC_MFENCE))]
  "TARGET_64BIT || TARGET_SSE2"
  "mfence"
  [(set_attr "type" "sse")
   (set_attr "length_address" "0")
   (set_attr "atom_sse_attr" "fence")
   (set_attr "memory" "unknown")])

(define_insn "mfence_nosse"
  [(set (match_operand:BLK 0)
	(unspec:BLK [(match_dup 0)] UNSPEC_MFENCE))
   (clobber (reg:CC FLAGS_REG))]
  "!(TARGET_64BIT || TARGET_SSE2)"
  "lock{%;} or{l}\t{$0, (%%esp)|DWORD PTR [esp], 0}"
  [(set_attr "memory" "unknown")])

(define_expand "mem_thread_fence"
  [(match_operand:SI 0 "const_int_operand")]		;; model
  ""
{
  enum memmodel model = (enum memmodel) (INTVAL (operands[0]) & MEMMODEL_MASK);

  /* Unless this is a SEQ_CST fence, the i386 memory model is strong
     enough not to require barriers of any kind.  */
  if (model == MEMMODEL_SEQ_CST)
    {
      rtx (*mfence_insn)(rtx);
      rtx mem;

      if (TARGET_64BIT || TARGET_SSE2)
	mfence_insn = gen_mfence_sse2;
      else
	mfence_insn = gen_mfence_nosse;

      mem = gen_rtx_MEM (BLKmode, gen_rtx_SCRATCH (Pmode));
      MEM_VOLATILE_P (mem) = 1;

      emit_insn (mfence_insn (mem));
    }
  DONE;
})

;; ??? From volume 3 section 8.1.1 Guaranteed Atomic Operations,
;; Only beginning at Pentium family processors do we get any guarantee of
;; atomicity in aligned 64-bit quantities.  Beginning at P6, we get a
;; guarantee for 64-bit accesses that do not cross a cacheline boundary.
;;
;; Note that the TARGET_CMPXCHG8B test below is a stand-in for "Pentium".
;;
;; Importantly, *no* processor makes atomicity guarantees for larger
;; accesses.  In particular, there's no way to perform an atomic TImode
;; move, despite the apparent applicability of MOVDQA et al.

(define_mode_iterator ATOMIC
   [QI HI SI
    (DI "TARGET_64BIT || (TARGET_CMPXCHG8B && (TARGET_80387 || TARGET_SSE))")
   ])

(define_expand "atomic_load<mode>"
  [(set (match_operand:ATOMIC 0 "register_operand")
	(unspec:ATOMIC [(match_operand:ATOMIC 1 "memory_operand")
			(match_operand:SI 2 "const_int_operand")]
		       UNSPEC_MOVA))]
  ""
{
  /* For DImode on 32-bit, we can use the FPU to perform the load.  */
  if (<MODE>mode == DImode && !TARGET_64BIT)
    emit_insn (gen_atomic_loaddi_fpu
	       (operands[0], operands[1],
	        assign_386_stack_local (DImode, SLOT_TEMP)));
  else
    emit_move_insn (operands[0], operands[1]);
  DONE;
})

(define_insn_and_split "atomic_loaddi_fpu"
  [(set (match_operand:DI 0 "nonimmediate_operand" "=x,m,?r")
	(unspec:DI [(match_operand:DI 1 "memory_operand" "m,m,m")]
		   UNSPEC_MOVA))
   (clobber (match_operand:DI 2 "memory_operand" "=X,X,m"))
   (clobber (match_scratch:DF 3 "=X,xf,xf"))]
  "!TARGET_64BIT && (TARGET_80387 || TARGET_SSE)"
  "#"
  "&& reload_completed"
  [(const_int 0)]
{
  rtx dst = operands[0], src = operands[1];
  rtx mem = operands[2], tmp = operands[3];

  if (SSE_REG_P (dst))
    emit_move_insn (dst, src);
  else
    {
      if (MEM_P (dst))
	mem = dst;

      if (STACK_REG_P (tmp))
        {
	  emit_insn (gen_loaddi_via_fpu (tmp, src));
	  emit_insn (gen_storedi_via_fpu (mem, tmp));
	}
      else
	{
	  adjust_reg_mode (tmp, DImode);
	  emit_move_insn (tmp, src);
	  emit_move_insn (mem, tmp);
	}

      if (mem != dst)
	emit_move_insn (dst, mem);
    }
  DONE;
})

(define_expand "atomic_store<mode>"
  [(set (match_operand:ATOMIC 0 "memory_operand")
	(unspec:ATOMIC [(match_operand:ATOMIC 1 "register_operand")
			(match_operand:SI 2 "const_int_operand")]
		       UNSPEC_MOVA))]
  ""
{
  enum memmodel model = (enum memmodel) (INTVAL (operands[2]) & MEMMODEL_MASK);

  if (<MODE>mode == DImode && !TARGET_64BIT)
    {
      /* For DImode on 32-bit, we can use the FPU to perform the store.  */
      /* Note that while we could perform a cmpxchg8b loop, that turns
	 out to be significantly larger than this plus a barrier.  */
      emit_insn (gen_atomic_storedi_fpu
		 (operands[0], operands[1],
	          assign_386_stack_local (DImode, SLOT_TEMP)));
    }
  else
    {
      /* For seq-cst stores, when we lack MFENCE, use XCHG.  */
      if (model == MEMMODEL_SEQ_CST && !(TARGET_64BIT || TARGET_SSE2))
	{
	  emit_insn (gen_atomic_exchange<mode> (gen_reg_rtx (<MODE>mode),
						operands[0], operands[1],
						operands[2]));
	  DONE;
	}

      /* Otherwise use a store.  */
      emit_insn (gen_atomic_store<mode>_1 (operands[0], operands[1],
					   operands[2]));
    }
  /* ... followed by an MFENCE, if required.  */
  if (model == MEMMODEL_SEQ_CST)
    emit_insn (gen_mem_thread_fence (operands[2]));
  DONE;
})

(define_insn "atomic_store<mode>_1"
  [(set (match_operand:SWI 0 "memory_operand" "=m")
	(unspec:SWI [(match_operand:SWI 1 "<nonmemory_operand>" "<r><i>")
		     (match_operand:SI 2 "const_int_operand")]
		    UNSPEC_MOVA))]
  ""
<<<<<<< HEAD
  "mov{<imodesuffix>}\t{%1, %0|%0, %1}")
=======
  "%K2mov{<imodesuffix>}\t{%1, %0|%0, %1}")
>>>>>>> bc75ee5f

(define_insn_and_split "atomic_storedi_fpu"
  [(set (match_operand:DI 0 "memory_operand" "=m,m,m")
	(unspec:DI [(match_operand:DI 1 "register_operand" "x,m,?r")]
		   UNSPEC_MOVA))
   (clobber (match_operand:DI 2 "memory_operand" "=X,X,m"))
   (clobber (match_scratch:DF 3 "=X,xf,xf"))]
  "!TARGET_64BIT && (TARGET_80387 || TARGET_SSE)"
  "#"
  "&& reload_completed"
  [(const_int 0)]
{
  rtx dst = operands[0], src = operands[1];
  rtx mem = operands[2], tmp = operands[3];

  if (!SSE_REG_P (src))
    {
      if (REG_P (src))
	{
	  emit_move_insn (mem, src);
	  src = mem;
	}

      if (STACK_REG_P (tmp))
	{
	  emit_insn (gen_loaddi_via_fpu (tmp, src));
	  emit_insn (gen_storedi_via_fpu (dst, tmp));
	  DONE;
	}
      else
	{
	  adjust_reg_mode (tmp, DImode);
	  emit_move_insn (tmp, mem);
	  src = tmp;
	}
    }
  emit_move_insn (dst, src);
  DONE;
})

;; ??? You'd think that we'd be able to perform this via FLOAT + FIX_TRUNC
;; operations.  But the fix_trunc patterns want way more setup than we want
;; to provide.  Note that the scratch is DFmode instead of XFmode in order
;; to make it easy to allocate a scratch in either SSE or FP_REGs above.

(define_insn "loaddi_via_fpu"
  [(set (match_operand:DF 0 "register_operand" "=f")
	(unspec:DF [(match_operand:DI 1 "memory_operand" "m")] UNSPEC_LDA))]
  "TARGET_80387"
  "fild%Z1\t%1"
  [(set_attr "type" "fmov")
   (set_attr "mode" "DF")
   (set_attr "fp_int_src" "true")])

(define_insn "storedi_via_fpu"
  [(set (match_operand:DI 0 "memory_operand" "=m")
	(unspec:DI [(match_operand:DF 1 "register_operand" "f")] UNSPEC_STA))]
  "TARGET_80387"
{
  gcc_assert (find_regno_note (insn, REG_DEAD, FIRST_STACK_REG) != NULL_RTX);

  return "fistp%Z0\t%0";
}
  [(set_attr "type" "fmov")
   (set_attr "mode" "DI")])

(define_expand "atomic_compare_and_swap<mode>"
  [(match_operand:QI 0 "register_operand")	;; bool success output
   (match_operand:SWI124 1 "register_operand")	;; oldval output
   (match_operand:SWI124 2 "memory_operand")	;; memory
   (match_operand:SWI124 3 "register_operand")	;; expected input
   (match_operand:SWI124 4 "register_operand")	;; newval input
   (match_operand:SI 5 "const_int_operand")	;; is_weak
   (match_operand:SI 6 "const_int_operand")	;; success model
   (match_operand:SI 7 "const_int_operand")]	;; failure model
  "TARGET_CMPXCHG"
{
  emit_insn
   (gen_atomic_compare_and_swap<mode>_1
    (operands[1], operands[2], operands[3], operands[4], operands[6]));
  ix86_expand_setcc (operands[0], EQ, gen_rtx_REG (CCZmode, FLAGS_REG),
		     const0_rtx);
  DONE;
})

(define_mode_iterator CASMODE
  [(DI "TARGET_64BIT || TARGET_CMPXCHG8B")
   (TI "TARGET_64BIT && TARGET_CMPXCHG16B")])
(define_mode_attr CASHMODE [(DI "SI") (TI "DI")])

(define_expand "atomic_compare_and_swap<mode>"
  [(match_operand:QI 0 "register_operand")	;; bool success output
   (match_operand:CASMODE 1 "register_operand")	;; oldval output
   (match_operand:CASMODE 2 "memory_operand")	;; memory
   (match_operand:CASMODE 3 "register_operand")	;; expected input
   (match_operand:CASMODE 4 "register_operand")	;; newval input
   (match_operand:SI 5 "const_int_operand")	;; is_weak
   (match_operand:SI 6 "const_int_operand")	;; success model
   (match_operand:SI 7 "const_int_operand")]	;; failure model
  "TARGET_CMPXCHG"
{
  if (<MODE>mode == DImode && TARGET_64BIT)
    {
      emit_insn
       (gen_atomic_compare_and_swapdi_1
	(operands[1], operands[2], operands[3], operands[4], operands[6]));
    }
  else
    {
      enum machine_mode hmode = <CASHMODE>mode;
      rtx lo_o, lo_e, lo_n, hi_o, hi_e, hi_n, mem;

      lo_o = operands[1];
      mem  = operands[2];
      lo_e = operands[3];
      lo_n = operands[4];
      hi_o = gen_highpart (hmode, lo_o);
      hi_e = gen_highpart (hmode, lo_e);
      hi_n = gen_highpart (hmode, lo_n);
      lo_o = gen_lowpart (hmode, lo_o);
      lo_e = gen_lowpart (hmode, lo_e);
      lo_n = gen_lowpart (hmode, lo_n);

      if (!cmpxchg8b_pic_memory_operand (mem, <MODE>mode))
 	mem = replace_equiv_address (mem, force_reg (Pmode, XEXP (mem, 0)));

      emit_insn
       (gen_atomic_compare_and_swap<mode>_doubleword
        (lo_o, hi_o, mem, lo_e, hi_e, lo_n, hi_n, operands[6]));
    }

  ix86_expand_setcc (operands[0], EQ, gen_rtx_REG (CCZmode, FLAGS_REG),
		     const0_rtx);
  DONE;
})

(define_insn "atomic_compare_and_swap<mode>_1"
  [(set (match_operand:SWI 0 "register_operand" "=a")
	(unspec_volatile:SWI
	  [(match_operand:SWI 1 "memory_operand" "+m")
	   (match_operand:SWI 2 "register_operand" "0")
	   (match_operand:SWI 3 "register_operand" "<r>")
	   (match_operand:SI 4 "const_int_operand")]
	  UNSPECV_CMPXCHG))
   (set (match_dup 1)
	(unspec_volatile:SWI [(const_int 0)] UNSPECV_CMPXCHG))
   (set (reg:CCZ FLAGS_REG)
        (unspec_volatile:CCZ [(const_int 0)] UNSPECV_CMPXCHG))]
  "TARGET_CMPXCHG"
  "lock{%;} %K4cmpxchg{<imodesuffix>}\t{%3, %1|%1, %3}")

;; For double-word compare and swap, we are obliged to play tricks with
;; the input newval (op5:op6) because the Intel register numbering does
;; not match the gcc register numbering, so the pair must be CX:BX.
;; That said, in order to take advantage of possible lower-subreg opts,
;; treat all of the integral operands in the same way.

;; Operands 5 and 6 really need to be different registers, which in
;; this case means op5 must not be ecx.  If op5 and op6 are the same
;; (like when the input is -1LL) GCC might chose to allocate op5 to ecx,
;; like op6.  This breaks, as the xchg will move the PIC register
;; contents to %ecx then --> boom.

(define_mode_attr doublemodesuffix [(SI "8") (DI "16")])
(define_mode_attr regprefix [(SI "e") (DI "r")])

(define_insn "atomic_compare_and_swap<dwi>_doubleword"
  [(set (match_operand:DWIH 0 "register_operand" "=a,a")
	(unspec_volatile:DWIH
	  [(match_operand:<DWI> 2 "cmpxchg8b_pic_memory_operand" "+m,m")
	   (match_operand:DWIH 3 "register_operand" "0,0")
	   (match_operand:DWIH 4 "register_operand" "1,1")
	   (match_operand:DWIH 5 "register_operand" "b,!*r")
	   (match_operand:DWIH 6 "register_operand" "c,c")
	   (match_operand:SI 7 "const_int_operand")]
	  UNSPECV_CMPXCHG))
   (set (match_operand:DWIH 1 "register_operand" "=d,d")
	(unspec_volatile:DWIH [(const_int 0)] UNSPECV_CMPXCHG))
   (set (match_dup 2)
	(unspec_volatile:<DWI> [(const_int 0)] UNSPECV_CMPXCHG))
   (set (reg:CCZ FLAGS_REG)
        (unspec_volatile:CCZ [(const_int 0)] UNSPECV_CMPXCHG))
   (clobber (match_scratch:DWIH 8 "=X,&5"))]
  "TARGET_CMPXCHG<doublemodesuffix>B"
{
  bool swap = REGNO (operands[5]) != BX_REG;
  const char *xchg = "xchg{<imodesuffix>}\t%%<regprefix>bx, %5";

  if (swap)
    output_asm_insn (xchg, operands);
  output_asm_insn ("lock{%;} %K7cmpxchg<doublemodesuffix>b\t%2", operands);
  if (swap)
    output_asm_insn (xchg, operands);

  return "";
})

;; For operand 2 nonmemory_operand predicate is used instead of
;; register_operand to allow combiner to better optimize atomic
;; additions of constants.
(define_insn "atomic_fetch_add<mode>"
  [(set (match_operand:SWI 0 "register_operand" "=<r>")
	(unspec_volatile:SWI
	  [(match_operand:SWI 1 "memory_operand" "+m")
	   (match_operand:SI 3 "const_int_operand")]		;; model
	  UNSPECV_XCHG))
   (set (match_dup 1)
	(plus:SWI (match_dup 1)
		  (match_operand:SWI 2 "nonmemory_operand" "0")))
   (clobber (reg:CC FLAGS_REG))]
  "TARGET_XADD"
  "lock{%;} %K3xadd{<imodesuffix>}\t{%0, %1|%1, %0}")

;; This peephole2 and following insn optimize
;; __sync_fetch_and_add (x, -N) == N into just lock {add,sub,inc,dec}
;; followed by testing of flags instead of lock xadd and comparisons.
(define_peephole2
  [(set (match_operand:SWI 0 "register_operand")
	(match_operand:SWI 2 "const_int_operand"))
   (parallel [(set (match_dup 0)
		   (unspec_volatile:SWI
		     [(match_operand:SWI 1 "memory_operand")
		      (match_operand:SI 4 "const_int_operand")]
		     UNSPECV_XCHG))
	      (set (match_dup 1)
		   (plus:SWI (match_dup 1)
			     (match_dup 0)))
	      (clobber (reg:CC FLAGS_REG))])
   (set (reg:CCZ FLAGS_REG)
	(compare:CCZ (match_dup 0)
		     (match_operand:SWI 3 "const_int_operand")))]
  "peep2_reg_dead_p (3, operands[0])
   && (unsigned HOST_WIDE_INT) INTVAL (operands[2])
      == -(unsigned HOST_WIDE_INT) INTVAL (operands[3])
   && !reg_overlap_mentioned_p (operands[0], operands[1])"
  [(parallel [(set (reg:CCZ FLAGS_REG)
		   (compare:CCZ
		     (unspec_volatile:SWI [(match_dup 1) (match_dup 4)]
					  UNSPECV_XCHG)
		     (match_dup 3)))
	      (set (match_dup 1)
		   (plus:SWI (match_dup 1)
			     (match_dup 2)))])])

(define_insn "*atomic_fetch_add_cmp<mode>"
  [(set (reg:CCZ FLAGS_REG)
	(compare:CCZ
	  (unspec_volatile:SWI
	    [(match_operand:SWI 0 "memory_operand" "+m")
	     (match_operand:SI 3 "const_int_operand")]		;; model
	    UNSPECV_XCHG)
	  (match_operand:SWI 2 "const_int_operand" "i")))
   (set (match_dup 0)
	(plus:SWI (match_dup 0)
		  (match_operand:SWI 1 "const_int_operand" "i")))]
  "(unsigned HOST_WIDE_INT) INTVAL (operands[1])
   == -(unsigned HOST_WIDE_INT) INTVAL (operands[2])"
{
  if (incdec_operand (operands[1], <MODE>mode))
    {
      if (operands[1] == const1_rtx)
	return "lock{%;} %K3inc{<imodesuffix>}\t%0";
      else
	{
	  gcc_assert (operands[1] == constm1_rtx);
	  return "lock{%;} %K3dec{<imodesuffix>}\t%0";
	}
    }

  if (x86_maybe_negate_const_int (&operands[1], <MODE>mode))
    return "lock{%;} %K3sub{<imodesuffix>}\t{%1, %0|%0, %1}";

  return "lock{%;} %K3add{<imodesuffix>}\t{%1, %0|%0, %1}";
})

;; Recall that xchg implicitly sets LOCK#, so adding it again wastes space.
;; In addition, it is always a full barrier, so we can ignore the memory model.
(define_insn "atomic_exchange<mode>"
  [(set (match_operand:SWI 0 "register_operand" "=<r>")		;; output
	(unspec_volatile:SWI
	  [(match_operand:SWI 1 "memory_operand" "+m")		;; memory
	   (match_operand:SI 3 "const_int_operand")]		;; model
	  UNSPECV_XCHG))
   (set (match_dup 1)
	(match_operand:SWI 2 "register_operand" "0"))]		;; input
  ""
  "%K3xchg{<imodesuffix>}\t{%1, %0|%0, %1}")

(define_insn "atomic_add<mode>"
  [(set (match_operand:SWI 0 "memory_operand" "+m")
	(unspec_volatile:SWI
	  [(plus:SWI (match_dup 0)
		     (match_operand:SWI 1 "nonmemory_operand" "<r><i>"))
	   (match_operand:SI 2 "const_int_operand")]		;; model
	  UNSPECV_LOCK))
   (clobber (reg:CC FLAGS_REG))]
  ""
{
  if (incdec_operand (operands[1], <MODE>mode))
    {
      if (operands[1] == const1_rtx)
	return "lock{%;} %K2inc{<imodesuffix>}\t%0";
      else
	{
	  gcc_assert (operands[1] == constm1_rtx);
	  return "lock{%;} %K2dec{<imodesuffix>}\t%0";
	}
    }

  if (x86_maybe_negate_const_int (&operands[1], <MODE>mode))
    return "lock{%;} %K2sub{<imodesuffix>}\t{%1, %0|%0, %1}";

  return "lock{%;} %K2add{<imodesuffix>}\t{%1, %0|%0, %1}";
})

(define_insn "atomic_sub<mode>"
  [(set (match_operand:SWI 0 "memory_operand" "+m")
	(unspec_volatile:SWI
	  [(minus:SWI (match_dup 0)
		      (match_operand:SWI 1 "nonmemory_operand" "<r><i>"))
	   (match_operand:SI 2 "const_int_operand")]		;; model
	  UNSPECV_LOCK))
   (clobber (reg:CC FLAGS_REG))]
  ""
{
  if (incdec_operand (operands[1], <MODE>mode))
    {
      if (operands[1] == const1_rtx)
	return "lock{%;} %K2dec{<imodesuffix>}\t%0";
      else
	{
	  gcc_assert (operands[1] == constm1_rtx);
	  return "lock{%;} %K2inc{<imodesuffix>}\t%0";
	}
    }

  if (x86_maybe_negate_const_int (&operands[1], <MODE>mode))
    return "lock{%;} %K2add{<imodesuffix>}\t{%1, %0|%0, %1}";

  return "lock{%;} %K2sub{<imodesuffix>}\t{%1, %0|%0, %1}";
})

(define_insn "atomic_<logic><mode>"
  [(set (match_operand:SWI 0 "memory_operand" "+m")
	(unspec_volatile:SWI
	  [(any_logic:SWI (match_dup 0)
			  (match_operand:SWI 1 "nonmemory_operand" "<r><i>"))
	   (match_operand:SI 2 "const_int_operand")]		;; model
	  UNSPECV_LOCK))
   (clobber (reg:CC FLAGS_REG))]
  ""
  "lock{%;} %K2<logic>{<imodesuffix>}\t{%1, %0|%0, %1}")<|MERGE_RESOLUTION|>--- conflicted
+++ resolved
@@ -240,11 +240,7 @@
 		     (match_operand:SI 2 "const_int_operand")]
 		    UNSPEC_MOVA))]
   ""
-<<<<<<< HEAD
-  "mov{<imodesuffix>}\t{%1, %0|%0, %1}")
-=======
   "%K2mov{<imodesuffix>}\t{%1, %0|%0, %1}")
->>>>>>> bc75ee5f
 
 (define_insn_and_split "atomic_storedi_fpu"
   [(set (match_operand:DI 0 "memory_operand" "=m,m,m")
