--- conflicted
+++ resolved
@@ -83,13 +83,10 @@
 #define DWARF_FRAME_REGNUM(n)				\
   (TARGET_64BIT ? dbx64_register_map[(n)]		\
 		: svr4_dbx_register_map[(n)])
-<<<<<<< HEAD
-=======
 
 /* The MS_ABI changes the set of call-used registers.  */
 #undef DWARF_FRAME_REGISTERS
 #define DWARF_FRAME_REGISTERS (TARGET_64BIT ? 33 : 17)
->>>>>>> b56a5220
 
 #ifdef HAVE_GAS_PE_SECREL32_RELOC
 /* Use section relative relocations for debugging offsets.  Unlike
@@ -126,11 +123,8 @@
     {									\
 	if (!TARGET_64BIT)						\
 	  builtin_define ("_X86_=1");					\
-<<<<<<< HEAD
-=======
 	if (TARGET_SEH)							\
 	  builtin_define ("__SEH__");				\
->>>>>>> b56a5220
 	builtin_assert ("system=winnt");				\
 	builtin_define ("__stdcall=__attribute__((__stdcall__))");	\
 	builtin_define ("__fastcall=__attribute__((__fastcall__))");	\
@@ -183,12 +177,6 @@
 #define LONG_TYPE_SIZE 32
  
-<<<<<<< HEAD
-/* Enable parsing of #pragma pack(push,<n>) and #pragma pack(pop).  */
-#define HANDLE_PRAGMA_PACK_PUSH_POP 1
-
-=======
->>>>>>> b56a5220
 union tree_node;
 #define TREE union tree_node *
 