/* Definitions for AMD x86-64 running Linux-based GNU systems with ELF format.
   Copyright (C) 2001, 2002, 2004, 2005, 2006, 2007, 2008, 2009, 2010, 2011
   Free Software Foundation, Inc.
   Contributed by Jan Hubicka <jh@suse.cz>, based on linux.h.

This file is part of GCC.

GCC is free software; you can redistribute it and/or modify
it under the terms of the GNU General Public License as published by
the Free Software Foundation; either version 3, or (at your option)
any later version.

GCC is distributed in the hope that it will be useful,
but WITHOUT ANY WARRANTY; without even the implied warranty of
MERCHANTABILITY or FITNESS FOR A PARTICULAR PURPOSE.  See the
GNU General Public License for more details.

Under Section 7 of GPL version 3, you are granted additional
permissions described in the GCC Runtime Library Exception, version
3.1, as published by the Free Software Foundation.

You should have received a copy of the GNU General Public License and
a copy of the GCC Runtime Library Exception along with this program;
see the files COPYING3 and COPYING.RUNTIME respectively.  If not, see
<http://www.gnu.org/licenses/>.  */

#define GNU_USER_LINK_EMULATION32 "elf_i386"
#define GNU_USER_LINK_EMULATION64 "elf_x86_64"

<<<<<<< HEAD
#ifndef RUNTIME_ROOT_PREFIX
#define RUNTIME_ROOT_PREFIX ""
#endif
#define GLIBC_DYNAMIC_LINKER32 RUNTIME_ROOT_PREFIX "/lib/ld-linux.so.2"
#define GLIBC_DYNAMIC_LINKER64 RUNTIME_ROOT_PREFIX "/lib64/ld-linux-x86-64.so.2"

#if TARGET_64BIT_DEFAULT
#define SPEC_32 "m32"
#define SPEC_64 "!m32"
#else
#define SPEC_32 "!m64"
#define SPEC_64 "m64"
#endif

#undef ASM_SPEC
#define ASM_SPEC "%{" SPEC_32 ":--32} %{" SPEC_64 ":--64} \
 %{!mno-sse2avx:%{mavx:-msse2avx}} %{msse2avx:%{!mavx:-msse2avx}}"

#undef	LINK_SPEC
#define LINK_SPEC "%{" SPEC_64 ":-m elf_x86_64} %{" SPEC_32 ":-m elf_i386} \
  %{shared:-shared} \
  %{!shared: \
    %{!static: \
      %{rdynamic:-export-dynamic} \
      %{" SPEC_32 ":-dynamic-linker " LINUX_DYNAMIC_LINKER32 "} \
      %{" SPEC_64 ":-dynamic-linker " LINUX_DYNAMIC_LINKER64 "}} \
    %{static:-static}}"

/* These may be provided by config/linux-grtev2.h.  */
#ifndef LINUX_GRTE_EXTRA_SPECS
#define LINUX_GRTE_EXTRA_SPECS
#endif

#undef  SUBTARGET_EXTRA_SPECS
#define SUBTARGET_EXTRA_SPECS \
  LINUX_GRTE_EXTRA_SPECS

/* Similar to standard Linux, but adding -ffast-math support.  */
#undef  ENDFILE_SPEC
#define ENDFILE_SPEC \
  "%{ffast-math|funsafe-math-optimizations:crtfastmath.o%s} \
   %{mpc32:crtprec32.o%s} \
   %{mpc64:crtprec64.o%s} \
   %{mpc80:crtprec80.o%s} \
   %{shared|pie:crtendS.o%s;:crtend.o%s} crtn.o%s"

#if TARGET_64BIT_DEFAULT
#define MULTILIB_DEFAULTS { "m64" }
#else
#define MULTILIB_DEFAULTS { "m32" }
#endif

/* Put all *tf routines in libgcc.  */
#undef LIBGCC2_HAS_TF_MODE
#define LIBGCC2_HAS_TF_MODE 1
#define LIBGCC2_TF_CEXT q
#define TF_SIZE 113

#define TARGET_ASM_FILE_END file_end_indicate_exec_stack

#define MD_UNWIND_SUPPORT "config/i386/linux-unwind.h"

/* The stack pointer needs to be moved while checking the stack.  */
#define STACK_CHECK_MOVING_SP 1

/* Static stack checking is supported by means of probes.  */
#define STACK_CHECK_STATIC_BUILTIN 1

/* This macro may be overridden in i386/k*bsd-gnu.h.  */
#define REG_NAME(reg) reg

#ifdef TARGET_LIBC_PROVIDES_SSP
/* i386 glibc provides __stack_chk_guard in %gs:0x14,
   x86_64 glibc provides it in %fs:0x28.  */
#define TARGET_THREAD_SSP_OFFSET	(TARGET_64BIT ? 0x28 : 0x14)

/* We steal the last transactional memory word.  */
#define TARGET_CAN_SPLIT_STACK
#define TARGET_THREAD_SPLIT_STACK_OFFSET (TARGET_64BIT ? 0x70 : 0x30)
#endif
=======
#define GLIBC_DYNAMIC_LINKER32 "/lib/ld-linux.so.2"
#define GLIBC_DYNAMIC_LINKER64 "/lib64/ld-linux-x86-64.so.2"
>>>>>>> f1bd8095
<|MERGE_RESOLUTION|>--- conflicted
+++ resolved
@@ -27,34 +27,11 @@
 #define GNU_USER_LINK_EMULATION32 "elf_i386"
 #define GNU_USER_LINK_EMULATION64 "elf_x86_64"
 
-<<<<<<< HEAD
 #ifndef RUNTIME_ROOT_PREFIX
 #define RUNTIME_ROOT_PREFIX ""
 #endif
 #define GLIBC_DYNAMIC_LINKER32 RUNTIME_ROOT_PREFIX "/lib/ld-linux.so.2"
 #define GLIBC_DYNAMIC_LINKER64 RUNTIME_ROOT_PREFIX "/lib64/ld-linux-x86-64.so.2"
-
-#if TARGET_64BIT_DEFAULT
-#define SPEC_32 "m32"
-#define SPEC_64 "!m32"
-#else
-#define SPEC_32 "!m64"
-#define SPEC_64 "m64"
-#endif
-
-#undef ASM_SPEC
-#define ASM_SPEC "%{" SPEC_32 ":--32} %{" SPEC_64 ":--64} \
- %{!mno-sse2avx:%{mavx:-msse2avx}} %{msse2avx:%{!mavx:-msse2avx}}"
-
-#undef	LINK_SPEC
-#define LINK_SPEC "%{" SPEC_64 ":-m elf_x86_64} %{" SPEC_32 ":-m elf_i386} \
-  %{shared:-shared} \
-  %{!shared: \
-    %{!static: \
-      %{rdynamic:-export-dynamic} \
-      %{" SPEC_32 ":-dynamic-linker " LINUX_DYNAMIC_LINKER32 "} \
-      %{" SPEC_64 ":-dynamic-linker " LINUX_DYNAMIC_LINKER64 "}} \
-    %{static:-static}}"
 
 /* These may be provided by config/linux-grtev2.h.  */
 #ifndef LINUX_GRTE_EXTRA_SPECS
@@ -64,51 +41,3 @@
 #undef  SUBTARGET_EXTRA_SPECS
 #define SUBTARGET_EXTRA_SPECS \
   LINUX_GRTE_EXTRA_SPECS
-
-/* Similar to standard Linux, but adding -ffast-math support.  */
-#undef  ENDFILE_SPEC
-#define ENDFILE_SPEC \
-  "%{ffast-math|funsafe-math-optimizations:crtfastmath.o%s} \
-   %{mpc32:crtprec32.o%s} \
-   %{mpc64:crtprec64.o%s} \
-   %{mpc80:crtprec80.o%s} \
-   %{shared|pie:crtendS.o%s;:crtend.o%s} crtn.o%s"
-
-#if TARGET_64BIT_DEFAULT
-#define MULTILIB_DEFAULTS { "m64" }
-#else
-#define MULTILIB_DEFAULTS { "m32" }
-#endif
-
-/* Put all *tf routines in libgcc.  */
-#undef LIBGCC2_HAS_TF_MODE
-#define LIBGCC2_HAS_TF_MODE 1
-#define LIBGCC2_TF_CEXT q
-#define TF_SIZE 113
-
-#define TARGET_ASM_FILE_END file_end_indicate_exec_stack
-
-#define MD_UNWIND_SUPPORT "config/i386/linux-unwind.h"
-
-/* The stack pointer needs to be moved while checking the stack.  */
-#define STACK_CHECK_MOVING_SP 1
-
-/* Static stack checking is supported by means of probes.  */
-#define STACK_CHECK_STATIC_BUILTIN 1
-
-/* This macro may be overridden in i386/k*bsd-gnu.h.  */
-#define REG_NAME(reg) reg
-
-#ifdef TARGET_LIBC_PROVIDES_SSP
-/* i386 glibc provides __stack_chk_guard in %gs:0x14,
-   x86_64 glibc provides it in %fs:0x28.  */
-#define TARGET_THREAD_SSP_OFFSET	(TARGET_64BIT ? 0x28 : 0x14)
-
-/* We steal the last transactional memory word.  */
-#define TARGET_CAN_SPLIT_STACK
-#define TARGET_THREAD_SPLIT_STACK_OFFSET (TARGET_64BIT ? 0x70 : 0x30)
-#endif
-=======
-#define GLIBC_DYNAMIC_LINKER32 "/lib/ld-linux.so.2"
-#define GLIBC_DYNAMIC_LINKER64 "/lib64/ld-linux-x86-64.so.2"
->>>>>>> f1bd8095
