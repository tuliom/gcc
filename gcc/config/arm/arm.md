--- conflicted
+++ resolved
@@ -5179,11 +5179,7 @@
   "TARGET_32BIT <qhs_zextenddi_cond>"
   "#"
   [(set_attr "length" "8,4,8,8")
-<<<<<<< HEAD
-   (set_attr "arch" "neon_nota8,*,*,neon_onlya8")
-=======
    (set_attr "arch" "neon_for_64bits,*,*,avoid_neon_for_64bits")
->>>>>>> 4d0aec87
    (set_attr "ce_count" "2")
    (set_attr "predicable" "yes")]
 )
@@ -5198,12 +5194,8 @@
    (set_attr "ce_count" "2")
    (set_attr "shift" "1")
    (set_attr "predicable" "yes")
-<<<<<<< HEAD
-   (set_attr "arch" "neon_nota8,*,a,t,neon_onlya8")]
-=======
    (set_attr "arch" "neon_for_64bits,*,a,t,avoid_neon_for_64bits")
    (set_attr "type" "multiple,mov_reg,multiple,multiple,multiple")]
->>>>>>> 4d0aec87
 )
 
 ;; Splits for all extensions to DImode
