--- conflicted
+++ resolved
@@ -220,11 +220,8 @@
 
 extern void arm_order_regs_for_local_alloc (void);
 
-<<<<<<< HEAD
-=======
 extern int arm_max_conditional_execute ();
 
->>>>>>> 4d0aec87
 /* Vectorizer cost model implementation.  */
 struct cpu_vec_costs {
   const int scalar_stmt_cost;   /* Cost of any scalar operation, excluding
@@ -272,11 +269,8 @@
   bool logical_op_non_short_circuit[2];
   /* Vectorizer costs.  */
   const struct cpu_vec_costs* vec_costs;
-<<<<<<< HEAD
-=======
   /* Prefer Neon for 64-bit bitops.  */
   bool prefer_neon_for_64bits;
->>>>>>> 4d0aec87
 };
 
 extern const struct tune_params *current_tune;
