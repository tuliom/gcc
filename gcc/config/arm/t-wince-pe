<<<<<<< HEAD
# Copyright (C) 2003, 2004, 2006, 2008, 2009 Free Software Foundation, Inc.
=======
# Copyright (C) 2003, 2004, 2006, 2008, 2009, 2010, 2011
# Free Software Foundation, Inc.
>>>>>>> 3082eeb7
#
# This file is part of GCC.
#
# GCC is free software; you can redistribute it and/or modify
# it under the terms of the GNU General Public License as published by
# the Free Software Foundation; either version 3, or (at your option)
# any later version.
#
# GCC is distributed in the hope that it will be useful,
# but WITHOUT ANY WARRANTY; without even the implied warranty of
# MERCHANTABILITY or FITNESS FOR A PARTICULAR PURPOSE.  See the
# GNU General Public License for more details.
#
# You should have received a copy of the GNU General Public License
# along with GCC; see the file COPYING3.  If not see
# <http://www.gnu.org/licenses/>.
<<<<<<< HEAD

LIB1ASMFUNCS += _udivsi3 _divsi3 _umodsi3 _modsi3 _dvmd_tls _call_via_rX _interwork_call_via_rX _clzsi2 _clzdi2
=======
>>>>>>> 3082eeb7

LIB1ASMFUNCS += _udivsi3 _divsi3 _umodsi3 _modsi3 _dvmd_tls _call_via_rX _interwork_call_via_rX _clzsi2 _clzdi2

pe.o: $(srcdir)/config/arm/pe.c $(CONFIG_H) $(SYSTEM_H) coretypes.h $(TM_H) \
<<<<<<< HEAD
  $(RTL_H) output.h flags.h $(TREE_H) expr.h toplev.h $(TM_P_H)
=======
  $(RTL_H) output.h flags.h $(TREE_H) expr.h $(TM_P_H)
>>>>>>> 3082eeb7
	$(COMPILER) -c $(ALL_COMPILERFLAGS) $(ALL_CPPFLAGS) $(INCLUDES) \
		$(srcdir)/config/arm/pe.c

MULTILIB_OPTIONS = mfloat-abi=hard
MULTILIB_DIRNAMES = fpu
# Note - Thumb multilib omitted because Thumb support for
# arm-wince-pe target does not appear to be working in binutils
# yet... 
# MULTILIB_OPTIONS += thumb
# MULTILIB_DIRNAMES += thumb

LIBGCC = stmp-multilib
INSTALL_LIBGCC = install-multilib
TARGET_LIBGCC2_CFLAGS = <|MERGE_RESOLUTION|>--- conflicted
+++ resolved
@@ -1,9 +1,5 @@
-<<<<<<< HEAD
-# Copyright (C) 2003, 2004, 2006, 2008, 2009 Free Software Foundation, Inc.
-=======
 # Copyright (C) 2003, 2004, 2006, 2008, 2009, 2010, 2011
 # Free Software Foundation, Inc.
->>>>>>> 3082eeb7
 #
 # This file is part of GCC.
 #
@@ -20,20 +16,11 @@
 # You should have received a copy of the GNU General Public License
 # along with GCC; see the file COPYING3.  If not see
 # <http://www.gnu.org/licenses/>.
-<<<<<<< HEAD
-
-LIB1ASMFUNCS += _udivsi3 _divsi3 _umodsi3 _modsi3 _dvmd_tls _call_via_rX _interwork_call_via_rX _clzsi2 _clzdi2
-=======
->>>>>>> 3082eeb7
 
 LIB1ASMFUNCS += _udivsi3 _divsi3 _umodsi3 _modsi3 _dvmd_tls _call_via_rX _interwork_call_via_rX _clzsi2 _clzdi2
 
 pe.o: $(srcdir)/config/arm/pe.c $(CONFIG_H) $(SYSTEM_H) coretypes.h $(TM_H) \
-<<<<<<< HEAD
-  $(RTL_H) output.h flags.h $(TREE_H) expr.h toplev.h $(TM_P_H)
-=======
   $(RTL_H) output.h flags.h $(TREE_H) expr.h $(TM_P_H)
->>>>>>> 3082eeb7
 	$(COMPILER) -c $(ALL_COMPILERFLAGS) $(ALL_CPPFLAGS) $(INCLUDES) \
 		$(srcdir)/config/arm/pe.c
 
