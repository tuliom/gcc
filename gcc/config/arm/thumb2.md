--- conflicted
+++ resolved
@@ -120,47 +120,6 @@
    (set_attr "length" "10,10,14")]
 )
 
-(define_insn "*thumb2_notsi_shiftsi"
-  [(set (match_operand:SI 0 "s_register_operand" "=r")
-	(not:SI (match_operator:SI 3 "shift_operator"
-		 [(match_operand:SI 1 "s_register_operand" "r")
-		  (match_operand:SI 2 "const_int_operand"  "M")])))]
-  "TARGET_THUMB2"
-  "mvn%?\\t%0, %1%S3"
-  [(set_attr "predicable" "yes")
-   (set_attr "shift" "1")
-   (set_attr "type" "alu_shift")]
-)
-
-(define_insn "*thumb2_notsi_shiftsi_compare0"
-  [(set (reg:CC_NOOV CC_REGNUM)
-	(compare:CC_NOOV (not:SI (match_operator:SI 3 "shift_operator"
-			  [(match_operand:SI 1 "s_register_operand" "r")
-			   (match_operand:SI 2 "const_int_operand"  "M")]))
-			 (const_int 0)))
-   (set (match_operand:SI 0 "s_register_operand" "=r")
-	(not:SI (match_op_dup 3 [(match_dup 1) (match_dup 2)])))]
-  "TARGET_THUMB2"
-  "mvn%.\\t%0, %1%S3"
-  [(set_attr "conds" "set")
-   (set_attr "shift" "1")
-   (set_attr "type" "alu_shift")]
-)
-
-(define_insn "*thumb2_not_shiftsi_compare0_scratch"
-  [(set (reg:CC_NOOV CC_REGNUM)
-	(compare:CC_NOOV (not:SI (match_operator:SI 3 "shift_operator"
-			  [(match_operand:SI 1 "s_register_operand" "r")
-			   (match_operand:SI 2 "const_int_operand"  "M")]))
-			 (const_int 0)))
-   (clobber (match_scratch:SI 0 "=r"))]
-  "TARGET_THUMB2"
-  "mvn%.\\t%0, %1%S3"
-  [(set_attr "conds" "set")
-   (set_attr "shift" "1")
-   (set_attr "type" "alu_shift")]
-)
-
 ;; Thumb-2 does not have rsc, so use a clever trick with shifter operands.
 (define_insn "*thumb2_negdi2"
   [(set (match_operand:DI         0 "s_register_operand" "=&r,r")
@@ -200,42 +159,14 @@
    (set_attr "length" "10,8")]
 )
 
-(define_insn "*thumb2_movdi"
-  [(set (match_operand:DI 0 "nonimmediate_di_operand" "=r, r, r, r, m")
-	(match_operand:DI 1 "di_operand"              "rDa,Db,Dc,mi,r"))]
-  "TARGET_THUMB2
-  && !(TARGET_HARD_FLOAT && (TARGET_MAVERICK || TARGET_VFP))
-  && !TARGET_IWMMXT"
-  "*
-  switch (which_alternative)
-    {
-    case 0:
-    case 1:
-    case 2:
-      return \"#\";
-    default:
-      return output_move_double (operands);
-    }
-  "
-  [(set_attr "length" "8,12,16,8,8")
-   (set_attr "type" "*,*,*,load2,store2")
-   (set_attr "pool_range" "*,*,*,4096,*")
-   (set_attr "neg_pool_range" "*,*,*,0,*")]
-)
-
 ;; We have two alternatives here for memory loads (and similarly for stores)
 ;; to reflect the fact that the permissible constant pool ranges differ
 ;; between ldr instructions taking low regs and ldr instructions taking high
 ;; regs.  The high register alternatives are not taken into account when
 ;; choosing register preferences in order to reflect their expense.
 (define_insn "*thumb2_movsi_insn"
-<<<<<<< HEAD
   [(set (match_operand:SI 0 "nonimmediate_operand" "=rk,r,r,r,l ,*hk,m,*m")
 	(match_operand:SI 1 "general_operand"	   "rk ,I,K,j,mi,*mi,l,*hk"))]
-=======
-  [(set (match_operand:SI 0 "nonimmediate_operand" "=rk,r,r,r,rk,m")
-	(match_operand:SI 1 "general_operand"	   "rk ,I,K,j,mi,rk"))]
->>>>>>> e33a1692
   "TARGET_THUMB2 && ! TARGET_IWMMXT
    && !(TARGET_HARD_FLOAT && TARGET_VFP)
    && (   register_operand (operands[0], SImode)
@@ -255,7 +186,6 @@
    (set_attr "neg_pool_range" "*,*,*,*,0,0,*,*")]
 )
 
-<<<<<<< HEAD
 (define_insn "tls_load_dot_plus_four"
   [(set (match_operand:SI 0 "register_operand" "=l,l,r,r")
 	(mem:SI (unspec:SI [(match_operand:SI 2 "register_operand" "0,1,0,1")
@@ -263,27 +193,6 @@
 			    (match_operand 3 "" "")]
 			   UNSPEC_PIC_BASE)))
    (clobber (match_scratch:SI 1 "=X,l,X,r"))]
-=======
-;; ??? We can probably do better with thumb2
-(define_insn "pic_load_addr_thumb2"
-  [(set (match_operand:SI 0 "s_register_operand" "=r")
-	(unspec:SI [(match_operand:SI 1 "" "mX")] UNSPEC_PIC_SYM))]
-  "TARGET_THUMB2 && flag_pic"
-  "ldr%?\\t%0, %1"
-  [(set_attr "type" "load1")
-   (set_attr "pool_range" "4096")
-   (set_attr "neg_pool_range" "0")]
-)
-
-;; Set reg to the address of this instruction plus four.  The low two
-;; bits of the PC are always read as zero, so ensure the instructions is
-;; word aligned.
-(define_insn "pic_load_dot_plus_four"
-  [(set (match_operand:SI 0 "register_operand" "=r")
-	(unspec:SI [(const_int 4)
-		    (match_operand 1 "" "")]
-		   UNSPEC_PIC_BASE))]
->>>>>>> e33a1692
   "TARGET_THUMB2"
   "*
   (*targetm.asm_out.internal_label) (asm_out_file, \"LPIC\",
@@ -296,7 +205,7 @@
 ;; Thumb-2 always has load/store halfword instructions, so we can avoid a lot
 ;; of the messiness associated with the ARM patterns.
 (define_insn "*thumb2_movhi_insn"
-  [(set (match_operand:HI 0 "nonimmediate_operand" "=r,r,m,r")    
+  [(set (match_operand:HI 0 "nonimmediate_operand" "=r,r,m,r")
 	(match_operand:HI 1 "general_operand"      "rI,n,r,m"))]
   "TARGET_THUMB2"
   "@
@@ -308,72 +217,6 @@
    (set_attr "predicable" "yes")
    (set_attr "pool_range" "*,*,*,4096")
    (set_attr "neg_pool_range" "*,*,*,250")]
-)
-
-(define_insn "*thumb2_movsf_soft_insn"
-  [(set (match_operand:SF 0 "nonimmediate_operand" "=r,r,m")
-	(match_operand:SF 1 "general_operand"  "r,mE,r"))]
-  "TARGET_THUMB2
-   && TARGET_SOFT_FLOAT
-   && (GET_CODE (operands[0]) != MEM
-       || register_operand (operands[1], SFmode))"
-  "@
-   mov%?\\t%0, %1
-   ldr%?\\t%0, %1\\t%@ float
-   str%?\\t%1, %0\\t%@ float"
-  [(set_attr "predicable" "yes")
-   (set_attr "type" "*,load1,store1")
-   (set_attr "pool_range" "*,4096,*")
-   (set_attr "neg_pool_range" "*,0,*")]
-)
-
-(define_insn "*thumb2_movdf_soft_insn"
-  [(set (match_operand:DF 0 "nonimmediate_soft_df_operand" "=r,r,r,r,m")
-	(match_operand:DF 1 "soft_df_operand" "rDa,Db,Dc,mF,r"))]
-  "TARGET_THUMB2 && TARGET_SOFT_FLOAT
-   && (   register_operand (operands[0], DFmode)
-       || register_operand (operands[1], DFmode))"
-  "*
-  switch (which_alternative)
-    {
-    case 0:
-    case 1:
-    case 2:
-      return \"#\";
-    default:
-      return output_move_double (operands);
-    }
-  "
-  [(set_attr "length" "8,12,16,8,8")
-   (set_attr "type" "*,*,*,load2,store2")
-   (set_attr "pool_range" "*,*,*,1020,*")
-   (set_attr "neg_pool_range" "*,*,*,0,*")]
-)
-
-(define_insn "*thumb2_cmpsi_shiftsi"
-  [(set (reg:CC CC_REGNUM)
-	(compare:CC (match_operand:SI   0 "s_register_operand" "r")
-		    (match_operator:SI  3 "shift_operator"
-		     [(match_operand:SI 1 "s_register_operand" "r")
-		      (match_operand:SI 2 "const_int_operand"  "M")])))]
-  "TARGET_THUMB2"
-  "cmp%?\\t%0, %1%S3"
-  [(set_attr "conds" "set")
-   (set_attr "shift" "1")
-   (set_attr "type" "alu_shift")]
-)
-
-(define_insn "*thumb2_cmpsi_shiftsi_swp"
-  [(set (reg:CC_SWP CC_REGNUM)
-	(compare:CC_SWP (match_operator:SI 3 "shift_operator"
-			 [(match_operand:SI 1 "s_register_operand" "r")
-			  (match_operand:SI 2 "const_int_operand" "M")])
-			(match_operand:SI 0 "s_register_operand" "r")))]
-  "TARGET_THUMB2"
-  "cmp%?\\t%0, %1%S3"
-  [(set_attr "conds" "set")
-   (set_attr "shift" "1")
-   (set_attr "type" "alu_shift")]
 )
 
 (define_insn "*thumb2_cmpsi_neg_shiftsi"
@@ -486,122 +329,6 @@
 ;; addresses will have the thumb bit set correctly. 
 
 
-;; Patterns to allow combination of arithmetic, cond code and shifts
-
-(define_insn "*thumb2_arith_shiftsi"
-  [(set (match_operand:SI 0 "s_register_operand" "=r")
-        (match_operator:SI 1 "shiftable_operator"
-          [(match_operator:SI 3 "shift_operator"
-             [(match_operand:SI 4 "s_register_operand" "r")
-              (match_operand:SI 5 "const_int_operand" "M")])
-           (match_operand:SI 2 "s_register_operand" "r")]))]
-  "TARGET_THUMB2"
-  "%i1%?\\t%0, %2, %4%S3"
-  [(set_attr "predicable" "yes")
-   (set_attr "shift" "4")
-   (set_attr "type" "alu_shift")]
-)
-
-;; ??? What does this splitter do?  Copied from the ARM version
-(define_split
-  [(set (match_operand:SI 0 "s_register_operand" "")
-	(match_operator:SI 1 "shiftable_operator"
-	 [(match_operator:SI 2 "shiftable_operator"
-	   [(match_operator:SI 3 "shift_operator"
-	     [(match_operand:SI 4 "s_register_operand" "")
-	      (match_operand:SI 5 "const_int_operand" "")])
-	    (match_operand:SI 6 "s_register_operand" "")])
-	  (match_operand:SI 7 "arm_rhs_operand" "")]))
-   (clobber (match_operand:SI 8 "s_register_operand" ""))]
-  "TARGET_32BIT"
-  [(set (match_dup 8)
-	(match_op_dup 2 [(match_op_dup 3 [(match_dup 4) (match_dup 5)])
-			 (match_dup 6)]))
-   (set (match_dup 0)
-	(match_op_dup 1 [(match_dup 8) (match_dup 7)]))]
-  "")
-
-(define_insn "*thumb2_arith_shiftsi_compare0"
-  [(set (reg:CC_NOOV CC_REGNUM)
-        (compare:CC_NOOV (match_operator:SI 1 "shiftable_operator"
-		          [(match_operator:SI 3 "shift_operator"
-		            [(match_operand:SI 4 "s_register_operand" "r")
-		             (match_operand:SI 5 "const_int_operand" "M")])
-		           (match_operand:SI 2 "s_register_operand" "r")])
-			 (const_int 0)))
-   (set (match_operand:SI 0 "s_register_operand" "=r")
-	(match_op_dup 1 [(match_op_dup 3 [(match_dup 4) (match_dup 5)])
-			 (match_dup 2)]))]
-  "TARGET_32BIT"
-  "%i1%.\\t%0, %2, %4%S3"
-  [(set_attr "conds" "set")
-   (set_attr "shift" "4")
-   (set_attr "type" "alu_shift")]
-)
-
-(define_insn "*thumb2_arith_shiftsi_compare0_scratch"
-  [(set (reg:CC_NOOV CC_REGNUM)
-        (compare:CC_NOOV (match_operator:SI 1 "shiftable_operator"
-		          [(match_operator:SI 3 "shift_operator"
-		            [(match_operand:SI 4 "s_register_operand" "r")
-		             (match_operand:SI 5 "const_int_operand" "M")])
-		           (match_operand:SI 2 "s_register_operand" "r")])
-			 (const_int 0)))
-   (clobber (match_scratch:SI 0 "=r"))]
-  "TARGET_THUMB2"
-  "%i1%.\\t%0, %2, %4%S3"
-  [(set_attr "conds" "set")
-   (set_attr "shift" "4")
-   (set_attr "type" "alu_shift")]
-)
-
-(define_insn "*thumb2_sub_shiftsi"
-  [(set (match_operand:SI 0 "s_register_operand" "=r")
-	(minus:SI (match_operand:SI 1 "s_register_operand" "r")
-		  (match_operator:SI 2 "shift_operator"
-		   [(match_operand:SI 3 "s_register_operand" "r")
-		    (match_operand:SI 4 "const_int_operand" "M")])))]
-  "TARGET_THUMB2"
-  "sub%?\\t%0, %1, %3%S2"
-  [(set_attr "predicable" "yes")
-   (set_attr "shift" "3")
-   (set_attr "type" "alu_shift")]
-)
-
-(define_insn "*thumb2_sub_shiftsi_compare0"
-  [(set (reg:CC_NOOV CC_REGNUM)
-	(compare:CC_NOOV
-	 (minus:SI (match_operand:SI 1 "s_register_operand" "r")
-		   (match_operator:SI 2 "shift_operator"
-		    [(match_operand:SI 3 "s_register_operand" "r")
-		     (match_operand:SI 4 "const_int_operand" "M")]))
-	 (const_int 0)))
-   (set (match_operand:SI 0 "s_register_operand" "=r")
-	(minus:SI (match_dup 1) (match_op_dup 2 [(match_dup 3)
-						 (match_dup 4)])))]
-  "TARGET_THUMB2"
-  "sub%.\\t%0, %1, %3%S2"
-  [(set_attr "conds" "set")
-   (set_attr "shift" "3")
-   (set_attr "type" "alu_shift")]
-)
-
-(define_insn "*thumb2_sub_shiftsi_compare0_scratch"
-  [(set (reg:CC_NOOV CC_REGNUM)
-	(compare:CC_NOOV
-	 (minus:SI (match_operand:SI 1 "s_register_operand" "r")
-		   (match_operator:SI 2 "shift_operator"
-		    [(match_operand:SI 3 "s_register_operand" "r")
-		     (match_operand:SI 4 "const_int_operand" "M")]))
-	 (const_int 0)))
-   (clobber (match_scratch:SI 0 "=r"))]
-  "TARGET_THUMB2"
-  "sub%.\\t%0, %1, %3%S2"
-  [(set_attr "conds" "set")
-   (set_attr "shift" "3")
-   (set_attr "type" "alu_shift")]
-)
-
 (define_insn "*thumb2_and_scc"
   [(set (match_operand:SI 0 "s_register_operand" "=r")
 	(and:SI (match_operator:SI 1 "arm_comparison_operator"
@@ -624,42 +351,6 @@
    ite\\t%D2\;mov%D2\\t%0, %1\;orr%d2\\t%0, %1, #1"
   [(set_attr "conds" "use")
    (set_attr "length" "6,10")]
-)
-
-(define_insn "*thumb2_compare_scc"
-  [(set (match_operand:SI 0 "s_register_operand" "=r,r")
-	(match_operator:SI 1 "arm_comparison_operator"
-	 [(match_operand:SI 2 "s_register_operand" "r,r")
-	  (match_operand:SI 3 "arm_add_operand" "rI,L")]))
-   (clobber (reg:CC CC_REGNUM))]
-  "TARGET_THUMB2"
-  "*
-    if (operands[3] == const0_rtx)
-      {
-	if (GET_CODE (operands[1]) == LT)
-	  return \"lsr\\t%0, %2, #31\";
-
-	if (GET_CODE (operands[1]) == GE)
-	  return \"mvn\\t%0, %2\;lsr\\t%0, %0, #31\";
-
-	if (GET_CODE (operands[1]) == EQ)
-	  return \"rsbs\\t%0, %2, #1\;it\\tcc\;movcc\\t%0, #0\";
-      }
-
-    if (GET_CODE (operands[1]) == NE)
-      {
-        if (which_alternative == 1)
-	  return \"adds\\t%0, %2, #%n3\;it\\tne\;movne\\t%0, #1\";
-        return \"subs\\t%0, %2, %3\;it\\tne\;movne\\t%0, #1\";
-      }
-    if (which_alternative == 1)
-      output_asm_insn (\"cmn\\t%2, #%n3\", operands);
-    else
-      output_asm_insn (\"cmp\\t%2, %3\", operands);
-    return \"ite\\t%D1\;mov%D1\\t%0, #0\;mov%d1\\t%0, #1\";
-  "
-  [(set_attr "conds" "clob")
-   (set_attr "length" "14")]
 )
 
 (define_insn "*thumb2_cond_move"
@@ -1033,7 +724,7 @@
    (set_attr "neg_pool_range" "*,250")]
 )
 
-(define_insn "*thumb2_zero_extendqisi2_v6"
+(define_insn "thumb2_zero_extendqisi2_v6"
   [(set (match_operand:SI 0 "s_register_operand" "=r,r")
 	(zero_extend:SI (match_operand:QI 1 "nonimmediate_operand" "r,m")))]
   "TARGET_THUMB2 && arm_arch6"
@@ -1258,7 +949,6 @@
    (set_attr "length" "2")]
 )
 
-<<<<<<< HEAD
 (define_peephole2
   [(set (match_operand:CC 0 "cc_register" "")
 	(compare:CC (match_operand:SI 1 "low_register_operand" "")
@@ -1335,8 +1025,6 @@
    (set_attr "length" "2,4")]
 )
 
-=======
->>>>>>> e33a1692
 ;; 16-bit encodings of "muls" and "mul<c>".  We only use these when
 ;; optimizing for size since "muls" is slow on all known
 ;; implementations and since "mul<c>" will be generated by
@@ -1396,11 +1084,7 @@
          (mult:SI (match_operand:SI 1 "register_operand" "%0")
 	          (match_operand:SI 2 "register_operand" "l"))
          (const_int 0)))
-<<<<<<< HEAD
    (clobber (match_scratch:SI 0 "=l"))]
-=======
-   (clobber (match_scratch:SI 0 "=r"))]
->>>>>>> e33a1692
   "TARGET_THUMB2 && optimize_size"
   "muls\\t%0, %2, %0"
   [(set_attr "length" "2")
@@ -1498,7 +1182,7 @@
    (set_attr "length" "2")]
 )
 
-(define_insn "orsi_notsi_si"
+(define_insn "*orsi_notsi_si"
   [(set (match_operand:SI 0 "s_register_operand" "=r")
 	(ior:SI (not:SI (match_operand:SI 2 "s_register_operand" "r"))
 		(match_operand:SI 1 "s_register_operand" "r")))]
@@ -1507,7 +1191,7 @@
   [(set_attr "predicable" "yes")]
 )
 
-(define_insn "*thumb_orsi_not_shiftsi_si"
+(define_insn "*orsi_not_shiftsi_si"
   [(set (match_operand:SI 0 "s_register_operand" "=r")
 	(ior:SI (not:SI (match_operator:SI 4 "shift_operator"
 			 [(match_operand:SI 2 "s_register_operand" "r")
@@ -1518,30 +1202,6 @@
   [(set_attr "predicable" "yes")
    (set_attr "shift" "2")
    (set_attr "type" "alu_shift")]
-)
-
-(define_insn_and_split "*thumb2_iorsi3"
-  [(set (match_operand:SI         0 "s_register_operand" "=r,r,r")
-	(ior:SI (match_operand:SI 1 "s_register_operand" "r,r,r")
-		(match_operand:SI 2 "reg_or_int_operand" "rI,K,?n")))]
-  "TARGET_THUMB2"
-  "@
-   orr%?\\t%0, %1, %2
-   orn%?\\t%0, %1, #%B2
-   #"
-  "TARGET_THUMB2
-   && GET_CODE (operands[2]) == CONST_INT
-   && !(const_ok_for_arm (INTVAL (operands[2]))
-	|| const_ok_for_arm (~INTVAL (operands[2])))"
-  [(clobber (const_int 0))]
-  "
-  arm_split_constant  (IOR, SImode, curr_insn, 
-	               INTVAL (operands[2]), operands[0], operands[1], 0);
-  DONE;
-  "
-  [(set_attr "length" "4,4,16")
-   (set_attr "predicable" "yes")]
-<<<<<<< HEAD
 )
 
 (define_peephole2
@@ -1571,6 +1231,29 @@
   operands[4] = gen_rtx_fmt_ee (GET_CODE (operands[4]) == NE ? LT : GE,
 				VOIDmode, operands[0], const0_rtx);
   ")
-=======
-)
->>>>>>> e33a1692
+
+(define_peephole2
+  [(set (match_operand:CC_NOOV 0 "cc_register" "")
+	(compare:CC_NOOV (zero_extract:SI
+			  (match_operand:SI 1 "low_register_operand" "")
+			  (match_operand:SI 2 "const_int_operand" "")
+			  (const_int 0))
+			 (const_int 0)))
+   (match_scratch:SI 3 "l")
+   (set (pc)
+	(if_then_else (match_operator:CC_NOOV 4 "equality_operator"
+		       [(match_dup 0) (const_int 0)])
+		      (match_operand 5 "" "")
+		      (match_operand 6 "" "")))]
+  "TARGET_THUMB2
+   && (INTVAL (operands[2]) > 0 && INTVAL (operands[2]) < 32)"
+  [(parallel [(set (match_dup 0)
+		   (compare:CC_NOOV (ashift:SI (match_dup 1) (match_dup 2))
+				    (const_int 0)))
+	      (clobber (match_dup 3))])
+   (set (pc)
+	(if_then_else (match_op_dup 4 [(match_dup 0) (const_int 0)])
+		      (match_dup 5) (match_dup 6)))]
+  "
+  operands[2] = GEN_INT (32 - INTVAL (operands[2]));
+  ")