--- conflicted
+++ resolved
@@ -1,9 +1,5 @@
 ;; ARM NEON coprocessor Machine Description
-<<<<<<< HEAD
-;; Copyright (C) 2006, 2007, 2008, 2009 Free Software Foundation, Inc.
-=======
 ;; Copyright (C) 2006, 2007, 2008, 2009, 2010 Free Software Foundation, Inc.
->>>>>>> 3082eeb7
 ;; Written by CodeSourcery.
 ;;
 ;; This file is part of GCC.
@@ -155,36 +151,6 @@
 ;; neon_type attribute definitions.
 (define_attr "vqh_mnem" "vadd,vmin,vmax" (const_string "vadd"))
 
-<<<<<<< HEAD
-;; Predicates used for setting neon_type
-
-(define_mode_attr Is_float_mode [(V8QI "false") (V16QI "false")
-				 (V4HI "false") (V8HI "false")
-				 (V2SI "false") (V4SI "false")
-				 (V2SF "true") (V4SF "true")
-				 (DI "false") (V2DI "false")])
-
-(define_mode_attr Scalar_mul_8_16 [(V8QI "true") (V16QI "true")
-				   (V4HI "true") (V8HI "true")
-				   (V2SI "false") (V4SI "false")
-				   (V2SF "false") (V4SF "false")
-				   (DI "false") (V2DI "false")])
-
-
-(define_mode_attr Is_d_reg [(V8QI "true") (V16QI "false")
-                            (V4HI "true") (V8HI  "false")
-                            (V2SI "true") (V4SI  "false")
-                            (V2SF "true") (V4SF  "false")
-                            (DI   "true") (V2DI  "false")])
-
-(define_mode_attr V_mode_nunits [(V8QI "8") (V16QI "16")
-                                 (V4HI "4") (V8HI "8")
-                                 (V2SI "2") (V4SI "4")
-                                 (V2SF "2") (V4SF "4")
-                                 (DI "1")   (V2DI "2")])
-
-=======
->>>>>>> 3082eeb7
 (define_insn "*neon_mov<mode>"
   [(set (match_operand:VD 0 "nonimmediate_operand"
 	  "=w,Uv,w, w,  ?r,?w,?r,?r, ?Us")
@@ -318,11 +284,7 @@
     }
 }
   [(set_attr "neon_type" "neon_int_1,neon_stm_2,neon_ldm_2")
-<<<<<<< HEAD
-   (set_attr "length" "<V_slen>,<V_slen>,<V_slen>")])
-=======
    (set (attr "length") (symbol_ref "arm_attr_length_move_neon (insn)"))])
->>>>>>> 3082eeb7
 
 (define_split
   [(set (match_operand:EI 0 "s_register_operand" "")
@@ -701,20 +663,12 @@
                                     (const_string "neon_mul_qqq_8_16_32_ddd_32")))))]
 )
 
-<<<<<<< HEAD
-(define_insn "*mul<mode>3add<mode>_neon"
-=======
 (define_insn "mul<mode>3add<mode>_neon"
->>>>>>> 3082eeb7
   [(set (match_operand:VDQ 0 "s_register_operand" "=w")
         (plus:VDQ (mult:VDQ (match_operand:VDQ 2 "s_register_operand" "w")
                             (match_operand:VDQ 3 "s_register_operand" "w"))
 		  (match_operand:VDQ 1 "s_register_operand" "0")))]
-<<<<<<< HEAD
-  "TARGET_NEON"
-=======
   "TARGET_NEON && (!<Is_float_mode> || flag_unsafe_math_optimizations)"
->>>>>>> 3082eeb7
   "vmla.<V_if_elem>\t%<V_reg>0, %<V_reg>2, %<V_reg>3"
   [(set (attr "neon_type")
       (if_then_else (ne (symbol_ref "<Is_float_mode>") (const_int 0))
@@ -731,20 +685,12 @@
                                     (const_string "neon_mla_qqq_32_qqd_32_scalar")))))]
 )
 
-<<<<<<< HEAD
-(define_insn "*mul<mode>3neg<mode>add<mode>_neon"
-=======
 (define_insn "mul<mode>3neg<mode>add<mode>_neon"
->>>>>>> 3082eeb7
   [(set (match_operand:VDQ 0 "s_register_operand" "=w")
         (minus:VDQ (match_operand:VDQ 1 "s_register_operand" "0")
                    (mult:VDQ (match_operand:VDQ 2 "s_register_operand" "w")
                              (match_operand:VDQ 3 "s_register_operand" "w"))))]
-<<<<<<< HEAD
-  "TARGET_NEON"
-=======
   "TARGET_NEON && (!<Is_float_mode> || flag_unsafe_math_optimizations)"
->>>>>>> 3082eeb7
   "vmls.<V_if_elem>\t%<V_reg>0, %<V_reg>2, %<V_reg>3"
   [(set (attr "neon_type")
       (if_then_else (ne (symbol_ref "<Is_float_mode>") (const_int 0))
@@ -1023,8 +969,6 @@
 ; SImode elements.
 
 (define_insn "vashl<mode>3"
-<<<<<<< HEAD
-=======
   [(set (match_operand:VDQIW 0 "s_register_operand" "=w,w")
 	(ashift:VDQIW (match_operand:VDQIW 1 "s_register_operand" "w,w")
 		      (match_operand:VDQIW 2 "imm_lshift_or_reg_neon" "w,Dn")))]
@@ -1047,7 +991,6 @@
 )
 
 (define_insn "vashr<mode>3_imm"
->>>>>>> 3082eeb7
   [(set (match_operand:VDQIW 0 "s_register_operand" "=w")
 	(ashiftrt:VDQIW (match_operand:VDQIW 1 "s_register_operand" "w")
 			(match_operand:VDQIW 2 "imm_for_neon_rshift_operand" "Dn")))]
@@ -2867,12 +2810,7 @@
 
 (define_insn "neon_vdup_n<mode>"
   [(set (match_operand:VX 0 "s_register_operand" "=w")
-<<<<<<< HEAD
-	(unspec:VX [(match_operand:<V_elem> 1 "s_register_operand" "r")]
-		   UNSPEC_VDUP_N))]
-=======
         (vec_duplicate:VX (match_operand:<V_elem> 1 "s_register_operand" "r")))]
->>>>>>> 3082eeb7
   "TARGET_NEON"
   "vdup%?.<V_sz_elem>\t%<V_reg>0, %1"
   ;; Assume this schedules like vmov.
@@ -2882,25 +2820,7 @@
 
 (define_insn "neon_vdup_n<mode>"
   [(set (match_operand:V32 0 "s_register_operand" "=w,w")
-<<<<<<< HEAD
-	(unspec:V32 [(match_operand:<V_elem> 1 "s_register_operand" "r,t")]
-		    UNSPEC_VDUP_N))]
-  "TARGET_NEON"
-  "@
-  vdup%?.<V_sz_elem>\t%<V_reg>0, %1
-  vdup%?.<V_sz_elem>\t%<V_reg>0, %y1"
-  ;; Assume this schedules like vmov.
-  [(set_attr "predicable" "yes")
-   (set_attr "neon_type" "neon_bp_simple")]
-)
-
-(define_insn "neon_vdup_ndi"
-  [(set (match_operand:DI 0 "s_register_operand" "=w")
-	(unspec:DI [(match_operand:DI 1 "s_register_operand" "r")]
-                   UNSPEC_VDUP_N))]
-=======
         (vec_duplicate:V32 (match_operand:<V_elem> 1 "s_register_operand" "r,t")))]
->>>>>>> 3082eeb7
   "TARGET_NEON"
   "@
   vdup%?.<V_sz_elem>\t%<V_reg>0, %1
