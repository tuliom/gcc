--- conflicted
+++ resolved
@@ -1,9 +1,5 @@
 ;; Constraint definitions for ARM and Thumb
-<<<<<<< HEAD
-;; Copyright (C) 2006, 2007, 2008 Free Software Foundation, Inc.
-=======
 ;; Copyright (C) 2006, 2007, 2008, 2010 Free Software Foundation, Inc.
->>>>>>> 3082eeb7
 ;; Contributed by ARM Ltd.
 
 ;; This file is part of GCC.
@@ -33,15 +29,9 @@
 ;; in Thumb-1 state: I, J, K, L, M, N, O
 
 ;; The following multi-letter normal constraints have been used:
-<<<<<<< HEAD
-;; in ARM/Thumb-2 state: Da, Db, Dc, Dn, Dl, DL, Dv, Dy
-;; in Thumb-1 state: Pa, Pb
-;; in Thumb-2 state: Ps, Pt
-=======
 ;; in ARM/Thumb-2 state: Da, Db, Dc, Dn, Dl, DL, Dv, Dy, Di, Dz
 ;; in Thumb-1 state: Pa, Pb, Pc, Pd
 ;; in Thumb-2 state: Pj, PJ, Ps, Pt, Pu, Pv, Pw, Px, Py
->>>>>>> 3082eeb7
 
 ;; The following memory constraints have been used:
 ;; in ARM/Thumb-2 state: Q, Ut, Uv, Uy, Un, Um, Us
@@ -85,8 +75,6 @@
 	   (and (match_code "const_int")
                 (match_test "(ival & 0xffff0000) == 0")))))
 
-<<<<<<< HEAD
-=======
 (define_constraint "Pj"
  "@internal A 12-bit constant suitable for an ADDW or SUBW instruction. (Thumb-2)"
  (and (match_code "const_int")
@@ -99,7 +87,6 @@
       (and (match_test "TARGET_THUMB2")
 	   (match_test "((-ival) & 0xfffff000) == 0"))))
 
->>>>>>> 3082eeb7
 (define_register_constraint "k" "STACK_REG"
  "@internal The stack register.")
 
@@ -174,8 +161,6 @@
        (match_test "TARGET_THUMB1 && ival >= -262 && ival <= 262
 		    && (ival > 255 || ival < -255)")))
 
-<<<<<<< HEAD
-=======
 (define_constraint "Pc"
   "@internal In Thumb-1 state a constant that is in the range 1021 to 1275"
   (and (match_code "const_int")
@@ -187,7 +172,6 @@
   (and (match_code "const_int")
        (match_test "TARGET_THUMB1 && ival >= 0 && ival <= 7")))
 
->>>>>>> 3082eeb7
 (define_constraint "Ps"
   "@internal In Thumb-2 state a constant in the range -255 to +255"
   (and (match_code "const_int")
@@ -198,8 +182,6 @@
   (and (match_code "const_int")
        (match_test "TARGET_THUMB2 && ival >= -7 && ival <= 7")))
 
-<<<<<<< HEAD
-=======
 (define_constraint "Pu"
   "@internal In Thumb-2 state a constant in the range +1 to +8"
   (and (match_code "const_int")
@@ -225,7 +207,6 @@
   (and (match_code "const_int")
        (match_test "TARGET_THUMB2 && ival >= 0 && ival <= 255")))
 
->>>>>>> 3082eeb7
 (define_constraint "G"
  "In ARM/Thumb-2 state a valid FPA immediate constant."
  (and (match_code "const_double")
