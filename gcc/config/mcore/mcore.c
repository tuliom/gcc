/* Output routines for Motorola MCore processor
   Copyright (C) 1993, 1999, 2000, 2001, 2002, 2003, 2004, 2005, 2007, 2008,
<<<<<<< HEAD
   2009 Free Software Foundation, Inc.
=======
   2009, 2010, 2011 Free Software Foundation, Inc.
>>>>>>> 3082eeb7

   This file is part of GCC.

   GCC is free software; you can redistribute it and/or modify it
   under the terms of the GNU General Public License as published
   by the Free Software Foundation; either version 3, or (at your
   option) any later version.

   GCC is distributed in the hope that it will be useful, but WITHOUT
   ANY WARRANTY; without even the implied warranty of MERCHANTABILITY
   or FITNESS FOR A PARTICULAR PURPOSE.  See the GNU General Public
   License for more details.

   You should have received a copy of the GNU General Public License
   along with GCC; see the file COPYING3.  If not see
   <http://www.gnu.org/licenses/>.  */

#include "config.h"
#include "system.h"
#include "coretypes.h"
#include "tm.h"
#include "rtl.h"
#include "tree.h"
#include "tm_p.h"
#include "mcore.h"
#include "regs.h"
#include "hard-reg-set.h"
#include "insn-config.h"
#include "conditions.h"
#include "output.h"
#include "insn-attr.h"
#include "flags.h"
#include "obstack.h"
#include "expr.h"
#include "reload.h"
#include "recog.h"
#include "function.h"
#include "ggc.h"
#include "diagnostic-core.h"
#include "target.h"
#include "target-def.h"
#include "df.h"

/* For dumping information about frame sizes.  */
char * mcore_current_function_name = 0;
long   mcore_current_compilation_timestamp = 0;

/* Global variables for machine-dependent things.  */

/* Provides the class number of the smallest class containing
   reg number.  */
const enum reg_class regno_reg_class[FIRST_PSEUDO_REGISTER] =
{
  GENERAL_REGS,	ONLYR1_REGS,  LRW_REGS,	    LRW_REGS,
  LRW_REGS,	LRW_REGS,     LRW_REGS,	    LRW_REGS,
  LRW_REGS,	LRW_REGS,     LRW_REGS,	    LRW_REGS,
  LRW_REGS,	LRW_REGS,     LRW_REGS,	    GENERAL_REGS,
  GENERAL_REGS, C_REGS,       NO_REGS,      NO_REGS,
};

struct mcore_frame
{
  int arg_size;			/* Stdarg spills (bytes).  */
  int reg_size;			/* Non-volatile reg saves (bytes).  */
  int reg_mask;			/* Non-volatile reg saves.  */
  int local_size;		/* Locals.  */
  int outbound_size;		/* Arg overflow on calls out.  */
  int pad_outbound;
  int pad_local;
  int pad_reg;
  /* Describe the steps we'll use to grow it.  */
#define	MAX_STACK_GROWS	4	/* Gives us some spare space.  */
  int growth[MAX_STACK_GROWS];
  int arg_offset;
  int reg_offset;
  int reg_growth;
  int local_growth;
};

typedef enum
{
  COND_NO,
  COND_MOV_INSN,
  COND_CLR_INSN,
  COND_INC_INSN,
  COND_DEC_INSN,
  COND_BRANCH_INSN
}
cond_type;

static void       output_stack_adjust           (int, int);
static int        calc_live_regs                (int *);
static int        try_constant_tricks           (long, HOST_WIDE_INT *, HOST_WIDE_INT *);
static const char *     output_inline_const     (enum machine_mode, rtx *);
static void       layout_mcore_frame            (struct mcore_frame *);
static void       mcore_setup_incoming_varargs	(cumulative_args_t, enum machine_mode, tree, int *, int);
static cond_type  is_cond_candidate             (rtx);
static rtx        emit_new_cond_insn            (rtx, int);
static rtx        conditionalize_block          (rtx);
static void       conditionalize_optimization   (void);
static void       mcore_reorg                   (void);
static rtx        handle_structs_in_regs        (enum machine_mode, const_tree, int);
static void       mcore_mark_dllexport          (tree);
static void       mcore_mark_dllimport          (tree);
static int        mcore_dllexport_p             (tree);
static int        mcore_dllimport_p             (tree);
static tree       mcore_handle_naked_attribute  (tree *, tree, tree, int, bool *);
#ifdef OBJECT_FORMAT_ELF
static void	  mcore_asm_named_section       (const char *,
						 unsigned int, tree);
#endif
static void       mcore_print_operand           (FILE *, rtx, int);
static void       mcore_print_operand_address   (FILE *, rtx);
static bool       mcore_print_operand_punct_valid_p (unsigned char code);
static void       mcore_unique_section	        (tree, int);
static void mcore_encode_section_info		(tree, rtx, int);
static const char *mcore_strip_name_encoding	(const char *);
static int        mcore_const_costs            	(rtx, RTX_CODE);
static int        mcore_and_cost               	(rtx);
static int        mcore_ior_cost               	(rtx);
static bool       mcore_rtx_costs		(rtx, int, int, int,
						 int *, bool);
static void       mcore_external_libcall	(rtx);
static bool       mcore_return_in_memory	(const_tree, const_tree);
static int        mcore_arg_partial_bytes       (cumulative_args_t,
						 enum machine_mode,
						 tree, bool);
<<<<<<< HEAD
static void       mcore_asm_trampoline_template (FILE *);
static void       mcore_trampoline_init		(rtx, tree, rtx);
=======
static rtx        mcore_function_arg            (cumulative_args_t,
						 enum machine_mode,
						 const_tree, bool);
static void       mcore_function_arg_advance    (cumulative_args_t,
						 enum machine_mode,
						 const_tree, bool);
static unsigned int mcore_function_arg_boundary (enum machine_mode,
						 const_tree);
static void       mcore_asm_trampoline_template (FILE *);
static void       mcore_trampoline_init		(rtx, tree, rtx);
static void       mcore_option_override		(void);
static bool       mcore_legitimate_constant_p   (enum machine_mode, rtx);
>>>>>>> 3082eeb7

/* MCore specific attributes.  */

static const struct attribute_spec mcore_attribute_table[] =
{
<<<<<<< HEAD
  /* { name, min_len, max_len, decl_req, type_req, fn_type_req, handler } */
  { "dllexport", 0, 0, true,  false, false, NULL },
  { "dllimport", 0, 0, true,  false, false, NULL },
  { "naked",     0, 0, true,  false, false, mcore_handle_naked_attribute },
  { NULL,        0, 0, false, false, false, NULL }
=======
  /* { name, min_len, max_len, decl_req, type_req, fn_type_req, handler,
       affects_type_identity } */
  { "dllexport", 0, 0, true,  false, false, NULL, false },
  { "dllimport", 0, 0, true,  false, false, NULL, false },
  { "naked",     0, 0, true,  false, false, mcore_handle_naked_attribute,
    false },
  { NULL,        0, 0, false, false, false, NULL, false }
>>>>>>> 3082eeb7
};

/* Initialize the GCC target structure.  */
#undef  TARGET_ASM_EXTERNAL_LIBCALL
#define TARGET_ASM_EXTERNAL_LIBCALL	mcore_external_libcall

#if TARGET_DLLIMPORT_DECL_ATTRIBUTES
#undef  TARGET_MERGE_DECL_ATTRIBUTES
#define TARGET_MERGE_DECL_ATTRIBUTES	merge_dllimport_decl_attributes
#endif

#ifdef OBJECT_FORMAT_ELF
#undef  TARGET_ASM_UNALIGNED_HI_OP
#define TARGET_ASM_UNALIGNED_HI_OP "\t.short\t"
#undef  TARGET_ASM_UNALIGNED_SI_OP
#define TARGET_ASM_UNALIGNED_SI_OP "\t.long\t"
#endif

#undef  TARGET_PRINT_OPERAND
#define TARGET_PRINT_OPERAND		mcore_print_operand
#undef  TARGET_PRINT_OPERAND_ADDRESS
#define TARGET_PRINT_OPERAND_ADDRESS	mcore_print_operand_address
#undef  TARGET_PRINT_OPERAND_PUNCT_VALID_P
#define TARGET_PRINT_OPERAND_PUNCT_VALID_P mcore_print_operand_punct_valid_p

#undef  TARGET_ATTRIBUTE_TABLE
#define TARGET_ATTRIBUTE_TABLE 		mcore_attribute_table
#undef  TARGET_ASM_UNIQUE_SECTION
#define TARGET_ASM_UNIQUE_SECTION 	mcore_unique_section
#undef  TARGET_ASM_FUNCTION_RODATA_SECTION
#define TARGET_ASM_FUNCTION_RODATA_SECTION default_no_function_rodata_section
#undef  TARGET_ENCODE_SECTION_INFO
#define TARGET_ENCODE_SECTION_INFO 	mcore_encode_section_info
#undef  TARGET_STRIP_NAME_ENCODING
#define TARGET_STRIP_NAME_ENCODING	mcore_strip_name_encoding
#undef  TARGET_RTX_COSTS
#define TARGET_RTX_COSTS 		mcore_rtx_costs
#undef  TARGET_ADDRESS_COST
#define TARGET_ADDRESS_COST 		hook_int_rtx_bool_0
#undef  TARGET_MACHINE_DEPENDENT_REORG
#define TARGET_MACHINE_DEPENDENT_REORG	mcore_reorg

#undef  TARGET_PROMOTE_FUNCTION_MODE
#define TARGET_PROMOTE_FUNCTION_MODE	default_promote_function_mode_always_promote
#undef  TARGET_PROMOTE_PROTOTYPES
#define TARGET_PROMOTE_PROTOTYPES	hook_bool_const_tree_true

#undef  TARGET_RETURN_IN_MEMORY
#define TARGET_RETURN_IN_MEMORY		mcore_return_in_memory
#undef  TARGET_MUST_PASS_IN_STACK
#define TARGET_MUST_PASS_IN_STACK	must_pass_in_stack_var_size
#undef  TARGET_PASS_BY_REFERENCE
#define TARGET_PASS_BY_REFERENCE  hook_pass_by_reference_must_pass_in_stack
#undef  TARGET_ARG_PARTIAL_BYTES
#define TARGET_ARG_PARTIAL_BYTES	mcore_arg_partial_bytes
#undef  TARGET_FUNCTION_ARG
#define TARGET_FUNCTION_ARG		mcore_function_arg
#undef  TARGET_FUNCTION_ARG_ADVANCE
#define TARGET_FUNCTION_ARG_ADVANCE	mcore_function_arg_advance
#undef  TARGET_FUNCTION_ARG_BOUNDARY
#define TARGET_FUNCTION_ARG_BOUNDARY	mcore_function_arg_boundary

#undef  TARGET_SETUP_INCOMING_VARARGS
#define TARGET_SETUP_INCOMING_VARARGS	mcore_setup_incoming_varargs

#undef  TARGET_ASM_TRAMPOLINE_TEMPLATE
#define TARGET_ASM_TRAMPOLINE_TEMPLATE	mcore_asm_trampoline_template
#undef  TARGET_TRAMPOLINE_INIT
#define TARGET_TRAMPOLINE_INIT		mcore_trampoline_init

<<<<<<< HEAD
=======
#undef TARGET_OPTION_OVERRIDE
#define TARGET_OPTION_OVERRIDE mcore_option_override

#undef TARGET_LEGITIMATE_CONSTANT_P
#define TARGET_LEGITIMATE_CONSTANT_P mcore_legitimate_constant_p

>>>>>>> 3082eeb7
struct gcc_target targetm = TARGET_INITIALIZER;

/* Adjust the stack and return the number of bytes taken to do it.  */
static void
output_stack_adjust (int direction, int size)
{
  /* If extending stack a lot, we do it incrementally.  */
  if (direction < 0 && size > mcore_stack_increment && mcore_stack_increment > 0)
    {
      rtx tmp = gen_rtx_REG (SImode, 1);
      rtx memref;

      emit_insn (gen_movsi (tmp, GEN_INT (mcore_stack_increment)));
      do
	{
	  emit_insn (gen_subsi3 (stack_pointer_rtx, stack_pointer_rtx, tmp));
	  memref = gen_rtx_MEM (SImode, stack_pointer_rtx);
	  MEM_VOLATILE_P (memref) = 1;
	  emit_insn (gen_movsi (memref, stack_pointer_rtx));
	  size -= mcore_stack_increment;
	}
      while (size > mcore_stack_increment);

      /* SIZE is now the residual for the last adjustment,
	 which doesn't require a probe.  */
    }

  if (size)
    {
      rtx insn;
      rtx val = GEN_INT (size);

      if (size > 32)
	{
	  rtx nval = gen_rtx_REG (SImode, 1);
	  emit_insn (gen_movsi (nval, val));
	  val = nval;
	}
      
      if (direction > 0)
	insn = gen_addsi3 (stack_pointer_rtx, stack_pointer_rtx, val);
      else
	insn = gen_subsi3 (stack_pointer_rtx, stack_pointer_rtx, val);
      
      emit_insn (insn);
    }
}

/* Work out the registers which need to be saved,
   both as a mask and a count.  */

static int
calc_live_regs (int * count)
{
  int reg;
  int live_regs_mask = 0;
  
  * count = 0;

  for (reg = 0; reg < FIRST_PSEUDO_REGISTER; reg++)
    {
      if (df_regs_ever_live_p (reg) && !call_used_regs[reg])
	{
	  (*count)++;
	  live_regs_mask |= (1 << reg);
	}
    }

  return live_regs_mask;
}

/* Print the operand address in x to the stream.  */

static void
mcore_print_operand_address (FILE * stream, rtx x)
{
  switch (GET_CODE (x))
    {
    case REG:
      fprintf (stream, "(%s)", reg_names[REGNO (x)]);
      break;
      
    case PLUS:
      {
	rtx base = XEXP (x, 0);
	rtx index = XEXP (x, 1);

	if (GET_CODE (base) != REG)
	  {
	    /* Ensure that BASE is a register (one of them must be).  */
	    rtx temp = base;
	    base = index;
	    index = temp;
	  }

	switch (GET_CODE (index))
	  {
	  case CONST_INT:
	    fprintf (stream, "(%s," HOST_WIDE_INT_PRINT_DEC ")",
		     reg_names[REGNO(base)], INTVAL (index));
	    break;

	  default:
	    gcc_unreachable ();
	  }
      }

      break;

    default:
      output_addr_const (stream, x);
      break;
    }
}

static bool
mcore_print_operand_punct_valid_p (unsigned char code)
{
  return (code == '.' || code == '#' || code == '*' || code == '^'
	  || code == '!');
}

/* Print operand x (an rtx) in assembler syntax to file stream
   according to modifier code.

   'R'  print the next register or memory location along, i.e. the lsw in
        a double word value
   'O'  print a constant without the #
   'M'  print a constant as its negative
   'P'  print log2 of a power of two
   'Q'  print log2 of an inverse of a power of two
   'U'  print register for ldm/stm instruction
   'X'  print byte number for xtrbN instruction.  */

static void
mcore_print_operand (FILE * stream, rtx x, int code)
{
  switch (code)
    {
    case 'N':
      if (INTVAL(x) == -1)
	fprintf (asm_out_file, "32");
      else
	fprintf (asm_out_file, "%d", exact_log2 (INTVAL (x) + 1));
      break;
    case 'P':
      fprintf (asm_out_file, "%d", exact_log2 (INTVAL (x) & 0xffffffff));
      break;
    case 'Q':
      fprintf (asm_out_file, "%d", exact_log2 (~INTVAL (x)));
      break;
    case 'O':
      fprintf (asm_out_file, HOST_WIDE_INT_PRINT_DEC, INTVAL (x));
      break;
    case 'M':
      fprintf (asm_out_file, HOST_WIDE_INT_PRINT_DEC, - INTVAL (x));
      break;
    case 'R':
      /* Next location along in memory or register.  */
      switch (GET_CODE (x))
	{
	case REG:
	  fputs (reg_names[REGNO (x) + 1], (stream));
	  break;
	case MEM:
	  mcore_print_operand_address
	    (stream, XEXP (adjust_address (x, SImode, 4), 0));
	  break;
	default:
	  gcc_unreachable ();
	}
      break;
    case 'U':
      fprintf (asm_out_file, "%s-%s", reg_names[REGNO (x)],
	       reg_names[REGNO (x) + 3]);
      break;
    case 'x':
      fprintf (asm_out_file, HOST_WIDE_INT_PRINT_HEX, INTVAL (x));
      break;
    case 'X':
      fprintf (asm_out_file, HOST_WIDE_INT_PRINT_DEC, 3 - INTVAL (x) / 8);
      break;

    default:
      switch (GET_CODE (x))
	{
	case REG:
	  fputs (reg_names[REGNO (x)], (stream));
	  break;
	case MEM:
	  output_address (XEXP (x, 0));
	  break;
	default:
	  output_addr_const (stream, x);
	  break;
	}
      break;
    }
}

/* What does a constant cost ?  */

static int
mcore_const_costs (rtx exp, enum rtx_code code)
{
  HOST_WIDE_INT val = INTVAL (exp);

  /* Easy constants.  */
  if (   CONST_OK_FOR_I (val)	
      || CONST_OK_FOR_M (val)	
      || CONST_OK_FOR_N (val)	
      || (code == PLUS && CONST_OK_FOR_L (val)))
    return 1;					
  else if (code == AND
	   && (   CONST_OK_FOR_M (~val)
	       || CONST_OK_FOR_N (~val)))
    return 2;
  else if (code == PLUS			
	   && (   CONST_OK_FOR_I (-val)	
	       || CONST_OK_FOR_M (-val)	
	       || CONST_OK_FOR_N (-val)))	
    return 2;						

  return 5;					
}

/* What does an and instruction cost - we do this b/c immediates may 
   have been relaxed.   We want to ensure that cse will cse relaxed immeds
   out.  Otherwise we'll get bad code (multiple reloads of the same const).  */

static int
mcore_and_cost (rtx x)
{
  HOST_WIDE_INT val;

  if (GET_CODE (XEXP (x, 1)) != CONST_INT)
    return 2;

  val = INTVAL (XEXP (x, 1));
   
  /* Do it directly.  */
  if (CONST_OK_FOR_K (val) || CONST_OK_FOR_M (~val))
    return 2;
  /* Takes one instruction to load.  */
  else if (const_ok_for_mcore (val))
    return 3;
  /* Takes two instructions to load.  */
  else if (TARGET_HARDLIT && mcore_const_ok_for_inline (val))
    return 4;

  /* Takes a lrw to load.  */
  return 5;
}

/* What does an or cost - see and_cost().  */

static int
mcore_ior_cost (rtx x)
{
  HOST_WIDE_INT val;

  if (GET_CODE (XEXP (x, 1)) != CONST_INT)
    return 2;

  val = INTVAL (XEXP (x, 1));

  /* Do it directly with bclri.  */
  if (CONST_OK_FOR_M (val))
    return 2;
  /* Takes one instruction to load.  */
  else if (const_ok_for_mcore (val))
    return 3;
  /* Takes two instructions to load.  */
  else if (TARGET_HARDLIT && mcore_const_ok_for_inline (val))
    return 4;
  
  /* Takes a lrw to load.  */
  return 5;
}

static bool
mcore_rtx_costs (rtx x, int code, int outer_code, int opno ATTRIBUTE_UNUSED,
		 int * total, bool speed ATTRIBUTE_UNUSED)
{
  switch (code)
    {
    case CONST_INT:
      *total = mcore_const_costs (x, (enum rtx_code) outer_code);
      return true;
    case CONST:
    case LABEL_REF:
    case SYMBOL_REF:
      *total = 5;
      return true;
    case CONST_DOUBLE:
      *total = 10;
      return true;

    case AND:
      *total = COSTS_N_INSNS (mcore_and_cost (x));
      return true;

    case IOR:
      *total = COSTS_N_INSNS (mcore_ior_cost (x));
      return true;

    case DIV:
    case UDIV:
    case MOD:
    case UMOD:
    case FLOAT:
    case FIX:
      *total = COSTS_N_INSNS (100);
      return true;
  
    default:
      return false;
    }
}

/* Prepare the operands for a comparison.  Return whether the branch/setcc
   should reverse the operands.  */

bool
mcore_gen_compare (enum rtx_code code, rtx op0, rtx op1)
{
  rtx cc_reg = gen_rtx_REG (CCmode, CC_REG);
  bool invert;

  if (GET_CODE (op1) == CONST_INT)
    {
      HOST_WIDE_INT val = INTVAL (op1);
      
      switch (code)
	{
	case GTU:
	  /* Unsigned > 0 is the same as != 0; everything else is converted
	     below to LEU (reversed cmphs).  */
	  if (val == 0)
	    code = NE;
	  break;

        /* Check whether (LE A imm) can become (LT A imm + 1),
	   or (GT A imm) can become (GE A imm + 1).  */
	case GT:
	case LE:
	  if (CONST_OK_FOR_J (val + 1))
	    {
	      op1 = GEN_INT (val + 1);
	      code = code == LE ? LT : GE;
	    }
	  break;
	  
	default:
	  break;
	}
    }
 
  if (CONSTANT_P (op1) && GET_CODE (op1) != CONST_INT)
    op1 = force_reg (SImode, op1);

  /* cmpnei: 0-31 (K immediate)
     cmplti: 1-32 (J immediate, 0 using btsti x,31).  */
  invert = false;
  switch (code)
    {
    case EQ:	/* Use inverted condition, cmpne.  */
      code = NE;
      invert = true;
      /* Drop through.  */
      
    case NE:	/* Use normal condition, cmpne.  */
      if (GET_CODE (op1) == CONST_INT && ! CONST_OK_FOR_K (INTVAL (op1)))
	op1 = force_reg (SImode, op1);
      break;

    case LE:	/* Use inverted condition, reversed cmplt.  */
      code = GT;
      invert = true;
      /* Drop through.  */
      
    case GT:	/* Use normal condition, reversed cmplt.  */
      if (GET_CODE (op1) == CONST_INT)
	op1 = force_reg (SImode, op1);
      break;

    case GE:	/* Use inverted condition, cmplt.  */
      code = LT;
      invert = true;
      /* Drop through.  */
      
    case LT:	/* Use normal condition, cmplt.  */
      if (GET_CODE (op1) == CONST_INT && 
	  /* covered by btsti x,31.  */
	  INTVAL (op1) != 0 &&
	  ! CONST_OK_FOR_J (INTVAL (op1)))
	op1 = force_reg (SImode, op1);
      break;

    case GTU:	/* Use inverted condition, cmple.  */
      /* We coped with unsigned > 0 above.  */
      gcc_assert (GET_CODE (op1) != CONST_INT || INTVAL (op1) != 0);
      code = LEU;
      invert = true;
      /* Drop through.  */
      
    case LEU:	/* Use normal condition, reversed cmphs.  */
      if (GET_CODE (op1) == CONST_INT && INTVAL (op1) != 0)
	op1 = force_reg (SImode, op1);
      break;

    case LTU:	/* Use inverted condition, cmphs.  */
      code = GEU;
      invert = true;
      /* Drop through.  */
      
    case GEU:	/* Use normal condition, cmphs.  */
      if (GET_CODE (op1) == CONST_INT && INTVAL (op1) != 0)
	op1 = force_reg (SImode, op1);
      break;

    default:
      break;
    }

  emit_insn (gen_rtx_SET (VOIDmode,
			  cc_reg,
			  gen_rtx_fmt_ee (code, CCmode, op0, op1)));
  return invert;
}

int
mcore_symbolic_address_p (rtx x)
{
  switch (GET_CODE (x))
    {
    case SYMBOL_REF:
    case LABEL_REF:
      return 1;
    case CONST:
      x = XEXP (x, 0);
      return (   (GET_CODE (XEXP (x, 0)) == SYMBOL_REF
	       || GET_CODE (XEXP (x, 0)) == LABEL_REF)
	      && GET_CODE (XEXP (x, 1)) == CONST_INT);
    default:
      return 0;
    }
}

/* Functions to output assembly code for a function call.  */

char *
mcore_output_call (rtx operands[], int index)
{
  static char buffer[20];
  rtx addr = operands [index];
  
  if (REG_P (addr))
    {
      if (TARGET_CG_DATA)
	{
	  gcc_assert (mcore_current_function_name);
	  
	  ASM_OUTPUT_CG_EDGE (asm_out_file, mcore_current_function_name,
			      "unknown", 1);
	}

      sprintf (buffer, "jsr\t%%%d", index);
    }
  else
    {
      if (TARGET_CG_DATA)
	{
	  gcc_assert (mcore_current_function_name);
	  gcc_assert (GET_CODE (addr) == SYMBOL_REF);
	  
	  ASM_OUTPUT_CG_EDGE (asm_out_file, mcore_current_function_name,
			      XSTR (addr, 0), 0);
	}
      
      sprintf (buffer, "jbsr\t%%%d", index);
    }

  return buffer;
}

/* Can we load a constant with a single instruction ?  */

int
const_ok_for_mcore (HOST_WIDE_INT value)
{
  if (value >= 0 && value <= 127)
    return 1;
  
  /* Try exact power of two.  */
  if (CONST_OK_FOR_M (value))
    return 1;
  
  /* Try exact power of two - 1.  */
  if (CONST_OK_FOR_N (value) && value != -1)
    return 1;
  
  return 0;
}

/* Can we load a constant inline with up to 2 instructions ?  */

int
mcore_const_ok_for_inline (HOST_WIDE_INT value)
{
  HOST_WIDE_INT x, y;
   
  return try_constant_tricks (value, & x, & y) > 0;
}

/* Are we loading the constant using a not ?  */

int
mcore_const_trick_uses_not (HOST_WIDE_INT value)
{
  HOST_WIDE_INT x, y;

  return try_constant_tricks (value, & x, & y) == 2; 
}       

/* Try tricks to load a constant inline and return the trick number if
   success (0 is non-inlinable).
  
   0: not inlinable
   1: single instruction (do the usual thing)
   2: single insn followed by a 'not'
   3: single insn followed by a subi
   4: single insn followed by an addi
   5: single insn followed by rsubi
   6: single insn followed by bseti
   7: single insn followed by bclri
   8: single insn followed by rotli
   9: single insn followed by lsli
   10: single insn followed by ixh
   11: single insn followed by ixw.  */

static int
try_constant_tricks (HOST_WIDE_INT value, HOST_WIDE_INT * x, HOST_WIDE_INT * y)
{
  HOST_WIDE_INT i;
  unsigned HOST_WIDE_INT bit, shf, rot;

  if (const_ok_for_mcore (value))
    return 1;	/* Do the usual thing.  */
  
  if (! TARGET_HARDLIT) 
    return 0;

  if (const_ok_for_mcore (~value))
    {
      *x = ~value;
      return 2;
    }

  for (i = 1; i <= 32; i++)
    {
      if (const_ok_for_mcore (value - i))
	{
	  *x = value - i;
	  *y = i;

	  return 3;
	}

      if (const_ok_for_mcore (value + i))
	{
	  *x = value + i;
	  *y = i;

	  return 4;
	}
    }

  bit = 0x80000000ULL;

  for (i = 0; i <= 31; i++)
    {
      if (const_ok_for_mcore (i - value))
	{
	  *x = i - value;
	  *y = i;

	  return 5;
	}

      if (const_ok_for_mcore (value & ~bit))
	{
	  *y = bit;
	  *x = value & ~bit;
	  return 6;
	}

      if (const_ok_for_mcore (value | bit))
	{
	  *y = ~bit;
	  *x = value | bit;

	  return 7;
	}

      bit >>= 1;
    }

  shf = value;
  rot = value;

  for (i = 1; i < 31; i++)
    {
      int c;

      /* MCore has rotate left.  */
      c = rot << 31;
      rot >>= 1;
      rot &= 0x7FFFFFFF;
      rot |= c;   /* Simulate rotate.  */

      if (const_ok_for_mcore (rot))
	{
	  *y = i;
	  *x = rot;

	  return 8;
	}

      if (shf & 1)
	shf = 0;	/* Can't use logical shift, low order bit is one.  */

      shf >>= 1;

      if (shf != 0 && const_ok_for_mcore (shf))
	{
	  *y = i;
	  *x = shf;

	  return 9;
	}
    }

  if ((value % 3) == 0 && const_ok_for_mcore (value / 3))
    {
      *x = value / 3;

      return 10;
    }

  if ((value % 5) == 0 && const_ok_for_mcore (value / 5))
    {
      *x = value / 5;

      return 11;
    }
  
  return 0;
}

/* Check whether reg is dead at first.  This is done by searching ahead
   for either the next use (i.e., reg is live), a death note, or a set of
   reg.  Don't just use dead_or_set_p() since reload does not always mark 
   deaths (especially if PRESERVE_DEATH_NOTES_REGNO_P is not defined). We
   can ignore subregs by extracting the actual register.  BRC  */

int
mcore_is_dead (rtx first, rtx reg)
{
  rtx insn;

  /* For mcore, subregs can't live independently of their parent regs.  */
  if (GET_CODE (reg) == SUBREG)
    reg = SUBREG_REG (reg);

  /* Dies immediately.  */
  if (dead_or_set_p (first, reg))
    return 1;

  /* Look for conclusive evidence of live/death, otherwise we have
     to assume that it is live.  */
  for (insn = NEXT_INSN (first); insn; insn = NEXT_INSN (insn))
    {
      if (GET_CODE (insn) == JUMP_INSN)
	return 0;	/* We lose track, assume it is alive.  */

      else if (GET_CODE(insn) == CALL_INSN)
	{
	  /* Call's might use it for target or register parms.  */
	  if (reg_referenced_p (reg, PATTERN (insn))
	      || find_reg_fusage (insn, USE, reg))
	    return 0;
	  else if (dead_or_set_p (insn, reg))
            return 1;
	}
      else if (GET_CODE (insn) == INSN)
	{
	  if (reg_referenced_p (reg, PATTERN (insn)))
            return 0;
	  else if (dead_or_set_p (insn, reg))
            return 1;
	}
    }

  /* No conclusive evidence either way, we cannot take the chance
     that control flow hid the use from us -- "I'm not dead yet".  */
  return 0;
}

/* Count the number of ones in mask.  */

int
mcore_num_ones (HOST_WIDE_INT mask)
{
  /* A trick to count set bits recently posted on comp.compilers.  */
  mask =  (mask >> 1  & 0x55555555) + (mask & 0x55555555);
  mask = ((mask >> 2) & 0x33333333) + (mask & 0x33333333);
  mask = ((mask >> 4) + mask) & 0x0f0f0f0f;
  mask = ((mask >> 8) + mask);

  return (mask + (mask >> 16)) & 0xff;
}

/* Count the number of zeros in mask.  */

int
mcore_num_zeros (HOST_WIDE_INT mask)
{
  return 32 - mcore_num_ones (mask);
}

/* Determine byte being masked.  */

int
mcore_byte_offset (unsigned int mask)
{
  if (mask == 0x00ffffffL)
    return 0;
  else if (mask == 0xff00ffffL)
    return 1;
  else if (mask == 0xffff00ffL)
    return 2;
  else if (mask == 0xffffff00L)
    return 3;

  return -1;
}

/* Determine halfword being masked.  */

int
mcore_halfword_offset (unsigned int mask)
{
  if (mask == 0x0000ffffL)
    return 0;
  else if (mask == 0xffff0000L)
    return 1;

  return -1;
}

/* Output a series of bseti's corresponding to mask.  */

const char *
mcore_output_bseti (rtx dst, int mask)
{
  rtx out_operands[2];
  int bit;

  out_operands[0] = dst;

  for (bit = 0; bit < 32; bit++)
    {
      if ((mask & 0x1) == 0x1)
	{
	  out_operands[1] = GEN_INT (bit);
	  
	  output_asm_insn ("bseti\t%0,%1", out_operands);
	}
      mask >>= 1;
    }  

  return "";
}

/* Output a series of bclri's corresponding to mask.  */

const char *
mcore_output_bclri (rtx dst, int mask)
{
  rtx out_operands[2];
  int bit;

  out_operands[0] = dst;

  for (bit = 0; bit < 32; bit++)
    {
      if ((mask & 0x1) == 0x0)
	{
	  out_operands[1] = GEN_INT (bit);
	  
	  output_asm_insn ("bclri\t%0,%1", out_operands);
	}
      
      mask >>= 1;
    }  

  return "";
}

/* Output a conditional move of two constants that are +/- 1 within each
   other.  See the "movtK" patterns in mcore.md.   I'm not sure this is
   really worth the effort.  */

const char *
mcore_output_cmov (rtx operands[], int cmp_t, const char * test)
{
  HOST_WIDE_INT load_value;
  HOST_WIDE_INT adjust_value;
  rtx out_operands[4];

  out_operands[0] = operands[0];

  /* Check to see which constant is loadable.  */
  if (const_ok_for_mcore (INTVAL (operands[1])))
    {
      out_operands[1] = operands[1];
      out_operands[2] = operands[2];
    }
  else if (const_ok_for_mcore (INTVAL (operands[2])))
    {
      out_operands[1] = operands[2];
      out_operands[2] = operands[1];

      /* Complement test since constants are swapped.  */
      cmp_t = (cmp_t == 0);
    }
  load_value   = INTVAL (out_operands[1]);
  adjust_value = INTVAL (out_operands[2]);

  /* First output the test if folded into the pattern.  */

  if (test) 
    output_asm_insn (test, operands);

  /* Load the constant - for now, only support constants that can be
     generated with a single instruction.  maybe add general inlinable
     constants later (this will increase the # of patterns since the
     instruction sequence has a different length attribute).  */
  if (load_value >= 0 && load_value <= 127)
    output_asm_insn ("movi\t%0,%1", out_operands);
  else if (CONST_OK_FOR_M (load_value))
    output_asm_insn ("bgeni\t%0,%P1", out_operands);
  else if (CONST_OK_FOR_N (load_value))
    output_asm_insn ("bmaski\t%0,%N1", out_operands);
   
  /* Output the constant adjustment.  */
  if (load_value > adjust_value)
    {
      if (cmp_t)
	output_asm_insn ("decf\t%0", out_operands);
      else
	output_asm_insn ("dect\t%0", out_operands);
    }
  else
    {
      if (cmp_t)
	output_asm_insn ("incf\t%0", out_operands);
      else
	output_asm_insn ("inct\t%0", out_operands);
    }

  return "";
}

/* Outputs the peephole for moving a constant that gets not'ed followed 
   by an and (i.e. combine the not and the and into andn). BRC  */

const char *
mcore_output_andn (rtx insn ATTRIBUTE_UNUSED, rtx operands[])
{
  HOST_WIDE_INT x, y;
  rtx out_operands[3];
  const char * load_op;
  char buf[256];
  int trick_no;

  trick_no = try_constant_tricks (INTVAL (operands[1]), &x, &y);
  gcc_assert (trick_no == 2);

  out_operands[0] = operands[0];
  out_operands[1] = GEN_INT (x);
  out_operands[2] = operands[2];

  if (x >= 0 && x <= 127)
    load_op = "movi\t%0,%1";
  
  /* Try exact power of two.  */
  else if (CONST_OK_FOR_M (x))
    load_op = "bgeni\t%0,%P1";
  
  /* Try exact power of two - 1.  */
  else if (CONST_OK_FOR_N (x))
    load_op = "bmaski\t%0,%N1";
  
  else
    {
      load_op = "BADMOVI-andn\t%0, %1";
      gcc_unreachable ();
    }

  sprintf (buf, "%s\n\tandn\t%%2,%%0", load_op);
  output_asm_insn (buf, out_operands);

  return "";
}

/* Output an inline constant.  */

static const char *
output_inline_const (enum machine_mode mode, rtx operands[])
{
  HOST_WIDE_INT x = 0, y = 0;
  int trick_no;
  rtx out_operands[3];
  char buf[256];
  char load_op[256];
  const char *dst_fmt;
  HOST_WIDE_INT value;

  value = INTVAL (operands[1]);

  trick_no = try_constant_tricks (value, &x, &y);
  /* lrw's are handled separately: Large inlinable constants never get
     turned into lrw's.  Our caller uses try_constant_tricks to back
     off to an lrw rather than calling this routine.  */
  gcc_assert (trick_no != 0);
  
  if (trick_no == 1)
    x = value;

  /* operands: 0 = dst, 1 = load immed., 2 = immed. adjustment.  */
  out_operands[0] = operands[0];
  out_operands[1] = GEN_INT (x);
  
  if (trick_no > 2)
    out_operands[2] = GEN_INT (y);

  /* Select dst format based on mode.  */
  if (mode == DImode && (! TARGET_LITTLE_END))
    dst_fmt = "%R0";
  else
    dst_fmt = "%0";

  if (x >= 0 && x <= 127)
    sprintf (load_op, "movi\t%s,%%1", dst_fmt);
  
  /* Try exact power of two.  */
  else if (CONST_OK_FOR_M (x))
    sprintf (load_op, "bgeni\t%s,%%P1", dst_fmt);
  
  /* Try exact power of two - 1.  */
  else if (CONST_OK_FOR_N (x))
    sprintf (load_op, "bmaski\t%s,%%N1", dst_fmt);
  
  else
    {
      sprintf (load_op, "BADMOVI-inline_const %s, %%1", dst_fmt);
      gcc_unreachable ();
    }      

  switch (trick_no)
    {
    case 1:
      strcpy (buf, load_op);
      break;
    case 2:   /* not */
      sprintf (buf, "%s\n\tnot\t%s\t// %ld 0x%lx", load_op, dst_fmt, value, value);
      break;
    case 3:   /* add */
      sprintf (buf, "%s\n\taddi\t%s,%%2\t// %ld 0x%lx", load_op, dst_fmt, value, value);
      break;
    case 4:   /* sub */
      sprintf (buf, "%s\n\tsubi\t%s,%%2\t// %ld 0x%lx", load_op, dst_fmt, value, value);
      break;
    case 5:   /* rsub */
      /* Never happens unless -mrsubi, see try_constant_tricks().  */
      sprintf (buf, "%s\n\trsubi\t%s,%%2\t// %ld 0x%lx", load_op, dst_fmt, value, value);
      break;
    case 6:   /* bseti */
      sprintf (buf, "%s\n\tbseti\t%s,%%P2\t// %ld 0x%lx", load_op, dst_fmt, value, value);
      break;
    case 7:   /* bclr */
      sprintf (buf, "%s\n\tbclri\t%s,%%Q2\t// %ld 0x%lx", load_op, dst_fmt, value, value);
      break;
    case 8:   /* rotl */
      sprintf (buf, "%s\n\trotli\t%s,%%2\t// %ld 0x%lx", load_op, dst_fmt, value, value);
      break;
    case 9:   /* lsl */
      sprintf (buf, "%s\n\tlsli\t%s,%%2\t// %ld 0x%lx", load_op, dst_fmt, value, value);
      break;
    case 10:  /* ixh */
      sprintf (buf, "%s\n\tixh\t%s,%s\t// %ld 0x%lx", load_op, dst_fmt, dst_fmt, value, value);
      break;
    case 11:  /* ixw */
      sprintf (buf, "%s\n\tixw\t%s,%s\t// %ld 0x%lx", load_op, dst_fmt, dst_fmt, value, value);
      break;
    default:
      return "";
    }
  
  output_asm_insn (buf, out_operands);

  return "";
}

/* Output a move of a word or less value.  */

const char *
mcore_output_move (rtx insn ATTRIBUTE_UNUSED, rtx operands[],
		   enum machine_mode mode ATTRIBUTE_UNUSED)
{
  rtx dst = operands[0];
  rtx src = operands[1];

  if (GET_CODE (dst) == REG)
    {
      if (GET_CODE (src) == REG)
	{               
	  if (REGNO (src) == CC_REG)            /* r-c */
            return "mvc\t%0"; 
	  else 
            return "mov\t%0,%1";                /* r-r*/
	}
      else if (GET_CODE (src) == MEM)
	{
	  if (GET_CODE (XEXP (src, 0)) == LABEL_REF) 
            return "lrw\t%0,[%1]";              /* a-R */
	  else
	    switch (GET_MODE (src))		/* r-m */
	      {
	      case SImode:
		return "ldw\t%0,%1";
	      case HImode:
		return "ld.h\t%0,%1";
	      case QImode:
		return "ld.b\t%0,%1";
	      default:
		gcc_unreachable ();
	      }
	}
      else if (GET_CODE (src) == CONST_INT)
	{
	  HOST_WIDE_INT x, y;
	  
	  if (CONST_OK_FOR_I (INTVAL (src)))       /* r-I */
            return "movi\t%0,%1";
	  else if (CONST_OK_FOR_M (INTVAL (src)))  /* r-M */
            return "bgeni\t%0,%P1\t// %1 %x1";
	  else if (CONST_OK_FOR_N (INTVAL (src)))  /* r-N */
            return "bmaski\t%0,%N1\t// %1 %x1";
	  else if (try_constant_tricks (INTVAL (src), &x, &y))     /* R-P */
            return output_inline_const (SImode, operands);  /* 1-2 insns */
	  else 
            return "lrw\t%0,%x1\t// %1";	/* Get it from literal pool.  */
	}
      else
	return "lrw\t%0, %1";                /* Into the literal pool.  */
    }
  else if (GET_CODE (dst) == MEM)               /* m-r */
    switch (GET_MODE (dst))
      {
      case SImode:
	return "stw\t%1,%0";
      case HImode:
	return "st.h\t%1,%0";
      case QImode:
	return "st.b\t%1,%0";
      default:
	gcc_unreachable ();
      }

  gcc_unreachable ();
}

/* Return a sequence of instructions to perform DI or DF move.
   Since the MCORE cannot move a DI or DF in one instruction, we have
   to take care when we see overlapping source and dest registers.  */

const char *
mcore_output_movedouble (rtx operands[], enum machine_mode mode ATTRIBUTE_UNUSED)
{
  rtx dst = operands[0];
  rtx src = operands[1];

  if (GET_CODE (dst) == REG)
    {
      if (GET_CODE (src) == REG)
	{
	  int dstreg = REGNO (dst);
	  int srcreg = REGNO (src);
	  
	  /* Ensure the second source not overwritten.  */
	  if (srcreg + 1 == dstreg)
	    return "mov	%R0,%R1\n\tmov	%0,%1";
	  else
	    return "mov	%0,%1\n\tmov	%R0,%R1";
	}
      else if (GET_CODE (src) == MEM)
	{
	  rtx memexp = memexp = XEXP (src, 0);
	  int dstreg = REGNO (dst);
	  int basereg = -1;
	  
	  if (GET_CODE (memexp) == LABEL_REF)
	    return "lrw\t%0,[%1]\n\tlrw\t%R0,[%R1]";
	  else if (GET_CODE (memexp) == REG) 
	    basereg = REGNO (memexp);
	  else if (GET_CODE (memexp) == PLUS)
	    {
	      if (GET_CODE (XEXP (memexp, 0)) == REG)
		basereg = REGNO (XEXP (memexp, 0));
	      else if (GET_CODE (XEXP (memexp, 1)) == REG)
		basereg = REGNO (XEXP (memexp, 1));
	      else
		gcc_unreachable ();
	    }
	  else
	    gcc_unreachable ();

          /* ??? length attribute is wrong here.  */
	  if (dstreg == basereg)
	    {
	      /* Just load them in reverse order.  */
	      return "ldw\t%R0,%R1\n\tldw\t%0,%1";
	      
	      /* XXX: alternative: move basereg to basereg+1
	         and then fall through.  */
	    }
	  else
	    return "ldw\t%0,%1\n\tldw\t%R0,%R1";
	}
      else if (GET_CODE (src) == CONST_INT)
	{
	  if (TARGET_LITTLE_END)
	    {
	      if (CONST_OK_FOR_I (INTVAL (src)))
		output_asm_insn ("movi	%0,%1", operands);
	      else if (CONST_OK_FOR_M (INTVAL (src)))
		output_asm_insn ("bgeni	%0,%P1", operands);
	      else if (CONST_OK_FOR_N (INTVAL (src)))
		output_asm_insn ("bmaski	%0,%N1", operands);
	      else
		gcc_unreachable ();

	      if (INTVAL (src) < 0)
		return "bmaski	%R0,32";
	      else
		return "movi	%R0,0";
	    }
	  else
	    {
	      if (CONST_OK_FOR_I (INTVAL (src)))
		output_asm_insn ("movi	%R0,%1", operands);
	      else if (CONST_OK_FOR_M (INTVAL (src)))
		output_asm_insn ("bgeni	%R0,%P1", operands);
	      else if (CONST_OK_FOR_N (INTVAL (src)))
		output_asm_insn ("bmaski	%R0,%N1", operands);
	      else
		gcc_unreachable ();

	      if (INTVAL (src) < 0)
		return "bmaski	%0,32";
	      else
		return "movi	%0,0";
	    }
	}
      else
	gcc_unreachable ();
    }
  else if (GET_CODE (dst) == MEM && GET_CODE (src) == REG)
    return "stw\t%1,%0\n\tstw\t%R1,%R0";
  else
    gcc_unreachable ();
}

/* Predicates used by the templates.  */

int
mcore_arith_S_operand (rtx op)
{
  if (GET_CODE (op) == CONST_INT && CONST_OK_FOR_M (~INTVAL (op)))
    return 1;
  
  return 0;
}

/* Expand insert bit field.  BRC  */

int
mcore_expand_insv (rtx operands[])
{
  int width = INTVAL (operands[1]);
  int posn = INTVAL (operands[2]);
  int mask;
  rtx mreg, sreg, ereg;

  /* To get width 1 insv, the test in store_bit_field() (expmed.c, line 191)
     for width==1 must be removed.  Look around line 368.  This is something
     we really want the md part to do.  */
  if (width == 1 && GET_CODE (operands[3]) == CONST_INT)
    {
      /* Do directly with bseti or bclri.  */
      /* RBE: 2/97 consider only low bit of constant.  */
      if ((INTVAL (operands[3]) & 1) == 0)
	{
	  mask = ~(1 << posn);
	  emit_insn (gen_rtx_SET (SImode, operands[0],
			      gen_rtx_AND (SImode, operands[0], GEN_INT (mask))));
	}
      else
	{
	  mask = 1 << posn;
	  emit_insn (gen_rtx_SET (SImode, operands[0],
			    gen_rtx_IOR (SImode, operands[0], GEN_INT (mask))));
	}
      
      return 1;
    }

  /* Look at some bit-field placements that we aren't interested
     in handling ourselves, unless specifically directed to do so.  */
  if (! TARGET_W_FIELD)
    return 0;		/* Generally, give up about now.  */

  if (width == 8 && posn % 8 == 0)
    /* Byte sized and aligned; let caller break it up.  */
    return 0;
  
  if (width == 16 && posn % 16 == 0)
    /* Short sized and aligned; let caller break it up.  */
    return 0;

  /* The general case - we can do this a little bit better than what the
     machine independent part tries.  This will get rid of all the subregs
     that mess up constant folding in combine when working with relaxed
     immediates.  */

  /* If setting the entire field, do it directly.  */
  if (GET_CODE (operands[3]) == CONST_INT
      && INTVAL (operands[3]) == ((1 << width) - 1))
    {
      mreg = force_reg (SImode, GEN_INT (INTVAL (operands[3]) << posn));
      emit_insn (gen_rtx_SET (SImode, operands[0],
                         gen_rtx_IOR (SImode, operands[0], mreg)));
      return 1;
    }

  /* Generate the clear mask.  */
  mreg = force_reg (SImode, GEN_INT (~(((1 << width) - 1) << posn)));

  /* Clear the field, to overlay it later with the source.  */
  emit_insn (gen_rtx_SET (SImode, operands[0], 
		      gen_rtx_AND (SImode, operands[0], mreg)));

  /* If the source is constant 0, we've nothing to add back.  */
  if (GET_CODE (operands[3]) == CONST_INT && INTVAL (operands[3]) == 0)
    return 1;

  /* XXX: Should we worry about more games with constant values?
     We've covered the high profile: set/clear single-bit and many-bit
     fields. How often do we see "arbitrary bit pattern" constants?  */
  sreg = copy_to_mode_reg (SImode, operands[3]);

  /* Extract src as same width as dst (needed for signed values).  We
     always have to do this since we widen everything to SImode.
     We don't have to mask if we're shifting this up against the
     MSB of the register (e.g., the shift will push out any hi-order
     bits.  */
  if (width + posn != (int) GET_MODE_SIZE (SImode))
    {
      ereg = force_reg (SImode, GEN_INT ((1 << width) - 1));      
      emit_insn (gen_rtx_SET (SImode, sreg,
                          gen_rtx_AND (SImode, sreg, ereg)));
    }

  /* Insert source value in dest.  */
  if (posn != 0)
    emit_insn (gen_rtx_SET (SImode, sreg,
		        gen_rtx_ASHIFT (SImode, sreg, GEN_INT (posn))));
  
  emit_insn (gen_rtx_SET (SImode, operands[0],
		      gen_rtx_IOR (SImode, operands[0], sreg)));

  return 1;
}

/* ??? Block move stuff stolen from m88k.  This code has not been
   verified for correctness.  */

/* Emit code to perform a block move.  Choose the best method.

   OPERANDS[0] is the destination.
   OPERANDS[1] is the source.
   OPERANDS[2] is the size.
   OPERANDS[3] is the alignment safe to use.  */

/* Emit code to perform a block move with an offset sequence of ldw/st
   instructions (..., ldw 0, stw 1, ldw 1, stw 0, ...).  SIZE and ALIGN are
   known constants.  DEST and SRC are registers.  OFFSET is the known
   starting point for the output pattern.  */

static const enum machine_mode mode_from_align[] =
{
  VOIDmode, QImode, HImode, VOIDmode, SImode,
};

static void
block_move_sequence (rtx dst_mem, rtx src_mem, int size, int align)
{
  rtx temp[2];
  enum machine_mode mode[2];
  int amount[2];
  bool active[2];
  int phase = 0;
  int next;
  int offset_ld = 0;
  int offset_st = 0;
  rtx x;

  x = XEXP (dst_mem, 0);
  if (!REG_P (x))
    {
      x = force_reg (Pmode, x);
      dst_mem = replace_equiv_address (dst_mem, x);
    }

  x = XEXP (src_mem, 0);
  if (!REG_P (x))
    {
      x = force_reg (Pmode, x);
      src_mem = replace_equiv_address (src_mem, x);
    }

  active[0] = active[1] = false;

  do
    {
      next = phase;
      phase ^= 1;

      if (size > 0)
	{
	  int next_amount;

	  next_amount = (size >= 4 ? 4 : (size >= 2 ? 2 : 1));
	  next_amount = MIN (next_amount, align);

	  amount[next] = next_amount;
	  mode[next] = mode_from_align[next_amount];
	  temp[next] = gen_reg_rtx (mode[next]);

	  x = adjust_address (src_mem, mode[next], offset_ld);
	  emit_insn (gen_rtx_SET (VOIDmode, temp[next], x));

	  offset_ld += next_amount;
	  size -= next_amount;
	  active[next] = true;
	}

      if (active[phase])
	{
	  active[phase] = false;
	  
	  x = adjust_address (dst_mem, mode[phase], offset_st);
	  emit_insn (gen_rtx_SET (VOIDmode, x, temp[phase]));

	  offset_st += amount[phase];
	}
    }
  while (active[next]);
}

bool
mcore_expand_block_move (rtx *operands)
{
  HOST_WIDE_INT align, bytes, max;

  if (GET_CODE (operands[2]) != CONST_INT)
    return false;

  bytes = INTVAL (operands[2]);
  align = INTVAL (operands[3]);

  if (bytes <= 0)
    return false;
  if (align > 4)
    align = 4;

  switch (align)
    {
    case 4:
      if (bytes & 1)
	max = 4*4;
      else if (bytes & 3)
	max = 8*4;
      else
	max = 16*4;
      break;
    case 2:
      max = 4*2;
      break;
    case 1:
      max = 4*1;
      break;
    default:
      gcc_unreachable ();
    }

  if (bytes <= max)
    {
      block_move_sequence (operands[0], operands[1], bytes, align);
      return true;
    }

  return false;
}


/* Code to generate prologue and epilogue sequences.  */
static int number_of_regs_before_varargs;

/* Set by TARGET_SETUP_INCOMING_VARARGS to indicate to prolog that this is
   for a varargs function.  */
static int current_function_anonymous_args;

#define	STACK_BYTES (STACK_BOUNDARY/BITS_PER_UNIT)
#define	STORE_REACH (64)	/* Maximum displace of word store + 4.  */
#define	ADDI_REACH (32)		/* Maximum addi operand.  */

static void
layout_mcore_frame (struct mcore_frame * infp)
{
  int n;
  unsigned int i;
  int nbytes;
  int regarg;
  int localregarg;
  int outbounds;
  unsigned int growths;
  int step;

  /* Might have to spill bytes to re-assemble a big argument that
     was passed partially in registers and partially on the stack.  */
  nbytes = crtl->args.pretend_args_size;
  
  /* Determine how much space for spilled anonymous args (e.g., stdarg).  */
  if (current_function_anonymous_args)
    nbytes += (NPARM_REGS - number_of_regs_before_varargs) * UNITS_PER_WORD;
  
  infp->arg_size = nbytes;

  /* How much space to save non-volatile registers we stomp.  */
  infp->reg_mask = calc_live_regs (& n);
  infp->reg_size = n * 4;

  /* And the rest of it... locals and space for overflowed outbounds.  */
  infp->local_size = get_frame_size ();
  infp->outbound_size = crtl->outgoing_args_size;

  /* Make sure we have a whole number of words for the locals.  */
  if (infp->local_size % STACK_BYTES)
    infp->local_size = (infp->local_size + STACK_BYTES - 1) & ~ (STACK_BYTES -1);
  
  /* Only thing we know we have to pad is the outbound space, since
     we've aligned our locals assuming that base of locals is aligned.  */
  infp->pad_local = 0;
  infp->pad_reg = 0;
  infp->pad_outbound = 0;
  if (infp->outbound_size % STACK_BYTES)
    infp->pad_outbound = STACK_BYTES - (infp->outbound_size % STACK_BYTES);

  /* Now we see how we want to stage the prologue so that it does
     the most appropriate stack growth and register saves to either:
     (1) run fast,
     (2) reduce instruction space, or
     (3) reduce stack space.  */
  for (i = 0; i < ARRAY_SIZE (infp->growth); i++)
    infp->growth[i] = 0;

  regarg      = infp->reg_size + infp->arg_size;
  localregarg = infp->local_size + regarg;
  outbounds   = infp->outbound_size + infp->pad_outbound;
  growths     = 0;

  /* XXX: Consider one where we consider localregarg + outbound too! */

  /* Frame of <= 32 bytes and using stm would get <= 2 registers.
     use stw's with offsets and buy the frame in one shot.  */
  if (localregarg <= ADDI_REACH
      && (infp->reg_size <= 8 || (infp->reg_mask & 0xc000) != 0xc000))
    {
      /* Make sure we'll be aligned.  */
      if (localregarg % STACK_BYTES)
	infp->pad_reg = STACK_BYTES - (localregarg % STACK_BYTES);

      step = localregarg + infp->pad_reg;
      infp->reg_offset = infp->local_size;
      
      if (outbounds + step <= ADDI_REACH && !frame_pointer_needed)
	{
	  step += outbounds;
	  infp->reg_offset += outbounds;
	  outbounds = 0;
	}
      
      infp->arg_offset = step - 4;
      infp->growth[growths++] = step;
      infp->reg_growth = growths;
      infp->local_growth = growths;
      
      /* If we haven't already folded it in.  */
      if (outbounds)
	infp->growth[growths++] = outbounds;
      
      goto finish;
    }

  /* Frame can't be done with a single subi, but can be done with 2
     insns.  If the 'stm' is getting <= 2 registers, we use stw's and
     shift some of the stack purchase into the first subi, so both are
     single instructions.  */
  if (localregarg <= STORE_REACH
      && (infp->local_size > ADDI_REACH)
      && (infp->reg_size <= 8 || (infp->reg_mask & 0xc000) != 0xc000))
    {
      int all;

      /* Make sure we'll be aligned; use either pad_reg or pad_local.  */
      if (localregarg % STACK_BYTES)
	infp->pad_reg = STACK_BYTES - (localregarg % STACK_BYTES);

      all = localregarg + infp->pad_reg + infp->pad_local;
      step = ADDI_REACH;	/* As much up front as we can.  */
      if (step > all)
	step = all;
      
      /* XXX: Consider whether step will still be aligned; we believe so.  */
      infp->arg_offset = step - 4;
      infp->growth[growths++] = step;
      infp->reg_growth = growths;
      infp->reg_offset = step - infp->pad_reg - infp->reg_size;
      all -= step;

      /* Can we fold in any space required for outbounds?  */
      if (outbounds + all <= ADDI_REACH && !frame_pointer_needed)
	{
	  all += outbounds;
	  outbounds = 0;
	}

      /* Get the rest of the locals in place.  */
      step = all;
      infp->growth[growths++] = step;
      infp->local_growth = growths;
      all -= step;

      gcc_assert (all == 0);

      /* Finish off if we need to do so.  */
      if (outbounds)
	infp->growth[growths++] = outbounds;
      
      goto finish;
    }

  /* Registers + args is nicely aligned, so we'll buy that in one shot.
     Then we buy the rest of the frame in 1 or 2 steps depending on
     whether we need a frame pointer.  */
  if ((regarg % STACK_BYTES) == 0)
    {
      infp->growth[growths++] = regarg;
      infp->reg_growth = growths;
      infp->arg_offset = regarg - 4;
      infp->reg_offset = 0;

      if (infp->local_size % STACK_BYTES)
	infp->pad_local = STACK_BYTES - (infp->local_size % STACK_BYTES);
      
      step = infp->local_size + infp->pad_local;
      
      if (!frame_pointer_needed)
	{
	  step += outbounds;
	  outbounds = 0;
	}
      
      infp->growth[growths++] = step;
      infp->local_growth = growths;

      /* If there's any left to be done.  */
      if (outbounds)
	infp->growth[growths++] = outbounds;
      
      goto finish;
    }

  /* XXX: optimizations that we'll want to play with....
     -- regarg is not aligned, but it's a small number of registers;
    	use some of localsize so that regarg is aligned and then 
    	save the registers.  */

  /* Simple encoding; plods down the stack buying the pieces as it goes.
     -- does not optimize space consumption.
     -- does not attempt to optimize instruction counts.
     -- but it is safe for all alignments.  */
  if (regarg % STACK_BYTES != 0)
    infp->pad_reg = STACK_BYTES - (regarg % STACK_BYTES);
  
  infp->growth[growths++] = infp->arg_size + infp->reg_size + infp->pad_reg;
  infp->reg_growth = growths;
  infp->arg_offset = infp->growth[0] - 4;
  infp->reg_offset = 0;
  
  if (frame_pointer_needed)
    {
      if (infp->local_size % STACK_BYTES != 0)
	infp->pad_local = STACK_BYTES - (infp->local_size % STACK_BYTES);
      
      infp->growth[growths++] = infp->local_size + infp->pad_local;
      infp->local_growth = growths;
      
      infp->growth[growths++] = outbounds;
    }
  else
    {
      if ((infp->local_size + outbounds) % STACK_BYTES != 0)
	infp->pad_local = STACK_BYTES - ((infp->local_size + outbounds) % STACK_BYTES);
      
      infp->growth[growths++] = infp->local_size + infp->pad_local + outbounds;
      infp->local_growth = growths;
    }

  /* Anything else that we've forgotten?, plus a few consistency checks.  */
 finish:
  gcc_assert (infp->reg_offset >= 0);
  gcc_assert (growths <= MAX_STACK_GROWS);
  
  for (i = 0; i < growths; i++)
    gcc_assert (!(infp->growth[i] % STACK_BYTES));
}

/* Define the offset between two registers, one to be eliminated, and
   the other its replacement, at the start of a routine.  */

int
mcore_initial_elimination_offset (int from, int to)
{
  int above_frame;
  int below_frame;
  struct mcore_frame fi;

  layout_mcore_frame (& fi);

  /* fp to ap */
  above_frame = fi.local_size + fi.pad_local + fi.reg_size + fi.pad_reg;
  /* sp to fp */
  below_frame = fi.outbound_size + fi.pad_outbound;

  if (from == ARG_POINTER_REGNUM && to == FRAME_POINTER_REGNUM)
    return above_frame;

  if (from == ARG_POINTER_REGNUM && to == STACK_POINTER_REGNUM)
    return above_frame + below_frame;

  if (from == FRAME_POINTER_REGNUM && to == STACK_POINTER_REGNUM)
    return below_frame;

  gcc_unreachable ();
}

/* Keep track of some information about varargs for the prolog.  */

static void
mcore_setup_incoming_varargs (cumulative_args_t args_so_far_v,
			      enum machine_mode mode, tree type,
			      int * ptr_pretend_size ATTRIBUTE_UNUSED,
			      int second_time ATTRIBUTE_UNUSED)
{
  CUMULATIVE_ARGS *args_so_far = get_cumulative_args (args_so_far_v);

  current_function_anonymous_args = 1;

  /* We need to know how many argument registers are used before
     the varargs start, so that we can push the remaining argument
     registers during the prologue.  */
  number_of_regs_before_varargs = *args_so_far + mcore_num_arg_regs (mode, type);
  
  /* There is a bug somewhere in the arg handling code.
     Until I can find it this workaround always pushes the
     last named argument onto the stack.  */
  number_of_regs_before_varargs = *args_so_far;
  
  /* The last named argument may be split between argument registers
     and the stack.  Allow for this here.  */
  if (number_of_regs_before_varargs > NPARM_REGS)
    number_of_regs_before_varargs = NPARM_REGS;
}

void
mcore_expand_prolog (void)
{
  struct mcore_frame fi;
  int space_allocated = 0;
  int growth = 0;

  /* Find out what we're doing.  */
  layout_mcore_frame (&fi);
  
  space_allocated = fi.arg_size + fi.reg_size + fi.local_size +
    fi.outbound_size + fi.pad_outbound + fi.pad_local + fi.pad_reg;

  if (TARGET_CG_DATA)
    {
      /* Emit a symbol for this routine's frame size.  */
      rtx x;

      x = DECL_RTL (current_function_decl);
      
      gcc_assert (GET_CODE (x) == MEM);
      
      x = XEXP (x, 0);
      
      gcc_assert (GET_CODE (x) == SYMBOL_REF);
      
      free (mcore_current_function_name);
      
      mcore_current_function_name = xstrdup (XSTR (x, 0));
      
      ASM_OUTPUT_CG_NODE (asm_out_file, mcore_current_function_name, space_allocated);

      if (cfun->calls_alloca)
	ASM_OUTPUT_CG_EDGE (asm_out_file, mcore_current_function_name, "alloca", 1);

      /* 970425: RBE:
         We're looking at how the 8byte alignment affects stack layout
         and where we had to pad things. This emits information we can
         extract which tells us about frame sizes and the like.  */
      fprintf (asm_out_file,
	       "\t.equ\t__$frame$info$_%s_$_%d_%d_x%x_%d_%d_%d,0\n",
	       mcore_current_function_name,
	       fi.arg_size, fi.reg_size, fi.reg_mask,
	       fi.local_size, fi.outbound_size,
	       frame_pointer_needed);
    }

  if (mcore_naked_function_p ())
    return;
  
  /* Handle stdarg+regsaves in one shot: can't be more than 64 bytes.  */
  output_stack_adjust (-1, fi.growth[growth++]);	/* Grows it.  */

  /* If we have a parameter passed partially in regs and partially in memory,
     the registers will have been stored to memory already in function.c.  So
     we only need to do something here for varargs functions.  */
  if (fi.arg_size != 0 && crtl->args.pretend_args_size == 0)
    {
      int offset;
      int rn = FIRST_PARM_REG + NPARM_REGS - 1;
      int remaining = fi.arg_size;

      for (offset = fi.arg_offset; remaining >= 4; offset -= 4, rn--, remaining -= 4)
        {
          emit_insn (gen_movsi
                     (gen_rtx_MEM (SImode,
                               plus_constant (stack_pointer_rtx, offset)),
                      gen_rtx_REG (SImode, rn)));
        }
    }

  /* Do we need another stack adjustment before we do the register saves?  */
  if (growth < fi.reg_growth)
    output_stack_adjust (-1, fi.growth[growth++]);		/* Grows it.  */

  if (fi.reg_size != 0)
    {
      int i;
      int offs = fi.reg_offset;
      
      for (i = 15; i >= 0; i--)
        {
          if (offs == 0 && i == 15 && ((fi.reg_mask & 0xc000) == 0xc000))
	    {
	      int first_reg = 15;

	      while (fi.reg_mask & (1 << first_reg))
	        first_reg--;
	      first_reg++;

	      emit_insn (gen_store_multiple (gen_rtx_MEM (SImode, stack_pointer_rtx),
					     gen_rtx_REG (SImode, first_reg),
					     GEN_INT (16 - first_reg)));

	      i -= (15 - first_reg);
	      offs += (16 - first_reg) * 4;
	    }
          else if (fi.reg_mask & (1 << i))
	    {
	      emit_insn (gen_movsi
		         (gen_rtx_MEM (SImode,
			           plus_constant (stack_pointer_rtx, offs)),
		          gen_rtx_REG (SImode, i)));
	      offs += 4;
	    }
        }
    }

  /* Figure the locals + outbounds.  */
  if (frame_pointer_needed)
    {
      /* If we haven't already purchased to 'fp'.  */
      if (growth < fi.local_growth)
        output_stack_adjust (-1, fi.growth[growth++]);		/* Grows it.  */
      
      emit_insn (gen_movsi (frame_pointer_rtx, stack_pointer_rtx));

      /* ... and then go any remaining distance for outbounds, etc.  */
      if (fi.growth[growth])
        output_stack_adjust (-1, fi.growth[growth++]);
    }
  else
    {
      if (growth < fi.local_growth)
        output_stack_adjust (-1, fi.growth[growth++]);		/* Grows it.  */
      if (fi.growth[growth])
        output_stack_adjust (-1, fi.growth[growth++]);
    }
}

void
mcore_expand_epilog (void)
{
  struct mcore_frame fi;
  int i;
  int offs;
  int growth = MAX_STACK_GROWS - 1 ;

    
  /* Find out what we're doing.  */
  layout_mcore_frame(&fi);

  if (mcore_naked_function_p ())
    return;

  /* If we had a frame pointer, restore the sp from that.  */
  if (frame_pointer_needed)
    {
      emit_insn (gen_movsi (stack_pointer_rtx, frame_pointer_rtx));
      growth = fi.local_growth - 1;
    }
  else
    {
      /* XXX: while loop should accumulate and do a single sell.  */
      while (growth >= fi.local_growth)
        {
          if (fi.growth[growth] != 0)
            output_stack_adjust (1, fi.growth[growth]);
	  growth--;
        }
    }

  /* Make sure we've shrunk stack back to the point where the registers
     were laid down. This is typically 0/1 iterations.  Then pull the
     register save information back off the stack.  */
  while (growth >= fi.reg_growth)
    output_stack_adjust ( 1, fi.growth[growth--]);
  
  offs = fi.reg_offset;
  
  for (i = 15; i >= 0; i--)
    {
      if (offs == 0 && i == 15 && ((fi.reg_mask & 0xc000) == 0xc000))
	{
	  int first_reg;

	  /* Find the starting register.  */
	  first_reg = 15;
	  
	  while (fi.reg_mask & (1 << first_reg))
	    first_reg--;
	  
	  first_reg++;

	  emit_insn (gen_load_multiple (gen_rtx_REG (SImode, first_reg),
					gen_rtx_MEM (SImode, stack_pointer_rtx),
					GEN_INT (16 - first_reg)));

	  i -= (15 - first_reg);
	  offs += (16 - first_reg) * 4;
	}
      else if (fi.reg_mask & (1 << i))
	{
	  emit_insn (gen_movsi
		     (gen_rtx_REG (SImode, i),
		      gen_rtx_MEM (SImode,
			       plus_constant (stack_pointer_rtx, offs))));
	  offs += 4;
	}
    }

  /* Give back anything else.  */
  /* XXX: Should accumulate total and then give it back.  */
  while (growth >= 0)
    output_stack_adjust ( 1, fi.growth[growth--]);
}

/* This code is borrowed from the SH port.  */

/* The MCORE cannot load a large constant into a register, constants have to
   come from a pc relative load.  The reference of a pc relative load
   instruction must be less than 1k in front of the instruction.  This
   means that we often have to dump a constant inside a function, and
   generate code to branch around it.

   It is important to minimize this, since the branches will slow things
   down and make things bigger.

   Worst case code looks like:

   lrw   L1,r0
   br    L2
   align
   L1:   .long value
   L2:
   ..

   lrw   L3,r0
   br    L4
   align
   L3:   .long value
   L4:
   ..

   We fix this by performing a scan before scheduling, which notices which
   instructions need to have their operands fetched from the constant table
   and builds the table.

   The algorithm is:

   scan, find an instruction which needs a pcrel move.  Look forward, find the
   last barrier which is within MAX_COUNT bytes of the requirement.
   If there isn't one, make one.  Process all the instructions between
   the find and the barrier.

   In the above example, we can tell that L3 is within 1k of L1, so
   the first move can be shrunk from the 2 insn+constant sequence into
   just 1 insn, and the constant moved to L3 to make:

   lrw          L1,r0
   ..
   lrw          L3,r0
   bra          L4
   align
   L3:.long value
   L4:.long value

   Then the second move becomes the target for the shortening process.  */

typedef struct
{
  rtx value;			/* Value in table.  */
  rtx label;			/* Label of value.  */
} pool_node;

/* The maximum number of constants that can fit into one pool, since
   the pc relative range is 0...1020 bytes and constants are at least 4
   bytes long.  We subtract 4 from the range to allow for the case where
   we need to add a branch/align before the constant pool.  */

#define MAX_COUNT 1016
#define MAX_POOL_SIZE (MAX_COUNT/4)
static pool_node pool_vector[MAX_POOL_SIZE];
static int pool_size;

/* Dump out any constants accumulated in the final pass.  These
   will only be labels.  */

const char *
mcore_output_jump_label_table (void)
{
  int i;

  if (pool_size)
    {
      fprintf (asm_out_file, "\t.align 2\n");
      
      for (i = 0; i < pool_size; i++)
	{
	  pool_node * p = pool_vector + i;

	  (*targetm.asm_out.internal_label) (asm_out_file, "L", CODE_LABEL_NUMBER (p->label));
	  
	  output_asm_insn (".long	%0", &p->value);
	}
      
      pool_size = 0;
    }

  return "";
}

/* Check whether insn is a candidate for a conditional.  */

static cond_type
is_cond_candidate (rtx insn)
{
  /* The only things we conditionalize are those that can be directly
     changed into a conditional.  Only bother with SImode items.  If 
     we wanted to be a little more aggressive, we could also do other
     modes such as DImode with reg-reg move or load 0.  */
  if (GET_CODE (insn) == INSN)
    {
      rtx pat = PATTERN (insn);
      rtx src, dst;

      if (GET_CODE (pat) != SET)
	return COND_NO;

      dst = XEXP (pat, 0);

      if ((GET_CODE (dst) != REG &&
           GET_CODE (dst) != SUBREG) ||
	  GET_MODE (dst) != SImode)
	return COND_NO;
  
      src = XEXP (pat, 1);

      if ((GET_CODE (src) == REG ||
           (GET_CODE (src) == SUBREG &&
	    GET_CODE (SUBREG_REG (src)) == REG)) &&
	  GET_MODE (src) == SImode)
	return COND_MOV_INSN;
      else if (GET_CODE (src) == CONST_INT && 
               INTVAL (src) == 0)
	return COND_CLR_INSN;
      else if (GET_CODE (src) == PLUS &&
               (GET_CODE (XEXP (src, 0)) == REG ||
                (GET_CODE (XEXP (src, 0)) == SUBREG &&
                 GET_CODE (SUBREG_REG (XEXP (src, 0))) == REG)) &&
               GET_MODE (XEXP (src, 0)) == SImode &&
               GET_CODE (XEXP (src, 1)) == CONST_INT &&
               INTVAL (XEXP (src, 1)) == 1)
	return COND_INC_INSN;
      else if (((GET_CODE (src) == MINUS &&
		 GET_CODE (XEXP (src, 1)) == CONST_INT &&
		 INTVAL( XEXP (src, 1)) == 1) ||
                (GET_CODE (src) == PLUS &&
		 GET_CODE (XEXP (src, 1)) == CONST_INT &&
		 INTVAL (XEXP (src, 1)) == -1)) &&
               (GET_CODE (XEXP (src, 0)) == REG ||
		(GET_CODE (XEXP (src, 0)) == SUBREG &&
		 GET_CODE (SUBREG_REG (XEXP (src, 0))) == REG)) &&
               GET_MODE (XEXP (src, 0)) == SImode)
	return COND_DEC_INSN;

      /* Some insns that we don't bother with:
	 (set (rx:DI) (ry:DI))
	 (set (rx:DI) (const_int 0))
      */            

    }
  else if (GET_CODE (insn) == JUMP_INSN &&
	   GET_CODE (PATTERN (insn)) == SET &&
	   GET_CODE (XEXP (PATTERN (insn), 1)) == LABEL_REF)
    return COND_BRANCH_INSN;

  return COND_NO;
}

/* Emit a conditional version of insn and replace the old insn with the
   new one.  Return the new insn if emitted.  */

static rtx
emit_new_cond_insn (rtx insn, int cond)
{
  rtx c_insn = 0;
  rtx pat, dst, src;
  cond_type num;

  if ((num = is_cond_candidate (insn)) == COND_NO)
    return NULL;

  pat = PATTERN (insn);

  if (GET_CODE (insn) == INSN)
    {
      dst = SET_DEST (pat);
      src = SET_SRC (pat);
    }
  else
    {
      dst = JUMP_LABEL (insn);
      src = NULL_RTX;
    }

  switch (num)
    {
    case COND_MOV_INSN: 
    case COND_CLR_INSN:
      if (cond)
	c_insn = gen_movt0 (dst, src, dst);
      else
	c_insn = gen_movt0 (dst, dst, src);
      break;

    case COND_INC_INSN:
      if (cond)
	c_insn = gen_incscc (dst, dst);
      else
	c_insn = gen_incscc_false (dst, dst);
      break;
  
    case COND_DEC_INSN:
      if (cond)
	c_insn = gen_decscc (dst, dst);
      else
	c_insn = gen_decscc_false (dst, dst);
      break;

    case COND_BRANCH_INSN:
      if (cond)
	c_insn = gen_branch_true (dst);
      else
	c_insn = gen_branch_false (dst);
      break;

    default:
      return NULL;
    }

  /* Only copy the notes if they exist.  */
  if (rtx_length [GET_CODE (c_insn)] >= 7 && rtx_length [GET_CODE (insn)] >= 7)
    {
      /* We really don't need to bother with the notes and links at this
	 point, but go ahead and save the notes.  This will help is_dead()
	 when applying peepholes (links don't matter since they are not
	 used any more beyond this point for the mcore).  */
      REG_NOTES (c_insn) = REG_NOTES (insn);
    }
  
  if (num == COND_BRANCH_INSN)
    {
      /* For jumps, we need to be a little bit careful and emit the new jump
         before the old one and to update the use count for the target label.
         This way, the barrier following the old (uncond) jump will get
	 deleted, but the label won't.  */
      c_insn = emit_jump_insn_before (c_insn, insn);
      
      ++ LABEL_NUSES (dst);
      
      JUMP_LABEL (c_insn) = dst;
    }
  else
    c_insn = emit_insn_after (c_insn, insn);

  delete_insn (insn);
  
  return c_insn;
}

/* Attempt to change a basic block into a series of conditional insns.  This
   works by taking the branch at the end of the 1st block and scanning for the 
   end of the 2nd block.  If all instructions in the 2nd block have cond.
   versions and the label at the start of block 3 is the same as the target
   from the branch at block 1, then conditionalize all insn in block 2 using
   the inverse condition of the branch at block 1.  (Note I'm bending the
   definition of basic block here.)

   e.g., change:   

		bt	L2             <-- end of block 1 (delete)
		mov	r7,r8          
		addu	r7,1           
		br	L3             <-- end of block 2

	L2:	...                    <-- start of block 3 (NUSES==1)
	L3:	...

   to:

		movf	r7,r8
		incf	r7
		bf	L3

	L3:	...

   we can delete the L2 label if NUSES==1 and re-apply the optimization
   starting at the last instruction of block 2.  This may allow an entire
   if-then-else statement to be conditionalized.  BRC  */
static rtx
conditionalize_block (rtx first)
{
  rtx insn;
  rtx br_pat;
  rtx end_blk_1_br = 0;
  rtx end_blk_2_insn = 0;
  rtx start_blk_3_lab = 0;
  int cond;
  int br_lab_num;
  int blk_size = 0;

    
  /* Check that the first insn is a candidate conditional jump.  This is
     the one that we'll eliminate.  If not, advance to the next insn to
     try.  */
  if (GET_CODE (first) != JUMP_INSN ||
      GET_CODE (PATTERN (first)) != SET ||
      GET_CODE (XEXP (PATTERN (first), 1)) != IF_THEN_ELSE)
    return NEXT_INSN (first);

  /* Extract some information we need.  */
  end_blk_1_br = first;
  br_pat = PATTERN (end_blk_1_br);

  /* Complement the condition since we use the reverse cond. for the insns.  */
  cond = (GET_CODE (XEXP (XEXP (br_pat, 1), 0)) == EQ);

  /* Determine what kind of branch we have.  */
  if (GET_CODE (XEXP (XEXP (br_pat, 1), 1)) == LABEL_REF)
    {
      /* A normal branch, so extract label out of first arm.  */
      br_lab_num = CODE_LABEL_NUMBER (XEXP (XEXP (XEXP (br_pat, 1), 1), 0));
    }
  else
    {
      /* An inverse branch, so extract the label out of the 2nd arm
	 and complement the condition.  */
      cond = (cond == 0);
      br_lab_num = CODE_LABEL_NUMBER (XEXP (XEXP (XEXP (br_pat, 1), 2), 0));
    }

  /* Scan forward for the start of block 2: it must start with a
     label and that label must be the same as the branch target
     label from block 1.  We don't care about whether block 2 actually
     ends with a branch or a label (an uncond. branch is 
     conditionalizable).  */
  for (insn = NEXT_INSN (first); insn; insn = NEXT_INSN (insn))
    {
      enum rtx_code code;
      
      code = GET_CODE (insn);

      /* Look for the label at the start of block 3.  */
      if (code == CODE_LABEL && CODE_LABEL_NUMBER (insn) == br_lab_num)
	break;

      /* Skip barriers, notes, and conditionalizable insns.  If the
         insn is not conditionalizable or makes this optimization fail,
         just return the next insn so we can start over from that point.  */
      if (code != BARRIER && code != NOTE && !is_cond_candidate (insn))
	return NEXT_INSN (insn);
     
      /* Remember the last real insn before the label (i.e. end of block 2).  */
      if (code == JUMP_INSN || code == INSN)
	{
	  blk_size ++;
	  end_blk_2_insn = insn;
	}
    }

  if (!insn)
    return insn;
 
  /* It is possible for this optimization to slow performance if the blocks 
     are long.  This really depends upon whether the branch is likely taken 
     or not.  If the branch is taken, we slow performance in many cases.  But,
     if the branch is not taken, we always help performance (for a single 
     block, but for a double block (i.e. when the optimization is re-applied) 
     this is not true since the 'right thing' depends on the overall length of
     the collapsed block).  As a compromise, don't apply this optimization on 
     blocks larger than size 2 (unlikely for the mcore) when speed is important.
     the best threshold depends on the latencies of the instructions (i.e., 
     the branch penalty).  */
  if (optimize > 1 && blk_size > 2)
    return insn;

  /* At this point, we've found the start of block 3 and we know that
     it is the destination of the branch from block 1.   Also, all
     instructions in the block 2 are conditionalizable.  So, apply the
     conditionalization and delete the branch.  */
  start_blk_3_lab = insn;   
   
  for (insn = NEXT_INSN (end_blk_1_br); insn != start_blk_3_lab; 
       insn = NEXT_INSN (insn))
    {
      rtx newinsn;

      if (INSN_DELETED_P (insn))
	continue;
      
      /* Try to form a conditional variant of the instruction and emit it.  */
      if ((newinsn = emit_new_cond_insn (insn, cond)))
	{
	  if (end_blk_2_insn == insn)
            end_blk_2_insn = newinsn;

	  insn = newinsn;
	}
    }

  /* Note whether we will delete the label starting blk 3 when the jump
     gets deleted.  If so, we want to re-apply this optimization at the 
     last real instruction right before the label.  */
  if (LABEL_NUSES (start_blk_3_lab) == 1)
    {
      start_blk_3_lab = 0;
    }

  /* ??? we probably should redistribute the death notes for this insn, esp.
     the death of cc, but it doesn't really matter this late in the game.
     The peepholes all use is_dead() which will find the correct death
     regardless of whether there is a note.  */
  delete_insn (end_blk_1_br);

  if (! start_blk_3_lab)
    return end_blk_2_insn;
  
  /* Return the insn right after the label at the start of block 3.  */
  return NEXT_INSN (start_blk_3_lab);
}

/* Apply the conditionalization of blocks optimization.  This is the
   outer loop that traverses through the insns scanning for a branch
   that signifies an opportunity to apply the optimization.  Note that
   this optimization is applied late.  If we could apply it earlier,
   say before cse 2, it may expose more optimization opportunities.  
   but, the pay back probably isn't really worth the effort (we'd have 
   to update all reg/flow/notes/links/etc to make it work - and stick it
   in before cse 2).  */

static void
conditionalize_optimization (void)
{
  rtx insn;

  for (insn = get_insns (); insn; insn = conditionalize_block (insn))
    continue;
}

static int saved_warn_return_type = -1;
static int saved_warn_return_type_count = 0;

/* This is to handle loads from the constant pool.  */

static void
mcore_reorg (void)
{
  /* Reset this variable.  */
  current_function_anonymous_args = 0;
  
  /* Restore the warn_return_type if it has been altered.  */
  if (saved_warn_return_type != -1)
    {
      /* Only restore the value if we have reached another function.
	 The test of warn_return_type occurs in final_function () in
	 c-decl.c a long time after the code for the function is generated,
	 so we need a counter to tell us when we have finished parsing that
	 function and can restore the flag.  */
      if (--saved_warn_return_type_count == 0)
	{
	  warn_return_type = saved_warn_return_type;
	  saved_warn_return_type = -1;
	}
    }
  
  if (optimize == 0)
    return;
  
  /* Conditionalize blocks where we can.  */
  conditionalize_optimization ();

  /* Literal pool generation is now pushed off until the assembler.  */
}


/* Return true if X is something that can be moved directly into r15.  */

bool
mcore_r15_operand_p (rtx x)
{
  switch (GET_CODE (x))
    {
    case CONST_INT:
      return mcore_const_ok_for_inline (INTVAL (x));

    case REG:
    case SUBREG:
    case MEM:
      return 1;

    default:
      return 0;
    }
}

/* Implement SECONDARY_RELOAD_CLASS.  If RCLASS contains r15, and we can't
   directly move X into it, use r1-r14 as a temporary.  */

enum reg_class
mcore_secondary_reload_class (enum reg_class rclass,
			      enum machine_mode mode ATTRIBUTE_UNUSED, rtx x)
{
  if (TEST_HARD_REG_BIT (reg_class_contents[rclass], 15)
      && !mcore_r15_operand_p (x))
    return LRW_REGS;
  return NO_REGS;
}

/* Return the reg_class to use when reloading the rtx X into the class
   RCLASS.  If X is too complex to move directly into r15, prefer to
   use LRW_REGS instead.  */

enum reg_class
mcore_reload_class (rtx x, enum reg_class rclass)
{
  if (reg_class_subset_p (LRW_REGS, rclass) && !mcore_r15_operand_p (x))
    return LRW_REGS;

  return rclass;
}

/* Tell me if a pair of reg/subreg rtx's actually refer to the same
   register.  Note that the current version doesn't worry about whether
   they are the same mode or note (e.g., a QImode in r2 matches an HImode
   in r2 matches an SImode in r2. Might think in the future about whether
   we want to be able to say something about modes.  */

int
mcore_is_same_reg (rtx x, rtx y)
{
  /* Strip any and all of the subreg wrappers.  */
  while (GET_CODE (x) == SUBREG)
    x = SUBREG_REG (x);
  
  while (GET_CODE (y) == SUBREG)
    y = SUBREG_REG (y);

  if (GET_CODE(x) == REG && GET_CODE(y) == REG && REGNO(x) == REGNO(y))
    return 1;

  return 0;
}

static void
mcore_option_override (void)
{
  /* Only the m340 supports little endian code.  */
  if (TARGET_LITTLE_END && ! TARGET_M340)
    target_flags |= MASK_M340;
}


/* Compute the number of word sized registers needed to 
   hold a function argument of mode MODE and type TYPE.  */

int
mcore_num_arg_regs (enum machine_mode mode, const_tree type)
{
  int size;

  if (targetm.calls.must_pass_in_stack (mode, type))
    return 0;

  if (type && mode == BLKmode)
    size = int_size_in_bytes (type);
  else
    size = GET_MODE_SIZE (mode);

  return ROUND_ADVANCE (size);
}

static rtx
handle_structs_in_regs (enum machine_mode mode, const_tree type, int reg)
{
  int size;

  /* The MCore ABI defines that a structure whose size is not a whole multiple
     of bytes is passed packed into registers (or spilled onto the stack if
     not enough registers are available) with the last few bytes of the
     structure being packed, left-justified, into the last register/stack slot.
     GCC handles this correctly if the last word is in a stack slot, but we
     have to generate a special, PARALLEL RTX if the last word is in an
     argument register.  */
  if (type
      && TYPE_MODE (type) == BLKmode
      && TREE_CODE (TYPE_SIZE (type)) == INTEGER_CST
      && (size = int_size_in_bytes (type)) > UNITS_PER_WORD
      && (size % UNITS_PER_WORD != 0)
      && (reg + mcore_num_arg_regs (mode, type) <= (FIRST_PARM_REG + NPARM_REGS)))
    {
      rtx    arg_regs [NPARM_REGS]; 
      int    nregs;
      rtx    result;
      rtvec  rtvec;
		     
      for (nregs = 0; size > 0; size -= UNITS_PER_WORD)
        {
          arg_regs [nregs] =
	    gen_rtx_EXPR_LIST (SImode, gen_rtx_REG (SImode, reg ++),
		  	       GEN_INT (nregs * UNITS_PER_WORD));
	  nregs ++;
        }

      /* We assume here that NPARM_REGS == 6.  The assert checks this.  */
      gcc_assert (ARRAY_SIZE (arg_regs) == 6);
      rtvec = gen_rtvec (nregs, arg_regs[0], arg_regs[1], arg_regs[2],
			  arg_regs[3], arg_regs[4], arg_regs[5]);
      
      result = gen_rtx_PARALLEL (mode, rtvec);
      return result;
    }
  
  return gen_rtx_REG (mode, reg);
}

rtx
mcore_function_value (const_tree valtype, const_tree func)
{
  enum machine_mode mode;
  int unsigned_p;
  
  mode = TYPE_MODE (valtype);

  /* Since we promote return types, we must promote the mode here too.  */
  mode = promote_function_mode (valtype, mode, &unsigned_p, func, 1);
  
  return handle_structs_in_regs (mode, valtype, FIRST_RET_REG);
}

/* Define where to put the arguments to a function.
   Value is zero to push the argument on the stack,
   or a hard register in which to store the argument.

   MODE is the argument's machine mode.
   TYPE is the data type of the argument (as a tree).
    This is null for libcalls where that information may
    not be available.
   CUM is a variable of type CUMULATIVE_ARGS which gives info about
    the preceding args and about the function being called.
   NAMED is nonzero if this argument is a named parameter
    (otherwise it is an extra parameter matching an ellipsis).

   On MCore the first args are normally in registers
   and the rest are pushed.  Any arg that starts within the first
   NPARM_REGS words is at least partially passed in a register unless
   its data type forbids.  */

static rtx
mcore_function_arg (cumulative_args_t cum, enum machine_mode mode,
		    const_tree type, bool named)
{
  int arg_reg;
  
  if (! named || mode == VOIDmode)
    return 0;

  if (targetm.calls.must_pass_in_stack (mode, type))
    return 0;

  arg_reg = ROUND_REG (*get_cumulative_args (cum), mode);
  
  if (arg_reg < NPARM_REGS)
    return handle_structs_in_regs (mode, type, FIRST_PARM_REG + arg_reg);

  return 0;
}

static void
mcore_function_arg_advance (cumulative_args_t cum_v, enum machine_mode mode,
			    const_tree type, bool named ATTRIBUTE_UNUSED)
{
  CUMULATIVE_ARGS *cum = get_cumulative_args (cum_v);

  *cum = (ROUND_REG (*cum, mode)
	  + (int)named * mcore_num_arg_regs (mode, type));
}

static unsigned int
mcore_function_arg_boundary (enum machine_mode mode,
			     const_tree type ATTRIBUTE_UNUSED)
{
  /* Doubles must be aligned to an 8 byte boundary.  */
  return (mode != BLKmode && GET_MODE_SIZE (mode) == 8
	  ? BIGGEST_ALIGNMENT
	  : PARM_BOUNDARY);
}

/* Returns the number of bytes of argument registers required to hold *part*
   of a parameter of machine mode MODE and type TYPE (which may be NULL if
   the type is not known).  If the argument fits entirely in the argument
   registers, or entirely on the stack, then 0 is returned.  CUM is the
   number of argument registers already used by earlier parameters to
   the function.  */

static int
mcore_arg_partial_bytes (cumulative_args_t cum, enum machine_mode mode,
			 tree type, bool named)
{
  int reg = ROUND_REG (*get_cumulative_args (cum), mode);

  if (named == 0)
    return 0;

  if (targetm.calls.must_pass_in_stack (mode, type))
    return 0;
      
  /* REG is not the *hardware* register number of the register that holds
     the argument, it is the *argument* register number.  So for example,
     the first argument to a function goes in argument register 0, which
     translates (for the MCore) into hardware register 2.  The second
     argument goes into argument register 1, which translates into hardware
     register 3, and so on.  NPARM_REGS is the number of argument registers
     supported by the target, not the maximum hardware register number of
     the target.  */
  if (reg >= NPARM_REGS)
    return 0;

  /* If the argument fits entirely in registers, return 0.  */
  if (reg + mcore_num_arg_regs (mode, type) <= NPARM_REGS)
    return 0;

  /* The argument overflows the number of available argument registers.
     Compute how many argument registers have not yet been assigned to
     hold an argument.  */
  reg = NPARM_REGS - reg;

  /* Return partially in registers and partially on the stack.  */
  return reg * UNITS_PER_WORD;
}

/* Return nonzero if SYMBOL is marked as being dllexport'd.  */

int
mcore_dllexport_name_p (const char * symbol)
{
  return symbol[0] == '@' && symbol[1] == 'e' && symbol[2] == '.';
}

/* Return nonzero if SYMBOL is marked as being dllimport'd.  */

int
mcore_dllimport_name_p (const char * symbol)
{
  return symbol[0] == '@' && symbol[1] == 'i' && symbol[2] == '.';
}

/* Mark a DECL as being dllexport'd.  */

static void
mcore_mark_dllexport (tree decl)
{
  const char * oldname;
  char * newname;
  rtx    rtlname;
  tree   idp;

  rtlname = XEXP (DECL_RTL (decl), 0);
  
  if (GET_CODE (rtlname) == MEM)
    rtlname = XEXP (rtlname, 0);
  gcc_assert (GET_CODE (rtlname) == SYMBOL_REF);
  oldname = XSTR (rtlname, 0);
  
  if (mcore_dllexport_name_p (oldname))
    return;  /* Already done.  */

  newname = XALLOCAVEC (char, strlen (oldname) + 4);
  sprintf (newname, "@e.%s", oldname);

  /* We pass newname through get_identifier to ensure it has a unique
     address.  RTL processing can sometimes peek inside the symbol ref
     and compare the string's addresses to see if two symbols are
     identical.  */
  /* ??? At least I think that's why we do this.  */
  idp = get_identifier (newname);

  XEXP (DECL_RTL (decl), 0) =
    gen_rtx_SYMBOL_REF (Pmode, IDENTIFIER_POINTER (idp));
}

/* Mark a DECL as being dllimport'd.  */

static void
mcore_mark_dllimport (tree decl)
{
  const char * oldname;
  char * newname;
  tree   idp;
  rtx    rtlname;
  rtx    newrtl;

  rtlname = XEXP (DECL_RTL (decl), 0);
  
  if (GET_CODE (rtlname) == MEM)
    rtlname = XEXP (rtlname, 0);
  gcc_assert (GET_CODE (rtlname) == SYMBOL_REF);
  oldname = XSTR (rtlname, 0);
  
  gcc_assert (!mcore_dllexport_name_p (oldname));
  if (mcore_dllimport_name_p (oldname))
    return; /* Already done.  */

  /* ??? One can well ask why we're making these checks here,
     and that would be a good question.  */

  /* Imported variables can't be initialized.  */
  if (TREE_CODE (decl) == VAR_DECL
      && !DECL_VIRTUAL_P (decl)
      && DECL_INITIAL (decl))
    {
      error ("initialized variable %q+D is marked dllimport", decl);
      return;
    }
  
  /* `extern' needn't be specified with dllimport.
     Specify `extern' now and hope for the best.  Sigh.  */
  if (TREE_CODE (decl) == VAR_DECL
      /* ??? Is this test for vtables needed?  */
      && !DECL_VIRTUAL_P (decl))
    {
      DECL_EXTERNAL (decl) = 1;
      TREE_PUBLIC (decl) = 1;
    }

  newname = XALLOCAVEC (char, strlen (oldname) + 11);
  sprintf (newname, "@i.__imp_%s", oldname);

  /* We pass newname through get_identifier to ensure it has a unique
     address.  RTL processing can sometimes peek inside the symbol ref
     and compare the string's addresses to see if two symbols are
     identical.  */
  /* ??? At least I think that's why we do this.  */
  idp = get_identifier (newname);

  newrtl = gen_rtx_MEM (Pmode,
		    gen_rtx_SYMBOL_REF (Pmode,
			     IDENTIFIER_POINTER (idp)));
  XEXP (DECL_RTL (decl), 0) = newrtl;
}

static int
mcore_dllexport_p (tree decl)
{
  if (   TREE_CODE (decl) != VAR_DECL
      && TREE_CODE (decl) != FUNCTION_DECL)
    return 0;

  return lookup_attribute ("dllexport", DECL_ATTRIBUTES (decl)) != 0;
}

static int
mcore_dllimport_p (tree decl)
{
  if (   TREE_CODE (decl) != VAR_DECL
      && TREE_CODE (decl) != FUNCTION_DECL)
    return 0;

  return lookup_attribute ("dllimport", DECL_ATTRIBUTES (decl)) != 0;
}

/* We must mark dll symbols specially.  Definitions of dllexport'd objects
   install some info in the .drective (PE) or .exports (ELF) sections.  */

static void
mcore_encode_section_info (tree decl, rtx rtl ATTRIBUTE_UNUSED, int first ATTRIBUTE_UNUSED)
{
  /* Mark the decl so we can tell from the rtl whether the object is
     dllexport'd or dllimport'd.  */
  if (mcore_dllexport_p (decl))
    mcore_mark_dllexport (decl);
  else if (mcore_dllimport_p (decl))
    mcore_mark_dllimport (decl);
  
  /* It might be that DECL has already been marked as dllimport, but
     a subsequent definition nullified that.  The attribute is gone
     but DECL_RTL still has @i.__imp_foo.  We need to remove that.  */
  else if ((TREE_CODE (decl) == FUNCTION_DECL
	    || TREE_CODE (decl) == VAR_DECL)
	   && DECL_RTL (decl) != NULL_RTX
	   && GET_CODE (DECL_RTL (decl)) == MEM
	   && GET_CODE (XEXP (DECL_RTL (decl), 0)) == MEM
	   && GET_CODE (XEXP (XEXP (DECL_RTL (decl), 0), 0)) == SYMBOL_REF
	   && mcore_dllimport_name_p (XSTR (XEXP (XEXP (DECL_RTL (decl), 0), 0), 0)))
    {
      const char * oldname = XSTR (XEXP (XEXP (DECL_RTL (decl), 0), 0), 0);
      tree idp = get_identifier (oldname + 9);
      rtx newrtl = gen_rtx_SYMBOL_REF (Pmode, IDENTIFIER_POINTER (idp));

      XEXP (DECL_RTL (decl), 0) = newrtl;

      /* We previously set TREE_PUBLIC and DECL_EXTERNAL.
	 ??? We leave these alone for now.  */
    }
}

/* Undo the effects of the above.  */

static const char *
mcore_strip_name_encoding (const char * str)
{
  return str + (str[0] == '@' ? 3 : 0);
}

/* MCore specific attribute support.
   dllexport - for exporting a function/variable that will live in a dll
   dllimport - for importing a function/variable from a dll
   naked     - do not create a function prologue/epilogue.  */

/* Handle a "naked" attribute; arguments as in
   struct attribute_spec.handler.  */

static tree
mcore_handle_naked_attribute (tree * node, tree name, tree args ATTRIBUTE_UNUSED,
			      int flags ATTRIBUTE_UNUSED, bool * no_add_attrs)
{
  if (TREE_CODE (*node) == FUNCTION_DECL)
    {
      /* PR14310 - don't complain about lack of return statement
	 in naked functions.  The solution here is a gross hack
	 but this is the only way to solve the problem without
	 adding a new feature to GCC.  I did try submitting a patch
	 that would add such a new feature, but it was (rightfully)
	 rejected on the grounds that it was creeping featurism,
	 so hence this code.  */
      if (warn_return_type)
	{
	  saved_warn_return_type = warn_return_type;
	  warn_return_type = 0;
	  saved_warn_return_type_count = 2;
	}
      else if (saved_warn_return_type_count)
	saved_warn_return_type_count = 2;
    }
  else
    {
      warning (OPT_Wattributes, "%qE attribute only applies to functions",
	       name);
      *no_add_attrs = true;
    }

  return NULL_TREE;
}

/* ??? It looks like this is PE specific?  Oh well, this is what the
   old code did as well.  */

static void
mcore_unique_section (tree decl, int reloc ATTRIBUTE_UNUSED)
{
  int len;
  const char * name;
  char * string;
  const char * prefix;

  name = IDENTIFIER_POINTER (DECL_ASSEMBLER_NAME (decl));
  
  /* Strip off any encoding in name.  */
  name = (* targetm.strip_name_encoding) (name);

  /* The object is put in, for example, section .text$foo.
     The linker will then ultimately place them in .text
     (everything from the $ on is stripped).  */
  if (TREE_CODE (decl) == FUNCTION_DECL)
    prefix = ".text$";
  /* For compatibility with EPOC, we ignore the fact that the
     section might have relocs against it.  */
  else if (decl_readonly_section (decl, 0))
    prefix = ".rdata$";
  else
    prefix = ".data$";
  
  len = strlen (name) + strlen (prefix);
  string = XALLOCAVEC (char, len + 1);
  
  sprintf (string, "%s%s", prefix, name);

  DECL_SECTION_NAME (decl) = build_string (len, string);
}

int
mcore_naked_function_p (void)
{
  return lookup_attribute ("naked", DECL_ATTRIBUTES (current_function_decl)) != NULL_TREE;
}

#ifdef OBJECT_FORMAT_ELF
static void
mcore_asm_named_section (const char *name, 
			 unsigned int flags ATTRIBUTE_UNUSED,
			 tree decl ATTRIBUTE_UNUSED)
{
  fprintf (asm_out_file, "\t.section %s\n", name);
}
#endif /* OBJECT_FORMAT_ELF */

/* Worker function for TARGET_ASM_EXTERNAL_LIBCALL.  */

static void
mcore_external_libcall (rtx fun)
{
  fprintf (asm_out_file, "\t.import\t");
  assemble_name (asm_out_file, XSTR (fun, 0));
  fprintf (asm_out_file, "\n");
}

/* Worker function for TARGET_RETURN_IN_MEMORY.  */

static bool
mcore_return_in_memory (const_tree type, const_tree fntype ATTRIBUTE_UNUSED)
{
  const HOST_WIDE_INT size = int_size_in_bytes (type);
  return (size == -1 || size > 2 * UNITS_PER_WORD);
}

/* Worker function for TARGET_ASM_TRAMPOLINE_TEMPLATE.
   Output assembler code for a block containing the constant parts
   of a trampoline, leaving space for the variable parts.

   On the MCore, the trampoline looks like:
   	lrw	r1,  function
     	lrw	r13, area
   	jmp	r13
   	or	r0, r0
    .literals                                                */

static void
mcore_asm_trampoline_template (FILE *f)
{
  fprintf (f, "\t.short	0x7102\n");
  fprintf (f, "\t.short	0x7d02\n");
  fprintf (f, "\t.short	0x00cd\n");
  fprintf (f, "\t.short	0x1e00\n");
  fprintf (f, "\t.long	0\n");
  fprintf (f, "\t.long	0\n");
}

/* Worker function for TARGET_TRAMPOLINE_INIT.  */

static void
mcore_trampoline_init (rtx m_tramp, tree fndecl, rtx chain_value)
{
  rtx fnaddr = XEXP (DECL_RTL (fndecl), 0);
  rtx mem;

  emit_block_move (m_tramp, assemble_trampoline_template (),
		   GEN_INT (2*UNITS_PER_WORD), BLOCK_OP_NORMAL);

  mem = adjust_address (m_tramp, SImode, 8);
  emit_move_insn (mem, chain_value);
  mem = adjust_address (m_tramp, SImode, 12);
  emit_move_insn (mem, fnaddr);
<<<<<<< HEAD
=======
}

/* Implement TARGET_LEGITIMATE_CONSTANT_P

   On the MCore, allow anything but a double.  */

static bool
mcore_legitimate_constant_p (enum machine_mode mode ATTRIBUTE_UNUSED, rtx x)
{
  return GET_CODE (x) != CONST_DOUBLE;
>>>>>>> 3082eeb7
}<|MERGE_RESOLUTION|>--- conflicted
+++ resolved
@@ -1,10 +1,6 @@
 /* Output routines for Motorola MCore processor
    Copyright (C) 1993, 1999, 2000, 2001, 2002, 2003, 2004, 2005, 2007, 2008,
-<<<<<<< HEAD
-   2009 Free Software Foundation, Inc.
-=======
    2009, 2010, 2011 Free Software Foundation, Inc.
->>>>>>> 3082eeb7
 
    This file is part of GCC.
 
@@ -132,10 +128,6 @@
 static int        mcore_arg_partial_bytes       (cumulative_args_t,
 						 enum machine_mode,
 						 tree, bool);
-<<<<<<< HEAD
-static void       mcore_asm_trampoline_template (FILE *);
-static void       mcore_trampoline_init		(rtx, tree, rtx);
-=======
 static rtx        mcore_function_arg            (cumulative_args_t,
 						 enum machine_mode,
 						 const_tree, bool);
@@ -148,20 +140,12 @@
 static void       mcore_trampoline_init		(rtx, tree, rtx);
 static void       mcore_option_override		(void);
 static bool       mcore_legitimate_constant_p   (enum machine_mode, rtx);
->>>>>>> 3082eeb7
  
 /* MCore specific attributes.  */
 
 static const struct attribute_spec mcore_attribute_table[] =
 {
-<<<<<<< HEAD
-  /* { name, min_len, max_len, decl_req, type_req, fn_type_req, handler } */
-  { "dllexport", 0, 0, true,  false, false, NULL },
-  { "dllimport", 0, 0, true,  false, false, NULL },
-  { "naked",     0, 0, true,  false, false, mcore_handle_naked_attribute },
-  { NULL,        0, 0, false, false, false, NULL }
-=======
   /* { name, min_len, max_len, decl_req, type_req, fn_type_req, handler,
        affects_type_identity } */
   { "dllexport", 0, 0, true,  false, false, NULL, false },
@@ -169,7 +153,6 @@
   { "naked",     0, 0, true,  false, false, mcore_handle_naked_attribute,
     false },
   { NULL,        0, 0, false, false, false, NULL, false }
->>>>>>> 3082eeb7
 };
  
@@ -241,15 +224,12 @@
 #undef  TARGET_TRAMPOLINE_INIT
 #define TARGET_TRAMPOLINE_INIT		mcore_trampoline_init
 
-<<<<<<< HEAD
-=======
 #undef TARGET_OPTION_OVERRIDE
 #define TARGET_OPTION_OVERRIDE mcore_option_override
 
 #undef TARGET_LEGITIMATE_CONSTANT_P
 #define TARGET_LEGITIMATE_CONSTANT_P mcore_legitimate_constant_p
 
->>>>>>> 3082eeb7
 struct gcc_target targetm = TARGET_INITIALIZER;
  
@@ -3218,8 +3198,6 @@
   emit_move_insn (mem, chain_value);
   mem = adjust_address (m_tramp, SImode, 12);
   emit_move_insn (mem, fnaddr);
-<<<<<<< HEAD
-=======
 }
 
 /* Implement TARGET_LEGITIMATE_CONSTANT_P
@@ -3230,5 +3208,4 @@
 mcore_legitimate_constant_p (enum machine_mode mode ATTRIBUTE_UNUSED, rtx x)
 {
   return GET_CODE (x) != CONST_DOUBLE;
->>>>>>> 3082eeb7
 }