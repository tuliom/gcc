--- conflicted
+++ resolved
@@ -2526,49 +2526,6 @@
     }
 }
 
-<<<<<<< HEAD
-/* UNIFIED is a cond_uni insn.  Find the branch insn it affects, and
-   mark that as unified.  We expect to be in a single block.  */
-
-static void
-nvptx_propagate_unified (rtx_insn *unified)
-{
-  rtx_insn *probe = unified;
-  rtx cond_reg = SET_DEST (PATTERN (unified));
-  rtx pat;
-
-  /* Find the comparison.  (We could skip this and simply scan to he
-     blocks' terminating branch, if we didn't care for self
-     checking.)  */
-  for (;;)
-    {
-      probe = NEXT_INSN (probe);
-      pat = PATTERN (probe);
-
-      if (GET_CODE (pat) == SET
-	  && GET_RTX_CLASS (GET_CODE (SET_SRC (pat))) == RTX_COMPARE
-	  && XEXP (SET_SRC (pat), 0) == cond_reg)
-	break;
-      gcc_assert (NONJUMP_INSN_P (probe));
-    }
-  rtx pred_reg = SET_DEST (pat);
-
-  /* Find the branch.  */
-  do
-    probe = NEXT_INSN (probe);
-  while (!JUMP_P (probe));
-
-  pat = PATTERN (probe);
-  rtx itec = XEXP (SET_SRC (pat), 0);
-  gcc_assert (XEXP (itec, 0) == pred_reg);
-
-  /* Mark the branch's condition as unified.  */
-  rtx unspec = gen_rtx_UNSPEC (BImode, gen_rtvec (1, pred_reg),
-			       UNSPEC_BR_UNIFIED);
-  bool ok = validate_change (probe, &XEXP (itec, 0), unspec, false);
-
-  gcc_assert (ok);
-=======
 /* Return a SImode "master lane index" register for uniform-simt, allocating on
    first use.  */
 
@@ -2650,7 +2607,49 @@
       pat = gen_rtx_COND_EXEC (VOIDmode, pred, pat);
       validate_change (insn, &PATTERN (insn), pat, false);
     }
->>>>>>> 7fce8768
+}
+
+/* UNIFIED is a cond_uni insn.  Find the branch insn it affects, and
+   mark that as unified.  We expect to be in a single block.  */
+
+static void
+nvptx_propagate_unified (rtx_insn *unified)
+{
+  rtx_insn *probe = unified;
+  rtx cond_reg = SET_DEST (PATTERN (unified));
+  rtx pat;
+
+  /* Find the comparison.  (We could skip this and simply scan to he
+     blocks' terminating branch, if we didn't care for self
+     checking.)  */
+  for (;;)
+    {
+      probe = NEXT_INSN (probe);
+      pat = PATTERN (probe);
+
+      if (GET_CODE (pat) == SET
+	  && GET_RTX_CLASS (GET_CODE (SET_SRC (pat))) == RTX_COMPARE
+	  && XEXP (SET_SRC (pat), 0) == cond_reg)
+	break;
+      gcc_assert (NONJUMP_INSN_P (probe));
+    }
+  rtx pred_reg = SET_DEST (pat);
+
+  /* Find the branch.  */
+  do
+    probe = NEXT_INSN (probe);
+  while (!JUMP_P (probe));
+
+  pat = PATTERN (probe);
+  rtx itec = XEXP (SET_SRC (pat), 0);
+  gcc_assert (XEXP (itec, 0) == pred_reg);
+
+  /* Mark the branch's condition as unified.  */
+  rtx unspec = gen_rtx_UNSPEC (BImode, gen_rtvec (1, pred_reg),
+			       UNSPEC_BR_UNIFIED);
+  bool ok = validate_change (probe, &XEXP (itec, 0), unspec, false);
+
+  gcc_assert (ok);
 }
 
 /* Loop structure of the function.  The entire function is described as
@@ -4249,13 +4248,10 @@
   /* { name, min_len, max_len, decl_req, type_req, fn_type_req, handler,
        affects_type_identity } */
   { "kernel", 0, 0, true, false,  false, nvptx_handle_kernel_attribute, false },
-<<<<<<< HEAD
   /* Avoid offloading.  For example, because there is no sufficient
      parallelism.  */
   { "omp avoid offloading", 0, 0, true, false, false, NULL, false },
-=======
   { "shared", 0, 0, true, false,  false, nvptx_handle_shared_attribute, false },
->>>>>>> 7fce8768
   { NULL, 0, 0, false, false, false, NULL, false }
 };
 