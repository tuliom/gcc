/* Target code for NVPTX.
   Copyright (C) 2014-2016 Free Software Foundation, Inc.
   Contributed by Bernd Schmidt <bernds@codesourcery.com>

   This file is part of GCC.

   GCC is free software; you can redistribute it and/or modify it
   under the terms of the GNU General Public License as published
   by the Free Software Foundation; either version 3, or (at your
   option) any later version.

   GCC is distributed in the hope that it will be useful, but WITHOUT
   ANY WARRANTY; without even the implied warranty of MERCHANTABILITY
   or FITNESS FOR A PARTICULAR PURPOSE.  See the GNU General Public
   License for more details.

   You should have received a copy of the GNU General Public License
   along with GCC; see the file COPYING3.  If not see
   <http://www.gnu.org/licenses/>.  */

#include "config.h"
#include <sstream>
#include "system.h"
#include "coretypes.h"
#include "backend.h"
#include "target.h"
#include "rtl.h"
#include "tree.h"
#include "cfghooks.h"
#include "df.h"
#include "tm_p.h"
#include "expmed.h"
#include "optabs.h"
#include "regs.h"
#include "emit-rtl.h"
#include "recog.h"
#include "diagnostic.h"
#include "alias.h"
#include "insn-flags.h"
#include "output.h"
#include "insn-attr.h"
#include "flags.h"
#include "dojump.h"
#include "explow.h"
#include "calls.h"
#include "varasm.h"
#include "stmt.h"
#include "expr.h"
#include "tm-preds.h"
#include "tm-constrs.h"
#include "langhooks.h"
#include "dbxout.h"
#include "cfgrtl.h"
#include "gimple.h"
#include "stor-layout.h"
#include "builtins.h"
#include "omp-low.h"
#include "gomp-constants.h"
#include "dumpfile.h"
#include "internal-fn.h"
#include "gimple-iterator.h"
#include "stringpool.h"
#include "tree-ssa-operands.h"
#include "tree-ssanames.h"
#include "gimplify.h"
#include "tree-phinodes.h"
#include "cfgloop.h"
#include "fold-const.h"

/* This file should be included last.  */
#include "target-def.h"

/* The various PTX memory areas an object might reside in.  */
enum nvptx_data_area
{
  DATA_AREA_GENERIC,
  DATA_AREA_GLOBAL,
  DATA_AREA_SHARED,
  DATA_AREA_LOCAL,
  DATA_AREA_CONST,
  DATA_AREA_PARAM,
  DATA_AREA_MAX
};

/*  We record the data area in the target symbol flags.  */
#define SYMBOL_DATA_AREA(SYM) \
  (nvptx_data_area)((SYMBOL_REF_FLAGS (SYM) >> SYMBOL_FLAG_MACH_DEP_SHIFT) \
		    & 7)
#define SET_SYMBOL_DATA_AREA(SYM,AREA) \
  (SYMBOL_REF_FLAGS (SYM) |= (AREA) << SYMBOL_FLAG_MACH_DEP_SHIFT)

/* Record the function decls we've written, and the libfuncs and function
   decls corresponding to them.  */
static std::stringstream func_decls;

struct declared_libfunc_hasher : ggc_cache_ptr_hash<rtx_def>
{
  static hashval_t hash (rtx x) { return htab_hash_pointer (x); }
  static bool equal (rtx a, rtx b) { return a == b; }
};

static GTY((cache))
  hash_table<declared_libfunc_hasher> *declared_libfuncs_htab;

struct tree_hasher : ggc_cache_ptr_hash<tree_node>
{
  static hashval_t hash (tree t) { return htab_hash_pointer (t); }
  static bool equal (tree a, tree b) { return a == b; }
};

static GTY((cache)) hash_table<tree_hasher> *declared_fndecls_htab;
static GTY((cache)) hash_table<tree_hasher> *needed_fndecls_htab;

/* Buffer needed to broadcast across workers.  This is used for both
   worker-neutering and worker broadcasting.  It is shared by all
   functions emitted.  The buffer is placed in shared memory.  It'd be
   nice if PTX supported common blocks, because then this could be
   shared across TUs (taking the largest size).  */
static unsigned worker_bcast_size;
static unsigned worker_bcast_align;
static GTY(()) rtx worker_bcast_sym;

/* Buffer needed for worker reductions.  This has to be distinct from
   the worker broadcast array, as both may be live concurrently.  */
static unsigned worker_red_size;
static unsigned worker_red_align;
static GTY(()) rtx worker_red_sym;

/* Global lock variable, needed for 128bit worker & gang reductions.  */
static GTY(()) tree global_lock_var;

/* True if any function references __nvptx_stacks.  */
static bool need_softstack_decl;

/* True if any function references __nvptx_uni.  */
static bool need_unisimt_decl;

/* Allocate a new, cleared machine_function structure.  */

static struct machine_function *
nvptx_init_machine_status (void)
{
  struct machine_function *p = ggc_cleared_alloc<machine_function> ();
  p->return_mode = VOIDmode;
  return p;
}

/* Implement TARGET_OPTION_OVERRIDE.  */

static void
nvptx_option_override (void)
{
  init_machine_status = nvptx_init_machine_status;
  /* Gives us a predictable order, which we need especially for variables.  */
  flag_toplevel_reorder = 1;
  /* Assumes that it will see only hard registers.  */
  flag_var_tracking = 0;

  if (write_symbols == DBX_DEBUG)
    /* The stabs testcases want to know stabs isn't supported.  */
    sorry ("stabs debug format not supported");

  /* Actually we don't have any debug format, but don't be
     unneccesarily noisy.  */
  write_symbols = NO_DEBUG;
  debug_info_level = DINFO_LEVEL_NONE;

  if (nvptx_optimize < 0)
    nvptx_optimize = optimize > 0;

  declared_fndecls_htab = hash_table<tree_hasher>::create_ggc (17);
  needed_fndecls_htab = hash_table<tree_hasher>::create_ggc (17);
  declared_libfuncs_htab
    = hash_table<declared_libfunc_hasher>::create_ggc (17);

  worker_bcast_sym = gen_rtx_SYMBOL_REF (Pmode, "__worker_bcast");
  SET_SYMBOL_DATA_AREA (worker_bcast_sym, DATA_AREA_SHARED);
  worker_bcast_align = GET_MODE_ALIGNMENT (SImode) / BITS_PER_UNIT;

  worker_red_sym = gen_rtx_SYMBOL_REF (Pmode, "__worker_red");
  SET_SYMBOL_DATA_AREA (worker_red_sym, DATA_AREA_SHARED);
  worker_red_align = GET_MODE_ALIGNMENT (SImode) / BITS_PER_UNIT;

  if (TARGET_GOMP)
    target_flags |= MASK_SOFT_STACK | MASK_UNIFORM_SIMT;
}

/* Return a ptx type for MODE.  If PROMOTE, then use .u32 for QImode to
   deal with ptx ideosyncracies.  */

const char *
nvptx_ptx_type_from_mode (machine_mode mode, bool promote)
{
  switch (mode)
    {
    case BLKmode:
      return ".b8";
    case BImode:
      return ".pred";
    case QImode:
      if (promote)
	return ".u32";
      else
	return ".u8";
    case HImode:
      return ".u16";
    case SImode:
      return ".u32";
    case DImode:
      return ".u64";

    case SFmode:
      return ".f32";
    case DFmode:
      return ".f64";

    default:
      gcc_unreachable ();
    }
}

/* Encode the PTX data area that DECL (which might not actually be a
   _DECL) should reside in.  */

static void
nvptx_encode_section_info (tree decl, rtx rtl, int first)
{
  default_encode_section_info (decl, rtl, first);
  if (first && MEM_P (rtl))
    {
      nvptx_data_area area = DATA_AREA_GENERIC;

      if (TREE_CONSTANT (decl))
	area = DATA_AREA_CONST;
      else if (TREE_CODE (decl) == VAR_DECL)
	{
	  if (lookup_attribute ("shared", DECL_ATTRIBUTES (decl)))
	    area = DATA_AREA_SHARED;
	  else
	    area = TREE_READONLY (decl) ? DATA_AREA_CONST : DATA_AREA_GLOBAL;
	}

      SET_SYMBOL_DATA_AREA (XEXP (rtl, 0), area);
    }
}

/* Return the PTX name of the data area in which SYM should be
   placed.  The symbol must have already been processed by
   nvptx_encode_seciton_info, or equivalent.  */

static const char *
section_for_sym (rtx sym)
{
  nvptx_data_area area = SYMBOL_DATA_AREA (sym);
  /* Same order as nvptx_data_area enum.  */
  static char const *const areas[] =
    {"", ".global", ".shared", ".local", ".const", ".param"};

  return areas[area];
}

/* Similarly for a decl.  */

static const char *
section_for_decl (const_tree decl)
{
  return section_for_sym (XEXP (DECL_RTL (CONST_CAST (tree, decl)), 0));
}

/* Check NAME for special function names and redirect them by returning a
   replacement.  This applies to malloc, free and realloc, for which we
   want to use libgcc wrappers, and call, which triggers a bug in ptxas.  */

static const char *
nvptx_name_replacement (const char *name)
{
  static const char *const replacements[] = {
    "malloc", "__nvptx_malloc", "free", "__nvptx_free",
    "realloc", "__nvptx_realloc", "call", "__nvptx_call",
    "__nvptx_real_malloc", "malloc", "__nvptx_real_free", "free"
  };
  for (size_t i = 0; i < ARRAY_SIZE (replacements) / 2; i++)
    if (!strcmp (name, replacements[2 * i]))
      return replacements[2 * i + 1];
  return name;
}

/* If MODE should be treated as two registers of an inner mode, return
   that inner mode.  Otherwise return VOIDmode.  */

static machine_mode
maybe_split_mode (machine_mode mode)
{
  if (COMPLEX_MODE_P (mode))
    return GET_MODE_INNER (mode);

  if (mode == TImode)
    return DImode;

  return VOIDmode;
}

/* Output a register, subreg, or register pair (with optional
   enclosing braces).  */

static void
output_reg (FILE *file, unsigned regno, machine_mode inner_mode,
	    int subreg_offset = -1)
{
  if (inner_mode == VOIDmode)
    {
      if (HARD_REGISTER_NUM_P (regno))
	fprintf (file, "%s", reg_names[regno]);
      else
	fprintf (file, "%%r%d", regno);
    }
  else if (subreg_offset >= 0)
    {
      output_reg (file, regno, VOIDmode);
      fprintf (file, "$%d", subreg_offset);
    }
  else
    {
      if (subreg_offset == -1)
	fprintf (file, "{");
      output_reg (file, regno, inner_mode, GET_MODE_SIZE (inner_mode));
      fprintf (file, ",");
      output_reg (file, regno, inner_mode, 0);
      if (subreg_offset == -1)
	fprintf (file, "}");
    }
}

/* Emit forking instructions for MASK.  */

static void
nvptx_emit_forking (unsigned mask, bool is_call)
{
  mask &= (GOMP_DIM_MASK (GOMP_DIM_WORKER)
	   | GOMP_DIM_MASK (GOMP_DIM_VECTOR));
  if (mask)
    {
      rtx op = GEN_INT (mask | (is_call << GOMP_DIM_MAX));
      
      /* Emit fork at all levels.  This helps form SESE regions, as
	 it creates a block with a single successor before entering a
	 partitooned region.  That is a good candidate for the end of
	 an SESE region.  */
      if (!is_call)
	emit_insn (gen_nvptx_fork (op));
      emit_insn (gen_nvptx_forked (op));
    }
}

/* Emit joining instructions for MASK.  */

static void
nvptx_emit_joining (unsigned mask, bool is_call)
{
  mask &= (GOMP_DIM_MASK (GOMP_DIM_WORKER)
	   | GOMP_DIM_MASK (GOMP_DIM_VECTOR));
  if (mask)
    {
      rtx op = GEN_INT (mask | (is_call << GOMP_DIM_MAX));

      /* Emit joining for all non-call pars to ensure there's a single
	 predecessor for the block the join insn ends up in.  This is
	 needed for skipping entire loops.  */
      if (!is_call)
	emit_insn (gen_nvptx_joining (op));
      emit_insn (gen_nvptx_join (op));
    }
}


/* Determine whether MODE and TYPE (possibly NULL) should be passed or
   returned in memory.  Integer and floating types supported by the
   machine are passed in registers, everything else is passed in
   memory.  Complex types are split.  */

static bool
pass_in_memory (machine_mode mode, const_tree type, bool for_return)
{
  if (type)
    {
      if (AGGREGATE_TYPE_P (type))
	return true;
      if (TREE_CODE (type) == VECTOR_TYPE)
	return true;
    }

  if (!for_return && COMPLEX_MODE_P (mode))
    /* Complex types are passed as two underlying args.  */
    mode = GET_MODE_INNER (mode);

  if (GET_MODE_CLASS (mode) != MODE_INT
      && GET_MODE_CLASS (mode) != MODE_FLOAT)
    return true;

  if (GET_MODE_SIZE (mode) > UNITS_PER_WORD)
    return true;

  return false;
}

/* A non-memory argument of mode MODE is being passed, determine the mode it
   should be promoted to.  This is also used for determining return
   type promotion.  */

static machine_mode
promote_arg (machine_mode mode, bool prototyped)
{
  if (!prototyped && mode == SFmode)
    /* K&R float promotion for unprototyped functions.  */
    mode = DFmode;
  else if (GET_MODE_SIZE (mode) < GET_MODE_SIZE (SImode))
    mode = SImode;

  return mode;
}

/* A non-memory return type of MODE is being returned.  Determine the
   mode it should be promoted to.  */

static machine_mode
promote_return (machine_mode mode)
{
  return promote_arg (mode, true);
}

/* Implement TARGET_FUNCTION_ARG.  */

static rtx
nvptx_function_arg (cumulative_args_t ARG_UNUSED (cum_v), machine_mode mode,
		    const_tree, bool named)
{
  if (mode == VOIDmode || !named)
    return NULL_RTX;

  return gen_reg_rtx (mode);
}

/* Implement TARGET_FUNCTION_INCOMING_ARG.  */

static rtx
nvptx_function_incoming_arg (cumulative_args_t cum_v, machine_mode mode,
			     const_tree, bool named)
{
  CUMULATIVE_ARGS *cum = get_cumulative_args (cum_v);

  if (mode == VOIDmode || !named)
    return NULL_RTX;

  /* No need to deal with split modes here, the only case that can
     happen is complex modes and those are dealt with by
     TARGET_SPLIT_COMPLEX_ARG.  */
  return gen_rtx_UNSPEC (mode,
			 gen_rtvec (1, GEN_INT (cum->count)),
			 UNSPEC_ARG_REG);
}

/* Implement TARGET_FUNCTION_ARG_ADVANCE.  */

static void
nvptx_function_arg_advance (cumulative_args_t cum_v,
			    machine_mode ARG_UNUSED (mode),
			    const_tree ARG_UNUSED (type),
			    bool ARG_UNUSED (named))
{
  CUMULATIVE_ARGS *cum = get_cumulative_args (cum_v);

  cum->count++;
}

/* Handle the TARGET_STRICT_ARGUMENT_NAMING target hook.

   For nvptx, we know how to handle functions declared as stdarg: by
   passing an extra pointer to the unnamed arguments.  However, the
   Fortran frontend can produce a different situation, where a
   function pointer is declared with no arguments, but the actual
   function and calls to it take more arguments.  In that case, we
   want to ensure the call matches the definition of the function.  */

static bool
nvptx_strict_argument_naming (cumulative_args_t cum_v)
{
  CUMULATIVE_ARGS *cum = get_cumulative_args (cum_v);

  return cum->fntype == NULL_TREE || stdarg_p (cum->fntype);
}

/* Implement TARGET_LIBCALL_VALUE.  */

static rtx
nvptx_libcall_value (machine_mode mode, const_rtx)
{
  if (!cfun->machine->doing_call)
    /* Pretend to return in a hard reg for early uses before pseudos can be
       generated.  */
    return gen_rtx_REG (mode, NVPTX_RETURN_REGNUM);

  return gen_reg_rtx (mode);
}

/* TARGET_FUNCTION_VALUE implementation.  Returns an RTX representing the place
   where function FUNC returns or receives a value of data type TYPE.  */

static rtx
nvptx_function_value (const_tree type, const_tree ARG_UNUSED (func),
		      bool outgoing)
{
  machine_mode mode = promote_return (TYPE_MODE (type));

  if (outgoing)
    {
      cfun->machine->return_mode = mode;
      return gen_rtx_REG (mode, NVPTX_RETURN_REGNUM);
    }

  return nvptx_libcall_value (mode, NULL_RTX);
}

/* Implement TARGET_FUNCTION_VALUE_REGNO_P.  */

static bool
nvptx_function_value_regno_p (const unsigned int regno)
{
  return regno == NVPTX_RETURN_REGNUM;
}

/* Types with a mode other than those supported by the machine are passed by
   reference in memory.  */

static bool
nvptx_pass_by_reference (cumulative_args_t ARG_UNUSED (cum),
			 machine_mode mode, const_tree type,
			 bool ARG_UNUSED (named))
{
  return pass_in_memory (mode, type, false);
}

/* Implement TARGET_RETURN_IN_MEMORY.  */

static bool
nvptx_return_in_memory (const_tree type, const_tree)
{
  return pass_in_memory (TYPE_MODE (type), type, true);
}

/* Implement TARGET_PROMOTE_FUNCTION_MODE.  */

static machine_mode
nvptx_promote_function_mode (const_tree type, machine_mode mode,
			     int *ARG_UNUSED (punsignedp),
			     const_tree funtype, int for_return)
{
  return promote_arg (mode, for_return || !type || TYPE_ARG_TYPES (funtype));
}

/* Helper for write_arg.  Emit a single PTX argument of MODE, either
   in a prototype, or as copy in a function prologue.  ARGNO is the
   index of this argument in the PTX function.  FOR_REG is negative,
   if we're emitting the PTX prototype.  It is zero if we're copying
   to an argument register and it is greater than zero if we're
   copying to a specific hard register.  */

static int
write_arg_mode (std::stringstream &s, int for_reg, int argno,
		machine_mode mode)
{
  const char *ptx_type = nvptx_ptx_type_from_mode (mode, false);

  if (for_reg < 0)
    {
      /* Writing PTX prototype.  */
      s << (argno ? ", " : " (");
      s << ".param" << ptx_type << " %in_ar" << argno;
    }
  else
    {
      s << "\t.reg" << ptx_type << " ";
      if (for_reg)
	s << reg_names[for_reg];
      else
	s << "%ar" << argno;
      s << ";\n";
      if (argno >= 0)
	{
	  s << "\tld.param" << ptx_type << " ";
	  if (for_reg)
	    s << reg_names[for_reg];
	  else
	    s << "%ar" << argno;
	  s << ", [%in_ar" << argno << "];\n";
	}
    }
  return argno + 1;
}

/* Process function parameter TYPE to emit one or more PTX
   arguments. S, FOR_REG and ARGNO as for write_arg_mode.  PROTOTYPED
   is true, if this is a prototyped function, rather than an old-style
   C declaration.  Returns the next argument number to use.

   The promotion behaviour here must match the regular GCC function
   parameter marshalling machinery.  */

static int
write_arg_type (std::stringstream &s, int for_reg, int argno,
		tree type, bool prototyped)
{
  machine_mode mode = TYPE_MODE (type);

  if (mode == VOIDmode)
    return argno;

  if (pass_in_memory (mode, type, false))
    mode = Pmode;
  else
    {
      bool split = TREE_CODE (type) == COMPLEX_TYPE;

      if (split)
	{
	  /* Complex types are sent as two separate args.  */
	  type = TREE_TYPE (type);
	  mode = TYPE_MODE (type);
	  prototyped = true;
	}

      mode = promote_arg (mode, prototyped);
      if (split)
	argno = write_arg_mode (s, for_reg, argno, mode);
    }

  return write_arg_mode (s, for_reg, argno, mode);
}

/* Emit a PTX return as a prototype or function prologue declaration
   for MODE.  */

static void
write_return_mode (std::stringstream &s, bool for_proto, machine_mode mode)
{
  const char *ptx_type = nvptx_ptx_type_from_mode (mode, false);
  const char *pfx = "\t.reg";
  const char *sfx = ";\n";
  
  if (for_proto)
    pfx = "(.param", sfx = "_out) ";
  
  s << pfx << ptx_type << " " << reg_names[NVPTX_RETURN_REGNUM] << sfx;
}

/* Process a function return TYPE to emit a PTX return as a prototype
   or function prologue declaration.  Returns true if return is via an
   additional pointer parameter.  The promotion behaviour here must
   match the regular GCC function return mashalling.  */

static bool
write_return_type (std::stringstream &s, bool for_proto, tree type)
{
  machine_mode mode = TYPE_MODE (type);

  if (mode == VOIDmode)
    return false;

  bool return_in_mem = pass_in_memory (mode, type, true);

  if (return_in_mem)
    {
      if (for_proto)
	return return_in_mem;
      
      /* Named return values can cause us to return a pointer as well
	 as expect an argument for the return location.  This is
	 optimization-level specific, so no caller can make use of
	 this data, but more importantly for us, we must ensure it
	 doesn't change the PTX prototype.  */
      mode = (machine_mode) cfun->machine->return_mode;

      if (mode == VOIDmode)
	return return_in_mem;

      /* Clear return_mode to inhibit copy of retval to non-existent
	 retval parameter.  */
      cfun->machine->return_mode = VOIDmode;
    }
  else
    mode = promote_return (mode);

  write_return_mode (s, for_proto, mode);

  return return_in_mem;
}

/* Look for attributes in ATTRS that would indicate we must write a function
   as a .entry kernel rather than a .func.  Return true if one is found.  */

static bool
write_as_kernel (tree attrs)
{
  return (lookup_attribute ("kernel", attrs) != NULL_TREE
	  || lookup_attribute ("omp acc target entrypoint", attrs) != NULL_TREE);
  /* Ignore "omp target entrypoint" here: OpenMP target region functions are
     called from gomp_nvptx_main.  The corresponding kernel entry is emitted
     from write_omp_entry.  */
}

/* Emit a linker marker for a function decl or defn.  */

static void
write_fn_marker (std::stringstream &s, bool is_defn, bool globalize,
		 const char *name)
{
  s << "\n// BEGIN";
  if (globalize)
    s << " GLOBAL";
  s << " FUNCTION " << (is_defn ? "DEF: " : "DECL: ");
  s << name << "\n";
}

/* Emit a linker marker for a variable decl or defn.  */

static void
write_var_marker (FILE *file, bool is_defn, bool globalize, const char *name)
{
  fprintf (file, "\n// BEGIN%s VAR %s: ",
	   globalize ? " GLOBAL" : "",
	   is_defn ? "DEF" : "DECL");
  assemble_name_raw (file, name);
  fputs ("\n", file);
}

/* Write a .func or .kernel declaration or definition along with
   a helper comment for use by ld.  S is the stream to write to, DECL
   the decl for the function with name NAME.   For definitions, emit
   a declaration too.  */

static const char *
write_fn_proto (std::stringstream &s, bool is_defn,
		const char *name, const_tree decl)
{
  if (is_defn)
    /* Emit a declaration. The PTX assembler gets upset without it.   */
    name = write_fn_proto (s, false, name, decl);
  else
    {
      /* Avoid repeating the name replacement.  */
      name = nvptx_name_replacement (name);
      if (name[0] == '*')
	name++;
    }

  write_fn_marker (s, is_defn, TREE_PUBLIC (decl), name);

  /* PTX declaration.  */
  if (DECL_EXTERNAL (decl))
    s << ".extern ";
  else if (TREE_PUBLIC (decl))
    s << (DECL_WEAK (decl) ? ".weak " : ".visible ");
  s << (write_as_kernel (DECL_ATTRIBUTES (decl)) ? ".entry " : ".func ");

  tree fntype = TREE_TYPE (decl);
  tree result_type = TREE_TYPE (fntype);

  /* Declare the result.  */
  bool return_in_mem = write_return_type (s, true, result_type);

  s << name;

  int argno = 0;

  /* Emit argument list.  */
  if (return_in_mem)
    argno = write_arg_type (s, -1, argno, ptr_type_node, true);

  /* We get:
     NULL in TYPE_ARG_TYPES, for old-style functions
     NULL in DECL_ARGUMENTS, for builtin functions without another
       declaration.
     So we have to pick the best one we have.  */
  tree args = TYPE_ARG_TYPES (fntype);
  bool prototyped = true;
  if (!args)
    {
      args = DECL_ARGUMENTS (decl);
      prototyped = false;
    }

  for (; args; args = TREE_CHAIN (args))
    {
      tree type = prototyped ? TREE_VALUE (args) : TREE_TYPE (args);

      argno = write_arg_type (s, -1, argno, type, prototyped);
    }

  if (stdarg_p (fntype))
    argno = write_arg_type (s, -1, argno, ptr_type_node, true);

  if (DECL_STATIC_CHAIN (decl))
    argno = write_arg_type (s, -1, argno, ptr_type_node, true);

  if (!argno && strcmp (name, "main") == 0)
    {
      argno = write_arg_type (s, -1, argno, integer_type_node, true);
      argno = write_arg_type (s, -1, argno, ptr_type_node, true);
    }

  if (argno)
    s << ")";

  s << (is_defn ? "\n" : ";\n");

  return name;
}

/* Construct a function declaration from a call insn.  This can be
   necessary for two reasons - either we have an indirect call which
   requires a .callprototype declaration, or we have a libcall
   generated by emit_library_call for which no decl exists.  */

static void
write_fn_proto_from_insn (std::stringstream &s, const char *name,
			  rtx result, rtx pat)
{
  if (!name)
    {
      s << "\t.callprototype ";
      name = "_";
    }
  else
    {
      name = nvptx_name_replacement (name);
      write_fn_marker (s, false, true, name);
      s << "\t.extern .func ";
    }

  if (result != NULL_RTX)
    write_return_mode (s, true, GET_MODE (result));

  s << name;

  int arg_end = XVECLEN (pat, 0);
  for (int i = 1; i < arg_end; i++)
    {
      /* We don't have to deal with mode splitting & promotion here,
	 as that was already done when generating the call
	 sequence.  */
      machine_mode mode = GET_MODE (XEXP (XVECEXP (pat, 0, i), 0));

      write_arg_mode (s, -1, i - 1, mode);
    }
  if (arg_end != 1)
    s << ")";
  s << ";\n";
}

/* DECL is an external FUNCTION_DECL, make sure its in the fndecl hash
   table and and write a ptx prototype.  These are emitted at end of
   compilation.  */

static void
nvptx_record_fndecl (tree decl)
{
  tree *slot = declared_fndecls_htab->find_slot (decl, INSERT);
  if (*slot == NULL)
    {
      *slot = decl;
      const char *name = get_fnname_from_decl (decl);
      write_fn_proto (func_decls, false, name, decl);
    }
}

/* Record a libcall or unprototyped external function. CALLEE is the
   SYMBOL_REF.  Insert into the libfunc hash table and emit a ptx
   declaration for it.  */

static void
nvptx_record_libfunc (rtx callee, rtx retval, rtx pat)
{
  rtx *slot = declared_libfuncs_htab->find_slot (callee, INSERT);
  if (*slot == NULL)
    {
      *slot = callee;

      const char *name = XSTR (callee, 0);
      write_fn_proto_from_insn (func_decls, name, retval, pat);
    }
}

/* DECL is an external FUNCTION_DECL, that we're referencing.  If it
   is prototyped, record it now.  Otherwise record it as needed at end
   of compilation, when we might have more information about it.  */

void
nvptx_record_needed_fndecl (tree decl)
{
  if (TYPE_ARG_TYPES (TREE_TYPE (decl)) == NULL_TREE)
    {
      tree *slot = needed_fndecls_htab->find_slot (decl, INSERT);
      if (*slot == NULL)
	*slot = decl;
    }
  else
    nvptx_record_fndecl (decl);
}

/* SYM is a SYMBOL_REF.  If it refers to an external function, record
   it as needed.  */

static void
nvptx_maybe_record_fnsym (rtx sym)
{
  tree decl = SYMBOL_REF_DECL (sym);
  
  if (decl && TREE_CODE (decl) == FUNCTION_DECL && DECL_EXTERNAL (decl))
    nvptx_record_needed_fndecl (decl);
}

/* Emit a local array to hold some part of a conventional stack frame
   and initialize REGNO to point to it.  If the size is zero, it'll
   never be valid to dereference, so we can simply initialize to
   zero.  */

static void
init_frame (FILE  *file, int regno, unsigned align, unsigned size)
{
  if (size)
    fprintf (file, "\t.local .align %d .b8 %s_ar[%u];\n",
	     align, reg_names[regno], size);
  fprintf (file, "\t.reg.u%d %s;\n",
	   POINTER_SIZE, reg_names[regno]);
  fprintf (file, (size ? "\tcvta.local.u%d %s, %s_ar;\n"
		  :  "\tmov.u%d %s, 0;\n"),
	   POINTER_SIZE, reg_names[regno], reg_names[regno]);
}

/* Emit code to initialize the REGNO predicate register to indicate
   whether we are not lane zero on the NAME axis.  */

static void
nvptx_init_axis_predicate (FILE *file, int regno, const char *name)
{
  fprintf (file, "\t{\n");
  fprintf (file, "\t\t.reg.u32\t%%%s;\n", name);
  fprintf (file, "\t\tmov.u32\t%%%s, %%tid.%s;\n", name, name);
  fprintf (file, "\t\tsetp.ne.u32\t%%r%d, %%%s, 0;\n", regno, name);
  fprintf (file, "\t}\n");
}

/* Emit code to initialize predicate and master lane index registers for
   -muniform-simt code generation variant.  */

static void
nvptx_init_unisimt_predicate (FILE *file)
{
  int bits = BITS_PER_WORD;
  int master = REGNO (cfun->machine->unisimt_master);
  int pred = REGNO (cfun->machine->unisimt_predicate);
  fprintf (file, "\t{\n");
  fprintf (file, "\t\t.reg.u32 %%ustmp0;\n");
  fprintf (file, "\t\t.reg.u%d %%ustmp1;\n", bits);
  fprintf (file, "\t\t.reg.u%d %%ustmp2;\n", bits);
  fprintf (file, "\t\tmov.u32 %%ustmp0, %%tid.y;\n");
  fprintf (file, "\t\tmul%s.u32 %%ustmp1, %%ustmp0, 4;\n",
	   bits == 64 ? ".wide" : "");
  fprintf (file, "\t\tmov.u%d %%ustmp2, __nvptx_uni;\n", bits);
  fprintf (file, "\t\tadd.u%d %%ustmp2, %%ustmp2, %%ustmp1;\n", bits);
  fprintf (file, "\t\tld.shared.u32 %%r%d, [%%ustmp2];\n", master);
  fprintf (file, "\t\tmov.u32 %%ustmp0, %%tid.x;\n");
  /* rNN = tid.x & __nvptx_uni[tid.y];  */
  fprintf (file, "\t\tand.b32 %%r%d, %%r%d, %%ustmp0;\n", master, master);
  fprintf (file, "\t\tsetp.eq.u32 %%r%d, %%r%d, %%ustmp0;\n", pred, master);
  fprintf (file, "\t}\n");
  need_unisimt_decl = true;
}

/* Emit kernel NAME for function ORIG outlined for an OpenMP 'target' region:

   extern void gomp_nvptx_main (void (*fn)(void*), void *fnarg);
   void __attribute__((kernel)) NAME(void *arg)
   {
     gomp_nvptx_main (ORIG, arg);
   }
   ORIG itself should not be emitted as a PTX .entry function.  */

static void
write_omp_entry (std::stringstream &s, const char *name, const char *orig)
{
  /* Pointer-sized PTX integer type, .u32 or .u64 depending on target ABI.  */
  const char *sfx = nvptx_ptx_type_from_mode (Pmode, false);

  /* OpenMP target regions are entered via gomp_nvptx_main.  */
  static bool gomp_nvptx_main_declared;
  if (!gomp_nvptx_main_declared)
    {
      gomp_nvptx_main_declared = true;
      s << "// BEGIN GLOBAL FUNCTION DECL: gomp_nvptx_main\n";
      s << ".extern .func gomp_nvptx_main";
      s << "(.param" << sfx << " %in_ar1, .param" << sfx << " %in_ar2);\n";
    }
  s << ".visible .entry " << name << "(.param" << sfx << " %in_ar1)\n";
  s << "{\n";
  s << "\t.reg" << sfx << " %ar1;\n";
  s << "\t.reg" << sfx << " %r1;\n";
  s << "\tld.param" << sfx << " %ar1, [%in_ar1];\n";
  s << "\tmov" << sfx << " %r1, " << orig << ";\n";
  s << "\t{\n";
  s << "\t\t.param" << sfx << " %out_arg0;\n";
  s << "\t\t.param" << sfx << " %out_arg1;\n";
  s << "\t\tst.param" << sfx << " [%out_arg0], %r1;\n";
  s << "\t\tst.param" << sfx << " [%out_arg1], %ar1;\n";
  s << "\t\tcall.uni gomp_nvptx_main, (%out_arg0, %out_arg1);\n";
  s << "\t}\n";
  s << "\tret;\n";
  s << "}\n";
}

/* Implement ASM_DECLARE_FUNCTION_NAME.  Writes the start of a ptx
   function, including local var decls and copies from the arguments to
   local regs.  */

void
nvptx_declare_function_name (FILE *file, const char *name, const_tree decl)
{
  tree fntype = TREE_TYPE (decl);
  tree result_type = TREE_TYPE (fntype);
  int argno = 0;

  /* We construct the initial part of the function into a string
     stream, in order to share the prototype writing code.  */
  std::stringstream s;
  if (flag_openmp
      && lookup_attribute ("omp target entrypoint", DECL_ATTRIBUTES (decl)))
    {
      char *buf = (char *) alloca (strlen (name) + sizeof ("$impl"));
      sprintf (buf, "%s$impl", name);
      write_omp_entry (s, name, buf);
      name = buf;
    }
  write_fn_proto (s, true, name, decl);
  s << "{\n";

  bool return_in_mem = write_return_type (s, false, result_type);
  if (return_in_mem)
    argno = write_arg_type (s, 0, argno, ptr_type_node, true);
  
  /* Declare and initialize incoming arguments.  */
  tree args = TYPE_ARG_TYPES (fntype);
  bool prototyped = true;
  if (!args)
    {
      args = DECL_ARGUMENTS (decl);
      prototyped = false;
    }

  for (; args != NULL_TREE; args = TREE_CHAIN (args))
    {
      tree type = prototyped ? TREE_VALUE (args) : TREE_TYPE (args);

      argno = write_arg_type (s, 0, argno, type, prototyped);
    }

  if (stdarg_p (fntype))
    argno = write_arg_type (s, ARG_POINTER_REGNUM, argno, ptr_type_node,
			    true);

  if (DECL_STATIC_CHAIN (decl) || cfun->machine->has_chain)
    write_arg_type (s, STATIC_CHAIN_REGNUM,
		    DECL_STATIC_CHAIN (decl) ? argno : -1, ptr_type_node,
		    true);

  fprintf (file, "%s", s.str().c_str());

  /* Declare a local var for outgoing varargs.  */
  if (cfun->machine->has_varadic)
    init_frame (file, STACK_POINTER_REGNUM,
		UNITS_PER_WORD, crtl->outgoing_args_size);

  /* Declare a local variable for the frame.  */
  HOST_WIDE_INT sz = get_frame_size ();
  if (sz || cfun->machine->has_chain)
    init_frame (file, FRAME_POINTER_REGNUM,
		crtl->stack_alignment_needed / BITS_PER_UNIT, sz);

  /* Declare the pseudos we have as ptx registers.  */
  int maxregs = max_reg_num ();
  for (int i = LAST_VIRTUAL_REGISTER + 1; i < maxregs; i++)
    {
      if (regno_reg_rtx[i] != const0_rtx)
	{
	  machine_mode mode = PSEUDO_REGNO_MODE (i);
	  machine_mode split = maybe_split_mode (mode);

	  if (split != VOIDmode)
	    mode = split;
	  fprintf (file, "\t.reg%s ", nvptx_ptx_type_from_mode (mode, true));
	  output_reg (file, i, split, -2);
	  fprintf (file, ";\n");
	}
    }

<<<<<<< HEAD
  /* The only reason we might be using outgoing args is if we call a stdargs
     function.  Allocate the space for this.  If we called varargs functions
     without passing any variadic arguments, we'll see a reference to outargs
     even with a zero outgoing_args_size.  */
  HOST_WIDE_INT sz = crtl->outgoing_args_size;
  if (sz == 0)
    sz = 1;
  if (!TARGET_SOFT_STACK && cfun->machine->has_call_with_varargs)
    {
      fprintf (file, "\t.reg.u%d %%outargs;\n"
	       "\t.local.align 8 .b8 %%outargs_ar["
	       HOST_WIDE_INT_PRINT_DEC"];\n",
	       BITS_PER_WORD, sz);
      fprintf (file, "\tcvta.local.u%d %%outargs, %%outargs_ar;\n",
	       BITS_PER_WORD);
    }

  /* Declare a local variable for the frame.  */
  sz = get_frame_size ();
  if (sz == 0 && cfun->machine->has_call_with_sc)
    sz = 1;
  bool need_sp = cfun->calls_alloca || cfun->machine->has_call_with_varargs;
  if (sz > 0 || (TARGET_SOFT_STACK && need_sp))
    {
      int alignment = crtl->stack_alignment_needed / BITS_PER_UNIT;

      fprintf (file, "\t.reg.u%d %%frame;\n", BITS_PER_WORD);
      if (TARGET_SOFT_STACK)
	{
	  /* Maintain 64-bit stack alignment.  */
	  int keep_align = BIGGEST_ALIGNMENT / BITS_PER_UNIT;
	  sz = ROUND_UP (sz, keep_align);
	  int bits = BITS_PER_WORD;
	  fprintf (file, "\t.reg.u32 %%fstmp0;\n");
	  fprintf (file, "\t.reg.u%d %%fstmp1;\n", bits);
	  fprintf (file, "\t.reg.u%d %%fstmp2;\n", bits);
	  fprintf (file, "\tmov.u32 %%fstmp0, %%tid.y;\n");
	  fprintf (file, "\tmul%s.u32 %%fstmp1, %%fstmp0, %d;\n",
	           bits == 64 ? ".wide" : "", bits / 8);
	  fprintf (file, "\tmov.u%d %%fstmp2, __nvptx_stacks;\n", bits);
	  /* fstmp2 = &__nvptx_stacks[tid.y];  */
	  fprintf (file, "\tadd.u%d %%fstmp2, %%fstmp2, %%fstmp1;\n", bits);
	  fprintf (file, "\tld.shared.u%d %%fstmp1, [%%fstmp2];\n", bits);
	  fprintf (file, "\tsub.u%d %%frame, %%fstmp1, "
	           HOST_WIDE_INT_PRINT_DEC ";\n", bits, sz);
	  if (alignment > keep_align)
	    fprintf (file, "\tand.b%d %%frame, %%frame, %d;\n",
		     bits, -alignment);
	  fprintf (file, "\t.reg.u%d %%outargs;\n", bits);
	  sz = crtl->outgoing_args_size;
	  gcc_assert (sz % keep_align == 0);
	  fprintf (file, "\tsub.u%d %%outargs, %%frame, "
	           HOST_WIDE_INT_PRINT_DEC ";\n", bits, sz);
	  /* crtl->is_leaf is not initialized because RA is not run.  */
	  if (!leaf_function_p ())
	    {
	      fprintf (file, "\tst.shared.u%d [%%fstmp2], %%outargs;\n", bits);
	      cfun->machine->using_softstack = true;
	    }
	  need_softstack_decl = true;
	}
      else
	{
	  fprintf (file, "\t.local.align %d "
		   ".b8 %%farray[" HOST_WIDE_INT_PRINT_DEC"];\n",
		   alignment, sz);
	  fprintf (file, "\tcvta.local.u%d %%frame, %%farray;\n",
		   BITS_PER_WORD);
	}
    }

=======
>>>>>>> 62dd9f85
  /* Emit axis predicates. */
  if (cfun->machine->axis_predicate[0])
    nvptx_init_axis_predicate (file,
			       REGNO (cfun->machine->axis_predicate[0]), "y");
  if (cfun->machine->axis_predicate[1])
    nvptx_init_axis_predicate (file,
			       REGNO (cfun->machine->axis_predicate[1]), "x");
  if (cfun->machine->unisimt_predicate)
    nvptx_init_unisimt_predicate (file);
}

/* Output a return instruction.  Also copy the return value to its outgoing
   location.  */

const char *
nvptx_output_return (void)
{
  machine_mode mode = (machine_mode)cfun->machine->return_mode;

  if (cfun->machine->using_softstack)
    fprintf (asm_out_file, "\tst.shared.u%d [%%fstmp2], %%fstmp1;\n",
	     BITS_PER_WORD);

  if (mode != VOIDmode)
    fprintf (asm_out_file, "\tst.param%s\t[%s_out], %s;\n",
	     nvptx_ptx_type_from_mode (mode, false),
	     reg_names[NVPTX_RETURN_REGNUM],
	     reg_names[NVPTX_RETURN_REGNUM]);

  return "ret;";
}

/* Terminate a function by writing a closing brace to FILE.  */

void
nvptx_function_end (FILE *file)
{
  fprintf (file, "}\n");
}

/* Decide whether we can make a sibling call to a function.  For ptx, we
   can't.  */

static bool
nvptx_function_ok_for_sibcall (tree, tree)
{
  return false;
}

/* Return Dynamic ReAlignment Pointer RTX.  For PTX there isn't any.  */

static rtx
nvptx_get_drap_rtx (void)
{
  if (TARGET_SOFT_STACK && stack_realign_drap)
    return arg_pointer_rtx;
  return NULL_RTX;
}

/* Implement the TARGET_CALL_ARGS hook.  Record information about one
   argument to the next call.  */

static void
nvptx_call_args (rtx arg, tree fntype)
{
  if (!cfun->machine->doing_call)
    {
      cfun->machine->doing_call = true;
      cfun->machine->is_varadic = false;
      cfun->machine->num_args = 0;

      if (fntype && stdarg_p (fntype))
	{
	  cfun->machine->is_varadic = true;
	  cfun->machine->has_varadic = true;
	  cfun->machine->num_args++;
	}
    }

  if (REG_P (arg) && arg != pc_rtx)
    {
      cfun->machine->num_args++;
      cfun->machine->call_args = alloc_EXPR_LIST (VOIDmode, arg,
						  cfun->machine->call_args);
    }
}

/* Implement the corresponding END_CALL_ARGS hook.  Clear and free the
   information we recorded.  */

static void
nvptx_end_call_args (void)
{
  cfun->machine->doing_call = false;
  free_EXPR_LIST_list (&cfun->machine->call_args);
}

/* Emit the sequence for a call to ADDRESS, setting RETVAL.  Keep
   track of whether calls involving static chains or varargs were seen
   in the current function.
   For libcalls, maintain a hash table of decls we have seen, and
   record a function decl for later when encountering a new one.  */

void
nvptx_expand_call (rtx retval, rtx address)
{
  rtx callee = XEXP (address, 0);
  rtx varargs = NULL_RTX;
  unsigned parallel = 0;

  if (!call_insn_operand (callee, Pmode))
    {
      callee = force_reg (Pmode, callee);
      address = change_address (address, QImode, callee);
    }

  if (GET_CODE (callee) == SYMBOL_REF)
    {
      tree decl = SYMBOL_REF_DECL (callee);
      if (decl != NULL_TREE)
	{
	  if (DECL_STATIC_CHAIN (decl))
	    cfun->machine->has_chain = true;

	  tree attr = get_oacc_fn_attrib (decl);
	  if (attr)
	    {
	      tree dims = TREE_VALUE (attr);

	      parallel = GOMP_DIM_MASK (GOMP_DIM_MAX) - 1;
	      for (int ix = 0; ix != GOMP_DIM_MAX; ix++)
		{
		  if (TREE_PURPOSE (dims)
		      && !integer_zerop (TREE_PURPOSE (dims)))
		    break;
		  /* Not on this axis.  */
		  parallel ^= GOMP_DIM_MASK (ix);
		  dims = TREE_CHAIN (dims);
		}
	    }
	}
    }

  unsigned nargs = cfun->machine->num_args;
  if (cfun->machine->is_varadic)
    {
      varargs = gen_reg_rtx (Pmode);
      emit_move_insn (varargs, stack_pointer_rtx);
    }

  rtvec vec = rtvec_alloc (nargs + 1);
  rtx pat = gen_rtx_PARALLEL (VOIDmode, vec);
  int vec_pos = 0;

  rtx call = gen_rtx_CALL (VOIDmode, address, const0_rtx);
  rtx tmp_retval = retval;
  if (retval)
    {
      if (!nvptx_register_operand (retval, GET_MODE (retval)))
	tmp_retval = gen_reg_rtx (GET_MODE (retval));
      call = gen_rtx_SET (tmp_retval, call);
    }
  XVECEXP (pat, 0, vec_pos++) = call;

  /* Construct the call insn, including a USE for each argument pseudo
     register.  These will be used when printing the insn.  */
  for (rtx arg = cfun->machine->call_args; arg; arg = XEXP (arg, 1))
    XVECEXP (pat, 0, vec_pos++) = gen_rtx_USE (VOIDmode, XEXP (arg, 0));

  if (varargs)
    XVECEXP (pat, 0, vec_pos++) = gen_rtx_USE (VOIDmode, varargs);

  gcc_assert (vec_pos = XVECLEN (pat, 0));

  nvptx_emit_forking (parallel, true);
  emit_call_insn (pat);
  nvptx_emit_joining (parallel, true);

  if (tmp_retval != retval)
    emit_move_insn (retval, tmp_retval);
}

/* Emit a comparison COMPARE, and return the new test to be used in the
   jump.  */

rtx
nvptx_expand_compare (rtx compare)
{
  rtx pred = gen_reg_rtx (BImode);
  rtx cmp = gen_rtx_fmt_ee (GET_CODE (compare), BImode,
			    XEXP (compare, 0), XEXP (compare, 1));
  emit_insn (gen_rtx_SET (pred, cmp));
  return gen_rtx_NE (BImode, pred, const0_rtx);
}

/* Expand the oacc fork & join primitive into ptx-required unspecs.  */

void
nvptx_expand_oacc_fork (unsigned mode)
{
  nvptx_emit_forking (GOMP_DIM_MASK (mode), false);
}

void
nvptx_expand_oacc_join (unsigned mode)
{
  nvptx_emit_joining (GOMP_DIM_MASK (mode), false);
}

/* Generate instruction(s) to unpack a 64 bit object into 2 32 bit
   objects.  */

static rtx
nvptx_gen_unpack (rtx dst0, rtx dst1, rtx src)
{
  rtx res;
  
  switch (GET_MODE (src))
    {
    case DImode:
      res = gen_unpackdisi2 (dst0, dst1, src);
      break;
    case DFmode:
      res = gen_unpackdfsi2 (dst0, dst1, src);
      break;
    default: gcc_unreachable ();
    }
  return res;
}

/* Generate instruction(s) to pack 2 32 bit objects into a 64 bit
   object.  */

static rtx
nvptx_gen_pack (rtx dst, rtx src0, rtx src1)
{
  rtx res;
  
  switch (GET_MODE (dst))
    {
    case DImode:
      res = gen_packsidi2 (dst, src0, src1);
      break;
    case DFmode:
      res = gen_packsidf2 (dst, src0, src1);
      break;
    default: gcc_unreachable ();
    }
  return res;
}

/* Generate an instruction or sequence to broadcast register REG
   across the vectors of a single warp.  */

rtx
nvptx_gen_shuffle (rtx dst, rtx src, rtx idx, nvptx_shuffle_kind kind)
{
  rtx res;

  switch (GET_MODE (dst))
    {
    case SImode:
      res = gen_nvptx_shufflesi (dst, src, idx, GEN_INT (kind));
      break;
    case SFmode:
      res = gen_nvptx_shufflesf (dst, src, idx, GEN_INT (kind));
      break;
    case DImode:
    case DFmode:
      {
	rtx tmp0 = gen_reg_rtx (SImode);
	rtx tmp1 = gen_reg_rtx (SImode);

	start_sequence ();
	emit_insn (nvptx_gen_unpack (tmp0, tmp1, src));
	emit_insn (nvptx_gen_shuffle (tmp0, tmp0, idx, kind));
	emit_insn (nvptx_gen_shuffle (tmp1, tmp1, idx, kind));
	emit_insn (nvptx_gen_pack (dst, tmp0, tmp1));
	res = get_insns ();
	end_sequence ();
      }
      break;
    case BImode:
      {
	rtx tmp = gen_reg_rtx (SImode);
	
	start_sequence ();
	emit_insn (gen_sel_truesi (tmp, src, GEN_INT (1), const0_rtx));
	emit_insn (nvptx_gen_shuffle (tmp, tmp, idx, kind));
	emit_insn (gen_rtx_SET (dst, gen_rtx_NE (BImode, tmp, const0_rtx)));
	res = get_insns ();
	end_sequence ();
      }
      break;
      
    default:
      gcc_unreachable ();
    }
  return res;
}

/* Generate an instruction or sequence to broadcast register REG
   across the vectors of a single warp.  */

static rtx
nvptx_gen_vcast (rtx reg)
{
  return nvptx_gen_shuffle (reg, reg, const0_rtx, SHUFFLE_IDX);
}

/* Structure used when generating a worker-level spill or fill.  */

struct wcast_data_t
{
  rtx base;  /* Register holding base addr of buffer.  */
  rtx ptr;  /* Iteration var,  if needed.  */
  unsigned offset; /* Offset into worker buffer.  */
};

/* Direction of the spill/fill and looping setup/teardown indicator.  */

enum propagate_mask
  {
    PM_read = 1 << 0,
    PM_write = 1 << 1,
    PM_loop_begin = 1 << 2,
    PM_loop_end = 1 << 3,

    PM_read_write = PM_read | PM_write
  };

/* Generate instruction(s) to spill or fill register REG to/from the
   worker broadcast array.  PM indicates what is to be done, REP
   how many loop iterations will be executed (0 for not a loop).  */
   
static rtx
nvptx_gen_wcast (rtx reg, propagate_mask pm, unsigned rep, wcast_data_t *data)
{
  rtx  res;
  machine_mode mode = GET_MODE (reg);

  switch (mode)
    {
    case BImode:
      {
	rtx tmp = gen_reg_rtx (SImode);
	
	start_sequence ();
	if (pm & PM_read)
	  emit_insn (gen_sel_truesi (tmp, reg, GEN_INT (1), const0_rtx));
	emit_insn (nvptx_gen_wcast (tmp, pm, rep, data));
	if (pm & PM_write)
	  emit_insn (gen_rtx_SET (reg, gen_rtx_NE (BImode, tmp, const0_rtx)));
	res = get_insns ();
	end_sequence ();
      }
      break;

    default:
      {
	rtx addr = data->ptr;

	if (!addr)
	  {
	    unsigned align = GET_MODE_ALIGNMENT (mode) / BITS_PER_UNIT;

	    if (align > worker_bcast_align)
	      worker_bcast_align = align;
	    data->offset = (data->offset + align - 1) & ~(align - 1);
	    addr = data->base;
	    if (data->offset)
	      addr = gen_rtx_PLUS (Pmode, addr, GEN_INT (data->offset));
	  }
	
	addr = gen_rtx_MEM (mode, addr);
	if (pm == PM_read)
	  res = gen_rtx_SET (addr, reg);
	else if (pm == PM_write)
	  res = gen_rtx_SET (reg, addr);
	else
	  gcc_unreachable ();

	if (data->ptr)
	  {
	    /* We're using a ptr, increment it.  */
	    start_sequence ();
	    
	    emit_insn (res);
	    emit_insn (gen_adddi3 (data->ptr, data->ptr,
				   GEN_INT (GET_MODE_SIZE (GET_MODE (reg)))));
	    res = get_insns ();
	    end_sequence ();
	  }
	else
	  rep = 1;
	data->offset += rep * GET_MODE_SIZE (GET_MODE (reg));
      }
      break;
    }
  return res;
}

/* Returns true if X is a valid address for use in a memory reference.  */

static bool
nvptx_legitimate_address_p (machine_mode, rtx x, bool)
{
  enum rtx_code code = GET_CODE (x);

  switch (code)
    {
    case REG:
      return true;

    case PLUS:
      if (REG_P (XEXP (x, 0)) && CONST_INT_P (XEXP (x, 1)))
	return true;
      return false;

    case CONST:
    case SYMBOL_REF:
    case LABEL_REF:
      return true;

    default:
      return false;
    }
}

/* Machinery to output constant initializers.  When beginning an
   initializer, we decide on a fragment size (which is visible in ptx
   in the type used), and then all initializer data is buffered until
   a fragment is filled and ready to be written out.  */

static struct
{
  unsigned HOST_WIDE_INT mask; /* Mask for storing fragment.  */
  unsigned HOST_WIDE_INT val; /* Current fragment value.  */
  unsigned HOST_WIDE_INT remaining; /*  Remaining bytes to be written
					out.  */
  unsigned size;  /* Fragment size to accumulate.  */
  unsigned offset;  /* Offset within current fragment.  */
  bool started;   /* Whether we've output any initializer.  */
} init_frag;

/* The current fragment is full,  write it out.  SYM may provide a
   symbolic reference we should output,  in which case the fragment
   value is the addend.  */

static void
output_init_frag (rtx sym)
{
  fprintf (asm_out_file, init_frag.started ? ", " : " = { ");
  unsigned HOST_WIDE_INT val = init_frag.val;

  init_frag.started = true;
  init_frag.val = 0;
  init_frag.offset = 0;
  init_frag.remaining--;
  
  if (sym)
    {
      fprintf (asm_out_file, "generic(");
      output_address (VOIDmode, sym);
      fprintf (asm_out_file, val ? ") + " : ")");
    }

  if (!sym || val)
    fprintf (asm_out_file, HOST_WIDE_INT_PRINT_DEC, val);
}

/* Add value VAL of size SIZE to the data we're emitting, and keep
   writing out chunks as they fill up.  */

static void
nvptx_assemble_value (unsigned HOST_WIDE_INT val, unsigned size)
{
  val &= ((unsigned  HOST_WIDE_INT)2 << (size * BITS_PER_UNIT - 1)) - 1;

  for (unsigned part = 0; size; size -= part)
    {
      val >>= part * BITS_PER_UNIT;
      part = init_frag.size - init_frag.offset;
      if (part > size)
	part = size;

      unsigned HOST_WIDE_INT partial
	= val << (init_frag.offset * BITS_PER_UNIT);
      init_frag.val |= partial & init_frag.mask;
      init_frag.offset += part;

      if (init_frag.offset == init_frag.size)
	output_init_frag (NULL);
    }
}

/* Target hook for assembling integer object X of size SIZE.  */

static bool
nvptx_assemble_integer (rtx x, unsigned int size, int ARG_UNUSED (aligned_p))
{
  HOST_WIDE_INT val = 0;

  switch (GET_CODE (x))
    {
    default:
      /* Let the generic machinery figure it out, usually for a
	 CONST_WIDE_INT.  */
      return false;

    case CONST_INT:
      nvptx_assemble_value (INTVAL (x), size);
      break;

    case CONST:
      x = XEXP (x, 0);
      gcc_assert (GET_CODE (x) == PLUS);
      val = INTVAL (XEXP (x, 1));
      x = XEXP (x, 0);
      gcc_assert (GET_CODE (x) == SYMBOL_REF);
      /* FALLTHROUGH */

    case SYMBOL_REF:
      gcc_assert (size == init_frag.size);
      if (init_frag.offset)
	sorry ("cannot emit unaligned pointers in ptx assembly");

      nvptx_maybe_record_fnsym (x);
      init_frag.val = val;
      output_init_frag (x);
      break;
    }

  return true;
}

/* Output SIZE zero bytes.  We ignore the FILE argument since the
   functions we're calling to perform the output just use
   asm_out_file.  */

void
nvptx_output_skip (FILE *, unsigned HOST_WIDE_INT size)
{
  /* Finish the current fragment, if it's started.  */
  if (init_frag.offset)
    {
      unsigned part = init_frag.size - init_frag.offset;
      if (part > size)
	part = (unsigned) size;
      size -= part;
      nvptx_assemble_value (0, part);
    }

  /* If this skip doesn't terminate the initializer, write as many
     remaining pieces as possible directly.  */
  if (size < init_frag.remaining * init_frag.size)
    {
      while (size >= init_frag.size)
	{
	  size -= init_frag.size;
	  output_init_frag (NULL_RTX);
	}
      if (size)
	nvptx_assemble_value (0, size);
    }
}

/* Output a string STR with length SIZE.  As in nvptx_output_skip we
   ignore the FILE arg.  */

void
nvptx_output_ascii (FILE *, const char *str, unsigned HOST_WIDE_INT size)
{
  for (unsigned HOST_WIDE_INT i = 0; i < size; i++)
    nvptx_assemble_value (str[i], 1);
}

/* Emit a PTX variable decl and prepare for emission of its
   initializer.  NAME is the symbol name and SETION the PTX data
   area. The type is TYPE, object size SIZE and alignment is ALIGN.
   The caller has already emitted any indentation and linkage
   specifier.  It is responsible for any initializer, terminating ;
   and newline.  SIZE is in bytes, ALIGN is in bits -- confusingly
   this is the opposite way round that PTX wants them!  */

static void
nvptx_assemble_decl_begin (FILE *file, const char *name, const char *section,
			   const_tree type, HOST_WIDE_INT size, unsigned align)
{
  while (TREE_CODE (type) == ARRAY_TYPE)
    type = TREE_TYPE (type);

  if (TREE_CODE (type) == VECTOR_TYPE
      || TREE_CODE (type) == COMPLEX_TYPE)
    /* Neither vector nor complex types can contain the other.  */
    type = TREE_TYPE (type);

  unsigned elt_size = int_size_in_bytes (type);

  /* Largest mode we're prepared to accept.  For BLKmode types we
     don't know if it'll contain pointer constants, so have to choose
     pointer size, otherwise we can choose DImode.  */
  machine_mode elt_mode = TYPE_MODE (type) == BLKmode ? Pmode : DImode;

  elt_size |= GET_MODE_SIZE (elt_mode);
  elt_size &= -elt_size; /* Extract LSB set.  */

  init_frag.size = elt_size;
  /* Avoid undefined shift behaviour by using '2'.  */
  init_frag.mask = ((unsigned HOST_WIDE_INT)2
		    << (elt_size * BITS_PER_UNIT - 1)) - 1;
  init_frag.val = 0;
  init_frag.offset = 0;
  init_frag.started = false;
  /* Size might not be a multiple of elt size, if there's an
     initialized trailing struct array with smaller type than
     elt_size. */
  init_frag.remaining = (size + elt_size - 1) / elt_size;

  fprintf (file, "%s .align %d .u%d ",
	   section, align / BITS_PER_UNIT,
	   elt_size * BITS_PER_UNIT);
  assemble_name (file, name);

  if (size)
    /* We make everything an array, to simplify any initialization
       emission.  */
    fprintf (file, "[" HOST_WIDE_INT_PRINT_DEC "]", init_frag.remaining);
}

/* Called when the initializer for a decl has been completely output through
   combinations of the three functions above.  */

static void
nvptx_assemble_decl_end (void)
{
  if (init_frag.offset)
    /* This can happen with a packed struct with trailing array member.  */
    nvptx_assemble_value (0, init_frag.size - init_frag.offset);
  fprintf (asm_out_file, init_frag.started ? " };\n" : ";\n");
}

/* Output an uninitialized common or file-scope variable.  */

void
nvptx_output_aligned_decl (FILE *file, const char *name,
			   const_tree decl, HOST_WIDE_INT size, unsigned align)
{
  write_var_marker (file, true, TREE_PUBLIC (decl), name);

  /* If this is public, it is common.  The nearest thing we have to
     common is weak.  */
  fprintf (file, "\t%s", TREE_PUBLIC (decl) ? ".weak " : "");

  nvptx_assemble_decl_begin (file, name, section_for_decl (decl),
			     TREE_TYPE (decl), size, align);
  nvptx_assemble_decl_end ();
}

/* Implement TARGET_ASM_DECLARE_CONSTANT_NAME.  Begin the process of
   writing a constant variable EXP with NAME and SIZE and its
   initializer to FILE.  */

static void
nvptx_asm_declare_constant_name (FILE *file, const char *name,
				 const_tree exp, HOST_WIDE_INT obj_size)
{
  write_var_marker (file, true, false, name);

  fprintf (file, "\t");

  tree type = TREE_TYPE (exp);
  nvptx_assemble_decl_begin (file, name, ".const", type, obj_size,
			     TYPE_ALIGN (type));
}

/* Implement the ASM_DECLARE_OBJECT_NAME macro.  Used to start writing
   a variable DECL with NAME to FILE.  */

void
nvptx_declare_object_name (FILE *file, const char *name, const_tree decl)
{
  write_var_marker (file, true, TREE_PUBLIC (decl), name);

  fprintf (file, "\t%s", (!TREE_PUBLIC (decl) ? ""
			  : DECL_WEAK (decl) ? ".weak " : ".visible "));

  tree type = TREE_TYPE (decl);
  HOST_WIDE_INT obj_size = tree_to_shwi (DECL_SIZE_UNIT (decl));
  nvptx_assemble_decl_begin (file, name, section_for_decl (decl),
			     type, obj_size, DECL_ALIGN (decl));
}

/* Implement TARGET_ASM_GLOBALIZE_LABEL by doing nothing.  */

static void
nvptx_globalize_label (FILE *, const char *)
{
}

/* Implement TARGET_ASM_ASSEMBLE_UNDEFINED_DECL.  Write an extern
   declaration only for variable DECL with NAME to FILE.  */

static void
nvptx_assemble_undefined_decl (FILE *file, const char *name, const_tree decl)
{
  /* The middle end can place constant pool decls into the varpool as
     undefined.  Until that is fixed, catch the problem here.  */
  if (DECL_IN_CONSTANT_POOL (decl))
    return;

  write_var_marker (file, false, TREE_PUBLIC (decl), name);

  fprintf (file, "\t.extern ");
  tree size = DECL_SIZE_UNIT (decl);
  nvptx_assemble_decl_begin (file, name, section_for_decl (decl),
			     TREE_TYPE (decl), size ? tree_to_shwi (size) : 0,
			     DECL_ALIGN (decl));
  nvptx_assemble_decl_end ();
}

/* Output a pattern for a move instruction.  */

const char *
nvptx_output_mov_insn (rtx dst, rtx src)
{
  machine_mode dst_mode = GET_MODE (dst);
  machine_mode dst_inner = (GET_CODE (dst) == SUBREG
			    ? GET_MODE (XEXP (dst, 0)) : dst_mode);
  machine_mode src_inner = (GET_CODE (src) == SUBREG
			    ? GET_MODE (XEXP (src, 0)) : dst_mode);

  rtx sym = src;
  if (GET_CODE (sym) == CONST)
    sym = XEXP (XEXP (sym, 0), 0);
  if (SYMBOL_REF_P (sym))
    {
      if (SYMBOL_DATA_AREA (sym) != DATA_AREA_GENERIC)
	return "%.\tcvta%D1%t0\t%0, %1;";
      nvptx_maybe_record_fnsym (sym);
    }

  if (src_inner == dst_inner)
    return "%.\tmov%t0\t%0, %1;";

  if (CONSTANT_P (src))
    return (GET_MODE_CLASS (dst_inner) == MODE_INT
	    && GET_MODE_CLASS (src_inner) != MODE_FLOAT
	    ? "%.\tmov%t0\t%0, %1;" : "%.\tmov.b%T0\t%0, %1;");

  if (GET_MODE_SIZE (dst_inner) == GET_MODE_SIZE (src_inner))
    return "%.\tmov.b%T0\t%0, %1;";

  return "%.\tcvt%t0%t1\t%0, %1;";
}

static void nvptx_print_operand (FILE *, rtx, int);

/* Output INSN, which is a call to CALLEE with result RESULT.  For ptx, this
   involves writing .param declarations and in/out copies into them.  For
   indirect calls, also write the .callprototype.  */

const char *
nvptx_output_call_insn (rtx_insn *insn, rtx result, rtx callee)
{
  char buf[16];
  static int labelno;
  bool needs_tgt = register_operand (callee, Pmode);
  rtx pat = PATTERN (insn);
  if (GET_CODE (pat) == COND_EXEC)
    pat = COND_EXEC_CODE (pat);
  int arg_end = XVECLEN (pat, 0);
  tree decl = NULL_TREE;

  fprintf (asm_out_file, "\t{\n");
  if (result != NULL)
    fprintf (asm_out_file, "\t\t.param%s %s_in;\n",
	     nvptx_ptx_type_from_mode (GET_MODE (result), false),
	     reg_names[NVPTX_RETURN_REGNUM]);

  /* Ensure we have a ptx declaration in the output if necessary.  */
  if (GET_CODE (callee) == SYMBOL_REF)
    {
      decl = SYMBOL_REF_DECL (callee);
      if (!decl
	  || (DECL_EXTERNAL (decl) && !TYPE_ARG_TYPES (TREE_TYPE (decl))))
	nvptx_record_libfunc (callee, result, pat);
      else if (DECL_EXTERNAL (decl))
	nvptx_record_fndecl (decl);
    }

  if (needs_tgt)
    {
      ASM_GENERATE_INTERNAL_LABEL (buf, "LCT", labelno);
      labelno++;
      ASM_OUTPUT_LABEL (asm_out_file, buf);
      std::stringstream s;
      write_fn_proto_from_insn (s, NULL, result, pat);
      fputs (s.str().c_str(), asm_out_file);
    }

  for (int argno = 1; argno < arg_end; argno++)
    {
      rtx t = XEXP (XVECEXP (pat, 0, argno), 0);
      machine_mode mode = GET_MODE (t);
      const char *ptx_type = nvptx_ptx_type_from_mode (mode, false);

      /* Mode splitting has already been done.  */
      fprintf (asm_out_file, "\t\t.param%s %%out_arg%d;\n"
	       "\t\tst.param%s [%%out_arg%d], ",
	       ptx_type, argno, ptx_type, argno);
      output_reg (asm_out_file, REGNO (t), VOIDmode);
      fprintf (asm_out_file, ";\n");
    }

  nvptx_print_operand (asm_out_file, NULL_RTX, '.');
  fprintf (asm_out_file, "\t\tcall ");
  if (result != NULL_RTX)
    fprintf (asm_out_file, "(%s_in), ", reg_names[NVPTX_RETURN_REGNUM]);
  
  if (decl)
    {
      const char *name = get_fnname_from_decl (decl);
      name = nvptx_name_replacement (name);
      assemble_name (asm_out_file, name);
    }
  else
    output_address (VOIDmode, callee);

  const char *open = "(";
  for (int argno = 1; argno < arg_end; argno++)
    {
      fprintf (asm_out_file, ", %s%%out_arg%d", open, argno);
      open = "";
    }
  if (decl && DECL_STATIC_CHAIN (decl))
    {
      fprintf (asm_out_file, ", %s%s", open, reg_names [STATIC_CHAIN_REGNUM]);
      open = "";
    }
  if (!open[0])
    fprintf (asm_out_file, ")");

  if (needs_tgt)
    {
      fprintf (asm_out_file, ", ");
      assemble_name (asm_out_file, buf);
    }
  fprintf (asm_out_file, ";\n");

  if (find_reg_note (insn, REG_NORETURN, NULL))
    /* No return functions confuse the PTX JIT, as it doesn't realize
       the flow control barrier they imply.  It can seg fault if it
       encounters what looks like an unexitable loop.  Emit a trailing
       trap, which it does grok.  */
    fprintf (asm_out_file, "\t\ttrap; // (noreturn)\n");

  if (result)
    {
      static char rval[sizeof ("\tld.param%%t0\t%%0, [%%%s_in];\n\t}") + 8];

      if (!rval[0])
	/* We must escape the '%' that starts RETURN_REGNUM.  */
	sprintf (rval, "\tld.param%%t0\t%%0, [%%%s_in];\n\t}",
		 reg_names[NVPTX_RETURN_REGNUM]);
      return rval;
    }

  return "}";
}

/* Implement TARGET_PRINT_OPERAND_PUNCT_VALID_P.  */

static bool
nvptx_print_operand_punct_valid_p (unsigned char c)
{
  return c == '.' || c== '#';
}

/* Subroutine of nvptx_print_operand; used to print a memory reference X to FILE.  */

static void
nvptx_print_address_operand (FILE *file, rtx x, machine_mode)
{
  rtx off;
  if (GET_CODE (x) == CONST)
    x = XEXP (x, 0);
  switch (GET_CODE (x))
    {
    case PLUS:
      off = XEXP (x, 1);
      output_address (VOIDmode, XEXP (x, 0));
      fprintf (file, "+");
      output_address (VOIDmode, off);
      break;

    case SYMBOL_REF:
    case LABEL_REF:
      output_addr_const (file, x);
      break;

    default:
      gcc_assert (GET_CODE (x) != MEM);
      nvptx_print_operand (file, x, 0);
      break;
    }
}

/* Write assembly language output for the address ADDR to FILE.  */

static void
nvptx_print_operand_address (FILE *file, machine_mode mode, rtx addr)
{
  nvptx_print_address_operand (file, addr, mode);
}

/* Print an operand, X, to FILE, with an optional modifier in CODE.

   Meaning of CODE:
   . -- print the predicate for the instruction or an emptry string for an
        unconditional one.
   # -- print a rounding mode for the instruction

   A -- print a data area for a MEM
   c -- print an opcode suffix for a comparison operator, including a type code
   D -- print a data area for a MEM operand
   S -- print a shuffle kind specified by CONST_INT
   t -- print a type opcode suffix, promoting QImode to 32 bits
   T -- print a type size in bits
   u -- print a type opcode suffix without promotions.  */

static void
nvptx_print_operand (FILE *file, rtx x, int code)
{
  if (code == '.')
    {
      x = current_insn_predicate;
      if (x)
	{
	  unsigned int regno = REGNO (XEXP (x, 0));
	  fputs ("@", file);
	  if (GET_CODE (x) == EQ)
	    fputs ("!", file);
	  fprintf (file, "%%r%d", regno);
	}
      return;
    }
  else if (code == '#')
    {
      fputs (".rn", file);
      return;
    }

  enum rtx_code x_code = GET_CODE (x);
  machine_mode mode = GET_MODE (x);

  switch (code)
    {
    case 'A':
      x = XEXP (x, 0);
      /* FALLTHROUGH.  */

    case 'D':
      if (GET_CODE (x) == CONST)
	x = XEXP (x, 0);
      if (GET_CODE (x) == PLUS)
	x = XEXP (x, 0);

      if (GET_CODE (x) == SYMBOL_REF)
	fputs (section_for_sym (x), file);
      break;

    case 't':
    case 'u':
      if (x_code == SUBREG)
	{
	  mode = GET_MODE (SUBREG_REG (x));
	  if (mode == TImode)
	    mode = DImode;
	  else if (COMPLEX_MODE_P (mode))
	    mode = GET_MODE_INNER (mode);
	}
      fprintf (file, "%s", nvptx_ptx_type_from_mode (mode, code == 't'));
      break;

    case 'S':
      {
	nvptx_shuffle_kind kind = (nvptx_shuffle_kind) UINTVAL (x);
	/* Same order as nvptx_shuffle_kind.  */
	static const char *const kinds[] = 
	  {".up", ".down", ".bfly", ".idx"};
	fputs (kinds[kind], file);
      }
      break;

    case 'T':
      fprintf (file, "%d", GET_MODE_BITSIZE (mode));
      break;

    case 'j':
      fprintf (file, "@");
      goto common;

    case 'J':
      fprintf (file, "@!");
      goto common;

    case 'c':
      mode = GET_MODE (XEXP (x, 0));
      switch (x_code)
	{
	case EQ:
	  fputs (".eq", file);
	  break;
	case NE:
	  if (FLOAT_MODE_P (mode))
	    fputs (".neu", file);
	  else
	    fputs (".ne", file);
	  break;
	case LE:
	  fputs (".le", file);
	  break;
	case GE:
	  fputs (".ge", file);
	  break;
	case LT:
	  fputs (".lt", file);
	  break;
	case GT:
	  fputs (".gt", file);
	  break;
	case LEU:
	  fputs (".ls", file);
	  break;
	case GEU:
	  fputs (".hs", file);
	  break;
	case LTU:
	  fputs (".lo", file);
	  break;
	case GTU:
	  fputs (".hi", file);
	  break;
	case LTGT:
	  fputs (".ne", file);
	  break;
	case UNEQ:
	  fputs (".equ", file);
	  break;
	case UNLE:
	  fputs (".leu", file);
	  break;
	case UNGE:
	  fputs (".geu", file);
	  break;
	case UNLT:
	  fputs (".ltu", file);
	  break;
	case UNGT:
	  fputs (".gtu", file);
	  break;
	case UNORDERED:
	  fputs (".nan", file);
	  break;
	case ORDERED:
	  fputs (".num", file);
	  break;
	default:
	  gcc_unreachable ();
	}
      if (FLOAT_MODE_P (mode)
	  || x_code == EQ || x_code == NE
	  || x_code == GEU || x_code == GTU
	  || x_code == LEU || x_code == LTU)
	fputs (nvptx_ptx_type_from_mode (mode, true), file);
      else
	fprintf (file, ".s%d", GET_MODE_BITSIZE (mode));
      break;
    default:
    common:
      switch (x_code)
	{
	case SUBREG:
	  {
	    rtx inner_x = SUBREG_REG (x);
	    machine_mode inner_mode = GET_MODE (inner_x);
	    machine_mode split = maybe_split_mode (inner_mode);

	    if (split != VOIDmode
		&& (GET_MODE_SIZE (inner_mode) == GET_MODE_SIZE (mode)))
	      output_reg (file, REGNO (inner_x), split);
	    else
	      output_reg (file, REGNO (inner_x), split, SUBREG_BYTE (x));
	  }
	  break;

	case REG:
	  output_reg (file, REGNO (x), maybe_split_mode (mode));
	  break;

	case MEM:
	  fputc ('[', file);
	  nvptx_print_address_operand (file, XEXP (x, 0), mode);
	  fputc (']', file);
	  break;

	case CONST_INT:
	  output_addr_const (file, x);
	  break;

	case CONST:
	case SYMBOL_REF:
	case LABEL_REF:
	  /* We could use output_addr_const, but that can print things like
	     "x-8", which breaks ptxas.  Need to ensure it is output as
	     "x+-8".  */
	  nvptx_print_address_operand (file, x, VOIDmode);
	  break;

	case CONST_DOUBLE:
	  long vals[2];
	  real_to_target (vals, CONST_DOUBLE_REAL_VALUE (x), mode);
	  vals[0] &= 0xffffffff;
	  vals[1] &= 0xffffffff;
	  if (mode == SFmode)
	    fprintf (file, "0f%08lx", vals[0]);
	  else
	    fprintf (file, "0d%08lx%08lx", vals[1], vals[0]);
	  break;

	default:
	  output_addr_const (file, x);
	}
    }
}

/* Record replacement regs used to deal with subreg operands.  */
struct reg_replace
{
  rtx replacement[MAX_RECOG_OPERANDS];
  machine_mode mode;
  int n_allocated;
  int n_in_use;
};

/* Allocate or reuse a replacement in R and return the rtx.  */

static rtx
get_replacement (struct reg_replace *r)
{
  if (r->n_allocated == r->n_in_use)
    r->replacement[r->n_allocated++] = gen_reg_rtx (r->mode);
  return r->replacement[r->n_in_use++];
}

/* Clean up subreg operands.  In ptx assembly, everything is typed, and
   the presence of subregs would break the rules for most instructions.
   Replace them with a suitable new register of the right size, plus
   conversion copyin/copyout instructions.  */

static void
nvptx_reorg_subreg (void)
{
  struct reg_replace qiregs, hiregs, siregs, diregs;
  rtx_insn *insn, *next;

  qiregs.n_allocated = 0;
  hiregs.n_allocated = 0;
  siregs.n_allocated = 0;
  diregs.n_allocated = 0;
  qiregs.mode = QImode;
  hiregs.mode = HImode;
  siregs.mode = SImode;
  diregs.mode = DImode;

  for (insn = get_insns (); insn; insn = next)
    {
      next = NEXT_INSN (insn);
      if (!NONDEBUG_INSN_P (insn)
	  || asm_noperands (PATTERN (insn)) >= 0
	  || GET_CODE (PATTERN (insn)) == USE
	  || GET_CODE (PATTERN (insn)) == CLOBBER)
	continue;

      qiregs.n_in_use = 0;
      hiregs.n_in_use = 0;
      siregs.n_in_use = 0;
      diregs.n_in_use = 0;
      extract_insn (insn);
      enum attr_subregs_ok s_ok = get_attr_subregs_ok (insn);

      for (int i = 0; i < recog_data.n_operands; i++)
	{
	  rtx op = recog_data.operand[i];
	  if (GET_CODE (op) != SUBREG)
	    continue;

	  rtx inner = SUBREG_REG (op);

	  machine_mode outer_mode = GET_MODE (op);
	  machine_mode inner_mode = GET_MODE (inner);
	  gcc_assert (s_ok);
	  if (s_ok
	      && (GET_MODE_PRECISION (inner_mode)
		  >= GET_MODE_PRECISION (outer_mode)))
	    continue;
	  gcc_assert (SCALAR_INT_MODE_P (outer_mode));
	  struct reg_replace *r = (outer_mode == QImode ? &qiregs
				   : outer_mode == HImode ? &hiregs
				   : outer_mode == SImode ? &siregs
				   : &diregs);
	  rtx new_reg = get_replacement (r);

	  if (recog_data.operand_type[i] != OP_OUT)
	    {
	      enum rtx_code code;
	      if (GET_MODE_PRECISION (inner_mode)
		  < GET_MODE_PRECISION (outer_mode))
		code = ZERO_EXTEND;
	      else
		code = TRUNCATE;

	      rtx pat = gen_rtx_SET (new_reg,
				     gen_rtx_fmt_e (code, outer_mode, inner));
	      emit_insn_before (pat, insn);
	    }

	  if (recog_data.operand_type[i] != OP_IN)
	    {
	      enum rtx_code code;
	      if (GET_MODE_PRECISION (inner_mode)
		  < GET_MODE_PRECISION (outer_mode))
		code = TRUNCATE;
	      else
		code = ZERO_EXTEND;

	      rtx pat = gen_rtx_SET (inner,
				     gen_rtx_fmt_e (code, inner_mode, new_reg));
	      emit_insn_after (pat, insn);
	    }
	  validate_change (insn, recog_data.operand_loc[i], new_reg, false);
	}
    }
}

/* Return a SImode "master lane index" register for uniform-simt, allocating on
   first use.  */

static rtx
nvptx_get_unisimt_master ()
{
  rtx &master = cfun->machine->unisimt_master;
  return master ? master : master = gen_reg_rtx (SImode);
}

/* Return a BImode "predicate" register for uniform-simt, similar to above.  */

static rtx
nvptx_get_unisimt_predicate ()
{
  rtx &pred = cfun->machine->unisimt_predicate;
  return pred ? pred : pred = gen_reg_rtx (BImode);
}

/* Return true if given call insn references one of the functions provided by
   the CUDA runtime: malloc, free, vprintf.  */

static bool
nvptx_call_insn_is_syscall_p (rtx_insn *insn)
{
  rtx pat = PATTERN (insn);
  gcc_checking_assert (GET_CODE (pat) == PARALLEL);
  pat = XVECEXP (pat, 0, 0);
  if (GET_CODE (pat) == SET)
    pat = SET_SRC (pat);
  gcc_checking_assert (GET_CODE (pat) == CALL
		       && GET_CODE (XEXP (pat, 0)) == MEM);
  rtx addr = XEXP (XEXP (pat, 0), 0);
  if (GET_CODE (addr) != SYMBOL_REF)
    return false;
  const char *name = XSTR (addr, 0);
  return (!strcmp (name, "vprintf")
	  || !strcmp (name, "__nvptx_real_malloc")
	  || !strcmp (name, "__nvptx_real_free"));
}

/* If SET subexpression of INSN sets a register, emit a shuffle instruction to
   propagate its value from lane MASTER to current lane.  */

static void
nvptx_unisimt_handle_set (rtx set, rtx_insn *insn, rtx master)
{
  rtx reg;
  if (GET_CODE (set) == SET && REG_P (reg = SET_DEST (set)))
    emit_insn_after (nvptx_gen_shuffle (reg, reg, master, SHUFFLE_IDX), insn);
}

/* Adjust code for uniform-simt code generation variant by making atomics and
   "syscalls" conditionally executed, and inserting shuffle-based propagation
   for registers being set.  */

static void
nvptx_reorg_uniform_simt ()
{
  rtx_insn *insn, *next;

  for (insn = get_insns (); insn; insn = next)
    {
      next = NEXT_INSN (insn);
      if (!(CALL_P (insn) && nvptx_call_insn_is_syscall_p (insn))
	  && !(NONJUMP_INSN_P (insn)
	       && GET_CODE (PATTERN (insn)) == PARALLEL
	       && get_attr_divergent (insn)))
	continue;
      rtx pat = PATTERN (insn);
      rtx master = nvptx_get_unisimt_master ();
      for (int i = 0; i < XVECLEN (pat, 0); i++)
	nvptx_unisimt_handle_set (XVECEXP (pat, 0, i), insn, master);
      rtx pred = nvptx_get_unisimt_predicate ();
      pred = gen_rtx_NE (BImode, pred, const0_rtx);
      pat = gen_rtx_COND_EXEC (VOIDmode, pred, pat);
      validate_change (insn, &PATTERN (insn), pat, false);
    }
}

/* Loop structure of the function.  The entire function is described as
   a NULL loop.  */

struct parallel
{
  /* Parent parallel.  */
  parallel *parent;
  
  /* Next sibling parallel.  */
  parallel *next;

  /* First child parallel.  */
  parallel *inner;

  /* Partitioning mask of the parallel.  */
  unsigned mask;

  /* Partitioning used within inner parallels. */
  unsigned inner_mask;

  /* Location of parallel forked and join.  The forked is the first
     block in the parallel and the join is the first block after of
     the partition.  */
  basic_block forked_block;
  basic_block join_block;

  rtx_insn *forked_insn;
  rtx_insn *join_insn;

  rtx_insn *fork_insn;
  rtx_insn *joining_insn;

  /* Basic blocks in this parallel, but not in child parallels.  The
     FORKED and JOINING blocks are in the partition.  The FORK and JOIN
     blocks are not.  */
  auto_vec<basic_block> blocks;

public:
  parallel (parallel *parent, unsigned mode);
  ~parallel ();
};

/* Constructor links the new parallel into it's parent's chain of
   children.  */

parallel::parallel (parallel *parent_, unsigned mask_)
  :parent (parent_), next (0), inner (0), mask (mask_), inner_mask (0)
{
  forked_block = join_block = 0;
  forked_insn = join_insn = 0;
  fork_insn = joining_insn = 0;
  
  if (parent)
    {
      next = parent->inner;
      parent->inner = this;
    }
}

parallel::~parallel ()
{
  delete inner;
  delete next;
}

/* Map of basic blocks to insns */
typedef hash_map<basic_block, rtx_insn *> bb_insn_map_t;

/* A tuple of an insn of interest and the BB in which it resides.  */
typedef std::pair<rtx_insn *, basic_block> insn_bb_t;
typedef auto_vec<insn_bb_t> insn_bb_vec_t;

/* Split basic blocks such that each forked and join unspecs are at
   the start of their basic blocks.  Thus afterwards each block will
   have a single partitioning mode.  We also do the same for return
   insns, as they are executed by every thread.  Return the
   partitioning mode of the function as a whole.  Populate MAP with
   head and tail blocks.  We also clear the BB visited flag, which is
   used when finding partitions.  */

static void
nvptx_split_blocks (bb_insn_map_t *map)
{
  insn_bb_vec_t worklist;
  basic_block block;
  rtx_insn *insn;

  /* Locate all the reorg instructions of interest.  */
  FOR_ALL_BB_FN (block, cfun)
    {
      bool seen_insn = false;

      /* Clear visited flag, for use by parallel locator  */
      block->flags &= ~BB_VISITED;

      FOR_BB_INSNS (block, insn)
	{
	  if (!INSN_P (insn))
	    continue;
	  switch (recog_memoized (insn))
	    {
	    default:
	      seen_insn = true;
	      continue;
	    case CODE_FOR_nvptx_forked:
	    case CODE_FOR_nvptx_join:
	      break;

	    case CODE_FOR_return:
	      /* We also need to split just before return insns, as
		 that insn needs executing by all threads, but the
		 block it is in probably does not.  */
	      break;
	    }

	  if (seen_insn)
	    /* We've found an instruction that  must be at the start of
	       a block, but isn't.  Add it to the worklist.  */
	    worklist.safe_push (insn_bb_t (insn, block));
	  else
	    /* It was already the first instruction.  Just add it to
	       the map.  */
	    map->get_or_insert (block) = insn;
	  seen_insn = true;
	}
    }

  /* Split blocks on the worklist.  */
  unsigned ix;
  insn_bb_t *elt;
  basic_block remap = 0;
  for (ix = 0; worklist.iterate (ix, &elt); ix++)
    {
      if (remap != elt->second)
	{
	  block = elt->second;
	  remap = block;
	}
      
      /* Split block before insn. The insn is in the new block  */
      edge e = split_block (block, PREV_INSN (elt->first));

      block = e->dest;
      map->get_or_insert (block) = elt->first;
    }
}

/* BLOCK is a basic block containing a head or tail instruction.
   Locate the associated prehead or pretail instruction, which must be
   in the single predecessor block.  */

static rtx_insn *
nvptx_discover_pre (basic_block block, int expected)
{
  gcc_assert (block->preds->length () == 1);
  basic_block pre_block = (*block->preds)[0]->src;
  rtx_insn *pre_insn;

  for (pre_insn = BB_END (pre_block); !INSN_P (pre_insn);
       pre_insn = PREV_INSN (pre_insn))
    gcc_assert (pre_insn != BB_HEAD (pre_block));

  gcc_assert (recog_memoized (pre_insn) == expected);
  return pre_insn;
}

/* Dump this parallel and all its inner parallels.  */

static void
nvptx_dump_pars (parallel *par, unsigned depth)
{
  fprintf (dump_file, "%u: mask %d head=%d, tail=%d\n",
	   depth, par->mask,
	   par->forked_block ? par->forked_block->index : -1,
	   par->join_block ? par->join_block->index : -1);

  fprintf (dump_file, "    blocks:");

  basic_block block;
  for (unsigned ix = 0; par->blocks.iterate (ix, &block); ix++)
    fprintf (dump_file, " %d", block->index);
  fprintf (dump_file, "\n");
  if (par->inner)
    nvptx_dump_pars (par->inner, depth + 1);

  if (par->next)
    nvptx_dump_pars (par->next, depth);
}

/* If BLOCK contains a fork/join marker, process it to create or
   terminate a loop structure.  Add this block to the current loop,
   and then walk successor blocks.   */

static parallel *
nvptx_find_par (bb_insn_map_t *map, parallel *par, basic_block block)
{
  if (block->flags & BB_VISITED)
    return par;
  block->flags |= BB_VISITED;

  if (rtx_insn **endp = map->get (block))
    {
      rtx_insn *end = *endp;

      /* This is a block head or tail, or return instruction.  */
      switch (recog_memoized (end))
	{
	case CODE_FOR_return:
	  /* Return instructions are in their own block, and we
	     don't need to do anything more.  */
	  return par;

	case CODE_FOR_nvptx_forked:
	  /* Loop head, create a new inner loop and add it into
	     our parent's child list.  */
	  {
	    unsigned mask = UINTVAL (XVECEXP (PATTERN (end), 0, 0));

	    gcc_assert (mask);
	    par = new parallel (par, mask);
	    par->forked_block = block;
	    par->forked_insn = end;
	    if (!(mask & GOMP_DIM_MASK (GOMP_DIM_MAX))
		&& (mask & GOMP_DIM_MASK (GOMP_DIM_WORKER)))
	      par->fork_insn
		= nvptx_discover_pre (block, CODE_FOR_nvptx_fork);
	  }
	  break;

	case CODE_FOR_nvptx_join:
	  /* A loop tail.  Finish the current loop and return to
	     parent.  */
	  {
	    unsigned mask = UINTVAL (XVECEXP (PATTERN (end), 0, 0));

	    gcc_assert (par->mask == mask);
	    par->join_block = block;
	    par->join_insn = end;
	    if (!(mask & GOMP_DIM_MASK (GOMP_DIM_MAX))
		&& (mask & GOMP_DIM_MASK (GOMP_DIM_WORKER)))
	      par->joining_insn
		= nvptx_discover_pre (block, CODE_FOR_nvptx_joining);
	    par = par->parent;
	  }
	  break;

	default:
	  gcc_unreachable ();
	}
    }

  if (par)
    /* Add this block onto the current loop's list of blocks.  */
    par->blocks.safe_push (block);
  else
    /* This must be the entry block.  Create a NULL parallel.  */
    par = new parallel (0, 0);

  /* Walk successor blocks.  */
  edge e;
  edge_iterator ei;

  FOR_EACH_EDGE (e, ei, block->succs)
    nvptx_find_par (map, par, e->dest);

  return par;
}

/* DFS walk the CFG looking for fork & join markers.  Construct
   loop structures as we go.  MAP is a mapping of basic blocks
   to head & tail markers, discovered when splitting blocks.  This
   speeds up the discovery.  We rely on the BB visited flag having
   been cleared when splitting blocks.  */

static parallel *
nvptx_discover_pars (bb_insn_map_t *map)
{
  basic_block block;

  /* Mark exit blocks as visited.  */
  block = EXIT_BLOCK_PTR_FOR_FN (cfun);
  block->flags |= BB_VISITED;

  /* And entry block as not.  */
  block = ENTRY_BLOCK_PTR_FOR_FN (cfun);
  block->flags &= ~BB_VISITED;

  parallel *par = nvptx_find_par (map, 0, block);

  if (dump_file)
    {
      fprintf (dump_file, "\nLoops\n");
      nvptx_dump_pars (par, 0);
      fprintf (dump_file, "\n");
    }
  
  return par;
}

/* Analyse a group of BBs within a partitioned region and create N
   Single-Entry-Single-Exit regions.  Some of those regions will be
   trivial ones consisting of a single BB.  The blocks of a
   partitioned region might form a set of disjoint graphs -- because
   the region encloses a differently partitoned sub region.

   We use the linear time algorithm described in 'Finding Regions Fast:
   Single Entry Single Exit and control Regions in Linear Time'
   Johnson, Pearson & Pingali.  That algorithm deals with complete
   CFGs, where a back edge is inserted from END to START, and thus the
   problem becomes one of finding equivalent loops.

   In this case we have a partial CFG.  We complete it by redirecting
   any incoming edge to the graph to be from an arbitrary external BB,
   and similarly redirecting any outgoing edge to be to  that BB.
   Thus we end up with a closed graph.

   The algorithm works by building a spanning tree of an undirected
   graph and keeping track of back edges from nodes further from the
   root in the tree to nodes nearer to the root in the tree.  In the
   description below, the root is up and the tree grows downwards.

   We avoid having to deal with degenerate back-edges to the same
   block, by splitting each BB into 3 -- one for input edges, one for
   the node itself and one for the output edges.  Such back edges are
   referred to as 'Brackets'.  Cycle equivalent nodes will have the
   same set of brackets.
   
   Determining bracket equivalency is done by maintaining a list of
   brackets in such a manner that the list length and final bracket
   uniquely identify the set.

   We use coloring to mark all BBs with cycle equivalency with the
   same color.  This is the output of the 'Finding Regions Fast'
   algorithm.  Notice it doesn't actually find the set of nodes within
   a particular region, just unorderd sets of nodes that are the
   entries and exits of SESE regions.
   
   After determining cycle equivalency, we need to find the minimal
   set of SESE regions.  Do this with a DFS coloring walk of the
   complete graph.  We're either 'looking' or 'coloring'.  When
   looking, and we're in the subgraph, we start coloring the color of
   the current node, and remember that node as the start of the
   current color's SESE region.  Every time we go to a new node, we
   decrement the count of nodes with thet color.  If it reaches zero,
   we remember that node as the end of the current color's SESE region
   and return to 'looking'.  Otherwise we color the node the current
   color.

   This way we end up with coloring the inside of non-trivial SESE
   regions with the color of that region.  */

/* A pair of BBs.  We use this to represent SESE regions.  */
typedef std::pair<basic_block, basic_block> bb_pair_t;
typedef auto_vec<bb_pair_t> bb_pair_vec_t;

/* A node in the undirected CFG.  The discriminator SECOND indicates just
   above or just below the BB idicated by FIRST.  */
typedef std::pair<basic_block, int> pseudo_node_t;

/* A bracket indicates an edge towards the root of the spanning tree of the
   undirected graph.  Each bracket has a color, determined
   from the currrent set of brackets.  */
struct bracket
{
  pseudo_node_t back; /* Back target */

  /* Current color and size of set.  */
  unsigned color;
  unsigned size;

  bracket (pseudo_node_t back_)
  : back (back_), color (~0u), size (~0u)
  {
  }

  unsigned get_color (auto_vec<unsigned> &color_counts, unsigned length)
  {
    if (length != size)
      {
	size = length;
	color = color_counts.length ();
	color_counts.quick_push (0);
      }
    color_counts[color]++;
    return color;
  }
};

typedef auto_vec<bracket> bracket_vec_t;

/* Basic block info for finding SESE regions.    */

struct bb_sese
{
  int node;  /* Node number in spanning tree.  */
  int parent; /* Parent node number.  */

  /* The algorithm splits each node A into Ai, A', Ao. The incoming
     edges arrive at pseudo-node Ai and the outgoing edges leave at
     pseudo-node Ao.  We have to remember which way we arrived at a
     particular node when generating the spanning tree.  dir > 0 means
     we arrived at Ai, dir < 0 means we arrived at Ao.  */
  int dir;

  /* Lowest numbered pseudo-node reached via a backedge from thsis
     node, or any descendant.  */
  pseudo_node_t high;

  int color;  /* Cycle-equivalence color  */

  /* Stack of brackets for this node.  */
  bracket_vec_t brackets;

  bb_sese (unsigned node_, unsigned p, int dir_)
  :node (node_), parent (p), dir (dir_)
  {
  }
  ~bb_sese ();

  /* Push a bracket ending at BACK.  */
  void push (const pseudo_node_t &back)
  {
    if (dump_file)
      fprintf (dump_file, "Pushing backedge %d:%+d\n",
	       back.first ? back.first->index : 0, back.second);
    brackets.safe_push (bracket (back));
  }
  
  void append (bb_sese *child);
  void remove (const pseudo_node_t &);

  /* Set node's color.  */
  void set_color (auto_vec<unsigned> &color_counts)
  {
    color = brackets.last ().get_color (color_counts, brackets.length ());
  }
};

bb_sese::~bb_sese ()
{
}

/* Destructively append CHILD's brackets.  */

void
bb_sese::append (bb_sese *child)
{
  if (int len = child->brackets.length ())
    {
      int ix;

      if (dump_file)
	{
	  for (ix = 0; ix < len; ix++)
	    {
	      const pseudo_node_t &pseudo = child->brackets[ix].back;
	      fprintf (dump_file, "Appending (%d)'s backedge %d:%+d\n",
		       child->node, pseudo.first ? pseudo.first->index : 0,
		       pseudo.second);
	    }
	}
      if (!brackets.length ())
	std::swap (brackets, child->brackets);
      else
	{
	  brackets.reserve (len);
	  for (ix = 0; ix < len; ix++)
	    brackets.quick_push (child->brackets[ix]);
	}
    }
}

/* Remove brackets that terminate at PSEUDO.  */

void
bb_sese::remove (const pseudo_node_t &pseudo)
{
  unsigned removed = 0;
  int len = brackets.length ();

  for (int ix = 0; ix < len; ix++)
    {
      if (brackets[ix].back == pseudo)
	{
	  if (dump_file)
	    fprintf (dump_file, "Removing backedge %d:%+d\n",
		     pseudo.first ? pseudo.first->index : 0, pseudo.second);
	  removed++;
	}
      else if (removed)
	brackets[ix-removed] = brackets[ix];
    }
  while (removed--)
    brackets.pop ();
}

/* Accessors for BB's aux pointer.  */
#define BB_SET_SESE(B, S) ((B)->aux = (S))
#define BB_GET_SESE(B) ((bb_sese *)(B)->aux)

/* DFS walk creating SESE data structures.  Only cover nodes with
   BB_VISITED set.  Append discovered blocks to LIST.  We number in
   increments of 3 so that the above and below pseudo nodes can be
   implicitly numbered too.  */

static int
nvptx_sese_number (int n, int p, int dir, basic_block b,
		   auto_vec<basic_block> *list)
{
  if (BB_GET_SESE (b))
    return n;

  if (dump_file)
    fprintf (dump_file, "Block %d(%d), parent (%d), orientation %+d\n",
	     b->index, n, p, dir);
  
  BB_SET_SESE (b, new bb_sese (n, p, dir));
  p = n;
      
  n += 3;
  list->quick_push (b);

  /* First walk the nodes on the 'other side' of this node, then walk
     the nodes on the same side.  */
  for (unsigned ix = 2; ix; ix--)
    {
      vec<edge, va_gc> *edges = dir > 0 ? b->succs : b->preds;
      size_t offset = (dir > 0 ? offsetof (edge_def, dest)
		       : offsetof (edge_def, src));
      edge e;
      edge_iterator (ei);

      FOR_EACH_EDGE (e, ei, edges)
	{
	  basic_block target = *(basic_block *)((char *)e + offset);
	  
	  if (target->flags & BB_VISITED)
	    n = nvptx_sese_number (n, p, dir, target, list);
	}
      dir = -dir;
    }
  return n;
}

/* Process pseudo node above (DIR < 0) or below (DIR > 0) ME.
   EDGES are the outgoing edges and OFFSET is the offset to the src
   or dst block on the edges.   */

static void
nvptx_sese_pseudo (basic_block me, bb_sese *sese, int depth, int dir,
		   vec<edge, va_gc> *edges, size_t offset)
{
  edge e;
  edge_iterator (ei);
  int hi_back = depth;
  pseudo_node_t node_back (0, depth);
  int hi_child = depth;
  pseudo_node_t node_child (0, depth);
  basic_block child = NULL;
  unsigned num_children = 0;
  int usd = -dir * sese->dir;

  if (dump_file)
    fprintf (dump_file, "\nProcessing %d(%d) %+d\n",
	     me->index, sese->node, dir);

  if (dir < 0)
    {
      /* This is the above pseudo-child.  It has the BB itself as an
	 additional child node.  */
      node_child = sese->high;
      hi_child = node_child.second;
      if (node_child.first)
	hi_child += BB_GET_SESE (node_child.first)->node;
      num_children++;
    }

  /* Examine each edge.
     - if it is a child (a) append its bracket list and (b) record
          whether it is the child with the highest reaching bracket.
     - if it is an edge to ancestor, record whether it's the highest
          reaching backlink.  */
  FOR_EACH_EDGE (e, ei, edges)
    {
      basic_block target = *(basic_block *)((char *)e + offset);

      if (bb_sese *t_sese = BB_GET_SESE (target))
	{
	  if (t_sese->parent == sese->node && !(t_sese->dir + usd))
	    {
	      /* Child node.  Append its bracket list. */
	      num_children++;
	      sese->append (t_sese);

	      /* Compare it's hi value.  */
	      int t_hi = t_sese->high.second;

	      if (basic_block child_hi_block = t_sese->high.first)
		t_hi += BB_GET_SESE (child_hi_block)->node;

	      if (hi_child > t_hi)
		{
		  hi_child = t_hi;
		  node_child = t_sese->high;
		  child = target;
		}
	    }
	  else if (t_sese->node < sese->node + dir
		   && !(dir < 0 && sese->parent == t_sese->node))
	    {
	      /* Non-parental ancestor node -- a backlink.  */
	      int d = usd * t_sese->dir;
	      int back = t_sese->node + d;
	
	      if (hi_back > back)
		{
		  hi_back = back;
		  node_back = pseudo_node_t (target, d);
		}
	    }
	}
      else
	{ /* Fallen off graph, backlink to entry node.  */
	  hi_back = 0;
	  node_back = pseudo_node_t (0, 0);
	}
    }

  /* Remove any brackets that terminate at this pseudo node.  */
  sese->remove (pseudo_node_t (me, dir));

  /* Now push any backlinks from this pseudo node.  */
  FOR_EACH_EDGE (e, ei, edges)
    {
      basic_block target = *(basic_block *)((char *)e + offset);
      if (bb_sese *t_sese = BB_GET_SESE (target))
	{
	  if (t_sese->node < sese->node + dir
	      && !(dir < 0 && sese->parent == t_sese->node))
	    /* Non-parental ancestor node - backedge from me.  */
	    sese->push (pseudo_node_t (target, usd * t_sese->dir));
	}
      else
	{
	  /* back edge to entry node */
	  sese->push (pseudo_node_t (0, 0));
	}
    }
  
 /* If this node leads directly or indirectly to a no-return region of
     the graph, then fake a backedge to entry node.  */
  if (!sese->brackets.length () || !edges || !edges->length ())
    {
      hi_back = 0;
      node_back = pseudo_node_t (0, 0);
      sese->push (node_back);
    }

  /* Record the highest reaching backedge from us or a descendant.  */
  sese->high = hi_back < hi_child ? node_back : node_child;

  if (num_children > 1)
    {
      /* There is more than one child -- this is a Y shaped piece of
	 spanning tree.  We have to insert a fake backedge from this
	 node to the highest ancestor reached by not-the-highest
	 reaching child.  Note that there may be multiple children
	 with backedges to the same highest node.  That's ok and we
	 insert the edge to that highest node.  */
      hi_child = depth;
      if (dir < 0 && child)
	{
	  node_child = sese->high;
	  hi_child = node_child.second;
	  if (node_child.first)
	    hi_child += BB_GET_SESE (node_child.first)->node;
	}

      FOR_EACH_EDGE (e, ei, edges)
	{
	  basic_block target = *(basic_block *)((char *)e + offset);

	  if (target == child)
	    /* Ignore the highest child. */
	    continue;

	  bb_sese *t_sese = BB_GET_SESE (target);
	  if (!t_sese)
	    continue;
	  if (t_sese->parent != sese->node)
	    /* Not a child. */
	    continue;

	  /* Compare its hi value.  */
	  int t_hi = t_sese->high.second;

	  if (basic_block child_hi_block = t_sese->high.first)
	    t_hi += BB_GET_SESE (child_hi_block)->node;

	  if (hi_child > t_hi)
	    {
	      hi_child = t_hi;
	      node_child = t_sese->high;
	    }
	}
      
      sese->push (node_child);
    }
}


/* DFS walk of BB graph.  Color node BLOCK according to COLORING then
   proceed to successors.  Set SESE entry and exit nodes of
   REGIONS.  */

static void
nvptx_sese_color (auto_vec<unsigned> &color_counts, bb_pair_vec_t &regions,
		  basic_block block, int coloring)
{
  bb_sese *sese = BB_GET_SESE (block);

  if (block->flags & BB_VISITED)
    {
      /* If we've already encountered this block, either we must not
	 be coloring, or it must have been colored the current color.  */
      gcc_assert (coloring < 0 || (sese && coloring == sese->color));
      return;
    }
  
  block->flags |= BB_VISITED;

  if (sese)
    {
      if (coloring < 0)
	{
	  /* Start coloring a region.  */
	  regions[sese->color].first = block;
	  coloring = sese->color;
	}

      if (!--color_counts[sese->color] && sese->color == coloring)
	{
	  /* Found final block of SESE region.  */
	  regions[sese->color].second = block;
	  coloring = -1;
	}
      else
	/* Color the node, so we can assert on revisiting the node
	   that the graph is indeed SESE.  */
	sese->color = coloring;
    }
  else
    /* Fallen off the subgraph, we cannot be coloring.  */
    gcc_assert (coloring < 0);

  /* Walk each successor block.  */
  if (block->succs && block->succs->length ())
    {
      edge e;
      edge_iterator ei;
      
      FOR_EACH_EDGE (e, ei, block->succs)
	nvptx_sese_color (color_counts, regions, e->dest, coloring);
    }
  else
    gcc_assert (coloring < 0);
}

/* Find minimal set of SESE regions covering BLOCKS.  REGIONS might
   end up with NULL entries in it.  */

static void
nvptx_find_sese (auto_vec<basic_block> &blocks, bb_pair_vec_t &regions)
{
  basic_block block;
  int ix;

  /* First clear each BB of the whole function.  */ 
  FOR_EACH_BB_FN (block, cfun)
    {
      block->flags &= ~BB_VISITED;
      BB_SET_SESE (block, 0);
    }
  block = EXIT_BLOCK_PTR_FOR_FN (cfun);
  block->flags &= ~BB_VISITED;
  BB_SET_SESE (block, 0);
  block = ENTRY_BLOCK_PTR_FOR_FN (cfun);
  block->flags &= ~BB_VISITED;
  BB_SET_SESE (block, 0);

  /* Mark blocks in the function that are in this graph.  */
  for (ix = 0; blocks.iterate (ix, &block); ix++)
    block->flags |= BB_VISITED;

  /* Counts of nodes assigned to each color.  There cannot be more
     colors than blocks (and hopefully there will be fewer).  */
  auto_vec<unsigned> color_counts;
  color_counts.reserve (blocks.length ());

  /* Worklist of nodes in the spanning tree.  Again, there cannot be
     more nodes in the tree than blocks (there will be fewer if the
     CFG of blocks is disjoint).  */
  auto_vec<basic_block> spanlist;
  spanlist.reserve (blocks.length ());

  /* Make sure every block has its cycle class determined.  */
  for (ix = 0; blocks.iterate (ix, &block); ix++)
    {
      if (BB_GET_SESE (block))
	/* We already met this block in an earlier graph solve.  */
	continue;

      if (dump_file)
	fprintf (dump_file, "Searching graph starting at %d\n", block->index);
      
      /* Number the nodes reachable from block initial DFS order.  */
      int depth = nvptx_sese_number (2, 0, +1, block, &spanlist);

      /* Now walk in reverse DFS order to find cycle equivalents.  */
      while (spanlist.length ())
	{
	  block = spanlist.pop ();
	  bb_sese *sese = BB_GET_SESE (block);

	  /* Do the pseudo node below.  */
	  nvptx_sese_pseudo (block, sese, depth, +1,
			     sese->dir > 0 ? block->succs : block->preds,
			     (sese->dir > 0 ? offsetof (edge_def, dest)
			      : offsetof (edge_def, src)));
	  sese->set_color (color_counts);
	  /* Do the pseudo node above.  */
	  nvptx_sese_pseudo (block, sese, depth, -1,
			     sese->dir < 0 ? block->succs : block->preds,
			     (sese->dir < 0 ? offsetof (edge_def, dest)
			      : offsetof (edge_def, src)));
	}
      if (dump_file)
	fprintf (dump_file, "\n");
    }

  if (dump_file)
    {
      unsigned count;
      const char *comma = "";
      
      fprintf (dump_file, "Found %d cycle equivalents\n",
	       color_counts.length ());
      for (ix = 0; color_counts.iterate (ix, &count); ix++)
	{
	  fprintf (dump_file, "%s%d[%d]={", comma, ix, count);

	  comma = "";
	  for (unsigned jx = 0; blocks.iterate (jx, &block); jx++)
	    if (BB_GET_SESE (block)->color == ix)
	      {
		block->flags |= BB_VISITED;
		fprintf (dump_file, "%s%d", comma, block->index);
		comma=",";
	      }
	  fprintf (dump_file, "}");
	  comma = ", ";
	}
      fprintf (dump_file, "\n");
   }
  
  /* Now we've colored every block in the subgraph.  We now need to
     determine the minimal set of SESE regions that cover that
     subgraph.  Do this with a DFS walk of the complete function.
     During the walk we're either 'looking' or 'coloring'.  When we
     reach the last node of a particular color, we stop coloring and
     return to looking.  */

  /* There cannot be more SESE regions than colors.  */
  regions.reserve (color_counts.length ());
  for (ix = color_counts.length (); ix--;)
    regions.quick_push (bb_pair_t (0, 0));

  for (ix = 0; blocks.iterate (ix, &block); ix++)
    block->flags &= ~BB_VISITED;

  nvptx_sese_color (color_counts, regions, ENTRY_BLOCK_PTR_FOR_FN (cfun), -1);

  if (dump_file)
    {
      const char *comma = "";
      int len = regions.length ();
      
      fprintf (dump_file, "SESE regions:");
      for (ix = 0; ix != len; ix++)
	{
	  basic_block from = regions[ix].first;
	  basic_block to = regions[ix].second;

	  if (from)
	    {
	      fprintf (dump_file, "%s %d{%d", comma, ix, from->index);
	      if (to != from)
		fprintf (dump_file, "->%d", to->index);

	      int color = BB_GET_SESE (from)->color;

	      /* Print the blocks within the region (excluding ends).  */
	      FOR_EACH_BB_FN (block, cfun)
		{
		  bb_sese *sese = BB_GET_SESE (block);

		  if (sese && sese->color == color
		      && block != from && block != to)
		    fprintf (dump_file, ".%d", block->index);
		}
	      fprintf (dump_file, "}");
	    }
	  comma = ",";
	}
      fprintf (dump_file, "\n\n");
    }
  
  for (ix = 0; blocks.iterate (ix, &block); ix++)
    delete BB_GET_SESE (block);
}

#undef BB_SET_SESE
#undef BB_GET_SESE

/* Propagate live state at the start of a partitioned region.  BLOCK
   provides the live register information, and might not contain
   INSN. Propagation is inserted just after INSN. RW indicates whether
   we are reading and/or writing state.  This
   separation is needed for worker-level proppagation where we
   essentially do a spill & fill.  FN is the underlying worker
   function to generate the propagation instructions for single
   register.  DATA is user data.

   We propagate the live register set and the entire frame.  We could
   do better by (a) propagating just the live set that is used within
   the partitioned regions and (b) only propagating stack entries that
   are used.  The latter might be quite hard to determine.  */

typedef rtx (*propagator_fn) (rtx, propagate_mask, unsigned, void *);

static void
nvptx_propagate (basic_block block, rtx_insn *insn, propagate_mask rw,
		 propagator_fn fn, void *data)
{
  bitmap live = DF_LIVE_IN (block);
  bitmap_iterator iterator;
  unsigned ix;

  /* Copy the frame array.  */
  HOST_WIDE_INT fs = get_frame_size ();
  if (fs)
    {
      rtx tmp = gen_reg_rtx (DImode);
      rtx idx = NULL_RTX;
      rtx ptr = gen_reg_rtx (Pmode);
      rtx pred = NULL_RTX;
      rtx_code_label *label = NULL;

      gcc_assert (!(fs & (GET_MODE_SIZE (DImode) - 1)));
      fs /= GET_MODE_SIZE (DImode);
      /* Detect single iteration loop. */
      if (fs == 1)
	fs = 0;

      start_sequence ();
      emit_insn (gen_rtx_SET (ptr, frame_pointer_rtx));
      if (fs)
	{
	  idx = gen_reg_rtx (SImode);
	  pred = gen_reg_rtx (BImode);
	  label = gen_label_rtx ();
	  
	  emit_insn (gen_rtx_SET (idx, GEN_INT (fs)));
	  /* Allow worker function to initialize anything needed.  */
	  rtx init = fn (tmp, PM_loop_begin, fs, data);
	  if (init)
	    emit_insn (init);
	  emit_label (label);
	  LABEL_NUSES (label)++;
	  emit_insn (gen_addsi3 (idx, idx, GEN_INT (-1)));
	}
      if (rw & PM_read)
	emit_insn (gen_rtx_SET (tmp, gen_rtx_MEM (DImode, ptr)));
      emit_insn (fn (tmp, rw, fs, data));
      if (rw & PM_write)
	emit_insn (gen_rtx_SET (gen_rtx_MEM (DImode, ptr), tmp));
      if (fs)
	{
	  emit_insn (gen_rtx_SET (pred, gen_rtx_NE (BImode, idx, const0_rtx)));
	  emit_insn (gen_adddi3 (ptr, ptr, GEN_INT (GET_MODE_SIZE (DImode))));
	  emit_insn (gen_br_true_uni (pred, label));
	  rtx fini = fn (tmp, PM_loop_end, fs, data);
	  if (fini)
	    emit_insn (fini);
	  emit_insn (gen_rtx_CLOBBER (GET_MODE (idx), idx));
	}
      emit_insn (gen_rtx_CLOBBER (GET_MODE (tmp), tmp));
      emit_insn (gen_rtx_CLOBBER (GET_MODE (ptr), ptr));
      rtx cpy = get_insns ();
      end_sequence ();
      insn = emit_insn_after (cpy, insn);
    }

  /* Copy live registers.  */
  EXECUTE_IF_SET_IN_BITMAP (live, 0, ix, iterator)
    {
      rtx reg = regno_reg_rtx[ix];

      if (REGNO (reg) >= FIRST_PSEUDO_REGISTER)
	{
	  rtx bcast = fn (reg, rw, 0, data);

	  insn = emit_insn_after (bcast, insn);
	}
    }
}

/* Worker for nvptx_vpropagate.  */

static rtx
vprop_gen (rtx reg, propagate_mask pm,
	   unsigned ARG_UNUSED (count), void *ARG_UNUSED (data))
{
  if (!(pm & PM_read_write))
    return 0;
  
  return nvptx_gen_vcast (reg);
}

/* Propagate state that is live at start of BLOCK across the vectors
   of a single warp.  Propagation is inserted just after INSN.   */

static void
nvptx_vpropagate (basic_block block, rtx_insn *insn)
{
  nvptx_propagate (block, insn, PM_read_write, vprop_gen, 0);
}

/* Worker for nvptx_wpropagate.  */

static rtx
wprop_gen (rtx reg, propagate_mask pm, unsigned rep, void *data_)
{
  wcast_data_t *data = (wcast_data_t *)data_;

  if (pm & PM_loop_begin)
    {
      /* Starting a loop, initialize pointer.    */
      unsigned align = GET_MODE_ALIGNMENT (GET_MODE (reg)) / BITS_PER_UNIT;

      if (align > worker_bcast_align)
	worker_bcast_align = align;
      data->offset = (data->offset + align - 1) & ~(align - 1);

      data->ptr = gen_reg_rtx (Pmode);

      return gen_adddi3 (data->ptr, data->base, GEN_INT (data->offset));
    }
  else if (pm & PM_loop_end)
    {
      rtx clobber = gen_rtx_CLOBBER (GET_MODE (data->ptr), data->ptr);
      data->ptr = NULL_RTX;
      return clobber;
    }
  else
    return nvptx_gen_wcast (reg, pm, rep, data);
}

/* Spill or fill live state that is live at start of BLOCK.  PRE_P
   indicates if this is just before partitioned mode (do spill), or
   just after it starts (do fill). Sequence is inserted just after
   INSN.  */

static void
nvptx_wpropagate (bool pre_p, basic_block block, rtx_insn *insn)
{
  wcast_data_t data;

  data.base = gen_reg_rtx (Pmode);
  data.offset = 0;
  data.ptr = NULL_RTX;

  nvptx_propagate (block, insn, pre_p ? PM_read : PM_write, wprop_gen, &data);
  if (data.offset)
    {
      /* Stuff was emitted, initialize the base pointer now.  */
      rtx init = gen_rtx_SET (data.base, worker_bcast_sym);
      emit_insn_after (init, insn);

      if (worker_bcast_size < data.offset)
	worker_bcast_size = data.offset;
    }
}

/* Emit a worker-level synchronization barrier.  We use different
   markers for before and after synchronizations.  */

static rtx
nvptx_wsync (bool after)
{
  return gen_nvptx_barsync (GEN_INT (after));
}

/* Return a BImode "axis predicate" register, allocating on first use.  */

static rtx
nvptx_get_axis_predicate (int axis)
{
  rtx &pred = cfun->machine->axis_predicate[axis];
  return pred ? pred : pred = gen_reg_rtx (BImode);
}

/* Single neutering according to MASK.  FROM is the incoming block and
   TO is the outgoing block.  These may be the same block. Insert at
   start of FROM:
   
     if (tid.<axis>) goto end.

   and insert before ending branch of TO (if there is such an insn):

     end:
     <possibly-broadcast-cond>
     <branch>

   We currently only use differnt FROM and TO when skipping an entire
   loop.  We could do more if we detected superblocks.  */

static void
nvptx_single (unsigned mask, basic_block from, basic_block to)
{
  rtx_insn *head = BB_HEAD (from);
  rtx_insn *tail = BB_END (to);
  unsigned skip_mask = mask;

  /* Find first insn of from block */
  while (head != BB_END (from) && !INSN_P (head))
    head = NEXT_INSN (head);

  /* Find last insn of to block */
  rtx_insn *limit = from == to ? head : BB_HEAD (to);
  while (tail != limit && !INSN_P (tail) && !LABEL_P (tail))
    tail = PREV_INSN (tail);

  /* Detect if tail is a branch.  */
  rtx tail_branch = NULL_RTX;
  rtx cond_branch = NULL_RTX;
  if (tail && INSN_P (tail))
    {
      tail_branch = PATTERN (tail);
      if (GET_CODE (tail_branch) != SET || SET_DEST (tail_branch) != pc_rtx)
	tail_branch = NULL_RTX;
      else
	{
	  cond_branch = SET_SRC (tail_branch);
	  if (GET_CODE (cond_branch) != IF_THEN_ELSE)
	    cond_branch = NULL_RTX;
	}
    }

  if (tail == head)
    {
      /* If this is empty, do nothing.  */
      if (!head || !INSN_P (head))
	return;

      /* If this is a dummy insn, do nothing.  */
      switch (recog_memoized (head))
	{
	default:
	  break;
	case CODE_FOR_nvptx_fork:
	case CODE_FOR_nvptx_forked:
	case CODE_FOR_nvptx_joining:
	case CODE_FOR_nvptx_join:
	  return;
	}

      if (cond_branch)
	{
	  /* If we're only doing vector single, there's no need to
	     emit skip code because we'll not insert anything.  */
	  if (!(mask & GOMP_DIM_MASK (GOMP_DIM_VECTOR)))
	    skip_mask = 0;
	}
      else if (tail_branch)
	/* Block with only unconditional branch.  Nothing to do.  */
	return;
    }

  /* Insert the vector test inside the worker test.  */
  unsigned mode;
  rtx_insn *before = tail;
  for (mode = GOMP_DIM_WORKER; mode <= GOMP_DIM_VECTOR; mode++)
    if (GOMP_DIM_MASK (mode) & skip_mask)
      {
	rtx_code_label *label = gen_label_rtx ();
	rtx pred = nvptx_get_axis_predicate (mode - GOMP_DIM_WORKER);
	rtx br;
	if (mode == GOMP_DIM_VECTOR)
	  br = gen_br_true (pred, label);
	else
	  br = gen_br_true_uni (pred, label);
	emit_insn_before (br, head);

	LABEL_NUSES (label)++;
	if (tail_branch)
	  before = emit_label_before (label, before);
	else
	  emit_label_after (label, tail);
      }

  /* Now deal with propagating the branch condition.  */
  if (cond_branch)
    {
      rtx pvar = XEXP (XEXP (cond_branch, 0), 0);

      if (GOMP_DIM_MASK (GOMP_DIM_VECTOR) == mask)
	{
	  /* Vector mode only, do a shuffle.  */
	  emit_insn_before (nvptx_gen_vcast (pvar), tail);
	}
      else
	{
	  /* Includes worker mode, do spill & fill.  By construction
	     we should never have worker mode only. */
	  wcast_data_t data;

	  data.base = worker_bcast_sym;
	  data.ptr = 0;

	  if (worker_bcast_size < GET_MODE_SIZE (SImode))
	    worker_bcast_size = GET_MODE_SIZE (SImode);

	  data.offset = 0;
	  emit_insn_before (nvptx_gen_wcast (pvar, PM_read, 0, &data),
			    before);
	  /* Barrier so other workers can see the write.  */
	  emit_insn_before (nvptx_wsync (false), tail);
	  data.offset = 0;
	  emit_insn_before (nvptx_gen_wcast (pvar, PM_write, 0, &data), tail);
	  /* This barrier is needed to avoid worker zero clobbering
	     the broadcast buffer before all the other workers have
	     had a chance to read this instance of it.  */
	  emit_insn_before (nvptx_wsync (true), tail);
	}

      extract_insn (tail);
      rtx unsp = gen_rtx_UNSPEC (BImode, gen_rtvec (1, pvar),
				 UNSPEC_BR_UNIFIED);
      validate_change (tail, recog_data.operand_loc[0], unsp, false);
    }
}

/* PAR is a parallel that is being skipped in its entirety according to
   MASK.  Treat this as skipping a superblock starting at forked
   and ending at joining.  */

static void
nvptx_skip_par (unsigned mask, parallel *par)
{
  basic_block tail = par->join_block;
  gcc_assert (tail->preds->length () == 1);

  basic_block pre_tail = (*tail->preds)[0]->src;
  gcc_assert (pre_tail->succs->length () == 1);

  nvptx_single (mask, par->forked_block, pre_tail);
}

/* If PAR has a single inner parallel and PAR itself only contains
   empty entry and exit blocks, swallow the inner PAR.  */

static void
nvptx_optimize_inner (parallel *par)
{
  parallel *inner = par->inner;

  /* We mustn't be the outer dummy par.  */
  if (!par->mask)
    return;

  /* We must have a single inner par.  */
  if (!inner || inner->next)
    return;

  /* We must only contain 2 blocks ourselves -- the head and tail of
     the inner par.  */
  if (par->blocks.length () != 2)
    return;

  /* We must be disjoint partitioning.  As we only have vector and
     worker partitioning, this is sufficient to guarantee the pars
     have adjacent partitioning.  */
  if ((par->mask & inner->mask) & (GOMP_DIM_MASK (GOMP_DIM_MAX) - 1))
    /* This indicates malformed code generation.  */
    return;

  /* The outer forked insn should be immediately followed by the inner
     fork insn.  */
  rtx_insn *forked = par->forked_insn;
  rtx_insn *fork = BB_END (par->forked_block);

  if (NEXT_INSN (forked) != fork)
    return;
  gcc_checking_assert (recog_memoized (fork) == CODE_FOR_nvptx_fork);

  /* The outer joining insn must immediately follow the inner join
     insn.  */
  rtx_insn *joining = par->joining_insn;
  rtx_insn *join = inner->join_insn;
  if (NEXT_INSN (join) != joining)
    return;

  /* Preconditions met.  Swallow the inner par.  */
  if (dump_file)
    fprintf (dump_file, "Merging loop %x [%d,%d] into %x [%d,%d]\n",
	     inner->mask, inner->forked_block->index,
	     inner->join_block->index,
	     par->mask, par->forked_block->index, par->join_block->index);

  par->mask |= inner->mask & (GOMP_DIM_MASK (GOMP_DIM_MAX) - 1);

  par->blocks.reserve (inner->blocks.length ());
  while (inner->blocks.length ())
    par->blocks.quick_push (inner->blocks.pop ());

  par->inner = inner->inner;
  inner->inner = NULL;

  delete inner;
}

/* Process the parallel PAR and all its contained
   parallels.  We do everything but the neutering.  Return mask of
   partitioned modes used within this parallel.  */

static unsigned
nvptx_process_pars (parallel *par)
{
  if (nvptx_optimize)
    nvptx_optimize_inner (par);
  
  unsigned inner_mask = par->mask;

  /* Do the inner parallels first.  */
  if (par->inner)
    {
      par->inner_mask = nvptx_process_pars (par->inner);
      inner_mask |= par->inner_mask;
    }

  if (par->mask & GOMP_DIM_MASK (GOMP_DIM_MAX))
    /* No propagation needed for a call.  */;
  else if (par->mask & GOMP_DIM_MASK (GOMP_DIM_WORKER))
    {
      nvptx_wpropagate (false, par->forked_block, par->forked_insn);
      nvptx_wpropagate (true, par->forked_block, par->fork_insn);
      /* Insert begin and end synchronizations.  */
      emit_insn_after (nvptx_wsync (false), par->forked_insn);
      emit_insn_before (nvptx_wsync (true), par->joining_insn);
    }
  else if (par->mask & GOMP_DIM_MASK (GOMP_DIM_VECTOR))
    nvptx_vpropagate (par->forked_block, par->forked_insn);

  /* Now do siblings.  */
  if (par->next)
    inner_mask |= nvptx_process_pars (par->next);
  return inner_mask;
}

/* Neuter the parallel described by PAR.  We recurse in depth-first
   order.  MODES are the partitioning of the execution and OUTER is
   the partitioning of the parallels we are contained in.  */

static void
nvptx_neuter_pars (parallel *par, unsigned modes, unsigned outer)
{
  unsigned me = (par->mask
		 & (GOMP_DIM_MASK (GOMP_DIM_WORKER)
		    | GOMP_DIM_MASK (GOMP_DIM_VECTOR)));
  unsigned  skip_mask = 0, neuter_mask = 0;
  
  if (par->inner)
    nvptx_neuter_pars (par->inner, modes, outer | me);

  for (unsigned mode = GOMP_DIM_WORKER; mode <= GOMP_DIM_VECTOR; mode++)
    {
      if ((outer | me) & GOMP_DIM_MASK (mode))
	{} /* Mode is partitioned: no neutering.  */
      else if (!(modes & GOMP_DIM_MASK (mode)))
	{} /* Mode is not used: nothing to do.  */
      else if (par->inner_mask & GOMP_DIM_MASK (mode)
	       || !par->forked_insn)
	/* Partitioned in inner parallels, or we're not a partitioned
	   at all: neuter individual blocks.  */
	neuter_mask |= GOMP_DIM_MASK (mode);
      else if (!par->parent || !par->parent->forked_insn
	       || par->parent->inner_mask & GOMP_DIM_MASK (mode))
	/* Parent isn't a parallel or contains this paralleling: skip
	   parallel at this level.  */
	skip_mask |= GOMP_DIM_MASK (mode);
      else
	{} /* Parent will skip this parallel itself.  */
    }

  if (neuter_mask)
    {
      int ix, len;

      if (nvptx_optimize)
	{
	  /* Neuter whole SESE regions.  */
	  bb_pair_vec_t regions;

	  nvptx_find_sese (par->blocks, regions);
	  len = regions.length ();
	  for (ix = 0; ix != len; ix++)
	    {
	      basic_block from = regions[ix].first;
	      basic_block to = regions[ix].second;

	      if (from)
		nvptx_single (neuter_mask, from, to);
	      else
		gcc_assert (!to);
	    }
	}
      else
	{
	  /* Neuter each BB individually.  */
	  len = par->blocks.length ();
	  for (ix = 0; ix != len; ix++)
	    {
	      basic_block block = par->blocks[ix];

	      nvptx_single (neuter_mask, block, block);
	    }
	}
    }

  if (skip_mask)
      nvptx_skip_par (skip_mask, par);
  
  if (par->next)
    nvptx_neuter_pars (par->next, modes, outer);
}

/* PTX-specific reorganization
   - Split blocks at fork and join instructions
   - Compute live registers
   - Mark now-unused registers, so function begin doesn't declare
   unused registers.
   - Insert state propagation when entering partitioned mode
   - Insert neutering instructions when in single mode
   - Replace subregs with suitable sequences.
*/

static void
nvptx_reorg (void)
{
  /* We are freeing block_for_insn in the toplev to keep compatibility
     with old MDEP_REORGS that are not CFG based.  Recompute it now.  */
  compute_bb_for_insn ();

  thread_prologue_and_epilogue_insns ();

  /* Split blocks and record interesting unspecs.  */
  bb_insn_map_t bb_insn_map;

  nvptx_split_blocks (&bb_insn_map);

  /* Compute live regs */
  df_clear_flags (DF_LR_RUN_DCE);
  df_set_flags (DF_NO_INSN_RESCAN | DF_NO_HARD_REGS);
  df_live_add_problem ();
  df_live_set_all_dirty ();
  df_analyze ();
  regstat_init_n_sets_and_refs ();

  if (dump_file)
    df_dump (dump_file);
  
  /* Mark unused regs as unused.  */
  int max_regs = max_reg_num ();
  for (int i = LAST_VIRTUAL_REGISTER + 1; i < max_regs; i++)
    if (REG_N_SETS (i) == 0 && REG_N_REFS (i) == 0)
      regno_reg_rtx[i] = const0_rtx;

  /* Determine launch dimensions of the function.  If it is not an
     offloaded function  (i.e. this is a regular compiler), the
     function has no neutering.  */
  tree attr = get_oacc_fn_attrib (current_function_decl);
  if (attr)
    {
      /* If we determined this mask before RTL expansion, we could
	 elide emission of some levels of forks and joins.  */
      unsigned mask = 0;
      tree dims = TREE_VALUE (attr);
      unsigned ix;

      for (ix = 0; ix != GOMP_DIM_MAX; ix++, dims = TREE_CHAIN (dims))
	{
	  int size = TREE_INT_CST_LOW (TREE_VALUE (dims));
	  tree allowed = TREE_PURPOSE (dims);

	  if (size != 1 && !(allowed && integer_zerop (allowed)))
	    mask |= GOMP_DIM_MASK (ix);
	}
      /* If there is worker neutering, there must be vector
	 neutering.  Otherwise the hardware will fail.  */
      gcc_assert (!(mask & GOMP_DIM_MASK (GOMP_DIM_WORKER))
		  || (mask & GOMP_DIM_MASK (GOMP_DIM_VECTOR)));

      /* Discover & process partitioned regions.  */
      parallel *pars = nvptx_discover_pars (&bb_insn_map);
      nvptx_process_pars (pars);
      nvptx_neuter_pars (pars, mask, 0);
      delete pars;
    }

  /* Replace subregs.  */
  nvptx_reorg_subreg ();

  if (TARGET_UNIFORM_SIMT)
    nvptx_reorg_uniform_simt ();

  regstat_free_n_sets_and_refs ();

  df_finish_pass (true);
}

/* Handle a "kernel" attribute; arguments as in
   struct attribute_spec.handler.  */

static tree
nvptx_handle_kernel_attribute (tree *node, tree name, tree ARG_UNUSED (args),
			       int ARG_UNUSED (flags), bool *no_add_attrs)
{
  tree decl = *node;

  if (TREE_CODE (decl) != FUNCTION_DECL)
    {
      error ("%qE attribute only applies to functions", name);
      *no_add_attrs = true;
    }
  else if (!VOID_TYPE_P (TREE_TYPE (TREE_TYPE (decl))))
    {
      error ("%qE attribute requires a void return type", name);
      *no_add_attrs = true;
    }

  return NULL_TREE;
}

/* Handle a "shared" attribute; arguments as in
   struct attribute_spec.handler.  */

static tree
nvptx_handle_shared_attribute (tree *node, tree name, tree ARG_UNUSED (args),
			       int ARG_UNUSED (flags), bool *no_add_attrs)
{
  tree decl = *node;

  if (TREE_CODE (decl) != VAR_DECL)
    {
      error ("%qE attribute only applies to variables", name);
      *no_add_attrs = true;
    }
  else if (current_function_decl && !TREE_STATIC (decl))
    {
      error ("%qE attribute only applies to non-stack variables", name);
      *no_add_attrs = true;
    }

  return NULL_TREE;
}

/* Table of valid machine attributes.  */
static const struct attribute_spec nvptx_attribute_table[] =
{
  /* { name, min_len, max_len, decl_req, type_req, fn_type_req, handler,
       affects_type_identity } */
  { "kernel", 0, 0, true, false,  false, nvptx_handle_kernel_attribute, false },
  { "shared", 0, 0, true, false,  false, nvptx_handle_shared_attribute, false },
  { NULL, 0, 0, false, false, false, NULL, false }
};

/* Limit vector alignments to BIGGEST_ALIGNMENT.  */

static HOST_WIDE_INT
nvptx_vector_alignment (const_tree type)
{
  HOST_WIDE_INT align = tree_to_shwi (TYPE_SIZE (type));

  return MIN (align, BIGGEST_ALIGNMENT);
}

/* Indicate that INSN cannot be duplicated.   */

static bool
nvptx_cannot_copy_insn_p (rtx_insn *insn)
{
  switch (recog_memoized (insn))
    {
    case CODE_FOR_nvptx_shufflesi:
    case CODE_FOR_nvptx_shufflesf:
    case CODE_FOR_nvptx_barsync:
    case CODE_FOR_nvptx_fork:
    case CODE_FOR_nvptx_forked:
    case CODE_FOR_nvptx_joining:
    case CODE_FOR_nvptx_join:
      return true;
    default:
      return false;
    }
}

/* Section anchors do not work.  Initialization for flag_section_anchor
   probes the existence of the anchoring target hooks and prevents
   anchoring if they don't exist.  However, we may be being used with
   a host-side compiler that does support anchoring, and hence see
   the anchor flag set (as it's not recalculated).  So provide an
   implementation denying anchoring.  */

static bool
nvptx_use_anchors_for_symbol_p (const_rtx ARG_UNUSED (a))
{
  return false;
}

/* Record a symbol for mkoffload to enter into the mapping table.  */

static void
nvptx_record_offload_symbol (tree decl)
{
  switch (TREE_CODE (decl))
    {
    case VAR_DECL:
      fprintf (asm_out_file, "//:VAR_MAP \"%s\"\n",
	       IDENTIFIER_POINTER (DECL_ASSEMBLER_NAME (decl)));
      break;

    case FUNCTION_DECL:
      {
	tree attr = get_oacc_fn_attrib (decl);
	/* OpenMP offloading does not set this attribute.  */
	tree dims = attr ? TREE_VALUE (attr) : NULL_TREE;

	fprintf (asm_out_file, "//:FUNC_MAP \"%s\"",
		 IDENTIFIER_POINTER (DECL_ASSEMBLER_NAME (decl)));

	for (; dims; dims = TREE_CHAIN (dims))
	  {
	    int size = TREE_INT_CST_LOW (TREE_VALUE (dims));

	    gcc_assert (!TREE_PURPOSE (dims));
	    fprintf (asm_out_file, ", %#x", size);
	  }

	fprintf (asm_out_file, "\n");
      }
      break;

    default:
      gcc_unreachable ();
    }
}

/* Implement TARGET_ASM_FILE_START.  Write the kinds of things ptxas expects
   at the start of a file.  */

static void
nvptx_file_start (void)
{
  fputs ("// BEGIN PREAMBLE\n", asm_out_file);
  fputs ("\t.version\t3.1\n", asm_out_file);
  fputs ("\t.target\tsm_30\n", asm_out_file);
  fprintf (asm_out_file, "\t.address_size %d\n", GET_MODE_BITSIZE (Pmode));
  fputs ("// END PREAMBLE\n", asm_out_file);
}

/* Emit a declaration for a worker-level buffer in .shared memory.  */

static void
write_worker_buffer (FILE *file, rtx sym, unsigned align, unsigned size)
{
  const char *name = XSTR (sym, 0);

  write_var_marker (file, true, false, name);
  fprintf (file, ".shared .align %d .u8 %s[%d];\n",
	   align, name, size);
}

/* Write out the function declarations we've collected and declare storage
   for the broadcast buffer.  */

static void
nvptx_file_end (void)
{
  hash_table<tree_hasher>::iterator iter;
  tree decl;
  FOR_EACH_HASH_TABLE_ELEMENT (*needed_fndecls_htab, decl, tree, iter)
    nvptx_record_fndecl (decl);
  fputs (func_decls.str().c_str(), asm_out_file);

  if (worker_bcast_size)
    write_worker_buffer (asm_out_file, worker_bcast_sym,
			 worker_bcast_align, worker_bcast_size);

  if (worker_red_size)
<<<<<<< HEAD
    {
      /* Define the reduction buffer.  */

      worker_red_size = ((worker_red_size + worker_red_align - 1)
			 & ~(worker_red_align - 1));

      write_var_marker (asm_out_file, true, false, worker_red_name);
      fprintf (asm_out_file, ".shared .align %d .u8 %s[%d];\n",
	       worker_red_align,
	       worker_red_name, worker_red_size);
    }

  if (need_softstack_decl)
    {
      fprintf (asm_out_file, "// BEGIN GLOBAL VAR DECL: __nvptx_stacks\n");
      fprintf (asm_out_file, ".extern .shared .u%d __nvptx_stacks[32];\n",
	       BITS_PER_WORD);
    }
  if (need_unisimt_decl)
    {
      fprintf (asm_out_file, "// BEGIN GLOBAL VAR DECL: __nvptx_uni\n");
      fprintf (asm_out_file, ".extern .shared .u32 __nvptx_uni[32];\n");
    }
=======
    write_worker_buffer (asm_out_file, worker_red_sym,
			 worker_red_align, worker_red_size);
>>>>>>> 62dd9f85
}

/* Expander for the shuffle builtins.  */

static rtx
nvptx_expand_shuffle (tree exp, rtx target, machine_mode mode, int ignore)
{
  if (ignore)
    return target;
  
  rtx src = expand_expr (CALL_EXPR_ARG (exp, 0),
			 NULL_RTX, mode, EXPAND_NORMAL);
  if (!REG_P (src))
    src = copy_to_mode_reg (mode, src);

  rtx idx = expand_expr (CALL_EXPR_ARG (exp, 1),
			 NULL_RTX, SImode, EXPAND_NORMAL);
  rtx op = expand_expr (CALL_EXPR_ARG  (exp, 2),
			NULL_RTX, SImode, EXPAND_NORMAL);
  
  if (!REG_P (idx) && GET_CODE (idx) != CONST_INT)
    idx = copy_to_mode_reg (SImode, idx);

  rtx pat = nvptx_gen_shuffle (target, src, idx,
			       (nvptx_shuffle_kind) INTVAL (op));
  if (pat)
    emit_insn (pat);

  return target;
}

/* Worker reduction address expander.  */

static rtx
nvptx_expand_worker_addr (tree exp, rtx target,
			  machine_mode ARG_UNUSED (mode), int ignore)
{
  if (ignore)
    return target;

  unsigned align = TREE_INT_CST_LOW (CALL_EXPR_ARG (exp, 2));
  if (align > worker_red_align)
    worker_red_align = align;

  unsigned offset = TREE_INT_CST_LOW (CALL_EXPR_ARG (exp, 0));
  unsigned size = TREE_INT_CST_LOW (CALL_EXPR_ARG (exp, 1));
  if (size + offset > worker_red_size)
    worker_red_size = size + offset;

  rtx addr = worker_red_sym;
  if (offset)
    {
      addr = gen_rtx_PLUS (Pmode, addr, GEN_INT (offset));
      addr = gen_rtx_CONST (Pmode, addr);
    }

  emit_move_insn (target, addr);

  return target;
}

/* Expand the CMP_SWAP PTX builtins.  We have our own versions that do
   not require taking the address of any object, other than the memory
   cell being operated on.  */

static rtx
nvptx_expand_cmp_swap (tree exp, rtx target,
		       machine_mode ARG_UNUSED (m), int ARG_UNUSED (ignore))
{
  machine_mode mode = TYPE_MODE (TREE_TYPE (exp));
  
  if (!target)
    target = gen_reg_rtx (mode);

  rtx mem = expand_expr (CALL_EXPR_ARG (exp, 0),
			 NULL_RTX, Pmode, EXPAND_NORMAL);
  rtx cmp = expand_expr (CALL_EXPR_ARG (exp, 1),
			 NULL_RTX, mode, EXPAND_NORMAL);
  rtx src = expand_expr (CALL_EXPR_ARG (exp, 2),
			 NULL_RTX, mode, EXPAND_NORMAL);
  rtx pat;

  mem = gen_rtx_MEM (mode, mem);
  if (!REG_P (cmp))
    cmp = copy_to_mode_reg (mode, cmp);
  if (!REG_P (src))
    src = copy_to_mode_reg (mode, src);
  
  if (mode == SImode)
    pat = gen_atomic_compare_and_swapsi_1 (target, mem, cmp, src, const0_rtx);
  else
    pat = gen_atomic_compare_and_swapdi_1 (target, mem, cmp, src, const0_rtx);

  emit_insn (pat);

  return target;
}


/* Codes for all the NVPTX builtins.  */
enum nvptx_builtins
{
  NVPTX_BUILTIN_SHUFFLE,
  NVPTX_BUILTIN_SHUFFLELL,
  NVPTX_BUILTIN_WORKER_ADDR,
  NVPTX_BUILTIN_CMP_SWAP,
  NVPTX_BUILTIN_CMP_SWAPLL,
  NVPTX_BUILTIN_MAX
};

static GTY(()) tree nvptx_builtin_decls[NVPTX_BUILTIN_MAX];

/* Return the NVPTX builtin for CODE.  */

static tree
nvptx_builtin_decl (unsigned code, bool ARG_UNUSED (initialize_p))
{
  if (code >= NVPTX_BUILTIN_MAX)
    return error_mark_node;

  return nvptx_builtin_decls[code];
}

/* Set up all builtin functions for this target.  */

static void
nvptx_init_builtins (void)
{
#define DEF(ID, NAME, T)						\
  (nvptx_builtin_decls[NVPTX_BUILTIN_ ## ID]				\
   = add_builtin_function ("__builtin_nvptx_" NAME,			\
			   build_function_type_list T,			\
			   NVPTX_BUILTIN_ ## ID, BUILT_IN_MD, NULL, NULL))
#define ST sizetype
#define UINT unsigned_type_node
#define LLUINT long_long_unsigned_type_node
#define PTRVOID ptr_type_node

  DEF (SHUFFLE, "shuffle", (UINT, UINT, UINT, UINT, NULL_TREE));
  DEF (SHUFFLELL, "shufflell", (LLUINT, LLUINT, UINT, UINT, NULL_TREE));
  DEF (WORKER_ADDR, "worker_addr",
       (PTRVOID, ST, UINT, UINT, NULL_TREE));
  DEF (CMP_SWAP, "cmp_swap", (UINT, PTRVOID, UINT, UINT, NULL_TREE));
  DEF (CMP_SWAPLL, "cmp_swapll", (LLUINT, PTRVOID, LLUINT, LLUINT, NULL_TREE));

#undef DEF
#undef ST
#undef UINT
#undef LLUINT
#undef PTRVOID
}

/* Expand an expression EXP that calls a built-in function,
   with result going to TARGET if that's convenient
   (and in mode MODE if that's convenient).
   SUBTARGET may be used as the target for computing one of EXP's operands.
   IGNORE is nonzero if the value is to be ignored.  */

static rtx
nvptx_expand_builtin (tree exp, rtx target, rtx ARG_UNUSED (subtarget),
		      machine_mode mode, int ignore)
{
  tree fndecl = TREE_OPERAND (CALL_EXPR_FN (exp), 0);
  switch (DECL_FUNCTION_CODE (fndecl))
    {
    case NVPTX_BUILTIN_SHUFFLE:
    case NVPTX_BUILTIN_SHUFFLELL:
      return nvptx_expand_shuffle (exp, target, mode, ignore);

    case NVPTX_BUILTIN_WORKER_ADDR:
      return nvptx_expand_worker_addr (exp, target, mode, ignore);

    case NVPTX_BUILTIN_CMP_SWAP:
    case NVPTX_BUILTIN_CMP_SWAPLL:
      return nvptx_expand_cmp_swap (exp, target, mode, ignore);

    default: gcc_unreachable ();
    }
}


/* Define dimension sizes for known hardware.  */
#define PTX_VECTOR_LENGTH 32
#define PTX_WORKER_LENGTH 32

/* Implement TARGET_SIMT_VF target hook: number of threads in a warp.  */

static int
nvptx_simt_vf ()
{
  return PTX_VECTOR_LENGTH;
}

/* Validate compute dimensions of an OpenACC offload or routine, fill
   in non-unity defaults.  FN_LEVEL indicates the level at which a
   routine might spawn a loop.  It is negative for non-routines.  */

static bool
nvptx_goacc_validate_dims (tree decl, int dims[], int fn_level)
{
  bool changed = false;

  /* The vector size must be 32, unless this is a SEQ routine.  */
  if (fn_level <= GOMP_DIM_VECTOR
      && dims[GOMP_DIM_VECTOR] != PTX_VECTOR_LENGTH)
    {
      if (dims[GOMP_DIM_VECTOR] >= 0 && fn_level < 0)
	warning_at (DECL_SOURCE_LOCATION (decl), 0,
		    dims[GOMP_DIM_VECTOR]
		    ? "using vector_length (%d), ignoring %d"
		    : "using vector_length (%d), ignoring runtime setting",
		    PTX_VECTOR_LENGTH, dims[GOMP_DIM_VECTOR]);
      dims[GOMP_DIM_VECTOR] = PTX_VECTOR_LENGTH;
      changed = true;
    }

  /* Check the num workers is not too large.  */
  if (dims[GOMP_DIM_WORKER] > PTX_WORKER_LENGTH)
    {
      warning_at (DECL_SOURCE_LOCATION (decl), 0,
		  "using num_workers (%d), ignoring %d",
		  PTX_WORKER_LENGTH, dims[GOMP_DIM_WORKER]);
      dims[GOMP_DIM_WORKER] = PTX_WORKER_LENGTH;
      changed = true;
    }

  return changed;
}

/* Return maximum dimension size, or zero for unbounded.  */

static int
nvptx_dim_limit (int axis)
{
  switch (axis)
    {
    case GOMP_DIM_WORKER:
      return PTX_WORKER_LENGTH;

    case GOMP_DIM_VECTOR:
      return PTX_VECTOR_LENGTH;

    default:
      break;
    }
  return 0;
}

/* Determine whether fork & joins are needed.  */

static bool
nvptx_goacc_fork_join (gcall *call, const int dims[],
		       bool ARG_UNUSED (is_fork))
{
  tree arg = gimple_call_arg (call, 2);
  unsigned axis = TREE_INT_CST_LOW (arg);

  /* We only care about worker and vector partitioning.  */
  if (axis < GOMP_DIM_WORKER)
    return false;

  /* If the size is 1, there's no partitioning.  */
  if (dims[axis] == 1)
    return false;

  return true;
}

/* Generate a PTX builtin function call that returns the address in
   the worker reduction buffer at OFFSET.  TYPE is the type of the
   data at that location.  */

static tree
nvptx_get_worker_red_addr (tree type, tree offset)
{
  machine_mode mode = TYPE_MODE (type);
  tree fndecl = nvptx_builtin_decl (NVPTX_BUILTIN_WORKER_ADDR, true);
  tree size = build_int_cst (unsigned_type_node, GET_MODE_SIZE (mode));
  tree align = build_int_cst (unsigned_type_node,
			      GET_MODE_ALIGNMENT (mode) / BITS_PER_UNIT);
  tree call = build_call_expr (fndecl, 3, offset, size, align);

  return fold_convert (build_pointer_type (type), call);
}

/* Emit a SHFL.DOWN using index SHFL of VAR into DEST_VAR.  This function
   will cast the variable if necessary.  */

static void
nvptx_generate_vector_shuffle (location_t loc,
			       tree dest_var, tree var, unsigned shift,
			       gimple_seq *seq)
{
  unsigned fn = NVPTX_BUILTIN_SHUFFLE;
  tree_code code = NOP_EXPR;
  tree arg_type = unsigned_type_node;
  tree var_type = TREE_TYPE (var);
  tree dest_type = var_type;

  if (TREE_CODE (var_type) == COMPLEX_TYPE)
    var_type = TREE_TYPE (var_type);

  if (TREE_CODE (var_type) == REAL_TYPE)
    code = VIEW_CONVERT_EXPR;

  if (TYPE_SIZE (var_type)
      == TYPE_SIZE (long_long_unsigned_type_node))
    {
      fn = NVPTX_BUILTIN_SHUFFLELL;
      arg_type = long_long_unsigned_type_node;
    }
  
  tree call = nvptx_builtin_decl (fn, true);
  tree bits = build_int_cst (unsigned_type_node, shift);
  tree kind = build_int_cst (unsigned_type_node, SHUFFLE_DOWN);
  tree expr;

  if (var_type != dest_type)
    {
      /* Do real and imaginary parts separately.  */
      tree real = fold_build1 (REALPART_EXPR, var_type, var);
      real = fold_build1 (code, arg_type, real);
      real = build_call_expr_loc (loc, call, 3, real, bits, kind);
      real = fold_build1 (code, var_type, real);

      tree imag = fold_build1 (IMAGPART_EXPR, var_type, var);
      imag = fold_build1 (code, arg_type, imag);
      imag = build_call_expr_loc (loc, call, 3, imag, bits, kind);
      imag = fold_build1 (code, var_type, imag);

      expr = fold_build2 (COMPLEX_EXPR, dest_type, real, imag);
    }
  else
    {
      expr = fold_build1 (code, arg_type, var);
      expr = build_call_expr_loc (loc, call, 3, expr, bits, kind);
      expr = fold_build1 (code, dest_type, expr);
    }

  gimplify_assign (dest_var, expr, seq);
}

/* Lazily generate the global lock var decl and return its address.  */

static tree
nvptx_global_lock_addr ()
{
  tree v = global_lock_var;
  
  if (!v)
    {
      tree name = get_identifier ("__reduction_lock");
      tree type = build_qualified_type (unsigned_type_node,
					TYPE_QUAL_VOLATILE);
      v = build_decl (BUILTINS_LOCATION, VAR_DECL, name, type);
      global_lock_var = v;
      DECL_ARTIFICIAL (v) = 1;
      DECL_EXTERNAL (v) = 1;
      TREE_STATIC (v) = 1;
      TREE_PUBLIC (v) = 1;
      TREE_USED (v) = 1;
      mark_addressable (v);
      mark_decl_referenced (v);
    }

  return build_fold_addr_expr (v);
}

/* Insert code to locklessly update *PTR with *PTR OP VAR just before
   GSI.  We use a lockless scheme for nearly all case, which looks
   like:
     actual = initval(OP);
     do {
       guess = actual;
       write = guess OP myval;
       actual = cmp&swap (ptr, guess, write)
     } while (actual bit-different-to guess);
   return write;

   This relies on a cmp&swap instruction, which is available for 32-
   and 64-bit types.  Larger types must use a locking scheme.  */

static tree
nvptx_lockless_update (location_t loc, gimple_stmt_iterator *gsi,
		       tree ptr, tree var, tree_code op)
{
  unsigned fn = NVPTX_BUILTIN_CMP_SWAP;
  tree_code code = NOP_EXPR;
  tree arg_type = unsigned_type_node;
  tree var_type = TREE_TYPE (var);

  if (TREE_CODE (var_type) == COMPLEX_TYPE
      || TREE_CODE (var_type) == REAL_TYPE)
    code = VIEW_CONVERT_EXPR;

  if (TYPE_SIZE (var_type) == TYPE_SIZE (long_long_unsigned_type_node))
    {
      arg_type = long_long_unsigned_type_node;
      fn = NVPTX_BUILTIN_CMP_SWAPLL;
    }

  tree swap_fn = nvptx_builtin_decl (fn, true);

  gimple_seq init_seq = NULL;
  tree init_var = make_ssa_name (arg_type);
  tree init_expr = omp_reduction_init_op (loc, op, var_type);
  init_expr = fold_build1 (code, arg_type, init_expr);
  gimplify_assign (init_var, init_expr, &init_seq);
  gimple *init_end = gimple_seq_last (init_seq);

  gsi_insert_seq_before (gsi, init_seq, GSI_SAME_STMT);
  
  /* Split the block just after the init stmts.  */
  basic_block pre_bb = gsi_bb (*gsi);
  edge pre_edge = split_block (pre_bb, init_end);
  basic_block loop_bb = pre_edge->dest;
  pre_bb = pre_edge->src;
  /* Reset the iterator.  */
  *gsi = gsi_for_stmt (gsi_stmt (*gsi));

  tree expect_var = make_ssa_name (arg_type);
  tree actual_var = make_ssa_name (arg_type);
  tree write_var = make_ssa_name (arg_type);
  
  /* Build and insert the reduction calculation.  */
  gimple_seq red_seq = NULL;
  tree write_expr = fold_build1 (code, var_type, expect_var);
  write_expr = fold_build2 (op, var_type, write_expr, var);
  write_expr = fold_build1 (code, arg_type, write_expr);
  gimplify_assign (write_var, write_expr, &red_seq);

  gsi_insert_seq_before (gsi, red_seq, GSI_SAME_STMT);

  /* Build & insert the cmp&swap sequence.  */
  gimple_seq latch_seq = NULL;
  tree swap_expr = build_call_expr_loc (loc, swap_fn, 3,
					ptr, expect_var, write_var);
  gimplify_assign (actual_var, swap_expr, &latch_seq);

  gcond *cond = gimple_build_cond (EQ_EXPR, actual_var, expect_var,
				   NULL_TREE, NULL_TREE);
  gimple_seq_add_stmt (&latch_seq, cond);

  gimple *latch_end = gimple_seq_last (latch_seq);
  gsi_insert_seq_before (gsi, latch_seq, GSI_SAME_STMT);

  /* Split the block just after the latch stmts.  */
  edge post_edge = split_block (loop_bb, latch_end);
  basic_block post_bb = post_edge->dest;
  loop_bb = post_edge->src;
  *gsi = gsi_for_stmt (gsi_stmt (*gsi));

  post_edge->flags ^= EDGE_TRUE_VALUE | EDGE_FALLTHRU;
  edge loop_edge = make_edge (loop_bb, loop_bb, EDGE_FALSE_VALUE);
  set_immediate_dominator (CDI_DOMINATORS, loop_bb, pre_bb);
  set_immediate_dominator (CDI_DOMINATORS, post_bb, loop_bb);

  gphi *phi = create_phi_node (expect_var, loop_bb);
  add_phi_arg (phi, init_var, pre_edge, loc);
  add_phi_arg (phi, actual_var, loop_edge, loc);

  loop *loop = alloc_loop ();
  loop->header = loop_bb;
  loop->latch = loop_bb;
  add_loop (loop, loop_bb->loop_father);

  return fold_build1 (code, var_type, write_var);
}

/* Insert code to lockfully update *PTR with *PTR OP VAR just before
   GSI.  This is necessary for types larger than 64 bits, where there
   is no cmp&swap instruction to implement a lockless scheme.  We use
   a lock variable in global memory.

   while (cmp&swap (&lock_var, 0, 1))
     continue;
   T accum = *ptr;
   accum = accum OP var;
   *ptr = accum;
   cmp&swap (&lock_var, 1, 0);
   return accum;

   A lock in global memory is necessary to force execution engine
   descheduling and avoid resource starvation that can occur if the
   lock is in .shared memory.  */

static tree
nvptx_lockfull_update (location_t loc, gimple_stmt_iterator *gsi,
		       tree ptr, tree var, tree_code op)
{
  tree var_type = TREE_TYPE (var);
  tree swap_fn = nvptx_builtin_decl (NVPTX_BUILTIN_CMP_SWAP, true);
  tree uns_unlocked = build_int_cst (unsigned_type_node, 0);
  tree uns_locked = build_int_cst (unsigned_type_node, 1);

  /* Split the block just before the gsi.  Insert a gimple nop to make
     this easier.  */
  gimple *nop = gimple_build_nop ();
  gsi_insert_before (gsi, nop, GSI_SAME_STMT);
  basic_block entry_bb = gsi_bb (*gsi);
  edge entry_edge = split_block (entry_bb, nop);
  basic_block lock_bb = entry_edge->dest;
  /* Reset the iterator.  */
  *gsi = gsi_for_stmt (gsi_stmt (*gsi));

  /* Build and insert the locking sequence.  */
  gimple_seq lock_seq = NULL;
  tree lock_var = make_ssa_name (unsigned_type_node);
  tree lock_expr = nvptx_global_lock_addr ();
  lock_expr = build_call_expr_loc (loc, swap_fn, 3, lock_expr,
				   uns_unlocked, uns_locked);
  gimplify_assign (lock_var, lock_expr, &lock_seq);
  gcond *cond = gimple_build_cond (EQ_EXPR, lock_var, uns_unlocked,
				   NULL_TREE, NULL_TREE);
  gimple_seq_add_stmt (&lock_seq, cond);
  gimple *lock_end = gimple_seq_last (lock_seq);
  gsi_insert_seq_before (gsi, lock_seq, GSI_SAME_STMT);

  /* Split the block just after the lock sequence.  */
  edge locked_edge = split_block (lock_bb, lock_end);
  basic_block update_bb = locked_edge->dest;
  lock_bb = locked_edge->src;
  *gsi = gsi_for_stmt (gsi_stmt (*gsi));
  
  /* Create the lock loop ... */
  locked_edge->flags ^= EDGE_TRUE_VALUE | EDGE_FALLTHRU;
  make_edge (lock_bb, lock_bb, EDGE_FALSE_VALUE);
  set_immediate_dominator (CDI_DOMINATORS, lock_bb, entry_bb);
  set_immediate_dominator (CDI_DOMINATORS, update_bb, lock_bb);

  /* ... and the loop structure.  */
  loop *lock_loop = alloc_loop ();
  lock_loop->header = lock_bb;
  lock_loop->latch = lock_bb;
  lock_loop->nb_iterations_estimate = 1;
  lock_loop->any_estimate = true;
  add_loop (lock_loop, entry_bb->loop_father);

  /* Build and insert the reduction calculation.  */
  gimple_seq red_seq = NULL;
  tree acc_in = make_ssa_name (var_type);
  tree ref_in = build_simple_mem_ref (ptr);
  TREE_THIS_VOLATILE (ref_in) = 1;
  gimplify_assign (acc_in, ref_in, &red_seq);
  
  tree acc_out = make_ssa_name (var_type);
  tree update_expr = fold_build2 (op, var_type, ref_in, var);
  gimplify_assign (acc_out, update_expr, &red_seq);
  
  tree ref_out = build_simple_mem_ref (ptr);
  TREE_THIS_VOLATILE (ref_out) = 1;
  gimplify_assign (ref_out, acc_out, &red_seq);

  gsi_insert_seq_before (gsi, red_seq, GSI_SAME_STMT);

  /* Build & insert the unlock sequence.  */
  gimple_seq unlock_seq = NULL;
  tree unlock_expr = nvptx_global_lock_addr ();
  unlock_expr = build_call_expr_loc (loc, swap_fn, 3, unlock_expr,
				     uns_locked, uns_unlocked);
  gimplify_and_add (unlock_expr, &unlock_seq);
  gsi_insert_seq_before (gsi, unlock_seq, GSI_SAME_STMT);

  return acc_out;
}

/* Emit a sequence to update a reduction accumlator at *PTR with the
   value held in VAR using operator OP.  Return the updated value.

   TODO: optimize for atomic ops and indepedent complex ops.  */

static tree
nvptx_reduction_update (location_t loc, gimple_stmt_iterator *gsi,
			tree ptr, tree var, tree_code op)
{
  tree type = TREE_TYPE (var);
  tree size = TYPE_SIZE (type);

  if (size == TYPE_SIZE (unsigned_type_node)
      || size == TYPE_SIZE (long_long_unsigned_type_node))
    return nvptx_lockless_update (loc, gsi, ptr, var, op);
  else
    return nvptx_lockfull_update (loc, gsi, ptr, var, op);
}

/* NVPTX implementation of GOACC_REDUCTION_SETUP.  */

static void
nvptx_goacc_reduction_setup (gcall *call)
{
  gimple_stmt_iterator gsi = gsi_for_stmt (call);
  tree lhs = gimple_call_lhs (call);
  tree var = gimple_call_arg (call, 2);
  int level = TREE_INT_CST_LOW (gimple_call_arg (call, 3));
  gimple_seq seq = NULL;

  push_gimplify_context (true);

  if (level != GOMP_DIM_GANG)
    {
      /* Copy the receiver object.  */
      tree ref_to_res = gimple_call_arg (call, 1);

      if (!integer_zerop (ref_to_res))
	var = build_simple_mem_ref (ref_to_res);
    }
  
  if (level == GOMP_DIM_WORKER)
    {
      /* Store incoming value to worker reduction buffer.  */
      tree offset = gimple_call_arg (call, 5);
      tree call = nvptx_get_worker_red_addr (TREE_TYPE (var), offset);
      tree ptr = make_ssa_name (TREE_TYPE (call));

      gimplify_assign (ptr, call, &seq);
      tree ref = build_simple_mem_ref (ptr);
      TREE_THIS_VOLATILE (ref) = 1;
      gimplify_assign (ref, var, &seq);
    }

  if (lhs)
    gimplify_assign (lhs, var, &seq);

  pop_gimplify_context (NULL);
  gsi_replace_with_seq (&gsi, seq, true);
}

/* NVPTX implementation of GOACC_REDUCTION_INIT. */

static void
nvptx_goacc_reduction_init (gcall *call)
{
  gimple_stmt_iterator gsi = gsi_for_stmt (call);
  tree lhs = gimple_call_lhs (call);
  tree var = gimple_call_arg (call, 2);
  int level = TREE_INT_CST_LOW (gimple_call_arg (call, 3));
  enum tree_code rcode
    = (enum tree_code)TREE_INT_CST_LOW (gimple_call_arg (call, 4));
  tree init = omp_reduction_init_op (gimple_location (call), rcode,
				     TREE_TYPE (var));
  gimple_seq seq = NULL;
  
  push_gimplify_context (true);

  if (level == GOMP_DIM_VECTOR)
    {
      /* Initialize vector-non-zeroes to INIT_VAL (OP).  */
      tree tid = make_ssa_name (integer_type_node);
      tree dim_vector = gimple_call_arg (call, 3);
      gimple *tid_call = gimple_build_call_internal (IFN_GOACC_DIM_POS, 1,
						     dim_vector);
      gimple *cond_stmt = gimple_build_cond (NE_EXPR, tid, integer_zero_node,
					     NULL_TREE, NULL_TREE);

      gimple_call_set_lhs (tid_call, tid);
      gimple_seq_add_stmt (&seq, tid_call);
      gimple_seq_add_stmt (&seq, cond_stmt);

      /* Split the block just after the call.  */
      edge init_edge = split_block (gsi_bb (gsi), call);
      basic_block init_bb = init_edge->dest;
      basic_block call_bb = init_edge->src;

      /* Fixup flags from call_bb to init_bb.  */
      init_edge->flags ^= EDGE_FALLTHRU | EDGE_TRUE_VALUE;
      
      /* Set the initialization stmts.  */
      gimple_seq init_seq = NULL;
      tree init_var = make_ssa_name (TREE_TYPE (var));
      gimplify_assign (init_var, init, &init_seq);
      gsi = gsi_start_bb (init_bb);
      gsi_insert_seq_before (&gsi, init_seq, GSI_SAME_STMT);

      /* Split block just after the init stmt.  */
      gsi_prev (&gsi);
      edge inited_edge = split_block (gsi_bb (gsi), gsi_stmt (gsi));
      basic_block dst_bb = inited_edge->dest;
      
      /* Create false edge from call_bb to dst_bb.  */
      edge nop_edge = make_edge (call_bb, dst_bb, EDGE_FALSE_VALUE);

      /* Create phi node in dst block.  */
      gphi *phi = create_phi_node (lhs, dst_bb);
      add_phi_arg (phi, init_var, inited_edge, gimple_location (call));
      add_phi_arg (phi, var, nop_edge, gimple_location (call));

      /* Reset dominator of dst bb.  */
      set_immediate_dominator (CDI_DOMINATORS, dst_bb, call_bb);

      /* Reset the gsi.  */
      gsi = gsi_for_stmt (call);
    }
  else
    {
      if (level == GOMP_DIM_GANG)
	{
	  /* If there's no receiver object, propagate the incoming VAR.  */
	  tree ref_to_res = gimple_call_arg (call, 1);
	  if (integer_zerop (ref_to_res))
	    init = var;
	}

      gimplify_assign (lhs, init, &seq);
    }

  pop_gimplify_context (NULL);
  gsi_replace_with_seq (&gsi, seq, true);
}

/* NVPTX implementation of GOACC_REDUCTION_FINI.  */

static void
nvptx_goacc_reduction_fini (gcall *call)
{
  gimple_stmt_iterator gsi = gsi_for_stmt (call);
  tree lhs = gimple_call_lhs (call);
  tree ref_to_res = gimple_call_arg (call, 1);
  tree var = gimple_call_arg (call, 2);
  int level = TREE_INT_CST_LOW (gimple_call_arg (call, 3));
  enum tree_code op
    = (enum tree_code)TREE_INT_CST_LOW (gimple_call_arg (call, 4));
  gimple_seq seq = NULL;
  tree r = NULL_TREE;;

  push_gimplify_context (true);

  if (level == GOMP_DIM_VECTOR)
    {
      /* Emit binary shuffle tree.  TODO. Emit this as an actual loop,
	 but that requires a method of emitting a unified jump at the
	 gimple level.  */
      for (int shfl = PTX_VECTOR_LENGTH / 2; shfl > 0; shfl = shfl >> 1)
	{
	  tree other_var = make_ssa_name (TREE_TYPE (var));
	  nvptx_generate_vector_shuffle (gimple_location (call),
					 other_var, var, shfl, &seq);

	  r = make_ssa_name (TREE_TYPE (var));
	  gimplify_assign (r, fold_build2 (op, TREE_TYPE (var),
					   var, other_var), &seq);
	  var = r;
	}
    }
  else
    {
      tree accum = NULL_TREE;

      if (level == GOMP_DIM_WORKER)
	{
	  /* Get reduction buffer address.  */
	  tree offset = gimple_call_arg (call, 5);
	  tree call = nvptx_get_worker_red_addr (TREE_TYPE (var), offset);
	  tree ptr = make_ssa_name (TREE_TYPE (call));

	  gimplify_assign (ptr, call, &seq);
	  accum = ptr;
	}
      else if (integer_zerop (ref_to_res))
	r = var;
      else
	accum = ref_to_res;

      if (accum)
	{
	  /* UPDATE the accumulator.  */
	  gsi_insert_seq_before (&gsi, seq, GSI_SAME_STMT);
	  seq = NULL;
	  r = nvptx_reduction_update (gimple_location (call), &gsi,
				      accum, var, op);
	}
    }

  if (lhs)
    gimplify_assign (lhs, r, &seq);
  pop_gimplify_context (NULL);

  gsi_replace_with_seq (&gsi, seq, true);
}

/* NVPTX implementation of GOACC_REDUCTION_TEARDOWN.  */

static void
nvptx_goacc_reduction_teardown (gcall *call)
{
  gimple_stmt_iterator gsi = gsi_for_stmt (call);
  tree lhs = gimple_call_lhs (call);
  tree var = gimple_call_arg (call, 2);
  int level = TREE_INT_CST_LOW (gimple_call_arg (call, 3));
  gimple_seq seq = NULL;
  
  push_gimplify_context (true);
  if (level == GOMP_DIM_WORKER)
    {
      /* Read the worker reduction buffer.  */
      tree offset = gimple_call_arg (call, 5);
      tree call = nvptx_get_worker_red_addr(TREE_TYPE (var), offset);
      tree ptr = make_ssa_name (TREE_TYPE (call));

      gimplify_assign (ptr, call, &seq);
      var = build_simple_mem_ref (ptr);
      TREE_THIS_VOLATILE (var) = 1;
    }

  if (level != GOMP_DIM_GANG)
    {
      /* Write to the receiver object.  */
      tree ref_to_res = gimple_call_arg (call, 1);

      if (!integer_zerop (ref_to_res))
	gimplify_assign (build_simple_mem_ref (ref_to_res), var, &seq);
    }

  if (lhs)
    gimplify_assign (lhs, var, &seq);
  
  pop_gimplify_context (NULL);

  gsi_replace_with_seq (&gsi, seq, true);
}

/* NVPTX reduction expander.  */

static void
nvptx_goacc_reduction (gcall *call)
{
  unsigned code = (unsigned)TREE_INT_CST_LOW (gimple_call_arg (call, 0));

  switch (code)
    {
    case IFN_GOACC_REDUCTION_SETUP:
      nvptx_goacc_reduction_setup (call);
      break;

    case IFN_GOACC_REDUCTION_INIT:
      nvptx_goacc_reduction_init (call);
      break;

    case IFN_GOACC_REDUCTION_FINI:
      nvptx_goacc_reduction_fini (call);
      break;

    case IFN_GOACC_REDUCTION_TEARDOWN:
      nvptx_goacc_reduction_teardown (call);
      break;

    default:
      gcc_unreachable ();
    }
}

#undef TARGET_OPTION_OVERRIDE
#define TARGET_OPTION_OVERRIDE nvptx_option_override

#undef TARGET_ATTRIBUTE_TABLE
#define TARGET_ATTRIBUTE_TABLE nvptx_attribute_table

#undef TARGET_LEGITIMATE_ADDRESS_P
#define TARGET_LEGITIMATE_ADDRESS_P nvptx_legitimate_address_p

#undef  TARGET_PROMOTE_FUNCTION_MODE
#define TARGET_PROMOTE_FUNCTION_MODE nvptx_promote_function_mode

#undef TARGET_FUNCTION_ARG
#define TARGET_FUNCTION_ARG nvptx_function_arg
#undef TARGET_FUNCTION_INCOMING_ARG
#define TARGET_FUNCTION_INCOMING_ARG nvptx_function_incoming_arg
#undef TARGET_FUNCTION_ARG_ADVANCE
#define TARGET_FUNCTION_ARG_ADVANCE nvptx_function_arg_advance
#undef TARGET_PASS_BY_REFERENCE
#define TARGET_PASS_BY_REFERENCE nvptx_pass_by_reference
#undef TARGET_FUNCTION_VALUE_REGNO_P
#define TARGET_FUNCTION_VALUE_REGNO_P nvptx_function_value_regno_p
#undef TARGET_FUNCTION_VALUE
#define TARGET_FUNCTION_VALUE nvptx_function_value
#undef TARGET_LIBCALL_VALUE
#define TARGET_LIBCALL_VALUE nvptx_libcall_value
#undef TARGET_FUNCTION_OK_FOR_SIBCALL
#define TARGET_FUNCTION_OK_FOR_SIBCALL nvptx_function_ok_for_sibcall
#undef TARGET_GET_DRAP_RTX
#define TARGET_GET_DRAP_RTX nvptx_get_drap_rtx
#undef TARGET_SPLIT_COMPLEX_ARG
#define TARGET_SPLIT_COMPLEX_ARG hook_bool_const_tree_true
#undef TARGET_RETURN_IN_MEMORY
#define TARGET_RETURN_IN_MEMORY nvptx_return_in_memory
#undef TARGET_OMIT_STRUCT_RETURN_REG
#define TARGET_OMIT_STRUCT_RETURN_REG true
#undef TARGET_STRICT_ARGUMENT_NAMING
#define TARGET_STRICT_ARGUMENT_NAMING nvptx_strict_argument_naming
#undef TARGET_CALL_ARGS
#define TARGET_CALL_ARGS nvptx_call_args
#undef TARGET_END_CALL_ARGS
#define TARGET_END_CALL_ARGS nvptx_end_call_args

#undef TARGET_ASM_FILE_START
#define TARGET_ASM_FILE_START nvptx_file_start
#undef TARGET_ASM_FILE_END
#define TARGET_ASM_FILE_END nvptx_file_end
#undef TARGET_ASM_GLOBALIZE_LABEL
#define TARGET_ASM_GLOBALIZE_LABEL nvptx_globalize_label
#undef TARGET_ASM_ASSEMBLE_UNDEFINED_DECL
#define TARGET_ASM_ASSEMBLE_UNDEFINED_DECL nvptx_assemble_undefined_decl
#undef  TARGET_PRINT_OPERAND
#define TARGET_PRINT_OPERAND nvptx_print_operand
#undef  TARGET_PRINT_OPERAND_ADDRESS
#define TARGET_PRINT_OPERAND_ADDRESS nvptx_print_operand_address
#undef  TARGET_PRINT_OPERAND_PUNCT_VALID_P
#define TARGET_PRINT_OPERAND_PUNCT_VALID_P nvptx_print_operand_punct_valid_p
#undef TARGET_ASM_INTEGER
#define TARGET_ASM_INTEGER nvptx_assemble_integer
#undef TARGET_ASM_DECL_END
#define TARGET_ASM_DECL_END nvptx_assemble_decl_end
#undef TARGET_ASM_DECLARE_CONSTANT_NAME
#define TARGET_ASM_DECLARE_CONSTANT_NAME nvptx_asm_declare_constant_name
#undef TARGET_USE_BLOCKS_FOR_CONSTANT_P
#define TARGET_USE_BLOCKS_FOR_CONSTANT_P hook_bool_mode_const_rtx_true
#undef TARGET_ASM_NEED_VAR_DECL_BEFORE_USE
#define TARGET_ASM_NEED_VAR_DECL_BEFORE_USE true

#undef TARGET_MACHINE_DEPENDENT_REORG
#define TARGET_MACHINE_DEPENDENT_REORG nvptx_reorg
#undef TARGET_NO_REGISTER_ALLOCATION
#define TARGET_NO_REGISTER_ALLOCATION true

#undef TARGET_ENCODE_SECTION_INFO
#define TARGET_ENCODE_SECTION_INFO nvptx_encode_section_info
#undef TARGET_RECORD_OFFLOAD_SYMBOL
#define TARGET_RECORD_OFFLOAD_SYMBOL nvptx_record_offload_symbol

#undef TARGET_VECTOR_ALIGNMENT
#define TARGET_VECTOR_ALIGNMENT nvptx_vector_alignment

#undef TARGET_CANNOT_COPY_INSN_P
#define TARGET_CANNOT_COPY_INSN_P nvptx_cannot_copy_insn_p

#undef TARGET_USE_ANCHORS_FOR_SYMBOL_P
#define TARGET_USE_ANCHORS_FOR_SYMBOL_P nvptx_use_anchors_for_symbol_p

#undef TARGET_INIT_BUILTINS
#define TARGET_INIT_BUILTINS nvptx_init_builtins
#undef TARGET_EXPAND_BUILTIN
#define TARGET_EXPAND_BUILTIN nvptx_expand_builtin
#undef  TARGET_BUILTIN_DECL
#define TARGET_BUILTIN_DECL nvptx_builtin_decl

#undef TARGET_SIMT_VF
#define TARGET_SIMT_VF nvptx_simt_vf

#undef TARGET_GOACC_VALIDATE_DIMS
#define TARGET_GOACC_VALIDATE_DIMS nvptx_goacc_validate_dims

#undef TARGET_GOACC_DIM_LIMIT
#define TARGET_GOACC_DIM_LIMIT nvptx_dim_limit

#undef TARGET_GOACC_FORK_JOIN
#define TARGET_GOACC_FORK_JOIN nvptx_goacc_fork_join

#undef TARGET_GOACC_REDUCTION
#define TARGET_GOACC_REDUCTION nvptx_goacc_reduction

struct gcc_target targetm = TARGET_INITIALIZER;

#include "gt-nvptx.h"<|MERGE_RESOLUTION|>--- conflicted
+++ resolved
@@ -1074,16 +1074,55 @@
 
   fprintf (file, "%s", s.str().c_str());
 
-  /* Declare a local var for outgoing varargs.  */
-  if (cfun->machine->has_varadic)
-    init_frame (file, STACK_POINTER_REGNUM,
-		UNITS_PER_WORD, crtl->outgoing_args_size);
-
-  /* Declare a local variable for the frame.  */
   HOST_WIDE_INT sz = get_frame_size ();
-  if (sz || cfun->machine->has_chain)
-    init_frame (file, FRAME_POINTER_REGNUM,
-		crtl->stack_alignment_needed / BITS_PER_UNIT, sz);
+  bool need_frameptr = sz || cfun->machine->has_chain;
+  int alignment = crtl->stack_alignment_needed / BITS_PER_UNIT;
+  if (!TARGET_SOFT_STACK)
+    {
+      /* Declare a local var for outgoing varargs.  */
+      if (cfun->machine->has_varadic)
+	init_frame (file, STACK_POINTER_REGNUM,
+		    UNITS_PER_WORD, crtl->outgoing_args_size);
+
+      /* Declare a local variable for the frame.  */
+      if (need_frameptr)
+	init_frame (file, FRAME_POINTER_REGNUM, alignment, sz);
+    }
+  else if (need_frameptr || cfun->machine->has_varadic || cfun->calls_alloca)
+    {
+      /* Maintain 64-bit stack alignment.  */
+      int keep_align = BIGGEST_ALIGNMENT / BITS_PER_UNIT;
+      sz = ROUND_UP (sz, keep_align);
+      int bits = BITS_PER_WORD;
+      fprintf (file, "\t.reg.u%d %%frame;\n", bits);
+      fprintf (file, "\t.reg.u32 %%fstmp0;\n");
+      fprintf (file, "\t.reg.u%d %%fstmp1;\n", bits);
+      fprintf (file, "\t.reg.u%d %%fstmp2;\n", bits);
+      fprintf (file, "\tmov.u32 %%fstmp0, %%tid.y;\n");
+      fprintf (file, "\tmul%s.u32 %%fstmp1, %%fstmp0, %d;\n",
+	       bits == 64 ? ".wide" : "", bits / 8);
+      fprintf (file, "\tmov.u%d %%fstmp2, __nvptx_stacks;\n", bits);
+      /* fstmp2 = &__nvptx_stacks[tid.y];  */
+      fprintf (file, "\tadd.u%d %%fstmp2, %%fstmp2, %%fstmp1;\n", bits);
+      fprintf (file, "\tld.shared.u%d %%fstmp1, [%%fstmp2];\n", bits);
+      fprintf (file, "\tsub.u%d %%frame, %%fstmp1, "
+	       HOST_WIDE_INT_PRINT_DEC ";\n", bits, sz);
+      if (alignment > keep_align)
+	fprintf (file, "\tand.b%d %%frame, %%frame, %d;\n",
+		 bits, -alignment);
+      fprintf (file, "\t.reg.u%d %%stack;\n", bits);
+      sz = crtl->outgoing_args_size;
+      gcc_assert (sz % keep_align == 0);
+      fprintf (file, "\tsub.u%d %%stack, %%frame, "
+	       HOST_WIDE_INT_PRINT_DEC ";\n", bits, sz);
+      /* crtl->is_leaf is not initialized because RA is not run.  */
+      if (!leaf_function_p ())
+	{
+	  fprintf (file, "\tst.shared.u%d [%%fstmp2], %%stack;\n", bits);
+	  cfun->machine->using_softstack = true;
+	}
+      need_softstack_decl = true;
+    }
 
   /* Declare the pseudos we have as ptx registers.  */
   int maxregs = max_reg_num ();
@@ -1102,80 +1141,6 @@
 	}
     }
 
-<<<<<<< HEAD
-  /* The only reason we might be using outgoing args is if we call a stdargs
-     function.  Allocate the space for this.  If we called varargs functions
-     without passing any variadic arguments, we'll see a reference to outargs
-     even with a zero outgoing_args_size.  */
-  HOST_WIDE_INT sz = crtl->outgoing_args_size;
-  if (sz == 0)
-    sz = 1;
-  if (!TARGET_SOFT_STACK && cfun->machine->has_call_with_varargs)
-    {
-      fprintf (file, "\t.reg.u%d %%outargs;\n"
-	       "\t.local.align 8 .b8 %%outargs_ar["
-	       HOST_WIDE_INT_PRINT_DEC"];\n",
-	       BITS_PER_WORD, sz);
-      fprintf (file, "\tcvta.local.u%d %%outargs, %%outargs_ar;\n",
-	       BITS_PER_WORD);
-    }
-
-  /* Declare a local variable for the frame.  */
-  sz = get_frame_size ();
-  if (sz == 0 && cfun->machine->has_call_with_sc)
-    sz = 1;
-  bool need_sp = cfun->calls_alloca || cfun->machine->has_call_with_varargs;
-  if (sz > 0 || (TARGET_SOFT_STACK && need_sp))
-    {
-      int alignment = crtl->stack_alignment_needed / BITS_PER_UNIT;
-
-      fprintf (file, "\t.reg.u%d %%frame;\n", BITS_PER_WORD);
-      if (TARGET_SOFT_STACK)
-	{
-	  /* Maintain 64-bit stack alignment.  */
-	  int keep_align = BIGGEST_ALIGNMENT / BITS_PER_UNIT;
-	  sz = ROUND_UP (sz, keep_align);
-	  int bits = BITS_PER_WORD;
-	  fprintf (file, "\t.reg.u32 %%fstmp0;\n");
-	  fprintf (file, "\t.reg.u%d %%fstmp1;\n", bits);
-	  fprintf (file, "\t.reg.u%d %%fstmp2;\n", bits);
-	  fprintf (file, "\tmov.u32 %%fstmp0, %%tid.y;\n");
-	  fprintf (file, "\tmul%s.u32 %%fstmp1, %%fstmp0, %d;\n",
-	           bits == 64 ? ".wide" : "", bits / 8);
-	  fprintf (file, "\tmov.u%d %%fstmp2, __nvptx_stacks;\n", bits);
-	  /* fstmp2 = &__nvptx_stacks[tid.y];  */
-	  fprintf (file, "\tadd.u%d %%fstmp2, %%fstmp2, %%fstmp1;\n", bits);
-	  fprintf (file, "\tld.shared.u%d %%fstmp1, [%%fstmp2];\n", bits);
-	  fprintf (file, "\tsub.u%d %%frame, %%fstmp1, "
-	           HOST_WIDE_INT_PRINT_DEC ";\n", bits, sz);
-	  if (alignment > keep_align)
-	    fprintf (file, "\tand.b%d %%frame, %%frame, %d;\n",
-		     bits, -alignment);
-	  fprintf (file, "\t.reg.u%d %%outargs;\n", bits);
-	  sz = crtl->outgoing_args_size;
-	  gcc_assert (sz % keep_align == 0);
-	  fprintf (file, "\tsub.u%d %%outargs, %%frame, "
-	           HOST_WIDE_INT_PRINT_DEC ";\n", bits, sz);
-	  /* crtl->is_leaf is not initialized because RA is not run.  */
-	  if (!leaf_function_p ())
-	    {
-	      fprintf (file, "\tst.shared.u%d [%%fstmp2], %%outargs;\n", bits);
-	      cfun->machine->using_softstack = true;
-	    }
-	  need_softstack_decl = true;
-	}
-      else
-	{
-	  fprintf (file, "\t.local.align %d "
-		   ".b8 %%farray[" HOST_WIDE_INT_PRINT_DEC"];\n",
-		   alignment, sz);
-	  fprintf (file, "\tcvta.local.u%d %%frame, %%farray;\n",
-		   BITS_PER_WORD);
-	}
-    }
-
-=======
->>>>>>> 62dd9f85
   /* Emit axis predicates. */
   if (cfun->machine->axis_predicate[0])
     nvptx_init_axis_predicate (file,
@@ -4219,34 +4184,20 @@
 			 worker_bcast_align, worker_bcast_size);
 
   if (worker_red_size)
-<<<<<<< HEAD
-    {
-      /* Define the reduction buffer.  */
-
-      worker_red_size = ((worker_red_size + worker_red_align - 1)
-			 & ~(worker_red_align - 1));
-
-      write_var_marker (asm_out_file, true, false, worker_red_name);
-      fprintf (asm_out_file, ".shared .align %d .u8 %s[%d];\n",
-	       worker_red_align,
-	       worker_red_name, worker_red_size);
-    }
+    write_worker_buffer (asm_out_file, worker_red_sym,
+			 worker_red_align, worker_red_size);
 
   if (need_softstack_decl)
     {
-      fprintf (asm_out_file, "// BEGIN GLOBAL VAR DECL: __nvptx_stacks\n");
+      write_var_marker (asm_out_file, false, true, "__nvptx_stacks");
       fprintf (asm_out_file, ".extern .shared .u%d __nvptx_stacks[32];\n",
 	       BITS_PER_WORD);
     }
   if (need_unisimt_decl)
     {
-      fprintf (asm_out_file, "// BEGIN GLOBAL VAR DECL: __nvptx_uni\n");
+      write_var_marker (asm_out_file, false, true, "__nvptx_uni");
       fprintf (asm_out_file, ".extern .shared .u32 __nvptx_uni[32];\n");
     }
-=======
-    write_worker_buffer (asm_out_file, worker_red_sym,
-			 worker_red_align, worker_red_size);
->>>>>>> 62dd9f85
 }
 
 /* Expander for the shuffle builtins.  */
