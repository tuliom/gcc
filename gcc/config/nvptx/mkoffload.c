/* Offload image generation tool for PTX.

   Copyright (C) 2014-2015 Free Software Foundation, Inc.

   Contributed by Nathan Sidwell <nathan@codesourcery.com> and
   Bernd Schmidt <bernds@codesourcery.com>.

   This file is part of GCC.

   GCC is free software; you can redistribute it and/or modify it
   under the terms of the GNU General Public License as published
   by the Free Software Foundation; either version 3, or (at your
   option) any later version.

   GCC is distributed in the hope that it will be useful, but WITHOUT
   ANY WARRANTY; without even the implied warranty of MERCHANTABILITY
   or FITNESS FOR A PARTICULAR PURPOSE.  See the GNU General Public
   License for more details.

   You should have received a copy of the GNU General Public License
   along with GCC; see the file COPYING3.  If not see
   <http://www.gnu.org/licenses/>.  */

/* Munges PTX assembly into a C source file defining the PTX code as a
   string.

   This is not a complete assembler.  We presume the source is well
   formed from the compiler and can die horribly if it is not.  */

#include "config.h"
#include "system.h"
#include "coretypes.h"
#include "intl.h"
#include <libgen.h>
#include "obstack.h"
#include "diagnostic.h"
#include "collect-utils.h"
#include "gomp-constants.h"

const char tool_name[] = "nvptx mkoffload";

#define COMMENT_PREFIX "#"

struct id_map
{
  id_map *next;
  char *ptx_name;
};

static id_map *func_ids, **funcs_tail = &func_ids;
static id_map *var_ids, **vars_tail = &var_ids;

/* Files to unlink.  */
static const char *ptx_name;
static const char *ptx_cfile_name;

enum offload_abi offload_abi = OFFLOAD_ABI_UNSET;

/* Delete tempfiles.  */

void
tool_cleanup (bool from_signal ATTRIBUTE_UNUSED)
{
  if (ptx_cfile_name)
    maybe_unlink (ptx_cfile_name);
  if (ptx_name)
    maybe_unlink (ptx_name);
}

static void
mkoffload_cleanup (void)
{
  tool_cleanup (false);
}

/* Unlink FILE unless requested otherwise.  */

void
maybe_unlink (const char *file)
{
  if (!save_temps)
    {
      if (unlink_if_ordinary (file)
	  && errno != ENOENT)
	fatal_error (input_location, "deleting file %s: %m", file);
    }
  else if (verbose)
    fprintf (stderr, "[Leaving %s]\n", file);
}

<<<<<<< HEAD
void
tool_cleanup (bool)
{
  if (ptx_cfile_name)
    maybe_unlink (ptx_cfile_name);
  if (ptx_name)
    maybe_unlink (ptx_name);
}

=======
>>>>>>> e2c514f0
/* Add or change the value of an environment variable, outputting the
   change to standard error if in verbose mode.  */
static void
xputenv (const char *string)
{
  if (verbose)
    fprintf (stderr, "%s\n", string);
  putenv (CONST_CAST (char *, string));
}


static void
record_id (const char *p1, id_map ***where)
{
  const char *end = strchr (p1, '\n');
  if (!end)
    fatal_error (input_location, "malformed ptx file");

  id_map *v = XNEW (id_map);
  size_t len = end - p1;
  v->ptx_name = XNEWVEC (char, len + 1);
  memcpy (v->ptx_name, p1, len);
  v->ptx_name[len] = '\0';
  v->next = NULL;
  id_map **tail = *where;
  *tail = v;
  *where = &v->next;
}

/* Read the whole input file.  It will be NUL terminated (but
   remember, there could be a NUL in the file itself.  */

static const char *
read_file (FILE *stream, size_t *plen)
{
  size_t alloc = 16384;
  size_t base = 0;
  char *buffer;

  if (!fseek (stream, 0, SEEK_END))
    {
      /* Get the file size.  */
      long s = ftell (stream);
      if (s >= 0)
	alloc = s + 100;
      fseek (stream, 0, SEEK_SET);
    }
  buffer = XNEWVEC (char, alloc);

  for (;;)
    {
      size_t n = fread (buffer + base, 1, alloc - base - 1, stream);

      if (!n)
	break;
      base += n;
      if (base + 1 == alloc)
	{
	  alloc *= 2;
	  buffer = XRESIZEVEC (char, buffer, alloc);
	}
    }
  buffer[base] = 0;
  *plen = base;
  return buffer;
}

/* Parse STR, saving found tokens into PVALUES and return their number.
   Tokens are assumed to be delimited by ':'.  */
static unsigned
parse_env_var (const char *str, char ***pvalues)
{
  const char *curval, *nextval;
  char **values;
  unsigned num = 1, i;

  curval = strchr (str, ':');
  while (curval)
    {
      num++;
      curval = strchr (curval + 1, ':');
    }

  values = (char **) xmalloc (num * sizeof (char *));
  curval = str;
  nextval = strchr (curval, ':');
  if (nextval == NULL)
    nextval = strchr (curval, '\0');

  for (i = 0; i < num; i++)
    {
      int l = nextval - curval;
      values[i] = (char *) xmalloc (l + 1);
      memcpy (values[i], curval, l);
      values[i][l] = 0;
      curval = nextval + 1;
      nextval = strchr (curval, ':');
      if (nextval == NULL)
	nextval = strchr (curval, '\0');
    }
  *pvalues = values;
  return num;
}

/* Auxiliary function that frees elements of PTR and PTR itself.
   N is number of elements to be freed.  If PTR is NULL, nothing is freed.
   If an element is NULL, subsequent elements are not freed.  */
static void
free_array_of_ptrs (void **ptr, unsigned n)
{
  unsigned i;
  if (!ptr)
    return;
  for (i = 0; i < n; i++)
    {
      if (!ptr[i])
	break;
      free (ptr[i]);
    }
  free (ptr);
  return;
}

/* Check whether NAME can be accessed in MODE.  This is like access,
   except that it never considers directories to be executable.  */
static int
access_check (const char *name, int mode)
{
  if (mode == X_OK)
    {
      struct stat st;

      if (stat (name, &st) < 0 || S_ISDIR (st.st_mode))
	return -1;
    }

  return access (name, mode);
}

static void
process (FILE *in, FILE *out)
{
  size_t len = 0;
  const char *input = read_file (in, &len);
  const char *comma;
  id_map const *id;
  unsigned obj_count = 0;
  unsigned ix;

  /* Dump out char arrays for each PTX object file.  These are
     terminated by a NUL.  */
  for (size_t i = 0; i != len;)
    {
      char c;
<<<<<<< HEAD
      
=======

>>>>>>> e2c514f0
      fprintf (out, "static const char ptx_code_%u[] =\n\t\"", obj_count++);
      while ((c = input[i++]))
	{
	  switch (c)
	    {
	    case '\r':
	      continue;
	    case '\n':
	      fprintf (out, "\\n\"\n\t\"");
	      /* Look for mappings on subsequent lines.  */
	      while (strncmp (input + i, "//:", 3) == 0)
		{
		  i += 3;

		  if (strncmp (input + i, "VAR_MAP ", 8) == 0)
		    record_id (input + i + 8, &vars_tail);
		  else if (strncmp (input + i, "FUNC_MAP ", 9) == 0)
		    record_id (input + i + 9, &funcs_tail);
		  else
		    abort ();
		  /* Skip to next line. */
		  while (input[i++] != '\n')
		    continue;
		}
	      continue;
	    case '"':
	    case '\\':
	      putc ('\\', out);
	      break;
	    default:
	      break;
	    }
	  putc (c, out);
	}
      fprintf (out, "\";\n\n");
    }

  /* Dump out array of pointers to ptx object strings.  */
  fprintf (out, "static const struct ptx_obj {\n"
	   "  const char *code;\n"
	   "  __SIZE_TYPE__ size;\n"
	   "} ptx_objs[] = {");
  for (comma = "", ix = 0; ix != obj_count; comma = ",", ix++)
    fprintf (out, "%s\n\t{ptx_code_%u, sizeof (ptx_code_%u)}", comma, ix, ix);
  fprintf (out, "\n};\n\n");

  /* Dump out variable idents.  */
  fprintf (out, "static const char *const var_mappings[] = {");
  for (comma = "", id = var_ids; id; comma = ",", id = id->next)
    fprintf (out, "%s\n\t%s", comma, id->ptx_name);
  fprintf (out, "\n};\n\n");

  /* Dump out function idents.  */
  fprintf (out, "static const struct nvptx_fn {\n"
	   "  const char *name;\n"
	   "  unsigned short dim[%d];\n"
	   "} func_mappings[] = {\n", GOMP_DIM_MAX);
  for (comma = "", id = func_ids; id; comma = ",", id = id->next)
    fprintf (out, "%s\n\t{%s}", comma, id->ptx_name);
  fprintf (out, "\n};\n\n");

  fprintf (out,
	   "static const struct nvptx_tdata {\n"
	   "  const struct ptx_obj *ptx_objs;\n"
	   "  unsigned ptx_num;\n"
	   "  const char *const *var_names;\n"
	   "  unsigned var_num;\n"
	   "  const struct nvptx_fn *fn_names;\n"
	   "  unsigned fn_num;\n"
	   "} target_data = {\n"
	   "  ptx_objs, sizeof (ptx_objs) / sizeof (ptx_objs[0]),\n"
	   "  var_mappings,"
	   "  sizeof (var_mappings) / sizeof (var_mappings[0]),\n"
	   "  func_mappings,"
	   "  sizeof (func_mappings) / sizeof (func_mappings[0])\n"
	   "};\n\n");

  fprintf (out, "#ifdef __cplusplus\n"
	   "extern \"C\" {\n"
	   "#endif\n");

  fprintf (out, "extern void GOMP_offload_register_ver"
	   " (unsigned, const void *, int, const void *);\n");
  fprintf (out, "extern void GOMP_offload_unregister_ver"
	   " (unsigned, const void *, int, const void *);\n");

  fprintf (out, "#ifdef __cplusplus\n"
	   "}\n"
	   "#endif\n");

  fprintf (out, "extern const void *const __OFFLOAD_TABLE__[];\n\n");

  fprintf (out, "static __attribute__((constructor)) void init (void)\n"
	   "{\n"
	   "  GOMP_offload_register_ver (%#x, __OFFLOAD_TABLE__,"
	   "%d/*NVIDIA_PTX*/, &target_data);\n"
	   "};\n",
	   GOMP_VERSION_PACK (GOMP_VERSION, GOMP_VERSION_NVIDIA_PTX),
	   GOMP_DEVICE_NVIDIA_PTX);

  fprintf (out, "static __attribute__((destructor)) void fini (void)\n"
	   "{\n"
	   "  GOMP_offload_unregister_ver (%#x, __OFFLOAD_TABLE__,"
	   "%d/*NVIDIA_PTX*/, &target_data);\n"
	   "};\n",
	   GOMP_VERSION_PACK (GOMP_VERSION, GOMP_VERSION_NVIDIA_PTX),
	   GOMP_DEVICE_NVIDIA_PTX);
}

static void
compile_native (const char *infile, const char *outfile, const char *compiler)
{
  const char *collect_gcc_options = getenv ("COLLECT_GCC_OPTIONS");
  if (!collect_gcc_options)
    fatal_error (input_location,
		 "environment variable COLLECT_GCC_OPTIONS must be set");

  struct obstack argv_obstack;
  obstack_init (&argv_obstack);
  obstack_ptr_grow (&argv_obstack, compiler);
  if (save_temps)
    obstack_ptr_grow (&argv_obstack, "-save-temps");
  if (verbose)
    obstack_ptr_grow (&argv_obstack, "-v");
  switch (offload_abi)
    {
    case OFFLOAD_ABI_LP64:
      obstack_ptr_grow (&argv_obstack, "-m64");
      break;
    case OFFLOAD_ABI_ILP32:
      obstack_ptr_grow (&argv_obstack, "-m32");
      break;
    default:
      gcc_unreachable ();
    }
  obstack_ptr_grow (&argv_obstack, infile);
  obstack_ptr_grow (&argv_obstack, "-c");
  obstack_ptr_grow (&argv_obstack, "-o");
  obstack_ptr_grow (&argv_obstack, outfile);
  obstack_ptr_grow (&argv_obstack, NULL);

  const char **new_argv = XOBFINISH (&argv_obstack, const char **);
  fork_execute (new_argv[0], CONST_CAST (char **, new_argv), true);
  obstack_free (&argv_obstack, NULL);
}

int
main (int argc, char **argv)
{
  FILE *in = stdin;
  FILE *out = stdout;
  const char *outname = 0;

  progname = "mkoffload";
  diagnostic_initialize (global_dc, 0);

  if (atexit (mkoffload_cleanup) != 0)
    fatal_error (input_location, "atexit failed");

  char *collect_gcc = getenv ("COLLECT_GCC");
  if (collect_gcc == NULL)
    fatal_error (input_location, "COLLECT_GCC must be set.");
  const char *gcc_path = dirname (ASTRDUP (collect_gcc));
  const char *gcc_exec = basename (ASTRDUP (collect_gcc));

  size_t len = (strlen (gcc_path) + 1
		+ strlen (GCC_INSTALL_NAME)
		+ 1);
  char *driver = XALLOCAVEC (char, len);

  if (strcmp (gcc_exec, collect_gcc) == 0)
    /* collect_gcc has no path, so it was found in PATH.  Make sure we also
       find accel-gcc in PATH.  */
    gcc_path = NULL;

  int driver_used = 0;
  if (gcc_path != NULL)
    driver_used = sprintf (driver, "%s/", gcc_path);
  sprintf (driver + driver_used, "%s", GCC_INSTALL_NAME);

  bool found = false;
  if (gcc_path == NULL)
    found = true;
  else if (access_check (driver, X_OK) == 0)
    found = true;
  else
    {
      /* Don't use alloca pointer with XRESIZEVEC.  */
      driver = NULL;
      /* Look in all COMPILER_PATHs for GCC_INSTALL_NAME.  */
      char **paths = NULL;
      unsigned n_paths;
      n_paths = parse_env_var (getenv ("COMPILER_PATH"), &paths);
      for (unsigned i = 0; i < n_paths; i++)
	{
	  len = strlen (paths[i]) + 1 + strlen (GCC_INSTALL_NAME) + 1;
	  driver = XRESIZEVEC (char, driver, len);
	  sprintf (driver, "%s/%s", paths[i], GCC_INSTALL_NAME);
	  if (access_check (driver, X_OK) == 0)
	    {
	      found = true;
	      break;
	    }
	}
      free_array_of_ptrs ((void **) paths, n_paths);
    }

  if (!found)
    fatal_error (input_location,
		 "offload compiler %s not found", GCC_INSTALL_NAME);

  /* We may be called with all the arguments stored in some file and
     passed with @file.  Expand them into argv before processing.  */
  expandargv (&argc, &argv);

  /* Scan the argument vector.  */
<<<<<<< HEAD
  bool fopenacc = false;
=======
  bool fopenmp = false;
>>>>>>> e2c514f0
  for (int i = 1; i < argc; i++)
    {
#define STR "-foffload-abi="
      if (strncmp (argv[i], STR, strlen (STR)) == 0)
	{
	  if (strcmp (argv[i] + strlen (STR), "lp64") == 0)
	    offload_abi = OFFLOAD_ABI_LP64;
	  else if (strcmp (argv[i] + strlen (STR), "ilp32") == 0)
	    offload_abi = OFFLOAD_ABI_ILP32;
	  else
	    fatal_error (input_location,
			 "unrecognizable argument of option " STR);
	}
#undef STR
<<<<<<< HEAD
      else if (strcmp (argv[i], "-fopenacc") == 0)
	fopenacc = true;
=======
      else if (strcmp (argv[i], "-fopenmp") == 0)
	fopenmp = true;
>>>>>>> e2c514f0
      else if (strcmp (argv[i], "-save-temps") == 0)
	save_temps = true;
      else if (strcmp (argv[i], "-v") == 0)
	verbose = true;
    }

  struct obstack argv_obstack;
  obstack_init (&argv_obstack);
  obstack_ptr_grow (&argv_obstack, driver);
  if (save_temps)
    obstack_ptr_grow (&argv_obstack, "-save-temps");
  if (verbose)
    obstack_ptr_grow (&argv_obstack, "-v");
  obstack_ptr_grow (&argv_obstack, "-xlto");
  switch (offload_abi)
    {
    case OFFLOAD_ABI_LP64:
      obstack_ptr_grow (&argv_obstack, "-m64");
      break;
    case OFFLOAD_ABI_ILP32:
      obstack_ptr_grow (&argv_obstack, "-m32");
      break;
    default:
      gcc_unreachable ();
    }
<<<<<<< HEAD
  char *collect_mkoffload_opts = getenv ("COLLECT_MKOFFLOAD_OPTIONS");
  if (collect_mkoffload_opts)
    {
      char *str = collect_mkoffload_opts;
      char *p;
      while ((p = strchr (str, ' ')) != 0)
	{
	  *p = '\0';
	  obstack_ptr_grow (&argv_obstack, str);
	  str = p + 1;
	}
      obstack_ptr_grow (&argv_obstack, str);
    }
=======
>>>>>>> e2c514f0

  for (int ix = 1; ix != argc; ix++)
    {
      if (!strcmp (argv[ix], "-o") && ix + 1 != argc)
	outname = argv[++ix];
      else
	obstack_ptr_grow (&argv_obstack, argv[ix]);
    }

  ptx_cfile_name = make_temp_file (".c");

  out = fopen (ptx_cfile_name, "w");
  if (!out)
    fatal_error (input_location, "cannot open '%s'", ptx_cfile_name);

  /* PR libgomp/65099: Currently, we only support offloading in 64-bit
<<<<<<< HEAD
     configurations, and only for OpenACC offloading.  */
  if (offload_abi == OFFLOAD_ABI_LP64 && fopenacc)
=======
     configurations.  PR target/67822: OpenMP offloading to nvptx fails.  */
  if (offload_abi == OFFLOAD_ABI_LP64 && !fopenmp)
>>>>>>> e2c514f0
    {
      ptx_name = make_temp_file (".mkoffload");
      obstack_ptr_grow (&argv_obstack, "-o");
      obstack_ptr_grow (&argv_obstack, ptx_name);
      obstack_ptr_grow (&argv_obstack, NULL);
      const char **new_argv = XOBFINISH (&argv_obstack, const char **);

      char *execpath = getenv ("GCC_EXEC_PREFIX");
      char *cpath = getenv ("COMPILER_PATH");
      char *lpath = getenv ("LIBRARY_PATH");
      unsetenv ("GCC_EXEC_PREFIX");
      unsetenv ("COMPILER_PATH");
      unsetenv ("LIBRARY_PATH");

      fork_execute (new_argv[0], CONST_CAST (char **, new_argv), true);
      obstack_free (&argv_obstack, NULL);

      xputenv (concat ("GCC_EXEC_PREFIX=", execpath, NULL));
      xputenv (concat ("COMPILER_PATH=", cpath, NULL));
      xputenv (concat ("LIBRARY_PATH=", lpath, NULL));

      in = fopen (ptx_name, "r");
      if (!in)
	fatal_error (input_location, "cannot open intermediate ptx file");

      process (in, out);
    }

  fclose (out);

  compile_native (ptx_cfile_name, outname, collect_gcc);

  return 0;
}<|MERGE_RESOLUTION|>--- conflicted
+++ resolved
@@ -88,18 +88,6 @@
     fprintf (stderr, "[Leaving %s]\n", file);
 }
 
-<<<<<<< HEAD
-void
-tool_cleanup (bool)
-{
-  if (ptx_cfile_name)
-    maybe_unlink (ptx_cfile_name);
-  if (ptx_name)
-    maybe_unlink (ptx_name);
-}
-
-=======
->>>>>>> e2c514f0
 /* Add or change the value of an environment variable, outputting the
    change to standard error if in verbose mode.  */
 static void
@@ -254,11 +242,7 @@
   for (size_t i = 0; i != len;)
     {
       char c;
-<<<<<<< HEAD
-      
-=======
-
->>>>>>> e2c514f0
+
       fprintf (out, "static const char ptx_code_%u[] =\n\t\"", obj_count++);
       while ((c = input[i++]))
 	{
@@ -475,11 +459,7 @@
   expandargv (&argc, &argv);
 
   /* Scan the argument vector.  */
-<<<<<<< HEAD
-  bool fopenacc = false;
-=======
   bool fopenmp = false;
->>>>>>> e2c514f0
   for (int i = 1; i < argc; i++)
     {
 #define STR "-foffload-abi="
@@ -494,13 +474,8 @@
 			 "unrecognizable argument of option " STR);
 	}
 #undef STR
-<<<<<<< HEAD
-      else if (strcmp (argv[i], "-fopenacc") == 0)
-	fopenacc = true;
-=======
       else if (strcmp (argv[i], "-fopenmp") == 0)
 	fopenmp = true;
->>>>>>> e2c514f0
       else if (strcmp (argv[i], "-save-temps") == 0)
 	save_temps = true;
       else if (strcmp (argv[i], "-v") == 0)
@@ -526,7 +501,6 @@
     default:
       gcc_unreachable ();
     }
-<<<<<<< HEAD
   char *collect_mkoffload_opts = getenv ("COLLECT_MKOFFLOAD_OPTIONS");
   if (collect_mkoffload_opts)
     {
@@ -540,8 +514,6 @@
 	}
       obstack_ptr_grow (&argv_obstack, str);
     }
-=======
->>>>>>> e2c514f0
 
   for (int ix = 1; ix != argc; ix++)
     {
@@ -558,13 +530,8 @@
     fatal_error (input_location, "cannot open '%s'", ptx_cfile_name);
 
   /* PR libgomp/65099: Currently, we only support offloading in 64-bit
-<<<<<<< HEAD
-     configurations, and only for OpenACC offloading.  */
-  if (offload_abi == OFFLOAD_ABI_LP64 && fopenacc)
-=======
      configurations.  PR target/67822: OpenMP offloading to nvptx fails.  */
   if (offload_abi == OFFLOAD_ABI_LP64 && !fopenmp)
->>>>>>> e2c514f0
     {
       ptx_name = make_temp_file (".mkoffload");
       obstack_ptr_grow (&argv_obstack, "-o");
