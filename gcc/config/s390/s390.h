--- conflicted
+++ resolved
@@ -1,10 +1,6 @@
 /* Definitions of target machine for GNU compiler, for IBM S/390
    Copyright (C) 1999, 2000, 2001, 2002, 2003, 2004, 2005, 2006,
-<<<<<<< HEAD
-   2007, 2008, 2009 Free Software Foundation, Inc.
-=======
    2007, 2008, 2009, 2010, 2011 Free Software Foundation, Inc.
->>>>>>> b56a5220
    Contributed by Hartmut Penner (hpenner@de.ibm.com) and
                   Ulrich Weigand (uweigand@de.ibm.com).
                   Andreas Krebbel (Andreas.Krebbel@de.ibm.com)
