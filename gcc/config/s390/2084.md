--- conflicted
+++ resolved
@@ -168,20 +168,12 @@
 
 (define_insn_reservation "x_fsimpdf" 6
   (and (eq_attr "cpu" "z990,z9_109")
-<<<<<<< HEAD
-       (eq_attr "type" "fsimpdf,fmuldf,fhex"))
-=======
        (eq_attr "type" "fsimpdf,fmuldf,fmadddf,fhex"))
->>>>>>> b56a5220
   "x_e1_t,x-wr-fp")
 
 (define_insn_reservation "x_fsimpsf" 6
   (and (eq_attr "cpu" "z990,z9_109")
-<<<<<<< HEAD
-       (eq_attr "type" "fsimpsf,fmulsf,fhex"))
-=======
        (eq_attr "type" "fsimpsf,fmulsf,fmaddsf,fhex"))
->>>>>>> b56a5220
   "x_e1_t,x-wr-fp")
 
 
