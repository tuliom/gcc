--- conflicted
+++ resolved
@@ -38,11 +38,7 @@
 #include "expr.h"
 #include "function.h"
 #include "optabs.h"
-<<<<<<< HEAD
-#include "toplev.h"
-=======
 #include "diagnostic-core.h"
->>>>>>> b56a5220
 #include "c-family/c-pragma.h"	/* ??? */
 #include "tm_p.h"
 #include "ggc.h"
@@ -644,11 +640,7 @@
   else
     x = gen_push_h8300hs_normal (reg);
   x = F (emit_insn (x), true);
-<<<<<<< HEAD
-  REG_NOTES (x) = gen_rtx_EXPR_LIST (REG_INC, stack_pointer_rtx, 0);
-=======
   add_reg_note (x, REG_INC, stack_pointer_rtx);
->>>>>>> b56a5220
 }
 
 /* Emit an insn to pop register RN.  */
@@ -1931,8 +1923,6 @@
   return (to == STACK_POINTER_REGNUM ? ! frame_pointer_needed : true);
 }
 
-<<<<<<< HEAD
-=======
 /* Conditionally modify register usage based on target flags.  */
 
 static void
@@ -1942,7 +1932,6 @@
     fixed_regs[MAC_REG] = call_used_regs[MAC_REG] = 1;
 }
 
->>>>>>> b56a5220
 /* Function for INITIAL_ELIMINATION_OFFSET(FROM, TO, OFFSET).
    Define the offset between two registers, one to be eliminated, and
    the other its replacement, at the start of a routine.  */
@@ -5992,17 +5981,12 @@
 #undef TARGET_CAN_ELIMINATE
 #define TARGET_CAN_ELIMINATE h8300_can_eliminate
 
-<<<<<<< HEAD
+#undef TARGET_CONDITIONAL_REGISTER_USAGE
+#define TARGET_CONDITIONAL_REGISTER_USAGE h8300_conditional_register_usage
+
 #undef TARGET_TRAMPOLINE_INIT
 #define TARGET_TRAMPOLINE_INIT h8300_trampoline_init
 
-=======
-#undef TARGET_CONDITIONAL_REGISTER_USAGE
-#define TARGET_CONDITIONAL_REGISTER_USAGE h8300_conditional_register_usage
-
-#undef TARGET_TRAMPOLINE_INIT
-#define TARGET_TRAMPOLINE_INIT h8300_trampoline_init
-
 #undef TARGET_OPTION_OVERRIDE
 #define TARGET_OPTION_OVERRIDE h8300_option_override
 
@@ -6012,5 +5996,4 @@
 #undef TARGET_EXCEPT_UNWIND_INFO
 #define TARGET_EXCEPT_UNWIND_INFO sjlj_except_unwind_info
 
->>>>>>> b56a5220
 struct gcc_target targetm = TARGET_INITIALIZER;