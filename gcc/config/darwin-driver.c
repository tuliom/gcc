--- conflicted
+++ resolved
@@ -1,9 +1,5 @@
 /* Additional functions for the GCC driver on Darwin native.
-<<<<<<< HEAD
-   Copyright (C) 2006, 2007, 2008 Free Software Foundation, Inc.
-=======
    Copyright (C) 2006, 2007, 2008, 2010 Free Software Foundation, Inc.
->>>>>>> 3082eeb7
    Contributed by Apple Computer Inc.
 
 This file is part of GCC.
