/* Definitions of target machine for GNU compiler for Renesas / SuperH SH.
   Copyright (C) 1993, 1994, 1995, 1996, 1997, 1998, 1999, 2000, 2003,
   2004, 2005, 2006, 2007, 2008, 2009, 2010
   Free Software Foundation, Inc.
   Contributed by Steve Chamberlain (sac@cygnus.com).
   Improved by Jim Wilson (wilson@cygnus.com).

This file is part of GCC.

GCC is free software; you can redistribute it and/or modify
it under the terms of the GNU General Public License as published by
the Free Software Foundation; either version 3, or (at your option)
any later version.

GCC is distributed in the hope that it will be useful,
but WITHOUT ANY WARRANTY; without even the implied warranty of
MERCHANTABILITY or FITNESS FOR A PARTICULAR PURPOSE.  See the
GNU General Public License for more details.

You should have received a copy of the GNU General Public License
along with GCC; see the file COPYING3.  If not see
<http://www.gnu.org/licenses/>.  */

#ifndef GCC_SH_PROTOS_H
#define GCC_SH_PROTOS_H

enum sh_function_kind {
  /* A function with normal C ABI  */
  FUNCTION_ORDINARY,
  /* A special function that guarantees that some otherwise call-clobbered
     registers are not clobbered.  These can't go through the SH5 resolver,
     because it only saves argument passing registers.  */
  SFUNC_GOT,
  /* A special function that should be linked statically.  These are typically
     smaller or not much larger than a PLT entry.
     Some also have a non-standard ABI which precludes dynamic linking.  */
  SFUNC_STATIC
};

#ifdef RTX_CODE
extern rtx sh_fsca_sf2int (void);
extern rtx sh_fsca_df2int (void);
extern rtx sh_fsca_int2sf (void);

/* Declare functions defined in sh.c and used in templates.  */

extern const char *output_branch (int, rtx, rtx *);
extern const char *output_ieee_ccmpeq (rtx, rtx *);
extern const char *output_branchy_insn (enum rtx_code, const char *, rtx, rtx *);
extern const char *output_movedouble (rtx, rtx[], enum machine_mode);
extern const char *output_movepcrel (rtx, rtx[], enum machine_mode);
extern const char *output_far_jump (rtx, rtx);

extern struct rtx_def *sfunc_uses_reg (rtx);
extern int barrier_align (rtx);
extern int sh_loop_align (rtx);
extern int fp_zero_operand (rtx);
extern int fp_one_operand (rtx);
extern int fp_int_operand (rtx);
extern rtx get_fpscr_rtx (void);
extern bool sh_legitimate_index_p (enum machine_mode, rtx);
extern bool sh_legitimize_reload_address (rtx *, enum machine_mode, int, int);
extern rtx legitimize_pic_address (rtx, enum machine_mode, rtx);
extern int nonpic_symbol_mentioned_p (rtx);
extern void emit_sf_insn (rtx);
extern void emit_df_insn (rtx);
extern void output_pic_addr_const (FILE *, rtx);
extern int expand_block_move (rtx *);
extern int prepare_move_operands (rtx[], enum machine_mode mode);
extern enum rtx_code prepare_cbranch_operands (rtx *, enum machine_mode mode,
					       enum rtx_code comparison);
extern void expand_cbranchsi4 (rtx *operands, enum rtx_code comparison, int);
extern bool expand_cbranchdi4 (rtx *operands, enum rtx_code comparison);
extern void sh_emit_scc_to_t (enum rtx_code, rtx, rtx);
extern rtx sh_emit_cheap_store_flag (enum machine_mode, enum rtx_code, rtx, rtx);
extern void sh_emit_compare_and_branch (rtx *, enum machine_mode);
extern void sh_emit_compare_and_set (rtx *, enum machine_mode);
extern int shift_insns_rtx (rtx);
extern void gen_ashift (int, int, rtx);
extern void gen_ashift_hi (int, int, rtx);
extern void gen_shifty_op (int, rtx *);
extern void gen_shifty_hi_op (int, rtx *);
extern int expand_ashiftrt (rtx *);
extern int sh_dynamicalize_shift_p (rtx);
extern int shl_and_kind (rtx, rtx, int *);
extern int shl_and_length (rtx);
extern int shl_and_scr_length (rtx);
extern int gen_shl_and (rtx, rtx, rtx, rtx);
extern int shl_sext_kind (rtx, rtx, int *);
extern int shl_sext_length (rtx);
extern int gen_shl_sext (rtx, rtx, rtx, rtx);
extern rtx gen_datalabel_ref (rtx);
extern int regs_used (rtx, int);
extern void fixup_addr_diff_vecs (rtx);
extern int get_dest_uid (rtx, int);
extern void final_prescan_insn (rtx, rtx *, int);
extern int symbol_ref_operand (rtx, enum machine_mode);
extern enum tls_model tls_symbolic_operand (rtx, enum machine_mode);
extern int system_reg_operand (rtx, enum machine_mode);
extern int general_movsrc_operand (rtx, enum machine_mode);
extern int general_movdst_operand (rtx, enum machine_mode);
extern int arith_reg_operand (rtx, enum machine_mode);
extern int fp_arith_reg_operand (rtx, enum machine_mode);
extern int arith_operand (rtx, enum machine_mode);
extern int arith_reg_or_0_operand (rtx, enum machine_mode);
extern int logical_operand (rtx, enum machine_mode);
extern int tertiary_reload_operand (rtx, enum machine_mode);
extern int fpscr_operand (rtx, enum machine_mode);
extern int fpul_operand (rtx, enum machine_mode);
extern int commutative_float_operator (rtx, enum machine_mode);
extern int noncommutative_float_operator (rtx, enum machine_mode);
extern int reg_unused_after (rtx, rtx);
extern void expand_sf_unop (rtx (*)(rtx, rtx, rtx), rtx *);
extern void expand_sf_binop (rtx (*)(rtx, rtx, rtx, rtx), rtx *);
extern void expand_df_unop (rtx (*)(rtx, rtx, rtx), rtx *);
extern void expand_df_binop (rtx (*)(rtx, rtx, rtx, rtx), rtx *);
extern void expand_fp_branch (rtx (*)(void), rtx (*)(void));
extern int sh_insn_length_adjustment (rtx);
extern int sh_can_redirect_branch (rtx, rtx);
extern void sh_expand_unop_v2sf (enum rtx_code, rtx, rtx);
extern void sh_expand_binop_v2sf (enum rtx_code, rtx, rtx, rtx);
extern int sh_expand_t_scc (rtx *);
extern rtx sh_gen_truncate (enum machine_mode, rtx, int);
extern bool sh_vector_mode_supported_p (enum machine_mode);
#endif /* RTX_CODE */

extern void sh_optimization_options (int, int);
extern void sh_override_options (void);
extern const char *output_jump_label_table (void);
extern int sh_handle_pragma (int (*)(void), void (*)(int), const char *);
extern struct rtx_def *get_fpscr_rtx (void);
extern int sh_media_register_for_return (void);
extern void sh_expand_prologue (void);
extern void sh_expand_epilogue (bool);
extern int sh_need_epilogue (void);
extern void sh_set_return_address (rtx, rtx);
extern int initial_elimination_offset (int, int);
extern int fldi_ok (void);
extern int sh_hard_regno_rename_ok (unsigned int, unsigned int);
extern int sh_cfun_interrupt_handler_p (void);
extern int sh_cfun_resbank_handler_p (void);
extern int sh_attr_renesas_p (const_tree);
extern int sh_cfun_attr_renesas_p (void);
extern bool sh_cannot_change_mode_class
	      (enum machine_mode, enum machine_mode, enum reg_class);
extern bool sh_small_register_classes_for_mode_p (enum machine_mode);
extern void sh_mark_label (rtx, int);
extern int check_use_sfunc_addr (rtx, rtx);

#ifdef HARD_CONST
extern void fpscr_set_from_mem (int, HARD_REG_SET);
#endif

extern void sh_pr_interrupt (struct cpp_reader *);
extern void sh_pr_trapa (struct cpp_reader *);
extern void sh_pr_nosave_low_regs (struct cpp_reader *);
extern rtx function_symbol (rtx, const char *, enum sh_function_kind);
extern rtx sh_get_pr_initial_val (void);

extern int sh_pass_in_reg_p (CUMULATIVE_ARGS *, enum machine_mode, tree);
extern void sh_init_cumulative_args (CUMULATIVE_ARGS *, tree, rtx, tree, signed int, enum machine_mode);
<<<<<<< HEAD
extern bool sh_function_value_regno_p (const unsigned int);
=======
>>>>>>> b56a5220
extern rtx sh_dwarf_register_span (rtx);

extern rtx replace_n_hard_rtx (rtx, rtx *, int , int);
extern int shmedia_cleanup_truncate (rtx *, void *);

extern int sh_contains_memref_p (rtx);
extern int sh_loads_bankedreg_p (rtx);
extern rtx shmedia_prepare_call_address (rtx fnaddr, int is_sibcall);
extern int sh2a_get_function_vector_number (rtx);
extern int sh2a_is_function_vector_call (rtx);
extern void sh_fix_range (const char *);
extern bool sh_hard_regno_mode_ok (unsigned int, enum machine_mode);
#endif /* ! GCC_SH_PROTOS_H */

#ifdef SYMBIAN
extern const char * sh_symbian_strip_name_encoding    (const char *);
extern bool         sh_symbian_is_dllexported_name    (const char *);
#ifdef TREE_CODE
extern bool         sh_symbian_is_dllexported         (tree);
extern int          sh_symbian_import_export_class    (tree, int);
extern tree         sh_symbian_handle_dll_attribute   (tree *, tree, tree, int, bool *);
#ifdef RTX_CODE
extern void         sh_symbian_encode_section_info    (tree, rtx, int);
#endif
#endif
#endif /* SYMBIAN */
<|MERGE_RESOLUTION|>--- conflicted
+++ resolved
@@ -124,8 +124,6 @@
 extern bool sh_vector_mode_supported_p (enum machine_mode);
 #endif /* RTX_CODE */
 
-extern void sh_optimization_options (int, int);
-extern void sh_override_options (void);
 extern const char *output_jump_label_table (void);
 extern int sh_handle_pragma (int (*)(void), void (*)(int), const char *);
 extern struct rtx_def *get_fpscr_rtx (void);
@@ -159,10 +157,6 @@
 
 extern int sh_pass_in_reg_p (CUMULATIVE_ARGS *, enum machine_mode, tree);
 extern void sh_init_cumulative_args (CUMULATIVE_ARGS *, tree, rtx, tree, signed int, enum machine_mode);
-<<<<<<< HEAD
-extern bool sh_function_value_regno_p (const unsigned int);
-=======
->>>>>>> b56a5220
 extern rtx sh_dwarf_register_span (rtx);
 
 extern rtx replace_n_hard_rtx (rtx, rtx *, int , int);
