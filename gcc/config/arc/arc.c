/* Subroutines used for code generation on the Argonaut ARC cpu.
   Copyright (C) 1994, 1995, 1997, 1998, 1999, 2000, 2001, 2002, 2003,
<<<<<<< HEAD
   2004, 2005, 2006, 2007, 2008, 2009 Free Software Foundation, Inc.
=======
   2004, 2005, 2006, 2007, 2008, 2009, 2010 Free Software Foundation, Inc.
>>>>>>> b56a5220

This file is part of GCC.

GCC is free software; you can redistribute it and/or modify
it under the terms of the GNU General Public License as published by
the Free Software Foundation; either version 3, or (at your option)
any later version.

GCC is distributed in the hope that it will be useful,
but WITHOUT ANY WARRANTY; without even the implied warranty of
MERCHANTABILITY or FITNESS FOR A PARTICULAR PURPOSE.  See the
GNU General Public License for more details.

You should have received a copy of the GNU General Public License
along with GCC; see the file COPYING3.  If not see
<http://www.gnu.org/licenses/>.  */

/* ??? This is an old port, and is undoubtedly suffering from bit rot.  */

#include "config.h"
#include "system.h"
#include "coretypes.h"
#include "tm.h"
#include "tree.h"
#include "rtl.h"
#include "regs.h"
#include "hard-reg-set.h"
#include "insn-config.h"
#include "conditions.h"
#include "output.h"
#include "insn-attr.h"
#include "flags.h"
#include "function.h"
#include "expr.h"
#include "recog.h"
<<<<<<< HEAD
#include "toplev.h"
=======
#include "diagnostic-core.h"
>>>>>>> b56a5220
#include "df.h"
#include "tm_p.h"
#include "target.h"
#include "target-def.h"

/* Which cpu we're compiling for.  */
int arc_cpu_type;

/* Name of mangle string to add to symbols to separate code compiled for each
   cpu (or NULL).  */
const char *arc_mangle_cpu;

/* Name of text, data, and rodata sections used in varasm.c.  */
const char *arc_text_section;
const char *arc_data_section;
const char *arc_rodata_section;

/* Array of valid operand punctuation characters.  */
char arc_punct_chars[256];

/* Variables used by arc_final_prescan_insn to implement conditional
   execution.  */
static int arc_ccfsm_state;
static int arc_ccfsm_current_cc;
static rtx arc_ccfsm_target_insn;
static int arc_ccfsm_target_label;

/* The maximum number of insns skipped which will be conditionalised if
   possible.  */
#define MAX_INSNS_SKIPPED 3

/* A nop is needed between a 4 byte insn that sets the condition codes and
   a branch that uses them (the same isn't true for an 8 byte insn that sets
   the condition codes).  Set by arc_final_prescan_insn.  Used by
   arc_print_operand.  */
static int last_insn_set_cc_p;
static int current_insn_set_cc_p;
static bool arc_handle_option (size_t, const char *, int);
static void record_cc_ref (rtx);
static void arc_init_reg_tables (void);
static int get_arc_condition_code (rtx);
static tree arc_handle_interrupt_attribute (tree *, tree, tree, int, bool *);
static bool arc_assemble_integer (rtx, unsigned int, int);
static void arc_output_function_prologue (FILE *, HOST_WIDE_INT);
static void arc_output_function_epilogue (FILE *, HOST_WIDE_INT);
static void arc_file_start (void);
static void arc_internal_label (FILE *, const char *, unsigned long);
static void arc_va_start (tree, rtx);
static void arc_setup_incoming_varargs (CUMULATIVE_ARGS *, enum machine_mode,
					tree, int *, int);
static bool arc_rtx_costs (rtx, int, int, int *, bool);
static int arc_address_cost (rtx, bool);
static void arc_external_libcall (rtx);
static bool arc_return_in_memory (const_tree, const_tree);
static bool arc_pass_by_reference (CUMULATIVE_ARGS *, enum machine_mode,
				   const_tree, bool);
<<<<<<< HEAD
static void arc_trampoline_init (rtx, tree, rtx);
=======
static rtx arc_function_arg (CUMULATIVE_ARGS *, enum machine_mode,
			     const_tree, bool);
static void arc_function_arg_advance (CUMULATIVE_ARGS *, enum machine_mode,
				      const_tree, bool);
static unsigned int arc_function_arg_boundary (enum machine_mode, const_tree);
static void arc_trampoline_init (rtx, tree, rtx);
static void arc_option_override (void);
static void arc_conditional_register_usage (void);
>>>>>>> b56a5220


/* ARC specific attributs.  */

static const struct attribute_spec arc_attribute_table[] =
{
  /* { name, min_len, max_len, decl_req, type_req, fn_type_req, handler } */
  { "interrupt", 1, 1, true,  false, false, arc_handle_interrupt_attribute },
  { NULL,        0, 0, false, false, false, NULL }
};

/* Initialize the GCC target structure.  */
#undef TARGET_ASM_ALIGNED_HI_OP
#define TARGET_ASM_ALIGNED_HI_OP "\t.hword\t"
#undef TARGET_ASM_ALIGNED_SI_OP
#define TARGET_ASM_ALIGNED_SI_OP "\t.word\t"
#undef TARGET_ASM_INTEGER
#define TARGET_ASM_INTEGER arc_assemble_integer

#undef TARGET_ASM_FUNCTION_PROLOGUE
#define TARGET_ASM_FUNCTION_PROLOGUE arc_output_function_prologue
#undef TARGET_ASM_FUNCTION_EPILOGUE
#define TARGET_ASM_FUNCTION_EPILOGUE arc_output_function_epilogue
#undef TARGET_ASM_FILE_START
#define TARGET_ASM_FILE_START arc_file_start
#undef TARGET_ATTRIBUTE_TABLE
#define TARGET_ATTRIBUTE_TABLE arc_attribute_table
#undef TARGET_ASM_INTERNAL_LABEL
#define TARGET_ASM_INTERNAL_LABEL arc_internal_label
#undef TARGET_ASM_EXTERNAL_LIBCALL
#define TARGET_ASM_EXTERNAL_LIBCALL arc_external_libcall

#undef TARGET_HANDLE_OPTION
#define TARGET_HANDLE_OPTION arc_handle_option

#undef TARGET_OPTION_OVERRIDE
#define TARGET_OPTION_OVERRIDE arc_option_override

#undef TARGET_RTX_COSTS
#define TARGET_RTX_COSTS arc_rtx_costs
#undef TARGET_ADDRESS_COST
#define TARGET_ADDRESS_COST arc_address_cost

#undef TARGET_PROMOTE_FUNCTION_MODE
#define TARGET_PROMOTE_FUNCTION_MODE default_promote_function_mode_always_promote
#undef TARGET_PROMOTE_PROTOTYPES
#define TARGET_PROMOTE_PROTOTYPES hook_bool_const_tree_true

#undef TARGET_RETURN_IN_MEMORY
#define TARGET_RETURN_IN_MEMORY arc_return_in_memory
#undef TARGET_PASS_BY_REFERENCE
#define TARGET_PASS_BY_REFERENCE arc_pass_by_reference
#undef TARGET_FUNCTION_ARG
#define TARGET_FUNCTION_ARG arc_function_arg
#undef TARGET_FUNCTION_ARG_ADVANCE
#define TARGET_FUNCTION_ARG_ADVANCE arc_function_arg_advance
#undef TARGET_FUNCTION_ARG_BOUNDARY
#define TARGET_FUNCTION_ARG_BOUNDARY arc_function_arg_boundary
#undef TARGET_CALLEE_COPIES
#define TARGET_CALLEE_COPIES hook_bool_CUMULATIVE_ARGS_mode_tree_bool_true

#undef TARGET_SETUP_INCOMING_VARARGS
#define TARGET_SETUP_INCOMING_VARARGS arc_setup_incoming_varargs

#undef TARGET_EXPAND_BUILTIN_VA_START
#define TARGET_EXPAND_BUILTIN_VA_START arc_va_start

#undef TARGET_TRAMPOLINE_INIT
#define TARGET_TRAMPOLINE_INIT arc_trampoline_init

<<<<<<< HEAD
=======
#undef TARGET_CONDITIONAL_REGISTER_USAGE
#define TARGET_CONDITIONAL_REGISTER_USAGE arc_conditional_register_usage

>>>>>>> b56a5220
struct gcc_target targetm = TARGET_INITIALIZER;

/* Implement TARGET_HANDLE_OPTION.  */

static bool
arc_handle_option (size_t code, const char *arg, int value ATTRIBUTE_UNUSED)
{
  switch (code)
    {
    case OPT_mcpu_:
      return strcmp (arg, "base") == 0 || ARC_EXTENSION_CPU (arg);

    default:
      return true;
    }
}

/* Implement TARGET_OPTION_OVERRIDE.
   These need to be done at start up.  It's convenient to do them here.  */

static void
arc_option_override (void)
{
  char *tmp;
  
  /* Set the pseudo-ops for the various standard sections.  */
  arc_text_section = tmp = XNEWVEC (char, strlen (arc_text_string) + sizeof (ARC_SECTION_FORMAT) + 1);
  sprintf (tmp, ARC_SECTION_FORMAT, arc_text_string);
  arc_data_section = tmp = XNEWVEC (char, strlen (arc_data_string) + sizeof (ARC_SECTION_FORMAT) + 1);
  sprintf (tmp, ARC_SECTION_FORMAT, arc_data_string);
  arc_rodata_section = tmp = XNEWVEC (char, strlen (arc_rodata_string) + sizeof (ARC_SECTION_FORMAT) + 1);
  sprintf (tmp, ARC_SECTION_FORMAT, arc_rodata_string);

  arc_init_reg_tables ();

  /* Initialize array for PRINT_OPERAND_PUNCT_VALID_P.  */
  memset (arc_punct_chars, 0, sizeof (arc_punct_chars));
  arc_punct_chars['#'] = 1;
  arc_punct_chars['*'] = 1;
  arc_punct_chars['?'] = 1;
  arc_punct_chars['!'] = 1;
  arc_punct_chars['~'] = 1;
}

/* The condition codes of the ARC, and the inverse function.  */
static const char *const arc_condition_codes[] =
{
  "al", 0, "eq", "ne", "p", "n", "c", "nc", "v", "nv",
  "gt", "le", "ge", "lt", "hi", "ls", "pnz", 0
};

#define ARC_INVERSE_CONDITION_CODE(X)  ((X) ^ 1)

/* Returns the index of the ARC condition code string in
   `arc_condition_codes'.  COMPARISON should be an rtx like
   `(eq (...) (...))'.  */

static int
get_arc_condition_code (rtx comparison)
{
  switch (GET_CODE (comparison))
    {
    case EQ : return 2;
    case NE : return 3;
    case GT : return 10;
    case LE : return 11;
    case GE : return 12;
    case LT : return 13;
    case GTU : return 14;
    case LEU : return 15;
    case LTU : return 6;
    case GEU : return 7;
    default : gcc_unreachable ();
    }
  /*NOTREACHED*/
  return (42);
}

/* Given a comparison code (EQ, NE, etc.) and the first operand of a COMPARE,
   return the mode to be used for the comparison.  */

enum machine_mode
arc_select_cc_mode (enum rtx_code op,
	            rtx x ATTRIBUTE_UNUSED,
                    rtx y ATTRIBUTE_UNUSED)
{
  switch (op)
    {
    case EQ :
    case NE :
      return CCZNmode;
    default :
      switch (GET_CODE (x))
	{
	case AND :
	case IOR :
	case XOR :
	case SIGN_EXTEND :
	case ZERO_EXTEND :
	  return CCZNmode;
	case ASHIFT :
	case ASHIFTRT :
	case LSHIFTRT :
	  return CCZNCmode;
	default:
	  break;
	}
    }
  return CCmode;
}

/* Vectors to keep interesting information about registers where it can easily
   be got.  We use to use the actual mode value as the bit number, but there
   is (or may be) more than 32 modes now.  Instead we use two tables: one
   indexed by hard register number, and one indexed by mode.  */

/* The purpose of arc_mode_class is to shrink the range of modes so that
   they all fit (as bit numbers) in a 32-bit word (again).  Each real mode is
   mapped into one arc_mode_class mode.  */

enum arc_mode_class {
  C_MODE,
  S_MODE, D_MODE, T_MODE, O_MODE,
  SF_MODE, DF_MODE, TF_MODE, OF_MODE
};

/* Modes for condition codes.  */
#define C_MODES (1 << (int) C_MODE)

/* Modes for single-word and smaller quantities.  */
#define S_MODES ((1 << (int) S_MODE) | (1 << (int) SF_MODE))

/* Modes for double-word and smaller quantities.  */
#define D_MODES (S_MODES | (1 << (int) D_MODE) | (1 << DF_MODE))

/* Modes for quad-word and smaller quantities.  */
#define T_MODES (D_MODES | (1 << (int) T_MODE) | (1 << (int) TF_MODE))

/* Value is 1 if register/mode pair is acceptable on arc.  */

const unsigned int arc_hard_regno_mode_ok[] = {
  T_MODES, T_MODES, T_MODES, T_MODES, T_MODES, T_MODES, T_MODES, T_MODES,
  T_MODES, T_MODES, T_MODES, T_MODES, T_MODES, T_MODES, T_MODES, T_MODES,
  T_MODES, T_MODES, T_MODES, T_MODES, T_MODES, T_MODES, T_MODES, D_MODES,
  D_MODES, S_MODES, S_MODES, S_MODES, S_MODES, S_MODES, S_MODES, S_MODES,

  /* ??? Leave these as S_MODES for now.  */
  S_MODES, S_MODES, S_MODES, S_MODES, S_MODES, S_MODES, S_MODES, S_MODES,
  S_MODES, S_MODES, S_MODES, S_MODES, S_MODES, S_MODES, S_MODES, S_MODES,
  S_MODES, S_MODES, S_MODES, S_MODES, S_MODES, S_MODES, S_MODES, S_MODES,
  S_MODES, S_MODES, S_MODES, S_MODES, S_MODES, C_MODES
};

unsigned int arc_mode_class [NUM_MACHINE_MODES];

enum reg_class arc_regno_reg_class[FIRST_PSEUDO_REGISTER];

static void
arc_init_reg_tables (void)
{
  int i;

  for (i = 0; i < NUM_MACHINE_MODES; i++)
    {
      switch (GET_MODE_CLASS (i))
	{
	case MODE_INT:
	case MODE_PARTIAL_INT:
	case MODE_COMPLEX_INT:
	  if (GET_MODE_SIZE (i) <= 4)
	    arc_mode_class[i] = 1 << (int) S_MODE;
	  else if (GET_MODE_SIZE (i) == 8)
	    arc_mode_class[i] = 1 << (int) D_MODE;
	  else if (GET_MODE_SIZE (i) == 16)
	    arc_mode_class[i] = 1 << (int) T_MODE;
	  else if (GET_MODE_SIZE (i) == 32)
	    arc_mode_class[i] = 1 << (int) O_MODE;
	  else 
	    arc_mode_class[i] = 0;
	  break;
	case MODE_FLOAT:
	case MODE_COMPLEX_FLOAT:
	  if (GET_MODE_SIZE (i) <= 4)
	    arc_mode_class[i] = 1 << (int) SF_MODE;
	  else if (GET_MODE_SIZE (i) == 8)
	    arc_mode_class[i] = 1 << (int) DF_MODE;
	  else if (GET_MODE_SIZE (i) == 16)
	    arc_mode_class[i] = 1 << (int) TF_MODE;
	  else if (GET_MODE_SIZE (i) == 32)
	    arc_mode_class[i] = 1 << (int) OF_MODE;
	  else 
	    arc_mode_class[i] = 0;
	  break;
	case MODE_CC:
	  arc_mode_class[i] = 1 << (int) C_MODE;
	  break;
	default:
	  arc_mode_class[i] = 0;
	  break;
	}
    }

  for (i = 0; i < FIRST_PSEUDO_REGISTER; i++)
    {
      if (i < 60)
	arc_regno_reg_class[i] = GENERAL_REGS;
      else if (i == 60)
	arc_regno_reg_class[i] = LPCOUNT_REG;
      else if (i == 61)
	arc_regno_reg_class[i] = NO_REGS /* CC_REG: must be NO_REGS */;
      else
	arc_regno_reg_class[i] = NO_REGS;
    }
}

/* ARC specific attribute support.

   The ARC has these attributes:
   interrupt - for interrupt functions
*/

/* Handle an "interrupt" attribute; arguments as in
   struct attribute_spec.handler.  */
static tree
arc_handle_interrupt_attribute (tree *node ATTRIBUTE_UNUSED,
                                tree name,
                                tree args,
                                int flags ATTRIBUTE_UNUSED,
                                bool *no_add_attrs)
{
  tree value = TREE_VALUE (args);

  if (TREE_CODE (value) != STRING_CST)
    {
      warning (OPT_Wattributes,
	       "argument of %qE attribute is not a string constant",
	       name);
      *no_add_attrs = true;
    }
  else if (strcmp (TREE_STRING_POINTER (value), "ilink1")
	   && strcmp (TREE_STRING_POINTER (value), "ilink2"))
    {
      warning (OPT_Wattributes,
	       "argument of %qE attribute is not \"ilink1\" or \"ilink2\"",
	       name);
      *no_add_attrs = true;
    }

  return NULL_TREE;
}


/* Acceptable arguments to the call insn.  */

int
call_address_operand (rtx op, enum machine_mode mode)
{
  return (symbolic_operand (op, mode)
	  || (GET_CODE (op) == CONST_INT && LEGITIMATE_CONSTANT_P (op))
	  || (GET_CODE (op) == REG));
}

int
call_operand (rtx op, enum machine_mode mode)
{
  if (GET_CODE (op) != MEM)
    return 0;
  op = XEXP (op, 0);
  return call_address_operand (op, mode);
}

/* Returns 1 if OP is a symbol reference.  */

int
symbolic_operand (rtx op, enum machine_mode mode ATTRIBUTE_UNUSED)
{
  switch (GET_CODE (op))
    {
    case SYMBOL_REF:
    case LABEL_REF:
    case CONST :
      return 1;
    default:
      return 0;
    }
}

/* Return truth value of statement that OP is a symbolic memory
   operand of mode MODE.  */

int
symbolic_memory_operand (rtx op, enum machine_mode mode ATTRIBUTE_UNUSED)
{
  if (GET_CODE (op) == SUBREG)
    op = SUBREG_REG (op);
  if (GET_CODE (op) != MEM)
    return 0;
  op = XEXP (op, 0);
  return (GET_CODE (op) == SYMBOL_REF || GET_CODE (op) == CONST
	  || GET_CODE (op) == LABEL_REF);
}

/* Return true if OP is a short immediate (shimm) value.  */

int
short_immediate_operand (rtx op, enum machine_mode mode ATTRIBUTE_UNUSED)
{
  if (GET_CODE (op) != CONST_INT)
    return 0;
  return SMALL_INT (INTVAL (op));
}

/* Return true if OP will require a long immediate (limm) value.
   This is currently only used when calculating length attributes.  */

int
long_immediate_operand (rtx op, enum machine_mode mode ATTRIBUTE_UNUSED)
{
  switch (GET_CODE (op))
    {
    case SYMBOL_REF :
    case LABEL_REF :
    case CONST :
      return 1;
    case CONST_INT :
      return !SMALL_INT (INTVAL (op));
    case CONST_DOUBLE :
      /* These can happen because large unsigned 32-bit constants are
	 represented this way (the multiplication patterns can cause these
	 to be generated).  They also occur for SFmode values.  */
      return 1;
    default:
      break;
    }
  return 0;
}

/* Return true if OP is a MEM that when used as a load or store address will
   require an 8 byte insn.
   Load and store instructions don't allow the same possibilities but they're
   similar enough that this one function will do.
   This is currently only used when calculating length attributes.  */

int
long_immediate_loadstore_operand (rtx op,
                                  enum machine_mode mode ATTRIBUTE_UNUSED)
{
  if (GET_CODE (op) != MEM)
    return 0;

  op = XEXP (op, 0);
  switch (GET_CODE (op))
    {
    case SYMBOL_REF :
    case LABEL_REF :
    case CONST :
      return 1;
    case CONST_INT :
      /* This must be handled as "st c,[limm]".  Ditto for load.
	 Technically, the assembler could translate some possibilities to
	 "st c,[limm/2 + limm/2]" if limm/2 will fit in a shimm, but we don't
	 assume that it does.  */
      return 1;
    case CONST_DOUBLE :
      /* These can happen because large unsigned 32-bit constants are
	 represented this way (the multiplication patterns can cause these
	 to be generated).  They also occur for SFmode values.  */
      return 1;
    case REG :
      return 0;
    case PLUS :
      if (GET_CODE (XEXP (op, 1)) == CONST_INT
	  && !SMALL_INT (INTVAL (XEXP (op, 1))))
	return 1;
      return 0;
    default:
      break;
    }
  return 0;
}

/* Return true if OP is an acceptable argument for a single word
   move source.  */

int
move_src_operand (rtx op, enum machine_mode mode)
{
  switch (GET_CODE (op))
    {
    case SYMBOL_REF :
    case LABEL_REF :
    case CONST :
      return 1;
    case CONST_INT :
      return (LARGE_INT (INTVAL (op)));
    case CONST_DOUBLE :
      /* We can handle DImode integer constants in SImode if the value
	 (signed or unsigned) will fit in 32 bits.  This is needed because
	 large unsigned 32-bit constants are represented as CONST_DOUBLEs.  */
      if (mode == SImode)
	return arc_double_limm_p (op);
      /* We can handle 32-bit floating point constants.  */
      if (mode == SFmode)
	return GET_MODE (op) == SFmode;
      return 0;
    case REG :
      return register_operand (op, mode);
    case SUBREG :
      /* (subreg (mem ...) ...) can occur here if the inner part was once a
	 pseudo-reg and is now a stack slot.  */
      if (GET_CODE (SUBREG_REG (op)) == MEM)
	return address_operand (XEXP (SUBREG_REG (op), 0), mode);
      else
	return register_operand (op, mode);
    case MEM :
      return address_operand (XEXP (op, 0), mode);
    default :
      return 0;
    }
}

/* Return true if OP is an acceptable argument for a double word
   move source.  */

int
move_double_src_operand (rtx op, enum machine_mode mode)
{
  switch (GET_CODE (op))
    {
    case REG :
      return register_operand (op, mode);
    case SUBREG :
      /* (subreg (mem ...) ...) can occur here if the inner part was once a
	 pseudo-reg and is now a stack slot.  */
      if (GET_CODE (SUBREG_REG (op)) == MEM)
	return move_double_src_operand (SUBREG_REG (op), mode);
      else
	return register_operand (op, mode);
    case MEM :
      /* Disallow auto inc/dec for now.  */
      if (GET_CODE (XEXP (op, 0)) == PRE_DEC
	  || GET_CODE (XEXP (op, 0)) == PRE_INC)
	return 0;
      return address_operand (XEXP (op, 0), mode);
    case CONST_INT :
    case CONST_DOUBLE :
      return 1;
    default :
      return 0;
    }
}

/* Return true if OP is an acceptable argument for a move destination.  */

int
move_dest_operand (rtx op, enum machine_mode mode)
{
  switch (GET_CODE (op))
    {
    case REG :
      return register_operand (op, mode);
    case SUBREG :
      /* (subreg (mem ...) ...) can occur here if the inner part was once a
	 pseudo-reg and is now a stack slot.  */
      if (GET_CODE (SUBREG_REG (op)) == MEM)
	return address_operand (XEXP (SUBREG_REG (op), 0), mode);
      else
	return register_operand (op, mode);
    case MEM :
      return address_operand (XEXP (op, 0), mode);
    default :
      return 0;
    }
}

/* Return true if OP is valid load with update operand.  */

int
load_update_operand (rtx op, enum machine_mode mode)
{
  if (GET_CODE (op) != MEM
      || GET_MODE (op) != mode)
    return 0;
  op = XEXP (op, 0);
  if (GET_CODE (op) != PLUS
      || GET_MODE (op) != Pmode
      || !register_operand (XEXP (op, 0), Pmode)
      || !nonmemory_operand (XEXP (op, 1), Pmode))
    return 0;
  return 1;
}

/* Return true if OP is valid store with update operand.  */

int
store_update_operand (rtx op, enum machine_mode mode)
{
  if (GET_CODE (op) != MEM
      || GET_MODE (op) != mode)
    return 0;
  op = XEXP (op, 0);
  if (GET_CODE (op) != PLUS
      || GET_MODE (op) != Pmode
      || !register_operand (XEXP (op, 0), Pmode)
      || !(GET_CODE (XEXP (op, 1)) == CONST_INT
	   && SMALL_INT (INTVAL (XEXP (op, 1)))))
    return 0;
  return 1;
}

/* Return true if OP is a non-volatile non-immediate operand.
   Volatile memory refs require a special "cache-bypass" instruction
   and only the standard movXX patterns are set up to handle them.  */

int
nonvol_nonimm_operand (rtx op, enum machine_mode mode)
{
  if (GET_CODE (op) == MEM && MEM_VOLATILE_P (op))
    return 0;
  return nonimmediate_operand (op, mode);
}

/* Accept integer operands in the range -0x80000000..0x7fffffff.  We have
   to check the range carefully since this predicate is used in DImode
   contexts.  */

int
const_sint32_operand (rtx op, enum machine_mode mode ATTRIBUTE_UNUSED)
{
  /* All allowed constants will fit a CONST_INT.  */
  return (GET_CODE (op) == CONST_INT
	  && (INTVAL (op) >= (-0x7fffffff - 1) && INTVAL (op) <= 0x7fffffff));
}

/* Accept integer operands in the range 0..0xffffffff.  We have to check the
   range carefully since this predicate is used in DImode contexts.  Also, we
   need some extra crud to make it work when hosted on 64-bit machines.  */

int
const_uint32_operand (rtx op, enum machine_mode mode ATTRIBUTE_UNUSED)
{
#if HOST_BITS_PER_WIDE_INT > 32
  /* All allowed constants will fit a CONST_INT.  */
  return (GET_CODE (op) == CONST_INT
	  && (INTVAL (op) >= 0 && INTVAL (op) <= 0xffffffffL));
#else
  return ((GET_CODE (op) == CONST_INT && INTVAL (op) >= 0)
	  || (GET_CODE (op) == CONST_DOUBLE && CONST_DOUBLE_HIGH (op) == 0));
#endif
}

/* Return 1 if OP is a comparison operator valid for the mode of CC.
   This allows the use of MATCH_OPERATOR to recognize all the branch insns.

   Some insns only set a few bits in the condition code.  So only allow those
   comparisons that use the bits that are valid.  */

int
proper_comparison_operator (rtx op, enum machine_mode mode ATTRIBUTE_UNUSED)
{
  enum rtx_code code;
  if (!COMPARISON_P (op))
    return 0;

  code = GET_CODE (op);
  if (GET_MODE (XEXP (op, 0)) == CCZNmode)
    return (code == EQ || code == NE);
  if (GET_MODE (XEXP (op, 0)) == CCZNCmode)
    return (code == EQ || code == NE
	    || code == LTU || code == GEU || code == GTU || code == LEU);
  return 1;
}

/* Misc. utilities.  */

/* X and Y are two things to compare using CODE.  Return the rtx
   for the cc reg in the proper mode.  */

rtx
gen_compare_reg (enum rtx_code code, rtx x, rtx y)
{
  enum machine_mode mode = SELECT_CC_MODE (code, x, y);
  return gen_rtx_REG (mode, 61);
}

/* Return 1 if VALUE, a const_double, will fit in a limm (4 byte number).
   We assume the value can be either signed or unsigned.  */

int
arc_double_limm_p (rtx value)
{
  HOST_WIDE_INT low, high;

  gcc_assert (GET_CODE (value) == CONST_DOUBLE);

  low = CONST_DOUBLE_LOW (value);
  high = CONST_DOUBLE_HIGH (value);

  if (low & 0x80000000)
    {
      return (((unsigned HOST_WIDE_INT) low <= 0xffffffff && high == 0)
	      || (((low & - (unsigned HOST_WIDE_INT) 0x80000000)
		   == - (unsigned HOST_WIDE_INT) 0x80000000)
		  && high == -1));
    }
  else
    {
      return (unsigned HOST_WIDE_INT) low <= 0x7fffffff && high == 0;
    }
}

/* Do any needed setup for a variadic function.  For the ARC, we must
   create a register parameter block, and then copy any anonymous arguments
   in registers to memory.

   CUM has not been updated for the last named argument which has type TYPE
   and mode MODE, and we rely on this fact.

   We do things a little weird here.  We're supposed to only allocate space
   for the anonymous arguments.  However we need to keep the stack eight byte
   aligned.  So we round the space up if necessary, and leave it to va_start
   to compensate.  */

static void
arc_setup_incoming_varargs (CUMULATIVE_ARGS *cum,
                            enum machine_mode mode,
                            tree type ATTRIBUTE_UNUSED,
                            int *pretend_size,
                            int no_rtl)
{
  int first_anon_arg;

  /* All BLKmode values are passed by reference.  */
  gcc_assert (mode != BLKmode);

  first_anon_arg = *cum + ((GET_MODE_SIZE (mode) + UNITS_PER_WORD - 1)
			   / UNITS_PER_WORD);

  if (first_anon_arg < MAX_ARC_PARM_REGS && !no_rtl)
    {
      /* Note that first_reg_offset < MAX_ARC_PARM_REGS.  */
      int first_reg_offset = first_anon_arg;
      /* Size in words to "pretend" allocate.  */
      int size = MAX_ARC_PARM_REGS - first_reg_offset;
      /* Extra slop to keep stack eight byte aligned.  */
      int align_slop = size & 1;
      rtx regblock;

      regblock = gen_rtx_MEM (BLKmode,
			      plus_constant (arg_pointer_rtx,
					     FIRST_PARM_OFFSET (0)
					     + align_slop * UNITS_PER_WORD));
      set_mem_alias_set (regblock, get_varargs_alias_set ());
      set_mem_align (regblock, BITS_PER_WORD);
      move_block_from_reg (first_reg_offset, regblock,
			   MAX_ARC_PARM_REGS - first_reg_offset);

      *pretend_size = ((MAX_ARC_PARM_REGS - first_reg_offset + align_slop)
		       * UNITS_PER_WORD);
    }
}

/* Cost functions.  */

/* Compute a (partial) cost for rtx X.  Return true if the complete
   cost has been computed, and false if subexpressions should be
   scanned.  In either case, *TOTAL contains the cost result.  */

static bool
arc_rtx_costs (rtx x, int code, int outer_code ATTRIBUTE_UNUSED, int *total,
	       bool speed ATTRIBUTE_UNUSED)
{
  switch (code)
    {
      /* Small integers are as cheap as registers.  4 byte values can
	 be fetched as immediate constants - let's give that the cost
	 of an extra insn.  */
    case CONST_INT:
      if (SMALL_INT (INTVAL (x)))
	{
	  *total = 0;
	  return true;
	}
      /* FALLTHRU */

    case CONST:
    case LABEL_REF:
    case SYMBOL_REF:
      *total = COSTS_N_INSNS (1);
      return true;

    case CONST_DOUBLE:
      {
        rtx high, low;
        split_double (x, &high, &low);
	*total = COSTS_N_INSNS (!SMALL_INT (INTVAL (high))
				+ !SMALL_INT (INTVAL (low)));
	return true;
      }

    /* Encourage synth_mult to find a synthetic multiply when reasonable.
       If we need more than 12 insns to do a multiply, then go out-of-line,
       since the call overhead will be < 10% of the cost of the multiply.  */
    case ASHIFT:
    case ASHIFTRT:
    case LSHIFTRT:
      if (TARGET_SHIFTER)
        *total = COSTS_N_INSNS (1);
      else if (GET_CODE (XEXP (x, 1)) != CONST_INT)
        *total = COSTS_N_INSNS (16);
      else
        *total = COSTS_N_INSNS (INTVAL (XEXP ((x), 1)));
      return false;

    default:
      return false;
    }
}


/* Provide the costs of an addressing mode that contains ADDR.
   If ADDR is not a valid address, its cost is irrelevant.  */

static int
arc_address_cost (rtx addr, bool speed ATTRIBUTE_UNUSED)
{
  switch (GET_CODE (addr))
    {
    case REG :
      return 1;

    case LABEL_REF :
    case SYMBOL_REF :
    case CONST :
      return 2;

    case PLUS :
      {
	register rtx plus0 = XEXP (addr, 0);
	register rtx plus1 = XEXP (addr, 1);

	if (GET_CODE (plus0) != REG)
	  break;

	switch (GET_CODE (plus1))
	  {
	  case CONST_INT :
	    return SMALL_INT (INTVAL (plus1)) ? 1 : 2;
	  case CONST :
	  case SYMBOL_REF :
	  case LABEL_REF :
	    return 2;
	  default:
	    break;
	  }
	break;
      }
    default:
      break;
    }

  return 4;
}

/* Function prologue/epilogue handlers.  */

/* ARC stack frames look like:

             Before call                       After call
        +-----------------------+       +-----------------------+
        |                       |       |                       |
   high |  local variables,     |       |  local variables,     |
   mem  |  reg save area, etc.  |       |  reg save area, etc.  |
        |                       |       |                       |
        +-----------------------+       +-----------------------+
        |                       |       |                       |
        |  arguments on stack.  |       |  arguments on stack.  |
        |                       |       |                       |
 SP+16->+-----------------------+FP+48->+-----------------------+
        | 4 word save area for  |       |  reg parm save area,  |
        | return addr, prev %fp |       |  only created for     |    
  SP+0->+-----------------------+       |  variable argument    |    
                                        |  functions            |    
                                 FP+16->+-----------------------+    
                                        | 4 word save area for  |    
                                        | return addr, prev %fp |    
                                  FP+0->+-----------------------+    
                                        |                       |    
                                        |  local variables      |    
                                        |                       |    
                                        +-----------------------+    
                                        |                       |    
                                        |  register save area   |    
                                        |                       |    
                                        +-----------------------+    
                                        |                       |    
                                        |  alloca allocations   |    
                                        |                       |    
                                        +-----------------------+    
                                        |                       |    
                                        |  arguments on stack   |    
                                        |                       |    
                                 SP+16->+-----------------------+
   low                                  | 4 word save area for  |    
   memory                               | return addr, prev %fp |    
                                  SP+0->+-----------------------+    

Notes:
1) The "reg parm save area" does not exist for non variable argument fns.
   The "reg parm save area" can be eliminated completely if we created our
   own va-arc.h, but that has tradeoffs as well (so it's not done).  */

/* Structure to be filled in by arc_compute_frame_size with register
   save masks, and offsets for the current function.  */
struct arc_frame_info
{
  unsigned int total_size;	/* # bytes that the entire frame takes up.  */
  unsigned int extra_size;	/* # bytes of extra stuff.  */
  unsigned int pretend_size;	/* # bytes we push and pretend caller did.  */
  unsigned int args_size;	/* # bytes that outgoing arguments take up.  */
  unsigned int reg_size;	/* # bytes needed to store regs.  */
  unsigned int var_size;	/* # bytes that variables take up.  */
  unsigned int reg_offset;	/* Offset from new sp to store regs.  */
  unsigned int gmask;		/* Mask of saved gp registers.  */
  int          initialized;	/* Nonzero if frame size already calculated.  */
};

/* Current frame information calculated by arc_compute_frame_size.  */
static struct arc_frame_info current_frame_info;

/* Zero structure to initialize current_frame_info.  */
static struct arc_frame_info zero_frame_info;

/* Type of function DECL.

   The result is cached.  To reset the cache at the end of a function,
   call with DECL = NULL_TREE.  */

enum arc_function_type
arc_compute_function_type (tree decl)
{
  tree a;
  /* Cached value.  */
  static enum arc_function_type fn_type = ARC_FUNCTION_UNKNOWN;
  /* Last function we were called for.  */
  static tree last_fn = NULL_TREE;

  /* Resetting the cached value?  */
  if (decl == NULL_TREE)
    {
      fn_type = ARC_FUNCTION_UNKNOWN;
      last_fn = NULL_TREE;
      return fn_type;
    }

  if (decl == last_fn && fn_type != ARC_FUNCTION_UNKNOWN)
    return fn_type;

  /* Assume we have a normal function (not an interrupt handler).  */
  fn_type = ARC_FUNCTION_NORMAL;

  /* Now see if this is an interrupt handler.  */
  for (a = DECL_ATTRIBUTES (current_function_decl);
       a;
       a = TREE_CHAIN (a))
    {
      tree name = TREE_PURPOSE (a), args = TREE_VALUE (a);

      if (name == get_identifier ("__interrupt__")
	  && list_length (args) == 1
	  && TREE_CODE (TREE_VALUE (args)) == STRING_CST)
	{
	  tree value = TREE_VALUE (args);

	  if (!strcmp (TREE_STRING_POINTER (value), "ilink1"))
	    fn_type = ARC_FUNCTION_ILINK1;
	  else if (!strcmp (TREE_STRING_POINTER (value), "ilink2"))
	    fn_type = ARC_FUNCTION_ILINK2;
	  else
	    gcc_unreachable ();
	  break;
	}
    }

  last_fn = decl;
  return fn_type;
}

#define ILINK1_REGNUM 29
#define ILINK2_REGNUM 30
#define RETURN_ADDR_REGNUM 31
#define FRAME_POINTER_MASK (1 << (FRAME_POINTER_REGNUM))
#define RETURN_ADDR_MASK (1 << (RETURN_ADDR_REGNUM))

/* Tell prologue and epilogue if register REGNO should be saved / restored.
   The return address and frame pointer are treated separately.
   Don't consider them here.  */
#define MUST_SAVE_REGISTER(regno, interrupt_p) \
((regno) != RETURN_ADDR_REGNUM && (regno) != FRAME_POINTER_REGNUM \
 && (df_regs_ever_live_p (regno) && (!call_used_regs[regno] || interrupt_p)))

#define MUST_SAVE_RETURN_ADDR (df_regs_ever_live_p (RETURN_ADDR_REGNUM))

/* Return the bytes needed to compute the frame pointer from the current
   stack pointer.

   SIZE is the size needed for local variables.  */

unsigned int
arc_compute_frame_size (int size /* # of var. bytes allocated.  */)
{
  int regno;
  unsigned int total_size, var_size, args_size, pretend_size, extra_size;
  unsigned int reg_size, reg_offset;
  unsigned int gmask;
  enum arc_function_type fn_type;
  int interrupt_p;

  var_size	= size;
  args_size	= crtl->outgoing_args_size;
  pretend_size	= crtl->args.pretend_args_size;
  extra_size	= FIRST_PARM_OFFSET (0);
  total_size	= extra_size + pretend_size + args_size + var_size;
  reg_offset	= FIRST_PARM_OFFSET(0) + crtl->outgoing_args_size;
  reg_size	= 0;
  gmask		= 0;

  /* See if this is an interrupt handler.  Call used registers must be saved
     for them too.  */
  fn_type = arc_compute_function_type (current_function_decl);
  interrupt_p = ARC_INTERRUPT_P (fn_type);

  /* Calculate space needed for registers.
     ??? We ignore the extension registers for now.  */

  for (regno = 0; regno <= 31; regno++)
    {
      if (MUST_SAVE_REGISTER (regno, interrupt_p))
	{
	  reg_size += UNITS_PER_WORD;
	  gmask |= 1 << regno;
	}
    }

  total_size += reg_size;

  /* If the only space to allocate is the fp/blink save area this is an
     empty frame.  However, if we'll be making a function call we need to
     allocate a stack frame for our callee's fp/blink save area.  */
  if (total_size == extra_size
      && !MUST_SAVE_RETURN_ADDR)
    total_size = extra_size = 0;

  total_size = ARC_STACK_ALIGN (total_size);

  /* Save computed information.  */
  current_frame_info.total_size   = total_size;
  current_frame_info.extra_size   = extra_size;
  current_frame_info.pretend_size = pretend_size;
  current_frame_info.var_size     = var_size;
  current_frame_info.args_size    = args_size;
  current_frame_info.reg_size	  = reg_size;
  current_frame_info.reg_offset	  = reg_offset;
  current_frame_info.gmask	  = gmask;
  current_frame_info.initialized  = reload_completed;

  /* Ok, we're done.  */
  return total_size;
}

/* Common code to save/restore registers.  */

void
arc_save_restore (FILE *file,
                  const char *base_reg,
                  unsigned int offset,
                  unsigned int gmask,
                  const char *op)
{
  int regno;

  if (gmask == 0)
    return;

  for (regno = 0; regno <= 31; regno++)
    {
      if ((gmask & (1L << regno)) != 0)
	{
	  fprintf (file, "\t%s %s,[%s,%d]\n",
		     op, reg_names[regno], base_reg, offset);
	  offset += UNITS_PER_WORD;
	}
    }
}

/* Target hook to assemble an integer object.  The ARC version needs to
   emit a special directive for references to labels and function
   symbols.  */

static bool
arc_assemble_integer (rtx x, unsigned int size, int aligned_p)
{
  if (size == UNITS_PER_WORD && aligned_p
      && ((GET_CODE (x) == SYMBOL_REF && SYMBOL_REF_FUNCTION_P (x))
	  || GET_CODE (x) == LABEL_REF))
    {
      fputs ("\t.word\t%st(", asm_out_file);
      output_addr_const (asm_out_file, x);
      fputs (")\n", asm_out_file);
      return true;
    }
  return default_assemble_integer (x, size, aligned_p);
}

/* Set up the stack and frame pointer (if desired) for the function.  */

static void
arc_output_function_prologue (FILE *file, HOST_WIDE_INT size)
{
  const char *sp_str = reg_names[STACK_POINTER_REGNUM];
  const char *fp_str = reg_names[FRAME_POINTER_REGNUM];
  unsigned int gmask = current_frame_info.gmask;
  enum arc_function_type fn_type = arc_compute_function_type (current_function_decl);

  /* If this is an interrupt handler, set up our stack frame.
     ??? Optimize later.  */
  if (ARC_INTERRUPT_P (fn_type))
    {
      fprintf (file, "\t%s interrupt handler\n",
	       ASM_COMMENT_START);
      fprintf (file, "\tsub %s,%s,16\n", sp_str, sp_str);
    }

  /* This is only for the human reader.  */
  fprintf (file, "\t%s BEGIN PROLOGUE %s vars= %d, regs= %d, args= %d, extra= %d\n",
	   ASM_COMMENT_START, ASM_COMMENT_START,
	   current_frame_info.var_size,
	   current_frame_info.reg_size / 4,
	   current_frame_info.args_size,
	   current_frame_info.extra_size);

  size = ARC_STACK_ALIGN (size);
  size = (! current_frame_info.initialized
	   ? arc_compute_frame_size (size)
	   : current_frame_info.total_size);

  /* These cases shouldn't happen.  Catch them now.  */
  gcc_assert (size || !gmask);

  /* Allocate space for register arguments if this is a variadic function.  */
  if (current_frame_info.pretend_size != 0)
    fprintf (file, "\tsub %s,%s,%d\n",
	     sp_str, sp_str, current_frame_info.pretend_size);

  /* The home-grown ABI says link register is saved first.  */
  if (MUST_SAVE_RETURN_ADDR)
    fprintf (file, "\tst %s,[%s,%d]\n",
	     reg_names[RETURN_ADDR_REGNUM], sp_str, UNITS_PER_WORD);

  /* Set up the previous frame pointer next (if we need to).  */
  if (frame_pointer_needed)
    {
      fprintf (file, "\tst %s,[%s]\n", fp_str, sp_str);
      fprintf (file, "\tmov %s,%s\n", fp_str, sp_str);
    }

  /* ??? We don't handle the case where the saved regs are more than 252
     bytes away from sp.  This can be handled by decrementing sp once, saving
     the regs, and then decrementing it again.  The epilogue doesn't have this
     problem as the `ld' insn takes reg+limm values (though it would be more
     efficient to avoid reg+limm).  */

  /* Allocate the stack frame.  */
  if (size - current_frame_info.pretend_size > 0)
    fprintf (file, "\tsub %s,%s," HOST_WIDE_INT_PRINT_DEC "\n",
	     sp_str, sp_str, size - current_frame_info.pretend_size);

  /* Save any needed call-saved regs (and call-used if this is an
     interrupt handler).  */
  arc_save_restore (file, sp_str, current_frame_info.reg_offset,
		    /* The zeroing of these two bits is unnecessary,
		       but leave this in for clarity.  */
		    gmask & ~(FRAME_POINTER_MASK | RETURN_ADDR_MASK),
		    "st");

  fprintf (file, "\t%s END PROLOGUE\n", ASM_COMMENT_START);
}

/* Do any necessary cleanup after a function to restore stack, frame,
   and regs.  */

static void
arc_output_function_epilogue (FILE *file, HOST_WIDE_INT size)
{
  rtx epilogue_delay = crtl->epilogue_delay_list;
  int noepilogue = FALSE;
  enum arc_function_type fn_type = arc_compute_function_type (current_function_decl);

  /* This is only for the human reader.  */
  fprintf (file, "\t%s EPILOGUE\n", ASM_COMMENT_START);

  size = ARC_STACK_ALIGN (size);
  size = (!current_frame_info.initialized
	   ? arc_compute_frame_size (size)
	   : current_frame_info.total_size);

  if (size == 0 && epilogue_delay == 0)
    {
      rtx insn = get_last_insn ();

      /* If the last insn was a BARRIER, we don't have to write any code
	 because a jump (aka return) was put there.  */
      if (GET_CODE (insn) == NOTE)
	insn = prev_nonnote_insn (insn);
      if (insn && GET_CODE (insn) == BARRIER)
	noepilogue = TRUE;
    }

  if (!noepilogue)
    {
      unsigned int pretend_size = current_frame_info.pretend_size;
      unsigned int frame_size = size - pretend_size;
      int restored, fp_restored_p;
      int can_trust_sp_p = !cfun->calls_alloca;
      const char *sp_str = reg_names[STACK_POINTER_REGNUM];
      const char *fp_str = reg_names[FRAME_POINTER_REGNUM];

      /* ??? There are lots of optimizations that can be done here.
	 EG: Use fp to restore regs if it's closer.
	 Maybe in time we'll do them all.  For now, always restore regs from
	 sp, but don't restore sp if we don't have to.  */

      if (!can_trust_sp_p)
	{
	  gcc_assert (frame_pointer_needed);
	  fprintf (file,"\tsub %s,%s,%d\t\t%s sp not trusted here\n",
		   sp_str, fp_str, frame_size, ASM_COMMENT_START);
	}

      /* Restore any saved registers.  */
      arc_save_restore (file, sp_str, current_frame_info.reg_offset,
			/* The zeroing of these two bits is unnecessary,
			   but leave this in for clarity.  */
			current_frame_info.gmask & ~(FRAME_POINTER_MASK | RETURN_ADDR_MASK),
			"ld");

      if (MUST_SAVE_RETURN_ADDR)
	fprintf (file, "\tld %s,[%s,%d]\n",
		 reg_names[RETURN_ADDR_REGNUM],
		 frame_pointer_needed ? fp_str : sp_str,
		 UNITS_PER_WORD + (frame_pointer_needed ? 0 : frame_size));

      /* Keep track of how much of the stack pointer we've restored.
	 It makes the following a lot more readable.  */
      restored = 0;
      fp_restored_p = 0;

      /* We try to emit the epilogue delay slot insn right after the load
	 of the return address register so that it can execute with the
	 stack intact.  Secondly, loads are delayed.  */
      /* ??? If stack intactness is important, always emit now.  */
      if (MUST_SAVE_RETURN_ADDR && epilogue_delay != NULL_RTX)
	{
	  final_scan_insn (XEXP (epilogue_delay, 0), file, 1, 1, NULL);
	  epilogue_delay = NULL_RTX;
	}

      if (frame_pointer_needed)
	{
	  /* Try to restore the frame pointer in the delay slot.  We can't,
	     however, if any of these is true.  */
	  if (epilogue_delay != NULL_RTX
	      || !SMALL_INT (frame_size)
	      || pretend_size
	      || ARC_INTERRUPT_P (fn_type))
	    {
	      /* Note that we restore fp and sp here!  */
	      fprintf (file, "\tld.a %s,[%s,%d]\n", fp_str, sp_str, frame_size);
	      restored += frame_size;
	      fp_restored_p = 1;
	    }
	}
      else if (!SMALL_INT (size /* frame_size + pretend_size */)
	       || ARC_INTERRUPT_P (fn_type))
	{
	  fprintf (file, "\tadd %s,%s,%d\n", sp_str, sp_str, frame_size);
	  restored += frame_size;
	}

      /* These must be done before the return insn because the delay slot
	 does the final stack restore.  */
      if (ARC_INTERRUPT_P (fn_type))
	{
	  if (epilogue_delay)
	    {
	      final_scan_insn (XEXP (epilogue_delay, 0), file, 1, 1, NULL);
	    }
	}

      /* Emit the return instruction.  */
      {
	static const int regs[4] = {
	  0, RETURN_ADDR_REGNUM, ILINK1_REGNUM, ILINK2_REGNUM
	};

	/* Update the flags, if returning from an interrupt handler. */
	if (ARC_INTERRUPT_P (fn_type))
	  fprintf (file, "\tj.d.f %s\n", reg_names[regs[fn_type]]);
	else
	  fprintf (file, "\tj.d %s\n", reg_names[regs[fn_type]]);
	}

      /* If the only register saved is the return address, we need a
	 nop, unless we have an instruction to put into it.  Otherwise
	 we don't since reloading multiple registers doesn't reference
	 the register being loaded.  */

      if (ARC_INTERRUPT_P (fn_type))
	fprintf (file, "\tadd %s,%s,16\n", sp_str, sp_str);
      else if (epilogue_delay != NULL_RTX)
	{
	  gcc_assert (!frame_pointer_needed || fp_restored_p);
	  gcc_assert (restored >= size);
	  final_scan_insn (XEXP (epilogue_delay, 0), file, 1, 1, NULL);
	}
      else if (frame_pointer_needed && !fp_restored_p)
	{
	  gcc_assert (SMALL_INT (frame_size));
	  /* Note that we restore fp and sp here!  */
	  fprintf (file, "\tld.a %s,[%s,%d]\n", fp_str, sp_str, frame_size);
	}
      else if (restored < size)
	{
	  gcc_assert (SMALL_INT (size - restored));
	  fprintf (file, "\tadd %s,%s," HOST_WIDE_INT_PRINT_DEC "\n",
		   sp_str, sp_str, size - restored);
	}
      else
	fprintf (file, "\tnop\n");
    }

  /* Reset state info for each function.  */
  current_frame_info = zero_frame_info;
  arc_compute_function_type (NULL_TREE);
}

/* Define the number of delay slots needed for the function epilogue.

   Interrupt handlers can't have any epilogue delay slots (it's always needed
   for something else, I think).  For normal functions, we have to worry about
   using call-saved regs as they'll be restored before the delay slot insn.
   Functions with non-empty frames already have enough choices for the epilogue
   delay slot so for now we only consider functions with empty frames.  */

int
arc_delay_slots_for_epilogue (void)
{
  if (arc_compute_function_type (current_function_decl) != ARC_FUNCTION_NORMAL)
    return 0;
  if (!current_frame_info.initialized)
    (void) arc_compute_frame_size (get_frame_size ());
  if (current_frame_info.total_size == 0)
    return 1;
  return 0;
}

/* Return true if TRIAL is a valid insn for the epilogue delay slot.
   Any single length instruction which doesn't reference the stack or frame
   pointer or any call-saved register is OK.  SLOT will always be 0.  */

int
arc_eligible_for_epilogue_delay (rtx trial, int slot)
{
  gcc_assert (!slot);

  if (get_attr_length (trial) == 1
      /* If registers where saved, presumably there's more than enough
	 possibilities for the delay slot.  The alternative is something
	 more complicated (of course, if we expanded the epilogue as rtl
	 this problem would go away).  */
      /* ??? Note that this will always be true since only functions with
	 empty frames have epilogue delay slots.  See
	 arc_delay_slots_for_epilogue.  */
      && current_frame_info.gmask == 0
      && ! reg_mentioned_p (stack_pointer_rtx, PATTERN (trial))
      && ! reg_mentioned_p (frame_pointer_rtx, PATTERN (trial)))
    return 1;
  return 0;
}

/* Return true if OP is a shift operator.  */

int
shift_operator (rtx op, enum machine_mode mode ATTRIBUTE_UNUSED)
{
  switch (GET_CODE (op))
    {
    case ASHIFTRT:
    case LSHIFTRT:
    case ASHIFT:
      return 1;
    default:
      return 0;
    }
}

/* Output the assembler code for doing a shift.
   We go to a bit of trouble to generate efficient code as the ARC only has
   single bit shifts.  This is taken from the h8300 port.  We only have one
   mode of shifting and can't access individual bytes like the h8300 can, so
   this is greatly simplified (at the expense of not generating hyper-
   efficient code).

   This function is not used if the variable shift insns are present.  */

/* ??? We assume the output operand is the same as operand 1.
   This can be optimized (deleted) in the case of 1 bit shifts.  */
/* ??? We use the loop register here.  We don't use it elsewhere (yet) and
   using it here will give us a chance to play with it.  */

const char *
output_shift (rtx *operands)
{
  rtx shift = operands[3];
  enum machine_mode mode = GET_MODE (shift);
  enum rtx_code code = GET_CODE (shift);
  const char *shift_one;

  gcc_assert (mode == SImode);

  switch (code)
    {
    case ASHIFT:   shift_one = "asl %0,%0"; break;
    case ASHIFTRT: shift_one = "asr %0,%0"; break;
    case LSHIFTRT: shift_one = "lsr %0,%0"; break;
    default:       gcc_unreachable ();
    }

  if (GET_CODE (operands[2]) != CONST_INT)
    {
      if (optimize)
	{
	  output_asm_insn ("sub.f 0,%2,0", operands);
      	  output_asm_insn ("mov lp_count,%2", operands);
	  output_asm_insn ("bz 2f", operands);
	}
      else
	output_asm_insn ("mov %4,%2", operands);
      goto shiftloop;
    }
  else
    {
      int n;

      /* If the count is negative, make it 0.  */
      n = INTVAL (operands[2]);
      if (n < 0)
	n = 0;
      /* If the count is too big, truncate it.
         ANSI says shifts of GET_MODE_BITSIZE are undefined - we choose to
	 do the intuitive thing.  */
      else if (n > GET_MODE_BITSIZE (mode))
	n = GET_MODE_BITSIZE (mode);

      /* First see if we can do them inline.  */
      if (n <= 8)
	{
	  while (--n >= 0)
	    output_asm_insn (shift_one, operands);
	}
      /* See if we can use a rotate/and.  */
      else if (n == BITS_PER_WORD - 1)
	{
	  switch (code)
	    {
	    case ASHIFT :
	      output_asm_insn ("and %0,%0,1\n\tror %0,%0", operands);
	      break;
	    case ASHIFTRT :
	      /* The ARC doesn't have a rol insn.  Use something else.  */
	      output_asm_insn ("asl.f 0,%0\n\tsbc %0,0,0", operands);
	      break;
	    case LSHIFTRT :
	      /* The ARC doesn't have a rol insn.  Use something else.  */
	      output_asm_insn ("asl.f 0,%0\n\tadc %0,0,0", operands);
	      break;
	    default:
	      break;
	    }
	}
      /* Must loop.  */
      else
	{
	  char buf[100];

	  if (optimize)
	    output_asm_insn ("mov lp_count,%c2", operands);
	  else
	    output_asm_insn ("mov %4,%c2", operands);
	shiftloop:
	  if (optimize)
	    {
	      if (flag_pic)
		sprintf (buf, "lr %%4,[status]\n\tadd %%4,%%4,6\t%s single insn loop start",
			 ASM_COMMENT_START);
	      else
		sprintf (buf, "mov %%4,%%%%st(1f)\t%s (single insn loop start) >> 2",
			 ASM_COMMENT_START);
	      output_asm_insn (buf, operands);
	      output_asm_insn ("sr %4,[lp_start]", operands);
	      output_asm_insn ("add %4,%4,1", operands);
	      output_asm_insn ("sr %4,[lp_end]", operands);
	      output_asm_insn ("nop\n\tnop", operands);
	      if (flag_pic)
		fprintf (asm_out_file, "\t%s single insn loop\n",
			 ASM_COMMENT_START);
	      else
		fprintf (asm_out_file, "1:\t%s single insn loop\n",
			 ASM_COMMENT_START);
	      output_asm_insn (shift_one, operands);
	      fprintf (asm_out_file, "2:\t%s end single insn loop\n",
		       ASM_COMMENT_START);
	    }
	  else 
	    {
	      fprintf (asm_out_file, "1:\t%s begin shift loop\n",
		       ASM_COMMENT_START);
	      output_asm_insn ("sub.f %4,%4,1", operands);
	      output_asm_insn ("nop", operands);
	      output_asm_insn ("bn.nd 2f", operands);
	      output_asm_insn (shift_one, operands);
	      output_asm_insn ("b.nd 1b", operands);
	      fprintf (asm_out_file, "2:\t%s end shift loop\n",
		       ASM_COMMENT_START);
	    }
	}
    }

  return "";
}

/* Nested function support.  */

/* Emit RTL insns to initialize the variable parts of a trampoline.
   FNADDR is an RTX for the address of the function's pure code.
   CXT is an RTX for the static chain value for the function.  */

void
arc_initialize_trampoline (rtx tramp ATTRIBUTE_UNUSED,
                           rtx fnaddr ATTRIBUTE_UNUSED,
                           rtx cxt ATTRIBUTE_UNUSED)
{
}

/* Set the cpu type and print out other fancy things,
   at the top of the file.  */

static void
arc_file_start (void)
{
  default_file_start ();
  fprintf (asm_out_file, "\t.cpu %s\n", arc_cpu_string);
}

/* Print operand X (an rtx) in assembler syntax to file FILE.
   CODE is a letter or dot (`z' in `%z0') or 0 if no letter was specified.
   For `%' followed by punctuation, CODE is the punctuation and X is null.  */

void
arc_print_operand (FILE *file, rtx x, int code)
{
  switch (code)
    {
    case '#' :
      /* Conditional branches.  For now these are equivalent.  */
    case '*' :
      /* Unconditional branches.  Output the appropriate delay slot suffix.  */
      if (!final_sequence || XVECLEN (final_sequence, 0) == 1)
	{
	  /* There's nothing in the delay slot.  */
	  fputs (".nd", file);
	}
      else
	{
	  rtx jump = XVECEXP (final_sequence, 0, 0);
	  rtx delay = XVECEXP (final_sequence, 0, 1);
	  if (INSN_ANNULLED_BRANCH_P (jump))
	    fputs (INSN_FROM_TARGET_P (delay) ? ".jd" : ".nd", file);
	  else
	    fputs (".d", file);
	}
      return;
    case '?' : /* with leading "." */
    case '!' : /* without leading "." */
      /* This insn can be conditionally executed.  See if the ccfsm machinery
	 says it should be conditionalized.  */
      if (arc_ccfsm_state == 3 || arc_ccfsm_state == 4)
	{
	  /* Is this insn in a delay slot?  */
	  if (final_sequence && XVECLEN (final_sequence, 0) == 2)
	    {
	      rtx insn = XVECEXP (final_sequence, 0, 1);

	      /* If the insn is annulled and is from the target path, we need
		 to inverse the condition test.  */
	      if (INSN_ANNULLED_BRANCH_P (insn))
		{
		  if (INSN_FROM_TARGET_P (insn))
		    fprintf (file, "%s%s",
			     code == '?' ? "." : "",
			     arc_condition_codes[ARC_INVERSE_CONDITION_CODE (arc_ccfsm_current_cc)]);
		  else
		    fprintf (file, "%s%s",
			     code == '?' ? "." : "",
			     arc_condition_codes[arc_ccfsm_current_cc]);
		}
	      else
	        {
		  /* This insn is executed for either path, so don't
		     conditionalize it at all.  */
		  ; /* nothing to do */
		}
	    }
	  else
	    {
	      /* This insn isn't in a delay slot.  */
	      fprintf (file, "%s%s",
		       code == '?' ? "." : "",
		       arc_condition_codes[arc_ccfsm_current_cc]);
	    }
	}
      return;
    case '~' :
      /* Output a nop if we're between a set of the condition codes,
	 and a conditional branch.  */
      if (last_insn_set_cc_p)
	fputs ("nop\n\t", file);
      return;
    case 'd' :
      fputs (arc_condition_codes[get_arc_condition_code (x)], file);
      return;
    case 'D' :
      fputs (arc_condition_codes[ARC_INVERSE_CONDITION_CODE
				 (get_arc_condition_code (x))],
	     file);
      return;
    case 'R' :
      /* Write second word of DImode or DFmode reference,
	 register or memory.  */
      if (GET_CODE (x) == REG)
	fputs (reg_names[REGNO (x)+1], file);
      else if (GET_CODE (x) == MEM)
	{
	  fputc ('[', file);
	  /* Handle possible auto-increment.  Since it is pre-increment and
	     we have already done it, we can just use an offset of four.  */
	  /* ??? This is taken from rs6000.c I think.  I don't think it is
	     currently necessary, but keep it around.  */
	  if (GET_CODE (XEXP (x, 0)) == PRE_INC
	      || GET_CODE (XEXP (x, 0)) == PRE_DEC)
	    output_address (plus_constant (XEXP (XEXP (x, 0), 0), 4));
	  else
	    output_address (plus_constant (XEXP (x, 0), 4));
	  fputc (']', file);
	}
      else
	output_operand_lossage ("invalid operand to %%R code");
      return;
    case 'S' :
      if ((GET_CODE (x) == SYMBOL_REF && SYMBOL_REF_FUNCTION_P (x))
	  || GET_CODE (x) == LABEL_REF)
	{
	  fprintf (file, "%%st(");
	  output_addr_const (file, x);
	  fprintf (file, ")");
	  return;
	}
      break;
    case 'H' :
    case 'L' :
      if (GET_CODE (x) == REG)
	{
	  /* L = least significant word, H = most significant word */
	  if ((TARGET_BIG_ENDIAN != 0) ^ (code == 'L'))
	    fputs (reg_names[REGNO (x)], file);
	  else
	    fputs (reg_names[REGNO (x)+1], file);
	}
      else if (GET_CODE (x) == CONST_INT
	       || GET_CODE (x) == CONST_DOUBLE)
	{
	  rtx first, second;

	  split_double (x, &first, &second);
	  fprintf (file, "0x%08lx",
		   (long)(code == 'L' ? INTVAL (first) : INTVAL (second)));
	}
      else
	output_operand_lossage ("invalid operand to %%H/%%L code");
      return;
    case 'A' :
      {
	char str[30];

	gcc_assert (GET_CODE (x) == CONST_DOUBLE
		    && GET_MODE_CLASS (GET_MODE (x)) == MODE_FLOAT);

	real_to_decimal (str, CONST_DOUBLE_REAL_VALUE (x), sizeof (str), 0, 1);
	fprintf (file, "%s", str);
	return;
      }
    case 'U' :
      /* Output a load/store with update indicator if appropriate.  */
      if (GET_CODE (x) == MEM)
	{
	  if (GET_CODE (XEXP (x, 0)) == PRE_INC
	      || GET_CODE (XEXP (x, 0)) == PRE_DEC)
	    fputs (".a", file);
	}
      else
	output_operand_lossage ("invalid operand to %%U code");
      return;
    case 'V' :
      /* Output cache bypass indicator for a load/store insn.  Volatile memory
	 refs are defined to use the cache bypass mechanism.  */
      if (GET_CODE (x) == MEM)
	{
	  if (MEM_VOLATILE_P (x))
	    fputs (".di", file);
	}
      else
	output_operand_lossage ("invalid operand to %%V code");
      return;
    case 0 :
      /* Do nothing special.  */
      break;
    default :
      /* Unknown flag.  */
      output_operand_lossage ("invalid operand output code");
    }

  switch (GET_CODE (x))
    {
    case REG :
      fputs (reg_names[REGNO (x)], file);
      break;
    case MEM :
      fputc ('[', file);
      if (GET_CODE (XEXP (x, 0)) == PRE_INC)
	output_address (plus_constant (XEXP (XEXP (x, 0), 0),
				       GET_MODE_SIZE (GET_MODE (x))));
      else if (GET_CODE (XEXP (x, 0)) == PRE_DEC)
	output_address (plus_constant (XEXP (XEXP (x, 0), 0),
				       - GET_MODE_SIZE (GET_MODE (x))));
      else
	output_address (XEXP (x, 0));
      fputc (']', file);
      break;
    case CONST_DOUBLE :
      /* We handle SFmode constants here as output_addr_const doesn't.  */
      if (GET_MODE (x) == SFmode)
	{
	  REAL_VALUE_TYPE d;
	  long l;

	  REAL_VALUE_FROM_CONST_DOUBLE (d, x);
	  REAL_VALUE_TO_TARGET_SINGLE (d, l);
	  fprintf (file, "0x%08lx", l);
	  break;
	}
      /* Fall through.  Let output_addr_const deal with it.  */
    default :
      output_addr_const (file, x);
      break;
    }
}

/* Print a memory address as an operand to reference that memory location.  */

void
arc_print_operand_address (FILE *file, rtx addr)
{
  register rtx base, index = 0;
  int offset = 0;

  switch (GET_CODE (addr))
    {
    case REG :
      fputs (reg_names[REGNO (addr)], file);
      break;
    case SYMBOL_REF :
      if (/*???*/ 0 && SYMBOL_REF_FUNCTION_P (addr))
	{
	  fprintf (file, "%%st(");
	  output_addr_const (file, addr);
	  fprintf (file, ")");
	}
      else
	output_addr_const (file, addr);
      break;
    case PLUS :
      if (GET_CODE (XEXP (addr, 0)) == CONST_INT)
	offset = INTVAL (XEXP (addr, 0)), base = XEXP (addr, 1);
      else if (GET_CODE (XEXP (addr, 1)) == CONST_INT)
	offset = INTVAL (XEXP (addr, 1)), base = XEXP (addr, 0);
      else
	base = XEXP (addr, 0), index = XEXP (addr, 1);
      gcc_assert (GET_CODE (base) == REG);
      fputs (reg_names[REGNO (base)], file);
      if (index == 0)
	{
	  if (offset != 0)
	    fprintf (file, ",%d", offset);
	}
      else
	{
	  switch (GET_CODE (index))
	    {
	    case REG:
	      fprintf (file, ",%s", reg_names[REGNO (index)]);
	      break;
	    case SYMBOL_REF:
	      fputc (',', file), output_addr_const (file, index);
	      break;
	    default:
	      gcc_unreachable ();
	    }
	}
      break;
    case PRE_INC :
    case PRE_DEC :
      /* We shouldn't get here as we've lost the mode of the memory object
	 (which says how much to inc/dec by.  */
      gcc_unreachable ();
      break;
    default :
      output_addr_const (file, addr);
      break;
    }
}

/* Update compare/branch separation marker.  */

static void
record_cc_ref (rtx insn)
{
  last_insn_set_cc_p = current_insn_set_cc_p;

  switch (get_attr_cond (insn))
    {
    case COND_SET :
    case COND_SET_ZN :
    case COND_SET_ZNC :
      if (get_attr_length (insn) == 1)
	current_insn_set_cc_p = 1;
      else
	current_insn_set_cc_p = 0;
      break;
    default :
      current_insn_set_cc_p = 0;
      break;
    }
}

/* Conditional execution support.

   This is based on the ARM port but for now is much simpler.

   A finite state machine takes care of noticing whether or not instructions
   can be conditionally executed, and thus decrease execution time and code
   size by deleting branch instructions.  The fsm is controlled by
   final_prescan_insn, and controls the actions of PRINT_OPERAND.  The patterns
   in the .md file for the branch insns also have a hand in this.  */

/* The state of the fsm controlling condition codes are:
   0: normal, do nothing special
   1: don't output this insn
   2: don't output this insn
   3: make insns conditional
   4: make insns conditional

   State transitions (state->state by whom, under what condition):
   0 -> 1 final_prescan_insn, if insn is conditional branch
   0 -> 2 final_prescan_insn, if the `target' is an unconditional branch
   1 -> 3 branch patterns, after having not output the conditional branch
   2 -> 4 branch patterns, after having not output the conditional branch
   3 -> 0 (*targetm.asm_out.internal_label), if the `target' label is reached
          (the target label has CODE_LABEL_NUMBER equal to
	  arc_ccfsm_target_label).
   4 -> 0 final_prescan_insn, if `target' unconditional branch is reached

   If the jump clobbers the conditions then we use states 2 and 4.

   A similar thing can be done with conditional return insns.

   We also handle separating branches from sets of the condition code.
   This is done here because knowledge of the ccfsm state is required,
   we may not be outputting the branch.  */

void
arc_final_prescan_insn (rtx insn,
                        rtx *opvec ATTRIBUTE_UNUSED,
                        int noperands ATTRIBUTE_UNUSED)
{
  /* BODY will hold the body of INSN.  */
  register rtx body = PATTERN (insn);

  /* This will be 1 if trying to repeat the trick (i.e.: do the `else' part of
     an if/then/else), and things need to be reversed.  */
  int reverse = 0;

  /* If we start with a return insn, we only succeed if we find another one.  */
  int seeking_return = 0;
  
  /* START_INSN will hold the insn from where we start looking.  This is the
     first insn after the following code_label if REVERSE is true.  */
  rtx start_insn = insn;

  /* Update compare/branch separation marker.  */
  record_cc_ref (insn);

  /* Allow -mdebug-ccfsm to turn this off so we can see how well it does.
     We can't do this in macro FINAL_PRESCAN_INSN because its called from
     final_scan_insn which has `optimize' as a local.  */
  if (optimize < 2 || TARGET_NO_COND_EXEC)
    return;

  /* If in state 4, check if the target branch is reached, in order to
     change back to state 0.  */
  if (arc_ccfsm_state == 4)
    {
      if (insn == arc_ccfsm_target_insn)
	{
	  arc_ccfsm_target_insn = NULL;
	  arc_ccfsm_state = 0;
	}
      return;
    }

  /* If in state 3, it is possible to repeat the trick, if this insn is an
     unconditional branch to a label, and immediately following this branch
     is the previous target label which is only used once, and the label this
     branch jumps to is not too far off.  Or in other words "we've done the
     `then' part, see if we can do the `else' part."  */
  if (arc_ccfsm_state == 3)
    {
      if (simplejump_p (insn))
	{
	  start_insn = next_nonnote_insn (start_insn);
	  if (GET_CODE (start_insn) == BARRIER)
	    {
	      /* ??? Isn't this always a barrier?  */
	      start_insn = next_nonnote_insn (start_insn);
	    }
	  if (GET_CODE (start_insn) == CODE_LABEL
	      && CODE_LABEL_NUMBER (start_insn) == arc_ccfsm_target_label
	      && LABEL_NUSES (start_insn) == 1)
	    reverse = TRUE;
	  else
	    return;
	}
      else if (GET_CODE (body) == RETURN)
        {
	  start_insn = next_nonnote_insn (start_insn);
	  if (GET_CODE (start_insn) == BARRIER)
	    start_insn = next_nonnote_insn (start_insn);
	  if (GET_CODE (start_insn) == CODE_LABEL
	      && CODE_LABEL_NUMBER (start_insn) == arc_ccfsm_target_label
	      && LABEL_NUSES (start_insn) == 1)
	    {
	      reverse = TRUE;
	      seeking_return = 1;
	    }
	  else
	    return;
        }
      else
	return;
    }

  if (GET_CODE (insn) != JUMP_INSN)
    return;

  /* This jump might be paralleled with a clobber of the condition codes,
     the jump should always come first.  */
  if (GET_CODE (body) == PARALLEL && XVECLEN (body, 0) > 0)
    body = XVECEXP (body, 0, 0);

  if (reverse
      || (GET_CODE (body) == SET && GET_CODE (SET_DEST (body)) == PC
	  && GET_CODE (SET_SRC (body)) == IF_THEN_ELSE))
    {
      int insns_skipped = 0, fail = FALSE, succeed = FALSE;
      /* Flag which part of the IF_THEN_ELSE is the LABEL_REF.  */
      int then_not_else = TRUE;
      /* Nonzero if next insn must be the target label.  */
      int next_must_be_target_label_p;
      rtx this_insn = start_insn, label = 0;

      /* Register the insn jumped to.  */
      if (reverse)
        {
	  if (!seeking_return)
	    label = XEXP (SET_SRC (body), 0);
        }
      else if (GET_CODE (XEXP (SET_SRC (body), 1)) == LABEL_REF)
	label = XEXP (XEXP (SET_SRC (body), 1), 0);
      else if (GET_CODE (XEXP (SET_SRC (body), 2)) == LABEL_REF)
	{
	  label = XEXP (XEXP (SET_SRC (body), 2), 0);
	  then_not_else = FALSE;
	}
      else if (GET_CODE (XEXP (SET_SRC (body), 1)) == RETURN)
	seeking_return = 1;
      else if (GET_CODE (XEXP (SET_SRC (body), 2)) == RETURN)
        {
	  seeking_return = 1;
	  then_not_else = FALSE;
        }
      else
	gcc_unreachable ();

      /* See how many insns this branch skips, and what kind of insns.  If all
	 insns are okay, and the label or unconditional branch to the same
	 label is not too far away, succeed.  */
      for (insns_skipped = 0, next_must_be_target_label_p = FALSE;
	   !fail && !succeed && insns_skipped < MAX_INSNS_SKIPPED;
	   insns_skipped++)
	{
	  rtx scanbody;

	  this_insn = next_nonnote_insn (this_insn);
	  if (!this_insn)
	    break;

	  if (next_must_be_target_label_p)
	    {
	      if (GET_CODE (this_insn) == BARRIER)
		continue;
	      if (GET_CODE (this_insn) == CODE_LABEL
		  && this_insn == label)
		{
		  arc_ccfsm_state = 1;
		  succeed = TRUE;
		}
	      else
		fail = TRUE;
	      break;
	    }

	  scanbody = PATTERN (this_insn);

	  switch (GET_CODE (this_insn))
	    {
	    case CODE_LABEL:
	      /* Succeed if it is the target label, otherwise fail since
		 control falls in from somewhere else.  */
	      if (this_insn == label)
		{
		  arc_ccfsm_state = 1;
		  succeed = TRUE;
		}
	      else
		fail = TRUE;
	      break;

	    case BARRIER:
	      /* Succeed if the following insn is the target label.
		 Otherwise fail.  
		 If return insns are used then the last insn in a function 
		 will be a barrier.  */
	      next_must_be_target_label_p = TRUE;
	      break;

	    case CALL_INSN:
	      /* Can handle a call insn if there are no insns after it.
		 IE: The next "insn" is the target label.  We don't have to
		 worry about delay slots as such insns are SEQUENCE's inside
		 INSN's.  ??? It is possible to handle such insns though.  */
	      if (get_attr_cond (this_insn) == COND_CANUSE)
		next_must_be_target_label_p = TRUE;
	      else
		fail = TRUE;
	      break;

	    case JUMP_INSN:
      	      /* If this is an unconditional branch to the same label, succeed.
		 If it is to another label, do nothing.  If it is conditional,
		 fail.  */
	      /* ??? Probably, the test for the SET and the PC are unnecessary.  */

	      if (GET_CODE (scanbody) == SET
		  && GET_CODE (SET_DEST (scanbody)) == PC)
		{
		  if (GET_CODE (SET_SRC (scanbody)) == LABEL_REF
		      && XEXP (SET_SRC (scanbody), 0) == label && !reverse)
		    {
		      arc_ccfsm_state = 2;
		      succeed = TRUE;
		    }
		  else if (GET_CODE (SET_SRC (scanbody)) == IF_THEN_ELSE)
		    fail = TRUE;
		}
	      else if (GET_CODE (scanbody) == RETURN
		       && seeking_return)
	        {
		  arc_ccfsm_state = 2;
		  succeed = TRUE;
	        }
	      else if (GET_CODE (scanbody) == PARALLEL)
	        {
		  if (get_attr_cond (this_insn) != COND_CANUSE)
		    fail = TRUE;
		}
	      break;

	    case INSN:
	      /* We can only do this with insns that can use the condition
		 codes (and don't set them).  */
	      if (GET_CODE (scanbody) == SET
		  || GET_CODE (scanbody) == PARALLEL)
		{
		  if (get_attr_cond (this_insn) != COND_CANUSE)
		    fail = TRUE;
		}
	      /* We can't handle other insns like sequences.  */
	      else
		fail = TRUE;
	      break;

	    default:
	      break;
	    }
	}

      if (succeed)
	{
	  if ((!seeking_return) && (arc_ccfsm_state == 1 || reverse))
	    arc_ccfsm_target_label = CODE_LABEL_NUMBER (label);
	  else
	    {
	      gcc_assert (seeking_return || arc_ccfsm_state == 2);
	      while (this_insn && GET_CODE (PATTERN (this_insn)) == USE)
	        {
		  this_insn = next_nonnote_insn (this_insn);
		  gcc_assert (!this_insn
			      || (GET_CODE (this_insn) != BARRIER
				  && GET_CODE (this_insn) != CODE_LABEL));
	        }
	      if (!this_insn)
	        {
		  /* Oh dear! we ran off the end, give up.  */
		  extract_insn_cached (insn);
		  arc_ccfsm_state = 0;
		  arc_ccfsm_target_insn = NULL;
		  return;
	        }
	      arc_ccfsm_target_insn = this_insn;
	    }

	  /* If REVERSE is true, ARM_CURRENT_CC needs to be inverted from
	     what it was.  */
	  if (!reverse)
	    arc_ccfsm_current_cc = get_arc_condition_code (XEXP (SET_SRC (body),
								 0));

	  if (reverse || then_not_else)
	    arc_ccfsm_current_cc = ARC_INVERSE_CONDITION_CODE (arc_ccfsm_current_cc);
	}

      /* Restore recog_data.  Getting the attributes of other insns can
	 destroy this array, but final.c assumes that it remains intact
	 across this call.  */
      extract_insn_cached (insn);
    }
}

/* Record that we are currently outputting label NUM with prefix PREFIX.
   It it's the label we're looking for, reset the ccfsm machinery.

   Called from (*targetm.asm_out.internal_label).  */

void
arc_ccfsm_at_label (const char *prefix, int num)
{
  if (arc_ccfsm_state == 3 && arc_ccfsm_target_label == num
      && !strcmp (prefix, "L"))
    {
      arc_ccfsm_state = 0;
      arc_ccfsm_target_insn = NULL_RTX;
    }
}

/* See if the current insn, which is a conditional branch, is to be
   deleted.  */

int
arc_ccfsm_branch_deleted_p (void)
{
  if (arc_ccfsm_state == 1 || arc_ccfsm_state == 2)
    return 1;
  return 0;
}

/* Record a branch isn't output because subsequent insns can be
   conditionalized.  */

void
arc_ccfsm_record_branch_deleted (void)
{
  /* Indicate we're conditionalizing insns now.  */
  arc_ccfsm_state += 2;

  /* If the next insn is a subroutine call, we still need a nop between the
     cc setter and user.  We need to undo the effect of calling record_cc_ref
     for the just deleted branch.  */
  current_insn_set_cc_p = last_insn_set_cc_p;
}

static void
arc_va_start (tree valist, rtx nextarg)
{
  /* See arc_setup_incoming_varargs for reasons for this oddity.  */
  if (crtl->args.info < 8
      && (crtl->args.info & 1))
    nextarg = plus_constant (nextarg, UNITS_PER_WORD);

  std_expand_builtin_va_start (valist, nextarg);
}

/* This is how to output a definition of an internal numbered label where
   PREFIX is the class of label and NUM is the number within the class.  */

static void
arc_internal_label (FILE *stream, const char *prefix, unsigned long labelno)
{
  arc_ccfsm_at_label (prefix, labelno);
  default_internal_label (stream, prefix, labelno);
}

/* Worker function for TARGET_ASM_EXTERNAL_LIBCALL.  */

static void
arc_external_libcall (rtx fun ATTRIBUTE_UNUSED)
{
#if 0
/* On the ARC we want to have libgcc's for multiple cpus in one binary.
   We can't use `assemble_name' here as that will call ASM_OUTPUT_LABELREF
   and we'll get another suffix added on if -mmangle-cpu.  */
  if (TARGET_MANGLE_CPU_LIBGCC)
    {
      fprintf (FILE, "\t.rename\t_%s, _%s%s\n",
	       XSTR (SYMREF, 0), XSTR (SYMREF, 0),
	       arc_mangle_suffix);
    }
#endif
}

/* Worker function for TARGET_RETURN_IN_MEMORY.  */

static bool
arc_return_in_memory (const_tree type, const_tree fntype ATTRIBUTE_UNUSED)
{
  if (AGGREGATE_TYPE_P (type))
    return true;
  else
    {
      HOST_WIDE_INT size = int_size_in_bytes (type);
      return (size == -1 || size > 8);
    }
}

/* For ARC, All aggregates and arguments greater than 8 bytes are
   passed by reference.  */

static bool
arc_pass_by_reference (CUMULATIVE_ARGS *ca ATTRIBUTE_UNUSED,
		       enum machine_mode mode, const_tree type,
		       bool named ATTRIBUTE_UNUSED)
{
  unsigned HOST_WIDE_INT size;

  if (type)
    {
      if (AGGREGATE_TYPE_P (type))
	return true;
      size = int_size_in_bytes (type);
    }
  else
    size = GET_MODE_SIZE (mode);

  return size > 8;
}

<<<<<<< HEAD
=======
/* Round SIZE up to a word boundary.  */
#define ROUND_ADVANCE(SIZE) \
(((SIZE) + UNITS_PER_WORD - 1) / UNITS_PER_WORD)

/* Round arg MODE/TYPE up to the next word boundary.  */
#define ROUND_ADVANCE_ARG(MODE, TYPE) \
((MODE) == BLKmode				\
 ? ROUND_ADVANCE (int_size_in_bytes (TYPE))	\
 : ROUND_ADVANCE (GET_MODE_SIZE (MODE)))

/* Round CUM up to the necessary point for argument MODE/TYPE.  */
#define ROUND_ADVANCE_CUM(CUM, MODE, TYPE) \
((((MODE) == BLKmode ? TYPE_ALIGN (TYPE) : GET_MODE_BITSIZE (MODE)) \
  > BITS_PER_WORD)	\
 ? (((CUM) + 1) & ~1)	\
 : (CUM))

/* Return boolean indicating arg of type TYPE and mode MODE will be passed in
   a reg.  This includes arguments that have to be passed by reference as the
   pointer to them is passed in a reg if one is available (and that is what
   we're given).  */
#define PASS_IN_REG_P(CUM, MODE, TYPE) \
((CUM) < MAX_ARC_PARM_REGS						\
 && ((ROUND_ADVANCE_CUM ((CUM), (MODE), (TYPE))				\
      + ROUND_ADVANCE_ARG ((MODE), (TYPE))				\
      <= MAX_ARC_PARM_REGS)))

/* Determine where to put an argument to a function.
   Value is zero to push the argument on the stack,
   or a hard register in which to store the argument.

   MODE is the argument's machine mode.
   TYPE is the data type of the argument (as a tree).
    This is null for libcalls where that information may
    not be available.
   CUM is a variable of type CUMULATIVE_ARGS which gives info about
    the preceding args and about the function being called.
   NAMED is nonzero if this argument is a named parameter
    (otherwise it is an extra parameter matching an ellipsis).  */
/* On the ARC the first MAX_ARC_PARM_REGS args are normally in registers
   and the rest are pushed.  */

static rtx
arc_function_arg (CUMULATIVE_ARGS *cum, enum machine_mode mode,
		  const_tree type, bool named ATTRIBUTE_UNUSED)
{
  return (PASS_IN_REG_P (*cum, mode, type)
	  ? gen_rtx_REG (mode, ROUND_ADVANCE_CUM (*cum, mode, type))
	  : NULL_RTX);
}

/* Worker function for TARGET_FUNCTION_ARG_ADVANCE.  */

static void
arc_function_arg_advance (CUMULATIVE_ARGS *cum, enum machine_mode mode,
			  const_tree type, bool named ATTRIBUTE_UNUSED)
{
  *cum = (ROUND_ADVANCE_CUM (*cum, mode, type)
	  + ROUND_ADVANCE_ARG (mode, type));
}

/* Worker function for TARGET_FUNCTION_ARG_BOUNDARY.  */

static unsigned int
arc_function_arg_boundary (enum machine_mode mode, const_tree type)
{
  return (type != NULL_TREE
	  ? TYPE_ALIGN (type)
	  : (GET_MODE_BITSIZE (mode) <= PARM_BOUNDARY
	     ? PARM_BOUNDARY
	     : 2 * PARM_BOUNDARY));
}

>>>>>>> b56a5220
/* Trampolines.  */
/* ??? This doesn't work yet because GCC will use as the address of a nested
   function the address of the trampoline.  We need to use that address
   right shifted by 2.  It looks like we'll need PSImode after all. :-( 

   ??? The above comment sounds like it's doable via
   TARGET_TRAMPOLINE_ADJUST_ADDRESS; no PSImode needed.

   On the ARC, the trampoline is quite simple as we have 32-bit immediate
   constants.

	mov r24,STATIC
	j.nd FUNCTION
*/

static void
arc_trampoline_init (rtx m_tramp, tree fndecl, rtx chain_value)
{
  rtx fnaddr = XEXP (DECL_RTL (fndecl), 0);
  rtx mem;

  mem = adjust_address (m_tramp, SImode, 0);
  emit_move_insn (mem, GEN_INT (0x631f7c00));

  mem = adjust_address (m_tramp, SImode, 4);
  emit_move_insn (mem, chain_value);

  mem = adjust_address (m_tramp, SImode, 8);
  emit_move_insn (mem, GEN_INT (0x381f0000));

  mem = adjust_address (m_tramp, SImode, 12);
  emit_move_insn (mem, fnaddr);

  emit_insn (gen_flush_icache (m_tramp));
<<<<<<< HEAD
}
=======
}

/* Worker function for TARGET_CONDITIONAL_REGISTER_USAGE.  */

static void
arc_conditional_register_usage (void)
{
  if (PIC_OFFSET_TABLE_REGNUM != INVALID_REGNUM)
    {
      fixed_regs[PIC_OFFSET_TABLE_REGNUM] = 1;
      call_used_regs[PIC_OFFSET_TABLE_REGNUM] = 1;
    }
}
>>>>>>> b56a5220
<|MERGE_RESOLUTION|>--- conflicted
+++ resolved
@@ -1,10 +1,6 @@
 /* Subroutines used for code generation on the Argonaut ARC cpu.
    Copyright (C) 1994, 1995, 1997, 1998, 1999, 2000, 2001, 2002, 2003,
-<<<<<<< HEAD
-   2004, 2005, 2006, 2007, 2008, 2009 Free Software Foundation, Inc.
-=======
    2004, 2005, 2006, 2007, 2008, 2009, 2010 Free Software Foundation, Inc.
->>>>>>> b56a5220
 
 This file is part of GCC.
 
@@ -40,11 +36,7 @@
 #include "function.h"
 #include "expr.h"
 #include "recog.h"
-<<<<<<< HEAD
-#include "toplev.h"
-=======
 #include "diagnostic-core.h"
->>>>>>> b56a5220
 #include "df.h"
 #include "tm_p.h"
 #include "target.h"
@@ -101,9 +93,6 @@
 static bool arc_return_in_memory (const_tree, const_tree);
 static bool arc_pass_by_reference (CUMULATIVE_ARGS *, enum machine_mode,
 				   const_tree, bool);
-<<<<<<< HEAD
-static void arc_trampoline_init (rtx, tree, rtx);
-=======
 static rtx arc_function_arg (CUMULATIVE_ARGS *, enum machine_mode,
 			     const_tree, bool);
 static void arc_function_arg_advance (CUMULATIVE_ARGS *, enum machine_mode,
@@ -112,7 +101,6 @@
 static void arc_trampoline_init (rtx, tree, rtx);
 static void arc_option_override (void);
 static void arc_conditional_register_usage (void);
->>>>>>> b56a5220
 
  
@@ -185,12 +173,9 @@
 #undef TARGET_TRAMPOLINE_INIT
 #define TARGET_TRAMPOLINE_INIT arc_trampoline_init
 
-<<<<<<< HEAD
-=======
 #undef TARGET_CONDITIONAL_REGISTER_USAGE
 #define TARGET_CONDITIONAL_REGISTER_USAGE arc_conditional_register_usage
 
->>>>>>> b56a5220
 struct gcc_target targetm = TARGET_INITIALIZER;
  
@@ -2405,8 +2390,6 @@
   return size > 8;
 }
 
-<<<<<<< HEAD
-=======
 /* Round SIZE up to a word boundary.  */
 #define ROUND_ADVANCE(SIZE) \
 (((SIZE) + UNITS_PER_WORD - 1) / UNITS_PER_WORD)
@@ -2480,7 +2463,6 @@
 	     : 2 * PARM_BOUNDARY));
 }
 
->>>>>>> b56a5220
 /* Trampolines.  */
 /* ??? This doesn't work yet because GCC will use as the address of a nested
    function the address of the trampoline.  We need to use that address
@@ -2515,9 +2497,6 @@
   emit_move_insn (mem, fnaddr);
 
   emit_insn (gen_flush_icache (m_tramp));
-<<<<<<< HEAD
-}
-=======
 }
 
 /* Worker function for TARGET_CONDITIONAL_REGISTER_USAGE.  */
@@ -2531,4 +2510,3 @@
       call_used_regs[PIC_OFFSET_TABLE_REGNUM] = 1;
     }
 }
->>>>>>> b56a5220
