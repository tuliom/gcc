--- conflicted
+++ resolved
@@ -10296,7 +10296,6 @@
   return true;
 }
 
-<<<<<<< HEAD
 bool
 aarch64_move_by_pieces_p (unsigned HOST_WIDE_INT size, int align)
 {
@@ -10328,7 +10327,6 @@
 #undef TARGET_GEN_CCMP_NEXT
 #define TARGET_GEN_CCMP_NEXT aarch64_gen_ccmp_next
 
-=======
 /* Implement the TARGET_ASAN_SHADOW_OFFSET hook.  */
 
 static unsigned HOST_WIDE_INT
@@ -10337,7 +10335,6 @@
   return (HOST_WIDE_INT_1 << 36);
 }
 
->>>>>>> 2a29e601
 #undef TARGET_ADDRESS_COST
 #define TARGET_ADDRESS_COST aarch64_address_cost
 
