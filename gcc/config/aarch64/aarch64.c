/* Machine description for AArch64 architecture.
   Copyright (C) 2009-2014 Free Software Foundation, Inc.
   Contributed by ARM Ltd.

   This file is part of GCC.

   GCC is free software; you can redistribute it and/or modify it
   under the terms of the GNU General Public License as published by
   the Free Software Foundation; either version 3, or (at your option)
   any later version.

   GCC is distributed in the hope that it will be useful, but
   WITHOUT ANY WARRANTY; without even the implied warranty of
   MERCHANTABILITY or FITNESS FOR A PARTICULAR PURPOSE.  See the GNU
   General Public License for more details.

   You should have received a copy of the GNU General Public License
   along with GCC; see the file COPYING3.  If not see
   <http://www.gnu.org/licenses/>.  */

#include "config.h"
#include "system.h"
#include "coretypes.h"
#include "tm.h"
#include "insn-codes.h"
#include "rtl.h"
#include "insn-attr.h"
#include "tree.h"
#include "stringpool.h"
#include "stor-layout.h"
#include "calls.h"
#include "varasm.h"
#include "regs.h"
#include "df.h"
#include "hard-reg-set.h"
#include "output.h"
#include "expr.h"
#include "reload.h"
#include "toplev.h"
#include "target.h"
#include "target-def.h"
#include "targhooks.h"
#include "ggc.h"
#include "function.h"
#include "tm_p.h"
#include "recog.h"
#include "langhooks.h"
#include "diagnostic-core.h"
#include "pointer-set.h"
#include "hash-table.h"
#include "vec.h"
#include "basic-block.h"
#include "tree-ssa-alias.h"
#include "internal-fn.h"
#include "gimple-fold.h"
#include "tree-eh.h"
#include "gimple-expr.h"
#include "is-a.h"
#include "gimple.h"
#include "gimplify.h"
#include "optabs.h"
#include "dwarf2.h"
#include "cfgloop.h"
#include "tree-vectorizer.h"
#include "config/arm/aarch-cost-tables.h"
#include "dumpfile.h"
#include "builtins.h"

/* Defined for convenience.  */
#define POINTER_BYTES (POINTER_SIZE / BITS_PER_UNIT)

/* Classifies an address.

   ADDRESS_REG_IMM
       A simple base register plus immediate offset.

   ADDRESS_REG_WB
       A base register indexed by immediate offset with writeback.

   ADDRESS_REG_REG
       A base register indexed by (optionally scaled) register.

   ADDRESS_REG_UXTW
       A base register indexed by (optionally scaled) zero-extended register.

   ADDRESS_REG_SXTW
       A base register indexed by (optionally scaled) sign-extended register.

   ADDRESS_LO_SUM
       A LO_SUM rtx with a base register and "LO12" symbol relocation.

   ADDRESS_SYMBOLIC:
       A constant symbolic address, in pc-relative literal pool.  */

enum aarch64_address_type {
  ADDRESS_REG_IMM,
  ADDRESS_REG_WB,
  ADDRESS_REG_REG,
  ADDRESS_REG_UXTW,
  ADDRESS_REG_SXTW,
  ADDRESS_LO_SUM,
  ADDRESS_SYMBOLIC
};

struct aarch64_address_info {
  enum aarch64_address_type type;
  rtx base;
  rtx offset;
  int shift;
  enum aarch64_symbol_type symbol_type;
};

struct simd_immediate_info
{
  rtx value;
  int shift;
  int element_width;
  bool mvn;
  bool msl;
};

/* The current code model.  */
enum aarch64_code_model aarch64_cmodel;

#ifdef HAVE_AS_TLS
#undef TARGET_HAVE_TLS
#define TARGET_HAVE_TLS 1
#endif

static bool aarch64_lra_p (void);
static bool aarch64_composite_type_p (const_tree, enum machine_mode);
static bool aarch64_vfp_is_call_or_return_candidate (enum machine_mode,
						     const_tree,
						     enum machine_mode *, int *,
						     bool *);
static void aarch64_elf_asm_constructor (rtx, int) ATTRIBUTE_UNUSED;
static void aarch64_elf_asm_destructor (rtx, int) ATTRIBUTE_UNUSED;
static void aarch64_override_options_after_change (void);
static bool aarch64_vector_mode_supported_p (enum machine_mode);
static unsigned bit_count (unsigned HOST_WIDE_INT);
static bool aarch64_const_vec_all_same_int_p (rtx,
					      HOST_WIDE_INT, HOST_WIDE_INT);

static bool aarch64_vectorize_vec_perm_const_ok (enum machine_mode vmode,
						 const unsigned char *sel);
static int aarch64_address_cost (rtx, enum machine_mode, addr_space_t, bool);

/* The processor for which instructions should be scheduled.  */
enum aarch64_processor aarch64_tune = cortexa53;

/* The current tuning set.  */
const struct tune_params *aarch64_tune_params;

/* Mask to specify which instructions we are allowed to generate.  */
unsigned long aarch64_isa_flags = 0;

/* Mask to specify which instruction scheduling options should be used.  */
unsigned long aarch64_tune_flags = 0;

/* Tuning parameters.  */

#if HAVE_DESIGNATED_INITIALIZERS
#define NAMED_PARAM(NAME, VAL) .NAME = (VAL)
#else
#define NAMED_PARAM(NAME, VAL) (VAL)
#endif

#if HAVE_DESIGNATED_INITIALIZERS && GCC_VERSION >= 2007
__extension__
#endif

#if HAVE_DESIGNATED_INITIALIZERS && GCC_VERSION >= 2007
__extension__
#endif
static const struct cpu_addrcost_table generic_addrcost_table =
{
#if HAVE_DESIGNATED_INITIALIZERS
  .addr_scale_costs =
#endif
    {
      NAMED_PARAM (qi, 0),
      NAMED_PARAM (hi, 0),
      NAMED_PARAM (si, 0),
      NAMED_PARAM (ti, 0),
    },
  NAMED_PARAM (pre_modify, 0),
  NAMED_PARAM (post_modify, 0),
  NAMED_PARAM (register_offset, 0),
  NAMED_PARAM (register_extend, 0),
  NAMED_PARAM (imm_offset, 0)
};

#if HAVE_DESIGNATED_INITIALIZERS && GCC_VERSION >= 2007
__extension__
#endif
static const struct cpu_addrcost_table cortexa57_addrcost_table =
{
#if HAVE_DESIGNATED_INITIALIZERS
  .addr_scale_costs =
#endif
    {
      NAMED_PARAM (qi, 0),
      NAMED_PARAM (hi, 1),
      NAMED_PARAM (si, 0),
      NAMED_PARAM (ti, 1),
    },
  NAMED_PARAM (pre_modify, 0),
  NAMED_PARAM (post_modify, 0),
  NAMED_PARAM (register_offset, 0),
  NAMED_PARAM (register_extend, 0),
  NAMED_PARAM (imm_offset, 0),
};

#if HAVE_DESIGNATED_INITIALIZERS && GCC_VERSION >= 2007
__extension__
#endif
static const struct cpu_regmove_cost generic_regmove_cost =
{
  NAMED_PARAM (GP2GP, 1),
  NAMED_PARAM (GP2FP, 2),
  NAMED_PARAM (FP2GP, 2),
  /* We currently do not provide direct support for TFmode Q->Q move.
     Therefore we need to raise the cost above 2 in order to have
     reload handle the situation.  */
  NAMED_PARAM (FP2FP, 4)
};

/* Generic costs for vector insn classes.  */
#if HAVE_DESIGNATED_INITIALIZERS && GCC_VERSION >= 2007
__extension__
#endif
static const struct cpu_vector_cost generic_vector_cost =
{
  NAMED_PARAM (scalar_stmt_cost, 1),
  NAMED_PARAM (scalar_load_cost, 1),
  NAMED_PARAM (scalar_store_cost, 1),
  NAMED_PARAM (vec_stmt_cost, 1),
  NAMED_PARAM (vec_to_scalar_cost, 1),
  NAMED_PARAM (scalar_to_vec_cost, 1),
  NAMED_PARAM (vec_align_load_cost, 1),
  NAMED_PARAM (vec_unalign_load_cost, 1),
  NAMED_PARAM (vec_unalign_store_cost, 1),
  NAMED_PARAM (vec_store_cost, 1),
  NAMED_PARAM (cond_taken_branch_cost, 3),
  NAMED_PARAM (cond_not_taken_branch_cost, 1)
};

/* Generic costs for vector insn classes.  */
#if HAVE_DESIGNATED_INITIALIZERS && GCC_VERSION >= 2007
__extension__
#endif
static const struct cpu_vector_cost cortexa57_vector_cost =
{
  NAMED_PARAM (scalar_stmt_cost, 1),
  NAMED_PARAM (scalar_load_cost, 4),
  NAMED_PARAM (scalar_store_cost, 1),
  NAMED_PARAM (vec_stmt_cost, 3),
  NAMED_PARAM (vec_to_scalar_cost, 8),
  NAMED_PARAM (scalar_to_vec_cost, 8),
  NAMED_PARAM (vec_align_load_cost, 5),
  NAMED_PARAM (vec_unalign_load_cost, 5),
  NAMED_PARAM (vec_unalign_store_cost, 1),
  NAMED_PARAM (vec_store_cost, 1),
  NAMED_PARAM (cond_taken_branch_cost, 1),
  NAMED_PARAM (cond_not_taken_branch_cost, 1)
};

#if HAVE_DESIGNATED_INITIALIZERS && GCC_VERSION >= 2007
__extension__
#endif
static const struct tune_params generic_tunings =
{
  &cortexa57_extra_costs,
  &generic_addrcost_table,
  &generic_regmove_cost,
  &generic_vector_cost,
  NAMED_PARAM (memmov_cost, 4),
  NAMED_PARAM (issue_rate, 2)
};

static const struct tune_params cortexa53_tunings =
{
  &cortexa53_extra_costs,
  &generic_addrcost_table,
  &generic_regmove_cost,
  &generic_vector_cost,
  NAMED_PARAM (memmov_cost, 4),
  NAMED_PARAM (issue_rate, 2)
};

static const struct tune_params cortexa57_tunings =
{
  &cortexa57_extra_costs,
  &cortexa57_addrcost_table,
  &generic_regmove_cost,
  &cortexa57_vector_cost,
  NAMED_PARAM (memmov_cost, 4),
  NAMED_PARAM (issue_rate, 3)
};

/* A processor implementing AArch64.  */
struct processor
{
  const char *const name;
  enum aarch64_processor core;
  const char *arch;
  const unsigned long flags;
  const struct tune_params *const tune;
};

/* Processor cores implementing AArch64.  */
static const struct processor all_cores[] =
{
#define AARCH64_CORE(NAME, X, IDENT, ARCH, FLAGS, COSTS) \
  {NAME, IDENT, #ARCH, FLAGS | AARCH64_FL_FOR_ARCH##ARCH, &COSTS##_tunings},
#include "aarch64-cores.def"
#undef AARCH64_CORE
  {"generic", cortexa53, "8", AARCH64_FL_FPSIMD | AARCH64_FL_FOR_ARCH8, &generic_tunings},
  {NULL, aarch64_none, NULL, 0, NULL}
};

/* Architectures implementing AArch64.  */
static const struct processor all_architectures[] =
{
#define AARCH64_ARCH(NAME, CORE, ARCH, FLAGS) \
  {NAME, CORE, #ARCH, FLAGS, NULL},
#include "aarch64-arches.def"
#undef AARCH64_ARCH
  {NULL, aarch64_none, NULL, 0, NULL}
};

/* Target specification.  These are populated as commandline arguments
   are processed, or NULL if not specified.  */
static const struct processor *selected_arch;
static const struct processor *selected_cpu;
static const struct processor *selected_tune;

#define AARCH64_CPU_DEFAULT_FLAGS ((selected_cpu) ? selected_cpu->flags : 0)

/* An ISA extension in the co-processor and main instruction set space.  */
struct aarch64_option_extension
{
  const char *const name;
  const unsigned long flags_on;
  const unsigned long flags_off;
};

/* ISA extensions in AArch64.  */
static const struct aarch64_option_extension all_extensions[] =
{
#define AARCH64_OPT_EXTENSION(NAME, FLAGS_ON, FLAGS_OFF) \
  {NAME, FLAGS_ON, FLAGS_OFF},
#include "aarch64-option-extensions.def"
#undef AARCH64_OPT_EXTENSION
  {NULL, 0, 0}
};

/* Used to track the size of an address when generating a pre/post
   increment address.  */
static enum machine_mode aarch64_memory_reference_mode;

/* Used to force GTY into this file.  */
static GTY(()) int gty_dummy;

/* A table of valid AArch64 "bitmask immediate" values for
   logical instructions.  */

#define AARCH64_NUM_BITMASKS  5334
static unsigned HOST_WIDE_INT aarch64_bitmasks[AARCH64_NUM_BITMASKS];

typedef enum aarch64_cond_code
{
  AARCH64_EQ = 0, AARCH64_NE, AARCH64_CS, AARCH64_CC, AARCH64_MI, AARCH64_PL,
  AARCH64_VS, AARCH64_VC, AARCH64_HI, AARCH64_LS, AARCH64_GE, AARCH64_LT,
  AARCH64_GT, AARCH64_LE, AARCH64_AL, AARCH64_NV
}
aarch64_cc;

#define AARCH64_INVERSE_CONDITION_CODE(X) ((aarch64_cc) (((int) X) ^ 1))

/* The condition codes of the processor, and the inverse function.  */
static const char * const aarch64_condition_codes[] =
{
  "eq", "ne", "cs", "cc", "mi", "pl", "vs", "vc",
  "hi", "ls", "ge", "lt", "gt", "le", "al", "nv"
};

/* Provide a mapping from gcc register numbers to dwarf register numbers.  */
unsigned
aarch64_dbx_register_number (unsigned regno)
{
   if (GP_REGNUM_P (regno))
     return AARCH64_DWARF_R0 + regno - R0_REGNUM;
   else if (regno == SP_REGNUM)
     return AARCH64_DWARF_SP;
   else if (FP_REGNUM_P (regno))
     return AARCH64_DWARF_V0 + regno - V0_REGNUM;

   /* Return values >= DWARF_FRAME_REGISTERS indicate that there is no
      equivalent DWARF register.  */
   return DWARF_FRAME_REGISTERS;
}

/* Return TRUE if MODE is any of the large INT modes.  */
static bool
aarch64_vect_struct_mode_p (enum machine_mode mode)
{
  return mode == OImode || mode == CImode || mode == XImode;
}

/* Return TRUE if MODE is any of the vector modes.  */
static bool
aarch64_vector_mode_p (enum machine_mode mode)
{
  return aarch64_vector_mode_supported_p (mode)
	 || aarch64_vect_struct_mode_p (mode);
}

/* Implement target hook TARGET_ARRAY_MODE_SUPPORTED_P.  */
static bool
aarch64_array_mode_supported_p (enum machine_mode mode,
				unsigned HOST_WIDE_INT nelems)
{
  if (TARGET_SIMD
      && AARCH64_VALID_SIMD_QREG_MODE (mode)
      && (nelems >= 2 && nelems <= 4))
    return true;

  return false;
}

/* Implement HARD_REGNO_NREGS.  */

int
aarch64_hard_regno_nregs (unsigned regno, enum machine_mode mode)
{
  switch (aarch64_regno_regclass (regno))
    {
    case FP_REGS:
    case FP_LO_REGS:
      return (GET_MODE_SIZE (mode) + UNITS_PER_VREG - 1) / UNITS_PER_VREG;
    default:
      return (GET_MODE_SIZE (mode) + UNITS_PER_WORD - 1) / UNITS_PER_WORD;
    }
  gcc_unreachable ();
}

/* Implement HARD_REGNO_MODE_OK.  */

int
aarch64_hard_regno_mode_ok (unsigned regno, enum machine_mode mode)
{
  if (GET_MODE_CLASS (mode) == MODE_CC)
    return regno == CC_REGNUM;

  if (regno == SP_REGNUM)
    /* The purpose of comparing with ptr_mode is to support the
       global register variable associated with the stack pointer
       register via the syntax of asm ("wsp") in ILP32.  */
    return mode == Pmode || mode == ptr_mode;

  if (regno == FRAME_POINTER_REGNUM || regno == ARG_POINTER_REGNUM)
    return mode == Pmode;

  if (GP_REGNUM_P (regno) && ! aarch64_vect_struct_mode_p (mode))
    return 1;

  if (FP_REGNUM_P (regno))
    {
      if (aarch64_vect_struct_mode_p (mode))
	return
	  (regno + aarch64_hard_regno_nregs (regno, mode) - 1) <= V31_REGNUM;
      else
	return 1;
    }

  return 0;
}

/* Implement HARD_REGNO_CALLER_SAVE_MODE.  */
enum machine_mode
aarch64_hard_regno_caller_save_mode (unsigned regno, unsigned nregs,
				     enum machine_mode mode)
{
  /* Handle modes that fit within single registers.  */
  if (nregs == 1 && GET_MODE_SIZE (mode) <= 16)
    {
      if (GET_MODE_SIZE (mode) >= 4)
        return mode;
      else
        return SImode;
    }
  /* Fall back to generic for multi-reg and very large modes.  */
  else
    return choose_hard_reg_mode (regno, nregs, false);
}

/* Return true if calls to DECL should be treated as
   long-calls (ie called via a register).  */
static bool
aarch64_decl_is_long_call_p (const_tree decl ATTRIBUTE_UNUSED)
{
  return false;
}

/* Return true if calls to symbol-ref SYM should be treated as
   long-calls (ie called via a register).  */
bool
aarch64_is_long_call_p (rtx sym)
{
  return aarch64_decl_is_long_call_p (SYMBOL_REF_DECL (sym));
}

/* Return true if the offsets to a zero/sign-extract operation
   represent an expression that matches an extend operation.  The
   operands represent the paramters from

   (extract:MODE (mult (reg) (MULT_IMM)) (EXTRACT_IMM) (const_int 0)).  */
bool
aarch64_is_extend_from_extract (enum machine_mode mode, rtx mult_imm,
				rtx extract_imm)
{
  HOST_WIDE_INT mult_val, extract_val;

  if (! CONST_INT_P (mult_imm) || ! CONST_INT_P (extract_imm))
    return false;

  mult_val = INTVAL (mult_imm);
  extract_val = INTVAL (extract_imm);

  if (extract_val > 8
      && extract_val < GET_MODE_BITSIZE (mode)
      && exact_log2 (extract_val & ~7) > 0
      && (extract_val & 7) <= 4
      && mult_val == (1 << (extract_val & 7)))
    return true;

  return false;
}

/* Emit an insn that's a simple single-set.  Both the operands must be
   known to be valid.  */
inline static rtx
emit_set_insn (rtx x, rtx y)
{
  return emit_insn (gen_rtx_SET (VOIDmode, x, y));
}

/* X and Y are two things to compare using CODE.  Emit the compare insn and
   return the rtx for register 0 in the proper mode.  */
rtx
aarch64_gen_compare_reg (RTX_CODE code, rtx x, rtx y)
{
  enum machine_mode mode = SELECT_CC_MODE (code, x, y);
  rtx cc_reg = gen_rtx_REG (mode, CC_REGNUM);

  emit_set_insn (cc_reg, gen_rtx_COMPARE (mode, x, y));
  return cc_reg;
}

/* Build the SYMBOL_REF for __tls_get_addr.  */

static GTY(()) rtx tls_get_addr_libfunc;

rtx
aarch64_tls_get_addr (void)
{
  if (!tls_get_addr_libfunc)
    tls_get_addr_libfunc = init_one_libfunc ("__tls_get_addr");
  return tls_get_addr_libfunc;
}

/* Return the TLS model to use for ADDR.  */

static enum tls_model
tls_symbolic_operand_type (rtx addr)
{
  enum tls_model tls_kind = TLS_MODEL_NONE;
  rtx sym, addend;

  if (GET_CODE (addr) == CONST)
    {
      split_const (addr, &sym, &addend);
      if (GET_CODE (sym) == SYMBOL_REF)
	tls_kind = SYMBOL_REF_TLS_MODEL (sym);
    }
  else if (GET_CODE (addr) == SYMBOL_REF)
    tls_kind = SYMBOL_REF_TLS_MODEL (addr);

  return tls_kind;
}

/* We'll allow lo_sum's in addresses in our legitimate addresses
   so that combine would take care of combining addresses where
   necessary, but for generation purposes, we'll generate the address
   as :
   RTL                               Absolute
   tmp = hi (symbol_ref);            adrp  x1, foo
   dest = lo_sum (tmp, symbol_ref);  add dest, x1, :lo_12:foo
                                     nop

   PIC                               TLS
   adrp x1, :got:foo                 adrp tmp, :tlsgd:foo
   ldr  x1, [:got_lo12:foo]          add  dest, tmp, :tlsgd_lo12:foo
                                     bl   __tls_get_addr
                                     nop

   Load TLS symbol, depending on TLS mechanism and TLS access model.

   Global Dynamic - Traditional TLS:
   adrp tmp, :tlsgd:imm
   add  dest, tmp, #:tlsgd_lo12:imm
   bl   __tls_get_addr

   Global Dynamic - TLS Descriptors:
   adrp dest, :tlsdesc:imm
   ldr  tmp, [dest, #:tlsdesc_lo12:imm]
   add  dest, dest, #:tlsdesc_lo12:imm
   blr  tmp
   mrs  tp, tpidr_el0
   add  dest, dest, tp

   Initial Exec:
   mrs  tp, tpidr_el0
   adrp tmp, :gottprel:imm
   ldr  dest, [tmp, #:gottprel_lo12:imm]
   add  dest, dest, tp

   Local Exec:
   mrs  tp, tpidr_el0
   add  t0, tp, #:tprel_hi12:imm
   add  t0, #:tprel_lo12_nc:imm
*/

static void
aarch64_load_symref_appropriately (rtx dest, rtx imm,
				   enum aarch64_symbol_type type)
{
  switch (type)
    {
    case SYMBOL_SMALL_ABSOLUTE:
      {
	/* In ILP32, the mode of dest can be either SImode or DImode.  */
	rtx tmp_reg = dest;
	enum machine_mode mode = GET_MODE (dest);

	gcc_assert (mode == Pmode || mode == ptr_mode);

	if (can_create_pseudo_p ())
	  tmp_reg = gen_reg_rtx (mode);

	emit_move_insn (tmp_reg, gen_rtx_HIGH (mode, imm));
	emit_insn (gen_add_losym (dest, tmp_reg, imm));
	return;
      }

    case SYMBOL_TINY_ABSOLUTE:
      emit_insn (gen_rtx_SET (Pmode, dest, imm));
      return;

    case SYMBOL_SMALL_GOT:
      {
	/* In ILP32, the mode of dest can be either SImode or DImode,
	   while the got entry is always of SImode size.  The mode of
	   dest depends on how dest is used: if dest is assigned to a
	   pointer (e.g. in the memory), it has SImode; it may have
	   DImode if dest is dereferenced to access the memeory.
	   This is why we have to handle three different ldr_got_small
	   patterns here (two patterns for ILP32).  */
	rtx tmp_reg = dest;
	enum machine_mode mode = GET_MODE (dest);

	if (can_create_pseudo_p ())
	  tmp_reg = gen_reg_rtx (mode);

	emit_move_insn (tmp_reg, gen_rtx_HIGH (mode, imm));
	if (mode == ptr_mode)
	  {
	    if (mode == DImode)
	      emit_insn (gen_ldr_got_small_di (dest, tmp_reg, imm));
	    else
	      emit_insn (gen_ldr_got_small_si (dest, tmp_reg, imm));
	  }
	else
	  {
	    gcc_assert (mode == Pmode);
	    emit_insn (gen_ldr_got_small_sidi (dest, tmp_reg, imm));
	  }

	return;
      }

    case SYMBOL_SMALL_TLSGD:
      {
	rtx insns;
	rtx result = gen_rtx_REG (Pmode, R0_REGNUM);

	start_sequence ();
	aarch64_emit_call_insn (gen_tlsgd_small (result, imm));
	insns = get_insns ();
	end_sequence ();

	RTL_CONST_CALL_P (insns) = 1;
	emit_libcall_block (insns, dest, result, imm);
	return;
      }

    case SYMBOL_SMALL_TLSDESC:
      {
	enum machine_mode mode = GET_MODE (dest);
	rtx x0 = gen_rtx_REG (mode, R0_REGNUM);
	rtx tp;

	gcc_assert (mode == Pmode || mode == ptr_mode);

	/* In ILP32, the got entry is always of SImode size.  Unlike
	   small GOT, the dest is fixed at reg 0.  */
	if (TARGET_ILP32)
	  emit_insn (gen_tlsdesc_small_si (imm));
	else
	  emit_insn (gen_tlsdesc_small_di (imm));
	tp = aarch64_load_tp (NULL);

	if (mode != Pmode)
	  tp = gen_lowpart (mode, tp);

	emit_insn (gen_rtx_SET (mode, dest, gen_rtx_PLUS (mode, tp, x0)));
	set_unique_reg_note (get_last_insn (), REG_EQUIV, imm);
	return;
      }

    case SYMBOL_SMALL_GOTTPREL:
      {
	/* In ILP32, the mode of dest can be either SImode or DImode,
	   while the got entry is always of SImode size.  The mode of
	   dest depends on how dest is used: if dest is assigned to a
	   pointer (e.g. in the memory), it has SImode; it may have
	   DImode if dest is dereferenced to access the memeory.
	   This is why we have to handle three different tlsie_small
	   patterns here (two patterns for ILP32).  */
	enum machine_mode mode = GET_MODE (dest);
	rtx tmp_reg = gen_reg_rtx (mode);
	rtx tp = aarch64_load_tp (NULL);

	if (mode == ptr_mode)
	  {
	    if (mode == DImode)
	      emit_insn (gen_tlsie_small_di (tmp_reg, imm));
	    else
	      {
		emit_insn (gen_tlsie_small_si (tmp_reg, imm));
		tp = gen_lowpart (mode, tp);
	      }
	  }
	else
	  {
	    gcc_assert (mode == Pmode);
	    emit_insn (gen_tlsie_small_sidi (tmp_reg, imm));
	  }

	emit_insn (gen_rtx_SET (mode, dest, gen_rtx_PLUS (mode, tp, tmp_reg)));
	set_unique_reg_note (get_last_insn (), REG_EQUIV, imm);
	return;
      }

    case SYMBOL_SMALL_TPREL:
      {
	rtx tp = aarch64_load_tp (NULL);
	emit_insn (gen_tlsle_small (dest, tp, imm));
	set_unique_reg_note (get_last_insn (), REG_EQUIV, imm);
	return;
      }

    case SYMBOL_TINY_GOT:
      emit_insn (gen_ldr_got_tiny (dest, imm));
      return;

    default:
      gcc_unreachable ();
    }
}

/* Emit a move from SRC to DEST.  Assume that the move expanders can
   handle all moves if !can_create_pseudo_p ().  The distinction is
   important because, unlike emit_move_insn, the move expanders know
   how to force Pmode objects into the constant pool even when the
   constant pool address is not itself legitimate.  */
static rtx
aarch64_emit_move (rtx dest, rtx src)
{
  return (can_create_pseudo_p ()
	  ? emit_move_insn (dest, src)
	  : emit_move_insn_1 (dest, src));
}

/* Split a 128-bit move operation into two 64-bit move operations,
   taking care to handle partial overlap of register to register
   copies.  Special cases are needed when moving between GP regs and
   FP regs.  SRC can be a register, constant or memory; DST a register
   or memory.  If either operand is memory it must not have any side
   effects.  */
void
aarch64_split_128bit_move (rtx dst, rtx src)
{
  rtx dst_lo, dst_hi;
  rtx src_lo, src_hi;

  enum machine_mode mode = GET_MODE (dst);

  gcc_assert (mode == TImode || mode == TFmode);
  gcc_assert (!(side_effects_p (src) || side_effects_p (dst)));
  gcc_assert (mode == GET_MODE (src) || GET_MODE (src) == VOIDmode);

  if (REG_P (dst) && REG_P (src))
    {
      int src_regno = REGNO (src);
      int dst_regno = REGNO (dst);

      /* Handle FP <-> GP regs.  */
      if (FP_REGNUM_P (dst_regno) && GP_REGNUM_P (src_regno))
	{
	  src_lo = gen_lowpart (word_mode, src);
	  src_hi = gen_highpart (word_mode, src);

	  if (mode == TImode)
	    {
	      emit_insn (gen_aarch64_movtilow_di (dst, src_lo));
	      emit_insn (gen_aarch64_movtihigh_di (dst, src_hi));
	    }
	  else
	    {
	      emit_insn (gen_aarch64_movtflow_di (dst, src_lo));
	      emit_insn (gen_aarch64_movtfhigh_di (dst, src_hi));
	    }
	  return;
	}
      else if (GP_REGNUM_P (dst_regno) && FP_REGNUM_P (src_regno))
	{
	  dst_lo = gen_lowpart (word_mode, dst);
	  dst_hi = gen_highpart (word_mode, dst);

	  if (mode == TImode)
	    {
	      emit_insn (gen_aarch64_movdi_tilow (dst_lo, src));
	      emit_insn (gen_aarch64_movdi_tihigh (dst_hi, src));
	    }
	  else
	    {
	      emit_insn (gen_aarch64_movdi_tflow (dst_lo, src));
	      emit_insn (gen_aarch64_movdi_tfhigh (dst_hi, src));
	    }
	  return;
	}
    }

  dst_lo = gen_lowpart (word_mode, dst);
  dst_hi = gen_highpart (word_mode, dst);
  src_lo = gen_lowpart (word_mode, src);
  src_hi = gen_highpart_mode (word_mode, mode, src);

  /* At most one pairing may overlap.  */
  if (reg_overlap_mentioned_p (dst_lo, src_hi))
    {
      aarch64_emit_move (dst_hi, src_hi);
      aarch64_emit_move (dst_lo, src_lo);
    }
  else
    {
      aarch64_emit_move (dst_lo, src_lo);
      aarch64_emit_move (dst_hi, src_hi);
    }
}

bool
aarch64_split_128bit_move_p (rtx dst, rtx src)
{
  return (! REG_P (src)
	  || ! (FP_REGNUM_P (REGNO (dst)) && FP_REGNUM_P (REGNO (src))));
}

/* Split a complex SIMD combine.  */

void
aarch64_split_simd_combine (rtx dst, rtx src1, rtx src2)
{
  enum machine_mode src_mode = GET_MODE (src1);
  enum machine_mode dst_mode = GET_MODE (dst);

  gcc_assert (VECTOR_MODE_P (dst_mode));

  if (REG_P (dst) && REG_P (src1) && REG_P (src2))
    {
      rtx (*gen) (rtx, rtx, rtx);

      switch (src_mode)
	{
	case V8QImode:
	  gen = gen_aarch64_simd_combinev8qi;
	  break;
	case V4HImode:
	  gen = gen_aarch64_simd_combinev4hi;
	  break;
	case V2SImode:
	  gen = gen_aarch64_simd_combinev2si;
	  break;
	case V2SFmode:
	  gen = gen_aarch64_simd_combinev2sf;
	  break;
	case DImode:
	  gen = gen_aarch64_simd_combinedi;
	  break;
	case DFmode:
	  gen = gen_aarch64_simd_combinedf;
	  break;
	default:
	  gcc_unreachable ();
	}

      emit_insn (gen (dst, src1, src2));
      return;
    }
}

/* Split a complex SIMD move.  */

void
aarch64_split_simd_move (rtx dst, rtx src)
{
  enum machine_mode src_mode = GET_MODE (src);
  enum machine_mode dst_mode = GET_MODE (dst);

  gcc_assert (VECTOR_MODE_P (dst_mode));

  if (REG_P (dst) && REG_P (src))
    {
      rtx (*gen) (rtx, rtx);

      gcc_assert (VECTOR_MODE_P (src_mode));

      switch (src_mode)
	{
	case V16QImode:
	  gen = gen_aarch64_split_simd_movv16qi;
	  break;
	case V8HImode:
	  gen = gen_aarch64_split_simd_movv8hi;
	  break;
	case V4SImode:
	  gen = gen_aarch64_split_simd_movv4si;
	  break;
	case V2DImode:
	  gen = gen_aarch64_split_simd_movv2di;
	  break;
	case V4SFmode:
	  gen = gen_aarch64_split_simd_movv4sf;
	  break;
	case V2DFmode:
	  gen = gen_aarch64_split_simd_movv2df;
	  break;
	default:
	  gcc_unreachable ();
	}

      emit_insn (gen (dst, src));
      return;
    }
}

static rtx
aarch64_force_temporary (enum machine_mode mode, rtx x, rtx value)
{
  if (can_create_pseudo_p ())
    return force_reg (mode, value);
  else
    {
      x = aarch64_emit_move (x, value);
      return x;
    }
}


static rtx
aarch64_add_offset (enum machine_mode mode, rtx temp, rtx reg, HOST_WIDE_INT offset)
{
  if (!aarch64_plus_immediate (GEN_INT (offset), mode))
    {
      rtx high;
      /* Load the full offset into a register.  This
         might be improvable in the future.  */
      high = GEN_INT (offset);
      offset = 0;
      high = aarch64_force_temporary (mode, temp, high);
      reg = aarch64_force_temporary (mode, temp,
				     gen_rtx_PLUS (mode, high, reg));
    }
  return plus_constant (mode, reg, offset);
}

void
aarch64_expand_mov_immediate (rtx dest, rtx imm)
{
  enum machine_mode mode = GET_MODE (dest);
  unsigned HOST_WIDE_INT mask;
  int i;
  bool first;
  unsigned HOST_WIDE_INT val;
  bool subtargets;
  rtx subtarget;
  int one_match, zero_match;

  gcc_assert (mode == SImode || mode == DImode);

  /* Check on what type of symbol it is.  */
  if (GET_CODE (imm) == SYMBOL_REF
      || GET_CODE (imm) == LABEL_REF
      || GET_CODE (imm) == CONST)
    {
      rtx mem, base, offset;
      enum aarch64_symbol_type sty;

      /* If we have (const (plus symbol offset)), separate out the offset
	 before we start classifying the symbol.  */
      split_const (imm, &base, &offset);

      sty = aarch64_classify_symbol (base, SYMBOL_CONTEXT_ADR);
      switch (sty)
	{
	case SYMBOL_FORCE_TO_MEM:
	  if (offset != const0_rtx
	      && targetm.cannot_force_const_mem (mode, imm))
	    {
	      gcc_assert (can_create_pseudo_p ());
	      base = aarch64_force_temporary (mode, dest, base);
	      base = aarch64_add_offset (mode, NULL, base, INTVAL (offset));
	      aarch64_emit_move (dest, base);
	      return;
	    }
	  mem = force_const_mem (ptr_mode, imm);
	  gcc_assert (mem);
	  if (mode != ptr_mode)
	    mem = gen_rtx_ZERO_EXTEND (mode, mem);
	  emit_insn (gen_rtx_SET (VOIDmode, dest, mem));
	  return;

        case SYMBOL_SMALL_TLSGD:
        case SYMBOL_SMALL_TLSDESC:
        case SYMBOL_SMALL_GOTTPREL:
	case SYMBOL_SMALL_GOT:
	case SYMBOL_TINY_GOT:
	  if (offset != const0_rtx)
	    {
	      gcc_assert(can_create_pseudo_p ());
	      base = aarch64_force_temporary (mode, dest, base);
	      base = aarch64_add_offset (mode, NULL, base, INTVAL (offset));
	      aarch64_emit_move (dest, base);
	      return;
	    }
	  /* FALLTHRU */

        case SYMBOL_SMALL_TPREL:
	case SYMBOL_SMALL_ABSOLUTE:
	case SYMBOL_TINY_ABSOLUTE:
	  aarch64_load_symref_appropriately (dest, imm, sty);
	  return;

	default:
	  gcc_unreachable ();
	}
    }

  if (CONST_INT_P (imm) && aarch64_move_imm (INTVAL (imm), mode))
    {
      emit_insn (gen_rtx_SET (VOIDmode, dest, imm));
      return;
    }

  if (!CONST_INT_P (imm))
    {
      if (GET_CODE (imm) == HIGH)
	emit_insn (gen_rtx_SET (VOIDmode, dest, imm));
      else
        {
	  rtx mem = force_const_mem (mode, imm);
	  gcc_assert (mem);
	  emit_insn (gen_rtx_SET (VOIDmode, dest, mem));
	}

      return;
    }

  if (mode == SImode)
    {
      /* We know we can't do this in 1 insn, and we must be able to do it
	 in two; so don't mess around looking for sequences that don't buy
	 us anything.  */
      emit_insn (gen_rtx_SET (VOIDmode, dest, GEN_INT (INTVAL (imm) & 0xffff)));
      emit_insn (gen_insv_immsi (dest, GEN_INT (16),
				 GEN_INT ((INTVAL (imm) >> 16) & 0xffff)));
      return;
    }

  /* Remaining cases are all for DImode.  */

  val = INTVAL (imm);
  subtargets = optimize && can_create_pseudo_p ();

  one_match = 0;
  zero_match = 0;
  mask = 0xffff;

  for (i = 0; i < 64; i += 16, mask <<= 16)
    {
      if ((val & mask) == 0)
	zero_match++;
      else if ((val & mask) == mask)
	one_match++;
    }

  if (one_match == 2)
    {
      mask = 0xffff;
      for (i = 0; i < 64; i += 16, mask <<= 16)
	{
	  if ((val & mask) != mask)
	    {
	      emit_insn (gen_rtx_SET (VOIDmode, dest, GEN_INT (val | mask)));
	      emit_insn (gen_insv_immdi (dest, GEN_INT (i),
					 GEN_INT ((val >> i) & 0xffff)));
	      return;
	    }
	}
      gcc_unreachable ();
    }

  if (zero_match == 2)
    goto simple_sequence;

  mask = 0x0ffff0000UL;
  for (i = 16; i < 64; i += 16, mask <<= 16)
    {
      HOST_WIDE_INT comp = mask & ~(mask - 1);

      if (aarch64_uimm12_shift (val - (val & mask)))
	{
	  subtarget = subtargets ? gen_reg_rtx (DImode) : dest;

	  emit_insn (gen_rtx_SET (VOIDmode, subtarget, GEN_INT (val & mask)));
	  emit_insn (gen_adddi3 (dest, subtarget,
				 GEN_INT (val - (val & mask))));
	  return;
	}
      else if (aarch64_uimm12_shift (-(val - ((val + comp) & mask))))
	{
	  subtarget = subtargets ? gen_reg_rtx (DImode) : dest;

	  emit_insn (gen_rtx_SET (VOIDmode, subtarget,
				  GEN_INT ((val + comp) & mask)));
	  emit_insn (gen_adddi3 (dest, subtarget,
				 GEN_INT (val - ((val + comp) & mask))));
	  return;
	}
      else if (aarch64_uimm12_shift (val - ((val - comp) | ~mask)))
	{
	  subtarget = subtargets ? gen_reg_rtx (DImode) : dest;

	  emit_insn (gen_rtx_SET (VOIDmode, subtarget,
				  GEN_INT ((val - comp) | ~mask)));
	  emit_insn (gen_adddi3 (dest, subtarget,
				 GEN_INT (val - ((val - comp) | ~mask))));
	  return;
	}
      else if (aarch64_uimm12_shift (-(val - (val | ~mask))))
	{
	  subtarget = subtargets ? gen_reg_rtx (DImode) : dest;

	  emit_insn (gen_rtx_SET (VOIDmode, subtarget,
				  GEN_INT (val | ~mask)));
	  emit_insn (gen_adddi3 (dest, subtarget,
				 GEN_INT (val - (val | ~mask))));
	  return;
	}
    }

  /* See if we can do it by arithmetically combining two
     immediates.  */
  for (i = 0; i < AARCH64_NUM_BITMASKS; i++)
    {
      int j;
      mask = 0xffff;

      if (aarch64_uimm12_shift (val - aarch64_bitmasks[i])
	  || aarch64_uimm12_shift (-val + aarch64_bitmasks[i]))
	{
	  subtarget = subtargets ? gen_reg_rtx (DImode) : dest;
	  emit_insn (gen_rtx_SET (VOIDmode, subtarget,
				  GEN_INT (aarch64_bitmasks[i])));
	  emit_insn (gen_adddi3 (dest, subtarget,
				 GEN_INT (val - aarch64_bitmasks[i])));
	  return;
	}

      for (j = 0; j < 64; j += 16, mask <<= 16)
	{
	  if ((aarch64_bitmasks[i] & ~mask) == (val & ~mask))
	    {
	      emit_insn (gen_rtx_SET (VOIDmode, dest,
				      GEN_INT (aarch64_bitmasks[i])));
	      emit_insn (gen_insv_immdi (dest, GEN_INT (j),
					 GEN_INT ((val >> j) & 0xffff)));
	      return;
	    }
	}
    }

  /* See if we can do it by logically combining two immediates.  */
  for (i = 0; i < AARCH64_NUM_BITMASKS; i++)
    {
      if ((aarch64_bitmasks[i] & val) == aarch64_bitmasks[i])
	{
	  int j;

	  for (j = i + 1; j < AARCH64_NUM_BITMASKS; j++)
	    if (val == (aarch64_bitmasks[i] | aarch64_bitmasks[j]))
	      {
		subtarget = subtargets ? gen_reg_rtx (mode) : dest;
		emit_insn (gen_rtx_SET (VOIDmode, subtarget,
					GEN_INT (aarch64_bitmasks[i])));
		emit_insn (gen_iordi3 (dest, subtarget,
				       GEN_INT (aarch64_bitmasks[j])));
		return;
	      }
	}
      else if ((val & aarch64_bitmasks[i]) == val)
	{
	  int j;

	  for (j = i + 1; j < AARCH64_NUM_BITMASKS; j++)
	    if (val == (aarch64_bitmasks[j] & aarch64_bitmasks[i]))
	      {

		subtarget = subtargets ? gen_reg_rtx (mode) : dest;
		emit_insn (gen_rtx_SET (VOIDmode, subtarget,
					GEN_INT (aarch64_bitmasks[j])));
		emit_insn (gen_anddi3 (dest, subtarget,
				       GEN_INT (aarch64_bitmasks[i])));
		return;
	      }
	}
    }

 simple_sequence:
  first = true;
  mask = 0xffff;
  for (i = 0; i < 64; i += 16, mask <<= 16)
    {
      if ((val & mask) != 0)
	{
	  if (first)
	    {
	      emit_insn (gen_rtx_SET (VOIDmode, dest,
				      GEN_INT (val & mask)));
	      first = false;
	    }
	  else
	    emit_insn (gen_insv_immdi (dest, GEN_INT (i),
				       GEN_INT ((val >> i) & 0xffff)));
	}
    }
}

static bool
aarch64_function_ok_for_sibcall (tree decl ATTRIBUTE_UNUSED,
				 tree exp ATTRIBUTE_UNUSED)
{
  /* Currently, always true.  */
  return true;
}

/* Implement TARGET_PASS_BY_REFERENCE.  */

static bool
aarch64_pass_by_reference (cumulative_args_t pcum ATTRIBUTE_UNUSED,
			   enum machine_mode mode,
			   const_tree type,
			   bool named ATTRIBUTE_UNUSED)
{
  HOST_WIDE_INT size;
  enum machine_mode dummymode;
  int nregs;

  /* GET_MODE_SIZE (BLKmode) is useless since it is 0.  */
  size = (mode == BLKmode && type)
    ? int_size_in_bytes (type) : (int) GET_MODE_SIZE (mode);

  /* Aggregates are passed by reference based on their size.  */
  if (type && AGGREGATE_TYPE_P (type))
    {
      size = int_size_in_bytes (type);
    }

  /* Variable sized arguments are always returned by reference.  */
  if (size < 0)
    return true;

  /* Can this be a candidate to be passed in fp/simd register(s)?  */
  if (aarch64_vfp_is_call_or_return_candidate (mode, type,
					       &dummymode, &nregs,
					       NULL))
    return false;

  /* Arguments which are variable sized or larger than 2 registers are
     passed by reference unless they are a homogenous floating point
     aggregate.  */
  return size > 2 * UNITS_PER_WORD;
}

/* Return TRUE if VALTYPE is padded to its least significant bits.  */
static bool
aarch64_return_in_msb (const_tree valtype)
{
  enum machine_mode dummy_mode;
  int dummy_int;

  /* Never happens in little-endian mode.  */
  if (!BYTES_BIG_ENDIAN)
    return false;

  /* Only composite types smaller than or equal to 16 bytes can
     be potentially returned in registers.  */
  if (!aarch64_composite_type_p (valtype, TYPE_MODE (valtype))
      || int_size_in_bytes (valtype) <= 0
      || int_size_in_bytes (valtype) > 16)
    return false;

  /* But not a composite that is an HFA (Homogeneous Floating-point Aggregate)
     or an HVA (Homogeneous Short-Vector Aggregate); such a special composite
     is always passed/returned in the least significant bits of fp/simd
     register(s).  */
  if (aarch64_vfp_is_call_or_return_candidate (TYPE_MODE (valtype), valtype,
					       &dummy_mode, &dummy_int, NULL))
    return false;

  return true;
}

/* Implement TARGET_FUNCTION_VALUE.
   Define how to find the value returned by a function.  */

static rtx
aarch64_function_value (const_tree type, const_tree func,
			bool outgoing ATTRIBUTE_UNUSED)
{
  enum machine_mode mode;
  int unsignedp;
  int count;
  enum machine_mode ag_mode;

  mode = TYPE_MODE (type);
  if (INTEGRAL_TYPE_P (type))
    mode = promote_function_mode (type, mode, &unsignedp, func, 1);

  if (aarch64_return_in_msb (type))
    {
      HOST_WIDE_INT size = int_size_in_bytes (type);

      if (size % UNITS_PER_WORD != 0)
	{
	  size += UNITS_PER_WORD - size % UNITS_PER_WORD;
	  mode = mode_for_size (size * BITS_PER_UNIT, MODE_INT, 0);
	}
    }

  if (aarch64_vfp_is_call_or_return_candidate (mode, type,
					       &ag_mode, &count, NULL))
    {
      if (!aarch64_composite_type_p (type, mode))
	{
	  gcc_assert (count == 1 && mode == ag_mode);
	  return gen_rtx_REG (mode, V0_REGNUM);
	}
      else
	{
	  int i;
	  rtx par;

	  par = gen_rtx_PARALLEL (mode, rtvec_alloc (count));
	  for (i = 0; i < count; i++)
	    {
	      rtx tmp = gen_rtx_REG (ag_mode, V0_REGNUM + i);
	      tmp = gen_rtx_EXPR_LIST (VOIDmode, tmp,
				       GEN_INT (i * GET_MODE_SIZE (ag_mode)));
	      XVECEXP (par, 0, i) = tmp;
	    }
	  return par;
	}
    }
  else
    return gen_rtx_REG (mode, R0_REGNUM);
}

/* Implements TARGET_FUNCTION_VALUE_REGNO_P.
   Return true if REGNO is the number of a hard register in which the values
   of called function may come back.  */

static bool
aarch64_function_value_regno_p (const unsigned int regno)
{
  /* Maximum of 16 bytes can be returned in the general registers.  Examples
     of 16-byte return values are: 128-bit integers and 16-byte small
     structures (excluding homogeneous floating-point aggregates).  */
  if (regno == R0_REGNUM || regno == R1_REGNUM)
    return true;

  /* Up to four fp/simd registers can return a function value, e.g. a
     homogeneous floating-point aggregate having four members.  */
  if (regno >= V0_REGNUM && regno < V0_REGNUM + HA_MAX_NUM_FLDS)
    return !TARGET_GENERAL_REGS_ONLY;

  return false;
}

/* Implement TARGET_RETURN_IN_MEMORY.

   If the type T of the result of a function is such that
     void func (T arg)
   would require that arg be passed as a value in a register (or set of
   registers) according to the parameter passing rules, then the result
   is returned in the same registers as would be used for such an
   argument.  */

static bool
aarch64_return_in_memory (const_tree type, const_tree fndecl ATTRIBUTE_UNUSED)
{
  HOST_WIDE_INT size;
  enum machine_mode ag_mode;
  int count;

  if (!AGGREGATE_TYPE_P (type)
      && TREE_CODE (type) != COMPLEX_TYPE
      && TREE_CODE (type) != VECTOR_TYPE)
    /* Simple scalar types always returned in registers.  */
    return false;

  if (aarch64_vfp_is_call_or_return_candidate (TYPE_MODE (type),
					       type,
					       &ag_mode,
					       &count,
					       NULL))
    return false;

  /* Types larger than 2 registers returned in memory.  */
  size = int_size_in_bytes (type);
  return (size < 0 || size > 2 * UNITS_PER_WORD);
}

static bool
aarch64_vfp_is_call_candidate (cumulative_args_t pcum_v, enum machine_mode mode,
			       const_tree type, int *nregs)
{
  CUMULATIVE_ARGS *pcum = get_cumulative_args (pcum_v);
  return aarch64_vfp_is_call_or_return_candidate (mode,
						  type,
						  &pcum->aapcs_vfp_rmode,
						  nregs,
						  NULL);
}

/* Given MODE and TYPE of a function argument, return the alignment in
   bits.  The idea is to suppress any stronger alignment requested by
   the user and opt for the natural alignment (specified in AAPCS64 \S 4.1).
   This is a helper function for local use only.  */

static unsigned int
aarch64_function_arg_alignment (enum machine_mode mode, const_tree type)
{
  unsigned int alignment;

  if (type)
    {
      if (!integer_zerop (TYPE_SIZE (type)))
	{
	  if (TYPE_MODE (type) == mode)
	    alignment = TYPE_ALIGN (type);
	  else
	    alignment = GET_MODE_ALIGNMENT (mode);
	}
      else
	alignment = 0;
    }
  else
    alignment = GET_MODE_ALIGNMENT (mode);

  return alignment;
}

/* Layout a function argument according to the AAPCS64 rules.  The rule
   numbers refer to the rule numbers in the AAPCS64.  */

static void
aarch64_layout_arg (cumulative_args_t pcum_v, enum machine_mode mode,
		    const_tree type,
		    bool named ATTRIBUTE_UNUSED)
{
  CUMULATIVE_ARGS *pcum = get_cumulative_args (pcum_v);
  int ncrn, nvrn, nregs;
  bool allocate_ncrn, allocate_nvrn;
  HOST_WIDE_INT size;

  /* We need to do this once per argument.  */
  if (pcum->aapcs_arg_processed)
    return;

  pcum->aapcs_arg_processed = true;

  /* Size in bytes, rounded to the nearest multiple of 8 bytes.  */
  size
    = AARCH64_ROUND_UP (type ? int_size_in_bytes (type) : GET_MODE_SIZE (mode),
			UNITS_PER_WORD);

  allocate_ncrn = (type) ? !(FLOAT_TYPE_P (type)) : !FLOAT_MODE_P (mode);
  allocate_nvrn = aarch64_vfp_is_call_candidate (pcum_v,
						 mode,
						 type,
						 &nregs);

  /* allocate_ncrn may be false-positive, but allocate_nvrn is quite reliable.
     The following code thus handles passing by SIMD/FP registers first.  */

  nvrn = pcum->aapcs_nvrn;

  /* C1 - C5 for floating point, homogenous floating point aggregates (HFA)
     and homogenous short-vector aggregates (HVA).  */
  if (allocate_nvrn)
    {
      if (nvrn + nregs <= NUM_FP_ARG_REGS)
	{
	  pcum->aapcs_nextnvrn = nvrn + nregs;
	  if (!aarch64_composite_type_p (type, mode))
	    {
	      gcc_assert (nregs == 1);
	      pcum->aapcs_reg = gen_rtx_REG (mode, V0_REGNUM + nvrn);
	    }
	  else
	    {
	      rtx par;
	      int i;
	      par = gen_rtx_PARALLEL (mode, rtvec_alloc (nregs));
	      for (i = 0; i < nregs; i++)
		{
		  rtx tmp = gen_rtx_REG (pcum->aapcs_vfp_rmode,
					 V0_REGNUM + nvrn + i);
		  tmp = gen_rtx_EXPR_LIST
		    (VOIDmode, tmp,
		     GEN_INT (i * GET_MODE_SIZE (pcum->aapcs_vfp_rmode)));
		  XVECEXP (par, 0, i) = tmp;
		}
	      pcum->aapcs_reg = par;
	    }
	  return;
	}
      else
	{
	  /* C.3 NSRN is set to 8.  */
	  pcum->aapcs_nextnvrn = NUM_FP_ARG_REGS;
	  goto on_stack;
	}
    }

  ncrn = pcum->aapcs_ncrn;
  nregs = size / UNITS_PER_WORD;

  /* C6 - C9.  though the sign and zero extension semantics are
     handled elsewhere.  This is the case where the argument fits
     entirely general registers.  */
  if (allocate_ncrn && (ncrn + nregs <= NUM_ARG_REGS))
    {
      unsigned int alignment = aarch64_function_arg_alignment (mode, type);

      gcc_assert (nregs == 0 || nregs == 1 || nregs == 2);

      /* C.8 if the argument has an alignment of 16 then the NGRN is
         rounded up to the next even number.  */
      if (nregs == 2 && alignment == 16 * BITS_PER_UNIT && ncrn % 2)
	{
	  ++ncrn;
	  gcc_assert (ncrn + nregs <= NUM_ARG_REGS);
	}
      /* NREGS can be 0 when e.g. an empty structure is to be passed.
         A reg is still generated for it, but the caller should be smart
	 enough not to use it.  */
      if (nregs == 0 || nregs == 1 || GET_MODE_CLASS (mode) == MODE_INT)
	{
	  pcum->aapcs_reg = gen_rtx_REG (mode, R0_REGNUM + ncrn);
	}
      else
	{
	  rtx par;
	  int i;

	  par = gen_rtx_PARALLEL (mode, rtvec_alloc (nregs));
	  for (i = 0; i < nregs; i++)
	    {
	      rtx tmp = gen_rtx_REG (word_mode, R0_REGNUM + ncrn + i);
	      tmp = gen_rtx_EXPR_LIST (VOIDmode, tmp,
				       GEN_INT (i * UNITS_PER_WORD));
	      XVECEXP (par, 0, i) = tmp;
	    }
	  pcum->aapcs_reg = par;
	}

      pcum->aapcs_nextncrn = ncrn + nregs;
      return;
    }

  /* C.11  */
  pcum->aapcs_nextncrn = NUM_ARG_REGS;

  /* The argument is passed on stack; record the needed number of words for
     this argument and align the total size if necessary.  */
on_stack:
  pcum->aapcs_stack_words = size / UNITS_PER_WORD;
  if (aarch64_function_arg_alignment (mode, type) == 16 * BITS_PER_UNIT)
    pcum->aapcs_stack_size = AARCH64_ROUND_UP (pcum->aapcs_stack_size,
					       16 / UNITS_PER_WORD);
  return;
}

/* Implement TARGET_FUNCTION_ARG.  */

static rtx
aarch64_function_arg (cumulative_args_t pcum_v, enum machine_mode mode,
		      const_tree type, bool named)
{
  CUMULATIVE_ARGS *pcum = get_cumulative_args (pcum_v);
  gcc_assert (pcum->pcs_variant == ARM_PCS_AAPCS64);

  if (mode == VOIDmode)
    return NULL_RTX;

  aarch64_layout_arg (pcum_v, mode, type, named);
  return pcum->aapcs_reg;
}

void
aarch64_init_cumulative_args (CUMULATIVE_ARGS *pcum,
			   const_tree fntype ATTRIBUTE_UNUSED,
			   rtx libname ATTRIBUTE_UNUSED,
			   const_tree fndecl ATTRIBUTE_UNUSED,
			   unsigned n_named ATTRIBUTE_UNUSED)
{
  pcum->aapcs_ncrn = 0;
  pcum->aapcs_nvrn = 0;
  pcum->aapcs_nextncrn = 0;
  pcum->aapcs_nextnvrn = 0;
  pcum->pcs_variant = ARM_PCS_AAPCS64;
  pcum->aapcs_reg = NULL_RTX;
  pcum->aapcs_arg_processed = false;
  pcum->aapcs_stack_words = 0;
  pcum->aapcs_stack_size = 0;

  return;
}

static void
aarch64_function_arg_advance (cumulative_args_t pcum_v,
			      enum machine_mode mode,
			      const_tree type,
			      bool named)
{
  CUMULATIVE_ARGS *pcum = get_cumulative_args (pcum_v);
  if (pcum->pcs_variant == ARM_PCS_AAPCS64)
    {
      aarch64_layout_arg (pcum_v, mode, type, named);
      gcc_assert ((pcum->aapcs_reg != NULL_RTX)
		  != (pcum->aapcs_stack_words != 0));
      pcum->aapcs_arg_processed = false;
      pcum->aapcs_ncrn = pcum->aapcs_nextncrn;
      pcum->aapcs_nvrn = pcum->aapcs_nextnvrn;
      pcum->aapcs_stack_size += pcum->aapcs_stack_words;
      pcum->aapcs_stack_words = 0;
      pcum->aapcs_reg = NULL_RTX;
    }
}

bool
aarch64_function_arg_regno_p (unsigned regno)
{
  return ((GP_REGNUM_P (regno) && regno < R0_REGNUM + NUM_ARG_REGS)
	  || (FP_REGNUM_P (regno) && regno < V0_REGNUM + NUM_FP_ARG_REGS));
}

/* Implement FUNCTION_ARG_BOUNDARY.  Every parameter gets at least
   PARM_BOUNDARY bits of alignment, but will be given anything up
   to STACK_BOUNDARY bits if the type requires it.  This makes sure
   that both before and after the layout of each argument, the Next
   Stacked Argument Address (NSAA) will have a minimum alignment of
   8 bytes.  */

static unsigned int
aarch64_function_arg_boundary (enum machine_mode mode, const_tree type)
{
  unsigned int alignment = aarch64_function_arg_alignment (mode, type);

  if (alignment < PARM_BOUNDARY)
    alignment = PARM_BOUNDARY;
  if (alignment > STACK_BOUNDARY)
    alignment = STACK_BOUNDARY;
  return alignment;
}

/* For use by FUNCTION_ARG_PADDING (MODE, TYPE).

   Return true if an argument passed on the stack should be padded upwards,
   i.e. if the least-significant byte of the stack slot has useful data.

   Small aggregate types are placed in the lowest memory address.

   The related parameter passing rules are B.4, C.3, C.5 and C.14.  */

bool
aarch64_pad_arg_upward (enum machine_mode mode, const_tree type)
{
  /* On little-endian targets, the least significant byte of every stack
     argument is passed at the lowest byte address of the stack slot.  */
  if (!BYTES_BIG_ENDIAN)
    return true;

  /* Otherwise, integral, floating-point and pointer types are padded downward:
     the least significant byte of a stack argument is passed at the highest
     byte address of the stack slot.  */
  if (type
      ? (INTEGRAL_TYPE_P (type) || SCALAR_FLOAT_TYPE_P (type)
	 || POINTER_TYPE_P (type))
      : (SCALAR_INT_MODE_P (mode) || SCALAR_FLOAT_MODE_P (mode)))
    return false;

  /* Everything else padded upward, i.e. data in first byte of stack slot.  */
  return true;
}

/* Similarly, for use by BLOCK_REG_PADDING (MODE, TYPE, FIRST).

   It specifies padding for the last (may also be the only)
   element of a block move between registers and memory.  If
   assuming the block is in the memory, padding upward means that
   the last element is padded after its highest significant byte,
   while in downward padding, the last element is padded at the
   its least significant byte side.

   Small aggregates and small complex types are always padded
   upwards.

   We don't need to worry about homogeneous floating-point or
   short-vector aggregates; their move is not affected by the
   padding direction determined here.  Regardless of endianness,
   each element of such an aggregate is put in the least
   significant bits of a fp/simd register.

   Return !BYTES_BIG_ENDIAN if the least significant byte of the
   register has useful data, and return the opposite if the most
   significant byte does.  */

bool
aarch64_pad_reg_upward (enum machine_mode mode, const_tree type,
		     bool first ATTRIBUTE_UNUSED)
{

  /* Small composite types are always padded upward.  */
  if (BYTES_BIG_ENDIAN && aarch64_composite_type_p (type, mode))
    {
      HOST_WIDE_INT size = (type ? int_size_in_bytes (type)
			    : GET_MODE_SIZE (mode));
      if (size < 2 * UNITS_PER_WORD)
	return true;
    }

  /* Otherwise, use the default padding.  */
  return !BYTES_BIG_ENDIAN;
}

static enum machine_mode
aarch64_libgcc_cmp_return_mode (void)
{
  return SImode;
}

static bool
aarch64_frame_pointer_required (void)
{
  /* If the function contains dynamic stack allocations, we need to
     use the frame pointer to access the static parts of the frame.  */
  if (cfun->calls_alloca)
    return true;

  /* In aarch64_override_options_after_change
     flag_omit_leaf_frame_pointer turns off the frame pointer by
     default.  Turn it back on now if we've not got a leaf
     function.  */
  if (flag_omit_leaf_frame_pointer
      && (!crtl->is_leaf || df_regs_ever_live_p (LR_REGNUM)))
    return true;

  return false;
}

/* Mark the registers that need to be saved by the callee and calculate
   the size of the callee-saved registers area and frame record (both FP
   and LR may be omitted).  */
static void
aarch64_layout_frame (void)
{
  HOST_WIDE_INT offset = 0;
  int regno;

  if (reload_completed && cfun->machine->frame.laid_out)
    return;

#define SLOT_NOT_REQUIRED (-2)
#define SLOT_REQUIRED     (-1)

  /* First mark all the registers that really need to be saved...  */
  for (regno = R0_REGNUM; regno <= R30_REGNUM; regno++)
    cfun->machine->frame.reg_offset[regno] = SLOT_NOT_REQUIRED;

  for (regno = V0_REGNUM; regno <= V31_REGNUM; regno++)
    cfun->machine->frame.reg_offset[regno] = SLOT_NOT_REQUIRED;

  /* ... that includes the eh data registers (if needed)...  */
  if (crtl->calls_eh_return)
    for (regno = 0; EH_RETURN_DATA_REGNO (regno) != INVALID_REGNUM; regno++)
      cfun->machine->frame.reg_offset[EH_RETURN_DATA_REGNO (regno)]
	= SLOT_REQUIRED;

  /* ... and any callee saved register that dataflow says is live.  */
  for (regno = R0_REGNUM; regno <= R30_REGNUM; regno++)
    if (df_regs_ever_live_p (regno)
	&& !call_used_regs[regno])
      cfun->machine->frame.reg_offset[regno] = SLOT_REQUIRED;

  for (regno = V0_REGNUM; regno <= V31_REGNUM; regno++)
    if (df_regs_ever_live_p (regno)
	&& !call_used_regs[regno])
      cfun->machine->frame.reg_offset[regno] = SLOT_REQUIRED;

  if (frame_pointer_needed)
    {
      /* FP and LR are placed in the linkage record.  */
      cfun->machine->frame.reg_offset[R29_REGNUM] = 0;
      cfun->machine->frame.reg_offset[R30_REGNUM] = UNITS_PER_WORD;
      cfun->machine->frame.hardfp_offset = 2 * UNITS_PER_WORD;
      offset += 2 * UNITS_PER_WORD;
    }

  /* Now assign stack slots for them.  */
  for (regno = R0_REGNUM; regno <= R30_REGNUM; regno++)
    if (cfun->machine->frame.reg_offset[regno] == SLOT_REQUIRED)
      {
	cfun->machine->frame.reg_offset[regno] = offset;
	offset += UNITS_PER_WORD;
      }

  for (regno = V0_REGNUM; regno <= V31_REGNUM; regno++)
    if (cfun->machine->frame.reg_offset[regno] == SLOT_REQUIRED)
      {
	cfun->machine->frame.reg_offset[regno] = offset;
	offset += UNITS_PER_WORD;
      }

  cfun->machine->frame.padding0 =
    (AARCH64_ROUND_UP (offset, STACK_BOUNDARY / BITS_PER_UNIT) - offset);
  offset = AARCH64_ROUND_UP (offset, STACK_BOUNDARY / BITS_PER_UNIT);

  cfun->machine->frame.saved_regs_size = offset;

  cfun->machine->frame.hard_fp_offset
    = AARCH64_ROUND_UP (cfun->machine->frame.saved_varargs_size
			+ get_frame_size ()
			+ cfun->machine->frame.saved_regs_size,
			STACK_BOUNDARY / BITS_PER_UNIT);

  cfun->machine->frame.frame_size
    = AARCH64_ROUND_UP (cfun->machine->frame.hard_fp_offset
			+ crtl->outgoing_args_size,
			STACK_BOUNDARY / BITS_PER_UNIT);

  cfun->machine->frame.laid_out = true;
}

/* Make the last instruction frame-related and note that it performs
   the operation described by FRAME_PATTERN.  */

static void
aarch64_set_frame_expr (rtx frame_pattern)
{
  rtx insn;

  insn = get_last_insn ();
  RTX_FRAME_RELATED_P (insn) = 1;
  RTX_FRAME_RELATED_P (frame_pattern) = 1;
  REG_NOTES (insn) = alloc_EXPR_LIST (REG_FRAME_RELATED_EXPR,
				      frame_pattern,
				      REG_NOTES (insn));
}

static bool
aarch64_register_saved_on_entry (int regno)
{
  return cfun->machine->frame.reg_offset[regno] >= 0;
}


static void
aarch64_save_or_restore_fprs (int start_offset, int increment,
			      bool restore, rtx base_rtx)

{
  unsigned regno;
  unsigned regno2;
  rtx insn;
  rtx (*gen_mem_ref)(enum machine_mode, rtx)
    = (frame_pointer_needed)? gen_frame_mem : gen_rtx_MEM;

  for (regno = V0_REGNUM; regno <= V31_REGNUM; regno++)
    {
      if (aarch64_register_saved_on_entry (regno))
	{
	  rtx mem;
	  mem = gen_mem_ref (DFmode,
			     plus_constant (Pmode,
					    base_rtx,
					    start_offset));

	  for (regno2 = regno + 1;
	       regno2 <= V31_REGNUM
		 && !aarch64_register_saved_on_entry (regno2);
	       regno2++)
	    {
	      /* Empty loop.  */
	    }

	  if (regno2 <= V31_REGNUM &&
	      aarch64_register_saved_on_entry (regno2))
	    {
	      rtx mem2;

	      /* Next highest register to be saved.  */
	      mem2 = gen_mem_ref (DFmode,
				  plus_constant
				  (Pmode,
				   base_rtx,
				   start_offset + increment));
	      if (restore == false)
		{
		  insn = emit_insn
		    ( gen_store_pairdf (mem, gen_rtx_REG (DFmode, regno),
					mem2, gen_rtx_REG (DFmode, regno2)));

		}
	      else
		{
		  insn = emit_insn
		    ( gen_load_pairdf (gen_rtx_REG (DFmode, regno), mem,
				       gen_rtx_REG (DFmode, regno2), mem2));

		  add_reg_note (insn, REG_CFA_RESTORE,
				gen_rtx_REG (DFmode, regno));
		  add_reg_note (insn, REG_CFA_RESTORE,
				gen_rtx_REG (DFmode, regno2));
		}

	      /* The first part of a frame-related parallel insn is
		 always assumed to be relevant to the frame
		 calculations; subsequent parts, are only
		 frame-related if explicitly marked.  */
	      RTX_FRAME_RELATED_P (XVECEXP (PATTERN (insn), 0, 1)) = 1;
	      regno = regno2;
	      start_offset += increment * 2;
	    }
	  else
	    {
	      if (restore == false)
		insn = emit_move_insn (mem, gen_rtx_REG (DFmode, regno));
	      else
		{
		  insn = emit_move_insn (gen_rtx_REG (DFmode, regno), mem);
		  add_reg_note (insn, REG_CFA_RESTORE,
				gen_rtx_REG (DFmode, regno));
		}
	      start_offset += increment;
	    }
	  RTX_FRAME_RELATED_P (insn) = 1;
	}
    }
}


/* offset from the stack pointer of where the saves and
   restore's have to happen.  */
static void
aarch64_save_or_restore_callee_save_registers (HOST_WIDE_INT offset,
					       bool restore)
{
  rtx insn;
  rtx base_rtx = stack_pointer_rtx;
  HOST_WIDE_INT start_offset = offset;
  HOST_WIDE_INT increment = UNITS_PER_WORD;
  rtx (*gen_mem_ref)(enum machine_mode, rtx) = (frame_pointer_needed)? gen_frame_mem : gen_rtx_MEM;
  unsigned limit = (frame_pointer_needed)? R28_REGNUM: R30_REGNUM;
  unsigned regno;
  unsigned regno2;

  for (regno = R0_REGNUM; regno <= limit; regno++)
    {
      if (aarch64_register_saved_on_entry (regno))
	{
	  rtx mem;
	  mem = gen_mem_ref (Pmode,
			     plus_constant (Pmode,
					    base_rtx,
					    start_offset));

	  for (regno2 = regno + 1;
	       regno2 <= limit
		 && !aarch64_register_saved_on_entry (regno2);
	       regno2++)
	    {
	      /* Empty loop.  */
	    }
	  if (regno2 <= limit &&
	      aarch64_register_saved_on_entry (regno2))
	    {
	      rtx mem2;

	      /* Next highest register to be saved.  */
	      mem2 = gen_mem_ref (Pmode,
				  plus_constant
				  (Pmode,
				   base_rtx,
				   start_offset + increment));
	      if (restore == false)
		{
		  insn = emit_insn
		    ( gen_store_pairdi (mem, gen_rtx_REG (DImode, regno),
					mem2, gen_rtx_REG (DImode, regno2)));

		}
	      else
		{
		  insn = emit_insn
		    ( gen_load_pairdi (gen_rtx_REG (DImode, regno), mem,
				     gen_rtx_REG (DImode, regno2), mem2));

		  add_reg_note (insn, REG_CFA_RESTORE, gen_rtx_REG (DImode, regno));
		  add_reg_note (insn, REG_CFA_RESTORE, gen_rtx_REG (DImode, regno2));
		}

	      /* The first part of a frame-related parallel insn is
		 always assumed to be relevant to the frame
		 calculations; subsequent parts, are only
		 frame-related if explicitly marked.  */
	      RTX_FRAME_RELATED_P (XVECEXP (PATTERN (insn), 0, 1)) = 1;
	      regno = regno2;
	      start_offset += increment * 2;
	    }
	  else
	    {
	      if (restore == false)
		insn = emit_move_insn (mem, gen_rtx_REG (DImode, regno));
	      else
		{
		  insn = emit_move_insn (gen_rtx_REG (DImode, regno), mem);
		  add_reg_note (insn, REG_CFA_RESTORE, gen_rtx_REG (DImode, regno));
		}
	      start_offset += increment;
	    }
	  RTX_FRAME_RELATED_P (insn) = 1;
	}
    }

  aarch64_save_or_restore_fprs (start_offset, increment, restore, base_rtx);
}

/* AArch64 stack frames generated by this compiler look like:

	+-------------------------------+
	|                               |
	|  incoming stack arguments     |
	|                               |
	+-------------------------------+
	|                               | <-- incoming stack pointer (aligned)
	|  callee-allocated save area   |
	|  for register varargs         |
	|                               |
<<<<<<< HEAD
	+-------------------------------+ <-- frame_pointer_rtx
	|                               |
	|  local variables              |
=======
	+-------------------------------+
	|  local variables              | <-- frame_pointer_rtx
>>>>>>> 02d42640
	|                               |
	+-------------------------------+
	|  padding0                     | \
	+-------------------------------+  |
<<<<<<< HEAD
	|                               |  |
	|                               |  |
	|  callee-saved registers       |  | frame.saved_regs_size
	|                               |  |
	+-------------------------------+  |
	|  LR'                          |  |
	+-------------------------------+  |
	|  FP'                          | /
      P +-------------------------------+ <-- hard_frame_pointer_rtx
=======
	|  callee-saved registers       |  | frame.saved_regs_size
	+-------------------------------+  |
	|  LR'                          |  |
	+-------------------------------+  |
	|  FP'                          | / <- hard_frame_pointer_rtx (aligned)
        +-------------------------------+
>>>>>>> 02d42640
	|  dynamic allocation           |
	+-------------------------------+
	|  padding                      |
	+-------------------------------+
	|  outgoing stack arguments     | <-- arg_pointer
        |                               |
	+-------------------------------+
	|                               | <-- stack_pointer_rtx (aligned)

   Dynamic stack allocations via alloca() decrease stack_pointer_rtx
   but leave frame_pointer_rtx and hard_frame_pointer_rtx
   unchanged.  */

/* Generate the prologue instructions for entry into a function.
   Establish the stack frame by decreasing the stack pointer with a
   properly calculated size and, if necessary, create a frame record
   filled with the values of LR and previous frame pointer.  The
   current FP is also set up if it is in use.  */

void
aarch64_expand_prologue (void)
{
  /* sub sp, sp, #<frame_size>
     stp {fp, lr}, [sp, #<frame_size> - 16]
     add fp, sp, #<frame_size> - hardfp_offset
     stp {cs_reg}, [fp, #-16] etc.

     sub sp, sp, <final_adjustment_if_any>
  */
  HOST_WIDE_INT frame_size, offset;
  HOST_WIDE_INT fp_offset;		/* Offset from hard FP to SP.  */
  rtx insn;

  aarch64_layout_frame ();

  if (flag_stack_usage_info)
    current_function_static_stack_size = cfun->machine->frame.frame_size;

  frame_size = cfun->machine->frame.frame_size;
  offset = cfun->machine->frame.frame_size;

  fp_offset = cfun->machine->frame.frame_size
	      - cfun->machine->frame.hard_fp_offset;

  /* Store pairs and load pairs have a range only -512 to 504.  */
  if (offset >= 512)
    {
      /* When the frame has a large size, an initial decrease is done on
	 the stack pointer to jump over the callee-allocated save area for
	 register varargs, the local variable area and/or the callee-saved
	 register area.  This will allow the pre-index write-back
	 store pair instructions to be used for setting up the stack frame
	 efficiently.  */
      offset = cfun->machine->frame.hard_fp_offset;
      if (offset >= 512)
	offset = cfun->machine->frame.saved_regs_size;

      frame_size -= (offset + crtl->outgoing_args_size);
      fp_offset = 0;

      if (frame_size >= 0x1000000)
	{
	  rtx op0 = gen_rtx_REG (Pmode, IP0_REGNUM);
	  emit_move_insn (op0, GEN_INT (-frame_size));
	  emit_insn (gen_add2_insn (stack_pointer_rtx, op0));
	  aarch64_set_frame_expr (gen_rtx_SET
				  (Pmode, stack_pointer_rtx,
				   plus_constant (Pmode,
						  stack_pointer_rtx,
						  -frame_size)));
	}
      else if (frame_size > 0)
	{
	  if ((frame_size & 0xfff) != frame_size)
	    {
	      insn = emit_insn (gen_add2_insn
				(stack_pointer_rtx,
				 GEN_INT (-(frame_size
					    & ~(HOST_WIDE_INT)0xfff))));
	      RTX_FRAME_RELATED_P (insn) = 1;
	    }
	  if ((frame_size & 0xfff) != 0)
	    {
	      insn = emit_insn (gen_add2_insn
				(stack_pointer_rtx,
				 GEN_INT (-(frame_size
					    & (HOST_WIDE_INT)0xfff))));
	      RTX_FRAME_RELATED_P (insn) = 1;
	    }
	}
    }
  else
    frame_size = -1;

  if (offset > 0)
    {
      /* Save the frame pointer and lr if the frame pointer is needed
	 first.  Make the frame pointer point to the location of the
	 old frame pointer on the stack.  */
      if (frame_pointer_needed)
	{
	  rtx mem_fp, mem_lr;

	  if (fp_offset)
	    {
	      insn = emit_insn (gen_add2_insn (stack_pointer_rtx,
					       GEN_INT (-offset)));
	      RTX_FRAME_RELATED_P (insn) = 1;
	      aarch64_set_frame_expr (gen_rtx_SET
				      (Pmode, stack_pointer_rtx,
				       gen_rtx_MINUS (Pmode,
						      stack_pointer_rtx,
						      GEN_INT (offset))));
	      mem_fp = gen_frame_mem (DImode,
				      plus_constant (Pmode,
						     stack_pointer_rtx,
						     fp_offset));
	      mem_lr = gen_frame_mem (DImode,
				      plus_constant (Pmode,
						     stack_pointer_rtx,
						     fp_offset
						     + UNITS_PER_WORD));
	      insn = emit_insn (gen_store_pairdi (mem_fp,
						  hard_frame_pointer_rtx,
						  mem_lr,
						  gen_rtx_REG (DImode,
							       LR_REGNUM)));
	    }
	  else
	    {
	      insn = emit_insn (gen_storewb_pairdi_di
				(stack_pointer_rtx, stack_pointer_rtx,
				 hard_frame_pointer_rtx,
				 gen_rtx_REG (DImode, LR_REGNUM),
				 GEN_INT (-offset),
				 GEN_INT (GET_MODE_SIZE (DImode) - offset)));
	      RTX_FRAME_RELATED_P (XVECEXP (PATTERN (insn), 0, 2)) = 1;
	    }

	  /* The first part of a frame-related parallel insn is always
	     assumed to be relevant to the frame calculations;
	     subsequent parts, are only frame-related if explicitly
	     marked.  */
	  RTX_FRAME_RELATED_P (XVECEXP (PATTERN (insn), 0, 1)) = 1;
	  RTX_FRAME_RELATED_P (insn) = 1;

	  /* Set up frame pointer to point to the location of the
	     previous frame pointer on the stack.  */
	  insn = emit_insn (gen_add3_insn (hard_frame_pointer_rtx,
					   stack_pointer_rtx,
					   GEN_INT (fp_offset)));
	  aarch64_set_frame_expr (gen_rtx_SET
				  (Pmode, hard_frame_pointer_rtx,
				   plus_constant (Pmode,
						  stack_pointer_rtx,
						  fp_offset)));
	  RTX_FRAME_RELATED_P (insn) = 1;
	  insn = emit_insn (gen_stack_tie (stack_pointer_rtx,
					   hard_frame_pointer_rtx));
	}
      else
	{
	  insn = emit_insn (gen_add2_insn (stack_pointer_rtx,
					   GEN_INT (-offset)));
	  RTX_FRAME_RELATED_P (insn) = 1;
	}

      aarch64_save_or_restore_callee_save_registers
	(fp_offset + cfun->machine->frame.hardfp_offset, 0);
    }

  /* when offset >= 512,
     sub sp, sp, #<outgoing_args_size> */
  if (frame_size > -1)
    {
      if (crtl->outgoing_args_size > 0)
	{
	  insn = emit_insn (gen_add2_insn
			    (stack_pointer_rtx,
			     GEN_INT (- crtl->outgoing_args_size)));
	  RTX_FRAME_RELATED_P (insn) = 1;
	}
    }
}

/* Generate the epilogue instructions for returning from a function.  */
void
aarch64_expand_epilogue (bool for_sibcall)
{
  HOST_WIDE_INT frame_size, offset;
  HOST_WIDE_INT fp_offset;
  rtx insn;
  rtx cfa_reg;

  aarch64_layout_frame ();

  offset = frame_size = cfun->machine->frame.frame_size;
  fp_offset = cfun->machine->frame.frame_size
	      - cfun->machine->frame.hard_fp_offset;

  cfa_reg = frame_pointer_needed ? hard_frame_pointer_rtx : stack_pointer_rtx;

  /* Store pairs and load pairs have a range only -512 to 504.  */
  if (offset >= 512)
    {
      offset = cfun->machine->frame.hard_fp_offset;
      if (offset >= 512)
	offset = cfun->machine->frame.saved_regs_size;

      frame_size -= (offset + crtl->outgoing_args_size);
      fp_offset = 0;
      if (!frame_pointer_needed && crtl->outgoing_args_size > 0)
	{
	  insn = emit_insn (gen_add2_insn
			    (stack_pointer_rtx,
			     GEN_INT (crtl->outgoing_args_size)));
	  RTX_FRAME_RELATED_P (insn) = 1;
	}
    }
  else
    frame_size = -1;

  /* If there were outgoing arguments or we've done dynamic stack
     allocation, then restore the stack pointer from the frame
     pointer.  This is at most one insn and more efficient than using
     GCC's internal mechanism.  */
  if (frame_pointer_needed
      && (crtl->outgoing_args_size || cfun->calls_alloca))
    {
      insn = emit_insn (gen_add3_insn (stack_pointer_rtx,
				       hard_frame_pointer_rtx,
				       GEN_INT (- fp_offset)));
      RTX_FRAME_RELATED_P (insn) = 1;
      /* As SP is set to (FP - fp_offset), according to the rules in
	 dwarf2cfi.c:dwarf2out_frame_debug_expr, CFA should be calculated
	 from the value of SP from now on.  */
      cfa_reg = stack_pointer_rtx;
    }

  aarch64_save_or_restore_callee_save_registers
    (fp_offset + cfun->machine->frame.hardfp_offset, 1);

  /* Restore the frame pointer and lr if the frame pointer is needed.  */
  if (offset > 0)
    {
      if (frame_pointer_needed)
	{
	  rtx mem_fp, mem_lr;

	  if (fp_offset)
	    {
	      mem_fp = gen_frame_mem (DImode,
				      plus_constant (Pmode,
						     stack_pointer_rtx,
						     fp_offset));
	      mem_lr = gen_frame_mem (DImode,
				      plus_constant (Pmode,
						     stack_pointer_rtx,
						     fp_offset
						     + UNITS_PER_WORD));
	      insn = emit_insn (gen_load_pairdi (hard_frame_pointer_rtx,
						 mem_fp,
						 gen_rtx_REG (DImode,
							      LR_REGNUM),
						 mem_lr));
	    }
	  else
	    {
	      insn = emit_insn (gen_loadwb_pairdi_di
				(stack_pointer_rtx,
				 stack_pointer_rtx,
				 hard_frame_pointer_rtx,
				 gen_rtx_REG (DImode, LR_REGNUM),
				 GEN_INT (offset),
				 GEN_INT (GET_MODE_SIZE (DImode) + offset)));
	      RTX_FRAME_RELATED_P (XVECEXP (PATTERN (insn), 0, 2)) = 1;
	      add_reg_note (insn, REG_CFA_ADJUST_CFA,
			    (gen_rtx_SET (Pmode, stack_pointer_rtx,
					  plus_constant (Pmode, cfa_reg,
							 offset))));
	    }

	  /* The first part of a frame-related parallel insn
	     is always assumed to be relevant to the frame
	     calculations; subsequent parts, are only
	     frame-related if explicitly marked.  */
	  RTX_FRAME_RELATED_P (XVECEXP (PATTERN (insn), 0, 1)) = 1;
	  RTX_FRAME_RELATED_P (insn) = 1;
	  add_reg_note (insn, REG_CFA_RESTORE, hard_frame_pointer_rtx);
	  add_reg_note (insn, REG_CFA_RESTORE,
			gen_rtx_REG (DImode, LR_REGNUM));

	  if (fp_offset)
	    {
	      insn = emit_insn (gen_add2_insn (stack_pointer_rtx,
					       GEN_INT (offset)));
	      RTX_FRAME_RELATED_P (insn) = 1;
	    }
	}
      else
	{
	  insn = emit_insn (gen_add2_insn (stack_pointer_rtx,
					   GEN_INT (offset)));
	  RTX_FRAME_RELATED_P (insn) = 1;
	}
    }

  /* Stack adjustment for exception handler.  */
  if (crtl->calls_eh_return)
    {
      /* We need to unwind the stack by the offset computed by
	 EH_RETURN_STACKADJ_RTX.  However, at this point the CFA is
	 based on SP.  Ideally we would update the SP and define the
	 CFA along the lines of:

	 SP = SP + EH_RETURN_STACKADJ_RTX
	 (regnote CFA = SP - EH_RETURN_STACKADJ_RTX)

	 However the dwarf emitter only understands a constant
	 register offset.

	 The solution chosen here is to use the otherwise unused IP0
	 as a temporary register to hold the current SP value.  The
	 CFA is described using IP0 then SP is modified.  */

      rtx ip0 = gen_rtx_REG (DImode, IP0_REGNUM);

      insn = emit_move_insn (ip0, stack_pointer_rtx);
      add_reg_note (insn, REG_CFA_DEF_CFA, ip0);
      RTX_FRAME_RELATED_P (insn) = 1;

      emit_insn (gen_add2_insn (stack_pointer_rtx, EH_RETURN_STACKADJ_RTX));

      /* Ensure the assignment to IP0 does not get optimized away.  */
      emit_use (ip0);
    }

  if (frame_size > -1)
    {
      if (frame_size >= 0x1000000)
	{
	  rtx op0 = gen_rtx_REG (Pmode, IP0_REGNUM);
	  emit_move_insn (op0, GEN_INT (frame_size));
	  emit_insn (gen_add2_insn (stack_pointer_rtx, op0));
	  aarch64_set_frame_expr (gen_rtx_SET
				  (Pmode, stack_pointer_rtx,
				   plus_constant (Pmode,
						  stack_pointer_rtx,
						  frame_size)));
	}
      else if (frame_size > 0)
	{
	  if ((frame_size & 0xfff) != 0)
	    {
	      insn = emit_insn (gen_add2_insn
				(stack_pointer_rtx,
				 GEN_INT ((frame_size
					   & (HOST_WIDE_INT) 0xfff))));
	      RTX_FRAME_RELATED_P (insn) = 1;
	    }
	  if ((frame_size & 0xfff) != frame_size)
	    {
	      insn = emit_insn (gen_add2_insn
				(stack_pointer_rtx,
				 GEN_INT ((frame_size
					   & ~ (HOST_WIDE_INT) 0xfff))));
	      RTX_FRAME_RELATED_P (insn) = 1;
	    }
	}

        aarch64_set_frame_expr (gen_rtx_SET (Pmode, stack_pointer_rtx,
					     plus_constant (Pmode,
							    stack_pointer_rtx,
							    offset)));
    }

  emit_use (gen_rtx_REG (DImode, LR_REGNUM));
  if (!for_sibcall)
    emit_jump_insn (ret_rtx);
}

/* Return the place to copy the exception unwinding return address to.
   This will probably be a stack slot, but could (in theory be the
   return register).  */
rtx
aarch64_final_eh_return_addr (void)
{
  HOST_WIDE_INT fp_offset;

  aarch64_layout_frame ();

  fp_offset = cfun->machine->frame.frame_size
	      - cfun->machine->frame.hard_fp_offset;

  if (cfun->machine->frame.reg_offset[LR_REGNUM] < 0)
    return gen_rtx_REG (DImode, LR_REGNUM);

  /* DSE and CSELIB do not detect an alias between sp+k1 and fp+k2.  This can
     result in a store to save LR introduced by builtin_eh_return () being
     incorrectly deleted because the alias is not detected.
     So in the calculation of the address to copy the exception unwinding
     return address to, we note 2 cases.
     If FP is needed and the fp_offset is 0, it means that SP = FP and hence
     we return a SP-relative location since all the addresses are SP-relative
     in this case.  This prevents the store from being optimized away.
     If the fp_offset is not 0, then the addresses will be FP-relative and
     therefore we return a FP-relative location.  */

  if (frame_pointer_needed)
    {
      if (fp_offset)
        return gen_frame_mem (DImode,
			      plus_constant (Pmode, hard_frame_pointer_rtx, UNITS_PER_WORD));
      else
        return gen_frame_mem (DImode,
			      plus_constant (Pmode, stack_pointer_rtx, UNITS_PER_WORD));
    }

  /* If FP is not needed, we calculate the location of LR, which would be
     at the top of the saved registers block.  */

  return gen_frame_mem (DImode,
			plus_constant (Pmode,
				       stack_pointer_rtx,
				       fp_offset
				       + cfun->machine->frame.saved_regs_size
				       - 2 * UNITS_PER_WORD));
}

/* Possibly output code to build up a constant in a register.  For
   the benefit of the costs infrastructure, returns the number of
   instructions which would be emitted.  GENERATE inhibits or
   enables code generation.  */

static int
aarch64_build_constant (int regnum, HOST_WIDE_INT val, bool generate)
{
  int insns = 0;

  if (aarch64_bitmask_imm (val, DImode))
    {
      if (generate)
	emit_move_insn (gen_rtx_REG (Pmode, regnum), GEN_INT (val));
      insns = 1;
    }
  else
    {
      int i;
      int ncount = 0;
      int zcount = 0;
      HOST_WIDE_INT valp = val >> 16;
      HOST_WIDE_INT valm;
      HOST_WIDE_INT tval;

      for (i = 16; i < 64; i += 16)
	{
	  valm = (valp & 0xffff);

	  if (valm != 0)
	    ++ zcount;

	  if (valm != 0xffff)
	    ++ ncount;

	  valp >>= 16;
	}

      /* zcount contains the number of additional MOVK instructions
	 required if the constant is built up with an initial MOVZ instruction,
	 while ncount is the number of MOVK instructions required if starting
	 with a MOVN instruction.  Choose the sequence that yields the fewest
	 number of instructions, preferring MOVZ instructions when they are both
	 the same.  */
      if (ncount < zcount)
	{
	  if (generate)
	    emit_move_insn (gen_rtx_REG (Pmode, regnum),
			    GEN_INT (val | ~(HOST_WIDE_INT) 0xffff));
	  tval = 0xffff;
	  insns++;
	}
      else
	{
	  if (generate)
	    emit_move_insn (gen_rtx_REG (Pmode, regnum),
			    GEN_INT (val & 0xffff));
	  tval = 0;
	  insns++;
	}

      val >>= 16;

      for (i = 16; i < 64; i += 16)
	{
	  if ((val & 0xffff) != tval)
	    {
	      if (generate)
		emit_insn (gen_insv_immdi (gen_rtx_REG (Pmode, regnum),
					   GEN_INT (i),
					   GEN_INT (val & 0xffff)));
	      insns++;
	    }
	  val >>= 16;
	}
    }
  return insns;
}

static void
aarch64_add_constant (int regnum, int scratchreg, HOST_WIDE_INT delta)
{
  HOST_WIDE_INT mdelta = delta;
  rtx this_rtx = gen_rtx_REG (Pmode, regnum);
  rtx scratch_rtx = gen_rtx_REG (Pmode, scratchreg);

  if (mdelta < 0)
    mdelta = -mdelta;

  if (mdelta >= 4096 * 4096)
    {
      (void) aarch64_build_constant (scratchreg, delta, true);
      emit_insn (gen_add3_insn (this_rtx, this_rtx, scratch_rtx));
    }
  else if (mdelta > 0)
    {
      if (mdelta >= 4096)
	{
	  emit_insn (gen_rtx_SET (Pmode, scratch_rtx, GEN_INT (mdelta / 4096)));
	  rtx shift = gen_rtx_ASHIFT (Pmode, scratch_rtx, GEN_INT (12));
	  if (delta < 0)
	    emit_insn (gen_rtx_SET (Pmode, this_rtx,
				    gen_rtx_MINUS (Pmode, this_rtx, shift)));
	  else
	    emit_insn (gen_rtx_SET (Pmode, this_rtx,
				    gen_rtx_PLUS (Pmode, this_rtx, shift)));
	}
      if (mdelta % 4096 != 0)
	{
	  scratch_rtx = GEN_INT ((delta < 0 ? -1 : 1) * (mdelta % 4096));
	  emit_insn (gen_rtx_SET (Pmode, this_rtx,
				  gen_rtx_PLUS (Pmode, this_rtx, scratch_rtx)));
	}
    }
}

/* Output code to add DELTA to the first argument, and then jump
   to FUNCTION.  Used for C++ multiple inheritance.  */
static void
aarch64_output_mi_thunk (FILE *file, tree thunk ATTRIBUTE_UNUSED,
			 HOST_WIDE_INT delta,
			 HOST_WIDE_INT vcall_offset,
			 tree function)
{
  /* The this pointer is always in x0.  Note that this differs from
     Arm where the this pointer maybe bumped to r1 if r0 is required
     to return a pointer to an aggregate.  On AArch64 a result value
     pointer will be in x8.  */
  int this_regno = R0_REGNUM;
  rtx this_rtx, temp0, temp1, addr, insn, funexp;

  reload_completed = 1;
  emit_note (NOTE_INSN_PROLOGUE_END);

  if (vcall_offset == 0)
    aarch64_add_constant (this_regno, IP1_REGNUM, delta);
  else
    {
      gcc_assert ((vcall_offset & (POINTER_BYTES - 1)) == 0);

      this_rtx = gen_rtx_REG (Pmode, this_regno);
      temp0 = gen_rtx_REG (Pmode, IP0_REGNUM);
      temp1 = gen_rtx_REG (Pmode, IP1_REGNUM);

      addr = this_rtx;
      if (delta != 0)
	{
	  if (delta >= -256 && delta < 256)
	    addr = gen_rtx_PRE_MODIFY (Pmode, this_rtx,
				       plus_constant (Pmode, this_rtx, delta));
	  else
	    aarch64_add_constant (this_regno, IP1_REGNUM, delta);
	}

      if (Pmode == ptr_mode)
	aarch64_emit_move (temp0, gen_rtx_MEM (ptr_mode, addr));
      else
	aarch64_emit_move (temp0,
			   gen_rtx_ZERO_EXTEND (Pmode,
						gen_rtx_MEM (ptr_mode, addr)));

      if (vcall_offset >= -256 && vcall_offset < 4096 * POINTER_BYTES)
	  addr = plus_constant (Pmode, temp0, vcall_offset);
      else
	{
	  (void) aarch64_build_constant (IP1_REGNUM, vcall_offset, true);
	  addr = gen_rtx_PLUS (Pmode, temp0, temp1);
	}

      if (Pmode == ptr_mode)
	aarch64_emit_move (temp1, gen_rtx_MEM (ptr_mode,addr));
      else
	aarch64_emit_move (temp1,
			   gen_rtx_SIGN_EXTEND (Pmode,
						gen_rtx_MEM (ptr_mode, addr)));

      emit_insn (gen_add2_insn (this_rtx, temp1));
    }

  /* Generate a tail call to the target function.  */
  if (!TREE_USED (function))
    {
      assemble_external (function);
      TREE_USED (function) = 1;
    }
  funexp = XEXP (DECL_RTL (function), 0);
  funexp = gen_rtx_MEM (FUNCTION_MODE, funexp);
  insn = emit_call_insn (gen_sibcall (funexp, const0_rtx, NULL_RTX));
  SIBLING_CALL_P (insn) = 1;

  insn = get_insns ();
  shorten_branches (insn);
  final_start_function (insn, file, 1);
  final (insn, file, 1);
  final_end_function ();

  /* Stop pretending to be a post-reload pass.  */
  reload_completed = 0;
}

static int
aarch64_tls_operand_p_1 (rtx *x, void *data ATTRIBUTE_UNUSED)
{
  if (GET_CODE (*x) == SYMBOL_REF)
    return SYMBOL_REF_TLS_MODEL (*x) != 0;

  /* Don't recurse into UNSPEC_TLS looking for TLS symbols; these are
     TLS offsets, not real symbol references.  */
  if (GET_CODE (*x) == UNSPEC
      && XINT (*x, 1) == UNSPEC_TLS)
    return -1;

  return 0;
}

static bool
aarch64_tls_referenced_p (rtx x)
{
  if (!TARGET_HAVE_TLS)
    return false;

  return for_each_rtx (&x, aarch64_tls_operand_p_1, NULL);
}


static int
aarch64_bitmasks_cmp (const void *i1, const void *i2)
{
  const unsigned HOST_WIDE_INT *imm1 = (const unsigned HOST_WIDE_INT *) i1;
  const unsigned HOST_WIDE_INT *imm2 = (const unsigned HOST_WIDE_INT *) i2;

  if (*imm1 < *imm2)
    return -1;
  if (*imm1 > *imm2)
    return +1;
  return 0;
}


static void
aarch64_build_bitmask_table (void)
{
  unsigned HOST_WIDE_INT mask, imm;
  unsigned int log_e, e, s, r;
  unsigned int nimms = 0;

  for (log_e = 1; log_e <= 6; log_e++)
    {
      e = 1 << log_e;
      if (e == 64)
	mask = ~(HOST_WIDE_INT) 0;
      else
	mask = ((HOST_WIDE_INT) 1 << e) - 1;
      for (s = 1; s < e; s++)
	{
	  for (r = 0; r < e; r++)
	    {
	      /* set s consecutive bits to 1 (s < 64) */
	      imm = ((unsigned HOST_WIDE_INT)1 << s) - 1;
	      /* rotate right by r */
	      if (r != 0)
		imm = ((imm >> r) | (imm << (e - r))) & mask;
	      /* replicate the constant depending on SIMD size */
	      switch (log_e) {
	      case 1: imm |= (imm <<  2);
	      case 2: imm |= (imm <<  4);
	      case 3: imm |= (imm <<  8);
	      case 4: imm |= (imm << 16);
	      case 5: imm |= (imm << 32);
	      case 6:
		break;
	      default:
		gcc_unreachable ();
	      }
	      gcc_assert (nimms < AARCH64_NUM_BITMASKS);
	      aarch64_bitmasks[nimms++] = imm;
	    }
	}
    }

  gcc_assert (nimms == AARCH64_NUM_BITMASKS);
  qsort (aarch64_bitmasks, nimms, sizeof (aarch64_bitmasks[0]),
	 aarch64_bitmasks_cmp);
}


/* Return true if val can be encoded as a 12-bit unsigned immediate with
   a left shift of 0 or 12 bits.  */
bool
aarch64_uimm12_shift (HOST_WIDE_INT val)
{
  return ((val & (((HOST_WIDE_INT) 0xfff) << 0)) == val
	  || (val & (((HOST_WIDE_INT) 0xfff) << 12)) == val
	  );
}


/* Return true if val is an immediate that can be loaded into a
   register by a MOVZ instruction.  */
static bool
aarch64_movw_imm (HOST_WIDE_INT val, enum machine_mode mode)
{
  if (GET_MODE_SIZE (mode) > 4)
    {
      if ((val & (((HOST_WIDE_INT) 0xffff) << 32)) == val
	  || (val & (((HOST_WIDE_INT) 0xffff) << 48)) == val)
	return 1;
    }
  else
    {
      /* Ignore sign extension.  */
      val &= (HOST_WIDE_INT) 0xffffffff;
    }
  return ((val & (((HOST_WIDE_INT) 0xffff) << 0)) == val
	  || (val & (((HOST_WIDE_INT) 0xffff) << 16)) == val);
}


/* Return true if val is a valid bitmask immediate.  */
bool
aarch64_bitmask_imm (HOST_WIDE_INT val, enum machine_mode mode)
{
  if (GET_MODE_SIZE (mode) < 8)
    {
      /* Replicate bit pattern.  */
      val &= (HOST_WIDE_INT) 0xffffffff;
      val |= val << 32;
    }
  return bsearch (&val, aarch64_bitmasks, AARCH64_NUM_BITMASKS,
		  sizeof (aarch64_bitmasks[0]), aarch64_bitmasks_cmp) != NULL;
}


/* Return true if val is an immediate that can be loaded into a
   register in a single instruction.  */
bool
aarch64_move_imm (HOST_WIDE_INT val, enum machine_mode mode)
{
  if (aarch64_movw_imm (val, mode) || aarch64_movw_imm (~val, mode))
    return 1;
  return aarch64_bitmask_imm (val, mode);
}

static bool
aarch64_cannot_force_const_mem (enum machine_mode mode ATTRIBUTE_UNUSED, rtx x)
{
  rtx base, offset;

  if (GET_CODE (x) == HIGH)
    return true;

  split_const (x, &base, &offset);
  if (GET_CODE (base) == SYMBOL_REF || GET_CODE (base) == LABEL_REF)
    {
      if (aarch64_classify_symbol (base, SYMBOL_CONTEXT_ADR)
	  != SYMBOL_FORCE_TO_MEM)
	return true;
      else
	/* Avoid generating a 64-bit relocation in ILP32; leave
	   to aarch64_expand_mov_immediate to handle it properly.  */
	return mode != ptr_mode;
    }

  return aarch64_tls_referenced_p (x);
}

/* Return true if register REGNO is a valid index register.
   STRICT_P is true if REG_OK_STRICT is in effect.  */

bool
aarch64_regno_ok_for_index_p (int regno, bool strict_p)
{
  if (!HARD_REGISTER_NUM_P (regno))
    {
      if (!strict_p)
	return true;

      if (!reg_renumber)
	return false;

      regno = reg_renumber[regno];
    }
  return GP_REGNUM_P (regno);
}

/* Return true if register REGNO is a valid base register for mode MODE.
   STRICT_P is true if REG_OK_STRICT is in effect.  */

bool
aarch64_regno_ok_for_base_p (int regno, bool strict_p)
{
  if (!HARD_REGISTER_NUM_P (regno))
    {
      if (!strict_p)
	return true;

      if (!reg_renumber)
	return false;

      regno = reg_renumber[regno];
    }

  /* The fake registers will be eliminated to either the stack or
     hard frame pointer, both of which are usually valid base registers.
     Reload deals with the cases where the eliminated form isn't valid.  */
  return (GP_REGNUM_P (regno)
	  || regno == SP_REGNUM
	  || regno == FRAME_POINTER_REGNUM
	  || regno == ARG_POINTER_REGNUM);
}

/* Return true if X is a valid base register for mode MODE.
   STRICT_P is true if REG_OK_STRICT is in effect.  */

static bool
aarch64_base_register_rtx_p (rtx x, bool strict_p)
{
  if (!strict_p && GET_CODE (x) == SUBREG)
    x = SUBREG_REG (x);

  return (REG_P (x) && aarch64_regno_ok_for_base_p (REGNO (x), strict_p));
}

/* Return true if address offset is a valid index.  If it is, fill in INFO
   appropriately.  STRICT_P is true if REG_OK_STRICT is in effect.  */

static bool
aarch64_classify_index (struct aarch64_address_info *info, rtx x,
			enum machine_mode mode, bool strict_p)
{
  enum aarch64_address_type type;
  rtx index;
  int shift;

  /* (reg:P) */
  if ((REG_P (x) || GET_CODE (x) == SUBREG)
      && GET_MODE (x) == Pmode)
    {
      type = ADDRESS_REG_REG;
      index = x;
      shift = 0;
    }
  /* (sign_extend:DI (reg:SI)) */
  else if ((GET_CODE (x) == SIGN_EXTEND
	    || GET_CODE (x) == ZERO_EXTEND)
	   && GET_MODE (x) == DImode
	   && GET_MODE (XEXP (x, 0)) == SImode)
    {
      type = (GET_CODE (x) == SIGN_EXTEND)
	? ADDRESS_REG_SXTW : ADDRESS_REG_UXTW;
      index = XEXP (x, 0);
      shift = 0;
    }
  /* (mult:DI (sign_extend:DI (reg:SI)) (const_int scale)) */
  else if (GET_CODE (x) == MULT
	   && (GET_CODE (XEXP (x, 0)) == SIGN_EXTEND
	       || GET_CODE (XEXP (x, 0)) == ZERO_EXTEND)
	   && GET_MODE (XEXP (x, 0)) == DImode
	   && GET_MODE (XEXP (XEXP (x, 0), 0)) == SImode
	   && CONST_INT_P (XEXP (x, 1)))
    {
      type = (GET_CODE (XEXP (x, 0)) == SIGN_EXTEND)
	? ADDRESS_REG_SXTW : ADDRESS_REG_UXTW;
      index = XEXP (XEXP (x, 0), 0);
      shift = exact_log2 (INTVAL (XEXP (x, 1)));
    }
  /* (ashift:DI (sign_extend:DI (reg:SI)) (const_int shift)) */
  else if (GET_CODE (x) == ASHIFT
	   && (GET_CODE (XEXP (x, 0)) == SIGN_EXTEND
	       || GET_CODE (XEXP (x, 0)) == ZERO_EXTEND)
	   && GET_MODE (XEXP (x, 0)) == DImode
	   && GET_MODE (XEXP (XEXP (x, 0), 0)) == SImode
	   && CONST_INT_P (XEXP (x, 1)))
    {
      type = (GET_CODE (XEXP (x, 0)) == SIGN_EXTEND)
	? ADDRESS_REG_SXTW : ADDRESS_REG_UXTW;
      index = XEXP (XEXP (x, 0), 0);
      shift = INTVAL (XEXP (x, 1));
    }
  /* (sign_extract:DI (mult:DI (reg:DI) (const_int scale)) 32+shift 0) */
  else if ((GET_CODE (x) == SIGN_EXTRACT
	    || GET_CODE (x) == ZERO_EXTRACT)
	   && GET_MODE (x) == DImode
	   && GET_CODE (XEXP (x, 0)) == MULT
	   && GET_MODE (XEXP (XEXP (x, 0), 0)) == DImode
	   && CONST_INT_P (XEXP (XEXP (x, 0), 1)))
    {
      type = (GET_CODE (x) == SIGN_EXTRACT)
	? ADDRESS_REG_SXTW : ADDRESS_REG_UXTW;
      index = XEXP (XEXP (x, 0), 0);
      shift = exact_log2 (INTVAL (XEXP (XEXP (x, 0), 1)));
      if (INTVAL (XEXP (x, 1)) != 32 + shift
	  || INTVAL (XEXP (x, 2)) != 0)
	shift = -1;
    }
  /* (and:DI (mult:DI (reg:DI) (const_int scale))
     (const_int 0xffffffff<<shift)) */
  else if (GET_CODE (x) == AND
	   && GET_MODE (x) == DImode
	   && GET_CODE (XEXP (x, 0)) == MULT
	   && GET_MODE (XEXP (XEXP (x, 0), 0)) == DImode
	   && CONST_INT_P (XEXP (XEXP (x, 0), 1))
	   && CONST_INT_P (XEXP (x, 1)))
    {
      type = ADDRESS_REG_UXTW;
      index = XEXP (XEXP (x, 0), 0);
      shift = exact_log2 (INTVAL (XEXP (XEXP (x, 0), 1)));
      if (INTVAL (XEXP (x, 1)) != (HOST_WIDE_INT)0xffffffff << shift)
	shift = -1;
    }
  /* (sign_extract:DI (ashift:DI (reg:DI) (const_int shift)) 32+shift 0) */
  else if ((GET_CODE (x) == SIGN_EXTRACT
	    || GET_CODE (x) == ZERO_EXTRACT)
	   && GET_MODE (x) == DImode
	   && GET_CODE (XEXP (x, 0)) == ASHIFT
	   && GET_MODE (XEXP (XEXP (x, 0), 0)) == DImode
	   && CONST_INT_P (XEXP (XEXP (x, 0), 1)))
    {
      type = (GET_CODE (x) == SIGN_EXTRACT)
	? ADDRESS_REG_SXTW : ADDRESS_REG_UXTW;
      index = XEXP (XEXP (x, 0), 0);
      shift = INTVAL (XEXP (XEXP (x, 0), 1));
      if (INTVAL (XEXP (x, 1)) != 32 + shift
	  || INTVAL (XEXP (x, 2)) != 0)
	shift = -1;
    }
  /* (and:DI (ashift:DI (reg:DI) (const_int shift))
     (const_int 0xffffffff<<shift)) */
  else if (GET_CODE (x) == AND
	   && GET_MODE (x) == DImode
	   && GET_CODE (XEXP (x, 0)) == ASHIFT
	   && GET_MODE (XEXP (XEXP (x, 0), 0)) == DImode
	   && CONST_INT_P (XEXP (XEXP (x, 0), 1))
	   && CONST_INT_P (XEXP (x, 1)))
    {
      type = ADDRESS_REG_UXTW;
      index = XEXP (XEXP (x, 0), 0);
      shift = INTVAL (XEXP (XEXP (x, 0), 1));
      if (INTVAL (XEXP (x, 1)) != (HOST_WIDE_INT)0xffffffff << shift)
	shift = -1;
    }
  /* (mult:P (reg:P) (const_int scale)) */
  else if (GET_CODE (x) == MULT
	   && GET_MODE (x) == Pmode
	   && GET_MODE (XEXP (x, 0)) == Pmode
	   && CONST_INT_P (XEXP (x, 1)))
    {
      type = ADDRESS_REG_REG;
      index = XEXP (x, 0);
      shift = exact_log2 (INTVAL (XEXP (x, 1)));
    }
  /* (ashift:P (reg:P) (const_int shift)) */
  else if (GET_CODE (x) == ASHIFT
	   && GET_MODE (x) == Pmode
	   && GET_MODE (XEXP (x, 0)) == Pmode
	   && CONST_INT_P (XEXP (x, 1)))
    {
      type = ADDRESS_REG_REG;
      index = XEXP (x, 0);
      shift = INTVAL (XEXP (x, 1));
    }
  else
    return false;

  if (GET_CODE (index) == SUBREG)
    index = SUBREG_REG (index);

  if ((shift == 0 ||
       (shift > 0 && shift <= 3
	&& (1 << shift) == GET_MODE_SIZE (mode)))
      && REG_P (index)
      && aarch64_regno_ok_for_index_p (REGNO (index), strict_p))
    {
      info->type = type;
      info->offset = index;
      info->shift = shift;
      return true;
    }

  return false;
}

static inline bool
offset_7bit_signed_scaled_p (enum machine_mode mode, HOST_WIDE_INT offset)
{
  return (offset >= -64 * GET_MODE_SIZE (mode)
	  && offset < 64 * GET_MODE_SIZE (mode)
	  && offset % GET_MODE_SIZE (mode) == 0);
}

static inline bool
offset_9bit_signed_unscaled_p (enum machine_mode mode ATTRIBUTE_UNUSED,
			       HOST_WIDE_INT offset)
{
  return offset >= -256 && offset < 256;
}

static inline bool
offset_12bit_unsigned_scaled_p (enum machine_mode mode, HOST_WIDE_INT offset)
{
  return (offset >= 0
	  && offset < 4096 * GET_MODE_SIZE (mode)
	  && offset % GET_MODE_SIZE (mode) == 0);
}

/* Return true if X is a valid address for machine mode MODE.  If it is,
   fill in INFO appropriately.  STRICT_P is true if REG_OK_STRICT is in
   effect.  OUTER_CODE is PARALLEL for a load/store pair.  */

static bool
aarch64_classify_address (struct aarch64_address_info *info,
			  rtx x, enum machine_mode mode,
			  RTX_CODE outer_code, bool strict_p)
{
  enum rtx_code code = GET_CODE (x);
  rtx op0, op1;
  bool allow_reg_index_p =
    outer_code != PARALLEL && (GET_MODE_SIZE (mode) != 16
			       || aarch64_vector_mode_supported_p (mode));
  /* Don't support anything other than POST_INC or REG addressing for
     AdvSIMD.  */
  if (aarch64_vect_struct_mode_p (mode)
      && (code != POST_INC && code != REG))
    return false;

  switch (code)
    {
    case REG:
    case SUBREG:
      info->type = ADDRESS_REG_IMM;
      info->base = x;
      info->offset = const0_rtx;
      return aarch64_base_register_rtx_p (x, strict_p);

    case PLUS:
      op0 = XEXP (x, 0);
      op1 = XEXP (x, 1);
      if (GET_MODE_SIZE (mode) != 0
	  && CONST_INT_P (op1)
	  && aarch64_base_register_rtx_p (op0, strict_p))
	{
	  HOST_WIDE_INT offset = INTVAL (op1);

	  info->type = ADDRESS_REG_IMM;
	  info->base = op0;
	  info->offset = op1;

	  /* TImode and TFmode values are allowed in both pairs of X
	     registers and individual Q registers.  The available
	     address modes are:
	     X,X: 7-bit signed scaled offset
	     Q:   9-bit signed offset
	     We conservatively require an offset representable in either mode.
	   */
	  if (mode == TImode || mode == TFmode)
	    return (offset_7bit_signed_scaled_p (mode, offset)
		    && offset_9bit_signed_unscaled_p (mode, offset));

	  if (outer_code == PARALLEL)
	    return ((GET_MODE_SIZE (mode) == 4 || GET_MODE_SIZE (mode) == 8)
		    && offset_7bit_signed_scaled_p (mode, offset));
	  else
	    return (offset_9bit_signed_unscaled_p (mode, offset)
		    || offset_12bit_unsigned_scaled_p (mode, offset));
	}

      if (allow_reg_index_p)
	{
	  /* Look for base + (scaled/extended) index register.  */
	  if (aarch64_base_register_rtx_p (op0, strict_p)
	      && aarch64_classify_index (info, op1, mode, strict_p))
	    {
	      info->base = op0;
	      return true;
	    }
	  if (aarch64_base_register_rtx_p (op1, strict_p)
	      && aarch64_classify_index (info, op0, mode, strict_p))
	    {
	      info->base = op1;
	      return true;
	    }
	}

      return false;

    case POST_INC:
    case POST_DEC:
    case PRE_INC:
    case PRE_DEC:
      info->type = ADDRESS_REG_WB;
      info->base = XEXP (x, 0);
      info->offset = NULL_RTX;
      return aarch64_base_register_rtx_p (info->base, strict_p);

    case POST_MODIFY:
    case PRE_MODIFY:
      info->type = ADDRESS_REG_WB;
      info->base = XEXP (x, 0);
      if (GET_CODE (XEXP (x, 1)) == PLUS
	  && CONST_INT_P (XEXP (XEXP (x, 1), 1))
	  && rtx_equal_p (XEXP (XEXP (x, 1), 0), info->base)
	  && aarch64_base_register_rtx_p (info->base, strict_p))
	{
	  HOST_WIDE_INT offset;
	  info->offset = XEXP (XEXP (x, 1), 1);
	  offset = INTVAL (info->offset);

	  /* TImode and TFmode values are allowed in both pairs of X
	     registers and individual Q registers.  The available
	     address modes are:
	     X,X: 7-bit signed scaled offset
	     Q:   9-bit signed offset
	     We conservatively require an offset representable in either mode.
	   */
	  if (mode == TImode || mode == TFmode)
	    return (offset_7bit_signed_scaled_p (mode, offset)
		    && offset_9bit_signed_unscaled_p (mode, offset));

	  if (outer_code == PARALLEL)
	    return ((GET_MODE_SIZE (mode) == 4 || GET_MODE_SIZE (mode) == 8)
		    && offset_7bit_signed_scaled_p (mode, offset));
	  else
	    return offset_9bit_signed_unscaled_p (mode, offset);
	}
      return false;

    case CONST:
    case SYMBOL_REF:
    case LABEL_REF:
      /* load literal: pc-relative constant pool entry.  Only supported
         for SI mode or larger.  */
      info->type = ADDRESS_SYMBOLIC;
      if (outer_code != PARALLEL && GET_MODE_SIZE (mode) >= 4)
	{
	  rtx sym, addend;

	  split_const (x, &sym, &addend);
	  return (GET_CODE (sym) == LABEL_REF
		  || (GET_CODE (sym) == SYMBOL_REF
		      && CONSTANT_POOL_ADDRESS_P (sym)));
	}
      return false;

    case LO_SUM:
      info->type = ADDRESS_LO_SUM;
      info->base = XEXP (x, 0);
      info->offset = XEXP (x, 1);
      if (allow_reg_index_p
	  && aarch64_base_register_rtx_p (info->base, strict_p))
	{
	  rtx sym, offs;
	  split_const (info->offset, &sym, &offs);
	  if (GET_CODE (sym) == SYMBOL_REF
	      && (aarch64_classify_symbol (sym, SYMBOL_CONTEXT_MEM)
		  == SYMBOL_SMALL_ABSOLUTE))
	    {
	      /* The symbol and offset must be aligned to the access size.  */
	      unsigned int align;
	      unsigned int ref_size;

	      if (CONSTANT_POOL_ADDRESS_P (sym))
		align = GET_MODE_ALIGNMENT (get_pool_mode (sym));
	      else if (TREE_CONSTANT_POOL_ADDRESS_P (sym))
		{
		  tree exp = SYMBOL_REF_DECL (sym);
		  align = TYPE_ALIGN (TREE_TYPE (exp));
		  align = CONSTANT_ALIGNMENT (exp, align);
		}
	      else if (SYMBOL_REF_DECL (sym))
		align = DECL_ALIGN (SYMBOL_REF_DECL (sym));
	      else if (SYMBOL_REF_HAS_BLOCK_INFO_P (sym)
		       && SYMBOL_REF_BLOCK (sym) != NULL)
		align = SYMBOL_REF_BLOCK (sym)->alignment;
	      else
		align = BITS_PER_UNIT;

	      ref_size = GET_MODE_SIZE (mode);
	      if (ref_size == 0)
		ref_size = GET_MODE_SIZE (DImode);

	      return ((INTVAL (offs) & (ref_size - 1)) == 0
		      && ((align / BITS_PER_UNIT) & (ref_size - 1)) == 0);
	    }
	}
      return false;

    default:
      return false;
    }
}

bool
aarch64_symbolic_address_p (rtx x)
{
  rtx offset;

  split_const (x, &x, &offset);
  return GET_CODE (x) == SYMBOL_REF || GET_CODE (x) == LABEL_REF;
}

/* Classify the base of symbolic expression X, given that X appears in
   context CONTEXT.  */

enum aarch64_symbol_type
aarch64_classify_symbolic_expression (rtx x,
				      enum aarch64_symbol_context context)
{
  rtx offset;

  split_const (x, &x, &offset);
  return aarch64_classify_symbol (x, context);
}


/* Return TRUE if X is a legitimate address for accessing memory in
   mode MODE.  */
static bool
aarch64_legitimate_address_hook_p (enum machine_mode mode, rtx x, bool strict_p)
{
  struct aarch64_address_info addr;

  return aarch64_classify_address (&addr, x, mode, MEM, strict_p);
}

/* Return TRUE if X is a legitimate address for accessing memory in
   mode MODE.  OUTER_CODE will be PARALLEL if this is a load/store
   pair operation.  */
bool
aarch64_legitimate_address_p (enum machine_mode mode, rtx x,
			      RTX_CODE outer_code, bool strict_p)
{
  struct aarch64_address_info addr;

  return aarch64_classify_address (&addr, x, mode, outer_code, strict_p);
}

/* Return TRUE if rtx X is immediate constant 0.0 */
bool
aarch64_float_const_zero_rtx_p (rtx x)
{
  REAL_VALUE_TYPE r;

  if (GET_MODE (x) == VOIDmode)
    return false;

  REAL_VALUE_FROM_CONST_DOUBLE (r, x);
  if (REAL_VALUE_MINUS_ZERO (r))
    return !HONOR_SIGNED_ZEROS (GET_MODE (x));
  return REAL_VALUES_EQUAL (r, dconst0);
}

/* Return the fixed registers used for condition codes.  */

static bool
aarch64_fixed_condition_code_regs (unsigned int *p1, unsigned int *p2)
{
  *p1 = CC_REGNUM;
  *p2 = INVALID_REGNUM;
  return true;
}

/* Emit call insn with PAT and do aarch64-specific handling.  */

void
aarch64_emit_call_insn (rtx pat)
{
  rtx insn = emit_call_insn (pat);

  rtx *fusage = &CALL_INSN_FUNCTION_USAGE (insn);
  clobber_reg (fusage, gen_rtx_REG (word_mode, IP0_REGNUM));
  clobber_reg (fusage, gen_rtx_REG (word_mode, IP1_REGNUM));
}

enum machine_mode
aarch64_select_cc_mode (RTX_CODE code, rtx x, rtx y)
{
  /* All floating point compares return CCFP if it is an equality
     comparison, and CCFPE otherwise.  */
  if (GET_MODE_CLASS (GET_MODE (x)) == MODE_FLOAT)
    {
      switch (code)
	{
	case EQ:
	case NE:
	case UNORDERED:
	case ORDERED:
	case UNLT:
	case UNLE:
	case UNGT:
	case UNGE:
	case UNEQ:
	case LTGT:
	  return CCFPmode;

	case LT:
	case LE:
	case GT:
	case GE:
	  return CCFPEmode;

	default:
	  gcc_unreachable ();
	}
    }

  if ((GET_MODE (x) == SImode || GET_MODE (x) == DImode)
      && y == const0_rtx
      && (code == EQ || code == NE || code == LT || code == GE)
      && (GET_CODE (x) == PLUS || GET_CODE (x) == MINUS || GET_CODE (x) == AND
	  || GET_CODE (x) == NEG))
    return CC_NZmode;

  /* A compare with a shifted operand.  Because of canonicalization,
     the comparison will have to be swapped when we emit the assembly
     code.  */
  if ((GET_MODE (x) == SImode || GET_MODE (x) == DImode)
      && (GET_CODE (y) == REG || GET_CODE (y) == SUBREG)
      && (GET_CODE (x) == ASHIFT || GET_CODE (x) == ASHIFTRT
	  || GET_CODE (x) == LSHIFTRT
	  || GET_CODE (x) == ZERO_EXTEND || GET_CODE (x) == SIGN_EXTEND))
    return CC_SWPmode;

  /* Similarly for a negated operand, but we can only do this for
     equalities.  */
  if ((GET_MODE (x) == SImode || GET_MODE (x) == DImode)
      && (GET_CODE (y) == REG || GET_CODE (y) == SUBREG)
      && (code == EQ || code == NE)
      && GET_CODE (x) == NEG)
    return CC_Zmode;

  /* A compare of a mode narrower than SI mode against zero can be done
     by extending the value in the comparison.  */
  if ((GET_MODE (x) == QImode || GET_MODE (x) == HImode)
      && y == const0_rtx)
    /* Only use sign-extension if we really need it.  */
    return ((code == GT || code == GE || code == LE || code == LT)
	    ? CC_SESWPmode : CC_ZESWPmode);

  /* For everything else, return CCmode.  */
  return CCmode;
}

static unsigned
aarch64_get_condition_code (rtx x)
{
  enum machine_mode mode = GET_MODE (XEXP (x, 0));
  enum rtx_code comp_code = GET_CODE (x);

  if (GET_MODE_CLASS (mode) != MODE_CC)
    mode = SELECT_CC_MODE (comp_code, XEXP (x, 0), XEXP (x, 1));

  switch (mode)
    {
    case CCFPmode:
    case CCFPEmode:
      switch (comp_code)
	{
	case GE: return AARCH64_GE;
	case GT: return AARCH64_GT;
	case LE: return AARCH64_LS;
	case LT: return AARCH64_MI;
	case NE: return AARCH64_NE;
	case EQ: return AARCH64_EQ;
	case ORDERED: return AARCH64_VC;
	case UNORDERED: return AARCH64_VS;
	case UNLT: return AARCH64_LT;
	case UNLE: return AARCH64_LE;
	case UNGT: return AARCH64_HI;
	case UNGE: return AARCH64_PL;
	default: gcc_unreachable ();
	}
      break;

    case CCmode:
      switch (comp_code)
	{
	case NE: return AARCH64_NE;
	case EQ: return AARCH64_EQ;
	case GE: return AARCH64_GE;
	case GT: return AARCH64_GT;
	case LE: return AARCH64_LE;
	case LT: return AARCH64_LT;
	case GEU: return AARCH64_CS;
	case GTU: return AARCH64_HI;
	case LEU: return AARCH64_LS;
	case LTU: return AARCH64_CC;
	default: gcc_unreachable ();
	}
      break;

    case CC_SWPmode:
    case CC_ZESWPmode:
    case CC_SESWPmode:
      switch (comp_code)
	{
	case NE: return AARCH64_NE;
	case EQ: return AARCH64_EQ;
	case GE: return AARCH64_LE;
	case GT: return AARCH64_LT;
	case LE: return AARCH64_GE;
	case LT: return AARCH64_GT;
	case GEU: return AARCH64_LS;
	case GTU: return AARCH64_CC;
	case LEU: return AARCH64_CS;
	case LTU: return AARCH64_HI;
	default: gcc_unreachable ();
	}
      break;

    case CC_NZmode:
      switch (comp_code)
	{
	case NE: return AARCH64_NE;
	case EQ: return AARCH64_EQ;
	case GE: return AARCH64_PL;
	case LT: return AARCH64_MI;
	default: gcc_unreachable ();
	}
      break;

    case CC_Zmode:
      switch (comp_code)
	{
	case NE: return AARCH64_NE;
	case EQ: return AARCH64_EQ;
	default: gcc_unreachable ();
	}
      break;

    default:
      gcc_unreachable ();
      break;
    }
}

static unsigned
bit_count (unsigned HOST_WIDE_INT value)
{
  unsigned count = 0;

  while (value)
    {
      count++;
      value &= value - 1;
    }

  return count;
}

void
aarch64_print_operand (FILE *f, rtx x, char code)
{
  switch (code)
    {
    /* An integer or symbol address without a preceding # sign.  */
    case 'c':
      switch (GET_CODE (x))
	{
	case CONST_INT:
	  fprintf (f, HOST_WIDE_INT_PRINT_DEC, INTVAL (x));
	  break;

	case SYMBOL_REF:
	  output_addr_const (f, x);
	  break;

	case CONST:
	  if (GET_CODE (XEXP (x, 0)) == PLUS
	      && GET_CODE (XEXP (XEXP (x, 0), 0)) == SYMBOL_REF)
	    {
	      output_addr_const (f, x);
	      break;
	    }
	  /* Fall through.  */

	default:
	  output_operand_lossage ("Unsupported operand for code '%c'", code);
	}
      break;

    case 'e':
      /* Print the sign/zero-extend size as a character 8->b, 16->h, 32->w.  */
      {
	int n;

	if (GET_CODE (x) != CONST_INT
	    || (n = exact_log2 (INTVAL (x) & ~7)) <= 0)
	  {
	    output_operand_lossage ("invalid operand for '%%%c'", code);
	    return;
	  }

	switch (n)
	  {
	  case 3:
	    fputc ('b', f);
	    break;
	  case 4:
	    fputc ('h', f);
	    break;
	  case 5:
	    fputc ('w', f);
	    break;
	  default:
	    output_operand_lossage ("invalid operand for '%%%c'", code);
	    return;
	  }
      }
      break;

    case 'p':
      {
	int n;

	/* Print N such that 2^N == X.  */
	if (GET_CODE (x) != CONST_INT || (n = exact_log2 (INTVAL (x))) < 0)
	  {
	    output_operand_lossage ("invalid operand for '%%%c'", code);
	    return;
	  }

	asm_fprintf (f, "%d", n);
      }
      break;

    case 'P':
      /* Print the number of non-zero bits in X (a const_int).  */
      if (GET_CODE (x) != CONST_INT)
	{
	  output_operand_lossage ("invalid operand for '%%%c'", code);
	  return;
	}

      asm_fprintf (f, "%u", bit_count (INTVAL (x)));
      break;

    case 'H':
      /* Print the higher numbered register of a pair (TImode) of regs.  */
      if (GET_CODE (x) != REG || !GP_REGNUM_P (REGNO (x) + 1))
	{
	  output_operand_lossage ("invalid operand for '%%%c'", code);
	  return;
	}

      asm_fprintf (f, "%s", reg_names [REGNO (x) + 1]);
      break;

    case 'm':
      /* Print a condition (eq, ne, etc).  */

      /* CONST_TRUE_RTX means always -- that's the default.  */
      if (x == const_true_rtx)
	return;

      if (!COMPARISON_P (x))
	{
	  output_operand_lossage ("invalid operand for '%%%c'", code);
	  return;
	}

      fputs (aarch64_condition_codes[aarch64_get_condition_code (x)], f);
      break;

    case 'M':
      /* Print the inverse of a condition (eq <-> ne, etc).  */

      /* CONST_TRUE_RTX means never -- that's the default.  */
      if (x == const_true_rtx)
	{
	  fputs ("nv", f);
	  return;
	}

      if (!COMPARISON_P (x))
	{
	  output_operand_lossage ("invalid operand for '%%%c'", code);
	  return;
	}

      fputs (aarch64_condition_codes[AARCH64_INVERSE_CONDITION_CODE
				  (aarch64_get_condition_code (x))], f);
      break;

    case 'b':
    case 'h':
    case 's':
    case 'd':
    case 'q':
      /* Print a scalar FP/SIMD register name.  */
      if (!REG_P (x) || !FP_REGNUM_P (REGNO (x)))
	{
	  output_operand_lossage ("incompatible floating point / vector register operand for '%%%c'", code);
	  return;
	}
      asm_fprintf (f, "%c%d", code, REGNO (x) - V0_REGNUM);
      break;

    case 'S':
    case 'T':
    case 'U':
    case 'V':
      /* Print the first FP/SIMD register name in a list.  */
      if (!REG_P (x) || !FP_REGNUM_P (REGNO (x)))
	{
	  output_operand_lossage ("incompatible floating point / vector register operand for '%%%c'", code);
	  return;
	}
      asm_fprintf (f, "v%d", REGNO (x) - V0_REGNUM + (code - 'S'));
      break;

    case 'X':
      /* Print bottom 16 bits of integer constant in hex.  */
      if (GET_CODE (x) != CONST_INT)
	{
	  output_operand_lossage ("invalid operand for '%%%c'", code);
	  return;
	}
      asm_fprintf (f, "0x%wx", UINTVAL (x) & 0xffff);
      break;

    case 'w':
    case 'x':
      /* Print a general register name or the zero register (32-bit or
         64-bit).  */
      if (x == const0_rtx
	  || (CONST_DOUBLE_P (x) && aarch64_float_const_zero_rtx_p (x)))
	{
	  asm_fprintf (f, "%czr", code);
	  break;
	}

      if (REG_P (x) && GP_REGNUM_P (REGNO (x)))
	{
	  asm_fprintf (f, "%c%d", code, REGNO (x) - R0_REGNUM);
	  break;
	}

      if (REG_P (x) && REGNO (x) == SP_REGNUM)
	{
	  asm_fprintf (f, "%ssp", code == 'w' ? "w" : "");
	  break;
	}

      /* Fall through */

    case 0:
      /* Print a normal operand, if it's a general register, then we
	 assume DImode.  */
      if (x == NULL)
	{
	  output_operand_lossage ("missing operand");
	  return;
	}

      switch (GET_CODE (x))
	{
	case REG:
	  asm_fprintf (f, "%s", reg_names [REGNO (x)]);
	  break;

	case MEM:
	  aarch64_memory_reference_mode = GET_MODE (x);
	  output_address (XEXP (x, 0));
	  break;

	case LABEL_REF:
	case SYMBOL_REF:
	  output_addr_const (asm_out_file, x);
	  break;

	case CONST_INT:
	  asm_fprintf (f, "%wd", INTVAL (x));
	  break;

	case CONST_VECTOR:
	  if (GET_MODE_CLASS (GET_MODE (x)) == MODE_VECTOR_INT)
	    {
	      gcc_assert (aarch64_const_vec_all_same_int_p (x,
							    HOST_WIDE_INT_MIN,
							    HOST_WIDE_INT_MAX));
	      asm_fprintf (f, "%wd", INTVAL (CONST_VECTOR_ELT (x, 0)));
	    }
	  else if (aarch64_simd_imm_zero_p (x, GET_MODE (x)))
	    {
	      fputc ('0', f);
	    }
	  else
	    gcc_unreachable ();
	  break;

	case CONST_DOUBLE:
	  /* CONST_DOUBLE can represent a double-width integer.
	     In this case, the mode of x is VOIDmode.  */
	  if (GET_MODE (x) == VOIDmode)
	    ; /* Do Nothing.  */
	  else if (aarch64_float_const_zero_rtx_p (x))
	    {
	      fputc ('0', f);
	      break;
	    }
	  else if (aarch64_float_const_representable_p (x))
	    {
#define buf_size 20
	      char float_buf[buf_size] = {'\0'};
	      REAL_VALUE_TYPE r;
	      REAL_VALUE_FROM_CONST_DOUBLE (r, x);
	      real_to_decimal_for_mode (float_buf, &r,
					buf_size, buf_size,
					1, GET_MODE (x));
	      asm_fprintf (asm_out_file, "%s", float_buf);
	      break;
#undef buf_size
	    }
	  output_operand_lossage ("invalid constant");
	  return;
	default:
	  output_operand_lossage ("invalid operand");
	  return;
	}
      break;

    case 'A':
      if (GET_CODE (x) == HIGH)
	x = XEXP (x, 0);

      switch (aarch64_classify_symbolic_expression (x, SYMBOL_CONTEXT_ADR))
	{
	case SYMBOL_SMALL_GOT:
	  asm_fprintf (asm_out_file, ":got:");
	  break;

	case SYMBOL_SMALL_TLSGD:
	  asm_fprintf (asm_out_file, ":tlsgd:");
	  break;

	case SYMBOL_SMALL_TLSDESC:
	  asm_fprintf (asm_out_file, ":tlsdesc:");
	  break;

	case SYMBOL_SMALL_GOTTPREL:
	  asm_fprintf (asm_out_file, ":gottprel:");
	  break;

	case SYMBOL_SMALL_TPREL:
	  asm_fprintf (asm_out_file, ":tprel:");
	  break;

	case SYMBOL_TINY_GOT:
	  gcc_unreachable ();
	  break;

	default:
	  break;
	}
      output_addr_const (asm_out_file, x);
      break;

    case 'L':
      switch (aarch64_classify_symbolic_expression (x, SYMBOL_CONTEXT_ADR))
	{
	case SYMBOL_SMALL_GOT:
	  asm_fprintf (asm_out_file, ":lo12:");
	  break;

	case SYMBOL_SMALL_TLSGD:
	  asm_fprintf (asm_out_file, ":tlsgd_lo12:");
	  break;

	case SYMBOL_SMALL_TLSDESC:
	  asm_fprintf (asm_out_file, ":tlsdesc_lo12:");
	  break;

	case SYMBOL_SMALL_GOTTPREL:
	  asm_fprintf (asm_out_file, ":gottprel_lo12:");
	  break;

	case SYMBOL_SMALL_TPREL:
	  asm_fprintf (asm_out_file, ":tprel_lo12_nc:");
	  break;

	case SYMBOL_TINY_GOT:
	  asm_fprintf (asm_out_file, ":got:");
	  break;

	default:
	  break;
	}
      output_addr_const (asm_out_file, x);
      break;

    case 'G':

      switch (aarch64_classify_symbolic_expression (x, SYMBOL_CONTEXT_ADR))
	{
	case SYMBOL_SMALL_TPREL:
	  asm_fprintf (asm_out_file, ":tprel_hi12:");
	  break;
	default:
	  break;
	}
      output_addr_const (asm_out_file, x);
      break;

    default:
      output_operand_lossage ("invalid operand prefix '%%%c'", code);
      return;
    }
}

void
aarch64_print_operand_address (FILE *f, rtx x)
{
  struct aarch64_address_info addr;

  if (aarch64_classify_address (&addr, x, aarch64_memory_reference_mode,
			     MEM, true))
    switch (addr.type)
      {
      case ADDRESS_REG_IMM:
	if (addr.offset == const0_rtx)
	  asm_fprintf (f, "[%s]", reg_names [REGNO (addr.base)]);
	else
	  asm_fprintf (f, "[%s, %wd]", reg_names [REGNO (addr.base)],
		       INTVAL (addr.offset));
	return;

      case ADDRESS_REG_REG:
	if (addr.shift == 0)
	  asm_fprintf (f, "[%s, %s]", reg_names [REGNO (addr.base)],
		       reg_names [REGNO (addr.offset)]);
	else
	  asm_fprintf (f, "[%s, %s, lsl %u]", reg_names [REGNO (addr.base)],
		       reg_names [REGNO (addr.offset)], addr.shift);
	return;

      case ADDRESS_REG_UXTW:
	if (addr.shift == 0)
	  asm_fprintf (f, "[%s, w%d, uxtw]", reg_names [REGNO (addr.base)],
		       REGNO (addr.offset) - R0_REGNUM);
	else
	  asm_fprintf (f, "[%s, w%d, uxtw %u]", reg_names [REGNO (addr.base)],
		       REGNO (addr.offset) - R0_REGNUM, addr.shift);
	return;

      case ADDRESS_REG_SXTW:
	if (addr.shift == 0)
	  asm_fprintf (f, "[%s, w%d, sxtw]", reg_names [REGNO (addr.base)],
		       REGNO (addr.offset) - R0_REGNUM);
	else
	  asm_fprintf (f, "[%s, w%d, sxtw %u]", reg_names [REGNO (addr.base)],
		       REGNO (addr.offset) - R0_REGNUM, addr.shift);
	return;

      case ADDRESS_REG_WB:
	switch (GET_CODE (x))
	  {
	  case PRE_INC:
	    asm_fprintf (f, "[%s, %d]!", reg_names [REGNO (addr.base)],
			 GET_MODE_SIZE (aarch64_memory_reference_mode));
	    return;
	  case POST_INC:
	    asm_fprintf (f, "[%s], %d", reg_names [REGNO (addr.base)],
			 GET_MODE_SIZE (aarch64_memory_reference_mode));
	    return;
	  case PRE_DEC:
	    asm_fprintf (f, "[%s, -%d]!", reg_names [REGNO (addr.base)],
			 GET_MODE_SIZE (aarch64_memory_reference_mode));
	    return;
	  case POST_DEC:
	    asm_fprintf (f, "[%s], -%d", reg_names [REGNO (addr.base)],
			 GET_MODE_SIZE (aarch64_memory_reference_mode));
	    return;
	  case PRE_MODIFY:
	    asm_fprintf (f, "[%s, %wd]!", reg_names [REGNO (addr.base)],
			 INTVAL (addr.offset));
	    return;
	  case POST_MODIFY:
	    asm_fprintf (f, "[%s], %wd", reg_names [REGNO (addr.base)],
			 INTVAL (addr.offset));
	    return;
	  default:
	    break;
	  }
	break;

      case ADDRESS_LO_SUM:
	asm_fprintf (f, "[%s, #:lo12:", reg_names [REGNO (addr.base)]);
	output_addr_const (f, addr.offset);
	asm_fprintf (f, "]");
	return;

      case ADDRESS_SYMBOLIC:
	break;
      }

  output_addr_const (f, x);
}

bool
aarch64_label_mentioned_p (rtx x)
{
  const char *fmt;
  int i;

  if (GET_CODE (x) == LABEL_REF)
    return true;

  /* UNSPEC_TLS entries for a symbol include a LABEL_REF for the
     referencing instruction, but they are constant offsets, not
     symbols.  */
  if (GET_CODE (x) == UNSPEC && XINT (x, 1) == UNSPEC_TLS)
    return false;

  fmt = GET_RTX_FORMAT (GET_CODE (x));
  for (i = GET_RTX_LENGTH (GET_CODE (x)) - 1; i >= 0; i--)
    {
      if (fmt[i] == 'E')
	{
	  int j;

	  for (j = XVECLEN (x, i) - 1; j >= 0; j--)
	    if (aarch64_label_mentioned_p (XVECEXP (x, i, j)))
	      return 1;
	}
      else if (fmt[i] == 'e' && aarch64_label_mentioned_p (XEXP (x, i)))
	return 1;
    }

  return 0;
}

/* Implement REGNO_REG_CLASS.  */

enum reg_class
aarch64_regno_regclass (unsigned regno)
{
  if (GP_REGNUM_P (regno))
    return GENERAL_REGS;

  if (regno == SP_REGNUM)
    return STACK_REG;

  if (regno == FRAME_POINTER_REGNUM
      || regno == ARG_POINTER_REGNUM)
    return POINTER_REGS;

  if (FP_REGNUM_P (regno))
    return FP_LO_REGNUM_P (regno) ?  FP_LO_REGS : FP_REGS;

  return NO_REGS;
}

/* Try a machine-dependent way of reloading an illegitimate address
   operand.  If we find one, push the reload and return the new rtx.  */

rtx
aarch64_legitimize_reload_address (rtx *x_p,
				   enum machine_mode mode,
				   int opnum, int type,
				   int ind_levels ATTRIBUTE_UNUSED)
{
  rtx x = *x_p;

  /* Do not allow mem (plus (reg, const)) if vector struct mode.  */
  if (aarch64_vect_struct_mode_p (mode)
      && GET_CODE (x) == PLUS
      && REG_P (XEXP (x, 0))
      && CONST_INT_P (XEXP (x, 1)))
    {
      rtx orig_rtx = x;
      x = copy_rtx (x);
      push_reload (orig_rtx, NULL_RTX, x_p, NULL,
		   BASE_REG_CLASS, GET_MODE (x), VOIDmode, 0, 0,
		   opnum, (enum reload_type) type);
      return x;
    }

  /* We must recognize output that we have already generated ourselves.  */
  if (GET_CODE (x) == PLUS
      && GET_CODE (XEXP (x, 0)) == PLUS
      && REG_P (XEXP (XEXP (x, 0), 0))
      && CONST_INT_P (XEXP (XEXP (x, 0), 1))
      && CONST_INT_P (XEXP (x, 1)))
    {
      push_reload (XEXP (x, 0), NULL_RTX, &XEXP (x, 0), NULL,
		   BASE_REG_CLASS, GET_MODE (x), VOIDmode, 0, 0,
		   opnum, (enum reload_type) type);
      return x;
    }

  /* We wish to handle large displacements off a base register by splitting
     the addend across an add and the mem insn.  This can cut the number of
     extra insns needed from 3 to 1.  It is only useful for load/store of a
     single register with 12 bit offset field.  */
  if (GET_CODE (x) == PLUS
      && REG_P (XEXP (x, 0))
      && CONST_INT_P (XEXP (x, 1))
      && HARD_REGISTER_P (XEXP (x, 0))
      && mode != TImode
      && mode != TFmode
      && aarch64_regno_ok_for_base_p (REGNO (XEXP (x, 0)), true))
    {
      HOST_WIDE_INT val = INTVAL (XEXP (x, 1));
      HOST_WIDE_INT low = val & 0xfff;
      HOST_WIDE_INT high = val - low;
      HOST_WIDE_INT offs;
      rtx cst;
      enum machine_mode xmode = GET_MODE (x);

      /* In ILP32, xmode can be either DImode or SImode.  */
      gcc_assert (xmode == DImode || xmode == SImode);

      /* Reload non-zero BLKmode offsets.  This is because we cannot ascertain
	 BLKmode alignment.  */
      if (GET_MODE_SIZE (mode) == 0)
	return NULL_RTX;

      offs = low % GET_MODE_SIZE (mode);

      /* Align misaligned offset by adjusting high part to compensate.  */
      if (offs != 0)
	{
	  if (aarch64_uimm12_shift (high + offs))
	    {
	      /* Align down.  */
	      low = low - offs;
	      high = high + offs;
	    }
	  else
	    {
	      /* Align up.  */
	      offs = GET_MODE_SIZE (mode) - offs;
	      low = low + offs;
	      high = high + (low & 0x1000) - offs;
	      low &= 0xfff;
	    }
	}

      /* Check for overflow.  */
      if (high + low != val)
	return NULL_RTX;

      cst = GEN_INT (high);
      if (!aarch64_uimm12_shift (high))
	cst = force_const_mem (xmode, cst);

      /* Reload high part into base reg, leaving the low part
	 in the mem instruction.
	 Note that replacing this gen_rtx_PLUS with plus_constant is
	 wrong in this case because we rely on the
	 (plus (plus reg c1) c2) structure being preserved so that
	 XEXP (*p, 0) in push_reload below uses the correct term.  */
      x = gen_rtx_PLUS (xmode,
			gen_rtx_PLUS (xmode, XEXP (x, 0), cst),
			GEN_INT (low));

      push_reload (XEXP (x, 0), NULL_RTX, &XEXP (x, 0), NULL,
		   BASE_REG_CLASS, xmode, VOIDmode, 0, 0,
		   opnum, (enum reload_type) type);
      return x;
    }

  return NULL_RTX;
}


static reg_class_t
aarch64_secondary_reload (bool in_p ATTRIBUTE_UNUSED, rtx x,
			  reg_class_t rclass,
			  enum machine_mode mode,
			  secondary_reload_info *sri)
{
  /* Without the TARGET_SIMD instructions we cannot move a Q register
     to a Q register directly.  We need a scratch.  */
  if (REG_P (x) && (mode == TFmode || mode == TImode) && mode == GET_MODE (x)
      && FP_REGNUM_P (REGNO (x)) && !TARGET_SIMD
      && reg_class_subset_p (rclass, FP_REGS))
    {
      if (mode == TFmode)
        sri->icode = CODE_FOR_aarch64_reload_movtf;
      else if (mode == TImode)
        sri->icode = CODE_FOR_aarch64_reload_movti;
      return NO_REGS;
    }

  /* A TFmode or TImode memory access should be handled via an FP_REGS
     because AArch64 has richer addressing modes for LDR/STR instructions
     than LDP/STP instructions.  */
  if (!TARGET_GENERAL_REGS_ONLY && rclass == GENERAL_REGS
      && GET_MODE_SIZE (mode) == 16 && MEM_P (x))
    return FP_REGS;

  if (rclass == FP_REGS && (mode == TImode || mode == TFmode) && CONSTANT_P(x))
      return GENERAL_REGS;

  return NO_REGS;
}

static bool
aarch64_can_eliminate (const int from, const int to)
{
  /* If we need a frame pointer, we must eliminate FRAME_POINTER_REGNUM into
     HARD_FRAME_POINTER_REGNUM and not into STACK_POINTER_REGNUM.  */

  if (frame_pointer_needed)
    {
      if (from == ARG_POINTER_REGNUM && to == HARD_FRAME_POINTER_REGNUM)
	return true;
      if (from == ARG_POINTER_REGNUM && to == STACK_POINTER_REGNUM)
	return false;
      if (from == FRAME_POINTER_REGNUM && to == STACK_POINTER_REGNUM
	  && !cfun->calls_alloca)
	return true;
      if (from == FRAME_POINTER_REGNUM && to == HARD_FRAME_POINTER_REGNUM)
	return true;

      return false;
    }

  return true;
}

HOST_WIDE_INT
aarch64_initial_elimination_offset (unsigned from, unsigned to)
{
  aarch64_layout_frame ();

  if (to == HARD_FRAME_POINTER_REGNUM)
    {
      if (from == ARG_POINTER_REGNUM)
	return cfun->machine->frame.frame_size - crtl->outgoing_args_size;

      if (from == FRAME_POINTER_REGNUM)
	return (cfun->machine->frame.hard_fp_offset
		- cfun->machine->frame.saved_varargs_size);
    }

  if (to == STACK_POINTER_REGNUM)
    {
      if (from == FRAME_POINTER_REGNUM)
	  return (cfun->machine->frame.frame_size
		  - cfun->machine->frame.saved_varargs_size);
    }

  return cfun->machine->frame.frame_size;
}

/* Implement RETURN_ADDR_RTX.  We do not support moving back to a
   previous frame.  */

rtx
aarch64_return_addr (int count, rtx frame ATTRIBUTE_UNUSED)
{
  if (count != 0)
    return const0_rtx;
  return get_hard_reg_initial_val (Pmode, LR_REGNUM);
}


static void
aarch64_asm_trampoline_template (FILE *f)
{
  if (TARGET_ILP32)
    {
      asm_fprintf (f, "\tldr\tw%d, .+16\n", IP1_REGNUM - R0_REGNUM);
      asm_fprintf (f, "\tldr\tw%d, .+16\n", STATIC_CHAIN_REGNUM - R0_REGNUM);
    }
  else
    {
      asm_fprintf (f, "\tldr\t%s, .+16\n", reg_names [IP1_REGNUM]);
      asm_fprintf (f, "\tldr\t%s, .+20\n", reg_names [STATIC_CHAIN_REGNUM]);
    }
  asm_fprintf (f, "\tbr\t%s\n", reg_names [IP1_REGNUM]);
  assemble_aligned_integer (4, const0_rtx);
  assemble_aligned_integer (POINTER_BYTES, const0_rtx);
  assemble_aligned_integer (POINTER_BYTES, const0_rtx);
}

static void
aarch64_trampoline_init (rtx m_tramp, tree fndecl, rtx chain_value)
{
  rtx fnaddr, mem, a_tramp;
  const int tramp_code_sz = 16;

  /* Don't need to copy the trailing D-words, we fill those in below.  */
  emit_block_move (m_tramp, assemble_trampoline_template (),
		   GEN_INT (tramp_code_sz), BLOCK_OP_NORMAL);
  mem = adjust_address (m_tramp, ptr_mode, tramp_code_sz);
  fnaddr = XEXP (DECL_RTL (fndecl), 0);
  if (GET_MODE (fnaddr) != ptr_mode)
    fnaddr = convert_memory_address (ptr_mode, fnaddr);
  emit_move_insn (mem, fnaddr);

  mem = adjust_address (m_tramp, ptr_mode, tramp_code_sz + POINTER_BYTES);
  emit_move_insn (mem, chain_value);

  /* XXX We should really define a "clear_cache" pattern and use
     gen_clear_cache().  */
  a_tramp = XEXP (m_tramp, 0);
  emit_library_call (gen_rtx_SYMBOL_REF (Pmode, "__clear_cache"),
		     LCT_NORMAL, VOIDmode, 2, a_tramp, ptr_mode,
		     plus_constant (ptr_mode, a_tramp, TRAMPOLINE_SIZE),
		     ptr_mode);
}

static unsigned char
aarch64_class_max_nregs (reg_class_t regclass, enum machine_mode mode)
{
  switch (regclass)
    {
    case CALLER_SAVE_REGS:
    case POINTER_REGS:
    case GENERAL_REGS:
    case ALL_REGS:
    case FP_REGS:
    case FP_LO_REGS:
      return
	aarch64_vector_mode_p (mode) ? (GET_MODE_SIZE (mode) + 15) / 16 :
				       (GET_MODE_SIZE (mode) + 7) / 8;
    case STACK_REG:
      return 1;

    case NO_REGS:
      return 0;

    default:
      break;
    }
  gcc_unreachable ();
}

static reg_class_t
aarch64_preferred_reload_class (rtx x, reg_class_t regclass)
{
  if (regclass == POINTER_REGS)
    return GENERAL_REGS;

  if (regclass == STACK_REG)
    {
      if (REG_P(x)
	  && reg_class_subset_p (REGNO_REG_CLASS (REGNO (x)), POINTER_REGS))
	  return regclass;

      return NO_REGS;
    }

  /* If it's an integer immediate that MOVI can't handle, then
     FP_REGS is not an option, so we return NO_REGS instead.  */
  if (CONST_INT_P (x) && reg_class_subset_p (regclass, FP_REGS)
      && !aarch64_simd_imm_scalar_p (x, GET_MODE (x)))
    return NO_REGS;

  /* Register eliminiation can result in a request for
     SP+constant->FP_REGS.  We cannot support such operations which
     use SP as source and an FP_REG as destination, so reject out
     right now.  */
  if (! reg_class_subset_p (regclass, GENERAL_REGS) && GET_CODE (x) == PLUS)
    {
      rtx lhs = XEXP (x, 0);

      /* Look through a possible SUBREG introduced by ILP32.  */
      if (GET_CODE (lhs) == SUBREG)
	lhs = SUBREG_REG (lhs);

      gcc_assert (REG_P (lhs));
      gcc_assert (reg_class_subset_p (REGNO_REG_CLASS (REGNO (lhs)),
				      POINTER_REGS));
      return NO_REGS;
    }

  return regclass;
}

void
aarch64_asm_output_labelref (FILE* f, const char *name)
{
  asm_fprintf (f, "%U%s", name);
}

static void
aarch64_elf_asm_constructor (rtx symbol, int priority)
{
  if (priority == DEFAULT_INIT_PRIORITY)
    default_ctor_section_asm_out_constructor (symbol, priority);
  else
    {
      section *s;
      char buf[18];
      snprintf (buf, sizeof (buf), ".init_array.%.5u", priority);
      s = get_section (buf, SECTION_WRITE, NULL);
      switch_to_section (s);
      assemble_align (POINTER_SIZE);
      assemble_aligned_integer (POINTER_BYTES, symbol);
    }
}

static void
aarch64_elf_asm_destructor (rtx symbol, int priority)
{
  if (priority == DEFAULT_INIT_PRIORITY)
    default_dtor_section_asm_out_destructor (symbol, priority);
  else
    {
      section *s;
      char buf[18];
      snprintf (buf, sizeof (buf), ".fini_array.%.5u", priority);
      s = get_section (buf, SECTION_WRITE, NULL);
      switch_to_section (s);
      assemble_align (POINTER_SIZE);
      assemble_aligned_integer (POINTER_BYTES, symbol);
    }
}

const char*
aarch64_output_casesi (rtx *operands)
{
  char buf[100];
  char label[100];
  rtx diff_vec = PATTERN (NEXT_INSN (operands[2]));
  int index;
  static const char *const patterns[4][2] =
  {
    {
      "ldrb\t%w3, [%0,%w1,uxtw]",
      "add\t%3, %4, %w3, sxtb #2"
    },
    {
      "ldrh\t%w3, [%0,%w1,uxtw #1]",
      "add\t%3, %4, %w3, sxth #2"
    },
    {
      "ldr\t%w3, [%0,%w1,uxtw #2]",
      "add\t%3, %4, %w3, sxtw #2"
    },
    /* We assume that DImode is only generated when not optimizing and
       that we don't really need 64-bit address offsets.  That would
       imply an object file with 8GB of code in a single function!  */
    {
      "ldr\t%w3, [%0,%w1,uxtw #2]",
      "add\t%3, %4, %w3, sxtw #2"
    }
  };

  gcc_assert (GET_CODE (diff_vec) == ADDR_DIFF_VEC);

  index = exact_log2 (GET_MODE_SIZE (GET_MODE (diff_vec)));

  gcc_assert (index >= 0 && index <= 3);

  /* Need to implement table size reduction, by chaning the code below.  */
  output_asm_insn (patterns[index][0], operands);
  ASM_GENERATE_INTERNAL_LABEL (label, "Lrtx", CODE_LABEL_NUMBER (operands[2]));
  snprintf (buf, sizeof (buf),
	    "adr\t%%4, %s", targetm.strip_name_encoding (label));
  output_asm_insn (buf, operands);
  output_asm_insn (patterns[index][1], operands);
  output_asm_insn ("br\t%3", operands);
  assemble_label (asm_out_file, label);
  return "";
}


/* Return size in bits of an arithmetic operand which is shifted/scaled and
   masked such that it is suitable for a UXTB, UXTH, or UXTW extend
   operator.  */

int
aarch64_uxt_size (int shift, HOST_WIDE_INT mask)
{
  if (shift >= 0 && shift <= 3)
    {
      int size;
      for (size = 8; size <= 32; size *= 2)
	{
	  HOST_WIDE_INT bits = ((HOST_WIDE_INT)1U << size) - 1;
	  if (mask == bits << shift)
	    return size;
	}
    }
  return 0;
}

static bool
aarch64_use_blocks_for_constant_p (enum machine_mode mode ATTRIBUTE_UNUSED,
				   const_rtx x ATTRIBUTE_UNUSED)
{
  /* We can't use blocks for constants when we're using a per-function
     constant pool.  */
  return false;
}

static section *
aarch64_select_rtx_section (enum machine_mode mode ATTRIBUTE_UNUSED,
			    rtx x ATTRIBUTE_UNUSED,
			    unsigned HOST_WIDE_INT align ATTRIBUTE_UNUSED)
{
  /* Force all constant pool entries into the current function section.  */
  return function_section (current_function_decl);
}


/* Costs.  */

/* Helper function for rtx cost calculation.  Strip a shift expression
   from X.  Returns the inner operand if successful, or the original
   expression on failure.  */
static rtx
aarch64_strip_shift (rtx x)
{
  rtx op = x;

  /* We accept both ROTATERT and ROTATE: since the RHS must be a constant
     we can convert both to ROR during final output.  */
  if ((GET_CODE (op) == ASHIFT
       || GET_CODE (op) == ASHIFTRT
       || GET_CODE (op) == LSHIFTRT
       || GET_CODE (op) == ROTATERT
       || GET_CODE (op) == ROTATE)
      && CONST_INT_P (XEXP (op, 1)))
    return XEXP (op, 0);

  if (GET_CODE (op) == MULT
      && CONST_INT_P (XEXP (op, 1))
      && ((unsigned) exact_log2 (INTVAL (XEXP (op, 1)))) < 64)
    return XEXP (op, 0);

  return x;
}

/* Helper function for rtx cost calculation.  Strip an extend
   expression from X.  Returns the inner operand if successful, or the
   original expression on failure.  We deal with a number of possible
   canonicalization variations here.  */
static rtx
aarch64_strip_extend (rtx x)
{
  rtx op = x;

  /* Zero and sign extraction of a widened value.  */
  if ((GET_CODE (op) == ZERO_EXTRACT || GET_CODE (op) == SIGN_EXTRACT)
      && XEXP (op, 2) == const0_rtx
      && GET_CODE (XEXP (op, 0)) == MULT
      && aarch64_is_extend_from_extract (GET_MODE (op), XEXP (XEXP (op, 0), 1),
					 XEXP (op, 1)))
    return XEXP (XEXP (op, 0), 0);

  /* It can also be represented (for zero-extend) as an AND with an
     immediate.  */
  if (GET_CODE (op) == AND
      && GET_CODE (XEXP (op, 0)) == MULT
      && CONST_INT_P (XEXP (XEXP (op, 0), 1))
      && CONST_INT_P (XEXP (op, 1))
      && aarch64_uxt_size (exact_log2 (INTVAL (XEXP (XEXP (op, 0), 1))),
			   INTVAL (XEXP (op, 1))) != 0)
    return XEXP (XEXP (op, 0), 0);

  /* Now handle extended register, as this may also have an optional
     left shift by 1..4.  */
  if (GET_CODE (op) == ASHIFT
      && CONST_INT_P (XEXP (op, 1))
      && ((unsigned HOST_WIDE_INT) INTVAL (XEXP (op, 1))) <= 4)
    op = XEXP (op, 0);

  if (GET_CODE (op) == ZERO_EXTEND
      || GET_CODE (op) == SIGN_EXTEND)
    op = XEXP (op, 0);

  if (op != x)
    return op;

  return x;
}

/* Helper function for rtx cost calculation.  Calculate the cost of
   a MULT, which may be part of a multiply-accumulate rtx.  Return
   the calculated cost of the expression, recursing manually in to
   operands where needed.  */

static int
aarch64_rtx_mult_cost (rtx x, int code, int outer, bool speed)
{
  rtx op0, op1;
  const struct cpu_cost_table *extra_cost
    = aarch64_tune_params->insn_extra_cost;
  int cost = 0;
  bool maybe_fma = (outer == PLUS || outer == MINUS);
  enum machine_mode mode = GET_MODE (x);

  gcc_checking_assert (code == MULT);

  op0 = XEXP (x, 0);
  op1 = XEXP (x, 1);

  if (VECTOR_MODE_P (mode))
    mode = GET_MODE_INNER (mode);

  /* Integer multiply/fma.  */
  if (GET_MODE_CLASS (mode) == MODE_INT)
    {
      /* The multiply will be canonicalized as a shift, cost it as such.  */
      if (CONST_INT_P (op1)
	  && exact_log2 (INTVAL (op1)) > 0)
	{
	  if (speed)
	    {
	      if (maybe_fma)
		/* ADD (shifted register).  */
		cost += extra_cost->alu.arith_shift;
	      else
		/* LSL (immediate).  */
		cost += extra_cost->alu.shift;
	    }

	  cost += rtx_cost (op0, GET_CODE (op0), 0, speed);

	  return cost;
	}

      /* Integer multiplies or FMAs have zero/sign extending variants.  */
      if ((GET_CODE (op0) == ZERO_EXTEND
	   && GET_CODE (op1) == ZERO_EXTEND)
	  || (GET_CODE (op0) == SIGN_EXTEND
	      && GET_CODE (op1) == SIGN_EXTEND))
	{
	  cost += rtx_cost (XEXP (op0, 0), MULT, 0, speed)
		  + rtx_cost (XEXP (op1, 0), MULT, 1, speed);

	  if (speed)
	    {
	      if (maybe_fma)
		/* MADD/SMADDL/UMADDL.  */
		cost += extra_cost->mult[0].extend_add;
	      else
		/* MUL/SMULL/UMULL.  */
		cost += extra_cost->mult[0].extend;
	    }

	  return cost;
	}

      /* This is either an integer multiply or an FMA.  In both cases
	 we want to recurse and cost the operands.  */
      cost += rtx_cost (op0, MULT, 0, speed)
	      + rtx_cost (op1, MULT, 1, speed);

      if (speed)
	{
	  if (maybe_fma)
	    /* MADD.  */
	    cost += extra_cost->mult[mode == DImode].add;
	  else
	    /* MUL.  */
	    cost += extra_cost->mult[mode == DImode].simple;
	}

      return cost;
    }
  else
    {
      if (speed)
	{
	  /* Floating-point FMA/FMUL can also support negations of the
	     operands.  */
	  if (GET_CODE (op0) == NEG)
	    op0 = XEXP (op0, 0);
	  if (GET_CODE (op1) == NEG)
	    op1 = XEXP (op1, 0);

	  if (maybe_fma)
	    /* FMADD/FNMADD/FNMSUB/FMSUB.  */
	    cost += extra_cost->fp[mode == DFmode].fma;
	  else
	    /* FMUL/FNMUL.  */
	    cost += extra_cost->fp[mode == DFmode].mult;
	}

      cost += rtx_cost (op0, MULT, 0, speed)
	      + rtx_cost (op1, MULT, 1, speed);
      return cost;
    }
}

static int
aarch64_address_cost (rtx x,
		      enum machine_mode mode,
		      addr_space_t as ATTRIBUTE_UNUSED,
		      bool speed)
{
  enum rtx_code c = GET_CODE (x);
  const struct cpu_addrcost_table *addr_cost = aarch64_tune_params->addr_cost;
  struct aarch64_address_info info;
  int cost = 0;
  info.shift = 0;

  if (!aarch64_classify_address (&info, x, mode, c, false))
    {
      if (GET_CODE (x) == CONST || GET_CODE (x) == SYMBOL_REF)
	{
	  /* This is a CONST or SYMBOL ref which will be split
	     in a different way depending on the code model in use.
	     Cost it through the generic infrastructure.  */
	  int cost_symbol_ref = rtx_cost (x, MEM, 1, speed);
	  /* Divide through by the cost of one instruction to
	     bring it to the same units as the address costs.  */
	  cost_symbol_ref /= COSTS_N_INSNS (1);
	  /* The cost is then the cost of preparing the address,
	     followed by an immediate (possibly 0) offset.  */
	  return cost_symbol_ref + addr_cost->imm_offset;
	}
      else
	{
	  /* This is most likely a jump table from a case
	     statement.  */
	  return addr_cost->register_offset;
	}
    }

  switch (info.type)
    {
      case ADDRESS_LO_SUM:
      case ADDRESS_SYMBOLIC:
      case ADDRESS_REG_IMM:
	cost += addr_cost->imm_offset;
	break;

      case ADDRESS_REG_WB:
	if (c == PRE_INC || c == PRE_DEC || c == PRE_MODIFY)
	  cost += addr_cost->pre_modify;
	else if (c == POST_INC || c == POST_DEC || c == POST_MODIFY)
	  cost += addr_cost->post_modify;
	else
	  gcc_unreachable ();

	break;

      case ADDRESS_REG_REG:
	cost += addr_cost->register_offset;
	break;

      case ADDRESS_REG_UXTW:
      case ADDRESS_REG_SXTW:
	cost += addr_cost->register_extend;
	break;

      default:
	gcc_unreachable ();
    }


  if (info.shift > 0)
    {
      /* For the sake of calculating the cost of the shifted register
	 component, we can treat same sized modes in the same way.  */
      switch (GET_MODE_BITSIZE (mode))
	{
	  case 16:
	    cost += addr_cost->addr_scale_costs.hi;
	    break;

	  case 32:
	    cost += addr_cost->addr_scale_costs.si;
	    break;

	  case 64:
	    cost += addr_cost->addr_scale_costs.di;
	    break;

	  /* We can't tell, or this is a 128-bit vector.  */
	  default:
	    cost += addr_cost->addr_scale_costs.ti;
	    break;
	}
    }

  return cost;
}

/* Return true if the RTX X in mode MODE is a zero or sign extract
   usable in an ADD or SUB (extended register) instruction.  */
static bool
aarch64_rtx_arith_op_extract_p (rtx x, enum machine_mode mode)
{
  /* Catch add with a sign extract.
     This is add_<optab><mode>_multp2.  */
  if (GET_CODE (x) == SIGN_EXTRACT
      || GET_CODE (x) == ZERO_EXTRACT)
    {
      rtx op0 = XEXP (x, 0);
      rtx op1 = XEXP (x, 1);
      rtx op2 = XEXP (x, 2);

      if (GET_CODE (op0) == MULT
	  && CONST_INT_P (op1)
	  && op2 == const0_rtx
	  && CONST_INT_P (XEXP (op0, 1))
	  && aarch64_is_extend_from_extract (mode,
					     XEXP (op0, 1),
					     op1))
	{
	  return true;
	}
    }

  return false;
}

static bool
aarch64_frint_unspec_p (unsigned int u)
{
  switch (u)
    {
      case UNSPEC_FRINTZ:
      case UNSPEC_FRINTP:
      case UNSPEC_FRINTM:
      case UNSPEC_FRINTA:
      case UNSPEC_FRINTN:
      case UNSPEC_FRINTX:
      case UNSPEC_FRINTI:
        return true;

      default:
        return false;
    }
}

/* Calculate the cost of calculating (if_then_else (OP0) (OP1) (OP2)),
   storing it in *COST.  Result is true if the total cost of the operation
   has now been calculated.  */
static bool
aarch64_if_then_else_costs (rtx op0, rtx op1, rtx op2, int *cost, bool speed)
{
  rtx inner;
  rtx comparator;
  enum rtx_code cmpcode;

  if (COMPARISON_P (op0))
    {
      inner = XEXP (op0, 0);
      comparator = XEXP (op0, 1);
      cmpcode = GET_CODE (op0);
    }
  else
    {
      inner = op0;
      comparator = const0_rtx;
      cmpcode = NE;
    }

  if (GET_CODE (op1) == PC || GET_CODE (op2) == PC)
    {
      /* Conditional branch.  */
      if (GET_MODE_CLASS (GET_MODE (inner)) == MODE_CC)
	return true;
      else
	{
	  if (cmpcode == NE || cmpcode == EQ)
	    {
	      if (comparator == const0_rtx)
		{
		  /* TBZ/TBNZ/CBZ/CBNZ.  */
		  if (GET_CODE (inner) == ZERO_EXTRACT)
		    /* TBZ/TBNZ.  */
		    *cost += rtx_cost (XEXP (inner, 0), ZERO_EXTRACT,
			 	       0, speed);
		else
		  /* CBZ/CBNZ.  */
		  *cost += rtx_cost (inner, cmpcode, 0, speed);

	        return true;
	      }
	    }
	  else if (cmpcode == LT || cmpcode == GE)
	    {
	      /* TBZ/TBNZ.  */
	      if (comparator == const0_rtx)
		return true;
	    }
	}
    }
  else if (GET_MODE_CLASS (GET_MODE (inner)) == MODE_CC)
    {
      /* It's a conditional operation based on the status flags,
	 so it must be some flavor of CSEL.  */

      /* CSNEG, CSINV, and CSINC are handled for free as part of CSEL.  */
      if (GET_CODE (op1) == NEG
          || GET_CODE (op1) == NOT
          || (GET_CODE (op1) == PLUS && XEXP (op1, 1) == const1_rtx))
	op1 = XEXP (op1, 0);

      *cost += rtx_cost (op1, IF_THEN_ELSE, 1, speed);
      *cost += rtx_cost (op2, IF_THEN_ELSE, 2, speed);
      return true;
    }

  /* We don't know what this is, cost all operands.  */
  return false;
}

/* Calculate the cost of calculating X, storing it in *COST.  Result
   is true if the total cost of the operation has now been calculated.  */
static bool
aarch64_rtx_costs (rtx x, int code, int outer ATTRIBUTE_UNUSED,
		   int param ATTRIBUTE_UNUSED, int *cost, bool speed)
{
  rtx op0, op1, op2;
  const struct cpu_cost_table *extra_cost
    = aarch64_tune_params->insn_extra_cost;
  enum machine_mode mode = GET_MODE (x);

  /* By default, assume that everything has equivalent cost to the
     cheapest instruction.  Any additional costs are applied as a delta
     above this default.  */
  *cost = COSTS_N_INSNS (1);

  /* TODO: The cost infrastructure currently does not handle
     vector operations.  Assume that all vector operations
     are equally expensive.  */
  if (VECTOR_MODE_P (mode))
    {
      if (speed)
	*cost += extra_cost->vect.alu;
      return true;
    }

  switch (code)
    {
    case SET:
      /* The cost depends entirely on the operands to SET.  */
      *cost = 0;
      op0 = SET_DEST (x);
      op1 = SET_SRC (x);

      switch (GET_CODE (op0))
	{
	case MEM:
	  if (speed)
	    {
	      rtx address = XEXP (op0, 0);
	      if (GET_MODE_CLASS (mode) == MODE_INT)
		*cost += extra_cost->ldst.store;
	      else if (mode == SFmode)
		*cost += extra_cost->ldst.storef;
	      else if (mode == DFmode)
		*cost += extra_cost->ldst.stored;

	      *cost +=
		COSTS_N_INSNS (aarch64_address_cost (address, mode,
						     0, speed));
	    }

	  *cost += rtx_cost (op1, SET, 1, speed);
	  return true;

	case SUBREG:
	  if (! REG_P (SUBREG_REG (op0)))
	    *cost += rtx_cost (SUBREG_REG (op0), SET, 0, speed);

	  /* Fall through.  */
	case REG:
	  /* const0_rtx is in general free, but we will use an
	     instruction to set a register to 0.  */
          if (REG_P (op1) || op1 == const0_rtx)
            {
              /* The cost is 1 per register copied.  */
              int n_minus_1 = (GET_MODE_SIZE (GET_MODE (op0)) - 1)
			      / UNITS_PER_WORD;
              *cost = COSTS_N_INSNS (n_minus_1 + 1);
            }
          else
	    /* Cost is just the cost of the RHS of the set.  */
	    *cost += rtx_cost (op1, SET, 1, speed);
	  return true;

	case ZERO_EXTRACT:
	case SIGN_EXTRACT:
	  /* Bit-field insertion.  Strip any redundant widening of
	     the RHS to meet the width of the target.  */
	  if (GET_CODE (op1) == SUBREG)
	    op1 = SUBREG_REG (op1);
	  if ((GET_CODE (op1) == ZERO_EXTEND
	       || GET_CODE (op1) == SIGN_EXTEND)
	      && GET_CODE (XEXP (op0, 1)) == CONST_INT
	      && (GET_MODE_BITSIZE (GET_MODE (XEXP (op1, 0)))
		  >= INTVAL (XEXP (op0, 1))))
	    op1 = XEXP (op1, 0);

          if (CONST_INT_P (op1))
            {
              /* MOV immediate is assumed to always be cheap.  */
              *cost = COSTS_N_INSNS (1);
            }
          else
            {
              /* BFM.  */
	      if (speed)
		*cost += extra_cost->alu.bfi;
              *cost += rtx_cost (op1, (enum rtx_code) code, 1, speed);
            }

	  return true;

	default:
	  /* We can't make sense of this, assume default cost.  */
          *cost = COSTS_N_INSNS (1);
	  return false;
	}
      return false;

    case CONST_INT:
      /* If an instruction can incorporate a constant within the
	 instruction, the instruction's expression avoids calling
	 rtx_cost() on the constant.  If rtx_cost() is called on a
	 constant, then it is usually because the constant must be
	 moved into a register by one or more instructions.

	 The exception is constant 0, which can be expressed
	 as XZR/WZR and is therefore free.  The exception to this is
	 if we have (set (reg) (const0_rtx)) in which case we must cost
	 the move.  However, we can catch that when we cost the SET, so
	 we don't need to consider that here.  */
      if (x == const0_rtx)
	*cost = 0;
      else
	{
	  /* To an approximation, building any other constant is
	     proportionally expensive to the number of instructions
	     required to build that constant.  This is true whether we
	     are compiling for SPEED or otherwise.  */
	  *cost = COSTS_N_INSNS (aarch64_build_constant (0,
							 INTVAL (x),
							 false));
	}
      return true;

    case CONST_DOUBLE:
      if (speed)
	{
	  /* mov[df,sf]_aarch64.  */
	  if (aarch64_float_const_representable_p (x))
	    /* FMOV (scalar immediate).  */
	    *cost += extra_cost->fp[mode == DFmode].fpconst;
	  else if (!aarch64_float_const_zero_rtx_p (x))
	    {
	      /* This will be a load from memory.  */
	      if (mode == DFmode)
		*cost += extra_cost->ldst.loadd;
	      else
		*cost += extra_cost->ldst.loadf;
	    }
	  else
	    /* Otherwise this is +0.0.  We get this using MOVI d0, #0
	       or MOV v0.s[0], wzr - neither of which are modeled by the
	       cost tables.  Just use the default cost.  */
	    {
	    }
	}

      return true;

    case MEM:
      if (speed)
	{
	  /* For loads we want the base cost of a load, plus an
	     approximation for the additional cost of the addressing
	     mode.  */
	  rtx address = XEXP (x, 0);
	  if (GET_MODE_CLASS (mode) == MODE_INT)
	    *cost += extra_cost->ldst.load;
	  else if (mode == SFmode)
	    *cost += extra_cost->ldst.loadf;
	  else if (mode == DFmode)
	    *cost += extra_cost->ldst.loadd;

	  *cost +=
		COSTS_N_INSNS (aarch64_address_cost (address, mode,
						     0, speed));
	}

      return true;

    case NEG:
      op0 = XEXP (x, 0);

      if (GET_MODE_CLASS (GET_MODE (x)) == MODE_INT)
       {
          if (GET_RTX_CLASS (GET_CODE (op0)) == RTX_COMPARE
              || GET_RTX_CLASS (GET_CODE (op0)) == RTX_COMM_COMPARE)
            {
              /* CSETM.  */
              *cost += rtx_cost (XEXP (op0, 0), NEG, 0, speed);
              return true;
            }

	  /* Cost this as SUB wzr, X.  */
          op0 = CONST0_RTX (GET_MODE (x));
          op1 = XEXP (x, 0);
          goto cost_minus;
        }

      if (GET_MODE_CLASS (GET_MODE (x)) == MODE_FLOAT)
        {
          /* Support (neg(fma...)) as a single instruction only if
             sign of zeros is unimportant.  This matches the decision
             making in aarch64.md.  */
          if (GET_CODE (op0) == FMA && !HONOR_SIGNED_ZEROS (GET_MODE (op0)))
            {
	      /* FNMADD.  */
              *cost = rtx_cost (op0, NEG, 0, speed);
              return true;
            }
	  if (speed)
	    /* FNEG.  */
	    *cost += extra_cost->fp[mode == DFmode].neg;
          return false;
        }

      return false;

    case COMPARE:
      op0 = XEXP (x, 0);
      op1 = XEXP (x, 1);

      if (op1 == const0_rtx
	  && GET_CODE (op0) == AND)
	{
	  x = op0;
	  goto cost_logic;
	}

      if (GET_MODE_CLASS (GET_MODE (op0)) == MODE_INT)
        {
          /* TODO: A write to the CC flags possibly costs extra, this
	     needs encoding in the cost tables.  */

          /* CC_ZESWPmode supports zero extend for free.  */
          if (GET_MODE (x) == CC_ZESWPmode && GET_CODE (op0) == ZERO_EXTEND)
            op0 = XEXP (op0, 0);

          /* ANDS.  */
          if (GET_CODE (op0) == AND)
            {
              x = op0;
              goto cost_logic;
            }

          if (GET_CODE (op0) == PLUS)
            {
	      /* ADDS (and CMN alias).  */
              x = op0;
              goto cost_plus;
            }

          if (GET_CODE (op0) == MINUS)
            {
	      /* SUBS.  */
              x = op0;
              goto cost_minus;
            }

          if (GET_CODE (op1) == NEG)
            {
	      /* CMN.  */
	      if (speed)
		*cost += extra_cost->alu.arith;

              *cost += rtx_cost (op0, COMPARE, 0, speed);
	      *cost += rtx_cost (XEXP (op1, 0), NEG, 1, speed);
              return true;
            }

          /* CMP.

	     Compare can freely swap the order of operands, and
             canonicalization puts the more complex operation first.
             But the integer MINUS logic expects the shift/extend
             operation in op1.  */
          if (! (REG_P (op0)
                 || (GET_CODE (op0) == SUBREG && REG_P (SUBREG_REG (op0)))))
          {
            op0 = XEXP (x, 1);
            op1 = XEXP (x, 0);
          }
          goto cost_minus;
        }

      if (GET_MODE_CLASS (GET_MODE (op0)) == MODE_FLOAT)
        {
	  /* FCMP.  */
	  if (speed)
	    *cost += extra_cost->fp[mode == DFmode].compare;

          if (CONST_DOUBLE_P (op1) && aarch64_float_const_zero_rtx_p (op1))
            {
              /* FCMP supports constant 0.0 for no extra cost. */
              return true;
            }
          return false;
        }

      return false;

    case MINUS:
      {
	op0 = XEXP (x, 0);
	op1 = XEXP (x, 1);

cost_minus:
	/* Detect valid immediates.  */
	if ((GET_MODE_CLASS (mode) == MODE_INT
	     || (GET_MODE_CLASS (mode) == MODE_CC
		 && GET_MODE_CLASS (GET_MODE (op0)) == MODE_INT))
	    && CONST_INT_P (op1)
	    && aarch64_uimm12_shift (INTVAL (op1)))
	  {
	    *cost += rtx_cost (op0, MINUS, 0, speed);

	    if (speed)
	      /* SUB(S) (immediate).  */
	      *cost += extra_cost->alu.arith;
	    return true;

	  }

	/* Look for SUB (extended register).  */
        if (aarch64_rtx_arith_op_extract_p (op1, mode))
	  {
	    if (speed)
	      *cost += extra_cost->alu.arith_shift;

	    *cost += rtx_cost (XEXP (XEXP (op1, 0), 0),
			       (enum rtx_code) GET_CODE (op1),
			       0, speed);
	    return true;
	  }

	rtx new_op1 = aarch64_strip_extend (op1);

	/* Cost this as an FMA-alike operation.  */
	if ((GET_CODE (new_op1) == MULT
	     || GET_CODE (new_op1) == ASHIFT)
	    && code != COMPARE)
	  {
	    *cost += aarch64_rtx_mult_cost (new_op1, MULT,
					    (enum rtx_code) code,
					    speed);
	    *cost += rtx_cost (op0, MINUS, 0, speed);
	    return true;
	  }

	*cost += rtx_cost (new_op1, MINUS, 1, speed);

	if (speed)
	  {
	    if (GET_MODE_CLASS (mode) == MODE_INT)
	      /* SUB(S).  */
	      *cost += extra_cost->alu.arith;
	    else if (GET_MODE_CLASS (mode) == MODE_FLOAT)
	      /* FSUB.  */
	      *cost += extra_cost->fp[mode == DFmode].addsub;
	  }
	return true;
      }

    case PLUS:
      {
	rtx new_op0;

	op0 = XEXP (x, 0);
	op1 = XEXP (x, 1);

cost_plus:
	if (GET_RTX_CLASS (GET_CODE (op0)) == RTX_COMPARE
	    || GET_RTX_CLASS (GET_CODE (op0)) == RTX_COMM_COMPARE)
	  {
	    /* CSINC.  */
	    *cost += rtx_cost (XEXP (op0, 0), PLUS, 0, speed);
	    *cost += rtx_cost (op1, PLUS, 1, speed);
	    return true;
	  }

	if (GET_MODE_CLASS (mode) == MODE_INT
	    && CONST_INT_P (op1)
	    && aarch64_uimm12_shift (INTVAL (op1)))
	  {
	    *cost += rtx_cost (op0, PLUS, 0, speed);

	    if (speed)
	      /* ADD (immediate).  */
	      *cost += extra_cost->alu.arith;
	    return true;
	  }

	/* Look for ADD (extended register).  */
        if (aarch64_rtx_arith_op_extract_p (op0, mode))
	  {
	    if (speed)
	      *cost += extra_cost->alu.arith_shift;

	    *cost += rtx_cost (XEXP (XEXP (op0, 0), 0),
			       (enum rtx_code) GET_CODE (op0),
			       0, speed);
	    return true;
	  }

	/* Strip any extend, leave shifts behind as we will
	   cost them through mult_cost.  */
	new_op0 = aarch64_strip_extend (op0);

	if (GET_CODE (new_op0) == MULT
	    || GET_CODE (new_op0) == ASHIFT)
	  {
	    *cost += aarch64_rtx_mult_cost (new_op0, MULT, PLUS,
					    speed);
	    *cost += rtx_cost (op1, PLUS, 1, speed);
	    return true;
	  }

	*cost += (rtx_cost (new_op0, PLUS, 0, speed)
		  + rtx_cost (op1, PLUS, 1, speed));

	if (speed)
	  {
	    if (GET_MODE_CLASS (mode) == MODE_INT)
	      /* ADD.  */
	      *cost += extra_cost->alu.arith;
	    else if (GET_MODE_CLASS (mode) == MODE_FLOAT)
	      /* FADD.  */
	      *cost += extra_cost->fp[mode == DFmode].addsub;
	  }
	return true;
      }

    case BSWAP:
      *cost = COSTS_N_INSNS (1);

      if (speed)
        *cost += extra_cost->alu.rev;

      return false;

    case IOR:
      if (aarch_rev16_p (x))
        {
          *cost = COSTS_N_INSNS (1);

          if (speed)
            *cost += extra_cost->alu.rev;

          return true;
        }
    /* Fall through.  */
    case XOR:
    case AND:
    cost_logic:
      op0 = XEXP (x, 0);
      op1 = XEXP (x, 1);

      if (code == AND
          && GET_CODE (op0) == MULT
          && CONST_INT_P (XEXP (op0, 1))
          && CONST_INT_P (op1)
          && aarch64_uxt_size (exact_log2 (INTVAL (XEXP (op0, 1))),
                               INTVAL (op1)) != 0)
        {
          /* This is a UBFM/SBFM.  */
          *cost += rtx_cost (XEXP (op0, 0), ZERO_EXTRACT, 0, speed);
	  if (speed)
	    *cost += extra_cost->alu.bfx;
          return true;
        }

      if (GET_MODE_CLASS (GET_MODE (x)) == MODE_INT)
	{
	  /* We possibly get the immediate for free, this is not
	     modelled.  */
	  if (CONST_INT_P (op1)
	      && aarch64_bitmask_imm (INTVAL (op1), GET_MODE (x)))
	    {
	      *cost += rtx_cost (op0, (enum rtx_code) code, 0, speed);

	      if (speed)
		*cost += extra_cost->alu.logical;

	      return true;
	    }
	  else
	    {
	      rtx new_op0 = op0;

	      /* Handle ORN, EON, or BIC.  */
	      if (GET_CODE (op0) == NOT)
		op0 = XEXP (op0, 0);

	      new_op0 = aarch64_strip_shift (op0);

	      /* If we had a shift on op0 then this is a logical-shift-
		 by-register/immediate operation.  Otherwise, this is just
		 a logical operation.  */
	      if (speed)
		{
		  if (new_op0 != op0)
		    {
		      /* Shift by immediate.  */
		      if (CONST_INT_P (XEXP (op0, 1)))
			*cost += extra_cost->alu.log_shift;
		      else
			*cost += extra_cost->alu.log_shift_reg;
		    }
		  else
		    *cost += extra_cost->alu.logical;
		}

	      /* In both cases we want to cost both operands.  */
	      *cost += rtx_cost (new_op0, (enum rtx_code) code, 0, speed)
		       + rtx_cost (op1, (enum rtx_code) code, 1, speed);

	      return true;
	    }
	}
      return false;

    case NOT:
      /* MVN.  */
      if (speed)
	*cost += extra_cost->alu.logical;

      /* The logical instruction could have the shifted register form,
         but the cost is the same if the shift is processed as a separate
         instruction, so we don't bother with it here.  */
      return false;

    case ZERO_EXTEND:

      op0 = XEXP (x, 0);
      /* If a value is written in SI mode, then zero extended to DI
	 mode, the operation will in general be free as a write to
	 a 'w' register implicitly zeroes the upper bits of an 'x'
	 register.  However, if this is

	   (set (reg) (zero_extend (reg)))

	 we must cost the explicit register move.  */
      if (mode == DImode
	  && GET_MODE (op0) == SImode
	  && outer == SET)
	{
	  int op_cost = rtx_cost (XEXP (x, 0), ZERO_EXTEND, 0, speed);

	  if (!op_cost && speed)
	    /* MOV.  */
	    *cost += extra_cost->alu.extend;
	  else
	    /* Free, the cost is that of the SI mode operation.  */
	    *cost = op_cost;

	  return true;
	}
      else if (MEM_P (XEXP (x, 0)))
	{
	  /* All loads can zero extend to any size for free.  */
	  *cost = rtx_cost (XEXP (x, 0), ZERO_EXTEND, param, speed);
	  return true;
	}

      /* UXTB/UXTH.  */
      if (speed)
	*cost += extra_cost->alu.extend;

      return false;

    case SIGN_EXTEND:
      if (MEM_P (XEXP (x, 0)))
	{
	  /* LDRSH.  */
	  if (speed)
	    {
	      rtx address = XEXP (XEXP (x, 0), 0);
	      *cost += extra_cost->ldst.load_sign_extend;

	      *cost +=
		COSTS_N_INSNS (aarch64_address_cost (address, mode,
						     0, speed));
	    }
	  return true;
	}

      if (speed)
	*cost += extra_cost->alu.extend;
      return false;

    case ASHIFT:
      op0 = XEXP (x, 0);
      op1 = XEXP (x, 1);

      if (CONST_INT_P (op1))
        {
	  /* LSL (immediate), UBMF, UBFIZ and friends.  These are all
	     aliases.  */
	  if (speed)
	    *cost += extra_cost->alu.shift;

          /* We can incorporate zero/sign extend for free.  */
          if (GET_CODE (op0) == ZERO_EXTEND
              || GET_CODE (op0) == SIGN_EXTEND)
            op0 = XEXP (op0, 0);

          *cost += rtx_cost (op0, ASHIFT, 0, speed);
          return true;
        }
      else
        {
	  /* LSLV.  */
	  if (speed)
	    *cost += extra_cost->alu.shift_reg;

	  return false;  /* All arguments need to be in registers.  */
        }

    case ROTATE:
    case ROTATERT:
    case LSHIFTRT:
    case ASHIFTRT:
      op0 = XEXP (x, 0);
      op1 = XEXP (x, 1);

      if (CONST_INT_P (op1))
	{
	  /* ASR (immediate) and friends.  */
	  if (speed)
	    *cost += extra_cost->alu.shift;

	  *cost += rtx_cost (op0, (enum rtx_code) code, 0, speed);
	  return true;
	}
      else
	{

	  /* ASR (register) and friends.  */
	  if (speed)
	    *cost += extra_cost->alu.shift_reg;

	  return false;  /* All arguments need to be in registers.  */
	}

    case SYMBOL_REF:

      if (aarch64_cmodel == AARCH64_CMODEL_LARGE)
	{
	  /* LDR.  */
	  if (speed)
	    *cost += extra_cost->ldst.load;
	}
      else if (aarch64_cmodel == AARCH64_CMODEL_SMALL
	       || aarch64_cmodel == AARCH64_CMODEL_SMALL_PIC)
	{
	  /* ADRP, followed by ADD.  */
	  *cost += COSTS_N_INSNS (1);
	  if (speed)
	    *cost += 2 * extra_cost->alu.arith;
	}
      else if (aarch64_cmodel == AARCH64_CMODEL_TINY
	       || aarch64_cmodel == AARCH64_CMODEL_TINY_PIC)
	{
	  /* ADR.  */
	  if (speed)
	    *cost += extra_cost->alu.arith;
	}

      if (flag_pic)
	{
	  /* One extra load instruction, after accessing the GOT.  */
	  *cost += COSTS_N_INSNS (1);
	  if (speed)
	    *cost += extra_cost->ldst.load;
	}
      return true;

    case HIGH:
    case LO_SUM:
      /* ADRP/ADD (immediate).  */
      if (speed)
	*cost += extra_cost->alu.arith;
      return true;

    case ZERO_EXTRACT:
    case SIGN_EXTRACT:
      /* UBFX/SBFX.  */
      if (speed)
	*cost += extra_cost->alu.bfx;

      /* We can trust that the immediates used will be correct (there
	 are no by-register forms), so we need only cost op0.  */
      *cost += rtx_cost (XEXP (x, 0), (enum rtx_code) code, 0, speed);
      return true;

    case MULT:
      *cost += aarch64_rtx_mult_cost (x, MULT, 0, speed);
      /* aarch64_rtx_mult_cost always handles recursion to its
	 operands.  */
      return true;

    case MOD:
    case UMOD:
      if (speed)
	{
	  if (GET_MODE_CLASS (GET_MODE (x)) == MODE_INT)
	    *cost += (extra_cost->mult[GET_MODE (x) == DImode].add
		      + extra_cost->mult[GET_MODE (x) == DImode].idiv);
	  else if (GET_MODE (x) == DFmode)
	    *cost += (extra_cost->fp[1].mult
		      + extra_cost->fp[1].div);
	  else if (GET_MODE (x) == SFmode)
	    *cost += (extra_cost->fp[0].mult
		      + extra_cost->fp[0].div);
	}
      return false;  /* All arguments need to be in registers.  */

    case DIV:
    case UDIV:
    case SQRT:
      if (speed)
	{
	  if (GET_MODE_CLASS (mode) == MODE_INT)
	    /* There is no integer SQRT, so only DIV and UDIV can get
	       here.  */
	    *cost += extra_cost->mult[mode == DImode].idiv;
	  else
	    *cost += extra_cost->fp[mode == DFmode].div;
	}
      return false;  /* All arguments need to be in registers.  */

    case IF_THEN_ELSE:
      return aarch64_if_then_else_costs (XEXP (x, 0), XEXP (x, 1),
					 XEXP (x, 2), cost, speed);

    case EQ:
    case NE:
    case GT:
    case GTU:
    case LT:
    case LTU:
    case GE:
    case GEU:
    case LE:
    case LEU:

      return false; /* All arguments must be in registers.  */

    case FMA:
      op0 = XEXP (x, 0);
      op1 = XEXP (x, 1);
      op2 = XEXP (x, 2);

      if (speed)
	*cost += extra_cost->fp[mode == DFmode].fma;

      /* FMSUB, FNMADD, and FNMSUB are free.  */
      if (GET_CODE (op0) == NEG)
        op0 = XEXP (op0, 0);

      if (GET_CODE (op2) == NEG)
        op2 = XEXP (op2, 0);

      /* aarch64_fnma4_elt_to_64v2df has the NEG as operand 1,
	 and the by-element operand as operand 0.  */
      if (GET_CODE (op1) == NEG)
        op1 = XEXP (op1, 0);

      /* Catch vector-by-element operations.  The by-element operand can
	 either be (vec_duplicate (vec_select (x))) or just
	 (vec_select (x)), depending on whether we are multiplying by
	 a vector or a scalar.

	 Canonicalization is not very good in these cases, FMA4 will put the
	 by-element operand as operand 0, FNMA4 will have it as operand 1.  */
      if (GET_CODE (op0) == VEC_DUPLICATE)
	op0 = XEXP (op0, 0);
      else if (GET_CODE (op1) == VEC_DUPLICATE)
	op1 = XEXP (op1, 0);

      if (GET_CODE (op0) == VEC_SELECT)
	op0 = XEXP (op0, 0);
      else if (GET_CODE (op1) == VEC_SELECT)
	op1 = XEXP (op1, 0);

      /* If the remaining parameters are not registers,
         get the cost to put them into registers.  */
      *cost += rtx_cost (op0, FMA, 0, speed);
      *cost += rtx_cost (op1, FMA, 1, speed);
      *cost += rtx_cost (op2, FMA, 2, speed);
      return true;

    case FLOAT_EXTEND:
      if (speed)
	*cost += extra_cost->fp[mode == DFmode].widen;
      return false;

    case FLOAT_TRUNCATE:
      if (speed)
	*cost += extra_cost->fp[mode == DFmode].narrow;
      return false;

    case FIX:
    case UNSIGNED_FIX:
      x = XEXP (x, 0);
      /* Strip the rounding part.  They will all be implemented
         by the fcvt* family of instructions anyway.  */
      if (GET_CODE (x) == UNSPEC)
        {
          unsigned int uns_code = XINT (x, 1);

          if (uns_code == UNSPEC_FRINTA
              || uns_code == UNSPEC_FRINTM
              || uns_code == UNSPEC_FRINTN
              || uns_code == UNSPEC_FRINTP
              || uns_code == UNSPEC_FRINTZ)
            x = XVECEXP (x, 0, 0);
        }

      if (speed)
        *cost += extra_cost->fp[GET_MODE (x) == DFmode].toint;

      *cost += rtx_cost (x, (enum rtx_code) code, 0, speed);
      return true;

    case ABS:
      if (GET_MODE_CLASS (mode) == MODE_FLOAT)
	{
	  /* FABS and FNEG are analogous.  */
	  if (speed)
	    *cost += extra_cost->fp[mode == DFmode].neg;
	}
      else
	{
	  /* Integer ABS will either be split to
	     two arithmetic instructions, or will be an ABS
	     (scalar), which we don't model.  */
	  *cost = COSTS_N_INSNS (2);
	  if (speed)
	    *cost += 2 * extra_cost->alu.arith;
	}
      return false;

    case SMAX:
    case SMIN:
      if (speed)
	{
	  /* FMAXNM/FMINNM/FMAX/FMIN.
	     TODO: This may not be accurate for all implementations, but
	     we do not model this in the cost tables.  */
	  *cost += extra_cost->fp[mode == DFmode].addsub;
	}
      return false;

    case UNSPEC:
      /* The floating point round to integer frint* instructions.  */
      if (aarch64_frint_unspec_p (XINT (x, 1)))
        {
          if (speed)
            *cost += extra_cost->fp[mode == DFmode].roundint;

          return false;
        }
      break;

    case TRUNCATE:

      /* Decompose <su>muldi3_highpart.  */
      if (/* (truncate:DI  */
	  mode == DImode
	  /*   (lshiftrt:TI  */
          && GET_MODE (XEXP (x, 0)) == TImode
          && GET_CODE (XEXP (x, 0)) == LSHIFTRT
	  /*      (mult:TI  */
          && GET_CODE (XEXP (XEXP (x, 0), 0)) == MULT
	  /*        (ANY_EXTEND:TI (reg:DI))
	            (ANY_EXTEND:TI (reg:DI)))  */
          && ((GET_CODE (XEXP (XEXP (XEXP (x, 0), 0), 0)) == ZERO_EXTEND
               && GET_CODE (XEXP (XEXP (XEXP (x, 0), 0), 1)) == ZERO_EXTEND)
              || (GET_CODE (XEXP (XEXP (XEXP (x, 0), 0), 0)) == SIGN_EXTEND
                  && GET_CODE (XEXP (XEXP (XEXP (x, 0), 0), 1)) == SIGN_EXTEND))
          && GET_MODE (XEXP (XEXP (XEXP (XEXP (x, 0), 0), 0), 0)) == DImode
          && GET_MODE (XEXP (XEXP (XEXP (XEXP (x, 0), 0), 1), 0)) == DImode
	  /*     (const_int 64)  */
          && CONST_INT_P (XEXP (XEXP (x, 0), 1))
          && UINTVAL (XEXP (XEXP (x, 0), 1)) == 64)
        {
          /* UMULH/SMULH.  */
	  if (speed)
	    *cost += extra_cost->mult[mode == DImode].extend;
          *cost += rtx_cost (XEXP (XEXP (XEXP (XEXP (x, 0), 0), 0), 0),
			     MULT, 0, speed);
          *cost += rtx_cost (XEXP (XEXP (XEXP (XEXP (x, 0), 0), 1), 0),
			     MULT, 1, speed);
          return true;
        }

      /* Fall through.  */
    default:
      break;
    }

  if (dump_file && (dump_flags & TDF_DETAILS))
    fprintf (dump_file,
      "\nFailed to cost RTX.  Assuming default cost.\n");

  return true;
}

/* Wrapper around aarch64_rtx_costs, dumps the partial, or total cost
   calculated for X.  This cost is stored in *COST.  Returns true
   if the total cost of X was calculated.  */
static bool
aarch64_rtx_costs_wrapper (rtx x, int code, int outer,
		   int param, int *cost, bool speed)
{
  bool result = aarch64_rtx_costs (x, code, outer, param, cost, speed);

  if (dump_file && (dump_flags & TDF_DETAILS))
    {
      print_rtl_single (dump_file, x);
      fprintf (dump_file, "\n%s cost: %d (%s)\n",
	       speed ? "Hot" : "Cold",
	       *cost, result ? "final" : "partial");
    }

  return result;
}

static int
aarch64_register_move_cost (enum machine_mode mode,
			    reg_class_t from_i, reg_class_t to_i)
{
  enum reg_class from = (enum reg_class) from_i;
  enum reg_class to = (enum reg_class) to_i;
  const struct cpu_regmove_cost *regmove_cost
    = aarch64_tune_params->regmove_cost;

  /* Moving between GPR and stack cost is the same as GP2GP.  */
  if ((from == GENERAL_REGS && to == STACK_REG)
      || (to == GENERAL_REGS && from == STACK_REG))
    return regmove_cost->GP2GP;

  /* To/From the stack register, we move via the gprs.  */
  if (to == STACK_REG || from == STACK_REG)
    return aarch64_register_move_cost (mode, from, GENERAL_REGS)
            + aarch64_register_move_cost (mode, GENERAL_REGS, to);

  if (from == GENERAL_REGS && to == GENERAL_REGS)
    return regmove_cost->GP2GP;
  else if (from == GENERAL_REGS)
    return regmove_cost->GP2FP;
  else if (to == GENERAL_REGS)
    return regmove_cost->FP2GP;

  /* When AdvSIMD instructions are disabled it is not possible to move
     a 128-bit value directly between Q registers.  This is handled in
     secondary reload.  A general register is used as a scratch to move
     the upper DI value and the lower DI value is moved directly,
     hence the cost is the sum of three moves. */
  if (! TARGET_SIMD && GET_MODE_SIZE (mode) == 128)
    return regmove_cost->GP2FP + regmove_cost->FP2GP + regmove_cost->FP2FP;

  return regmove_cost->FP2FP;
}

static int
aarch64_memory_move_cost (enum machine_mode mode ATTRIBUTE_UNUSED,
			  reg_class_t rclass ATTRIBUTE_UNUSED,
			  bool in ATTRIBUTE_UNUSED)
{
  return aarch64_tune_params->memmov_cost;
}

/* Return the number of instructions that can be issued per cycle.  */
static int
aarch64_sched_issue_rate (void)
{
  return aarch64_tune_params->issue_rate;
}

/* Vectorizer cost model target hooks.  */

/* Implement targetm.vectorize.builtin_vectorization_cost.  */
static int
aarch64_builtin_vectorization_cost (enum vect_cost_for_stmt type_of_cost,
				    tree vectype,
				    int misalign ATTRIBUTE_UNUSED)
{
  unsigned elements;

  switch (type_of_cost)
    {
      case scalar_stmt:
	return aarch64_tune_params->vec_costs->scalar_stmt_cost;

      case scalar_load:
	return aarch64_tune_params->vec_costs->scalar_load_cost;

      case scalar_store:
	return aarch64_tune_params->vec_costs->scalar_store_cost;

      case vector_stmt:
	return aarch64_tune_params->vec_costs->vec_stmt_cost;

      case vector_load:
	return aarch64_tune_params->vec_costs->vec_align_load_cost;

      case vector_store:
	return aarch64_tune_params->vec_costs->vec_store_cost;

      case vec_to_scalar:
	return aarch64_tune_params->vec_costs->vec_to_scalar_cost;

      case scalar_to_vec:
	return aarch64_tune_params->vec_costs->scalar_to_vec_cost;

      case unaligned_load:
	return aarch64_tune_params->vec_costs->vec_unalign_load_cost;

      case unaligned_store:
	return aarch64_tune_params->vec_costs->vec_unalign_store_cost;

      case cond_branch_taken:
	return aarch64_tune_params->vec_costs->cond_taken_branch_cost;

      case cond_branch_not_taken:
	return aarch64_tune_params->vec_costs->cond_not_taken_branch_cost;

      case vec_perm:
      case vec_promote_demote:
	return aarch64_tune_params->vec_costs->vec_stmt_cost;

      case vec_construct:
        elements = TYPE_VECTOR_SUBPARTS (vectype);
	return elements / 2 + 1;

      default:
	gcc_unreachable ();
    }
}

/* Implement targetm.vectorize.add_stmt_cost.  */
static unsigned
aarch64_add_stmt_cost (void *data, int count, enum vect_cost_for_stmt kind,
		       struct _stmt_vec_info *stmt_info, int misalign,
		       enum vect_cost_model_location where)
{
  unsigned *cost = (unsigned *) data;
  unsigned retval = 0;

  if (flag_vect_cost_model)
    {
      tree vectype = stmt_info ? stmt_vectype (stmt_info) : NULL_TREE;
      int stmt_cost =
	    aarch64_builtin_vectorization_cost (kind, vectype, misalign);

      /* Statements in an inner loop relative to the loop being
	 vectorized are weighted more heavily.  The value here is
	 a function (linear for now) of the loop nest level.  */
      if (where == vect_body && stmt_info && stmt_in_inner_loop_p (stmt_info))
	{
	  loop_vec_info loop_info = STMT_VINFO_LOOP_VINFO (stmt_info);
	  struct loop *loop =  LOOP_VINFO_LOOP (loop_info);
	  unsigned nest_level = loop_depth (loop);

	  count *= nest_level;
	}

      retval = (unsigned) (count * stmt_cost);
      cost[where] += retval;
    }

  return retval;
}

static void initialize_aarch64_code_model (void);

/* Parse the architecture extension string.  */

static void
aarch64_parse_extension (char *str)
{
  /* The extension string is parsed left to right.  */
  const struct aarch64_option_extension *opt = NULL;

  /* Flag to say whether we are adding or removing an extension.  */
  int adding_ext = -1;

  while (str != NULL && *str != 0)
    {
      char *ext;
      size_t len;

      str++;
      ext = strchr (str, '+');

      if (ext != NULL)
	len = ext - str;
      else
	len = strlen (str);

      if (len >= 2 && strncmp (str, "no", 2) == 0)
	{
	  adding_ext = 0;
	  len -= 2;
	  str += 2;
	}
      else if (len > 0)
	adding_ext = 1;

      if (len == 0)
	{
	  error ("missing feature modifier after %qs", "+no");
	  return;
	}

      /* Scan over the extensions table trying to find an exact match.  */
      for (opt = all_extensions; opt->name != NULL; opt++)
	{
	  if (strlen (opt->name) == len && strncmp (opt->name, str, len) == 0)
	    {
	      /* Add or remove the extension.  */
	      if (adding_ext)
		aarch64_isa_flags |= opt->flags_on;
	      else
		aarch64_isa_flags &= ~(opt->flags_off);
	      break;
	    }
	}

      if (opt->name == NULL)
	{
	  /* Extension not found in list.  */
	  error ("unknown feature modifier %qs", str);
	  return;
	}

      str = ext;
    };

  return;
}

/* Parse the ARCH string.  */

static void
aarch64_parse_arch (void)
{
  char *ext;
  const struct processor *arch;
  char *str = (char *) alloca (strlen (aarch64_arch_string) + 1);
  size_t len;

  strcpy (str, aarch64_arch_string);

  ext = strchr (str, '+');

  if (ext != NULL)
    len = ext - str;
  else
    len = strlen (str);

  if (len == 0)
    {
      error ("missing arch name in -march=%qs", str);
      return;
    }

  /* Loop through the list of supported ARCHs to find a match.  */
  for (arch = all_architectures; arch->name != NULL; arch++)
    {
      if (strlen (arch->name) == len && strncmp (arch->name, str, len) == 0)
	{
	  selected_arch = arch;
	  aarch64_isa_flags = selected_arch->flags;

	  if (!selected_cpu)
	    selected_cpu = &all_cores[selected_arch->core];

	  if (ext != NULL)
	    {
	      /* ARCH string contains at least one extension.  */
	      aarch64_parse_extension (ext);
	    }

	  if (strcmp (selected_arch->arch, selected_cpu->arch))
	    {
	      warning (0, "switch -mcpu=%s conflicts with -march=%s switch",
		       selected_cpu->name, selected_arch->name);
	    }

	  return;
	}
    }

  /* ARCH name not found in list.  */
  error ("unknown value %qs for -march", str);
  return;
}

/* Parse the CPU string.  */

static void
aarch64_parse_cpu (void)
{
  char *ext;
  const struct processor *cpu;
  char *str = (char *) alloca (strlen (aarch64_cpu_string) + 1);
  size_t len;

  strcpy (str, aarch64_cpu_string);

  ext = strchr (str, '+');

  if (ext != NULL)
    len = ext - str;
  else
    len = strlen (str);

  if (len == 0)
    {
      error ("missing cpu name in -mcpu=%qs", str);
      return;
    }

  /* Loop through the list of supported CPUs to find a match.  */
  for (cpu = all_cores; cpu->name != NULL; cpu++)
    {
      if (strlen (cpu->name) == len && strncmp (cpu->name, str, len) == 0)
	{
	  selected_cpu = cpu;
	  selected_tune = cpu;
	  aarch64_isa_flags = selected_cpu->flags;

	  if (ext != NULL)
	    {
	      /* CPU string contains at least one extension.  */
	      aarch64_parse_extension (ext);
	    }

	  return;
	}
    }

  /* CPU name not found in list.  */
  error ("unknown value %qs for -mcpu", str);
  return;
}

/* Parse the TUNE string.  */

static void
aarch64_parse_tune (void)
{
  const struct processor *cpu;
  char *str = (char *) alloca (strlen (aarch64_tune_string) + 1);
  strcpy (str, aarch64_tune_string);

  /* Loop through the list of supported CPUs to find a match.  */
  for (cpu = all_cores; cpu->name != NULL; cpu++)
    {
      if (strcmp (cpu->name, str) == 0)
	{
	  selected_tune = cpu;
	  return;
	}
    }

  /* CPU name not found in list.  */
  error ("unknown value %qs for -mtune", str);
  return;
}


/* Implement TARGET_OPTION_OVERRIDE.  */

static void
aarch64_override_options (void)
{
  /* -mcpu=CPU is shorthand for -march=ARCH_FOR_CPU, -mtune=CPU.
     If either of -march or -mtune is given, they override their
     respective component of -mcpu.

     So, first parse AARCH64_CPU_STRING, then the others, be careful
     with -march as, if -mcpu is not present on the command line, march
     must set a sensible default CPU.  */
  if (aarch64_cpu_string)
    {
      aarch64_parse_cpu ();
    }

  if (aarch64_arch_string)
    {
      aarch64_parse_arch ();
    }

  if (aarch64_tune_string)
    {
      aarch64_parse_tune ();
    }

#ifndef HAVE_AS_MABI_OPTION
  /* The compiler may have been configured with 2.23.* binutils, which does
     not have support for ILP32.  */
  if (TARGET_ILP32)
    error ("Assembler does not support -mabi=ilp32");
#endif

  initialize_aarch64_code_model ();

  aarch64_build_bitmask_table ();

  /* This target defaults to strict volatile bitfields.  */
  if (flag_strict_volatile_bitfields < 0 && abi_version_at_least (2))
    flag_strict_volatile_bitfields = 1;

  /* If the user did not specify a processor, choose the default
     one for them.  This will be the CPU set during configuration using
     --with-cpu, otherwise it is "generic".  */
  if (!selected_cpu)
    {
      selected_cpu = &all_cores[TARGET_CPU_DEFAULT & 0x3f];
      aarch64_isa_flags = TARGET_CPU_DEFAULT >> 6;
    }

  gcc_assert (selected_cpu);

  /* The selected cpu may be an architecture, so lookup tuning by core ID.  */
  if (!selected_tune)
    selected_tune = &all_cores[selected_cpu->core];

  aarch64_tune_flags = selected_tune->flags;
  aarch64_tune = selected_tune->core;
  aarch64_tune_params = selected_tune->tune;

  aarch64_override_options_after_change ();
}

/* Implement targetm.override_options_after_change.  */

static void
aarch64_override_options_after_change (void)
{
  if (flag_omit_frame_pointer)
    flag_omit_leaf_frame_pointer = false;
  else if (flag_omit_leaf_frame_pointer)
    flag_omit_frame_pointer = true;
}

static struct machine_function *
aarch64_init_machine_status (void)
{
  struct machine_function *machine;
  machine = ggc_cleared_alloc<machine_function> ();
  return machine;
}

void
aarch64_init_expanders (void)
{
  init_machine_status = aarch64_init_machine_status;
}

/* A checking mechanism for the implementation of the various code models.  */
static void
initialize_aarch64_code_model (void)
{
   if (flag_pic)
     {
       switch (aarch64_cmodel_var)
	 {
	 case AARCH64_CMODEL_TINY:
	   aarch64_cmodel = AARCH64_CMODEL_TINY_PIC;
	   break;
	 case AARCH64_CMODEL_SMALL:
	   aarch64_cmodel = AARCH64_CMODEL_SMALL_PIC;
	   break;
	 case AARCH64_CMODEL_LARGE:
	   sorry ("code model %qs with -f%s", "large",
		  flag_pic > 1 ? "PIC" : "pic");
	 default:
	   gcc_unreachable ();
	 }
     }
   else
     aarch64_cmodel = aarch64_cmodel_var;
}

/* Return true if SYMBOL_REF X binds locally.  */

static bool
aarch64_symbol_binds_local_p (const_rtx x)
{
  return (SYMBOL_REF_DECL (x)
	  ? targetm.binds_local_p (SYMBOL_REF_DECL (x))
	  : SYMBOL_REF_LOCAL_P (x));
}

/* Return true if SYMBOL_REF X is thread local */
static bool
aarch64_tls_symbol_p (rtx x)
{
  if (! TARGET_HAVE_TLS)
    return false;

  if (GET_CODE (x) != SYMBOL_REF)
    return false;

  return SYMBOL_REF_TLS_MODEL (x) != 0;
}

/* Classify a TLS symbol into one of the TLS kinds.  */
enum aarch64_symbol_type
aarch64_classify_tls_symbol (rtx x)
{
  enum tls_model tls_kind = tls_symbolic_operand_type (x);

  switch (tls_kind)
    {
    case TLS_MODEL_GLOBAL_DYNAMIC:
    case TLS_MODEL_LOCAL_DYNAMIC:
      return TARGET_TLS_DESC ? SYMBOL_SMALL_TLSDESC : SYMBOL_SMALL_TLSGD;

    case TLS_MODEL_INITIAL_EXEC:
      return SYMBOL_SMALL_GOTTPREL;

    case TLS_MODEL_LOCAL_EXEC:
      return SYMBOL_SMALL_TPREL;

    case TLS_MODEL_EMULATED:
    case TLS_MODEL_NONE:
      return SYMBOL_FORCE_TO_MEM;

    default:
      gcc_unreachable ();
    }
}

/* Return the method that should be used to access SYMBOL_REF or
   LABEL_REF X in context CONTEXT.  */

enum aarch64_symbol_type
aarch64_classify_symbol (rtx x,
			 enum aarch64_symbol_context context ATTRIBUTE_UNUSED)
{
  if (GET_CODE (x) == LABEL_REF)
    {
      switch (aarch64_cmodel)
	{
	case AARCH64_CMODEL_LARGE:
	  return SYMBOL_FORCE_TO_MEM;

	case AARCH64_CMODEL_TINY_PIC:
	case AARCH64_CMODEL_TINY:
	  return SYMBOL_TINY_ABSOLUTE;

	case AARCH64_CMODEL_SMALL_PIC:
	case AARCH64_CMODEL_SMALL:
	  return SYMBOL_SMALL_ABSOLUTE;

	default:
	  gcc_unreachable ();
	}
    }

  if (GET_CODE (x) == SYMBOL_REF)
    {
      if (aarch64_cmodel == AARCH64_CMODEL_LARGE)
	  return SYMBOL_FORCE_TO_MEM;

      if (aarch64_tls_symbol_p (x))
	return aarch64_classify_tls_symbol (x);

      switch (aarch64_cmodel)
	{
	case AARCH64_CMODEL_TINY:
	  if (SYMBOL_REF_WEAK (x))
	    return SYMBOL_FORCE_TO_MEM;
	  return SYMBOL_TINY_ABSOLUTE;

	case AARCH64_CMODEL_SMALL:
	  if (SYMBOL_REF_WEAK (x))
	    return SYMBOL_FORCE_TO_MEM;
	  return SYMBOL_SMALL_ABSOLUTE;

	case AARCH64_CMODEL_TINY_PIC:
	  if (!aarch64_symbol_binds_local_p (x))
	    return SYMBOL_TINY_GOT;
	  return SYMBOL_TINY_ABSOLUTE;

	case AARCH64_CMODEL_SMALL_PIC:
	  if (!aarch64_symbol_binds_local_p (x))
	    return SYMBOL_SMALL_GOT;
	  return SYMBOL_SMALL_ABSOLUTE;

	default:
	  gcc_unreachable ();
	}
    }

  /* By default push everything into the constant pool.  */
  return SYMBOL_FORCE_TO_MEM;
}

bool
aarch64_constant_address_p (rtx x)
{
  return (CONSTANT_P (x) && memory_address_p (DImode, x));
}

bool
aarch64_legitimate_pic_operand_p (rtx x)
{
  if (GET_CODE (x) == SYMBOL_REF
      || (GET_CODE (x) == CONST
	  && GET_CODE (XEXP (x, 0)) == PLUS
	  && GET_CODE (XEXP (XEXP (x, 0), 0)) == SYMBOL_REF))
     return false;

  return true;
}

/* Return true if X holds either a quarter-precision or
     floating-point +0.0 constant.  */
static bool
aarch64_valid_floating_const (enum machine_mode mode, rtx x)
{
  if (!CONST_DOUBLE_P (x))
    return false;

  /* TODO: We could handle moving 0.0 to a TFmode register,
     but first we would like to refactor the movtf_aarch64
     to be more amicable to split moves properly and
     correctly gate on TARGET_SIMD.  For now - reject all
     constants which are not to SFmode or DFmode registers.  */
  if (!(mode == SFmode || mode == DFmode))
    return false;

  if (aarch64_float_const_zero_rtx_p (x))
    return true;
  return aarch64_float_const_representable_p (x);
}

static bool
aarch64_legitimate_constant_p (enum machine_mode mode, rtx x)
{
  /* Do not allow vector struct mode constants.  We could support
     0 and -1 easily, but they need support in aarch64-simd.md.  */
  if (TARGET_SIMD && aarch64_vect_struct_mode_p (mode))
    return false;

  /* This could probably go away because
     we now decompose CONST_INTs according to expand_mov_immediate.  */
  if ((GET_CODE (x) == CONST_VECTOR
       && aarch64_simd_valid_immediate (x, mode, false, NULL))
      || CONST_INT_P (x) || aarch64_valid_floating_const (mode, x))
	return !targetm.cannot_force_const_mem (mode, x);

  if (GET_CODE (x) == HIGH
      && aarch64_valid_symref (XEXP (x, 0), GET_MODE (XEXP (x, 0))))
    return true;

  return aarch64_constant_address_p (x);
}

rtx
aarch64_load_tp (rtx target)
{
  if (!target
      || GET_MODE (target) != Pmode
      || !register_operand (target, Pmode))
    target = gen_reg_rtx (Pmode);

  /* Can return in any reg.  */
  emit_insn (gen_aarch64_load_tp_hard (target));
  return target;
}

/* On AAPCS systems, this is the "struct __va_list".  */
static GTY(()) tree va_list_type;

/* Implement TARGET_BUILD_BUILTIN_VA_LIST.
   Return the type to use as __builtin_va_list.

   AAPCS64 \S 7.1.4 requires that va_list be a typedef for a type defined as:

   struct __va_list
   {
     void *__stack;
     void *__gr_top;
     void *__vr_top;
     int   __gr_offs;
     int   __vr_offs;
   };  */

static tree
aarch64_build_builtin_va_list (void)
{
  tree va_list_name;
  tree f_stack, f_grtop, f_vrtop, f_groff, f_vroff;

  /* Create the type.  */
  va_list_type = lang_hooks.types.make_type (RECORD_TYPE);
  /* Give it the required name.  */
  va_list_name = build_decl (BUILTINS_LOCATION,
			     TYPE_DECL,
			     get_identifier ("__va_list"),
			     va_list_type);
  DECL_ARTIFICIAL (va_list_name) = 1;
  TYPE_NAME (va_list_type) = va_list_name;
  TYPE_STUB_DECL (va_list_type) = va_list_name;

  /* Create the fields.  */
  f_stack = build_decl (BUILTINS_LOCATION,
			FIELD_DECL, get_identifier ("__stack"),
			ptr_type_node);
  f_grtop = build_decl (BUILTINS_LOCATION,
			FIELD_DECL, get_identifier ("__gr_top"),
			ptr_type_node);
  f_vrtop = build_decl (BUILTINS_LOCATION,
			FIELD_DECL, get_identifier ("__vr_top"),
			ptr_type_node);
  f_groff = build_decl (BUILTINS_LOCATION,
			FIELD_DECL, get_identifier ("__gr_offs"),
			integer_type_node);
  f_vroff = build_decl (BUILTINS_LOCATION,
			FIELD_DECL, get_identifier ("__vr_offs"),
			integer_type_node);

  DECL_ARTIFICIAL (f_stack) = 1;
  DECL_ARTIFICIAL (f_grtop) = 1;
  DECL_ARTIFICIAL (f_vrtop) = 1;
  DECL_ARTIFICIAL (f_groff) = 1;
  DECL_ARTIFICIAL (f_vroff) = 1;

  DECL_FIELD_CONTEXT (f_stack) = va_list_type;
  DECL_FIELD_CONTEXT (f_grtop) = va_list_type;
  DECL_FIELD_CONTEXT (f_vrtop) = va_list_type;
  DECL_FIELD_CONTEXT (f_groff) = va_list_type;
  DECL_FIELD_CONTEXT (f_vroff) = va_list_type;

  TYPE_FIELDS (va_list_type) = f_stack;
  DECL_CHAIN (f_stack) = f_grtop;
  DECL_CHAIN (f_grtop) = f_vrtop;
  DECL_CHAIN (f_vrtop) = f_groff;
  DECL_CHAIN (f_groff) = f_vroff;

  /* Compute its layout.  */
  layout_type (va_list_type);

  return va_list_type;
}

/* Implement TARGET_EXPAND_BUILTIN_VA_START.  */
static void
aarch64_expand_builtin_va_start (tree valist, rtx nextarg ATTRIBUTE_UNUSED)
{
  const CUMULATIVE_ARGS *cum;
  tree f_stack, f_grtop, f_vrtop, f_groff, f_vroff;
  tree stack, grtop, vrtop, groff, vroff;
  tree t;
  int gr_save_area_size;
  int vr_save_area_size;
  int vr_offset;

  cum = &crtl->args.info;
  gr_save_area_size
    = (NUM_ARG_REGS - cum->aapcs_ncrn) * UNITS_PER_WORD;
  vr_save_area_size
    = (NUM_FP_ARG_REGS - cum->aapcs_nvrn) * UNITS_PER_VREG;

  if (TARGET_GENERAL_REGS_ONLY)
    {
      if (cum->aapcs_nvrn > 0)
	sorry ("%qs and floating point or vector arguments",
	       "-mgeneral-regs-only");
      vr_save_area_size = 0;
    }

  f_stack = TYPE_FIELDS (va_list_type_node);
  f_grtop = DECL_CHAIN (f_stack);
  f_vrtop = DECL_CHAIN (f_grtop);
  f_groff = DECL_CHAIN (f_vrtop);
  f_vroff = DECL_CHAIN (f_groff);

  stack = build3 (COMPONENT_REF, TREE_TYPE (f_stack), valist, f_stack,
		  NULL_TREE);
  grtop = build3 (COMPONENT_REF, TREE_TYPE (f_grtop), valist, f_grtop,
		  NULL_TREE);
  vrtop = build3 (COMPONENT_REF, TREE_TYPE (f_vrtop), valist, f_vrtop,
		  NULL_TREE);
  groff = build3 (COMPONENT_REF, TREE_TYPE (f_groff), valist, f_groff,
		  NULL_TREE);
  vroff = build3 (COMPONENT_REF, TREE_TYPE (f_vroff), valist, f_vroff,
		  NULL_TREE);

  /* Emit code to initialize STACK, which points to the next varargs stack
     argument.  CUM->AAPCS_STACK_SIZE gives the number of stack words used
     by named arguments.  STACK is 8-byte aligned.  */
  t = make_tree (TREE_TYPE (stack), virtual_incoming_args_rtx);
  if (cum->aapcs_stack_size > 0)
    t = fold_build_pointer_plus_hwi (t, cum->aapcs_stack_size * UNITS_PER_WORD);
  t = build2 (MODIFY_EXPR, TREE_TYPE (stack), stack, t);
  expand_expr (t, const0_rtx, VOIDmode, EXPAND_NORMAL);

  /* Emit code to initialize GRTOP, the top of the GR save area.
     virtual_incoming_args_rtx should have been 16 byte aligned.  */
  t = make_tree (TREE_TYPE (grtop), virtual_incoming_args_rtx);
  t = build2 (MODIFY_EXPR, TREE_TYPE (grtop), grtop, t);
  expand_expr (t, const0_rtx, VOIDmode, EXPAND_NORMAL);

  /* Emit code to initialize VRTOP, the top of the VR save area.
     This address is gr_save_area_bytes below GRTOP, rounded
     down to the next 16-byte boundary.  */
  t = make_tree (TREE_TYPE (vrtop), virtual_incoming_args_rtx);
  vr_offset = AARCH64_ROUND_UP (gr_save_area_size,
			     STACK_BOUNDARY / BITS_PER_UNIT);

  if (vr_offset)
    t = fold_build_pointer_plus_hwi (t, -vr_offset);
  t = build2 (MODIFY_EXPR, TREE_TYPE (vrtop), vrtop, t);
  expand_expr (t, const0_rtx, VOIDmode, EXPAND_NORMAL);

  /* Emit code to initialize GROFF, the offset from GRTOP of the
     next GPR argument.  */
  t = build2 (MODIFY_EXPR, TREE_TYPE (groff), groff,
	      build_int_cst (TREE_TYPE (groff), -gr_save_area_size));
  expand_expr (t, const0_rtx, VOIDmode, EXPAND_NORMAL);

  /* Likewise emit code to initialize VROFF, the offset from FTOP
     of the next VR argument.  */
  t = build2 (MODIFY_EXPR, TREE_TYPE (vroff), vroff,
	      build_int_cst (TREE_TYPE (vroff), -vr_save_area_size));
  expand_expr (t, const0_rtx, VOIDmode, EXPAND_NORMAL);
}

/* Implement TARGET_GIMPLIFY_VA_ARG_EXPR.  */

static tree
aarch64_gimplify_va_arg_expr (tree valist, tree type, gimple_seq *pre_p,
			      gimple_seq *post_p ATTRIBUTE_UNUSED)
{
  tree addr;
  bool indirect_p;
  bool is_ha;		/* is HFA or HVA.  */
  bool dw_align;	/* double-word align.  */
  enum machine_mode ag_mode = VOIDmode;
  int nregs;
  enum machine_mode mode;

  tree f_stack, f_grtop, f_vrtop, f_groff, f_vroff;
  tree stack, f_top, f_off, off, arg, roundup, on_stack;
  HOST_WIDE_INT size, rsize, adjust, align;
  tree t, u, cond1, cond2;

  indirect_p = pass_by_reference (NULL, TYPE_MODE (type), type, false);
  if (indirect_p)
    type = build_pointer_type (type);

  mode = TYPE_MODE (type);

  f_stack = TYPE_FIELDS (va_list_type_node);
  f_grtop = DECL_CHAIN (f_stack);
  f_vrtop = DECL_CHAIN (f_grtop);
  f_groff = DECL_CHAIN (f_vrtop);
  f_vroff = DECL_CHAIN (f_groff);

  stack = build3 (COMPONENT_REF, TREE_TYPE (f_stack), unshare_expr (valist),
		  f_stack, NULL_TREE);
  size = int_size_in_bytes (type);
  align = aarch64_function_arg_alignment (mode, type) / BITS_PER_UNIT;

  dw_align = false;
  adjust = 0;
  if (aarch64_vfp_is_call_or_return_candidate (mode,
					       type,
					       &ag_mode,
					       &nregs,
					       &is_ha))
    {
      /* TYPE passed in fp/simd registers.  */
      if (TARGET_GENERAL_REGS_ONLY)
	sorry ("%qs and floating point or vector arguments",
	       "-mgeneral-regs-only");

      f_top = build3 (COMPONENT_REF, TREE_TYPE (f_vrtop),
		      unshare_expr (valist), f_vrtop, NULL_TREE);
      f_off = build3 (COMPONENT_REF, TREE_TYPE (f_vroff),
		      unshare_expr (valist), f_vroff, NULL_TREE);

      rsize = nregs * UNITS_PER_VREG;

      if (is_ha)
	{
	  if (BYTES_BIG_ENDIAN && GET_MODE_SIZE (ag_mode) < UNITS_PER_VREG)
	    adjust = UNITS_PER_VREG - GET_MODE_SIZE (ag_mode);
	}
      else if (BLOCK_REG_PADDING (mode, type, 1) == downward
	       && size < UNITS_PER_VREG)
	{
	  adjust = UNITS_PER_VREG - size;
	}
    }
  else
    {
      /* TYPE passed in general registers.  */
      f_top = build3 (COMPONENT_REF, TREE_TYPE (f_grtop),
		      unshare_expr (valist), f_grtop, NULL_TREE);
      f_off = build3 (COMPONENT_REF, TREE_TYPE (f_groff),
		      unshare_expr (valist), f_groff, NULL_TREE);
      rsize = (size + UNITS_PER_WORD - 1) & -UNITS_PER_WORD;
      nregs = rsize / UNITS_PER_WORD;

      if (align > 8)
	dw_align = true;

      if (BLOCK_REG_PADDING (mode, type, 1) == downward
	  && size < UNITS_PER_WORD)
	{
	  adjust = UNITS_PER_WORD  - size;
	}
    }

  /* Get a local temporary for the field value.  */
  off = get_initialized_tmp_var (f_off, pre_p, NULL);

  /* Emit code to branch if off >= 0.  */
  t = build2 (GE_EXPR, boolean_type_node, off,
	      build_int_cst (TREE_TYPE (off), 0));
  cond1 = build3 (COND_EXPR, ptr_type_node, t, NULL_TREE, NULL_TREE);

  if (dw_align)
    {
      /* Emit: offs = (offs + 15) & -16.  */
      t = build2 (PLUS_EXPR, TREE_TYPE (off), off,
		  build_int_cst (TREE_TYPE (off), 15));
      t = build2 (BIT_AND_EXPR, TREE_TYPE (off), t,
		  build_int_cst (TREE_TYPE (off), -16));
      roundup = build2 (MODIFY_EXPR, TREE_TYPE (off), off, t);
    }
  else
    roundup = NULL;

  /* Update ap.__[g|v]r_offs  */
  t = build2 (PLUS_EXPR, TREE_TYPE (off), off,
	      build_int_cst (TREE_TYPE (off), rsize));
  t = build2 (MODIFY_EXPR, TREE_TYPE (f_off), unshare_expr (f_off), t);

  /* String up.  */
  if (roundup)
    t = build2 (COMPOUND_EXPR, TREE_TYPE (t), roundup, t);

  /* [cond2] if (ap.__[g|v]r_offs > 0)  */
  u = build2 (GT_EXPR, boolean_type_node, unshare_expr (f_off),
	      build_int_cst (TREE_TYPE (f_off), 0));
  cond2 = build3 (COND_EXPR, ptr_type_node, u, NULL_TREE, NULL_TREE);

  /* String up: make sure the assignment happens before the use.  */
  t = build2 (COMPOUND_EXPR, TREE_TYPE (cond2), t, cond2);
  COND_EXPR_ELSE (cond1) = t;

  /* Prepare the trees handling the argument that is passed on the stack;
     the top level node will store in ON_STACK.  */
  arg = get_initialized_tmp_var (stack, pre_p, NULL);
  if (align > 8)
    {
      /* if (alignof(type) > 8) (arg = arg + 15) & -16;  */
      t = fold_convert (intDI_type_node, arg);
      t = build2 (PLUS_EXPR, TREE_TYPE (t), t,
		  build_int_cst (TREE_TYPE (t), 15));
      t = build2 (BIT_AND_EXPR, TREE_TYPE (t), t,
		  build_int_cst (TREE_TYPE (t), -16));
      t = fold_convert (TREE_TYPE (arg), t);
      roundup = build2 (MODIFY_EXPR, TREE_TYPE (arg), arg, t);
    }
  else
    roundup = NULL;
  /* Advance ap.__stack  */
  t = fold_convert (intDI_type_node, arg);
  t = build2 (PLUS_EXPR, TREE_TYPE (t), t,
	      build_int_cst (TREE_TYPE (t), size + 7));
  t = build2 (BIT_AND_EXPR, TREE_TYPE (t), t,
	      build_int_cst (TREE_TYPE (t), -8));
  t = fold_convert (TREE_TYPE (arg), t);
  t = build2 (MODIFY_EXPR, TREE_TYPE (stack), unshare_expr (stack), t);
  /* String up roundup and advance.  */
  if (roundup)
    t = build2 (COMPOUND_EXPR, TREE_TYPE (t), roundup, t);
  /* String up with arg */
  on_stack = build2 (COMPOUND_EXPR, TREE_TYPE (arg), t, arg);
  /* Big-endianness related address adjustment.  */
  if (BLOCK_REG_PADDING (mode, type, 1) == downward
      && size < UNITS_PER_WORD)
  {
    t = build2 (POINTER_PLUS_EXPR, TREE_TYPE (arg), arg,
		size_int (UNITS_PER_WORD - size));
    on_stack = build2 (COMPOUND_EXPR, TREE_TYPE (arg), on_stack, t);
  }

  COND_EXPR_THEN (cond1) = unshare_expr (on_stack);
  COND_EXPR_THEN (cond2) = unshare_expr (on_stack);

  /* Adjustment to OFFSET in the case of BIG_ENDIAN.  */
  t = off;
  if (adjust)
    t = build2 (PREINCREMENT_EXPR, TREE_TYPE (off), off,
		build_int_cst (TREE_TYPE (off), adjust));

  t = fold_convert (sizetype, t);
  t = build2 (POINTER_PLUS_EXPR, TREE_TYPE (f_top), f_top, t);

  if (is_ha)
    {
      /* type ha; // treat as "struct {ftype field[n];}"
         ... [computing offs]
         for (i = 0; i <nregs; ++i, offs += 16)
	   ha.field[i] = *((ftype *)(ap.__vr_top + offs));
	 return ha;  */
      int i;
      tree tmp_ha, field_t, field_ptr_t;

      /* Declare a local variable.  */
      tmp_ha = create_tmp_var_raw (type, "ha");
      gimple_add_tmp_var (tmp_ha);

      /* Establish the base type.  */
      switch (ag_mode)
	{
	case SFmode:
	  field_t = float_type_node;
	  field_ptr_t = float_ptr_type_node;
	  break;
	case DFmode:
	  field_t = double_type_node;
	  field_ptr_t = double_ptr_type_node;
	  break;
	case TFmode:
	  field_t = long_double_type_node;
	  field_ptr_t = long_double_ptr_type_node;
	  break;
/* The half precision and quad precision are not fully supported yet.  Enable
   the following code after the support is complete.  Need to find the correct
   type node for __fp16 *.  */
#if 0
	case HFmode:
	  field_t = float_type_node;
	  field_ptr_t = float_ptr_type_node;
	  break;
#endif
	case V2SImode:
	case V4SImode:
	    {
	      tree innertype = make_signed_type (GET_MODE_PRECISION (SImode));
	      field_t = build_vector_type_for_mode (innertype, ag_mode);
	      field_ptr_t = build_pointer_type (field_t);
	    }
	  break;
	default:
	  gcc_assert (0);
	}

      /* *(field_ptr_t)&ha = *((field_ptr_t)vr_saved_area  */
      tmp_ha = build1 (ADDR_EXPR, field_ptr_t, tmp_ha);
      addr = t;
      t = fold_convert (field_ptr_t, addr);
      t = build2 (MODIFY_EXPR, field_t,
		  build1 (INDIRECT_REF, field_t, tmp_ha),
		  build1 (INDIRECT_REF, field_t, t));

      /* ha.field[i] = *((field_ptr_t)vr_saved_area + i)  */
      for (i = 1; i < nregs; ++i)
	{
	  addr = fold_build_pointer_plus_hwi (addr, UNITS_PER_VREG);
	  u = fold_convert (field_ptr_t, addr);
	  u = build2 (MODIFY_EXPR, field_t,
		      build2 (MEM_REF, field_t, tmp_ha,
			      build_int_cst (field_ptr_t,
					     (i *
					      int_size_in_bytes (field_t)))),
		      build1 (INDIRECT_REF, field_t, u));
	  t = build2 (COMPOUND_EXPR, TREE_TYPE (t), t, u);
	}

      u = fold_convert (TREE_TYPE (f_top), tmp_ha);
      t = build2 (COMPOUND_EXPR, TREE_TYPE (f_top), t, u);
    }

  COND_EXPR_ELSE (cond2) = t;
  addr = fold_convert (build_pointer_type (type), cond1);
  addr = build_va_arg_indirect_ref (addr);

  if (indirect_p)
    addr = build_va_arg_indirect_ref (addr);

  return addr;
}

/* Implement TARGET_SETUP_INCOMING_VARARGS.  */

static void
aarch64_setup_incoming_varargs (cumulative_args_t cum_v, enum machine_mode mode,
				tree type, int *pretend_size ATTRIBUTE_UNUSED,
				int no_rtl)
{
  CUMULATIVE_ARGS *cum = get_cumulative_args (cum_v);
  CUMULATIVE_ARGS local_cum;
  int gr_saved, vr_saved;

  /* The caller has advanced CUM up to, but not beyond, the last named
     argument.  Advance a local copy of CUM past the last "real" named
     argument, to find out how many registers are left over.  */
  local_cum = *cum;
  aarch64_function_arg_advance (pack_cumulative_args(&local_cum), mode, type, true);

  /* Found out how many registers we need to save.  */
  gr_saved = NUM_ARG_REGS - local_cum.aapcs_ncrn;
  vr_saved = NUM_FP_ARG_REGS - local_cum.aapcs_nvrn;

  if (TARGET_GENERAL_REGS_ONLY)
    {
      if (local_cum.aapcs_nvrn > 0)
	sorry ("%qs and floating point or vector arguments",
	       "-mgeneral-regs-only");
      vr_saved = 0;
    }

  if (!no_rtl)
    {
      if (gr_saved > 0)
	{
	  rtx ptr, mem;

	  /* virtual_incoming_args_rtx should have been 16-byte aligned.  */
	  ptr = plus_constant (Pmode, virtual_incoming_args_rtx,
			       - gr_saved * UNITS_PER_WORD);
	  mem = gen_frame_mem (BLKmode, ptr);
	  set_mem_alias_set (mem, get_varargs_alias_set ());

	  move_block_from_reg (local_cum.aapcs_ncrn + R0_REGNUM,
			       mem, gr_saved);
	}
      if (vr_saved > 0)
	{
	  /* We can't use move_block_from_reg, because it will use
	     the wrong mode, storing D regs only.  */
	  enum machine_mode mode = TImode;
	  int off, i;

	  /* Set OFF to the offset from virtual_incoming_args_rtx of
	     the first vector register.  The VR save area lies below
	     the GR one, and is aligned to 16 bytes.  */
	  off = -AARCH64_ROUND_UP (gr_saved * UNITS_PER_WORD,
				   STACK_BOUNDARY / BITS_PER_UNIT);
	  off -= vr_saved * UNITS_PER_VREG;

	  for (i = local_cum.aapcs_nvrn; i < NUM_FP_ARG_REGS; ++i)
	    {
	      rtx ptr, mem;

	      ptr = plus_constant (Pmode, virtual_incoming_args_rtx, off);
	      mem = gen_frame_mem (mode, ptr);
	      set_mem_alias_set (mem, get_varargs_alias_set ());
	      aarch64_emit_move (mem, gen_rtx_REG (mode, V0_REGNUM + i));
	      off += UNITS_PER_VREG;
	    }
	}
    }

  /* We don't save the size into *PRETEND_SIZE because we want to avoid
     any complication of having crtl->args.pretend_args_size changed.  */
  cfun->machine->frame.saved_varargs_size
    = (AARCH64_ROUND_UP (gr_saved * UNITS_PER_WORD,
		      STACK_BOUNDARY / BITS_PER_UNIT)
       + vr_saved * UNITS_PER_VREG);
}

static void
aarch64_conditional_register_usage (void)
{
  int i;
  if (!TARGET_FLOAT)
    {
      for (i = V0_REGNUM; i <= V31_REGNUM; i++)
	{
	  fixed_regs[i] = 1;
	  call_used_regs[i] = 1;
	}
    }
}

/* Walk down the type tree of TYPE counting consecutive base elements.
   If *MODEP is VOIDmode, then set it to the first valid floating point
   type.  If a non-floating point type is found, or if a floating point
   type that doesn't match a non-VOIDmode *MODEP is found, then return -1,
   otherwise return the count in the sub-tree.  */
static int
aapcs_vfp_sub_candidate (const_tree type, enum machine_mode *modep)
{
  enum machine_mode mode;
  HOST_WIDE_INT size;

  switch (TREE_CODE (type))
    {
    case REAL_TYPE:
      mode = TYPE_MODE (type);
      if (mode != DFmode && mode != SFmode && mode != TFmode)
	return -1;

      if (*modep == VOIDmode)
	*modep = mode;

      if (*modep == mode)
	return 1;

      break;

    case COMPLEX_TYPE:
      mode = TYPE_MODE (TREE_TYPE (type));
      if (mode != DFmode && mode != SFmode && mode != TFmode)
	return -1;

      if (*modep == VOIDmode)
	*modep = mode;

      if (*modep == mode)
	return 2;

      break;

    case VECTOR_TYPE:
      /* Use V2SImode and V4SImode as representatives of all 64-bit
	 and 128-bit vector types.  */
      size = int_size_in_bytes (type);
      switch (size)
	{
	case 8:
	  mode = V2SImode;
	  break;
	case 16:
	  mode = V4SImode;
	  break;
	default:
	  return -1;
	}

      if (*modep == VOIDmode)
	*modep = mode;

      /* Vector modes are considered to be opaque: two vectors are
	 equivalent for the purposes of being homogeneous aggregates
	 if they are the same size.  */
      if (*modep == mode)
	return 1;

      break;

    case ARRAY_TYPE:
      {
	int count;
	tree index = TYPE_DOMAIN (type);

	/* Can't handle incomplete types nor sizes that are not
	   fixed.  */
	if (!COMPLETE_TYPE_P (type)
	    || TREE_CODE (TYPE_SIZE (type)) != INTEGER_CST)
	  return -1;

	count = aapcs_vfp_sub_candidate (TREE_TYPE (type), modep);
	if (count == -1
	    || !index
	    || !TYPE_MAX_VALUE (index)
	    || !tree_fits_uhwi_p (TYPE_MAX_VALUE (index))
	    || !TYPE_MIN_VALUE (index)
	    || !tree_fits_uhwi_p (TYPE_MIN_VALUE (index))
	    || count < 0)
	  return -1;

	count *= (1 + tree_to_uhwi (TYPE_MAX_VALUE (index))
		      - tree_to_uhwi (TYPE_MIN_VALUE (index)));

	/* There must be no padding.  */
	if (wi::ne_p (TYPE_SIZE (type), count * GET_MODE_BITSIZE (*modep)))
	  return -1;

	return count;
      }

    case RECORD_TYPE:
      {
	int count = 0;
	int sub_count;
	tree field;

	/* Can't handle incomplete types nor sizes that are not
	   fixed.  */
	if (!COMPLETE_TYPE_P (type)
	    || TREE_CODE (TYPE_SIZE (type)) != INTEGER_CST)
	  return -1;

	for (field = TYPE_FIELDS (type); field; field = TREE_CHAIN (field))
	  {
	    if (TREE_CODE (field) != FIELD_DECL)
	      continue;

	    sub_count = aapcs_vfp_sub_candidate (TREE_TYPE (field), modep);
	    if (sub_count < 0)
	      return -1;
	    count += sub_count;
	  }

	/* There must be no padding.  */
	if (wi::ne_p (TYPE_SIZE (type), count * GET_MODE_BITSIZE (*modep)))
	  return -1;

	return count;
      }

    case UNION_TYPE:
    case QUAL_UNION_TYPE:
      {
	/* These aren't very interesting except in a degenerate case.  */
	int count = 0;
	int sub_count;
	tree field;

	/* Can't handle incomplete types nor sizes that are not
	   fixed.  */
	if (!COMPLETE_TYPE_P (type)
	    || TREE_CODE (TYPE_SIZE (type)) != INTEGER_CST)
	  return -1;

	for (field = TYPE_FIELDS (type); field; field = TREE_CHAIN (field))
	  {
	    if (TREE_CODE (field) != FIELD_DECL)
	      continue;

	    sub_count = aapcs_vfp_sub_candidate (TREE_TYPE (field), modep);
	    if (sub_count < 0)
	      return -1;
	    count = count > sub_count ? count : sub_count;
	  }

	/* There must be no padding.  */
	if (wi::ne_p (TYPE_SIZE (type), count * GET_MODE_BITSIZE (*modep)))
	  return -1;

	return count;
      }

    default:
      break;
    }

  return -1;
}

/* Return true if we use LRA instead of reload pass.  */
static bool
aarch64_lra_p (void)
{
  return aarch64_lra_flag;
}

/* Return TRUE if the type, as described by TYPE and MODE, is a composite
   type as described in AAPCS64 \S 4.3.  This includes aggregate, union and
   array types.  The C99 floating-point complex types are also considered
   as composite types, according to AAPCS64 \S 7.1.1.  The complex integer
   types, which are GCC extensions and out of the scope of AAPCS64, are
   treated as composite types here as well.

   Note that MODE itself is not sufficient in determining whether a type
   is such a composite type or not.  This is because
   stor-layout.c:compute_record_mode may have already changed the MODE
   (BLKmode) of a RECORD_TYPE TYPE to some other mode.  For example, a
   structure with only one field may have its MODE set to the mode of the
   field.  Also an integer mode whose size matches the size of the
   RECORD_TYPE type may be used to substitute the original mode
   (i.e. BLKmode) in certain circumstances.  In other words, MODE cannot be
   solely relied on.  */

static bool
aarch64_composite_type_p (const_tree type,
			  enum machine_mode mode)
{
  if (type && (AGGREGATE_TYPE_P (type) || TREE_CODE (type) == COMPLEX_TYPE))
    return true;

  if (mode == BLKmode
      || GET_MODE_CLASS (mode) == MODE_COMPLEX_FLOAT
      || GET_MODE_CLASS (mode) == MODE_COMPLEX_INT)
    return true;

  return false;
}

/* Return TRUE if the type, as described by TYPE and MODE, is a short vector
   type as described in AAPCS64 \S 4.1.2.

   See the comment above aarch64_composite_type_p for the notes on MODE.  */

static bool
aarch64_short_vector_p (const_tree type,
			enum machine_mode mode)
{
  HOST_WIDE_INT size = -1;

  if (type && TREE_CODE (type) == VECTOR_TYPE)
    size = int_size_in_bytes (type);
  else if (!aarch64_composite_type_p (type, mode)
	   && (GET_MODE_CLASS (mode) == MODE_VECTOR_INT
	       || GET_MODE_CLASS (mode) == MODE_VECTOR_FLOAT))
    size = GET_MODE_SIZE (mode);

  return (size == 8 || size == 16) ? true : false;
}

/* Return TRUE if an argument, whose type is described by TYPE and MODE,
   shall be passed or returned in simd/fp register(s) (providing these
   parameter passing registers are available).

   Upon successful return, *COUNT returns the number of needed registers,
   *BASE_MODE returns the mode of the individual register and when IS_HAF
   is not NULL, *IS_HA indicates whether or not the argument is a homogeneous
   floating-point aggregate or a homogeneous short-vector aggregate.  */

static bool
aarch64_vfp_is_call_or_return_candidate (enum machine_mode mode,
					 const_tree type,
					 enum machine_mode *base_mode,
					 int *count,
					 bool *is_ha)
{
  enum machine_mode new_mode = VOIDmode;
  bool composite_p = aarch64_composite_type_p (type, mode);

  if (is_ha != NULL) *is_ha = false;

  if ((!composite_p && GET_MODE_CLASS (mode) == MODE_FLOAT)
      || aarch64_short_vector_p (type, mode))
    {
      *count = 1;
      new_mode = mode;
    }
  else if (GET_MODE_CLASS (mode) == MODE_COMPLEX_FLOAT)
    {
      if (is_ha != NULL) *is_ha = true;
      *count = 2;
      new_mode = GET_MODE_INNER (mode);
    }
  else if (type && composite_p)
    {
      int ag_count = aapcs_vfp_sub_candidate (type, &new_mode);

      if (ag_count > 0 && ag_count <= HA_MAX_NUM_FLDS)
	{
	  if (is_ha != NULL) *is_ha = true;
	  *count = ag_count;
	}
      else
	return false;
    }
  else
    return false;

  *base_mode = new_mode;
  return true;
}

/* Implement TARGET_STRUCT_VALUE_RTX.  */

static rtx
aarch64_struct_value_rtx (tree fndecl ATTRIBUTE_UNUSED,
			  int incoming ATTRIBUTE_UNUSED)
{
  return gen_rtx_REG (Pmode, AARCH64_STRUCT_VALUE_REGNUM);
}

/* Implements target hook vector_mode_supported_p.  */
static bool
aarch64_vector_mode_supported_p (enum machine_mode mode)
{
  if (TARGET_SIMD
      && (mode == V4SImode  || mode == V8HImode
	  || mode == V16QImode || mode == V2DImode
	  || mode == V2SImode  || mode == V4HImode
	  || mode == V8QImode || mode == V2SFmode
	  || mode == V4SFmode || mode == V2DFmode
	  || mode == V1DFmode))
    return true;

  return false;
}

/* Return appropriate SIMD container
   for MODE within a vector of WIDTH bits.  */
static enum machine_mode
aarch64_simd_container_mode (enum machine_mode mode, unsigned width)
{
  gcc_assert (width == 64 || width == 128);
  if (TARGET_SIMD)
    {
      if (width == 128)
	switch (mode)
	  {
	  case DFmode:
	    return V2DFmode;
	  case SFmode:
	    return V4SFmode;
	  case SImode:
	    return V4SImode;
	  case HImode:
	    return V8HImode;
	  case QImode:
	    return V16QImode;
	  case DImode:
	    return V2DImode;
	  default:
	    break;
	  }
      else
	switch (mode)
	  {
	  case SFmode:
	    return V2SFmode;
	  case SImode:
	    return V2SImode;
	  case HImode:
	    return V4HImode;
	  case QImode:
	    return V8QImode;
	  default:
	    break;
	  }
    }
  return word_mode;
}

/* Return 128-bit container as the preferred SIMD mode for MODE.  */
static enum machine_mode
aarch64_preferred_simd_mode (enum machine_mode mode)
{
  return aarch64_simd_container_mode (mode, 128);
}

/* Return the bitmask of possible vector sizes for the vectorizer
   to iterate over.  */
static unsigned int
aarch64_autovectorize_vector_sizes (void)
{
  return (16 | 8);
}

/* A table to help perform AArch64-specific name mangling for AdvSIMD
   vector types in order to conform to the AAPCS64 (see "Procedure
   Call Standard for the ARM 64-bit Architecture", Appendix A).  To
   qualify for emission with the mangled names defined in that document,
   a vector type must not only be of the correct mode but also be
   composed of AdvSIMD vector element types (e.g.
   _builtin_aarch64_simd_qi); these types are registered by
   aarch64_init_simd_builtins ().  In other words, vector types defined
   in other ways e.g. via vector_size attribute will get default
   mangled names.  */
typedef struct
{
  enum machine_mode mode;
  const char *element_type_name;
  const char *mangled_name;
} aarch64_simd_mangle_map_entry;

static aarch64_simd_mangle_map_entry aarch64_simd_mangle_map[] = {
  /* 64-bit containerized types.  */
  { V8QImode,  "__builtin_aarch64_simd_qi",     "10__Int8x8_t" },
  { V8QImode,  "__builtin_aarch64_simd_uqi",    "11__Uint8x8_t" },
  { V4HImode,  "__builtin_aarch64_simd_hi",     "11__Int16x4_t" },
  { V4HImode,  "__builtin_aarch64_simd_uhi",    "12__Uint16x4_t" },
  { V2SImode,  "__builtin_aarch64_simd_si",     "11__Int32x2_t" },
  { V2SImode,  "__builtin_aarch64_simd_usi",    "12__Uint32x2_t" },
  { V2SFmode,  "__builtin_aarch64_simd_sf",     "13__Float32x2_t" },
  { DImode,    "__builtin_aarch64_simd_di",     "11__Int64x1_t" },
  { DImode,    "__builtin_aarch64_simd_udi",    "12__Uint64x1_t" },
  { V1DFmode,  "__builtin_aarch64_simd_df",	"13__Float64x1_t" },
  { V8QImode,  "__builtin_aarch64_simd_poly8",  "11__Poly8x8_t" },
  { V4HImode,  "__builtin_aarch64_simd_poly16", "12__Poly16x4_t" },
  /* 128-bit containerized types.  */
  { V16QImode, "__builtin_aarch64_simd_qi",     "11__Int8x16_t" },
  { V16QImode, "__builtin_aarch64_simd_uqi",    "12__Uint8x16_t" },
  { V8HImode,  "__builtin_aarch64_simd_hi",     "11__Int16x8_t" },
  { V8HImode,  "__builtin_aarch64_simd_uhi",    "12__Uint16x8_t" },
  { V4SImode,  "__builtin_aarch64_simd_si",     "11__Int32x4_t" },
  { V4SImode,  "__builtin_aarch64_simd_usi",    "12__Uint32x4_t" },
  { V2DImode,  "__builtin_aarch64_simd_di",     "11__Int64x2_t" },
  { V2DImode,  "__builtin_aarch64_simd_udi",    "12__Uint64x2_t" },
  { V4SFmode,  "__builtin_aarch64_simd_sf",     "13__Float32x4_t" },
  { V2DFmode,  "__builtin_aarch64_simd_df",     "13__Float64x2_t" },
  { V16QImode, "__builtin_aarch64_simd_poly8",  "12__Poly8x16_t" },
  { V8HImode,  "__builtin_aarch64_simd_poly16", "12__Poly16x8_t" },
  { V2DImode,  "__builtin_aarch64_simd_poly64", "12__Poly64x2_t" },
  { VOIDmode, NULL, NULL }
};

/* Implement TARGET_MANGLE_TYPE.  */

static const char *
aarch64_mangle_type (const_tree type)
{
  /* The AArch64 ABI documents say that "__va_list" has to be
     managled as if it is in the "std" namespace.  */
  if (lang_hooks.types_compatible_p (CONST_CAST_TREE (type), va_list_type))
    return "St9__va_list";

  /* Check the mode of the vector type, and the name of the vector
     element type, against the table.  */
  if (TREE_CODE (type) == VECTOR_TYPE)
    {
      aarch64_simd_mangle_map_entry *pos = aarch64_simd_mangle_map;

      while (pos->mode != VOIDmode)
	{
	  tree elt_type = TREE_TYPE (type);

	  if (pos->mode == TYPE_MODE (type)
	      && TREE_CODE (TYPE_NAME (elt_type)) == TYPE_DECL
	      && !strcmp (IDENTIFIER_POINTER (DECL_NAME (TYPE_NAME (elt_type))),
			  pos->element_type_name))
	    return pos->mangled_name;

	  pos++;
	}
    }

  /* Use the default mangling.  */
  return NULL;
}

/* Return the equivalent letter for size.  */
static char
sizetochar (int size)
{
  switch (size)
    {
    case 64: return 'd';
    case 32: return 's';
    case 16: return 'h';
    case 8 : return 'b';
    default: gcc_unreachable ();
    }
}

/* Return true iff x is a uniform vector of floating-point
   constants, and the constant can be represented in
   quarter-precision form.  Note, as aarch64_float_const_representable
   rejects both +0.0 and -0.0, we will also reject +0.0 and -0.0.  */
static bool
aarch64_vect_float_const_representable_p (rtx x)
{
  int i = 0;
  REAL_VALUE_TYPE r0, ri;
  rtx x0, xi;

  if (GET_MODE_CLASS (GET_MODE (x)) != MODE_VECTOR_FLOAT)
    return false;

  x0 = CONST_VECTOR_ELT (x, 0);
  if (!CONST_DOUBLE_P (x0))
    return false;

  REAL_VALUE_FROM_CONST_DOUBLE (r0, x0);

  for (i = 1; i < CONST_VECTOR_NUNITS (x); i++)
    {
      xi = CONST_VECTOR_ELT (x, i);
      if (!CONST_DOUBLE_P (xi))
	return false;

      REAL_VALUE_FROM_CONST_DOUBLE (ri, xi);
      if (!REAL_VALUES_EQUAL (r0, ri))
	return false;
    }

  return aarch64_float_const_representable_p (x0);
}

/* Return true for valid and false for invalid.  */
bool
aarch64_simd_valid_immediate (rtx op, enum machine_mode mode, bool inverse,
			      struct simd_immediate_info *info)
{
#define CHECK(STRIDE, ELSIZE, CLASS, TEST, SHIFT, NEG)	\
  matches = 1;						\
  for (i = 0; i < idx; i += (STRIDE))			\
    if (!(TEST))					\
      matches = 0;					\
  if (matches)						\
    {							\
      immtype = (CLASS);				\
      elsize = (ELSIZE);				\
      eshift = (SHIFT);					\
      emvn = (NEG);					\
      break;						\
    }

  unsigned int i, elsize = 0, idx = 0, n_elts = CONST_VECTOR_NUNITS (op);
  unsigned int innersize = GET_MODE_SIZE (GET_MODE_INNER (mode));
  unsigned char bytes[16];
  int immtype = -1, matches;
  unsigned int invmask = inverse ? 0xff : 0;
  int eshift, emvn;

  if (GET_MODE_CLASS (mode) == MODE_VECTOR_FLOAT)
    {
      if (! (aarch64_simd_imm_zero_p (op, mode)
	     || aarch64_vect_float_const_representable_p (op)))
	return false;

      if (info)
	{
	  info->value = CONST_VECTOR_ELT (op, 0);
	  info->element_width = GET_MODE_BITSIZE (GET_MODE (info->value));
	  info->mvn = false;
	  info->shift = 0;
	}

      return true;
    }

  /* Splat vector constant out into a byte vector.  */
  for (i = 0; i < n_elts; i++)
    {
      /* The vector is provided in gcc endian-neutral fashion.  For aarch64_be,
         it must be laid out in the vector register in reverse order.  */
      rtx el = CONST_VECTOR_ELT (op, BYTES_BIG_ENDIAN ? (n_elts - 1 - i) : i);
      unsigned HOST_WIDE_INT elpart;
      unsigned int part, parts;

      if (GET_CODE (el) == CONST_INT)
        {
          elpart = INTVAL (el);
          parts = 1;
        }
      else if (GET_CODE (el) == CONST_DOUBLE)
        {
          elpart = CONST_DOUBLE_LOW (el);
          parts = 2;
        }
      else
        gcc_unreachable ();

      for (part = 0; part < parts; part++)
        {
          unsigned int byte;
          for (byte = 0; byte < innersize; byte++)
            {
              bytes[idx++] = (elpart & 0xff) ^ invmask;
              elpart >>= BITS_PER_UNIT;
            }
          if (GET_CODE (el) == CONST_DOUBLE)
            elpart = CONST_DOUBLE_HIGH (el);
        }
    }

  /* Sanity check.  */
  gcc_assert (idx == GET_MODE_SIZE (mode));

  do
    {
      CHECK (4, 32, 0, bytes[i] == bytes[0] && bytes[i + 1] == 0
	     && bytes[i + 2] == 0 && bytes[i + 3] == 0, 0, 0);

      CHECK (4, 32, 1, bytes[i] == 0 && bytes[i + 1] == bytes[1]
	     && bytes[i + 2] == 0 && bytes[i + 3] == 0, 8, 0);

      CHECK (4, 32, 2, bytes[i] == 0 && bytes[i + 1] == 0
	     && bytes[i + 2] == bytes[2] && bytes[i + 3] == 0, 16, 0);

      CHECK (4, 32, 3, bytes[i] == 0 && bytes[i + 1] == 0
	     && bytes[i + 2] == 0 && bytes[i + 3] == bytes[3], 24, 0);

      CHECK (2, 16, 4, bytes[i] == bytes[0] && bytes[i + 1] == 0, 0, 0);

      CHECK (2, 16, 5, bytes[i] == 0 && bytes[i + 1] == bytes[1], 8, 0);

      CHECK (4, 32, 6, bytes[i] == bytes[0] && bytes[i + 1] == 0xff
	     && bytes[i + 2] == 0xff && bytes[i + 3] == 0xff, 0, 1);

      CHECK (4, 32, 7, bytes[i] == 0xff && bytes[i + 1] == bytes[1]
	     && bytes[i + 2] == 0xff && bytes[i + 3] == 0xff, 8, 1);

      CHECK (4, 32, 8, bytes[i] == 0xff && bytes[i + 1] == 0xff
	     && bytes[i + 2] == bytes[2] && bytes[i + 3] == 0xff, 16, 1);

      CHECK (4, 32, 9, bytes[i] == 0xff && bytes[i + 1] == 0xff
	     && bytes[i + 2] == 0xff && bytes[i + 3] == bytes[3], 24, 1);

      CHECK (2, 16, 10, bytes[i] == bytes[0] && bytes[i + 1] == 0xff, 0, 1);

      CHECK (2, 16, 11, bytes[i] == 0xff && bytes[i + 1] == bytes[1], 8, 1);

      CHECK (4, 32, 12, bytes[i] == 0xff && bytes[i + 1] == bytes[1]
	     && bytes[i + 2] == 0 && bytes[i + 3] == 0, 8, 0);

      CHECK (4, 32, 13, bytes[i] == 0 && bytes[i + 1] == bytes[1]
	     && bytes[i + 2] == 0xff && bytes[i + 3] == 0xff, 8, 1);

      CHECK (4, 32, 14, bytes[i] == 0xff && bytes[i + 1] == 0xff
	     && bytes[i + 2] == bytes[2] && bytes[i + 3] == 0, 16, 0);

      CHECK (4, 32, 15, bytes[i] == 0 && bytes[i + 1] == 0
	     && bytes[i + 2] == bytes[2] && bytes[i + 3] == 0xff, 16, 1);

      CHECK (1, 8, 16, bytes[i] == bytes[0], 0, 0);

      CHECK (1, 64, 17, (bytes[i] == 0 || bytes[i] == 0xff)
	     && bytes[i] == bytes[(i + 8) % idx], 0, 0);
    }
  while (0);

  if (immtype == -1)
    return false;

  if (info)
    {
      info->element_width = elsize;
      info->mvn = emvn != 0;
      info->shift = eshift;

      unsigned HOST_WIDE_INT imm = 0;

      if (immtype >= 12 && immtype <= 15)
	info->msl = true;

      /* Un-invert bytes of recognized vector, if necessary.  */
      if (invmask != 0)
        for (i = 0; i < idx; i++)
          bytes[i] ^= invmask;

      if (immtype == 17)
        {
          /* FIXME: Broken on 32-bit H_W_I hosts.  */
          gcc_assert (sizeof (HOST_WIDE_INT) == 8);

          for (i = 0; i < 8; i++)
            imm |= (unsigned HOST_WIDE_INT) (bytes[i] ? 0xff : 0)
	      << (i * BITS_PER_UNIT);


	  info->value = GEN_INT (imm);
	}
      else
	{
	  for (i = 0; i < elsize / BITS_PER_UNIT; i++)
	    imm |= (unsigned HOST_WIDE_INT) bytes[i] << (i * BITS_PER_UNIT);

	  /* Construct 'abcdefgh' because the assembler cannot handle
	     generic constants.	 */
	  if (info->mvn)
	    imm = ~imm;
	  imm = (imm >> info->shift) & 0xff;
	  info->value = GEN_INT (imm);
	}
    }

  return true;
#undef CHECK
}

static bool
aarch64_const_vec_all_same_int_p (rtx x,
				  HOST_WIDE_INT minval,
				  HOST_WIDE_INT maxval)
{
  HOST_WIDE_INT firstval;
  int count, i;

  if (GET_CODE (x) != CONST_VECTOR
      || GET_MODE_CLASS (GET_MODE (x)) != MODE_VECTOR_INT)
    return false;

  firstval = INTVAL (CONST_VECTOR_ELT (x, 0));
  if (firstval < minval || firstval > maxval)
    return false;

  count = CONST_VECTOR_NUNITS (x);
  for (i = 1; i < count; i++)
    if (INTVAL (CONST_VECTOR_ELT (x, i)) != firstval)
      return false;

  return true;
}

/* Check of immediate shift constants are within range.  */
bool
aarch64_simd_shift_imm_p (rtx x, enum machine_mode mode, bool left)
{
  int bit_width = GET_MODE_UNIT_SIZE (mode) * BITS_PER_UNIT;
  if (left)
    return aarch64_const_vec_all_same_int_p (x, 0, bit_width - 1);
  else
    return aarch64_const_vec_all_same_int_p (x, 1, bit_width);
}

/* Return true if X is a uniform vector where all elements
   are either the floating-point constant 0.0 or the
   integer constant 0.  */
bool
aarch64_simd_imm_zero_p (rtx x, enum machine_mode mode)
{
  return x == CONST0_RTX (mode);
}

bool
aarch64_simd_imm_scalar_p (rtx x, enum machine_mode mode ATTRIBUTE_UNUSED)
{
  HOST_WIDE_INT imm = INTVAL (x);
  int i;

  for (i = 0; i < 8; i++)
    {
      unsigned int byte = imm & 0xff;
      if (byte != 0xff && byte != 0)
       return false;
      imm >>= 8;
    }

  return true;
}

bool
aarch64_mov_operand_p (rtx x,
		       enum aarch64_symbol_context context,
		       enum machine_mode mode)
{
  if (GET_CODE (x) == HIGH
      && aarch64_valid_symref (XEXP (x, 0), GET_MODE (XEXP (x, 0))))
    return true;

  if (CONST_INT_P (x) && aarch64_move_imm (INTVAL (x), mode))
    return true;

  if (GET_CODE (x) == SYMBOL_REF && mode == DImode && CONSTANT_ADDRESS_P (x))
    return true;

  return aarch64_classify_symbolic_expression (x, context)
    == SYMBOL_TINY_ABSOLUTE;
}

/* Return a const_int vector of VAL.  */
rtx
aarch64_simd_gen_const_vector_dup (enum machine_mode mode, int val)
{
  int nunits = GET_MODE_NUNITS (mode);
  rtvec v = rtvec_alloc (nunits);
  int i;

  for (i=0; i < nunits; i++)
    RTVEC_ELT (v, i) = GEN_INT (val);

  return gen_rtx_CONST_VECTOR (mode, v);
}

/* Check OP is a legal scalar immediate for the MOVI instruction.  */

bool
aarch64_simd_scalar_immediate_valid_for_move (rtx op, enum machine_mode mode)
{
  enum machine_mode vmode;

  gcc_assert (!VECTOR_MODE_P (mode));
  vmode = aarch64_preferred_simd_mode (mode);
  rtx op_v = aarch64_simd_gen_const_vector_dup (vmode, INTVAL (op));
  return aarch64_simd_valid_immediate (op_v, vmode, false, NULL);
}

/* Construct and return a PARALLEL RTX vector.  */
rtx
aarch64_simd_vect_par_cnst_half (enum machine_mode mode, bool high)
{
  int nunits = GET_MODE_NUNITS (mode);
  rtvec v = rtvec_alloc (nunits / 2);
  int base = high ? nunits / 2 : 0;
  rtx t1;
  int i;

  for (i=0; i < nunits / 2; i++)
    RTVEC_ELT (v, i) = GEN_INT (base + i);

  t1 = gen_rtx_PARALLEL (mode, v);
  return t1;
}

/* Bounds-check lanes.  Ensure OPERAND lies between LOW (inclusive) and
   HIGH (exclusive).  */
void
aarch64_simd_lane_bounds (rtx operand, HOST_WIDE_INT low, HOST_WIDE_INT high)
{
  HOST_WIDE_INT lane;
  gcc_assert (GET_CODE (operand) == CONST_INT);
  lane = INTVAL (operand);

  if (lane < low || lane >= high)
    error ("lane out of range");
}

void
aarch64_simd_const_bounds (rtx operand, HOST_WIDE_INT low, HOST_WIDE_INT high)
{
  gcc_assert (GET_CODE (operand) == CONST_INT);
  HOST_WIDE_INT lane = INTVAL (operand);

  if (lane < low || lane >= high)
    error ("constant out of range");
}

/* Emit code to reinterpret one AdvSIMD type as another,
   without altering bits.  */
void
aarch64_simd_reinterpret (rtx dest, rtx src)
{
  emit_move_insn (dest, gen_lowpart (GET_MODE (dest), src));
}

/* Emit code to place a AdvSIMD pair result in memory locations (with equal
   registers).  */
void
aarch64_simd_emit_pair_result_insn (enum machine_mode mode,
			    rtx (*intfn) (rtx, rtx, rtx), rtx destaddr,
                            rtx op1)
{
  rtx mem = gen_rtx_MEM (mode, destaddr);
  rtx tmp1 = gen_reg_rtx (mode);
  rtx tmp2 = gen_reg_rtx (mode);

  emit_insn (intfn (tmp1, op1, tmp2));

  emit_move_insn (mem, tmp1);
  mem = adjust_address (mem, mode, GET_MODE_SIZE (mode));
  emit_move_insn (mem, tmp2);
}

/* Return TRUE if OP is a valid vector addressing mode.  */
bool
aarch64_simd_mem_operand_p (rtx op)
{
  return MEM_P (op) && (GET_CODE (XEXP (op, 0)) == POST_INC
			|| GET_CODE (XEXP (op, 0)) == REG);
}

/* Set up OPERANDS for a register copy from SRC to DEST, taking care
   not to early-clobber SRC registers in the process.

   We assume that the operands described by SRC and DEST represent a
   decomposed copy of OPERANDS[1] into OPERANDS[0].  COUNT is the
   number of components into which the copy has been decomposed.  */
void
aarch64_simd_disambiguate_copy (rtx *operands, rtx *dest,
				rtx *src, unsigned int count)
{
  unsigned int i;

  if (!reg_overlap_mentioned_p (operands[0], operands[1])
      || REGNO (operands[0]) < REGNO (operands[1]))
    {
      for (i = 0; i < count; i++)
	{
	  operands[2 * i] = dest[i];
	  operands[2 * i + 1] = src[i];
	}
    }
  else
    {
      for (i = 0; i < count; i++)
	{
	  operands[2 * i] = dest[count - i - 1];
	  operands[2 * i + 1] = src[count - i - 1];
	}
    }
}

/* Compute and return the length of aarch64_simd_mov<mode>, where <mode> is
   one of VSTRUCT modes: OI, CI or XI.  */
int
aarch64_simd_attr_length_move (rtx insn)
{
  enum machine_mode mode;

  extract_insn_cached (insn);

  if (REG_P (recog_data.operand[0]) && REG_P (recog_data.operand[1]))
    {
      mode = GET_MODE (recog_data.operand[0]);
      switch (mode)
	{
	case OImode:
	  return 8;
	case CImode:
	  return 12;
	case XImode:
	  return 16;
	default:
	  gcc_unreachable ();
	}
    }
  return 4;
}

/* Implement target hook TARGET_VECTOR_ALIGNMENT.  The AAPCS64 sets the maximum
   alignment of a vector to 128 bits.  */
static HOST_WIDE_INT
aarch64_simd_vector_alignment (const_tree type)
{
  HOST_WIDE_INT align = tree_to_shwi (TYPE_SIZE (type));
  return MIN (align, 128);
}

/* Implement target hook TARGET_VECTORIZE_VECTOR_ALIGNMENT_REACHABLE.  */
static bool
aarch64_simd_vector_alignment_reachable (const_tree type, bool is_packed)
{
  if (is_packed)
    return false;

  /* We guarantee alignment for vectors up to 128-bits.  */
  if (tree_int_cst_compare (TYPE_SIZE (type),
			    bitsize_int (BIGGEST_ALIGNMENT)) > 0)
    return false;

  /* Vectors whose size is <= BIGGEST_ALIGNMENT are naturally aligned.  */
  return true;
}

/* If VALS is a vector constant that can be loaded into a register
   using DUP, generate instructions to do so and return an RTX to
   assign to the register.  Otherwise return NULL_RTX.  */
static rtx
aarch64_simd_dup_constant (rtx vals)
{
  enum machine_mode mode = GET_MODE (vals);
  enum machine_mode inner_mode = GET_MODE_INNER (mode);
  int n_elts = GET_MODE_NUNITS (mode);
  bool all_same = true;
  rtx x;
  int i;

  if (GET_CODE (vals) != CONST_VECTOR)
    return NULL_RTX;

  for (i = 1; i < n_elts; ++i)
    {
      x = CONST_VECTOR_ELT (vals, i);
      if (!rtx_equal_p (x, CONST_VECTOR_ELT (vals, 0)))
	all_same = false;
    }

  if (!all_same)
    return NULL_RTX;

  /* We can load this constant by using DUP and a constant in a
     single ARM register.  This will be cheaper than a vector
     load.  */
  x = copy_to_mode_reg (inner_mode, CONST_VECTOR_ELT (vals, 0));
  return gen_rtx_VEC_DUPLICATE (mode, x);
}


/* Generate code to load VALS, which is a PARALLEL containing only
   constants (for vec_init) or CONST_VECTOR, efficiently into a
   register.  Returns an RTX to copy into the register, or NULL_RTX
   for a PARALLEL that can not be converted into a CONST_VECTOR.  */
static rtx
aarch64_simd_make_constant (rtx vals)
{
  enum machine_mode mode = GET_MODE (vals);
  rtx const_dup;
  rtx const_vec = NULL_RTX;
  int n_elts = GET_MODE_NUNITS (mode);
  int n_const = 0;
  int i;

  if (GET_CODE (vals) == CONST_VECTOR)
    const_vec = vals;
  else if (GET_CODE (vals) == PARALLEL)
    {
      /* A CONST_VECTOR must contain only CONST_INTs and
	 CONST_DOUBLEs, but CONSTANT_P allows more (e.g. SYMBOL_REF).
	 Only store valid constants in a CONST_VECTOR.  */
      for (i = 0; i < n_elts; ++i)
	{
	  rtx x = XVECEXP (vals, 0, i);
	  if (CONST_INT_P (x) || CONST_DOUBLE_P (x))
	    n_const++;
	}
      if (n_const == n_elts)
	const_vec = gen_rtx_CONST_VECTOR (mode, XVEC (vals, 0));
    }
  else
    gcc_unreachable ();

  if (const_vec != NULL_RTX
      && aarch64_simd_valid_immediate (const_vec, mode, false, NULL))
    /* Load using MOVI/MVNI.  */
    return const_vec;
  else if ((const_dup = aarch64_simd_dup_constant (vals)) != NULL_RTX)
    /* Loaded using DUP.  */
    return const_dup;
  else if (const_vec != NULL_RTX)
    /* Load from constant pool. We can not take advantage of single-cycle
       LD1 because we need a PC-relative addressing mode.  */
    return const_vec;
  else
    /* A PARALLEL containing something not valid inside CONST_VECTOR.
       We can not construct an initializer.  */
    return NULL_RTX;
}

void
aarch64_expand_vector_init (rtx target, rtx vals)
{
  enum machine_mode mode = GET_MODE (target);
  enum machine_mode inner_mode = GET_MODE_INNER (mode);
  int n_elts = GET_MODE_NUNITS (mode);
  int n_var = 0, one_var = -1;
  bool all_same = true;
  rtx x, mem;
  int i;

  x = XVECEXP (vals, 0, 0);
  if (!CONST_INT_P (x) && !CONST_DOUBLE_P (x))
    n_var = 1, one_var = 0;
  
  for (i = 1; i < n_elts; ++i)
    {
      x = XVECEXP (vals, 0, i);
      if (!CONST_INT_P (x) && !CONST_DOUBLE_P (x))
	++n_var, one_var = i;

      if (!rtx_equal_p (x, XVECEXP (vals, 0, 0)))
	all_same = false;
    }

  if (n_var == 0)
    {
      rtx constant = aarch64_simd_make_constant (vals);
      if (constant != NULL_RTX)
	{
	  emit_move_insn (target, constant);
	  return;
	}
    }

  /* Splat a single non-constant element if we can.  */
  if (all_same)
    {
      x = copy_to_mode_reg (inner_mode, XVECEXP (vals, 0, 0));
      aarch64_emit_move (target, gen_rtx_VEC_DUPLICATE (mode, x));
      return;
    }

  /* One field is non-constant.  Load constant then overwrite varying
     field.  This is more efficient than using the stack.  */
  if (n_var == 1)
    {
      rtx copy = copy_rtx (vals);
      rtx index = GEN_INT (one_var);
      enum insn_code icode;

      /* Load constant part of vector, substitute neighboring value for
	 varying element.  */
      XVECEXP (copy, 0, one_var) = XVECEXP (vals, 0, one_var ^ 1);
      aarch64_expand_vector_init (target, copy);

      /* Insert variable.  */
      x = copy_to_mode_reg (inner_mode, XVECEXP (vals, 0, one_var));
      icode = optab_handler (vec_set_optab, mode);
      gcc_assert (icode != CODE_FOR_nothing);
      emit_insn (GEN_FCN (icode) (target, x, index));
      return;
    }

  /* Construct the vector in memory one field at a time
     and load the whole vector.  */
  mem = assign_stack_temp (mode, GET_MODE_SIZE (mode));
  for (i = 0; i < n_elts; i++)
    emit_move_insn (adjust_address_nv (mem, inner_mode,
				    i * GET_MODE_SIZE (inner_mode)),
		    XVECEXP (vals, 0, i));
  emit_move_insn (target, mem);

}

static unsigned HOST_WIDE_INT
aarch64_shift_truncation_mask (enum machine_mode mode)
{
  return
    (aarch64_vector_mode_supported_p (mode)
     || aarch64_vect_struct_mode_p (mode)) ? 0 : (GET_MODE_BITSIZE (mode) - 1);
}

#ifndef TLS_SECTION_ASM_FLAG
#define TLS_SECTION_ASM_FLAG 'T'
#endif

void
aarch64_elf_asm_named_section (const char *name, unsigned int flags,
			       tree decl ATTRIBUTE_UNUSED)
{
  char flagchars[10], *f = flagchars;

  /* If we have already declared this section, we can use an
     abbreviated form to switch back to it -- unless this section is
     part of a COMDAT groups, in which case GAS requires the full
     declaration every time.  */
  if (!(HAVE_COMDAT_GROUP && (flags & SECTION_LINKONCE))
      && (flags & SECTION_DECLARED))
    {
      fprintf (asm_out_file, "\t.section\t%s\n", name);
      return;
    }

  if (!(flags & SECTION_DEBUG))
    *f++ = 'a';
  if (flags & SECTION_WRITE)
    *f++ = 'w';
  if (flags & SECTION_CODE)
    *f++ = 'x';
  if (flags & SECTION_SMALL)
    *f++ = 's';
  if (flags & SECTION_MERGE)
    *f++ = 'M';
  if (flags & SECTION_STRINGS)
    *f++ = 'S';
  if (flags & SECTION_TLS)
    *f++ = TLS_SECTION_ASM_FLAG;
  if (HAVE_COMDAT_GROUP && (flags & SECTION_LINKONCE))
    *f++ = 'G';
  *f = '\0';

  fprintf (asm_out_file, "\t.section\t%s,\"%s\"", name, flagchars);

  if (!(flags & SECTION_NOTYPE))
    {
      const char *type;
      const char *format;

      if (flags & SECTION_BSS)
	type = "nobits";
      else
	type = "progbits";

#ifdef TYPE_OPERAND_FMT
      format = "," TYPE_OPERAND_FMT;
#else
      format = ",@%s";
#endif

      fprintf (asm_out_file, format, type);

      if (flags & SECTION_ENTSIZE)
	fprintf (asm_out_file, ",%d", flags & SECTION_ENTSIZE);
      if (HAVE_COMDAT_GROUP && (flags & SECTION_LINKONCE))
	{
	  if (TREE_CODE (decl) == IDENTIFIER_NODE)
	    fprintf (asm_out_file, ",%s,comdat", IDENTIFIER_POINTER (decl));
	  else
	    fprintf (asm_out_file, ",%s,comdat",
		     IDENTIFIER_POINTER (DECL_COMDAT_GROUP (decl)));
	}
    }

  putc ('\n', asm_out_file);
}

/* Select a format to encode pointers in exception handling data.  */
int
aarch64_asm_preferred_eh_data_format (int code ATTRIBUTE_UNUSED, int global)
{
   int type;
   switch (aarch64_cmodel)
     {
     case AARCH64_CMODEL_TINY:
     case AARCH64_CMODEL_TINY_PIC:
     case AARCH64_CMODEL_SMALL:
     case AARCH64_CMODEL_SMALL_PIC:
       /* text+got+data < 4Gb.  4-byte signed relocs are sufficient
	  for everything.  */
       type = DW_EH_PE_sdata4;
       break;
     default:
       /* No assumptions here.  8-byte relocs required.  */
       type = DW_EH_PE_sdata8;
       break;
     }
   return (global ? DW_EH_PE_indirect : 0) | DW_EH_PE_pcrel | type;
}

/* Emit load exclusive.  */

static void
aarch64_emit_load_exclusive (enum machine_mode mode, rtx rval,
			     rtx mem, rtx model_rtx)
{
  rtx (*gen) (rtx, rtx, rtx);

  switch (mode)
    {
    case QImode: gen = gen_aarch64_load_exclusiveqi; break;
    case HImode: gen = gen_aarch64_load_exclusivehi; break;
    case SImode: gen = gen_aarch64_load_exclusivesi; break;
    case DImode: gen = gen_aarch64_load_exclusivedi; break;
    default:
      gcc_unreachable ();
    }

  emit_insn (gen (rval, mem, model_rtx));
}

/* Emit store exclusive.  */

static void
aarch64_emit_store_exclusive (enum machine_mode mode, rtx bval,
			      rtx rval, rtx mem, rtx model_rtx)
{
  rtx (*gen) (rtx, rtx, rtx, rtx);

  switch (mode)
    {
    case QImode: gen = gen_aarch64_store_exclusiveqi; break;
    case HImode: gen = gen_aarch64_store_exclusivehi; break;
    case SImode: gen = gen_aarch64_store_exclusivesi; break;
    case DImode: gen = gen_aarch64_store_exclusivedi; break;
    default:
      gcc_unreachable ();
    }

  emit_insn (gen (bval, rval, mem, model_rtx));
}

/* Mark the previous jump instruction as unlikely.  */

static void
aarch64_emit_unlikely_jump (rtx insn)
{
  int very_unlikely = REG_BR_PROB_BASE / 100 - 1;

  insn = emit_jump_insn (insn);
  add_int_reg_note (insn, REG_BR_PROB, very_unlikely);
}

/* Expand a compare and swap pattern.  */

void
aarch64_expand_compare_and_swap (rtx operands[])
{
  rtx bval, rval, mem, oldval, newval, is_weak, mod_s, mod_f, x;
  enum machine_mode mode, cmp_mode;
  rtx (*gen) (rtx, rtx, rtx, rtx, rtx, rtx, rtx);

  bval = operands[0];
  rval = operands[1];
  mem = operands[2];
  oldval = operands[3];
  newval = operands[4];
  is_weak = operands[5];
  mod_s = operands[6];
  mod_f = operands[7];
  mode = GET_MODE (mem);
  cmp_mode = mode;

  /* Normally the succ memory model must be stronger than fail, but in the
     unlikely event of fail being ACQUIRE and succ being RELEASE we need to
     promote succ to ACQ_REL so that we don't lose the acquire semantics.  */

  if (INTVAL (mod_f) == MEMMODEL_ACQUIRE
      && INTVAL (mod_s) == MEMMODEL_RELEASE)
    mod_s = GEN_INT (MEMMODEL_ACQ_REL);

  switch (mode)
    {
    case QImode:
    case HImode:
      /* For short modes, we're going to perform the comparison in SImode,
	 so do the zero-extension now.  */
      cmp_mode = SImode;
      rval = gen_reg_rtx (SImode);
      oldval = convert_modes (SImode, mode, oldval, true);
      /* Fall through.  */

    case SImode:
    case DImode:
      /* Force the value into a register if needed.  */
      if (!aarch64_plus_operand (oldval, mode))
	oldval = force_reg (cmp_mode, oldval);
      break;

    default:
      gcc_unreachable ();
    }

  switch (mode)
    {
    case QImode: gen = gen_atomic_compare_and_swapqi_1; break;
    case HImode: gen = gen_atomic_compare_and_swaphi_1; break;
    case SImode: gen = gen_atomic_compare_and_swapsi_1; break;
    case DImode: gen = gen_atomic_compare_and_swapdi_1; break;
    default:
      gcc_unreachable ();
    }

  emit_insn (gen (rval, mem, oldval, newval, is_weak, mod_s, mod_f));

  if (mode == QImode || mode == HImode)
    emit_move_insn (operands[1], gen_lowpart (mode, rval));

  x = gen_rtx_REG (CCmode, CC_REGNUM);
  x = gen_rtx_EQ (SImode, x, const0_rtx);
  emit_insn (gen_rtx_SET (VOIDmode, bval, x));
}

/* Split a compare and swap pattern.  */

void
aarch64_split_compare_and_swap (rtx operands[])
{
  rtx rval, mem, oldval, newval, scratch;
  enum machine_mode mode;
  bool is_weak;
  rtx label1, label2, x, cond;

  rval = operands[0];
  mem = operands[1];
  oldval = operands[2];
  newval = operands[3];
  is_weak = (operands[4] != const0_rtx);
  scratch = operands[7];
  mode = GET_MODE (mem);

  label1 = NULL_RTX;
  if (!is_weak)
    {
      label1 = gen_label_rtx ();
      emit_label (label1);
    }
  label2 = gen_label_rtx ();

  aarch64_emit_load_exclusive (mode, rval, mem, operands[5]);

  cond = aarch64_gen_compare_reg (NE, rval, oldval);
  x = gen_rtx_NE (VOIDmode, cond, const0_rtx);
  x = gen_rtx_IF_THEN_ELSE (VOIDmode, x,
			    gen_rtx_LABEL_REF (Pmode, label2), pc_rtx);
  aarch64_emit_unlikely_jump (gen_rtx_SET (VOIDmode, pc_rtx, x));

  aarch64_emit_store_exclusive (mode, scratch, mem, newval, operands[5]);

  if (!is_weak)
    {
      x = gen_rtx_NE (VOIDmode, scratch, const0_rtx);
      x = gen_rtx_IF_THEN_ELSE (VOIDmode, x,
				gen_rtx_LABEL_REF (Pmode, label1), pc_rtx);
      aarch64_emit_unlikely_jump (gen_rtx_SET (VOIDmode, pc_rtx, x));
    }
  else
    {
      cond = gen_rtx_REG (CCmode, CC_REGNUM);
      x = gen_rtx_COMPARE (CCmode, scratch, const0_rtx);
      emit_insn (gen_rtx_SET (VOIDmode, cond, x));
    }

  emit_label (label2);
}

/* Split an atomic operation.  */

void
aarch64_split_atomic_op (enum rtx_code code, rtx old_out, rtx new_out, rtx mem,
		     rtx value, rtx model_rtx, rtx cond)
{
  enum machine_mode mode = GET_MODE (mem);
  enum machine_mode wmode = (mode == DImode ? DImode : SImode);
  rtx label, x;

  label = gen_label_rtx ();
  emit_label (label);

  if (new_out)
    new_out = gen_lowpart (wmode, new_out);
  if (old_out)
    old_out = gen_lowpart (wmode, old_out);
  else
    old_out = new_out;
  value = simplify_gen_subreg (wmode, value, mode, 0);

  aarch64_emit_load_exclusive (mode, old_out, mem, model_rtx);

  switch (code)
    {
    case SET:
      new_out = value;
      break;

    case NOT:
      x = gen_rtx_AND (wmode, old_out, value);
      emit_insn (gen_rtx_SET (VOIDmode, new_out, x));
      x = gen_rtx_NOT (wmode, new_out);
      emit_insn (gen_rtx_SET (VOIDmode, new_out, x));
      break;

    case MINUS:
      if (CONST_INT_P (value))
	{
	  value = GEN_INT (-INTVAL (value));
	  code = PLUS;
	}
      /* Fall through.  */

    default:
      x = gen_rtx_fmt_ee (code, wmode, old_out, value);
      emit_insn (gen_rtx_SET (VOIDmode, new_out, x));
      break;
    }

  aarch64_emit_store_exclusive (mode, cond, mem,
				gen_lowpart (mode, new_out), model_rtx);

  x = gen_rtx_NE (VOIDmode, cond, const0_rtx);
  x = gen_rtx_IF_THEN_ELSE (VOIDmode, x,
			    gen_rtx_LABEL_REF (Pmode, label), pc_rtx);
  aarch64_emit_unlikely_jump (gen_rtx_SET (VOIDmode, pc_rtx, x));
}

static void
aarch64_print_extension (void)
{
  const struct aarch64_option_extension *opt = NULL;

  for (opt = all_extensions; opt->name != NULL; opt++)
    if ((aarch64_isa_flags & opt->flags_on) == opt->flags_on)
      asm_fprintf (asm_out_file, "+%s", opt->name);

  asm_fprintf (asm_out_file, "\n");
}

static void
aarch64_start_file (void)
{
  if (selected_arch)
    {
      asm_fprintf (asm_out_file, "\t.arch %s", selected_arch->name);
      aarch64_print_extension ();
    }
  else if (selected_cpu)
    {
      const char *truncated_name
	    = aarch64_rewrite_selected_cpu (selected_cpu->name);
      asm_fprintf (asm_out_file, "\t.cpu %s", truncated_name);
      aarch64_print_extension ();
    }
  default_file_start();
}

/* Target hook for c_mode_for_suffix.  */
static enum machine_mode
aarch64_c_mode_for_suffix (char suffix)
{
  if (suffix == 'q')
    return TFmode;

  return VOIDmode;
}

/* We can only represent floating point constants which will fit in
   "quarter-precision" values.  These values are characterised by
   a sign bit, a 4-bit mantissa and a 3-bit exponent.  And are given
   by:

   (-1)^s * (n/16) * 2^r

   Where:
     's' is the sign bit.
     'n' is an integer in the range 16 <= n <= 31.
     'r' is an integer in the range -3 <= r <= 4.  */

/* Return true iff X can be represented by a quarter-precision
   floating point immediate operand X.  Note, we cannot represent 0.0.  */
bool
aarch64_float_const_representable_p (rtx x)
{
  /* This represents our current view of how many bits
     make up the mantissa.  */
  int point_pos = 2 * HOST_BITS_PER_WIDE_INT - 1;
  int exponent;
  unsigned HOST_WIDE_INT mantissa, mask;
  REAL_VALUE_TYPE r, m;
  bool fail;

  if (!CONST_DOUBLE_P (x))
    return false;

  if (GET_MODE (x) == VOIDmode)
    return false;

  REAL_VALUE_FROM_CONST_DOUBLE (r, x);

  /* We cannot represent infinities, NaNs or +/-zero.  We won't
     know if we have +zero until we analyse the mantissa, but we
     can reject the other invalid values.  */
  if (REAL_VALUE_ISINF (r) || REAL_VALUE_ISNAN (r)
      || REAL_VALUE_MINUS_ZERO (r))
    return false;

  /* Extract exponent.  */
  r = real_value_abs (&r);
  exponent = REAL_EXP (&r);

  /* For the mantissa, we expand into two HOST_WIDE_INTS, apart from the
     highest (sign) bit, with a fixed binary point at bit point_pos.
     m1 holds the low part of the mantissa, m2 the high part.
     WARNING: If we ever have a representation using more than 2 * H_W_I - 1
     bits for the mantissa, this can fail (low bits will be lost).  */
  real_ldexp (&m, &r, point_pos - exponent);
  wide_int w = real_to_integer (&m, &fail, HOST_BITS_PER_WIDE_INT * 2);

  /* If the low part of the mantissa has bits set we cannot represent
     the value.  */
  if (w.elt (0) != 0)
    return false;
  /* We have rejected the lower HOST_WIDE_INT, so update our
     understanding of how many bits lie in the mantissa and
     look only at the high HOST_WIDE_INT.  */
  mantissa = w.elt (1);
  point_pos -= HOST_BITS_PER_WIDE_INT;

  /* We can only represent values with a mantissa of the form 1.xxxx.  */
  mask = ((unsigned HOST_WIDE_INT)1 << (point_pos - 5)) - 1;
  if ((mantissa & mask) != 0)
    return false;

  /* Having filtered unrepresentable values, we may now remove all
     but the highest 5 bits.  */
  mantissa >>= point_pos - 5;

  /* We cannot represent the value 0.0, so reject it.  This is handled
     elsewhere.  */
  if (mantissa == 0)
    return false;

  /* Then, as bit 4 is always set, we can mask it off, leaving
     the mantissa in the range [0, 15].  */
  mantissa &= ~(1 << 4);
  gcc_assert (mantissa <= 15);

  /* GCC internally does not use IEEE754-like encoding (where normalized
     significands are in the range [1, 2).  GCC uses [0.5, 1) (see real.c).
     Our mantissa values are shifted 4 places to the left relative to
     normalized IEEE754 so we must modify the exponent returned by REAL_EXP
     by 5 places to correct for GCC's representation.  */
  exponent = 5 - exponent;

  return (exponent >= 0 && exponent <= 7);
}

char*
aarch64_output_simd_mov_immediate (rtx const_vector,
				   enum machine_mode mode,
				   unsigned width)
{
  bool is_valid;
  static char templ[40];
  const char *mnemonic;
  const char *shift_op;
  unsigned int lane_count = 0;
  char element_char;

  struct simd_immediate_info info = { NULL_RTX, 0, 0, false, false };

  /* This will return true to show const_vector is legal for use as either
     a AdvSIMD MOVI instruction (or, implicitly, MVNI) immediate.  It will
     also update INFO to show how the immediate should be generated.  */
  is_valid = aarch64_simd_valid_immediate (const_vector, mode, false, &info);
  gcc_assert (is_valid);

  element_char = sizetochar (info.element_width);
  lane_count = width / info.element_width;

  mode = GET_MODE_INNER (mode);
  if (mode == SFmode || mode == DFmode)
    {
      gcc_assert (info.shift == 0 && ! info.mvn);
      if (aarch64_float_const_zero_rtx_p (info.value))
        info.value = GEN_INT (0);
      else
	{
#define buf_size 20
	  REAL_VALUE_TYPE r;
	  REAL_VALUE_FROM_CONST_DOUBLE (r, info.value);
	  char float_buf[buf_size] = {'\0'};
	  real_to_decimal_for_mode (float_buf, &r, buf_size, buf_size, 1, mode);
#undef buf_size

	  if (lane_count == 1)
	    snprintf (templ, sizeof (templ), "fmov\t%%d0, %s", float_buf);
	  else
	    snprintf (templ, sizeof (templ), "fmov\t%%0.%d%c, %s",
		      lane_count, element_char, float_buf);
	  return templ;
	}
    }

  mnemonic = info.mvn ? "mvni" : "movi";
  shift_op = info.msl ? "msl" : "lsl";

  if (lane_count == 1)
    snprintf (templ, sizeof (templ), "%s\t%%d0, " HOST_WIDE_INT_PRINT_HEX,
	      mnemonic, UINTVAL (info.value));
  else if (info.shift)
    snprintf (templ, sizeof (templ), "%s\t%%0.%d%c, " HOST_WIDE_INT_PRINT_HEX
	      ", %s %d", mnemonic, lane_count, element_char,
	      UINTVAL (info.value), shift_op, info.shift);
  else
    snprintf (templ, sizeof (templ), "%s\t%%0.%d%c, " HOST_WIDE_INT_PRINT_HEX,
	      mnemonic, lane_count, element_char, UINTVAL (info.value));
  return templ;
}

char*
aarch64_output_scalar_simd_mov_immediate (rtx immediate,
					  enum machine_mode mode)
{
  enum machine_mode vmode;

  gcc_assert (!VECTOR_MODE_P (mode));
  vmode = aarch64_simd_container_mode (mode, 64);
  rtx v_op = aarch64_simd_gen_const_vector_dup (vmode, INTVAL (immediate));
  return aarch64_output_simd_mov_immediate (v_op, vmode, 64);
}

/* Split operands into moves from op[1] + op[2] into op[0].  */

void
aarch64_split_combinev16qi (rtx operands[3])
{
  unsigned int dest = REGNO (operands[0]);
  unsigned int src1 = REGNO (operands[1]);
  unsigned int src2 = REGNO (operands[2]);
  enum machine_mode halfmode = GET_MODE (operands[1]);
  unsigned int halfregs = HARD_REGNO_NREGS (src1, halfmode);
  rtx destlo, desthi;

  gcc_assert (halfmode == V16QImode);

  if (src1 == dest && src2 == dest + halfregs)
    {
      /* No-op move.  Can't split to nothing; emit something.  */
      emit_note (NOTE_INSN_DELETED);
      return;
    }

  /* Preserve register attributes for variable tracking.  */
  destlo = gen_rtx_REG_offset (operands[0], halfmode, dest, 0);
  desthi = gen_rtx_REG_offset (operands[0], halfmode, dest + halfregs,
			       GET_MODE_SIZE (halfmode));

  /* Special case of reversed high/low parts.  */
  if (reg_overlap_mentioned_p (operands[2], destlo)
      && reg_overlap_mentioned_p (operands[1], desthi))
    {
      emit_insn (gen_xorv16qi3 (operands[1], operands[1], operands[2]));
      emit_insn (gen_xorv16qi3 (operands[2], operands[1], operands[2]));
      emit_insn (gen_xorv16qi3 (operands[1], operands[1], operands[2]));
    }
  else if (!reg_overlap_mentioned_p (operands[2], destlo))
    {
      /* Try to avoid unnecessary moves if part of the result
	 is in the right place already.  */
      if (src1 != dest)
	emit_move_insn (destlo, operands[1]);
      if (src2 != dest + halfregs)
	emit_move_insn (desthi, operands[2]);
    }
  else
    {
      if (src2 != dest + halfregs)
	emit_move_insn (desthi, operands[2]);
      if (src1 != dest)
	emit_move_insn (destlo, operands[1]);
    }
}

/* vec_perm support.  */

#define MAX_VECT_LEN 16

struct expand_vec_perm_d
{
  rtx target, op0, op1;
  unsigned char perm[MAX_VECT_LEN];
  enum machine_mode vmode;
  unsigned char nelt;
  bool one_vector_p;
  bool testing_p;
};

/* Generate a variable permutation.  */

static void
aarch64_expand_vec_perm_1 (rtx target, rtx op0, rtx op1, rtx sel)
{
  enum machine_mode vmode = GET_MODE (target);
  bool one_vector_p = rtx_equal_p (op0, op1);

  gcc_checking_assert (vmode == V8QImode || vmode == V16QImode);
  gcc_checking_assert (GET_MODE (op0) == vmode);
  gcc_checking_assert (GET_MODE (op1) == vmode);
  gcc_checking_assert (GET_MODE (sel) == vmode);
  gcc_checking_assert (TARGET_SIMD);

  if (one_vector_p)
    {
      if (vmode == V8QImode)
	{
	  /* Expand the argument to a V16QI mode by duplicating it.  */
	  rtx pair = gen_reg_rtx (V16QImode);
	  emit_insn (gen_aarch64_combinev8qi (pair, op0, op0));
	  emit_insn (gen_aarch64_tbl1v8qi (target, pair, sel));
	}
      else
	{
	  emit_insn (gen_aarch64_tbl1v16qi (target, op0, sel));
	}
    }
  else
    {
      rtx pair;

      if (vmode == V8QImode)
	{
	  pair = gen_reg_rtx (V16QImode);
	  emit_insn (gen_aarch64_combinev8qi (pair, op0, op1));
	  emit_insn (gen_aarch64_tbl1v8qi (target, pair, sel));
	}
      else
	{
	  pair = gen_reg_rtx (OImode);
	  emit_insn (gen_aarch64_combinev16qi (pair, op0, op1));
	  emit_insn (gen_aarch64_tbl2v16qi (target, pair, sel));
	}
    }
}

void
aarch64_expand_vec_perm (rtx target, rtx op0, rtx op1, rtx sel)
{
  enum machine_mode vmode = GET_MODE (target);
  unsigned int nelt = GET_MODE_NUNITS (vmode);
  bool one_vector_p = rtx_equal_p (op0, op1);
  rtx mask;

  /* The TBL instruction does not use a modulo index, so we must take care
     of that ourselves.  */
  mask = aarch64_simd_gen_const_vector_dup (vmode,
      one_vector_p ? nelt - 1 : 2 * nelt - 1);
  sel = expand_simple_binop (vmode, AND, sel, mask, NULL, 0, OPTAB_LIB_WIDEN);

  /* For big-endian, we also need to reverse the index within the vector
     (but not which vector).  */
  if (BYTES_BIG_ENDIAN)
    {
      /* If one_vector_p, mask is a vector of (nelt - 1)'s already.  */
      if (!one_vector_p)
        mask = aarch64_simd_gen_const_vector_dup (vmode, nelt - 1);
      sel = expand_simple_binop (vmode, XOR, sel, mask,
				 NULL, 0, OPTAB_LIB_WIDEN);
    }
  aarch64_expand_vec_perm_1 (target, op0, op1, sel);
}

/* Recognize patterns suitable for the TRN instructions.  */
static bool
aarch64_evpc_trn (struct expand_vec_perm_d *d)
{
  unsigned int i, odd, mask, nelt = d->nelt;
  rtx out, in0, in1, x;
  rtx (*gen) (rtx, rtx, rtx);
  enum machine_mode vmode = d->vmode;

  if (GET_MODE_UNIT_SIZE (vmode) > 8)
    return false;

  /* Note that these are little-endian tests.
     We correct for big-endian later.  */
  if (d->perm[0] == 0)
    odd = 0;
  else if (d->perm[0] == 1)
    odd = 1;
  else
    return false;
  mask = (d->one_vector_p ? nelt - 1 : 2 * nelt - 1);

  for (i = 0; i < nelt; i += 2)
    {
      if (d->perm[i] != i + odd)
	return false;
      if (d->perm[i + 1] != ((i + nelt + odd) & mask))
	return false;
    }

  /* Success!  */
  if (d->testing_p)
    return true;

  in0 = d->op0;
  in1 = d->op1;
  if (BYTES_BIG_ENDIAN)
    {
      x = in0, in0 = in1, in1 = x;
      odd = !odd;
    }
  out = d->target;

  if (odd)
    {
      switch (vmode)
	{
	case V16QImode: gen = gen_aarch64_trn2v16qi; break;
	case V8QImode: gen = gen_aarch64_trn2v8qi; break;
	case V8HImode: gen = gen_aarch64_trn2v8hi; break;
	case V4HImode: gen = gen_aarch64_trn2v4hi; break;
	case V4SImode: gen = gen_aarch64_trn2v4si; break;
	case V2SImode: gen = gen_aarch64_trn2v2si; break;
	case V2DImode: gen = gen_aarch64_trn2v2di; break;
	case V4SFmode: gen = gen_aarch64_trn2v4sf; break;
	case V2SFmode: gen = gen_aarch64_trn2v2sf; break;
	case V2DFmode: gen = gen_aarch64_trn2v2df; break;
	default:
	  return false;
	}
    }
  else
    {
      switch (vmode)
	{
	case V16QImode: gen = gen_aarch64_trn1v16qi; break;
	case V8QImode: gen = gen_aarch64_trn1v8qi; break;
	case V8HImode: gen = gen_aarch64_trn1v8hi; break;
	case V4HImode: gen = gen_aarch64_trn1v4hi; break;
	case V4SImode: gen = gen_aarch64_trn1v4si; break;
	case V2SImode: gen = gen_aarch64_trn1v2si; break;
	case V2DImode: gen = gen_aarch64_trn1v2di; break;
	case V4SFmode: gen = gen_aarch64_trn1v4sf; break;
	case V2SFmode: gen = gen_aarch64_trn1v2sf; break;
	case V2DFmode: gen = gen_aarch64_trn1v2df; break;
	default:
	  return false;
	}
    }

  emit_insn (gen (out, in0, in1));
  return true;
}

/* Recognize patterns suitable for the UZP instructions.  */
static bool
aarch64_evpc_uzp (struct expand_vec_perm_d *d)
{
  unsigned int i, odd, mask, nelt = d->nelt;
  rtx out, in0, in1, x;
  rtx (*gen) (rtx, rtx, rtx);
  enum machine_mode vmode = d->vmode;

  if (GET_MODE_UNIT_SIZE (vmode) > 8)
    return false;

  /* Note that these are little-endian tests.
     We correct for big-endian later.  */
  if (d->perm[0] == 0)
    odd = 0;
  else if (d->perm[0] == 1)
    odd = 1;
  else
    return false;
  mask = (d->one_vector_p ? nelt - 1 : 2 * nelt - 1);

  for (i = 0; i < nelt; i++)
    {
      unsigned elt = (i * 2 + odd) & mask;
      if (d->perm[i] != elt)
	return false;
    }

  /* Success!  */
  if (d->testing_p)
    return true;

  in0 = d->op0;
  in1 = d->op1;
  if (BYTES_BIG_ENDIAN)
    {
      x = in0, in0 = in1, in1 = x;
      odd = !odd;
    }
  out = d->target;

  if (odd)
    {
      switch (vmode)
	{
	case V16QImode: gen = gen_aarch64_uzp2v16qi; break;
	case V8QImode: gen = gen_aarch64_uzp2v8qi; break;
	case V8HImode: gen = gen_aarch64_uzp2v8hi; break;
	case V4HImode: gen = gen_aarch64_uzp2v4hi; break;
	case V4SImode: gen = gen_aarch64_uzp2v4si; break;
	case V2SImode: gen = gen_aarch64_uzp2v2si; break;
	case V2DImode: gen = gen_aarch64_uzp2v2di; break;
	case V4SFmode: gen = gen_aarch64_uzp2v4sf; break;
	case V2SFmode: gen = gen_aarch64_uzp2v2sf; break;
	case V2DFmode: gen = gen_aarch64_uzp2v2df; break;
	default:
	  return false;
	}
    }
  else
    {
      switch (vmode)
	{
	case V16QImode: gen = gen_aarch64_uzp1v16qi; break;
	case V8QImode: gen = gen_aarch64_uzp1v8qi; break;
	case V8HImode: gen = gen_aarch64_uzp1v8hi; break;
	case V4HImode: gen = gen_aarch64_uzp1v4hi; break;
	case V4SImode: gen = gen_aarch64_uzp1v4si; break;
	case V2SImode: gen = gen_aarch64_uzp1v2si; break;
	case V2DImode: gen = gen_aarch64_uzp1v2di; break;
	case V4SFmode: gen = gen_aarch64_uzp1v4sf; break;
	case V2SFmode: gen = gen_aarch64_uzp1v2sf; break;
	case V2DFmode: gen = gen_aarch64_uzp1v2df; break;
	default:
	  return false;
	}
    }

  emit_insn (gen (out, in0, in1));
  return true;
}

/* Recognize patterns suitable for the ZIP instructions.  */
static bool
aarch64_evpc_zip (struct expand_vec_perm_d *d)
{
  unsigned int i, high, mask, nelt = d->nelt;
  rtx out, in0, in1, x;
  rtx (*gen) (rtx, rtx, rtx);
  enum machine_mode vmode = d->vmode;

  if (GET_MODE_UNIT_SIZE (vmode) > 8)
    return false;

  /* Note that these are little-endian tests.
     We correct for big-endian later.  */
  high = nelt / 2;
  if (d->perm[0] == high)
    /* Do Nothing.  */
    ;
  else if (d->perm[0] == 0)
    high = 0;
  else
    return false;
  mask = (d->one_vector_p ? nelt - 1 : 2 * nelt - 1);

  for (i = 0; i < nelt / 2; i++)
    {
      unsigned elt = (i + high) & mask;
      if (d->perm[i * 2] != elt)
	return false;
      elt = (elt + nelt) & mask;
      if (d->perm[i * 2 + 1] != elt)
	return false;
    }

  /* Success!  */
  if (d->testing_p)
    return true;

  in0 = d->op0;
  in1 = d->op1;
  if (BYTES_BIG_ENDIAN)
    {
      x = in0, in0 = in1, in1 = x;
      high = !high;
    }
  out = d->target;

  if (high)
    {
      switch (vmode)
	{
	case V16QImode: gen = gen_aarch64_zip2v16qi; break;
	case V8QImode: gen = gen_aarch64_zip2v8qi; break;
	case V8HImode: gen = gen_aarch64_zip2v8hi; break;
	case V4HImode: gen = gen_aarch64_zip2v4hi; break;
	case V4SImode: gen = gen_aarch64_zip2v4si; break;
	case V2SImode: gen = gen_aarch64_zip2v2si; break;
	case V2DImode: gen = gen_aarch64_zip2v2di; break;
	case V4SFmode: gen = gen_aarch64_zip2v4sf; break;
	case V2SFmode: gen = gen_aarch64_zip2v2sf; break;
	case V2DFmode: gen = gen_aarch64_zip2v2df; break;
	default:
	  return false;
	}
    }
  else
    {
      switch (vmode)
	{
	case V16QImode: gen = gen_aarch64_zip1v16qi; break;
	case V8QImode: gen = gen_aarch64_zip1v8qi; break;
	case V8HImode: gen = gen_aarch64_zip1v8hi; break;
	case V4HImode: gen = gen_aarch64_zip1v4hi; break;
	case V4SImode: gen = gen_aarch64_zip1v4si; break;
	case V2SImode: gen = gen_aarch64_zip1v2si; break;
	case V2DImode: gen = gen_aarch64_zip1v2di; break;
	case V4SFmode: gen = gen_aarch64_zip1v4sf; break;
	case V2SFmode: gen = gen_aarch64_zip1v2sf; break;
	case V2DFmode: gen = gen_aarch64_zip1v2df; break;
	default:
	  return false;
	}
    }

  emit_insn (gen (out, in0, in1));
  return true;
}

/* Recognize patterns for the EXT insn.  */

static bool
aarch64_evpc_ext (struct expand_vec_perm_d *d)
{
  unsigned int i, nelt = d->nelt;
  rtx (*gen) (rtx, rtx, rtx, rtx);
  rtx offset;

  unsigned int location = d->perm[0]; /* Always < nelt.  */

  /* Check if the extracted indices are increasing by one.  */
  for (i = 1; i < nelt; i++)
    {
      unsigned int required = location + i;
      if (d->one_vector_p)
        {
          /* We'll pass the same vector in twice, so allow indices to wrap.  */
	  required &= (nelt - 1);
	}
      if (d->perm[i] != required)
        return false;
    }

  switch (d->vmode)
    {
    case V16QImode: gen = gen_aarch64_extv16qi; break;
    case V8QImode: gen = gen_aarch64_extv8qi; break;
    case V4HImode: gen = gen_aarch64_extv4hi; break;
    case V8HImode: gen = gen_aarch64_extv8hi; break;
    case V2SImode: gen = gen_aarch64_extv2si; break;
    case V4SImode: gen = gen_aarch64_extv4si; break;
    case V2SFmode: gen = gen_aarch64_extv2sf; break;
    case V4SFmode: gen = gen_aarch64_extv4sf; break;
    case V2DImode: gen = gen_aarch64_extv2di; break;
    case V2DFmode: gen = gen_aarch64_extv2df; break;
    default:
      return false;
    }

  /* Success! */
  if (d->testing_p)
    return true;

  /* The case where (location == 0) is a no-op for both big- and little-endian,
     and is removed by the mid-end at optimization levels -O1 and higher.  */

  if (BYTES_BIG_ENDIAN && (location != 0))
    {
      /* After setup, we want the high elements of the first vector (stored
         at the LSB end of the register), and the low elements of the second
         vector (stored at the MSB end of the register). So swap.  */
      rtx temp = d->op0;
      d->op0 = d->op1;
      d->op1 = temp;
      /* location != 0 (above), so safe to assume (nelt - location) < nelt.  */
      location = nelt - location;
    }

  offset = GEN_INT (location);
  emit_insn (gen (d->target, d->op0, d->op1, offset));
  return true;
}

/* Recognize patterns for the REV insns.  */

static bool
aarch64_evpc_rev (struct expand_vec_perm_d *d)
{
  unsigned int i, j, diff, nelt = d->nelt;
  rtx (*gen) (rtx, rtx);

  if (!d->one_vector_p)
    return false;

  diff = d->perm[0];
  switch (diff)
    {
    case 7:
      switch (d->vmode)
	{
	case V16QImode: gen = gen_aarch64_rev64v16qi; break;
	case V8QImode: gen = gen_aarch64_rev64v8qi;  break;
	default:
	  return false;
	}
      break;
    case 3:
      switch (d->vmode)
	{
	case V16QImode: gen = gen_aarch64_rev32v16qi; break;
	case V8QImode: gen = gen_aarch64_rev32v8qi;  break;
	case V8HImode: gen = gen_aarch64_rev64v8hi;  break;
	case V4HImode: gen = gen_aarch64_rev64v4hi;  break;
	default:
	  return false;
	}
      break;
    case 1:
      switch (d->vmode)
	{
	case V16QImode: gen = gen_aarch64_rev16v16qi; break;
	case V8QImode: gen = gen_aarch64_rev16v8qi;  break;
	case V8HImode: gen = gen_aarch64_rev32v8hi;  break;
	case V4HImode: gen = gen_aarch64_rev32v4hi;  break;
	case V4SImode: gen = gen_aarch64_rev64v4si;  break;
	case V2SImode: gen = gen_aarch64_rev64v2si;  break;
	case V4SFmode: gen = gen_aarch64_rev64v4sf;  break;
	case V2SFmode: gen = gen_aarch64_rev64v2sf;  break;
	default:
	  return false;
	}
      break;
    default:
      return false;
    }

  for (i = 0; i < nelt ; i += diff + 1)
    for (j = 0; j <= diff; j += 1)
      {
	/* This is guaranteed to be true as the value of diff
	   is 7, 3, 1 and we should have enough elements in the
	   queue to generate this.  Getting a vector mask with a
	   value of diff other than these values implies that
	   something is wrong by the time we get here.  */
	gcc_assert (i + j < nelt);
	if (d->perm[i + j] != i + diff - j)
	  return false;
      }

  /* Success! */
  if (d->testing_p)
    return true;

  emit_insn (gen (d->target, d->op0));
  return true;
}

static bool
aarch64_evpc_dup (struct expand_vec_perm_d *d)
{
  rtx (*gen) (rtx, rtx, rtx);
  rtx out = d->target;
  rtx in0;
  enum machine_mode vmode = d->vmode;
  unsigned int i, elt, nelt = d->nelt;
  rtx lane;

  /* TODO: This may not be big-endian safe.  */
  if (BYTES_BIG_ENDIAN)
    return false;

  elt = d->perm[0];
  for (i = 1; i < nelt; i++)
    {
      if (elt != d->perm[i])
	return false;
    }

  /* The generic preparation in aarch64_expand_vec_perm_const_1
     swaps the operand order and the permute indices if it finds
     d->perm[0] to be in the second operand.  Thus, we can always
     use d->op0 and need not do any extra arithmetic to get the
     correct lane number.  */
  in0 = d->op0;
  lane = GEN_INT (elt);

  switch (vmode)
    {
    case V16QImode: gen = gen_aarch64_dup_lanev16qi; break;
    case V8QImode: gen = gen_aarch64_dup_lanev8qi; break;
    case V8HImode: gen = gen_aarch64_dup_lanev8hi; break;
    case V4HImode: gen = gen_aarch64_dup_lanev4hi; break;
    case V4SImode: gen = gen_aarch64_dup_lanev4si; break;
    case V2SImode: gen = gen_aarch64_dup_lanev2si; break;
    case V2DImode: gen = gen_aarch64_dup_lanev2di; break;
    case V4SFmode: gen = gen_aarch64_dup_lanev4sf; break;
    case V2SFmode: gen = gen_aarch64_dup_lanev2sf; break;
    case V2DFmode: gen = gen_aarch64_dup_lanev2df; break;
    default:
      return false;
    }

  emit_insn (gen (out, in0, lane));
  return true;
}

static bool
aarch64_evpc_tbl (struct expand_vec_perm_d *d)
{
  rtx rperm[MAX_VECT_LEN], sel;
  enum machine_mode vmode = d->vmode;
  unsigned int i, nelt = d->nelt;

  if (d->testing_p)
    return true;

  /* Generic code will try constant permutation twice.  Once with the
     original mode and again with the elements lowered to QImode.
     So wait and don't do the selector expansion ourselves.  */
  if (vmode != V8QImode && vmode != V16QImode)
    return false;

  for (i = 0; i < nelt; ++i)
    {
      int nunits = GET_MODE_NUNITS (vmode);

      /* If big-endian and two vectors we end up with a weird mixed-endian
	 mode on NEON.  Reverse the index within each word but not the word
	 itself.  */
      rperm[i] = GEN_INT (BYTES_BIG_ENDIAN ? d->perm[i] ^ (nunits - 1)
					   : d->perm[i]);
    }
  sel = gen_rtx_CONST_VECTOR (vmode, gen_rtvec_v (nelt, rperm));
  sel = force_reg (vmode, sel);

  aarch64_expand_vec_perm_1 (d->target, d->op0, d->op1, sel);
  return true;
}

static bool
aarch64_expand_vec_perm_const_1 (struct expand_vec_perm_d *d)
{
  /* The pattern matching functions above are written to look for a small
     number to begin the sequence (0, 1, N/2).  If we begin with an index
     from the second operand, we can swap the operands.  */
  if (d->perm[0] >= d->nelt)
    {
      unsigned i, nelt = d->nelt;
      rtx x;

      gcc_assert (nelt == (nelt & -nelt));
      for (i = 0; i < nelt; ++i)
	d->perm[i] ^= nelt; /* Keep the same index, but in the other vector.  */

      x = d->op0;
      d->op0 = d->op1;
      d->op1 = x;
    }

  if (TARGET_SIMD)
    {
      if (aarch64_evpc_rev (d))
	return true;
      else if (aarch64_evpc_ext (d))
	return true;
      else if (aarch64_evpc_zip (d))
	return true;
      else if (aarch64_evpc_uzp (d))
	return true;
      else if (aarch64_evpc_trn (d))
	return true;
      else if (aarch64_evpc_dup (d))
	return true;
      return aarch64_evpc_tbl (d);
    }
  return false;
}

/* Expand a vec_perm_const pattern.  */

bool
aarch64_expand_vec_perm_const (rtx target, rtx op0, rtx op1, rtx sel)
{
  struct expand_vec_perm_d d;
  int i, nelt, which;

  d.target = target;
  d.op0 = op0;
  d.op1 = op1;

  d.vmode = GET_MODE (target);
  gcc_assert (VECTOR_MODE_P (d.vmode));
  d.nelt = nelt = GET_MODE_NUNITS (d.vmode);
  d.testing_p = false;

  for (i = which = 0; i < nelt; ++i)
    {
      rtx e = XVECEXP (sel, 0, i);
      int ei = INTVAL (e) & (2 * nelt - 1);
      which |= (ei < nelt ? 1 : 2);
      d.perm[i] = ei;
    }

  switch (which)
    {
    default:
      gcc_unreachable ();

    case 3:
      d.one_vector_p = false;
      if (!rtx_equal_p (op0, op1))
	break;

      /* The elements of PERM do not suggest that only the first operand
	 is used, but both operands are identical.  Allow easier matching
	 of the permutation by folding the permutation into the single
	 input vector.  */
      /* Fall Through.  */
    case 2:
      for (i = 0; i < nelt; ++i)
	d.perm[i] &= nelt - 1;
      d.op0 = op1;
      d.one_vector_p = true;
      break;

    case 1:
      d.op1 = op0;
      d.one_vector_p = true;
      break;
    }

  return aarch64_expand_vec_perm_const_1 (&d);
}

static bool
aarch64_vectorize_vec_perm_const_ok (enum machine_mode vmode,
				     const unsigned char *sel)
{
  struct expand_vec_perm_d d;
  unsigned int i, nelt, which;
  bool ret;

  d.vmode = vmode;
  d.nelt = nelt = GET_MODE_NUNITS (d.vmode);
  d.testing_p = true;
  memcpy (d.perm, sel, nelt);

  /* Calculate whether all elements are in one vector.  */
  for (i = which = 0; i < nelt; ++i)
    {
      unsigned char e = d.perm[i];
      gcc_assert (e < 2 * nelt);
      which |= (e < nelt ? 1 : 2);
    }

  /* If all elements are from the second vector, reindex as if from the
     first vector.  */
  if (which == 2)
    for (i = 0; i < nelt; ++i)
      d.perm[i] -= nelt;

  /* Check whether the mask can be applied to a single vector.  */
  d.one_vector_p = (which != 3);

  d.target = gen_raw_REG (d.vmode, LAST_VIRTUAL_REGISTER + 1);
  d.op1 = d.op0 = gen_raw_REG (d.vmode, LAST_VIRTUAL_REGISTER + 2);
  if (!d.one_vector_p)
    d.op1 = gen_raw_REG (d.vmode, LAST_VIRTUAL_REGISTER + 3);

  start_sequence ();
  ret = aarch64_expand_vec_perm_const_1 (&d);
  end_sequence ();

  return ret;
}

/* Implement target hook CANNOT_CHANGE_MODE_CLASS.  */
bool
aarch64_cannot_change_mode_class (enum machine_mode from,
				  enum machine_mode to,
				  enum reg_class rclass)
{
  /* Full-reg subregs are allowed on general regs or any class if they are
     the same size.  */
  if (GET_MODE_SIZE (from) == GET_MODE_SIZE (to)
      || !reg_classes_intersect_p (FP_REGS, rclass))
    return false;

  /* Limited combinations of subregs are safe on FPREGs.  Particularly,
     1. Vector Mode to Scalar mode where 1 unit of the vector is accessed.
     2. Scalar to Scalar for integer modes or same size float modes.
     3. Vector to Vector modes.
     4. On little-endian only, Vector-Structure to Vector modes.  */
  if (GET_MODE_SIZE (from) > GET_MODE_SIZE (to))
    {
      if (aarch64_vector_mode_supported_p (from)
	  && GET_MODE_SIZE (GET_MODE_INNER (from)) == GET_MODE_SIZE (to))
	return false;

      if (GET_MODE_NUNITS (from) == 1
	  && GET_MODE_NUNITS (to) == 1
	  && (GET_MODE_CLASS (from) == MODE_INT
	      || from == to))
	return false;

      if (aarch64_vector_mode_supported_p (from)
	  && aarch64_vector_mode_supported_p (to))
	return false;

      /* Within an vector structure straddling multiple vector registers
	 we are in a mixed-endian representation.  As such, we can't
	 easily change modes for BYTES_BIG_ENDIAN.  Otherwise, we can
	 switch between vectors and vector structures cheaply.  */
      if (!BYTES_BIG_ENDIAN)
	if ((aarch64_vector_mode_supported_p (from)
	      && aarch64_vect_struct_mode_p (to))
	    || (aarch64_vector_mode_supported_p (to)
	      && aarch64_vect_struct_mode_p (from)))
	  return false;
    }

  return true;
}

/* Implement MODES_TIEABLE_P.  */

bool
aarch64_modes_tieable_p (enum machine_mode mode1, enum machine_mode mode2)
{
  if (GET_MODE_CLASS (mode1) == GET_MODE_CLASS (mode2))
    return true;

  /* We specifically want to allow elements of "structure" modes to
     be tieable to the structure.  This more general condition allows
     other rarer situations too.  */
  if (TARGET_SIMD
      && aarch64_vector_mode_p (mode1)
      && aarch64_vector_mode_p (mode2))
    return true;

  return false;
}

/* Return a new RTX holding the result of moving POINTER forward by
   AMOUNT bytes.  */

static rtx
aarch64_move_pointer (rtx pointer, int amount)
{
  rtx next = plus_constant (Pmode, XEXP (pointer, 0), amount);

  return adjust_automodify_address (pointer, GET_MODE (pointer),
				    next, amount);
}

/* Return a new RTX holding the result of moving POINTER forward by the
   size of the mode it points to.  */

static rtx
aarch64_progress_pointer (rtx pointer)
{
  HOST_WIDE_INT amount = GET_MODE_SIZE (GET_MODE (pointer));

  return aarch64_move_pointer (pointer, amount);
}

/* Copy one MODE sized block from SRC to DST, then progress SRC and DST by
   MODE bytes.  */

static void
aarch64_copy_one_block_and_progress_pointers (rtx *src, rtx *dst,
					      enum machine_mode mode)
{
  rtx reg = gen_reg_rtx (mode);

  /* "Cast" the pointers to the correct mode.  */
  *src = adjust_address (*src, mode, 0);
  *dst = adjust_address (*dst, mode, 0);
  /* Emit the memcpy.  */
  emit_move_insn (reg, *src);
  emit_move_insn (*dst, reg);
  /* Move the pointers forward.  */
  *src = aarch64_progress_pointer (*src);
  *dst = aarch64_progress_pointer (*dst);
}

/* Expand movmem, as if from a __builtin_memcpy.  Return true if
   we succeed, otherwise return false.  */

bool
aarch64_expand_movmem (rtx *operands)
{
  unsigned int n;
  rtx dst = operands[0];
  rtx src = operands[1];
  rtx base;
  bool speed_p = !optimize_function_for_size_p (cfun);

  /* When optimizing for size, give a better estimate of the length of a
     memcpy call, but use the default otherwise.  */
  unsigned int max_instructions = (speed_p ? 15 : AARCH64_CALL_RATIO) / 2;

  /* We can't do anything smart if the amount to copy is not constant.  */
  if (!CONST_INT_P (operands[2]))
    return false;

  n = UINTVAL (operands[2]);

  /* Try to keep the number of instructions low.  For cases below 16 bytes we
     need to make at most two moves.  For cases above 16 bytes it will be one
     move for each 16 byte chunk, then at most two additional moves.  */
  if (((n / 16) + (n % 16 ? 2 : 0)) > max_instructions)
    return false;

  base = copy_to_mode_reg (Pmode, XEXP (dst, 0));
  dst = adjust_automodify_address (dst, VOIDmode, base, 0);

  base = copy_to_mode_reg (Pmode, XEXP (src, 0));
  src = adjust_automodify_address (src, VOIDmode, base, 0);

  /* Simple cases.  Copy 0-3 bytes, as (if applicable) a 2-byte, then a
     1-byte chunk.  */
  if (n < 4)
    {
      if (n >= 2)
	{
	  aarch64_copy_one_block_and_progress_pointers (&src, &dst, HImode);
	  n -= 2;
	}

      if (n == 1)
	aarch64_copy_one_block_and_progress_pointers (&src, &dst, QImode);

      return true;
    }

  /* Copy 4-8 bytes.  First a 4-byte chunk, then (if applicable) a second
     4-byte chunk, partially overlapping with the previously copied chunk.  */
  if (n < 8)
    {
      aarch64_copy_one_block_and_progress_pointers (&src, &dst, SImode);
      n -= 4;
      if (n > 0)
	{
	  int move = n - 4;

	  src = aarch64_move_pointer (src, move);
	  dst = aarch64_move_pointer (dst, move);
	  aarch64_copy_one_block_and_progress_pointers (&src, &dst, SImode);
	}
      return true;
    }

  /* Copy more than 8 bytes.  Copy chunks of 16 bytes until we run out of
     them, then (if applicable) an 8-byte chunk.  */
  while (n >= 8)
    {
      if (n / 16)
	{
	  aarch64_copy_one_block_and_progress_pointers (&src, &dst, TImode);
	  n -= 16;
	}
      else
	{
	  aarch64_copy_one_block_and_progress_pointers (&src, &dst, DImode);
	  n -= 8;
	}
    }

  /* Finish the final bytes of the copy.  We can always do this in one
     instruction.  We either copy the exact amount we need, or partially
     overlap with the previous chunk we copied and copy 8-bytes.  */
  if (n == 0)
    return true;
  else if (n == 1)
    aarch64_copy_one_block_and_progress_pointers (&src, &dst, QImode);
  else if (n == 2)
    aarch64_copy_one_block_and_progress_pointers (&src, &dst, HImode);
  else if (n == 4)
    aarch64_copy_one_block_and_progress_pointers (&src, &dst, SImode);
  else
    {
      if (n == 3)
	{
	  src = aarch64_move_pointer (src, -1);
	  dst = aarch64_move_pointer (dst, -1);
	  aarch64_copy_one_block_and_progress_pointers (&src, &dst, SImode);
	}
      else
	{
	  int move = n - 8;

	  src = aarch64_move_pointer (src, move);
	  dst = aarch64_move_pointer (dst, move);
	  aarch64_copy_one_block_and_progress_pointers (&src, &dst, DImode);
	}
    }

  return true;
}

#undef TARGET_ADDRESS_COST
#define TARGET_ADDRESS_COST aarch64_address_cost

/* This hook will determines whether unnamed bitfields affect the alignment
   of the containing structure.  The hook returns true if the structure
   should inherit the alignment requirements of an unnamed bitfield's
   type.  */
#undef TARGET_ALIGN_ANON_BITFIELD
#define TARGET_ALIGN_ANON_BITFIELD hook_bool_void_true

#undef TARGET_ASM_ALIGNED_DI_OP
#define TARGET_ASM_ALIGNED_DI_OP "\t.xword\t"

#undef TARGET_ASM_ALIGNED_HI_OP
#define TARGET_ASM_ALIGNED_HI_OP "\t.hword\t"

#undef TARGET_ASM_ALIGNED_SI_OP
#define TARGET_ASM_ALIGNED_SI_OP "\t.word\t"

#undef TARGET_ASM_CAN_OUTPUT_MI_THUNK
#define TARGET_ASM_CAN_OUTPUT_MI_THUNK \
  hook_bool_const_tree_hwi_hwi_const_tree_true

#undef TARGET_ASM_FILE_START
#define TARGET_ASM_FILE_START aarch64_start_file

#undef TARGET_ASM_OUTPUT_MI_THUNK
#define TARGET_ASM_OUTPUT_MI_THUNK aarch64_output_mi_thunk

#undef TARGET_ASM_SELECT_RTX_SECTION
#define TARGET_ASM_SELECT_RTX_SECTION aarch64_select_rtx_section

#undef TARGET_ASM_TRAMPOLINE_TEMPLATE
#define TARGET_ASM_TRAMPOLINE_TEMPLATE aarch64_asm_trampoline_template

#undef TARGET_BUILD_BUILTIN_VA_LIST
#define TARGET_BUILD_BUILTIN_VA_LIST aarch64_build_builtin_va_list

#undef TARGET_CALLEE_COPIES
#define TARGET_CALLEE_COPIES hook_bool_CUMULATIVE_ARGS_mode_tree_bool_false

#undef TARGET_CAN_ELIMINATE
#define TARGET_CAN_ELIMINATE aarch64_can_eliminate

#undef TARGET_CANNOT_FORCE_CONST_MEM
#define TARGET_CANNOT_FORCE_CONST_MEM aarch64_cannot_force_const_mem

#undef TARGET_CONDITIONAL_REGISTER_USAGE
#define TARGET_CONDITIONAL_REGISTER_USAGE aarch64_conditional_register_usage

/* Only the least significant bit is used for initialization guard
   variables.  */
#undef TARGET_CXX_GUARD_MASK_BIT
#define TARGET_CXX_GUARD_MASK_BIT hook_bool_void_true

#undef TARGET_C_MODE_FOR_SUFFIX
#define TARGET_C_MODE_FOR_SUFFIX aarch64_c_mode_for_suffix

#ifdef TARGET_BIG_ENDIAN_DEFAULT
#undef  TARGET_DEFAULT_TARGET_FLAGS
#define TARGET_DEFAULT_TARGET_FLAGS (MASK_BIG_END)
#endif

#undef TARGET_CLASS_MAX_NREGS
#define TARGET_CLASS_MAX_NREGS aarch64_class_max_nregs

#undef TARGET_BUILTIN_DECL
#define TARGET_BUILTIN_DECL aarch64_builtin_decl

#undef  TARGET_EXPAND_BUILTIN
#define TARGET_EXPAND_BUILTIN aarch64_expand_builtin

#undef TARGET_EXPAND_BUILTIN_VA_START
#define TARGET_EXPAND_BUILTIN_VA_START aarch64_expand_builtin_va_start

#undef TARGET_FOLD_BUILTIN
#define TARGET_FOLD_BUILTIN aarch64_fold_builtin

#undef TARGET_FUNCTION_ARG
#define TARGET_FUNCTION_ARG aarch64_function_arg

#undef TARGET_FUNCTION_ARG_ADVANCE
#define TARGET_FUNCTION_ARG_ADVANCE aarch64_function_arg_advance

#undef TARGET_FUNCTION_ARG_BOUNDARY
#define TARGET_FUNCTION_ARG_BOUNDARY aarch64_function_arg_boundary

#undef TARGET_FUNCTION_OK_FOR_SIBCALL
#define TARGET_FUNCTION_OK_FOR_SIBCALL aarch64_function_ok_for_sibcall

#undef TARGET_FUNCTION_VALUE
#define TARGET_FUNCTION_VALUE aarch64_function_value

#undef TARGET_FUNCTION_VALUE_REGNO_P
#define TARGET_FUNCTION_VALUE_REGNO_P aarch64_function_value_regno_p

#undef TARGET_FRAME_POINTER_REQUIRED
#define TARGET_FRAME_POINTER_REQUIRED aarch64_frame_pointer_required

#undef TARGET_GIMPLE_FOLD_BUILTIN
#define TARGET_GIMPLE_FOLD_BUILTIN aarch64_gimple_fold_builtin

#undef TARGET_GIMPLIFY_VA_ARG_EXPR
#define TARGET_GIMPLIFY_VA_ARG_EXPR aarch64_gimplify_va_arg_expr

#undef  TARGET_INIT_BUILTINS
#define TARGET_INIT_BUILTINS  aarch64_init_builtins

#undef TARGET_LEGITIMATE_ADDRESS_P
#define TARGET_LEGITIMATE_ADDRESS_P aarch64_legitimate_address_hook_p

#undef TARGET_LEGITIMATE_CONSTANT_P
#define TARGET_LEGITIMATE_CONSTANT_P aarch64_legitimate_constant_p

#undef TARGET_LIBGCC_CMP_RETURN_MODE
#define TARGET_LIBGCC_CMP_RETURN_MODE aarch64_libgcc_cmp_return_mode

#undef TARGET_LRA_P
#define TARGET_LRA_P aarch64_lra_p

#undef TARGET_MANGLE_TYPE
#define TARGET_MANGLE_TYPE aarch64_mangle_type

#undef TARGET_MEMORY_MOVE_COST
#define TARGET_MEMORY_MOVE_COST aarch64_memory_move_cost

#undef TARGET_MUST_PASS_IN_STACK
#define TARGET_MUST_PASS_IN_STACK must_pass_in_stack_var_size

/* This target hook should return true if accesses to volatile bitfields
   should use the narrowest mode possible.  It should return false if these
   accesses should use the bitfield container type.  */
#undef TARGET_NARROW_VOLATILE_BITFIELD
#define TARGET_NARROW_VOLATILE_BITFIELD hook_bool_void_false

#undef  TARGET_OPTION_OVERRIDE
#define TARGET_OPTION_OVERRIDE aarch64_override_options

#undef TARGET_OVERRIDE_OPTIONS_AFTER_CHANGE
#define TARGET_OVERRIDE_OPTIONS_AFTER_CHANGE \
  aarch64_override_options_after_change

#undef TARGET_PASS_BY_REFERENCE
#define TARGET_PASS_BY_REFERENCE aarch64_pass_by_reference

#undef TARGET_PREFERRED_RELOAD_CLASS
#define TARGET_PREFERRED_RELOAD_CLASS aarch64_preferred_reload_class

#undef TARGET_SECONDARY_RELOAD
#define TARGET_SECONDARY_RELOAD aarch64_secondary_reload

#undef TARGET_SHIFT_TRUNCATION_MASK
#define TARGET_SHIFT_TRUNCATION_MASK aarch64_shift_truncation_mask

#undef TARGET_SETUP_INCOMING_VARARGS
#define TARGET_SETUP_INCOMING_VARARGS aarch64_setup_incoming_varargs

#undef TARGET_STRUCT_VALUE_RTX
#define TARGET_STRUCT_VALUE_RTX   aarch64_struct_value_rtx

#undef TARGET_REGISTER_MOVE_COST
#define TARGET_REGISTER_MOVE_COST aarch64_register_move_cost

#undef TARGET_RETURN_IN_MEMORY
#define TARGET_RETURN_IN_MEMORY aarch64_return_in_memory

#undef TARGET_RETURN_IN_MSB
#define TARGET_RETURN_IN_MSB aarch64_return_in_msb

#undef TARGET_RTX_COSTS
#define TARGET_RTX_COSTS aarch64_rtx_costs_wrapper

#undef TARGET_SCHED_ISSUE_RATE
#define TARGET_SCHED_ISSUE_RATE aarch64_sched_issue_rate

#undef TARGET_TRAMPOLINE_INIT
#define TARGET_TRAMPOLINE_INIT aarch64_trampoline_init

#undef TARGET_USE_BLOCKS_FOR_CONSTANT_P
#define TARGET_USE_BLOCKS_FOR_CONSTANT_P aarch64_use_blocks_for_constant_p

#undef TARGET_VECTOR_MODE_SUPPORTED_P
#define TARGET_VECTOR_MODE_SUPPORTED_P aarch64_vector_mode_supported_p

#undef TARGET_ARRAY_MODE_SUPPORTED_P
#define TARGET_ARRAY_MODE_SUPPORTED_P aarch64_array_mode_supported_p

#undef TARGET_VECTORIZE_ADD_STMT_COST
#define TARGET_VECTORIZE_ADD_STMT_COST aarch64_add_stmt_cost

#undef TARGET_VECTORIZE_BUILTIN_VECTORIZATION_COST
#define TARGET_VECTORIZE_BUILTIN_VECTORIZATION_COST \
  aarch64_builtin_vectorization_cost

#undef TARGET_VECTORIZE_PREFERRED_SIMD_MODE
#define TARGET_VECTORIZE_PREFERRED_SIMD_MODE aarch64_preferred_simd_mode

#undef TARGET_VECTORIZE_BUILTINS
#define TARGET_VECTORIZE_BUILTINS

#undef TARGET_VECTORIZE_BUILTIN_VECTORIZED_FUNCTION
#define TARGET_VECTORIZE_BUILTIN_VECTORIZED_FUNCTION \
  aarch64_builtin_vectorized_function

#undef TARGET_VECTORIZE_AUTOVECTORIZE_VECTOR_SIZES
#define TARGET_VECTORIZE_AUTOVECTORIZE_VECTOR_SIZES \
  aarch64_autovectorize_vector_sizes

#undef TARGET_ATOMIC_ASSIGN_EXPAND_FENV
#define TARGET_ATOMIC_ASSIGN_EXPAND_FENV \
  aarch64_atomic_assign_expand_fenv

/* Section anchor support.  */

#undef TARGET_MIN_ANCHOR_OFFSET
#define TARGET_MIN_ANCHOR_OFFSET -256

/* Limit the maximum anchor offset to 4k-1, since that's the limit for a
   byte offset; we can do much more for larger data types, but have no way
   to determine the size of the access.  We assume accesses are aligned.  */
#undef TARGET_MAX_ANCHOR_OFFSET
#define TARGET_MAX_ANCHOR_OFFSET 4095

#undef TARGET_VECTOR_ALIGNMENT
#define TARGET_VECTOR_ALIGNMENT aarch64_simd_vector_alignment

#undef TARGET_VECTORIZE_VECTOR_ALIGNMENT_REACHABLE
#define TARGET_VECTORIZE_VECTOR_ALIGNMENT_REACHABLE \
  aarch64_simd_vector_alignment_reachable

/* vec_perm support.  */

#undef TARGET_VECTORIZE_VEC_PERM_CONST_OK
#define TARGET_VECTORIZE_VEC_PERM_CONST_OK \
  aarch64_vectorize_vec_perm_const_ok


#undef TARGET_FIXED_CONDITION_CODE_REGS
#define TARGET_FIXED_CONDITION_CODE_REGS aarch64_fixed_condition_code_regs

#undef TARGET_FLAGS_REGNUM
#define TARGET_FLAGS_REGNUM CC_REGNUM

#undef TARGET_CALL_FUSAGE_CONTAINS_NON_CALLEE_CLOBBERS
#define TARGET_CALL_FUSAGE_CONTAINS_NON_CALLEE_CLOBBERS true

struct gcc_target targetm = TARGET_INITIALIZER;

#include "gt-aarch64.h"<|MERGE_RESOLUTION|>--- conflicted
+++ resolved
@@ -2091,36 +2091,18 @@
 	|  callee-allocated save area   |
 	|  for register varargs         |
 	|                               |
-<<<<<<< HEAD
-	+-------------------------------+ <-- frame_pointer_rtx
-	|                               |
-	|  local variables              |
-=======
 	+-------------------------------+
 	|  local variables              | <-- frame_pointer_rtx
->>>>>>> 02d42640
 	|                               |
 	+-------------------------------+
 	|  padding0                     | \
 	+-------------------------------+  |
-<<<<<<< HEAD
-	|                               |  |
-	|                               |  |
-	|  callee-saved registers       |  | frame.saved_regs_size
-	|                               |  |
-	+-------------------------------+  |
-	|  LR'                          |  |
-	+-------------------------------+  |
-	|  FP'                          | /
-      P +-------------------------------+ <-- hard_frame_pointer_rtx
-=======
 	|  callee-saved registers       |  | frame.saved_regs_size
 	+-------------------------------+  |
 	|  LR'                          |  |
 	+-------------------------------+  |
 	|  FP'                          | / <- hard_frame_pointer_rtx (aligned)
         +-------------------------------+
->>>>>>> 02d42640
 	|  dynamic allocation           |
 	+-------------------------------+
 	|  padding                      |
