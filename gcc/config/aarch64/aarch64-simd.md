;; Machine description for AArch64 AdvSIMD architecture.
;; Copyright (C) 2011-2013 Free Software Foundation, Inc.
;; Contributed by ARM Ltd.
;;
;; This file is part of GCC.
;;
;; GCC is free software; you can redistribute it and/or modify it
;; under the terms of the GNU General Public License as published by
;; the Free Software Foundation; either version 3, or (at your option)
;; any later version.
;;
;; GCC is distributed in the hope that it will be useful, but
;; WITHOUT ANY WARRANTY; without even the implied warranty of
;; MERCHANTABILITY or FITNESS FOR A PARTICULAR PURPOSE.  See the GNU
;; General Public License for more details.
;;
;; You should have received a copy of the GNU General Public License
;; along with GCC; see the file COPYING3.  If not see
;; <http://www.gnu.org/licenses/>.


; Main data types used by the insntructions

(define_attr "simd_mode" "unknown,none,V8QI,V16QI,V4HI,V8HI,V2SI,V4SI,V2DI,V2SF,V4SF,V2DF,OI,CI,XI,DI,DF,SI,SF,HI,QI"
  (const_string "unknown"))


; Classification of AdvSIMD instructions for scheduling purposes.
; Do not set this attribute and the "v8type" attribute together in
; any instruction pattern.

; simd_abd              integer absolute difference and accumulate.
; simd_abdl             integer absolute difference and accumulate (long).
; simd_adal             integer add and accumulate (long).
; simd_add              integer addition/subtraction.
; simd_addl             integer addition/subtraction (long).
; simd_addlv            across lanes integer sum (long).
; simd_addn             integer addition/subtraction (narrow).
; simd_addn2            integer addition/subtraction (narrow, high).
; simd_addv             across lanes integer sum.
; simd_cls              count leading sign/zero bits.
; simd_cmp              compare / create mask.
; simd_cnt              population count.
; simd_dup              duplicate element.
; simd_dupgp            duplicate general purpose register.
; simd_ext              bitwise extract from pair.
; simd_fabd             floating point absolute difference.
; simd_fadd             floating point add/sub.
; simd_fcmp             floating point compare.
; simd_fcvti            floating point convert to integer.
; simd_fcvtl            floating-point convert upsize.
; simd_fcvtn            floating-point convert downsize (narrow).
; simd_fcvtn2           floating-point convert downsize (narrow, high).
; simd_fdiv             floating point division.
; simd_fminmax          floating point min/max.
; simd_fminmaxv         across lanes floating point min/max.
; simd_fmla             floating point multiply-add.
; simd_fmla_elt         floating point multiply-add (by element).
; simd_fmul             floating point multiply.
; simd_fmul_elt         floating point multiply (by element).
; simd_fnegabs          floating point neg/abs.
; simd_frecpe            floating point reciprocal estimate.
; simd_frecps            floating point reciprocal step.
; simd_frecpx            floating point reciprocal exponent.
; simd_frint            floating point round to integer.
; simd_fsqrt            floating point square root.
; simd_icvtf            integer convert to floating point.
; simd_ins              insert element.
; simd_insgp            insert general purpose register.
; simd_load1            load multiple structures to one register (LD1).
; simd_load1r           load single structure to all lanes of one register (LD1R).
; simd_load1s           load single structure to one lane of one register (LD1 [index]).
; simd_load2            load multiple structures to two registers (LD1, LD2).
; simd_load2r           load single structure to all lanes of two registers (LD1R, LD2R).
; simd_load2s           load single structure to one lane of two registers (LD2 [index]).
; simd_load3            load multiple structures to three registers (LD1, LD3).
; simd_load3r           load single structure to all lanes of three registers (LD3R).
; simd_load3s           load single structure to one lane of three registers (LD3 [index]).
; simd_load4            load multiple structures to four registers (LD1, LD2, LD4).
; simd_load4r           load single structure to all lanes of four registers (LD4R).
; simd_load4s           load single structure to one lane of four registers (LD4 [index]).
; simd_logic            logical operation.
; simd_logic_imm        logcial operation (immediate).
; simd_minmax           integer min/max.
; simd_minmaxv          across lanes integer min/max,
; simd_mla              integer multiply-accumulate.
; simd_mla_elt          integer multiply-accumulate (by element).
; simd_mlal             integer multiply-accumulate (long).
; simd_mlal_elt         integer multiply-accumulate (by element, long).
; simd_move             move register.
; simd_move_imm         move immediate.
; simd_movgp            move element to general purpose register.
; simd_mul              integer multiply.
; simd_mul_elt          integer multiply (by element).
; simd_mull             integer multiply (long).
; simd_mull_elt         integer multiply (by element, long).
; simd_negabs           integer negate/absolute.
; simd_rbit             bitwise reverse.
; simd_rcpe             integer reciprocal estimate.
; simd_rcps             integer reciprocal square root.
; simd_rev              element reverse.
; simd_sat_add          integer saturating addition/subtraction.
; simd_sat_mlal         integer saturating multiply-accumulate (long).
; simd_sat_mlal_elt     integer saturating multiply-accumulate (by element, long).
; simd_sat_mul          integer saturating multiply.
; simd_sat_mul_elt      integer saturating multiply (by element).
; simd_sat_mull         integer saturating multiply (long).
; simd_sat_mull_elt     integer saturating multiply (by element, long).
; simd_sat_negabs       integer saturating negate/absolute.
; simd_sat_shift        integer saturating shift.
; simd_sat_shift_imm    integer saturating shift (immediate).
; simd_sat_shiftn_imm   integer saturating shift (narrow, immediate).
; simd_sat_shiftn2_imm  integer saturating shift (narrow, high, immediate).
; simd_shift            shift register/vector.
; simd_shift_acc        shift accumulate.
; simd_shift_imm        shift immediate.
; simd_shift_imm_acc    shift immediate and accumualte.
; simd_shiftl           shift register/vector (long).
; simd_shiftl_imm       shift register/vector (long, immediate).
; simd_shiftn_imm       shift register/vector (narrow, immediate).
; simd_shiftn2_imm      shift register/vector (narrow, high, immediate).
; simd_store1           store multiple structures from one register (ST1).
; simd_store1s          store single structure from one lane of one register (ST1 [index]).
; simd_store2           store multiple structures from two registers (ST1, ST2).
; simd_store2s          store single structure from one lane of two registers (ST2 [index]).
; simd_store3           store multiple structures from three registers (ST1, ST3).
; simd_store3s          store single structure from one lane of three register (ST3 [index]).
; simd_store4           store multiple structures from four registers (ST1, ST2, ST4).
; simd_store4s          store single structure from one lane for four registers (ST4 [index]).
; simd_tbl              table lookup.
; simd_trn              transpose.
; simd_uzp              unzip.
; simd_zip              zip.

(define_attr "simd_type"
   "simd_abd,\
   simd_abdl,\
   simd_adal,\
   simd_add,\
   simd_addl,\
   simd_addlv,\
   simd_addn,\
   simd_addn2,\
   simd_addv,\
   simd_cls,\
   simd_cmp,\
   simd_cnt,\
   simd_dup,\
   simd_dupgp,\
   simd_ext,\
   simd_fabd,\
   simd_fadd,\
   simd_fcmp,\
   simd_fcvti,\
   simd_fcvtl,\
   simd_fcvtn,\
   simd_fcvtn2,\
   simd_fdiv,\
   simd_fminmax,\
   simd_fminmaxv,\
   simd_fmla,\
   simd_fmla_elt,\
   simd_fmul,\
   simd_fmul_elt,\
   simd_fnegabs,\
   simd_frecpe,\
   simd_frecps,\
   simd_frecpx,\
   simd_frint,\
   simd_fsqrt,\
   simd_icvtf,\
   simd_ins,\
   simd_insgp,\
   simd_load1,\
   simd_load1r,\
   simd_load1s,\
   simd_load2,\
   simd_load2r,\
   simd_load2s,\
   simd_load3,\
   simd_load3r,\
   simd_load3s,\
   simd_load4,\
   simd_load4r,\
   simd_load4s,\
   simd_logic,\
   simd_logic_imm,\
   simd_minmax,\
   simd_minmaxv,\
   simd_mla,\
   simd_mla_elt,\
   simd_mlal,\
   simd_mlal_elt,\
   simd_movgp,\
   simd_move,\
   simd_move_imm,\
   simd_mul,\
   simd_mul_elt,\
   simd_mull,\
   simd_mull_elt,\
   simd_negabs,\
   simd_rbit,\
   simd_rcpe,\
   simd_rcps,\
   simd_rev,\
   simd_sat_add,\
   simd_sat_mlal,\
   simd_sat_mlal_elt,\
   simd_sat_mul,\
   simd_sat_mul_elt,\
   simd_sat_mull,\
   simd_sat_mull_elt,\
   simd_sat_negabs,\
   simd_sat_shift,\
   simd_sat_shift_imm,\
   simd_sat_shiftn_imm,\
   simd_sat_shiftn2_imm,\
   simd_shift,\
   simd_shift_acc,\
   simd_shift_imm,\
   simd_shift_imm_acc,\
   simd_shiftl,\
   simd_shiftl_imm,\
   simd_shiftn_imm,\
   simd_shiftn2_imm,\
   simd_store1,\
   simd_store1s,\
   simd_store2,\
   simd_store2s,\
   simd_store3,\
   simd_store3s,\
   simd_store4,\
   simd_store4s,\
   simd_tbl,\
   simd_trn,\
   simd_uzp,\
   simd_zip,\
   none"
  (const_string "none"))

(define_expand "mov<mode>"
  [(set (match_operand:VALL 0 "aarch64_simd_nonimmediate_operand" "")
	(match_operand:VALL 1 "aarch64_simd_general_operand" ""))]
  "TARGET_SIMD"
  "
    if (GET_CODE (operands[0]) == MEM)
      operands[1] = force_reg (<MODE>mode, operands[1]);
  "
)

(define_expand "movmisalign<mode>"
  [(set (match_operand:VALL 0 "aarch64_simd_nonimmediate_operand" "")
        (match_operand:VALL 1 "aarch64_simd_general_operand" ""))]
  "TARGET_SIMD"
{
  /* This pattern is not permitted to fail during expansion: if both arguments
     are non-registers (e.g. memory := constant, which can be created by the
     auto-vectorizer), force operand 1 into a register.  */
  if (!register_operand (operands[0], <MODE>mode)
      && !register_operand (operands[1], <MODE>mode))
    operands[1] = force_reg (<MODE>mode, operands[1]);
})

(define_insn "aarch64_simd_dup<mode>"
  [(set (match_operand:VDQ 0 "register_operand" "=w, w")
        (vec_duplicate:VDQ (match_operand:<VEL> 1 "register_operand" "r, w")))]
  "TARGET_SIMD"
  "@
   dup\\t%0.<Vtype>, %<vw>1
   dup\\t%0.<Vtype>, %1.<Vetype>[0]"
  [(set_attr "simd_type" "simd_dupgp, simd_dup")
   (set_attr "type" "neon_from_gp<q>, neon_dup<q>")
   (set_attr "simd_mode" "<MODE>")]
)

(define_insn "aarch64_simd_dup<mode>"
  [(set (match_operand:VDQF 0 "register_operand" "=w")
        (vec_duplicate:VDQF (match_operand:<VEL> 1 "register_operand" "w")))]
  "TARGET_SIMD"
  "dup\\t%0.<Vtype>, %1.<Vetype>[0]"
  [(set_attr "simd_type" "simd_dup")
   (set_attr "type" "neon_dup<q>")
   (set_attr "simd_mode" "<MODE>")]
)

(define_insn "aarch64_dup_lane<mode>"
  [(set (match_operand:VALL 0 "register_operand" "=w")
	(vec_duplicate:VALL
	  (vec_select:<VEL>
	    (match_operand:VALL 1 "register_operand" "w")
	    (parallel [(match_operand:SI 2 "immediate_operand" "i")])
          )))]
  "TARGET_SIMD"
  "dup\\t%0.<Vtype>, %1.<Vetype>[%2]"
  [(set_attr "simd_type" "simd_dup")
   (set_attr "type" "neon_dup<q>")
   (set_attr "simd_mode" "<MODE>")]
)

(define_insn "aarch64_dup_lane_<vswap_width_name><mode>"
  [(set (match_operand:VALL 0 "register_operand" "=w")
	(vec_duplicate:VALL
	  (vec_select:<VEL>
	    (match_operand:<VSWAP_WIDTH> 1 "register_operand" "w")
	    (parallel [(match_operand:SI 2 "immediate_operand" "i")])
          )))]
  "TARGET_SIMD"
  "dup\\t%0.<Vtype>, %1.<Vetype>[%2]"
  [(set_attr "simd_type" "simd_dup")
   (set_attr "type" "neon_dup<q>")
   (set_attr "simd_mode" "<MODE>")]
)

(define_insn "*aarch64_simd_mov<mode>"
  [(set (match_operand:VD 0 "aarch64_simd_nonimmediate_operand"
		"=w, Utv,  w, ?r, ?w, ?r, w")
	(match_operand:VD 1 "aarch64_simd_general_operand"
		"Utv,  w,  w,  w,  r,  r, Dn"))]
  "TARGET_SIMD
   && (register_operand (operands[0], <MODE>mode)
       || register_operand (operands[1], <MODE>mode))"
{
   switch (which_alternative)
     {
     case 0: return "ld1\t{%0.<Vtype>}, %1";
     case 1: return "st1\t{%1.<Vtype>}, %0";
     case 2: return "orr\t%0.<Vbtype>, %1.<Vbtype>, %1.<Vbtype>";
     case 3: return "umov\t%0, %1.d[0]";
     case 4: return "ins\t%0.d[0], %1";
     case 5: return "mov\t%0, %1";
     case 6:
	return aarch64_output_simd_mov_immediate (operands[1],
						  <MODE>mode, 64);
     default: gcc_unreachable ();
     }
}
  [(set_attr "simd_type" "simd_load1,simd_store1,simd_move,simd_movgp,simd_insgp,simd_move,simd_move_imm")
   (set_attr "type" "neon_load1_1reg<q>, neon_store1_1reg<q>,\
                     neon_logic<q>, neon_to_gp<q>, neon_from_gp<q>,\
                     mov_reg, neon_move<q>")
   (set_attr "simd_mode" "<MODE>")]
)

(define_insn "*aarch64_simd_mov<mode>"
  [(set (match_operand:VQ 0 "aarch64_simd_nonimmediate_operand"
		"=w, Utv,  w, ?r, ?w, ?r, w")
	(match_operand:VQ 1 "aarch64_simd_general_operand"
		"Utv,  w,  w,  w,  r,  r, Dn"))]
  "TARGET_SIMD
   && (register_operand (operands[0], <MODE>mode)
       || register_operand (operands[1], <MODE>mode))"
{
  switch (which_alternative)
    {
    case 0:
	return "ld1\t{%0.<Vtype>}, %1";
    case 1:
	return "st1\t{%1.<Vtype>}, %0";
    case 2:
	return "orr\t%0.<Vbtype>, %1.<Vbtype>, %1.<Vbtype>";
    case 3:
    case 4:
    case 5:
	return "#";
    case 6:
	return aarch64_output_simd_mov_immediate (operands[1], <MODE>mode, 128);
    default:
	gcc_unreachable ();
    }
}
  [(set_attr "simd_type" "simd_load1,simd_store1,simd_move,simd_movgp,simd_insgp,simd_move,simd_move_imm")
   (set_attr "type" "neon_load1_1reg<q>, neon_store1_1reg<q>,\
                     neon_logic<q>, multiple, multiple, multiple,\
                     neon_move<q>")
   (set_attr "simd_mode" "<MODE>")
   (set_attr "length" "4,4,4,8,8,8,4")]
)

(define_split
  [(set (match_operand:VQ 0 "register_operand" "")
      (match_operand:VQ 1 "register_operand" ""))]
  "TARGET_SIMD && reload_completed
   && GP_REGNUM_P (REGNO (operands[0]))
   && GP_REGNUM_P (REGNO (operands[1]))"
  [(set (match_dup 0) (match_dup 1))
   (set (match_dup 2) (match_dup 3))]
{
  int rdest = REGNO (operands[0]);
  int rsrc = REGNO (operands[1]);
  rtx dest[2], src[2];

  dest[0] = gen_rtx_REG (DImode, rdest);
  src[0] = gen_rtx_REG (DImode, rsrc);
  dest[1] = gen_rtx_REG (DImode, rdest + 1);
  src[1] = gen_rtx_REG (DImode, rsrc + 1);

  aarch64_simd_disambiguate_copy (operands, dest, src, 2);
})

(define_split
  [(set (match_operand:VQ 0 "register_operand" "")
        (match_operand:VQ 1 "register_operand" ""))]
  "TARGET_SIMD && reload_completed
   && ((FP_REGNUM_P (REGNO (operands[0])) && GP_REGNUM_P (REGNO (operands[1])))
       || (GP_REGNUM_P (REGNO (operands[0])) && FP_REGNUM_P (REGNO (operands[1]))))"
  [(const_int 0)]
{
  aarch64_split_simd_move (operands[0], operands[1]);
  DONE;
})

(define_expand "aarch64_split_simd_mov<mode>"
  [(set (match_operand:VQ 0)
        (match_operand:VQ 1))]
  "TARGET_SIMD"
  {
    rtx dst = operands[0];
    rtx src = operands[1];

    if (GP_REGNUM_P (REGNO (src)))
      {
        rtx src_low_part = gen_lowpart (<VHALF>mode, src);
        rtx src_high_part = gen_highpart (<VHALF>mode, src);

        emit_insn
          (gen_move_lo_quad_<mode> (dst, src_low_part));
        emit_insn
          (gen_move_hi_quad_<mode> (dst, src_high_part));
      }

    else
      {
        rtx dst_low_part = gen_lowpart (<VHALF>mode, dst);
        rtx dst_high_part = gen_highpart (<VHALF>mode, dst);
        rtx lo = aarch64_simd_vect_par_cnst_half (<MODE>mode, false);
        rtx hi = aarch64_simd_vect_par_cnst_half (<MODE>mode, true);

        emit_insn
          (gen_aarch64_simd_mov_from_<mode>low (dst_low_part, src, lo));
        emit_insn
          (gen_aarch64_simd_mov_from_<mode>high (dst_high_part, src, hi));
      }
    DONE;
  }
)

(define_insn "aarch64_simd_mov_from_<mode>low"
  [(set (match_operand:<VHALF> 0 "register_operand" "=r")
        (vec_select:<VHALF>
          (match_operand:VQ 1 "register_operand" "w")
          (match_operand:VQ 2 "vect_par_cnst_lo_half" "")))]
  "TARGET_SIMD && reload_completed"
  "umov\t%0, %1.d[0]"
  [(set_attr "simd_type" "simd_movgp")
   (set_attr "type" "neon_to_gp<q>")
   (set_attr "simd_mode" "<MODE>")
   (set_attr "length" "4")
  ])

(define_insn "aarch64_simd_mov_from_<mode>high"
  [(set (match_operand:<VHALF> 0 "register_operand" "=r")
        (vec_select:<VHALF>
          (match_operand:VQ 1 "register_operand" "w")
          (match_operand:VQ 2 "vect_par_cnst_hi_half" "")))]
  "TARGET_SIMD && reload_completed"
  "umov\t%0, %1.d[1]"
  [(set_attr "simd_type" "simd_movgp")
   (set_attr "type" "neon_to_gp<q>")
   (set_attr "simd_mode" "<MODE>")
   (set_attr "length" "4")
  ])

(define_insn "orn<mode>3"
 [(set (match_operand:VDQ 0 "register_operand" "=w")
       (ior:VDQ (not:VDQ (match_operand:VDQ 1 "register_operand" "w"))
		(match_operand:VDQ 2 "register_operand" "w")))]
 "TARGET_SIMD"
 "orn\t%0.<Vbtype>, %2.<Vbtype>, %1.<Vbtype>"
  [(set_attr "simd_type" "simd_logic")
   (set_attr "type" "neon_logic<q>")
   (set_attr "simd_mode" "<MODE>")]
)

(define_insn "bic<mode>3"
 [(set (match_operand:VDQ 0 "register_operand" "=w")
       (and:VDQ (not:VDQ (match_operand:VDQ 1 "register_operand" "w"))
		(match_operand:VDQ 2 "register_operand" "w")))]
 "TARGET_SIMD"
 "bic\t%0.<Vbtype>, %2.<Vbtype>, %1.<Vbtype>"
  [(set_attr "simd_type" "simd_logic")
   (set_attr "type" "neon_logic<q>")
   (set_attr "simd_mode" "<MODE>")]
)

(define_insn "add<mode>3"
  [(set (match_operand:VDQ 0 "register_operand" "=w")
        (plus:VDQ (match_operand:VDQ 1 "register_operand" "w")
		  (match_operand:VDQ 2 "register_operand" "w")))]
  "TARGET_SIMD"
  "add\t%0.<Vtype>, %1.<Vtype>, %2.<Vtype>"
  [(set_attr "simd_type" "simd_add")
   (set_attr "type" "neon_add<q>")
   (set_attr "simd_mode" "<MODE>")]
)

(define_insn "sub<mode>3"
  [(set (match_operand:VDQ 0 "register_operand" "=w")
        (minus:VDQ (match_operand:VDQ 1 "register_operand" "w")
		   (match_operand:VDQ 2 "register_operand" "w")))]
  "TARGET_SIMD"
  "sub\t%0.<Vtype>, %1.<Vtype>, %2.<Vtype>"
  [(set_attr "simd_type" "simd_add")
   (set_attr "type" "neon_sub<q>")
   (set_attr "simd_mode" "<MODE>")]
)

(define_insn "mul<mode>3"
  [(set (match_operand:VDQM 0 "register_operand" "=w")
        (mult:VDQM (match_operand:VDQM 1 "register_operand" "w")
		   (match_operand:VDQM 2 "register_operand" "w")))]
  "TARGET_SIMD"
  "mul\t%0.<Vtype>, %1.<Vtype>, %2.<Vtype>"
  [(set_attr "simd_type" "simd_mul")
   (set_attr "type" "neon_mul_<Vetype><q>")
   (set_attr "simd_mode" "<MODE>")]
)

(define_insn "*aarch64_mul3_elt<mode>"
 [(set (match_operand:VMUL 0 "register_operand" "=w")
    (mult:VMUL
      (vec_duplicate:VMUL
	  (vec_select:<VEL>
	    (match_operand:VMUL 1 "register_operand" "<h_con>")
	    (parallel [(match_operand:SI 2 "immediate_operand")])))
      (match_operand:VMUL 3 "register_operand" "w")))]
  "TARGET_SIMD"
  "<f>mul\\t%0.<Vtype>, %3.<Vtype>, %1.<Vetype>[%2]"
  [(set_attr "simd_type" "simd_<f>mul_elt")
   (set_attr "type" "neon<fp>_mul_<Vetype>_scalar<q>")
   (set_attr "simd_mode" "<MODE>")]
)

(define_insn "*aarch64_mul3_elt_<vswap_width_name><mode>"
  [(set (match_operand:VMUL_CHANGE_NLANES 0 "register_operand" "=w")
     (mult:VMUL_CHANGE_NLANES
       (vec_duplicate:VMUL_CHANGE_NLANES
	  (vec_select:<VEL>
	    (match_operand:<VSWAP_WIDTH> 1 "register_operand" "<h_con>")
	    (parallel [(match_operand:SI 2 "immediate_operand")])))
      (match_operand:VMUL_CHANGE_NLANES 3 "register_operand" "w")))]
  "TARGET_SIMD"
  "<f>mul\\t%0.<Vtype>, %3.<Vtype>, %1.<Vetype>[%2]"
  [(set_attr "simd_type" "simd_<f>mul_elt")
   (set_attr "type" "neon<fp>_mul_<Vetype>_scalar<q>")
   (set_attr "simd_mode" "<MODE>")]
)

(define_insn "*aarch64_mul3_elt_to_128df"
  [(set (match_operand:V2DF 0 "register_operand" "=w")
     (mult:V2DF
       (vec_duplicate:V2DF
	 (match_operand:DF 2 "register_operand" "w"))
      (match_operand:V2DF 1 "register_operand" "w")))]
  "TARGET_SIMD"
  "fmul\\t%0.2d, %1.2d, %2.d[0]"
  [(set_attr "simd_type" "simd_fmul_elt")
   (set_attr "type" "neon_fp_mul_d_scalar_q")
   (set_attr "simd_mode" "V2DF")]
)

(define_insn "*aarch64_mul3_elt_to_64v2df"
  [(set (match_operand:DF 0 "register_operand" "=w")
     (mult:DF
       (vec_select:DF
	 (match_operand:V2DF 1 "register_operand" "w")
	 (parallel [(match_operand:SI 2 "immediate_operand")]))
       (match_operand:DF 3 "register_operand" "w")))]
  "TARGET_SIMD"
  "fmul\\t%0.2d, %3.2d, %1.d[%2]"
  [(set_attr "simd_type" "simd_fmul_elt")
   (set_attr "type" "neon_fp_mul_d_scalar_q")
   (set_attr "simd_mode" "V2DF")]
)

(define_insn "neg<mode>2"
  [(set (match_operand:VDQ 0 "register_operand" "=w")
	(neg:VDQ (match_operand:VDQ 1 "register_operand" "w")))]
  "TARGET_SIMD"
  "neg\t%0.<Vtype>, %1.<Vtype>"
  [(set_attr "simd_type" "simd_negabs")
   (set_attr "type" "neon_neg<q>")
   (set_attr "simd_mode" "<MODE>")]
)

(define_insn "abs<mode>2"
  [(set (match_operand:VDQ 0 "register_operand" "=w")
        (abs:VDQ (match_operand:VDQ 1 "register_operand" "w")))]
  "TARGET_SIMD"
  "abs\t%0.<Vtype>, %1.<Vtype>"
  [(set_attr "simd_type" "simd_negabs")
   (set_attr "type" "neon_abs<q>")
   (set_attr "simd_mode" "<MODE>")]
)

(define_insn "abd<mode>_3"
  [(set (match_operand:VDQ_BHSI 0 "register_operand" "=w")
	(abs:VDQ_BHSI (minus:VDQ_BHSI
		       (match_operand:VDQ_BHSI 1 "register_operand" "w")
		       (match_operand:VDQ_BHSI 2 "register_operand" "w"))))]
  "TARGET_SIMD"
  "sabd\t%0.<Vtype>, %1.<Vtype>, %2.<Vtype>"
  [(set_attr "simd_type" "simd_abd")
   (set_attr "type" "neon_abd<q>")
   (set_attr "simd_mode" "<MODE>")]
)

(define_insn "aba<mode>_3"
  [(set (match_operand:VDQ_BHSI 0 "register_operand" "=w")
	(plus:VDQ_BHSI (abs:VDQ_BHSI (minus:VDQ_BHSI
			 (match_operand:VDQ_BHSI 1 "register_operand" "w")
			 (match_operand:VDQ_BHSI 2 "register_operand" "w")))
		       (match_operand:VDQ_BHSI 3 "register_operand" "0")))]
  "TARGET_SIMD"
  "saba\t%0.<Vtype>, %1.<Vtype>, %2.<Vtype>"
  [(set_attr "simd_type" "simd_abd")
   (set_attr "type" "neon_arith_acc<q>")
   (set_attr "simd_mode" "<MODE>")]
)

(define_insn "fabd<mode>_3"
  [(set (match_operand:VDQF 0 "register_operand" "=w")
	(abs:VDQF (minus:VDQF
		   (match_operand:VDQF 1 "register_operand" "w")
		   (match_operand:VDQF 2 "register_operand" "w"))))]
  "TARGET_SIMD"
  "fabd\t%0.<Vtype>, %1.<Vtype>, %2.<Vtype>"
  [(set_attr "simd_type" "simd_fabd")
   (set_attr "type" "neon_fp_abd_<Vetype><q>")
   (set_attr "simd_mode" "<MODE>")]
)

(define_insn "*fabd_scalar<mode>3"
  [(set (match_operand:GPF 0 "register_operand" "=w")
        (abs:GPF (minus:GPF
                 (match_operand:GPF 1 "register_operand" "w")
                 (match_operand:GPF 2 "register_operand" "w"))))]
  "TARGET_SIMD"
  "fabd\t%<s>0, %<s>1, %<s>2"
  [(set_attr "simd_type" "simd_fabd")
   (set_attr "type" "neon_fp_abd_<Vetype><q>")
   (set_attr "mode" "<MODE>")]
)

(define_insn "and<mode>3"
  [(set (match_operand:VDQ 0 "register_operand" "=w")
        (and:VDQ (match_operand:VDQ 1 "register_operand" "w")
		 (match_operand:VDQ 2 "register_operand" "w")))]
  "TARGET_SIMD"
  "and\t%0.<Vbtype>, %1.<Vbtype>, %2.<Vbtype>"
  [(set_attr "simd_type" "simd_logic")
   (set_attr "type" "neon_logic<q>")
   (set_attr "simd_mode" "<MODE>")]
)

(define_insn "ior<mode>3"
  [(set (match_operand:VDQ 0 "register_operand" "=w")
        (ior:VDQ (match_operand:VDQ 1 "register_operand" "w")
		 (match_operand:VDQ 2 "register_operand" "w")))]
  "TARGET_SIMD"
  "orr\t%0.<Vbtype>, %1.<Vbtype>, %2.<Vbtype>"
  [(set_attr "simd_type" "simd_logic")
   (set_attr "type" "neon_logic<q>")
   (set_attr "simd_mode" "<MODE>")]
)

(define_insn "xor<mode>3"
  [(set (match_operand:VDQ 0 "register_operand" "=w")
        (xor:VDQ (match_operand:VDQ 1 "register_operand" "w")
		 (match_operand:VDQ 2 "register_operand" "w")))]
  "TARGET_SIMD"
  "eor\t%0.<Vbtype>, %1.<Vbtype>, %2.<Vbtype>"
  [(set_attr "simd_type" "simd_logic")
   (set_attr "type" "neon_logic<q>")
   (set_attr "simd_mode" "<MODE>")]
)

(define_insn "one_cmpl<mode>2"
  [(set (match_operand:VDQ 0 "register_operand" "=w")
        (not:VDQ (match_operand:VDQ 1 "register_operand" "w")))]
  "TARGET_SIMD"
  "not\t%0.<Vbtype>, %1.<Vbtype>"
  [(set_attr "simd_type" "simd_logic")
   (set_attr "type" "neon_logic<q>")
   (set_attr "simd_mode" "<MODE>")]
)

(define_insn "aarch64_simd_vec_set<mode>"
  [(set (match_operand:VQ_S 0 "register_operand" "=w")
        (vec_merge:VQ_S
	    (vec_duplicate:VQ_S
		(match_operand:<VEL> 1 "register_operand" "r"))
	    (match_operand:VQ_S 3 "register_operand" "0")
	    (match_operand:SI 2 "immediate_operand" "i")))]
  "TARGET_SIMD"
  "ins\t%0.<Vetype>[%p2], %w1";
  [(set_attr "simd_type" "simd_insgp")
   (set_attr "type" "neon_from_gp<q>")
   (set_attr "simd_mode" "<MODE>")]
)

(define_insn "aarch64_simd_lshr<mode>"
 [(set (match_operand:VDQ 0 "register_operand" "=w")
       (lshiftrt:VDQ (match_operand:VDQ 1 "register_operand" "w")
		     (match_operand:VDQ  2 "aarch64_simd_rshift_imm" "Dr")))]
 "TARGET_SIMD"
 "ushr\t%0.<Vtype>, %1.<Vtype>, %2"
  [(set_attr "simd_type" "simd_shift_imm")
   (set_attr "type" "neon_shift_imm<q>")
   (set_attr "simd_mode" "<MODE>")]
)

(define_insn "aarch64_simd_ashr<mode>"
 [(set (match_operand:VDQ 0 "register_operand" "=w")
       (ashiftrt:VDQ (match_operand:VDQ 1 "register_operand" "w")
		     (match_operand:VDQ  2 "aarch64_simd_rshift_imm" "Dr")))]
 "TARGET_SIMD"
 "sshr\t%0.<Vtype>, %1.<Vtype>, %2"
  [(set_attr "simd_type" "simd_shift_imm")
   (set_attr "type" "neon_shift_imm<q>")
   (set_attr "simd_mode" "<MODE>")]
)

(define_insn "aarch64_simd_imm_shl<mode>"
 [(set (match_operand:VDQ 0 "register_operand" "=w")
       (ashift:VDQ (match_operand:VDQ 1 "register_operand" "w")
		   (match_operand:VDQ  2 "aarch64_simd_lshift_imm" "Dl")))]
 "TARGET_SIMD"
  "shl\t%0.<Vtype>, %1.<Vtype>, %2"
  [(set_attr "simd_type" "simd_shift_imm")
   (set_attr "type" "neon_shift_imm<q>")
   (set_attr "simd_mode" "<MODE>")]
)

(define_insn "aarch64_simd_reg_sshl<mode>"
 [(set (match_operand:VDQ 0 "register_operand" "=w")
       (ashift:VDQ (match_operand:VDQ 1 "register_operand" "w")
		   (match_operand:VDQ 2 "register_operand" "w")))]
 "TARGET_SIMD"
 "sshl\t%0.<Vtype>, %1.<Vtype>, %2.<Vtype>"
  [(set_attr "simd_type" "simd_shift")
   (set_attr "type" "neon_shift_reg<q>")
   (set_attr "simd_mode" "<MODE>")]
)

(define_insn "aarch64_simd_reg_shl<mode>_unsigned"
 [(set (match_operand:VDQ 0 "register_operand" "=w")
       (unspec:VDQ [(match_operand:VDQ 1 "register_operand" "w")
		    (match_operand:VDQ 2 "register_operand" "w")]
		   UNSPEC_ASHIFT_UNSIGNED))]
 "TARGET_SIMD"
 "ushl\t%0.<Vtype>, %1.<Vtype>, %2.<Vtype>"
  [(set_attr "simd_type" "simd_shift")
   (set_attr "type" "neon_shift_reg<q>")
   (set_attr "simd_mode" "<MODE>")]
)

(define_insn "aarch64_simd_reg_shl<mode>_signed"
 [(set (match_operand:VDQ 0 "register_operand" "=w")
       (unspec:VDQ [(match_operand:VDQ 1 "register_operand" "w")
		    (match_operand:VDQ 2 "register_operand" "w")]
		   UNSPEC_ASHIFT_SIGNED))]
 "TARGET_SIMD"
 "sshl\t%0.<Vtype>, %1.<Vtype>, %2.<Vtype>"
  [(set_attr "simd_type" "simd_shift")
   (set_attr "type" "neon_shift_reg<q>")
   (set_attr "simd_mode" "<MODE>")]
)

(define_expand "ashl<mode>3"
  [(match_operand:VDQ 0 "register_operand" "")
   (match_operand:VDQ 1 "register_operand" "")
   (match_operand:SI  2 "general_operand" "")]
 "TARGET_SIMD"
{
  int bit_width = GET_MODE_UNIT_SIZE (<MODE>mode) * BITS_PER_UNIT;
  int shift_amount;

  if (CONST_INT_P (operands[2]))
    {
      shift_amount = INTVAL (operands[2]);
      if (shift_amount >= 0 && shift_amount < bit_width)
        {
	  rtx tmp = aarch64_simd_gen_const_vector_dup (<MODE>mode,
						       shift_amount);
	  emit_insn (gen_aarch64_simd_imm_shl<mode> (operands[0],
						     operands[1],
						     tmp));
          DONE;
        }
      else
        {
          operands[2] = force_reg (SImode, operands[2]);
        }
    }
  else if (MEM_P (operands[2]))
    {
      operands[2] = force_reg (SImode, operands[2]);
    }

  if (REG_P (operands[2]))
    {
      rtx tmp = gen_reg_rtx (<MODE>mode);
      emit_insn (gen_aarch64_simd_dup<mode> (tmp,
					     convert_to_mode (<VEL>mode,
							      operands[2],
							      0)));
      emit_insn (gen_aarch64_simd_reg_sshl<mode> (operands[0], operands[1],
						  tmp));
      DONE;
    }
  else
    FAIL;
}
)

(define_expand "lshr<mode>3"
  [(match_operand:VDQ 0 "register_operand" "")
   (match_operand:VDQ 1 "register_operand" "")
   (match_operand:SI  2 "general_operand" "")]
 "TARGET_SIMD"
{
  int bit_width = GET_MODE_UNIT_SIZE (<MODE>mode) * BITS_PER_UNIT;
  int shift_amount;

  if (CONST_INT_P (operands[2]))
    {
      shift_amount = INTVAL (operands[2]);
      if (shift_amount > 0 && shift_amount <= bit_width)
        {
	  rtx tmp = aarch64_simd_gen_const_vector_dup (<MODE>mode,
						       shift_amount);
          emit_insn (gen_aarch64_simd_lshr<mode> (operands[0],
						  operands[1],
						  tmp));
	  DONE;
	}
      else
        operands[2] = force_reg (SImode, operands[2]);
    }
  else if (MEM_P (operands[2]))
    {
      operands[2] = force_reg (SImode, operands[2]);
    }

  if (REG_P (operands[2]))
    {
      rtx tmp = gen_reg_rtx (SImode);
      rtx tmp1 = gen_reg_rtx (<MODE>mode);
      emit_insn (gen_negsi2 (tmp, operands[2]));
      emit_insn (gen_aarch64_simd_dup<mode> (tmp1,
					     convert_to_mode (<VEL>mode,
							      tmp, 0)));
      emit_insn (gen_aarch64_simd_reg_shl<mode>_unsigned (operands[0],
							  operands[1],
							  tmp1));
      DONE;
    }
  else
    FAIL;
}
)

(define_expand "ashr<mode>3"
  [(match_operand:VDQ 0 "register_operand" "")
   (match_operand:VDQ 1 "register_operand" "")
   (match_operand:SI  2 "general_operand" "")]
 "TARGET_SIMD"
{
  int bit_width = GET_MODE_UNIT_SIZE (<MODE>mode) * BITS_PER_UNIT;
  int shift_amount;

  if (CONST_INT_P (operands[2]))
    {
      shift_amount = INTVAL (operands[2]);
      if (shift_amount > 0 && shift_amount <= bit_width)
        {
	  rtx tmp = aarch64_simd_gen_const_vector_dup (<MODE>mode,
						       shift_amount);
          emit_insn (gen_aarch64_simd_ashr<mode> (operands[0],
						  operands[1],
						  tmp));
          DONE;
	}
      else
        operands[2] = force_reg (SImode, operands[2]);
    }
  else if (MEM_P (operands[2]))
    {
      operands[2] = force_reg (SImode, operands[2]);
    }

  if (REG_P (operands[2]))
    {
      rtx tmp = gen_reg_rtx (SImode);
      rtx tmp1 = gen_reg_rtx (<MODE>mode);
      emit_insn (gen_negsi2 (tmp, operands[2]));
      emit_insn (gen_aarch64_simd_dup<mode> (tmp1,
					     convert_to_mode (<VEL>mode,
							      tmp, 0)));
      emit_insn (gen_aarch64_simd_reg_shl<mode>_signed (operands[0],
							operands[1],
							tmp1));
      DONE;
    }
  else
    FAIL;
}
)

(define_expand "vashl<mode>3"
 [(match_operand:VDQ 0 "register_operand" "")
  (match_operand:VDQ 1 "register_operand" "")
  (match_operand:VDQ 2 "register_operand" "")]
 "TARGET_SIMD"
{
  emit_insn (gen_aarch64_simd_reg_sshl<mode> (operands[0], operands[1],
					      operands[2]));
  DONE;
})

;; Using mode VQ_S as there is no V2DImode neg!
;; Negating individual lanes most certainly offsets the
;; gain from vectorization.
(define_expand "vashr<mode>3"
 [(match_operand:VQ_S 0 "register_operand" "")
  (match_operand:VQ_S 1 "register_operand" "")
  (match_operand:VQ_S 2 "register_operand" "")]
 "TARGET_SIMD"
{
  rtx neg = gen_reg_rtx (<MODE>mode);
  emit (gen_neg<mode>2 (neg, operands[2]));
  emit_insn (gen_aarch64_simd_reg_shl<mode>_signed (operands[0], operands[1],
						    neg));
  DONE;
})

(define_expand "vlshr<mode>3"
 [(match_operand:VQ_S 0 "register_operand" "")
  (match_operand:VQ_S 1 "register_operand" "")
  (match_operand:VQ_S 2 "register_operand" "")]
 "TARGET_SIMD"
{
  rtx neg = gen_reg_rtx (<MODE>mode);
  emit (gen_neg<mode>2 (neg, operands[2]));
  emit_insn (gen_aarch64_simd_reg_shl<mode>_unsigned (operands[0], operands[1],
						      neg));
  DONE;
})

(define_expand "vec_set<mode>"
  [(match_operand:VQ_S 0 "register_operand" "+w")
   (match_operand:<VEL> 1 "register_operand" "r")
   (match_operand:SI 2 "immediate_operand" "")]
  "TARGET_SIMD"
  {
    HOST_WIDE_INT elem = (HOST_WIDE_INT) 1 << INTVAL (operands[2]);
    emit_insn (gen_aarch64_simd_vec_set<mode> (operands[0], operands[1],
					    GEN_INT (elem), operands[0]));
    DONE;
  }
)

(define_insn "aarch64_simd_vec_setv2di"
  [(set (match_operand:V2DI 0 "register_operand" "=w")
        (vec_merge:V2DI
	    (vec_duplicate:V2DI
		(match_operand:DI 1 "register_operand" "r"))
	    (match_operand:V2DI 3 "register_operand" "0")
	    (match_operand:SI 2 "immediate_operand" "i")))]
  "TARGET_SIMD"
  "ins\t%0.d[%p2], %1";
  [(set_attr "simd_type" "simd_insgp")
   (set_attr "type" "neon_from_gp")
   (set_attr "simd_mode" "V2DI")]
)

(define_expand "vec_setv2di"
  [(match_operand:V2DI 0 "register_operand" "+w")
   (match_operand:DI 1 "register_operand" "r")
   (match_operand:SI 2 "immediate_operand" "")]
  "TARGET_SIMD"
  {
    HOST_WIDE_INT elem = (HOST_WIDE_INT) 1 << INTVAL (operands[2]);
    emit_insn (gen_aarch64_simd_vec_setv2di (operands[0], operands[1],
					  GEN_INT (elem), operands[0]));
    DONE;
  }
)

(define_insn "aarch64_simd_vec_set<mode>"
  [(set (match_operand:VDQF 0 "register_operand" "=w")
        (vec_merge:VDQF
	    (vec_duplicate:VDQF
		(match_operand:<VEL> 1 "register_operand" "w"))
	    (match_operand:VDQF 3 "register_operand" "0")
	    (match_operand:SI 2 "immediate_operand" "i")))]
  "TARGET_SIMD"
  "ins\t%0.<Vetype>[%p2], %1.<Vetype>[0]";
  [(set_attr "simd_type" "simd_ins")
   (set_attr "type" "neon_ins<q>")
   (set_attr "simd_mode" "<MODE>")]
)

(define_expand "vec_set<mode>"
  [(match_operand:VDQF 0 "register_operand" "+w")
   (match_operand:<VEL> 1 "register_operand" "w")
   (match_operand:SI 2 "immediate_operand" "")]
  "TARGET_SIMD"
  {
    HOST_WIDE_INT elem = (HOST_WIDE_INT) 1 << INTVAL (operands[2]);
    emit_insn (gen_aarch64_simd_vec_set<mode> (operands[0], operands[1],
					  GEN_INT (elem), operands[0]));
    DONE;
  }
)


(define_insn "aarch64_mla<mode>"
 [(set (match_operand:VQ_S 0 "register_operand" "=w")
       (plus:VQ_S (mult:VQ_S (match_operand:VQ_S 2 "register_operand" "w")
			     (match_operand:VQ_S 3 "register_operand" "w"))
		  (match_operand:VQ_S 1 "register_operand" "0")))]
 "TARGET_SIMD"
 "mla\t%0.<Vtype>, %2.<Vtype>, %3.<Vtype>"
  [(set_attr "simd_type" "simd_mla")
   (set_attr "type" "neon_mla_<Vetype><q>")
   (set_attr "simd_mode" "<MODE>")]
)

(define_insn "*aarch64_mla_elt<mode>"
 [(set (match_operand:VDQHS 0 "register_operand" "=w")
       (plus:VDQHS
	 (mult:VDQHS
	   (vec_duplicate:VDQHS
	      (vec_select:<VEL>
		(match_operand:VDQHS 1 "register_operand" "<h_con>")
		  (parallel [(match_operand:SI 2 "immediate_operand")])))
	   (match_operand:VDQHS 3 "register_operand" "w"))
	 (match_operand:VDQHS 4 "register_operand" "0")))]
 "TARGET_SIMD"
 "mla\t%0.<Vtype>, %3.<Vtype>, %1.<Vtype>[%2]"
  [(set_attr "simd_type" "simd_mla")
   (set_attr "type" "neon_mla_<Vetype>_scalar<q>")
   (set_attr "simd_mode" "<MODE>")]
)

(define_insn "*aarch64_mla_elt_<vswap_width_name><mode>"
 [(set (match_operand:VDQHS 0 "register_operand" "=w")
       (plus:VDQHS
	 (mult:VDQHS
	   (vec_duplicate:VDQHS
	      (vec_select:<VEL>
		(match_operand:<VSWAP_WIDTH> 1 "register_operand" "<h_con>")
		  (parallel [(match_operand:SI 2 "immediate_operand")])))
	   (match_operand:VDQHS 3 "register_operand" "w"))
	 (match_operand:VDQHS 4 "register_operand" "0")))]
 "TARGET_SIMD"
 "mla\t%0.<Vtype>, %3.<Vtype>, %1.<Vtype>[%2]"
  [(set_attr "simd_type" "simd_mla")
   (set_attr "type" "neon_mla_<Vetype>_scalar<q>")
   (set_attr "simd_mode" "<MODE>")]
)

(define_insn "aarch64_mls<mode>"
 [(set (match_operand:VQ_S 0 "register_operand" "=w")
       (minus:VQ_S (match_operand:VQ_S 1 "register_operand" "0")
		   (mult:VQ_S (match_operand:VQ_S 2 "register_operand" "w")
			      (match_operand:VQ_S 3 "register_operand" "w"))))]
 "TARGET_SIMD"
 "mls\t%0.<Vtype>, %2.<Vtype>, %3.<Vtype>"
  [(set_attr "simd_type" "simd_mla")
   (set_attr "type" "neon_mla_<Vetype><q>")
   (set_attr "simd_mode" "<MODE>")]
)

(define_insn "*aarch64_mls_elt<mode>"
 [(set (match_operand:VDQHS 0 "register_operand" "=w")
       (minus:VDQHS
	 (match_operand:VDQHS 4 "register_operand" "0")
	 (mult:VDQHS
	   (vec_duplicate:VDQHS
	      (vec_select:<VEL>
		(match_operand:VDQHS 1 "register_operand" "<h_con>")
		  (parallel [(match_operand:SI 2 "immediate_operand")])))
	   (match_operand:VDQHS 3 "register_operand" "w"))))]
 "TARGET_SIMD"
 "mls\t%0.<Vtype>, %3.<Vtype>, %1.<Vtype>[%2]"
  [(set_attr "simd_type" "simd_mla")
   (set_attr "type" "neon_mla_<Vetype>_scalar<q>")
   (set_attr "simd_mode" "<MODE>")]
)

(define_insn "*aarch64_mls_elt_<vswap_width_name><mode>"
 [(set (match_operand:VDQHS 0 "register_operand" "=w")
       (minus:VDQHS
	 (match_operand:VDQHS 4 "register_operand" "0")
	 (mult:VDQHS
	   (vec_duplicate:VDQHS
	      (vec_select:<VEL>
		(match_operand:<VSWAP_WIDTH> 1 "register_operand" "<h_con>")
		  (parallel [(match_operand:SI 2 "immediate_operand")])))
	   (match_operand:VDQHS 3 "register_operand" "w"))))]
 "TARGET_SIMD"
 "mls\t%0.<Vtype>, %3.<Vtype>, %1.<Vtype>[%2]"
  [(set_attr "simd_type" "simd_mla")
   (set_attr "type" "neon_mla_<Vetype>_scalar<q>")
   (set_attr "simd_mode" "<MODE>")]
)

;; Max/Min operations.
(define_insn "<su><maxmin><mode>3"
 [(set (match_operand:VQ_S 0 "register_operand" "=w")
       (MAXMIN:VQ_S (match_operand:VQ_S 1 "register_operand" "w")
		    (match_operand:VQ_S 2 "register_operand" "w")))]
 "TARGET_SIMD"
 "<su><maxmin>\t%0.<Vtype>, %1.<Vtype>, %2.<Vtype>"
  [(set_attr "simd_type" "simd_minmax")
   (set_attr "type" "neon_minmax<q>")
   (set_attr "simd_mode" "<MODE>")]
)

;; Move into low-half clearing high half to 0.

(define_insn "move_lo_quad_<mode>"
  [(set (match_operand:VQ 0 "register_operand" "=w,w,w")
        (vec_concat:VQ
	  (match_operand:<VHALF> 1 "register_operand" "w,r,r")
	  (vec_duplicate:<VHALF> (const_int 0))))]
  "TARGET_SIMD"
  "@
   dup\\t%d0, %1.d[0]
   fmov\\t%d0, %1
   dup\\t%d0, %1"
  [(set_attr "v8type" "*,fmov,*")
   (set_attr "type" "neon_dup<q>,fmov,neon_dup<q>")
   (set_attr "simd_type" "simd_dup,*,simd_dup")
   (set_attr "simd_mode" "<MODE>")
   (set_attr "simd" "yes,*,yes")
   (set_attr "fp" "*,yes,*")
   (set_attr "length" "4")]
)

;; Move into high-half.

(define_insn "aarch64_simd_move_hi_quad_<mode>"
  [(set (match_operand:VQ 0 "register_operand" "+w,w")
        (vec_concat:VQ
          (vec_select:<VHALF>
                (match_dup 0)
                (match_operand:VQ 2 "vect_par_cnst_lo_half" ""))
	  (match_operand:<VHALF> 1 "register_operand" "w,r")))]
  "TARGET_SIMD"
  "@
   ins\\t%0.d[1], %1.d[0]
   ins\\t%0.d[1], %1"
  [(set_attr "simd_type" "simd_ins,simd_ins")
   (set_attr "type" "neon_ins")
   (set_attr "simd_mode" "<MODE>")
   (set_attr "length" "4")]
)

(define_expand "move_hi_quad_<mode>"
 [(match_operand:VQ 0 "register_operand" "")
  (match_operand:<VHALF> 1 "register_operand" "")]
 "TARGET_SIMD"
{
  rtx p = aarch64_simd_vect_par_cnst_half (<MODE>mode, false);
  emit_insn (gen_aarch64_simd_move_hi_quad_<mode> (operands[0],
						   operands[1], p));
  DONE;
})

;; Narrowing operations.

;; For doubles.
(define_insn "aarch64_simd_vec_pack_trunc_<mode>"
 [(set (match_operand:<VNARROWQ> 0 "register_operand" "=w")
       (truncate:<VNARROWQ> (match_operand:VQN 1 "register_operand" "w")))]
 "TARGET_SIMD"
 "xtn\\t%0.<Vntype>, %1.<Vtype>"
  [(set_attr "simd_type" "simd_shiftn_imm")
   (set_attr "type" "neon_shift_imm_narrow_q")
   (set_attr "simd_mode" "<MODE>")]
)

(define_expand "vec_pack_trunc_<mode>"
 [(match_operand:<VNARROWD> 0 "register_operand" "")
  (match_operand:VDN 1 "register_operand" "")
  (match_operand:VDN 2 "register_operand" "")]
 "TARGET_SIMD"
{
  rtx tempreg = gen_reg_rtx (<VDBL>mode);

  emit_insn (gen_move_lo_quad_<Vdbl> (tempreg, operands[1]));
  emit_insn (gen_move_hi_quad_<Vdbl> (tempreg, operands[2]));
  emit_insn (gen_aarch64_simd_vec_pack_trunc_<Vdbl> (operands[0], tempreg));
  DONE;
})

;; For quads.

(define_insn "vec_pack_trunc_<mode>"
 [(set (match_operand:<VNARROWQ2> 0 "register_operand" "+&w")
       (vec_concat:<VNARROWQ2>
	 (truncate:<VNARROWQ> (match_operand:VQN 1 "register_operand" "w"))
	 (truncate:<VNARROWQ> (match_operand:VQN 2 "register_operand" "w"))))]
 "TARGET_SIMD"
 "xtn\\t%0.<Vntype>, %1.<Vtype>\;xtn2\\t%0.<V2ntype>, %2.<Vtype>"
  [(set_attr "simd_type" "simd_shiftn2_imm")
   (set_attr "type" "multiple")
   (set_attr "simd_mode" "<MODE>")
   (set_attr "length" "8")]
)

;; Widening operations.

(define_insn "aarch64_simd_vec_unpack<su>_lo_<mode>"
  [(set (match_operand:<VWIDE> 0 "register_operand" "=w")
        (ANY_EXTEND:<VWIDE> (vec_select:<VHALF>
			       (match_operand:VQW 1 "register_operand" "w")
			       (match_operand:VQW 2 "vect_par_cnst_lo_half" "")
			    )))]
  "TARGET_SIMD"
  "<su>shll %0.<Vwtype>, %1.<Vhalftype>, 0"
  [(set_attr "simd_type" "simd_shiftl_imm")
   (set_attr "type" "neon_shift_imm_long")
   (set_attr "simd_mode" "<MODE>")]
)

(define_insn "aarch64_simd_vec_unpack<su>_hi_<mode>"
  [(set (match_operand:<VWIDE> 0 "register_operand" "=w")
        (ANY_EXTEND:<VWIDE> (vec_select:<VHALF>
			       (match_operand:VQW 1 "register_operand" "w")
			       (match_operand:VQW 2 "vect_par_cnst_hi_half" "")
			    )))]
  "TARGET_SIMD"
  "<su>shll2 %0.<Vwtype>, %1.<Vtype>, 0"
  [(set_attr "simd_type" "simd_shiftl_imm")
   (set_attr "type" "neon_shift_imm_long")
   (set_attr "simd_mode" "<MODE>")]
)

(define_expand "vec_unpack<su>_hi_<mode>"
  [(match_operand:<VWIDE> 0 "register_operand" "")
   (ANY_EXTEND:<VWIDE> (match_operand:VQW 1 "register_operand"))]
  "TARGET_SIMD"
  {
    rtx p = aarch64_simd_vect_par_cnst_half (<MODE>mode, true);
    emit_insn (gen_aarch64_simd_vec_unpack<su>_hi_<mode> (operands[0],
							  operands[1], p));
    DONE;
  }
)

(define_expand "vec_unpack<su>_lo_<mode>"
  [(match_operand:<VWIDE> 0 "register_operand" "")
   (ANY_EXTEND:<VWIDE> (match_operand:VQW 1 "register_operand" ""))]
  "TARGET_SIMD"
  {
    rtx p = aarch64_simd_vect_par_cnst_half (<MODE>mode, false);
    emit_insn (gen_aarch64_simd_vec_unpack<su>_lo_<mode> (operands[0],
							  operands[1], p));
    DONE;
  }
)

;; Widening arithmetic.

(define_insn "*aarch64_<su>mlal_lo<mode>"
  [(set (match_operand:<VWIDE> 0 "register_operand" "=w")
        (plus:<VWIDE>
          (mult:<VWIDE>
              (ANY_EXTEND:<VWIDE> (vec_select:<VHALF>
                 (match_operand:VQW 2 "register_operand" "w")
                 (match_operand:VQW 3 "vect_par_cnst_lo_half" "")))
              (ANY_EXTEND:<VWIDE> (vec_select:<VHALF>
                 (match_operand:VQW 4 "register_operand" "w")
                 (match_dup 3))))
          (match_operand:<VWIDE> 1 "register_operand" "0")))]
  "TARGET_SIMD"
  "<su>mlal\t%0.<Vwtype>, %2.<Vhalftype>, %4.<Vhalftype>"
  [(set_attr "simd_type" "simd_mlal")
   (set_attr "type" "neon_mla_<Vetype>_long")
   (set_attr "simd_mode" "<MODE>")]
)

(define_insn "*aarch64_<su>mlal_hi<mode>"
  [(set (match_operand:<VWIDE> 0 "register_operand" "=w")
        (plus:<VWIDE>
          (mult:<VWIDE>
              (ANY_EXTEND:<VWIDE> (vec_select:<VHALF>
                 (match_operand:VQW 2 "register_operand" "w")
                 (match_operand:VQW 3 "vect_par_cnst_hi_half" "")))
              (ANY_EXTEND:<VWIDE> (vec_select:<VHALF>
                 (match_operand:VQW 4 "register_operand" "w")
                 (match_dup 3))))
          (match_operand:<VWIDE> 1 "register_operand" "0")))]
  "TARGET_SIMD"
  "<su>mlal2\t%0.<Vwtype>, %2.<Vtype>, %4.<Vtype>"
  [(set_attr "simd_type" "simd_mlal")
   (set_attr "type" "neon_mla_<Vetype>_long")
   (set_attr "simd_mode" "<MODE>")]
)

(define_insn "*aarch64_<su>mlsl_lo<mode>"
  [(set (match_operand:<VWIDE> 0 "register_operand" "=w")
        (minus:<VWIDE>
          (match_operand:<VWIDE> 1 "register_operand" "0")
          (mult:<VWIDE>
              (ANY_EXTEND:<VWIDE> (vec_select:<VHALF>
                 (match_operand:VQW 2 "register_operand" "w")
                 (match_operand:VQW 3 "vect_par_cnst_lo_half" "")))
              (ANY_EXTEND:<VWIDE> (vec_select:<VHALF>
                 (match_operand:VQW 4 "register_operand" "w")
                 (match_dup 3))))))]
  "TARGET_SIMD"
  "<su>mlsl\t%0.<Vwtype>, %2.<Vhalftype>, %4.<Vhalftype>"
  [(set_attr "simd_type" "simd_mlal")
   (set_attr "type" "neon_mla_<Vetype>_long")
   (set_attr "simd_mode" "<MODE>")]
)

(define_insn "*aarch64_<su>mlsl_hi<mode>"
  [(set (match_operand:<VWIDE> 0 "register_operand" "=w")
        (minus:<VWIDE>
          (match_operand:<VWIDE> 1 "register_operand" "0")
          (mult:<VWIDE>
              (ANY_EXTEND:<VWIDE> (vec_select:<VHALF>
                 (match_operand:VQW 2 "register_operand" "w")
                 (match_operand:VQW 3 "vect_par_cnst_hi_half" "")))
              (ANY_EXTEND:<VWIDE> (vec_select:<VHALF>
                 (match_operand:VQW 4 "register_operand" "w")
                 (match_dup 3))))))]
  "TARGET_SIMD"
  "<su>mlsl2\t%0.<Vwtype>, %2.<Vtype>, %4.<Vtype>"
  [(set_attr "simd_type" "simd_mlal")
   (set_attr "type" "neon_mla_<Vetype>_long")
   (set_attr "simd_mode" "<MODE>")]
)

(define_insn "*aarch64_<su>mlal<mode>"
  [(set (match_operand:<VWIDE> 0 "register_operand" "=w")
        (plus:<VWIDE>
          (mult:<VWIDE>
            (ANY_EXTEND:<VWIDE>
              (match_operand:VDW 1 "register_operand" "w"))
            (ANY_EXTEND:<VWIDE>
              (match_operand:VDW 2 "register_operand" "w")))
          (match_operand:<VWIDE> 3 "register_operand" "0")))]
  "TARGET_SIMD"
  "<su>mlal\t%0.<Vwtype>, %1.<Vtype>, %2.<Vtype>"
  [(set_attr "simd_type" "simd_mlal")
   (set_attr "type" "neon_mla_<Vetype>_long")
   (set_attr "simd_mode" "<MODE>")]
)

(define_insn "*aarch64_<su>mlsl<mode>"
  [(set (match_operand:<VWIDE> 0 "register_operand" "=w")
        (minus:<VWIDE>
          (match_operand:<VWIDE> 1 "register_operand" "0")
          (mult:<VWIDE>
            (ANY_EXTEND:<VWIDE>
              (match_operand:VDW 2 "register_operand" "w"))
            (ANY_EXTEND:<VWIDE>
              (match_operand:VDW 3 "register_operand" "w")))))]
  "TARGET_SIMD"
  "<su>mlsl\t%0.<Vwtype>, %2.<Vtype>, %3.<Vtype>"
  [(set_attr "simd_type" "simd_mlal")
   (set_attr "type" "neon_mla_<Vetype>_long")
   (set_attr "simd_mode" "<MODE>")]
)

(define_insn "aarch64_simd_vec_<su>mult_lo_<mode>"
 [(set (match_operand:<VWIDE> 0 "register_operand" "=w")
       (mult:<VWIDE> (ANY_EXTEND:<VWIDE> (vec_select:<VHALF>
			   (match_operand:VQW 1 "register_operand" "w")
                           (match_operand:VQW 3 "vect_par_cnst_lo_half" "")))
		     (ANY_EXTEND:<VWIDE> (vec_select:<VHALF>
                           (match_operand:VQW 2 "register_operand" "w")
                           (match_dup 3)))))]
  "TARGET_SIMD"
  "<su>mull\\t%0.<Vwtype>, %1.<Vhalftype>, %2.<Vhalftype>"
  [(set_attr "simd_type" "simd_mull")
   (set_attr "type" "neon_mul_<Vetype>_long")
   (set_attr "simd_mode" "<MODE>")]
)

(define_expand "vec_widen_<su>mult_lo_<mode>"
  [(match_operand:<VWIDE> 0 "register_operand" "")
   (ANY_EXTEND:<VWIDE> (match_operand:VQW 1 "register_operand" ""))
   (ANY_EXTEND:<VWIDE> (match_operand:VQW 2 "register_operand" ""))]
 "TARGET_SIMD"
 {
   rtx p = aarch64_simd_vect_par_cnst_half (<MODE>mode, false);
   emit_insn (gen_aarch64_simd_vec_<su>mult_lo_<mode> (operands[0],
						       operands[1],
						       operands[2], p));
   DONE;
 }
)

(define_insn "aarch64_simd_vec_<su>mult_hi_<mode>"
 [(set (match_operand:<VWIDE> 0 "register_operand" "=w")
      (mult:<VWIDE> (ANY_EXTEND:<VWIDE> (vec_select:<VHALF>
			    (match_operand:VQW 1 "register_operand" "w")
			    (match_operand:VQW 3 "vect_par_cnst_hi_half" "")))
		    (ANY_EXTEND:<VWIDE> (vec_select:<VHALF>
			    (match_operand:VQW 2 "register_operand" "w")
			    (match_dup 3)))))]
  "TARGET_SIMD"
  "<su>mull2\\t%0.<Vwtype>, %1.<Vtype>, %2.<Vtype>"
  [(set_attr "simd_type" "simd_mull")
   (set_attr "type" "neon_mul_<Vetype>_long")
   (set_attr "simd_mode" "<MODE>")]
)

(define_expand "vec_widen_<su>mult_hi_<mode>"
  [(match_operand:<VWIDE> 0 "register_operand" "")
   (ANY_EXTEND:<VWIDE> (match_operand:VQW 1 "register_operand" ""))
   (ANY_EXTEND:<VWIDE> (match_operand:VQW 2 "register_operand" ""))]
 "TARGET_SIMD"
 {
   rtx p = aarch64_simd_vect_par_cnst_half (<MODE>mode, true);
   emit_insn (gen_aarch64_simd_vec_<su>mult_hi_<mode> (operands[0],
						       operands[1],
						       operands[2], p));
   DONE;

 }
)

;; FP vector operations.
;; AArch64 AdvSIMD supports single-precision (32-bit) and 
;; double-precision (64-bit) floating-point data types and arithmetic as
;; defined by the IEEE 754-2008 standard.  This makes them vectorizable 
;; without the need for -ffast-math or -funsafe-math-optimizations.
;;
;; Floating-point operations can raise an exception.  Vectorizing such
;; operations are safe because of reasons explained below.
;;
;; ARMv8 permits an extension to enable trapped floating-point
;; exception handling, however this is an optional feature.  In the
;; event of a floating-point exception being raised by vectorised
;; code then:
;; 1.  If trapped floating-point exceptions are available, then a trap
;;     will be taken when any lane raises an enabled exception.  A trap
;;     handler may determine which lane raised the exception.
;; 2.  Alternatively a sticky exception flag is set in the
;;     floating-point status register (FPSR).  Software may explicitly
;;     test the exception flags, in which case the tests will either
;;     prevent vectorisation, allowing precise identification of the
;;     failing operation, or if tested outside of vectorisable regions
;;     then the specific operation and lane are not of interest.

;; FP arithmetic operations.

(define_insn "add<mode>3"
 [(set (match_operand:VDQF 0 "register_operand" "=w")
       (plus:VDQF (match_operand:VDQF 1 "register_operand" "w")
		  (match_operand:VDQF 2 "register_operand" "w")))]
 "TARGET_SIMD"
 "fadd\\t%0.<Vtype>, %1.<Vtype>, %2.<Vtype>"
  [(set_attr "simd_type" "simd_fadd")
   (set_attr "type" "neon_fp_addsub_<Vetype><q>")
   (set_attr "simd_mode" "<MODE>")]
)

(define_insn "sub<mode>3"
 [(set (match_operand:VDQF 0 "register_operand" "=w")
       (minus:VDQF (match_operand:VDQF 1 "register_operand" "w")
		   (match_operand:VDQF 2 "register_operand" "w")))]
 "TARGET_SIMD"
 "fsub\\t%0.<Vtype>, %1.<Vtype>, %2.<Vtype>"
  [(set_attr "simd_type" "simd_fadd")
   (set_attr "type" "neon_fp_addsub_<Vetype><q>")
   (set_attr "simd_mode" "<MODE>")]
)

(define_insn "mul<mode>3"
 [(set (match_operand:VDQF 0 "register_operand" "=w")
       (mult:VDQF (match_operand:VDQF 1 "register_operand" "w")
		  (match_operand:VDQF 2 "register_operand" "w")))]
 "TARGET_SIMD"
 "fmul\\t%0.<Vtype>, %1.<Vtype>, %2.<Vtype>"
  [(set_attr "simd_type" "simd_fmul")
   (set_attr "type" "neon_fp_mul_<Vetype><q>")
   (set_attr "simd_mode" "<MODE>")]
)

(define_insn "div<mode>3"
 [(set (match_operand:VDQF 0 "register_operand" "=w")
       (div:VDQF (match_operand:VDQF 1 "register_operand" "w")
		 (match_operand:VDQF 2 "register_operand" "w")))]
 "TARGET_SIMD"
 "fdiv\\t%0.<Vtype>, %1.<Vtype>, %2.<Vtype>"
  [(set_attr "simd_type" "simd_fdiv")
   (set_attr "type" "neon_fp_div_<Vetype><q>")
   (set_attr "simd_mode" "<MODE>")]
)

(define_insn "neg<mode>2"
 [(set (match_operand:VDQF 0 "register_operand" "=w")
       (neg:VDQF (match_operand:VDQF 1 "register_operand" "w")))]
 "TARGET_SIMD"
 "fneg\\t%0.<Vtype>, %1.<Vtype>"
  [(set_attr "simd_type" "simd_fnegabs")
   (set_attr "type" "neon_fp_neg_<Vetype><q>")
   (set_attr "simd_mode" "<MODE>")]
)

(define_insn "abs<mode>2"
 [(set (match_operand:VDQF 0 "register_operand" "=w")
       (abs:VDQF (match_operand:VDQF 1 "register_operand" "w")))]
 "TARGET_SIMD"
 "fabs\\t%0.<Vtype>, %1.<Vtype>"
  [(set_attr "simd_type" "simd_fnegabs")
   (set_attr "type" "neon_fp_abs_<Vetype><q>")
   (set_attr "simd_mode" "<MODE>")]
)

(define_insn "fma<mode>4"
  [(set (match_operand:VDQF 0 "register_operand" "=w")
       (fma:VDQF (match_operand:VDQF 1 "register_operand" "w")
                (match_operand:VDQF 2 "register_operand" "w")
                (match_operand:VDQF 3 "register_operand" "0")))]
  "TARGET_SIMD"
 "fmla\\t%0.<Vtype>, %1.<Vtype>, %2.<Vtype>"
  [(set_attr "simd_type" "simd_fmla")
   (set_attr "type" "neon_fp_mla_<Vetype><q>")
   (set_attr "simd_mode" "<MODE>")]
)

(define_insn "*aarch64_fma4_elt<mode>"
  [(set (match_operand:VDQF 0 "register_operand" "=w")
    (fma:VDQF
      (vec_duplicate:VDQF
	(vec_select:<VEL>
	  (match_operand:VDQF 1 "register_operand" "<h_con>")
	  (parallel [(match_operand:SI 2 "immediate_operand")])))
      (match_operand:VDQF 3 "register_operand" "w")
      (match_operand:VDQF 4 "register_operand" "0")))]
  "TARGET_SIMD"
  "fmla\\t%0.<Vtype>, %3.<Vtype>, %1.<Vtype>[%2]"
  [(set_attr "simd_type" "simd_fmla_elt")
   (set_attr "type" "neon_fp_mla_<Vetype>_scalar<q>")
   (set_attr "simd_mode" "<MODE>")]
)

(define_insn "*aarch64_fma4_elt_<vswap_width_name><mode>"
  [(set (match_operand:VDQSF 0 "register_operand" "=w")
    (fma:VDQSF
      (vec_duplicate:VDQSF
	(vec_select:<VEL>
	  (match_operand:<VSWAP_WIDTH> 1 "register_operand" "<h_con>")
	  (parallel [(match_operand:SI 2 "immediate_operand")])))
      (match_operand:VDQSF 3 "register_operand" "w")
      (match_operand:VDQSF 4 "register_operand" "0")))]
  "TARGET_SIMD"
  "fmla\\t%0.<Vtype>, %3.<Vtype>, %1.<Vtype>[%2]"
  [(set_attr "simd_type" "simd_fmla_elt")
   (set_attr "type" "neon_fp_mla_<Vetype>_scalar<q>")
   (set_attr "simd_mode" "<MODE>")]
)

(define_insn "*aarch64_fma4_elt_to_128df"
  [(set (match_operand:V2DF 0 "register_operand" "=w")
    (fma:V2DF
      (vec_duplicate:V2DF
	  (match_operand:DF 1 "register_operand" "w"))
      (match_operand:V2DF 2 "register_operand" "w")
      (match_operand:V2DF 3 "register_operand" "0")))]
  "TARGET_SIMD"
  "fmla\\t%0.2d, %2.2d, %1.2d[0]"
  [(set_attr "simd_type" "simd_fmla_elt")
   (set_attr "type" "neon_fp_mla_d_scalar_q")
   (set_attr "simd_mode" "V2DF")]
)

(define_insn "*aarch64_fma4_elt_to_64v2df"
  [(set (match_operand:DF 0 "register_operand" "=w")
    (fma:DF
	(vec_select:DF
	  (match_operand:V2DF 1 "register_operand" "w")
	  (parallel [(match_operand:SI 2 "immediate_operand")]))
      (match_operand:DF 3 "register_operand" "w")
      (match_operand:DF 4 "register_operand" "0")))]
  "TARGET_SIMD"
  "fmla\\t%0.2d, %3.2d, %1.2d[%2]"
  [(set_attr "simd_type" "simd_fmla_elt")
   (set_attr "type" "neon_fp_mla_d_scalar_q")
   (set_attr "simd_mode" "V2DF")]
)

(define_insn "fnma<mode>4"
  [(set (match_operand:VDQF 0 "register_operand" "=w")
	(fma:VDQF
	  (match_operand:VDQF 1 "register_operand" "w")
          (neg:VDQF
	    (match_operand:VDQF 2 "register_operand" "w"))
	  (match_operand:VDQF 3 "register_operand" "0")))]
  "TARGET_SIMD"
 "fmls\\t%0.<Vtype>, %1.<Vtype>, %2.<Vtype>"
  [(set_attr "simd_type" "simd_fmla")
   (set_attr "type" "neon_fp_mla_<Vetype><q>")
   (set_attr "simd_mode" "<MODE>")]
)

(define_insn "*aarch64_fnma4_elt<mode>"
  [(set (match_operand:VDQF 0 "register_operand" "=w")
    (fma:VDQF
      (neg:VDQF
        (match_operand:VDQF 3 "register_operand" "w"))
      (vec_duplicate:VDQF
	(vec_select:<VEL>
	  (match_operand:VDQF 1 "register_operand" "<h_con>")
	  (parallel [(match_operand:SI 2 "immediate_operand")])))
      (match_operand:VDQF 4 "register_operand" "0")))]
  "TARGET_SIMD"
  "fmls\\t%0.<Vtype>, %3.<Vtype>, %1.<Vtype>[%2]"
  [(set_attr "simd_type" "simd_fmla_elt")
   (set_attr "type" "neon_fp_mla_<Vetype>_scalar<q>")
   (set_attr "simd_mode" "<MODE>")]
)

(define_insn "*aarch64_fnma4_elt_<vswap_width_name><mode>"
  [(set (match_operand:VDQSF 0 "register_operand" "=w")
    (fma:VDQSF
      (neg:VDQSF
        (match_operand:VDQSF 3 "register_operand" "w"))
      (vec_duplicate:VDQSF
	(vec_select:<VEL>
	  (match_operand:<VSWAP_WIDTH> 1 "register_operand" "<h_con>")
	  (parallel [(match_operand:SI 2 "immediate_operand")])))
      (match_operand:VDQSF 4 "register_operand" "0")))]
  "TARGET_SIMD"
  "fmls\\t%0.<Vtype>, %3.<Vtype>, %1.<Vtype>[%2]"
  [(set_attr "simd_type" "simd_fmla_elt")
   (set_attr "type" "neon_fp_mla_<Vetype>_scalar<q>")
   (set_attr "simd_mode" "<MODE>")]
)

(define_insn "*aarch64_fnma4_elt_to_128df"
  [(set (match_operand:V2DF 0 "register_operand" "=w")
    (fma:V2DF
      (neg:V2DF
        (match_operand:V2DF 2 "register_operand" "w"))
      (vec_duplicate:V2DF
	(match_operand:DF 1 "register_operand" "w"))
      (match_operand:V2DF 3 "register_operand" "0")))]
  "TARGET_SIMD"
  "fmls\\t%0.2d, %2.2d, %1.2d[0]"
  [(set_attr "simd_type" "simd_fmla_elt")
   (set_attr "type" "neon_fp_mla_d_scalar_q")
   (set_attr "simd_mode" "V2DF")]
)

(define_insn "*aarch64_fnma4_elt_to_64v2df"
  [(set (match_operand:DF 0 "register_operand" "=w")
    (fma:DF
      (vec_select:DF
	(match_operand:V2DF 1 "register_operand" "w")
	(parallel [(match_operand:SI 2 "immediate_operand")]))
      (neg:DF
        (match_operand:DF 3 "register_operand" "w"))
      (match_operand:DF 4 "register_operand" "0")))]
  "TARGET_SIMD"
  "fmls\\t%0.2d, %3.2d, %1.2d[%2]"
  [(set_attr "simd_type" "simd_fmla_elt")
   (set_attr "type" "neon_fp_mla_d_scalar_q")
   (set_attr "simd_mode" "V2DF")]
)

;; Vector versions of the floating-point frint patterns.
;; Expands to btrunc, ceil, floor, nearbyint, rint, round.
(define_insn "<frint_pattern><mode>2"
  [(set (match_operand:VDQF 0 "register_operand" "=w")
	(unspec:VDQF [(match_operand:VDQF 1 "register_operand" "w")]
		      FRINT))]
  "TARGET_SIMD"
  "frint<frint_suffix>\\t%0.<Vtype>, %1.<Vtype>"
  [(set_attr "simd_type" "simd_frint")
   (set_attr "type" "neon_fp_round_<Vetype><q>")
   (set_attr "simd_mode" "<MODE>")]
)

;; Vector versions of the fcvt standard patterns.
;; Expands to lbtrunc, lround, lceil, lfloor
(define_insn "l<fcvt_pattern><su_optab><VDQF:mode><fcvt_target>2"
  [(set (match_operand:<FCVT_TARGET> 0 "register_operand" "=w")
	(FIXUORS:<FCVT_TARGET> (unspec:<FCVT_TARGET>
			       [(match_operand:VDQF 1 "register_operand" "w")]
			       FCVT)))]
  "TARGET_SIMD"
  "fcvt<frint_suffix><su>\\t%0.<Vtype>, %1.<Vtype>"
  [(set_attr "simd_type" "simd_fcvti")
   (set_attr "type" "neon_fp_to_int_<Vetype><q>")
   (set_attr "simd_mode" "<MODE>")]
)

(define_expand "<optab><VDQF:mode><fcvt_target>2"
  [(set (match_operand:<FCVT_TARGET> 0 "register_operand")
	(FIXUORS:<FCVT_TARGET> (unspec:<FCVT_TARGET>
			       [(match_operand:VDQF 1 "register_operand")]
			       UNSPEC_FRINTZ)))]
  "TARGET_SIMD"
  {})

(define_expand "<fix_trunc_optab><VDQF:mode><fcvt_target>2"
  [(set (match_operand:<FCVT_TARGET> 0 "register_operand")
	(FIXUORS:<FCVT_TARGET> (unspec:<FCVT_TARGET>
			       [(match_operand:VDQF 1 "register_operand")]
			       UNSPEC_FRINTZ)))]
  "TARGET_SIMD"
  {})

(define_expand "ftrunc<VDQF:mode>2"
  [(set (match_operand:VDQF 0 "register_operand")
	(unspec:VDQF [(match_operand:VDQF 1 "register_operand")]
		      UNSPEC_FRINTZ))]
  "TARGET_SIMD"
  {})

(define_insn "<optab><fcvt_target><VDQF:mode>2"
  [(set (match_operand:VDQF 0 "register_operand" "=w")
	(FLOATUORS:VDQF
	  (match_operand:<FCVT_TARGET> 1 "register_operand" "w")))]
  "TARGET_SIMD"
  "<su_optab>cvtf\\t%0.<Vtype>, %1.<Vtype>"
  [(set_attr "simd_type" "simd_icvtf")
   (set_attr "type" "neon_int_to_fp_<Vetype><q>")
   (set_attr "simd_mode" "<MODE>")]
)

;; Conversions between vectors of floats and doubles.
;; Contains a mix of patterns to match standard pattern names
;; and those for intrinsics.

;; Float widening operations.

(define_insn "vec_unpacks_lo_v4sf"
  [(set (match_operand:V2DF 0 "register_operand" "=w")
	(float_extend:V2DF
	  (vec_select:V2SF
	    (match_operand:V4SF 1 "register_operand" "w")
	    (parallel [(const_int 0) (const_int 1)])
	  )))]
  "TARGET_SIMD"
  "fcvtl\\t%0.2d, %1.2s"
  [(set_attr "simd_type" "simd_fcvtl")
   (set_attr "type" "neon_fp_cvt_widen_s")
   (set_attr "simd_mode" "V2DF")]
)

(define_insn "aarch64_float_extend_lo_v2df"
  [(set (match_operand:V2DF 0 "register_operand" "=w")
	(float_extend:V2DF
	  (match_operand:V2SF 1 "register_operand" "w")))]
  "TARGET_SIMD"
  "fcvtl\\t%0.2d, %1.2s"
  [(set_attr "simd_type" "simd_fcvtl")
   (set_attr "type" "neon_fp_cvt_widen_s")
   (set_attr "simd_mode" "V2DF")]
)

(define_insn "vec_unpacks_hi_v4sf"
  [(set (match_operand:V2DF 0 "register_operand" "=w")
	(float_extend:V2DF
	  (vec_select:V2SF
	    (match_operand:V4SF 1 "register_operand" "w")
	    (parallel [(const_int 2) (const_int 3)])
	  )))]
  "TARGET_SIMD"
  "fcvtl2\\t%0.2d, %1.4s"
  [(set_attr "simd_type" "simd_fcvtl")
   (set_attr "type" "neon_fp_cvt_widen_s")
   (set_attr "simd_mode" "V2DF")]
)

;; Float narrowing operations.

(define_insn "aarch64_float_truncate_lo_v2sf"
  [(set (match_operand:V2SF 0 "register_operand" "=w")
      (float_truncate:V2SF
	(match_operand:V2DF 1 "register_operand" "w")))]
  "TARGET_SIMD"
  "fcvtn\\t%0.2s, %1.2d"
  [(set_attr "simd_type" "simd_fcvtl")
   (set_attr "type" "neon_fp_cvt_narrow_d_q")
   (set_attr "simd_mode" "V2SF")]
)

(define_insn "aarch64_float_truncate_hi_v4sf"
  [(set (match_operand:V4SF 0 "register_operand" "=w")
    (vec_concat:V4SF
      (match_operand:V2SF 1 "register_operand" "0")
      (float_truncate:V2SF
	(match_operand:V2DF 2 "register_operand" "w"))))]
  "TARGET_SIMD"
  "fcvtn2\\t%0.4s, %2.2d"
  [(set_attr "simd_type" "simd_fcvtl")
   (set_attr "type" "neon_fp_cvt_narrow_d_q")
   (set_attr "simd_mode" "V4SF")]
)

(define_expand "vec_pack_trunc_v2df"
  [(set (match_operand:V4SF 0 "register_operand")
      (vec_concat:V4SF
	(float_truncate:V2SF
	    (match_operand:V2DF 1 "register_operand"))
	(float_truncate:V2SF
	    (match_operand:V2DF 2 "register_operand"))
	  ))]
  "TARGET_SIMD"
  {
    rtx tmp = gen_reg_rtx (V2SFmode);
    emit_insn (gen_aarch64_float_truncate_lo_v2sf (tmp, operands[1]));
    emit_insn (gen_aarch64_float_truncate_hi_v4sf (operands[0],
						   tmp, operands[2]));
    DONE;
  }
)

(define_expand "vec_pack_trunc_df"
  [(set (match_operand:V2SF 0 "register_operand")
      (vec_concat:V2SF
	(float_truncate:SF
	    (match_operand:DF 1 "register_operand"))
	(float_truncate:SF
	    (match_operand:DF 2 "register_operand"))
	  ))]
  "TARGET_SIMD"
  {
    rtx tmp = gen_reg_rtx (V2SFmode);
    emit_insn (gen_move_lo_quad_v2df (tmp, operands[1]));
    emit_insn (gen_move_hi_quad_v2df (tmp, operands[2]));
    emit_insn (gen_aarch64_float_truncate_lo_v2sf (operands[0], tmp));
    DONE;
  }
)

(define_insn "aarch64_vmls<mode>"
  [(set (match_operand:VDQF 0 "register_operand" "=w")
       (minus:VDQF (match_operand:VDQF 1 "register_operand" "0")
		   (mult:VDQF (match_operand:VDQF 2 "register_operand" "w")
			      (match_operand:VDQF 3 "register_operand" "w"))))]
  "TARGET_SIMD"
 "fmls\\t%0.<Vtype>, %2.<Vtype>, %3.<Vtype>"
  [(set_attr "simd_type" "simd_fmla")
   (set_attr "type" "neon_fp_mla_<Vetype>_scalar<q>")
   (set_attr "simd_mode" "<MODE>")]
)

;; FP Max/Min
;; Max/Min are introduced by idiom recognition by GCC's mid-end.  An
;; expression like:
;;      a = (b < c) ? b : c;
;; is idiom-matched as MIN_EXPR<b,c> only if -ffinite-math-only is enabled
;; either explicitly or indirectly via -ffast-math.
;;
;; MIN_EXPR and MAX_EXPR eventually map to 'smin' and 'smax' in RTL.
;; The 'smax' and 'smin' RTL standard pattern names do not specify which
;; operand will be returned when both operands are zero (i.e. they may not
;; honour signed zeroes), or when either operand is NaN.  Therefore GCC
;; only introduces MIN_EXPR/MAX_EXPR in fast math mode or when not honouring
;; NaNs.

(define_insn "<su><maxmin><mode>3"
  [(set (match_operand:VDQF 0 "register_operand" "=w")
        (FMAXMIN:VDQF (match_operand:VDQF 1 "register_operand" "w")
		   (match_operand:VDQF 2 "register_operand" "w")))]
  "TARGET_SIMD"
  "f<maxmin>nm\\t%0.<Vtype>, %1.<Vtype>, %2.<Vtype>"
  [(set_attr "simd_type" "simd_fminmax")
   (set_attr "type" "neon_fp_minmax_<Vetype><q>")
   (set_attr "simd_mode" "<MODE>")]
)

(define_insn "<maxmin_uns><mode>3"
  [(set (match_operand:VDQF 0 "register_operand" "=w")
       (unspec:VDQF [(match_operand:VDQF 1 "register_operand" "w")
		     (match_operand:VDQF 2 "register_operand" "w")]
		    FMAXMIN_UNS))]
  "TARGET_SIMD"
  "<maxmin_uns_op>\\t%0.<Vtype>, %1.<Vtype>, %2.<Vtype>"
  [(set_attr "simd_type" "simd_fminmax")
   (set_attr "type" "neon_fp_minmax_<Vetype><q>")
   (set_attr "simd_mode" "<MODE>")]
)

;; 'across lanes' add.

(define_insn "reduc_<sur>plus_<mode>"
 [(set (match_operand:VDQV 0 "register_operand" "=w")
       (unspec:VDQV [(match_operand:VDQV 1 "register_operand" "w")]
		    SUADDV))]
 "TARGET_SIMD"
 "addv\\t%<Vetype>0, %1.<Vtype>"
  [(set_attr "simd_type" "simd_addv")
   (set_attr "type" "neon_reduc_add<q>")
   (set_attr "simd_mode" "<MODE>")]
)

(define_insn "reduc_<sur>plus_v2di"
 [(set (match_operand:V2DI 0 "register_operand" "=w")
       (unspec:V2DI [(match_operand:V2DI 1 "register_operand" "w")]
		    SUADDV))]
 "TARGET_SIMD"
 "addp\\t%d0, %1.2d"
  [(set_attr "simd_type" "simd_addv")
   (set_attr "type" "neon_reduc_add_q")
   (set_attr "simd_mode" "V2DI")]
)

(define_insn "reduc_<sur>plus_v2si"
 [(set (match_operand:V2SI 0 "register_operand" "=w")
       (unspec:V2SI [(match_operand:V2SI 1 "register_operand" "w")]
		    SUADDV))]
 "TARGET_SIMD"
 "addp\\t%0.2s, %1.2s, %1.2s"
  [(set_attr "simd_type" "simd_addv")
   (set_attr "type" "neon_reduc_add")
   (set_attr "simd_mode" "V2SI")]
)

(define_insn "reduc_<sur>plus_<mode>"
 [(set (match_operand:V2F 0 "register_operand" "=w")
       (unspec:V2F [(match_operand:V2F 1 "register_operand" "w")]
		    SUADDV))]
 "TARGET_SIMD"
 "faddp\\t%<Vetype>0, %1.<Vtype>"
  [(set_attr "simd_type" "simd_fadd")
   (set_attr "type" "neon_fp_reduc_add_<Vetype><q>")
   (set_attr "simd_mode" "<MODE>")]
)

(define_insn "aarch64_addpv4sf"
 [(set (match_operand:V4SF 0 "register_operand" "=w")
       (unspec:V4SF [(match_operand:V4SF 1 "register_operand" "w")]
		    UNSPEC_FADDV))]
 "TARGET_SIMD"
 "faddp\\t%0.4s, %1.4s, %1.4s"
  [(set_attr "simd_type" "simd_fadd")
   (set_attr "type" "neon_fp_reduc_add_s_q")
   (set_attr "simd_mode" "V4SF")]
)

(define_expand "reduc_<sur>plus_v4sf"
 [(set (match_operand:V4SF 0 "register_operand")
       (unspec:V4SF [(match_operand:V4SF 1 "register_operand")]
		    SUADDV))]
 "TARGET_SIMD"
{
  rtx tmp = gen_reg_rtx (V4SFmode);
  emit_insn (gen_aarch64_addpv4sf (tmp, operands[1]));
  emit_insn (gen_aarch64_addpv4sf (operands[0], tmp));
  DONE;
})

(define_insn "clz<mode>2"
 [(set (match_operand:VDQ_BHSI 0 "register_operand" "=w")
       (clz:VDQ_BHSI (match_operand:VDQ_BHSI 1 "register_operand" "w")))]
 "TARGET_SIMD"
 "clz\\t%0.<Vtype>, %1.<Vtype>"
 [(set_attr "simd_type" "simd_cls")
  (set_attr "type" "neon_cls<q>")
  (set_attr "simd_mode" "<MODE>")]
)

;; 'across lanes' max and min ops.

(define_insn "reduc_<maxmin_uns>_<mode>"
 [(set (match_operand:VDQV 0 "register_operand" "=w")
       (unspec:VDQV [(match_operand:VDQV 1 "register_operand" "w")]
		    MAXMINV))]
 "TARGET_SIMD"
 "<maxmin_uns_op>v\\t%<Vetype>0, %1.<Vtype>"
  [(set_attr "simd_type" "simd_minmaxv")
   (set_attr "type" "neon_reduc_minmax<q>")
   (set_attr "simd_mode" "<MODE>")]
)

(define_insn "reduc_<maxmin_uns>_v2di"
 [(set (match_operand:V2DI 0 "register_operand" "=w")
       (unspec:V2DI [(match_operand:V2DI 1 "register_operand" "w")]
		    MAXMINV))]
 "TARGET_SIMD"
 "<maxmin_uns_op>p\\t%d0, %1.2d"
  [(set_attr "simd_type" "simd_minmaxv")
   (set_attr "type" "neon_reduc_minmax_q")
   (set_attr "simd_mode" "V2DI")]
)

(define_insn "reduc_<maxmin_uns>_v2si"
 [(set (match_operand:V2SI 0 "register_operand" "=w")
       (unspec:V2SI [(match_operand:V2SI 1 "register_operand" "w")]
		    MAXMINV))]
 "TARGET_SIMD"
 "<maxmin_uns_op>p\\t%0.2s, %1.2s, %1.2s"
  [(set_attr "simd_type" "simd_minmaxv")
   (set_attr "type" "neon_reduc_minmax")
   (set_attr "simd_mode" "V2SI")]
)

(define_insn "reduc_<maxmin_uns>_<mode>"
 [(set (match_operand:V2F 0 "register_operand" "=w")
       (unspec:V2F [(match_operand:V2F 1 "register_operand" "w")]
		    FMAXMINV))]
 "TARGET_SIMD"
 "<maxmin_uns_op>p\\t%<Vetype>0, %1.<Vtype>"
  [(set_attr "simd_type" "simd_fminmaxv")
   (set_attr "type" "neon_fp_reduc_minmax_<Vetype><q>")
   (set_attr "simd_mode" "<MODE>")]
)

(define_insn "reduc_<maxmin_uns>_v4sf"
 [(set (match_operand:V4SF 0 "register_operand" "=w")
       (unspec:V4SF [(match_operand:V4SF 1 "register_operand" "w")]
		    FMAXMINV))]
 "TARGET_SIMD"
 "<maxmin_uns_op>v\\t%s0, %1.4s"
  [(set_attr "simd_type" "simd_fminmaxv")
   (set_attr "type" "neon_fp_reduc_minmax_s_q")
   (set_attr "simd_mode" "V4SF")]
)

;; aarch64_simd_bsl may compile to any of bsl/bif/bit depending on register
;; allocation.
;; Operand 1 is the mask, operands 2 and 3 are the bitfields from which
;; to select.
;;
;; Thus our BSL is of the form:
;;   op0 = bsl (mask, op2, op3)
;; We can use any of:
;;
;;   if (op0 = mask)
;;     bsl mask, op1, op2
;;   if (op0 = op1) (so 1-bits in mask choose bits from op2, else op0)
;;     bit op0, op2, mask
;;   if (op0 = op2) (so 0-bits in mask choose bits from op1, else op0)
;;     bif op0, op1, mask

(define_insn "aarch64_simd_bsl<mode>_internal"
  [(set (match_operand:VALL 0 "register_operand"		"=w,w,w")
	(ior:VALL
	   (and:VALL
	     (match_operand:<V_cmp_result> 1 "register_operand"	" 0,w,w")
	     (match_operand:VALL 2 "register_operand"		" w,w,0"))
	   (and:VALL
	     (not:<V_cmp_result>
		(match_dup:<V_cmp_result> 1))
	     (match_operand:VALL 3 "register_operand"		" w,0,w"))
	))]
  "TARGET_SIMD"
  "@
  bsl\\t%0.<Vbtype>, %2.<Vbtype>, %3.<Vbtype>
  bit\\t%0.<Vbtype>, %2.<Vbtype>, %1.<Vbtype>
  bif\\t%0.<Vbtype>, %3.<Vbtype>, %1.<Vbtype>"
  [(set_attr "simd_mode" "<MODE>")
   (set_attr "type" "neon_bsl<q>")]
)

(define_expand "aarch64_simd_bsl<mode>"
  [(match_operand:VALL 0 "register_operand")
   (match_operand:<V_cmp_result> 1 "register_operand")
   (match_operand:VALL 2 "register_operand")
   (match_operand:VALL 3 "register_operand")]
 "TARGET_SIMD"
{
  /* We can't alias operands together if they have different modes.  */
  operands[1] = gen_lowpart (<V_cmp_result>mode, operands[1]);
  emit_insn (gen_aarch64_simd_bsl<mode>_internal (operands[0], operands[1],
						  operands[2], operands[3]));
  DONE;
})

(define_expand "aarch64_vcond_internal<mode><mode>"
  [(set (match_operand:VDQ 0 "register_operand")
	(if_then_else:VDQ
	  (match_operator 3 "comparison_operator"
	    [(match_operand:VDQ 4 "register_operand")
	     (match_operand:VDQ 5 "nonmemory_operand")])
	  (match_operand:VDQ 1 "nonmemory_operand")
	  (match_operand:VDQ 2 "nonmemory_operand")))]
  "TARGET_SIMD"
{
  int inverse = 0, has_zero_imm_form = 0;
  rtx op1 = operands[1];
  rtx op2 = operands[2];
  rtx mask = gen_reg_rtx (<MODE>mode);

  switch (GET_CODE (operands[3]))
    {
    case LE:
    case LT:
    case NE:
      inverse = 1;
      /* Fall through.  */
    case GE:
    case GT:
    case EQ:
      has_zero_imm_form = 1;
      break;
    case LEU:
    case LTU:
      inverse = 1;
      break;
    default:
      break;
    }

  if (!REG_P (operands[5])
      && (operands[5] != CONST0_RTX (<MODE>mode) || !has_zero_imm_form))
    operands[5] = force_reg (<MODE>mode, operands[5]);

  switch (GET_CODE (operands[3]))
    {
    case LT:
    case GE:
      emit_insn (gen_aarch64_cmge<mode> (mask, operands[4], operands[5]));
      break;

    case LE:
    case GT:
      emit_insn (gen_aarch64_cmgt<mode> (mask, operands[4], operands[5]));
      break;

    case LTU:
    case GEU:
      emit_insn (gen_aarch64_cmgeu<mode> (mask, operands[4], operands[5]));
      break;

    case LEU:
    case GTU:
      emit_insn (gen_aarch64_cmgtu<mode> (mask, operands[4], operands[5]));
      break;

    case NE:
    case EQ:
      emit_insn (gen_aarch64_cmeq<mode> (mask, operands[4], operands[5]));
      break;

    default:
      gcc_unreachable ();
    }

  if (inverse)
    {
      op1 = operands[2];
      op2 = operands[1];
    }

    /* If we have (a = (b CMP c) ? -1 : 0);
       Then we can simply move the generated mask.  */

    if (op1 == CONSTM1_RTX (<V_cmp_result>mode)
	&& op2 == CONST0_RTX (<V_cmp_result>mode))
      emit_move_insn (operands[0], mask);
    else
      {
	if (!REG_P (op1))
	  op1 = force_reg (<MODE>mode, op1);
	if (!REG_P (op2))
	  op2 = force_reg (<MODE>mode, op2);
	emit_insn (gen_aarch64_simd_bsl<mode> (operands[0], mask,
					       op1, op2));
      }

  DONE;
})

(define_expand "aarch64_vcond_internal<VDQF_COND:mode><VDQF:mode>"
  [(set (match_operand:VDQF_COND 0 "register_operand")
	(if_then_else:VDQF
	  (match_operator 3 "comparison_operator"
	    [(match_operand:VDQF 4 "register_operand")
	     (match_operand:VDQF 5 "nonmemory_operand")])
	  (match_operand:VDQF_COND 1 "nonmemory_operand")
	  (match_operand:VDQF_COND 2 "nonmemory_operand")))]
  "TARGET_SIMD"
{
  int inverse = 0;
  int use_zero_form = 0;
  int swap_bsl_operands = 0;
  rtx op1 = operands[1];
  rtx op2 = operands[2];
  rtx mask = gen_reg_rtx (<VDQF_COND:V_cmp_result>mode);
  rtx tmp = gen_reg_rtx (<VDQF_COND:V_cmp_result>mode);

  rtx (*base_comparison) (rtx, rtx, rtx);
  rtx (*complimentary_comparison) (rtx, rtx, rtx);

  switch (GET_CODE (operands[3]))
    {
    case GE:
    case GT:
    case LE:
    case LT:
    case EQ:
      if (operands[5] == CONST0_RTX (<MODE>mode))
	{
	  use_zero_form = 1;
	  break;
	}
      /* Fall through.  */
    default:
      if (!REG_P (operands[5]))
	operands[5] = force_reg (<VDQF:MODE>mode, operands[5]);
    }

  switch (GET_CODE (operands[3]))
    {
    case LT:
    case UNLT:
      inverse = 1;
      /* Fall through.  */
    case GE:
    case UNGE:
    case ORDERED:
    case UNORDERED:
      base_comparison = gen_aarch64_cmge<VDQF:mode>;
      complimentary_comparison = gen_aarch64_cmgt<VDQF:mode>;
      break;
    case LE:
    case UNLE:
      inverse = 1;
      /* Fall through.  */
    case GT:
    case UNGT:
      base_comparison = gen_aarch64_cmgt<VDQF:mode>;
      complimentary_comparison = gen_aarch64_cmge<VDQF:mode>;
      break;
    case EQ:
    case NE:
    case UNEQ:
      base_comparison = gen_aarch64_cmeq<VDQF:mode>;
      complimentary_comparison = gen_aarch64_cmeq<VDQF:mode>;
      break;
    default:
      gcc_unreachable ();
    }

  switch (GET_CODE (operands[3]))
    {
    case LT:
    case LE:
    case GT:
    case GE:
    case EQ:
      /* The easy case.  Here we emit one of FCMGE, FCMGT or FCMEQ.
	 As a LT b <=> b GE a && a LE b <=> b GT a.  Our transformations are:
	 a GE b -> a GE b
	 a GT b -> a GT b
	 a LE b -> b GE a
	 a LT b -> b GT a
	 a EQ b -> a EQ b
	 Note that there also exist direct comparison against 0 forms,
	 so catch those as a special case.  */
      if (use_zero_form)
	{
	  inverse = 0;
	  switch (GET_CODE (operands[3]))
	    {
	    case LT:
<<<<<<< HEAD
	      base_comparison = gen_aarch64_cmlt<mode>;
	      break;
	    case LE:
	      base_comparison = gen_aarch64_cmle<mode>;
=======
	      base_comparison = gen_aarch64_cmlt<VDQF:mode>;
	      break;
	    case LE:
	      base_comparison = gen_aarch64_cmle<VDQF:mode>;
>>>>>>> 4d0aec87
	      break;
	    default:
	      /* Do nothing, other zero form cases already have the correct
		 base_comparison.  */
	      break;
	    }
	}

      if (!inverse)
	emit_insn (base_comparison (mask, operands[4], operands[5]));
      else
	emit_insn (complimentary_comparison (mask, operands[5], operands[4]));
      break;
    case UNLT:
    case UNLE:
    case UNGT:
    case UNGE:
    case NE:
      /* FCM returns false for lanes which are unordered, so if we use
	 the inverse of the comparison we actually want to emit, then
	 swap the operands to BSL, we will end up with the correct result.
	 Note that a NE NaN and NaN NE b are true for all a, b.

	 Our transformations are:
	 a GE b -> !(b GT a)
	 a GT b -> !(b GE a)
	 a LE b -> !(a GT b)
	 a LT b -> !(a GE b)
	 a NE b -> !(a EQ b)  */

      if (inverse)
	emit_insn (base_comparison (mask, operands[4], operands[5]));
      else
	emit_insn (complimentary_comparison (mask, operands[5], operands[4]));

      swap_bsl_operands = 1;
      break;
    case UNEQ:
      /* We check (a > b ||  b > a).  combining these comparisons give us
	 true iff !(a != b && a ORDERED b), swapping the operands to BSL
	 will then give us (a == b ||  a UNORDERED b) as intended.  */

      emit_insn (gen_aarch64_cmgt<VDQF:mode> (mask, operands[4], operands[5]));
      emit_insn (gen_aarch64_cmgt<VDQF:mode> (tmp, operands[5], operands[4]));
      emit_insn (gen_ior<VDQF_COND:v_cmp_result>3 (mask, mask, tmp));
      swap_bsl_operands = 1;
      break;
    case UNORDERED:
       /* Operands are ORDERED iff (a > b || b >= a).
	 Swapping the operands to BSL will give the UNORDERED case.  */
     swap_bsl_operands = 1;
     /* Fall through.  */
    case ORDERED:
      emit_insn (gen_aarch64_cmgt<VDQF:mode> (tmp, operands[4], operands[5]));
      emit_insn (gen_aarch64_cmge<VDQF:mode> (mask, operands[5], operands[4]));
      emit_insn (gen_ior<VDQF_COND:v_cmp_result>3 (mask, mask, tmp));
      break;
    default:
      gcc_unreachable ();
    }

  if (swap_bsl_operands)
    {
      op1 = operands[2];
      op2 = operands[1];
    }

    /* If we have (a = (b CMP c) ? -1 : 0);
       Then we can simply move the generated mask.  */

    if (op1 == CONSTM1_RTX (<VDQF_COND:V_cmp_result>mode)
	&& op2 == CONST0_RTX (<VDQF_COND:V_cmp_result>mode))
      emit_move_insn (operands[0], mask);
    else
      {
	if (!REG_P (op1))
	  op1 = force_reg (<VDQF_COND:MODE>mode, op1);
	if (!REG_P (op2))
	  op2 = force_reg (<VDQF_COND:MODE>mode, op2);
	emit_insn (gen_aarch64_simd_bsl<VDQF_COND:mode> (operands[0], mask,
					       op1, op2));
      }

  DONE;
})

(define_expand "vcond<mode><mode>"
  [(set (match_operand:VALL 0 "register_operand")
	(if_then_else:VALL
	  (match_operator 3 "comparison_operator"
	    [(match_operand:VALL 4 "register_operand")
	     (match_operand:VALL 5 "nonmemory_operand")])
	  (match_operand:VALL 1 "nonmemory_operand")
	  (match_operand:VALL 2 "nonmemory_operand")))]
  "TARGET_SIMD"
{
  emit_insn (gen_aarch64_vcond_internal<mode><mode> (operands[0], operands[1],
					       operands[2], operands[3],
					       operands[4], operands[5]));
  DONE;
})

(define_expand "vcond<v_cmp_result><mode>"
  [(set (match_operand:<V_cmp_result> 0 "register_operand")
	(if_then_else:<V_cmp_result>
	  (match_operator 3 "comparison_operator"
	    [(match_operand:VDQF 4 "register_operand")
	     (match_operand:VDQF 5 "nonmemory_operand")])
	  (match_operand:<V_cmp_result> 1 "nonmemory_operand")
	  (match_operand:<V_cmp_result> 2 "nonmemory_operand")))]
  "TARGET_SIMD"
{
  emit_insn (gen_aarch64_vcond_internal<v_cmp_result><mode> (
						operands[0], operands[1],
						operands[2], operands[3],
						operands[4], operands[5]));
  DONE;
})

(define_expand "vcondu<mode><mode>"
  [(set (match_operand:VDQ 0 "register_operand")
	(if_then_else:VDQ
	  (match_operator 3 "comparison_operator"
	    [(match_operand:VDQ 4 "register_operand")
	     (match_operand:VDQ 5 "nonmemory_operand")])
	  (match_operand:VDQ 1 "nonmemory_operand")
	  (match_operand:VDQ 2 "nonmemory_operand")))]
  "TARGET_SIMD"
{
  emit_insn (gen_aarch64_vcond_internal<mode><mode> (operands[0], operands[1],
					       operands[2], operands[3],
					       operands[4], operands[5]));
  DONE;
})

;; Patterns for AArch64 SIMD Intrinsics.

(define_expand "aarch64_create<mode>"
  [(match_operand:VD_RE 0 "register_operand" "")
   (match_operand:DI 1 "general_operand" "")]
  "TARGET_SIMD"
{
  rtx src = gen_lowpart (<MODE>mode, operands[1]);
  emit_move_insn (operands[0], src);
  DONE;
})

;; Lane extraction with sign extension to general purpose register.
(define_insn "*aarch64_get_lane_extend<GPI:mode><VDQQH:mode>"
  [(set (match_operand:GPI 0 "register_operand" "=r")
	(sign_extend:GPI
	  (vec_select:<VEL>
	    (match_operand:VDQQH 1 "register_operand" "w")
	    (parallel [(match_operand:SI 2 "immediate_operand" "i")]))))]
  "TARGET_SIMD"
  "smov\\t%<GPI:w>0, %1.<VDQQH:Vetype>[%2]"
  [(set_attr "simd_type" "simd_movgp")
   (set_attr "type" "neon_to_gp<q>")
   (set_attr "simd_mode" "<VDQQH:MODE>")]
)

(define_insn "*aarch64_get_lane_zero_extendsi<mode>"
  [(set (match_operand:SI 0 "register_operand" "=r")
	(zero_extend:SI
	  (vec_select:<VEL>
	    (match_operand:VDQQH 1 "register_operand" "w")
	    (parallel [(match_operand:SI 2 "immediate_operand" "i")]))))]
  "TARGET_SIMD"
  "umov\\t%w0, %1.<Vetype>[%2]"
  [(set_attr "simd_type" "simd_movgp")
   (set_attr "type" "neon_to_gp<q>")
   (set_attr "simd_mode" "<MODE>")]
)

;; Lane extraction of a value, neither sign nor zero extension
;; is guaranteed so upper bits should be considered undefined.
(define_insn "aarch64_get_lane<mode>"
  [(set (match_operand:<VEL> 0 "register_operand" "=r, w")
	(vec_select:<VEL>
	  (match_operand:VALL 1 "register_operand" "w, w")
	  (parallel [(match_operand:SI 2 "immediate_operand" "i, i")])))]
  "TARGET_SIMD"
  "@
   umov\\t%<vwcore>0, %1.<Vetype>[%2]
   dup\\t%<Vetype>0, %1.<Vetype>[%2]"
  [(set_attr "simd_type" "simd_movgp, simd_dup")
   (set_attr "type" "neon_to_gp<q>, neon_dup<q>")
   (set_attr "simd_mode" "<MODE>")]
)

(define_expand "aarch64_get_lanedi"
  [(match_operand:DI 0 "register_operand")
   (match_operand:DI 1 "register_operand")
   (match_operand:SI 2 "immediate_operand")]
  "TARGET_SIMD"
{
  aarch64_simd_lane_bounds (operands[2], 0, 1);
  emit_move_insn (operands[0], operands[1]);
  DONE;
})

(define_expand "aarch64_reinterpretv8qi<mode>"
  [(match_operand:V8QI 0 "register_operand" "")
   (match_operand:VDC 1 "register_operand" "")]
  "TARGET_SIMD"
{
  aarch64_simd_reinterpret (operands[0], operands[1]);
  DONE;
})

(define_expand "aarch64_reinterpretv4hi<mode>"
  [(match_operand:V4HI 0 "register_operand" "")
   (match_operand:VDC 1 "register_operand" "")]
  "TARGET_SIMD"
{
  aarch64_simd_reinterpret (operands[0], operands[1]);
  DONE;
})

(define_expand "aarch64_reinterpretv2si<mode>"
  [(match_operand:V2SI 0 "register_operand" "")
   (match_operand:VDC 1 "register_operand" "")]
  "TARGET_SIMD"
{
  aarch64_simd_reinterpret (operands[0], operands[1]);
  DONE;
})

(define_expand "aarch64_reinterpretv2sf<mode>"
  [(match_operand:V2SF 0 "register_operand" "")
   (match_operand:VDC 1 "register_operand" "")]
  "TARGET_SIMD"
{
  aarch64_simd_reinterpret (operands[0], operands[1]);
  DONE;
})

(define_expand "aarch64_reinterpretdi<mode>"
  [(match_operand:DI 0 "register_operand" "")
   (match_operand:VD_RE 1 "register_operand" "")]
  "TARGET_SIMD"
{
  aarch64_simd_reinterpret (operands[0], operands[1]);
  DONE;
})

(define_expand "aarch64_reinterpretv16qi<mode>"
  [(match_operand:V16QI 0 "register_operand" "")
   (match_operand:VQ 1 "register_operand" "")]
  "TARGET_SIMD"
{
  aarch64_simd_reinterpret (operands[0], operands[1]);
  DONE;
})

(define_expand "aarch64_reinterpretv8hi<mode>"
  [(match_operand:V8HI 0 "register_operand" "")
   (match_operand:VQ 1 "register_operand" "")]
  "TARGET_SIMD"
{
  aarch64_simd_reinterpret (operands[0], operands[1]);
  DONE;
})

(define_expand "aarch64_reinterpretv4si<mode>"
  [(match_operand:V4SI 0 "register_operand" "")
   (match_operand:VQ 1 "register_operand" "")]
  "TARGET_SIMD"
{
  aarch64_simd_reinterpret (operands[0], operands[1]);
  DONE;
})

(define_expand "aarch64_reinterpretv4sf<mode>"
  [(match_operand:V4SF 0 "register_operand" "")
   (match_operand:VQ 1 "register_operand" "")]
  "TARGET_SIMD"
{
  aarch64_simd_reinterpret (operands[0], operands[1]);
  DONE;
})

(define_expand "aarch64_reinterpretv2di<mode>"
  [(match_operand:V2DI 0 "register_operand" "")
   (match_operand:VQ 1 "register_operand" "")]
  "TARGET_SIMD"
{
  aarch64_simd_reinterpret (operands[0], operands[1]);
  DONE;
})

(define_expand "aarch64_reinterpretv2df<mode>"
  [(match_operand:V2DF 0 "register_operand" "")
   (match_operand:VQ 1 "register_operand" "")]
  "TARGET_SIMD"
{
  aarch64_simd_reinterpret (operands[0], operands[1]);
  DONE;
})

;; In this insn, operand 1 should be low, and operand 2 the high part of the
;; dest vector.

(define_insn "*aarch64_combinez<mode>"
  [(set (match_operand:<VDBL> 0 "register_operand" "=&w")
        (vec_concat:<VDBL>
	   (match_operand:VDIC 1 "register_operand" "w")
	   (match_operand:VDIC 2 "aarch64_simd_imm_zero" "Dz")))]
  "TARGET_SIMD"
  "mov\\t%0.8b, %1.8b"
  [(set_attr "simd_type" "simd_move")
   (set_attr "type" "neon_move<q>")
   (set_attr "simd_mode" "<MODE>")]
)

(define_insn_and_split "aarch64_combine<mode>"
  [(set (match_operand:<VDBL> 0 "register_operand" "=&w")
        (vec_concat:<VDBL> (match_operand:VDC 1 "register_operand" "w")
			   (match_operand:VDC 2 "register_operand" "w")))]
  "TARGET_SIMD"
  "#"
  "&& reload_completed"
  [(const_int 0)]
{
  aarch64_split_simd_combine (operands[0], operands[1], operands[2]);
  DONE;
}
[(set_attr "type" "multiple")]
)

(define_expand "aarch64_simd_combine<mode>"
  [(set (match_operand:<VDBL> 0 "register_operand" "=&w")
        (vec_concat:<VDBL> (match_operand:VDC 1 "register_operand" "w")
  (match_operand:VDC 2 "register_operand" "w")))]
  "TARGET_SIMD"
  {
    emit_insn (gen_move_lo_quad_<Vdbl> (operands[0], operands[1]));
    emit_insn (gen_move_hi_quad_<Vdbl> (operands[0], operands[2]));
    DONE;
  }
[(set_attr "type" "multiple")]
)

;; <su><addsub>l<q>.

(define_insn "aarch64_<ANY_EXTEND:su><ADDSUB:optab>l<mode>_hi_internal"
 [(set (match_operand:<VWIDE> 0 "register_operand" "=w")
       (ADDSUB:<VWIDE> (ANY_EXTEND:<VWIDE> (vec_select:<VHALF>
			   (match_operand:VQW 1 "register_operand" "w")
			   (match_operand:VQW 3 "vect_par_cnst_hi_half" "")))
		       (ANY_EXTEND:<VWIDE> (vec_select:<VHALF>
			   (match_operand:VQW 2 "register_operand" "w")
			   (match_dup 3)))))]
  "TARGET_SIMD"
  "<ANY_EXTEND:su><ADDSUB:optab>l2\t%0.<Vwtype>, %1.<Vtype>, %2.<Vtype>"
  [(set_attr "simd_type" "simd_addl")
   (set_attr "type" "neon_<ADDSUB:optab>_long")
   (set_attr "simd_mode" "<MODE>")]
)

(define_insn "aarch64_<ANY_EXTEND:su><ADDSUB:optab>l<mode>_lo_internal"
 [(set (match_operand:<VWIDE> 0 "register_operand" "=w")
       (ADDSUB:<VWIDE> (ANY_EXTEND:<VWIDE> (vec_select:<VHALF>
                           (match_operand:VQW 1 "register_operand" "w")
                           (match_operand:VQW 3 "vect_par_cnst_lo_half" "")))
                       (ANY_EXTEND:<VWIDE> (vec_select:<VHALF>
                           (match_operand:VQW 2 "register_operand" "w")
                           (match_dup 3)))))]
  "TARGET_SIMD"
  "<ANY_EXTEND:su><ADDSUB:optab>l\t%0.<Vwtype>, %1.<Vhalftype>, %2.<Vhalftype>"
  [(set_attr "simd_type" "simd_addl")
   (set_attr "type" "neon_<ADDSUB:optab>_long")
   (set_attr "simd_mode" "<MODE>")]
)


(define_expand "aarch64_saddl2<mode>"
  [(match_operand:<VWIDE> 0 "register_operand" "=w")
   (match_operand:VQW 1 "register_operand" "w")
   (match_operand:VQW 2 "register_operand" "w")]
  "TARGET_SIMD"
{
  rtx p = aarch64_simd_vect_par_cnst_half (<MODE>mode, true);
  emit_insn (gen_aarch64_saddl<mode>_hi_internal (operands[0], operands[1],
                                                  operands[2], p));
  DONE;
})

(define_expand "aarch64_uaddl2<mode>"
  [(match_operand:<VWIDE> 0 "register_operand" "=w")
   (match_operand:VQW 1 "register_operand" "w")
   (match_operand:VQW 2 "register_operand" "w")]
  "TARGET_SIMD"
{
  rtx p = aarch64_simd_vect_par_cnst_half (<MODE>mode, true);
  emit_insn (gen_aarch64_uaddl<mode>_hi_internal (operands[0], operands[1],
                                                  operands[2], p));
  DONE;
})

(define_expand "aarch64_ssubl2<mode>"
  [(match_operand:<VWIDE> 0 "register_operand" "=w")
   (match_operand:VQW 1 "register_operand" "w")
   (match_operand:VQW 2 "register_operand" "w")]
  "TARGET_SIMD"
{
  rtx p = aarch64_simd_vect_par_cnst_half (<MODE>mode, true);
  emit_insn (gen_aarch64_ssubl<mode>_hi_internal (operands[0], operands[1],
						operands[2], p));
  DONE;
})

(define_expand "aarch64_usubl2<mode>"
  [(match_operand:<VWIDE> 0 "register_operand" "=w")
   (match_operand:VQW 1 "register_operand" "w")
   (match_operand:VQW 2 "register_operand" "w")]
  "TARGET_SIMD"
{
  rtx p = aarch64_simd_vect_par_cnst_half (<MODE>mode, true);
  emit_insn (gen_aarch64_usubl<mode>_hi_internal (operands[0], operands[1],
						operands[2], p));
  DONE;
})

(define_insn "aarch64_<ANY_EXTEND:su><ADDSUB:optab>l<mode>"
 [(set (match_operand:<VWIDE> 0 "register_operand" "=w")
       (ADDSUB:<VWIDE> (ANY_EXTEND:<VWIDE>
			   (match_operand:VDW 1 "register_operand" "w"))
		       (ANY_EXTEND:<VWIDE>
			   (match_operand:VDW 2 "register_operand" "w"))))]
  "TARGET_SIMD"
  "<ANY_EXTEND:su><ADDSUB:optab>l %0.<Vwtype>, %1.<Vtype>, %2.<Vtype>"
  [(set_attr "simd_type" "simd_addl")
   (set_attr "type" "neon_<ADDSUB:optab>_long")
   (set_attr "simd_mode" "<MODE>")]
)

;; <su><addsub>w<q>.

(define_insn "aarch64_<ANY_EXTEND:su><ADDSUB:optab>w<mode>"
  [(set (match_operand:<VWIDE> 0 "register_operand" "=w")
        (ADDSUB:<VWIDE> (match_operand:<VWIDE> 1 "register_operand" "w")
			(ANY_EXTEND:<VWIDE>
			  (match_operand:VDW 2 "register_operand" "w"))))]
  "TARGET_SIMD"
  "<ANY_EXTEND:su><ADDSUB:optab>w\\t%0.<Vwtype>, %1.<Vwtype>, %2.<Vtype>"
  [(set_attr "simd_type" "simd_addl")
   (set_attr "type" "neon_<ADDSUB:optab>_widen")
   (set_attr "simd_mode" "<MODE>")]
)

(define_insn "aarch64_<ANY_EXTEND:su><ADDSUB:optab>w2<mode>_internal"
  [(set (match_operand:<VWIDE> 0 "register_operand" "=w")
        (ADDSUB:<VWIDE> (match_operand:<VWIDE> 1 "register_operand" "w")
			(ANY_EXTEND:<VWIDE>
			  (vec_select:<VHALF>
			   (match_operand:VQW 2 "register_operand" "w")
			   (match_operand:VQW 3 "vect_par_cnst_hi_half" "")))))]
  "TARGET_SIMD"
  "<ANY_EXTEND:su><ADDSUB:optab>w2\\t%0.<Vwtype>, %1.<Vwtype>, %2.<Vtype>"
  [(set_attr "simd_type" "simd_addl")
   (set_attr "type" "neon_<ADDSUB:optab>_widen")
   (set_attr "simd_mode" "<MODE>")]
)

(define_expand "aarch64_saddw2<mode>"
  [(match_operand:<VWIDE> 0 "register_operand" "=w")
   (match_operand:<VWIDE> 1 "register_operand" "w")
   (match_operand:VQW 2 "register_operand" "w")]
  "TARGET_SIMD"
{
  rtx p = aarch64_simd_vect_par_cnst_half (<MODE>mode, true);
  emit_insn (gen_aarch64_saddw2<mode>_internal (operands[0], operands[1],
						operands[2], p));
  DONE;
})

(define_expand "aarch64_uaddw2<mode>"
  [(match_operand:<VWIDE> 0 "register_operand" "=w")
   (match_operand:<VWIDE> 1 "register_operand" "w")
   (match_operand:VQW 2 "register_operand" "w")]
  "TARGET_SIMD"
{
  rtx p = aarch64_simd_vect_par_cnst_half (<MODE>mode, true);
  emit_insn (gen_aarch64_uaddw2<mode>_internal (operands[0], operands[1],
						operands[2], p));
  DONE;
})


(define_expand "aarch64_ssubw2<mode>"
  [(match_operand:<VWIDE> 0 "register_operand" "=w")
   (match_operand:<VWIDE> 1 "register_operand" "w")
   (match_operand:VQW 2 "register_operand" "w")]
  "TARGET_SIMD"
{
  rtx p = aarch64_simd_vect_par_cnst_half (<MODE>mode, true);
  emit_insn (gen_aarch64_ssubw2<mode>_internal (operands[0], operands[1],
						operands[2], p));
  DONE;
})

(define_expand "aarch64_usubw2<mode>"
  [(match_operand:<VWIDE> 0 "register_operand" "=w")
   (match_operand:<VWIDE> 1 "register_operand" "w")
   (match_operand:VQW 2 "register_operand" "w")]
  "TARGET_SIMD"
{
  rtx p = aarch64_simd_vect_par_cnst_half (<MODE>mode, true);
  emit_insn (gen_aarch64_usubw2<mode>_internal (operands[0], operands[1],
						operands[2], p));
  DONE;
})

;; <su><r>h<addsub>.

(define_insn "aarch64_<sur>h<addsub><mode>"
  [(set (match_operand:VQ_S 0 "register_operand" "=w")
        (unspec:VQ_S [(match_operand:VQ_S 1 "register_operand" "w")
		      (match_operand:VQ_S 2 "register_operand" "w")]
		     HADDSUB))]
  "TARGET_SIMD"
  "<sur>h<addsub>\\t%0.<Vtype>, %1.<Vtype>, %2.<Vtype>"
  [(set_attr "simd_type" "simd_add")
   (set_attr "type" "neon_<addsub>_halve<q>")
   (set_attr "simd_mode" "<MODE>")]
)

;; <r><addsub>hn<q>.

(define_insn "aarch64_<sur><addsub>hn<mode>"
  [(set (match_operand:<VNARROWQ> 0 "register_operand" "=w")
        (unspec:<VNARROWQ> [(match_operand:VQN 1 "register_operand" "w")
			    (match_operand:VQN 2 "register_operand" "w")]
                           ADDSUBHN))]
  "TARGET_SIMD"
  "<sur><addsub>hn\\t%0.<Vntype>, %1.<Vtype>, %2.<Vtype>"
  [(set_attr "simd_type" "simd_addn")
   (set_attr "type" "neon_<addsub>_halve_narrow_q")
   (set_attr "simd_mode" "<MODE>")]
)

(define_insn "aarch64_<sur><addsub>hn2<mode>"
  [(set (match_operand:<VNARROWQ2> 0 "register_operand" "=w")
        (unspec:<VNARROWQ2> [(match_operand:<VNARROWQ> 1 "register_operand" "0")
			     (match_operand:VQN 2 "register_operand" "w")
			     (match_operand:VQN 3 "register_operand" "w")]
                            ADDSUBHN2))]
  "TARGET_SIMD"
  "<sur><addsub>hn2\\t%0.<V2ntype>, %2.<Vtype>, %3.<Vtype>"
  [(set_attr "simd_type" "simd_addn2")
   (set_attr "type" "neon_<addsub>_halve_narrow_q")
   (set_attr "simd_mode" "<MODE>")]
)

;; pmul.

(define_insn "aarch64_pmul<mode>"
  [(set (match_operand:VB 0 "register_operand" "=w")
        (unspec:VB [(match_operand:VB 1 "register_operand" "w")
		    (match_operand:VB 2 "register_operand" "w")]
		   UNSPEC_PMUL))]
 "TARGET_SIMD"
 "pmul\\t%0.<Vtype>, %1.<Vtype>, %2.<Vtype>"
  [(set_attr "simd_type" "simd_mul")
   (set_attr "type" "neon_mul_<Vetype><q>")
   (set_attr "simd_mode" "<MODE>")]
)

;; <su>q<addsub>

(define_insn "aarch64_<su_optab><optab><mode>"
  [(set (match_operand:VSDQ_I 0 "register_operand" "=w")
	(BINQOPS:VSDQ_I (match_operand:VSDQ_I 1 "register_operand" "w")
			  (match_operand:VSDQ_I 2 "register_operand" "w")))]
  "TARGET_SIMD"
  "<su_optab><optab>\\t%<v>0<Vmtype>, %<v>1<Vmtype>, %<v>2<Vmtype>"
  [(set_attr "simd_type" "simd_add")
   (set_attr "type" "neon_<optab><q>")
   (set_attr "simd_mode" "<MODE>")]
)

;; suqadd and usqadd

(define_insn "aarch64_<sur>qadd<mode>"
  [(set (match_operand:VSDQ_I 0 "register_operand" "=w")
	(unspec:VSDQ_I [(match_operand:VSDQ_I 1 "register_operand" "0")
			(match_operand:VSDQ_I 2 "register_operand" "w")]
		       USSUQADD))]
  "TARGET_SIMD"
  "<sur>qadd\\t%<v>0<Vmtype>, %<v>2<Vmtype>"
  [(set_attr "simd_type" "simd_sat_add")
   (set_attr "type" "neon_qadd<q>")
   (set_attr "simd_mode" "<MODE>")]
)

;; sqmovun

(define_insn "aarch64_sqmovun<mode>"
  [(set (match_operand:<VNARROWQ> 0 "register_operand" "=w")
	(unspec:<VNARROWQ> [(match_operand:VSQN_HSDI 1 "register_operand" "w")]
                            UNSPEC_SQXTUN))]
   "TARGET_SIMD"
   "sqxtun\\t%<vn2>0<Vmntype>, %<v>1<Vmtype>"
   [(set_attr "simd_type" "simd_sat_shiftn_imm")
    (set_attr "type" "neon_sat_shift_imm_narrow_q")
    (set_attr "simd_mode" "<MODE>")]
 )

;; sqmovn and uqmovn

(define_insn "aarch64_<sur>qmovn<mode>"
  [(set (match_operand:<VNARROWQ> 0 "register_operand" "=w")
	(unspec:<VNARROWQ> [(match_operand:VSQN_HSDI 1 "register_operand" "w")]
                            SUQMOVN))]
  "TARGET_SIMD"
  "<sur>qxtn\\t%<vn2>0<Vmntype>, %<v>1<Vmtype>"
   [(set_attr "simd_type" "simd_sat_shiftn_imm")
    (set_attr "type" "neon_sat_shift_imm_narrow_q")
    (set_attr "simd_mode" "<MODE>")]
 )

;; <su>q<absneg>

(define_insn "aarch64_s<optab><mode>"
  [(set (match_operand:VSDQ_I_BHSI 0 "register_operand" "=w")
	(UNQOPS:VSDQ_I_BHSI
	  (match_operand:VSDQ_I_BHSI 1 "register_operand" "w")))]
  "TARGET_SIMD"
  "s<optab>\\t%<v>0<Vmtype>, %<v>1<Vmtype>"
  [(set_attr "simd_type" "simd_sat_negabs")
   (set_attr "type" "neon_<optab><q>")
   (set_attr "simd_mode" "<MODE>")]
)

;; sq<r>dmulh.

(define_insn "aarch64_sq<r>dmulh<mode>"
  [(set (match_operand:VSDQ_HSI 0 "register_operand" "=w")
	(unspec:VSDQ_HSI
	  [(match_operand:VSDQ_HSI 1 "register_operand" "w")
	   (match_operand:VSDQ_HSI 2 "register_operand" "w")]
	 VQDMULH))]
  "TARGET_SIMD"
  "sq<r>dmulh\\t%<v>0<Vmtype>, %<v>1<Vmtype>, %<v>2<Vmtype>"
  [(set_attr "simd_type" "simd_sat_mul")
   (set_attr "type" "neon_sat_mul_<Vetype><q>")
   (set_attr "simd_mode" "<MODE>")]
)

;; sq<r>dmulh_lane

(define_insn "aarch64_sq<r>dmulh_lane<mode>"
  [(set (match_operand:VDQHS 0 "register_operand" "=w")
        (unspec:VDQHS
	  [(match_operand:VDQHS 1 "register_operand" "w")
           (vec_select:<VEL>
             (match_operand:<VCOND> 2 "register_operand" "<vwx>")
             (parallel [(match_operand:SI 3 "immediate_operand" "i")]))]
	 VQDMULH))]
  "TARGET_SIMD"
  "*
   aarch64_simd_lane_bounds (operands[3], 0, GET_MODE_NUNITS (<VCOND>mode));
   return \"sq<r>dmulh\\t%0.<Vtype>, %1.<Vtype>, %2.<Vetype>[%3]\";"
  [(set_attr "simd_type" "simd_sat_mul")
   (set_attr "type" "neon_sat_mul_<Vetype>_scalar<q>")
   (set_attr "simd_mode" "<MODE>")]
)

(define_insn "aarch64_sq<r>dmulh_laneq<mode>"
  [(set (match_operand:VDQHS 0 "register_operand" "=w")
        (unspec:VDQHS
	  [(match_operand:VDQHS 1 "register_operand" "w")
           (vec_select:<VEL>
             (match_operand:<VCONQ> 2 "register_operand" "<vwx>")
             (parallel [(match_operand:SI 3 "immediate_operand" "i")]))]
	 VQDMULH))]
  "TARGET_SIMD"
  "*
   aarch64_simd_lane_bounds (operands[3], 0, GET_MODE_NUNITS (<VCONQ>mode));
   return \"sq<r>dmulh\\t%0.<Vtype>, %1.<Vtype>, %2.<Vetype>[%3]\";"
  [(set_attr "simd_type" "simd_sat_mul")
   (set_attr "type" "neon_sat_mul_<Vetype>_scalar<q>")
   (set_attr "simd_mode" "<MODE>")]
)

(define_insn "aarch64_sq<r>dmulh_lane<mode>"
  [(set (match_operand:SD_HSI 0 "register_operand" "=w")
        (unspec:SD_HSI
	  [(match_operand:SD_HSI 1 "register_operand" "w")
           (vec_select:<VEL>
             (match_operand:<VCONQ> 2 "register_operand" "<vwx>")
             (parallel [(match_operand:SI 3 "immediate_operand" "i")]))]
	 VQDMULH))]
  "TARGET_SIMD"
  "*
   aarch64_simd_lane_bounds (operands[3], 0, GET_MODE_NUNITS (<VCONQ>mode));
   return \"sq<r>dmulh\\t%<v>0, %<v>1, %2.<v>[%3]\";"
  [(set_attr "simd_type" "simd_sat_mul")
   (set_attr "type" "neon_sat_mul_<Vetype>_scalar<q>")
   (set_attr "simd_mode" "<MODE>")]
)

;; vqdml[sa]l

(define_insn "aarch64_sqdml<SBINQOPS:as>l<mode>"
  [(set (match_operand:<VWIDE> 0 "register_operand" "=w")
        (SBINQOPS:<VWIDE>
	  (match_operand:<VWIDE> 1 "register_operand" "0")
	  (ss_ashift:<VWIDE>
	      (mult:<VWIDE>
		(sign_extend:<VWIDE>
		      (match_operand:VSD_HSI 2 "register_operand" "w"))
		(sign_extend:<VWIDE>
		      (match_operand:VSD_HSI 3 "register_operand" "w")))
	      (const_int 1))))]
  "TARGET_SIMD"
  "sqdml<SBINQOPS:as>l\\t%<vw2>0<Vmwtype>, %<v>2<Vmtype>, %<v>3<Vmtype>"
  [(set_attr "simd_type" "simd_sat_mlal")
   (set_attr "type" "neon_sat_mla_<Vetype>_long")
   (set_attr "simd_mode" "<MODE>")]
)

;; vqdml[sa]l_lane

(define_insn "aarch64_sqdml<SBINQOPS:as>l_lane<mode>_internal"
  [(set (match_operand:<VWIDE> 0 "register_operand" "=w")
        (SBINQOPS:<VWIDE>
	  (match_operand:<VWIDE> 1 "register_operand" "0")
	  (ss_ashift:<VWIDE>
	    (mult:<VWIDE>
	      (sign_extend:<VWIDE>
		(match_operand:VD_HSI 2 "register_operand" "w"))
	      (sign_extend:<VWIDE>
		(vec_duplicate:VD_HSI
		  (vec_select:<VEL>
		    (match_operand:<VCON> 3 "register_operand" "<vwx>")
		    (parallel [(match_operand:SI 4 "immediate_operand" "i")])))
              ))
	    (const_int 1))))]
  "TARGET_SIMD"
  "sqdml<SBINQOPS:as>l\\t%<vw2>0<Vmwtype>, %<v>2<Vmtype>, %3.<Vetype>[%4]"
  [(set_attr "simd_type" "simd_sat_mlal")
   (set_attr "type" "neon_sat_mla_<Vetype>_scalar_long")
   (set_attr "simd_mode" "<MODE>")]
)

(define_insn "aarch64_sqdml<SBINQOPS:as>l_lane<mode>_internal"
  [(set (match_operand:<VWIDE> 0 "register_operand" "=w")
        (SBINQOPS:<VWIDE>
	  (match_operand:<VWIDE> 1 "register_operand" "0")
	  (ss_ashift:<VWIDE>
	    (mult:<VWIDE>
	      (sign_extend:<VWIDE>
		(match_operand:SD_HSI 2 "register_operand" "w"))
	      (sign_extend:<VWIDE>
		(vec_select:<VEL>
		  (match_operand:<VCON> 3 "register_operand" "<vwx>")
		  (parallel [(match_operand:SI 4 "immediate_operand" "i")])))
              )
	    (const_int 1))))]
  "TARGET_SIMD"
  "sqdml<SBINQOPS:as>l\\t%<vw2>0<Vmwtype>, %<v>2<Vmtype>, %3.<Vetype>[%4]"
  [(set_attr "simd_type" "simd_sat_mlal")
   (set_attr "type" "neon_sat_mla_<Vetype>_scalar_long")
   (set_attr "simd_mode" "<MODE>")]
)

(define_expand "aarch64_sqdmlal_lane<mode>"
  [(match_operand:<VWIDE> 0 "register_operand" "=w")
   (match_operand:<VWIDE> 1 "register_operand" "0")
   (match_operand:VSD_HSI 2 "register_operand" "w")
   (match_operand:<VCON> 3 "register_operand" "<vwx>")
   (match_operand:SI 4 "immediate_operand" "i")]
  "TARGET_SIMD"
{
  aarch64_simd_lane_bounds (operands[4], 0, GET_MODE_NUNITS (<VCON>mode) / 2);
  emit_insn (gen_aarch64_sqdmlal_lane<mode>_internal (operands[0], operands[1],
						      operands[2], operands[3],
						      operands[4]));
  DONE;
})

(define_expand "aarch64_sqdmlal_laneq<mode>"
  [(match_operand:<VWIDE> 0 "register_operand" "=w")
   (match_operand:<VWIDE> 1 "register_operand" "0")
   (match_operand:VSD_HSI 2 "register_operand" "w")
   (match_operand:<VCON> 3 "register_operand" "<vwx>")
   (match_operand:SI 4 "immediate_operand" "i")]
  "TARGET_SIMD"
{
  aarch64_simd_lane_bounds (operands[4], 0, GET_MODE_NUNITS (<VCON>mode));
  emit_insn (gen_aarch64_sqdmlal_lane<mode>_internal (operands[0], operands[1],
						      operands[2], operands[3],
						      operands[4]));
  DONE;
})

(define_expand "aarch64_sqdmlsl_lane<mode>"
  [(match_operand:<VWIDE> 0 "register_operand" "=w")
   (match_operand:<VWIDE> 1 "register_operand" "0")
   (match_operand:VSD_HSI 2 "register_operand" "w")
   (match_operand:<VCON> 3 "register_operand" "<vwx>")
   (match_operand:SI 4 "immediate_operand" "i")]
  "TARGET_SIMD"
{
  aarch64_simd_lane_bounds (operands[4], 0, GET_MODE_NUNITS (<VCON>mode) / 2);
  emit_insn (gen_aarch64_sqdmlsl_lane<mode>_internal (operands[0], operands[1],
						      operands[2], operands[3],
						      operands[4]));
  DONE;
})

(define_expand "aarch64_sqdmlsl_laneq<mode>"
  [(match_operand:<VWIDE> 0 "register_operand" "=w")
   (match_operand:<VWIDE> 1 "register_operand" "0")
   (match_operand:VSD_HSI 2 "register_operand" "w")
   (match_operand:<VCON> 3 "register_operand" "<vwx>")
   (match_operand:SI 4 "immediate_operand" "i")]
  "TARGET_SIMD"
{
  aarch64_simd_lane_bounds (operands[4], 0, GET_MODE_NUNITS (<VCON>mode));
  emit_insn (gen_aarch64_sqdmlsl_lane<mode>_internal (operands[0], operands[1],
						      operands[2], operands[3],
						      operands[4]));
  DONE;
})

;; vqdml[sa]l_n

(define_insn "aarch64_sqdml<SBINQOPS:as>l_n<mode>"
  [(set (match_operand:<VWIDE> 0 "register_operand" "=w")
        (SBINQOPS:<VWIDE>
	  (match_operand:<VWIDE> 1 "register_operand" "0")
	  (ss_ashift:<VWIDE>
	      (mult:<VWIDE>
		(sign_extend:<VWIDE>
		      (match_operand:VD_HSI 2 "register_operand" "w"))
		(sign_extend:<VWIDE>
		  (vec_duplicate:VD_HSI
		    (match_operand:<VEL> 3 "register_operand" "<vwx>"))))
	      (const_int 1))))]
  "TARGET_SIMD"
  "sqdml<SBINQOPS:as>l\\t%<vw2>0<Vmwtype>, %<v>2<Vmtype>, %3.<Vetype>[0]"
  [(set_attr "simd_type" "simd_sat_mlal")
   (set_attr "type" "neon_sat_mla_<Vetype>_scalar_long")
   (set_attr "simd_mode" "<MODE>")]
)

;; sqdml[as]l2

(define_insn "aarch64_sqdml<SBINQOPS:as>l2<mode>_internal"
  [(set (match_operand:<VWIDE> 0 "register_operand" "=w")
        (SBINQOPS:<VWIDE>
         (match_operand:<VWIDE> 1 "register_operand" "0")
         (ss_ashift:<VWIDE>
             (mult:<VWIDE>
               (sign_extend:<VWIDE>
                 (vec_select:<VHALF>
                     (match_operand:VQ_HSI 2 "register_operand" "w")
                     (match_operand:VQ_HSI 4 "vect_par_cnst_hi_half" "")))
               (sign_extend:<VWIDE>
                 (vec_select:<VHALF>
                     (match_operand:VQ_HSI 3 "register_operand" "w")
                     (match_dup 4))))
             (const_int 1))))]
  "TARGET_SIMD"
  "sqdml<SBINQOPS:as>l2\\t%<vw2>0<Vmwtype>, %<v>2<Vmtype>, %<v>3<Vmtype>"
  [(set_attr "simd_type" "simd_sat_mlal")
   (set_attr "type" "neon_sat_mla_<Vetype>_scalar_long")
   (set_attr "simd_mode" "<MODE>")]
)

(define_expand "aarch64_sqdmlal2<mode>"
  [(match_operand:<VWIDE> 0 "register_operand" "=w")
   (match_operand:<VWIDE> 1 "register_operand" "w")
   (match_operand:VQ_HSI 2 "register_operand" "w")
   (match_operand:VQ_HSI 3 "register_operand" "w")]
  "TARGET_SIMD"
{
  rtx p = aarch64_simd_vect_par_cnst_half (<MODE>mode, true);
  emit_insn (gen_aarch64_sqdmlal2<mode>_internal (operands[0], operands[1],
						  operands[2], operands[3], p));
  DONE;
})

(define_expand "aarch64_sqdmlsl2<mode>"
  [(match_operand:<VWIDE> 0 "register_operand" "=w")
   (match_operand:<VWIDE> 1 "register_operand" "w")
   (match_operand:VQ_HSI 2 "register_operand" "w")
   (match_operand:VQ_HSI 3 "register_operand" "w")]
  "TARGET_SIMD"
{
  rtx p = aarch64_simd_vect_par_cnst_half (<MODE>mode, true);
  emit_insn (gen_aarch64_sqdmlsl2<mode>_internal (operands[0], operands[1],
						  operands[2], operands[3], p));
  DONE;
})

;; vqdml[sa]l2_lane

(define_insn "aarch64_sqdml<SBINQOPS:as>l2_lane<mode>_internal"
  [(set (match_operand:<VWIDE> 0 "register_operand" "=w")
        (SBINQOPS:<VWIDE>
	  (match_operand:<VWIDE> 1 "register_operand" "0")
	  (ss_ashift:<VWIDE>
	      (mult:<VWIDE>
		(sign_extend:<VWIDE>
                  (vec_select:<VHALF>
                    (match_operand:VQ_HSI 2 "register_operand" "w")
                    (match_operand:VQ_HSI 5 "vect_par_cnst_hi_half" "")))
		(sign_extend:<VWIDE>
                  (vec_duplicate:<VHALF>
		    (vec_select:<VEL>
		      (match_operand:<VCON> 3 "register_operand" "<vwx>")
		      (parallel [(match_operand:SI 4 "immediate_operand" "i")])
		    ))))
	      (const_int 1))))]
  "TARGET_SIMD"
  "sqdml<SBINQOPS:as>l2\\t%<vw2>0<Vmwtype>, %<v>2<Vmtype>, %3.<Vetype>[%4]"
  [(set_attr "simd_type" "simd_sat_mlal")
   (set_attr "type" "neon_sat_mla_<Vetype>_scalar_long")
   (set_attr "simd_mode" "<MODE>")]
)

(define_expand "aarch64_sqdmlal2_lane<mode>"
  [(match_operand:<VWIDE> 0 "register_operand" "=w")
   (match_operand:<VWIDE> 1 "register_operand" "w")
   (match_operand:VQ_HSI 2 "register_operand" "w")
   (match_operand:<VCON> 3 "register_operand" "<vwx>")
   (match_operand:SI 4 "immediate_operand" "i")]
  "TARGET_SIMD"
{
  rtx p = aarch64_simd_vect_par_cnst_half (<MODE>mode, true);
  aarch64_simd_lane_bounds (operands[4], 0, GET_MODE_NUNITS (<MODE>mode) / 2);
  emit_insn (gen_aarch64_sqdmlal2_lane<mode>_internal (operands[0], operands[1],
						       operands[2], operands[3],
						       operands[4], p));
  DONE;
})

(define_expand "aarch64_sqdmlal2_laneq<mode>"
  [(match_operand:<VWIDE> 0 "register_operand" "=w")
   (match_operand:<VWIDE> 1 "register_operand" "w")
   (match_operand:VQ_HSI 2 "register_operand" "w")
   (match_operand:<VCON> 3 "register_operand" "<vwx>")
   (match_operand:SI 4 "immediate_operand" "i")]
  "TARGET_SIMD"
{
  rtx p = aarch64_simd_vect_par_cnst_half (<MODE>mode, true);
  aarch64_simd_lane_bounds (operands[4], 0, GET_MODE_NUNITS (<MODE>mode));
  emit_insn (gen_aarch64_sqdmlal2_lane<mode>_internal (operands[0], operands[1],
						       operands[2], operands[3],
						       operands[4], p));
  DONE;
})

(define_expand "aarch64_sqdmlsl2_lane<mode>"
  [(match_operand:<VWIDE> 0 "register_operand" "=w")
   (match_operand:<VWIDE> 1 "register_operand" "w")
   (match_operand:VQ_HSI 2 "register_operand" "w")
   (match_operand:<VCON> 3 "register_operand" "<vwx>")
   (match_operand:SI 4 "immediate_operand" "i")]
  "TARGET_SIMD"
{
  rtx p = aarch64_simd_vect_par_cnst_half (<MODE>mode, true);
  aarch64_simd_lane_bounds (operands[4], 0, GET_MODE_NUNITS (<MODE>mode) / 2);
  emit_insn (gen_aarch64_sqdmlsl2_lane<mode>_internal (operands[0], operands[1],
						       operands[2], operands[3],
						       operands[4], p));
  DONE;
})

(define_expand "aarch64_sqdmlsl2_laneq<mode>"
  [(match_operand:<VWIDE> 0 "register_operand" "=w")
   (match_operand:<VWIDE> 1 "register_operand" "w")
   (match_operand:VQ_HSI 2 "register_operand" "w")
   (match_operand:<VCON> 3 "register_operand" "<vwx>")
   (match_operand:SI 4 "immediate_operand" "i")]
  "TARGET_SIMD"
{
  rtx p = aarch64_simd_vect_par_cnst_half (<MODE>mode, true);
  aarch64_simd_lane_bounds (operands[4], 0, GET_MODE_NUNITS (<MODE>mode));
  emit_insn (gen_aarch64_sqdmlsl2_lane<mode>_internal (operands[0], operands[1],
						       operands[2], operands[3],
						       operands[4], p));
  DONE;
})

(define_insn "aarch64_sqdml<SBINQOPS:as>l2_n<mode>_internal"
  [(set (match_operand:<VWIDE> 0 "register_operand" "=w")
        (SBINQOPS:<VWIDE>
	  (match_operand:<VWIDE> 1 "register_operand" "0")
	  (ss_ashift:<VWIDE>
	    (mult:<VWIDE>
	      (sign_extend:<VWIDE>
                (vec_select:<VHALF>
                  (match_operand:VQ_HSI 2 "register_operand" "w")
                  (match_operand:VQ_HSI 4 "vect_par_cnst_hi_half" "")))
	      (sign_extend:<VWIDE>
                (vec_duplicate:<VHALF>
		  (match_operand:<VEL> 3 "register_operand" "<vwx>"))))
	    (const_int 1))))]
  "TARGET_SIMD"
  "sqdml<SBINQOPS:as>l2\\t%<vw2>0<Vmwtype>, %<v>2<Vmtype>, %3.<Vetype>[0]"
  [(set_attr "simd_type" "simd_sat_mlal")
   (set_attr "type" "neon_sat_mla_<Vetype>_scalar_long")
   (set_attr "simd_mode" "<MODE>")]
)

(define_expand "aarch64_sqdmlal2_n<mode>"
  [(match_operand:<VWIDE> 0 "register_operand" "=w")
   (match_operand:<VWIDE> 1 "register_operand" "w")
   (match_operand:VQ_HSI 2 "register_operand" "w")
   (match_operand:<VEL> 3 "register_operand" "w")]
  "TARGET_SIMD"
{
  rtx p = aarch64_simd_vect_par_cnst_half (<MODE>mode, true);
  emit_insn (gen_aarch64_sqdmlal2_n<mode>_internal (operands[0], operands[1],
						    operands[2], operands[3],
						    p));
  DONE;
})

(define_expand "aarch64_sqdmlsl2_n<mode>"
  [(match_operand:<VWIDE> 0 "register_operand" "=w")
   (match_operand:<VWIDE> 1 "register_operand" "w")
   (match_operand:VQ_HSI 2 "register_operand" "w")
   (match_operand:<VEL> 3 "register_operand" "w")]
  "TARGET_SIMD"
{
  rtx p = aarch64_simd_vect_par_cnst_half (<MODE>mode, true);
  emit_insn (gen_aarch64_sqdmlsl2_n<mode>_internal (operands[0], operands[1],
						    operands[2], operands[3],
						    p));
  DONE;
})

;; vqdmull

(define_insn "aarch64_sqdmull<mode>"
  [(set (match_operand:<VWIDE> 0 "register_operand" "=w")
        (ss_ashift:<VWIDE>
	     (mult:<VWIDE>
	       (sign_extend:<VWIDE>
		     (match_operand:VSD_HSI 1 "register_operand" "w"))
	       (sign_extend:<VWIDE>
		     (match_operand:VSD_HSI 2 "register_operand" "w")))
	     (const_int 1)))]
  "TARGET_SIMD"
  "sqdmull\\t%<vw2>0<Vmwtype>, %<v>1<Vmtype>, %<v>2<Vmtype>"
  [(set_attr "simd_type" "simd_sat_mul")
   (set_attr "type" "neon_sat_mul_<Vetype>_long")
   (set_attr "simd_mode" "<MODE>")]
)

;; vqdmull_lane

(define_insn "aarch64_sqdmull_lane<mode>_internal"
  [(set (match_operand:<VWIDE> 0 "register_operand" "=w")
        (ss_ashift:<VWIDE>
	     (mult:<VWIDE>
	       (sign_extend:<VWIDE>
		 (match_operand:VD_HSI 1 "register_operand" "w"))
	       (sign_extend:<VWIDE>
                 (vec_duplicate:VD_HSI
                   (vec_select:<VEL>
		     (match_operand:<VCON> 2 "register_operand" "<vwx>")
		     (parallel [(match_operand:SI 3 "immediate_operand" "i")])))
	       ))
	     (const_int 1)))]
  "TARGET_SIMD"
  "sqdmull\\t%<vw2>0<Vmwtype>, %<v>1<Vmtype>, %2.<Vetype>[%3]"
  [(set_attr "simd_type" "simd_sat_mul")
   (set_attr "type" "neon_sat_mul_<Vetype>_scalar_long")
   (set_attr "simd_mode" "<MODE>")]
)

(define_insn "aarch64_sqdmull_lane<mode>_internal"
  [(set (match_operand:<VWIDE> 0 "register_operand" "=w")
        (ss_ashift:<VWIDE>
	     (mult:<VWIDE>
	       (sign_extend:<VWIDE>
		 (match_operand:SD_HSI 1 "register_operand" "w"))
	       (sign_extend:<VWIDE>
                 (vec_select:<VEL>
		   (match_operand:<VCON> 2 "register_operand" "<vwx>")
		   (parallel [(match_operand:SI 3 "immediate_operand" "i")]))
	       ))
	     (const_int 1)))]
  "TARGET_SIMD"
  "sqdmull\\t%<vw2>0<Vmwtype>, %<v>1<Vmtype>, %2.<Vetype>[%3]"
  [(set_attr "simd_type" "simd_sat_mul")
   (set_attr "type" "neon_sat_mul_<Vetype>_scalar_long")
   (set_attr "simd_mode" "<MODE>")]
)

(define_expand "aarch64_sqdmull_lane<mode>"
  [(match_operand:<VWIDE> 0 "register_operand" "=w")
   (match_operand:VSD_HSI 1 "register_operand" "w")
   (match_operand:<VCON> 2 "register_operand" "<vwx>")
   (match_operand:SI 3 "immediate_operand" "i")]
  "TARGET_SIMD"
{
  aarch64_simd_lane_bounds (operands[3], 0, GET_MODE_NUNITS (<VCON>mode) / 2);
  emit_insn (gen_aarch64_sqdmull_lane<mode>_internal (operands[0], operands[1],
						      operands[2], operands[3]));
  DONE;
})

(define_expand "aarch64_sqdmull_laneq<mode>"
  [(match_operand:<VWIDE> 0 "register_operand" "=w")
   (match_operand:VD_HSI 1 "register_operand" "w")
   (match_operand:<VCON> 2 "register_operand" "<vwx>")
   (match_operand:SI 3 "immediate_operand" "i")]
  "TARGET_SIMD"
{
  aarch64_simd_lane_bounds (operands[3], 0, GET_MODE_NUNITS (<VCON>mode));
  emit_insn (gen_aarch64_sqdmull_lane<mode>_internal
	       (operands[0], operands[1], operands[2], operands[3]));
  DONE;
})

;; vqdmull_n

(define_insn "aarch64_sqdmull_n<mode>"
  [(set (match_operand:<VWIDE> 0 "register_operand" "=w")
        (ss_ashift:<VWIDE>
	     (mult:<VWIDE>
	       (sign_extend:<VWIDE>
		 (match_operand:VD_HSI 1 "register_operand" "w"))
	       (sign_extend:<VWIDE>
                 (vec_duplicate:VD_HSI
                   (match_operand:<VEL> 2 "register_operand" "<vwx>")))
	       )
	     (const_int 1)))]
  "TARGET_SIMD"
  "sqdmull\\t%<vw2>0<Vmwtype>, %<v>1<Vmtype>, %2.<Vetype>[0]"
  [(set_attr "simd_type" "simd_sat_mul")
   (set_attr "type" "neon_sat_mul_<Vetype>_scalar_long")
   (set_attr "simd_mode" "<MODE>")]
)

;; vqdmull2



(define_insn "aarch64_sqdmull2<mode>_internal"
  [(set (match_operand:<VWIDE> 0 "register_operand" "=w")
        (ss_ashift:<VWIDE>
	     (mult:<VWIDE>
	       (sign_extend:<VWIDE>
		 (vec_select:<VHALF>
                   (match_operand:VQ_HSI 1 "register_operand" "w")
                   (match_operand:VQ_HSI 3 "vect_par_cnst_hi_half" "")))
	       (sign_extend:<VWIDE>
		 (vec_select:<VHALF>
                   (match_operand:VQ_HSI 2 "register_operand" "w")
                   (match_dup 3)))
	       )
	     (const_int 1)))]
  "TARGET_SIMD"
  "sqdmull2\\t%<vw2>0<Vmwtype>, %<v>1<Vmtype>, %<v>2<Vmtype>"
  [(set_attr "simd_type" "simd_sat_mul")
   (set_attr "type" "neon_sat_mul_<Vetype>_scalar_long")
   (set_attr "simd_mode" "<MODE>")]
)

(define_expand "aarch64_sqdmull2<mode>"
  [(match_operand:<VWIDE> 0 "register_operand" "=w")
   (match_operand:VQ_HSI 1 "register_operand" "w")
   (match_operand:<VCON> 2 "register_operand" "w")]
  "TARGET_SIMD"
{
  rtx p = aarch64_simd_vect_par_cnst_half (<MODE>mode, true);
  emit_insn (gen_aarch64_sqdmull2<mode>_internal (operands[0], operands[1],
						  operands[2], p));
  DONE;
})

;; vqdmull2_lane

(define_insn "aarch64_sqdmull2_lane<mode>_internal"
  [(set (match_operand:<VWIDE> 0 "register_operand" "=w")
        (ss_ashift:<VWIDE>
	     (mult:<VWIDE>
	       (sign_extend:<VWIDE>
		 (vec_select:<VHALF>
                   (match_operand:VQ_HSI 1 "register_operand" "w")
                   (match_operand:VQ_HSI 4 "vect_par_cnst_hi_half" "")))
	       (sign_extend:<VWIDE>
                 (vec_duplicate:<VHALF>
                   (vec_select:<VEL>
		     (match_operand:<VCON> 2 "register_operand" "<vwx>")
		     (parallel [(match_operand:SI 3 "immediate_operand" "i")])))
	       ))
	     (const_int 1)))]
  "TARGET_SIMD"
  "sqdmull2\\t%<vw2>0<Vmwtype>, %<v>1<Vmtype>, %2.<Vetype>[%3]"
  [(set_attr "simd_type" "simd_sat_mul")
   (set_attr "type" "neon_sat_mul_<Vetype>_scalar_long")
   (set_attr "simd_mode" "<MODE>")]
)

(define_expand "aarch64_sqdmull2_lane<mode>"
  [(match_operand:<VWIDE> 0 "register_operand" "=w")
   (match_operand:VQ_HSI 1 "register_operand" "w")
   (match_operand:<VCON> 2 "register_operand" "<vwx>")
   (match_operand:SI 3 "immediate_operand" "i")]
  "TARGET_SIMD"
{
  rtx p = aarch64_simd_vect_par_cnst_half (<MODE>mode, true);
  aarch64_simd_lane_bounds (operands[3], 0, GET_MODE_NUNITS (<MODE>mode) / 2);
  emit_insn (gen_aarch64_sqdmull2_lane<mode>_internal (operands[0], operands[1],
						       operands[2], operands[3],
						       p));
  DONE;
})

(define_expand "aarch64_sqdmull2_laneq<mode>"
  [(match_operand:<VWIDE> 0 "register_operand" "=w")
   (match_operand:VQ_HSI 1 "register_operand" "w")
   (match_operand:<VCON> 2 "register_operand" "<vwx>")
   (match_operand:SI 3 "immediate_operand" "i")]
  "TARGET_SIMD"
{
  rtx p = aarch64_simd_vect_par_cnst_half (<MODE>mode, true);
  aarch64_simd_lane_bounds (operands[3], 0, GET_MODE_NUNITS (<MODE>mode));
  emit_insn (gen_aarch64_sqdmull2_lane<mode>_internal (operands[0], operands[1],
						       operands[2], operands[3],
						       p));
  DONE;
})

;; vqdmull2_n

(define_insn "aarch64_sqdmull2_n<mode>_internal"
  [(set (match_operand:<VWIDE> 0 "register_operand" "=w")
        (ss_ashift:<VWIDE>
	     (mult:<VWIDE>
	       (sign_extend:<VWIDE>
		 (vec_select:<VHALF>
                   (match_operand:VQ_HSI 1 "register_operand" "w")
                   (match_operand:VQ_HSI 3 "vect_par_cnst_hi_half" "")))
	       (sign_extend:<VWIDE>
                 (vec_duplicate:<VHALF>
                   (match_operand:<VEL> 2 "register_operand" "<vwx>")))
	       )
	     (const_int 1)))]
  "TARGET_SIMD"
  "sqdmull2\\t%<vw2>0<Vmwtype>, %<v>1<Vmtype>, %2.<Vetype>[0]"
  [(set_attr "simd_type" "simd_sat_mul")
   (set_attr "type" "neon_sat_mul_<Vetype>_scalar_long")
   (set_attr "simd_mode" "<MODE>")]
)

(define_expand "aarch64_sqdmull2_n<mode>"
  [(match_operand:<VWIDE> 0 "register_operand" "=w")
   (match_operand:VQ_HSI 1 "register_operand" "w")
   (match_operand:<VEL> 2 "register_operand" "w")]
  "TARGET_SIMD"
{
  rtx p = aarch64_simd_vect_par_cnst_half (<MODE>mode, true);
  emit_insn (gen_aarch64_sqdmull2_n<mode>_internal (operands[0], operands[1],
						    operands[2], p));
  DONE;
})

;; vshl

(define_insn "aarch64_<sur>shl<mode>"
  [(set (match_operand:VSDQ_I_DI 0 "register_operand" "=w")
        (unspec:VSDQ_I_DI
	  [(match_operand:VSDQ_I_DI 1 "register_operand" "w")
           (match_operand:VSDQ_I_DI 2 "register_operand" "w")]
         VSHL))]
  "TARGET_SIMD"
  "<sur>shl\\t%<v>0<Vmtype>, %<v>1<Vmtype>, %<v>2<Vmtype>";
  [(set_attr "simd_type" "simd_shift")
   (set_attr "type" "neon_shift_reg<q>")
   (set_attr "simd_mode" "<MODE>")]
)


;; vqshl

(define_insn "aarch64_<sur>q<r>shl<mode>"
  [(set (match_operand:VSDQ_I 0 "register_operand" "=w")
        (unspec:VSDQ_I
	  [(match_operand:VSDQ_I 1 "register_operand" "w")
           (match_operand:VSDQ_I 2 "register_operand" "w")]
         VQSHL))]
  "TARGET_SIMD"
  "<sur>q<r>shl\\t%<v>0<Vmtype>, %<v>1<Vmtype>, %<v>2<Vmtype>";
  [(set_attr "simd_type" "simd_sat_shift")
   (set_attr "type" "neon_sat_shift_reg<q>")
   (set_attr "simd_mode" "<MODE>")]
)

;; vshll_n

(define_insn "aarch64_<sur>shll_n<mode>"
  [(set (match_operand:<VWIDE> 0 "register_operand" "=w")
	(unspec:<VWIDE> [(match_operand:VDW 1 "register_operand" "w")
			 (match_operand:SI 2 "immediate_operand" "i")]
                         VSHLL))]
  "TARGET_SIMD"
  "*
  int bit_width = GET_MODE_UNIT_SIZE (<MODE>mode) * BITS_PER_UNIT;
  aarch64_simd_const_bounds (operands[2], 0, bit_width + 1);
  if (INTVAL (operands[2]) == bit_width)
  {
    return \"shll\\t%0.<Vwtype>, %1.<Vtype>, %2\";
  }
  else {
    return \"<sur>shll\\t%0.<Vwtype>, %1.<Vtype>, %2\";
  }"
  [(set_attr "simd_type" "simd_shift_imm")
   (set_attr "type" "neon_shift_imm_long")
   (set_attr "simd_mode" "<MODE>")]
)

;; vshll_high_n

(define_insn "aarch64_<sur>shll2_n<mode>"
  [(set (match_operand:<VWIDE> 0 "register_operand" "=w")
	(unspec:<VWIDE> [(match_operand:VQW 1 "register_operand" "w")
			 (match_operand:SI 2 "immediate_operand" "i")]
                         VSHLL))]
  "TARGET_SIMD"
  "*
  int bit_width = GET_MODE_UNIT_SIZE (<MODE>mode) * BITS_PER_UNIT;
  aarch64_simd_const_bounds (operands[2], 0, bit_width + 1);
  if (INTVAL (operands[2]) == bit_width)
  {
    return \"shll2\\t%0.<Vwtype>, %1.<Vtype>, %2\";
  }
  else {
    return \"<sur>shll2\\t%0.<Vwtype>, %1.<Vtype>, %2\";
  }"
  [(set_attr "simd_type" "simd_shift_imm")
   (set_attr "type" "neon_shift_imm_long")
   (set_attr "simd_mode" "<MODE>")]
)

;; vrshr_n

(define_insn "aarch64_<sur>shr_n<mode>"
  [(set (match_operand:VSDQ_I_DI 0 "register_operand" "=w")
        (unspec:VSDQ_I_DI [(match_operand:VSDQ_I_DI 1 "register_operand" "w")
			   (match_operand:SI 2 "immediate_operand" "i")]
			  VRSHR_N))]
  "TARGET_SIMD"
  "*
  int bit_width = GET_MODE_UNIT_SIZE (<MODE>mode) * BITS_PER_UNIT;
  aarch64_simd_const_bounds (operands[2], 1, bit_width + 1);
  return \"<sur>shr\\t%<v>0<Vmtype>, %<v>1<Vmtype>, %2\";"
  [(set_attr "simd_type" "simd_shift_imm")
   (set_attr "type" "neon_sat_shift_imm<q>")
   (set_attr "simd_mode" "<MODE>")]
)

;; v(r)sra_n

(define_insn "aarch64_<sur>sra_n<mode>"
  [(set (match_operand:VSDQ_I_DI 0 "register_operand" "=w")
	(unspec:VSDQ_I_DI [(match_operand:VSDQ_I_DI 1 "register_operand" "0")
		       (match_operand:VSDQ_I_DI 2 "register_operand" "w")
                       (match_operand:SI 3 "immediate_operand" "i")]
                      VSRA))]
  "TARGET_SIMD"
  "*
  int bit_width = GET_MODE_UNIT_SIZE (<MODE>mode) * BITS_PER_UNIT;
  aarch64_simd_const_bounds (operands[3], 1, bit_width + 1);
  return \"<sur>sra\\t%<v>0<Vmtype>, %<v>2<Vmtype>, %3\";"
  [(set_attr "simd_type" "simd_shift_imm_acc")
   (set_attr "type" "neon_shift_acc<q>")
   (set_attr "simd_mode" "<MODE>")]
)

;; vs<lr>i_n

(define_insn "aarch64_<sur>s<lr>i_n<mode>"
  [(set (match_operand:VSDQ_I_DI 0 "register_operand" "=w")
	(unspec:VSDQ_I_DI [(match_operand:VSDQ_I_DI 1 "register_operand" "0")
		       (match_operand:VSDQ_I_DI 2 "register_operand" "w")
                       (match_operand:SI 3 "immediate_operand" "i")]
                      VSLRI))]
  "TARGET_SIMD"
  "*
  int bit_width = GET_MODE_UNIT_SIZE (<MODE>mode) * BITS_PER_UNIT;
  aarch64_simd_const_bounds (operands[3], 1 - <VSLRI:offsetlr>,
                             bit_width - <VSLRI:offsetlr> + 1);
  return \"s<lr>i\\t%<v>0<Vmtype>, %<v>2<Vmtype>, %3\";"
  [(set_attr "simd_type" "simd_shift_imm")
   (set_attr "type" "neon_shift_imm<q>")
   (set_attr "simd_mode" "<MODE>")]
)

;; vqshl(u)

(define_insn "aarch64_<sur>qshl<u>_n<mode>"
  [(set (match_operand:VSDQ_I 0 "register_operand" "=w")
	(unspec:VSDQ_I [(match_operand:VSDQ_I 1 "register_operand" "w")
		       (match_operand:SI 2 "immediate_operand" "i")]
                      VQSHL_N))]
  "TARGET_SIMD"
  "*
  int bit_width = GET_MODE_UNIT_SIZE (<MODE>mode) * BITS_PER_UNIT;
  aarch64_simd_const_bounds (operands[2], 0, bit_width);
  return \"<sur>qshl<u>\\t%<v>0<Vmtype>, %<v>1<Vmtype>, %2\";"
  [(set_attr "simd_type" "simd_sat_shift_imm")
   (set_attr "type" "neon_sat_shift_imm<q>")
   (set_attr "simd_mode" "<MODE>")]
)


;; vq(r)shr(u)n_n

(define_insn "aarch64_<sur>q<r>shr<u>n_n<mode>"
  [(set (match_operand:<VNARROWQ> 0 "register_operand" "=w")
        (unspec:<VNARROWQ> [(match_operand:VSQN_HSDI 1 "register_operand" "w")
			    (match_operand:SI 2 "immediate_operand" "i")]
			   VQSHRN_N))]
  "TARGET_SIMD"
  "*
  int bit_width = GET_MODE_UNIT_SIZE (<MODE>mode) * BITS_PER_UNIT;
  aarch64_simd_const_bounds (operands[2], 1, bit_width + 1);
  return \"<sur>q<r>shr<u>n\\t%<vn2>0<Vmntype>, %<v>1<Vmtype>, %2\";"
  [(set_attr "simd_type" "simd_sat_shiftn_imm")
   (set_attr "type" "neon_sat_shift_imm_narrow_q")
   (set_attr "simd_mode" "<MODE>")]
)


;; cm(eq|ge|gt|lt|le)
;; Note, we have constraints for Dz and Z as different expanders
;; have different ideas of what should be passed to this pattern.

(define_insn "aarch64_cm<optab><mode>"
  [(set (match_operand:<V_cmp_result> 0 "register_operand" "=w,w")
	(neg:<V_cmp_result>
	  (COMPARISONS:<V_cmp_result>
	    (match_operand:VDQ 1 "register_operand" "w,w")
	    (match_operand:VDQ 2 "aarch64_simd_reg_or_zero" "w,ZDz")
	  )))]
  "TARGET_SIMD"
  "@
  cm<n_optab>\t%<v>0<Vmtype>, %<v><cmp_1><Vmtype>, %<v><cmp_2><Vmtype>
  cm<optab>\t%<v>0<Vmtype>, %<v>1<Vmtype>, #0"
  [(set_attr "simd_type" "simd_cmp")
   (set_attr "type" "neon_compare<q>, neon_compare_zero<q>")
   (set_attr "simd_mode" "<MODE>")]
)

(define_insn_and_split "aarch64_cm<optab>di"
  [(set (match_operand:DI 0 "register_operand" "=w,w,r")
	(neg:DI
	  (COMPARISONS:DI
	    (match_operand:DI 1 "register_operand" "w,w,r")
	    (match_operand:DI 2 "aarch64_simd_reg_or_zero" "w,ZDz,r")
	  )))
     (clobber (reg:CC CC_REGNUM))]
  "TARGET_SIMD"
  "@
  cm<n_optab>\t%d0, %d<cmp_1>, %d<cmp_2>
  cm<optab>\t%d0, %d1, #0
  #"
  "reload_completed
   /* We need to prevent the split from
      happening in the 'w' constraint cases.  */
   && GP_REGNUM_P (REGNO (operands[0]))
   && GP_REGNUM_P (REGNO (operands[1]))"
  [(const_int 0)]
  {
    enum machine_mode mode = SELECT_CC_MODE (<CMP>, operands[1], operands[2]);
    rtx cc_reg = aarch64_gen_compare_reg (<CMP>, operands[1], operands[2]);
    rtx comparison = gen_rtx_<CMP> (mode, operands[1], operands[2]);
    emit_insn (gen_cstoredi_neg (operands[0], comparison, cc_reg));
    DONE;
  }
  [(set_attr "simd_type" "simd_cmp")
   (set_attr "type" "neon_compare, neon_compare_zero, multiple")
   (set_attr "simd_mode" "DI")]
)

;; cm(hs|hi)

(define_insn "aarch64_cm<optab><mode>"
  [(set (match_operand:<V_cmp_result> 0 "register_operand" "=w")
	(neg:<V_cmp_result>
	  (UCOMPARISONS:<V_cmp_result>
	    (match_operand:VDQ 1 "register_operand" "w")
	    (match_operand:VDQ 2 "register_operand" "w")
	  )))]
  "TARGET_SIMD"
  "cm<n_optab>\t%<v>0<Vmtype>, %<v><cmp_1><Vmtype>, %<v><cmp_2><Vmtype>"
  [(set_attr "simd_type" "simd_cmp")
   (set_attr "type" "neon_compare<q>")
   (set_attr "simd_mode" "<MODE>")]
)

(define_insn_and_split "aarch64_cm<optab>di"
  [(set (match_operand:DI 0 "register_operand" "=w,r")
	(neg:DI
	  (UCOMPARISONS:DI
	    (match_operand:DI 1 "register_operand" "w,r")
	    (match_operand:DI 2 "aarch64_simd_reg_or_zero" "w,r")
	  )))
    (clobber (reg:CC CC_REGNUM))]
  "TARGET_SIMD"
  "@
  cm<n_optab>\t%d0, %d<cmp_1>, %d<cmp_2>
  #"
  "reload_completed
   /* We need to prevent the split from
      happening in the 'w' constraint cases.  */
   && GP_REGNUM_P (REGNO (operands[0]))
   && GP_REGNUM_P (REGNO (operands[1]))"
  [(const_int 0)]
  {
    enum machine_mode mode = CCmode;
    rtx cc_reg = aarch64_gen_compare_reg (<CMP>, operands[1], operands[2]);
    rtx comparison = gen_rtx_<CMP> (mode, operands[1], operands[2]);
    emit_insn (gen_cstoredi_neg (operands[0], comparison, cc_reg));
    DONE;
  }
  [(set_attr "simd_type" "simd_cmp")
   (set_attr "type" "neon_compare, neon_compare_zero")
   (set_attr "simd_mode" "DI")]
)

;; cmtst

(define_insn "aarch64_cmtst<mode>"
  [(set (match_operand:<V_cmp_result> 0 "register_operand" "=w")
	(neg:<V_cmp_result>
	  (ne:<V_cmp_result>
	    (and:VDQ
	      (match_operand:VDQ 1 "register_operand" "w")
	      (match_operand:VDQ 2 "register_operand" "w"))
	    (vec_duplicate:<V_cmp_result> (const_int 0)))))]
  "TARGET_SIMD"
  "cmtst\t%<v>0<Vmtype>, %<v>1<Vmtype>, %<v>2<Vmtype>"
  [(set_attr "simd_type" "simd_cmp")
   (set_attr "type" "neon_tst<q>")
   (set_attr "simd_mode" "<MODE>")]
)

(define_insn_and_split "aarch64_cmtstdi"
  [(set (match_operand:DI 0 "register_operand" "=w,r")
	(neg:DI
	  (ne:DI
	    (and:DI
	      (match_operand:DI 1 "register_operand" "w,r")
	      (match_operand:DI 2 "register_operand" "w,r"))
	    (const_int 0))))
    (clobber (reg:CC CC_REGNUM))]
  "TARGET_SIMD"
  "@
  cmtst\t%d0, %d1, %d2
  #"
  "reload_completed
   /* We need to prevent the split from
      happening in the 'w' constraint cases.  */
   && GP_REGNUM_P (REGNO (operands[0]))
   && GP_REGNUM_P (REGNO (operands[1]))"
  [(const_int 0)]
  {
    rtx and_tree = gen_rtx_AND (DImode, operands[1], operands[2]);
    enum machine_mode mode = SELECT_CC_MODE (NE, and_tree, const0_rtx);
    rtx cc_reg = aarch64_gen_compare_reg (NE, and_tree, const0_rtx);
    rtx comparison = gen_rtx_NE (mode, and_tree, const0_rtx);
    emit_insn (gen_cstoredi_neg (operands[0], comparison, cc_reg));
    DONE;
  }
  [(set_attr "simd_type" "simd_cmp")
   (set_attr "type" "neon_tst")
   (set_attr "simd_mode" "DI")]
)

;; fcm(eq|ge|gt|le|lt)

(define_insn "aarch64_cm<optab><mode>"
  [(set (match_operand:<V_cmp_result> 0 "register_operand" "=w,w")
	(neg:<V_cmp_result>
	  (COMPARISONS:<V_cmp_result>
	    (match_operand:VALLF 1 "register_operand" "w,w")
	    (match_operand:VALLF 2 "aarch64_simd_reg_or_zero" "w,YDz")
	  )))]
  "TARGET_SIMD"
  "@
  fcm<n_optab>\t%<v>0<Vmtype>, %<v><cmp_1><Vmtype>, %<v><cmp_2><Vmtype>
  fcm<optab>\t%<v>0<Vmtype>, %<v>1<Vmtype>, 0"
  [(set_attr "simd_type" "simd_fcmp")
   (set_attr "type" "neon_fp_compare_<Vetype><q>")
   (set_attr "simd_mode" "<MODE>")]
)

;; fac(ge|gt)
;; Note we can also handle what would be fac(le|lt) by
;; generating fac(ge|gt).

(define_insn "*aarch64_fac<optab><mode>"
  [(set (match_operand:<V_cmp_result> 0 "register_operand" "=w")
	(neg:<V_cmp_result>
	  (FAC_COMPARISONS:<V_cmp_result>
	    (abs:VALLF (match_operand:VALLF 1 "register_operand" "w"))
	    (abs:VALLF (match_operand:VALLF 2 "register_operand" "w"))
  )))]
  "TARGET_SIMD"
  "fac<n_optab>\t%<v>0<Vmtype>, %<v><cmp_1><Vmtype>, %<v><cmp_2><Vmtype>"
  [(set_attr "simd_type" "simd_fcmp")
   (set_attr "type" "neon_fp_compare_<Vetype><q>")
   (set_attr "simd_mode" "<MODE>")]
)

;; addp

(define_insn "aarch64_addp<mode>"
  [(set (match_operand:VD_BHSI 0 "register_operand" "=w")
        (unspec:VD_BHSI
          [(match_operand:VD_BHSI 1 "register_operand" "w")
	   (match_operand:VD_BHSI 2 "register_operand" "w")]
          UNSPEC_ADDP))]
  "TARGET_SIMD"
  "addp\t%<v>0<Vmtype>, %<v>1<Vmtype>, %<v>2<Vmtype>"
  [(set_attr "simd_type" "simd_add")
   (set_attr "type" "neon_reduc_add<q>")
   (set_attr "simd_mode" "<MODE>")]
)

(define_insn "aarch64_addpdi"
  [(set (match_operand:DI 0 "register_operand" "=w")
        (unspec:DI
          [(match_operand:V2DI 1 "register_operand" "w")]
          UNSPEC_ADDP))]
  "TARGET_SIMD"
  "addp\t%d0, %1.2d"
  [(set_attr "simd_type" "simd_add")
   (set_attr "type" "neon_reduc_add")
   (set_attr "simd_mode" "DI")]
)

;; sqrt

(define_insn "sqrt<mode>2"
  [(set (match_operand:VDQF 0 "register_operand" "=w")
        (sqrt:VDQF (match_operand:VDQF 1 "register_operand" "w")))]
  "TARGET_SIMD"
  "fsqrt\\t%0.<Vtype>, %1.<Vtype>"
  [(set_attr "simd_type" "simd_fsqrt")
   (set_attr "type" "neon_fp_sqrt_<Vetype><q>")
   (set_attr "simd_mode" "<MODE>")]
)

;; Patterns for vector struct loads and stores.

(define_insn "vec_load_lanesoi<mode>"
  [(set (match_operand:OI 0 "register_operand" "=w")
	(unspec:OI [(match_operand:OI 1 "aarch64_simd_struct_operand" "Utv")
		    (unspec:VQ [(const_int 0)] UNSPEC_VSTRUCTDUMMY)]
		   UNSPEC_LD2))]
  "TARGET_SIMD"
  "ld2\\t{%S0.<Vtype> - %T0.<Vtype>}, %1"
  [(set_attr "simd_type" "simd_load2")
   (set_attr "type" "neon_load2_2reg<q>")
   (set_attr "simd_mode" "<MODE>")])

(define_insn "vec_store_lanesoi<mode>"
  [(set (match_operand:OI 0 "aarch64_simd_struct_operand" "=Utv")
	(unspec:OI [(match_operand:OI 1 "register_operand" "w")
                    (unspec:VQ [(const_int 0)] UNSPEC_VSTRUCTDUMMY)]
                   UNSPEC_ST2))]
  "TARGET_SIMD"
  "st2\\t{%S1.<Vtype> - %T1.<Vtype>}, %0"
  [(set_attr "simd_type" "simd_store2")
   (set_attr "type" "neon_store2_2reg<q>")
   (set_attr "simd_mode" "<MODE>")])

(define_insn "vec_load_lanesci<mode>"
  [(set (match_operand:CI 0 "register_operand" "=w")
	(unspec:CI [(match_operand:CI 1 "aarch64_simd_struct_operand" "Utv")
		    (unspec:VQ [(const_int 0)] UNSPEC_VSTRUCTDUMMY)]
		   UNSPEC_LD3))]
  "TARGET_SIMD"
  "ld3\\t{%S0.<Vtype> - %U0.<Vtype>}, %1"
  [(set_attr "simd_type" "simd_load3")
   (set_attr "type" "neon_load3_3reg<q>")
   (set_attr "simd_mode" "<MODE>")])

(define_insn "vec_store_lanesci<mode>"
  [(set (match_operand:CI 0 "aarch64_simd_struct_operand" "=Utv")
	(unspec:CI [(match_operand:CI 1 "register_operand" "w")
                    (unspec:VQ [(const_int 0)] UNSPEC_VSTRUCTDUMMY)]
                   UNSPEC_ST3))]
  "TARGET_SIMD"
  "st3\\t{%S1.<Vtype> - %U1.<Vtype>}, %0"
  [(set_attr "simd_type" "simd_store3")
   (set_attr "type" "neon_store3_3reg<q>")
   (set_attr "simd_mode" "<MODE>")])

(define_insn "vec_load_lanesxi<mode>"
  [(set (match_operand:XI 0 "register_operand" "=w")
	(unspec:XI [(match_operand:XI 1 "aarch64_simd_struct_operand" "Utv")
		    (unspec:VQ [(const_int 0)] UNSPEC_VSTRUCTDUMMY)]
		   UNSPEC_LD4))]
  "TARGET_SIMD"
  "ld4\\t{%S0.<Vtype> - %V0.<Vtype>}, %1"
  [(set_attr "simd_type" "simd_load4")
   (set_attr "type" "neon_load4_4reg<q>")
   (set_attr "simd_mode" "<MODE>")])

(define_insn "vec_store_lanesxi<mode>"
  [(set (match_operand:XI 0 "aarch64_simd_struct_operand" "=Utv")
	(unspec:XI [(match_operand:XI 1 "register_operand" "w")
                    (unspec:VQ [(const_int 0)] UNSPEC_VSTRUCTDUMMY)]
                   UNSPEC_ST4))]
  "TARGET_SIMD"
  "st4\\t{%S1.<Vtype> - %V1.<Vtype>}, %0"
  [(set_attr "simd_type" "simd_store4")
   (set_attr "type" "neon_store4_4reg<q>")
   (set_attr "simd_mode" "<MODE>")])

;; Reload patterns for AdvSIMD register list operands.

(define_expand "mov<mode>"
  [(set (match_operand:VSTRUCT 0 "aarch64_simd_nonimmediate_operand" "")
	(match_operand:VSTRUCT 1 "aarch64_simd_general_operand" ""))]
  "TARGET_SIMD"
{
  if (can_create_pseudo_p ())
    {
      if (GET_CODE (operands[0]) != REG)
	operands[1] = force_reg (<MODE>mode, operands[1]);
    }
})

(define_insn "*aarch64_mov<mode>"
  [(set (match_operand:VSTRUCT 0 "aarch64_simd_nonimmediate_operand" "=w,Utv,w")
	(match_operand:VSTRUCT 1 "aarch64_simd_general_operand"	" w,w,Utv"))]
  "TARGET_SIMD
   && (register_operand (operands[0], <MODE>mode)
       || register_operand (operands[1], <MODE>mode))"

{
  switch (which_alternative)
    {
    case 0: return "#";
    case 1: return "st1\\t{%S1.16b - %<Vendreg>1.16b}, %0";
    case 2: return "ld1\\t{%S0.16b - %<Vendreg>0.16b}, %1";
    default: gcc_unreachable ();
    }
}
  [(set_attr "simd_type" "simd_move,simd_store<nregs>,simd_load<nregs>")
   (set_attr "type" "neon_move,neon_store<nregs>_<nregs>reg_q,\
                     neon_load<nregs>_<nregs>reg_q")
   (set (attr "length") (symbol_ref "aarch64_simd_attr_length_move (insn)"))
   (set_attr "simd_mode" "<MODE>")])

(define_split
  [(set (match_operand:OI 0 "register_operand" "")
	(match_operand:OI 1 "register_operand" ""))]
  "TARGET_SIMD && reload_completed"
  [(set (match_dup 0) (match_dup 1))
   (set (match_dup 2) (match_dup 3))]
{
  int rdest = REGNO (operands[0]);
  int rsrc = REGNO (operands[1]);
  rtx dest[2], src[2];

  dest[0] = gen_rtx_REG (TFmode, rdest);
  src[0] = gen_rtx_REG (TFmode, rsrc);
  dest[1] = gen_rtx_REG (TFmode, rdest + 1);
  src[1] = gen_rtx_REG (TFmode, rsrc + 1);

  aarch64_simd_disambiguate_copy (operands, dest, src, 2);
})

(define_split
  [(set (match_operand:CI 0 "register_operand" "")
	(match_operand:CI 1 "register_operand" ""))]
  "TARGET_SIMD && reload_completed"
  [(set (match_dup 0) (match_dup 1))
   (set (match_dup 2) (match_dup 3))
   (set (match_dup 4) (match_dup 5))]
{
  int rdest = REGNO (operands[0]);
  int rsrc = REGNO (operands[1]);
  rtx dest[3], src[3];

  dest[0] = gen_rtx_REG (TFmode, rdest);
  src[0] = gen_rtx_REG (TFmode, rsrc);
  dest[1] = gen_rtx_REG (TFmode, rdest + 1);
  src[1] = gen_rtx_REG (TFmode, rsrc + 1);
  dest[2] = gen_rtx_REG (TFmode, rdest + 2);
  src[2] = gen_rtx_REG (TFmode, rsrc + 2);

  aarch64_simd_disambiguate_copy (operands, dest, src, 3);
})

(define_split
  [(set (match_operand:XI 0 "register_operand" "")
	(match_operand:XI 1 "register_operand" ""))]
  "TARGET_SIMD && reload_completed"
  [(set (match_dup 0) (match_dup 1))
   (set (match_dup 2) (match_dup 3))
   (set (match_dup 4) (match_dup 5))
   (set (match_dup 6) (match_dup 7))]
{
  int rdest = REGNO (operands[0]);
  int rsrc = REGNO (operands[1]);
  rtx dest[4], src[4];

  dest[0] = gen_rtx_REG (TFmode, rdest);
  src[0] = gen_rtx_REG (TFmode, rsrc);
  dest[1] = gen_rtx_REG (TFmode, rdest + 1);
  src[1] = gen_rtx_REG (TFmode, rsrc + 1);
  dest[2] = gen_rtx_REG (TFmode, rdest + 2);
  src[2] = gen_rtx_REG (TFmode, rsrc + 2);
  dest[3] = gen_rtx_REG (TFmode, rdest + 3);
  src[3] = gen_rtx_REG (TFmode, rsrc + 3);

  aarch64_simd_disambiguate_copy (operands, dest, src, 4);
})

(define_insn "aarch64_ld2<mode>_dreg"
  [(set (match_operand:OI 0 "register_operand" "=w")
	(subreg:OI
	  (vec_concat:<VRL2>
	    (vec_concat:<VDBL>
	     (unspec:VD [(match_operand:TI 1 "aarch64_simd_struct_operand" "Utv")]
			UNSPEC_LD2)
	     (vec_duplicate:VD (const_int 0)))
	    (vec_concat:<VDBL>
	     (unspec:VD [(match_dup 1)]
			UNSPEC_LD2)
	     (vec_duplicate:VD (const_int 0)))) 0))]
  "TARGET_SIMD"
  "ld2\\t{%S0.<Vtype> - %T0.<Vtype>}, %1"
  [(set_attr "simd_type" "simd_load2")
   (set_attr "type" "neon_load2_2reg<q>")
   (set_attr "simd_mode" "<MODE>")])

(define_insn "aarch64_ld2<mode>_dreg"
  [(set (match_operand:OI 0 "register_operand" "=w")
	(subreg:OI
	  (vec_concat:<VRL2>
	    (vec_concat:<VDBL>
	     (unspec:DX [(match_operand:TI 1 "aarch64_simd_struct_operand" "Utv")]
			UNSPEC_LD2)
	     (const_int 0))
	    (vec_concat:<VDBL>
	     (unspec:DX [(match_dup 1)]
			UNSPEC_LD2)
	     (const_int 0))) 0))]
  "TARGET_SIMD"
  "ld1\\t{%S0.1d - %T0.1d}, %1"
  [(set_attr "simd_type" "simd_load2")
   (set_attr "type" "neon_load1_2reg<q>")
   (set_attr "simd_mode" "<MODE>")])

(define_insn "aarch64_ld3<mode>_dreg"
  [(set (match_operand:CI 0 "register_operand" "=w")
	(subreg:CI
	 (vec_concat:<VRL3>
	  (vec_concat:<VRL2>
	    (vec_concat:<VDBL>
	     (unspec:VD [(match_operand:EI 1 "aarch64_simd_struct_operand" "Utv")]
			UNSPEC_LD3)
	     (vec_duplicate:VD (const_int 0)))
	    (vec_concat:<VDBL>
	     (unspec:VD [(match_dup 1)]
			UNSPEC_LD3)
	     (vec_duplicate:VD (const_int 0))))
	  (vec_concat:<VDBL>
	     (unspec:VD [(match_dup 1)]
			UNSPEC_LD3)
	     (vec_duplicate:VD (const_int 0)))) 0))]
  "TARGET_SIMD"
  "ld3\\t{%S0.<Vtype> - %U0.<Vtype>}, %1"
  [(set_attr "simd_type" "simd_load3")
   (set_attr "type" "neon_load3_3reg<q>")
   (set_attr "simd_mode" "<MODE>")])

(define_insn "aarch64_ld3<mode>_dreg"
  [(set (match_operand:CI 0 "register_operand" "=w")
	(subreg:CI
	 (vec_concat:<VRL3>
	  (vec_concat:<VRL2>
	    (vec_concat:<VDBL>
	     (unspec:DX [(match_operand:EI 1 "aarch64_simd_struct_operand" "Utv")]
			UNSPEC_LD3)
	     (const_int 0))
	    (vec_concat:<VDBL>
	     (unspec:DX [(match_dup 1)]
			UNSPEC_LD3)
	     (const_int 0)))
	  (vec_concat:<VDBL>
	     (unspec:DX [(match_dup 1)]
			UNSPEC_LD3)
	     (const_int 0))) 0))]
  "TARGET_SIMD"
  "ld1\\t{%S0.1d - %U0.1d}, %1"
  [(set_attr "simd_type" "simd_load3")
   (set_attr "type" "neon_load1_3reg<q>")
   (set_attr "simd_mode" "<MODE>")])

(define_insn "aarch64_ld4<mode>_dreg"
  [(set (match_operand:XI 0 "register_operand" "=w")
	(subreg:XI
	 (vec_concat:<VRL4>
	   (vec_concat:<VRL2>
	     (vec_concat:<VDBL>
	       (unspec:VD [(match_operand:OI 1 "aarch64_simd_struct_operand" "Utv")]
			  UNSPEC_LD4)
	       (vec_duplicate:VD (const_int 0)))
	      (vec_concat:<VDBL>
	        (unspec:VD [(match_dup 1)]
			UNSPEC_LD4)
	        (vec_duplicate:VD (const_int 0))))
	   (vec_concat:<VRL2>
	     (vec_concat:<VDBL>
	       (unspec:VD [(match_dup 1)]
			UNSPEC_LD4)
	       (vec_duplicate:VD (const_int 0)))
	     (vec_concat:<VDBL>
	       (unspec:VD [(match_dup 1)]
			UNSPEC_LD4)
	       (vec_duplicate:VD (const_int 0))))) 0))]
  "TARGET_SIMD"
  "ld4\\t{%S0.<Vtype> - %V0.<Vtype>}, %1"
  [(set_attr "simd_type" "simd_load4")
   (set_attr "type" "neon_load4_4reg<q>")
   (set_attr "simd_mode" "<MODE>")])

(define_insn "aarch64_ld4<mode>_dreg"
  [(set (match_operand:XI 0 "register_operand" "=w")
	(subreg:XI
	 (vec_concat:<VRL4>
	   (vec_concat:<VRL2>
	     (vec_concat:<VDBL>
	       (unspec:DX [(match_operand:OI 1 "aarch64_simd_struct_operand" "Utv")]
			  UNSPEC_LD4)
	       (const_int 0))
	      (vec_concat:<VDBL>
	        (unspec:DX [(match_dup 1)]
			UNSPEC_LD4)
	        (const_int 0)))
	   (vec_concat:<VRL2>
	     (vec_concat:<VDBL>
	       (unspec:DX [(match_dup 1)]
			UNSPEC_LD4)
	       (const_int 0))
	     (vec_concat:<VDBL>
	       (unspec:DX [(match_dup 1)]
			UNSPEC_LD4)
	       (const_int 0)))) 0))]
  "TARGET_SIMD"
  "ld1\\t{%S0.1d - %V0.1d}, %1"
  [(set_attr "simd_type" "simd_load4")
   (set_attr "type" "neon_load1_4reg<q>")
   (set_attr "simd_mode" "<MODE>")])

(define_expand "aarch64_ld<VSTRUCT:nregs><VDC:mode>"
 [(match_operand:VSTRUCT 0 "register_operand" "=w")
  (match_operand:DI 1 "register_operand" "r")
  (unspec:VDC [(const_int 0)] UNSPEC_VSTRUCTDUMMY)]
  "TARGET_SIMD"
{
  enum machine_mode mode = <VSTRUCT:VSTRUCT_DREG>mode;
  rtx mem = gen_rtx_MEM (mode, operands[1]);

  emit_insn (gen_aarch64_ld<VSTRUCT:nregs><VDC:mode>_dreg (operands[0], mem));
  DONE;
})

(define_expand "aarch64_ld1<VALL:mode>"
 [(match_operand:VALL 0 "register_operand")
  (match_operand:DI 1 "register_operand")]
  "TARGET_SIMD"
{
  enum machine_mode mode = <VALL:MODE>mode;
  rtx mem = gen_rtx_MEM (mode, operands[1]);
  emit_move_insn (operands[0], mem);
  DONE;
})

(define_expand "aarch64_ld<VSTRUCT:nregs><VQ:mode>"
 [(match_operand:VSTRUCT 0 "register_operand" "=w")
  (match_operand:DI 1 "register_operand" "r")
  (unspec:VQ [(const_int 0)] UNSPEC_VSTRUCTDUMMY)]
  "TARGET_SIMD"
{
  enum machine_mode mode = <VSTRUCT:MODE>mode;
  rtx mem = gen_rtx_MEM (mode, operands[1]);

  emit_insn (gen_vec_load_lanes<VSTRUCT:mode><VQ:mode> (operands[0], mem));
  DONE;
})

;; Expanders for builtins to extract vector registers from large
;; opaque integer modes.

;; D-register list.

(define_expand "aarch64_get_dreg<VSTRUCT:mode><VDC:mode>"
 [(match_operand:VDC 0 "register_operand" "=w")
  (match_operand:VSTRUCT 1 "register_operand" "w")
  (match_operand:SI 2 "immediate_operand" "i")]
  "TARGET_SIMD"
{
  int part = INTVAL (operands[2]);
  rtx temp = gen_reg_rtx (<VDC:VDBL>mode);
  int offset = part * 16;

  emit_move_insn (temp, gen_rtx_SUBREG (<VDC:VDBL>mode, operands[1], offset));
  emit_move_insn (operands[0], gen_lowpart (<VDC:MODE>mode, temp));
  DONE;
})

;; Q-register list.

(define_expand "aarch64_get_qreg<VSTRUCT:mode><VQ:mode>"
 [(match_operand:VQ 0 "register_operand" "=w")
  (match_operand:VSTRUCT 1 "register_operand" "w")
  (match_operand:SI 2 "immediate_operand" "i")]
  "TARGET_SIMD"
{
  int part = INTVAL (operands[2]);
  int offset = part * 16;

  emit_move_insn (operands[0],
		  gen_rtx_SUBREG (<VQ:MODE>mode, operands[1], offset));
  DONE;
})

;; Permuted-store expanders for neon intrinsics.

;; Permute instructions

;; vec_perm support

(define_expand "vec_perm_const<mode>"
  [(match_operand:VALL 0 "register_operand")
   (match_operand:VALL 1 "register_operand")
   (match_operand:VALL 2 "register_operand")
   (match_operand:<V_cmp_result> 3)]
  "TARGET_SIMD"
{
  if (aarch64_expand_vec_perm_const (operands[0], operands[1],
				     operands[2], operands[3]))
    DONE;
  else
    FAIL;
})

(define_expand "vec_perm<mode>"
  [(match_operand:VB 0 "register_operand")
   (match_operand:VB 1 "register_operand")
   (match_operand:VB 2 "register_operand")
   (match_operand:VB 3 "register_operand")]
  "TARGET_SIMD"
{
  aarch64_expand_vec_perm (operands[0], operands[1],
			   operands[2], operands[3]);
  DONE;
})

(define_insn "aarch64_tbl1<mode>"
  [(set (match_operand:VB 0 "register_operand" "=w")
	(unspec:VB [(match_operand:V16QI 1 "register_operand" "w")
		    (match_operand:VB 2 "register_operand" "w")]
		   UNSPEC_TBL))]
  "TARGET_SIMD"
  "tbl\\t%0.<Vtype>, {%1.16b}, %2.<Vtype>"
  [(set_attr "simd_type" "simd_tbl")
   (set_attr "type" "neon_tbl1<q>")
   (set_attr "simd_mode" "<MODE>")]
)

;; Two source registers.

(define_insn "aarch64_tbl2v16qi"
  [(set (match_operand:V16QI 0 "register_operand" "=w")
	(unspec:V16QI [(match_operand:OI 1 "register_operand" "w")
		       (match_operand:V16QI 2 "register_operand" "w")]
		      UNSPEC_TBL))]
  "TARGET_SIMD"
  "tbl\\t%0.16b, {%S1.16b - %T1.16b}, %2.16b"
  [(set_attr "simd_type" "simd_tbl")
   (set_attr "type" "neon_tbl2_q")
   (set_attr "simd_mode" "V16QI")]
)

(define_insn_and_split "aarch64_combinev16qi"
  [(set (match_operand:OI 0 "register_operand" "=w")
	(unspec:OI [(match_operand:V16QI 1 "register_operand" "w")
		    (match_operand:V16QI 2 "register_operand" "w")]
		   UNSPEC_CONCAT))]
  "TARGET_SIMD"
  "#"
  "&& reload_completed"
  [(const_int 0)]
{
  aarch64_split_combinev16qi (operands);
  DONE;
}
[(set_attr "type" "multiple")]
)

(define_insn "aarch64_<PERMUTE:perm_insn><PERMUTE:perm_hilo><mode>"
  [(set (match_operand:VALL 0 "register_operand" "=w")
	(unspec:VALL [(match_operand:VALL 1 "register_operand" "w")
		      (match_operand:VALL 2 "register_operand" "w")]
		       PERMUTE))]
  "TARGET_SIMD"
  "<PERMUTE:perm_insn><PERMUTE:perm_hilo>\\t%0.<Vtype>, %1.<Vtype>, %2.<Vtype>"
  [(set_attr "simd_type" "simd_<PERMUTE:perm_insn>")
   (set_attr "type" "neon_permute<q>")
   (set_attr "simd_mode" "<MODE>")]
)

(define_insn "aarch64_st2<mode>_dreg"
  [(set (match_operand:TI 0 "aarch64_simd_struct_operand" "=Utv")
	(unspec:TI [(match_operand:OI 1 "register_operand" "w")
                    (unspec:VD [(const_int 0)] UNSPEC_VSTRUCTDUMMY)]
                   UNSPEC_ST2))]
  "TARGET_SIMD"
  "st2\\t{%S1.<Vtype> - %T1.<Vtype>}, %0"
  [(set_attr "simd_type" "simd_store2")
   (set_attr "type" "neon_store2_2reg")
   (set_attr "simd_mode" "<MODE>")])

(define_insn "aarch64_st2<mode>_dreg"
  [(set (match_operand:TI 0 "aarch64_simd_struct_operand" "=Utv")
	(unspec:TI [(match_operand:OI 1 "register_operand" "w")
                    (unspec:DX [(const_int 0)] UNSPEC_VSTRUCTDUMMY)]
                   UNSPEC_ST2))]
  "TARGET_SIMD"
  "st1\\t{%S1.1d - %T1.1d}, %0"
  [(set_attr "simd_type" "simd_store2")
   (set_attr "type" "neon_store1_2reg")
   (set_attr "simd_mode" "<MODE>")])

(define_insn "aarch64_st3<mode>_dreg"
  [(set (match_operand:EI 0 "aarch64_simd_struct_operand" "=Utv")
	(unspec:EI [(match_operand:CI 1 "register_operand" "w")
                    (unspec:VD [(const_int 0)] UNSPEC_VSTRUCTDUMMY)]
                   UNSPEC_ST3))]
  "TARGET_SIMD"
  "st3\\t{%S1.<Vtype> - %U1.<Vtype>}, %0"
  [(set_attr "simd_type" "simd_store3")
   (set_attr "type" "neon_store3_3reg")
   (set_attr "simd_mode" "<MODE>")])

(define_insn "aarch64_st3<mode>_dreg"
  [(set (match_operand:EI 0 "aarch64_simd_struct_operand" "=Utv")
	(unspec:EI [(match_operand:CI 1 "register_operand" "w")
                    (unspec:DX [(const_int 0)] UNSPEC_VSTRUCTDUMMY)]
                   UNSPEC_ST3))]
  "TARGET_SIMD"
  "st1\\t{%S1.1d - %U1.1d}, %0"
  [(set_attr "simd_type" "simd_store3")
   (set_attr "type" "neon_store1_3reg")
   (set_attr "simd_mode" "<MODE>")])

(define_insn "aarch64_st4<mode>_dreg"
  [(set (match_operand:OI 0 "aarch64_simd_struct_operand" "=Utv")
	(unspec:OI [(match_operand:XI 1 "register_operand" "w")
                    (unspec:VD [(const_int 0)] UNSPEC_VSTRUCTDUMMY)]
                   UNSPEC_ST4))]
  "TARGET_SIMD"
  "st4\\t{%S1.<Vtype> - %V1.<Vtype>}, %0"
  [(set_attr "simd_type" "simd_store4")
   (set_attr "type" "neon_store4_4reg")
   (set_attr "simd_mode" "<MODE>")])

(define_insn "aarch64_st4<mode>_dreg"
  [(set (match_operand:OI 0 "aarch64_simd_struct_operand" "=Utv")
	(unspec:OI [(match_operand:XI 1 "register_operand" "w")
                    (unspec:DX [(const_int 0)] UNSPEC_VSTRUCTDUMMY)]
                   UNSPEC_ST4))]
  "TARGET_SIMD"
  "st1\\t{%S1.1d - %V1.1d}, %0"
  [(set_attr "simd_type" "simd_store4")
   (set_attr "type" "neon_store1_4reg")
   (set_attr "simd_mode" "<MODE>")])

(define_expand "aarch64_st<VSTRUCT:nregs><VDC:mode>"
 [(match_operand:DI 0 "register_operand" "r")
  (match_operand:VSTRUCT 1 "register_operand" "w")
  (unspec:VDC [(const_int 0)] UNSPEC_VSTRUCTDUMMY)]
  "TARGET_SIMD"
{
  enum machine_mode mode = <VSTRUCT:VSTRUCT_DREG>mode;
  rtx mem = gen_rtx_MEM (mode, operands[0]);

  emit_insn (gen_aarch64_st<VSTRUCT:nregs><VDC:mode>_dreg (mem, operands[1]));
  DONE;
})

(define_expand "aarch64_st<VSTRUCT:nregs><VQ:mode>"
 [(match_operand:DI 0 "register_operand" "r")
  (match_operand:VSTRUCT 1 "register_operand" "w")
  (unspec:VQ [(const_int 0)] UNSPEC_VSTRUCTDUMMY)]
  "TARGET_SIMD"
{
  enum machine_mode mode = <VSTRUCT:MODE>mode;
  rtx mem = gen_rtx_MEM (mode, operands[0]);

  emit_insn (gen_vec_store_lanes<VSTRUCT:mode><VQ:mode> (mem, operands[1]));
  DONE;
})

(define_expand "aarch64_st1<VALL:mode>"
 [(match_operand:DI 0 "register_operand")
  (match_operand:VALL 1 "register_operand")]
  "TARGET_SIMD"
{
  enum machine_mode mode = <VALL:MODE>mode;
  rtx mem = gen_rtx_MEM (mode, operands[0]);
  emit_move_insn (mem, operands[1]);
  DONE;
})

;; Expander for builtins to insert vector registers into large
;; opaque integer modes.

;; Q-register list.  We don't need a D-reg inserter as we zero
;; extend them in arm_neon.h and insert the resulting Q-regs.

(define_expand "aarch64_set_qreg<VSTRUCT:mode><VQ:mode>"
 [(match_operand:VSTRUCT 0 "register_operand" "+w")
  (match_operand:VSTRUCT 1 "register_operand" "0")
  (match_operand:VQ 2 "register_operand" "w")
  (match_operand:SI 3 "immediate_operand" "i")]
  "TARGET_SIMD"
{
  int part = INTVAL (operands[3]);
  int offset = part * 16;

  emit_move_insn (operands[0], operands[1]);
  emit_move_insn (gen_rtx_SUBREG (<VQ:MODE>mode, operands[0], offset),
		  operands[2]);
  DONE;
})

;; Standard pattern name vec_init<mode>.

(define_expand "vec_init<mode>"
  [(match_operand:VALL 0 "register_operand" "")
   (match_operand 1 "" "")]
  "TARGET_SIMD"
{
  aarch64_expand_vector_init (operands[0], operands[1]);
  DONE;
})

(define_insn "*aarch64_simd_ld1r<mode>"
  [(set (match_operand:VALLDI 0 "register_operand" "=w")
	(vec_duplicate:VALLDI
	  (match_operand:<VEL> 1 "aarch64_simd_struct_operand" "Utv")))]
  "TARGET_SIMD"
  "ld1r\\t{%0.<Vtype>}, %1"
  [(set_attr "simd_type" "simd_load1r")
   (set_attr "type" "neon_load1_all_lanes")
   (set_attr "simd_mode" "<MODE>")])

(define_insn "aarch64_frecpe<mode>"
  [(set (match_operand:VDQF 0 "register_operand" "=w")
	(unspec:VDQF [(match_operand:VDQF 1 "register_operand" "w")]
		    UNSPEC_FRECPE))]
  "TARGET_SIMD"
  "frecpe\\t%0.<Vtype>, %1.<Vtype>"
  [(set_attr "simd_type" "simd_frecpe")
   (set_attr "type" "neon_fp_recpe_<Vetype><q>")
   (set_attr "simd_mode" "<MODE>")]
)

(define_insn "aarch64_frecp<FRECP:frecp_suffix><mode>"
  [(set (match_operand:GPF 0 "register_operand" "=w")
	(unspec:GPF [(match_operand:GPF 1 "register_operand" "w")]
		    FRECP))]
  "TARGET_SIMD"
  "frecp<FRECP:frecp_suffix>\\t%<s>0, %<s>1"
  [(set_attr "simd_type" "simd_frecp<FRECP:frecp_suffix>")
   (set_attr "type" "neon_fp_recp<FRECP:frecp_suffix>_<GPF:Vetype><GPF:q>")
   (set_attr "mode" "<MODE>")]
)

(define_insn "aarch64_frecps<mode>"
  [(set (match_operand:VALLF 0 "register_operand" "=w")
	(unspec:VALLF [(match_operand:VALLF 1 "register_operand" "w")
		     (match_operand:VALLF 2 "register_operand" "w")]
		    UNSPEC_FRECPS))]
  "TARGET_SIMD"
  "frecps\\t%<v>0<Vmtype>, %<v>1<Vmtype>, %<v>2<Vmtype>"
  [(set_attr "simd_type" "simd_frecps")
   (set_attr "type" "neon_fp_recps_<Vetype><q>")
   (set_attr "simd_mode" "<MODE>")]
)
<|MERGE_RESOLUTION|>--- conflicted
+++ resolved
@@ -2271,17 +2271,10 @@
 	  switch (GET_CODE (operands[3]))
 	    {
 	    case LT:
-<<<<<<< HEAD
-	      base_comparison = gen_aarch64_cmlt<mode>;
-	      break;
-	    case LE:
-	      base_comparison = gen_aarch64_cmle<mode>;
-=======
 	      base_comparison = gen_aarch64_cmlt<VDQF:mode>;
 	      break;
 	    case LE:
 	      base_comparison = gen_aarch64_cmle<VDQF:mode>;
->>>>>>> 4d0aec87
 	      break;
 	    default:
 	      /* Do nothing, other zero form cases already have the correct
