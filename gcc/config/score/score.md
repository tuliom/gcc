;;  Machine description for Sunplus S+CORE
;;  Copyright (C) 2005, 2007, 2010
;;  Free Software Foundation, Inc.
;;  Contributed by Sunnorth.

;; This file is part of GCC.

;; GCC is free software; you can redistribute it and/or modify
;; it under the terms of the GNU General Public License as published by
;; the Free Software Foundation; either version 3, or (at your option)
;; any later version.

;; GCC is distributed in the hope that it will be useful,
;; but WITHOUT ANY WARRANTY; without even the implied warranty of
;; MERCHANTABILITY or FITNESS FOR A PARTICULAR PURPOSE.  See the
;; GNU General Public License for more details.

;; You should have received a copy of the GNU General Public License
;; along with GCC; see the file COPYING3.  If not see
;; <http://www.gnu.org/licenses/>.

;;- See file "rtl.def" for documentation on define_insn, match_*, et. al.

; branch        conditional branch
; jump          unconditional jump
; call          unconditional call
; load          load instruction(s)
; store         store instruction(s)
; cmp           integer compare
; arith         integer arithmetic instruction
; move          data movement within same register set
; const         load constant
; nop           no operation
; mul           integer multiply
; div           integer divide
; cndmv         conditional moves
; fce           transfer from hi/lo registers
; tce           transfer to   hi/lo registers
; fsr           transfer from special registers
; tsr           transfer to   special registers

(define_constants
  [(CC_REGNUM       33)
   (T_REGNUM        34)
   (RA_REGNUM       3)
   (SP_REGNUM       0)
   (AT_REGNUM       1)
   (FP_REGNUM       2)
   (RT_REGNUM       4)
   (GP_REGNUM       28)
   (EH_REGNUM       29)
   (HI_REGNUM       48)
   (LO_REGNUM       49)
   (CN_REGNUM       50)
   (LC_REGNUM       51)
   (SC_REGNUM       52)])

(define_constants
   [(BITTST         0)
    (CPLOAD         1)
    (CPRESTORE      2)

    (SCB            3)
    (SCW            4)
    (SCE            5)
    (SCLC           6)

    (LCB            7)
    (LCW            8)
    (LCE            9)

    (SFFS           10)])

(define_attr "type"
  "unknown,branch,jump,call,load,store,cmp,arith,move,const,nop,mul,div,cndmv,fce,tce,fsr,tsr,fcr,tcr"
  (const_string "unknown"))

(define_attr "mode" "unknown,QI,HI,SI,DI"
  (const_string "unknown"))

(define_attr "length" "" (const_int 4))

(define_attr "up_c" "yes,no"
  (const_string "no"))

(include "constraints.md")
(include "score-generic.md")
(include "predicates.md")

(define_expand "movqi"
  [(set (match_operand:QI 0 "nonimmediate_operand")
        (match_operand:QI 1 "general_operand"))]
  ""
{
  if (MEM_P (operands[0])
      && !register_operand (operands[1], QImode))
    {
      operands[1] = force_reg (QImode, operands[1]);
    }
})

(define_insn "*movqi_insns_score7"
  [(set (match_operand:QI 0 "nonimmediate_operand" "=d,d,d,m,d,*x,d,*a")
        (match_operand:QI 1 "general_operand" "i,d,m,d,*x,d,*a,d"))]
  "(!MEM_P (operands[0]) || register_operand (operands[1], QImode))
   && (TARGET_SCORE7 || TARGET_SCORE7D)"
{
  switch (which_alternative)
    {
    case 0: return score_limm (operands);
    case 1: return score_move (operands);
    case 2: return score_linsn (operands, SCORE_BYTE, false);
    case 3: return score_sinsn (operands, SCORE_BYTE);
    case 4: return TARGET_SCORE7D ? \"mf%1%S0 %0\" : \"mf%1    %0\";
    case 5: return TARGET_SCORE7D ? \"mt%0%S1 %1\" : \"mt%0    %1\";
    case 6: return \"mfsr\t%0, %1\";
    case 7: return \"mtsr\t%1, %0\";
    default: gcc_unreachable ();
    }
}
  [(set_attr "type" "arith,move,load,store,fce,tce,fsr,tsr")
   (set_attr "mode" "QI")])

(define_expand "movhi"
  [(set (match_operand:HI 0 "nonimmediate_operand")
        (match_operand:HI 1 "general_operand"))]
  ""
{
  if (MEM_P (operands[0])
      && !register_operand (operands[1], HImode))
    {
      operands[1] = force_reg (HImode, operands[1]);
    }
})

(define_insn "*movhi_insns_score7"
  [(set (match_operand:HI 0 "nonimmediate_operand" "=d,d,d,m,d,*x,d,*a")
        (match_operand:HI 1 "general_operand" "i,d,m,d,*x,d,*a,d"))]
  "(!MEM_P (operands[0]) || register_operand (operands[1], HImode))
   && (TARGET_SCORE7 || TARGET_SCORE7D)"
{
  switch (which_alternative)
    {
    case 0: return score_limm (operands);
    case 1: return score_move (operands);
    case 2: return score_linsn (operands, SCORE_HWORD, false);
    case 3: return score_sinsn (operands, SCORE_HWORD);
    case 4: return TARGET_SCORE7D ? \"mf%1%S0 %0\" : \"mf%1    %0\";
    case 5: return TARGET_SCORE7D ? \"mt%0%S1 %1\" : \"mt%0    %1\";
    case 6: return \"mfsr\t%0, %1\";
    case 7: return \"mtsr\t%1, %0\";
    default: gcc_unreachable ();
    }
}
  [(set_attr "type" "arith,move,load,store,fce,tce,fsr,tsr")
   (set_attr "mode" "HI")])

(define_expand "movsi"
  [(set (match_operand:SI 0 "nonimmediate_operand")
        (match_operand:SI 1 "general_operand"))]
  ""
{
  if (MEM_P (operands[0])
      && !register_operand (operands[1], SImode))
    {
      operands[1] = force_reg (SImode, operands[1]);
    }
})

(define_insn "*movsi_insns_score7"
  [(set (match_operand:SI 0 "nonimmediate_operand" "=d,d,d,m,d,*x,d,*a,d,*c")
        (match_operand:SI 1 "general_operand" "i,d,m,d,*x,d,*a,d,*c,d"))]
  "(!MEM_P (operands[0]) || register_operand (operands[1], SImode))
   && (TARGET_SCORE7 || TARGET_SCORE7D)"
{
  switch (which_alternative)
    {
    case 0:
      if (GET_CODE (operands[1]) != CONST_INT)
        return \"la\t%0, %1\";
      else
        return score_limm (operands);
    case 1: return score_move (operands);
    case 2: return score_linsn (operands, SCORE_WORD, false);
    case 3: return score_sinsn (operands, SCORE_WORD);
    case 4: return TARGET_SCORE7D ? \"mf%1%S0 %0\" : \"mf%1    %0\";
    case 5: return TARGET_SCORE7D ? \"mt%0%S1 %1\" : \"mt%0    %1\";
    case 6: return \"mfsr\t%0, %1\";
    case 7: return \"mtsr\t%1, %0\";
    case 8: return \"mfcr\t%0, %1\";
    case 9: return \"mtcr\t%1, %0\";
    default: gcc_unreachable ();
    }
}
  [(set_attr "type" "arith,move,load,store,fce,tce,fsr,tsr,fcr,tcr")
   (set_attr "mode" "SI")])

(define_insn_and_split "movdi"
  [(set (match_operand:DI 0 "nonimmediate_operand" "=d,d,d,m,d,*x")
        (match_operand:DI 1 "general_operand" "i,d,m,d,*x,d"))]
  ""
  "#"
  "reload_completed"
  [(const_int 0)]
{
  score_movdi (operands);
  DONE;
})

(define_expand "movsf"
  [(set (match_operand:SF 0 "nonimmediate_operand")
        (match_operand:SF 1 "general_operand"))]
  ""
{
  if (MEM_P (operands[0])
      && !register_operand (operands[1], SFmode))
    {
      operands[1] = force_reg (SFmode, operands[1]);
    }
})

(define_insn "*movsf_insns_score7"
  [(set (match_operand:SF 0 "nonimmediate_operand" "=d,d,d,m")
        (match_operand:SF 1 "general_operand" "i,d,m,d"))]
  "(!MEM_P (operands[0]) || register_operand (operands[1], SFmode))
   && (TARGET_SCORE7 || TARGET_SCORE7D)"
{
  switch (which_alternative)
    {
    case 0: return \"li\t%0, %D1\";;
    case 1: return score_move (operands);
    case 2: return score_linsn (operands, SCORE_WORD, false);
    case 3: return score_sinsn (operands, SCORE_WORD);
    default: gcc_unreachable ();
    }
}
  [(set_attr "type" "arith,move,load,store")
   (set_attr "mode" "SI")])

(define_insn_and_split "movdf"
  [(set (match_operand:DF 0 "nonimmediate_operand" "=d,d,d,m")
        (match_operand:DF 1 "general_operand" "i,d,m,d"))]
  ""
  "#"
  "reload_completed"
  [(const_int 0)]
{
  score_movdi (operands);
  DONE;
})

(define_expand "addsi3"
  [(set (match_operand:SI 0 "score_register_operand" )
        (plus:SI (match_operand:SI 1 "score_register_operand")
                 (match_operand:SI 2 "arith_operand")))]
  ""
  ""
)

(define_insn "*addsi3_score7"
  [(set (match_operand:SI 0 "register_operand" "=d,d,d,d")
        (plus:SI (match_operand:SI 1 "register_operand" "0,0,d,d")
                 (match_operand:SI 2 "arith_operand" "I,L,N,d")))]
  "(TARGET_SCORE7 || TARGET_SCORE7D)"
{
  switch (which_alternative)
    {
    case 0: return \"addis\t%0, %U2\";
    case 1: return score_select_add_imm (operands, false);
    case 2: return \"addri\t%0, %1, %c2\";
    case 3: return score_select (operands, "add", true, "", false);
    default: gcc_unreachable ();
    }
}
  [(set_attr "type" "arith")
   (set_attr "mode" "SI")])

(define_insn "*addsi3_cmp_score7"
  [(set (reg:CC_NZ CC_REGNUM)
        (compare:CC_NZ (plus:SI
                        (match_operand:SI 1 "register_operand" "0,0,d,d")
                        (match_operand:SI 2 "arith_operand" "I,L,N,d"))
                       (const_int 0)))
   (clobber (match_scratch:SI 0 "=d,d,d,d"))]
  "(TARGET_SCORE7 || TARGET_SCORE7D)"
{
  switch (which_alternative)
    {
    case 0: return \"addis.c\t%0, %U2\";
    case 1: return score_select_add_imm (operands, true);
    case 2: return \"addri.c\t%0, %1, %c2\";
    case 3: return score_select (operands, "add", true, "", true);
    default: gcc_unreachable ();
    }
}
  [(set_attr "type" "arith")
   (set_attr "up_c" "yes")
   (set_attr "mode" "SI")])

(define_insn "*addsi3_ucc_score7"
  [(set (reg:CC_NZ CC_REGNUM)
        (compare:CC_NZ (plus:SI
                        (match_operand:SI 1 "register_operand" "0,0,d,d")
                        (match_operand:SI 2 "arith_operand" "I,L,N,d"))
                       (const_int 0)))
   (set (match_operand:SI 0 "register_operand" "=d,d,d,d")
        (plus:SI (match_dup 1) (match_dup 2)))]
  "(TARGET_SCORE7 || TARGET_SCORE7D)"
{
  switch (which_alternative)
    {
    case 0: return \"addis.c\t%0, %U2\";
    case 1: return score_select_add_imm (operands, true);
    case 2: return \"addri.c\t%0, %1, %c2\";
    case 3: return score_select (operands, "add", true, "", true);
    default: gcc_unreachable ();
    }
}
  [(set_attr "type" "arith")
   (set_attr "up_c" "yes")
   (set_attr "mode" "SI")])

(define_expand "adddi3"
  [(parallel
    [(set (match_operand:DI 0 "score_register_operand")
          (plus:DI (match_operand:DI 1 "score_register_operand")
                   (match_operand:DI 2 "score_register_operand")))
    (clobber (reg:CC CC_REGNUM))])]
  ""
  ""
)

(define_insn "*adddi3_score7"
  [(set (match_operand:DI 0 "register_operand" "=e,d")
        (plus:DI (match_operand:DI 1 "register_operand" "0,d")
                 (match_operand:DI 2 "register_operand" "e,d")))
  (clobber (reg:CC CC_REGNUM))]
  "(TARGET_SCORE7 || TARGET_SCORE7D)"
  "@
   add!    %L0, %L2\;addc!   %H0, %H2
   add.c   %L0, %L1, %L2\;addc    %H0, %H1, %H2"
  [(set_attr "type" "arith")
   (set_attr "mode" "DI")])

(define_expand "subsi3"
  [(set (match_operand:SI 0 "score_register_operand")
        (minus:SI (match_operand:SI 1 "score_register_operand")
                  (match_operand:SI 2 "score_register_operand")))]
  ""
  ""
)

(define_insn "*subsi3_score7"
  [(set (match_operand:SI 0 "register_operand" "=d")
        (minus:SI (match_operand:SI 1 "register_operand" "d")
                  (match_operand:SI 2 "register_operand" "d")))]
  "(TARGET_SCORE7 || TARGET_SCORE7D)"
{
  return score_select (operands, "sub", false, "", false);
}
  [(set_attr "type" "arith")
   (set_attr "mode" "SI")])

(define_insn "*subsi3_cmp_score7"
  [(set (reg:CC_NZ CC_REGNUM)
        (compare:CC_NZ (minus:SI (match_operand:SI 1 "register_operand" "d")
                                 (match_operand:SI 2 "register_operand" "d"))
                       (const_int 0)))
   (clobber (match_scratch:SI 0 "=d"))]
  "(TARGET_SCORE7 || TARGET_SCORE7D)"
{
  return score_select (operands, "sub", false, "", true);
}
  [(set_attr "type" "arith")
   (set_attr "up_c" "yes")
   (set_attr "mode" "SI")])

(define_peephole2
  [(set (match_operand:SI 0 "g32reg_operand" "")
        (minus:SI (match_operand:SI 1 "g32reg_operand" "")
                  (match_operand:SI 2 "g32reg_operand" "")))
   (set (reg:CC CC_REGNUM)
        (compare:CC (match_dup 1) (match_dup 2)))]
  ""
  [(set (reg:CC CC_REGNUM)
        (compare:CC (match_dup 1) (match_dup 2)))
   (set (match_dup 0)
        (minus:SI (match_dup 1) (match_dup 2)))])

(define_insn "subsi3_ucc_pcmp"
  [(parallel
    [(set (reg:CC CC_REGNUM)
          (compare:CC (match_operand:SI 1 "score_register_operand" "d")
                      (match_operand:SI 2 "score_register_operand" "d")))
     (set (match_operand:SI 0 "score_register_operand" "=d")
          (minus:SI (match_dup 1) (match_dup 2)))])]
  ""
{
  return score_select (operands, "sub", false, "", true);
}
  [(set_attr "type" "arith")
   (set_attr "length" "4")
   (set_attr "up_c" "yes")
   (set_attr "mode" "SI")])

(define_insn "subsi3_ucc"
  [(set (reg:CC_NZ CC_REGNUM)
        (compare:CC_NZ (minus:SI (match_operand:SI 1 "score_register_operand" "d")
                                 (match_operand:SI 2 "score_register_operand" "d"))
                       (const_int 0)))
   (set (match_operand:SI 0 "score_register_operand" "=d")
        (minus:SI (match_dup 1) (match_dup 2)))]
  ""
{
  return score_select (operands, "sub", false, "", true);
}
  [(set_attr "type" "arith")
   (set_attr "length" "4")
   (set_attr "up_c" "yes")
   (set_attr "mode" "SI")])

(define_expand "subdi3"
  [(parallel
    [(set (match_operand:DI 0 "score_register_operand")
          (minus:DI (match_operand:DI 1 "score_register_operand")
                    (match_operand:DI 2 "score_register_operand")))
     (clobber (reg:CC CC_REGNUM))])]
  ""
  ""
)

(define_insn "*subdi3_score7"
  [(set (match_operand:DI 0 "register_operand" "=e,d")
        (minus:DI (match_operand:DI 1 "register_operand" "0,d")
                  (match_operand:DI 2 "register_operand" "e,d")))
   (clobber (reg:CC CC_REGNUM))]
  "(TARGET_SCORE7 || TARGET_SCORE7D)"
  "@
   sub!    %L0, %L2\;subc    %H0, %H1, %H2
   sub.c   %L0, %L1, %L2\;subc    %H0, %H1, %H2"
  [(set_attr "type" "arith")
   (set_attr "mode" "DI")])

(define_expand "andsi3"
  [(set (match_operand:SI 0 "score_register_operand")
        (and:SI (match_operand:SI 1 "score_register_operand")
                (match_operand:SI 2 "arith_operand")))]
  ""
  ""
)

(define_insn "*andsi3_score7"
  [(set (match_operand:SI 0 "register_operand" "=d,d,d,d")
        (and:SI (match_operand:SI 1 "register_operand" "0,0,d,d")
                (match_operand:SI 2 "arith_operand" "I,K,M,d")))]
  "(TARGET_SCORE7 || TARGET_SCORE7D)"
{
  switch (which_alternative)
    {
    case 0: return \"andis\t%0, %U2\";
    case 1: return \"andi\t%0, %c2";
    case 2: return \"andri\t%0, %1, %c2\";
    case 3: return score_select (operands, "and", true, "", false);
    default: gcc_unreachable ();
    }
}
  [(set_attr "type" "arith")
   (set_attr "mode" "SI")])

(define_insn "andsi3_cmp_score7"
  [(set (reg:CC_NZ CC_REGNUM)
        (compare:CC_NZ (and:SI (match_operand:SI 1 "register_operand" "0,0,0,d")
                               (match_operand:SI 2 "arith_operand" "I,K,M,d"))
                       (const_int 0)))
   (clobber (match_scratch:SI 0 "=d,d,d,d"))]
  "(TARGET_SCORE7 || TARGET_SCORE7D)"
{
  switch (which_alternative)
    {
    case 0: return \"andis.c\t%0, %U2\";
    case 1: return \"andi.c\t%0, %c2";
    case 2: return \"andri.c\t%0, %1, %c2\";
    case 3: return score_select (operands, "and", true, "", true);
    default: gcc_unreachable ();
    }
}
  [(set_attr "type" "arith")
   (set_attr "up_c" "yes")
   (set_attr "mode" "SI")])

(define_insn "*andsi3_ucc_score7"
  [(set (reg:CC_NZ CC_REGNUM)
        (compare:CC_NZ (and:SI
                        (match_operand:SI 1 "register_operand" "0,0,d,d")
                        (match_operand:SI 2 "arith_operand" "I,K,M,d"))
                       (const_int 0)))
   (set (match_operand:SI 0 "register_operand" "=d,d,d,d")
        (and:SI (match_dup 1) (match_dup 2)))]
  "(TARGET_SCORE7 || TARGET_SCORE7D)"
{
  switch (which_alternative)
    {
    case 0: return \"andis.c\t%0, %U2\";
    case 1: return \"andi.c\t%0, %c2";
    case 2: return \"andri.c\t%0, %1, %c2\";
    case 3: return score_select (operands, "and", true, "", true);
    default: gcc_unreachable ();
    }
}
  [(set_attr "type" "arith")
   (set_attr "up_c" "yes")
   (set_attr "mode" "SI")])

(define_insn_and_split "*zero_extract_andi"
  [(set (reg:CC CC_REGNUM)
        (compare:CC (zero_extract:SI
                     (match_operand:SI 0 "score_register_operand" "d")
                     (match_operand:SI 1 "const_uimm5" "")
                     (match_operand:SI 2 "const_uimm5" ""))
                    (const_int 0)))]
  ""
  "#"
  ""
  [(const_int 1)]
{
  score_zero_extract_andi (operands);
  DONE;
})

(define_expand "iorsi3"
  [(set (match_operand:SI 0 "score_register_operand")
        (ior:SI (match_operand:SI 1 "score_register_operand")
                (match_operand:SI 2 "arith_operand")))]
  ""
  ""
)

(define_insn "*iorsi3_score7"
  [(set (match_operand:SI 0 "register_operand" "=d,d,d,d")
        (ior:SI (match_operand:SI 1 "register_operand" "0,0,d,d")
                (match_operand:SI 2 "arith_operand" "I,K,M,d")))]
  "(TARGET_SCORE7 || TARGET_SCORE7D)"
{
  switch (which_alternative)
    {
    case 0: return \"oris\t%0, %U2\";
    case 1: return \"ori\t%0, %c2\";
    case 2: return \"orri\t%0, %1, %c2\";
    case 3: return score_select (operands, "or", true, "", false);
    default: gcc_unreachable ();
    }
}
  [(set_attr "type" "arith")
   (set_attr "mode" "SI")])

(define_insn "*iorsi3_ucc_score7"
  [(set (reg:CC_NZ CC_REGNUM)
        (compare:CC_NZ (ior:SI
                        (match_operand:SI 1 "register_operand" "0,0,d,d")
                        (match_operand:SI 2 "arith_operand" "I,K,M,d"))
                       (const_int 0)))
   (set (match_operand:SI 0 "register_operand" "=d,d,d,d")
        (ior:SI (match_dup 1) (match_dup 2)))]
  "(TARGET_SCORE7 || TARGET_SCORE7D)"
{
  switch (which_alternative)
    {
    case 0: return \"oris.c\t%0, %U2\";
    case 1: return \"ori.c\t%0, %c2\";
    case 2: return \"orri.c\t%0, %1, %c2\";
    case 3: return score_select (operands, "or", true, "", true);
    default: gcc_unreachable ();
    }
}
  [(set_attr "type" "arith")
   (set_attr "up_c" "yes")
   (set_attr "mode" "SI")])

(define_insn "*iorsi3_cmp_score7"
  [(set (reg:CC_NZ CC_REGNUM)
        (compare:CC_NZ (ior:SI
                        (match_operand:SI 1 "register_operand" "0,0,d,d")
                        (match_operand:SI 2 "arith_operand" "I,K,M,d"))
                       (const_int 0)))
   (clobber (match_scratch:SI 0 "=d,d,d,d"))]
  "(TARGET_SCORE7 || TARGET_SCORE7D)"
{
  switch (which_alternative)
    {
    case 0: return \"oris.c\t%0, %U2\";
    case 1: return \"ori.c\t%0, %c2\";
    case 2: return \"orri.c\t%0, %1, %c2\";
    case 3: return score_select (operands, "or", true, "", true);
    default: gcc_unreachable ();
    }
}
  [(set_attr "type" "arith")
   (set_attr "up_c" "yes")
   (set_attr "mode" "SI")])

(define_expand "xorsi3"
  [(set (match_operand:SI 0 "score_register_operand")
        (xor:SI (match_operand:SI 1 "score_register_operand")
                (match_operand:SI 2 "score_register_operand")))]
  ""
  ""
)

(define_insn "*xorsi3_score7"
  [(set (match_operand:SI 0 "register_operand" "=d")
        (xor:SI (match_operand:SI 1 "register_operand" "d")
                (match_operand:SI 2 "register_operand" "d")))]
  "(TARGET_SCORE7 || TARGET_SCORE7D)"
{
  return score_select (operands, "xor", true, "", false);
}
  [(set_attr "type" "arith")
   (set_attr "mode" "SI")])

(define_insn "*xorsi3_ucc_score7"
  [(set (reg:CC_NZ CC_REGNUM)
        (compare:CC_NZ (xor:SI (match_operand:SI 1 "register_operand" "d")
                               (match_operand:SI 2 "register_operand" "d"))
                       (const_int 0)))
   (set (match_operand:SI 0 "register_operand" "=d")
        (xor:SI (match_dup 1) (match_dup 2)))]
  "(TARGET_SCORE7 || TARGET_SCORE7D)"
{
  return score_select (operands, "xor", true, "", true);
}
  [(set_attr "type" "arith")
   (set_attr "up_c" "yes")
   (set_attr "mode" "SI")])

(define_insn "*xorsi3_cmp_score7"
  [(set (reg:CC_NZ CC_REGNUM)
        (compare:CC_NZ (xor:SI (match_operand:SI 1 "register_operand" "d")
                               (match_operand:SI 2 "register_operand" "d"))
                       (const_int 0)))
   (clobber (match_scratch:SI 0 "=d"))]
  ""
{
  return score_select (operands, "xor", true, "", true);
}
  [(set_attr "type" "arith")
   (set_attr "up_c" "yes")
   (set_attr "mode" "SI")])

(define_expand "extendqisi2"
  [(set (match_operand:SI 0 "score_register_operand")
        (sign_extend:SI (match_operand:QI 1 "nonimmediate_operand")))]
  ""
  ""
)

(define_insn "*extendqisi2_score7"
  [(set (match_operand:SI 0 "register_operand" "=d,d")
        (sign_extend:SI (match_operand:QI 1 "nonimmediate_operand" "d,m")))]
  "(TARGET_SCORE7 || TARGET_SCORE7D)"
{
  switch (which_alternative)
    {
    case 0: return \"extsb\t%0, %1\";
    case 1: return score_linsn (operands, SCORE_BYTE, true);
    default: gcc_unreachable ();
    }
}
  [(set_attr "type" "arith,load")
   (set_attr "mode" "SI")])

(define_insn "*extendqisi2_ucc_score7"
  [(set (reg:CC_N CC_REGNUM)
        (compare:CC_N (ashiftrt:SI
                       (ashift:SI (match_operand:SI 1 "register_operand" "d")
                                  (const_int 24))
                       (const_int 24))
                      (const_int 0)))
   (set (match_operand:SI 0 "register_operand" "=d")
        (sign_extend:SI (match_operand:QI 2 "register_operand" "0")))]
  "(TARGET_SCORE7 || TARGET_SCORE7D)"
  "extsb.c %0, %1"
  [(set_attr "type" "arith")
   (set_attr "up_c" "yes")
   (set_attr "mode" "SI")])

(define_insn "*extendqisi2_cmp_score7"
  [(set (reg:CC_N CC_REGNUM)
        (compare:CC_N (ashiftrt:SI
                       (ashift:SI (match_operand:SI 1 "register_operand" "d")
                                  (const_int 24))
                       (const_int 24))
                      (const_int 0)))
   (clobber (match_scratch:SI 0 "=d"))]
  "(TARGET_SCORE7 || TARGET_SCORE7D)"
  "extsb.c %0, %1"
  [(set_attr "type" "arith")
   (set_attr "up_c" "yes")
   (set_attr "mode" "SI")])

(define_expand "extendhisi2"
  [(set (match_operand:SI 0 "score_register_operand")
        (sign_extend:SI (match_operand:HI 1 "nonimmediate_operand")))]
  ""
  ""
)

(define_insn "*extendhisi2_score7"
  [(set (match_operand:SI 0 "register_operand" "=d,d")
        (sign_extend:SI (match_operand:HI 1 "nonimmediate_operand" "d,m")))]
  "(TARGET_SCORE7 || TARGET_SCORE7D)"
{
  switch (which_alternative)
    {
    case 0: return \"extsh\t%0, %1\";
    case 1: return score_linsn (operands, SCORE_HWORD, true);
    default: gcc_unreachable ();
    }
}
  [(set_attr "type" "arith, load")
   (set_attr "mode" "SI")])

(define_insn "*extendhisi2_ucc_score7"
  [(set (reg:CC_N CC_REGNUM)
        (compare:CC_N (ashiftrt:SI
                       (ashift:SI (match_operand:SI 1 "register_operand" "d")
                                  (const_int 16))
                       (const_int 16))
                      (const_int 0)))
  (set (match_operand:SI 0 "register_operand" "=d")
       (sign_extend:SI (match_operand:HI 2 "register_operand" "0")))]
  "(TARGET_SCORE7 || TARGET_SCORE7D)"
  "extsh.c %0, %1"
  [(set_attr "type" "arith")
   (set_attr "up_c" "yes")
   (set_attr "mode" "SI")])

(define_insn "*extendhisi2_cmp_score7"
  [(set (reg:CC_N CC_REGNUM)
        (compare:CC_N (ashiftrt:SI
                       (ashift:SI (match_operand:SI 1 "register_operand" "d")
                                  (const_int 16))
                       (const_int 16))
                      (const_int 0)))
   (clobber (match_scratch:SI 0 "=d"))]
  "(TARGET_SCORE7 || TARGET_SCORE7D)"
  "extsh.c %0, %1"
  [(set_attr "type" "arith")
   (set_attr "up_c" "yes")
   (set_attr "mode" "SI")])

(define_expand "zero_extendqisi2"
  [(set (match_operand:SI 0 "score_register_operand")
        (zero_extend:SI (match_operand:QI 1 "nonimmediate_operand")))]
  ""
  ""
)

(define_insn "*zero_extendqisi2_score7"
  [(set (match_operand:SI 0 "register_operand" "=d,d")
        (zero_extend:SI (match_operand:QI 1 "nonimmediate_operand" "d,m")))]
  "(TARGET_SCORE7 || TARGET_SCORE7D)"
{
  switch (which_alternative)
    {
    case 0: return \"extzb\t%0, %1\";
    case 1: return score_linsn (operands, SCORE_BYTE, false);
    default: gcc_unreachable ();
    }
}
  [(set_attr "type" "arith, load")
   (set_attr "mode" "SI")])

(define_insn "*zero_extendqisi2_ucc_score7"
  [(set (reg:CC_N CC_REGNUM)
        (compare:CC_N (lshiftrt:SI
                       (ashift:SI (match_operand:SI 1 "register_operand" "d")
                                  (const_int 24))
                       (const_int 24))
                      (const_int 0)))
   (set (match_operand:SI 0 "register_operand" "=d")
        (zero_extend:SI (match_operand:QI 2 "register_operand" "0")))]
  "(TARGET_SCORE7 || TARGET_SCORE7D)"
  "extzb.c %0, %1"
  [(set_attr "type" "arith")
   (set_attr "up_c" "yes")
   (set_attr "mode" "SI")])

(define_insn "*zero_extendqisi2_cmp_score7"
  [(set (reg:CC_N CC_REGNUM)
        (compare:CC_N (lshiftrt:SI
                       (ashift:SI (match_operand:SI 1 "register_operand" "d")
                                  (const_int 24))
                       (const_int 24))
                      (const_int 0)))
   (clobber (match_scratch:SI 0 "=d"))]
  "(TARGET_SCORE7 || TARGET_SCORE7D)"
  "extzb.c %0, %1"
  [(set_attr "type" "arith")
   (set_attr "up_c" "yes")
   (set_attr "mode" "SI")])

(define_expand "zero_extendhisi2"
  [(set (match_operand:SI 0 "score_register_operand")
        (zero_extend:SI (match_operand:HI 1 "nonimmediate_operand")))]
  ""
  ""
)

(define_insn "*zero_extendhisi2_score7"
  [(set (match_operand:SI 0 "register_operand" "=d,d")
        (zero_extend:SI (match_operand:HI 1 "nonimmediate_operand" "d,m")))]
  "(TARGET_SCORE7 || TARGET_SCORE7D)"
{
  switch (which_alternative)
    {
    case 0: return \"extzh\t%0, %1\";
    case 1: return score_linsn (operands, SCORE_HWORD, false);
    default: gcc_unreachable ();
    }
}
  [(set_attr "type" "arith, load")
   (set_attr "mode" "SI")])

(define_insn "*zero_extendhisi2_ucc_score7"
  [(set (reg:CC_N CC_REGNUM)
        (compare:CC_N (lshiftrt:SI
                       (ashift:SI (match_operand:SI 1 "register_operand" "d")
                                  (const_int 16))
                       (const_int 16))
                      (const_int 0)))
  (set (match_operand:SI 0 "register_operand" "=d")
       (zero_extend:SI (match_operand:HI 2 "register_operand" "0")))]
  "(TARGET_SCORE7 || TARGET_SCORE7D)"
  "extzh.c %0, %1"
  [(set_attr "type" "arith")
   (set_attr "up_c" "yes")
   (set_attr "mode" "SI")])

(define_insn "*zero_extendhisi2_cmp_score7"
  [(set (reg:CC_N CC_REGNUM)
        (compare:CC_N (lshiftrt:SI
                       (ashift:SI (match_operand:SI 1 "register_operand" "d")
                                  (const_int 16))
                       (const_int 16))
                      (const_int 0)))
   (clobber (match_scratch:SI 0 "=d"))]
  "(TARGET_SCORE7 || TARGET_SCORE7D)"
  "extzh.c %0, %1"
  [(set_attr "type" "arith")
   (set_attr "up_c" "yes")
   (set_attr "mode" "SI")])

(define_expand "mulsi3"
    [(set (match_operand:SI 0 "score_register_operand")
          (mult:SI (match_operand:SI 1 "score_register_operand")
                   (match_operand:SI 2 "score_register_operand")))]
  ""
{
  if (TARGET_SCORE7 || TARGET_SCORE7D)
    emit_insn (gen_mulsi3_score7 (operands[0], operands[1], operands[2]));
  DONE;
})

(define_insn "mulsi3_score7"
  [(set (match_operand:SI 0 "register_operand" "=l")
        (mult:SI (match_operand:SI 1 "register_operand" "d")
                 (match_operand:SI 2 "register_operand" "d")))
   (clobber (reg:SI HI_REGNUM))]
  "(TARGET_SCORE7 || TARGET_SCORE7D)"
  "mul     %1, %2"
  [(set_attr "type" "mul")
   (set_attr "mode" "SI")])

(define_expand "mulsidi3"
    [(set (match_operand:DI 0 "score_register_operand")
          (mult:DI (sign_extend:DI
                    (match_operand:SI 1 "score_register_operand"))
                   (sign_extend:DI
                    (match_operand:SI 2 "score_register_operand"))))]
  ""
{
  if (TARGET_SCORE7 || TARGET_SCORE7D)
    emit_insn (gen_mulsidi3_score7 (operands[0], operands[1], operands[2]));
  DONE;
})

(define_insn "mulsidi3_score7"
  [(set (match_operand:DI 0 "register_operand" "=x")
        (mult:DI (sign_extend:DI
                  (match_operand:SI 1 "register_operand" "d"))
                 (sign_extend:DI
                  (match_operand:SI 2 "register_operand" "d"))))]
  "(TARGET_SCORE7 || TARGET_SCORE7D)"
  "mul     %1, %2"
  [(set_attr "type" "mul")
   (set_attr "mode" "DI")])

(define_expand "umulsidi3"
  [(set (match_operand:DI 0 "score_register_operand")
        (mult:DI (zero_extend:DI
                  (match_operand:SI 1 "score_register_operand"))
                 (zero_extend:DI
                  (match_operand:SI 2 "score_register_operand"))))]
  ""
{
  if (TARGET_SCORE7 || TARGET_SCORE7D)
    emit_insn (gen_umulsidi3_score7 (operands[0], operands[1], operands[2]));
  DONE;
})

(define_insn "umulsidi3_score7"
  [(set (match_operand:DI 0 "register_operand" "=x")
        (mult:DI (zero_extend:DI
                  (match_operand:SI 1 "register_operand" "d"))
                 (zero_extend:DI
                  (match_operand:SI 2 "register_operand" "d"))))]
  "(TARGET_SCORE7 || TARGET_SCORE7D)"
  "mulu    %1, %2"
  [(set_attr "type" "mul")
   (set_attr "mode" "DI")])

(define_expand "divmodsi4"
  [(parallel
    [(set (match_operand:SI 0 "score_register_operand")
          (div:SI (match_operand:SI 1 "score_register_operand")
                  (match_operand:SI 2 "score_register_operand")))
     (set (match_operand:SI 3 "score_register_operand")
          (mod:SI (match_dup 1) (match_dup 2)))])]
  ""
  ""
)

(define_insn "*divmodsi4_score7"
  [(set (match_operand:SI 0 "register_operand" "=l")
        (div:SI (match_operand:SI 1 "register_operand" "d")
                (match_operand:SI 2 "register_operand" "d")))
   (set (match_operand:SI 3 "register_operand" "=h")
        (mod:SI (match_dup 1) (match_dup 2)))]
  "(TARGET_SCORE7 || TARGET_SCORE7D)"
  "div     %1, %2"
  [(set_attr "type" "div")
   (set_attr "mode" "SI")])

(define_expand "udivmodsi4"
  [(parallel
    [(set (match_operand:SI 0 "score_register_operand")
          (udiv:SI (match_operand:SI 1 "score_register_operand")
                   (match_operand:SI 2 "score_register_operand")))
     (set (match_operand:SI 3 "score_register_operand")
          (umod:SI (match_dup 1) (match_dup 2)))])]
  ""
  ""
)

(define_insn "*udivmodsi4_score7"
  [(set (match_operand:SI 0 "register_operand" "=l")
        (udiv:SI (match_operand:SI 1 "register_operand" "d")
                 (match_operand:SI 2 "register_operand" "d")))
   (set (match_operand:SI 3 "register_operand" "=h")
        (umod:SI (match_dup 1) (match_dup 2)))]
  "(TARGET_SCORE7 || TARGET_SCORE7D)"
  "divu    %1, %2"
  [(set_attr "type" "div")
   (set_attr "mode" "SI")])

(define_expand "ashlsi3"
  [(set (match_operand:SI 0 "score_register_operand")
        (ashift:SI (match_operand:SI 1 "score_register_operand")
                   (match_operand:SI 2 "arith_operand")))]
  ""
  ""
)

(define_insn "*ashlsi3_score7"
  [(set (match_operand:SI 0 "register_operand" "=d,d")
        (ashift:SI (match_operand:SI 1 "register_operand" "d,d")
                   (match_operand:SI 2 "arith_operand" "J,d")))]
  "(TARGET_SCORE7 || TARGET_SCORE7D)"
  "@
   slli    %0, %1, %c2
   sll     %0, %1, %2"
  [(set_attr "type" "arith")
   (set_attr "mode" "SI")])

(define_insn "*ashlsi3_ucc_score7"
  [(set (reg:CC_NZ CC_REGNUM)
        (compare:CC_NZ (ashift:SI
                        (match_operand:SI 1 "register_operand" "d,d")
                        (match_operand:SI 2 "arith_operand" "J,d"))
                       (const_int 0)))
   (set (match_operand:SI 0 "register_operand" "=d,d")
        (ashift:SI (match_dup 1) (match_dup 2)))]
  "(TARGET_SCORE7 || TARGET_SCORE7D)"
{
  switch (which_alternative)
    {
    case 0: return score_select (operands, "slli", false, "c", true);
    case 1: return score_select (operands, "sll", false, "", true);
    default: gcc_unreachable ();
    }
}
  [(set_attr "type" "arith")
   (set_attr "up_c" "yes")
   (set_attr "mode" "SI")])

(define_insn "*ashlsi3_cmp_score7"
  [(set (reg:CC_NZ CC_REGNUM)
        (compare:CC_NZ (ashift:SI
                        (match_operand:SI 1 "register_operand" "d,d")
                        (match_operand:SI 2 "arith_operand" "J,d"))
                       (const_int 0)))
   (clobber (match_scratch:SI 0 "=d,d"))]
  "(TARGET_SCORE7 || TARGET_SCORE7D)"
{
  switch (which_alternative)
    {
    case 0: return score_select (operands, "slli", false, "c", true);
    case 1: return score_select (operands, "sll", false, "", true);
    default: gcc_unreachable ();
    }
}
  [(set_attr "type" "arith")
   (set_attr "up_c" "yes")
   (set_attr "mode" "SI")])

(define_expand "ashrsi3"
  [(set (match_operand:SI 0 "score_register_operand")
        (ashiftrt:SI (match_operand:SI 1 "score_register_operand")
                     (match_operand:SI 2 "arith_operand")))]
  ""
  ""
)

(define_insn "*ashrsi3_score7"
  [(set (match_operand:SI 0 "register_operand" "=d,d")
        (ashiftrt:SI (match_operand:SI 1 "register_operand" "d,d")
                     (match_operand:SI 2 "arith_operand" "J,d")))]
  "(TARGET_SCORE7 || TARGET_SCORE7D)"
  "@
   srai    %0, %1, %c2
   sra     %0, %1, %2"
  [(set_attr "type" "arith")
   (set_attr "mode" "SI")])

(define_insn "*ashrsi3_ucc_score7"
  [(set (reg:CC_NZ CC_REGNUM)
        (compare:CC_NZ (ashiftrt:SI
                        (match_operand:SI 1 "register_operand" "d,d")
                        (match_operand:SI 2 "arith_operand" "J,d"))
                       (const_int 0)))
   (set (match_operand:SI 0 "register_operand" "=d,d")
        (ashiftrt:SI (match_dup 1) (match_dup 2)))]
  "(TARGET_SCORE7 || TARGET_SCORE7D)"
{
  switch (which_alternative)
    {
    case 0: return \"srai.c\t%0, %1, %c2\";
    case 1: return score_select (operands, "sra", false, "", true);
    default: gcc_unreachable ();
    }
}
  [(set_attr "type" "arith")
   (set_attr "up_c" "yes")
   (set_attr "mode" "SI")])

(define_insn "*ashrsi3_cmp_score7"
  [(set (reg:CC_NZ CC_REGNUM)
        (compare:CC_NZ (ashiftrt:SI
                        (match_operand:SI 1 "register_operand" "d,d")
                        (match_operand:SI 2 "arith_operand" "J,d"))
                       (const_int 0)))
   (clobber (match_scratch:SI 0 "=d,d"))]
  "(TARGET_SCORE7 || TARGET_SCORE7D)"
{
  switch (which_alternative)
    {
    case 0: return \"srai.c\t%0, %1, %c2\";
    case 1: return score_select (operands, "sra", false, "", true);
    default: gcc_unreachable ();
    }
}
  [(set_attr "type" "arith")
   (set_attr "up_c" "yes")
   (set_attr "mode" "SI")])

(define_expand "lshrsi3"
  [(set (match_operand:SI 0 "score_register_operand")
        (lshiftrt:SI (match_operand:SI 1 "score_register_operand")
                     (match_operand:SI 2 "arith_operand")))]
  ""
  ""
)

(define_insn "*lshrsi3_score7"
  [(set (match_operand:SI 0 "register_operand" "=d,d")
        (lshiftrt:SI (match_operand:SI 1 "register_operand" "d,d")
                     (match_operand:SI 2 "arith_operand" "J,d")))]
  "(TARGET_SCORE7 || TARGET_SCORE7D)"
  "@
   srli    %0, %1, %c2
   srl     %0, %1, %2"
  [(set_attr "type" "arith")
   (set_attr "mode" "SI")])

(define_insn "*lshrsi3_ucc_score7"
  [(set (reg:CC_NZ CC_REGNUM)
        (compare:CC_NZ (lshiftrt:SI
                        (match_operand:SI 1 "register_operand" "d,d")
                        (match_operand:SI 2 "arith_operand" "J,d"))
                       (const_int 0)))
   (set (match_operand:SI 0 "register_operand" "=d,d")
        (lshiftrt:SI (match_dup 1) (match_dup 2)))]
  "(TARGET_SCORE7 || TARGET_SCORE7D)"
{
  switch (which_alternative)
    {
    case 0: return score_select (operands, "srli", false, "c", true);
    case 1: return score_select (operands, "srl", false, "", true);
    default: gcc_unreachable ();
    }
}
  [(set_attr "type" "arith")
   (set_attr "up_c" "yes")
   (set_attr "mode" "SI")])

(define_insn "*lshrsi3_cmp_score7"
  [(set (reg:CC_NZ CC_REGNUM)
        (compare:CC_NZ (lshiftrt:SI
                        (match_operand:SI 1 "register_operand" "d,d")
                        (match_operand:SI 2 "arith_operand" "J,d"))
                       (const_int 0)))
   (clobber (match_scratch:SI 0 "=d,d"))]
  "(TARGET_SCORE7 || TARGET_SCORE7D)"
{
  switch (which_alternative)
    {
    case 0: return score_select (operands, "srli", false, "c", true);
    case 1: return score_select (operands, "srl", false, "", true);
    default: gcc_unreachable ();
    }
}
  [(set_attr "type" "arith")
   (set_attr "up_c" "yes")
   (set_attr "mode" "SI")])

(define_expand "negsi2"
  [(set (match_operand:SI 0 "score_register_operand")
        (neg:SI (match_operand:SI 1 "score_register_operand")))]
  ""
  ""
)

(define_insn "*negsi2_score7"
  [(set (match_operand:SI 0 "register_operand" "=d")
        (neg:SI (match_operand:SI 1 "register_operand" "d")))]
  "(TARGET_SCORE7 || TARGET_SCORE7D)"
  "neg     %0, %1"
  [(set_attr "type" "arith")
   (set_attr "mode" "SI")])

(define_insn "*negsi2_cmp_score7"
  [(set (reg:CC_NZ CC_REGNUM)
        (compare:CC_NZ (neg:SI (match_operand:SI 1 "register_operand" "e,d"))
                       (const_int 0)))
   (clobber (match_scratch:SI 0 "=e,d"))]
  "(TARGET_SCORE7 || TARGET_SCORE7D)"
  "@
   neg!    %0, %1
   neg.c   %0, %1"
  [(set_attr "type" "arith")
   (set_attr "up_c" "yes")
   (set_attr "mode" "SI")])

(define_insn "*negsi2_ucc_score7"
  [(set (reg:CC_NZ CC_REGNUM)
        (compare:CC_NZ (neg:SI (match_operand:SI 1 "register_operand" "e,d"))
                       (const_int 0)))
   (set (match_operand:SI 0 "register_operand" "=e,d")
        (neg:SI (match_dup 1)))]
  "(TARGET_SCORE7 || TARGET_SCORE7D)"
  "@
   neg!    %0, %1
   neg.c   %0, %1"
  [(set_attr "type" "arith")
   (set_attr "up_c" "yes")
   (set_attr "mode" "SI")])

(define_expand "one_cmplsi2"
  [(set (match_operand:SI 0 "score_register_operand")
        (not:SI (match_operand:SI 1 "score_register_operand")))]
  ""
  ""
)

(define_insn "*one_cmplsi2_score7"
  [(set (match_operand:SI 0 "register_operand" "=d")
        (not:SI (match_operand:SI 1 "register_operand" "d")))]
  "(TARGET_SCORE7 || TARGET_SCORE7D)"
  "not\t%0, %1"
  [(set_attr "type" "arith")
   (set_attr "mode" "SI")])

(define_insn "*one_cmplsi2_ucc_score7"
  [(set (reg:CC_NZ CC_REGNUM)
        (compare:CC_NZ (not:SI (match_operand:SI 1 "register_operand" "e,d"))
                       (const_int 0)))
   (set (match_operand:SI 0 "register_operand" "=e,d")
        (not:SI (match_dup 1)))]
  "(TARGET_SCORE7 || TARGET_SCORE7D)"
  "@
   not!    %0, %1
   not.c   %0, %1"
  [(set_attr "type" "arith")
   (set_attr "up_c" "yes")
   (set_attr "mode" "SI")])

(define_insn "*one_cmplsi2_cmp_score7"
  [(set (reg:CC_NZ CC_REGNUM)
        (compare:CC_NZ (not:SI (match_operand:SI 1 "register_operand" "e,d"))
                       (const_int 0)))
   (clobber (match_scratch:SI 0 "=e,d"))]
  "(TARGET_SCORE7 || TARGET_SCORE7D)"
  "@
   not!    %0, %1
   not.c   %0, %1"
  [(set_attr "type" "arith")
   (set_attr "up_c" "yes")
   (set_attr "mode" "SI")])

(define_expand "rotlsi3"
  [(parallel
    [(set (match_operand:SI 0 "score_register_operand")
          (rotate:SI (match_operand:SI 1 "score_register_operand")
                     (match_operand:SI 2 "arith_operand")))
     (clobber (reg:CC CC_REGNUM))])]
  ""
  ""
)

(define_insn "*rotlsi3_score7"
  [(set (match_operand:SI 0 "register_operand" "=d,d")
        (rotate:SI (match_operand:SI 1 "register_operand" "d,d")
                   (match_operand:SI 2 "arith_operand" "J,d")))
   (clobber (reg:CC CC_REGNUM))]
  "(TARGET_SCORE7 || TARGET_SCORE7D)"
  "@
   roli.c  %0, %1, %c2
   rol.c   %0, %1, %2"
  [(set_attr "type" "arith")
   (set_attr "mode" "SI")])

(define_expand "rotrsi3"
  [(parallel
    [(set (match_operand:SI 0 "score_register_operand")
          (rotatert:SI (match_operand:SI 1 "score_register_operand")
                       (match_operand:SI 2 "arith_operand")))
     (clobber (reg:CC CC_REGNUM))])]
  ""
  ""
)

(define_insn "*rotrsi3_score7"
  [(set (match_operand:SI 0 "register_operand" "=d,d")
        (rotatert:SI (match_operand:SI 1 "register_operand" "d,d")
                     (match_operand:SI 2 "arith_operand" "J,d")))
   (clobber (reg:CC CC_REGNUM))]
  "(TARGET_SCORE7 || TARGET_SCORE7D)"
  "@
   rori.c  %0, %1, %c2
   ror.c   %0, %1, %2"
  [(set_attr "type" "arith")
   (set_attr "mode" "SI")])

<<<<<<< HEAD
(define_insn "*rotrsi3_score3"
  [(set (match_operand:SI 0 "score_register_operand" "=d,d")
        (rotatert:SI (match_operand:SI 1 "score_register_operand" "d,d")
                     (match_operand:SI 2 "arith_operand" "J,d")))
   (clobber (reg:CC CC_REGNUM))]
  "(TARGET_SCORE3)"
  "@
   rori.c\t%0, %1, %c2
   ror.c\t%0, %1, %2"
  [(set_attr "type" "arith")
   (set_attr "length" "4,4")
   (set_attr "mode" "SI")])

=======
>>>>>>> 3082eeb7
(define_expand "cbranchsi4"
  [(set (reg:CC CC_REGNUM)
        (compare:CC (match_operand:SI 1 "score_register_operand" "")
                    (match_operand:SI 2 "arith_operand" "")))
   (set (pc)
        (if_then_else
	 (match_operator 0 "ordered_comparison_operator"
			 [(reg:CC CC_REGNUM)
		 	  (const_int 0)]) 
         (label_ref (match_operand 3 "" ""))
         (pc)))]
  ""
  "")

<<<<<<< HEAD
(define_insn "cbrancheqz"
  [(set (pc) (if_then_else
              (eq (match_operand:SI 0 "score_register_operand" "d")
                  (const_int 0))
              (label_ref (match_operand 1 "" ""))
              (pc)))
   (clobber (reg:CC CC_REGNUM))]
  "(TARGET_SCORE3)"
{
  if (get_attr_length (insn) == 4)
      return \"bcmpeqz\t%0, %1\";
  else
      return \"cmpi!\t%0, 0\;beq!\t%1\";
}
  [(set (attr "length")
     (if_then_else
       (and (ge (minus (match_dup 1) (pc)) (const_int -504))  
            (le (minus (match_dup 1) (pc)) (const_int 502)))
       (const_int 4)
       (const_int 6)))])

(define_insn "cbrancheq"
  [(set (pc) (if_then_else
              (eq (match_operand:SI 0 "score_register_operand" "d")
                  (match_operand:SI 1 "score_register_operand" "d"))
              (label_ref (match_operand 2 "" ""))
              (pc)))
   (clobber (reg:CC CC_REGNUM))]
  "(TARGET_SCORE3)"
{
  if (get_attr_length (insn) == 4)
      return \"bcmpeq\t%0, %1, %2\";
  else
      return \"cmp!\t%0, %1\;beq!\t%2\";
}
  [(set (attr "length")
     (if_then_else
       (and (ge (minus (match_dup 2) (pc)) (const_int -504))  
            (le (minus (match_dup 2) (pc)) (const_int 502)))
       (const_int 4)
       (const_int 6)))])
 
(define_insn "cbranchnez"
  [(set (pc) (if_then_else
              (ne (match_operand:SI 0 "score_register_operand" "d")
                  (const_int 0))
              (label_ref (match_operand 1 "" ""))
              (pc)))
   (clobber (reg:CC CC_REGNUM))]
  "(TARGET_SCORE3)"
{
  if (get_attr_length (insn) == 4)
      return \"bcmpnez\t%0, %1\";
  else
      return \"cmpi!\t%0, 0\;bne\t%1\";
}
  [(set (attr "length")
     (if_then_else
       (and (ge (minus (match_dup 1) (pc)) (const_int -504))  
            (le (minus (match_dup 1) (pc)) (const_int 502)))
       (const_int 4)
       (const_int 6)))])
    
(define_insn "cbranchne"
  [(set (pc) (if_then_else
              (ne (match_operand:SI 0 "score_register_operand" "d")
                  (match_operand:SI 1 "score_register_operand" "d"))
              (label_ref (match_operand 2 "" ""))
              (pc)))
   (clobber (reg:CC CC_REGNUM))]
  "(TARGET_SCORE3)"
{
  if (get_attr_length (insn) == 4)
      return \"bcmpne\t%0, %1, %2\";
  else
      return \"cmp!\t%0, %1\;bne\t%2\";
}
  [(set (attr "length")
     (if_then_else
       (and (ge (minus (match_dup 2) (pc)) (const_int -504))  
            (le (minus (match_dup 2) (pc)) (const_int 502)))
       (const_int 4)
       (const_int 6)))])

=======
>>>>>>> 3082eeb7
(define_insn "cmpsi_nz_score7"
  [(set (reg:CC_NZ CC_REGNUM)
        (compare:CC_NZ (match_operand:SI 0 "register_operand" "d,e,d")
                       (match_operand:SI 1 "arith_operand" "L,e,d")))]
  "(TARGET_SCORE7 || TARGET_SCORE7D)"
  "@
   cmpi.c  %0, %c1
   cmp!    %0, %1
   cmp.c   %0, %1"
   [(set_attr "type" "cmp")
    (set_attr "up_c" "yes")
    (set_attr "mode" "SI")])

(define_insn "cmpsi_n_score7"
  [(set (reg:CC_N CC_REGNUM)
        (compare:CC_N (match_operand:SI 0 "register_operand" "d,e,d")
                      (match_operand:SI 1 "arith_operand" "L,e,d")))]
  "(TARGET_SCORE7 || TARGET_SCORE7D)"
  "@
   cmpi.c  %0, %c1
   cmp!    %0, %1
   cmp.c   %0, %1"
   [(set_attr "type" "cmp")
    (set_attr "up_c" "yes")
    (set_attr "mode" "SI")])

(define_insn "*cmpsi_to_addsi_score7"
  [(set (reg:CC_NZ CC_REGNUM)
        (compare:CC_NZ (match_operand:SI 1 "register_operand" "0,d")
                       (neg:SI (match_operand:SI 2 "register_operand" "e,d"))))
   (clobber (match_scratch:SI 0 "=e,d"))]
  "(TARGET_SCORE7 || TARGET_SCORE7D)"
  "@
   add!    %0, %2
   add.c   %0, %1, %2"
   [(set_attr "type" "cmp")
    (set_attr "up_c" "yes")
    (set_attr "mode" "SI")])

(define_insn "cmpsi_cc_score7"
  [(set (reg:CC CC_REGNUM)
        (compare:CC (match_operand:SI 0 "register_operand" "d,e,d")
                    (match_operand:SI 1 "arith_operand" "L,e,d")))]
  "(TARGET_SCORE7 || TARGET_SCORE7D)"
  "@
   cmpi.c  %0, %c1
   cmp!    %0, %1
   cmp.c   %0, %1"
  [(set_attr "type" "cmp")
   (set_attr "up_c" "yes")
   (set_attr "mode" "SI")])

<<<<<<< HEAD
(define_insn "cmpsi_cc_score3"
  [(set (reg:CC CC_REGNUM)
        (compare:CC (match_operand:SI 0 "score_register_operand" "d,d,d")
                    (match_operand:SI 1 "arith_operand" "O,L,d")))]
  "(TARGET_SCORE3)"
  "@
   cmpi!\t%0, %c1
   cmpi.c\t%0, %c1
   cmp!\t%0, %1"
  [(set_attr "type" "cmp")
   (set_attr "length" "2,4,2")
   (set_attr "up_c" "yes")
   (set_attr "mode" "SI")])

=======
>>>>>>> 3082eeb7
(define_insn "*branch_n_score7"
  [(set (pc)
        (if_then_else
         (match_operator 0 "branch_n_operator"
                         [(reg:CC_N CC_REGNUM)
                          (const_int 0)])
         (label_ref (match_operand 1 "" ""))
         (pc)))]
  "(TARGET_SCORE7 || TARGET_SCORE7D)"
  "b%C0    %1"
  [(set_attr "type" "branch")])

(define_insn "*branch_nz_score7"
  [(set (pc)
        (if_then_else
         (match_operator 0 "branch_nz_operator"
                         [(reg:CC_NZ CC_REGNUM)
                          (const_int 0)])
         (label_ref (match_operand 1 "" ""))
         (pc)))]
  "(TARGET_SCORE7 || TARGET_SCORE7D)"
  "b%C0    %1"
  [(set_attr "type" "branch")])

(define_insn "*branch_cc_score7"
  [(set (pc)
        (if_then_else
         (match_operator 0 "comparison_operator"
                         [(reg:CC CC_REGNUM)
                          (const_int 0)])
         (label_ref (match_operand 1 "" ""))
         (pc)))]
  "(TARGET_SCORE7 || TARGET_SCORE7D)"
  "b%C0    %1"
  [(set_attr "type" "branch")])

(define_insn "jump"
  [(set (pc)
        (label_ref (match_operand 0 "" "")))]
  ""
{
  if (!flag_pic)
    return \"j\t%0\";
  else
    return \"b\t%0\";
}
  [(set_attr "type" "jump")
   (set_attr "length" "4")])

(define_expand "sibcall"
  [(parallel [(call (match_operand 0 "" "")
                    (match_operand 1 "" ""))
              (use (match_operand 2 "" ""))])]
  ""
{
  score_call (operands, true);
  DONE;
})

(define_insn "sibcall_internal_score7"
  [(call (mem:SI (match_operand:SI 0 "call_insn_operand" "t,Z"))
         (match_operand 1 "" ""))
   (clobber (reg:SI RT_REGNUM))]
  "(TARGET_SCORE7 || TARGET_SCORE7D)
   && SIBLING_CALL_P (insn)"
{
  if (!flag_pic)
    switch (which_alternative)
      {
      case 0: return \"br%S0\t%0\";
      case 1: return \"j\t%0\";
      default: gcc_unreachable ();
      }
  else
    switch (which_alternative)
      {
      case 0: return \"mv\tr29, %0\;br\tr29\";
      case 1: return \"la\tr29, %0\;br\tr29\";
      default: gcc_unreachable ();
      }
}
  [(set_attr "type" "call")])

(define_expand "sibcall_value"
  [(parallel [(set (match_operand 0 "" "")
              (call (match_operand 1 "" "") (match_operand 2 "" "")))
              (use (match_operand 3 "" ""))])]
  ""
{
  score_call_value (operands, true);
  DONE;
})

(define_insn "sibcall_value_internal_score7"
  [(set (match_operand 0 "register_operand" "=d,d")
        (call (mem:SI (match_operand:SI 1 "call_insn_operand" "t,Z"))
              (match_operand 2 "" "")))
   (clobber (reg:SI RT_REGNUM))]
  "(TARGET_SCORE7 || TARGET_SCORE7D)
   && SIBLING_CALL_P (insn)"
{
  if (!flag_pic)
    switch (which_alternative)
      {
      case 0: return \"br%S1\t%1\";
      case 1: return \"j\t%1\";
      default: gcc_unreachable ();
      }
  else
    switch (which_alternative)
      {
      case 0: return \"mv\tr29, %1\;br\tr29\";
      case 1: return \"la\tr29, %1\;br\tr29\";
      default: gcc_unreachable ();
      }
}
  [(set_attr "type" "call")])

(define_expand "call"
  [(parallel [(call (match_operand 0 "" "") (match_operand 1 "" ""))
              (use (match_operand 2 "" ""))])]
  ""
{
  score_call (operands, false);
  DONE;
})

(define_insn "call_internal_score7"
  [(call (mem:SI (match_operand:SI 0 "call_insn_operand" "d,Z"))
         (match_operand 1 "" ""))
   (clobber (reg:SI RA_REGNUM))]
  "(TARGET_SCORE7 || TARGET_SCORE7D)"
{
  if (!flag_pic)
    switch (which_alternative)
      {
      case 0: return \"brl%S0\t%0\";
      case 1: return \"jl\t%0\";
      default: gcc_unreachable ();
      }
  else
     switch (which_alternative)
      {
      case 0: return \"mv\tr29, %0\;brl\tr29\";
      case 1: return \"la\tr29, %0\;brl\tr29\";
      default: gcc_unreachable ();
      }
}
  [(set_attr "type" "call")])

(define_expand "call_value"
  [(parallel [(set (match_operand 0 "" "")
                   (call (match_operand 1 "" "") (match_operand 2 "" "")))
              (use (match_operand 3 "" ""))])]
  ""
{
  score_call_value (operands, false);
  DONE;
})

(define_insn "call_value_internal_score7"
  [(set (match_operand 0 "register_operand" "=d,d")
        (call (mem:SI (match_operand:SI 1 "call_insn_operand" "d,Z"))
              (match_operand 2 "" "")))
   (clobber (reg:SI RA_REGNUM))]
  "(TARGET_SCORE7 || TARGET_SCORE7D)"
{
  if (!flag_pic)
    switch (which_alternative)
      {
      case 0: return \"brl%S1\t%1\";
      case 1: return \"jl\t%1\";
      default: gcc_unreachable ();
      }
  else
    switch (which_alternative)
      {
      case 0: return \"mv\tr29, %1\;brl\tr29\";
      case 1: return \"la\tr29, %1\;brl\tr29\";
      default: gcc_unreachable ();
      }
}
  [(set_attr "type" "call")])

(define_expand "indirect_jump"
  [(set (pc) (match_operand 0 "score_register_operand" "d"))]
  ""
{
  rtx dest;
  dest = operands[0];
  if (GET_CODE (dest) != REG
      || GET_MODE (dest) != Pmode)
    operands[0] = copy_to_mode_reg (Pmode, dest);

  emit_jump_insn (gen_indirect_jump_internal_score (operands[0]));
  DONE;
})

(define_insn "indirect_jump_internal_score"
  [(set (pc) (match_operand:SI 0 "score_register_operand" "d"))]
  ""
  "br%S0   %0"
  [(set_attr "type" "jump")])

(define_expand "tablejump"
  [(set (pc)
        (match_operand 0 "score_register_operand" "d"))
   (use (label_ref (match_operand 1 "" "")))]
  ""
{
  if (TARGET_SCORE7 || TARGET_SCORE7D)
    emit_jump_insn (gen_tablejump_internal_score7 (operands[0], operands[1]));

  DONE;
})

(define_insn "tablejump_internal_score7"
  [(set (pc)
        (match_operand:SI 0 "register_operand" "d"))
   (use (label_ref (match_operand 1 "" "")))]
  "(TARGET_SCORE7 || TARGET_SCORE7D)"
{
  if (flag_pic)
    return \"mv\tr29, %0\;.cpadd\tr29\;br\tr29\";
  else
    return \"br%S0\t%0\";
}
  [(set_attr "type" "jump")])

(define_expand "prologue"
  [(const_int 1)]
  ""
{
  score_prologue ();
  DONE;
})

(define_expand "epilogue"
  [(const_int 2)]
  ""
{
  score_epilogue (false);
  DONE;
})

(define_expand "sibcall_epilogue"
  [(const_int 2)]
  ""
{
  score_epilogue (true);
  DONE;
})

(define_insn "return_internal_score7"
  [(return)
   (use (match_operand 0 "pmode_register_operand" "d"))]
  "(TARGET_SCORE7 || TARGET_SCORE7D)"
  "br%S0\t%0")

(define_insn "nop"
  [(const_int 0)]
  ""
  "#nop!"
)

(define_insn "cpload_score7"
  [(unspec_volatile:SI [(const_int 1)] CPLOAD)]
  "(TARGET_SCORE7 || TARGET_SCORE7D)
   && flag_pic"
  ".cpload\tr29"
)

(define_insn "cprestore_use_fp_score7"
  [(unspec_volatile:SI [(match_operand:SI 0 "" "")] CPRESTORE)
   (use (reg:SI FP_REGNUM))]
  "(TARGET_SCORE7 || TARGET_SCORE7D)
   && flag_pic"
  ".cprestore\tr2, %0"
)

(define_insn "cprestore_use_sp_score7"
  [(unspec_volatile:SI [(match_operand:SI 0 "" "")] CPRESTORE)
   (use (reg:SI SP_REGNUM))]
  "(TARGET_SCORE7 || TARGET_SCORE7D)
   && flag_pic"
  ".cprestore\tr0, %0"
)

(define_insn "pushsi_score7"
  [(set (match_operand:SI 0 "push_operand" "=<")
        (match_operand:SI 1 "register_operand" "d"))]
  "(TARGET_SCORE7 || TARGET_SCORE7D)"
  "push!\t%1, [r0]"
  [(set_attr "type" "store")
   (set_attr "mode" "SI")])

(define_insn "popsi_score7"
  [(set (match_operand:SI 0 "register_operand" "=d")
        (match_operand:SI 1 "pop_operand" ">"))]
  "(TARGET_SCORE7 || TARGET_SCORE7D)"
  "pop!\t%0, [r0]"
  [(set_attr "type" "store")
   (set_attr "mode" "SI")])

(define_peephole2
  [(set (match_operand:SI 0 "g32reg_operand" "")
        (match_operand:SI 1 "loreg_operand" ""))
   (set (match_operand:SI 2 "g32reg_operand" "")
        (match_operand:SI 3 "hireg_operand" ""))]
  ""
  [(parallel
       [(set (match_dup 0) (match_dup 1))
        (set (match_dup 2) (match_dup 3))])])

(define_peephole2
  [(set (match_operand:SI 0 "g32reg_operand" "")
        (match_operand:SI 1 "hireg_operand" ""))
   (set (match_operand:SI 2 "g32reg_operand" "")
        (match_operand:SI 3 "loreg_operand" ""))]
  ""
  [(parallel
       [(set (match_dup 2) (match_dup 3))
        (set (match_dup 0) (match_dup 1))])])

(define_insn "movhilo"
  [(parallel
    [(set (match_operand:SI 0 "register_operand" "=d")
          (match_operand:SI 1 "loreg_operand" ""))
     (set (match_operand:SI 2 "register_operand" "=d")
          (match_operand:SI 3 "hireg_operand" ""))])]
  ""
  "mfcehl\t%2, %0"
  [(set_attr "type" "fce")
   (set_attr "mode" "SI")])

(define_expand "movsicc"
  [(set (match_operand:SI 0 "register_operand" "")
        (if_then_else:SI (match_operator 1 "comparison_operator"
                          [(reg:CC CC_REGNUM) (const_int 0)])
                         (match_operand:SI 2 "register_operand" "")
                         (match_operand:SI 3 "register_operand" "")))]
  ""
{
  score_movsicc (operands);
})

(define_insn "movsicc_internal_score7"
  [(set (match_operand:SI 0 "register_operand" "=d")
        (if_then_else:SI (match_operator 1 "comparison_operator"
                          [(reg:CC CC_REGNUM) (const_int 0)])
                         (match_operand:SI 2 "arith_operand" "d")
                         (match_operand:SI 3 "arith_operand" "0")))]
  "(TARGET_SCORE7 || TARGET_SCORE7D)"
  "mv%C1\t%0, %2"
  [(set_attr "type" "cndmv")
   (set_attr "mode" "SI")])

(define_insn "zero_extract_bittst_score7"
  [(set (reg:CC_NZ CC_REGNUM)
        (compare:CC_NZ (unspec:SI
                        [(match_operand:SI 0 "register_operand" "*e,d")
                         (match_operand:SI 1 "const_uimm5" "")]
                        BITTST)
                       (const_int 0)))]
  "(TARGET_SCORE7 || TARGET_SCORE7D)"
  "@
   bittst!\t%0, %c1
   bittst.c\t%0, %c1"
  [(set_attr "type" "arith")
   (set_attr "up_c" "yes")
   (set_attr "mode" "SI")])

(define_insn "andsi3_extzh"
  [(set (match_operand:SI 0 "register_operand" "=d")
        (and:SI (match_operand:SI 1 "register_operand" "d")
                (const_int 65535)))]
  ""
  "extzh\t%0, %1"
  [(set_attr "type" "arith")
   (set_attr "length" "4")
   (set_attr "mode" "SI")])

(define_insn "clzsi2"
  [(set (match_operand:SI 0 "register_operand" "=d")
        (clz:SI (match_operand:SI 1 "register_operand" "d")))]
  "(TARGET_SCORE7D)"
  "clz\t%0, %1"
  [(set_attr "type" "arith")
   (set_attr "mode" "SI")])

(define_insn "smaxsi3"
  [(set (match_operand:SI 0 "register_operand" "=d")
        (smax:SI (match_operand:SI 1 "register_operand" "d")
                 (match_operand:SI 2 "register_operand" "d")))]
  "(TARGET_SCORE7D)"
  "max\t%0, %1, %2"
  [(set_attr "type" "arith")
   (set_attr "mode" "SI")])

(define_insn "sminsi3"
  [(set (match_operand:SI 0 "register_operand" "=d")
        (smin:SI (match_operand:SI 1 "register_operand" "d")
                 (match_operand:SI 2 "register_operand" "d")))]
  "(TARGET_SCORE7D)"
  "min\t%0, %1, %2"
  [(set_attr "type" "arith")
   (set_attr "mode" "SI")])

(define_insn "abssi2"
  [(set (match_operand:SI 0 "register_operand" "=d")
        (abs:SI (match_operand:SI 1 "register_operand" "d")))]
  "(TARGET_SCORE7D)"
  "abs\t%0, %1"
  [(set_attr "type" "arith")
   (set_attr "mode" "SI")])

(define_insn "sffs"
  [(set (match_operand:SI 0 "register_operand" "=d")
        (unspec:SI [(match_operand:SI 1 "register_operand" "d")] SFFS))]
  "(TARGET_SCORE7D)"
  "bitrev\t%0, %1, r0\;clz\t%0, %0\;addi\t%0, 0x1"
  [(set_attr "type" "arith")
   (set_attr "mode" "SI")])

(define_expand "ffssi2"
  [(set (match_operand:SI 0 "register_operand")
        (ffs:SI (match_operand:SI 1 "register_operand")))]
  "(TARGET_SCORE7D)"
{
  emit_insn (gen_sffs (operands[0], operands[1]));
  emit_insn (gen_rtx_SET (VOIDmode, gen_rtx_REG (CC_NZmode, CC_REGNUM),
                          gen_rtx_COMPARE (CC_NZmode, operands[0],
                                           GEN_INT (33))));
  if (TARGET_SCORE7D)
    emit_insn (gen_movsicc_internal_score7 (operands[0],
               gen_rtx_fmt_ee (EQ, VOIDmode, operands[0], GEN_INT (33)),
               GEN_INT (0),
               operands[0]));
  DONE;
})

(define_peephole2
  [(set (match_operand:SI 0 "loreg_operand" "")
        (match_operand:SI 1 "register_operand" ""))
   (set (match_operand:SI 2 "hireg_operand" "")
        (match_operand:SI 3 "register_operand" ""))]
  "(TARGET_SCORE7D)"
  [(parallel
       [(set (match_dup 0) (match_dup 1))
        (set (match_dup 2) (match_dup 3))])])

(define_peephole2
  [(set (match_operand:SI 0 "hireg_operand" "")
        (match_operand:SI 1 "register_operand" ""))
   (set (match_operand:SI 2 "loreg_operand" "")
        (match_operand:SI 3 "register_operand" ""))]
  "(TARGET_SCORE7D)"
  [(parallel
       [(set (match_dup 2) (match_dup 3))
        (set (match_dup 0) (match_dup 1))])])

(define_insn "movtohilo"
  [(parallel
       [(set (match_operand:SI 0 "loreg_operand" "=l")
             (match_operand:SI 1 "register_operand" "d"))
        (set (match_operand:SI 2 "hireg_operand" "=h")
             (match_operand:SI 3 "register_operand" "d"))])]
  "(TARGET_SCORE7D)"
  "mtcehl\t%3, %1"
  [(set_attr "type" "fce")
   (set_attr "mode" "SI")])

(define_insn "mulsi3addsi"
  [(set (match_operand:SI 0 "register_operand" "=l,l,d")
        (plus:SI (mult:SI (match_operand:SI 2 "register_operand" "d,d,d")
                          (match_operand:SI 3 "register_operand" "d,d,d"))
                 (match_operand:SI 1 "register_operand" "0,d,l")))
   (clobber (reg:SI HI_REGNUM))]
  "(TARGET_SCORE7D)"
  "@
   mad\t%2, %3
   mtcel%S1\t%1\;mad\t%2, %3
   mad\t%2, %3\;mfcel%S0\t%0"
  [(set_attr "mode" "SI")])

(define_insn "mulsi3subsi"
  [(set (match_operand:SI 0 "register_operand" "=l,l,d")
        (minus:SI (match_operand:SI 1 "register_operand" "0,d,l")
                  (mult:SI (match_operand:SI 2 "register_operand" "d,d,d")
                           (match_operand:SI 3 "register_operand" "d,d,d"))))
   (clobber (reg:SI HI_REGNUM))]
  "(TARGET_SCORE7D)"
  "@
   msb\t%2, %3
   mtcel%S1\t%1\;msb\t%2, %3
   msb\t%2, %3\;mfcel%S0\t%0"
  [(set_attr "mode" "SI")])

(define_insn "mulsidi3adddi"
  [(set (match_operand:DI 0 "register_operand" "=x")
        (plus:DI (mult:DI
                  (sign_extend:DI (match_operand:SI 2 "register_operand" "%d"))
                  (sign_extend:DI (match_operand:SI 3 "register_operand" "d")))
                 (match_operand:DI 1 "register_operand" "0")))]
  "(TARGET_SCORE7D)"
  "mad\t%2, %3"
  [(set_attr "mode" "DI")])

(define_insn "umulsidi3adddi"
  [(set (match_operand:DI 0 "register_operand" "=x")
        (plus:DI (mult:DI
                  (zero_extend:DI (match_operand:SI 2 "register_operand" "%d"))
                  (zero_extend:DI (match_operand:SI 3 "register_operand" "d")))
                 (match_operand:DI 1 "register_operand" "0")))]
  "(TARGET_SCORE7D)"
  "madu\t%2, %3"
  [(set_attr "mode" "DI")])

(define_insn "mulsidi3subdi"
  [(set (match_operand:DI 0 "register_operand" "=x")
        (minus:DI
         (match_operand:DI 1 "register_operand" "0")
         (mult:DI
          (sign_extend:DI (match_operand:SI 2 "register_operand" "%d"))
          (sign_extend:DI (match_operand:SI 3 "register_operand" "d")))))]
  "(TARGET_SCORE7D)"
  "msb\t%2, %3"
  [(set_attr "mode" "DI")])

(define_insn "umulsidi3subdi"
  [(set (match_operand:DI 0 "register_operand" "=x")
        (minus:DI
         (match_operand:DI 1 "register_operand" "0")
         (mult:DI (zero_extend:DI
                   (match_operand:SI 2 "register_operand" "%d"))
                  (zero_extend:DI
                   (match_operand:SI 3 "register_operand" "d")))))]
  "(TARGET_SCORE7D)"
  "msbu\t%2, %3"
  [(set_attr "mode" "DI")])
<|MERGE_RESOLUTION|>--- conflicted
+++ resolved
@@ -1271,22 +1271,6 @@
   [(set_attr "type" "arith")
    (set_attr "mode" "SI")])
 
-<<<<<<< HEAD
-(define_insn "*rotrsi3_score3"
-  [(set (match_operand:SI 0 "score_register_operand" "=d,d")
-        (rotatert:SI (match_operand:SI 1 "score_register_operand" "d,d")
-                     (match_operand:SI 2 "arith_operand" "J,d")))
-   (clobber (reg:CC CC_REGNUM))]
-  "(TARGET_SCORE3)"
-  "@
-   rori.c\t%0, %1, %c2
-   ror.c\t%0, %1, %2"
-  [(set_attr "type" "arith")
-   (set_attr "length" "4,4")
-   (set_attr "mode" "SI")])
-
-=======
->>>>>>> 3082eeb7
 (define_expand "cbranchsi4"
   [(set (reg:CC CC_REGNUM)
         (compare:CC (match_operand:SI 1 "score_register_operand" "")
@@ -1301,93 +1285,6 @@
   ""
   "")
 
-<<<<<<< HEAD
-(define_insn "cbrancheqz"
-  [(set (pc) (if_then_else
-              (eq (match_operand:SI 0 "score_register_operand" "d")
-                  (const_int 0))
-              (label_ref (match_operand 1 "" ""))
-              (pc)))
-   (clobber (reg:CC CC_REGNUM))]
-  "(TARGET_SCORE3)"
-{
-  if (get_attr_length (insn) == 4)
-      return \"bcmpeqz\t%0, %1\";
-  else
-      return \"cmpi!\t%0, 0\;beq!\t%1\";
-}
-  [(set (attr "length")
-     (if_then_else
-       (and (ge (minus (match_dup 1) (pc)) (const_int -504))  
-            (le (minus (match_dup 1) (pc)) (const_int 502)))
-       (const_int 4)
-       (const_int 6)))])
-
-(define_insn "cbrancheq"
-  [(set (pc) (if_then_else
-              (eq (match_operand:SI 0 "score_register_operand" "d")
-                  (match_operand:SI 1 "score_register_operand" "d"))
-              (label_ref (match_operand 2 "" ""))
-              (pc)))
-   (clobber (reg:CC CC_REGNUM))]
-  "(TARGET_SCORE3)"
-{
-  if (get_attr_length (insn) == 4)
-      return \"bcmpeq\t%0, %1, %2\";
-  else
-      return \"cmp!\t%0, %1\;beq!\t%2\";
-}
-  [(set (attr "length")
-     (if_then_else
-       (and (ge (minus (match_dup 2) (pc)) (const_int -504))  
-            (le (minus (match_dup 2) (pc)) (const_int 502)))
-       (const_int 4)
-       (const_int 6)))])
- 
-(define_insn "cbranchnez"
-  [(set (pc) (if_then_else
-              (ne (match_operand:SI 0 "score_register_operand" "d")
-                  (const_int 0))
-              (label_ref (match_operand 1 "" ""))
-              (pc)))
-   (clobber (reg:CC CC_REGNUM))]
-  "(TARGET_SCORE3)"
-{
-  if (get_attr_length (insn) == 4)
-      return \"bcmpnez\t%0, %1\";
-  else
-      return \"cmpi!\t%0, 0\;bne\t%1\";
-}
-  [(set (attr "length")
-     (if_then_else
-       (and (ge (minus (match_dup 1) (pc)) (const_int -504))  
-            (le (minus (match_dup 1) (pc)) (const_int 502)))
-       (const_int 4)
-       (const_int 6)))])
-    
-(define_insn "cbranchne"
-  [(set (pc) (if_then_else
-              (ne (match_operand:SI 0 "score_register_operand" "d")
-                  (match_operand:SI 1 "score_register_operand" "d"))
-              (label_ref (match_operand 2 "" ""))
-              (pc)))
-   (clobber (reg:CC CC_REGNUM))]
-  "(TARGET_SCORE3)"
-{
-  if (get_attr_length (insn) == 4)
-      return \"bcmpne\t%0, %1, %2\";
-  else
-      return \"cmp!\t%0, %1\;bne\t%2\";
-}
-  [(set (attr "length")
-     (if_then_else
-       (and (ge (minus (match_dup 2) (pc)) (const_int -504))  
-            (le (minus (match_dup 2) (pc)) (const_int 502)))
-       (const_int 4)
-       (const_int 6)))])
-
-=======
->>>>>>> 3082eeb7
 (define_insn "cmpsi_nz_score7"
   [(set (reg:CC_NZ CC_REGNUM)
         (compare:CC_NZ (match_operand:SI 0 "register_operand" "d,e,d")
@@ -1440,23 +1337,6 @@
    (set_attr "up_c" "yes")
    (set_attr "mode" "SI")])
 
-<<<<<<< HEAD
-(define_insn "cmpsi_cc_score3"
-  [(set (reg:CC CC_REGNUM)
-        (compare:CC (match_operand:SI 0 "score_register_operand" "d,d,d")
-                    (match_operand:SI 1 "arith_operand" "O,L,d")))]
-  "(TARGET_SCORE3)"
-  "@
-   cmpi!\t%0, %c1
-   cmpi.c\t%0, %c1
-   cmp!\t%0, %1"
-  [(set_attr "type" "cmp")
-   (set_attr "length" "2,4,2")
-   (set_attr "up_c" "yes")
-   (set_attr "mode" "SI")])
-
-=======
->>>>>>> 3082eeb7
 (define_insn "*branch_n_score7"
   [(set (pc)
         (if_then_else
