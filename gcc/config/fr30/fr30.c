--- conflicted
+++ resolved
@@ -1,11 +1,6 @@
 /* FR30 specific functions.
-<<<<<<< HEAD
-   Copyright (C) 1998, 1999, 2000, 2001, 2002, 2004, 2005, 2007, 2008, 2009
-   Free Software Foundation, Inc.
-=======
    Copyright (C) 1998, 1999, 2000, 2001, 2002, 2004, 2005, 2007, 2008, 2009,
    2010, 2011 Free Software Foundation, Inc.
->>>>>>> 3082eeb7
    Contributed by Cygnus Solutions.
 
    This file is part of GCC.
@@ -124,12 +119,6 @@
 static bool fr30_must_pass_in_stack (enum machine_mode, const_tree);
 static int fr30_arg_partial_bytes (cumulative_args_t, enum machine_mode,
 				   tree, bool);
-<<<<<<< HEAD
-static bool fr30_frame_pointer_required (void);
-static bool fr30_can_eliminate (const int, const int);
-static void fr30_asm_trampoline_template (FILE *);
-static void fr30_trampoline_init (rtx, tree, rtx);
-=======
 static rtx fr30_function_arg (cumulative_args_t, enum machine_mode,
 			      const_tree, bool);
 static void fr30_function_arg_advance (cumulative_args_t, enum machine_mode,
@@ -142,7 +131,6 @@
 static void fr30_asm_trampoline_template (FILE *);
 static void fr30_trampoline_init (rtx, tree, rtx);
 static int fr30_num_arg_regs (enum machine_mode, const_tree);
->>>>>>> 3082eeb7
 
 #define FRAME_POINTER_MASK 	(1 << (FRAME_POINTER_REGNUM))
 #define RETURN_POINTER_MASK 	(1 << (RETURN_POINTER_REGNUM))
