/* Definitions of target machine for GNU compiler.  Sun 68000/68020 version.
<<<<<<< HEAD
   Copyright (C) 2000, 2002, 2004, 2005, 2006, 2007, 2008
=======
   Copyright (C) 2000, 2002, 2004, 2005, 2006, 2007, 2008, 2009, 2010
>>>>>>> 3082eeb7
   Free Software Foundation, Inc.

This file is part of GCC.

GCC is free software; you can redistribute it and/or modify
it under the terms of the GNU General Public License as published by
the Free Software Foundation; either version 3, or (at your option)
any later version.

GCC is distributed in the hope that it will be useful,
but WITHOUT ANY WARRANTY; without even the implied warranty of
MERCHANTABILITY or FITNESS FOR A PARTICULAR PURPOSE.  See the
GNU General Public License for more details.

You should have received a copy of the GNU General Public License
along with GCC; see the file COPYING3.  If not see
<http://www.gnu.org/licenses/>.  */

/* Define functions defined in aux-output.c and used in templates.  */

#ifdef RTX_CODE
extern enum m68k_function_kind m68k_get_function_kind (tree);
extern HOST_WIDE_INT m68k_initial_elimination_offset (int from, int to);

extern void split_di (rtx[], int, rtx[], rtx[]);

extern bool valid_mov3q_const (HOST_WIDE_INT);
extern const char *output_move_simode (rtx *);
extern const char *output_move_himode (rtx *);
extern const char *output_move_qimode (rtx *);
extern const char *output_move_stricthi (rtx *);
extern const char *output_move_strictqi (rtx *);
extern const char *output_move_double (rtx *);
extern const char *output_move_const_single (rtx *);
extern const char *output_move_const_double (rtx *);
extern const char *output_btst (rtx *, rtx, rtx, rtx, int);
extern const char *output_scc_di (rtx, rtx, rtx, rtx);
extern const char *output_addsi3 (rtx *);
extern const char *output_andsi3 (rtx *);
extern const char *output_iorsi3 (rtx *);
extern const char *output_xorsi3 (rtx *);
extern const char *output_call (rtx);
extern const char *output_sibcall (rtx);
extern void output_dbcc_and_branch (rtx *);
extern int floating_exact_log2 (rtx);
extern bool strict_low_part_peephole_ok (enum machine_mode mode, rtx first_insn, rtx target);

/* Functions from m68k.c used in macros.  */
extern int standard_68881_constant_p (rtx);
extern void print_operand_address (FILE *, rtx);
extern void print_operand (FILE *, rtx, int);
extern bool m68k_output_addr_const_extra (FILE *, rtx);
extern void notice_update_cc (rtx, rtx);
extern bool m68k_legitimate_base_reg_p (rtx, bool);
extern bool m68k_legitimate_index_reg_p (rtx, bool);
extern bool m68k_illegitimate_symbolic_constant_p (rtx);
<<<<<<< HEAD
=======
extern bool m68k_legitimate_constant_p (enum machine_mode, rtx);
>>>>>>> 3082eeb7
extern bool m68k_matches_q_p (rtx);
extern bool m68k_matches_u_p (rtx);
extern rtx legitimize_pic_address (rtx, enum machine_mode, rtx);
extern rtx m68k_legitimize_tls_address (rtx);
extern bool m68k_tls_reference_p (rtx, bool);
extern int valid_dbcc_comparison_p_2 (rtx, enum machine_mode);
extern rtx m68k_libcall_value (enum machine_mode);
extern rtx m68k_function_value (const_tree, const_tree);
extern int emit_move_sequence (rtx *, enum machine_mode, rtx);
extern bool m68k_movem_pattern_p (rtx, rtx, HOST_WIDE_INT, bool);
extern const char *m68k_output_movem (rtx *, rtx, HOST_WIDE_INT, bool);
extern void m68k_final_prescan_insn (rtx, rtx *, int);

/* Functions from m68k.c used in constraints.md.  */
extern rtx m68k_unwrap_symbol (rtx, bool);

/* Functions from m68k.c used in genattrtab.  */
#ifdef HAVE_ATTR_cpu
extern enum attr_cpu m68k_sched_cpu;
extern enum attr_mac m68k_sched_mac;

extern enum attr_opx_type m68k_sched_attr_opx_type (rtx, int);
extern enum attr_opy_type m68k_sched_attr_opy_type (rtx, int);
extern enum attr_size m68k_sched_attr_size (rtx);
extern enum attr_op_mem m68k_sched_attr_op_mem (rtx);
extern enum attr_type m68k_sched_branch_type (rtx);
#endif /* HAVE_ATTR_cpu */

#endif /* RTX_CODE */

extern bool m68k_regno_mode_ok (int, enum machine_mode);
extern enum reg_class m68k_secondary_reload_class (enum reg_class,
						   enum machine_mode, rtx);
extern enum reg_class m68k_preferred_reload_class (rtx, enum reg_class);
extern int flags_in_68881 (void);
extern void m68k_expand_prologue (void);
extern bool m68k_use_return_insn (void);
extern void m68k_expand_epilogue (bool);
extern const char *m68k_cpp_cpu_ident (const char *);
extern const char *m68k_cpp_cpu_family (const char *);
extern void init_68881_table (void);
extern rtx m68k_legitimize_call_address (rtx);
extern rtx m68k_legitimize_sibcall_address (rtx);
extern int m68k_hard_regno_rename_ok(unsigned int, unsigned int);<|MERGE_RESOLUTION|>--- conflicted
+++ resolved
@@ -1,9 +1,5 @@
 /* Definitions of target machine for GNU compiler.  Sun 68000/68020 version.
-<<<<<<< HEAD
-   Copyright (C) 2000, 2002, 2004, 2005, 2006, 2007, 2008
-=======
    Copyright (C) 2000, 2002, 2004, 2005, 2006, 2007, 2008, 2009, 2010
->>>>>>> 3082eeb7
    Free Software Foundation, Inc.
 
 This file is part of GCC.
@@ -60,10 +56,7 @@
 extern bool m68k_legitimate_base_reg_p (rtx, bool);
 extern bool m68k_legitimate_index_reg_p (rtx, bool);
 extern bool m68k_illegitimate_symbolic_constant_p (rtx);
-<<<<<<< HEAD
-=======
 extern bool m68k_legitimate_constant_p (enum machine_mode, rtx);
->>>>>>> 3082eeb7
 extern bool m68k_matches_q_p (rtx);
 extern bool m68k_matches_u_p (rtx);
 extern rtx legitimize_pic_address (rtx, enum machine_mode, rtx);
