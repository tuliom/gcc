/* Definitions of target machine for GNU compiler,
   for 64 bit PowerPC linux.
   Copyright (C) 2000, 2001, 2002, 2003, 2004, 2005, 2006, 2007, 2008,
<<<<<<< HEAD
   2009, 2010  Free Software Foundation, Inc.
=======
   2009, 2010, 2011  Free Software Foundation, Inc.
>>>>>>> 3082eeb7

   This file is part of GCC.

   GCC is free software; you can redistribute it and/or modify it
   under the terms of the GNU General Public License as published
   by the Free Software Foundation; either version 3, or (at your
   option) any later version.

   GCC is distributed in the hope that it will be useful, but WITHOUT
   ANY WARRANTY; without even the implied warranty of MERCHANTABILITY
   or FITNESS FOR A PARTICULAR PURPOSE.  See the GNU General Public
   License for more details.

   Under Section 7 of GPL version 3, you are granted additional
   permissions described in the GCC Runtime Library Exception, version
   3.1, as published by the Free Software Foundation.

   You should have received a copy of the GNU General Public License and
   a copy of the GCC Runtime Library Exception along with this program;
   see the files COPYING3 and COPYING.RUNTIME respectively.  If not, see
   <http://www.gnu.org/licenses/>.  */

#ifndef RS6000_BI_ARCH

#undef	DEFAULT_ABI
#define	DEFAULT_ABI ABI_AIX

#undef	TARGET_64BIT
#define	TARGET_64BIT 1

#define	DEFAULT_ARCH64_P 1
#define	RS6000_BI_ARCH_P 0

#else

#define	DEFAULT_ARCH64_P (TARGET_DEFAULT & MASK_64BIT)
#define	RS6000_BI_ARCH_P 1

#endif

#ifdef IN_LIBGCC2
#undef TARGET_64BIT
#ifdef __powerpc64__
#define TARGET_64BIT 1
#else
#define TARGET_64BIT 0
#endif
#endif

#undef	TARGET_AIX
#define	TARGET_AIX TARGET_64BIT

#ifdef HAVE_LD_NO_DOT_SYMS
/* New ABI uses a local sym for the function entry point.  */
extern int dot_symbols;
#undef DOT_SYMBOLS
#define DOT_SYMBOLS dot_symbols
#endif

#define TARGET_PROFILE_KERNEL profile_kernel

<<<<<<< HEAD
=======
#define TARGET_USES_LINUX64_OPT 1
#ifdef HAVE_LD_LARGE_TOC
#undef TARGET_CMODEL
#define TARGET_CMODEL rs6000_current_cmodel
#define SET_CMODEL(opt) rs6000_current_cmodel = opt
#else
#define SET_CMODEL(opt) do {} while (0)
#endif

>>>>>>> 3082eeb7
#undef  PROCESSOR_DEFAULT
#define PROCESSOR_DEFAULT PROCESSOR_POWER7
#undef  PROCESSOR_DEFAULT64
#define PROCESSOR_DEFAULT64 PROCESSOR_POWER7

/* We don't need to generate entries in .fixup, except when
   -mrelocatable or -mrelocatable-lib is given.  */
#undef RELOCATABLE_NEEDS_FIXUP
#define RELOCATABLE_NEEDS_FIXUP \
  (target_flags & target_flags_explicit & MASK_RELOCATABLE)

#undef	RS6000_ABI_NAME
#define	RS6000_ABI_NAME "linux"

#define INVALID_64BIT "-m%s not supported in this configuration"
#define INVALID_32BIT INVALID_64BIT

#undef	SUBSUBTARGET_OVERRIDE_OPTIONS
#define	SUBSUBTARGET_OVERRIDE_OPTIONS				\
  do								\
    {								\
      if (!global_options_set.x_rs6000_alignment_flags)		\
	rs6000_alignment_flags = MASK_ALIGN_NATURAL;		\
      if (TARGET_64BIT)						\
	{							\
	  if (DEFAULT_ABI != ABI_AIX)				\
	    {							\
	      rs6000_current_abi = ABI_AIX;			\
	      error (INVALID_64BIT, "call");			\
	    }							\
	  dot_symbols = !strcmp (rs6000_abi_name, "aixdesc");	\
	  if (target_flags & MASK_RELOCATABLE)			\
	    {							\
	      target_flags &= ~MASK_RELOCATABLE;		\
	      error (INVALID_64BIT, "relocatable");		\
	    }							\
	  if (target_flags & MASK_EABI)				\
	    {							\
	      target_flags &= ~MASK_EABI;			\
	      error (INVALID_64BIT, "eabi");			\
	    }							\
	  if (TARGET_PROTOTYPE)					\
	    {							\
	      target_prototype = 0;				\
	      error (INVALID_64BIT, "prototype");		\
	    }							\
	  if ((target_flags & MASK_POWERPC64) == 0)		\
	    {							\
	      target_flags |= MASK_POWERPC64;			\
	      error ("-m64 requires a PowerPC64 cpu");		\
	    }							\
	  if ((target_flags_explicit & MASK_MINIMAL_TOC) != 0)	\
	    {							\
	      if (global_options_set.x_rs6000_current_cmodel	\
		  && rs6000_current_cmodel != CMODEL_SMALL)	\
		error ("-mcmodel incompatible with other toc options"); \
	      SET_CMODEL (CMODEL_SMALL);			\
	    }							\
	  else							\
	    {							\
	      if (!global_options_set.x_rs6000_current_cmodel)	\
		SET_CMODEL (CMODEL_MEDIUM);			\
	      if (rs6000_current_cmodel != CMODEL_SMALL)	\
		{						\
		  TARGET_NO_FP_IN_TOC = 0;			\
		  TARGET_NO_SUM_IN_TOC = 0;			\
		}						\
	    }							\
	}							\
      else							\
	{							\
	  if (!RS6000_BI_ARCH_P)				\
	    error (INVALID_32BIT, "32");			\
	  if (TARGET_PROFILE_KERNEL)				\
	    {							\
	      TARGET_PROFILE_KERNEL = 0;			\
	      error (INVALID_32BIT, "profile-kernel");		\
	    }							\
	  if (global_options_set.x_rs6000_current_cmodel)	\
	    {							\
	      SET_CMODEL (CMODEL_SMALL);			\
	      error (INVALID_32BIT, "cmodel");			\
	    }							\
	}							\
    }								\
  while (0)

#ifdef	RS6000_BI_ARCH

#undef	OPTION_TARGET_CPU_DEFAULT
#define	OPTION_TARGET_CPU_DEFAULT \
  (((TARGET_DEFAULT ^ target_flags) & MASK_64BIT) \
   ? (char *) 0 : TARGET_CPU_DEFAULT)

#endif

#undef	ASM_DEFAULT_SPEC
#undef	ASM_SPEC
#undef	LINK_OS_LINUX_SPEC

/* FIXME: This will quite possibly choose the wrong dynamic linker.  */
#undef	LINK_OS_GNU_SPEC
#define	LINK_OS_GNU_SPEC LINK_OS_LINUX_SPEC

#ifndef	RS6000_BI_ARCH
#define	ASM_DEFAULT_SPEC "-mppc64"
#define	ASM_SPEC	 "%(asm_spec64) %(asm_spec_common)"
#define	LINK_OS_LINUX_SPEC "%(link_os_linux_spec64)"
#else
#if DEFAULT_ARCH64_P
#define	ASM_DEFAULT_SPEC "-mppc%{!m32:64}"
#define	ASM_SPEC	 "%{m32:%(asm_spec32)}%{!m32:%(asm_spec64)} %(asm_spec_common)"
#define	LINK_OS_LINUX_SPEC "%{m32:%(link_os_linux_spec32)}%{!m32:%(link_os_linux_spec64)}"
#else
#define	ASM_DEFAULT_SPEC "-mppc%{m64:64}"
#define	ASM_SPEC	 "%{!m64:%(asm_spec32)}%{m64:%(asm_spec64)} %(asm_spec_common)"
#define	LINK_OS_LINUX_SPEC "%{!m64:%(link_os_linux_spec32)}%{m64:%(link_os_linux_spec64)}"
#endif
#endif

#define ASM_SPEC32 "-a32 \
%{mrelocatable} %{mrelocatable-lib} %{fpic:-K PIC} %{fPIC:-K PIC} \
%{memb} %{!memb: %{msdata=eabi: -memb}} \
%{!mlittle: %{!mlittle-endian: %{!mbig: %{!mbig-endian: \
    %{mcall-freebsd: -mbig} \
    %{mcall-i960-old: -mlittle} \
    %{mcall-linux: -mbig} \
    %{mcall-netbsd: -mbig} \
}}}}"

#define ASM_SPEC64 "-a64"

#define ASM_SPEC_COMMON "%(asm_cpu) \
%{,assembler|,assembler-with-cpp: %{mregnames} %{mno-regnames}} \
%{mlittle} %{mlittle-endian} %{mbig} %{mbig-endian}"

#undef	SUBSUBTARGET_EXTRA_SPECS
#define SUBSUBTARGET_EXTRA_SPECS \
  { "asm_spec_common",		ASM_SPEC_COMMON },			\
  { "asm_spec32",		ASM_SPEC32 },				\
  { "asm_spec64",		ASM_SPEC64 },				\
  { "link_os_linux_spec32",	LINK_OS_LINUX_SPEC32 },			\
  { "link_os_linux_spec64",	LINK_OS_LINUX_SPEC64 },

#undef	MULTILIB_DEFAULTS
#if DEFAULT_ARCH64_P
#define MULTILIB_DEFAULTS { "m64" }
#else
#define MULTILIB_DEFAULTS { "m32" }
#endif

#ifndef RS6000_BI_ARCH

/* 64-bit PowerPC Linux is always big-endian.  */
#undef	TARGET_LITTLE_ENDIAN
#define TARGET_LITTLE_ENDIAN	0

/* 64-bit PowerPC Linux always has a TOC.  */
#undef  TARGET_TOC
#define	TARGET_TOC		1

/* Some things from sysv4.h we don't do when 64 bit.  */
#undef	TARGET_RELOCATABLE
#define	TARGET_RELOCATABLE	0
#undef	TARGET_EABI
#define	TARGET_EABI		0
#undef	TARGET_PROTOTYPE
#define	TARGET_PROTOTYPE	0
#undef RELOCATABLE_NEEDS_FIXUP
#define RELOCATABLE_NEEDS_FIXUP 0

#endif

/* We use glibc _mcount for profiling.  */
#define NO_PROFILE_COUNTERS 1
#define PROFILE_HOOK(LABEL) \
  do { if (TARGET_64BIT) output_profile_hook (LABEL); } while (0)

/* PowerPC64 Linux word-aligns FP doubles when -malign-power is given.  */
#undef  ADJUST_FIELD_ALIGN
#define ADJUST_FIELD_ALIGN(FIELD, COMPUTED) \
  ((TARGET_ALTIVEC && TREE_CODE (TREE_TYPE (FIELD)) == VECTOR_TYPE)	\
   ? 128								\
   : (TARGET_64BIT							\
      && TARGET_ALIGN_NATURAL == 0					\
      && TYPE_MODE (strip_array_types (TREE_TYPE (FIELD))) == DFmode)	\
   ? MIN ((COMPUTED), 32)						\
   : (COMPUTED))

/* PowerPC64 Linux increases natural record alignment to doubleword if
   the first field is an FP double, only if in power alignment mode.  */
#undef  ROUND_TYPE_ALIGN
#define ROUND_TYPE_ALIGN(STRUCT, COMPUTED, SPECIFIED)			\
  ((TARGET_64BIT							\
    && (TREE_CODE (STRUCT) == RECORD_TYPE				\
	|| TREE_CODE (STRUCT) == UNION_TYPE				\
	|| TREE_CODE (STRUCT) == QUAL_UNION_TYPE)			\
    && TARGET_ALIGN_NATURAL == 0)					\
   ? rs6000_special_round_type_align (STRUCT, COMPUTED, SPECIFIED)	\
   : MAX ((COMPUTED), (SPECIFIED)))

/* Use the default for compiling target libs.  */
#ifdef IN_TARGET_LIBS
#undef TARGET_ALIGN_NATURAL
#define TARGET_ALIGN_NATURAL 1
#endif

/* Indicate that jump tables go in the text section.  */
#undef  JUMP_TABLES_IN_TEXT_SECTION
#define JUMP_TABLES_IN_TEXT_SECTION TARGET_64BIT

/* The linux ppc64 ABI isn't explicit on whether aggregates smaller
   than a doubleword should be padded upward or downward.  You could
   reasonably assume that they follow the normal rules for structure
   layout treating the parameter area as any other block of memory,
   then map the reg param area to registers.  i.e. pad upward.
   Setting both of the following defines results in this behavior.
   Setting just the first one will result in aggregates that fit in a
   doubleword being padded downward, and others being padded upward.
   Not a bad idea as this results in struct { int x; } being passed
   the same way as an int.  */
#define AGGREGATE_PADDING_FIXED TARGET_64BIT
#define AGGREGATES_PAD_UPWARD_ALWAYS 0

/* Specify padding for the last element of a block move between
   registers and memory.  FIRST is nonzero if this is the only
   element.  */
#define BLOCK_REG_PADDING(MODE, TYPE, FIRST) \
  (!(FIRST) ? upward : FUNCTION_ARG_PADDING (MODE, TYPE))

/* Linux doesn't support saving and restoring 64-bit regs in a 32-bit
   process.  */
#define OS_MISSING_POWERPC64 !TARGET_64BIT

#ifdef SINGLE_LIBC
#define OPTION_GLIBC  (DEFAULT_LIBC == LIBC_GLIBC)
#else
#define OPTION_GLIBC  (linux_libc == LIBC_GLIBC)
#endif

/* glibc has float and long double forms of math functions.  */
#undef  TARGET_C99_FUNCTIONS
#define TARGET_C99_FUNCTIONS (OPTION_GLIBC)

/* Whether we have sincos that follows the GNU extension.  */
#undef  TARGET_HAS_SINCOS
#define TARGET_HAS_SINCOS (OPTION_GLIBC)

#undef  TARGET_OS_CPP_BUILTINS
#define TARGET_OS_CPP_BUILTINS()			\
  do							\
    {							\
      if (TARGET_64BIT)					\
	{						\
	  builtin_define ("__PPC__");			\
	  builtin_define ("__PPC64__");			\
	  builtin_define ("__powerpc__");		\
	  builtin_define ("__powerpc64__");		\
	  builtin_assert ("cpu=powerpc64");		\
	  builtin_assert ("machine=powerpc64");		\
	}						\
      else						\
	{						\
	  builtin_define_std ("PPC");			\
	  builtin_define_std ("powerpc");		\
	  builtin_assert ("cpu=powerpc");		\
	  builtin_assert ("machine=powerpc");		\
	  TARGET_OS_SYSV_CPP_BUILTINS ();		\
	}						\
    }							\
  while (0)

#undef  CPP_OS_DEFAULT_SPEC
#define CPP_OS_DEFAULT_SPEC "%(cpp_os_linux)"

/* The GNU C++ standard library currently requires _GNU_SOURCE being
   defined on glibc-based systems. This temporary hack accomplishes this,
   it should go away as soon as libstdc++-v3 has a real fix.  */
#undef  CPLUSPLUS_CPP_SPEC
#define CPLUSPLUS_CPP_SPEC "-D_GNU_SOURCE %(cpp)"

#undef  LINK_SHLIB_SPEC
#define LINK_SHLIB_SPEC "%{shared:-shared} %{!shared: %{static:-static}}"

#undef  LIB_DEFAULT_SPEC
#define LIB_DEFAULT_SPEC "%(lib_linux)"

#undef  STARTFILE_DEFAULT_SPEC
#define STARTFILE_DEFAULT_SPEC "%(startfile_linux)"

#undef	ENDFILE_DEFAULT_SPEC
#define ENDFILE_DEFAULT_SPEC "%(endfile_linux)"

#undef	LINK_START_DEFAULT_SPEC
#define LINK_START_DEFAULT_SPEC "%(link_start_linux)"

#undef	LINK_OS_DEFAULT_SPEC
#define LINK_OS_DEFAULT_SPEC "%(link_os_linux)"

#define GLIBC_DYNAMIC_LINKER32 "/lib/ld.so.1"
#define GLIBC_DYNAMIC_LINKER64 "/lib64/ld64.so.1"
#define UCLIBC_DYNAMIC_LINKER32 "/lib/ld-uClibc.so.0"
#define UCLIBC_DYNAMIC_LINKER64 "/lib/ld64-uClibc.so.0"
#if DEFAULT_LIBC == LIBC_UCLIBC
#define CHOOSE_DYNAMIC_LINKER(G, U) "%{mglibc:" G ";:" U "}"
#elif DEFAULT_LIBC == LIBC_GLIBC
#define CHOOSE_DYNAMIC_LINKER(G, U) "%{muclibc:" U ";:" G "}"
#else
#error "Unsupported DEFAULT_LIBC"
#endif
#define GNU_USER_DYNAMIC_LINKER32 \
  CHOOSE_DYNAMIC_LINKER (GLIBC_DYNAMIC_LINKER32, UCLIBC_DYNAMIC_LINKER32)
#define GNU_USER_DYNAMIC_LINKER64 \
  CHOOSE_DYNAMIC_LINKER (GLIBC_DYNAMIC_LINKER64, UCLIBC_DYNAMIC_LINKER64)


#define LINK_OS_LINUX_SPEC32 "-m elf32ppclinux %{!shared: %{!static: \
  %{rdynamic:-export-dynamic} \
  -dynamic-linker " GNU_USER_DYNAMIC_LINKER32 "}}"

#define LINK_OS_LINUX_SPEC64 "-m elf64ppc %{!shared: %{!static: \
  %{rdynamic:-export-dynamic} \
  -dynamic-linker " GNU_USER_DYNAMIC_LINKER64 "}}"

#undef  TOC_SECTION_ASM_OP
#define TOC_SECTION_ASM_OP \
  (TARGET_64BIT						\
   ? "\t.section\t\".toc\",\"aw\""			\
   : "\t.section\t\".got\",\"aw\"")

#undef  MINIMAL_TOC_SECTION_ASM_OP
#define MINIMAL_TOC_SECTION_ASM_OP \
  (TARGET_64BIT						\
   ? "\t.section\t\".toc1\",\"aw\""			\
   : ((TARGET_RELOCATABLE || flag_pic)			\
      ? "\t.section\t\".got2\",\"aw\""			\
      : "\t.section\t\".got1\",\"aw\""))

/* Must be at least as big as our pointer type.  */
#undef	SIZE_TYPE
#define	SIZE_TYPE (TARGET_64BIT ? "long unsigned int" : "unsigned int")

#undef	PTRDIFF_TYPE
#define	PTRDIFF_TYPE (TARGET_64BIT ? "long int" : "int")

#undef	WCHAR_TYPE
#define	WCHAR_TYPE (TARGET_64BIT ? "int" : "long int")
#undef  WCHAR_TYPE_SIZE
#define WCHAR_TYPE_SIZE 32

/* Override rs6000.h definition.  */
#undef  ASM_APP_ON
#define ASM_APP_ON "#APP\n"

/* Override rs6000.h definition.  */
#undef  ASM_APP_OFF
#define ASM_APP_OFF "#NO_APP\n"

/* PowerPC no-op instruction.  */
#undef  RS6000_CALL_GLUE
#define RS6000_CALL_GLUE (TARGET_64BIT ? "nop" : "cror 31,31,31")

#undef  RS6000_MCOUNT
#define RS6000_MCOUNT "_mcount"

#ifdef __powerpc64__
/* _init and _fini functions are built from bits spread across many
   object files, each potentially with a different TOC pointer.  For
   that reason, place a nop after the call so that the linker can
   restore the TOC pointer if a TOC adjusting call stub is needed.  */
#if DOT_SYMBOLS
#define CRT_CALL_STATIC_FUNCTION(SECTION_OP, FUNC)	\
  asm (SECTION_OP "\n"					\
"	bl ." #FUNC "\n"				\
"	nop\n"						\
"	.previous");
#else
#define CRT_CALL_STATIC_FUNCTION(SECTION_OP, FUNC)	\
  asm (SECTION_OP "\n"					\
"	bl " #FUNC "\n"					\
"	nop\n"						\
"	.previous");
#endif
#endif

/* FP save and restore routines.  */
#undef  SAVE_FP_PREFIX
#define SAVE_FP_PREFIX (TARGET_64BIT ? "._savef" : "_savefpr_")
#undef  SAVE_FP_SUFFIX
#define SAVE_FP_SUFFIX ""
#undef  RESTORE_FP_PREFIX
#define RESTORE_FP_PREFIX (TARGET_64BIT ? "._restf" : "_restfpr_")
#undef  RESTORE_FP_SUFFIX
#define RESTORE_FP_SUFFIX ""

/* Dwarf2 debugging.  */
#undef  PREFERRED_DEBUGGING_TYPE
#define PREFERRED_DEBUGGING_TYPE DWARF2_DEBUG

/* This is how to declare the size of a function.  */
#undef	ASM_DECLARE_FUNCTION_SIZE
#define	ASM_DECLARE_FUNCTION_SIZE(FILE, FNAME, DECL)			\
  do									\
    {									\
      if (!flag_inhibit_size_directive)					\
	{								\
	  fputs ("\t.size\t", (FILE));					\
	  if (TARGET_64BIT && DOT_SYMBOLS)				\
	    putc ('.', (FILE));						\
	  assemble_name ((FILE), (FNAME));				\
	  fputs (",.-", (FILE));					\
	  rs6000_output_function_entry (FILE, FNAME);			\
	  putc ('\n', (FILE));						\
	}								\
    }									\
  while (0)

/* Return nonzero if this entry is to be written into the constant
   pool in a special way.  We do so if this is a SYMBOL_REF, LABEL_REF
   or a CONST containing one of them.  If -mfp-in-toc (the default),
   we also do this for floating-point constants.  We actually can only
   do this if the FP formats of the target and host machines are the
   same, but we can't check that since not every file that uses
   the macros includes real.h.  We also do this when we can write the
   entry into the TOC and the entry is not larger than a TOC entry.  */

#undef  ASM_OUTPUT_SPECIAL_POOL_ENTRY_P
#define ASM_OUTPUT_SPECIAL_POOL_ENTRY_P(X, MODE)			\
  (TARGET_TOC								\
   && (GET_CODE (X) == SYMBOL_REF					\
       || (GET_CODE (X) == CONST && GET_CODE (XEXP (X, 0)) == PLUS	\
	   && GET_CODE (XEXP (XEXP (X, 0), 0)) == SYMBOL_REF)		\
       || GET_CODE (X) == LABEL_REF					\
       || (GET_CODE (X) == CONST_INT 					\
	   && GET_MODE_BITSIZE (MODE) <= GET_MODE_BITSIZE (Pmode))	\
       || (GET_CODE (X) == CONST_DOUBLE					\
	   && ((TARGET_64BIT						\
		&& (TARGET_MINIMAL_TOC					\
		    || (SCALAR_FLOAT_MODE_P (GET_MODE (X))		\
			&& ! TARGET_NO_FP_IN_TOC)))			\
	       || (!TARGET_64BIT					\
		   && !TARGET_NO_FP_IN_TOC				\
		   && !TARGET_RELOCATABLE				\
		   && SCALAR_FLOAT_MODE_P (GET_MODE (X))		\
		   && BITS_PER_WORD == HOST_BITS_PER_INT)))))

/* Select a format to encode pointers in exception handling data.  CODE
   is 0 for data, 1 for code labels, 2 for function pointers.  GLOBAL is
   true if the symbol may be affected by dynamic relocations.  */
#undef	ASM_PREFERRED_EH_DATA_FORMAT
#define	ASM_PREFERRED_EH_DATA_FORMAT(CODE, GLOBAL) \
  ((TARGET_64BIT || flag_pic || TARGET_RELOCATABLE)			\
   ? (((GLOBAL) ? DW_EH_PE_indirect : 0) | DW_EH_PE_pcrel		\
      | (TARGET_64BIT ? DW_EH_PE_udata8 : DW_EH_PE_sdata4))		\
   : DW_EH_PE_absptr)

/* For backward compatibility, we must continue to use the AIX
   structure return convention.  */
#undef DRAFT_V4_STRUCT_RET
#define DRAFT_V4_STRUCT_RET (!TARGET_64BIT)

#define TARGET_POSIX_IO

#define LINK_GCC_C_SEQUENCE_SPEC \
  "%{static:--start-group} %G %L %{static:--end-group}%{!static:%G}"

/* Use --as-needed -lgcc_s for eh support.  */
#ifdef HAVE_LD_AS_NEEDED
#define USE_LD_AS_NEEDED 1
#endif

#ifdef TARGET_LIBC_PROVIDES_SSP
/* ppc32 glibc provides __stack_chk_guard in -0x7008(2),
   ppc64 glibc provides it at -0x7010(13).  */
#define TARGET_THREAD_SSP_OFFSET	(TARGET_64BIT ? -0x7010 : -0x7008)
#endif

#define POWERPC_LINUX

/* ppc{32,64} linux has 128-bit long double support in glibc 2.4 and later.  */
#ifdef TARGET_DEFAULT_LONG_DOUBLE_128
#define RS6000_DEFAULT_LONG_DOUBLE_SIZE 128
#endif

/* Static stack checking is supported by means of probes.  */
#define STACK_CHECK_STATIC_BUILTIN 1

/* The default value isn't sufficient in 64-bit mode.  */
#define STACK_CHECK_PROTECT (TARGET_64BIT ? 16 * 1024 : 12 * 1024)<|MERGE_RESOLUTION|>--- conflicted
+++ resolved
@@ -1,11 +1,7 @@
 /* Definitions of target machine for GNU compiler,
    for 64 bit PowerPC linux.
    Copyright (C) 2000, 2001, 2002, 2003, 2004, 2005, 2006, 2007, 2008,
-<<<<<<< HEAD
-   2009, 2010  Free Software Foundation, Inc.
-=======
    2009, 2010, 2011  Free Software Foundation, Inc.
->>>>>>> 3082eeb7
 
    This file is part of GCC.
 
@@ -67,8 +63,6 @@
 
 #define TARGET_PROFILE_KERNEL profile_kernel
 
-<<<<<<< HEAD
-=======
 #define TARGET_USES_LINUX64_OPT 1
 #ifdef HAVE_LD_LARGE_TOC
 #undef TARGET_CMODEL
@@ -78,7 +72,6 @@
 #define SET_CMODEL(opt) do {} while (0)
 #endif
 
->>>>>>> 3082eeb7
 #undef  PROCESSOR_DEFAULT
 #define PROCESSOR_DEFAULT PROCESSOR_POWER7
 #undef  PROCESSOR_DEFAULT64
@@ -178,10 +171,6 @@
 #undef	ASM_DEFAULT_SPEC
 #undef	ASM_SPEC
 #undef	LINK_OS_LINUX_SPEC
-
-/* FIXME: This will quite possibly choose the wrong dynamic linker.  */
-#undef	LINK_OS_GNU_SPEC
-#define	LINK_OS_GNU_SPEC LINK_OS_LINUX_SPEC
 
 #ifndef	RS6000_BI_ARCH
 #define	ASM_DEFAULT_SPEC "-mppc64"
