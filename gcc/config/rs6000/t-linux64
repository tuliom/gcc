#rs6000/t-linux64

# Copyright (C) 2002, 2003, 2004, 2006, 2007,
<<<<<<< HEAD
# 2009 Free Software Foundation, Inc.
=======
# 2009, 2011 Free Software Foundation, Inc.
>>>>>>> 3082eeb7
#
# This file is part of GCC.
#
# GCC is free software; you can redistribute it and/or modify
# it under the terms of the GNU General Public License as published by
# the Free Software Foundation; either version 3, or (at your option)
# any later version.
#
# GCC is distributed in the hope that it will be useful,
# but WITHOUT ANY WARRANTY; without even the implied warranty of
# MERCHANTABILITY or FITNESS FOR A PARTICULAR PURPOSE.  See the
# GNU General Public License for more details.
#
# You should have received a copy of the GNU General Public License
# along with GCC; see the file COPYING3.  If not see
# <http://www.gnu.org/licenses/>.
<<<<<<< HEAD

LIB2FUNCS_EXTRA += $(srcdir)/config/rs6000/ppc64-fp.c
LIB2FUNCS_EXTRA := $(sort $(LIB2FUNCS_EXTRA))
=======
>>>>>>> 3082eeb7

TARGET_LIBGCC2_CFLAGS += -mno-minimal-toc

# On Debian, Ubuntu and other derivative distributions, the 32bit libraries
# are found in /lib32 and /usr/lib32, /lib64 and /usr/lib64 are symlinks to
# /lib and /usr/lib, while other distributions install libraries into /lib64
# and /usr/lib64.  The LSB does not enforce the use of /lib64 and /usr/lib64,
# it doesn't tell anything about the 32bit libraries on those systems.  Set
# MULTILIB_OSDIRNAMES according to what is found on the target.

MULTILIB_OPTIONS        = m64/m32 msoft-float
MULTILIB_DIRNAMES       = 64 32 nof
MULTILIB_EXTRA_OPTS     = fPIC mstrict-align
MULTILIB_EXCEPTIONS     = m64/msoft-float
MULTILIB_EXCLUSIONS     = m64/!m32/msoft-float
MULTILIB_OSDIRNAMES	= ../lib64 $(if $(wildcard $(shell echo $(SYSTEM_HEADER_DIR))/../../usr/lib32),../lib32,../lib) nof
MULTILIB_MATCHES        = $(MULTILIB_MATCHES_FLOAT)<|MERGE_RESOLUTION|>--- conflicted
+++ resolved
@@ -1,11 +1,7 @@
 #rs6000/t-linux64
 
 # Copyright (C) 2002, 2003, 2004, 2006, 2007,
-<<<<<<< HEAD
-# 2009 Free Software Foundation, Inc.
-=======
 # 2009, 2011 Free Software Foundation, Inc.
->>>>>>> 3082eeb7
 #
 # This file is part of GCC.
 #
@@ -22,12 +18,6 @@
 # You should have received a copy of the GNU General Public License
 # along with GCC; see the file COPYING3.  If not see
 # <http://www.gnu.org/licenses/>.
-<<<<<<< HEAD
-
-LIB2FUNCS_EXTRA += $(srcdir)/config/rs6000/ppc64-fp.c
-LIB2FUNCS_EXTRA := $(sort $(LIB2FUNCS_EXTRA))
-=======
->>>>>>> 3082eeb7
 
 TARGET_LIBGCC2_CFLAGS += -mno-minimal-toc
 
