; Options for the ATMEL AVR port of the compiler.

; Copyright (C) 2005, 2007, 2008, 2010, 2011 Free Software Foundation, Inc.
;
; This file is part of GCC.
;
; GCC is free software; you can redistribute it and/or modify it under
; the terms of the GNU General Public License as published by the Free
; Software Foundation; either version 3, or (at your option) any later
; version.
;
; GCC is distributed in the hope that it will be useful, but WITHOUT ANY
; WARRANTY; without even the implied warranty of MERCHANTABILITY or
; FITNESS FOR A PARTICULAR PURPOSE.  See the GNU General Public License
; for more details.
;
; You should have received a copy of the GNU General Public License
; along with GCC; see the file COPYING3.  If not see
; <http://www.gnu.org/licenses/>.

mcall-prologues
Target Report Mask(CALL_PROLOGUES)
Use subroutines for function prologues and epilogues

mmcu=
Target RejectNegative Joined Var(avr_mcu_index) Init(0) Enum(avr_mcu)
-mmcu=MCU	Select the target MCU

mdeb
Target Report Undocumented Mask(ALL_DEBUG)

mlog=
Target RejectNegative Joined Undocumented Var(avr_log_details)

mint8
Target Report Mask(INT8)
Use an 8-bit 'int' type

mno-interrupts
Target Report RejectNegative Mask(NO_INTERRUPTS)
Change the stack pointer without disabling interrupts

mbranch-cost=
Target Report Joined RejectNegative UInteger Var(avr_branch_cost) Init(0)
Set the branch costs for conditional branch instructions.  Reasonable values are small, non-negative integers.  The default branch cost is 0.

morder1
Target Report Undocumented Mask(ORDER_1)

morder2
Target Report Undocumented Mask(ORDER_2)

mtiny-stack
Target Report Mask(TINY_STACK)
Change only the low 8 bits of the stack pointer

mrelax
Target Report
Relax branches

mpmem-wrap-around
Target Report
Make the linker relaxation machine assume that a program counter wrap-around occurs.

maccumulate-args
Target Report Mask(ACCUMULATE_OUTGOING_ARGS)
Accumulate outgoing function arguments and acquire/release the needed stack space for outpoing function arguments in function prologue/epilogue.  Without this option, outgoing arguments are pushed before calling a function and popped afterwards.  This option can lead to reduced code size for functions that call many functions that get their arguments on the stack like, for example printf.

mstrict-X
Target Report Var(avr_strict_X) Init(0)
When accessing RAM, use X as imposed by the hardware, i.e. just use pre-decrement, post-increment and indirect addressing with the X register.  Without this option, the compiler may assume that there is an addressing mode X+const similar to Y+const and Z+const and emit instructions to emulate such an addressing mode for X.

;; For rationale behind -msp8 see explanation in avr.h.
msp8
Target Report RejectNegative Var(avr_sp8) Init(0)
<<<<<<< HEAD
The device has no SPH special function register. This option will be overridden by the compiler driver with the correct setting if presence/absence of SPH can be deduced from -mmcu=MCU.
=======
The device has no SPH special function register. This option will be overridden by the compiler driver with the correct setting if presence/absence of SPH can be deduced from -mmcu=MCU.
>>>>>>> 747e4b8f
<|MERGE_RESOLUTION|>--- conflicted
+++ resolved
@@ -73,8 +73,4 @@
 ;; For rationale behind -msp8 see explanation in avr.h.
 msp8
 Target Report RejectNegative Var(avr_sp8) Init(0)
-<<<<<<< HEAD
-The device has no SPH special function register. This option will be overridden by the compiler driver with the correct setting if presence/absence of SPH can be deduced from -mmcu=MCU.
-=======
-The device has no SPH special function register. This option will be overridden by the compiler driver with the correct setting if presence/absence of SPH can be deduced from -mmcu=MCU.
->>>>>>> 747e4b8f
+The device has no SPH special function register. This option will be overridden by the compiler driver with the correct setting if presence/absence of SPH can be deduced from -mmcu=MCU.