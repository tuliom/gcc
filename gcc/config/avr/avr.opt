; Options for the ATMEL AVR port of the compiler.

<<<<<<< HEAD
; Copyright (C) 2005, 2007, 2008 Free Software Foundation, Inc.
=======
; Copyright (C) 2005, 2007, 2008, 2010, 2011 Free Software Foundation, Inc.
>>>>>>> 3082eeb7
;
; This file is part of GCC.
;
; GCC is free software; you can redistribute it and/or modify it under
; the terms of the GNU General Public License as published by the Free
; Software Foundation; either version 3, or (at your option) any later
; version.
;
; GCC is distributed in the hope that it will be useful, but WITHOUT ANY
; WARRANTY; without even the implied warranty of MERCHANTABILITY or
; FITNESS FOR A PARTICULAR PURPOSE.  See the GNU General Public License
; for more details.
;
; You should have received a copy of the GNU General Public License
; along with GCC; see the file COPYING3.  If not see
; <http://www.gnu.org/licenses/>.

mcall-prologues
Target Report Mask(CALL_PROLOGUES)
Use subroutines for function prologues and epilogues

mmcu=
Target RejectNegative Joined Var(avr_mcu_index) Init(0) Enum(avr_mcu)
-mmcu=MCU	Select the target MCU

mdeb
Target Report Undocumented Mask(ALL_DEBUG)

mint8
Target Report Mask(INT8)
Use an 8-bit 'int' type

mno-interrupts
Target Report RejectNegative Mask(NO_INTERRUPTS)
Change the stack pointer without disabling interrupts

morder1
Target Report Undocumented Mask(ORDER_1)

morder2
Target Report Undocumented Mask(ORDER_2)

mshort-calls
Target Report Mask(SHORT_CALLS)
Use rjmp/rcall (limited range) on >8K devices

mtiny-stack
Target Report Mask(TINY_STACK)
Change only the low 8 bits of the stack pointer

mrelax
Target Report
Relax branches

mpmem-wrap-around
Target Report
Make the linker relaxation machine assume that a program counter wrap-around occurs.<|MERGE_RESOLUTION|>--- conflicted
+++ resolved
@@ -1,10 +1,6 @@
 ; Options for the ATMEL AVR port of the compiler.
 
-<<<<<<< HEAD
-; Copyright (C) 2005, 2007, 2008 Free Software Foundation, Inc.
-=======
 ; Copyright (C) 2005, 2007, 2008, 2010, 2011 Free Software Foundation, Inc.
->>>>>>> 3082eeb7
 ;
 ; This file is part of GCC.
 ;
