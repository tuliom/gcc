--- conflicted
+++ resolved
@@ -1,10 +1,6 @@
 ;;- Machine description for the pdp11 for GNU C compiler
 ;; Copyright (C) 1994, 1995, 1997, 1998, 1999, 2000, 2001, 2004, 2005
-<<<<<<< HEAD
-;; 2007, 2008 Free Software Foundation, Inc.
-=======
 ;; 2007, 2008, 2010 Free Software Foundation, Inc.
->>>>>>> 3082eeb7
 ;; Contributed by Michael K. Gschwind (mike@vlsivie.tuwien.ac.at).
 
 ;; This file is part of GCC.
@@ -23,13 +19,6 @@
 ;; along with GCC; see the file COPYING3.  If not see
 ;; <http://www.gnu.org/licenses/>.
 
-<<<<<<< HEAD
-;; Match CONST_DOUBLE zero for tstd/tstf.
-(define_predicate "register_or_const0_operand"
-  (ior (match_operand 0 "register_operand")
-       (match_test "op == CONST0_RTX (GET_MODE (op))")))
-
-=======
 (include "predicates.md")
 (include "constraints.md")
 
@@ -62,7 +51,6 @@
    (MAX_BRANCH            256)
    (MIN_SOB               -126)
    (MAX_SOB               0)])
->>>>>>> 3082eeb7
 
 ;; HI is 16 bit
 ;; QI is 8 bit 
@@ -126,53 +114,6 @@
 
 ;; Prologue and epilogue support.
 
-<<<<<<< HEAD
-;; compare
-(define_insn "*cmpdf"
-  [(set (cc0)
-	(compare (match_operand:DF 0 "general_operand" "fR,fR,Q,Q,F")
-		 (match_operand:DF 1 "register_or_const0_operand" "G,a,G,a,a")))]
-  "TARGET_FPU"
-  "*
-{
-  cc_status.flags = CC_IN_FPU;
-  if (which_alternative == 0 || which_alternative == 2)
-    return \"{tstd|tstf} %0, %1\;cfcc\";
-  else
-    return \"{cmpd|cmpf} %0, %1\;cfcc\";
-}"
-  [(set_attr "length" "2,2,3,3,6")]) 
-
-(define_insn "*cmphi"
-  [(set (cc0)
-	(compare (match_operand:HI 0 "general_operand" "rR,rR,rR,Q,Qi,Qi")
-		 (match_operand:HI 1 "general_operand" "N,rR,Qi,N,rR,Qi")))]
-  ""
-  "@
-   tst %0
-   cmp %0,%1
-   cmp %0,%1
-   tst %0
-   cmp %0,%1
-   cmp %0,%1"
-  [(set_attr "length" "1,1,2,2,2,3")])
-
-(define_insn "*cmpqi"
-  [(set (cc0)
-	(compare (match_operand:QI 0 "general_operand" "rR,rR,rR,Q,Qi,Qi")
-		 (match_operand:QI 1 "general_operand" "N,rR,Qi,N,rR,Qi")))]
-  ""
-  "@
-   tstb %0
-   cmpb %0,%1
-   cmpb %0,%1
-   tstb %0
-   cmpb %0,%1
-   cmpb %0,%1"
-  [(set_attr "length" "1,1,2,2,2,3")])
-			   
-
-=======
 (define_expand "prologue"
   [(const_int 0)]
   ""
@@ -252,7 +193,6 @@
    cmp<PDPint:isfx> %0,%1"
   [(set_attr "length" "2,2,4,4,4,6")])
 
->>>>>>> 3082eeb7
 ;; sob instruction - we need an assembler which can make this instruction
 ;; valid under _all_ circumstances!
 
@@ -304,37 +244,12 @@
 (define_expand "cbranchdf4"
   [(set (cc0)
         (compare (match_operand:DF 1 "general_operand")
-<<<<<<< HEAD
-		 (match_operand:DF 2 "general_operand")))
+		 (match_operand:DF 2 "register_or_const0_operand")))
    (set (pc)
 	(if_then_else (match_operator 0 "ordered_comparison_operator"
 		       [(cc0) (const_int 0)])
 		      (label_ref (match_operand 3 "" ""))
 		      (pc)))]
-  ""
-  "")
-
-(define_expand "cbranchhi4"
-  [(set (cc0)
-        (compare (match_operand:HI 1 "general_operand")
-		 (match_operand:HI 2 "general_operand")))
-=======
-		 (match_operand:DF 2 "register_or_const0_operand")))
->>>>>>> 3082eeb7
-   (set (pc)
-	(if_then_else (match_operator 0 "ordered_comparison_operator"
-		       [(cc0) (const_int 0)])
-		      (label_ref (match_operand 3 "" ""))
-		      (pc)))]
-<<<<<<< HEAD
-  ""
-  "")
-
-(define_expand "cbranchqi4"
-  [(set (cc0)
-        (compare (match_operand:QI 1 "general_operand")
-		 (match_operand:QI 2 "general_operand")))
-=======
   "TARGET_FPU"
   "")
 
@@ -342,7 +257,6 @@
   [(set (cc0)
         (compare (match_operand:PDPint 1 "general_operand")
 		 (match_operand:PDPint 2 "general_operand")))
->>>>>>> 3082eeb7
    (set (pc)
 	(if_then_else (match_operator 0 "ordered_comparison_operator"
 		       [(cc0) (const_int 0)])
@@ -366,17 +280,10 @@
 		      (pc)))]
   ""
   "* return output_jump(GET_CODE (operands[0]), 0, get_attr_length(insn));"
-<<<<<<< HEAD
-  [(set (attr "length") (if_then_else (ior (le (minus (match_dup 1)
-						      (pc))
-					       (const_int -128))
-					   (ge (minus (match_dup 1)
-=======
   [(set (attr "length") (if_then_else (ior (lt (minus (match_dup 1)
 						      (pc))
 					       (const_int MIN_BRANCH))
 					   (gt (minus (match_dup 1)
->>>>>>> 3082eeb7
 						      (pc))
 					       (const_int MAX_BRANCH)))
 				      (const_int 6)
@@ -393,17 +300,10 @@
 		      (label_ref (match_operand 1 "" ""))))]
   ""
   "* return output_jump(GET_CODE (operands[0]), 1, get_attr_length(insn));"
-<<<<<<< HEAD
-  [(set (attr "length") (if_then_else (ior (le (minus (match_dup 1)
-						      (pc))
-					       (const_int -128))
-					   (ge (minus (match_dup 1)
-=======
   [(set (attr "length") (if_then_else (ior (lt (minus (match_dup 1)
 						      (pc))
 					       (const_int MIN_BRANCH))
 					   (gt (minus (match_dup 1)
->>>>>>> 3082eeb7
 						      (pc))
 					       (const_int MAX_BRANCH)))
 				      (const_int 6)
