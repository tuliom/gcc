/* Definitions of target machine for GNU compiler, for the pdp-11
   Copyright (C) 1994, 1995, 1996, 1998, 1999, 2000, 2001, 2002, 2004, 2005,
<<<<<<< HEAD
   2006, 2007, 2008 Free Software Foundation, Inc.
=======
   2006, 2007, 2008, 2010, 2011 Free Software Foundation, Inc.
>>>>>>> 3082eeb7
   Contributed by Michael K. Gschwind (mike@vlsivie.tuwien.ac.at).

This file is part of GCC.

GCC is free software; you can redistribute it and/or modify
it under the terms of the GNU General Public License as published by
the Free Software Foundation; either version 3, or (at your option)
any later version.

GCC is distributed in the hope that it will be useful,
but WITHOUT ANY WARRANTY; without even the implied warranty of
MERCHANTABILITY or FITNESS FOR A PARTICULAR PURPOSE.  See the
GNU General Public License for more details.

You should have received a copy of the GNU General Public License
along with GCC; see the file COPYING3.  If not see
<http://www.gnu.org/licenses/>.  */

#define CONSTANT_POOL_BEFORE_FUNCTION	0

/* check whether load_fpu_reg or not */
#define LOAD_FPU_REG_P(x) ((x) >= AC0_REGNUM && (x) <= AC3_REGNUM)
#define NO_LOAD_FPU_REG_P(x) ((x) == AC4_REGNUM || (x) == AC5_REGNUM)
#define FPU_REG_P(x)	(LOAD_FPU_REG_P(x) || NO_LOAD_FPU_REG_P(x))
#define CPU_REG_P(x)	((x) <= PC_REGNUM)

/* Names to predefine in the preprocessor for this target machine.  */

#define TARGET_CPU_CPP_BUILTINS()		\
  do						\
    {						\
      builtin_define_std ("pdp11");		\
    }						\
  while (0)


/* Generate DBX debugging information.  */

#define DBX_DEBUGGING_INFO

#define TARGET_40_PLUS		(TARGET_40 || TARGET_45)
#define TARGET_10		(! TARGET_40_PLUS)

#define TARGET_UNIX_ASM_DEFAULT	0

#define ASSEMBLER_DIALECT	(TARGET_UNIX_ASM ? 1 : 0)



/* TYPE SIZES */
#define SHORT_TYPE_SIZE		16
#define INT_TYPE_SIZE		(TARGET_INT16 ? 16 : 32)
#define LONG_TYPE_SIZE		32
#define LONG_LONG_TYPE_SIZE	64     

/* if we set FLOAT_TYPE_SIZE to 32, we could have the benefit 
   of saving core for huge arrays - the definitions are 
   already in md - but floats can never reside in 
   an FPU register - we keep the FPU in double float mode 
   all the time !! */
#define FLOAT_TYPE_SIZE		(TARGET_FLOAT32 ? 32 : 64)
#define DOUBLE_TYPE_SIZE	64
#define LONG_DOUBLE_TYPE_SIZE	64

/* machine types from ansi */
#define SIZE_TYPE "unsigned int" 	/* definition of size_t */
#define WCHAR_TYPE "int" 		/* or long int???? */
#define WCHAR_TYPE_SIZE 16

#define PTRDIFF_TYPE "int"

/* target machine storage layout */

/* Define this if most significant bit is lowest numbered
   in instructions that operate on numbered bit-fields.  */
#define BITS_BIG_ENDIAN 0

/* Define this if most significant byte of a word is the lowest numbered.  */
#define BYTES_BIG_ENDIAN 0

/* Define this if most significant word of a multiword number is first.  */
#define WORDS_BIG_ENDIAN 1

/* Define that floats are in VAX order, not high word first as for ints.  */
#define FLOAT_WORDS_BIG_ENDIAN 0

/* Width of a word, in units (bytes). 

   UNITS OR BYTES - seems like units */
#define UNITS_PER_WORD 2

/* This machine doesn't use IEEE floats.  */
/* Because the pdp11 (at least Unix) convention for 32-bit ints is
   big endian, opposite for what you need for float, the vax float
   conversion routines aren't actually used directly.  But the underlying
   format is indeed the vax/pdp11 float format.  */
extern const struct real_format pdp11_f_format;
extern const struct real_format pdp11_d_format;

/* Maximum sized of reasonable data type 
   DImode or Dfmode ...*/
#define MAX_FIXED_MODE_SIZE 64	

/* Allocation boundary (in *bits*) for storing pointers in memory.  */
#define POINTER_BOUNDARY 16

/* Allocation boundary (in *bits*) for storing arguments in argument list.  */
#define PARM_BOUNDARY 16

/* Boundary (in *bits*) on which stack pointer should be aligned.  */
#define STACK_BOUNDARY 16

/* Allocation boundary (in *bits*) for the code of a function.  */
#define FUNCTION_BOUNDARY 16

/* Alignment of field after `int : 0' in a structure.  */
#define EMPTY_FIELD_BOUNDARY 16

/* No data type wants to be aligned rounder than this.  */
#define BIGGEST_ALIGNMENT 16

/* Define this if move instructions will actually fail to work
   when given unaligned data.  */
#define STRICT_ALIGNMENT 1

/* Standard register usage.  */

/* Number of actual hardware registers.
   The hardware registers are assigned numbers for the compiler
   from 0 to just below FIRST_PSEUDO_REGISTER.
   All registers that the compiler knows about must be given numbers,
   even those that are not normally considered general registers.

   we have 8 integer registers, plus 6 float 
   (don't use scratch float !) */

/* 1 for registers that have pervasive standard uses
   and are not available for the register allocator.

   On the pdp, these are:
   Reg 7	= pc;
   reg 6	= sp;
   reg 5	= fp;  not necessarily! 
*/

#define FIXED_REGISTERS  \
{0, 0, 0, 0, 0, 0, 1, 1, \
 0, 0, 0, 0, 0, 0, 1, 1 }



/* 1 for registers not available across function calls.
   These must include the FIXED_REGISTERS and also any
   registers that can be used without being saved.
   The latter must include the registers where values are returned
   and the register where structure-value addresses are passed.
   Aside from that, you can include as many other registers as you like.  */

/* don't know about fp */
#define CALL_USED_REGISTERS  \
{1, 1, 0, 0, 0, 0, 1, 1, \
 0, 0, 0, 0, 0, 0, 1, 1 }


/* Return number of consecutive hard regs needed starting at reg REGNO
   to hold something of mode MODE.
   This is ordinarily the length in words of a value of mode MODE
   but can be less for certain modes in special long registers.
*/

#define HARD_REGNO_NREGS(REGNO, MODE)   \
((REGNO <= PC_REGNUM)?							\
    ((GET_MODE_SIZE (MODE) + UNITS_PER_WORD - 1) / UNITS_PER_WORD)	\
    :1)
    

/* Value is 1 if hard register REGNO can hold a value of machine-mode MODE.
   On the pdp, the cpu registers can hold any mode other than float
   (because otherwise we may end up being asked to move from CPU to FPU
   register, which isn't a valid operation on the PDP11).
   For CPU registers, check alignment.

   FPU accepts SF and DF but actually holds a DF - simplifies life!
*/
#define HARD_REGNO_MODE_OK(REGNO, MODE) \
(((REGNO) <= PC_REGNUM)?				\
  ((GET_MODE_BITSIZE(MODE) <= 16) 			\
   || (GET_MODE_BITSIZE(MODE) >= 32 &&      		\
       !((REGNO) & 1) && !FLOAT_MODE_P (MODE)))		\
  :FLOAT_MODE_P (MODE))
    

/* Value is 1 if it is a good idea to tie two pseudo registers
   when one has mode MODE1 and one has mode MODE2.
   If HARD_REGNO_MODE_OK could produce different values for MODE1 and MODE2,
   for any hard reg, then this must be 0 for correct output.  */
#define MODES_TIEABLE_P(MODE1, MODE2) 0

/* Specify the registers used for certain standard purposes.
   The values of these macros are register numbers.  */

<<<<<<< HEAD
/* the pdp11 pc overloaded on a register that the compiler knows about.  */
#define PC_REGNUM  7

/* Register to use for pushing function arguments.  */
#define STACK_POINTER_REGNUM 6

/* Base register for access to local variables of the function.  */
#define FRAME_POINTER_REGNUM 5

/* Base register for access to arguments of the function.  */
#define ARG_POINTER_REGNUM 5

=======
>>>>>>> 3082eeb7
/* Register in which static-chain is passed to a function.  */
/* ??? - i don't want to give up a reg for this! */
#define STATIC_CHAIN_REGNUM 4

/* Define the classes of registers for register constraints in the
   machine description.  Also define ranges of constants.

   One of the classes must always be named ALL_REGS and include all hard regs.
   If there is more than one class, another class must be named NO_REGS
   and contain no registers.

   The name GENERAL_REGS must be the name of a class (or an alias for
   another name such as ALL_REGS).  This is the class of registers
   that is allowed by "g" or "r" in a register constraint.
   Also, registers outside this class are allocated only when
   instructions express preferences for them.

   The classes must be numbered in nondecreasing order; that is,
   a larger-numbered class must never be contained completely
   in a smaller-numbered class.

   For any two classes, it is very desirable that there be another
   class that represents their union.  */
   
/* The pdp has a couple of classes:

MUL_REGS are used for odd numbered regs, to use in 16-bit multiplication
         (even numbered do 32-bit multiply)
LMUL_REGS long multiply registers (even numbered regs )
	  (don't need them, all 32-bit regs are even numbered!)
GENERAL_REGS is all cpu
LOAD_FPU_REGS is the first four cpu regs, they are easier to load
NO_LOAD_FPU_REGS is ac4 and ac5, currently - difficult to load them
FPU_REGS is all fpu regs 
*/

enum reg_class { NO_REGS, MUL_REGS, GENERAL_REGS, LOAD_FPU_REGS, NO_LOAD_FPU_REGS, FPU_REGS, ALL_REGS, LIM_REG_CLASSES };

#define N_REG_CLASSES (int) LIM_REG_CLASSES

/* have to allow this till cmpsi/tstsi are fixed in a better way !! */
#define TARGET_SMALL_REGISTER_CLASSES_FOR_MODE_P hook_bool_mode_true

/* Since GENERAL_REGS is the same class as ALL_REGS,
   don't give it a different class number; just make it an alias.  */

/* #define GENERAL_REGS ALL_REGS */

/* Give names of register classes as strings for dump file.  */

#define REG_CLASS_NAMES {"NO_REGS", "MUL_REGS", "GENERAL_REGS", "LOAD_FPU_REGS", "NO_LOAD_FPU_REGS", "FPU_REGS", "ALL_REGS" }

/* Define which registers fit in which classes.
   This is an initializer for a vector of HARD_REG_SET
   of length N_REG_CLASSES.  */

#define REG_CLASS_CONTENTS {{0}, {0x00aa}, {0xc0ff}, {0x0f00}, {0x3000}, {0x3f00}, {0xffff}}

/* The same information, inverted:
   Return the class number of the smallest class containing
   reg number REGNO.  This could be a conditional expression
   or could index an array.  */

#define REGNO_REG_CLASS(REGNO) pdp11_regno_reg_class (REGNO)

/* The class value for index registers, and the one for base regs.  */
#define INDEX_REG_CLASS GENERAL_REGS
#define BASE_REG_CLASS GENERAL_REGS

<<<<<<< HEAD
/* Get reg_class from a letter such as appears in the machine description.  */

#define REG_CLASS_FROM_LETTER(C)	\
((C) == 'f' ? FPU_REGS :			\
  ((C) == 'd' ? MUL_REGS : 			\
   ((C) == 'a' ? LOAD_FPU_REGS : NO_REGS)))
    

/* The letters I, J, K, L and M in a register constraint string
   can be used to stand for particular ranges of immediate operands.
   This macro defines what the ranges are.
   C is the letter, and VALUE is a constant value.
   Return 1 if VALUE is in the range specified by C.

   I		bits 31-16 0000
   J		bits 15-00 0000
   K		completely random 32 bit
   L,M,N	-1,1,0 respectively
   O 		where doing shifts in sequence is faster than 
                one big shift 
*/

#define CONST_OK_FOR_LETTER_P(VALUE, C)  \
  ((C) == 'I' ? ((VALUE) & 0xffff0000) == 0		\
   : (C) == 'J' ? ((VALUE) & 0x0000ffff) == 0  	       	\
   : (C) == 'K' ? (((VALUE) & 0xffff0000) != 0		\
		   && ((VALUE) & 0x0000ffff) != 0)	\
   : (C) == 'L' ? ((VALUE) == 1)			\
   : (C) == 'M' ? ((VALUE) == -1)			\
   : (C) == 'N' ? ((VALUE) == 0)			\
   : (C) == 'O' ? (abs(VALUE) >1 && abs(VALUE) <= 4)		\
   : 0)

/* Similar, but for floating constants, and defining letters G and H.
   Here VALUE is the CONST_DOUBLE rtx itself.  */

#define CONST_DOUBLE_OK_FOR_LETTER_P(VALUE, C)  \
  ((C) == 'G' && XINT (VALUE, 0) == 0 && XINT (VALUE, 1) == 0)


/* Letters in the range `Q' through `U' may be defined in a
   machine-dependent fashion to stand for arbitrary operand types. 
   The machine description macro `EXTRA_CONSTRAINT' is passed the
   operand as its first argument and the constraint letter as its
   second operand.

   `Q'	is for memory references that require an extra word after the opcode.
   `R'	is for memory references which are encoded within the opcode.  */

#define EXTRA_CONSTRAINT(OP,CODE)					\
  ((GET_CODE (OP) != MEM) ? 0						\
   : !memory_address_p (GET_MODE (OP), XEXP (OP, 0)) ? 0		\
   : ((CODE) == 'Q')	  ? !simple_memory_operand (OP, GET_MODE (OP))	\
   : ((CODE) == 'R')	  ? simple_memory_operand (OP, GET_MODE (OP))	\
   : 0)

/* Given an rtx X being reloaded into a reg required to be
   in class CLASS, return the class of reg to actually use.
   In general this is just CLASS; but on some machines
   in some cases it is preferable to use a more restrictive class.  

loading is easier into LOAD_FPU_REGS than FPU_REGS! */

#define PREFERRED_RELOAD_CLASS(X,CLASS) 	\
(((CLASS) != FPU_REGS)?(CLASS):LOAD_FPU_REGS)

#define SECONDARY_RELOAD_CLASS(CLASS,MODE,x)	\
(((CLASS) == NO_LOAD_FPU_REGS && !(REG_P(x) && LOAD_FPU_REG_P(REGNO(x))))?LOAD_FPU_REGS:NO_REGS)
=======
/* Hook for testing if memory is needed for moving between registers.  */
#define SECONDARY_MEMORY_NEEDED(class1, class2, m) \
  pdp11_secondary_memory_needed (class1, class2, m)
>>>>>>> 3082eeb7

/* Return the maximum number of consecutive registers
   needed to represent mode MODE in a register of class CLASS.  */
#define CLASS_MAX_NREGS(CLASS, MODE)	\
((CLASS == GENERAL_REGS || CLASS == MUL_REGS)?				\
  ((GET_MODE_SIZE (MODE) + UNITS_PER_WORD - 1) / UNITS_PER_WORD):	\
  1									\
)

#define CANNOT_CHANGE_MODE_CLASS(FROM, TO, CLASS) \
  pdp11_cannot_change_mode_class (FROM, TO, CLASS)

/* Stack layout; function entry, exit and calling.  */

/* Define this if pushing a word on the stack
   makes the stack pointer a smaller address.  */
#define STACK_GROWS_DOWNWARD

/* Define this to nonzero if the nominal address of the stack frame
   is at the high-address end of the local variables;
   that is, each additional local variable allocated
   goes at a more negative offset in the frame.
*/
#define FRAME_GROWS_DOWNWARD 1

/* Offset within stack frame to start allocating local variables at.
   If FRAME_GROWS_DOWNWARD, this is the offset to the END of the
   first local allocated.  Otherwise, it is the offset to the BEGINNING
   of the first local allocated.  */
#define STARTING_FRAME_OFFSET 0

/* If we generate an insn to push BYTES bytes,
   this says how many the stack pointer really advances by.
   On the pdp11, the stack is on an even boundary */
#define PUSH_ROUNDING(BYTES) ((BYTES + 1) & ~1)

/* current_first_parm_offset stores the # of registers pushed on the 
   stack */
extern int current_first_parm_offset;

/* Offset of first parameter from the argument pointer register value.  */
#define FIRST_PARM_OFFSET(FNDECL) 0

/* Define how to find the value returned by a function.
   VALTYPE is the data type of the value (as a tree).
   If the precise function being called is known, FUNC is its FUNCTION_DECL;
   otherwise, FUNC is 0.  */
#define BASE_RETURN_VALUE_REG(MODE) \
 (FLOAT_MODE_P (MODE) ? AC0_REGNUM : RETVAL_REGNUM) 

/* 1 if N is a possible register number for function argument passing.
   - not used on pdp */

#define FUNCTION_ARG_REGNO_P(N) 0

/* Define a data type for recording info about an argument list
   during the scan of that argument list.  This data type should
   hold all necessary information about the function itself
   and about the args processed so far, enough to enable macros
   such as FUNCTION_ARG to determine where the next arg should go.

*/

#define CUMULATIVE_ARGS int

/* Initialize a variable CUM of type CUMULATIVE_ARGS
   for a call to a function whose data type is FNTYPE.
   For a library call, FNTYPE is 0.

   ...., the offset normally starts at 0, but starts at 1 word
   when the function gets a structure-value-address as an
   invisible first argument.  */

#define INIT_CUMULATIVE_ARGS(CUM, FNTYPE, LIBNAME, INDIRECT, N_NAMED_ARGS) \
 ((CUM) = 0)

/* Output assembler code to FILE to increment profiler label # LABELNO
   for profiling a function entry.  */

#define FUNCTION_PROFILER(FILE, LABELNO)  \
   gcc_unreachable ();

/* EXIT_IGNORE_STACK should be nonzero if, when returning from a function,
   the stack pointer does not matter.  The value is tested only in
   functions that have frame pointers.
   No definition is equivalent to always zero.  */

extern int may_call_alloca;

#define EXIT_IGNORE_STACK	1

/* Definitions for register eliminations.

   This is an array of structures.  Each structure initializes one pair
   of eliminable registers.  The "from" register number is given first,
   followed by "to".  Eliminations of the same "from" register are listed
   in order of preference.

   There are two registers that can always be eliminated on the pdp11.
   The frame pointer and the arg pointer can be replaced by either the
   hard frame pointer or to the stack pointer, depending upon the
   circumstances.  The hard frame pointer is not used before reload and
   so it is not eligible for elimination.  */

#define ELIMINABLE_REGS					\
{{ ARG_POINTER_REGNUM, STACK_POINTER_REGNUM},		\
 { ARG_POINTER_REGNUM, HARD_FRAME_POINTER_REGNUM},	\
 { FRAME_POINTER_REGNUM, STACK_POINTER_REGNUM},		\
 { FRAME_POINTER_REGNUM, HARD_FRAME_POINTER_REGNUM}}	\

#define INITIAL_ELIMINATION_OFFSET(FROM, TO, OFFSET) \
  ((OFFSET) = pdp11_initial_elimination_offset ((FROM), (TO)))


/* Addressing modes, and classification of registers for them.  */

#define HAVE_POST_INCREMENT 1

#define HAVE_PRE_DECREMENT 1

/* Macros to check register numbers against specific register classes.  */

/* These assume that REGNO is a hard or pseudo reg number.
   They give nonzero only if REGNO is a hard reg of the suitable class
   or a pseudo reg currently allocated to a suitable hard reg.
   Since they use reg_renumber, they are safe only once reg_renumber
   has been allocated, which happens in local-alloc.c.  */

#define REGNO_OK_FOR_BASE_P(REGNO)  \
  ((REGNO) <= PC_REGNUM || (unsigned) reg_renumber[REGNO] <= PC_REGNUM || \
   (REGNO) == ARG_POINTER_REGNUM || (REGNO) == FRAME_POINTER_REGNUM)

#define REGNO_OK_FOR_INDEX_P(REGNO) REGNO_OK_FOR_BASE_P (REGNO)

/* Now macros that check whether X is a register and also,
   strictly, whether it is in a specified class.
*/



/* Maximum number of registers that can appear in a valid memory address.  */

#define MAX_REGS_PER_ADDRESS 1

<<<<<<< HEAD
/* Nonzero if the constant value X is a legitimate general operand.
   It is given that X satisfies CONSTANT_P or is a CONST_DOUBLE.  */

#define LEGITIMATE_CONSTANT_P(X)                                        \
  (GET_CODE (X) != CONST_DOUBLE || legitimate_const_double_p (X))

=======
>>>>>>> 3082eeb7
/* The macros REG_OK_FOR..._P assume that the arg is a REG rtx
   and check its validity for a certain class.
   We have two alternate definitions for each of them.
   The usual definition accepts all pseudo regs; the other rejects
   them unless they have been allocated suitable hard regs.
   The symbol REG_OK_STRICT causes the latter definition to be used.

   Most source files want to accept pseudo regs in the hope that
   they will get allocated to the class that the insn wants them to be in.
   Source files for reload pass need to be strict.
   After reload, it makes no difference, since pseudo regs have
   been eliminated by then.  */

#ifndef REG_OK_STRICT

/* Nonzero if X is a hard reg that can be used as an index
   or if it is a pseudo reg.  */
#define REG_OK_FOR_INDEX_P(X) (1)
/* Nonzero if X is a hard reg that can be used as a base reg
   or if it is a pseudo reg.  */
#define REG_OK_FOR_BASE_P(X) (1)

#else

/* Nonzero if X is a hard reg that can be used as an index.  */
#define REG_OK_FOR_INDEX_P(X) REGNO_OK_FOR_INDEX_P (REGNO (X))
/* Nonzero if X is a hard reg that can be used as a base reg.  */
#define REG_OK_FOR_BASE_P(X) REGNO_OK_FOR_BASE_P (REGNO (X))

#endif

<<<<<<< HEAD
/* GO_IF_LEGITIMATE_ADDRESS recognizes an RTL expression
   that is a valid memory address for an instruction.
   The MODE argument is the machine mode for the MEM expression
   that wants to use this address.

*/

#define GO_IF_LEGITIMATE_ADDRESS(mode, operand, ADDR) \
{						      \
    rtx xfoob;								\
									\
    /* accept (R0) */							\
    if (GET_CODE (operand) == REG					\
	&& REG_OK_FOR_BASE_P(operand))					\
      goto ADDR;							\
									\
    /* accept @#address */						\
    if (CONSTANT_ADDRESS_P (operand))					\
      goto ADDR;							\
    									\
    /* accept X(R0) */							\
    if (GET_CODE (operand) == PLUS       				\
	&& GET_CODE (XEXP (operand, 0)) == REG				\
	&& REG_OK_FOR_BASE_P (XEXP (operand, 0))			\
	&& CONSTANT_ADDRESS_P (XEXP (operand, 1)))			\
      goto ADDR;							\
    									\
    /* accept -(R0) */							\
    if (GET_CODE (operand) == PRE_DEC					\
	&& GET_CODE (XEXP (operand, 0)) == REG				\
	&& REG_OK_FOR_BASE_P (XEXP (operand, 0)))			\
      goto ADDR;							\
									\
    /* accept (R0)+ */							\
    if (GET_CODE (operand) == POST_INC					\
	&& GET_CODE (XEXP (operand, 0)) == REG				\
	&& REG_OK_FOR_BASE_P (XEXP (operand, 0)))			\
      goto ADDR;							\
									\
    /* accept -(SP) -- which uses PRE_MODIFY for byte mode */		\
    if (GET_CODE (operand) == PRE_MODIFY				\
	&& GET_CODE (XEXP (operand, 0)) == REG				\
	&& REGNO (XEXP (operand, 0)) == 6        	        	\
	&& GET_CODE ((xfoob = XEXP (operand, 1))) == PLUS		\
	&& GET_CODE (XEXP (xfoob, 0)) == REG				\
	&& REGNO (XEXP (xfoob, 0)) == 6	        	        	\
	&& CONSTANT_P (XEXP (xfoob, 1))                                 \
	&& INTVAL (XEXP (xfoob,1)) == -2)      	               		\
      goto ADDR;							\
									\
    /* accept (SP)+ -- which uses POST_MODIFY for byte mode */		\
    if (GET_CODE (operand) == POST_MODIFY				\
	&& GET_CODE (XEXP (operand, 0)) == REG				\
	&& REGNO (XEXP (operand, 0)) == 6        	        	\
	&& GET_CODE ((xfoob = XEXP (operand, 1))) == PLUS		\
	&& GET_CODE (XEXP (xfoob, 0)) == REG				\
	&& REGNO (XEXP (xfoob, 0)) == 6	        	        	\
	&& CONSTANT_P (XEXP (xfoob, 1))                                 \
	&& INTVAL (XEXP (xfoob,1)) == 2)      	               		\
      goto ADDR;							\
									\
    									\
    /* handle another level of indirection ! */				\
    if (GET_CODE(operand) != MEM)					\
      goto fail;							\
									\
    xfoob = XEXP (operand, 0);						\
									\
    /* (MEM:xx (MEM:xx ())) is not valid for SI, DI and currently */    \
    /* also forbidden for float, because we have to handle this */  	\
    /* in output_move_double and/or output_move_quad() - we could */   	\
    /* do it, but currently it's not worth it!!! */			\
    /* now that DFmode cannot go into CPU register file, */		\
    /* maybe I should allow float ... */				\
    /*  but then I have to handle memory-to-memory moves in movdf ?? */ \
									\
    if (GET_MODE_BITSIZE(mode) > 16)					\
      goto fail;							\
									\
    /* accept @(R0) - which is @0(R0) */				\
    if (GET_CODE (xfoob) == REG						\
	&& REG_OK_FOR_BASE_P(xfoob))					\
      goto ADDR;							\
									\
    /* accept @address */						\
    if (CONSTANT_ADDRESS_P (xfoob))					\
      goto ADDR;							\
    									\
    /* accept @X(R0) */							\
    if (GET_CODE (xfoob) == PLUS       					\
	&& GET_CODE (XEXP (xfoob, 0)) == REG				\
	&& REG_OK_FOR_BASE_P (XEXP (xfoob, 0))				\
	&& CONSTANT_ADDRESS_P (XEXP (xfoob, 1)))			\
      goto ADDR;							\
									\
    /* accept @-(R0) */							\
    if (GET_CODE (xfoob) == PRE_DEC					\
	&& GET_CODE (XEXP (xfoob, 0)) == REG				\
	&& REG_OK_FOR_BASE_P (XEXP (xfoob, 0)))				\
      goto ADDR;							\
									\
    /* accept @(R0)+ */							\
    if (GET_CODE (xfoob) == POST_INC					\
	&& GET_CODE (XEXP (xfoob, 0)) == REG				\
	&& REG_OK_FOR_BASE_P (XEXP (xfoob, 0)))				\
      goto ADDR;							\
									\
  /* anything else is invalid */					\
  fail: ;								\
}


=======
>>>>>>> 3082eeb7
/* Specify the machine mode that this machine uses
   for the index in the tablejump instruction.  */
#define CASE_VECTOR_MODE HImode

/* Define this if a raw index is all that is needed for a
   `tablejump' insn.  */
#define CASE_TAKES_INDEX_RAW

/* Define this as 1 if `char' should by default be signed; else as 0.  */
#define DEFAULT_SIGNED_CHAR 1

/* Max number of bytes we can move from memory to memory
   in one reasonably fast instruction.  
*/

#define MOVE_MAX 2

/* Nonzero if access to memory by byte is slow and undesirable. -
*/
#define SLOW_BYTE_ACCESS 0

/* Do not break .stabs pseudos into continuations.  */
#define DBX_CONTIN_LENGTH 0

/* Value is 1 if truncating an integer of INPREC bits to OUTPREC bits
   is done just by pretending it is already truncated.  */
#define TRULY_NOOP_TRUNCATION(OUTPREC, INPREC) 1

/* Give a comparison code (EQ, NE etc) and the first operand of a COMPARE,
   return the mode to be used for the comparison.  For floating-point, CCFPmode
   should be used.  */

#define SELECT_CC_MODE(OP,X,Y)	\
(GET_MODE_CLASS(GET_MODE(X)) == MODE_FLOAT? CCFPmode : CCmode)

/* Specify the machine mode that pointers have.
   After generation of rtl, the compiler makes no further distinction
   between pointers and any other objects of this machine mode.  */
#define Pmode HImode

/* A function address in a call instruction
   is a word address (for indexing purposes)
   so give the MEM rtx a word's mode.  */
#define FUNCTION_MODE HImode

/* Define this if addresses of constant functions
   shouldn't be put through pseudo regs where they can be cse'd.
   Desirable on machines where ordinary constants are expensive
   but a CALL with constant address is cheap.  */
/* #define NO_FUNCTION_CSE */


/* Tell emit-rtl.c how to initialize special values on a per-function base.  */
extern rtx cc0_reg_rtx;

#define CC_STATUS_MDEP rtx

#define CC_STATUS_MDEP_INIT (cc_status.mdep = 0)

/* Tell final.c how to eliminate redundant test instructions.  */

/* Here we define machine-dependent flags and fields in cc_status
   (see `conditions.h').  */

#define CC_IN_FPU 04000 

/* Do UPDATE_CC if EXP is a set, used in
   NOTICE_UPDATE_CC 

   floats only do compare correctly, else nullify ...

   get cc0 out soon ...
*/

/* Store in cc_status the expressions
   that the condition codes will describe
   after execution of an instruction whose pattern is EXP.
   Do not alter them if the instruction would not alter the cc's.  */

#define NOTICE_UPDATE_CC(EXP, INSN) \
{ if (GET_CODE (EXP) == SET)					\
    {								\
      notice_update_cc_on_set(EXP, INSN);			\
    }								\
  else if (GET_CODE (EXP) == PARALLEL				\
	   && GET_CODE (XVECEXP (EXP, 0, 0)) == SET)		\
    {								\
      notice_update_cc_on_set(XVECEXP (EXP, 0, 0), INSN);	\
    }								\
  else if (GET_CODE (EXP) == CALL)				\
    { /* all bets are off */ CC_STATUS_INIT; }			\
  if (cc_status.value1 && GET_CODE (cc_status.value1) == REG	\
      && cc_status.value2					\
      && reg_overlap_mentioned_p (cc_status.value1, cc_status.value2)) \
    { 								\
      printf ("here!\n");					\
      cc_status.value2 = 0;					\
    }								\
}

/* Control the assembler format that we output.  */

/* Output to assembler file text saying following lines
   may contain character constants, extra white space, comments, etc.  */

#define ASM_APP_ON ""

/* Output to assembler file text saying following lines
   no longer contain unusual constructs.  */

#define ASM_APP_OFF ""

/* Output before read-only data.  */

#define TEXT_SECTION_ASM_OP "\t.text\n"

/* Output before writable data.  */

#define DATA_SECTION_ASM_OP "\t.data\n"

/* How to refer to registers in assembler output.
   This sequence is indexed by compiler's hard-register-number (see above).  */

#define REGISTER_NAMES \
{"r0", "r1", "r2", "r3", "r4", "r5", "sp", "pc",     \
 "ac0", "ac1", "ac2", "ac3", "ac4", "ac5", "fp", "ap" }

/* Globalizing directive for a label.  */
#define GLOBAL_ASM_OP "\t.globl "

/* The prefix to add to user-visible assembler symbols.  */

#define USER_LABEL_PREFIX "_"

/* This is how to store into the string LABEL
   the symbol_ref name of an internal numbered label where
   PREFIX is the class of label and NUM is the number within the class.
   This is suitable for output with `assemble_name'.  */

#define ASM_GENERATE_INTERNAL_LABEL(LABEL,PREFIX,NUM)	\
  sprintf (LABEL, "*%s_%lu", PREFIX, (unsigned long)(NUM))

#define ASM_OUTPUT_ASCII(FILE, P, SIZE)  \
  output_ascii (FILE, P, SIZE)

/* This is how to output an element of a case-vector that is absolute.  */

#define ASM_OUTPUT_ADDR_VEC_ELT(FILE, VALUE)  \
  fprintf (FILE, "\t%sL_%d\n", TARGET_UNIX_ASM ? "" : ".word ", VALUE)

/* This is how to output an element of a case-vector that is relative.
   Don't define this if it is not supported.  */

/* #define ASM_OUTPUT_ADDR_DIFF_ELT(FILE, VALUE, REL) */

/* This is how to output an assembler line
   that says to advance the location counter
   to a multiple of 2**LOG bytes. 

   who needs this????
*/

#define ASM_OUTPUT_ALIGN(FILE,LOG)	\
  switch (LOG)				\
    {					\
      case 0:				\
	break;				\
      case 1:				\
	fprintf (FILE, "\t.even\n");	\
	break;				\
      default:				\
	gcc_unreachable ();		\
    }

#define ASM_OUTPUT_SKIP(FILE,SIZE)  \
  fprintf (FILE, "\t.=.+ %#ho\n", (unsigned short)(SIZE))

/* This says how to output an assembler line
   to define a global common symbol.  */

#define ASM_OUTPUT_ALIGNED_COMMON(FILE, NAME, SIZE, ALIGN)  \
    pdp11_asm_output_var (FILE, NAME, SIZE, ALIGN, true)


/* This says how to output an assembler line
   to define a local common symbol.  */

#define ASM_OUTPUT_ALIGNED_LOCAL(FILE, NAME, SIZE, ALIGN) \
    pdp11_asm_output_var (FILE, NAME, SIZE, ALIGN, false)

/* Print a memory address as an operand to reference that memory location.  */

#define PRINT_OPERAND_ADDRESS(FILE, ADDR)  \
 print_operand_address (FILE, ADDR)

#define ASM_OUTPUT_REG_PUSH(FILE,REGNO)			\
(							\
  fprintf (FILE, "\tmov %s, -(sp)\n", reg_names[REGNO])	\
)

#define ASM_OUTPUT_REG_POP(FILE,REGNO)                 		\
(                                                       	\
  fprintf (FILE, "\tmov (sp)+, %s\n", reg_names[REGNO])     	\
)

#define TRAMPOLINE_SIZE 8
#define TRAMPOLINE_ALIGNMENT 16

<<<<<<< HEAD
/* Some machines may desire to change what optimizations are
   performed for various optimization levels.   This macro, if
   defined, is executed once just after the optimization level is
   determined and before the remainder of the command options have
   been parsed.  Values set in this macro are used as the default
   values for the other command line options.

   LEVEL is the optimization level specified; 2 if -O2 is
   specified, 1 if -O is specified, and 0 if neither is specified.  */

#define OPTIMIZATION_OPTIONS(LEVEL,SIZE)				\
{									\
  flag_finite_math_only		= 0;					\
  flag_trapping_math		= 0;					\
  flag_signaling_nans		= 0;					\
  if (LEVEL >= 3)							\
    {									\
      flag_omit_frame_pointer		= 1;				\
      /* flag_unroll_loops			= 1; */			\
    }									\
}

=======
>>>>>>> 3082eeb7
/* there is no point in avoiding branches on a pdp, 
   since branches are really cheap - I just want to find out
   how much difference the BRANCH_COST macro makes in code */
#define BRANCH_COST(speed_p, predictable_p) (TARGET_BRANCH_CHEAP ? 0 : 1)


#define COMPARE_FLAG_MODE HImode

#define TARGET_HAVE_NAMED_SECTIONS false<|MERGE_RESOLUTION|>--- conflicted
+++ resolved
@@ -1,10 +1,6 @@
 /* Definitions of target machine for GNU compiler, for the pdp-11
    Copyright (C) 1994, 1995, 1996, 1998, 1999, 2000, 2001, 2002, 2004, 2005,
-<<<<<<< HEAD
-   2006, 2007, 2008 Free Software Foundation, Inc.
-=======
    2006, 2007, 2008, 2010, 2011 Free Software Foundation, Inc.
->>>>>>> 3082eeb7
    Contributed by Michael K. Gschwind (mike@vlsivie.tuwien.ac.at).
 
 This file is part of GCC.
@@ -208,21 +204,6 @@
 /* Specify the registers used for certain standard purposes.
    The values of these macros are register numbers.  */
 
-<<<<<<< HEAD
-/* the pdp11 pc overloaded on a register that the compiler knows about.  */
-#define PC_REGNUM  7
-
-/* Register to use for pushing function arguments.  */
-#define STACK_POINTER_REGNUM 6
-
-/* Base register for access to local variables of the function.  */
-#define FRAME_POINTER_REGNUM 5
-
-/* Base register for access to arguments of the function.  */
-#define ARG_POINTER_REGNUM 5
-
-=======
->>>>>>> 3082eeb7
 /* Register in which static-chain is passed to a function.  */
 /* ??? - i don't want to give up a reg for this! */
 #define STATIC_CHAIN_REGNUM 4
@@ -293,80 +274,9 @@
 #define INDEX_REG_CLASS GENERAL_REGS
 #define BASE_REG_CLASS GENERAL_REGS
 
-<<<<<<< HEAD
-/* Get reg_class from a letter such as appears in the machine description.  */
-
-#define REG_CLASS_FROM_LETTER(C)	\
-((C) == 'f' ? FPU_REGS :			\
-  ((C) == 'd' ? MUL_REGS : 			\
-   ((C) == 'a' ? LOAD_FPU_REGS : NO_REGS)))
-    
-
-/* The letters I, J, K, L and M in a register constraint string
-   can be used to stand for particular ranges of immediate operands.
-   This macro defines what the ranges are.
-   C is the letter, and VALUE is a constant value.
-   Return 1 if VALUE is in the range specified by C.
-
-   I		bits 31-16 0000
-   J		bits 15-00 0000
-   K		completely random 32 bit
-   L,M,N	-1,1,0 respectively
-   O 		where doing shifts in sequence is faster than 
-                one big shift 
-*/
-
-#define CONST_OK_FOR_LETTER_P(VALUE, C)  \
-  ((C) == 'I' ? ((VALUE) & 0xffff0000) == 0		\
-   : (C) == 'J' ? ((VALUE) & 0x0000ffff) == 0  	       	\
-   : (C) == 'K' ? (((VALUE) & 0xffff0000) != 0		\
-		   && ((VALUE) & 0x0000ffff) != 0)	\
-   : (C) == 'L' ? ((VALUE) == 1)			\
-   : (C) == 'M' ? ((VALUE) == -1)			\
-   : (C) == 'N' ? ((VALUE) == 0)			\
-   : (C) == 'O' ? (abs(VALUE) >1 && abs(VALUE) <= 4)		\
-   : 0)
-
-/* Similar, but for floating constants, and defining letters G and H.
-   Here VALUE is the CONST_DOUBLE rtx itself.  */
-
-#define CONST_DOUBLE_OK_FOR_LETTER_P(VALUE, C)  \
-  ((C) == 'G' && XINT (VALUE, 0) == 0 && XINT (VALUE, 1) == 0)
-
-
-/* Letters in the range `Q' through `U' may be defined in a
-   machine-dependent fashion to stand for arbitrary operand types. 
-   The machine description macro `EXTRA_CONSTRAINT' is passed the
-   operand as its first argument and the constraint letter as its
-   second operand.
-
-   `Q'	is for memory references that require an extra word after the opcode.
-   `R'	is for memory references which are encoded within the opcode.  */
-
-#define EXTRA_CONSTRAINT(OP,CODE)					\
-  ((GET_CODE (OP) != MEM) ? 0						\
-   : !memory_address_p (GET_MODE (OP), XEXP (OP, 0)) ? 0		\
-   : ((CODE) == 'Q')	  ? !simple_memory_operand (OP, GET_MODE (OP))	\
-   : ((CODE) == 'R')	  ? simple_memory_operand (OP, GET_MODE (OP))	\
-   : 0)
-
-/* Given an rtx X being reloaded into a reg required to be
-   in class CLASS, return the class of reg to actually use.
-   In general this is just CLASS; but on some machines
-   in some cases it is preferable to use a more restrictive class.  
-
-loading is easier into LOAD_FPU_REGS than FPU_REGS! */
-
-#define PREFERRED_RELOAD_CLASS(X,CLASS) 	\
-(((CLASS) != FPU_REGS)?(CLASS):LOAD_FPU_REGS)
-
-#define SECONDARY_RELOAD_CLASS(CLASS,MODE,x)	\
-(((CLASS) == NO_LOAD_FPU_REGS && !(REG_P(x) && LOAD_FPU_REG_P(REGNO(x))))?LOAD_FPU_REGS:NO_REGS)
-=======
 /* Hook for testing if memory is needed for moving between registers.  */
 #define SECONDARY_MEMORY_NEEDED(class1, class2, m) \
   pdp11_secondary_memory_needed (class1, class2, m)
->>>>>>> 3082eeb7
 
 /* Return the maximum number of consecutive registers
    needed to represent mode MODE in a register of class CLASS.  */
@@ -515,15 +425,6 @@
 
 #define MAX_REGS_PER_ADDRESS 1
 
-<<<<<<< HEAD
-/* Nonzero if the constant value X is a legitimate general operand.
-   It is given that X satisfies CONSTANT_P or is a CONST_DOUBLE.  */
-
-#define LEGITIMATE_CONSTANT_P(X)                                        \
-  (GET_CODE (X) != CONST_DOUBLE || legitimate_const_double_p (X))
-
-=======
->>>>>>> 3082eeb7
 /* The macros REG_OK_FOR..._P assume that the arg is a REG rtx
    and check its validity for a certain class.
    We have two alternate definitions for each of them.
@@ -556,122 +457,6 @@
 #endif
  
-<<<<<<< HEAD
-/* GO_IF_LEGITIMATE_ADDRESS recognizes an RTL expression
-   that is a valid memory address for an instruction.
-   The MODE argument is the machine mode for the MEM expression
-   that wants to use this address.
-
-*/
-
-#define GO_IF_LEGITIMATE_ADDRESS(mode, operand, ADDR) \
-{						      \
-    rtx xfoob;								\
-									\
-    /* accept (R0) */							\
-    if (GET_CODE (operand) == REG					\
-	&& REG_OK_FOR_BASE_P(operand))					\
-      goto ADDR;							\
-									\
-    /* accept @#address */						\
-    if (CONSTANT_ADDRESS_P (operand))					\
-      goto ADDR;							\
-    									\
-    /* accept X(R0) */							\
-    if (GET_CODE (operand) == PLUS       				\
-	&& GET_CODE (XEXP (operand, 0)) == REG				\
-	&& REG_OK_FOR_BASE_P (XEXP (operand, 0))			\
-	&& CONSTANT_ADDRESS_P (XEXP (operand, 1)))			\
-      goto ADDR;							\
-    									\
-    /* accept -(R0) */							\
-    if (GET_CODE (operand) == PRE_DEC					\
-	&& GET_CODE (XEXP (operand, 0)) == REG				\
-	&& REG_OK_FOR_BASE_P (XEXP (operand, 0)))			\
-      goto ADDR;							\
-									\
-    /* accept (R0)+ */							\
-    if (GET_CODE (operand) == POST_INC					\
-	&& GET_CODE (XEXP (operand, 0)) == REG				\
-	&& REG_OK_FOR_BASE_P (XEXP (operand, 0)))			\
-      goto ADDR;							\
-									\
-    /* accept -(SP) -- which uses PRE_MODIFY for byte mode */		\
-    if (GET_CODE (operand) == PRE_MODIFY				\
-	&& GET_CODE (XEXP (operand, 0)) == REG				\
-	&& REGNO (XEXP (operand, 0)) == 6        	        	\
-	&& GET_CODE ((xfoob = XEXP (operand, 1))) == PLUS		\
-	&& GET_CODE (XEXP (xfoob, 0)) == REG				\
-	&& REGNO (XEXP (xfoob, 0)) == 6	        	        	\
-	&& CONSTANT_P (XEXP (xfoob, 1))                                 \
-	&& INTVAL (XEXP (xfoob,1)) == -2)      	               		\
-      goto ADDR;							\
-									\
-    /* accept (SP)+ -- which uses POST_MODIFY for byte mode */		\
-    if (GET_CODE (operand) == POST_MODIFY				\
-	&& GET_CODE (XEXP (operand, 0)) == REG				\
-	&& REGNO (XEXP (operand, 0)) == 6        	        	\
-	&& GET_CODE ((xfoob = XEXP (operand, 1))) == PLUS		\
-	&& GET_CODE (XEXP (xfoob, 0)) == REG				\
-	&& REGNO (XEXP (xfoob, 0)) == 6	        	        	\
-	&& CONSTANT_P (XEXP (xfoob, 1))                                 \
-	&& INTVAL (XEXP (xfoob,1)) == 2)      	               		\
-      goto ADDR;							\
-									\
-    									\
-    /* handle another level of indirection ! */				\
-    if (GET_CODE(operand) != MEM)					\
-      goto fail;							\
-									\
-    xfoob = XEXP (operand, 0);						\
-									\
-    /* (MEM:xx (MEM:xx ())) is not valid for SI, DI and currently */    \
-    /* also forbidden for float, because we have to handle this */  	\
-    /* in output_move_double and/or output_move_quad() - we could */   	\
-    /* do it, but currently it's not worth it!!! */			\
-    /* now that DFmode cannot go into CPU register file, */		\
-    /* maybe I should allow float ... */				\
-    /*  but then I have to handle memory-to-memory moves in movdf ?? */ \
-									\
-    if (GET_MODE_BITSIZE(mode) > 16)					\
-      goto fail;							\
-									\
-    /* accept @(R0) - which is @0(R0) */				\
-    if (GET_CODE (xfoob) == REG						\
-	&& REG_OK_FOR_BASE_P(xfoob))					\
-      goto ADDR;							\
-									\
-    /* accept @address */						\
-    if (CONSTANT_ADDRESS_P (xfoob))					\
-      goto ADDR;							\
-    									\
-    /* accept @X(R0) */							\
-    if (GET_CODE (xfoob) == PLUS       					\
-	&& GET_CODE (XEXP (xfoob, 0)) == REG				\
-	&& REG_OK_FOR_BASE_P (XEXP (xfoob, 0))				\
-	&& CONSTANT_ADDRESS_P (XEXP (xfoob, 1)))			\
-      goto ADDR;							\
-									\
-    /* accept @-(R0) */							\
-    if (GET_CODE (xfoob) == PRE_DEC					\
-	&& GET_CODE (XEXP (xfoob, 0)) == REG				\
-	&& REG_OK_FOR_BASE_P (XEXP (xfoob, 0)))				\
-      goto ADDR;							\
-									\
-    /* accept @(R0)+ */							\
-    if (GET_CODE (xfoob) == POST_INC					\
-	&& GET_CODE (XEXP (xfoob, 0)) == REG				\
-	&& REG_OK_FOR_BASE_P (XEXP (xfoob, 0)))				\
-      goto ADDR;							\
-									\
-  /* anything else is invalid */					\
-  fail: ;								\
-}
-
--
-=======
->>>>>>> 3082eeb7
 /* Specify the machine mode that this machine uses
    for the index in the tablejump instruction.  */
 #define CASE_VECTOR_MODE HImode
@@ -883,31 +668,6 @@
 #define TRAMPOLINE_SIZE 8
 #define TRAMPOLINE_ALIGNMENT 16
 
-<<<<<<< HEAD
-/* Some machines may desire to change what optimizations are
-   performed for various optimization levels.   This macro, if
-   defined, is executed once just after the optimization level is
-   determined and before the remainder of the command options have
-   been parsed.  Values set in this macro are used as the default
-   values for the other command line options.
-
-   LEVEL is the optimization level specified; 2 if -O2 is
-   specified, 1 if -O is specified, and 0 if neither is specified.  */
-
-#define OPTIMIZATION_OPTIONS(LEVEL,SIZE)				\
-{									\
-  flag_finite_math_only		= 0;					\
-  flag_trapping_math		= 0;					\
-  flag_signaling_nans		= 0;					\
-  if (LEVEL >= 3)							\
-    {									\
-      flag_omit_frame_pointer		= 1;				\
-      /* flag_unroll_loops			= 1; */			\
-    }									\
-}
-
-=======
->>>>>>> 3082eeb7
 /* there is no point in avoiding branches on a pdp, 
    since branches are really cheap - I just want to find out
    how much difference the BRANCH_COST macro makes in code */
