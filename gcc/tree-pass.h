/* Definitions for describing one tree-ssa optimization pass.
   Copyright (C) 2004, 2005, 2006, 2007, 2008, 2009, 2010, 2011
   Free Software Foundation, Inc.
   Contributed by Richard Henderson <rth@redhat.com>

This file is part of GCC.

GCC is free software; you can redistribute it and/or modify
it under the terms of the GNU General Public License as published by
the Free Software Foundation; either version 3, or (at your option)
any later version.

GCC is distributed in the hope that it will be useful,
but WITHOUT ANY WARRANTY; without even the implied warranty of
MERCHANTABILITY or FITNESS FOR A PARTICULAR PURPOSE.  See the
GNU General Public License for more details.

You should have received a copy of the GNU General Public License
along with GCC; see the file COPYING3.  If not see
<http://www.gnu.org/licenses/>.  */


#ifndef GCC_TREE_PASS_H
#define GCC_TREE_PASS_H 1

#include "timevar.h"

/* Different tree dump places.  When you add new tree dump places,
   extend the DUMP_FILES array in tree-dump.c.  */
enum tree_dump_index
{
  TDI_none,			/* No dump */
  TDI_cgraph,                   /* dump function call graph.  */
  TDI_tu,			/* dump the whole translation unit.  */
  TDI_class,			/* dump class hierarchy.  */
  TDI_original,			/* dump each function before optimizing it */
  TDI_generic,			/* dump each function after genericizing it */
  TDI_nested,			/* dump each function after unnesting it */
  TDI_vcg,			/* create a VCG graph file for each
				   function's flowgraph.  */
  TDI_ada,                      /* dump declarations in Ada syntax.  */
  TDI_tree_all,                 /* enable all the GENERIC/GIMPLE dumps.  */
  TDI_rtl_all,                  /* enable all the RTL dumps.  */
  TDI_ipa_all,                  /* enable all the IPA dumps.  */

  TDI_end
};

/* Bit masks to control dumping. Not all values are applicable to
   all dumps. Add new ones at the end. When you define new
   values, extend the DUMP_OPTIONS array in tree-dump.c */
#define TDF_ADDRESS	(1 << 0)	/* dump node addresses */
#define TDF_SLIM	(1 << 1)	/* don't go wild following links */
#define TDF_RAW  	(1 << 2)	/* don't unparse the function */
#define TDF_DETAILS	(1 << 3)	/* show more detailed info about
					   each pass */
#define TDF_STATS	(1 << 4)	/* dump various statistics about
					   each pass */
#define TDF_BLOCKS	(1 << 5)	/* display basic block boundaries */
#define TDF_VOPS	(1 << 6)	/* display virtual operands */
#define TDF_LINENO	(1 << 7)	/* display statement line numbers */
#define TDF_UID		(1 << 8)	/* display decl UIDs */

#define TDF_TREE	(1 << 9)	/* is a tree dump */
#define TDF_RTL		(1 << 10)	/* is a RTL dump */
#define TDF_IPA		(1 << 11)	/* is an IPA dump */
#define TDF_STMTADDR	(1 << 12)	/* Address of stmt.  */

#define TDF_GRAPH	(1 << 13)	/* a graph dump is being emitted */
#define TDF_MEMSYMS	(1 << 14)	/* display memory symbols in expr.
                                           Implies TDF_VOPS.  */

#define TDF_DIAGNOSTIC	(1 << 15)	/* A dump to be put in a diagnostic
					   message.  */
#define TDF_VERBOSE     (1 << 16)       /* A dump that uses the full tree
					   dumper to print stmts.  */
#define TDF_RHS_ONLY	(1 << 17)	/* a flag to only print the RHS of
					   a gimple stmt.  */
#define TDF_ASMNAME	(1 << 18)	/* display asm names of decls  */
#define TDF_EH		(1 << 19)	/* display EH region number
					   holding this gimple statement.  */
#define TDF_NOUID	(1 << 20)	/* omit UIDs from dumps.  */
#define TDF_ALIAS	(1 << 21)	/* display alias information  */
#define TDF_ENUMERATE_LOCALS (1 << 22)	/* Enumerate locals by uid.  */
#define TDF_CSELIB	(1 << 23)	/* Dump cselib details.  */
<<<<<<< HEAD
#define TDF_VISDEF	(1 << 24)	/* Dump visible definitions.  */
=======
#define TDF_SCEV	(1 << 24)	/* Dump SCEV details.  */
>>>>>>> 3289fb1d


/* In tree-dump.c */

extern char *get_dump_file_name (int);
extern int dump_enabled_p (int);
extern int dump_initialized_p (int);
extern FILE *dump_begin (int, int *);
extern void dump_end (int, FILE *);
extern void dump_node (const_tree, int, FILE *);
extern int dump_switch_p (const char *);
extern const char *dump_flag_name (int);

/* Global variables used to communicate with passes.  */
extern FILE *dump_file;
extern int dump_flags;
extern const char *dump_file_name;

/* Return the dump_file_info for the given phase.  */
extern struct dump_file_info *get_dump_file_info (int);

/* Optimization pass type.  */
enum opt_pass_type
{
  GIMPLE_PASS,
  RTL_PASS,
  SIMPLE_IPA_PASS,
  IPA_PASS
};

/* Describe one pass; this is the common part shared across different pass
   types.  */
struct opt_pass
{
  /* Optimization pass type.  */
  enum opt_pass_type type;

  /* Terse name of the pass used as a fragment of the dump file
     name.  If the name starts with a star, no dump happens. */
  const char *name;

  /* If non-null, this pass and all sub-passes are executed only if
     the function returns true.  */
  bool (*gate) (void);

  /* This is the code to run.  If null, then there should be sub-passes
     otherwise this pass does nothing.  The return value contains
     TODOs to execute in addition to those in TODO_flags_finish.   */
  unsigned int (*execute) (void);

  /* A list of sub-passes to run, dependent on gate predicate.  */
  struct opt_pass *sub;

  /* Next in the list of passes to run, independent of gate predicate.  */
  struct opt_pass *next;

  /* Static pass number, used as a fragment of the dump file name.  */
  int static_pass_number;

  /* The timevar id associated with this pass.  */
  /* ??? Ideally would be dynamically assigned.  */
  timevar_id_t tv_id;

  /* Sets of properties input and output from this pass.  */
  unsigned int properties_required;
  unsigned int properties_provided;
  unsigned int properties_destroyed;

  /* Flags indicating common sets things to do before and after.  */
  unsigned int todo_flags_start;
  unsigned int todo_flags_finish;
};

/* Description of GIMPLE pass.  */
struct gimple_opt_pass
{
  struct opt_pass pass;
};

/* Description of RTL pass.  */
struct rtl_opt_pass
{
  struct opt_pass pass;
};

struct varpool_node;
struct cgraph_node;
struct cgraph_node_set_def;
struct varpool_node_set_def;

/* Description of IPA pass with generate summary, write, execute, read and
   transform stages.  */
struct ipa_opt_pass_d
{
  struct opt_pass pass;

  /* IPA passes can analyze function body and variable initializers
      using this hook and produce summary.  */
  void (*generate_summary) (void);

  /* This hook is used to serialize IPA summaries on disk.  */
  void (*write_summary) (struct cgraph_node_set_def *,
			 struct varpool_node_set_def *);

  /* This hook is used to deserialize IPA summaries from disk.  */
  void (*read_summary) (void);

  /* This hook is used to serialize IPA optimization summaries on disk.  */
  void (*write_optimization_summary) (struct cgraph_node_set_def *,
				      struct varpool_node_set_def *);

  /* This hook is used to deserialize IPA summaries from disk.  */
  void (*read_optimization_summary) (void);

  /* Hook to convert gimple stmt uids into true gimple statements.  The second
     parameter is an array of statements indexed by their uid. */
  void (*stmt_fixup) (struct cgraph_node *, gimple *);

  /* Results of interprocedural propagation of an IPA pass is applied to
     function body via this hook.  */
  unsigned int function_transform_todo_flags_start;
  unsigned int (*function_transform) (struct cgraph_node *);
  void (*variable_transform) (struct varpool_node *);
};

/* Description of simple IPA pass.  Simple IPA passes have just one execute
   hook.  */
struct simple_ipa_opt_pass
{
  struct opt_pass pass;
};

/* Define a tree dump switch.  */
struct dump_file_info
{
  const char *suffix;           /* suffix to give output file.  */
  const char *swtch;            /* command line switch */
  const char *glob;             /* command line glob  */
  int flags;                    /* user flags */
  int state;                    /* state of play */
  int num;                      /* dump file number */
};

/* Pass properties.  */
#define PROP_gimple_any		(1 << 0)	/* entire gimple grammar */
#define PROP_gimple_lcf		(1 << 1)	/* lowered control flow */
#define PROP_gimple_leh		(1 << 2)	/* lowered eh */
#define PROP_cfg		(1 << 3)
#define PROP_referenced_vars	(1 << 4)
#define PROP_ssa		(1 << 5)
#define PROP_no_crit_edges      (1 << 6)
#define PROP_rtl		(1 << 7)
#define PROP_gimple_lomp	(1 << 8)	/* lowered OpenMP directives */
#define PROP_cfglayout	 	(1 << 9)	/* cfglayout mode on RTL */
#define PROP_gimple_lcx		(1 << 10)       /* lowered complex */

#define PROP_trees \
  (PROP_gimple_any | PROP_gimple_lcf | PROP_gimple_leh | PROP_gimple_lomp)

/* To-do flags.  */
#define TODO_dump_func			(1 << 0)
#define TODO_ggc_collect		(1 << 1)
#define TODO_verify_ssa			(1 << 2)
#define TODO_verify_flow		(1 << 3)
#define TODO_verify_stmts		(1 << 4)
#define TODO_cleanup_cfg        	(1 << 5)
#define TODO_dump_cgraph		(1 << 7)
#define TODO_remove_functions		(1 << 8)
#define TODO_rebuild_frequencies	(1 << 9)
#define TODO_verify_rtl_sharing         (1 << 10)

/* To-do flags for calls to update_ssa.  */

/* Update the SSA form inserting PHI nodes for newly exposed symbols
   and virtual names marked for updating.  When updating real names,
   only insert PHI nodes for a real name O_j in blocks reached by all
   the new and old definitions for O_j.  If the iterated dominance
   frontier for O_j is not pruned, we may end up inserting PHI nodes
   in blocks that have one or more edges with no incoming definition
   for O_j.  This would lead to uninitialized warnings for O_j's
   symbol.  */
#define TODO_update_ssa			(1 << 11)

/* Update the SSA form without inserting any new PHI nodes at all.
   This is used by passes that have either inserted all the PHI nodes
   themselves or passes that need only to patch use-def and def-def
   chains for virtuals (e.g., DCE).  */
#define TODO_update_ssa_no_phi		(1 << 12)

/* Insert PHI nodes everywhere they are needed.  No pruning of the
   IDF is done.  This is used by passes that need the PHI nodes for
   O_j even if it means that some arguments will come from the default
   definition of O_j's symbol.

   WARNING: If you need to use this flag, chances are that your pass
   may be doing something wrong.  Inserting PHI nodes for an old name
   where not all edges carry a new replacement may lead to silent
   codegen errors or spurious uninitialized warnings.  */
#define TODO_update_ssa_full_phi	(1 << 13)

/* Passes that update the SSA form on their own may want to delegate
   the updating of virtual names to the generic updater.  Since FUD
   chains are easier to maintain, this simplifies the work they need
   to do.  NOTE: If this flag is used, any OLD->NEW mappings for real
   names are explicitly destroyed and only the symbols marked for
   renaming are processed.  */
#define TODO_update_ssa_only_virtuals	(1 << 14)

/* Some passes leave unused local variables that can be removed from
   cfun->local_decls.  This reduces the size of dump files
   and the memory footprint for VAR_DECLs.  */
#define TODO_remove_unused_locals	(1 << 15)

/* Call df_finish at the end of the pass.  This is done after all of
   the dumpers have been allowed to run so that they have access to
   the instance before it is destroyed.  */
#define TODO_df_finish                  (1 << 17)

/* Call df_verify at the end of the pass if checking is enabled.  */
#define TODO_df_verify                  (1 << 18)

/* Internally used for the first instance of a pass.  */
#define TODO_mark_first_instance	(1 << 19)

/* Rebuild aliasing info.  */
#define TODO_rebuild_alias              (1 << 20)

/* Rebuild the addressable-vars bitmap and do register promotion.  */
#define TODO_update_address_taken	(1 << 21)

/* Rebuild the callgraph edges.  */
#define TODO_rebuild_cgraph_edges       (1 << 22)

/* Internally used in execute_function_todo().  */
#define TODO_update_ssa_any		\
    (TODO_update_ssa			\
     | TODO_update_ssa_no_phi		\
     | TODO_update_ssa_full_phi		\
     | TODO_update_ssa_only_virtuals)

#define TODO_verify_all \
  (TODO_verify_ssa | TODO_verify_flow | TODO_verify_stmts)


/* Register pass info. */

enum pass_positioning_ops
{
  PASS_POS_INSERT_AFTER,  /* Insert after the reference pass.  */
  PASS_POS_INSERT_BEFORE, /* Insert before the reference pass.  */
  PASS_POS_REPLACE        /* Replace the reference pass.  */
};

struct register_pass_info
{
  struct opt_pass *pass;            /* New pass to register.  */
  const char *reference_pass_name;  /* Name of the reference pass for hooking
                                       up the new pass.  */
  int ref_pass_instance_number;     /* Insert the pass at the specified
                                       instance number of the reference pass.
                                       Do it for every instance if it is 0.  */
  enum pass_positioning_ops pos_op; /* how to insert the new pass.  */
};

extern void tree_lowering_passes (tree decl);

extern struct gimple_opt_pass pass_mudflap_1;
extern struct gimple_opt_pass pass_mudflap_2;
extern struct gimple_opt_pass pass_lower_cf;
extern struct gimple_opt_pass pass_refactor_eh;
extern struct gimple_opt_pass pass_lower_eh;
extern struct gimple_opt_pass pass_lower_eh_dispatch;
extern struct gimple_opt_pass pass_lower_resx;
extern struct gimple_opt_pass pass_build_cfg;
extern struct gimple_opt_pass pass_early_tree_profile;
extern struct gimple_opt_pass pass_referenced_vars;
extern struct gimple_opt_pass pass_cleanup_eh;
extern struct gimple_opt_pass pass_sra;
extern struct gimple_opt_pass pass_sra_early;
extern struct gimple_opt_pass pass_early_ipa_sra;
extern struct gimple_opt_pass pass_tail_recursion;
extern struct gimple_opt_pass pass_tail_calls;
extern struct gimple_opt_pass pass_tree_loop;
extern struct gimple_opt_pass pass_tree_loop_init;
extern struct gimple_opt_pass pass_lim;
extern struct gimple_opt_pass pass_tree_unswitch;
extern struct gimple_opt_pass pass_predcom;
extern struct gimple_opt_pass pass_iv_canon;
extern struct gimple_opt_pass pass_scev_cprop;
extern struct gimple_opt_pass pass_empty_loop;
extern struct gimple_opt_pass pass_record_bounds;
extern struct gimple_opt_pass pass_graphite;
extern struct gimple_opt_pass pass_graphite_transforms;
extern struct gimple_opt_pass pass_if_conversion;
extern struct gimple_opt_pass pass_loop_distribution;
extern struct gimple_opt_pass pass_vectorize;
extern struct gimple_opt_pass pass_slp_vectorize;
extern struct gimple_opt_pass pass_complete_unroll;
extern struct gimple_opt_pass pass_complete_unrolli;
extern struct gimple_opt_pass pass_parallelize_loops;
extern struct gimple_opt_pass pass_loop_prefetch;
extern struct gimple_opt_pass pass_iv_optimize;
extern struct gimple_opt_pass pass_tree_loop_done;
extern struct gimple_opt_pass pass_ch;
extern struct gimple_opt_pass pass_ccp;
extern struct gimple_opt_pass pass_phi_only_cprop;
extern struct gimple_opt_pass pass_build_ssa;
extern struct gimple_opt_pass pass_build_alias;
extern struct gimple_opt_pass pass_build_ealias;
extern struct gimple_opt_pass pass_dominator;
extern struct gimple_opt_pass pass_dce;
extern struct gimple_opt_pass pass_dce_loop;
extern struct gimple_opt_pass pass_cd_dce;
extern struct gimple_opt_pass pass_call_cdce;
extern struct gimple_opt_pass pass_merge_phi;
extern struct gimple_opt_pass pass_split_crit_edges;
extern struct gimple_opt_pass pass_pre;
extern struct gimple_opt_pass pass_profile;
extern struct gimple_opt_pass pass_strip_predict_hints;
extern struct gimple_opt_pass pass_lower_complex_O0;
extern struct gimple_opt_pass pass_lower_complex;
extern struct gimple_opt_pass pass_lower_vector;
extern struct gimple_opt_pass pass_lower_vector_ssa;
extern struct gimple_opt_pass pass_lower_omp;
extern struct gimple_opt_pass pass_diagnose_omp_blocks;
extern struct gimple_opt_pass pass_expand_omp;
extern struct gimple_opt_pass pass_expand_omp_ssa;
extern struct gimple_opt_pass pass_object_sizes;
extern struct gimple_opt_pass pass_fold_builtins;
extern struct gimple_opt_pass pass_stdarg;
extern struct gimple_opt_pass pass_early_warn_uninitialized;
extern struct gimple_opt_pass pass_late_warn_uninitialized;
extern struct gimple_opt_pass pass_cse_reciprocals;
extern struct gimple_opt_pass pass_cse_sincos;
extern struct gimple_opt_pass pass_optimize_bswap;
extern struct gimple_opt_pass pass_optimize_widening_mul;
extern struct gimple_opt_pass pass_warn_function_return;
extern struct gimple_opt_pass pass_warn_function_noreturn;
extern struct gimple_opt_pass pass_cselim;
extern struct gimple_opt_pass pass_phiopt;
extern struct gimple_opt_pass pass_forwprop;
extern struct gimple_opt_pass pass_phiprop;
extern struct gimple_opt_pass pass_tree_ifcombine;
extern struct gimple_opt_pass pass_dse;
extern struct gimple_opt_pass pass_nrv;
extern struct gimple_opt_pass pass_rename_ssa_copies;
extern struct gimple_opt_pass pass_rest_of_compilation;
extern struct gimple_opt_pass pass_sink_code;
extern struct gimple_opt_pass pass_fre;
extern struct gimple_opt_pass pass_check_data_deps;
extern struct gimple_opt_pass pass_copy_prop;
extern struct gimple_opt_pass pass_vrp;
extern struct gimple_opt_pass pass_uncprop;
extern struct gimple_opt_pass pass_return_slot;
extern struct gimple_opt_pass pass_reassoc;
extern struct gimple_opt_pass pass_rebuild_cgraph_edges;
extern struct gimple_opt_pass pass_remove_cgraph_callee_edges;
extern struct gimple_opt_pass pass_build_cgraph_edges;
extern struct gimple_opt_pass pass_local_pure_const;
extern struct gimple_opt_pass pass_tracer;
extern struct gimple_opt_pass pass_warn_unused_result;
extern struct gimple_opt_pass pass_split_functions;
extern struct gimple_opt_pass pass_feedback_split_functions;

/* IPA Passes */
extern struct simple_ipa_opt_pass pass_ipa_lower_emutls;
extern struct simple_ipa_opt_pass pass_ipa_function_and_variable_visibility;
extern struct simple_ipa_opt_pass pass_ipa_tree_profile;

extern struct simple_ipa_opt_pass pass_early_local_passes;

extern struct ipa_opt_pass_d pass_ipa_whole_program_visibility;
extern struct ipa_opt_pass_d pass_ipa_lto_gimple_out;
extern struct simple_ipa_opt_pass pass_ipa_increase_alignment;
extern struct simple_ipa_opt_pass pass_ipa_matrix_reorg;
extern struct ipa_opt_pass_d pass_ipa_inline;
extern struct simple_ipa_opt_pass pass_ipa_free_lang_data;
extern struct ipa_opt_pass_d pass_ipa_cp;
extern struct ipa_opt_pass_d pass_ipa_reference;
extern struct ipa_opt_pass_d pass_ipa_pure_const;
extern struct simple_ipa_opt_pass pass_ipa_pta;
extern struct ipa_opt_pass_d pass_ipa_lto_wpa_fixup;
extern struct ipa_opt_pass_d pass_ipa_lto_finish_out;
extern struct ipa_opt_pass_d pass_ipa_profile;
extern struct ipa_opt_pass_d pass_ipa_cdtor_merge;

extern struct gimple_opt_pass pass_all_optimizations;
extern struct gimple_opt_pass pass_cleanup_cfg_post_optimizing;
extern struct gimple_opt_pass pass_init_datastructures;
extern struct gimple_opt_pass pass_fixup_cfg;

extern struct rtl_opt_pass pass_expand;
extern struct rtl_opt_pass pass_init_function;
extern struct rtl_opt_pass pass_jump;
extern struct rtl_opt_pass pass_rtl_eh;
extern struct rtl_opt_pass pass_initial_value_sets;
extern struct rtl_opt_pass pass_unshare_all_rtl;
extern struct rtl_opt_pass pass_instantiate_virtual_regs;
extern struct rtl_opt_pass pass_rtl_fwprop;
extern struct rtl_opt_pass pass_rtl_fwprop_addr;
extern struct rtl_opt_pass pass_jump2;
extern struct rtl_opt_pass pass_lower_subreg;
extern struct rtl_opt_pass pass_cse;
extern struct rtl_opt_pass pass_fast_rtl_dce;
extern struct rtl_opt_pass pass_ud_rtl_dce;
extern struct rtl_opt_pass pass_rtl_dce;
extern struct rtl_opt_pass pass_rtl_dse1;
extern struct rtl_opt_pass pass_rtl_dse2;
extern struct rtl_opt_pass pass_rtl_dse3;
extern struct rtl_opt_pass pass_rtl_cprop;
extern struct rtl_opt_pass pass_rtl_pre;
extern struct rtl_opt_pass pass_rtl_hoist;
extern struct rtl_opt_pass pass_rtl_store_motion;
extern struct rtl_opt_pass pass_cse_after_global_opts;
extern struct rtl_opt_pass pass_rtl_ifcvt;

extern struct rtl_opt_pass pass_into_cfg_layout_mode;
extern struct rtl_opt_pass pass_outof_cfg_layout_mode;

extern struct rtl_opt_pass pass_loop2;
extern struct rtl_opt_pass pass_rtl_loop_init;
extern struct rtl_opt_pass pass_rtl_move_loop_invariants;
extern struct rtl_opt_pass pass_rtl_unswitch;
extern struct rtl_opt_pass pass_rtl_unroll_and_peel_loops;
extern struct rtl_opt_pass pass_rtl_doloop;
extern struct rtl_opt_pass pass_rtl_loop_done;

extern struct rtl_opt_pass pass_web;
extern struct rtl_opt_pass pass_cse2;
extern struct rtl_opt_pass pass_df_initialize_opt;
extern struct rtl_opt_pass pass_df_initialize_no_opt;
extern struct rtl_opt_pass pass_reginfo_init;
extern struct rtl_opt_pass pass_inc_dec;
extern struct rtl_opt_pass pass_stack_ptr_mod;
extern struct rtl_opt_pass pass_initialize_regs;
extern struct rtl_opt_pass pass_combine;
extern struct rtl_opt_pass pass_if_after_combine;
extern struct rtl_opt_pass pass_implicit_zee;
extern struct rtl_opt_pass pass_partition_blocks;
extern struct rtl_opt_pass pass_match_asm_constraints;
extern struct rtl_opt_pass pass_regmove;
extern struct rtl_opt_pass pass_split_all_insns;
extern struct rtl_opt_pass pass_fast_rtl_byte_dce;
extern struct rtl_opt_pass pass_lower_subreg2;
extern struct rtl_opt_pass pass_mode_switching;
extern struct rtl_opt_pass pass_sms;
extern struct rtl_opt_pass pass_sched;
extern struct rtl_opt_pass pass_ira;
extern struct rtl_opt_pass pass_postreload;
extern struct rtl_opt_pass pass_clean_state;
extern struct rtl_opt_pass pass_branch_prob;
extern struct rtl_opt_pass pass_value_profile_transformations;
extern struct rtl_opt_pass pass_postreload_cse;
extern struct rtl_opt_pass pass_gcse2;
extern struct rtl_opt_pass pass_split_after_reload;
extern struct rtl_opt_pass pass_branch_target_load_optimize1;
extern struct rtl_opt_pass pass_thread_prologue_and_epilogue;
extern struct rtl_opt_pass pass_stack_adjustments;
extern struct rtl_opt_pass pass_peephole2;
extern struct rtl_opt_pass pass_if_after_reload;
extern struct rtl_opt_pass pass_regrename;
extern struct rtl_opt_pass pass_cprop_hardreg;
extern struct rtl_opt_pass pass_reorder_blocks;
extern struct rtl_opt_pass pass_branch_target_load_optimize2;
extern struct rtl_opt_pass pass_leaf_regs;
extern struct rtl_opt_pass pass_split_before_sched2;
extern struct rtl_opt_pass pass_compare_elim_after_reload;
extern struct rtl_opt_pass pass_sched2;
extern struct rtl_opt_pass pass_stack_regs;
extern struct rtl_opt_pass pass_stack_regs_run;
extern struct rtl_opt_pass pass_df_finish;
extern struct rtl_opt_pass pass_compute_alignments;
extern struct rtl_opt_pass pass_duplicate_computed_gotos;
extern struct rtl_opt_pass pass_variable_tracking;
extern struct rtl_opt_pass pass_free_cfg;
extern struct rtl_opt_pass pass_machine_reorg;
extern struct rtl_opt_pass pass_cleanup_barriers;
extern struct rtl_opt_pass pass_delay_slots;
extern struct rtl_opt_pass pass_split_for_shorten_branches;
extern struct rtl_opt_pass pass_split_before_regstack;
extern struct rtl_opt_pass pass_convert_to_eh_region_ranges;
extern struct rtl_opt_pass pass_shorten_branches;
extern struct rtl_opt_pass pass_set_nothrow_function_flags;
extern struct rtl_opt_pass pass_final;
extern struct rtl_opt_pass pass_rtl_seqabstr;
extern struct gimple_opt_pass pass_release_ssa_names;
extern struct gimple_opt_pass pass_early_inline;
extern struct gimple_opt_pass pass_inline_parameters;
extern struct gimple_opt_pass pass_all_early_optimizations;
extern struct gimple_opt_pass pass_update_address_taken;
extern struct gimple_opt_pass pass_convert_switch;

/* The root of the compilation pass tree, once constructed.  */
extern struct opt_pass *all_passes, *all_small_ipa_passes, *all_lowering_passes,
                       *all_regular_ipa_passes, *all_lto_gen_passes, *all_late_ipa_passes;

/* Define a list of pass lists so that both passes.c and plugins can easily
   find all the pass lists.  */
#define GCC_PASS_LISTS \
  DEF_PASS_LIST (all_lowering_passes) \
  DEF_PASS_LIST (all_small_ipa_passes) \
  DEF_PASS_LIST (all_regular_ipa_passes) \
  DEF_PASS_LIST (all_lto_gen_passes) \
  DEF_PASS_LIST (all_passes)

#define DEF_PASS_LIST(LIST) PASS_LIST_NO_##LIST,
enum
{
  GCC_PASS_LISTS
  PASS_LIST_NUM
};
#undef DEF_PASS_LIST

/* This is used by plugins, and should also be used in
   passes.c:register_pass.  */
extern struct opt_pass **gcc_pass_lists[];

/* Current optimization pass.  */
extern struct opt_pass *current_pass;

extern struct opt_pass * get_pass_for_id (int);
extern bool execute_one_pass (struct opt_pass *);
extern void execute_pass_list (struct opt_pass *);
extern void execute_ipa_pass_list (struct opt_pass *);
extern void execute_ipa_summary_passes (struct ipa_opt_pass_d *);
extern void execute_all_ipa_transforms (void);
extern void execute_all_ipa_stmt_fixups (struct cgraph_node *, gimple *);
extern bool pass_init_dump_file (struct opt_pass *);
extern void pass_fini_dump_file (struct opt_pass *);

extern const char *get_current_pass_name (void);
extern void print_current_pass (FILE *);
extern void debug_pass (void);
extern void ipa_write_summaries (void);
extern void ipa_write_optimization_summaries (struct cgraph_node_set_def *,
					      struct varpool_node_set_def *);
extern void ipa_read_summaries (void);
extern void ipa_read_optimization_summaries (void);
extern void register_one_dump_file (struct opt_pass *);
extern bool function_called_by_processed_nodes_p (void);
extern void register_pass (struct register_pass_info *);

/* Set to true if the pass is called the first time during compilation of the
   current function.  Note that using this information in the optimization
   passes is considered not to be clean, and it should be avoided if possible.
   This flag is currently used to prevent loops from being peeled repeatedly
   in jump threading; it will be removed once we preserve loop structures
   throughout the compilation -- we will be able to mark the affected loops
   directly in jump threading, and avoid peeling them next time.  */
extern bool first_pass_instance;

/* Declare for plugins.  */
extern void do_per_function_toporder (void (*) (void *), void *);

extern void disable_pass (const char *);
extern void enable_pass (const char *);
extern void dump_passes (void);

#endif /* GCC_TREE_PASS_H */<|MERGE_RESOLUTION|>--- conflicted
+++ resolved
@@ -83,11 +83,8 @@
 #define TDF_ALIAS	(1 << 21)	/* display alias information  */
 #define TDF_ENUMERATE_LOCALS (1 << 22)	/* Enumerate locals by uid.  */
 #define TDF_CSELIB	(1 << 23)	/* Dump cselib details.  */
-<<<<<<< HEAD
-#define TDF_VISDEF	(1 << 24)	/* Dump visible definitions.  */
-=======
 #define TDF_SCEV	(1 << 24)	/* Dump SCEV details.  */
->>>>>>> 3289fb1d
+#define TDF_VISDEF	(1 << 25)	/* Dump visible definitions.  */
 
 
 /* In tree-dump.c */
