--- conflicted
+++ resolved
@@ -612,7 +612,7 @@
   /* { name, min_len, max_len, decl_req, type_req, fn_type_req, handler,
        affects_type_identity } */
   { "version_selector",	      0, 0, true, false, false,
-			      handle_version_selector_attribute },
+			      handle_version_selector_attribute, false },
   { "packed",                 0, 0, false, false, false,
 			      handle_packed_attribute , false},
   { "nocommon",               0, 0, true,  false, false,
@@ -724,51 +724,51 @@
   { "optimize",               1, -1, true, false, false,
 			      handle_optimize_attribute, false },
   { "lockable",               0, 0, false,  false, false,
-                             handle_lockable_attribute },
+                             handle_lockable_attribute, false },
   { "scoped_lockable",        0, 0, false,  false, false,
-                             handle_lockable_attribute },
+                             handle_lockable_attribute, false },
   { "guarded_by",             1, 1, true,  false, false,
-                             handle_guarded_by_attribute },
+                             handle_guarded_by_attribute, false },
   { "point_to_guarded_by",    1, 1, true,  false, false,
-                             handle_point_to_guarded_by_attribute },
+                             handle_point_to_guarded_by_attribute, false },
   { "guarded",                0, 0, true,  false, false,
-                             handle_guarded_attribute },
+                             handle_guarded_attribute, false },
   { "point_to_guarded",       0, 0, true,  false, false,
-                             handle_point_to_guarded_attribute },
+                             handle_point_to_guarded_attribute, false },
   { "acquired_after",         1, -1, true,  false, false,
-                             handle_acquired_order_attribute },
+                             handle_acquired_order_attribute, false },
   { "acquired_before",        1, -1, true,  false, false,
-                             handle_acquired_order_attribute },
+                             handle_acquired_order_attribute, false },
   { "exclusive_lock",         0, -1, true,  false, false,
-                             handle_lock_attribute },
+                             handle_lock_attribute, false },
   { "shared_lock",            0, -1, true,  false, false,
-                             handle_lock_attribute },
+                             handle_lock_attribute, false },
   { "exclusive_trylock",      0, -1, true,  false, false,
-                             handle_lock_attribute },
+                             handle_lock_attribute, false },
   { "shared_trylock",         0, -1, true,  false, false,
-                             handle_lock_attribute },
+                             handle_lock_attribute, false },
   { "unlock",                 0, -1, true,  false, false,
-                             handle_unlock_attribute },
+                             handle_unlock_attribute, false },
   { "exclusive_locks_required", 1, -1, true,  false, false,
-                              handle_locks_required_excluded_attribute },
+                              handle_locks_required_excluded_attribute, false },
   { "shared_locks_required",  1, -1, true,  false, false,
-                              handle_locks_required_excluded_attribute },
+                              handle_locks_required_excluded_attribute, false },
   { "locks_excluded",         1, -1, true,  false, false,
-                              handle_locks_required_excluded_attribute },
+                              handle_locks_required_excluded_attribute, false },
   { "lock_returned",          1, 1, true,  false, false,
-                              handle_lock_returned_attribute },
+                              handle_lock_returned_attribute, false },
   { "no_thread_safety_analysis", 0, 0, true,  false, false,
-                              handle_no_thread_safety_analysis_attribute },
+                              handle_no_thread_safety_analysis_attribute, false },
   { "ignore_reads_begin",     0, 0, true,  false, false,
-                              handle_no_thread_safety_analysis_attribute },
+                              handle_no_thread_safety_analysis_attribute, false },
   { "ignore_reads_end",       0, 0, true,  false, false,
-                              handle_no_thread_safety_analysis_attribute },
+                              handle_no_thread_safety_analysis_attribute, false },
   { "ignore_writes_begin",    0, 0, true,  false, false,
-                              handle_no_thread_safety_analysis_attribute },
+                              handle_no_thread_safety_analysis_attribute, false },
   { "ignore_writes_end",      0, 0, true,  false, false,
-                              handle_no_thread_safety_analysis_attribute },
+                              handle_no_thread_safety_analysis_attribute, false },
   { "unprotected_read",       0, 0, true,  false, false,
-                              handle_no_thread_safety_analysis_attribute },
+                              handle_no_thread_safety_analysis_attribute, false },
   { "no_split_stack",	      0, 0, true,  false, false,
 			      handle_no_split_stack_attribute, false },
   /* For internal use (marking of builtins and runtime functions) only.
@@ -2023,42 +2023,16 @@
   tree expr_type = TREE_TYPE (expr);
   location_t loc = EXPR_LOC_OR_HERE (expr);
 
-<<<<<<< HEAD
-  if (!warn_conversion && !warn_sign_conversion && !warn_real_conversion)
-    return;
-
-  /* If any operand is artificial, then this expression was generated
-     by the compiler and we do not warn.  */
-  for (i = 0; i < expr_num_operands; i++)
-    {
-      tree op = TREE_OPERAND (expr, i);
-      if (op && DECL_P (op) && DECL_ARTIFICIAL (op))
-	return;
-    }
-
-  switch (TREE_CODE (expr))
-=======
   if (TREE_CODE (expr) == REAL_CST || TREE_CODE (expr) == INTEGER_CST)
->>>>>>> 43ff10c2
     {
       /* Warn for real constant that is not an exact integer converted
 	 to integer type.  */
       if (TREE_CODE (expr_type) == REAL_TYPE
-<<<<<<< HEAD
-          && TREE_CODE (type) == INTEGER_TYPE)
-        {
-          if (!real_isinteger (TREE_REAL_CST_PTR (expr), TYPE_MODE (expr_type)))
-            warning (OPT_Wreal_conversion,
-                     "conversion to %qT from %qT may alter its value",
-                     type, expr_type);
-        }
-=======
 	  && TREE_CODE (type) == INTEGER_TYPE)
 	{
 	  if (!real_isinteger (TREE_REAL_CST_PTR (expr), TYPE_MODE (expr_type)))
 	    give_warning = true;
 	}
->>>>>>> 43ff10c2
       /* Warn for an integer constant that does not fit into integer type.  */
       else if (TREE_CODE (expr_type) == INTEGER_TYPE
 	       && TREE_CODE (type) == INTEGER_TYPE
@@ -2104,15 +2078,8 @@
     {
       /* Warn for real types converted to integer types.  */
       if (TREE_CODE (expr_type) == REAL_TYPE
-<<<<<<< HEAD
-          && TREE_CODE (type) == INTEGER_TYPE)
-        warning (OPT_Wreal_conversion,
-                 "conversion to %qT from %qT may alter its value",
-                 type, expr_type);
-=======
 	  && TREE_CODE (type) == INTEGER_TYPE)
 	give_warning = true;
->>>>>>> 43ff10c2
 
       else if (TREE_CODE (expr_type) == INTEGER_TYPE
 	       && TREE_CODE (type) == INTEGER_TYPE)
@@ -2219,12 +2186,12 @@
 static void
 conversion_warning (tree type, tree expr)
 {
-  int i;
+  int i, warn_option;
   const int expr_num_operands = TREE_OPERAND_LENGTH (expr);
   tree expr_type = TREE_TYPE (expr);
   location_t loc = EXPR_LOC_OR_HERE (expr);
 
-  if (!warn_conversion && !warn_sign_conversion)
+  if (!warn_conversion && !warn_sign_conversion && !warn_real_conversion)
     return;
 
   /* If any operand is artificial, then this expression was generated
@@ -2235,6 +2202,14 @@
       if (op && DECL_P (op) && DECL_ARTIFICIAL (op))
 	return;
     }
+
+  /* When either type is a floating point type, warn with -Wreal-conversion
+     instead of -Wconversion (-Wreal-conversion is a subset of -Wconversion
+     that only warns for real type conversions).  */
+  warn_option = (warn_real_conversion
+		 && (FLOAT_TYPE_P (type) || FLOAT_TYPE_P (expr_type)))
+		? OPT_Wreal_conversion
+		: OPT_Wconversion;
 
   switch (TREE_CODE (expr))
     {
@@ -2254,14 +2229,14 @@
 	 can hold the values 0 and -1) doesn't lose information - but
 	 it does change the value.  */
       if (TYPE_PRECISION (type) == 1 && !TYPE_UNSIGNED (type))
-	warning_at (loc, OPT_Wconversion,
+	warning_at (loc, warn_option,
 		    "conversion to %qT from boolean expression", type);
       return;
 
     case REAL_CST:
     case INTEGER_CST:
       if (unsafe_conversion_p (type, expr, true))
-	warning_at (loc, OPT_Wconversion,
+	warning_at (loc, warn_option,
 		    "conversion to %qT alters %qT constant value",
 		    type, expr_type);
       return;
@@ -2288,7 +2263,7 @@
 
     default: /* 'expr' is not a constant.  */
       if (unsafe_conversion_p (type, expr, true))
-	warning_at (loc, OPT_Wconversion,
+	warning_at (loc, warn_option,
 		    "conversion to %qT from %qT may alter its value",
 		    type, expr_type);
     }
@@ -10806,6 +10781,14 @@
 void
 check_for_self_assign (location_t location, tree lhs, tree rhs)
 {
+  if (lhs == NULL_TREE || rhs == NULL_TREE)
+    return;
+
+  /* Deal with TREE_LIST initializers (may be generated by class
+     member initialization in C++).  */
+  if (TREE_CODE (rhs) == TREE_LIST)
+    rhs = TREE_VALUE (rhs);
+
   /* Only emit a warning if RHS is not a folded expression so that we don't
      warn on something like x = x / 1.  */
   if (!EXPR_FOLDED (rhs)
