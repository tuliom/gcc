/* Subroutines shared by all languages that are variants of C.
   Copyright (C) 1992, 1993, 1994, 1995, 1996, 1997, 1998, 1999, 2000,
   2001, 2002, 2003, 2004, 2005, 2006, 2007, 2008, 2009, 2010, 2011
   Free Software Foundation, Inc.

This file is part of GCC.

GCC is free software; you can redistribute it and/or modify it under
the terms of the GNU General Public License as published by the Free
Software Foundation; either version 3, or (at your option) any later
version.

GCC is distributed in the hope that it will be useful, but WITHOUT ANY
WARRANTY; without even the implied warranty of MERCHANTABILITY or
FITNESS FOR A PARTICULAR PURPOSE.  See the GNU General Public License
for more details.

You should have received a copy of the GNU General Public License
along with GCC; see the file COPYING3.  If not see
<http://www.gnu.org/licenses/>.  */

#include "config.h"
#include "system.h"
#include "coretypes.h"
#include "tm.h"
#include "intl.h"
#include "tree.h"
#include "flags.h"
#include "output.h"
#include "c-pragma.h"
#include "ggc.h"
#include "c-common.h"
#include "c-objc.h"
#include "tm_p.h"
#include "obstack.h"
#include "cpplib.h"
#include "target.h"
#include "common/common-target.h"
#include "langhooks.h"
#include "tree-inline.h"
#include "toplev.h"
#include "diagnostic.h"
#include "tree-iterator.h"
#include "hashtab.h"
#include "tree-mudflap.h"
#include "opts.h"
#include "cgraph.h"
#include "target-def.h"
#include "libfuncs.h"

cpp_reader *parse_in;		/* Declared in c-pragma.h.  */

/* The following symbols are subsumed in the c_global_trees array, and
   listed here individually for documentation purposes.

   INTEGER_TYPE and REAL_TYPE nodes for the standard data types.

	tree short_integer_type_node;
	tree long_integer_type_node;
	tree long_long_integer_type_node;
	tree int128_integer_type_node;

	tree short_unsigned_type_node;
	tree long_unsigned_type_node;
	tree long_long_unsigned_type_node;
	tree int128_unsigned_type_node;

	tree truthvalue_type_node;
	tree truthvalue_false_node;
	tree truthvalue_true_node;

	tree ptrdiff_type_node;

	tree unsigned_char_type_node;
	tree signed_char_type_node;
	tree wchar_type_node;

	tree char16_type_node;
	tree char32_type_node;

	tree float_type_node;
	tree double_type_node;
	tree long_double_type_node;

	tree complex_integer_type_node;
	tree complex_float_type_node;
	tree complex_double_type_node;
	tree complex_long_double_type_node;

	tree dfloat32_type_node;
	tree dfloat64_type_node;
	tree_dfloat128_type_node;

	tree intQI_type_node;
	tree intHI_type_node;
	tree intSI_type_node;
	tree intDI_type_node;
	tree intTI_type_node;

	tree unsigned_intQI_type_node;
	tree unsigned_intHI_type_node;
	tree unsigned_intSI_type_node;
	tree unsigned_intDI_type_node;
	tree unsigned_intTI_type_node;

	tree widest_integer_literal_type_node;
	tree widest_unsigned_literal_type_node;

   Nodes for types `void *' and `const void *'.

	tree ptr_type_node, const_ptr_type_node;

   Nodes for types `char *' and `const char *'.

	tree string_type_node, const_string_type_node;

   Type `char[SOMENUMBER]'.
   Used when an array of char is needed and the size is irrelevant.

	tree char_array_type_node;

   Type `int[SOMENUMBER]' or something like it.
   Used when an array of int needed and the size is irrelevant.

	tree int_array_type_node;

   Type `wchar_t[SOMENUMBER]' or something like it.
   Used when a wide string literal is created.

	tree wchar_array_type_node;

   Type `char16_t[SOMENUMBER]' or something like it.
   Used when a UTF-16 string literal is created.

	tree char16_array_type_node;

   Type `char32_t[SOMENUMBER]' or something like it.
   Used when a UTF-32 string literal is created.

	tree char32_array_type_node;

   Type `int ()' -- used for implicit declaration of functions.

	tree default_function_type;

   A VOID_TYPE node, packaged in a TREE_LIST.

	tree void_list_node;

  The lazily created VAR_DECLs for __FUNCTION__, __PRETTY_FUNCTION__,
  and __func__. (C doesn't generate __FUNCTION__ and__PRETTY_FUNCTION__
  VAR_DECLS, but C++ does.)

	tree function_name_decl_node;
	tree pretty_function_name_decl_node;
	tree c99_function_name_decl_node;

  Stack of nested function name VAR_DECLs.

	tree saved_function_name_decls;

*/

tree c_global_trees[CTI_MAX];

/* Switches common to the C front ends.  */

/* Nonzero means don't output line number information.  */

char flag_no_line_commands;

/* Nonzero causes -E output not to be done, but directives such as
   #define that have side effects are still obeyed.  */

char flag_no_output;

/* Nonzero means dump macros in some fashion.  */

char flag_dump_macros;

/* Nonzero means pass #include lines through to the output.  */

char flag_dump_includes;

/* Nonzero means process PCH files while preprocessing.  */

bool flag_pch_preprocess;

/* The file name to which we should write a precompiled header, or
   NULL if no header will be written in this compile.  */

const char *pch_file;

/* Nonzero if an ISO standard was selected.  It rejects macros in the
   user's namespace.  */
int flag_iso;

/* Warn about #pragma directives that are not recognized.  */

int warn_unknown_pragmas; /* Tri state variable.  */

/* Warn about format/argument anomalies in calls to formatted I/O functions
   (*printf, *scanf, strftime, strfmon, etc.).  */

int warn_format;

/* C/ObjC language option variables.  */


/* Nonzero means allow type mismatches in conditional expressions;
   just make their values `void'.  */

int flag_cond_mismatch;

/* Nonzero means enable C89 Amendment 1 features.  */

int flag_isoc94;

/* Nonzero means use the ISO C99 (or C1X) dialect of C.  */

int flag_isoc99;

/* Nonzero means use the ISO C1X dialect of C.  */

int flag_isoc1x;

/* Nonzero means that we have builtin functions, and main is an int.  */

int flag_hosted = 1;


/* ObjC language option variables.  */


/* Tells the compiler that this is a special run.  Do not perform any
   compiling, instead we are to test some platform dependent features
   and output a C header file with appropriate definitions.  */

int print_struct_values;

/* Tells the compiler what is the constant string class for ObjC.  */

const char *constant_string_class_name;


/* C++ language option variables.  */


/* Nonzero means generate separate instantiation control files and
   juggle them at link time.  */

int flag_use_repository;

/* The C++ dialect being used. C++98 is the default.  */

enum cxx_dialect cxx_dialect = cxx98;

/* Maximum template instantiation depth.  This limit exists to limit the
   time it takes to notice excessively recursive template instantiations.

   The default is lower than the 1024 recommended by the C++0x standard
   because G++ runs out of stack before 1024 with highly recursive template
   argument deduction substitution (g++.dg/cpp0x/enum11.C).  */

int max_tinst_depth = 900;

/* The elements of `ridpointers' are identifier nodes for the reserved
   type names and storage classes.  It is indexed by a RID_... value.  */
tree *ridpointers;

tree (*make_fname_decl) (location_t, tree, int);

/* Nonzero means don't warn about problems that occur when the code is
   executed.  */
int c_inhibit_evaluation_warnings;

/* Whether we are building a boolean conversion inside
   convert_for_assignment, or some other late binary operation.  If
   build_binary_op is called for C (from code shared by C and C++) in
   this case, then the operands have already been folded and the
   result will not be folded again, so C_MAYBE_CONST_EXPR should not
   be generated.  */
bool in_late_binary_op;

/* Whether lexing has been completed, so subsequent preprocessor
   errors should use the compiler's input_location.  */
bool done_lexing = false;

/* Information about how a function name is generated.  */
struct fname_var_t
{
  tree *const decl;	/* pointer to the VAR_DECL.  */
  const unsigned rid;	/* RID number for the identifier.  */
  const int pretty;	/* How pretty is it? */
};

/* The three ways of getting then name of the current function.  */

const struct fname_var_t fname_vars[] =
{
  /* C99 compliant __func__, must be first.  */
  {&c99_function_name_decl_node, RID_C99_FUNCTION_NAME, 0},
  /* GCC __FUNCTION__ compliant.  */
  {&function_name_decl_node, RID_FUNCTION_NAME, 0},
  /* GCC __PRETTY_FUNCTION__ compliant.  */
  {&pretty_function_name_decl_node, RID_PRETTY_FUNCTION_NAME, 1},
  {NULL, 0, 0},
};

/* Global visibility options.  */
struct visibility_flags visibility_options;

static tree c_fully_fold_internal (tree expr, bool, bool *, bool *);
static tree check_case_value (tree);
static bool check_case_bounds (tree, tree, tree *, tree *);

static tree handle_packed_attribute (tree *, tree, tree, int, bool *);
static tree handle_nocommon_attribute (tree *, tree, tree, int, bool *);
static tree handle_common_attribute (tree *, tree, tree, int, bool *);
static tree handle_noreturn_attribute (tree *, tree, tree, int, bool *);
static tree handle_hot_attribute (tree *, tree, tree, int, bool *);
static tree handle_cold_attribute (tree *, tree, tree, int, bool *);
static tree handle_noinline_attribute (tree *, tree, tree, int, bool *);
static tree handle_noclone_attribute (tree *, tree, tree, int, bool *);
static tree handle_leaf_attribute (tree *, tree, tree, int, bool *);
static tree handle_always_inline_attribute (tree *, tree, tree, int,
					    bool *);
static tree handle_gnu_inline_attribute (tree *, tree, tree, int, bool *);
static tree handle_artificial_attribute (tree *, tree, tree, int, bool *);
static tree handle_flatten_attribute (tree *, tree, tree, int, bool *);
static tree handle_error_attribute (tree *, tree, tree, int, bool *);
static tree handle_used_attribute (tree *, tree, tree, int, bool *);
static tree handle_unused_attribute (tree *, tree, tree, int, bool *);
static tree handle_externally_visible_attribute (tree *, tree, tree, int,
						 bool *);
static tree handle_const_attribute (tree *, tree, tree, int, bool *);
static tree handle_transparent_union_attribute (tree *, tree, tree,
						int, bool *);
static tree handle_constructor_attribute (tree *, tree, tree, int, bool *);
static tree handle_destructor_attribute (tree *, tree, tree, int, bool *);
static tree handle_mode_attribute (tree *, tree, tree, int, bool *);
static tree handle_section_attribute (tree *, tree, tree, int, bool *);
static tree handle_aligned_attribute (tree *, tree, tree, int, bool *);
static tree handle_weak_attribute (tree *, tree, tree, int, bool *) ;
static tree handle_alias_ifunc_attribute (bool, tree *, tree, tree, bool *);
static tree handle_ifunc_attribute (tree *, tree, tree, int, bool *);
static tree handle_alias_attribute (tree *, tree, tree, int, bool *);
static tree handle_weakref_attribute (tree *, tree, tree, int, bool *) ;
static tree handle_visibility_attribute (tree *, tree, tree, int,
					 bool *);
static tree handle_tls_model_attribute (tree *, tree, tree, int,
					bool *);
static tree handle_no_instrument_function_attribute (tree *, tree,
						     tree, int, bool *);
static tree handle_malloc_attribute (tree *, tree, tree, int, bool *);
static tree handle_returns_twice_attribute (tree *, tree, tree, int, bool *);
static tree handle_no_limit_stack_attribute (tree *, tree, tree, int,
					     bool *);
static tree handle_pure_attribute (tree *, tree, tree, int, bool *);
static tree handle_novops_attribute (tree *, tree, tree, int, bool *);
static tree handle_deprecated_attribute (tree *, tree, tree, int,
					 bool *);
static tree handle_vector_size_attribute (tree *, tree, tree, int,
					  bool *);
static tree handle_nonnull_attribute (tree *, tree, tree, int, bool *);
static tree handle_nothrow_attribute (tree *, tree, tree, int, bool *);
static tree handle_cleanup_attribute (tree *, tree, tree, int, bool *);
static tree handle_warn_unused_result_attribute (tree *, tree, tree, int,
						 bool *);
static tree handle_sentinel_attribute (tree *, tree, tree, int, bool *);
static tree handle_type_generic_attribute (tree *, tree, tree, int, bool *);
static tree handle_alloc_size_attribute (tree *, tree, tree, int, bool *);
static tree handle_target_attribute (tree *, tree, tree, int, bool *);
static tree handle_optimize_attribute (tree *, tree, tree, int, bool *);
static tree handle_no_split_stack_attribute (tree *, tree, tree, int, bool *);
static tree handle_fnspec_attribute (tree *, tree, tree, int, bool *);

static void check_function_nonnull (tree, int, tree *);
static void check_nonnull_arg (void *, tree, unsigned HOST_WIDE_INT);
static bool nonnull_check_p (tree, unsigned HOST_WIDE_INT);
static bool get_nonnull_operand (tree, unsigned HOST_WIDE_INT *);
static int resort_field_decl_cmp (const void *, const void *);

/* Reserved words.  The third field is a mask: keywords are disabled
   if they match the mask.

   Masks for languages:
   C --std=c89: D_C99 | D_CXXONLY | D_OBJC | D_CXX_OBJC
   C --std=c99: D_CXXONLY | D_OBJC
   ObjC is like C except that D_OBJC and D_CXX_OBJC are not set
   C++ --std=c98: D_CONLY | D_CXXOX | D_OBJC
   C++ --std=c0x: D_CONLY | D_OBJC
   ObjC++ is like C++ except that D_OBJC is not set

   If -fno-asm is used, D_ASM is added to the mask.  If
   -fno-gnu-keywords is used, D_EXT is added.  If -fno-asm and C in
   C89 mode, D_EXT89 is added for both -fno-asm and -fno-gnu-keywords.
   In C with -Wc++-compat, we warn if D_CXXWARN is set.

   Note the complication of the D_CXX_OBJC keywords.  These are
   reserved words such as 'class'.  In C++, 'class' is a reserved
   word.  In Objective-C++ it is too.  In Objective-C, it is a
   reserved word too, but only if it follows an '@' sign.
*/
const struct c_common_resword c_common_reswords[] =
{
  { "_Bool",		RID_BOOL,      D_CONLY },
  { "_Complex",		RID_COMPLEX,	0 },
  { "_Imaginary",	RID_IMAGINARY, D_CONLY },
  { "_Decimal32",       RID_DFLOAT32,  D_CONLY | D_EXT },
  { "_Decimal64",       RID_DFLOAT64,  D_CONLY | D_EXT },
  { "_Decimal128",      RID_DFLOAT128, D_CONLY | D_EXT },
  { "_Fract",           RID_FRACT,     D_CONLY | D_EXT },
  { "_Accum",           RID_ACCUM,     D_CONLY | D_EXT },
  { "_Sat",             RID_SAT,       D_CONLY | D_EXT },
  { "_Static_assert",   RID_STATIC_ASSERT, D_CONLY },
  { "_Noreturn",        RID_NORETURN,  D_CONLY },
  { "__FUNCTION__",	RID_FUNCTION_NAME, 0 },
  { "__PRETTY_FUNCTION__", RID_PRETTY_FUNCTION_NAME, 0 },
  { "__alignof",	RID_ALIGNOF,	0 },
  { "__alignof__",	RID_ALIGNOF,	0 },
  { "__asm",		RID_ASM,	0 },
  { "__asm__",		RID_ASM,	0 },
  { "__attribute",	RID_ATTRIBUTE,	0 },
  { "__attribute__",	RID_ATTRIBUTE,	0 },
  { "__builtin_choose_expr", RID_CHOOSE_EXPR, D_CONLY },
  { "__builtin_complex", RID_BUILTIN_COMPLEX, D_CONLY },
  { "__builtin_shuffle", RID_BUILTIN_SHUFFLE, D_CONLY },
  { "__builtin_offsetof", RID_OFFSETOF, 0 },
  { "__builtin_types_compatible_p", RID_TYPES_COMPATIBLE_P, D_CONLY },
  { "__builtin_va_arg",	RID_VA_ARG,	0 },
  { "__complex",	RID_COMPLEX,	0 },
  { "__complex__",	RID_COMPLEX,	0 },
  { "__const",		RID_CONST,	0 },
  { "__const__",	RID_CONST,	0 },
  { "__decltype",       RID_DECLTYPE,   D_CXXONLY },
  { "__extension__",	RID_EXTENSION,	0 },
  { "__func__",		RID_C99_FUNCTION_NAME, 0 },
  { "__has_nothrow_assign", RID_HAS_NOTHROW_ASSIGN, D_CXXONLY },
  { "__has_nothrow_constructor", RID_HAS_NOTHROW_CONSTRUCTOR, D_CXXONLY },
  { "__has_nothrow_copy", RID_HAS_NOTHROW_COPY, D_CXXONLY },
  { "__has_trivial_assign", RID_HAS_TRIVIAL_ASSIGN, D_CXXONLY },
  { "__has_trivial_constructor", RID_HAS_TRIVIAL_CONSTRUCTOR, D_CXXONLY },
  { "__has_trivial_copy", RID_HAS_TRIVIAL_COPY, D_CXXONLY },
  { "__has_trivial_destructor", RID_HAS_TRIVIAL_DESTRUCTOR, D_CXXONLY },
  { "__has_virtual_destructor", RID_HAS_VIRTUAL_DESTRUCTOR, D_CXXONLY },
  { "__imag",		RID_IMAGPART,	0 },
  { "__imag__",		RID_IMAGPART,	0 },
  { "__inline",		RID_INLINE,	0 },
  { "__inline__",	RID_INLINE,	0 },
  { "__int128",		RID_INT128,	0 },
  { "__is_abstract",	RID_IS_ABSTRACT, D_CXXONLY },
  { "__is_base_of",	RID_IS_BASE_OF, D_CXXONLY },
  { "__is_class",	RID_IS_CLASS,	D_CXXONLY },
  { "__is_convertible_to", RID_IS_CONVERTIBLE_TO, D_CXXONLY },
  { "__is_empty",	RID_IS_EMPTY,	D_CXXONLY },
  { "__is_enum",	RID_IS_ENUM,	D_CXXONLY },
  { "__is_literal_type", RID_IS_LITERAL_TYPE, D_CXXONLY },
  { "__is_pod",		RID_IS_POD,	D_CXXONLY },
  { "__is_polymorphic",	RID_IS_POLYMORPHIC, D_CXXONLY },
  { "__is_standard_layout", RID_IS_STD_LAYOUT, D_CXXONLY },
  { "__is_trivial",     RID_IS_TRIVIAL, D_CXXONLY },
  { "__is_union",	RID_IS_UNION,	D_CXXONLY },
  { "__label__",	RID_LABEL,	0 },
  { "__null",		RID_NULL,	0 },
  { "__real",		RID_REALPART,	0 },
  { "__real__",		RID_REALPART,	0 },
  { "__restrict",	RID_RESTRICT,	0 },
  { "__restrict__",	RID_RESTRICT,	0 },
  { "__signed",		RID_SIGNED,	0 },
  { "__signed__",	RID_SIGNED,	0 },
  { "__thread",		RID_THREAD,	0 },
  { "__typeof",		RID_TYPEOF,	0 },
  { "__typeof__",	RID_TYPEOF,	0 },
  { "__underlying_type", RID_UNDERLYING_TYPE, D_CXXONLY },
  { "__volatile",	RID_VOLATILE,	0 },
  { "__volatile__",	RID_VOLATILE,	0 },
  { "alignof",		RID_ALIGNOF,	D_CXXONLY | D_CXX0X | D_CXXWARN },
  { "asm",		RID_ASM,	D_ASM },
  { "auto",		RID_AUTO,	0 },
  { "bool",		RID_BOOL,	D_CXXONLY | D_CXXWARN },
  { "break",		RID_BREAK,	0 },
  { "case",		RID_CASE,	0 },
  { "catch",		RID_CATCH,	D_CXX_OBJC | D_CXXWARN },
  { "char",		RID_CHAR,	0 },
  { "char16_t",		RID_CHAR16,	D_CXXONLY | D_CXX0X | D_CXXWARN },
  { "char32_t",		RID_CHAR32,	D_CXXONLY | D_CXX0X | D_CXXWARN },
  { "class",		RID_CLASS,	D_CXX_OBJC | D_CXXWARN },
  { "const",		RID_CONST,	0 },
  { "constexpr",	RID_CONSTEXPR,	D_CXXONLY | D_CXX0X | D_CXXWARN },
  { "const_cast",	RID_CONSTCAST,	D_CXXONLY | D_CXXWARN },
  { "continue",		RID_CONTINUE,	0 },
  { "decltype",         RID_DECLTYPE,   D_CXXONLY | D_CXX0X | D_CXXWARN },
  { "default",		RID_DEFAULT,	0 },
  { "delete",		RID_DELETE,	D_CXXONLY | D_CXXWARN },
  { "do",		RID_DO,		0 },
  { "double",		RID_DOUBLE,	0 },
  { "dynamic_cast",	RID_DYNCAST,	D_CXXONLY | D_CXXWARN },
  { "else",		RID_ELSE,	0 },
  { "enum",		RID_ENUM,	0 },
  { "explicit",		RID_EXPLICIT,	D_CXXONLY | D_CXXWARN },
  { "export",		RID_EXPORT,	D_CXXONLY | D_CXXWARN },
  { "extern",		RID_EXTERN,	0 },
  { "false",		RID_FALSE,	D_CXXONLY | D_CXXWARN },
  { "float",		RID_FLOAT,	0 },
  { "for",		RID_FOR,	0 },
  { "friend",		RID_FRIEND,	D_CXXONLY | D_CXXWARN },
  { "goto",		RID_GOTO,	0 },
  { "if",		RID_IF,		0 },
  { "inline",		RID_INLINE,	D_EXT89 },
  { "int",		RID_INT,	0 },
  { "long",		RID_LONG,	0 },
  { "mutable",		RID_MUTABLE,	D_CXXONLY | D_CXXWARN },
  { "namespace",	RID_NAMESPACE,	D_CXXONLY | D_CXXWARN },
  { "new",		RID_NEW,	D_CXXONLY | D_CXXWARN },
  { "noexcept",		RID_NOEXCEPT,	D_CXXONLY | D_CXX0X | D_CXXWARN },
  { "nullptr",		RID_NULLPTR,	D_CXXONLY | D_CXX0X | D_CXXWARN },
  { "operator",		RID_OPERATOR,	D_CXXONLY | D_CXXWARN },
  { "private",		RID_PRIVATE,	D_CXX_OBJC | D_CXXWARN },
  { "protected",	RID_PROTECTED,	D_CXX_OBJC | D_CXXWARN },
  { "public",		RID_PUBLIC,	D_CXX_OBJC | D_CXXWARN },
  { "register",		RID_REGISTER,	0 },
  { "reinterpret_cast",	RID_REINTCAST,	D_CXXONLY | D_CXXWARN },
  { "restrict",		RID_RESTRICT,	D_CONLY | D_C99 },
  { "return",		RID_RETURN,	0 },
  { "short",		RID_SHORT,	0 },
  { "signed",		RID_SIGNED,	0 },
  { "sizeof",		RID_SIZEOF,	0 },
  { "static",		RID_STATIC,	0 },
  { "static_assert",    RID_STATIC_ASSERT, D_CXXONLY | D_CXX0X | D_CXXWARN },
  { "static_cast",	RID_STATCAST,	D_CXXONLY | D_CXXWARN },
  { "struct",		RID_STRUCT,	0 },
  { "switch",		RID_SWITCH,	0 },
  { "template",		RID_TEMPLATE,	D_CXXONLY | D_CXXWARN },
  { "this",		RID_THIS,	D_CXXONLY | D_CXXWARN },
  { "throw",		RID_THROW,	D_CXX_OBJC | D_CXXWARN },
  { "true",		RID_TRUE,	D_CXXONLY | D_CXXWARN },
  { "try",		RID_TRY,	D_CXX_OBJC | D_CXXWARN },
  { "typedef",		RID_TYPEDEF,	0 },
  { "typename",		RID_TYPENAME,	D_CXXONLY | D_CXXWARN },
  { "typeid",		RID_TYPEID,	D_CXXONLY | D_CXXWARN },
  { "typeof",		RID_TYPEOF,	D_ASM | D_EXT },
  { "union",		RID_UNION,	0 },
  { "unsigned",		RID_UNSIGNED,	0 },
  { "using",		RID_USING,	D_CXXONLY | D_CXXWARN },
  { "virtual",		RID_VIRTUAL,	D_CXXONLY | D_CXXWARN },
  { "void",		RID_VOID,	0 },
  { "volatile",		RID_VOLATILE,	0 },
  { "wchar_t",		RID_WCHAR,	D_CXXONLY },
  { "while",		RID_WHILE,	0 },
  /* These Objective-C keywords are recognized only immediately after
     an '@'.  */
  { "compatibility_alias", RID_AT_ALIAS,	D_OBJC },
  { "defs",		RID_AT_DEFS,		D_OBJC },
  { "encode",		RID_AT_ENCODE,		D_OBJC },
  { "end",		RID_AT_END,		D_OBJC },
  { "implementation",	RID_AT_IMPLEMENTATION,	D_OBJC },
  { "interface",	RID_AT_INTERFACE,	D_OBJC },
  { "protocol",		RID_AT_PROTOCOL,	D_OBJC },
  { "selector",		RID_AT_SELECTOR,	D_OBJC },
  { "finally",		RID_AT_FINALLY,		D_OBJC },
  { "synchronized",	RID_AT_SYNCHRONIZED,	D_OBJC },
  { "optional",		RID_AT_OPTIONAL,	D_OBJC },
  { "required",		RID_AT_REQUIRED,	D_OBJC },
  { "property",		RID_AT_PROPERTY,	D_OBJC },
  { "package",		RID_AT_PACKAGE,		D_OBJC },
  { "synthesize",	RID_AT_SYNTHESIZE,	D_OBJC },
  { "dynamic",		RID_AT_DYNAMIC,		D_OBJC },
  /* These are recognized only in protocol-qualifier context
     (see above) */
  { "bycopy",		RID_BYCOPY,		D_OBJC },
  { "byref",		RID_BYREF,		D_OBJC },
  { "in",		RID_IN,			D_OBJC },
  { "inout",		RID_INOUT,		D_OBJC },
  { "oneway",		RID_ONEWAY,		D_OBJC },
  { "out",		RID_OUT,		D_OBJC },
  /* These are recognized inside a property attribute list */
  { "assign",	        RID_ASSIGN,		D_OBJC }, 
  { "copy",	        RID_COPY,		D_OBJC }, 
  { "getter",		RID_GETTER,		D_OBJC }, 
  { "nonatomic",	RID_NONATOMIC,		D_OBJC }, 
  { "readonly",		RID_READONLY,		D_OBJC }, 
  { "readwrite",	RID_READWRITE,		D_OBJC }, 
  { "retain",	        RID_RETAIN,		D_OBJC }, 
  { "setter",		RID_SETTER,		D_OBJC }, 
};

const unsigned int num_c_common_reswords =
  sizeof c_common_reswords / sizeof (struct c_common_resword);

/* Table of machine-independent attributes common to all C-like languages.  */
const struct attribute_spec c_common_attribute_table[] =
{
  /* { name, min_len, max_len, decl_req, type_req, fn_type_req, handler,
       affects_type_identity } */
  { "packed",                 0, 0, false, false, false,
			      handle_packed_attribute , false},
  { "nocommon",               0, 0, true,  false, false,
			      handle_nocommon_attribute, false},
  { "common",                 0, 0, true,  false, false,
			      handle_common_attribute, false },
  /* FIXME: logically, noreturn attributes should be listed as
     "false, true, true" and apply to function types.  But implementing this
     would require all the places in the compiler that use TREE_THIS_VOLATILE
     on a decl to identify non-returning functions to be located and fixed
     to check the function type instead.  */
  { "noreturn",               0, 0, true,  false, false,
			      handle_noreturn_attribute, false },
  { "volatile",               0, 0, true,  false, false,
			      handle_noreturn_attribute, false },
  { "noinline",               0, 0, true,  false, false,
			      handle_noinline_attribute, false },
  { "noclone",                0, 0, true,  false, false,
			      handle_noclone_attribute, false },
  { "leaf",                   0, 0, true,  false, false,
			      handle_leaf_attribute, false },
  { "always_inline",          0, 0, true,  false, false,
			      handle_always_inline_attribute, false },
  { "gnu_inline",             0, 0, true,  false, false,
			      handle_gnu_inline_attribute, false },
  { "artificial",             0, 0, true,  false, false,
			      handle_artificial_attribute, false },
  { "flatten",                0, 0, true,  false, false,
			      handle_flatten_attribute, false },
  { "used",                   0, 0, true,  false, false,
			      handle_used_attribute, false },
  { "unused",                 0, 0, false, false, false,
			      handle_unused_attribute, false },
  { "externally_visible",     0, 0, true,  false, false,
			      handle_externally_visible_attribute, false },
  /* The same comments as for noreturn attributes apply to const ones.  */
  { "const",                  0, 0, true,  false, false,
			      handle_const_attribute, false },
  { "transparent_union",      0, 0, false, false, false,
			      handle_transparent_union_attribute, false },
  { "constructor",            0, 1, true,  false, false,
			      handle_constructor_attribute, false },
  { "destructor",             0, 1, true,  false, false,
			      handle_destructor_attribute, false },
  { "mode",                   1, 1, false,  true, false,
			      handle_mode_attribute, false },
  { "section",                1, 1, true,  false, false,
			      handle_section_attribute, false },
  { "aligned",                0, 1, false, false, false,
			      handle_aligned_attribute, false },
  { "weak",                   0, 0, true,  false, false,
			      handle_weak_attribute, false },
  { "ifunc",                  1, 1, true,  false, false,
			      handle_ifunc_attribute, false },
  { "alias",                  1, 1, true,  false, false,
			      handle_alias_attribute, false },
  { "weakref",                0, 1, true,  false, false,
			      handle_weakref_attribute, false },
  { "no_instrument_function", 0, 0, true,  false, false,
			      handle_no_instrument_function_attribute,
			      false },
  { "malloc",                 0, 0, true,  false, false,
			      handle_malloc_attribute, false },
  { "returns_twice",          0, 0, true,  false, false,
			      handle_returns_twice_attribute, false },
  { "no_stack_limit",         0, 0, true,  false, false,
			      handle_no_limit_stack_attribute, false },
  { "pure",                   0, 0, true,  false, false,
			      handle_pure_attribute, false },
  /* For internal use (marking of builtins) only.  The name contains space
     to prevent its usage in source code.  */
  { "no vops",                0, 0, true,  false, false,
			      handle_novops_attribute, false },
  { "deprecated",             0, 1, false, false, false,
			      handle_deprecated_attribute, false },
  { "vector_size",	      1, 1, false, true, false,
			      handle_vector_size_attribute, false },
  { "visibility",	      1, 1, false, false, false,
			      handle_visibility_attribute, false },
  { "tls_model",	      1, 1, true,  false, false,
			      handle_tls_model_attribute, false },
  { "nonnull",                0, -1, false, true, true,
			      handle_nonnull_attribute, false },
  { "nothrow",                0, 0, true,  false, false,
			      handle_nothrow_attribute, false },
  { "may_alias",	      0, 0, false, true, false, NULL, false },
  { "cleanup",		      1, 1, true, false, false,
			      handle_cleanup_attribute, false },
  { "warn_unused_result",     0, 0, false, true, true,
			      handle_warn_unused_result_attribute, false },
  { "sentinel",               0, 1, false, true, true,
			      handle_sentinel_attribute, false },
  /* For internal use (marking of builtins) only.  The name contains space
     to prevent its usage in source code.  */
  { "type generic",           0, 0, false, true, true,
			      handle_type_generic_attribute, false },
  { "alloc_size",	      1, 2, false, true, true,
			      handle_alloc_size_attribute, false },
  { "cold",                   0, 0, true,  false, false,
			      handle_cold_attribute, false },
  { "hot",                    0, 0, true,  false, false,
			      handle_hot_attribute, false },
  { "warning",		      1, 1, true,  false, false,
			      handle_error_attribute, false },
  { "error",		      1, 1, true,  false, false,
			      handle_error_attribute, false },
  { "target",                 1, -1, true, false, false,
			      handle_target_attribute, false },
  { "optimize",               1, -1, true, false, false,
			      handle_optimize_attribute, false },
  { "no_split_stack",	      0, 0, true,  false, false,
			      handle_no_split_stack_attribute, false },
  /* For internal use (marking of builtins and runtime functions) only.
     The name contains space to prevent its usage in source code.  */
  { "fn spec",	 	      1, 1, false, true, true,
			      handle_fnspec_attribute, false },
  { NULL,                     0, 0, false, false, false, NULL, false }
};

/* Give the specifications for the format attributes, used by C and all
   descendants.  */

const struct attribute_spec c_common_format_attribute_table[] =
{
  /* { name, min_len, max_len, decl_req, type_req, fn_type_req, handler,
       affects_type_identity } */
  { "format",                 3, 3, false, true,  true,
			      handle_format_attribute, false },
  { "format_arg",             1, 1, false, true,  true,
			      handle_format_arg_attribute, false },
  { NULL,                     0, 0, false, false, false, NULL, false }
};

/* Return identifier for address space AS.  */

const char *
c_addr_space_name (addr_space_t as)
{
  int rid = RID_FIRST_ADDR_SPACE + as;
  gcc_assert (ridpointers [rid]);
  return IDENTIFIER_POINTER (ridpointers [rid]);
}

/* Push current bindings for the function name VAR_DECLS.  */

void
start_fname_decls (void)
{
  unsigned ix;
  tree saved = NULL_TREE;

  for (ix = 0; fname_vars[ix].decl; ix++)
    {
      tree decl = *fname_vars[ix].decl;

      if (decl)
	{
	  saved = tree_cons (decl, build_int_cst (integer_type_node, ix),
			     saved);
	  *fname_vars[ix].decl = NULL_TREE;
	}
    }
  if (saved || saved_function_name_decls)
    /* Normally they'll have been NULL, so only push if we've got a
       stack, or they are non-NULL.  */
    saved_function_name_decls = tree_cons (saved, NULL_TREE,
					   saved_function_name_decls);
}

/* Finish up the current bindings, adding them into the current function's
   statement tree.  This must be done _before_ finish_stmt_tree is called.
   If there is no current function, we must be at file scope and no statements
   are involved. Pop the previous bindings.  */

void
finish_fname_decls (void)
{
  unsigned ix;
  tree stmts = NULL_TREE;
  tree stack = saved_function_name_decls;

  for (; stack && TREE_VALUE (stack); stack = TREE_CHAIN (stack))
    append_to_statement_list (TREE_VALUE (stack), &stmts);

  if (stmts)
    {
      tree *bodyp = &DECL_SAVED_TREE (current_function_decl);

      if (TREE_CODE (*bodyp) == BIND_EXPR)
	bodyp = &BIND_EXPR_BODY (*bodyp);

      append_to_statement_list_force (*bodyp, &stmts);
      *bodyp = stmts;
    }

  for (ix = 0; fname_vars[ix].decl; ix++)
    *fname_vars[ix].decl = NULL_TREE;

  if (stack)
    {
      /* We had saved values, restore them.  */
      tree saved;

      for (saved = TREE_PURPOSE (stack); saved; saved = TREE_CHAIN (saved))
	{
	  tree decl = TREE_PURPOSE (saved);
	  unsigned ix = TREE_INT_CST_LOW (TREE_VALUE (saved));

	  *fname_vars[ix].decl = decl;
	}
      stack = TREE_CHAIN (stack);
    }
  saved_function_name_decls = stack;
}

/* Return the text name of the current function, suitably prettified
   by PRETTY_P.  Return string must be freed by caller.  */

const char *
fname_as_string (int pretty_p)
{
  const char *name = "top level";
  char *namep;
  int vrb = 2, len;
  cpp_string cstr = { 0, 0 }, strname;

  if (!pretty_p)
    {
      name = "";
      vrb = 0;
    }

  if (current_function_decl)
    name = lang_hooks.decl_printable_name (current_function_decl, vrb);

  len = strlen (name) + 3; /* Two for '"'s.  One for NULL.  */

  namep = XNEWVEC (char, len);
  snprintf (namep, len, "\"%s\"", name);
  strname.text = (unsigned char *) namep;
  strname.len = len - 1;

  if (cpp_interpret_string (parse_in, &strname, 1, &cstr, CPP_STRING))
    {
      XDELETEVEC (namep);
      return (const char *) cstr.text;
    }

  return namep;
}

/* Return the VAR_DECL for a const char array naming the current
   function. If the VAR_DECL has not yet been created, create it
   now. RID indicates how it should be formatted and IDENTIFIER_NODE
   ID is its name (unfortunately C and C++ hold the RID values of
   keywords in different places, so we can't derive RID from ID in
   this language independent code. LOC is the location of the
   function.  */

tree
fname_decl (location_t loc, unsigned int rid, tree id)
{
  unsigned ix;
  tree decl = NULL_TREE;

  for (ix = 0; fname_vars[ix].decl; ix++)
    if (fname_vars[ix].rid == rid)
      break;

  decl = *fname_vars[ix].decl;
  if (!decl)
    {
      /* If a tree is built here, it would normally have the lineno of
	 the current statement.  Later this tree will be moved to the
	 beginning of the function and this line number will be wrong.
	 To avoid this problem set the lineno to 0 here; that prevents
	 it from appearing in the RTL.  */
      tree stmts;
      location_t saved_location = input_location;
      input_location = UNKNOWN_LOCATION;

      stmts = push_stmt_list ();
      decl = (*make_fname_decl) (loc, id, fname_vars[ix].pretty);
      stmts = pop_stmt_list (stmts);
      if (!IS_EMPTY_STMT (stmts))
	saved_function_name_decls
	  = tree_cons (decl, stmts, saved_function_name_decls);
      *fname_vars[ix].decl = decl;
      input_location = saved_location;
    }
  if (!ix && !current_function_decl)
    pedwarn (loc, 0, "%qD is not defined outside of function scope", decl);

  return decl;
}

/* Given a STRING_CST, give it a suitable array-of-chars data type.  */

tree
fix_string_type (tree value)
{
  int length = TREE_STRING_LENGTH (value);
  int nchars;
  tree e_type, i_type, a_type;

  /* Compute the number of elements, for the array type.  */
  if (TREE_TYPE (value) == char_array_type_node || !TREE_TYPE (value))
    {
      nchars = length;
      e_type = char_type_node;
    }
  else if (TREE_TYPE (value) == char16_array_type_node)
    {
      nchars = length / (TYPE_PRECISION (char16_type_node) / BITS_PER_UNIT);
      e_type = char16_type_node;
    }
  else if (TREE_TYPE (value) == char32_array_type_node)
    {
      nchars = length / (TYPE_PRECISION (char32_type_node) / BITS_PER_UNIT);
      e_type = char32_type_node;
    }
  else
    {
      nchars = length / (TYPE_PRECISION (wchar_type_node) / BITS_PER_UNIT);
      e_type = wchar_type_node;
    }

  /* C89 2.2.4.1, C99 5.2.4.1 (Translation limits).  The analogous
     limit in C++98 Annex B is very large (65536) and is not normative,
     so we do not diagnose it (warn_overlength_strings is forced off
     in c_common_post_options).  */
  if (warn_overlength_strings)
    {
      const int nchars_max = flag_isoc99 ? 4095 : 509;
      const int relevant_std = flag_isoc99 ? 99 : 90;
      if (nchars - 1 > nchars_max)
	/* Translators: The %d after 'ISO C' will be 90 or 99.  Do not
	   separate the %d from the 'C'.  'ISO' should not be
	   translated, but it may be moved after 'C%d' in languages
	   where modifiers follow nouns.  */
	pedwarn (input_location, OPT_Woverlength_strings,
		 "string length %qd is greater than the length %qd "
		 "ISO C%d compilers are required to support",
		 nchars - 1, nchars_max, relevant_std);
    }

  /* Create the array type for the string constant.  The ISO C++
     standard says that a string literal has type `const char[N]' or
     `const wchar_t[N]'.  We use the same logic when invoked as a C
     front-end with -Wwrite-strings.
     ??? We should change the type of an expression depending on the
     state of a warning flag.  We should just be warning -- see how
     this is handled in the C++ front-end for the deprecated implicit
     conversion from string literals to `char*' or `wchar_t*'.

     The C++ front end relies on TYPE_MAIN_VARIANT of a cv-qualified
     array type being the unqualified version of that type.
     Therefore, if we are constructing an array of const char, we must
     construct the matching unqualified array type first.  The C front
     end does not require this, but it does no harm, so we do it
     unconditionally.  */
  i_type = build_index_type (size_int (nchars - 1));
  a_type = build_array_type (e_type, i_type);
  if (c_dialect_cxx() || warn_write_strings)
    a_type = c_build_qualified_type (a_type, TYPE_QUAL_CONST);

  TREE_TYPE (value) = a_type;
  TREE_CONSTANT (value) = 1;
  TREE_READONLY (value) = 1;
  TREE_STATIC (value) = 1;
  return value;
}

/* If DISABLE is true, stop issuing warnings.  This is used when
   parsing code that we know will not be executed.  This function may
   be called multiple times, and works as a stack.  */

static void
c_disable_warnings (bool disable)
{
  if (disable)
    {
      ++c_inhibit_evaluation_warnings;
      fold_defer_overflow_warnings ();
    }
}

/* If ENABLE is true, reenable issuing warnings.  */

static void
c_enable_warnings (bool enable)
{
  if (enable)
    {
      --c_inhibit_evaluation_warnings;
      fold_undefer_and_ignore_overflow_warnings ();
    }
}

/* Fully fold EXPR, an expression that was not folded (beyond integer
   constant expressions and null pointer constants) when being built
   up.  If IN_INIT, this is in a static initializer and certain
   changes are made to the folding done.  Clear *MAYBE_CONST if
   MAYBE_CONST is not NULL and EXPR is definitely not a constant
   expression because it contains an evaluated operator (in C99) or an
   operator outside of sizeof returning an integer constant (in C90)
   not permitted in constant expressions, or because it contains an
   evaluated arithmetic overflow.  (*MAYBE_CONST should typically be
   set to true by callers before calling this function.)  Return the
   folded expression.  Function arguments have already been folded
   before calling this function, as have the contents of SAVE_EXPR,
   TARGET_EXPR, BIND_EXPR, VA_ARG_EXPR, OBJ_TYPE_REF and
   C_MAYBE_CONST_EXPR.  */

tree
c_fully_fold (tree expr, bool in_init, bool *maybe_const)
{
  tree ret;
  tree eptype = NULL_TREE;
  bool dummy = true;
  bool maybe_const_itself = true;
  location_t loc = EXPR_LOCATION (expr);

  /* This function is not relevant to C++ because C++ folds while
     parsing, and may need changes to be correct for C++ when C++
     stops folding while parsing.  */
  if (c_dialect_cxx ())
    gcc_unreachable ();

  if (!maybe_const)
    maybe_const = &dummy;
  if (TREE_CODE (expr) == EXCESS_PRECISION_EXPR)
    {
      eptype = TREE_TYPE (expr);
      expr = TREE_OPERAND (expr, 0);
    }
  ret = c_fully_fold_internal (expr, in_init, maybe_const,
			       &maybe_const_itself);
  if (eptype)
    ret = fold_convert_loc (loc, eptype, ret);
  *maybe_const &= maybe_const_itself;
  return ret;
}

/* Internal helper for c_fully_fold.  EXPR and IN_INIT are as for
   c_fully_fold.  *MAYBE_CONST_OPERANDS is cleared because of operands
   not permitted, while *MAYBE_CONST_ITSELF is cleared because of
   arithmetic overflow (for C90, *MAYBE_CONST_OPERANDS is carried from
   both evaluated and unevaluated subexpressions while
   *MAYBE_CONST_ITSELF is carried from only evaluated
   subexpressions).  */

static tree
c_fully_fold_internal (tree expr, bool in_init, bool *maybe_const_operands,
		       bool *maybe_const_itself)
{
  tree ret = expr;
  enum tree_code code = TREE_CODE (expr);
  enum tree_code_class kind = TREE_CODE_CLASS (code);
  location_t loc = EXPR_LOCATION (expr);
  tree op0, op1, op2, op3;
  tree orig_op0, orig_op1, orig_op2;
  bool op0_const = true, op1_const = true, op2_const = true;
  bool op0_const_self = true, op1_const_self = true, op2_const_self = true;
  bool nowarning = TREE_NO_WARNING (expr);
  bool unused_p;

  /* This function is not relevant to C++ because C++ folds while
     parsing, and may need changes to be correct for C++ when C++
     stops folding while parsing.  */
  if (c_dialect_cxx ())
    gcc_unreachable ();

  /* Constants, declarations, statements, errors, SAVE_EXPRs and
     anything else not counted as an expression cannot usefully be
     folded further at this point.  */
  if (!IS_EXPR_CODE_CLASS (kind)
      || kind == tcc_statement
      || code == SAVE_EXPR)
    return expr;

  /* Operands of variable-length expressions (function calls) have
     already been folded, as have __builtin_* function calls, and such
     expressions cannot occur in constant expressions.  */
  if (kind == tcc_vl_exp)
    {
      *maybe_const_operands = false;
      ret = fold (expr);
      goto out;
    }

  if (code == C_MAYBE_CONST_EXPR)
    {
      tree pre = C_MAYBE_CONST_EXPR_PRE (expr);
      tree inner = C_MAYBE_CONST_EXPR_EXPR (expr);
      if (C_MAYBE_CONST_EXPR_NON_CONST (expr))
	*maybe_const_operands = false;
      if (C_MAYBE_CONST_EXPR_INT_OPERANDS (expr))
	*maybe_const_itself = false;
      if (pre && !in_init)
	ret = build2 (COMPOUND_EXPR, TREE_TYPE (expr), pre, inner);
      else
	ret = inner;
      goto out;
    }

  /* Assignment, increment, decrement, function call and comma
     operators, and statement expressions, cannot occur in constant
     expressions if evaluated / outside of sizeof.  (Function calls
     were handled above, though VA_ARG_EXPR is treated like a function
     call here, and statement expressions are handled through
     C_MAYBE_CONST_EXPR to avoid folding inside them.)  */
  switch (code)
    {
    case MODIFY_EXPR:
    case PREDECREMENT_EXPR:
    case PREINCREMENT_EXPR:
    case POSTDECREMENT_EXPR:
    case POSTINCREMENT_EXPR:
    case COMPOUND_EXPR:
      *maybe_const_operands = false;
      break;

    case VA_ARG_EXPR:
    case TARGET_EXPR:
    case BIND_EXPR:
    case OBJ_TYPE_REF:
      *maybe_const_operands = false;
      ret = fold (expr);
      goto out;

    default:
      break;
    }

  /* Fold individual tree codes as appropriate.  */
  switch (code)
    {
    case COMPOUND_LITERAL_EXPR:
      /* Any non-constancy will have been marked in a containing
	 C_MAYBE_CONST_EXPR; there is no more folding to do here.  */
      goto out;

    case COMPONENT_REF:
      orig_op0 = op0 = TREE_OPERAND (expr, 0);
      op1 = TREE_OPERAND (expr, 1);
      op2 = TREE_OPERAND (expr, 2);
      op0 = c_fully_fold_internal (op0, in_init, maybe_const_operands,
				   maybe_const_itself);
      STRIP_TYPE_NOPS (op0);
      if (op0 != orig_op0)
	ret = build3 (COMPONENT_REF, TREE_TYPE (expr), op0, op1, op2);
      if (ret != expr)
	{
	  TREE_READONLY (ret) = TREE_READONLY (expr);
	  TREE_THIS_VOLATILE (ret) = TREE_THIS_VOLATILE (expr);
	}
      goto out;

    case ARRAY_REF:
      orig_op0 = op0 = TREE_OPERAND (expr, 0);
      orig_op1 = op1 = TREE_OPERAND (expr, 1);
      op2 = TREE_OPERAND (expr, 2);
      op3 = TREE_OPERAND (expr, 3);
      op0 = c_fully_fold_internal (op0, in_init, maybe_const_operands,
				   maybe_const_itself);
      STRIP_TYPE_NOPS (op0);
      op1 = c_fully_fold_internal (op1, in_init, maybe_const_operands,
				   maybe_const_itself);
      STRIP_TYPE_NOPS (op1);
      op1 = decl_constant_value_for_optimization (op1);
      if (op0 != orig_op0 || op1 != orig_op1)
	ret = build4 (ARRAY_REF, TREE_TYPE (expr), op0, op1, op2, op3);
      if (ret != expr)
	{
	  TREE_READONLY (ret) = TREE_READONLY (expr);
	  TREE_SIDE_EFFECTS (ret) = TREE_SIDE_EFFECTS (expr);
	  TREE_THIS_VOLATILE (ret) = TREE_THIS_VOLATILE (expr);
	}
      ret = fold (ret);
      goto out;

    case COMPOUND_EXPR:
    case MODIFY_EXPR:
    case PREDECREMENT_EXPR:
    case PREINCREMENT_EXPR:
    case POSTDECREMENT_EXPR:
    case POSTINCREMENT_EXPR:
    case PLUS_EXPR:
    case MINUS_EXPR:
    case MULT_EXPR:
    case POINTER_PLUS_EXPR:
    case TRUNC_DIV_EXPR:
    case CEIL_DIV_EXPR:
    case FLOOR_DIV_EXPR:
    case TRUNC_MOD_EXPR:
    case RDIV_EXPR:
    case EXACT_DIV_EXPR:
    case LSHIFT_EXPR:
    case RSHIFT_EXPR:
    case BIT_IOR_EXPR:
    case BIT_XOR_EXPR:
    case BIT_AND_EXPR:
    case LT_EXPR:
    case LE_EXPR:
    case GT_EXPR:
    case GE_EXPR:
    case EQ_EXPR:
    case NE_EXPR:
    case COMPLEX_EXPR:
    case TRUTH_AND_EXPR:
    case TRUTH_OR_EXPR:
    case TRUTH_XOR_EXPR:
    case UNORDERED_EXPR:
    case ORDERED_EXPR:
    case UNLT_EXPR:
    case UNLE_EXPR:
    case UNGT_EXPR:
    case UNGE_EXPR:
    case UNEQ_EXPR:
      /* Binary operations evaluating both arguments (increment and
	 decrement are binary internally in GCC).  */
      orig_op0 = op0 = TREE_OPERAND (expr, 0);
      orig_op1 = op1 = TREE_OPERAND (expr, 1);
      op0 = c_fully_fold_internal (op0, in_init, maybe_const_operands,
				   maybe_const_itself);
      STRIP_TYPE_NOPS (op0);
      if (code != MODIFY_EXPR
	  && code != PREDECREMENT_EXPR
	  && code != PREINCREMENT_EXPR
	  && code != POSTDECREMENT_EXPR
	  && code != POSTINCREMENT_EXPR)
	op0 = decl_constant_value_for_optimization (op0);
      /* The RHS of a MODIFY_EXPR was fully folded when building that
	 expression for the sake of conversion warnings.  */
      if (code != MODIFY_EXPR)
	op1 = c_fully_fold_internal (op1, in_init, maybe_const_operands,
				     maybe_const_itself);
      STRIP_TYPE_NOPS (op1);
      op1 = decl_constant_value_for_optimization (op1);
      if (op0 != orig_op0 || op1 != orig_op1 || in_init)
	ret = in_init
	  ? fold_build2_initializer_loc (loc, code, TREE_TYPE (expr), op0, op1)
	  : fold_build2_loc (loc, code, TREE_TYPE (expr), op0, op1);
      else
	ret = fold (expr);
      if (TREE_OVERFLOW_P (ret)
	  && !TREE_OVERFLOW_P (op0)
	  && !TREE_OVERFLOW_P (op1))
	overflow_warning (EXPR_LOCATION (expr), ret);
      goto out;

    case INDIRECT_REF:
    case FIX_TRUNC_EXPR:
    case FLOAT_EXPR:
    CASE_CONVERT:
    case VIEW_CONVERT_EXPR:
    case NON_LVALUE_EXPR:
    case NEGATE_EXPR:
    case BIT_NOT_EXPR:
    case TRUTH_NOT_EXPR:
    case ADDR_EXPR:
    case CONJ_EXPR:
    case REALPART_EXPR:
    case IMAGPART_EXPR:
      /* Unary operations.  */
      orig_op0 = op0 = TREE_OPERAND (expr, 0);
      op0 = c_fully_fold_internal (op0, in_init, maybe_const_operands,
				   maybe_const_itself);
      STRIP_TYPE_NOPS (op0);
      if (code != ADDR_EXPR && code != REALPART_EXPR && code != IMAGPART_EXPR)
	op0 = decl_constant_value_for_optimization (op0);
      /* ??? Cope with user tricks that amount to offsetof.  The middle-end is
	 not prepared to deal with them if they occur in initializers.  */
      if (op0 != orig_op0
	  && code == ADDR_EXPR
	  && (op1 = get_base_address (op0)) != NULL_TREE
	  && TREE_CODE (op1) == INDIRECT_REF
	  && TREE_CONSTANT (TREE_OPERAND (op1, 0)))
	{
	  tree offset = fold_offsetof (op0, op1);
	  op1
	    = fold_convert_loc (loc, TREE_TYPE (expr), TREE_OPERAND (op1, 0));
	  ret = fold_build_pointer_plus_loc (loc, op1, offset);
	}
      else if (op0 != orig_op0 || in_init)
	ret = in_init
	  ? fold_build1_initializer_loc (loc, code, TREE_TYPE (expr), op0)
	  : fold_build1_loc (loc, code, TREE_TYPE (expr), op0);
      else
	ret = fold (expr);
      if (code == INDIRECT_REF
	  && ret != expr
	  && TREE_CODE (ret) == INDIRECT_REF)
	{
	  TREE_READONLY (ret) = TREE_READONLY (expr);
	  TREE_SIDE_EFFECTS (ret) = TREE_SIDE_EFFECTS (expr);
	  TREE_THIS_VOLATILE (ret) = TREE_THIS_VOLATILE (expr);
	}
      switch (code)
	{
	case FIX_TRUNC_EXPR:
	case FLOAT_EXPR:
	CASE_CONVERT:
	  /* Don't warn about explicit conversions.  We will already
	     have warned about suspect implicit conversions.  */
	  break;

	default:
	  if (TREE_OVERFLOW_P (ret) && !TREE_OVERFLOW_P (op0))
	    overflow_warning (EXPR_LOCATION (expr), ret);
	  break;
	}
      goto out;

    case TRUTH_ANDIF_EXPR:
    case TRUTH_ORIF_EXPR:
      /* Binary operations not necessarily evaluating both
	 arguments.  */
      orig_op0 = op0 = TREE_OPERAND (expr, 0);
      orig_op1 = op1 = TREE_OPERAND (expr, 1);
      op0 = c_fully_fold_internal (op0, in_init, &op0_const, &op0_const_self);
      STRIP_TYPE_NOPS (op0);

      unused_p = (op0 == (code == TRUTH_ANDIF_EXPR
			  ? truthvalue_false_node
			  : truthvalue_true_node));
      c_disable_warnings (unused_p);
      op1 = c_fully_fold_internal (op1, in_init, &op1_const, &op1_const_self);
      STRIP_TYPE_NOPS (op1);
      c_enable_warnings (unused_p);

      if (op0 != orig_op0 || op1 != orig_op1 || in_init)
	ret = in_init
	  ? fold_build2_initializer_loc (loc, code, TREE_TYPE (expr), op0, op1)
	  : fold_build2_loc (loc, code, TREE_TYPE (expr), op0, op1);
      else
	ret = fold (expr);
      *maybe_const_operands &= op0_const;
      *maybe_const_itself &= op0_const_self;
      if (!(flag_isoc99
	    && op0_const
	    && op0_const_self
	    && (code == TRUTH_ANDIF_EXPR
		? op0 == truthvalue_false_node
		: op0 == truthvalue_true_node)))
	*maybe_const_operands &= op1_const;
      if (!(op0_const
	    && op0_const_self
	    && (code == TRUTH_ANDIF_EXPR
		? op0 == truthvalue_false_node
		: op0 == truthvalue_true_node)))
	*maybe_const_itself &= op1_const_self;
      goto out;

    case COND_EXPR:
      orig_op0 = op0 = TREE_OPERAND (expr, 0);
      orig_op1 = op1 = TREE_OPERAND (expr, 1);
      orig_op2 = op2 = TREE_OPERAND (expr, 2);
      op0 = c_fully_fold_internal (op0, in_init, &op0_const, &op0_const_self);

      STRIP_TYPE_NOPS (op0);
      c_disable_warnings (op0 == truthvalue_false_node);
      op1 = c_fully_fold_internal (op1, in_init, &op1_const, &op1_const_self);
      STRIP_TYPE_NOPS (op1);
      c_enable_warnings (op0 == truthvalue_false_node);

      c_disable_warnings (op0 == truthvalue_true_node);
      op2 = c_fully_fold_internal (op2, in_init, &op2_const, &op2_const_self);
      STRIP_TYPE_NOPS (op2);
      c_enable_warnings (op0 == truthvalue_true_node);

      if (op0 != orig_op0 || op1 != orig_op1 || op2 != orig_op2)
	ret = fold_build3_loc (loc, code, TREE_TYPE (expr), op0, op1, op2);
      else
	ret = fold (expr);
      *maybe_const_operands &= op0_const;
      *maybe_const_itself &= op0_const_self;
      if (!(flag_isoc99
	    && op0_const
	    && op0_const_self
	    && op0 == truthvalue_false_node))
	*maybe_const_operands &= op1_const;
      if (!(op0_const
	    && op0_const_self
	    && op0 == truthvalue_false_node))
	*maybe_const_itself &= op1_const_self;
      if (!(flag_isoc99
	    && op0_const
	    && op0_const_self
	    && op0 == truthvalue_true_node))
	*maybe_const_operands &= op2_const;
      if (!(op0_const
	    && op0_const_self
	    && op0 == truthvalue_true_node))
	*maybe_const_itself &= op2_const_self;
      goto out;

    case EXCESS_PRECISION_EXPR:
      /* Each case where an operand with excess precision may be
	 encountered must remove the EXCESS_PRECISION_EXPR around
	 inner operands and possibly put one around the whole
	 expression or possibly convert to the semantic type (which
	 c_fully_fold does); we cannot tell at this stage which is
	 appropriate in any particular case.  */
      gcc_unreachable ();

    default:
      /* Various codes may appear through folding built-in functions
	 and their arguments.  */
      goto out;
    }

 out:
  /* Some folding may introduce NON_LVALUE_EXPRs; all lvalue checks
     have been done by this point, so remove them again.  */
  nowarning |= TREE_NO_WARNING (ret);
  STRIP_TYPE_NOPS (ret);
  if (nowarning && !TREE_NO_WARNING (ret))
    {
      if (!CAN_HAVE_LOCATION_P (ret))
	ret = build1 (NOP_EXPR, TREE_TYPE (ret), ret);
      TREE_NO_WARNING (ret) = 1;
    }
  if (ret != expr)
    protected_set_expr_location (ret, loc);
  return ret;
}

/* If not optimizing, EXP is not a VAR_DECL, or EXP has array type,
   return EXP.  Otherwise, return either EXP or its known constant
   value (if it has one), but return EXP if EXP has mode BLKmode.  ???
   Is the BLKmode test appropriate?  */

tree
decl_constant_value_for_optimization (tree exp)
{
  tree ret;

  /* This function is only used by C, for c_fully_fold and other
     optimization, and may not be correct for C++.  */
  if (c_dialect_cxx ())
    gcc_unreachable ();

  if (!optimize
      || TREE_CODE (exp) != VAR_DECL
      || TREE_CODE (TREE_TYPE (exp)) == ARRAY_TYPE
      || DECL_MODE (exp) == BLKmode)
    return exp;

  ret = decl_constant_value (exp);
  /* Avoid unwanted tree sharing between the initializer and current
     function's body where the tree can be modified e.g. by the
     gimplifier.  */
  if (ret != exp && TREE_STATIC (exp))
    ret = unshare_expr (ret);
  return ret;
}

/* Print a warning if a constant expression had overflow in folding.
   Invoke this function on every expression that the language
   requires to be a constant expression.
   Note the ANSI C standard says it is erroneous for a
   constant expression to overflow.  */

void
constant_expression_warning (tree value)
{
  if (warn_overflow && pedantic
      && (TREE_CODE (value) == INTEGER_CST || TREE_CODE (value) == REAL_CST
	  || TREE_CODE (value) == FIXED_CST
	  || TREE_CODE (value) == VECTOR_CST
	  || TREE_CODE (value) == COMPLEX_CST)
      && TREE_OVERFLOW (value))
    pedwarn (input_location, OPT_Woverflow, "overflow in constant expression");
}

/* The same as above but print an unconditional error.  */
void
constant_expression_error (tree value)
{
  if ((TREE_CODE (value) == INTEGER_CST || TREE_CODE (value) == REAL_CST
       || TREE_CODE (value) == FIXED_CST
       || TREE_CODE (value) == VECTOR_CST
       || TREE_CODE (value) == COMPLEX_CST)
      && TREE_OVERFLOW (value))
    error ("overflow in constant expression");
}

/* Print a warning if an expression had overflow in folding and its
   operands hadn't.

   Invoke this function on every expression that
   (1) appears in the source code, and
   (2) is a constant expression that overflowed, and
   (3) is not already checked by convert_and_check;
   however, do not invoke this function on operands of explicit casts
   or when the expression is the result of an operator and any operand
   already overflowed.  */

void
overflow_warning (location_t loc, tree value)
{
  if (c_inhibit_evaluation_warnings != 0)
    return;

  switch (TREE_CODE (value))
    {
    case INTEGER_CST:
      warning_at (loc, OPT_Woverflow, "integer overflow in expression");
      break;

    case REAL_CST:
      warning_at (loc, OPT_Woverflow,
		  "floating point overflow in expression");
      break;

    case FIXED_CST:
      warning_at (loc, OPT_Woverflow, "fixed-point overflow in expression");
      break;

    case VECTOR_CST:
      warning_at (loc, OPT_Woverflow, "vector overflow in expression");
      break;

    case COMPLEX_CST:
      if (TREE_CODE (TREE_REALPART (value)) == INTEGER_CST)
	warning_at (loc, OPT_Woverflow,
		    "complex integer overflow in expression");
      else if (TREE_CODE (TREE_REALPART (value)) == REAL_CST)
	warning_at (loc, OPT_Woverflow,
		    "complex floating point overflow in expression");
      break;

    default:
      break;
    }
}

/* Warn about uses of logical || / && operator in a context where it
   is likely that the bitwise equivalent was intended by the
   programmer.  We have seen an expression in which CODE is a binary
   operator used to combine expressions OP_LEFT and OP_RIGHT, which before folding
   had CODE_LEFT and CODE_RIGHT, into an expression of type TYPE.  */
void
warn_logical_operator (location_t location, enum tree_code code, tree type,
		       enum tree_code code_left, tree op_left,
		       enum tree_code ARG_UNUSED (code_right), tree op_right)
{
  int or_op = (code == TRUTH_ORIF_EXPR || code == TRUTH_OR_EXPR);
  int in0_p, in1_p, in_p;
  tree low0, low1, low, high0, high1, high, lhs, rhs, tem;
  bool strict_overflow_p = false;

  if (code != TRUTH_ANDIF_EXPR
      && code != TRUTH_AND_EXPR
      && code != TRUTH_ORIF_EXPR
      && code != TRUTH_OR_EXPR)
    return;

  /* Warn if &&/|| are being used in a context where it is
     likely that the bitwise equivalent was intended by the
     programmer. That is, an expression such as op && MASK
     where op should not be any boolean expression, nor a
     constant, and mask seems to be a non-boolean integer constant.  */
  if (!truth_value_p (code_left)
      && INTEGRAL_TYPE_P (TREE_TYPE (op_left))
      && !CONSTANT_CLASS_P (op_left)
      && !TREE_NO_WARNING (op_left)
      && TREE_CODE (op_right) == INTEGER_CST
      && !integer_zerop (op_right)
      && !integer_onep (op_right))
    {
      if (or_op)
	warning_at (location, OPT_Wlogical_op, "logical %<or%>"
		    " applied to non-boolean constant");
      else
	warning_at (location, OPT_Wlogical_op, "logical %<and%>"
		    " applied to non-boolean constant");
      TREE_NO_WARNING (op_left) = true;
      return;
    }

  /* We do not warn for constants because they are typical of macro
     expansions that test for features.  */
  if (CONSTANT_CLASS_P (op_left) || CONSTANT_CLASS_P (op_right))
    return;

  /* This warning only makes sense with logical operands.  */
  if (!(truth_value_p (TREE_CODE (op_left))
	|| INTEGRAL_TYPE_P (TREE_TYPE (op_left)))
      || !(truth_value_p (TREE_CODE (op_right))
	   || INTEGRAL_TYPE_P (TREE_TYPE (op_right))))
    return;

  lhs = make_range (op_left, &in0_p, &low0, &high0, &strict_overflow_p);
  rhs = make_range (op_right, &in1_p, &low1, &high1, &strict_overflow_p);

  if (lhs && TREE_CODE (lhs) == C_MAYBE_CONST_EXPR)
    lhs = C_MAYBE_CONST_EXPR_EXPR (lhs);

  if (rhs && TREE_CODE (rhs) == C_MAYBE_CONST_EXPR)
    rhs = C_MAYBE_CONST_EXPR_EXPR (rhs);

  /* If this is an OR operation, invert both sides; we will invert
     again at the end.  */
  if (or_op)
    in0_p = !in0_p, in1_p = !in1_p;

  /* If both expressions are the same, if we can merge the ranges, and we
     can build the range test, return it or it inverted.  */
  if (lhs && rhs && operand_equal_p (lhs, rhs, 0)
      && merge_ranges (&in_p, &low, &high, in0_p, low0, high0,
		       in1_p, low1, high1)
      && 0 != (tem = build_range_check (UNKNOWN_LOCATION,
					type, lhs, in_p, low, high)))
    {
      if (TREE_CODE (tem) != INTEGER_CST)
	return;

      if (or_op)
        warning_at (location, OPT_Wlogical_op,
                    "logical %<or%> "
                    "of collectively exhaustive tests is always true");
      else
        warning_at (location, OPT_Wlogical_op,
                    "logical %<and%> "
                    "of mutually exclusive tests is always false");
    }
}


/* Print a warning about casts that might indicate violation
   of strict aliasing rules if -Wstrict-aliasing is used and
   strict aliasing mode is in effect. OTYPE is the original
   TREE_TYPE of EXPR, and TYPE the type we're casting to. */

bool
strict_aliasing_warning (tree otype, tree type, tree expr)
{
  /* Strip pointer conversion chains and get to the correct original type.  */
  STRIP_NOPS (expr);
  otype = TREE_TYPE (expr);

  if (!(flag_strict_aliasing
	&& POINTER_TYPE_P (type)
	&& POINTER_TYPE_P (otype)
	&& !VOID_TYPE_P (TREE_TYPE (type)))
      /* If the type we are casting to is a ref-all pointer
         dereferencing it is always valid.  */
      || TYPE_REF_CAN_ALIAS_ALL (type))
    return false;

  if ((warn_strict_aliasing > 1) && TREE_CODE (expr) == ADDR_EXPR
      && (DECL_P (TREE_OPERAND (expr, 0))
          || handled_component_p (TREE_OPERAND (expr, 0))))
    {
      /* Casting the address of an object to non void pointer. Warn
         if the cast breaks type based aliasing.  */
      if (!COMPLETE_TYPE_P (TREE_TYPE (type)) && warn_strict_aliasing == 2)
	{
	  warning (OPT_Wstrict_aliasing, "type-punning to incomplete type "
		   "might break strict-aliasing rules");
	  return true;
	}
      else
        {
          /* warn_strict_aliasing >= 3.   This includes the default (3).
             Only warn if the cast is dereferenced immediately.  */
          alias_set_type set1 =
	    get_alias_set (TREE_TYPE (TREE_OPERAND (expr, 0)));
          alias_set_type set2 = get_alias_set (TREE_TYPE (type));

          if (set1 != set2 && set2 != 0
	      && (set1 == 0 || !alias_sets_conflict_p (set1, set2)))
	    {
	      warning (OPT_Wstrict_aliasing, "dereferencing type-punned "
		       "pointer will break strict-aliasing rules");
	      return true;
	    }
          else if (warn_strict_aliasing == 2
		   && !alias_sets_must_conflict_p (set1, set2))
	    {
	      warning (OPT_Wstrict_aliasing, "dereferencing type-punned "
		       "pointer might break strict-aliasing rules");
	      return true;
	    }
        }
    }
  else
    if ((warn_strict_aliasing == 1) && !VOID_TYPE_P (TREE_TYPE (otype)))
      {
        /* At this level, warn for any conversions, even if an address is
           not taken in the same statement.  This will likely produce many
           false positives, but could be useful to pinpoint problems that
           are not revealed at higher levels.  */
        alias_set_type set1 = get_alias_set (TREE_TYPE (otype));
        alias_set_type set2 = get_alias_set (TREE_TYPE (type));
        if (!COMPLETE_TYPE_P (type)
            || !alias_sets_must_conflict_p (set1, set2))
	  {
            warning (OPT_Wstrict_aliasing, "dereferencing type-punned "
                     "pointer might break strict-aliasing rules");
            return true;
          }
      }

  return false;
}

/* Warn for unlikely, improbable, or stupid DECL declarations
   of `main'.  */

void
check_main_parameter_types (tree decl)
{
  function_args_iterator iter;
  tree type;
  int argct = 0;

  FOREACH_FUNCTION_ARGS (TREE_TYPE (decl), type, iter)
    {
      /* XXX void_type_node belies the abstraction.  */
      if (type == void_type_node || type == error_mark_node )
	break;

      ++argct;
      switch (argct)
	{
	case 1:
	  if (TYPE_MAIN_VARIANT (type) != integer_type_node)
	    pedwarn (input_location, OPT_Wmain,
		     "first argument of %q+D should be %<int%>", decl);
	  break;

	case 2:
	  if (TREE_CODE (type) != POINTER_TYPE
	      || TREE_CODE (TREE_TYPE (type)) != POINTER_TYPE
	      || (TYPE_MAIN_VARIANT (TREE_TYPE (TREE_TYPE (type)))
		  != char_type_node))
	    pedwarn (input_location, OPT_Wmain,
		     "second argument of %q+D should be %<char **%>", decl);
	  break;

	case 3:
	  if (TREE_CODE (type) != POINTER_TYPE
	      || TREE_CODE (TREE_TYPE (type)) != POINTER_TYPE
	      || (TYPE_MAIN_VARIANT (TREE_TYPE (TREE_TYPE (type)))
		  != char_type_node))
	    pedwarn (input_location, OPT_Wmain,
		     "third argument of %q+D should probably be "
		     "%<char **%>", decl);
	  break;
	}
    }

  /* It is intentional that this message does not mention the third
    argument because it's only mentioned in an appendix of the
    standard.  */
  if (argct > 0 && (argct < 2 || argct > 3))
    pedwarn (input_location, OPT_Wmain,
	     "%q+D takes only zero or two arguments", decl);
}

/* True if pointers to distinct types T1 and T2 can be converted to
   each other without an explicit cast.  Only returns true for opaque
   vector types.  */
bool
vector_targets_convertible_p (const_tree t1, const_tree t2)
{
  if (TREE_CODE (t1) == VECTOR_TYPE && TREE_CODE (t2) == VECTOR_TYPE
      && (TYPE_VECTOR_OPAQUE (t1) || TYPE_VECTOR_OPAQUE (t2))
      && tree_int_cst_equal (TYPE_SIZE (t1), TYPE_SIZE (t2)))
    return true;

  return false;
}

/* True if vector types T1 and T2 can be converted to each other
   without an explicit cast.  If EMIT_LAX_NOTE is true, and T1 and T2
   can only be converted with -flax-vector-conversions yet that is not
   in effect, emit a note telling the user about that option if such
   a note has not previously been emitted.  */
bool
vector_types_convertible_p (const_tree t1, const_tree t2, bool emit_lax_note)
{
  static bool emitted_lax_note = false;
  bool convertible_lax;

  if ((TYPE_VECTOR_OPAQUE (t1) || TYPE_VECTOR_OPAQUE (t2))
      && tree_int_cst_equal (TYPE_SIZE (t1), TYPE_SIZE (t2)))
    return true;

  convertible_lax =
    (tree_int_cst_equal (TYPE_SIZE (t1), TYPE_SIZE (t2))
     && (TREE_CODE (TREE_TYPE (t1)) != REAL_TYPE ||
	 TYPE_PRECISION (t1) == TYPE_PRECISION (t2))
     && (INTEGRAL_TYPE_P (TREE_TYPE (t1))
	 == INTEGRAL_TYPE_P (TREE_TYPE (t2))));

  if (!convertible_lax || flag_lax_vector_conversions)
    return convertible_lax;

  if (TYPE_VECTOR_SUBPARTS (t1) == TYPE_VECTOR_SUBPARTS (t2)
      && lang_hooks.types_compatible_p (TREE_TYPE (t1), TREE_TYPE (t2)))
    return true;

  if (emit_lax_note && !emitted_lax_note)
    {
      emitted_lax_note = true;
      inform (input_location, "use -flax-vector-conversions to permit "
              "conversions between vectors with differing "
              "element types or numbers of subparts");
    }

  return false;
}

/* Like tree.c:get_narrower, but retain conversion from C++0x scoped enum
   to integral type.  */

static tree
c_common_get_narrower (tree op, int *unsignedp_ptr)
{
  op = get_narrower (op, unsignedp_ptr);

  if (TREE_CODE (TREE_TYPE (op)) == ENUMERAL_TYPE
      && ENUM_IS_SCOPED (TREE_TYPE (op)))
    {
      /* C++0x scoped enumerations don't implicitly convert to integral
	 type; if we stripped an explicit conversion to a larger type we
	 need to replace it so common_type will still work.  */
      tree type = (lang_hooks.types.type_for_size
		   (TYPE_PRECISION (TREE_TYPE (op)),
		    TYPE_UNSIGNED (TREE_TYPE (op))));
      op = fold_convert (type, op);
    }
  return op;
}

/* This is a helper function of build_binary_op.

   For certain operations if both args were extended from the same
   smaller type, do the arithmetic in that type and then extend.

   BITWISE indicates a bitwise operation.
   For them, this optimization is safe only if
   both args are zero-extended or both are sign-extended.
   Otherwise, we might change the result.
   Eg, (short)-1 | (unsigned short)-1 is (int)-1
   but calculated in (unsigned short) it would be (unsigned short)-1.
*/
tree
shorten_binary_op (tree result_type, tree op0, tree op1, bool bitwise)
{
  int unsigned0, unsigned1;
  tree arg0, arg1;
  int uns;
  tree type;

  /* Cast OP0 and OP1 to RESULT_TYPE.  Doing so prevents
     excessive narrowing when we call get_narrower below.  For
     example, suppose that OP0 is of unsigned int extended
     from signed char and that RESULT_TYPE is long long int.
     If we explicitly cast OP0 to RESULT_TYPE, OP0 would look
     like

     (long long int) (unsigned int) signed_char

     which get_narrower would narrow down to

     (unsigned int) signed char

     If we do not cast OP0 first, get_narrower would return
     signed_char, which is inconsistent with the case of the
     explicit cast.  */
  op0 = convert (result_type, op0);
  op1 = convert (result_type, op1);

  arg0 = c_common_get_narrower (op0, &unsigned0);
  arg1 = c_common_get_narrower (op1, &unsigned1);

  /* UNS is 1 if the operation to be done is an unsigned one.  */
  uns = TYPE_UNSIGNED (result_type);

  /* Handle the case that OP0 (or OP1) does not *contain* a conversion
     but it *requires* conversion to FINAL_TYPE.  */

  if ((TYPE_PRECISION (TREE_TYPE (op0))
       == TYPE_PRECISION (TREE_TYPE (arg0)))
      && TREE_TYPE (op0) != result_type)
    unsigned0 = TYPE_UNSIGNED (TREE_TYPE (op0));
  if ((TYPE_PRECISION (TREE_TYPE (op1))
       == TYPE_PRECISION (TREE_TYPE (arg1)))
      && TREE_TYPE (op1) != result_type)
    unsigned1 = TYPE_UNSIGNED (TREE_TYPE (op1));

  /* Now UNSIGNED0 is 1 if ARG0 zero-extends to FINAL_TYPE.  */

  /* For bitwise operations, signedness of nominal type
     does not matter.  Consider only how operands were extended.  */
  if (bitwise)
    uns = unsigned0;

  /* Note that in all three cases below we refrain from optimizing
     an unsigned operation on sign-extended args.
     That would not be valid.  */

  /* Both args variable: if both extended in same way
     from same width, do it in that width.
     Do it unsigned if args were zero-extended.  */
  if ((TYPE_PRECISION (TREE_TYPE (arg0))
       < TYPE_PRECISION (result_type))
      && (TYPE_PRECISION (TREE_TYPE (arg1))
	  == TYPE_PRECISION (TREE_TYPE (arg0)))
      && unsigned0 == unsigned1
      && (unsigned0 || !uns))
    return c_common_signed_or_unsigned_type
      (unsigned0, common_type (TREE_TYPE (arg0), TREE_TYPE (arg1)));

  else if (TREE_CODE (arg0) == INTEGER_CST
	   && (unsigned1 || !uns)
	   && (TYPE_PRECISION (TREE_TYPE (arg1))
	       < TYPE_PRECISION (result_type))
	   && (type
	       = c_common_signed_or_unsigned_type (unsigned1,
						   TREE_TYPE (arg1)))
	   && !POINTER_TYPE_P (type)
	   && int_fits_type_p (arg0, type))
    return type;

  else if (TREE_CODE (arg1) == INTEGER_CST
	   && (unsigned0 || !uns)
	   && (TYPE_PRECISION (TREE_TYPE (arg0))
	       < TYPE_PRECISION (result_type))
	   && (type
	       = c_common_signed_or_unsigned_type (unsigned0,
						   TREE_TYPE (arg0)))
	   && !POINTER_TYPE_P (type)
	   && int_fits_type_p (arg1, type))
    return type;

  return result_type;
}

/* Checks if expression EXPR of real/integer type cannot be converted 
   to the real/integer type TYPE. Function returns true when:
	* EXPR is a constant which cannot be exactly converted to TYPE 
	* EXPR is not a constant and size of EXPR's type > than size of TYPE, 
	  for EXPR type and TYPE being both integers or both real.
	* EXPR is not a constant of real type and TYPE is an integer.  
	* EXPR is not a constant of integer type which cannot be 
	  exactly converted to real type.  
   Function allows conversions between types of different signedness and
   does not return true in that case.  Function can produce signedness
   warnings if PRODUCE_WARNS is true.  */
bool
unsafe_conversion_p (tree type, tree expr, bool produce_warns)
{
  bool give_warning = false;
  tree expr_type = TREE_TYPE (expr);
  location_t loc = EXPR_LOC_OR_HERE (expr);

  if (TREE_CODE (expr) == REAL_CST || TREE_CODE (expr) == INTEGER_CST)
    {
      /* Warn for real constant that is not an exact integer converted
	 to integer type.  */
      if (TREE_CODE (expr_type) == REAL_TYPE
	  && TREE_CODE (type) == INTEGER_TYPE)
	{
	  if (!real_isinteger (TREE_REAL_CST_PTR (expr), TYPE_MODE (expr_type)))
	    give_warning = true;
	}
      /* Warn for an integer constant that does not fit into integer type.  */
      else if (TREE_CODE (expr_type) == INTEGER_TYPE
	       && TREE_CODE (type) == INTEGER_TYPE
	       && !int_fits_type_p (expr, type))
	{
	  if (TYPE_UNSIGNED (type) && !TYPE_UNSIGNED (expr_type)
	      && tree_int_cst_sgn (expr) < 0)
	    {
	      if (produce_warns)
		warning_at (loc, OPT_Wsign_conversion, "negative integer"
			    " implicitly converted to unsigned type");
	    }
	  else if (!TYPE_UNSIGNED (type) && TYPE_UNSIGNED (expr_type))
	    {
	      if (produce_warns)
		warning_at (loc, OPT_Wsign_conversion, "conversion of unsigned"
			    " constant value to negative integer");
	    }
	  else
	    give_warning = true;
	}
      else if (TREE_CODE (type) == REAL_TYPE)
	{
	  /* Warn for an integer constant that does not fit into real type.  */
	  if (TREE_CODE (expr_type) == INTEGER_TYPE)
	    {
	      REAL_VALUE_TYPE a = real_value_from_int_cst (0, expr);
	      if (!exact_real_truncate (TYPE_MODE (type), &a))
		give_warning = true;
	    }
	  /* Warn for a real constant that does not fit into a smaller
	     real type.  */
	  else if (TREE_CODE (expr_type) == REAL_TYPE
		   && TYPE_PRECISION (type) < TYPE_PRECISION (expr_type))
	    {
	      REAL_VALUE_TYPE a = TREE_REAL_CST (expr);
	      if (!exact_real_truncate (TYPE_MODE (type), &a))
		give_warning = true;
	    }
	}
    }
  else
    {
      /* Warn for real types converted to integer types.  */
      if (TREE_CODE (expr_type) == REAL_TYPE
	  && TREE_CODE (type) == INTEGER_TYPE)
	give_warning = true;

      else if (TREE_CODE (expr_type) == INTEGER_TYPE
	       && TREE_CODE (type) == INTEGER_TYPE)
	{
	  /* Don't warn about unsigned char y = 0xff, x = (int) y;  */
	  expr = get_unwidened (expr, 0);
	  expr_type = TREE_TYPE (expr);

	  /* Don't warn for short y; short x = ((int)y & 0xff);  */
	  if (TREE_CODE (expr) == BIT_AND_EXPR
	      || TREE_CODE (expr) == BIT_IOR_EXPR
	      || TREE_CODE (expr) == BIT_XOR_EXPR)
	    {
	      /* If both args were extended from a shortest type,
		 use that type if that is safe.  */
	      expr_type = shorten_binary_op (expr_type,
					     TREE_OPERAND (expr, 0),
					     TREE_OPERAND (expr, 1),
					     /* bitwise */1);

	      if (TREE_CODE (expr) == BIT_AND_EXPR)
		{
		  tree op0 = TREE_OPERAND (expr, 0);
		  tree op1 = TREE_OPERAND (expr, 1);
		  bool unsigned0 = TYPE_UNSIGNED (TREE_TYPE (op0));
		  bool unsigned1 = TYPE_UNSIGNED (TREE_TYPE (op1));

		  /* If one of the operands is a non-negative constant
		     that fits in the target type, then the type of the
		     other operand does not matter. */
		  if ((TREE_CODE (op0) == INTEGER_CST
		       && int_fits_type_p (op0, c_common_signed_type (type))
		       && int_fits_type_p (op0, c_common_unsigned_type (type)))
		      || (TREE_CODE (op1) == INTEGER_CST
			  && int_fits_type_p (op1, c_common_signed_type (type))
			  && int_fits_type_p (op1,
					      c_common_unsigned_type (type))))
		    return false;
		  /* If constant is unsigned and fits in the target
		     type, then the result will also fit.  */
		  else if ((TREE_CODE (op0) == INTEGER_CST
			    && unsigned0
			    && int_fits_type_p (op0, type))
			   || (TREE_CODE (op1) == INTEGER_CST
			       && unsigned1
			       && int_fits_type_p (op1, type)))
		    return false;
		}
	    }
	  /* Warn for integer types converted to smaller integer types.  */
	  if (TYPE_PRECISION (type) < TYPE_PRECISION (expr_type))
	    give_warning = true;

	  /* When they are the same width but different signedness,
	     then the value may change.  */
	  else if (((TYPE_PRECISION (type) == TYPE_PRECISION (expr_type)
		    && TYPE_UNSIGNED (expr_type) != TYPE_UNSIGNED (type))
		   /* Even when converted to a bigger type, if the type is
		      unsigned but expr is signed, then negative values
		      will be changed.  */
		    || (TYPE_UNSIGNED (type) && !TYPE_UNSIGNED (expr_type)))
		   && produce_warns)
	    warning_at (loc, OPT_Wsign_conversion, "conversion to %qT from %qT "
			"may change the sign of the result",
			type, expr_type);
	}

      /* Warn for integer types converted to real types if and only if
	 all the range of values of the integer type cannot be
	 represented by the real type.  */
      else if (TREE_CODE (expr_type) == INTEGER_TYPE
	       && TREE_CODE (type) == REAL_TYPE)
	{
	  tree type_low_bound, type_high_bound;
	  REAL_VALUE_TYPE real_low_bound, real_high_bound;

	  /* Don't warn about char y = 0xff; float x = (int) y;  */
	  expr = get_unwidened (expr, 0);
	  expr_type = TREE_TYPE (expr);

	  type_low_bound = TYPE_MIN_VALUE (expr_type);
	  type_high_bound = TYPE_MAX_VALUE (expr_type);
	  real_low_bound = real_value_from_int_cst (0, type_low_bound);
	  real_high_bound = real_value_from_int_cst (0, type_high_bound);

	  if (!exact_real_truncate (TYPE_MODE (type), &real_low_bound)
	      || !exact_real_truncate (TYPE_MODE (type), &real_high_bound))
	    give_warning = true;
	}

      /* Warn for real types converted to smaller real types.  */
      else if (TREE_CODE (expr_type) == REAL_TYPE
	       && TREE_CODE (type) == REAL_TYPE
	       && TYPE_PRECISION (type) < TYPE_PRECISION (expr_type))
	give_warning = true;
    }

  return give_warning;
}

/* Warns if the conversion of EXPR to TYPE may alter a value.
   This is a helper function for warnings_for_convert_and_check.  */

static void
conversion_warning (tree type, tree expr)
{
  int i;
  const int expr_num_operands = TREE_OPERAND_LENGTH (expr);
  tree expr_type = TREE_TYPE (expr);
  location_t loc = EXPR_LOC_OR_HERE (expr);

  if (!warn_conversion && !warn_sign_conversion)
    return;

  /* If any operand is artificial, then this expression was generated
     by the compiler and we do not warn.  */
  for (i = 0; i < expr_num_operands; i++)
    {
      tree op = TREE_OPERAND (expr, i);
      if (op && DECL_P (op) && DECL_ARTIFICIAL (op))
	return;
    }

  switch (TREE_CODE (expr))
    {
    case EQ_EXPR:
    case NE_EXPR:
    case LE_EXPR:
    case GE_EXPR:
    case LT_EXPR:
    case GT_EXPR:
    case TRUTH_ANDIF_EXPR:
    case TRUTH_ORIF_EXPR:
    case TRUTH_AND_EXPR:
    case TRUTH_OR_EXPR:
    case TRUTH_XOR_EXPR:
    case TRUTH_NOT_EXPR:
      /* Conversion from boolean to a signed:1 bit-field (which only
	 can hold the values 0 and -1) doesn't lose information - but
	 it does change the value.  */
      if (TYPE_PRECISION (type) == 1 && !TYPE_UNSIGNED (type))
	warning_at (loc, OPT_Wconversion,
		    "conversion to %qT from boolean expression", type);
      return;

    case REAL_CST:
    case INTEGER_CST:
      if (unsafe_conversion_p (type, expr, true))
	warning_at (loc, OPT_Wconversion,
		    "conversion to %qT alters %qT constant value",
		    type, expr_type);
      return;

    case COND_EXPR:
      {
	/* In case of COND_EXPR, if both operands are constants or
	   COND_EXPR, then we do not care about the type of COND_EXPR,
	   only about the conversion of each operand.  */
	tree op1 = TREE_OPERAND (expr, 1);
	tree op2 = TREE_OPERAND (expr, 2);

	if ((TREE_CODE (op1) == REAL_CST || TREE_CODE (op1) == INTEGER_CST
	     || TREE_CODE (op1) == COND_EXPR)
	    && (TREE_CODE (op2) == REAL_CST || TREE_CODE (op2) == INTEGER_CST
		|| TREE_CODE (op2) == COND_EXPR))
	  {
	    conversion_warning (type, op1);
	    conversion_warning (type, op2);
	    return;
	  }
	/* Fall through.  */
      }

    default: /* 'expr' is not a constant.  */
      if (unsafe_conversion_p (type, expr, true))
	warning_at (loc, OPT_Wconversion,
		    "conversion to %qT from %qT may alter its value",
		    type, expr_type);
    }
}

/* Produce warnings after a conversion. RESULT is the result of
   converting EXPR to TYPE.  This is a helper function for
   convert_and_check and cp_convert_and_check.  */

void
warnings_for_convert_and_check (tree type, tree expr, tree result)
{
  if (TREE_CODE (expr) == INTEGER_CST
      && (TREE_CODE (type) == INTEGER_TYPE
          || TREE_CODE (type) == ENUMERAL_TYPE)
      && !int_fits_type_p (expr, type))
    {
      /* Do not diagnose overflow in a constant expression merely
         because a conversion overflowed.  */
      if (TREE_OVERFLOW (result))
        TREE_OVERFLOW (result) = TREE_OVERFLOW (expr);

      if (TYPE_UNSIGNED (type))
        {
          /* This detects cases like converting -129 or 256 to
             unsigned char.  */
          if (!int_fits_type_p (expr, c_common_signed_type (type)))
            warning (OPT_Woverflow,
                     "large integer implicitly truncated to unsigned type");
          else
            conversion_warning (type, expr);
        }
      else if (!int_fits_type_p (expr, c_common_unsigned_type (type)))
	warning (OPT_Woverflow,
		 "overflow in implicit constant conversion");
      /* No warning for converting 0x80000000 to int.  */
      else if (pedantic
	       && (TREE_CODE (TREE_TYPE (expr)) != INTEGER_TYPE
		   || TYPE_PRECISION (TREE_TYPE (expr))
		   != TYPE_PRECISION (type)))
	warning (OPT_Woverflow,
		 "overflow in implicit constant conversion");

      else
	conversion_warning (type, expr);
    }
  else if ((TREE_CODE (result) == INTEGER_CST
	    || TREE_CODE (result) == FIXED_CST) && TREE_OVERFLOW (result))
    warning (OPT_Woverflow,
             "overflow in implicit constant conversion");
  else
    conversion_warning (type, expr);
}


/* Convert EXPR to TYPE, warning about conversion problems with constants.
   Invoke this function on every expression that is converted implicitly,
   i.e. because of language rules and not because of an explicit cast.  */

tree
convert_and_check (tree type, tree expr)
{
  tree result;
  tree expr_for_warning;

  /* Convert from a value with possible excess precision rather than
     via the semantic type, but do not warn about values not fitting
     exactly in the semantic type.  */
  if (TREE_CODE (expr) == EXCESS_PRECISION_EXPR)
    {
      tree orig_type = TREE_TYPE (expr);
      expr = TREE_OPERAND (expr, 0);
      expr_for_warning = convert (orig_type, expr);
      if (orig_type == type)
	return expr_for_warning;
    }
  else
    expr_for_warning = expr;

  if (TREE_TYPE (expr) == type)
    return expr;

  result = convert (type, expr);

  if (c_inhibit_evaluation_warnings == 0
      && !TREE_OVERFLOW_P (expr)
      && result != error_mark_node)
    warnings_for_convert_and_check (type, expr_for_warning, result);

  return result;
}

/* A node in a list that describes references to variables (EXPR), which are
   either read accesses if WRITER is zero, or write accesses, in which case
   WRITER is the parent of EXPR.  */
struct tlist
{
  struct tlist *next;
  tree expr, writer;
};

/* Used to implement a cache the results of a call to verify_tree.  We only
   use this for SAVE_EXPRs.  */
struct tlist_cache
{
  struct tlist_cache *next;
  struct tlist *cache_before_sp;
  struct tlist *cache_after_sp;
  tree expr;
};

/* Obstack to use when allocating tlist structures, and corresponding
   firstobj.  */
static struct obstack tlist_obstack;
static char *tlist_firstobj = 0;

/* Keep track of the identifiers we've warned about, so we can avoid duplicate
   warnings.  */
static struct tlist *warned_ids;
/* SAVE_EXPRs need special treatment.  We process them only once and then
   cache the results.  */
static struct tlist_cache *save_expr_cache;

static void add_tlist (struct tlist **, struct tlist *, tree, int);
static void merge_tlist (struct tlist **, struct tlist *, int);
static void verify_tree (tree, struct tlist **, struct tlist **, tree);
static int warning_candidate_p (tree);
static bool candidate_equal_p (const_tree, const_tree);
static void warn_for_collisions (struct tlist *);
static void warn_for_collisions_1 (tree, tree, struct tlist *, int);
static struct tlist *new_tlist (struct tlist *, tree, tree);

/* Create a new struct tlist and fill in its fields.  */
static struct tlist *
new_tlist (struct tlist *next, tree t, tree writer)
{
  struct tlist *l;
  l = XOBNEW (&tlist_obstack, struct tlist);
  l->next = next;
  l->expr = t;
  l->writer = writer;
  return l;
}

/* Add duplicates of the nodes found in ADD to the list *TO.  If EXCLUDE_WRITER
   is nonnull, we ignore any node we find which has a writer equal to it.  */

static void
add_tlist (struct tlist **to, struct tlist *add, tree exclude_writer, int copy)
{
  while (add)
    {
      struct tlist *next = add->next;
      if (!copy)
	add->next = *to;
      if (!exclude_writer || !candidate_equal_p (add->writer, exclude_writer))
	*to = copy ? new_tlist (*to, add->expr, add->writer) : add;
      add = next;
    }
}

/* Merge the nodes of ADD into TO.  This merging process is done so that for
   each variable that already exists in TO, no new node is added; however if
   there is a write access recorded in ADD, and an occurrence on TO is only
   a read access, then the occurrence in TO will be modified to record the
   write.  */

static void
merge_tlist (struct tlist **to, struct tlist *add, int copy)
{
  struct tlist **end = to;

  while (*end)
    end = &(*end)->next;

  while (add)
    {
      int found = 0;
      struct tlist *tmp2;
      struct tlist *next = add->next;

      for (tmp2 = *to; tmp2; tmp2 = tmp2->next)
	if (candidate_equal_p (tmp2->expr, add->expr))
	  {
	    found = 1;
	    if (!tmp2->writer)
	      tmp2->writer = add->writer;
	  }
      if (!found)
	{
	  *end = copy ? add : new_tlist (NULL, add->expr, add->writer);
	  end = &(*end)->next;
	  *end = 0;
	}
      add = next;
    }
}

/* WRITTEN is a variable, WRITER is its parent.  Warn if any of the variable
   references in list LIST conflict with it, excluding reads if ONLY writers
   is nonzero.  */

static void
warn_for_collisions_1 (tree written, tree writer, struct tlist *list,
		       int only_writes)
{
  struct tlist *tmp;

  /* Avoid duplicate warnings.  */
  for (tmp = warned_ids; tmp; tmp = tmp->next)
    if (candidate_equal_p (tmp->expr, written))
      return;

  while (list)
    {
      if (candidate_equal_p (list->expr, written)
	  && !candidate_equal_p (list->writer, writer)
	  && (!only_writes || list->writer))
	{
	  warned_ids = new_tlist (warned_ids, written, NULL_TREE);
	  warning_at (EXPR_LOC_OR_HERE (writer),
		      OPT_Wsequence_point, "operation on %qE may be undefined",
		      list->expr);
	}
      list = list->next;
    }
}

/* Given a list LIST of references to variables, find whether any of these
   can cause conflicts due to missing sequence points.  */

static void
warn_for_collisions (struct tlist *list)
{
  struct tlist *tmp;

  for (tmp = list; tmp; tmp = tmp->next)
    {
      if (tmp->writer)
	warn_for_collisions_1 (tmp->expr, tmp->writer, list, 0);
    }
}

/* Return nonzero if X is a tree that can be verified by the sequence point
   warnings.  */
static int
warning_candidate_p (tree x)
{
  if (DECL_P (x) && DECL_ARTIFICIAL (x))
    return 0;

  if (TREE_CODE (x) == BLOCK)
    return 0;

  /* VOID_TYPE_P (TREE_TYPE (x)) is workaround for cp/tree.c
     (lvalue_p) crash on TRY/CATCH. */
  if (TREE_TYPE (x) == NULL_TREE || VOID_TYPE_P (TREE_TYPE (x)))
    return 0;

  if (!lvalue_p (x))
    return 0;

  /* No point to track non-const calls, they will never satisfy
     operand_equal_p.  */
  if (TREE_CODE (x) == CALL_EXPR && (call_expr_flags (x) & ECF_CONST) == 0)
    return 0;

  if (TREE_CODE (x) == STRING_CST)
    return 0;

  return 1;
}

/* Return nonzero if X and Y appear to be the same candidate (or NULL) */
static bool
candidate_equal_p (const_tree x, const_tree y)
{
  return (x == y) || (x && y && operand_equal_p (x, y, 0));
}

/* Walk the tree X, and record accesses to variables.  If X is written by the
   parent tree, WRITER is the parent.
   We store accesses in one of the two lists: PBEFORE_SP, and PNO_SP.  If this
   expression or its only operand forces a sequence point, then everything up
   to the sequence point is stored in PBEFORE_SP.  Everything else gets stored
   in PNO_SP.
   Once we return, we will have emitted warnings if any subexpression before
   such a sequence point could be undefined.  On a higher level, however, the
   sequence point may not be relevant, and we'll merge the two lists.

   Example: (b++, a) + b;
   The call that processes the COMPOUND_EXPR will store the increment of B
   in PBEFORE_SP, and the use of A in PNO_SP.  The higher-level call that
   processes the PLUS_EXPR will need to merge the two lists so that
   eventually, all accesses end up on the same list (and we'll warn about the
   unordered subexpressions b++ and b.

   A note on merging.  If we modify the former example so that our expression
   becomes
     (b++, b) + a
   care must be taken not simply to add all three expressions into the final
   PNO_SP list.  The function merge_tlist takes care of that by merging the
   before-SP list of the COMPOUND_EXPR into its after-SP list in a special
   way, so that no more than one access to B is recorded.  */

static void
verify_tree (tree x, struct tlist **pbefore_sp, struct tlist **pno_sp,
	     tree writer)
{
  struct tlist *tmp_before, *tmp_nosp, *tmp_list2, *tmp_list3;
  enum tree_code code;
  enum tree_code_class cl;

  /* X may be NULL if it is the operand of an empty statement expression
     ({ }).  */
  if (x == NULL)
    return;

 restart:
  code = TREE_CODE (x);
  cl = TREE_CODE_CLASS (code);

  if (warning_candidate_p (x))
    *pno_sp = new_tlist (*pno_sp, x, writer);

  switch (code)
    {
    case CONSTRUCTOR:
      return;

    case COMPOUND_EXPR:
    case TRUTH_ANDIF_EXPR:
    case TRUTH_ORIF_EXPR:
      tmp_before = tmp_nosp = tmp_list3 = 0;
      verify_tree (TREE_OPERAND (x, 0), &tmp_before, &tmp_nosp, NULL_TREE);
      warn_for_collisions (tmp_nosp);
      merge_tlist (pbefore_sp, tmp_before, 0);
      merge_tlist (pbefore_sp, tmp_nosp, 0);
      verify_tree (TREE_OPERAND (x, 1), &tmp_list3, pno_sp, NULL_TREE);
      merge_tlist (pbefore_sp, tmp_list3, 0);
      return;

    case COND_EXPR:
      tmp_before = tmp_list2 = 0;
      verify_tree (TREE_OPERAND (x, 0), &tmp_before, &tmp_list2, NULL_TREE);
      warn_for_collisions (tmp_list2);
      merge_tlist (pbefore_sp, tmp_before, 0);
      merge_tlist (pbefore_sp, tmp_list2, 1);

      tmp_list3 = tmp_nosp = 0;
      verify_tree (TREE_OPERAND (x, 1), &tmp_list3, &tmp_nosp, NULL_TREE);
      warn_for_collisions (tmp_nosp);
      merge_tlist (pbefore_sp, tmp_list3, 0);

      tmp_list3 = tmp_list2 = 0;
      verify_tree (TREE_OPERAND (x, 2), &tmp_list3, &tmp_list2, NULL_TREE);
      warn_for_collisions (tmp_list2);
      merge_tlist (pbefore_sp, tmp_list3, 0);
      /* Rather than add both tmp_nosp and tmp_list2, we have to merge the
	 two first, to avoid warning for (a ? b++ : b++).  */
      merge_tlist (&tmp_nosp, tmp_list2, 0);
      add_tlist (pno_sp, tmp_nosp, NULL_TREE, 0);
      return;

    case PREDECREMENT_EXPR:
    case PREINCREMENT_EXPR:
    case POSTDECREMENT_EXPR:
    case POSTINCREMENT_EXPR:
      verify_tree (TREE_OPERAND (x, 0), pno_sp, pno_sp, x);
      return;

    case MODIFY_EXPR:
      tmp_before = tmp_nosp = tmp_list3 = 0;
      verify_tree (TREE_OPERAND (x, 1), &tmp_before, &tmp_nosp, NULL_TREE);
      verify_tree (TREE_OPERAND (x, 0), &tmp_list3, &tmp_list3, x);
      /* Expressions inside the LHS are not ordered wrt. the sequence points
	 in the RHS.  Example:
	   *a = (a++, 2)
	 Despite the fact that the modification of "a" is in the before_sp
	 list (tmp_before), it conflicts with the use of "a" in the LHS.
	 We can handle this by adding the contents of tmp_list3
	 to those of tmp_before, and redoing the collision warnings for that
	 list.  */
      add_tlist (&tmp_before, tmp_list3, x, 1);
      warn_for_collisions (tmp_before);
      /* Exclude the LHS itself here; we first have to merge it into the
	 tmp_nosp list.  This is done to avoid warning for "a = a"; if we
	 didn't exclude the LHS, we'd get it twice, once as a read and once
	 as a write.  */
      add_tlist (pno_sp, tmp_list3, x, 0);
      warn_for_collisions_1 (TREE_OPERAND (x, 0), x, tmp_nosp, 1);

      merge_tlist (pbefore_sp, tmp_before, 0);
      if (warning_candidate_p (TREE_OPERAND (x, 0)))
	merge_tlist (&tmp_nosp, new_tlist (NULL, TREE_OPERAND (x, 0), x), 0);
      add_tlist (pno_sp, tmp_nosp, NULL_TREE, 1);
      return;

    case CALL_EXPR:
      /* We need to warn about conflicts among arguments and conflicts between
	 args and the function address.  Side effects of the function address,
	 however, are not ordered by the sequence point of the call.  */
      {
	call_expr_arg_iterator iter;
	tree arg;
	tmp_before = tmp_nosp = 0;
	verify_tree (CALL_EXPR_FN (x), &tmp_before, &tmp_nosp, NULL_TREE);
	FOR_EACH_CALL_EXPR_ARG (arg, iter, x)
	  {
	    tmp_list2 = tmp_list3 = 0;
	    verify_tree (arg, &tmp_list2, &tmp_list3, NULL_TREE);
	    merge_tlist (&tmp_list3, tmp_list2, 0);
	    add_tlist (&tmp_before, tmp_list3, NULL_TREE, 0);
	  }
	add_tlist (&tmp_before, tmp_nosp, NULL_TREE, 0);
	warn_for_collisions (tmp_before);
	add_tlist (pbefore_sp, tmp_before, NULL_TREE, 0);
	return;
      }

    case TREE_LIST:
      /* Scan all the list, e.g. indices of multi dimensional array.  */
      while (x)
	{
	  tmp_before = tmp_nosp = 0;
	  verify_tree (TREE_VALUE (x), &tmp_before, &tmp_nosp, NULL_TREE);
	  merge_tlist (&tmp_nosp, tmp_before, 0);
	  add_tlist (pno_sp, tmp_nosp, NULL_TREE, 0);
	  x = TREE_CHAIN (x);
	}
      return;

    case SAVE_EXPR:
      {
	struct tlist_cache *t;
	for (t = save_expr_cache; t; t = t->next)
	  if (candidate_equal_p (t->expr, x))
	    break;

	if (!t)
	  {
	    t = XOBNEW (&tlist_obstack, struct tlist_cache);
	    t->next = save_expr_cache;
	    t->expr = x;
	    save_expr_cache = t;

	    tmp_before = tmp_nosp = 0;
	    verify_tree (TREE_OPERAND (x, 0), &tmp_before, &tmp_nosp, NULL_TREE);
	    warn_for_collisions (tmp_nosp);

	    tmp_list3 = 0;
	    while (tmp_nosp)
	      {
		struct tlist *t = tmp_nosp;
		tmp_nosp = t->next;
		merge_tlist (&tmp_list3, t, 0);
	      }
	    t->cache_before_sp = tmp_before;
	    t->cache_after_sp = tmp_list3;
	  }
	merge_tlist (pbefore_sp, t->cache_before_sp, 1);
	add_tlist (pno_sp, t->cache_after_sp, NULL_TREE, 1);
	return;
      }

    case ADDR_EXPR:
      x = TREE_OPERAND (x, 0);
      if (DECL_P (x))
	return;
      writer = 0;
      goto restart;

    default:
      /* For other expressions, simply recurse on their operands.
	 Manual tail recursion for unary expressions.
	 Other non-expressions need not be processed.  */
      if (cl == tcc_unary)
	{
	  x = TREE_OPERAND (x, 0);
	  writer = 0;
	  goto restart;
	}
      else if (IS_EXPR_CODE_CLASS (cl))
	{
	  int lp;
	  int max = TREE_OPERAND_LENGTH (x);
	  for (lp = 0; lp < max; lp++)
	    {
	      tmp_before = tmp_nosp = 0;
	      verify_tree (TREE_OPERAND (x, lp), &tmp_before, &tmp_nosp, 0);
	      merge_tlist (&tmp_nosp, tmp_before, 0);
	      add_tlist (pno_sp, tmp_nosp, NULL_TREE, 0);
	    }
	}
      return;
    }
}

/* Try to warn for undefined behavior in EXPR due to missing sequence
   points.  */

DEBUG_FUNCTION void
verify_sequence_points (tree expr)
{
  struct tlist *before_sp = 0, *after_sp = 0;

  warned_ids = 0;
  save_expr_cache = 0;
  if (tlist_firstobj == 0)
    {
      gcc_obstack_init (&tlist_obstack);
      tlist_firstobj = (char *) obstack_alloc (&tlist_obstack, 0);
    }

  verify_tree (expr, &before_sp, &after_sp, 0);
  warn_for_collisions (after_sp);
  obstack_free (&tlist_obstack, tlist_firstobj);
}

/* Validate the expression after `case' and apply default promotions.  */

static tree
check_case_value (tree value)
{
  if (value == NULL_TREE)
    return value;

  if (TREE_CODE (value) == INTEGER_CST)
    /* Promote char or short to int.  */
    value = perform_integral_promotions (value);
  else if (value != error_mark_node)
    {
      error ("case label does not reduce to an integer constant");
      value = error_mark_node;
    }

  constant_expression_warning (value);

  return value;
}

/* See if the case values LOW and HIGH are in the range of the original
   type (i.e. before the default conversion to int) of the switch testing
   expression.
   TYPE is the promoted type of the testing expression, and ORIG_TYPE is
   the type before promoting it.  CASE_LOW_P is a pointer to the lower
   bound of the case label, and CASE_HIGH_P is the upper bound or NULL
   if the case is not a case range.
   The caller has to make sure that we are not called with NULL for
   CASE_LOW_P (i.e. the default case).
   Returns true if the case label is in range of ORIG_TYPE (saturated or
   untouched) or false if the label is out of range.  */

static bool
check_case_bounds (tree type, tree orig_type,
		   tree *case_low_p, tree *case_high_p)
{
  tree min_value, max_value;
  tree case_low = *case_low_p;
  tree case_high = case_high_p ? *case_high_p : case_low;

  /* If there was a problem with the original type, do nothing.  */
  if (orig_type == error_mark_node)
    return true;

  min_value = TYPE_MIN_VALUE (orig_type);
  max_value = TYPE_MAX_VALUE (orig_type);

  /* Case label is less than minimum for type.  */
  if (tree_int_cst_compare (case_low, min_value) < 0
      && tree_int_cst_compare (case_high, min_value) < 0)
    {
      warning (0, "case label value is less than minimum value for type");
      return false;
    }

  /* Case value is greater than maximum for type.  */
  if (tree_int_cst_compare (case_low, max_value) > 0
      && tree_int_cst_compare (case_high, max_value) > 0)
    {
      warning (0, "case label value exceeds maximum value for type");
      return false;
    }

  /* Saturate lower case label value to minimum.  */
  if (tree_int_cst_compare (case_high, min_value) >= 0
      && tree_int_cst_compare (case_low, min_value) < 0)
    {
      warning (0, "lower value in case label range"
	       " less than minimum value for type");
      case_low = min_value;
    }

  /* Saturate upper case label value to maximum.  */
  if (tree_int_cst_compare (case_low, max_value) <= 0
      && tree_int_cst_compare (case_high, max_value) > 0)
    {
      warning (0, "upper value in case label range"
	       " exceeds maximum value for type");
      case_high = max_value;
    }

  if (*case_low_p != case_low)
    *case_low_p = convert (type, case_low);
  if (case_high_p && *case_high_p != case_high)
    *case_high_p = convert (type, case_high);

  return true;
}

/* Return an integer type with BITS bits of precision,
   that is unsigned if UNSIGNEDP is nonzero, otherwise signed.  */

tree
c_common_type_for_size (unsigned int bits, int unsignedp)
{
  if (bits == TYPE_PRECISION (integer_type_node))
    return unsignedp ? unsigned_type_node : integer_type_node;

  if (bits == TYPE_PRECISION (signed_char_type_node))
    return unsignedp ? unsigned_char_type_node : signed_char_type_node;

  if (bits == TYPE_PRECISION (short_integer_type_node))
    return unsignedp ? short_unsigned_type_node : short_integer_type_node;

  if (bits == TYPE_PRECISION (long_integer_type_node))
    return unsignedp ? long_unsigned_type_node : long_integer_type_node;

  if (bits == TYPE_PRECISION (long_long_integer_type_node))
    return (unsignedp ? long_long_unsigned_type_node
	    : long_long_integer_type_node);

  if (int128_integer_type_node
      && bits == TYPE_PRECISION (int128_integer_type_node))
    return (unsignedp ? int128_unsigned_type_node
	    : int128_integer_type_node);

  if (bits == TYPE_PRECISION (widest_integer_literal_type_node))
    return (unsignedp ? widest_unsigned_literal_type_node
	    : widest_integer_literal_type_node);

  if (bits <= TYPE_PRECISION (intQI_type_node))
    return unsignedp ? unsigned_intQI_type_node : intQI_type_node;

  if (bits <= TYPE_PRECISION (intHI_type_node))
    return unsignedp ? unsigned_intHI_type_node : intHI_type_node;

  if (bits <= TYPE_PRECISION (intSI_type_node))
    return unsignedp ? unsigned_intSI_type_node : intSI_type_node;

  if (bits <= TYPE_PRECISION (intDI_type_node))
    return unsignedp ? unsigned_intDI_type_node : intDI_type_node;

  return 0;
}

/* Return a fixed-point type that has at least IBIT ibits and FBIT fbits
   that is unsigned if UNSIGNEDP is nonzero, otherwise signed;
   and saturating if SATP is nonzero, otherwise not saturating.  */

tree
c_common_fixed_point_type_for_size (unsigned int ibit, unsigned int fbit,
				    int unsignedp, int satp)
{
  enum machine_mode mode;
  if (ibit == 0)
    mode = unsignedp ? UQQmode : QQmode;
  else
    mode = unsignedp ? UHAmode : HAmode;

  for (; mode != VOIDmode; mode = GET_MODE_WIDER_MODE (mode))
    if (GET_MODE_IBIT (mode) >= ibit && GET_MODE_FBIT (mode) >= fbit)
      break;

  if (mode == VOIDmode || !targetm.scalar_mode_supported_p (mode))
    {
      sorry ("GCC cannot support operators with integer types and "
	     "fixed-point types that have too many integral and "
	     "fractional bits together");
      return 0;
    }

  return c_common_type_for_mode (mode, satp);
}

/* Used for communication between c_common_type_for_mode and
   c_register_builtin_type.  */
static GTY(()) tree registered_builtin_types;

/* Return a data type that has machine mode MODE.
   If the mode is an integer,
   then UNSIGNEDP selects between signed and unsigned types.
   If the mode is a fixed-point mode,
   then UNSIGNEDP selects between saturating and nonsaturating types.  */

tree
c_common_type_for_mode (enum machine_mode mode, int unsignedp)
{
  tree t;

  if (mode == TYPE_MODE (integer_type_node))
    return unsignedp ? unsigned_type_node : integer_type_node;

  if (mode == TYPE_MODE (signed_char_type_node))
    return unsignedp ? unsigned_char_type_node : signed_char_type_node;

  if (mode == TYPE_MODE (short_integer_type_node))
    return unsignedp ? short_unsigned_type_node : short_integer_type_node;

  if (mode == TYPE_MODE (long_integer_type_node))
    return unsignedp ? long_unsigned_type_node : long_integer_type_node;

  if (mode == TYPE_MODE (long_long_integer_type_node))
    return unsignedp ? long_long_unsigned_type_node : long_long_integer_type_node;

  if (int128_integer_type_node
      && mode == TYPE_MODE (int128_integer_type_node))
    return unsignedp ? int128_unsigned_type_node : int128_integer_type_node;

  if (mode == TYPE_MODE (widest_integer_literal_type_node))
    return unsignedp ? widest_unsigned_literal_type_node
		     : widest_integer_literal_type_node;

  if (mode == QImode)
    return unsignedp ? unsigned_intQI_type_node : intQI_type_node;

  if (mode == HImode)
    return unsignedp ? unsigned_intHI_type_node : intHI_type_node;

  if (mode == SImode)
    return unsignedp ? unsigned_intSI_type_node : intSI_type_node;

  if (mode == DImode)
    return unsignedp ? unsigned_intDI_type_node : intDI_type_node;

#if HOST_BITS_PER_WIDE_INT >= 64
  if (mode == TYPE_MODE (intTI_type_node))
    return unsignedp ? unsigned_intTI_type_node : intTI_type_node;
#endif

  if (mode == TYPE_MODE (float_type_node))
    return float_type_node;

  if (mode == TYPE_MODE (double_type_node))
    return double_type_node;

  if (mode == TYPE_MODE (long_double_type_node))
    return long_double_type_node;

  if (mode == TYPE_MODE (void_type_node))
    return void_type_node;

  if (mode == TYPE_MODE (build_pointer_type (char_type_node)))
    return (unsignedp
	    ? make_unsigned_type (GET_MODE_PRECISION (mode))
	    : make_signed_type (GET_MODE_PRECISION (mode)));

  if (mode == TYPE_MODE (build_pointer_type (integer_type_node)))
    return (unsignedp
	    ? make_unsigned_type (GET_MODE_PRECISION (mode))
	    : make_signed_type (GET_MODE_PRECISION (mode)));

  if (COMPLEX_MODE_P (mode))
    {
      enum machine_mode inner_mode;
      tree inner_type;

      if (mode == TYPE_MODE (complex_float_type_node))
	return complex_float_type_node;
      if (mode == TYPE_MODE (complex_double_type_node))
	return complex_double_type_node;
      if (mode == TYPE_MODE (complex_long_double_type_node))
	return complex_long_double_type_node;

      if (mode == TYPE_MODE (complex_integer_type_node) && !unsignedp)
	return complex_integer_type_node;

      inner_mode = GET_MODE_INNER (mode);
      inner_type = c_common_type_for_mode (inner_mode, unsignedp);
      if (inner_type != NULL_TREE)
	return build_complex_type (inner_type);
    }
  else if (VECTOR_MODE_P (mode))
    {
      enum machine_mode inner_mode = GET_MODE_INNER (mode);
      tree inner_type = c_common_type_for_mode (inner_mode, unsignedp);
      if (inner_type != NULL_TREE)
	return build_vector_type_for_mode (inner_type, mode);
    }

  if (mode == TYPE_MODE (dfloat32_type_node))
    return dfloat32_type_node;
  if (mode == TYPE_MODE (dfloat64_type_node))
    return dfloat64_type_node;
  if (mode == TYPE_MODE (dfloat128_type_node))
    return dfloat128_type_node;

  if (ALL_SCALAR_FIXED_POINT_MODE_P (mode))
    {
      if (mode == TYPE_MODE (short_fract_type_node))
	return unsignedp ? sat_short_fract_type_node : short_fract_type_node;
      if (mode == TYPE_MODE (fract_type_node))
	return unsignedp ? sat_fract_type_node : fract_type_node;
      if (mode == TYPE_MODE (long_fract_type_node))
	return unsignedp ? sat_long_fract_type_node : long_fract_type_node;
      if (mode == TYPE_MODE (long_long_fract_type_node))
	return unsignedp ? sat_long_long_fract_type_node
			 : long_long_fract_type_node;

      if (mode == TYPE_MODE (unsigned_short_fract_type_node))
	return unsignedp ? sat_unsigned_short_fract_type_node
			 : unsigned_short_fract_type_node;
      if (mode == TYPE_MODE (unsigned_fract_type_node))
	return unsignedp ? sat_unsigned_fract_type_node
			 : unsigned_fract_type_node;
      if (mode == TYPE_MODE (unsigned_long_fract_type_node))
	return unsignedp ? sat_unsigned_long_fract_type_node
			 : unsigned_long_fract_type_node;
      if (mode == TYPE_MODE (unsigned_long_long_fract_type_node))
	return unsignedp ? sat_unsigned_long_long_fract_type_node
			 : unsigned_long_long_fract_type_node;

      if (mode == TYPE_MODE (short_accum_type_node))
	return unsignedp ? sat_short_accum_type_node : short_accum_type_node;
      if (mode == TYPE_MODE (accum_type_node))
	return unsignedp ? sat_accum_type_node : accum_type_node;
      if (mode == TYPE_MODE (long_accum_type_node))
	return unsignedp ? sat_long_accum_type_node : long_accum_type_node;
      if (mode == TYPE_MODE (long_long_accum_type_node))
	return unsignedp ? sat_long_long_accum_type_node
			 : long_long_accum_type_node;

      if (mode == TYPE_MODE (unsigned_short_accum_type_node))
	return unsignedp ? sat_unsigned_short_accum_type_node
			 : unsigned_short_accum_type_node;
      if (mode == TYPE_MODE (unsigned_accum_type_node))
	return unsignedp ? sat_unsigned_accum_type_node
			 : unsigned_accum_type_node;
      if (mode == TYPE_MODE (unsigned_long_accum_type_node))
	return unsignedp ? sat_unsigned_long_accum_type_node
			 : unsigned_long_accum_type_node;
      if (mode == TYPE_MODE (unsigned_long_long_accum_type_node))
	return unsignedp ? sat_unsigned_long_long_accum_type_node
			 : unsigned_long_long_accum_type_node;

      if (mode == QQmode)
	return unsignedp ? sat_qq_type_node : qq_type_node;
      if (mode == HQmode)
	return unsignedp ? sat_hq_type_node : hq_type_node;
      if (mode == SQmode)
	return unsignedp ? sat_sq_type_node : sq_type_node;
      if (mode == DQmode)
	return unsignedp ? sat_dq_type_node : dq_type_node;
      if (mode == TQmode)
	return unsignedp ? sat_tq_type_node : tq_type_node;

      if (mode == UQQmode)
	return unsignedp ? sat_uqq_type_node : uqq_type_node;
      if (mode == UHQmode)
	return unsignedp ? sat_uhq_type_node : uhq_type_node;
      if (mode == USQmode)
	return unsignedp ? sat_usq_type_node : usq_type_node;
      if (mode == UDQmode)
	return unsignedp ? sat_udq_type_node : udq_type_node;
      if (mode == UTQmode)
	return unsignedp ? sat_utq_type_node : utq_type_node;

      if (mode == HAmode)
	return unsignedp ? sat_ha_type_node : ha_type_node;
      if (mode == SAmode)
	return unsignedp ? sat_sa_type_node : sa_type_node;
      if (mode == DAmode)
	return unsignedp ? sat_da_type_node : da_type_node;
      if (mode == TAmode)
	return unsignedp ? sat_ta_type_node : ta_type_node;

      if (mode == UHAmode)
	return unsignedp ? sat_uha_type_node : uha_type_node;
      if (mode == USAmode)
	return unsignedp ? sat_usa_type_node : usa_type_node;
      if (mode == UDAmode)
	return unsignedp ? sat_uda_type_node : uda_type_node;
      if (mode == UTAmode)
	return unsignedp ? sat_uta_type_node : uta_type_node;
    }

  for (t = registered_builtin_types; t; t = TREE_CHAIN (t))
    if (TYPE_MODE (TREE_VALUE (t)) == mode)
      return TREE_VALUE (t);

  return 0;
}

tree
c_common_unsigned_type (tree type)
{
  return c_common_signed_or_unsigned_type (1, type);
}

/* Return a signed type the same as TYPE in other respects.  */

tree
c_common_signed_type (tree type)
{
  return c_common_signed_or_unsigned_type (0, type);
}

/* Return a type the same as TYPE except unsigned or
   signed according to UNSIGNEDP.  */

tree
c_common_signed_or_unsigned_type (int unsignedp, tree type)
{
  tree type1;

  /* This block of code emulates the behavior of the old
     c_common_unsigned_type. In particular, it returns
     long_unsigned_type_node if passed a long, even when a int would
     have the same size. This is necessary for warnings to work
     correctly in archs where sizeof(int) == sizeof(long) */

  type1 = TYPE_MAIN_VARIANT (type);
  if (type1 == signed_char_type_node || type1 == char_type_node || type1 == unsigned_char_type_node)
    return unsignedp ? unsigned_char_type_node : signed_char_type_node;
  if (type1 == integer_type_node || type1 == unsigned_type_node)
    return unsignedp ? unsigned_type_node : integer_type_node;
  if (type1 == short_integer_type_node || type1 == short_unsigned_type_node)
    return unsignedp ? short_unsigned_type_node : short_integer_type_node;
  if (type1 == long_integer_type_node || type1 == long_unsigned_type_node)
    return unsignedp ? long_unsigned_type_node : long_integer_type_node;
  if (type1 == long_long_integer_type_node || type1 == long_long_unsigned_type_node)
    return unsignedp ? long_long_unsigned_type_node : long_long_integer_type_node;
  if (int128_integer_type_node
      && (type1 == int128_integer_type_node
	  || type1 == int128_unsigned_type_node))
    return unsignedp ? int128_unsigned_type_node : int128_integer_type_node;
  if (type1 == widest_integer_literal_type_node || type1 == widest_unsigned_literal_type_node)
    return unsignedp ? widest_unsigned_literal_type_node : widest_integer_literal_type_node;
#if HOST_BITS_PER_WIDE_INT >= 64
  if (type1 == intTI_type_node || type1 == unsigned_intTI_type_node)
    return unsignedp ? unsigned_intTI_type_node : intTI_type_node;
#endif
  if (type1 == intDI_type_node || type1 == unsigned_intDI_type_node)
    return unsignedp ? unsigned_intDI_type_node : intDI_type_node;
  if (type1 == intSI_type_node || type1 == unsigned_intSI_type_node)
    return unsignedp ? unsigned_intSI_type_node : intSI_type_node;
  if (type1 == intHI_type_node || type1 == unsigned_intHI_type_node)
    return unsignedp ? unsigned_intHI_type_node : intHI_type_node;
  if (type1 == intQI_type_node || type1 == unsigned_intQI_type_node)
    return unsignedp ? unsigned_intQI_type_node : intQI_type_node;

#define C_COMMON_FIXED_TYPES(NAME)	    \
  if (type1 == short_ ## NAME ## _type_node \
      || type1 == unsigned_short_ ## NAME ## _type_node) \
    return unsignedp ? unsigned_short_ ## NAME ## _type_node \
		     : short_ ## NAME ## _type_node; \
  if (type1 == NAME ## _type_node \
      || type1 == unsigned_ ## NAME ## _type_node) \
    return unsignedp ? unsigned_ ## NAME ## _type_node \
		     : NAME ## _type_node; \
  if (type1 == long_ ## NAME ## _type_node \
      || type1 == unsigned_long_ ## NAME ## _type_node) \
    return unsignedp ? unsigned_long_ ## NAME ## _type_node \
		     : long_ ## NAME ## _type_node; \
  if (type1 == long_long_ ## NAME ## _type_node \
      || type1 == unsigned_long_long_ ## NAME ## _type_node) \
    return unsignedp ? unsigned_long_long_ ## NAME ## _type_node \
		     : long_long_ ## NAME ## _type_node;

#define C_COMMON_FIXED_MODE_TYPES(NAME) \
  if (type1 == NAME ## _type_node \
      || type1 == u ## NAME ## _type_node) \
    return unsignedp ? u ## NAME ## _type_node \
		     : NAME ## _type_node;

#define C_COMMON_FIXED_TYPES_SAT(NAME) \
  if (type1 == sat_ ## short_ ## NAME ## _type_node \
      || type1 == sat_ ## unsigned_short_ ## NAME ## _type_node) \
    return unsignedp ? sat_ ## unsigned_short_ ## NAME ## _type_node \
		     : sat_ ## short_ ## NAME ## _type_node; \
  if (type1 == sat_ ## NAME ## _type_node \
      || type1 == sat_ ## unsigned_ ## NAME ## _type_node) \
    return unsignedp ? sat_ ## unsigned_ ## NAME ## _type_node \
		     : sat_ ## NAME ## _type_node; \
  if (type1 == sat_ ## long_ ## NAME ## _type_node \
      || type1 == sat_ ## unsigned_long_ ## NAME ## _type_node) \
    return unsignedp ? sat_ ## unsigned_long_ ## NAME ## _type_node \
		     : sat_ ## long_ ## NAME ## _type_node; \
  if (type1 == sat_ ## long_long_ ## NAME ## _type_node \
      || type1 == sat_ ## unsigned_long_long_ ## NAME ## _type_node) \
    return unsignedp ? sat_ ## unsigned_long_long_ ## NAME ## _type_node \
		     : sat_ ## long_long_ ## NAME ## _type_node;

#define C_COMMON_FIXED_MODE_TYPES_SAT(NAME)	\
  if (type1 == sat_ ## NAME ## _type_node \
      || type1 == sat_ ## u ## NAME ## _type_node) \
    return unsignedp ? sat_ ## u ## NAME ## _type_node \
		     : sat_ ## NAME ## _type_node;

  C_COMMON_FIXED_TYPES (fract);
  C_COMMON_FIXED_TYPES_SAT (fract);
  C_COMMON_FIXED_TYPES (accum);
  C_COMMON_FIXED_TYPES_SAT (accum);

  C_COMMON_FIXED_MODE_TYPES (qq);
  C_COMMON_FIXED_MODE_TYPES (hq);
  C_COMMON_FIXED_MODE_TYPES (sq);
  C_COMMON_FIXED_MODE_TYPES (dq);
  C_COMMON_FIXED_MODE_TYPES (tq);
  C_COMMON_FIXED_MODE_TYPES_SAT (qq);
  C_COMMON_FIXED_MODE_TYPES_SAT (hq);
  C_COMMON_FIXED_MODE_TYPES_SAT (sq);
  C_COMMON_FIXED_MODE_TYPES_SAT (dq);
  C_COMMON_FIXED_MODE_TYPES_SAT (tq);
  C_COMMON_FIXED_MODE_TYPES (ha);
  C_COMMON_FIXED_MODE_TYPES (sa);
  C_COMMON_FIXED_MODE_TYPES (da);
  C_COMMON_FIXED_MODE_TYPES (ta);
  C_COMMON_FIXED_MODE_TYPES_SAT (ha);
  C_COMMON_FIXED_MODE_TYPES_SAT (sa);
  C_COMMON_FIXED_MODE_TYPES_SAT (da);
  C_COMMON_FIXED_MODE_TYPES_SAT (ta);

  /* For ENUMERAL_TYPEs in C++, must check the mode of the types, not
     the precision; they have precision set to match their range, but
     may use a wider mode to match an ABI.  If we change modes, we may
     wind up with bad conversions.  For INTEGER_TYPEs in C, must check
     the precision as well, so as to yield correct results for
     bit-field types.  C++ does not have these separate bit-field
     types, and producing a signed or unsigned variant of an
     ENUMERAL_TYPE may cause other problems as well.  */

  if (!INTEGRAL_TYPE_P (type)
      || TYPE_UNSIGNED (type) == unsignedp)
    return type;

#define TYPE_OK(node)							    \
  (TYPE_MODE (type) == TYPE_MODE (node)					    \
   && TYPE_PRECISION (type) == TYPE_PRECISION (node))
  if (TYPE_OK (signed_char_type_node))
    return unsignedp ? unsigned_char_type_node : signed_char_type_node;
  if (TYPE_OK (integer_type_node))
    return unsignedp ? unsigned_type_node : integer_type_node;
  if (TYPE_OK (short_integer_type_node))
    return unsignedp ? short_unsigned_type_node : short_integer_type_node;
  if (TYPE_OK (long_integer_type_node))
    return unsignedp ? long_unsigned_type_node : long_integer_type_node;
  if (TYPE_OK (long_long_integer_type_node))
    return (unsignedp ? long_long_unsigned_type_node
	    : long_long_integer_type_node);
  if (int128_integer_type_node && TYPE_OK (int128_integer_type_node))
    return (unsignedp ? int128_unsigned_type_node
	    : int128_integer_type_node);
  if (TYPE_OK (widest_integer_literal_type_node))
    return (unsignedp ? widest_unsigned_literal_type_node
	    : widest_integer_literal_type_node);

#if HOST_BITS_PER_WIDE_INT >= 64
  if (TYPE_OK (intTI_type_node))
    return unsignedp ? unsigned_intTI_type_node : intTI_type_node;
#endif
  if (TYPE_OK (intDI_type_node))
    return unsignedp ? unsigned_intDI_type_node : intDI_type_node;
  if (TYPE_OK (intSI_type_node))
    return unsignedp ? unsigned_intSI_type_node : intSI_type_node;
  if (TYPE_OK (intHI_type_node))
    return unsignedp ? unsigned_intHI_type_node : intHI_type_node;
  if (TYPE_OK (intQI_type_node))
    return unsignedp ? unsigned_intQI_type_node : intQI_type_node;
#undef TYPE_OK

  return build_nonstandard_integer_type (TYPE_PRECISION (type), unsignedp);
}

/* Build a bit-field integer type for the given WIDTH and UNSIGNEDP.  */

tree
c_build_bitfield_integer_type (unsigned HOST_WIDE_INT width, int unsignedp)
{
  /* Extended integer types of the same width as a standard type have
     lesser rank, so those of the same width as int promote to int or
     unsigned int and are valid for printf formats expecting int or
     unsigned int.  To avoid such special cases, avoid creating
     extended integer types for bit-fields if a standard integer type
     is available.  */
  if (width == TYPE_PRECISION (integer_type_node))
    return unsignedp ? unsigned_type_node : integer_type_node;
  if (width == TYPE_PRECISION (signed_char_type_node))
    return unsignedp ? unsigned_char_type_node : signed_char_type_node;
  if (width == TYPE_PRECISION (short_integer_type_node))
    return unsignedp ? short_unsigned_type_node : short_integer_type_node;
  if (width == TYPE_PRECISION (long_integer_type_node))
    return unsignedp ? long_unsigned_type_node : long_integer_type_node;
  if (width == TYPE_PRECISION (long_long_integer_type_node))
    return (unsignedp ? long_long_unsigned_type_node
	    : long_long_integer_type_node);
  if (int128_integer_type_node
      && width == TYPE_PRECISION (int128_integer_type_node))
    return (unsignedp ? int128_unsigned_type_node
	    : int128_integer_type_node);
  return build_nonstandard_integer_type (width, unsignedp);
}

/* The C version of the register_builtin_type langhook.  */

void
c_register_builtin_type (tree type, const char* name)
{
  tree decl;

  decl = build_decl (UNKNOWN_LOCATION,
		     TYPE_DECL, get_identifier (name), type);
  DECL_ARTIFICIAL (decl) = 1;
  if (!TYPE_NAME (type))
    TYPE_NAME (type) = decl;
  pushdecl (decl);

  registered_builtin_types = tree_cons (0, type, registered_builtin_types);
}

/* Print an error message for invalid operands to arith operation
   CODE with TYPE0 for operand 0, and TYPE1 for operand 1.
   LOCATION is the location of the message.  */

void
binary_op_error (location_t location, enum tree_code code,
		 tree type0, tree type1)
{
  const char *opname;

  switch (code)
    {
    case PLUS_EXPR:
      opname = "+"; break;
    case MINUS_EXPR:
      opname = "-"; break;
    case MULT_EXPR:
      opname = "*"; break;
    case MAX_EXPR:
      opname = "max"; break;
    case MIN_EXPR:
      opname = "min"; break;
    case EQ_EXPR:
      opname = "=="; break;
    case NE_EXPR:
      opname = "!="; break;
    case LE_EXPR:
      opname = "<="; break;
    case GE_EXPR:
      opname = ">="; break;
    case LT_EXPR:
      opname = "<"; break;
    case GT_EXPR:
      opname = ">"; break;
    case LSHIFT_EXPR:
      opname = "<<"; break;
    case RSHIFT_EXPR:
      opname = ">>"; break;
    case TRUNC_MOD_EXPR:
    case FLOOR_MOD_EXPR:
      opname = "%"; break;
    case TRUNC_DIV_EXPR:
    case FLOOR_DIV_EXPR:
      opname = "/"; break;
    case BIT_AND_EXPR:
      opname = "&"; break;
    case BIT_IOR_EXPR:
      opname = "|"; break;
    case TRUTH_ANDIF_EXPR:
      opname = "&&"; break;
    case TRUTH_ORIF_EXPR:
      opname = "||"; break;
    case BIT_XOR_EXPR:
      opname = "^"; break;
    default:
      gcc_unreachable ();
    }
  error_at (location,
	    "invalid operands to binary %s (have %qT and %qT)", opname,
	    type0, type1);
}

/* Subroutine of build_binary_op, used for comparison operations.
   See if the operands have both been converted from subword integer types
   and, if so, perhaps change them both back to their original type.
   This function is also responsible for converting the two operands
   to the proper common type for comparison.

   The arguments of this function are all pointers to local variables
   of build_binary_op: OP0_PTR is &OP0, OP1_PTR is &OP1,
   RESTYPE_PTR is &RESULT_TYPE and RESCODE_PTR is &RESULTCODE.

   If this function returns nonzero, it means that the comparison has
   a constant value.  What this function returns is an expression for
   that value.  */

tree
shorten_compare (tree *op0_ptr, tree *op1_ptr, tree *restype_ptr,
		 enum tree_code *rescode_ptr)
{
  tree type;
  tree op0 = *op0_ptr;
  tree op1 = *op1_ptr;
  int unsignedp0, unsignedp1;
  int real1, real2;
  tree primop0, primop1;
  enum tree_code code = *rescode_ptr;

  /* Throw away any conversions to wider types
     already present in the operands.  */

  primop0 = c_common_get_narrower (op0, &unsignedp0);
  primop1 = c_common_get_narrower (op1, &unsignedp1);

  /* If primopN is first sign-extended from primopN's precision to opN's
     precision, then zero-extended from opN's precision to
     *restype_ptr precision, shortenings might be invalid.  */
  if (TYPE_PRECISION (TREE_TYPE (primop0)) < TYPE_PRECISION (TREE_TYPE (op0))
      && TYPE_PRECISION (TREE_TYPE (op0)) < TYPE_PRECISION (*restype_ptr)
      && !unsignedp0
      && TYPE_UNSIGNED (TREE_TYPE (op0)))
    primop0 = op0;
  if (TYPE_PRECISION (TREE_TYPE (primop1)) < TYPE_PRECISION (TREE_TYPE (op1))
      && TYPE_PRECISION (TREE_TYPE (op1)) < TYPE_PRECISION (*restype_ptr)
      && !unsignedp1
      && TYPE_UNSIGNED (TREE_TYPE (op1)))
    primop1 = op1;

  /* Handle the case that OP0 does not *contain* a conversion
     but it *requires* conversion to FINAL_TYPE.  */

  if (op0 == primop0 && TREE_TYPE (op0) != *restype_ptr)
    unsignedp0 = TYPE_UNSIGNED (TREE_TYPE (op0));
  if (op1 == primop1 && TREE_TYPE (op1) != *restype_ptr)
    unsignedp1 = TYPE_UNSIGNED (TREE_TYPE (op1));

  /* If one of the operands must be floated, we cannot optimize.  */
  real1 = TREE_CODE (TREE_TYPE (primop0)) == REAL_TYPE;
  real2 = TREE_CODE (TREE_TYPE (primop1)) == REAL_TYPE;

  /* If first arg is constant, swap the args (changing operation
     so value is preserved), for canonicalization.  Don't do this if
     the second arg is 0.  */

  if (TREE_CONSTANT (primop0)
      && !integer_zerop (primop1) && !real_zerop (primop1)
      && !fixed_zerop (primop1))
    {
      tree tem = primop0;
      int temi = unsignedp0;
      primop0 = primop1;
      primop1 = tem;
      tem = op0;
      op0 = op1;
      op1 = tem;
      *op0_ptr = op0;
      *op1_ptr = op1;
      unsignedp0 = unsignedp1;
      unsignedp1 = temi;
      temi = real1;
      real1 = real2;
      real2 = temi;

      switch (code)
	{
	case LT_EXPR:
	  code = GT_EXPR;
	  break;
	case GT_EXPR:
	  code = LT_EXPR;
	  break;
	case LE_EXPR:
	  code = GE_EXPR;
	  break;
	case GE_EXPR:
	  code = LE_EXPR;
	  break;
	default:
	  break;
	}
      *rescode_ptr = code;
    }

  /* If comparing an integer against a constant more bits wide,
     maybe we can deduce a value of 1 or 0 independent of the data.
     Or else truncate the constant now
     rather than extend the variable at run time.

     This is only interesting if the constant is the wider arg.
     Also, it is not safe if the constant is unsigned and the
     variable arg is signed, since in this case the variable
     would be sign-extended and then regarded as unsigned.
     Our technique fails in this case because the lowest/highest
     possible unsigned results don't follow naturally from the
     lowest/highest possible values of the variable operand.
     For just EQ_EXPR and NE_EXPR there is another technique that
     could be used: see if the constant can be faithfully represented
     in the other operand's type, by truncating it and reextending it
     and see if that preserves the constant's value.  */

  if (!real1 && !real2
      && TREE_CODE (TREE_TYPE (primop0)) != FIXED_POINT_TYPE
      && TREE_CODE (primop1) == INTEGER_CST
      && TYPE_PRECISION (TREE_TYPE (primop0)) < TYPE_PRECISION (*restype_ptr))
    {
      int min_gt, max_gt, min_lt, max_lt;
      tree maxval, minval;
      /* 1 if comparison is nominally unsigned.  */
      int unsignedp = TYPE_UNSIGNED (*restype_ptr);
      tree val;

      type = c_common_signed_or_unsigned_type (unsignedp0,
					       TREE_TYPE (primop0));

      maxval = TYPE_MAX_VALUE (type);
      minval = TYPE_MIN_VALUE (type);

      if (unsignedp && !unsignedp0)
	*restype_ptr = c_common_signed_type (*restype_ptr);

      if (TREE_TYPE (primop1) != *restype_ptr)
	{
	  /* Convert primop1 to target type, but do not introduce
	     additional overflow.  We know primop1 is an int_cst.  */
	  primop1 = force_fit_type_double (*restype_ptr,
					   tree_to_double_int (primop1),
					   0, TREE_OVERFLOW (primop1));
	}
      if (type != *restype_ptr)
	{
	  minval = convert (*restype_ptr, minval);
	  maxval = convert (*restype_ptr, maxval);
	}

      if (unsignedp && unsignedp0)
	{
	  min_gt = INT_CST_LT_UNSIGNED (primop1, minval);
	  max_gt = INT_CST_LT_UNSIGNED (primop1, maxval);
	  min_lt = INT_CST_LT_UNSIGNED (minval, primop1);
	  max_lt = INT_CST_LT_UNSIGNED (maxval, primop1);
	}
      else
	{
	  min_gt = INT_CST_LT (primop1, minval);
	  max_gt = INT_CST_LT (primop1, maxval);
	  min_lt = INT_CST_LT (minval, primop1);
	  max_lt = INT_CST_LT (maxval, primop1);
	}

      val = 0;
      /* This used to be a switch, but Genix compiler can't handle that.  */
      if (code == NE_EXPR)
	{
	  if (max_lt || min_gt)
	    val = truthvalue_true_node;
	}
      else if (code == EQ_EXPR)
	{
	  if (max_lt || min_gt)
	    val = truthvalue_false_node;
	}
      else if (code == LT_EXPR)
	{
	  if (max_lt)
	    val = truthvalue_true_node;
	  if (!min_lt)
	    val = truthvalue_false_node;
	}
      else if (code == GT_EXPR)
	{
	  if (min_gt)
	    val = truthvalue_true_node;
	  if (!max_gt)
	    val = truthvalue_false_node;
	}
      else if (code == LE_EXPR)
	{
	  if (!max_gt)
	    val = truthvalue_true_node;
	  if (min_gt)
	    val = truthvalue_false_node;
	}
      else if (code == GE_EXPR)
	{
	  if (!min_lt)
	    val = truthvalue_true_node;
	  if (max_lt)
	    val = truthvalue_false_node;
	}

      /* If primop0 was sign-extended and unsigned comparison specd,
	 we did a signed comparison above using the signed type bounds.
	 But the comparison we output must be unsigned.

	 Also, for inequalities, VAL is no good; but if the signed
	 comparison had *any* fixed result, it follows that the
	 unsigned comparison just tests the sign in reverse
	 (positive values are LE, negative ones GE).
	 So we can generate an unsigned comparison
	 against an extreme value of the signed type.  */

      if (unsignedp && !unsignedp0)
	{
	  if (val != 0)
	    switch (code)
	      {
	      case LT_EXPR:
	      case GE_EXPR:
		primop1 = TYPE_MIN_VALUE (type);
		val = 0;
		break;

	      case LE_EXPR:
	      case GT_EXPR:
		primop1 = TYPE_MAX_VALUE (type);
		val = 0;
		break;

	      default:
		break;
	      }
	  type = c_common_unsigned_type (type);
	}

      if (TREE_CODE (primop0) != INTEGER_CST)
	{
	  if (val == truthvalue_false_node)
	    warning (OPT_Wtype_limits, "comparison is always false due to limited range of data type");
	  if (val == truthvalue_true_node)
	    warning (OPT_Wtype_limits, "comparison is always true due to limited range of data type");
	}

      if (val != 0)
	{
	  /* Don't forget to evaluate PRIMOP0 if it has side effects.  */
	  if (TREE_SIDE_EFFECTS (primop0))
	    return build2 (COMPOUND_EXPR, TREE_TYPE (val), primop0, val);
	  return val;
	}

      /* Value is not predetermined, but do the comparison
	 in the type of the operand that is not constant.
	 TYPE is already properly set.  */
    }

  /* If either arg is decimal float and the other is float, find the
     proper common type to use for comparison.  */
  else if (real1 && real2
	   && (DECIMAL_FLOAT_MODE_P (TYPE_MODE (TREE_TYPE (primop0)))
	       || DECIMAL_FLOAT_MODE_P (TYPE_MODE (TREE_TYPE (primop1)))))
    type = common_type (TREE_TYPE (primop0), TREE_TYPE (primop1));

  else if (real1 && real2
	   && (TYPE_PRECISION (TREE_TYPE (primop0))
	       == TYPE_PRECISION (TREE_TYPE (primop1))))
    type = TREE_TYPE (primop0);

  /* If args' natural types are both narrower than nominal type
     and both extend in the same manner, compare them
     in the type of the wider arg.
     Otherwise must actually extend both to the nominal
     common type lest different ways of extending
     alter the result.
     (eg, (short)-1 == (unsigned short)-1  should be 0.)  */

  else if (unsignedp0 == unsignedp1 && real1 == real2
	   && TYPE_PRECISION (TREE_TYPE (primop0)) < TYPE_PRECISION (*restype_ptr)
	   && TYPE_PRECISION (TREE_TYPE (primop1)) < TYPE_PRECISION (*restype_ptr))
    {
      type = common_type (TREE_TYPE (primop0), TREE_TYPE (primop1));
      type = c_common_signed_or_unsigned_type (unsignedp0
					       || TYPE_UNSIGNED (*restype_ptr),
					       type);
      /* Make sure shorter operand is extended the right way
	 to match the longer operand.  */
      primop0
	= convert (c_common_signed_or_unsigned_type (unsignedp0,
						     TREE_TYPE (primop0)),
		   primop0);
      primop1
	= convert (c_common_signed_or_unsigned_type (unsignedp1,
						     TREE_TYPE (primop1)),
		   primop1);
    }
  else
    {
      /* Here we must do the comparison on the nominal type
	 using the args exactly as we received them.  */
      type = *restype_ptr;
      primop0 = op0;
      primop1 = op1;

      if (!real1 && !real2 && integer_zerop (primop1)
	  && TYPE_UNSIGNED (*restype_ptr))
	{
	  tree value = 0;
	  switch (code)
	    {
	    case GE_EXPR:
	      /* All unsigned values are >= 0, so we warn.  However,
		 if OP0 is a constant that is >= 0, the signedness of
		 the comparison isn't an issue, so suppress the
		 warning.  */
	      if (warn_type_limits && !in_system_header
		  && !(TREE_CODE (primop0) == INTEGER_CST
		       && !TREE_OVERFLOW (convert (c_common_signed_type (type),
						   primop0))))
		warning (OPT_Wtype_limits,
			 "comparison of unsigned expression >= 0 is always true");
	      value = truthvalue_true_node;
	      break;

	    case LT_EXPR:
	      if (warn_type_limits && !in_system_header
		  && !(TREE_CODE (primop0) == INTEGER_CST
		       && !TREE_OVERFLOW (convert (c_common_signed_type (type),
						   primop0))))
		warning (OPT_Wtype_limits,
			 "comparison of unsigned expression < 0 is always false");
	      value = truthvalue_false_node;
	      break;

	    default:
	      break;
	    }

	  if (value != 0)
	    {
	      /* Don't forget to evaluate PRIMOP0 if it has side effects.  */
	      if (TREE_SIDE_EFFECTS (primop0))
		return build2 (COMPOUND_EXPR, TREE_TYPE (value),
			       primop0, value);
	      return value;
	    }
	}
    }

  *op0_ptr = convert (type, primop0);
  *op1_ptr = convert (type, primop1);

  *restype_ptr = truthvalue_type_node;

  return 0;
}

/* Return a tree for the sum or difference (RESULTCODE says which)
   of pointer PTROP and integer INTOP.  */

tree
pointer_int_sum (location_t loc, enum tree_code resultcode,
		 tree ptrop, tree intop)
{
  tree size_exp, ret;

  /* The result is a pointer of the same type that is being added.  */
  tree result_type = TREE_TYPE (ptrop);

  if (TREE_CODE (TREE_TYPE (result_type)) == VOID_TYPE)
    {
      pedwarn (loc, pedantic ? OPT_pedantic : OPT_Wpointer_arith,
	       "pointer of type %<void *%> used in arithmetic");
      size_exp = integer_one_node;
    }
  else if (TREE_CODE (TREE_TYPE (result_type)) == FUNCTION_TYPE)
    {
      pedwarn (loc, pedantic ? OPT_pedantic : OPT_Wpointer_arith,
	       "pointer to a function used in arithmetic");
      size_exp = integer_one_node;
    }
  else if (TREE_CODE (TREE_TYPE (result_type)) == METHOD_TYPE)
    {
      pedwarn (loc, pedantic ? OPT_pedantic : OPT_Wpointer_arith,
	       "pointer to member function used in arithmetic");
      size_exp = integer_one_node;
    }
  else
    size_exp = size_in_bytes (TREE_TYPE (result_type));

  /* We are manipulating pointer values, so we don't need to warn
     about relying on undefined signed overflow.  We disable the
     warning here because we use integer types so fold won't know that
     they are really pointers.  */
  fold_defer_overflow_warnings ();

  /* If what we are about to multiply by the size of the elements
     contains a constant term, apply distributive law
     and multiply that constant term separately.
     This helps produce common subexpressions.  */
  if ((TREE_CODE (intop) == PLUS_EXPR || TREE_CODE (intop) == MINUS_EXPR)
      && !TREE_CONSTANT (intop)
      && TREE_CONSTANT (TREE_OPERAND (intop, 1))
      && TREE_CONSTANT (size_exp)
      /* If the constant comes from pointer subtraction,
	 skip this optimization--it would cause an error.  */
      && TREE_CODE (TREE_TYPE (TREE_OPERAND (intop, 0))) == INTEGER_TYPE
      /* If the constant is unsigned, and smaller than the pointer size,
	 then we must skip this optimization.  This is because it could cause
	 an overflow error if the constant is negative but INTOP is not.  */
      && (!TYPE_UNSIGNED (TREE_TYPE (intop))
	  || (TYPE_PRECISION (TREE_TYPE (intop))
	      == TYPE_PRECISION (TREE_TYPE (ptrop)))))
    {
      enum tree_code subcode = resultcode;
      tree int_type = TREE_TYPE (intop);
      if (TREE_CODE (intop) == MINUS_EXPR)
	subcode = (subcode == PLUS_EXPR ? MINUS_EXPR : PLUS_EXPR);
      /* Convert both subexpression types to the type of intop,
	 because weird cases involving pointer arithmetic
	 can result in a sum or difference with different type args.  */
      ptrop = build_binary_op (EXPR_LOCATION (TREE_OPERAND (intop, 1)),
			       subcode, ptrop,
			       convert (int_type, TREE_OPERAND (intop, 1)), 1);
      intop = convert (int_type, TREE_OPERAND (intop, 0));
    }

  /* Convert the integer argument to a type the same size as sizetype
     so the multiply won't overflow spuriously.  */
  if (TYPE_PRECISION (TREE_TYPE (intop)) != TYPE_PRECISION (sizetype)
      || TYPE_UNSIGNED (TREE_TYPE (intop)) != TYPE_UNSIGNED (sizetype))
    intop = convert (c_common_type_for_size (TYPE_PRECISION (sizetype),
					     TYPE_UNSIGNED (sizetype)), intop);

  /* Replace the integer argument with a suitable product by the object size.
     Do this multiplication as signed, then convert to the appropriate type
     for the pointer operation and disregard an overflow that occured only
     because of the sign-extension change in the latter conversion.  */
  {
    tree t = build_binary_op (loc,
			      MULT_EXPR, intop,
			      convert (TREE_TYPE (intop), size_exp), 1);
    intop = convert (sizetype, t);
    if (TREE_OVERFLOW_P (intop) && !TREE_OVERFLOW (t))
      intop = build_int_cst_wide (TREE_TYPE (intop), TREE_INT_CST_LOW (intop),
				  TREE_INT_CST_HIGH (intop));
  }

  /* Create the sum or difference.  */
  if (resultcode == MINUS_EXPR)
    intop = fold_build1_loc (loc, NEGATE_EXPR, sizetype, intop);

  ret = fold_build_pointer_plus_loc (loc, ptrop, intop);

  fold_undefer_and_ignore_overflow_warnings ();

  return ret;
}

/* Wrap a C_MAYBE_CONST_EXPR around an expression that is fully folded
   and if NON_CONST is known not to be permitted in an evaluated part
   of a constant expression.  */

tree
c_wrap_maybe_const (tree expr, bool non_const)
{
  bool nowarning = TREE_NO_WARNING (expr);
  location_t loc = EXPR_LOCATION (expr);

  /* This should never be called for C++.  */
  if (c_dialect_cxx ())
    gcc_unreachable ();

  /* The result of folding may have a NOP_EXPR to set TREE_NO_WARNING.  */
  STRIP_TYPE_NOPS (expr);
  expr = build2 (C_MAYBE_CONST_EXPR, TREE_TYPE (expr), NULL, expr);
  C_MAYBE_CONST_EXPR_NON_CONST (expr) = non_const;
  if (nowarning)
    TREE_NO_WARNING (expr) = 1;
  protected_set_expr_location (expr, loc);

  return expr;
}

/* Wrap a SAVE_EXPR around EXPR, if appropriate.  Like save_expr, but
   for C folds the inside expression and wraps a C_MAYBE_CONST_EXPR
   around the SAVE_EXPR if needed so that c_fully_fold does not need
   to look inside SAVE_EXPRs.  */

tree
c_save_expr (tree expr)
{
  bool maybe_const = true;
  if (c_dialect_cxx ())
    return save_expr (expr);
  expr = c_fully_fold (expr, false, &maybe_const);
  expr = save_expr (expr);
  if (!maybe_const)
    expr = c_wrap_maybe_const (expr, true);
  return expr;
}

/* Return whether EXPR is a declaration whose address can never be
   NULL.  */

bool
decl_with_nonnull_addr_p (const_tree expr)
{
  return (DECL_P (expr)
	  && (TREE_CODE (expr) == PARM_DECL
	      || TREE_CODE (expr) == LABEL_DECL
	      || !DECL_WEAK (expr)));
}

/* Prepare expr to be an argument of a TRUTH_NOT_EXPR,
   or for an `if' or `while' statement or ?..: exp.  It should already
   have been validated to be of suitable type; otherwise, a bad
   diagnostic may result.

   The EXPR is located at LOCATION.

   This preparation consists of taking the ordinary
   representation of an expression expr and producing a valid tree
   boolean expression describing whether expr is nonzero.  We could
   simply always do build_binary_op (NE_EXPR, expr, truthvalue_false_node, 1),
   but we optimize comparisons, &&, ||, and !.

   The resulting type should always be `truthvalue_type_node'.  */

tree
c_common_truthvalue_conversion (location_t location, tree expr)
{
  switch (TREE_CODE (expr))
    {
    case EQ_EXPR:   case NE_EXPR:   case UNEQ_EXPR: case LTGT_EXPR:
    case LE_EXPR:   case GE_EXPR:   case LT_EXPR:   case GT_EXPR:
    case UNLE_EXPR: case UNGE_EXPR: case UNLT_EXPR: case UNGT_EXPR:
    case ORDERED_EXPR: case UNORDERED_EXPR:
      if (TREE_TYPE (expr) == truthvalue_type_node)
	return expr;
      expr = build2 (TREE_CODE (expr), truthvalue_type_node,
		     TREE_OPERAND (expr, 0), TREE_OPERAND (expr, 1));
      goto ret;

    case TRUTH_ANDIF_EXPR:
    case TRUTH_ORIF_EXPR:
    case TRUTH_AND_EXPR:
    case TRUTH_OR_EXPR:
    case TRUTH_XOR_EXPR:
      if (TREE_TYPE (expr) == truthvalue_type_node)
	return expr;
      expr = build2 (TREE_CODE (expr), truthvalue_type_node,
		     c_common_truthvalue_conversion (location,
						     TREE_OPERAND (expr, 0)),
		     c_common_truthvalue_conversion (location,
						     TREE_OPERAND (expr, 1)));
      goto ret;

    case TRUTH_NOT_EXPR:
      if (TREE_TYPE (expr) == truthvalue_type_node)
	return expr;
      expr = build1 (TREE_CODE (expr), truthvalue_type_node,
		     c_common_truthvalue_conversion (location,
						     TREE_OPERAND (expr, 0)));
      goto ret;

    case ERROR_MARK:
      return expr;

    case INTEGER_CST:
      return integer_zerop (expr) ? truthvalue_false_node
				  : truthvalue_true_node;

    case REAL_CST:
      return real_compare (NE_EXPR, &TREE_REAL_CST (expr), &dconst0)
	     ? truthvalue_true_node
	     : truthvalue_false_node;

    case FIXED_CST:
      return fixed_compare (NE_EXPR, &TREE_FIXED_CST (expr),
			    &FCONST0 (TYPE_MODE (TREE_TYPE (expr))))
	     ? truthvalue_true_node
	     : truthvalue_false_node;

    case FUNCTION_DECL:
      expr = build_unary_op (location, ADDR_EXPR, expr, 0);
      /* Fall through.  */

    case ADDR_EXPR:
      {
 	tree inner = TREE_OPERAND (expr, 0);
	if (decl_with_nonnull_addr_p (inner))
	  {
	    /* Common Ada/Pascal programmer's mistake.  */
	    warning_at (location,
			OPT_Waddress,
			"the address of %qD will always evaluate as %<true%>",
			inner);
	    return truthvalue_true_node;
	  }
	break;
      }

    case COMPLEX_EXPR:
      expr = build_binary_op (EXPR_LOCATION (expr),
			      (TREE_SIDE_EFFECTS (TREE_OPERAND (expr, 1))
			       ? TRUTH_OR_EXPR : TRUTH_ORIF_EXPR),
		c_common_truthvalue_conversion (location,
						TREE_OPERAND (expr, 0)),
		c_common_truthvalue_conversion (location,
						TREE_OPERAND (expr, 1)),
			      0);
      goto ret;

    case NEGATE_EXPR:
    case ABS_EXPR:
    case FLOAT_EXPR:
    case EXCESS_PRECISION_EXPR:
      /* These don't change whether an object is nonzero or zero.  */
      return c_common_truthvalue_conversion (location, TREE_OPERAND (expr, 0));

    case LROTATE_EXPR:
    case RROTATE_EXPR:
      /* These don't change whether an object is zero or nonzero, but
	 we can't ignore them if their second arg has side-effects.  */
      if (TREE_SIDE_EFFECTS (TREE_OPERAND (expr, 1)))
	{
	  expr = build2 (COMPOUND_EXPR, truthvalue_type_node,
			 TREE_OPERAND (expr, 1),
			 c_common_truthvalue_conversion
			 (location, TREE_OPERAND (expr, 0)));
	  goto ret;
	}
      else
	return c_common_truthvalue_conversion (location,
					       TREE_OPERAND (expr, 0));

    case COND_EXPR:
      /* Distribute the conversion into the arms of a COND_EXPR.  */
      if (c_dialect_cxx ())
	{
	  tree op1 = TREE_OPERAND (expr, 1);
	  tree op2 = TREE_OPERAND (expr, 2);
	  /* In C++ one of the arms might have void type if it is throw.  */
	  if (!VOID_TYPE_P (TREE_TYPE (op1)))
	    op1 = c_common_truthvalue_conversion (location, op1);
	  if (!VOID_TYPE_P (TREE_TYPE (op2)))
	    op2 = c_common_truthvalue_conversion (location, op2);
	  expr = fold_build3_loc (location, COND_EXPR, truthvalue_type_node,
				  TREE_OPERAND (expr, 0), op1, op2);
	  goto ret;
	}
      else
	{
	  /* Folding will happen later for C.  */
	  expr = build3 (COND_EXPR, truthvalue_type_node,
			 TREE_OPERAND (expr, 0),
			 c_common_truthvalue_conversion (location,
							 TREE_OPERAND (expr, 1)),
			 c_common_truthvalue_conversion (location,
							 TREE_OPERAND (expr, 2)));
	  goto ret;
	}

    CASE_CONVERT:
      {
	tree totype = TREE_TYPE (expr);
	tree fromtype = TREE_TYPE (TREE_OPERAND (expr, 0));

	/* Don't cancel the effect of a CONVERT_EXPR from a REFERENCE_TYPE,
	   since that affects how `default_conversion' will behave.  */
	if (TREE_CODE (totype) == REFERENCE_TYPE
	    || TREE_CODE (fromtype) == REFERENCE_TYPE)
	  break;
	/* Don't strip a conversion from C++0x scoped enum, since they
	   don't implicitly convert to other types.  */
	if (TREE_CODE (fromtype) == ENUMERAL_TYPE
	    && ENUM_IS_SCOPED (fromtype))
	  break;
	/* If this isn't narrowing the argument, we can ignore it.  */
	if (TYPE_PRECISION (totype) >= TYPE_PRECISION (fromtype))
	  return c_common_truthvalue_conversion (location,
						 TREE_OPERAND (expr, 0));
      }
      break;

    case MODIFY_EXPR:
      if (!TREE_NO_WARNING (expr)
	  && warn_parentheses)
	{
	  warning (OPT_Wparentheses,
		   "suggest parentheses around assignment used as truth value");
	  TREE_NO_WARNING (expr) = 1;
	}
      break;

    default:
      break;
    }

  if (TREE_CODE (TREE_TYPE (expr)) == COMPLEX_TYPE)
    {
      tree t = (in_late_binary_op ? save_expr (expr) : c_save_expr (expr));
      expr = (build_binary_op
	      (EXPR_LOCATION (expr),
	       (TREE_SIDE_EFFECTS (expr)
		? TRUTH_OR_EXPR : TRUTH_ORIF_EXPR),
	c_common_truthvalue_conversion
	       (location,
		build_unary_op (location, REALPART_EXPR, t, 0)),
	c_common_truthvalue_conversion
	       (location,
		build_unary_op (location, IMAGPART_EXPR, t, 0)),
	       0));
      goto ret;
    }

  if (TREE_CODE (TREE_TYPE (expr)) == FIXED_POINT_TYPE)
    {
      tree fixed_zero_node = build_fixed (TREE_TYPE (expr),
					  FCONST0 (TYPE_MODE
						   (TREE_TYPE (expr))));
      return build_binary_op (location, NE_EXPR, expr, fixed_zero_node, 1);
    }
  else
    return build_binary_op (location, NE_EXPR, expr, integer_zero_node, 1);

 ret:
  protected_set_expr_location (expr, location);
  return expr;
}

static void def_builtin_1  (enum built_in_function fncode,
			    const char *name,
			    enum built_in_class fnclass,
			    tree fntype, tree libtype,
			    bool both_p, bool fallback_p, bool nonansi_p,
			    tree fnattrs, bool implicit_p);


/* Apply the TYPE_QUALS to the new DECL.  */

void
c_apply_type_quals_to_decl (int type_quals, tree decl)
{
  tree type = TREE_TYPE (decl);

  if (type == error_mark_node)
    return;

  if ((type_quals & TYPE_QUAL_CONST)
      || (type && TREE_CODE (type) == REFERENCE_TYPE))
    /* We used to check TYPE_NEEDS_CONSTRUCTING here, but now a constexpr
       constructor can produce constant init, so rely on cp_finish_decl to
       clear TREE_READONLY if the variable has non-constant init.  */
    TREE_READONLY (decl) = 1;
  if (type_quals & TYPE_QUAL_VOLATILE)
    {
      TREE_SIDE_EFFECTS (decl) = 1;
      TREE_THIS_VOLATILE (decl) = 1;
    }
  if (type_quals & TYPE_QUAL_RESTRICT)
    {
      while (type && TREE_CODE (type) == ARRAY_TYPE)
	/* Allow 'restrict' on arrays of pointers.
	   FIXME currently we just ignore it.  */
	type = TREE_TYPE (type);
      if (!type
	  || !POINTER_TYPE_P (type)
	  || !C_TYPE_OBJECT_OR_INCOMPLETE_P (TREE_TYPE (type)))
	error ("invalid use of %<restrict%>");
    }
}

/* Hash function for the problem of multiple type definitions in
   different files.  This must hash all types that will compare
   equal via comptypes to the same value.  In practice it hashes
   on some of the simple stuff and leaves the details to comptypes.  */

static hashval_t
c_type_hash (const void *p)
{
  int n_elements;
  int shift, size;
  const_tree const t = (const_tree) p;
  tree t2;
  switch (TREE_CODE (t))
    {
    /* For pointers, hash on pointee type plus some swizzling.  */
    case POINTER_TYPE:
      return c_type_hash (TREE_TYPE (t)) ^ 0x3003003;
    /* Hash on number of elements and total size.  */
    case ENUMERAL_TYPE:
      shift = 3;
      t2 = TYPE_VALUES (t);
      break;
    case RECORD_TYPE:
      shift = 0;
      t2 = TYPE_FIELDS (t);
      break;
    case QUAL_UNION_TYPE:
      shift = 1;
      t2 = TYPE_FIELDS (t);
      break;
    case UNION_TYPE:
      shift = 2;
      t2 = TYPE_FIELDS (t);
      break;
    default:
      gcc_unreachable ();
    }
  /* FIXME: We want to use a DECL_CHAIN iteration method here, but
     TYPE_VALUES of ENUMERAL_TYPEs is stored as a TREE_LIST.  */
  n_elements = list_length (t2);
  /* We might have a VLA here.  */
  if (TREE_CODE (TYPE_SIZE (t)) != INTEGER_CST)
    size = 0;
  else
    size = TREE_INT_CST_LOW (TYPE_SIZE (t));
  return ((size << 24) | (n_elements << shift));
}

static GTY((param_is (union tree_node))) htab_t type_hash_table;

/* Return the typed-based alias set for T, which may be an expression
   or a type.  Return -1 if we don't do anything special.  */

alias_set_type
c_common_get_alias_set (tree t)
{
  tree u;
  PTR *slot;

  /* For VLAs, use the alias set of the element type rather than the
     default of alias set 0 for types compared structurally.  */
  if (TYPE_P (t) && TYPE_STRUCTURAL_EQUALITY_P (t))
    {
      if (TREE_CODE (t) == ARRAY_TYPE)
	return get_alias_set (TREE_TYPE (t));
      return -1;
    }

  /* Permit type-punning when accessing a union, provided the access
     is directly through the union.  For example, this code does not
     permit taking the address of a union member and then storing
     through it.  Even the type-punning allowed here is a GCC
     extension, albeit a common and useful one; the C standard says
     that such accesses have implementation-defined behavior.  */
  for (u = t;
       TREE_CODE (u) == COMPONENT_REF || TREE_CODE (u) == ARRAY_REF;
       u = TREE_OPERAND (u, 0))
    if (TREE_CODE (u) == COMPONENT_REF
	&& TREE_CODE (TREE_TYPE (TREE_OPERAND (u, 0))) == UNION_TYPE)
      return 0;

  /* That's all the expressions we handle specially.  */
  if (!TYPE_P (t))
    return -1;

  /* The C standard guarantees that any object may be accessed via an
     lvalue that has character type.  */
  if (t == char_type_node
      || t == signed_char_type_node
      || t == unsigned_char_type_node)
    return 0;

  /* The C standard specifically allows aliasing between signed and
     unsigned variants of the same type.  We treat the signed
     variant as canonical.  */
  if (TREE_CODE (t) == INTEGER_TYPE && TYPE_UNSIGNED (t))
    {
      tree t1 = c_common_signed_type (t);

      /* t1 == t can happen for boolean nodes which are always unsigned.  */
      if (t1 != t)
	return get_alias_set (t1);
    }

  /* Handle the case of multiple type nodes referring to "the same" type,
     which occurs with IMA.  These share an alias set.  FIXME:  Currently only
     C90 is handled.  (In C99 type compatibility is not transitive, which
     complicates things mightily. The alias set splay trees can theoretically
     represent this, but insertion is tricky when you consider all the
     different orders things might arrive in.) */

  if (c_language != clk_c || flag_isoc99)
    return -1;

  /* Save time if there's only one input file.  */
  if (num_in_fnames == 1)
    return -1;

  /* Pointers need special handling if they point to any type that
     needs special handling (below).  */
  if (TREE_CODE (t) == POINTER_TYPE)
    {
      tree t2;
      /* Find bottom type under any nested POINTERs.  */
      for (t2 = TREE_TYPE (t);
	   TREE_CODE (t2) == POINTER_TYPE;
	   t2 = TREE_TYPE (t2))
	;
      if (TREE_CODE (t2) != RECORD_TYPE
	  && TREE_CODE (t2) != ENUMERAL_TYPE
	  && TREE_CODE (t2) != QUAL_UNION_TYPE
	  && TREE_CODE (t2) != UNION_TYPE)
	return -1;
      if (TYPE_SIZE (t2) == 0)
	return -1;
    }
  /* These are the only cases that need special handling.  */
  if (TREE_CODE (t) != RECORD_TYPE
      && TREE_CODE (t) != ENUMERAL_TYPE
      && TREE_CODE (t) != QUAL_UNION_TYPE
      && TREE_CODE (t) != UNION_TYPE
      && TREE_CODE (t) != POINTER_TYPE)
    return -1;
  /* Undefined? */
  if (TYPE_SIZE (t) == 0)
    return -1;

  /* Look up t in hash table.  Only one of the compatible types within each
     alias set is recorded in the table.  */
  if (!type_hash_table)
    type_hash_table = htab_create_ggc (1021, c_type_hash,
	    (htab_eq) lang_hooks.types_compatible_p,
	    NULL);
  slot = htab_find_slot (type_hash_table, t, INSERT);
  if (*slot != NULL)
    {
      TYPE_ALIAS_SET (t) = TYPE_ALIAS_SET ((tree)*slot);
      return TYPE_ALIAS_SET ((tree)*slot);
    }
  else
    /* Our caller will assign and record (in t) a new alias set; all we need
       to do is remember t in the hash table.  */
    *slot = t;

  return -1;
}

/* Compute the value of 'sizeof (TYPE)' or '__alignof__ (TYPE)', where
   the second parameter indicates which OPERATOR is being applied.
   The COMPLAIN flag controls whether we should diagnose possibly
   ill-formed constructs or not.  LOC is the location of the SIZEOF or
   TYPEOF operator.  */

tree
c_sizeof_or_alignof_type (location_t loc,
			  tree type, bool is_sizeof, int complain)
{
  const char *op_name;
  tree value = NULL;
  enum tree_code type_code = TREE_CODE (type);

  op_name = is_sizeof ? "sizeof" : "__alignof__";

  if (type_code == FUNCTION_TYPE)
    {
      if (is_sizeof)
	{
	  if (complain && (pedantic || warn_pointer_arith))
	    pedwarn (loc, pedantic ? OPT_pedantic : OPT_Wpointer_arith,
		     "invalid application of %<sizeof%> to a function type");
          else if (!complain)
            return error_mark_node;
	  value = size_one_node;
	}
      else
	value = size_int (FUNCTION_BOUNDARY / BITS_PER_UNIT);
    }
  else if (type_code == VOID_TYPE || type_code == ERROR_MARK)
    {
      if (type_code == VOID_TYPE
	  && complain && (pedantic || warn_pointer_arith))
	pedwarn (loc, pedantic ? OPT_pedantic : OPT_Wpointer_arith,
		 "invalid application of %qs to a void type", op_name);
      else if (!complain)
        return error_mark_node;
      value = size_one_node;
    }
  else if (!COMPLETE_TYPE_P (type))
    {
      if (complain)
	error_at (loc, "invalid application of %qs to incomplete type %qT ",
		  op_name, type);
      return error_mark_node;
    }
  else
    {
      if (is_sizeof)
	/* Convert in case a char is more than one unit.  */
	value = size_binop_loc (loc, CEIL_DIV_EXPR, TYPE_SIZE_UNIT (type),
				size_int (TYPE_PRECISION (char_type_node)
					  / BITS_PER_UNIT));
      else
	value = size_int (TYPE_ALIGN_UNIT (type));
    }

  /* VALUE will have an integer type with TYPE_IS_SIZETYPE set.
     TYPE_IS_SIZETYPE means that certain things (like overflow) will
     never happen.  However, this node should really have type
     `size_t', which is just a typedef for an ordinary integer type.  */
  value = fold_convert_loc (loc, size_type_node, value);
  gcc_assert (!TYPE_IS_SIZETYPE (TREE_TYPE (value)));

  return value;
}

/* Implement the __alignof keyword: Return the minimum required
   alignment of EXPR, measured in bytes.  For VAR_DECLs,
   FUNCTION_DECLs and FIELD_DECLs return DECL_ALIGN (which can be set
   from an "aligned" __attribute__ specification).  LOC is the
   location of the ALIGNOF operator.  */

tree
c_alignof_expr (location_t loc, tree expr)
{
  tree t;

  if (VAR_OR_FUNCTION_DECL_P (expr))
    t = size_int (DECL_ALIGN_UNIT (expr));

  else if (TREE_CODE (expr) == COMPONENT_REF
	   && DECL_C_BIT_FIELD (TREE_OPERAND (expr, 1)))
    {
      error_at (loc, "%<__alignof%> applied to a bit-field");
      t = size_one_node;
    }
  else if (TREE_CODE (expr) == COMPONENT_REF
	   && TREE_CODE (TREE_OPERAND (expr, 1)) == FIELD_DECL)
    t = size_int (DECL_ALIGN_UNIT (TREE_OPERAND (expr, 1)));

  else if (TREE_CODE (expr) == INDIRECT_REF)
    {
      tree t = TREE_OPERAND (expr, 0);
      tree best = t;
      int bestalign = TYPE_ALIGN (TREE_TYPE (TREE_TYPE (t)));

      while (CONVERT_EXPR_P (t)
	     && TREE_CODE (TREE_TYPE (TREE_OPERAND (t, 0))) == POINTER_TYPE)
	{
	  int thisalign;

	  t = TREE_OPERAND (t, 0);
	  thisalign = TYPE_ALIGN (TREE_TYPE (TREE_TYPE (t)));
	  if (thisalign > bestalign)
	    best = t, bestalign = thisalign;
	}
      return c_alignof (loc, TREE_TYPE (TREE_TYPE (best)));
    }
  else
    return c_alignof (loc, TREE_TYPE (expr));

  return fold_convert_loc (loc, size_type_node, t);
}

/* Handle C and C++ default attributes.  */

enum built_in_attribute
{
#define DEF_ATTR_NULL_TREE(ENUM) ENUM,
#define DEF_ATTR_INT(ENUM, VALUE) ENUM,
#define DEF_ATTR_IDENT(ENUM, STRING) ENUM,
#define DEF_ATTR_TREE_LIST(ENUM, PURPOSE, VALUE, CHAIN) ENUM,
#include "builtin-attrs.def"
#undef DEF_ATTR_NULL_TREE
#undef DEF_ATTR_INT
#undef DEF_ATTR_IDENT
#undef DEF_ATTR_TREE_LIST
  ATTR_LAST
};

static GTY(()) tree built_in_attributes[(int) ATTR_LAST];

static void c_init_attributes (void);

enum c_builtin_type
{
#define DEF_PRIMITIVE_TYPE(NAME, VALUE) NAME,
#define DEF_FUNCTION_TYPE_0(NAME, RETURN) NAME,
#define DEF_FUNCTION_TYPE_1(NAME, RETURN, ARG1) NAME,
#define DEF_FUNCTION_TYPE_2(NAME, RETURN, ARG1, ARG2) NAME,
#define DEF_FUNCTION_TYPE_3(NAME, RETURN, ARG1, ARG2, ARG3) NAME,
#define DEF_FUNCTION_TYPE_4(NAME, RETURN, ARG1, ARG2, ARG3, ARG4) NAME,
#define DEF_FUNCTION_TYPE_5(NAME, RETURN, ARG1, ARG2, ARG3, ARG4, ARG5) NAME,
#define DEF_FUNCTION_TYPE_6(NAME, RETURN, ARG1, ARG2, ARG3, ARG4, ARG5, ARG6) NAME,
#define DEF_FUNCTION_TYPE_7(NAME, RETURN, ARG1, ARG2, ARG3, ARG4, ARG5, ARG6, ARG7) NAME,
#define DEF_FUNCTION_TYPE_VAR_0(NAME, RETURN) NAME,
#define DEF_FUNCTION_TYPE_VAR_1(NAME, RETURN, ARG1) NAME,
#define DEF_FUNCTION_TYPE_VAR_2(NAME, RETURN, ARG1, ARG2) NAME,
#define DEF_FUNCTION_TYPE_VAR_3(NAME, RETURN, ARG1, ARG2, ARG3) NAME,
#define DEF_FUNCTION_TYPE_VAR_4(NAME, RETURN, ARG1, ARG2, ARG3, ARG4) NAME,
#define DEF_FUNCTION_TYPE_VAR_5(NAME, RETURN, ARG1, ARG2, ARG3, ARG4, ARG6) \
  NAME,
#define DEF_POINTER_TYPE(NAME, TYPE) NAME,
#include "builtin-types.def"
#undef DEF_PRIMITIVE_TYPE
#undef DEF_FUNCTION_TYPE_0
#undef DEF_FUNCTION_TYPE_1
#undef DEF_FUNCTION_TYPE_2
#undef DEF_FUNCTION_TYPE_3
#undef DEF_FUNCTION_TYPE_4
#undef DEF_FUNCTION_TYPE_5
#undef DEF_FUNCTION_TYPE_6
#undef DEF_FUNCTION_TYPE_7
#undef DEF_FUNCTION_TYPE_VAR_0
#undef DEF_FUNCTION_TYPE_VAR_1
#undef DEF_FUNCTION_TYPE_VAR_2
#undef DEF_FUNCTION_TYPE_VAR_3
#undef DEF_FUNCTION_TYPE_VAR_4
#undef DEF_FUNCTION_TYPE_VAR_5
#undef DEF_POINTER_TYPE
  BT_LAST
};

typedef enum c_builtin_type builtin_type;

/* A temporary array for c_common_nodes_and_builtins.  Used in
   communication with def_fn_type.  */
static tree builtin_types[(int) BT_LAST + 1];

/* A helper function for c_common_nodes_and_builtins.  Build function type
   for DEF with return type RET and N arguments.  If VAR is true, then the
   function should be variadic after those N arguments.

   Takes special care not to ICE if any of the types involved are
   error_mark_node, which indicates that said type is not in fact available
   (see builtin_type_for_size).  In which case the function type as a whole
   should be error_mark_node.  */

static void
def_fn_type (builtin_type def, builtin_type ret, bool var, int n, ...)
{
  tree t;
  tree *args = XALLOCAVEC (tree, n);
  va_list list;
  int i;

  va_start (list, n);
  for (i = 0; i < n; ++i)
    {
      builtin_type a = (builtin_type) va_arg (list, int);
      t = builtin_types[a];
      if (t == error_mark_node)
	goto egress;
      args[i] = t;
    }

  t = builtin_types[ret];
  if (t == error_mark_node)
    goto egress;
  if (var)
    t = build_varargs_function_type_array (t, n, args);
  else
    t = build_function_type_array (t, n, args);

 egress:
  builtin_types[def] = t;
  va_end (list);
}

/* Build builtin functions common to both C and C++ language
   frontends.  */

static void
c_define_builtins (tree va_list_ref_type_node, tree va_list_arg_type_node)
{
#define DEF_PRIMITIVE_TYPE(ENUM, VALUE) \
  builtin_types[ENUM] = VALUE;
#define DEF_FUNCTION_TYPE_0(ENUM, RETURN) \
  def_fn_type (ENUM, RETURN, 0, 0);
#define DEF_FUNCTION_TYPE_1(ENUM, RETURN, ARG1) \
  def_fn_type (ENUM, RETURN, 0, 1, ARG1);
#define DEF_FUNCTION_TYPE_2(ENUM, RETURN, ARG1, ARG2) \
  def_fn_type (ENUM, RETURN, 0, 2, ARG1, ARG2);
#define DEF_FUNCTION_TYPE_3(ENUM, RETURN, ARG1, ARG2, ARG3) \
  def_fn_type (ENUM, RETURN, 0, 3, ARG1, ARG2, ARG3);
#define DEF_FUNCTION_TYPE_4(ENUM, RETURN, ARG1, ARG2, ARG3, ARG4) \
  def_fn_type (ENUM, RETURN, 0, 4, ARG1, ARG2, ARG3, ARG4);
#define DEF_FUNCTION_TYPE_5(ENUM, RETURN, ARG1, ARG2, ARG3, ARG4, ARG5)	\
  def_fn_type (ENUM, RETURN, 0, 5, ARG1, ARG2, ARG3, ARG4, ARG5);
#define DEF_FUNCTION_TYPE_6(ENUM, RETURN, ARG1, ARG2, ARG3, ARG4, ARG5, \
			    ARG6)					\
  def_fn_type (ENUM, RETURN, 0, 6, ARG1, ARG2, ARG3, ARG4, ARG5, ARG6);
#define DEF_FUNCTION_TYPE_7(ENUM, RETURN, ARG1, ARG2, ARG3, ARG4, ARG5, \
			    ARG6, ARG7)					\
  def_fn_type (ENUM, RETURN, 0, 7, ARG1, ARG2, ARG3, ARG4, ARG5, ARG6, ARG7);
#define DEF_FUNCTION_TYPE_VAR_0(ENUM, RETURN) \
  def_fn_type (ENUM, RETURN, 1, 0);
#define DEF_FUNCTION_TYPE_VAR_1(ENUM, RETURN, ARG1) \
  def_fn_type (ENUM, RETURN, 1, 1, ARG1);
#define DEF_FUNCTION_TYPE_VAR_2(ENUM, RETURN, ARG1, ARG2) \
  def_fn_type (ENUM, RETURN, 1, 2, ARG1, ARG2);
#define DEF_FUNCTION_TYPE_VAR_3(ENUM, RETURN, ARG1, ARG2, ARG3) \
  def_fn_type (ENUM, RETURN, 1, 3, ARG1, ARG2, ARG3);
#define DEF_FUNCTION_TYPE_VAR_4(ENUM, RETURN, ARG1, ARG2, ARG3, ARG4) \
  def_fn_type (ENUM, RETURN, 1, 4, ARG1, ARG2, ARG3, ARG4);
#define DEF_FUNCTION_TYPE_VAR_5(ENUM, RETURN, ARG1, ARG2, ARG3, ARG4, ARG5) \
  def_fn_type (ENUM, RETURN, 1, 5, ARG1, ARG2, ARG3, ARG4, ARG5);
#define DEF_POINTER_TYPE(ENUM, TYPE) \
  builtin_types[(int) ENUM] = build_pointer_type (builtin_types[(int) TYPE]);

#include "builtin-types.def"

#undef DEF_PRIMITIVE_TYPE
#undef DEF_FUNCTION_TYPE_1
#undef DEF_FUNCTION_TYPE_2
#undef DEF_FUNCTION_TYPE_3
#undef DEF_FUNCTION_TYPE_4
#undef DEF_FUNCTION_TYPE_5
#undef DEF_FUNCTION_TYPE_6
#undef DEF_FUNCTION_TYPE_VAR_0
#undef DEF_FUNCTION_TYPE_VAR_1
#undef DEF_FUNCTION_TYPE_VAR_2
#undef DEF_FUNCTION_TYPE_VAR_3
#undef DEF_FUNCTION_TYPE_VAR_4
#undef DEF_FUNCTION_TYPE_VAR_5
#undef DEF_POINTER_TYPE
  builtin_types[(int) BT_LAST] = NULL_TREE;

  c_init_attributes ();

#define DEF_BUILTIN(ENUM, NAME, CLASS, TYPE, LIBTYPE, BOTH_P, FALLBACK_P, \
		    NONANSI_P, ATTRS, IMPLICIT, COND)			\
  if (NAME && COND)							\
    def_builtin_1 (ENUM, NAME, CLASS,                                   \
		   builtin_types[(int) TYPE],                           \
		   builtin_types[(int) LIBTYPE],                        \
		   BOTH_P, FALLBACK_P, NONANSI_P,                       \
		   built_in_attributes[(int) ATTRS], IMPLICIT);
#include "builtins.def"
#undef DEF_BUILTIN

  targetm.init_builtins ();

  build_common_builtin_nodes ();

  if (flag_mudflap)
    mudflap_init ();
}

/* Like get_identifier, but avoid warnings about null arguments when
   the argument may be NULL for targets where GCC lacks stdint.h type
   information.  */

static inline tree
c_get_ident (const char *id)
{
  return get_identifier (id);
}

/* Build tree nodes and builtin functions common to both C and C++ language
   frontends.  */

void
c_common_nodes_and_builtins (void)
{
  int char16_type_size;
  int char32_type_size;
  int wchar_type_size;
  tree array_domain_type;
  tree va_list_ref_type_node;
  tree va_list_arg_type_node;

  build_common_tree_nodes (flag_signed_char, flag_short_double);

  /* Define `int' and `char' first so that dbx will output them first.  */
  record_builtin_type (RID_INT, NULL, integer_type_node);
  record_builtin_type (RID_CHAR, "char", char_type_node);

  /* `signed' is the same as `int'.  FIXME: the declarations of "signed",
     "unsigned long", "long long unsigned" and "unsigned short" were in C++
     but not C.  Are the conditionals here needed?  */
  if (c_dialect_cxx ())
    record_builtin_type (RID_SIGNED, NULL, integer_type_node);
  record_builtin_type (RID_LONG, "long int", long_integer_type_node);
  record_builtin_type (RID_UNSIGNED, "unsigned int", unsigned_type_node);
  record_builtin_type (RID_MAX, "long unsigned int",
		       long_unsigned_type_node);
  if (int128_integer_type_node != NULL_TREE)
    {
      record_builtin_type (RID_INT128, "__int128",
			   int128_integer_type_node);
      record_builtin_type (RID_MAX, "__int128 unsigned",
			   int128_unsigned_type_node);
    }
  if (c_dialect_cxx ())
    record_builtin_type (RID_MAX, "unsigned long", long_unsigned_type_node);
  record_builtin_type (RID_MAX, "long long int",
		       long_long_integer_type_node);
  record_builtin_type (RID_MAX, "long long unsigned int",
		       long_long_unsigned_type_node);
  if (c_dialect_cxx ())
    record_builtin_type (RID_MAX, "long long unsigned",
			 long_long_unsigned_type_node);
  record_builtin_type (RID_SHORT, "short int", short_integer_type_node);
  record_builtin_type (RID_MAX, "short unsigned int",
		       short_unsigned_type_node);
  if (c_dialect_cxx ())
    record_builtin_type (RID_MAX, "unsigned short",
			 short_unsigned_type_node);

  /* Define both `signed char' and `unsigned char'.  */
  record_builtin_type (RID_MAX, "signed char", signed_char_type_node);
  record_builtin_type (RID_MAX, "unsigned char", unsigned_char_type_node);

  /* These are types that c_common_type_for_size and
     c_common_type_for_mode use.  */
  lang_hooks.decls.pushdecl (build_decl (UNKNOWN_LOCATION,
					 TYPE_DECL, NULL_TREE,
					 intQI_type_node));
  lang_hooks.decls.pushdecl (build_decl (UNKNOWN_LOCATION,
					 TYPE_DECL, NULL_TREE,
					 intHI_type_node));
  lang_hooks.decls.pushdecl (build_decl (UNKNOWN_LOCATION,
					 TYPE_DECL, NULL_TREE,
					 intSI_type_node));
  lang_hooks.decls.pushdecl (build_decl (UNKNOWN_LOCATION,
					 TYPE_DECL, NULL_TREE,
					 intDI_type_node));
#if HOST_BITS_PER_WIDE_INT >= 64
  if (targetm.scalar_mode_supported_p (TImode))
    lang_hooks.decls.pushdecl (build_decl (UNKNOWN_LOCATION,
					   TYPE_DECL,
					   get_identifier ("__int128_t"),
					   intTI_type_node));
#endif
  lang_hooks.decls.pushdecl (build_decl (UNKNOWN_LOCATION,
					 TYPE_DECL, NULL_TREE,
					 unsigned_intQI_type_node));
  lang_hooks.decls.pushdecl (build_decl (UNKNOWN_LOCATION,
					 TYPE_DECL, NULL_TREE,
					 unsigned_intHI_type_node));
  lang_hooks.decls.pushdecl (build_decl (UNKNOWN_LOCATION,
					 TYPE_DECL, NULL_TREE,
					 unsigned_intSI_type_node));
  lang_hooks.decls.pushdecl (build_decl (UNKNOWN_LOCATION,
					 TYPE_DECL, NULL_TREE,
					 unsigned_intDI_type_node));
#if HOST_BITS_PER_WIDE_INT >= 64
  if (targetm.scalar_mode_supported_p (TImode))
    lang_hooks.decls.pushdecl (build_decl (UNKNOWN_LOCATION,
					   TYPE_DECL,
					   get_identifier ("__uint128_t"),
					   unsigned_intTI_type_node));
#endif

  /* Create the widest literal types.  */
  widest_integer_literal_type_node
    = make_signed_type (HOST_BITS_PER_WIDE_INT * 2);
  lang_hooks.decls.pushdecl (build_decl (UNKNOWN_LOCATION,
					 TYPE_DECL, NULL_TREE,
					 widest_integer_literal_type_node));

  widest_unsigned_literal_type_node
    = make_unsigned_type (HOST_BITS_PER_WIDE_INT * 2);
  lang_hooks.decls.pushdecl (build_decl (UNKNOWN_LOCATION,
					 TYPE_DECL, NULL_TREE,
					 widest_unsigned_literal_type_node));

  signed_size_type_node = c_common_signed_type (size_type_node);

  pid_type_node =
    TREE_TYPE (identifier_global_value (get_identifier (PID_TYPE)));

  record_builtin_type (RID_FLOAT, NULL, float_type_node);
  record_builtin_type (RID_DOUBLE, NULL, double_type_node);
  record_builtin_type (RID_MAX, "long double", long_double_type_node);

  /* Only supported decimal floating point extension if the target
     actually supports underlying modes. */
  if (targetm.scalar_mode_supported_p (SDmode)
      && targetm.scalar_mode_supported_p (DDmode)
      && targetm.scalar_mode_supported_p (TDmode))
    {
      record_builtin_type (RID_DFLOAT32, NULL, dfloat32_type_node);
      record_builtin_type (RID_DFLOAT64, NULL, dfloat64_type_node);
      record_builtin_type (RID_DFLOAT128, NULL, dfloat128_type_node);
    }

  if (targetm.fixed_point_supported_p ())
    {
      record_builtin_type (RID_MAX, "short _Fract", short_fract_type_node);
      record_builtin_type (RID_FRACT, NULL, fract_type_node);
      record_builtin_type (RID_MAX, "long _Fract", long_fract_type_node);
      record_builtin_type (RID_MAX, "long long _Fract",
			   long_long_fract_type_node);
      record_builtin_type (RID_MAX, "unsigned short _Fract",
			   unsigned_short_fract_type_node);
      record_builtin_type (RID_MAX, "unsigned _Fract",
			   unsigned_fract_type_node);
      record_builtin_type (RID_MAX, "unsigned long _Fract",
			   unsigned_long_fract_type_node);
      record_builtin_type (RID_MAX, "unsigned long long _Fract",
			   unsigned_long_long_fract_type_node);
      record_builtin_type (RID_MAX, "_Sat short _Fract",
			   sat_short_fract_type_node);
      record_builtin_type (RID_MAX, "_Sat _Fract", sat_fract_type_node);
      record_builtin_type (RID_MAX, "_Sat long _Fract",
			   sat_long_fract_type_node);
      record_builtin_type (RID_MAX, "_Sat long long _Fract",
			   sat_long_long_fract_type_node);
      record_builtin_type (RID_MAX, "_Sat unsigned short _Fract",
			   sat_unsigned_short_fract_type_node);
      record_builtin_type (RID_MAX, "_Sat unsigned _Fract",
			   sat_unsigned_fract_type_node);
      record_builtin_type (RID_MAX, "_Sat unsigned long _Fract",
			   sat_unsigned_long_fract_type_node);
      record_builtin_type (RID_MAX, "_Sat unsigned long long _Fract",
			   sat_unsigned_long_long_fract_type_node);
      record_builtin_type (RID_MAX, "short _Accum", short_accum_type_node);
      record_builtin_type (RID_ACCUM, NULL, accum_type_node);
      record_builtin_type (RID_MAX, "long _Accum", long_accum_type_node);
      record_builtin_type (RID_MAX, "long long _Accum",
			   long_long_accum_type_node);
      record_builtin_type (RID_MAX, "unsigned short _Accum",
			   unsigned_short_accum_type_node);
      record_builtin_type (RID_MAX, "unsigned _Accum",
			   unsigned_accum_type_node);
      record_builtin_type (RID_MAX, "unsigned long _Accum",
			   unsigned_long_accum_type_node);
      record_builtin_type (RID_MAX, "unsigned long long _Accum",
			   unsigned_long_long_accum_type_node);
      record_builtin_type (RID_MAX, "_Sat short _Accum",
			   sat_short_accum_type_node);
      record_builtin_type (RID_MAX, "_Sat _Accum", sat_accum_type_node);
      record_builtin_type (RID_MAX, "_Sat long _Accum",
			   sat_long_accum_type_node);
      record_builtin_type (RID_MAX, "_Sat long long _Accum",
			  sat_long_long_accum_type_node);
      record_builtin_type (RID_MAX, "_Sat unsigned short _Accum",
			   sat_unsigned_short_accum_type_node);
      record_builtin_type (RID_MAX, "_Sat unsigned _Accum",
			   sat_unsigned_accum_type_node);
      record_builtin_type (RID_MAX, "_Sat unsigned long _Accum",
			   sat_unsigned_long_accum_type_node);
      record_builtin_type (RID_MAX, "_Sat unsigned long long _Accum",
			   sat_unsigned_long_long_accum_type_node);

    }

  lang_hooks.decls.pushdecl (build_decl (UNKNOWN_LOCATION,
					 TYPE_DECL,
					 get_identifier ("complex int"),
					 complex_integer_type_node));
  lang_hooks.decls.pushdecl (build_decl (UNKNOWN_LOCATION,
					 TYPE_DECL,
					 get_identifier ("complex float"),
					 complex_float_type_node));
  lang_hooks.decls.pushdecl (build_decl (UNKNOWN_LOCATION,
					 TYPE_DECL,
					 get_identifier ("complex double"),
					 complex_double_type_node));
  lang_hooks.decls.pushdecl
    (build_decl (UNKNOWN_LOCATION,
		 TYPE_DECL, get_identifier ("complex long double"),
		 complex_long_double_type_node));

  if (c_dialect_cxx ())
    /* For C++, make fileptr_type_node a distinct void * type until
       FILE type is defined.  */
    fileptr_type_node = build_variant_type_copy (ptr_type_node);

  record_builtin_type (RID_VOID, NULL, void_type_node);

  /* Set the TYPE_NAME for any variants that were built before
     record_builtin_type gave names to the built-in types. */
  {
    tree void_name = TYPE_NAME (void_type_node);
    TYPE_NAME (void_type_node) = NULL_TREE;
    TYPE_NAME (build_qualified_type (void_type_node, TYPE_QUAL_CONST))
      = void_name;
    TYPE_NAME (void_type_node) = void_name;
  }

  /* This node must not be shared.  */
  void_zero_node = make_node (INTEGER_CST);
  TREE_TYPE (void_zero_node) = void_type_node;

  void_list_node = build_void_list_node ();

  /* Make a type to be the domain of a few array types
     whose domains don't really matter.
     200 is small enough that it always fits in size_t
     and large enough that it can hold most function names for the
     initializations of __FUNCTION__ and __PRETTY_FUNCTION__.  */
  array_domain_type = build_index_type (size_int (200));

  /* Make a type for arrays of characters.
     With luck nothing will ever really depend on the length of this
     array type.  */
  char_array_type_node
    = build_array_type (char_type_node, array_domain_type);

  /* Likewise for arrays of ints.  */
  int_array_type_node
    = build_array_type (integer_type_node, array_domain_type);

  string_type_node = build_pointer_type (char_type_node);
  const_string_type_node
    = build_pointer_type (build_qualified_type
			  (char_type_node, TYPE_QUAL_CONST));

  /* This is special for C++ so functions can be overloaded.  */
  wchar_type_node = get_identifier (MODIFIED_WCHAR_TYPE);
  wchar_type_node = TREE_TYPE (identifier_global_value (wchar_type_node));
  wchar_type_size = TYPE_PRECISION (wchar_type_node);
  underlying_wchar_type_node = wchar_type_node;
  if (c_dialect_cxx ())
    {
      if (TYPE_UNSIGNED (wchar_type_node))
	wchar_type_node = make_unsigned_type (wchar_type_size);
      else
	wchar_type_node = make_signed_type (wchar_type_size);
      record_builtin_type (RID_WCHAR, "wchar_t", wchar_type_node);
    }

  /* This is for wide string constants.  */
  wchar_array_type_node
    = build_array_type (wchar_type_node, array_domain_type);

  /* Define 'char16_t'.  */
  char16_type_node = get_identifier (CHAR16_TYPE);
  char16_type_node = TREE_TYPE (identifier_global_value (char16_type_node));
  char16_type_size = TYPE_PRECISION (char16_type_node);
  if (c_dialect_cxx ())
    {
      char16_type_node = make_unsigned_type (char16_type_size);

      if (cxx_dialect == cxx0x)
	record_builtin_type (RID_CHAR16, "char16_t", char16_type_node);
    }

  /* This is for UTF-16 string constants.  */
  char16_array_type_node
    = build_array_type (char16_type_node, array_domain_type);

  /* Define 'char32_t'.  */
  char32_type_node = get_identifier (CHAR32_TYPE);
  char32_type_node = TREE_TYPE (identifier_global_value (char32_type_node));
  char32_type_size = TYPE_PRECISION (char32_type_node);
  if (c_dialect_cxx ())
    {
      char32_type_node = make_unsigned_type (char32_type_size);

      if (cxx_dialect == cxx0x)
	record_builtin_type (RID_CHAR32, "char32_t", char32_type_node);
    }

  /* This is for UTF-32 string constants.  */
  char32_array_type_node
    = build_array_type (char32_type_node, array_domain_type);

  wint_type_node =
    TREE_TYPE (identifier_global_value (get_identifier (WINT_TYPE)));

  intmax_type_node =
    TREE_TYPE (identifier_global_value (get_identifier (INTMAX_TYPE)));
  uintmax_type_node =
    TREE_TYPE (identifier_global_value (get_identifier (UINTMAX_TYPE)));

  if (SIG_ATOMIC_TYPE)
    sig_atomic_type_node =
      TREE_TYPE (identifier_global_value (c_get_ident (SIG_ATOMIC_TYPE)));
  if (INT8_TYPE)
    int8_type_node =
      TREE_TYPE (identifier_global_value (c_get_ident (INT8_TYPE)));
  if (INT16_TYPE)
    int16_type_node =
      TREE_TYPE (identifier_global_value (c_get_ident (INT16_TYPE)));
  if (INT32_TYPE)
    int32_type_node =
      TREE_TYPE (identifier_global_value (c_get_ident (INT32_TYPE)));
  if (INT64_TYPE)
    int64_type_node =
      TREE_TYPE (identifier_global_value (c_get_ident (INT64_TYPE)));
  if (UINT8_TYPE)
    uint8_type_node =
      TREE_TYPE (identifier_global_value (c_get_ident (UINT8_TYPE)));
  if (UINT16_TYPE)
    uint16_type_node =
      TREE_TYPE (identifier_global_value (c_get_ident (UINT16_TYPE)));
  if (UINT32_TYPE)
    c_uint32_type_node =
      TREE_TYPE (identifier_global_value (c_get_ident (UINT32_TYPE)));
  if (UINT64_TYPE)
    c_uint64_type_node =
      TREE_TYPE (identifier_global_value (c_get_ident (UINT64_TYPE)));
  if (INT_LEAST8_TYPE)
    int_least8_type_node =
      TREE_TYPE (identifier_global_value (c_get_ident (INT_LEAST8_TYPE)));
  if (INT_LEAST16_TYPE)
    int_least16_type_node =
      TREE_TYPE (identifier_global_value (c_get_ident (INT_LEAST16_TYPE)));
  if (INT_LEAST32_TYPE)
    int_least32_type_node =
      TREE_TYPE (identifier_global_value (c_get_ident (INT_LEAST32_TYPE)));
  if (INT_LEAST64_TYPE)
    int_least64_type_node =
      TREE_TYPE (identifier_global_value (c_get_ident (INT_LEAST64_TYPE)));
  if (UINT_LEAST8_TYPE)
    uint_least8_type_node =
      TREE_TYPE (identifier_global_value (c_get_ident (UINT_LEAST8_TYPE)));
  if (UINT_LEAST16_TYPE)
    uint_least16_type_node =
      TREE_TYPE (identifier_global_value (c_get_ident (UINT_LEAST16_TYPE)));
  if (UINT_LEAST32_TYPE)
    uint_least32_type_node =
      TREE_TYPE (identifier_global_value (c_get_ident (UINT_LEAST32_TYPE)));
  if (UINT_LEAST64_TYPE)
    uint_least64_type_node =
      TREE_TYPE (identifier_global_value (c_get_ident (UINT_LEAST64_TYPE)));
  if (INT_FAST8_TYPE)
    int_fast8_type_node =
      TREE_TYPE (identifier_global_value (c_get_ident (INT_FAST8_TYPE)));
  if (INT_FAST16_TYPE)
    int_fast16_type_node =
      TREE_TYPE (identifier_global_value (c_get_ident (INT_FAST16_TYPE)));
  if (INT_FAST32_TYPE)
    int_fast32_type_node =
      TREE_TYPE (identifier_global_value (c_get_ident (INT_FAST32_TYPE)));
  if (INT_FAST64_TYPE)
    int_fast64_type_node =
      TREE_TYPE (identifier_global_value (c_get_ident (INT_FAST64_TYPE)));
  if (UINT_FAST8_TYPE)
    uint_fast8_type_node =
      TREE_TYPE (identifier_global_value (c_get_ident (UINT_FAST8_TYPE)));
  if (UINT_FAST16_TYPE)
    uint_fast16_type_node =
      TREE_TYPE (identifier_global_value (c_get_ident (UINT_FAST16_TYPE)));
  if (UINT_FAST32_TYPE)
    uint_fast32_type_node =
      TREE_TYPE (identifier_global_value (c_get_ident (UINT_FAST32_TYPE)));
  if (UINT_FAST64_TYPE)
    uint_fast64_type_node =
      TREE_TYPE (identifier_global_value (c_get_ident (UINT_FAST64_TYPE)));
  if (INTPTR_TYPE)
    intptr_type_node =
      TREE_TYPE (identifier_global_value (c_get_ident (INTPTR_TYPE)));
  if (UINTPTR_TYPE)
    uintptr_type_node =
      TREE_TYPE (identifier_global_value (c_get_ident (UINTPTR_TYPE)));

  default_function_type
    = build_varargs_function_type_list (integer_type_node, NULL_TREE);
  ptrdiff_type_node
    = TREE_TYPE (identifier_global_value (get_identifier (PTRDIFF_TYPE)));
  unsigned_ptrdiff_type_node = c_common_unsigned_type (ptrdiff_type_node);

  lang_hooks.decls.pushdecl
    (build_decl (UNKNOWN_LOCATION,
		 TYPE_DECL, get_identifier ("__builtin_va_list"),
		 va_list_type_node));
  if (targetm.enum_va_list_p)
    {
      int l;
      const char *pname;
      tree ptype;

      for (l = 0; targetm.enum_va_list_p (l, &pname, &ptype); ++l)
	{
	  lang_hooks.decls.pushdecl
	    (build_decl (UNKNOWN_LOCATION,
		         TYPE_DECL, get_identifier (pname),
	  	         ptype));

	}
    }

  if (TREE_CODE (va_list_type_node) == ARRAY_TYPE)
    {
      va_list_arg_type_node = va_list_ref_type_node =
	build_pointer_type (TREE_TYPE (va_list_type_node));
    }
  else
    {
      va_list_arg_type_node = va_list_type_node;
      va_list_ref_type_node = build_reference_type (va_list_type_node);
    }

  if (!flag_preprocess_only)
    c_define_builtins (va_list_ref_type_node, va_list_arg_type_node);

  main_identifier_node = get_identifier ("main");

  /* Create the built-in __null node.  It is important that this is
     not shared.  */
  null_node = make_node (INTEGER_CST);
  TREE_TYPE (null_node) = c_common_type_for_size (POINTER_SIZE, 0);

  /* Since builtin_types isn't gc'ed, don't export these nodes.  */
  memset (builtin_types, 0, sizeof (builtin_types));
}

/* The number of named compound-literals generated thus far.  */
static GTY(()) int compound_literal_number;

/* Set DECL_NAME for DECL, a VAR_DECL for a compound-literal.  */

void
set_compound_literal_name (tree decl)
{
  char *name;
  ASM_FORMAT_PRIVATE_NAME (name, "__compound_literal",
			   compound_literal_number);
  compound_literal_number++;
  DECL_NAME (decl) = get_identifier (name);
}

tree
build_va_arg (location_t loc, tree expr, tree type)
{
  expr = build1 (VA_ARG_EXPR, type, expr);
  SET_EXPR_LOCATION (expr, loc);
  return expr;
}


/* Linked list of disabled built-in functions.  */

typedef struct disabled_builtin
{
  const char *name;
  struct disabled_builtin *next;
} disabled_builtin;
static disabled_builtin *disabled_builtins = NULL;

static bool builtin_function_disabled_p (const char *);

/* Disable a built-in function specified by -fno-builtin-NAME.  If NAME
   begins with "__builtin_", give an error.  */

void
disable_builtin_function (const char *name)
{
  if (strncmp (name, "__builtin_", strlen ("__builtin_")) == 0)
    error ("cannot disable built-in function %qs", name);
  else
    {
      disabled_builtin *new_disabled_builtin = XNEW (disabled_builtin);
      new_disabled_builtin->name = name;
      new_disabled_builtin->next = disabled_builtins;
      disabled_builtins = new_disabled_builtin;
    }
}


/* Return true if the built-in function NAME has been disabled, false
   otherwise.  */

static bool
builtin_function_disabled_p (const char *name)
{
  disabled_builtin *p;
  for (p = disabled_builtins; p != NULL; p = p->next)
    {
      if (strcmp (name, p->name) == 0)
	return true;
    }
  return false;
}


/* Worker for DEF_BUILTIN.
   Possibly define a builtin function with one or two names.
   Does not declare a non-__builtin_ function if flag_no_builtin, or if
   nonansi_p and flag_no_nonansi_builtin.  */

static void
def_builtin_1 (enum built_in_function fncode,
	       const char *name,
	       enum built_in_class fnclass,
	       tree fntype, tree libtype,
	       bool both_p, bool fallback_p, bool nonansi_p,
	       tree fnattrs, bool implicit_p)
{
  tree decl;
  const char *libname;

  if (fntype == error_mark_node)
    return;

  gcc_assert ((!both_p && !fallback_p)
	      || !strncmp (name, "__builtin_",
			   strlen ("__builtin_")));

  libname = name + strlen ("__builtin_");
  decl = add_builtin_function (name, fntype, fncode, fnclass,
			       (fallback_p ? libname : NULL),
			       fnattrs);

  set_builtin_decl (fncode, decl, implicit_p);

  if (both_p
      && !flag_no_builtin && !builtin_function_disabled_p (libname)
      && !(nonansi_p && flag_no_nonansi_builtin))
    add_builtin_function (libname, libtype, fncode, fnclass,
			  NULL, fnattrs);
}

/* Nonzero if the type T promotes to int.  This is (nearly) the
   integral promotions defined in ISO C99 6.3.1.1/2.  */

bool
c_promoting_integer_type_p (const_tree t)
{
  switch (TREE_CODE (t))
    {
    case INTEGER_TYPE:
      return (TYPE_MAIN_VARIANT (t) == char_type_node
	      || TYPE_MAIN_VARIANT (t) == signed_char_type_node
	      || TYPE_MAIN_VARIANT (t) == unsigned_char_type_node
	      || TYPE_MAIN_VARIANT (t) == short_integer_type_node
	      || TYPE_MAIN_VARIANT (t) == short_unsigned_type_node
	      || TYPE_PRECISION (t) < TYPE_PRECISION (integer_type_node));

    case ENUMERAL_TYPE:
      /* ??? Technically all enumerations not larger than an int
	 promote to an int.  But this is used along code paths
	 that only want to notice a size change.  */
      return TYPE_PRECISION (t) < TYPE_PRECISION (integer_type_node);

    case BOOLEAN_TYPE:
      return 1;

    default:
      return 0;
    }
}

/* Return 1 if PARMS specifies a fixed number of parameters
   and none of their types is affected by default promotions.  */

int
self_promoting_args_p (const_tree parms)
{
  const_tree t;
  for (t = parms; t; t = TREE_CHAIN (t))
    {
      tree type = TREE_VALUE (t);

      if (type == error_mark_node)
	continue;

      if (TREE_CHAIN (t) == 0 && type != void_type_node)
	return 0;

      if (type == 0)
	return 0;

      if (TYPE_MAIN_VARIANT (type) == float_type_node)
	return 0;

      if (c_promoting_integer_type_p (type))
	return 0;
    }
  return 1;
}

/* Recursively remove any '*' or '&' operator from TYPE.  */
tree
strip_pointer_operator (tree t)
{
  while (POINTER_TYPE_P (t))
    t = TREE_TYPE (t);
  return t;
}

/* Recursively remove pointer or array type from TYPE. */
tree
strip_pointer_or_array_types (tree t)
{
  while (TREE_CODE (t) == ARRAY_TYPE || POINTER_TYPE_P (t))
    t = TREE_TYPE (t);
  return t;
}

/* Used to compare case labels.  K1 and K2 are actually tree nodes
   representing case labels, or NULL_TREE for a `default' label.
   Returns -1 if K1 is ordered before K2, -1 if K1 is ordered after
   K2, and 0 if K1 and K2 are equal.  */

int
case_compare (splay_tree_key k1, splay_tree_key k2)
{
  /* Consider a NULL key (such as arises with a `default' label) to be
     smaller than anything else.  */
  if (!k1)
    return k2 ? -1 : 0;
  else if (!k2)
    return k1 ? 1 : 0;

  return tree_int_cst_compare ((tree) k1, (tree) k2);
}

/* Process a case label, located at LOC, for the range LOW_VALUE
   ... HIGH_VALUE.  If LOW_VALUE and HIGH_VALUE are both NULL_TREE
   then this case label is actually a `default' label.  If only
   HIGH_VALUE is NULL_TREE, then case label was declared using the
   usual C/C++ syntax, rather than the GNU case range extension.
   CASES is a tree containing all the case ranges processed so far;
   COND is the condition for the switch-statement itself.  Returns the
   CASE_LABEL_EXPR created, or ERROR_MARK_NODE if no CASE_LABEL_EXPR
   is created.  */

tree
c_add_case_label (location_t loc, splay_tree cases, tree cond, tree orig_type,
		  tree low_value, tree high_value)
{
  tree type;
  tree label;
  tree case_label;
  splay_tree_node node;

  /* Create the LABEL_DECL itself.  */
  label = create_artificial_label (loc);

  /* If there was an error processing the switch condition, bail now
     before we get more confused.  */
  if (!cond || cond == error_mark_node)
    goto error_out;

  if ((low_value && TREE_TYPE (low_value)
       && POINTER_TYPE_P (TREE_TYPE (low_value)))
      || (high_value && TREE_TYPE (high_value)
	  && POINTER_TYPE_P (TREE_TYPE (high_value))))
    {
      error_at (loc, "pointers are not permitted as case values");
      goto error_out;
    }

  /* Case ranges are a GNU extension.  */
  if (high_value)
    pedwarn (loc, OPT_pedantic,
	     "range expressions in switch statements are non-standard");

  type = TREE_TYPE (cond);
  if (low_value)
    {
      low_value = check_case_value (low_value);
      low_value = convert_and_check (type, low_value);
      if (low_value == error_mark_node)
	goto error_out;
    }
  if (high_value)
    {
      high_value = check_case_value (high_value);
      high_value = convert_and_check (type, high_value);
      if (high_value == error_mark_node)
	goto error_out;
    }

  if (low_value && high_value)
    {
      /* If the LOW_VALUE and HIGH_VALUE are the same, then this isn't
	 really a case range, even though it was written that way.
	 Remove the HIGH_VALUE to simplify later processing.  */
      if (tree_int_cst_equal (low_value, high_value))
	high_value = NULL_TREE;
      else if (!tree_int_cst_lt (low_value, high_value))
	warning_at (loc, 0, "empty range specified");
    }

  /* See if the case is in range of the type of the original testing
     expression.  If both low_value and high_value are out of range,
     don't insert the case label and return NULL_TREE.  */
  if (low_value
      && !check_case_bounds (type, orig_type,
			     &low_value, high_value ? &high_value : NULL))
    return NULL_TREE;

  /* Look up the LOW_VALUE in the table of case labels we already
     have.  */
  node = splay_tree_lookup (cases, (splay_tree_key) low_value);
  /* If there was not an exact match, check for overlapping ranges.
     There's no need to do this if there's no LOW_VALUE or HIGH_VALUE;
     that's a `default' label and the only overlap is an exact match.  */
  if (!node && (low_value || high_value))
    {
      splay_tree_node low_bound;
      splay_tree_node high_bound;

      /* Even though there wasn't an exact match, there might be an
	 overlap between this case range and another case range.
	 Since we've (inductively) not allowed any overlapping case
	 ranges, we simply need to find the greatest low case label
	 that is smaller that LOW_VALUE, and the smallest low case
	 label that is greater than LOW_VALUE.  If there is an overlap
	 it will occur in one of these two ranges.  */
      low_bound = splay_tree_predecessor (cases,
					  (splay_tree_key) low_value);
      high_bound = splay_tree_successor (cases,
					 (splay_tree_key) low_value);

      /* Check to see if the LOW_BOUND overlaps.  It is smaller than
	 the LOW_VALUE, so there is no need to check unless the
	 LOW_BOUND is in fact itself a case range.  */
      if (low_bound
	  && CASE_HIGH ((tree) low_bound->value)
	  && tree_int_cst_compare (CASE_HIGH ((tree) low_bound->value),
				    low_value) >= 0)
	node = low_bound;
      /* Check to see if the HIGH_BOUND overlaps.  The low end of that
	 range is bigger than the low end of the current range, so we
	 are only interested if the current range is a real range, and
	 not an ordinary case label.  */
      else if (high_bound
	       && high_value
	       && (tree_int_cst_compare ((tree) high_bound->key,
					 high_value)
		   <= 0))
	node = high_bound;
    }
  /* If there was an overlap, issue an error.  */
  if (node)
    {
      tree duplicate = CASE_LABEL ((tree) node->value);

      if (high_value)
	{
	  error_at (loc, "duplicate (or overlapping) case value");
	  error_at (DECL_SOURCE_LOCATION (duplicate),
		    "this is the first entry overlapping that value");
	}
      else if (low_value)
	{
	  error_at (loc, "duplicate case value") ;
	  error_at (DECL_SOURCE_LOCATION (duplicate), "previously used here");
	}
      else
	{
	  error_at (loc, "multiple default labels in one switch");
	  error_at (DECL_SOURCE_LOCATION (duplicate),
		    "this is the first default label");
	}
      goto error_out;
    }

  /* Add a CASE_LABEL to the statement-tree.  */
  case_label = add_stmt (build_case_label (low_value, high_value, label));
  /* Register this case label in the splay tree.  */
  splay_tree_insert (cases,
		     (splay_tree_key) low_value,
		     (splay_tree_value) case_label);

  return case_label;

 error_out:
  /* Add a label so that the back-end doesn't think that the beginning of
     the switch is unreachable.  Note that we do not add a case label, as
     that just leads to duplicates and thence to failure later on.  */
  if (!cases->root)
    {
      tree t = create_artificial_label (loc);
      add_stmt (build_stmt (loc, LABEL_EXPR, t));
    }
  return error_mark_node;
}

/* Subroutines of c_do_switch_warnings, called via splay_tree_foreach.
   Used to verify that case values match up with enumerator values.  */

static void
match_case_to_enum_1 (tree key, tree type, tree label)
{
  char buf[2 + 2*HOST_BITS_PER_WIDE_INT/4 + 1];

  /* ??? Not working too hard to print the double-word value.
     Should perhaps be done with %lwd in the diagnostic routines?  */
  if (TREE_INT_CST_HIGH (key) == 0)
    snprintf (buf, sizeof (buf), HOST_WIDE_INT_PRINT_UNSIGNED,
	      TREE_INT_CST_LOW (key));
  else if (!TYPE_UNSIGNED (type)
	   && TREE_INT_CST_HIGH (key) == -1
	   && TREE_INT_CST_LOW (key) != 0)
    snprintf (buf, sizeof (buf), "-" HOST_WIDE_INT_PRINT_UNSIGNED,
	      -TREE_INT_CST_LOW (key));
  else
    snprintf (buf, sizeof (buf), HOST_WIDE_INT_PRINT_DOUBLE_HEX,
	      (unsigned HOST_WIDE_INT) TREE_INT_CST_HIGH (key),
	      (unsigned HOST_WIDE_INT) TREE_INT_CST_LOW (key));

  if (TYPE_NAME (type) == 0)
    warning_at (DECL_SOURCE_LOCATION (CASE_LABEL (label)),
		warn_switch ? OPT_Wswitch : OPT_Wswitch_enum,
		"case value %qs not in enumerated type",
		buf);
  else
    warning_at (DECL_SOURCE_LOCATION (CASE_LABEL (label)),
		warn_switch ? OPT_Wswitch : OPT_Wswitch_enum,
		"case value %qs not in enumerated type %qT",
		buf, type);
}

/* Subroutine of c_do_switch_warnings, called via splay_tree_foreach.
   Used to verify that case values match up with enumerator values.  */

static int
match_case_to_enum (splay_tree_node node, void *data)
{
  tree label = (tree) node->value;
  tree type = (tree) data;

  /* Skip default case.  */
  if (!CASE_LOW (label))
    return 0;

  /* If CASE_LOW_SEEN is not set, that means CASE_LOW did not appear
     when we did our enum->case scan.  Reset our scratch bit after.  */
  if (!CASE_LOW_SEEN (label))
    match_case_to_enum_1 (CASE_LOW (label), type, label);
  else
    CASE_LOW_SEEN (label) = 0;

  /* If CASE_HIGH is non-null, we have a range.  If CASE_HIGH_SEEN is
     not set, that means that CASE_HIGH did not appear when we did our
     enum->case scan.  Reset our scratch bit after.  */
  if (CASE_HIGH (label))
    {
      if (!CASE_HIGH_SEEN (label))
	match_case_to_enum_1 (CASE_HIGH (label), type, label);
      else
	CASE_HIGH_SEEN (label) = 0;
    }

  return 0;
}

/* Handle -Wswitch*.  Called from the front end after parsing the
   switch construct.  */
/* ??? Should probably be somewhere generic, since other languages
   besides C and C++ would want this.  At the moment, however, C/C++
   are the only tree-ssa languages that support enumerations at all,
   so the point is moot.  */

void
c_do_switch_warnings (splay_tree cases, location_t switch_location,
		      tree type, tree cond)
{
  splay_tree_node default_node;
  splay_tree_node node;
  tree chain;

  if (!warn_switch && !warn_switch_enum && !warn_switch_default)
    return;

  default_node = splay_tree_lookup (cases, (splay_tree_key) NULL);
  if (!default_node)
    warning_at (switch_location, OPT_Wswitch_default,
		"switch missing default case");

  /* From here on, we only care about about enumerated types.  */
  if (!type || TREE_CODE (type) != ENUMERAL_TYPE)
    return;

  /* From here on, we only care about -Wswitch and -Wswitch-enum.  */
  if (!warn_switch_enum && !warn_switch)
    return;

  /* Check the cases.  Warn about case values which are not members of
     the enumerated type.  For -Wswitch-enum, or for -Wswitch when
     there is no default case, check that exactly all enumeration
     literals are covered by the cases.  */

  /* Clearing COND if it is not an integer constant simplifies
     the tests inside the loop below.  */
  if (TREE_CODE (cond) != INTEGER_CST)
    cond = NULL_TREE;

  /* The time complexity here is O(N*lg(N)) worst case, but for the
      common case of monotonically increasing enumerators, it is
      O(N), since the nature of the splay tree will keep the next
      element adjacent to the root at all times.  */

  for (chain = TYPE_VALUES (type); chain; chain = TREE_CHAIN (chain))
    {
      tree value = TREE_VALUE (chain);
      if (TREE_CODE (value) == CONST_DECL)
        value = DECL_INITIAL (value);
      node = splay_tree_lookup (cases, (splay_tree_key) value);
      if (node)
	{
	  /* Mark the CASE_LOW part of the case entry as seen.  */
	  tree label = (tree) node->value;
	  CASE_LOW_SEEN (label) = 1;
	  continue;
	}

      /* Even though there wasn't an exact match, there might be a
	 case range which includes the enumerator's value.  */
      node = splay_tree_predecessor (cases, (splay_tree_key) value);
      if (node && CASE_HIGH ((tree) node->value))
	{
	  tree label = (tree) node->value;
	  int cmp = tree_int_cst_compare (CASE_HIGH (label), value);
	  if (cmp >= 0)
	    {
	      /* If we match the upper bound exactly, mark the CASE_HIGH
		 part of the case entry as seen.  */
	      if (cmp == 0)
		CASE_HIGH_SEEN (label) = 1;
	      continue;
	    }
	}

      /* We've now determined that this enumerated literal isn't
	 handled by the case labels of the switch statement.  */

      /* If the switch expression is a constant, we only really care
	 about whether that constant is handled by the switch.  */
      if (cond && tree_int_cst_compare (cond, value))
	continue;

      /* If there is a default_node, the only relevant option is
	 Wswitch-enum.  Otherwise, if both are enabled then we prefer
	 to warn using -Wswitch because -Wswitch is enabled by -Wall
	 while -Wswitch-enum is explicit.  */
      warning_at (switch_location,
		  (default_node || !warn_switch
		   ? OPT_Wswitch_enum
		   : OPT_Wswitch),
		  "enumeration value %qE not handled in switch",
		  TREE_PURPOSE (chain));
    }

  /* Warn if there are case expressions that don't correspond to
     enumerators.  This can occur since C and C++ don't enforce
     type-checking of assignments to enumeration variables.

     The time complexity here is now always O(N) worst case, since
     we should have marked both the lower bound and upper bound of
     every disjoint case label, with CASE_LOW_SEEN and CASE_HIGH_SEEN
     above.  This scan also resets those fields.  */

  splay_tree_foreach (cases, match_case_to_enum, type);
}

/* Finish an expression taking the address of LABEL (an
   IDENTIFIER_NODE).  Returns an expression for the address.

   LOC is the location for the expression returned.  */

tree
finish_label_address_expr (tree label, location_t loc)
{
  tree result;

  pedwarn (input_location, OPT_pedantic, "taking the address of a label is non-standard");

  if (label == error_mark_node)
    return error_mark_node;

  label = lookup_label (label);
  if (label == NULL_TREE)
    result = null_pointer_node;
  else
    {
      TREE_USED (label) = 1;
      result = build1 (ADDR_EXPR, ptr_type_node, label);
      /* The current function is not necessarily uninlinable.
	 Computed gotos are incompatible with inlining, but the value
	 here could be used only in a diagnostic, for example.  */
      protected_set_expr_location (result, loc);
    }

  return result;
}


/* Given a boolean expression ARG, return a tree representing an increment
   or decrement (as indicated by CODE) of ARG.  The front end must check for
   invalid cases (e.g., decrement in C++).  */
tree
boolean_increment (enum tree_code code, tree arg)
{
  tree val;
  tree true_res = build_int_cst (TREE_TYPE (arg), 1);

  arg = stabilize_reference (arg);
  switch (code)
    {
    case PREINCREMENT_EXPR:
      val = build2 (MODIFY_EXPR, TREE_TYPE (arg), arg, true_res);
      break;
    case POSTINCREMENT_EXPR:
      val = build2 (MODIFY_EXPR, TREE_TYPE (arg), arg, true_res);
      arg = save_expr (arg);
      val = build2 (COMPOUND_EXPR, TREE_TYPE (arg), val, arg);
      val = build2 (COMPOUND_EXPR, TREE_TYPE (arg), arg, val);
      break;
    case PREDECREMENT_EXPR:
      val = build2 (MODIFY_EXPR, TREE_TYPE (arg), arg,
		    invert_truthvalue_loc (input_location, arg));
      break;
    case POSTDECREMENT_EXPR:
      val = build2 (MODIFY_EXPR, TREE_TYPE (arg), arg,
		    invert_truthvalue_loc (input_location, arg));
      arg = save_expr (arg);
      val = build2 (COMPOUND_EXPR, TREE_TYPE (arg), val, arg);
      val = build2 (COMPOUND_EXPR, TREE_TYPE (arg), arg, val);
      break;
    default:
      gcc_unreachable ();
    }
  TREE_SIDE_EFFECTS (val) = 1;
  return val;
}

/* Built-in macros for stddef.h and stdint.h, that require macros
   defined in this file.  */
void
c_stddef_cpp_builtins(void)
{
  builtin_define_with_value ("__SIZE_TYPE__", SIZE_TYPE, 0);
  builtin_define_with_value ("__PTRDIFF_TYPE__", PTRDIFF_TYPE, 0);
  builtin_define_with_value ("__WCHAR_TYPE__", MODIFIED_WCHAR_TYPE, 0);
  builtin_define_with_value ("__WINT_TYPE__", WINT_TYPE, 0);
  builtin_define_with_value ("__INTMAX_TYPE__", INTMAX_TYPE, 0);
  builtin_define_with_value ("__UINTMAX_TYPE__", UINTMAX_TYPE, 0);
  builtin_define_with_value ("__CHAR16_TYPE__", CHAR16_TYPE, 0);
  builtin_define_with_value ("__CHAR32_TYPE__", CHAR32_TYPE, 0);
  if (SIG_ATOMIC_TYPE)
    builtin_define_with_value ("__SIG_ATOMIC_TYPE__", SIG_ATOMIC_TYPE, 0);
  if (INT8_TYPE)
    builtin_define_with_value ("__INT8_TYPE__", INT8_TYPE, 0);
  if (INT16_TYPE)
    builtin_define_with_value ("__INT16_TYPE__", INT16_TYPE, 0);
  if (INT32_TYPE)
    builtin_define_with_value ("__INT32_TYPE__", INT32_TYPE, 0);
  if (INT64_TYPE)
    builtin_define_with_value ("__INT64_TYPE__", INT64_TYPE, 0);
  if (UINT8_TYPE)
    builtin_define_with_value ("__UINT8_TYPE__", UINT8_TYPE, 0);
  if (UINT16_TYPE)
    builtin_define_with_value ("__UINT16_TYPE__", UINT16_TYPE, 0);
  if (UINT32_TYPE)
    builtin_define_with_value ("__UINT32_TYPE__", UINT32_TYPE, 0);
  if (UINT64_TYPE)
    builtin_define_with_value ("__UINT64_TYPE__", UINT64_TYPE, 0);
  if (INT_LEAST8_TYPE)
    builtin_define_with_value ("__INT_LEAST8_TYPE__", INT_LEAST8_TYPE, 0);
  if (INT_LEAST16_TYPE)
    builtin_define_with_value ("__INT_LEAST16_TYPE__", INT_LEAST16_TYPE, 0);
  if (INT_LEAST32_TYPE)
    builtin_define_with_value ("__INT_LEAST32_TYPE__", INT_LEAST32_TYPE, 0);
  if (INT_LEAST64_TYPE)
    builtin_define_with_value ("__INT_LEAST64_TYPE__", INT_LEAST64_TYPE, 0);
  if (UINT_LEAST8_TYPE)
    builtin_define_with_value ("__UINT_LEAST8_TYPE__", UINT_LEAST8_TYPE, 0);
  if (UINT_LEAST16_TYPE)
    builtin_define_with_value ("__UINT_LEAST16_TYPE__", UINT_LEAST16_TYPE, 0);
  if (UINT_LEAST32_TYPE)
    builtin_define_with_value ("__UINT_LEAST32_TYPE__", UINT_LEAST32_TYPE, 0);
  if (UINT_LEAST64_TYPE)
    builtin_define_with_value ("__UINT_LEAST64_TYPE__", UINT_LEAST64_TYPE, 0);
  if (INT_FAST8_TYPE)
    builtin_define_with_value ("__INT_FAST8_TYPE__", INT_FAST8_TYPE, 0);
  if (INT_FAST16_TYPE)
    builtin_define_with_value ("__INT_FAST16_TYPE__", INT_FAST16_TYPE, 0);
  if (INT_FAST32_TYPE)
    builtin_define_with_value ("__INT_FAST32_TYPE__", INT_FAST32_TYPE, 0);
  if (INT_FAST64_TYPE)
    builtin_define_with_value ("__INT_FAST64_TYPE__", INT_FAST64_TYPE, 0);
  if (UINT_FAST8_TYPE)
    builtin_define_with_value ("__UINT_FAST8_TYPE__", UINT_FAST8_TYPE, 0);
  if (UINT_FAST16_TYPE)
    builtin_define_with_value ("__UINT_FAST16_TYPE__", UINT_FAST16_TYPE, 0);
  if (UINT_FAST32_TYPE)
    builtin_define_with_value ("__UINT_FAST32_TYPE__", UINT_FAST32_TYPE, 0);
  if (UINT_FAST64_TYPE)
    builtin_define_with_value ("__UINT_FAST64_TYPE__", UINT_FAST64_TYPE, 0);
  if (INTPTR_TYPE)
    builtin_define_with_value ("__INTPTR_TYPE__", INTPTR_TYPE, 0);
  if (UINTPTR_TYPE)
    builtin_define_with_value ("__UINTPTR_TYPE__", UINTPTR_TYPE, 0);
}

static void
c_init_attributes (void)
{
  /* Fill in the built_in_attributes array.  */
#define DEF_ATTR_NULL_TREE(ENUM)				\
  built_in_attributes[(int) ENUM] = NULL_TREE;
#define DEF_ATTR_INT(ENUM, VALUE)				\
  built_in_attributes[(int) ENUM] = build_int_cst (integer_type_node, VALUE);
#define DEF_ATTR_IDENT(ENUM, STRING)				\
  built_in_attributes[(int) ENUM] = get_identifier (STRING);
#define DEF_ATTR_TREE_LIST(ENUM, PURPOSE, VALUE, CHAIN)	\
  built_in_attributes[(int) ENUM]			\
    = tree_cons (built_in_attributes[(int) PURPOSE],	\
		 built_in_attributes[(int) VALUE],	\
		 built_in_attributes[(int) CHAIN]);
#include "builtin-attrs.def"
#undef DEF_ATTR_NULL_TREE
#undef DEF_ATTR_INT
#undef DEF_ATTR_IDENT
#undef DEF_ATTR_TREE_LIST
}

/* Returns TRUE iff the attribute indicated by ATTR_ID takes a plain
   identifier as an argument, so the front end shouldn't look it up.  */

bool
attribute_takes_identifier_p (const_tree attr_id)
{
  const struct attribute_spec *spec = lookup_attribute_spec (attr_id);
  if (spec == NULL)
    /* Unknown attribute that we'll end up ignoring, return true so we
       don't complain about an identifier argument.  */
    return true;
  else if (!strcmp ("mode", spec->name)
	   || !strcmp ("format", spec->name)
	   || !strcmp ("cleanup", spec->name))
    return true;
  else
    return targetm.attribute_takes_identifier_p (attr_id);
}

/* Attribute handlers common to C front ends.  */

/* Handle a "packed" attribute; arguments as in
   struct attribute_spec.handler.  */

static tree
handle_packed_attribute (tree *node, tree name, tree ARG_UNUSED (args),
			 int flags, bool *no_add_attrs)
{
  if (TYPE_P (*node))
    {
      if (!(flags & (int) ATTR_FLAG_TYPE_IN_PLACE))
	*node = build_variant_type_copy (*node);
      TYPE_PACKED (*node) = 1;
    }
  else if (TREE_CODE (*node) == FIELD_DECL)
    {
      if (TYPE_ALIGN (TREE_TYPE (*node)) <= BITS_PER_UNIT
	  /* Still pack bitfields.  */
	  && ! DECL_INITIAL (*node))
	warning (OPT_Wattributes,
		 "%qE attribute ignored for field of type %qT",
		 name, TREE_TYPE (*node));
      else
	DECL_PACKED (*node) = 1;
    }
  /* We can't set DECL_PACKED for a VAR_DECL, because the bit is
     used for DECL_REGISTER.  It wouldn't mean anything anyway.
     We can't set DECL_PACKED on the type of a TYPE_DECL, because
     that changes what the typedef is typing.  */
  else
    {
      warning (OPT_Wattributes, "%qE attribute ignored", name);
      *no_add_attrs = true;
    }

  return NULL_TREE;
}

/* Handle a "nocommon" attribute; arguments as in
   struct attribute_spec.handler.  */

static tree
handle_nocommon_attribute (tree *node, tree name,
			   tree ARG_UNUSED (args),
			   int ARG_UNUSED (flags), bool *no_add_attrs)
{
  if (TREE_CODE (*node) == VAR_DECL)
    DECL_COMMON (*node) = 0;
  else
    {
      warning (OPT_Wattributes, "%qE attribute ignored", name);
      *no_add_attrs = true;
    }

  return NULL_TREE;
}

/* Handle a "common" attribute; arguments as in
   struct attribute_spec.handler.  */

static tree
handle_common_attribute (tree *node, tree name, tree ARG_UNUSED (args),
			 int ARG_UNUSED (flags), bool *no_add_attrs)
{
  if (TREE_CODE (*node) == VAR_DECL)
    DECL_COMMON (*node) = 1;
  else
    {
      warning (OPT_Wattributes, "%qE attribute ignored", name);
      *no_add_attrs = true;
    }

  return NULL_TREE;
}

/* Handle a "noreturn" attribute; arguments as in
   struct attribute_spec.handler.  */

static tree
handle_noreturn_attribute (tree *node, tree name, tree ARG_UNUSED (args),
			   int ARG_UNUSED (flags), bool *no_add_attrs)
{
  tree type = TREE_TYPE (*node);

  /* See FIXME comment in c_common_attribute_table.  */
  if (TREE_CODE (*node) == FUNCTION_DECL
      || objc_method_decl (TREE_CODE (*node)))
    TREE_THIS_VOLATILE (*node) = 1;
  else if (TREE_CODE (type) == POINTER_TYPE
	   && TREE_CODE (TREE_TYPE (type)) == FUNCTION_TYPE)
    TREE_TYPE (*node)
      = build_pointer_type
	(build_type_variant (TREE_TYPE (type),
			     TYPE_READONLY (TREE_TYPE (type)), 1));
  else
    {
      warning (OPT_Wattributes, "%qE attribute ignored", name);
      *no_add_attrs = true;
    }

  return NULL_TREE;
}

/* Handle a "hot" and attribute; arguments as in
   struct attribute_spec.handler.  */

static tree
handle_hot_attribute (tree *node, tree name, tree ARG_UNUSED (args),
		      int ARG_UNUSED (flags), bool *no_add_attrs)
{
  if (TREE_CODE (*node) == FUNCTION_DECL)
    {
      if (lookup_attribute ("cold", DECL_ATTRIBUTES (*node)) != NULL)
	{
	  warning (OPT_Wattributes, "%qE attribute conflicts with attribute %s",
		   name, "cold");
	  *no_add_attrs = true;
	}
      /* Most of the rest of the hot processing is done later with
	 lookup_attribute.  */
    }
  else
    {
      warning (OPT_Wattributes, "%qE attribute ignored", name);
      *no_add_attrs = true;
    }

  return NULL_TREE;
}
/* Handle a "cold" and attribute; arguments as in
   struct attribute_spec.handler.  */

static tree
handle_cold_attribute (tree *node, tree name, tree ARG_UNUSED (args),
		       int ARG_UNUSED (flags), bool *no_add_attrs)
{
  if (TREE_CODE (*node) == FUNCTION_DECL)
    {
      if (lookup_attribute ("hot", DECL_ATTRIBUTES (*node)) != NULL)
	{
	  warning (OPT_Wattributes, "%qE attribute conflicts with attribute %s",
		   name, "hot");
	  *no_add_attrs = true;
	}
      /* Most of the rest of the cold processing is done later with
	 lookup_attribute.  */
    }
  else
    {
      warning (OPT_Wattributes, "%qE attribute ignored", name);
      *no_add_attrs = true;
    }

  return NULL_TREE;
}

/* Handle a "noinline" attribute; arguments as in
   struct attribute_spec.handler.  */

static tree
handle_noinline_attribute (tree *node, tree name,
			   tree ARG_UNUSED (args),
			   int ARG_UNUSED (flags), bool *no_add_attrs)
{
  if (TREE_CODE (*node) == FUNCTION_DECL)
    DECL_UNINLINABLE (*node) = 1;
  else
    {
      warning (OPT_Wattributes, "%qE attribute ignored", name);
      *no_add_attrs = true;
    }

  return NULL_TREE;
}

/* Handle a "noclone" attribute; arguments as in
   struct attribute_spec.handler.  */

static tree
handle_noclone_attribute (tree *node, tree name,
			  tree ARG_UNUSED (args),
			  int ARG_UNUSED (flags), bool *no_add_attrs)
{
  if (TREE_CODE (*node) != FUNCTION_DECL)
    {
      warning (OPT_Wattributes, "%qE attribute ignored", name);
      *no_add_attrs = true;
    }

  return NULL_TREE;
}

/* Handle a "always_inline" attribute; arguments as in
   struct attribute_spec.handler.  */

static tree
handle_always_inline_attribute (tree *node, tree name,
				tree ARG_UNUSED (args),
				int ARG_UNUSED (flags),
				bool *no_add_attrs)
{
  if (TREE_CODE (*node) == FUNCTION_DECL)
    {
      /* Set the attribute and mark it for disregarding inline
	 limits.  */
      DECL_DISREGARD_INLINE_LIMITS (*node) = 1;
    }
  else
    {
      warning (OPT_Wattributes, "%qE attribute ignored", name);
      *no_add_attrs = true;
    }

  return NULL_TREE;
}

/* Handle a "gnu_inline" attribute; arguments as in
   struct attribute_spec.handler.  */

static tree
handle_gnu_inline_attribute (tree *node, tree name,
			     tree ARG_UNUSED (args),
			     int ARG_UNUSED (flags),
			     bool *no_add_attrs)
{
  if (TREE_CODE (*node) == FUNCTION_DECL && DECL_DECLARED_INLINE_P (*node))
    {
      /* Do nothing else, just set the attribute.  We'll get at
	 it later with lookup_attribute.  */
    }
  else
    {
      warning (OPT_Wattributes, "%qE attribute ignored", name);
      *no_add_attrs = true;
    }

  return NULL_TREE;
}

/* Handle a "leaf" attribute; arguments as in
   struct attribute_spec.handler.  */

static tree
handle_leaf_attribute (tree *node, tree name,
		       tree ARG_UNUSED (args),
		       int ARG_UNUSED (flags), bool *no_add_attrs)
{
  if (TREE_CODE (*node) != FUNCTION_DECL)
    {
      warning (OPT_Wattributes, "%qE attribute ignored", name);
      *no_add_attrs = true;
    }
  if (!TREE_PUBLIC (*node))
    {
      warning (OPT_Wattributes, "%qE attribute has no effect on unit local functions", name);
      *no_add_attrs = true;
    }

  return NULL_TREE;
}

/* Handle an "artificial" attribute; arguments as in
   struct attribute_spec.handler.  */

static tree
handle_artificial_attribute (tree *node, tree name,
			     tree ARG_UNUSED (args),
			     int ARG_UNUSED (flags),
			     bool *no_add_attrs)
{
  if (TREE_CODE (*node) == FUNCTION_DECL && DECL_DECLARED_INLINE_P (*node))
    {
      /* Do nothing else, just set the attribute.  We'll get at
	 it later with lookup_attribute.  */
    }
  else
    {
      warning (OPT_Wattributes, "%qE attribute ignored", name);
      *no_add_attrs = true;
    }

  return NULL_TREE;
}

/* Handle a "flatten" attribute; arguments as in
   struct attribute_spec.handler.  */

static tree
handle_flatten_attribute (tree *node, tree name,
			  tree args ATTRIBUTE_UNUSED,
			  int flags ATTRIBUTE_UNUSED, bool *no_add_attrs)
{
  if (TREE_CODE (*node) == FUNCTION_DECL)
    /* Do nothing else, just set the attribute.  We'll get at
       it later with lookup_attribute.  */
    ;
  else
    {
      warning (OPT_Wattributes, "%qE attribute ignored", name);
      *no_add_attrs = true;
    }

  return NULL_TREE;
}

/* Handle a "warning" or "error" attribute; arguments as in
   struct attribute_spec.handler.  */

static tree
handle_error_attribute (tree *node, tree name, tree args,
			int ARG_UNUSED (flags), bool *no_add_attrs)
{
  if (TREE_CODE (*node) == FUNCTION_DECL
      || TREE_CODE (TREE_VALUE (args)) == STRING_CST)
    /* Do nothing else, just set the attribute.  We'll get at
       it later with lookup_attribute.  */
    ;
  else
    {
      warning (OPT_Wattributes, "%qE attribute ignored", name);
      *no_add_attrs = true;
    }

  return NULL_TREE;
}

/* Handle a "used" attribute; arguments as in
   struct attribute_spec.handler.  */

static tree
handle_used_attribute (tree *pnode, tree name, tree ARG_UNUSED (args),
		       int ARG_UNUSED (flags), bool *no_add_attrs)
{
  tree node = *pnode;

  if (TREE_CODE (node) == FUNCTION_DECL
      || (TREE_CODE (node) == VAR_DECL && TREE_STATIC (node))
      || (TREE_CODE (node) == TYPE_DECL))
    {
      TREE_USED (node) = 1;
      DECL_PRESERVE_P (node) = 1;
      if (TREE_CODE (node) == VAR_DECL)
	DECL_READ_P (node) = 1;
    }
  else
    {
      warning (OPT_Wattributes, "%qE attribute ignored", name);
      *no_add_attrs = true;
    }

  return NULL_TREE;
}

/* Handle a "unused" attribute; arguments as in
   struct attribute_spec.handler.  */

static tree
handle_unused_attribute (tree *node, tree name, tree ARG_UNUSED (args),
			 int flags, bool *no_add_attrs)
{
  if (DECL_P (*node))
    {
      tree decl = *node;

      if (TREE_CODE (decl) == PARM_DECL
	  || TREE_CODE (decl) == VAR_DECL
	  || TREE_CODE (decl) == FUNCTION_DECL
	  || TREE_CODE (decl) == LABEL_DECL
	  || TREE_CODE (decl) == TYPE_DECL)
	{
	  TREE_USED (decl) = 1;
	  if (TREE_CODE (decl) == VAR_DECL
	      || TREE_CODE (decl) == PARM_DECL)
	    DECL_READ_P (decl) = 1;
	}
      else
	{
	  warning (OPT_Wattributes, "%qE attribute ignored", name);
	  *no_add_attrs = true;
	}
    }
  else
    {
      if (!(flags & (int) ATTR_FLAG_TYPE_IN_PLACE))
	*node = build_variant_type_copy (*node);
      TREE_USED (*node) = 1;
    }

  return NULL_TREE;
}

/* Handle a "externally_visible" attribute; arguments as in
   struct attribute_spec.handler.  */

static tree
handle_externally_visible_attribute (tree *pnode, tree name,
				     tree ARG_UNUSED (args),
				     int ARG_UNUSED (flags),
				     bool *no_add_attrs)
{
  tree node = *pnode;

  if (TREE_CODE (node) == FUNCTION_DECL || TREE_CODE (node) == VAR_DECL)
    {
      if ((!TREE_STATIC (node) && TREE_CODE (node) != FUNCTION_DECL
	   && !DECL_EXTERNAL (node)) || !TREE_PUBLIC (node))
	{
	  warning (OPT_Wattributes,
		   "%qE attribute have effect only on public objects", name);
	  *no_add_attrs = true;
	}
    }
  else
    {
      warning (OPT_Wattributes, "%qE attribute ignored", name);
      *no_add_attrs = true;
    }

  return NULL_TREE;
}

/* Handle a "const" attribute; arguments as in
   struct attribute_spec.handler.  */

static tree
handle_const_attribute (tree *node, tree name, tree ARG_UNUSED (args),
			int ARG_UNUSED (flags), bool *no_add_attrs)
{
  tree type = TREE_TYPE (*node);

  /* See FIXME comment on noreturn in c_common_attribute_table.  */
  if (TREE_CODE (*node) == FUNCTION_DECL)
    TREE_READONLY (*node) = 1;
  else if (TREE_CODE (type) == POINTER_TYPE
	   && TREE_CODE (TREE_TYPE (type)) == FUNCTION_TYPE)
    TREE_TYPE (*node)
      = build_pointer_type
	(build_type_variant (TREE_TYPE (type), 1,
			     TREE_THIS_VOLATILE (TREE_TYPE (type))));
  else
    {
      warning (OPT_Wattributes, "%qE attribute ignored", name);
      *no_add_attrs = true;
    }

  return NULL_TREE;
}

/* Handle a "transparent_union" attribute; arguments as in
   struct attribute_spec.handler.  */

static tree
handle_transparent_union_attribute (tree *node, tree name,
				    tree ARG_UNUSED (args), int flags,
				    bool *no_add_attrs)
{
  tree type;

  *no_add_attrs = true;

  if (TREE_CODE (*node) == TYPE_DECL)
    node = &TREE_TYPE (*node);
  type = *node;

  if (TREE_CODE (type) == UNION_TYPE)
    {
      /* When IN_PLACE is set, leave the check for FIELDS and MODE to
	 the code in finish_struct.  */
      if (!(flags & (int) ATTR_FLAG_TYPE_IN_PLACE))
	{
	  if (TYPE_FIELDS (type) == NULL_TREE
	      || c_dialect_cxx ()
	      || TYPE_MODE (type) != DECL_MODE (TYPE_FIELDS (type)))
	    goto ignored;

	  /* A type variant isn't good enough, since we don't a cast
	     to such a type removed as a no-op.  */
	  *node = type = build_duplicate_type (type);
	}

      TYPE_TRANSPARENT_AGGR (type) = 1;
      return NULL_TREE;
    }

 ignored:
  warning (OPT_Wattributes, "%qE attribute ignored", name);
  return NULL_TREE;
}

/* Subroutine of handle_{con,de}structor_attribute.  Evaluate ARGS to
   get the requested priority for a constructor or destructor,
   possibly issuing diagnostics for invalid or reserved
   priorities.  */

static priority_type
get_priority (tree args, bool is_destructor)
{
  HOST_WIDE_INT pri;
  tree arg;

  if (!args)
    return DEFAULT_INIT_PRIORITY;

  if (!SUPPORTS_INIT_PRIORITY)
    {
      if (is_destructor)
	error ("destructor priorities are not supported");
      else
	error ("constructor priorities are not supported");
      return DEFAULT_INIT_PRIORITY;
    }

  arg = TREE_VALUE (args);
  if (!host_integerp (arg, /*pos=*/0)
      || !INTEGRAL_TYPE_P (TREE_TYPE (arg)))
    goto invalid;

  pri = tree_low_cst (TREE_VALUE (args), /*pos=*/0);
  if (pri < 0 || pri > MAX_INIT_PRIORITY)
    goto invalid;

  if (pri <= MAX_RESERVED_INIT_PRIORITY)
    {
      if (is_destructor)
	warning (0,
		 "destructor priorities from 0 to %d are reserved "
		 "for the implementation",
		 MAX_RESERVED_INIT_PRIORITY);
      else
	warning (0,
		 "constructor priorities from 0 to %d are reserved "
		 "for the implementation",
		 MAX_RESERVED_INIT_PRIORITY);
    }
  return pri;

 invalid:
  if (is_destructor)
    error ("destructor priorities must be integers from 0 to %d inclusive",
	   MAX_INIT_PRIORITY);
  else
    error ("constructor priorities must be integers from 0 to %d inclusive",
	   MAX_INIT_PRIORITY);
  return DEFAULT_INIT_PRIORITY;
}

/* Handle a "constructor" attribute; arguments as in
   struct attribute_spec.handler.  */

static tree
handle_constructor_attribute (tree *node, tree name, tree args,
			      int ARG_UNUSED (flags),
			      bool *no_add_attrs)
{
  tree decl = *node;
  tree type = TREE_TYPE (decl);

  if (TREE_CODE (decl) == FUNCTION_DECL
      && TREE_CODE (type) == FUNCTION_TYPE
      && decl_function_context (decl) == 0)
    {
      priority_type priority;
      DECL_STATIC_CONSTRUCTOR (decl) = 1;
      priority = get_priority (args, /*is_destructor=*/false);
      SET_DECL_INIT_PRIORITY (decl, priority);
      TREE_USED (decl) = 1;
    }
  else
    {
      warning (OPT_Wattributes, "%qE attribute ignored", name);
      *no_add_attrs = true;
    }

  return NULL_TREE;
}

/* Handle a "destructor" attribute; arguments as in
   struct attribute_spec.handler.  */

static tree
handle_destructor_attribute (tree *node, tree name, tree args,
			     int ARG_UNUSED (flags),
			     bool *no_add_attrs)
{
  tree decl = *node;
  tree type = TREE_TYPE (decl);

  if (TREE_CODE (decl) == FUNCTION_DECL
      && TREE_CODE (type) == FUNCTION_TYPE
      && decl_function_context (decl) == 0)
    {
      priority_type priority;
      DECL_STATIC_DESTRUCTOR (decl) = 1;
      priority = get_priority (args, /*is_destructor=*/true);
      SET_DECL_FINI_PRIORITY (decl, priority);
      TREE_USED (decl) = 1;
    }
  else
    {
      warning (OPT_Wattributes, "%qE attribute ignored", name);
      *no_add_attrs = true;
    }

  return NULL_TREE;
}

/* Nonzero if the mode is a valid vector mode for this architecture.
   This returns nonzero even if there is no hardware support for the
   vector mode, but we can emulate with narrower modes.  */

static int
vector_mode_valid_p (enum machine_mode mode)
{
  enum mode_class mclass = GET_MODE_CLASS (mode);
  enum machine_mode innermode;

  /* Doh!  What's going on?  */
  if (mclass != MODE_VECTOR_INT
      && mclass != MODE_VECTOR_FLOAT
      && mclass != MODE_VECTOR_FRACT
      && mclass != MODE_VECTOR_UFRACT
      && mclass != MODE_VECTOR_ACCUM
      && mclass != MODE_VECTOR_UACCUM)
    return 0;

  /* Hardware support.  Woo hoo!  */
  if (targetm.vector_mode_supported_p (mode))
    return 1;

  innermode = GET_MODE_INNER (mode);

  /* We should probably return 1 if requesting V4DI and we have no DI,
     but we have V2DI, but this is probably very unlikely.  */

  /* If we have support for the inner mode, we can safely emulate it.
     We may not have V2DI, but me can emulate with a pair of DIs.  */
  return targetm.scalar_mode_supported_p (innermode);
}


/* Handle a "mode" attribute; arguments as in
   struct attribute_spec.handler.  */

static tree
handle_mode_attribute (tree *node, tree name, tree args,
		       int ARG_UNUSED (flags), bool *no_add_attrs)
{
  tree type = *node;
  tree ident = TREE_VALUE (args);

  *no_add_attrs = true;

  if (TREE_CODE (ident) != IDENTIFIER_NODE)
    warning (OPT_Wattributes, "%qE attribute ignored", name);
  else
    {
      int j;
      const char *p = IDENTIFIER_POINTER (ident);
      int len = strlen (p);
      enum machine_mode mode = VOIDmode;
      tree typefm;
      bool valid_mode;

      if (len > 4 && p[0] == '_' && p[1] == '_'
	  && p[len - 1] == '_' && p[len - 2] == '_')
	{
	  char *newp = (char *) alloca (len - 1);

	  strcpy (newp, &p[2]);
	  newp[len - 4] = '\0';
	  p = newp;
	}

      /* Change this type to have a type with the specified mode.
	 First check for the special modes.  */
      if (!strcmp (p, "byte"))
	mode = byte_mode;
      else if (!strcmp (p, "word"))
	mode = word_mode;
      else if (!strcmp (p, "pointer"))
	mode = ptr_mode;
      else if (!strcmp (p, "libgcc_cmp_return"))
	mode = targetm.libgcc_cmp_return_mode ();
      else if (!strcmp (p, "libgcc_shift_count"))
	mode = targetm.libgcc_shift_count_mode ();
      else if (!strcmp (p, "unwind_word"))
	mode = targetm.unwind_word_mode ();
      else
	for (j = 0; j < NUM_MACHINE_MODES; j++)
	  if (!strcmp (p, GET_MODE_NAME (j)))
	    {
	      mode = (enum machine_mode) j;
	      break;
	    }

      if (mode == VOIDmode)
	{
	  error ("unknown machine mode %qE", ident);
	  return NULL_TREE;
	}

      valid_mode = false;
      switch (GET_MODE_CLASS (mode))
	{
	case MODE_INT:
	case MODE_PARTIAL_INT:
	case MODE_FLOAT:
	case MODE_DECIMAL_FLOAT:
	case MODE_FRACT:
	case MODE_UFRACT:
	case MODE_ACCUM:
	case MODE_UACCUM:
	  valid_mode = targetm.scalar_mode_supported_p (mode);
	  break;

	case MODE_COMPLEX_INT:
	case MODE_COMPLEX_FLOAT:
	  valid_mode = targetm.scalar_mode_supported_p (GET_MODE_INNER (mode));
	  break;

	case MODE_VECTOR_INT:
	case MODE_VECTOR_FLOAT:
	case MODE_VECTOR_FRACT:
	case MODE_VECTOR_UFRACT:
	case MODE_VECTOR_ACCUM:
	case MODE_VECTOR_UACCUM:
	  warning (OPT_Wattributes, "specifying vector types with "
		   "__attribute__ ((mode)) is deprecated");
	  warning (OPT_Wattributes,
		   "use __attribute__ ((vector_size)) instead");
	  valid_mode = vector_mode_valid_p (mode);
	  break;

	default:
	  break;
	}
      if (!valid_mode)
	{
	  error ("unable to emulate %qs", p);
	  return NULL_TREE;
	}

      if (POINTER_TYPE_P (type))
	{
	  addr_space_t as = TYPE_ADDR_SPACE (TREE_TYPE (type));
	  tree (*fn)(tree, enum machine_mode, bool);

	  if (!targetm.addr_space.valid_pointer_mode (mode, as))
	    {
	      error ("invalid pointer mode %qs", p);
	      return NULL_TREE;
	    }

	  if (TREE_CODE (type) == POINTER_TYPE)
	    fn = build_pointer_type_for_mode;
	  else
	    fn = build_reference_type_for_mode;
	  typefm = fn (TREE_TYPE (type), mode, false);
	}
      else
	{
	  /* For fixed-point modes, we need to test if the signness of type
	     and the machine mode are consistent.  */
	  if (ALL_FIXED_POINT_MODE_P (mode)
	      && TYPE_UNSIGNED (type) != UNSIGNED_FIXED_POINT_MODE_P (mode))
	    {
	      error ("signedness of type and machine mode %qs don%'t match", p);
	      return NULL_TREE;
	    }
	  /* For fixed-point modes, we need to pass saturating info.  */
	  typefm = lang_hooks.types.type_for_mode (mode,
			ALL_FIXED_POINT_MODE_P (mode) ? TYPE_SATURATING (type)
						      : TYPE_UNSIGNED (type));
	}

      if (typefm == NULL_TREE)
	{
	  error ("no data type for mode %qs", p);
	  return NULL_TREE;
	}
      else if (TREE_CODE (type) == ENUMERAL_TYPE)
	{
	  /* For enumeral types, copy the precision from the integer
	     type returned above.  If not an INTEGER_TYPE, we can't use
	     this mode for this type.  */
	  if (TREE_CODE (typefm) != INTEGER_TYPE)
	    {
	      error ("cannot use mode %qs for enumeral types", p);
	      return NULL_TREE;
	    }

	  if (flags & ATTR_FLAG_TYPE_IN_PLACE)
	    {
	      TYPE_PRECISION (type) = TYPE_PRECISION (typefm);
	      typefm = type;
	    }
	  else
	    {
	      /* We cannot build a type variant, as there's code that assumes
		 that TYPE_MAIN_VARIANT has the same mode.  This includes the
		 debug generators.  Instead, create a subrange type.  This
		 results in all of the enumeral values being emitted only once
		 in the original, and the subtype gets them by reference.  */
	      if (TYPE_UNSIGNED (type))
		typefm = make_unsigned_type (TYPE_PRECISION (typefm));
	      else
		typefm = make_signed_type (TYPE_PRECISION (typefm));
	      TREE_TYPE (typefm) = type;
	    }
	}
      else if (VECTOR_MODE_P (mode)
	       ? TREE_CODE (type) != TREE_CODE (TREE_TYPE (typefm))
	       : TREE_CODE (type) != TREE_CODE (typefm))
	{
	  error ("mode %qs applied to inappropriate type", p);
	  return NULL_TREE;
	}

      *node = typefm;
    }

  return NULL_TREE;
}

/* Handle a "section" attribute; arguments as in
   struct attribute_spec.handler.  */

static tree
handle_section_attribute (tree *node, tree ARG_UNUSED (name), tree args,
			  int ARG_UNUSED (flags), bool *no_add_attrs)
{
  tree decl = *node;

  if (targetm_common.have_named_sections)
    {
      user_defined_section_attribute = true;

      if ((TREE_CODE (decl) == FUNCTION_DECL
	   || TREE_CODE (decl) == VAR_DECL)
	  && TREE_CODE (TREE_VALUE (args)) == STRING_CST)
	{
	  if (TREE_CODE (decl) == VAR_DECL
	      && current_function_decl != NULL_TREE
	      && !TREE_STATIC (decl))
	    {
	      error_at (DECL_SOURCE_LOCATION (decl),
			"section attribute cannot be specified for "
			"local variables");
	      *no_add_attrs = true;
	    }

	  /* The decl may have already been given a section attribute
	     from a previous declaration.  Ensure they match.  */
	  else if (DECL_SECTION_NAME (decl) != NULL_TREE
		   && strcmp (TREE_STRING_POINTER (DECL_SECTION_NAME (decl)),
			      TREE_STRING_POINTER (TREE_VALUE (args))) != 0)
	    {
	      error ("section of %q+D conflicts with previous declaration",
		     *node);
	      *no_add_attrs = true;
	    }
	  else if (TREE_CODE (decl) == VAR_DECL
		   && !targetm.have_tls && targetm.emutls.tmpl_section
		   && DECL_THREAD_LOCAL_P (decl))
	    {
	      error ("section of %q+D cannot be overridden", *node);
	      *no_add_attrs = true;
	    }
	  else
	    DECL_SECTION_NAME (decl) = TREE_VALUE (args);
	}
      else
	{
	  error ("section attribute not allowed for %q+D", *node);
	  *no_add_attrs = true;
	}
    }
  else
    {
      error_at (DECL_SOURCE_LOCATION (*node),
		"section attributes are not supported for this target");
      *no_add_attrs = true;
    }

  return NULL_TREE;
}

/* Handle a "aligned" attribute; arguments as in
   struct attribute_spec.handler.  */

static tree
handle_aligned_attribute (tree *node, tree ARG_UNUSED (name), tree args,
			  int flags, bool *no_add_attrs)
{
  tree decl = NULL_TREE;
  tree *type = NULL;
  int is_type = 0;
  tree align_expr = (args ? TREE_VALUE (args)
		     : size_int (ATTRIBUTE_ALIGNED_VALUE / BITS_PER_UNIT));
  int i;

  if (DECL_P (*node))
    {
      decl = *node;
      type = &TREE_TYPE (decl);
      is_type = TREE_CODE (*node) == TYPE_DECL;
    }
  else if (TYPE_P (*node))
    type = node, is_type = 1;

  if (TREE_CODE (align_expr) != INTEGER_CST)
    {
      error ("requested alignment is not a constant");
      *no_add_attrs = true;
    }
  else if ((i = tree_log2 (align_expr)) == -1)
    {
      error ("requested alignment is not a power of 2");
      *no_add_attrs = true;
    }
  else if (i >= HOST_BITS_PER_INT - BITS_PER_UNIT_LOG)
    {
      error ("requested alignment is too large");
      *no_add_attrs = true;
    }
  else if (is_type)
    {
      if ((flags & (int) ATTR_FLAG_TYPE_IN_PLACE))
	/* OK, modify the type in place.  */;
      /* If we have a TYPE_DECL, then copy the type, so that we
	 don't accidentally modify a builtin type.  See pushdecl.  */
      else if (decl && TREE_TYPE (decl) != error_mark_node
	       && DECL_ORIGINAL_TYPE (decl) == NULL_TREE)
	{
	  tree tt = TREE_TYPE (decl);
	  *type = build_variant_type_copy (*type);
	  DECL_ORIGINAL_TYPE (decl) = tt;
	  TYPE_NAME (*type) = decl;
	  TREE_USED (*type) = TREE_USED (decl);
	  TREE_TYPE (decl) = *type;
	}
      else
	*type = build_variant_type_copy (*type);

      TYPE_ALIGN (*type) = (1U << i) * BITS_PER_UNIT;
      TYPE_USER_ALIGN (*type) = 1;
    }
  else if (! VAR_OR_FUNCTION_DECL_P (decl)
	   && TREE_CODE (decl) != FIELD_DECL)
    {
      error ("alignment may not be specified for %q+D", decl);
      *no_add_attrs = true;
    }
  else if (TREE_CODE (decl) == FUNCTION_DECL
	   && DECL_ALIGN (decl) > (1U << i) * BITS_PER_UNIT)
    {
      if (DECL_USER_ALIGN (decl))
	error ("alignment for %q+D was previously specified as %d "
	       "and may not be decreased", decl,
	       DECL_ALIGN (decl) / BITS_PER_UNIT);
      else
	error ("alignment for %q+D must be at least %d", decl,
	       DECL_ALIGN (decl) / BITS_PER_UNIT);
      *no_add_attrs = true;
    }
  else
    {
      DECL_ALIGN (decl) = (1U << i) * BITS_PER_UNIT;
      DECL_USER_ALIGN (decl) = 1;
    }

  return NULL_TREE;
}

/* Handle a "weak" attribute; arguments as in
   struct attribute_spec.handler.  */

static tree
handle_weak_attribute (tree *node, tree name,
		       tree ARG_UNUSED (args),
		       int ARG_UNUSED (flags),
		       bool * ARG_UNUSED (no_add_attrs))
{
  if (TREE_CODE (*node) == FUNCTION_DECL
      && DECL_DECLARED_INLINE_P (*node))
    {
      warning (OPT_Wattributes, "inline function %q+D declared weak", *node);
      *no_add_attrs = true;
    }
  else if (lookup_attribute ("ifunc", DECL_ATTRIBUTES (*node)))
    {
      error ("indirect function %q+D cannot be declared weak", *node);
      *no_add_attrs = true;
      return NULL_TREE;
    }
  else if (TREE_CODE (*node) == FUNCTION_DECL
	   || TREE_CODE (*node) == VAR_DECL)
    declare_weak (*node);
  else
    warning (OPT_Wattributes, "%qE attribute ignored", name);

  return NULL_TREE;
}

/* Handle an "alias" or "ifunc" attribute; arguments as in
   struct attribute_spec.handler, except that IS_ALIAS tells us
   whether this is an alias as opposed to ifunc attribute.  */

static tree
handle_alias_ifunc_attribute (bool is_alias, tree *node, tree name, tree args,
			      bool *no_add_attrs)
{
  tree decl = *node;

  if (TREE_CODE (decl) != FUNCTION_DECL
      && (!is_alias || TREE_CODE (decl) != VAR_DECL))
    {
      warning (OPT_Wattributes, "%qE attribute ignored", name);
      *no_add_attrs = true;
    }
  else if ((TREE_CODE (decl) == FUNCTION_DECL && DECL_INITIAL (decl))
      || (TREE_CODE (decl) != FUNCTION_DECL
	  && TREE_PUBLIC (decl) && !DECL_EXTERNAL (decl))
      /* A static variable declaration is always a tentative definition,
	 but the alias is a non-tentative definition which overrides.  */
      || (TREE_CODE (decl) != FUNCTION_DECL
	  && ! TREE_PUBLIC (decl) && DECL_INITIAL (decl)))
    {
      error ("%q+D defined both normally and as %qE attribute", decl, name);
      *no_add_attrs = true;
      return NULL_TREE;
    }
  else if (!is_alias
	   && (lookup_attribute ("weak", DECL_ATTRIBUTES (decl)) 
	       || lookup_attribute ("weakref", DECL_ATTRIBUTES (decl))))
    {
      error ("weak %q+D cannot be defined %qE", decl, name);
      *no_add_attrs = true;
      return NULL_TREE;
    }			 

  /* Note that the very first time we process a nested declaration,
     decl_function_context will not be set.  Indeed, *would* never
     be set except for the DECL_INITIAL/DECL_EXTERNAL frobbery that
     we do below.  After such frobbery, pushdecl would set the context.
     In any case, this is never what we want.  */
  else if (decl_function_context (decl) == 0 && current_function_decl == NULL)
    {
      tree id;

      id = TREE_VALUE (args);
      if (TREE_CODE (id) != STRING_CST)
	{
	  error ("attribute %qE argument not a string", name);
	  *no_add_attrs = true;
	  return NULL_TREE;
	}
      id = get_identifier (TREE_STRING_POINTER (id));
      /* This counts as a use of the object pointed to.  */
      TREE_USED (id) = 1;

      if (TREE_CODE (decl) == FUNCTION_DECL)
	DECL_INITIAL (decl) = error_mark_node;
      else
	{
	  if (lookup_attribute ("weakref", DECL_ATTRIBUTES (decl)))
	    DECL_EXTERNAL (decl) = 1;
	  else
	    DECL_EXTERNAL (decl) = 0;
	  TREE_STATIC (decl) = 1;
	}

      if (!is_alias)
	/* ifuncs are also aliases, so set that attribute too. */
	DECL_ATTRIBUTES (decl)
	  = tree_cons (get_identifier ("alias"), args, DECL_ATTRIBUTES (decl));
    }
  else
    {
      warning (OPT_Wattributes, "%qE attribute ignored", name);
      *no_add_attrs = true;
    }

  return NULL_TREE;
}

/* Handle an "alias" or "ifunc" attribute; arguments as in
   struct attribute_spec.handler.  */

static tree
handle_ifunc_attribute (tree *node, tree name, tree args,
			int ARG_UNUSED (flags), bool *no_add_attrs)
{
  return handle_alias_ifunc_attribute (false, node, name, args, no_add_attrs);
}

/* Handle an "alias" or "ifunc" attribute; arguments as in
   struct attribute_spec.handler.  */

static tree
handle_alias_attribute (tree *node, tree name, tree args,
			int ARG_UNUSED (flags), bool *no_add_attrs)
{
  return handle_alias_ifunc_attribute (true, node, name, args, no_add_attrs);
}

/* Handle a "weakref" attribute; arguments as in struct
   attribute_spec.handler.  */

static tree
handle_weakref_attribute (tree *node, tree ARG_UNUSED (name), tree args,
			  int flags, bool *no_add_attrs)
{
  tree attr = NULL_TREE;

  /* We must ignore the attribute when it is associated with
     local-scoped decls, since attribute alias is ignored and many
     such symbols do not even have a DECL_WEAK field.  */
  if (decl_function_context (*node)
      || current_function_decl
      || (TREE_CODE (*node) != VAR_DECL && TREE_CODE (*node) != FUNCTION_DECL))
    {
      warning (OPT_Wattributes, "%qE attribute ignored", name);
      *no_add_attrs = true;
      return NULL_TREE;
    }

  if (lookup_attribute ("ifunc", DECL_ATTRIBUTES (*node)))
    {
      error ("indirect function %q+D cannot be declared weakref", *node);
      *no_add_attrs = true;
      return NULL_TREE;
    }

  /* The idea here is that `weakref("name")' mutates into `weakref,
     alias("name")', and weakref without arguments, in turn,
     implicitly adds weak. */

  if (args)
    {
      attr = tree_cons (get_identifier ("alias"), args, attr);
      attr = tree_cons (get_identifier ("weakref"), NULL_TREE, attr);

      *no_add_attrs = true;

      decl_attributes (node, attr, flags);
    }
  else
    {
      if (lookup_attribute ("alias", DECL_ATTRIBUTES (*node)))
	error_at (DECL_SOURCE_LOCATION (*node),
		  "weakref attribute must appear before alias attribute");

      /* Can't call declare_weak because it wants this to be TREE_PUBLIC,
	 and that isn't supported; and because it wants to add it to
	 the list of weak decls, which isn't helpful.  */
      DECL_WEAK (*node) = 1;
    }

  return NULL_TREE;
}

/* Handle an "visibility" attribute; arguments as in
   struct attribute_spec.handler.  */

static tree
handle_visibility_attribute (tree *node, tree name, tree args,
			     int ARG_UNUSED (flags),
			     bool *ARG_UNUSED (no_add_attrs))
{
  tree decl = *node;
  tree id = TREE_VALUE (args);
  enum symbol_visibility vis;

  if (TYPE_P (*node))
    {
      if (TREE_CODE (*node) == ENUMERAL_TYPE)
	/* OK */;
      else if (TREE_CODE (*node) != RECORD_TYPE && TREE_CODE (*node) != UNION_TYPE)
	{
	  warning (OPT_Wattributes, "%qE attribute ignored on non-class types",
		   name);
	  return NULL_TREE;
	}
      else if (TYPE_FIELDS (*node))
	{
	  error ("%qE attribute ignored because %qT is already defined",
		 name, *node);
	  return NULL_TREE;
	}
    }
  else if (decl_function_context (decl) != 0 || !TREE_PUBLIC (decl))
    {
      warning (OPT_Wattributes, "%qE attribute ignored", name);
      return NULL_TREE;
    }

  if (TREE_CODE (id) != STRING_CST)
    {
      error ("visibility argument not a string");
      return NULL_TREE;
    }

  /*  If this is a type, set the visibility on the type decl.  */
  if (TYPE_P (decl))
    {
      decl = TYPE_NAME (decl);
      if (!decl)
	return NULL_TREE;
      if (TREE_CODE (decl) == IDENTIFIER_NODE)
	{
	   warning (OPT_Wattributes, "%qE attribute ignored on types",
		    name);
	   return NULL_TREE;
	}
    }

  if (strcmp (TREE_STRING_POINTER (id), "default") == 0)
    vis = VISIBILITY_DEFAULT;
  else if (strcmp (TREE_STRING_POINTER (id), "internal") == 0)
    vis = VISIBILITY_INTERNAL;
  else if (strcmp (TREE_STRING_POINTER (id), "hidden") == 0)
    vis = VISIBILITY_HIDDEN;
  else if (strcmp (TREE_STRING_POINTER (id), "protected") == 0)
    vis = VISIBILITY_PROTECTED;
  else
    {
      error ("visibility argument must be one of \"default\", \"hidden\", \"protected\" or \"internal\"");
      vis = VISIBILITY_DEFAULT;
    }

  if (DECL_VISIBILITY_SPECIFIED (decl)
      && vis != DECL_VISIBILITY (decl))
    {
      tree attributes = (TYPE_P (*node)
			 ? TYPE_ATTRIBUTES (*node)
			 : DECL_ATTRIBUTES (decl));
      if (lookup_attribute ("visibility", attributes))
	error ("%qD redeclared with different visibility", decl);
      else if (TARGET_DLLIMPORT_DECL_ATTRIBUTES
	       && lookup_attribute ("dllimport", attributes))
	error ("%qD was declared %qs which implies default visibility",
	       decl, "dllimport");
      else if (TARGET_DLLIMPORT_DECL_ATTRIBUTES
	       && lookup_attribute ("dllexport", attributes))
	error ("%qD was declared %qs which implies default visibility",
	       decl, "dllexport");
    }

  DECL_VISIBILITY (decl) = vis;
  DECL_VISIBILITY_SPECIFIED (decl) = 1;

  /* Go ahead and attach the attribute to the node as well.  This is needed
     so we can determine whether we have VISIBILITY_DEFAULT because the
     visibility was not specified, or because it was explicitly overridden
     from the containing scope.  */

  return NULL_TREE;
}

/* Determine the ELF symbol visibility for DECL, which is either a
   variable or a function.  It is an error to use this function if a
   definition of DECL is not available in this translation unit.
   Returns true if the final visibility has been determined by this
   function; false if the caller is free to make additional
   modifications.  */

bool
c_determine_visibility (tree decl)
{
  gcc_assert (TREE_CODE (decl) == VAR_DECL
	      || TREE_CODE (decl) == FUNCTION_DECL);

  /* If the user explicitly specified the visibility with an
     attribute, honor that.  DECL_VISIBILITY will have been set during
     the processing of the attribute.  We check for an explicit
     attribute, rather than just checking DECL_VISIBILITY_SPECIFIED,
     to distinguish the use of an attribute from the use of a "#pragma
     GCC visibility push(...)"; in the latter case we still want other
     considerations to be able to overrule the #pragma.  */
  if (lookup_attribute ("visibility", DECL_ATTRIBUTES (decl))
      || (TARGET_DLLIMPORT_DECL_ATTRIBUTES
	  && (lookup_attribute ("dllimport", DECL_ATTRIBUTES (decl))
	      || lookup_attribute ("dllexport", DECL_ATTRIBUTES (decl)))))
    return true;

  /* Set default visibility to whatever the user supplied with
     visibility_specified depending on #pragma GCC visibility.  */
  if (!DECL_VISIBILITY_SPECIFIED (decl))
    {
      if (visibility_options.inpragma
	  || DECL_VISIBILITY (decl) != default_visibility)
	{
	  DECL_VISIBILITY (decl) = default_visibility;
	  DECL_VISIBILITY_SPECIFIED (decl) = visibility_options.inpragma;
	  /* If visibility changed and DECL already has DECL_RTL, ensure
	     symbol flags are updated.  */
	  if (((TREE_CODE (decl) == VAR_DECL && TREE_STATIC (decl))
	       || TREE_CODE (decl) == FUNCTION_DECL)
	      && DECL_RTL_SET_P (decl))
	    make_decl_rtl (decl);
	}
    }
  return false;
}

/* Handle an "tls_model" attribute; arguments as in
   struct attribute_spec.handler.  */

static tree
handle_tls_model_attribute (tree *node, tree name, tree args,
			    int ARG_UNUSED (flags), bool *no_add_attrs)
{
  tree id;
  tree decl = *node;
  enum tls_model kind;

  *no_add_attrs = true;

  if (TREE_CODE (decl) != VAR_DECL || !DECL_THREAD_LOCAL_P (decl))
    {
      warning (OPT_Wattributes, "%qE attribute ignored", name);
      return NULL_TREE;
    }

  kind = DECL_TLS_MODEL (decl);
  id = TREE_VALUE (args);
  if (TREE_CODE (id) != STRING_CST)
    {
      error ("tls_model argument not a string");
      return NULL_TREE;
    }

  if (!strcmp (TREE_STRING_POINTER (id), "local-exec"))
    kind = TLS_MODEL_LOCAL_EXEC;
  else if (!strcmp (TREE_STRING_POINTER (id), "initial-exec"))
    kind = TLS_MODEL_INITIAL_EXEC;
  else if (!strcmp (TREE_STRING_POINTER (id), "local-dynamic"))
    kind = optimize ? TLS_MODEL_LOCAL_DYNAMIC : TLS_MODEL_GLOBAL_DYNAMIC;
  else if (!strcmp (TREE_STRING_POINTER (id), "global-dynamic"))
    kind = TLS_MODEL_GLOBAL_DYNAMIC;
  else
    error ("tls_model argument must be one of \"local-exec\", \"initial-exec\", \"local-dynamic\" or \"global-dynamic\"");

  DECL_TLS_MODEL (decl) = kind;
  return NULL_TREE;
}

/* Handle a "no_instrument_function" attribute; arguments as in
   struct attribute_spec.handler.  */

static tree
handle_no_instrument_function_attribute (tree *node, tree name,
					 tree ARG_UNUSED (args),
					 int ARG_UNUSED (flags),
					 bool *no_add_attrs)
{
  tree decl = *node;

  if (TREE_CODE (decl) != FUNCTION_DECL)
    {
      error_at (DECL_SOURCE_LOCATION (decl),
		"%qE attribute applies only to functions", name);
      *no_add_attrs = true;
    }
  else if (DECL_INITIAL (decl))
    {
      error_at (DECL_SOURCE_LOCATION (decl),
		"can%'t set %qE attribute after definition", name);
      *no_add_attrs = true;
    }
  else
    DECL_NO_INSTRUMENT_FUNCTION_ENTRY_EXIT (decl) = 1;

  return NULL_TREE;
}

/* Handle a "malloc" attribute; arguments as in
   struct attribute_spec.handler.  */

static tree
handle_malloc_attribute (tree *node, tree name, tree ARG_UNUSED (args),
			 int ARG_UNUSED (flags), bool *no_add_attrs)
{
  if (TREE_CODE (*node) == FUNCTION_DECL
      && POINTER_TYPE_P (TREE_TYPE (TREE_TYPE (*node))))
    DECL_IS_MALLOC (*node) = 1;
  else
    {
      warning (OPT_Wattributes, "%qE attribute ignored", name);
      *no_add_attrs = true;
    }

  return NULL_TREE;
}

/* Handle a "alloc_size" attribute; arguments as in
   struct attribute_spec.handler.  */

static tree
handle_alloc_size_attribute (tree *node, tree ARG_UNUSED (name), tree args,
			     int ARG_UNUSED (flags), bool *no_add_attrs)
{
  unsigned arg_count = type_num_arguments (*node);
  for (; args; args = TREE_CHAIN (args))
    {
      tree position = TREE_VALUE (args);

      if (TREE_CODE (position) != INTEGER_CST
	  || TREE_INT_CST_HIGH (position)
	  || TREE_INT_CST_LOW (position) < 1
	  || TREE_INT_CST_LOW (position) > arg_count )
	{
	  warning (OPT_Wattributes,
	           "alloc_size parameter outside range");
	  *no_add_attrs = true;
	  return NULL_TREE;
	}
    }
  return NULL_TREE;
}

/* Handle a "fn spec" attribute; arguments as in
   struct attribute_spec.handler.  */

static tree
handle_fnspec_attribute (tree *node ATTRIBUTE_UNUSED, tree ARG_UNUSED (name),
			 tree args, int ARG_UNUSED (flags),
			 bool *no_add_attrs ATTRIBUTE_UNUSED)
{
  gcc_assert (args
	      && TREE_CODE (TREE_VALUE (args)) == STRING_CST
	      && !TREE_CHAIN (args));
  return NULL_TREE;
}

/* Handle a "returns_twice" attribute; arguments as in
   struct attribute_spec.handler.  */

static tree
handle_returns_twice_attribute (tree *node, tree name, tree ARG_UNUSED (args),
			 int ARG_UNUSED (flags), bool *no_add_attrs)
{
  if (TREE_CODE (*node) == FUNCTION_DECL)
    DECL_IS_RETURNS_TWICE (*node) = 1;
  else
    {
      warning (OPT_Wattributes, "%qE attribute ignored", name);
      *no_add_attrs = true;
    }

  return NULL_TREE;
}

/* Handle a "no_limit_stack" attribute; arguments as in
   struct attribute_spec.handler.  */

static tree
handle_no_limit_stack_attribute (tree *node, tree name,
				 tree ARG_UNUSED (args),
				 int ARG_UNUSED (flags),
				 bool *no_add_attrs)
{
  tree decl = *node;

  if (TREE_CODE (decl) != FUNCTION_DECL)
    {
      error_at (DECL_SOURCE_LOCATION (decl),
	     "%qE attribute applies only to functions", name);
      *no_add_attrs = true;
    }
  else if (DECL_INITIAL (decl))
    {
      error_at (DECL_SOURCE_LOCATION (decl),
		"can%'t set %qE attribute after definition", name);
      *no_add_attrs = true;
    }
  else
    DECL_NO_LIMIT_STACK (decl) = 1;

  return NULL_TREE;
}

/* Handle a "pure" attribute; arguments as in
   struct attribute_spec.handler.  */

static tree
handle_pure_attribute (tree *node, tree name, tree ARG_UNUSED (args),
		       int ARG_UNUSED (flags), bool *no_add_attrs)
{
  if (TREE_CODE (*node) == FUNCTION_DECL)
    DECL_PURE_P (*node) = 1;
  /* ??? TODO: Support types.  */
  else
    {
      warning (OPT_Wattributes, "%qE attribute ignored", name);
      *no_add_attrs = true;
    }

  return NULL_TREE;
}

/* Handle a "no vops" attribute; arguments as in
   struct attribute_spec.handler.  */

static tree
handle_novops_attribute (tree *node, tree ARG_UNUSED (name),
			 tree ARG_UNUSED (args), int ARG_UNUSED (flags),
			 bool *ARG_UNUSED (no_add_attrs))
{
  gcc_assert (TREE_CODE (*node) == FUNCTION_DECL);
  DECL_IS_NOVOPS (*node) = 1;
  return NULL_TREE;
}

/* Handle a "deprecated" attribute; arguments as in
   struct attribute_spec.handler.  */

static tree
handle_deprecated_attribute (tree *node, tree name,
			     tree args, int flags,
			     bool *no_add_attrs)
{
  tree type = NULL_TREE;
  int warn = 0;
  tree what = NULL_TREE;

  if (!args)
    *no_add_attrs = true;
  else if (TREE_CODE (TREE_VALUE (args)) != STRING_CST)
    {
      error ("deprecated message is not a string");
      *no_add_attrs = true;
    }

  if (DECL_P (*node))
    {
      tree decl = *node;
      type = TREE_TYPE (decl);

      if (TREE_CODE (decl) == TYPE_DECL
	  || TREE_CODE (decl) == PARM_DECL
	  || TREE_CODE (decl) == VAR_DECL
	  || TREE_CODE (decl) == FUNCTION_DECL
	  || TREE_CODE (decl) == FIELD_DECL
	  || objc_method_decl (TREE_CODE (decl)))
	TREE_DEPRECATED (decl) = 1;
      else
	warn = 1;
    }
  else if (TYPE_P (*node))
    {
      if (!(flags & (int) ATTR_FLAG_TYPE_IN_PLACE))
	*node = build_variant_type_copy (*node);
      TREE_DEPRECATED (*node) = 1;
      type = *node;
    }
  else
    warn = 1;

  if (warn)
    {
      *no_add_attrs = true;
      if (type && TYPE_NAME (type))
	{
	  if (TREE_CODE (TYPE_NAME (type)) == IDENTIFIER_NODE)
	    what = TYPE_NAME (*node);
	  else if (TREE_CODE (TYPE_NAME (type)) == TYPE_DECL
		   && DECL_NAME (TYPE_NAME (type)))
	    what = DECL_NAME (TYPE_NAME (type));
	}
      if (what)
	warning (OPT_Wattributes, "%qE attribute ignored for %qE", name, what);
      else
	warning (OPT_Wattributes, "%qE attribute ignored", name);
    }

  return NULL_TREE;
}

/* Handle a "vector_size" attribute; arguments as in
   struct attribute_spec.handler.  */

static tree
handle_vector_size_attribute (tree *node, tree name, tree args,
			      int ARG_UNUSED (flags),
			      bool *no_add_attrs)
{
  unsigned HOST_WIDE_INT vecsize, nunits;
  enum machine_mode orig_mode;
  tree type = *node, new_type, size;

  *no_add_attrs = true;

  size = TREE_VALUE (args);

  if (!host_integerp (size, 1))
    {
      warning (OPT_Wattributes, "%qE attribute ignored", name);
      return NULL_TREE;
    }

  /* Get the vector size (in bytes).  */
  vecsize = tree_low_cst (size, 1);

  /* We need to provide for vector pointers, vector arrays, and
     functions returning vectors.  For example:

       __attribute__((vector_size(16))) short *foo;

     In this case, the mode is SI, but the type being modified is
     HI, so we need to look further.  */

  while (POINTER_TYPE_P (type)
	 || TREE_CODE (type) == FUNCTION_TYPE
	 || TREE_CODE (type) == METHOD_TYPE
	 || TREE_CODE (type) == ARRAY_TYPE
	 || TREE_CODE (type) == OFFSET_TYPE)
    type = TREE_TYPE (type);

  /* Get the mode of the type being modified.  */
  orig_mode = TYPE_MODE (type);

  if ((!INTEGRAL_TYPE_P (type)
       && !SCALAR_FLOAT_TYPE_P (type)
       && !FIXED_POINT_TYPE_P (type))
      || (!SCALAR_FLOAT_MODE_P (orig_mode)
	  && GET_MODE_CLASS (orig_mode) != MODE_INT
	  && !ALL_SCALAR_FIXED_POINT_MODE_P (orig_mode))
      || !host_integerp (TYPE_SIZE_UNIT (type), 1)
      || TREE_CODE (type) == BOOLEAN_TYPE)
    {
      error ("invalid vector type for attribute %qE", name);
      return NULL_TREE;
    }

  if (vecsize % tree_low_cst (TYPE_SIZE_UNIT (type), 1))
    {
      error ("vector size not an integral multiple of component size");
      return NULL;
    }

  if (vecsize == 0)
    {
      error ("zero vector size");
      return NULL;
    }

  /* Calculate how many units fit in the vector.  */
  nunits = vecsize / tree_low_cst (TYPE_SIZE_UNIT (type), 1);
  if (nunits & (nunits - 1))
    {
      error ("number of components of the vector not a power of two");
      return NULL_TREE;
    }

  new_type = build_vector_type (type, nunits);

  /* Build back pointers if needed.  */
  *node = lang_hooks.types.reconstruct_complex_type (*node, new_type);

  return NULL_TREE;
}

/* Handle the "nonnull" attribute.  */
static tree
handle_nonnull_attribute (tree *node, tree ARG_UNUSED (name),
			  tree args, int ARG_UNUSED (flags),
			  bool *no_add_attrs)
{
  tree type = *node;
  unsigned HOST_WIDE_INT attr_arg_num;

  /* If no arguments are specified, all pointer arguments should be
     non-null.  Verify a full prototype is given so that the arguments
     will have the correct types when we actually check them later.  */
  if (!args)
    {
      if (!prototype_p (type))
	{
	  error ("nonnull attribute without arguments on a non-prototype");
	  *no_add_attrs = true;
	}
      return NULL_TREE;
    }

  /* Argument list specified.  Verify that each argument number references
     a pointer argument.  */
  for (attr_arg_num = 1; args; args = TREE_CHAIN (args))
    {
      unsigned HOST_WIDE_INT arg_num = 0, ck_num;

      if (!get_nonnull_operand (TREE_VALUE (args), &arg_num))
	{
	  error ("nonnull argument has invalid operand number (argument %lu)",
		 (unsigned long) attr_arg_num);
	  *no_add_attrs = true;
	  return NULL_TREE;
	}

      if (prototype_p (type))
	{
	  function_args_iterator iter;
	  tree argument;

	  function_args_iter_init (&iter, type);
	  for (ck_num = 1; ; ck_num++, function_args_iter_next (&iter))
	    {
	      argument = function_args_iter_cond (&iter);
	      if (argument == NULL_TREE || ck_num == arg_num)
		break;
	    }

	  if (!argument
	      || TREE_CODE (argument) == VOID_TYPE)
	    {
	      error ("nonnull argument with out-of-range operand number (argument %lu, operand %lu)",
		     (unsigned long) attr_arg_num, (unsigned long) arg_num);
	      *no_add_attrs = true;
	      return NULL_TREE;
	    }

	  if (TREE_CODE (argument) != POINTER_TYPE)
	    {
	      error ("nonnull argument references non-pointer operand (argument %lu, operand %lu)",
		   (unsigned long) attr_arg_num, (unsigned long) arg_num);
	      *no_add_attrs = true;
	      return NULL_TREE;
	    }
	}
    }

  return NULL_TREE;
}

/* Check the argument list of a function call for null in argument slots
   that are marked as requiring a non-null pointer argument.  The NARGS
   arguments are passed in the array ARGARRAY.
*/

static void
check_function_nonnull (tree attrs, int nargs, tree *argarray)
{
  tree a, args;
  int i;

  for (a = attrs; a; a = TREE_CHAIN (a))
    {
      if (is_attribute_p ("nonnull", TREE_PURPOSE (a)))
	{
	  args = TREE_VALUE (a);

	  /* Walk the argument list.  If we encounter an argument number we
	     should check for non-null, do it.  If the attribute has no args,
	     then every pointer argument is checked (in which case the check
	     for pointer type is done in check_nonnull_arg).  */
	  for (i = 0; i < nargs; i++)
	    {
	      if (!args || nonnull_check_p (args, i + 1))
		check_function_arguments_recurse (check_nonnull_arg, NULL,
						  argarray[i],
						  i + 1);
	    }
	}
    }
}

/* Check that the Nth argument of a function call (counting backwards
   from the end) is a (pointer)0.  The NARGS arguments are passed in the
   array ARGARRAY.  */

static void
check_function_sentinel (const_tree fntype, int nargs, tree *argarray)
{
  tree attr = lookup_attribute ("sentinel", TYPE_ATTRIBUTES (fntype));

  if (attr)
    {
      int len = 0;
      int pos = 0;
      tree sentinel;
      function_args_iterator iter;
      tree t;

      /* Skip over the named arguments.  */
      FOREACH_FUNCTION_ARGS (fntype, t, iter)
	{
	  if (len == nargs)
	    break;
	  len++;
	}

      if (TREE_VALUE (attr))
	{
	  tree p = TREE_VALUE (TREE_VALUE (attr));
	  pos = TREE_INT_CST_LOW (p);
	}

      /* The sentinel must be one of the varargs, i.e.
	 in position >= the number of fixed arguments.  */
      if ((nargs - 1 - pos) < len)
	{
	  warning (OPT_Wformat,
		   "not enough variable arguments to fit a sentinel");
	  return;
	}

      /* Validate the sentinel.  */
      sentinel = argarray[nargs - 1 - pos];
      if ((!POINTER_TYPE_P (TREE_TYPE (sentinel))
	   || !integer_zerop (sentinel))
	  /* Although __null (in C++) is only an integer we allow it
	     nevertheless, as we are guaranteed that it's exactly
	     as wide as a pointer, and we don't want to force
	     users to cast the NULL they have written there.
	     We warn with -Wstrict-null-sentinel, though.  */
	  && (warn_strict_null_sentinel || null_node != sentinel))
	warning (OPT_Wformat, "missing sentinel in function call");
    }
}

/* Helper for check_function_nonnull; given a list of operands which
   must be non-null in ARGS, determine if operand PARAM_NUM should be
   checked.  */

static bool
nonnull_check_p (tree args, unsigned HOST_WIDE_INT param_num)
{
  unsigned HOST_WIDE_INT arg_num = 0;

  for (; args; args = TREE_CHAIN (args))
    {
      bool found = get_nonnull_operand (TREE_VALUE (args), &arg_num);

      gcc_assert (found);

      if (arg_num == param_num)
	return true;
    }
  return false;
}

/* Check that the function argument PARAM (which is operand number
   PARAM_NUM) is non-null.  This is called by check_function_nonnull
   via check_function_arguments_recurse.  */

static void
check_nonnull_arg (void * ARG_UNUSED (ctx), tree param,
		   unsigned HOST_WIDE_INT param_num)
{
  /* Just skip checking the argument if it's not a pointer.  This can
     happen if the "nonnull" attribute was given without an operand
     list (which means to check every pointer argument).  */

  if (TREE_CODE (TREE_TYPE (param)) != POINTER_TYPE)
    return;

  if (integer_zerop (param))
    warning (OPT_Wnonnull, "null argument where non-null required "
	     "(argument %lu)", (unsigned long) param_num);
}

/* Helper for nonnull attribute handling; fetch the operand number
   from the attribute argument list.  */

static bool
get_nonnull_operand (tree arg_num_expr, unsigned HOST_WIDE_INT *valp)
{
  /* Verify the arg number is a constant.  */
  if (TREE_CODE (arg_num_expr) != INTEGER_CST
      || TREE_INT_CST_HIGH (arg_num_expr) != 0)
    return false;

  *valp = TREE_INT_CST_LOW (arg_num_expr);
  return true;
}

/* Handle a "nothrow" attribute; arguments as in
   struct attribute_spec.handler.  */

static tree
handle_nothrow_attribute (tree *node, tree name, tree ARG_UNUSED (args),
			  int ARG_UNUSED (flags), bool *no_add_attrs)
{
  if (TREE_CODE (*node) == FUNCTION_DECL)
    TREE_NOTHROW (*node) = 1;
  /* ??? TODO: Support types.  */
  else
    {
      warning (OPT_Wattributes, "%qE attribute ignored", name);
      *no_add_attrs = true;
    }

  return NULL_TREE;
}

/* Handle a "cleanup" attribute; arguments as in
   struct attribute_spec.handler.  */

static tree
handle_cleanup_attribute (tree *node, tree name, tree args,
			  int ARG_UNUSED (flags), bool *no_add_attrs)
{
  tree decl = *node;
  tree cleanup_id, cleanup_decl;

  /* ??? Could perhaps support cleanups on TREE_STATIC, much like we do
     for global destructors in C++.  This requires infrastructure that
     we don't have generically at the moment.  It's also not a feature
     we'd be missing too much, since we do have attribute constructor.  */
  if (TREE_CODE (decl) != VAR_DECL || TREE_STATIC (decl))
    {
      warning (OPT_Wattributes, "%qE attribute ignored", name);
      *no_add_attrs = true;
      return NULL_TREE;
    }

  /* Verify that the argument is a function in scope.  */
  /* ??? We could support pointers to functions here as well, if
     that was considered desirable.  */
  cleanup_id = TREE_VALUE (args);
  if (TREE_CODE (cleanup_id) != IDENTIFIER_NODE)
    {
      error ("cleanup argument not an identifier");
      *no_add_attrs = true;
      return NULL_TREE;
    }
  cleanup_decl = lookup_name (cleanup_id);
  if (!cleanup_decl || TREE_CODE (cleanup_decl) != FUNCTION_DECL)
    {
      error ("cleanup argument not a function");
      *no_add_attrs = true;
      return NULL_TREE;
    }

  /* That the function has proper type is checked with the
     eventual call to build_function_call.  */

  return NULL_TREE;
}

/* Handle a "warn_unused_result" attribute.  No special handling.  */

static tree
handle_warn_unused_result_attribute (tree *node, tree name,
			       tree ARG_UNUSED (args),
			       int ARG_UNUSED (flags), bool *no_add_attrs)
{
  /* Ignore the attribute for functions not returning any value.  */
  if (VOID_TYPE_P (TREE_TYPE (*node)))
    {
      warning (OPT_Wattributes, "%qE attribute ignored", name);
      *no_add_attrs = true;
    }

  return NULL_TREE;
}

/* Handle a "sentinel" attribute.  */

static tree
handle_sentinel_attribute (tree *node, tree name, tree args,
			   int ARG_UNUSED (flags), bool *no_add_attrs)
{
  if (!prototype_p (*node))
    {
      warning (OPT_Wattributes,
	       "%qE attribute requires prototypes with named arguments", name);
      *no_add_attrs = true;
    }
  else
    {
      if (!stdarg_p (*node))
	{
	  warning (OPT_Wattributes,
		   "%qE attribute only applies to variadic functions", name);
	  *no_add_attrs = true;
	}
    }

  if (args)
    {
      tree position = TREE_VALUE (args);

      if (TREE_CODE (position) != INTEGER_CST)
	{
	  warning (OPT_Wattributes,
		   "requested position is not an integer constant");
	  *no_add_attrs = true;
	}
      else
	{
	  if (tree_int_cst_lt (position, integer_zero_node))
	    {
	      warning (OPT_Wattributes,
		       "requested position is less than zero");
	      *no_add_attrs = true;
	    }
	}
    }

  return NULL_TREE;
}

/* Handle a "type_generic" attribute.  */

static tree
handle_type_generic_attribute (tree *node, tree ARG_UNUSED (name),
			       tree ARG_UNUSED (args), int ARG_UNUSED (flags),
			       bool * ARG_UNUSED (no_add_attrs))
{
  /* Ensure we have a function type.  */
  gcc_assert (TREE_CODE (*node) == FUNCTION_TYPE);

  /* Ensure we have a variadic function.  */
  gcc_assert (!prototype_p (*node) || stdarg_p (*node));

  return NULL_TREE;
}

/* Handle a "target" attribute.  */

static tree
handle_target_attribute (tree *node, tree name, tree args, int flags,
			 bool *no_add_attrs)
{
  /* Ensure we have a function type.  */
  if (TREE_CODE (*node) != FUNCTION_DECL)
    {
      warning (OPT_Wattributes, "%qE attribute ignored", name);
      *no_add_attrs = true;
    }
  else if (! targetm.target_option.valid_attribute_p (*node, name, args,
						      flags))
    *no_add_attrs = true;

  return NULL_TREE;
}

/* Arguments being collected for optimization.  */
typedef const char *const_char_p;		/* For DEF_VEC_P.  */
DEF_VEC_P(const_char_p);
DEF_VEC_ALLOC_P(const_char_p, gc);
static GTY(()) VEC(const_char_p, gc) *optimize_args;


/* Inner function to convert a TREE_LIST to argv string to parse the optimize
   options in ARGS.  ATTR_P is true if this is for attribute(optimize), and
   false for #pragma GCC optimize.  */

bool
parse_optimize_options (tree args, bool attr_p)
{
  bool ret = true;
  unsigned opt_argc;
  unsigned i;
  int saved_flag_strict_aliasing;
  const char **opt_argv;
  struct cl_decoded_option *decoded_options;
  unsigned int decoded_options_count;
  tree ap;

  /* Build up argv vector.  Just in case the string is stored away, use garbage
     collected strings.  */
  VEC_truncate (const_char_p, optimize_args, 0);
  VEC_safe_push (const_char_p, gc, optimize_args, NULL);

  for (ap = args; ap != NULL_TREE; ap = TREE_CHAIN (ap))
    {
      tree value = TREE_VALUE (ap);

      if (TREE_CODE (value) == INTEGER_CST)
	{
	  char buffer[20];
	  sprintf (buffer, "-O%ld", (long) TREE_INT_CST_LOW (value));
	  VEC_safe_push (const_char_p, gc, optimize_args, ggc_strdup (buffer));
	}

      else if (TREE_CODE (value) == STRING_CST)
	{
	  /* Split string into multiple substrings.  */
	  size_t len = TREE_STRING_LENGTH (value);
	  char *p = ASTRDUP (TREE_STRING_POINTER (value));
	  char *end = p + len;
	  char *comma;
	  char *next_p = p;

	  while (next_p != NULL)
	    {
	      size_t len2;
	      char *q, *r;

	      p = next_p;
	      comma = strchr (p, ',');
	      if (comma)
		{
		  len2 = comma - p;
		  *comma = '\0';
		  next_p = comma+1;
		}
	      else
		{
		  len2 = end - p;
		  next_p = NULL;
		}

	      r = q = (char *) ggc_alloc_atomic (len2 + 3);

	      /* If the user supplied -Oxxx or -fxxx, only allow -Oxxx or -fxxx
		 options.  */
	      if (*p == '-' && p[1] != 'O' && p[1] != 'f')
		{
		  ret = false;
		  if (attr_p)
		    warning (OPT_Wattributes,
			     "bad option %s to optimize attribute", p);
		  else
		    warning (OPT_Wpragmas,
			     "bad option %s to pragma attribute", p);
		  continue;
		}

	      if (*p != '-')
		{
		  *r++ = '-';

		  /* Assume that Ox is -Ox, a numeric value is -Ox, a s by
		     itself is -Os, and any other switch begins with a -f.  */
		  if ((*p >= '0' && *p <= '9')
		      || (p[0] == 's' && p[1] == '\0'))
		    *r++ = 'O';
		  else if (*p != 'O')
		    *r++ = 'f';
		}

	      memcpy (r, p, len2);
	      r[len2] = '\0';
	      VEC_safe_push (const_char_p, gc, optimize_args, q);
	    }

	}
    }

  opt_argc = VEC_length (const_char_p, optimize_args);
  opt_argv = (const char **) alloca (sizeof (char *) * (opt_argc + 1));

  for (i = 1; i < opt_argc; i++)
    opt_argv[i] = VEC_index (const_char_p, optimize_args, i);

  saved_flag_strict_aliasing = flag_strict_aliasing;

  /* Now parse the options.  */
  decode_cmdline_options_to_array_default_mask (opt_argc, opt_argv,
						&decoded_options,
						&decoded_options_count);
  decode_options (&global_options, &global_options_set,
		  decoded_options, decoded_options_count,
		  input_location, global_dc);

  targetm.override_options_after_change();

  /* Don't allow changing -fstrict-aliasing.  */
  flag_strict_aliasing = saved_flag_strict_aliasing;

  VEC_truncate (const_char_p, optimize_args, 0);
  return ret;
}

/* For handling "optimize" attribute. arguments as in
   struct attribute_spec.handler.  */

static tree
handle_optimize_attribute (tree *node, tree name, tree args,
			   int ARG_UNUSED (flags), bool *no_add_attrs)
{
  /* Ensure we have a function type.  */
  if (TREE_CODE (*node) != FUNCTION_DECL)
    {
      warning (OPT_Wattributes, "%qE attribute ignored", name);
      *no_add_attrs = true;
    }
  else
    {
      struct cl_optimization cur_opts;
      tree old_opts = DECL_FUNCTION_SPECIFIC_OPTIMIZATION (*node);

      /* Save current options.  */
      cl_optimization_save (&cur_opts, &global_options);

      /* If we previously had some optimization options, use them as the
	 default.  */
      if (old_opts)
	cl_optimization_restore (&global_options,
				 TREE_OPTIMIZATION (old_opts));

      /* Parse options, and update the vector.  */
      parse_optimize_options (args, true);
      DECL_FUNCTION_SPECIFIC_OPTIMIZATION (*node)
	= build_optimization_node ();

      /* Restore current options.  */
      cl_optimization_restore (&global_options, &cur_opts);
    }

  return NULL_TREE;
}

/* Handle a "no_split_stack" attribute.  */

static tree
handle_no_split_stack_attribute (tree *node, tree name,
				 tree ARG_UNUSED (args),
				 int ARG_UNUSED (flags),
				 bool *no_add_attrs)
{
  tree decl = *node;

  if (TREE_CODE (decl) != FUNCTION_DECL)
    {
      error_at (DECL_SOURCE_LOCATION (decl),
		"%qE attribute applies only to functions", name);
      *no_add_attrs = true;
    }
  else if (DECL_INITIAL (decl))
    {
      error_at (DECL_SOURCE_LOCATION (decl),
		"can%'t set %qE attribute after definition", name);
      *no_add_attrs = true;
    }

  return NULL_TREE;
}

/* Check for valid arguments being passed to a function with FNTYPE.
   There are NARGS arguments in the array ARGARRAY.  */
void
check_function_arguments (const_tree fntype, int nargs, tree *argarray)
{
  /* Check for null being passed in a pointer argument that must be
     non-null.  We also need to do this if format checking is enabled.  */

  if (warn_nonnull)
    check_function_nonnull (TYPE_ATTRIBUTES (fntype), nargs, argarray);

  /* Check for errors in format strings.  */

  if (warn_format || warn_missing_format_attribute)
    check_function_format (TYPE_ATTRIBUTES (fntype), nargs, argarray);

  if (warn_format)
    check_function_sentinel (fntype, nargs, argarray);
}

/* Generic argument checking recursion routine.  PARAM is the argument to
   be checked.  PARAM_NUM is the number of the argument.  CALLBACK is invoked
   once the argument is resolved.  CTX is context for the callback.  */
void
check_function_arguments_recurse (void (*callback)
				  (void *, tree, unsigned HOST_WIDE_INT),
				  void *ctx, tree param,
				  unsigned HOST_WIDE_INT param_num)
{
  if (CONVERT_EXPR_P (param)
      && (TYPE_PRECISION (TREE_TYPE (param))
	  == TYPE_PRECISION (TREE_TYPE (TREE_OPERAND (param, 0)))))
    {
      /* Strip coercion.  */
      check_function_arguments_recurse (callback, ctx,
					TREE_OPERAND (param, 0), param_num);
      return;
    }

  if (TREE_CODE (param) == CALL_EXPR)
    {
      tree type = TREE_TYPE (TREE_TYPE (CALL_EXPR_FN (param)));
      tree attrs;
      bool found_format_arg = false;

      /* See if this is a call to a known internationalization function
	 that modifies a format arg.  Such a function may have multiple
	 format_arg attributes (for example, ngettext).  */

      for (attrs = TYPE_ATTRIBUTES (type);
	   attrs;
	   attrs = TREE_CHAIN (attrs))
	if (is_attribute_p ("format_arg", TREE_PURPOSE (attrs)))
	  {
	    tree inner_arg;
	    tree format_num_expr;
	    int format_num;
	    int i;
	    call_expr_arg_iterator iter;

	    /* Extract the argument number, which was previously checked
	       to be valid.  */
	    format_num_expr = TREE_VALUE (TREE_VALUE (attrs));

	    gcc_assert (TREE_CODE (format_num_expr) == INTEGER_CST
			&& !TREE_INT_CST_HIGH (format_num_expr));

	    format_num = TREE_INT_CST_LOW (format_num_expr);

	    for (inner_arg = first_call_expr_arg (param, &iter), i = 1;
		 inner_arg != 0;
		 inner_arg = next_call_expr_arg (&iter), i++)
	      if (i == format_num)
		{
		  check_function_arguments_recurse (callback, ctx,
						    inner_arg, param_num);
		  found_format_arg = true;
		  break;
		}
	  }

      /* If we found a format_arg attribute and did a recursive check,
	 we are done with checking this argument.  Otherwise, we continue
	 and this will be considered a non-literal.  */
      if (found_format_arg)
	return;
    }

  if (TREE_CODE (param) == COND_EXPR)
    {
      /* Check both halves of the conditional expression.  */
      check_function_arguments_recurse (callback, ctx,
					TREE_OPERAND (param, 1), param_num);
      check_function_arguments_recurse (callback, ctx,
					TREE_OPERAND (param, 2), param_num);
      return;
    }

  (*callback) (ctx, param, param_num);
}

/* Checks for a builtin function FNDECL that the number of arguments
   NARGS against the required number REQUIRED and issues an error if
   there is a mismatch.  Returns true if the number of arguments is
   correct, otherwise false.  */

static bool
builtin_function_validate_nargs (tree fndecl, int nargs, int required)
{
  if (nargs < required)
    {
      error_at (input_location,
		"not enough arguments to function %qE", fndecl);
      return false;
    }
  else if (nargs > required)
    {
      error_at (input_location,
		"too many arguments to function %qE", fndecl);
      return false;
    }
  return true;
}

/* Verifies the NARGS arguments ARGS to the builtin function FNDECL.
   Returns false if there was an error, otherwise true.  */

bool
check_builtin_function_arguments (tree fndecl, int nargs, tree *args)
{
  if (!DECL_BUILT_IN (fndecl)
      || DECL_BUILT_IN_CLASS (fndecl) != BUILT_IN_NORMAL)
    return true;

  switch (DECL_FUNCTION_CODE (fndecl))
    {
    case BUILT_IN_CONSTANT_P:
      return builtin_function_validate_nargs (fndecl, nargs, 1);

    case BUILT_IN_ISFINITE:
    case BUILT_IN_ISINF:
    case BUILT_IN_ISINF_SIGN:
    case BUILT_IN_ISNAN:
    case BUILT_IN_ISNORMAL:
      if (builtin_function_validate_nargs (fndecl, nargs, 1))
	{
	  if (TREE_CODE (TREE_TYPE (args[0])) != REAL_TYPE)
	    {
	      error ("non-floating-point argument in call to "
		     "function %qE", fndecl);
	      return false;
	    }
	  return true;
	}
      return false;

    case BUILT_IN_ISGREATER:
    case BUILT_IN_ISGREATEREQUAL:
    case BUILT_IN_ISLESS:
    case BUILT_IN_ISLESSEQUAL:
    case BUILT_IN_ISLESSGREATER:
    case BUILT_IN_ISUNORDERED:
      if (builtin_function_validate_nargs (fndecl, nargs, 2))
	{
	  enum tree_code code0, code1;
	  code0 = TREE_CODE (TREE_TYPE (args[0]));
	  code1 = TREE_CODE (TREE_TYPE (args[1]));
	  if (!((code0 == REAL_TYPE && code1 == REAL_TYPE)
		|| (code0 == REAL_TYPE && code1 == INTEGER_TYPE)
		|| (code0 == INTEGER_TYPE && code1 == REAL_TYPE)))
	    {
	      error ("non-floating-point arguments in call to "
		     "function %qE", fndecl);
	      return false;
	    }
	  return true;
	}
      return false;

    case BUILT_IN_FPCLASSIFY:
      if (builtin_function_validate_nargs (fndecl, nargs, 6))
	{
	  unsigned i;

	  for (i=0; i<5; i++)
	    if (TREE_CODE (args[i]) != INTEGER_CST)
	      {
		error ("non-const integer argument %u in call to function %qE",
		       i+1, fndecl);
		return false;
	      }

	  if (TREE_CODE (TREE_TYPE (args[5])) != REAL_TYPE)
	    {
	      error ("non-floating-point argument in call to function %qE",
		     fndecl);
	      return false;
	    }
	  return true;
	}
      return false;

    case BUILT_IN_ASSUME_ALIGNED:
      if (builtin_function_validate_nargs (fndecl, nargs, 2 + (nargs > 2)))
	{
	  if (nargs >= 3 && TREE_CODE (TREE_TYPE (args[2])) != INTEGER_TYPE)
	    {
	      error ("non-integer argument 3 in call to function %qE", fndecl);
	      return false;
	    }
	  return true;
	}
      return false;

    default:
      return true;
    }
}

/* Function to help qsort sort FIELD_DECLs by name order.  */

int
field_decl_cmp (const void *x_p, const void *y_p)
{
  const tree *const x = (const tree *const) x_p;
  const tree *const y = (const tree *const) y_p;

  if (DECL_NAME (*x) == DECL_NAME (*y))
    /* A nontype is "greater" than a type.  */
    return (TREE_CODE (*y) == TYPE_DECL) - (TREE_CODE (*x) == TYPE_DECL);
  if (DECL_NAME (*x) == NULL_TREE)
    return -1;
  if (DECL_NAME (*y) == NULL_TREE)
    return 1;
  if (DECL_NAME (*x) < DECL_NAME (*y))
    return -1;
  return 1;
}

static struct {
  gt_pointer_operator new_value;
  void *cookie;
} resort_data;

/* This routine compares two fields like field_decl_cmp but using the
pointer operator in resort_data.  */

static int
resort_field_decl_cmp (const void *x_p, const void *y_p)
{
  const tree *const x = (const tree *const) x_p;
  const tree *const y = (const tree *const) y_p;

  if (DECL_NAME (*x) == DECL_NAME (*y))
    /* A nontype is "greater" than a type.  */
    return (TREE_CODE (*y) == TYPE_DECL) - (TREE_CODE (*x) == TYPE_DECL);
  if (DECL_NAME (*x) == NULL_TREE)
    return -1;
  if (DECL_NAME (*y) == NULL_TREE)
    return 1;
  {
    tree d1 = DECL_NAME (*x);
    tree d2 = DECL_NAME (*y);
    resort_data.new_value (&d1, resort_data.cookie);
    resort_data.new_value (&d2, resort_data.cookie);
    if (d1 < d2)
      return -1;
  }
  return 1;
}

/* Resort DECL_SORTED_FIELDS because pointers have been reordered.  */

void
resort_sorted_fields (void *obj,
		      void * ARG_UNUSED (orig_obj),
		      gt_pointer_operator new_value,
		      void *cookie)
{
  struct sorted_fields_type *sf = (struct sorted_fields_type *) obj;
  resort_data.new_value = new_value;
  resort_data.cookie = cookie;
  qsort (&sf->elts[0], sf->len, sizeof (tree),
	 resort_field_decl_cmp);
}

/* Subroutine of c_parse_error.
   Return the result of concatenating LHS and RHS. RHS is really
   a string literal, its first character is indicated by RHS_START and
   RHS_SIZE is its length (including the terminating NUL character).

   The caller is responsible for deleting the returned pointer.  */

static char *
catenate_strings (const char *lhs, const char *rhs_start, int rhs_size)
{
  const int lhs_size = strlen (lhs);
  char *result = XNEWVEC (char, lhs_size + rhs_size);
  strncpy (result, lhs, lhs_size);
  strncpy (result + lhs_size, rhs_start, rhs_size);
  return result;
}

/* Issue the error given by GMSGID, indicating that it occurred before
   TOKEN, which had the associated VALUE.  */

void
c_parse_error (const char *gmsgid, enum cpp_ttype token_type,
	       tree value, unsigned char token_flags)
{
#define catenate_messages(M1, M2) catenate_strings ((M1), (M2), sizeof (M2))

  char *message = NULL;

  if (token_type == CPP_EOF)
    message = catenate_messages (gmsgid, " at end of input");
  else if (token_type == CPP_CHAR
	   || token_type == CPP_WCHAR
	   || token_type == CPP_CHAR16
	   || token_type == CPP_CHAR32)
    {
      unsigned int val = TREE_INT_CST_LOW (value);
      const char *prefix;

      switch (token_type)
	{
	default:
	  prefix = "";
	  break;
	case CPP_WCHAR:
	  prefix = "L";
	  break;
	case CPP_CHAR16:
	  prefix = "u";
	  break;
	case CPP_CHAR32:
	  prefix = "U";
	  break;
        }

      if (val <= UCHAR_MAX && ISGRAPH (val))
	message = catenate_messages (gmsgid, " before %s'%c'");
      else
	message = catenate_messages (gmsgid, " before %s'\\x%x'");

      error (message, prefix, val);
      free (message);
      message = NULL;
    }
  else if (token_type == CPP_STRING
	   || token_type == CPP_WSTRING
	   || token_type == CPP_STRING16
	   || token_type == CPP_STRING32
	   || token_type == CPP_UTF8STRING)
    message = catenate_messages (gmsgid, " before string constant");
  else if (token_type == CPP_NUMBER)
    message = catenate_messages (gmsgid, " before numeric constant");
  else if (token_type == CPP_NAME)
    {
      message = catenate_messages (gmsgid, " before %qE");
      error (message, value);
      free (message);
      message = NULL;
    }
  else if (token_type == CPP_PRAGMA)
    message = catenate_messages (gmsgid, " before %<#pragma%>");
  else if (token_type == CPP_PRAGMA_EOL)
    message = catenate_messages (gmsgid, " before end of line");
  else if (token_type == CPP_DECLTYPE)
    message = catenate_messages (gmsgid, " before %<decltype%>");
  else if (token_type < N_TTYPES)
    {
      message = catenate_messages (gmsgid, " before %qs token");
      error (message, cpp_type2name (token_type, token_flags));
      free (message);
      message = NULL;
    }
  else
    error (gmsgid);

  if (message)
    {
      error (message);
      free (message);
    }
#undef catenate_messages
}

/* Mapping for cpp message reasons to the options that enable them.  */

struct reason_option_codes_t
{
  const int reason;		/* cpplib message reason.  */
  const int option_code;	/* gcc option that controls this message.  */
};

static const struct reason_option_codes_t option_codes[] = {
  {CPP_W_DEPRECATED,			OPT_Wdeprecated},
  {CPP_W_COMMENTS,			OPT_Wcomment},
  {CPP_W_TRIGRAPHS,			OPT_Wtrigraphs},
  {CPP_W_MULTICHAR,			OPT_Wmultichar},
  {CPP_W_TRADITIONAL,			OPT_Wtraditional},
  {CPP_W_LONG_LONG,			OPT_Wlong_long},
  {CPP_W_ENDIF_LABELS,			OPT_Wendif_labels},
  {CPP_W_VARIADIC_MACROS,		OPT_Wvariadic_macros},
  {CPP_W_BUILTIN_MACRO_REDEFINED,	OPT_Wbuiltin_macro_redefined},
  {CPP_W_UNDEF,				OPT_Wundef},
  {CPP_W_UNUSED_MACROS,			OPT_Wunused_macros},
  {CPP_W_CXX_OPERATOR_NAMES,		OPT_Wc___compat},
  {CPP_W_NORMALIZE,			OPT_Wnormalized_},
  {CPP_W_INVALID_PCH,			OPT_Winvalid_pch},
  {CPP_W_WARNING_DIRECTIVE,		OPT_Wcpp},
  {CPP_W_NONE,				0}
};

/* Return the gcc option code associated with the reason for a cpp
   message, or 0 if none.  */

static int
c_option_controlling_cpp_error (int reason)
{
  const struct reason_option_codes_t *entry;

  for (entry = option_codes; entry->reason != CPP_W_NONE; entry++)
    {
      if (entry->reason == reason)
	return entry->option_code;
    }
  return 0;
}

/* Callback from cpp_error for PFILE to print diagnostics from the
   preprocessor.  The diagnostic is of type LEVEL, with REASON set
   to the reason code if LEVEL is represents a warning, at location
   LOCATION unless this is after lexing and the compiler's location
   should be used instead, with column number possibly overridden by
   COLUMN_OVERRIDE if not zero; MSG is the translated message and AP
   the arguments.  Returns true if a diagnostic was emitted, false
   otherwise.  */

bool
c_cpp_error (cpp_reader *pfile ATTRIBUTE_UNUSED, int level, int reason,
	     location_t location, unsigned int column_override,
	     const char *msg, va_list *ap)
{
  diagnostic_info diagnostic;
  diagnostic_t dlevel;
  bool save_warn_system_headers = global_dc->dc_warn_system_headers;
  bool ret;

  switch (level)
    {
    case CPP_DL_WARNING_SYSHDR:
      if (flag_no_output)
	return false;
      global_dc->dc_warn_system_headers = 1;
      /* Fall through.  */
    case CPP_DL_WARNING:
      if (flag_no_output)
	return false;
      dlevel = DK_WARNING;
      break;
    case CPP_DL_PEDWARN:
      if (flag_no_output && !flag_pedantic_errors)
	return false;
      dlevel = DK_PEDWARN;
      break;
    case CPP_DL_ERROR:
      dlevel = DK_ERROR;
      break;
    case CPP_DL_ICE:
      dlevel = DK_ICE;
      break;
    case CPP_DL_NOTE:
      dlevel = DK_NOTE;
      break;
    case CPP_DL_FATAL:
      dlevel = DK_FATAL;
      break;
    default:
      gcc_unreachable ();
    }
  if (done_lexing)
    location = input_location;
  diagnostic_set_info_translated (&diagnostic, msg, ap,
				  location, dlevel);
  if (column_override)
    diagnostic_override_column (&diagnostic, column_override);
  diagnostic_override_option_index (&diagnostic,
                                    c_option_controlling_cpp_error (reason));
  ret = report_diagnostic (&diagnostic);
  if (level == CPP_DL_WARNING_SYSHDR)
    global_dc->dc_warn_system_headers = save_warn_system_headers;
  return ret;
}

/* Convert a character from the host to the target execution character
   set.  cpplib handles this, mostly.  */

HOST_WIDE_INT
c_common_to_target_charset (HOST_WIDE_INT c)
{
  /* Character constants in GCC proper are sign-extended under -fsigned-char,
     zero-extended under -fno-signed-char.  cpplib insists that characters
     and character constants are always unsigned.  Hence we must convert
     back and forth.  */
  cppchar_t uc = ((cppchar_t)c) & ((((cppchar_t)1) << CHAR_BIT)-1);

  uc = cpp_host_to_exec_charset (parse_in, uc);

  if (flag_signed_char)
    return ((HOST_WIDE_INT)uc) << (HOST_BITS_PER_WIDE_INT - CHAR_TYPE_SIZE)
			       >> (HOST_BITS_PER_WIDE_INT - CHAR_TYPE_SIZE);
  else
    return uc;
}

/* Build the result of __builtin_offsetof.  EXPR is a nested sequence of
   component references, with STOP_REF, or alternatively an INDIRECT_REF of
   NULL, at the bottom; much like the traditional rendering of offsetof as a
   macro.  Returns the folded and properly cast result.  */

static tree
fold_offsetof_1 (tree expr, tree stop_ref)
{
  enum tree_code code = PLUS_EXPR;
  tree base, off, t;

  if (expr == stop_ref && TREE_CODE (expr) != ERROR_MARK)
    return size_zero_node;

  switch (TREE_CODE (expr))
    {
    case ERROR_MARK:
      return expr;

    case VAR_DECL:
      error ("cannot apply %<offsetof%> to static data member %qD", expr);
      return error_mark_node;

    case CALL_EXPR:
    case TARGET_EXPR:
      error ("cannot apply %<offsetof%> when %<operator[]%> is overloaded");
      return error_mark_node;

    case NOP_EXPR:
    case INDIRECT_REF:
      if (!integer_zerop (TREE_OPERAND (expr, 0)))
	{
	  error ("cannot apply %<offsetof%> to a non constant address");
	  return error_mark_node;
	}
      return size_zero_node;

    case COMPONENT_REF:
      base = fold_offsetof_1 (TREE_OPERAND (expr, 0), stop_ref);
      if (base == error_mark_node)
	return base;

      t = TREE_OPERAND (expr, 1);
      if (DECL_C_BIT_FIELD (t))
	{
	  error ("attempt to take address of bit-field structure "
		 "member %qD", t);
	  return error_mark_node;
	}
      off = size_binop_loc (input_location, PLUS_EXPR, DECL_FIELD_OFFSET (t),
			    size_int (tree_low_cst (DECL_FIELD_BIT_OFFSET (t),
						    1)
				      / BITS_PER_UNIT));
      break;

    case ARRAY_REF:
      base = fold_offsetof_1 (TREE_OPERAND (expr, 0), stop_ref);
      if (base == error_mark_node)
	return base;

      t = TREE_OPERAND (expr, 1);
      if (TREE_CODE (t) == INTEGER_CST && tree_int_cst_sgn (t) < 0)
	{
	  code = MINUS_EXPR;
	  t = fold_build1_loc (input_location, NEGATE_EXPR, TREE_TYPE (t), t);
	}
      t = convert (sizetype, t);
      off = size_binop (MULT_EXPR, TYPE_SIZE_UNIT (TREE_TYPE (expr)), t);

      /* Check if the offset goes beyond the upper bound of the array.  */
      if (code == PLUS_EXPR && TREE_CODE (t) == INTEGER_CST)
	{
	  tree upbound = array_ref_up_bound (expr);
	  if (upbound != NULL_TREE
	      && TREE_CODE (upbound) == INTEGER_CST
	      && !tree_int_cst_equal (upbound,
				      TYPE_MAX_VALUE (TREE_TYPE (upbound))))
	    {
	      upbound = size_binop (PLUS_EXPR, upbound,
				    build_int_cst (TREE_TYPE (upbound), 1));
	      if (tree_int_cst_lt (upbound, t))
		{
		  tree v;

		  for (v = TREE_OPERAND (expr, 0);
		       TREE_CODE (v) == COMPONENT_REF;
		       v = TREE_OPERAND (v, 0))
		    if (TREE_CODE (TREE_TYPE (TREE_OPERAND (v, 0)))
			== RECORD_TYPE)
		      {
			tree fld_chain = DECL_CHAIN (TREE_OPERAND (v, 1));
			for (; fld_chain; fld_chain = DECL_CHAIN (fld_chain))
			  if (TREE_CODE (fld_chain) == FIELD_DECL)
			    break;

			if (fld_chain)
			  break;
		      }
		  /* Don't warn if the array might be considered a poor
		     man's flexible array member with a very permissive
		     definition thereof.  */
		  if (TREE_CODE (v) == ARRAY_REF
		      || TREE_CODE (v) == COMPONENT_REF)
		    warning (OPT_Warray_bounds,
			     "index %E denotes an offset "
			     "greater than size of %qT",
			     t, TREE_TYPE (TREE_OPERAND (expr, 0)));
		}
	    }
	}
      break;

    case COMPOUND_EXPR:
      /* Handle static members of volatile structs.  */
      t = TREE_OPERAND (expr, 1);
      gcc_assert (TREE_CODE (t) == VAR_DECL);
      return fold_offsetof_1 (t, stop_ref);

    default:
      gcc_unreachable ();
    }

  return size_binop (code, base, off);
}

tree
fold_offsetof (tree expr, tree stop_ref)
{
  /* Convert back from the internal sizetype to size_t.  */
  return convert (size_type_node, fold_offsetof_1 (expr, stop_ref));
}

/* Warn for A ?: C expressions (with B omitted) where A is a boolean 
   expression, because B will always be true. */

void
warn_for_omitted_condop (location_t location, tree cond) 
{ 
  if (truth_value_p (TREE_CODE (cond))) 
      warning_at (location, OPT_Wparentheses, 
		"the omitted middle operand in ?: will always be %<true%>, "
		"suggest explicit middle operand");
} 

/* Give an error for storing into ARG, which is 'const'.  USE indicates
   how ARG was being used.  */

void
readonly_error (tree arg, enum lvalue_use use)
{
  gcc_assert (use == lv_assign || use == lv_increment || use == lv_decrement
	      || use == lv_asm);
  /* Using this macro rather than (for example) arrays of messages
     ensures that all the format strings are checked at compile
     time.  */
#define READONLY_MSG(A, I, D, AS) (use == lv_assign ? (A)		\
				   : (use == lv_increment ? (I)		\
				   : (use == lv_decrement ? (D) : (AS))))
  if (TREE_CODE (arg) == COMPONENT_REF)
    {
      if (TYPE_READONLY (TREE_TYPE (TREE_OPERAND (arg, 0))))
        error (READONLY_MSG (G_("assignment of member "
				"%qD in read-only object"),
			     G_("increment of member "
				"%qD in read-only object"),
			     G_("decrement of member "
				"%qD in read-only object"),
			     G_("member %qD in read-only object "
				"used as %<asm%> output")),
	       TREE_OPERAND (arg, 1));
      else
	error (READONLY_MSG (G_("assignment of read-only member %qD"),
			     G_("increment of read-only member %qD"),
			     G_("decrement of read-only member %qD"),
			     G_("read-only member %qD used as %<asm%> output")),
	       TREE_OPERAND (arg, 1));
    }
  else if (TREE_CODE (arg) == VAR_DECL)
    error (READONLY_MSG (G_("assignment of read-only variable %qD"),
			 G_("increment of read-only variable %qD"),
			 G_("decrement of read-only variable %qD"),
			 G_("read-only variable %qD used as %<asm%> output")),
	   arg);
  else if (TREE_CODE (arg) == PARM_DECL)
    error (READONLY_MSG (G_("assignment of read-only parameter %qD"),
			 G_("increment of read-only parameter %qD"),
			 G_("decrement of read-only parameter %qD"),
			 G_("read-only parameter %qD use as %<asm%> output")),
	   arg);  
  else if (TREE_CODE (arg) == RESULT_DECL)
    {
      gcc_assert (c_dialect_cxx ());
      error (READONLY_MSG (G_("assignment of "
			      "read-only named return value %qD"),
			   G_("increment of "
			      "read-only named return value %qD"),
			   G_("decrement of "
			      "read-only named return value %qD"),
			   G_("read-only named return value %qD "
			      "used as %<asm%>output")),
	     arg);
    }
  else if (TREE_CODE (arg) == FUNCTION_DECL)
    error (READONLY_MSG (G_("assignment of function %qD"),
			 G_("increment of function %qD"),
			 G_("decrement of function %qD"),
			 G_("function %qD used as %<asm%> output")),
	   arg);
  else
    error (READONLY_MSG (G_("assignment of read-only location %qE"),
			 G_("increment of read-only location %qE"),
			 G_("decrement of read-only location %qE"),
			 G_("read-only location %qE used as %<asm%> output")),
	   arg);
}

/* Print an error message for an invalid lvalue.  USE says
   how the lvalue is being used and so selects the error message.  LOC
   is the location for the error.  */

void
lvalue_error (location_t loc, enum lvalue_use use)
{
  switch (use)
    {
    case lv_assign:
      error_at (loc, "lvalue required as left operand of assignment");
      break;
    case lv_increment:
      error_at (loc, "lvalue required as increment operand");
      break;
    case lv_decrement:
      error_at (loc, "lvalue required as decrement operand");
      break;
    case lv_addressof:
      error_at (loc, "lvalue required as unary %<&%> operand");
      break;
    case lv_asm:
      error_at (loc, "lvalue required in asm statement");
      break;
    default:
      gcc_unreachable ();
    }
}

/* Print an error message for an invalid indirection of type TYPE.
   ERRSTRING is the name of the operator for the indirection.  */

void
invalid_indirection_error (location_t loc, tree type, ref_operator errstring)
{
  switch (errstring)
    {
    case RO_NULL:
      gcc_assert (c_dialect_cxx ());
      error_at (loc, "invalid type argument (have %qT)", type);
      break;
    case RO_ARRAY_INDEXING:
      error_at (loc,
		"invalid type argument of array indexing (have %qT)",
		type);
      break;
    case RO_UNARY_STAR:
      error_at (loc,
		"invalid type argument of unary %<*%> (have %qT)",
		type);
      break;
    case RO_ARROW:
      error_at (loc,
		"invalid type argument of %<->%> (have %qT)",
		type);
      break;
    case RO_IMPLICIT_CONVERSION:
      error_at (loc,
		"invalid type argument of implicit conversion (have %qT)",
		type);
      break;
    default:
      gcc_unreachable ();
    }
}

/* *PTYPE is an incomplete array.  Complete it with a domain based on
   INITIAL_VALUE.  If INITIAL_VALUE is not present, use 1 if DO_DEFAULT
   is true.  Return 0 if successful, 1 if INITIAL_VALUE can't be deciphered,
   2 if INITIAL_VALUE was NULL, and 3 if INITIAL_VALUE was empty.  */

int
complete_array_type (tree *ptype, tree initial_value, bool do_default)
{
  tree maxindex, type, main_type, elt, unqual_elt;
  int failure = 0, quals;
  hashval_t hashcode = 0;

  maxindex = size_zero_node;
  if (initial_value)
    {
      if (TREE_CODE (initial_value) == STRING_CST)
	{
	  int eltsize
	    = int_size_in_bytes (TREE_TYPE (TREE_TYPE (initial_value)));
	  maxindex = size_int (TREE_STRING_LENGTH (initial_value)/eltsize - 1);
	}
      else if (TREE_CODE (initial_value) == CONSTRUCTOR)
	{
	  VEC(constructor_elt,gc) *v = CONSTRUCTOR_ELTS (initial_value);

	  if (VEC_empty (constructor_elt, v))
	    {
	      if (pedantic)
		failure = 3;
	      maxindex = ssize_int (-1);
	    }
	  else
	    {
	      tree curindex;
	      unsigned HOST_WIDE_INT cnt;
	      constructor_elt *ce;
	      bool fold_p = false;

	      if (VEC_index (constructor_elt, v, 0)->index)
		maxindex = fold_convert_loc (input_location, sizetype,
					     VEC_index (constructor_elt,
							v, 0)->index);
	      curindex = maxindex;

	      for (cnt = 1;
		   VEC_iterate (constructor_elt, v, cnt, ce);
		   cnt++)
		{
		  bool curfold_p = false;
		  if (ce->index)
		    curindex = ce->index, curfold_p = true;
		  else
		    {
		      if (fold_p)
		        curindex = fold_convert (sizetype, curindex);
		      curindex = size_binop (PLUS_EXPR, curindex,
					     size_one_node);
		    }
		  if (tree_int_cst_lt (maxindex, curindex))
		    maxindex = curindex, fold_p = curfold_p;
		}
	       if (fold_p)
	         maxindex = fold_convert (sizetype, maxindex);
	    }
	}
      else
	{
	  /* Make an error message unless that happened already.  */
	  if (initial_value != error_mark_node)
	    failure = 1;
	}
    }
  else
    {
      failure = 2;
      if (!do_default)
	return failure;
    }

  type = *ptype;
  elt = TREE_TYPE (type);
  quals = TYPE_QUALS (strip_array_types (elt));
  if (quals == 0)
    unqual_elt = elt;
  else
    unqual_elt = c_build_qualified_type (elt, KEEP_QUAL_ADDR_SPACE (quals));

  /* Using build_distinct_type_copy and modifying things afterward instead
     of using build_array_type to create a new type preserves all of the
     TYPE_LANG_FLAG_? bits that the front end may have set.  */
  main_type = build_distinct_type_copy (TYPE_MAIN_VARIANT (type));
  TREE_TYPE (main_type) = unqual_elt;
  TYPE_DOMAIN (main_type)
    = build_range_type (TREE_TYPE (maxindex),
			build_int_cst (TREE_TYPE (maxindex), 0), maxindex);
  layout_type (main_type);

  /* Make sure we have the canonical MAIN_TYPE. */
  hashcode = iterative_hash_object (TYPE_HASH (unqual_elt), hashcode);
  hashcode = iterative_hash_object (TYPE_HASH (TYPE_DOMAIN (main_type)),
				    hashcode);
  main_type = type_hash_canon (hashcode, main_type);

  /* Fix the canonical type.  */
  if (TYPE_STRUCTURAL_EQUALITY_P (TREE_TYPE (main_type))
      || TYPE_STRUCTURAL_EQUALITY_P (TYPE_DOMAIN (main_type)))
    SET_TYPE_STRUCTURAL_EQUALITY (main_type);
  else if (TYPE_CANONICAL (TREE_TYPE (main_type)) != TREE_TYPE (main_type)
	   || (TYPE_CANONICAL (TYPE_DOMAIN (main_type))
	       != TYPE_DOMAIN (main_type)))
    TYPE_CANONICAL (main_type)
      = build_array_type (TYPE_CANONICAL (TREE_TYPE (main_type)),
			  TYPE_CANONICAL (TYPE_DOMAIN (main_type)));
  else
    TYPE_CANONICAL (main_type) = main_type;

  if (quals == 0)
    type = main_type;
  else
    type = c_build_qualified_type (main_type, quals);

  if (COMPLETE_TYPE_P (type)
      && TREE_CODE (TYPE_SIZE_UNIT (type)) == INTEGER_CST
      && TREE_OVERFLOW (TYPE_SIZE_UNIT (type)))
    {
      error ("size of array is too large");
      /* If we proceed with the array type as it is, we'll eventually
	 crash in tree_low_cst().  */
      type = error_mark_node;
    }

  *ptype = type;
  return failure;
}

/* Like c_mark_addressable but don't check register qualifier.  */
void 
c_common_mark_addressable_vec (tree t)
{   
  while (handled_component_p (t))
    t = TREE_OPERAND (t, 0);
  if (TREE_CODE (t) != VAR_DECL && TREE_CODE (t) != PARM_DECL)
    return;
  TREE_ADDRESSABLE (t) = 1;
}



/* Used to help initialize the builtin-types.def table.  When a type of
   the correct size doesn't exist, use error_mark_node instead of NULL.
   The later results in segfaults even when a decl using the type doesn't
   get invoked.  */

tree
builtin_type_for_size (int size, bool unsignedp)
{
  tree type = lang_hooks.types.type_for_size (size, unsignedp);
  return type ? type : error_mark_node;
}

/* A helper function for resolve_overloaded_builtin in resolving the
   overloaded __sync_ builtins.  Returns a positive power of 2 if the
   first operand of PARAMS is a pointer to a supported data type.
   Returns 0 if an error is encountered.  */

static int
sync_resolve_size (tree function, VEC(tree,gc) *params)
{
  tree type;
  int size;

  if (VEC_empty (tree, params))
    {
      error ("too few arguments to function %qE", function);
      return 0;
    }

  type = TREE_TYPE (VEC_index (tree, params, 0));
  if (TREE_CODE (type) != POINTER_TYPE)
    goto incompatible;

  type = TREE_TYPE (type);
  if (!INTEGRAL_TYPE_P (type) && !POINTER_TYPE_P (type))
    goto incompatible;

  size = tree_low_cst (TYPE_SIZE_UNIT (type), 1);
  if (size == 1 || size == 2 || size == 4 || size == 8 || size == 16)
    return size;

 incompatible:
  error ("incompatible type for argument %d of %qE", 1, function);
  return 0;
}

/* A helper function for resolve_overloaded_builtin.  Adds casts to
   PARAMS to make arguments match up with those of FUNCTION.  Drops
   the variadic arguments at the end.  Returns false if some error
   was encountered; true on success.  */

static bool
sync_resolve_params (tree orig_function, tree function, VEC(tree, gc) *params,
		     bool orig_format)
{
  function_args_iterator iter;
  tree ptype;
  unsigned int parmnum;

  function_args_iter_init (&iter, TREE_TYPE (function));
  /* We've declared the implementation functions to use "volatile void *"
     as the pointer parameter, so we shouldn't get any complaints from the
     call to check_function_arguments what ever type the user used.  */
  function_args_iter_next (&iter);
  ptype = TREE_TYPE (TREE_TYPE (VEC_index (tree, params, 0)));

  /* For the rest of the values, we need to cast these to FTYPE, so that we
     don't get warnings for passing pointer types, etc.  */
  parmnum = 0;
  while (1)
    {
      tree val, arg_type;

      arg_type = function_args_iter_cond (&iter);
      /* XXX void_type_node belies the abstraction.  */
      if (arg_type == void_type_node)
	break;

      ++parmnum;
      if (VEC_length (tree, params) <= parmnum)
	{
	  error ("too few arguments to function %qE", orig_function);
	  return false;
	}

      /* Only convert parameters if the size is appropriate with new format
	 sync routines.  */
      if (orig_format ||
	    tree_int_cst_equal (TYPE_SIZE (ptype), TYPE_SIZE (arg_type)))
	{
	  /* Ideally for the first conversion we'd use convert_for_assignment
	     so that we get warnings for anything that doesn't match the pointer
	     type.  This isn't portable across the C and C++ front ends atm.  */
	  val = VEC_index (tree, params, parmnum);
	  val = convert (ptype, val);
	  val = convert (arg_type, val);
	  VEC_replace (tree, params, parmnum, val);
	}

      function_args_iter_next (&iter);
    }

  /* __sync_mem routines are not variadic.  */
  if (!orig_format && VEC_length (tree, params) != parmnum + 1)
    {
      error ("too many arguments to function %qE", orig_function);
      return false;
    }

  /* The definition of these primitives is variadic, with the remaining
     being "an optional list of variables protected by the memory barrier".
     No clue what that's supposed to mean, precisely, but we consider all
     call-clobbered variables to be protected so we're safe.  */
  VEC_truncate (tree, params, parmnum + 1);

  return true;
}

/* A helper function for resolve_overloaded_builtin.  Adds a cast to
   RESULT to make it match the type of the first pointer argument in
   PARAMS.  */

static tree
sync_resolve_return (tree first_param, tree result, bool orig_format)
{
  tree ptype = TREE_TYPE (TREE_TYPE (first_param));
  tree rtype = TREE_TYPE (result);
  ptype = TYPE_MAIN_VARIANT (ptype);

  /* New format doesn't require casting unless the types are the same size.  */
  if (orig_format || tree_int_cst_equal (TYPE_SIZE (ptype), TYPE_SIZE (rtype)))
    return convert (ptype, result);
  else
    return result;
}

/* Some builtin functions are placeholders for other expressions.  This
   function should be called immediately after parsing the call expression
   before surrounding code has committed to the type of the expression.

   LOC is the location of the builtin call.

   FUNCTION is the DECL that has been invoked; it is known to be a builtin.
   PARAMS is the argument list for the call.  The return value is non-null
   when expansion is complete, and null if normal processing should
   continue.  */

tree
resolve_overloaded_builtin (location_t loc, tree function, VEC(tree,gc) *params)
{
  enum built_in_function orig_code = DECL_FUNCTION_CODE (function);
  bool orig_format = true;

  switch (DECL_BUILT_IN_CLASS (function))
    {
    case BUILT_IN_NORMAL:
      break;
    case BUILT_IN_MD:
      if (targetm.resolve_overloaded_builtin)
	return targetm.resolve_overloaded_builtin (loc, function, params);
      else
	return NULL_TREE;
    default:
      return NULL_TREE;
    }

  /* Handle BUILT_IN_NORMAL here.  */
  switch (orig_code)
    {
    case BUILT_IN_SYNC_MEM_EXCHANGE_N:
    case BUILT_IN_SYNC_MEM_COMPARE_EXCHANGE_N:
    case BUILT_IN_SYNC_MEM_LOAD_N:
    case BUILT_IN_SYNC_MEM_STORE_N:
    case BUILT_IN_SYNC_MEM_ADD_FETCH_N:
    case BUILT_IN_SYNC_MEM_SUB_FETCH_N:
    case BUILT_IN_SYNC_MEM_AND_FETCH_N:
    case BUILT_IN_SYNC_MEM_NAND_FETCH_N:
    case BUILT_IN_SYNC_MEM_XOR_FETCH_N:
    case BUILT_IN_SYNC_MEM_OR_FETCH_N:
    case BUILT_IN_SYNC_MEM_FETCH_ADD_N:
    case BUILT_IN_SYNC_MEM_FETCH_SUB_N:
    case BUILT_IN_SYNC_MEM_FETCH_AND_N:
    case BUILT_IN_SYNC_MEM_FETCH_NAND_N:
    case BUILT_IN_SYNC_MEM_FETCH_XOR_N:
    case BUILT_IN_SYNC_MEM_FETCH_OR_N:
      {
        orig_format = false;
	/* Fallthru for parameter processing.  */
      }
    case BUILT_IN_SYNC_FETCH_AND_ADD_N:
    case BUILT_IN_SYNC_FETCH_AND_SUB_N:
    case BUILT_IN_SYNC_FETCH_AND_OR_N:
    case BUILT_IN_SYNC_FETCH_AND_AND_N:
    case BUILT_IN_SYNC_FETCH_AND_XOR_N:
    case BUILT_IN_SYNC_FETCH_AND_NAND_N:
    case BUILT_IN_SYNC_ADD_AND_FETCH_N:
    case BUILT_IN_SYNC_SUB_AND_FETCH_N:
    case BUILT_IN_SYNC_OR_AND_FETCH_N:
    case BUILT_IN_SYNC_AND_AND_FETCH_N:
    case BUILT_IN_SYNC_XOR_AND_FETCH_N:
    case BUILT_IN_SYNC_NAND_AND_FETCH_N:
    case BUILT_IN_SYNC_BOOL_COMPARE_AND_SWAP_N:
    case BUILT_IN_SYNC_VAL_COMPARE_AND_SWAP_N:
    case BUILT_IN_SYNC_LOCK_TEST_AND_SET_N:
    case BUILT_IN_SYNC_LOCK_RELEASE_N:
      {
	int n = sync_resolve_size (function, params);
	tree new_function, first_param, result;
	enum built_in_function fncode;

	if (n == 0)
	  return error_mark_node;

<<<<<<< HEAD
	new_function = built_in_decls[orig_code + exact_log2 (n) + 1];
	if (!sync_resolve_params (function, new_function, params, orig_format))
=======
	fncode = (enum built_in_function)((int)orig_code + exact_log2 (n) + 1);
	new_function = builtin_decl_explicit (fncode);
	if (!sync_resolve_params (function, new_function, params))
>>>>>>> 46d71e62
	  return error_mark_node;

	first_param = VEC_index (tree, params, 0);
	result = build_function_call_vec (loc, new_function, params, NULL);
	if (orig_code != BUILT_IN_SYNC_BOOL_COMPARE_AND_SWAP_N
	    && orig_code != BUILT_IN_SYNC_LOCK_RELEASE_N
	    && orig_code != BUILT_IN_SYNC_MEM_STORE_N)
	  result = sync_resolve_return (first_param, result, orig_format);

	return result;
      }

    default:
      return NULL_TREE;
    }
}

/* Ignoring their sign, return true if two scalar types are the same.  */
bool
same_scalar_type_ignoring_signedness (tree t1, tree t2)
{
  enum tree_code c1 = TREE_CODE (t1), c2 = TREE_CODE (t2);

  gcc_assert ((c1 == INTEGER_TYPE || c1 == REAL_TYPE || c1 == FIXED_POINT_TYPE)
	      && (c2 == INTEGER_TYPE || c2 == REAL_TYPE
		  || c2 == FIXED_POINT_TYPE));

  /* Equality works here because c_common_signed_type uses
     TYPE_MAIN_VARIANT.  */
  return c_common_signed_type (t1)
    == c_common_signed_type (t2);
}

/* Check for missing format attributes on function pointers.  LTYPE is
   the new type or left-hand side type.  RTYPE is the old type or
   right-hand side type.  Returns TRUE if LTYPE is missing the desired
   attribute.  */

bool
check_missing_format_attribute (tree ltype, tree rtype)
{
  tree const ttr = TREE_TYPE (rtype), ttl = TREE_TYPE (ltype);
  tree ra;

  for (ra = TYPE_ATTRIBUTES (ttr); ra; ra = TREE_CHAIN (ra))
    if (is_attribute_p ("format", TREE_PURPOSE (ra)))
      break;
  if (ra)
    {
      tree la;
      for (la = TYPE_ATTRIBUTES (ttl); la; la = TREE_CHAIN (la))
	if (is_attribute_p ("format", TREE_PURPOSE (la)))
	  break;
      return !la;
    }
  else
    return false;
}

/* Subscripting with type char is likely to lose on a machine where
   chars are signed.  So warn on any machine, but optionally.  Don't
   warn for unsigned char since that type is safe.  Don't warn for
   signed char because anyone who uses that must have done so
   deliberately. Furthermore, we reduce the false positive load by
   warning only for non-constant value of type char.  */

void
warn_array_subscript_with_type_char (tree index)
{
  if (TYPE_MAIN_VARIANT (TREE_TYPE (index)) == char_type_node
      && TREE_CODE (index) != INTEGER_CST)
    warning (OPT_Wchar_subscripts, "array subscript has type %<char%>");
}

/* Implement -Wparentheses for the unexpected C precedence rules, to
   cover cases like x + y << z which readers are likely to
   misinterpret.  We have seen an expression in which CODE is a binary
   operator used to combine expressions ARG_LEFT and ARG_RIGHT, which
   before folding had CODE_LEFT and CODE_RIGHT.  CODE_LEFT and
   CODE_RIGHT may be ERROR_MARK, which means that that side of the
   expression was not formed using a binary or unary operator, or it
   was enclosed in parentheses.  */

void
warn_about_parentheses (enum tree_code code,
			enum tree_code code_left, tree arg_left,
			enum tree_code code_right, tree arg_right)
{
  if (!warn_parentheses)
    return;

  /* This macro tests that the expression ARG with original tree code
     CODE appears to be a boolean expression. or the result of folding a
     boolean expression.  */
#define APPEARS_TO_BE_BOOLEAN_EXPR_P(CODE, ARG)                             \
	(truth_value_p (TREE_CODE (ARG))                                    \
	 || TREE_CODE (TREE_TYPE (ARG)) == BOOLEAN_TYPE                     \
	 /* Folding may create 0 or 1 integers from other expressions.  */  \
	 || ((CODE) != INTEGER_CST                                          \
	     && (integer_onep (ARG) || integer_zerop (ARG))))

  switch (code)
    {
    case LSHIFT_EXPR:
      if (code_left == PLUS_EXPR || code_right == PLUS_EXPR)
	warning (OPT_Wparentheses,
		 "suggest parentheses around %<+%> inside %<<<%>");
      else if (code_left == MINUS_EXPR || code_right == MINUS_EXPR)
	warning (OPT_Wparentheses,
		 "suggest parentheses around %<-%> inside %<<<%>");
      return;

    case RSHIFT_EXPR:
      if (code_left == PLUS_EXPR || code_right == PLUS_EXPR)
	warning (OPT_Wparentheses,
		 "suggest parentheses around %<+%> inside %<>>%>");
      else if (code_left == MINUS_EXPR || code_right == MINUS_EXPR)
	warning (OPT_Wparentheses,
		 "suggest parentheses around %<-%> inside %<>>%>");
      return;

    case TRUTH_ORIF_EXPR:
      if (code_left == TRUTH_ANDIF_EXPR || code_right == TRUTH_ANDIF_EXPR)
	warning (OPT_Wparentheses,
		 "suggest parentheses around %<&&%> within %<||%>");
      return;

    case BIT_IOR_EXPR:
      if (code_left == BIT_AND_EXPR || code_left == BIT_XOR_EXPR
	  || code_left == PLUS_EXPR || code_left == MINUS_EXPR
	  || code_right == BIT_AND_EXPR || code_right == BIT_XOR_EXPR
	  || code_right == PLUS_EXPR || code_right == MINUS_EXPR)
	warning (OPT_Wparentheses,
		 "suggest parentheses around arithmetic in operand of %<|%>");
      /* Check cases like x|y==z */
      else if (TREE_CODE_CLASS (code_left) == tcc_comparison
	       || TREE_CODE_CLASS (code_right) == tcc_comparison)
	warning (OPT_Wparentheses,
		 "suggest parentheses around comparison in operand of %<|%>");
      /* Check cases like !x | y */
      else if (code_left == TRUTH_NOT_EXPR
	       && !APPEARS_TO_BE_BOOLEAN_EXPR_P (code_right, arg_right))
	warning (OPT_Wparentheses, "suggest parentheses around operand of "
		 "%<!%> or change %<|%> to %<||%> or %<!%> to %<~%>");
      return;

    case BIT_XOR_EXPR:
      if (code_left == BIT_AND_EXPR
	  || code_left == PLUS_EXPR || code_left == MINUS_EXPR
	  || code_right == BIT_AND_EXPR
	  || code_right == PLUS_EXPR || code_right == MINUS_EXPR)
	warning (OPT_Wparentheses,
		 "suggest parentheses around arithmetic in operand of %<^%>");
      /* Check cases like x^y==z */
      else if (TREE_CODE_CLASS (code_left) == tcc_comparison
	       || TREE_CODE_CLASS (code_right) == tcc_comparison)
	warning (OPT_Wparentheses,
		 "suggest parentheses around comparison in operand of %<^%>");
      return;

    case BIT_AND_EXPR:
      if (code_left == PLUS_EXPR || code_right == PLUS_EXPR)
	warning (OPT_Wparentheses,
		 "suggest parentheses around %<+%> in operand of %<&%>");
      else if (code_left == MINUS_EXPR || code_right == MINUS_EXPR)
	warning (OPT_Wparentheses,
		 "suggest parentheses around %<-%> in operand of %<&%>");
      /* Check cases like x&y==z */
      else if (TREE_CODE_CLASS (code_left) == tcc_comparison
	       || TREE_CODE_CLASS (code_right) == tcc_comparison)
	warning (OPT_Wparentheses,
		 "suggest parentheses around comparison in operand of %<&%>");
      /* Check cases like !x & y */
      else if (code_left == TRUTH_NOT_EXPR
	       && !APPEARS_TO_BE_BOOLEAN_EXPR_P (code_right, arg_right))
	warning (OPT_Wparentheses, "suggest parentheses around operand of "
		 "%<!%> or change %<&%> to %<&&%> or %<!%> to %<~%>");
      return;

    case EQ_EXPR:
      if (TREE_CODE_CLASS (code_left) == tcc_comparison
          || TREE_CODE_CLASS (code_right) == tcc_comparison)
	warning (OPT_Wparentheses,
		 "suggest parentheses around comparison in operand of %<==%>");
      return;
    case NE_EXPR:
      if (TREE_CODE_CLASS (code_left) == tcc_comparison
          || TREE_CODE_CLASS (code_right) == tcc_comparison)
	warning (OPT_Wparentheses,
		 "suggest parentheses around comparison in operand of %<!=%>");
      return;

    default:
      if (TREE_CODE_CLASS (code) == tcc_comparison
	   && ((TREE_CODE_CLASS (code_left) == tcc_comparison
		&& code_left != NE_EXPR && code_left != EQ_EXPR
		&& INTEGRAL_TYPE_P (TREE_TYPE (arg_left)))
	       || (TREE_CODE_CLASS (code_right) == tcc_comparison
		   && code_right != NE_EXPR && code_right != EQ_EXPR
		   && INTEGRAL_TYPE_P (TREE_TYPE (arg_right)))))
	warning (OPT_Wparentheses, "comparisons like %<X<=Y<=Z%> do not "
		 "have their mathematical meaning");
      return;
    }
#undef NOT_A_BOOLEAN_EXPR_P
}

/* If LABEL (a LABEL_DECL) has not been used, issue a warning.  */

void
warn_for_unused_label (tree label)
{
  if (!TREE_USED (label))
    {
      if (DECL_INITIAL (label))
	warning (OPT_Wunused_label, "label %q+D defined but not used", label);
      else
        warning (OPT_Wunused_label, "label %q+D declared but not defined", label);
    }
}

/* Warn for division by zero according to the value of DIVISOR.  LOC
   is the location of the division operator.  */

void
warn_for_div_by_zero (location_t loc, tree divisor)
{
  /* If DIVISOR is zero, and has integral or fixed-point type, issue a warning
     about division by zero.  Do not issue a warning if DIVISOR has a
     floating-point type, since we consider 0.0/0.0 a valid way of
     generating a NaN.  */
  if (c_inhibit_evaluation_warnings == 0
      && (integer_zerop (divisor) || fixed_zerop (divisor)))
    warning_at (loc, OPT_Wdiv_by_zero, "division by zero");
}

/* Subroutine of build_binary_op. Give warnings for comparisons
   between signed and unsigned quantities that may fail. Do the
   checking based on the original operand trees ORIG_OP0 and ORIG_OP1,
   so that casts will be considered, but default promotions won't
   be.

   LOCATION is the location of the comparison operator.

   The arguments of this function map directly to local variables
   of build_binary_op.  */

void
warn_for_sign_compare (location_t location,
		       tree orig_op0, tree orig_op1,
		       tree op0, tree op1,
		       tree result_type, enum tree_code resultcode)
{
  int op0_signed = !TYPE_UNSIGNED (TREE_TYPE (orig_op0));
  int op1_signed = !TYPE_UNSIGNED (TREE_TYPE (orig_op1));
  int unsignedp0, unsignedp1;

  /* In C++, check for comparison of different enum types.  */
  if (c_dialect_cxx()
      && TREE_CODE (TREE_TYPE (orig_op0)) == ENUMERAL_TYPE
      && TREE_CODE (TREE_TYPE (orig_op1)) == ENUMERAL_TYPE
      && TYPE_MAIN_VARIANT (TREE_TYPE (orig_op0))
	 != TYPE_MAIN_VARIANT (TREE_TYPE (orig_op1)))
    {
      warning_at (location,
		  OPT_Wsign_compare, "comparison between types %qT and %qT",
		  TREE_TYPE (orig_op0), TREE_TYPE (orig_op1));
    }

  /* Do not warn if the comparison is being done in a signed type,
     since the signed type will only be chosen if it can represent
     all the values of the unsigned type.  */
  if (!TYPE_UNSIGNED (result_type))
    /* OK */;
  /* Do not warn if both operands are unsigned.  */
  else if (op0_signed == op1_signed)
    /* OK */;
  else
    {
      tree sop, uop, base_type;
      bool ovf;

      if (op0_signed)
        sop = orig_op0, uop = orig_op1;
      else
        sop = orig_op1, uop = orig_op0;

      STRIP_TYPE_NOPS (sop);
      STRIP_TYPE_NOPS (uop);
      base_type = (TREE_CODE (result_type) == COMPLEX_TYPE
		   ? TREE_TYPE (result_type) : result_type);

      /* Do not warn if the signed quantity is an unsuffixed integer
         literal (or some static constant expression involving such
         literals or a conditional expression involving such literals)
         and it is non-negative.  */
      if (tree_expr_nonnegative_warnv_p (sop, &ovf))
        /* OK */;
      /* Do not warn if the comparison is an equality operation, the
         unsigned quantity is an integral constant, and it would fit
         in the result if the result were signed.  */
      else if (TREE_CODE (uop) == INTEGER_CST
               && (resultcode == EQ_EXPR || resultcode == NE_EXPR)
	       && int_fits_type_p (uop, c_common_signed_type (base_type)))
        /* OK */;
      /* In C, do not warn if the unsigned quantity is an enumeration
         constant and its maximum value would fit in the result if the
         result were signed.  */
      else if (!c_dialect_cxx() && TREE_CODE (uop) == INTEGER_CST
               && TREE_CODE (TREE_TYPE (uop)) == ENUMERAL_TYPE
               && int_fits_type_p (TYPE_MAX_VALUE (TREE_TYPE (uop)),
				   c_common_signed_type (base_type)))
        /* OK */;
      else
        warning_at (location,
		    OPT_Wsign_compare,
		    "comparison between signed and unsigned integer expressions");
    }

  /* Warn if two unsigned values are being compared in a size larger
     than their original size, and one (and only one) is the result of
     a `~' operator.  This comparison will always fail.

     Also warn if one operand is a constant, and the constant does not
     have all bits set that are set in the ~ operand when it is
     extended.  */

  op0 = c_common_get_narrower (op0, &unsignedp0);
  op1 = c_common_get_narrower (op1, &unsignedp1);

  if ((TREE_CODE (op0) == BIT_NOT_EXPR)
      ^ (TREE_CODE (op1) == BIT_NOT_EXPR))
    {
      if (TREE_CODE (op0) == BIT_NOT_EXPR)
	op0 = c_common_get_narrower (TREE_OPERAND (op0, 0), &unsignedp0);
      if (TREE_CODE (op1) == BIT_NOT_EXPR)
	op1 = c_common_get_narrower (TREE_OPERAND (op1, 0), &unsignedp1);

      if (host_integerp (op0, 0) || host_integerp (op1, 0))
        {
          tree primop;
          HOST_WIDE_INT constant, mask;
          int unsignedp;
          unsigned int bits;

          if (host_integerp (op0, 0))
            {
              primop = op1;
              unsignedp = unsignedp1;
              constant = tree_low_cst (op0, 0);
            }
          else
            {
              primop = op0;
              unsignedp = unsignedp0;
              constant = tree_low_cst (op1, 0);
            }

          bits = TYPE_PRECISION (TREE_TYPE (primop));
          if (bits < TYPE_PRECISION (result_type)
              && bits < HOST_BITS_PER_LONG && unsignedp)
            {
              mask = (~ (HOST_WIDE_INT) 0) << bits;
              if ((mask & constant) != mask)
		{
		  if (constant == 0)
		    warning (OPT_Wsign_compare,
			     "promoted ~unsigned is always non-zero");
		  else
		    warning_at (location, OPT_Wsign_compare,
				"comparison of promoted ~unsigned with constant");
		}
            }
        }
      else if (unsignedp0 && unsignedp1
               && (TYPE_PRECISION (TREE_TYPE (op0))
                   < TYPE_PRECISION (result_type))
               && (TYPE_PRECISION (TREE_TYPE (op1))
                   < TYPE_PRECISION (result_type)))
        warning_at (location, OPT_Wsign_compare,
                 "comparison of promoted ~unsigned with unsigned");
    }
}

/* RESULT_TYPE is the result of converting TYPE1 and TYPE2 to a common
   type via c_common_type.  If -Wdouble-promotion is in use, and the
   conditions for warning have been met, issue a warning.  GMSGID is
   the warning message.  It must have two %T specifiers for the type
   that was converted (generally "float") and the type to which it was
   converted (generally "double), respectively.  LOC is the location
   to which the awrning should refer.  */

void
do_warn_double_promotion (tree result_type, tree type1, tree type2,
			 const char *gmsgid, location_t loc)
{
  tree source_type;

  if (!warn_double_promotion)
    return;
  /* If the conversion will not occur at run-time, there is no need to
     warn about it.  */
  if (c_inhibit_evaluation_warnings)
    return;
  if (TYPE_MAIN_VARIANT (result_type) != double_type_node
      && TYPE_MAIN_VARIANT (result_type) != complex_double_type_node)
    return;
  if (TYPE_MAIN_VARIANT (type1) == float_type_node
      || TYPE_MAIN_VARIANT (type1) == complex_float_type_node)
    source_type = type1;
  else if (TYPE_MAIN_VARIANT (type2) == float_type_node
	   || TYPE_MAIN_VARIANT (type2) == complex_float_type_node)
    source_type = type2;
  else
    return;
  warning_at (loc, OPT_Wdouble_promotion, gmsgid, source_type, result_type);
}

/* Setup a TYPE_DECL node as a typedef representation.

   X is a TYPE_DECL for a typedef statement.  Create a brand new
   ..._TYPE node (which will be just a variant of the existing
   ..._TYPE node with identical properties) and then install X
   as the TYPE_NAME of this brand new (duplicate) ..._TYPE node.

   The whole point here is to end up with a situation where each
   and every ..._TYPE node the compiler creates will be uniquely
   associated with AT MOST one node representing a typedef name.
   This way, even though the compiler substitutes corresponding
   ..._TYPE nodes for TYPE_DECL (i.e. "typedef name") nodes very
   early on, later parts of the compiler can always do the reverse
   translation and get back the corresponding typedef name.  For
   example, given:

	typedef struct S MY_TYPE;
	MY_TYPE object;

   Later parts of the compiler might only know that `object' was of
   type `struct S' if it were not for code just below.  With this
   code however, later parts of the compiler see something like:

	struct S' == struct S
	typedef struct S' MY_TYPE;
	struct S' object;

    And they can then deduce (from the node for type struct S') that
    the original object declaration was:

		MY_TYPE object;

    Being able to do this is important for proper support of protoize,
    and also for generating precise symbolic debugging information
    which takes full account of the programmer's (typedef) vocabulary.

    Obviously, we don't want to generate a duplicate ..._TYPE node if
    the TYPE_DECL node that we are now processing really represents a
    standard built-in type.  */

void
set_underlying_type (tree x)
{
  if (x == error_mark_node)
    return;
  if (DECL_IS_BUILTIN (x))
    {
      if (TYPE_NAME (TREE_TYPE (x)) == 0)
	TYPE_NAME (TREE_TYPE (x)) = x;
    }
  else if (TREE_TYPE (x) != error_mark_node
	   && DECL_ORIGINAL_TYPE (x) == NULL_TREE)
    {
      tree tt = TREE_TYPE (x);
      DECL_ORIGINAL_TYPE (x) = tt;
      tt = build_variant_type_copy (tt);
      TYPE_STUB_DECL (tt) = TYPE_STUB_DECL (DECL_ORIGINAL_TYPE (x));
      TYPE_NAME (tt) = x;
      TREE_USED (tt) = TREE_USED (x);
      TREE_TYPE (x) = tt;
    }
}

/* Record the types used by the current global variable declaration
   being parsed, so that we can decide later to emit their debug info.
   Those types are in types_used_by_cur_var_decl, and we are going to
   store them in the types_used_by_vars_hash hash table.
   DECL is the declaration of the global variable that has been parsed.  */

void
record_types_used_by_current_var_decl (tree decl)
{
  gcc_assert (decl && DECL_P (decl) && TREE_STATIC (decl));

  while (!VEC_empty (tree, types_used_by_cur_var_decl))
    {
      tree type = VEC_pop (tree, types_used_by_cur_var_decl);
      types_used_by_var_decl_insert (type, decl);
    }
}

/* If DECL is a typedef that is declared in the current function,
   record it for the purpose of -Wunused-local-typedefs.  */

void
record_locally_defined_typedef (tree decl)
{
  struct c_language_function *l;

  if (!warn_unused_local_typedefs
      || cfun == NULL
      /* if this is not a locally defined typedef then we are not
	 interested.  */
      || !is_typedef_decl (decl)
      || !decl_function_context (decl))
    return;

  l = (struct c_language_function *) cfun->language;
  VEC_safe_push (tree, gc, l->local_typedefs, decl);
}

/* If T is a TYPE_DECL declared locally, mark it as used.  */

void
maybe_record_typedef_use (tree t)
{
  if (!is_typedef_decl (t))
    return;

  TREE_USED (t) = true;
}

/* Warn if there are some unused locally defined typedefs in the
   current function. */

void
maybe_warn_unused_local_typedefs (void)
{
  int i;
  tree decl;
  /* The number of times we have emitted -Wunused-local-typedefs
     warnings.  If this is different from errorcount, that means some
     unrelated errors have been issued.  In which case, we'll avoid
     emitting "unused-local-typedefs" warnings.  */
  static int unused_local_typedefs_warn_count;
  struct c_language_function *l;

  if (cfun == NULL)
    return;

  if ((l = (struct c_language_function *) cfun->language) == NULL)
    return;

  if (warn_unused_local_typedefs
      && errorcount == unused_local_typedefs_warn_count)
    {
      FOR_EACH_VEC_ELT (tree, l->local_typedefs, i, decl)
	if (!TREE_USED (decl))
	  warning_at (DECL_SOURCE_LOCATION (decl),
		      OPT_Wunused_local_typedefs,
		      "typedef %qD locally defined but not used", decl);
      unused_local_typedefs_warn_count = errorcount;
    }

  if (l->local_typedefs)
    {
      VEC_free (tree, gc, l->local_typedefs);
      l->local_typedefs = NULL;
    }
}

/* The C and C++ parsers both use vectors to hold function arguments.
   For efficiency, we keep a cache of unused vectors.  This is the
   cache.  */

typedef VEC(tree,gc)* tree_gc_vec;
DEF_VEC_P(tree_gc_vec);
DEF_VEC_ALLOC_P(tree_gc_vec,gc);
static GTY((deletable)) VEC(tree_gc_vec,gc) *tree_vector_cache;

/* Return a new vector from the cache.  If the cache is empty,
   allocate a new vector.  These vectors are GC'ed, so it is OK if the
   pointer is not released..  */

VEC(tree,gc) *
make_tree_vector (void)
{
  if (!VEC_empty (tree_gc_vec, tree_vector_cache))
    return VEC_pop (tree_gc_vec, tree_vector_cache);
  else
    {
      /* Passing 0 to VEC_alloc returns NULL, and our callers require
	 that we always return a non-NULL value.  The vector code uses
	 4 when growing a NULL vector, so we do too.  */
      return VEC_alloc (tree, gc, 4);
    }
}

/* Release a vector of trees back to the cache.  */

void
release_tree_vector (VEC(tree,gc) *vec)
{
  if (vec != NULL)
    {
      VEC_truncate (tree, vec, 0);
      VEC_safe_push (tree_gc_vec, gc, tree_vector_cache, vec);
    }
}

/* Get a new tree vector holding a single tree.  */

VEC(tree,gc) *
make_tree_vector_single (tree t)
{
  VEC(tree,gc) *ret = make_tree_vector ();
  VEC_quick_push (tree, ret, t);
  return ret;
}

/* Get a new tree vector of the TREE_VALUEs of a TREE_LIST chain.  */

VEC(tree,gc) *
make_tree_vector_from_list (tree list)
{
  VEC(tree,gc) *ret = make_tree_vector ();
  for (; list; list = TREE_CHAIN (list))
    VEC_safe_push (tree, gc, ret, TREE_VALUE (list));
  return ret;
}

/* Get a new tree vector which is a copy of an existing one.  */

VEC(tree,gc) *
make_tree_vector_copy (const VEC(tree,gc) *orig)
{
  VEC(tree,gc) *ret;
  unsigned int ix;
  tree t;

  ret = make_tree_vector ();
  VEC_reserve (tree, gc, ret, VEC_length (tree, orig));
  FOR_EACH_VEC_ELT (tree, orig, ix, t)
    VEC_quick_push (tree, ret, t);
  return ret;
}

/* Return true if KEYWORD starts a type specifier.  */

bool
keyword_begins_type_specifier (enum rid keyword)
{
  switch (keyword)
    {
    case RID_INT:
    case RID_CHAR:
    case RID_FLOAT:
    case RID_DOUBLE:
    case RID_VOID:
    case RID_INT128:
    case RID_UNSIGNED:
    case RID_LONG:
    case RID_SHORT:
    case RID_SIGNED:
    case RID_DFLOAT32:
    case RID_DFLOAT64:
    case RID_DFLOAT128:
    case RID_FRACT:
    case RID_ACCUM:
    case RID_BOOL:
    case RID_WCHAR:
    case RID_CHAR16:
    case RID_CHAR32:
    case RID_SAT:
    case RID_COMPLEX:
    case RID_TYPEOF:
    case RID_STRUCT:
    case RID_CLASS:
    case RID_UNION:
    case RID_ENUM:
      return true;
    default:
      return false;
    }
}

/* Return true if KEYWORD names a type qualifier.  */

bool
keyword_is_type_qualifier (enum rid keyword)
{
  switch (keyword)
    {
    case RID_CONST:
    case RID_VOLATILE:
    case RID_RESTRICT:
      return true;
    default:
      return false;
    }
}

/* Return true if KEYWORD names a storage class specifier.

   RID_TYPEDEF is not included in this list despite `typedef' being
   listed in C99 6.7.1.1.  6.7.1.3 indicates that `typedef' is listed as
   such for syntactic convenience only.  */

bool
keyword_is_storage_class_specifier (enum rid keyword)
{
  switch (keyword)
    {
    case RID_STATIC:
    case RID_EXTERN:
    case RID_REGISTER:
    case RID_AUTO:
    case RID_MUTABLE:
    case RID_THREAD:
      return true;
    default:
      return false;
    }
}

/* Return true if KEYWORD names a function-specifier [dcl.fct.spec].  */

static bool
keyword_is_function_specifier (enum rid keyword)
{
  switch (keyword)
    {
    case RID_INLINE:
    case RID_NORETURN:
    case RID_VIRTUAL:
    case RID_EXPLICIT:
      return true;
    default:
      return false;
    }
}

/* Return true if KEYWORD names a decl-specifier [dcl.spec] or a
   declaration-specifier (C99 6.7).  */

bool
keyword_is_decl_specifier (enum rid keyword)
{
  if (keyword_is_storage_class_specifier (keyword)
      || keyword_is_type_qualifier (keyword)
      || keyword_is_function_specifier (keyword))
    return true;

  switch (keyword)
    {
    case RID_TYPEDEF:
    case RID_FRIEND:
    case RID_CONSTEXPR:
      return true;
    default:
      return false;
    }
}

/* Initialize language-specific-bits of tree_contains_struct.  */

void
c_common_init_ts (void)
{
  MARK_TS_TYPED (C_MAYBE_CONST_EXPR);
  MARK_TS_TYPED (EXCESS_PRECISION_EXPR);
}

#include "gt-c-family-c-common.h"<|MERGE_RESOLUTION|>--- conflicted
+++ resolved
@@ -9209,14 +9209,9 @@
 	if (n == 0)
 	  return error_mark_node;
 
-<<<<<<< HEAD
-	new_function = built_in_decls[orig_code + exact_log2 (n) + 1];
-	if (!sync_resolve_params (function, new_function, params, orig_format))
-=======
 	fncode = (enum built_in_function)((int)orig_code + exact_log2 (n) + 1);
 	new_function = builtin_decl_explicit (fncode);
-	if (!sync_resolve_params (function, new_function, params))
->>>>>>> 46d71e62
+	if (!sync_resolve_params (function, new_function, params, orig_format))
 	  return error_mark_node;
 
 	first_param = VEC_index (tree, params, 0);
