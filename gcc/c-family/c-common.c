/* Subroutines shared by all languages that are variants of C.
   Copyright (C) 1992-2013 Free Software Foundation, Inc.

This file is part of GCC.

GCC is free software; you can redistribute it and/or modify it under
the terms of the GNU General Public License as published by the Free
Software Foundation; either version 3, or (at your option) any later
version.

GCC is distributed in the hope that it will be useful, but WITHOUT ANY
WARRANTY; without even the implied warranty of MERCHANTABILITY or
FITNESS FOR A PARTICULAR PURPOSE.  See the GNU General Public License
for more details.

You should have received a copy of the GNU General Public License
along with GCC; see the file COPYING3.  If not see
<http://www.gnu.org/licenses/>.  */

#include "config.h"
#include "system.h"
#include "coretypes.h"
#include "tm.h"
#include "intl.h"
#include "tree.h"
#include "flags.h"
#include "c-pragma.h"
#include "ggc.h"
#include "c-common.h"
#include "c-objc.h"
#include "tm_p.h"
#include "obstack.h"
#include "cpplib.h"
#include "target.h"
#include "common/common-target.h"
#include "langhooks.h"
#include "tree-inline.h"
#include "toplev.h"
#include "diagnostic.h"
#include "tree-iterator.h"
#include "hashtab.h"
#include "opts.h"
#include "cgraph.h"
#include "target-def.h"

cpp_reader *parse_in;		/* Declared in c-pragma.h.  */

/* The following symbols are subsumed in the c_global_trees array, and
   listed here individually for documentation purposes.

   INTEGER_TYPE and REAL_TYPE nodes for the standard data types.

	tree short_integer_type_node;
	tree long_integer_type_node;
	tree long_long_integer_type_node;
	tree int128_integer_type_node;

	tree short_unsigned_type_node;
	tree long_unsigned_type_node;
	tree long_long_unsigned_type_node;
	tree int128_unsigned_type_node;

	tree truthvalue_type_node;
	tree truthvalue_false_node;
	tree truthvalue_true_node;

	tree ptrdiff_type_node;

	tree unsigned_char_type_node;
	tree signed_char_type_node;
	tree wchar_type_node;

	tree char16_type_node;
	tree char32_type_node;

	tree float_type_node;
	tree double_type_node;
	tree long_double_type_node;

	tree complex_integer_type_node;
	tree complex_float_type_node;
	tree complex_double_type_node;
	tree complex_long_double_type_node;

	tree dfloat32_type_node;
	tree dfloat64_type_node;
	tree_dfloat128_type_node;

	tree intQI_type_node;
	tree intHI_type_node;
	tree intSI_type_node;
	tree intDI_type_node;
	tree intTI_type_node;

	tree unsigned_intQI_type_node;
	tree unsigned_intHI_type_node;
	tree unsigned_intSI_type_node;
	tree unsigned_intDI_type_node;
	tree unsigned_intTI_type_node;

	tree widest_integer_literal_type_node;
	tree widest_unsigned_literal_type_node;

   Nodes for types `void *' and `const void *'.

	tree ptr_type_node, const_ptr_type_node;

   Nodes for types `char *' and `const char *'.

	tree string_type_node, const_string_type_node;

   Type `char[SOMENUMBER]'.
   Used when an array of char is needed and the size is irrelevant.

	tree char_array_type_node;

   Type `int[SOMENUMBER]' or something like it.
   Used when an array of int needed and the size is irrelevant.

	tree int_array_type_node;

   Type `wchar_t[SOMENUMBER]' or something like it.
   Used when a wide string literal is created.

	tree wchar_array_type_node;

   Type `char16_t[SOMENUMBER]' or something like it.
   Used when a UTF-16 string literal is created.

	tree char16_array_type_node;

   Type `char32_t[SOMENUMBER]' or something like it.
   Used when a UTF-32 string literal is created.

	tree char32_array_type_node;

   Type `int ()' -- used for implicit declaration of functions.

	tree default_function_type;

   A VOID_TYPE node, packaged in a TREE_LIST.

	tree void_list_node;

  The lazily created VAR_DECLs for __FUNCTION__, __PRETTY_FUNCTION__,
  and __func__. (C doesn't generate __FUNCTION__ and__PRETTY_FUNCTION__
  VAR_DECLS, but C++ does.)

	tree function_name_decl_node;
	tree pretty_function_name_decl_node;
	tree c99_function_name_decl_node;

  Stack of nested function name VAR_DECLs.

	tree saved_function_name_decls;

*/

tree c_global_trees[CTI_MAX];

/* Switches common to the C front ends.  */

/* Nonzero means don't output line number information.  */

char flag_no_line_commands;

/* Nonzero causes -E output not to be done, but directives such as
   #define that have side effects are still obeyed.  */

char flag_no_output;

/* Nonzero means dump macros in some fashion.  */

char flag_dump_macros;

/* Nonzero means pass #include lines through to the output.  */

char flag_dump_includes;

/* Nonzero means process PCH files while preprocessing.  */

bool flag_pch_preprocess;

/* The file name to which we should write a precompiled header, or
   NULL if no header will be written in this compile.  */

const char *pch_file;

/* Nonzero if an ISO standard was selected.  It rejects macros in the
   user's namespace.  */
int flag_iso;

/* C/ObjC language option variables.  */


/* Nonzero means allow type mismatches in conditional expressions;
   just make their values `void'.  */

int flag_cond_mismatch;

/* Nonzero means enable C89 Amendment 1 features.  */

int flag_isoc94;

/* Nonzero means use the ISO C99 (or C11) dialect of C.  */

int flag_isoc99;

/* Nonzero means use the ISO C11 dialect of C.  */

int flag_isoc11;

/* Nonzero means that we have builtin functions, and main is an int.  */

int flag_hosted = 1;


/* ObjC language option variables.  */


/* Tells the compiler that this is a special run.  Do not perform any
   compiling, instead we are to test some platform dependent features
   and output a C header file with appropriate definitions.  */

int print_struct_values;

/* Tells the compiler what is the constant string class for ObjC.  */

const char *constant_string_class_name;


/* C++ language option variables.  */


/* Nonzero means generate separate instantiation control files and
   juggle them at link time.  */

int flag_use_repository;

/* The C++ dialect being used. C++98 is the default.  */

enum cxx_dialect cxx_dialect = cxx98;

/* Maximum template instantiation depth.  This limit exists to limit the
   time it takes to notice excessively recursive template instantiations.

   The default is lower than the 1024 recommended by the C++0x standard
   because G++ runs out of stack before 1024 with highly recursive template
   argument deduction substitution (g++.dg/cpp0x/enum11.C).  */

int max_tinst_depth = 900;

/* The elements of `ridpointers' are identifier nodes for the reserved
   type names and storage classes.  It is indexed by a RID_... value.  */
tree *ridpointers;

tree (*make_fname_decl) (location_t, tree, int);

/* Nonzero means don't warn about problems that occur when the code is
   executed.  */
int c_inhibit_evaluation_warnings;

/* Whether we are building a boolean conversion inside
   convert_for_assignment, or some other late binary operation.  If
   build_binary_op is called for C (from code shared by C and C++) in
   this case, then the operands have already been folded and the
   result will not be folded again, so C_MAYBE_CONST_EXPR should not
   be generated.  */
bool in_late_binary_op;

/* Whether lexing has been completed, so subsequent preprocessor
   errors should use the compiler's input_location.  */
bool done_lexing = false;

/* Information about how a function name is generated.  */
struct fname_var_t
{
  tree *const decl;	/* pointer to the VAR_DECL.  */
  const unsigned rid;	/* RID number for the identifier.  */
  const int pretty;	/* How pretty is it? */
};

/* The three ways of getting then name of the current function.  */

const struct fname_var_t fname_vars[] =
{
  /* C99 compliant __func__, must be first.  */
  {&c99_function_name_decl_node, RID_C99_FUNCTION_NAME, 0},
  /* GCC __FUNCTION__ compliant.  */
  {&function_name_decl_node, RID_FUNCTION_NAME, 0},
  /* GCC __PRETTY_FUNCTION__ compliant.  */
  {&pretty_function_name_decl_node, RID_PRETTY_FUNCTION_NAME, 1},
  {NULL, 0, 0},
};

/* Global visibility options.  */
struct visibility_flags visibility_options;

static tree c_fully_fold_internal (tree expr, bool, bool *, bool *);
static tree check_case_value (tree);
static bool check_case_bounds (tree, tree, tree *, tree *);

static tree handle_packed_attribute (tree *, tree, tree, int, bool *);
static tree handle_nocommon_attribute (tree *, tree, tree, int, bool *);
static tree handle_common_attribute (tree *, tree, tree, int, bool *);
static tree handle_noreturn_attribute (tree *, tree, tree, int, bool *);
static tree handle_hot_attribute (tree *, tree, tree, int, bool *);
static tree handle_cold_attribute (tree *, tree, tree, int, bool *);
static tree handle_no_sanitize_address_attribute (tree *, tree, tree,
						  int, bool *);
static tree handle_no_address_safety_analysis_attribute (tree *, tree, tree,
							 int, bool *);
static tree handle_no_sanitize_undefined_attribute (tree *, tree, tree, int,
						    bool *);
static tree handle_noinline_attribute (tree *, tree, tree, int, bool *);
static tree handle_noclone_attribute (tree *, tree, tree, int, bool *);
static tree handle_leaf_attribute (tree *, tree, tree, int, bool *);
static tree handle_always_inline_attribute (tree *, tree, tree, int,
					    bool *);
static tree handle_gnu_inline_attribute (tree *, tree, tree, int, bool *);
static tree handle_artificial_attribute (tree *, tree, tree, int, bool *);
static tree handle_flatten_attribute (tree *, tree, tree, int, bool *);
static tree handle_error_attribute (tree *, tree, tree, int, bool *);
static tree handle_used_attribute (tree *, tree, tree, int, bool *);
static tree handle_unused_attribute (tree *, tree, tree, int, bool *);
static tree handle_externally_visible_attribute (tree *, tree, tree, int,
						 bool *);
static tree handle_const_attribute (tree *, tree, tree, int, bool *);
static tree handle_transparent_union_attribute (tree *, tree, tree,
						int, bool *);
static tree handle_constructor_attribute (tree *, tree, tree, int, bool *);
static tree handle_destructor_attribute (tree *, tree, tree, int, bool *);
static tree handle_mode_attribute (tree *, tree, tree, int, bool *);
static tree handle_section_attribute (tree *, tree, tree, int, bool *);
static tree handle_aligned_attribute (tree *, tree, tree, int, bool *);
static tree handle_weak_attribute (tree *, tree, tree, int, bool *) ;
static tree handle_alias_ifunc_attribute (bool, tree *, tree, tree, bool *);
static tree handle_ifunc_attribute (tree *, tree, tree, int, bool *);
static tree handle_alias_attribute (tree *, tree, tree, int, bool *);
static tree handle_weakref_attribute (tree *, tree, tree, int, bool *) ;
static tree handle_visibility_attribute (tree *, tree, tree, int,
					 bool *);
static tree handle_tls_model_attribute (tree *, tree, tree, int,
					bool *);
static tree handle_no_instrument_function_attribute (tree *, tree,
						     tree, int, bool *);
static tree handle_malloc_attribute (tree *, tree, tree, int, bool *);
static tree handle_returns_twice_attribute (tree *, tree, tree, int, bool *);
static tree handle_no_limit_stack_attribute (tree *, tree, tree, int,
					     bool *);
static tree handle_pure_attribute (tree *, tree, tree, int, bool *);
static tree handle_tm_attribute (tree *, tree, tree, int, bool *);
static tree handle_tm_wrap_attribute (tree *, tree, tree, int, bool *);
static tree handle_novops_attribute (tree *, tree, tree, int, bool *);
static tree handle_deprecated_attribute (tree *, tree, tree, int,
					 bool *);
static tree handle_vector_size_attribute (tree *, tree, tree, int,
					  bool *);
static tree handle_nonnull_attribute (tree *, tree, tree, int, bool *);
static tree handle_nothrow_attribute (tree *, tree, tree, int, bool *);
static tree handle_cleanup_attribute (tree *, tree, tree, int, bool *);
static tree handle_warn_unused_result_attribute (tree *, tree, tree, int,
						 bool *);
static tree handle_sentinel_attribute (tree *, tree, tree, int, bool *);
static tree handle_type_generic_attribute (tree *, tree, tree, int, bool *);
static tree handle_alloc_size_attribute (tree *, tree, tree, int, bool *);
static tree handle_target_attribute (tree *, tree, tree, int, bool *);
static tree handle_optimize_attribute (tree *, tree, tree, int, bool *);
static tree ignore_attribute (tree *, tree, tree, int, bool *);
static tree handle_no_split_stack_attribute (tree *, tree, tree, int, bool *);
static tree handle_fnspec_attribute (tree *, tree, tree, int, bool *);
static tree handle_warn_unused_attribute (tree *, tree, tree, int, bool *);
<<<<<<< HEAD
static tree handle_bnd_variable_size_attribute (tree *, tree, tree, int, bool *);
static tree handle_bnd_legacy (tree *, tree, tree, int, bool *);
=======
static tree handle_returns_nonnull_attribute (tree *, tree, tree, int, bool *);
static tree handle_omp_declare_simd_attribute (tree *, tree, tree, int,
					       bool *);
static tree handle_omp_declare_target_attribute (tree *, tree, tree, int,
						 bool *);
>>>>>>> ba60d5d7

static void check_function_nonnull (tree, int, tree *);
static void check_nonnull_arg (void *, tree, unsigned HOST_WIDE_INT);
static bool nonnull_check_p (tree, unsigned HOST_WIDE_INT);
static bool get_nonnull_operand (tree, unsigned HOST_WIDE_INT *);
static int resort_field_decl_cmp (const void *, const void *);

/* Reserved words.  The third field is a mask: keywords are disabled
   if they match the mask.

   Masks for languages:
   C --std=c89: D_C99 | D_CXXONLY | D_OBJC | D_CXX_OBJC
   C --std=c99: D_CXXONLY | D_OBJC
   ObjC is like C except that D_OBJC and D_CXX_OBJC are not set
   C++ --std=c98: D_CONLY | D_CXXOX | D_OBJC
   C++ --std=c0x: D_CONLY | D_OBJC
   ObjC++ is like C++ except that D_OBJC is not set

   If -fno-asm is used, D_ASM is added to the mask.  If
   -fno-gnu-keywords is used, D_EXT is added.  If -fno-asm and C in
   C89 mode, D_EXT89 is added for both -fno-asm and -fno-gnu-keywords.
   In C with -Wc++-compat, we warn if D_CXXWARN is set.

   Note the complication of the D_CXX_OBJC keywords.  These are
   reserved words such as 'class'.  In C++, 'class' is a reserved
   word.  In Objective-C++ it is too.  In Objective-C, it is a
   reserved word too, but only if it follows an '@' sign.
*/
const struct c_common_resword c_common_reswords[] =
{
  { "_Alignas",		RID_ALIGNAS,   D_CONLY },
  { "_Alignof",		RID_ALIGNOF,   D_CONLY },
  { "_Bool",		RID_BOOL,      D_CONLY },
  { "_Complex",		RID_COMPLEX,	0 },
  { "_Imaginary",	RID_IMAGINARY, D_CONLY },
  { "_Decimal32",       RID_DFLOAT32,  D_CONLY | D_EXT },
  { "_Decimal64",       RID_DFLOAT64,  D_CONLY | D_EXT },
  { "_Decimal128",      RID_DFLOAT128, D_CONLY | D_EXT },
  { "_Fract",           RID_FRACT,     D_CONLY | D_EXT },
  { "_Accum",           RID_ACCUM,     D_CONLY | D_EXT },
  { "_Sat",             RID_SAT,       D_CONLY | D_EXT },
  { "_Static_assert",   RID_STATIC_ASSERT, D_CONLY },
  { "_Noreturn",        RID_NORETURN,  D_CONLY },
  { "_Generic",         RID_GENERIC,   D_CONLY },
  { "__FUNCTION__",	RID_FUNCTION_NAME, 0 },
  { "__PRETTY_FUNCTION__", RID_PRETTY_FUNCTION_NAME, 0 },
  { "__alignof",	RID_ALIGNOF,	0 },
  { "__alignof__",	RID_ALIGNOF,	0 },
  { "__asm",		RID_ASM,	0 },
  { "__asm__",		RID_ASM,	0 },
  { "__attribute",	RID_ATTRIBUTE,	0 },
  { "__attribute__",	RID_ATTRIBUTE,	0 },
  { "__bases",          RID_BASES, D_CXXONLY },
  { "__builtin_choose_expr", RID_CHOOSE_EXPR, D_CONLY },
  { "__builtin_complex", RID_BUILTIN_COMPLEX, D_CONLY },
  { "__builtin_shuffle", RID_BUILTIN_SHUFFLE, 0 },
  { "__builtin_offsetof", RID_OFFSETOF, 0 },
  { "__builtin_types_compatible_p", RID_TYPES_COMPATIBLE_P, D_CONLY },
  { "__builtin_va_arg",	RID_VA_ARG,	0 },
  { "__complex",	RID_COMPLEX,	0 },
  { "__complex__",	RID_COMPLEX,	0 },
  { "__const",		RID_CONST,	0 },
  { "__const__",	RID_CONST,	0 },
  { "__decltype",       RID_DECLTYPE,   D_CXXONLY },
  { "__direct_bases",   RID_DIRECT_BASES, D_CXXONLY },
  { "__extension__",	RID_EXTENSION,	0 },
  { "__func__",		RID_C99_FUNCTION_NAME, 0 },
  { "__has_nothrow_assign", RID_HAS_NOTHROW_ASSIGN, D_CXXONLY },
  { "__has_nothrow_constructor", RID_HAS_NOTHROW_CONSTRUCTOR, D_CXXONLY },
  { "__has_nothrow_copy", RID_HAS_NOTHROW_COPY, D_CXXONLY },
  { "__has_trivial_assign", RID_HAS_TRIVIAL_ASSIGN, D_CXXONLY },
  { "__has_trivial_constructor", RID_HAS_TRIVIAL_CONSTRUCTOR, D_CXXONLY },
  { "__has_trivial_copy", RID_HAS_TRIVIAL_COPY, D_CXXONLY },
  { "__has_trivial_destructor", RID_HAS_TRIVIAL_DESTRUCTOR, D_CXXONLY },
  { "__has_virtual_destructor", RID_HAS_VIRTUAL_DESTRUCTOR, D_CXXONLY },
  { "__imag",		RID_IMAGPART,	0 },
  { "__imag__",		RID_IMAGPART,	0 },
  { "__inline",		RID_INLINE,	0 },
  { "__inline__",	RID_INLINE,	0 },
  { "__int128",		RID_INT128,	0 },
  { "__is_abstract",	RID_IS_ABSTRACT, D_CXXONLY },
  { "__is_base_of",	RID_IS_BASE_OF, D_CXXONLY },
  { "__is_class",	RID_IS_CLASS,	D_CXXONLY },
  { "__is_convertible_to", RID_IS_CONVERTIBLE_TO, D_CXXONLY },
  { "__is_empty",	RID_IS_EMPTY,	D_CXXONLY },
  { "__is_enum",	RID_IS_ENUM,	D_CXXONLY },
  { "__is_final",	RID_IS_FINAL,	D_CXXONLY },
  { "__is_literal_type", RID_IS_LITERAL_TYPE, D_CXXONLY },
  { "__is_pod",		RID_IS_POD,	D_CXXONLY },
  { "__is_polymorphic",	RID_IS_POLYMORPHIC, D_CXXONLY },
  { "__is_standard_layout", RID_IS_STD_LAYOUT, D_CXXONLY },
  { "__is_trivial",     RID_IS_TRIVIAL, D_CXXONLY },
  { "__is_union",	RID_IS_UNION,	D_CXXONLY },
  { "__label__",	RID_LABEL,	0 },
  { "__null",		RID_NULL,	0 },
  { "__real",		RID_REALPART,	0 },
  { "__real__",		RID_REALPART,	0 },
  { "__restrict",	RID_RESTRICT,	0 },
  { "__restrict__",	RID_RESTRICT,	0 },
  { "__signed",		RID_SIGNED,	0 },
  { "__signed__",	RID_SIGNED,	0 },
  { "__thread",		RID_THREAD,	0 },
  { "__transaction_atomic", RID_TRANSACTION_ATOMIC, 0 },
  { "__transaction_relaxed", RID_TRANSACTION_RELAXED, 0 },
  { "__transaction_cancel", RID_TRANSACTION_CANCEL, 0 },
  { "__typeof",		RID_TYPEOF,	0 },
  { "__typeof__",	RID_TYPEOF,	0 },
  { "__underlying_type", RID_UNDERLYING_TYPE, D_CXXONLY },
  { "__volatile",	RID_VOLATILE,	0 },
  { "__volatile__",	RID_VOLATILE,	0 },
  { "alignas",		RID_ALIGNAS,	D_CXXONLY | D_CXX0X | D_CXXWARN },
  { "alignof",		RID_ALIGNOF,	D_CXXONLY | D_CXX0X | D_CXXWARN },
  { "asm",		RID_ASM,	D_ASM },
  { "auto",		RID_AUTO,	0 },
  { "bool",		RID_BOOL,	D_CXXONLY | D_CXXWARN },
  { "break",		RID_BREAK,	0 },
  { "case",		RID_CASE,	0 },
  { "catch",		RID_CATCH,	D_CXX_OBJC | D_CXXWARN },
  { "char",		RID_CHAR,	0 },
  { "char16_t",		RID_CHAR16,	D_CXXONLY | D_CXX0X | D_CXXWARN },
  { "char32_t",		RID_CHAR32,	D_CXXONLY | D_CXX0X | D_CXXWARN },
  { "class",		RID_CLASS,	D_CXX_OBJC | D_CXXWARN },
  { "const",		RID_CONST,	0 },
  { "constexpr",	RID_CONSTEXPR,	D_CXXONLY | D_CXX0X | D_CXXWARN },
  { "const_cast",	RID_CONSTCAST,	D_CXXONLY | D_CXXWARN },
  { "continue",		RID_CONTINUE,	0 },
  { "decltype",         RID_DECLTYPE,   D_CXXONLY | D_CXX0X | D_CXXWARN },
  { "default",		RID_DEFAULT,	0 },
  { "delete",		RID_DELETE,	D_CXXONLY | D_CXXWARN },
  { "do",		RID_DO,		0 },
  { "double",		RID_DOUBLE,	0 },
  { "dynamic_cast",	RID_DYNCAST,	D_CXXONLY | D_CXXWARN },
  { "else",		RID_ELSE,	0 },
  { "enum",		RID_ENUM,	0 },
  { "explicit",		RID_EXPLICIT,	D_CXXONLY | D_CXXWARN },
  { "export",		RID_EXPORT,	D_CXXONLY | D_CXXWARN },
  { "extern",		RID_EXTERN,	0 },
  { "false",		RID_FALSE,	D_CXXONLY | D_CXXWARN },
  { "float",		RID_FLOAT,	0 },
  { "for",		RID_FOR,	0 },
  { "friend",		RID_FRIEND,	D_CXXONLY | D_CXXWARN },
  { "goto",		RID_GOTO,	0 },
  { "if",		RID_IF,		0 },
  { "inline",		RID_INLINE,	D_EXT89 },
  { "int",		RID_INT,	0 },
  { "long",		RID_LONG,	0 },
  { "mutable",		RID_MUTABLE,	D_CXXONLY | D_CXXWARN },
  { "namespace",	RID_NAMESPACE,	D_CXXONLY | D_CXXWARN },
  { "new",		RID_NEW,	D_CXXONLY | D_CXXWARN },
  { "noexcept",		RID_NOEXCEPT,	D_CXXONLY | D_CXX0X | D_CXXWARN },
  { "nullptr",		RID_NULLPTR,	D_CXXONLY | D_CXX0X | D_CXXWARN },
  { "operator",		RID_OPERATOR,	D_CXXONLY | D_CXXWARN },
  { "private",		RID_PRIVATE,	D_CXX_OBJC | D_CXXWARN },
  { "protected",	RID_PROTECTED,	D_CXX_OBJC | D_CXXWARN },
  { "public",		RID_PUBLIC,	D_CXX_OBJC | D_CXXWARN },
  { "register",		RID_REGISTER,	0 },
  { "reinterpret_cast",	RID_REINTCAST,	D_CXXONLY | D_CXXWARN },
  { "restrict",		RID_RESTRICT,	D_CONLY | D_C99 },
  { "return",		RID_RETURN,	0 },
  { "short",		RID_SHORT,	0 },
  { "signed",		RID_SIGNED,	0 },
  { "sizeof",		RID_SIZEOF,	0 },
  { "static",		RID_STATIC,	0 },
  { "static_assert",    RID_STATIC_ASSERT, D_CXXONLY | D_CXX0X | D_CXXWARN },
  { "static_cast",	RID_STATCAST,	D_CXXONLY | D_CXXWARN },
  { "struct",		RID_STRUCT,	0 },
  { "switch",		RID_SWITCH,	0 },
  { "template",		RID_TEMPLATE,	D_CXXONLY | D_CXXWARN },
  { "this",		RID_THIS,	D_CXXONLY | D_CXXWARN },
  { "thread_local",	RID_THREAD,	D_CXXONLY | D_CXX0X | D_CXXWARN },
  { "throw",		RID_THROW,	D_CXX_OBJC | D_CXXWARN },
  { "true",		RID_TRUE,	D_CXXONLY | D_CXXWARN },
  { "try",		RID_TRY,	D_CXX_OBJC | D_CXXWARN },
  { "typedef",		RID_TYPEDEF,	0 },
  { "typename",		RID_TYPENAME,	D_CXXONLY | D_CXXWARN },
  { "typeid",		RID_TYPEID,	D_CXXONLY | D_CXXWARN },
  { "typeof",		RID_TYPEOF,	D_ASM | D_EXT },
  { "union",		RID_UNION,	0 },
  { "unsigned",		RID_UNSIGNED,	0 },
  { "using",		RID_USING,	D_CXXONLY | D_CXXWARN },
  { "virtual",		RID_VIRTUAL,	D_CXXONLY | D_CXXWARN },
  { "void",		RID_VOID,	0 },
  { "volatile",		RID_VOLATILE,	0 },
  { "wchar_t",		RID_WCHAR,	D_CXXONLY },
  { "while",		RID_WHILE,	0 },
  /* These Objective-C keywords are recognized only immediately after
     an '@'.  */
  { "compatibility_alias", RID_AT_ALIAS,	D_OBJC },
  { "defs",		RID_AT_DEFS,		D_OBJC },
  { "encode",		RID_AT_ENCODE,		D_OBJC },
  { "end",		RID_AT_END,		D_OBJC },
  { "implementation",	RID_AT_IMPLEMENTATION,	D_OBJC },
  { "interface",	RID_AT_INTERFACE,	D_OBJC },
  { "protocol",		RID_AT_PROTOCOL,	D_OBJC },
  { "selector",		RID_AT_SELECTOR,	D_OBJC },
  { "finally",		RID_AT_FINALLY,		D_OBJC },
  { "synchronized",	RID_AT_SYNCHRONIZED,	D_OBJC },
  { "optional",		RID_AT_OPTIONAL,	D_OBJC },
  { "required",		RID_AT_REQUIRED,	D_OBJC },
  { "property",		RID_AT_PROPERTY,	D_OBJC },
  { "package",		RID_AT_PACKAGE,		D_OBJC },
  { "synthesize",	RID_AT_SYNTHESIZE,	D_OBJC },
  { "dynamic",		RID_AT_DYNAMIC,		D_OBJC },
  /* These are recognized only in protocol-qualifier context
     (see above) */
  { "bycopy",		RID_BYCOPY,		D_OBJC },
  { "byref",		RID_BYREF,		D_OBJC },
  { "in",		RID_IN,			D_OBJC },
  { "inout",		RID_INOUT,		D_OBJC },
  { "oneway",		RID_ONEWAY,		D_OBJC },
  { "out",		RID_OUT,		D_OBJC },
  /* These are recognized inside a property attribute list */
  { "assign",	        RID_ASSIGN,		D_OBJC }, 
  { "copy",	        RID_COPY,		D_OBJC }, 
  { "getter",		RID_GETTER,		D_OBJC }, 
  { "nonatomic",	RID_NONATOMIC,		D_OBJC }, 
  { "readonly",		RID_READONLY,		D_OBJC }, 
  { "readwrite",	RID_READWRITE,		D_OBJC }, 
  { "retain",	        RID_RETAIN,		D_OBJC }, 
  { "setter",		RID_SETTER,		D_OBJC }, 
};

const unsigned int num_c_common_reswords =
  sizeof c_common_reswords / sizeof (struct c_common_resword);

/* Table of machine-independent attributes common to all C-like languages.  */
const struct attribute_spec c_common_attribute_table[] =
{
  /* { name, min_len, max_len, decl_req, type_req, fn_type_req, handler,
       affects_type_identity } */
  { "packed",                 0, 0, false, false, false,
			      handle_packed_attribute , false},
  { "nocommon",               0, 0, true,  false, false,
			      handle_nocommon_attribute, false},
  { "common",                 0, 0, true,  false, false,
			      handle_common_attribute, false },
  /* FIXME: logically, noreturn attributes should be listed as
     "false, true, true" and apply to function types.  But implementing this
     would require all the places in the compiler that use TREE_THIS_VOLATILE
     on a decl to identify non-returning functions to be located and fixed
     to check the function type instead.  */
  { "noreturn",               0, 0, true,  false, false,
			      handle_noreturn_attribute, false },
  { "volatile",               0, 0, true,  false, false,
			      handle_noreturn_attribute, false },
  { "noinline",               0, 0, true,  false, false,
			      handle_noinline_attribute, false },
  { "noclone",                0, 0, true,  false, false,
			      handle_noclone_attribute, false },
  { "leaf",                   0, 0, true,  false, false,
			      handle_leaf_attribute, false },
  { "always_inline",          0, 0, true,  false, false,
			      handle_always_inline_attribute, false },
  { "gnu_inline",             0, 0, true,  false, false,
			      handle_gnu_inline_attribute, false },
  { "artificial",             0, 0, true,  false, false,
			      handle_artificial_attribute, false },
  { "flatten",                0, 0, true,  false, false,
			      handle_flatten_attribute, false },
  { "used",                   0, 0, true,  false, false,
			      handle_used_attribute, false },
  { "unused",                 0, 0, false, false, false,
			      handle_unused_attribute, false },
  { "externally_visible",     0, 0, true,  false, false,
			      handle_externally_visible_attribute, false },
  /* The same comments as for noreturn attributes apply to const ones.  */
  { "const",                  0, 0, true,  false, false,
			      handle_const_attribute, false },
  { "transparent_union",      0, 0, false, false, false,
			      handle_transparent_union_attribute, false },
  { "constructor",            0, 1, true,  false, false,
			      handle_constructor_attribute, false },
  { "destructor",             0, 1, true,  false, false,
			      handle_destructor_attribute, false },
  { "mode",                   1, 1, false,  true, false,
			      handle_mode_attribute, false },
  { "section",                1, 1, true,  false, false,
			      handle_section_attribute, false },
  { "aligned",                0, 1, false, false, false,
			      handle_aligned_attribute, false },
  { "weak",                   0, 0, true,  false, false,
			      handle_weak_attribute, false },
  { "ifunc",                  1, 1, true,  false, false,
			      handle_ifunc_attribute, false },
  { "alias",                  1, 1, true,  false, false,
			      handle_alias_attribute, false },
  { "weakref",                0, 1, true,  false, false,
			      handle_weakref_attribute, false },
  { "no_instrument_function", 0, 0, true,  false, false,
			      handle_no_instrument_function_attribute,
			      false },
  { "malloc",                 0, 0, true,  false, false,
			      handle_malloc_attribute, false },
  { "returns_twice",          0, 0, true,  false, false,
			      handle_returns_twice_attribute, false },
  { "no_stack_limit",         0, 0, true,  false, false,
			      handle_no_limit_stack_attribute, false },
  { "pure",                   0, 0, true,  false, false,
			      handle_pure_attribute, false },
  { "transaction_callable",   0, 0, false, true,  false,
			      handle_tm_attribute, false },
  { "transaction_unsafe",     0, 0, false, true,  false,
			      handle_tm_attribute, false },
  { "transaction_safe",       0, 0, false, true,  false,
			      handle_tm_attribute, false },
  { "transaction_may_cancel_outer", 0, 0, false, true, false,
			      handle_tm_attribute, false },
  /* ??? These two attributes didn't make the transition from the
     Intel language document to the multi-vendor language document.  */
  { "transaction_pure",       0, 0, false, true,  false,
			      handle_tm_attribute, false },
  { "transaction_wrap",       1, 1, true,  false,  false,
			     handle_tm_wrap_attribute, false },
  /* For internal use (marking of builtins) only.  The name contains space
     to prevent its usage in source code.  */
  { "no vops",                0, 0, true,  false, false,
			      handle_novops_attribute, false },
  { "deprecated",             0, 1, false, false, false,
			      handle_deprecated_attribute, false },
  { "vector_size",	      1, 1, false, true, false,
			      handle_vector_size_attribute, false },
  { "visibility",	      1, 1, false, false, false,
			      handle_visibility_attribute, false },
  { "tls_model",	      1, 1, true,  false, false,
			      handle_tls_model_attribute, false },
  { "nonnull",                0, -1, false, true, true,
			      handle_nonnull_attribute, false },
  { "nothrow",                0, 0, true,  false, false,
			      handle_nothrow_attribute, false },
  { "may_alias",	      0, 0, false, true, false, NULL, false },
  { "cleanup",		      1, 1, true, false, false,
			      handle_cleanup_attribute, false },
  { "warn_unused_result",     0, 0, false, true, true,
			      handle_warn_unused_result_attribute, false },
  { "sentinel",               0, 1, false, true, true,
			      handle_sentinel_attribute, false },
  /* For internal use (marking of builtins) only.  The name contains space
     to prevent its usage in source code.  */
  { "type generic",           0, 0, false, true, true,
			      handle_type_generic_attribute, false },
  { "alloc_size",	      1, 2, false, true, true,
			      handle_alloc_size_attribute, false },
  { "cold",                   0, 0, true,  false, false,
			      handle_cold_attribute, false },
  { "hot",                    0, 0, true,  false, false,
			      handle_hot_attribute, false },
  { "no_address_safety_analysis",
			      0, 0, true, false, false,
			      handle_no_address_safety_analysis_attribute,
			      false },
  { "no_sanitize_address",    0, 0, true, false, false,
			      handle_no_sanitize_address_attribute,
			      false },
  { "no_sanitize_undefined",  0, 0, true, false, false,
			      handle_no_sanitize_undefined_attribute,
			      false },
  { "warning",		      1, 1, true,  false, false,
			      handle_error_attribute, false },
  { "error",		      1, 1, true,  false, false,
			      handle_error_attribute, false },
  { "target",                 1, -1, true, false, false,
			      handle_target_attribute, false },
  { "optimize",               1, -1, true, false, false,
			      handle_optimize_attribute, false },
  /* For internal use only.  The leading '*' both prevents its usage in
     source code and signals that it may be overridden by machine tables.  */
  { "*tm regparm",            0, 0, false, true, true,
			      ignore_attribute, false },
  { "no_split_stack",	      0, 0, true,  false, false,
			      handle_no_split_stack_attribute, false },
  /* For internal use (marking of builtins and runtime functions) only.
     The name contains space to prevent its usage in source code.  */
  { "fn spec",	 	      1, 1, false, true, true,
			      handle_fnspec_attribute, false },
  { "warn_unused",	      0, 0, false, false, false,
			      handle_warn_unused_attribute, false },
<<<<<<< HEAD
  { "bnd_variable_size",      0, 0, true,  false, false,
			      handle_bnd_variable_size_attribute, false },
  { "bnd_legacy",             0, 0, true, false, false,
			      handle_bnd_legacy, false },
=======
  { "returns_nonnull",        0, 0, false, true, true,
			      handle_returns_nonnull_attribute, false },
  { "omp declare simd",       0, -1, true,  false, false,
			      handle_omp_declare_simd_attribute, false },
  { "omp declare target",     0, 0, true, false, false,
			      handle_omp_declare_target_attribute, false },
>>>>>>> ba60d5d7
  { NULL,                     0, 0, false, false, false, NULL, false }
};

/* Give the specifications for the format attributes, used by C and all
   descendants.  */

const struct attribute_spec c_common_format_attribute_table[] =
{
  /* { name, min_len, max_len, decl_req, type_req, fn_type_req, handler,
       affects_type_identity } */
  { "format",                 3, 3, false, true,  true,
			      handle_format_attribute, false },
  { "format_arg",             1, 1, false, true,  true,
			      handle_format_arg_attribute, false },
  { NULL,                     0, 0, false, false, false, NULL, false }
};

/* Return identifier for address space AS.  */

const char *
c_addr_space_name (addr_space_t as)
{
  int rid = RID_FIRST_ADDR_SPACE + as;
  gcc_assert (ridpointers [rid]);
  return IDENTIFIER_POINTER (ridpointers [rid]);
}

/* Push current bindings for the function name VAR_DECLS.  */

void
start_fname_decls (void)
{
  unsigned ix;
  tree saved = NULL_TREE;

  for (ix = 0; fname_vars[ix].decl; ix++)
    {
      tree decl = *fname_vars[ix].decl;

      if (decl)
	{
	  saved = tree_cons (decl, build_int_cst (integer_type_node, ix),
			     saved);
	  *fname_vars[ix].decl = NULL_TREE;
	}
    }
  if (saved || saved_function_name_decls)
    /* Normally they'll have been NULL, so only push if we've got a
       stack, or they are non-NULL.  */
    saved_function_name_decls = tree_cons (saved, NULL_TREE,
					   saved_function_name_decls);
}

/* Finish up the current bindings, adding them into the current function's
   statement tree.  This must be done _before_ finish_stmt_tree is called.
   If there is no current function, we must be at file scope and no statements
   are involved. Pop the previous bindings.  */

void
finish_fname_decls (void)
{
  unsigned ix;
  tree stmts = NULL_TREE;
  tree stack = saved_function_name_decls;

  for (; stack && TREE_VALUE (stack); stack = TREE_CHAIN (stack))
    append_to_statement_list (TREE_VALUE (stack), &stmts);

  if (stmts)
    {
      tree *bodyp = &DECL_SAVED_TREE (current_function_decl);

      if (TREE_CODE (*bodyp) == BIND_EXPR)
	bodyp = &BIND_EXPR_BODY (*bodyp);

      append_to_statement_list_force (*bodyp, &stmts);
      *bodyp = stmts;
    }

  for (ix = 0; fname_vars[ix].decl; ix++)
    *fname_vars[ix].decl = NULL_TREE;

  if (stack)
    {
      /* We had saved values, restore them.  */
      tree saved;

      for (saved = TREE_PURPOSE (stack); saved; saved = TREE_CHAIN (saved))
	{
	  tree decl = TREE_PURPOSE (saved);
	  unsigned ix = TREE_INT_CST_LOW (TREE_VALUE (saved));

	  *fname_vars[ix].decl = decl;
	}
      stack = TREE_CHAIN (stack);
    }
  saved_function_name_decls = stack;
}

/* Return the text name of the current function, suitably prettified
   by PRETTY_P.  Return string must be freed by caller.  */

const char *
fname_as_string (int pretty_p)
{
  const char *name = "top level";
  char *namep;
  int vrb = 2, len;
  cpp_string cstr = { 0, 0 }, strname;

  if (!pretty_p)
    {
      name = "";
      vrb = 0;
    }

  if (current_function_decl)
    name = lang_hooks.decl_printable_name (current_function_decl, vrb);

  len = strlen (name) + 3; /* Two for '"'s.  One for NULL.  */

  namep = XNEWVEC (char, len);
  snprintf (namep, len, "\"%s\"", name);
  strname.text = (unsigned char *) namep;
  strname.len = len - 1;

  if (cpp_interpret_string (parse_in, &strname, 1, &cstr, CPP_STRING))
    {
      XDELETEVEC (namep);
      return (const char *) cstr.text;
    }

  return namep;
}

/* Return the VAR_DECL for a const char array naming the current
   function. If the VAR_DECL has not yet been created, create it
   now. RID indicates how it should be formatted and IDENTIFIER_NODE
   ID is its name (unfortunately C and C++ hold the RID values of
   keywords in different places, so we can't derive RID from ID in
   this language independent code. LOC is the location of the
   function.  */

tree
fname_decl (location_t loc, unsigned int rid, tree id)
{
  unsigned ix;
  tree decl = NULL_TREE;

  for (ix = 0; fname_vars[ix].decl; ix++)
    if (fname_vars[ix].rid == rid)
      break;

  decl = *fname_vars[ix].decl;
  if (!decl)
    {
      /* If a tree is built here, it would normally have the lineno of
	 the current statement.  Later this tree will be moved to the
	 beginning of the function and this line number will be wrong.
	 To avoid this problem set the lineno to 0 here; that prevents
	 it from appearing in the RTL.  */
      tree stmts;
      location_t saved_location = input_location;
      input_location = UNKNOWN_LOCATION;

      stmts = push_stmt_list ();
      decl = (*make_fname_decl) (loc, id, fname_vars[ix].pretty);
      stmts = pop_stmt_list (stmts);
      if (!IS_EMPTY_STMT (stmts))
	saved_function_name_decls
	  = tree_cons (decl, stmts, saved_function_name_decls);
      *fname_vars[ix].decl = decl;
      input_location = saved_location;
    }
  if (!ix && !current_function_decl)
    pedwarn (loc, 0, "%qD is not defined outside of function scope", decl);

  return decl;
}

/* Given a STRING_CST, give it a suitable array-of-chars data type.  */

tree
fix_string_type (tree value)
{
  int length = TREE_STRING_LENGTH (value);
  int nchars;
  tree e_type, i_type, a_type;

  /* Compute the number of elements, for the array type.  */
  if (TREE_TYPE (value) == char_array_type_node || !TREE_TYPE (value))
    {
      nchars = length;
      e_type = char_type_node;
    }
  else if (TREE_TYPE (value) == char16_array_type_node)
    {
      nchars = length / (TYPE_PRECISION (char16_type_node) / BITS_PER_UNIT);
      e_type = char16_type_node;
    }
  else if (TREE_TYPE (value) == char32_array_type_node)
    {
      nchars = length / (TYPE_PRECISION (char32_type_node) / BITS_PER_UNIT);
      e_type = char32_type_node;
    }
  else
    {
      nchars = length / (TYPE_PRECISION (wchar_type_node) / BITS_PER_UNIT);
      e_type = wchar_type_node;
    }

  /* C89 2.2.4.1, C99 5.2.4.1 (Translation limits).  The analogous
     limit in C++98 Annex B is very large (65536) and is not normative,
     so we do not diagnose it (warn_overlength_strings is forced off
     in c_common_post_options).  */
  if (warn_overlength_strings)
    {
      const int nchars_max = flag_isoc99 ? 4095 : 509;
      const int relevant_std = flag_isoc99 ? 99 : 90;
      if (nchars - 1 > nchars_max)
	/* Translators: The %d after 'ISO C' will be 90 or 99.  Do not
	   separate the %d from the 'C'.  'ISO' should not be
	   translated, but it may be moved after 'C%d' in languages
	   where modifiers follow nouns.  */
	pedwarn (input_location, OPT_Woverlength_strings,
		 "string length %qd is greater than the length %qd "
		 "ISO C%d compilers are required to support",
		 nchars - 1, nchars_max, relevant_std);
    }

  /* Create the array type for the string constant.  The ISO C++
     standard says that a string literal has type `const char[N]' or
     `const wchar_t[N]'.  We use the same logic when invoked as a C
     front-end with -Wwrite-strings.
     ??? We should change the type of an expression depending on the
     state of a warning flag.  We should just be warning -- see how
     this is handled in the C++ front-end for the deprecated implicit
     conversion from string literals to `char*' or `wchar_t*'.

     The C++ front end relies on TYPE_MAIN_VARIANT of a cv-qualified
     array type being the unqualified version of that type.
     Therefore, if we are constructing an array of const char, we must
     construct the matching unqualified array type first.  The C front
     end does not require this, but it does no harm, so we do it
     unconditionally.  */
  i_type = build_index_type (size_int (nchars - 1));
  a_type = build_array_type (e_type, i_type);
  if (c_dialect_cxx() || warn_write_strings)
    a_type = c_build_qualified_type (a_type, TYPE_QUAL_CONST);

  TREE_TYPE (value) = a_type;
  TREE_CONSTANT (value) = 1;
  TREE_READONLY (value) = 1;
  TREE_STATIC (value) = 1;
  return value;
}

/* If DISABLE is true, stop issuing warnings.  This is used when
   parsing code that we know will not be executed.  This function may
   be called multiple times, and works as a stack.  */

static void
c_disable_warnings (bool disable)
{
  if (disable)
    {
      ++c_inhibit_evaluation_warnings;
      fold_defer_overflow_warnings ();
    }
}

/* If ENABLE is true, reenable issuing warnings.  */

static void
c_enable_warnings (bool enable)
{
  if (enable)
    {
      --c_inhibit_evaluation_warnings;
      fold_undefer_and_ignore_overflow_warnings ();
    }
}

/* Fully fold EXPR, an expression that was not folded (beyond integer
   constant expressions and null pointer constants) when being built
   up.  If IN_INIT, this is in a static initializer and certain
   changes are made to the folding done.  Clear *MAYBE_CONST if
   MAYBE_CONST is not NULL and EXPR is definitely not a constant
   expression because it contains an evaluated operator (in C99) or an
   operator outside of sizeof returning an integer constant (in C90)
   not permitted in constant expressions, or because it contains an
   evaluated arithmetic overflow.  (*MAYBE_CONST should typically be
   set to true by callers before calling this function.)  Return the
   folded expression.  Function arguments have already been folded
   before calling this function, as have the contents of SAVE_EXPR,
   TARGET_EXPR, BIND_EXPR, VA_ARG_EXPR, OBJ_TYPE_REF and
   C_MAYBE_CONST_EXPR.  */

tree
c_fully_fold (tree expr, bool in_init, bool *maybe_const)
{
  tree ret;
  tree eptype = NULL_TREE;
  bool dummy = true;
  bool maybe_const_itself = true;
  location_t loc = EXPR_LOCATION (expr);

  /* This function is not relevant to C++ because C++ folds while
     parsing, and may need changes to be correct for C++ when C++
     stops folding while parsing.  */
  if (c_dialect_cxx ())
    gcc_unreachable ();

  if (!maybe_const)
    maybe_const = &dummy;
  if (TREE_CODE (expr) == EXCESS_PRECISION_EXPR)
    {
      eptype = TREE_TYPE (expr);
      expr = TREE_OPERAND (expr, 0);
    }
  ret = c_fully_fold_internal (expr, in_init, maybe_const,
			       &maybe_const_itself);
  if (eptype)
    ret = fold_convert_loc (loc, eptype, ret);
  *maybe_const &= maybe_const_itself;
  return ret;
}

/* Internal helper for c_fully_fold.  EXPR and IN_INIT are as for
   c_fully_fold.  *MAYBE_CONST_OPERANDS is cleared because of operands
   not permitted, while *MAYBE_CONST_ITSELF is cleared because of
   arithmetic overflow (for C90, *MAYBE_CONST_OPERANDS is carried from
   both evaluated and unevaluated subexpressions while
   *MAYBE_CONST_ITSELF is carried from only evaluated
   subexpressions).  */

static tree
c_fully_fold_internal (tree expr, bool in_init, bool *maybe_const_operands,
		       bool *maybe_const_itself)
{
  tree ret = expr;
  enum tree_code code = TREE_CODE (expr);
  enum tree_code_class kind = TREE_CODE_CLASS (code);
  location_t loc = EXPR_LOCATION (expr);
  tree op0, op1, op2, op3;
  tree orig_op0, orig_op1, orig_op2;
  bool op0_const = true, op1_const = true, op2_const = true;
  bool op0_const_self = true, op1_const_self = true, op2_const_self = true;
  bool nowarning = TREE_NO_WARNING (expr);
  bool unused_p;

  /* This function is not relevant to C++ because C++ folds while
     parsing, and may need changes to be correct for C++ when C++
     stops folding while parsing.  */
  if (c_dialect_cxx ())
    gcc_unreachable ();

  /* Constants, declarations, statements, errors, SAVE_EXPRs and
     anything else not counted as an expression cannot usefully be
     folded further at this point.  */
  if (!IS_EXPR_CODE_CLASS (kind)
      || kind == tcc_statement
      || code == SAVE_EXPR)
    return expr;

  /* Operands of variable-length expressions (function calls) have
     already been folded, as have __builtin_* function calls, and such
     expressions cannot occur in constant expressions.  */
  if (kind == tcc_vl_exp)
    {
      *maybe_const_operands = false;
      ret = fold (expr);
      goto out;
    }

  if (code == C_MAYBE_CONST_EXPR)
    {
      tree pre = C_MAYBE_CONST_EXPR_PRE (expr);
      tree inner = C_MAYBE_CONST_EXPR_EXPR (expr);
      if (C_MAYBE_CONST_EXPR_NON_CONST (expr))
	*maybe_const_operands = false;
      if (C_MAYBE_CONST_EXPR_INT_OPERANDS (expr))
	*maybe_const_itself = false;
      if (pre && !in_init)
	ret = build2 (COMPOUND_EXPR, TREE_TYPE (expr), pre, inner);
      else
	ret = inner;
      goto out;
    }

  /* Assignment, increment, decrement, function call and comma
     operators, and statement expressions, cannot occur in constant
     expressions if evaluated / outside of sizeof.  (Function calls
     were handled above, though VA_ARG_EXPR is treated like a function
     call here, and statement expressions are handled through
     C_MAYBE_CONST_EXPR to avoid folding inside them.)  */
  switch (code)
    {
    case MODIFY_EXPR:
    case PREDECREMENT_EXPR:
    case PREINCREMENT_EXPR:
    case POSTDECREMENT_EXPR:
    case POSTINCREMENT_EXPR:
    case COMPOUND_EXPR:
      *maybe_const_operands = false;
      break;

    case VA_ARG_EXPR:
    case TARGET_EXPR:
    case BIND_EXPR:
    case OBJ_TYPE_REF:
      *maybe_const_operands = false;
      ret = fold (expr);
      goto out;

    default:
      break;
    }

  /* Fold individual tree codes as appropriate.  */
  switch (code)
    {
    case COMPOUND_LITERAL_EXPR:
      /* Any non-constancy will have been marked in a containing
	 C_MAYBE_CONST_EXPR; there is no more folding to do here.  */
      goto out;

    case COMPONENT_REF:
      orig_op0 = op0 = TREE_OPERAND (expr, 0);
      op1 = TREE_OPERAND (expr, 1);
      op2 = TREE_OPERAND (expr, 2);
      op0 = c_fully_fold_internal (op0, in_init, maybe_const_operands,
				   maybe_const_itself);
      STRIP_TYPE_NOPS (op0);
      if (op0 != orig_op0)
	ret = build3 (COMPONENT_REF, TREE_TYPE (expr), op0, op1, op2);
      if (ret != expr)
	{
	  TREE_READONLY (ret) = TREE_READONLY (expr);
	  TREE_THIS_VOLATILE (ret) = TREE_THIS_VOLATILE (expr);
	}
      goto out;

    case ARRAY_REF:
      orig_op0 = op0 = TREE_OPERAND (expr, 0);
      orig_op1 = op1 = TREE_OPERAND (expr, 1);
      op2 = TREE_OPERAND (expr, 2);
      op3 = TREE_OPERAND (expr, 3);
      op0 = c_fully_fold_internal (op0, in_init, maybe_const_operands,
				   maybe_const_itself);
      STRIP_TYPE_NOPS (op0);
      op1 = c_fully_fold_internal (op1, in_init, maybe_const_operands,
				   maybe_const_itself);
      STRIP_TYPE_NOPS (op1);
      op1 = decl_constant_value_for_optimization (op1);
      if (op0 != orig_op0 || op1 != orig_op1)
	ret = build4 (ARRAY_REF, TREE_TYPE (expr), op0, op1, op2, op3);
      if (ret != expr)
	{
	  TREE_READONLY (ret) = TREE_READONLY (expr);
	  TREE_SIDE_EFFECTS (ret) = TREE_SIDE_EFFECTS (expr);
	  TREE_THIS_VOLATILE (ret) = TREE_THIS_VOLATILE (expr);
	}
      ret = fold (ret);
      goto out;

    case COMPOUND_EXPR:
    case MODIFY_EXPR:
    case PREDECREMENT_EXPR:
    case PREINCREMENT_EXPR:
    case POSTDECREMENT_EXPR:
    case POSTINCREMENT_EXPR:
    case PLUS_EXPR:
    case MINUS_EXPR:
    case MULT_EXPR:
    case POINTER_PLUS_EXPR:
    case TRUNC_DIV_EXPR:
    case CEIL_DIV_EXPR:
    case FLOOR_DIV_EXPR:
    case TRUNC_MOD_EXPR:
    case RDIV_EXPR:
    case EXACT_DIV_EXPR:
    case LSHIFT_EXPR:
    case RSHIFT_EXPR:
    case BIT_IOR_EXPR:
    case BIT_XOR_EXPR:
    case BIT_AND_EXPR:
    case LT_EXPR:
    case LE_EXPR:
    case GT_EXPR:
    case GE_EXPR:
    case EQ_EXPR:
    case NE_EXPR:
    case COMPLEX_EXPR:
    case TRUTH_AND_EXPR:
    case TRUTH_OR_EXPR:
    case TRUTH_XOR_EXPR:
    case UNORDERED_EXPR:
    case ORDERED_EXPR:
    case UNLT_EXPR:
    case UNLE_EXPR:
    case UNGT_EXPR:
    case UNGE_EXPR:
    case UNEQ_EXPR:
      /* Binary operations evaluating both arguments (increment and
	 decrement are binary internally in GCC).  */
      orig_op0 = op0 = TREE_OPERAND (expr, 0);
      orig_op1 = op1 = TREE_OPERAND (expr, 1);
      op0 = c_fully_fold_internal (op0, in_init, maybe_const_operands,
				   maybe_const_itself);
      STRIP_TYPE_NOPS (op0);
      if (code != MODIFY_EXPR
	  && code != PREDECREMENT_EXPR
	  && code != PREINCREMENT_EXPR
	  && code != POSTDECREMENT_EXPR
	  && code != POSTINCREMENT_EXPR)
	op0 = decl_constant_value_for_optimization (op0);
      /* The RHS of a MODIFY_EXPR was fully folded when building that
	 expression for the sake of conversion warnings.  */
      if (code != MODIFY_EXPR)
	op1 = c_fully_fold_internal (op1, in_init, maybe_const_operands,
				     maybe_const_itself);
      STRIP_TYPE_NOPS (op1);
      op1 = decl_constant_value_for_optimization (op1);
      if (op0 != orig_op0 || op1 != orig_op1 || in_init)
	ret = in_init
	  ? fold_build2_initializer_loc (loc, code, TREE_TYPE (expr), op0, op1)
	  : fold_build2_loc (loc, code, TREE_TYPE (expr), op0, op1);
      else
	ret = fold (expr);
      if (TREE_OVERFLOW_P (ret)
	  && !TREE_OVERFLOW_P (op0)
	  && !TREE_OVERFLOW_P (op1))
	overflow_warning (EXPR_LOCATION (expr), ret);
      if ((code == LSHIFT_EXPR || code == RSHIFT_EXPR)
	  && TREE_CODE (orig_op1) != INTEGER_CST
	  && TREE_CODE (op1) == INTEGER_CST
	  && (TREE_CODE (TREE_TYPE (orig_op0)) == INTEGER_TYPE
	      || TREE_CODE (TREE_TYPE (orig_op0)) == FIXED_POINT_TYPE)
	  && TREE_CODE (TREE_TYPE (orig_op1)) == INTEGER_TYPE
	  && c_inhibit_evaluation_warnings == 0)
	{
	  if (tree_int_cst_sgn (op1) < 0)
	    warning_at (loc, 0, (code == LSHIFT_EXPR
				 ? G_("left shift count is negative")
				 : G_("right shift count is negative")));
	  else if (compare_tree_int (op1,
				     TYPE_PRECISION (TREE_TYPE (orig_op0)))
		   >= 0)
	    warning_at (loc, 0, (code == LSHIFT_EXPR
				 ? G_("left shift count >= width of type")
				 : G_("right shift count >= width of type")));
	}
      goto out;

    case INDIRECT_REF:
    case FIX_TRUNC_EXPR:
    case FLOAT_EXPR:
    CASE_CONVERT:
    case VIEW_CONVERT_EXPR:
    case NON_LVALUE_EXPR:
    case NEGATE_EXPR:
    case BIT_NOT_EXPR:
    case TRUTH_NOT_EXPR:
    case ADDR_EXPR:
    case CONJ_EXPR:
    case REALPART_EXPR:
    case IMAGPART_EXPR:
      /* Unary operations.  */
      orig_op0 = op0 = TREE_OPERAND (expr, 0);
      op0 = c_fully_fold_internal (op0, in_init, maybe_const_operands,
				   maybe_const_itself);
      STRIP_TYPE_NOPS (op0);
      if (code != ADDR_EXPR && code != REALPART_EXPR && code != IMAGPART_EXPR)
	op0 = decl_constant_value_for_optimization (op0);
      /* ??? Cope with user tricks that amount to offsetof.  The middle-end is
	 not prepared to deal with them if they occur in initializers.  */
      if (op0 != orig_op0
	  && code == ADDR_EXPR
	  && (op1 = get_base_address (op0)) != NULL_TREE
	  && TREE_CODE (op1) == INDIRECT_REF
	  && TREE_CONSTANT (TREE_OPERAND (op1, 0)))
	ret = fold_convert_loc (loc, TREE_TYPE (expr), fold_offsetof_1 (op0));
      else if (op0 != orig_op0 || in_init)
	ret = in_init
	  ? fold_build1_initializer_loc (loc, code, TREE_TYPE (expr), op0)
	  : fold_build1_loc (loc, code, TREE_TYPE (expr), op0);
      else
	ret = fold (expr);
      if (code == INDIRECT_REF
	  && ret != expr
	  && TREE_CODE (ret) == INDIRECT_REF)
	{
	  TREE_READONLY (ret) = TREE_READONLY (expr);
	  TREE_SIDE_EFFECTS (ret) = TREE_SIDE_EFFECTS (expr);
	  TREE_THIS_VOLATILE (ret) = TREE_THIS_VOLATILE (expr);
	}
      switch (code)
	{
	case FIX_TRUNC_EXPR:
	case FLOAT_EXPR:
	CASE_CONVERT:
	  /* Don't warn about explicit conversions.  We will already
	     have warned about suspect implicit conversions.  */
	  break;

	default:
	  if (TREE_OVERFLOW_P (ret) && !TREE_OVERFLOW_P (op0))
	    overflow_warning (EXPR_LOCATION (expr), ret);
	  break;
	}
      goto out;

    case TRUTH_ANDIF_EXPR:
    case TRUTH_ORIF_EXPR:
      /* Binary operations not necessarily evaluating both
	 arguments.  */
      orig_op0 = op0 = TREE_OPERAND (expr, 0);
      orig_op1 = op1 = TREE_OPERAND (expr, 1);
      op0 = c_fully_fold_internal (op0, in_init, &op0_const, &op0_const_self);
      STRIP_TYPE_NOPS (op0);

      unused_p = (op0 == (code == TRUTH_ANDIF_EXPR
			  ? truthvalue_false_node
			  : truthvalue_true_node));
      c_disable_warnings (unused_p);
      op1 = c_fully_fold_internal (op1, in_init, &op1_const, &op1_const_self);
      STRIP_TYPE_NOPS (op1);
      c_enable_warnings (unused_p);

      if (op0 != orig_op0 || op1 != orig_op1 || in_init)
	ret = in_init
	  ? fold_build2_initializer_loc (loc, code, TREE_TYPE (expr), op0, op1)
	  : fold_build2_loc (loc, code, TREE_TYPE (expr), op0, op1);
      else
	ret = fold (expr);
      *maybe_const_operands &= op0_const;
      *maybe_const_itself &= op0_const_self;
      if (!(flag_isoc99
	    && op0_const
	    && op0_const_self
	    && (code == TRUTH_ANDIF_EXPR
		? op0 == truthvalue_false_node
		: op0 == truthvalue_true_node)))
	*maybe_const_operands &= op1_const;
      if (!(op0_const
	    && op0_const_self
	    && (code == TRUTH_ANDIF_EXPR
		? op0 == truthvalue_false_node
		: op0 == truthvalue_true_node)))
	*maybe_const_itself &= op1_const_self;
      goto out;

    case COND_EXPR:
      orig_op0 = op0 = TREE_OPERAND (expr, 0);
      orig_op1 = op1 = TREE_OPERAND (expr, 1);
      orig_op2 = op2 = TREE_OPERAND (expr, 2);
      op0 = c_fully_fold_internal (op0, in_init, &op0_const, &op0_const_self);

      STRIP_TYPE_NOPS (op0);
      c_disable_warnings (op0 == truthvalue_false_node);
      op1 = c_fully_fold_internal (op1, in_init, &op1_const, &op1_const_self);
      STRIP_TYPE_NOPS (op1);
      c_enable_warnings (op0 == truthvalue_false_node);

      c_disable_warnings (op0 == truthvalue_true_node);
      op2 = c_fully_fold_internal (op2, in_init, &op2_const, &op2_const_self);
      STRIP_TYPE_NOPS (op2);
      c_enable_warnings (op0 == truthvalue_true_node);

      if (op0 != orig_op0 || op1 != orig_op1 || op2 != orig_op2)
	ret = fold_build3_loc (loc, code, TREE_TYPE (expr), op0, op1, op2);
      else
	ret = fold (expr);
      *maybe_const_operands &= op0_const;
      *maybe_const_itself &= op0_const_self;
      if (!(flag_isoc99
	    && op0_const
	    && op0_const_self
	    && op0 == truthvalue_false_node))
	*maybe_const_operands &= op1_const;
      if (!(op0_const
	    && op0_const_self
	    && op0 == truthvalue_false_node))
	*maybe_const_itself &= op1_const_self;
      if (!(flag_isoc99
	    && op0_const
	    && op0_const_self
	    && op0 == truthvalue_true_node))
	*maybe_const_operands &= op2_const;
      if (!(op0_const
	    && op0_const_self
	    && op0 == truthvalue_true_node))
	*maybe_const_itself &= op2_const_self;
      goto out;

    case EXCESS_PRECISION_EXPR:
      /* Each case where an operand with excess precision may be
	 encountered must remove the EXCESS_PRECISION_EXPR around
	 inner operands and possibly put one around the whole
	 expression or possibly convert to the semantic type (which
	 c_fully_fold does); we cannot tell at this stage which is
	 appropriate in any particular case.  */
      gcc_unreachable ();

    default:
      /* Various codes may appear through folding built-in functions
	 and their arguments.  */
      goto out;
    }

 out:
  /* Some folding may introduce NON_LVALUE_EXPRs; all lvalue checks
     have been done by this point, so remove them again.  */
  nowarning |= TREE_NO_WARNING (ret);
  STRIP_TYPE_NOPS (ret);
  if (nowarning && !TREE_NO_WARNING (ret))
    {
      if (!CAN_HAVE_LOCATION_P (ret))
	ret = build1 (NOP_EXPR, TREE_TYPE (ret), ret);
      TREE_NO_WARNING (ret) = 1;
    }
  if (ret != expr)
    protected_set_expr_location (ret, loc);
  return ret;
}

/* If not optimizing, EXP is not a VAR_DECL, or EXP has array type,
   return EXP.  Otherwise, return either EXP or its known constant
   value (if it has one), but return EXP if EXP has mode BLKmode.  ???
   Is the BLKmode test appropriate?  */

tree
decl_constant_value_for_optimization (tree exp)
{
  tree ret;

  /* This function is only used by C, for c_fully_fold and other
     optimization, and may not be correct for C++.  */
  if (c_dialect_cxx ())
    gcc_unreachable ();

  if (!optimize
      || TREE_CODE (exp) != VAR_DECL
      || TREE_CODE (TREE_TYPE (exp)) == ARRAY_TYPE
      || DECL_MODE (exp) == BLKmode)
    return exp;

  ret = decl_constant_value (exp);
  /* Avoid unwanted tree sharing between the initializer and current
     function's body where the tree can be modified e.g. by the
     gimplifier.  */
  if (ret != exp && TREE_STATIC (exp))
    ret = unshare_expr (ret);
  return ret;
}

/* Print a warning if a constant expression had overflow in folding.
   Invoke this function on every expression that the language
   requires to be a constant expression.
   Note the ANSI C standard says it is erroneous for a
   constant expression to overflow.  */

void
constant_expression_warning (tree value)
{
  if (warn_overflow && pedantic
      && (TREE_CODE (value) == INTEGER_CST || TREE_CODE (value) == REAL_CST
	  || TREE_CODE (value) == FIXED_CST
	  || TREE_CODE (value) == VECTOR_CST
	  || TREE_CODE (value) == COMPLEX_CST)
      && TREE_OVERFLOW (value))
    pedwarn (input_location, OPT_Woverflow, "overflow in constant expression");
}

/* The same as above but print an unconditional error.  */
void
constant_expression_error (tree value)
{
  if ((TREE_CODE (value) == INTEGER_CST || TREE_CODE (value) == REAL_CST
       || TREE_CODE (value) == FIXED_CST
       || TREE_CODE (value) == VECTOR_CST
       || TREE_CODE (value) == COMPLEX_CST)
      && TREE_OVERFLOW (value))
    error ("overflow in constant expression");
}

/* Print a warning if an expression had overflow in folding and its
   operands hadn't.

   Invoke this function on every expression that
   (1) appears in the source code, and
   (2) is a constant expression that overflowed, and
   (3) is not already checked by convert_and_check;
   however, do not invoke this function on operands of explicit casts
   or when the expression is the result of an operator and any operand
   already overflowed.  */

void
overflow_warning (location_t loc, tree value)
{
  if (c_inhibit_evaluation_warnings != 0)
    return;

  switch (TREE_CODE (value))
    {
    case INTEGER_CST:
      warning_at (loc, OPT_Woverflow, "integer overflow in expression");
      break;

    case REAL_CST:
      warning_at (loc, OPT_Woverflow,
		  "floating point overflow in expression");
      break;

    case FIXED_CST:
      warning_at (loc, OPT_Woverflow, "fixed-point overflow in expression");
      break;

    case VECTOR_CST:
      warning_at (loc, OPT_Woverflow, "vector overflow in expression");
      break;

    case COMPLEX_CST:
      if (TREE_CODE (TREE_REALPART (value)) == INTEGER_CST)
	warning_at (loc, OPT_Woverflow,
		    "complex integer overflow in expression");
      else if (TREE_CODE (TREE_REALPART (value)) == REAL_CST)
	warning_at (loc, OPT_Woverflow,
		    "complex floating point overflow in expression");
      break;

    default:
      break;
    }
}

/* Warn about uses of logical || / && operator in a context where it
   is likely that the bitwise equivalent was intended by the
   programmer.  We have seen an expression in which CODE is a binary
   operator used to combine expressions OP_LEFT and OP_RIGHT, which before folding
   had CODE_LEFT and CODE_RIGHT, into an expression of type TYPE.  */
void
warn_logical_operator (location_t location, enum tree_code code, tree type,
		       enum tree_code code_left, tree op_left,
		       enum tree_code ARG_UNUSED (code_right), tree op_right)
{
  int or_op = (code == TRUTH_ORIF_EXPR || code == TRUTH_OR_EXPR);
  int in0_p, in1_p, in_p;
  tree low0, low1, low, high0, high1, high, lhs, rhs, tem;
  bool strict_overflow_p = false;

  if (code != TRUTH_ANDIF_EXPR
      && code != TRUTH_AND_EXPR
      && code != TRUTH_ORIF_EXPR
      && code != TRUTH_OR_EXPR)
    return;

  /* Warn if &&/|| are being used in a context where it is
     likely that the bitwise equivalent was intended by the
     programmer. That is, an expression such as op && MASK
     where op should not be any boolean expression, nor a
     constant, and mask seems to be a non-boolean integer constant.  */
  if (!truth_value_p (code_left)
      && INTEGRAL_TYPE_P (TREE_TYPE (op_left))
      && !CONSTANT_CLASS_P (op_left)
      && !TREE_NO_WARNING (op_left)
      && TREE_CODE (op_right) == INTEGER_CST
      && !integer_zerop (op_right)
      && !integer_onep (op_right))
    {
      if (or_op)
	warning_at (location, OPT_Wlogical_op, "logical %<or%>"
		    " applied to non-boolean constant");
      else
	warning_at (location, OPT_Wlogical_op, "logical %<and%>"
		    " applied to non-boolean constant");
      TREE_NO_WARNING (op_left) = true;
      return;
    }

  /* We do not warn for constants because they are typical of macro
     expansions that test for features.  */
  if (CONSTANT_CLASS_P (op_left) || CONSTANT_CLASS_P (op_right))
    return;

  /* This warning only makes sense with logical operands.  */
  if (!(truth_value_p (TREE_CODE (op_left))
	|| INTEGRAL_TYPE_P (TREE_TYPE (op_left)))
      || !(truth_value_p (TREE_CODE (op_right))
	   || INTEGRAL_TYPE_P (TREE_TYPE (op_right))))
    return;


  /* We first test whether either side separately is trivially true
     (with OR) or trivially false (with AND).  If so, do not warn.
     This is a common idiom for testing ranges of data types in
     portable code.  */
  lhs = make_range (op_left, &in0_p, &low0, &high0, &strict_overflow_p);
  if (!lhs)
    return;
  if (TREE_CODE (lhs) == C_MAYBE_CONST_EXPR)
    lhs = C_MAYBE_CONST_EXPR_EXPR (lhs);

  /* If this is an OR operation, invert both sides; now, the result
     should be always false to get a warning.  */
  if (or_op)
    in0_p = !in0_p;

  tem = build_range_check (UNKNOWN_LOCATION, type, lhs, in0_p, low0, high0);
  if (tem && integer_zerop (tem))
    return;

  rhs = make_range (op_right, &in1_p, &low1, &high1, &strict_overflow_p);
  if (!rhs)
    return;
  if (TREE_CODE (rhs) == C_MAYBE_CONST_EXPR)
    rhs = C_MAYBE_CONST_EXPR_EXPR (rhs);

  /* If this is an OR operation, invert both sides; now, the result
     should be always false to get a warning.  */
  if (or_op)
    in1_p = !in1_p;

  tem = build_range_check (UNKNOWN_LOCATION, type, rhs, in1_p, low1, high1);
  if (tem && integer_zerop (tem))
    return;

  /* If both expressions have the same operand, if we can merge the
     ranges, and if the range test is always false, then warn.  */
  if (operand_equal_p (lhs, rhs, 0)
      && merge_ranges (&in_p, &low, &high, in0_p, low0, high0,
		       in1_p, low1, high1)
      && 0 != (tem = build_range_check (UNKNOWN_LOCATION,
					type, lhs, in_p, low, high))
      && integer_zerop (tem))
    {
      if (or_op)
        warning_at (location, OPT_Wlogical_op,
                    "logical %<or%> "
                    "of collectively exhaustive tests is always true");
      else
        warning_at (location, OPT_Wlogical_op,
                    "logical %<and%> "
                    "of mutually exclusive tests is always false");
    }
}


/* Warn if EXP contains any computations whose results are not used.
   Return true if a warning is printed; false otherwise.  LOCUS is the
   (potential) location of the expression.  */

bool
warn_if_unused_value (const_tree exp, location_t locus)
{
 restart:
  if (TREE_USED (exp) || TREE_NO_WARNING (exp))
    return false;

  /* Don't warn about void constructs.  This includes casting to void,
     void function calls, and statement expressions with a final cast
     to void.  */
  if (VOID_TYPE_P (TREE_TYPE (exp)))
    return false;

  if (EXPR_HAS_LOCATION (exp))
    locus = EXPR_LOCATION (exp);

  switch (TREE_CODE (exp))
    {
    case PREINCREMENT_EXPR:
    case POSTINCREMENT_EXPR:
    case PREDECREMENT_EXPR:
    case POSTDECREMENT_EXPR:
    case MODIFY_EXPR:
    case INIT_EXPR:
    case TARGET_EXPR:
    case CALL_EXPR:
    case TRY_CATCH_EXPR:
    case WITH_CLEANUP_EXPR:
    case EXIT_EXPR:
    case VA_ARG_EXPR:
      return false;

    case BIND_EXPR:
      /* For a binding, warn if no side effect within it.  */
      exp = BIND_EXPR_BODY (exp);
      goto restart;

    case SAVE_EXPR:
    case NON_LVALUE_EXPR:
    case NOP_EXPR:
      exp = TREE_OPERAND (exp, 0);
      goto restart;

    case TRUTH_ORIF_EXPR:
    case TRUTH_ANDIF_EXPR:
      /* In && or ||, warn if 2nd operand has no side effect.  */
      exp = TREE_OPERAND (exp, 1);
      goto restart;

    case COMPOUND_EXPR:
      if (warn_if_unused_value (TREE_OPERAND (exp, 0), locus))
	return true;
      /* Let people do `(foo (), 0)' without a warning.  */
      if (TREE_CONSTANT (TREE_OPERAND (exp, 1)))
	return false;
      exp = TREE_OPERAND (exp, 1);
      goto restart;

    case COND_EXPR:
      /* If this is an expression with side effects, don't warn; this
	 case commonly appears in macro expansions.  */
      if (TREE_SIDE_EFFECTS (exp))
	return false;
      goto warn;

    case INDIRECT_REF:
      /* Don't warn about automatic dereferencing of references, since
	 the user cannot control it.  */
      if (TREE_CODE (TREE_TYPE (TREE_OPERAND (exp, 0))) == REFERENCE_TYPE)
	{
	  exp = TREE_OPERAND (exp, 0);
	  goto restart;
	}
      /* Fall through.  */

    default:
      /* Referencing a volatile value is a side effect, so don't warn.  */
      if ((DECL_P (exp) || REFERENCE_CLASS_P (exp))
	  && TREE_THIS_VOLATILE (exp))
	return false;

      /* If this is an expression which has no operands, there is no value
	 to be unused.  There are no such language-independent codes,
	 but front ends may define such.  */
      if (EXPRESSION_CLASS_P (exp) && TREE_OPERAND_LENGTH (exp) == 0)
	return false;

    warn:
      return warning_at (locus, OPT_Wunused_value, "value computed is not used");
    }
}


/* Print a warning about casts that might indicate violation
   of strict aliasing rules if -Wstrict-aliasing is used and
   strict aliasing mode is in effect. OTYPE is the original
   TREE_TYPE of EXPR, and TYPE the type we're casting to. */

bool
strict_aliasing_warning (tree otype, tree type, tree expr)
{
  /* Strip pointer conversion chains and get to the correct original type.  */
  STRIP_NOPS (expr);
  otype = TREE_TYPE (expr);

  if (!(flag_strict_aliasing
	&& POINTER_TYPE_P (type)
	&& POINTER_TYPE_P (otype)
	&& !VOID_TYPE_P (TREE_TYPE (type)))
      /* If the type we are casting to is a ref-all pointer
         dereferencing it is always valid.  */
      || TYPE_REF_CAN_ALIAS_ALL (type))
    return false;

  if ((warn_strict_aliasing > 1) && TREE_CODE (expr) == ADDR_EXPR
      && (DECL_P (TREE_OPERAND (expr, 0))
          || handled_component_p (TREE_OPERAND (expr, 0))))
    {
      /* Casting the address of an object to non void pointer. Warn
         if the cast breaks type based aliasing.  */
      if (!COMPLETE_TYPE_P (TREE_TYPE (type)) && warn_strict_aliasing == 2)
	{
	  warning (OPT_Wstrict_aliasing, "type-punning to incomplete type "
		   "might break strict-aliasing rules");
	  return true;
	}
      else
        {
          /* warn_strict_aliasing >= 3.   This includes the default (3).
             Only warn if the cast is dereferenced immediately.  */
          alias_set_type set1 =
	    get_alias_set (TREE_TYPE (TREE_OPERAND (expr, 0)));
          alias_set_type set2 = get_alias_set (TREE_TYPE (type));

          if (set1 != set2 && set2 != 0
	      && (set1 == 0 || !alias_sets_conflict_p (set1, set2)))
	    {
	      warning (OPT_Wstrict_aliasing, "dereferencing type-punned "
		       "pointer will break strict-aliasing rules");
	      return true;
	    }
          else if (warn_strict_aliasing == 2
		   && !alias_sets_must_conflict_p (set1, set2))
	    {
	      warning (OPT_Wstrict_aliasing, "dereferencing type-punned "
		       "pointer might break strict-aliasing rules");
	      return true;
	    }
        }
    }
  else
    if ((warn_strict_aliasing == 1) && !VOID_TYPE_P (TREE_TYPE (otype)))
      {
        /* At this level, warn for any conversions, even if an address is
           not taken in the same statement.  This will likely produce many
           false positives, but could be useful to pinpoint problems that
           are not revealed at higher levels.  */
        alias_set_type set1 = get_alias_set (TREE_TYPE (otype));
        alias_set_type set2 = get_alias_set (TREE_TYPE (type));
        if (!COMPLETE_TYPE_P (type)
            || !alias_sets_must_conflict_p (set1, set2))
	  {
            warning (OPT_Wstrict_aliasing, "dereferencing type-punned "
                     "pointer might break strict-aliasing rules");
            return true;
          }
      }

  return false;
}

/* Warn about memset (&a, 0, sizeof (&a)); and similar mistakes with
   sizeof as last operand of certain builtins.  */

void
sizeof_pointer_memaccess_warning (location_t *sizeof_arg_loc, tree callee,
				  vec<tree, va_gc> *params, tree *sizeof_arg,
				  bool (*comp_types) (tree, tree))
{
  tree type, dest = NULL_TREE, src = NULL_TREE, tem;
  bool strop = false, cmp = false;
  unsigned int idx = ~0;
  location_t loc;

  if (TREE_CODE (callee) != FUNCTION_DECL
      || DECL_BUILT_IN_CLASS (callee) != BUILT_IN_NORMAL
      || vec_safe_length (params) <= 1)
    return;

  switch (DECL_FUNCTION_CODE (callee))
    {
    case BUILT_IN_STRNCMP:
    case BUILT_IN_STRNCASECMP:
      cmp = true;
      /* FALLTHRU */
    case BUILT_IN_STRNCPY:
    case BUILT_IN_STRNCPY_CHK:
    case BUILT_IN_STRNCAT:
    case BUILT_IN_STRNCAT_CHK:
    case BUILT_IN_STPNCPY:
    case BUILT_IN_STPNCPY_CHK:
      strop = true;
      /* FALLTHRU */
    case BUILT_IN_MEMCPY:
    case BUILT_IN_MEMCPY_CHK:
    case BUILT_IN_MEMMOVE:
    case BUILT_IN_MEMMOVE_CHK:
      if (params->length () < 3)
	return;
      src = (*params)[1];
      dest = (*params)[0];
      idx = 2;
      break;
    case BUILT_IN_BCOPY:
      if (params->length () < 3)
	return;
      src = (*params)[0];
      dest = (*params)[1];
      idx = 2;
      break;
    case BUILT_IN_MEMCMP:
    case BUILT_IN_BCMP:
      if (params->length () < 3)
	return;
      src = (*params)[1];
      dest = (*params)[0];
      idx = 2;
      cmp = true;
      break;
    case BUILT_IN_MEMSET:
    case BUILT_IN_MEMSET_CHK:
      if (params->length () < 3)
	return;
      dest = (*params)[0];
      idx = 2;
      break;
    case BUILT_IN_BZERO:
      dest = (*params)[0];
      idx = 1;
      break;
    case BUILT_IN_STRNDUP:
      src = (*params)[0];
      strop = true;
      idx = 1;
      break;
    case BUILT_IN_MEMCHR:
      if (params->length () < 3)
	return;
      src = (*params)[0];
      idx = 2;
      break;
    case BUILT_IN_SNPRINTF:
    case BUILT_IN_SNPRINTF_CHK:
    case BUILT_IN_VSNPRINTF:
    case BUILT_IN_VSNPRINTF_CHK:
      dest = (*params)[0];
      idx = 1;
      strop = true;
      break;
    default:
      break;
    }

  if (idx >= 3)
    return;

  if (sizeof_arg[idx] == NULL || sizeof_arg[idx] == error_mark_node)
    return;

  type = TYPE_P (sizeof_arg[idx])
	 ? sizeof_arg[idx] : TREE_TYPE (sizeof_arg[idx]);
  if (!POINTER_TYPE_P (type))
    return;

  if (dest
      && (tem = tree_strip_nop_conversions (dest))
      && POINTER_TYPE_P (TREE_TYPE (tem))
      && comp_types (TREE_TYPE (TREE_TYPE (tem)), type))
    return;

  if (src
      && (tem = tree_strip_nop_conversions (src))
      && POINTER_TYPE_P (TREE_TYPE (tem))
      && comp_types (TREE_TYPE (TREE_TYPE (tem)), type))
    return;

  loc = sizeof_arg_loc[idx];

  if (dest && !cmp)
    {
      if (!TYPE_P (sizeof_arg[idx])
	  && operand_equal_p (dest, sizeof_arg[idx], 0)
	  && comp_types (TREE_TYPE (dest), type))
	{
	  if (TREE_CODE (sizeof_arg[idx]) == ADDR_EXPR && !strop)
	    warning_at (loc, OPT_Wsizeof_pointer_memaccess,
			"argument to %<sizeof%> in %qD call is the same "
			"expression as the destination; did you mean to "
			"remove the addressof?", callee);
	  else if ((TYPE_PRECISION (TREE_TYPE (type))
		    == TYPE_PRECISION (char_type_node))
		   || strop)
	    warning_at (loc, OPT_Wsizeof_pointer_memaccess,
			"argument to %<sizeof%> in %qD call is the same "
			"expression as the destination; did you mean to "
			"provide an explicit length?", callee);
	  else
	    warning_at (loc, OPT_Wsizeof_pointer_memaccess,
			"argument to %<sizeof%> in %qD call is the same "
			"expression as the destination; did you mean to "
			"dereference it?", callee);
	  return;
	}

      if (POINTER_TYPE_P (TREE_TYPE (dest))
	  && !strop
	  && comp_types (TREE_TYPE (dest), type)
	  && !VOID_TYPE_P (TREE_TYPE (type)))
	{
	  warning_at (loc, OPT_Wsizeof_pointer_memaccess,
		      "argument to %<sizeof%> in %qD call is the same "
		      "pointer type %qT as the destination; expected %qT "
		      "or an explicit length", callee, TREE_TYPE (dest),
		      TREE_TYPE (TREE_TYPE (dest)));
	  return;
	}
    }

  if (src && !cmp)
    {
      if (!TYPE_P (sizeof_arg[idx])
	  && operand_equal_p (src, sizeof_arg[idx], 0)
	  && comp_types (TREE_TYPE (src), type))
	{
	  if (TREE_CODE (sizeof_arg[idx]) == ADDR_EXPR && !strop)
	    warning_at (loc, OPT_Wsizeof_pointer_memaccess,
			"argument to %<sizeof%> in %qD call is the same "
			"expression as the source; did you mean to "
			"remove the addressof?", callee);
	  else if ((TYPE_PRECISION (TREE_TYPE (type))
		    == TYPE_PRECISION (char_type_node))
		   || strop)
	    warning_at (loc, OPT_Wsizeof_pointer_memaccess,
			"argument to %<sizeof%> in %qD call is the same "
			"expression as the source; did you mean to "
			"provide an explicit length?", callee);
	  else
	    warning_at (loc, OPT_Wsizeof_pointer_memaccess,
			"argument to %<sizeof%> in %qD call is the same "
			"expression as the source; did you mean to "
			"dereference it?", callee);
	  return;
	}

      if (POINTER_TYPE_P (TREE_TYPE (src))
	  && !strop
	  && comp_types (TREE_TYPE (src), type)
	  && !VOID_TYPE_P (TREE_TYPE (type)))
	{
	  warning_at (loc, OPT_Wsizeof_pointer_memaccess,
		      "argument to %<sizeof%> in %qD call is the same "
		      "pointer type %qT as the source; expected %qT "
		      "or an explicit length", callee, TREE_TYPE (src),
		      TREE_TYPE (TREE_TYPE (src)));
	  return;
	}
    }

  if (dest)
    {
      if (!TYPE_P (sizeof_arg[idx])
	  && operand_equal_p (dest, sizeof_arg[idx], 0)
	  && comp_types (TREE_TYPE (dest), type))
	{
	  if (TREE_CODE (sizeof_arg[idx]) == ADDR_EXPR && !strop)
	    warning_at (loc, OPT_Wsizeof_pointer_memaccess,
			"argument to %<sizeof%> in %qD call is the same "
			"expression as the first source; did you mean to "
			"remove the addressof?", callee);
	  else if ((TYPE_PRECISION (TREE_TYPE (type))
		    == TYPE_PRECISION (char_type_node))
		   || strop)
	    warning_at (loc, OPT_Wsizeof_pointer_memaccess,
			"argument to %<sizeof%> in %qD call is the same "
			"expression as the first source; did you mean to "
			"provide an explicit length?", callee);
	  else
	    warning_at (loc, OPT_Wsizeof_pointer_memaccess,
			"argument to %<sizeof%> in %qD call is the same "
			"expression as the first source; did you mean to "
			"dereference it?", callee);
	  return;
	}

      if (POINTER_TYPE_P (TREE_TYPE (dest))
	  && !strop
	  && comp_types (TREE_TYPE (dest), type)
	  && !VOID_TYPE_P (TREE_TYPE (type)))
	{
	  warning_at (loc, OPT_Wsizeof_pointer_memaccess,
		      "argument to %<sizeof%> in %qD call is the same "
		      "pointer type %qT as the first source; expected %qT "
		      "or an explicit length", callee, TREE_TYPE (dest),
		      TREE_TYPE (TREE_TYPE (dest)));
	  return;
	}
    }

  if (src)
    {
      if (!TYPE_P (sizeof_arg[idx])
	  && operand_equal_p (src, sizeof_arg[idx], 0)
	  && comp_types (TREE_TYPE (src), type))
	{
	  if (TREE_CODE (sizeof_arg[idx]) == ADDR_EXPR && !strop)
	    warning_at (loc, OPT_Wsizeof_pointer_memaccess,
			"argument to %<sizeof%> in %qD call is the same "
			"expression as the second source; did you mean to "
			"remove the addressof?", callee);
	  else if ((TYPE_PRECISION (TREE_TYPE (type))
		    == TYPE_PRECISION (char_type_node))
		   || strop)
	    warning_at (loc, OPT_Wsizeof_pointer_memaccess,
			"argument to %<sizeof%> in %qD call is the same "
			"expression as the second source; did you mean to "
			"provide an explicit length?", callee);
	  else
	    warning_at (loc, OPT_Wsizeof_pointer_memaccess,
			"argument to %<sizeof%> in %qD call is the same "
			"expression as the second source; did you mean to "
			"dereference it?", callee);
	  return;
	}

      if (POINTER_TYPE_P (TREE_TYPE (src))
	  && !strop
	  && comp_types (TREE_TYPE (src), type)
	  && !VOID_TYPE_P (TREE_TYPE (type)))
	{
	  warning_at (loc, OPT_Wsizeof_pointer_memaccess,
		      "argument to %<sizeof%> in %qD call is the same "
		      "pointer type %qT as the second source; expected %qT "
		      "or an explicit length", callee, TREE_TYPE (src),
		      TREE_TYPE (TREE_TYPE (src)));
	  return;
	}
    }

}

/* Warn for unlikely, improbable, or stupid DECL declarations
   of `main'.  */

void
check_main_parameter_types (tree decl)
{
  function_args_iterator iter;
  tree type;
  int argct = 0;

  FOREACH_FUNCTION_ARGS (TREE_TYPE (decl), type, iter)
    {
      /* XXX void_type_node belies the abstraction.  */
      if (type == void_type_node || type == error_mark_node )
	break;

      ++argct;
      switch (argct)
	{
	case 1:
	  if (TYPE_MAIN_VARIANT (type) != integer_type_node)
	    pedwarn (input_location, OPT_Wmain,
		     "first argument of %q+D should be %<int%>", decl);
	  break;

	case 2:
	  if (TREE_CODE (type) != POINTER_TYPE
	      || TREE_CODE (TREE_TYPE (type)) != POINTER_TYPE
	      || (TYPE_MAIN_VARIANT (TREE_TYPE (TREE_TYPE (type)))
		  != char_type_node))
	    pedwarn (input_location, OPT_Wmain,
		     "second argument of %q+D should be %<char **%>", decl);
	  break;

	case 3:
	  if (TREE_CODE (type) != POINTER_TYPE
	      || TREE_CODE (TREE_TYPE (type)) != POINTER_TYPE
	      || (TYPE_MAIN_VARIANT (TREE_TYPE (TREE_TYPE (type)))
		  != char_type_node))
	    pedwarn (input_location, OPT_Wmain,
		     "third argument of %q+D should probably be "
		     "%<char **%>", decl);
	  break;
	}
    }

  /* It is intentional that this message does not mention the third
    argument because it's only mentioned in an appendix of the
    standard.  */
  if (argct > 0 && (argct < 2 || argct > 3))
    pedwarn (input_location, OPT_Wmain,
	     "%q+D takes only zero or two arguments", decl);
}

/* vector_targets_convertible_p is used for vector pointer types.  The
   callers perform various checks that the qualifiers are satisfactory,
   while OTOH vector_targets_convertible_p ignores the number of elements
   in the vectors.  That's fine with vector pointers as we can consider,
   say, a vector of 8 elements as two consecutive vectors of 4 elements,
   and that does not require and conversion of the pointer values.
   In contrast, vector_types_convertible_p and
   vector_types_compatible_elements_p are used for vector value types.  */
/* True if pointers to distinct types T1 and T2 can be converted to
   each other without an explicit cast.  Only returns true for opaque
   vector types.  */
bool
vector_targets_convertible_p (const_tree t1, const_tree t2)
{
  if (TREE_CODE (t1) == VECTOR_TYPE && TREE_CODE (t2) == VECTOR_TYPE
      && (TYPE_VECTOR_OPAQUE (t1) || TYPE_VECTOR_OPAQUE (t2))
      && tree_int_cst_equal (TYPE_SIZE (t1), TYPE_SIZE (t2)))
    return true;

  return false;
}

/* vector_types_convertible_p is used for vector value types.
   It could in principle call vector_targets_convertible_p as a subroutine,
   but then the check for vector type would be duplicated with its callers,
   and also the purpose of vector_targets_convertible_p would become
   muddled.
   Where vector_types_convertible_p returns true, a conversion might still be
   needed to make the types match.
   In contrast, vector_targets_convertible_p is used for vector pointer
   values, and vector_types_compatible_elements_p is used specifically
   in the context for binary operators, as a check if use is possible without
   conversion.  */
/* True if vector types T1 and T2 can be converted to each other
   without an explicit cast.  If EMIT_LAX_NOTE is true, and T1 and T2
   can only be converted with -flax-vector-conversions yet that is not
   in effect, emit a note telling the user about that option if such
   a note has not previously been emitted.  */
bool
vector_types_convertible_p (const_tree t1, const_tree t2, bool emit_lax_note)
{
  static bool emitted_lax_note = false;
  bool convertible_lax;

  if ((TYPE_VECTOR_OPAQUE (t1) || TYPE_VECTOR_OPAQUE (t2))
      && tree_int_cst_equal (TYPE_SIZE (t1), TYPE_SIZE (t2)))
    return true;

  convertible_lax =
    (tree_int_cst_equal (TYPE_SIZE (t1), TYPE_SIZE (t2))
     && (TREE_CODE (TREE_TYPE (t1)) != REAL_TYPE ||
	 TYPE_VECTOR_SUBPARTS (t1) == TYPE_VECTOR_SUBPARTS (t2))
     && (INTEGRAL_TYPE_P (TREE_TYPE (t1))
	 == INTEGRAL_TYPE_P (TREE_TYPE (t2))));

  if (!convertible_lax || flag_lax_vector_conversions)
    return convertible_lax;

  if (TYPE_VECTOR_SUBPARTS (t1) == TYPE_VECTOR_SUBPARTS (t2)
      && lang_hooks.types_compatible_p (TREE_TYPE (t1), TREE_TYPE (t2)))
    return true;

  if (emit_lax_note && !emitted_lax_note)
    {
      emitted_lax_note = true;
      inform (input_location, "use -flax-vector-conversions to permit "
              "conversions between vectors with differing "
              "element types or numbers of subparts");
    }

  return false;
}

/* Build a VEC_PERM_EXPR if V0, V1 and MASK are not error_mark_nodes
   and have vector types, V0 has the same type as V1, and the number of
   elements of V0, V1, MASK is the same.

   In case V1 is a NULL_TREE it is assumed that __builtin_shuffle was
   called with two arguments.  In this case implementation passes the
   first argument twice in order to share the same tree code.  This fact
   could enable the mask-values being twice the vector length.  This is
   an implementation accident and this semantics is not guaranteed to
   the user.  */
tree
c_build_vec_perm_expr (location_t loc, tree v0, tree v1, tree mask,
		       bool complain)
{
  tree ret;
  bool wrap = true;
  bool maybe_const = false;
  bool two_arguments = false;

  if (v1 == NULL_TREE)
    {
      two_arguments = true;
      v1 = v0;
    }

  if (v0 == error_mark_node || v1 == error_mark_node
      || mask == error_mark_node)
    return error_mark_node;

  if (TREE_CODE (TREE_TYPE (mask)) != VECTOR_TYPE
      || TREE_CODE (TREE_TYPE (TREE_TYPE (mask))) != INTEGER_TYPE)
    {
      if (complain)
	error_at (loc, "__builtin_shuffle last argument must "
		       "be an integer vector");
      return error_mark_node;
    }

  if (TREE_CODE (TREE_TYPE (v0)) != VECTOR_TYPE
      || TREE_CODE (TREE_TYPE (v1)) != VECTOR_TYPE)
    {
      if (complain)
	error_at (loc, "__builtin_shuffle arguments must be vectors");
      return error_mark_node;
    }

  if (TYPE_MAIN_VARIANT (TREE_TYPE (v0)) != TYPE_MAIN_VARIANT (TREE_TYPE (v1)))
    {
      if (complain)
	error_at (loc, "__builtin_shuffle argument vectors must be of "
		       "the same type");
      return error_mark_node;
    }

  if (TYPE_VECTOR_SUBPARTS (TREE_TYPE (v0))
      != TYPE_VECTOR_SUBPARTS (TREE_TYPE (mask))
      && TYPE_VECTOR_SUBPARTS (TREE_TYPE (v1))
	 != TYPE_VECTOR_SUBPARTS (TREE_TYPE (mask)))
    {
      if (complain)
	error_at (loc, "__builtin_shuffle number of elements of the "
		       "argument vector(s) and the mask vector should "
		       "be the same");
      return error_mark_node;
    }

  if (GET_MODE_BITSIZE (TYPE_MODE (TREE_TYPE (TREE_TYPE (v0))))
      != GET_MODE_BITSIZE (TYPE_MODE (TREE_TYPE (TREE_TYPE (mask)))))
    {
      if (complain)
	error_at (loc, "__builtin_shuffle argument vector(s) inner type "
		       "must have the same size as inner type of the mask");
      return error_mark_node;
    }

  if (!c_dialect_cxx ())
    {
      /* Avoid C_MAYBE_CONST_EXPRs inside VEC_PERM_EXPR.  */
      v0 = c_fully_fold (v0, false, &maybe_const);
      wrap &= maybe_const;

      if (two_arguments)
        v1 = v0 = save_expr (v0);
      else
        {
          v1 = c_fully_fold (v1, false, &maybe_const);
          wrap &= maybe_const;
        }

      mask = c_fully_fold (mask, false, &maybe_const);
      wrap &= maybe_const;
    }
  else if (two_arguments)
    v1 = v0 = save_expr (v0);

  ret = build3_loc (loc, VEC_PERM_EXPR, TREE_TYPE (v0), v0, v1, mask);

  if (!c_dialect_cxx () && !wrap)
    ret = c_wrap_maybe_const (ret, true);

  return ret;
}

/* Like tree.c:get_narrower, but retain conversion from C++0x scoped enum
   to integral type.  */

static tree
c_common_get_narrower (tree op, int *unsignedp_ptr)
{
  op = get_narrower (op, unsignedp_ptr);

  if (TREE_CODE (TREE_TYPE (op)) == ENUMERAL_TYPE
      && ENUM_IS_SCOPED (TREE_TYPE (op)))
    {
      /* C++0x scoped enumerations don't implicitly convert to integral
	 type; if we stripped an explicit conversion to a larger type we
	 need to replace it so common_type will still work.  */
      tree type = c_common_type_for_size (TYPE_PRECISION (TREE_TYPE (op)),
					  TYPE_UNSIGNED (TREE_TYPE (op)));
      op = fold_convert (type, op);
    }
  return op;
}

/* This is a helper function of build_binary_op.

   For certain operations if both args were extended from the same
   smaller type, do the arithmetic in that type and then extend.

   BITWISE indicates a bitwise operation.
   For them, this optimization is safe only if
   both args are zero-extended or both are sign-extended.
   Otherwise, we might change the result.
   Eg, (short)-1 | (unsigned short)-1 is (int)-1
   but calculated in (unsigned short) it would be (unsigned short)-1.
*/
tree
shorten_binary_op (tree result_type, tree op0, tree op1, bool bitwise)
{
  int unsigned0, unsigned1;
  tree arg0, arg1;
  int uns;
  tree type;

  /* Cast OP0 and OP1 to RESULT_TYPE.  Doing so prevents
     excessive narrowing when we call get_narrower below.  For
     example, suppose that OP0 is of unsigned int extended
     from signed char and that RESULT_TYPE is long long int.
     If we explicitly cast OP0 to RESULT_TYPE, OP0 would look
     like

     (long long int) (unsigned int) signed_char

     which get_narrower would narrow down to

     (unsigned int) signed char

     If we do not cast OP0 first, get_narrower would return
     signed_char, which is inconsistent with the case of the
     explicit cast.  */
  op0 = convert (result_type, op0);
  op1 = convert (result_type, op1);

  arg0 = c_common_get_narrower (op0, &unsigned0);
  arg1 = c_common_get_narrower (op1, &unsigned1);

  /* UNS is 1 if the operation to be done is an unsigned one.  */
  uns = TYPE_UNSIGNED (result_type);

  /* Handle the case that OP0 (or OP1) does not *contain* a conversion
     but it *requires* conversion to FINAL_TYPE.  */

  if ((TYPE_PRECISION (TREE_TYPE (op0))
       == TYPE_PRECISION (TREE_TYPE (arg0)))
      && TREE_TYPE (op0) != result_type)
    unsigned0 = TYPE_UNSIGNED (TREE_TYPE (op0));
  if ((TYPE_PRECISION (TREE_TYPE (op1))
       == TYPE_PRECISION (TREE_TYPE (arg1)))
      && TREE_TYPE (op1) != result_type)
    unsigned1 = TYPE_UNSIGNED (TREE_TYPE (op1));

  /* Now UNSIGNED0 is 1 if ARG0 zero-extends to FINAL_TYPE.  */

  /* For bitwise operations, signedness of nominal type
     does not matter.  Consider only how operands were extended.  */
  if (bitwise)
    uns = unsigned0;

  /* Note that in all three cases below we refrain from optimizing
     an unsigned operation on sign-extended args.
     That would not be valid.  */

  /* Both args variable: if both extended in same way
     from same width, do it in that width.
     Do it unsigned if args were zero-extended.  */
  if ((TYPE_PRECISION (TREE_TYPE (arg0))
       < TYPE_PRECISION (result_type))
      && (TYPE_PRECISION (TREE_TYPE (arg1))
	  == TYPE_PRECISION (TREE_TYPE (arg0)))
      && unsigned0 == unsigned1
      && (unsigned0 || !uns))
    return c_common_signed_or_unsigned_type
      (unsigned0, common_type (TREE_TYPE (arg0), TREE_TYPE (arg1)));

  else if (TREE_CODE (arg0) == INTEGER_CST
	   && (unsigned1 || !uns)
	   && (TYPE_PRECISION (TREE_TYPE (arg1))
	       < TYPE_PRECISION (result_type))
	   && (type
	       = c_common_signed_or_unsigned_type (unsigned1,
						   TREE_TYPE (arg1)))
	   && !POINTER_TYPE_P (type)
	   && int_fits_type_p (arg0, type))
    return type;

  else if (TREE_CODE (arg1) == INTEGER_CST
	   && (unsigned0 || !uns)
	   && (TYPE_PRECISION (TREE_TYPE (arg0))
	       < TYPE_PRECISION (result_type))
	   && (type
	       = c_common_signed_or_unsigned_type (unsigned0,
						   TREE_TYPE (arg0)))
	   && !POINTER_TYPE_P (type)
	   && int_fits_type_p (arg1, type))
    return type;

  return result_type;
}

/* Checks if expression EXPR of real/integer type cannot be converted 
   to the real/integer type TYPE. Function returns true when:
	* EXPR is a constant which cannot be exactly converted to TYPE 
	* EXPR is not a constant and size of EXPR's type > than size of TYPE, 
	  for EXPR type and TYPE being both integers or both real.
	* EXPR is not a constant of real type and TYPE is an integer.  
	* EXPR is not a constant of integer type which cannot be 
	  exactly converted to real type.  
   Function allows conversions between types of different signedness and
   does not return true in that case.  Function can produce signedness
   warnings if PRODUCE_WARNS is true.  */
bool
unsafe_conversion_p (tree type, tree expr, bool produce_warns)
{
  bool give_warning = false;
  tree expr_type = TREE_TYPE (expr);
  location_t loc = EXPR_LOC_OR_HERE (expr);

  if (TREE_CODE (expr) == REAL_CST || TREE_CODE (expr) == INTEGER_CST)
    {
      /* Warn for real constant that is not an exact integer converted
	 to integer type.  */
      if (TREE_CODE (expr_type) == REAL_TYPE
	  && TREE_CODE (type) == INTEGER_TYPE)
	{
	  if (!real_isinteger (TREE_REAL_CST_PTR (expr), TYPE_MODE (expr_type)))
	    give_warning = true;
	}
      /* Warn for an integer constant that does not fit into integer type.  */
      else if (TREE_CODE (expr_type) == INTEGER_TYPE
	       && TREE_CODE (type) == INTEGER_TYPE
	       && !int_fits_type_p (expr, type))
	{
	  if (TYPE_UNSIGNED (type) && !TYPE_UNSIGNED (expr_type)
	      && tree_int_cst_sgn (expr) < 0)
	    {
	      if (produce_warns)
		warning_at (loc, OPT_Wsign_conversion, "negative integer"
			    " implicitly converted to unsigned type");
	    }
	  else if (!TYPE_UNSIGNED (type) && TYPE_UNSIGNED (expr_type))
	    {
	      if (produce_warns)
		warning_at (loc, OPT_Wsign_conversion, "conversion of unsigned"
			    " constant value to negative integer");
	    }
	  else
	    give_warning = true;
	}
      else if (TREE_CODE (type) == REAL_TYPE)
	{
	  /* Warn for an integer constant that does not fit into real type.  */
	  if (TREE_CODE (expr_type) == INTEGER_TYPE)
	    {
	      REAL_VALUE_TYPE a = real_value_from_int_cst (0, expr);
	      if (!exact_real_truncate (TYPE_MODE (type), &a))
		give_warning = true;
	    }
	  /* Warn for a real constant that does not fit into a smaller
	     real type.  */
	  else if (TREE_CODE (expr_type) == REAL_TYPE
		   && TYPE_PRECISION (type) < TYPE_PRECISION (expr_type))
	    {
	      REAL_VALUE_TYPE a = TREE_REAL_CST (expr);
	      if (!exact_real_truncate (TYPE_MODE (type), &a))
		give_warning = true;
	    }
	}
    }
  else
    {
      /* Warn for real types converted to integer types.  */
      if (TREE_CODE (expr_type) == REAL_TYPE
	  && TREE_CODE (type) == INTEGER_TYPE)
	give_warning = true;

      else if (TREE_CODE (expr_type) == INTEGER_TYPE
	       && TREE_CODE (type) == INTEGER_TYPE)
	{
	  /* Don't warn about unsigned char y = 0xff, x = (int) y;  */
	  expr = get_unwidened (expr, 0);
	  expr_type = TREE_TYPE (expr);

	  /* Don't warn for short y; short x = ((int)y & 0xff);  */
	  if (TREE_CODE (expr) == BIT_AND_EXPR
	      || TREE_CODE (expr) == BIT_IOR_EXPR
	      || TREE_CODE (expr) == BIT_XOR_EXPR)
	    {
	      /* If both args were extended from a shortest type,
		 use that type if that is safe.  */
	      expr_type = shorten_binary_op (expr_type,
					     TREE_OPERAND (expr, 0),
					     TREE_OPERAND (expr, 1),
					     /* bitwise */1);

	      if (TREE_CODE (expr) == BIT_AND_EXPR)
		{
		  tree op0 = TREE_OPERAND (expr, 0);
		  tree op1 = TREE_OPERAND (expr, 1);
		  bool unsigned0 = TYPE_UNSIGNED (TREE_TYPE (op0));
		  bool unsigned1 = TYPE_UNSIGNED (TREE_TYPE (op1));

		  /* If one of the operands is a non-negative constant
		     that fits in the target type, then the type of the
		     other operand does not matter. */
		  if ((TREE_CODE (op0) == INTEGER_CST
		       && int_fits_type_p (op0, c_common_signed_type (type))
		       && int_fits_type_p (op0, c_common_unsigned_type (type)))
		      || (TREE_CODE (op1) == INTEGER_CST
			  && int_fits_type_p (op1, c_common_signed_type (type))
			  && int_fits_type_p (op1,
					      c_common_unsigned_type (type))))
		    return false;
		  /* If constant is unsigned and fits in the target
		     type, then the result will also fit.  */
		  else if ((TREE_CODE (op0) == INTEGER_CST
			    && unsigned0
			    && int_fits_type_p (op0, type))
			   || (TREE_CODE (op1) == INTEGER_CST
			       && unsigned1
			       && int_fits_type_p (op1, type)))
		    return false;
		}
	    }
	  /* Warn for integer types converted to smaller integer types.  */
	  if (TYPE_PRECISION (type) < TYPE_PRECISION (expr_type))
	    give_warning = true;

	  /* When they are the same width but different signedness,
	     then the value may change.  */
	  else if (((TYPE_PRECISION (type) == TYPE_PRECISION (expr_type)
		    && TYPE_UNSIGNED (expr_type) != TYPE_UNSIGNED (type))
		   /* Even when converted to a bigger type, if the type is
		      unsigned but expr is signed, then negative values
		      will be changed.  */
		    || (TYPE_UNSIGNED (type) && !TYPE_UNSIGNED (expr_type)))
		   && produce_warns)
	    warning_at (loc, OPT_Wsign_conversion, "conversion to %qT from %qT "
			"may change the sign of the result",
			type, expr_type);
	}

      /* Warn for integer types converted to real types if and only if
	 all the range of values of the integer type cannot be
	 represented by the real type.  */
      else if (TREE_CODE (expr_type) == INTEGER_TYPE
	       && TREE_CODE (type) == REAL_TYPE)
	{
	  tree type_low_bound, type_high_bound;
	  REAL_VALUE_TYPE real_low_bound, real_high_bound;

	  /* Don't warn about char y = 0xff; float x = (int) y;  */
	  expr = get_unwidened (expr, 0);
	  expr_type = TREE_TYPE (expr);

	  type_low_bound = TYPE_MIN_VALUE (expr_type);
	  type_high_bound = TYPE_MAX_VALUE (expr_type);
	  real_low_bound = real_value_from_int_cst (0, type_low_bound);
	  real_high_bound = real_value_from_int_cst (0, type_high_bound);

	  if (!exact_real_truncate (TYPE_MODE (type), &real_low_bound)
	      || !exact_real_truncate (TYPE_MODE (type), &real_high_bound))
	    give_warning = true;
	}

      /* Warn for real types converted to smaller real types.  */
      else if (TREE_CODE (expr_type) == REAL_TYPE
	       && TREE_CODE (type) == REAL_TYPE
	       && TYPE_PRECISION (type) < TYPE_PRECISION (expr_type))
	give_warning = true;
    }

  return give_warning;
}

/* Warns if the conversion of EXPR to TYPE may alter a value.
   This is a helper function for warnings_for_convert_and_check.  */

static void
conversion_warning (tree type, tree expr)
{
  tree expr_type = TREE_TYPE (expr);
  location_t loc = EXPR_LOC_OR_HERE (expr);

  if (!warn_conversion && !warn_sign_conversion)
    return;

  switch (TREE_CODE (expr))
    {
    case EQ_EXPR:
    case NE_EXPR:
    case LE_EXPR:
    case GE_EXPR:
    case LT_EXPR:
    case GT_EXPR:
    case TRUTH_ANDIF_EXPR:
    case TRUTH_ORIF_EXPR:
    case TRUTH_AND_EXPR:
    case TRUTH_OR_EXPR:
    case TRUTH_XOR_EXPR:
    case TRUTH_NOT_EXPR:
      /* Conversion from boolean to a signed:1 bit-field (which only
	 can hold the values 0 and -1) doesn't lose information - but
	 it does change the value.  */
      if (TYPE_PRECISION (type) == 1 && !TYPE_UNSIGNED (type))
	warning_at (loc, OPT_Wconversion,
		    "conversion to %qT from boolean expression", type);
      return;

    case REAL_CST:
    case INTEGER_CST:
      if (unsafe_conversion_p (type, expr, true))
	warning_at (loc, OPT_Wconversion,
		    "conversion to %qT alters %qT constant value",
		    type, expr_type);
      return;

    case COND_EXPR:
      {
        /* In case of COND_EXPR, we do not care about the type of
           COND_EXPR, only about the conversion of each operand.  */
        tree op1 = TREE_OPERAND (expr, 1);
        tree op2 = TREE_OPERAND (expr, 2);
        
        conversion_warning (type, op1);
        conversion_warning (type, op2);
        return;
      }

    default: /* 'expr' is not a constant.  */
      if (unsafe_conversion_p (type, expr, true))
	warning_at (loc, OPT_Wconversion,
		    "conversion to %qT from %qT may alter its value",
		    type, expr_type);
    }
}

/* Produce warnings after a conversion. RESULT is the result of
   converting EXPR to TYPE.  This is a helper function for
   convert_and_check and cp_convert_and_check.  */

void
warnings_for_convert_and_check (tree type, tree expr, tree result)
{
  location_t loc = EXPR_LOC_OR_HERE (expr);

  if (TREE_CODE (expr) == INTEGER_CST
      && (TREE_CODE (type) == INTEGER_TYPE
          || TREE_CODE (type) == ENUMERAL_TYPE)
      && !int_fits_type_p (expr, type))
    {
      /* Do not diagnose overflow in a constant expression merely
         because a conversion overflowed.  */
      if (TREE_OVERFLOW (result))
        TREE_OVERFLOW (result) = TREE_OVERFLOW (expr);

      if (TYPE_UNSIGNED (type))
        {
          /* This detects cases like converting -129 or 256 to
             unsigned char.  */
          if (!int_fits_type_p (expr, c_common_signed_type (type)))
            warning_at (loc, OPT_Woverflow,
			"large integer implicitly truncated to unsigned type");
          else
            conversion_warning (type, expr);
        }
      else if (!int_fits_type_p (expr, c_common_unsigned_type (type)))
	warning (OPT_Woverflow,
		 "overflow in implicit constant conversion");
      /* No warning for converting 0x80000000 to int.  */
      else if (pedantic
	       && (TREE_CODE (TREE_TYPE (expr)) != INTEGER_TYPE
		   || TYPE_PRECISION (TREE_TYPE (expr))
		   != TYPE_PRECISION (type)))
	warning_at (loc, OPT_Woverflow,
		    "overflow in implicit constant conversion");

      else
	conversion_warning (type, expr);
    }
  else if ((TREE_CODE (result) == INTEGER_CST
	    || TREE_CODE (result) == FIXED_CST) && TREE_OVERFLOW (result))
    warning_at (loc, OPT_Woverflow,
		"overflow in implicit constant conversion");
  else
    conversion_warning (type, expr);
}


/* Convert EXPR to TYPE, warning about conversion problems with constants.
   Invoke this function on every expression that is converted implicitly,
   i.e. because of language rules and not because of an explicit cast.  */

tree
convert_and_check (tree type, tree expr)
{
  tree result;
  tree expr_for_warning;

  /* Convert from a value with possible excess precision rather than
     via the semantic type, but do not warn about values not fitting
     exactly in the semantic type.  */
  if (TREE_CODE (expr) == EXCESS_PRECISION_EXPR)
    {
      tree orig_type = TREE_TYPE (expr);
      expr = TREE_OPERAND (expr, 0);
      expr_for_warning = convert (orig_type, expr);
      if (orig_type == type)
	return expr_for_warning;
    }
  else
    expr_for_warning = expr;

  if (TREE_TYPE (expr) == type)
    return expr;

  result = convert (type, expr);

  if (c_inhibit_evaluation_warnings == 0
      && !TREE_OVERFLOW_P (expr)
      && result != error_mark_node)
    warnings_for_convert_and_check (type, expr_for_warning, result);

  return result;
}

/* A node in a list that describes references to variables (EXPR), which are
   either read accesses if WRITER is zero, or write accesses, in which case
   WRITER is the parent of EXPR.  */
struct tlist
{
  struct tlist *next;
  tree expr, writer;
};

/* Used to implement a cache the results of a call to verify_tree.  We only
   use this for SAVE_EXPRs.  */
struct tlist_cache
{
  struct tlist_cache *next;
  struct tlist *cache_before_sp;
  struct tlist *cache_after_sp;
  tree expr;
};

/* Obstack to use when allocating tlist structures, and corresponding
   firstobj.  */
static struct obstack tlist_obstack;
static char *tlist_firstobj = 0;

/* Keep track of the identifiers we've warned about, so we can avoid duplicate
   warnings.  */
static struct tlist *warned_ids;
/* SAVE_EXPRs need special treatment.  We process them only once and then
   cache the results.  */
static struct tlist_cache *save_expr_cache;

static void add_tlist (struct tlist **, struct tlist *, tree, int);
static void merge_tlist (struct tlist **, struct tlist *, int);
static void verify_tree (tree, struct tlist **, struct tlist **, tree);
static int warning_candidate_p (tree);
static bool candidate_equal_p (const_tree, const_tree);
static void warn_for_collisions (struct tlist *);
static void warn_for_collisions_1 (tree, tree, struct tlist *, int);
static struct tlist *new_tlist (struct tlist *, tree, tree);

/* Create a new struct tlist and fill in its fields.  */
static struct tlist *
new_tlist (struct tlist *next, tree t, tree writer)
{
  struct tlist *l;
  l = XOBNEW (&tlist_obstack, struct tlist);
  l->next = next;
  l->expr = t;
  l->writer = writer;
  return l;
}

/* Add duplicates of the nodes found in ADD to the list *TO.  If EXCLUDE_WRITER
   is nonnull, we ignore any node we find which has a writer equal to it.  */

static void
add_tlist (struct tlist **to, struct tlist *add, tree exclude_writer, int copy)
{
  while (add)
    {
      struct tlist *next = add->next;
      if (!copy)
	add->next = *to;
      if (!exclude_writer || !candidate_equal_p (add->writer, exclude_writer))
	*to = copy ? new_tlist (*to, add->expr, add->writer) : add;
      add = next;
    }
}

/* Merge the nodes of ADD into TO.  This merging process is done so that for
   each variable that already exists in TO, no new node is added; however if
   there is a write access recorded in ADD, and an occurrence on TO is only
   a read access, then the occurrence in TO will be modified to record the
   write.  */

static void
merge_tlist (struct tlist **to, struct tlist *add, int copy)
{
  struct tlist **end = to;

  while (*end)
    end = &(*end)->next;

  while (add)
    {
      int found = 0;
      struct tlist *tmp2;
      struct tlist *next = add->next;

      for (tmp2 = *to; tmp2; tmp2 = tmp2->next)
	if (candidate_equal_p (tmp2->expr, add->expr))
	  {
	    found = 1;
	    if (!tmp2->writer)
	      tmp2->writer = add->writer;
	  }
      if (!found)
	{
	  *end = copy ? add : new_tlist (NULL, add->expr, add->writer);
	  end = &(*end)->next;
	  *end = 0;
	}
      add = next;
    }
}

/* WRITTEN is a variable, WRITER is its parent.  Warn if any of the variable
   references in list LIST conflict with it, excluding reads if ONLY writers
   is nonzero.  */

static void
warn_for_collisions_1 (tree written, tree writer, struct tlist *list,
		       int only_writes)
{
  struct tlist *tmp;

  /* Avoid duplicate warnings.  */
  for (tmp = warned_ids; tmp; tmp = tmp->next)
    if (candidate_equal_p (tmp->expr, written))
      return;

  while (list)
    {
      if (candidate_equal_p (list->expr, written)
	  && !candidate_equal_p (list->writer, writer)
	  && (!only_writes || list->writer))
	{
	  warned_ids = new_tlist (warned_ids, written, NULL_TREE);
	  warning_at (EXPR_LOC_OR_HERE (writer),
		      OPT_Wsequence_point, "operation on %qE may be undefined",
		      list->expr);
	}
      list = list->next;
    }
}

/* Given a list LIST of references to variables, find whether any of these
   can cause conflicts due to missing sequence points.  */

static void
warn_for_collisions (struct tlist *list)
{
  struct tlist *tmp;

  for (tmp = list; tmp; tmp = tmp->next)
    {
      if (tmp->writer)
	warn_for_collisions_1 (tmp->expr, tmp->writer, list, 0);
    }
}

/* Return nonzero if X is a tree that can be verified by the sequence point
   warnings.  */
static int
warning_candidate_p (tree x)
{
  if (DECL_P (x) && DECL_ARTIFICIAL (x))
    return 0;

  if (TREE_CODE (x) == BLOCK)
    return 0;

  /* VOID_TYPE_P (TREE_TYPE (x)) is workaround for cp/tree.c
     (lvalue_p) crash on TRY/CATCH. */
  if (TREE_TYPE (x) == NULL_TREE || VOID_TYPE_P (TREE_TYPE (x)))
    return 0;

  if (!lvalue_p (x))
    return 0;

  /* No point to track non-const calls, they will never satisfy
     operand_equal_p.  */
  if (TREE_CODE (x) == CALL_EXPR && (call_expr_flags (x) & ECF_CONST) == 0)
    return 0;

  if (TREE_CODE (x) == STRING_CST)
    return 0;

  return 1;
}

/* Return nonzero if X and Y appear to be the same candidate (or NULL) */
static bool
candidate_equal_p (const_tree x, const_tree y)
{
  return (x == y) || (x && y && operand_equal_p (x, y, 0));
}

/* Walk the tree X, and record accesses to variables.  If X is written by the
   parent tree, WRITER is the parent.
   We store accesses in one of the two lists: PBEFORE_SP, and PNO_SP.  If this
   expression or its only operand forces a sequence point, then everything up
   to the sequence point is stored in PBEFORE_SP.  Everything else gets stored
   in PNO_SP.
   Once we return, we will have emitted warnings if any subexpression before
   such a sequence point could be undefined.  On a higher level, however, the
   sequence point may not be relevant, and we'll merge the two lists.

   Example: (b++, a) + b;
   The call that processes the COMPOUND_EXPR will store the increment of B
   in PBEFORE_SP, and the use of A in PNO_SP.  The higher-level call that
   processes the PLUS_EXPR will need to merge the two lists so that
   eventually, all accesses end up on the same list (and we'll warn about the
   unordered subexpressions b++ and b.

   A note on merging.  If we modify the former example so that our expression
   becomes
     (b++, b) + a
   care must be taken not simply to add all three expressions into the final
   PNO_SP list.  The function merge_tlist takes care of that by merging the
   before-SP list of the COMPOUND_EXPR into its after-SP list in a special
   way, so that no more than one access to B is recorded.  */

static void
verify_tree (tree x, struct tlist **pbefore_sp, struct tlist **pno_sp,
	     tree writer)
{
  struct tlist *tmp_before, *tmp_nosp, *tmp_list2, *tmp_list3;
  enum tree_code code;
  enum tree_code_class cl;

  /* X may be NULL if it is the operand of an empty statement expression
     ({ }).  */
  if (x == NULL)
    return;

 restart:
  code = TREE_CODE (x);
  cl = TREE_CODE_CLASS (code);

  if (warning_candidate_p (x))
    *pno_sp = new_tlist (*pno_sp, x, writer);

  switch (code)
    {
    case CONSTRUCTOR:
    case SIZEOF_EXPR:
      return;

    case COMPOUND_EXPR:
    case TRUTH_ANDIF_EXPR:
    case TRUTH_ORIF_EXPR:
      tmp_before = tmp_nosp = tmp_list3 = 0;
      verify_tree (TREE_OPERAND (x, 0), &tmp_before, &tmp_nosp, NULL_TREE);
      warn_for_collisions (tmp_nosp);
      merge_tlist (pbefore_sp, tmp_before, 0);
      merge_tlist (pbefore_sp, tmp_nosp, 0);
      verify_tree (TREE_OPERAND (x, 1), &tmp_list3, pno_sp, NULL_TREE);
      merge_tlist (pbefore_sp, tmp_list3, 0);
      return;

    case COND_EXPR:
      tmp_before = tmp_list2 = 0;
      verify_tree (TREE_OPERAND (x, 0), &tmp_before, &tmp_list2, NULL_TREE);
      warn_for_collisions (tmp_list2);
      merge_tlist (pbefore_sp, tmp_before, 0);
      merge_tlist (pbefore_sp, tmp_list2, 1);

      tmp_list3 = tmp_nosp = 0;
      verify_tree (TREE_OPERAND (x, 1), &tmp_list3, &tmp_nosp, NULL_TREE);
      warn_for_collisions (tmp_nosp);
      merge_tlist (pbefore_sp, tmp_list3, 0);

      tmp_list3 = tmp_list2 = 0;
      verify_tree (TREE_OPERAND (x, 2), &tmp_list3, &tmp_list2, NULL_TREE);
      warn_for_collisions (tmp_list2);
      merge_tlist (pbefore_sp, tmp_list3, 0);
      /* Rather than add both tmp_nosp and tmp_list2, we have to merge the
	 two first, to avoid warning for (a ? b++ : b++).  */
      merge_tlist (&tmp_nosp, tmp_list2, 0);
      add_tlist (pno_sp, tmp_nosp, NULL_TREE, 0);
      return;

    case PREDECREMENT_EXPR:
    case PREINCREMENT_EXPR:
    case POSTDECREMENT_EXPR:
    case POSTINCREMENT_EXPR:
      verify_tree (TREE_OPERAND (x, 0), pno_sp, pno_sp, x);
      return;

    case MODIFY_EXPR:
      tmp_before = tmp_nosp = tmp_list3 = 0;
      verify_tree (TREE_OPERAND (x, 1), &tmp_before, &tmp_nosp, NULL_TREE);
      verify_tree (TREE_OPERAND (x, 0), &tmp_list3, &tmp_list3, x);
      /* Expressions inside the LHS are not ordered wrt. the sequence points
	 in the RHS.  Example:
	   *a = (a++, 2)
	 Despite the fact that the modification of "a" is in the before_sp
	 list (tmp_before), it conflicts with the use of "a" in the LHS.
	 We can handle this by adding the contents of tmp_list3
	 to those of tmp_before, and redoing the collision warnings for that
	 list.  */
      add_tlist (&tmp_before, tmp_list3, x, 1);
      warn_for_collisions (tmp_before);
      /* Exclude the LHS itself here; we first have to merge it into the
	 tmp_nosp list.  This is done to avoid warning for "a = a"; if we
	 didn't exclude the LHS, we'd get it twice, once as a read and once
	 as a write.  */
      add_tlist (pno_sp, tmp_list3, x, 0);
      warn_for_collisions_1 (TREE_OPERAND (x, 0), x, tmp_nosp, 1);

      merge_tlist (pbefore_sp, tmp_before, 0);
      if (warning_candidate_p (TREE_OPERAND (x, 0)))
	merge_tlist (&tmp_nosp, new_tlist (NULL, TREE_OPERAND (x, 0), x), 0);
      add_tlist (pno_sp, tmp_nosp, NULL_TREE, 1);
      return;

    case CALL_EXPR:
      /* We need to warn about conflicts among arguments and conflicts between
	 args and the function address.  Side effects of the function address,
	 however, are not ordered by the sequence point of the call.  */
      {
	call_expr_arg_iterator iter;
	tree arg;
	tmp_before = tmp_nosp = 0;
	verify_tree (CALL_EXPR_FN (x), &tmp_before, &tmp_nosp, NULL_TREE);
	FOR_EACH_CALL_EXPR_ARG (arg, iter, x)
	  {
	    tmp_list2 = tmp_list3 = 0;
	    verify_tree (arg, &tmp_list2, &tmp_list3, NULL_TREE);
	    merge_tlist (&tmp_list3, tmp_list2, 0);
	    add_tlist (&tmp_before, tmp_list3, NULL_TREE, 0);
	  }
	add_tlist (&tmp_before, tmp_nosp, NULL_TREE, 0);
	warn_for_collisions (tmp_before);
	add_tlist (pbefore_sp, tmp_before, NULL_TREE, 0);
	return;
      }

    case TREE_LIST:
      /* Scan all the list, e.g. indices of multi dimensional array.  */
      while (x)
	{
	  tmp_before = tmp_nosp = 0;
	  verify_tree (TREE_VALUE (x), &tmp_before, &tmp_nosp, NULL_TREE);
	  merge_tlist (&tmp_nosp, tmp_before, 0);
	  add_tlist (pno_sp, tmp_nosp, NULL_TREE, 0);
	  x = TREE_CHAIN (x);
	}
      return;

    case SAVE_EXPR:
      {
	struct tlist_cache *t;
	for (t = save_expr_cache; t; t = t->next)
	  if (candidate_equal_p (t->expr, x))
	    break;

	if (!t)
	  {
	    t = XOBNEW (&tlist_obstack, struct tlist_cache);
	    t->next = save_expr_cache;
	    t->expr = x;
	    save_expr_cache = t;

	    tmp_before = tmp_nosp = 0;
	    verify_tree (TREE_OPERAND (x, 0), &tmp_before, &tmp_nosp, NULL_TREE);
	    warn_for_collisions (tmp_nosp);

	    tmp_list3 = 0;
	    while (tmp_nosp)
	      {
		struct tlist *t = tmp_nosp;
		tmp_nosp = t->next;
		merge_tlist (&tmp_list3, t, 0);
	      }
	    t->cache_before_sp = tmp_before;
	    t->cache_after_sp = tmp_list3;
	  }
	merge_tlist (pbefore_sp, t->cache_before_sp, 1);
	add_tlist (pno_sp, t->cache_after_sp, NULL_TREE, 1);
	return;
      }

    case ADDR_EXPR:
      x = TREE_OPERAND (x, 0);
      if (DECL_P (x))
	return;
      writer = 0;
      goto restart;

    default:
      /* For other expressions, simply recurse on their operands.
	 Manual tail recursion for unary expressions.
	 Other non-expressions need not be processed.  */
      if (cl == tcc_unary)
	{
	  x = TREE_OPERAND (x, 0);
	  writer = 0;
	  goto restart;
	}
      else if (IS_EXPR_CODE_CLASS (cl))
	{
	  int lp;
	  int max = TREE_OPERAND_LENGTH (x);
	  for (lp = 0; lp < max; lp++)
	    {
	      tmp_before = tmp_nosp = 0;
	      verify_tree (TREE_OPERAND (x, lp), &tmp_before, &tmp_nosp, 0);
	      merge_tlist (&tmp_nosp, tmp_before, 0);
	      add_tlist (pno_sp, tmp_nosp, NULL_TREE, 0);
	    }
	}
      return;
    }
}

/* Try to warn for undefined behavior in EXPR due to missing sequence
   points.  */

DEBUG_FUNCTION void
verify_sequence_points (tree expr)
{
  struct tlist *before_sp = 0, *after_sp = 0;

  warned_ids = 0;
  save_expr_cache = 0;
  if (tlist_firstobj == 0)
    {
      gcc_obstack_init (&tlist_obstack);
      tlist_firstobj = (char *) obstack_alloc (&tlist_obstack, 0);
    }

  verify_tree (expr, &before_sp, &after_sp, 0);
  warn_for_collisions (after_sp);
  obstack_free (&tlist_obstack, tlist_firstobj);
}

/* Validate the expression after `case' and apply default promotions.  */

static tree
check_case_value (tree value)
{
  if (value == NULL_TREE)
    return value;

  if (TREE_CODE (value) == INTEGER_CST)
    /* Promote char or short to int.  */
    value = perform_integral_promotions (value);
  else if (value != error_mark_node)
    {
      error ("case label does not reduce to an integer constant");
      value = error_mark_node;
    }

  constant_expression_warning (value);

  return value;
}

/* See if the case values LOW and HIGH are in the range of the original
   type (i.e. before the default conversion to int) of the switch testing
   expression.
   TYPE is the promoted type of the testing expression, and ORIG_TYPE is
   the type before promoting it.  CASE_LOW_P is a pointer to the lower
   bound of the case label, and CASE_HIGH_P is the upper bound or NULL
   if the case is not a case range.
   The caller has to make sure that we are not called with NULL for
   CASE_LOW_P (i.e. the default case).
   Returns true if the case label is in range of ORIG_TYPE (saturated or
   untouched) or false if the label is out of range.  */

static bool
check_case_bounds (tree type, tree orig_type,
		   tree *case_low_p, tree *case_high_p)
{
  tree min_value, max_value;
  tree case_low = *case_low_p;
  tree case_high = case_high_p ? *case_high_p : case_low;

  /* If there was a problem with the original type, do nothing.  */
  if (orig_type == error_mark_node)
    return true;

  min_value = TYPE_MIN_VALUE (orig_type);
  max_value = TYPE_MAX_VALUE (orig_type);

  /* Case label is less than minimum for type.  */
  if (tree_int_cst_compare (case_low, min_value) < 0
      && tree_int_cst_compare (case_high, min_value) < 0)
    {
      warning (0, "case label value is less than minimum value for type");
      return false;
    }

  /* Case value is greater than maximum for type.  */
  if (tree_int_cst_compare (case_low, max_value) > 0
      && tree_int_cst_compare (case_high, max_value) > 0)
    {
      warning (0, "case label value exceeds maximum value for type");
      return false;
    }

  /* Saturate lower case label value to minimum.  */
  if (tree_int_cst_compare (case_high, min_value) >= 0
      && tree_int_cst_compare (case_low, min_value) < 0)
    {
      warning (0, "lower value in case label range"
	       " less than minimum value for type");
      case_low = min_value;
    }

  /* Saturate upper case label value to maximum.  */
  if (tree_int_cst_compare (case_low, max_value) <= 0
      && tree_int_cst_compare (case_high, max_value) > 0)
    {
      warning (0, "upper value in case label range"
	       " exceeds maximum value for type");
      case_high = max_value;
    }

  if (*case_low_p != case_low)
    *case_low_p = convert (type, case_low);
  if (case_high_p && *case_high_p != case_high)
    *case_high_p = convert (type, case_high);

  return true;
}

/* Return an integer type with BITS bits of precision,
   that is unsigned if UNSIGNEDP is nonzero, otherwise signed.  */

tree
c_common_type_for_size (unsigned int bits, int unsignedp)
{
  if (bits == TYPE_PRECISION (integer_type_node))
    return unsignedp ? unsigned_type_node : integer_type_node;

  if (bits == TYPE_PRECISION (signed_char_type_node))
    return unsignedp ? unsigned_char_type_node : signed_char_type_node;

  if (bits == TYPE_PRECISION (short_integer_type_node))
    return unsignedp ? short_unsigned_type_node : short_integer_type_node;

  if (bits == TYPE_PRECISION (long_integer_type_node))
    return unsignedp ? long_unsigned_type_node : long_integer_type_node;

  if (bits == TYPE_PRECISION (long_long_integer_type_node))
    return (unsignedp ? long_long_unsigned_type_node
	    : long_long_integer_type_node);

  if (int128_integer_type_node
      && bits == TYPE_PRECISION (int128_integer_type_node))
    return (unsignedp ? int128_unsigned_type_node
	    : int128_integer_type_node);

  if (bits == TYPE_PRECISION (widest_integer_literal_type_node))
    return (unsignedp ? widest_unsigned_literal_type_node
	    : widest_integer_literal_type_node);

  if (bits <= TYPE_PRECISION (intQI_type_node))
    return unsignedp ? unsigned_intQI_type_node : intQI_type_node;

  if (bits <= TYPE_PRECISION (intHI_type_node))
    return unsignedp ? unsigned_intHI_type_node : intHI_type_node;

  if (bits <= TYPE_PRECISION (intSI_type_node))
    return unsignedp ? unsigned_intSI_type_node : intSI_type_node;

  if (bits <= TYPE_PRECISION (intDI_type_node))
    return unsignedp ? unsigned_intDI_type_node : intDI_type_node;

  return 0;
}

/* Return a fixed-point type that has at least IBIT ibits and FBIT fbits
   that is unsigned if UNSIGNEDP is nonzero, otherwise signed;
   and saturating if SATP is nonzero, otherwise not saturating.  */

tree
c_common_fixed_point_type_for_size (unsigned int ibit, unsigned int fbit,
				    int unsignedp, int satp)
{
  enum machine_mode mode;
  if (ibit == 0)
    mode = unsignedp ? UQQmode : QQmode;
  else
    mode = unsignedp ? UHAmode : HAmode;

  for (; mode != VOIDmode; mode = GET_MODE_WIDER_MODE (mode))
    if (GET_MODE_IBIT (mode) >= ibit && GET_MODE_FBIT (mode) >= fbit)
      break;

  if (mode == VOIDmode || !targetm.scalar_mode_supported_p (mode))
    {
      sorry ("GCC cannot support operators with integer types and "
	     "fixed-point types that have too many integral and "
	     "fractional bits together");
      return 0;
    }

  return c_common_type_for_mode (mode, satp);
}

/* Used for communication between c_common_type_for_mode and
   c_register_builtin_type.  */
static GTY(()) tree registered_builtin_types;

/* Return a data type that has machine mode MODE.
   If the mode is an integer,
   then UNSIGNEDP selects between signed and unsigned types.
   If the mode is a fixed-point mode,
   then UNSIGNEDP selects between saturating and nonsaturating types.  */

tree
c_common_type_for_mode (enum machine_mode mode, int unsignedp)
{
  tree t;

  if (mode == TYPE_MODE (integer_type_node))
    return unsignedp ? unsigned_type_node : integer_type_node;

  if (mode == TYPE_MODE (signed_char_type_node))
    return unsignedp ? unsigned_char_type_node : signed_char_type_node;

  if (mode == TYPE_MODE (short_integer_type_node))
    return unsignedp ? short_unsigned_type_node : short_integer_type_node;

  if (mode == TYPE_MODE (long_integer_type_node))
    return unsignedp ? long_unsigned_type_node : long_integer_type_node;

  if (mode == TYPE_MODE (long_long_integer_type_node))
    return unsignedp ? long_long_unsigned_type_node : long_long_integer_type_node;

  if (int128_integer_type_node
      && mode == TYPE_MODE (int128_integer_type_node))
    return unsignedp ? int128_unsigned_type_node : int128_integer_type_node;

  if (mode == TYPE_MODE (widest_integer_literal_type_node))
    return unsignedp ? widest_unsigned_literal_type_node
		     : widest_integer_literal_type_node;

  if (mode == QImode)
    return unsignedp ? unsigned_intQI_type_node : intQI_type_node;

  if (mode == HImode)
    return unsignedp ? unsigned_intHI_type_node : intHI_type_node;

  if (mode == SImode)
    return unsignedp ? unsigned_intSI_type_node : intSI_type_node;

  if (mode == DImode)
    return unsignedp ? unsigned_intDI_type_node : intDI_type_node;

#if HOST_BITS_PER_WIDE_INT >= 64
  if (mode == TYPE_MODE (intTI_type_node))
    return unsignedp ? unsigned_intTI_type_node : intTI_type_node;
#endif

  if (mode == TYPE_MODE (float_type_node))
    return float_type_node;

  if (mode == TYPE_MODE (double_type_node))
    return double_type_node;

  if (mode == TYPE_MODE (long_double_type_node))
    return long_double_type_node;

  if (mode == TYPE_MODE (void_type_node))
    return void_type_node;

  if (mode == TYPE_MODE (build_pointer_type (char_type_node)))
    return (unsignedp
	    ? make_unsigned_type (GET_MODE_PRECISION (mode))
	    : make_signed_type (GET_MODE_PRECISION (mode)));

  if (mode == TYPE_MODE (build_pointer_type (integer_type_node)))
    return (unsignedp
	    ? make_unsigned_type (GET_MODE_PRECISION (mode))
	    : make_signed_type (GET_MODE_PRECISION (mode)));

  if (COMPLEX_MODE_P (mode))
    {
      enum machine_mode inner_mode;
      tree inner_type;

      if (mode == TYPE_MODE (complex_float_type_node))
	return complex_float_type_node;
      if (mode == TYPE_MODE (complex_double_type_node))
	return complex_double_type_node;
      if (mode == TYPE_MODE (complex_long_double_type_node))
	return complex_long_double_type_node;

      if (mode == TYPE_MODE (complex_integer_type_node) && !unsignedp)
	return complex_integer_type_node;

      inner_mode = GET_MODE_INNER (mode);
      inner_type = c_common_type_for_mode (inner_mode, unsignedp);
      if (inner_type != NULL_TREE)
	return build_complex_type (inner_type);
    }
  else if (VECTOR_MODE_P (mode))
    {
      enum machine_mode inner_mode = GET_MODE_INNER (mode);
      tree inner_type = c_common_type_for_mode (inner_mode, unsignedp);
      if (inner_type != NULL_TREE)
	return build_vector_type_for_mode (inner_type, mode);
    }

  if (mode == TYPE_MODE (dfloat32_type_node))
    return dfloat32_type_node;
  if (mode == TYPE_MODE (dfloat64_type_node))
    return dfloat64_type_node;
  if (mode == TYPE_MODE (dfloat128_type_node))
    return dfloat128_type_node;

  if (ALL_SCALAR_FIXED_POINT_MODE_P (mode))
    {
      if (mode == TYPE_MODE (short_fract_type_node))
	return unsignedp ? sat_short_fract_type_node : short_fract_type_node;
      if (mode == TYPE_MODE (fract_type_node))
	return unsignedp ? sat_fract_type_node : fract_type_node;
      if (mode == TYPE_MODE (long_fract_type_node))
	return unsignedp ? sat_long_fract_type_node : long_fract_type_node;
      if (mode == TYPE_MODE (long_long_fract_type_node))
	return unsignedp ? sat_long_long_fract_type_node
			 : long_long_fract_type_node;

      if (mode == TYPE_MODE (unsigned_short_fract_type_node))
	return unsignedp ? sat_unsigned_short_fract_type_node
			 : unsigned_short_fract_type_node;
      if (mode == TYPE_MODE (unsigned_fract_type_node))
	return unsignedp ? sat_unsigned_fract_type_node
			 : unsigned_fract_type_node;
      if (mode == TYPE_MODE (unsigned_long_fract_type_node))
	return unsignedp ? sat_unsigned_long_fract_type_node
			 : unsigned_long_fract_type_node;
      if (mode == TYPE_MODE (unsigned_long_long_fract_type_node))
	return unsignedp ? sat_unsigned_long_long_fract_type_node
			 : unsigned_long_long_fract_type_node;

      if (mode == TYPE_MODE (short_accum_type_node))
	return unsignedp ? sat_short_accum_type_node : short_accum_type_node;
      if (mode == TYPE_MODE (accum_type_node))
	return unsignedp ? sat_accum_type_node : accum_type_node;
      if (mode == TYPE_MODE (long_accum_type_node))
	return unsignedp ? sat_long_accum_type_node : long_accum_type_node;
      if (mode == TYPE_MODE (long_long_accum_type_node))
	return unsignedp ? sat_long_long_accum_type_node
			 : long_long_accum_type_node;

      if (mode == TYPE_MODE (unsigned_short_accum_type_node))
	return unsignedp ? sat_unsigned_short_accum_type_node
			 : unsigned_short_accum_type_node;
      if (mode == TYPE_MODE (unsigned_accum_type_node))
	return unsignedp ? sat_unsigned_accum_type_node
			 : unsigned_accum_type_node;
      if (mode == TYPE_MODE (unsigned_long_accum_type_node))
	return unsignedp ? sat_unsigned_long_accum_type_node
			 : unsigned_long_accum_type_node;
      if (mode == TYPE_MODE (unsigned_long_long_accum_type_node))
	return unsignedp ? sat_unsigned_long_long_accum_type_node
			 : unsigned_long_long_accum_type_node;

      if (mode == QQmode)
	return unsignedp ? sat_qq_type_node : qq_type_node;
      if (mode == HQmode)
	return unsignedp ? sat_hq_type_node : hq_type_node;
      if (mode == SQmode)
	return unsignedp ? sat_sq_type_node : sq_type_node;
      if (mode == DQmode)
	return unsignedp ? sat_dq_type_node : dq_type_node;
      if (mode == TQmode)
	return unsignedp ? sat_tq_type_node : tq_type_node;

      if (mode == UQQmode)
	return unsignedp ? sat_uqq_type_node : uqq_type_node;
      if (mode == UHQmode)
	return unsignedp ? sat_uhq_type_node : uhq_type_node;
      if (mode == USQmode)
	return unsignedp ? sat_usq_type_node : usq_type_node;
      if (mode == UDQmode)
	return unsignedp ? sat_udq_type_node : udq_type_node;
      if (mode == UTQmode)
	return unsignedp ? sat_utq_type_node : utq_type_node;

      if (mode == HAmode)
	return unsignedp ? sat_ha_type_node : ha_type_node;
      if (mode == SAmode)
	return unsignedp ? sat_sa_type_node : sa_type_node;
      if (mode == DAmode)
	return unsignedp ? sat_da_type_node : da_type_node;
      if (mode == TAmode)
	return unsignedp ? sat_ta_type_node : ta_type_node;

      if (mode == UHAmode)
	return unsignedp ? sat_uha_type_node : uha_type_node;
      if (mode == USAmode)
	return unsignedp ? sat_usa_type_node : usa_type_node;
      if (mode == UDAmode)
	return unsignedp ? sat_uda_type_node : uda_type_node;
      if (mode == UTAmode)
	return unsignedp ? sat_uta_type_node : uta_type_node;
    }

  for (t = registered_builtin_types; t; t = TREE_CHAIN (t))
    if (TYPE_MODE (TREE_VALUE (t)) == mode
	&& !!unsignedp == !!TYPE_UNSIGNED (TREE_VALUE (t)))
      return TREE_VALUE (t);

  return 0;
}

tree
c_common_unsigned_type (tree type)
{
  return c_common_signed_or_unsigned_type (1, type);
}

/* Return a signed type the same as TYPE in other respects.  */

tree
c_common_signed_type (tree type)
{
  return c_common_signed_or_unsigned_type (0, type);
}

/* Return a type the same as TYPE except unsigned or
   signed according to UNSIGNEDP.  */

tree
c_common_signed_or_unsigned_type (int unsignedp, tree type)
{
  tree type1;

  /* This block of code emulates the behavior of the old
     c_common_unsigned_type. In particular, it returns
     long_unsigned_type_node if passed a long, even when a int would
     have the same size. This is necessary for warnings to work
     correctly in archs where sizeof(int) == sizeof(long) */

  type1 = TYPE_MAIN_VARIANT (type);
  if (type1 == signed_char_type_node || type1 == char_type_node || type1 == unsigned_char_type_node)
    return unsignedp ? unsigned_char_type_node : signed_char_type_node;
  if (type1 == integer_type_node || type1 == unsigned_type_node)
    return unsignedp ? unsigned_type_node : integer_type_node;
  if (type1 == short_integer_type_node || type1 == short_unsigned_type_node)
    return unsignedp ? short_unsigned_type_node : short_integer_type_node;
  if (type1 == long_integer_type_node || type1 == long_unsigned_type_node)
    return unsignedp ? long_unsigned_type_node : long_integer_type_node;
  if (type1 == long_long_integer_type_node || type1 == long_long_unsigned_type_node)
    return unsignedp ? long_long_unsigned_type_node : long_long_integer_type_node;
  if (int128_integer_type_node
      && (type1 == int128_integer_type_node
	  || type1 == int128_unsigned_type_node))
    return unsignedp ? int128_unsigned_type_node : int128_integer_type_node;
  if (type1 == widest_integer_literal_type_node || type1 == widest_unsigned_literal_type_node)
    return unsignedp ? widest_unsigned_literal_type_node : widest_integer_literal_type_node;
#if HOST_BITS_PER_WIDE_INT >= 64
  if (type1 == intTI_type_node || type1 == unsigned_intTI_type_node)
    return unsignedp ? unsigned_intTI_type_node : intTI_type_node;
#endif
  if (type1 == intDI_type_node || type1 == unsigned_intDI_type_node)
    return unsignedp ? unsigned_intDI_type_node : intDI_type_node;
  if (type1 == intSI_type_node || type1 == unsigned_intSI_type_node)
    return unsignedp ? unsigned_intSI_type_node : intSI_type_node;
  if (type1 == intHI_type_node || type1 == unsigned_intHI_type_node)
    return unsignedp ? unsigned_intHI_type_node : intHI_type_node;
  if (type1 == intQI_type_node || type1 == unsigned_intQI_type_node)
    return unsignedp ? unsigned_intQI_type_node : intQI_type_node;

#define C_COMMON_FIXED_TYPES(NAME)	    \
  if (type1 == short_ ## NAME ## _type_node \
      || type1 == unsigned_short_ ## NAME ## _type_node) \
    return unsignedp ? unsigned_short_ ## NAME ## _type_node \
		     : short_ ## NAME ## _type_node; \
  if (type1 == NAME ## _type_node \
      || type1 == unsigned_ ## NAME ## _type_node) \
    return unsignedp ? unsigned_ ## NAME ## _type_node \
		     : NAME ## _type_node; \
  if (type1 == long_ ## NAME ## _type_node \
      || type1 == unsigned_long_ ## NAME ## _type_node) \
    return unsignedp ? unsigned_long_ ## NAME ## _type_node \
		     : long_ ## NAME ## _type_node; \
  if (type1 == long_long_ ## NAME ## _type_node \
      || type1 == unsigned_long_long_ ## NAME ## _type_node) \
    return unsignedp ? unsigned_long_long_ ## NAME ## _type_node \
		     : long_long_ ## NAME ## _type_node;

#define C_COMMON_FIXED_MODE_TYPES(NAME) \
  if (type1 == NAME ## _type_node \
      || type1 == u ## NAME ## _type_node) \
    return unsignedp ? u ## NAME ## _type_node \
		     : NAME ## _type_node;

#define C_COMMON_FIXED_TYPES_SAT(NAME) \
  if (type1 == sat_ ## short_ ## NAME ## _type_node \
      || type1 == sat_ ## unsigned_short_ ## NAME ## _type_node) \
    return unsignedp ? sat_ ## unsigned_short_ ## NAME ## _type_node \
		     : sat_ ## short_ ## NAME ## _type_node; \
  if (type1 == sat_ ## NAME ## _type_node \
      || type1 == sat_ ## unsigned_ ## NAME ## _type_node) \
    return unsignedp ? sat_ ## unsigned_ ## NAME ## _type_node \
		     : sat_ ## NAME ## _type_node; \
  if (type1 == sat_ ## long_ ## NAME ## _type_node \
      || type1 == sat_ ## unsigned_long_ ## NAME ## _type_node) \
    return unsignedp ? sat_ ## unsigned_long_ ## NAME ## _type_node \
		     : sat_ ## long_ ## NAME ## _type_node; \
  if (type1 == sat_ ## long_long_ ## NAME ## _type_node \
      || type1 == sat_ ## unsigned_long_long_ ## NAME ## _type_node) \
    return unsignedp ? sat_ ## unsigned_long_long_ ## NAME ## _type_node \
		     : sat_ ## long_long_ ## NAME ## _type_node;

#define C_COMMON_FIXED_MODE_TYPES_SAT(NAME)	\
  if (type1 == sat_ ## NAME ## _type_node \
      || type1 == sat_ ## u ## NAME ## _type_node) \
    return unsignedp ? sat_ ## u ## NAME ## _type_node \
		     : sat_ ## NAME ## _type_node;

  C_COMMON_FIXED_TYPES (fract);
  C_COMMON_FIXED_TYPES_SAT (fract);
  C_COMMON_FIXED_TYPES (accum);
  C_COMMON_FIXED_TYPES_SAT (accum);

  C_COMMON_FIXED_MODE_TYPES (qq);
  C_COMMON_FIXED_MODE_TYPES (hq);
  C_COMMON_FIXED_MODE_TYPES (sq);
  C_COMMON_FIXED_MODE_TYPES (dq);
  C_COMMON_FIXED_MODE_TYPES (tq);
  C_COMMON_FIXED_MODE_TYPES_SAT (qq);
  C_COMMON_FIXED_MODE_TYPES_SAT (hq);
  C_COMMON_FIXED_MODE_TYPES_SAT (sq);
  C_COMMON_FIXED_MODE_TYPES_SAT (dq);
  C_COMMON_FIXED_MODE_TYPES_SAT (tq);
  C_COMMON_FIXED_MODE_TYPES (ha);
  C_COMMON_FIXED_MODE_TYPES (sa);
  C_COMMON_FIXED_MODE_TYPES (da);
  C_COMMON_FIXED_MODE_TYPES (ta);
  C_COMMON_FIXED_MODE_TYPES_SAT (ha);
  C_COMMON_FIXED_MODE_TYPES_SAT (sa);
  C_COMMON_FIXED_MODE_TYPES_SAT (da);
  C_COMMON_FIXED_MODE_TYPES_SAT (ta);

  /* For ENUMERAL_TYPEs in C++, must check the mode of the types, not
     the precision; they have precision set to match their range, but
     may use a wider mode to match an ABI.  If we change modes, we may
     wind up with bad conversions.  For INTEGER_TYPEs in C, must check
     the precision as well, so as to yield correct results for
     bit-field types.  C++ does not have these separate bit-field
     types, and producing a signed or unsigned variant of an
     ENUMERAL_TYPE may cause other problems as well.  */

  if (!INTEGRAL_TYPE_P (type)
      || TYPE_UNSIGNED (type) == unsignedp)
    return type;

#define TYPE_OK(node)							    \
  (TYPE_MODE (type) == TYPE_MODE (node)					    \
   && TYPE_PRECISION (type) == TYPE_PRECISION (node))
  if (TYPE_OK (signed_char_type_node))
    return unsignedp ? unsigned_char_type_node : signed_char_type_node;
  if (TYPE_OK (integer_type_node))
    return unsignedp ? unsigned_type_node : integer_type_node;
  if (TYPE_OK (short_integer_type_node))
    return unsignedp ? short_unsigned_type_node : short_integer_type_node;
  if (TYPE_OK (long_integer_type_node))
    return unsignedp ? long_unsigned_type_node : long_integer_type_node;
  if (TYPE_OK (long_long_integer_type_node))
    return (unsignedp ? long_long_unsigned_type_node
	    : long_long_integer_type_node);
  if (int128_integer_type_node && TYPE_OK (int128_integer_type_node))
    return (unsignedp ? int128_unsigned_type_node
	    : int128_integer_type_node);
  if (TYPE_OK (widest_integer_literal_type_node))
    return (unsignedp ? widest_unsigned_literal_type_node
	    : widest_integer_literal_type_node);

#if HOST_BITS_PER_WIDE_INT >= 64
  if (TYPE_OK (intTI_type_node))
    return unsignedp ? unsigned_intTI_type_node : intTI_type_node;
#endif
  if (TYPE_OK (intDI_type_node))
    return unsignedp ? unsigned_intDI_type_node : intDI_type_node;
  if (TYPE_OK (intSI_type_node))
    return unsignedp ? unsigned_intSI_type_node : intSI_type_node;
  if (TYPE_OK (intHI_type_node))
    return unsignedp ? unsigned_intHI_type_node : intHI_type_node;
  if (TYPE_OK (intQI_type_node))
    return unsignedp ? unsigned_intQI_type_node : intQI_type_node;
#undef TYPE_OK

  return build_nonstandard_integer_type (TYPE_PRECISION (type), unsignedp);
}

/* Build a bit-field integer type for the given WIDTH and UNSIGNEDP.  */

tree
c_build_bitfield_integer_type (unsigned HOST_WIDE_INT width, int unsignedp)
{
  /* Extended integer types of the same width as a standard type have
     lesser rank, so those of the same width as int promote to int or
     unsigned int and are valid for printf formats expecting int or
     unsigned int.  To avoid such special cases, avoid creating
     extended integer types for bit-fields if a standard integer type
     is available.  */
  if (width == TYPE_PRECISION (integer_type_node))
    return unsignedp ? unsigned_type_node : integer_type_node;
  if (width == TYPE_PRECISION (signed_char_type_node))
    return unsignedp ? unsigned_char_type_node : signed_char_type_node;
  if (width == TYPE_PRECISION (short_integer_type_node))
    return unsignedp ? short_unsigned_type_node : short_integer_type_node;
  if (width == TYPE_PRECISION (long_integer_type_node))
    return unsignedp ? long_unsigned_type_node : long_integer_type_node;
  if (width == TYPE_PRECISION (long_long_integer_type_node))
    return (unsignedp ? long_long_unsigned_type_node
	    : long_long_integer_type_node);
  if (int128_integer_type_node
      && width == TYPE_PRECISION (int128_integer_type_node))
    return (unsignedp ? int128_unsigned_type_node
	    : int128_integer_type_node);
  return build_nonstandard_integer_type (width, unsignedp);
}

/* The C version of the register_builtin_type langhook.  */

void
c_register_builtin_type (tree type, const char* name)
{
  tree decl;

  decl = build_decl (UNKNOWN_LOCATION,
		     TYPE_DECL, get_identifier (name), type);
  DECL_ARTIFICIAL (decl) = 1;
  if (!TYPE_NAME (type))
    TYPE_NAME (type) = decl;
  pushdecl (decl);

  registered_builtin_types = tree_cons (0, type, registered_builtin_types);
}

/* Print an error message for invalid operands to arith operation
   CODE with TYPE0 for operand 0, and TYPE1 for operand 1.
   LOCATION is the location of the message.  */

void
binary_op_error (location_t location, enum tree_code code,
		 tree type0, tree type1)
{
  const char *opname;

  switch (code)
    {
    case PLUS_EXPR:
      opname = "+"; break;
    case MINUS_EXPR:
      opname = "-"; break;
    case MULT_EXPR:
      opname = "*"; break;
    case MAX_EXPR:
      opname = "max"; break;
    case MIN_EXPR:
      opname = "min"; break;
    case EQ_EXPR:
      opname = "=="; break;
    case NE_EXPR:
      opname = "!="; break;
    case LE_EXPR:
      opname = "<="; break;
    case GE_EXPR:
      opname = ">="; break;
    case LT_EXPR:
      opname = "<"; break;
    case GT_EXPR:
      opname = ">"; break;
    case LSHIFT_EXPR:
      opname = "<<"; break;
    case RSHIFT_EXPR:
      opname = ">>"; break;
    case TRUNC_MOD_EXPR:
    case FLOOR_MOD_EXPR:
      opname = "%"; break;
    case TRUNC_DIV_EXPR:
    case FLOOR_DIV_EXPR:
      opname = "/"; break;
    case BIT_AND_EXPR:
      opname = "&"; break;
    case BIT_IOR_EXPR:
      opname = "|"; break;
    case TRUTH_ANDIF_EXPR:
      opname = "&&"; break;
    case TRUTH_ORIF_EXPR:
      opname = "||"; break;
    case BIT_XOR_EXPR:
      opname = "^"; break;
    default:
      gcc_unreachable ();
    }
  error_at (location,
	    "invalid operands to binary %s (have %qT and %qT)", opname,
	    type0, type1);
}

/* Given an expression as a tree, return its original type.  Do this
   by stripping any conversion that preserves the sign and precision.  */
static tree
expr_original_type (tree expr)
{
  STRIP_SIGN_NOPS (expr);
  return TREE_TYPE (expr);
}

/* Subroutine of build_binary_op, used for comparison operations.
   See if the operands have both been converted from subword integer types
   and, if so, perhaps change them both back to their original type.
   This function is also responsible for converting the two operands
   to the proper common type for comparison.

   The arguments of this function are all pointers to local variables
   of build_binary_op: OP0_PTR is &OP0, OP1_PTR is &OP1,
   RESTYPE_PTR is &RESULT_TYPE and RESCODE_PTR is &RESULTCODE.

   If this function returns nonzero, it means that the comparison has
   a constant value.  What this function returns is an expression for
   that value.  */

tree
shorten_compare (tree *op0_ptr, tree *op1_ptr, tree *restype_ptr,
		 enum tree_code *rescode_ptr)
{
  tree type;
  tree op0 = *op0_ptr;
  tree op1 = *op1_ptr;
  int unsignedp0, unsignedp1;
  int real1, real2;
  tree primop0, primop1;
  enum tree_code code = *rescode_ptr;
  location_t loc = EXPR_LOC_OR_HERE (op0);

  /* Throw away any conversions to wider types
     already present in the operands.  */

  primop0 = c_common_get_narrower (op0, &unsignedp0);
  primop1 = c_common_get_narrower (op1, &unsignedp1);

  /* If primopN is first sign-extended from primopN's precision to opN's
     precision, then zero-extended from opN's precision to
     *restype_ptr precision, shortenings might be invalid.  */
  if (TYPE_PRECISION (TREE_TYPE (primop0)) < TYPE_PRECISION (TREE_TYPE (op0))
      && TYPE_PRECISION (TREE_TYPE (op0)) < TYPE_PRECISION (*restype_ptr)
      && !unsignedp0
      && TYPE_UNSIGNED (TREE_TYPE (op0)))
    primop0 = op0;
  if (TYPE_PRECISION (TREE_TYPE (primop1)) < TYPE_PRECISION (TREE_TYPE (op1))
      && TYPE_PRECISION (TREE_TYPE (op1)) < TYPE_PRECISION (*restype_ptr)
      && !unsignedp1
      && TYPE_UNSIGNED (TREE_TYPE (op1)))
    primop1 = op1;

  /* Handle the case that OP0 does not *contain* a conversion
     but it *requires* conversion to FINAL_TYPE.  */

  if (op0 == primop0 && TREE_TYPE (op0) != *restype_ptr)
    unsignedp0 = TYPE_UNSIGNED (TREE_TYPE (op0));
  if (op1 == primop1 && TREE_TYPE (op1) != *restype_ptr)
    unsignedp1 = TYPE_UNSIGNED (TREE_TYPE (op1));

  /* If one of the operands must be floated, we cannot optimize.  */
  real1 = TREE_CODE (TREE_TYPE (primop0)) == REAL_TYPE;
  real2 = TREE_CODE (TREE_TYPE (primop1)) == REAL_TYPE;

  /* If first arg is constant, swap the args (changing operation
     so value is preserved), for canonicalization.  Don't do this if
     the second arg is 0.  */

  if (TREE_CONSTANT (primop0)
      && !integer_zerop (primop1) && !real_zerop (primop1)
      && !fixed_zerop (primop1))
    {
      tree tem = primop0;
      int temi = unsignedp0;
      primop0 = primop1;
      primop1 = tem;
      tem = op0;
      op0 = op1;
      op1 = tem;
      *op0_ptr = op0;
      *op1_ptr = op1;
      unsignedp0 = unsignedp1;
      unsignedp1 = temi;
      temi = real1;
      real1 = real2;
      real2 = temi;

      switch (code)
	{
	case LT_EXPR:
	  code = GT_EXPR;
	  break;
	case GT_EXPR:
	  code = LT_EXPR;
	  break;
	case LE_EXPR:
	  code = GE_EXPR;
	  break;
	case GE_EXPR:
	  code = LE_EXPR;
	  break;
	default:
	  break;
	}
      *rescode_ptr = code;
    }

  /* If comparing an integer against a constant more bits wide,
     maybe we can deduce a value of 1 or 0 independent of the data.
     Or else truncate the constant now
     rather than extend the variable at run time.

     This is only interesting if the constant is the wider arg.
     Also, it is not safe if the constant is unsigned and the
     variable arg is signed, since in this case the variable
     would be sign-extended and then regarded as unsigned.
     Our technique fails in this case because the lowest/highest
     possible unsigned results don't follow naturally from the
     lowest/highest possible values of the variable operand.
     For just EQ_EXPR and NE_EXPR there is another technique that
     could be used: see if the constant can be faithfully represented
     in the other operand's type, by truncating it and reextending it
     and see if that preserves the constant's value.  */

  if (!real1 && !real2
      && TREE_CODE (TREE_TYPE (primop0)) != FIXED_POINT_TYPE
      && TREE_CODE (primop1) == INTEGER_CST
      && TYPE_PRECISION (TREE_TYPE (primop0)) < TYPE_PRECISION (*restype_ptr))
    {
      int min_gt, max_gt, min_lt, max_lt;
      tree maxval, minval;
      /* 1 if comparison is nominally unsigned.  */
      int unsignedp = TYPE_UNSIGNED (*restype_ptr);
      tree val;

      type = c_common_signed_or_unsigned_type (unsignedp0,
					       TREE_TYPE (primop0));

      maxval = TYPE_MAX_VALUE (type);
      minval = TYPE_MIN_VALUE (type);

      if (unsignedp && !unsignedp0)
	*restype_ptr = c_common_signed_type (*restype_ptr);

      if (TREE_TYPE (primop1) != *restype_ptr)
	{
	  /* Convert primop1 to target type, but do not introduce
	     additional overflow.  We know primop1 is an int_cst.  */
	  primop1 = force_fit_type_double (*restype_ptr,
					   tree_to_double_int (primop1),
					   0, TREE_OVERFLOW (primop1));
	}
      if (type != *restype_ptr)
	{
	  minval = convert (*restype_ptr, minval);
	  maxval = convert (*restype_ptr, maxval);
	}

      if (unsignedp && unsignedp0)
	{
	  min_gt = INT_CST_LT_UNSIGNED (primop1, minval);
	  max_gt = INT_CST_LT_UNSIGNED (primop1, maxval);
	  min_lt = INT_CST_LT_UNSIGNED (minval, primop1);
	  max_lt = INT_CST_LT_UNSIGNED (maxval, primop1);
	}
      else
	{
	  min_gt = INT_CST_LT (primop1, minval);
	  max_gt = INT_CST_LT (primop1, maxval);
	  min_lt = INT_CST_LT (minval, primop1);
	  max_lt = INT_CST_LT (maxval, primop1);
	}

      val = 0;
      /* This used to be a switch, but Genix compiler can't handle that.  */
      if (code == NE_EXPR)
	{
	  if (max_lt || min_gt)
	    val = truthvalue_true_node;
	}
      else if (code == EQ_EXPR)
	{
	  if (max_lt || min_gt)
	    val = truthvalue_false_node;
	}
      else if (code == LT_EXPR)
	{
	  if (max_lt)
	    val = truthvalue_true_node;
	  if (!min_lt)
	    val = truthvalue_false_node;
	}
      else if (code == GT_EXPR)
	{
	  if (min_gt)
	    val = truthvalue_true_node;
	  if (!max_gt)
	    val = truthvalue_false_node;
	}
      else if (code == LE_EXPR)
	{
	  if (!max_gt)
	    val = truthvalue_true_node;
	  if (min_gt)
	    val = truthvalue_false_node;
	}
      else if (code == GE_EXPR)
	{
	  if (!min_lt)
	    val = truthvalue_true_node;
	  if (max_lt)
	    val = truthvalue_false_node;
	}

      /* If primop0 was sign-extended and unsigned comparison specd,
	 we did a signed comparison above using the signed type bounds.
	 But the comparison we output must be unsigned.

	 Also, for inequalities, VAL is no good; but if the signed
	 comparison had *any* fixed result, it follows that the
	 unsigned comparison just tests the sign in reverse
	 (positive values are LE, negative ones GE).
	 So we can generate an unsigned comparison
	 against an extreme value of the signed type.  */

      if (unsignedp && !unsignedp0)
	{
	  if (val != 0)
	    switch (code)
	      {
	      case LT_EXPR:
	      case GE_EXPR:
		primop1 = TYPE_MIN_VALUE (type);
		val = 0;
		break;

	      case LE_EXPR:
	      case GT_EXPR:
		primop1 = TYPE_MAX_VALUE (type);
		val = 0;
		break;

	      default:
		break;
	      }
	  type = c_common_unsigned_type (type);
	}

      if (TREE_CODE (primop0) != INTEGER_CST
	  && c_inhibit_evaluation_warnings == 0)
	{
	  if (val == truthvalue_false_node)
	    warning_at (loc, OPT_Wtype_limits,
			"comparison is always false due to limited range of data type");
	  if (val == truthvalue_true_node)
	    warning_at (loc, OPT_Wtype_limits,
			"comparison is always true due to limited range of data type");
	}

      if (val != 0)
	{
	  /* Don't forget to evaluate PRIMOP0 if it has side effects.  */
	  if (TREE_SIDE_EFFECTS (primop0))
	    return build2 (COMPOUND_EXPR, TREE_TYPE (val), primop0, val);
	  return val;
	}

      /* Value is not predetermined, but do the comparison
	 in the type of the operand that is not constant.
	 TYPE is already properly set.  */
    }

  /* If either arg is decimal float and the other is float, find the
     proper common type to use for comparison.  */
  else if (real1 && real2
	   && (DECIMAL_FLOAT_MODE_P (TYPE_MODE (TREE_TYPE (primop0)))
	       || DECIMAL_FLOAT_MODE_P (TYPE_MODE (TREE_TYPE (primop1)))))
    type = common_type (TREE_TYPE (primop0), TREE_TYPE (primop1));

  else if (real1 && real2
	   && (TYPE_PRECISION (TREE_TYPE (primop0))
	       == TYPE_PRECISION (TREE_TYPE (primop1))))
    type = TREE_TYPE (primop0);

  /* If args' natural types are both narrower than nominal type
     and both extend in the same manner, compare them
     in the type of the wider arg.
     Otherwise must actually extend both to the nominal
     common type lest different ways of extending
     alter the result.
     (eg, (short)-1 == (unsigned short)-1  should be 0.)  */

  else if (unsignedp0 == unsignedp1 && real1 == real2
	   && TYPE_PRECISION (TREE_TYPE (primop0)) < TYPE_PRECISION (*restype_ptr)
	   && TYPE_PRECISION (TREE_TYPE (primop1)) < TYPE_PRECISION (*restype_ptr))
    {
      type = common_type (TREE_TYPE (primop0), TREE_TYPE (primop1));
      type = c_common_signed_or_unsigned_type (unsignedp0
					       || TYPE_UNSIGNED (*restype_ptr),
					       type);
      /* Make sure shorter operand is extended the right way
	 to match the longer operand.  */
      primop0
	= convert (c_common_signed_or_unsigned_type (unsignedp0,
						     TREE_TYPE (primop0)),
		   primop0);
      primop1
	= convert (c_common_signed_or_unsigned_type (unsignedp1,
						     TREE_TYPE (primop1)),
		   primop1);
    }
  else
    {
      /* Here we must do the comparison on the nominal type
	 using the args exactly as we received them.  */
      type = *restype_ptr;
      primop0 = op0;
      primop1 = op1;

      if (!real1 && !real2 && integer_zerop (primop1)
	  && TYPE_UNSIGNED (*restype_ptr))
	{
	  tree value = 0;
	  /* All unsigned values are >= 0, so we warn.  However,
	     if OP0 is a constant that is >= 0, the signedness of
	     the comparison isn't an issue, so suppress the
	     warning.  */
	  bool warn = 
	    warn_type_limits && !in_system_header
	    && c_inhibit_evaluation_warnings == 0
	    && !(TREE_CODE (primop0) == INTEGER_CST
		 && !TREE_OVERFLOW (convert (c_common_signed_type (type),
					     primop0)))
	    /* Do not warn for enumeration types.  */
	    && (TREE_CODE (expr_original_type (primop0)) != ENUMERAL_TYPE);
	  
	  switch (code)
	    {
	    case GE_EXPR:
	      if (warn)
		warning_at (loc, OPT_Wtype_limits,
			    "comparison of unsigned expression >= 0 is always true");
	      value = truthvalue_true_node;
	      break;

	    case LT_EXPR:
	      if (warn)
		warning_at (loc, OPT_Wtype_limits,
			    "comparison of unsigned expression < 0 is always false");
	      value = truthvalue_false_node;
	      break;

	    default:
	      break;
	    }

	  if (value != 0)
	    {
	      /* Don't forget to evaluate PRIMOP0 if it has side effects.  */
	      if (TREE_SIDE_EFFECTS (primop0))
		return build2 (COMPOUND_EXPR, TREE_TYPE (value),
			       primop0, value);
	      return value;
	    }
	}
    }

  *op0_ptr = convert (type, primop0);
  *op1_ptr = convert (type, primop1);

  *restype_ptr = truthvalue_type_node;

  return 0;
}

/* Return a tree for the sum or difference (RESULTCODE says which)
   of pointer PTROP and integer INTOP.  */

tree
pointer_int_sum (location_t loc, enum tree_code resultcode,
		 tree ptrop, tree intop, bool complain)
{
  tree size_exp, ret;

  /* The result is a pointer of the same type that is being added.  */
  tree result_type = TREE_TYPE (ptrop);

  if (TREE_CODE (TREE_TYPE (result_type)) == VOID_TYPE)
    {
      if (complain && warn_pointer_arith)
	pedwarn (loc, OPT_Wpointer_arith,
		 "pointer of type %<void *%> used in arithmetic");
      else if (!complain)
	return error_mark_node;
      size_exp = integer_one_node;
    }
  else if (TREE_CODE (TREE_TYPE (result_type)) == FUNCTION_TYPE)
    {
      if (complain && warn_pointer_arith)
	pedwarn (loc, OPT_Wpointer_arith,
		 "pointer to a function used in arithmetic");
      else if (!complain)
	return error_mark_node;
      size_exp = integer_one_node;
    }
  else
    size_exp = size_in_bytes (TREE_TYPE (result_type));

  /* We are manipulating pointer values, so we don't need to warn
     about relying on undefined signed overflow.  We disable the
     warning here because we use integer types so fold won't know that
     they are really pointers.  */
  fold_defer_overflow_warnings ();

  /* If what we are about to multiply by the size of the elements
     contains a constant term, apply distributive law
     and multiply that constant term separately.
     This helps produce common subexpressions.  */
  if ((TREE_CODE (intop) == PLUS_EXPR || TREE_CODE (intop) == MINUS_EXPR)
      && !TREE_CONSTANT (intop)
      && TREE_CONSTANT (TREE_OPERAND (intop, 1))
      && TREE_CONSTANT (size_exp)
      /* If the constant comes from pointer subtraction,
	 skip this optimization--it would cause an error.  */
      && TREE_CODE (TREE_TYPE (TREE_OPERAND (intop, 0))) == INTEGER_TYPE
      /* If the constant is unsigned, and smaller than the pointer size,
	 then we must skip this optimization.  This is because it could cause
	 an overflow error if the constant is negative but INTOP is not.  */
      && (!TYPE_UNSIGNED (TREE_TYPE (intop))
	  || (TYPE_PRECISION (TREE_TYPE (intop))
	      == TYPE_PRECISION (TREE_TYPE (ptrop)))))
    {
      enum tree_code subcode = resultcode;
      tree int_type = TREE_TYPE (intop);
      if (TREE_CODE (intop) == MINUS_EXPR)
	subcode = (subcode == PLUS_EXPR ? MINUS_EXPR : PLUS_EXPR);
      /* Convert both subexpression types to the type of intop,
	 because weird cases involving pointer arithmetic
	 can result in a sum or difference with different type args.  */
      ptrop = build_binary_op (EXPR_LOCATION (TREE_OPERAND (intop, 1)),
			       subcode, ptrop,
			       convert (int_type, TREE_OPERAND (intop, 1)), 1);
      intop = convert (int_type, TREE_OPERAND (intop, 0));
    }

  /* Convert the integer argument to a type the same size as sizetype
     so the multiply won't overflow spuriously.  */
  if (TYPE_PRECISION (TREE_TYPE (intop)) != TYPE_PRECISION (sizetype)
      || TYPE_UNSIGNED (TREE_TYPE (intop)) != TYPE_UNSIGNED (sizetype))
    intop = convert (c_common_type_for_size (TYPE_PRECISION (sizetype),
					     TYPE_UNSIGNED (sizetype)), intop);

  /* Replace the integer argument with a suitable product by the object size.
     Do this multiplication as signed, then convert to the appropriate type
     for the pointer operation and disregard an overflow that occurred only
     because of the sign-extension change in the latter conversion.  */
  {
    tree t = build_binary_op (loc,
			      MULT_EXPR, intop,
			      convert (TREE_TYPE (intop), size_exp), 1);
    intop = convert (sizetype, t);
    if (TREE_OVERFLOW_P (intop) && !TREE_OVERFLOW (t))
      intop = build_int_cst_wide (TREE_TYPE (intop), TREE_INT_CST_LOW (intop),
				  TREE_INT_CST_HIGH (intop));
  }

  /* Create the sum or difference.  */
  if (resultcode == MINUS_EXPR)
    intop = fold_build1_loc (loc, NEGATE_EXPR, sizetype, intop);

  ret = fold_build_pointer_plus_loc (loc, ptrop, intop);

  fold_undefer_and_ignore_overflow_warnings ();

  return ret;
}

/* Wrap a C_MAYBE_CONST_EXPR around an expression that is fully folded
   and if NON_CONST is known not to be permitted in an evaluated part
   of a constant expression.  */

tree
c_wrap_maybe_const (tree expr, bool non_const)
{
  bool nowarning = TREE_NO_WARNING (expr);
  location_t loc = EXPR_LOCATION (expr);

  /* This should never be called for C++.  */
  if (c_dialect_cxx ())
    gcc_unreachable ();

  /* The result of folding may have a NOP_EXPR to set TREE_NO_WARNING.  */
  STRIP_TYPE_NOPS (expr);
  expr = build2 (C_MAYBE_CONST_EXPR, TREE_TYPE (expr), NULL, expr);
  C_MAYBE_CONST_EXPR_NON_CONST (expr) = non_const;
  if (nowarning)
    TREE_NO_WARNING (expr) = 1;
  protected_set_expr_location (expr, loc);

  return expr;
}

/* Wrap a SAVE_EXPR around EXPR, if appropriate.  Like save_expr, but
   for C folds the inside expression and wraps a C_MAYBE_CONST_EXPR
   around the SAVE_EXPR if needed so that c_fully_fold does not need
   to look inside SAVE_EXPRs.  */

tree
c_save_expr (tree expr)
{
  bool maybe_const = true;
  if (c_dialect_cxx ())
    return save_expr (expr);
  expr = c_fully_fold (expr, false, &maybe_const);
  expr = save_expr (expr);
  if (!maybe_const)
    expr = c_wrap_maybe_const (expr, true);
  return expr;
}

/* Return whether EXPR is a declaration whose address can never be
   NULL.  */

bool
decl_with_nonnull_addr_p (const_tree expr)
{
  return (DECL_P (expr)
	  && (TREE_CODE (expr) == PARM_DECL
	      || TREE_CODE (expr) == LABEL_DECL
	      || !DECL_WEAK (expr)));
}

/* Prepare expr to be an argument of a TRUTH_NOT_EXPR,
   or for an `if' or `while' statement or ?..: exp.  It should already
   have been validated to be of suitable type; otherwise, a bad
   diagnostic may result.

   The EXPR is located at LOCATION.

   This preparation consists of taking the ordinary
   representation of an expression expr and producing a valid tree
   boolean expression describing whether expr is nonzero.  We could
   simply always do build_binary_op (NE_EXPR, expr, truthvalue_false_node, 1),
   but we optimize comparisons, &&, ||, and !.

   The resulting type should always be `truthvalue_type_node'.  */

tree
c_common_truthvalue_conversion (location_t location, tree expr)
{
  switch (TREE_CODE (expr))
    {
    case EQ_EXPR:   case NE_EXPR:   case UNEQ_EXPR: case LTGT_EXPR:
    case LE_EXPR:   case GE_EXPR:   case LT_EXPR:   case GT_EXPR:
    case UNLE_EXPR: case UNGE_EXPR: case UNLT_EXPR: case UNGT_EXPR:
    case ORDERED_EXPR: case UNORDERED_EXPR:
      if (TREE_TYPE (expr) == truthvalue_type_node)
	return expr;
      expr = build2 (TREE_CODE (expr), truthvalue_type_node,
		     TREE_OPERAND (expr, 0), TREE_OPERAND (expr, 1));
      goto ret;

    case TRUTH_ANDIF_EXPR:
    case TRUTH_ORIF_EXPR:
    case TRUTH_AND_EXPR:
    case TRUTH_OR_EXPR:
    case TRUTH_XOR_EXPR:
      if (TREE_TYPE (expr) == truthvalue_type_node)
	return expr;
      expr = build2 (TREE_CODE (expr), truthvalue_type_node,
		     c_common_truthvalue_conversion (location,
						     TREE_OPERAND (expr, 0)),
		     c_common_truthvalue_conversion (location,
						     TREE_OPERAND (expr, 1)));
      goto ret;

    case TRUTH_NOT_EXPR:
      if (TREE_TYPE (expr) == truthvalue_type_node)
	return expr;
      expr = build1 (TREE_CODE (expr), truthvalue_type_node,
		     c_common_truthvalue_conversion (location,
						     TREE_OPERAND (expr, 0)));
      goto ret;

    case ERROR_MARK:
      return expr;

    case INTEGER_CST:
      return integer_zerop (expr) ? truthvalue_false_node
				  : truthvalue_true_node;

    case REAL_CST:
      return real_compare (NE_EXPR, &TREE_REAL_CST (expr), &dconst0)
	     ? truthvalue_true_node
	     : truthvalue_false_node;

    case FIXED_CST:
      return fixed_compare (NE_EXPR, &TREE_FIXED_CST (expr),
			    &FCONST0 (TYPE_MODE (TREE_TYPE (expr))))
	     ? truthvalue_true_node
	     : truthvalue_false_node;

    case FUNCTION_DECL:
      expr = build_unary_op (location, ADDR_EXPR, expr, 0);
      /* Fall through.  */

    case ADDR_EXPR:
      {
 	tree inner = TREE_OPERAND (expr, 0);
	if (decl_with_nonnull_addr_p (inner))
	  {
	    /* Common Ada/Pascal programmer's mistake.  */
	    warning_at (location,
			OPT_Waddress,
			"the address of %qD will always evaluate as %<true%>",
			inner);
	    return truthvalue_true_node;
	  }
	break;
      }

    case COMPLEX_EXPR:
      expr = build_binary_op (EXPR_LOCATION (expr),
			      (TREE_SIDE_EFFECTS (TREE_OPERAND (expr, 1))
			       ? TRUTH_OR_EXPR : TRUTH_ORIF_EXPR),
		c_common_truthvalue_conversion (location,
						TREE_OPERAND (expr, 0)),
		c_common_truthvalue_conversion (location,
						TREE_OPERAND (expr, 1)),
			      0);
      goto ret;

    case NEGATE_EXPR:
    case ABS_EXPR:
    case FLOAT_EXPR:
    case EXCESS_PRECISION_EXPR:
      /* These don't change whether an object is nonzero or zero.  */
      return c_common_truthvalue_conversion (location, TREE_OPERAND (expr, 0));

    case LROTATE_EXPR:
    case RROTATE_EXPR:
      /* These don't change whether an object is zero or nonzero, but
	 we can't ignore them if their second arg has side-effects.  */
      if (TREE_SIDE_EFFECTS (TREE_OPERAND (expr, 1)))
	{
	  expr = build2 (COMPOUND_EXPR, truthvalue_type_node,
			 TREE_OPERAND (expr, 1),
			 c_common_truthvalue_conversion
			 (location, TREE_OPERAND (expr, 0)));
	  goto ret;
	}
      else
	return c_common_truthvalue_conversion (location,
					       TREE_OPERAND (expr, 0));

    case COND_EXPR:
      /* Distribute the conversion into the arms of a COND_EXPR.  */
      if (c_dialect_cxx ())
	{
	  tree op1 = TREE_OPERAND (expr, 1);
	  tree op2 = TREE_OPERAND (expr, 2);
	  /* In C++ one of the arms might have void type if it is throw.  */
	  if (!VOID_TYPE_P (TREE_TYPE (op1)))
	    op1 = c_common_truthvalue_conversion (location, op1);
	  if (!VOID_TYPE_P (TREE_TYPE (op2)))
	    op2 = c_common_truthvalue_conversion (location, op2);
	  expr = fold_build3_loc (location, COND_EXPR, truthvalue_type_node,
				  TREE_OPERAND (expr, 0), op1, op2);
	  goto ret;
	}
      else
	{
	  /* Folding will happen later for C.  */
	  expr = build3 (COND_EXPR, truthvalue_type_node,
			 TREE_OPERAND (expr, 0),
			 c_common_truthvalue_conversion (location,
							 TREE_OPERAND (expr, 1)),
			 c_common_truthvalue_conversion (location,
							 TREE_OPERAND (expr, 2)));
	  goto ret;
	}

    CASE_CONVERT:
      {
	tree totype = TREE_TYPE (expr);
	tree fromtype = TREE_TYPE (TREE_OPERAND (expr, 0));

	/* Don't cancel the effect of a CONVERT_EXPR from a REFERENCE_TYPE,
	   since that affects how `default_conversion' will behave.  */
	if (TREE_CODE (totype) == REFERENCE_TYPE
	    || TREE_CODE (fromtype) == REFERENCE_TYPE)
	  break;
	/* Don't strip a conversion from C++0x scoped enum, since they
	   don't implicitly convert to other types.  */
	if (TREE_CODE (fromtype) == ENUMERAL_TYPE
	    && ENUM_IS_SCOPED (fromtype))
	  break;
	/* If this isn't narrowing the argument, we can ignore it.  */
	if (TYPE_PRECISION (totype) >= TYPE_PRECISION (fromtype))
	  return c_common_truthvalue_conversion (location,
						 TREE_OPERAND (expr, 0));
      }
      break;

    case MODIFY_EXPR:
      if (!TREE_NO_WARNING (expr)
	  && warn_parentheses)
	{
	  warning (OPT_Wparentheses,
		   "suggest parentheses around assignment used as truth value");
	  TREE_NO_WARNING (expr) = 1;
	}
      break;

    default:
      break;
    }

  if (TREE_CODE (TREE_TYPE (expr)) == COMPLEX_TYPE)
    {
      tree t = (in_late_binary_op ? save_expr (expr) : c_save_expr (expr));
      expr = (build_binary_op
	      (EXPR_LOCATION (expr),
	       (TREE_SIDE_EFFECTS (expr)
		? TRUTH_OR_EXPR : TRUTH_ORIF_EXPR),
	c_common_truthvalue_conversion
	       (location,
		build_unary_op (location, REALPART_EXPR, t, 0)),
	c_common_truthvalue_conversion
	       (location,
		build_unary_op (location, IMAGPART_EXPR, t, 0)),
	       0));
      goto ret;
    }

  if (TREE_CODE (TREE_TYPE (expr)) == FIXED_POINT_TYPE)
    {
      tree fixed_zero_node = build_fixed (TREE_TYPE (expr),
					  FCONST0 (TYPE_MODE
						   (TREE_TYPE (expr))));
      return build_binary_op (location, NE_EXPR, expr, fixed_zero_node, 1);
    }
  else
    return build_binary_op (location, NE_EXPR, expr, integer_zero_node, 1);

 ret:
  protected_set_expr_location (expr, location);
  return expr;
}

static void def_builtin_1  (enum built_in_function fncode,
			    const char *name,
			    enum built_in_class fnclass,
			    tree fntype, tree libtype,
			    bool both_p, bool fallback_p, bool nonansi_p,
			    tree fnattrs, bool implicit_p);


/* Apply the TYPE_QUALS to the new DECL.  */

void
c_apply_type_quals_to_decl (int type_quals, tree decl)
{
  tree type = TREE_TYPE (decl);

  if (type == error_mark_node)
    return;

  if ((type_quals & TYPE_QUAL_CONST)
      || (type && TREE_CODE (type) == REFERENCE_TYPE))
    /* We used to check TYPE_NEEDS_CONSTRUCTING here, but now a constexpr
       constructor can produce constant init, so rely on cp_finish_decl to
       clear TREE_READONLY if the variable has non-constant init.  */
    TREE_READONLY (decl) = 1;
  if (type_quals & TYPE_QUAL_VOLATILE)
    {
      TREE_SIDE_EFFECTS (decl) = 1;
      TREE_THIS_VOLATILE (decl) = 1;
    }
  if (type_quals & TYPE_QUAL_RESTRICT)
    {
      while (type && TREE_CODE (type) == ARRAY_TYPE)
	/* Allow 'restrict' on arrays of pointers.
	   FIXME currently we just ignore it.  */
	type = TREE_TYPE (type);
      if (!type
	  || !POINTER_TYPE_P (type)
	  || !C_TYPE_OBJECT_OR_INCOMPLETE_P (TREE_TYPE (type)))
	error ("invalid use of %<restrict%>");
    }
}

/* Hash function for the problem of multiple type definitions in
   different files.  This must hash all types that will compare
   equal via comptypes to the same value.  In practice it hashes
   on some of the simple stuff and leaves the details to comptypes.  */

static hashval_t
c_type_hash (const void *p)
{
  int n_elements;
  int shift, size;
  const_tree const t = (const_tree) p;
  tree t2;
  switch (TREE_CODE (t))
    {
    /* For pointers, hash on pointee type plus some swizzling.  */
    case POINTER_TYPE:
      return c_type_hash (TREE_TYPE (t)) ^ 0x3003003;
    /* Hash on number of elements and total size.  */
    case ENUMERAL_TYPE:
      shift = 3;
      t2 = TYPE_VALUES (t);
      break;
    case RECORD_TYPE:
      shift = 0;
      t2 = TYPE_FIELDS (t);
      break;
    case QUAL_UNION_TYPE:
      shift = 1;
      t2 = TYPE_FIELDS (t);
      break;
    case UNION_TYPE:
      shift = 2;
      t2 = TYPE_FIELDS (t);
      break;
    default:
      gcc_unreachable ();
    }
  /* FIXME: We want to use a DECL_CHAIN iteration method here, but
     TYPE_VALUES of ENUMERAL_TYPEs is stored as a TREE_LIST.  */
  n_elements = list_length (t2);
  /* We might have a VLA here.  */
  if (TREE_CODE (TYPE_SIZE (t)) != INTEGER_CST)
    size = 0;
  else
    size = TREE_INT_CST_LOW (TYPE_SIZE (t));
  return ((size << 24) | (n_elements << shift));
}

static GTY((param_is (union tree_node))) htab_t type_hash_table;

/* Return the typed-based alias set for T, which may be an expression
   or a type.  Return -1 if we don't do anything special.  */

alias_set_type
c_common_get_alias_set (tree t)
{
  tree u;
  PTR *slot;

  /* For VLAs, use the alias set of the element type rather than the
     default of alias set 0 for types compared structurally.  */
  if (TYPE_P (t) && TYPE_STRUCTURAL_EQUALITY_P (t))
    {
      if (TREE_CODE (t) == ARRAY_TYPE)
	return get_alias_set (TREE_TYPE (t));
      return -1;
    }

  /* Permit type-punning when accessing a union, provided the access
     is directly through the union.  For example, this code does not
     permit taking the address of a union member and then storing
     through it.  Even the type-punning allowed here is a GCC
     extension, albeit a common and useful one; the C standard says
     that such accesses have implementation-defined behavior.  */
  for (u = t;
       TREE_CODE (u) == COMPONENT_REF || TREE_CODE (u) == ARRAY_REF;
       u = TREE_OPERAND (u, 0))
    if (TREE_CODE (u) == COMPONENT_REF
	&& TREE_CODE (TREE_TYPE (TREE_OPERAND (u, 0))) == UNION_TYPE)
      return 0;

  /* That's all the expressions we handle specially.  */
  if (!TYPE_P (t))
    return -1;

  /* The C standard guarantees that any object may be accessed via an
     lvalue that has character type.  */
  if (t == char_type_node
      || t == signed_char_type_node
      || t == unsigned_char_type_node)
    return 0;

  /* The C standard specifically allows aliasing between signed and
     unsigned variants of the same type.  We treat the signed
     variant as canonical.  */
  if (TREE_CODE (t) == INTEGER_TYPE && TYPE_UNSIGNED (t))
    {
      tree t1 = c_common_signed_type (t);

      /* t1 == t can happen for boolean nodes which are always unsigned.  */
      if (t1 != t)
	return get_alias_set (t1);
    }

  /* Handle the case of multiple type nodes referring to "the same" type,
     which occurs with IMA.  These share an alias set.  FIXME:  Currently only
     C90 is handled.  (In C99 type compatibility is not transitive, which
     complicates things mightily. The alias set splay trees can theoretically
     represent this, but insertion is tricky when you consider all the
     different orders things might arrive in.) */

  if (c_language != clk_c || flag_isoc99)
    return -1;

  /* Save time if there's only one input file.  */
  if (num_in_fnames == 1)
    return -1;

  /* Pointers need special handling if they point to any type that
     needs special handling (below).  */
  if (TREE_CODE (t) == POINTER_TYPE)
    {
      tree t2;
      /* Find bottom type under any nested POINTERs.  */
      for (t2 = TREE_TYPE (t);
	   TREE_CODE (t2) == POINTER_TYPE;
	   t2 = TREE_TYPE (t2))
	;
      if (TREE_CODE (t2) != RECORD_TYPE
	  && TREE_CODE (t2) != ENUMERAL_TYPE
	  && TREE_CODE (t2) != QUAL_UNION_TYPE
	  && TREE_CODE (t2) != UNION_TYPE)
	return -1;
      if (TYPE_SIZE (t2) == 0)
	return -1;
    }
  /* These are the only cases that need special handling.  */
  if (TREE_CODE (t) != RECORD_TYPE
      && TREE_CODE (t) != ENUMERAL_TYPE
      && TREE_CODE (t) != QUAL_UNION_TYPE
      && TREE_CODE (t) != UNION_TYPE
      && TREE_CODE (t) != POINTER_TYPE)
    return -1;
  /* Undefined? */
  if (TYPE_SIZE (t) == 0)
    return -1;

  /* Look up t in hash table.  Only one of the compatible types within each
     alias set is recorded in the table.  */
  if (!type_hash_table)
    type_hash_table = htab_create_ggc (1021, c_type_hash,
	    (htab_eq) lang_hooks.types_compatible_p,
	    NULL);
  slot = htab_find_slot (type_hash_table, t, INSERT);
  if (*slot != NULL)
    {
      TYPE_ALIAS_SET (t) = TYPE_ALIAS_SET ((tree)*slot);
      return TYPE_ALIAS_SET ((tree)*slot);
    }
  else
    /* Our caller will assign and record (in t) a new alias set; all we need
       to do is remember t in the hash table.  */
    *slot = t;

  return -1;
}

/* Compute the value of 'sizeof (TYPE)' or '__alignof__ (TYPE)', where
   the second parameter indicates which OPERATOR is being applied.
   The COMPLAIN flag controls whether we should diagnose possibly
   ill-formed constructs or not.  LOC is the location of the SIZEOF or
   TYPEOF operator.  */

tree
c_sizeof_or_alignof_type (location_t loc,
			  tree type, bool is_sizeof, int complain)
{
  const char *op_name;
  tree value = NULL;
  enum tree_code type_code = TREE_CODE (type);

  op_name = is_sizeof ? "sizeof" : "__alignof__";

  if (type_code == FUNCTION_TYPE)
    {
      if (is_sizeof)
	{
	  if (complain && warn_pointer_arith)
	    pedwarn (loc, OPT_Wpointer_arith,
		     "invalid application of %<sizeof%> to a function type");
          else if (!complain)
            return error_mark_node;
	  value = size_one_node;
	}
      else
	{
	  if (complain)
	    {
	      if (c_dialect_cxx ())
		pedwarn (loc, OPT_Wpedantic, "ISO C++ does not permit "
			 "%<alignof%> applied to a function type");
	      else
		pedwarn (loc, OPT_Wpedantic, "ISO C does not permit "
			 "%<_Alignof%> applied to a function type");
	    }
	  value = size_int (FUNCTION_BOUNDARY / BITS_PER_UNIT);
	}
    }
  else if (type_code == VOID_TYPE || type_code == ERROR_MARK)
    {
      if (type_code == VOID_TYPE
	  && complain && warn_pointer_arith)
	pedwarn (loc, OPT_Wpointer_arith,
		 "invalid application of %qs to a void type", op_name);
      else if (!complain)
        return error_mark_node;
      value = size_one_node;
    }
  else if (!COMPLETE_TYPE_P (type)
	   && (!c_dialect_cxx () || is_sizeof || type_code != ARRAY_TYPE))
    {
      if (complain)
	error_at (loc, "invalid application of %qs to incomplete type %qT",
		  op_name, type);
      return error_mark_node;
    }
  else if (c_dialect_cxx () && type_code == ARRAY_TYPE
	   && !COMPLETE_TYPE_P (TREE_TYPE (type)))
    {
      if (complain)
	error_at (loc, "invalid application of %qs to array type %qT of "
		  "incomplete element type", op_name, type);
      return error_mark_node;
    }
  else
    {
      if (is_sizeof)
	/* Convert in case a char is more than one unit.  */
	value = size_binop_loc (loc, CEIL_DIV_EXPR, TYPE_SIZE_UNIT (type),
				size_int (TYPE_PRECISION (char_type_node)
					  / BITS_PER_UNIT));
      else
	value = size_int (TYPE_ALIGN_UNIT (type));
    }

  /* VALUE will have the middle-end integer type sizetype.
     However, we should really return a value of type `size_t',
     which is just a typedef for an ordinary integer type.  */
  value = fold_convert_loc (loc, size_type_node, value);

  return value;
}

/* Implement the __alignof keyword: Return the minimum required
   alignment of EXPR, measured in bytes.  For VAR_DECLs,
   FUNCTION_DECLs and FIELD_DECLs return DECL_ALIGN (which can be set
   from an "aligned" __attribute__ specification).  LOC is the
   location of the ALIGNOF operator.  */

tree
c_alignof_expr (location_t loc, tree expr)
{
  tree t;

  if (VAR_OR_FUNCTION_DECL_P (expr))
    t = size_int (DECL_ALIGN_UNIT (expr));

  else if (TREE_CODE (expr) == COMPONENT_REF
	   && DECL_C_BIT_FIELD (TREE_OPERAND (expr, 1)))
    {
      error_at (loc, "%<__alignof%> applied to a bit-field");
      t = size_one_node;
    }
  else if (TREE_CODE (expr) == COMPONENT_REF
	   && TREE_CODE (TREE_OPERAND (expr, 1)) == FIELD_DECL)
    t = size_int (DECL_ALIGN_UNIT (TREE_OPERAND (expr, 1)));

  else if (TREE_CODE (expr) == INDIRECT_REF)
    {
      tree t = TREE_OPERAND (expr, 0);
      tree best = t;
      int bestalign = TYPE_ALIGN (TREE_TYPE (TREE_TYPE (t)));

      while (CONVERT_EXPR_P (t)
	     && TREE_CODE (TREE_TYPE (TREE_OPERAND (t, 0))) == POINTER_TYPE)
	{
	  int thisalign;

	  t = TREE_OPERAND (t, 0);
	  thisalign = TYPE_ALIGN (TREE_TYPE (TREE_TYPE (t)));
	  if (thisalign > bestalign)
	    best = t, bestalign = thisalign;
	}
      return c_alignof (loc, TREE_TYPE (TREE_TYPE (best)));
    }
  else
    return c_alignof (loc, TREE_TYPE (expr));

  return fold_convert_loc (loc, size_type_node, t);
}

/* Handle C and C++ default attributes.  */

enum built_in_attribute
{
#define DEF_ATTR_NULL_TREE(ENUM) ENUM,
#define DEF_ATTR_INT(ENUM, VALUE) ENUM,
#define DEF_ATTR_STRING(ENUM, VALUE) ENUM,
#define DEF_ATTR_IDENT(ENUM, STRING) ENUM,
#define DEF_ATTR_TREE_LIST(ENUM, PURPOSE, VALUE, CHAIN) ENUM,
#include "builtin-attrs.def"
#undef DEF_ATTR_NULL_TREE
#undef DEF_ATTR_INT
#undef DEF_ATTR_STRING
#undef DEF_ATTR_IDENT
#undef DEF_ATTR_TREE_LIST
  ATTR_LAST
};

static GTY(()) tree built_in_attributes[(int) ATTR_LAST];

static void c_init_attributes (void);

enum c_builtin_type
{
#define DEF_PRIMITIVE_TYPE(NAME, VALUE) NAME,
#define DEF_FUNCTION_TYPE_0(NAME, RETURN) NAME,
#define DEF_FUNCTION_TYPE_1(NAME, RETURN, ARG1) NAME,
#define DEF_FUNCTION_TYPE_2(NAME, RETURN, ARG1, ARG2) NAME,
#define DEF_FUNCTION_TYPE_3(NAME, RETURN, ARG1, ARG2, ARG3) NAME,
#define DEF_FUNCTION_TYPE_4(NAME, RETURN, ARG1, ARG2, ARG3, ARG4) NAME,
#define DEF_FUNCTION_TYPE_5(NAME, RETURN, ARG1, ARG2, ARG3, ARG4, ARG5) NAME,
#define DEF_FUNCTION_TYPE_6(NAME, RETURN, ARG1, ARG2, ARG3, ARG4, ARG5, ARG6) NAME,
#define DEF_FUNCTION_TYPE_7(NAME, RETURN, ARG1, ARG2, ARG3, ARG4, ARG5, ARG6, ARG7) NAME,
#define DEF_FUNCTION_TYPE_8(NAME, RETURN, ARG1, ARG2, ARG3, ARG4, ARG5, ARG6, ARG7, ARG8) NAME,
#define DEF_FUNCTION_TYPE_VAR_0(NAME, RETURN) NAME,
#define DEF_FUNCTION_TYPE_VAR_1(NAME, RETURN, ARG1) NAME,
#define DEF_FUNCTION_TYPE_VAR_2(NAME, RETURN, ARG1, ARG2) NAME,
#define DEF_FUNCTION_TYPE_VAR_3(NAME, RETURN, ARG1, ARG2, ARG3) NAME,
#define DEF_FUNCTION_TYPE_VAR_4(NAME, RETURN, ARG1, ARG2, ARG3, ARG4) NAME,
#define DEF_FUNCTION_TYPE_VAR_5(NAME, RETURN, ARG1, ARG2, ARG3, ARG4, ARG6) \
  NAME,
#define DEF_POINTER_TYPE(NAME, TYPE) NAME,
#include "builtin-types.def"
#undef DEF_PRIMITIVE_TYPE
#undef DEF_FUNCTION_TYPE_0
#undef DEF_FUNCTION_TYPE_1
#undef DEF_FUNCTION_TYPE_2
#undef DEF_FUNCTION_TYPE_3
#undef DEF_FUNCTION_TYPE_4
#undef DEF_FUNCTION_TYPE_5
#undef DEF_FUNCTION_TYPE_6
#undef DEF_FUNCTION_TYPE_7
#undef DEF_FUNCTION_TYPE_8
#undef DEF_FUNCTION_TYPE_VAR_0
#undef DEF_FUNCTION_TYPE_VAR_1
#undef DEF_FUNCTION_TYPE_VAR_2
#undef DEF_FUNCTION_TYPE_VAR_3
#undef DEF_FUNCTION_TYPE_VAR_4
#undef DEF_FUNCTION_TYPE_VAR_5
#undef DEF_POINTER_TYPE
  BT_LAST
};

typedef enum c_builtin_type builtin_type;

/* A temporary array for c_common_nodes_and_builtins.  Used in
   communication with def_fn_type.  */
static tree builtin_types[(int) BT_LAST + 1];

/* A helper function for c_common_nodes_and_builtins.  Build function type
   for DEF with return type RET and N arguments.  If VAR is true, then the
   function should be variadic after those N arguments.

   Takes special care not to ICE if any of the types involved are
   error_mark_node, which indicates that said type is not in fact available
   (see builtin_type_for_size).  In which case the function type as a whole
   should be error_mark_node.  */

static void
def_fn_type (builtin_type def, builtin_type ret, bool var, int n, ...)
{
  tree t;
  tree *args = XALLOCAVEC (tree, n);
  va_list list;
  int i;

  va_start (list, n);
  for (i = 0; i < n; ++i)
    {
      builtin_type a = (builtin_type) va_arg (list, int);
      t = builtin_types[a];
      if (t == error_mark_node)
	goto egress;
      args[i] = t;
    }

  t = builtin_types[ret];
  if (t == error_mark_node)
    goto egress;
  if (var)
    t = build_varargs_function_type_array (t, n, args);
  else
    t = build_function_type_array (t, n, args);

 egress:
  builtin_types[def] = t;
  va_end (list);
}

/* Build builtin functions common to both C and C++ language
   frontends.  */

static void
c_define_builtins (tree va_list_ref_type_node, tree va_list_arg_type_node)
{
#define DEF_PRIMITIVE_TYPE(ENUM, VALUE) \
  builtin_types[ENUM] = VALUE;
#define DEF_FUNCTION_TYPE_0(ENUM, RETURN) \
  def_fn_type (ENUM, RETURN, 0, 0);
#define DEF_FUNCTION_TYPE_1(ENUM, RETURN, ARG1) \
  def_fn_type (ENUM, RETURN, 0, 1, ARG1);
#define DEF_FUNCTION_TYPE_2(ENUM, RETURN, ARG1, ARG2) \
  def_fn_type (ENUM, RETURN, 0, 2, ARG1, ARG2);
#define DEF_FUNCTION_TYPE_3(ENUM, RETURN, ARG1, ARG2, ARG3) \
  def_fn_type (ENUM, RETURN, 0, 3, ARG1, ARG2, ARG3);
#define DEF_FUNCTION_TYPE_4(ENUM, RETURN, ARG1, ARG2, ARG3, ARG4) \
  def_fn_type (ENUM, RETURN, 0, 4, ARG1, ARG2, ARG3, ARG4);
#define DEF_FUNCTION_TYPE_5(ENUM, RETURN, ARG1, ARG2, ARG3, ARG4, ARG5)	\
  def_fn_type (ENUM, RETURN, 0, 5, ARG1, ARG2, ARG3, ARG4, ARG5);
#define DEF_FUNCTION_TYPE_6(ENUM, RETURN, ARG1, ARG2, ARG3, ARG4, ARG5, \
			    ARG6)					\
  def_fn_type (ENUM, RETURN, 0, 6, ARG1, ARG2, ARG3, ARG4, ARG5, ARG6);
#define DEF_FUNCTION_TYPE_7(ENUM, RETURN, ARG1, ARG2, ARG3, ARG4, ARG5, \
			    ARG6, ARG7)					\
  def_fn_type (ENUM, RETURN, 0, 7, ARG1, ARG2, ARG3, ARG4, ARG5, ARG6, ARG7);
#define DEF_FUNCTION_TYPE_8(ENUM, RETURN, ARG1, ARG2, ARG3, ARG4, ARG5, \
			    ARG6, ARG7, ARG8)				\
  def_fn_type (ENUM, RETURN, 0, 8, ARG1, ARG2, ARG3, ARG4, ARG5, ARG6,	\
	       ARG7, ARG8);
#define DEF_FUNCTION_TYPE_VAR_0(ENUM, RETURN) \
  def_fn_type (ENUM, RETURN, 1, 0);
#define DEF_FUNCTION_TYPE_VAR_1(ENUM, RETURN, ARG1) \
  def_fn_type (ENUM, RETURN, 1, 1, ARG1);
#define DEF_FUNCTION_TYPE_VAR_2(ENUM, RETURN, ARG1, ARG2) \
  def_fn_type (ENUM, RETURN, 1, 2, ARG1, ARG2);
#define DEF_FUNCTION_TYPE_VAR_3(ENUM, RETURN, ARG1, ARG2, ARG3) \
  def_fn_type (ENUM, RETURN, 1, 3, ARG1, ARG2, ARG3);
#define DEF_FUNCTION_TYPE_VAR_4(ENUM, RETURN, ARG1, ARG2, ARG3, ARG4) \
  def_fn_type (ENUM, RETURN, 1, 4, ARG1, ARG2, ARG3, ARG4);
#define DEF_FUNCTION_TYPE_VAR_5(ENUM, RETURN, ARG1, ARG2, ARG3, ARG4, ARG5) \
  def_fn_type (ENUM, RETURN, 1, 5, ARG1, ARG2, ARG3, ARG4, ARG5);
#define DEF_POINTER_TYPE(ENUM, TYPE) \
  builtin_types[(int) ENUM] = build_pointer_type (builtin_types[(int) TYPE]);

#include "builtin-types.def"

#undef DEF_PRIMITIVE_TYPE
#undef DEF_FUNCTION_TYPE_1
#undef DEF_FUNCTION_TYPE_2
#undef DEF_FUNCTION_TYPE_3
#undef DEF_FUNCTION_TYPE_4
#undef DEF_FUNCTION_TYPE_5
#undef DEF_FUNCTION_TYPE_6
#undef DEF_FUNCTION_TYPE_VAR_0
#undef DEF_FUNCTION_TYPE_VAR_1
#undef DEF_FUNCTION_TYPE_VAR_2
#undef DEF_FUNCTION_TYPE_VAR_3
#undef DEF_FUNCTION_TYPE_VAR_4
#undef DEF_FUNCTION_TYPE_VAR_5
#undef DEF_POINTER_TYPE
  builtin_types[(int) BT_LAST] = NULL_TREE;

  c_init_attributes ();

#define DEF_BUILTIN(ENUM, NAME, CLASS, TYPE, LIBTYPE, BOTH_P, FALLBACK_P, \
		    NONANSI_P, ATTRS, IMPLICIT, COND)			\
  if (NAME && COND)							\
    def_builtin_1 (ENUM, NAME, CLASS,                                   \
		   builtin_types[(int) TYPE],                           \
		   builtin_types[(int) LIBTYPE],                        \
		   BOTH_P, FALLBACK_P, NONANSI_P,                       \
		   built_in_attributes[(int) ATTRS], IMPLICIT);
#include "builtins.def"
#undef DEF_BUILTIN

  targetm.init_builtins ();

  build_common_builtin_nodes ();
}

/* Like get_identifier, but avoid warnings about null arguments when
   the argument may be NULL for targets where GCC lacks stdint.h type
   information.  */

static inline tree
c_get_ident (const char *id)
{
  return get_identifier (id);
}

/* Build tree nodes and builtin functions common to both C and C++ language
   frontends.  */

void
c_common_nodes_and_builtins (void)
{
  int char16_type_size;
  int char32_type_size;
  int wchar_type_size;
  tree array_domain_type;
  tree va_list_ref_type_node;
  tree va_list_arg_type_node;

  build_common_tree_nodes (flag_signed_char, flag_short_double);

  /* Define `int' and `char' first so that dbx will output them first.  */
  record_builtin_type (RID_INT, NULL, integer_type_node);
  record_builtin_type (RID_CHAR, "char", char_type_node);

  /* `signed' is the same as `int'.  FIXME: the declarations of "signed",
     "unsigned long", "long long unsigned" and "unsigned short" were in C++
     but not C.  Are the conditionals here needed?  */
  if (c_dialect_cxx ())
    record_builtin_type (RID_SIGNED, NULL, integer_type_node);
  record_builtin_type (RID_LONG, "long int", long_integer_type_node);
  record_builtin_type (RID_UNSIGNED, "unsigned int", unsigned_type_node);
  record_builtin_type (RID_MAX, "long unsigned int",
		       long_unsigned_type_node);
  if (int128_integer_type_node != NULL_TREE)
    {
      record_builtin_type (RID_INT128, "__int128",
			   int128_integer_type_node);
      record_builtin_type (RID_MAX, "__int128 unsigned",
			   int128_unsigned_type_node);
    }
  if (c_dialect_cxx ())
    record_builtin_type (RID_MAX, "unsigned long", long_unsigned_type_node);
  record_builtin_type (RID_MAX, "long long int",
		       long_long_integer_type_node);
  record_builtin_type (RID_MAX, "long long unsigned int",
		       long_long_unsigned_type_node);
  if (c_dialect_cxx ())
    record_builtin_type (RID_MAX, "long long unsigned",
			 long_long_unsigned_type_node);
  record_builtin_type (RID_SHORT, "short int", short_integer_type_node);
  record_builtin_type (RID_MAX, "short unsigned int",
		       short_unsigned_type_node);
  if (c_dialect_cxx ())
    record_builtin_type (RID_MAX, "unsigned short",
			 short_unsigned_type_node);

  /* Define both `signed char' and `unsigned char'.  */
  record_builtin_type (RID_MAX, "signed char", signed_char_type_node);
  record_builtin_type (RID_MAX, "unsigned char", unsigned_char_type_node);

  /* These are types that c_common_type_for_size and
     c_common_type_for_mode use.  */
  lang_hooks.decls.pushdecl (build_decl (UNKNOWN_LOCATION,
					 TYPE_DECL, NULL_TREE,
					 intQI_type_node));
  lang_hooks.decls.pushdecl (build_decl (UNKNOWN_LOCATION,
					 TYPE_DECL, NULL_TREE,
					 intHI_type_node));
  lang_hooks.decls.pushdecl (build_decl (UNKNOWN_LOCATION,
					 TYPE_DECL, NULL_TREE,
					 intSI_type_node));
  lang_hooks.decls.pushdecl (build_decl (UNKNOWN_LOCATION,
					 TYPE_DECL, NULL_TREE,
					 intDI_type_node));
#if HOST_BITS_PER_WIDE_INT >= 64
  if (targetm.scalar_mode_supported_p (TImode))
    lang_hooks.decls.pushdecl (build_decl (UNKNOWN_LOCATION,
					   TYPE_DECL,
					   get_identifier ("__int128_t"),
					   intTI_type_node));
#endif
  lang_hooks.decls.pushdecl (build_decl (UNKNOWN_LOCATION,
					 TYPE_DECL, NULL_TREE,
					 unsigned_intQI_type_node));
  lang_hooks.decls.pushdecl (build_decl (UNKNOWN_LOCATION,
					 TYPE_DECL, NULL_TREE,
					 unsigned_intHI_type_node));
  lang_hooks.decls.pushdecl (build_decl (UNKNOWN_LOCATION,
					 TYPE_DECL, NULL_TREE,
					 unsigned_intSI_type_node));
  lang_hooks.decls.pushdecl (build_decl (UNKNOWN_LOCATION,
					 TYPE_DECL, NULL_TREE,
					 unsigned_intDI_type_node));
#if HOST_BITS_PER_WIDE_INT >= 64
  if (targetm.scalar_mode_supported_p (TImode))
    lang_hooks.decls.pushdecl (build_decl (UNKNOWN_LOCATION,
					   TYPE_DECL,
					   get_identifier ("__uint128_t"),
					   unsigned_intTI_type_node));
#endif

  /* Create the widest literal types.  */
  widest_integer_literal_type_node
    = make_signed_type (HOST_BITS_PER_WIDE_INT * 2);
  lang_hooks.decls.pushdecl (build_decl (UNKNOWN_LOCATION,
					 TYPE_DECL, NULL_TREE,
					 widest_integer_literal_type_node));

  widest_unsigned_literal_type_node
    = make_unsigned_type (HOST_BITS_PER_WIDE_INT * 2);
  lang_hooks.decls.pushdecl (build_decl (UNKNOWN_LOCATION,
					 TYPE_DECL, NULL_TREE,
					 widest_unsigned_literal_type_node));

  signed_size_type_node = c_common_signed_type (size_type_node);

  pid_type_node =
    TREE_TYPE (identifier_global_value (get_identifier (PID_TYPE)));

  record_builtin_type (RID_FLOAT, NULL, float_type_node);
  record_builtin_type (RID_DOUBLE, NULL, double_type_node);
  record_builtin_type (RID_MAX, "long double", long_double_type_node);

  /* Only supported decimal floating point extension if the target
     actually supports underlying modes. */
  if (targetm.scalar_mode_supported_p (SDmode)
      && targetm.scalar_mode_supported_p (DDmode)
      && targetm.scalar_mode_supported_p (TDmode))
    {
      record_builtin_type (RID_DFLOAT32, NULL, dfloat32_type_node);
      record_builtin_type (RID_DFLOAT64, NULL, dfloat64_type_node);
      record_builtin_type (RID_DFLOAT128, NULL, dfloat128_type_node);
    }

  if (targetm.fixed_point_supported_p ())
    {
      record_builtin_type (RID_MAX, "short _Fract", short_fract_type_node);
      record_builtin_type (RID_FRACT, NULL, fract_type_node);
      record_builtin_type (RID_MAX, "long _Fract", long_fract_type_node);
      record_builtin_type (RID_MAX, "long long _Fract",
			   long_long_fract_type_node);
      record_builtin_type (RID_MAX, "unsigned short _Fract",
			   unsigned_short_fract_type_node);
      record_builtin_type (RID_MAX, "unsigned _Fract",
			   unsigned_fract_type_node);
      record_builtin_type (RID_MAX, "unsigned long _Fract",
			   unsigned_long_fract_type_node);
      record_builtin_type (RID_MAX, "unsigned long long _Fract",
			   unsigned_long_long_fract_type_node);
      record_builtin_type (RID_MAX, "_Sat short _Fract",
			   sat_short_fract_type_node);
      record_builtin_type (RID_MAX, "_Sat _Fract", sat_fract_type_node);
      record_builtin_type (RID_MAX, "_Sat long _Fract",
			   sat_long_fract_type_node);
      record_builtin_type (RID_MAX, "_Sat long long _Fract",
			   sat_long_long_fract_type_node);
      record_builtin_type (RID_MAX, "_Sat unsigned short _Fract",
			   sat_unsigned_short_fract_type_node);
      record_builtin_type (RID_MAX, "_Sat unsigned _Fract",
			   sat_unsigned_fract_type_node);
      record_builtin_type (RID_MAX, "_Sat unsigned long _Fract",
			   sat_unsigned_long_fract_type_node);
      record_builtin_type (RID_MAX, "_Sat unsigned long long _Fract",
			   sat_unsigned_long_long_fract_type_node);
      record_builtin_type (RID_MAX, "short _Accum", short_accum_type_node);
      record_builtin_type (RID_ACCUM, NULL, accum_type_node);
      record_builtin_type (RID_MAX, "long _Accum", long_accum_type_node);
      record_builtin_type (RID_MAX, "long long _Accum",
			   long_long_accum_type_node);
      record_builtin_type (RID_MAX, "unsigned short _Accum",
			   unsigned_short_accum_type_node);
      record_builtin_type (RID_MAX, "unsigned _Accum",
			   unsigned_accum_type_node);
      record_builtin_type (RID_MAX, "unsigned long _Accum",
			   unsigned_long_accum_type_node);
      record_builtin_type (RID_MAX, "unsigned long long _Accum",
			   unsigned_long_long_accum_type_node);
      record_builtin_type (RID_MAX, "_Sat short _Accum",
			   sat_short_accum_type_node);
      record_builtin_type (RID_MAX, "_Sat _Accum", sat_accum_type_node);
      record_builtin_type (RID_MAX, "_Sat long _Accum",
			   sat_long_accum_type_node);
      record_builtin_type (RID_MAX, "_Sat long long _Accum",
			  sat_long_long_accum_type_node);
      record_builtin_type (RID_MAX, "_Sat unsigned short _Accum",
			   sat_unsigned_short_accum_type_node);
      record_builtin_type (RID_MAX, "_Sat unsigned _Accum",
			   sat_unsigned_accum_type_node);
      record_builtin_type (RID_MAX, "_Sat unsigned long _Accum",
			   sat_unsigned_long_accum_type_node);
      record_builtin_type (RID_MAX, "_Sat unsigned long long _Accum",
			   sat_unsigned_long_long_accum_type_node);

    }

  lang_hooks.decls.pushdecl (build_decl (UNKNOWN_LOCATION,
					 TYPE_DECL,
					 get_identifier ("complex int"),
					 complex_integer_type_node));
  lang_hooks.decls.pushdecl (build_decl (UNKNOWN_LOCATION,
					 TYPE_DECL,
					 get_identifier ("complex float"),
					 complex_float_type_node));
  lang_hooks.decls.pushdecl (build_decl (UNKNOWN_LOCATION,
					 TYPE_DECL,
					 get_identifier ("complex double"),
					 complex_double_type_node));
  lang_hooks.decls.pushdecl
    (build_decl (UNKNOWN_LOCATION,
		 TYPE_DECL, get_identifier ("complex long double"),
		 complex_long_double_type_node));

  if (c_dialect_cxx ())
    /* For C++, make fileptr_type_node a distinct void * type until
       FILE type is defined.  */
    fileptr_type_node = build_variant_type_copy (ptr_type_node);

  record_builtin_type (RID_VOID, NULL, void_type_node);

  /* Set the TYPE_NAME for any variants that were built before
     record_builtin_type gave names to the built-in types. */
  {
    tree void_name = TYPE_NAME (void_type_node);
    TYPE_NAME (void_type_node) = NULL_TREE;
    TYPE_NAME (build_qualified_type (void_type_node, TYPE_QUAL_CONST))
      = void_name;
    TYPE_NAME (void_type_node) = void_name;
  }

  /* This node must not be shared.  */
  void_zero_node = make_node (INTEGER_CST);
  TREE_TYPE (void_zero_node) = void_type_node;

  void_list_node = build_void_list_node ();

  /* Make a type to be the domain of a few array types
     whose domains don't really matter.
     200 is small enough that it always fits in size_t
     and large enough that it can hold most function names for the
     initializations of __FUNCTION__ and __PRETTY_FUNCTION__.  */
  array_domain_type = build_index_type (size_int (200));

  /* Make a type for arrays of characters.
     With luck nothing will ever really depend on the length of this
     array type.  */
  char_array_type_node
    = build_array_type (char_type_node, array_domain_type);

  /* Likewise for arrays of ints.  */
  int_array_type_node
    = build_array_type (integer_type_node, array_domain_type);

  string_type_node = build_pointer_type (char_type_node);
  const_string_type_node
    = build_pointer_type (build_qualified_type
			  (char_type_node, TYPE_QUAL_CONST));

  /* This is special for C++ so functions can be overloaded.  */
  wchar_type_node = get_identifier (MODIFIED_WCHAR_TYPE);
  wchar_type_node = TREE_TYPE (identifier_global_value (wchar_type_node));
  wchar_type_size = TYPE_PRECISION (wchar_type_node);
  underlying_wchar_type_node = wchar_type_node;
  if (c_dialect_cxx ())
    {
      if (TYPE_UNSIGNED (wchar_type_node))
	wchar_type_node = make_unsigned_type (wchar_type_size);
      else
	wchar_type_node = make_signed_type (wchar_type_size);
      record_builtin_type (RID_WCHAR, "wchar_t", wchar_type_node);
    }

  /* This is for wide string constants.  */
  wchar_array_type_node
    = build_array_type (wchar_type_node, array_domain_type);

  /* Define 'char16_t'.  */
  char16_type_node = get_identifier (CHAR16_TYPE);
  char16_type_node = TREE_TYPE (identifier_global_value (char16_type_node));
  char16_type_size = TYPE_PRECISION (char16_type_node);
  if (c_dialect_cxx ())
    {
      char16_type_node = make_unsigned_type (char16_type_size);

      if (cxx_dialect >= cxx11)
	record_builtin_type (RID_CHAR16, "char16_t", char16_type_node);
    }

  /* This is for UTF-16 string constants.  */
  char16_array_type_node
    = build_array_type (char16_type_node, array_domain_type);

  /* Define 'char32_t'.  */
  char32_type_node = get_identifier (CHAR32_TYPE);
  char32_type_node = TREE_TYPE (identifier_global_value (char32_type_node));
  char32_type_size = TYPE_PRECISION (char32_type_node);
  if (c_dialect_cxx ())
    {
      char32_type_node = make_unsigned_type (char32_type_size);

      if (cxx_dialect >= cxx11)
	record_builtin_type (RID_CHAR32, "char32_t", char32_type_node);
    }

  /* This is for UTF-32 string constants.  */
  char32_array_type_node
    = build_array_type (char32_type_node, array_domain_type);

  wint_type_node =
    TREE_TYPE (identifier_global_value (get_identifier (WINT_TYPE)));

  intmax_type_node =
    TREE_TYPE (identifier_global_value (get_identifier (INTMAX_TYPE)));
  uintmax_type_node =
    TREE_TYPE (identifier_global_value (get_identifier (UINTMAX_TYPE)));

  if (SIG_ATOMIC_TYPE)
    sig_atomic_type_node =
      TREE_TYPE (identifier_global_value (c_get_ident (SIG_ATOMIC_TYPE)));
  if (INT8_TYPE)
    int8_type_node =
      TREE_TYPE (identifier_global_value (c_get_ident (INT8_TYPE)));
  if (INT16_TYPE)
    int16_type_node =
      TREE_TYPE (identifier_global_value (c_get_ident (INT16_TYPE)));
  if (INT32_TYPE)
    int32_type_node =
      TREE_TYPE (identifier_global_value (c_get_ident (INT32_TYPE)));
  if (INT64_TYPE)
    int64_type_node =
      TREE_TYPE (identifier_global_value (c_get_ident (INT64_TYPE)));
  if (UINT8_TYPE)
    uint8_type_node =
      TREE_TYPE (identifier_global_value (c_get_ident (UINT8_TYPE)));
  if (UINT16_TYPE)
    c_uint16_type_node =
      TREE_TYPE (identifier_global_value (c_get_ident (UINT16_TYPE)));
  if (UINT32_TYPE)
    c_uint32_type_node =
      TREE_TYPE (identifier_global_value (c_get_ident (UINT32_TYPE)));
  if (UINT64_TYPE)
    c_uint64_type_node =
      TREE_TYPE (identifier_global_value (c_get_ident (UINT64_TYPE)));
  if (INT_LEAST8_TYPE)
    int_least8_type_node =
      TREE_TYPE (identifier_global_value (c_get_ident (INT_LEAST8_TYPE)));
  if (INT_LEAST16_TYPE)
    int_least16_type_node =
      TREE_TYPE (identifier_global_value (c_get_ident (INT_LEAST16_TYPE)));
  if (INT_LEAST32_TYPE)
    int_least32_type_node =
      TREE_TYPE (identifier_global_value (c_get_ident (INT_LEAST32_TYPE)));
  if (INT_LEAST64_TYPE)
    int_least64_type_node =
      TREE_TYPE (identifier_global_value (c_get_ident (INT_LEAST64_TYPE)));
  if (UINT_LEAST8_TYPE)
    uint_least8_type_node =
      TREE_TYPE (identifier_global_value (c_get_ident (UINT_LEAST8_TYPE)));
  if (UINT_LEAST16_TYPE)
    uint_least16_type_node =
      TREE_TYPE (identifier_global_value (c_get_ident (UINT_LEAST16_TYPE)));
  if (UINT_LEAST32_TYPE)
    uint_least32_type_node =
      TREE_TYPE (identifier_global_value (c_get_ident (UINT_LEAST32_TYPE)));
  if (UINT_LEAST64_TYPE)
    uint_least64_type_node =
      TREE_TYPE (identifier_global_value (c_get_ident (UINT_LEAST64_TYPE)));
  if (INT_FAST8_TYPE)
    int_fast8_type_node =
      TREE_TYPE (identifier_global_value (c_get_ident (INT_FAST8_TYPE)));
  if (INT_FAST16_TYPE)
    int_fast16_type_node =
      TREE_TYPE (identifier_global_value (c_get_ident (INT_FAST16_TYPE)));
  if (INT_FAST32_TYPE)
    int_fast32_type_node =
      TREE_TYPE (identifier_global_value (c_get_ident (INT_FAST32_TYPE)));
  if (INT_FAST64_TYPE)
    int_fast64_type_node =
      TREE_TYPE (identifier_global_value (c_get_ident (INT_FAST64_TYPE)));
  if (UINT_FAST8_TYPE)
    uint_fast8_type_node =
      TREE_TYPE (identifier_global_value (c_get_ident (UINT_FAST8_TYPE)));
  if (UINT_FAST16_TYPE)
    uint_fast16_type_node =
      TREE_TYPE (identifier_global_value (c_get_ident (UINT_FAST16_TYPE)));
  if (UINT_FAST32_TYPE)
    uint_fast32_type_node =
      TREE_TYPE (identifier_global_value (c_get_ident (UINT_FAST32_TYPE)));
  if (UINT_FAST64_TYPE)
    uint_fast64_type_node =
      TREE_TYPE (identifier_global_value (c_get_ident (UINT_FAST64_TYPE)));
  if (INTPTR_TYPE)
    intptr_type_node =
      TREE_TYPE (identifier_global_value (c_get_ident (INTPTR_TYPE)));
  if (UINTPTR_TYPE)
    uintptr_type_node =
      TREE_TYPE (identifier_global_value (c_get_ident (UINTPTR_TYPE)));

  default_function_type
    = build_varargs_function_type_list (integer_type_node, NULL_TREE);
  ptrdiff_type_node
    = TREE_TYPE (identifier_global_value (get_identifier (PTRDIFF_TYPE)));
  unsigned_ptrdiff_type_node = c_common_unsigned_type (ptrdiff_type_node);

  lang_hooks.decls.pushdecl
    (build_decl (UNKNOWN_LOCATION,
		 TYPE_DECL, get_identifier ("__builtin_va_list"),
		 va_list_type_node));
  if (targetm.enum_va_list_p)
    {
      int l;
      const char *pname;
      tree ptype;

      for (l = 0; targetm.enum_va_list_p (l, &pname, &ptype); ++l)
	{
	  lang_hooks.decls.pushdecl
	    (build_decl (UNKNOWN_LOCATION,
		         TYPE_DECL, get_identifier (pname),
	  	         ptype));

	}
    }

  if (TREE_CODE (va_list_type_node) == ARRAY_TYPE)
    {
      va_list_arg_type_node = va_list_ref_type_node =
	build_pointer_type (TREE_TYPE (va_list_type_node));
    }
  else
    {
      va_list_arg_type_node = va_list_type_node;
      va_list_ref_type_node = build_reference_type (va_list_type_node);
    }

  if (!flag_preprocess_only)
    c_define_builtins (va_list_ref_type_node, va_list_arg_type_node);

  main_identifier_node = get_identifier ("main");

  /* Create the built-in __null node.  It is important that this is
     not shared.  */
  null_node = make_node (INTEGER_CST);
  TREE_TYPE (null_node) = c_common_type_for_size (POINTER_SIZE, 0);

  /* Since builtin_types isn't gc'ed, don't export these nodes.  */
  memset (builtin_types, 0, sizeof (builtin_types));
}

/* The number of named compound-literals generated thus far.  */
static GTY(()) int compound_literal_number;

/* Set DECL_NAME for DECL, a VAR_DECL for a compound-literal.  */

void
set_compound_literal_name (tree decl)
{
  char *name;
  ASM_FORMAT_PRIVATE_NAME (name, "__compound_literal",
			   compound_literal_number);
  compound_literal_number++;
  DECL_NAME (decl) = get_identifier (name);
}

tree
build_va_arg (location_t loc, tree expr, tree type)
{
  expr = build1 (VA_ARG_EXPR, type, expr);
  SET_EXPR_LOCATION (expr, loc);
  return expr;
}


/* Linked list of disabled built-in functions.  */

typedef struct disabled_builtin
{
  const char *name;
  struct disabled_builtin *next;
} disabled_builtin;
static disabled_builtin *disabled_builtins = NULL;

static bool builtin_function_disabled_p (const char *);

/* Disable a built-in function specified by -fno-builtin-NAME.  If NAME
   begins with "__builtin_", give an error.  */

void
disable_builtin_function (const char *name)
{
  if (strncmp (name, "__builtin_", strlen ("__builtin_")) == 0)
    error ("cannot disable built-in function %qs", name);
  else
    {
      disabled_builtin *new_disabled_builtin = XNEW (disabled_builtin);
      new_disabled_builtin->name = name;
      new_disabled_builtin->next = disabled_builtins;
      disabled_builtins = new_disabled_builtin;
    }
}


/* Return true if the built-in function NAME has been disabled, false
   otherwise.  */

static bool
builtin_function_disabled_p (const char *name)
{
  disabled_builtin *p;
  for (p = disabled_builtins; p != NULL; p = p->next)
    {
      if (strcmp (name, p->name) == 0)
	return true;
    }
  return false;
}


/* Worker for DEF_BUILTIN.
   Possibly define a builtin function with one or two names.
   Does not declare a non-__builtin_ function if flag_no_builtin, or if
   nonansi_p and flag_no_nonansi_builtin.  */

static void
def_builtin_1 (enum built_in_function fncode,
	       const char *name,
	       enum built_in_class fnclass,
	       tree fntype, tree libtype,
	       bool both_p, bool fallback_p, bool nonansi_p,
	       tree fnattrs, bool implicit_p)
{
  tree decl;
  const char *libname;

  if (fntype == error_mark_node)
    return;

  gcc_assert ((!both_p && !fallback_p)
	      || !strncmp (name, "__builtin_",
			   strlen ("__builtin_")));

  libname = name + strlen ("__builtin_");
  decl = add_builtin_function (name, fntype, fncode, fnclass,
			       (fallback_p ? libname : NULL),
			       fnattrs);

  set_builtin_decl (fncode, decl, implicit_p);

  if (both_p
      && !flag_no_builtin && !builtin_function_disabled_p (libname)
      && !(nonansi_p && flag_no_nonansi_builtin))
    add_builtin_function (libname, libtype, fncode, fnclass,
			  NULL, fnattrs);
}

/* Nonzero if the type T promotes to int.  This is (nearly) the
   integral promotions defined in ISO C99 6.3.1.1/2.  */

bool
c_promoting_integer_type_p (const_tree t)
{
  switch (TREE_CODE (t))
    {
    case INTEGER_TYPE:
      return (TYPE_MAIN_VARIANT (t) == char_type_node
	      || TYPE_MAIN_VARIANT (t) == signed_char_type_node
	      || TYPE_MAIN_VARIANT (t) == unsigned_char_type_node
	      || TYPE_MAIN_VARIANT (t) == short_integer_type_node
	      || TYPE_MAIN_VARIANT (t) == short_unsigned_type_node
	      || TYPE_PRECISION (t) < TYPE_PRECISION (integer_type_node));

    case ENUMERAL_TYPE:
      /* ??? Technically all enumerations not larger than an int
	 promote to an int.  But this is used along code paths
	 that only want to notice a size change.  */
      return TYPE_PRECISION (t) < TYPE_PRECISION (integer_type_node);

    case BOOLEAN_TYPE:
      return 1;

    default:
      return 0;
    }
}

/* Return 1 if PARMS specifies a fixed number of parameters
   and none of their types is affected by default promotions.  */

int
self_promoting_args_p (const_tree parms)
{
  const_tree t;
  for (t = parms; t; t = TREE_CHAIN (t))
    {
      tree type = TREE_VALUE (t);

      if (type == error_mark_node)
	continue;

      if (TREE_CHAIN (t) == 0 && type != void_type_node)
	return 0;

      if (type == 0)
	return 0;

      if (TYPE_MAIN_VARIANT (type) == float_type_node)
	return 0;

      if (c_promoting_integer_type_p (type))
	return 0;
    }
  return 1;
}

/* Recursively remove any '*' or '&' operator from TYPE.  */
tree
strip_pointer_operator (tree t)
{
  while (POINTER_TYPE_P (t))
    t = TREE_TYPE (t);
  return t;
}

/* Recursively remove pointer or array type from TYPE. */
tree
strip_pointer_or_array_types (tree t)
{
  while (TREE_CODE (t) == ARRAY_TYPE || POINTER_TYPE_P (t))
    t = TREE_TYPE (t);
  return t;
}

/* Used to compare case labels.  K1 and K2 are actually tree nodes
   representing case labels, or NULL_TREE for a `default' label.
   Returns -1 if K1 is ordered before K2, -1 if K1 is ordered after
   K2, and 0 if K1 and K2 are equal.  */

int
case_compare (splay_tree_key k1, splay_tree_key k2)
{
  /* Consider a NULL key (such as arises with a `default' label) to be
     smaller than anything else.  */
  if (!k1)
    return k2 ? -1 : 0;
  else if (!k2)
    return k1 ? 1 : 0;

  return tree_int_cst_compare ((tree) k1, (tree) k2);
}

/* Process a case label, located at LOC, for the range LOW_VALUE
   ... HIGH_VALUE.  If LOW_VALUE and HIGH_VALUE are both NULL_TREE
   then this case label is actually a `default' label.  If only
   HIGH_VALUE is NULL_TREE, then case label was declared using the
   usual C/C++ syntax, rather than the GNU case range extension.
   CASES is a tree containing all the case ranges processed so far;
   COND is the condition for the switch-statement itself.  Returns the
   CASE_LABEL_EXPR created, or ERROR_MARK_NODE if no CASE_LABEL_EXPR
   is created.  */

tree
c_add_case_label (location_t loc, splay_tree cases, tree cond, tree orig_type,
		  tree low_value, tree high_value)
{
  tree type;
  tree label;
  tree case_label;
  splay_tree_node node;

  /* Create the LABEL_DECL itself.  */
  label = create_artificial_label (loc);

  /* If there was an error processing the switch condition, bail now
     before we get more confused.  */
  if (!cond || cond == error_mark_node)
    goto error_out;

  if ((low_value && TREE_TYPE (low_value)
       && POINTER_TYPE_P (TREE_TYPE (low_value)))
      || (high_value && TREE_TYPE (high_value)
	  && POINTER_TYPE_P (TREE_TYPE (high_value))))
    {
      error_at (loc, "pointers are not permitted as case values");
      goto error_out;
    }

  /* Case ranges are a GNU extension.  */
  if (high_value)
    pedwarn (loc, OPT_Wpedantic,
	     "range expressions in switch statements are non-standard");

  type = TREE_TYPE (cond);
  if (low_value)
    {
      low_value = check_case_value (low_value);
      low_value = convert_and_check (type, low_value);
      if (low_value == error_mark_node)
	goto error_out;
    }
  if (high_value)
    {
      high_value = check_case_value (high_value);
      high_value = convert_and_check (type, high_value);
      if (high_value == error_mark_node)
	goto error_out;
    }

  if (low_value && high_value)
    {
      /* If the LOW_VALUE and HIGH_VALUE are the same, then this isn't
	 really a case range, even though it was written that way.
	 Remove the HIGH_VALUE to simplify later processing.  */
      if (tree_int_cst_equal (low_value, high_value))
	high_value = NULL_TREE;
      else if (!tree_int_cst_lt (low_value, high_value))
	warning_at (loc, 0, "empty range specified");
    }

  /* See if the case is in range of the type of the original testing
     expression.  If both low_value and high_value are out of range,
     don't insert the case label and return NULL_TREE.  */
  if (low_value
      && !check_case_bounds (type, orig_type,
			     &low_value, high_value ? &high_value : NULL))
    return NULL_TREE;

  /* Look up the LOW_VALUE in the table of case labels we already
     have.  */
  node = splay_tree_lookup (cases, (splay_tree_key) low_value);
  /* If there was not an exact match, check for overlapping ranges.
     There's no need to do this if there's no LOW_VALUE or HIGH_VALUE;
     that's a `default' label and the only overlap is an exact match.  */
  if (!node && (low_value || high_value))
    {
      splay_tree_node low_bound;
      splay_tree_node high_bound;

      /* Even though there wasn't an exact match, there might be an
	 overlap between this case range and another case range.
	 Since we've (inductively) not allowed any overlapping case
	 ranges, we simply need to find the greatest low case label
	 that is smaller that LOW_VALUE, and the smallest low case
	 label that is greater than LOW_VALUE.  If there is an overlap
	 it will occur in one of these two ranges.  */
      low_bound = splay_tree_predecessor (cases,
					  (splay_tree_key) low_value);
      high_bound = splay_tree_successor (cases,
					 (splay_tree_key) low_value);

      /* Check to see if the LOW_BOUND overlaps.  It is smaller than
	 the LOW_VALUE, so there is no need to check unless the
	 LOW_BOUND is in fact itself a case range.  */
      if (low_bound
	  && CASE_HIGH ((tree) low_bound->value)
	  && tree_int_cst_compare (CASE_HIGH ((tree) low_bound->value),
				    low_value) >= 0)
	node = low_bound;
      /* Check to see if the HIGH_BOUND overlaps.  The low end of that
	 range is bigger than the low end of the current range, so we
	 are only interested if the current range is a real range, and
	 not an ordinary case label.  */
      else if (high_bound
	       && high_value
	       && (tree_int_cst_compare ((tree) high_bound->key,
					 high_value)
		   <= 0))
	node = high_bound;
    }
  /* If there was an overlap, issue an error.  */
  if (node)
    {
      tree duplicate = CASE_LABEL ((tree) node->value);

      if (high_value)
	{
	  error_at (loc, "duplicate (or overlapping) case value");
	  error_at (DECL_SOURCE_LOCATION (duplicate),
		    "this is the first entry overlapping that value");
	}
      else if (low_value)
	{
	  error_at (loc, "duplicate case value") ;
	  error_at (DECL_SOURCE_LOCATION (duplicate), "previously used here");
	}
      else
	{
	  error_at (loc, "multiple default labels in one switch");
	  error_at (DECL_SOURCE_LOCATION (duplicate),
		    "this is the first default label");
	}
      goto error_out;
    }

  /* Add a CASE_LABEL to the statement-tree.  */
  case_label = add_stmt (build_case_label (low_value, high_value, label));
  /* Register this case label in the splay tree.  */
  splay_tree_insert (cases,
		     (splay_tree_key) low_value,
		     (splay_tree_value) case_label);

  return case_label;

 error_out:
  /* Add a label so that the back-end doesn't think that the beginning of
     the switch is unreachable.  Note that we do not add a case label, as
     that just leads to duplicates and thence to failure later on.  */
  if (!cases->root)
    {
      tree t = create_artificial_label (loc);
      add_stmt (build_stmt (loc, LABEL_EXPR, t));
    }
  return error_mark_node;
}

/* Subroutines of c_do_switch_warnings, called via splay_tree_foreach.
   Used to verify that case values match up with enumerator values.  */

static void
match_case_to_enum_1 (tree key, tree type, tree label)
{
  char buf[2 + 2*HOST_BITS_PER_WIDE_INT/4 + 1];

  /* ??? Not working too hard to print the double-word value.
     Should perhaps be done with %lwd in the diagnostic routines?  */
  if (TREE_INT_CST_HIGH (key) == 0)
    snprintf (buf, sizeof (buf), HOST_WIDE_INT_PRINT_UNSIGNED,
	      TREE_INT_CST_LOW (key));
  else if (!TYPE_UNSIGNED (type)
	   && TREE_INT_CST_HIGH (key) == -1
	   && TREE_INT_CST_LOW (key) != 0)
    snprintf (buf, sizeof (buf), "-" HOST_WIDE_INT_PRINT_UNSIGNED,
	      -TREE_INT_CST_LOW (key));
  else
    snprintf (buf, sizeof (buf), HOST_WIDE_INT_PRINT_DOUBLE_HEX,
	      (unsigned HOST_WIDE_INT) TREE_INT_CST_HIGH (key),
	      (unsigned HOST_WIDE_INT) TREE_INT_CST_LOW (key));

  if (TYPE_NAME (type) == 0)
    warning_at (DECL_SOURCE_LOCATION (CASE_LABEL (label)),
		warn_switch ? OPT_Wswitch : OPT_Wswitch_enum,
		"case value %qs not in enumerated type",
		buf);
  else
    warning_at (DECL_SOURCE_LOCATION (CASE_LABEL (label)),
		warn_switch ? OPT_Wswitch : OPT_Wswitch_enum,
		"case value %qs not in enumerated type %qT",
		buf, type);
}

/* Subroutine of c_do_switch_warnings, called via splay_tree_foreach.
   Used to verify that case values match up with enumerator values.  */

static int
match_case_to_enum (splay_tree_node node, void *data)
{
  tree label = (tree) node->value;
  tree type = (tree) data;

  /* Skip default case.  */
  if (!CASE_LOW (label))
    return 0;

  /* If CASE_LOW_SEEN is not set, that means CASE_LOW did not appear
     when we did our enum->case scan.  Reset our scratch bit after.  */
  if (!CASE_LOW_SEEN (label))
    match_case_to_enum_1 (CASE_LOW (label), type, label);
  else
    CASE_LOW_SEEN (label) = 0;

  /* If CASE_HIGH is non-null, we have a range.  If CASE_HIGH_SEEN is
     not set, that means that CASE_HIGH did not appear when we did our
     enum->case scan.  Reset our scratch bit after.  */
  if (CASE_HIGH (label))
    {
      if (!CASE_HIGH_SEEN (label))
	match_case_to_enum_1 (CASE_HIGH (label), type, label);
      else
	CASE_HIGH_SEEN (label) = 0;
    }

  return 0;
}

/* Handle -Wswitch*.  Called from the front end after parsing the
   switch construct.  */
/* ??? Should probably be somewhere generic, since other languages
   besides C and C++ would want this.  At the moment, however, C/C++
   are the only tree-ssa languages that support enumerations at all,
   so the point is moot.  */

void
c_do_switch_warnings (splay_tree cases, location_t switch_location,
		      tree type, tree cond)
{
  splay_tree_node default_node;
  splay_tree_node node;
  tree chain;

  if (!warn_switch && !warn_switch_enum && !warn_switch_default)
    return;

  default_node = splay_tree_lookup (cases, (splay_tree_key) NULL);
  if (!default_node)
    warning_at (switch_location, OPT_Wswitch_default,
		"switch missing default case");

  /* From here on, we only care about about enumerated types.  */
  if (!type || TREE_CODE (type) != ENUMERAL_TYPE)
    return;

  /* From here on, we only care about -Wswitch and -Wswitch-enum.  */
  if (!warn_switch_enum && !warn_switch)
    return;

  /* Check the cases.  Warn about case values which are not members of
     the enumerated type.  For -Wswitch-enum, or for -Wswitch when
     there is no default case, check that exactly all enumeration
     literals are covered by the cases.  */

  /* Clearing COND if it is not an integer constant simplifies
     the tests inside the loop below.  */
  if (TREE_CODE (cond) != INTEGER_CST)
    cond = NULL_TREE;

  /* The time complexity here is O(N*lg(N)) worst case, but for the
      common case of monotonically increasing enumerators, it is
      O(N), since the nature of the splay tree will keep the next
      element adjacent to the root at all times.  */

  for (chain = TYPE_VALUES (type); chain; chain = TREE_CHAIN (chain))
    {
      tree value = TREE_VALUE (chain);
      if (TREE_CODE (value) == CONST_DECL)
        value = DECL_INITIAL (value);
      node = splay_tree_lookup (cases, (splay_tree_key) value);
      if (node)
	{
	  /* Mark the CASE_LOW part of the case entry as seen.  */
	  tree label = (tree) node->value;
	  CASE_LOW_SEEN (label) = 1;
	  continue;
	}

      /* Even though there wasn't an exact match, there might be a
	 case range which includes the enumerator's value.  */
      node = splay_tree_predecessor (cases, (splay_tree_key) value);
      if (node && CASE_HIGH ((tree) node->value))
	{
	  tree label = (tree) node->value;
	  int cmp = tree_int_cst_compare (CASE_HIGH (label), value);
	  if (cmp >= 0)
	    {
	      /* If we match the upper bound exactly, mark the CASE_HIGH
		 part of the case entry as seen.  */
	      if (cmp == 0)
		CASE_HIGH_SEEN (label) = 1;
	      continue;
	    }
	}

      /* We've now determined that this enumerated literal isn't
	 handled by the case labels of the switch statement.  */

      /* If the switch expression is a constant, we only really care
	 about whether that constant is handled by the switch.  */
      if (cond && tree_int_cst_compare (cond, value))
	continue;

      /* If there is a default_node, the only relevant option is
	 Wswitch-enum.  Otherwise, if both are enabled then we prefer
	 to warn using -Wswitch because -Wswitch is enabled by -Wall
	 while -Wswitch-enum is explicit.  */
      warning_at (switch_location,
		  (default_node || !warn_switch
		   ? OPT_Wswitch_enum
		   : OPT_Wswitch),
		  "enumeration value %qE not handled in switch",
		  TREE_PURPOSE (chain));
    }

  /* Warn if there are case expressions that don't correspond to
     enumerators.  This can occur since C and C++ don't enforce
     type-checking of assignments to enumeration variables.

     The time complexity here is now always O(N) worst case, since
     we should have marked both the lower bound and upper bound of
     every disjoint case label, with CASE_LOW_SEEN and CASE_HIGH_SEEN
     above.  This scan also resets those fields.  */

  splay_tree_foreach (cases, match_case_to_enum, type);
}

/* Finish an expression taking the address of LABEL (an
   IDENTIFIER_NODE).  Returns an expression for the address.

   LOC is the location for the expression returned.  */

tree
finish_label_address_expr (tree label, location_t loc)
{
  tree result;

  pedwarn (input_location, OPT_Wpedantic, "taking the address of a label is non-standard");

  if (label == error_mark_node)
    return error_mark_node;

  label = lookup_label (label);
  if (label == NULL_TREE)
    result = null_pointer_node;
  else
    {
      TREE_USED (label) = 1;
      result = build1 (ADDR_EXPR, ptr_type_node, label);
      /* The current function is not necessarily uninlinable.
	 Computed gotos are incompatible with inlining, but the value
	 here could be used only in a diagnostic, for example.  */
      protected_set_expr_location (result, loc);
    }

  return result;
}


/* Given a boolean expression ARG, return a tree representing an increment
   or decrement (as indicated by CODE) of ARG.  The front end must check for
   invalid cases (e.g., decrement in C++).  */
tree
boolean_increment (enum tree_code code, tree arg)
{
  tree val;
  tree true_res = build_int_cst (TREE_TYPE (arg), 1);

  arg = stabilize_reference (arg);
  switch (code)
    {
    case PREINCREMENT_EXPR:
      val = build2 (MODIFY_EXPR, TREE_TYPE (arg), arg, true_res);
      break;
    case POSTINCREMENT_EXPR:
      val = build2 (MODIFY_EXPR, TREE_TYPE (arg), arg, true_res);
      arg = save_expr (arg);
      val = build2 (COMPOUND_EXPR, TREE_TYPE (arg), val, arg);
      val = build2 (COMPOUND_EXPR, TREE_TYPE (arg), arg, val);
      break;
    case PREDECREMENT_EXPR:
      val = build2 (MODIFY_EXPR, TREE_TYPE (arg), arg,
		    invert_truthvalue_loc (input_location, arg));
      break;
    case POSTDECREMENT_EXPR:
      val = build2 (MODIFY_EXPR, TREE_TYPE (arg), arg,
		    invert_truthvalue_loc (input_location, arg));
      arg = save_expr (arg);
      val = build2 (COMPOUND_EXPR, TREE_TYPE (arg), val, arg);
      val = build2 (COMPOUND_EXPR, TREE_TYPE (arg), arg, val);
      break;
    default:
      gcc_unreachable ();
    }
  TREE_SIDE_EFFECTS (val) = 1;
  return val;
}

/* Built-in macros for stddef.h and stdint.h, that require macros
   defined in this file.  */
void
c_stddef_cpp_builtins(void)
{
  builtin_define_with_value ("__SIZE_TYPE__", SIZE_TYPE, 0);
  builtin_define_with_value ("__PTRDIFF_TYPE__", PTRDIFF_TYPE, 0);
  builtin_define_with_value ("__WCHAR_TYPE__", MODIFIED_WCHAR_TYPE, 0);
  builtin_define_with_value ("__WINT_TYPE__", WINT_TYPE, 0);
  builtin_define_with_value ("__INTMAX_TYPE__", INTMAX_TYPE, 0);
  builtin_define_with_value ("__UINTMAX_TYPE__", UINTMAX_TYPE, 0);
  builtin_define_with_value ("__CHAR16_TYPE__", CHAR16_TYPE, 0);
  builtin_define_with_value ("__CHAR32_TYPE__", CHAR32_TYPE, 0);
  if (SIG_ATOMIC_TYPE)
    builtin_define_with_value ("__SIG_ATOMIC_TYPE__", SIG_ATOMIC_TYPE, 0);
  if (INT8_TYPE)
    builtin_define_with_value ("__INT8_TYPE__", INT8_TYPE, 0);
  if (INT16_TYPE)
    builtin_define_with_value ("__INT16_TYPE__", INT16_TYPE, 0);
  if (INT32_TYPE)
    builtin_define_with_value ("__INT32_TYPE__", INT32_TYPE, 0);
  if (INT64_TYPE)
    builtin_define_with_value ("__INT64_TYPE__", INT64_TYPE, 0);
  if (UINT8_TYPE)
    builtin_define_with_value ("__UINT8_TYPE__", UINT8_TYPE, 0);
  if (UINT16_TYPE)
    builtin_define_with_value ("__UINT16_TYPE__", UINT16_TYPE, 0);
  if (UINT32_TYPE)
    builtin_define_with_value ("__UINT32_TYPE__", UINT32_TYPE, 0);
  if (UINT64_TYPE)
    builtin_define_with_value ("__UINT64_TYPE__", UINT64_TYPE, 0);
  if (INT_LEAST8_TYPE)
    builtin_define_with_value ("__INT_LEAST8_TYPE__", INT_LEAST8_TYPE, 0);
  if (INT_LEAST16_TYPE)
    builtin_define_with_value ("__INT_LEAST16_TYPE__", INT_LEAST16_TYPE, 0);
  if (INT_LEAST32_TYPE)
    builtin_define_with_value ("__INT_LEAST32_TYPE__", INT_LEAST32_TYPE, 0);
  if (INT_LEAST64_TYPE)
    builtin_define_with_value ("__INT_LEAST64_TYPE__", INT_LEAST64_TYPE, 0);
  if (UINT_LEAST8_TYPE)
    builtin_define_with_value ("__UINT_LEAST8_TYPE__", UINT_LEAST8_TYPE, 0);
  if (UINT_LEAST16_TYPE)
    builtin_define_with_value ("__UINT_LEAST16_TYPE__", UINT_LEAST16_TYPE, 0);
  if (UINT_LEAST32_TYPE)
    builtin_define_with_value ("__UINT_LEAST32_TYPE__", UINT_LEAST32_TYPE, 0);
  if (UINT_LEAST64_TYPE)
    builtin_define_with_value ("__UINT_LEAST64_TYPE__", UINT_LEAST64_TYPE, 0);
  if (INT_FAST8_TYPE)
    builtin_define_with_value ("__INT_FAST8_TYPE__", INT_FAST8_TYPE, 0);
  if (INT_FAST16_TYPE)
    builtin_define_with_value ("__INT_FAST16_TYPE__", INT_FAST16_TYPE, 0);
  if (INT_FAST32_TYPE)
    builtin_define_with_value ("__INT_FAST32_TYPE__", INT_FAST32_TYPE, 0);
  if (INT_FAST64_TYPE)
    builtin_define_with_value ("__INT_FAST64_TYPE__", INT_FAST64_TYPE, 0);
  if (UINT_FAST8_TYPE)
    builtin_define_with_value ("__UINT_FAST8_TYPE__", UINT_FAST8_TYPE, 0);
  if (UINT_FAST16_TYPE)
    builtin_define_with_value ("__UINT_FAST16_TYPE__", UINT_FAST16_TYPE, 0);
  if (UINT_FAST32_TYPE)
    builtin_define_with_value ("__UINT_FAST32_TYPE__", UINT_FAST32_TYPE, 0);
  if (UINT_FAST64_TYPE)
    builtin_define_with_value ("__UINT_FAST64_TYPE__", UINT_FAST64_TYPE, 0);
  if (INTPTR_TYPE)
    builtin_define_with_value ("__INTPTR_TYPE__", INTPTR_TYPE, 0);
  if (UINTPTR_TYPE)
    builtin_define_with_value ("__UINTPTR_TYPE__", UINTPTR_TYPE, 0);
}

static void
c_init_attributes (void)
{
  /* Fill in the built_in_attributes array.  */
#define DEF_ATTR_NULL_TREE(ENUM)				\
  built_in_attributes[(int) ENUM] = NULL_TREE;
#define DEF_ATTR_INT(ENUM, VALUE)				\
  built_in_attributes[(int) ENUM] = build_int_cst (integer_type_node, VALUE);
#define DEF_ATTR_STRING(ENUM, VALUE)				\
  built_in_attributes[(int) ENUM] = build_string (strlen (VALUE), VALUE);
#define DEF_ATTR_IDENT(ENUM, STRING)				\
  built_in_attributes[(int) ENUM] = get_identifier (STRING);
#define DEF_ATTR_TREE_LIST(ENUM, PURPOSE, VALUE, CHAIN)	\
  built_in_attributes[(int) ENUM]			\
    = tree_cons (built_in_attributes[(int) PURPOSE],	\
		 built_in_attributes[(int) VALUE],	\
		 built_in_attributes[(int) CHAIN]);
#include "builtin-attrs.def"
#undef DEF_ATTR_NULL_TREE
#undef DEF_ATTR_INT
#undef DEF_ATTR_IDENT
#undef DEF_ATTR_TREE_LIST
}

/* Returns TRUE iff the attribute indicated by ATTR_ID takes a plain
   identifier as an argument, so the front end shouldn't look it up.  */

bool
attribute_takes_identifier_p (const_tree attr_id)
{
  const struct attribute_spec *spec = lookup_attribute_spec (attr_id);
  if (spec == NULL)
    /* Unknown attribute that we'll end up ignoring, return true so we
       don't complain about an identifier argument.  */
    return true;
  else if (!strcmp ("mode", spec->name)
	   || !strcmp ("format", spec->name)
	   || !strcmp ("cleanup", spec->name))
    return true;
  else
    return targetm.attribute_takes_identifier_p (attr_id);
}

/* Attribute handlers common to C front ends.  */

/* Handle a "packed" attribute; arguments as in
   struct attribute_spec.handler.  */

static tree
handle_packed_attribute (tree *node, tree name, tree ARG_UNUSED (args),
			 int flags, bool *no_add_attrs)
{
  if (TYPE_P (*node))
    {
      if (!(flags & (int) ATTR_FLAG_TYPE_IN_PLACE))
	*node = build_variant_type_copy (*node);
      TYPE_PACKED (*node) = 1;
    }
  else if (TREE_CODE (*node) == FIELD_DECL)
    {
      if (TYPE_ALIGN (TREE_TYPE (*node)) <= BITS_PER_UNIT
	  /* Still pack bitfields.  */
	  && ! DECL_INITIAL (*node))
	warning (OPT_Wattributes,
		 "%qE attribute ignored for field of type %qT",
		 name, TREE_TYPE (*node));
      else
	DECL_PACKED (*node) = 1;
    }
  /* We can't set DECL_PACKED for a VAR_DECL, because the bit is
     used for DECL_REGISTER.  It wouldn't mean anything anyway.
     We can't set DECL_PACKED on the type of a TYPE_DECL, because
     that changes what the typedef is typing.  */
  else
    {
      warning (OPT_Wattributes, "%qE attribute ignored", name);
      *no_add_attrs = true;
    }

  return NULL_TREE;
}

/* Handle a "nocommon" attribute; arguments as in
   struct attribute_spec.handler.  */

static tree
handle_nocommon_attribute (tree *node, tree name,
			   tree ARG_UNUSED (args),
			   int ARG_UNUSED (flags), bool *no_add_attrs)
{
  if (TREE_CODE (*node) == VAR_DECL)
    DECL_COMMON (*node) = 0;
  else
    {
      warning (OPT_Wattributes, "%qE attribute ignored", name);
      *no_add_attrs = true;
    }

  return NULL_TREE;
}

/* Handle a "common" attribute; arguments as in
   struct attribute_spec.handler.  */

static tree
handle_common_attribute (tree *node, tree name, tree ARG_UNUSED (args),
			 int ARG_UNUSED (flags), bool *no_add_attrs)
{
  if (TREE_CODE (*node) == VAR_DECL)
    DECL_COMMON (*node) = 1;
  else
    {
      warning (OPT_Wattributes, "%qE attribute ignored", name);
      *no_add_attrs = true;
    }

  return NULL_TREE;
}

/* Handle a "noreturn" attribute; arguments as in
   struct attribute_spec.handler.  */

static tree
handle_noreturn_attribute (tree *node, tree name, tree ARG_UNUSED (args),
			   int ARG_UNUSED (flags), bool *no_add_attrs)
{
  tree type = TREE_TYPE (*node);

  /* See FIXME comment in c_common_attribute_table.  */
  if (TREE_CODE (*node) == FUNCTION_DECL
      || objc_method_decl (TREE_CODE (*node)))
    TREE_THIS_VOLATILE (*node) = 1;
  else if (TREE_CODE (type) == POINTER_TYPE
	   && TREE_CODE (TREE_TYPE (type)) == FUNCTION_TYPE)
    TREE_TYPE (*node)
      = build_pointer_type
	(build_type_variant (TREE_TYPE (type),
			     TYPE_READONLY (TREE_TYPE (type)), 1));
  else
    {
      warning (OPT_Wattributes, "%qE attribute ignored", name);
      *no_add_attrs = true;
    }

  return NULL_TREE;
}

/* Handle a "hot" and attribute; arguments as in
   struct attribute_spec.handler.  */

static tree
handle_hot_attribute (tree *node, tree name, tree ARG_UNUSED (args),
		      int ARG_UNUSED (flags), bool *no_add_attrs)
{
  if (TREE_CODE (*node) == FUNCTION_DECL
      || TREE_CODE (*node) == LABEL_DECL)
    {
      if (lookup_attribute ("cold", DECL_ATTRIBUTES (*node)) != NULL)
	{
	  warning (OPT_Wattributes, "%qE attribute conflicts with attribute %s",
		   name, "cold");
	  *no_add_attrs = true;
	}
      /* Most of the rest of the hot processing is done later with
	 lookup_attribute.  */
    }
  else
    {
      warning (OPT_Wattributes, "%qE attribute ignored", name);
      *no_add_attrs = true;
    }

  return NULL_TREE;
}

/* Handle a "cold" and attribute; arguments as in
   struct attribute_spec.handler.  */

static tree
handle_cold_attribute (tree *node, tree name, tree ARG_UNUSED (args),
		       int ARG_UNUSED (flags), bool *no_add_attrs)
{
  if (TREE_CODE (*node) == FUNCTION_DECL
      || TREE_CODE (*node) == LABEL_DECL)
    {
      if (lookup_attribute ("hot", DECL_ATTRIBUTES (*node)) != NULL)
	{
	  warning (OPT_Wattributes, "%qE attribute conflicts with attribute %s",
		   name, "hot");
	  *no_add_attrs = true;
	}
      /* Most of the rest of the cold processing is done later with
	 lookup_attribute.  */
    }
  else
    {
      warning (OPT_Wattributes, "%qE attribute ignored", name);
      *no_add_attrs = true;
    }

  return NULL_TREE;
}

/* Handle a "no_sanitize_address" attribute; arguments as in
   struct attribute_spec.handler.  */

static tree
handle_no_sanitize_address_attribute (tree *node, tree name, tree, int,
				      bool *no_add_attrs)
{
  if (TREE_CODE (*node) != FUNCTION_DECL)
    {
      warning (OPT_Wattributes, "%qE attribute ignored", name);
      *no_add_attrs = true;
    }

  return NULL_TREE;
}

/* Handle a "no_address_safety_analysis" attribute; arguments as in
   struct attribute_spec.handler.  */

static tree
handle_no_address_safety_analysis_attribute (tree *node, tree name, tree, int,
					     bool *no_add_attrs)
{
  if (TREE_CODE (*node) != FUNCTION_DECL)
    warning (OPT_Wattributes, "%qE attribute ignored", name);
  else if (!lookup_attribute ("no_sanitize_address", DECL_ATTRIBUTES (*node)))
    DECL_ATTRIBUTES (*node)
      = tree_cons (get_identifier ("no_sanitize_address"),
		   NULL_TREE, DECL_ATTRIBUTES (*node));
  *no_add_attrs = true;
  return NULL_TREE;
}

/* Handle a "no_sanitize_undefined" attribute; arguments as in
   struct attribute_spec.handler.  */

static tree
handle_no_sanitize_undefined_attribute (tree *node, tree name, tree, int,
				      bool *no_add_attrs)
{
  if (TREE_CODE (*node) != FUNCTION_DECL)
    {
      warning (OPT_Wattributes, "%qE attribute ignored", name);
      *no_add_attrs = true;
    }

  return NULL_TREE;
}

/* Handle a "noinline" attribute; arguments as in
   struct attribute_spec.handler.  */

static tree
handle_noinline_attribute (tree *node, tree name,
			   tree ARG_UNUSED (args),
			   int ARG_UNUSED (flags), bool *no_add_attrs)
{
  if (TREE_CODE (*node) == FUNCTION_DECL)
    DECL_UNINLINABLE (*node) = 1;
  else
    {
      warning (OPT_Wattributes, "%qE attribute ignored", name);
      *no_add_attrs = true;
    }

  return NULL_TREE;
}

/* Handle a "noclone" attribute; arguments as in
   struct attribute_spec.handler.  */

static tree
handle_noclone_attribute (tree *node, tree name,
			  tree ARG_UNUSED (args),
			  int ARG_UNUSED (flags), bool *no_add_attrs)
{
  if (TREE_CODE (*node) != FUNCTION_DECL)
    {
      warning (OPT_Wattributes, "%qE attribute ignored", name);
      *no_add_attrs = true;
    }

  return NULL_TREE;
}

/* Handle a "always_inline" attribute; arguments as in
   struct attribute_spec.handler.  */

static tree
handle_always_inline_attribute (tree *node, tree name,
				tree ARG_UNUSED (args),
				int ARG_UNUSED (flags),
				bool *no_add_attrs)
{
  if (TREE_CODE (*node) == FUNCTION_DECL)
    {
      /* Set the attribute and mark it for disregarding inline
	 limits.  */
      DECL_DISREGARD_INLINE_LIMITS (*node) = 1;
    }
  else
    {
      warning (OPT_Wattributes, "%qE attribute ignored", name);
      *no_add_attrs = true;
    }

  return NULL_TREE;
}

/* Handle a "gnu_inline" attribute; arguments as in
   struct attribute_spec.handler.  */

static tree
handle_gnu_inline_attribute (tree *node, tree name,
			     tree ARG_UNUSED (args),
			     int ARG_UNUSED (flags),
			     bool *no_add_attrs)
{
  if (TREE_CODE (*node) == FUNCTION_DECL && DECL_DECLARED_INLINE_P (*node))
    {
      /* Do nothing else, just set the attribute.  We'll get at
	 it later with lookup_attribute.  */
    }
  else
    {
      warning (OPT_Wattributes, "%qE attribute ignored", name);
      *no_add_attrs = true;
    }

  return NULL_TREE;
}

/* Handle a "leaf" attribute; arguments as in
   struct attribute_spec.handler.  */

static tree
handle_leaf_attribute (tree *node, tree name,
		       tree ARG_UNUSED (args),
		       int ARG_UNUSED (flags), bool *no_add_attrs)
{
  if (TREE_CODE (*node) != FUNCTION_DECL)
    {
      warning (OPT_Wattributes, "%qE attribute ignored", name);
      *no_add_attrs = true;
    }
  if (!TREE_PUBLIC (*node))
    {
      warning (OPT_Wattributes, "%qE attribute has no effect on unit local functions", name);
      *no_add_attrs = true;
    }

  return NULL_TREE;
}

/* Handle an "artificial" attribute; arguments as in
   struct attribute_spec.handler.  */

static tree
handle_artificial_attribute (tree *node, tree name,
			     tree ARG_UNUSED (args),
			     int ARG_UNUSED (flags),
			     bool *no_add_attrs)
{
  if (TREE_CODE (*node) == FUNCTION_DECL && DECL_DECLARED_INLINE_P (*node))
    {
      /* Do nothing else, just set the attribute.  We'll get at
	 it later with lookup_attribute.  */
    }
  else
    {
      warning (OPT_Wattributes, "%qE attribute ignored", name);
      *no_add_attrs = true;
    }

  return NULL_TREE;
}

/* Handle a "flatten" attribute; arguments as in
   struct attribute_spec.handler.  */

static tree
handle_flatten_attribute (tree *node, tree name,
			  tree args ATTRIBUTE_UNUSED,
			  int flags ATTRIBUTE_UNUSED, bool *no_add_attrs)
{
  if (TREE_CODE (*node) == FUNCTION_DECL)
    /* Do nothing else, just set the attribute.  We'll get at
       it later with lookup_attribute.  */
    ;
  else
    {
      warning (OPT_Wattributes, "%qE attribute ignored", name);
      *no_add_attrs = true;
    }

  return NULL_TREE;
}

/* Handle a "warning" or "error" attribute; arguments as in
   struct attribute_spec.handler.  */

static tree
handle_error_attribute (tree *node, tree name, tree args,
			int ARG_UNUSED (flags), bool *no_add_attrs)
{
  if (TREE_CODE (*node) == FUNCTION_DECL
      && TREE_CODE (TREE_VALUE (args)) == STRING_CST)
    /* Do nothing else, just set the attribute.  We'll get at
       it later with lookup_attribute.  */
    ;
  else
    {
      warning (OPT_Wattributes, "%qE attribute ignored", name);
      *no_add_attrs = true;
    }

  return NULL_TREE;
}

/* Handle a "used" attribute; arguments as in
   struct attribute_spec.handler.  */

static tree
handle_used_attribute (tree *pnode, tree name, tree ARG_UNUSED (args),
		       int ARG_UNUSED (flags), bool *no_add_attrs)
{
  tree node = *pnode;

  if (TREE_CODE (node) == FUNCTION_DECL
      || (TREE_CODE (node) == VAR_DECL && TREE_STATIC (node))
      || (TREE_CODE (node) == TYPE_DECL))
    {
      TREE_USED (node) = 1;
      DECL_PRESERVE_P (node) = 1;
      if (TREE_CODE (node) == VAR_DECL)
	DECL_READ_P (node) = 1;
    }
  else
    {
      warning (OPT_Wattributes, "%qE attribute ignored", name);
      *no_add_attrs = true;
    }

  return NULL_TREE;
}

/* Handle a "unused" attribute; arguments as in
   struct attribute_spec.handler.  */

static tree
handle_unused_attribute (tree *node, tree name, tree ARG_UNUSED (args),
			 int flags, bool *no_add_attrs)
{
  if (DECL_P (*node))
    {
      tree decl = *node;

      if (TREE_CODE (decl) == PARM_DECL
	  || TREE_CODE (decl) == VAR_DECL
	  || TREE_CODE (decl) == FUNCTION_DECL
	  || TREE_CODE (decl) == LABEL_DECL
	  || TREE_CODE (decl) == TYPE_DECL)
	{
	  TREE_USED (decl) = 1;
	  if (TREE_CODE (decl) == VAR_DECL
	      || TREE_CODE (decl) == PARM_DECL)
	    DECL_READ_P (decl) = 1;
	}
      else
	{
	  warning (OPT_Wattributes, "%qE attribute ignored", name);
	  *no_add_attrs = true;
	}
    }
  else
    {
      if (!(flags & (int) ATTR_FLAG_TYPE_IN_PLACE))
	*node = build_variant_type_copy (*node);
      TREE_USED (*node) = 1;
    }

  return NULL_TREE;
}

/* Handle a "externally_visible" attribute; arguments as in
   struct attribute_spec.handler.  */

static tree
handle_externally_visible_attribute (tree *pnode, tree name,
				     tree ARG_UNUSED (args),
				     int ARG_UNUSED (flags),
				     bool *no_add_attrs)
{
  tree node = *pnode;

  if (TREE_CODE (node) == FUNCTION_DECL || TREE_CODE (node) == VAR_DECL)
    {
      if ((!TREE_STATIC (node) && TREE_CODE (node) != FUNCTION_DECL
	   && !DECL_EXTERNAL (node)) || !TREE_PUBLIC (node))
	{
	  warning (OPT_Wattributes,
		   "%qE attribute have effect only on public objects", name);
	  *no_add_attrs = true;
	}
    }
  else
    {
      warning (OPT_Wattributes, "%qE attribute ignored", name);
      *no_add_attrs = true;
    }

  return NULL_TREE;
}

/* Handle a "const" attribute; arguments as in
   struct attribute_spec.handler.  */

static tree
handle_const_attribute (tree *node, tree name, tree ARG_UNUSED (args),
			int ARG_UNUSED (flags), bool *no_add_attrs)
{
  tree type = TREE_TYPE (*node);

  /* See FIXME comment on noreturn in c_common_attribute_table.  */
  if (TREE_CODE (*node) == FUNCTION_DECL)
    TREE_READONLY (*node) = 1;
  else if (TREE_CODE (type) == POINTER_TYPE
	   && TREE_CODE (TREE_TYPE (type)) == FUNCTION_TYPE)
    TREE_TYPE (*node)
      = build_pointer_type
	(build_type_variant (TREE_TYPE (type), 1,
			     TREE_THIS_VOLATILE (TREE_TYPE (type))));
  else
    {
      warning (OPT_Wattributes, "%qE attribute ignored", name);
      *no_add_attrs = true;
    }

  return NULL_TREE;
}

/* Handle a "transparent_union" attribute; arguments as in
   struct attribute_spec.handler.  */

static tree
handle_transparent_union_attribute (tree *node, tree name,
				    tree ARG_UNUSED (args), int flags,
				    bool *no_add_attrs)
{
  tree type;

  *no_add_attrs = true;


  if (TREE_CODE (*node) == TYPE_DECL
      && ! (flags & ATTR_FLAG_CXX11))
    node = &TREE_TYPE (*node);
  type = *node;

  if (TREE_CODE (type) == UNION_TYPE)
    {
      /* Make sure that the first field will work for a transparent union.
	 If the type isn't complete yet, leave the check to the code in
	 finish_struct.  */
      if (TYPE_SIZE (type))
	{
	  tree first = first_field (type);
	  if (first == NULL_TREE
	      || DECL_ARTIFICIAL (first)
	      || TYPE_MODE (type) != DECL_MODE (first))
	    goto ignored;
	}

      if (!(flags & (int) ATTR_FLAG_TYPE_IN_PLACE))
	{
	  /* If the type isn't complete yet, setting the flag
	     on a variant wouldn't ever be checked.  */
	  if (!TYPE_SIZE (type))
	    goto ignored;

	  /* build_duplicate_type doesn't work for C++.  */
	  if (c_dialect_cxx ())
	    goto ignored;

	  /* A type variant isn't good enough, since we don't a cast
	     to such a type removed as a no-op.  */
	  *node = type = build_duplicate_type (type);
	}

      TYPE_TRANSPARENT_AGGR (type) = 1;
      return NULL_TREE;
    }

 ignored:
  warning (OPT_Wattributes, "%qE attribute ignored", name);
  return NULL_TREE;
}

/* Subroutine of handle_{con,de}structor_attribute.  Evaluate ARGS to
   get the requested priority for a constructor or destructor,
   possibly issuing diagnostics for invalid or reserved
   priorities.  */

static priority_type
get_priority (tree args, bool is_destructor)
{
  HOST_WIDE_INT pri;
  tree arg;

  if (!args)
    return DEFAULT_INIT_PRIORITY;

  if (!SUPPORTS_INIT_PRIORITY)
    {
      if (is_destructor)
	error ("destructor priorities are not supported");
      else
	error ("constructor priorities are not supported");
      return DEFAULT_INIT_PRIORITY;
    }

  arg = TREE_VALUE (args);
  arg = default_conversion (arg);
  if (!host_integerp (arg, /*pos=*/0)
      || !INTEGRAL_TYPE_P (TREE_TYPE (arg)))
    goto invalid;

  pri = tree_low_cst (arg, /*pos=*/0);
  if (pri < 0 || pri > MAX_INIT_PRIORITY)
    goto invalid;

  if (pri <= MAX_RESERVED_INIT_PRIORITY)
    {
      if (is_destructor)
	warning (0,
		 "destructor priorities from 0 to %d are reserved "
		 "for the implementation",
		 MAX_RESERVED_INIT_PRIORITY);
      else
	warning (0,
		 "constructor priorities from 0 to %d are reserved "
		 "for the implementation",
		 MAX_RESERVED_INIT_PRIORITY);
    }
  return pri;

 invalid:
  if (is_destructor)
    error ("destructor priorities must be integers from 0 to %d inclusive",
	   MAX_INIT_PRIORITY);
  else
    error ("constructor priorities must be integers from 0 to %d inclusive",
	   MAX_INIT_PRIORITY);
  return DEFAULT_INIT_PRIORITY;
}

/* Handle a "constructor" attribute; arguments as in
   struct attribute_spec.handler.  */

static tree
handle_constructor_attribute (tree *node, tree name, tree args,
			      int ARG_UNUSED (flags),
			      bool *no_add_attrs)
{
  tree decl = *node;
  tree type = TREE_TYPE (decl);

  if (TREE_CODE (decl) == FUNCTION_DECL
      && TREE_CODE (type) == FUNCTION_TYPE
      && decl_function_context (decl) == 0)
    {
      priority_type priority;
      DECL_STATIC_CONSTRUCTOR (decl) = 1;
      priority = get_priority (args, /*is_destructor=*/false);
      SET_DECL_INIT_PRIORITY (decl, priority);
      TREE_USED (decl) = 1;
    }
  else
    {
      warning (OPT_Wattributes, "%qE attribute ignored", name);
      *no_add_attrs = true;
    }

  return NULL_TREE;
}

/* Handle a "destructor" attribute; arguments as in
   struct attribute_spec.handler.  */

static tree
handle_destructor_attribute (tree *node, tree name, tree args,
			     int ARG_UNUSED (flags),
			     bool *no_add_attrs)
{
  tree decl = *node;
  tree type = TREE_TYPE (decl);

  if (TREE_CODE (decl) == FUNCTION_DECL
      && TREE_CODE (type) == FUNCTION_TYPE
      && decl_function_context (decl) == 0)
    {
      priority_type priority;
      DECL_STATIC_DESTRUCTOR (decl) = 1;
      priority = get_priority (args, /*is_destructor=*/true);
      SET_DECL_FINI_PRIORITY (decl, priority);
      TREE_USED (decl) = 1;
    }
  else
    {
      warning (OPT_Wattributes, "%qE attribute ignored", name);
      *no_add_attrs = true;
    }

  return NULL_TREE;
}

/* Nonzero if the mode is a valid vector mode for this architecture.
   This returns nonzero even if there is no hardware support for the
   vector mode, but we can emulate with narrower modes.  */

static int
vector_mode_valid_p (enum machine_mode mode)
{
  enum mode_class mclass = GET_MODE_CLASS (mode);
  enum machine_mode innermode;

  /* Doh!  What's going on?  */
  if (mclass != MODE_VECTOR_INT
      && mclass != MODE_VECTOR_FLOAT
      && mclass != MODE_VECTOR_FRACT
      && mclass != MODE_VECTOR_UFRACT
      && mclass != MODE_VECTOR_ACCUM
      && mclass != MODE_VECTOR_UACCUM)
    return 0;

  /* Hardware support.  Woo hoo!  */
  if (targetm.vector_mode_supported_p (mode))
    return 1;

  innermode = GET_MODE_INNER (mode);

  /* We should probably return 1 if requesting V4DI and we have no DI,
     but we have V2DI, but this is probably very unlikely.  */

  /* If we have support for the inner mode, we can safely emulate it.
     We may not have V2DI, but me can emulate with a pair of DIs.  */
  return targetm.scalar_mode_supported_p (innermode);
}


/* Handle a "mode" attribute; arguments as in
   struct attribute_spec.handler.  */

static tree
handle_mode_attribute (tree *node, tree name, tree args,
		       int ARG_UNUSED (flags), bool *no_add_attrs)
{
  tree type = *node;
  tree ident = TREE_VALUE (args);

  *no_add_attrs = true;

  if (TREE_CODE (ident) != IDENTIFIER_NODE)
    warning (OPT_Wattributes, "%qE attribute ignored", name);
  else
    {
      int j;
      const char *p = IDENTIFIER_POINTER (ident);
      int len = strlen (p);
      enum machine_mode mode = VOIDmode;
      tree typefm;
      bool valid_mode;

      if (len > 4 && p[0] == '_' && p[1] == '_'
	  && p[len - 1] == '_' && p[len - 2] == '_')
	{
	  char *newp = (char *) alloca (len - 1);

	  strcpy (newp, &p[2]);
	  newp[len - 4] = '\0';
	  p = newp;
	}

      /* Change this type to have a type with the specified mode.
	 First check for the special modes.  */
      if (!strcmp (p, "byte"))
	mode = byte_mode;
      else if (!strcmp (p, "word"))
	mode = word_mode;
      else if (!strcmp (p, "pointer"))
	mode = ptr_mode;
      else if (!strcmp (p, "libgcc_cmp_return"))
	mode = targetm.libgcc_cmp_return_mode ();
      else if (!strcmp (p, "libgcc_shift_count"))
	mode = targetm.libgcc_shift_count_mode ();
      else if (!strcmp (p, "unwind_word"))
	mode = targetm.unwind_word_mode ();
      else
	for (j = 0; j < NUM_MACHINE_MODES; j++)
	  if (!strcmp (p, GET_MODE_NAME (j)))
	    {
	      mode = (enum machine_mode) j;
	      break;
	    }

      if (mode == VOIDmode)
	{
	  error ("unknown machine mode %qE", ident);
	  return NULL_TREE;
	}

      valid_mode = false;
      switch (GET_MODE_CLASS (mode))
	{
	case MODE_INT:
	case MODE_PARTIAL_INT:
	case MODE_FLOAT:
	case MODE_DECIMAL_FLOAT:
	case MODE_FRACT:
	case MODE_UFRACT:
	case MODE_ACCUM:
	case MODE_UACCUM:
	  valid_mode = targetm.scalar_mode_supported_p (mode);
	  break;

	case MODE_COMPLEX_INT:
	case MODE_COMPLEX_FLOAT:
	  valid_mode = targetm.scalar_mode_supported_p (GET_MODE_INNER (mode));
	  break;

	case MODE_VECTOR_INT:
	case MODE_VECTOR_FLOAT:
	case MODE_VECTOR_FRACT:
	case MODE_VECTOR_UFRACT:
	case MODE_VECTOR_ACCUM:
	case MODE_VECTOR_UACCUM:
	  warning (OPT_Wattributes, "specifying vector types with "
		   "__attribute__ ((mode)) is deprecated");
	  warning (OPT_Wattributes,
		   "use __attribute__ ((vector_size)) instead");
	  valid_mode = vector_mode_valid_p (mode);
	  break;

	default:
	  break;
	}
      if (!valid_mode)
	{
	  error ("unable to emulate %qs", p);
	  return NULL_TREE;
	}

      if (POINTER_TYPE_P (type))
	{
	  addr_space_t as = TYPE_ADDR_SPACE (TREE_TYPE (type));
	  tree (*fn)(tree, enum machine_mode, bool);

	  if (!targetm.addr_space.valid_pointer_mode (mode, as))
	    {
	      error ("invalid pointer mode %qs", p);
	      return NULL_TREE;
	    }

	  if (TREE_CODE (type) == POINTER_TYPE)
	    fn = build_pointer_type_for_mode;
	  else
	    fn = build_reference_type_for_mode;
	  typefm = fn (TREE_TYPE (type), mode, false);
	}
      else
	{
	  /* For fixed-point modes, we need to test if the signness of type
	     and the machine mode are consistent.  */
	  if (ALL_FIXED_POINT_MODE_P (mode)
	      && TYPE_UNSIGNED (type) != UNSIGNED_FIXED_POINT_MODE_P (mode))
	    {
	      error ("signedness of type and machine mode %qs don%'t match", p);
	      return NULL_TREE;
	    }
	  /* For fixed-point modes, we need to pass saturating info.  */
	  typefm = lang_hooks.types.type_for_mode (mode,
			ALL_FIXED_POINT_MODE_P (mode) ? TYPE_SATURATING (type)
						      : TYPE_UNSIGNED (type));
	}

      if (typefm == NULL_TREE)
	{
	  error ("no data type for mode %qs", p);
	  return NULL_TREE;
	}
      else if (TREE_CODE (type) == ENUMERAL_TYPE)
	{
	  /* For enumeral types, copy the precision from the integer
	     type returned above.  If not an INTEGER_TYPE, we can't use
	     this mode for this type.  */
	  if (TREE_CODE (typefm) != INTEGER_TYPE)
	    {
	      error ("cannot use mode %qs for enumeral types", p);
	      return NULL_TREE;
	    }

	  if (flags & ATTR_FLAG_TYPE_IN_PLACE)
	    {
	      TYPE_PRECISION (type) = TYPE_PRECISION (typefm);
	      typefm = type;
	    }
	  else
	    {
	      /* We cannot build a type variant, as there's code that assumes
		 that TYPE_MAIN_VARIANT has the same mode.  This includes the
		 debug generators.  Instead, create a subrange type.  This
		 results in all of the enumeral values being emitted only once
		 in the original, and the subtype gets them by reference.  */
	      if (TYPE_UNSIGNED (type))
		typefm = make_unsigned_type (TYPE_PRECISION (typefm));
	      else
		typefm = make_signed_type (TYPE_PRECISION (typefm));
	      TREE_TYPE (typefm) = type;
	    }
	}
      else if (VECTOR_MODE_P (mode)
	       ? TREE_CODE (type) != TREE_CODE (TREE_TYPE (typefm))
	       : TREE_CODE (type) != TREE_CODE (typefm))
	{
	  error ("mode %qs applied to inappropriate type", p);
	  return NULL_TREE;
	}

      *node = typefm;
    }

  return NULL_TREE;
}

/* Handle a "section" attribute; arguments as in
   struct attribute_spec.handler.  */

static tree
handle_section_attribute (tree *node, tree ARG_UNUSED (name), tree args,
			  int ARG_UNUSED (flags), bool *no_add_attrs)
{
  tree decl = *node;

  if (targetm_common.have_named_sections)
    {
      user_defined_section_attribute = true;

      if ((TREE_CODE (decl) == FUNCTION_DECL
	   || TREE_CODE (decl) == VAR_DECL)
	  && TREE_CODE (TREE_VALUE (args)) == STRING_CST)
	{
	  if (TREE_CODE (decl) == VAR_DECL
	      && current_function_decl != NULL_TREE
	      && !TREE_STATIC (decl))
	    {
	      error_at (DECL_SOURCE_LOCATION (decl),
			"section attribute cannot be specified for "
			"local variables");
	      *no_add_attrs = true;
	    }

	  /* The decl may have already been given a section attribute
	     from a previous declaration.  Ensure they match.  */
	  else if (DECL_SECTION_NAME (decl) != NULL_TREE
		   && strcmp (TREE_STRING_POINTER (DECL_SECTION_NAME (decl)),
			      TREE_STRING_POINTER (TREE_VALUE (args))) != 0)
	    {
	      error ("section of %q+D conflicts with previous declaration",
		     *node);
	      *no_add_attrs = true;
	    }
	  else if (TREE_CODE (decl) == VAR_DECL
		   && !targetm.have_tls && targetm.emutls.tmpl_section
		   && DECL_THREAD_LOCAL_P (decl))
	    {
	      error ("section of %q+D cannot be overridden", *node);
	      *no_add_attrs = true;
	    }
	  else
	    DECL_SECTION_NAME (decl) = TREE_VALUE (args);
	}
      else
	{
	  error ("section attribute not allowed for %q+D", *node);
	  *no_add_attrs = true;
	}
    }
  else
    {
      error_at (DECL_SOURCE_LOCATION (*node),
		"section attributes are not supported for this target");
      *no_add_attrs = true;
    }

  return NULL_TREE;
}

/* Check whether ALIGN is a valid user-specified alignment.  If so,
   return its base-2 log; if not, output an error and return -1.  If
   ALLOW_ZERO then 0 is valid and should result in a return of -1 with
   no error.  */
int
check_user_alignment (const_tree align, bool allow_zero)
{
  int i;

  if (TREE_CODE (align) != INTEGER_CST
      || !INTEGRAL_TYPE_P (TREE_TYPE (align)))
    {
      error ("requested alignment is not an integer constant");
      return -1;
    }
  else if (allow_zero && integer_zerop (align))
    return -1;
  else if (tree_int_cst_sgn (align) == -1
           || (i = tree_log2 (align)) == -1)
    {
      error ("requested alignment is not a positive power of 2");
      return -1;
    }
  else if (i >= HOST_BITS_PER_INT - BITS_PER_UNIT_LOG)
    {
      error ("requested alignment is too large");
      return -1;
    }
  return i;
}

/* 
   If in c++-11, check if the c++-11 alignment constraint with respect
   to fundamental alignment (in [dcl.align]) are satisfied.  If not in
   c++-11 mode, does nothing.

   [dcl.align]2/ says:

   [* if the constant expression evaluates to a fundamental alignment,
   the alignment requirement of the declared entity shall be the
   specified fundamental alignment.

   * if the constant expression evaluates to an extended alignment
   and the implementation supports that alignment in the context
   of the declaration, the alignment of the declared entity shall
   be that alignment

   * if the constant expression evaluates to an extended alignment
   and the implementation does not support that alignment in the
   context of the declaration, the program is ill-formed].  */

static bool
check_cxx_fundamental_alignment_constraints (tree node,
					     unsigned align_log,
					     int flags)
{
  bool alignment_too_large_p = false;
  unsigned requested_alignment = 1U << align_log;
  unsigned max_align = 0;

  if ((!(flags & ATTR_FLAG_CXX11) && !warn_cxx_compat)
      || (node == NULL_TREE || node == error_mark_node))
    return true;

  if (cxx_fundamental_alignment_p (requested_alignment))
    return true;

  if (DECL_P (node))
    {
      if (TREE_STATIC (node))
	{
	  /* For file scope variables and static members, the target
	     supports alignments that are at most
	     MAX_OFILE_ALIGNMENT.  */
	  if (requested_alignment > (max_align = MAX_OFILE_ALIGNMENT))
	    alignment_too_large_p = true;
	}
      else
	{
#ifdef BIGGEST_FIELD_ALIGNMENT
#define MAX_TARGET_FIELD_ALIGNMENT BIGGEST_FIELD_ALIGNMENT
#else
#define MAX_TARGET_FIELD_ALIGNMENT BIGGEST_ALIGNMENT
#endif
	  /* For non-static members, the target supports either
	     alignments that at most either BIGGEST_FIELD_ALIGNMENT
	     if it is defined or BIGGEST_ALIGNMENT.  */
	  max_align = MAX_TARGET_FIELD_ALIGNMENT;
	  if (TREE_CODE (node) == FIELD_DECL
	      && requested_alignment > (max_align = MAX_TARGET_FIELD_ALIGNMENT))
	    alignment_too_large_p = true;
#undef MAX_TARGET_FIELD_ALIGNMENT
	  /* For stack variables, the target supports at most
	     MAX_STACK_ALIGNMENT.  */
	  else if (decl_function_context (node) != NULL
		   && requested_alignment > (max_align = MAX_STACK_ALIGNMENT))
	    alignment_too_large_p = true;
	}
    }
  else if (TYPE_P (node))
    {
      /* Let's be liberal for types.  */
      if (requested_alignment > (max_align = BIGGEST_ALIGNMENT))
	alignment_too_large_p = true;
    }

  if (alignment_too_large_p)
    pedwarn (input_location, OPT_Wattributes,
	     "requested alignment %d is larger than %d",
	     requested_alignment, max_align);

  return !alignment_too_large_p;
}

/* Handle a "aligned" attribute; arguments as in
   struct attribute_spec.handler.  */

static tree
handle_aligned_attribute (tree *node, tree ARG_UNUSED (name), tree args,
			  int flags, bool *no_add_attrs)
{
  tree decl = NULL_TREE;
  tree *type = NULL;
  int is_type = 0;
  tree align_expr = (args ? TREE_VALUE (args)
		     : size_int (ATTRIBUTE_ALIGNED_VALUE / BITS_PER_UNIT));
  int i;

  if (DECL_P (*node))
    {
      decl = *node;
      type = &TREE_TYPE (decl);
      is_type = TREE_CODE (*node) == TYPE_DECL;
    }
  else if (TYPE_P (*node))
    type = node, is_type = 1;

  if ((i = check_user_alignment (align_expr, false)) == -1
      || !check_cxx_fundamental_alignment_constraints (*node, i, flags))
    *no_add_attrs = true;
  else if (is_type)
    {
      if ((flags & (int) ATTR_FLAG_TYPE_IN_PLACE))
	/* OK, modify the type in place.  */;
      /* If we have a TYPE_DECL, then copy the type, so that we
	 don't accidentally modify a builtin type.  See pushdecl.  */
      else if (decl && TREE_TYPE (decl) != error_mark_node
	       && DECL_ORIGINAL_TYPE (decl) == NULL_TREE)
	{
	  tree tt = TREE_TYPE (decl);
	  *type = build_variant_type_copy (*type);
	  DECL_ORIGINAL_TYPE (decl) = tt;
	  TYPE_NAME (*type) = decl;
	  TREE_USED (*type) = TREE_USED (decl);
	  TREE_TYPE (decl) = *type;
	}
      else
	*type = build_variant_type_copy (*type);

      TYPE_ALIGN (*type) = (1U << i) * BITS_PER_UNIT;
      TYPE_USER_ALIGN (*type) = 1;
    }
  else if (! VAR_OR_FUNCTION_DECL_P (decl)
	   && TREE_CODE (decl) != FIELD_DECL)
    {
      error ("alignment may not be specified for %q+D", decl);
      *no_add_attrs = true;
    }
  else if (DECL_USER_ALIGN (decl)
	   && DECL_ALIGN (decl) > (1U << i) * BITS_PER_UNIT)
    /* C++-11 [dcl.align/4]:

           When multiple alignment-specifiers are specified for an
	   entity, the alignment requirement shall be set to the
	   strictest specified alignment.

      This formally comes from the c++11 specification but we are
      doing it for the GNU attribute syntax as well.  */
    *no_add_attrs = true;
  else if (TREE_CODE (decl) == FUNCTION_DECL
	   && DECL_ALIGN (decl) > (1U << i) * BITS_PER_UNIT)
    {
      if (DECL_USER_ALIGN (decl))
	error ("alignment for %q+D was previously specified as %d "
	       "and may not be decreased", decl,
	       DECL_ALIGN (decl) / BITS_PER_UNIT);
      else
	error ("alignment for %q+D must be at least %d", decl,
	       DECL_ALIGN (decl) / BITS_PER_UNIT);
      *no_add_attrs = true;
    }
  else
    {
      DECL_ALIGN (decl) = (1U << i) * BITS_PER_UNIT;
      DECL_USER_ALIGN (decl) = 1;
    }

  return NULL_TREE;
}

/* Handle a "weak" attribute; arguments as in
   struct attribute_spec.handler.  */

static tree
handle_weak_attribute (tree *node, tree name,
		       tree ARG_UNUSED (args),
		       int ARG_UNUSED (flags),
		       bool * ARG_UNUSED (no_add_attrs))
{
  if (TREE_CODE (*node) == FUNCTION_DECL
      && DECL_DECLARED_INLINE_P (*node))
    {
      warning (OPT_Wattributes, "inline function %q+D declared weak", *node);
      *no_add_attrs = true;
    }
  else if (lookup_attribute ("ifunc", DECL_ATTRIBUTES (*node)))
    {
      error ("indirect function %q+D cannot be declared weak", *node);
      *no_add_attrs = true;
      return NULL_TREE;
    }
  else if (TREE_CODE (*node) == FUNCTION_DECL
	   || TREE_CODE (*node) == VAR_DECL)
    declare_weak (*node);
  else
    warning (OPT_Wattributes, "%qE attribute ignored", name);

  return NULL_TREE;
}

/* Handle an "alias" or "ifunc" attribute; arguments as in
   struct attribute_spec.handler, except that IS_ALIAS tells us
   whether this is an alias as opposed to ifunc attribute.  */

static tree
handle_alias_ifunc_attribute (bool is_alias, tree *node, tree name, tree args,
			      bool *no_add_attrs)
{
  tree decl = *node;

  if (TREE_CODE (decl) != FUNCTION_DECL
      && (!is_alias || TREE_CODE (decl) != VAR_DECL))
    {
      warning (OPT_Wattributes, "%qE attribute ignored", name);
      *no_add_attrs = true;
    }
  else if ((TREE_CODE (decl) == FUNCTION_DECL && DECL_INITIAL (decl))
      || (TREE_CODE (decl) != FUNCTION_DECL
	  && TREE_PUBLIC (decl) && !DECL_EXTERNAL (decl))
      /* A static variable declaration is always a tentative definition,
	 but the alias is a non-tentative definition which overrides.  */
      || (TREE_CODE (decl) != FUNCTION_DECL
	  && ! TREE_PUBLIC (decl) && DECL_INITIAL (decl)))
    {
      error ("%q+D defined both normally and as %qE attribute", decl, name);
      *no_add_attrs = true;
      return NULL_TREE;
    }
  else if (!is_alias
	   && (lookup_attribute ("weak", DECL_ATTRIBUTES (decl)) 
	       || lookup_attribute ("weakref", DECL_ATTRIBUTES (decl))))
    {
      error ("weak %q+D cannot be defined %qE", decl, name);
      *no_add_attrs = true;
      return NULL_TREE;
    }			 

  /* Note that the very first time we process a nested declaration,
     decl_function_context will not be set.  Indeed, *would* never
     be set except for the DECL_INITIAL/DECL_EXTERNAL frobbery that
     we do below.  After such frobbery, pushdecl would set the context.
     In any case, this is never what we want.  */
  else if (decl_function_context (decl) == 0 && current_function_decl == NULL)
    {
      tree id;

      id = TREE_VALUE (args);
      if (TREE_CODE (id) != STRING_CST)
	{
	  error ("attribute %qE argument not a string", name);
	  *no_add_attrs = true;
	  return NULL_TREE;
	}
      id = get_identifier (TREE_STRING_POINTER (id));
      /* This counts as a use of the object pointed to.  */
      TREE_USED (id) = 1;

      if (TREE_CODE (decl) == FUNCTION_DECL)
	DECL_INITIAL (decl) = error_mark_node;
      else
	TREE_STATIC (decl) = 1;

      if (!is_alias)
	/* ifuncs are also aliases, so set that attribute too. */
	DECL_ATTRIBUTES (decl)
	  = tree_cons (get_identifier ("alias"), args, DECL_ATTRIBUTES (decl));
    }
  else
    {
      warning (OPT_Wattributes, "%qE attribute ignored", name);
      *no_add_attrs = true;
    }

  return NULL_TREE;
}

/* Handle an "alias" or "ifunc" attribute; arguments as in
   struct attribute_spec.handler.  */

static tree
handle_ifunc_attribute (tree *node, tree name, tree args,
			int ARG_UNUSED (flags), bool *no_add_attrs)
{
  return handle_alias_ifunc_attribute (false, node, name, args, no_add_attrs);
}

/* Handle an "alias" or "ifunc" attribute; arguments as in
   struct attribute_spec.handler.  */

static tree
handle_alias_attribute (tree *node, tree name, tree args,
			int ARG_UNUSED (flags), bool *no_add_attrs)
{
  return handle_alias_ifunc_attribute (true, node, name, args, no_add_attrs);
}

/* Handle a "weakref" attribute; arguments as in struct
   attribute_spec.handler.  */

static tree
handle_weakref_attribute (tree *node, tree ARG_UNUSED (name), tree args,
			  int flags, bool *no_add_attrs)
{
  tree attr = NULL_TREE;

  /* We must ignore the attribute when it is associated with
     local-scoped decls, since attribute alias is ignored and many
     such symbols do not even have a DECL_WEAK field.  */
  if (decl_function_context (*node)
      || current_function_decl
      || (TREE_CODE (*node) != VAR_DECL && TREE_CODE (*node) != FUNCTION_DECL))
    {
      warning (OPT_Wattributes, "%qE attribute ignored", name);
      *no_add_attrs = true;
      return NULL_TREE;
    }

  if (lookup_attribute ("ifunc", DECL_ATTRIBUTES (*node)))
    {
      error ("indirect function %q+D cannot be declared weakref", *node);
      *no_add_attrs = true;
      return NULL_TREE;
    }

  /* The idea here is that `weakref("name")' mutates into `weakref,
     alias("name")', and weakref without arguments, in turn,
     implicitly adds weak. */

  if (args)
    {
      attr = tree_cons (get_identifier ("alias"), args, attr);
      attr = tree_cons (get_identifier ("weakref"), NULL_TREE, attr);

      *no_add_attrs = true;

      decl_attributes (node, attr, flags);
    }
  else
    {
      if (lookup_attribute ("alias", DECL_ATTRIBUTES (*node)))
	error_at (DECL_SOURCE_LOCATION (*node),
		  "weakref attribute must appear before alias attribute");

      /* Can't call declare_weak because it wants this to be TREE_PUBLIC,
	 and that isn't supported; and because it wants to add it to
	 the list of weak decls, which isn't helpful.  */
      DECL_WEAK (*node) = 1;
    }

  return NULL_TREE;
}

/* Handle an "visibility" attribute; arguments as in
   struct attribute_spec.handler.  */

static tree
handle_visibility_attribute (tree *node, tree name, tree args,
			     int ARG_UNUSED (flags),
			     bool *ARG_UNUSED (no_add_attrs))
{
  tree decl = *node;
  tree id = TREE_VALUE (args);
  enum symbol_visibility vis;

  if (TYPE_P (*node))
    {
      if (TREE_CODE (*node) == ENUMERAL_TYPE)
	/* OK */;
      else if (TREE_CODE (*node) != RECORD_TYPE && TREE_CODE (*node) != UNION_TYPE)
	{
	  warning (OPT_Wattributes, "%qE attribute ignored on non-class types",
		   name);
	  return NULL_TREE;
	}
      else if (TYPE_FIELDS (*node))
	{
	  error ("%qE attribute ignored because %qT is already defined",
		 name, *node);
	  return NULL_TREE;
	}
    }
  else if (decl_function_context (decl) != 0 || !TREE_PUBLIC (decl))
    {
      warning (OPT_Wattributes, "%qE attribute ignored", name);
      return NULL_TREE;
    }

  if (TREE_CODE (id) != STRING_CST)
    {
      error ("visibility argument not a string");
      return NULL_TREE;
    }

  /*  If this is a type, set the visibility on the type decl.  */
  if (TYPE_P (decl))
    {
      decl = TYPE_NAME (decl);
      if (!decl)
	return NULL_TREE;
      if (TREE_CODE (decl) == IDENTIFIER_NODE)
	{
	   warning (OPT_Wattributes, "%qE attribute ignored on types",
		    name);
	   return NULL_TREE;
	}
    }

  if (strcmp (TREE_STRING_POINTER (id), "default") == 0)
    vis = VISIBILITY_DEFAULT;
  else if (strcmp (TREE_STRING_POINTER (id), "internal") == 0)
    vis = VISIBILITY_INTERNAL;
  else if (strcmp (TREE_STRING_POINTER (id), "hidden") == 0)
    vis = VISIBILITY_HIDDEN;
  else if (strcmp (TREE_STRING_POINTER (id), "protected") == 0)
    vis = VISIBILITY_PROTECTED;
  else
    {
      error ("visibility argument must be one of \"default\", \"hidden\", \"protected\" or \"internal\"");
      vis = VISIBILITY_DEFAULT;
    }

  if (DECL_VISIBILITY_SPECIFIED (decl)
      && vis != DECL_VISIBILITY (decl))
    {
      tree attributes = (TYPE_P (*node)
			 ? TYPE_ATTRIBUTES (*node)
			 : DECL_ATTRIBUTES (decl));
      if (lookup_attribute ("visibility", attributes))
	error ("%qD redeclared with different visibility", decl);
      else if (TARGET_DLLIMPORT_DECL_ATTRIBUTES
	       && lookup_attribute ("dllimport", attributes))
	error ("%qD was declared %qs which implies default visibility",
	       decl, "dllimport");
      else if (TARGET_DLLIMPORT_DECL_ATTRIBUTES
	       && lookup_attribute ("dllexport", attributes))
	error ("%qD was declared %qs which implies default visibility",
	       decl, "dllexport");
    }

  DECL_VISIBILITY (decl) = vis;
  DECL_VISIBILITY_SPECIFIED (decl) = 1;

  /* Go ahead and attach the attribute to the node as well.  This is needed
     so we can determine whether we have VISIBILITY_DEFAULT because the
     visibility was not specified, or because it was explicitly overridden
     from the containing scope.  */

  return NULL_TREE;
}

/* Determine the ELF symbol visibility for DECL, which is either a
   variable or a function.  It is an error to use this function if a
   definition of DECL is not available in this translation unit.
   Returns true if the final visibility has been determined by this
   function; false if the caller is free to make additional
   modifications.  */

bool
c_determine_visibility (tree decl)
{
  gcc_assert (TREE_CODE (decl) == VAR_DECL
	      || TREE_CODE (decl) == FUNCTION_DECL);

  /* If the user explicitly specified the visibility with an
     attribute, honor that.  DECL_VISIBILITY will have been set during
     the processing of the attribute.  We check for an explicit
     attribute, rather than just checking DECL_VISIBILITY_SPECIFIED,
     to distinguish the use of an attribute from the use of a "#pragma
     GCC visibility push(...)"; in the latter case we still want other
     considerations to be able to overrule the #pragma.  */
  if (lookup_attribute ("visibility", DECL_ATTRIBUTES (decl))
      || (TARGET_DLLIMPORT_DECL_ATTRIBUTES
	  && (lookup_attribute ("dllimport", DECL_ATTRIBUTES (decl))
	      || lookup_attribute ("dllexport", DECL_ATTRIBUTES (decl)))))
    return true;

  /* Set default visibility to whatever the user supplied with
     visibility_specified depending on #pragma GCC visibility.  */
  if (!DECL_VISIBILITY_SPECIFIED (decl))
    {
      if (visibility_options.inpragma
	  || DECL_VISIBILITY (decl) != default_visibility)
	{
	  DECL_VISIBILITY (decl) = default_visibility;
	  DECL_VISIBILITY_SPECIFIED (decl) = visibility_options.inpragma;
	  /* If visibility changed and DECL already has DECL_RTL, ensure
	     symbol flags are updated.  */
	  if (((TREE_CODE (decl) == VAR_DECL && TREE_STATIC (decl))
	       || TREE_CODE (decl) == FUNCTION_DECL)
	      && DECL_RTL_SET_P (decl))
	    make_decl_rtl (decl);
	}
    }
  return false;
}

/* Handle an "tls_model" attribute; arguments as in
   struct attribute_spec.handler.  */

static tree
handle_tls_model_attribute (tree *node, tree name, tree args,
			    int ARG_UNUSED (flags), bool *no_add_attrs)
{
  tree id;
  tree decl = *node;
  enum tls_model kind;

  *no_add_attrs = true;

  if (TREE_CODE (decl) != VAR_DECL || !DECL_THREAD_LOCAL_P (decl))
    {
      warning (OPT_Wattributes, "%qE attribute ignored", name);
      return NULL_TREE;
    }

  kind = DECL_TLS_MODEL (decl);
  id = TREE_VALUE (args);
  if (TREE_CODE (id) != STRING_CST)
    {
      error ("tls_model argument not a string");
      return NULL_TREE;
    }

  if (!strcmp (TREE_STRING_POINTER (id), "local-exec"))
    kind = TLS_MODEL_LOCAL_EXEC;
  else if (!strcmp (TREE_STRING_POINTER (id), "initial-exec"))
    kind = TLS_MODEL_INITIAL_EXEC;
  else if (!strcmp (TREE_STRING_POINTER (id), "local-dynamic"))
    kind = optimize ? TLS_MODEL_LOCAL_DYNAMIC : TLS_MODEL_GLOBAL_DYNAMIC;
  else if (!strcmp (TREE_STRING_POINTER (id), "global-dynamic"))
    kind = TLS_MODEL_GLOBAL_DYNAMIC;
  else
    error ("tls_model argument must be one of \"local-exec\", \"initial-exec\", \"local-dynamic\" or \"global-dynamic\"");

  DECL_TLS_MODEL (decl) = kind;
  return NULL_TREE;
}

/* Handle a "no_instrument_function" attribute; arguments as in
   struct attribute_spec.handler.  */

static tree
handle_no_instrument_function_attribute (tree *node, tree name,
					 tree ARG_UNUSED (args),
					 int ARG_UNUSED (flags),
					 bool *no_add_attrs)
{
  tree decl = *node;

  if (TREE_CODE (decl) != FUNCTION_DECL)
    {
      error_at (DECL_SOURCE_LOCATION (decl),
		"%qE attribute applies only to functions", name);
      *no_add_attrs = true;
    }
  else if (DECL_INITIAL (decl))
    {
      error_at (DECL_SOURCE_LOCATION (decl),
		"can%'t set %qE attribute after definition", name);
      *no_add_attrs = true;
    }
  else
    DECL_NO_INSTRUMENT_FUNCTION_ENTRY_EXIT (decl) = 1;

  return NULL_TREE;
}

/* Handle a "malloc" attribute; arguments as in
   struct attribute_spec.handler.  */

static tree
handle_malloc_attribute (tree *node, tree name, tree ARG_UNUSED (args),
			 int ARG_UNUSED (flags), bool *no_add_attrs)
{
  if (TREE_CODE (*node) == FUNCTION_DECL
      && POINTER_TYPE_P (TREE_TYPE (TREE_TYPE (*node))))
    DECL_IS_MALLOC (*node) = 1;
  else
    {
      warning (OPT_Wattributes, "%qE attribute ignored", name);
      *no_add_attrs = true;
    }

  return NULL_TREE;
}

/* Handle a "alloc_size" attribute; arguments as in
   struct attribute_spec.handler.  */

static tree
handle_alloc_size_attribute (tree *node, tree ARG_UNUSED (name), tree args,
			     int ARG_UNUSED (flags), bool *no_add_attrs)
{
  unsigned arg_count = type_num_arguments (*node);
  for (; args; args = TREE_CHAIN (args))
    {
      tree position = TREE_VALUE (args);

      if (TREE_CODE (position) != INTEGER_CST
	  || TREE_INT_CST_HIGH (position)
	  || TREE_INT_CST_LOW (position) < 1
	  || TREE_INT_CST_LOW (position) > arg_count )
	{
	  warning (OPT_Wattributes,
	           "alloc_size parameter outside range");
	  *no_add_attrs = true;
	  return NULL_TREE;
	}
    }
  return NULL_TREE;
}

/* Handle a "fn spec" attribute; arguments as in
   struct attribute_spec.handler.  */

static tree
handle_fnspec_attribute (tree *node ATTRIBUTE_UNUSED, tree ARG_UNUSED (name),
			 tree args, int ARG_UNUSED (flags),
			 bool *no_add_attrs ATTRIBUTE_UNUSED)
{
  gcc_assert (args
	      && TREE_CODE (TREE_VALUE (args)) == STRING_CST
	      && !TREE_CHAIN (args));
  return NULL_TREE;
}

/* Handle a "bnd_variable_size" attribute; arguments as in
   struct attribute_spec.handler.  */

static tree
handle_bnd_variable_size_attribute (tree *node, tree name, tree ARG_UNUSED (args),
				    int ARG_UNUSED (flags), bool *no_add_attrs)
{
  if (TREE_CODE (*node) != FIELD_DECL)
    {
      warning (OPT_Wattributes, "%qE attribute ignored", name);
      *no_add_attrs = true;
    }

  return NULL_TREE;
}

/* Handle a "bnd_legacy" attribute; arguments as in
   struct attribute_spec.handler.  */

static tree
handle_bnd_legacy (tree *node, tree name, tree ARG_UNUSED (args),
		   int ARG_UNUSED (flags), bool *no_add_attrs)
{
  if (TREE_CODE (*node) != FUNCTION_DECL)
    {
      warning (OPT_Wattributes, "%qE attribute ignored", name);
      *no_add_attrs = true;
    }

  return NULL_TREE;
}

/* Handle a "warn_unused" attribute; arguments as in
   struct attribute_spec.handler.  */

static tree
handle_warn_unused_attribute (tree *node, tree name,
			      tree args ATTRIBUTE_UNUSED,
			      int flags ATTRIBUTE_UNUSED, bool *no_add_attrs)
{
  if (TYPE_P (*node))
    /* Do nothing else, just set the attribute.  We'll get at
       it later with lookup_attribute.  */
    ;
  else
    {
      warning (OPT_Wattributes, "%qE attribute ignored", name);
      *no_add_attrs = true;
    }

  return NULL_TREE;
}

/* Handle an "omp declare simd" attribute; arguments as in
   struct attribute_spec.handler.  */

static tree
handle_omp_declare_simd_attribute (tree *, tree, tree, int, bool *)
{
  return NULL_TREE;
}

/* Handle an "omp declare target" attribute; arguments as in
   struct attribute_spec.handler.  */

static tree
handle_omp_declare_target_attribute (tree *, tree, tree, int, bool *)
{
  return NULL_TREE;
}

/* Handle a "returns_twice" attribute; arguments as in
   struct attribute_spec.handler.  */

static tree
handle_returns_twice_attribute (tree *node, tree name, tree ARG_UNUSED (args),
			 int ARG_UNUSED (flags), bool *no_add_attrs)
{
  if (TREE_CODE (*node) == FUNCTION_DECL)
    DECL_IS_RETURNS_TWICE (*node) = 1;
  else
    {
      warning (OPT_Wattributes, "%qE attribute ignored", name);
      *no_add_attrs = true;
    }

  return NULL_TREE;
}

/* Handle a "no_limit_stack" attribute; arguments as in
   struct attribute_spec.handler.  */

static tree
handle_no_limit_stack_attribute (tree *node, tree name,
				 tree ARG_UNUSED (args),
				 int ARG_UNUSED (flags),
				 bool *no_add_attrs)
{
  tree decl = *node;

  if (TREE_CODE (decl) != FUNCTION_DECL)
    {
      error_at (DECL_SOURCE_LOCATION (decl),
	     "%qE attribute applies only to functions", name);
      *no_add_attrs = true;
    }
  else if (DECL_INITIAL (decl))
    {
      error_at (DECL_SOURCE_LOCATION (decl),
		"can%'t set %qE attribute after definition", name);
      *no_add_attrs = true;
    }
  else
    DECL_NO_LIMIT_STACK (decl) = 1;

  return NULL_TREE;
}

/* Handle a "pure" attribute; arguments as in
   struct attribute_spec.handler.  */

static tree
handle_pure_attribute (tree *node, tree name, tree ARG_UNUSED (args),
		       int ARG_UNUSED (flags), bool *no_add_attrs)
{
  if (TREE_CODE (*node) == FUNCTION_DECL)
    DECL_PURE_P (*node) = 1;
  /* ??? TODO: Support types.  */
  else
    {
      warning (OPT_Wattributes, "%qE attribute ignored", name);
      *no_add_attrs = true;
    }

  return NULL_TREE;
}

/* Digest an attribute list destined for a transactional memory statement.
   ALLOWED is the set of attributes that are allowed for this statement;
   return the attribute we parsed.  Multiple attributes are never allowed.  */

int
parse_tm_stmt_attr (tree attrs, int allowed)
{
  tree a_seen = NULL;
  int m_seen = 0;

  for ( ; attrs ; attrs = TREE_CHAIN (attrs))
    {
      tree a = TREE_PURPOSE (attrs);
      int m = 0;

      if (is_attribute_p ("outer", a))
	m = TM_STMT_ATTR_OUTER;

      if ((m & allowed) == 0)
	{
	  warning (OPT_Wattributes, "%qE attribute directive ignored", a);
	  continue;
	}

      if (m_seen == 0)
	{
	  a_seen = a;
	  m_seen = m;
	}
      else if (m_seen == m)
	warning (OPT_Wattributes, "%qE attribute duplicated", a);
      else
	warning (OPT_Wattributes, "%qE attribute follows %qE", a, a_seen);
    }

  return m_seen;
}

/* Transform a TM attribute name into a maskable integer and back.
   Note that NULL (i.e. no attribute) is mapped to UNKNOWN, corresponding
   to how the lack of an attribute is treated.  */

int
tm_attr_to_mask (tree attr)
{
  if (attr == NULL)
    return 0;
  if (is_attribute_p ("transaction_safe", attr))
    return TM_ATTR_SAFE;
  if (is_attribute_p ("transaction_callable", attr))
    return TM_ATTR_CALLABLE;
  if (is_attribute_p ("transaction_pure", attr))
    return TM_ATTR_PURE;
  if (is_attribute_p ("transaction_unsafe", attr))
    return TM_ATTR_IRREVOCABLE;
  if (is_attribute_p ("transaction_may_cancel_outer", attr))
    return TM_ATTR_MAY_CANCEL_OUTER;
  return 0;
}

tree
tm_mask_to_attr (int mask)
{
  const char *str;
  switch (mask)
    {
    case TM_ATTR_SAFE:
      str = "transaction_safe";
      break;
    case TM_ATTR_CALLABLE:
      str = "transaction_callable";
      break;
    case TM_ATTR_PURE:
      str = "transaction_pure";
      break;
    case TM_ATTR_IRREVOCABLE:
      str = "transaction_unsafe";
      break;
    case TM_ATTR_MAY_CANCEL_OUTER:
      str = "transaction_may_cancel_outer";
      break;
    default:
      gcc_unreachable ();
    }
  return get_identifier (str);
}

/* Return the first TM attribute seen in LIST.  */

tree
find_tm_attribute (tree list)
{
  for (; list ; list = TREE_CHAIN (list))
    {
      tree name = TREE_PURPOSE (list);
      if (tm_attr_to_mask (name) != 0)
	return name;
    }
  return NULL_TREE;
}

/* Handle the TM attributes; arguments as in struct attribute_spec.handler.
   Here we accept only function types, and verify that none of the other
   function TM attributes are also applied.  */
/* ??? We need to accept class types for C++, but not C.  This greatly
   complicates this function, since we can no longer rely on the extra
   processing given by function_type_required.  */

static tree
handle_tm_attribute (tree *node, tree name, tree args,
		     int flags, bool *no_add_attrs)
{
  /* Only one path adds the attribute; others don't.  */
  *no_add_attrs = true;

  switch (TREE_CODE (*node))
    {
    case RECORD_TYPE:
    case UNION_TYPE:
      /* Only tm_callable and tm_safe apply to classes.  */
      if (tm_attr_to_mask (name) & ~(TM_ATTR_SAFE | TM_ATTR_CALLABLE))
	goto ignored;
      /* FALLTHRU */

    case FUNCTION_TYPE:
    case METHOD_TYPE:
      {
	tree old_name = find_tm_attribute (TYPE_ATTRIBUTES (*node));
	if (old_name == name)
	  ;
	else if (old_name != NULL_TREE)
	  error ("type was previously declared %qE", old_name);
	else
	  *no_add_attrs = false;
      }
      break;

    case POINTER_TYPE:
      {
	enum tree_code subcode = TREE_CODE (TREE_TYPE (*node));
	if (subcode == FUNCTION_TYPE || subcode == METHOD_TYPE)
	  {
	    tree fn_tmp = TREE_TYPE (*node);
	    decl_attributes (&fn_tmp, tree_cons (name, args, NULL), 0);
	    *node = build_pointer_type (fn_tmp);
	    break;
	  }
      }
      /* FALLTHRU */

    default:
      /* If a function is next, pass it on to be tried next.  */
      if (flags & (int) ATTR_FLAG_FUNCTION_NEXT)
	return tree_cons (name, args, NULL);

    ignored:
      warning (OPT_Wattributes, "%qE attribute ignored", name);
      break;
    }

  return NULL_TREE;
}

/* Handle the TM_WRAP attribute; arguments as in
   struct attribute_spec.handler.  */

static tree
handle_tm_wrap_attribute (tree *node, tree name, tree args,
			  int ARG_UNUSED (flags), bool *no_add_attrs)
{
  tree decl = *node;

  /* We don't need the attribute even on success, since we
     record the entry in an external table.  */
  *no_add_attrs = true;

  if (TREE_CODE (decl) != FUNCTION_DECL)
    warning (OPT_Wattributes, "%qE attribute ignored", name);
  else
    {
      tree wrap_decl = TREE_VALUE (args);
      if (TREE_CODE (wrap_decl) != IDENTIFIER_NODE
	  && TREE_CODE (wrap_decl) != VAR_DECL
	  && TREE_CODE (wrap_decl) != FUNCTION_DECL)
	error ("%qE argument not an identifier", name);
      else
	{
	  if (TREE_CODE (wrap_decl) == IDENTIFIER_NODE)
	    wrap_decl = lookup_name (wrap_decl);
	  if (wrap_decl && TREE_CODE (wrap_decl) == FUNCTION_DECL)
	    {
	      if (lang_hooks.types_compatible_p (TREE_TYPE (decl),
						 TREE_TYPE (wrap_decl)))
		record_tm_replacement (wrap_decl, decl);
	      else
		error ("%qD is not compatible with %qD", wrap_decl, decl);
	    }
	  else
	    error ("transaction_wrap argument is not a function");
	}
    }

  return NULL_TREE;
}

/* Ignore the given attribute.  Used when this attribute may be usefully
   overridden by the target, but is not used generically.  */

static tree
ignore_attribute (tree * ARG_UNUSED (node), tree ARG_UNUSED (name),
		  tree ARG_UNUSED (args), int ARG_UNUSED (flags),
		  bool *no_add_attrs)
{
  *no_add_attrs = true;
  return NULL_TREE;
}

/* Handle a "no vops" attribute; arguments as in
   struct attribute_spec.handler.  */

static tree
handle_novops_attribute (tree *node, tree ARG_UNUSED (name),
			 tree ARG_UNUSED (args), int ARG_UNUSED (flags),
			 bool *ARG_UNUSED (no_add_attrs))
{
  gcc_assert (TREE_CODE (*node) == FUNCTION_DECL);
  DECL_IS_NOVOPS (*node) = 1;
  return NULL_TREE;
}

/* Handle a "deprecated" attribute; arguments as in
   struct attribute_spec.handler.  */

static tree
handle_deprecated_attribute (tree *node, tree name,
			     tree args, int flags,
			     bool *no_add_attrs)
{
  tree type = NULL_TREE;
  int warn = 0;
  tree what = NULL_TREE;

  if (!args)
    *no_add_attrs = true;
  else if (TREE_CODE (TREE_VALUE (args)) != STRING_CST)
    {
      error ("deprecated message is not a string");
      *no_add_attrs = true;
    }

  if (DECL_P (*node))
    {
      tree decl = *node;
      type = TREE_TYPE (decl);

      if (TREE_CODE (decl) == TYPE_DECL
	  || TREE_CODE (decl) == PARM_DECL
	  || TREE_CODE (decl) == VAR_DECL
	  || TREE_CODE (decl) == FUNCTION_DECL
	  || TREE_CODE (decl) == FIELD_DECL
	  || objc_method_decl (TREE_CODE (decl)))
	TREE_DEPRECATED (decl) = 1;
      else
	warn = 1;
    }
  else if (TYPE_P (*node))
    {
      if (!(flags & (int) ATTR_FLAG_TYPE_IN_PLACE))
	*node = build_variant_type_copy (*node);
      TREE_DEPRECATED (*node) = 1;
      type = *node;
    }
  else
    warn = 1;

  if (warn)
    {
      *no_add_attrs = true;
      if (type && TYPE_NAME (type))
	{
	  if (TREE_CODE (TYPE_NAME (type)) == IDENTIFIER_NODE)
	    what = TYPE_NAME (*node);
	  else if (TREE_CODE (TYPE_NAME (type)) == TYPE_DECL
		   && DECL_NAME (TYPE_NAME (type)))
	    what = DECL_NAME (TYPE_NAME (type));
	}
      if (what)
	warning (OPT_Wattributes, "%qE attribute ignored for %qE", name, what);
      else
	warning (OPT_Wattributes, "%qE attribute ignored", name);
    }

  return NULL_TREE;
}

/* Handle a "vector_size" attribute; arguments as in
   struct attribute_spec.handler.  */

static tree
handle_vector_size_attribute (tree *node, tree name, tree args,
			      int ARG_UNUSED (flags),
			      bool *no_add_attrs)
{
  unsigned HOST_WIDE_INT vecsize, nunits;
  enum machine_mode orig_mode;
  tree type = *node, new_type, size;

  *no_add_attrs = true;

  size = TREE_VALUE (args);

  if (!host_integerp (size, 1))
    {
      warning (OPT_Wattributes, "%qE attribute ignored", name);
      return NULL_TREE;
    }

  /* Get the vector size (in bytes).  */
  vecsize = tree_low_cst (size, 1);

  /* We need to provide for vector pointers, vector arrays, and
     functions returning vectors.  For example:

       __attribute__((vector_size(16))) short *foo;

     In this case, the mode is SI, but the type being modified is
     HI, so we need to look further.  */

  while (POINTER_TYPE_P (type)
	 || TREE_CODE (type) == FUNCTION_TYPE
	 || TREE_CODE (type) == METHOD_TYPE
	 || TREE_CODE (type) == ARRAY_TYPE
	 || TREE_CODE (type) == OFFSET_TYPE)
    type = TREE_TYPE (type);

  /* Get the mode of the type being modified.  */
  orig_mode = TYPE_MODE (type);

  if ((!INTEGRAL_TYPE_P (type)
       && !SCALAR_FLOAT_TYPE_P (type)
       && !FIXED_POINT_TYPE_P (type))
      || (!SCALAR_FLOAT_MODE_P (orig_mode)
	  && GET_MODE_CLASS (orig_mode) != MODE_INT
	  && !ALL_SCALAR_FIXED_POINT_MODE_P (orig_mode))
      || !host_integerp (TYPE_SIZE_UNIT (type), 1)
      || TREE_CODE (type) == BOOLEAN_TYPE)
    {
      error ("invalid vector type for attribute %qE", name);
      return NULL_TREE;
    }

  if (vecsize % tree_low_cst (TYPE_SIZE_UNIT (type), 1))
    {
      error ("vector size not an integral multiple of component size");
      return NULL;
    }

  if (vecsize == 0)
    {
      error ("zero vector size");
      return NULL;
    }

  /* Calculate how many units fit in the vector.  */
  nunits = vecsize / tree_low_cst (TYPE_SIZE_UNIT (type), 1);
  if (nunits & (nunits - 1))
    {
      error ("number of components of the vector not a power of two");
      return NULL_TREE;
    }

  new_type = build_vector_type (type, nunits);

  /* Build back pointers if needed.  */
  *node = lang_hooks.types.reconstruct_complex_type (*node, new_type);

  return NULL_TREE;
}

/* Handle the "nonnull" attribute.  */
static tree
handle_nonnull_attribute (tree *node, tree ARG_UNUSED (name),
			  tree args, int ARG_UNUSED (flags),
			  bool *no_add_attrs)
{
  tree type = *node;
  unsigned HOST_WIDE_INT attr_arg_num;

  /* If no arguments are specified, all pointer arguments should be
     non-null.  Verify a full prototype is given so that the arguments
     will have the correct types when we actually check them later.  */
  if (!args)
    {
      if (!prototype_p (type))
	{
	  error ("nonnull attribute without arguments on a non-prototype");
	  *no_add_attrs = true;
	}
      return NULL_TREE;
    }

  /* Argument list specified.  Verify that each argument number references
     a pointer argument.  */
  for (attr_arg_num = 1; args; args = TREE_CHAIN (args))
    {
      unsigned HOST_WIDE_INT arg_num = 0, ck_num;

      if (!get_nonnull_operand (TREE_VALUE (args), &arg_num))
	{
	  error ("nonnull argument has invalid operand number (argument %lu)",
		 (unsigned long) attr_arg_num);
	  *no_add_attrs = true;
	  return NULL_TREE;
	}

      if (prototype_p (type))
	{
	  function_args_iterator iter;
	  tree argument;

	  function_args_iter_init (&iter, type);
	  for (ck_num = 1; ; ck_num++, function_args_iter_next (&iter))
	    {
	      argument = function_args_iter_cond (&iter);
	      if (argument == NULL_TREE || ck_num == arg_num)
		break;
	    }

	  if (!argument
	      || TREE_CODE (argument) == VOID_TYPE)
	    {
	      error ("nonnull argument with out-of-range operand number (argument %lu, operand %lu)",
		     (unsigned long) attr_arg_num, (unsigned long) arg_num);
	      *no_add_attrs = true;
	      return NULL_TREE;
	    }

	  if (TREE_CODE (argument) != POINTER_TYPE)
	    {
	      error ("nonnull argument references non-pointer operand (argument %lu, operand %lu)",
		   (unsigned long) attr_arg_num, (unsigned long) arg_num);
	      *no_add_attrs = true;
	      return NULL_TREE;
	    }
	}
    }

  return NULL_TREE;
}

/* Check the argument list of a function call for null in argument slots
   that are marked as requiring a non-null pointer argument.  The NARGS
   arguments are passed in the array ARGARRAY.
*/

static void
check_function_nonnull (tree attrs, int nargs, tree *argarray)
{
  tree a;
  int i;

  attrs = lookup_attribute ("nonnull", attrs);
  if (attrs == NULL_TREE)
    return;

  a = attrs;
  /* See if any of the nonnull attributes has no arguments.  If so,
     then every pointer argument is checked (in which case the check
     for pointer type is done in check_nonnull_arg).  */
  if (TREE_VALUE (a) != NULL_TREE)
    do
      a = lookup_attribute ("nonnull", TREE_CHAIN (a));
    while (a != NULL_TREE && TREE_VALUE (a) != NULL_TREE);

  if (a != NULL_TREE)
    for (i = 0; i < nargs; i++)
      check_function_arguments_recurse (check_nonnull_arg, NULL, argarray[i],
					i + 1);
  else
    {
      /* Walk the argument list.  If we encounter an argument number we
	 should check for non-null, do it.  */
      for (i = 0; i < nargs; i++)
	{
	  for (a = attrs; ; a = TREE_CHAIN (a))
	    {
	      a = lookup_attribute ("nonnull", a);
	      if (a == NULL_TREE || nonnull_check_p (TREE_VALUE (a), i + 1))
		break;
	    }

	  if (a != NULL_TREE)
	    check_function_arguments_recurse (check_nonnull_arg, NULL,
					      argarray[i], i + 1);
	}
    }
}

/* Check that the Nth argument of a function call (counting backwards
   from the end) is a (pointer)0.  The NARGS arguments are passed in the
   array ARGARRAY.  */

static void
check_function_sentinel (const_tree fntype, int nargs, tree *argarray)
{
  tree attr = lookup_attribute ("sentinel", TYPE_ATTRIBUTES (fntype));

  if (attr)
    {
      int len = 0;
      int pos = 0;
      tree sentinel;
      function_args_iterator iter;
      tree t;

      /* Skip over the named arguments.  */
      FOREACH_FUNCTION_ARGS (fntype, t, iter)
	{
	  if (len == nargs)
	    break;
	  len++;
	}

      if (TREE_VALUE (attr))
	{
	  tree p = TREE_VALUE (TREE_VALUE (attr));
	  pos = TREE_INT_CST_LOW (p);
	}

      /* The sentinel must be one of the varargs, i.e.
	 in position >= the number of fixed arguments.  */
      if ((nargs - 1 - pos) < len)
	{
	  warning (OPT_Wformat_,
		   "not enough variable arguments to fit a sentinel");
	  return;
	}

      /* Validate the sentinel.  */
      sentinel = argarray[nargs - 1 - pos];
      if ((!POINTER_TYPE_P (TREE_TYPE (sentinel))
	   || !integer_zerop (sentinel))
	  /* Although __null (in C++) is only an integer we allow it
	     nevertheless, as we are guaranteed that it's exactly
	     as wide as a pointer, and we don't want to force
	     users to cast the NULL they have written there.
	     We warn with -Wstrict-null-sentinel, though.  */
	  && (warn_strict_null_sentinel || null_node != sentinel))
	warning (OPT_Wformat_, "missing sentinel in function call");
    }
}

/* Helper for check_function_nonnull; given a list of operands which
   must be non-null in ARGS, determine if operand PARAM_NUM should be
   checked.  */

static bool
nonnull_check_p (tree args, unsigned HOST_WIDE_INT param_num)
{
  unsigned HOST_WIDE_INT arg_num = 0;

  for (; args; args = TREE_CHAIN (args))
    {
      bool found = get_nonnull_operand (TREE_VALUE (args), &arg_num);

      gcc_assert (found);

      if (arg_num == param_num)
	return true;
    }
  return false;
}

/* Check that the function argument PARAM (which is operand number
   PARAM_NUM) is non-null.  This is called by check_function_nonnull
   via check_function_arguments_recurse.  */

static void
check_nonnull_arg (void * ARG_UNUSED (ctx), tree param,
		   unsigned HOST_WIDE_INT param_num)
{
  /* Just skip checking the argument if it's not a pointer.  This can
     happen if the "nonnull" attribute was given without an operand
     list (which means to check every pointer argument).  */

  if (TREE_CODE (TREE_TYPE (param)) != POINTER_TYPE)
    return;

  if (integer_zerop (param))
    warning (OPT_Wnonnull, "null argument where non-null required "
	     "(argument %lu)", (unsigned long) param_num);
}

/* Helper for nonnull attribute handling; fetch the operand number
   from the attribute argument list.  */

static bool
get_nonnull_operand (tree arg_num_expr, unsigned HOST_WIDE_INT *valp)
{
  /* Verify the arg number is a constant.  */
  if (TREE_CODE (arg_num_expr) != INTEGER_CST
      || TREE_INT_CST_HIGH (arg_num_expr) != 0)
    return false;

  *valp = TREE_INT_CST_LOW (arg_num_expr);
  return true;
}

/* Handle a "nothrow" attribute; arguments as in
   struct attribute_spec.handler.  */

static tree
handle_nothrow_attribute (tree *node, tree name, tree ARG_UNUSED (args),
			  int ARG_UNUSED (flags), bool *no_add_attrs)
{
  if (TREE_CODE (*node) == FUNCTION_DECL)
    TREE_NOTHROW (*node) = 1;
  /* ??? TODO: Support types.  */
  else
    {
      warning (OPT_Wattributes, "%qE attribute ignored", name);
      *no_add_attrs = true;
    }

  return NULL_TREE;
}

/* Handle a "cleanup" attribute; arguments as in
   struct attribute_spec.handler.  */

static tree
handle_cleanup_attribute (tree *node, tree name, tree args,
			  int ARG_UNUSED (flags), bool *no_add_attrs)
{
  tree decl = *node;
  tree cleanup_id, cleanup_decl;

  /* ??? Could perhaps support cleanups on TREE_STATIC, much like we do
     for global destructors in C++.  This requires infrastructure that
     we don't have generically at the moment.  It's also not a feature
     we'd be missing too much, since we do have attribute constructor.  */
  if (TREE_CODE (decl) != VAR_DECL || TREE_STATIC (decl))
    {
      warning (OPT_Wattributes, "%qE attribute ignored", name);
      *no_add_attrs = true;
      return NULL_TREE;
    }

  /* Verify that the argument is a function in scope.  */
  /* ??? We could support pointers to functions here as well, if
     that was considered desirable.  */
  cleanup_id = TREE_VALUE (args);
  if (TREE_CODE (cleanup_id) != IDENTIFIER_NODE)
    {
      error ("cleanup argument not an identifier");
      *no_add_attrs = true;
      return NULL_TREE;
    }
  cleanup_decl = lookup_name (cleanup_id);
  if (!cleanup_decl || TREE_CODE (cleanup_decl) != FUNCTION_DECL)
    {
      error ("cleanup argument not a function");
      *no_add_attrs = true;
      return NULL_TREE;
    }

  /* That the function has proper type is checked with the
     eventual call to build_function_call.  */

  return NULL_TREE;
}

/* Handle a "warn_unused_result" attribute.  No special handling.  */

static tree
handle_warn_unused_result_attribute (tree *node, tree name,
			       tree ARG_UNUSED (args),
			       int ARG_UNUSED (flags), bool *no_add_attrs)
{
  /* Ignore the attribute for functions not returning any value.  */
  if (VOID_TYPE_P (TREE_TYPE (*node)))
    {
      warning (OPT_Wattributes, "%qE attribute ignored", name);
      *no_add_attrs = true;
    }

  return NULL_TREE;
}

/* Handle a "sentinel" attribute.  */

static tree
handle_sentinel_attribute (tree *node, tree name, tree args,
			   int ARG_UNUSED (flags), bool *no_add_attrs)
{
  if (!prototype_p (*node))
    {
      warning (OPT_Wattributes,
	       "%qE attribute requires prototypes with named arguments", name);
      *no_add_attrs = true;
    }
  else
    {
      if (!stdarg_p (*node))
	{
	  warning (OPT_Wattributes,
		   "%qE attribute only applies to variadic functions", name);
	  *no_add_attrs = true;
	}
    }

  if (args)
    {
      tree position = TREE_VALUE (args);

      if (TREE_CODE (position) != INTEGER_CST)
	{
	  warning (OPT_Wattributes,
		   "requested position is not an integer constant");
	  *no_add_attrs = true;
	}
      else
	{
	  if (tree_int_cst_lt (position, integer_zero_node))
	    {
	      warning (OPT_Wattributes,
		       "requested position is less than zero");
	      *no_add_attrs = true;
	    }
	}
    }

  return NULL_TREE;
}

/* Handle a "type_generic" attribute.  */

static tree
handle_type_generic_attribute (tree *node, tree ARG_UNUSED (name),
			       tree ARG_UNUSED (args), int ARG_UNUSED (flags),
			       bool * ARG_UNUSED (no_add_attrs))
{
  /* Ensure we have a function type.  */
  gcc_assert (TREE_CODE (*node) == FUNCTION_TYPE);

  /* Ensure we have a variadic function.  */
  gcc_assert (!prototype_p (*node) || stdarg_p (*node));

  return NULL_TREE;
}

/* Handle a "target" attribute.  */

static tree
handle_target_attribute (tree *node, tree name, tree args, int flags,
			 bool *no_add_attrs)
{
  /* Ensure we have a function type.  */
  if (TREE_CODE (*node) != FUNCTION_DECL)
    {
      warning (OPT_Wattributes, "%qE attribute ignored", name);
      *no_add_attrs = true;
    }
  else if (! targetm.target_option.valid_attribute_p (*node, name, args,
						      flags))
    *no_add_attrs = true;

  return NULL_TREE;
}

/* Arguments being collected for optimization.  */
typedef const char *const_char_p;		/* For DEF_VEC_P.  */
static GTY(()) vec<const_char_p, va_gc> *optimize_args;


/* Inner function to convert a TREE_LIST to argv string to parse the optimize
   options in ARGS.  ATTR_P is true if this is for attribute(optimize), and
   false for #pragma GCC optimize.  */

bool
parse_optimize_options (tree args, bool attr_p)
{
  bool ret = true;
  unsigned opt_argc;
  unsigned i;
  int saved_flag_strict_aliasing;
  const char **opt_argv;
  struct cl_decoded_option *decoded_options;
  unsigned int decoded_options_count;
  tree ap;

  /* Build up argv vector.  Just in case the string is stored away, use garbage
     collected strings.  */
  vec_safe_truncate (optimize_args, 0);
  vec_safe_push (optimize_args, (const char *) NULL);

  for (ap = args; ap != NULL_TREE; ap = TREE_CHAIN (ap))
    {
      tree value = TREE_VALUE (ap);

      if (TREE_CODE (value) == INTEGER_CST)
	{
	  char buffer[20];
	  sprintf (buffer, "-O%ld", (long) TREE_INT_CST_LOW (value));
	  vec_safe_push (optimize_args, ggc_strdup (buffer));
	}

      else if (TREE_CODE (value) == STRING_CST)
	{
	  /* Split string into multiple substrings.  */
	  size_t len = TREE_STRING_LENGTH (value);
	  char *p = ASTRDUP (TREE_STRING_POINTER (value));
	  char *end = p + len;
	  char *comma;
	  char *next_p = p;

	  while (next_p != NULL)
	    {
	      size_t len2;
	      char *q, *r;

	      p = next_p;
	      comma = strchr (p, ',');
	      if (comma)
		{
		  len2 = comma - p;
		  *comma = '\0';
		  next_p = comma+1;
		}
	      else
		{
		  len2 = end - p;
		  next_p = NULL;
		}

	      r = q = (char *) ggc_alloc_atomic (len2 + 3);

	      /* If the user supplied -Oxxx or -fxxx, only allow -Oxxx or -fxxx
		 options.  */
	      if (*p == '-' && p[1] != 'O' && p[1] != 'f')
		{
		  ret = false;
		  if (attr_p)
		    warning (OPT_Wattributes,
			     "bad option %s to optimize attribute", p);
		  else
		    warning (OPT_Wpragmas,
			     "bad option %s to pragma attribute", p);
		  continue;
		}

	      if (*p != '-')
		{
		  *r++ = '-';

		  /* Assume that Ox is -Ox, a numeric value is -Ox, a s by
		     itself is -Os, and any other switch begins with a -f.  */
		  if ((*p >= '0' && *p <= '9')
		      || (p[0] == 's' && p[1] == '\0'))
		    *r++ = 'O';
		  else if (*p != 'O')
		    *r++ = 'f';
		}

	      memcpy (r, p, len2);
	      r[len2] = '\0';
	      vec_safe_push (optimize_args, (const char *) q);
	    }

	}
    }

  opt_argc = optimize_args->length ();
  opt_argv = (const char **) alloca (sizeof (char *) * (opt_argc + 1));

  for (i = 1; i < opt_argc; i++)
    opt_argv[i] = (*optimize_args)[i];

  saved_flag_strict_aliasing = flag_strict_aliasing;

  /* Now parse the options.  */
  decode_cmdline_options_to_array_default_mask (opt_argc, opt_argv,
						&decoded_options,
						&decoded_options_count);
  decode_options (&global_options, &global_options_set,
		  decoded_options, decoded_options_count,
		  input_location, global_dc);

  targetm.override_options_after_change();

  /* Don't allow changing -fstrict-aliasing.  */
  flag_strict_aliasing = saved_flag_strict_aliasing;

  optimize_args->truncate (0);
  return ret;
}

/* For handling "optimize" attribute. arguments as in
   struct attribute_spec.handler.  */

static tree
handle_optimize_attribute (tree *node, tree name, tree args,
			   int ARG_UNUSED (flags), bool *no_add_attrs)
{
  /* Ensure we have a function type.  */
  if (TREE_CODE (*node) != FUNCTION_DECL)
    {
      warning (OPT_Wattributes, "%qE attribute ignored", name);
      *no_add_attrs = true;
    }
  else
    {
      struct cl_optimization cur_opts;
      tree old_opts = DECL_FUNCTION_SPECIFIC_OPTIMIZATION (*node);

      /* Save current options.  */
      cl_optimization_save (&cur_opts, &global_options);

      /* If we previously had some optimization options, use them as the
	 default.  */
      if (old_opts)
	cl_optimization_restore (&global_options,
				 TREE_OPTIMIZATION (old_opts));

      /* Parse options, and update the vector.  */
      parse_optimize_options (args, true);
      DECL_FUNCTION_SPECIFIC_OPTIMIZATION (*node)
	= build_optimization_node (&global_options);

      /* Restore current options.  */
      cl_optimization_restore (&global_options, &cur_opts);
    }

  return NULL_TREE;
}

/* Handle a "no_split_stack" attribute.  */

static tree
handle_no_split_stack_attribute (tree *node, tree name,
				 tree ARG_UNUSED (args),
				 int ARG_UNUSED (flags),
				 bool *no_add_attrs)
{
  tree decl = *node;

  if (TREE_CODE (decl) != FUNCTION_DECL)
    {
      error_at (DECL_SOURCE_LOCATION (decl),
		"%qE attribute applies only to functions", name);
      *no_add_attrs = true;
    }
  else if (DECL_INITIAL (decl))
    {
      error_at (DECL_SOURCE_LOCATION (decl),
		"can%'t set %qE attribute after definition", name);
      *no_add_attrs = true;
    }

  return NULL_TREE;
}

/* Handle a "returns_nonnull" attribute; arguments as in
   struct attribute_spec.handler.  */

static tree
handle_returns_nonnull_attribute (tree *node, tree, tree, int,
				  bool *no_add_attrs)
{
  // Even without a prototype we still have a return type we can check.
  if (TREE_CODE (TREE_TYPE (*node)) != POINTER_TYPE)
    {
      error ("returns_nonnull attribute on a function not returning a pointer");
      *no_add_attrs = true;
    }
  return NULL_TREE;
}


/* Check for valid arguments being passed to a function with FNTYPE.
   There are NARGS arguments in the array ARGARRAY.  */
void
check_function_arguments (const_tree fntype, int nargs, tree *argarray)
{
  /* Check for null being passed in a pointer argument that must be
     non-null.  We also need to do this if format checking is enabled.  */

  if (warn_nonnull)
    check_function_nonnull (TYPE_ATTRIBUTES (fntype), nargs, argarray);

  /* Check for errors in format strings.  */

  if (warn_format || warn_suggest_attribute_format)
    check_function_format (TYPE_ATTRIBUTES (fntype), nargs, argarray);

  if (warn_format)
    check_function_sentinel (fntype, nargs, argarray);
}

/* Generic argument checking recursion routine.  PARAM is the argument to
   be checked.  PARAM_NUM is the number of the argument.  CALLBACK is invoked
   once the argument is resolved.  CTX is context for the callback.  */
void
check_function_arguments_recurse (void (*callback)
				  (void *, tree, unsigned HOST_WIDE_INT),
				  void *ctx, tree param,
				  unsigned HOST_WIDE_INT param_num)
{
  if (CONVERT_EXPR_P (param)
      && (TYPE_PRECISION (TREE_TYPE (param))
	  == TYPE_PRECISION (TREE_TYPE (TREE_OPERAND (param, 0)))))
    {
      /* Strip coercion.  */
      check_function_arguments_recurse (callback, ctx,
					TREE_OPERAND (param, 0), param_num);
      return;
    }

  if (TREE_CODE (param) == CALL_EXPR)
    {
      tree type = TREE_TYPE (TREE_TYPE (CALL_EXPR_FN (param)));
      tree attrs;
      bool found_format_arg = false;

      /* See if this is a call to a known internationalization function
	 that modifies a format arg.  Such a function may have multiple
	 format_arg attributes (for example, ngettext).  */

      for (attrs = TYPE_ATTRIBUTES (type);
	   attrs;
	   attrs = TREE_CHAIN (attrs))
	if (is_attribute_p ("format_arg", TREE_PURPOSE (attrs)))
	  {
	    tree inner_arg;
	    tree format_num_expr;
	    int format_num;
	    int i;
	    call_expr_arg_iterator iter;

	    /* Extract the argument number, which was previously checked
	       to be valid.  */
	    format_num_expr = TREE_VALUE (TREE_VALUE (attrs));

	    gcc_assert (TREE_CODE (format_num_expr) == INTEGER_CST
			&& !TREE_INT_CST_HIGH (format_num_expr));

	    format_num = TREE_INT_CST_LOW (format_num_expr);

	    for (inner_arg = first_call_expr_arg (param, &iter), i = 1;
		 inner_arg != 0;
		 inner_arg = next_call_expr_arg (&iter), i++)
	      if (i == format_num)
		{
		  check_function_arguments_recurse (callback, ctx,
						    inner_arg, param_num);
		  found_format_arg = true;
		  break;
		}
	  }

      /* If we found a format_arg attribute and did a recursive check,
	 we are done with checking this argument.  Otherwise, we continue
	 and this will be considered a non-literal.  */
      if (found_format_arg)
	return;
    }

  if (TREE_CODE (param) == COND_EXPR)
    {
      /* Check both halves of the conditional expression.  */
      check_function_arguments_recurse (callback, ctx,
					TREE_OPERAND (param, 1), param_num);
      check_function_arguments_recurse (callback, ctx,
					TREE_OPERAND (param, 2), param_num);
      return;
    }

  (*callback) (ctx, param, param_num);
}

/* Checks for a builtin function FNDECL that the number of arguments
   NARGS against the required number REQUIRED and issues an error if
   there is a mismatch.  Returns true if the number of arguments is
   correct, otherwise false.  */

static bool
builtin_function_validate_nargs (tree fndecl, int nargs, int required)
{
  if (nargs < required)
    {
      error_at (input_location,
		"not enough arguments to function %qE", fndecl);
      return false;
    }
  else if (nargs > required)
    {
      error_at (input_location,
		"too many arguments to function %qE", fndecl);
      return false;
    }
  return true;
}

/* Verifies the NARGS arguments ARGS to the builtin function FNDECL.
   Returns false if there was an error, otherwise true.  */

bool
check_builtin_function_arguments (tree fndecl, int nargs, tree *args)
{
  if (!DECL_BUILT_IN (fndecl)
      || DECL_BUILT_IN_CLASS (fndecl) != BUILT_IN_NORMAL)
    return true;

  switch (DECL_FUNCTION_CODE (fndecl))
    {
    case BUILT_IN_CONSTANT_P:
      return builtin_function_validate_nargs (fndecl, nargs, 1);

    case BUILT_IN_ISFINITE:
    case BUILT_IN_ISINF:
    case BUILT_IN_ISINF_SIGN:
    case BUILT_IN_ISNAN:
    case BUILT_IN_ISNORMAL:
      if (builtin_function_validate_nargs (fndecl, nargs, 1))
	{
	  if (TREE_CODE (TREE_TYPE (args[0])) != REAL_TYPE)
	    {
	      error ("non-floating-point argument in call to "
		     "function %qE", fndecl);
	      return false;
	    }
	  return true;
	}
      return false;

    case BUILT_IN_ISGREATER:
    case BUILT_IN_ISGREATEREQUAL:
    case BUILT_IN_ISLESS:
    case BUILT_IN_ISLESSEQUAL:
    case BUILT_IN_ISLESSGREATER:
    case BUILT_IN_ISUNORDERED:
      if (builtin_function_validate_nargs (fndecl, nargs, 2))
	{
	  enum tree_code code0, code1;
	  code0 = TREE_CODE (TREE_TYPE (args[0]));
	  code1 = TREE_CODE (TREE_TYPE (args[1]));
	  if (!((code0 == REAL_TYPE && code1 == REAL_TYPE)
		|| (code0 == REAL_TYPE && code1 == INTEGER_TYPE)
		|| (code0 == INTEGER_TYPE && code1 == REAL_TYPE)))
	    {
	      error ("non-floating-point arguments in call to "
		     "function %qE", fndecl);
	      return false;
	    }
	  return true;
	}
      return false;

    case BUILT_IN_FPCLASSIFY:
      if (builtin_function_validate_nargs (fndecl, nargs, 6))
	{
	  unsigned i;

	  for (i=0; i<5; i++)
	    if (TREE_CODE (args[i]) != INTEGER_CST)
	      {
		error ("non-const integer argument %u in call to function %qE",
		       i+1, fndecl);
		return false;
	      }

	  if (TREE_CODE (TREE_TYPE (args[5])) != REAL_TYPE)
	    {
	      error ("non-floating-point argument in call to function %qE",
		     fndecl);
	      return false;
	    }
	  return true;
	}
      return false;

    case BUILT_IN_ASSUME_ALIGNED:
      if (builtin_function_validate_nargs (fndecl, nargs, 2 + (nargs > 2)))
	{
	  if (nargs >= 3 && TREE_CODE (TREE_TYPE (args[2])) != INTEGER_TYPE)
	    {
	      error ("non-integer argument 3 in call to function %qE", fndecl);
	      return false;
	    }
	  return true;
	}
      return false;

    default:
      return true;
    }
}

/* Function to help qsort sort FIELD_DECLs by name order.  */

int
field_decl_cmp (const void *x_p, const void *y_p)
{
  const tree *const x = (const tree *const) x_p;
  const tree *const y = (const tree *const) y_p;

  if (DECL_NAME (*x) == DECL_NAME (*y))
    /* A nontype is "greater" than a type.  */
    return (TREE_CODE (*y) == TYPE_DECL) - (TREE_CODE (*x) == TYPE_DECL);
  if (DECL_NAME (*x) == NULL_TREE)
    return -1;
  if (DECL_NAME (*y) == NULL_TREE)
    return 1;
  if (DECL_NAME (*x) < DECL_NAME (*y))
    return -1;
  return 1;
}

static struct {
  gt_pointer_operator new_value;
  void *cookie;
} resort_data;

/* This routine compares two fields like field_decl_cmp but using the
pointer operator in resort_data.  */

static int
resort_field_decl_cmp (const void *x_p, const void *y_p)
{
  const tree *const x = (const tree *const) x_p;
  const tree *const y = (const tree *const) y_p;

  if (DECL_NAME (*x) == DECL_NAME (*y))
    /* A nontype is "greater" than a type.  */
    return (TREE_CODE (*y) == TYPE_DECL) - (TREE_CODE (*x) == TYPE_DECL);
  if (DECL_NAME (*x) == NULL_TREE)
    return -1;
  if (DECL_NAME (*y) == NULL_TREE)
    return 1;
  {
    tree d1 = DECL_NAME (*x);
    tree d2 = DECL_NAME (*y);
    resort_data.new_value (&d1, resort_data.cookie);
    resort_data.new_value (&d2, resort_data.cookie);
    if (d1 < d2)
      return -1;
  }
  return 1;
}

/* Resort DECL_SORTED_FIELDS because pointers have been reordered.  */

void
resort_sorted_fields (void *obj,
		      void * ARG_UNUSED (orig_obj),
		      gt_pointer_operator new_value,
		      void *cookie)
{
  struct sorted_fields_type *sf = (struct sorted_fields_type *) obj;
  resort_data.new_value = new_value;
  resort_data.cookie = cookie;
  qsort (&sf->elts[0], sf->len, sizeof (tree),
	 resort_field_decl_cmp);
}

/* Subroutine of c_parse_error.
   Return the result of concatenating LHS and RHS. RHS is really
   a string literal, its first character is indicated by RHS_START and
   RHS_SIZE is its length (including the terminating NUL character).

   The caller is responsible for deleting the returned pointer.  */

static char *
catenate_strings (const char *lhs, const char *rhs_start, int rhs_size)
{
  const int lhs_size = strlen (lhs);
  char *result = XNEWVEC (char, lhs_size + rhs_size);
  strncpy (result, lhs, lhs_size);
  strncpy (result + lhs_size, rhs_start, rhs_size);
  return result;
}

/* Issue the error given by GMSGID, indicating that it occurred before
   TOKEN, which had the associated VALUE.  */

void
c_parse_error (const char *gmsgid, enum cpp_ttype token_type,
	       tree value, unsigned char token_flags)
{
#define catenate_messages(M1, M2) catenate_strings ((M1), (M2), sizeof (M2))

  char *message = NULL;

  if (token_type == CPP_EOF)
    message = catenate_messages (gmsgid, " at end of input");
  else if (token_type == CPP_CHAR
	   || token_type == CPP_WCHAR
	   || token_type == CPP_CHAR16
	   || token_type == CPP_CHAR32)
    {
      unsigned int val = TREE_INT_CST_LOW (value);
      const char *prefix;

      switch (token_type)
	{
	default:
	  prefix = "";
	  break;
	case CPP_WCHAR:
	  prefix = "L";
	  break;
	case CPP_CHAR16:
	  prefix = "u";
	  break;
	case CPP_CHAR32:
	  prefix = "U";
	  break;
        }

      if (val <= UCHAR_MAX && ISGRAPH (val))
	message = catenate_messages (gmsgid, " before %s'%c'");
      else
	message = catenate_messages (gmsgid, " before %s'\\x%x'");

      error (message, prefix, val);
      free (message);
      message = NULL;
    }
  else if (token_type == CPP_CHAR_USERDEF
	   || token_type == CPP_WCHAR_USERDEF
	   || token_type == CPP_CHAR16_USERDEF
	   || token_type == CPP_CHAR32_USERDEF)
    message = catenate_messages (gmsgid,
				 " before user-defined character literal");
  else if (token_type == CPP_STRING_USERDEF
	   || token_type == CPP_WSTRING_USERDEF
	   || token_type == CPP_STRING16_USERDEF
	   || token_type == CPP_STRING32_USERDEF
	   || token_type == CPP_UTF8STRING_USERDEF)
    message = catenate_messages (gmsgid, " before user-defined string literal");
  else if (token_type == CPP_STRING
	   || token_type == CPP_WSTRING
	   || token_type == CPP_STRING16
	   || token_type == CPP_STRING32
	   || token_type == CPP_UTF8STRING)
    message = catenate_messages (gmsgid, " before string constant");
  else if (token_type == CPP_NUMBER)
    message = catenate_messages (gmsgid, " before numeric constant");
  else if (token_type == CPP_NAME)
    {
      message = catenate_messages (gmsgid, " before %qE");
      error (message, value);
      free (message);
      message = NULL;
    }
  else if (token_type == CPP_PRAGMA)
    message = catenate_messages (gmsgid, " before %<#pragma%>");
  else if (token_type == CPP_PRAGMA_EOL)
    message = catenate_messages (gmsgid, " before end of line");
  else if (token_type == CPP_DECLTYPE)
    message = catenate_messages (gmsgid, " before %<decltype%>");
  else if (token_type < N_TTYPES)
    {
      message = catenate_messages (gmsgid, " before %qs token");
      error (message, cpp_type2name (token_type, token_flags));
      free (message);
      message = NULL;
    }
  else
    error (gmsgid);

  if (message)
    {
      error (message);
      free (message);
    }
#undef catenate_messages
}

/* Mapping for cpp message reasons to the options that enable them.  */

struct reason_option_codes_t
{
  const int reason;		/* cpplib message reason.  */
  const int option_code;	/* gcc option that controls this message.  */
};

static const struct reason_option_codes_t option_codes[] = {
  {CPP_W_DEPRECATED,			OPT_Wdeprecated},
  {CPP_W_COMMENTS,			OPT_Wcomment},
  {CPP_W_TRIGRAPHS,			OPT_Wtrigraphs},
  {CPP_W_MULTICHAR,			OPT_Wmultichar},
  {CPP_W_TRADITIONAL,			OPT_Wtraditional},
  {CPP_W_LONG_LONG,			OPT_Wlong_long},
  {CPP_W_ENDIF_LABELS,			OPT_Wendif_labels},
  {CPP_W_VARIADIC_MACROS,		OPT_Wvariadic_macros},
  {CPP_W_BUILTIN_MACRO_REDEFINED,	OPT_Wbuiltin_macro_redefined},
  {CPP_W_UNDEF,				OPT_Wundef},
  {CPP_W_UNUSED_MACROS,			OPT_Wunused_macros},
  {CPP_W_CXX_OPERATOR_NAMES,		OPT_Wc___compat},
  {CPP_W_NORMALIZE,			OPT_Wnormalized_},
  {CPP_W_INVALID_PCH,			OPT_Winvalid_pch},
  {CPP_W_WARNING_DIRECTIVE,		OPT_Wcpp},
  {CPP_W_LITERAL_SUFFIX,		OPT_Wliteral_suffix},
  {CPP_W_NONE,				0}
};

/* Return the gcc option code associated with the reason for a cpp
   message, or 0 if none.  */

static int
c_option_controlling_cpp_error (int reason)
{
  const struct reason_option_codes_t *entry;

  for (entry = option_codes; entry->reason != CPP_W_NONE; entry++)
    {
      if (entry->reason == reason)
	return entry->option_code;
    }
  return 0;
}

/* Callback from cpp_error for PFILE to print diagnostics from the
   preprocessor.  The diagnostic is of type LEVEL, with REASON set
   to the reason code if LEVEL is represents a warning, at location
   LOCATION unless this is after lexing and the compiler's location
   should be used instead, with column number possibly overridden by
   COLUMN_OVERRIDE if not zero; MSG is the translated message and AP
   the arguments.  Returns true if a diagnostic was emitted, false
   otherwise.  */

bool
c_cpp_error (cpp_reader *pfile ATTRIBUTE_UNUSED, int level, int reason,
	     location_t location, unsigned int column_override,
	     const char *msg, va_list *ap)
{
  diagnostic_info diagnostic;
  diagnostic_t dlevel;
  bool save_warn_system_headers = global_dc->dc_warn_system_headers;
  bool ret;

  switch (level)
    {
    case CPP_DL_WARNING_SYSHDR:
      if (flag_no_output)
	return false;
      global_dc->dc_warn_system_headers = 1;
      /* Fall through.  */
    case CPP_DL_WARNING:
      if (flag_no_output)
	return false;
      dlevel = DK_WARNING;
      break;
    case CPP_DL_PEDWARN:
      if (flag_no_output && !flag_pedantic_errors)
	return false;
      dlevel = DK_PEDWARN;
      break;
    case CPP_DL_ERROR:
      dlevel = DK_ERROR;
      break;
    case CPP_DL_ICE:
      dlevel = DK_ICE;
      break;
    case CPP_DL_NOTE:
      dlevel = DK_NOTE;
      break;
    case CPP_DL_FATAL:
      dlevel = DK_FATAL;
      break;
    default:
      gcc_unreachable ();
    }
  if (done_lexing)
    location = input_location;
  diagnostic_set_info_translated (&diagnostic, msg, ap,
				  location, dlevel);
  if (column_override)
    diagnostic_override_column (&diagnostic, column_override);
  diagnostic_override_option_index (&diagnostic,
                                    c_option_controlling_cpp_error (reason));
  ret = report_diagnostic (&diagnostic);
  if (level == CPP_DL_WARNING_SYSHDR)
    global_dc->dc_warn_system_headers = save_warn_system_headers;
  return ret;
}

/* Convert a character from the host to the target execution character
   set.  cpplib handles this, mostly.  */

HOST_WIDE_INT
c_common_to_target_charset (HOST_WIDE_INT c)
{
  /* Character constants in GCC proper are sign-extended under -fsigned-char,
     zero-extended under -fno-signed-char.  cpplib insists that characters
     and character constants are always unsigned.  Hence we must convert
     back and forth.  */
  cppchar_t uc = ((cppchar_t)c) & ((((cppchar_t)1) << CHAR_BIT)-1);

  uc = cpp_host_to_exec_charset (parse_in, uc);

  if (flag_signed_char)
    return ((HOST_WIDE_INT)uc) << (HOST_BITS_PER_WIDE_INT - CHAR_TYPE_SIZE)
			       >> (HOST_BITS_PER_WIDE_INT - CHAR_TYPE_SIZE);
  else
    return uc;
}

/* Fold an offsetof-like expression.  EXPR is a nested sequence of component
   references with an INDIRECT_REF of a constant at the bottom; much like the
   traditional rendering of offsetof as a macro.  Return the folded result.  */

tree
fold_offsetof_1 (tree expr)
{
  tree base, off, t;

  switch (TREE_CODE (expr))
    {
    case ERROR_MARK:
      return expr;

    case VAR_DECL:
      error ("cannot apply %<offsetof%> to static data member %qD", expr);
      return error_mark_node;

    case CALL_EXPR:
    case TARGET_EXPR:
      error ("cannot apply %<offsetof%> when %<operator[]%> is overloaded");
      return error_mark_node;

    case NOP_EXPR:
    case INDIRECT_REF:
      if (!TREE_CONSTANT (TREE_OPERAND (expr, 0)))
	{
	  error ("cannot apply %<offsetof%> to a non constant address");
	  return error_mark_node;
	}
      return TREE_OPERAND (expr, 0);

    case COMPONENT_REF:
      base = fold_offsetof_1 (TREE_OPERAND (expr, 0));
      if (base == error_mark_node)
	return base;

      t = TREE_OPERAND (expr, 1);
      if (DECL_C_BIT_FIELD (t))
	{
	  error ("attempt to take address of bit-field structure "
		 "member %qD", t);
	  return error_mark_node;
	}
      off = size_binop_loc (input_location, PLUS_EXPR, DECL_FIELD_OFFSET (t),
			    size_int (tree_low_cst (DECL_FIELD_BIT_OFFSET (t),
						    1)
				      / BITS_PER_UNIT));
      break;

    case ARRAY_REF:
      base = fold_offsetof_1 (TREE_OPERAND (expr, 0));
      if (base == error_mark_node)
	return base;

      t = TREE_OPERAND (expr, 1);

      /* Check if the offset goes beyond the upper bound of the array.  */
      if (TREE_CODE (t) == INTEGER_CST && tree_int_cst_sgn (t) >= 0)
	{
	  tree upbound = array_ref_up_bound (expr);
	  if (upbound != NULL_TREE
	      && TREE_CODE (upbound) == INTEGER_CST
	      && !tree_int_cst_equal (upbound,
				      TYPE_MAX_VALUE (TREE_TYPE (upbound))))
	    {
	      upbound = size_binop (PLUS_EXPR, upbound,
				    build_int_cst (TREE_TYPE (upbound), 1));
	      if (tree_int_cst_lt (upbound, t))
		{
		  tree v;

		  for (v = TREE_OPERAND (expr, 0);
		       TREE_CODE (v) == COMPONENT_REF;
		       v = TREE_OPERAND (v, 0))
		    if (TREE_CODE (TREE_TYPE (TREE_OPERAND (v, 0)))
			== RECORD_TYPE)
		      {
			tree fld_chain = DECL_CHAIN (TREE_OPERAND (v, 1));
			for (; fld_chain; fld_chain = DECL_CHAIN (fld_chain))
			  if (TREE_CODE (fld_chain) == FIELD_DECL)
			    break;

			if (fld_chain)
			  break;
		      }
		  /* Don't warn if the array might be considered a poor
		     man's flexible array member with a very permissive
		     definition thereof.  */
		  if (TREE_CODE (v) == ARRAY_REF
		      || TREE_CODE (v) == COMPONENT_REF)
		    warning (OPT_Warray_bounds,
			     "index %E denotes an offset "
			     "greater than size of %qT",
			     t, TREE_TYPE (TREE_OPERAND (expr, 0)));
		}
	    }
	}

      t = convert (sizetype, t);
      off = size_binop (MULT_EXPR, TYPE_SIZE_UNIT (TREE_TYPE (expr)), t);
      break;

    case COMPOUND_EXPR:
      /* Handle static members of volatile structs.  */
      t = TREE_OPERAND (expr, 1);
      gcc_assert (TREE_CODE (t) == VAR_DECL);
      return fold_offsetof_1 (t);

    default:
      gcc_unreachable ();
    }

  return fold_build_pointer_plus (base, off);
}

/* Likewise, but convert it to the return type of offsetof.  */

tree
fold_offsetof (tree expr)
{
  return convert (size_type_node, fold_offsetof_1 (expr));
}

/* Warn for A ?: C expressions (with B omitted) where A is a boolean 
   expression, because B will always be true. */

void
warn_for_omitted_condop (location_t location, tree cond) 
{ 
  if (truth_value_p (TREE_CODE (cond))) 
      warning_at (location, OPT_Wparentheses, 
		"the omitted middle operand in ?: will always be %<true%>, "
		"suggest explicit middle operand");
} 

/* Give an error for storing into ARG, which is 'const'.  USE indicates
   how ARG was being used.  */

void
readonly_error (tree arg, enum lvalue_use use)
{
  gcc_assert (use == lv_assign || use == lv_increment || use == lv_decrement
	      || use == lv_asm);
  /* Using this macro rather than (for example) arrays of messages
     ensures that all the format strings are checked at compile
     time.  */
#define READONLY_MSG(A, I, D, AS) (use == lv_assign ? (A)		\
				   : (use == lv_increment ? (I)		\
				   : (use == lv_decrement ? (D) : (AS))))
  if (TREE_CODE (arg) == COMPONENT_REF)
    {
      if (TYPE_READONLY (TREE_TYPE (TREE_OPERAND (arg, 0))))
        error (READONLY_MSG (G_("assignment of member "
				"%qD in read-only object"),
			     G_("increment of member "
				"%qD in read-only object"),
			     G_("decrement of member "
				"%qD in read-only object"),
			     G_("member %qD in read-only object "
				"used as %<asm%> output")),
	       TREE_OPERAND (arg, 1));
      else
	error (READONLY_MSG (G_("assignment of read-only member %qD"),
			     G_("increment of read-only member %qD"),
			     G_("decrement of read-only member %qD"),
			     G_("read-only member %qD used as %<asm%> output")),
	       TREE_OPERAND (arg, 1));
    }
  else if (TREE_CODE (arg) == VAR_DECL)
    error (READONLY_MSG (G_("assignment of read-only variable %qD"),
			 G_("increment of read-only variable %qD"),
			 G_("decrement of read-only variable %qD"),
			 G_("read-only variable %qD used as %<asm%> output")),
	   arg);
  else if (TREE_CODE (arg) == PARM_DECL)
    error (READONLY_MSG (G_("assignment of read-only parameter %qD"),
			 G_("increment of read-only parameter %qD"),
			 G_("decrement of read-only parameter %qD"),
			 G_("read-only parameter %qD use as %<asm%> output")),
	   arg);  
  else if (TREE_CODE (arg) == RESULT_DECL)
    {
      gcc_assert (c_dialect_cxx ());
      error (READONLY_MSG (G_("assignment of "
			      "read-only named return value %qD"),
			   G_("increment of "
			      "read-only named return value %qD"),
			   G_("decrement of "
			      "read-only named return value %qD"),
			   G_("read-only named return value %qD "
			      "used as %<asm%>output")),
	     arg);
    }
  else if (TREE_CODE (arg) == FUNCTION_DECL)
    error (READONLY_MSG (G_("assignment of function %qD"),
			 G_("increment of function %qD"),
			 G_("decrement of function %qD"),
			 G_("function %qD used as %<asm%> output")),
	   arg);
  else
    error (READONLY_MSG (G_("assignment of read-only location %qE"),
			 G_("increment of read-only location %qE"),
			 G_("decrement of read-only location %qE"),
			 G_("read-only location %qE used as %<asm%> output")),
	   arg);
}

/* Print an error message for an invalid lvalue.  USE says
   how the lvalue is being used and so selects the error message.  LOC
   is the location for the error.  */

void
lvalue_error (location_t loc, enum lvalue_use use)
{
  switch (use)
    {
    case lv_assign:
      error_at (loc, "lvalue required as left operand of assignment");
      break;
    case lv_increment:
      error_at (loc, "lvalue required as increment operand");
      break;
    case lv_decrement:
      error_at (loc, "lvalue required as decrement operand");
      break;
    case lv_addressof:
      error_at (loc, "lvalue required as unary %<&%> operand");
      break;
    case lv_asm:
      error_at (loc, "lvalue required in asm statement");
      break;
    default:
      gcc_unreachable ();
    }
}

/* Print an error message for an invalid indirection of type TYPE.
   ERRSTRING is the name of the operator for the indirection.  */

void
invalid_indirection_error (location_t loc, tree type, ref_operator errstring)
{
  switch (errstring)
    {
    case RO_NULL:
      gcc_assert (c_dialect_cxx ());
      error_at (loc, "invalid type argument (have %qT)", type);
      break;
    case RO_ARRAY_INDEXING:
      error_at (loc,
		"invalid type argument of array indexing (have %qT)",
		type);
      break;
    case RO_UNARY_STAR:
      error_at (loc,
		"invalid type argument of unary %<*%> (have %qT)",
		type);
      break;
    case RO_ARROW:
      error_at (loc,
		"invalid type argument of %<->%> (have %qT)",
		type);
      break;
    case RO_IMPLICIT_CONVERSION:
      error_at (loc,
		"invalid type argument of implicit conversion (have %qT)",
		type);
      break;
    default:
      gcc_unreachable ();
    }
}

/* *PTYPE is an incomplete array.  Complete it with a domain based on
   INITIAL_VALUE.  If INITIAL_VALUE is not present, use 1 if DO_DEFAULT
   is true.  Return 0 if successful, 1 if INITIAL_VALUE can't be deciphered,
   2 if INITIAL_VALUE was NULL, and 3 if INITIAL_VALUE was empty.  */

int
complete_array_type (tree *ptype, tree initial_value, bool do_default)
{
  tree maxindex, type, main_type, elt, unqual_elt;
  int failure = 0, quals;
  hashval_t hashcode = 0;
  bool overflow_p = false;

  maxindex = size_zero_node;
  if (initial_value)
    {
      if (TREE_CODE (initial_value) == STRING_CST)
	{
	  int eltsize
	    = int_size_in_bytes (TREE_TYPE (TREE_TYPE (initial_value)));
	  maxindex = size_int (TREE_STRING_LENGTH (initial_value)/eltsize - 1);
	}
      else if (TREE_CODE (initial_value) == CONSTRUCTOR)
	{
	  vec<constructor_elt, va_gc> *v = CONSTRUCTOR_ELTS (initial_value);

	  if (vec_safe_is_empty (v))
	    {
	      if (pedantic)
		failure = 3;
	      maxindex = ssize_int (-1);
	    }
	  else
	    {
	      tree curindex;
	      unsigned HOST_WIDE_INT cnt;
	      constructor_elt *ce;
	      bool fold_p = false;

	      if ((*v)[0].index)
		maxindex = (*v)[0].index, fold_p = true;

	      curindex = maxindex;

	      for (cnt = 1; vec_safe_iterate (v, cnt, &ce); cnt++)
		{
		  bool curfold_p = false;
		  if (ce->index)
		    curindex = ce->index, curfold_p = true;
		  else
		    {
		      if (fold_p)
			{
			  /* Since we treat size types now as ordinary
			     unsigned types, we need an explicit overflow
			     check.  */
			  tree orig = curindex;
		          curindex = fold_convert (sizetype, curindex);
			  overflow_p |= tree_int_cst_lt (curindex, orig);
			}
		      curindex = size_binop (PLUS_EXPR, curindex,
					     size_one_node);
		    }
		  if (tree_int_cst_lt (maxindex, curindex))
		    maxindex = curindex, fold_p = curfold_p;
		}
	      if (fold_p)
		{
		  tree orig = maxindex;
	          maxindex = fold_convert (sizetype, maxindex);
		  overflow_p |= tree_int_cst_lt (maxindex, orig);
		}
	    }
	}
      else
	{
	  /* Make an error message unless that happened already.  */
	  if (initial_value != error_mark_node)
	    failure = 1;
	}
    }
  else
    {
      failure = 2;
      if (!do_default)
	return failure;
    }

  type = *ptype;
  elt = TREE_TYPE (type);
  quals = TYPE_QUALS (strip_array_types (elt));
  if (quals == 0)
    unqual_elt = elt;
  else
    unqual_elt = c_build_qualified_type (elt, KEEP_QUAL_ADDR_SPACE (quals));

  /* Using build_distinct_type_copy and modifying things afterward instead
     of using build_array_type to create a new type preserves all of the
     TYPE_LANG_FLAG_? bits that the front end may have set.  */
  main_type = build_distinct_type_copy (TYPE_MAIN_VARIANT (type));
  TREE_TYPE (main_type) = unqual_elt;
  TYPE_DOMAIN (main_type)
    = build_range_type (TREE_TYPE (maxindex),
			build_int_cst (TREE_TYPE (maxindex), 0), maxindex);
  layout_type (main_type);

  /* Make sure we have the canonical MAIN_TYPE. */
  hashcode = iterative_hash_object (TYPE_HASH (unqual_elt), hashcode);
  hashcode = iterative_hash_object (TYPE_HASH (TYPE_DOMAIN (main_type)),
				    hashcode);
  main_type = type_hash_canon (hashcode, main_type);

  /* Fix the canonical type.  */
  if (TYPE_STRUCTURAL_EQUALITY_P (TREE_TYPE (main_type))
      || TYPE_STRUCTURAL_EQUALITY_P (TYPE_DOMAIN (main_type)))
    SET_TYPE_STRUCTURAL_EQUALITY (main_type);
  else if (TYPE_CANONICAL (TREE_TYPE (main_type)) != TREE_TYPE (main_type)
	   || (TYPE_CANONICAL (TYPE_DOMAIN (main_type))
	       != TYPE_DOMAIN (main_type)))
    TYPE_CANONICAL (main_type)
      = build_array_type (TYPE_CANONICAL (TREE_TYPE (main_type)),
			  TYPE_CANONICAL (TYPE_DOMAIN (main_type)));
  else
    TYPE_CANONICAL (main_type) = main_type;

  if (quals == 0)
    type = main_type;
  else
    type = c_build_qualified_type (main_type, quals);

  if (COMPLETE_TYPE_P (type)
      && TREE_CODE (TYPE_SIZE_UNIT (type)) == INTEGER_CST
      && (overflow_p || TREE_OVERFLOW (TYPE_SIZE_UNIT (type))))
    {
      error ("size of array is too large");
      /* If we proceed with the array type as it is, we'll eventually
	 crash in tree_low_cst().  */
      type = error_mark_node;
    }

  *ptype = type;
  return failure;
}

/* Like c_mark_addressable but don't check register qualifier.  */
void 
c_common_mark_addressable_vec (tree t)
{   
  while (handled_component_p (t))
    t = TREE_OPERAND (t, 0);
  if (TREE_CODE (t) != VAR_DECL && TREE_CODE (t) != PARM_DECL)
    return;
  TREE_ADDRESSABLE (t) = 1;
}



/* Used to help initialize the builtin-types.def table.  When a type of
   the correct size doesn't exist, use error_mark_node instead of NULL.
   The later results in segfaults even when a decl using the type doesn't
   get invoked.  */

tree
builtin_type_for_size (int size, bool unsignedp)
{
  tree type = c_common_type_for_size (size, unsignedp);
  return type ? type : error_mark_node;
}

/* A helper function for resolve_overloaded_builtin in resolving the
   overloaded __sync_ builtins.  Returns a positive power of 2 if the
   first operand of PARAMS is a pointer to a supported data type.
   Returns 0 if an error is encountered.  */

static int
sync_resolve_size (tree function, vec<tree, va_gc> *params)
{
  tree type;
  int size;

  if (!params)
    {
      error ("too few arguments to function %qE", function);
      return 0;
    }

  type = TREE_TYPE ((*params)[0]);
  if (TREE_CODE (type) != POINTER_TYPE)
    goto incompatible;

  type = TREE_TYPE (type);
  if (!INTEGRAL_TYPE_P (type) && !POINTER_TYPE_P (type))
    goto incompatible;

  size = tree_low_cst (TYPE_SIZE_UNIT (type), 1);
  if (size == 1 || size == 2 || size == 4 || size == 8 || size == 16)
    return size;

 incompatible:
  error ("incompatible type for argument %d of %qE", 1, function);
  return 0;
}

/* A helper function for resolve_overloaded_builtin.  Adds casts to
   PARAMS to make arguments match up with those of FUNCTION.  Drops
   the variadic arguments at the end.  Returns false if some error
   was encountered; true on success.  */

static bool
sync_resolve_params (location_t loc, tree orig_function, tree function,
		     vec<tree, va_gc> *params, bool orig_format)
{
  function_args_iterator iter;
  tree ptype;
  unsigned int parmnum;

  function_args_iter_init (&iter, TREE_TYPE (function));
  /* We've declared the implementation functions to use "volatile void *"
     as the pointer parameter, so we shouldn't get any complaints from the
     call to check_function_arguments what ever type the user used.  */
  function_args_iter_next (&iter);
  ptype = TREE_TYPE (TREE_TYPE ((*params)[0]));

  /* For the rest of the values, we need to cast these to FTYPE, so that we
     don't get warnings for passing pointer types, etc.  */
  parmnum = 0;
  while (1)
    {
      tree val, arg_type;

      arg_type = function_args_iter_cond (&iter);
      /* XXX void_type_node belies the abstraction.  */
      if (arg_type == void_type_node)
	break;

      ++parmnum;
      if (params->length () <= parmnum)
	{
	  error_at (loc, "too few arguments to function %qE", orig_function);
	  return false;
	}

      /* Only convert parameters if arg_type is unsigned integer type with
	 new format sync routines, i.e. don't attempt to convert pointer
	 arguments (e.g. EXPECTED argument of __atomic_compare_exchange_n),
	 bool arguments (e.g. WEAK argument) or signed int arguments (memmodel
	 kinds).  */
      if (TREE_CODE (arg_type) == INTEGER_TYPE && TYPE_UNSIGNED (arg_type))
	{
	  /* Ideally for the first conversion we'd use convert_for_assignment
	     so that we get warnings for anything that doesn't match the pointer
	     type.  This isn't portable across the C and C++ front ends atm.  */
	  val = (*params)[parmnum];
	  val = convert (ptype, val);
	  val = convert (arg_type, val);
	  (*params)[parmnum] = val;
	}

      function_args_iter_next (&iter);
    }

  /* __atomic routines are not variadic.  */
  if (!orig_format && params->length () != parmnum + 1)
    {
      error_at (loc, "too many arguments to function %qE", orig_function);
      return false;
    }

  /* The definition of these primitives is variadic, with the remaining
     being "an optional list of variables protected by the memory barrier".
     No clue what that's supposed to mean, precisely, but we consider all
     call-clobbered variables to be protected so we're safe.  */
  params->truncate (parmnum + 1);

  return true;
}

/* A helper function for resolve_overloaded_builtin.  Adds a cast to
   RESULT to make it match the type of the first pointer argument in
   PARAMS.  */

static tree
sync_resolve_return (tree first_param, tree result, bool orig_format)
{
  tree ptype = TREE_TYPE (TREE_TYPE (first_param));
  tree rtype = TREE_TYPE (result);
  ptype = TYPE_MAIN_VARIANT (ptype);

  /* New format doesn't require casting unless the types are the same size.  */
  if (orig_format || tree_int_cst_equal (TYPE_SIZE (ptype), TYPE_SIZE (rtype)))
    return convert (ptype, result);
  else
    return result;
}

/* This function verifies the PARAMS to generic atomic FUNCTION.
   It returns the size if all the parameters are the same size, otherwise
   0 is returned if the parameters are invalid.  */

static int
get_atomic_generic_size (location_t loc, tree function,
			 vec<tree, va_gc> *params)
{
  unsigned int n_param;
  unsigned int n_model;
  unsigned int x;
  int size_0;
  tree type_0;

  /* Determine the parameter makeup.  */
  switch (DECL_FUNCTION_CODE (function))
    {
    case BUILT_IN_ATOMIC_EXCHANGE:
      n_param = 4;
      n_model = 1;
      break;
    case BUILT_IN_ATOMIC_LOAD:
    case BUILT_IN_ATOMIC_STORE:
      n_param = 3;
      n_model = 1;
      break;
    case BUILT_IN_ATOMIC_COMPARE_EXCHANGE:
      n_param = 6;
      n_model = 2;
      break;
    default:
      gcc_unreachable ();
    }

  if (vec_safe_length (params) != n_param)
    {
      error_at (loc, "incorrect number of arguments to function %qE", function);
      return 0;
    }

  /* Get type of first parameter, and determine its size.  */
  type_0 = TREE_TYPE ((*params)[0]);
  if (TREE_CODE (type_0) != POINTER_TYPE || VOID_TYPE_P (TREE_TYPE (type_0)))
    {
      error_at (loc, "argument 1 of %qE must be a non-void pointer type",
		function);
      return 0;
    }

  /* Types must be compile time constant sizes. */
  if (TREE_CODE ((TYPE_SIZE_UNIT (TREE_TYPE (type_0)))) != INTEGER_CST)
    {
      error_at (loc, 
		"argument 1 of %qE must be a pointer to a constant size type",
		function);
      return 0;
    }

  size_0 = tree_low_cst (TYPE_SIZE_UNIT (TREE_TYPE (type_0)), 1);

  /* Zero size objects are not allowed.  */
  if (size_0 == 0)
    {
      error_at (loc, 
		"argument 1 of %qE must be a pointer to a nonzero size object",
		function);
      return 0;
    }

  /* Check each other parameter is a pointer and the same size.  */
  for (x = 0; x < n_param - n_model; x++)
    {
      int size;
      tree type = TREE_TYPE ((*params)[x]);
      /* __atomic_compare_exchange has a bool in the 4th position, skip it.  */
      if (n_param == 6 && x == 3)
        continue;
      if (!POINTER_TYPE_P (type))
	{
	  error_at (loc, "argument %d of %qE must be a pointer type", x + 1,
		    function);
	  return 0;
	}
      size = tree_low_cst (TYPE_SIZE_UNIT (TREE_TYPE (type)), 1);
      if (size != size_0)
	{
	  error_at (loc, "size mismatch in argument %d of %qE", x + 1,
		    function);
	  return 0;
	}
    }

  /* Check memory model parameters for validity.  */
  for (x = n_param - n_model ; x < n_param; x++)
    {
      tree p = (*params)[x];
      if (TREE_CODE (p) == INTEGER_CST)
        {
	  int i = tree_low_cst (p, 1);
	  if (i < 0 || (i & MEMMODEL_MASK) >= MEMMODEL_LAST)
	    {
	      warning_at (loc, OPT_Winvalid_memory_model,
			  "invalid memory model argument %d of %qE", x + 1,
			  function);
	    }
	}
      else
	if (!INTEGRAL_TYPE_P (TREE_TYPE (p)))
	  {
	    error_at (loc, "non-integer memory model argument %d of %qE", x + 1,
		   function);
	    return 0;
	  }
      }

  return size_0;
}


/* This will take an __atomic_ generic FUNCTION call, and add a size parameter N
   at the beginning of the parameter list PARAMS representing the size of the
   objects.  This is to match the library ABI requirement.  LOC is the location
   of the function call.  
   The new function is returned if it needed rebuilding, otherwise NULL_TREE is
   returned to allow the external call to be constructed.  */

static tree
add_atomic_size_parameter (unsigned n, location_t loc, tree function, 
			   vec<tree, va_gc> *params)
{
  tree size_node;

  /* Insert a SIZE_T parameter as the first param.  If there isn't
     enough space, allocate a new vector and recursively re-build with that.  */
  if (!params->space (1))
    {
      unsigned int z, len;
      vec<tree, va_gc> *v;
      tree f;

      len = params->length ();
      vec_alloc (v, len + 1);
      for (z = 0; z < len; z++)
	v->quick_push ((*params)[z]);
      f = build_function_call_vec (loc, function, v, NULL);
      vec_free (v);
      return f;
    }

  /* Add the size parameter and leave as a function call for processing.  */
  size_node = build_int_cst (size_type_node, n);
  params->quick_insert (0, size_node);
  return NULL_TREE;
}


/* This will process an __atomic_exchange function call, determine whether it
   needs to be mapped to the _N variation, or turned into a library call.
   LOC is the location of the builtin call.
   FUNCTION is the DECL that has been invoked;
   PARAMS is the argument list for the call.  The return value is non-null
   TRUE is returned if it is translated into the proper format for a call to the
   external library, and NEW_RETURN is set the tree for that function.
   FALSE is returned if processing for the _N variation is required, and 
   NEW_RETURN is set to the the return value the result is copied into.  */
static bool
resolve_overloaded_atomic_exchange (location_t loc, tree function, 
				    vec<tree, va_gc> *params, tree *new_return)
{	
  tree p0, p1, p2, p3;
  tree I_type, I_type_ptr;
  int n = get_atomic_generic_size (loc, function, params);

  /* Size of 0 is an error condition.  */
  if (n == 0)
    {
      *new_return = error_mark_node;
      return true;
    }

  /* If not a lock-free size, change to the library generic format.  */
  if (n != 1 && n != 2 && n != 4 && n != 8 && n != 16)
    {
      *new_return = add_atomic_size_parameter (n, loc, function, params);
      return true;
    }

  /* Otherwise there is a lockfree match, transform the call from:
       void fn(T* mem, T* desired, T* return, model)
     into
       *return = (T) (fn (In* mem, (In) *desired, model))  */

  p0 = (*params)[0];
  p1 = (*params)[1];
  p2 = (*params)[2];
  p3 = (*params)[3];
  
  /* Create pointer to appropriate size.  */
  I_type = builtin_type_for_size (BITS_PER_UNIT * n, 1);
  I_type_ptr = build_pointer_type (I_type);

  /* Convert object pointer to required type.  */
  p0 = build1 (VIEW_CONVERT_EXPR, I_type_ptr, p0);
  (*params)[0] = p0; 
  /* Convert new value to required type, and dereference it.  */
  p1 = build_indirect_ref (loc, p1, RO_UNARY_STAR);
  p1 = build1 (VIEW_CONVERT_EXPR, I_type, p1);
  (*params)[1] = p1;

  /* Move memory model to the 3rd position, and end param list.  */
  (*params)[2] = p3;
  params->truncate (3);

  /* Convert return pointer and dereference it for later assignment.  */
  *new_return = build_indirect_ref (loc, p2, RO_UNARY_STAR);

  return false;
}


/* This will process an __atomic_compare_exchange function call, determine 
   whether it needs to be mapped to the _N variation, or turned into a lib call.
   LOC is the location of the builtin call.
   FUNCTION is the DECL that has been invoked;
   PARAMS is the argument list for the call.  The return value is non-null
   TRUE is returned if it is translated into the proper format for a call to the
   external library, and NEW_RETURN is set the tree for that function.
   FALSE is returned if processing for the _N variation is required.  */

static bool
resolve_overloaded_atomic_compare_exchange (location_t loc, tree function, 
					    vec<tree, va_gc> *params, 
					    tree *new_return)
{	
  tree p0, p1, p2;
  tree I_type, I_type_ptr;
  int n = get_atomic_generic_size (loc, function, params);

  /* Size of 0 is an error condition.  */
  if (n == 0)
    {
      *new_return = error_mark_node;
      return true;
    }

  /* If not a lock-free size, change to the library generic format.  */
  if (n != 1 && n != 2 && n != 4 && n != 8 && n != 16)
    {
      /* The library generic format does not have the weak parameter, so 
	 remove it from the param list.  Since a parameter has been removed,
	 we can be sure that there is room for the SIZE_T parameter, meaning
	 there will not be a recursive rebuilding of the parameter list, so
	 there is no danger this will be done twice.  */
      if (n > 0)
        {
	  (*params)[3] = (*params)[4];
	  (*params)[4] = (*params)[5];
	  params->truncate (5);
	}
      *new_return = add_atomic_size_parameter (n, loc, function, params);
      return true;
    }

  /* Otherwise, there is a match, so the call needs to be transformed from:
       bool fn(T* mem, T* desired, T* return, weak, success, failure)
     into
       bool fn ((In *)mem, (In *)expected, (In) *desired, weak, succ, fail)  */

  p0 = (*params)[0];
  p1 = (*params)[1];
  p2 = (*params)[2];
  
  /* Create pointer to appropriate size.  */
  I_type = builtin_type_for_size (BITS_PER_UNIT * n, 1);
  I_type_ptr = build_pointer_type (I_type);

  /* Convert object pointer to required type.  */
  p0 = build1 (VIEW_CONVERT_EXPR, I_type_ptr, p0);
  (*params)[0] = p0;

  /* Convert expected pointer to required type.  */
  p1 = build1 (VIEW_CONVERT_EXPR, I_type_ptr, p1);
  (*params)[1] = p1;

  /* Convert desired value to required type, and dereference it.  */
  p2 = build_indirect_ref (loc, p2, RO_UNARY_STAR);
  p2 = build1 (VIEW_CONVERT_EXPR, I_type, p2);
  (*params)[2] = p2;

  /* The rest of the parameters are fine. NULL means no special return value
     processing.*/
  *new_return = NULL;
  return false;
}


/* This will process an __atomic_load function call, determine whether it
   needs to be mapped to the _N variation, or turned into a library call.
   LOC is the location of the builtin call.
   FUNCTION is the DECL that has been invoked;
   PARAMS is the argument list for the call.  The return value is non-null
   TRUE is returned if it is translated into the proper format for a call to the
   external library, and NEW_RETURN is set the tree for that function.
   FALSE is returned if processing for the _N variation is required, and 
   NEW_RETURN is set to the the return value the result is copied into.  */

static bool
resolve_overloaded_atomic_load (location_t loc, tree function, 
				vec<tree, va_gc> *params, tree *new_return)
{	
  tree p0, p1, p2;
  tree I_type, I_type_ptr;
  int n = get_atomic_generic_size (loc, function, params);

  /* Size of 0 is an error condition.  */
  if (n == 0)
    {
      *new_return = error_mark_node;
      return true;
    }

  /* If not a lock-free size, change to the library generic format.  */
  if (n != 1 && n != 2 && n != 4 && n != 8 && n != 16)
    {
      *new_return = add_atomic_size_parameter (n, loc, function, params);
      return true;
    }

  /* Otherwise, there is a match, so the call needs to be transformed from:
       void fn(T* mem, T* return, model)
     into
       *return = (T) (fn ((In *) mem, model))  */

  p0 = (*params)[0];
  p1 = (*params)[1];
  p2 = (*params)[2];
  
  /* Create pointer to appropriate size.  */
  I_type = builtin_type_for_size (BITS_PER_UNIT * n, 1);
  I_type_ptr = build_pointer_type (I_type);

  /* Convert object pointer to required type.  */
  p0 = build1 (VIEW_CONVERT_EXPR, I_type_ptr, p0);
  (*params)[0] = p0;

  /* Move memory model to the 2nd position, and end param list.  */
  (*params)[1] = p2;
  params->truncate (2);

  /* Convert return pointer and dereference it for later assignment.  */
  *new_return = build_indirect_ref (loc, p1, RO_UNARY_STAR);

  return false;
}


/* This will process an __atomic_store function call, determine whether it
   needs to be mapped to the _N variation, or turned into a library call.
   LOC is the location of the builtin call.
   FUNCTION is the DECL that has been invoked;
   PARAMS is the argument list for the call.  The return value is non-null
   TRUE is returned if it is translated into the proper format for a call to the
   external library, and NEW_RETURN is set the tree for that function.
   FALSE is returned if processing for the _N variation is required, and 
   NEW_RETURN is set to the the return value the result is copied into.  */

static bool
resolve_overloaded_atomic_store (location_t loc, tree function, 
				 vec<tree, va_gc> *params, tree *new_return)
{	
  tree p0, p1;
  tree I_type, I_type_ptr;
  int n = get_atomic_generic_size (loc, function, params);

  /* Size of 0 is an error condition.  */
  if (n == 0)
    {
      *new_return = error_mark_node;
      return true;
    }

  /* If not a lock-free size, change to the library generic format.  */
  if (n != 1 && n != 2 && n != 4 && n != 8 && n != 16)
    {
      *new_return = add_atomic_size_parameter (n, loc, function, params);
      return true;
    }

  /* Otherwise, there is a match, so the call needs to be transformed from:
       void fn(T* mem, T* value, model)
     into
       fn ((In *) mem, (In) *value, model)  */

  p0 = (*params)[0];
  p1 = (*params)[1];
  
  /* Create pointer to appropriate size.  */
  I_type = builtin_type_for_size (BITS_PER_UNIT * n, 1);
  I_type_ptr = build_pointer_type (I_type);

  /* Convert object pointer to required type.  */
  p0 = build1 (VIEW_CONVERT_EXPR, I_type_ptr, p0);
  (*params)[0] = p0;

  /* Convert new value to required type, and dereference it.  */
  p1 = build_indirect_ref (loc, p1, RO_UNARY_STAR);
  p1 = build1 (VIEW_CONVERT_EXPR, I_type, p1);
  (*params)[1] = p1;
  
  /* The memory model is in the right spot already. Return is void.  */
  *new_return = NULL_TREE;

  return false;
}


/* Some builtin functions are placeholders for other expressions.  This
   function should be called immediately after parsing the call expression
   before surrounding code has committed to the type of the expression.

   LOC is the location of the builtin call.

   FUNCTION is the DECL that has been invoked; it is known to be a builtin.
   PARAMS is the argument list for the call.  The return value is non-null
   when expansion is complete, and null if normal processing should
   continue.  */

tree
resolve_overloaded_builtin (location_t loc, tree function,
			    vec<tree, va_gc> *params)
{
  enum built_in_function orig_code = DECL_FUNCTION_CODE (function);
  bool orig_format = true;
  tree new_return = NULL_TREE;

  switch (DECL_BUILT_IN_CLASS (function))
    {
    case BUILT_IN_NORMAL:
      break;
    case BUILT_IN_MD:
      if (targetm.resolve_overloaded_builtin)
	return targetm.resolve_overloaded_builtin (loc, function, params);
      else
	return NULL_TREE;
    default:
      return NULL_TREE;
    }

  /* Handle BUILT_IN_NORMAL here.  */
  switch (orig_code)
    {
    case BUILT_IN_ATOMIC_EXCHANGE:
    case BUILT_IN_ATOMIC_COMPARE_EXCHANGE:
    case BUILT_IN_ATOMIC_LOAD:
    case BUILT_IN_ATOMIC_STORE:
      {
	/* Handle these 4 together so that they can fall through to the next
	   case if the call is transformed to an _N variant.  */
        switch (orig_code)
	{
	  case BUILT_IN_ATOMIC_EXCHANGE:
	    {
	      if (resolve_overloaded_atomic_exchange (loc, function, params,
						      &new_return))
		return new_return;
	      /* Change to the _N variant.  */
	      orig_code = BUILT_IN_ATOMIC_EXCHANGE_N;
	      break;
	    }

	  case BUILT_IN_ATOMIC_COMPARE_EXCHANGE:
	    {
	      if (resolve_overloaded_atomic_compare_exchange (loc, function,
							      params,
							      &new_return))
		return new_return;
	      /* Change to the _N variant.  */
	      orig_code = BUILT_IN_ATOMIC_COMPARE_EXCHANGE_N;
	      break;
	    }
	  case BUILT_IN_ATOMIC_LOAD:
	    {
	      if (resolve_overloaded_atomic_load (loc, function, params,
						  &new_return))
		return new_return;
	      /* Change to the _N variant.  */
	      orig_code = BUILT_IN_ATOMIC_LOAD_N;
	      break;
	    }
	  case BUILT_IN_ATOMIC_STORE:
	    {
	      if (resolve_overloaded_atomic_store (loc, function, params,
						   &new_return))
		return new_return;
	      /* Change to the _N variant.  */
	      orig_code = BUILT_IN_ATOMIC_STORE_N;
	      break;
	    }
	  default:
	    gcc_unreachable ();
	}
	/* Fallthrough to the normal processing.  */
      }
    case BUILT_IN_ATOMIC_EXCHANGE_N:
    case BUILT_IN_ATOMIC_COMPARE_EXCHANGE_N:
    case BUILT_IN_ATOMIC_LOAD_N:
    case BUILT_IN_ATOMIC_STORE_N:
    case BUILT_IN_ATOMIC_ADD_FETCH_N:
    case BUILT_IN_ATOMIC_SUB_FETCH_N:
    case BUILT_IN_ATOMIC_AND_FETCH_N:
    case BUILT_IN_ATOMIC_NAND_FETCH_N:
    case BUILT_IN_ATOMIC_XOR_FETCH_N:
    case BUILT_IN_ATOMIC_OR_FETCH_N:
    case BUILT_IN_ATOMIC_FETCH_ADD_N:
    case BUILT_IN_ATOMIC_FETCH_SUB_N:
    case BUILT_IN_ATOMIC_FETCH_AND_N:
    case BUILT_IN_ATOMIC_FETCH_NAND_N:
    case BUILT_IN_ATOMIC_FETCH_XOR_N:
    case BUILT_IN_ATOMIC_FETCH_OR_N:
      {
        orig_format = false;
	/* Fallthru for parameter processing.  */
      }
    case BUILT_IN_SYNC_FETCH_AND_ADD_N:
    case BUILT_IN_SYNC_FETCH_AND_SUB_N:
    case BUILT_IN_SYNC_FETCH_AND_OR_N:
    case BUILT_IN_SYNC_FETCH_AND_AND_N:
    case BUILT_IN_SYNC_FETCH_AND_XOR_N:
    case BUILT_IN_SYNC_FETCH_AND_NAND_N:
    case BUILT_IN_SYNC_ADD_AND_FETCH_N:
    case BUILT_IN_SYNC_SUB_AND_FETCH_N:
    case BUILT_IN_SYNC_OR_AND_FETCH_N:
    case BUILT_IN_SYNC_AND_AND_FETCH_N:
    case BUILT_IN_SYNC_XOR_AND_FETCH_N:
    case BUILT_IN_SYNC_NAND_AND_FETCH_N:
    case BUILT_IN_SYNC_BOOL_COMPARE_AND_SWAP_N:
    case BUILT_IN_SYNC_VAL_COMPARE_AND_SWAP_N:
    case BUILT_IN_SYNC_LOCK_TEST_AND_SET_N:
    case BUILT_IN_SYNC_LOCK_RELEASE_N:
      {
	int n = sync_resolve_size (function, params);
	tree new_function, first_param, result;
	enum built_in_function fncode;

	if (n == 0)
	  return error_mark_node;

	fncode = (enum built_in_function)((int)orig_code + exact_log2 (n) + 1);
	new_function = builtin_decl_explicit (fncode);
	if (!sync_resolve_params (loc, function, new_function, params,
				  orig_format))
	  return error_mark_node;

	first_param = (*params)[0];
	result = build_function_call_vec (loc, new_function, params, NULL);
	if (result == error_mark_node)
	  return result;
	if (orig_code != BUILT_IN_SYNC_BOOL_COMPARE_AND_SWAP_N
	    && orig_code != BUILT_IN_SYNC_LOCK_RELEASE_N
	    && orig_code != BUILT_IN_ATOMIC_STORE_N)
	  result = sync_resolve_return (first_param, result, orig_format);

	/* If new_return is set, assign function to that expr and cast the
	   result to void since the generic interface returned void.  */
	if (new_return)
	  {
	    /* Cast function result from I{1,2,4,8,16} to the required type.  */
	    result = build1 (VIEW_CONVERT_EXPR, TREE_TYPE (new_return), result);
	    result = build2 (MODIFY_EXPR, TREE_TYPE (new_return), new_return,
			     result);
	    TREE_SIDE_EFFECTS (result) = 1;
	    protected_set_expr_location (result, loc);
	    result = convert (void_type_node, result);
	  }
	return result;
      }

    default:
      return NULL_TREE;
    }
}

/* vector_types_compatible_elements_p is used in type checks of vectors
   values used as operands of binary operators.  Where it returns true, and
   the other checks of the caller succeed (being vector types in he first
   place, and matching number of elements), we can just treat the types
   as essentially the same.
   Contrast with vector_targets_convertible_p, which is used for vector
   pointer types,  and vector_types_convertible_p, which will allow
   language-specific matches under the control of flag_lax_vector_conversions,
   and might still require a conversion.  */
/* True if vector types T1 and T2 can be inputs to the same binary
   operator without conversion.
   We don't check the overall vector size here because some of our callers
   want to give different error messages when the vectors are compatible
   except for the element count.  */

bool
vector_types_compatible_elements_p (tree t1, tree t2)
{
  bool opaque = TYPE_VECTOR_OPAQUE (t1) || TYPE_VECTOR_OPAQUE (t2);
  t1 = TREE_TYPE (t1);
  t2 = TREE_TYPE (t2);

  enum tree_code c1 = TREE_CODE (t1), c2 = TREE_CODE (t2);

  gcc_assert ((c1 == INTEGER_TYPE || c1 == REAL_TYPE || c1 == FIXED_POINT_TYPE)
	      && (c2 == INTEGER_TYPE || c2 == REAL_TYPE
		  || c2 == FIXED_POINT_TYPE));

  t1 = c_common_signed_type (t1);
  t2 = c_common_signed_type (t2);
  /* Equality works here because c_common_signed_type uses
     TYPE_MAIN_VARIANT.  */
  if (t1 == t2)
    return true;
  if (opaque && c1 == c2
      && (c1 == INTEGER_TYPE || c1 == REAL_TYPE)
      && TYPE_PRECISION (t1) == TYPE_PRECISION (t2))
    return true;
  return false;
}

/* Check for missing format attributes on function pointers.  LTYPE is
   the new type or left-hand side type.  RTYPE is the old type or
   right-hand side type.  Returns TRUE if LTYPE is missing the desired
   attribute.  */

bool
check_missing_format_attribute (tree ltype, tree rtype)
{
  tree const ttr = TREE_TYPE (rtype), ttl = TREE_TYPE (ltype);
  tree ra;

  for (ra = TYPE_ATTRIBUTES (ttr); ra; ra = TREE_CHAIN (ra))
    if (is_attribute_p ("format", TREE_PURPOSE (ra)))
      break;
  if (ra)
    {
      tree la;
      for (la = TYPE_ATTRIBUTES (ttl); la; la = TREE_CHAIN (la))
	if (is_attribute_p ("format", TREE_PURPOSE (la)))
	  break;
      return !la;
    }
  else
    return false;
}

/* Subscripting with type char is likely to lose on a machine where
   chars are signed.  So warn on any machine, but optionally.  Don't
   warn for unsigned char since that type is safe.  Don't warn for
   signed char because anyone who uses that must have done so
   deliberately. Furthermore, we reduce the false positive load by
   warning only for non-constant value of type char.  */

void
warn_array_subscript_with_type_char (tree index)
{
  if (TYPE_MAIN_VARIANT (TREE_TYPE (index)) == char_type_node
      && TREE_CODE (index) != INTEGER_CST)
    warning (OPT_Wchar_subscripts, "array subscript has type %<char%>");
}

/* Implement -Wparentheses for the unexpected C precedence rules, to
   cover cases like x + y << z which readers are likely to
   misinterpret.  We have seen an expression in which CODE is a binary
   operator used to combine expressions ARG_LEFT and ARG_RIGHT, which
   before folding had CODE_LEFT and CODE_RIGHT.  CODE_LEFT and
   CODE_RIGHT may be ERROR_MARK, which means that that side of the
   expression was not formed using a binary or unary operator, or it
   was enclosed in parentheses.  */

void
warn_about_parentheses (location_t loc, enum tree_code code,
			enum tree_code code_left, tree arg_left,
			enum tree_code code_right, tree arg_right)
{
  if (!warn_parentheses)
    return;

  /* This macro tests that the expression ARG with original tree code
     CODE appears to be a boolean expression. or the result of folding a
     boolean expression.  */
#define APPEARS_TO_BE_BOOLEAN_EXPR_P(CODE, ARG)                             \
	(truth_value_p (TREE_CODE (ARG))                                    \
	 || TREE_CODE (TREE_TYPE (ARG)) == BOOLEAN_TYPE                     \
	 /* Folding may create 0 or 1 integers from other expressions.  */  \
	 || ((CODE) != INTEGER_CST                                          \
	     && (integer_onep (ARG) || integer_zerop (ARG))))

  switch (code)
    {
    case LSHIFT_EXPR:
      if (code_left == PLUS_EXPR)
	warning_at (EXPR_LOC_OR_LOC (arg_left, loc), OPT_Wparentheses,
		    "suggest parentheses around %<+%> inside %<<<%>");
      else if (code_right == PLUS_EXPR)
	warning_at (EXPR_LOC_OR_LOC (arg_right, loc), OPT_Wparentheses,
		    "suggest parentheses around %<+%> inside %<<<%>");
      else if (code_left == MINUS_EXPR)
	warning_at (EXPR_LOC_OR_LOC (arg_left, loc), OPT_Wparentheses,
		    "suggest parentheses around %<-%> inside %<<<%>");
      else if (code_right == MINUS_EXPR)
	warning_at (EXPR_LOC_OR_LOC (arg_right, loc), OPT_Wparentheses,
		    "suggest parentheses around %<-%> inside %<<<%>");
      return;

    case RSHIFT_EXPR:
      if (code_left == PLUS_EXPR)
	warning_at (EXPR_LOC_OR_LOC (arg_left, loc), OPT_Wparentheses,
		    "suggest parentheses around %<+%> inside %<>>%>");
      else if (code_right == PLUS_EXPR)
	warning_at (EXPR_LOC_OR_LOC (arg_right, loc), OPT_Wparentheses,
		    "suggest parentheses around %<+%> inside %<>>%>");
      else if (code_left == MINUS_EXPR)
	warning_at (EXPR_LOC_OR_LOC (arg_left, loc), OPT_Wparentheses,
		    "suggest parentheses around %<-%> inside %<>>%>");
      else if (code_right == MINUS_EXPR)
	warning_at (EXPR_LOC_OR_LOC (arg_right, loc), OPT_Wparentheses,
		    "suggest parentheses around %<-%> inside %<>>%>");
      return;

    case TRUTH_ORIF_EXPR:
      if (code_left == TRUTH_ANDIF_EXPR)
	warning_at (EXPR_LOC_OR_LOC (arg_left, loc), OPT_Wparentheses,
		    "suggest parentheses around %<&&%> within %<||%>");
      else if (code_right == TRUTH_ANDIF_EXPR)
	warning_at (EXPR_LOC_OR_LOC (arg_right, loc), OPT_Wparentheses,
		    "suggest parentheses around %<&&%> within %<||%>");
      return;

    case BIT_IOR_EXPR:
      if (code_left == BIT_AND_EXPR || code_left == BIT_XOR_EXPR
	  || code_left == PLUS_EXPR || code_left == MINUS_EXPR)
	warning_at (EXPR_LOC_OR_LOC (arg_left, loc), OPT_Wparentheses,
		 "suggest parentheses around arithmetic in operand of %<|%>");
      else if (code_right == BIT_AND_EXPR || code_right == BIT_XOR_EXPR
	       || code_right == PLUS_EXPR || code_right == MINUS_EXPR)
	warning_at (EXPR_LOC_OR_LOC (arg_right, loc), OPT_Wparentheses,
		 "suggest parentheses around arithmetic in operand of %<|%>");
      /* Check cases like x|y==z */
      else if (TREE_CODE_CLASS (code_left) == tcc_comparison)
	warning_at (EXPR_LOC_OR_LOC (arg_left, loc), OPT_Wparentheses,
		 "suggest parentheses around comparison in operand of %<|%>");
      else if (TREE_CODE_CLASS (code_right) == tcc_comparison)
	warning_at (EXPR_LOC_OR_LOC (arg_right, loc), OPT_Wparentheses,
		 "suggest parentheses around comparison in operand of %<|%>");
      /* Check cases like !x | y */
      else if (code_left == TRUTH_NOT_EXPR
	       && !APPEARS_TO_BE_BOOLEAN_EXPR_P (code_right, arg_right))
	warning_at (EXPR_LOC_OR_LOC (arg_left, loc), OPT_Wparentheses,
		    "suggest parentheses around operand of "
		    "%<!%> or change %<|%> to %<||%> or %<!%> to %<~%>");
      return;

    case BIT_XOR_EXPR:
      if (code_left == BIT_AND_EXPR
	  || code_left == PLUS_EXPR || code_left == MINUS_EXPR)
	warning_at (EXPR_LOC_OR_LOC (arg_left, loc), OPT_Wparentheses,
		 "suggest parentheses around arithmetic in operand of %<^%>");
      else if (code_right == BIT_AND_EXPR
	       || code_right == PLUS_EXPR || code_right == MINUS_EXPR)
	warning_at (EXPR_LOC_OR_LOC (arg_right, loc), OPT_Wparentheses,
		 "suggest parentheses around arithmetic in operand of %<^%>");
      /* Check cases like x^y==z */
      else if (TREE_CODE_CLASS (code_left) == tcc_comparison)
	warning_at (EXPR_LOC_OR_LOC (arg_left, loc), OPT_Wparentheses,
		 "suggest parentheses around comparison in operand of %<^%>");
      else if (TREE_CODE_CLASS (code_right) == tcc_comparison)
	warning_at (EXPR_LOC_OR_LOC (arg_right, loc), OPT_Wparentheses,
		 "suggest parentheses around comparison in operand of %<^%>");
      return;

    case BIT_AND_EXPR:
      if (code_left == PLUS_EXPR)
	warning_at (EXPR_LOC_OR_LOC (arg_left, loc), OPT_Wparentheses,
		 "suggest parentheses around %<+%> in operand of %<&%>");
      else if (code_right == PLUS_EXPR)
	warning_at (EXPR_LOC_OR_LOC (arg_right, loc), OPT_Wparentheses,
		 "suggest parentheses around %<+%> in operand of %<&%>");
      else if (code_left == MINUS_EXPR)
	warning_at (EXPR_LOC_OR_LOC (arg_left, loc), OPT_Wparentheses,
		 "suggest parentheses around %<-%> in operand of %<&%>");
      else if (code_right == MINUS_EXPR)
	warning_at (EXPR_LOC_OR_LOC (arg_right, loc), OPT_Wparentheses,
		 "suggest parentheses around %<-%> in operand of %<&%>");
      /* Check cases like x&y==z */
      else if (TREE_CODE_CLASS (code_left) == tcc_comparison)
	warning_at (EXPR_LOC_OR_LOC (arg_left, loc), OPT_Wparentheses,
		 "suggest parentheses around comparison in operand of %<&%>");
      else if (TREE_CODE_CLASS (code_right) == tcc_comparison)
	warning_at (EXPR_LOC_OR_LOC (arg_right, loc), OPT_Wparentheses,
		 "suggest parentheses around comparison in operand of %<&%>");
      /* Check cases like !x & y */
      else if (code_left == TRUTH_NOT_EXPR
	       && !APPEARS_TO_BE_BOOLEAN_EXPR_P (code_right, arg_right))
	warning_at (EXPR_LOC_OR_LOC (arg_left, loc), OPT_Wparentheses,
		    "suggest parentheses around operand of "
		    "%<!%> or change %<&%> to %<&&%> or %<!%> to %<~%>");
      return;

    case EQ_EXPR:
      if (TREE_CODE_CLASS (code_left) == tcc_comparison)
	warning_at (EXPR_LOC_OR_LOC (arg_left, loc), OPT_Wparentheses,
		 "suggest parentheses around comparison in operand of %<==%>");
      else if (TREE_CODE_CLASS (code_right) == tcc_comparison)
	warning_at (EXPR_LOC_OR_LOC (arg_right, loc), OPT_Wparentheses,
		 "suggest parentheses around comparison in operand of %<==%>");
      return;
    case NE_EXPR:
      if (TREE_CODE_CLASS (code_left) == tcc_comparison)
	warning_at (EXPR_LOC_OR_LOC (arg_left, loc), OPT_Wparentheses,
		 "suggest parentheses around comparison in operand of %<!=%>");
      else if (TREE_CODE_CLASS (code_right) == tcc_comparison)
	warning_at (EXPR_LOC_OR_LOC (arg_right, loc), OPT_Wparentheses,
		 "suggest parentheses around comparison in operand of %<!=%>");
      return;

    default:
      if (TREE_CODE_CLASS (code) == tcc_comparison)
	{
	  if (TREE_CODE_CLASS (code_left) == tcc_comparison
		&& code_left != NE_EXPR && code_left != EQ_EXPR
		&& INTEGRAL_TYPE_P (TREE_TYPE (arg_left)))
	    warning_at (EXPR_LOC_OR_LOC (arg_left, loc), OPT_Wparentheses,
			"comparisons like %<X<=Y<=Z%> do not "
			"have their mathematical meaning");
	  else if (TREE_CODE_CLASS (code_right) == tcc_comparison
		   && code_right != NE_EXPR && code_right != EQ_EXPR
		   && INTEGRAL_TYPE_P (TREE_TYPE (arg_right)))
	    warning_at (EXPR_LOC_OR_LOC (arg_right, loc), OPT_Wparentheses,
			"comparisons like %<X<=Y<=Z%> do not "
			"have their mathematical meaning");
	}
      return;
    }
#undef NOT_A_BOOLEAN_EXPR_P
}

/* If LABEL (a LABEL_DECL) has not been used, issue a warning.  */

void
warn_for_unused_label (tree label)
{
  if (!TREE_USED (label))
    {
      if (DECL_INITIAL (label))
	warning (OPT_Wunused_label, "label %q+D defined but not used", label);
      else
        warning (OPT_Wunused_label, "label %q+D declared but not defined", label);
    }
}

/* Warn for division by zero according to the value of DIVISOR.  LOC
   is the location of the division operator.  */

void
warn_for_div_by_zero (location_t loc, tree divisor)
{
  /* If DIVISOR is zero, and has integral or fixed-point type, issue a warning
     about division by zero.  Do not issue a warning if DIVISOR has a
     floating-point type, since we consider 0.0/0.0 a valid way of
     generating a NaN.  */
  if (c_inhibit_evaluation_warnings == 0
      && (integer_zerop (divisor) || fixed_zerop (divisor)))
    warning_at (loc, OPT_Wdiv_by_zero, "division by zero");
}

/* Subroutine of build_binary_op. Give warnings for comparisons
   between signed and unsigned quantities that may fail. Do the
   checking based on the original operand trees ORIG_OP0 and ORIG_OP1,
   so that casts will be considered, but default promotions won't
   be.

   LOCATION is the location of the comparison operator.

   The arguments of this function map directly to local variables
   of build_binary_op.  */

void
warn_for_sign_compare (location_t location,
		       tree orig_op0, tree orig_op1,
		       tree op0, tree op1,
		       tree result_type, enum tree_code resultcode)
{
  int op0_signed = !TYPE_UNSIGNED (TREE_TYPE (orig_op0));
  int op1_signed = !TYPE_UNSIGNED (TREE_TYPE (orig_op1));
  int unsignedp0, unsignedp1;

  /* In C++, check for comparison of different enum types.  */
  if (c_dialect_cxx()
      && TREE_CODE (TREE_TYPE (orig_op0)) == ENUMERAL_TYPE
      && TREE_CODE (TREE_TYPE (orig_op1)) == ENUMERAL_TYPE
      && TYPE_MAIN_VARIANT (TREE_TYPE (orig_op0))
	 != TYPE_MAIN_VARIANT (TREE_TYPE (orig_op1)))
    {
      warning_at (location,
		  OPT_Wsign_compare, "comparison between types %qT and %qT",
		  TREE_TYPE (orig_op0), TREE_TYPE (orig_op1));
    }

  /* Do not warn if the comparison is being done in a signed type,
     since the signed type will only be chosen if it can represent
     all the values of the unsigned type.  */
  if (!TYPE_UNSIGNED (result_type))
    /* OK */;
  /* Do not warn if both operands are unsigned.  */
  else if (op0_signed == op1_signed)
    /* OK */;
  else
    {
      tree sop, uop, base_type;
      bool ovf;

      if (op0_signed)
        sop = orig_op0, uop = orig_op1;
      else
        sop = orig_op1, uop = orig_op0;

      STRIP_TYPE_NOPS (sop);
      STRIP_TYPE_NOPS (uop);
      base_type = (TREE_CODE (result_type) == COMPLEX_TYPE
		   ? TREE_TYPE (result_type) : result_type);

      /* Do not warn if the signed quantity is an unsuffixed integer
         literal (or some static constant expression involving such
         literals or a conditional expression involving such literals)
         and it is non-negative.  */
      if (tree_expr_nonnegative_warnv_p (sop, &ovf))
        /* OK */;
      /* Do not warn if the comparison is an equality operation, the
         unsigned quantity is an integral constant, and it would fit
         in the result if the result were signed.  */
      else if (TREE_CODE (uop) == INTEGER_CST
               && (resultcode == EQ_EXPR || resultcode == NE_EXPR)
	       && int_fits_type_p (uop, c_common_signed_type (base_type)))
        /* OK */;
      /* In C, do not warn if the unsigned quantity is an enumeration
         constant and its maximum value would fit in the result if the
         result were signed.  */
      else if (!c_dialect_cxx() && TREE_CODE (uop) == INTEGER_CST
               && TREE_CODE (TREE_TYPE (uop)) == ENUMERAL_TYPE
               && int_fits_type_p (TYPE_MAX_VALUE (TREE_TYPE (uop)),
				   c_common_signed_type (base_type)))
        /* OK */;
      else
        warning_at (location,
		    OPT_Wsign_compare,
		    "comparison between signed and unsigned integer expressions");
    }

  /* Warn if two unsigned values are being compared in a size larger
     than their original size, and one (and only one) is the result of
     a `~' operator.  This comparison will always fail.

     Also warn if one operand is a constant, and the constant does not
     have all bits set that are set in the ~ operand when it is
     extended.  */

  op0 = c_common_get_narrower (op0, &unsignedp0);
  op1 = c_common_get_narrower (op1, &unsignedp1);

  if ((TREE_CODE (op0) == BIT_NOT_EXPR)
      ^ (TREE_CODE (op1) == BIT_NOT_EXPR))
    {
      if (TREE_CODE (op0) == BIT_NOT_EXPR)
	op0 = c_common_get_narrower (TREE_OPERAND (op0, 0), &unsignedp0);
      if (TREE_CODE (op1) == BIT_NOT_EXPR)
	op1 = c_common_get_narrower (TREE_OPERAND (op1, 0), &unsignedp1);

      if (host_integerp (op0, 0) || host_integerp (op1, 0))
        {
          tree primop;
          HOST_WIDE_INT constant, mask;
          int unsignedp;
          unsigned int bits;

          if (host_integerp (op0, 0))
            {
              primop = op1;
              unsignedp = unsignedp1;
              constant = tree_low_cst (op0, 0);
            }
          else
            {
              primop = op0;
              unsignedp = unsignedp0;
              constant = tree_low_cst (op1, 0);
            }

          bits = TYPE_PRECISION (TREE_TYPE (primop));
          if (bits < TYPE_PRECISION (result_type)
              && bits < HOST_BITS_PER_LONG && unsignedp)
            {
              mask = (~ (HOST_WIDE_INT) 0) << bits;
              if ((mask & constant) != mask)
		{
		  if (constant == 0)
		    warning (OPT_Wsign_compare,
			     "promoted ~unsigned is always non-zero");
		  else
		    warning_at (location, OPT_Wsign_compare,
				"comparison of promoted ~unsigned with constant");
		}
            }
        }
      else if (unsignedp0 && unsignedp1
               && (TYPE_PRECISION (TREE_TYPE (op0))
                   < TYPE_PRECISION (result_type))
               && (TYPE_PRECISION (TREE_TYPE (op1))
                   < TYPE_PRECISION (result_type)))
        warning_at (location, OPT_Wsign_compare,
                 "comparison of promoted ~unsigned with unsigned");
    }
}

/* RESULT_TYPE is the result of converting TYPE1 and TYPE2 to a common
   type via c_common_type.  If -Wdouble-promotion is in use, and the
   conditions for warning have been met, issue a warning.  GMSGID is
   the warning message.  It must have two %T specifiers for the type
   that was converted (generally "float") and the type to which it was
   converted (generally "double), respectively.  LOC is the location
   to which the awrning should refer.  */

void
do_warn_double_promotion (tree result_type, tree type1, tree type2,
			 const char *gmsgid, location_t loc)
{
  tree source_type;

  if (!warn_double_promotion)
    return;
  /* If the conversion will not occur at run-time, there is no need to
     warn about it.  */
  if (c_inhibit_evaluation_warnings)
    return;
  if (TYPE_MAIN_VARIANT (result_type) != double_type_node
      && TYPE_MAIN_VARIANT (result_type) != complex_double_type_node)
    return;
  if (TYPE_MAIN_VARIANT (type1) == float_type_node
      || TYPE_MAIN_VARIANT (type1) == complex_float_type_node)
    source_type = type1;
  else if (TYPE_MAIN_VARIANT (type2) == float_type_node
	   || TYPE_MAIN_VARIANT (type2) == complex_float_type_node)
    source_type = type2;
  else
    return;
  warning_at (loc, OPT_Wdouble_promotion, gmsgid, source_type, result_type);
}

/* Setup a TYPE_DECL node as a typedef representation.

   X is a TYPE_DECL for a typedef statement.  Create a brand new
   ..._TYPE node (which will be just a variant of the existing
   ..._TYPE node with identical properties) and then install X
   as the TYPE_NAME of this brand new (duplicate) ..._TYPE node.

   The whole point here is to end up with a situation where each
   and every ..._TYPE node the compiler creates will be uniquely
   associated with AT MOST one node representing a typedef name.
   This way, even though the compiler substitutes corresponding
   ..._TYPE nodes for TYPE_DECL (i.e. "typedef name") nodes very
   early on, later parts of the compiler can always do the reverse
   translation and get back the corresponding typedef name.  For
   example, given:

	typedef struct S MY_TYPE;
	MY_TYPE object;

   Later parts of the compiler might only know that `object' was of
   type `struct S' if it were not for code just below.  With this
   code however, later parts of the compiler see something like:

	struct S' == struct S
	typedef struct S' MY_TYPE;
	struct S' object;

    And they can then deduce (from the node for type struct S') that
    the original object declaration was:

		MY_TYPE object;

    Being able to do this is important for proper support of protoize,
    and also for generating precise symbolic debugging information
    which takes full account of the programmer's (typedef) vocabulary.

    Obviously, we don't want to generate a duplicate ..._TYPE node if
    the TYPE_DECL node that we are now processing really represents a
    standard built-in type.  */

void
set_underlying_type (tree x)
{
  if (x == error_mark_node)
    return;
  if (DECL_IS_BUILTIN (x))
    {
      if (TYPE_NAME (TREE_TYPE (x)) == 0)
	TYPE_NAME (TREE_TYPE (x)) = x;
    }
  else if (TREE_TYPE (x) != error_mark_node
	   && DECL_ORIGINAL_TYPE (x) == NULL_TREE)
    {
      tree tt = TREE_TYPE (x);
      DECL_ORIGINAL_TYPE (x) = tt;
      tt = build_variant_type_copy (tt);
      TYPE_STUB_DECL (tt) = TYPE_STUB_DECL (DECL_ORIGINAL_TYPE (x));
      TYPE_NAME (tt) = x;
      TREE_USED (tt) = TREE_USED (x);
      TREE_TYPE (x) = tt;
    }
}

/* Record the types used by the current global variable declaration
   being parsed, so that we can decide later to emit their debug info.
   Those types are in types_used_by_cur_var_decl, and we are going to
   store them in the types_used_by_vars_hash hash table.
   DECL is the declaration of the global variable that has been parsed.  */

void
record_types_used_by_current_var_decl (tree decl)
{
  gcc_assert (decl && DECL_P (decl) && TREE_STATIC (decl));

  while (types_used_by_cur_var_decl && !types_used_by_cur_var_decl->is_empty ())
    {
      tree type = types_used_by_cur_var_decl->pop ();
      types_used_by_var_decl_insert (type, decl);
    }
}

/* If DECL is a typedef that is declared in the current function,
   record it for the purpose of -Wunused-local-typedefs.  */

void
record_locally_defined_typedef (tree decl)
{
  struct c_language_function *l;

  if (!warn_unused_local_typedefs
      || cfun == NULL
      /* if this is not a locally defined typedef then we are not
	 interested.  */
      || !is_typedef_decl (decl)
      || !decl_function_context (decl))
    return;

  l = (struct c_language_function *) cfun->language;
  vec_safe_push (l->local_typedefs, decl);
}

/* If T is a TYPE_DECL declared locally, mark it as used.  */

void
maybe_record_typedef_use (tree t)
{
  if (!is_typedef_decl (t))
    return;

  TREE_USED (t) = true;
}

/* Warn if there are some unused locally defined typedefs in the
   current function. */

void
maybe_warn_unused_local_typedefs (void)
{
  int i;
  tree decl;
  /* The number of times we have emitted -Wunused-local-typedefs
     warnings.  If this is different from errorcount, that means some
     unrelated errors have been issued.  In which case, we'll avoid
     emitting "unused-local-typedefs" warnings.  */
  static int unused_local_typedefs_warn_count;
  struct c_language_function *l;

  if (cfun == NULL)
    return;

  if ((l = (struct c_language_function *) cfun->language) == NULL)
    return;

  if (warn_unused_local_typedefs
      && errorcount == unused_local_typedefs_warn_count)
    {
      FOR_EACH_VEC_SAFE_ELT (l->local_typedefs, i, decl)
	if (!TREE_USED (decl))
	  warning_at (DECL_SOURCE_LOCATION (decl),
		      OPT_Wunused_local_typedefs,
		      "typedef %qD locally defined but not used", decl);
      unused_local_typedefs_warn_count = errorcount;
    }

  vec_free (l->local_typedefs);
}

/* The C and C++ parsers both use vectors to hold function arguments.
   For efficiency, we keep a cache of unused vectors.  This is the
   cache.  */

typedef vec<tree, va_gc> *tree_gc_vec;
static GTY((deletable)) vec<tree_gc_vec, va_gc> *tree_vector_cache;

/* Return a new vector from the cache.  If the cache is empty,
   allocate a new vector.  These vectors are GC'ed, so it is OK if the
   pointer is not released..  */

vec<tree, va_gc> *
make_tree_vector (void)
{
  if (tree_vector_cache && !tree_vector_cache->is_empty ())
    return tree_vector_cache->pop ();
  else
    {
      /* Passing 0 to vec::alloc returns NULL, and our callers require
	 that we always return a non-NULL value.  The vector code uses
	 4 when growing a NULL vector, so we do too.  */
      vec<tree, va_gc> *v;
      vec_alloc (v, 4);
      return v;
    }
}

/* Release a vector of trees back to the cache.  */

void
release_tree_vector (vec<tree, va_gc> *vec)
{
  if (vec != NULL)
    {
      vec->truncate (0);
      vec_safe_push (tree_vector_cache, vec);
    }
}

/* Get a new tree vector holding a single tree.  */

vec<tree, va_gc> *
make_tree_vector_single (tree t)
{
  vec<tree, va_gc> *ret = make_tree_vector ();
  ret->quick_push (t);
  return ret;
}

/* Get a new tree vector of the TREE_VALUEs of a TREE_LIST chain.  */

vec<tree, va_gc> *
make_tree_vector_from_list (tree list)
{
  vec<tree, va_gc> *ret = make_tree_vector ();
  for (; list; list = TREE_CHAIN (list))
    vec_safe_push (ret, TREE_VALUE (list));
  return ret;
}

/* Get a new tree vector which is a copy of an existing one.  */

vec<tree, va_gc> *
make_tree_vector_copy (const vec<tree, va_gc> *orig)
{
  vec<tree, va_gc> *ret;
  unsigned int ix;
  tree t;

  ret = make_tree_vector ();
  vec_safe_reserve (ret, vec_safe_length (orig));
  FOR_EACH_VEC_SAFE_ELT (orig, ix, t)
    ret->quick_push (t);
  return ret;
}

/* Return true if KEYWORD starts a type specifier.  */

bool
keyword_begins_type_specifier (enum rid keyword)
{
  switch (keyword)
    {
    case RID_INT:
    case RID_CHAR:
    case RID_FLOAT:
    case RID_DOUBLE:
    case RID_VOID:
    case RID_INT128:
    case RID_UNSIGNED:
    case RID_LONG:
    case RID_SHORT:
    case RID_SIGNED:
    case RID_DFLOAT32:
    case RID_DFLOAT64:
    case RID_DFLOAT128:
    case RID_FRACT:
    case RID_ACCUM:
    case RID_BOOL:
    case RID_WCHAR:
    case RID_CHAR16:
    case RID_CHAR32:
    case RID_SAT:
    case RID_COMPLEX:
    case RID_TYPEOF:
    case RID_STRUCT:
    case RID_CLASS:
    case RID_UNION:
    case RID_ENUM:
      return true;
    default:
      return false;
    }
}

/* Return true if KEYWORD names a type qualifier.  */

bool
keyword_is_type_qualifier (enum rid keyword)
{
  switch (keyword)
    {
    case RID_CONST:
    case RID_VOLATILE:
    case RID_RESTRICT:
      return true;
    default:
      return false;
    }
}

/* Return true if KEYWORD names a storage class specifier.

   RID_TYPEDEF is not included in this list despite `typedef' being
   listed in C99 6.7.1.1.  6.7.1.3 indicates that `typedef' is listed as
   such for syntactic convenience only.  */

bool
keyword_is_storage_class_specifier (enum rid keyword)
{
  switch (keyword)
    {
    case RID_STATIC:
    case RID_EXTERN:
    case RID_REGISTER:
    case RID_AUTO:
    case RID_MUTABLE:
    case RID_THREAD:
      return true;
    default:
      return false;
    }
}

/* Return true if KEYWORD names a function-specifier [dcl.fct.spec].  */

static bool
keyword_is_function_specifier (enum rid keyword)
{
  switch (keyword)
    {
    case RID_INLINE:
    case RID_NORETURN:
    case RID_VIRTUAL:
    case RID_EXPLICIT:
      return true;
    default:
      return false;
    }
}

/* Return true if KEYWORD names a decl-specifier [dcl.spec] or a
   declaration-specifier (C99 6.7).  */

bool
keyword_is_decl_specifier (enum rid keyword)
{
  if (keyword_is_storage_class_specifier (keyword)
      || keyword_is_type_qualifier (keyword)
      || keyword_is_function_specifier (keyword))
    return true;

  switch (keyword)
    {
    case RID_TYPEDEF:
    case RID_FRIEND:
    case RID_CONSTEXPR:
      return true;
    default:
      return false;
    }
}

/* Initialize language-specific-bits of tree_contains_struct.  */

void
c_common_init_ts (void)
{
  MARK_TS_TYPED (C_MAYBE_CONST_EXPR);
  MARK_TS_TYPED (EXCESS_PRECISION_EXPR);
  MARK_TS_TYPED (ARRAY_NOTATION_REF);
}

/* Build a user-defined numeric literal out of an integer constant type VALUE
   with identifier SUFFIX.  */

tree
build_userdef_literal (tree suffix_id, tree value,
		       enum overflow_type overflow, tree num_string)
{
  tree literal = make_node (USERDEF_LITERAL);
  USERDEF_LITERAL_SUFFIX_ID (literal) = suffix_id;
  USERDEF_LITERAL_VALUE (literal) = value;
  USERDEF_LITERAL_OVERFLOW (literal) = overflow;
  USERDEF_LITERAL_NUM_STRING (literal) = num_string;
  return literal;
}

/* For vector[index], convert the vector to a
   pointer of the underlying type.  */
void
convert_vector_to_pointer_for_subscript (location_t loc,
					 tree* vecp, tree index)
{
  if (TREE_CODE (TREE_TYPE (*vecp)) == VECTOR_TYPE)
    {
      tree type = TREE_TYPE (*vecp);
      tree type1;

      if (TREE_CODE (index) == INTEGER_CST)
        if (!host_integerp (index, 1)
            || ((unsigned HOST_WIDE_INT) tree_low_cst (index, 1)
               >= TYPE_VECTOR_SUBPARTS (type)))
          warning_at (loc, OPT_Warray_bounds, "index value is out of bound");

      c_common_mark_addressable_vec (*vecp);
      type = build_qualified_type (TREE_TYPE (type), TYPE_QUALS (type));
      type = build_pointer_type (type);
      type1 = build_pointer_type (TREE_TYPE (*vecp));
      *vecp = build1 (ADDR_EXPR, type1, *vecp);
      *vecp = convert (type, *vecp);
    }
}

/* Determine which of the operands, if any, is a scalar that needs to be
   converted to a vector, for the range of operations.  */
enum stv_conv
scalar_to_vector (location_t loc, enum tree_code code, tree op0, tree op1,
		  bool complain)
{
  tree type0 = TREE_TYPE (op0);
  tree type1 = TREE_TYPE (op1);
  bool integer_only_op = false;
  enum stv_conv ret = stv_firstarg;

  gcc_assert (TREE_CODE (type0) == VECTOR_TYPE
	      || TREE_CODE (type1) == VECTOR_TYPE);
  switch (code)
    {
      /* Most GENERIC binary expressions require homogeneous arguments.
	 LSHIFT_EXPR and RSHIFT_EXPR are exceptions and accept a first
	 argument that is a vector and a second one that is a scalar, so
	 we never return stv_secondarg for them.  */
      case RSHIFT_EXPR:
      case LSHIFT_EXPR:
	if (TREE_CODE (type0) == INTEGER_TYPE
	    && TREE_CODE (TREE_TYPE (type1)) == INTEGER_TYPE)
	  {
	    if (unsafe_conversion_p (TREE_TYPE (type1), op0, false))
	      {
		if (complain)
		  error_at (loc, "conversion of scalar %qT to vector %qT "
			    "involves truncation", type0, type1);
		return stv_error;
	      }
	    else
	      return stv_firstarg;
	  }
	break;

      case BIT_IOR_EXPR:
      case BIT_XOR_EXPR:
      case BIT_AND_EXPR:
	integer_only_op = true;
	/* ... fall through ...  */

      case VEC_COND_EXPR:

      case PLUS_EXPR:
      case MINUS_EXPR:
      case MULT_EXPR:
      case TRUNC_DIV_EXPR:
      case CEIL_DIV_EXPR:
      case FLOOR_DIV_EXPR:
      case ROUND_DIV_EXPR:
      case EXACT_DIV_EXPR:
      case TRUNC_MOD_EXPR:
      case FLOOR_MOD_EXPR:
      case RDIV_EXPR:
      case EQ_EXPR:
      case NE_EXPR:
      case LE_EXPR:
      case GE_EXPR:
      case LT_EXPR:
      case GT_EXPR:
      /* What about UNLT_EXPR?  */
	if (TREE_CODE (type0) == VECTOR_TYPE)
	  {
	    tree tmp;
	    ret = stv_secondarg;
	    /* Swap TYPE0 with TYPE1 and OP0 with OP1  */
	    tmp = type0; type0 = type1; type1 = tmp;
	    tmp = op0; op0 = op1; op1 = tmp;
	  }

	if (TREE_CODE (type0) == INTEGER_TYPE
	    && TREE_CODE (TREE_TYPE (type1)) == INTEGER_TYPE)
	  {
	    if (unsafe_conversion_p (TREE_TYPE (type1), op0, false))
	      {
		if (complain)
		  error_at (loc, "conversion of scalar %qT to vector %qT "
			    "involves truncation", type0, type1);
		return stv_error;
	      }
	    return ret;
	  }
	else if (!integer_only_op
		    /* Allow integer --> real conversion if safe.  */
		 && (TREE_CODE (type0) == REAL_TYPE
		     || TREE_CODE (type0) == INTEGER_TYPE)
		 && SCALAR_FLOAT_TYPE_P (TREE_TYPE (type1)))
	  {
	    if (unsafe_conversion_p (TREE_TYPE (type1), op0, false))
	      {
		if (complain)
		  error_at (loc, "conversion of scalar %qT to vector %qT "
			    "involves truncation", type0, type1);
		return stv_error;
	      }
	    return ret;
	  }
      default:
	break;
    }

  return stv_nothing;
}

/* Return true iff ALIGN is an integral constant that is a fundamental
   alignment, as defined by [basic.align] in the c++-11
   specifications.

   That is:

       [A fundamental alignment is represented by an alignment less than or
        equal to the greatest alignment supported by the implementation
        in all contexts, which is equal to
        alignof(max_align_t)].  */

bool
cxx_fundamental_alignment_p  (unsigned align)
{
  return (align <=  MAX (TYPE_ALIGN (long_long_integer_type_node),
			 TYPE_ALIGN (long_double_type_node)));
}

#include "gt-c-family-c-common.h"<|MERGE_RESOLUTION|>--- conflicted
+++ resolved
@@ -371,16 +371,13 @@
 static tree handle_no_split_stack_attribute (tree *, tree, tree, int, bool *);
 static tree handle_fnspec_attribute (tree *, tree, tree, int, bool *);
 static tree handle_warn_unused_attribute (tree *, tree, tree, int, bool *);
-<<<<<<< HEAD
-static tree handle_bnd_variable_size_attribute (tree *, tree, tree, int, bool *);
-static tree handle_bnd_legacy (tree *, tree, tree, int, bool *);
-=======
 static tree handle_returns_nonnull_attribute (tree *, tree, tree, int, bool *);
 static tree handle_omp_declare_simd_attribute (tree *, tree, tree, int,
 					       bool *);
 static tree handle_omp_declare_target_attribute (tree *, tree, tree, int,
 						 bool *);
->>>>>>> ba60d5d7
+static tree handle_bnd_variable_size_attribute (tree *, tree, tree, int, bool *);
+static tree handle_bnd_legacy (tree *, tree, tree, int, bool *);
 
 static void check_function_nonnull (tree, int, tree *);
 static void check_nonnull_arg (void *, tree, unsigned HOST_WIDE_INT);
@@ -755,21 +752,18 @@
      The name contains space to prevent its usage in source code.  */
   { "fn spec",	 	      1, 1, false, true, true,
 			      handle_fnspec_attribute, false },
-  { "warn_unused",	      0, 0, false, false, false,
+  { "warn_unused",            0, 0, false, false, false,
 			      handle_warn_unused_attribute, false },
-<<<<<<< HEAD
-  { "bnd_variable_size",      0, 0, true,  false, false,
-			      handle_bnd_variable_size_attribute, false },
-  { "bnd_legacy",             0, 0, true, false, false,
-			      handle_bnd_legacy, false },
-=======
   { "returns_nonnull",        0, 0, false, true, true,
 			      handle_returns_nonnull_attribute, false },
   { "omp declare simd",       0, -1, true,  false, false,
 			      handle_omp_declare_simd_attribute, false },
   { "omp declare target",     0, 0, true, false, false,
 			      handle_omp_declare_target_attribute, false },
->>>>>>> ba60d5d7
+  { "bnd_variable_size",      0, 0, true,  false, false,
+			      handle_bnd_variable_size_attribute, false },
+  { "bnd_legacy",             0, 0, true, false, false,
+			      handle_bnd_legacy, false },
   { NULL,                     0, 0, false, false, false, NULL, false }
 };
 
