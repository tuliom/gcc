/* Definitions for c-common.c.
   Copyright (C) 1987-2013 Free Software Foundation, Inc.

This file is part of GCC.

GCC is free software; you can redistribute it and/or modify it under
the terms of the GNU General Public License as published by the Free
Software Foundation; either version 3, or (at your option) any later
version.

GCC is distributed in the hope that it will be useful, but WITHOUT ANY
WARRANTY; without even the implied warranty of MERCHANTABILITY or
FITNESS FOR A PARTICULAR PURPOSE.  See the GNU General Public License
for more details.

You should have received a copy of the GNU General Public License
along with GCC; see the file COPYING3.  If not see
<http://www.gnu.org/licenses/>.  */

#ifndef GCC_C_COMMON_H
#define GCC_C_COMMON_H

#include "splay-tree.h"
#include "cpplib.h"
#include "ggc.h"
#include "tree.h"

/* In order for the format checking to accept the C frontend
   diagnostic framework extensions, you must include this file before
   diagnostic-core.h, not after.  The C front end formats are a subset of those
   for C++, so they are the appropriate set to use in common code;
   cp-tree.h overrides this for C++.  */
#if defined(GCC_DIAGNOSTIC_CORE_H)
#error \
In order for the format checking to accept the C front end diagnostic \
framework extensions, you must include this file before diagnostic-core.h \
never after.
#endif
#ifndef GCC_DIAG_STYLE
#define GCC_DIAG_STYLE __gcc_cdiag__
#endif
#include "diagnostic-core.h"

/* Usage of TREE_LANG_FLAG_?:
   0: IDENTIFIER_MARKED (used by search routines).
      C_MAYBE_CONST_EXPR_INT_OPERANDS (in C_MAYBE_CONST_EXPR, for C)
   1: C_DECLARED_LABEL_FLAG (in LABEL_DECL)
      STATEMENT_LIST_STMT_EXPR (in STATEMENT_LIST)
      C_MAYBE_CONST_EXPR_NON_CONST (in C_MAYBE_CONST_EXPR, for C)
   2: unused
   3: STATEMENT_LIST_HAS_LABEL (in STATEMENT_LIST)
   4: unused
*/

/* Reserved identifiers.  This is the union of all the keywords for C,
   C++, and Objective-C.  All the type modifiers have to be in one
   block at the beginning, because they are used as mask bits.  There
   are 28 type modifiers; if we add many more we will have to redesign
   the mask mechanism.  */

enum rid
{
  /* Modifiers: */
  /* C, in empirical order of frequency.  */
  RID_STATIC = 0,
  RID_UNSIGNED, RID_LONG,    RID_CONST, RID_EXTERN,
  RID_REGISTER, RID_TYPEDEF, RID_SHORT, RID_INLINE,
  RID_VOLATILE, RID_SIGNED,  RID_AUTO,  RID_RESTRICT,
  RID_NORETURN,

  /* C extensions */
  RID_COMPLEX, RID_THREAD, RID_SAT,

  /* C++ */
  RID_FRIEND, RID_VIRTUAL, RID_EXPLICIT, RID_EXPORT, RID_MUTABLE,

  /* ObjC ("PQ" reserved words - they do not appear after a '@' and
     are keywords only in specific contexts)  */
  RID_IN, RID_OUT, RID_INOUT, RID_BYCOPY, RID_BYREF, RID_ONEWAY,

  /* ObjC ("PATTR" reserved words - they do not appear after a '@' 
     and are keywords only as property attributes)  */
  RID_GETTER, RID_SETTER,
  RID_READONLY, RID_READWRITE,
  RID_ASSIGN, RID_RETAIN, RID_COPY,
  RID_NONATOMIC,

  /* C (reserved and imaginary types not implemented, so any use is a
     syntax error) */
  RID_IMAGINARY,

  /* C */
  RID_INT,     RID_CHAR,   RID_FLOAT,    RID_DOUBLE, RID_VOID,
  RID_INT128,
  RID_ENUM,    RID_STRUCT, RID_UNION,    RID_IF,     RID_ELSE,
  RID_WHILE,   RID_DO,     RID_FOR,      RID_SWITCH, RID_CASE,
  RID_DEFAULT, RID_BREAK,  RID_CONTINUE, RID_RETURN, RID_GOTO,
  RID_SIZEOF,

  /* C extensions */
  RID_ASM,       RID_TYPEOF,   RID_ALIGNOF,  RID_ATTRIBUTE,  RID_VA_ARG,
  RID_EXTENSION, RID_IMAGPART, RID_REALPART, RID_LABEL,      RID_CHOOSE_EXPR,
  RID_TYPES_COMPATIBLE_P,      RID_BUILTIN_COMPLEX,	     RID_BUILTIN_SHUFFLE,
  RID_DFLOAT32, RID_DFLOAT64, RID_DFLOAT128,
  RID_FRACT, RID_ACCUM,

  /* C11 */
  RID_ALIGNAS,

  /* This means to warn that this is a C++ keyword, and then treat it
     as a normal identifier.  */
  RID_CXX_COMPAT_WARN,

  /* GNU transactional memory extension */
  RID_TRANSACTION_ATOMIC, RID_TRANSACTION_RELAXED, RID_TRANSACTION_CANCEL,

  /* Too many ways of getting the name of a function as a string */
  RID_FUNCTION_NAME, RID_PRETTY_FUNCTION_NAME, RID_C99_FUNCTION_NAME,

  /* C++ (some of these are keywords in Objective-C as well, but only
     if they appear after a '@') */
  RID_BOOL,     RID_WCHAR,    RID_CLASS,
  RID_PUBLIC,   RID_PRIVATE,  RID_PROTECTED,
  RID_TEMPLATE, RID_NULL,     RID_CATCH,
  RID_DELETE,   RID_FALSE,    RID_NAMESPACE,
  RID_NEW,      RID_OFFSETOF, RID_OPERATOR,
  RID_THIS,     RID_THROW,    RID_TRUE,
  RID_TRY,      RID_TYPENAME, RID_TYPEID,
  RID_USING,    RID_CHAR16,   RID_CHAR32,

  /* casts */
  RID_CONSTCAST, RID_DYNCAST, RID_REINTCAST, RID_STATCAST,

  /* C++ extensions */
  RID_BASES,                   RID_DIRECT_BASES,
  RID_HAS_NOTHROW_ASSIGN,      RID_HAS_NOTHROW_CONSTRUCTOR,
  RID_HAS_NOTHROW_COPY,        RID_HAS_TRIVIAL_ASSIGN,
  RID_HAS_TRIVIAL_CONSTRUCTOR, RID_HAS_TRIVIAL_COPY,
  RID_HAS_TRIVIAL_DESTRUCTOR,  RID_HAS_VIRTUAL_DESTRUCTOR,
  RID_IS_ABSTRACT,             RID_IS_BASE_OF,
  RID_IS_CLASS,                RID_IS_CONVERTIBLE_TO,
  RID_IS_EMPTY,                RID_IS_ENUM,
  RID_IS_FINAL,                RID_IS_LITERAL_TYPE,
  RID_IS_POD,                  RID_IS_POLYMORPHIC,
  RID_IS_STD_LAYOUT,           RID_IS_TRIVIAL,
  RID_IS_UNION,                RID_UNDERLYING_TYPE,

  /* C++11 */
  RID_CONSTEXPR, RID_DECLTYPE, RID_NOEXCEPT, RID_NULLPTR, RID_STATIC_ASSERT,

  /* Objective-C ("AT" reserved words - they are only keywords when
     they follow '@')  */
  RID_AT_ENCODE,   RID_AT_END,
  RID_AT_CLASS,    RID_AT_ALIAS,     RID_AT_DEFS,
  RID_AT_PRIVATE,  RID_AT_PROTECTED, RID_AT_PUBLIC,  RID_AT_PACKAGE,
  RID_AT_PROTOCOL, RID_AT_SELECTOR,
  RID_AT_THROW,	   RID_AT_TRY,       RID_AT_CATCH,
  RID_AT_FINALLY,  RID_AT_SYNCHRONIZED, 
  RID_AT_OPTIONAL, RID_AT_REQUIRED, RID_AT_PROPERTY,
  RID_AT_SYNTHESIZE, RID_AT_DYNAMIC,
  RID_AT_INTERFACE,
  RID_AT_IMPLEMENTATION,

  /* Named address support, mapping the keyword to a particular named address
     number.  Named address space 0 is reserved for the generic address.  If
     there are more than 254 named addresses, the addr_space_t type will need
     to be grown from an unsigned char to unsigned short.  */
  RID_ADDR_SPACE_0,		/* generic address */
  RID_ADDR_SPACE_1,
  RID_ADDR_SPACE_2,
  RID_ADDR_SPACE_3,
  RID_ADDR_SPACE_4,
  RID_ADDR_SPACE_5,
  RID_ADDR_SPACE_6,
  RID_ADDR_SPACE_7,
  RID_ADDR_SPACE_8,
  RID_ADDR_SPACE_9,
  RID_ADDR_SPACE_10,
  RID_ADDR_SPACE_11,
  RID_ADDR_SPACE_12,
  RID_ADDR_SPACE_13,
  RID_ADDR_SPACE_14,
  RID_ADDR_SPACE_15,

  RID_FIRST_ADDR_SPACE = RID_ADDR_SPACE_0,
  RID_LAST_ADDR_SPACE = RID_ADDR_SPACE_15,

  RID_MAX,

  RID_FIRST_MODIFIER = RID_STATIC,
  RID_LAST_MODIFIER = RID_ONEWAY,

  RID_FIRST_CXX0X = RID_CONSTEXPR,
  RID_LAST_CXX0X = RID_STATIC_ASSERT,
  RID_FIRST_AT = RID_AT_ENCODE,
  RID_LAST_AT = RID_AT_IMPLEMENTATION,
  RID_FIRST_PQ = RID_IN,
  RID_LAST_PQ = RID_ONEWAY,
  RID_FIRST_PATTR = RID_GETTER,
  RID_LAST_PATTR = RID_NONATOMIC
};

#define OBJC_IS_AT_KEYWORD(rid) \
  ((unsigned int) (rid) >= (unsigned int) RID_FIRST_AT && \
   (unsigned int) (rid) <= (unsigned int) RID_LAST_AT)

#define OBJC_IS_PQ_KEYWORD(rid) \
  ((unsigned int) (rid) >= (unsigned int) RID_FIRST_PQ && \
   (unsigned int) (rid) <= (unsigned int) RID_LAST_PQ)

#define OBJC_IS_PATTR_KEYWORD(rid) \
  ((unsigned int) (rid) >= (unsigned int) RID_FIRST_PATTR && \
   (unsigned int) (rid) <= (unsigned int) RID_LAST_PATTR)

/* OBJC_IS_CXX_KEYWORD recognizes the 'CXX_OBJC' keywords (such as
   'class') which are shared in a subtle way between Objective-C and
   C++.  When the lexer is lexing in Objective-C/Objective-C++, if it
   finds '@' followed by one of these identifiers (eg, '@class'), it
   recognizes the whole as an Objective-C keyword.  If the identifier
   is found elsewhere, it follows the rules of the C/C++ language.
 */
#define OBJC_IS_CXX_KEYWORD(rid) \
  (rid == RID_CLASS							\
   || rid == RID_PUBLIC || rid == RID_PROTECTED || rid == RID_PRIVATE	\
   || rid == RID_TRY || rid == RID_THROW || rid == RID_CATCH)

/* The elements of `ridpointers' are identifier nodes for the reserved
   type names and storage classes.  It is indexed by a RID_... value.  */
extern GTY ((length ("(int) RID_MAX"))) tree *ridpointers;

/* Standard named or nameless data types of the C compiler.  */

enum c_tree_index
{
    CTI_CHAR16_TYPE,
    CTI_CHAR32_TYPE,
    CTI_WCHAR_TYPE,
    CTI_UNDERLYING_WCHAR_TYPE,
    CTI_WINT_TYPE,
    CTI_SIGNED_SIZE_TYPE, /* For format checking only.  */
    CTI_UNSIGNED_PTRDIFF_TYPE, /* For format checking only.  */
    CTI_INTMAX_TYPE,
    CTI_UINTMAX_TYPE,
    CTI_WIDEST_INT_LIT_TYPE,
    CTI_WIDEST_UINT_LIT_TYPE,

    /* Types for <stdint.h>, that may not be defined on all
       targets.  */
    CTI_SIG_ATOMIC_TYPE,
    CTI_INT8_TYPE,
    CTI_INT16_TYPE,
    CTI_INT32_TYPE,
    CTI_INT64_TYPE,
    CTI_UINT8_TYPE,
    CTI_UINT16_TYPE,
    CTI_UINT32_TYPE,
    CTI_UINT64_TYPE,
    CTI_INT_LEAST8_TYPE,
    CTI_INT_LEAST16_TYPE,
    CTI_INT_LEAST32_TYPE,
    CTI_INT_LEAST64_TYPE,
    CTI_UINT_LEAST8_TYPE,
    CTI_UINT_LEAST16_TYPE,
    CTI_UINT_LEAST32_TYPE,
    CTI_UINT_LEAST64_TYPE,
    CTI_INT_FAST8_TYPE,
    CTI_INT_FAST16_TYPE,
    CTI_INT_FAST32_TYPE,
    CTI_INT_FAST64_TYPE,
    CTI_UINT_FAST8_TYPE,
    CTI_UINT_FAST16_TYPE,
    CTI_UINT_FAST32_TYPE,
    CTI_UINT_FAST64_TYPE,
    CTI_INTPTR_TYPE,
    CTI_UINTPTR_TYPE,

    CTI_CHAR_ARRAY_TYPE,
    CTI_CHAR16_ARRAY_TYPE,
    CTI_CHAR32_ARRAY_TYPE,
    CTI_WCHAR_ARRAY_TYPE,
    CTI_INT_ARRAY_TYPE,
    CTI_STRING_TYPE,
    CTI_CONST_STRING_TYPE,

    /* Type for boolean expressions (bool in C++, int in C).  */
    CTI_TRUTHVALUE_TYPE,
    CTI_TRUTHVALUE_TRUE,
    CTI_TRUTHVALUE_FALSE,

    CTI_DEFAULT_FUNCTION_TYPE,

    /* These are not types, but we have to look them up all the time.  */
    CTI_FUNCTION_NAME_DECL,
    CTI_PRETTY_FUNCTION_NAME_DECL,
    CTI_C99_FUNCTION_NAME_DECL,
    CTI_SAVED_FUNCTION_NAME_DECLS,

    CTI_VOID_ZERO,

    CTI_NULL,

    CTI_MAX
};

#define C_CPP_HASHNODE(id) \
  (&(((struct c_common_identifier *) (id))->node))
#define C_RID_CODE(id) \
  ((enum rid) (((struct c_common_identifier *) (id))->node.rid_code))
#define C_SET_RID_CODE(id, code) \
  (((struct c_common_identifier *) (id))->node.rid_code = (unsigned char) code)

/* Identifier part common to the C front ends.  Inherits from
   tree_identifier, despite appearances.  */
struct GTY(()) c_common_identifier {
  struct tree_common common;
  struct cpp_hashnode node;
};

/* An entry in the reserved keyword table.  */

struct c_common_resword
{
  const char *const word;
  ENUM_BITFIELD(rid) const rid : 16;
  const unsigned int disable   : 16;
};

/* Extra cpp_ttype values for C++.  */

/* A token type for keywords, as opposed to ordinary identifiers.  */
#define CPP_KEYWORD ((enum cpp_ttype) (N_TTYPES + 1))

/* A token type for template-ids.  If a template-id is processed while
   parsing tentatively, it is replaced with a CPP_TEMPLATE_ID token;
   the value of the CPP_TEMPLATE_ID is whatever was returned by
   cp_parser_template_id.  */
#define CPP_TEMPLATE_ID ((enum cpp_ttype) (CPP_KEYWORD + 1))

/* A token type for nested-name-specifiers.  If a
   nested-name-specifier is processed while parsing tentatively, it is
   replaced with a CPP_NESTED_NAME_SPECIFIER token; the value of the
   CPP_NESTED_NAME_SPECIFIER is whatever was returned by
   cp_parser_nested_name_specifier_opt.  */
#define CPP_NESTED_NAME_SPECIFIER ((enum cpp_ttype) (CPP_TEMPLATE_ID + 1))

/* A token type for pre-parsed C++0x decltype.  */
#define CPP_DECLTYPE ((enum cpp_ttype) (CPP_NESTED_NAME_SPECIFIER + 1))

/* The number of token types, including C++-specific ones.  */
#define N_CP_TTYPES ((int) (CPP_DECLTYPE + 1))

/* Disable mask.  Keywords are disabled if (reswords[i].disable &
   mask) is _true_.  Thus for keywords which are present in all
   languages the disable field is zero.  */

#define D_CONLY		0x001	/* C only (not in C++).  */
#define D_CXXONLY	0x002	/* C++ only (not in C).  */
#define D_C99		0x004	/* In C, C99 only.  */
#define D_CXX0X         0x008	/* In C++, C++0X only.  */
#define D_EXT		0x010	/* GCC extension.  */
#define D_EXT89		0x020	/* GCC extension incorporated in C99.  */
#define D_ASM		0x040	/* Disabled by -fno-asm.  */
#define D_OBJC		0x080	/* In Objective C and neither C nor C++.  */
#define D_CXX_OBJC	0x100	/* In Objective C, and C++, but not C.  */
#define D_CXXWARN	0x200	/* In C warn with -Wcxx-compat.  */

/* The reserved keyword table.  */
extern const struct c_common_resword c_common_reswords[];

/* The number of items in the reserved keyword table.  */
extern const unsigned int num_c_common_reswords;

#define char16_type_node		c_global_trees[CTI_CHAR16_TYPE]
#define char32_type_node		c_global_trees[CTI_CHAR32_TYPE]
#define wchar_type_node			c_global_trees[CTI_WCHAR_TYPE]
#define underlying_wchar_type_node	c_global_trees[CTI_UNDERLYING_WCHAR_TYPE]
#define wint_type_node			c_global_trees[CTI_WINT_TYPE]
#define signed_size_type_node		c_global_trees[CTI_SIGNED_SIZE_TYPE]
#define unsigned_ptrdiff_type_node	c_global_trees[CTI_UNSIGNED_PTRDIFF_TYPE]
#define intmax_type_node		c_global_trees[CTI_INTMAX_TYPE]
#define uintmax_type_node		c_global_trees[CTI_UINTMAX_TYPE]
#define widest_integer_literal_type_node c_global_trees[CTI_WIDEST_INT_LIT_TYPE]
#define widest_unsigned_literal_type_node c_global_trees[CTI_WIDEST_UINT_LIT_TYPE]

#define sig_atomic_type_node		c_global_trees[CTI_SIG_ATOMIC_TYPE]
#define int8_type_node			c_global_trees[CTI_INT8_TYPE]
#define int16_type_node			c_global_trees[CTI_INT16_TYPE]
#define int32_type_node			c_global_trees[CTI_INT32_TYPE]
#define int64_type_node			c_global_trees[CTI_INT64_TYPE]
#define uint8_type_node			c_global_trees[CTI_UINT8_TYPE]
#define c_uint16_type_node		c_global_trees[CTI_UINT16_TYPE]
#define c_uint32_type_node		c_global_trees[CTI_UINT32_TYPE]
#define c_uint64_type_node		c_global_trees[CTI_UINT64_TYPE]
#define int_least8_type_node		c_global_trees[CTI_INT_LEAST8_TYPE]
#define int_least16_type_node		c_global_trees[CTI_INT_LEAST16_TYPE]
#define int_least32_type_node		c_global_trees[CTI_INT_LEAST32_TYPE]
#define int_least64_type_node		c_global_trees[CTI_INT_LEAST64_TYPE]
#define uint_least8_type_node		c_global_trees[CTI_UINT_LEAST8_TYPE]
#define uint_least16_type_node		c_global_trees[CTI_UINT_LEAST16_TYPE]
#define uint_least32_type_node		c_global_trees[CTI_UINT_LEAST32_TYPE]
#define uint_least64_type_node		c_global_trees[CTI_UINT_LEAST64_TYPE]
#define int_fast8_type_node		c_global_trees[CTI_INT_FAST8_TYPE]
#define int_fast16_type_node		c_global_trees[CTI_INT_FAST16_TYPE]
#define int_fast32_type_node		c_global_trees[CTI_INT_FAST32_TYPE]
#define int_fast64_type_node		c_global_trees[CTI_INT_FAST64_TYPE]
#define uint_fast8_type_node		c_global_trees[CTI_UINT_FAST8_TYPE]
#define uint_fast16_type_node		c_global_trees[CTI_UINT_FAST16_TYPE]
#define uint_fast32_type_node		c_global_trees[CTI_UINT_FAST32_TYPE]
#define uint_fast64_type_node		c_global_trees[CTI_UINT_FAST64_TYPE]
#define intptr_type_node		c_global_trees[CTI_INTPTR_TYPE]
#define uintptr_type_node		c_global_trees[CTI_UINTPTR_TYPE]

#define truthvalue_type_node		c_global_trees[CTI_TRUTHVALUE_TYPE]
#define truthvalue_true_node		c_global_trees[CTI_TRUTHVALUE_TRUE]
#define truthvalue_false_node		c_global_trees[CTI_TRUTHVALUE_FALSE]

#define char_array_type_node		c_global_trees[CTI_CHAR_ARRAY_TYPE]
#define char16_array_type_node		c_global_trees[CTI_CHAR16_ARRAY_TYPE]
#define char32_array_type_node		c_global_trees[CTI_CHAR32_ARRAY_TYPE]
#define wchar_array_type_node		c_global_trees[CTI_WCHAR_ARRAY_TYPE]
#define int_array_type_node		c_global_trees[CTI_INT_ARRAY_TYPE]
#define string_type_node		c_global_trees[CTI_STRING_TYPE]
#define const_string_type_node		c_global_trees[CTI_CONST_STRING_TYPE]

#define default_function_type		c_global_trees[CTI_DEFAULT_FUNCTION_TYPE]

#define function_name_decl_node		c_global_trees[CTI_FUNCTION_NAME_DECL]
#define pretty_function_name_decl_node	c_global_trees[CTI_PRETTY_FUNCTION_NAME_DECL]
#define c99_function_name_decl_node		c_global_trees[CTI_C99_FUNCTION_NAME_DECL]
#define saved_function_name_decls	c_global_trees[CTI_SAVED_FUNCTION_NAME_DECLS]

/* A node for `((void) 0)'.  */
#define void_zero_node                  c_global_trees[CTI_VOID_ZERO]

/* The node for C++ `__null'.  */
#define null_node                       c_global_trees[CTI_NULL]

extern GTY(()) tree c_global_trees[CTI_MAX];

/* In a RECORD_TYPE, a sorted array of the fields of the type, not a
   tree for size reasons.  */
struct GTY((variable_size)) sorted_fields_type {
  int len;
  tree GTY((length ("%h.len"))) elts[1];
};

/* Mark which labels are explicitly declared.
   These may be shadowed, and may be referenced from nested functions.  */
#define C_DECLARED_LABEL_FLAG(label) TREE_LANG_FLAG_1 (label)

typedef enum c_language_kind
{
  clk_c		= 0,		/* C90, C94 or C99 */
  clk_objc	= 1,		/* clk_c with ObjC features.  */
  clk_cxx	= 2,		/* ANSI/ISO C++ */
  clk_objcxx	= 3		/* clk_cxx with ObjC features.  */
}
c_language_kind;

/* To test for a specific language use c_language, defined by each
   front end.  For "ObjC features" or "not C++" use the macros.  */
extern c_language_kind c_language;

#define c_dialect_cxx()		((c_language & clk_cxx) != 0)
#define c_dialect_objc()	((c_language & clk_objc) != 0)

/* The various name of operator that appears in error messages. */
typedef enum ref_operator {
  /* NULL */
  RO_NULL,
  /* array indexing */
  RO_ARRAY_INDEXING,
  /* unary * */
  RO_UNARY_STAR,
  /* -> */
  RO_ARROW,
  /* implicit conversion */
  RO_IMPLICIT_CONVERSION,
  /* ->* */
  RO_ARROW_STAR
} ref_operator;

/* Information about a statement tree.  */

struct GTY(()) stmt_tree_s {
  /* A stack of statement lists being collected.  */
  vec<tree, va_gc> *x_cur_stmt_list;

  /* In C++, Nonzero if we should treat statements as full
     expressions.  In particular, this variable is non-zero if at the
     end of a statement we should destroy any temporaries created
     during that statement.  Similarly, if, at the end of a block, we
     should destroy any local variables in this block.  Normally, this
     variable is nonzero, since those are the normal semantics of
     C++.

     This flag has no effect in C.  */
  int stmts_are_full_exprs_p;
};

typedef struct stmt_tree_s *stmt_tree;

/* Global state pertinent to the current function.  Some C dialects
   extend this structure with additional fields.  */

struct GTY(()) c_language_function {
  /* While we are parsing the function, this contains information
     about the statement-tree that we are building.  */
  struct stmt_tree_s x_stmt_tree;

  /* Vector of locally defined typedefs, for
     -Wunused-local-typedefs.  */
  vec<tree, va_gc> *local_typedefs;
};

#define stmt_list_stack (current_stmt_tree ()->x_cur_stmt_list)

/* When building a statement-tree, this is the current statement list
   being collected.  */
#define cur_stmt_list	(stmt_list_stack->last ())

#define building_stmt_list_p() (stmt_list_stack && !stmt_list_stack->is_empty())

/* In c-cilkplus.c */
extern tree c_finish_cilk_simd_loop (location_t, tree, tree, tree, tree,
				     tree, tree);
extern tree c_finish_cilk_clauses (tree);

/* Language-specific hooks.  */

/* If non-NULL, this function is called after a precompile header file
   is loaded.  */
extern void (*lang_post_pch_load) (void);

extern void push_file_scope (void);
extern void pop_file_scope (void);
extern stmt_tree current_stmt_tree (void);
extern tree push_stmt_list (void);
extern tree pop_stmt_list (tree);
extern tree add_stmt (tree);
extern void push_cleanup (tree, tree, bool);
extern tree pushdecl_top_level (tree);
extern tree pushdecl (tree);
extern tree build_modify_expr (location_t, tree, tree, enum tree_code,
			       location_t, tree, tree);
extern tree build_indirect_ref (location_t, tree, ref_operator);

extern int field_decl_cmp (const void *, const void *);
extern void resort_sorted_fields (void *, void *, gt_pointer_operator,
				  void *);
extern bool has_c_linkage (const_tree decl);

/* Switches common to the C front ends.  */

/* Nonzero means don't output line number information.  */

extern char flag_no_line_commands;

/* Nonzero causes -E output not to be done, but directives such as
   #define that have side effects are still obeyed.  */

extern char flag_no_output;

/* Nonzero means dump macros in some fashion; contains the 'D', 'M',
   'N' or 'U' of the command line switch.  */

extern char flag_dump_macros;

/* Nonzero means pass #include lines through to the output.  */

extern char flag_dump_includes;

/* Nonzero means process PCH files while preprocessing.  */

extern bool flag_pch_preprocess;

/* The file name to which we should write a precompiled header, or
   NULL if no header will be written in this compile.  */

extern const char *pch_file;

/* Nonzero if an ISO standard was selected.  It rejects macros in the
   user's namespace.  */

extern int flag_iso;

/* C/ObjC language option variables.  */


/* Nonzero means allow type mismatches in conditional expressions;
   just make their values `void'.  */

extern int flag_cond_mismatch;

/* Nonzero means enable C89 Amendment 1 features.  */

extern int flag_isoc94;

/* Nonzero means use the ISO C99 (or C11) dialect of C.  */

extern int flag_isoc99;

/* Nonzero means use the ISO C11 dialect of C.  */

extern int flag_isoc11;

/* Nonzero means that we have builtin functions, and main is an int.  */

extern int flag_hosted;

/* ObjC language option variables.  */


/* Tells the compiler that this is a special run.  Do not perform any
   compiling, instead we are to test some platform dependent features
   and output a C header file with appropriate definitions.  */

extern int print_struct_values;

/* Tells the compiler what is the constant string class for ObjC.  */

extern const char *constant_string_class_name;


/* C++ language option variables.  */


/* Nonzero means generate separate instantiation control files and
   juggle them at link time.  */

extern int flag_use_repository;

/* The supported C++ dialects.  */

enum cxx_dialect {
  /* C++98 with TC1  */
  cxx98,
  cxx03 = cxx98,
  /* C++11  */
  cxx0x,
  cxx11 = cxx0x,
  /* C++1y (C++17?) */
  cxx1y
};

/* The C++ dialect being used. C++98 is the default.  */
extern enum cxx_dialect cxx_dialect;

/* Maximum template instantiation depth.  This limit is rather
   arbitrary, but it exists to limit the time it takes to notice
   excessively recursive template instantiations.  */

extern int max_tinst_depth;

/* Nonzero means that we should not issue warnings about problems that
   occur when the code is executed, because the code being processed
   is not expected to be executed.  This is set during parsing.  This
   is used for cases like sizeof() and "0 ? a : b".  This is a count,
   not a bool, because unexecuted expressions can nest.  */

extern int c_inhibit_evaluation_warnings;

/* Whether lexing has been completed, so subsequent preprocessor
   errors should use the compiler's input_location.  */

extern bool done_lexing;

/* C types are partitioned into three subsets: object, function, and
   incomplete types.  */
#define C_TYPE_OBJECT_P(type) \
  (TREE_CODE (type) != FUNCTION_TYPE && TYPE_SIZE (type))

#define C_TYPE_INCOMPLETE_P(type) \
  (TREE_CODE (type) != FUNCTION_TYPE && TYPE_SIZE (type) == 0)

#define C_TYPE_FUNCTION_P(type) \
  (TREE_CODE (type) == FUNCTION_TYPE)

/* For convenience we define a single macro to identify the class of
   object or incomplete types.  */
#define C_TYPE_OBJECT_OR_INCOMPLETE_P(type) \
  (!C_TYPE_FUNCTION_P (type))

struct visibility_flags
{
  unsigned inpragma : 1;	/* True when in #pragma GCC visibility.  */
  unsigned inlines_hidden : 1;	/* True when -finlineshidden in effect.  */
};

/* Global visibility options.  */
extern struct visibility_flags visibility_options;

/* Attribute table common to the C front ends.  */
extern const struct attribute_spec c_common_attribute_table[];
extern const struct attribute_spec c_common_format_attribute_table[];

/* Pointer to function to lazily generate the VAR_DECL for __FUNCTION__ etc.
   ID is the identifier to use, NAME is the string.
   TYPE_DEP indicates whether it depends on type of the function or not
   (i.e. __PRETTY_FUNCTION__).  */

extern tree (*make_fname_decl) (location_t, tree, int);

/* In c-decl.c and cp/tree.c.  FIXME.  */
extern void c_register_addr_space (const char *str, addr_space_t as);

/* In c-common.c.  */
extern bool in_late_binary_op;
extern const char *c_addr_space_name (addr_space_t as);
extern tree identifier_global_value (tree);
extern tree c_linkage_bindings (tree);
extern void record_builtin_type (enum rid, const char *, tree);
extern tree build_void_list_node (void);
extern void start_fname_decls (void);
extern void finish_fname_decls (void);
extern const char *fname_as_string (int);
extern tree fname_decl (location_t, unsigned, tree);

extern int check_user_alignment (const_tree, bool);
extern void check_function_arguments (const_tree, int, tree *);
extern void check_function_arguments_recurse (void (*)
					      (void *, tree,
					       unsigned HOST_WIDE_INT),
					      void *, tree,
					      unsigned HOST_WIDE_INT);
extern bool check_builtin_function_arguments (tree, int, tree *);
extern void check_function_format (tree, int, tree *);
extern tree handle_format_attribute (tree *, tree, tree, int, bool *);
extern tree handle_format_arg_attribute (tree *, tree, tree, int, bool *);
extern bool attribute_takes_identifier_p (const_tree);
extern bool c_common_handle_option (size_t, const char *, int, int, location_t,
				    const struct cl_option_handlers *);
extern bool default_handle_c_option (size_t, const char *, int);
extern tree c_common_type_for_mode (enum machine_mode, int);
extern tree c_common_type_for_size (unsigned int, int);
extern tree c_common_fixed_point_type_for_size (unsigned int, unsigned int,
						int, int);
extern tree c_common_unsigned_type (tree);
extern tree c_common_signed_type (tree);
extern tree c_common_signed_or_unsigned_type (int, tree);
extern void c_common_init_ts (void);
extern tree c_build_bitfield_integer_type (unsigned HOST_WIDE_INT, int);
extern bool unsafe_conversion_p (tree, tree, bool);
extern bool decl_with_nonnull_addr_p (const_tree);
extern tree c_fully_fold (tree, bool, bool *);
extern tree decl_constant_value_for_optimization (tree);
extern tree c_wrap_maybe_const (tree, bool);
extern tree c_save_expr (tree);
extern tree c_common_truthvalue_conversion (location_t, tree);
extern void c_apply_type_quals_to_decl (int, tree);
extern tree c_sizeof_or_alignof_type (location_t, tree, bool, int);
extern tree c_alignof_expr (location_t, tree);
/* Print an error message for invalid operands to arith operation CODE.
   NOP_EXPR is used as a special case (see truthvalue_conversion).  */
extern void binary_op_error (location_t, enum tree_code, tree, tree);
extern tree fix_string_type (tree);
extern void constant_expression_warning (tree);
extern void constant_expression_error (tree);
extern bool strict_aliasing_warning (tree, tree, tree);
extern void sizeof_pointer_memaccess_warning (location_t *, tree,
					      vec<tree, va_gc> *, tree *,
					      bool (*) (tree, tree));
extern void warnings_for_convert_and_check (tree, tree, tree);
extern tree convert_and_check (tree, tree);
extern void overflow_warning (location_t, tree);
extern bool warn_if_unused_value (const_tree, location_t);
extern void warn_logical_operator (location_t, enum tree_code, tree,
				   enum tree_code, tree, enum tree_code, tree);
extern void check_main_parameter_types (tree decl);
extern bool c_determine_visibility (tree);
extern bool same_scalar_type_ignoring_signedness (tree, tree);
extern void mark_valid_location_for_stdc_pragma (bool);
extern bool valid_location_for_stdc_pragma_p (void);
extern void set_float_const_decimal64 (void);
extern void clear_float_const_decimal64 (void);
extern bool float_const_decimal64_p (void);

extern bool keyword_begins_type_specifier (enum rid);
extern bool keyword_is_storage_class_specifier (enum rid);
extern bool keyword_is_type_qualifier (enum rid);
extern bool keyword_is_decl_specifier (enum rid);
extern bool cxx_fundamental_alignment_p (unsigned);

#define c_sizeof(LOC, T)  c_sizeof_or_alignof_type (LOC, T, true, 1)
#define c_alignof(LOC, T) c_sizeof_or_alignof_type (LOC, T, false, 1)

/* Subroutine of build_binary_op, used for certain operations.  */
extern tree shorten_binary_op (tree result_type, tree op0, tree op1, bool bitwise);

/* Subroutine of build_binary_op, used for comparison operations.
   See if the operands have both been converted from subword integer types
   and, if so, perhaps change them both back to their original type.  */
extern tree shorten_compare (tree *, tree *, tree *, enum tree_code *);

extern tree pointer_int_sum (location_t, enum tree_code, tree, tree);

/* Add qualifiers to a type, in the fashion for C.  */
extern tree c_build_qualified_type (tree, int);

/* Build tree nodes and builtin functions common to both C and C++ language
   frontends.  */
extern void c_common_nodes_and_builtins (void);

extern void disable_builtin_function (const char *);

extern void set_compound_literal_name (tree decl);

extern tree build_va_arg (location_t, tree, tree);

extern const unsigned int c_family_lang_mask;
extern unsigned int c_common_option_lang_mask (void);
extern void c_common_initialize_diagnostics (diagnostic_context *);
extern bool c_common_complain_wrong_lang_p (const struct cl_option *);
extern void c_common_init_options_struct (struct gcc_options *);
extern void c_common_init_options (unsigned int, struct cl_decoded_option *);
extern bool c_common_post_options (const char **);
extern bool c_common_init (void);
extern void c_common_finish (void);
extern void c_common_parse_file (void);
extern alias_set_type c_common_get_alias_set (tree);
extern void c_register_builtin_type (tree, const char*);
extern bool c_promoting_integer_type_p (const_tree);
extern int self_promoting_args_p (const_tree);
extern tree strip_pointer_operator (tree);
extern tree strip_pointer_or_array_types (tree);
extern HOST_WIDE_INT c_common_to_target_charset (HOST_WIDE_INT);

/* This is the basic parsing function.  */
extern void c_parse_file (void);

extern void warn_for_omitted_condop (location_t, tree);

/* These macros provide convenient access to the various _STMT nodes.  */

/* Nonzero if a given STATEMENT_LIST represents the outermost binding
   if a statement expression.  */
#define STATEMENT_LIST_STMT_EXPR(NODE) \
  TREE_LANG_FLAG_1 (STATEMENT_LIST_CHECK (NODE))

/* Nonzero if a label has been added to the statement list.  */
#define STATEMENT_LIST_HAS_LABEL(NODE) \
  TREE_LANG_FLAG_3 (STATEMENT_LIST_CHECK (NODE))

/* C_MAYBE_CONST_EXPR accessors.  */
#define C_MAYBE_CONST_EXPR_PRE(NODE)			\
  TREE_OPERAND (C_MAYBE_CONST_EXPR_CHECK (NODE), 0)
#define C_MAYBE_CONST_EXPR_EXPR(NODE)			\
  TREE_OPERAND (C_MAYBE_CONST_EXPR_CHECK (NODE), 1)
#define C_MAYBE_CONST_EXPR_INT_OPERANDS(NODE)		\
  TREE_LANG_FLAG_0 (C_MAYBE_CONST_EXPR_CHECK (NODE))
#define C_MAYBE_CONST_EXPR_NON_CONST(NODE)		\
  TREE_LANG_FLAG_1 (C_MAYBE_CONST_EXPR_CHECK (NODE))
#define EXPR_INT_CONST_OPERANDS(EXPR)			\
  (INTEGRAL_TYPE_P (TREE_TYPE (EXPR))			\
   && (TREE_CODE (EXPR) == INTEGER_CST			\
       || (TREE_CODE (EXPR) == C_MAYBE_CONST_EXPR	\
	   && C_MAYBE_CONST_EXPR_INT_OPERANDS (EXPR))))

/* In a FIELD_DECL, nonzero if the decl was originally a bitfield.  */
#define DECL_C_BIT_FIELD(NODE) \
  (DECL_LANG_FLAG_4 (FIELD_DECL_CHECK (NODE)) == 1)
#define SET_DECL_C_BIT_FIELD(NODE) \
  (DECL_LANG_FLAG_4 (FIELD_DECL_CHECK (NODE)) = 1)
#define CLEAR_DECL_C_BIT_FIELD(NODE) \
  (DECL_LANG_FLAG_4 (FIELD_DECL_CHECK (NODE)) = 0)

extern tree do_case (location_t, tree, tree);
extern tree build_stmt (location_t, enum tree_code, ...);
extern tree build_real_imag_expr (location_t, enum tree_code, tree);

/* These functions must be defined by each front-end which implements
   a variant of the C language.  They are used in c-common.c.  */

extern tree build_unary_op (location_t, enum tree_code, tree, int);
extern tree build_binary_op (location_t, enum tree_code, tree, tree, int);
extern tree perform_integral_promotions (tree);

/* These functions must be defined by each front-end which implements
   a variant of the C language.  They are used by port files.  */

extern tree default_conversion (tree);

/* Given two integer or real types, return the type for their sum.
   Given two compatible ANSI C types, returns the merged type.  */

extern tree common_type (tree, tree);

extern tree decl_constant_value (tree);

/* Handle increment and decrement of boolean types.  */
extern tree boolean_increment (enum tree_code, tree);

extern int case_compare (splay_tree_key, splay_tree_key);

extern tree c_add_case_label (location_t, splay_tree, tree, tree, tree, tree);

extern void c_do_switch_warnings (splay_tree, location_t, tree, tree);

extern tree build_function_call (location_t, tree, tree);

extern tree build_function_call_vec (location_t, tree, vec<tree, va_gc> *,
				     vec<tree, va_gc> *);

extern tree resolve_overloaded_builtin (location_t, tree, vec<tree, va_gc> *);

extern tree finish_label_address_expr (tree, location_t);

/* Same function prototype, but the C and C++ front ends have
   different implementations.  Used in c-common.c.  */
extern tree lookup_label (tree);
extern tree lookup_name (tree);
extern bool lvalue_p (const_tree);

extern bool vector_targets_convertible_p (const_tree t1, const_tree t2);
extern bool vector_types_convertible_p (const_tree t1, const_tree t2, bool emit_lax_note);
extern tree c_build_vec_perm_expr (location_t, tree, tree, tree);

extern rtx c_expand_expr (tree, rtx, enum machine_mode, int, rtx *);

extern void init_c_lex (void);

extern void c_cpp_builtins (cpp_reader *);
extern void c_cpp_builtins_optimize_pragma (cpp_reader *, tree, tree);
extern bool c_cpp_error (cpp_reader *, int, int, location_t, unsigned int,
			 const char *, va_list *)
     ATTRIBUTE_GCC_DIAG(6,0);

extern bool parse_optimize_options (tree, bool);

/* Positive if an implicit `extern "C"' scope has just been entered;
   negative if such a scope has just been exited.  */
extern GTY(()) int pending_lang_change;

/* Information recorded about each file examined during compilation.  */

struct c_fileinfo
{
  int time;	/* Time spent in the file.  */

  /* Flags used only by C++.
     INTERFACE_ONLY nonzero means that we are in an "interface" section
     of the compiler.  INTERFACE_UNKNOWN nonzero means we cannot trust
     the value of INTERFACE_ONLY.  If INTERFACE_UNKNOWN is zero and
     INTERFACE_ONLY is zero, it means that we are responsible for
     exporting definitions that others might need.  */
  short interface_only;
  short interface_unknown;
};

struct c_fileinfo *get_fileinfo (const char *);
extern void dump_time_statistics (void);

extern bool c_dump_tree (void *, tree);

extern void verify_sequence_points (tree);

extern tree fold_offsetof_1 (tree);
extern tree fold_offsetof (tree);

/* Places where an lvalue, or modifiable lvalue, may be required.
   Used to select diagnostic messages in lvalue_error and
   readonly_error.  */
enum lvalue_use {
  lv_assign,
  lv_increment,
  lv_decrement,
  lv_addressof,
  lv_asm
};

extern void readonly_error (tree, enum lvalue_use);
extern void lvalue_error (location_t, enum lvalue_use);
extern void invalid_indirection_error (location_t, tree, ref_operator);

extern int complete_array_type (tree *, tree, bool);

extern tree builtin_type_for_size (int, bool);

extern void c_common_mark_addressable_vec (tree);

extern void warn_array_subscript_with_type_char (tree);
extern void warn_about_parentheses (location_t,
				    enum tree_code,
				    enum tree_code, tree,
				    enum tree_code, tree);
extern void warn_for_unused_label (tree label);
extern void warn_for_div_by_zero (location_t, tree divisor);
extern void warn_for_sign_compare (location_t,
				   tree orig_op0, tree orig_op1,
				   tree op0, tree op1,
				   tree result_type,
				   enum tree_code resultcode);
extern void do_warn_double_promotion (tree, tree, tree, const char *, 
				      location_t);
extern void set_underlying_type (tree);
extern void record_locally_defined_typedef (tree);
extern void maybe_record_typedef_use (tree);
extern void maybe_warn_unused_local_typedefs (void);
extern vec<tree, va_gc> *make_tree_vector (void);
extern void release_tree_vector (vec<tree, va_gc> *);
extern vec<tree, va_gc> *make_tree_vector_single (tree);
extern vec<tree, va_gc> *make_tree_vector_from_list (tree);
extern vec<tree, va_gc> *make_tree_vector_copy (const vec<tree, va_gc> *);

/* In c-gimplify.c  */
extern void c_genericize (tree);
extern int c_gimplify_expr (tree *, gimple_seq *, gimple_seq *);
extern tree c_build_bind_expr (location_t, tree, tree);

/* In c-pch.c  */
extern void pch_init (void);
extern void pch_cpp_save_state (void);
extern int c_common_valid_pch (cpp_reader *pfile, const char *name, int fd);
extern void c_common_read_pch (cpp_reader *pfile, const char *name, int fd,
			       const char *orig);
extern void c_common_write_pch (void);
extern void c_common_no_more_pch (void);
extern void c_common_pch_pragma (cpp_reader *pfile, const char *);

/* In *-checksum.c */
extern const unsigned char executable_checksum[16];

/* In c-cppbuiltin.c  */
extern void builtin_define_std (const char *macro);
extern void builtin_define_with_value (const char *, const char *, int);
extern void c_stddef_cpp_builtins (void);
extern void fe_file_change (const struct line_map *);
extern void c_parse_error (const char *, enum cpp_ttype, tree, unsigned char);

/* In c-ppoutput.c  */
extern void init_pp_output (FILE *);
extern void preprocess_file (cpp_reader *);
extern void pp_file_change (const struct line_map *);
extern void pp_dir_change (cpp_reader *, const char *);
extern bool check_missing_format_attribute (tree, tree);

/* In c-omp.c  */
<<<<<<< HEAD
extern tree c_finish_omp_master (location_t, tree);
extern tree c_finish_omp_critical (location_t, tree, tree);
extern tree c_finish_omp_ordered (location_t, tree);
extern void c_finish_omp_barrier (location_t);
extern tree c_finish_omp_atomic (location_t, enum tree_code, enum tree_code,
				 tree, tree, tree, tree, tree, bool, bool);
extern void c_finish_omp_flush (location_t);
extern void c_finish_omp_taskwait (location_t);
extern void c_finish_omp_taskyield (location_t);
extern tree c_finish_omp_for (location_t, enum tree_code, tree, tree, tree,
			      tree, tree, tree);
extern void c_split_parallel_clauses (location_t, tree, tree *, tree *);
extern tree c_omp_declare_simd_clauses_to_numbers (tree, tree);
extern void c_omp_declare_simd_clauses_to_decls (tree, tree);
extern enum omp_clause_default_kind c_omp_predetermined_sharing (tree);

/* In c-cilkplus.c  */
extern tree c_finish_cilk_simd_loop (location_t, tree, tree, tree, tree,
				     tree, tree);
extern tree c_finish_cilk_clauses (tree);
extern tree c_validate_cilk_plus_loop (tree *, int *, void *);

/* Not in c-omp.c; provided by the front end.  */
extern bool c_omp_sharing_predetermined (tree);
extern tree c_omp_remap_decl (tree, bool);
extern void record_types_used_by_current_var_decl (tree);

/* Return next tree in the chain for chain_next walking of tree nodes.  */
static inline tree
c_tree_chain_next (tree t)
{
  /* TREE_CHAIN of a type is TYPE_STUB_DECL, which is different
     kind of object, never a long chain of nodes.  Prefer
     TYPE_NEXT_VARIANT for types.  */
  if (CODE_CONTAINS_STRUCT (TREE_CODE (t), TS_TYPE_COMMON))
    return TYPE_NEXT_VARIANT (t);
  /* Otherwise, if there is TREE_CHAIN, return it.  */
  if (CODE_CONTAINS_STRUCT (TREE_CODE (t), TS_COMMON))
    return TREE_CHAIN (t);
  return NULL;
}

/* Mask used by tm_stmt_attr.  */
#define TM_STMT_ATTR_OUTER	2
#define TM_STMT_ATTR_ATOMIC	4
#define TM_STMT_ATTR_RELAXED	8

extern int parse_tm_stmt_attr (tree, int);

/* Mask used by tm_attr_to_mask and tm_mask_to_attr.  Note that these
   are ordered specifically such that more restrictive attributes are
   at lower bit positions.  This fact is known by the C++ tm attribute
   inheritance code such that least bit extraction (mask & -mask) results
   in the most restrictive attribute.  */
#define TM_ATTR_SAFE			1
#define TM_ATTR_CALLABLE		2
#define TM_ATTR_PURE			4
#define TM_ATTR_IRREVOCABLE		8
#define TM_ATTR_MAY_CANCEL_OUTER	16

extern int tm_attr_to_mask (tree);
extern tree tm_mask_to_attr (int);
extern tree find_tm_attribute (tree);

/* A suffix-identifier value doublet that represents user-defined literals
   for C++-0x.  */
enum overflow_type {
  OT_UNDERFLOW = -1,
  OT_NONE,
  OT_OVERFLOW
};

struct GTY(()) tree_userdef_literal {
  struct tree_base base;
  tree suffix_id;
  tree value;
  tree num_string;
  enum overflow_type overflow;
};

#define USERDEF_LITERAL_SUFFIX_ID(NODE) \
  (((struct tree_userdef_literal *)USERDEF_LITERAL_CHECK (NODE))->suffix_id)

#define USERDEF_LITERAL_VALUE(NODE) \
  (((struct tree_userdef_literal *)USERDEF_LITERAL_CHECK (NODE))->value)

#define USERDEF_LITERAL_OVERFLOW(NODE) \
  (((struct tree_userdef_literal *)USERDEF_LITERAL_CHECK (NODE))->overflow)

#define USERDEF_LITERAL_NUM_STRING(NODE) \
  (((struct tree_userdef_literal *)USERDEF_LITERAL_CHECK (NODE))->num_string)

#define USERDEF_LITERAL_TYPE(NODE) \
  (TREE_TYPE (USERDEF_LITERAL_VALUE (NODE)))

extern tree build_userdef_literal (tree suffix_id, tree value,
				   enum overflow_type overflow,
				   tree num_string);

extern void convert_vector_to_pointer_for_subscript (location_t, tree*, tree);

/* Possibe cases of scalar_to_vector conversion.  */
enum stv_conv {
  stv_error,        /* Error occured.  */
  stv_nothing,      /* Nothing happened.  */
  stv_firstarg,     /* First argument must be expanded.  */
  stv_secondarg     /* Second argument must be expanded.  */
};

extern enum stv_conv scalar_to_vector (location_t loc, enum tree_code code,
				       tree op0, tree op1, bool);

=======
>>>>>>> 7862439b
#if HOST_BITS_PER_WIDE_INT >= 64
typedef unsigned HOST_WIDE_INT omp_clause_mask;
# define OMP_CLAUSE_MASK_1 ((omp_clause_mask) 1)
#else
struct omp_clause_mask
{
  inline omp_clause_mask ();
  inline omp_clause_mask (unsigned HOST_WIDE_INT l);
  inline omp_clause_mask (unsigned HOST_WIDE_INT l,
			  unsigned HOST_WIDE_INT h);
  inline omp_clause_mask &operator &= (omp_clause_mask);
  inline omp_clause_mask &operator |= (omp_clause_mask);
  inline omp_clause_mask operator ~ () const;
  inline omp_clause_mask operator & (omp_clause_mask) const;
  inline omp_clause_mask operator | (omp_clause_mask) const;
  inline omp_clause_mask operator >> (int);
  inline omp_clause_mask operator << (int);
  inline bool operator == (omp_clause_mask) const;
  unsigned HOST_WIDE_INT low, high;
};

inline
omp_clause_mask::omp_clause_mask ()
{
}

inline
omp_clause_mask::omp_clause_mask (unsigned HOST_WIDE_INT l)
: low (l), high (0)
{
}

inline
omp_clause_mask::omp_clause_mask (unsigned HOST_WIDE_INT l,
				  unsigned HOST_WIDE_INT h)
: low (l), high (h)
{
}

inline omp_clause_mask &
omp_clause_mask::operator &= (omp_clause_mask b)
{
  low &= b.low;
  high &= b.high;
  return *this;
}

inline omp_clause_mask &
omp_clause_mask::operator |= (omp_clause_mask b)
{
  low |= b.low;
  high |= b.high;
  return *this;
}

inline omp_clause_mask
omp_clause_mask::operator ~ () const
{
  omp_clause_mask ret (~low, ~high);
  return ret;
}

inline omp_clause_mask
omp_clause_mask::operator | (omp_clause_mask b) const
{
  omp_clause_mask ret (low | b.low, high | b.high);
  return ret;
}

inline omp_clause_mask
omp_clause_mask::operator & (omp_clause_mask b) const
{
  omp_clause_mask ret (low & b.low, high & b.high);
  return ret;
}

inline omp_clause_mask
omp_clause_mask::operator << (int amount)
{
  omp_clause_mask ret;
  if (amount >= HOST_BITS_PER_WIDE_INT)
    {
      ret.low = 0;
      ret.high = low << (amount - HOST_BITS_PER_WIDE_INT);
    }
  else if (amount == 0)
    ret = *this;
  else
    {
      ret.low = low << amount;
      ret.high = (low >> (HOST_BITS_PER_WIDE_INT - amount))
		 | (high << amount);
    }
  return ret;
}

inline omp_clause_mask
omp_clause_mask::operator >> (int amount)
{
  omp_clause_mask ret;
  if (amount >= HOST_BITS_PER_WIDE_INT)
    {
      ret.low = high >> (amount - HOST_BITS_PER_WIDE_INT);
      ret.high = 0;
    }
  else if (amount == 0)
    ret = *this;
  else
    {
      ret.low = (high << (HOST_BITS_PER_WIDE_INT - amount))
		 | (low >> amount);
      ret.high = high >> amount;
    }
  return ret;
}

inline bool
omp_clause_mask::operator == (omp_clause_mask b) const
{
  return low == b.low && high == b.high;
}

# define OMP_CLAUSE_MASK_1 omp_clause_mask (1)
#endif

enum c_omp_clause_split
{
  C_OMP_CLAUSE_SPLIT_TARGET = 0,
  C_OMP_CLAUSE_SPLIT_TEAMS,
  C_OMP_CLAUSE_SPLIT_DISTRIBUTE,
  C_OMP_CLAUSE_SPLIT_PARALLEL,
  C_OMP_CLAUSE_SPLIT_FOR,
  C_OMP_CLAUSE_SPLIT_SIMD,
  C_OMP_CLAUSE_SPLIT_COUNT,
  C_OMP_CLAUSE_SPLIT_SECTIONS = C_OMP_CLAUSE_SPLIT_FOR
};

extern tree c_finish_omp_master (location_t, tree);
extern tree c_finish_omp_critical (location_t, tree, tree);
extern tree c_finish_omp_ordered (location_t, tree);
extern void c_finish_omp_barrier (location_t);
extern tree c_finish_omp_atomic (location_t, enum tree_code, enum tree_code,
				 tree, tree, tree, tree, tree, bool, bool);
extern void c_finish_omp_flush (location_t);
extern void c_finish_omp_taskwait (location_t);
extern void c_finish_omp_taskyield (location_t);
extern tree c_finish_omp_for (location_t, enum tree_code, tree, tree, tree,
			      tree, tree, tree);
extern void c_omp_split_clauses (location_t, enum tree_code, omp_clause_mask,
				 tree, tree *);
extern tree c_omp_declare_simd_clauses_to_numbers (tree, tree);
extern void c_omp_declare_simd_clauses_to_decls (tree, tree);
extern enum omp_clause_default_kind c_omp_predetermined_sharing (tree);

/* Not in c-omp.c; provided by the front end.  */
extern bool c_omp_sharing_predetermined (tree);
extern tree c_omp_remap_decl (tree, bool);
extern void record_types_used_by_current_var_decl (tree);

/* Return next tree in the chain for chain_next walking of tree nodes.  */
static inline tree
c_tree_chain_next (tree t)
{
  /* TREE_CHAIN of a type is TYPE_STUB_DECL, which is different
     kind of object, never a long chain of nodes.  Prefer
     TYPE_NEXT_VARIANT for types.  */
  if (CODE_CONTAINS_STRUCT (TREE_CODE (t), TS_TYPE_COMMON))
    return TYPE_NEXT_VARIANT (t);
  /* Otherwise, if there is TREE_CHAIN, return it.  */
  if (CODE_CONTAINS_STRUCT (TREE_CODE (t), TS_COMMON))
    return TREE_CHAIN (t);
  return NULL;
}

/* Mask used by tm_stmt_attr.  */
#define TM_STMT_ATTR_OUTER	2
#define TM_STMT_ATTR_ATOMIC	4
#define TM_STMT_ATTR_RELAXED	8

extern int parse_tm_stmt_attr (tree, int);

/* Mask used by tm_attr_to_mask and tm_mask_to_attr.  Note that these
   are ordered specifically such that more restrictive attributes are
   at lower bit positions.  This fact is known by the C++ tm attribute
   inheritance code such that least bit extraction (mask & -mask) results
   in the most restrictive attribute.  */
#define TM_ATTR_SAFE			1
#define TM_ATTR_CALLABLE		2
#define TM_ATTR_PURE			4
#define TM_ATTR_IRREVOCABLE		8
#define TM_ATTR_MAY_CANCEL_OUTER	16

extern int tm_attr_to_mask (tree);
extern tree tm_mask_to_attr (int);
extern tree find_tm_attribute (tree);

/* A suffix-identifier value doublet that represents user-defined literals
   for C++-0x.  */
enum overflow_type {
  OT_UNDERFLOW = -1,
  OT_NONE,
  OT_OVERFLOW
};

struct GTY(()) tree_userdef_literal {
  struct tree_base base;
  tree suffix_id;
  tree value;
  tree num_string;
  enum overflow_type overflow;
};

#define USERDEF_LITERAL_SUFFIX_ID(NODE) \
  (((struct tree_userdef_literal *)USERDEF_LITERAL_CHECK (NODE))->suffix_id)

#define USERDEF_LITERAL_VALUE(NODE) \
  (((struct tree_userdef_literal *)USERDEF_LITERAL_CHECK (NODE))->value)

#define USERDEF_LITERAL_OVERFLOW(NODE) \
  (((struct tree_userdef_literal *)USERDEF_LITERAL_CHECK (NODE))->overflow)

#define USERDEF_LITERAL_NUM_STRING(NODE) \
  (((struct tree_userdef_literal *)USERDEF_LITERAL_CHECK (NODE))->num_string)

#define USERDEF_LITERAL_TYPE(NODE) \
  (TREE_TYPE (USERDEF_LITERAL_VALUE (NODE)))

extern tree build_userdef_literal (tree suffix_id, tree value,
				   enum overflow_type overflow,
				   tree num_string);

extern void convert_vector_to_pointer_for_subscript (location_t, tree*, tree);

/* Possibe cases of scalar_to_vector conversion.  */
enum stv_conv {
  stv_error,        /* Error occured.  */
  stv_nothing,      /* Nothing happened.  */
  stv_firstarg,     /* First argument must be expanded.  */
  stv_secondarg     /* Second argument must be expanded.  */
};

extern enum stv_conv scalar_to_vector (location_t loc, enum tree_code code,
				       tree op0, tree op1, bool);

#endif /* ! GCC_C_COMMON_H */<|MERGE_RESOLUTION|>--- conflicted
+++ resolved
@@ -1036,121 +1036,6 @@
 extern bool check_missing_format_attribute (tree, tree);
 
 /* In c-omp.c  */
-<<<<<<< HEAD
-extern tree c_finish_omp_master (location_t, tree);
-extern tree c_finish_omp_critical (location_t, tree, tree);
-extern tree c_finish_omp_ordered (location_t, tree);
-extern void c_finish_omp_barrier (location_t);
-extern tree c_finish_omp_atomic (location_t, enum tree_code, enum tree_code,
-				 tree, tree, tree, tree, tree, bool, bool);
-extern void c_finish_omp_flush (location_t);
-extern void c_finish_omp_taskwait (location_t);
-extern void c_finish_omp_taskyield (location_t);
-extern tree c_finish_omp_for (location_t, enum tree_code, tree, tree, tree,
-			      tree, tree, tree);
-extern void c_split_parallel_clauses (location_t, tree, tree *, tree *);
-extern tree c_omp_declare_simd_clauses_to_numbers (tree, tree);
-extern void c_omp_declare_simd_clauses_to_decls (tree, tree);
-extern enum omp_clause_default_kind c_omp_predetermined_sharing (tree);
-
-/* In c-cilkplus.c  */
-extern tree c_finish_cilk_simd_loop (location_t, tree, tree, tree, tree,
-				     tree, tree);
-extern tree c_finish_cilk_clauses (tree);
-extern tree c_validate_cilk_plus_loop (tree *, int *, void *);
-
-/* Not in c-omp.c; provided by the front end.  */
-extern bool c_omp_sharing_predetermined (tree);
-extern tree c_omp_remap_decl (tree, bool);
-extern void record_types_used_by_current_var_decl (tree);
-
-/* Return next tree in the chain for chain_next walking of tree nodes.  */
-static inline tree
-c_tree_chain_next (tree t)
-{
-  /* TREE_CHAIN of a type is TYPE_STUB_DECL, which is different
-     kind of object, never a long chain of nodes.  Prefer
-     TYPE_NEXT_VARIANT for types.  */
-  if (CODE_CONTAINS_STRUCT (TREE_CODE (t), TS_TYPE_COMMON))
-    return TYPE_NEXT_VARIANT (t);
-  /* Otherwise, if there is TREE_CHAIN, return it.  */
-  if (CODE_CONTAINS_STRUCT (TREE_CODE (t), TS_COMMON))
-    return TREE_CHAIN (t);
-  return NULL;
-}
-
-/* Mask used by tm_stmt_attr.  */
-#define TM_STMT_ATTR_OUTER	2
-#define TM_STMT_ATTR_ATOMIC	4
-#define TM_STMT_ATTR_RELAXED	8
-
-extern int parse_tm_stmt_attr (tree, int);
-
-/* Mask used by tm_attr_to_mask and tm_mask_to_attr.  Note that these
-   are ordered specifically such that more restrictive attributes are
-   at lower bit positions.  This fact is known by the C++ tm attribute
-   inheritance code such that least bit extraction (mask & -mask) results
-   in the most restrictive attribute.  */
-#define TM_ATTR_SAFE			1
-#define TM_ATTR_CALLABLE		2
-#define TM_ATTR_PURE			4
-#define TM_ATTR_IRREVOCABLE		8
-#define TM_ATTR_MAY_CANCEL_OUTER	16
-
-extern int tm_attr_to_mask (tree);
-extern tree tm_mask_to_attr (int);
-extern tree find_tm_attribute (tree);
-
-/* A suffix-identifier value doublet that represents user-defined literals
-   for C++-0x.  */
-enum overflow_type {
-  OT_UNDERFLOW = -1,
-  OT_NONE,
-  OT_OVERFLOW
-};
-
-struct GTY(()) tree_userdef_literal {
-  struct tree_base base;
-  tree suffix_id;
-  tree value;
-  tree num_string;
-  enum overflow_type overflow;
-};
-
-#define USERDEF_LITERAL_SUFFIX_ID(NODE) \
-  (((struct tree_userdef_literal *)USERDEF_LITERAL_CHECK (NODE))->suffix_id)
-
-#define USERDEF_LITERAL_VALUE(NODE) \
-  (((struct tree_userdef_literal *)USERDEF_LITERAL_CHECK (NODE))->value)
-
-#define USERDEF_LITERAL_OVERFLOW(NODE) \
-  (((struct tree_userdef_literal *)USERDEF_LITERAL_CHECK (NODE))->overflow)
-
-#define USERDEF_LITERAL_NUM_STRING(NODE) \
-  (((struct tree_userdef_literal *)USERDEF_LITERAL_CHECK (NODE))->num_string)
-
-#define USERDEF_LITERAL_TYPE(NODE) \
-  (TREE_TYPE (USERDEF_LITERAL_VALUE (NODE)))
-
-extern tree build_userdef_literal (tree suffix_id, tree value,
-				   enum overflow_type overflow,
-				   tree num_string);
-
-extern void convert_vector_to_pointer_for_subscript (location_t, tree*, tree);
-
-/* Possibe cases of scalar_to_vector conversion.  */
-enum stv_conv {
-  stv_error,        /* Error occured.  */
-  stv_nothing,      /* Nothing happened.  */
-  stv_firstarg,     /* First argument must be expanded.  */
-  stv_secondarg     /* Second argument must be expanded.  */
-};
-
-extern enum stv_conv scalar_to_vector (location_t loc, enum tree_code code,
-				       tree op0, tree op1, bool);
-
-=======
->>>>>>> 7862439b
 #if HOST_BITS_PER_WIDE_INT >= 64
 typedef unsigned HOST_WIDE_INT omp_clause_mask;
 # define OMP_CLAUSE_MASK_1 ((omp_clause_mask) 1)
@@ -1395,4 +1280,9 @@
 extern enum stv_conv scalar_to_vector (location_t loc, enum tree_code code,
 				       tree op0, tree op1, bool);
 
+/* In c-cilkplus.c  */
+extern tree c_finish_cilk_simd_loop (location_t, tree, tree, tree, tree,
+				     tree, tree);
+extern tree c_finish_cilk_clauses (tree);
+extern tree c_validate_cilk_plus_loop (tree *, int *, void *);
 #endif /* ! GCC_C_COMMON_H */