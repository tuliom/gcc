--- conflicted
+++ resolved
@@ -1219,13 +1219,9 @@
 static struct c_expr c_parser_expression_conv (c_parser *);
 static vec<tree, va_gc> *c_parser_expr_list (c_parser *, bool, bool,
 					     vec<tree, va_gc> **, location_t *,
-<<<<<<< HEAD
-					     tree *, vec<location_t> *);
-static tree c_parser_oacc_loop (location_t, c_parser *, char *);
-=======
 					     tree *, vec<location_t> *,
 					     unsigned int * = NULL);
->>>>>>> 54ea2042
+static tree c_parser_oacc_loop (location_t, c_parser *, char *);
 static void c_parser_omp_construct (c_parser *);
 static void c_parser_omp_threadprivate (c_parser *);
 static void c_parser_oacc_update (c_parser *);
