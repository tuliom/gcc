/* Process declarations and variables for C compiler.
   Copyright (C) 1988-2015 Free Software Foundation, Inc.

This file is part of GCC.

GCC is free software; you can redistribute it and/or modify it under
the terms of the GNU General Public License as published by the Free
Software Foundation; either version 3, or (at your option) any later
version.

GCC is distributed in the hope that it will be useful, but WITHOUT ANY
WARRANTY; without even the implied warranty of MERCHANTABILITY or
FITNESS FOR A PARTICULAR PURPOSE.  See the GNU General Public License
for more details.

You should have received a copy of the GNU General Public License
along with GCC; see the file COPYING3.  If not see
<http://www.gnu.org/licenses/>.  */

/* Process declarations and symbol lookup for C front end.
   Also constructs types; the standard scalar types at initialization,
   and structure, union, array and enum types when they are declared.  */

/* ??? not all decl nodes are given the most useful possible
   line numbers.  For example, the CONST_DECLs for enum values.  */

#include "config.h"
#include "system.h"
#include "coretypes.h"
#include "tm.h"
#include "intl.h"
#include "tree.h"
#include "alias.h"
#include "fold-const.h"
#include "print-tree.h"
#include "stor-layout.h"
#include "varasm.h"
#include "attribs.h"
#include "stringpool.h"
#include "tree-inline.h"
#include "flags.h"
#include "hard-reg-set.h"
#include "function.h"
#include "c-tree.h"
#include "toplev.h"
#include "tm_p.h"
#include "cpplib.h"
#include "target.h"
#include "debug.h"
#include "opts.h"
#include "timevar.h"
#include "c-family/c-common.h"
#include "c-family/c-objc.h"
#include "c-family/c-pragma.h"
#include "c-family/c-ubsan.h"
#include "c-lang.h"
#include "langhooks.h"
#include "tree-iterator.h"
#include "diagnostic-core.h"
#include "dumpfile.h"
#include "cgraph.h"
#include "langhooks-def.h"
#include "plugin.h"
#include "c-family/c-ada-spec.h"
#include "cilk.h"
#include "builtins.h"

/* In grokdeclarator, distinguish syntactic contexts of declarators.  */
enum decl_context
{ NORMAL,			/* Ordinary declaration */
  FUNCDEF,			/* Function definition */
  PARM,				/* Declaration of parm before function body */
  FIELD,			/* Declaration inside struct or union */
  TYPENAME};			/* Typename (inside cast or sizeof)  */

/* States indicating how grokdeclarator() should handle declspecs marked
   with __attribute__((deprecated)).  An object declared as
   __attribute__((deprecated)) suppresses warnings of uses of other
   deprecated items.  */

enum deprecated_states {
  DEPRECATED_NORMAL,
  DEPRECATED_SUPPRESS
};


/* Nonzero if we have seen an invalid cross reference
   to a struct, union, or enum, but not yet printed the message.  */
tree pending_invalid_xref;

/* File and line to appear in the eventual error message.  */
location_t pending_invalid_xref_location;

/* The file and line that the prototype came from if this is an
   old-style definition; used for diagnostics in
   store_parm_decls_oldstyle.  */

static location_t current_function_prototype_locus;

/* Whether this prototype was built-in.  */

static bool current_function_prototype_built_in;

/* The argument type information of this prototype.  */

static tree current_function_prototype_arg_types;

/* The argument information structure for the function currently being
   defined.  */

static struct c_arg_info *current_function_arg_info;

/* The obstack on which parser and related data structures, which are
   not live beyond their top-level declaration or definition, are
   allocated.  */
struct obstack parser_obstack;

/* The current statement tree.  */

static GTY(()) struct stmt_tree_s c_stmt_tree;

/* State saving variables.  */
tree c_break_label;
tree c_cont_label;

/* A list of decls to be made automatically visible in each file scope.  */
static GTY(()) tree visible_builtins;

/* Set to 0 at beginning of a function definition, set to 1 if
   a return statement that specifies a return value is seen.  */

int current_function_returns_value;

/* Set to 0 at beginning of a function definition, set to 1 if
   a return statement with no argument is seen.  */

int current_function_returns_null;

/* Set to 0 at beginning of a function definition, set to 1 if
   a call to a noreturn function is seen.  */

int current_function_returns_abnormally;

/* Set to nonzero by `grokdeclarator' for a function
   whose return type is defaulted, if warnings for this are desired.  */

static int warn_about_return_type;

/* Nonzero when the current toplevel function contains a declaration
   of a nested function which is never defined.  */

static bool undef_nested_function;

/* If non-zero, implicit "omp declare target" attribute is added into the
   attribute lists.  */
int current_omp_declare_target_attribute;

/* Each c_binding structure describes one binding of an identifier to
   a decl.  All the decls in a scope - irrespective of namespace - are
   chained together by the ->prev field, which (as the name implies)
   runs in reverse order.  All the decls in a given namespace bound to
   a given identifier are chained by the ->shadowed field, which runs
   from inner to outer scopes.

   The ->decl field usually points to a DECL node, but there are two
   exceptions.  In the namespace of type tags, the bound entity is a
   RECORD_TYPE, UNION_TYPE, or ENUMERAL_TYPE node.  If an undeclared
   identifier is encountered, it is bound to error_mark_node to
   suppress further errors about that identifier in the current
   function.

   The ->u.type field stores the type of the declaration in this scope;
   if NULL, the type is the type of the ->decl field.  This is only of
   relevance for objects with external or internal linkage which may
   be redeclared in inner scopes, forming composite types that only
   persist for the duration of those scopes.  In the external scope,
   this stores the composite of all the types declared for this
   object, visible or not.  The ->inner_comp field (used only at file
   scope) stores whether an incomplete array type at file scope was
   completed at an inner scope to an array size other than 1.

   The ->u.label field is used for labels.  It points to a structure
   which stores additional information used for warnings.

   The depth field is copied from the scope structure that holds this
   decl.  It is used to preserve the proper ordering of the ->shadowed
   field (see bind()) and also for a handful of special-case checks.
   Finally, the invisible bit is true for a decl which should be
   ignored for purposes of normal name lookup, and the nested bit is
   true for a decl that's been bound a second time in an inner scope;
   in all such cases, the binding in the outer scope will have its
   invisible bit true.  */

struct GTY((chain_next ("%h.prev"))) c_binding {
  union GTY(()) {		/* first so GTY desc can use decl */
    tree GTY((tag ("0"))) type; /* the type in this scope */
    struct c_label_vars * GTY((tag ("1"))) label; /* for warnings */
  } GTY((desc ("TREE_CODE (%0.decl) == LABEL_DECL"))) u;
  tree decl;			/* the decl bound */
  tree id;			/* the identifier it's bound to */
  struct c_binding *prev;	/* the previous decl in this scope */
  struct c_binding *shadowed;	/* the innermost decl shadowed by this one */
  unsigned int depth : 28;      /* depth of this scope */
  BOOL_BITFIELD invisible : 1;  /* normal lookup should ignore this binding */
  BOOL_BITFIELD nested : 1;     /* do not set DECL_CONTEXT when popping */
  BOOL_BITFIELD inner_comp : 1; /* incomplete array completed in inner scope */
  BOOL_BITFIELD in_struct : 1;	/* currently defined as struct field */
  location_t locus;		/* location for nested bindings */
};
#define B_IN_SCOPE(b1, b2) ((b1)->depth == (b2)->depth)
#define B_IN_CURRENT_SCOPE(b) ((b)->depth == current_scope->depth)
#define B_IN_FILE_SCOPE(b) ((b)->depth == 1 /*file_scope->depth*/)
#define B_IN_EXTERNAL_SCOPE(b) ((b)->depth == 0 /*external_scope->depth*/)

/* Each C symbol points to three linked lists of c_binding structures.
   These describe the values of the identifier in the three different
   namespaces defined by the language.  */

struct GTY(()) lang_identifier {
  struct c_common_identifier common_id;
  struct c_binding *symbol_binding; /* vars, funcs, constants, typedefs */
  struct c_binding *tag_binding;    /* struct/union/enum tags */
  struct c_binding *label_binding;  /* labels */
};

/* Validate c-lang.c's assumptions.  */
extern char C_SIZEOF_STRUCT_LANG_IDENTIFIER_isnt_accurate
[(sizeof(struct lang_identifier) == C_SIZEOF_STRUCT_LANG_IDENTIFIER) ? 1 : -1];

/* The binding oracle; see c-tree.h.  */
void (*c_binding_oracle) (enum c_oracle_request, tree identifier);

/* This flag is set on an identifier if we have previously asked the
   binding oracle for this identifier's symbol binding.  */
#define I_SYMBOL_CHECKED(node) \
  (TREE_LANG_FLAG_4 (IDENTIFIER_NODE_CHECK (node)))

static inline struct c_binding* *
i_symbol_binding (tree node)
{
  struct lang_identifier *lid
    = (struct lang_identifier *) IDENTIFIER_NODE_CHECK (node);

  if (lid->symbol_binding == NULL
      && c_binding_oracle != NULL
      && !I_SYMBOL_CHECKED (node))
    {
      /* Set the "checked" flag first, to avoid infinite recursion
	 when the binding oracle calls back into gcc.  */
      I_SYMBOL_CHECKED (node) = 1;
      c_binding_oracle (C_ORACLE_SYMBOL, node);
    }

  return &lid->symbol_binding;
}

#define I_SYMBOL_BINDING(node) (*i_symbol_binding (node))

#define I_SYMBOL_DECL(node) \
 (I_SYMBOL_BINDING(node) ? I_SYMBOL_BINDING(node)->decl : 0)

/* This flag is set on an identifier if we have previously asked the
   binding oracle for this identifier's tag binding.  */
#define I_TAG_CHECKED(node) \
  (TREE_LANG_FLAG_5 (IDENTIFIER_NODE_CHECK (node)))

static inline struct c_binding **
i_tag_binding (tree node)
{
  struct lang_identifier *lid
    = (struct lang_identifier *) IDENTIFIER_NODE_CHECK (node);

  if (lid->tag_binding == NULL
      && c_binding_oracle != NULL
      && !I_TAG_CHECKED (node))
    {
      /* Set the "checked" flag first, to avoid infinite recursion
	 when the binding oracle calls back into gcc.  */
      I_TAG_CHECKED (node) = 1;
      c_binding_oracle (C_ORACLE_TAG, node);
    }

  return &lid->tag_binding;
}

#define I_TAG_BINDING(node) (*i_tag_binding (node))

#define I_TAG_DECL(node) \
 (I_TAG_BINDING(node) ? I_TAG_BINDING(node)->decl : 0)

/* This flag is set on an identifier if we have previously asked the
   binding oracle for this identifier's label binding.  */
#define I_LABEL_CHECKED(node) \
  (TREE_LANG_FLAG_6 (IDENTIFIER_NODE_CHECK (node)))

static inline struct c_binding **
i_label_binding (tree node)
{
  struct lang_identifier *lid
    = (struct lang_identifier *) IDENTIFIER_NODE_CHECK (node);

  if (lid->label_binding == NULL
      && c_binding_oracle != NULL
      && !I_LABEL_CHECKED (node))
    {
      /* Set the "checked" flag first, to avoid infinite recursion
	 when the binding oracle calls back into gcc.  */
      I_LABEL_CHECKED (node) = 1;
      c_binding_oracle (C_ORACLE_LABEL, node);
    }

  return &lid->label_binding;
}

#define I_LABEL_BINDING(node) (*i_label_binding (node))

#define I_LABEL_DECL(node) \
 (I_LABEL_BINDING(node) ? I_LABEL_BINDING(node)->decl : 0)

/* The resulting tree type.  */

union GTY((desc ("TREE_CODE (&%h.generic) == IDENTIFIER_NODE"),
       chain_next ("(union lang_tree_node *) c_tree_chain_next (&%h.generic)"))) lang_tree_node
 {
  union tree_node GTY ((tag ("0"),
			desc ("tree_node_structure (&%h)")))
    generic;
  struct lang_identifier GTY ((tag ("1"))) identifier;
};

/* Track bindings and other things that matter for goto warnings.  For
   efficiency, we do not gather all the decls at the point of
   definition.  Instead, we point into the bindings structure.  As
   scopes are popped, we update these structures and gather the decls
   that matter at that time.  */

struct GTY(()) c_spot_bindings {
  /* The currently open scope which holds bindings defined when the
     label was defined or the goto statement was found.  */
  struct c_scope *scope;
  /* The bindings in the scope field which were defined at the point
     of the label or goto.  This lets us look at older or newer
     bindings in the scope, as appropriate.  */
  struct c_binding *bindings_in_scope;
  /* The number of statement expressions that have started since this
     label or goto statement was defined.  This is zero if we are at
     the same statement expression level.  It is positive if we are in
     a statement expression started since this spot.  It is negative
     if this spot was in a statement expression and we have left
     it.  */
  int stmt_exprs;
  /* Whether we started in a statement expression but are no longer in
     it.  This is set to true if stmt_exprs ever goes negative.  */
  bool left_stmt_expr;
};

/* This structure is used to keep track of bindings seen when a goto
   statement is defined.  This is only used if we see the goto
   statement before we see the label.  */

struct GTY(()) c_goto_bindings {
  /* The location of the goto statement.  */
  location_t loc;
  /* The bindings of the goto statement.  */
  struct c_spot_bindings goto_bindings;
};

typedef struct c_goto_bindings *c_goto_bindings_p;

/* The additional information we keep track of for a label binding.
   These fields are updated as scopes are popped.  */

struct GTY(()) c_label_vars {
  /* The shadowed c_label_vars, when one label shadows another (which
     can only happen using a __label__ declaration).  */
  struct c_label_vars *shadowed;
  /* The bindings when the label was defined.  */
  struct c_spot_bindings label_bindings;
  /* A list of decls that we care about: decls about which we should
     warn if a goto branches to this label from later in the function.
     Decls are added to this list as scopes are popped.  We only add
     the decls that matter.  */
  vec<tree, va_gc> *decls_in_scope;
  /* A list of goto statements to this label.  This is only used for
     goto statements seen before the label was defined, so that we can
     issue appropriate warnings for them.  */
  vec<c_goto_bindings_p, va_gc> *gotos;
};

/* Each c_scope structure describes the complete contents of one
   scope.  Four scopes are distinguished specially: the innermost or
   current scope, the innermost function scope, the file scope (always
   the second to outermost) and the outermost or external scope.

   Most declarations are recorded in the current scope.

   All normal label declarations are recorded in the innermost
   function scope, as are bindings of undeclared identifiers to
   error_mark_node.  (GCC permits nested functions as an extension,
   hence the 'innermost' qualifier.)  Explicitly declared labels
   (using the __label__ extension) appear in the current scope.

   Being in the file scope (current_scope == file_scope) causes
   special behavior in several places below.  Also, under some
   conditions the Objective-C front end records declarations in the
   file scope even though that isn't the current scope.

   All declarations with external linkage are recorded in the external
   scope, even if they aren't visible there; this models the fact that
   such declarations are visible to the entire program, and (with a
   bit of cleverness, see pushdecl) allows diagnosis of some violations
   of C99 6.2.2p7 and 6.2.7p2:

     If, within the same translation unit, the same identifier appears
     with both internal and external linkage, the behavior is
     undefined.

     All declarations that refer to the same object or function shall
     have compatible type; otherwise, the behavior is undefined.

   Initially only the built-in declarations, which describe compiler
   intrinsic functions plus a subset of the standard library, are in
   this scope.

   The order of the blocks list matters, and it is frequently appended
   to.  To avoid having to walk all the way to the end of the list on
   each insertion, or reverse the list later, we maintain a pointer to
   the last list entry.  (FIXME: It should be feasible to use a reversed
   list here.)

   The bindings list is strictly in reverse order of declarations;
   pop_scope relies on this.  */


struct GTY((chain_next ("%h.outer"))) c_scope {
  /* The scope containing this one.  */
  struct c_scope *outer;

  /* The next outermost function scope.  */
  struct c_scope *outer_function;

  /* All bindings in this scope.  */
  struct c_binding *bindings;

  /* For each scope (except the global one), a chain of BLOCK nodes
     for all the scopes that were entered and exited one level down.  */
  tree blocks;
  tree blocks_last;

  /* The depth of this scope.  Used to keep the ->shadowed chain of
     bindings sorted innermost to outermost.  */
  unsigned int depth : 28;

  /* True if we are currently filling this scope with parameter
     declarations.  */
  BOOL_BITFIELD parm_flag : 1;

  /* True if we saw [*] in this scope.  Used to give an error messages
     if these appears in a function definition.  */
  BOOL_BITFIELD had_vla_unspec : 1;

  /* True if we already complained about forward parameter decls
     in this scope.  This prevents double warnings on
     foo (int a; int b; ...)  */
  BOOL_BITFIELD warned_forward_parm_decls : 1;

  /* True if this is the outermost block scope of a function body.
     This scope contains the parameters, the local variables declared
     in the outermost block, and all the labels (except those in
     nested functions, or declared at block scope with __label__).  */
  BOOL_BITFIELD function_body : 1;

  /* True means make a BLOCK for this scope no matter what.  */
  BOOL_BITFIELD keep : 1;

  /* True means that an unsuffixed float constant is _Decimal64.  */
  BOOL_BITFIELD float_const_decimal64 : 1;

  /* True if this scope has any label bindings.  This is used to speed
     up searching for labels when popping scopes, particularly since
     labels are normally only found at function scope.  */
  BOOL_BITFIELD has_label_bindings : 1;

  /* True if we should issue a warning if a goto statement crosses any
     of the bindings.  We still need to check the list of bindings to
     find the specific ones we need to warn about.  This is true if
     decl_jump_unsafe would return true for any of the bindings.  This
     is used to avoid looping over all the bindings unnecessarily.  */
  BOOL_BITFIELD has_jump_unsafe_decl : 1;
};

/* The scope currently in effect.  */

static GTY(()) struct c_scope *current_scope;

/* The innermost function scope.  Ordinary (not explicitly declared)
   labels, bindings to error_mark_node, and the lazily-created
   bindings of __func__ and its friends get this scope.  */

static GTY(()) struct c_scope *current_function_scope;

/* The C file scope.  This is reset for each input translation unit.  */

static GTY(()) struct c_scope *file_scope;

/* The outermost scope.  This is used for all declarations with
   external linkage, and only these, hence the name.  */

static GTY(()) struct c_scope *external_scope;

/* A chain of c_scope structures awaiting reuse.  */

static GTY((deletable)) struct c_scope *scope_freelist;

/* A chain of c_binding structures awaiting reuse.  */

static GTY((deletable)) struct c_binding *binding_freelist;

/* Append VAR to LIST in scope SCOPE.  */
#define SCOPE_LIST_APPEND(scope, list, decl) do {	\
  struct c_scope *s_ = (scope);				\
  tree d_ = (decl);					\
  if (s_->list##_last)					\
    BLOCK_CHAIN (s_->list##_last) = d_;			\
  else							\
    s_->list = d_;					\
  s_->list##_last = d_;					\
} while (0)

/* Concatenate FROM in scope FSCOPE onto TO in scope TSCOPE.  */
#define SCOPE_LIST_CONCAT(tscope, to, fscope, from) do {	\
  struct c_scope *t_ = (tscope);				\
  struct c_scope *f_ = (fscope);				\
  if (t_->to##_last)						\
    BLOCK_CHAIN (t_->to##_last) = f_->from;			\
  else								\
    t_->to = f_->from;						\
  t_->to##_last = f_->from##_last;				\
} while (0)

/* A c_inline_static structure stores details of a static identifier
   referenced in a definition of a function that may be an inline
   definition if no subsequent declaration of that function uses
   "extern" or does not use "inline".  */

struct GTY((chain_next ("%h.next"))) c_inline_static {
  /* The location for a diagnostic.  */
  location_t location;

  /* The function that may be an inline definition.  */
  tree function;

  /* The object or function referenced.  */
  tree static_decl;

  /* What sort of reference this is.  */
  enum c_inline_static_type type;

  /* The next such structure or NULL.  */
  struct c_inline_static *next;
};

/* List of static identifiers used or referenced in functions that may
   be inline definitions.  */
static GTY(()) struct c_inline_static *c_inline_statics;

/* True means unconditionally make a BLOCK for the next scope pushed.  */

static bool keep_next_level_flag;

/* True means the next call to push_scope will be the outermost scope
   of a function body, so do not push a new scope, merely cease
   expecting parameter decls.  */

static bool next_is_function_body;

/* A vector of pointers to c_binding structures.  */

typedef struct c_binding *c_binding_ptr;

/* Information that we keep for a struct or union while it is being
   parsed.  */

struct c_struct_parse_info
{
  /* If warn_cxx_compat, a list of types defined within this
     struct.  */
  vec<tree> struct_types;
  /* If warn_cxx_compat, a list of field names which have bindings,
     and which are defined in this struct, but which are not defined
     in any enclosing struct.  This is used to clear the in_struct
     field of the c_bindings structure.  */
  vec<c_binding_ptr> fields;
  /* If warn_cxx_compat, a list of typedef names used when defining
     fields in this struct.  */
  vec<tree> typedefs_seen;
};

/* Information for the struct or union currently being parsed, or
   NULL if not parsing a struct or union.  */
static struct c_struct_parse_info *struct_parse_info;

/* Forward declarations.  */
static tree lookup_name_in_scope (tree, struct c_scope *);
static tree c_make_fname_decl (location_t, tree, int);
static tree grokdeclarator (const struct c_declarator *,
			    struct c_declspecs *,
			    enum decl_context, bool, tree *, tree *, tree *,
			    bool *, enum deprecated_states);
static tree grokparms (struct c_arg_info *, bool);
static void layout_array_type (tree);
static void warn_defaults_to (location_t, int, const char *, ...)
    ATTRIBUTE_GCC_DIAG(3,4);

/* T is a statement.  Add it to the statement-tree.  This is the
   C/ObjC version--C++ has a slightly different version of this
   function.  */

tree
add_stmt (tree t)
{
  enum tree_code code = TREE_CODE (t);

  if (CAN_HAVE_LOCATION_P (t) && code != LABEL_EXPR)
    {
      if (!EXPR_HAS_LOCATION (t))
	SET_EXPR_LOCATION (t, input_location);
    }

  if (code == LABEL_EXPR || code == CASE_LABEL_EXPR)
    STATEMENT_LIST_HAS_LABEL (cur_stmt_list) = 1;

  /* Add T to the statement-tree.  Non-side-effect statements need to be
     recorded during statement expressions.  */
  if (!building_stmt_list_p ())
    push_stmt_list ();
  append_to_statement_list_force (t, &cur_stmt_list);

  return t;
}

/* Build a pointer type using the default pointer mode.  */

static tree
c_build_pointer_type (tree to_type)
{
  addr_space_t as = to_type == error_mark_node? ADDR_SPACE_GENERIC
					      : TYPE_ADDR_SPACE (to_type);
  machine_mode pointer_mode;

  if (as != ADDR_SPACE_GENERIC || c_default_pointer_mode == VOIDmode)
    pointer_mode = targetm.addr_space.pointer_mode (as);
  else
    pointer_mode = c_default_pointer_mode;
  return build_pointer_type_for_mode (to_type, pointer_mode, false);
}


/* Return true if we will want to say something if a goto statement
   crosses DECL.  */

static bool
decl_jump_unsafe (tree decl)
{
  if (error_operand_p (decl))
    return false;

  /* Always warn about crossing variably modified types.  */
  if ((VAR_P (decl) || TREE_CODE (decl) == TYPE_DECL)
      && variably_modified_type_p (TREE_TYPE (decl), NULL_TREE))
    return true;

  /* Otherwise, only warn if -Wgoto-misses-init and this is an
     initialized automatic decl.  */
  if (warn_jump_misses_init
      && VAR_P (decl)
      && !TREE_STATIC (decl)
      && DECL_INITIAL (decl) != NULL_TREE)
    return true;

  return false;
}


void
c_print_identifier (FILE *file, tree node, int indent)
{
  void (*save) (enum c_oracle_request, tree identifier);

  /* Temporarily hide any binding oracle.  Without this, calls to
     debug_tree from the debugger will end up calling into the oracle,
     making for a confusing debug session.  As the oracle isn't needed
     here for normal operation, it's simplest to suppress it.  */
  save = c_binding_oracle;
  c_binding_oracle = NULL;

  print_node (file, "symbol", I_SYMBOL_DECL (node), indent + 4);
  print_node (file, "tag", I_TAG_DECL (node), indent + 4);
  print_node (file, "label", I_LABEL_DECL (node), indent + 4);
  if (C_IS_RESERVED_WORD (node) && C_RID_CODE (node) != RID_CXX_COMPAT_WARN)
    {
      tree rid = ridpointers[C_RID_CODE (node)];
      indent_to (file, indent + 4);
      fprintf (file, "rid " HOST_PTR_PRINTF " \"%s\"",
	       (void *) rid, IDENTIFIER_POINTER (rid));
    }

  c_binding_oracle = save;
}

/* Establish a binding between NAME, an IDENTIFIER_NODE, and DECL,
   which may be any of several kinds of DECL or TYPE or error_mark_node,
   in the scope SCOPE.  */
static void
bind (tree name, tree decl, struct c_scope *scope, bool invisible,
      bool nested, location_t locus)
{
  struct c_binding *b, **here;

  if (binding_freelist)
    {
      b = binding_freelist;
      binding_freelist = b->prev;
    }
  else
    b = ggc_alloc<c_binding> ();

  b->shadowed = 0;
  b->decl = decl;
  b->id = name;
  b->depth = scope->depth;
  b->invisible = invisible;
  b->nested = nested;
  b->inner_comp = 0;
  b->in_struct = 0;
  b->locus = locus;

  b->u.type = NULL;

  b->prev = scope->bindings;
  scope->bindings = b;

  if (decl_jump_unsafe (decl))
    scope->has_jump_unsafe_decl = 1;

  if (!name)
    return;

  switch (TREE_CODE (decl))
    {
    case LABEL_DECL:     here = &I_LABEL_BINDING (name);   break;
    case ENUMERAL_TYPE:
    case UNION_TYPE:
    case RECORD_TYPE:    here = &I_TAG_BINDING (name);     break;
    case VAR_DECL:
    case FUNCTION_DECL:
    case TYPE_DECL:
    case CONST_DECL:
    case PARM_DECL:
    case ERROR_MARK:     here = &I_SYMBOL_BINDING (name);  break;

    default:
      gcc_unreachable ();
    }

  /* Locate the appropriate place in the chain of shadowed decls
     to insert this binding.  Normally, scope == current_scope and
     this does nothing.  */
  while (*here && (*here)->depth > scope->depth)
    here = &(*here)->shadowed;

  b->shadowed = *here;
  *here = b;
}

/* Clear the binding structure B, stick it on the binding_freelist,
   and return the former value of b->prev.  This is used by pop_scope
   and get_parm_info to iterate destructively over all the bindings
   from a given scope.  */
static struct c_binding *
free_binding_and_advance (struct c_binding *b)
{
  struct c_binding *prev = b->prev;

  memset (b, 0, sizeof (struct c_binding));
  b->prev = binding_freelist;
  binding_freelist = b;

  return prev;
}

/* Bind a label.  Like bind, but skip fields which aren't used for
   labels, and add the LABEL_VARS value.  */
static void
bind_label (tree name, tree label, struct c_scope *scope,
	    struct c_label_vars *label_vars)
{
  struct c_binding *b;

  bind (name, label, scope, /*invisible=*/false, /*nested=*/false,
	UNKNOWN_LOCATION);

  scope->has_label_bindings = true;

  b = scope->bindings;
  gcc_assert (b->decl == label);
  label_vars->shadowed = b->u.label;
  b->u.label = label_vars;
}

/* Hook called at end of compilation to assume 1 elt
   for a file-scope tentative array defn that wasn't complete before.  */

void
c_finish_incomplete_decl (tree decl)
{
  if (VAR_P (decl))
    {
      tree type = TREE_TYPE (decl);
      if (type != error_mark_node
	  && TREE_CODE (type) == ARRAY_TYPE
	  && !DECL_EXTERNAL (decl)
	  && TYPE_DOMAIN (type) == 0)
	{
	  warning_at (DECL_SOURCE_LOCATION (decl),
		      0, "array %q+D assumed to have one element", decl);

	  complete_array_type (&TREE_TYPE (decl), NULL_TREE, true);

	  relayout_decl (decl);
	}
    }
}

/* Record that inline function FUNC contains a reference (location
   LOC) to static DECL (file-scope or function-local according to
   TYPE).  */

void
record_inline_static (location_t loc, tree func, tree decl,
		      enum c_inline_static_type type)
{
  c_inline_static *csi = ggc_alloc<c_inline_static> ();
  csi->location = loc;
  csi->function = func;
  csi->static_decl = decl;
  csi->type = type;
  csi->next = c_inline_statics;
  c_inline_statics = csi;
}

/* Check for references to static declarations in inline functions at
   the end of the translation unit and diagnose them if the functions
   are still inline definitions.  */

static void
check_inline_statics (void)
{
  struct c_inline_static *csi;
  for (csi = c_inline_statics; csi; csi = csi->next)
    {
      if (DECL_EXTERNAL (csi->function))
	switch (csi->type)
	  {
	  case csi_internal:
	    pedwarn (csi->location, 0,
		     "%qD is static but used in inline function %qD "
		     "which is not static", csi->static_decl, csi->function);
	    break;
	  case csi_modifiable:
	    pedwarn (csi->location, 0,
		     "%q+D is static but declared in inline function %qD "
		     "which is not static", csi->static_decl, csi->function);
	    break;
	  default:
	    gcc_unreachable ();
	  }
    }
  c_inline_statics = NULL;
}

/* Fill in a c_spot_bindings structure.  If DEFINING is true, set it
   for the current state, otherwise set it to uninitialized.  */

static void
set_spot_bindings (struct c_spot_bindings *p, bool defining)
{
  if (defining)
    {
      p->scope = current_scope;
      p->bindings_in_scope = current_scope->bindings;
    }
  else
    {
      p->scope = NULL;
      p->bindings_in_scope = NULL;
    }
  p->stmt_exprs = 0;
  p->left_stmt_expr = false;
}

/* Update spot bindings P as we pop out of SCOPE.  Return true if we
   should push decls for a label.  */

static bool
update_spot_bindings (struct c_scope *scope, struct c_spot_bindings *p)
{
  if (p->scope != scope)
    {
      /* This label or goto is defined in some other scope, or it is a
	 label which is not yet defined.  There is nothing to
	 update.  */
      return false;
    }

  /* Adjust the spot bindings to refer to the bindings already defined
     in the enclosing scope.  */
  p->scope = scope->outer;
  p->bindings_in_scope = p->scope->bindings;

  return true;
}

/* The Objective-C front-end often needs to determine the current scope.  */

void *
objc_get_current_scope (void)
{
  return current_scope;
}

/* The following function is used only by Objective-C.  It needs to live here
   because it accesses the innards of c_scope.  */

void
objc_mark_locals_volatile (void *enclosing_blk)
{
  struct c_scope *scope;
  struct c_binding *b;

  for (scope = current_scope;
       scope && scope != enclosing_blk;
       scope = scope->outer)
    {
      for (b = scope->bindings; b; b = b->prev)
	objc_volatilize_decl (b->decl);

      /* Do not climb up past the current function.  */
      if (scope->function_body)
	break;
    }
}

/* Return true if we are in the global binding level.  */

bool
global_bindings_p (void)
{
  return current_scope == file_scope;
}

void
keep_next_level (void)
{
  keep_next_level_flag = true;
}

/* Set the flag for the FLOAT_CONST_DECIMAL64 pragma being ON.  */

void
set_float_const_decimal64 (void)
{
  current_scope->float_const_decimal64 = true;
}

/* Clear the flag for the FLOAT_CONST_DECIMAL64 pragma.  */

void
clear_float_const_decimal64 (void)
{
  current_scope->float_const_decimal64 = false;
}

/* Return nonzero if an unsuffixed float constant is _Decimal64.  */

bool
float_const_decimal64_p (void)
{
  return current_scope->float_const_decimal64;
}

/* Identify this scope as currently being filled with parameters.  */

void
declare_parm_level (void)
{
  current_scope->parm_flag = true;
}

void
push_scope (void)
{
  if (next_is_function_body)
    {
      /* This is the transition from the parameters to the top level
	 of the function body.  These are the same scope
	 (C99 6.2.1p4,6) so we do not push another scope structure.
	 next_is_function_body is set only by store_parm_decls, which
	 in turn is called when and only when we are about to
	 encounter the opening curly brace for the function body.

	 The outermost block of a function always gets a BLOCK node,
	 because the debugging output routines expect that each
	 function has at least one BLOCK.  */
      current_scope->parm_flag         = false;
      current_scope->function_body     = true;
      current_scope->keep              = true;
      current_scope->outer_function    = current_function_scope;
      current_function_scope           = current_scope;

      keep_next_level_flag = false;
      next_is_function_body = false;

      /* The FLOAT_CONST_DECIMAL64 pragma applies to nested scopes.  */
      if (current_scope->outer)
	current_scope->float_const_decimal64
	  = current_scope->outer->float_const_decimal64;
      else
	current_scope->float_const_decimal64 = false;
    }
  else
    {
      struct c_scope *scope;
      if (scope_freelist)
	{
	  scope = scope_freelist;
	  scope_freelist = scope->outer;
	}
      else
	scope = ggc_cleared_alloc<c_scope> ();

      /* The FLOAT_CONST_DECIMAL64 pragma applies to nested scopes.  */
      if (current_scope)
	scope->float_const_decimal64 = current_scope->float_const_decimal64;
      else
	scope->float_const_decimal64 = false;

      scope->keep          = keep_next_level_flag;
      scope->outer         = current_scope;
      scope->depth	   = current_scope ? (current_scope->depth + 1) : 0;

      /* Check for scope depth overflow.  Unlikely (2^28 == 268,435,456) but
	 possible.  */
      if (current_scope && scope->depth == 0)
	{
	  scope->depth--;
	  sorry ("GCC supports only %u nested scopes", scope->depth);
	}

      current_scope        = scope;
      keep_next_level_flag = false;
    }
}

/* This is called when we are leaving SCOPE.  For each label defined
   in SCOPE, add any appropriate decls to its decls_in_scope fields.
   These are the decls whose initialization will be skipped by a goto
   later in the function.  */

static void
update_label_decls (struct c_scope *scope)
{
  struct c_scope *s;

  s = scope;
  while (s != NULL)
    {
      if (s->has_label_bindings)
	{
	  struct c_binding *b;

	  for (b = s->bindings; b != NULL; b = b->prev)
	    {
	      struct c_label_vars *label_vars;
	      struct c_binding *b1;
	      bool hjud;
	      unsigned int ix;
	      struct c_goto_bindings *g;

	      if (TREE_CODE (b->decl) != LABEL_DECL)
		continue;
	      label_vars = b->u.label;

	      b1 = label_vars->label_bindings.bindings_in_scope;
	      if (label_vars->label_bindings.scope == NULL)
		hjud = false;
	      else
		hjud = label_vars->label_bindings.scope->has_jump_unsafe_decl;
	      if (update_spot_bindings (scope, &label_vars->label_bindings))
		{
		  /* This label is defined in this scope.  */
		  if (hjud)
		    {
		      for (; b1 != NULL; b1 = b1->prev)
			{
			  /* A goto from later in the function to this
			     label will never see the initialization
			     of B1, if any.  Save it to issue a
			     warning if needed.  */
			  if (decl_jump_unsafe (b1->decl))
			    vec_safe_push(label_vars->decls_in_scope, b1->decl);
			}
		    }
		}

	      /* Update the bindings of any goto statements associated
		 with this label.  */
	      FOR_EACH_VEC_SAFE_ELT (label_vars->gotos, ix, g)
		update_spot_bindings (scope, &g->goto_bindings);
	    }
	}

      /* Don't search beyond the current function.  */
      if (s == current_function_scope)
	break;

      s = s->outer;
    }
}

/* Set the TYPE_CONTEXT of all of TYPE's variants to CONTEXT.  */

static void
set_type_context (tree type, tree context)
{
  for (type = TYPE_MAIN_VARIANT (type); type;
       type = TYPE_NEXT_VARIANT (type))
    TYPE_CONTEXT (type) = context;
}

/* Exit a scope.  Restore the state of the identifier-decl mappings
   that were in effect when this scope was entered.  Return a BLOCK
   node containing all the DECLs in this scope that are of interest
   to debug info generation.  */

tree
pop_scope (void)
{
  struct c_scope *scope = current_scope;
  tree block, context, p;
  struct c_binding *b;

  bool functionbody = scope->function_body;
  bool keep = functionbody || scope->keep || scope->bindings;

  update_label_decls (scope);

  /* If appropriate, create a BLOCK to record the decls for the life
     of this function.  */
  block = 0;
  if (keep)
    {
      block = make_node (BLOCK);
      BLOCK_SUBBLOCKS (block) = scope->blocks;
      TREE_USED (block) = 1;

      /* In each subblock, record that this is its superior.  */
      for (p = scope->blocks; p; p = BLOCK_CHAIN (p))
	BLOCK_SUPERCONTEXT (p) = block;

      BLOCK_VARS (block) = 0;
    }

  /* The TYPE_CONTEXTs for all of the tagged types belonging to this
     scope must be set so that they point to the appropriate
     construct, i.e.  either to the current FUNCTION_DECL node, or
     else to the BLOCK node we just constructed.

     Note that for tagged types whose scope is just the formal
     parameter list for some function type specification, we can't
     properly set their TYPE_CONTEXTs here, because we don't have a
     pointer to the appropriate FUNCTION_TYPE node readily available
     to us.  For those cases, the TYPE_CONTEXTs of the relevant tagged
     type nodes get set in `grokdeclarator' as soon as we have created
     the FUNCTION_TYPE node which will represent the "scope" for these
     "parameter list local" tagged types.  */
  if (scope->function_body)
    context = current_function_decl;
  else if (scope == file_scope)
    {
      tree file_decl = build_translation_unit_decl (NULL_TREE);
      context = file_decl;
      debug_hooks->register_main_translation_unit (file_decl);
    }
  else
    context = block;

  /* Clear all bindings in this scope.  */
  for (b = scope->bindings; b; b = free_binding_and_advance (b))
    {
      p = b->decl;
      switch (TREE_CODE (p))
	{
	case LABEL_DECL:
	  /* Warnings for unused labels, errors for undefined labels.  */
	  if (TREE_USED (p) && !DECL_INITIAL (p))
	    {
	      error ("label %q+D used but not defined", p);
	      DECL_INITIAL (p) = error_mark_node;
	    }
	  else
	    warn_for_unused_label (p);

	  /* Labels go in BLOCK_VARS.  */
	  DECL_CHAIN (p) = BLOCK_VARS (block);
	  BLOCK_VARS (block) = p;
	  gcc_assert (I_LABEL_BINDING (b->id) == b);
	  I_LABEL_BINDING (b->id) = b->shadowed;

	  /* Also pop back to the shadowed label_vars.  */
	  release_tree_vector (b->u.label->decls_in_scope);
	  b->u.label = b->u.label->shadowed;
	  break;

	case ENUMERAL_TYPE:
	case UNION_TYPE:
	case RECORD_TYPE:
	  set_type_context (p, context);

	  /* Types may not have tag-names, in which case the type
	     appears in the bindings list with b->id NULL.  */
	  if (b->id)
	    {
	      gcc_assert (I_TAG_BINDING (b->id) == b);
	      I_TAG_BINDING (b->id) = b->shadowed;
	    }
	  break;

	case FUNCTION_DECL:
	  /* Propagate TREE_ADDRESSABLE from nested functions to their
	     containing functions.  */
	  if (!TREE_ASM_WRITTEN (p)
	      && DECL_INITIAL (p) != 0
	      && TREE_ADDRESSABLE (p)
	      && DECL_ABSTRACT_ORIGIN (p) != 0
	      && DECL_ABSTRACT_ORIGIN (p) != p)
	    TREE_ADDRESSABLE (DECL_ABSTRACT_ORIGIN (p)) = 1;
	  if (!DECL_EXTERNAL (p)
	      && !DECL_INITIAL (p)
	      && scope != file_scope
	      && scope != external_scope)
	    {
	      error ("nested function %q+D declared but never defined", p);
	      undef_nested_function = true;
	    }
	  else if (DECL_DECLARED_INLINE_P (p)
		   && TREE_PUBLIC (p)
		   && !DECL_INITIAL (p))
	    {
	      /* C99 6.7.4p6: "a function with external linkage... declared
		 with an inline function specifier ... shall also be defined
		 in the same translation unit."  */
	      if (!flag_gnu89_inline
		  && !lookup_attribute ("gnu_inline", DECL_ATTRIBUTES (p))
		  && scope != external_scope)
		pedwarn (input_location, 0,
			 "inline function %q+D declared but never defined", p);
	      DECL_EXTERNAL (p) = 1;
	    }

	  goto common_symbol;

	case VAR_DECL:
	  /* Warnings for unused variables.  */
	  if ((!TREE_USED (p) || !DECL_READ_P (p))
	      && !TREE_NO_WARNING (p)
	      && !DECL_IN_SYSTEM_HEADER (p)
	      && DECL_NAME (p)
	      && !DECL_ARTIFICIAL (p)
	      && scope != file_scope
	      && scope != external_scope)
	    {
	      if (!TREE_USED (p))
		warning (OPT_Wunused_variable, "unused variable %q+D", p);
	      else if (DECL_CONTEXT (p) == current_function_decl)
		warning_at (DECL_SOURCE_LOCATION (p),
			    OPT_Wunused_but_set_variable,
			    "variable %qD set but not used", p);
	    }

	  if (b->inner_comp)
	    {
	      error ("type of array %q+D completed incompatibly with"
		     " implicit initialization", p);
	    }

	  /* Fall through.  */
	case TYPE_DECL:
	case CONST_DECL:
	common_symbol:
	  /* All of these go in BLOCK_VARS, but only if this is the
	     binding in the home scope.  */
	  if (!b->nested)
	    {
	      DECL_CHAIN (p) = BLOCK_VARS (block);
	      BLOCK_VARS (block) = p;
	    }
	  else if (VAR_OR_FUNCTION_DECL_P (p) && scope != file_scope)
	    {
	      /* For block local externs add a special
		 DECL_EXTERNAL decl for debug info generation.  */
	      tree extp = copy_node (p);

	      DECL_EXTERNAL (extp) = 1;
	      TREE_STATIC (extp) = 0;
	      TREE_PUBLIC (extp) = 1;
	      DECL_INITIAL (extp) = NULL_TREE;
	      DECL_LANG_SPECIFIC (extp) = NULL;
	      DECL_CONTEXT (extp) = current_function_decl;
	      if (TREE_CODE (p) == FUNCTION_DECL)
		{
		  DECL_RESULT (extp) = NULL_TREE;
		  DECL_SAVED_TREE (extp) = NULL_TREE;
		  DECL_STRUCT_FUNCTION (extp) = NULL;
		}
	      if (b->locus != UNKNOWN_LOCATION)
		DECL_SOURCE_LOCATION (extp) = b->locus;
	      DECL_CHAIN (extp) = BLOCK_VARS (block);
	      BLOCK_VARS (block) = extp;
	    }
	  /* If this is the file scope set DECL_CONTEXT of each decl to
	     the TRANSLATION_UNIT_DECL.  This makes same_translation_unit_p
	     work.  */
	  if (scope == file_scope)
	    {
	      DECL_CONTEXT (p) = context;
	      if (TREE_CODE (p) == TYPE_DECL
		  && TREE_TYPE (p) != error_mark_node)
		set_type_context (TREE_TYPE (p), context);
	    }

	  /* Fall through.  */
	  /* Parameters go in DECL_ARGUMENTS, not BLOCK_VARS, and have
	     already been put there by store_parm_decls.  Unused-
	     parameter warnings are handled by function.c.
	     error_mark_node obviously does not go in BLOCK_VARS and
	     does not get unused-variable warnings.  */
	case PARM_DECL:
	case ERROR_MARK:
	  /* It is possible for a decl not to have a name.  We get
	     here with b->id NULL in this case.  */
	  if (b->id)
	    {
	      gcc_assert (I_SYMBOL_BINDING (b->id) == b);
	      I_SYMBOL_BINDING (b->id) = b->shadowed;
	      if (b->shadowed && b->shadowed->u.type)
		TREE_TYPE (b->shadowed->decl) = b->shadowed->u.type;
	    }
	  break;

	default:
	  gcc_unreachable ();
	}
    }


  /* Dispose of the block that we just made inside some higher level.  */
  if ((scope->function_body || scope == file_scope) && context)
    {
      DECL_INITIAL (context) = block;
      BLOCK_SUPERCONTEXT (block) = context;
    }
  else if (scope->outer)
    {
      if (block)
	SCOPE_LIST_APPEND (scope->outer, blocks, block);
      /* If we did not make a block for the scope just exited, any
	 blocks made for inner scopes must be carried forward so they
	 will later become subblocks of something else.  */
      else if (scope->blocks)
	SCOPE_LIST_CONCAT (scope->outer, blocks, scope, blocks);
    }

  /* Pop the current scope, and free the structure for reuse.  */
  current_scope = scope->outer;
  if (scope->function_body)
    current_function_scope = scope->outer_function;

  memset (scope, 0, sizeof (struct c_scope));
  scope->outer = scope_freelist;
  scope_freelist = scope;

  return block;
}

void
push_file_scope (void)
{
  tree decl;

  if (file_scope)
    return;

  push_scope ();
  file_scope = current_scope;

  start_fname_decls ();

  for (decl = visible_builtins; decl; decl = DECL_CHAIN (decl))
    bind (DECL_NAME (decl), decl, file_scope,
	  /*invisible=*/false, /*nested=*/true, DECL_SOURCE_LOCATION (decl));
}

void
pop_file_scope (void)
{
  /* In case there were missing closebraces, get us back to the global
     binding level.  */
  while (current_scope != file_scope)
    pop_scope ();

  /* __FUNCTION__ is defined at file scope ("").  This
     call may not be necessary as my tests indicate it
     still works without it.  */
  finish_fname_decls ();

  check_inline_statics ();

  /* This is the point to write out a PCH if we're doing that.
     In that case we do not want to do anything else.  */
  if (pch_file)
    {
      c_common_write_pch ();
      return;
    }

  /* Pop off the file scope and close this translation unit.  */
  pop_scope ();
  file_scope = 0;

  maybe_apply_pending_pragma_weaks ();
}

/* Adjust the bindings for the start of a statement expression.  */

void
c_bindings_start_stmt_expr (struct c_spot_bindings* switch_bindings)
{
  struct c_scope *scope;

  for (scope = current_scope; scope != NULL; scope = scope->outer)
    {
      struct c_binding *b;

      if (!scope->has_label_bindings)
	continue;

      for (b = scope->bindings; b != NULL; b = b->prev)
	{
	  struct c_label_vars *label_vars;
	  unsigned int ix;
	  struct c_goto_bindings *g;

	  if (TREE_CODE (b->decl) != LABEL_DECL)
	    continue;
	  label_vars = b->u.label;
	  ++label_vars->label_bindings.stmt_exprs;
	  FOR_EACH_VEC_SAFE_ELT (label_vars->gotos, ix, g)
	    ++g->goto_bindings.stmt_exprs;
	}
    }

  if (switch_bindings != NULL)
    ++switch_bindings->stmt_exprs;
}

/* Adjust the bindings for the end of a statement expression.  */

void
c_bindings_end_stmt_expr (struct c_spot_bindings *switch_bindings)
{
  struct c_scope *scope;

  for (scope = current_scope; scope != NULL; scope = scope->outer)
    {
      struct c_binding *b;

      if (!scope->has_label_bindings)
	continue;

      for (b = scope->bindings; b != NULL; b = b->prev)
	{
	  struct c_label_vars *label_vars;
	  unsigned int ix;
	  struct c_goto_bindings *g;

	  if (TREE_CODE (b->decl) != LABEL_DECL)
	    continue;
	  label_vars = b->u.label;
	  --label_vars->label_bindings.stmt_exprs;
	  if (label_vars->label_bindings.stmt_exprs < 0)
	    {
	      label_vars->label_bindings.left_stmt_expr = true;
	      label_vars->label_bindings.stmt_exprs = 0;
	    }
	  FOR_EACH_VEC_SAFE_ELT (label_vars->gotos, ix, g)
	    {
	      --g->goto_bindings.stmt_exprs;
	      if (g->goto_bindings.stmt_exprs < 0)
		{
		  g->goto_bindings.left_stmt_expr = true;
		  g->goto_bindings.stmt_exprs = 0;
		}
	    }
	}
    }

  if (switch_bindings != NULL)
    {
      --switch_bindings->stmt_exprs;
      gcc_assert (switch_bindings->stmt_exprs >= 0);
    }
}

/* Push a definition or a declaration of struct, union or enum tag "name".
   "type" should be the type node.
   We assume that the tag "name" is not already defined, and has a location
   of LOC.

   Note that the definition may really be just a forward reference.
   In that case, the TYPE_SIZE will be zero.  */

static void
pushtag (location_t loc, tree name, tree type)
{
  /* Record the identifier as the type's name if it has none.  */
  if (name && !TYPE_NAME (type))
    TYPE_NAME (type) = name;
  bind (name, type, current_scope, /*invisible=*/false, /*nested=*/false, loc);

  /* Create a fake NULL-named TYPE_DECL node whose TREE_TYPE will be the
     tagged type we just added to the current scope.  This fake
     NULL-named TYPE_DECL node helps dwarfout.c to know when it needs
     to output a representation of a tagged type, and it also gives
     us a convenient place to record the "scope start" address for the
     tagged type.  */

  TYPE_STUB_DECL (type) = pushdecl (build_decl (loc,
						TYPE_DECL, NULL_TREE, type));

  /* An approximation for now, so we can tell this is a function-scope tag.
     This will be updated in pop_scope.  */
  TYPE_CONTEXT (type) = DECL_CONTEXT (TYPE_STUB_DECL (type));

  if (warn_cxx_compat && name != NULL_TREE)
    {
      struct c_binding *b = I_SYMBOL_BINDING (name);

      if (b != NULL
	  && b->decl != NULL_TREE
	  && TREE_CODE (b->decl) == TYPE_DECL
	  && (B_IN_CURRENT_SCOPE (b)
	      || (current_scope == file_scope && B_IN_EXTERNAL_SCOPE (b)))
	  && (TYPE_MAIN_VARIANT (TREE_TYPE (b->decl))
	      != TYPE_MAIN_VARIANT (type)))
	{
	  warning_at (loc, OPT_Wc___compat,
		      ("using %qD as both a typedef and a tag is "
		       "invalid in C++"),
		      b->decl);
	  if (b->locus != UNKNOWN_LOCATION)
	    inform (b->locus, "originally defined here");
	}
    }
}

/* An exported interface to pushtag.  This is used by the gdb plugin's
   binding oracle to introduce a new tag binding.  */

void
c_pushtag (location_t loc, tree name, tree type)
{
  pushtag (loc, name, type);
}

/* An exported interface to bind a declaration.  LOC is the location
   to use.  DECL is the declaration to bind.  The decl's name is used
   to determine how it is bound.  If DECL is a VAR_DECL, then
   IS_GLOBAL determines whether the decl is put into the global (file
   and external) scope or the current function's scope; if DECL is not
   a VAR_DECL then it is always put into the file scope.  */

void
c_bind (location_t loc, tree decl, bool is_global)
{
  struct c_scope *scope;
  bool nested = false;

  if (!VAR_P (decl) || current_function_scope == NULL)
    {
      /* Types and functions are always considered to be global.  */
      scope = file_scope;
      DECL_EXTERNAL (decl) = 1;
      TREE_PUBLIC (decl) = 1;
    }
  else if (is_global)
    {
      /* Also bind it into the external scope.  */
      bind (DECL_NAME (decl), decl, external_scope, true, false, loc);
      nested = true;
      scope = file_scope;
      DECL_EXTERNAL (decl) = 1;
      TREE_PUBLIC (decl) = 1;
    }
  else
    {
      DECL_CONTEXT (decl) = current_function_decl;
      TREE_PUBLIC (decl) = 0;
      scope = current_function_scope;
    }

  bind (DECL_NAME (decl), decl, scope, false, nested, loc);
}

/* Subroutine of compare_decls.  Allow harmless mismatches in return
   and argument types provided that the type modes match.  This function
   return a unified type given a suitable match, and 0 otherwise.  */

static tree
match_builtin_function_types (tree newtype, tree oldtype)
{
  tree newrettype, oldrettype;
  tree newargs, oldargs;
  tree trytype, tryargs;

  /* Accept the return type of the new declaration if same modes.  */
  oldrettype = TREE_TYPE (oldtype);
  newrettype = TREE_TYPE (newtype);

  if (TYPE_MODE (oldrettype) != TYPE_MODE (newrettype))
    return 0;

  oldargs = TYPE_ARG_TYPES (oldtype);
  newargs = TYPE_ARG_TYPES (newtype);
  tryargs = newargs;

  while (oldargs || newargs)
    {
      if (!oldargs
	  || !newargs
	  || !TREE_VALUE (oldargs)
	  || !TREE_VALUE (newargs)
	  || TYPE_MODE (TREE_VALUE (oldargs))
	     != TYPE_MODE (TREE_VALUE (newargs)))
	return 0;

      oldargs = TREE_CHAIN (oldargs);
      newargs = TREE_CHAIN (newargs);
    }

  trytype = build_function_type (newrettype, tryargs);
  return build_type_attribute_variant (trytype, TYPE_ATTRIBUTES (oldtype));
}

/* Subroutine of diagnose_mismatched_decls.  Check for function type
   mismatch involving an empty arglist vs a nonempty one and give clearer
   diagnostics.  */
static void
diagnose_arglist_conflict (tree newdecl, tree olddecl,
			   tree newtype, tree oldtype)
{
  tree t;

  if (TREE_CODE (olddecl) != FUNCTION_DECL
      || !comptypes (TREE_TYPE (oldtype), TREE_TYPE (newtype))
      || !((!prototype_p (oldtype) && DECL_INITIAL (olddecl) == 0)
	   || (!prototype_p (newtype) && DECL_INITIAL (newdecl) == 0)))
    return;

  t = TYPE_ARG_TYPES (oldtype);
  if (t == 0)
    t = TYPE_ARG_TYPES (newtype);
  for (; t; t = TREE_CHAIN (t))
    {
      tree type = TREE_VALUE (t);

      if (TREE_CHAIN (t) == 0
	  && TYPE_MAIN_VARIANT (type) != void_type_node)
	{
	  inform (input_location, "a parameter list with an ellipsis can%'t match "
		  "an empty parameter name list declaration");
	  break;
	}

      if (c_type_promotes_to (type) != type)
	{
	  inform (input_location, "an argument type that has a default promotion can%'t match "
		  "an empty parameter name list declaration");
	  break;
	}
    }
}

/* Another subroutine of diagnose_mismatched_decls.  OLDDECL is an
   old-style function definition, NEWDECL is a prototype declaration.
   Diagnose inconsistencies in the argument list.  Returns TRUE if
   the prototype is compatible, FALSE if not.  */
static bool
validate_proto_after_old_defn (tree newdecl, tree newtype, tree oldtype)
{
  tree newargs, oldargs;
  int i;

#define END_OF_ARGLIST(t) ((t) == void_type_node)

  oldargs = TYPE_ACTUAL_ARG_TYPES (oldtype);
  newargs = TYPE_ARG_TYPES (newtype);
  i = 1;

  for (;;)
    {
      tree oldargtype = TREE_VALUE (oldargs);
      tree newargtype = TREE_VALUE (newargs);

      if (oldargtype == error_mark_node || newargtype == error_mark_node)
	return false;

      oldargtype = (TYPE_ATOMIC (oldargtype)
		    ? c_build_qualified_type (TYPE_MAIN_VARIANT (oldargtype),
					      TYPE_QUAL_ATOMIC)
		    : TYPE_MAIN_VARIANT (oldargtype));
      newargtype = (TYPE_ATOMIC (newargtype)
		    ? c_build_qualified_type (TYPE_MAIN_VARIANT (newargtype),
					      TYPE_QUAL_ATOMIC)
		    : TYPE_MAIN_VARIANT (newargtype));

      if (END_OF_ARGLIST (oldargtype) && END_OF_ARGLIST (newargtype))
	break;

      /* Reaching the end of just one list means the two decls don't
	 agree on the number of arguments.  */
      if (END_OF_ARGLIST (oldargtype))
	{
	  error ("prototype for %q+D declares more arguments "
		 "than previous old-style definition", newdecl);
	  return false;
	}
      else if (END_OF_ARGLIST (newargtype))
	{
	  error ("prototype for %q+D declares fewer arguments "
		 "than previous old-style definition", newdecl);
	  return false;
	}

      /* Type for passing arg must be consistent with that declared
	 for the arg.  */
      else if (!comptypes (oldargtype, newargtype))
	{
	  error ("prototype for %q+D declares argument %d"
		 " with incompatible type",
		 newdecl, i);
	  return false;
	}

      oldargs = TREE_CHAIN (oldargs);
      newargs = TREE_CHAIN (newargs);
      i++;
    }

  /* If we get here, no errors were found, but do issue a warning
     for this poor-style construct.  */
  warning (0, "prototype for %q+D follows non-prototype definition",
	   newdecl);
  return true;
#undef END_OF_ARGLIST
}

/* Subroutine of diagnose_mismatched_decls.  Report the location of DECL,
   first in a pair of mismatched declarations, using the diagnostic
   function DIAG.  */
static void
locate_old_decl (tree decl)
{
  if (TREE_CODE (decl) == FUNCTION_DECL && DECL_BUILT_IN (decl)
      && !C_DECL_DECLARED_BUILTIN (decl))
    ;
  else if (DECL_INITIAL (decl))
    inform (input_location, "previous definition of %q+D was here", decl);
  else if (C_DECL_IMPLICIT (decl))
    inform (input_location, "previous implicit declaration of %q+D was here", decl);
  else
    inform (input_location, "previous declaration of %q+D was here", decl);
}

/* Subroutine of duplicate_decls.  Compare NEWDECL to OLDDECL.
   Returns true if the caller should proceed to merge the two, false
   if OLDDECL should simply be discarded.  As a side effect, issues
   all necessary diagnostics for invalid or poor-style combinations.
   If it returns true, writes the types of NEWDECL and OLDDECL to
   *NEWTYPEP and *OLDTYPEP - these may have been adjusted from
   TREE_TYPE (NEWDECL, OLDDECL) respectively.  */

static bool
diagnose_mismatched_decls (tree newdecl, tree olddecl,
			   tree *newtypep, tree *oldtypep)
{
  tree newtype, oldtype;
  bool pedwarned = false;
  bool warned = false;
  bool retval = true;

#define DECL_EXTERN_INLINE(DECL) (DECL_DECLARED_INLINE_P (DECL)  \
				  && DECL_EXTERNAL (DECL))

  /* If we have error_mark_node for either decl or type, just discard
     the previous decl - we're in an error cascade already.  */
  if (olddecl == error_mark_node || newdecl == error_mark_node)
    return false;
  *oldtypep = oldtype = TREE_TYPE (olddecl);
  *newtypep = newtype = TREE_TYPE (newdecl);
  if (oldtype == error_mark_node || newtype == error_mark_node)
    return false;

  /* Two different categories of symbol altogether.  This is an error
     unless OLDDECL is a builtin.  OLDDECL will be discarded in any case.  */
  if (TREE_CODE (olddecl) != TREE_CODE (newdecl))
    {
      if (!(TREE_CODE (olddecl) == FUNCTION_DECL
	    && DECL_BUILT_IN (olddecl)
	    && !C_DECL_DECLARED_BUILTIN (olddecl)))
	{
	  error ("%q+D redeclared as different kind of symbol", newdecl);
	  locate_old_decl (olddecl);
	}
      else if (TREE_PUBLIC (newdecl))
	warning (0, "built-in function %q+D declared as non-function",
		 newdecl);
      else
	warning (OPT_Wshadow, "declaration of %q+D shadows "
		 "a built-in function", newdecl);
      return false;
    }

  /* Enumerators have no linkage, so may only be declared once in a
     given scope.  */
  if (TREE_CODE (olddecl) == CONST_DECL)
    {
      error ("redeclaration of enumerator %q+D", newdecl);
      locate_old_decl (olddecl);
      return false;
    }

  if (!comptypes (oldtype, newtype))
    {
      if (TREE_CODE (olddecl) == FUNCTION_DECL
	  && DECL_BUILT_IN (olddecl) && !C_DECL_DECLARED_BUILTIN (olddecl))
	{
	  /* Accept harmless mismatch in function types.
	     This is for the ffs and fprintf builtins.  */
	  tree trytype = match_builtin_function_types (newtype, oldtype);

	  if (trytype && comptypes (newtype, trytype))
	    *oldtypep = oldtype = trytype;
	  else
	    {
	      /* If types don't match for a built-in, throw away the
		 built-in.  No point in calling locate_old_decl here, it
		 won't print anything.  */
	      warning (0, "conflicting types for built-in function %q+D",
		       newdecl);
	      return false;
	    }
	}
      else if (TREE_CODE (olddecl) == FUNCTION_DECL
	       && DECL_IS_BUILTIN (olddecl))
	{
	  /* A conflicting function declaration for a predeclared
	     function that isn't actually built in.  Objective C uses
	     these.  The new declaration silently overrides everything
	     but the volatility (i.e. noreturn) indication.  See also
	     below.  FIXME: Make Objective C use normal builtins.  */
	  TREE_THIS_VOLATILE (newdecl) |= TREE_THIS_VOLATILE (olddecl);
	  return false;
	}
      /* Permit void foo (...) to match int foo (...) if the latter is
	 the definition and implicit int was used.  See
	 c-torture/compile/920625-2.c.  */
      else if (TREE_CODE (newdecl) == FUNCTION_DECL && DECL_INITIAL (newdecl)
	       && TYPE_MAIN_VARIANT (TREE_TYPE (oldtype)) == void_type_node
	       && TYPE_MAIN_VARIANT (TREE_TYPE (newtype)) == integer_type_node
	       && C_FUNCTION_IMPLICIT_INT (newdecl) && !DECL_INITIAL (olddecl))
	{
	  pedwarned = pedwarn (input_location, 0,
			       "conflicting types for %q+D", newdecl);
	  /* Make sure we keep void as the return type.  */
	  TREE_TYPE (newdecl) = *newtypep = newtype = oldtype;
	  C_FUNCTION_IMPLICIT_INT (newdecl) = 0;
	}
      /* Permit void foo (...) to match an earlier call to foo (...) with
	 no declared type (thus, implicitly int).  */
      else if (TREE_CODE (newdecl) == FUNCTION_DECL
	       && TYPE_MAIN_VARIANT (TREE_TYPE (newtype)) == void_type_node
	       && TYPE_MAIN_VARIANT (TREE_TYPE (oldtype)) == integer_type_node
	       && C_DECL_IMPLICIT (olddecl) && !DECL_INITIAL (olddecl))
	{
	  pedwarned = pedwarn (input_location, 0,
			       "conflicting types for %q+D", newdecl);
	  /* Make sure we keep void as the return type.  */
	  TREE_TYPE (olddecl) = *oldtypep = oldtype = newtype;
	}
      else
	{
	  int new_quals = TYPE_QUALS (newtype);
	  int old_quals = TYPE_QUALS (oldtype);

	  if (new_quals != old_quals)
	    {
	      addr_space_t new_addr = DECODE_QUAL_ADDR_SPACE (new_quals);
	      addr_space_t old_addr = DECODE_QUAL_ADDR_SPACE (old_quals);
	      if (new_addr != old_addr)
		{
		  if (ADDR_SPACE_GENERIC_P (new_addr))
		    error ("conflicting named address spaces (generic vs %s) "
			   "for %q+D",
			   c_addr_space_name (old_addr), newdecl);
		  else if (ADDR_SPACE_GENERIC_P (old_addr))
		    error ("conflicting named address spaces (%s vs generic) "
			   "for %q+D",
			   c_addr_space_name (new_addr), newdecl);
		  else
		    error ("conflicting named address spaces (%s vs %s) "
			   "for %q+D",
			   c_addr_space_name (new_addr),
			   c_addr_space_name (old_addr),
			   newdecl);
		}

	      if (CLEAR_QUAL_ADDR_SPACE (new_quals)
		  != CLEAR_QUAL_ADDR_SPACE (old_quals))
		error ("conflicting type qualifiers for %q+D", newdecl);
	    }
	  else
	    error ("conflicting types for %q+D", newdecl);
	  diagnose_arglist_conflict (newdecl, olddecl, newtype, oldtype);
	  locate_old_decl (olddecl);
	  return false;
	}
    }

  /* Redeclaration of a type is a constraint violation (6.7.2.3p1),
     but silently ignore the redeclaration if either is in a system
     header.  (Conflicting redeclarations were handled above.)  This
     is allowed for C11 if the types are the same, not just
     compatible.  */
  if (TREE_CODE (newdecl) == TYPE_DECL)
    {
      bool types_different = false;
      int comptypes_result;

      comptypes_result
	= comptypes_check_different_types (oldtype, newtype, &types_different);

      if (comptypes_result != 1 || types_different)
	{
	  error ("redefinition of typedef %q+D with different type", newdecl);
	  locate_old_decl (olddecl);
	  return false;
	}

      if (DECL_IN_SYSTEM_HEADER (newdecl)
	  || DECL_IN_SYSTEM_HEADER (olddecl)
	  || TREE_NO_WARNING (newdecl)
	  || TREE_NO_WARNING (olddecl))
	return true;  /* Allow OLDDECL to continue in use.  */

      if (variably_modified_type_p (newtype, NULL))
	{
	  error ("redefinition of typedef %q+D with variably modified type",
		 newdecl);
	  locate_old_decl (olddecl);
	}
      else if (pedwarn_c99 (input_location, OPT_Wpedantic,
			    "redefinition of typedef %q+D", newdecl))
	locate_old_decl (olddecl);

      return true;
    }

  /* Function declarations can either be 'static' or 'extern' (no
     qualifier is equivalent to 'extern' - C99 6.2.2p5) and therefore
     can never conflict with each other on account of linkage
     (6.2.2p4).  Multiple definitions are not allowed (6.9p3,5) but
     gnu89 mode permits two definitions if one is 'extern inline' and
     one is not.  The non- extern-inline definition supersedes the
     extern-inline definition.  */

  else if (TREE_CODE (newdecl) == FUNCTION_DECL)
    {
      /* If you declare a built-in function name as static, or
	 define the built-in with an old-style definition (so we
	 can't validate the argument list) the built-in definition is
	 overridden, but optionally warn this was a bad choice of name.  */
      if (DECL_BUILT_IN (olddecl)
	  && !C_DECL_DECLARED_BUILTIN (olddecl)
	  && (!TREE_PUBLIC (newdecl)
	      || (DECL_INITIAL (newdecl)
		  && !prototype_p (TREE_TYPE (newdecl)))))
	{
	  warning (OPT_Wshadow, "declaration of %q+D shadows "
		   "a built-in function", newdecl);
	  /* Discard the old built-in function.  */
	  return false;
	}

      if (DECL_INITIAL (newdecl))
	{
	  if (DECL_INITIAL (olddecl))
	    {
	      /* If both decls are in the same TU and the new declaration
		 isn't overriding an extern inline reject the new decl.
		 In c99, no overriding is allowed in the same translation
		 unit.  */
	      if ((!DECL_EXTERN_INLINE (olddecl)
		   || DECL_EXTERN_INLINE (newdecl)
		   || (!flag_gnu89_inline
		       && (!DECL_DECLARED_INLINE_P (olddecl)
			   || !lookup_attribute ("gnu_inline",
						 DECL_ATTRIBUTES (olddecl)))
		       && (!DECL_DECLARED_INLINE_P (newdecl)
			   || !lookup_attribute ("gnu_inline",
						 DECL_ATTRIBUTES (newdecl))))
		  )
		  && same_translation_unit_p (newdecl, olddecl))
		{
		  error ("redefinition of %q+D", newdecl);
		  locate_old_decl (olddecl);
		  return false;
		}
	    }
	}
      /* If we have a prototype after an old-style function definition,
	 the argument types must be checked specially.  */
      else if (DECL_INITIAL (olddecl)
	       && !prototype_p (oldtype) && prototype_p (newtype)
	       && TYPE_ACTUAL_ARG_TYPES (oldtype)
	       && !validate_proto_after_old_defn (newdecl, newtype, oldtype))
	{
	  locate_old_decl (olddecl);
	  return false;
	}
      /* A non-static declaration (even an "extern") followed by a
	 static declaration is undefined behavior per C99 6.2.2p3-5,7.
	 The same is true for a static forward declaration at block
	 scope followed by a non-static declaration/definition at file
	 scope.  Static followed by non-static at the same scope is
	 not undefined behavior, and is the most convenient way to get
	 some effects (see e.g.  what unwind-dw2-fde-glibc.c does to
	 the definition of _Unwind_Find_FDE in unwind-dw2-fde.c), but
	 we do diagnose it if -Wtraditional.  */
      if (TREE_PUBLIC (olddecl) && !TREE_PUBLIC (newdecl))
	{
	  /* Two exceptions to the rule.  If olddecl is an extern
	     inline, or a predeclared function that isn't actually
	     built in, newdecl silently overrides olddecl.  The latter
	     occur only in Objective C; see also above.  (FIXME: Make
	     Objective C use normal builtins.)  */
	  if (!DECL_IS_BUILTIN (olddecl)
	      && !DECL_EXTERN_INLINE (olddecl))
	    {
	      error ("static declaration of %q+D follows "
		     "non-static declaration", newdecl);
	      locate_old_decl (olddecl);
	    }
	  return false;
	}
      else if (TREE_PUBLIC (newdecl) && !TREE_PUBLIC (olddecl))
	{
	  if (DECL_CONTEXT (olddecl))
	    {
	      error ("non-static declaration of %q+D follows "
		     "static declaration", newdecl);
	      locate_old_decl (olddecl);
	      return false;
	    }
	  else if (warn_traditional)
	    {
	      warned |= warning (OPT_Wtraditional,
				 "non-static declaration of %q+D "
				 "follows static declaration", newdecl);
	    }
	}

      /* Make sure gnu_inline attribute is either not present, or
	 present on all inline decls.  */
      if (DECL_DECLARED_INLINE_P (olddecl)
	  && DECL_DECLARED_INLINE_P (newdecl))
	{
	  bool newa = lookup_attribute ("gnu_inline",
					DECL_ATTRIBUTES (newdecl)) != NULL;
	  bool olda = lookup_attribute ("gnu_inline",
					DECL_ATTRIBUTES (olddecl)) != NULL;
	  if (newa != olda)
	    {
	      error_at (input_location, "%<gnu_inline%> attribute present on %q+D",
			newa ? newdecl : olddecl);
	      error_at (DECL_SOURCE_LOCATION (newa ? olddecl : newdecl),
			"but not here");
	    }
	}
    }
  else if (VAR_P (newdecl))
    {
      /* Only variables can be thread-local, and all declarations must
	 agree on this property.  */
      if (C_DECL_THREADPRIVATE_P (olddecl) && !DECL_THREAD_LOCAL_P (newdecl))
	{
	  /* Nothing to check.  Since OLDDECL is marked threadprivate
	     and NEWDECL does not have a thread-local attribute, we
	     will merge the threadprivate attribute into NEWDECL.  */
	  ;
	}
      else if (DECL_THREAD_LOCAL_P (newdecl) != DECL_THREAD_LOCAL_P (olddecl))
	{
	  if (DECL_THREAD_LOCAL_P (newdecl))
	    error ("thread-local declaration of %q+D follows "
		   "non-thread-local declaration", newdecl);
	  else
	    error ("non-thread-local declaration of %q+D follows "
		   "thread-local declaration", newdecl);

	  locate_old_decl (olddecl);
	  return false;
	}

      /* Multiple initialized definitions are not allowed (6.9p3,5).  */
      if (DECL_INITIAL (newdecl) && DECL_INITIAL (olddecl))
	{
	  error ("redefinition of %q+D", newdecl);
	  locate_old_decl (olddecl);
	  return false;
	}

      /* Objects declared at file scope: if the first declaration had
	 external linkage (even if it was an external reference) the
	 second must have external linkage as well, or the behavior is
	 undefined.  If the first declaration had internal linkage, then
	 the second must too, or else be an external reference (in which
	 case the composite declaration still has internal linkage).
	 As for function declarations, we warn about the static-then-
	 extern case only for -Wtraditional.  See generally 6.2.2p3-5,7.  */
      if (DECL_FILE_SCOPE_P (newdecl)
	  && TREE_PUBLIC (newdecl) != TREE_PUBLIC (olddecl))
	{
	  if (DECL_EXTERNAL (newdecl))
	    {
	      if (!DECL_FILE_SCOPE_P (olddecl))
		{
		  error ("extern declaration of %q+D follows "
			 "declaration with no linkage", newdecl);
		  locate_old_decl (olddecl);
		  return false;
		}
	      else if (warn_traditional)
		{
		  warned |= warning (OPT_Wtraditional,
				     "non-static declaration of %q+D "
				     "follows static declaration", newdecl);
		}
	    }
	  else
	    {
	      if (TREE_PUBLIC (newdecl))
		error ("non-static declaration of %q+D follows "
		       "static declaration", newdecl);
	      else
		error ("static declaration of %q+D follows "
		       "non-static declaration", newdecl);

	      locate_old_decl (olddecl);
	      return false;
	    }
	}
      /* Two objects with the same name declared at the same block
	 scope must both be external references (6.7p3).  */
      else if (!DECL_FILE_SCOPE_P (newdecl))
	{
	  if (DECL_EXTERNAL (newdecl))
	    {
	      /* Extern with initializer at block scope, which will
		 already have received an error.  */
	    }
	  else if (DECL_EXTERNAL (olddecl))
	    {
	      error ("declaration of %q+D with no linkage follows "
		     "extern declaration", newdecl);
	      locate_old_decl (olddecl);
	    }
	  else
	    {
	      error ("redeclaration of %q+D with no linkage", newdecl);
	      locate_old_decl (olddecl);
	    }

	  return false;
	}

      /* C++ does not permit a decl to appear multiple times at file
	 scope.  */
      if (warn_cxx_compat
	  && DECL_FILE_SCOPE_P (newdecl)
	  && !DECL_EXTERNAL (newdecl)
	  && !DECL_EXTERNAL (olddecl))
	warned |= warning_at (DECL_SOURCE_LOCATION (newdecl),
			      OPT_Wc___compat,
			      ("duplicate declaration of %qD is "
			       "invalid in C++"),
			      newdecl);
    }

  /* warnings */
  /* All decls must agree on a visibility.  */
  if (CODE_CONTAINS_STRUCT (TREE_CODE (newdecl), TS_DECL_WITH_VIS)
      && DECL_VISIBILITY_SPECIFIED (newdecl) && DECL_VISIBILITY_SPECIFIED (olddecl)
      && DECL_VISIBILITY (newdecl) != DECL_VISIBILITY (olddecl))
    {
      warned |= warning (0, "redeclaration of %q+D with different visibility "
			 "(old visibility preserved)", newdecl);
    }

  if (TREE_CODE (newdecl) == FUNCTION_DECL)
    {
      /* Diagnose inline __attribute__ ((noinline)) which is silly.  */
      if (DECL_DECLARED_INLINE_P (newdecl)
	  && lookup_attribute ("noinline", DECL_ATTRIBUTES (olddecl)))
	warned |= warning (OPT_Wattributes,
			   "inline declaration of %qD follows "
			   "declaration with attribute noinline", newdecl);
      else if (DECL_DECLARED_INLINE_P (olddecl)
	       && lookup_attribute ("noinline", DECL_ATTRIBUTES (newdecl)))
	warned |= warning (OPT_Wattributes,
			   "declaration of %q+D with attribute "
			   "noinline follows inline declaration ", newdecl);
      else if (lookup_attribute ("noinline", DECL_ATTRIBUTES (newdecl))
	       && lookup_attribute ("always_inline", DECL_ATTRIBUTES (olddecl)))
	warned |= warning (OPT_Wattributes,
			   "declaration of %q+D with attribute "
			   "%qs follows declaration with attribute %qs",
			   newdecl, "noinline", "always_inline");
      else if (lookup_attribute ("always_inline", DECL_ATTRIBUTES (newdecl))
	       && lookup_attribute ("noinline", DECL_ATTRIBUTES (olddecl)))
	warned |= warning (OPT_Wattributes,
			   "declaration of %q+D with attribute "
			   "%qs follows declaration with attribute %qs",
			   newdecl, "always_inline", "noinline");
      else if (lookup_attribute ("cold", DECL_ATTRIBUTES (newdecl))
	       && lookup_attribute ("hot", DECL_ATTRIBUTES (olddecl)))
	warned |= warning (OPT_Wattributes,
			   "declaration of %q+D with attribute %qs follows "
			   "declaration with attribute %qs", newdecl, "cold",
			   "hot");
      else if (lookup_attribute ("hot", DECL_ATTRIBUTES (newdecl))
	       && lookup_attribute ("cold", DECL_ATTRIBUTES (olddecl)))
	warned |= warning (OPT_Wattributes,
			   "declaration of %q+D with attribute %qs follows "
			   "declaration with attribute %qs", newdecl, "hot",
			   "cold");
    }
  else /* PARM_DECL, VAR_DECL */
    {
      /* Redeclaration of a parameter is a constraint violation (this is
	 not explicitly stated, but follows from C99 6.7p3 [no more than
	 one declaration of the same identifier with no linkage in the
	 same scope, except type tags] and 6.2.2p6 [parameters have no
	 linkage]).  We must check for a forward parameter declaration,
	 indicated by TREE_ASM_WRITTEN on the old declaration - this is
	 an extension, the mandatory diagnostic for which is handled by
	 mark_forward_parm_decls.  */

      if (TREE_CODE (newdecl) == PARM_DECL
	  && (!TREE_ASM_WRITTEN (olddecl) || TREE_ASM_WRITTEN (newdecl)))
	{
	  error ("redefinition of parameter %q+D", newdecl);
	  locate_old_decl (olddecl);
	  return false;
	}
    }

  /* Optional warning for completely redundant decls.  */
  if (!warned && !pedwarned
      && warn_redundant_decls
      /* Don't warn about a function declaration followed by a
	 definition.  */
      && !(TREE_CODE (newdecl) == FUNCTION_DECL
	   && DECL_INITIAL (newdecl) && !DECL_INITIAL (olddecl))
      /* Don't warn about redundant redeclarations of builtins.  */
      && !(TREE_CODE (newdecl) == FUNCTION_DECL
	   && !DECL_BUILT_IN (newdecl)
	   && DECL_BUILT_IN (olddecl)
	   && !C_DECL_DECLARED_BUILTIN (olddecl))
      /* Don't warn about an extern followed by a definition.  */
      && !(DECL_EXTERNAL (olddecl) && !DECL_EXTERNAL (newdecl))
      /* Don't warn about forward parameter decls.  */
      && !(TREE_CODE (newdecl) == PARM_DECL
	   && TREE_ASM_WRITTEN (olddecl) && !TREE_ASM_WRITTEN (newdecl))
      /* Don't warn about a variable definition following a declaration.  */
      && !(VAR_P (newdecl)
	   && DECL_INITIAL (newdecl) && !DECL_INITIAL (olddecl)))
    {
      warned = warning (OPT_Wredundant_decls, "redundant redeclaration of %q+D",
			newdecl);
    }

  /* Report location of previous decl/defn.  */
  if (warned || pedwarned)
    locate_old_decl (olddecl);

#undef DECL_EXTERN_INLINE

  return retval;
}

/* Subroutine of duplicate_decls.  NEWDECL has been found to be
   consistent with OLDDECL, but carries new information.  Merge the
   new information into OLDDECL.  This function issues no
   diagnostics.  */

static void
merge_decls (tree newdecl, tree olddecl, tree newtype, tree oldtype)
{
  bool new_is_definition = (TREE_CODE (newdecl) == FUNCTION_DECL
			    && DECL_INITIAL (newdecl) != 0);
  bool new_is_prototype = (TREE_CODE (newdecl) == FUNCTION_DECL
			   && prototype_p (TREE_TYPE (newdecl)));
  bool old_is_prototype = (TREE_CODE (olddecl) == FUNCTION_DECL
			   && prototype_p (TREE_TYPE (olddecl)));

  /* For real parm decl following a forward decl, rechain the old decl
     in its new location and clear TREE_ASM_WRITTEN (it's not a
     forward decl anymore).  */
  if (TREE_CODE (newdecl) == PARM_DECL
      && TREE_ASM_WRITTEN (olddecl) && !TREE_ASM_WRITTEN (newdecl))
    {
      struct c_binding *b, **here;

      for (here = &current_scope->bindings; *here; here = &(*here)->prev)
	if ((*here)->decl == olddecl)
	  goto found;
      gcc_unreachable ();

    found:
      b = *here;
      *here = b->prev;
      b->prev = current_scope->bindings;
      current_scope->bindings = b;

      TREE_ASM_WRITTEN (olddecl) = 0;
    }

  DECL_ATTRIBUTES (newdecl)
    = targetm.merge_decl_attributes (olddecl, newdecl);

  /* Merge the data types specified in the two decls.  */
  TREE_TYPE (newdecl)
    = TREE_TYPE (olddecl)
    = composite_type (newtype, oldtype);

  /* Lay the type out, unless already done.  */
  if (!comptypes (oldtype, TREE_TYPE (newdecl)))
    {
      if (TREE_TYPE (newdecl) != error_mark_node)
	layout_type (TREE_TYPE (newdecl));
      if (TREE_CODE (newdecl) != FUNCTION_DECL
	  && TREE_CODE (newdecl) != TYPE_DECL
	  && TREE_CODE (newdecl) != CONST_DECL)
	layout_decl (newdecl, 0);
    }
  else
    {
      /* Since the type is OLDDECL's, make OLDDECL's size go with.  */
      DECL_SIZE (newdecl) = DECL_SIZE (olddecl);
      DECL_SIZE_UNIT (newdecl) = DECL_SIZE_UNIT (olddecl);
      DECL_MODE (newdecl) = DECL_MODE (olddecl);
      if (DECL_ALIGN (olddecl) > DECL_ALIGN (newdecl))
	{
	  DECL_ALIGN (newdecl) = DECL_ALIGN (olddecl);
	  DECL_USER_ALIGN (newdecl) |= DECL_USER_ALIGN (olddecl);
	}
    }

  /* Keep the old rtl since we can safely use it.  */
  if (HAS_RTL_P (olddecl))
    COPY_DECL_RTL (olddecl, newdecl);

  /* Merge the type qualifiers.  */
  if (TREE_READONLY (newdecl))
    TREE_READONLY (olddecl) = 1;

  if (TREE_THIS_VOLATILE (newdecl))
    TREE_THIS_VOLATILE (olddecl) = 1;

  /* Merge deprecatedness.  */
  if (TREE_DEPRECATED (newdecl))
    TREE_DEPRECATED (olddecl) = 1;

  /* If a decl is in a system header and the other isn't, keep the one on the
     system header. Otherwise, keep source location of definition rather than
     declaration and of prototype rather than non-prototype unless that
     prototype is built-in.  */
  if (CODE_CONTAINS_STRUCT (TREE_CODE (olddecl), TS_DECL_WITH_VIS)
      && DECL_IN_SYSTEM_HEADER (olddecl)
      && !DECL_IN_SYSTEM_HEADER (newdecl) )
    DECL_SOURCE_LOCATION (newdecl) = DECL_SOURCE_LOCATION (olddecl);
  else if (CODE_CONTAINS_STRUCT (TREE_CODE (olddecl), TS_DECL_WITH_VIS)
	   && DECL_IN_SYSTEM_HEADER (newdecl)
	   && !DECL_IN_SYSTEM_HEADER (olddecl))
    DECL_SOURCE_LOCATION (olddecl) = DECL_SOURCE_LOCATION (newdecl);
  else if ((DECL_INITIAL (newdecl) == 0 && DECL_INITIAL (olddecl) != 0)
	   || (old_is_prototype && !new_is_prototype
	       && !C_DECL_BUILTIN_PROTOTYPE (olddecl)))
    DECL_SOURCE_LOCATION (newdecl) = DECL_SOURCE_LOCATION (olddecl);

  /* Merge the initialization information.  */
   if (DECL_INITIAL (newdecl) == 0)
    DECL_INITIAL (newdecl) = DECL_INITIAL (olddecl);

  /* Merge the threadprivate attribute.  */
  if (VAR_P (olddecl) && C_DECL_THREADPRIVATE_P (olddecl))
    C_DECL_THREADPRIVATE_P (newdecl) = 1;

  if (CODE_CONTAINS_STRUCT (TREE_CODE (olddecl), TS_DECL_WITH_VIS))
    {
      /* Copy the assembler name.
	 Currently, it can only be defined in the prototype.  */
      COPY_DECL_ASSEMBLER_NAME (olddecl, newdecl);

      /* Use visibility of whichever declaration had it specified */
      if (DECL_VISIBILITY_SPECIFIED (olddecl))
	{
	  DECL_VISIBILITY (newdecl) = DECL_VISIBILITY (olddecl);
	  DECL_VISIBILITY_SPECIFIED (newdecl) = 1;
	}

      if (TREE_CODE (newdecl) == FUNCTION_DECL)
	{
	  DECL_STATIC_CONSTRUCTOR(newdecl) |= DECL_STATIC_CONSTRUCTOR(olddecl);
	  DECL_STATIC_DESTRUCTOR (newdecl) |= DECL_STATIC_DESTRUCTOR (olddecl);
	  DECL_NO_LIMIT_STACK (newdecl) |= DECL_NO_LIMIT_STACK (olddecl);
	  DECL_NO_INSTRUMENT_FUNCTION_ENTRY_EXIT (newdecl)
	    |= DECL_NO_INSTRUMENT_FUNCTION_ENTRY_EXIT (olddecl);
	  TREE_THIS_VOLATILE (newdecl) |= TREE_THIS_VOLATILE (olddecl);
	  DECL_IS_MALLOC (newdecl) |= DECL_IS_MALLOC (olddecl);
	  DECL_IS_OPERATOR_NEW (newdecl) |= DECL_IS_OPERATOR_NEW (olddecl);
	  TREE_READONLY (newdecl) |= TREE_READONLY (olddecl);
	  DECL_PURE_P (newdecl) |= DECL_PURE_P (olddecl);
	  DECL_IS_NOVOPS (newdecl) |= DECL_IS_NOVOPS (olddecl);
	}

      /* Merge the storage class information.  */
      merge_weak (newdecl, olddecl);

      /* For functions, static overrides non-static.  */
      if (TREE_CODE (newdecl) == FUNCTION_DECL)
	{
	  TREE_PUBLIC (newdecl) &= TREE_PUBLIC (olddecl);
	  /* This is since we don't automatically
	     copy the attributes of NEWDECL into OLDDECL.  */
	  TREE_PUBLIC (olddecl) = TREE_PUBLIC (newdecl);
	  /* If this clears `static', clear it in the identifier too.  */
	  if (!TREE_PUBLIC (olddecl))
	    TREE_PUBLIC (DECL_NAME (olddecl)) = 0;
	}
    }

  /* In c99, 'extern' declaration before (or after) 'inline' means this
     function is not DECL_EXTERNAL, unless 'gnu_inline' attribute
     is present.  */
  if (TREE_CODE (newdecl) == FUNCTION_DECL
      && !flag_gnu89_inline
      && (DECL_DECLARED_INLINE_P (newdecl)
	  || DECL_DECLARED_INLINE_P (olddecl))
      && (!DECL_DECLARED_INLINE_P (newdecl)
	  || !DECL_DECLARED_INLINE_P (olddecl)
	  || !DECL_EXTERNAL (olddecl))
      && DECL_EXTERNAL (newdecl)
      && !lookup_attribute ("gnu_inline", DECL_ATTRIBUTES (newdecl))
      && !current_function_decl)
    DECL_EXTERNAL (newdecl) = 0;

  /* An inline definition following a static declaration is not
     DECL_EXTERNAL.  */
  if (new_is_definition
      && (DECL_DECLARED_INLINE_P (newdecl)
	  || DECL_DECLARED_INLINE_P (olddecl))
      && !TREE_PUBLIC (olddecl))
    DECL_EXTERNAL (newdecl) = 0;

  if (DECL_EXTERNAL (newdecl))
    {
      TREE_STATIC (newdecl) = TREE_STATIC (olddecl);
      DECL_EXTERNAL (newdecl) = DECL_EXTERNAL (olddecl);

      /* An extern decl does not override previous storage class.  */
      TREE_PUBLIC (newdecl) = TREE_PUBLIC (olddecl);
      if (!DECL_EXTERNAL (newdecl))
	{
	  DECL_CONTEXT (newdecl) = DECL_CONTEXT (olddecl);
	  DECL_COMMON (newdecl) = DECL_COMMON (olddecl);
	}
    }
  else
    {
      TREE_STATIC (olddecl) = TREE_STATIC (newdecl);
      TREE_PUBLIC (olddecl) = TREE_PUBLIC (newdecl);
    }

  if (TREE_CODE (newdecl) == FUNCTION_DECL)
    {
      /* If we're redefining a function previously defined as extern
	 inline, make sure we emit debug info for the inline before we
	 throw it away, in case it was inlined into a function that
	 hasn't been written out yet.  */
      if (new_is_definition && DECL_INITIAL (olddecl))
	/* The new defn must not be inline.  */
	DECL_UNINLINABLE (newdecl) = 1;
      else
	{
	  /* If either decl says `inline', this fn is inline, unless
	     its definition was passed already.  */
	  if (DECL_DECLARED_INLINE_P (newdecl)
	      || DECL_DECLARED_INLINE_P (olddecl))
	    DECL_DECLARED_INLINE_P (newdecl) = 1;

	  DECL_UNINLINABLE (newdecl) = DECL_UNINLINABLE (olddecl)
	    = (DECL_UNINLINABLE (newdecl) || DECL_UNINLINABLE (olddecl));

	  DECL_DISREGARD_INLINE_LIMITS (newdecl)
	    = DECL_DISREGARD_INLINE_LIMITS (olddecl)
	    = (DECL_DISREGARD_INLINE_LIMITS (newdecl)
	       || DECL_DISREGARD_INLINE_LIMITS (olddecl));
	}

      if (DECL_BUILT_IN (olddecl))
	{
	  /* If redeclaring a builtin function, it stays built in.
	     But it gets tagged as having been declared.  */
	  DECL_BUILT_IN_CLASS (newdecl) = DECL_BUILT_IN_CLASS (olddecl);
	  DECL_FUNCTION_CODE (newdecl) = DECL_FUNCTION_CODE (olddecl);
	  C_DECL_DECLARED_BUILTIN (newdecl) = 1;
	  if (new_is_prototype)
	    {
	      C_DECL_BUILTIN_PROTOTYPE (newdecl) = 0;
	      if (DECL_BUILT_IN_CLASS (newdecl) == BUILT_IN_NORMAL)
		{
		  enum built_in_function fncode = DECL_FUNCTION_CODE (newdecl);
		  switch (fncode)
		    {
		      /* If a compatible prototype of these builtin functions
			 is seen, assume the runtime implements it with the
			 expected semantics.  */
		    case BUILT_IN_STPCPY:
		      if (builtin_decl_explicit_p (fncode))
			set_builtin_decl_implicit_p (fncode, true);
		      break;
		    default:
		      if (builtin_decl_explicit_p (fncode))
			set_builtin_decl_declared_p (fncode, true);
		      break;
		    }
		}
	    }
	  else
	    C_DECL_BUILTIN_PROTOTYPE (newdecl)
	      = C_DECL_BUILTIN_PROTOTYPE (olddecl);
	}

      /* Preserve function specific target and optimization options */
      if (DECL_FUNCTION_SPECIFIC_TARGET (olddecl)
	  && !DECL_FUNCTION_SPECIFIC_TARGET (newdecl))
	DECL_FUNCTION_SPECIFIC_TARGET (newdecl)
	  = DECL_FUNCTION_SPECIFIC_TARGET (olddecl);

      if (DECL_FUNCTION_SPECIFIC_OPTIMIZATION (olddecl)
	  && !DECL_FUNCTION_SPECIFIC_OPTIMIZATION (newdecl))
	DECL_FUNCTION_SPECIFIC_OPTIMIZATION (newdecl)
	  = DECL_FUNCTION_SPECIFIC_OPTIMIZATION (olddecl);

      /* Also preserve various other info from the definition.  */
      if (!new_is_definition)
	{
	  tree t;
	  DECL_RESULT (newdecl) = DECL_RESULT (olddecl);
	  DECL_INITIAL (newdecl) = DECL_INITIAL (olddecl);
	  DECL_STRUCT_FUNCTION (newdecl) = DECL_STRUCT_FUNCTION (olddecl);
	  DECL_SAVED_TREE (newdecl) = DECL_SAVED_TREE (olddecl);
	  DECL_ARGUMENTS (newdecl) = copy_list (DECL_ARGUMENTS (olddecl));
	  for (t = DECL_ARGUMENTS (newdecl); t ; t = DECL_CHAIN (t))
	    DECL_CONTEXT (t) = newdecl;

	  /* See if we've got a function to instantiate from.  */
	  if (DECL_SAVED_TREE (olddecl))
	    DECL_ABSTRACT_ORIGIN (newdecl)
	      = DECL_ABSTRACT_ORIGIN (olddecl);
	}
    }

  /* Merge the USED information.  */
  if (TREE_USED (olddecl))
    TREE_USED (newdecl) = 1;
  else if (TREE_USED (newdecl))
    TREE_USED (olddecl) = 1;
  if (VAR_P (olddecl) || TREE_CODE (olddecl) == PARM_DECL)
    DECL_READ_P (newdecl) |= DECL_READ_P (olddecl);
  if (DECL_PRESERVE_P (olddecl))
    DECL_PRESERVE_P (newdecl) = 1;
  else if (DECL_PRESERVE_P (newdecl))
    DECL_PRESERVE_P (olddecl) = 1;

  /* Merge DECL_COMMON */
  if (VAR_P (olddecl) && VAR_P (newdecl)
      && !lookup_attribute ("common", DECL_ATTRIBUTES (newdecl))
      && !lookup_attribute ("nocommon", DECL_ATTRIBUTES (newdecl)))
    DECL_COMMON (newdecl) = DECL_COMMON (newdecl) && DECL_COMMON (olddecl);

  /* Copy most of the decl-specific fields of NEWDECL into OLDDECL.
     But preserve OLDDECL's DECL_UID, DECL_CONTEXT and
     DECL_ARGUMENTS (if appropriate).  */
  {
    unsigned olddecl_uid = DECL_UID (olddecl);
    tree olddecl_context = DECL_CONTEXT (olddecl);
    tree olddecl_arguments = NULL;
    if (TREE_CODE (olddecl) == FUNCTION_DECL)
      olddecl_arguments = DECL_ARGUMENTS (olddecl);

    memcpy ((char *) olddecl + sizeof (struct tree_common),
	    (char *) newdecl + sizeof (struct tree_common),
	    sizeof (struct tree_decl_common) - sizeof (struct tree_common));
    DECL_USER_ALIGN (olddecl) = DECL_USER_ALIGN (newdecl);
    switch (TREE_CODE (olddecl))
      {
      case FUNCTION_DECL:
      case VAR_DECL:
	{
	  struct symtab_node *snode = olddecl->decl_with_vis.symtab_node;

	  memcpy ((char *) olddecl + sizeof (struct tree_decl_common),
		  (char *) newdecl + sizeof (struct tree_decl_common),
		  tree_code_size (TREE_CODE (olddecl)) - sizeof (struct tree_decl_common));
	  olddecl->decl_with_vis.symtab_node = snode;

	  if ((DECL_EXTERNAL (olddecl)
	       || TREE_PUBLIC (olddecl)
	       || TREE_STATIC (olddecl))
	      && DECL_SECTION_NAME (newdecl) != NULL)
	    set_decl_section_name (olddecl, DECL_SECTION_NAME (newdecl));

	  /* This isn't quite correct for something like
		int __thread x attribute ((tls_model ("local-exec")));
		extern int __thread x;
	     as we'll lose the "local-exec" model.  */
	  if (VAR_P (olddecl) && DECL_THREAD_LOCAL_P (newdecl))
	    set_decl_tls_model (olddecl, DECL_TLS_MODEL (newdecl));
	  break;
	}

      case FIELD_DECL:
      case PARM_DECL:
      case LABEL_DECL:
      case RESULT_DECL:
      case CONST_DECL:
      case TYPE_DECL:
	memcpy ((char *) olddecl + sizeof (struct tree_decl_common),
		(char *) newdecl + sizeof (struct tree_decl_common),
		tree_code_size (TREE_CODE (olddecl)) - sizeof (struct tree_decl_common));
	break;

      default:

	memcpy ((char *) olddecl + sizeof (struct tree_decl_common),
		(char *) newdecl + sizeof (struct tree_decl_common),
		sizeof (struct tree_decl_non_common) - sizeof (struct tree_decl_common));
      }
    DECL_UID (olddecl) = olddecl_uid;
    DECL_CONTEXT (olddecl) = olddecl_context;
    if (TREE_CODE (olddecl) == FUNCTION_DECL)
      DECL_ARGUMENTS (olddecl) = olddecl_arguments;
  }

  /* If OLDDECL had its DECL_RTL instantiated, re-invoke make_decl_rtl
     so that encode_section_info has a chance to look at the new decl
     flags and attributes.  */
  if (DECL_RTL_SET_P (olddecl)
      && (TREE_CODE (olddecl) == FUNCTION_DECL
	  || (VAR_P (olddecl) && TREE_STATIC (olddecl))))
    make_decl_rtl (olddecl);
}

/* Handle when a new declaration NEWDECL has the same name as an old
   one OLDDECL in the same binding contour.  Prints an error message
   if appropriate.

   If safely possible, alter OLDDECL to look like NEWDECL, and return
   true.  Otherwise, return false.  */

static bool
duplicate_decls (tree newdecl, tree olddecl)
{
  tree newtype = NULL, oldtype = NULL;

  if (!diagnose_mismatched_decls (newdecl, olddecl, &newtype, &oldtype))
    {
      /* Avoid `unused variable' and other warnings for OLDDECL.  */
      TREE_NO_WARNING (olddecl) = 1;
      return false;
    }

  merge_decls (newdecl, olddecl, newtype, oldtype);

  /* The NEWDECL will no longer be needed.

     Before releasing the node, be sure to remove function from symbol
     table that might have been inserted there to record comdat group.
     Be sure to however do not free DECL_STRUCT_FUNCTION because this
     structure is shared in between NEWDECL and OLDECL.  */
  if (TREE_CODE (newdecl) == FUNCTION_DECL)
    DECL_STRUCT_FUNCTION (newdecl) = NULL;
  if (VAR_OR_FUNCTION_DECL_P (newdecl))
    {
      struct symtab_node *snode = symtab_node::get (newdecl);
      if (snode)
	snode->remove ();
    }
  ggc_free (newdecl);
  return true;
}


/* Check whether decl-node NEW_DECL shadows an existing declaration.  */
static void
warn_if_shadowing (tree new_decl)
{
  struct c_binding *b;

  /* Shadow warnings wanted?  */
  if (!warn_shadow
      /* No shadow warnings for internally generated vars.  */
      || DECL_IS_BUILTIN (new_decl)
      /* No shadow warnings for vars made for inlining.  */
      || DECL_FROM_INLINE (new_decl))
    return;

  /* Is anything being shadowed?  Invisible decls do not count.  */
  for (b = I_SYMBOL_BINDING (DECL_NAME (new_decl)); b; b = b->shadowed)
    if (b->decl && b->decl != new_decl && !b->invisible
	&& (b->decl == error_mark_node
	    || diagnostic_report_warnings_p (global_dc,
					     DECL_SOURCE_LOCATION (b->decl))))
      {
	tree old_decl = b->decl;
	bool warned = false;

	if (old_decl == error_mark_node)
	  {
	    warning (OPT_Wshadow, "declaration of %q+D shadows previous "
		     "non-variable", new_decl);
	    break;
	  }
	else if (TREE_CODE (old_decl) == PARM_DECL)
	  warned = warning (OPT_Wshadow,
			    "declaration of %q+D shadows a parameter",
			    new_decl);
	else if (DECL_FILE_SCOPE_P (old_decl))
	  {
	    /* Do not warn if a variable shadows a function, unless
	       the variable is a function or a pointer-to-function.  */
	    if (TREE_CODE (old_decl) == FUNCTION_DECL
		&& TREE_CODE (new_decl) != FUNCTION_DECL
		&& !FUNCTION_POINTER_TYPE_P (TREE_TYPE (new_decl)))
		continue;

	    warned = warning_at (DECL_SOURCE_LOCATION (new_decl), OPT_Wshadow,
				 "declaration of %qD shadows a global "
				 "declaration",
				 new_decl);
	  }
	else if (TREE_CODE (old_decl) == FUNCTION_DECL
		 && DECL_BUILT_IN (old_decl))
	  {
	    warning (OPT_Wshadow, "declaration of %q+D shadows "
		     "a built-in function", new_decl);
	    break;
	  }
	else
	  warned = warning (OPT_Wshadow, "declaration of %q+D shadows a "
			    "previous local", new_decl);

	if (warned)
	  inform (DECL_SOURCE_LOCATION (old_decl),
		  "shadowed declaration is here");

	break;
      }
}

/* Record a decl-node X as belonging to the current lexical scope.
   Check for errors (such as an incompatible declaration for the same
   name already seen in the same scope).

   Returns either X or an old decl for the same name.
   If an old decl is returned, it may have been smashed
   to agree with what X says.  */

tree
pushdecl (tree x)
{
  tree name = DECL_NAME (x);
  struct c_scope *scope = current_scope;
  struct c_binding *b;
  bool nested = false;
  location_t locus = DECL_SOURCE_LOCATION (x);

  /* Must set DECL_CONTEXT for everything not at file scope or
     DECL_FILE_SCOPE_P won't work.  Local externs don't count
     unless they have initializers (which generate code).  */
  if (current_function_decl
      && (!VAR_OR_FUNCTION_DECL_P (x)
	  || DECL_INITIAL (x) || !DECL_EXTERNAL (x)))
    DECL_CONTEXT (x) = current_function_decl;

  /* Anonymous decls are just inserted in the scope.  */
  if (!name)
    {
      bind (name, x, scope, /*invisible=*/false, /*nested=*/false,
	    locus);
      return x;
    }

  /* First, see if there is another declaration with the same name in
     the current scope.  If there is, duplicate_decls may do all the
     work for us.  If duplicate_decls returns false, that indicates
     two incompatible decls in the same scope; we are to silently
     replace the old one (duplicate_decls has issued all appropriate
     diagnostics).  In particular, we should not consider possible
     duplicates in the external scope, or shadowing.  */
  b = I_SYMBOL_BINDING (name);
  if (b && B_IN_SCOPE (b, scope))
    {
      struct c_binding *b_ext, *b_use;
      tree type = TREE_TYPE (x);
      tree visdecl = b->decl;
      tree vistype = TREE_TYPE (visdecl);
      if (TREE_CODE (TREE_TYPE (x)) == ARRAY_TYPE
	  && COMPLETE_TYPE_P (TREE_TYPE (x)))
	b->inner_comp = false;
      b_use = b;
      b_ext = b;
      /* If this is an external linkage declaration, we should check
	 for compatibility with the type in the external scope before
	 setting the type at this scope based on the visible
	 information only.  */
      if (TREE_PUBLIC (x) && TREE_PUBLIC (visdecl))
	{
	  while (b_ext && !B_IN_EXTERNAL_SCOPE (b_ext))
	    b_ext = b_ext->shadowed;
	  if (b_ext)
	    {
	      b_use = b_ext;
	      if (b_use->u.type)
		TREE_TYPE (b_use->decl) = b_use->u.type;
	    }
	}
      if (duplicate_decls (x, b_use->decl))
	{
	  if (b_use != b)
	    {
	      /* Save the updated type in the external scope and
		 restore the proper type for this scope.  */
	      tree thistype;
	      if (comptypes (vistype, type))
		thistype = composite_type (vistype, type);
	      else
		thistype = TREE_TYPE (b_use->decl);
	      b_use->u.type = TREE_TYPE (b_use->decl);
	      if (TREE_CODE (b_use->decl) == FUNCTION_DECL
		  && DECL_BUILT_IN (b_use->decl))
		thistype
		  = build_type_attribute_variant (thistype,
						  TYPE_ATTRIBUTES
						  (b_use->u.type));
	      TREE_TYPE (b_use->decl) = thistype;
	    }
	  return b_use->decl;
	}
      else
	goto skip_external_and_shadow_checks;
    }

  /* All declarations with external linkage, and all external
     references, go in the external scope, no matter what scope is
     current.  However, the binding in that scope is ignored for
     purposes of normal name lookup.  A separate binding structure is
     created in the requested scope; this governs the normal
     visibility of the symbol.

     The binding in the externals scope is used exclusively for
     detecting duplicate declarations of the same object, no matter
     what scope they are in; this is what we do here.  (C99 6.2.7p2:
     All declarations that refer to the same object or function shall
     have compatible type; otherwise, the behavior is undefined.)  */
  if (DECL_EXTERNAL (x) || scope == file_scope)
    {
      tree type = TREE_TYPE (x);
      tree vistype = 0;
      tree visdecl = 0;
      bool type_saved = false;
      if (b && !B_IN_EXTERNAL_SCOPE (b)
	  && VAR_OR_FUNCTION_DECL_P (b->decl)
	  && DECL_FILE_SCOPE_P (b->decl))
	{
	  visdecl = b->decl;
	  vistype = TREE_TYPE (visdecl);
	}
      if (scope != file_scope
	  && !DECL_IN_SYSTEM_HEADER (x))
	warning (OPT_Wnested_externs, "nested extern declaration of %qD", x);

      while (b && !B_IN_EXTERNAL_SCOPE (b))
	{
	  /* If this decl might be modified, save its type.  This is
	     done here rather than when the decl is first bound
	     because the type may change after first binding, through
	     being completed or through attributes being added.  If we
	     encounter multiple such decls, only the first should have
	     its type saved; the others will already have had their
	     proper types saved and the types will not have changed as
	     their scopes will not have been re-entered.  */
	  if (DECL_P (b->decl) && DECL_FILE_SCOPE_P (b->decl) && !type_saved)
	    {
	      b->u.type = TREE_TYPE (b->decl);
	      type_saved = true;
	    }
	  if (B_IN_FILE_SCOPE (b)
	      && VAR_P (b->decl)
	      && TREE_STATIC (b->decl)
	      && TREE_CODE (TREE_TYPE (b->decl)) == ARRAY_TYPE
	      && !TYPE_DOMAIN (TREE_TYPE (b->decl))
	      && TREE_CODE (type) == ARRAY_TYPE
	      && TYPE_DOMAIN (type)
	      && TYPE_MAX_VALUE (TYPE_DOMAIN (type))
	      && !integer_zerop (TYPE_MAX_VALUE (TYPE_DOMAIN (type))))
	    {
	      /* Array type completed in inner scope, which should be
		 diagnosed if the completion does not have size 1 and
		 it does not get completed in the file scope.  */
	      b->inner_comp = true;
	    }
	  b = b->shadowed;
	}

      /* If a matching external declaration has been found, set its
	 type to the composite of all the types of that declaration.
	 After the consistency checks, it will be reset to the
	 composite of the visible types only.  */
      if (b && (TREE_PUBLIC (x) || same_translation_unit_p (x, b->decl))
	  && b->u.type)
	TREE_TYPE (b->decl) = b->u.type;

      /* The point of the same_translation_unit_p check here is,
	 we want to detect a duplicate decl for a construct like
	 foo() { extern bar(); } ... static bar();  but not if
	 they are in different translation units.  In any case,
	 the static does not go in the externals scope.  */
      if (b
	  && (TREE_PUBLIC (x) || same_translation_unit_p (x, b->decl))
	  && duplicate_decls (x, b->decl))
	{
	  tree thistype;
	  if (vistype)
	    {
	      if (comptypes (vistype, type))
		thistype = composite_type (vistype, type);
	      else
		thistype = TREE_TYPE (b->decl);
	    }
	  else
	    thistype = type;
	  b->u.type = TREE_TYPE (b->decl);
	  if (TREE_CODE (b->decl) == FUNCTION_DECL && DECL_BUILT_IN (b->decl))
	    thistype
	      = build_type_attribute_variant (thistype,
					      TYPE_ATTRIBUTES (b->u.type));
	  TREE_TYPE (b->decl) = thistype;
	  bind (name, b->decl, scope, /*invisible=*/false, /*nested=*/true,
		locus);
	  return b->decl;
	}
      else if (TREE_PUBLIC (x))
	{
	  if (visdecl && !b && duplicate_decls (x, visdecl))
	    {
	      /* An external declaration at block scope referring to a
		 visible entity with internal linkage.  The composite
		 type will already be correct for this scope, so we
		 just need to fall through to make the declaration in
		 this scope.  */
	      nested = true;
	      x = visdecl;
	    }
	  else
	    {
	      bind (name, x, external_scope, /*invisible=*/true,
		    /*nested=*/false, locus);
	      nested = true;
	    }
	}
    }

  if (TREE_CODE (x) != PARM_DECL)
    warn_if_shadowing (x);

 skip_external_and_shadow_checks:
  if (TREE_CODE (x) == TYPE_DECL)
    {
      /* So this is a typedef, set its underlying type.  */
      set_underlying_type (x);

      /* If X is a typedef defined in the current function, record it
	 for the purpose of implementing the -Wunused-local-typedefs
	 warning.  */
      record_locally_defined_typedef (x);
    }

  bind (name, x, scope, /*invisible=*/false, nested, locus);

  /* If x's type is incomplete because it's based on a
     structure or union which has not yet been fully declared,
     attach it to that structure or union type, so we can go
     back and complete the variable declaration later, if the
     structure or union gets fully declared.

     If the input is erroneous, we can have error_mark in the type
     slot (e.g. "f(void a, ...)") - that doesn't count as an
     incomplete type.  */
  if (TREE_TYPE (x) != error_mark_node
      && !COMPLETE_TYPE_P (TREE_TYPE (x)))
    {
      tree element = TREE_TYPE (x);

      while (TREE_CODE (element) == ARRAY_TYPE)
	element = TREE_TYPE (element);
      element = TYPE_MAIN_VARIANT (element);

      if ((TREE_CODE (element) == RECORD_TYPE
	   || TREE_CODE (element) == UNION_TYPE)
	  && (TREE_CODE (x) != TYPE_DECL
	      || TREE_CODE (TREE_TYPE (x)) == ARRAY_TYPE)
	  && !COMPLETE_TYPE_P (element))
	C_TYPE_INCOMPLETE_VARS (element)
	  = tree_cons (NULL_TREE, x, C_TYPE_INCOMPLETE_VARS (element));
    }
  return x;
}

/* Record X as belonging to file scope.
   This is used only internally by the Objective-C front end,
   and is limited to its needs.  duplicate_decls is not called;
   if there is any preexisting decl for this identifier, it is an ICE.  */

tree
pushdecl_top_level (tree x)
{
  tree name;
  bool nested = false;
  gcc_assert (VAR_P (x) || TREE_CODE (x) == CONST_DECL);

  name = DECL_NAME (x);

 gcc_assert (TREE_CODE (x) == CONST_DECL || !I_SYMBOL_BINDING (name));

  if (TREE_PUBLIC (x))
    {
      bind (name, x, external_scope, /*invisible=*/true, /*nested=*/false,
	    UNKNOWN_LOCATION);
      nested = true;
    }
  if (file_scope)
    bind (name, x, file_scope, /*invisible=*/false, nested, UNKNOWN_LOCATION);

  return x;
}

static void
implicit_decl_warning (location_t loc, tree id, tree olddecl)
{
  if (warn_implicit_function_declaration)
    {
      bool warned;

      if (flag_isoc99)
	warned = pedwarn (loc, OPT_Wimplicit_function_declaration,
			  "implicit declaration of function %qE", id);
      else
	warned = warning_at (loc, OPT_Wimplicit_function_declaration,
			     G_("implicit declaration of function %qE"), id);
      if (olddecl && warned)
	locate_old_decl (olddecl);
    }
}

/* This function represents mapping of a function code FCODE
   to its respective header.  */

static const char *
header_for_builtin_fn (enum built_in_function fcode)
{
  switch (fcode)
    {
    CASE_FLT_FN (BUILT_IN_ACOS):
    CASE_FLT_FN (BUILT_IN_ACOSH):
    CASE_FLT_FN (BUILT_IN_ASIN):
    CASE_FLT_FN (BUILT_IN_ASINH):
    CASE_FLT_FN (BUILT_IN_ATAN):
    CASE_FLT_FN (BUILT_IN_ATANH):
    CASE_FLT_FN (BUILT_IN_ATAN2):
    CASE_FLT_FN (BUILT_IN_CBRT):
    CASE_FLT_FN (BUILT_IN_CEIL):
    CASE_FLT_FN (BUILT_IN_COPYSIGN):
    CASE_FLT_FN (BUILT_IN_COS):
    CASE_FLT_FN (BUILT_IN_COSH):
    CASE_FLT_FN (BUILT_IN_ERF):
    CASE_FLT_FN (BUILT_IN_ERFC):
    CASE_FLT_FN (BUILT_IN_EXP):
    CASE_FLT_FN (BUILT_IN_EXP2):
    CASE_FLT_FN (BUILT_IN_EXPM1):
    CASE_FLT_FN (BUILT_IN_FABS):
    CASE_FLT_FN (BUILT_IN_FDIM):
    CASE_FLT_FN (BUILT_IN_FLOOR):
    CASE_FLT_FN (BUILT_IN_FMA):
    CASE_FLT_FN (BUILT_IN_FMAX):
    CASE_FLT_FN (BUILT_IN_FMIN):
    CASE_FLT_FN (BUILT_IN_FMOD):
    CASE_FLT_FN (BUILT_IN_FREXP):
    CASE_FLT_FN (BUILT_IN_HYPOT):
    CASE_FLT_FN (BUILT_IN_ILOGB):
    CASE_FLT_FN (BUILT_IN_LDEXP):
    CASE_FLT_FN (BUILT_IN_LGAMMA):
    CASE_FLT_FN (BUILT_IN_LLRINT):
    CASE_FLT_FN (BUILT_IN_LLROUND):
    CASE_FLT_FN (BUILT_IN_LOG):
    CASE_FLT_FN (BUILT_IN_LOG10):
    CASE_FLT_FN (BUILT_IN_LOG1P):
    CASE_FLT_FN (BUILT_IN_LOG2):
    CASE_FLT_FN (BUILT_IN_LOGB):
    CASE_FLT_FN (BUILT_IN_LRINT):
    CASE_FLT_FN (BUILT_IN_LROUND):
    CASE_FLT_FN (BUILT_IN_MODF):
    CASE_FLT_FN (BUILT_IN_NAN):
    CASE_FLT_FN (BUILT_IN_NEARBYINT):
    CASE_FLT_FN (BUILT_IN_NEXTAFTER):
    CASE_FLT_FN (BUILT_IN_NEXTTOWARD):
    CASE_FLT_FN (BUILT_IN_POW):
    CASE_FLT_FN (BUILT_IN_REMAINDER):
    CASE_FLT_FN (BUILT_IN_REMQUO):
    CASE_FLT_FN (BUILT_IN_RINT):
    CASE_FLT_FN (BUILT_IN_ROUND):
    CASE_FLT_FN (BUILT_IN_SCALBLN):
    CASE_FLT_FN (BUILT_IN_SCALBN):
    CASE_FLT_FN (BUILT_IN_SIN):
    CASE_FLT_FN (BUILT_IN_SINH):
    CASE_FLT_FN (BUILT_IN_SINCOS):
    CASE_FLT_FN (BUILT_IN_SQRT):
    CASE_FLT_FN (BUILT_IN_TAN):
    CASE_FLT_FN (BUILT_IN_TANH):
    CASE_FLT_FN (BUILT_IN_TGAMMA):
    CASE_FLT_FN (BUILT_IN_TRUNC):
    case BUILT_IN_ISINF:
    case BUILT_IN_ISNAN:
      return "<math.h>";
    CASE_FLT_FN (BUILT_IN_CABS):
    CASE_FLT_FN (BUILT_IN_CACOS):
    CASE_FLT_FN (BUILT_IN_CACOSH):
    CASE_FLT_FN (BUILT_IN_CARG):
    CASE_FLT_FN (BUILT_IN_CASIN):
    CASE_FLT_FN (BUILT_IN_CASINH):
    CASE_FLT_FN (BUILT_IN_CATAN):
    CASE_FLT_FN (BUILT_IN_CATANH):
    CASE_FLT_FN (BUILT_IN_CCOS):
    CASE_FLT_FN (BUILT_IN_CCOSH):
    CASE_FLT_FN (BUILT_IN_CEXP):
    CASE_FLT_FN (BUILT_IN_CIMAG):
    CASE_FLT_FN (BUILT_IN_CLOG):
    CASE_FLT_FN (BUILT_IN_CONJ):
    CASE_FLT_FN (BUILT_IN_CPOW):
    CASE_FLT_FN (BUILT_IN_CPROJ):
    CASE_FLT_FN (BUILT_IN_CREAL):
    CASE_FLT_FN (BUILT_IN_CSIN):
    CASE_FLT_FN (BUILT_IN_CSINH):
    CASE_FLT_FN (BUILT_IN_CSQRT):
    CASE_FLT_FN (BUILT_IN_CTAN):
    CASE_FLT_FN (BUILT_IN_CTANH):
      return "<complex.h>";
    case BUILT_IN_MEMCHR:
    case BUILT_IN_MEMCMP:
    case BUILT_IN_MEMCPY:
    case BUILT_IN_MEMMOVE:
    case BUILT_IN_MEMSET:
    case BUILT_IN_STRCAT:
    case BUILT_IN_STRCHR:
    case BUILT_IN_STRCMP:
    case BUILT_IN_STRCPY:
    case BUILT_IN_STRCSPN:
    case BUILT_IN_STRLEN:
    case BUILT_IN_STRNCAT:
    case BUILT_IN_STRNCMP:
    case BUILT_IN_STRNCPY:
    case BUILT_IN_STRPBRK:
    case BUILT_IN_STRRCHR:
    case BUILT_IN_STRSPN:
    case BUILT_IN_STRSTR:
      return "<string.h>";
    case BUILT_IN_FPRINTF:
    case BUILT_IN_PUTC:
    case BUILT_IN_FPUTC:
    case BUILT_IN_FPUTS:
    case BUILT_IN_FSCANF:
    case BUILT_IN_FWRITE:
    case BUILT_IN_PRINTF:
    case BUILT_IN_PUTCHAR:
    case BUILT_IN_PUTS:
    case BUILT_IN_SCANF:
    case BUILT_IN_SNPRINTF:
    case BUILT_IN_SPRINTF:
    case BUILT_IN_SSCANF:
    case BUILT_IN_VFPRINTF:
    case BUILT_IN_VFSCANF:
    case BUILT_IN_VPRINTF:
    case BUILT_IN_VSCANF:
    case BUILT_IN_VSNPRINTF:
    case BUILT_IN_VSPRINTF:
    case BUILT_IN_VSSCANF:
      return "<stdio.h>";
    case BUILT_IN_ISALNUM:
    case BUILT_IN_ISALPHA:
    case BUILT_IN_ISBLANK:
    case BUILT_IN_ISCNTRL:
    case BUILT_IN_ISDIGIT:
    case BUILT_IN_ISGRAPH:
    case BUILT_IN_ISLOWER:
    case BUILT_IN_ISPRINT:
    case BUILT_IN_ISPUNCT:
    case BUILT_IN_ISSPACE:
    case BUILT_IN_ISUPPER:
    case BUILT_IN_ISXDIGIT:
    case BUILT_IN_TOLOWER:
    case BUILT_IN_TOUPPER:
      return "<ctype.h>";
    case BUILT_IN_ISWALNUM:
    case BUILT_IN_ISWALPHA:
    case BUILT_IN_ISWBLANK:
    case BUILT_IN_ISWCNTRL:
    case BUILT_IN_ISWDIGIT:
    case BUILT_IN_ISWGRAPH:
    case BUILT_IN_ISWLOWER:
    case BUILT_IN_ISWPRINT:
    case BUILT_IN_ISWPUNCT:
    case BUILT_IN_ISWSPACE:
    case BUILT_IN_ISWUPPER:
    case BUILT_IN_ISWXDIGIT:
    case BUILT_IN_TOWLOWER:
    case BUILT_IN_TOWUPPER:
      return "<wctype.h>";
    case BUILT_IN_ABORT:
    case BUILT_IN_ABS:
    case BUILT_IN_CALLOC:
    case BUILT_IN_EXIT:
    case BUILT_IN_FREE:
    case BUILT_IN_LABS:
    case BUILT_IN_LLABS:
    case BUILT_IN_MALLOC:
    case BUILT_IN_REALLOC:
    case BUILT_IN__EXIT2:
    case BUILT_IN_ALIGNED_ALLOC:
      return "<stdlib.h>";
    case BUILT_IN_IMAXABS:
      return "<inttypes.h>";
    case BUILT_IN_STRFTIME:
      return "<time.h>";
    default:
      return NULL;
    }
}

/* Generate an implicit declaration for identifier FUNCTIONID at LOC as a
   function of type int ().  */

tree
implicitly_declare (location_t loc, tree functionid)
{
  struct c_binding *b;
  tree decl = 0;
  tree asmspec_tree;

  for (b = I_SYMBOL_BINDING (functionid); b; b = b->shadowed)
    {
      if (B_IN_SCOPE (b, external_scope))
	{
	  decl = b->decl;
	  break;
	}
    }

  if (decl)
    {
      if (decl == error_mark_node)
	return decl;

      /* FIXME: Objective-C has weird not-really-builtin functions
	 which are supposed to be visible automatically.  They wind up
	 in the external scope because they're pushed before the file
	 scope gets created.  Catch this here and rebind them into the
	 file scope.  */
      if (!DECL_BUILT_IN (decl) && DECL_IS_BUILTIN (decl))
	{
	  bind (functionid, decl, file_scope,
		/*invisible=*/false, /*nested=*/true,
		DECL_SOURCE_LOCATION (decl));
	  return decl;
	}
      else
	{
	  tree newtype = default_function_type;
	  if (b->u.type)
	    TREE_TYPE (decl) = b->u.type;
	  /* Implicit declaration of a function already declared
	     (somehow) in a different scope, or as a built-in.
	     If this is the first time this has happened, warn;
	     then recycle the old declaration but with the new type.  */
	  if (!C_DECL_IMPLICIT (decl))
	    {
	      implicit_decl_warning (loc, functionid, decl);
	      C_DECL_IMPLICIT (decl) = 1;
	    }
	  if (DECL_BUILT_IN (decl))
	    {
	      newtype = build_type_attribute_variant (newtype,
						      TYPE_ATTRIBUTES
						      (TREE_TYPE (decl)));
	      if (!comptypes (newtype, TREE_TYPE (decl)))
		{
		  bool warned = warning_at (loc, 0, "incompatible implicit "
					    "declaration of built-in "
					    "function %qD", decl);
		  /* See if we can hint which header to include.  */
		  const char *header
		    = header_for_builtin_fn (DECL_FUNCTION_CODE (decl));
		  if (header != NULL && warned)
		    inform (loc, "include %qs or provide a declaration of %qD",
			    header, decl);
		  newtype = TREE_TYPE (decl);
		}
	    }
	  else
	    {
	      if (!comptypes (newtype, TREE_TYPE (decl)))
		{
		  error_at (loc, "incompatible implicit declaration of "
			    "function %qD", decl);
		  locate_old_decl (decl);
		}
	    }
	  b->u.type = TREE_TYPE (decl);
	  TREE_TYPE (decl) = newtype;
	  bind (functionid, decl, current_scope,
		/*invisible=*/false, /*nested=*/true,
		DECL_SOURCE_LOCATION (decl));
	  return decl;
	}
    }

  /* Not seen before.  */
  decl = build_decl (loc, FUNCTION_DECL, functionid, default_function_type);
  DECL_EXTERNAL (decl) = 1;
  TREE_PUBLIC (decl) = 1;
  C_DECL_IMPLICIT (decl) = 1;
  implicit_decl_warning (loc, functionid, 0);
  asmspec_tree = maybe_apply_renaming_pragma (decl, /*asmname=*/NULL);
  if (asmspec_tree)
    set_user_assembler_name (decl, TREE_STRING_POINTER (asmspec_tree));

  /* C89 says implicit declarations are in the innermost block.
     So we record the decl in the standard fashion.  */
  decl = pushdecl (decl);

  /* No need to call objc_check_decl here - it's a function type.  */
  rest_of_decl_compilation (decl, 0, 0);

  /* Write a record describing this implicit function declaration
     to the prototypes file (if requested).  */
  gen_aux_info_record (decl, 0, 1, 0);

  /* Possibly apply some default attributes to this implicit declaration.  */
  decl_attributes (&decl, NULL_TREE, 0);

  return decl;
}

/* Issue an error message for a reference to an undeclared variable
   ID, including a reference to a builtin outside of function-call
   context.  Establish a binding of the identifier to error_mark_node
   in an appropriate scope, which will suppress further errors for the
   same identifier.  The error message should be given location LOC.  */
void
undeclared_variable (location_t loc, tree id)
{
  static bool already = false;
  struct c_scope *scope;

  if (current_function_decl == 0)
    {
      error_at (loc, "%qE undeclared here (not in a function)", id);
      scope = current_scope;
    }
  else
    {
      if (!objc_diagnose_private_ivar (id))
        error_at (loc, "%qE undeclared (first use in this function)", id);
      if (!already)
	{
          inform (loc, "each undeclared identifier is reported only"
                  " once for each function it appears in");
	  already = true;
	}

      /* If we are parsing old-style parameter decls, current_function_decl
	 will be nonnull but current_function_scope will be null.  */
      scope = current_function_scope ? current_function_scope : current_scope;
    }
  bind (id, error_mark_node, scope, /*invisible=*/false, /*nested=*/false,
	UNKNOWN_LOCATION);
}

/* Subroutine of lookup_label, declare_label, define_label: construct a
   LABEL_DECL with all the proper frills.  Also create a struct
   c_label_vars initialized for the current scope.  */

static tree
make_label (location_t location, tree name, bool defining,
	    struct c_label_vars **p_label_vars)
{
  tree label = build_decl (location, LABEL_DECL, name, void_type_node);
  DECL_CONTEXT (label) = current_function_decl;
  DECL_MODE (label) = VOIDmode;

  c_label_vars *label_vars = ggc_alloc<c_label_vars> ();
  label_vars->shadowed = NULL;
  set_spot_bindings (&label_vars->label_bindings, defining);
  label_vars->decls_in_scope = make_tree_vector ();
  label_vars->gotos = NULL;
  *p_label_vars = label_vars;

  return label;
}

/* Get the LABEL_DECL corresponding to identifier NAME as a label.
   Create one if none exists so far for the current function.
   This is called when a label is used in a goto expression or
   has its address taken.  */

tree
lookup_label (tree name)
{
  tree label;
  struct c_label_vars *label_vars;

  if (current_function_scope == 0)
    {
      error ("label %qE referenced outside of any function", name);
      return 0;
    }

  /* Use a label already defined or ref'd with this name, but not if
     it is inherited from a containing function and wasn't declared
     using __label__.  */
  label = I_LABEL_DECL (name);
  if (label && (DECL_CONTEXT (label) == current_function_decl
		|| C_DECLARED_LABEL_FLAG (label)))
    {
      /* If the label has only been declared, update its apparent
	 location to point here, for better diagnostics if it
	 turns out not to have been defined.  */
      if (DECL_INITIAL (label) == NULL_TREE)
	DECL_SOURCE_LOCATION (label) = input_location;
      return label;
    }

  /* No label binding for that identifier; make one.  */
  label = make_label (input_location, name, false, &label_vars);

  /* Ordinary labels go in the current function scope.  */
  bind_label (name, label, current_function_scope, label_vars);

  return label;
}

/* Issue a warning about DECL for a goto statement at GOTO_LOC going
   to LABEL.  */

static void
warn_about_goto (location_t goto_loc, tree label, tree decl)
{
  if (variably_modified_type_p (TREE_TYPE (decl), NULL_TREE))
    error_at (goto_loc,
	      "jump into scope of identifier with variably modified type");
  else
    warning_at (goto_loc, OPT_Wjump_misses_init,
		"jump skips variable initialization");
  inform (DECL_SOURCE_LOCATION (label), "label %qD defined here", label);
  inform (DECL_SOURCE_LOCATION (decl), "%qD declared here", decl);
}

/* Look up a label because of a goto statement.  This is like
   lookup_label, but also issues any appropriate warnings.  */

tree
lookup_label_for_goto (location_t loc, tree name)
{
  tree label;
  struct c_label_vars *label_vars;
  unsigned int ix;
  tree decl;

  label = lookup_label (name);
  if (label == NULL_TREE)
    return NULL_TREE;

  /* If we are jumping to a different function, we can't issue any
     useful warnings.  */
  if (DECL_CONTEXT (label) != current_function_decl)
    {
      gcc_assert (C_DECLARED_LABEL_FLAG (label));
      return label;
    }

  label_vars = I_LABEL_BINDING (name)->u.label;

  /* If the label has not yet been defined, then push this goto on a
     list for possible later warnings.  */
  if (label_vars->label_bindings.scope == NULL)
    {
      c_goto_bindings *g = ggc_alloc<c_goto_bindings> ();

      g->loc = loc;
      set_spot_bindings (&g->goto_bindings, true);
      vec_safe_push (label_vars->gotos, g);
      return label;
    }

  /* If there are any decls in label_vars->decls_in_scope, then this
     goto has missed the declaration of the decl.  This happens for a
     case like
       int i = 1;
      lab:
       ...
       goto lab;
     Issue a warning or error.  */
  FOR_EACH_VEC_SAFE_ELT (label_vars->decls_in_scope, ix, decl)
    warn_about_goto (loc, label, decl);

  if (label_vars->label_bindings.left_stmt_expr)
    {
      error_at (loc, "jump into statement expression");
      inform (DECL_SOURCE_LOCATION (label), "label %qD defined here", label);
    }

  return label;
}

/* Make a label named NAME in the current function, shadowing silently
   any that may be inherited from containing functions or containing
   scopes.  This is called for __label__ declarations.  */

tree
declare_label (tree name)
{
  struct c_binding *b = I_LABEL_BINDING (name);
  tree label;
  struct c_label_vars *label_vars;

  /* Check to make sure that the label hasn't already been declared
     at this scope */
  if (b && B_IN_CURRENT_SCOPE (b))
    {
      error ("duplicate label declaration %qE", name);
      locate_old_decl (b->decl);

      /* Just use the previous declaration.  */
      return b->decl;
    }

  label = make_label (input_location, name, false, &label_vars);
  C_DECLARED_LABEL_FLAG (label) = 1;

  /* Declared labels go in the current scope.  */
  bind_label (name, label, current_scope, label_vars);

  return label;
}

/* When we define a label, issue any appropriate warnings if there are
   any gotos earlier in the function which jump to this label.  */

static void
check_earlier_gotos (tree label, struct c_label_vars* label_vars)
{
  unsigned int ix;
  struct c_goto_bindings *g;

  FOR_EACH_VEC_SAFE_ELT (label_vars->gotos, ix, g)
    {
      struct c_binding *b;
      struct c_scope *scope;

      /* We have a goto to this label.  The goto is going forward.  In
	 g->scope, the goto is going to skip any binding which was
	 defined after g->bindings_in_scope.  */
      if (g->goto_bindings.scope->has_jump_unsafe_decl)
	{
	  for (b = g->goto_bindings.scope->bindings;
	       b != g->goto_bindings.bindings_in_scope;
	       b = b->prev)
	    {
	      if (decl_jump_unsafe (b->decl))
		warn_about_goto (g->loc, label, b->decl);
	    }
	}

      /* We also need to warn about decls defined in any scopes
	 between the scope of the label and the scope of the goto.  */
      for (scope = label_vars->label_bindings.scope;
	   scope != g->goto_bindings.scope;
	   scope = scope->outer)
	{
	  gcc_assert (scope != NULL);
	  if (scope->has_jump_unsafe_decl)
	    {
	      if (scope == label_vars->label_bindings.scope)
		b = label_vars->label_bindings.bindings_in_scope;
	      else
		b = scope->bindings;
	      for (; b != NULL; b = b->prev)
		{
		  if (decl_jump_unsafe (b->decl))
		    warn_about_goto (g->loc, label, b->decl);
		}
	    }
	}

      if (g->goto_bindings.stmt_exprs > 0)
	{
	  error_at (g->loc, "jump into statement expression");
	  inform (DECL_SOURCE_LOCATION (label), "label %qD defined here",
		  label);
	}
    }

  /* Now that the label is defined, we will issue warnings about
     subsequent gotos to this label when we see them.  */
  vec_safe_truncate (label_vars->gotos, 0);
  label_vars->gotos = NULL;
}

/* Define a label, specifying the location in the source file.
   Return the LABEL_DECL node for the label, if the definition is valid.
   Otherwise return 0.  */

tree
define_label (location_t location, tree name)
{
  /* Find any preexisting label with this name.  It is an error
     if that label has already been defined in this function, or
     if there is a containing function with a declared label with
     the same name.  */
  tree label = I_LABEL_DECL (name);

  if (label
      && ((DECL_CONTEXT (label) == current_function_decl
	   && DECL_INITIAL (label) != 0)
	  || (DECL_CONTEXT (label) != current_function_decl
	      && C_DECLARED_LABEL_FLAG (label))))
    {
      error_at (location, "duplicate label %qD", label);
      locate_old_decl (label);
      return 0;
    }
  else if (label && DECL_CONTEXT (label) == current_function_decl)
    {
      struct c_label_vars *label_vars = I_LABEL_BINDING (name)->u.label;

      /* The label has been used or declared already in this function,
	 but not defined.  Update its location to point to this
	 definition.  */
      DECL_SOURCE_LOCATION (label) = location;
      set_spot_bindings (&label_vars->label_bindings, true);

      /* Issue warnings as required about any goto statements from
	 earlier in the function.  */
      check_earlier_gotos (label, label_vars);
    }
  else
    {
      struct c_label_vars *label_vars;

      /* No label binding for that identifier; make one.  */
      label = make_label (location, name, true, &label_vars);

      /* Ordinary labels go in the current function scope.  */
      bind_label (name, label, current_function_scope, label_vars);
    }

  if (!in_system_header_at (input_location) && lookup_name (name))
    warning_at (location, OPT_Wtraditional,
		"traditional C lacks a separate namespace "
		"for labels, identifier %qE conflicts", name);

  /* Mark label as having been defined.  */
  DECL_INITIAL (label) = error_mark_node;
  return label;
}

/* Get the bindings for a new switch statement.  This is used to issue
   warnings as appropriate for jumps from the switch to case or
   default labels.  */

struct c_spot_bindings *
c_get_switch_bindings (void)
{
  struct c_spot_bindings *switch_bindings;

  switch_bindings = XNEW (struct c_spot_bindings);
  set_spot_bindings (switch_bindings, true);
  return switch_bindings;
}

void
c_release_switch_bindings (struct c_spot_bindings *bindings)
{
  gcc_assert (bindings->stmt_exprs == 0 && !bindings->left_stmt_expr);
  XDELETE (bindings);
}

/* This is called at the point of a case or default label to issue
   warnings about decls as needed.  It returns true if it found an
   error, not just a warning.  */

bool
c_check_switch_jump_warnings (struct c_spot_bindings *switch_bindings,
			      location_t switch_loc, location_t case_loc)
{
  bool saw_error;
  struct c_scope *scope;

  saw_error = false;
  for (scope = current_scope;
       scope != switch_bindings->scope;
       scope = scope->outer)
    {
      struct c_binding *b;

      gcc_assert (scope != NULL);

      if (!scope->has_jump_unsafe_decl)
	continue;

      for (b = scope->bindings; b != NULL; b = b->prev)
	{
	  if (decl_jump_unsafe (b->decl))
	    {
	      if (variably_modified_type_p (TREE_TYPE (b->decl), NULL_TREE))
		{
		  saw_error = true;
		  error_at (case_loc,
			    ("switch jumps into scope of identifier with "
			     "variably modified type"));
		}
	      else
		warning_at (case_loc, OPT_Wjump_misses_init,
			    "switch jumps over variable initialization");
	      inform (switch_loc, "switch starts here");
	      inform (DECL_SOURCE_LOCATION (b->decl), "%qD declared here",
		      b->decl);
	    }
	}
    }

  if (switch_bindings->stmt_exprs > 0)
    {
      saw_error = true;
      error_at (case_loc, "switch jumps into statement expression");
      inform (switch_loc, "switch starts here");
    }

  return saw_error;
}

/* Given NAME, an IDENTIFIER_NODE,
   return the structure (or union or enum) definition for that name.
   If THISLEVEL_ONLY is nonzero, searches only the current_scope.
   CODE says which kind of type the caller wants;
   it is RECORD_TYPE or UNION_TYPE or ENUMERAL_TYPE.
   If PLOC is not NULL and this returns non-null, it sets *PLOC to the
   location where the tag was defined.
   If the wrong kind of type is found, an error is reported.  */

static tree
lookup_tag (enum tree_code code, tree name, int thislevel_only,
	    location_t *ploc)
{
  struct c_binding *b = I_TAG_BINDING (name);
  int thislevel = 0;

  if (!b || !b->decl)
    return 0;

  /* We only care about whether it's in this level if
     thislevel_only was set or it might be a type clash.  */
  if (thislevel_only || TREE_CODE (b->decl) != code)
    {
      /* For our purposes, a tag in the external scope is the same as
	 a tag in the file scope.  (Primarily relevant to Objective-C
	 and its builtin structure tags, which get pushed before the
	 file scope is created.)  */
      if (B_IN_CURRENT_SCOPE (b)
	  || (current_scope == file_scope && B_IN_EXTERNAL_SCOPE (b)))
	thislevel = 1;
    }

  if (thislevel_only && !thislevel)
    return 0;

  if (TREE_CODE (b->decl) != code)
    {
      /* Definition isn't the kind we were looking for.  */
      pending_invalid_xref = name;
      pending_invalid_xref_location = input_location;

      /* If in the same binding level as a declaration as a tag
	 of a different type, this must not be allowed to
	 shadow that tag, so give the error immediately.
	 (For example, "struct foo; union foo;" is invalid.)  */
      if (thislevel)
	pending_xref_error ();
    }

  if (ploc != NULL)
    *ploc = b->locus;

  return b->decl;
}

/* Print an error message now
   for a recent invalid struct, union or enum cross reference.
   We don't print them immediately because they are not invalid
   when used in the `struct foo;' construct for shadowing.  */

void
pending_xref_error (void)
{
  if (pending_invalid_xref != 0)
    error_at (pending_invalid_xref_location, "%qE defined as wrong kind of tag",
	      pending_invalid_xref);
  pending_invalid_xref = 0;
}


/* Look up NAME in the current scope and its superiors
   in the namespace of variables, functions and typedefs.
   Return a ..._DECL node of some kind representing its definition,
   or return 0 if it is undefined.  */

tree
lookup_name (tree name)
{
  struct c_binding *b = I_SYMBOL_BINDING (name);
  if (b && !b->invisible)
    {
      maybe_record_typedef_use (b->decl);
      return b->decl;
    }
  return 0;
}

/* Similar to `lookup_name' but look only at the indicated scope.  */

static tree
lookup_name_in_scope (tree name, struct c_scope *scope)
{
  struct c_binding *b;

  for (b = I_SYMBOL_BINDING (name); b; b = b->shadowed)
    if (B_IN_SCOPE (b, scope))
      return b->decl;
  return 0;
}

/* Create the predefined scalar types of C,
   and some nodes representing standard constants (0, 1, (void *) 0).
   Initialize the global scope.
   Make definitions for built-in primitive functions.  */

void
c_init_decl_processing (void)
{
  location_t save_loc = input_location;

  /* Initialize reserved words for parser.  */
  c_parse_init ();

  current_function_decl = 0;

  gcc_obstack_init (&parser_obstack);

  /* Make the externals scope.  */
  push_scope ();
  external_scope = current_scope;

  /* Declarations from c_common_nodes_and_builtins must not be associated
     with this input file, lest we get differences between using and not
     using preprocessed headers.  */
  input_location = BUILTINS_LOCATION;

  c_common_nodes_and_builtins ();

  /* In C, comparisons and TRUTH_* expressions have type int.  */
  truthvalue_type_node = integer_type_node;
  truthvalue_true_node = integer_one_node;
  truthvalue_false_node = integer_zero_node;

  /* Even in C99, which has a real boolean type.  */
  pushdecl (build_decl (UNKNOWN_LOCATION, TYPE_DECL, get_identifier ("_Bool"),
			boolean_type_node));

  input_location = save_loc;

  make_fname_decl = c_make_fname_decl;
  start_fname_decls ();
}

/* Create the VAR_DECL at LOC for __FUNCTION__ etc. ID is the name to
   give the decl, NAME is the initialization string and TYPE_DEP
   indicates whether NAME depended on the type of the function.  As we
   don't yet implement delayed emission of static data, we mark the
   decl as emitted so it is not placed in the output.  Anything using
   it must therefore pull out the STRING_CST initializer directly.
   FIXME.  */

static tree
c_make_fname_decl (location_t loc, tree id, int type_dep)
{
  const char *name = fname_as_string (type_dep);
  tree decl, type, init;
  size_t length = strlen (name);

  type = build_array_type (char_type_node,
			   build_index_type (size_int (length)));
  type = c_build_qualified_type (type, TYPE_QUAL_CONST);

  decl = build_decl (loc, VAR_DECL, id, type);

  TREE_STATIC (decl) = 1;
  TREE_READONLY (decl) = 1;
  DECL_ARTIFICIAL (decl) = 1;

  init = build_string (length + 1, name);
  free (CONST_CAST (char *, name));
  TREE_TYPE (init) = type;
  DECL_INITIAL (decl) = init;

  TREE_USED (decl) = 1;

  if (current_function_decl
      /* For invalid programs like this:

         void foo()
         const char* p = __FUNCTION__;

	 the __FUNCTION__ is believed to appear in K&R style function
	 parameter declarator.  In that case we still don't have
	 function_scope.  */
      && (!seen_error () || current_function_scope))
    {
      DECL_CONTEXT (decl) = current_function_decl;
      bind (id, decl, current_function_scope,
	    /*invisible=*/false, /*nested=*/false, UNKNOWN_LOCATION);
    }

  finish_decl (decl, loc, init, NULL_TREE, NULL_TREE);

  return decl;
}

tree
c_builtin_function (tree decl)
{
  tree type = TREE_TYPE (decl);
  tree   id = DECL_NAME (decl);

  const char *name = IDENTIFIER_POINTER (id);
  C_DECL_BUILTIN_PROTOTYPE (decl) = prototype_p (type);

  /* Should never be called on a symbol with a preexisting meaning.  */
  gcc_assert (!I_SYMBOL_BINDING (id));

  bind (id, decl, external_scope, /*invisible=*/true, /*nested=*/false,
	UNKNOWN_LOCATION);

  /* Builtins in the implementation namespace are made visible without
     needing to be explicitly declared.  See push_file_scope.  */
  if (name[0] == '_' && (name[1] == '_' || ISUPPER (name[1])))
    {
      DECL_CHAIN (decl) = visible_builtins;
      visible_builtins = decl;
    }

  return decl;
}

tree
c_builtin_function_ext_scope (tree decl)
{
  tree type = TREE_TYPE (decl);
  tree   id = DECL_NAME (decl);

  const char *name = IDENTIFIER_POINTER (id);
  C_DECL_BUILTIN_PROTOTYPE (decl) = prototype_p (type);

  if (external_scope)
    bind (id, decl, external_scope, /*invisible=*/false, /*nested=*/false,
	  UNKNOWN_LOCATION);

  /* Builtins in the implementation namespace are made visible without
     needing to be explicitly declared.  See push_file_scope.  */
  if (name[0] == '_' && (name[1] == '_' || ISUPPER (name[1])))
    {
      DECL_CHAIN (decl) = visible_builtins;
      visible_builtins = decl;
    }

  return decl;
}

/* Called when a declaration is seen that contains no names to declare.
   If its type is a reference to a structure, union or enum inherited
   from a containing scope, shadow that tag name for the current scope
   with a forward reference.
   If its type defines a new named structure or union
   or defines an enum, it is valid but we need not do anything here.
   Otherwise, it is an error.  */

void
shadow_tag (const struct c_declspecs *declspecs)
{
  shadow_tag_warned (declspecs, 0);
}

/* WARNED is 1 if we have done a pedwarn, 2 if we have done a warning,
   but no pedwarn.  */
void
shadow_tag_warned (const struct c_declspecs *declspecs, int warned)
{
  bool found_tag = false;

  if (declspecs->type && !declspecs->default_int_p && !declspecs->typedef_p)
    {
      tree value = declspecs->type;
      enum tree_code code = TREE_CODE (value);

      if (code == RECORD_TYPE || code == UNION_TYPE || code == ENUMERAL_TYPE)
	/* Used to test also that TYPE_SIZE (value) != 0.
	   That caused warning for `struct foo;' at top level in the file.  */
	{
	  tree name = TYPE_NAME (value);
	  tree t;

	  found_tag = true;

	  if (declspecs->restrict_p)
	    {
	      error ("invalid use of %<restrict%>");
	      warned = 1;
	    }

	  if (name == 0)
	    {
	      if (warned != 1 && code != ENUMERAL_TYPE)
		/* Empty unnamed enum OK */
		{
		  pedwarn (input_location, 0,
			   "unnamed struct/union that defines no instances");
		  warned = 1;
		}
	    }
	  else if (declspecs->typespec_kind != ctsk_tagdef
                   && declspecs->typespec_kind != ctsk_tagfirstref
		   && declspecs->storage_class != csc_none)
	    {
	      if (warned != 1)
		pedwarn (input_location, 0,
			 "empty declaration with storage class specifier "
			 "does not redeclare tag");
	      warned = 1;
	      pending_xref_error ();
	    }
	  else if (declspecs->typespec_kind != ctsk_tagdef
                   && declspecs->typespec_kind != ctsk_tagfirstref
		   && (declspecs->const_p
		       || declspecs->volatile_p
		       || declspecs->atomic_p
		       || declspecs->restrict_p
		       || declspecs->address_space))
	    {
	      if (warned != 1)
		pedwarn (input_location, 0,
			 "empty declaration with type qualifier "
			  "does not redeclare tag");
	      warned = 1;
	      pending_xref_error ();
	    }
	  else if (declspecs->typespec_kind != ctsk_tagdef
                   && declspecs->typespec_kind != ctsk_tagfirstref
		   && declspecs->alignas_p)
	    {
	      if (warned != 1)
		pedwarn (input_location, 0,
			 "empty declaration with %<_Alignas%> "
			  "does not redeclare tag");
	      warned = 1;
	      pending_xref_error ();
	    }
	  else
	    {
	      pending_invalid_xref = 0;
	      t = lookup_tag (code, name, 1, NULL);

	      if (t == 0)
		{
		  t = make_node (code);
		  pushtag (input_location, name, t);
		}
	    }
	}
      else
	{
	  if (warned != 1 && !in_system_header_at (input_location))
	    {
	      pedwarn (input_location, 0,
		       "useless type name in empty declaration");
	      warned = 1;
	    }
	}
    }
  else if (warned != 1 && !in_system_header_at (input_location)
	   && declspecs->typedef_p)
    {
      pedwarn (input_location, 0, "useless type name in empty declaration");
      warned = 1;
    }

  pending_invalid_xref = 0;

  if (declspecs->inline_p)
    {
      error ("%<inline%> in empty declaration");
      warned = 1;
    }

  if (declspecs->noreturn_p)
    {
      error ("%<_Noreturn%> in empty declaration");
      warned = 1;
    }

  if (current_scope == file_scope && declspecs->storage_class == csc_auto)
    {
      error ("%<auto%> in file-scope empty declaration");
      warned = 1;
    }

  if (current_scope == file_scope && declspecs->storage_class == csc_register)
    {
      error ("%<register%> in file-scope empty declaration");
      warned = 1;
    }

  if (!warned && !in_system_header_at (input_location)
      && declspecs->storage_class != csc_none)
    {
      warning (0, "useless storage class specifier in empty declaration");
      warned = 2;
    }

  if (!warned && !in_system_header_at (input_location) && declspecs->thread_p)
    {
      warning (0, "useless %qs in empty declaration",
	       declspecs->thread_gnu_p ? "__thread" : "_Thread_local");
      warned = 2;
    }

  if (!warned
      && !in_system_header_at (input_location)
      && (declspecs->const_p
	  || declspecs->volatile_p
	  || declspecs->atomic_p
	  || declspecs->restrict_p
	  || declspecs->address_space))
    {
      warning (0, "useless type qualifier in empty declaration");
      warned = 2;
    }

  if (!warned && !in_system_header_at (input_location)
      && declspecs->alignas_p)
    {
      warning (0, "useless %<_Alignas%> in empty declaration");
      warned = 2;
    }

  if (warned != 1)
    {
      if (!found_tag)
	pedwarn (input_location, 0, "empty declaration");
    }
}


/* Return the qualifiers from SPECS as a bitwise OR of TYPE_QUAL_*
   bits.  SPECS represents declaration specifiers that the grammar
   only permits to contain type qualifiers and attributes.  */

int
quals_from_declspecs (const struct c_declspecs *specs)
{
  int quals = ((specs->const_p ? TYPE_QUAL_CONST : 0)
	       | (specs->volatile_p ? TYPE_QUAL_VOLATILE : 0)
	       | (specs->restrict_p ? TYPE_QUAL_RESTRICT : 0)
	       | (specs->atomic_p ? TYPE_QUAL_ATOMIC : 0)
	       | (ENCODE_QUAL_ADDR_SPACE (specs->address_space)));
  gcc_assert (!specs->type
	      && !specs->decl_attr
	      && specs->typespec_word == cts_none
	      && specs->storage_class == csc_none
	      && !specs->typedef_p
	      && !specs->explicit_signed_p
	      && !specs->deprecated_p
	      && !specs->long_p
	      && !specs->long_long_p
	      && !specs->short_p
	      && !specs->signed_p
	      && !specs->unsigned_p
	      && !specs->complex_p
	      && !specs->inline_p
	      && !specs->noreturn_p
	      && !specs->thread_p);
  return quals;
}

/* Construct an array declarator.  LOC is the location of the
   beginning of the array (usually the opening brace).  EXPR is the
   expression inside [], or NULL_TREE.  QUALS are the type qualifiers
   inside the [] (to be applied to the pointer to which a parameter
   array is converted).  STATIC_P is true if "static" is inside the
   [], false otherwise.  VLA_UNSPEC_P is true if the array is [*], a
   VLA of unspecified length which is nevertheless a complete type,
   false otherwise.  The field for the contained declarator is left to
   be filled in by set_array_declarator_inner.  */

struct c_declarator *
build_array_declarator (location_t loc,
			tree expr, struct c_declspecs *quals, bool static_p,
			bool vla_unspec_p)
{
  struct c_declarator *declarator = XOBNEW (&parser_obstack,
					    struct c_declarator);
  declarator->id_loc = loc;
  declarator->kind = cdk_array;
  declarator->declarator = 0;
  declarator->u.array.dimen = expr;
  if (quals)
    {
      declarator->u.array.attrs = quals->attrs;
      declarator->u.array.quals = quals_from_declspecs (quals);
    }
  else
    {
      declarator->u.array.attrs = NULL_TREE;
      declarator->u.array.quals = 0;
    }
  declarator->u.array.static_p = static_p;
  declarator->u.array.vla_unspec_p = vla_unspec_p;
  if (static_p || quals != NULL)
    pedwarn_c90 (loc, OPT_Wpedantic,
		 "ISO C90 does not support %<static%> or type "
		 "qualifiers in parameter array declarators");
  if (vla_unspec_p)
    pedwarn_c90 (loc, OPT_Wpedantic,
		 "ISO C90 does not support %<[*]%> array declarators");
  if (vla_unspec_p)
    {
      if (!current_scope->parm_flag)
	{
	  /* C99 6.7.5.2p4 */
	  error_at (loc, "%<[*]%> not allowed in other than "
		    "function prototype scope");
	  declarator->u.array.vla_unspec_p = false;
	  return NULL;
	}
      current_scope->had_vla_unspec = true;
    }
  return declarator;
}

/* Set the contained declarator of an array declarator.  DECL is the
   declarator, as constructed by build_array_declarator; INNER is what
   appears on the left of the [].  */

struct c_declarator *
set_array_declarator_inner (struct c_declarator *decl,
			    struct c_declarator *inner)
{
  decl->declarator = inner;
  return decl;
}

/* INIT is a constructor that forms DECL's initializer.  If the final
   element initializes a flexible array field, add the size of that
   initializer to DECL's size.  */

static void
add_flexible_array_elts_to_size (tree decl, tree init)
{
  tree elt, type;

  if (vec_safe_is_empty (CONSTRUCTOR_ELTS (init)))
    return;

  elt = CONSTRUCTOR_ELTS (init)->last ().value;
  type = TREE_TYPE (elt);
  if (TREE_CODE (type) == ARRAY_TYPE
      && TYPE_SIZE (type) == NULL_TREE
      && TYPE_DOMAIN (type) != NULL_TREE
      && TYPE_MAX_VALUE (TYPE_DOMAIN (type)) == NULL_TREE)
    {
      complete_array_type (&type, elt, false);
      DECL_SIZE (decl)
	= size_binop (PLUS_EXPR, DECL_SIZE (decl), TYPE_SIZE (type));
      DECL_SIZE_UNIT (decl)
	= size_binop (PLUS_EXPR, DECL_SIZE_UNIT (decl), TYPE_SIZE_UNIT (type));
    }
}

/* Decode a "typename", such as "int **", returning a ..._TYPE node.
   Set *EXPR, if EXPR not NULL, to any expression to be evaluated
   before the type name, and set *EXPR_CONST_OPERANDS, if
   EXPR_CONST_OPERANDS not NULL, to indicate whether the type name may
   appear in a constant expression.  */

tree
groktypename (struct c_type_name *type_name, tree *expr,
	      bool *expr_const_operands)
{
  tree type;
  tree attrs = type_name->specs->attrs;

  type_name->specs->attrs = NULL_TREE;

  type = grokdeclarator (type_name->declarator, type_name->specs, TYPENAME,
			 false, NULL, &attrs, expr, expr_const_operands,
			 DEPRECATED_NORMAL);

  /* Apply attributes.  */
  decl_attributes (&type, attrs, 0);

  return type;
}

/* Wrapper for decl_attributes that adds some implicit attributes
   to VAR_DECLs or FUNCTION_DECLs.  */

static tree
c_decl_attributes (tree *node, tree attributes, int flags)
{
  /* Add implicit "omp declare target" attribute if requested.  */
  if (current_omp_declare_target_attribute
      && ((VAR_P (*node) && is_global_var (*node))
	  || TREE_CODE (*node) == FUNCTION_DECL))
    {
      if (VAR_P (*node)
	  && ((DECL_CONTEXT (*node)
	       && TREE_CODE (DECL_CONTEXT (*node)) == FUNCTION_DECL)
	      || (current_function_decl && !DECL_EXTERNAL (*node))))
	error ("%q+D in block scope inside of declare target directive",
	       *node);
<<<<<<< HEAD
      else if (TREE_CODE (*node) == VAR_DECL
	       && !lang_hooks.types.omp_mappable_type (TREE_TYPE (*node),
						       false))
=======
      else if (VAR_P (*node)
	       && !lang_hooks.types.omp_mappable_type (TREE_TYPE (*node)))
>>>>>>> cacef506
	error ("%q+D in declare target directive does not have mappable type",
	       *node);
      else
	attributes = tree_cons (get_identifier ("omp declare target"),
				NULL_TREE, attributes);
    }
  return decl_attributes (node, attributes, flags);
}


/* Decode a declarator in an ordinary declaration or data definition.
   This is called as soon as the type information and variable name
   have been parsed, before parsing the initializer if any.
   Here we create the ..._DECL node, fill in its type,
   and put it on the list of decls for the current context.
   The ..._DECL node is returned as the value.

   Exception: for arrays where the length is not specified,
   the type is left null, to be filled in by `finish_decl'.

   Function definitions do not come here; they go to start_function
   instead.  However, external and forward declarations of functions
   do go through here.  Structure field declarations are done by
   grokfield and not through here.  */

tree
start_decl (struct c_declarator *declarator, struct c_declspecs *declspecs,
	    bool initialized, tree attributes)
{
  tree decl;
  tree tem;
  tree expr = NULL_TREE;
  enum deprecated_states deprecated_state = DEPRECATED_NORMAL;

  /* An object declared as __attribute__((deprecated)) suppresses
     warnings of uses of other deprecated items.  */
  if (lookup_attribute ("deprecated", attributes))
    deprecated_state = DEPRECATED_SUPPRESS;

  decl = grokdeclarator (declarator, declspecs,
			 NORMAL, initialized, NULL, &attributes, &expr, NULL,
			 deprecated_state);
  if (!decl || decl == error_mark_node)
    return NULL_TREE;

  if (expr)
    add_stmt (fold_convert (void_type_node, expr));

  if (TREE_CODE (decl) != FUNCTION_DECL && MAIN_NAME_P (DECL_NAME (decl)))
    warning (OPT_Wmain, "%q+D is usually a function", decl);

  if (initialized)
    /* Is it valid for this decl to have an initializer at all?
       If not, set INITIALIZED to zero, which will indirectly
       tell 'finish_decl' to ignore the initializer once it is parsed.  */
    switch (TREE_CODE (decl))
      {
      case TYPE_DECL:
	error ("typedef %qD is initialized (use __typeof__ instead)", decl);
	initialized = 0;
	break;

      case FUNCTION_DECL:
	error ("function %qD is initialized like a variable", decl);
	initialized = 0;
	break;

      case PARM_DECL:
	/* DECL_INITIAL in a PARM_DECL is really DECL_ARG_TYPE.  */
	error ("parameter %qD is initialized", decl);
	initialized = 0;
	break;

      default:
	/* Don't allow initializations for incomplete types except for
	   arrays which might be completed by the initialization.  */

	/* This can happen if the array size is an undefined macro.
	   We already gave a warning, so we don't need another one.  */
	if (TREE_TYPE (decl) == error_mark_node)
	  initialized = 0;
	else if (COMPLETE_TYPE_P (TREE_TYPE (decl)))
	  {
	    /* A complete type is ok if size is fixed.  */

	    if (TREE_CODE (TYPE_SIZE (TREE_TYPE (decl))) != INTEGER_CST
		|| C_DECL_VARIABLE_SIZE (decl))
	      {
		error ("variable-sized object may not be initialized");
		initialized = 0;
	      }
	  }
	else if (TREE_CODE (TREE_TYPE (decl)) != ARRAY_TYPE)
	  {
	    error ("variable %qD has initializer but incomplete type", decl);
	    initialized = 0;
	  }
	else if (C_DECL_VARIABLE_SIZE (decl))
	  {
	    /* Although C99 is unclear about whether incomplete arrays
	       of VLAs themselves count as VLAs, it does not make
	       sense to permit them to be initialized given that
	       ordinary VLAs may not be initialized.  */
	    error ("variable-sized object may not be initialized");
	    initialized = 0;
	  }
      }

  if (initialized)
    {
      if (current_scope == file_scope)
	TREE_STATIC (decl) = 1;

      /* Tell 'pushdecl' this is an initialized decl
	 even though we don't yet have the initializer expression.
	 Also tell 'finish_decl' it may store the real initializer.  */
      DECL_INITIAL (decl) = error_mark_node;
    }

  /* If this is a function declaration, write a record describing it to the
     prototypes file (if requested).  */

  if (TREE_CODE (decl) == FUNCTION_DECL)
    gen_aux_info_record (decl, 0, 0, prototype_p (TREE_TYPE (decl)));

  /* ANSI specifies that a tentative definition which is not merged with
     a non-tentative definition behaves exactly like a definition with an
     initializer equal to zero.  (Section 3.7.2)

     -fno-common gives strict ANSI behavior, though this tends to break
     a large body of code that grew up without this rule.

     Thread-local variables are never common, since there's no entrenched
     body of code to break, and it allows more efficient variable references
     in the presence of dynamic linking.  */

  if (VAR_P (decl)
      && !initialized
      && TREE_PUBLIC (decl)
      && !DECL_THREAD_LOCAL_P (decl)
      && !flag_no_common)
    DECL_COMMON (decl) = 1;

  /* Set attributes here so if duplicate decl, will have proper attributes.  */
  c_decl_attributes (&decl, attributes, 0);

  /* Handle gnu_inline attribute.  */
  if (declspecs->inline_p
      && !flag_gnu89_inline
      && TREE_CODE (decl) == FUNCTION_DECL
      && (lookup_attribute ("gnu_inline", DECL_ATTRIBUTES (decl))
	  || current_function_decl))
    {
      if (declspecs->storage_class == csc_auto && current_scope != file_scope)
	;
      else if (declspecs->storage_class != csc_static)
	DECL_EXTERNAL (decl) = !DECL_EXTERNAL (decl);
    }

  if (TREE_CODE (decl) == FUNCTION_DECL
      && targetm.calls.promote_prototypes (TREE_TYPE (decl)))
    {
      struct c_declarator *ce = declarator;

      if (ce->kind == cdk_pointer)
	ce = declarator->declarator;
      if (ce->kind == cdk_function)
	{
	  tree args = ce->u.arg_info->parms;
	  for (; args; args = DECL_CHAIN (args))
	    {
	      tree type = TREE_TYPE (args);
	      if (type && INTEGRAL_TYPE_P (type)
		  && TYPE_PRECISION (type) < TYPE_PRECISION (integer_type_node))
		DECL_ARG_TYPE (args) = c_type_promotes_to (type);
	    }
	}
    }

  if (TREE_CODE (decl) == FUNCTION_DECL
      && DECL_DECLARED_INLINE_P (decl)
      && DECL_UNINLINABLE (decl)
      && lookup_attribute ("noinline", DECL_ATTRIBUTES (decl)))
    warning (OPT_Wattributes, "inline function %q+D given attribute noinline",
	     decl);

  /* C99 6.7.4p3: An inline definition of a function with external
     linkage shall not contain a definition of a modifiable object
     with static storage duration...  */
  if (VAR_P (decl)
      && current_scope != file_scope
      && TREE_STATIC (decl)
      && !TREE_READONLY (decl)
      && DECL_DECLARED_INLINE_P (current_function_decl)
      && DECL_EXTERNAL (current_function_decl))
    record_inline_static (input_location, current_function_decl,
			  decl, csi_modifiable);

  if (c_dialect_objc ()
      && VAR_OR_FUNCTION_DECL_P (decl))
      objc_check_global_decl (decl);

  /* Add this decl to the current scope.
     TEM may equal DECL or it may be a previous decl of the same name.  */
  tem = pushdecl (decl);

  if (initialized && DECL_EXTERNAL (tem))
    {
      DECL_EXTERNAL (tem) = 0;
      TREE_STATIC (tem) = 1;
    }

  return tem;
}

/* Subroutine of finish_decl. TYPE is the type of an uninitialized object
   DECL or the non-array element type if DECL is an uninitialized array.
   If that type has a const member, diagnose this. */

static void
diagnose_uninitialized_cst_member (tree decl, tree type)
{
  tree field;
  for (field = TYPE_FIELDS (type); field; field = TREE_CHAIN (field))
    {
      tree field_type;
      if (TREE_CODE (field) != FIELD_DECL)
	continue;
      field_type = strip_array_types (TREE_TYPE (field));

      if (TYPE_QUALS (field_type) & TYPE_QUAL_CONST)
      	{
	  warning_at (DECL_SOURCE_LOCATION (decl), OPT_Wc___compat,
	  	      "uninitialized const member in %qT is invalid in C++",
		      strip_array_types (TREE_TYPE (decl)));
	  inform (DECL_SOURCE_LOCATION (field), "%qD should be initialized", field);
	}

      if (TREE_CODE (field_type) == RECORD_TYPE
	  || TREE_CODE (field_type) == UNION_TYPE)
	diagnose_uninitialized_cst_member (decl, field_type);
    }
}

/* Finish processing of a declaration;
   install its initial value.
   If ORIGTYPE is not NULL_TREE, it is the original type of INIT.
   If the length of an array type is not known before,
   it must be determined now, from the initial value, or it is an error.

   INIT_LOC is the location of the initial value.  */

void
finish_decl (tree decl, location_t init_loc, tree init,
	     tree origtype, tree asmspec_tree)
{
  tree type;
  bool was_incomplete = (DECL_SIZE (decl) == 0);
  const char *asmspec = 0;

  /* If a name was specified, get the string.  */
  if (VAR_OR_FUNCTION_DECL_P (decl)
      && DECL_FILE_SCOPE_P (decl))
    asmspec_tree = maybe_apply_renaming_pragma (decl, asmspec_tree);
  if (asmspec_tree)
    asmspec = TREE_STRING_POINTER (asmspec_tree);

  if (VAR_P (decl)
      && TREE_STATIC (decl)
      && global_bindings_p ())
    /* So decl is a global variable. Record the types it uses
       so that we can decide later to emit debug info for them.  */
    record_types_used_by_current_var_decl (decl);

  /* If `start_decl' didn't like having an initialization, ignore it now.  */
  if (init != 0 && DECL_INITIAL (decl) == 0)
    init = 0;

  /* Don't crash if parm is initialized.  */
  if (TREE_CODE (decl) == PARM_DECL)
    init = 0;

  if (init)
    store_init_value (init_loc, decl, init, origtype);

  if (c_dialect_objc () && (VAR_OR_FUNCTION_DECL_P (decl)
			    || TREE_CODE (decl) == FIELD_DECL))
    objc_check_decl (decl);

  type = TREE_TYPE (decl);

  /* Deduce size of array from initialization, if not already known.  */
  if (TREE_CODE (type) == ARRAY_TYPE
      && TYPE_DOMAIN (type) == 0
      && TREE_CODE (decl) != TYPE_DECL)
    {
      bool do_default
	= (TREE_STATIC (decl)
	   /* Even if pedantic, an external linkage array
	      may have incomplete type at first.  */
	   ? pedantic && !TREE_PUBLIC (decl)
	   : !DECL_EXTERNAL (decl));
      int failure
	= complete_array_type (&TREE_TYPE (decl), DECL_INITIAL (decl),
			       do_default);

      /* Get the completed type made by complete_array_type.  */
      type = TREE_TYPE (decl);

      switch (failure)
	{
	case 1:
	  error ("initializer fails to determine size of %q+D", decl);
	  break;

	case 2:
	  if (do_default)
	    error ("array size missing in %q+D", decl);
	  /* If a `static' var's size isn't known,
	     make it extern as well as static, so it does not get
	     allocated.
	     If it is not `static', then do not mark extern;
	     finish_incomplete_decl will give it a default size
	     and it will get allocated.  */
	  else if (!pedantic && TREE_STATIC (decl) && !TREE_PUBLIC (decl))
	    DECL_EXTERNAL (decl) = 1;
	  break;

	case 3:
	  error ("zero or negative size array %q+D", decl);
	  break;

	case 0:
	  /* For global variables, update the copy of the type that
	     exists in the binding.  */
	  if (TREE_PUBLIC (decl))
	    {
	      struct c_binding *b_ext = I_SYMBOL_BINDING (DECL_NAME (decl));
	      while (b_ext && !B_IN_EXTERNAL_SCOPE (b_ext))
		b_ext = b_ext->shadowed;
	      if (b_ext)
		{
		  if (b_ext->u.type && comptypes (b_ext->u.type, type))
		    b_ext->u.type = composite_type (b_ext->u.type, type);
		  else
		    b_ext->u.type = type;
		}
	    }
	  break;

	default:
	  gcc_unreachable ();
	}

      if (DECL_INITIAL (decl))
	TREE_TYPE (DECL_INITIAL (decl)) = type;

      relayout_decl (decl);
    }

  if (VAR_P (decl))
    {
      if (init && TREE_CODE (init) == CONSTRUCTOR)
	add_flexible_array_elts_to_size (decl, init);

      if (DECL_SIZE (decl) == 0 && TREE_TYPE (decl) != error_mark_node
	  && COMPLETE_TYPE_P (TREE_TYPE (decl)))
	layout_decl (decl, 0);

      if (DECL_SIZE (decl) == 0
	  /* Don't give an error if we already gave one earlier.  */
	  && TREE_TYPE (decl) != error_mark_node
	  && (TREE_STATIC (decl)
	      /* A static variable with an incomplete type
		 is an error if it is initialized.
		 Also if it is not file scope.
		 Otherwise, let it through, but if it is not `extern'
		 then it may cause an error message later.  */
	      ? (DECL_INITIAL (decl) != 0
		 || !DECL_FILE_SCOPE_P (decl))
	      /* An automatic variable with an incomplete type
		 is an error.  */
	      : !DECL_EXTERNAL (decl)))
	 {
	   error ("storage size of %q+D isn%'t known", decl);
	   TREE_TYPE (decl) = error_mark_node;
	 }

      if (is_global_var (decl) && DECL_SIZE (decl) != 0)
	{
	  if (TREE_CODE (DECL_SIZE (decl)) == INTEGER_CST)
	    constant_expression_warning (DECL_SIZE (decl));
	  else
	    {
	      error ("storage size of %q+D isn%'t constant", decl);
	      TREE_TYPE (decl) = error_mark_node;
	    }
	}

      if (TREE_USED (type))
	{
	  TREE_USED (decl) = 1;
	  DECL_READ_P (decl) = 1;
	}
    }

  /* If this is a function and an assembler name is specified, reset DECL_RTL
     so we can give it its new name.  Also, update builtin_decl if it
     was a normal built-in.  */
  if (TREE_CODE (decl) == FUNCTION_DECL && asmspec)
    {
      if (DECL_BUILT_IN_CLASS (decl) == BUILT_IN_NORMAL)
	set_builtin_user_assembler_name (decl, asmspec);
      set_user_assembler_name (decl, asmspec);
    }

  /* If #pragma weak was used, mark the decl weak now.  */
  maybe_apply_pragma_weak (decl);

  /* Output the assembler code and/or RTL code for variables and functions,
     unless the type is an undefined structure or union.
     If not, it will get done when the type is completed.  */

  if (VAR_OR_FUNCTION_DECL_P (decl))
    {
      /* Determine the ELF visibility.  */
      if (TREE_PUBLIC (decl))
	c_determine_visibility (decl);

      /* This is a no-op in c-lang.c or something real in objc-act.c.  */
      if (c_dialect_objc ())
	objc_check_decl (decl);

      if (asmspec)
	{
	  /* If this is not a static variable, issue a warning.
	     It doesn't make any sense to give an ASMSPEC for an
	     ordinary, non-register local variable.  Historically,
	     GCC has accepted -- but ignored -- the ASMSPEC in
	     this case.  */
	  if (!DECL_FILE_SCOPE_P (decl)
	      && VAR_P (decl)
	      && !C_DECL_REGISTER (decl)
	      && !TREE_STATIC (decl))
	    warning (0, "ignoring asm-specifier for non-static local "
		     "variable %q+D", decl);
	  else
	    set_user_assembler_name (decl, asmspec);
	}

      if (DECL_FILE_SCOPE_P (decl))
	{
	  if (DECL_INITIAL (decl) == NULL_TREE
	      || DECL_INITIAL (decl) == error_mark_node)
	    /* Don't output anything
	       when a tentative file-scope definition is seen.
	       But at end of compilation, do output code for them.  */
	    DECL_DEFER_OUTPUT (decl) = 1;
	  if (asmspec && C_DECL_REGISTER (decl))
	    DECL_HARD_REGISTER (decl) = 1;
	  rest_of_decl_compilation (decl, true, 0);
	}
      else
	{
	  /* In conjunction with an ASMSPEC, the `register'
	     keyword indicates that we should place the variable
	     in a particular register.  */
	  if (asmspec && C_DECL_REGISTER (decl))
	    {
	      DECL_HARD_REGISTER (decl) = 1;
	      /* This cannot be done for a structure with volatile
		 fields, on which DECL_REGISTER will have been
		 reset.  */
	      if (!DECL_REGISTER (decl))
		error ("cannot put object with volatile field into register");
	    }

	  if (TREE_CODE (decl) != FUNCTION_DECL)
	    {
	      /* If we're building a variable sized type, and we might be
		 reachable other than via the top of the current binding
		 level, then create a new BIND_EXPR so that we deallocate
		 the object at the right time.  */
	      /* Note that DECL_SIZE can be null due to errors.  */
	      if (DECL_SIZE (decl)
		  && !TREE_CONSTANT (DECL_SIZE (decl))
		  && STATEMENT_LIST_HAS_LABEL (cur_stmt_list))
		{
		  tree bind;
		  bind = build3 (BIND_EXPR, void_type_node, NULL, NULL, NULL);
		  TREE_SIDE_EFFECTS (bind) = 1;
		  add_stmt (bind);
		  BIND_EXPR_BODY (bind) = push_stmt_list ();
		}
	      add_stmt (build_stmt (DECL_SOURCE_LOCATION (decl),
				    DECL_EXPR, decl));
	    }
	}


      if (!DECL_FILE_SCOPE_P (decl))
	{
	  /* Recompute the RTL of a local array now
	     if it used to be an incomplete type.  */
	  if (was_incomplete && !is_global_var (decl))
	    {
	      /* If we used it already as memory, it must stay in memory.  */
	      TREE_ADDRESSABLE (decl) = TREE_USED (decl);
	      /* If it's still incomplete now, no init will save it.  */
	      if (DECL_SIZE (decl) == 0)
		DECL_INITIAL (decl) = 0;
	    }
	}
    }

  if (TREE_CODE (decl) == TYPE_DECL)
    {
      if (!DECL_FILE_SCOPE_P (decl)
	  && variably_modified_type_p (TREE_TYPE (decl), NULL_TREE))
	add_stmt (build_stmt (DECL_SOURCE_LOCATION (decl), DECL_EXPR, decl));

      rest_of_decl_compilation (decl, DECL_FILE_SCOPE_P (decl), 0);
    }

  /* Install a cleanup (aka destructor) if one was given.  */
  if (VAR_P (decl) && !TREE_STATIC (decl))
    {
      tree attr = lookup_attribute ("cleanup", DECL_ATTRIBUTES (decl));
      if (attr)
	{
	  tree cleanup_id = TREE_VALUE (TREE_VALUE (attr));
	  tree cleanup_decl = lookup_name (cleanup_id);
	  tree cleanup;
	  vec<tree, va_gc> *v;

	  /* Build "cleanup(&decl)" for the destructor.  */
	  cleanup = build_unary_op (input_location, ADDR_EXPR, decl, 0);
	  vec_alloc (v, 1);
	  v->quick_push (cleanup);
	  cleanup = c_build_function_call_vec (DECL_SOURCE_LOCATION (decl),
					       vNULL, cleanup_decl, v, NULL);
	  vec_free (v);

	  /* Don't warn about decl unused; the cleanup uses it.  */
	  TREE_USED (decl) = 1;
	  TREE_USED (cleanup_decl) = 1;
	  DECL_READ_P (decl) = 1;

	  push_cleanup (decl, cleanup, false);
	}
    }

  if (warn_cxx_compat
      && VAR_P (decl)
      && !DECL_EXTERNAL (decl)
      && DECL_INITIAL (decl) == NULL_TREE)
    {
      type = strip_array_types (type);
      if (TREE_READONLY (decl))
	warning_at (DECL_SOURCE_LOCATION (decl), OPT_Wc___compat,
		    "uninitialized const %qD is invalid in C++", decl);
      else if ((TREE_CODE (type) == RECORD_TYPE
	      	|| TREE_CODE (type) == UNION_TYPE)
	       && C_TYPE_FIELDS_READONLY (type))
	diagnose_uninitialized_cst_member (decl, type);
    }

	invoke_plugin_callbacks (PLUGIN_FINISH_DECL, decl);
}

/* Given a parsed parameter declaration, decode it into a PARM_DECL.
   EXPR is NULL or a pointer to an expression that needs to be
   evaluated for the side effects of array size expressions in the
   parameters.  */

tree
grokparm (const struct c_parm *parm, tree *expr)
{
  tree attrs = parm->attrs;
  tree decl = grokdeclarator (parm->declarator, parm->specs, PARM, false,
			      NULL, &attrs, expr, NULL, DEPRECATED_NORMAL);

  decl_attributes (&decl, attrs, 0);

  return decl;
}

/* Given a parsed parameter declaration, decode it into a PARM_DECL
   and push that on the current scope.  EXPR is a pointer to an
   expression that needs to be evaluated for the side effects of array
   size expressions in the parameters.  */

void
push_parm_decl (const struct c_parm *parm, tree *expr)
{
  tree attrs = parm->attrs;
  tree decl;

  decl = grokdeclarator (parm->declarator, parm->specs, PARM, false, NULL,
			 &attrs, expr, NULL, DEPRECATED_NORMAL);
  decl_attributes (&decl, attrs, 0);

  decl = pushdecl (decl);

  finish_decl (decl, input_location, NULL_TREE, NULL_TREE, NULL_TREE);
}

/* Mark all the parameter declarations to date as forward decls.
   Also diagnose use of this extension.  */

void
mark_forward_parm_decls (void)
{
  struct c_binding *b;

  if (pedantic && !current_scope->warned_forward_parm_decls)
    {
      pedwarn (input_location, OPT_Wpedantic,
	       "ISO C forbids forward parameter declarations");
      current_scope->warned_forward_parm_decls = true;
    }

  for (b = current_scope->bindings; b; b = b->prev)
    if (TREE_CODE (b->decl) == PARM_DECL)
      TREE_ASM_WRITTEN (b->decl) = 1;
}

/* Build a COMPOUND_LITERAL_EXPR.  TYPE is the type given in the compound
   literal, which may be an incomplete array type completed by the
   initializer; INIT is a CONSTRUCTOR at LOC that initializes the compound
   literal.  NON_CONST is true if the initializers contain something
   that cannot occur in a constant expression.  */

tree
build_compound_literal (location_t loc, tree type, tree init, bool non_const)
{
  /* We do not use start_decl here because we have a type, not a declarator;
     and do not use finish_decl because the decl should be stored inside
     the COMPOUND_LITERAL_EXPR rather than added elsewhere as a DECL_EXPR.  */
  tree decl;
  tree complit;
  tree stmt;

  if (type == error_mark_node
      || init == error_mark_node)
    return error_mark_node;

  decl = build_decl (loc, VAR_DECL, NULL_TREE, type);
  DECL_EXTERNAL (decl) = 0;
  TREE_PUBLIC (decl) = 0;
  TREE_STATIC (decl) = (current_scope == file_scope);
  DECL_CONTEXT (decl) = current_function_decl;
  TREE_USED (decl) = 1;
  DECL_READ_P (decl) = 1;
  TREE_TYPE (decl) = type;
  TREE_READONLY (decl) = (TYPE_READONLY (type)
			  || (TREE_CODE (type) == ARRAY_TYPE
			      && TYPE_READONLY (TREE_TYPE (type))));
  store_init_value (loc, decl, init, NULL_TREE);

  if (TREE_CODE (type) == ARRAY_TYPE && !COMPLETE_TYPE_P (type))
    {
      int failure = complete_array_type (&TREE_TYPE (decl),
					 DECL_INITIAL (decl), true);
      /* If complete_array_type returns 3, it means that the
         initial value of the compound literal is empty.  Allow it.  */
      gcc_assert (failure == 0 || failure == 3);

      type = TREE_TYPE (decl);
      TREE_TYPE (DECL_INITIAL (decl)) = type;
    }

  if (type == error_mark_node || !COMPLETE_TYPE_P (type))
    {
      c_incomplete_type_error (NULL_TREE, type);
      return error_mark_node;
    }

  stmt = build_stmt (DECL_SOURCE_LOCATION (decl), DECL_EXPR, decl);
  complit = build1 (COMPOUND_LITERAL_EXPR, type, stmt);
  TREE_SIDE_EFFECTS (complit) = 1;

  layout_decl (decl, 0);

  if (TREE_STATIC (decl))
    {
      /* This decl needs a name for the assembler output.  */
      set_compound_literal_name (decl);
      DECL_DEFER_OUTPUT (decl) = 1;
      DECL_COMDAT (decl) = 1;
      DECL_ARTIFICIAL (decl) = 1;
      DECL_IGNORED_P (decl) = 1;
      pushdecl (decl);
      rest_of_decl_compilation (decl, 1, 0);
    }

  if (non_const)
    {
      complit = build2 (C_MAYBE_CONST_EXPR, type, NULL, complit);
      C_MAYBE_CONST_EXPR_NON_CONST (complit) = 1;
    }

  return complit;
}

/* Check the type of a compound literal.  Here we just check that it
   is valid for C++.  */

void
check_compound_literal_type (location_t loc, struct c_type_name *type_name)
{
  if (warn_cxx_compat
      && (type_name->specs->typespec_kind == ctsk_tagdef
          || type_name->specs->typespec_kind == ctsk_tagfirstref))
    warning_at (loc, OPT_Wc___compat,
		"defining a type in a compound literal is invalid in C++");
}

/* Determine whether TYPE is a structure with a flexible array member,
   or a union containing such a structure (possibly recursively).  */

static bool
flexible_array_type_p (tree type)
{
  tree x;
  switch (TREE_CODE (type))
    {
    case RECORD_TYPE:
      x = TYPE_FIELDS (type);
      if (x == NULL_TREE)
	return false;
      while (DECL_CHAIN (x) != NULL_TREE)
	x = DECL_CHAIN (x);
      if (TREE_CODE (TREE_TYPE (x)) == ARRAY_TYPE
	  && TYPE_SIZE (TREE_TYPE (x)) == NULL_TREE
	  && TYPE_DOMAIN (TREE_TYPE (x)) != NULL_TREE
	  && TYPE_MAX_VALUE (TYPE_DOMAIN (TREE_TYPE (x))) == NULL_TREE)
	return true;
      return false;
    case UNION_TYPE:
      for (x = TYPE_FIELDS (type); x != NULL_TREE; x = DECL_CHAIN (x))
	{
	  if (flexible_array_type_p (TREE_TYPE (x)))
	    return true;
	}
      return false;
    default:
    return false;
  }
}

/* Performs sanity checks on the TYPE and WIDTH of the bit-field NAME,
   replacing with appropriate values if they are invalid.  */
static void
check_bitfield_type_and_width (tree *type, tree *width, tree orig_name)
{
  tree type_mv;
  unsigned int max_width;
  unsigned HOST_WIDE_INT w;
  const char *name = (orig_name
		      ? identifier_to_locale (IDENTIFIER_POINTER (orig_name))
		      : _("<anonymous>"));

  /* Detect and ignore out of range field width and process valid
     field widths.  */
  if (!INTEGRAL_TYPE_P (TREE_TYPE (*width)))
    {
      error ("bit-field %qs width not an integer constant", name);
      *width = integer_one_node;
    }
  else
    {
      if (TREE_CODE (*width) != INTEGER_CST)
	{
	  *width = c_fully_fold (*width, false, NULL);
	  if (TREE_CODE (*width) == INTEGER_CST)
	    pedwarn (input_location, OPT_Wpedantic,
		     "bit-field %qs width not an integer constant expression",
		     name);
	}
      if (TREE_CODE (*width) != INTEGER_CST)
	{
	  error ("bit-field %qs width not an integer constant", name);
	  *width = integer_one_node;
	}
      constant_expression_warning (*width);
      if (tree_int_cst_sgn (*width) < 0)
	{
	  error ("negative width in bit-field %qs", name);
	  *width = integer_one_node;
	}
      else if (integer_zerop (*width) && orig_name)
	{
	  error ("zero width for bit-field %qs", name);
	  *width = integer_one_node;
	}
    }

  /* Detect invalid bit-field type.  */
  if (TREE_CODE (*type) != INTEGER_TYPE
      && TREE_CODE (*type) != BOOLEAN_TYPE
      && TREE_CODE (*type) != ENUMERAL_TYPE)
    {
      error ("bit-field %qs has invalid type", name);
      *type = unsigned_type_node;
    }

  type_mv = TYPE_MAIN_VARIANT (*type);
  if (!in_system_header_at (input_location)
      && type_mv != integer_type_node
      && type_mv != unsigned_type_node
      && type_mv != boolean_type_node)
    pedwarn_c90 (input_location, OPT_Wpedantic,
		 "type of bit-field %qs is a GCC extension", name);

  max_width = TYPE_PRECISION (*type);

  if (0 < compare_tree_int (*width, max_width))
    {
      error ("width of %qs exceeds its type", name);
      w = max_width;
      *width = build_int_cst (integer_type_node, w);
    }
  else
    w = tree_to_uhwi (*width);

  if (TREE_CODE (*type) == ENUMERAL_TYPE)
    {
      struct lang_type *lt = TYPE_LANG_SPECIFIC (*type);
      if (!lt
	  || w < tree_int_cst_min_precision (lt->enum_min, TYPE_SIGN (*type))
	  || w < tree_int_cst_min_precision (lt->enum_max, TYPE_SIGN (*type)))
	warning (0, "%qs is narrower than values of its type", name);
    }
}



/* Print warning about variable length array if necessary.  */

static void
warn_variable_length_array (tree name, tree size)
{
  if (TREE_CONSTANT (size))
    {
      if (name)
	pedwarn_c90 (input_location, OPT_Wvla,
		     "ISO C90 forbids array %qE whose size "
		     "can%'t be evaluated", name);
      else
	pedwarn_c90 (input_location, OPT_Wvla, "ISO C90 forbids array "
		     "whose size can%'t be evaluated");
    }
  else
    {
      if (name)
	pedwarn_c90 (input_location, OPT_Wvla,
		     "ISO C90 forbids variable length array %qE", name);
      else
	pedwarn_c90 (input_location, OPT_Wvla, "ISO C90 forbids variable "
		     "length array");
    }
}

/* Print warning about defaulting to int if necessary.  */

static void
warn_defaults_to (location_t location, int opt, const char *gmsgid, ...)
{
  diagnostic_info diagnostic;
  va_list ap;

  va_start (ap, gmsgid);
  diagnostic_set_info (&diagnostic, gmsgid, &ap, location,
                       flag_isoc99 ? DK_PEDWARN : DK_WARNING);
  diagnostic.option_index = opt;
  report_diagnostic (&diagnostic);
  va_end (ap);
}

/* Given declspecs and a declarator,
   determine the name and type of the object declared
   and construct a ..._DECL node for it.
   (In one case we can return a ..._TYPE node instead.
    For invalid input we sometimes return 0.)

   DECLSPECS is a c_declspecs structure for the declaration specifiers.

   DECL_CONTEXT says which syntactic context this declaration is in:
     NORMAL for most contexts.  Make a VAR_DECL or FUNCTION_DECL or TYPE_DECL.
     FUNCDEF for a function definition.  Like NORMAL but a few different
      error messages in each case.  Return value may be zero meaning
      this definition is too screwy to try to parse.
     PARM for a parameter declaration (either within a function prototype
      or before a function body).  Make a PARM_DECL, or return void_type_node.
     TYPENAME if for a typename (in a cast or sizeof).
      Don't make a DECL node; just return the ..._TYPE node.
     FIELD for a struct or union field; make a FIELD_DECL.
   INITIALIZED is true if the decl has an initializer.
   WIDTH is non-NULL for bit-fields, and is a pointer to an INTEGER_CST node
   representing the width of the bit-field.
   DECL_ATTRS points to the list of attributes that should be added to this
     decl.  Any nested attributes that belong on the decl itself will be
     added to this list.
   If EXPR is not NULL, any expressions that need to be evaluated as
     part of evaluating variably modified types will be stored in *EXPR.
   If EXPR_CONST_OPERANDS is not NULL, *EXPR_CONST_OPERANDS will be
     set to indicate whether operands in *EXPR can be used in constant
     expressions.
   DEPRECATED_STATE is a deprecated_states value indicating whether
   deprecation warnings should be suppressed.

   In the TYPENAME case, DECLARATOR is really an absolute declarator.
   It may also be so in the PARM case, for a prototype where the
   argument type is specified but not the name.

   This function is where the complicated C meanings of `static'
   and `extern' are interpreted.  */

static tree
grokdeclarator (const struct c_declarator *declarator,
		struct c_declspecs *declspecs,
		enum decl_context decl_context, bool initialized, tree *width,
		tree *decl_attrs, tree *expr, bool *expr_const_operands,
		enum deprecated_states deprecated_state)
{
  tree type = declspecs->type;
  bool threadp = declspecs->thread_p;
  enum c_storage_class storage_class = declspecs->storage_class;
  int constp;
  int restrictp;
  int volatilep;
  int atomicp;
  int type_quals = TYPE_UNQUALIFIED;
  tree name = NULL_TREE;
  bool funcdef_flag = false;
  bool funcdef_syntax = false;
  bool size_varies = false;
  tree decl_attr = declspecs->decl_attr;
  int array_ptr_quals = TYPE_UNQUALIFIED;
  tree array_ptr_attrs = NULL_TREE;
  int array_parm_static = 0;
  bool array_parm_vla_unspec_p = false;
  tree returned_attrs = NULL_TREE;
  bool bitfield = width != NULL;
  tree element_type;
  struct c_arg_info *arg_info = 0;
  addr_space_t as1, as2, address_space;
  location_t loc = UNKNOWN_LOCATION;
  const char *errmsg;
  tree expr_dummy;
  bool expr_const_operands_dummy;
  enum c_declarator_kind first_non_attr_kind;
  unsigned int alignas_align = 0;

  if (TREE_CODE (type) == ERROR_MARK)
    return error_mark_node;
  if (expr == NULL)
    expr = &expr_dummy;
  if (expr_const_operands == NULL)
    expr_const_operands = &expr_const_operands_dummy;

  *expr = declspecs->expr;
  *expr_const_operands = declspecs->expr_const_operands;

  if (decl_context == FUNCDEF)
    funcdef_flag = true, decl_context = NORMAL;

  /* Look inside a declarator for the name being declared
     and get it as an IDENTIFIER_NODE, for an error message.  */
  {
    const struct c_declarator *decl = declarator;

    first_non_attr_kind = cdk_attrs;
    while (decl)
      switch (decl->kind)
	{
	case cdk_array:
	  loc = decl->id_loc;
	  /* FALL THRU.  */

	case cdk_function:
	case cdk_pointer:
	  funcdef_syntax = (decl->kind == cdk_function);
	  decl = decl->declarator;
	  if (first_non_attr_kind == cdk_attrs)
	    first_non_attr_kind = decl->kind;
	  break;

	case cdk_attrs:
	  decl = decl->declarator;
	  break;

	case cdk_id:
	  loc = decl->id_loc;
	  if (decl->u.id)
	    name = decl->u.id;
	  if (first_non_attr_kind == cdk_attrs)
	    first_non_attr_kind = decl->kind;
	  decl = 0;
	  break;

	default:
	  gcc_unreachable ();
	}
    if (name == 0)
      {
	gcc_assert (decl_context == PARM
		    || decl_context == TYPENAME
		    || (decl_context == FIELD
			&& declarator->kind == cdk_id));
	gcc_assert (!initialized);
      }
  }

  /* A function definition's declarator must have the form of
     a function declarator.  */

  if (funcdef_flag && !funcdef_syntax)
    return 0;

  /* If this looks like a function definition, make it one,
     even if it occurs where parms are expected.
     Then store_parm_decls will reject it and not use it as a parm.  */
  if (decl_context == NORMAL && !funcdef_flag && current_scope->parm_flag)
    decl_context = PARM;

  if (declspecs->deprecated_p && deprecated_state != DEPRECATED_SUPPRESS)
    warn_deprecated_use (declspecs->type, declspecs->decl_attr);

  if ((decl_context == NORMAL || decl_context == FIELD)
      && current_scope == file_scope
      && variably_modified_type_p (type, NULL_TREE))
    {
      if (name)
	error_at (loc, "variably modified %qE at file scope", name);
      else
	error_at (loc, "variably modified field at file scope");
      type = integer_type_node;
    }

  size_varies = C_TYPE_VARIABLE_SIZE (type) != 0;

  /* Diagnose defaulting to "int".  */

  if (declspecs->default_int_p && !in_system_header_at (input_location))
    {
      /* Issue a warning if this is an ISO C 99 program or if
	 -Wreturn-type and this is a function, or if -Wimplicit;
	 prefer the former warning since it is more explicit.  */
      if ((warn_implicit_int || warn_return_type || flag_isoc99)
	  && funcdef_flag)
	warn_about_return_type = 1;
      else
	{
	  if (name)
	    warn_defaults_to (loc, OPT_Wimplicit_int,
			      "type defaults to %<int%> in declaration "
			      "of %qE", name);
	  else
	    warn_defaults_to (loc, OPT_Wimplicit_int,
			      "type defaults to %<int%> in type name");
	}
    }

  /* Adjust the type if a bit-field is being declared,
     -funsigned-bitfields applied and the type is not explicitly
     "signed".  */
  if (bitfield && !flag_signed_bitfields && !declspecs->explicit_signed_p
      && TREE_CODE (type) == INTEGER_TYPE)
    type = unsigned_type_for (type);

  /* Figure out the type qualifiers for the declaration.  There are
     two ways a declaration can become qualified.  One is something
     like `const int i' where the `const' is explicit.  Another is
     something like `typedef const int CI; CI i' where the type of the
     declaration contains the `const'.  A third possibility is that
     there is a type qualifier on the element type of a typedefed
     array type, in which case we should extract that qualifier so
     that c_apply_type_quals_to_decl receives the full list of
     qualifiers to work with (C90 is not entirely clear about whether
     duplicate qualifiers should be diagnosed in this case, but it
     seems most appropriate to do so).  */
  element_type = strip_array_types (type);
  constp = declspecs->const_p + TYPE_READONLY (element_type);
  restrictp = declspecs->restrict_p + TYPE_RESTRICT (element_type);
  volatilep = declspecs->volatile_p + TYPE_VOLATILE (element_type);
  atomicp = declspecs->atomic_p + TYPE_ATOMIC (element_type);
  as1 = declspecs->address_space;
  as2 = TYPE_ADDR_SPACE (element_type);
  address_space = ADDR_SPACE_GENERIC_P (as1)? as2 : as1;

  if (constp > 1)
    pedwarn_c90 (loc, OPT_Wpedantic, "duplicate %<const%>");
  if (restrictp > 1)
    pedwarn_c90 (loc, OPT_Wpedantic, "duplicate %<restrict%>");
  if (volatilep > 1)
    pedwarn_c90 (loc, OPT_Wpedantic, "duplicate %<volatile%>");
  if (atomicp > 1)
    pedwarn_c90 (loc, OPT_Wpedantic, "duplicate %<_Atomic%>");

  if (!ADDR_SPACE_GENERIC_P (as1) && !ADDR_SPACE_GENERIC_P (as2) && as1 != as2)
    error_at (loc, "conflicting named address spaces (%s vs %s)",
	      c_addr_space_name (as1), c_addr_space_name (as2));

  if ((TREE_CODE (type) == ARRAY_TYPE
       || first_non_attr_kind == cdk_array)
      && TYPE_QUALS (element_type))
    type = TYPE_MAIN_VARIANT (type);
  type_quals = ((constp ? TYPE_QUAL_CONST : 0)
		| (restrictp ? TYPE_QUAL_RESTRICT : 0)
		| (volatilep ? TYPE_QUAL_VOLATILE : 0)
		| (atomicp ? TYPE_QUAL_ATOMIC : 0)
		| ENCODE_QUAL_ADDR_SPACE (address_space));

  /* Applying the _Atomic qualifier to an array type (through the use
     of typedefs or typeof) must be detected here.  If the qualifier
     is introduced later, any appearance of applying it to an array is
     actually applying it to an element of that array.  */
  if (atomicp && TREE_CODE (type) == ARRAY_TYPE)
    error_at (loc, "%<_Atomic%>-qualified array type");

  /* Warn about storage classes that are invalid for certain
     kinds of declarations (parameters, typenames, etc.).  */

  if (funcdef_flag
      && (threadp
	  || storage_class == csc_auto
	  || storage_class == csc_register
	  || storage_class == csc_typedef))
    {
      if (storage_class == csc_auto)
	pedwarn (loc,
		 (current_scope == file_scope) ? 0 : OPT_Wpedantic,
		 "function definition declared %<auto%>");
      if (storage_class == csc_register)
	error_at (loc, "function definition declared %<register%>");
      if (storage_class == csc_typedef)
	error_at (loc, "function definition declared %<typedef%>");
      if (threadp)
	error_at (loc, "function definition declared %qs",
		  declspecs->thread_gnu_p ? "__thread" : "_Thread_local");
      threadp = false;
      if (storage_class == csc_auto
	  || storage_class == csc_register
	  || storage_class == csc_typedef)
	storage_class = csc_none;
    }
  else if (decl_context != NORMAL && (storage_class != csc_none || threadp))
    {
      if (decl_context == PARM && storage_class == csc_register)
	;
      else
	{
	  switch (decl_context)
	    {
	    case FIELD:
	      if (name)
		error_at (loc, "storage class specified for structure "
		    	  "field %qE", name);
	      else
		error_at (loc, "storage class specified for structure field");
	      break;
	    case PARM:
	      if (name)
		error_at (loc, "storage class specified for parameter %qE",
		    	  name);
	      else
		error_at (loc, "storage class specified for unnamed parameter");
	      break;
	    default:
	      error_at (loc, "storage class specified for typename");
	      break;
	    }
	  storage_class = csc_none;
	  threadp = false;
	}
    }
  else if (storage_class == csc_extern
	   && initialized
	   && !funcdef_flag)
    {
      /* 'extern' with initialization is invalid if not at file scope.  */
       if (current_scope == file_scope)
         {
           /* It is fine to have 'extern const' when compiling at C
              and C++ intersection.  */
           if (!(warn_cxx_compat && constp))
             warning_at (loc, 0, "%qE initialized and declared %<extern%>",
		 	 name);
         }
      else
	error_at (loc, "%qE has both %<extern%> and initializer", name);
    }
  else if (current_scope == file_scope)
    {
      if (storage_class == csc_auto)
	error_at (loc, "file-scope declaration of %qE specifies %<auto%>",
	    	  name);
      if (pedantic && storage_class == csc_register)
	pedwarn (input_location, OPT_Wpedantic,
		 "file-scope declaration of %qE specifies %<register%>", name);
    }
  else
    {
      if (storage_class == csc_extern && funcdef_flag)
	error_at (loc, "nested function %qE declared %<extern%>", name);
      else if (threadp && storage_class == csc_none)
	{
	  error_at (loc, "function-scope %qE implicitly auto and declared "
		    "%qs", name,
		    declspecs->thread_gnu_p ? "__thread" : "_Thread_local");
	  threadp = false;
	}
    }

  /* Now figure out the structure of the declarator proper.
     Descend through it, creating more complex types, until we reach
     the declared identifier (or NULL_TREE, in an absolute declarator).
     At each stage we maintain an unqualified version of the type
     together with any qualifiers that should be applied to it with
     c_build_qualified_type; this way, array types including
     multidimensional array types are first built up in unqualified
     form and then the qualified form is created with
     TYPE_MAIN_VARIANT pointing to the unqualified form.  */

  while (declarator && declarator->kind != cdk_id)
    {
      if (type == error_mark_node)
	{
	  declarator = declarator->declarator;
	  continue;
	}

      /* Each level of DECLARATOR is either a cdk_array (for ...[..]),
	 a cdk_pointer (for *...),
	 a cdk_function (for ...(...)),
	 a cdk_attrs (for nested attributes),
	 or a cdk_id (for the name being declared
	 or the place in an absolute declarator
	 where the name was omitted).
	 For the last case, we have just exited the loop.

	 At this point, TYPE is the type of elements of an array,
	 or for a function to return, or for a pointer to point to.
	 After this sequence of ifs, TYPE is the type of the
	 array or function or pointer, and DECLARATOR has had its
	 outermost layer removed.  */

      if (array_ptr_quals != TYPE_UNQUALIFIED
	  || array_ptr_attrs != NULL_TREE
	  || array_parm_static)
	{
	  /* Only the innermost declarator (making a parameter be of
	     array type which is converted to pointer type)
	     may have static or type qualifiers.  */
	  error_at (loc, "static or type qualifiers in non-parameter array declarator");
	  array_ptr_quals = TYPE_UNQUALIFIED;
	  array_ptr_attrs = NULL_TREE;
	  array_parm_static = 0;
	}

      switch (declarator->kind)
	{
	case cdk_attrs:
	  {
	    /* A declarator with embedded attributes.  */
	    tree attrs = declarator->u.attrs;
	    const struct c_declarator *inner_decl;
	    int attr_flags = 0;
	    declarator = declarator->declarator;
	    inner_decl = declarator;
	    while (inner_decl->kind == cdk_attrs)
	      inner_decl = inner_decl->declarator;
	    if (inner_decl->kind == cdk_id)
	      attr_flags |= (int) ATTR_FLAG_DECL_NEXT;
	    else if (inner_decl->kind == cdk_function)
	      attr_flags |= (int) ATTR_FLAG_FUNCTION_NEXT;
	    else if (inner_decl->kind == cdk_array)
	      attr_flags |= (int) ATTR_FLAG_ARRAY_NEXT;
	    returned_attrs = decl_attributes (&type,
					      chainon (returned_attrs, attrs),
					      attr_flags);
	    break;
	  }
	case cdk_array:
	  {
	    tree itype = NULL_TREE;
	    tree size = declarator->u.array.dimen;
	    /* The index is a signed object `sizetype' bits wide.  */
	    tree index_type = c_common_signed_type (sizetype);

	    array_ptr_quals = declarator->u.array.quals;
	    array_ptr_attrs = declarator->u.array.attrs;
	    array_parm_static = declarator->u.array.static_p;
	    array_parm_vla_unspec_p = declarator->u.array.vla_unspec_p;

	    declarator = declarator->declarator;

	    /* Check for some types that there cannot be arrays of.  */

	    if (VOID_TYPE_P (type))
	      {
		if (name)
		  error_at (loc, "declaration of %qE as array of voids", name);
		else
		  error_at (loc, "declaration of type name as array of voids");
		type = error_mark_node;
	      }

	    if (TREE_CODE (type) == FUNCTION_TYPE)
	      {
		if (name)
		  error_at (loc, "declaration of %qE as array of functions",
		      	    name);
		else
		  error_at (loc, "declaration of type name as array of "
		            "functions");
		type = error_mark_node;
	      }

	    if (pedantic && !in_system_header_at (input_location)
		&& flexible_array_type_p (type))
	      pedwarn (loc, OPT_Wpedantic,
		       "invalid use of structure with flexible array member");

	    if (size == error_mark_node)
	      type = error_mark_node;

	    if (type == error_mark_node)
	      continue;

	    /* If size was specified, set ITYPE to a range-type for
	       that size.  Otherwise, ITYPE remains null.  finish_decl
	       may figure it out from an initial value.  */

	    if (size)
	      {
		bool size_maybe_const = true;
		bool size_int_const = (TREE_CODE (size) == INTEGER_CST
				       && !TREE_OVERFLOW (size));
		bool this_size_varies = false;

		/* Strip NON_LVALUE_EXPRs since we aren't using as an
		   lvalue.  */
		STRIP_TYPE_NOPS (size);

		if (!INTEGRAL_TYPE_P (TREE_TYPE (size)))
		  {
		    if (name)
		      error_at (loc, "size of array %qE has non-integer type",
			  	name);
		    else
		      error_at (loc,
			  	"size of unnamed array has non-integer type");
		    size = integer_one_node;
		  }

		size = c_fully_fold (size, false, &size_maybe_const);

		if (pedantic && size_maybe_const && integer_zerop (size))
		  {
		    if (name)
		      pedwarn (loc, OPT_Wpedantic,
			       "ISO C forbids zero-size array %qE", name);
		    else
		      pedwarn (loc, OPT_Wpedantic,
			       "ISO C forbids zero-size array");
		  }

		if (TREE_CODE (size) == INTEGER_CST && size_maybe_const)
		  {
		    constant_expression_warning (size);
		    if (tree_int_cst_sgn (size) < 0)
		      {
			if (name)
			  error_at (loc, "size of array %qE is negative", name);
			else
			  error_at (loc, "size of unnamed array is negative");
			size = integer_one_node;
		      }
		    /* Handle a size folded to an integer constant but
		       not an integer constant expression.  */
		    if (!size_int_const)
		      {
			/* If this is a file scope declaration of an
			   ordinary identifier, this is invalid code;
			   diagnosing it here and not subsequently
			   treating the type as variable-length avoids
			   more confusing diagnostics later.  */
			if ((decl_context == NORMAL || decl_context == FIELD)
			    && current_scope == file_scope)
			  pedwarn (input_location, 0,
				   "variably modified %qE at file scope",
				   name);
			else
			  this_size_varies = size_varies = true;
			warn_variable_length_array (name, size);
		      }
		  }
		else if ((decl_context == NORMAL || decl_context == FIELD)
			 && current_scope == file_scope)
		  {
		    error_at (loc, "variably modified %qE at file scope", name);
		    size = integer_one_node;
		  }
		else
		  {
		    /* Make sure the array size remains visibly
		       nonconstant even if it is (eg) a const variable
		       with known value.  */
		    this_size_varies = size_varies = true;
		    warn_variable_length_array (name, size);
		    if (flag_sanitize & SANITIZE_VLA
		        && decl_context == NORMAL
			&& do_ubsan_in_current_function ())
		      {
			/* Evaluate the array size only once.  */
			size = c_save_expr (size);
			size = c_fully_fold (size, false, NULL);
		        size = fold_build2 (COMPOUND_EXPR, TREE_TYPE (size),
					    ubsan_instrument_vla (loc, size),
					    size);
		      }
		  }

		if (integer_zerop (size) && !this_size_varies)
		  {
		    /* A zero-length array cannot be represented with
		       an unsigned index type, which is what we'll
		       get with build_index_type.  Create an
		       open-ended range instead.  */
		    itype = build_range_type (sizetype, size, NULL_TREE);
		  }
		else
		  {
		    /* Arrange for the SAVE_EXPR on the inside of the
		       MINUS_EXPR, which allows the -1 to get folded
		       with the +1 that happens when building TYPE_SIZE.  */
		    if (size_varies)
		      size = save_expr (size);
		    if (this_size_varies && TREE_CODE (size) == INTEGER_CST)
		      size = build2 (COMPOUND_EXPR, TREE_TYPE (size),
				     integer_zero_node, size);

		    /* Compute the maximum valid index, that is, size
		       - 1.  Do the calculation in index_type, so that
		       if it is a variable the computations will be
		       done in the proper mode.  */
		    itype = fold_build2_loc (loc, MINUS_EXPR, index_type,
					     convert (index_type, size),
					     convert (index_type,
						      size_one_node));

		    /* The above overflows when size does not fit
		       in index_type.
		       ???  While a size of INT_MAX+1 technically shouldn't
		       cause an overflow (because we subtract 1), handling
		       this case seems like an unnecessary complication.  */
		    if (TREE_CODE (size) == INTEGER_CST
			&& !int_fits_type_p (size, index_type))
		      {
			if (name)
			  error_at (loc, "size of array %qE is too large",
			            name);
			else
			  error_at (loc, "size of unnamed array is too large");
			type = error_mark_node;
			continue;
		      }

		    itype = build_index_type (itype);
		  }
		if (this_size_varies)
		  {
		    if (*expr)
		      *expr = build2 (COMPOUND_EXPR, TREE_TYPE (size),
				      *expr, size);
		    else
		      *expr = size;
		    *expr_const_operands &= size_maybe_const;
		  }
	      }
	    else if (decl_context == FIELD)
	      {
		bool flexible_array_member = false;
		if (array_parm_vla_unspec_p)
		  /* Field names can in fact have function prototype
		     scope so [*] is disallowed here through making
		     the field variably modified, not through being
		     something other than a declaration with function
		     prototype scope.  */
		  size_varies = true;
		else
		  {
		    const struct c_declarator *t = declarator;
		    while (t->kind == cdk_attrs)
		      t = t->declarator;
		    flexible_array_member = (t->kind == cdk_id);
		  }
		if (flexible_array_member
		    && !in_system_header_at (input_location))
		  pedwarn_c90 (loc, OPT_Wpedantic, "ISO C90 does not "
			       "support flexible array members");

		/* ISO C99 Flexible array members are effectively
		   identical to GCC's zero-length array extension.  */
		if (flexible_array_member || array_parm_vla_unspec_p)
		  itype = build_range_type (sizetype, size_zero_node,
					    NULL_TREE);
	      }
	    else if (decl_context == PARM)
	      {
		if (array_parm_vla_unspec_p)
		  {
		    itype = build_range_type (sizetype, size_zero_node, NULL_TREE);
		    size_varies = true;
		  }
	      }
	    else if (decl_context == TYPENAME)
	      {
		if (array_parm_vla_unspec_p)
		  {
		    /* C99 6.7.5.2p4 */
		    warning (0, "%<[*]%> not in a declaration");
		    /* We use this to avoid messing up with incomplete
		       array types of the same type, that would
		       otherwise be modified below.  */
		    itype = build_range_type (sizetype, size_zero_node,
					      NULL_TREE);
		    size_varies = true;
		  }
	      }

	    /* Complain about arrays of incomplete types.  */
	    if (!COMPLETE_TYPE_P (type))
	      {
		error_at (loc, "array type has incomplete element type %qT",
			  type);
		type = error_mark_node;
	      }
	    else
	    /* When itype is NULL, a shared incomplete array type is
	       returned for all array of a given type.  Elsewhere we
	       make sure we don't complete that type before copying
	       it, but here we want to make sure we don't ever
	       modify the shared type, so we gcc_assert (itype)
	       below.  */
	      {
		addr_space_t as = DECODE_QUAL_ADDR_SPACE (type_quals);
		if (!ADDR_SPACE_GENERIC_P (as) && as != TYPE_ADDR_SPACE (type))
		  type = build_qualified_type (type,
					       ENCODE_QUAL_ADDR_SPACE (as));

		type = build_array_type (type, itype);
	      }

	    if (type != error_mark_node)
	      {
		if (size_varies)
		  {
		    /* It is ok to modify type here even if itype is
		       NULL: if size_varies, we're in a
		       multi-dimensional array and the inner type has
		       variable size, so the enclosing shared array type
		       must too.  */
		    if (size && TREE_CODE (size) == INTEGER_CST)
		      type
			= build_distinct_type_copy (TYPE_MAIN_VARIANT (type));
		    C_TYPE_VARIABLE_SIZE (type) = 1;
		  }

		/* The GCC extension for zero-length arrays differs from
		   ISO flexible array members in that sizeof yields
		   zero.  */
		if (size && integer_zerop (size))
		  {
		    gcc_assert (itype);
		    type = build_distinct_type_copy (TYPE_MAIN_VARIANT (type));
		    TYPE_SIZE (type) = bitsize_zero_node;
		    TYPE_SIZE_UNIT (type) = size_zero_node;
		    SET_TYPE_STRUCTURAL_EQUALITY (type);
		  }
		if (array_parm_vla_unspec_p)
		  {
		    gcc_assert (itype);
		    /* The type is complete.  C99 6.7.5.2p4  */
		    type = build_distinct_type_copy (TYPE_MAIN_VARIANT (type));
		    TYPE_SIZE (type) = bitsize_zero_node;
		    TYPE_SIZE_UNIT (type) = size_zero_node;
		    SET_TYPE_STRUCTURAL_EQUALITY (type);
		  }
	      }

	    if (decl_context != PARM
		&& (array_ptr_quals != TYPE_UNQUALIFIED
		    || array_ptr_attrs != NULL_TREE
		    || array_parm_static))
	      {
		error_at (loc, "static or type qualifiers in non-parameter array declarator");
		array_ptr_quals = TYPE_UNQUALIFIED;
		array_ptr_attrs = NULL_TREE;
		array_parm_static = 0;
	      }
	    break;
	  }
	case cdk_function:
	  {
	    /* Say it's a definition only for the declarator closest
	       to the identifier, apart possibly from some
	       attributes.  */
	    bool really_funcdef = false;
	    tree arg_types;
	    if (funcdef_flag)
	      {
		const struct c_declarator *t = declarator->declarator;
		while (t->kind == cdk_attrs)
		  t = t->declarator;
		really_funcdef = (t->kind == cdk_id);
	      }

	    /* Declaring a function type.  Make sure we have a valid
	       type for the function to return.  */
	    if (type == error_mark_node)
	      continue;

	    size_varies = false;

	    /* Warn about some types functions can't return.  */
	    if (TREE_CODE (type) == FUNCTION_TYPE)
	      {
		if (name)
		  error_at (loc, "%qE declared as function returning a "
		      		 "function", name);
		else
		  error_at (loc, "type name declared as function "
			    "returning a function");
		type = integer_type_node;
	      }
	    if (TREE_CODE (type) == ARRAY_TYPE)
	      {
		if (name)
		  error_at (loc, "%qE declared as function returning an array",
		      	    name);
		else
		  error_at (loc, "type name declared as function returning "
		      	    "an array");
		type = integer_type_node;
	      }
	    errmsg = targetm.invalid_return_type (type);
	    if (errmsg)
	      {
		error (errmsg);
		type = integer_type_node;
	      }

	    /* Construct the function type and go to the next
	       inner layer of declarator.  */
	    arg_info = declarator->u.arg_info;
	    arg_types = grokparms (arg_info, really_funcdef);

	    /* Type qualifiers before the return type of the function
	       qualify the return type, not the function type.  */
	    if (type_quals)
	      {
		/* Type qualifiers on a function return type are
		   normally permitted by the standard but have no
		   effect, so give a warning at -Wreturn-type.
		   Qualifiers on a void return type are banned on
		   function definitions in ISO C; GCC used to used
		   them for noreturn functions.  */
		if (VOID_TYPE_P (type) && really_funcdef)
		  pedwarn (loc, 0,
			   "function definition has qualified void return type");
		else
		  warning_at (loc, OPT_Wignored_qualifiers,
			   "type qualifiers ignored on function return type");

		type = c_build_qualified_type (type, type_quals);
	      }
	    type_quals = TYPE_UNQUALIFIED;

	    type = build_function_type (type, arg_types);
	    declarator = declarator->declarator;

	    /* Set the TYPE_CONTEXTs for each tagged type which is local to
	       the formal parameter list of this FUNCTION_TYPE to point to
	       the FUNCTION_TYPE node itself.  */
	    {
	      c_arg_tag *tag;
	      unsigned ix;

	      FOR_EACH_VEC_SAFE_ELT_REVERSE (arg_info->tags, ix, tag)
		TYPE_CONTEXT (tag->type) = type;
	    }
	    break;
	  }
	case cdk_pointer:
	  {
	    /* Merge any constancy or volatility into the target type
	       for the pointer.  */
	    if ((type_quals & TYPE_QUAL_ATOMIC)
		&& TREE_CODE (type) == FUNCTION_TYPE)
	      {
		error_at (loc,
			  "%<_Atomic%>-qualified function type");
		type_quals &= ~TYPE_QUAL_ATOMIC;
	      }
	    else if (pedantic && TREE_CODE (type) == FUNCTION_TYPE
		     && type_quals)
	      pedwarn (loc, OPT_Wpedantic,
		       "ISO C forbids qualified function types");
	    if (type_quals)
	      type = c_build_qualified_type (type, type_quals);
	    size_varies = false;

	    /* When the pointed-to type involves components of variable size,
	       care must be taken to ensure that the size evaluation code is
	       emitted early enough to dominate all the possible later uses
	       and late enough for the variables on which it depends to have
	       been assigned.

	       This is expected to happen automatically when the pointed-to
	       type has a name/declaration of it's own, but special attention
	       is required if the type is anonymous.

	       We handle the NORMAL and FIELD contexts here by attaching an
	       artificial TYPE_DECL to such pointed-to type.  This forces the
	       sizes evaluation at a safe point and ensures it is not deferred
	       until e.g. within a deeper conditional context.

	       We expect nothing to be needed here for PARM or TYPENAME.
	       Pushing a TYPE_DECL at this point for TYPENAME would actually
	       be incorrect, as we might be in the middle of an expression
	       with side effects on the pointed-to type size "arguments" prior
	       to the pointer declaration point and the fake TYPE_DECL in the
	       enclosing context would force the size evaluation prior to the
	       side effects.  */

	    if (!TYPE_NAME (type)
		&& (decl_context == NORMAL || decl_context == FIELD)
		&& variably_modified_type_p (type, NULL_TREE))
	      {
		tree decl = build_decl (loc, TYPE_DECL, NULL_TREE, type);
		DECL_ARTIFICIAL (decl) = 1;
		pushdecl (decl);
		finish_decl (decl, loc, NULL_TREE, NULL_TREE, NULL_TREE);
		TYPE_NAME (type) = decl;
	      }

	    type = c_build_pointer_type (type);

	    /* Process type qualifiers (such as const or volatile)
	       that were given inside the `*'.  */
	    type_quals = declarator->u.pointer_quals;

	    declarator = declarator->declarator;
	    break;
	  }
	default:
	  gcc_unreachable ();
	}
    }
  *decl_attrs = chainon (returned_attrs, *decl_attrs);

  /* Now TYPE has the actual type, apart from any qualifiers in
     TYPE_QUALS.  */

  /* Warn about address space used for things other than static memory or
     pointers.  */
  address_space = DECODE_QUAL_ADDR_SPACE (type_quals);
  if (!ADDR_SPACE_GENERIC_P (address_space))
    {
      if (decl_context == NORMAL)
	{
	  switch (storage_class)
	    {
	    case csc_auto:
	      error ("%qs combined with %<auto%> qualifier for %qE",
		     c_addr_space_name (address_space), name);
	      break;
	    case csc_register:
	      error ("%qs combined with %<register%> qualifier for %qE",
		     c_addr_space_name (address_space), name);
	      break;
	    case csc_none:
	      if (current_function_scope)
		{
		  error ("%qs specified for auto variable %qE",
			 c_addr_space_name (address_space), name);
		  break;
		}
	      break;
	    case csc_static:
	    case csc_extern:
	    case csc_typedef:
	      break;
	    default:
	      gcc_unreachable ();
	    }
	}
      else if (decl_context == PARM && TREE_CODE (type) != ARRAY_TYPE)
	{
	  if (name)
	    error ("%qs specified for parameter %qE",
		   c_addr_space_name (address_space), name);
	  else
	    error ("%qs specified for unnamed parameter",
		   c_addr_space_name (address_space));
	}
      else if (decl_context == FIELD)
	{
	  if (name)
	    error ("%qs specified for structure field %qE",
		   c_addr_space_name (address_space), name);
	  else
	    error ("%qs specified for structure field",
		   c_addr_space_name (address_space));
	}
    }

  /* Check the type and width of a bit-field.  */
  if (bitfield)
    {
      check_bitfield_type_and_width (&type, width, name);
      /* C11 makes it implementation-defined (6.7.2.1#5) whether
	 atomic types are permitted for bit-fields; we have no code to
	 make bit-field accesses atomic, so disallow them.  */
      if (type_quals & TYPE_QUAL_ATOMIC)
	{
	  if (name)
	    error ("bit-field %qE has atomic type", name);
	  else
	    error ("bit-field has atomic type");
	  type_quals &= ~TYPE_QUAL_ATOMIC;
	}
    }

  /* Reject invalid uses of _Alignas.  */
  if (declspecs->alignas_p)
    {
      if (storage_class == csc_typedef)
	error_at (loc, "alignment specified for typedef %qE", name);
      else if (storage_class == csc_register)
	error_at (loc, "alignment specified for %<register%> object %qE",
		  name);
      else if (decl_context == PARM)
	{
	  if (name)
	    error_at (loc, "alignment specified for parameter %qE", name);
	  else
	    error_at (loc, "alignment specified for unnamed parameter");
	}
      else if (bitfield)
	{
	  if (name)
	    error_at (loc, "alignment specified for bit-field %qE", name);
	  else
	    error_at (loc, "alignment specified for unnamed bit-field");
	}
      else if (TREE_CODE (type) == FUNCTION_TYPE)
	error_at (loc, "alignment specified for function %qE", name);
      else if (declspecs->align_log != -1)
	{
	  alignas_align = 1U << declspecs->align_log;
	  if (alignas_align < min_align_of_type (type))
	    {
	      if (name)
		error_at (loc, "%<_Alignas%> specifiers cannot reduce "
			  "alignment of %qE", name);
	      else
		error_at (loc, "%<_Alignas%> specifiers cannot reduce "
			  "alignment of unnamed field");
	      alignas_align = 0;
	    }
	}
    }

  /* Did array size calculations overflow or does the array cover more
     than half of the address-space?  */
  if (TREE_CODE (type) == ARRAY_TYPE
      && COMPLETE_TYPE_P (type)
      && TREE_CODE (TYPE_SIZE_UNIT (type)) == INTEGER_CST
      && ! valid_constant_size_p (TYPE_SIZE_UNIT (type)))
    {
      if (name)
	error_at (loc, "size of array %qE is too large", name);
      else
	error_at (loc, "size of unnamed array is too large");
      /* If we proceed with the array type as it is, we'll eventually
	 crash in tree_to_[su]hwi().  */
      type = error_mark_node;
    }

  /* If this is declaring a typedef name, return a TYPE_DECL.  */

  if (storage_class == csc_typedef)
    {
      tree decl;
      if ((type_quals & TYPE_QUAL_ATOMIC)
	  && TREE_CODE (type) == FUNCTION_TYPE)
	{
	  error_at (loc,
		    "%<_Atomic%>-qualified function type");
	  type_quals &= ~TYPE_QUAL_ATOMIC;
	}
      else if (pedantic && TREE_CODE (type) == FUNCTION_TYPE
	       && type_quals)
	pedwarn (loc, OPT_Wpedantic,
		 "ISO C forbids qualified function types");
      if (type_quals)
	type = c_build_qualified_type (type, type_quals);
      decl = build_decl (declarator->id_loc,
			 TYPE_DECL, declarator->u.id, type);
      if (declspecs->explicit_signed_p)
	C_TYPEDEF_EXPLICITLY_SIGNED (decl) = 1;
      if (declspecs->inline_p)
	pedwarn (loc, 0,"typedef %q+D declared %<inline%>", decl);
      if (declspecs->noreturn_p)
	pedwarn (loc, 0,"typedef %q+D declared %<_Noreturn%>", decl);

      if (warn_cxx_compat && declarator->u.id != NULL_TREE)
	{
	  struct c_binding *b = I_TAG_BINDING (declarator->u.id);

	  if (b != NULL
	      && b->decl != NULL_TREE
	      && (B_IN_CURRENT_SCOPE (b)
		  || (current_scope == file_scope && B_IN_EXTERNAL_SCOPE (b)))
	      && TYPE_MAIN_VARIANT (b->decl) != TYPE_MAIN_VARIANT (type))
	    {
	      warning_at (declarator->id_loc, OPT_Wc___compat,
			  ("using %qD as both a typedef and a tag is "
			   "invalid in C++"),
			  decl);
	      if (b->locus != UNKNOWN_LOCATION)
		inform (b->locus, "originally defined here");
	    }
	}

      return decl;
    }

  /* If this is a type name (such as, in a cast or sizeof),
     compute the type and return it now.  */

  if (decl_context == TYPENAME)
    {
      /* Note that the grammar rejects storage classes in typenames
	 and fields.  */
      gcc_assert (storage_class == csc_none && !threadp
		  && !declspecs->inline_p && !declspecs->noreturn_p);
      if ((type_quals & TYPE_QUAL_ATOMIC)
	  && TREE_CODE (type) == FUNCTION_TYPE)
	{
	  error_at (loc,
		    "%<_Atomic%>-qualified function type");
	  type_quals &= ~TYPE_QUAL_ATOMIC;
	}
      else if (pedantic && TREE_CODE (type) == FUNCTION_TYPE
	       && type_quals)
	pedwarn (loc, OPT_Wpedantic,
		 "ISO C forbids const or volatile function types");
      if (type_quals)
	type = c_build_qualified_type (type, type_quals);
      return type;
    }

  if (pedantic && decl_context == FIELD
      && variably_modified_type_p (type, NULL_TREE))
    {
      /* C99 6.7.2.1p8 */
      pedwarn (loc, OPT_Wpedantic, "a member of a structure or union cannot "
	       "have a variably modified type");
    }

  /* Aside from typedefs and type names (handle above),
     `void' at top level (not within pointer)
     is allowed only in public variables.
     We don't complain about parms either, but that is because
     a better error message can be made later.  */

  if (VOID_TYPE_P (type) && decl_context != PARM
      && !((decl_context != FIELD && TREE_CODE (type) != FUNCTION_TYPE)
	    && (storage_class == csc_extern
		|| (current_scope == file_scope
		    && !(storage_class == csc_static
			 || storage_class == csc_register)))))
    {
      error_at (loc, "variable or field %qE declared void", name);
      type = integer_type_node;
    }

  /* Now create the decl, which may be a VAR_DECL, a PARM_DECL
     or a FUNCTION_DECL, depending on DECL_CONTEXT and TYPE.  */

  {
    tree decl;

    if (decl_context == PARM)
      {
	tree promoted_type;
	bool array_parameter_p = false;

	/* A parameter declared as an array of T is really a pointer to T.
	   One declared as a function is really a pointer to a function.  */

	if (TREE_CODE (type) == ARRAY_TYPE)
	  {
	    /* Transfer const-ness of array into that of type pointed to.  */
	    type = TREE_TYPE (type);
	    if (type_quals)
	      type = c_build_qualified_type (type, type_quals);
	    type = c_build_pointer_type (type);
	    type_quals = array_ptr_quals;
	    if (type_quals)
	      type = c_build_qualified_type (type, type_quals);

	    /* We don't yet implement attributes in this context.  */
	    if (array_ptr_attrs != NULL_TREE)
	      warning_at (loc, OPT_Wattributes,
			  "attributes in parameter array declarator ignored");

	    size_varies = false;
	    array_parameter_p = true;
	  }
	else if (TREE_CODE (type) == FUNCTION_TYPE)
	  {
	    if (type_quals & TYPE_QUAL_ATOMIC)
	      {
		error_at (loc,
			  "%<_Atomic%>-qualified function type");
		type_quals &= ~TYPE_QUAL_ATOMIC;
	      }
	    else if (type_quals)
	      pedwarn (loc, OPT_Wpedantic,
		       "ISO C forbids qualified function types");
	    if (type_quals)
	      type = c_build_qualified_type (type, type_quals);
	    type = c_build_pointer_type (type);
	    type_quals = TYPE_UNQUALIFIED;
	  }
	else if (type_quals)
	  type = c_build_qualified_type (type, type_quals);

	decl = build_decl (declarator->id_loc,
			   PARM_DECL, declarator->u.id, type);
	if (size_varies)
	  C_DECL_VARIABLE_SIZE (decl) = 1;
	C_ARRAY_PARAMETER (decl) = array_parameter_p;

	/* Compute the type actually passed in the parmlist,
	   for the case where there is no prototype.
	   (For example, shorts and chars are passed as ints.)
	   When there is a prototype, this is overridden later.  */

	if (type == error_mark_node)
	  promoted_type = type;
	else
	  promoted_type = c_type_promotes_to (type);

	DECL_ARG_TYPE (decl) = promoted_type;
	if (declspecs->inline_p)
	  pedwarn (loc, 0, "parameter %q+D declared %<inline%>", decl);
	if (declspecs->noreturn_p)
	  pedwarn (loc, 0, "parameter %q+D declared %<_Noreturn%>", decl);
      }
    else if (decl_context == FIELD)
      {
	/* Note that the grammar rejects storage classes in typenames
	   and fields.  */
	gcc_assert (storage_class == csc_none && !threadp
		    && !declspecs->inline_p && !declspecs->noreturn_p);

	/* Structure field.  It may not be a function.  */

	if (TREE_CODE (type) == FUNCTION_TYPE)
	  {
	    error_at (loc, "field %qE declared as a function", name);
	    type = build_pointer_type (type);
	  }
	else if (TREE_CODE (type) != ERROR_MARK
		 && !COMPLETE_OR_UNBOUND_ARRAY_TYPE_P (type))
	  {
	    if (name)
	      error_at (loc, "field %qE has incomplete type", name);
	    else
	      error_at (loc, "unnamed field has incomplete type");
	    type = error_mark_node;
	  }
	else if (TREE_CODE (type) == ARRAY_TYPE
		 && TYPE_DOMAIN (type) == NULL_TREE)
	  {
	    /* We have a flexible array member through a typedef.
	       Set suitable range.  Whether this is a correct position
	       for a flexible array member will be determined elsewhere.  */
	    if (!in_system_header_at (input_location))
	      pedwarn_c90 (loc, OPT_Wpedantic, "ISO C90 does not "
			   "support flexible array members");
	    type = build_distinct_type_copy (TYPE_MAIN_VARIANT (type));
	    TYPE_DOMAIN (type) = build_range_type (sizetype, size_zero_node,
						   NULL_TREE);
	  }
	type = c_build_qualified_type (type, type_quals);
	decl = build_decl (declarator->id_loc,
			   FIELD_DECL, declarator->u.id, type);
	DECL_NONADDRESSABLE_P (decl) = bitfield;
	if (bitfield && !declarator->u.id)
	  TREE_NO_WARNING (decl) = 1;

	if (size_varies)
	  C_DECL_VARIABLE_SIZE (decl) = 1;
      }
    else if (TREE_CODE (type) == FUNCTION_TYPE)
      {
	if (storage_class == csc_register || threadp)
	  {
	    error_at (loc, "invalid storage class for function %qE", name);
	  }
	else if (current_scope != file_scope)
	  {
	    /* Function declaration not at file scope.  Storage
	       classes other than `extern' are not allowed, C99
	       6.7.1p5, and `extern' makes no difference.  However,
	       GCC allows 'auto', perhaps with 'inline', to support
	       nested functions.  */
	    if (storage_class == csc_auto)
		pedwarn (loc, OPT_Wpedantic,
			 "invalid storage class for function %qE", name);
	    else if (storage_class == csc_static)
	      {
		error_at (loc, "invalid storage class for function %qE", name);
		if (funcdef_flag)
		  storage_class = declspecs->storage_class = csc_none;
		else
		  return 0;
	      }
	  }

	decl = build_decl (declarator->id_loc,
			   FUNCTION_DECL, declarator->u.id, type);
	decl = build_decl_attribute_variant (decl, decl_attr);

	if (type_quals & TYPE_QUAL_ATOMIC)
	  {
	    error_at (loc,
		      "%<_Atomic%>-qualified function type");
	    type_quals &= ~TYPE_QUAL_ATOMIC;
	  }
	else if (pedantic && type_quals && !DECL_IN_SYSTEM_HEADER (decl))
	  pedwarn (loc, OPT_Wpedantic,
		   "ISO C forbids qualified function types");

	/* Every function declaration is an external reference
	   (DECL_EXTERNAL) except for those which are not at file
	   scope and are explicitly declared "auto".  This is
	   forbidden by standard C (C99 6.7.1p5) and is interpreted by
	   GCC to signify a forward declaration of a nested function.  */
	if (storage_class == csc_auto && current_scope != file_scope)
	  DECL_EXTERNAL (decl) = 0;
	/* In C99, a function which is declared 'inline' with 'extern'
	   is not an external reference (which is confusing).  It
	   means that the later definition of the function must be output
	   in this file, C99 6.7.4p6.  In GNU C89, a function declared
	   'extern inline' is an external reference.  */
	else if (declspecs->inline_p && storage_class != csc_static)
	  DECL_EXTERNAL (decl) = ((storage_class == csc_extern)
				  == flag_gnu89_inline);
	else
	  DECL_EXTERNAL (decl) = !initialized;

	/* Record absence of global scope for `static' or `auto'.  */
	TREE_PUBLIC (decl)
	  = !(storage_class == csc_static || storage_class == csc_auto);

	/* For a function definition, record the argument information
	   block where store_parm_decls will look for it.  */
	if (funcdef_flag)
	  current_function_arg_info = arg_info;

	if (declspecs->default_int_p)
	  C_FUNCTION_IMPLICIT_INT (decl) = 1;

	/* Record presence of `inline' and `_Noreturn', if it is
	   reasonable.  */
	if (flag_hosted && MAIN_NAME_P (declarator->u.id))
	  {
	    if (declspecs->inline_p)
	      pedwarn (loc, 0, "cannot inline function %<main%>");
	    if (declspecs->noreturn_p)
	      pedwarn (loc, 0, "%<main%> declared %<_Noreturn%>");
	  }
	else
	  {
	    if (declspecs->inline_p)
	      /* Record that the function is declared `inline'.  */
	      DECL_DECLARED_INLINE_P (decl) = 1;
	    if (declspecs->noreturn_p)
	      {
		if (flag_isoc99)
		  pedwarn_c99 (loc, OPT_Wpedantic,
			       "ISO C99 does not support %<_Noreturn%>");
		else
		  pedwarn_c99 (loc, OPT_Wpedantic,
			       "ISO C90 does not support %<_Noreturn%>");
		TREE_THIS_VOLATILE (decl) = 1;
	      }
	  }
      }
    else
      {
	/* It's a variable.  */
	/* An uninitialized decl with `extern' is a reference.  */
	int extern_ref = !initialized && storage_class == csc_extern;

	type = c_build_qualified_type (type, type_quals);

	/* C99 6.2.2p7: It is invalid (compile-time undefined
	   behavior) to create an 'extern' declaration for a
	   variable if there is a global declaration that is
	   'static' and the global declaration is not visible.
	   (If the static declaration _is_ currently visible,
	   the 'extern' declaration is taken to refer to that decl.) */
	if (extern_ref && current_scope != file_scope)
	  {
	    tree global_decl  = identifier_global_value (declarator->u.id);
	    tree visible_decl = lookup_name (declarator->u.id);

	    if (global_decl
		&& global_decl != visible_decl
		&& VAR_P (global_decl)
		&& !TREE_PUBLIC (global_decl))
	      error_at (loc, "variable previously declared %<static%> "
			"redeclared %<extern%>");
	  }

	decl = build_decl (declarator->id_loc,
			   VAR_DECL, declarator->u.id, type);
	if (size_varies)
	  C_DECL_VARIABLE_SIZE (decl) = 1;

	if (declspecs->inline_p)
	  pedwarn (loc, 0, "variable %q+D declared %<inline%>", decl);
	if (declspecs->noreturn_p)
	  pedwarn (loc, 0, "variable %q+D declared %<_Noreturn%>", decl);

	/* At file scope, an initialized extern declaration may follow
	   a static declaration.  In that case, DECL_EXTERNAL will be
	   reset later in start_decl.  */
	DECL_EXTERNAL (decl) = (storage_class == csc_extern);

	/* At file scope, the presence of a `static' or `register' storage
	   class specifier, or the absence of all storage class specifiers
	   makes this declaration a definition (perhaps tentative).  Also,
	   the absence of `static' makes it public.  */
	if (current_scope == file_scope)
	  {
	    TREE_PUBLIC (decl) = storage_class != csc_static;
	    TREE_STATIC (decl) = !extern_ref;
	  }
	/* Not at file scope, only `static' makes a static definition.  */
	else
	  {
	    TREE_STATIC (decl) = (storage_class == csc_static);
	    TREE_PUBLIC (decl) = extern_ref;
	  }

	if (threadp)
	  set_decl_tls_model (decl, decl_default_tls_model (decl));
      }

    if ((storage_class == csc_extern
	 || (storage_class == csc_none
	     && TREE_CODE (type) == FUNCTION_TYPE
	     && !funcdef_flag))
	&& variably_modified_type_p (type, NULL_TREE))
      {
	/* C99 6.7.5.2p2 */
	if (TREE_CODE (type) == FUNCTION_TYPE)
	  error_at (loc, "non-nested function with variably modified type");
	else
	  error_at (loc, "object with variably modified type must have "
	      	    "no linkage");
      }

    /* Record `register' declaration for warnings on &
       and in case doing stupid register allocation.  */

    if (storage_class == csc_register)
      {
	C_DECL_REGISTER (decl) = 1;
	DECL_REGISTER (decl) = 1;
      }

    /* Record constancy and volatility.  */
    c_apply_type_quals_to_decl (type_quals, decl);

    /* Apply _Alignas specifiers.  */
    if (alignas_align)
      {
	DECL_ALIGN (decl) = alignas_align * BITS_PER_UNIT;
	DECL_USER_ALIGN (decl) = 1;
      }

    /* If a type has volatile components, it should be stored in memory.
       Otherwise, the fact that those components are volatile
       will be ignored, and would even crash the compiler.
       Of course, this only makes sense on  VAR,PARM, and RESULT decl's.   */
    if (C_TYPE_FIELDS_VOLATILE (TREE_TYPE (decl))
	&& (VAR_P (decl) ||  TREE_CODE (decl) == PARM_DECL
	  || TREE_CODE (decl) == RESULT_DECL))
      {
	/* It is not an error for a structure with volatile fields to
	   be declared register, but reset DECL_REGISTER since it
	   cannot actually go in a register.  */
	int was_reg = C_DECL_REGISTER (decl);
	C_DECL_REGISTER (decl) = 0;
	DECL_REGISTER (decl) = 0;
	c_mark_addressable (decl);
	C_DECL_REGISTER (decl) = was_reg;
      }

  /* This is the earliest point at which we might know the assembler
     name of a variable.  Thus, if it's known before this, die horribly.  */
    gcc_assert (!DECL_ASSEMBLER_NAME_SET_P (decl));

    if (warn_cxx_compat
	&& VAR_P (decl)
	&& TREE_PUBLIC (decl)
	&& TREE_STATIC (decl)
	&& (TREE_CODE (TREE_TYPE (decl)) == RECORD_TYPE
	    || TREE_CODE (TREE_TYPE (decl)) == UNION_TYPE
	    || TREE_CODE (TREE_TYPE (decl)) == ENUMERAL_TYPE)
	&& TYPE_NAME (TREE_TYPE (decl)) == NULL_TREE)
      warning_at (DECL_SOURCE_LOCATION (decl), OPT_Wc___compat,
		  ("non-local variable %qD with anonymous type is "
		   "questionable in C++"),
		  decl);

    return decl;
  }
}

/* Decode the parameter-list info for a function type or function definition.
   The argument is the value returned by `get_parm_info' (or made in c-parse.c
   if there is an identifier list instead of a parameter decl list).
   These two functions are separate because when a function returns
   or receives functions then each is called multiple times but the order
   of calls is different.  The last call to `grokparms' is always the one
   that contains the formal parameter names of a function definition.

   Return a list of arg types to use in the FUNCTION_TYPE for this function.

   FUNCDEF_FLAG is true for a function definition, false for
   a mere declaration.  A nonempty identifier-list gets an error message
   when FUNCDEF_FLAG is false.  */

static tree
grokparms (struct c_arg_info *arg_info, bool funcdef_flag)
{
  tree arg_types = arg_info->types;

  if (funcdef_flag && arg_info->had_vla_unspec)
    {
      /* A function definition isn't function prototype scope C99 6.2.1p4.  */
      /* C99 6.7.5.2p4 */
      error ("%<[*]%> not allowed in other than function prototype scope");
    }

  if (arg_types == 0 && !funcdef_flag
      && !in_system_header_at (input_location))
    warning (OPT_Wstrict_prototypes,
	     "function declaration isn%'t a prototype");

  if (arg_types == error_mark_node)
    return 0;  /* don't set TYPE_ARG_TYPES in this case */

  else if (arg_types && TREE_CODE (TREE_VALUE (arg_types)) == IDENTIFIER_NODE)
    {
      if (!funcdef_flag)
	{
	  pedwarn (input_location, 0, "parameter names (without types) in function declaration");
	  arg_info->parms = NULL_TREE;
	}
      else
	arg_info->parms = arg_info->types;

      arg_info->types = 0;
      return 0;
    }
  else
    {
      tree parm, type, typelt;
      unsigned int parmno;
      const char *errmsg;

      /* If there is a parameter of incomplete type in a definition,
	 this is an error.  In a declaration this is valid, and a
	 struct or union type may be completed later, before any calls
	 or definition of the function.  In the case where the tag was
	 first declared within the parameter list, a warning has
	 already been given.  If a parameter has void type, then
	 however the function cannot be defined or called, so
	 warn.  */

      for (parm = arg_info->parms, typelt = arg_types, parmno = 1;
	   parm;
	   parm = DECL_CHAIN (parm), typelt = TREE_CHAIN (typelt), parmno++)
	{
	  type = TREE_VALUE (typelt);
	  if (type == error_mark_node)
	    continue;

	  if (!COMPLETE_TYPE_P (type))
	    {
	      if (funcdef_flag)
		{
		  if (DECL_NAME (parm))
		    error_at (input_location,
			      "parameter %u (%q+D) has incomplete type",
			      parmno, parm);
		  else
		    error_at (DECL_SOURCE_LOCATION (parm),
			      "parameter %u has incomplete type",
			      parmno);

		  TREE_VALUE (typelt) = error_mark_node;
		  TREE_TYPE (parm) = error_mark_node;
		  arg_types = NULL_TREE;
		}
	      else if (VOID_TYPE_P (type))
		{
		  if (DECL_NAME (parm))
		    warning_at (input_location, 0,
				"parameter %u (%q+D) has void type",
				parmno, parm);
		  else
		    warning_at (DECL_SOURCE_LOCATION (parm), 0,
				"parameter %u has void type",
				parmno);
		}
	    }

	  errmsg = targetm.invalid_parameter_type (type);
	  if (errmsg)
	    {
	      error (errmsg);
	      TREE_VALUE (typelt) = error_mark_node;
	      TREE_TYPE (parm) = error_mark_node;
	      arg_types = NULL_TREE;
	    }

	  if (DECL_NAME (parm) && TREE_USED (parm))
	    warn_if_shadowing (parm);
	}
      return arg_types;
    }
}

/* Allocate and initialize a c_arg_info structure from the parser's
   obstack.  */

struct c_arg_info *
build_arg_info (void)
{
  struct c_arg_info *ret = XOBNEW (&parser_obstack, struct c_arg_info);
  ret->parms = NULL_TREE;
  ret->tags = NULL;
  ret->types = NULL_TREE;
  ret->others = NULL_TREE;
  ret->pending_sizes = NULL;
  ret->had_vla_unspec = 0;
  return ret;
}

/* Take apart the current scope and return a c_arg_info structure with
   info on a parameter list just parsed.

   This structure is later fed to 'grokparms' and 'store_parm_decls'.

   ELLIPSIS being true means the argument list ended in '...' so don't
   append a sentinel (void_list_node) to the end of the type-list.

   EXPR is NULL or an expression that needs to be evaluated for the
   side effects of array size expressions in the parameters.  */

struct c_arg_info *
get_parm_info (bool ellipsis, tree expr)
{
  struct c_binding *b = current_scope->bindings;
  struct c_arg_info *arg_info = build_arg_info ();

  tree parms    = 0;
  vec<c_arg_tag, va_gc> *tags = NULL;
  tree types    = 0;
  tree others   = 0;

  static bool explained_incomplete_types = false;
  bool gave_void_only_once_err = false;

  arg_info->had_vla_unspec = current_scope->had_vla_unspec;

  /* The bindings in this scope must not get put into a block.
     We will take care of deleting the binding nodes.  */
  current_scope->bindings = 0;

  /* This function is only called if there was *something* on the
     parameter list.  */
  gcc_assert (b);

  /* A parameter list consisting solely of 'void' indicates that the
     function takes no arguments.  But if the 'void' is qualified
     (by 'const' or 'volatile'), or has a storage class specifier
     ('register'), then the behavior is undefined; issue an error.
     Typedefs for 'void' are OK (see DR#157).  */
  if (b->prev == 0			    /* one binding */
      && TREE_CODE (b->decl) == PARM_DECL   /* which is a parameter */
      && !DECL_NAME (b->decl)               /* anonymous */
      && VOID_TYPE_P (TREE_TYPE (b->decl))) /* of void type */
    {
      if (TYPE_QUALS (TREE_TYPE (b->decl)) != TYPE_UNQUALIFIED
	  || C_DECL_REGISTER (b->decl))
	error ("%<void%> as only parameter may not be qualified");

      /* There cannot be an ellipsis.  */
      if (ellipsis)
	error ("%<void%> must be the only parameter");

      arg_info->types = void_list_node;
      return arg_info;
    }

  if (!ellipsis)
    types = void_list_node;

  /* Break up the bindings list into parms, tags, types, and others;
     apply sanity checks; purge the name-to-decl bindings.  */
  while (b)
    {
      tree decl = b->decl;
      tree type = TREE_TYPE (decl);
      c_arg_tag tag;
      const char *keyword;

      switch (TREE_CODE (decl))
	{
	case PARM_DECL:
	  if (b->id)
	    {
	      gcc_assert (I_SYMBOL_BINDING (b->id) == b);
	      I_SYMBOL_BINDING (b->id) = b->shadowed;
	    }

	  /* Check for forward decls that never got their actual decl.  */
	  if (TREE_ASM_WRITTEN (decl))
	    error ("parameter %q+D has just a forward declaration", decl);
	  /* Check for (..., void, ...) and issue an error.  */
	  else if (VOID_TYPE_P (type) && !DECL_NAME (decl))
	    {
	      if (!gave_void_only_once_err)
		{
		  error ("%<void%> must be the only parameter");
		  gave_void_only_once_err = true;
		}
	    }
	  else
	    {
	      /* Valid parameter, add it to the list.  */
	      DECL_CHAIN (decl) = parms;
	      parms = decl;

	      /* Since there is a prototype, args are passed in their
		 declared types.  The back end may override this later.  */
	      DECL_ARG_TYPE (decl) = type;
	      types = tree_cons (0, type, types);
	    }
	  break;

	case ENUMERAL_TYPE: keyword = "enum"; goto tag;
	case UNION_TYPE:    keyword = "union"; goto tag;
	case RECORD_TYPE:   keyword = "struct"; goto tag;
	tag:
	  /* Types may not have tag-names, in which case the type
	     appears in the bindings list with b->id NULL.  */
	  if (b->id)
	    {
	      gcc_assert (I_TAG_BINDING (b->id) == b);
	      I_TAG_BINDING (b->id) = b->shadowed;
	    }

	  /* Warn about any struct, union or enum tags defined in a
	     parameter list.  The scope of such types is limited to
	     the parameter list, which is rarely if ever desirable
	     (it's impossible to call such a function with type-
	     correct arguments).  An anonymous union parm type is
	     meaningful as a GNU extension, so don't warn for that.  */
	  if (TREE_CODE (decl) != UNION_TYPE || b->id != 0)
	    {
	      if (b->id)
		/* The %s will be one of 'struct', 'union', or 'enum'.  */
		warning (0, "%<%s %E%> declared inside parameter list",
			 keyword, b->id);
	      else
		/* The %s will be one of 'struct', 'union', or 'enum'.  */
		warning (0, "anonymous %s declared inside parameter list",
			 keyword);

	      if (!explained_incomplete_types)
		{
		  warning (0, "its scope is only this definition or declaration,"
			   " which is probably not what you want");
		  explained_incomplete_types = true;
		}
	    }

	  tag.id = b->id;
	  tag.type = decl;
	  vec_safe_push (tags, tag);
	  break;

	case CONST_DECL:
	case TYPE_DECL:
	case FUNCTION_DECL:
	  /* CONST_DECLs appear here when we have an embedded enum,
	     and TYPE_DECLs appear here when we have an embedded struct
	     or union.  No warnings for this - we already warned about the
	     type itself.  FUNCTION_DECLs appear when there is an implicit
	     function declaration in the parameter list.  */

	  /* When we reinsert this decl in the function body, we need
	     to reconstruct whether it was marked as nested.  */
	  gcc_assert (TREE_CODE (decl) == FUNCTION_DECL
		      ? b->nested
		      : !b->nested);
	  DECL_CHAIN (decl) = others;
	  others = decl;
	  /* fall through */

	case ERROR_MARK:
	  /* error_mark_node appears here when we have an undeclared
	     variable.  Just throw it away.  */
	  if (b->id)
	    {
	      gcc_assert (I_SYMBOL_BINDING (b->id) == b);
	      I_SYMBOL_BINDING (b->id) = b->shadowed;
	    }
	  break;

	  /* Other things that might be encountered.  */
	case LABEL_DECL:
	case VAR_DECL:
	default:
	  gcc_unreachable ();
	}

      b = free_binding_and_advance (b);
    }

  arg_info->parms = parms;
  arg_info->tags = tags;
  arg_info->types = types;
  arg_info->others = others;
  arg_info->pending_sizes = expr;
  return arg_info;
}

/* Get the struct, enum or union (CODE says which) with tag NAME.
   Define the tag as a forward-reference with location LOC if it is
   not defined.  Return a c_typespec structure for the type
   specifier.  */

struct c_typespec
parser_xref_tag (location_t loc, enum tree_code code, tree name)
{
  struct c_typespec ret;
  tree ref;
  location_t refloc;

  ret.expr = NULL_TREE;
  ret.expr_const_operands = true;

  /* If a cross reference is requested, look up the type
     already defined for this tag and return it.  */

  ref = lookup_tag (code, name, 0, &refloc);
  /* If this is the right type of tag, return what we found.
     (This reference will be shadowed by shadow_tag later if appropriate.)
     If this is the wrong type of tag, do not return it.  If it was the
     wrong type in the same scope, we will have had an error
     message already; if in a different scope and declaring
     a name, pending_xref_error will give an error message; but if in a
     different scope and not declaring a name, this tag should
     shadow the previous declaration of a different type of tag, and
     this would not work properly if we return the reference found.
     (For example, with "struct foo" in an outer scope, "union foo;"
     must shadow that tag with a new one of union type.)  */
  ret.kind = (ref ? ctsk_tagref : ctsk_tagfirstref);
  if (ref && TREE_CODE (ref) == code)
    {
      if (C_TYPE_DEFINED_IN_STRUCT (ref)
	  && loc != UNKNOWN_LOCATION
	  && warn_cxx_compat)
	{
	  switch (code)
	    {
	    case ENUMERAL_TYPE:
	      warning_at (loc, OPT_Wc___compat,
			  ("enum type defined in struct or union "
			   "is not visible in C++"));
	      inform (refloc, "enum type defined here");
	      break;
	    case RECORD_TYPE:
	      warning_at (loc, OPT_Wc___compat,
			  ("struct defined in struct or union "
			   "is not visible in C++"));
	      inform (refloc, "struct defined here");
	      break;
	    case UNION_TYPE:
	      warning_at (loc, OPT_Wc___compat,
			  ("union defined in struct or union "
			   "is not visible in C++"));
	      inform (refloc, "union defined here");
	      break;
	    default:
	      gcc_unreachable();
	    }
	}

      ret.spec = ref;
      return ret;
    }

  /* If no such tag is yet defined, create a forward-reference node
     and record it as the "definition".
     When a real declaration of this type is found,
     the forward-reference will be altered into a real type.  */

  ref = make_node (code);
  if (code == ENUMERAL_TYPE)
    {
      /* Give the type a default layout like unsigned int
	 to avoid crashing if it does not get defined.  */
      SET_TYPE_MODE (ref, TYPE_MODE (unsigned_type_node));
      TYPE_ALIGN (ref) = TYPE_ALIGN (unsigned_type_node);
      TYPE_USER_ALIGN (ref) = 0;
      TYPE_UNSIGNED (ref) = 1;
      TYPE_PRECISION (ref) = TYPE_PRECISION (unsigned_type_node);
      TYPE_MIN_VALUE (ref) = TYPE_MIN_VALUE (unsigned_type_node);
      TYPE_MAX_VALUE (ref) = TYPE_MAX_VALUE (unsigned_type_node);
    }

  pushtag (loc, name, ref);

  ret.spec = ref;
  return ret;
}

/* Get the struct, enum or union (CODE says which) with tag NAME.
   Define the tag as a forward-reference if it is not defined.
   Return a tree for the type.  */

tree
xref_tag (enum tree_code code, tree name)
{
  return parser_xref_tag (input_location, code, name).spec;
}

/* Make sure that the tag NAME is defined *in the current scope*
   at least as a forward reference.
   LOC is the location of the struct's definition.
   CODE says which kind of tag NAME ought to be.

   This stores the current value of the file static STRUCT_PARSE_INFO
   in *ENCLOSING_STRUCT_PARSE_INFO, and points STRUCT_PARSE_INFO at a
   new c_struct_parse_info structure.  The old value of
   STRUCT_PARSE_INFO is restored in finish_struct.  */

tree
start_struct (location_t loc, enum tree_code code, tree name,
	      struct c_struct_parse_info **enclosing_struct_parse_info)
{
  /* If there is already a tag defined at this scope
     (as a forward reference), just return it.  */

  tree ref = NULL_TREE;
  location_t refloc = UNKNOWN_LOCATION;

  if (name != NULL_TREE)
    ref = lookup_tag (code, name, 1, &refloc);
  if (ref && TREE_CODE (ref) == code)
    {
      if (TYPE_SIZE (ref))
	{
	  if (code == UNION_TYPE)
	    error_at (loc, "redefinition of %<union %E%>", name);
	  else
	    error_at (loc, "redefinition of %<struct %E%>", name);
	  if (refloc != UNKNOWN_LOCATION)
	    inform (refloc, "originally defined here");
	  /* Don't create structures using a name already in use.  */
	  ref = NULL_TREE;
	}
      else if (C_TYPE_BEING_DEFINED (ref))
	{
	  if (code == UNION_TYPE)
	    error_at (loc, "nested redefinition of %<union %E%>", name);
	  else
	    error_at (loc, "nested redefinition of %<struct %E%>", name);
	  /* Don't bother to report "originally defined here" for a
	     nested redefinition; the original definition should be
	     obvious.  */
	  /* Don't create structures that contain themselves.  */
	  ref = NULL_TREE;
	}
    }

  /* Otherwise create a forward-reference just so the tag is in scope.  */

  if (ref == NULL_TREE || TREE_CODE (ref) != code)
    {
      ref = make_node (code);
      pushtag (loc, name, ref);
    }

  C_TYPE_BEING_DEFINED (ref) = 1;
  TYPE_PACKED (ref) = flag_pack_struct;

  *enclosing_struct_parse_info = struct_parse_info;
  struct_parse_info = XNEW (struct c_struct_parse_info);
  struct_parse_info->struct_types.create (0);
  struct_parse_info->fields.create (0);
  struct_parse_info->typedefs_seen.create (0);

  /* FIXME: This will issue a warning for a use of a type defined
     within a statement expr used within sizeof, et. al.  This is not
     terribly serious as C++ doesn't permit statement exprs within
     sizeof anyhow.  */
  if (warn_cxx_compat && (in_sizeof || in_typeof || in_alignof))
    warning_at (loc, OPT_Wc___compat,
		"defining type in %qs expression is invalid in C++",
		(in_sizeof
		 ? "sizeof"
		 : (in_typeof ? "typeof" : "alignof")));

  return ref;
}

/* Process the specs, declarator and width (NULL if omitted)
   of a structure component, returning a FIELD_DECL node.
   WIDTH is non-NULL for bit-fields only, and is an INTEGER_CST node.
   DECL_ATTRS is as for grokdeclarator.

   LOC is the location of the structure component.

   This is done during the parsing of the struct declaration.
   The FIELD_DECL nodes are chained together and the lot of them
   are ultimately passed to `build_struct' to make the RECORD_TYPE node.  */

tree
grokfield (location_t loc,
	   struct c_declarator *declarator, struct c_declspecs *declspecs,
	   tree width, tree *decl_attrs)
{
  tree value;

  if (declarator->kind == cdk_id && declarator->u.id == NULL_TREE
      && width == NULL_TREE)
    {
      /* This is an unnamed decl.

	 If we have something of the form "union { list } ;" then this
	 is the anonymous union extension.  Similarly for struct.

	 If this is something of the form "struct foo;", then
	   If MS or Plan 9 extensions are enabled, this is handled as
	     an anonymous struct.
	   Otherwise this is a forward declaration of a structure tag.

	 If this is something of the form "foo;" and foo is a TYPE_DECL, then
	   If foo names a structure or union without a tag, then this
	     is an anonymous struct (this is permitted by C11).
	   If MS or Plan 9 extensions are enabled and foo names a
	     structure, then again this is an anonymous struct.
	   Otherwise this is an error.

	 Oh what a horrid tangled web we weave.  I wonder if MS consciously
	 took this from Plan 9 or if it was an accident of implementation
	 that took root before someone noticed the bug...  */

      tree type = declspecs->type;
      bool type_ok = (TREE_CODE (type) == RECORD_TYPE
		      || TREE_CODE (type) == UNION_TYPE);
      bool ok = false;

      if (type_ok
	  && (flag_ms_extensions
	      || flag_plan9_extensions
	      || !declspecs->typedef_p))
	{
	  if (flag_ms_extensions || flag_plan9_extensions)
	    ok = true;
	  else if (TYPE_NAME (type) == NULL)
	    ok = true;
	  else
	    ok = false;
	}
      if (!ok)
	{
	  pedwarn (loc, 0, "declaration does not declare anything");
	  return NULL_TREE;
	}
      if (flag_isoc99)
	pedwarn_c99 (loc, OPT_Wpedantic,
		     "ISO C99 doesn%'t support unnamed structs/unions");
      else
	pedwarn_c99 (loc, OPT_Wpedantic,
		     "ISO C90 doesn%'t support unnamed structs/unions");
    }

  value = grokdeclarator (declarator, declspecs, FIELD, false,
			  width ? &width : NULL, decl_attrs, NULL, NULL,
			  DEPRECATED_NORMAL);

  finish_decl (value, loc, NULL_TREE, NULL_TREE, NULL_TREE);
  DECL_INITIAL (value) = width;

  if (warn_cxx_compat && DECL_NAME (value) != NULL_TREE)
    {
      /* If we currently have a binding for this field, set the
	 in_struct field in the binding, so that we warn about lookups
	 which find it.  */
      struct c_binding *b = I_SYMBOL_BINDING (DECL_NAME (value));
      if (b != NULL)
	{
	  /* If the in_struct field is not yet set, push it on a list
	     to be cleared when this struct is finished.  */
	  if (!b->in_struct)
	    {
	      struct_parse_info->fields.safe_push (b);
	      b->in_struct = 1;
	    }
	}
    }

  return value;
}

/* Subroutine of detect_field_duplicates: return whether X and Y,
   which are both fields in the same struct, have duplicate field
   names.  */

static bool
is_duplicate_field (tree x, tree y)
{
  if (DECL_NAME (x) != NULL_TREE && DECL_NAME (x) == DECL_NAME (y))
    return true;

  /* When using -fplan9-extensions, an anonymous field whose name is a
     typedef can duplicate a field name.  */
  if (flag_plan9_extensions
      && (DECL_NAME (x) == NULL_TREE || DECL_NAME (y) == NULL_TREE))
    {
      tree xt, xn, yt, yn;

      xt = TREE_TYPE (x);
      if (DECL_NAME (x) != NULL_TREE)
	xn = DECL_NAME (x);
      else if ((TREE_CODE (xt) == RECORD_TYPE || TREE_CODE (xt) == UNION_TYPE)
	       && TYPE_NAME (xt) != NULL_TREE
	       && TREE_CODE (TYPE_NAME (xt)) == TYPE_DECL)
	xn = DECL_NAME (TYPE_NAME (xt));
      else
	xn = NULL_TREE;

      yt = TREE_TYPE (y);
      if (DECL_NAME (y) != NULL_TREE)
	yn = DECL_NAME (y);
      else if ((TREE_CODE (yt) == RECORD_TYPE || TREE_CODE (yt) == UNION_TYPE)
	       && TYPE_NAME (yt) != NULL_TREE
	       && TREE_CODE (TYPE_NAME (yt)) == TYPE_DECL)
	yn = DECL_NAME (TYPE_NAME (yt));
      else
	yn = NULL_TREE;

      if (xn != NULL_TREE && xn == yn)
	return true;
    }

  return false;
}

/* Subroutine of detect_field_duplicates: add the fields of FIELDLIST
   to HTAB, giving errors for any duplicates.  */

static void
detect_field_duplicates_hash (tree fieldlist,
			      hash_table<nofree_ptr_hash <tree_node> > *htab)
{
  tree x, y;
  tree_node **slot;

  for (x = fieldlist; x ; x = DECL_CHAIN (x))
    if ((y = DECL_NAME (x)) != 0)
      {
	slot = htab->find_slot (y, INSERT);
	if (*slot)
	  {
	    error ("duplicate member %q+D", x);
	    DECL_NAME (x) = NULL_TREE;
	  }
	*slot = y;
      }
    else if (TREE_CODE (TREE_TYPE (x)) == RECORD_TYPE
	     || TREE_CODE (TREE_TYPE (x)) == UNION_TYPE)
      {
	detect_field_duplicates_hash (TYPE_FIELDS (TREE_TYPE (x)), htab);

	/* When using -fplan9-extensions, an anonymous field whose
	   name is a typedef can duplicate a field name.  */
	if (flag_plan9_extensions
	    && TYPE_NAME (TREE_TYPE (x)) != NULL_TREE
	    && TREE_CODE (TYPE_NAME (TREE_TYPE (x))) == TYPE_DECL)
	  {
	    tree xn = DECL_NAME (TYPE_NAME (TREE_TYPE (x)));
	    slot = htab->find_slot (xn, INSERT);
	    if (*slot)
	      error ("duplicate member %q+D", TYPE_NAME (TREE_TYPE (x)));
	    *slot = xn;
	  }
      }
}

/* Generate an error for any duplicate field names in FIELDLIST.  Munge
   the list such that this does not present a problem later.  */

static void
detect_field_duplicates (tree fieldlist)
{
  tree x, y;
  int timeout = 10;

  /* If the struct is the list of instance variables of an Objective-C
     class, then we need to check all the instance variables of
     superclasses when checking for duplicates (since you can't have
     an instance variable in a subclass with the same name as an
     instance variable in a superclass).  We pass on this job to the
     Objective-C compiler.  objc_detect_field_duplicates() will return
     false if we are not checking the list of instance variables and
     the C frontend should proceed with the standard field duplicate
     checks.  If we are checking the list of instance variables, the
     ObjC frontend will do the check, emit the errors if needed, and
     then return true.  */
  if (c_dialect_objc ())
    if (objc_detect_field_duplicates (false))
      return;

  /* First, see if there are more than "a few" fields.
     This is trivially true if there are zero or one fields.  */
  if (!fieldlist || !DECL_CHAIN (fieldlist))
    return;
  x = fieldlist;
  do {
    timeout--;
    if (DECL_NAME (x) == NULL_TREE
	&& (TREE_CODE (TREE_TYPE (x)) == RECORD_TYPE
	    || TREE_CODE (TREE_TYPE (x)) == UNION_TYPE))
      timeout = 0;
    x = DECL_CHAIN (x);
  } while (timeout > 0 && x);

  /* If there were "few" fields and no anonymous structures or unions,
     avoid the overhead of allocating a hash table.  Instead just do
     the nested traversal thing.  */
  if (timeout > 0)
    {
      for (x = DECL_CHAIN (fieldlist); x; x = DECL_CHAIN (x))
	/* When using -fplan9-extensions, we can have duplicates
	   between typedef names and fields.  */
	if (DECL_NAME (x)
	    || (flag_plan9_extensions
		&& DECL_NAME (x) == NULL_TREE
		&& (TREE_CODE (TREE_TYPE (x)) == RECORD_TYPE
		    || TREE_CODE (TREE_TYPE (x)) == UNION_TYPE)
		&& TYPE_NAME (TREE_TYPE (x)) != NULL_TREE
		&& TREE_CODE (TYPE_NAME (TREE_TYPE (x))) == TYPE_DECL))
	  {
	    for (y = fieldlist; y != x; y = TREE_CHAIN (y))
	      if (is_duplicate_field (y, x))
		{
		  error ("duplicate member %q+D", x);
		  DECL_NAME (x) = NULL_TREE;
		}
	  }
    }
  else
    {
      hash_table<nofree_ptr_hash <tree_node> > htab (37);
      detect_field_duplicates_hash (fieldlist, &htab);
    }
}

/* Finish up struct info used by -Wc++-compat.  */

static void
warn_cxx_compat_finish_struct (tree fieldlist, enum tree_code code,
			       location_t record_loc)
{
  unsigned int ix;
  tree x;
  struct c_binding *b;

  if (fieldlist == NULL_TREE)
    {
      if (code == RECORD_TYPE)
	warning_at (record_loc, OPT_Wc___compat,
		    "empty struct has size 0 in C, size 1 in C++");
      else
	warning_at (record_loc, OPT_Wc___compat,
		    "empty union has size 0 in C, size 1 in C++");
    }

  /* Set the C_TYPE_DEFINED_IN_STRUCT flag for each type defined in
     the current struct.  We do this now at the end of the struct
     because the flag is used to issue visibility warnings, and we
     only want to issue those warnings if the type is referenced
     outside of the struct declaration.  */
  FOR_EACH_VEC_ELT (struct_parse_info->struct_types, ix, x)
    C_TYPE_DEFINED_IN_STRUCT (x) = 1;

  /* The TYPEDEFS_SEEN field of STRUCT_PARSE_INFO is a list of
     typedefs used when declaring fields in this struct.  If the name
     of any of the fields is also a typedef name then the struct would
     not parse in C++, because the C++ lookup rules say that the
     typedef name would be looked up in the context of the struct, and
     would thus be the field rather than the typedef.  */
  if (!struct_parse_info->typedefs_seen.is_empty ()
      && fieldlist != NULL_TREE)
    {
      /* Use a hash_set<tree> using the name of the typedef.  We can use
	 a hash_set<tree> because identifiers are interned.  */
      hash_set<tree> tset;

      FOR_EACH_VEC_ELT (struct_parse_info->typedefs_seen, ix, x)
	tset.add (DECL_NAME (x));

      for (x = fieldlist; x != NULL_TREE; x = DECL_CHAIN (x))
	{
	  if (DECL_NAME (x) != NULL_TREE
	      && tset.contains (DECL_NAME (x)))
	    {
	      warning_at (DECL_SOURCE_LOCATION (x), OPT_Wc___compat,
			  ("using %qD as both field and typedef name is "
			   "invalid in C++"),
			  x);
	      /* FIXME: It would be nice to report the location where
		 the typedef name is used.  */
	    }
	}
    }

  /* For each field which has a binding and which was not defined in
     an enclosing struct, clear the in_struct field.  */
  FOR_EACH_VEC_ELT (struct_parse_info->fields, ix, b)
    b->in_struct = 0;
}

/* Fill in the fields of a RECORD_TYPE or UNION_TYPE node, T.
   LOC is the location of the RECORD_TYPE or UNION_TYPE's definition.
   FIELDLIST is a chain of FIELD_DECL nodes for the fields.
   ATTRIBUTES are attributes to be applied to the structure.

   ENCLOSING_STRUCT_PARSE_INFO is the value of STRUCT_PARSE_INFO when
   the struct was started.  */

tree
finish_struct (location_t loc, tree t, tree fieldlist, tree attributes,
	       struct c_struct_parse_info *enclosing_struct_parse_info)
{
  tree x;
  bool toplevel = file_scope == current_scope;
  int saw_named_field;

  /* If this type was previously laid out as a forward reference,
     make sure we lay it out again.  */

  TYPE_SIZE (t) = 0;

  decl_attributes (&t, attributes, (int) ATTR_FLAG_TYPE_IN_PLACE);

  if (pedantic)
    {
      for (x = fieldlist; x; x = DECL_CHAIN (x))
	{
	  if (DECL_NAME (x) != 0)
	    break;
	  if (flag_isoc11
	      && (TREE_CODE (TREE_TYPE (x)) == RECORD_TYPE
		  || TREE_CODE (TREE_TYPE (x)) == UNION_TYPE))
	    break;
	}

      if (x == 0)
	{
	  if (TREE_CODE (t) == UNION_TYPE)
	    {
	      if (fieldlist)
		pedwarn (loc, OPT_Wpedantic, "union has no named members");
	      else
		pedwarn (loc, OPT_Wpedantic, "union has no members");
	    }
	  else
	    {
	      if (fieldlist)
		pedwarn (loc, OPT_Wpedantic, "struct has no named members");
	      else
		pedwarn (loc, OPT_Wpedantic, "struct has no members");
	    }
	}
    }

  /* Install struct as DECL_CONTEXT of each field decl.
     Also process specified field sizes, found in the DECL_INITIAL,
     storing 0 there after the type has been changed to precision equal
     to its width, rather than the precision of the specified standard
     type.  (Correct layout requires the original type to have been preserved
     until now.)  */

  saw_named_field = 0;
  for (x = fieldlist; x; x = DECL_CHAIN (x))
    {
      if (TREE_TYPE (x) == error_mark_node)
	continue;

      DECL_CONTEXT (x) = t;

      /* If any field is const, the structure type is pseudo-const.  */
      if (TREE_READONLY (x))
	C_TYPE_FIELDS_READONLY (t) = 1;
      else
	{
	  /* A field that is pseudo-const makes the structure likewise.  */
	  tree t1 = strip_array_types (TREE_TYPE (x));
	  if ((TREE_CODE (t1) == RECORD_TYPE || TREE_CODE (t1) == UNION_TYPE)
	      && C_TYPE_FIELDS_READONLY (t1))
	    C_TYPE_FIELDS_READONLY (t) = 1;
	}

      /* Any field that is volatile means variables of this type must be
	 treated in some ways as volatile.  */
      if (TREE_THIS_VOLATILE (x))
	C_TYPE_FIELDS_VOLATILE (t) = 1;

      /* Any field of nominal variable size implies structure is too.  */
      if (C_DECL_VARIABLE_SIZE (x))
	C_TYPE_VARIABLE_SIZE (t) = 1;

      if (DECL_INITIAL (x))
	{
	  unsigned HOST_WIDE_INT width = tree_to_uhwi (DECL_INITIAL (x));
	  DECL_SIZE (x) = bitsize_int (width);
	  DECL_BIT_FIELD (x) = 1;
	  SET_DECL_C_BIT_FIELD (x);
	}

      if (TYPE_PACKED (t)
	  && (DECL_BIT_FIELD (x)
	      || TYPE_ALIGN (TREE_TYPE (x)) > BITS_PER_UNIT))
	DECL_PACKED (x) = 1;

      /* Detect flexible array member in an invalid context.  */
      if (TREE_CODE (TREE_TYPE (x)) == ARRAY_TYPE
	  && TYPE_SIZE (TREE_TYPE (x)) == NULL_TREE
	  && TYPE_DOMAIN (TREE_TYPE (x)) != NULL_TREE
	  && TYPE_MAX_VALUE (TYPE_DOMAIN (TREE_TYPE (x))) == NULL_TREE)
	{
	  if (TREE_CODE (t) == UNION_TYPE)
	    {
	      error_at (DECL_SOURCE_LOCATION (x),
			"flexible array member in union");
	      TREE_TYPE (x) = error_mark_node;
	    }
	  else if (DECL_CHAIN (x) != NULL_TREE)
	    {
	      error_at (DECL_SOURCE_LOCATION (x),
			"flexible array member not at end of struct");
	      TREE_TYPE (x) = error_mark_node;
	    }
	  else if (!saw_named_field)
	    {
	      error_at (DECL_SOURCE_LOCATION (x),
			"flexible array member in otherwise empty struct");
	      TREE_TYPE (x) = error_mark_node;
	    }
	}

      if (pedantic && TREE_CODE (t) == RECORD_TYPE
	  && flexible_array_type_p (TREE_TYPE (x)))
	pedwarn (DECL_SOURCE_LOCATION (x), OPT_Wpedantic,
		 "invalid use of structure with flexible array member");

      if (DECL_NAME (x)
	  || TREE_CODE (TREE_TYPE (x)) == RECORD_TYPE
	  || TREE_CODE (TREE_TYPE (x)) == UNION_TYPE)
	saw_named_field = 1;
    }

  detect_field_duplicates (fieldlist);

  /* Now we have the nearly final fieldlist.  Record it,
     then lay out the structure or union (including the fields).  */

  TYPE_FIELDS (t) = fieldlist;

  layout_type (t);

  if (TYPE_SIZE_UNIT (t)
      && TREE_CODE (TYPE_SIZE_UNIT (t)) == INTEGER_CST
      && !TREE_OVERFLOW (TYPE_SIZE_UNIT (t))
      && !valid_constant_size_p (TYPE_SIZE_UNIT (t)))
    error ("type %qT is too large", t);

  /* Give bit-fields their proper types.  */
  {
    tree *fieldlistp = &fieldlist;
    while (*fieldlistp)
      if (TREE_CODE (*fieldlistp) == FIELD_DECL && DECL_INITIAL (*fieldlistp)
	  && TREE_TYPE (*fieldlistp) != error_mark_node)
	{
	  unsigned HOST_WIDE_INT width
	    = tree_to_uhwi (DECL_INITIAL (*fieldlistp));
	  tree type = TREE_TYPE (*fieldlistp);
	  if (width != TYPE_PRECISION (type))
	    {
	      TREE_TYPE (*fieldlistp)
		= c_build_bitfield_integer_type (width, TYPE_UNSIGNED (type));
	      DECL_MODE (*fieldlistp) = TYPE_MODE (TREE_TYPE (*fieldlistp));
	    }
	  DECL_INITIAL (*fieldlistp) = 0;
	}
      else
	fieldlistp = &DECL_CHAIN (*fieldlistp);
  }

  /* Now we have the truly final field list.
     Store it in this type and in the variants.  */

  TYPE_FIELDS (t) = fieldlist;

  /* If there are lots of fields, sort so we can look through them fast.
     We arbitrarily consider 16 or more elts to be "a lot".  */

  {
    int len = 0;

    for (x = fieldlist; x; x = DECL_CHAIN (x))
      {
	if (len > 15 || DECL_NAME (x) == NULL)
	  break;
	len += 1;
      }

    if (len > 15)
      {
	tree *field_array;
	struct lang_type *space;
	struct sorted_fields_type *space2;

	len += list_length (x);

	/* Use the same allocation policy here that make_node uses, to
	  ensure that this lives as long as the rest of the struct decl.
	  All decls in an inline function need to be saved.  */

	space = ggc_cleared_alloc<struct lang_type> ();
	space2 = (sorted_fields_type *) ggc_internal_alloc
	  (sizeof (struct sorted_fields_type) + len * sizeof (tree));

	len = 0;
	space->s = space2;
	field_array = &space2->elts[0];
	for (x = fieldlist; x; x = DECL_CHAIN (x))
	  {
	    field_array[len++] = x;

	    /* If there is anonymous struct or union, break out of the loop.  */
	    if (DECL_NAME (x) == NULL)
	      break;
	  }
	/* Found no anonymous struct/union.  Add the TYPE_LANG_SPECIFIC.  */
	if (x == NULL)
	  {
	    TYPE_LANG_SPECIFIC (t) = space;
	    TYPE_LANG_SPECIFIC (t)->s->len = len;
	    field_array = TYPE_LANG_SPECIFIC (t)->s->elts;
	    qsort (field_array, len, sizeof (tree), field_decl_cmp);
	  }
      }
  }

  for (x = TYPE_MAIN_VARIANT (t); x; x = TYPE_NEXT_VARIANT (x))
    {
      TYPE_FIELDS (x) = TYPE_FIELDS (t);
      TYPE_LANG_SPECIFIC (x) = TYPE_LANG_SPECIFIC (t);
      C_TYPE_FIELDS_READONLY (x) = C_TYPE_FIELDS_READONLY (t);
      C_TYPE_FIELDS_VOLATILE (x) = C_TYPE_FIELDS_VOLATILE (t);
      C_TYPE_VARIABLE_SIZE (x) = C_TYPE_VARIABLE_SIZE (t);
    }

  /* If this was supposed to be a transparent union, but we can't
     make it one, warn and turn off the flag.  */
  if (TREE_CODE (t) == UNION_TYPE
      && TYPE_TRANSPARENT_AGGR (t)
      && (!TYPE_FIELDS (t) || TYPE_MODE (t) != DECL_MODE (TYPE_FIELDS (t))))
    {
      TYPE_TRANSPARENT_AGGR (t) = 0;
      warning_at (loc, 0, "union cannot be made transparent");
    }

  /* If this structure or union completes the type of any previous
     variable declaration, lay it out and output its rtl.

     Note: C_TYPE_INCOMPLETE_VARS overloads TYPE_VFIELD which is used
     in dwarf2out via rest_of_decl_compilation below and means
     something totally different.  Since we will be clearing
     C_TYPE_INCOMPLETE_VARS shortly after we iterate through them,
     clear it ahead of time and avoid problems in dwarf2out.  Ideally,
     C_TYPE_INCOMPLETE_VARS should use some language specific
     node.  */
  tree incomplete_vars = C_TYPE_INCOMPLETE_VARS (TYPE_MAIN_VARIANT (t));
  C_TYPE_INCOMPLETE_VARS (TYPE_MAIN_VARIANT (t)) = 0;
  for (x = incomplete_vars; x; x = TREE_CHAIN (x))
    {
      tree decl = TREE_VALUE (x);
      if (TREE_CODE (TREE_TYPE (decl)) == ARRAY_TYPE)
	layout_array_type (TREE_TYPE (decl));
      if (TREE_CODE (decl) != TYPE_DECL)
	{
	  layout_decl (decl, 0);
	  if (c_dialect_objc ())
	    objc_check_decl (decl);
	  rest_of_decl_compilation (decl, toplevel, 0);
	}
    }

  /* Update type location to the one of the definition, instead of e.g.
     a forward declaration.  */
  if (TYPE_STUB_DECL (t))
    DECL_SOURCE_LOCATION (TYPE_STUB_DECL (t)) = loc;

  /* Finish debugging output for this type.  */
  rest_of_type_compilation (t, toplevel);

  /* If we're inside a function proper, i.e. not file-scope and not still
     parsing parameters, then arrange for the size of a variable sized type
     to be bound now.  */
  if (building_stmt_list_p () && variably_modified_type_p (t, NULL_TREE))
    add_stmt (build_stmt (loc,
			  DECL_EXPR, build_decl (loc, TYPE_DECL, NULL, t)));

  if (warn_cxx_compat)
    warn_cxx_compat_finish_struct (fieldlist, TREE_CODE (t), loc);

  struct_parse_info->struct_types.release ();
  struct_parse_info->fields.release ();
  struct_parse_info->typedefs_seen.release ();
  XDELETE (struct_parse_info);

  struct_parse_info = enclosing_struct_parse_info;

  /* If this struct is defined inside a struct, add it to
     struct_types.  */
  if (warn_cxx_compat
      && struct_parse_info != NULL
      && !in_sizeof && !in_typeof && !in_alignof)
    struct_parse_info->struct_types.safe_push (t);

  return t;
}

/* Lay out the type T, and its element type, and so on.  */

static void
layout_array_type (tree t)
{
  if (TREE_CODE (TREE_TYPE (t)) == ARRAY_TYPE)
    layout_array_type (TREE_TYPE (t));
  layout_type (t);
}

/* Begin compiling the definition of an enumeration type.
   NAME is its name (or null if anonymous).
   LOC is the enum's location.
   Returns the type object, as yet incomplete.
   Also records info about it so that build_enumerator
   may be used to declare the individual values as they are read.  */

tree
start_enum (location_t loc, struct c_enum_contents *the_enum, tree name)
{
  tree enumtype = NULL_TREE;
  location_t enumloc = UNKNOWN_LOCATION;

  /* If this is the real definition for a previous forward reference,
     fill in the contents in the same object that used to be the
     forward reference.  */

  if (name != NULL_TREE)
    enumtype = lookup_tag (ENUMERAL_TYPE, name, 1, &enumloc);

  if (enumtype == 0 || TREE_CODE (enumtype) != ENUMERAL_TYPE)
    {
      enumtype = make_node (ENUMERAL_TYPE);
      pushtag (loc, name, enumtype);
    }

  if (C_TYPE_BEING_DEFINED (enumtype))
    error_at (loc, "nested redefinition of %<enum %E%>", name);

  C_TYPE_BEING_DEFINED (enumtype) = 1;

  if (TYPE_VALUES (enumtype) != 0)
    {
      /* This enum is a named one that has been declared already.  */
      error_at (loc, "redeclaration of %<enum %E%>", name);
      if (enumloc != UNKNOWN_LOCATION)
	inform (enumloc, "originally defined here");

      /* Completely replace its old definition.
	 The old enumerators remain defined, however.  */
      TYPE_VALUES (enumtype) = 0;
    }

  the_enum->enum_next_value = integer_zero_node;
  the_enum->enum_overflow = 0;

  if (flag_short_enums)
    for (tree v = TYPE_MAIN_VARIANT (enumtype); v; v = TYPE_NEXT_VARIANT (v))
      TYPE_PACKED (v) = 1;

  /* FIXME: This will issue a warning for a use of a type defined
     within sizeof in a statement expr.  This is not terribly serious
     as C++ doesn't permit statement exprs within sizeof anyhow.  */
  if (warn_cxx_compat && (in_sizeof || in_typeof || in_alignof))
    warning_at (loc, OPT_Wc___compat,
		"defining type in %qs expression is invalid in C++",
		(in_sizeof
		 ? "sizeof"
		 : (in_typeof ? "typeof" : "alignof")));

  return enumtype;
}

/* After processing and defining all the values of an enumeration type,
   install their decls in the enumeration type and finish it off.
   ENUMTYPE is the type object, VALUES a list of decl-value pairs,
   and ATTRIBUTES are the specified attributes.
   Returns ENUMTYPE.  */

tree
finish_enum (tree enumtype, tree values, tree attributes)
{
  tree pair, tem;
  tree minnode = 0, maxnode = 0;
  int precision;
  signop sign;
  bool toplevel = (file_scope == current_scope);
  struct lang_type *lt;

  decl_attributes (&enumtype, attributes, (int) ATTR_FLAG_TYPE_IN_PLACE);

  /* Calculate the maximum value of any enumerator in this type.  */

  if (values == error_mark_node)
    minnode = maxnode = integer_zero_node;
  else
    {
      minnode = maxnode = TREE_VALUE (values);
      for (pair = TREE_CHAIN (values); pair; pair = TREE_CHAIN (pair))
	{
	  tree value = TREE_VALUE (pair);
	  if (tree_int_cst_lt (maxnode, value))
	    maxnode = value;
	  if (tree_int_cst_lt (value, minnode))
	    minnode = value;
	}
    }

  /* Construct the final type of this enumeration.  It is the same
     as one of the integral types - the narrowest one that fits, except
     that normally we only go as narrow as int - and signed iff any of
     the values are negative.  */
  sign = (tree_int_cst_sgn (minnode) >= 0) ? UNSIGNED : SIGNED;
  precision = MAX (tree_int_cst_min_precision (minnode, sign),
		   tree_int_cst_min_precision (maxnode, sign));

  if (TYPE_PACKED (enumtype) || precision > TYPE_PRECISION (integer_type_node))
    {
      tem = c_common_type_for_size (precision, sign == UNSIGNED ? 1 : 0);
      if (tem == NULL)
	{
	  warning (0, "enumeration values exceed range of largest integer");
	  tem = long_long_integer_type_node;
	}
    }
  else
    tem = sign == UNSIGNED ? unsigned_type_node : integer_type_node;

  TYPE_MIN_VALUE (enumtype) = TYPE_MIN_VALUE (tem);
  TYPE_MAX_VALUE (enumtype) = TYPE_MAX_VALUE (tem);
  TYPE_UNSIGNED (enumtype) = TYPE_UNSIGNED (tem);
  TYPE_ALIGN (enumtype) = TYPE_ALIGN (tem);
  TYPE_SIZE (enumtype) = 0;

  /* If the precision of the type was specified with an attribute and it
     was too small, give an error.  Otherwise, use it.  */
  if (TYPE_PRECISION (enumtype)
      && lookup_attribute ("mode", attributes))
    {
      if (precision > TYPE_PRECISION (enumtype))
	error ("specified mode too small for enumeral values");
    }
  else
    TYPE_PRECISION (enumtype) = TYPE_PRECISION (tem);

  layout_type (enumtype);

  if (values != error_mark_node)
    {
      /* Change the type of the enumerators to be the enum type.  We
	 need to do this irrespective of the size of the enum, for
	 proper type checking.  Replace the DECL_INITIALs of the
	 enumerators, and the value slots of the list, with copies
	 that have the enum type; they cannot be modified in place
	 because they may be shared (e.g.  integer_zero_node) Finally,
	 change the purpose slots to point to the names of the decls.  */
      for (pair = values; pair; pair = TREE_CHAIN (pair))
	{
	  tree enu = TREE_PURPOSE (pair);
	  tree ini = DECL_INITIAL (enu);

	  TREE_TYPE (enu) = enumtype;

	  /* The ISO C Standard mandates enumerators to have type int,
	     even though the underlying type of an enum type is
	     unspecified.  However, GCC allows enumerators of any
	     integer type as an extensions.  build_enumerator()
	     converts any enumerators that fit in an int to type int,
	     to avoid promotions to unsigned types when comparing
	     integers with enumerators that fit in the int range.
	     When -pedantic is given, build_enumerator() would have
	     already warned about those that don't fit. Here we
	     convert the rest to the enumerator type. */
	  if (TREE_TYPE (ini) != integer_type_node)
	    ini = convert (enumtype, ini);

	  DECL_INITIAL (enu) = ini;
	  TREE_PURPOSE (pair) = DECL_NAME (enu);
	  TREE_VALUE (pair) = ini;
	}

      TYPE_VALUES (enumtype) = values;
    }

  /* Record the min/max values so that we can warn about bit-field
     enumerations that are too small for the values.  */
  lt = ggc_cleared_alloc<struct lang_type> ();
  lt->enum_min = minnode;
  lt->enum_max = maxnode;
  TYPE_LANG_SPECIFIC (enumtype) = lt;

  /* Fix up all variant types of this enum type.  */
  for (tem = TYPE_MAIN_VARIANT (enumtype); tem; tem = TYPE_NEXT_VARIANT (tem))
    {
      if (tem == enumtype)
	continue;
      TYPE_VALUES (tem) = TYPE_VALUES (enumtype);
      TYPE_MIN_VALUE (tem) = TYPE_MIN_VALUE (enumtype);
      TYPE_MAX_VALUE (tem) = TYPE_MAX_VALUE (enumtype);
      TYPE_SIZE (tem) = TYPE_SIZE (enumtype);
      TYPE_SIZE_UNIT (tem) = TYPE_SIZE_UNIT (enumtype);
      SET_TYPE_MODE (tem, TYPE_MODE (enumtype));
      TYPE_PRECISION (tem) = TYPE_PRECISION (enumtype);
      TYPE_ALIGN (tem) = TYPE_ALIGN (enumtype);
      TYPE_USER_ALIGN (tem) = TYPE_USER_ALIGN (enumtype);
      TYPE_UNSIGNED (tem) = TYPE_UNSIGNED (enumtype);
      TYPE_LANG_SPECIFIC (tem) = TYPE_LANG_SPECIFIC (enumtype);
    }

  /* Finish debugging output for this type.  */
  rest_of_type_compilation (enumtype, toplevel);

  /* If this enum is defined inside a struct, add it to
     struct_types.  */
  if (warn_cxx_compat
      && struct_parse_info != NULL
      && !in_sizeof && !in_typeof && !in_alignof)
    struct_parse_info->struct_types.safe_push (enumtype);

  return enumtype;
}

/* Build and install a CONST_DECL for one value of the
   current enumeration type (one that was begun with start_enum).
   DECL_LOC is the location of the enumerator.
   LOC is the location of the '=' operator if any, DECL_LOC otherwise.
   Return a tree-list containing the CONST_DECL and its value.
   Assignment of sequential values by default is handled here.  */

tree
build_enumerator (location_t decl_loc, location_t loc,
		  struct c_enum_contents *the_enum, tree name, tree value)
{
  tree decl, type;

  /* Validate and default VALUE.  */

  if (value != 0)
    {
      /* Don't issue more errors for error_mark_node (i.e. an
	 undeclared identifier) - just ignore the value expression.  */
      if (value == error_mark_node)
	value = 0;
      else if (!INTEGRAL_TYPE_P (TREE_TYPE (value)))
	{
	  error_at (loc, "enumerator value for %qE is not an integer constant",
		    name);
	  value = 0;
	}
      else
	{
	  if (TREE_CODE (value) != INTEGER_CST)
	    {
	      value = c_fully_fold (value, false, NULL);
	      if (TREE_CODE (value) == INTEGER_CST)
		pedwarn (loc, OPT_Wpedantic,
			 "enumerator value for %qE is not an integer "
			 "constant expression", name);
	    }
	  if (TREE_CODE (value) != INTEGER_CST)
	    {
	      error ("enumerator value for %qE is not an integer constant",
		     name);
	      value = 0;
	    }
	  else
	    {
	      value = default_conversion (value);
	      constant_expression_warning (value);
	    }
	}
    }

  /* Default based on previous value.  */
  /* It should no longer be possible to have NON_LVALUE_EXPR
     in the default.  */
  if (value == 0)
    {
      value = the_enum->enum_next_value;
      if (the_enum->enum_overflow)
	error_at (loc, "overflow in enumeration values");
    }
  /* Even though the underlying type of an enum is unspecified, the
     type of enumeration constants is explicitly defined as int
     (6.4.4.3/2 in the C99 Standard).  GCC allows any integer type as
     an extension.  */
  else if (!int_fits_type_p (value, integer_type_node))
    pedwarn (loc, OPT_Wpedantic,
	     "ISO C restricts enumerator values to range of %<int%>");

  /* The ISO C Standard mandates enumerators to have type int, even
     though the underlying type of an enum type is unspecified.
     However, GCC allows enumerators of any integer type as an
     extensions.  Here we convert any enumerators that fit in an int
     to type int, to avoid promotions to unsigned types when comparing
     integers with enumerators that fit in the int range.  When
     -pedantic is given, we would have already warned about those that
     don't fit. We have to do this here rather than in finish_enum
     because this value may be used to define more enumerators.  */
  if (int_fits_type_p (value, integer_type_node))
    value = convert (integer_type_node, value);

  /* Set basis for default for next value.  */
  the_enum->enum_next_value
    = build_binary_op (EXPR_LOC_OR_LOC (value, input_location),
		       PLUS_EXPR, value, integer_one_node, 0);
  the_enum->enum_overflow = tree_int_cst_lt (the_enum->enum_next_value, value);

  /* Now create a declaration for the enum value name.  */

  type = TREE_TYPE (value);
  type = c_common_type_for_size (MAX (TYPE_PRECISION (type),
				      TYPE_PRECISION (integer_type_node)),
				 (TYPE_PRECISION (type)
				  >= TYPE_PRECISION (integer_type_node)
				  && TYPE_UNSIGNED (type)));

  decl = build_decl (decl_loc, CONST_DECL, name, type);
  DECL_INITIAL (decl) = convert (type, value);
  pushdecl (decl);

  return tree_cons (decl, value, NULL_TREE);
}


/* Create the FUNCTION_DECL for a function definition.
   DECLSPECS, DECLARATOR and ATTRIBUTES are the parts of
   the declaration; they describe the function's name and the type it returns,
   but twisted together in a fashion that parallels the syntax of C.

   This function creates a binding context for the function body
   as well as setting up the FUNCTION_DECL in current_function_decl.

   Returns 1 on success.  If the DECLARATOR is not suitable for a function
   (it defines a datum instead), we return 0, which tells
   yyparse to report a parse error.  */

int
start_function (struct c_declspecs *declspecs, struct c_declarator *declarator,
		tree attributes)
{
  tree decl1, old_decl;
  tree restype, resdecl;
  location_t loc;

  current_function_returns_value = 0;  /* Assume, until we see it does.  */
  current_function_returns_null = 0;
  current_function_returns_abnormally = 0;
  warn_about_return_type = 0;
  c_switch_stack = NULL;

  /* Indicate no valid break/continue context by setting these variables
     to some non-null, non-label value.  We'll notice and emit the proper
     error message in c_finish_bc_stmt.  */
  c_break_label = c_cont_label = size_zero_node;

  decl1 = grokdeclarator (declarator, declspecs, FUNCDEF, true, NULL,
			  &attributes, NULL, NULL, DEPRECATED_NORMAL);
  invoke_plugin_callbacks (PLUGIN_START_PARSE_FUNCTION, decl1);

  /* If the declarator is not suitable for a function definition,
     cause a syntax error.  */
  if (decl1 == 0
      || TREE_CODE (decl1) != FUNCTION_DECL)
    return 0;

  loc = DECL_SOURCE_LOCATION (decl1);

  c_decl_attributes (&decl1, attributes, 0);

  if (DECL_DECLARED_INLINE_P (decl1)
      && DECL_UNINLINABLE (decl1)
      && lookup_attribute ("noinline", DECL_ATTRIBUTES (decl1)))
    warning_at (loc, OPT_Wattributes,
		"inline function %qD given attribute noinline",
		decl1);

  /* Handle gnu_inline attribute.  */
  if (declspecs->inline_p
      && !flag_gnu89_inline
      && TREE_CODE (decl1) == FUNCTION_DECL
      && (lookup_attribute ("gnu_inline", DECL_ATTRIBUTES (decl1))
	  || current_function_decl))
    {
      if (declspecs->storage_class != csc_static)
	DECL_EXTERNAL (decl1) = !DECL_EXTERNAL (decl1);
    }

  announce_function (decl1);

  if (!COMPLETE_OR_VOID_TYPE_P (TREE_TYPE (TREE_TYPE (decl1))))
    {
      error_at (loc, "return type is an incomplete type");
      /* Make it return void instead.  */
      TREE_TYPE (decl1)
	= build_function_type (void_type_node,
			       TYPE_ARG_TYPES (TREE_TYPE (decl1)));
    }

  if (warn_about_return_type)
    warn_defaults_to (loc, flag_isoc99 ? OPT_Wimplicit_int
			   : (warn_return_type ? OPT_Wreturn_type
			      : OPT_Wimplicit_int),
		      "return type defaults to %<int%>");

  /* Make the init_value nonzero so pushdecl knows this is not tentative.
     error_mark_node is replaced below (in pop_scope) with the BLOCK.  */
  DECL_INITIAL (decl1) = error_mark_node;

  /* A nested function is not global.  */
  if (current_function_decl != 0)
    TREE_PUBLIC (decl1) = 0;

  /* If this definition isn't a prototype and we had a prototype declaration
     before, copy the arg type info from that prototype.  */
  old_decl = lookup_name_in_scope (DECL_NAME (decl1), current_scope);
  if (old_decl && TREE_CODE (old_decl) != FUNCTION_DECL)
    old_decl = 0;
  current_function_prototype_locus = UNKNOWN_LOCATION;
  current_function_prototype_built_in = false;
  current_function_prototype_arg_types = NULL_TREE;
  if (!prototype_p (TREE_TYPE (decl1)))
    {
      if (old_decl != 0 && TREE_CODE (TREE_TYPE (old_decl)) == FUNCTION_TYPE
	  && comptypes (TREE_TYPE (TREE_TYPE (decl1)),
			TREE_TYPE (TREE_TYPE (old_decl))))
	{
	  TREE_TYPE (decl1) = composite_type (TREE_TYPE (old_decl),
					      TREE_TYPE (decl1));
	  current_function_prototype_locus = DECL_SOURCE_LOCATION (old_decl);
	  current_function_prototype_built_in
	    = C_DECL_BUILTIN_PROTOTYPE (old_decl);
	  current_function_prototype_arg_types
	    = TYPE_ARG_TYPES (TREE_TYPE (decl1));
	}
      if (TREE_PUBLIC (decl1))
	{
	  /* If there is an external prototype declaration of this
	     function, record its location but do not copy information
	     to this decl.  This may be an invisible declaration
	     (built-in or in a scope which has finished) or simply
	     have more refined argument types than any declaration
	     found above.  */
	  struct c_binding *b;
	  for (b = I_SYMBOL_BINDING (DECL_NAME (decl1)); b; b = b->shadowed)
	    if (B_IN_SCOPE (b, external_scope))
	      break;
	  if (b)
	    {
	      tree ext_decl, ext_type;
	      ext_decl = b->decl;
	      ext_type = b->u.type ? b->u.type : TREE_TYPE (ext_decl);
	      if (TREE_CODE (ext_type) == FUNCTION_TYPE
		  && comptypes (TREE_TYPE (TREE_TYPE (decl1)),
				TREE_TYPE (ext_type)))
		{
		  current_function_prototype_locus
		    = DECL_SOURCE_LOCATION (ext_decl);
		  current_function_prototype_built_in
		    = C_DECL_BUILTIN_PROTOTYPE (ext_decl);
		  current_function_prototype_arg_types
		    = TYPE_ARG_TYPES (ext_type);
		}
	    }
	}
    }

  /* Optionally warn of old-fashioned def with no previous prototype.  */
  if (warn_strict_prototypes
      && old_decl != error_mark_node
      && !prototype_p (TREE_TYPE (decl1))
      && C_DECL_ISNT_PROTOTYPE (old_decl))
    warning_at (loc, OPT_Wstrict_prototypes,
		"function declaration isn%'t a prototype");
  /* Optionally warn of any global def with no previous prototype.  */
  else if (warn_missing_prototypes
	   && old_decl != error_mark_node
	   && TREE_PUBLIC (decl1)
	   && !MAIN_NAME_P (DECL_NAME (decl1))
	   && C_DECL_ISNT_PROTOTYPE (old_decl)
	   && !DECL_DECLARED_INLINE_P (decl1))
    warning_at (loc, OPT_Wmissing_prototypes,
		"no previous prototype for %qD", decl1);
  /* Optionally warn of any def with no previous prototype
     if the function has already been used.  */
  else if (warn_missing_prototypes
	   && old_decl != 0
	   && old_decl != error_mark_node
	   && TREE_USED (old_decl)
	   && !prototype_p (TREE_TYPE (old_decl)))
    warning_at (loc, OPT_Wmissing_prototypes,
		"%qD was used with no prototype before its definition", decl1);
  /* Optionally warn of any global def with no previous declaration.  */
  else if (warn_missing_declarations
	   && TREE_PUBLIC (decl1)
	   && old_decl == 0
	   && !MAIN_NAME_P (DECL_NAME (decl1))
	   && !DECL_DECLARED_INLINE_P (decl1))
    warning_at (loc, OPT_Wmissing_declarations,
		"no previous declaration for %qD",
		decl1);
  /* Optionally warn of any def with no previous declaration
     if the function has already been used.  */
  else if (warn_missing_declarations
	   && old_decl != 0
	   && old_decl != error_mark_node
	   && TREE_USED (old_decl)
	   && C_DECL_IMPLICIT (old_decl))
    warning_at (loc, OPT_Wmissing_declarations,
		"%qD was used with no declaration before its definition", decl1);

  /* This function exists in static storage.
     (This does not mean `static' in the C sense!)  */
  TREE_STATIC (decl1) = 1;

  /* This is the earliest point at which we might know the assembler
     name of the function.  Thus, if it's set before this, die horribly.  */
  gcc_assert (!DECL_ASSEMBLER_NAME_SET_P (decl1));

  /* If #pragma weak was used, mark the decl weak now.  */
  if (current_scope == file_scope)
    maybe_apply_pragma_weak (decl1);

  /* Warn for unlikely, improbable, or stupid declarations of `main'.  */
  if (warn_main && MAIN_NAME_P (DECL_NAME (decl1)))
    {
      if (TYPE_MAIN_VARIANT (TREE_TYPE (TREE_TYPE (decl1)))
	  != integer_type_node)
	pedwarn (loc, OPT_Wmain, "return type of %qD is not %<int%>", decl1);
      else if (TYPE_ATOMIC (TREE_TYPE (TREE_TYPE (decl1))))
	pedwarn (loc, OPT_Wmain, "%<_Atomic%>-qualified return type of %qD",
		 decl1);

      check_main_parameter_types (decl1);

      if (!TREE_PUBLIC (decl1))
	pedwarn (loc, OPT_Wmain,
		 "%qD is normally a non-static function", decl1);
    }

  /* Record the decl so that the function name is defined.
     If we already have a decl for this name, and it is a FUNCTION_DECL,
     use the old decl.  */

  current_function_decl = pushdecl (decl1);

  push_scope ();
  declare_parm_level ();

  restype = TREE_TYPE (TREE_TYPE (current_function_decl));
  resdecl = build_decl (loc, RESULT_DECL, NULL_TREE, restype);
  DECL_ARTIFICIAL (resdecl) = 1;
  DECL_IGNORED_P (resdecl) = 1;
  DECL_RESULT (current_function_decl) = resdecl;

  start_fname_decls ();

  return 1;
}

/* Subroutine of store_parm_decls which handles new-style function
   definitions (prototype format). The parms already have decls, so we
   need only record them as in effect and complain if any redundant
   old-style parm decls were written.  */
static void
store_parm_decls_newstyle (tree fndecl, const struct c_arg_info *arg_info)
{
  tree decl;
  c_arg_tag *tag;
  unsigned ix;

  if (current_scope->bindings)
    {
      error_at (DECL_SOURCE_LOCATION (fndecl),
		"old-style parameter declarations in prototyped "
		"function definition");

      /* Get rid of the old-style declarations.  */
      pop_scope ();
      push_scope ();
    }
  /* Don't issue this warning for nested functions, and don't issue this
     warning if we got here because ARG_INFO_TYPES was error_mark_node
     (this happens when a function definition has just an ellipsis in
     its parameter list).  */
  else if (!in_system_header_at (input_location)
	   && !current_function_scope
	   && arg_info->types != error_mark_node)
    warning_at (DECL_SOURCE_LOCATION (fndecl), OPT_Wtraditional,
		"traditional C rejects ISO C style function definitions");

  /* Now make all the parameter declarations visible in the function body.
     We can bypass most of the grunt work of pushdecl.  */
  for (decl = arg_info->parms; decl; decl = DECL_CHAIN (decl))
    {
      DECL_CONTEXT (decl) = current_function_decl;
      if (DECL_NAME (decl))
	{
	  bind (DECL_NAME (decl), decl, current_scope,
		/*invisible=*/false, /*nested=*/false,
		UNKNOWN_LOCATION);
	  if (!TREE_USED (decl))
	    warn_if_shadowing (decl);
	}
      else
	error_at (DECL_SOURCE_LOCATION (decl), "parameter name omitted");
    }

  /* Record the parameter list in the function declaration.  */
  DECL_ARGUMENTS (fndecl) = arg_info->parms;

  /* Now make all the ancillary declarations visible, likewise.  */
  for (decl = arg_info->others; decl; decl = DECL_CHAIN (decl))
    {
      DECL_CONTEXT (decl) = current_function_decl;
      if (DECL_NAME (decl))
	bind (DECL_NAME (decl), decl, current_scope,
	      /*invisible=*/false,
	      /*nested=*/(TREE_CODE (decl) == FUNCTION_DECL),
	      UNKNOWN_LOCATION);
    }

  /* And all the tag declarations.  */
  FOR_EACH_VEC_SAFE_ELT_REVERSE (arg_info->tags, ix, tag)
    if (tag->id)
      bind (tag->id, tag->type, current_scope,
	    /*invisible=*/false, /*nested=*/false, UNKNOWN_LOCATION);
}

/* Subroutine of store_parm_decls which handles old-style function
   definitions (separate parameter list and declarations).  */

static void
store_parm_decls_oldstyle (tree fndecl, const struct c_arg_info *arg_info)
{
  struct c_binding *b;
  tree parm, decl, last;
  tree parmids = arg_info->parms;
  hash_set<tree> seen_args;

  if (!in_system_header_at (input_location))
    warning_at (DECL_SOURCE_LOCATION (fndecl),
		OPT_Wold_style_definition, "old-style function definition");

  /* Match each formal parameter name with its declaration.  Save each
     decl in the appropriate TREE_PURPOSE slot of the parmids chain.  */
  for (parm = parmids; parm; parm = TREE_CHAIN (parm))
    {
      if (TREE_VALUE (parm) == 0)
	{
	  error_at (DECL_SOURCE_LOCATION (fndecl),
		    "parameter name missing from parameter list");
	  TREE_PURPOSE (parm) = 0;
	  continue;
	}

      b = I_SYMBOL_BINDING (TREE_VALUE (parm));
      if (b && B_IN_CURRENT_SCOPE (b))
	{
	  decl = b->decl;
	  /* Skip erroneous parameters.  */
	  if (decl == error_mark_node)
	    continue;
	  /* If we got something other than a PARM_DECL it is an error.  */
	  if (TREE_CODE (decl) != PARM_DECL)
	    error_at (DECL_SOURCE_LOCATION (decl),
		      "%qD declared as a non-parameter", decl);
	  /* If the declaration is already marked, we have a duplicate
	     name.  Complain and ignore the duplicate.  */
	  else if (seen_args.contains (decl))
	    {
	      error_at (DECL_SOURCE_LOCATION (decl),
			"multiple parameters named %qD", decl);
	      TREE_PURPOSE (parm) = 0;
	      continue;
	    }
	  /* If the declaration says "void", complain and turn it into
	     an int.  */
	  else if (VOID_TYPE_P (TREE_TYPE (decl)))
	    {
	      error_at (DECL_SOURCE_LOCATION (decl),
			"parameter %qD declared with void type", decl);
	      TREE_TYPE (decl) = integer_type_node;
	      DECL_ARG_TYPE (decl) = integer_type_node;
	      layout_decl (decl, 0);
	    }
	  warn_if_shadowing (decl);
	}
      /* If no declaration found, default to int.  */
      else
	{
	  /* FIXME diagnostics: This should be the location of the argument,
	     not the FNDECL.  E.g., for an old-style declaration

	       int f10(v) { blah; }

	     We should use the location of the V, not the F10.
	     Unfortunately, the V is an IDENTIFIER_NODE which has no
	     location.  In the future we need locations for c_arg_info
	     entries.

	     See gcc.dg/Wshadow-3.c for an example of this problem. */
	  decl = build_decl (DECL_SOURCE_LOCATION (fndecl),
			     PARM_DECL, TREE_VALUE (parm), integer_type_node);
	  DECL_ARG_TYPE (decl) = TREE_TYPE (decl);
	  pushdecl (decl);
	  warn_if_shadowing (decl);

	  if (flag_isoc99)
	    pedwarn (DECL_SOURCE_LOCATION (decl),
		     OPT_Wimplicit_int, "type of %qD defaults to %<int%>",
		     decl);
	  else
	    warning_at (DECL_SOURCE_LOCATION (decl),
			OPT_Wmissing_parameter_type,
			"type of %qD defaults to %<int%>", decl);
	}

      TREE_PURPOSE (parm) = decl;
      seen_args.add (decl);
    }

  /* Now examine the parms chain for incomplete declarations
     and declarations with no corresponding names.  */

  for (b = current_scope->bindings; b; b = b->prev)
    {
      parm = b->decl;
      if (TREE_CODE (parm) != PARM_DECL)
	continue;

      if (TREE_TYPE (parm) != error_mark_node
	  && !COMPLETE_TYPE_P (TREE_TYPE (parm)))
	{
	  error_at (DECL_SOURCE_LOCATION (parm),
		    "parameter %qD has incomplete type", parm);
	  TREE_TYPE (parm) = error_mark_node;
	}

      if (!seen_args.contains (parm))
	{
	  error_at (DECL_SOURCE_LOCATION (parm),
		    "declaration for parameter %qD but no such parameter",
		    parm);

	  /* Pretend the parameter was not missing.
	     This gets us to a standard state and minimizes
	     further error messages.  */
	  parmids = chainon (parmids, tree_cons (parm, 0, 0));
	}
    }

  /* Chain the declarations together in the order of the list of
     names.  Store that chain in the function decl, replacing the
     list of names.  Update the current scope to match.  */
  DECL_ARGUMENTS (fndecl) = 0;

  for (parm = parmids; parm; parm = TREE_CHAIN (parm))
    if (TREE_PURPOSE (parm))
      break;
  if (parm && TREE_PURPOSE (parm))
    {
      last = TREE_PURPOSE (parm);
      DECL_ARGUMENTS (fndecl) = last;

      for (parm = TREE_CHAIN (parm); parm; parm = TREE_CHAIN (parm))
	if (TREE_PURPOSE (parm))
	  {
	    DECL_CHAIN (last) = TREE_PURPOSE (parm);
	    last = TREE_PURPOSE (parm);
	  }
      DECL_CHAIN (last) = 0;
    }

  /* If there was a previous prototype,
     set the DECL_ARG_TYPE of each argument according to
     the type previously specified, and report any mismatches.  */

  if (current_function_prototype_arg_types)
    {
      tree type;
      for (parm = DECL_ARGUMENTS (fndecl),
	     type = current_function_prototype_arg_types;
	   parm || (type && TREE_VALUE (type) != error_mark_node
                   && (TYPE_MAIN_VARIANT (TREE_VALUE (type)) != void_type_node));
	   parm = DECL_CHAIN (parm), type = TREE_CHAIN (type))
	{
	  if (parm == 0 || type == 0
	      || TYPE_MAIN_VARIANT (TREE_VALUE (type)) == void_type_node)
	    {
	      if (current_function_prototype_built_in)
		warning_at (DECL_SOURCE_LOCATION (fndecl),
			    0, "number of arguments doesn%'t match "
			    "built-in prototype");
	      else
		{
		  /* FIXME diagnostics: This should be the location of
		     FNDECL, but there is bug when a prototype is
		     declared inside function context, but defined
		     outside of it (e.g., gcc.dg/pr15698-2.c).  In
		     which case FNDECL gets the location of the
		     prototype, not the definition.  */
		  error_at (input_location,
			    "number of arguments doesn%'t match prototype");

		  error_at (current_function_prototype_locus,
			    "prototype declaration");
		}
	      break;
	    }
	  /* Type for passing arg must be consistent with that
	     declared for the arg.  ISO C says we take the unqualified
	     type for parameters declared with qualified type.  */
	  if (TREE_TYPE (parm) != error_mark_node
	      && TREE_TYPE (type) != error_mark_node
	      && ((TYPE_ATOMIC (DECL_ARG_TYPE (parm))
		   != TYPE_ATOMIC (TREE_VALUE (type)))
		  || !comptypes (TYPE_MAIN_VARIANT (DECL_ARG_TYPE (parm)),
				 TYPE_MAIN_VARIANT (TREE_VALUE (type)))))
	    {
	      if ((TYPE_ATOMIC (DECL_ARG_TYPE (parm))
		   == TYPE_ATOMIC (TREE_VALUE (type)))
		  && (TYPE_MAIN_VARIANT (TREE_TYPE (parm))
		      == TYPE_MAIN_VARIANT (TREE_VALUE (type))))
		{
		  /* Adjust argument to match prototype.  E.g. a previous
		     `int foo(float);' prototype causes
		     `int foo(x) float x; {...}' to be treated like
		     `int foo(float x) {...}'.  This is particularly
		     useful for argument types like uid_t.  */
		  DECL_ARG_TYPE (parm) = TREE_TYPE (parm);

		  if (targetm.calls.promote_prototypes (TREE_TYPE (current_function_decl))
		      && INTEGRAL_TYPE_P (TREE_TYPE (parm))
		      && TYPE_PRECISION (TREE_TYPE (parm))
		      < TYPE_PRECISION (integer_type_node))
		    DECL_ARG_TYPE (parm)
		      = c_type_promotes_to (TREE_TYPE (parm));

		  /* ??? Is it possible to get here with a
		     built-in prototype or will it always have
		     been diagnosed as conflicting with an
		     old-style definition and discarded?  */
		  if (current_function_prototype_built_in)
		    warning_at (DECL_SOURCE_LOCATION (parm),
				OPT_Wpedantic, "promoted argument %qD "
				"doesn%'t match built-in prototype", parm);
		  else
		    {
		      pedwarn (DECL_SOURCE_LOCATION (parm),
			       OPT_Wpedantic, "promoted argument %qD "
			       "doesn%'t match prototype", parm);
		      pedwarn (current_function_prototype_locus, OPT_Wpedantic,
			       "prototype declaration");
		    }
		}
	      else
		{
		  if (current_function_prototype_built_in)
		    warning_at (DECL_SOURCE_LOCATION (parm),
				0, "argument %qD doesn%'t match "
				"built-in prototype", parm);
		  else
		    {
		      error_at (DECL_SOURCE_LOCATION (parm),
				"argument %qD doesn%'t match prototype", parm);
		      error_at (current_function_prototype_locus,
				"prototype declaration");
		    }
		}
	    }
	}
      TYPE_ACTUAL_ARG_TYPES (TREE_TYPE (fndecl)) = 0;
    }

  /* Otherwise, create a prototype that would match.  */

  else
    {
      tree actual = 0, last = 0, type;

      for (parm = DECL_ARGUMENTS (fndecl); parm; parm = DECL_CHAIN (parm))
	{
	  type = tree_cons (NULL_TREE, DECL_ARG_TYPE (parm), NULL_TREE);
	  if (last)
	    TREE_CHAIN (last) = type;
	  else
	    actual = type;
	  last = type;
	}
      type = tree_cons (NULL_TREE, void_type_node, NULL_TREE);
      if (last)
	TREE_CHAIN (last) = type;
      else
	actual = type;

      /* We are going to assign a new value for the TYPE_ACTUAL_ARG_TYPES
	 of the type of this function, but we need to avoid having this
	 affect the types of other similarly-typed functions, so we must
	 first force the generation of an identical (but separate) type
	 node for the relevant function type.  The new node we create
	 will be a variant of the main variant of the original function
	 type.  */

      TREE_TYPE (fndecl) = build_variant_type_copy (TREE_TYPE (fndecl));

      TYPE_ACTUAL_ARG_TYPES (TREE_TYPE (fndecl)) = actual;
    }
}

/* Store parameter declarations passed in ARG_INFO into the current
   function declaration.  */

void
store_parm_decls_from (struct c_arg_info *arg_info)
{
  current_function_arg_info = arg_info;
  store_parm_decls ();
}

/* Called by walk_tree to look for and update context-less labels.  */

static tree
set_labels_context_r (tree *tp, int *walk_subtrees, void *data)
{
  if (TREE_CODE (*tp) == LABEL_EXPR
      && DECL_CONTEXT (LABEL_EXPR_LABEL (*tp)) == NULL_TREE)
    {
      DECL_CONTEXT (LABEL_EXPR_LABEL (*tp)) = static_cast<tree>(data);
      *walk_subtrees = 0;
    }

  return NULL_TREE;
}

/* Store the parameter declarations into the current function declaration.
   This is called after parsing the parameter declarations, before
   digesting the body of the function.

   For an old-style definition, construct a prototype out of the old-style
   parameter declarations and inject it into the function's type.  */

void
store_parm_decls (void)
{
  tree fndecl = current_function_decl;
  bool proto;

  /* The argument information block for FNDECL.  */
  struct c_arg_info *arg_info = current_function_arg_info;
  current_function_arg_info = 0;

  /* True if this definition is written with a prototype.  Note:
     despite C99 6.7.5.3p14, we can *not* treat an empty argument
     list in a function definition as equivalent to (void) -- an
     empty argument list specifies the function has no parameters,
     but only (void) sets up a prototype for future calls.  */
  proto = arg_info->types != 0;

  if (proto)
    store_parm_decls_newstyle (fndecl, arg_info);
  else
    store_parm_decls_oldstyle (fndecl, arg_info);

  /* The next call to push_scope will be a function body.  */

  next_is_function_body = true;

  /* Write a record describing this function definition to the prototypes
     file (if requested).  */

  gen_aux_info_record (fndecl, 1, 0, proto);

  /* Initialize the RTL code for the function.  */
  allocate_struct_function (fndecl, false);

  if (warn_unused_local_typedefs)
    cfun->language = ggc_cleared_alloc<language_function> ();

  /* Begin the statement tree for this function.  */
  DECL_SAVED_TREE (fndecl) = push_stmt_list ();

  /* ??? Insert the contents of the pending sizes list into the function
     to be evaluated.  The only reason left to have this is
	void foo(int n, int array[n++])
     because we throw away the array type in favor of a pointer type, and
     thus won't naturally see the SAVE_EXPR containing the increment.  All
     other pending sizes would be handled by gimplify_parameters.  */
  if (arg_info->pending_sizes)
    {
      /* In very special circumstances, e.g. for code like
	   _Atomic int i = 5;
	   void f (int a[i += 2]) {}
	 we need to execute the atomic assignment on function entry.
	 But in this case, it is not just a straight store, it has the
	 op= form, which means that build_atomic_assign has generated
	 gotos, labels, etc.  Because at that time the function decl
	 for F has not been created yet, those labels do not have any
	 function context.  But we have the fndecl now, so update the
	 labels accordingly.  gimplify_expr would crash otherwise.  */
      walk_tree_without_duplicates (&arg_info->pending_sizes,
				    set_labels_context_r, fndecl);
      add_stmt (arg_info->pending_sizes);
    }
}

/* Store PARM_DECLs in PARMS into scope temporarily.  Used for
   c_finish_omp_declare_simd for function prototypes.  No diagnostics
   should be done.  */

void
temp_store_parm_decls (tree fndecl, tree parms)
{
  push_scope ();
  for (tree p = parms; p; p = DECL_CHAIN (p))
    {
      DECL_CONTEXT (p) = fndecl;
      if (DECL_NAME (p))
	bind (DECL_NAME (p), p, current_scope,
	      /*invisible=*/false, /*nested=*/false,
	      UNKNOWN_LOCATION);
    }
}

/* Undo what temp_store_parm_decls did.  */

void
temp_pop_parm_decls (void)
{
  /* Clear all bindings in this temporary scope, so that
     pop_scope doesn't create a BLOCK.  */
  struct c_binding *b = current_scope->bindings;
  current_scope->bindings = NULL;
  for (; b; b = free_binding_and_advance (b))
    {
      gcc_assert (TREE_CODE (b->decl) == PARM_DECL);
      gcc_assert (I_SYMBOL_BINDING (b->id) == b);
      I_SYMBOL_BINDING (b->id) = b->shadowed;
      if (b->shadowed && b->shadowed->u.type)
	TREE_TYPE (b->shadowed->decl) = b->shadowed->u.type;
    }
  pop_scope ();
}


/* Finish up a function declaration and compile that function
   all the way to assembler language output.  Then free the storage
   for the function definition.

   This is called after parsing the body of the function definition.  */

void
finish_function (void)
{
  tree fndecl = current_function_decl;
  
  if (c_dialect_objc ())
    objc_finish_function ();

  if (TREE_CODE (fndecl) == FUNCTION_DECL
      && targetm.calls.promote_prototypes (TREE_TYPE (fndecl)))
    {
      tree args = DECL_ARGUMENTS (fndecl);
      for (; args; args = DECL_CHAIN (args))
	{
	  tree type = TREE_TYPE (args);
	  if (INTEGRAL_TYPE_P (type)
	      && TYPE_PRECISION (type) < TYPE_PRECISION (integer_type_node))
	    DECL_ARG_TYPE (args) = c_type_promotes_to (type);
	}
    }

  if (DECL_INITIAL (fndecl) && DECL_INITIAL (fndecl) != error_mark_node)
    BLOCK_SUPERCONTEXT (DECL_INITIAL (fndecl)) = fndecl;

  /* Must mark the RESULT_DECL as being in this function.  */

  if (DECL_RESULT (fndecl) && DECL_RESULT (fndecl) != error_mark_node)
    DECL_CONTEXT (DECL_RESULT (fndecl)) = fndecl;

  if (MAIN_NAME_P (DECL_NAME (fndecl)) && flag_hosted
      && TYPE_MAIN_VARIANT (TREE_TYPE (TREE_TYPE (fndecl)))
      == integer_type_node && flag_isoc99)
    {
      /* Hack.  We don't want the middle-end to warn that this return
	 is unreachable, so we mark its location as special.  Using
	 UNKNOWN_LOCATION has the problem that it gets clobbered in
	 annotate_one_with_locus.  A cleaner solution might be to
	 ensure ! should_carry_locus_p (stmt), but that needs a flag.
      */
      c_finish_return (BUILTINS_LOCATION, integer_zero_node, NULL_TREE);
    }

  /* Tie off the statement tree for this function.  */
  DECL_SAVED_TREE (fndecl) = pop_stmt_list (DECL_SAVED_TREE (fndecl));

  /* If the function has _Cilk_spawn in front of a function call inside it
     i.e. it is a spawning function, then add the appropriate Cilk plus
     functions inside.  */
  if (fn_contains_cilk_spawn_p (cfun))
    cfun->cilk_frame_decl = insert_cilk_frame (fndecl);

  finish_fname_decls ();

  /* Complain if there's just no return statement.  */
  if (warn_return_type
      && TREE_CODE (TREE_TYPE (TREE_TYPE (fndecl))) != VOID_TYPE
      && !current_function_returns_value && !current_function_returns_null
      /* Don't complain if we are no-return.  */
      && !current_function_returns_abnormally
      /* Don't complain if we are declared noreturn.  */
      && !TREE_THIS_VOLATILE (fndecl)
      /* Don't warn for main().  */
      && !MAIN_NAME_P (DECL_NAME (fndecl))
      /* Or if they didn't actually specify a return type.  */
      && !C_FUNCTION_IMPLICIT_INT (fndecl)
      /* Normally, with -Wreturn-type, flow will complain, but we might
         optimize out static functions.  */
      && !TREE_PUBLIC (fndecl))
    {
      warning (OPT_Wreturn_type,
	       "no return statement in function returning non-void");
      TREE_NO_WARNING (fndecl) = 1;
    }

  /* Complain about parameters that are only set, but never otherwise used.  */
  if (warn_unused_but_set_parameter)
    {
      tree decl;

      for (decl = DECL_ARGUMENTS (fndecl);
	   decl;
	   decl = DECL_CHAIN (decl))
	if (TREE_USED (decl)
	    && TREE_CODE (decl) == PARM_DECL
	    && !DECL_READ_P (decl)
	    && DECL_NAME (decl)
	    && !DECL_ARTIFICIAL (decl)
	    && !TREE_NO_WARNING (decl))
	  warning_at (DECL_SOURCE_LOCATION (decl),
		      OPT_Wunused_but_set_parameter,
		      "parameter %qD set but not used", decl);
    }

  /* Complain about locally defined typedefs that are not used in this
     function.  */
  maybe_warn_unused_local_typedefs ();

  /* Possibly warn about unused parameters.  */
  if (warn_unused_parameter)
    do_warn_unused_parameter (fndecl);

  /* Store the end of the function, so that we get good line number
     info for the epilogue.  */
  cfun->function_end_locus = input_location;

  /* Finalize the ELF visibility for the function.  */
  c_determine_visibility (fndecl);

  /* For GNU C extern inline functions disregard inline limits.  */
  if (DECL_EXTERNAL (fndecl)
      && DECL_DECLARED_INLINE_P (fndecl))
    DECL_DISREGARD_INLINE_LIMITS (fndecl) = 1;

  /* Genericize before inlining.  Delay genericizing nested functions
     until their parent function is genericized.  Since finalizing
     requires GENERIC, delay that as well.  */

  if (DECL_INITIAL (fndecl) && DECL_INITIAL (fndecl) != error_mark_node
      && !undef_nested_function)
    {
      if (!decl_function_context (fndecl))
	{
	  invoke_plugin_callbacks (PLUGIN_PRE_GENERICIZE, fndecl);
	  c_genericize (fndecl);

	  /* ??? Objc emits functions after finalizing the compilation unit.
	     This should be cleaned up later and this conditional removed.  */
	  if (symtab->global_info_ready)
	    {
	      cgraph_node::add_new_function (fndecl, false);
	      return;
	    }
	  cgraph_node::finalize_function (fndecl, false);
	}
      else
	{
	  /* Register this function with cgraph just far enough to get it
	    added to our parent's nested function list.  Handy, since the
	    C front end doesn't have such a list.  */
	  (void) cgraph_node::get_create (fndecl);
	}
    }

  if (!decl_function_context (fndecl))
    undef_nested_function = false;

  if (cfun->language != NULL)
    {
      ggc_free (cfun->language);
      cfun->language = NULL;
    }

  /* We're leaving the context of this function, so zap cfun.
     It's still in DECL_STRUCT_FUNCTION, and we'll restore it in
     tree_rest_of_compilation.  */
  set_cfun (NULL);
  invoke_plugin_callbacks (PLUGIN_FINISH_PARSE_FUNCTION, current_function_decl);
  current_function_decl = NULL;
}

/* Check the declarations given in a for-loop for satisfying the C99
   constraints.  If exactly one such decl is found, return it.  LOC is
   the location of the opening parenthesis of the for loop.  The last
   parameter allows you to control the "for loop initial declarations
   are only allowed in C99 mode".  Normally, you should pass
   flag_isoc99 as that parameter.  But in some cases (Objective-C
   foreach loop, for example) we want to run the checks in this
   function even if not in C99 mode, so we allow the caller to turn
   off the error about not being in C99 mode.
*/

tree
check_for_loop_decls (location_t loc, bool turn_off_iso_c99_error)
{
  struct c_binding *b;
  tree one_decl = NULL_TREE;
  int n_decls = 0;

  if (!turn_off_iso_c99_error)
    {
      static bool hint = true;
      /* If we get here, declarations have been used in a for loop without
	 the C99 for loop scope.  This doesn't make much sense, so don't
	 allow it.  */
      error_at (loc, "%<for%> loop initial declarations "
		"are only allowed in C99 or C11 mode");
      if (hint)
	{
	  inform (loc,
		  "use option -std=c99, -std=gnu99, -std=c11 or -std=gnu11 "
		  "to compile your code");
	  hint = false;
	}
      return NULL_TREE;
    }
  /* C99 subclause 6.8.5 paragraph 3:

       [#3]  The  declaration  part  of  a for statement shall only
       declare identifiers for objects having storage class auto or
       register.

     It isn't clear whether, in this sentence, "identifiers" binds to
     "shall only declare" or to "objects" - that is, whether all identifiers
     declared must be identifiers for objects, or whether the restriction
     only applies to those that are.  (A question on this in comp.std.c
     in November 2000 received no answer.)  We implement the strictest
     interpretation, to avoid creating an extension which later causes
     problems.  */

  for (b = current_scope->bindings; b; b = b->prev)
    {
      tree id = b->id;
      tree decl = b->decl;

      if (!id)
	continue;

      switch (TREE_CODE (decl))
	{
	case VAR_DECL:
	  {
	    location_t decl_loc = DECL_SOURCE_LOCATION (decl);
	    if (TREE_STATIC (decl))
	      error_at (decl_loc,
			"declaration of static variable %qD in %<for%> loop "
			"initial declaration", decl);
	    else if (DECL_EXTERNAL (decl))
	      error_at (decl_loc,
			"declaration of %<extern%> variable %qD in %<for%> loop "
			"initial declaration", decl);
	  }
	  break;

	case RECORD_TYPE:
	  error_at (loc,
		    "%<struct %E%> declared in %<for%> loop initial "
		    "declaration", id);
	  break;
	case UNION_TYPE:
	  error_at (loc,
		    "%<union %E%> declared in %<for%> loop initial declaration",
		    id);
	  break;
	case ENUMERAL_TYPE:
	  error_at (loc, "%<enum %E%> declared in %<for%> loop "
		    "initial declaration", id);
	  break;
	default:
	  error_at (loc, "declaration of non-variable "
		    "%qD in %<for%> loop initial declaration", decl);
	}

      n_decls++;
      one_decl = decl;
    }

  return n_decls == 1 ? one_decl : NULL_TREE;
}

/* Save and reinitialize the variables
   used during compilation of a C function.  */

void
c_push_function_context (void)
{
  struct language_function *p = cfun->language;
  /* cfun->language might have been already allocated by the use of
     -Wunused-local-typedefs.  In that case, just re-use it.  */
  if (p == NULL)
    cfun->language = p = ggc_cleared_alloc<language_function> ();

  p->base.x_stmt_tree = c_stmt_tree;
  c_stmt_tree.x_cur_stmt_list = vec_safe_copy (c_stmt_tree.x_cur_stmt_list);
  p->x_break_label = c_break_label;
  p->x_cont_label = c_cont_label;
  p->x_switch_stack = c_switch_stack;
  p->arg_info = current_function_arg_info;
  p->returns_value = current_function_returns_value;
  p->returns_null = current_function_returns_null;
  p->returns_abnormally = current_function_returns_abnormally;
  p->warn_about_return_type = warn_about_return_type;

  push_function_context ();
}

/* Restore the variables used during compilation of a C function.  */

void
c_pop_function_context (void)
{
  struct language_function *p;

  pop_function_context ();
  p = cfun->language;

  /* When -Wunused-local-typedefs is in effect, cfun->languages is
     used to store data throughout the life time of the current cfun,
     So don't deallocate it.  */
  if (!warn_unused_local_typedefs)
    cfun->language = NULL;

  if (DECL_STRUCT_FUNCTION (current_function_decl) == 0
      && DECL_SAVED_TREE (current_function_decl) == NULL_TREE)
    {
      /* Stop pointing to the local nodes about to be freed.  */
      /* But DECL_INITIAL must remain nonzero so we know this
	 was an actual function definition.  */
      DECL_INITIAL (current_function_decl) = error_mark_node;
      DECL_ARGUMENTS (current_function_decl) = 0;
    }

  c_stmt_tree = p->base.x_stmt_tree;
  p->base.x_stmt_tree.x_cur_stmt_list = NULL;
  c_break_label = p->x_break_label;
  c_cont_label = p->x_cont_label;
  c_switch_stack = p->x_switch_stack;
  current_function_arg_info = p->arg_info;
  current_function_returns_value = p->returns_value;
  current_function_returns_null = p->returns_null;
  current_function_returns_abnormally = p->returns_abnormally;
  warn_about_return_type = p->warn_about_return_type;
}

/* The functions below are required for functionality of doing
   function at once processing in the C front end. Currently these
   functions are not called from anywhere in the C front end, but as
   these changes continue, that will change.  */

/* Returns the stmt_tree (if any) to which statements are currently
   being added.  If there is no active statement-tree, NULL is
   returned.  */

stmt_tree
current_stmt_tree (void)
{
  return &c_stmt_tree;
}

/* Return the global value of T as a symbol.  */

tree
identifier_global_value	(tree t)
{
  struct c_binding *b;

  for (b = I_SYMBOL_BINDING (t); b; b = b->shadowed)
    if (B_IN_FILE_SCOPE (b) || B_IN_EXTERNAL_SCOPE (b))
      return b->decl;

  return 0;
}

/* In C, the only C-linkage public declaration is at file scope.  */

tree
c_linkage_bindings (tree name)
{
  return identifier_global_value (name);
}

/* Record a builtin type for C.  If NAME is non-NULL, it is the name used;
   otherwise the name is found in ridpointers from RID_INDEX.  */

void
record_builtin_type (enum rid rid_index, const char *name, tree type)
{
  tree id, decl;
  if (name == 0)
    id = ridpointers[(int) rid_index];
  else
    id = get_identifier (name);
  decl = build_decl (UNKNOWN_LOCATION, TYPE_DECL, id, type);
  pushdecl (decl);
  if (debug_hooks->type_decl)
    debug_hooks->type_decl (decl, false);
}

/* Build the void_list_node (void_type_node having been created).  */
tree
build_void_list_node (void)
{
  tree t = build_tree_list (NULL_TREE, void_type_node);
  return t;
}

/* Return a c_parm structure with the given SPECS, ATTRS and DECLARATOR.  */

struct c_parm *
build_c_parm (struct c_declspecs *specs, tree attrs,
	      struct c_declarator *declarator)
{
  struct c_parm *ret = XOBNEW (&parser_obstack, struct c_parm);
  ret->specs = specs;
  ret->attrs = attrs;
  ret->declarator = declarator;
  return ret;
}

/* Return a declarator with nested attributes.  TARGET is the inner
   declarator to which these attributes apply.  ATTRS are the
   attributes.  */

struct c_declarator *
build_attrs_declarator (tree attrs, struct c_declarator *target)
{
  struct c_declarator *ret = XOBNEW (&parser_obstack, struct c_declarator);
  ret->kind = cdk_attrs;
  ret->declarator = target;
  ret->u.attrs = attrs;
  return ret;
}

/* Return a declarator for a function with arguments specified by ARGS
   and return type specified by TARGET.  */

struct c_declarator *
build_function_declarator (struct c_arg_info *args,
			   struct c_declarator *target)
{
  struct c_declarator *ret = XOBNEW (&parser_obstack, struct c_declarator);
  ret->kind = cdk_function;
  ret->declarator = target;
  ret->u.arg_info = args;
  return ret;
}

/* Return a declarator for the identifier IDENT (which may be
   NULL_TREE for an abstract declarator).  */

struct c_declarator *
build_id_declarator (tree ident)
{
  struct c_declarator *ret = XOBNEW (&parser_obstack, struct c_declarator);
  ret->kind = cdk_id;
  ret->declarator = 0;
  ret->u.id = ident;
  /* Default value - may get reset to a more precise location. */
  ret->id_loc = input_location;
  return ret;
}

/* Return something to represent absolute declarators containing a *.
   TARGET is the absolute declarator that the * contains.
   TYPE_QUALS_ATTRS is a structure for type qualifiers and attributes
   to apply to the pointer type.  */

struct c_declarator *
make_pointer_declarator (struct c_declspecs *type_quals_attrs,
			 struct c_declarator *target)
{
  tree attrs;
  int quals = 0;
  struct c_declarator *itarget = target;
  struct c_declarator *ret = XOBNEW (&parser_obstack, struct c_declarator);
  if (type_quals_attrs)
    {
      attrs = type_quals_attrs->attrs;
      quals = quals_from_declspecs (type_quals_attrs);
      if (attrs != NULL_TREE)
	itarget = build_attrs_declarator (attrs, target);
    }
  ret->kind = cdk_pointer;
  ret->declarator = itarget;
  ret->u.pointer_quals = quals;
  return ret;
}

/* Return a pointer to a structure for an empty list of declaration
   specifiers.  */

struct c_declspecs *
build_null_declspecs (void)
{
  struct c_declspecs *ret = XOBNEW (&parser_obstack, struct c_declspecs);
  memset (&ret->locations, 0, cdw_number_of_elements);
  ret->type = 0;
  ret->expr = 0;
  ret->decl_attr = 0;
  ret->attrs = 0;
  ret->align_log = -1;
  ret->typespec_word = cts_none;
  ret->storage_class = csc_none;
  ret->expr_const_operands = true;
  ret->declspecs_seen_p = false;
  ret->typespec_kind = ctsk_none;
  ret->non_sc_seen_p = false;
  ret->typedef_p = false;
  ret->explicit_signed_p = false;
  ret->deprecated_p = false;
  ret->default_int_p = false;
  ret->long_p = false;
  ret->long_long_p = false;
  ret->short_p = false;
  ret->signed_p = false;
  ret->unsigned_p = false;
  ret->complex_p = false;
  ret->inline_p = false;
  ret->noreturn_p = false;
  ret->thread_p = false;
  ret->thread_gnu_p = false;
  ret->const_p = false;
  ret->volatile_p = false;
  ret->atomic_p = false;
  ret->restrict_p = false;
  ret->saturating_p = false;
  ret->alignas_p = false;
  ret->address_space = ADDR_SPACE_GENERIC;
  return ret;
}

/* Add the address space ADDRSPACE to the declaration specifiers
   SPECS, returning SPECS.  */

struct c_declspecs *
declspecs_add_addrspace (source_location location,
			 struct c_declspecs *specs, addr_space_t as)
{
  specs->non_sc_seen_p = true;
  specs->declspecs_seen_p = true;

  if (!ADDR_SPACE_GENERIC_P (specs->address_space)
      && specs->address_space != as)
    error ("incompatible address space qualifiers %qs and %qs",
	   c_addr_space_name (as),
	   c_addr_space_name (specs->address_space));
  else
    {
      specs->address_space = as;
      specs->locations[cdw_address_space] = location;
    }
  return specs;
}

/* Add the type qualifier QUAL to the declaration specifiers SPECS,
   returning SPECS.  */

struct c_declspecs *
declspecs_add_qual (source_location loc,
		    struct c_declspecs *specs, tree qual)
{
  enum rid i;
  bool dupe = false;
  specs->non_sc_seen_p = true;
  specs->declspecs_seen_p = true;
  gcc_assert (TREE_CODE (qual) == IDENTIFIER_NODE
	      && C_IS_RESERVED_WORD (qual));
  i = C_RID_CODE (qual);
  switch (i)
    {
    case RID_CONST:
      dupe = specs->const_p;
      specs->const_p = true;
      specs->locations[cdw_const] = loc;
      break;
    case RID_VOLATILE:
      dupe = specs->volatile_p;
      specs->volatile_p = true;
      specs->locations[cdw_volatile] = loc;
      break;
    case RID_RESTRICT:
      dupe = specs->restrict_p;
      specs->restrict_p = true;
      specs->locations[cdw_restrict] = loc;
      break;
    case RID_ATOMIC:
      dupe = specs->atomic_p;
      specs->atomic_p = true;
      break;
    default:
      gcc_unreachable ();
    }
  if (dupe)
    pedwarn_c90 (loc, OPT_Wpedantic, "duplicate %qE", qual);
  return specs;
}

/* Add the type specifier TYPE to the declaration specifiers SPECS,
   returning SPECS.  */

struct c_declspecs *
declspecs_add_type (location_t loc, struct c_declspecs *specs,
		    struct c_typespec spec)
{
  tree type = spec.spec;
  specs->non_sc_seen_p = true;
  specs->declspecs_seen_p = true;
  specs->typespec_kind = spec.kind;
  if (TREE_DEPRECATED (type))
    specs->deprecated_p = true;

  /* Handle type specifier keywords.  */
  if (TREE_CODE (type) == IDENTIFIER_NODE
      && C_IS_RESERVED_WORD (type)
      && C_RID_CODE (type) != RID_CXX_COMPAT_WARN)
    {
      enum rid i = C_RID_CODE (type);
      if (specs->type)
	{
	  error_at (loc, "two or more data types in declaration specifiers");
	  return specs;
	}
      if ((int) i <= (int) RID_LAST_MODIFIER)
	{
	  /* "long", "short", "signed", "unsigned", "_Complex" or "_Sat".  */
	  bool dupe = false;
	  switch (i)
	    {
	    case RID_LONG:
	      if (specs->long_long_p)
		{
		  error_at (loc, "%<long long long%> is too long for GCC");
		  break;
		}
	      if (specs->long_p)
		{
		  if (specs->typespec_word == cts_double)
		    {
		      error_at (loc,
				("both %<long long%> and %<double%> in "
				 "declaration specifiers"));
		      break;
		    }
		  pedwarn_c90 (loc, OPT_Wlong_long,
			       "ISO C90 does not support %<long long%>");
		  specs->long_long_p = 1;
		  specs->locations[cdw_long_long] = loc;
		  break;
		}
	      if (specs->short_p)
		error_at (loc,
			  ("both %<long%> and %<short%> in "
			   "declaration specifiers"));
	      else if (specs->typespec_word == cts_auto_type)
		error_at (loc,
			  ("both %<long%> and %<__auto_type%> in "
			   "declaration specifiers"));
	      else if (specs->typespec_word == cts_void)
		error_at (loc,
			  ("both %<long%> and %<void%> in "
			   "declaration specifiers"));
	      else if (specs->typespec_word == cts_int_n)
		  error_at (loc,
			    ("both %<long%> and %<__int%d%> in "
			     "declaration specifiers"),
			    int_n_data[specs->int_n_idx].bitsize);
	      else if (specs->typespec_word == cts_bool)
		error_at (loc,
			  ("both %<long%> and %<_Bool%> in "
			   "declaration specifiers"));
	      else if (specs->typespec_word == cts_char)
		error_at (loc,
			  ("both %<long%> and %<char%> in "
			   "declaration specifiers"));
	      else if (specs->typespec_word == cts_float)
		error_at (loc,
			  ("both %<long%> and %<float%> in "
			   "declaration specifiers"));
	      else if (specs->typespec_word == cts_dfloat32)
		error_at (loc,
			  ("both %<long%> and %<_Decimal32%> in "
			   "declaration specifiers"));
	      else if (specs->typespec_word == cts_dfloat64)
		error_at (loc,
			  ("both %<long%> and %<_Decimal64%> in "
			   "declaration specifiers"));
	      else if (specs->typespec_word == cts_dfloat128)
		error_at (loc,
			  ("both %<long%> and %<_Decimal128%> in "
			   "declaration specifiers"));
	      else
		{
		  specs->long_p = true;
		  specs->locations[cdw_long] = loc;
		}
	      break;
	    case RID_SHORT:
	      dupe = specs->short_p;
	      if (specs->long_p)
		error_at (loc,
			  ("both %<long%> and %<short%> in "
			   "declaration specifiers"));
	      else if (specs->typespec_word == cts_auto_type)
		error_at (loc,
			  ("both %<short%> and %<__auto_type%> in "
			   "declaration specifiers"));
	      else if (specs->typespec_word == cts_void)
		error_at (loc,
			  ("both %<short%> and %<void%> in "
			   "declaration specifiers"));
	      else if (specs->typespec_word == cts_int_n)
		error_at (loc,
			  ("both %<short%> and %<__int%d%> in "
			   "declaration specifiers"),
			  int_n_data[specs->int_n_idx].bitsize);
	      else if (specs->typespec_word == cts_bool)
		error_at (loc,
			  ("both %<short%> and %<_Bool%> in "
			   "declaration specifiers"));
	      else if (specs->typespec_word == cts_char)
		error_at (loc,
			  ("both %<short%> and %<char%> in "
			   "declaration specifiers"));
	      else if (specs->typespec_word == cts_float)
		error_at (loc,
			  ("both %<short%> and %<float%> in "
			   "declaration specifiers"));
	      else if (specs->typespec_word == cts_double)
		error_at (loc,
			  ("both %<short%> and %<double%> in "
			   "declaration specifiers"));
	      else if (specs->typespec_word == cts_dfloat32)
                error_at (loc,
			  ("both %<short%> and %<_Decimal32%> in "
			   "declaration specifiers"));
	      else if (specs->typespec_word == cts_dfloat64)
		error_at (loc,
			  ("both %<short%> and %<_Decimal64%> in "
			   "declaration specifiers"));
	      else if (specs->typespec_word == cts_dfloat128)
		error_at (loc,
			  ("both %<short%> and %<_Decimal128%> in "
			   "declaration specifiers"));
	      else
		{
		  specs->short_p = true;
		  specs->locations[cdw_short] = loc;
		}
	      break;
	    case RID_SIGNED:
	      dupe = specs->signed_p;
	      if (specs->unsigned_p)
		error_at (loc,
			  ("both %<signed%> and %<unsigned%> in "
			   "declaration specifiers"));
	      else if (specs->typespec_word == cts_auto_type)
		error_at (loc,
			  ("both %<signed%> and %<__auto_type%> in "
			   "declaration specifiers"));
	      else if (specs->typespec_word == cts_void)
		error_at (loc,
			  ("both %<signed%> and %<void%> in "
			   "declaration specifiers"));
	      else if (specs->typespec_word == cts_bool)
		error_at (loc,
			  ("both %<signed%> and %<_Bool%> in "
			   "declaration specifiers"));
	      else if (specs->typespec_word == cts_float)
		error_at (loc,
			  ("both %<signed%> and %<float%> in "
			   "declaration specifiers"));
	      else if (specs->typespec_word == cts_double)
		error_at (loc,
			  ("both %<signed%> and %<double%> in "
			   "declaration specifiers"));
	      else if (specs->typespec_word == cts_dfloat32)
		error_at (loc,
			  ("both %<signed%> and %<_Decimal32%> in "
			   "declaration specifiers"));
	      else if (specs->typespec_word == cts_dfloat64)
		error_at (loc,
			  ("both %<signed%> and %<_Decimal64%> in "
			   "declaration specifiers"));
	      else if (specs->typespec_word == cts_dfloat128)
		error_at (loc,
			  ("both %<signed%> and %<_Decimal128%> in "
			   "declaration specifiers"));
	      else
		{
		  specs->signed_p = true;
		  specs->locations[cdw_signed] = loc;
		}
	      break;
	    case RID_UNSIGNED:
	      dupe = specs->unsigned_p;
	      if (specs->signed_p)
		error_at (loc,
			  ("both %<signed%> and %<unsigned%> in "
			   "declaration specifiers"));
	      else if (specs->typespec_word == cts_auto_type)
		error_at (loc,
			  ("both %<unsigned%> and %<__auto_type%> in "
			   "declaration specifiers"));
	      else if (specs->typespec_word == cts_void)
		error_at (loc,
			  ("both %<unsigned%> and %<void%> in "
			   "declaration specifiers"));
	      else if (specs->typespec_word == cts_bool)
		error_at (loc,
			  ("both %<unsigned%> and %<_Bool%> in "
			   "declaration specifiers"));
	      else if (specs->typespec_word == cts_float)
		error_at (loc,
			  ("both %<unsigned%> and %<float%> in "
			   "declaration specifiers"));
	      else if (specs->typespec_word == cts_double)
		error_at (loc,
			  ("both %<unsigned%> and %<double%> in "
			   "declaration specifiers"));
              else if (specs->typespec_word == cts_dfloat32)
		error_at (loc,
			  ("both %<unsigned%> and %<_Decimal32%> in "
			   "declaration specifiers"));
	      else if (specs->typespec_word == cts_dfloat64)
		error_at (loc,
			  ("both %<unsigned%> and %<_Decimal64%> in "
			   "declaration specifiers"));
	      else if (specs->typespec_word == cts_dfloat128)
		error_at (loc,
			  ("both %<unsigned%> and %<_Decimal128%> in "
			   "declaration specifiers"));
	      else
		{
		  specs->unsigned_p = true;
		  specs->locations[cdw_unsigned] = loc;
		}
	      break;
	    case RID_COMPLEX:
	      dupe = specs->complex_p;
	      if (!in_system_header_at (loc))
		pedwarn_c90 (loc, OPT_Wpedantic,
			     "ISO C90 does not support complex types");
	      if (specs->typespec_word == cts_auto_type)
		error_at (loc,
			  ("both %<complex%> and %<__auto_type%> in "
			   "declaration specifiers"));
	      else if (specs->typespec_word == cts_void)
		error_at (loc,
			  ("both %<complex%> and %<void%> in "
			   "declaration specifiers"));
	      else if (specs->typespec_word == cts_bool)
		error_at (loc,
			  ("both %<complex%> and %<_Bool%> in "
			   "declaration specifiers"));
              else if (specs->typespec_word == cts_dfloat32)
		error_at (loc,
			  ("both %<complex%> and %<_Decimal32%> in "
			   "declaration specifiers"));
	      else if (specs->typespec_word == cts_dfloat64)
		error_at (loc,
			  ("both %<complex%> and %<_Decimal64%> in "
			   "declaration specifiers"));
	      else if (specs->typespec_word == cts_dfloat128)
		error_at (loc,
			  ("both %<complex%> and %<_Decimal128%> in "
			   "declaration specifiers"));
	      else if (specs->typespec_word == cts_fract)
		error_at (loc,
			  ("both %<complex%> and %<_Fract%> in "
			   "declaration specifiers"));
	      else if (specs->typespec_word == cts_accum)
		error_at (loc,
			  ("both %<complex%> and %<_Accum%> in "
			   "declaration specifiers"));
	      else if (specs->saturating_p)
		error_at (loc,
			  ("both %<complex%> and %<_Sat%> in "
			   "declaration specifiers"));
	      else
		{
		  specs->complex_p = true;
		  specs->locations[cdw_complex] = loc;
		}
	      break;
	    case RID_SAT:
	      dupe = specs->saturating_p;
	      pedwarn (loc, OPT_Wpedantic,
		       "ISO C does not support saturating types");
	      if (specs->typespec_word == cts_int_n)
	        {
		  error_at (loc,
			    ("both %<_Sat%> and %<__int%d%> in "
			     "declaration specifiers"),
			    int_n_data[specs->int_n_idx].bitsize);
	        }
	      else if (specs->typespec_word == cts_auto_type)
		error_at (loc,
			  ("both %<_Sat%> and %<__auto_type%> in "
			   "declaration specifiers"));
	      else if (specs->typespec_word == cts_void)
		error_at (loc,
			  ("both %<_Sat%> and %<void%> in "
			   "declaration specifiers"));
	      else if (specs->typespec_word == cts_bool)
		error_at (loc,
			  ("both %<_Sat%> and %<_Bool%> in "
			   "declaration specifiers"));
	      else if (specs->typespec_word == cts_char)
		error_at (loc,
			  ("both %<_Sat%> and %<char%> in "
			   "declaration specifiers"));
	      else if (specs->typespec_word == cts_int)
		error_at (loc,
			  ("both %<_Sat%> and %<int%> in "
			   "declaration specifiers"));
	      else if (specs->typespec_word == cts_float)
		error_at (loc,
			  ("both %<_Sat%> and %<float%> in "
			   "declaration specifiers"));
	      else if (specs->typespec_word == cts_double)
		error_at (loc,
			  ("both %<_Sat%> and %<double%> in "
			   "declaration specifiers"));
              else if (specs->typespec_word == cts_dfloat32)
		error_at (loc,
			  ("both %<_Sat%> and %<_Decimal32%> in "
			   "declaration specifiers"));
	      else if (specs->typespec_word == cts_dfloat64)
		error_at (loc,
			  ("both %<_Sat%> and %<_Decimal64%> in "
			   "declaration specifiers"));
	      else if (specs->typespec_word == cts_dfloat128)
		error_at (loc,
			  ("both %<_Sat%> and %<_Decimal128%> in "
			   "declaration specifiers"));
	      else if (specs->complex_p)
		error_at (loc,
			  ("both %<_Sat%> and %<complex%> in "
			   "declaration specifiers"));
	      else
		{
		  specs->saturating_p = true;
		  specs->locations[cdw_saturating] = loc;
		}
	      break;
	    default:
	      gcc_unreachable ();
	    }

	  if (dupe)
	    error_at (loc, "duplicate %qE", type);

	  return specs;
	}
      else
	{
	  /* "void", "_Bool", "char", "int", "float", "double", "_Decimal32",
	     "__intN", "_Decimal64", "_Decimal128", "_Fract", "_Accum" or
	     "__auto_type".  */
	  if (specs->typespec_word != cts_none)
	    {
	      error_at (loc,
			"two or more data types in declaration specifiers");
	      return specs;
	    }
	  switch (i)
	    {
	    case RID_AUTO_TYPE:
	      if (specs->long_p)
		error_at (loc,
			  ("both %<long%> and %<__auto_type%> in "
			   "declaration specifiers"));
	      else if (specs->short_p)
		error_at (loc,
			  ("both %<short%> and %<__auto_type%> in "
			   "declaration specifiers"));
	      else if (specs->signed_p)
		error_at (loc,
			  ("both %<signed%> and %<__auto_type%> in "
			   "declaration specifiers"));
	      else if (specs->unsigned_p)
		error_at (loc,
			  ("both %<unsigned%> and %<__auto_type%> in "
			   "declaration specifiers"));
	      else if (specs->complex_p)
		error_at (loc,
			  ("both %<complex%> and %<__auto_type%> in "
			   "declaration specifiers"));
	      else if (specs->saturating_p)
		error_at (loc,
			  ("both %<_Sat%> and %<__auto_type%> in "
			   "declaration specifiers"));
	      else
		{
		  specs->typespec_word = cts_auto_type;
		  specs->locations[cdw_typespec] = loc;
		}
	      return specs;
	    case RID_INT_N_0:
	    case RID_INT_N_1:
	    case RID_INT_N_2:
	    case RID_INT_N_3:
	      specs->int_n_idx = i - RID_INT_N_0;
	      if (!in_system_header_at (input_location))
		pedwarn (loc, OPT_Wpedantic,
			 "ISO C does not support %<__int%d%> types",
			 int_n_data[specs->int_n_idx].bitsize);

	      if (specs->long_p)
		error_at (loc,
			  ("both %<__int%d%> and %<long%> in "
			   "declaration specifiers"),
			  int_n_data[specs->int_n_idx].bitsize);
	      else if (specs->saturating_p)
		error_at (loc,
			  ("both %<_Sat%> and %<__int%d%> in "
			   "declaration specifiers"),
			  int_n_data[specs->int_n_idx].bitsize);
	      else if (specs->short_p)
		error_at (loc,
			  ("both %<__int%d%> and %<short%> in "
			   "declaration specifiers"),
			  int_n_data[specs->int_n_idx].bitsize);
	      else if (! int_n_enabled_p [specs->int_n_idx])
		error_at (loc,
			  "%<__int%d%> is not supported on this target",
			  int_n_data[specs->int_n_idx].bitsize);
	      else
		{
		  specs->typespec_word = cts_int_n;
		  specs->locations[cdw_typespec] = loc;
		}
	      return specs;
	    case RID_VOID:
	      if (specs->long_p)
		error_at (loc,
			  ("both %<long%> and %<void%> in "
			   "declaration specifiers"));
	      else if (specs->short_p)
		error_at (loc,
			  ("both %<short%> and %<void%> in "
			   "declaration specifiers"));
	      else if (specs->signed_p)
		error_at (loc,
			  ("both %<signed%> and %<void%> in "
			   "declaration specifiers"));
	      else if (specs->unsigned_p)
		error_at (loc,
			  ("both %<unsigned%> and %<void%> in "
			   "declaration specifiers"));
	      else if (specs->complex_p)
		error_at (loc,
			  ("both %<complex%> and %<void%> in "
			   "declaration specifiers"));
	      else if (specs->saturating_p)
		error_at (loc,
			  ("both %<_Sat%> and %<void%> in "
			   "declaration specifiers"));
	      else
		{
		  specs->typespec_word = cts_void;
		  specs->locations[cdw_typespec] = loc;
		}
	      return specs;
	    case RID_BOOL:
	      if (!in_system_header_at (loc))
		pedwarn_c90 (loc, OPT_Wpedantic,
			     "ISO C90 does not support boolean types");
	      if (specs->long_p)
		error_at (loc,
			  ("both %<long%> and %<_Bool%> in "
			   "declaration specifiers"));
	      else if (specs->short_p)
		error_at (loc,
			  ("both %<short%> and %<_Bool%> in "
			   "declaration specifiers"));
	      else if (specs->signed_p)
		error_at (loc,
			  ("both %<signed%> and %<_Bool%> in "
			   "declaration specifiers"));
	      else if (specs->unsigned_p)
		error_at (loc,
			  ("both %<unsigned%> and %<_Bool%> in "
			   "declaration specifiers"));
	      else if (specs->complex_p)
		error_at (loc,
			  ("both %<complex%> and %<_Bool%> in "
			   "declaration specifiers"));
	      else if (specs->saturating_p)
		error_at (loc,
			  ("both %<_Sat%> and %<_Bool%> in "
			   "declaration specifiers"));
	      else
		{
		  specs->typespec_word = cts_bool;
		  specs->locations[cdw_typespec] = loc;
		}
	      return specs;
	    case RID_CHAR:
	      if (specs->long_p)
		error_at (loc,
			  ("both %<long%> and %<char%> in "
			   "declaration specifiers"));
	      else if (specs->short_p)
		error_at (loc,
			  ("both %<short%> and %<char%> in "
			   "declaration specifiers"));
	      else if (specs->saturating_p)
		error_at (loc,
			  ("both %<_Sat%> and %<char%> in "
			   "declaration specifiers"));
	      else
		{
		  specs->typespec_word = cts_char;
		  specs->locations[cdw_typespec] = loc;
		}
	      return specs;
	    case RID_INT:
	      if (specs->saturating_p)
		error_at (loc,
			  ("both %<_Sat%> and %<int%> in "
			   "declaration specifiers"));
	      else
		{
		  specs->typespec_word = cts_int;
		  specs->locations[cdw_typespec] = loc;
		}
	      return specs;
	    case RID_FLOAT:
	      if (specs->long_p)
		error_at (loc,
			  ("both %<long%> and %<float%> in "
			   "declaration specifiers"));
	      else if (specs->short_p)
		error_at (loc,
			  ("both %<short%> and %<float%> in "
			   "declaration specifiers"));
	      else if (specs->signed_p)
		error_at (loc,
			  ("both %<signed%> and %<float%> in "
			   "declaration specifiers"));
	      else if (specs->unsigned_p)
		error_at (loc,
			  ("both %<unsigned%> and %<float%> in "
			   "declaration specifiers"));
	      else if (specs->saturating_p)
		error_at (loc,
			  ("both %<_Sat%> and %<float%> in "
			   "declaration specifiers"));
	      else
		{
		  specs->typespec_word = cts_float;
		  specs->locations[cdw_typespec] = loc;
		}
	      return specs;
	    case RID_DOUBLE:
	      if (specs->long_long_p)
		error_at (loc,
			  ("both %<long long%> and %<double%> in "
			   "declaration specifiers"));
	      else if (specs->short_p)
		error_at (loc,
			  ("both %<short%> and %<double%> in "
			   "declaration specifiers"));
	      else if (specs->signed_p)
		error_at (loc,
			  ("both %<signed%> and %<double%> in "
			   "declaration specifiers"));
	      else if (specs->unsigned_p)
		error_at (loc,
			  ("both %<unsigned%> and %<double%> in "
			   "declaration specifiers"));
	      else if (specs->saturating_p)
		error_at (loc,
			  ("both %<_Sat%> and %<double%> in "
			   "declaration specifiers"));
	      else
		{
		  specs->typespec_word = cts_double;
		  specs->locations[cdw_typespec] = loc;
		}
	      return specs;
	    case RID_DFLOAT32:
	    case RID_DFLOAT64:
	    case RID_DFLOAT128:
	      {
		const char *str;
		if (i == RID_DFLOAT32)
		  str = "_Decimal32";
		else if (i == RID_DFLOAT64)
		  str = "_Decimal64";
		else
		  str = "_Decimal128";
		if (specs->long_long_p)
		  error_at (loc,
			    ("both %<long long%> and %<%s%> in "
			     "declaration specifiers"),
			    str);
		if (specs->long_p)
		  error_at (loc,
			    ("both %<long%> and %<%s%> in "
			     "declaration specifiers"),
			    str);
		else if (specs->short_p)
		  error_at (loc,
			    ("both %<short%> and %<%s%> in "
			     "declaration specifiers"),
			    str);
		else if (specs->signed_p)
		  error_at (loc,
			    ("both %<signed%> and %<%s%> in "
			     "declaration specifiers"),
			    str);
		else if (specs->unsigned_p)
		  error_at (loc,
			    ("both %<unsigned%> and %<%s%> in "
			     "declaration specifiers"),
			    str);
                else if (specs->complex_p)
                  error_at (loc,
			    ("both %<complex%> and %<%s%> in "
			     "declaration specifiers"),
			    str);
                else if (specs->saturating_p)
                  error_at (loc,
			    ("both %<_Sat%> and %<%s%> in "
			     "declaration specifiers"),
			    str);
		else if (i == RID_DFLOAT32)
		  specs->typespec_word = cts_dfloat32;
		else if (i == RID_DFLOAT64)
		  specs->typespec_word = cts_dfloat64;
		else
		  specs->typespec_word = cts_dfloat128;
		specs->locations[cdw_typespec] = loc;
	      }
	      if (!targetm.decimal_float_supported_p ())
		error_at (loc,
			  ("decimal floating point not supported "
			   "for this target"));
	      pedwarn (loc, OPT_Wpedantic,
		       "ISO C does not support decimal floating point");
	      return specs;
	    case RID_FRACT:
	    case RID_ACCUM:
	      {
		const char *str;
		if (i == RID_FRACT)
		  str = "_Fract";
		else
		  str = "_Accum";
                if (specs->complex_p)
                  error_at (loc,
			    ("both %<complex%> and %<%s%> in "
			     "declaration specifiers"),
			    str);
		else if (i == RID_FRACT)
		    specs->typespec_word = cts_fract;
		else
		    specs->typespec_word = cts_accum;
		specs->locations[cdw_typespec] = loc;
	      }
	      if (!targetm.fixed_point_supported_p ())
		error_at (loc,
			  "fixed-point types not supported for this target");
	      pedwarn (loc, OPT_Wpedantic,
		       "ISO C does not support fixed-point types");
	      return specs;
	    default:
	      /* ObjC reserved word "id", handled below.  */
	      break;
	    }
	}
    }

  /* Now we have a typedef (a TYPE_DECL node), an identifier (some
     form of ObjC type, cases such as "int" and "long" being handled
     above), a TYPE (struct, union, enum and typeof specifiers) or an
     ERROR_MARK.  In none of these cases may there have previously
     been any type specifiers.  */
  if (specs->type || specs->typespec_word != cts_none
      || specs->long_p || specs->short_p || specs->signed_p
      || specs->unsigned_p || specs->complex_p)
    error_at (loc, "two or more data types in declaration specifiers");
  else if (TREE_CODE (type) == TYPE_DECL)
    {
      if (TREE_TYPE (type) == error_mark_node)
	; /* Allow the type to default to int to avoid cascading errors.  */
      else
	{
	  specs->type = TREE_TYPE (type);
	  specs->decl_attr = DECL_ATTRIBUTES (type);
	  specs->typedef_p = true;
	  specs->explicit_signed_p = C_TYPEDEF_EXPLICITLY_SIGNED (type);
	  specs->locations[cdw_typedef] = loc;

	  /* If this typedef name is defined in a struct, then a C++
	     lookup would return a different value.  */
	  if (warn_cxx_compat
	      && I_SYMBOL_BINDING (DECL_NAME (type))->in_struct)
	    warning_at (loc, OPT_Wc___compat,
			"C++ lookup of %qD would return a field, not a type",
			type);

	  /* If we are parsing a struct, record that a struct field
	     used a typedef.  */
	  if (warn_cxx_compat && struct_parse_info != NULL)
	    struct_parse_info->typedefs_seen.safe_push (type);
	}
    }
  else if (TREE_CODE (type) == IDENTIFIER_NODE)
    {
      tree t = lookup_name (type);
      if (!t || TREE_CODE (t) != TYPE_DECL)
	error_at (loc, "%qE fails to be a typedef or built in type", type);
      else if (TREE_TYPE (t) == error_mark_node)
	;
      else
	{
	  specs->type = TREE_TYPE (t);
	  specs->locations[cdw_typespec] = loc;
	}
    }
  else
    {
      if (TREE_CODE (type) != ERROR_MARK && spec.kind == ctsk_typeof)
	{
	  specs->typedef_p = true;
	  specs->locations[cdw_typedef] = loc;
	  if (spec.expr)
	    {
	      if (specs->expr)
		specs->expr = build2 (COMPOUND_EXPR, TREE_TYPE (spec.expr),
				      specs->expr, spec.expr);
	      else
		specs->expr = spec.expr;
	      specs->expr_const_operands &= spec.expr_const_operands;
	    }
	}
      specs->type = type;
    }

  return specs;
}

/* Add the storage class specifier or function specifier SCSPEC to the
   declaration specifiers SPECS, returning SPECS.  */

struct c_declspecs *
declspecs_add_scspec (source_location loc,
		      struct c_declspecs *specs,
		      tree scspec)
{
  enum rid i;
  enum c_storage_class n = csc_none;
  bool dupe = false;
  specs->declspecs_seen_p = true;
  gcc_assert (TREE_CODE (scspec) == IDENTIFIER_NODE
	      && C_IS_RESERVED_WORD (scspec));
  i = C_RID_CODE (scspec);
  if (specs->non_sc_seen_p)
    warning (OPT_Wold_style_declaration,
             "%qE is not at beginning of declaration", scspec);
  switch (i)
    {
    case RID_INLINE:
      /* C99 permits duplicate inline.  Although of doubtful utility,
	 it seems simplest to permit it in gnu89 mode as well, as
	 there is also little utility in maintaining this as a
	 difference between gnu89 and C99 inline.  */
      dupe = false;
      specs->inline_p = true;
      specs->locations[cdw_inline] = loc;
      break;
    case RID_NORETURN:
      /* Duplicate _Noreturn is permitted.  */
      dupe = false;
      specs->noreturn_p = true;
      specs->locations[cdw_noreturn] = loc;
      break;
    case RID_THREAD:
      dupe = specs->thread_p;
      if (specs->storage_class == csc_auto)
	error ("%qE used with %<auto%>", scspec);
      else if (specs->storage_class == csc_register)
	error ("%qE used with %<register%>", scspec);
      else if (specs->storage_class == csc_typedef)
	error ("%qE used with %<typedef%>", scspec);
      else
	{
	  specs->thread_p = true;
	  specs->thread_gnu_p = (strcmp (IDENTIFIER_POINTER (scspec),
					 "__thread") == 0);
	  /* A diagnostic is not required for the use of this
	     identifier in the implementation namespace; only diagnose
	     it for the C11 spelling because of existing code using
	     the other spelling.  */
	  if (!specs->thread_gnu_p)
	    {
	      if (flag_isoc99)
		pedwarn_c99 (loc, OPT_Wpedantic,
			     "ISO C99 does not support %qE", scspec);
	      else
		pedwarn_c99 (loc, OPT_Wpedantic,
			     "ISO C90 does not support %qE", scspec);
	    }
	  specs->locations[cdw_thread] = loc;
	}
      break;
    case RID_AUTO:
      n = csc_auto;
      break;
    case RID_EXTERN:
      n = csc_extern;
      /* Diagnose "__thread extern".  */
      if (specs->thread_p && specs->thread_gnu_p)
	error ("%<__thread%> before %<extern%>");
      break;
    case RID_REGISTER:
      n = csc_register;
      break;
    case RID_STATIC:
      n = csc_static;
      /* Diagnose "__thread static".  */
      if (specs->thread_p && specs->thread_gnu_p)
	error ("%<__thread%> before %<static%>");
      break;
    case RID_TYPEDEF:
      n = csc_typedef;
      break;
    default:
      gcc_unreachable ();
    }
  if (n != csc_none && n == specs->storage_class)
    dupe = true;
  if (dupe)
    {
      if (i == RID_THREAD)
	error ("duplicate %<_Thread_local%> or %<__thread%>");
      else
	error ("duplicate %qE", scspec);
    }
  if (n != csc_none)
    {
      if (specs->storage_class != csc_none && n != specs->storage_class)
	{
	  error ("multiple storage classes in declaration specifiers");
	}
      else
	{
	  specs->storage_class = n;
	  specs->locations[cdw_storage_class] = loc;
	  if (n != csc_extern && n != csc_static && specs->thread_p)
	    {
	      error ("%qs used with %qE",
		     specs->thread_gnu_p ? "__thread" : "_Thread_local",
		     scspec);
	      specs->thread_p = false;
	    }
	}
    }
  return specs;
}

/* Add the attributes ATTRS to the declaration specifiers SPECS,
   returning SPECS.  */

struct c_declspecs *
declspecs_add_attrs (source_location loc, struct c_declspecs *specs, tree attrs)
{
  specs->attrs = chainon (attrs, specs->attrs);
  specs->locations[cdw_attributes] = loc;
  specs->declspecs_seen_p = true;
  return specs;
}

/* Add an _Alignas specifier (expression ALIGN, or type whose
   alignment is ALIGN) to the declaration specifiers SPECS, returning
   SPECS.  */
struct c_declspecs *
declspecs_add_alignas (source_location loc,
		       struct c_declspecs *specs, tree align)
{
  int align_log;
  specs->alignas_p = true;
  specs->locations[cdw_alignas] = loc;
  if (align == error_mark_node)
    return specs;
  align_log = check_user_alignment (align, true);
  if (align_log > specs->align_log)
    specs->align_log = align_log;
  return specs;
}

/* Combine "long", "short", "signed", "unsigned" and "_Complex" type
   specifiers with any other type specifier to determine the resulting
   type.  This is where ISO C checks on complex types are made, since
   "_Complex long" is a prefix of the valid ISO C type "_Complex long
   double".  */

struct c_declspecs *
finish_declspecs (struct c_declspecs *specs)
{
  /* If a type was specified as a whole, we have no modifiers and are
     done.  */
  if (specs->type != NULL_TREE)
    {
      gcc_assert (!specs->long_p && !specs->long_long_p && !specs->short_p
		  && !specs->signed_p && !specs->unsigned_p
		  && !specs->complex_p);

      /* Set a dummy type.  */
      if (TREE_CODE (specs->type) == ERROR_MARK)
        specs->type = integer_type_node;
      return specs;
    }

  /* If none of "void", "_Bool", "char", "int", "float" or "double"
     has been specified, treat it as "int" unless "_Complex" is
     present and there are no other specifiers.  If we just have
     "_Complex", it is equivalent to "_Complex double", but e.g.
     "_Complex short" is equivalent to "_Complex short int".  */
  if (specs->typespec_word == cts_none)
    {
      if (specs->saturating_p)
	{
	  error_at (specs->locations[cdw_saturating],
		    "%<_Sat%> is used without %<_Fract%> or %<_Accum%>");
	  if (!targetm.fixed_point_supported_p ())
	    error_at (specs->locations[cdw_saturating],
		      "fixed-point types not supported for this target");
	  specs->typespec_word = cts_fract;
	}
      else if (specs->long_p || specs->short_p
	       || specs->signed_p || specs->unsigned_p)
	{
	  specs->typespec_word = cts_int;
	}
      else if (specs->complex_p)
	{
	  specs->typespec_word = cts_double;
	  pedwarn (specs->locations[cdw_complex], OPT_Wpedantic,
		   "ISO C does not support plain %<complex%> meaning "
		   "%<double complex%>");
	}
      else
	{
	  specs->typespec_word = cts_int;
	  specs->default_int_p = true;
	  /* We don't diagnose this here because grokdeclarator will
	     give more specific diagnostics according to whether it is
	     a function definition.  */
	}
    }

  /* If "signed" was specified, record this to distinguish "int" and
     "signed int" in the case of a bit-field with
     -funsigned-bitfields.  */
  specs->explicit_signed_p = specs->signed_p;

  /* Now compute the actual type.  */
  switch (specs->typespec_word)
    {
    case cts_auto_type:
      gcc_assert (!specs->long_p && !specs->short_p
		  && !specs->signed_p && !specs->unsigned_p
		  && !specs->complex_p);
      /* Type to be filled in later.  */
      break;
    case cts_void:
      gcc_assert (!specs->long_p && !specs->short_p
		  && !specs->signed_p && !specs->unsigned_p
		  && !specs->complex_p);
      specs->type = void_type_node;
      break;
    case cts_bool:
      gcc_assert (!specs->long_p && !specs->short_p
		  && !specs->signed_p && !specs->unsigned_p
		  && !specs->complex_p);
      specs->type = boolean_type_node;
      break;
    case cts_char:
      gcc_assert (!specs->long_p && !specs->short_p);
      gcc_assert (!(specs->signed_p && specs->unsigned_p));
      if (specs->signed_p)
	specs->type = signed_char_type_node;
      else if (specs->unsigned_p)
	specs->type = unsigned_char_type_node;
      else
	specs->type = char_type_node;
      if (specs->complex_p)
	{
	  pedwarn (specs->locations[cdw_complex], OPT_Wpedantic,
		   "ISO C does not support complex integer types");
	  specs->type = build_complex_type (specs->type);
	}
      break;
    case cts_int_n:
      gcc_assert (!specs->long_p && !specs->short_p && !specs->long_long_p);
      gcc_assert (!(specs->signed_p && specs->unsigned_p));
      specs->type = (specs->unsigned_p
		     ? int_n_trees[specs->int_n_idx].unsigned_type
		     : int_n_trees[specs->int_n_idx].signed_type);
      if (specs->complex_p)
	{
	  pedwarn (specs->locations[cdw_complex], OPT_Wpedantic,
		   "ISO C does not support complex integer types");
	  specs->type = build_complex_type (specs->type);
	}
      break;
    case cts_int:
      gcc_assert (!(specs->long_p && specs->short_p));
      gcc_assert (!(specs->signed_p && specs->unsigned_p));
      if (specs->long_long_p)
	specs->type = (specs->unsigned_p
		       ? long_long_unsigned_type_node
		       : long_long_integer_type_node);
      else if (specs->long_p)
	specs->type = (specs->unsigned_p
		       ? long_unsigned_type_node
		       : long_integer_type_node);
      else if (specs->short_p)
	specs->type = (specs->unsigned_p
		       ? short_unsigned_type_node
		       : short_integer_type_node);
      else
	specs->type = (specs->unsigned_p
		       ? unsigned_type_node
		       : integer_type_node);
      if (specs->complex_p)
	{
	  pedwarn (specs->locations[cdw_complex], OPT_Wpedantic,
		   "ISO C does not support complex integer types");
	  specs->type = build_complex_type (specs->type);
	}
      break;
    case cts_float:
      gcc_assert (!specs->long_p && !specs->short_p
		  && !specs->signed_p && !specs->unsigned_p);
      specs->type = (specs->complex_p
		     ? complex_float_type_node
		     : float_type_node);
      break;
    case cts_double:
      gcc_assert (!specs->long_long_p && !specs->short_p
		  && !specs->signed_p && !specs->unsigned_p);
      if (specs->long_p)
	{
	  specs->type = (specs->complex_p
			 ? complex_long_double_type_node
			 : long_double_type_node);
	}
      else
	{
	  specs->type = (specs->complex_p
			 ? complex_double_type_node
			 : double_type_node);
	}
      break;
    case cts_dfloat32:
    case cts_dfloat64:
    case cts_dfloat128:
      gcc_assert (!specs->long_p && !specs->long_long_p && !specs->short_p
		  && !specs->signed_p && !specs->unsigned_p && !specs->complex_p);
      if (specs->typespec_word == cts_dfloat32)
	specs->type = dfloat32_type_node;
      else if (specs->typespec_word == cts_dfloat64)
	specs->type = dfloat64_type_node;
      else
	specs->type = dfloat128_type_node;
      break;
    case cts_fract:
      gcc_assert (!specs->complex_p);
      if (!targetm.fixed_point_supported_p ())
	specs->type = integer_type_node;
      else if (specs->saturating_p)
	{
	  if (specs->long_long_p)
	    specs->type = specs->unsigned_p
			  ? sat_unsigned_long_long_fract_type_node
			  : sat_long_long_fract_type_node;
	  else if (specs->long_p)
	    specs->type = specs->unsigned_p
			  ? sat_unsigned_long_fract_type_node
			  : sat_long_fract_type_node;
	  else if (specs->short_p)
	    specs->type = specs->unsigned_p
			  ? sat_unsigned_short_fract_type_node
			  : sat_short_fract_type_node;
	  else
	    specs->type = specs->unsigned_p
			  ? sat_unsigned_fract_type_node
			  : sat_fract_type_node;
	}
      else
	{
	  if (specs->long_long_p)
	    specs->type = specs->unsigned_p
			  ? unsigned_long_long_fract_type_node
			  : long_long_fract_type_node;
	  else if (specs->long_p)
	    specs->type = specs->unsigned_p
			  ? unsigned_long_fract_type_node
			  : long_fract_type_node;
	  else if (specs->short_p)
	    specs->type = specs->unsigned_p
			  ? unsigned_short_fract_type_node
			  : short_fract_type_node;
	  else
	    specs->type = specs->unsigned_p
			  ? unsigned_fract_type_node
			  : fract_type_node;
	}
      break;
    case cts_accum:
      gcc_assert (!specs->complex_p);
      if (!targetm.fixed_point_supported_p ())
	specs->type = integer_type_node;
      else if (specs->saturating_p)
	{
	  if (specs->long_long_p)
	    specs->type = specs->unsigned_p
			  ? sat_unsigned_long_long_accum_type_node
			  : sat_long_long_accum_type_node;
	  else if (specs->long_p)
	    specs->type = specs->unsigned_p
			  ? sat_unsigned_long_accum_type_node
			  : sat_long_accum_type_node;
	  else if (specs->short_p)
	    specs->type = specs->unsigned_p
			  ? sat_unsigned_short_accum_type_node
			  : sat_short_accum_type_node;
	  else
	    specs->type = specs->unsigned_p
			  ? sat_unsigned_accum_type_node
			  : sat_accum_type_node;
	}
      else
	{
	  if (specs->long_long_p)
	    specs->type = specs->unsigned_p
			  ? unsigned_long_long_accum_type_node
			  : long_long_accum_type_node;
	  else if (specs->long_p)
	    specs->type = specs->unsigned_p
			  ? unsigned_long_accum_type_node
			  : long_accum_type_node;
	  else if (specs->short_p)
	    specs->type = specs->unsigned_p
			  ? unsigned_short_accum_type_node
			  : short_accum_type_node;
	  else
	    specs->type = specs->unsigned_p
			  ? unsigned_accum_type_node
			  : accum_type_node;
	}
      break;
    default:
      gcc_unreachable ();
    }

  return specs;
}

/* Perform final processing on one file scope's declarations (or the
   external scope's declarations), GLOBALS.  */

static void
c_write_global_declarations_1 (tree globals)
{
  tree decl;
  bool reconsider;

  /* Process the decls in the order they were written.  */
  for (decl = globals; decl; decl = DECL_CHAIN (decl))
    {
      /* Check for used but undefined static functions using the C
	 standard's definition of "used", and set TREE_NO_WARNING so
	 that check_global_declaration doesn't repeat the check.  */
      if (TREE_CODE (decl) == FUNCTION_DECL
	  && DECL_INITIAL (decl) == 0
	  && DECL_EXTERNAL (decl)
	  && !TREE_PUBLIC (decl)
	  && C_DECL_USED (decl))
	{
	  pedwarn (input_location, 0, "%q+F used but never defined", decl);
	  TREE_NO_WARNING (decl) = 1;
	}

      wrapup_global_declaration_1 (decl);
    }

  do
    {
      reconsider = false;
      for (decl = globals; decl; decl = DECL_CHAIN (decl))
	reconsider |= wrapup_global_declaration_2 (decl);
    }
  while (reconsider);
}

/* Callback to collect a source_ref from a DECL.  */

static void
collect_source_ref_cb (tree decl)
{
  if (!DECL_IS_BUILTIN (decl))
    collect_source_ref (LOCATION_FILE (decl_sloc (decl, false)));
}

/* Preserve the external declarations scope across a garbage collect.  */
static GTY(()) tree ext_block;

/* Collect all references relevant to SOURCE_FILE.  */

static void
collect_all_refs (const char *source_file)
{
  tree t;
  unsigned i;

  FOR_EACH_VEC_ELT (*all_translation_units, i, t)
    collect_ada_nodes (BLOCK_VARS (DECL_INITIAL (t)), source_file);

  collect_ada_nodes (BLOCK_VARS (ext_block), source_file);
}

/* Iterate over all global declarations and call CALLBACK.  */

static void
for_each_global_decl (void (*callback) (tree decl))
{
  tree t;
  tree decls;
  tree decl;
  unsigned i;

  FOR_EACH_VEC_ELT (*all_translation_units, i, t)
    { 
      decls = DECL_INITIAL (t);
      for (decl = BLOCK_VARS (decls); decl; decl = TREE_CHAIN (decl))
	callback (decl);
    }

  for (decl = BLOCK_VARS (ext_block); decl; decl = TREE_CHAIN (decl))
    callback (decl);
}

/* Perform any final parser cleanups and generate initial debugging
   information.  */

void
c_parse_final_cleanups (void)
{
  tree t;
  unsigned i;

  /* We don't want to do this if generating a PCH.  */
  if (pch_file)
    return;

  timevar_stop (TV_PHASE_PARSING);
  timevar_start (TV_PHASE_DEFERRED);

  /* Do the Objective-C stuff.  This is where all the Objective-C
     module stuff gets generated (symtab, class/protocol/selector
     lists etc).  */
  if (c_dialect_objc ())
    objc_write_global_declarations ();

  /* Close the external scope.  */
  ext_block = pop_scope ();
  external_scope = 0;
  gcc_assert (!current_scope);

  /* Handle -fdump-ada-spec[-slim]. */
  if (flag_dump_ada_spec || flag_dump_ada_spec_slim)
    {
      /* Build a table of files to generate specs for */
      if (flag_dump_ada_spec_slim)
	collect_source_ref (main_input_filename);
      else
	for_each_global_decl (collect_source_ref_cb);

      dump_ada_specs (collect_all_refs, NULL);
    }

  if (ext_block)
    {
      tree tmp = BLOCK_VARS (ext_block);
      int flags;
      FILE * stream = dump_begin (TDI_tu, &flags);
      if (stream && tmp)
	{
	  dump_node (tmp, flags & ~TDF_SLIM, stream);
	  dump_end (TDI_tu, stream);
	}
    }

  /* Process all file scopes in this compilation, and the external_scope,
     through wrapup_global_declarations.  */
  FOR_EACH_VEC_ELT (*all_translation_units, i, t)
    c_write_global_declarations_1 (BLOCK_VARS (DECL_INITIAL (t)));
  c_write_global_declarations_1 (BLOCK_VARS (ext_block));

  timevar_stop (TV_PHASE_DEFERRED);
  timevar_start (TV_PHASE_PARSING);

  ext_block = NULL;
}

/* Register reserved keyword WORD as qualifier for address space AS.  */

void
c_register_addr_space (const char *word, addr_space_t as)
{
  int rid = RID_FIRST_ADDR_SPACE + as;
  tree id;

  /* Address space qualifiers are only supported
     in C with GNU extensions enabled.  */
  if (c_dialect_objc () || flag_no_asm)
    return;

  id = get_identifier (word);
  C_SET_RID_CODE (id, rid);
  C_IS_RESERVED_WORD (id) = 1;
  ridpointers [rid] = id;
}

/* Return identifier to look up for omp declare reduction.  */

tree
c_omp_reduction_id (enum tree_code reduction_code, tree reduction_id)
{
  const char *p = NULL;
  switch (reduction_code)
    {
    case PLUS_EXPR: p = "+"; break;
    case MULT_EXPR: p = "*"; break;
    case MINUS_EXPR: p = "-"; break;
    case BIT_AND_EXPR: p = "&"; break;
    case BIT_XOR_EXPR: p = "^"; break;
    case BIT_IOR_EXPR: p = "|"; break;
    case TRUTH_ANDIF_EXPR: p = "&&"; break;
    case TRUTH_ORIF_EXPR: p = "||"; break;
    case MIN_EXPR: p = "min"; break;
    case MAX_EXPR: p = "max"; break;
    default:
      break;
    }

  if (p == NULL)
    {
      if (TREE_CODE (reduction_id) != IDENTIFIER_NODE)
	return error_mark_node;
      p = IDENTIFIER_POINTER (reduction_id);
    }

  const char prefix[] = "omp declare reduction ";
  size_t lenp = sizeof (prefix);
  size_t len = strlen (p);
  char *name = XALLOCAVEC (char, lenp + len);
  memcpy (name, prefix, lenp - 1);
  memcpy (name + lenp - 1, p, len + 1);
  return get_identifier (name);
}

/* Lookup REDUCTION_ID in the current scope, or create an artificial
   VAR_DECL, bind it into the current scope and return it.  */

tree
c_omp_reduction_decl (tree reduction_id)
{
  struct c_binding *b = I_SYMBOL_BINDING (reduction_id);
  if (b != NULL && B_IN_CURRENT_SCOPE (b))
    return b->decl;

  tree decl = build_decl (BUILTINS_LOCATION, VAR_DECL,
			  reduction_id, integer_type_node);
  DECL_ARTIFICIAL (decl) = 1;
  DECL_EXTERNAL (decl) = 1;
  TREE_STATIC (decl) = 1;
  TREE_PUBLIC (decl) = 0;
  bind (reduction_id, decl, current_scope, true, false, BUILTINS_LOCATION);
  return decl;
}

/* Lookup REDUCTION_ID in the first scope where it has entry for TYPE.  */

tree
c_omp_reduction_lookup (tree reduction_id, tree type)
{
  struct c_binding *b = I_SYMBOL_BINDING (reduction_id);
  while (b)
    {
      tree t;
      for (t = DECL_INITIAL (b->decl); t; t = TREE_CHAIN (t))
	if (comptypes (TREE_PURPOSE (t), type))
	  return TREE_VALUE (t);
      b = b->shadowed;
    }
  return error_mark_node;
}

/* Helper function called via walk_tree, to diagnose invalid
   #pragma omp declare reduction combiners or initializers.  */

tree
c_check_omp_declare_reduction_r (tree *tp, int *, void *data)
{
  tree *vars = (tree *) data;
  if (SSA_VAR_P (*tp)
      && !DECL_ARTIFICIAL (*tp)
      && *tp != vars[0]
      && *tp != vars[1])
    {
      location_t loc = DECL_SOURCE_LOCATION (vars[0]);
      if (strcmp (IDENTIFIER_POINTER (DECL_NAME (vars[0])), "omp_out") == 0)
	error_at (loc, "%<#pragma omp declare reduction%> combiner refers to "
		       "variable %qD which is not %<omp_out%> nor %<omp_in%>",
		  *tp);
      else
	error_at (loc, "%<#pragma omp declare reduction%> initializer refers "
		       "to variable %qD which is not %<omp_priv%> nor "
		       "%<omp_orig%>",
		  *tp);
      return *tp;
    }
  return NULL_TREE;
}

#include "gt-c-c-decl.h"<|MERGE_RESOLUTION|>--- conflicted
+++ resolved
@@ -4421,14 +4421,9 @@
 	      || (current_function_decl && !DECL_EXTERNAL (*node))))
 	error ("%q+D in block scope inside of declare target directive",
 	       *node);
-<<<<<<< HEAD
-      else if (TREE_CODE (*node) == VAR_DECL
+      else if (VAR_P (*node)
 	       && !lang_hooks.types.omp_mappable_type (TREE_TYPE (*node),
 						       false))
-=======
-      else if (VAR_P (*node)
-	       && !lang_hooks.types.omp_mappable_type (TREE_TYPE (*node)))
->>>>>>> cacef506
 	error ("%q+D in declare target directive does not have mappable type",
 	       *node);
       else
