--- conflicted
+++ resolved
@@ -12329,13 +12329,10 @@
 	case OMP_CLAUSE_SECTIONS:
 	case OMP_CLAUSE_TASKGROUP:
 	case OMP_CLAUSE_PROC_BIND:
-<<<<<<< HEAD
+	case OMP_CLAUSE__CILK_FOR_COUNT_:
 	case OMP_CLAUSE_NUM_GANGS:
 	case OMP_CLAUSE_NUM_WORKERS:
 	case OMP_CLAUSE_VECTOR_LENGTH:
-=======
-	case OMP_CLAUSE__CILK_FOR_COUNT_:
->>>>>>> 54ea2042
 	  pc = &OMP_CLAUSE_CHAIN (c);
 	  continue;
 
