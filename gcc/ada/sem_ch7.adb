------------------------------------------------------------------------------
--                                                                          --
--                         GNAT COMPILER COMPONENTS                         --
--                                                                          --
--                              S E M . C H 7                               --
--                                                                          --
--                                 B o d y                                  --
--                                                                          --
--          Copyright (C) 1992-2010, Free Software Foundation, Inc.         --
--                                                                          --
-- GNAT is free software;  you can  redistribute it  and/or modify it under --
-- terms of the  GNU General Public License as published  by the Free Soft- --
-- ware  Foundation;  either version 3,  or (at your option) any later ver- --
-- sion.  GNAT is distributed in the hope that it will be useful, but WITH- --
-- OUT ANY WARRANTY;  without even the  implied warranty of MERCHANTABILITY --
-- or FITNESS FOR A PARTICULAR PURPOSE.  See the GNU General Public License --
-- for  more details.  You should have  received  a copy of the GNU General --
-- Public License  distributed with GNAT; see file COPYING3.  If not, go to --
-- http://www.gnu.org/licenses for a complete copy of the license.          --
--                                                                          --
-- GNAT was originally developed  by the GNAT team at  New York University. --
-- Extensive contributions were provided by Ada Core Technologies Inc.      --
--                                                                          --
------------------------------------------------------------------------------

--  This package contains the routines to process package specifications and
--  bodies. The most important semantic aspects of package processing are the
--  handling of private and full declarations, and the construction of dispatch
--  tables for tagged types.

with Aspects;  use Aspects;
with Atree;    use Atree;
with Debug;    use Debug;
with Einfo;    use Einfo;
with Elists;   use Elists;
with Errout;   use Errout;
with Exp_Disp; use Exp_Disp;
with Exp_Dist; use Exp_Dist;
with Exp_Dbug; use Exp_Dbug;
with Lib;      use Lib;
with Lib.Xref; use Lib.Xref;
with Namet;    use Namet;
with Nmake;    use Nmake;
with Nlists;   use Nlists;
with Opt;      use Opt;
with Output;   use Output;
with Sem;      use Sem;
with Sem_Aux;  use Sem_Aux;
with Sem_Cat;  use Sem_Cat;
with Sem_Ch3;  use Sem_Ch3;
with Sem_Ch6;  use Sem_Ch6;
with Sem_Ch8;  use Sem_Ch8;
with Sem_Ch10; use Sem_Ch10;
with Sem_Ch12; use Sem_Ch12;
with Sem_Ch13; use Sem_Ch13;
with Sem_Disp; use Sem_Disp;
with Sem_Eval; use Sem_Eval;
with Sem_Util; use Sem_Util;
with Sem_Warn; use Sem_Warn;
with Snames;   use Snames;
with Stand;    use Stand;
with Sinfo;    use Sinfo;
with Sinput;   use Sinput;
with Style;
with Uintp;    use Uintp;

package body Sem_Ch7 is

   -----------------------------------
   -- Handling private declarations --
   -----------------------------------

   --  The principle that each entity has a single defining occurrence clashes
   --  with the presence of two separate definitions for private types: the
   --  first is the private type declaration, and the second is the full type
   --  declaration. It is important that all references to the type point to
   --  the same defining occurrence, namely the first one. To enforce the two
   --  separate views of the entity, the corresponding information is swapped
   --  between the two declarations. Outside of the package, the defining
   --  occurrence only contains the private declaration information, while in
   --  the private part and the body of the package the defining occurrence
   --  contains the full declaration. To simplify the swap, the defining
   --  occurrence that currently holds the private declaration points to the
   --  full declaration. During semantic processing the defining occurrence
   --  also points to a list of private dependents, that is to say access types
   --  or composite types whose designated types or component types are
   --  subtypes or derived types of the private type in question. After the
   --  full declaration has been seen, the private dependents are updated to
   --  indicate that they have full definitions.

   -----------------------
   -- Local Subprograms --
   -----------------------

   procedure Analyze_Package_Body_Helper (N : Node_Id);
   --  Does all the real work of Analyze_Package_Body

   procedure Check_Anonymous_Access_Types
     (Spec_Id : Entity_Id;
      P_Body  : Node_Id);
   --  If the spec of a package has a limited_with_clause, it may declare
   --  anonymous access types whose designated type is a limited view, such an
   --  anonymous access return type for a function. This access type cannot be
   --  elaborated in the spec itself, but it may need an itype reference if it
   --  is used within a nested scope. In that case the itype reference is
   --  created at the beginning of the corresponding package body and inserted
   --  before other body declarations.

   procedure Install_Package_Entity (Id : Entity_Id);
   --  Supporting procedure for Install_{Visible,Private}_Declarations. Places
   --  one entity on its visibility chain, and recurses on the visible part if
   --  the entity is an inner package.

   function Is_Private_Base_Type (E : Entity_Id) return Boolean;
   --  True for a private type that is not a subtype

   function Is_Visible_Dependent (Dep : Entity_Id) return Boolean;
   --  If the private dependent is a private type whose full view is derived
   --  from the parent type, its full properties are revealed only if we are in
   --  the immediate scope of the private dependent. Should this predicate be
   --  tightened further???

   procedure Declare_Inherited_Private_Subprograms (Id : Entity_Id);
   --  Called upon entering the private part of a public child package and the
   --  body of a nested package, to potentially declare certain inherited
   --  subprograms that were inherited by types in the visible part, but whose
   --  declaration was deferred because the parent operation was private and
   --  not visible at that point. These subprograms are located by traversing
   --  the visible part declarations looking for non-private type extensions
   --  and then examining each of the primitive operations of such types to
   --  find those that were inherited but declared with a special internal
   --  name. Each such operation is now declared as an operation with a normal
   --  name (using the name of the parent operation) and replaces the previous
   --  implicit operation in the primitive operations list of the type. If the
   --  inherited private operation has been overridden, then it's replaced by
   --  the overriding operation.

   --------------------------
   -- Analyze_Package_Body --
   --------------------------

   procedure Analyze_Package_Body (N : Node_Id) is
      Loc : constant Source_Ptr := Sloc (N);

   begin
      if Debug_Flag_C then
         Write_Str ("==> package body ");
         Write_Name (Chars (Defining_Entity (N)));
         Write_Str (" from ");
         Write_Location (Loc);
         Write_Eol;
         Indent;
      end if;

      --  The real work is split out into the helper, so it can do "return;"
      --  without skipping the debug output.

      Analyze_Package_Body_Helper (N);

      if Debug_Flag_C then
         Outdent;
         Write_Str ("<== package body ");
         Write_Name (Chars (Defining_Entity (N)));
         Write_Str (" from ");
         Write_Location (Loc);
         Write_Eol;
      end if;
   end Analyze_Package_Body;

   ---------------------------------
   -- Analyze_Package_Body_Helper --
   ---------------------------------

   procedure Analyze_Package_Body_Helper (N : Node_Id) is
      HSS              : Node_Id;
      Body_Id          : Entity_Id;
      Spec_Id          : Entity_Id;
      Last_Spec_Entity : Entity_Id;
      New_N            : Node_Id;
      Pack_Decl        : Node_Id;

      procedure Install_Composite_Operations (P : Entity_Id);
      --  Composite types declared in the current scope may depend on types
      --  that were private at the point of declaration, and whose full view
      --  is now in scope. Indicate that the corresponding operations on the
      --  composite type are available.

      ----------------------------------
      -- Install_Composite_Operations --
      ----------------------------------

      procedure Install_Composite_Operations (P : Entity_Id) is
         Id : Entity_Id;

      begin
         Id := First_Entity (P);
         while Present (Id) loop
            if Is_Type (Id)
              and then (Is_Limited_Composite (Id)
                         or else Is_Private_Composite (Id))
              and then No (Private_Component (Id))
            then
               Set_Is_Limited_Composite (Id, False);
               Set_Is_Private_Composite (Id, False);
            end if;

            Next_Entity (Id);
         end loop;
      end Install_Composite_Operations;

   --  Start of processing for Analyze_Package_Body_Helper

   begin
      --  Find corresponding package specification, and establish the current
      --  scope. The visible defining entity for the package is the defining
      --  occurrence in the spec. On exit from the package body, all body
      --  declarations are attached to the defining entity for the body, but
      --  the later is never used for name resolution. In this fashion there
      --  is only one visible entity that denotes the package.

      --  Set Body_Id. Note that this Will be reset to point to the generic
      --  copy later on in the generic case.

      Body_Id := Defining_Entity (N);

      if Present (Corresponding_Spec (N)) then

         --  Body is body of package instantiation. Corresponding spec has
         --  already been set.

         Spec_Id := Corresponding_Spec (N);
         Pack_Decl := Unit_Declaration_Node (Spec_Id);

      else
         Spec_Id := Current_Entity_In_Scope (Defining_Entity (N));

         if Present (Spec_Id)
           and then Is_Package_Or_Generic_Package (Spec_Id)
         then
            Pack_Decl := Unit_Declaration_Node (Spec_Id);

            if Nkind (Pack_Decl) = N_Package_Renaming_Declaration then
               Error_Msg_N ("cannot supply body for package renaming", N);
               return;

            elsif Present (Corresponding_Body (Pack_Decl)) then
               Error_Msg_N ("redefinition of package body", N);
               return;
            end if;

         else
            Error_Msg_N ("missing specification for package body", N);
            return;
         end if;

         if Is_Package_Or_Generic_Package (Spec_Id)
           and then (Scope (Spec_Id) = Standard_Standard
                      or else Is_Child_Unit (Spec_Id))
           and then not Unit_Requires_Body (Spec_Id)
         then
            if Ada_Version = Ada_83 then
               Error_Msg_N
                 ("optional package body (not allowed in Ada 95)?", N);
            else
               Error_Msg_N ("spec of this package does not allow a body", N);
            end if;
         end if;
      end if;

      Set_Is_Compilation_Unit (Body_Id, Is_Compilation_Unit (Spec_Id));
      Style.Check_Identifier (Body_Id, Spec_Id);

      if Is_Child_Unit (Spec_Id) then
         if Nkind (Parent (N)) /= N_Compilation_Unit then
            Error_Msg_NE
              ("body of child unit& cannot be an inner package", N, Spec_Id);
         end if;

         Set_Is_Child_Unit (Body_Id);
      end if;

      --  Generic package case

      if Ekind (Spec_Id) = E_Generic_Package then

         --  Disable expansion and perform semantic analysis on copy. The
         --  unannotated body will be used in all instantiations.

         Body_Id := Defining_Entity (N);
         Set_Ekind (Body_Id, E_Package_Body);
         Set_Scope (Body_Id, Scope (Spec_Id));
         Set_Is_Obsolescent (Body_Id, Is_Obsolescent (Spec_Id));
         Set_Body_Entity (Spec_Id, Body_Id);
         Set_Spec_Entity (Body_Id, Spec_Id);

         New_N := Copy_Generic_Node (N, Empty, Instantiating => False);
         Rewrite (N, New_N);

         --  Update Body_Id to point to the copied node for the remainder of
         --  the processing.

         Body_Id := Defining_Entity (N);
         Start_Generic;
      end if;

      --  The Body_Id is that of the copied node in the generic case, the
      --  current node otherwise. Note that N was rewritten above, so we must
      --  be sure to get the latest Body_Id value.

      Set_Ekind (Body_Id, E_Package_Body);
      Set_Body_Entity (Spec_Id, Body_Id);
      Set_Spec_Entity (Body_Id, Spec_Id);

      --  Defining name for the package body is not a visible entity: Only the
      --  defining name for the declaration is visible.

      Set_Etype (Body_Id, Standard_Void_Type);
      Set_Scope (Body_Id, Scope (Spec_Id));
      Set_Corresponding_Spec (N, Spec_Id);
      Set_Corresponding_Body (Pack_Decl, Body_Id);

      --  The body entity is not used for semantics or code generation, but
      --  it is attached to the entity list of the enclosing scope to simplify
      --  the listing of back-annotations for the types it main contain.

      if Scope (Spec_Id) /= Standard_Standard then
         Append_Entity (Body_Id, Scope (Spec_Id));
      end if;

      --  Indicate that we are currently compiling the body of the package

      Set_In_Package_Body (Spec_Id);
      Set_Has_Completion (Spec_Id);
      Last_Spec_Entity := Last_Entity (Spec_Id);

      Push_Scope (Spec_Id);

      Set_Categorization_From_Pragmas (N);

      Install_Visible_Declarations (Spec_Id);
      Install_Private_Declarations (Spec_Id);
      Install_Private_With_Clauses (Spec_Id);
      Install_Composite_Operations (Spec_Id);

      Check_Anonymous_Access_Types (Spec_Id, N);

      if Ekind (Spec_Id) = E_Generic_Package then
         Set_Use (Generic_Formal_Declarations (Pack_Decl));
      end if;

      Set_Use (Visible_Declarations (Specification (Pack_Decl)));
      Set_Use (Private_Declarations (Specification (Pack_Decl)));

      --  This is a nested package, so it may be necessary to declare certain
      --  inherited subprograms that are not yet visible because the parent
      --  type's subprograms are now visible.

      if Ekind (Scope (Spec_Id)) = E_Package
        and then Scope (Spec_Id) /= Standard_Standard
      then
         Declare_Inherited_Private_Subprograms (Spec_Id);
      end if;

      if Present (Declarations (N)) then
         Analyze_Declarations (Declarations (N));
         Inspect_Deferred_Constant_Completion (Declarations (N));
      end if;

      --  Analyze_Declarations has caused freezing of all types. Now generate
      --  bodies for RACW primitives and stream attributes, if any.

      if Ekind (Spec_Id) = E_Package and then Has_RACW (Spec_Id) then

         --  Attach subprogram bodies to support RACWs declared in spec

         Append_RACW_Bodies (Declarations (N), Spec_Id);
         Analyze_List (Declarations (N));
      end if;

      HSS := Handled_Statement_Sequence (N);

      if Present (HSS) then
         Process_End_Label (HSS, 't', Spec_Id);
         Analyze (HSS);

         --  Check that elaboration code in a preelaborable package body is
         --  empty other than null statements and labels (RM 10.2.1(6)).

         Validate_Null_Statement_Sequence (N);
      end if;

      Validate_Categorization_Dependency (N, Spec_Id);
      Check_Completion (Body_Id);

      --  Generate start of body reference. Note that we do this fairly late,
      --  because the call will use In_Extended_Main_Source_Unit as a check,
      --  and we want to make sure that Corresponding_Stub links are set

      Generate_Reference (Spec_Id, Body_Id, 'b', Set_Ref => False);

      --  For a generic package, collect global references and mark them on
      --  the original body so that they are not resolved again at the point
      --  of instantiation.

      if Ekind (Spec_Id) /= E_Package then
         Save_Global_References (Original_Node (N));
         End_Generic;
      end if;

      --  The entities of the package body have so far been chained onto the
      --  declaration chain for the spec. That's been fine while we were in the
      --  body, since we wanted them to be visible, but now that we are leaving
      --  the package body, they are no longer visible, so we remove them from
      --  the entity chain of the package spec entity, and copy them to the
      --  entity chain of the package body entity, where they will never again
      --  be visible.

      if Present (Last_Spec_Entity) then
         Set_First_Entity (Body_Id, Next_Entity (Last_Spec_Entity));
         Set_Next_Entity (Last_Spec_Entity, Empty);
         Set_Last_Entity (Body_Id, Last_Entity (Spec_Id));
         Set_Last_Entity (Spec_Id, Last_Spec_Entity);

      else
         Set_First_Entity (Body_Id, First_Entity (Spec_Id));
         Set_Last_Entity  (Body_Id, Last_Entity  (Spec_Id));
         Set_First_Entity (Spec_Id, Empty);
         Set_Last_Entity  (Spec_Id, Empty);
      end if;

      End_Package_Scope (Spec_Id);

      --  All entities declared in body are not visible

      declare
         E : Entity_Id;

      begin
         E := First_Entity (Body_Id);
         while Present (E) loop
            Set_Is_Immediately_Visible (E, False);
            Set_Is_Potentially_Use_Visible (E, False);
            Set_Is_Hidden (E);

            --  Child units may appear on the entity list (e.g. if they appear
            --  in the context of a subunit) but they are not body entities.

            if not Is_Child_Unit (E) then
               Set_Is_Package_Body_Entity (E);
            end if;

            Next_Entity (E);
         end loop;
      end;

      Check_References (Body_Id);

      --  For a generic unit, check that the formal parameters are referenced,
      --  and that local variables are used, as for regular packages.

      if Ekind (Spec_Id) = E_Generic_Package then
         Check_References (Spec_Id);
      end if;

      --  The processing so far has made all entities of the package body
      --  public (i.e. externally visible to the linker). This is in general
      --  necessary, since inlined or generic bodies, for which code is
      --  generated in other units, may need to see these entities. The
      --  following loop runs backwards from the end of the entities of the
      --  package body making these entities invisible until we reach a
      --  referencer, i.e. a declaration that could reference a previous
      --  declaration, a generic body or an inlined body, or a stub (which may
      --  contain either of these). This is of course an approximation, but it
      --  is conservative and definitely correct.

      --  We only do this at the outer (library) level non-generic packages.
      --  The reason is simply to cut down on the number of global symbols
      --  generated, which has a double effect: (1) to make the compilation
      --  process more efficient and (2) to give the code generator more
      --  freedom to optimize within each unit, especially subprograms.

      if (Scope (Spec_Id) = Standard_Standard or else Is_Child_Unit (Spec_Id))
        and then not Is_Generic_Unit (Spec_Id)
        and then Present (Declarations (N))
      then
         Make_Non_Public_Where_Possible : declare

            function Has_Referencer
              (L     : List_Id;
               Outer : Boolean) return  Boolean;
            --  Traverse the given list of declarations in reverse order.
            --  Return True if a referencer is present. Return False if none is
            --  found. The Outer parameter is True for the outer level call and
            --  False for inner level calls for nested packages. If Outer is
            --  True, then any entities up to the point of hitting a referencer
            --  get their Is_Public flag cleared, so that the entities will be
            --  treated as static entities in the C sense, and need not have
            --  fully qualified names. Furthermore, if the referencer is an
            --  inlined subprogram that doesn't reference other subprograms,
            --  we keep clearing the Is_Public flag on subprograms. For inner
            --  levels, we need all names to be fully qualified to deal with
            --  the same name appearing in parallel packages (right now this
            --  is tied to their being external).

            --------------------
            -- Has_Referencer --
            --------------------

            function Has_Referencer
              (L     : List_Id;
               Outer : Boolean) return  Boolean
            is
               Has_Referencer_Except_For_Subprograms : Boolean := False;

               D : Node_Id;
               E : Entity_Id;
               K : Node_Kind;
               S : Entity_Id;

               function Check_Subprogram_Ref (N : Node_Id)
                 return Traverse_Result;
               --  Look for references to subprograms

               --------------------------
               -- Check_Subprogram_Ref --
               --------------------------

               function Check_Subprogram_Ref (N : Node_Id)
                 return Traverse_Result
               is
                  V : Node_Id;

               begin
                  --  Check name of procedure or function calls

                  if Nkind_In (N, N_Procedure_Call_Statement, N_Function_Call)
                    and then Is_Entity_Name (Name (N))
                  then
                     return Abandon;
                  end if;

                  --  Check prefix of attribute references

                  if Nkind (N) = N_Attribute_Reference
                    and then Is_Entity_Name (Prefix (N))
                    and then Present (Entity (Prefix (N)))
                    and then Ekind (Entity (Prefix (N))) in Subprogram_Kind
                  then
                     return Abandon;
                  end if;

                  --  Check value of constants

                  if Nkind (N) = N_Identifier
                    and then Present (Entity (N))
                    and then Ekind (Entity (N)) = E_Constant
                  then
                     V := Constant_Value (Entity (N));
                     if Present (V)
                       and then not Compile_Time_Known_Value_Or_Aggr (V)
                     then
                        return Abandon;
                     end if;
                  end if;

                  return OK;
               end Check_Subprogram_Ref;

               function Check_Subprogram_Refs is
                 new Traverse_Func (Check_Subprogram_Ref);

            --  Start of processing for Has_Referencer

            begin
               if No (L) then
                  return False;
               end if;

               D := Last (L);
               while Present (D) loop
                  K := Nkind (D);

                  if K in N_Body_Stub then
                     return True;

                  --  Processing for subprogram bodies

                  elsif K = N_Subprogram_Body then
                     if Acts_As_Spec (D) then
                        E := Defining_Entity (D);

                        --  An inlined body acts as a referencer. Note also
                        --  that we never reset Is_Public for an inlined
                        --  subprogram. Gigi requires Is_Public to be set.

                        --  Note that we test Has_Pragma_Inline here rather
                        --  than Is_Inlined. We are compiling this for a
                        --  client, and it is the client who will decide if
                        --  actual inlining should occur, so we need to assume
                        --  that the procedure could be inlined for the purpose
                        --  of accessing global entities.

                        if Has_Pragma_Inline (E) then
                           if Outer
                             and then Check_Subprogram_Refs (D) = OK
                           then
                              Has_Referencer_Except_For_Subprograms := True;
                           else
                              return True;
                           end if;
                        else
                           Set_Is_Public (E, False);
                        end if;

                     else
                        E := Corresponding_Spec (D);

                        if Present (E) then

                           --  A generic subprogram body acts as a referencer

                           if Is_Generic_Unit (E) then
                              return True;
                           end if;

                           if Has_Pragma_Inline (E) or else Is_Inlined (E) then
                              if Outer
                                and then Check_Subprogram_Refs (D) = OK
                              then
                                 Has_Referencer_Except_For_Subprograms := True;
                              else
                                 return True;
                              end if;
                           end if;
                        end if;
                     end if;

                  --  Processing for package bodies

                  elsif K = N_Package_Body
                    and then not Has_Referencer_Except_For_Subprograms
                    and then Present (Corresponding_Spec (D))
                  then
                     E := Corresponding_Spec (D);

                     --  Generic package body is a referencer. It would seem
                     --  that we only have to consider generics that can be
                     --  exported, i.e. where the corresponding spec is the
                     --  spec of the current package, but because of nested
                     --  instantiations, a fully private generic body may
                     --  export other private body entities.

                     if Is_Generic_Unit (E) then
                        return True;

                     --  For non-generic package body, recurse into body unless
                     --  this is an instance, we ignore instances since they
                     --  cannot have references that affect outer entities.

                     elsif not Is_Generic_Instance (E) then
                        if Has_Referencer
                             (Declarations (D), Outer => False)
                        then
                           return True;
                        end if;
                     end if;

                  --  Processing for package specs, recurse into declarations.
                  --  Again we skip this for the case of generic instances.

                  elsif K = N_Package_Declaration
                    and then not Has_Referencer_Except_For_Subprograms
                  then
                     S := Specification (D);

                     if not Is_Generic_Unit (Defining_Entity (S)) then
                        if Has_Referencer
                             (Private_Declarations (S), Outer => False)
                        then
                           return True;
                        elsif Has_Referencer
                               (Visible_Declarations (S), Outer => False)
                        then
                           return True;
                        end if;
                     end if;

                  --  Objects and exceptions need not be public if we have not
                  --  encountered a referencer so far. We only reset the flag
                  --  for outer level entities that are not imported/exported,
                  --  and which have no interface name.

                  elsif Nkind_In (K, N_Object_Declaration,
                                     N_Exception_Declaration,
                                     N_Subprogram_Declaration)
                  then
                     E := Defining_Entity (D);

                     if Outer
                       and then (not Has_Referencer_Except_For_Subprograms
                                  or else K = N_Subprogram_Declaration)
                       and then not Is_Imported (E)
                       and then not Is_Exported (E)
                       and then No (Interface_Name (E))
                     then
                        Set_Is_Public (E, False);
                     end if;
                  end if;

                  Prev (D);
               end loop;

               return Has_Referencer_Except_For_Subprograms;
            end Has_Referencer;

         --  Start of processing for Make_Non_Public_Where_Possible

         begin
            declare
               Discard : Boolean;
               pragma Warnings (Off, Discard);

            begin
               Discard := Has_Referencer (Declarations (N), Outer => True);
            end;
         end Make_Non_Public_Where_Possible;
      end if;

      --  If expander is not active, then here is where we turn off the
      --  In_Package_Body flag, otherwise it is turned off at the end of the
      --  corresponding expansion routine. If this is an instance body, we need
      --  to qualify names of local entities, because the body may have been
      --  compiled as a preliminary to another instantiation.

      if not Expander_Active then
         Set_In_Package_Body (Spec_Id, False);

         if Is_Generic_Instance (Spec_Id)
           and then Operating_Mode = Generate_Code
         then
            Qualify_Entity_Names (N);
         end if;
      end if;
   end Analyze_Package_Body_Helper;

   ---------------------------------
   -- Analyze_Package_Declaration --
   ---------------------------------

   procedure Analyze_Package_Declaration (N : Node_Id) is
      Id : constant Node_Id := Defining_Entity (N);

      PF : Boolean;
      --  True when in the context of a declared pure library unit

      Body_Required : Boolean;
      --  True when this package declaration requires a corresponding body

      Comp_Unit : Boolean;
      --  True when this package declaration is not a nested declaration

   begin
      --  Ada 2005 (AI-217): Check if the package has been erroneously named
      --  in a limited-with clause of its own context. In this case the error
      --  has been previously notified by Analyze_Context.

      --     limited with Pkg; -- ERROR
      --     package Pkg is ...

      if From_With_Type (Id) then
         goto Leave;
      end if;

      if Debug_Flag_C then
         Write_Str ("==> package spec ");
         Write_Name (Chars (Id));
         Write_Str (" from ");
         Write_Location (Sloc (N));
         Write_Eol;
         Indent;
      end if;

      Generate_Definition (Id);
      Enter_Name (Id);
      Set_Ekind (Id, E_Package);
      Set_Etype (Id, Standard_Void_Type);

      Push_Scope (Id);

      PF := Is_Pure (Enclosing_Lib_Unit_Entity);
      Set_Is_Pure (Id, PF);

      Set_Categorization_From_Pragmas (N);

      Analyze (Specification (N));
      Validate_Categorization_Dependency (N, Id);

      Body_Required := Unit_Requires_Body (Id);

      --  When this spec does not require an explicit body, we know that there
      --  are no entities requiring completion in the language sense; we call
      --  Check_Completion here only to ensure that any nested package
      --  declaration that requires an implicit body gets one. (In the case
      --  where a body is required, Check_Completion is called at the end of
      --  the body's declarative part.)

      if not Body_Required then
         Check_Completion;
      end if;

      Comp_Unit := Nkind (Parent (N)) = N_Compilation_Unit;
      if Comp_Unit then

         --  Set Body_Required indication on the compilation unit node, and
         --  determine whether elaboration warnings may be meaningful on it.

         Set_Body_Required (Parent (N), Body_Required);

         if not Body_Required then
            Set_Suppress_Elaboration_Warnings (Id);
         end if;

      end if;

      End_Package_Scope (Id);

      --  For the declaration of a library unit that is a remote types package,
      --  check legality rules regarding availability of stream attributes for
      --  types that contain non-remote access values. This subprogram performs
      --  visibility tests that rely on the fact that we have exited the scope
      --  of Id.

      if Comp_Unit then
         Validate_RT_RAT_Component (N);
      end if;

      if Debug_Flag_C then
         Outdent;
         Write_Str ("<== package spec ");
         Write_Name (Chars (Id));
         Write_Str (" from ");
         Write_Location (Sloc (N));
         Write_Eol;
      end if;

      <<Leave>>
         Analyze_Aspect_Specifications (N, Id, Aspect_Specifications (N));
   end Analyze_Package_Declaration;

   -----------------------------------
   -- Analyze_Package_Specification --
   -----------------------------------

   --  Note that this code is shared for the analysis of generic package specs
   --  (see Sem_Ch12.Analyze_Generic_Package_Declaration for details).

   procedure Analyze_Package_Specification (N : Node_Id) is
      Id           : constant Entity_Id  := Defining_Entity (N);
      Orig_Decl    : constant Node_Id    := Original_Node (Parent (N));
      Vis_Decls    : constant List_Id    := Visible_Declarations (N);
      Priv_Decls   : constant List_Id    := Private_Declarations (N);
      E            : Entity_Id;
      L            : Entity_Id;
      Public_Child : Boolean;

      Private_With_Clauses_Installed : Boolean := False;
      --  In Ada 2005, private with_clauses are visible in the private part
      --  of a nested package, even if it appears in the public part of the
      --  enclosing package. This requires a separate step to install these
      --  private_with_clauses, and remove them at the end of the nested
      --  package.

      procedure Clear_Constants (Id : Entity_Id; FE : Entity_Id);
      --  Clears constant indications (Never_Set_In_Source, Constant_Value, and
      --  Is_True_Constant) on all variables that are entities of Id, and on
      --  the chain whose first element is FE. A recursive call is made for all
      --  packages and generic packages.

      procedure Generate_Parent_References;
      --  For a child unit, generate references to parent units, for
      --  GPS navigation purposes.

      function Is_Public_Child (Child, Unit : Entity_Id) return Boolean;
      --  Child and Unit are entities of compilation units. True if Child
      --  is a public child of Parent as defined in 10.1.1

      procedure Inspect_Unchecked_Union_Completion (Decls : List_Id);
      --  Detects all incomplete or private type declarations having a known
      --  discriminant part that are completed by an Unchecked_Union. Emits
      --  the error message "Unchecked_Union may not complete discriminated
      --  partial view".

      procedure Install_Parent_Private_Declarations (Inst_Id : Entity_Id);
      --  Given the package entity of a generic package instantiation or
      --  formal package whose corresponding generic is a child unit, installs
      --  the private declarations of each of the child unit's parents.
      --  This has to be done at the point of entering the instance package's
      --  private part rather than being done in Sem_Ch12.Install_Parent
      --  (which is where the parents' visible declarations are installed).

      ---------------------
      -- Clear_Constants --
      ---------------------

      procedure Clear_Constants (Id : Entity_Id; FE : Entity_Id) is
         E : Entity_Id;

      begin
         --  Ignore package renamings, not interesting and they can cause self
         --  referential loops in the code below.

         if Nkind (Parent (Id)) = N_Package_Renaming_Declaration then
            return;
         end if;

         --  Note: in the loop below, the check for Next_Entity pointing back
         --  to the package entity may seem odd, but it is needed, because a
         --  package can contain a renaming declaration to itself, and such
         --  renamings are generated automatically within package instances.

         E := FE;
         while Present (E) and then E /= Id loop
            if Is_Assignable (E) then
               Set_Never_Set_In_Source (E, False);
               Set_Is_True_Constant    (E, False);
               Set_Current_Value       (E, Empty);
               Set_Is_Known_Null       (E, False);
               Set_Last_Assignment     (E, Empty);

               if not Can_Never_Be_Null (E) then
                  Set_Is_Known_Non_Null (E, False);
               end if;

            elsif Is_Package_Or_Generic_Package (E) then
               Clear_Constants (E, First_Entity (E));
               Clear_Constants (E, First_Private_Entity (E));
            end if;

            Next_Entity (E);
         end loop;
      end Clear_Constants;

      --------------------------------
      -- Generate_Parent_References --
      --------------------------------

      procedure Generate_Parent_References is
         Decl : constant Node_Id := Parent (N);

      begin
         if Id = Cunit_Entity (Main_Unit)
           or else Parent (Decl) = Library_Unit (Cunit (Main_Unit))
         then
            Generate_Reference (Id, Scope (Id), 'k', False);

         elsif not Nkind_In (Unit (Cunit (Main_Unit)), N_Subprogram_Body,
                                                       N_Subunit)
         then
            --  If current unit is an ancestor of main unit, generate a
            --  reference to its own parent.

            declare
               U         : Node_Id;
               Main_Spec : Node_Id := Unit (Cunit (Main_Unit));

            begin
               if Nkind (Main_Spec) = N_Package_Body then
                  Main_Spec := Unit (Library_Unit (Cunit (Main_Unit)));
               end if;

               U := Parent_Spec (Main_Spec);
               while Present (U) loop
                  if U = Parent (Decl) then
                     Generate_Reference (Id, Scope (Id), 'k',  False);
                     exit;

                  elsif Nkind (Unit (U)) = N_Package_Body then
                     exit;

                  else
                     U := Parent_Spec (Unit (U));
                  end if;
               end loop;
            end;
         end if;
      end Generate_Parent_References;

      ---------------------
      -- Is_Public_Child --
      ---------------------

      function Is_Public_Child (Child, Unit : Entity_Id) return Boolean is
      begin
         if not Is_Private_Descendant (Child) then
            return True;
         else
            if Child = Unit then
               return not Private_Present (
                 Parent (Unit_Declaration_Node (Child)));
            else
               return Is_Public_Child (Scope (Child), Unit);
            end if;
         end if;
      end Is_Public_Child;

      ----------------------------------------
      -- Inspect_Unchecked_Union_Completion --
      ----------------------------------------

      procedure Inspect_Unchecked_Union_Completion (Decls : List_Id) is
         Decl : Node_Id;

      begin
         Decl := First (Decls);
         while Present (Decl) loop

            --  We are looking at an incomplete or private type declaration
            --  with a known_discriminant_part whose full view is an
            --  Unchecked_Union.

            if Nkind_In (Decl, N_Incomplete_Type_Declaration,
                               N_Private_Type_Declaration)
              and then Has_Discriminants (Defining_Identifier (Decl))
              and then Present (Full_View (Defining_Identifier (Decl)))
              and then
                Is_Unchecked_Union (Full_View (Defining_Identifier (Decl)))
            then
               Error_Msg_N
                 ("completion of discriminated partial view "
                  & "cannot be an Unchecked_Union",
                 Full_View (Defining_Identifier (Decl)));
            end if;

            Next (Decl);
         end loop;
      end Inspect_Unchecked_Union_Completion;

      -----------------------------------------
      -- Install_Parent_Private_Declarations --
      -----------------------------------------

      procedure Install_Parent_Private_Declarations (Inst_Id : Entity_Id) is
         Inst_Par  : Entity_Id;
         Gen_Par   : Entity_Id;
         Inst_Node : Node_Id;

      begin
         Inst_Par := Inst_Id;

         Gen_Par :=
           Generic_Parent (Specification (Unit_Declaration_Node (Inst_Par)));
         while Present (Gen_Par) and then Is_Child_Unit (Gen_Par) loop
            Inst_Node := Get_Package_Instantiation_Node (Inst_Par);

            if Nkind_In (Inst_Node, N_Package_Instantiation,
                                    N_Formal_Package_Declaration)
              and then Nkind (Name (Inst_Node)) = N_Expanded_Name
            then
               Inst_Par := Entity (Prefix (Name (Inst_Node)));

               if Present (Renamed_Entity (Inst_Par)) then
                  Inst_Par := Renamed_Entity (Inst_Par);
               end if;

               Gen_Par :=
                 Generic_Parent
                   (Specification (Unit_Declaration_Node (Inst_Par)));

               --  Install the private declarations and private use clauses
               --  of a parent instance of the child instance, unless the
               --  parent instance private declarations have already been
               --  installed earlier in Analyze_Package_Specification, which
               --  happens when a generic child is instantiated, and the
               --  instance is a child of the parent instance.

               --  Installing the use clauses of the parent instance twice
               --  is both unnecessary and wrong, because it would cause the
               --  clauses to be chained to themselves in the use clauses
               --  list of the scope stack entry. That in turn would cause
               --  an endless loop from End_Use_Clauses upon scope exit.

               --  The parent is now fully visible. It may be a hidden open
               --  scope if we are currently compiling some child instance
               --  declared within it, but while the current instance is being
               --  compiled the parent is immediately visible. In particular
               --  its entities must remain visible if a stack save/restore
               --  takes place through a call to Rtsfind.

               if Present (Gen_Par) then
                  if not In_Private_Part (Inst_Par) then
                     Install_Private_Declarations (Inst_Par);
                     Set_Use (Private_Declarations
                                (Specification
                                   (Unit_Declaration_Node (Inst_Par))));
                     Set_Is_Hidden_Open_Scope (Inst_Par, False);
                  end if;

               --  If we've reached the end of the generic instance parents,
               --  then finish off by looping through the nongeneric parents
               --  and installing their private declarations.

               else
                  while Present (Inst_Par)
                    and then Inst_Par /= Standard_Standard
                    and then (not In_Open_Scopes (Inst_Par)
                                or else not In_Private_Part (Inst_Par))
                  loop
                     Install_Private_Declarations (Inst_Par);
                     Set_Use (Private_Declarations
                                (Specification
                                   (Unit_Declaration_Node (Inst_Par))));
                     Inst_Par := Scope (Inst_Par);
                  end loop;

                  exit;
               end if;

            else
               exit;
            end if;
         end loop;
      end Install_Parent_Private_Declarations;

   --  Start of processing for Analyze_Package_Specification

   begin
      if Present (Vis_Decls) then
         Analyze_Declarations (Vis_Decls);
      end if;

      --  Verify that incomplete types have received full declarations and
      --  also build invariant procedures for any types with invariants.

      E := First_Entity (Id);
      while Present (E) loop

         --  Check on incomplete types

         if Ekind (E) = E_Incomplete_Type
           and then No (Full_View (E))
         then
            Error_Msg_N ("no declaration in visible part for incomplete}", E);
         end if;

         --  Build invariant procedures

         if Is_Type (E) and then Has_Invariants (E) then
            Build_Invariant_Procedure (E, N);
         end if;

         Next_Entity (E);
      end loop;

      if Is_Remote_Call_Interface (Id)
         and then Nkind (Parent (Parent (N))) = N_Compilation_Unit
      then
         Validate_RCI_Declarations (Id);
      end if;

      --  Save global references in the visible declarations, before installing
      --  private declarations of parent unit if there is one, because the
      --  privacy status of types defined in the parent will change. This is
      --  only relevant for generic child units, but is done in all cases for
      --  uniformity.

      if Ekind (Id) = E_Generic_Package
        and then Nkind (Orig_Decl) = N_Generic_Package_Declaration
      then
         declare
            Orig_Spec : constant Node_Id := Specification (Orig_Decl);
            Save_Priv : constant List_Id := Private_Declarations (Orig_Spec);
         begin
            Set_Private_Declarations (Orig_Spec, Empty_List);
            Save_Global_References   (Orig_Decl);
            Set_Private_Declarations (Orig_Spec, Save_Priv);
         end;
      end if;

      --  If package is a public child unit, then make the private declarations
      --  of the parent visible.

      Public_Child := False;

      declare
         Par       : Entity_Id;
         Pack_Decl : Node_Id;
         Par_Spec  : Node_Id;

      begin
         Par := Id;
         Par_Spec := Parent_Spec (Parent (N));

         --  If the package is formal package of an enclosing generic, it is
         --  transformed into a local generic declaration, and compiled to make
         --  its spec available. We need to retrieve the original generic to
         --  determine whether it is a child unit, and install its parents.

         if No (Par_Spec)
           and then
             Nkind (Original_Node (Parent (N))) = N_Formal_Package_Declaration
         then
            Par := Entity (Name (Original_Node (Parent (N))));
            Par_Spec := Parent_Spec (Unit_Declaration_Node (Par));
         end if;

         if Present (Par_Spec) then
            Generate_Parent_References;

            while Scope (Par) /= Standard_Standard
              and then Is_Public_Child (Id, Par)
              and then In_Open_Scopes (Par)
            loop
               Public_Child := True;
               Par := Scope (Par);
               Install_Private_Declarations (Par);
               Install_Private_With_Clauses (Par);
               Pack_Decl := Unit_Declaration_Node (Par);
               Set_Use (Private_Declarations (Specification (Pack_Decl)));
            end loop;
         end if;
      end;

      if Is_Compilation_Unit (Id) then
         Install_Private_With_Clauses (Id);
      else

         --  The current compilation unit may include private with_clauses,
         --  which are visible in the private part of the current nested
         --  package, and have to be installed now. This is not done for
         --  nested instantiations, where the private with_clauses of the
         --  enclosing unit have no effect once the instantiation info is
         --  established and we start analyzing the package declaration.

         declare
            Comp_Unit : constant Entity_Id := Cunit_Entity (Current_Sem_Unit);
         begin
            if Is_Package_Or_Generic_Package (Comp_Unit)
              and then not In_Private_Part (Comp_Unit)
              and then not In_Instance
            then
               Install_Private_With_Clauses (Comp_Unit);
               Private_With_Clauses_Installed := True;
            end if;
         end;
      end if;

      --  If this is a package associated with a generic instance or formal
      --  package, then the private declarations of each of the generic's
      --  parents must be installed at this point.

      if Is_Generic_Instance (Id) then
         Install_Parent_Private_Declarations (Id);
      end if;

      --  Analyze private part if present. The flag In_Private_Part is reset
      --  in End_Package_Scope.

      L := Last_Entity (Id);

      if Present (Priv_Decls) then
         Set_In_Private_Part (Id);

         --  Upon entering a public child's private part, it may be necessary
         --  to declare subprograms that were derived in the package's visible
         --  part but not yet made visible.

         if Public_Child then
            Declare_Inherited_Private_Subprograms (Id);
         end if;

         Analyze_Declarations (Priv_Decls);

         --  Check the private declarations for incomplete deferred constants

         Inspect_Deferred_Constant_Completion (Priv_Decls);

         --  The first private entity is the immediate follower of the last
         --  visible entity, if there was one.

         if Present (L) then
            Set_First_Private_Entity (Id, Next_Entity (L));
         else
            Set_First_Private_Entity (Id, First_Entity (Id));
         end if;

      --  There may be inherited private subprograms that need to be declared,
      --  even in the absence of an explicit private part.  If there are any
      --  public declarations in the package and the package is a public child
      --  unit, then an implicit private part is assumed.

      elsif Present (L) and then Public_Child then
         Set_In_Private_Part (Id);
         Declare_Inherited_Private_Subprograms (Id);
         Set_First_Private_Entity (Id, Next_Entity (L));
      end if;

      E := First_Entity (Id);
      while Present (E) loop

         --  Check rule of 3.6(11), which in general requires waiting till all
         --  full types have been seen.

         if Ekind (E) = E_Record_Type or else Ekind (E) = E_Array_Type then
            Check_Aliased_Component_Types (E);
         end if;

         --  Check preelaborable initialization for full type completing a
         --  private type for which pragma Preelaborable_Initialization given.

         if Is_Type (E)
           and then Must_Have_Preelab_Init (E)
           and then not Has_Preelaborable_Initialization (E)
         then
            Error_Msg_N
              ("full view of & does not have preelaborable initialization", E);
         end if;

         Next_Entity (E);
      end loop;

      --  Ada 2005 (AI-216): The completion of an incomplete or private type
      --  declaration having a known_discriminant_part shall not be an
      --  Unchecked_Union type.

      if Present (Vis_Decls) then
         Inspect_Unchecked_Union_Completion (Vis_Decls);
      end if;

      if Present (Priv_Decls) then
         Inspect_Unchecked_Union_Completion (Priv_Decls);
      end if;

      if Ekind (Id) = E_Generic_Package
        and then Nkind (Orig_Decl) = N_Generic_Package_Declaration
        and then Present (Priv_Decls)
      then
         --  Save global references in private declarations, ignoring the
         --  visible declarations that were processed earlier.

         declare
            Orig_Spec : constant Node_Id := Specification (Orig_Decl);
            Save_Vis  : constant List_Id := Visible_Declarations (Orig_Spec);
            Save_Form : constant List_Id :=
                          Generic_Formal_Declarations (Orig_Decl);

         begin
            Set_Visible_Declarations        (Orig_Spec, Empty_List);
            Set_Generic_Formal_Declarations (Orig_Decl, Empty_List);
            Save_Global_References          (Orig_Decl);
            Set_Generic_Formal_Declarations (Orig_Decl, Save_Form);
            Set_Visible_Declarations        (Orig_Spec, Save_Vis);
         end;
      end if;

      Process_End_Label (N, 'e', Id);

      --  Remove private_with_clauses of enclosing compilation unit, if they
      --  were installed.

      if Private_With_Clauses_Installed then
         Remove_Private_With_Clauses (Cunit (Current_Sem_Unit));
      end if;

      --  For the case of a library level package, we must go through all the
      --  entities clearing the indications that the value may be constant and
      --  not modified. Why? Because any client of this package may modify
      --  these values freely from anywhere. This also applies to any nested
      --  packages or generic packages.

      --  For now we unconditionally clear constants for packages that are
      --  instances of generic packages. The reason is that we do not have the
      --  body yet, and we otherwise think things are unreferenced when they
      --  are not. This should be fixed sometime (the effect is not terrible,
      --  we just lose some warnings, and also some cases of value propagation)
      --  ???

      if Is_Library_Level_Entity (Id)
        or else Is_Generic_Instance (Id)
      then
         Clear_Constants (Id, First_Entity (Id));
         Clear_Constants (Id, First_Private_Entity (Id));
      end if;
   end Analyze_Package_Specification;

   --------------------------------------
   -- Analyze_Private_Type_Declaration --
   --------------------------------------

   procedure Analyze_Private_Type_Declaration (N : Node_Id) is
      PF : constant Boolean   := Is_Pure (Enclosing_Lib_Unit_Entity);
      Id : constant Entity_Id := Defining_Identifier (N);

   begin
      Generate_Definition (Id);
      Set_Is_Pure         (Id, PF);
      Init_Size_Align     (Id);

      if not Is_Package_Or_Generic_Package (Current_Scope)
        or else In_Private_Part (Current_Scope)
      then
         Error_Msg_N ("invalid context for private declaration", N);
      end if;

      New_Private_Type (N, Id, N);
      Set_Depends_On_Private (Id);
      Analyze_Aspect_Specifications (N, Id, Aspect_Specifications (N));
   end Analyze_Private_Type_Declaration;

   ----------------------------------
   -- Check_Anonymous_Access_Types --
   ----------------------------------

   procedure Check_Anonymous_Access_Types
     (Spec_Id : Entity_Id;
      P_Body  : Node_Id)
   is
      E  : Entity_Id;
      IR : Node_Id;

   begin
      --  Itype references are only needed by gigi, to force elaboration of
      --  itypes. In the absence of code generation, they are not needed.

      if not Expander_Active then
         return;
      end if;

      E := First_Entity (Spec_Id);
      while Present (E) loop
         if Ekind (E) = E_Anonymous_Access_Type
           and then From_With_Type (E)
         then
            IR := Make_Itype_Reference (Sloc (P_Body));
            Set_Itype (IR, E);

            if No (Declarations (P_Body)) then
               Set_Declarations (P_Body, New_List (IR));
            else
               Prepend (IR, Declarations (P_Body));
            end if;
         end if;

         Next_Entity (E);
      end loop;
   end Check_Anonymous_Access_Types;

   -------------------------------------------
   -- Declare_Inherited_Private_Subprograms --
   -------------------------------------------

   procedure Declare_Inherited_Private_Subprograms (Id : Entity_Id) is

      function Is_Primitive_Of (T : Entity_Id; S : Entity_Id) return Boolean;
      --  Check whether an inherited subprogram is an operation of an untagged
      --  derived type.

      ---------------------
      -- Is_Primitive_Of --
      ---------------------

      function Is_Primitive_Of (T : Entity_Id; S : Entity_Id) return Boolean is
         Formal : Entity_Id;

      begin
         --  If the full view is a scalar type, the type is the anonymous base
         --  type, but the operation mentions the first subtype, so check the
         --  signature against the base type.

         if Base_Type (Etype (S)) = Base_Type (T) then
            return True;

         else
            Formal := First_Formal (S);
            while Present (Formal) loop
               if Base_Type (Etype (Formal)) = Base_Type (T) then
                  return True;
               end if;

               Next_Formal (Formal);
            end loop;

            return False;
         end if;
      end Is_Primitive_Of;

      --  Local variables

      E           : Entity_Id;
      Op_List     : Elist_Id;
      Op_Elmt     : Elmt_Id;
      Op_Elmt_2   : Elmt_Id;
      Prim_Op     : Entity_Id;
      New_Op      : Entity_Id := Empty;
      Parent_Subp : Entity_Id;
      Tag         : Entity_Id;

   --  Start of processing for Declare_Inherited_Private_Subprograms

   begin
      E := First_Entity (Id);
      while Present (E) loop

         --  If the entity is a nonprivate type extension whose parent type
         --  is declared in an open scope, then the type may have inherited
         --  operations that now need to be made visible. Ditto if the entity
         --  is a formal derived type in a child unit.

         if ((Is_Derived_Type (E) and then not Is_Private_Type (E))
               or else
                 (Nkind (Parent (E)) = N_Private_Extension_Declaration
                   and then Is_Generic_Type (E)))
           and then In_Open_Scopes (Scope (Etype (E)))
           and then Is_Base_Type (E)
         then
            if Is_Tagged_Type (E) then
               Op_List := Primitive_Operations (E);
               New_Op  := Empty;
               Tag     := First_Tag_Component (E);

               Op_Elmt := First_Elmt (Op_List);
               while Present (Op_Elmt) loop
                  Prim_Op := Node (Op_Elmt);

                  --  Search primitives that are implicit operations with an
                  --  internal name whose parent operation has a normal name.

                  if Present (Alias (Prim_Op))
                    and then Find_Dispatching_Type (Alias (Prim_Op)) /= E
                    and then not Comes_From_Source (Prim_Op)
                    and then Is_Internal_Name (Chars (Prim_Op))
                    and then not Is_Internal_Name (Chars (Alias (Prim_Op)))
                  then
                     Parent_Subp := Alias (Prim_Op);

                     --  Case 1: Check if the type has also an explicit
                     --  overriding for this primitive.

                     Op_Elmt_2 := Next_Elmt (Op_Elmt);
                     while Present (Op_Elmt_2) loop

                        --  Skip entities with attribute Interface_Alias since
                        --  they are not overriding primitives (these entities
                        --  link an interface primitive with their covering
                        --  primitive)

                        if Chars (Node (Op_Elmt_2)) = Chars (Parent_Subp)
                          and then Type_Conformant (Prim_Op, Node (Op_Elmt_2))
                          and then No (Interface_Alias (Node (Op_Elmt_2)))
                        then
                           --  The private inherited operation has been
                           --  overridden by an explicit subprogram: replace
                           --  the former by the latter.

                           New_Op := Node (Op_Elmt_2);
                           Replace_Elmt (Op_Elmt, New_Op);
                           Remove_Elmt  (Op_List, Op_Elmt_2);
                           Set_Overridden_Operation (New_Op, Parent_Subp);

                           --  We don't need to inherit its dispatching slot.
                           --  Set_All_DT_Position has previously ensured that
                           --  the same slot was assigned to the two primitives

                           if Present (Tag)
                             and then Present (DTC_Entity (New_Op))
                             and then Present (DTC_Entity (Prim_Op))
                           then
                              pragma Assert (DT_Position (New_Op)
                                              = DT_Position (Prim_Op));
                              null;
                           end if;

                           goto Next_Primitive;
                        end if;

                        Next_Elmt (Op_Elmt_2);
                     end loop;

                     --  Case 2: We have not found any explicit overriding and
                     --  hence we need to declare the operation (i.e., make it
                     --  visible).

                     Derive_Subprogram (New_Op, Alias (Prim_Op), E, Etype (E));

                     --  Inherit the dispatching slot if E is already frozen

                     if Is_Frozen (E)
                       and then Present (DTC_Entity (Alias (Prim_Op)))
                     then
                        Set_DTC_Entity_Value (E, New_Op);
                        Set_DT_Position (New_Op,
                          DT_Position (Alias (Prim_Op)));
                     end if;

                     pragma Assert
                       (Is_Dispatching_Operation (New_Op)
                         and then Node (Last_Elmt (Op_List)) = New_Op);

                     --  Substitute the new operation for the old one in the
                     --  type's primitive operations list. Since the new
                     --  operation was also just added to the end of list,
                     --  the last element must be removed.

                     --  (Question: is there a simpler way of declaring the
                     --  operation, say by just replacing the name of the
                     --  earlier operation, reentering it in the in the symbol
                     --  table (how?), and marking it as private???)

                     Replace_Elmt (Op_Elmt, New_Op);
                     Remove_Last_Elmt (Op_List);
                  end if;

                  <<Next_Primitive>>
                  Next_Elmt (Op_Elmt);
               end loop;

               --  Generate listing showing the contents of the dispatch table

               if Debug_Flag_ZZ then
                  Write_DT (E);
               end if;

            else
               --  Non-tagged type, scan forward to locate inherited hidden
               --  operations.

               Prim_Op := Next_Entity (E);
               while Present (Prim_Op) loop
                  if Is_Subprogram (Prim_Op)
                    and then Present (Alias (Prim_Op))
                    and then not Comes_From_Source (Prim_Op)
                    and then Is_Internal_Name (Chars (Prim_Op))
                    and then not Is_Internal_Name (Chars (Alias (Prim_Op)))
                    and then Is_Primitive_Of (E, Prim_Op)
                  then
                     Derive_Subprogram (New_Op, Alias (Prim_Op), E, Etype (E));
                  end if;

                  Next_Entity (Prim_Op);
               end loop;
            end if;
         end if;

         Next_Entity (E);
      end loop;
   end Declare_Inherited_Private_Subprograms;

   -----------------------
   -- End_Package_Scope --
   -----------------------

   procedure End_Package_Scope (P : Entity_Id) is
   begin
      Uninstall_Declarations (P);
      Pop_Scope;
   end End_Package_Scope;

   ---------------------------
   -- Exchange_Declarations --
   ---------------------------

   procedure Exchange_Declarations (Id : Entity_Id) is
      Full_Id : constant Entity_Id := Full_View (Id);
      H1      : constant Entity_Id := Homonym (Id);
      Next1   : constant Entity_Id := Next_Entity (Id);
      H2      : Entity_Id;
      Next2   : Entity_Id;

   begin
      --  If missing full declaration for type, nothing to exchange

      if No (Full_Id) then
         return;
      end if;

      --  Otherwise complete the exchange, and preserve semantic links

      Next2 := Next_Entity (Full_Id);
      H2    := Homonym (Full_Id);

      --  Reset full declaration pointer to reflect the switched entities and
      --  readjust the next entity chains.

      Exchange_Entities (Id, Full_Id);

      Set_Next_Entity (Id, Next1);
      Set_Homonym     (Id, H1);

      Set_Full_View   (Full_Id, Id);
      Set_Next_Entity (Full_Id, Next2);
      Set_Homonym     (Full_Id, H2);
   end Exchange_Declarations;

   ----------------------------
   -- Install_Package_Entity --
   ----------------------------

   procedure Install_Package_Entity (Id : Entity_Id) is
   begin
      if not Is_Internal (Id) then
         if Debug_Flag_E then
            Write_Str ("Install: ");
            Write_Name (Chars (Id));
            Write_Eol;
         end if;

         if not Is_Child_Unit (Id) then
            Set_Is_Immediately_Visible (Id);
         end if;

      end if;
   end Install_Package_Entity;

   ----------------------------------
   -- Install_Private_Declarations --
   ----------------------------------

   procedure Install_Private_Declarations (P : Entity_Id) is
      Id        : Entity_Id;
      Priv_Elmt : Elmt_Id;
      Priv      : Entity_Id;
      Full      : Entity_Id;

   begin
      --  First exchange declarations for private types, so that the full
      --  declaration is visible. For each private type, we check its
      --  Private_Dependents list and also exchange any subtypes of or derived
      --  types from it. Finally, if this is a Taft amendment type, the
      --  incomplete declaration is irrelevant, and we want to link the
      --  eventual full declaration with the original private one so we also
      --  skip the exchange.

      Id := First_Entity (P);
      while Present (Id) and then Id /= First_Private_Entity (P) loop
         if Is_Private_Base_Type (Id)
           and then Comes_From_Source (Full_View (Id))
           and then Present (Full_View (Id))
           and then Scope (Full_View (Id)) = Scope (Id)
           and then Ekind (Full_View (Id)) /= E_Incomplete_Type
         then
            --  If there is a use-type clause on the private type, set the
            --  full view accordingly.

            Set_In_Use (Full_View (Id), In_Use (Id));
            Full := Full_View (Id);

            if Is_Private_Base_Type (Full)
              and then Has_Private_Declaration (Full)
              and then Nkind (Parent (Full)) = N_Full_Type_Declaration
              and then In_Open_Scopes (Scope (Etype (Full)))
              and then In_Package_Body (Current_Scope)
              and then not Is_Private_Type (Etype (Full))
            then
               --  This is the completion of a private type by a derivation
               --  from another private type which is not private anymore. This
               --  can only happen in a package nested within a child package,
               --  when the parent type is defined in the parent unit. At this
               --  point the current type is not private either, and we have to
               --  install the underlying full view, which is now visible. Save
               --  the current full view as well, so that all views can be
               --  restored on exit. It may seem that after compiling the child
               --  body there are not environments to restore, but the back-end
               --  expects those links to be valid, and freeze nodes depend on
               --  them.

               if No (Full_View (Full))
                 and then Present (Underlying_Full_View (Full))
               then
                  Set_Full_View (Id, Underlying_Full_View (Full));
                  Set_Underlying_Full_View (Id, Full);

                  Set_Underlying_Full_View (Full, Empty);
                  Set_Is_Frozen (Full_View (Id));
               end if;
            end if;

            Priv_Elmt := First_Elmt (Private_Dependents (Id));

            Exchange_Declarations (Id);
            Set_Is_Immediately_Visible (Id);

            while Present (Priv_Elmt) loop
               Priv := Node (Priv_Elmt);

               --  Before the exchange, verify that the presence of the
               --  Full_View field. It will be empty if the entity has already
               --  been installed due to a previous call.

               if Present (Full_View (Priv))
                 and then Is_Visible_Dependent (Priv)
               then

                  --  For each subtype that is swapped, we also swap the
                  --  reference to it in Private_Dependents, to allow access
                  --  to it when we swap them out in End_Package_Scope.

                  Replace_Elmt (Priv_Elmt, Full_View (Priv));
                  Exchange_Declarations (Priv);
                  Set_Is_Immediately_Visible
                    (Priv, In_Open_Scopes (Scope (Priv)));
                  Set_Is_Potentially_Use_Visible
                    (Priv, Is_Potentially_Use_Visible (Node (Priv_Elmt)));
               end if;

               Next_Elmt (Priv_Elmt);
            end loop;
         end if;

         Next_Entity (Id);
      end loop;

      --  Next make other declarations in the private part visible as well

      Id := First_Private_Entity (P);
      while Present (Id) loop
         Install_Package_Entity (Id);
         Set_Is_Hidden (Id, False);
         Next_Entity (Id);
      end loop;

      --  Indicate that the private part is currently visible, so it can be
      --  properly reset on exit.

      Set_In_Private_Part (P);
   end Install_Private_Declarations;

   ----------------------------------
   -- Install_Visible_Declarations --
   ----------------------------------

   procedure Install_Visible_Declarations (P : Entity_Id) is
      Id          : Entity_Id;
      Last_Entity : Entity_Id;

   begin
      pragma Assert
        (Is_Package_Or_Generic_Package (P) or else Is_Record_Type (P));

      if Is_Package_Or_Generic_Package (P) then
         Last_Entity := First_Private_Entity (P);
      else
         Last_Entity := Empty;
      end if;

      Id := First_Entity (P);
      while Present (Id) and then Id /= Last_Entity loop
         Install_Package_Entity (Id);
         Next_Entity (Id);
      end loop;
   end Install_Visible_Declarations;

   --------------------------
   -- Is_Private_Base_Type --
   --------------------------

   function Is_Private_Base_Type (E : Entity_Id) return Boolean is
   begin
      return Ekind (E) = E_Private_Type
        or else Ekind (E) = E_Limited_Private_Type
        or else Ekind (E) = E_Record_Type_With_Private;
   end Is_Private_Base_Type;

   --------------------------
   -- Is_Visible_Dependent --
   --------------------------

   function Is_Visible_Dependent (Dep : Entity_Id) return Boolean
   is
      S : constant Entity_Id := Scope (Dep);

   begin
      --  Renamings created for actual types have the visibility of the actual

      if Ekind (S) = E_Package
        and then Is_Generic_Instance (S)
        and then (Is_Generic_Actual_Type (Dep)
                   or else Is_Generic_Actual_Type (Full_View (Dep)))
      then
         return True;

      elsif not (Is_Derived_Type (Dep))
        and then Is_Derived_Type (Full_View (Dep))
      then
         --  When instantiating a package body, the scope stack is empty, so
         --  check instead whether the dependent type is defined in the same
         --  scope as the instance itself.

         return In_Open_Scopes (S)
           or else (Is_Generic_Instance (Current_Scope)
              and then Scope (Dep) = Scope (Current_Scope));
      else
         return True;
      end if;
   end Is_Visible_Dependent;

   ----------------------------
   -- May_Need_Implicit_Body --
   ----------------------------

   procedure May_Need_Implicit_Body (E : Entity_Id) is
      P     : constant Node_Id := Unit_Declaration_Node (E);
      S     : constant Node_Id := Parent (P);
      B     : Node_Id;
      Decls : List_Id;

   begin
      if not Has_Completion (E)
        and then Nkind (P) = N_Package_Declaration
        and then (Present (Activation_Chain_Entity (P)) or else Has_RACW (E))
      then
         B :=
           Make_Package_Body (Sloc (E),
             Defining_Unit_Name => Make_Defining_Identifier (Sloc (E),
               Chars => Chars (E)),
             Declarations  => New_List);

         if Nkind (S) = N_Package_Specification then
            if Present (Private_Declarations (S)) then
               Decls := Private_Declarations (S);
            else
               Decls := Visible_Declarations (S);
            end if;
         else
            Decls := Declarations (S);
         end if;

         Append (B, Decls);
         Analyze (B);
      end if;
   end May_Need_Implicit_Body;

   ----------------------
   -- New_Private_Type --
   ----------------------

   procedure New_Private_Type (N : Node_Id; Id : Entity_Id; Def : Node_Id) is
   begin
      --  For other than Ada 2012, enter the name in the current scope

      if Ada_Version < Ada_2012 then
         Enter_Name (Id);

      --  Ada 2012 (AI05-0162): Enter the name in the current scope handling
      --  private type that completes an incomplete type.

      else
         declare
            Prev : Entity_Id;
         begin
            Prev := Find_Type_Name (N);
            pragma Assert (Prev = Id
              or else (Ekind (Prev) = E_Incomplete_Type
                        and then Present (Full_View (Prev))
                        and then Full_View (Prev) = Id));
         end;
      end if;

      if Limited_Present (Def) then
         Set_Ekind (Id, E_Limited_Private_Type);
      else
         Set_Ekind (Id, E_Private_Type);
      end if;

      Set_Etype              (Id, Id);
      Set_Has_Delayed_Freeze (Id);
      Set_Is_First_Subtype   (Id);
      Init_Size_Align        (Id);

      Set_Is_Constrained (Id,
        No (Discriminant_Specifications (N))
          and then not Unknown_Discriminants_Present (N));

      --  Set tagged flag before processing discriminants, to catch illegal
      --  usage.

      Set_Is_Tagged_Type (Id, Tagged_Present (Def));

      Set_Discriminant_Constraint (Id, No_Elist);
      Set_Stored_Constraint (Id, No_Elist);

      if Present (Discriminant_Specifications (N)) then
         Push_Scope (Id);
         Process_Discriminants (N);
         End_Scope;

      elsif Unknown_Discriminants_Present (N) then
         Set_Has_Unknown_Discriminants (Id);
      end if;

      Set_Private_Dependents (Id, New_Elmt_List);

      if Tagged_Present (Def) then
<<<<<<< HEAD
         Set_Ekind                (Id, E_Record_Type_With_Private);
         Set_Primitive_Operations (Id, New_Elmt_List);
         Set_Is_Abstract_Type     (Id, Abstract_Present (Def));
         Set_Is_Limited_Record    (Id, Limited_Present (Def));
         Set_Has_Delayed_Freeze   (Id, True);
=======
         Set_Ekind                       (Id, E_Record_Type_With_Private);
         Set_Direct_Primitive_Operations (Id, New_Elmt_List);
         Set_Is_Abstract_Type            (Id, Abstract_Present (Def));
         Set_Is_Limited_Record           (Id, Limited_Present (Def));
         Set_Has_Delayed_Freeze          (Id, True);

         --  Create a class-wide type with the same attributes

         Make_Class_Wide_Type     (Id);
>>>>>>> b56a5220

         --  Create a class-wide type with the same attributes

         Make_Class_Wide_Type     (Id);

      elsif Abstract_Present (Def) then
         Error_Msg_N ("only a tagged type can be abstract", N);
      end if;
   end New_Private_Type;

   ----------------------------
   -- Uninstall_Declarations --
   ----------------------------

   procedure Uninstall_Declarations (P : Entity_Id) is
      Decl      : constant Node_Id := Unit_Declaration_Node (P);
      Id        : Entity_Id;
      Full      : Entity_Id;
      Priv_Elmt : Elmt_Id;
      Priv_Sub  : Entity_Id;

      procedure Preserve_Full_Attributes (Priv, Full : Entity_Id);
      --  Copy to the private declaration the attributes of the full view that
      --  need to be available for the partial view also.

      function Type_In_Use (T : Entity_Id) return Boolean;
      --  Check whether type or base type appear in an active use_type clause

      ------------------------------
      -- Preserve_Full_Attributes --
      ------------------------------

      procedure Preserve_Full_Attributes (Priv, Full : Entity_Id) is
         Priv_Is_Base_Type : constant Boolean := Is_Base_Type (Priv);

      begin
         Set_Size_Info (Priv, (Full));
         Set_RM_Size                 (Priv, RM_Size (Full));
         Set_Size_Known_At_Compile_Time
                                     (Priv, Size_Known_At_Compile_Time (Full));
         Set_Is_Volatile             (Priv, Is_Volatile                (Full));
         Set_Treat_As_Volatile       (Priv, Treat_As_Volatile          (Full));
         Set_Is_Ada_2005_Only        (Priv, Is_Ada_2005_Only           (Full));
         Set_Is_Ada_2012_Only        (Priv, Is_Ada_2012_Only           (Full));
         Set_Has_Pragma_Unmodified   (Priv, Has_Pragma_Unmodified      (Full));
         Set_Has_Pragma_Unreferenced (Priv, Has_Pragma_Unreferenced    (Full));
         Set_Has_Pragma_Unreferenced_Objects
                                     (Priv, Has_Pragma_Unreferenced_Objects
                                                                       (Full));
         if Is_Unchecked_Union (Full) then
            Set_Is_Unchecked_Union (Base_Type (Priv));
         end if;
         --  Why is atomic not copied here ???

         if Referenced (Full) then
            Set_Referenced (Priv);
         end if;

         if Priv_Is_Base_Type then
            Set_Is_Controlled (Priv, Is_Controlled (Base_Type (Full)));
            Set_Finalize_Storage_Only (Priv, Finalize_Storage_Only
                                                           (Base_Type (Full)));
            Set_Has_Task (Priv, Has_Task (Base_Type (Full)));
            Set_Has_Controlled_Component (Priv, Has_Controlled_Component
                                                           (Base_Type (Full)));
         end if;

         Set_Freeze_Node (Priv, Freeze_Node (Full));

         if Is_Tagged_Type (Priv)
           and then Is_Tagged_Type (Full)
           and then not Error_Posted (Full)
         then
            if Priv_Is_Base_Type then

               --  Ada 2005 (AI-345): The full view of a type implementing an
               --  interface can be a task type.

               --    type T is new I with private;
               --  private
               --    task type T is new I with ...

               if Is_Interface (Etype (Priv))
                 and then Is_Concurrent_Type (Base_Type (Full))
               then
                  --  Protect the frontend against previous errors

                  if Present (Corresponding_Record_Type
                               (Base_Type (Full)))
                  then
                     Set_Access_Disp_Table
                       (Priv, Access_Disp_Table
                               (Corresponding_Record_Type (Base_Type (Full))));

                  --  Generic context, or previous errors

                  else
                     null;
                  end if;

               else
                  Set_Access_Disp_Table
                    (Priv, Access_Disp_Table (Base_Type (Full)));
               end if;
            end if;

            if Is_Tagged_Type (Priv) then

               --  If the type is tagged, the tag itself must be available on
               --  the partial view, for expansion purposes.

               Set_First_Entity (Priv, First_Entity (Full));

               --  If there are discriminants in the partial view, these remain
               --  visible. Otherwise only the tag itself is visible, and there
               --  are no nameable components in the partial view.

               if No (Last_Entity (Priv)) then
                  Set_Last_Entity (Priv, First_Entity (Priv));
               end if;
            end if;

            Set_Has_Discriminants (Priv, Has_Discriminants (Full));

            if Has_Discriminants (Full) then
               Set_Discriminant_Constraint (Priv,
                 Discriminant_Constraint (Full));
            end if;
         end if;
      end Preserve_Full_Attributes;

      -----------------
      -- Type_In_Use --
      -----------------

      function Type_In_Use (T : Entity_Id) return Boolean is
      begin
         return Scope (Base_Type (T)) = P
           and then (In_Use (T) or else In_Use (Base_Type (T)));
      end Type_In_Use;

   --  Start of processing for Uninstall_Declarations

   begin
      Id := First_Entity (P);
      while Present (Id) and then Id /= First_Private_Entity (P) loop
         if Debug_Flag_E then
            Write_Str ("unlinking visible entity ");
            Write_Int (Int (Id));
            Write_Eol;
         end if;

         --  On  exit from the package scope, we must preserve the visibility
         --  established by use clauses in the current scope. Two cases:

         --  a) If the entity is an operator, it may be a primitive operator of
         --  a type for which there is a visible use-type clause.

         --  b) for other entities, their use-visibility is determined by a
         --  visible use clause for the package itself. For a generic instance,
         --  the instantiation of the formals appears in the visible part,
         --  but the formals are private and remain so.

         if Ekind (Id) = E_Function
           and then Is_Operator_Symbol_Name (Chars (Id))
           and then not Is_Hidden (Id)
           and then not Error_Posted (Id)
         then
            Set_Is_Potentially_Use_Visible (Id,
              In_Use (P)
              or else Type_In_Use (Etype (Id))
              or else Type_In_Use (Etype (First_Formal (Id)))
              or else (Present (Next_Formal (First_Formal (Id)))
                         and then
                           Type_In_Use
                             (Etype (Next_Formal (First_Formal (Id))))));
         else
            if In_Use (P) and then not Is_Hidden (Id) then

               --  A child unit of a use-visible package remains use-visible
               --  only if it is itself a visible child unit. Otherwise it
               --  would remain visible in other contexts where P is use-
               --  visible, because once compiled it stays in the entity list
               --  of its parent unit.

               if Is_Child_Unit (Id) then
                  Set_Is_Potentially_Use_Visible (Id,
                    Is_Visible_Child_Unit (Id));
               else
                  Set_Is_Potentially_Use_Visible (Id);
               end if;

            else
               Set_Is_Potentially_Use_Visible (Id, False);
            end if;
         end if;

         --  Local entities are not immediately visible outside of the package

         Set_Is_Immediately_Visible (Id, False);

         --  If this is a private type with a full view (for example a local
         --  subtype of a private type declared elsewhere), ensure that the
         --  full view is also removed from visibility: it may be exposed when
         --  swapping views in an instantiation.

         if Is_Type (Id)
           and then Present (Full_View (Id))
         then
            Set_Is_Immediately_Visible (Full_View (Id), False);
         end if;

         if Is_Tagged_Type (Id) and then Ekind (Id) = E_Record_Type then
            Check_Abstract_Overriding (Id);
            Check_Conventions (Id);
         end if;

         if (Ekind (Id) = E_Private_Type
               or else Ekind (Id) = E_Limited_Private_Type)
           and then No (Full_View (Id))
           and then not Is_Generic_Type (Id)
           and then not Is_Derived_Type (Id)
         then
            Error_Msg_N ("missing full declaration for private type&", Id);

         elsif Ekind (Id) = E_Record_Type_With_Private
           and then not Is_Generic_Type (Id)
           and then No (Full_View (Id))
         then
            if Nkind (Parent (Id)) = N_Private_Type_Declaration then
               Error_Msg_N ("missing full declaration for private type&", Id);
            else
               Error_Msg_N
                 ("missing full declaration for private extension", Id);
            end if;

         --  Case of constant, check for deferred constant declaration with
         --  no full view. Likely just a matter of a missing expression, or
         --  accidental use of the keyword constant.

         elsif Ekind (Id) = E_Constant

           --  OK if constant value present

           and then No (Constant_Value (Id))

           --  OK if full view present

           and then No (Full_View (Id))

           --  OK if imported, since that provides the completion

           and then not Is_Imported (Id)

           --  OK if object declaration replaced by renaming declaration as
           --  a result of OK_To_Rename processing (e.g. for concatenation)

           and then Nkind (Parent (Id)) /= N_Object_Renaming_Declaration

           --  OK if object declaration with the No_Initialization flag set

           and then not (Nkind (Parent (Id)) = N_Object_Declaration
                           and then No_Initialization (Parent (Id)))
         then
            --  If no private declaration is present, we assume the user did
            --  not intend a deferred constant declaration and the problem
            --  is simply that the initializing expression is missing.

            if not Has_Private_Declaration (Etype (Id)) then

               --  We assume that the user did not intend a deferred constant
               --  declaration, and the expression is just missing.

               Error_Msg_N
                 ("constant declaration requires initialization expression",
                   Parent (Id));

               if Is_Limited_Type (Etype (Id)) then
                  Error_Msg_N
                    ("\if variable intended, remove CONSTANT from declaration",
                    Parent (Id));
               end if;

            --  Otherwise if a private declaration is present, then we are
            --  missing the full declaration for the deferred constant.

            else
               Error_Msg_N
                  ("missing full declaration for deferred constant (RM 7.4)",
                     Id);

               if Is_Limited_Type (Etype (Id)) then
                  Error_Msg_N
                    ("\if variable intended, remove CONSTANT from declaration",
                    Parent (Id));
               end if;
            end if;
         end if;

         Next_Entity (Id);
      end loop;

      --  If the specification was installed as the parent of a public child
      --  unit, the private declarations were not installed, and there is
      --  nothing to do.

      if not In_Private_Part (P) then
         return;
      else
         Set_In_Private_Part (P, False);
      end if;

      --  Make private entities invisible and exchange full and private
      --  declarations for private types. Id is now the first private entity
      --  in the package.

      while Present (Id) loop
         if Debug_Flag_E then
            Write_Str ("unlinking private entity ");
            Write_Int (Int (Id));
            Write_Eol;
         end if;

         if Is_Tagged_Type (Id) and then Ekind (Id) = E_Record_Type then
            Check_Abstract_Overriding (Id);
            Check_Conventions (Id);
         end if;

         Set_Is_Immediately_Visible (Id, False);

         if Is_Private_Base_Type (Id)
           and then Present (Full_View (Id))
         then
            Full := Full_View (Id);

            --  If the partial view is not declared in the visible part of the
            --  package (as is the case when it is a type derived from some
            --  other private type in the private part of the current package),
            --  no exchange takes place.

            if No (Parent (Id))
              or else List_Containing (Parent (Id))
                /= Visible_Declarations (Specification (Decl))
            then
               goto Next_Id;
            end if;

            --  The entry in the private part points to the full declaration,
            --  which is currently visible. Exchange them so only the private
            --  type declaration remains accessible, and link private and full
            --  declaration in the opposite direction. Before the actual
            --  exchange, we copy back attributes of the full view that must
            --  be available to the partial view too.

            Preserve_Full_Attributes (Id, Full);

            Set_Is_Potentially_Use_Visible (Id, In_Use (P));

            if  Is_Indefinite_Subtype (Full)
              and then not Is_Indefinite_Subtype (Id)
            then
               Error_Msg_N
                 ("full view of type must be definite subtype", Full);
            end if;

            Priv_Elmt := First_Elmt (Private_Dependents (Id));

            --  Swap out the subtypes and derived types of Id that were
            --  compiled in this scope, or installed previously by
            --  Install_Private_Declarations.

            --  Before we do the swap, we verify the presence of the Full_View
            --  field which may be empty due to a swap by a previous call to
            --  End_Package_Scope (e.g. from the freezing mechanism).

            while Present (Priv_Elmt) loop
               Priv_Sub := Node (Priv_Elmt);

               if Present (Full_View (Priv_Sub)) then

                  if Scope (Priv_Sub) = P
                     or else not In_Open_Scopes (Scope (Priv_Sub))
                  then
                     Set_Is_Immediately_Visible (Priv_Sub, False);
                  end if;

                  if Is_Visible_Dependent (Priv_Sub) then
                     Preserve_Full_Attributes
                       (Priv_Sub, Full_View (Priv_Sub));
                     Replace_Elmt (Priv_Elmt, Full_View (Priv_Sub));
                     Exchange_Declarations (Priv_Sub);
                  end if;
               end if;

               Next_Elmt (Priv_Elmt);
            end loop;

            --  Now restore the type itself to its private view

            Exchange_Declarations (Id);

            --  If we have installed an underlying full view for a type derived
            --  from a private type in a child unit, restore the proper views
            --  of private and full view. See corresponding code in
            --  Install_Private_Declarations.

            --  After the exchange, Full denotes the private type in the
            --  visible part of the package.

            if Is_Private_Base_Type (Full)
              and then Present (Full_View (Full))
              and then Present (Underlying_Full_View (Full))
              and then In_Package_Body (Current_Scope)
            then
               Set_Full_View (Full, Underlying_Full_View (Full));
               Set_Underlying_Full_View (Full, Empty);
            end if;

         elsif Ekind (Id) = E_Incomplete_Type
           and then Comes_From_Source (Id)
           and then No (Full_View (Id))
         then
            --  Mark Taft amendment types. Verify that there are no primitive
            --  operations declared for the type (3.10.1(9)).

            Set_Has_Completion_In_Body (Id);

            declare
               Elmt : Elmt_Id;
               Subp : Entity_Id;

            begin
               Elmt := First_Elmt (Private_Dependents (Id));
               while Present (Elmt) loop
                  Subp := Node (Elmt);

                  if Is_Overloadable (Subp) then
                     Error_Msg_NE
                       ("type& must be completed in the private part",
                         Parent (Subp), Id);

                  --  The return type of an access_to_function cannot be a
                  --  Taft-amendment type.

                  elsif Ekind (Subp) = E_Subprogram_Type then
                     if Etype (Subp) = Id
                       or else
                         (Is_Class_Wide_Type (Etype (Subp))
                            and then Etype (Etype (Subp)) = Id)
                     then
                        Error_Msg_NE
                          ("type& must be completed in the private part",
                             Associated_Node_For_Itype (Subp), Id);
                     end if;
                  end if;

                  Next_Elmt (Elmt);
               end loop;
            end;

         elsif not Is_Child_Unit (Id)
           and then (not Is_Private_Type (Id)
                      or else No (Full_View (Id)))
         then
            Set_Is_Hidden (Id);
            Set_Is_Potentially_Use_Visible (Id, False);
         end if;

         <<Next_Id>>
            Next_Entity (Id);
      end loop;
   end Uninstall_Declarations;

   ------------------------
   -- Unit_Requires_Body --
   ------------------------

   function Unit_Requires_Body (P : Entity_Id) return Boolean is
      E : Entity_Id;

   begin
      --  Imported entity never requires body. Right now, only subprograms can
      --  be imported, but perhaps in the future we will allow import of
      --  packages.

      if Is_Imported (P) then
         return False;

      --  Body required if library package with pragma Elaborate_Body

      elsif Has_Pragma_Elaborate_Body (P) then
         return True;

      --  Body required if subprogram

      elsif Is_Subprogram (P) or else Is_Generic_Subprogram (P) then
         return True;

      --  Treat a block as requiring a body

      elsif Ekind (P) = E_Block then
         return True;

      elsif Ekind (P) = E_Package
        and then Nkind (Parent (P)) = N_Package_Specification
        and then Present (Generic_Parent (Parent (P)))
      then
         declare
            G_P : constant Entity_Id := Generic_Parent (Parent (P));
         begin
            if Has_Pragma_Elaborate_Body (G_P) then
               return True;
            end if;
         end;
      end if;

      --  Otherwise search entity chain for entity requiring completion

      E := First_Entity (P);
      while Present (E) loop

         --  Always ignore child units. Child units get added to the entity
         --  list of a parent unit, but are not original entities of the
         --  parent, and so do not affect whether the parent needs a body.

         if Is_Child_Unit (E) then
            null;

         --  Ignore formal packages and their renamings

         elsif Ekind (E) = E_Package
           and then Nkind (Original_Node (Unit_Declaration_Node (E))) =
                                                N_Formal_Package_Declaration
         then
            null;

         --  Otherwise test to see if entity requires a completion.
         --  Note that subprogram entities whose declaration does not come
         --  from source are ignored here on the basis that we assume the
         --  expander will provide an implicit completion at some point.

         elsif (Is_Overloadable (E)
               and then Ekind (E) /= E_Enumeration_Literal
               and then Ekind (E) /= E_Operator
               and then not Is_Abstract_Subprogram (E)
               and then not Has_Completion (E)
               and then Comes_From_Source (Parent (E)))

           or else
             (Ekind (E) = E_Package
               and then E /= P
               and then not Has_Completion (E)
               and then Unit_Requires_Body (E))

           or else
             (Ekind (E) = E_Incomplete_Type and then No (Full_View (E)))

           or else
            ((Ekind (E) = E_Task_Type or else
              Ekind (E) = E_Protected_Type)
               and then not Has_Completion (E))

           or else
             (Ekind (E) = E_Generic_Package and then E /= P
               and then not Has_Completion (E)
               and then Unit_Requires_Body (E))

           or else
             (Is_Generic_Subprogram (E)
               and then not Has_Completion (E))

         then
            return True;

         --  Entity that does not require completion

         else
            null;
         end if;

         Next_Entity (E);
      end loop;

      return False;
   end Unit_Requires_Body;

end Sem_Ch7;<|MERGE_RESOLUTION|>--- conflicted
+++ resolved
@@ -1989,23 +1989,11 @@
       Set_Private_Dependents (Id, New_Elmt_List);
 
       if Tagged_Present (Def) then
-<<<<<<< HEAD
-         Set_Ekind                (Id, E_Record_Type_With_Private);
-         Set_Primitive_Operations (Id, New_Elmt_List);
-         Set_Is_Abstract_Type     (Id, Abstract_Present (Def));
-         Set_Is_Limited_Record    (Id, Limited_Present (Def));
-         Set_Has_Delayed_Freeze   (Id, True);
-=======
          Set_Ekind                       (Id, E_Record_Type_With_Private);
          Set_Direct_Primitive_Operations (Id, New_Elmt_List);
          Set_Is_Abstract_Type            (Id, Abstract_Present (Def));
          Set_Is_Limited_Record           (Id, Limited_Present (Def));
          Set_Has_Delayed_Freeze          (Id, True);
-
-         --  Create a class-wide type with the same attributes
-
-         Make_Class_Wide_Type     (Id);
->>>>>>> b56a5220
 
          --  Create a class-wide type with the same attributes
 
