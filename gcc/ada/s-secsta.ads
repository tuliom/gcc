--- conflicted
+++ resolved
@@ -6,11 +6,7 @@
 --                                                                          --
 --                                 S p e c                                  --
 --                                                                          --
-<<<<<<< HEAD
---          Copyright (C) 1992-2009, Free Software Foundation, Inc.         --
-=======
 --          Copyright (C) 1992-2011, Free Software Foundation, Inc.         --
->>>>>>> 3082eeb7
 --                                                                          --
 -- GNAT is free software;  you can  redistribute it  and/or modify it under --
 -- terms of the  GNU General Public License as published  by the Free Soft- --
@@ -58,17 +54,10 @@
    --  chuck of at least the same size will be allocated and linked to the
    --  previous chunk.
    --
-<<<<<<< HEAD
-   --  Otherwise (Sec_Stack_Ratio between 0 and 100), Stk is an IN parameter
-   --  that is already pointing to a Stack_Id. The secondary stack in this case
-   --  is fixed, and any attempt to allocate more than the initial size will
-   --  result in a Storage_Error being raised.
-=======
    --  Otherwise (Sec_Stack_Percentage between 0 and 100), Stk is an IN
    --  parameter that is already pointing to a Stack_Id. The secondary stack
    --  in this case is fixed, and any attempt to allocate more than the initial
    --  size will result in a Storage_Error being raised.
->>>>>>> 3082eeb7
    --
    --  Note: the reason that Stk is passed is that SS_Init is called before
    --  the proper interface is established to obtain the address of the
