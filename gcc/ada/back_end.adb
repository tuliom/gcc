------------------------------------------------------------------------------
--                                                                          --
--                         GNAT COMPILER COMPONENTS                         --
--                                                                          --
--                            B A C K _ E N D                               --
--                                                                          --
--                                 B o d y                                  --
--                                                                          --
--          Copyright (C) 1992-2010, Free Software Foundation, Inc.         --
--                                                                          --
-- GNAT is free software;  you can  redistribute it  and/or modify it under --
-- terms of the  GNU General Public License as published  by the Free Soft- --
-- ware  Foundation;  either version 3,  or (at your option) any later ver- --
-- sion.  GNAT is distributed in the hope that it will be useful, but WITH- --
-- OUT ANY WARRANTY;  without even the  implied warranty of MERCHANTABILITY --
-- or FITNESS FOR A PARTICULAR PURPOSE.  See the GNU General Public License --
-- for  more details.  You should have  received  a copy of the GNU General --
-- Public License  distributed with GNAT; see file COPYING3.  If not, go to --
-- http://www.gnu.org/licenses for a complete copy of the license.          --
--                                                                          --
-- GNAT was originally developed  by the GNAT team at  New York University. --
-- Extensive contributions were provided by Ada Core Technologies Inc.      --
--                                                                          --
------------------------------------------------------------------------------

with Atree;     use Atree;
with Debug;     use Debug;
with Elists;    use Elists;
with Errout;    use Errout;
with Lib;       use Lib;
with Osint;     use Osint;
with Opt;       use Opt;
with Osint.C;   use Osint.C;
with Namet;     use Namet;
with Nlists;    use Nlists;
with Stand;     use Stand;
with Sinput;    use Sinput;
with Stringt;   use Stringt;
with Switch;    use Switch;
with Switch.C;  use Switch.C;
with System;    use System;
with Types;     use Types;

with System.OS_Lib; use System.OS_Lib;

package body Back_End is

   type Arg_Array is array (Nat) of Big_String_Ptr;
   type Arg_Array_Ptr is access Arg_Array;
   --  Types to access compiler arguments

   flag_stack_check : Int;
   pragma Import (C, flag_stack_check);
   --  Indicates if stack checking is enabled, imported from decl.c

   save_argc : Nat;
   pragma Import (C, save_argc);
   --  Saved value of argc (number of arguments), imported from misc.c

   save_argv : Arg_Array_Ptr;
   pragma Import (C, save_argv);
   --  Saved value of argv (argument pointers), imported from misc.c

   function Len_Arg (Arg : Pos) return Nat;
   --  Determine length of argument number Arg on original gnat1 command line

   -------------------
   -- Call_Back_End --
   -------------------

   procedure Call_Back_End (Mode : Back_End_Mode_Type) is

      --  The Source_File_Record type has a lot of components that are
      --  meaningless to the back end, so a new record type is created
      --  here to contain the needed information for each file.

      type File_Info_Type is record
         File_Name        : File_Name_Type;
         Num_Source_Lines : Nat;
      end record;

      File_Info_Array : array (1 .. Last_Source_File) of File_Info_Type;

      procedure gigi
        (gnat_root                     : Int;
         max_gnat_node                 : Int;
         number_name                   : Nat;
         nodes_ptr                     : Address;

         next_node_ptr                 : Address;
         prev_node_ptr                 : Address;
         elists_ptr                    : Address;
         elmts_ptr                     : Address;

         strings_ptr                   : Address;
         string_chars_ptr              : Address;
         list_headers_ptr              : Address;
         number_file                   : Nat;

         file_info_ptr                 : Address;
         gigi_standard_boolean         : Entity_Id;
         gigi_standard_integer         : Entity_Id;
         gigi_standard_character       : Entity_Id;
         gigi_standard_long_long_float : Entity_Id;
         gigi_standard_exception_type  : Entity_Id;
         gigi_operating_mode           : Back_End_Mode_Type);

      pragma Import (C, gigi);

   begin
      --  Skip call if in -gnatdH mode

      if Debug_Flag_HH then
         return;
      end if;

      for J in 1 .. Last_Source_File loop
         File_Info_Array (J).File_Name        := Full_Debug_Name (J);
         File_Info_Array (J).Num_Source_Lines := Num_Source_Lines (J);
      end loop;

      if Generate_SCIL then
         Error_Msg_N ("'S'C'I'L generation not available", Cunit (Main_Unit));

         if CodePeer_Mode
           or else (Mode /= Generate_Object
                     and then not Back_Annotate_Rep_Info)
         then
            return;
         end if;
      end if;

      gigi
        (gnat_root          => Int (Cunit (Main_Unit)),
         max_gnat_node      => Int (Last_Node_Id - First_Node_Id + 1),
         number_name        => Name_Entries_Count,
         nodes_ptr          => Nodes_Address,

         next_node_ptr      => Next_Node_Address,
         prev_node_ptr      => Prev_Node_Address,
         elists_ptr         => Elists_Address,
         elmts_ptr          => Elmts_Address,

         strings_ptr        => Strings_Address,
         string_chars_ptr   => String_Chars_Address,
         list_headers_ptr   => Lists_Address,
         number_file        => Num_Source_Files,

         file_info_ptr                 => File_Info_Array'Address,
         gigi_standard_boolean         => Standard_Boolean,
         gigi_standard_integer         => Standard_Integer,
         gigi_standard_character       => Standard_Character,
         gigi_standard_long_long_float => Standard_Long_Long_Float,
         gigi_standard_exception_type  => Standard_Exception_Type,
         gigi_operating_mode           => Mode);
   end Call_Back_End;

   -------------
   -- Len_Arg --
   -------------

   function Len_Arg (Arg : Pos) return Nat is
   begin
      for J in 1 .. Nat'Last loop
         if save_argv (Arg).all (Natural (J)) = ASCII.NUL then
            return J - 1;
         end if;
      end loop;

      raise Program_Error;
   end Len_Arg;

   -----------------------------
   -- Scan_Compiler_Arguments --
   -----------------------------

   procedure Scan_Compiler_Arguments is

      Next_Arg : Positive;
      --  Next argument to be scanned

      Output_File_Name_Seen : Boolean := False;
      --  Set to True after having scanned file_name for switch "-gnatO file"

      procedure Scan_Back_End_Switches (Switch_Chars : String);
      --  Procedure to scan out switches stored in Switch_Chars. The first
      --  character is known to be a valid switch character, and there are no
      --  blanks or other switch terminator characters in the string, so the
      --  entire string should consist of valid switch characters, except that
      --  an optional terminating NUL character is allowed.
      --
      --  Back end switches have already been checked and processed by GCC in
      --  toplev.c, so no errors can occur and control will always return. The
      --  switches must still be scanned to skip "-o" or internal GCC switches
      --  with their argument.
<<<<<<< HEAD

      -------------
      -- Len_Arg --
      -------------

      function Len_Arg (Arg : Pos) return Nat is
      begin
         for J in 1 .. Nat'Last loop
            if save_argv (Arg).all (Natural (J)) = ASCII.NUL then
               return J - 1;
            end if;
         end loop;

         raise Program_Error;
      end Len_Arg;
=======
>>>>>>> b56a5220

      ----------------------------
      -- Scan_Back_End_Switches --
      ----------------------------

      procedure Scan_Back_End_Switches (Switch_Chars : String) is
         First : constant Positive := Switch_Chars'First + 1;
         Last  : constant Natural  := Switch_Last (Switch_Chars);

      begin
         --  Skip -o or internal GCC switches together with their argument

         if Switch_Chars (First .. Last) = "o"
           or else Is_Internal_GCC_Switch (Switch_Chars)
         then
            Next_Arg := Next_Arg + 1;

         --  Do not record -quiet switch

         elsif Switch_Chars (First .. Last) = "quiet" then
            null;

         --  Store any other GCC switches

         else
            Store_Compilation_Switch (Switch_Chars);

            --  Special check, the back end switch -fno-inline also sets the
            --  front end flag to entirely inhibit all inlining.

            if Switch_Chars (First .. Last) = "fno-inline" then
               Opt.Suppress_All_Inlining := True;

            --  Another special check, the switch -fpreserve-control-flow
            --  which is also a back end switch sets the front end flag
            --  that inhibits improper control flow transformations.

            elsif Switch_Chars (First .. Last) = "fpreserve-control-flow" then
               Opt.Suppress_Control_Flow_Optimizations := True;
            end if;
         end if;
      end Scan_Back_End_Switches;

      --  Local variables

      Arg_Count : constant Natural := Natural (save_argc - 1);
      Args : Argument_List (1 .. Arg_Count);

   --  Start of processing for Scan_Compiler_Arguments

   begin
      --  Acquire stack checking mode directly from GCC

      Opt.Stack_Checking_Enabled := (flag_stack_check /= 0);

      --  Put the arguments in Args

      for Arg in Pos range 1 .. save_argc - 1 loop
         declare
            Argv_Ptr : constant Big_String_Ptr := save_argv (Arg);
            Argv_Len : constant Nat            := Len_Arg (Arg);
            Argv     : constant String         :=
                         Argv_Ptr (1 .. Natural (Argv_Len));
         begin
            Args (Positive (Arg)) := new String'(Argv);
         end;
      end loop;

      --  Loop through command line arguments, storing them for later access

      Next_Arg := 1;
      while Next_Arg <= Args'Last loop
         Look_At_Arg : declare
            Argv     : constant String := Args (Next_Arg).all;

         begin
            --  If the previous switch has set the Output_File_Name_Present
            --  flag (that is we have seen a -gnatO), then the next argument
            --  is the name of the output object file.

            if Output_File_Name_Present
              and then not Output_File_Name_Seen
            then
               if Is_Switch (Argv) then
                  Fail ("Object file name missing after -gnatO");

               else
                  Set_Output_Object_File_Name (Argv);
                  Output_File_Name_Seen := True;
               end if;

            --  If the previous switch has set the Search_Directory_Present
            --  flag (that is if we have just seen -I), then the next argument
            --  is a search directory path.

            elsif Search_Directory_Present then
               if Is_Switch (Argv) then
                  Fail ("search directory missing after -I");
               else
                  Add_Src_Search_Dir (Argv);
                  Search_Directory_Present := False;
               end if;

            elsif not Is_Switch (Argv) then -- must be a file name
               Add_File (Argv);

            --  We must recognize -nostdinc to suppress visibility on the
            --  standard GNAT RTL sources. This is also a gcc switch.

            elsif Argv (Argv'First + 1 .. Argv'Last) = "nostdinc" then
               Opt.No_Stdinc := True;
               Scan_Back_End_Switches (Argv);

            --  We must recognize -nostdlib to suppress visibility on the
            --  standard GNAT RTL objects.

            elsif Argv (Argv'First + 1 .. Argv'Last) = "nostdlib" then
               Opt.No_Stdlib := True;

            elsif Is_Front_End_Switch (Argv) then
               Scan_Front_End_Switches (Argv, Args, Next_Arg);

            --  All non-front-end switches are back-end switches

            else
               Scan_Back_End_Switches (Argv);
            end if;
         end Look_At_Arg;

         Next_Arg := Next_Arg + 1;
      end loop;
   end Scan_Compiler_Arguments;
end Back_End;<|MERGE_RESOLUTION|>--- conflicted
+++ resolved
@@ -193,24 +193,6 @@
       --  toplev.c, so no errors can occur and control will always return. The
       --  switches must still be scanned to skip "-o" or internal GCC switches
       --  with their argument.
-<<<<<<< HEAD
-
-      -------------
-      -- Len_Arg --
-      -------------
-
-      function Len_Arg (Arg : Pos) return Nat is
-      begin
-         for J in 1 .. Nat'Last loop
-            if save_argv (Arg).all (Natural (J)) = ASCII.NUL then
-               return J - 1;
-            end if;
-         end loop;
-
-         raise Program_Error;
-      end Len_Arg;
-=======
->>>>>>> b56a5220
 
       ----------------------------
       -- Scan_Back_End_Switches --
