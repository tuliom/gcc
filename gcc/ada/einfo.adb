------------------------------------------------------------------------------
--                                                                          --
--                         GNAT COMPILER COMPONENTS                         --
--                                                                          --
--                                E I N F O                                 --
--                                                                          --
--                                 B o d y                                  --
--                                                                          --
<<<<<<< HEAD
--          Copyright (C) 1992-2009, Free Software Foundation, Inc.         --
=======
--          Copyright (C) 1992-2011, Free Software Foundation, Inc.         --
>>>>>>> 3082eeb7
--                                                                          --
-- GNAT is free software;  you can  redistribute it  and/or modify it under --
-- terms of the  GNU General Public License as published  by the Free Soft- --
-- ware  Foundation;  either version 3,  or (at your option) any later ver- --
-- sion.  GNAT is distributed in the hope that it will be useful, but WITH- --
-- OUT ANY WARRANTY;  without even the  implied warranty of MERCHANTABILITY --
-- or FITNESS FOR A PARTICULAR PURPOSE.                                     --
--                                                                          --
-- As a special exception under Section 7 of GPL version 3, you are granted --
-- additional permissions described in the GCC Runtime Library Exception,   --
-- version 3.1, as published by the Free Software Foundation.               --
--                                                                          --
-- You should have received a copy of the GNU General Public License and    --
-- a copy of the GCC Runtime Library Exception along with this program;     --
-- see the files COPYING3 and COPYING.RUNTIME respectively.  If not, see    --
-- <http://www.gnu.org/licenses/>.                                          --
--                                                                          --
-- GNAT was originally developed  by the GNAT team at  New York University. --
-- Extensive contributions were provided by Ada Core Technologies Inc.      --
--                                                                          --
------------------------------------------------------------------------------

pragma Style_Checks (All_Checks);
--  Turn off subprogram ordering, not used for this unit

with Atree;    use Atree;
with Nlists;   use Nlists;
with Output;   use Output;
with Sinfo;    use Sinfo;
with Stand;    use Stand;

package body Einfo is

   use Atree.Unchecked_Access;
   --  This is one of the packages that is allowed direct untyped access to
   --  the fields in a node, since it provides the next level abstraction
   --  which incorporates appropriate checks.

   ----------------------------------------------
   -- Usage of Fields in Defining Entity Nodes --
   ----------------------------------------------

   --  Four of these fields are defined in Sinfo, since they in are the base
   --  part of the node. The access routines for these four fields and the
   --  corresponding set procedures are defined in Sinfo. These fields are
   --  present in all entities. Note that Homonym is also in the base part of
   --  the node, but has access routines that are more properly part of Einfo,
   --  which is why they are defined here.

   --    Chars                           Name1
   --    Next_Entity                     Node2
   --    Scope                           Node3
   --    Etype                           Node5

   --   Remaining fields are present only in extended nodes (i.e. entities)

   --  The following fields are present in all entities

   --    Homonym                         Node4
   --    First_Rep_Item                  Node6
   --    Freeze_Node                     Node7

   --  The usage of other fields (and the entity kinds to which it applies)
   --  depends on the particular field (see Einfo spec for details).

   --    Associated_Node_For_Itype       Node8
   --    Dependent_Instances             Elist8
   --    Hiding_Loop_Variable            Node8
   --    Mechanism                       Uint8 (but returns Mechanism_Type)
   --    Normalized_First_Bit            Uint8
   --    Postcondition_Proc              Node8
   --    Return_Applies_To               Node8
   --    First_Exit_Statement            Node8

   --    Class_Wide_Type                 Node9
   --    Current_Value                   Node9
   --    Renaming_Map                    Uint9

   --    Direct_Primitive_Operations     Elist10
   --    Discriminal_Link                Node10
   --    Float_Rep                       Uint10 (but returns Float_Rep_Kind)
   --    Handler_Records                 List10
   --    Normalized_Position_Max         Uint10

   --    Component_Bit_Offset            Uint11
   --    Full_View                       Node11
   --    Entry_Component                 Node11
   --    Enumeration_Pos                 Uint11
   --    Generic_Homonym                 Node11
   --    Protected_Body_Subprogram       Node11
   --    Block_Node                      Node11

   --    Barrier_Function                Node12
   --    Enumeration_Rep                 Uint12
   --    Esize                           Uint12
   --    Next_Inlined_Subprogram         Node12

   --    Corresponding_Equality          Node13
   --    Component_Clause                Node13
   --    Elaboration_Entity              Node13
   --    Extra_Accessibility             Node13
   --    RM_Size                         Uint13

   --    Alignment                       Uint14
   --    First_Optional_Parameter        Node14
   --    Normalized_Position             Uint14
   --    Shadow_Entities                 List14

   --    Discriminant_Number             Uint15
   --    DT_Position                     Uint15
   --    DT_Entry_Count                  Uint15
   --    Entry_Bodies_Array              Node15
   --    Entry_Parameters_Type           Node15
   --    Extra_Formal                    Node15
   --    Lit_Indexes                     Node15
   --    Related_Instance                Node15
   --    Return_Flag_Or_Transient_Decl   Node15
   --    Scale_Value                     Uint15
   --    Storage_Size_Variable           Node15
   --    String_Literal_Low_Bound        Node15

   --    Access_Disp_Table               Elist16
   --    Cloned_Subtype                  Node16
   --    DTC_Entity                      Node16
   --    Entry_Formal                    Node16
   --    First_Private_Entity            Node16
   --    Lit_Strings                     Node16
   --    String_Literal_Length           Uint16
   --    Unset_Reference                 Node16

   --    Actual_Subtype                  Node17
   --    Digits_Value                    Uint17
   --    Discriminal                     Node17
   --    First_Entity                    Node17
   --    First_Index                     Node17
   --    First_Literal                   Node17
   --    Master_Id                       Node17
   --    Modulus                         Uint17
   --    Non_Limited_View                Node17
   --    Prival                          Node17

   --    Alias                           Node18
   --    Corresponding_Concurrent_Type   Node18
   --    Corresponding_Protected_Entry   Node18
   --    Corresponding_Record_Type       Node18
   --    Delta_Value                     Ureal18
   --    Enclosing_Scope                 Node18
   --    Equivalent_Type                 Node18
   --    Private_Dependents              Elist18
   --    Renamed_Entity                  Node18
   --    Renamed_Object                  Node18

   --    Body_Entity                     Node19
   --    Corresponding_Discriminant      Node19
   --    Extra_Accessibility_Of_Result   Node19
   --    Parent_Subtype                  Node19
   --    Related_Array_Object            Node19
   --    Size_Check_Code                 Node19
   --    Spec_Entity                     Node19
   --    Underlying_Full_View            Node19

   --    Component_Type                  Node20
   --    Default_Value                   Node20
   --    Directly_Designated_Type        Node20
   --    Discriminant_Checking_Func      Node20
   --    Discriminant_Default_Value      Node20
   --    Last_Entity                     Node20
   --    Prival_Link                     Node20
   --    Register_Exception_Call         Node20
   --    Scalar_Range                    Node20

   --    Accept_Address                  Elist21
   --    Default_Expr_Function           Node21
   --    Discriminant_Constraint         Elist21
   --    Interface_Name                  Node21
   --    Original_Array_Type             Node21
   --    Small_Value                     Ureal21

   --    Associated_Storage_Pool         Node22
   --    Component_Size                  Uint22
   --    Corresponding_Remote_Type       Node22
   --    Enumeration_Rep_Expr            Node22
   --    Exception_Code                  Uint22
   --    Original_Record_Component       Node22
   --    Private_View                    Node22
   --    Protected_Formal                Node22
   --    Scope_Depth_Value               Uint22
   --    Shared_Var_Procs_Instance       Node22

   --    CR_Discriminant                 Node23
   --    Entry_Cancel_Parameter          Node23
   --    Enum_Pos_To_Rep                 Node23
   --    Extra_Constrained               Node23
   --    Finalization_Master             Node23
   --    Generic_Renamings               Elist23
   --    Inner_Instances                 Elist23
   --    Limited_View                    Node23
   --    Packed_Array_Type               Node23
   --    Protection_Object               Node23
   --    Stored_Constraint               Elist23

<<<<<<< HEAD
   --    Related_Expression              Node24
   --    Spec_PPC_List                   Node24
   --    Underlying_Record_View          Node24
=======
   --    Finalizer                       Node24
   --    Related_Expression              Node24
   --    Contract                        Node24
>>>>>>> 3082eeb7

   --    Interface_Alias                 Node25
   --    Interfaces                      Elist25
   --    Debug_Renaming_Link             Node25
   --    DT_Offset_To_Top_Func           Node25
   --    PPC_Wrapper                     Node25
   --    Static_Predicate                List25
   --    Task_Body_Procedure             Node25

   --    Dispatch_Table_Wrappers         Elist26
   --    Last_Assignment                 Node26
   --    Original_Access_Type            Node26
   --    Overridden_Operation            Node26
   --    Package_Instantiation           Node26
   --    Relative_Deadline_Variable      Node26
   --    Static_Initialization           Node26

   --    Current_Use_Clause              Node27
   --    Related_Type                    Node27
   --    Wrapped_Entity                  Node27

   --    Extra_Formals                   Node28
   --    Underlying_Record_View          Node28

   --    Subprograms_For_Type            Node29

   ---------------------------------------------
   -- Usage of Flags in Defining Entity Nodes --
   ---------------------------------------------

   --  All flags are unique, there is no overlaying, so each flag is physically
   --  present in every entity. However, for many of the flags, it only makes
   --  sense for them to be set true for certain subsets of entity kinds. See
   --  the spec of Einfo for further details.

   --  Note: Flag1-Flag3 are absent from this list, for historical reasons

   --    Is_Frozen                       Flag4
   --    Has_Discriminants               Flag5
   --    Is_Dispatching_Operation        Flag6
   --    Is_Immediately_Visible          Flag7
   --    In_Use                          Flag8
   --    Is_Potentially_Use_Visible      Flag9
   --    Is_Public                       Flag10

   --    Is_Inlined                      Flag11
   --    Is_Constrained                  Flag12
   --    Is_Generic_Type                 Flag13
   --    Depends_On_Private              Flag14
   --    Is_Aliased                      Flag15
   --    Is_Volatile                     Flag16
   --    Is_Internal                     Flag17
   --    Has_Delayed_Freeze              Flag18
   --    Is_Abstract_Subprogram          Flag19
   --    Is_Concurrent_Record_Type       Flag20

   --    Has_Master_Entity               Flag21
   --    Needs_No_Actuals                Flag22
   --    Has_Storage_Size_Clause         Flag23
   --    Is_Imported                     Flag24
   --    Is_Limited_Record               Flag25
   --    Has_Completion                  Flag26
   --    Has_Pragma_Controlled           Flag27
   --    Is_Statically_Allocated         Flag28
   --    Has_Size_Clause                 Flag29
   --    Has_Task                        Flag30

   --    Checks_May_Be_Suppressed        Flag31
   --    Kill_Elaboration_Checks         Flag32
   --    Kill_Range_Checks               Flag33
   --    Kill_Tag_Checks                 Flag34
   --    Is_Class_Wide_Equivalent_Type   Flag35
   --    Referenced_As_LHS               Flag36
   --    Is_Known_Non_Null               Flag37
   --    Can_Never_Be_Null               Flag38
   --    Has_Default_Aspect              Flag39
   --    Body_Needed_For_SAL             Flag40

   --    Treat_As_Volatile               Flag41
   --    Is_Controlled                   Flag42
   --    Has_Controlled_Component        Flag43
   --    Is_Pure                         Flag44
   --    In_Private_Part                 Flag45
   --    Has_Alignment_Clause            Flag46
   --    Has_Exit                        Flag47
   --    In_Package_Body                 Flag48
   --    Reachable                       Flag49
   --    Delay_Subprogram_Descriptors    Flag50

   --    Is_Packed                       Flag51
   --    Is_Entry_Formal                 Flag52
   --    Is_Private_Descendant           Flag53
   --    Return_Present                  Flag54
   --    Is_Tagged_Type                  Flag55
   --    Has_Homonym                     Flag56
   --    Is_Hidden                       Flag57
   --    Non_Binary_Modulus              Flag58
   --    Is_Preelaborated                Flag59
   --    Is_Shared_Passive               Flag60

   --    Is_Remote_Types                 Flag61
   --    Is_Remote_Call_Interface        Flag62
   --    Is_Character_Type               Flag63
   --    Is_Intrinsic_Subprogram         Flag64
   --    Has_Record_Rep_Clause           Flag65
   --    Has_Enumeration_Rep_Clause      Flag66
   --    Has_Small_Clause                Flag67
   --    Has_Component_Size_Clause       Flag68
   --    Is_Access_Constant              Flag69
   --    Is_First_Subtype                Flag70

   --    Has_Completion_In_Body          Flag71
   --    Has_Unknown_Discriminants       Flag72
   --    Is_Child_Unit                   Flag73
   --    Is_CPP_Class                    Flag74
   --    Has_Non_Standard_Rep            Flag75
   --    Is_Constructor                  Flag76
   --    Static_Elaboration_Desired      Flag77
   --    Is_Tag                          Flag78
   --    Has_All_Calls_Remote            Flag79
   --    Is_Constr_Subt_For_U_Nominal    Flag80

   --    Is_Asynchronous                 Flag81
   --    Has_Gigi_Rep_Item               Flag82
   --    Has_Machine_Radix_Clause        Flag83
   --    Machine_Radix_10                Flag84
   --    Is_Atomic                       Flag85
   --    Has_Atomic_Components           Flag86
   --    Has_Volatile_Components         Flag87
   --    Discard_Names                   Flag88
   --    Is_Interrupt_Handler            Flag89
   --    Returns_By_Ref                  Flag90

   --    Is_Itype                        Flag91
   --    Size_Known_At_Compile_Time      Flag92
   --    Has_Subprogram_Descriptor       Flag93
   --    Is_Generic_Actual_Type          Flag94
   --    Uses_Sec_Stack                  Flag95
   --    Warnings_Off                    Flag96
   --    Is_Controlling_Formal           Flag97
   --    Has_Controlling_Result          Flag98
   --    Is_Exported                     Flag99
   --    Has_Specified_Layout            Flag100

   --    Has_Nested_Block_With_Handler   Flag101
   --    Is_Called                       Flag102
   --    Is_Completely_Hidden            Flag103
   --    Address_Taken                   Flag104
   --    Suppress_Initialization         Flag105
   --    Is_Limited_Composite            Flag106
   --    Is_Private_Composite            Flag107
   --    Default_Expressions_Processed   Flag108
   --    Is_Non_Static_Subtype           Flag109
   --    Has_External_Tag_Rep_Clause     Flag110

   --    Is_Formal_Subprogram            Flag111
   --    Is_Renaming_Of_Object           Flag112
   --    No_Return                       Flag113
   --    Delay_Cleanups                  Flag114
   --    Never_Set_In_Source             Flag115
   --    Is_Visible_Child_Unit           Flag116
   --    Is_Unchecked_Union              Flag117
   --    Is_For_Access_Subtype           Flag118
   --    Has_Convention_Pragma           Flag119
   --    Has_Primitive_Operations        Flag120

   --    Has_Pragma_Pack                 Flag121
   --    Is_Bit_Packed_Array             Flag122
   --    Has_Unchecked_Union             Flag123
   --    Is_Eliminated                   Flag124
   --    C_Pass_By_Copy                  Flag125
   --    Is_Instantiated                 Flag126
   --    Is_Valued_Procedure             Flag127
   --    (used for Component_Alignment)  Flag128
   --    (used for Component_Alignment)  Flag129
   --    Is_Generic_Instance             Flag130

   --    No_Pool_Assigned                Flag131
   --    Is_AST_Entry                    Flag132
   --    Is_VMS_Exception                Flag133
   --    Is_Optional_Parameter           Flag134
   --    Has_Aliased_Components          Flag135
   --    No_Strict_Aliasing              Flag136
   --    Is_Machine_Code_Subprogram      Flag137
   --    Is_Packed_Array_Type            Flag138
   --    Has_Biased_Representation       Flag139
   --    Has_Complex_Representation      Flag140

   --    Is_Constr_Subt_For_UN_Aliased   Flag141
   --    Has_Missing_Return              Flag142
   --    Has_Recursive_Call              Flag143
   --    Is_Unsigned_Type                Flag144
   --    Strict_Alignment                Flag145
   --    Is_Abstract_Type                Flag146
   --    Needs_Debug_Info                Flag147
   --    Suppress_Elaboration_Warnings   Flag148
   --    Is_Compilation_Unit             Flag149
   --    Has_Pragma_Elaborate_Body       Flag150

   --    Has_Private_Ancestor            Flag151
   --    Entry_Accepted                  Flag152
   --    Is_Obsolescent                  Flag153
   --    Has_Per_Object_Constraint       Flag154
   --    Has_Private_Declaration         Flag155
   --    Referenced                      Flag156
   --    Has_Pragma_Inline               Flag157
   --    Finalize_Storage_Only           Flag158
   --    From_With_Type                  Flag159
   --    Is_Package_Body_Entity          Flag160

   --    Has_Qualified_Name              Flag161
   --    Nonzero_Is_True                 Flag162
   --    Is_True_Constant                Flag163
   --    Reverse_Bit_Order               Flag164
   --    Suppress_Style_Checks           Flag165
   --    Debug_Info_Off                  Flag166
   --    Sec_Stack_Needed_For_Return     Flag167
   --    Materialize_Entity              Flag168
   --    Has_Pragma_Thread_Local_Storage Flag169
   --    Is_Known_Valid                  Flag170

   --    Is_Hidden_Open_Scope            Flag171
   --    Has_Object_Size_Clause          Flag172
   --    Has_Fully_Qualified_Name        Flag173
   --    Elaboration_Entity_Required     Flag174
   --    Has_Forward_Instantiation       Flag175
   --    Is_Discrim_SO_Function          Flag176
   --    Size_Depends_On_Discriminant    Flag177
   --    Is_Null_Init_Proc               Flag178
   --    Has_Pragma_Pure_Function        Flag179
   --    Has_Pragma_Unreferenced         Flag180

   --    Has_Contiguous_Rep              Flag181
   --    Has_Xref_Entry                  Flag182
   --    Must_Be_On_Byte_Boundary        Flag183
   --    Has_Stream_Size_Clause          Flag184
   --    Is_Ada_2005_Only                Flag185
   --    Is_Interface                    Flag186
   --    Has_Constrained_Partial_View    Flag187
   --    Has_Persistent_BSS              Flag188
   --    Is_Pure_Unit_Access_Type        Flag189
   --    Has_Specified_Stream_Input      Flag190

   --    Has_Specified_Stream_Output     Flag191
   --    Has_Specified_Stream_Read       Flag192
   --    Has_Specified_Stream_Write      Flag193
   --    Is_Local_Anonymous_Access       Flag194
   --    Is_Primitive_Wrapper            Flag195
   --    Was_Hidden                      Flag196
   --    Is_Limited_Interface            Flag197
   --    Has_Pragma_Ordered              Flag198
   --    Is_Ada_2012_Only                Flag199

   --    Has_Delayed_Aspects             Flag200
   --    Has_Anon_Block_Suffix           Flag201
   --    Itype_Printed                   Flag202
   --    Has_Pragma_Pure                 Flag203
   --    Is_Known_Null                   Flag204
   --    Low_Bound_Tested                Flag205
   --    Is_Visible_Formal               Flag206
   --    Known_To_Have_Preelab_Init      Flag207
   --    Must_Have_Preelab_Init          Flag208
   --    Is_Return_Object                Flag209
   --    Elaborate_Body_Desirable        Flag210

   --    Has_Static_Discriminants        Flag211
   --    Has_Pragma_Unreferenced_Objects Flag212
   --    Requires_Overriding             Flag213
   --    Has_RACW                        Flag214
   --    Has_Up_Level_Access             Flag215
   --    Universal_Aliasing              Flag216
   --    Suppress_Value_Tracking_On_Call Flag217
   --    Is_Primitive                    Flag218
   --    Has_Initial_Value               Flag219
   --    Has_Dispatch_Table              Flag220

   --    Has_Pragma_Preelab_Init         Flag221
   --    Used_As_Generic_Actual          Flag222
   --    Is_Descendent_Of_Address        Flag223
   --    Is_Raised                       Flag224
   --    Is_Thunk                        Flag225
   --    Is_Only_Out_Parameter           Flag226
   --    Referenced_As_Out_Parameter     Flag227
   --    Has_Thunks                      Flag228
   --    Can_Use_Internal_Rep            Flag229
   --    Has_Pragma_Inline_Always        Flag230

   --    Renamed_In_Spec                 Flag231
   --    Has_Invariants                  Flag232
   --    Has_Pragma_Unmodified           Flag233
   --    Is_Dispatch_Table_Entity        Flag234
   --    Is_Trivial_Subprogram           Flag235
   --    Warnings_Off_Used               Flag236
   --    Warnings_Off_Used_Unmodified    Flag237
   --    Warnings_Off_Used_Unreferenced  Flag238
   --    OK_To_Reorder_Components        Flag239
   --    Has_Postconditions              Flag240

   --    Optimize_Alignment_Space        Flag241
   --    Optimize_Alignment_Time         Flag242
   --    Overlays_Constant               Flag243
   --    Is_RACW_Stub_Type               Flag244
   --    Is_Private_Primitive            Flag245
   --    Is_Underlying_Record_View       Flag246
   --    OK_To_Rename                    Flag247
<<<<<<< HEAD
=======
   --    Has_Inheritable_Invariants      Flag248
   --    Is_Safe_To_Reevaluate           Flag249
   --    Has_Predicates                  Flag250

   --    Has_Implicit_Dereference        Flag251
   --    Is_Processed_Transient          Flag252
   --    Has_Anonymous_Master            Flag253
   --    Is_Implementation_Defined       Flag254
>>>>>>> 3082eeb7

   -----------------------
   -- Local subprograms --
   -----------------------

   function Rep_Clause (Id : E; Rep_Name : Name_Id) return N;
   --  Returns the attribute definition clause for Id whose name is Rep_Name.
   --  Returns Empty if no matching attribute definition clause found for Id.

   ---------------
   -- Float_Rep --
   ---------------

   function Float_Rep (Id : E) return F is
      pragma Assert (Is_Floating_Point_Type (Id));
   begin
      return F'Val (UI_To_Int (Uint10 (Base_Type (Id))));
   end Float_Rep;

   ----------------
   -- Rep_Clause --
   ----------------

   function Rep_Clause (Id : E; Rep_Name : Name_Id) return N is
      Ritem : Node_Id;

   begin
      Ritem := First_Rep_Item (Id);
      while Present (Ritem) loop
         if Nkind (Ritem) = N_Attribute_Definition_Clause
           and then Chars (Ritem) = Rep_Name
         then
            return Ritem;
         else
            Next_Rep_Item (Ritem);
         end if;
      end loop;

      return Empty;
   end Rep_Clause;

   --------------------------------
   -- Attribute Access Functions --
   --------------------------------

   function Accept_Address (Id : E) return L is
   begin
      return Elist21 (Id);
   end Accept_Address;

   function Access_Disp_Table (Id : E) return L is
   begin
      pragma Assert (Ekind_In (Id, E_Record_Type,
                                   E_Record_Subtype));
      return Elist16 (Implementation_Base_Type (Id));
   end Access_Disp_Table;

   function Actual_Subtype (Id : E) return E is
   begin
      pragma Assert
        (Ekind_In (Id, E_Constant, E_Variable, E_Generic_In_Out_Parameter)
           or else Is_Formal (Id));
      return Node17 (Id);
   end Actual_Subtype;

   function Address_Taken (Id : E) return B is
   begin
      return Flag104 (Id);
   end Address_Taken;

   function Alias (Id : E) return E is
   begin
      pragma Assert
        (Is_Overloadable (Id) or else Ekind (Id) = E_Subprogram_Type);
      return Node18 (Id);
   end Alias;

   function Alignment (Id : E) return U is
   begin
      pragma Assert (Is_Type (Id)
                       or else Is_Formal (Id)
                       or else Ekind_In (Id, E_Loop_Parameter,
                                             E_Constant,
                                             E_Exception,
                                             E_Variable));
      return Uint14 (Id);
   end Alignment;

   function Associated_Formal_Package (Id : E) return E is
   begin
      pragma Assert (Ekind (Id) = E_Package);
      return Node12 (Id);
   end Associated_Formal_Package;

   function Associated_Node_For_Itype (Id : E) return N is
   begin
      return Node8 (Id);
   end Associated_Node_For_Itype;

   function Associated_Storage_Pool (Id : E) return E is
   begin
      pragma Assert (Is_Access_Type (Id));
      return Node22 (Root_Type (Id));
   end Associated_Storage_Pool;

   function Barrier_Function (Id : E) return N is
   begin
      pragma Assert (Is_Entry (Id));
      return Node12 (Id);
   end Barrier_Function;

   function Block_Node (Id : E) return N is
   begin
      pragma Assert (Ekind (Id) = E_Block);
      return Node11 (Id);
   end Block_Node;

   function Body_Entity (Id : E) return E is
   begin
      pragma Assert (Ekind_In (Id, E_Package, E_Generic_Package));
      return Node19 (Id);
   end Body_Entity;

   function Body_Needed_For_SAL (Id : E) return B is
   begin
      pragma Assert
        (Ekind (Id) = E_Package
           or else Is_Subprogram (Id)
           or else Is_Generic_Unit (Id));
      return Flag40 (Id);
   end Body_Needed_For_SAL;

   function C_Pass_By_Copy (Id : E) return B is
   begin
      pragma Assert (Is_Record_Type (Id));
      return Flag125 (Implementation_Base_Type (Id));
   end C_Pass_By_Copy;

   function Can_Never_Be_Null (Id : E) return B is
   begin
      return Flag38 (Id);
   end Can_Never_Be_Null;

   function Checks_May_Be_Suppressed (Id : E) return B is
   begin
      return Flag31 (Id);
   end Checks_May_Be_Suppressed;

   function Class_Wide_Type (Id : E) return E is
   begin
      pragma Assert (Is_Type (Id));
      return Node9 (Id);
   end Class_Wide_Type;

   function Cloned_Subtype (Id : E) return E is
   begin
<<<<<<< HEAD
      pragma Assert
        (Ekind (Id) = E_Record_Subtype
           or else
         Ekind (Id) = E_Class_Wide_Subtype);
=======
      pragma Assert (Ekind_In (Id, E_Record_Subtype, E_Class_Wide_Subtype));
>>>>>>> 3082eeb7
      return Node16 (Id);
   end Cloned_Subtype;

   function Component_Bit_Offset (Id : E) return U is
   begin
      pragma Assert (Ekind_In (Id, E_Component, E_Discriminant));
      return Uint11 (Id);
   end Component_Bit_Offset;

   function Component_Clause (Id : E) return N is
   begin
      pragma Assert (Ekind_In (Id, E_Component, E_Discriminant));
      return Node13 (Id);
   end Component_Clause;

   function Component_Size (Id : E) return U is
   begin
      pragma Assert (Is_Array_Type (Id));
      return Uint22 (Implementation_Base_Type (Id));
   end Component_Size;

   function Component_Type (Id : E) return E is
   begin
      pragma Assert (Is_Array_Type (Id) or else Is_String_Type (Id));
      return Node20 (Implementation_Base_Type (Id));
   end Component_Type;

   function Corresponding_Concurrent_Type (Id : E) return E is
   begin
      pragma Assert (Ekind (Id) = E_Record_Type);
      return Node18 (Id);
   end Corresponding_Concurrent_Type;

   function Corresponding_Discriminant (Id : E) return E is
   begin
      pragma Assert (Ekind (Id) = E_Discriminant);
      return Node19 (Id);
   end Corresponding_Discriminant;

   function Corresponding_Equality (Id : E) return E is
   begin
      pragma Assert
        (Ekind (Id) = E_Function
          and then not Comes_From_Source (Id)
          and then Chars (Id) = Name_Op_Ne);
      return Node13 (Id);
   end Corresponding_Equality;

   function Corresponding_Protected_Entry (Id : E) return E is
   begin
      pragma Assert (Ekind (Id) = E_Subprogram_Body);
      return Node18 (Id);
   end Corresponding_Protected_Entry;

   function Corresponding_Record_Type (Id : E) return E is
   begin
      pragma Assert (Is_Concurrent_Type (Id));
      return Node18 (Id);
   end Corresponding_Record_Type;

   function Corresponding_Remote_Type (Id : E) return E is
   begin
      return Node22 (Id);
   end Corresponding_Remote_Type;

   function Current_Use_Clause (Id : E) return E is
   begin
      pragma Assert (Ekind (Id) = E_Package or else Is_Type (Id));
      return Node27 (Id);
   end Current_Use_Clause;

   function Current_Value (Id : E) return N is
   begin
      pragma Assert (Ekind (Id) in Object_Kind);
      return Node9 (Id);
   end Current_Value;

   function CR_Discriminant (Id : E) return E is
   begin
      return Node23 (Id);
   end CR_Discriminant;

   function Debug_Info_Off (Id : E) return B is
   begin
      return Flag166 (Id);
   end Debug_Info_Off;

   function Debug_Renaming_Link (Id : E) return E is
   begin
      return Node25 (Id);
   end Debug_Renaming_Link;

   function Default_Expr_Function (Id : E) return E is
   begin
      pragma Assert (Is_Formal (Id));
      return Node21 (Id);
   end Default_Expr_Function;

   function Default_Expressions_Processed (Id : E) return B is
   begin
      return Flag108 (Id);
   end Default_Expressions_Processed;

   function Default_Value (Id : E) return N is
   begin
      pragma Assert (Is_Formal (Id));
      return Node20 (Id);
   end Default_Value;

   function Delay_Cleanups (Id : E) return B is
   begin
      return Flag114 (Id);
   end Delay_Cleanups;

   function Delay_Subprogram_Descriptors (Id : E) return B is
   begin
      return Flag50 (Id);
   end Delay_Subprogram_Descriptors;

   function Delta_Value (Id : E) return R is
   begin
      pragma Assert (Is_Fixed_Point_Type (Id));
      return Ureal18 (Id);
   end Delta_Value;

   function Dependent_Instances (Id : E) return L is
   begin
      pragma Assert (Is_Generic_Instance (Id));
      return Elist8 (Id);
   end Dependent_Instances;

   function Depends_On_Private (Id : E) return B is
   begin
      pragma Assert (Nkind (Id) in N_Entity);
      return Flag14 (Id);
   end Depends_On_Private;

   function Digits_Value (Id : E) return U is
   begin
      pragma Assert
        (Is_Floating_Point_Type (Id)
          or else Is_Decimal_Fixed_Point_Type (Id));
      return Uint17 (Id);
   end Digits_Value;

   function Direct_Primitive_Operations (Id : E) return L is
   begin
      pragma Assert (Is_Tagged_Type (Id));
      return Elist10 (Id);
   end Direct_Primitive_Operations;

   function Directly_Designated_Type (Id : E) return E is
   begin
      pragma Assert (Is_Access_Type (Id));
      return Node20 (Id);
   end Directly_Designated_Type;

   function Discard_Names (Id : E) return B is
   begin
      return Flag88 (Id);
   end Discard_Names;

   function Discriminal (Id : E) return E is
   begin
      pragma Assert (Ekind (Id) = E_Discriminant);
      return Node17 (Id);
   end Discriminal;

   function Discriminal_Link (Id : E) return N is
   begin
      return Node10 (Id);
   end Discriminal_Link;

   function Discriminant_Checking_Func (Id : E) return E is
   begin
      pragma Assert (Ekind (Id) = E_Component);
      return Node20 (Id);
   end Discriminant_Checking_Func;

   function Discriminant_Constraint (Id : E) return L is
   begin
      pragma Assert (Is_Composite_Type (Id) and then Has_Discriminants (Id));
      return Elist21 (Id);
   end Discriminant_Constraint;

   function Discriminant_Default_Value (Id : E) return N is
   begin
      pragma Assert (Ekind (Id) = E_Discriminant);
      return Node20 (Id);
   end Discriminant_Default_Value;

   function Discriminant_Number (Id : E) return U is
   begin
      pragma Assert (Ekind (Id) = E_Discriminant);
      return Uint15 (Id);
   end Discriminant_Number;

   function Dispatch_Table_Wrappers (Id : E) return L is
   begin
<<<<<<< HEAD
      pragma Assert (Is_Tagged_Type (Id));
=======
      pragma Assert (Ekind_In (Id, E_Record_Type,
                                   E_Record_Subtype));
>>>>>>> 3082eeb7
      return Elist26 (Implementation_Base_Type (Id));
   end Dispatch_Table_Wrappers;

   function DT_Entry_Count (Id : E) return U is
   begin
      pragma Assert (Ekind (Id) = E_Component and then Is_Tag (Id));
      return Uint15 (Id);
   end DT_Entry_Count;

   function DT_Offset_To_Top_Func (Id : E) return E is
   begin
      pragma Assert (Ekind (Id) = E_Component and then Is_Tag (Id));
      return Node25 (Id);
   end DT_Offset_To_Top_Func;

   function DT_Position (Id : E) return U is
   begin
      pragma Assert (Ekind_In (Id, E_Function, E_Procedure)
                       and then Present (DTC_Entity (Id)));
      return Uint15 (Id);
   end DT_Position;

   function DTC_Entity (Id : E) return E is
   begin
      pragma Assert (Ekind_In (Id, E_Function, E_Procedure));
      return Node16 (Id);
   end DTC_Entity;

   function Elaborate_Body_Desirable (Id : E) return B is
   begin
      pragma Assert (Ekind (Id) = E_Package);
      return Flag210 (Id);
   end Elaborate_Body_Desirable;

   function Elaboration_Entity (Id : E) return E is
   begin
      pragma Assert
        (Is_Subprogram (Id)
           or else
         Ekind (Id) = E_Package
           or else
         Is_Generic_Unit (Id));
      return Node13 (Id);
   end Elaboration_Entity;

   function Elaboration_Entity_Required (Id : E) return B is
   begin
      pragma Assert
        (Is_Subprogram (Id)
           or else
         Ekind (Id) = E_Package
           or else
         Is_Generic_Unit (Id));
      return Flag174 (Id);
   end Elaboration_Entity_Required;

   function Enclosing_Scope (Id : E) return E is
   begin
      return Node18 (Id);
   end Enclosing_Scope;

   function Entry_Accepted (Id : E) return B is
   begin
      pragma Assert (Is_Entry (Id));
      return Flag152 (Id);
   end Entry_Accepted;

   function Entry_Bodies_Array (Id : E) return E is
   begin
      return Node15 (Id);
   end Entry_Bodies_Array;

   function Entry_Cancel_Parameter (Id : E) return E is
   begin
      return Node23 (Id);
   end Entry_Cancel_Parameter;

   function Entry_Component (Id : E) return E is
   begin
      return Node11 (Id);
   end Entry_Component;

   function Entry_Formal (Id : E) return E is
   begin
      return Node16 (Id);
   end Entry_Formal;

   function Entry_Index_Constant (Id : E) return N is
   begin
      pragma Assert (Ekind (Id) = E_Entry_Index_Parameter);
      return Node18 (Id);
   end Entry_Index_Constant;

   function Contract (Id : E) return N is
   begin
      pragma Assert
        (Ekind_In (Id, E_Entry, E_Entry_Family)
          or else Is_Subprogram (Id)
          or else Is_Generic_Subprogram (Id));
      return Node24 (Id);
   end Contract;

   function Entry_Parameters_Type (Id : E) return E is
   begin
      return Node15 (Id);
   end Entry_Parameters_Type;

   function Enum_Pos_To_Rep (Id : E) return E is
   begin
      pragma Assert (Ekind (Id) = E_Enumeration_Type);
      return Node23 (Id);
   end Enum_Pos_To_Rep;

   function Enumeration_Pos (Id : E) return Uint is
   begin
      pragma Assert (Ekind (Id) = E_Enumeration_Literal);
      return Uint11 (Id);
   end Enumeration_Pos;

   function Enumeration_Rep (Id : E) return U is
   begin
      pragma Assert (Ekind (Id) = E_Enumeration_Literal);
      return Uint12 (Id);
   end Enumeration_Rep;

   function Enumeration_Rep_Expr (Id : E) return N is
   begin
      pragma Assert (Ekind (Id) = E_Enumeration_Literal);
      return Node22 (Id);
   end Enumeration_Rep_Expr;

   function Equivalent_Type (Id : E) return E is
   begin
      pragma Assert
        (Ekind_In (Id, E_Class_Wide_Type,
                       E_Class_Wide_Subtype,
                       E_Access_Protected_Subprogram_Type,
                       E_Anonymous_Access_Protected_Subprogram_Type,
                       E_Access_Subprogram_Type,
                       E_Exception_Type));
      return Node18 (Id);
   end Equivalent_Type;

   function Esize (Id : E) return Uint is
   begin
      return Uint12 (Id);
   end Esize;

   function Exception_Code (Id : E) return Uint is
   begin
      pragma Assert (Ekind (Id) = E_Exception);
      return Uint22 (Id);
   end Exception_Code;

   function Extra_Accessibility (Id : E) return E is
   begin
      pragma Assert
        (Is_Formal (Id) or else Ekind_In (Id, E_Variable, E_Constant));
      return Node13 (Id);
   end Extra_Accessibility;

   function Extra_Accessibility_Of_Result (Id : E) return E is
   begin
      pragma Assert (Ekind_In (Id, E_Function, E_Operator, E_Subprogram_Type));
      return Node19 (Id);
   end Extra_Accessibility_Of_Result;

   function Extra_Constrained (Id : E) return E is
   begin
      pragma Assert (Is_Formal (Id) or else Ekind (Id) = E_Variable);
      return Node23 (Id);
   end Extra_Constrained;

   function Extra_Formal (Id : E) return E is
   begin
      return Node15 (Id);
   end Extra_Formal;

   function Extra_Formals (Id : E) return E is
   begin
      pragma Assert
        (Is_Overloadable (Id)
           or else Ekind_In (Id, E_Entry_Family,
                                 E_Subprogram_Body,
                                 E_Subprogram_Type));
      return Node28 (Id);
   end Extra_Formals;

   function Can_Use_Internal_Rep (Id : E) return B is
   begin
      pragma Assert (Is_Access_Subprogram_Type (Base_Type (Id)));
      return Flag229 (Base_Type (Id));
   end Can_Use_Internal_Rep;

   function Finalization_Master (Id : E) return E is
   begin
      pragma Assert (Is_Access_Type (Id));
      return Node23 (Root_Type (Id));
   end Finalization_Master;

   function Finalize_Storage_Only (Id : E) return B is
   begin
      pragma Assert (Is_Type (Id));
      return Flag158 (Base_Type (Id));
   end Finalize_Storage_Only;

   function Finalizer (Id : E) return E is
   begin
      pragma Assert
        (Ekind (Id) = E_Package
          or else Ekind (Id) = E_Package_Body);
      return Node24 (Id);
   end Finalizer;

   function First_Entity (Id : E) return E is
   begin
      return Node17 (Id);
   end First_Entity;

   function First_Exit_Statement (Id : E) return N is
   begin
      pragma Assert (Ekind (Id) = E_Loop);
      return Node8 (Id);
   end First_Exit_Statement;

   function First_Index (Id : E) return N is
   begin
      pragma Assert (Is_Array_Type (Id) or else Is_String_Type (Id));
      return Node17 (Id);
   end First_Index;

   function First_Literal (Id : E) return E is
   begin
      pragma Assert (Is_Enumeration_Type (Id));
      return Node17 (Id);
   end First_Literal;

   function First_Optional_Parameter (Id : E) return E is
   begin
      pragma Assert (Ekind_In (Id, E_Function, E_Procedure));
      return Node14 (Id);
   end First_Optional_Parameter;

   function First_Private_Entity (Id : E) return E is
   begin
      pragma Assert (Ekind_In (Id, E_Package, E_Generic_Package)
                       or else Ekind (Id) in Concurrent_Kind);
      return Node16 (Id);
   end First_Private_Entity;

   function First_Rep_Item (Id : E) return E is
   begin
      return Node6 (Id);
   end First_Rep_Item;

   function Freeze_Node (Id : E) return N is
   begin
      return Node7 (Id);
   end Freeze_Node;

   function From_With_Type (Id : E) return B is
   begin
      return Flag159 (Id);
   end From_With_Type;

   function Full_View (Id : E) return E is
   begin
      pragma Assert (Is_Type (Id) or else Ekind (Id) = E_Constant);
      return Node11 (Id);
   end Full_View;

   function Generic_Homonym (Id : E) return E is
   begin
      pragma Assert (Ekind (Id) = E_Generic_Package);
      return Node11 (Id);
   end Generic_Homonym;

   function Generic_Renamings (Id : E) return L is
   begin
      return Elist23 (Id);
   end Generic_Renamings;

   function Handler_Records (Id : E) return S is
   begin
      return List10 (Id);
   end Handler_Records;

   function Has_Aliased_Components (Id : E) return B is
   begin
      return Flag135 (Implementation_Base_Type (Id));
   end Has_Aliased_Components;

   function Has_Alignment_Clause (Id : E) return B is
   begin
      return Flag46 (Id);
   end Has_Alignment_Clause;

   function Has_All_Calls_Remote (Id : E) return B is
   begin
      return Flag79 (Id);
   end Has_All_Calls_Remote;

   function Has_Anon_Block_Suffix (Id : E) return B is
   begin
      return Flag201 (Id);
   end Has_Anon_Block_Suffix;

   function Has_Anonymous_Master (Id : E) return B is
   begin
      pragma Assert
        (Ekind_In (Id, E_Function, E_Package, E_Package_Body, E_Procedure));
      return Flag253 (Id);
   end Has_Anonymous_Master;

   function Has_Atomic_Components (Id : E) return B is
   begin
      return Flag86 (Implementation_Base_Type (Id));
   end Has_Atomic_Components;

   function Has_Biased_Representation (Id : E) return B is
   begin
      return Flag139 (Id);
   end Has_Biased_Representation;

   function Has_Completion (Id : E) return B is
   begin
      return Flag26 (Id);
   end Has_Completion;

   function Has_Completion_In_Body (Id : E) return B is
   begin
      pragma Assert (Is_Type (Id));
      return Flag71 (Id);
   end Has_Completion_In_Body;

   function Has_Complex_Representation (Id : E) return B is
   begin
      pragma Assert (Is_Type (Id));
      return Flag140 (Implementation_Base_Type (Id));
   end Has_Complex_Representation;

   function Has_Component_Size_Clause (Id : E) return B is
   begin
      pragma Assert (Is_Array_Type (Id));
      return Flag68 (Implementation_Base_Type (Id));
   end Has_Component_Size_Clause;

   function Has_Constrained_Partial_View (Id : E) return B is
   begin
      pragma Assert (Is_Type (Id));
      return Flag187 (Id);
   end Has_Constrained_Partial_View;

   function Has_Controlled_Component (Id : E) return B is
   begin
      return Flag43 (Base_Type (Id));
   end Has_Controlled_Component;

   function Has_Contiguous_Rep (Id : E) return B is
   begin
      return Flag181 (Id);
   end Has_Contiguous_Rep;

   function Has_Controlling_Result (Id : E) return B is
   begin
      return Flag98 (Id);
   end Has_Controlling_Result;

   function Has_Convention_Pragma (Id : E) return B is
   begin
      return Flag119 (Id);
   end Has_Convention_Pragma;

   function Has_Default_Aspect (Id : E) return B is
   begin
      return Flag39 (Base_Type (Id));
   end Has_Default_Aspect;

   function Has_Delayed_Aspects (Id : E) return B is
   begin
      pragma Assert (Nkind (Id) in N_Entity);
      return Flag200 (Id);
   end Has_Delayed_Aspects;

   function Has_Delayed_Freeze (Id : E) return B is
   begin
      pragma Assert (Nkind (Id) in N_Entity);
      return Flag18 (Id);
   end Has_Delayed_Freeze;

   function Has_Discriminants (Id : E) return B is
   begin
      pragma Assert (Nkind (Id) in N_Entity);
      return Flag5 (Id);
   end Has_Discriminants;

   function Has_Dispatch_Table (Id : E) return B is
   begin
      pragma Assert (Is_Tagged_Type (Id));
      return Flag220 (Id);
   end Has_Dispatch_Table;

   function Has_Enumeration_Rep_Clause (Id : E) return B is
   begin
      pragma Assert (Is_Enumeration_Type (Id));
      return Flag66 (Id);
   end Has_Enumeration_Rep_Clause;

   function Has_Exit (Id : E) return B is
   begin
      return Flag47 (Id);
   end Has_Exit;

   function Has_External_Tag_Rep_Clause (Id : E) return B is
   begin
      pragma Assert (Is_Tagged_Type (Id));
      return Flag110 (Id);
   end Has_External_Tag_Rep_Clause;

   function Has_Forward_Instantiation (Id : E) return B is
   begin
      return Flag175 (Id);
   end Has_Forward_Instantiation;

   function Has_Fully_Qualified_Name (Id : E) return B is
   begin
      return Flag173 (Id);
   end Has_Fully_Qualified_Name;

   function Has_Gigi_Rep_Item (Id : E) return B is
   begin
      return Flag82 (Id);
   end Has_Gigi_Rep_Item;

   function Has_Homonym (Id : E) return B is
   begin
      return Flag56 (Id);
   end Has_Homonym;

   function Has_Implicit_Dereference (Id : E) return B is
   begin
      return Flag251 (Id);
   end Has_Implicit_Dereference;

   function Has_Inheritable_Invariants (Id : E) return B is
   begin
      pragma Assert (Is_Type (Id));
      return Flag248 (Id);
   end Has_Inheritable_Invariants;

   function Has_Initial_Value (Id : E) return B is
   begin
      pragma Assert (Ekind (Id) = E_Variable or else Is_Formal (Id));
      return Flag219 (Id);
   end Has_Initial_Value;

   function Has_Invariants (Id : E) return B is
   begin
      pragma Assert (Is_Type (Id)
        or else Ekind (Id) = E_Procedure
        or else Ekind (Id) = E_Generic_Procedure);
      return Flag232 (Id);
   end Has_Invariants;

   function Has_Machine_Radix_Clause (Id : E) return B is
   begin
      pragma Assert (Is_Decimal_Fixed_Point_Type (Id));
      return Flag83 (Id);
   end Has_Machine_Radix_Clause;

   function Has_Master_Entity (Id : E) return B is
   begin
      return Flag21 (Id);
   end Has_Master_Entity;

   function Has_Missing_Return (Id : E) return B is
   begin
      pragma Assert (Ekind_In (Id, E_Function, E_Generic_Function));
      return Flag142 (Id);
   end Has_Missing_Return;

   function Has_Nested_Block_With_Handler (Id : E) return B is
   begin
      return Flag101 (Id);
   end Has_Nested_Block_With_Handler;

   function Has_Non_Standard_Rep (Id : E) return B is
   begin
      return Flag75 (Implementation_Base_Type (Id));
   end Has_Non_Standard_Rep;

   function Has_Object_Size_Clause (Id : E) return B is
   begin
      pragma Assert (Is_Type (Id));
      return Flag172 (Id);
   end Has_Object_Size_Clause;

   function Has_Per_Object_Constraint (Id : E) return B is
   begin
      return Flag154 (Id);
   end Has_Per_Object_Constraint;

   function Has_Persistent_BSS (Id : E) return B is
   begin
      return Flag188 (Id);
   end Has_Persistent_BSS;

   function Has_Postconditions (Id : E) return B is
   begin
      pragma Assert (Is_Subprogram (Id));
      return Flag240 (Id);
   end Has_Postconditions;

   function Has_Pragma_Controlled (Id : E) return B is
   begin
      pragma Assert (Is_Access_Type (Id));
      return Flag27 (Implementation_Base_Type (Id));
   end Has_Pragma_Controlled;

   function Has_Pragma_Elaborate_Body (Id : E) return B is
   begin
      return Flag150 (Id);
   end Has_Pragma_Elaborate_Body;

   function Has_Pragma_Inline (Id : E) return B is
   begin
      return Flag157 (Id);
   end Has_Pragma_Inline;

   function Has_Pragma_Inline_Always (Id : E) return B is
   begin
      return Flag230 (Id);
   end Has_Pragma_Inline_Always;

   function Has_Pragma_Ordered (Id : E) return B is
   begin
      pragma Assert (Is_Enumeration_Type (Id));
      return Flag198 (Implementation_Base_Type (Id));
   end Has_Pragma_Ordered;

   function Has_Pragma_Pack (Id : E) return B is
   begin
      pragma Assert (Is_Record_Type (Id) or else Is_Array_Type (Id));
      return Flag121 (Implementation_Base_Type (Id));
   end Has_Pragma_Pack;

   function Has_Pragma_Preelab_Init (Id : E) return B is
   begin
      return Flag221 (Id);
   end Has_Pragma_Preelab_Init;

   function Has_Pragma_Pure (Id : E) return B is
   begin
      return Flag203 (Id);
   end Has_Pragma_Pure;

   function Has_Pragma_Pure_Function (Id : E) return B is
   begin
      return Flag179 (Id);
   end Has_Pragma_Pure_Function;

   function Has_Pragma_Thread_Local_Storage (Id : E) return B is
   begin
      return Flag169 (Id);
   end Has_Pragma_Thread_Local_Storage;

   function Has_Pragma_Unmodified (Id : E) return B is
   begin
      return Flag233 (Id);
   end Has_Pragma_Unmodified;

   function Has_Pragma_Unreferenced (Id : E) return B is
   begin
      return Flag180 (Id);
   end Has_Pragma_Unreferenced;

   function Has_Pragma_Unreferenced_Objects (Id : E) return B is
   begin
      pragma Assert (Is_Type (Id));
      return Flag212 (Id);
   end Has_Pragma_Unreferenced_Objects;

   function Has_Predicates (Id : E) return B is
   begin
      return Flag250 (Id);
   end Has_Predicates;

   function Has_Primitive_Operations (Id : E) return B is
   begin
      pragma Assert (Is_Type (Id));
      return Flag120 (Base_Type (Id));
   end Has_Primitive_Operations;

   function Has_Private_Ancestor (Id : E) return B is
   begin
      return Flag151 (Id);
   end Has_Private_Ancestor;

   function Has_Private_Declaration (Id : E) return B is
   begin
      return Flag155 (Id);
   end Has_Private_Declaration;

   function Has_Qualified_Name (Id : E) return B is
   begin
      return Flag161 (Id);
   end Has_Qualified_Name;

   function Has_RACW (Id : E) return B is
   begin
      pragma Assert (Ekind (Id) = E_Package);
      return Flag214 (Id);
   end Has_RACW;

   function Has_Record_Rep_Clause (Id : E) return B is
   begin
      pragma Assert (Is_Record_Type (Id));
      return Flag65 (Implementation_Base_Type (Id));
   end Has_Record_Rep_Clause;

   function Has_Recursive_Call (Id : E) return B is
   begin
      pragma Assert (Is_Subprogram (Id));
      return Flag143 (Id);
   end Has_Recursive_Call;

   function Has_Size_Clause (Id : E) return B is
   begin
      return Flag29 (Id);
   end Has_Size_Clause;

   function Has_Small_Clause (Id : E) return B is
   begin
      return Flag67 (Id);
   end Has_Small_Clause;

   function Has_Specified_Layout (Id : E) return B is
   begin
      pragma Assert (Is_Type (Id));
      return Flag100 (Implementation_Base_Type (Id));
   end Has_Specified_Layout;

   function Has_Specified_Stream_Input (Id : E) return B is
   begin
      pragma Assert (Is_Type (Id));
      return Flag190 (Id);
   end Has_Specified_Stream_Input;

   function Has_Specified_Stream_Output (Id : E) return B is
   begin
      pragma Assert (Is_Type (Id));
      return Flag191 (Id);
   end Has_Specified_Stream_Output;

   function Has_Specified_Stream_Read (Id : E) return B is
   begin
      pragma Assert (Is_Type (Id));
      return Flag192 (Id);
   end Has_Specified_Stream_Read;

   function Has_Specified_Stream_Write (Id : E) return B is
   begin
      pragma Assert (Is_Type (Id));
      return Flag193 (Id);
   end Has_Specified_Stream_Write;

   function Has_Static_Discriminants (Id : E) return B is
   begin
      pragma Assert (Is_Type (Id));
      return Flag211 (Id);
   end Has_Static_Discriminants;

   function Has_Storage_Size_Clause (Id : E) return B is
   begin
      pragma Assert (Is_Access_Type (Id) or else Is_Task_Type (Id));
      return Flag23 (Implementation_Base_Type (Id));
   end Has_Storage_Size_Clause;

   function Has_Stream_Size_Clause (Id : E) return B is
   begin
      return Flag184 (Id);
   end Has_Stream_Size_Clause;

   function Has_Subprogram_Descriptor (Id : E) return B is
   begin
      return Flag93 (Id);
   end Has_Subprogram_Descriptor;

   function Has_Task (Id : E) return B is
   begin
      return Flag30 (Base_Type (Id));
   end Has_Task;

   function Has_Thunks (Id : E) return B is
   begin
      return Flag228 (Id);
   end Has_Thunks;

   function Has_Unchecked_Union (Id : E) return B is
   begin
      return Flag123 (Base_Type (Id));
   end Has_Unchecked_Union;

   function Has_Unknown_Discriminants (Id : E) return B is
   begin
      pragma Assert (Is_Type (Id));
      return Flag72 (Id);
   end Has_Unknown_Discriminants;

   function Has_Up_Level_Access (Id : E) return B is
   begin
      pragma Assert
        (Ekind_In (Id, E_Variable, E_Constant, E_Loop_Parameter));
      return Flag215 (Id);
   end Has_Up_Level_Access;

   function Has_Volatile_Components (Id : E) return B is
   begin
      return Flag87 (Implementation_Base_Type (Id));
   end Has_Volatile_Components;

   function Has_Xref_Entry (Id : E) return B is
   begin
      return Flag182 (Id);
   end Has_Xref_Entry;

   function Hiding_Loop_Variable (Id : E) return E is
   begin
      pragma Assert (Ekind (Id) = E_Variable);
      return Node8 (Id);
   end Hiding_Loop_Variable;

   function Homonym (Id : E) return E is
   begin
      return Node4 (Id);
   end Homonym;

   function Interface_Alias (Id : E) return E is
   begin
      pragma Assert (Is_Subprogram (Id));
      return Node25 (Id);
   end Interface_Alias;

   function Interfaces (Id : E) return L is
   begin
      pragma Assert (Is_Record_Type (Id));
      return Elist25 (Id);
   end Interfaces;

   function In_Package_Body (Id : E) return B is
   begin
      return Flag48 (Id);
   end In_Package_Body;

   function In_Private_Part (Id : E) return B is
   begin
      return Flag45 (Id);
   end In_Private_Part;

   function In_Use (Id : E) return B is
   begin
      pragma Assert (Nkind (Id) in N_Entity);
      return Flag8 (Id);
   end In_Use;

   function Inner_Instances (Id : E) return L is
   begin
      return Elist23 (Id);
   end Inner_Instances;

   function Interface_Name (Id : E) return N is
   begin
      return Node21 (Id);
   end Interface_Name;

   function Is_Abstract_Subprogram (Id : E) return B is
   begin
      pragma Assert (Is_Overloadable (Id));
      return Flag19 (Id);
   end Is_Abstract_Subprogram;

   function Is_Abstract_Type (Id : E) return B is
   begin
      pragma Assert (Is_Type (Id));
      return Flag146 (Id);
   end Is_Abstract_Type;

   function Is_Local_Anonymous_Access (Id : E) return B is
   begin
      pragma Assert (Is_Access_Type (Id));
      return Flag194 (Id);
   end Is_Local_Anonymous_Access;

   function Is_Access_Constant (Id : E) return B is
   begin
      pragma Assert (Is_Access_Type (Id));
      return Flag69 (Id);
   end Is_Access_Constant;

   function Is_Ada_2005_Only (Id : E) return B is
   begin
      return Flag185 (Id);
   end Is_Ada_2005_Only;

   function Is_Ada_2012_Only (Id : E) return B is
   begin
      return Flag199 (Id);
   end Is_Ada_2012_Only;

   function Is_Aliased (Id : E) return B is
   begin
      pragma Assert (Nkind (Id) in N_Entity);
      return Flag15 (Id);
   end Is_Aliased;

   function Is_AST_Entry (Id : E) return B is
   begin
      pragma Assert (Is_Entry (Id));
      return Flag132 (Id);
   end Is_AST_Entry;

   function Is_Asynchronous (Id : E) return B is
   begin
      pragma Assert (Ekind (Id) = E_Procedure or else Is_Type (Id));
      return Flag81 (Id);
   end Is_Asynchronous;

   function Is_Atomic (Id : E) return B is
   begin
      return Flag85 (Id);
   end Is_Atomic;

   function Is_Bit_Packed_Array (Id : E) return B is
   begin
      return Flag122 (Implementation_Base_Type (Id));
   end Is_Bit_Packed_Array;

   function Is_Called (Id : E) return B is
   begin
      pragma Assert (Ekind_In (Id, E_Procedure, E_Function));
      return Flag102 (Id);
   end Is_Called;

   function Is_Character_Type (Id : E) return B is
   begin
      return Flag63 (Id);
   end Is_Character_Type;

   function Is_Child_Unit (Id : E) return B is
   begin
      return Flag73 (Id);
   end Is_Child_Unit;

   function Is_Class_Wide_Equivalent_Type (Id : E) return B is
   begin
      return Flag35 (Id);
   end Is_Class_Wide_Equivalent_Type;

   function Is_Compilation_Unit (Id : E) return B is
   begin
      return Flag149 (Id);
   end Is_Compilation_Unit;

   function Is_Completely_Hidden (Id : E) return B is
   begin
      pragma Assert (Ekind (Id) = E_Discriminant);
      return Flag103 (Id);
   end Is_Completely_Hidden;

   function Is_Constr_Subt_For_U_Nominal (Id : E) return B is
   begin
      return Flag80 (Id);
   end Is_Constr_Subt_For_U_Nominal;

   function Is_Constr_Subt_For_UN_Aliased (Id : E) return B is
   begin
      return Flag141 (Id);
   end Is_Constr_Subt_For_UN_Aliased;

   function Is_Constrained (Id : E) return B is
   begin
      pragma Assert (Nkind (Id) in N_Entity);
      return Flag12 (Id);
   end Is_Constrained;

   function Is_Constructor (Id : E) return B is
   begin
      return Flag76 (Id);
   end Is_Constructor;

   function Is_Controlled (Id : E) return B is
   begin
      return Flag42 (Base_Type (Id));
   end Is_Controlled;

   function Is_Controlling_Formal (Id : E) return B is
   begin
      pragma Assert (Is_Formal (Id));
      return Flag97 (Id);
   end Is_Controlling_Formal;

   function Is_CPP_Class (Id : E) return B is
   begin
      return Flag74 (Id);
   end Is_CPP_Class;

   function Is_Descendent_Of_Address (Id : E) return B is
   begin
      pragma Assert (Is_Type (Id));
      return Flag223 (Id);
   end Is_Descendent_Of_Address;

   function Is_Discrim_SO_Function (Id : E) return B is
   begin
      return Flag176 (Id);
   end Is_Discrim_SO_Function;

   function Is_Dispatch_Table_Entity (Id : E) return B is
   begin
      return Flag234 (Id);
   end Is_Dispatch_Table_Entity;

   function Is_Dispatching_Operation (Id : E) return B is
   begin
      pragma Assert (Nkind (Id) in N_Entity);
      return Flag6 (Id);
   end Is_Dispatching_Operation;

   function Is_Eliminated (Id : E) return B is
   begin
      return Flag124 (Id);
   end Is_Eliminated;

   function Is_Entry_Formal (Id : E) return B is
   begin
      return Flag52 (Id);
   end Is_Entry_Formal;

   function Is_Exported (Id : E) return B is
   begin
      return Flag99 (Id);
   end Is_Exported;

   function Is_First_Subtype (Id : E) return B is
   begin
      return Flag70 (Id);
   end Is_First_Subtype;

   function Is_For_Access_Subtype (Id : E) return B is
   begin
      pragma Assert (Ekind_In (Id, E_Record_Subtype, E_Private_Subtype));
      return Flag118 (Id);
   end Is_For_Access_Subtype;

   function Is_Formal_Subprogram (Id : E) return B is
   begin
      return Flag111 (Id);
   end Is_Formal_Subprogram;

   function Is_Frozen (Id : E) return B is
   begin
      return Flag4 (Id);
   end Is_Frozen;

   function Is_Generic_Actual_Type (Id : E) return B is
   begin
      pragma Assert (Is_Type (Id));
      return Flag94 (Id);
   end Is_Generic_Actual_Type;

   function Is_Generic_Instance (Id : E) return B is
   begin
      return Flag130 (Id);
   end Is_Generic_Instance;

   function Is_Generic_Type (Id : E) return B is
   begin
      pragma Assert (Nkind (Id) in N_Entity);
      return Flag13 (Id);
   end Is_Generic_Type;

   function Is_Hidden (Id : E) return B is
   begin
      return Flag57 (Id);
   end Is_Hidden;

   function Is_Hidden_Open_Scope (Id : E) return B is
   begin
      return Flag171 (Id);
   end Is_Hidden_Open_Scope;

   function Is_Immediately_Visible (Id : E) return B is
   begin
      pragma Assert (Nkind (Id) in N_Entity);
      return Flag7 (Id);
   end Is_Immediately_Visible;

   function Is_Implementation_Defined (Id : E) return B is
   begin
      return Flag254 (Id);
   end Is_Implementation_Defined;

   function Is_Imported (Id : E) return B is
   begin
      return Flag24 (Id);
   end Is_Imported;

   function Is_Inlined (Id : E) return B is
   begin
      return Flag11 (Id);
   end Is_Inlined;

   function Is_Interface (Id : E) return B is
   begin
      return Flag186 (Id);
   end Is_Interface;

   function Is_Instantiated (Id : E) return B is
   begin
      return Flag126 (Id);
   end Is_Instantiated;

   function Is_Internal (Id : E) return B is
   begin
      pragma Assert (Nkind (Id) in N_Entity);
      return Flag17 (Id);
   end Is_Internal;

   function Is_Interrupt_Handler (Id : E) return B is
   begin
      pragma Assert (Nkind (Id) in N_Entity);
      return Flag89 (Id);
   end Is_Interrupt_Handler;

   function Is_Intrinsic_Subprogram (Id : E) return B is
   begin
      return Flag64 (Id);
   end Is_Intrinsic_Subprogram;

   function Is_Itype (Id : E) return B is
   begin
      return Flag91 (Id);
   end Is_Itype;

   function Is_Known_Non_Null (Id : E) return B is
   begin
      return Flag37 (Id);
   end Is_Known_Non_Null;

   function Is_Known_Null (Id : E) return B is
   begin
      return Flag204 (Id);
   end Is_Known_Null;

   function Is_Known_Valid (Id : E) return B is
   begin
      return Flag170 (Id);
   end Is_Known_Valid;

   function Is_Limited_Composite (Id : E) return B is
   begin
      return Flag106 (Id);
   end Is_Limited_Composite;

   function Is_Limited_Interface (Id : E) return B is
   begin
      return Flag197 (Id);
   end Is_Limited_Interface;

   function Is_Limited_Record (Id : E) return B is
   begin
      return Flag25 (Id);
   end Is_Limited_Record;

   function Is_Machine_Code_Subprogram (Id : E) return B is
   begin
      pragma Assert (Is_Subprogram (Id));
      return Flag137 (Id);
   end Is_Machine_Code_Subprogram;

   function Is_Non_Static_Subtype (Id : E) return B is
   begin
      pragma Assert (Is_Type (Id));
      return Flag109 (Id);
   end Is_Non_Static_Subtype;

   function Is_Null_Init_Proc (Id : E) return B is
   begin
      pragma Assert (Ekind (Id) = E_Procedure);
      return Flag178 (Id);
   end Is_Null_Init_Proc;

   function Is_Obsolescent (Id : E) return B is
   begin
      return Flag153 (Id);
   end Is_Obsolescent;

   function Is_Only_Out_Parameter (Id : E) return B is
   begin
      pragma Assert (Is_Formal (Id));
      return Flag226 (Id);
   end Is_Only_Out_Parameter;

   function Is_Optional_Parameter (Id : E) return B is
   begin
      pragma Assert (Is_Formal (Id));
      return Flag134 (Id);
   end Is_Optional_Parameter;

   function Is_Package_Body_Entity (Id : E) return B is
   begin
      return Flag160 (Id);
   end Is_Package_Body_Entity;

   function Is_Packed (Id : E) return B is
   begin
      return Flag51 (Implementation_Base_Type (Id));
   end Is_Packed;

   function Is_Packed_Array_Type (Id : E) return B is
   begin
      return Flag138 (Id);
   end Is_Packed_Array_Type;

   function Is_Potentially_Use_Visible (Id : E) return B is
   begin
      pragma Assert (Nkind (Id) in N_Entity);
      return Flag9 (Id);
   end Is_Potentially_Use_Visible;

   function Is_Preelaborated (Id : E) return B is
   begin
      return Flag59 (Id);
   end Is_Preelaborated;

   function Is_Primitive (Id : E) return B is
   begin
      pragma Assert
        (Is_Overloadable (Id)
           or else Ekind_In (Id, E_Generic_Function, E_Generic_Procedure));
      return Flag218 (Id);
   end Is_Primitive;

   function Is_Primitive_Wrapper (Id : E) return B is
   begin
      pragma Assert (Ekind_In (Id, E_Function, E_Procedure));
      return Flag195 (Id);
   end Is_Primitive_Wrapper;

   function Is_Private_Composite (Id : E) return B is
   begin
      pragma Assert (Is_Type (Id));
      return Flag107 (Id);
   end Is_Private_Composite;

   function Is_Private_Descendant (Id : E) return B is
   begin
      return Flag53 (Id);
   end Is_Private_Descendant;

   function Is_Private_Primitive (Id : E) return B is
   begin
      pragma Assert (Ekind_In (Id, E_Function, E_Procedure));
      return Flag245 (Id);
   end Is_Private_Primitive;

   function Is_Processed_Transient (Id : E) return B is
   begin
      pragma Assert (Ekind_In (Id, E_Constant, E_Variable));
      return Flag252 (Id);
   end Is_Processed_Transient;

   function Is_Public (Id : E) return B is
   begin
      pragma Assert (Nkind (Id) in N_Entity);
      return Flag10 (Id);
   end Is_Public;

   function Is_Pure (Id : E) return B is
   begin
      return Flag44 (Id);
   end Is_Pure;

   function Is_Pure_Unit_Access_Type (Id : E) return B is
   begin
      pragma Assert (Is_Access_Type (Id));
      return Flag189 (Id);
   end Is_Pure_Unit_Access_Type;

   function Is_RACW_Stub_Type (Id : E) return B is
   begin
      pragma Assert (Is_Type (Id));
      return Flag244 (Id);
   end Is_RACW_Stub_Type;

   function Is_Raised (Id : E) return B is
   begin
      pragma Assert (Ekind (Id) = E_Exception);
      return Flag224 (Id);
   end Is_Raised;

   function Is_Remote_Call_Interface (Id : E) return B is
   begin
      return Flag62 (Id);
   end Is_Remote_Call_Interface;

   function Is_Remote_Types (Id : E) return B is
   begin
      return Flag61 (Id);
   end Is_Remote_Types;

   function Is_Renaming_Of_Object (Id : E) return B is
   begin
      return Flag112 (Id);
   end Is_Renaming_Of_Object;

   function Is_Return_Object (Id : E) return B is
   begin
      return Flag209 (Id);
   end Is_Return_Object;

   function Is_Safe_To_Reevaluate (Id : E) return B is
   begin
      return Flag249 (Id);
   end Is_Safe_To_Reevaluate;

   function Is_Shared_Passive (Id : E) return B is
   begin
      return Flag60 (Id);
   end Is_Shared_Passive;

   function Is_Statically_Allocated (Id : E) return B is
   begin
      return Flag28 (Id);
   end Is_Statically_Allocated;

   function Is_Tag (Id : E) return B is
   begin
      pragma Assert (Nkind (Id) in N_Entity);
      return Flag78 (Id);
   end Is_Tag;

   function Is_Tagged_Type (Id : E) return B is
   begin
      return Flag55 (Id);
   end Is_Tagged_Type;

   function Is_Thunk (Id : E) return B is
   begin
      pragma Assert (Is_Subprogram (Id));
      return Flag225 (Id);
   end Is_Thunk;

   function Is_Trivial_Subprogram (Id : E) return B is
   begin
      return Flag235 (Id);
   end Is_Trivial_Subprogram;

   function Is_True_Constant (Id : E) return B is
   begin
      return Flag163 (Id);
   end Is_True_Constant;

   function Is_Unchecked_Union (Id : E) return B is
   begin
      return Flag117 (Implementation_Base_Type (Id));
   end Is_Unchecked_Union;

   function Is_Underlying_Record_View (Id : E) return B is
   begin
      return Flag246 (Id);
   end Is_Underlying_Record_View;

   function Is_Unsigned_Type (Id : E) return B is
   begin
      pragma Assert (Is_Type (Id));
      return Flag144 (Id);
   end Is_Unsigned_Type;

   function Is_Valued_Procedure (Id : E) return B is
   begin
      pragma Assert (Ekind (Id) = E_Procedure);
      return Flag127 (Id);
   end Is_Valued_Procedure;

   function Is_Visible_Child_Unit (Id : E) return B is
   begin
      pragma Assert (Is_Child_Unit (Id));
      return Flag116 (Id);
   end Is_Visible_Child_Unit;

   function Is_Visible_Formal (Id : E) return B is
   begin
      return Flag206 (Id);
   end Is_Visible_Formal;

   function Is_VMS_Exception (Id : E) return B is
   begin
      return Flag133 (Id);
   end Is_VMS_Exception;

   function Is_Volatile (Id : E) return B is
   begin
      pragma Assert (Nkind (Id) in N_Entity);

      if Is_Type (Id) then
         return Flag16 (Base_Type (Id));
      else
         return Flag16 (Id);
      end if;
   end Is_Volatile;

   function Itype_Printed (Id : E) return B is
   begin
      pragma Assert (Is_Itype (Id));
      return Flag202 (Id);
   end Itype_Printed;

   function Kill_Elaboration_Checks (Id : E) return B is
   begin
      return Flag32 (Id);
   end Kill_Elaboration_Checks;

   function Kill_Range_Checks (Id : E) return B is
   begin
      return Flag33 (Id);
   end Kill_Range_Checks;

   function Kill_Tag_Checks (Id : E) return B is
   begin
      return Flag34 (Id);
   end Kill_Tag_Checks;

   function Known_To_Have_Preelab_Init (Id : E) return B is
   begin
      pragma Assert (Is_Type (Id));
      return Flag207 (Id);
   end Known_To_Have_Preelab_Init;

   function Last_Assignment (Id : E) return N is
   begin
      pragma Assert (Is_Assignable (Id));
      return Node26 (Id);
   end Last_Assignment;

   function Last_Entity (Id : E) return E is
   begin
      return Node20 (Id);
   end Last_Entity;

   function Limited_View (Id : E) return E is
   begin
      pragma Assert (Ekind (Id) = E_Package);
      return Node23 (Id);
   end Limited_View;

   function Lit_Indexes (Id : E) return E is
   begin
      pragma Assert (Is_Enumeration_Type (Id));
      return Node15 (Id);
   end Lit_Indexes;

   function Lit_Strings (Id : E) return E is
   begin
      pragma Assert (Is_Enumeration_Type (Id));
      return Node16 (Id);
   end Lit_Strings;

   function Low_Bound_Tested (Id : E) return B is
   begin
      return Flag205 (Id);
   end Low_Bound_Tested;

   function Machine_Radix_10 (Id : E) return B is
   begin
      pragma Assert (Is_Decimal_Fixed_Point_Type (Id));
      return Flag84 (Id);
   end Machine_Radix_10;

   function Master_Id (Id : E) return E is
   begin
      pragma Assert (Is_Access_Type (Id));
      return Node17 (Id);
   end Master_Id;

   function Materialize_Entity (Id : E) return B is
   begin
      return Flag168 (Id);
   end Materialize_Entity;

   function Mechanism (Id : E) return M is
   begin
      pragma Assert (Ekind (Id) = E_Function or else Is_Formal (Id));
      return UI_To_Int (Uint8 (Id));
   end Mechanism;

   function Modulus (Id : E) return Uint is
   begin
      pragma Assert (Is_Modular_Integer_Type (Id));
      return Uint17 (Base_Type (Id));
   end Modulus;

   function Must_Be_On_Byte_Boundary (Id : E) return B is
   begin
      pragma Assert (Is_Type (Id));
      return Flag183 (Id);
   end Must_Be_On_Byte_Boundary;

   function Must_Have_Preelab_Init (Id : E) return B is
   begin
      pragma Assert (Is_Type (Id));
      return Flag208 (Id);
   end Must_Have_Preelab_Init;

   function Needs_Debug_Info (Id : E) return B is
   begin
      return Flag147 (Id);
   end Needs_Debug_Info;

   function Needs_No_Actuals (Id : E) return B is
   begin
      pragma Assert
        (Is_Overloadable (Id)
           or else Ekind_In (Id, E_Subprogram_Type, E_Entry_Family));
      return Flag22 (Id);
   end Needs_No_Actuals;

   function Never_Set_In_Source (Id : E) return B is
   begin
      return Flag115 (Id);
   end Never_Set_In_Source;

   function Next_Inlined_Subprogram (Id : E) return E is
   begin
      return Node12 (Id);
   end Next_Inlined_Subprogram;

   function No_Pool_Assigned (Id : E) return B is
   begin
      pragma Assert (Is_Access_Type (Id));
      return Flag131 (Root_Type (Id));
   end No_Pool_Assigned;

   function No_Return (Id : E) return B is
   begin
      return Flag113 (Id);
   end No_Return;

   function No_Strict_Aliasing (Id : E) return B is
   begin
      pragma Assert (Is_Access_Type (Id));
      return Flag136 (Base_Type (Id));
   end No_Strict_Aliasing;

   function Non_Binary_Modulus (Id : E) return B is
   begin
      pragma Assert (Is_Type (Id));
      return Flag58 (Base_Type (Id));
   end Non_Binary_Modulus;

   function Non_Limited_View (Id : E) return E is
   begin
      pragma Assert (Ekind (Id) in Incomplete_Kind);
      return Node17 (Id);
   end Non_Limited_View;

   function Nonzero_Is_True (Id : E) return B is
   begin
      pragma Assert (Root_Type (Id) = Standard_Boolean);
      return Flag162 (Base_Type (Id));
   end Nonzero_Is_True;

   function Normalized_First_Bit (Id : E) return U is
   begin
      pragma Assert (Ekind_In (Id, E_Component, E_Discriminant));
      return Uint8 (Id);
   end Normalized_First_Bit;

   function Normalized_Position (Id : E) return U is
   begin
      pragma Assert (Ekind_In (Id, E_Component, E_Discriminant));
      return Uint14 (Id);
   end Normalized_Position;

   function Normalized_Position_Max (Id : E) return U is
   begin
      pragma Assert (Ekind_In (Id, E_Component, E_Discriminant));
      return Uint10 (Id);
   end Normalized_Position_Max;

   function OK_To_Rename (Id : E) return B is
   begin
      pragma Assert (Ekind (Id) = E_Variable);
      return Flag247 (Id);
   end OK_To_Rename;

   function OK_To_Reorder_Components (Id : E) return B is
   begin
      pragma Assert (Is_Record_Type (Id));
      return Flag239 (Base_Type (Id));
   end OK_To_Reorder_Components;

   function Optimize_Alignment_Space (Id : E) return B is
   begin
      pragma Assert
        (Is_Type (Id) or else Ekind_In (Id, E_Constant, E_Variable));
      return Flag241 (Id);
   end Optimize_Alignment_Space;

   function Optimize_Alignment_Time (Id : E) return B is
   begin
      pragma Assert
        (Is_Type (Id) or else Ekind_In (Id, E_Constant, E_Variable));
      return Flag242 (Id);
   end Optimize_Alignment_Time;

   function Original_Access_Type (Id : E) return E is
   begin
      pragma Assert (Ekind (Id) = E_Access_Subprogram_Type);
      return Node26 (Id);
   end Original_Access_Type;

   function Original_Array_Type (Id : E) return E is
   begin
      pragma Assert (Is_Array_Type (Id) or else Is_Modular_Integer_Type (Id));
      return Node21 (Id);
   end Original_Array_Type;

   function Original_Record_Component (Id : E) return E is
   begin
      pragma Assert (Ekind_In (Id, E_Void, E_Component, E_Discriminant));
      return Node22 (Id);
   end Original_Record_Component;

   function Overlays_Constant (Id : E) return B is
   begin
      return Flag243 (Id);
   end Overlays_Constant;

   function Overridden_Operation (Id : E) return E is
   begin
      return Node26 (Id);
   end Overridden_Operation;

   function Package_Instantiation (Id : E) return N is
   begin
      pragma Assert (Ekind_In (Id, E_Package, E_Generic_Package));
      return Node26 (Id);
   end Package_Instantiation;

   function Packed_Array_Type (Id : E) return E is
   begin
      pragma Assert (Is_Array_Type (Id));
      return Node23 (Id);
   end Packed_Array_Type;

   function Parent_Subtype (Id : E) return E is
   begin
      pragma Assert (Is_Record_Type (Id));
      return Node19 (Base_Type (Id));
   end Parent_Subtype;

   function Postcondition_Proc (Id : E) return E is
<<<<<<< HEAD
   begin
      pragma Assert (Ekind (Id) = E_Procedure);
      return Node8 (Id);
   end Postcondition_Proc;

   function Primitive_Operations (Id : E) return L is
=======
>>>>>>> 3082eeb7
   begin
      pragma Assert (Ekind (Id) = E_Procedure);
      return Node8 (Id);
   end Postcondition_Proc;

   function PPC_Wrapper (Id : E) return E is
   begin
      pragma Assert (Ekind_In (Id, E_Entry, E_Entry_Family));
      return Node25 (Id);
   end PPC_Wrapper;

   function Prival (Id : E) return E is
   begin
      pragma Assert (Is_Protected_Component (Id));
      return Node17 (Id);
   end Prival;

   function Prival_Link (Id : E) return E is
   begin
      pragma Assert (Ekind_In (Id, E_Constant, E_Variable));
      return Node20 (Id);
   end Prival_Link;

   function Private_Dependents (Id : E) return L is
   begin
      pragma Assert (Is_Incomplete_Or_Private_Type (Id));
      return Elist18 (Id);
   end Private_Dependents;

   function Private_View (Id : E) return N is
   begin
      pragma Assert (Is_Private_Type (Id));
      return Node22 (Id);
   end Private_View;

   function Protected_Body_Subprogram (Id : E) return E is
   begin
      pragma Assert (Is_Subprogram (Id) or else Is_Entry (Id));
      return Node11 (Id);
   end Protected_Body_Subprogram;

   function Protected_Formal (Id : E) return E is
   begin
      pragma Assert (Is_Formal (Id));
      return Node22 (Id);
   end Protected_Formal;

   function Protection_Object (Id : E) return E is
   begin
      pragma Assert
        (Ekind_In (Id, E_Entry, E_Entry_Family, E_Function, E_Procedure));
      return Node23 (Id);
   end Protection_Object;

   function Reachable (Id : E) return B is
   begin
      return Flag49 (Id);
   end Reachable;

   function Referenced (Id : E) return B is
   begin
      return Flag156 (Id);
   end Referenced;

   function Referenced_As_LHS (Id : E) return B is
   begin
      return Flag36 (Id);
   end Referenced_As_LHS;

   function Referenced_As_Out_Parameter (Id : E) return B is
   begin
      return Flag227 (Id);
   end Referenced_As_Out_Parameter;

   function Register_Exception_Call (Id : E) return N is
   begin
      pragma Assert (Ekind (Id) = E_Exception);
      return Node20 (Id);
   end Register_Exception_Call;

   function Related_Array_Object (Id : E) return E is
   begin
      pragma Assert (Is_Array_Type (Id));
      return Node19 (Id);
   end Related_Array_Object;

   function Related_Expression (Id : E) return N is
   begin
<<<<<<< HEAD
      pragma Assert (Ekind (Id) = E_Constant or else Ekind (Id) = E_Variable);
=======
      pragma Assert (Ekind (Id) in Type_Kind
                       or else Ekind_In (Id, E_Constant, E_Variable));
>>>>>>> 3082eeb7
      return Node24 (Id);
   end Related_Expression;

   function Related_Instance (Id : E) return E is
   begin
      pragma Assert (Ekind_In (Id, E_Package, E_Package_Body));
      return Node15 (Id);
   end Related_Instance;

   function Related_Type (Id : E) return E is
   begin
      pragma Assert (Ekind_In (Id, E_Component, E_Constant, E_Variable));
      return Node27 (Id);
   end Related_Type;

   function Relative_Deadline_Variable (Id : E) return E is
   begin
      pragma Assert (Is_Task_Type (Id));
      return Node26 (Implementation_Base_Type (Id));
   end Relative_Deadline_Variable;

   function Renamed_Entity (Id : E) return N is
   begin
      return Node18 (Id);
   end Renamed_Entity;

   function Renamed_In_Spec (Id : E) return B is
   begin
      pragma Assert (Ekind (Id) = E_Package);
      return Flag231 (Id);
   end Renamed_In_Spec;

   function Renamed_Object (Id : E) return N is
   begin
      return Node18 (Id);
   end Renamed_Object;

   function Renaming_Map (Id : E) return U is
   begin
      return Uint9 (Id);
   end Renaming_Map;

   function Requires_Overriding (Id : E) return B is
   begin
      pragma Assert (Is_Overloadable (Id));
      return Flag213 (Id);
   end Requires_Overriding;

   function Return_Flag_Or_Transient_Decl (Id : E) return N is
   begin
      pragma Assert (Ekind_In (Id, E_Constant, E_Variable));
      return Node15 (Id);
   end Return_Flag_Or_Transient_Decl;

   function Return_Present (Id : E) return B is
   begin
      return Flag54 (Id);
   end Return_Present;

   function Return_Applies_To (Id : E) return N is
   begin
      return Node8 (Id);
   end Return_Applies_To;

   function Returns_By_Ref (Id : E) return B is
   begin
      return Flag90 (Id);
   end Returns_By_Ref;

   function Reverse_Bit_Order (Id : E) return B is
   begin
      pragma Assert (Is_Record_Type (Id));
      return Flag164 (Base_Type (Id));
   end Reverse_Bit_Order;

   function RM_Size (Id : E) return U is
   begin
      pragma Assert (Is_Type (Id));
      return Uint13 (Id);
   end RM_Size;

   function Scalar_Range (Id : E) return N is
   begin
      return Node20 (Id);
   end Scalar_Range;

   function Scale_Value (Id : E) return U is
   begin
      return Uint15 (Id);
   end Scale_Value;

   function Scope_Depth_Value (Id : E) return U is
   begin
      return Uint22 (Id);
   end Scope_Depth_Value;

   function Sec_Stack_Needed_For_Return (Id : E) return B is
   begin
      return Flag167 (Id);
   end Sec_Stack_Needed_For_Return;

   function Shadow_Entities (Id : E) return S is
   begin
      pragma Assert (Ekind_In (Id, E_Package, E_Generic_Package));
      return List14 (Id);
   end Shadow_Entities;

   function Shared_Var_Procs_Instance (Id : E) return E is
   begin
      pragma Assert (Ekind (Id) = E_Variable);
      return Node22 (Id);
   end Shared_Var_Procs_Instance;

   function Size_Check_Code (Id : E) return N is
   begin
      pragma Assert (Ekind_In (Id, E_Constant, E_Variable));
      return Node19 (Id);
   end Size_Check_Code;

   function Size_Depends_On_Discriminant (Id : E) return B is
   begin
      return Flag177 (Id);
   end Size_Depends_On_Discriminant;

   function Size_Known_At_Compile_Time (Id : E) return B is
   begin
      return Flag92 (Id);
   end Size_Known_At_Compile_Time;

   function Small_Value (Id : E) return R is
   begin
      pragma Assert (Is_Fixed_Point_Type (Id));
      return Ureal21 (Id);
   end Small_Value;

   function Spec_Entity (Id : E) return E is
   begin
      pragma Assert (Ekind (Id) = E_Package_Body or else Is_Formal (Id));
      return Node19 (Id);
   end Spec_Entity;

   function Static_Predicate (Id : E) return S is
   begin
      pragma Assert (Is_Discrete_Type (Id));
      return List25 (Id);
   end Static_Predicate;

   function Storage_Size_Variable (Id : E) return E is
   begin
      pragma Assert (Is_Access_Type (Id) or else Is_Task_Type (Id));
      return Node15 (Implementation_Base_Type (Id));
   end Storage_Size_Variable;

   function Static_Elaboration_Desired (Id : E) return B is
   begin
      pragma Assert (Ekind (Id) = E_Package);
      return Flag77 (Id);
   end Static_Elaboration_Desired;

   function Static_Initialization (Id : E) return N is
   begin
      pragma Assert
        (Ekind (Id) = E_Procedure and then not Is_Dispatching_Operation (Id));
      return Node26 (Id);
   end Static_Initialization;

   function Stored_Constraint (Id : E) return L is
   begin
      pragma Assert
        (Is_Composite_Type (Id) and then not Is_Array_Type (Id));
      return Elist23 (Id);
   end Stored_Constraint;

   function Strict_Alignment (Id : E) return B is
   begin
      return Flag145 (Implementation_Base_Type (Id));
   end Strict_Alignment;

   function String_Literal_Length (Id : E) return U is
   begin
      return Uint16 (Id);
   end String_Literal_Length;

   function String_Literal_Low_Bound (Id : E) return N is
   begin
      return Node15 (Id);
   end String_Literal_Low_Bound;

   function Subprograms_For_Type (Id : E) return E is
   begin
      pragma Assert (Is_Type (Id) or else Is_Subprogram (Id));
      return Node29 (Id);
   end Subprograms_For_Type;

   function Suppress_Elaboration_Warnings (Id : E) return B is
   begin
      return Flag148 (Id);
   end Suppress_Elaboration_Warnings;

   function Suppress_Initialization (Id : E) return B is
   begin
      pragma Assert (Is_Type (Id));
      return Flag105 (Id);
   end Suppress_Initialization;

   function Suppress_Style_Checks (Id : E) return B is
   begin
      return Flag165 (Id);
   end Suppress_Style_Checks;

   function Suppress_Value_Tracking_On_Call (Id : E) return B is
   begin
      return Flag217 (Id);
   end Suppress_Value_Tracking_On_Call;

   function Task_Body_Procedure (Id : E) return N is
   begin
      pragma Assert (Ekind (Id) in Task_Kind);
      return Node25 (Id);
   end Task_Body_Procedure;

   function Treat_As_Volatile (Id : E) return B is
   begin
      return Flag41 (Id);
   end Treat_As_Volatile;

   function Underlying_Full_View (Id : E) return E is
   begin
      pragma Assert (Ekind (Id) in Private_Kind);
      return Node19 (Id);
   end Underlying_Full_View;

   function Underlying_Record_View (Id : E) return E is
   begin
<<<<<<< HEAD
      return Node24 (Id);
=======
      return Node28 (Id);
>>>>>>> 3082eeb7
   end Underlying_Record_View;

   function Universal_Aliasing (Id : E) return B is
   begin
      pragma Assert (Is_Type (Id));
      return Flag216 (Base_Type (Id));
   end Universal_Aliasing;

   function Unset_Reference (Id : E) return N is
   begin
      return Node16 (Id);
   end Unset_Reference;

   function Used_As_Generic_Actual (Id : E) return B is
   begin
      return Flag222 (Id);
   end Used_As_Generic_Actual;

   function Uses_Sec_Stack (Id : E) return B is
   begin
      return Flag95 (Id);
   end Uses_Sec_Stack;

   function Warnings_Off (Id : E) return B is
   begin
      return Flag96 (Id);
   end Warnings_Off;

   function Warnings_Off_Used (Id : E) return B is
   begin
      return Flag236 (Id);
   end Warnings_Off_Used;

   function Warnings_Off_Used_Unmodified (Id : E) return B is
   begin
      return Flag237 (Id);
   end Warnings_Off_Used_Unmodified;

   function Warnings_Off_Used_Unreferenced (Id : E) return B is
   begin
      return Flag238 (Id);
   end Warnings_Off_Used_Unreferenced;

   function Wrapped_Entity (Id : E) return E is
   begin
      pragma Assert (Ekind_In (Id, E_Function, E_Procedure)
                       and then Is_Primitive_Wrapper (Id));
      return Node27 (Id);
   end Wrapped_Entity;

   function Was_Hidden (Id : E) return B is
   begin
      return Flag196 (Id);
   end Was_Hidden;

   ------------------------------
   -- Classification Functions --
   ------------------------------

   function Is_Access_Type                      (Id : E) return B is
   begin
      return Ekind (Id) in Access_Kind;
   end Is_Access_Type;

   function Is_Access_Protected_Subprogram_Type (Id : E) return B is
   begin
      return Ekind (Id) in Access_Protected_Kind;
   end Is_Access_Protected_Subprogram_Type;

   function Is_Access_Subprogram_Type           (Id : E) return B is
   begin
      return Ekind (Id) in Access_Subprogram_Kind;
   end Is_Access_Subprogram_Type;

   function Is_Aggregate_Type                   (Id : E) return B is
   begin
      return Ekind (Id) in Aggregate_Kind;
   end Is_Aggregate_Type;

   function Is_Array_Type                       (Id : E) return B is
   begin
      return Ekind (Id) in Array_Kind;
   end Is_Array_Type;

   function Is_Assignable                       (Id : E) return B is
   begin
      return Ekind (Id) in Assignable_Kind;
   end Is_Assignable;

   function Is_Class_Wide_Type                  (Id : E) return B is
   begin
      return Ekind (Id) in Class_Wide_Kind;
   end Is_Class_Wide_Type;

   function Is_Composite_Type                   (Id : E) return B is
   begin
      return Ekind (Id) in Composite_Kind;
   end Is_Composite_Type;

   function Is_Concurrent_Body                  (Id : E) return B is
   begin
      return Ekind (Id) in
        Concurrent_Body_Kind;
   end Is_Concurrent_Body;

   function Is_Concurrent_Record_Type           (Id : E) return B is
   begin
      return Flag20 (Id);
   end Is_Concurrent_Record_Type;

   function Is_Concurrent_Type                  (Id : E) return B is
   begin
      return Ekind (Id) in Concurrent_Kind;
   end Is_Concurrent_Type;

   function Is_Decimal_Fixed_Point_Type         (Id : E) return B is
   begin
      return Ekind (Id) in
        Decimal_Fixed_Point_Kind;
   end Is_Decimal_Fixed_Point_Type;

   function Is_Digits_Type                      (Id : E) return B is
   begin
      return Ekind (Id) in Digits_Kind;
   end Is_Digits_Type;

   function Is_Discrete_Or_Fixed_Point_Type     (Id : E) return B is
   begin
      return Ekind (Id) in Discrete_Or_Fixed_Point_Kind;
   end Is_Discrete_Or_Fixed_Point_Type;

   function Is_Discrete_Type                    (Id : E) return B is
   begin
      return Ekind (Id) in Discrete_Kind;
   end Is_Discrete_Type;

   function Is_Elementary_Type                  (Id : E) return B is
   begin
      return Ekind (Id) in Elementary_Kind;
   end Is_Elementary_Type;

   function Is_Entry                            (Id : E) return B is
   begin
      return Ekind (Id) in Entry_Kind;
   end Is_Entry;

   function Is_Enumeration_Type                 (Id : E) return B is
   begin
      return Ekind (Id) in
        Enumeration_Kind;
   end Is_Enumeration_Type;

   function Is_Fixed_Point_Type                 (Id : E) return B is
   begin
      return Ekind (Id) in
        Fixed_Point_Kind;
   end Is_Fixed_Point_Type;

   function Is_Floating_Point_Type              (Id : E) return B is
   begin
      return Ekind (Id) in Float_Kind;
   end Is_Floating_Point_Type;

   function Is_Formal                           (Id : E) return B is
   begin
      return Ekind (Id) in Formal_Kind;
   end Is_Formal;

   function Is_Formal_Object                    (Id : E) return B is
   begin
      return Ekind (Id) in Formal_Object_Kind;
   end Is_Formal_Object;

   function Is_Generic_Subprogram               (Id : E) return B is
   begin
      return Ekind (Id) in Generic_Subprogram_Kind;
   end Is_Generic_Subprogram;

   function Is_Generic_Unit                     (Id : E) return B is
   begin
      return Ekind (Id) in Generic_Unit_Kind;
   end Is_Generic_Unit;

   function Is_Incomplete_Or_Private_Type       (Id : E) return B is
   begin
      return Ekind (Id) in
        Incomplete_Or_Private_Kind;
   end Is_Incomplete_Or_Private_Type;

   function Is_Incomplete_Type                  (Id : E) return B is
   begin
      return Ekind (Id) in
        Incomplete_Kind;
   end Is_Incomplete_Type;

   function Is_Integer_Type                     (Id : E) return B is
   begin
      return Ekind (Id) in Integer_Kind;
   end Is_Integer_Type;

   function Is_Modular_Integer_Type             (Id : E) return B is
   begin
      return Ekind (Id) in
        Modular_Integer_Kind;
   end Is_Modular_Integer_Type;

   function Is_Named_Number                     (Id : E) return B is
   begin
      return Ekind (Id) in Named_Kind;
   end Is_Named_Number;

   function Is_Numeric_Type                     (Id : E) return B is
   begin
      return Ekind (Id) in Numeric_Kind;
   end Is_Numeric_Type;

   function Is_Object                           (Id : E) return B is
   begin
      return Ekind (Id) in Object_Kind;
   end Is_Object;

   function Is_Ordinary_Fixed_Point_Type        (Id : E) return B is
   begin
      return Ekind (Id) in
        Ordinary_Fixed_Point_Kind;
   end Is_Ordinary_Fixed_Point_Type;

   function Is_Overloadable                     (Id : E) return B is
   begin
      return Ekind (Id) in Overloadable_Kind;
   end Is_Overloadable;

   function Is_Private_Type                     (Id : E) return B is
   begin
      return Ekind (Id) in Private_Kind;
   end Is_Private_Type;

   function Is_Protected_Type                   (Id : E) return B is
   begin
      return Ekind (Id) in Protected_Kind;
   end Is_Protected_Type;

   function Is_Real_Type                        (Id : E) return B is
   begin
      return Ekind (Id) in Real_Kind;
   end Is_Real_Type;

   function Is_Record_Type                      (Id : E) return B is
   begin
      return Ekind (Id) in Record_Kind;
   end Is_Record_Type;

   function Is_Scalar_Type                      (Id : E) return B is
   begin
      return Ekind (Id) in Scalar_Kind;
   end Is_Scalar_Type;

   function Is_Signed_Integer_Type              (Id : E) return B is
   begin
      return Ekind (Id) in Signed_Integer_Kind;
   end Is_Signed_Integer_Type;

   function Is_Subprogram                       (Id : E) return B is
   begin
      return Ekind (Id) in Subprogram_Kind;
   end Is_Subprogram;

   function Is_Task_Type                        (Id : E) return B is
   begin
      return Ekind (Id) in Task_Kind;
   end Is_Task_Type;

   function Is_Type                             (Id : E) return B is
   begin
      return Ekind (Id) in Type_Kind;
   end Is_Type;

   ------------------------------
   -- Attribute Set Procedures --
   ------------------------------

   --  Note: in many of these set procedures an "obvious" assertion is missing.
   --  The reason for this is that in many cases, a field is set before the
   --  Ekind field is set, so that the field is set when Ekind = E_Void. It
   --  it is possible to add assertions that specifically include the E_Void
   --  possibility, but in some cases, we just omit the assertions.

   procedure Set_Accept_Address (Id : E; V : L) is
   begin
      Set_Elist21 (Id, V);
   end Set_Accept_Address;

   procedure Set_Access_Disp_Table (Id : E; V : L) is
   begin
      pragma Assert (Ekind (Id) = E_Record_Type
        and then Id = Implementation_Base_Type (Id));
      pragma Assert (V = No_Elist or else Is_Tagged_Type (Id));
      Set_Elist16 (Id, V);
   end Set_Access_Disp_Table;

   procedure Set_Associated_Formal_Package (Id : E; V : E) is
   begin
      Set_Node12 (Id, V);
   end Set_Associated_Formal_Package;

   procedure Set_Associated_Node_For_Itype (Id : E; V : E) is
   begin
      Set_Node8 (Id, V);
   end Set_Associated_Node_For_Itype;

   procedure Set_Associated_Storage_Pool (Id : E; V : E) is
   begin
      pragma Assert (Is_Access_Type (Id) and then Is_Base_Type (Id));
      Set_Node22 (Id, V);
   end Set_Associated_Storage_Pool;

   procedure Set_Actual_Subtype (Id : E; V : E) is
   begin
      pragma Assert
        (Ekind_In (Id, E_Constant, E_Variable, E_Generic_In_Out_Parameter)
           or else Is_Formal (Id));
      Set_Node17 (Id, V);
   end Set_Actual_Subtype;

   procedure Set_Address_Taken (Id : E; V : B := True) is
   begin
      Set_Flag104 (Id, V);
   end Set_Address_Taken;

   procedure Set_Alias (Id : E; V : E) is
   begin
      pragma Assert
        (Is_Overloadable (Id) or else Ekind (Id) = E_Subprogram_Type);
      Set_Node18 (Id, V);
   end Set_Alias;

   procedure Set_Alignment (Id : E; V : U) is
   begin
      pragma Assert (Is_Type (Id)
                       or else Is_Formal (Id)
                       or else Ekind_In (Id, E_Loop_Parameter,
                                             E_Constant,
                                             E_Exception,
                                             E_Variable));
      Set_Uint14 (Id, V);
   end Set_Alignment;

   procedure Set_Barrier_Function (Id : E; V : N) is
   begin
      pragma Assert (Is_Entry (Id));
      Set_Node12 (Id, V);
   end Set_Barrier_Function;

   procedure Set_Block_Node (Id : E; V : N) is
   begin
      pragma Assert (Ekind (Id) = E_Block);
      Set_Node11 (Id, V);
   end Set_Block_Node;

   procedure Set_Body_Entity (Id : E; V : E) is
   begin
      pragma Assert (Ekind_In (Id, E_Package, E_Generic_Package));
      Set_Node19 (Id, V);
   end Set_Body_Entity;

   procedure Set_Body_Needed_For_SAL (Id : E; V : B := True) is
   begin
      pragma Assert
        (Ekind (Id) = E_Package
           or else Is_Subprogram (Id)
           or else Is_Generic_Unit (Id));
      Set_Flag40 (Id, V);
   end Set_Body_Needed_For_SAL;

   procedure Set_C_Pass_By_Copy (Id : E; V : B := True) is
   begin
      pragma Assert (Is_Record_Type (Id) and then Is_Base_Type (Id));
      Set_Flag125 (Id, V);
   end Set_C_Pass_By_Copy;

   procedure Set_Can_Never_Be_Null (Id : E; V : B := True) is
   begin
      Set_Flag38 (Id, V);
   end Set_Can_Never_Be_Null;

   procedure Set_Checks_May_Be_Suppressed (Id : E; V : B := True) is
   begin
      Set_Flag31 (Id, V);
   end Set_Checks_May_Be_Suppressed;

   procedure Set_Class_Wide_Type (Id : E; V : E) is
   begin
      pragma Assert (Is_Type (Id));
      Set_Node9 (Id, V);
   end Set_Class_Wide_Type;

   procedure Set_Cloned_Subtype (Id : E; V : E) is
   begin
      pragma Assert (Ekind_In (Id, E_Record_Subtype, E_Class_Wide_Subtype));
      Set_Node16 (Id, V);
   end Set_Cloned_Subtype;

   procedure Set_Component_Bit_Offset (Id : E; V : U) is
   begin
      pragma Assert (Ekind_In (Id, E_Component, E_Discriminant));
      Set_Uint11 (Id, V);
   end Set_Component_Bit_Offset;

   procedure Set_Component_Clause (Id : E; V : N) is
   begin
      pragma Assert (Ekind_In (Id, E_Component, E_Discriminant));
      Set_Node13 (Id, V);
   end Set_Component_Clause;

   procedure Set_Component_Size (Id : E; V : U) is
   begin
      pragma Assert (Is_Array_Type (Id) and then Is_Base_Type (Id));
      Set_Uint22 (Id, V);
   end Set_Component_Size;

   procedure Set_Component_Type (Id : E; V : E) is
   begin
      pragma Assert (Is_Array_Type (Id) and then Is_Base_Type (Id));
      Set_Node20 (Id, V);
   end Set_Component_Type;

   procedure Set_Corresponding_Concurrent_Type (Id : E; V : E) is
   begin
      pragma Assert
        (Ekind (Id) = E_Record_Type and then Is_Concurrent_Type (V));
      Set_Node18 (Id, V);
   end Set_Corresponding_Concurrent_Type;

   procedure Set_Corresponding_Discriminant (Id : E; V : E) is
   begin
      pragma Assert (Ekind (Id) = E_Discriminant);
      Set_Node19 (Id, V);
   end Set_Corresponding_Discriminant;

   procedure Set_Corresponding_Equality (Id : E; V : E) is
   begin
      pragma Assert
        (Ekind (Id) = E_Function
          and then not Comes_From_Source (Id)
          and then Chars (Id) = Name_Op_Ne);
      Set_Node13 (Id, V);
   end Set_Corresponding_Equality;

   procedure Set_Corresponding_Protected_Entry (Id : E; V : E) is
   begin
      pragma Assert (Ekind_In (Id, E_Void, E_Subprogram_Body));
      Set_Node18 (Id, V);
   end Set_Corresponding_Protected_Entry;

   procedure Set_Corresponding_Record_Type (Id : E; V : E) is
   begin
      pragma Assert (Is_Concurrent_Type (Id));
      Set_Node18 (Id, V);
   end Set_Corresponding_Record_Type;

   procedure Set_Corresponding_Remote_Type (Id : E; V : E) is
   begin
      Set_Node22 (Id, V);
   end Set_Corresponding_Remote_Type;

   procedure Set_Current_Use_Clause (Id : E; V : E) is
   begin
      pragma Assert (Ekind (Id) = E_Package or else Is_Type (Id));
      Set_Node27 (Id, V);
   end Set_Current_Use_Clause;

   procedure Set_Current_Value (Id : E; V : N) is
   begin
      pragma Assert (Ekind (Id) in Object_Kind or else Ekind (Id) = E_Void);
      Set_Node9 (Id, V);
   end Set_Current_Value;

   procedure Set_CR_Discriminant (Id : E; V : E) is
   begin
      Set_Node23 (Id, V);
   end Set_CR_Discriminant;

   procedure Set_Debug_Info_Off (Id : E; V : B := True) is
   begin
      Set_Flag166 (Id, V);
   end Set_Debug_Info_Off;

   procedure Set_Debug_Renaming_Link (Id : E; V : E) is
   begin
      Set_Node25 (Id, V);
   end Set_Debug_Renaming_Link;

   procedure Set_Default_Expr_Function (Id : E; V : E) is
   begin
      pragma Assert (Is_Formal (Id));
      Set_Node21 (Id, V);
   end Set_Default_Expr_Function;

   procedure Set_Default_Expressions_Processed (Id : E; V : B := True) is
   begin
      Set_Flag108 (Id, V);
   end Set_Default_Expressions_Processed;

   procedure Set_Default_Value (Id : E; V : N) is
   begin
      pragma Assert (Is_Formal (Id));
      Set_Node20 (Id, V);
   end Set_Default_Value;

   procedure Set_Delay_Cleanups (Id : E; V : B := True) is
   begin
      pragma Assert
        (Is_Subprogram (Id)
           or else Is_Task_Type (Id)
           or else Ekind (Id) = E_Block);
      Set_Flag114 (Id, V);
   end Set_Delay_Cleanups;

   procedure Set_Delay_Subprogram_Descriptors (Id : E; V : B := True) is
   begin
      pragma Assert
        (Is_Subprogram (Id) or else Ekind_In (Id, E_Package, E_Package_Body));

      Set_Flag50 (Id, V);
   end Set_Delay_Subprogram_Descriptors;

   procedure Set_Delta_Value (Id : E; V : R) is
   begin
      pragma Assert (Is_Fixed_Point_Type (Id));
      Set_Ureal18 (Id, V);
   end Set_Delta_Value;

   procedure Set_Dependent_Instances (Id : E; V : L) is
   begin
      pragma Assert (Is_Generic_Instance (Id));
      Set_Elist8 (Id, V);
   end Set_Dependent_Instances;

   procedure Set_Depends_On_Private (Id : E; V : B := True) is
   begin
      pragma Assert (Nkind (Id) in N_Entity);
      Set_Flag14 (Id, V);
   end Set_Depends_On_Private;

   procedure Set_Digits_Value (Id : E; V : U) is
   begin
      pragma Assert
        (Is_Floating_Point_Type (Id)
          or else Is_Decimal_Fixed_Point_Type (Id));
      Set_Uint17 (Id, V);
   end Set_Digits_Value;

   procedure Set_Directly_Designated_Type (Id : E; V : E) is
   begin
      Set_Node20 (Id, V);
   end Set_Directly_Designated_Type;

   procedure Set_Discard_Names (Id : E; V : B := True) is
   begin
      Set_Flag88 (Id, V);
   end Set_Discard_Names;

   procedure Set_Discriminal (Id : E; V : E) is
   begin
      pragma Assert (Ekind (Id) = E_Discriminant);
      Set_Node17 (Id, V);
   end Set_Discriminal;

   procedure Set_Discriminal_Link (Id : E; V : E) is
   begin
      Set_Node10 (Id, V);
   end Set_Discriminal_Link;

   procedure Set_Discriminant_Checking_Func (Id  : E; V : E) is
   begin
      pragma Assert (Ekind (Id) = E_Component);
      Set_Node20 (Id, V);
   end Set_Discriminant_Checking_Func;

   procedure Set_Discriminant_Constraint (Id : E; V : L) is
   begin
      pragma Assert (Nkind (Id) in N_Entity);
      Set_Elist21 (Id, V);
   end Set_Discriminant_Constraint;

   procedure Set_Discriminant_Default_Value (Id : E; V : N) is
   begin
      Set_Node20 (Id, V);
   end Set_Discriminant_Default_Value;

   procedure Set_Discriminant_Number (Id : E; V : U) is
   begin
      Set_Uint15 (Id, V);
   end Set_Discriminant_Number;

   procedure Set_Dispatch_Table_Wrappers (Id : E; V : L) is
   begin
<<<<<<< HEAD
      pragma Assert (Is_Tagged_Type (Id) and then Id = Base_Type (Id));
=======
      pragma Assert (Ekind (Id) = E_Record_Type
        and then Id = Implementation_Base_Type (Id));
      pragma Assert (V = No_Elist or else Is_Tagged_Type (Id));
>>>>>>> 3082eeb7
      Set_Elist26 (Id, V);
   end Set_Dispatch_Table_Wrappers;

   procedure Set_DT_Entry_Count (Id : E; V : U) is
   begin
      pragma Assert (Ekind (Id) = E_Component);
      Set_Uint15 (Id, V);
   end Set_DT_Entry_Count;

   procedure Set_DT_Offset_To_Top_Func (Id : E; V : E) is
   begin
      pragma Assert (Ekind (Id) = E_Component and then Is_Tag (Id));
      Set_Node25 (Id, V);
   end Set_DT_Offset_To_Top_Func;

   procedure Set_DT_Position (Id : E; V : U) is
   begin
      pragma Assert (Ekind_In (Id, E_Function, E_Procedure));
      Set_Uint15 (Id, V);
   end Set_DT_Position;

   procedure Set_DTC_Entity (Id : E; V : E) is
   begin
      pragma Assert (Ekind_In (Id, E_Function, E_Procedure));
      Set_Node16 (Id, V);
   end Set_DTC_Entity;

   procedure Set_Elaborate_Body_Desirable (Id : E; V : B := True) is
   begin
      pragma Assert (Ekind (Id) = E_Package);
      Set_Flag210 (Id, V);
   end Set_Elaborate_Body_Desirable;

   procedure Set_Elaboration_Entity (Id : E; V : E) is
   begin
      pragma Assert
        (Is_Subprogram (Id)
           or else
         Ekind (Id) = E_Package
           or else
         Is_Generic_Unit (Id));
      Set_Node13 (Id, V);
   end Set_Elaboration_Entity;

   procedure Set_Elaboration_Entity_Required (Id : E; V : B := True) is
   begin
      pragma Assert
        (Is_Subprogram (Id)
           or else
         Ekind (Id) = E_Package
           or else
         Is_Generic_Unit (Id));
      Set_Flag174 (Id, V);
   end Set_Elaboration_Entity_Required;

   procedure Set_Enclosing_Scope (Id : E; V : E) is
   begin
      Set_Node18 (Id, V);
   end Set_Enclosing_Scope;

   procedure Set_Entry_Accepted (Id : E; V : B := True) is
   begin
      pragma Assert (Is_Entry (Id));
      Set_Flag152 (Id, V);
   end Set_Entry_Accepted;

   procedure Set_Entry_Bodies_Array (Id : E; V : E) is
   begin
      Set_Node15 (Id, V);
   end Set_Entry_Bodies_Array;

   procedure Set_Entry_Cancel_Parameter (Id : E; V : E) is
   begin
      Set_Node23 (Id, V);
   end Set_Entry_Cancel_Parameter;

   procedure Set_Entry_Component (Id : E; V : E) is
   begin
      Set_Node11 (Id, V);
   end Set_Entry_Component;

   procedure Set_Entry_Formal (Id : E; V : E) is
   begin
      Set_Node16 (Id, V);
   end Set_Entry_Formal;

   procedure Set_Entry_Index_Constant (Id : E; V : E) is
   begin
      pragma Assert (Ekind (Id) = E_Entry_Index_Parameter);
      Set_Node18 (Id, V);
   end Set_Entry_Index_Constant;

   procedure Set_Contract (Id : E; V : N) is
   begin
      pragma Assert
        (Ekind_In (Id, E_Entry, E_Entry_Family, E_Void)
          or else Is_Subprogram (Id)
          or else Is_Generic_Subprogram (Id));
      Set_Node24 (Id, V);
   end Set_Contract;

   procedure Set_Entry_Parameters_Type (Id : E; V : E) is
   begin
      Set_Node15 (Id, V);
   end Set_Entry_Parameters_Type;

   procedure Set_Enum_Pos_To_Rep (Id : E; V : E) is
   begin
      pragma Assert (Ekind (Id) = E_Enumeration_Type);
      Set_Node23 (Id, V);
   end Set_Enum_Pos_To_Rep;

   procedure Set_Enumeration_Pos (Id : E; V : U) is
   begin
      pragma Assert (Ekind (Id) = E_Enumeration_Literal);
      Set_Uint11 (Id, V);
   end Set_Enumeration_Pos;

   procedure Set_Enumeration_Rep (Id : E; V : U) is
   begin
      pragma Assert (Ekind (Id) = E_Enumeration_Literal);
      Set_Uint12 (Id, V);
   end Set_Enumeration_Rep;

   procedure Set_Enumeration_Rep_Expr (Id : E; V : N) is
   begin
      pragma Assert (Ekind (Id) = E_Enumeration_Literal);
      Set_Node22 (Id, V);
   end Set_Enumeration_Rep_Expr;

   procedure Set_Equivalent_Type (Id : E; V : E) is
   begin
      pragma Assert
        (Ekind_In (Id, E_Class_Wide_Type,
                       E_Class_Wide_Subtype,
                       E_Access_Protected_Subprogram_Type,
                       E_Anonymous_Access_Protected_Subprogram_Type,
                       E_Access_Subprogram_Type,
                       E_Exception_Type));
      Set_Node18 (Id, V);
   end Set_Equivalent_Type;

   procedure Set_Esize (Id : E; V : U) is
   begin
      Set_Uint12 (Id, V);
   end Set_Esize;

   procedure Set_Exception_Code (Id : E; V : U) is
   begin
      pragma Assert (Ekind (Id) = E_Exception);
      Set_Uint22 (Id, V);
   end Set_Exception_Code;

   procedure Set_Extra_Accessibility (Id : E; V : E) is
   begin
      pragma Assert
        (Is_Formal (Id) or else Ekind_In (Id, E_Variable, E_Constant));
      Set_Node13 (Id, V);
   end Set_Extra_Accessibility;

   procedure Set_Extra_Accessibility_Of_Result (Id : E; V : E) is
   begin
      pragma Assert (Ekind_In (Id, E_Function, E_Operator, E_Subprogram_Type));
      Set_Node19 (Id, V);
   end Set_Extra_Accessibility_Of_Result;

   procedure Set_Extra_Constrained (Id : E; V : E) is
   begin
      pragma Assert (Is_Formal (Id) or else Ekind (Id) = E_Variable);
      Set_Node23 (Id, V);
   end Set_Extra_Constrained;

   procedure Set_Extra_Formal (Id : E; V : E) is
   begin
      Set_Node15 (Id, V);
   end Set_Extra_Formal;

   procedure Set_Extra_Formals (Id : E; V : E) is
   begin
      pragma Assert
        (Is_Overloadable (Id)
           or else Ekind_In (Id, E_Entry_Family,
                                 E_Subprogram_Body,
                                 E_Subprogram_Type));
      Set_Node28 (Id, V);
   end Set_Extra_Formals;

   procedure Set_Can_Use_Internal_Rep (Id : E; V : B := True) is
   begin
      pragma Assert
        (Is_Access_Subprogram_Type (Id) and then Is_Base_Type (Id));
      Set_Flag229 (Id, V);
   end Set_Can_Use_Internal_Rep;

   procedure Set_Finalization_Master (Id : E; V : E) is
   begin
      pragma Assert (Is_Access_Type (Id) and then Is_Base_Type (Id));
      Set_Node23 (Id, V);
   end Set_Finalization_Master;

   procedure Set_Finalize_Storage_Only (Id : E; V : B := True) is
   begin
      pragma Assert (Is_Type (Id) and then Is_Base_Type (Id));
      Set_Flag158 (Id, V);
   end Set_Finalize_Storage_Only;

   procedure Set_Finalizer (Id : E; V : E) is
   begin
      pragma Assert
        (Ekind (Id) = E_Package
          or else Ekind (Id) = E_Package_Body);
      Set_Node24 (Id, V);
   end Set_Finalizer;

   procedure Set_First_Entity (Id : E; V : E) is
   begin
      Set_Node17 (Id, V);
   end Set_First_Entity;

   procedure Set_First_Exit_Statement (Id : E; V : N) is
   begin
      pragma Assert (Ekind (Id) = E_Loop);
      Set_Node8 (Id, V);
   end Set_First_Exit_Statement;

   procedure Set_First_Index (Id : E; V : N) is
   begin
      pragma Assert (Is_Array_Type (Id) or else Is_String_Type (Id));
      Set_Node17 (Id, V);
   end Set_First_Index;

   procedure Set_First_Literal (Id : E; V : E) is
   begin
      pragma Assert (Is_Enumeration_Type (Id));
      Set_Node17 (Id, V);
   end Set_First_Literal;

   procedure Set_First_Optional_Parameter (Id : E; V : E) is
   begin
      pragma Assert (Ekind_In (Id, E_Function, E_Procedure));
      Set_Node14 (Id, V);
   end Set_First_Optional_Parameter;

   procedure Set_First_Private_Entity (Id : E; V : E) is
   begin
      pragma Assert (Ekind_In (Id, E_Package, E_Generic_Package)
                       or else Ekind (Id) in Concurrent_Kind);
      Set_Node16 (Id, V);
   end Set_First_Private_Entity;

   procedure Set_First_Rep_Item (Id : E; V : N) is
   begin
      Set_Node6 (Id, V);
   end Set_First_Rep_Item;

   procedure Set_Float_Rep (Id : E; V : F) is
      pragma Assert (Ekind (Id) = E_Floating_Point_Type);
   begin
      Set_Uint10 (Id, UI_From_Int (F'Pos (V)));
   end Set_Float_Rep;

   procedure Set_Freeze_Node (Id : E; V : N) is
   begin
      Set_Node7 (Id, V);
   end Set_Freeze_Node;

   procedure Set_From_With_Type (Id : E; V : B := True) is
   begin
      pragma Assert
        (Is_Type (Id)
           or else Ekind (Id) = E_Package);
      Set_Flag159 (Id, V);
   end Set_From_With_Type;

   procedure Set_Full_View (Id : E; V : E) is
   begin
      pragma Assert (Is_Type (Id) or else Ekind (Id) = E_Constant);
      Set_Node11 (Id, V);
   end Set_Full_View;

   procedure Set_Generic_Homonym (Id : E; V : E) is
   begin
      Set_Node11 (Id, V);
   end Set_Generic_Homonym;

   procedure Set_Generic_Renamings (Id : E; V : L) is
   begin
      Set_Elist23 (Id, V);
   end Set_Generic_Renamings;

   procedure Set_Handler_Records (Id : E; V : S) is
   begin
      Set_List10 (Id, V);
   end Set_Handler_Records;

   procedure Set_Has_Aliased_Components (Id : E; V : B := True) is
   begin
      pragma Assert (Id = Base_Type (Id));
      Set_Flag135 (Id, V);
   end Set_Has_Aliased_Components;

   procedure Set_Has_Alignment_Clause (Id : E; V : B := True) is
   begin
      Set_Flag46 (Id, V);
   end Set_Has_Alignment_Clause;

   procedure Set_Has_All_Calls_Remote (Id : E; V : B := True) is
   begin
      Set_Flag79 (Id, V);
   end Set_Has_All_Calls_Remote;

   procedure Set_Has_Anon_Block_Suffix (Id : E; V : B := True) is
   begin
      Set_Flag201 (Id, V);
   end Set_Has_Anon_Block_Suffix;

   procedure Set_Has_Anonymous_Master (Id : E; V : B := True) is
   begin
      pragma Assert
        (Ekind_In (Id, E_Function, E_Package, E_Package_Body, E_Procedure));
      Set_Flag253 (Id, V);
   end Set_Has_Anonymous_Master;

   procedure Set_Has_Atomic_Components (Id : E; V : B := True) is
   begin
      pragma Assert (not Is_Type (Id) or else Is_Base_Type (Id));
      Set_Flag86 (Id, V);
   end Set_Has_Atomic_Components;

   procedure Set_Has_Biased_Representation (Id : E; V : B := True) is
   begin
      pragma Assert
        ((V = False) or else (Is_Discrete_Type (Id) or else Is_Object (Id)));
      Set_Flag139 (Id, V);
   end Set_Has_Biased_Representation;

   procedure Set_Has_Completion (Id : E; V : B := True) is
   begin
      Set_Flag26 (Id, V);
   end Set_Has_Completion;

   procedure Set_Has_Completion_In_Body (Id : E; V : B := True) is
   begin
      pragma Assert (Is_Type (Id));
      Set_Flag71 (Id, V);
   end Set_Has_Completion_In_Body;

   procedure Set_Has_Complex_Representation (Id : E; V : B := True) is
   begin
      pragma Assert (Ekind (Id) = E_Record_Type);
      Set_Flag140 (Id, V);
   end Set_Has_Complex_Representation;

   procedure Set_Has_Component_Size_Clause (Id : E; V : B := True) is
   begin
      pragma Assert (Ekind (Id) = E_Array_Type);
      Set_Flag68 (Id, V);
   end Set_Has_Component_Size_Clause;

   procedure Set_Has_Constrained_Partial_View (Id : E; V : B := True) is
   begin
      pragma Assert (Is_Type (Id));
      Set_Flag187 (Id, V);
   end Set_Has_Constrained_Partial_View;

   procedure Set_Has_Contiguous_Rep (Id : E; V : B := True) is
   begin
      Set_Flag181 (Id, V);
   end Set_Has_Contiguous_Rep;

   procedure Set_Has_Controlled_Component (Id : E; V : B := True) is
   begin
      pragma Assert (Id = Base_Type (Id));
      Set_Flag43 (Id, V);
   end Set_Has_Controlled_Component;

   procedure Set_Has_Controlling_Result (Id : E; V : B := True) is
   begin
      Set_Flag98 (Id, V);
   end Set_Has_Controlling_Result;

   procedure Set_Has_Convention_Pragma (Id : E; V : B := True) is
   begin
      Set_Flag119 (Id, V);
   end Set_Has_Convention_Pragma;

   procedure Set_Has_Default_Aspect (Id : E; V : B := True) is
   begin
      pragma Assert
        ((Is_Scalar_Type (Id) or else Is_Array_Type (Id))
           and then Is_Base_Type (Id));
      Set_Flag39 (Id, V);
   end Set_Has_Default_Aspect;

   procedure Set_Has_Delayed_Aspects (Id : E; V : B := True) is
   begin
      pragma Assert (Nkind (Id) in N_Entity);
      Set_Flag200 (Id, V);
   end Set_Has_Delayed_Aspects;

   procedure Set_Has_Delayed_Freeze (Id : E; V : B := True) is
   begin
      pragma Assert (Nkind (Id) in N_Entity);
      Set_Flag18 (Id, V);
   end Set_Has_Delayed_Freeze;

   procedure Set_Has_Discriminants (Id : E; V : B := True) is
   begin
      pragma Assert (Nkind (Id) in N_Entity);
      Set_Flag5 (Id, V);
   end Set_Has_Discriminants;

   procedure Set_Has_Dispatch_Table (Id : E; V : B := True) is
   begin
      pragma Assert (Ekind (Id) = E_Record_Type
        and then Is_Tagged_Type (Id));
      Set_Flag220 (Id, V);
   end Set_Has_Dispatch_Table;

   procedure Set_Has_Enumeration_Rep_Clause (Id : E; V : B := True) is
   begin
      pragma Assert (Is_Enumeration_Type (Id));
      Set_Flag66 (Id, V);
   end Set_Has_Enumeration_Rep_Clause;

   procedure Set_Has_Exit (Id : E; V : B := True) is
   begin
      Set_Flag47 (Id, V);
   end Set_Has_Exit;

   procedure Set_Has_External_Tag_Rep_Clause (Id : E; V : B := True) is
   begin
      pragma Assert (Is_Tagged_Type (Id));
      Set_Flag110 (Id, V);
   end Set_Has_External_Tag_Rep_Clause;

   procedure Set_Has_Forward_Instantiation (Id : E; V : B := True) is
   begin
      Set_Flag175 (Id, V);
   end Set_Has_Forward_Instantiation;

   procedure Set_Has_Fully_Qualified_Name (Id : E; V : B := True) is
   begin
      Set_Flag173 (Id, V);
   end Set_Has_Fully_Qualified_Name;

   procedure Set_Has_Gigi_Rep_Item (Id : E; V : B := True) is
   begin
      Set_Flag82 (Id, V);
   end Set_Has_Gigi_Rep_Item;

   procedure Set_Has_Homonym (Id : E; V : B := True) is
   begin
      Set_Flag56 (Id, V);
   end Set_Has_Homonym;

   procedure Set_Has_Implicit_Dereference (Id : E; V : B := True) is
   begin
      Set_Flag251 (Id, V);
   end Set_Has_Implicit_Dereference;

   procedure Set_Has_Inheritable_Invariants (Id : E; V : B := True) is
   begin
      pragma Assert (Is_Type (Id));
      Set_Flag248 (Id, V);
   end Set_Has_Inheritable_Invariants;

   procedure Set_Has_Initial_Value (Id : E; V : B := True) is
   begin
      pragma Assert (Ekind_In (Id, E_Variable, E_Out_Parameter));
      Set_Flag219 (Id, V);
   end Set_Has_Initial_Value;

   procedure Set_Has_Invariants (Id : E; V : B := True) is
   begin
      pragma Assert (Is_Type (Id)
        or else Ekind (Id) = E_Procedure
        or else Ekind (Id) = E_Void);
      Set_Flag232 (Id, V);
   end Set_Has_Invariants;

   procedure Set_Has_Machine_Radix_Clause (Id : E; V : B := True) is
   begin
      pragma Assert (Is_Decimal_Fixed_Point_Type (Id));
      Set_Flag83 (Id, V);
   end Set_Has_Machine_Radix_Clause;

   procedure Set_Has_Master_Entity (Id : E; V : B := True) is
   begin
      Set_Flag21 (Id, V);
   end Set_Has_Master_Entity;

   procedure Set_Has_Missing_Return (Id : E; V : B := True) is
   begin
      pragma Assert (Ekind_In (Id, E_Function, E_Generic_Function));
      Set_Flag142 (Id, V);
   end Set_Has_Missing_Return;

   procedure Set_Has_Nested_Block_With_Handler (Id : E; V : B := True) is
   begin
      Set_Flag101 (Id, V);
   end Set_Has_Nested_Block_With_Handler;

   procedure Set_Has_Up_Level_Access (Id : E; V : B := True) is
   begin
      pragma Assert (Ekind_In (Id, E_Variable, E_Constant, E_Loop_Parameter));
      Set_Flag215 (Id, V);
   end Set_Has_Up_Level_Access;

   procedure Set_Has_Non_Standard_Rep (Id : E; V : B := True) is
   begin
      pragma Assert (Id = Base_Type (Id));
      Set_Flag75 (Id, V);
   end Set_Has_Non_Standard_Rep;

   procedure Set_Has_Object_Size_Clause (Id : E; V : B := True) is
   begin
      pragma Assert (Is_Type (Id));
      Set_Flag172 (Id, V);
   end Set_Has_Object_Size_Clause;

   procedure Set_Has_Per_Object_Constraint (Id : E; V : B := True) is
   begin
      Set_Flag154 (Id, V);
   end Set_Has_Per_Object_Constraint;

   procedure Set_Has_Persistent_BSS (Id : E; V : B := True) is
   begin
      Set_Flag188 (Id, V);
   end Set_Has_Persistent_BSS;

   procedure Set_Has_Postconditions (Id : E; V : B := True) is
   begin
      pragma Assert (Is_Subprogram (Id));
      Set_Flag240 (Id, V);
   end Set_Has_Postconditions;

   procedure Set_Has_Pragma_Controlled (Id : E; V : B := True) is
   begin
      pragma Assert (Is_Access_Type (Id));
      Set_Flag27 (Base_Type (Id), V);
   end Set_Has_Pragma_Controlled;

   procedure Set_Has_Pragma_Elaborate_Body (Id : E; V : B := True) is
   begin
      Set_Flag150 (Id, V);
   end Set_Has_Pragma_Elaborate_Body;

   procedure Set_Has_Pragma_Inline (Id : E; V : B := True) is
   begin
      Set_Flag157 (Id, V);
   end Set_Has_Pragma_Inline;

   procedure Set_Has_Pragma_Inline_Always (Id : E; V : B := True) is
   begin
      Set_Flag230 (Id, V);
   end Set_Has_Pragma_Inline_Always;

   procedure Set_Has_Pragma_Ordered (Id : E; V : B := True) is
   begin
      pragma Assert (Is_Enumeration_Type (Id));
      pragma Assert (Id = Base_Type (Id));
      Set_Flag198 (Id, V);
   end Set_Has_Pragma_Ordered;

   procedure Set_Has_Pragma_Pack (Id : E; V : B := True) is
   begin
      pragma Assert (Is_Array_Type (Id) or else Is_Record_Type (Id));
      pragma Assert (Id = Base_Type (Id));
      Set_Flag121 (Id, V);
   end Set_Has_Pragma_Pack;

   procedure Set_Has_Pragma_Preelab_Init (Id : E; V : B := True) is
   begin
      Set_Flag221 (Id, V);
   end Set_Has_Pragma_Preelab_Init;

   procedure Set_Has_Pragma_Pure (Id : E; V : B := True) is
   begin
      Set_Flag203 (Id, V);
   end Set_Has_Pragma_Pure;

   procedure Set_Has_Pragma_Pure_Function (Id : E; V : B := True) is
   begin
      Set_Flag179 (Id, V);
   end Set_Has_Pragma_Pure_Function;

   procedure Set_Has_Pragma_Thread_Local_Storage (Id : E; V : B := True) is
   begin
      Set_Flag169 (Id, V);
   end Set_Has_Pragma_Thread_Local_Storage;

   procedure Set_Has_Pragma_Unmodified (Id : E; V : B := True) is
   begin
      Set_Flag233 (Id, V);
   end Set_Has_Pragma_Unmodified;

   procedure Set_Has_Pragma_Unreferenced (Id : E; V : B := True) is
   begin
      Set_Flag180 (Id, V);
   end Set_Has_Pragma_Unreferenced;

   procedure Set_Has_Pragma_Unreferenced_Objects (Id : E; V : B := True) is
   begin
      pragma Assert (Is_Type (Id));
      Set_Flag212 (Id, V);
   end Set_Has_Pragma_Unreferenced_Objects;

   procedure Set_Has_Predicates (Id : E; V : B := True) is
   begin
      Set_Flag250 (Id, V);
   end Set_Has_Predicates;

   procedure Set_Has_Primitive_Operations (Id : E; V : B := True) is
   begin
      pragma Assert (Id = Base_Type (Id));
      Set_Flag120 (Id, V);
   end Set_Has_Primitive_Operations;

   procedure Set_Has_Private_Ancestor (Id : E; V : B := True) is
   begin
      pragma Assert (Is_Type (Id));
      Set_Flag151 (Id, V);
   end Set_Has_Private_Ancestor;

   procedure Set_Has_Private_Declaration (Id : E; V : B := True) is
   begin
      Set_Flag155 (Id, V);
   end Set_Has_Private_Declaration;

   procedure Set_Has_Qualified_Name (Id : E; V : B := True) is
   begin
      Set_Flag161 (Id, V);
   end Set_Has_Qualified_Name;

   procedure Set_Has_RACW (Id : E; V : B := True) is
   begin
      pragma Assert (Ekind (Id) = E_Package);
      Set_Flag214 (Id, V);
   end Set_Has_RACW;

   procedure Set_Has_Record_Rep_Clause (Id : E; V : B := True) is
   begin
      pragma Assert (Id = Base_Type (Id));
      Set_Flag65 (Id, V);
   end Set_Has_Record_Rep_Clause;

   procedure Set_Has_Recursive_Call (Id : E; V : B := True) is
   begin
      pragma Assert (Is_Subprogram (Id));
      Set_Flag143 (Id, V);
   end Set_Has_Recursive_Call;

   procedure Set_Has_Size_Clause (Id : E; V : B := True) is
   begin
      Set_Flag29 (Id, V);
   end Set_Has_Size_Clause;

   procedure Set_Has_Small_Clause (Id : E; V : B := True) is
   begin
      Set_Flag67 (Id, V);
   end Set_Has_Small_Clause;

   procedure Set_Has_Specified_Layout (Id : E; V : B := True) is
   begin
      pragma Assert (Id = Base_Type (Id));
      Set_Flag100 (Id, V);
   end Set_Has_Specified_Layout;

   procedure Set_Has_Specified_Stream_Input (Id : E; V : B := True) is
   begin
      pragma Assert (Is_Type (Id));
      Set_Flag190 (Id, V);
   end Set_Has_Specified_Stream_Input;

   procedure Set_Has_Specified_Stream_Output (Id : E; V : B := True) is
   begin
      pragma Assert (Is_Type (Id));
      Set_Flag191 (Id, V);
   end Set_Has_Specified_Stream_Output;

   procedure Set_Has_Specified_Stream_Read (Id : E; V : B := True) is
   begin
      pragma Assert (Is_Type (Id));
      Set_Flag192 (Id, V);
   end Set_Has_Specified_Stream_Read;

   procedure Set_Has_Specified_Stream_Write (Id : E; V : B := True) is
   begin
      pragma Assert (Is_Type (Id));
      Set_Flag193 (Id, V);
   end Set_Has_Specified_Stream_Write;

   procedure Set_Has_Static_Discriminants (Id : E; V : B := True) is
   begin
      Set_Flag211 (Id, V);
   end Set_Has_Static_Discriminants;

   procedure Set_Has_Storage_Size_Clause (Id : E; V : B := True) is
   begin
      pragma Assert (Is_Access_Type (Id) or else Is_Task_Type (Id));
      pragma Assert (Id = Base_Type (Id));
      Set_Flag23 (Id, V);
   end Set_Has_Storage_Size_Clause;

   procedure Set_Has_Stream_Size_Clause (Id : E; V : B := True) is
   begin
      pragma Assert (Is_Elementary_Type (Id));
      Set_Flag184 (Id, V);
   end Set_Has_Stream_Size_Clause;

   procedure Set_Has_Subprogram_Descriptor (Id : E; V : B := True) is
   begin
      Set_Flag93 (Id, V);
   end Set_Has_Subprogram_Descriptor;

   procedure Set_Has_Task (Id : E; V : B := True) is
   begin
      pragma Assert (Id = Base_Type (Id));
      Set_Flag30 (Id, V);
   end Set_Has_Task;

   procedure Set_Has_Thunks (Id : E; V : B := True) is
   begin
      pragma Assert (Is_Tag (Id));
      Set_Flag228 (Id, V);
   end Set_Has_Thunks;

   procedure Set_Has_Unchecked_Union (Id : E; V : B := True) is
   begin
      pragma Assert (Id = Base_Type (Id));
      Set_Flag123 (Id, V);
   end Set_Has_Unchecked_Union;

   procedure Set_Has_Unknown_Discriminants (Id : E; V : B := True) is
   begin
      pragma Assert (Is_Type (Id));
      Set_Flag72 (Id, V);
   end Set_Has_Unknown_Discriminants;

   procedure Set_Has_Volatile_Components (Id : E; V : B := True) is
   begin
      pragma Assert (not Is_Type (Id) or else Is_Base_Type (Id));
      Set_Flag87 (Id, V);
   end Set_Has_Volatile_Components;

   procedure Set_Has_Xref_Entry (Id : E; V : B := True) is
   begin
      Set_Flag182 (Id, V);
   end Set_Has_Xref_Entry;

   procedure Set_Hiding_Loop_Variable (Id : E; V : E) is
   begin
      pragma Assert (Ekind (Id) = E_Variable);
      Set_Node8 (Id, V);
   end Set_Hiding_Loop_Variable;

   procedure Set_Homonym (Id : E; V : E) is
   begin
      pragma Assert (Id /= V);
      Set_Node4 (Id, V);
   end Set_Homonym;

   procedure Set_Interface_Alias (Id : E; V : E) is
   begin
      pragma Assert
        (Is_Internal (Id)
           and then Is_Hidden (Id)
           and then (Ekind_In (Id, E_Procedure, E_Function)));
      Set_Node25 (Id, V);
   end Set_Interface_Alias;

   procedure Set_Interfaces (Id : E; V : L) is
   begin
      pragma Assert (Is_Record_Type (Id));
      Set_Elist25 (Id, V);
   end Set_Interfaces;

   procedure Set_In_Package_Body (Id : E; V : B := True) is
   begin
      Set_Flag48 (Id, V);
   end Set_In_Package_Body;

   procedure Set_In_Private_Part (Id : E; V : B := True) is
   begin
      Set_Flag45 (Id, V);
   end Set_In_Private_Part;

   procedure Set_In_Use (Id : E; V : B := True) is
   begin
      pragma Assert (Nkind (Id) in N_Entity);
      Set_Flag8 (Id, V);
   end Set_In_Use;

   procedure Set_Inner_Instances (Id : E; V : L) is
   begin
      Set_Elist23 (Id, V);
   end Set_Inner_Instances;

   procedure Set_Interface_Name (Id : E; V : N) is
   begin
      Set_Node21 (Id, V);
   end Set_Interface_Name;

   procedure Set_Is_Abstract_Subprogram (Id : E; V : B := True) is
   begin
      pragma Assert (Is_Overloadable (Id));
      Set_Flag19 (Id, V);
   end Set_Is_Abstract_Subprogram;

   procedure Set_Is_Abstract_Type (Id : E; V : B := True) is
   begin
      pragma Assert (Is_Type (Id));
      Set_Flag146 (Id, V);
   end Set_Is_Abstract_Type;

   procedure Set_Is_Local_Anonymous_Access (Id : E; V : B := True) is
   begin
      pragma Assert (Is_Access_Type (Id));
      Set_Flag194 (Id, V);
   end Set_Is_Local_Anonymous_Access;

   procedure Set_Is_Access_Constant (Id : E; V : B := True) is
   begin
      pragma Assert (Is_Access_Type (Id));
      Set_Flag69 (Id, V);
   end Set_Is_Access_Constant;

   procedure Set_Is_Ada_2005_Only (Id : E; V : B := True) is
   begin
      Set_Flag185 (Id, V);
   end Set_Is_Ada_2005_Only;

   procedure Set_Is_Ada_2012_Only (Id : E; V : B := True) is
   begin
      Set_Flag199 (Id, V);
   end Set_Is_Ada_2012_Only;

   procedure Set_Is_Aliased (Id : E; V : B := True) is
   begin
      pragma Assert (Nkind (Id) in N_Entity);
      Set_Flag15 (Id, V);
   end Set_Is_Aliased;

   procedure Set_Is_AST_Entry (Id : E; V : B := True) is
   begin
      pragma Assert (Is_Entry (Id));
      Set_Flag132 (Id, V);
   end Set_Is_AST_Entry;

   procedure Set_Is_Asynchronous (Id : E; V : B := True) is
   begin
      pragma Assert
        (Ekind (Id) = E_Procedure or else Is_Type (Id));
      Set_Flag81 (Id, V);
   end Set_Is_Asynchronous;

   procedure Set_Is_Atomic (Id : E; V : B := True) is
   begin
      Set_Flag85 (Id, V);
   end Set_Is_Atomic;

   procedure Set_Is_Bit_Packed_Array (Id : E; V : B := True) is
   begin
      pragma Assert ((not V)
        or else (Is_Array_Type (Id) and then Is_Base_Type (Id)));
      Set_Flag122 (Id, V);
   end Set_Is_Bit_Packed_Array;

   procedure Set_Is_Called (Id : E; V : B := True) is
   begin
      pragma Assert (Ekind_In (Id, E_Procedure, E_Function));
      Set_Flag102 (Id, V);
   end Set_Is_Called;

   procedure Set_Is_Character_Type (Id : E; V : B := True) is
   begin
      Set_Flag63 (Id, V);
   end Set_Is_Character_Type;

   procedure Set_Is_Child_Unit (Id : E; V : B := True) is
   begin
      Set_Flag73 (Id, V);
   end Set_Is_Child_Unit;

   procedure Set_Is_Class_Wide_Equivalent_Type (Id : E; V : B := True) is
   begin
      Set_Flag35 (Id, V);
   end Set_Is_Class_Wide_Equivalent_Type;

   procedure Set_Is_Compilation_Unit (Id : E; V : B := True) is
   begin
      Set_Flag149 (Id, V);
   end Set_Is_Compilation_Unit;

   procedure Set_Is_Completely_Hidden (Id : E; V : B := True) is
   begin
      pragma Assert (Ekind (Id) = E_Discriminant);
      Set_Flag103 (Id, V);
   end Set_Is_Completely_Hidden;

   procedure Set_Is_Concurrent_Record_Type (Id : E; V : B := True) is
   begin
      Set_Flag20 (Id, V);
   end Set_Is_Concurrent_Record_Type;

   procedure Set_Is_Constr_Subt_For_U_Nominal (Id : E; V : B := True) is
   begin
      Set_Flag80 (Id, V);
   end Set_Is_Constr_Subt_For_U_Nominal;

   procedure Set_Is_Constr_Subt_For_UN_Aliased (Id : E; V : B := True) is
   begin
      Set_Flag141 (Id, V);
   end Set_Is_Constr_Subt_For_UN_Aliased;

   procedure Set_Is_Constrained (Id : E; V : B := True) is
   begin
      pragma Assert (Nkind (Id) in N_Entity);
      Set_Flag12 (Id, V);
   end Set_Is_Constrained;

   procedure Set_Is_Constructor (Id : E; V : B := True) is
   begin
      Set_Flag76 (Id, V);
   end Set_Is_Constructor;

   procedure Set_Is_Controlled (Id : E; V : B := True) is
   begin
      pragma Assert (Id = Base_Type (Id));
      Set_Flag42 (Id, V);
   end Set_Is_Controlled;

   procedure Set_Is_Controlling_Formal (Id : E; V : B := True) is
   begin
      pragma Assert (Is_Formal (Id));
      Set_Flag97 (Id, V);
   end Set_Is_Controlling_Formal;

   procedure Set_Is_CPP_Class (Id : E; V : B := True) is
   begin
      Set_Flag74 (Id, V);
   end Set_Is_CPP_Class;

   procedure Set_Is_Descendent_Of_Address (Id : E; V : B := True) is
   begin
      pragma Assert (Is_Type (Id));
      Set_Flag223 (Id, V);
   end Set_Is_Descendent_Of_Address;

   procedure Set_Is_Discrim_SO_Function (Id : E; V : B := True) is
   begin
      Set_Flag176 (Id, V);
   end Set_Is_Discrim_SO_Function;

   procedure Set_Is_Dispatch_Table_Entity (Id : E; V : B := True) is
   begin
      Set_Flag234 (Id, V);
   end Set_Is_Dispatch_Table_Entity;

   procedure Set_Is_Dispatching_Operation (Id : E; V : B := True) is
   begin
      pragma Assert
        (V = False
           or else
         Is_Overloadable (Id)
           or else
         Ekind (Id) = E_Subprogram_Type);

      Set_Flag6 (Id, V);
   end Set_Is_Dispatching_Operation;

   procedure Set_Is_Eliminated (Id : E; V : B := True) is
   begin
      Set_Flag124 (Id, V);
   end Set_Is_Eliminated;

   procedure Set_Is_Entry_Formal (Id : E; V : B := True) is
   begin
      Set_Flag52 (Id, V);
   end Set_Is_Entry_Formal;

   procedure Set_Is_Exported (Id : E; V : B := True) is
   begin
      Set_Flag99 (Id, V);
   end Set_Is_Exported;

   procedure Set_Is_First_Subtype (Id : E; V : B := True) is
   begin
      Set_Flag70 (Id, V);
   end Set_Is_First_Subtype;

   procedure Set_Is_For_Access_Subtype (Id : E; V : B := True) is
   begin
      pragma Assert (Ekind_In (Id, E_Record_Subtype, E_Private_Subtype));
      Set_Flag118 (Id, V);
   end Set_Is_For_Access_Subtype;

   procedure Set_Is_Formal_Subprogram (Id : E; V : B := True) is
   begin
      Set_Flag111 (Id, V);
   end Set_Is_Formal_Subprogram;

   procedure Set_Is_Frozen (Id : E; V : B := True) is
   begin
      pragma Assert (Nkind (Id) in N_Entity);
      Set_Flag4 (Id, V);
   end Set_Is_Frozen;

   procedure Set_Is_Generic_Actual_Type (Id : E; V : B := True) is
   begin
      pragma Assert (Is_Type (Id));
      Set_Flag94 (Id, V);
   end Set_Is_Generic_Actual_Type;

   procedure Set_Is_Generic_Instance (Id : E; V : B := True) is
   begin
      Set_Flag130 (Id, V);
   end Set_Is_Generic_Instance;

   procedure Set_Is_Generic_Type (Id : E; V : B := True) is
   begin
      pragma Assert (Nkind (Id) in N_Entity);
      Set_Flag13 (Id, V);
   end Set_Is_Generic_Type;

   procedure Set_Is_Hidden (Id : E; V : B := True) is
   begin
      Set_Flag57 (Id, V);
   end Set_Is_Hidden;

   procedure Set_Is_Hidden_Open_Scope (Id : E; V : B := True) is
   begin
      Set_Flag171 (Id, V);
   end Set_Is_Hidden_Open_Scope;

   procedure Set_Is_Immediately_Visible (Id : E; V : B := True) is
   begin
      pragma Assert (Nkind (Id) in N_Entity);
      Set_Flag7 (Id, V);
   end Set_Is_Immediately_Visible;

   procedure Set_Is_Implementation_Defined (Id : E; V : B := True) is
   begin
      Set_Flag254 (Id, V);
   end Set_Is_Implementation_Defined;

   procedure Set_Is_Imported (Id : E; V : B := True) is
   begin
      Set_Flag24 (Id, V);
   end Set_Is_Imported;

   procedure Set_Is_Inlined (Id : E; V : B := True) is
   begin
      Set_Flag11 (Id, V);
   end Set_Is_Inlined;

   procedure Set_Is_Interface (Id : E; V : B := True) is
   begin
      pragma Assert (Is_Record_Type (Id));
      Set_Flag186 (Id, V);
   end Set_Is_Interface;

   procedure Set_Is_Instantiated (Id : E; V : B := True) is
   begin
      Set_Flag126 (Id, V);
   end Set_Is_Instantiated;

   procedure Set_Is_Internal (Id : E; V : B := True) is
   begin
      pragma Assert (Nkind (Id) in N_Entity);
      Set_Flag17 (Id, V);
   end Set_Is_Internal;

   procedure Set_Is_Interrupt_Handler (Id : E; V : B := True) is
   begin
      pragma Assert (Nkind (Id) in N_Entity);
      Set_Flag89 (Id, V);
   end Set_Is_Interrupt_Handler;

   procedure Set_Is_Intrinsic_Subprogram (Id : E; V : B := True) is
   begin
      Set_Flag64 (Id, V);
   end Set_Is_Intrinsic_Subprogram;

   procedure Set_Is_Itype (Id : E; V : B := True) is
   begin
      Set_Flag91 (Id, V);
   end Set_Is_Itype;

   procedure Set_Is_Known_Non_Null (Id : E; V : B := True) is
   begin
      Set_Flag37 (Id, V);
   end Set_Is_Known_Non_Null;

   procedure Set_Is_Known_Null (Id : E; V : B := True) is
   begin
      Set_Flag204 (Id, V);
   end Set_Is_Known_Null;

   procedure Set_Is_Known_Valid (Id : E; V : B := True) is
   begin
      Set_Flag170 (Id, V);
   end Set_Is_Known_Valid;

   procedure Set_Is_Limited_Composite (Id : E; V : B := True) is
   begin
      pragma Assert (Is_Type (Id));
      Set_Flag106 (Id, V);
   end Set_Is_Limited_Composite;

   procedure Set_Is_Limited_Interface (Id : E; V : B := True) is
   begin
      pragma Assert (Is_Interface (Id));
      Set_Flag197 (Id, V);
   end Set_Is_Limited_Interface;

   procedure Set_Is_Limited_Record (Id : E; V : B := True) is
   begin
      Set_Flag25 (Id, V);
   end Set_Is_Limited_Record;

   procedure Set_Is_Machine_Code_Subprogram (Id : E; V : B := True) is
   begin
      pragma Assert (Is_Subprogram (Id));
      Set_Flag137 (Id, V);
   end Set_Is_Machine_Code_Subprogram;

   procedure Set_Is_Non_Static_Subtype (Id : E; V : B := True) is
   begin
      pragma Assert (Is_Type (Id));
      Set_Flag109 (Id, V);
   end Set_Is_Non_Static_Subtype;

   procedure Set_Is_Null_Init_Proc (Id : E; V : B := True) is
   begin
      pragma Assert (Ekind (Id) = E_Procedure);
      Set_Flag178 (Id, V);
   end Set_Is_Null_Init_Proc;

   procedure Set_Is_Obsolescent (Id : E; V : B := True) is
   begin
      Set_Flag153 (Id, V);
   end Set_Is_Obsolescent;

   procedure Set_Is_Only_Out_Parameter (Id : E; V : B := True) is
   begin
      pragma Assert (Ekind (Id) = E_Out_Parameter);
      Set_Flag226 (Id, V);
   end Set_Is_Only_Out_Parameter;

   procedure Set_Is_Optional_Parameter (Id : E; V : B := True) is
   begin
      pragma Assert (Is_Formal (Id));
      Set_Flag134 (Id, V);
   end Set_Is_Optional_Parameter;

   procedure Set_Is_Package_Body_Entity (Id : E; V : B := True) is
   begin
      Set_Flag160 (Id, V);
   end Set_Is_Package_Body_Entity;

   procedure Set_Is_Packed (Id : E; V : B := True) is
   begin
      pragma Assert (Id = Base_Type (Id));
      Set_Flag51 (Id, V);
   end Set_Is_Packed;

   procedure Set_Is_Packed_Array_Type (Id : E; V : B := True) is
   begin
      Set_Flag138 (Id, V);
   end Set_Is_Packed_Array_Type;

   procedure Set_Is_Potentially_Use_Visible (Id : E; V : B := True) is
   begin
      pragma Assert (Nkind (Id) in N_Entity);
      Set_Flag9 (Id, V);
   end Set_Is_Potentially_Use_Visible;

   procedure Set_Is_Preelaborated (Id : E; V : B := True) is
   begin
      Set_Flag59 (Id, V);
   end Set_Is_Preelaborated;

   procedure Set_Is_Primitive (Id : E; V : B := True) is
   begin
      pragma Assert
        (Is_Overloadable (Id)
           or else Ekind_In (Id, E_Generic_Function, E_Generic_Procedure));
      Set_Flag218 (Id, V);
   end Set_Is_Primitive;

   procedure Set_Is_Primitive_Wrapper (Id : E; V : B := True) is
   begin
      pragma Assert (Ekind_In (Id, E_Function, E_Procedure));
      Set_Flag195 (Id, V);
   end Set_Is_Primitive_Wrapper;

   procedure Set_Is_Private_Composite (Id : E; V : B := True) is
   begin
      pragma Assert (Is_Type (Id));
      Set_Flag107 (Id, V);
   end Set_Is_Private_Composite;

   procedure Set_Is_Private_Descendant (Id : E; V : B := True) is
   begin
      Set_Flag53 (Id, V);
   end Set_Is_Private_Descendant;

   procedure Set_Is_Private_Primitive (Id : E; V : B := True) is
   begin
      pragma Assert (Ekind_In (Id, E_Function, E_Procedure));
      Set_Flag245 (Id, V);
   end Set_Is_Private_Primitive;

   procedure Set_Is_Processed_Transient (Id : E; V : B := True) is
   begin
      pragma Assert (Ekind_In (Id, E_Constant, E_Variable));
      Set_Flag252 (Id, V);
   end Set_Is_Processed_Transient;

   procedure Set_Is_Public (Id : E; V : B := True) is
   begin
      pragma Assert (Nkind (Id) in N_Entity);
      Set_Flag10 (Id, V);
   end Set_Is_Public;

   procedure Set_Is_Pure (Id : E; V : B := True) is
   begin
      Set_Flag44 (Id, V);
   end Set_Is_Pure;

   procedure Set_Is_Pure_Unit_Access_Type (Id : E; V : B := True) is
   begin
      pragma Assert (Is_Access_Type (Id));
      Set_Flag189 (Id, V);
   end Set_Is_Pure_Unit_Access_Type;

   procedure Set_Is_RACW_Stub_Type (Id : E; V : B := True) is
   begin
      pragma Assert (Is_Type (Id));
      Set_Flag244 (Id, V);
   end Set_Is_RACW_Stub_Type;

   procedure Set_Is_Raised (Id : E; V : B := True) is
   begin
      pragma Assert (Ekind (Id) = E_Exception);
      Set_Flag224 (Id, V);
   end Set_Is_Raised;

   procedure Set_Is_Remote_Call_Interface (Id : E; V : B := True) is
   begin
      Set_Flag62 (Id, V);
   end Set_Is_Remote_Call_Interface;

   procedure Set_Is_Remote_Types (Id : E; V : B := True) is
   begin
      Set_Flag61 (Id, V);
   end Set_Is_Remote_Types;

   procedure Set_Is_Renaming_Of_Object (Id : E; V : B := True) is
   begin
      Set_Flag112 (Id, V);
   end Set_Is_Renaming_Of_Object;

   procedure Set_Is_Return_Object (Id : E; V : B := True) is
   begin
      Set_Flag209 (Id, V);
   end Set_Is_Return_Object;

   procedure Set_Is_Safe_To_Reevaluate (Id : E; V : B := True) is
   begin
      pragma Assert (Ekind (Id) = E_Variable);
      Set_Flag249 (Id, V);
   end Set_Is_Safe_To_Reevaluate;

   procedure Set_Is_Shared_Passive (Id : E; V : B := True) is
   begin
      Set_Flag60 (Id, V);
   end Set_Is_Shared_Passive;

   procedure Set_Is_Statically_Allocated (Id : E; V : B := True) is
   begin
      pragma Assert
        (Is_Type (Id)
           or else Ekind_In (Id, E_Exception,
                                 E_Variable,
                                 E_Constant,
                                 E_Void));
      Set_Flag28 (Id, V);
   end Set_Is_Statically_Allocated;

   procedure Set_Is_Tag (Id : E; V : B := True) is
   begin
      pragma Assert (Ekind_In (Id, E_Component, E_Constant, E_Variable));
      Set_Flag78 (Id, V);
   end Set_Is_Tag;

   procedure Set_Is_Tagged_Type (Id : E; V : B := True) is
   begin
      Set_Flag55 (Id, V);
   end Set_Is_Tagged_Type;

   procedure Set_Is_Thunk (Id : E; V : B := True) is
   begin
      Set_Flag225 (Id, V);
   end Set_Is_Thunk;

   procedure Set_Is_Trivial_Subprogram (Id : E; V : B := True) is
   begin
      Set_Flag235 (Id, V);
   end Set_Is_Trivial_Subprogram;

   procedure Set_Is_True_Constant (Id : E; V : B := True) is
   begin
      Set_Flag163 (Id, V);
   end Set_Is_True_Constant;

   procedure Set_Is_Unchecked_Union (Id : E; V : B := True) is
   begin
      pragma Assert (Id = Base_Type (Id));
      Set_Flag117 (Id, V);
   end Set_Is_Unchecked_Union;

   procedure Set_Is_Underlying_Record_View (Id : E; V : B := True) is
   begin
      pragma Assert (Ekind (Id) = E_Record_Type);
      Set_Flag246 (Id, V);
   end Set_Is_Underlying_Record_View;

   procedure Set_Is_Unsigned_Type (Id : E; V : B := True) is
   begin
      pragma Assert (Is_Discrete_Or_Fixed_Point_Type (Id));
      Set_Flag144 (Id, V);
   end Set_Is_Unsigned_Type;

   procedure Set_Is_Valued_Procedure (Id : E; V : B := True) is
   begin
      pragma Assert (Ekind (Id) = E_Procedure);
      Set_Flag127 (Id, V);
   end Set_Is_Valued_Procedure;

   procedure Set_Is_Visible_Child_Unit (Id : E; V : B := True) is
   begin
      pragma Assert (Is_Child_Unit (Id));
      Set_Flag116 (Id, V);
   end Set_Is_Visible_Child_Unit;

   procedure Set_Is_Visible_Formal (Id : E; V : B := True) is
   begin
      Set_Flag206 (Id, V);
   end Set_Is_Visible_Formal;

   procedure Set_Is_VMS_Exception (Id : E; V : B := True) is
   begin
      pragma Assert (Ekind (Id) = E_Exception);
      Set_Flag133 (Id, V);
   end Set_Is_VMS_Exception;

   procedure Set_Is_Volatile (Id : E; V : B := True) is
   begin
      pragma Assert (Nkind (Id) in N_Entity);
      Set_Flag16 (Id, V);
   end Set_Is_Volatile;

   procedure Set_Itype_Printed (Id : E; V : B := True) is
   begin
      pragma Assert (Is_Itype (Id));
      Set_Flag202 (Id, V);
   end Set_Itype_Printed;

   procedure Set_Kill_Elaboration_Checks (Id : E; V : B := True) is
   begin
      Set_Flag32 (Id, V);
   end Set_Kill_Elaboration_Checks;

   procedure Set_Kill_Range_Checks (Id : E; V : B := True) is
   begin
      Set_Flag33 (Id, V);
   end Set_Kill_Range_Checks;

   procedure Set_Kill_Tag_Checks (Id : E; V : B := True) is
   begin
      Set_Flag34 (Id, V);
   end Set_Kill_Tag_Checks;

   procedure Set_Known_To_Have_Preelab_Init (Id : E; V : B := True) is
   begin
      pragma Assert (Is_Type (Id));
      Set_Flag207 (Id, V);
   end Set_Known_To_Have_Preelab_Init;

   procedure Set_Last_Assignment (Id : E; V : N) is
   begin
      pragma Assert (Is_Assignable (Id));
      Set_Node26 (Id, V);
   end Set_Last_Assignment;

   procedure Set_Last_Entity (Id : E; V : E) is
   begin
      Set_Node20 (Id, V);
   end Set_Last_Entity;

   procedure Set_Limited_View (Id : E; V : E) is
   begin
      pragma Assert (Ekind (Id) = E_Package);
      Set_Node23 (Id, V);
   end Set_Limited_View;

   procedure Set_Lit_Indexes (Id : E; V : E) is
   begin
      pragma Assert (Is_Enumeration_Type (Id) and then Root_Type (Id) = Id);
      Set_Node15 (Id, V);
   end Set_Lit_Indexes;

   procedure Set_Lit_Strings (Id : E; V : E) is
   begin
      pragma Assert (Is_Enumeration_Type (Id) and then Root_Type (Id) = Id);
      Set_Node16 (Id, V);
   end Set_Lit_Strings;

   procedure Set_Low_Bound_Tested (Id : E; V : B := True) is
   begin
      pragma Assert (Is_Formal (Id));
      Set_Flag205 (Id, V);
   end Set_Low_Bound_Tested;

   procedure Set_Machine_Radix_10 (Id : E; V : B := True) is
   begin
      pragma Assert (Is_Decimal_Fixed_Point_Type (Id));
      Set_Flag84 (Id, V);
   end Set_Machine_Radix_10;

   procedure Set_Master_Id (Id : E; V : E) is
   begin
      pragma Assert (Is_Access_Type (Id));
      Set_Node17 (Id, V);
   end Set_Master_Id;

   procedure Set_Materialize_Entity (Id : E; V : B := True) is
   begin
      Set_Flag168 (Id, V);
   end Set_Materialize_Entity;

   procedure Set_Mechanism (Id : E; V : M) is
   begin
      pragma Assert (Ekind (Id) = E_Function or else Is_Formal (Id));
      Set_Uint8 (Id, UI_From_Int (V));
   end Set_Mechanism;

   procedure Set_Modulus (Id : E; V : U) is
   begin
      pragma Assert (Ekind (Id) = E_Modular_Integer_Type);
      Set_Uint17 (Id, V);
   end Set_Modulus;

   procedure Set_Must_Be_On_Byte_Boundary (Id : E; V : B := True) is
   begin
      pragma Assert (Is_Type (Id));
      Set_Flag183 (Id, V);
   end Set_Must_Be_On_Byte_Boundary;

   procedure Set_Must_Have_Preelab_Init (Id : E; V : B := True) is
   begin
      pragma Assert (Is_Type (Id));
      Set_Flag208 (Id, V);
   end Set_Must_Have_Preelab_Init;

   procedure Set_Needs_Debug_Info (Id : E; V : B := True) is
   begin
      Set_Flag147 (Id, V);
   end Set_Needs_Debug_Info;

   procedure Set_Needs_No_Actuals (Id : E; V : B := True) is
   begin
      pragma Assert
        (Is_Overloadable (Id)
           or else Ekind_In (Id, E_Subprogram_Type, E_Entry_Family));
      Set_Flag22 (Id, V);
   end Set_Needs_No_Actuals;

   procedure Set_Never_Set_In_Source (Id : E; V : B := True) is
   begin
      Set_Flag115 (Id, V);
   end Set_Never_Set_In_Source;

   procedure Set_Next_Inlined_Subprogram (Id : E; V : E) is
   begin
      Set_Node12 (Id, V);
   end Set_Next_Inlined_Subprogram;

   procedure Set_No_Pool_Assigned (Id : E; V : B := True) is
   begin
      pragma Assert (Is_Access_Type (Id) and then Is_Base_Type (Id));
      Set_Flag131 (Id, V);
   end Set_No_Pool_Assigned;

   procedure Set_No_Return (Id : E; V : B := True) is
   begin
      pragma Assert
        (V = False or else Ekind_In (Id, E_Procedure, E_Generic_Procedure));
      Set_Flag113 (Id, V);
   end Set_No_Return;

   procedure Set_No_Strict_Aliasing (Id : E; V : B := True) is
   begin
      pragma Assert (Is_Access_Type (Id) and then Is_Base_Type (Id));
      Set_Flag136 (Id, V);
   end Set_No_Strict_Aliasing;

   procedure Set_Non_Binary_Modulus (Id : E; V : B := True) is
   begin
      pragma Assert (Is_Type (Id) and then Is_Base_Type (Id));
      Set_Flag58 (Id, V);
   end Set_Non_Binary_Modulus;

   procedure Set_Non_Limited_View (Id : E; V : E) is
   begin
      pragma Assert (Ekind (Id) in Incomplete_Kind);
      Set_Node17 (Id, V);
   end Set_Non_Limited_View;

   procedure Set_Nonzero_Is_True (Id : E; V : B := True) is
   begin
      pragma Assert
        (Root_Type (Id) = Standard_Boolean
          and then Ekind (Id) = E_Enumeration_Type);
      Set_Flag162 (Id, V);
   end Set_Nonzero_Is_True;

   procedure Set_Normalized_First_Bit (Id : E; V : U) is
   begin
      pragma Assert (Ekind_In (Id, E_Component, E_Discriminant));
      Set_Uint8 (Id, V);
   end Set_Normalized_First_Bit;

   procedure Set_Normalized_Position (Id : E; V : U) is
   begin
      pragma Assert (Ekind_In (Id, E_Component, E_Discriminant));
      Set_Uint14 (Id, V);
   end Set_Normalized_Position;

   procedure Set_Normalized_Position_Max (Id : E; V : U) is
   begin
      pragma Assert (Ekind_In (Id, E_Component, E_Discriminant));
      Set_Uint10 (Id, V);
   end Set_Normalized_Position_Max;

   procedure Set_OK_To_Rename (Id : E; V : B := True) is
   begin
      pragma Assert (Ekind (Id) = E_Variable);
      Set_Flag247 (Id, V);
   end Set_OK_To_Rename;

   procedure Set_OK_To_Reorder_Components (Id : E; V : B := True) is
   begin
      pragma Assert
        (Is_Record_Type (Id) and then Is_Base_Type (Id));
      Set_Flag239 (Id, V);
   end Set_OK_To_Reorder_Components;

   procedure Set_Optimize_Alignment_Space (Id : E; V : B := True) is
   begin
      pragma Assert
        (Is_Type (Id) or else Ekind_In (Id, E_Constant, E_Variable));
      Set_Flag241 (Id, V);
   end Set_Optimize_Alignment_Space;

   procedure Set_Optimize_Alignment_Time (Id : E; V : B := True) is
   begin
      pragma Assert
        (Is_Type (Id) or else Ekind_In (Id, E_Constant, E_Variable));
      Set_Flag242 (Id, V);
   end Set_Optimize_Alignment_Time;

   procedure Set_Original_Access_Type (Id : E; V : E) is
   begin
      pragma Assert (Ekind (Id) = E_Access_Subprogram_Type);
      Set_Node26 (Id, V);
   end Set_Original_Access_Type;

   procedure Set_Original_Array_Type (Id : E; V : E) is
   begin
      pragma Assert (Is_Array_Type (Id) or else Is_Modular_Integer_Type (Id));
      Set_Node21 (Id, V);
   end Set_Original_Array_Type;

   procedure Set_Original_Record_Component (Id : E; V : E) is
   begin
      pragma Assert (Ekind_In (Id, E_Void, E_Component, E_Discriminant));
      Set_Node22 (Id, V);
   end Set_Original_Record_Component;

   procedure Set_Overlays_Constant (Id : E; V : B := True) is
   begin
      Set_Flag243 (Id, V);
   end Set_Overlays_Constant;

   procedure Set_Overridden_Operation (Id : E; V : E) is
   begin
      Set_Node26 (Id, V);
   end Set_Overridden_Operation;

   procedure Set_Package_Instantiation (Id : E; V : N) is
   begin
      pragma Assert (Ekind_In (Id, E_Void, E_Generic_Package, E_Package));
      Set_Node26 (Id, V);
   end Set_Package_Instantiation;

   procedure Set_Packed_Array_Type (Id : E; V : E) is
   begin
      pragma Assert (Is_Array_Type (Id));
      Set_Node23 (Id, V);
   end Set_Packed_Array_Type;

   procedure Set_Parent_Subtype (Id : E; V : E) is
   begin
      pragma Assert (Ekind (Id) = E_Record_Type);
      Set_Node19 (Id, V);
   end Set_Parent_Subtype;

   procedure Set_Postcondition_Proc (Id : E; V : E) is
   begin
      pragma Assert (Ekind (Id) = E_Procedure);
      Set_Node8 (Id, V);
   end Set_Postcondition_Proc;

<<<<<<< HEAD
   procedure Set_Primitive_Operations (Id : E; V : L) is
=======
   procedure Set_PPC_Wrapper (Id : E; V : E) is
   begin
      pragma Assert (Ekind_In (Id, E_Entry, E_Entry_Family));
      Set_Node25 (Id, V);
   end Set_PPC_Wrapper;

   procedure Set_Direct_Primitive_Operations (Id : E; V : L) is
>>>>>>> 3082eeb7
   begin
      pragma Assert (Is_Tagged_Type (Id));
      Set_Elist10 (Id, V);
   end Set_Direct_Primitive_Operations;

   procedure Set_Prival (Id : E; V : E) is
   begin
      pragma Assert (Is_Protected_Component (Id));
      Set_Node17 (Id, V);
   end Set_Prival;

   procedure Set_Prival_Link (Id : E; V : E) is
   begin
      pragma Assert (Ekind_In (Id, E_Constant, E_Variable));
      Set_Node20 (Id, V);
   end Set_Prival_Link;

   procedure Set_Private_Dependents (Id : E; V : L) is
   begin
      pragma Assert (Is_Incomplete_Or_Private_Type (Id));
      Set_Elist18 (Id, V);
   end Set_Private_Dependents;

   procedure Set_Private_View (Id : E; V : N) is
   begin
      pragma Assert (Is_Private_Type (Id));
      Set_Node22 (Id, V);
   end Set_Private_View;

   procedure Set_Protected_Body_Subprogram (Id : E; V : E) is
   begin
      pragma Assert (Is_Subprogram (Id) or else Is_Entry (Id));
      Set_Node11 (Id, V);
   end Set_Protected_Body_Subprogram;

   procedure Set_Protected_Formal (Id : E; V : E) is
   begin
      pragma Assert (Is_Formal (Id));
      Set_Node22 (Id, V);
   end Set_Protected_Formal;

   procedure Set_Protection_Object (Id : E; V : E) is
   begin
      pragma Assert (Ekind_In (Id, E_Entry,
                                   E_Entry_Family,
                                   E_Function,
                                   E_Procedure));
      Set_Node23 (Id, V);
   end Set_Protection_Object;

   procedure Set_Reachable (Id : E; V : B := True) is
   begin
      Set_Flag49 (Id, V);
   end Set_Reachable;

   procedure Set_Referenced (Id : E; V : B := True) is
   begin
      Set_Flag156 (Id, V);
   end Set_Referenced;

   procedure Set_Referenced_As_LHS (Id : E; V : B := True) is
   begin
      Set_Flag36 (Id, V);
   end Set_Referenced_As_LHS;

   procedure Set_Referenced_As_Out_Parameter (Id : E; V : B := True) is
   begin
      Set_Flag227 (Id, V);
   end Set_Referenced_As_Out_Parameter;

   procedure Set_Register_Exception_Call (Id : E; V : N) is
   begin
      pragma Assert (Ekind (Id) = E_Exception);
      Set_Node20 (Id, V);
   end Set_Register_Exception_Call;

   procedure Set_Related_Array_Object (Id : E; V : E) is
   begin
      pragma Assert (Is_Array_Type (Id));
      Set_Node19 (Id, V);
   end Set_Related_Array_Object;

   procedure Set_Related_Expression (Id : E; V : N) is
   begin
<<<<<<< HEAD
=======
      pragma Assert (Ekind (Id) in Type_Kind
                       or else Ekind_In (Id, E_Constant, E_Variable, E_Void));
>>>>>>> 3082eeb7
      Set_Node24 (Id, V);
   end Set_Related_Expression;

   procedure Set_Related_Instance (Id : E; V : E) is
   begin
      pragma Assert (Ekind_In (Id, E_Package, E_Package_Body));
      Set_Node15 (Id, V);
   end Set_Related_Instance;

   procedure Set_Related_Type (Id : E; V : E) is
   begin
      pragma Assert (Ekind_In (Id, E_Component, E_Constant, E_Variable));
      Set_Node27 (Id, V);
   end Set_Related_Type;

   procedure Set_Relative_Deadline_Variable (Id : E; V : E) is
   begin
      pragma Assert (Is_Task_Type (Id) and then Is_Base_Type (Id));
      Set_Node26 (Id, V);
   end Set_Relative_Deadline_Variable;

   procedure Set_Renamed_Entity (Id : E; V : N) is
   begin
      Set_Node18 (Id, V);
   end Set_Renamed_Entity;

   procedure Set_Renamed_In_Spec (Id : E; V : B := True) is
   begin
      pragma Assert (Ekind (Id) = E_Package);
      Set_Flag231 (Id, V);
   end Set_Renamed_In_Spec;

   procedure Set_Renamed_Object (Id : E; V : N) is
   begin
      Set_Node18 (Id, V);
   end Set_Renamed_Object;

   procedure Set_Renaming_Map (Id : E; V : U) is
   begin
      Set_Uint9 (Id, V);
   end Set_Renaming_Map;

   procedure Set_Requires_Overriding (Id : E; V : B := True) is
   begin
      pragma Assert (Is_Overloadable (Id));
      Set_Flag213 (Id, V);
   end Set_Requires_Overriding;

   procedure Set_Return_Flag_Or_Transient_Decl (Id : E; V : E) is
   begin
      pragma Assert (Ekind_In (Id, E_Constant, E_Variable));
      Set_Node15 (Id, V);
   end Set_Return_Flag_Or_Transient_Decl;

   procedure Set_Return_Present (Id : E; V : B := True) is
   begin
      Set_Flag54 (Id, V);
   end Set_Return_Present;

   procedure Set_Return_Applies_To (Id : E; V : N) is
   begin
      Set_Node8 (Id, V);
   end Set_Return_Applies_To;

   procedure Set_Returns_By_Ref (Id : E; V : B := True) is
   begin
      Set_Flag90 (Id, V);
   end Set_Returns_By_Ref;

   procedure Set_Reverse_Bit_Order (Id : E; V : B := True) is
   begin
      pragma Assert
        (Is_Record_Type (Id) and then Is_Base_Type (Id));
      Set_Flag164 (Id, V);
   end Set_Reverse_Bit_Order;

   procedure Set_RM_Size (Id : E; V : U) is
   begin
      pragma Assert (Is_Type (Id));
      Set_Uint13 (Id, V);
   end Set_RM_Size;

   procedure Set_Scalar_Range (Id : E; V : N) is
   begin
      Set_Node20 (Id, V);
   end Set_Scalar_Range;

   procedure Set_Scale_Value (Id : E; V : U) is
   begin
      Set_Uint15 (Id, V);
   end Set_Scale_Value;

   procedure Set_Scope_Depth_Value (Id : E; V : U) is
   begin
      pragma Assert (not Is_Record_Type (Id));
      Set_Uint22 (Id, V);
   end Set_Scope_Depth_Value;

   procedure Set_Sec_Stack_Needed_For_Return (Id : E; V : B := True) is
   begin
      Set_Flag167 (Id, V);
   end Set_Sec_Stack_Needed_For_Return;

   procedure Set_Shadow_Entities (Id : E; V : S) is
   begin
      pragma Assert (Ekind_In (Id, E_Package, E_Generic_Package));
      Set_List14 (Id, V);
   end Set_Shadow_Entities;

   procedure Set_Shared_Var_Procs_Instance (Id : E; V : E) is
   begin
      pragma Assert (Ekind (Id) = E_Variable);
      Set_Node22 (Id, V);
   end Set_Shared_Var_Procs_Instance;

   procedure Set_Size_Check_Code (Id : E; V : N) is
   begin
      pragma Assert (Ekind_In (Id, E_Constant, E_Variable));
      Set_Node19 (Id, V);
   end Set_Size_Check_Code;

   procedure Set_Size_Depends_On_Discriminant (Id : E; V : B := True) is
   begin
      Set_Flag177 (Id, V);
   end Set_Size_Depends_On_Discriminant;

   procedure Set_Size_Known_At_Compile_Time (Id : E; V : B := True) is
   begin
      Set_Flag92 (Id, V);
   end Set_Size_Known_At_Compile_Time;

   procedure Set_Small_Value (Id : E; V : R) is
   begin
      pragma Assert (Is_Fixed_Point_Type (Id));
      Set_Ureal21 (Id, V);
   end Set_Small_Value;

   procedure Set_Spec_Entity (Id : E; V : E) is
   begin
      pragma Assert (Ekind (Id) = E_Package_Body or else Is_Formal (Id));
      Set_Node19 (Id, V);
   end Set_Spec_Entity;

   procedure Set_Static_Predicate (Id : E; V : S) is
   begin
      pragma Assert
        (Ekind_In (Id, E_Enumeration_Subtype,
                       E_Modular_Integer_Subtype,
                       E_Signed_Integer_Subtype)
          and then Has_Predicates (Id));
      Set_List25 (Id, V);
   end Set_Static_Predicate;

   procedure Set_Storage_Size_Variable (Id : E; V : E) is
   begin
      pragma Assert (Is_Access_Type (Id) or else Is_Task_Type (Id));
      pragma Assert (Id = Base_Type (Id));
      Set_Node15 (Id, V);
   end Set_Storage_Size_Variable;

   procedure Set_Static_Elaboration_Desired (Id : E; V : B) is
   begin
      pragma Assert (Ekind (Id) = E_Package);
      Set_Flag77 (Id, V);
   end Set_Static_Elaboration_Desired;

   procedure Set_Static_Initialization (Id : E; V : N) is
   begin
      pragma Assert
        (Ekind (Id) = E_Procedure and then not Is_Dispatching_Operation (Id));
      Set_Node26 (Id, V);
   end Set_Static_Initialization;

   procedure Set_Stored_Constraint (Id : E; V : L) is
   begin
      pragma Assert (Nkind (Id) in N_Entity);
      Set_Elist23 (Id, V);
   end Set_Stored_Constraint;

   procedure Set_Strict_Alignment (Id : E; V : B := True) is
   begin
      pragma Assert (Id = Base_Type (Id));
      Set_Flag145 (Id, V);
   end Set_Strict_Alignment;

   procedure Set_String_Literal_Length (Id : E; V : U) is
   begin
      pragma Assert (Ekind (Id) = E_String_Literal_Subtype);
      Set_Uint16 (Id, V);
   end Set_String_Literal_Length;

   procedure Set_String_Literal_Low_Bound (Id : E; V : N) is
   begin
      pragma Assert (Ekind (Id) = E_String_Literal_Subtype);
      Set_Node15 (Id, V);
   end Set_String_Literal_Low_Bound;

   procedure Set_Subprograms_For_Type (Id : E; V : E) is
   begin
      pragma Assert (Is_Type (Id) or else Is_Subprogram (Id));
      Set_Node29 (Id, V);
   end Set_Subprograms_For_Type;

   procedure Set_Suppress_Elaboration_Warnings (Id : E; V : B := True) is
   begin
      Set_Flag148 (Id, V);
   end Set_Suppress_Elaboration_Warnings;

   procedure Set_Suppress_Initialization (Id : E; V : B := True) is
   begin
      pragma Assert (Is_Type (Id));
      Set_Flag105 (Id, V);
   end Set_Suppress_Initialization;

   procedure Set_Suppress_Style_Checks (Id : E; V : B := True) is
   begin
      Set_Flag165 (Id, V);
   end Set_Suppress_Style_Checks;

   procedure Set_Suppress_Value_Tracking_On_Call (Id : E; V : B := True) is
   begin
      Set_Flag217 (Id, V);
   end Set_Suppress_Value_Tracking_On_Call;

   procedure Set_Task_Body_Procedure (Id : E; V : N) is
   begin
      pragma Assert (Ekind (Id) in Task_Kind);
      Set_Node25 (Id, V);
   end Set_Task_Body_Procedure;

   procedure Set_Treat_As_Volatile (Id : E; V : B := True) is
   begin
      Set_Flag41 (Id, V);
   end Set_Treat_As_Volatile;

   procedure Set_Underlying_Full_View (Id : E; V : E) is
   begin
      pragma Assert (Ekind (Id) in Private_Kind);
      Set_Node19 (Id, V);
   end Set_Underlying_Full_View;

   procedure Set_Underlying_Record_View (Id : E; V : E) is
   begin
      pragma Assert (Ekind (Id) = E_Record_Type);
<<<<<<< HEAD
      Set_Node24 (Id, V);
=======
      Set_Node28 (Id, V);
>>>>>>> 3082eeb7
   end Set_Underlying_Record_View;

   procedure Set_Universal_Aliasing (Id : E; V : B := True) is
   begin
      pragma Assert (Is_Type (Id) and then Is_Base_Type (Id));
      Set_Flag216 (Id, V);
   end Set_Universal_Aliasing;

   procedure Set_Unset_Reference (Id : E; V : N) is
   begin
      Set_Node16 (Id, V);
   end Set_Unset_Reference;

   procedure Set_Uses_Sec_Stack (Id : E; V : B := True) is
   begin
      Set_Flag95 (Id, V);
   end Set_Uses_Sec_Stack;

   procedure Set_Used_As_Generic_Actual (Id : E; V : B := True) is
   begin
      Set_Flag222 (Id, V);
   end Set_Used_As_Generic_Actual;

   procedure Set_Warnings_Off (Id : E; V : B := True) is
   begin
      Set_Flag96 (Id, V);
   end Set_Warnings_Off;

   procedure Set_Warnings_Off_Used (Id : E; V : B := True) is
   begin
      Set_Flag236 (Id, V);
   end Set_Warnings_Off_Used;

   procedure Set_Warnings_Off_Used_Unmodified (Id : E; V : B := True) is
   begin
      Set_Flag237 (Id, V);
   end Set_Warnings_Off_Used_Unmodified;

   procedure Set_Warnings_Off_Used_Unreferenced (Id : E; V : B := True) is
   begin
      Set_Flag238 (Id, V);
   end Set_Warnings_Off_Used_Unreferenced;

   procedure Set_Was_Hidden (Id : E; V : B := True) is
   begin
      Set_Flag196 (Id, V);
   end Set_Was_Hidden;

   procedure Set_Wrapped_Entity (Id : E; V : E) is
   begin
      pragma Assert (Ekind_In (Id, E_Function, E_Procedure)
                       and then Is_Primitive_Wrapper (Id));
      Set_Node27 (Id, V);
   end Set_Wrapped_Entity;

   -----------------------------------
   -- Field Initialization Routines --
   -----------------------------------

   procedure Init_Alignment (Id : E) is
   begin
      Set_Uint14 (Id, Uint_0);
   end Init_Alignment;

   procedure Init_Alignment (Id : E; V : Int) is
   begin
      Set_Uint14 (Id, UI_From_Int (V));
   end Init_Alignment;

   procedure Init_Component_Bit_Offset (Id : E) is
   begin
      Set_Uint11 (Id, No_Uint);
   end Init_Component_Bit_Offset;

   procedure Init_Component_Bit_Offset (Id : E; V : Int) is
   begin
      Set_Uint11 (Id, UI_From_Int (V));
   end Init_Component_Bit_Offset;

   procedure Init_Component_Size (Id : E) is
   begin
      Set_Uint22 (Id, Uint_0);
   end Init_Component_Size;

   procedure Init_Component_Size (Id : E; V : Int) is
   begin
      Set_Uint22 (Id, UI_From_Int (V));
   end Init_Component_Size;

   procedure Init_Digits_Value (Id : E) is
   begin
      Set_Uint17 (Id, Uint_0);
   end Init_Digits_Value;

   procedure Init_Digits_Value (Id : E; V : Int) is
   begin
      Set_Uint17 (Id, UI_From_Int (V));
   end Init_Digits_Value;

   procedure Init_Esize (Id : E) is
   begin
      Set_Uint12 (Id, Uint_0);
   end Init_Esize;

   procedure Init_Esize (Id : E; V : Int) is
   begin
      Set_Uint12 (Id, UI_From_Int (V));
   end Init_Esize;

   procedure Init_Normalized_First_Bit (Id : E) is
   begin
      Set_Uint8 (Id, No_Uint);
   end Init_Normalized_First_Bit;

   procedure Init_Normalized_First_Bit (Id : E; V : Int) is
   begin
      Set_Uint8 (Id, UI_From_Int (V));
   end Init_Normalized_First_Bit;

   procedure Init_Normalized_Position (Id : E) is
   begin
      Set_Uint14 (Id, No_Uint);
   end Init_Normalized_Position;

   procedure Init_Normalized_Position (Id : E; V : Int) is
   begin
      Set_Uint14 (Id, UI_From_Int (V));
   end Init_Normalized_Position;

   procedure Init_Normalized_Position_Max (Id : E) is
   begin
      Set_Uint10 (Id, No_Uint);
   end Init_Normalized_Position_Max;

   procedure Init_Normalized_Position_Max (Id : E; V : Int) is
   begin
      Set_Uint10 (Id, UI_From_Int (V));
   end Init_Normalized_Position_Max;

   procedure Init_RM_Size (Id : E) is
   begin
      Set_Uint13 (Id, Uint_0);
   end Init_RM_Size;

   procedure Init_RM_Size (Id : E; V : Int) is
   begin
      Set_Uint13 (Id, UI_From_Int (V));
   end Init_RM_Size;

   -----------------------------
   -- Init_Component_Location --
   -----------------------------

   procedure Init_Component_Location (Id : E) is
   begin
      Set_Uint8  (Id, No_Uint);  -- Normalized_First_Bit
      Set_Uint10 (Id, No_Uint);  -- Normalized_Position_Max
      Set_Uint11 (Id, No_Uint);  -- Component_Bit_Offset
      Set_Uint12 (Id, Uint_0);   -- Esize
      Set_Uint14 (Id, No_Uint);  -- Normalized_Position
   end Init_Component_Location;

   ----------------------------
   -- Init_Object_Size_Align --
   ----------------------------

   procedure Init_Object_Size_Align (Id : E) is
   begin
      Set_Uint12 (Id, Uint_0);  -- Esize
      Set_Uint14 (Id, Uint_0);  -- Alignment
   end Init_Object_Size_Align;

   ---------------
   -- Init_Size --
   ---------------

   procedure Init_Size (Id : E; V : Int) is
   begin
      pragma Assert (not Is_Object (Id));
      Set_Uint12 (Id, UI_From_Int (V));  -- Esize
      Set_Uint13 (Id, UI_From_Int (V));  -- RM_Size
   end Init_Size;

   ---------------------
   -- Init_Size_Align --
   ---------------------

   procedure Init_Size_Align (Id : E) is
   begin
      pragma Assert (not Is_Object (Id));
      Set_Uint12 (Id, Uint_0);  -- Esize
      Set_Uint13 (Id, Uint_0);  -- RM_Size
      Set_Uint14 (Id, Uint_0);  -- Alignment
   end Init_Size_Align;

   ----------------------------------------------
   -- Type Representation Attribute Predicates --
   ----------------------------------------------

   function Known_Alignment                       (E : Entity_Id) return B is
   begin
      return Uint14 (E) /= Uint_0
        and then Uint14 (E) /= No_Uint;
   end Known_Alignment;

   function Known_Component_Bit_Offset            (E : Entity_Id) return B is
   begin
      return Uint11 (E) /= No_Uint;
   end Known_Component_Bit_Offset;

   function Known_Component_Size                  (E : Entity_Id) return B is
   begin
      return Uint22 (Base_Type (E)) /= Uint_0
        and then Uint22 (Base_Type (E)) /= No_Uint;
   end Known_Component_Size;

   function Known_Esize                           (E : Entity_Id) return B is
   begin
      return Uint12 (E) /= Uint_0
        and then Uint12 (E) /= No_Uint;
   end Known_Esize;

   function Known_Normalized_First_Bit            (E : Entity_Id) return B is
   begin
      return Uint8 (E) /= No_Uint;
   end Known_Normalized_First_Bit;

   function Known_Normalized_Position             (E : Entity_Id) return B is
   begin
      return Uint14 (E) /= No_Uint;
   end Known_Normalized_Position;

   function Known_Normalized_Position_Max         (E : Entity_Id) return B is
   begin
      return Uint10 (E) /= No_Uint;
   end Known_Normalized_Position_Max;

   function Known_RM_Size                         (E : Entity_Id) return B is
   begin
      return Uint13 (E) /= No_Uint
        and then (Uint13 (E) /= Uint_0
                    or else Is_Discrete_Type (E)
                    or else Is_Fixed_Point_Type (E));
   end Known_RM_Size;

   function Known_Static_Component_Bit_Offset     (E : Entity_Id) return B is
   begin
      return Uint11 (E) /= No_Uint
        and then Uint11 (E) >= Uint_0;
   end Known_Static_Component_Bit_Offset;

   function Known_Static_Component_Size           (E : Entity_Id) return B is
   begin
      return Uint22 (Base_Type (E)) > Uint_0;
   end Known_Static_Component_Size;

   function Known_Static_Esize                    (E : Entity_Id) return B is
   begin
      return Uint12 (E) > Uint_0
        and then not Is_Generic_Type (E);
   end Known_Static_Esize;

   function Known_Static_Normalized_First_Bit     (E : Entity_Id) return B is
   begin
      return Uint8 (E) /= No_Uint
        and then Uint8 (E) >= Uint_0;
   end Known_Static_Normalized_First_Bit;

   function Known_Static_Normalized_Position      (E : Entity_Id) return B is
   begin
      return Uint14 (E) /= No_Uint
        and then Uint14 (E) >= Uint_0;
   end Known_Static_Normalized_Position;

   function Known_Static_Normalized_Position_Max  (E : Entity_Id) return B is
   begin
      return Uint10 (E) /= No_Uint
        and then Uint10 (E) >= Uint_0;
   end Known_Static_Normalized_Position_Max;

   function Known_Static_RM_Size                  (E : Entity_Id) return B is
   begin
      return (Uint13 (E) > Uint_0
                or else Is_Discrete_Type (E)
                or else Is_Fixed_Point_Type (E))
        and then not Is_Generic_Type (E);
   end Known_Static_RM_Size;

   function Unknown_Alignment                     (E : Entity_Id) return B is
   begin
      return Uint14 (E) = Uint_0
        or else Uint14 (E) = No_Uint;
   end Unknown_Alignment;

   function Unknown_Component_Bit_Offset          (E : Entity_Id) return B is
   begin
      return Uint11 (E) = No_Uint;
   end Unknown_Component_Bit_Offset;

   function Unknown_Component_Size                (E : Entity_Id) return B is
   begin
      return Uint22 (Base_Type (E)) = Uint_0
               or else
             Uint22 (Base_Type (E)) = No_Uint;
   end Unknown_Component_Size;

   function Unknown_Esize                         (E : Entity_Id) return B is
   begin
      return Uint12 (E) = No_Uint
               or else
             Uint12 (E) = Uint_0;
   end Unknown_Esize;

   function Unknown_Normalized_First_Bit          (E : Entity_Id) return B is
   begin
      return Uint8 (E) = No_Uint;
   end Unknown_Normalized_First_Bit;

   function Unknown_Normalized_Position           (E : Entity_Id) return B is
   begin
      return Uint14 (E) = No_Uint;
   end Unknown_Normalized_Position;

   function Unknown_Normalized_Position_Max       (E : Entity_Id) return B is
   begin
      return Uint10 (E) = No_Uint;
   end Unknown_Normalized_Position_Max;

   function Unknown_RM_Size                       (E : Entity_Id) return B is
   begin
      return (Uint13 (E) = Uint_0
                and then not Is_Discrete_Type (E)
                and then not Is_Fixed_Point_Type (E))
        or else Uint13 (E) = No_Uint;
   end Unknown_RM_Size;

   --------------------
   -- Address_Clause --
   --------------------

   function Address_Clause (Id : E) return N is
   begin
      return Rep_Clause (Id, Name_Address);
   end Address_Clause;

   ---------------
   -- Aft_Value --
   ---------------

   function Aft_Value (Id : E) return U is
      Result    : Nat := 1;
      Delta_Val : Ureal := Delta_Value (Id);
   begin
      while Delta_Val < Ureal_Tenth loop
         Delta_Val := Delta_Val * Ureal_10;
         Result := Result + 1;
      end loop;

      return UI_From_Int (Result);
   end Aft_Value;

   ----------------------
   -- Alignment_Clause --
   ----------------------

   function Alignment_Clause (Id : E) return N is
   begin
      return Rep_Clause (Id, Name_Alignment);
   end Alignment_Clause;

   -------------------
   -- Append_Entity --
   -------------------

   procedure Append_Entity (Id : Entity_Id; V : Entity_Id) is
   begin
      if Last_Entity (V) = Empty then
         Set_First_Entity (Id => V, V => Id);
      else
         Set_Next_Entity (Last_Entity (V), Id);
      end if;

      Set_Next_Entity (Id, Empty);
      Set_Scope (Id, V);
      Set_Last_Entity (Id => V, V => Id);
   end Append_Entity;

   ---------------
   -- Base_Type --
   ---------------

   function Base_Type (Id : E) return E is
   begin
      if Is_Base_Type (Id) then
         return Id;
      else
         pragma Assert (Is_Type (Id));
         return Etype (Id);
      end if;
   end Base_Type;

   -------------------------
   -- Component_Alignment --
   -------------------------

   --  Component Alignment is encoded using two flags, Flag128/129 as
   --  follows. Note that both flags False = Align_Default, so that the
   --  default initialization of flags to False initializes component
   --  alignment to the default value as required.

   --     Flag128      Flag129      Value
   --     -------      -------      -----
   --      False        False       Calign_Default
   --      False        True        Calign_Component_Size
   --      True         False       Calign_Component_Size_4
   --      True         True        Calign_Storage_Unit

   function Component_Alignment (Id : E) return C is
      BT : constant Node_Id := Base_Type (Id);

   begin
      pragma Assert (Is_Array_Type (Id) or else Is_Record_Type (Id));

      if Flag128 (BT) then
         if Flag129 (BT) then
            return Calign_Storage_Unit;
         else
            return Calign_Component_Size_4;
         end if;

      else
         if Flag129 (BT) then
            return Calign_Component_Size;
         else
            return Calign_Default;
         end if;
      end if;
   end Component_Alignment;

   ----------------------
   -- Declaration_Node --
   ----------------------

   function Declaration_Node (Id : E) return N is
      P : Node_Id;

   begin
      if Ekind (Id) = E_Incomplete_Type
        and then Present (Full_View (Id))
      then
         P := Parent (Full_View (Id));
      else
         P := Parent (Id);
      end if;

      loop
         if Nkind (P) /= N_Selected_Component
           and then Nkind (P) /= N_Expanded_Name
           and then
             not (Nkind (P) = N_Defining_Program_Unit_Name
                   and then Is_Child_Unit (Id))
         then
            return P;
         else
            P := Parent (P);
         end if;
      end loop;
   end Declaration_Node;

   ---------------------
   -- Designated_Type --
   ---------------------

   function Designated_Type (Id : E) return E is
      Desig_Type : E;

   begin
      Desig_Type := Directly_Designated_Type (Id);

      if Ekind (Desig_Type) = E_Incomplete_Type
        and then Present (Full_View (Desig_Type))
      then
         return Full_View (Desig_Type);

      elsif Is_Class_Wide_Type (Desig_Type)
        and then Ekind (Etype (Desig_Type)) = E_Incomplete_Type
        and then Present (Full_View (Etype (Desig_Type)))
        and then Present (Class_Wide_Type (Full_View (Etype (Desig_Type))))
      then
         return Class_Wide_Type (Full_View (Etype (Desig_Type)));

      else
         return Desig_Type;
      end if;
   end Designated_Type;

   ----------------------
   -- Entry_Index_Type --
   ----------------------

   function Entry_Index_Type (Id : E) return N is
   begin
      pragma Assert (Ekind (Id) = E_Entry_Family);
      return Etype (Discrete_Subtype_Definition (Parent (Id)));
   end Entry_Index_Type;

   ---------------------
   -- First_Component --
   ---------------------

   function First_Component (Id : E) return E is
      Comp_Id : E;

   begin
      pragma Assert
        (Is_Record_Type (Id) or else Is_Incomplete_Or_Private_Type (Id));

      Comp_Id := First_Entity (Id);
      while Present (Comp_Id) loop
         exit when Ekind (Comp_Id) = E_Component;
         Comp_Id := Next_Entity (Comp_Id);
      end loop;

      return Comp_Id;
   end First_Component;

   -------------------------------------
   -- First_Component_Or_Discriminant --
   -------------------------------------

   function First_Component_Or_Discriminant (Id : E) return E is
      Comp_Id : E;

   begin
      pragma Assert
        (Is_Record_Type (Id) or else Is_Incomplete_Or_Private_Type (Id));

      Comp_Id := First_Entity (Id);
      while Present (Comp_Id) loop
         exit when Ekind (Comp_Id) = E_Component
                     or else
                   Ekind (Comp_Id) = E_Discriminant;
         Comp_Id := Next_Entity (Comp_Id);
      end loop;

      return Comp_Id;
   end First_Component_Or_Discriminant;

   ------------------
   -- First_Formal --
   ------------------

   function First_Formal (Id : E) return E is
      Formal : E;

   begin
      pragma Assert
        (Is_Overloadable (Id)
           or else Ekind_In (Id, E_Entry_Family,
                                 E_Subprogram_Body,
                                 E_Subprogram_Type));

      if Ekind (Id) = E_Enumeration_Literal then
         return Empty;

      else
         Formal := First_Entity (Id);

         if Present (Formal) and then Is_Formal (Formal) then
            return Formal;
         else
            return Empty;
         end if;
      end if;
   end First_Formal;

   ------------------------------
   -- First_Formal_With_Extras --
   ------------------------------

   function First_Formal_With_Extras (Id : E) return E is
      Formal : E;

   begin
      pragma Assert
        (Is_Overloadable (Id)
           or else Ekind_In (Id, E_Entry_Family,
                                 E_Subprogram_Body,
                                 E_Subprogram_Type));

      if Ekind (Id) = E_Enumeration_Literal then
         return Empty;

      else
         Formal := First_Entity (Id);

         if Present (Formal) and then Is_Formal (Formal) then
            return Formal;
         else
            return Extra_Formals (Id);  -- Empty if no extra formals
         end if;
      end if;
   end First_Formal_With_Extras;

   -------------------------------------
   -- Get_Attribute_Definition_Clause --
   -------------------------------------
<<<<<<< HEAD
=======

   function Get_Attribute_Definition_Clause
     (E  : Entity_Id;
      Id : Attribute_Id) return Node_Id
   is
      N : Node_Id;

   begin
      N := First_Rep_Item (E);
      while Present (N) loop
         if Nkind (N) = N_Attribute_Definition_Clause
           and then Get_Attribute_Id (Chars (N)) = Id
         then
            return N;
         else
            Next_Rep_Item (N);
         end if;
      end loop;

      return Empty;
   end Get_Attribute_Definition_Clause;

   -------------------
   -- Get_Full_View --
   -------------------

   function Get_Full_View (T : Entity_Id) return Entity_Id is
   begin
      if Ekind (T) = E_Incomplete_Type and then Present (Full_View (T)) then
         return Full_View (T);

      elsif Is_Class_Wide_Type (T)
        and then Ekind (Root_Type (T)) = E_Incomplete_Type
        and then Present (Full_View (Root_Type (T)))
      then
         return Class_Wide_Type (Full_View (Root_Type (T)));

      else
         return T;
      end if;
   end Get_Full_View;

   --------------------------------------
   -- Get_Record_Representation_Clause --
   --------------------------------------
>>>>>>> 3082eeb7

   function Get_Record_Representation_Clause (E : Entity_Id) return Node_Id is
      N : Node_Id;

   begin
      N := First_Rep_Item (E);
      while Present (N) loop
         if Nkind (N) = N_Record_Representation_Clause then
            return N;
         end if;

         Next_Rep_Item (N);
      end loop;

      return Empty;
   end Get_Record_Representation_Clause;

   -----------------------------
   -- Get_Rep_Item_For_Entity --
   -----------------------------

   function Get_Rep_Item_For_Entity
     (E   : Entity_Id;
      Nam : Name_Id) return Node_Id
   is
      N   : Node_Id;
      Arg : Node_Id;

   begin
      N := First_Rep_Item (E);
      while Present (N) loop
         if Nkind (N) = N_Pragma and then Pragma_Name (N) = Nam then
            Arg := Get_Pragma_Arg (First (Pragma_Argument_Associations (N)));

            if Is_Entity_Name (Arg) and then Entity (Arg) = E then
               return N;
            end if;

         elsif Nkind (N) = N_Attribute_Definition_Clause
           and then Chars (N) = Nam
           and then Entity (N) = E
         then
            return N;

         elsif Nkind (N) = N_Aspect_Specification
           and then Chars (Identifier (N)) = Nam
           and then Entity (N) = E
         then
            return N;
         end if;

         Next_Rep_Item (N);
      end loop;

      return Empty;
   end Get_Rep_Item_For_Entity;

   --------------------
   -- Get_Rep_Pragma --
   --------------------

   function Get_Rep_Pragma (E : Entity_Id; Nam : Name_Id) return Node_Id is
      N : Node_Id;

   begin
      N := First_Rep_Item (E);
      while Present (N) loop
         if Nkind (N) = N_Pragma and then Pragma_Name (N) = Nam then
            return N;
         end if;

         Next_Rep_Item (N);
      end loop;

      return Empty;
   end Get_Rep_Pragma;

   ------------------------
   -- Has_Attach_Handler --
   ------------------------

   function Has_Attach_Handler (Id : E) return B is
      Ritem : Node_Id;

   begin
      pragma Assert (Is_Protected_Type (Id));

      Ritem := First_Rep_Item (Id);
      while Present (Ritem) loop
         if Nkind (Ritem) = N_Pragma
           and then Pragma_Name (Ritem) = Name_Attach_Handler
         then
            return True;
         else
            Next_Rep_Item (Ritem);
         end if;
      end loop;

      return False;
   end Has_Attach_Handler;

   -------------------------------------
   -- Has_Attribute_Definition_Clause --
   -------------------------------------

   function Has_Attribute_Definition_Clause
     (E  : Entity_Id;
      Id : Attribute_Id) return Boolean
   is
   begin
      return Present (Get_Attribute_Definition_Clause (E, Id));
   end Has_Attribute_Definition_Clause;

   -----------------
   -- Has_Entries --
   -----------------

   function Has_Entries (Id : E) return B is
      Ent : Entity_Id;

   begin
      pragma Assert (Is_Concurrent_Type (Id));

      Ent := First_Entity (Id);
      while Present (Ent) loop
         if Is_Entry (Ent) then
            return True;
         end if;

         Ent := Next_Entity (Ent);
      end loop;

      return False;
   end Has_Entries;

   ----------------------------
   -- Has_Foreign_Convention --
   ----------------------------

   function Has_Foreign_Convention (Id : E) return B is
   begin
      --  While regular Intrinsics such as the Standard operators fit in the
      --  "Ada" convention, those with an Interface_Name materialize GCC
      --  builtin imports for which Ada special treatments shouldn't apply.

      return Convention (Id) in Foreign_Convention
        or else (Convention (Id) = Convention_Intrinsic
                   and then Present (Interface_Name (Id)));
   end Has_Foreign_Convention;

   ---------------------------
   -- Has_Interrupt_Handler --
   ---------------------------

   function Has_Interrupt_Handler (Id : E) return B is
      Ritem : Node_Id;

   begin
      pragma Assert (Is_Protected_Type (Id));

      Ritem := First_Rep_Item (Id);
      while Present (Ritem) loop
         if Nkind (Ritem) = N_Pragma
           and then Pragma_Name (Ritem) = Name_Interrupt_Handler
         then
            return True;
         else
            Next_Rep_Item (Ritem);
         end if;
      end loop;

      return False;
   end Has_Interrupt_Handler;

   --------------------
   -- Has_Rep_Pragma --
   --------------------

   function Has_Rep_Pragma (E : Entity_Id; Nam : Name_Id) return Boolean is
   begin
      return Present (Get_Rep_Pragma (E, Nam));
   end Has_Rep_Pragma;

   --------------------
   -- Has_Unmodified --
   --------------------

   function Has_Unmodified (E : Entity_Id) return Boolean is
   begin
      if Has_Pragma_Unmodified (E) then
         return True;
      elsif Warnings_Off (E) then
         Set_Warnings_Off_Used_Unmodified (E);
         return True;
      else
         return False;
      end if;
   end Has_Unmodified;

   ---------------------
   -- Has_Unreferenced --
   ---------------------

   function Has_Unreferenced (E : Entity_Id) return Boolean is
   begin
      if Has_Pragma_Unreferenced (E) then
         return True;
      elsif Warnings_Off (E) then
         Set_Warnings_Off_Used_Unreferenced (E);
         return True;
      else
         return False;
      end if;
   end Has_Unreferenced;

   ----------------------
   -- Has_Warnings_Off --
   ----------------------

   function Has_Warnings_Off (E : Entity_Id) return Boolean is
   begin
      if Warnings_Off (E) then
         Set_Warnings_Off_Used (E);
         return True;
      else
         return False;
      end if;
   end Has_Warnings_Off;

   ------------------------------
   -- Implementation_Base_Type --
   ------------------------------

   function Implementation_Base_Type (Id : E) return E is
      Bastyp : Entity_Id;
      Imptyp : Entity_Id;

   begin
      Bastyp := Base_Type (Id);

      if Is_Incomplete_Or_Private_Type (Bastyp) then
         Imptyp := Underlying_Type (Bastyp);

         --  If we have an implementation type, then just return it,
         --  otherwise we return the Base_Type anyway. This can only
         --  happen in error situations and should avoid some error bombs.

         if Present (Imptyp) then
            return Base_Type (Imptyp);
         else
            return Bastyp;
         end if;

      else
         return Bastyp;
      end if;
   end Implementation_Base_Type;

<<<<<<< HEAD
=======
   -------------------------
   -- Invariant_Procedure --
   -------------------------

   function Invariant_Procedure (Id : E) return E is
      S : Entity_Id;

   begin
      pragma Assert (Is_Type (Id) and then Has_Invariants (Id));

      if No (Subprograms_For_Type (Id)) then
         return Empty;

      else
         S := Subprograms_For_Type (Id);
         while Present (S) loop
            if Has_Invariants (S) then
               return S;
            else
               S := Subprograms_For_Type (S);
            end if;
         end loop;

         return Empty;
      end if;
   end Invariant_Procedure;

   ------------------
   -- Is_Base_Type --
   ------------------

   --  Global flag table allowing rapid computation of this function

   Entity_Is_Base_Type : constant array (Entity_Kind) of Boolean :=
                           (E_Enumeration_Subtype          |
                            E_Incomplete_Type              |
                            E_Signed_Integer_Subtype       |
                            E_Modular_Integer_Subtype      |
                            E_Floating_Point_Subtype       |
                            E_Ordinary_Fixed_Point_Subtype |
                            E_Decimal_Fixed_Point_Subtype  |
                            E_Array_Subtype                |
                            E_String_Subtype               |
                            E_Record_Subtype               |
                            E_Private_Subtype              |
                            E_Record_Subtype_With_Private  |
                            E_Limited_Private_Subtype      |
                            E_Access_Subtype               |
                            E_Protected_Subtype            |
                            E_Task_Subtype                 |
                            E_String_Literal_Subtype       |
                            E_Class_Wide_Subtype           => False,
                            others                         => True);

   function Is_Base_Type (Id : E) return Boolean is
   begin
      return Entity_Is_Base_Type (Ekind (Id));
   end Is_Base_Type;

>>>>>>> 3082eeb7
   ---------------------
   -- Is_Boolean_Type --
   ---------------------

   function Is_Boolean_Type (Id : E) return B is
   begin
      return Root_Type (Id) = Standard_Boolean;
   end Is_Boolean_Type;

   ------------------------
   -- Is_Constant_Object --
   ------------------------

   function Is_Constant_Object (Id : E) return B is
      K : constant Entity_Kind := Ekind (Id);
   begin
      return
        K = E_Constant or else K = E_In_Parameter or else K = E_Loop_Parameter;
   end Is_Constant_Object;

   --------------------
   -- Is_Discriminal --
   --------------------

   function Is_Discriminal (Id : E) return B is
   begin
      return (Ekind_In (Id, E_Constant, E_In_Parameter)
                and then Present (Discriminal_Link (Id)));
   end Is_Discriminal;

   ----------------------
   -- Is_Dynamic_Scope --
   ----------------------

   function Is_Dynamic_Scope (Id : E) return B is
   begin
      return
        Ekind (Id) = E_Block
          or else
        Ekind (Id) = E_Function
          or else
        Ekind (Id) = E_Procedure
          or else
        Ekind (Id) = E_Subprogram_Body
          or else
        Ekind (Id) = E_Task_Type
          or else
       (Ekind (Id) = E_Limited_Private_Type
         and then Present (Full_View (Id))
         and then Ekind (Full_View (Id)) = E_Task_Type)
          or else
        Ekind (Id) = E_Entry
          or else
        Ekind (Id) = E_Entry_Family
          or else
        Ekind (Id) = E_Return_Statement;
   end Is_Dynamic_Scope;

   --------------------
   -- Is_Entity_Name --
   --------------------

   function Is_Entity_Name (N : Node_Id) return Boolean is
      Kind : constant Node_Kind := Nkind (N);

   begin
      --  Identifiers, operator symbols, expanded names are entity names

      return Kind = N_Identifier
        or else Kind = N_Operator_Symbol
        or else Kind = N_Expanded_Name

      --  Attribute references are entity names if they refer to an entity.
      --  Note that we don't do this by testing for the presence of the
      --  Entity field in the N_Attribute_Reference node, since it may not
      --  have been set yet.

        or else (Kind = N_Attribute_Reference
                  and then Is_Entity_Attribute_Name (Attribute_Name (N)));
   end Is_Entity_Name;

<<<<<<< HEAD
=======
   ------------------
   -- Is_Finalizer --
   ------------------

   function Is_Finalizer (Id : E) return B is
   begin
      return Ekind (Id) = E_Procedure
        and then Chars (Id) = Name_uFinalizer;
   end Is_Finalizer;

>>>>>>> 3082eeb7
   -----------------------------------
   -- Is_Package_Or_Generic_Package --
   -----------------------------------

   function Is_Package_Or_Generic_Package (Id : E) return B is
   begin
      return
        Ekind (Id) = E_Package
          or else
        Ekind (Id) = E_Generic_Package;
   end Is_Package_Or_Generic_Package;

   ------------------------
   -- Predicate_Function --
   ------------------------

   function Predicate_Function (Id : E) return E is
      S : Entity_Id;

   begin
      pragma Assert (Is_Type (Id));

      if No (Subprograms_For_Type (Id)) then
         return Empty;

      else
         S := Subprograms_For_Type (Id);
         while Present (S) loop
            if Has_Predicates (S) then
               return S;
            else
               S := Subprograms_For_Type (S);
            end if;
         end loop;

         return Empty;
      end if;
   end Predicate_Function;

   ---------------
   -- Is_Prival --
   ---------------

   function Is_Prival (Id : E) return B is
   begin
      return (Ekind_In (Id, E_Constant, E_Variable)
                and then Present (Prival_Link (Id)));
   end Is_Prival;

   ----------------------------
   -- Is_Protected_Component --
   ----------------------------

   function Is_Protected_Component (Id : E) return B is
   begin
      return Ekind (Id) = E_Component
        and then Is_Protected_Type (Scope (Id));
   end Is_Protected_Component;

   ----------------------------
   -- Is_Protected_Interface --
   ----------------------------

   function Is_Protected_Interface (Id : E) return B is
      Typ : constant Entity_Id := Base_Type (Id);
   begin
      if not Is_Interface (Typ) then
         return False;
      elsif Is_Class_Wide_Type (Typ) then
         return Is_Protected_Interface (Etype (Typ));
      else
         return Protected_Present (Type_Definition (Parent (Typ)));
      end if;
   end Is_Protected_Interface;

   ------------------------------
   -- Is_Protected_Record_Type --
   ------------------------------

   function Is_Protected_Record_Type (Id : E) return B is
   begin
      return
        Is_Concurrent_Record_Type (Id)
          and then Is_Protected_Type (Corresponding_Concurrent_Type (Id));
   end Is_Protected_Record_Type;

   --------------------------------
   -- Is_Standard_Character_Type --
   --------------------------------

   function Is_Standard_Character_Type (Id : E) return B is
   begin
      if Is_Type (Id) then
         declare
            R : constant Entity_Id := Root_Type (Id);
         begin
            return
              R = Standard_Character
                or else
              R = Standard_Wide_Character
                or else
              R = Standard_Wide_Wide_Character;
         end;

      else
         return False;
      end if;
   end Is_Standard_Character_Type;

   --------------------
   -- Is_String_Type --
   --------------------

   function Is_String_Type (Id : E) return B is
   begin
      return Ekind (Id) in String_Kind
        or else (Is_Array_Type (Id)
                  and then Id /= Any_Composite
                  and then Number_Dimensions (Id) = 1
                  and then Is_Character_Type (Component_Type (Id)));
   end Is_String_Type;

   -------------------------------
   -- Is_Synchronized_Interface --
   -------------------------------

   function Is_Synchronized_Interface (Id : E) return B is
      Typ : constant Entity_Id := Base_Type (Id);

   begin
      if not Is_Interface (Typ) then
         return False;

      elsif Is_Class_Wide_Type (Typ) then
         return Is_Synchronized_Interface (Etype (Typ));

      else
         return    Protected_Present    (Type_Definition (Parent (Typ)))
           or else Synchronized_Present (Type_Definition (Parent (Typ)))
           or else Task_Present         (Type_Definition (Parent (Typ)));
      end if;
   end Is_Synchronized_Interface;

   -----------------------
   -- Is_Task_Interface --
   -----------------------

   function Is_Task_Interface (Id : E) return B is
      Typ : constant Entity_Id := Base_Type (Id);
   begin
      if not Is_Interface (Typ) then
         return False;
      elsif Is_Class_Wide_Type (Typ) then
         return Is_Task_Interface (Etype (Typ));
      else
         return Task_Present (Type_Definition (Parent (Typ)));
      end if;
   end Is_Task_Interface;

   -------------------------
   -- Is_Task_Record_Type --
   -------------------------

   function Is_Task_Record_Type (Id : E) return B is
   begin
      return
        Is_Concurrent_Record_Type (Id)
          and then Is_Task_Type (Corresponding_Concurrent_Type (Id));
   end Is_Task_Record_Type;

   ------------------------
   -- Is_Wrapper_Package --
   ------------------------

   function Is_Wrapper_Package (Id : E) return B is
   begin
      return (Ekind (Id) = E_Package
                and then Present (Related_Instance (Id)));
   end Is_Wrapper_Package;

   -----------------
   -- Last_Formal --
   -----------------

   function Last_Formal (Id : E) return E is
      Formal : E;

   begin
      pragma Assert
        (Is_Overloadable (Id)
          or else Ekind_In (Id, E_Entry_Family,
                                E_Subprogram_Body,
                                E_Subprogram_Type));

      if Ekind (Id) = E_Enumeration_Literal then
         return Empty;

      else
         Formal := First_Formal (Id);

         if Present (Formal) then
            while Present (Next_Formal (Formal)) loop
               Formal := Next_Formal (Formal);
            end loop;
         end if;

         return Formal;
      end if;
   end Last_Formal;

   function Model_Emin_Value (Id : E) return Uint is
   begin
      return Machine_Emin_Value (Id);
   end Model_Emin_Value;

   -------------------------
   -- Model_Epsilon_Value --
   -------------------------

   function Model_Epsilon_Value (Id : E) return Ureal is
      Radix : constant Ureal := UR_From_Uint (Machine_Radix_Value (Id));
   begin
      return Radix ** (1 - Model_Mantissa_Value (Id));
   end Model_Epsilon_Value;

   --------------------------
   -- Model_Mantissa_Value --
   --------------------------

   function Model_Mantissa_Value (Id : E) return Uint is
   begin
      return Machine_Mantissa_Value (Id);
   end Model_Mantissa_Value;

   -----------------------
   -- Model_Small_Value --
   -----------------------

   function Model_Small_Value (Id : E) return Ureal is
      Radix : constant Ureal := UR_From_Uint (Machine_Radix_Value (Id));
   begin
      return Radix ** (Model_Emin_Value (Id) - 1);
   end Model_Small_Value;

   ------------------------
   -- Machine_Emax_Value --
   ------------------------

   function Machine_Emax_Value (Id : E) return Uint is
      Digs : constant Pos := UI_To_Int (Digits_Value (Base_Type (Id)));

   begin
      case Float_Rep (Id) is
         when IEEE_Binary =>
            case Digs is
               when  1 ..  6 => return Uint_128;
               when  7 .. 15 => return 2**10;
               when 16 .. 33 => return 2**14;
               when others => return No_Uint;
            end case;

         when VAX_Native =>
            case Digs is
               when  1 ..  9 => return 2**7 - 1;
               when 10 .. 15 => return 2**10 - 1;
               when others => return No_Uint;
            end case;

         when AAMP =>
            return Uint_2 ** Uint_7 - Uint_1;
      end case;
   end Machine_Emax_Value;

   ------------------------
   -- Machine_Emin_Value --
   ------------------------

   function Machine_Emin_Value (Id : E) return Uint is
   begin
      case Float_Rep (Id) is
         when IEEE_Binary => return Uint_3 - Machine_Emax_Value (Id);
         when VAX_Native  => return -Machine_Emax_Value (Id);
         when AAMP        => return -Machine_Emax_Value (Id);
      end case;
   end Machine_Emin_Value;

   ----------------------------
   -- Machine_Mantissa_Value --
   ----------------------------

   function Machine_Mantissa_Value (Id : E) return Uint is
      Digs : constant Pos := UI_To_Int (Digits_Value (Base_Type (Id)));

   begin
      case Float_Rep (Id) is
         when IEEE_Binary =>
            case Digs is
               when  1 ..  6 => return Uint_24;
               when  7 .. 15 => return UI_From_Int (53);
               when 16 .. 18 => return Uint_64;
               when 19 .. 33 => return UI_From_Int (113);
               when others => return No_Uint;
            end case;

         when VAX_Native =>
            case Digs is
               when  1 ..  6 => return Uint_24;
               when  7 ..  9 => return UI_From_Int (56);
               when 10 .. 15 => return UI_From_Int (53);
               when others => return No_Uint;
            end case;

         when AAMP =>
            case Digs is
               when  1 ..  6 => return Uint_24;
               when  7 ..  9 => return UI_From_Int (40);
               when others => return No_Uint;
            end case;
      end case;
   end Machine_Mantissa_Value;

   -------------------------
   -- Machine_Radix_Value --
   -------------------------

   function Machine_Radix_Value (Id : E) return U is
   begin
      case Float_Rep (Id) is
         when IEEE_Binary | VAX_Native | AAMP =>
            return Uint_2;
      end case;
   end Machine_Radix_Value;

   --------------------
   -- Next_Component --
   --------------------

   function Next_Component (Id : E) return E is
      Comp_Id : E;

   begin
      Comp_Id := Next_Entity (Id);
      while Present (Comp_Id) loop
         exit when Ekind (Comp_Id) = E_Component;
         Comp_Id := Next_Entity (Comp_Id);
      end loop;

      return Comp_Id;
   end Next_Component;

   ------------------------------------
   -- Next_Component_Or_Discriminant --
   ------------------------------------

   function Next_Component_Or_Discriminant (Id : E) return E is
      Comp_Id : E;

   begin
      Comp_Id := Next_Entity (Id);
      while Present (Comp_Id) loop
         exit when Ekind_In (Comp_Id, E_Component, E_Discriminant);
         Comp_Id := Next_Entity (Comp_Id);
      end loop;

      return Comp_Id;
   end Next_Component_Or_Discriminant;

   -----------------------
   -- Next_Discriminant --
   -----------------------

   --  This function actually implements both Next_Discriminant and
   --  Next_Stored_Discriminant by making sure that the Discriminant
   --  returned is of the same variety as Id.

   function Next_Discriminant (Id : E) return E is

      --  Derived Tagged types with private extensions look like this...

      --       E_Discriminant d1
      --       E_Discriminant d2
      --       E_Component    _tag
      --       E_Discriminant d1
      --       E_Discriminant d2
      --       ...

      --  so it is critical not to go past the leading discriminants

      D : E := Id;

   begin
      pragma Assert (Ekind (Id) = E_Discriminant);

      loop
         D := Next_Entity (D);
         if No (D)
           or else (Ekind (D) /= E_Discriminant
                      and then not Is_Itype (D))
         then
            return Empty;
         end if;

         exit when Ekind (D) = E_Discriminant
           and then (Is_Completely_Hidden (D) = Is_Completely_Hidden (Id));
      end loop;

      return D;
   end Next_Discriminant;

   -----------------
   -- Next_Formal --
   -----------------

   function Next_Formal (Id : E) return E is
      P : E;

   begin
      --  Follow the chain of declared entities as long as the kind of the
      --  entity corresponds to a formal parameter. Skip internal entities
      --  that may have been created for implicit subtypes, in the process
      --  of analyzing default expressions.

      P := Id;
      loop
         P := Next_Entity (P);

         if No (P) or else Is_Formal (P) then
            return P;
         elsif not Is_Internal (P) then
            return Empty;
         end if;
      end loop;
   end Next_Formal;

   -----------------------------
   -- Next_Formal_With_Extras --
   -----------------------------

   function Next_Formal_With_Extras (Id : E) return E is
   begin
      if Present (Extra_Formal (Id)) then
         return Extra_Formal (Id);
      else
         return Next_Formal (Id);
      end if;
   end Next_Formal_With_Extras;

   ----------------
   -- Next_Index --
   ----------------

   function Next_Index (Id : Node_Id) return Node_Id is
   begin
      return Next (Id);
   end Next_Index;

   ------------------
   -- Next_Literal --
   ------------------

   function Next_Literal (Id : E) return E is
   begin
      pragma Assert (Nkind (Id) in N_Entity);
      return Next (Id);
   end Next_Literal;

   ------------------------------
   -- Next_Stored_Discriminant --
   ------------------------------

   function Next_Stored_Discriminant (Id : E) return E is
   begin
      --  See comment in Next_Discriminant

      return Next_Discriminant (Id);
   end Next_Stored_Discriminant;

   -----------------------
   -- Number_Dimensions --
   -----------------------

   function Number_Dimensions (Id : E) return Pos is
      N : Int;
      T : Node_Id;

   begin
      if Ekind (Id) in String_Kind then
         return 1;

      else
         N := 0;
         T := First_Index (Id);
         while Present (T) loop
            N := N + 1;
            T := Next (T);
         end loop;

         return N;
      end if;
   end Number_Dimensions;

   --------------------
   -- Number_Entries --
   --------------------

   function Number_Entries (Id : E) return Nat is
      N      : Int;
      Ent    : Entity_Id;

   begin
      pragma Assert (Is_Concurrent_Type (Id));

      N := 0;
      Ent := First_Entity (Id);
      while Present (Ent) loop
         if Is_Entry (Ent) then
            N := N + 1;
         end if;

         Ent := Next_Entity (Ent);
      end loop;

      return N;
   end Number_Entries;

   --------------------
   -- Number_Formals --
   --------------------

   function Number_Formals (Id : E) return Pos is
      N      : Int;
      Formal : Entity_Id;

   begin
      N := 0;
      Formal := First_Formal (Id);
      while Present (Formal) loop
         N := N + 1;
         Formal := Next_Formal (Formal);
      end loop;

      return N;
   end Number_Formals;

   --------------------
   -- Parameter_Mode --
   --------------------

   function Parameter_Mode (Id : E) return Formal_Kind is
   begin
      return Ekind (Id);
   end Parameter_Mode;

   --------------------------
   -- Primitive_Operations --
   --------------------------

   function Primitive_Operations (Id : E) return L is
   begin
      if Is_Concurrent_Type (Id) then
         if Present (Corresponding_Record_Type (Id)) then
            return Direct_Primitive_Operations
              (Corresponding_Record_Type (Id));

         --  If expansion is disabled the corresponding record type is absent,
         --  but if the type has ancestors it may have primitive operations.

         elsif Is_Tagged_Type (Id) then
            return Direct_Primitive_Operations (Id);

         else
            return No_Elist;
         end if;
      else
         return Direct_Primitive_Operations (Id);
      end if;
   end Primitive_Operations;

   ---------------------
   -- Record_Rep_Item --
   ---------------------

   procedure Record_Rep_Item (E : Entity_Id; N : Node_Id) is
   begin
      Set_Next_Rep_Item (N, First_Rep_Item (E));
      Set_First_Rep_Item (E, N);
   end Record_Rep_Item;

   ---------------
   -- Root_Type --
   ---------------

   function Root_Type (Id : E) return E is
      T, Etyp : E;

   begin
      pragma Assert (Nkind (Id) in N_Entity);

      T := Base_Type (Id);

      if Ekind (T) = E_Class_Wide_Type then
         return Etype (T);

      --  Other cases

      else
         loop
            Etyp := Etype (T);

            if T = Etyp then
               return T;

            --  Following test catches some error cases resulting from
            --  previous errors.

            elsif No (Etyp) then
               return T;

            elsif Is_Private_Type (T) and then Etyp = Full_View (T) then
               return T;

            elsif Is_Private_Type (Etyp) and then Full_View (Etyp) = T then
               return T;
            end if;

            T := Etyp;

            --  Return if there is a circularity in the inheritance chain. This
            --  happens in some error situations and we do not want to get
            --  stuck in this loop.

            if T = Base_Type (Id) then
               return T;
            end if;
         end loop;
      end if;
   end Root_Type;

   ---------------------
   -- Safe_Emax_Value --
   ---------------------

   function Safe_Emax_Value (Id : E) return Uint is
   begin
      return Machine_Emax_Value (Id);
   end Safe_Emax_Value;

   ----------------------
   -- Safe_First_Value --
   ----------------------

   function Safe_First_Value (Id : E) return Ureal is
   begin
      return -Safe_Last_Value (Id);
   end Safe_First_Value;

   ---------------------
   -- Safe_Last_Value --
   ---------------------

   function Safe_Last_Value (Id : E) return Ureal is
      Radix       : constant Uint := Machine_Radix_Value (Id);
      Mantissa    : constant Uint := Machine_Mantissa_Value (Id);
      Emax        : constant Uint := Safe_Emax_Value (Id);
      Significand : constant Uint := Radix ** Mantissa - 1;
      Exponent    : constant Uint := Emax - Mantissa;

   begin
      if Radix = 2 then
         return
           UR_From_Components
             (Num   => Significand * 2 ** (Exponent mod 4),
              Den   => -Exponent / 4,
              Rbase => 16);

      else
         return
           UR_From_Components
             (Num => Significand,
              Den => -Exponent,
              Rbase => 16);
      end if;
   end Safe_Last_Value;

   -----------------
   -- Scope_Depth --
   -----------------

   function Scope_Depth (Id : E) return Uint is
      Scop : Entity_Id;

   begin
      Scop := Id;
      while Is_Record_Type (Scop) loop
         Scop := Scope (Scop);
      end loop;

      return Scope_Depth_Value (Scop);
   end Scope_Depth;

   ---------------------
   -- Scope_Depth_Set --
   ---------------------

   function Scope_Depth_Set (Id : E) return B is
   begin
      return not Is_Record_Type (Id)
        and then Field22 (Id) /= Union_Id (Empty);
   end Scope_Depth_Set;

   -----------------------------
   -- Set_Component_Alignment --
   -----------------------------

   --  Component Alignment is encoded using two flags, Flag128/129 as
   --  follows. Note that both flags False = Align_Default, so that the
   --  default initialization of flags to False initializes component
   --  alignment to the default value as required.

   --     Flag128      Flag129      Value
   --     -------      -------      -----
   --      False        False       Calign_Default
   --      False        True        Calign_Component_Size
   --      True         False       Calign_Component_Size_4
   --      True         True        Calign_Storage_Unit

   procedure Set_Component_Alignment (Id : E; V : C) is
   begin
      pragma Assert ((Is_Array_Type (Id) or else Is_Record_Type (Id))
                       and then Is_Base_Type (Id));

      case V is
         when Calign_Default          =>
            Set_Flag128 (Id, False);
            Set_Flag129 (Id, False);

         when Calign_Component_Size   =>
            Set_Flag128 (Id, False);
            Set_Flag129 (Id, True);

         when Calign_Component_Size_4 =>
            Set_Flag128 (Id, True);
            Set_Flag129 (Id, False);

         when Calign_Storage_Unit     =>
            Set_Flag128 (Id, True);
            Set_Flag129 (Id, True);
      end case;
   end Set_Component_Alignment;

   -----------------------------
   -- Set_Invariant_Procedure --
   -----------------------------

   procedure Set_Invariant_Procedure (Id : E; V : E) is
      S : Entity_Id;

   begin
      pragma Assert (Is_Type (Id) and then Has_Invariants (Id));

      S := Subprograms_For_Type (Id);
      Set_Subprograms_For_Type (Id, V);

      while Present (S) loop
         if Has_Invariants (S) then
            raise Program_Error;
         else
            S := Subprograms_For_Type (S);
         end if;
      end loop;

      Set_Subprograms_For_Type (Id, V);
   end Set_Invariant_Procedure;

   ----------------------------
   -- Set_Predicate_Function --
   ----------------------------

   procedure Set_Predicate_Function (Id : E; V : E) is
      S : Entity_Id;

   begin
      pragma Assert (Is_Type (Id) and then Has_Predicates (Id));

      S := Subprograms_For_Type (Id);
      Set_Subprograms_For_Type (Id, V);

      while Present (S) loop
         if Has_Predicates (S) then
            raise Program_Error;
         else
            S := Subprograms_For_Type (S);
         end if;
      end loop;

      Set_Subprograms_For_Type (Id, V);
   end Set_Predicate_Function;

   -----------------
   -- Size_Clause --
   -----------------

   function Size_Clause (Id : E) return N is
   begin
      return Rep_Clause (Id, Name_Size);
   end Size_Clause;

   ------------------------
   -- Stream_Size_Clause --
   ------------------------

   function Stream_Size_Clause (Id : E) return N is
   begin
      return Rep_Clause (Id, Name_Stream_Size);
   end Stream_Size_Clause;

   ------------------
   -- Subtype_Kind --
   ------------------

   function Subtype_Kind (K : Entity_Kind) return Entity_Kind is
      Kind : Entity_Kind;

   begin
      case K is
         when Access_Kind                    =>
            Kind := E_Access_Subtype;

         when E_Array_Type                   |
              E_Array_Subtype                =>
            Kind := E_Array_Subtype;

         when E_Class_Wide_Type              |
              E_Class_Wide_Subtype           =>
            Kind := E_Class_Wide_Subtype;

         when E_Decimal_Fixed_Point_Type     |
              E_Decimal_Fixed_Point_Subtype  =>
            Kind := E_Decimal_Fixed_Point_Subtype;

         when E_Ordinary_Fixed_Point_Type    |
              E_Ordinary_Fixed_Point_Subtype =>
            Kind := E_Ordinary_Fixed_Point_Subtype;

         when E_Private_Type                 |
              E_Private_Subtype              =>
            Kind := E_Private_Subtype;

         when E_Limited_Private_Type         |
              E_Limited_Private_Subtype      =>
            Kind := E_Limited_Private_Subtype;

         when E_Record_Type_With_Private     |
              E_Record_Subtype_With_Private  =>
            Kind := E_Record_Subtype_With_Private;

         when E_Record_Type                  |
              E_Record_Subtype               =>
            Kind := E_Record_Subtype;

         when E_String_Type                  |
              E_String_Subtype               =>
            Kind := E_String_Subtype;

         when Enumeration_Kind               =>
            Kind := E_Enumeration_Subtype;

         when Float_Kind                     =>
            Kind := E_Floating_Point_Subtype;

         when Signed_Integer_Kind            =>
            Kind := E_Signed_Integer_Subtype;

         when Modular_Integer_Kind           =>
            Kind := E_Modular_Integer_Subtype;

         when Protected_Kind                 =>
            Kind := E_Protected_Subtype;

         when Task_Kind                      =>
            Kind := E_Task_Subtype;

         when others                         =>
            Kind := E_Void;
            raise Program_Error;
      end case;

      return Kind;
   end Subtype_Kind;

   ---------------------
   -- Type_High_Bound --
   ---------------------

   function Type_High_Bound (Id : E) return Node_Id is
      Rng : constant Node_Id := Scalar_Range (Id);
   begin
      if Nkind (Rng) = N_Subtype_Indication then
         return High_Bound (Range_Expression (Constraint (Rng)));
      else
         return High_Bound (Rng);
      end if;
   end Type_High_Bound;

   --------------------
   -- Type_Low_Bound --
   --------------------

   function Type_Low_Bound (Id : E) return Node_Id is
      Rng : constant Node_Id := Scalar_Range (Id);
   begin
      if Nkind (Rng) = N_Subtype_Indication then
         return Low_Bound (Range_Expression (Constraint (Rng)));
      else
         return Low_Bound (Rng);
      end if;
   end Type_Low_Bound;

   ---------------------
   -- Underlying_Type --
   ---------------------

   function Underlying_Type (Id : E) return E is
   begin
      --  For record_with_private the underlying type is always the direct
      --  full view. Never try to take the full view of the parent it
      --  doesn't make sense.

      if Ekind (Id) = E_Record_Type_With_Private then
         return Full_View (Id);

      elsif Ekind (Id) in Incomplete_Or_Private_Kind then

         --  If we have an incomplete or private type with a full view,
         --  then we return the Underlying_Type of this full view

         if Present (Full_View (Id)) then
            if Id = Full_View (Id) then

               --  Previous error in declaration

               return Empty;

            else
               return Underlying_Type (Full_View (Id));
            end if;

         --  If we have an incomplete entity that comes from the limited
         --  view then we return the Underlying_Type of its non-limited
         --  view.

         elsif From_With_Type (Id)
           and then Present (Non_Limited_View (Id))
         then
            return Underlying_Type (Non_Limited_View (Id));

         --  Otherwise check for the case where we have a derived type or
         --  subtype, and if so get the Underlying_Type of the parent type.

         elsif Etype (Id) /= Id then
            return Underlying_Type (Etype (Id));

         --  Otherwise we have an incomplete or private type that has
         --  no full view, which means that we have not encountered the
         --  completion, so return Empty to indicate the underlying type
         --  is not yet known.

         else
            return Empty;
         end if;

      --  For non-incomplete, non-private types, return the type itself
      --  Also for entities that are not types at all return the entity
      --  itself.

      else
         return Id;
      end if;
   end Underlying_Type;

   ---------------
   -- Vax_Float --
   ---------------

   function Vax_Float (Id : E) return B is
   begin
      return Is_Floating_Point_Type (Id) and then Float_Rep (Id) = VAX_Native;
   end Vax_Float;

   ------------------------
   -- Write_Entity_Flags --
   ------------------------

   procedure Write_Entity_Flags (Id : Entity_Id; Prefix : String) is

      procedure W (Flag_Name : String; Flag : Boolean);
      --  Write out given flag if it is set

      -------
      -- W --
      -------

      procedure W (Flag_Name : String; Flag : Boolean) is
      begin
         if Flag then
            Write_Str (Prefix);
            Write_Str (Flag_Name);
            Write_Str (" = True");
            Write_Eol;
         end if;
      end W;

   --  Start of processing for Write_Entity_Flags

   begin
      if (Is_Array_Type (Id) or else Is_Record_Type (Id))
        and then Is_Base_Type (Id)
      then
         Write_Str (Prefix);
         Write_Str ("Component_Alignment = ");

         case Component_Alignment (Id) is
            when Calign_Default =>
               Write_Str ("Calign_Default");

            when Calign_Component_Size =>
               Write_Str ("Calign_Component_Size");

            when Calign_Component_Size_4 =>
               Write_Str ("Calign_Component_Size_4");

            when Calign_Storage_Unit =>
               Write_Str ("Calign_Storage_Unit");
         end case;

         Write_Eol;
      end if;

      W ("Address_Taken",                   Flag104 (Id));
      W ("Body_Needed_For_SAL",             Flag40  (Id));
      W ("C_Pass_By_Copy",                  Flag125 (Id));
      W ("Can_Never_Be_Null",               Flag38  (Id));
      W ("Checks_May_Be_Suppressed",        Flag31  (Id));
      W ("Debug_Info_Off",                  Flag166 (Id));
      W ("Default_Expressions_Processed",   Flag108 (Id));
      W ("Delay_Cleanups",                  Flag114 (Id));
      W ("Delay_Subprogram_Descriptors",    Flag50  (Id));
      W ("Depends_On_Private",              Flag14  (Id));
      W ("Discard_Names",                   Flag88  (Id));
      W ("Elaboration_Entity_Required",     Flag174 (Id));
      W ("Elaborate_Body_Desirable",        Flag210 (Id));
      W ("Entry_Accepted",                  Flag152 (Id));
      W ("Can_Use_Internal_Rep",            Flag229 (Id));
      W ("Finalize_Storage_Only",           Flag158 (Id));
      W ("From_With_Type",                  Flag159 (Id));
      W ("Has_Aliased_Components",          Flag135 (Id));
      W ("Has_Alignment_Clause",            Flag46  (Id));
      W ("Has_All_Calls_Remote",            Flag79  (Id));
      W ("Has_Anon_Block_Suffix",           Flag201 (Id));
      W ("Has_Anonymous_Master",            Flag253 (Id));
      W ("Has_Atomic_Components",           Flag86  (Id));
      W ("Has_Biased_Representation",       Flag139 (Id));
      W ("Has_Completion",                  Flag26  (Id));
      W ("Has_Completion_In_Body",          Flag71  (Id));
      W ("Has_Complex_Representation",      Flag140 (Id));
      W ("Has_Component_Size_Clause",       Flag68  (Id));
      W ("Has_Contiguous_Rep",              Flag181 (Id));
      W ("Has_Controlled_Component",        Flag43  (Id));
      W ("Has_Controlling_Result",          Flag98  (Id));
      W ("Has_Convention_Pragma",           Flag119 (Id));
      W ("Has_Default_Aspect",              Flag39  (Id));
      W ("Has_Delayed_Aspects",             Flag200 (Id));
      W ("Has_Delayed_Freeze",              Flag18  (Id));
      W ("Has_Discriminants",               Flag5   (Id));
      W ("Has_Enumeration_Rep_Clause",      Flag66  (Id));
      W ("Has_Exit",                        Flag47  (Id));
      W ("Has_External_Tag_Rep_Clause",     Flag110 (Id));
      W ("Has_Forward_Instantiation",       Flag175 (Id));
      W ("Has_Fully_Qualified_Name",        Flag173 (Id));
      W ("Has_Gigi_Rep_Item",               Flag82  (Id));
      W ("Has_Homonym",                     Flag56  (Id));
      W ("Has_Implicit_Dereference",        Flag251 (Id));
      W ("Has_Inheritable_Invariants",      Flag248 (Id));
      W ("Has_Initial_Value",               Flag219 (Id));
      W ("Has_Invariants",                  Flag232 (Id));
      W ("Has_Machine_Radix_Clause",        Flag83  (Id));
      W ("Has_Master_Entity",               Flag21  (Id));
      W ("Has_Missing_Return",              Flag142 (Id));
      W ("Has_Nested_Block_With_Handler",   Flag101 (Id));
      W ("Has_Non_Standard_Rep",            Flag75  (Id));
      W ("Has_Object_Size_Clause",          Flag172 (Id));
      W ("Has_Per_Object_Constraint",       Flag154 (Id));
      W ("Has_Persistent_BSS",              Flag188 (Id));
      W ("Has_Postconditions",              Flag240 (Id));
      W ("Has_Pragma_Controlled",           Flag27  (Id));
      W ("Has_Pragma_Elaborate_Body",       Flag150 (Id));
      W ("Has_Pragma_Inline",               Flag157 (Id));
      W ("Has_Pragma_Inline_Always",        Flag230 (Id));
      W ("Has_Pragma_Ordered",              Flag198 (Id));
      W ("Has_Pragma_Pack",                 Flag121 (Id));
      W ("Has_Pragma_Preelab_Init",         Flag221 (Id));
      W ("Has_Pragma_Pure",                 Flag203 (Id));
      W ("Has_Pragma_Pure_Function",        Flag179 (Id));
      W ("Has_Pragma_Thread_Local_Storage", Flag169 (Id));
      W ("Has_Pragma_Unmodified",           Flag233 (Id));
      W ("Has_Pragma_Unreferenced",         Flag180 (Id));
      W ("Has_Pragma_Unreferenced_Objects", Flag212 (Id));
      W ("Has_Predicates",                  Flag250 (Id));
      W ("Has_Primitive_Operations",        Flag120 (Id));
      W ("Has_Private_Ancestor",            Flag151 (Id));
      W ("Has_Private_Declaration",         Flag155 (Id));
      W ("Has_Qualified_Name",              Flag161 (Id));
      W ("Has_RACW",                        Flag214 (Id));
      W ("Has_Record_Rep_Clause",           Flag65  (Id));
      W ("Has_Recursive_Call",              Flag143 (Id));
      W ("Has_Size_Clause",                 Flag29  (Id));
      W ("Has_Small_Clause",                Flag67  (Id));
      W ("Has_Specified_Layout",            Flag100 (Id));
      W ("Has_Specified_Stream_Input",      Flag190 (Id));
      W ("Has_Specified_Stream_Output",     Flag191 (Id));
      W ("Has_Specified_Stream_Read",       Flag192 (Id));
      W ("Has_Specified_Stream_Write",      Flag193 (Id));
      W ("Has_Static_Discriminants",        Flag211 (Id));
      W ("Has_Storage_Size_Clause",         Flag23  (Id));
      W ("Has_Stream_Size_Clause",          Flag184 (Id));
      W ("Has_Subprogram_Descriptor",       Flag93  (Id));
      W ("Has_Task",                        Flag30  (Id));
      W ("Has_Thunks",                      Flag228 (Id));
      W ("Has_Unchecked_Union",             Flag123 (Id));
      W ("Has_Unknown_Discriminants",       Flag72  (Id));
      W ("Has_Up_Level_Access",             Flag215 (Id));
      W ("Has_Volatile_Components",         Flag87  (Id));
      W ("Has_Xref_Entry",                  Flag182 (Id));
      W ("In_Package_Body",                 Flag48  (Id));
      W ("In_Private_Part",                 Flag45  (Id));
      W ("In_Use",                          Flag8   (Id));
      W ("Is_AST_Entry",                    Flag132 (Id));
      W ("Is_Abstract_Subprogram",          Flag19  (Id));
      W ("Is_Abstract_Type",                Flag146  (Id));
      W ("Is_Local_Anonymous_Access",       Flag194 (Id));
      W ("Is_Access_Constant",              Flag69  (Id));
      W ("Is_Ada_2005_Only",                Flag185 (Id));
      W ("Is_Ada_2012_Only",                Flag199 (Id));
      W ("Is_Aliased",                      Flag15  (Id));
      W ("Is_Asynchronous",                 Flag81  (Id));
      W ("Is_Atomic",                       Flag85  (Id));
      W ("Is_Bit_Packed_Array",             Flag122 (Id));
      W ("Is_CPP_Class",                    Flag74  (Id));
      W ("Is_Called",                       Flag102 (Id));
      W ("Is_Character_Type",               Flag63  (Id));
      W ("Is_Child_Unit",                   Flag73  (Id));
      W ("Is_Class_Wide_Equivalent_Type",   Flag35  (Id));
      W ("Is_Compilation_Unit",             Flag149 (Id));
      W ("Is_Completely_Hidden",            Flag103 (Id));
      W ("Is_Concurrent_Record_Type",       Flag20  (Id));
      W ("Is_Constr_Subt_For_UN_Aliased",   Flag141 (Id));
      W ("Is_Constr_Subt_For_U_Nominal",    Flag80  (Id));
      W ("Is_Constrained",                  Flag12  (Id));
      W ("Is_Constructor",                  Flag76  (Id));
      W ("Is_Controlled",                   Flag42  (Id));
      W ("Is_Controlling_Formal",           Flag97  (Id));
      W ("Is_Descendent_Of_Address",        Flag223 (Id));
      W ("Is_Discrim_SO_Function",          Flag176 (Id));
      W ("Is_Dispatch_Table_Entity",        Flag234 (Id));
      W ("Is_Dispatching_Operation",        Flag6   (Id));
      W ("Is_Eliminated",                   Flag124 (Id));
      W ("Is_Entry_Formal",                 Flag52  (Id));
      W ("Is_Exported",                     Flag99  (Id));
      W ("Is_First_Subtype",                Flag70  (Id));
      W ("Is_For_Access_Subtype",           Flag118 (Id));
      W ("Is_Formal_Subprogram",            Flag111 (Id));
      W ("Is_Frozen",                       Flag4   (Id));
      W ("Is_Generic_Actual_Type",          Flag94  (Id));
      W ("Is_Generic_Instance",             Flag130 (Id));
      W ("Is_Generic_Type",                 Flag13  (Id));
      W ("Is_Hidden",                       Flag57  (Id));
      W ("Is_Hidden_Open_Scope",            Flag171 (Id));
      W ("Is_Immediately_Visible",          Flag7   (Id));
      W ("Is_Implementation_Defined",       Flag254 (Id));
      W ("Is_Imported",                     Flag24  (Id));
      W ("Is_Inlined",                      Flag11  (Id));
      W ("Is_Instantiated",                 Flag126 (Id));
      W ("Is_Interface",                    Flag186 (Id));
      W ("Is_Internal",                     Flag17  (Id));
      W ("Is_Interrupt_Handler",            Flag89  (Id));
      W ("Is_Intrinsic_Subprogram",         Flag64  (Id));
      W ("Is_Itype",                        Flag91  (Id));
      W ("Is_Known_Non_Null",               Flag37  (Id));
      W ("Is_Known_Null",                   Flag204 (Id));
      W ("Is_Known_Valid",                  Flag170 (Id));
      W ("Is_Limited_Composite",            Flag106 (Id));
      W ("Is_Limited_Interface",            Flag197 (Id));
      W ("Is_Limited_Record",               Flag25  (Id));
      W ("Is_Machine_Code_Subprogram",      Flag137 (Id));
      W ("Is_Non_Static_Subtype",           Flag109 (Id));
      W ("Is_Null_Init_Proc",               Flag178 (Id));
      W ("Is_Obsolescent",                  Flag153 (Id));
      W ("Is_Only_Out_Parameter",           Flag226 (Id));
      W ("Is_Optional_Parameter",           Flag134 (Id));
      W ("Is_Package_Body_Entity",          Flag160 (Id));
      W ("Is_Packed",                       Flag51  (Id));
      W ("Is_Packed_Array_Type",            Flag138 (Id));
      W ("Is_Potentially_Use_Visible",      Flag9   (Id));
      W ("Is_Preelaborated",                Flag59  (Id));
      W ("Is_Primitive",                    Flag218 (Id));
      W ("Is_Primitive_Wrapper",            Flag195 (Id));
      W ("Is_Private_Composite",            Flag107 (Id));
      W ("Is_Private_Descendant",           Flag53  (Id));
      W ("Is_Private_Primitive",            Flag245 (Id));
      W ("Is_Processed_Transient",          Flag252 (Id));
      W ("Is_Public",                       Flag10  (Id));
      W ("Is_Pure",                         Flag44  (Id));
      W ("Is_Pure_Unit_Access_Type",        Flag189 (Id));
      W ("Is_RACW_Stub_Type",               Flag244 (Id));
      W ("Is_Raised",                       Flag224 (Id));
      W ("Is_Remote_Call_Interface",        Flag62  (Id));
      W ("Is_Remote_Types",                 Flag61  (Id));
      W ("Is_Renaming_Of_Object",           Flag112 (Id));
      W ("Is_Return_Object",                Flag209 (Id));
      W ("Is_Safe_To_Reevaluate",           Flag249 (Id));
      W ("Is_Shared_Passive",               Flag60  (Id));
      W ("Is_Statically_Allocated",         Flag28  (Id));
      W ("Is_Tag",                          Flag78  (Id));
      W ("Is_Tagged_Type",                  Flag55  (Id));
      W ("Is_Thunk",                        Flag225 (Id));
      W ("Is_Trivial_Subprogram",           Flag235 (Id));
      W ("Is_True_Constant",                Flag163 (Id));
      W ("Is_Unchecked_Union",              Flag117 (Id));
      W ("Is_Underlying_Record_View",       Flag246 (Id));
      W ("Is_Unsigned_Type",                Flag144 (Id));
      W ("Is_VMS_Exception",                Flag133 (Id));
      W ("Is_Valued_Procedure",             Flag127 (Id));
      W ("Is_Visible_Child_Unit",           Flag116 (Id));
      W ("Is_Visible_Formal",               Flag206 (Id));
      W ("Is_Volatile",                     Flag16  (Id));
      W ("Itype_Printed",                   Flag202 (Id));
      W ("Kill_Elaboration_Checks",         Flag32  (Id));
      W ("Kill_Range_Checks",               Flag33  (Id));
      W ("Kill_Tag_Checks",                 Flag34  (Id));
      W ("Known_To_Have_Preelab_Init",      Flag207 (Id));
      W ("Low_Bound_Tested",                Flag205 (Id));
      W ("Machine_Radix_10",                Flag84  (Id));
      W ("Materialize_Entity",              Flag168 (Id));
      W ("Must_Be_On_Byte_Boundary",        Flag183 (Id));
      W ("Must_Have_Preelab_Init",          Flag208 (Id));
      W ("Needs_Debug_Info",                Flag147 (Id));
      W ("Needs_No_Actuals",                Flag22  (Id));
      W ("Never_Set_In_Source",             Flag115 (Id));
      W ("No_Pool_Assigned",                Flag131 (Id));
      W ("No_Return",                       Flag113 (Id));
      W ("No_Strict_Aliasing",              Flag136 (Id));
      W ("Non_Binary_Modulus",              Flag58  (Id));
      W ("Nonzero_Is_True",                 Flag162 (Id));
      W ("OK_To_Rename",                    Flag247 (Id));
      W ("OK_To_Reorder_Components",        Flag239 (Id));
      W ("Optimize_Alignment_Space",        Flag241 (Id));
      W ("Optimize_Alignment_Time",         Flag242 (Id));
      W ("Overlays_Constant",               Flag243 (Id));
      W ("Reachable",                       Flag49  (Id));
      W ("Referenced",                      Flag156 (Id));
      W ("Referenced_As_LHS",               Flag36  (Id));
      W ("Referenced_As_Out_Parameter",     Flag227 (Id));
      W ("Renamed_In_Spec",                 Flag231 (Id));
      W ("Requires_Overriding",             Flag213 (Id));
      W ("Return_Present",                  Flag54  (Id));
      W ("Returns_By_Ref",                  Flag90  (Id));
      W ("Reverse_Bit_Order",               Flag164 (Id));
      W ("Sec_Stack_Needed_For_Return",     Flag167 (Id));
      W ("Size_Depends_On_Discriminant",    Flag177 (Id));
      W ("Size_Known_At_Compile_Time",      Flag92  (Id));
      W ("Static_Elaboration_Desired",      Flag77  (Id));
      W ("Strict_Alignment",                Flag145 (Id));
      W ("Suppress_Elaboration_Warnings",   Flag148 (Id));
      W ("Suppress_Initialization",         Flag105 (Id));
      W ("Suppress_Style_Checks",           Flag165 (Id));
      W ("Suppress_Value_Tracking_On_Call", Flag217 (Id));
      W ("Treat_As_Volatile",               Flag41  (Id));
      W ("Universal_Aliasing",              Flag216 (Id));
      W ("Used_As_Generic_Actual",          Flag222 (Id));
      W ("Uses_Sec_Stack",                  Flag95  (Id));
      W ("Warnings_Off",                    Flag96  (Id));
      W ("Warnings_Off_Used",               Flag236 (Id));
      W ("Warnings_Off_Used_Unmodified",    Flag237 (Id));
      W ("Warnings_Off_Used_Unreferenced",  Flag238 (Id));
      W ("Was_Hidden",                      Flag196 (Id));
   end Write_Entity_Flags;

   -----------------------
   -- Write_Entity_Info --
   -----------------------

   procedure Write_Entity_Info (Id : Entity_Id; Prefix : String) is

      procedure Write_Attribute (Which : String; Nam : E);
      --  Write attribute value with given string name

      procedure Write_Kind (Id : Entity_Id);
      --  Write Ekind field of entity

      ---------------------
      -- Write_Attribute --
      ---------------------

      procedure Write_Attribute (Which : String; Nam : E) is
      begin
         Write_Str (Prefix);
         Write_Str (Which);
         Write_Int (Int (Nam));
         Write_Str (" ");
         Write_Name (Chars (Nam));
         Write_Str (" ");
      end Write_Attribute;

      ----------------
      -- Write_Kind --
      ----------------

      procedure Write_Kind (Id : Entity_Id) is
         K : constant String := Entity_Kind'Image (Ekind (Id));

      begin
         Write_Str (Prefix);
         Write_Str ("   Kind    ");

         if Is_Type (Id) and then Is_Tagged_Type (Id) then
            Write_Str ("TAGGED ");
         end if;

         Write_Str (K (3 .. K'Length));
         Write_Str (" ");

         if Is_Type (Id) and then Depends_On_Private (Id) then
            Write_Str ("Depends_On_Private ");
         end if;
      end Write_Kind;

   --  Start of processing for Write_Entity_Info

   begin
      Write_Eol;
      Write_Attribute ("Name ", Id);
      Write_Int (Int (Id));
      Write_Eol;
      Write_Kind (Id);
      Write_Eol;
      Write_Attribute ("   Type    ", Etype (Id));
      Write_Eol;
      Write_Attribute ("   Scope   ", Scope (Id));
      Write_Eol;

      case Ekind (Id) is

         when Discrete_Kind =>
            Write_Str ("Bounds: Id = ");

            if Present (Scalar_Range (Id)) then
               Write_Int (Int (Type_Low_Bound (Id)));
               Write_Str (" .. Id = ");
               Write_Int (Int (Type_High_Bound (Id)));
            else
               Write_Str ("Empty");
            end if;

            Write_Eol;

         when Array_Kind =>
            declare
               Index : E;

            begin
               Write_Attribute
                 ("   Component Type    ", Component_Type (Id));
               Write_Eol;
               Write_Str (Prefix);
               Write_Str ("   Indexes ");

               Index := First_Index (Id);
               while Present (Index) loop
                  Write_Attribute (" ", Etype (Index));
                  Index := Next_Index (Index);
               end loop;

               Write_Eol;
            end;

         when Access_Kind =>
               Write_Attribute
                 ("   Directly Designated Type ",
                  Directly_Designated_Type (Id));
               Write_Eol;

         when Overloadable_Kind =>
            if Present (Homonym (Id)) then
               Write_Str ("   Homonym   ");
               Write_Name (Chars (Homonym (Id)));
               Write_Str ("   ");
               Write_Int (Int (Homonym (Id)));
               Write_Eol;
            end if;

            Write_Eol;

         when E_Component =>
            if Ekind (Scope (Id)) in Record_Kind then
               Write_Attribute (
                  "   Original_Record_Component   ",
                  Original_Record_Component (Id));
               Write_Int (Int (Original_Record_Component (Id)));
               Write_Eol;
            end if;

         when others => null;
      end case;
   end Write_Entity_Info;

   -----------------------
   -- Write_Field6_Name --
   -----------------------

   procedure Write_Field6_Name (Id : Entity_Id) is
      pragma Warnings (Off, Id);
   begin
      Write_Str ("First_Rep_Item");
   end Write_Field6_Name;

   -----------------------
   -- Write_Field7_Name --
   -----------------------

   procedure Write_Field7_Name (Id : Entity_Id) is
      pragma Warnings (Off, Id);
   begin
      Write_Str ("Freeze_Node");
   end Write_Field7_Name;

   -----------------------
   -- Write_Field8_Name --
   -----------------------

   procedure Write_Field8_Name (Id : Entity_Id) is
   begin
      case Ekind (Id) is
         when Type_Kind                                    =>
            Write_Str ("Associated_Node_For_Itype");

         when E_Package                                    =>
            Write_Str ("Dependent_Instances");

         when E_Loop                                       =>
            Write_Str ("First_Exit_Statement");

         when E_Variable                                   =>
            Write_Str ("Hiding_Loop_Variable");

         when Formal_Kind                                  |
              E_Function                                   |
              E_Subprogram_Body                            =>
            Write_Str ("Mechanism");

         when E_Component                                  |
              E_Discriminant                               =>
            Write_Str ("Normalized_First_Bit");

         when E_Procedure                                  =>
            Write_Str ("Postcondition_Proc");

         when E_Procedure                                  =>
            Write_Str ("Postcondition_Proc");

         when E_Return_Statement                           =>
            Write_Str ("Return_Applies_To");

         when others                                       =>
            Write_Str ("Field8??");
      end case;
   end Write_Field8_Name;

   -----------------------
   -- Write_Field9_Name --
   -----------------------

   procedure Write_Field9_Name (Id : Entity_Id) is
   begin
      case Ekind (Id) is
         when Type_Kind                                    =>
            Write_Str ("Class_Wide_Type");

         when Object_Kind                                  =>
            Write_Str ("Current_Value");

         when E_Function                                   |
              E_Generic_Function                           |
              E_Generic_Package                            |
              E_Generic_Procedure                          |
              E_Package                                    |
              E_Procedure                                  =>
            Write_Str ("Renaming_Map");

         when others                                       =>
            Write_Str ("Field9??");
      end case;
   end Write_Field9_Name;

   ------------------------
   -- Write_Field10_Name --
   ------------------------

   procedure Write_Field10_Name (Id : Entity_Id) is
   begin
      case Ekind (Id) is
         when Class_Wide_Kind                              |
              Incomplete_Kind                              |
              E_Record_Type                                |
              E_Record_Subtype                             |
              Private_Kind                                 |
              Concurrent_Kind                              =>
            Write_Str ("Direct_Primitive_Operations");

         when Float_Kind                                 =>
            Write_Str ("Float_Rep");

         when E_In_Parameter                               |
              E_Constant                                   =>
            Write_Str ("Discriminal_Link");

         when E_Function                                   |
              E_Package                                    |
              E_Package_Body                               |
              E_Procedure                                  =>
            Write_Str ("Handler_Records");

         when E_Component                                  |
              E_Discriminant                               =>
            Write_Str ("Normalized_Position_Max");

         when others                                       =>
            Write_Str ("Field10??");
      end case;
   end Write_Field10_Name;

   ------------------------
   -- Write_Field11_Name --
   ------------------------

   procedure Write_Field11_Name (Id : Entity_Id) is
   begin
      case Ekind (Id) is
         when E_Block                                      =>
            Write_Str ("Block_Node");

         when E_Component                                  |
              E_Discriminant                               =>
            Write_Str ("Component_Bit_Offset");

         when Formal_Kind                                  =>
            Write_Str ("Entry_Component");

         when E_Enumeration_Literal                        =>
            Write_Str ("Enumeration_Pos");

         when Type_Kind                                    |
              E_Constant                                   =>
            Write_Str ("Full_View");

         when E_Generic_Package                            =>
            Write_Str ("Generic_Homonym");

         when E_Function                                   |
              E_Procedure                                  |
              E_Entry                                      |
              E_Entry_Family                               =>
            Write_Str ("Protected_Body_Subprogram");

         when others                                       =>
            Write_Str ("Field11??");
      end case;
   end Write_Field11_Name;

   ------------------------
   -- Write_Field12_Name --
   ------------------------

   procedure Write_Field12_Name (Id : Entity_Id) is
   begin
      case Ekind (Id) is
         when E_Package                                    =>
            Write_Str ("Associated_Formal_Package");

         when Entry_Kind                                   =>
            Write_Str ("Barrier_Function");

         when E_Enumeration_Literal                        =>
            Write_Str ("Enumeration_Rep");

         when Type_Kind                                    |
              E_Component                                  |
              E_Constant                                   |
              E_Discriminant                               |
              E_Exception                                  |
              E_In_Parameter                               |
              E_In_Out_Parameter                           |
              E_Out_Parameter                              |
              E_Loop_Parameter                             |
              E_Variable                                   =>
            Write_Str ("Esize");

         when E_Function                                   |
              E_Procedure                                  =>
            Write_Str ("Next_Inlined_Subprogram");

         when others                                       =>
            Write_Str ("Field12??");
      end case;
   end Write_Field12_Name;

   ------------------------
   -- Write_Field13_Name --
   ------------------------

   procedure Write_Field13_Name (Id : Entity_Id) is
   begin
      case Ekind (Id) is
         when E_Component                                  |
              E_Discriminant                               =>
            Write_Str ("Component_Clause");

         when E_Function                                   =>
            if not Comes_From_Source (Id)
                 and then
               Chars (Id) = Name_Op_Ne
            then
               Write_Str ("Corresponding_Equality");

            elsif Comes_From_Source (Id) then
               Write_Str ("Elaboration_Entity");

            else
               Write_Str ("Field13??");
            end if;

         when E_Procedure                                  |
              E_Package                                    |
              Generic_Unit_Kind                            =>
            Write_Str ("Elaboration_Entity");

         when Formal_Kind                                  |
              E_Variable                                   =>
            Write_Str ("Extra_Accessibility");

         when Type_Kind                                    =>
            Write_Str ("RM_Size");

         when others                                       =>
            Write_Str ("Field13??");
      end case;
   end Write_Field13_Name;

   -----------------------
   -- Write_Field14_Name --
   -----------------------

   procedure Write_Field14_Name (Id : Entity_Id) is
   begin
      case Ekind (Id) is
         when Type_Kind                                    |
              Formal_Kind                                  |
              E_Constant                                   |
              E_Exception                                  |
              E_Variable                                   |
              E_Loop_Parameter                             =>
            Write_Str ("Alignment");

         when E_Function                                   |
              E_Procedure                                  =>
            Write_Str ("First_Optional_Parameter");

         when E_Component                                  |
              E_Discriminant                               =>
            Write_Str ("Normalized_Position");

         when E_Package                                    |
              E_Generic_Package                            =>
            Write_Str ("Shadow_Entities");

         when others                                       =>
            Write_Str ("Field14??");
      end case;
   end Write_Field14_Name;

   ------------------------
   -- Write_Field15_Name --
   ------------------------

   procedure Write_Field15_Name (Id : Entity_Id) is
   begin
      case Ekind (Id) is
         when E_Discriminant                               =>
            Write_Str ("Discriminant_Number");

         when E_Component                                  =>
            Write_Str ("DT_Entry_Count");

         when E_Function                                   |
              E_Procedure                                  =>
            Write_Str ("DT_Position");

         when E_Protected_Type                             =>
            Write_Str ("Entry_Bodies_Array");

         when Entry_Kind                                   =>
            Write_Str ("Entry_Parameters_Type");

         when Formal_Kind                                  =>
            Write_Str ("Extra_Formal");

         when Enumeration_Kind                             =>
            Write_Str ("Lit_Indexes");

         when E_Package                                    |
              E_Package_Body                               =>
            Write_Str ("Related_Instance");

         when E_Constant                                   |
              E_Variable                                   =>
            Write_Str ("Return_Flag_Or_Transient_Decl");

         when Decimal_Fixed_Point_Kind                     =>
            Write_Str ("Scale_Value");

         when Access_Kind                                  |
              Task_Kind                                    =>
            Write_Str ("Storage_Size_Variable");

         when E_String_Literal_Subtype                     =>
            Write_Str ("String_Literal_Low_Bound");

         when others                                       =>
            Write_Str ("Field15??");
      end case;
   end Write_Field15_Name;

   ------------------------
   -- Write_Field16_Name --
   ------------------------

   procedure Write_Field16_Name (Id : Entity_Id) is
   begin
      case Ekind (Id) is
         when E_Record_Type                                |
              E_Record_Type_With_Private                   =>
            Write_Str ("Access_Disp_Table");

         when E_Record_Subtype                             |
              E_Class_Wide_Subtype                         =>
            Write_Str ("Cloned_Subtype");

         when E_Function                                   |
              E_Procedure                                  =>
            Write_Str ("DTC_Entity");

         when E_Component                                  =>
            Write_Str ("Entry_Formal");

         when E_Package                                    |
              E_Generic_Package                            |
              Concurrent_Kind                              =>
            Write_Str ("First_Private_Entity");

         when Enumeration_Kind                             =>
            Write_Str ("Lit_Strings");

         when E_String_Literal_Subtype                     =>
            Write_Str ("String_Literal_Length");

         when E_Variable                                   |
              E_Out_Parameter                              =>
            Write_Str ("Unset_Reference");

         when others                                       =>
            Write_Str ("Field16??");
      end case;
   end Write_Field16_Name;

   ------------------------
   -- Write_Field17_Name --
   ------------------------

   procedure Write_Field17_Name (Id : Entity_Id) is
   begin
      case Ekind (Id) is
         when Formal_Kind                                  |
              E_Constant                                   |
              E_Generic_In_Out_Parameter                   |
              E_Variable                                   =>
            Write_Str ("Actual_Subtype");

         when Digits_Kind                                  =>
            Write_Str ("Digits_Value");

         when E_Discriminant                               =>
            Write_Str ("Discriminal");

         when E_Block                                      |
              Class_Wide_Kind                              |
              Concurrent_Kind                              |
              Private_Kind                                 |
              E_Entry                                      |
              E_Entry_Family                               |
              E_Function                                   |
              E_Generic_Function                           |
              E_Generic_Package                            |
              E_Generic_Procedure                          |
              E_Loop                                       |
              E_Operator                                   |
              E_Package                                    |
              E_Package_Body                               |
              E_Procedure                                  |
              E_Record_Type                                |
              E_Record_Subtype                             |
              E_Return_Statement                           |
              E_Subprogram_Body                            |
              E_Subprogram_Type                            =>
            Write_Str ("First_Entity");

         when Array_Kind                                   =>
            Write_Str ("First_Index");

         when Enumeration_Kind                             =>
            Write_Str ("First_Literal");

         when Access_Kind                                  =>
            Write_Str ("Master_Id");

         when Modular_Integer_Kind                         =>
            Write_Str ("Modulus");

         when E_Incomplete_Type                            =>
            Write_Str ("Non_Limited_View");

         when E_Incomplete_Subtype                         =>
            if From_With_Type (Id) then
               Write_Str ("Non_Limited_View");
            end if;

         when E_Component                                  =>
            Write_Str ("Prival");

         when others                                       =>
            Write_Str ("Field17??");
      end case;
   end Write_Field17_Name;

   ------------------------
   -- Write_Field18_Name --
   ------------------------

   procedure Write_Field18_Name (Id : Entity_Id) is
   begin
      case Ekind (Id) is
         when E_Enumeration_Literal                        |
              E_Function                                   |
              E_Operator                                   |
              E_Procedure                                  =>
            Write_Str ("Alias");

         when E_Record_Type                                =>
            Write_Str ("Corresponding_Concurrent_Type");

         when E_Subprogram_Body                            =>
            Write_Str ("Corresponding_Protected_Entry");

         when Concurrent_Kind                              =>
            Write_Str ("Corresponding_Record_Type");

         when E_Label                                      |
              E_Loop                                       |
              E_Block                                      =>
            Write_Str ("Enclosing_Scope");

         when E_Entry_Index_Parameter                      =>
            Write_Str ("Entry_Index_Constant");

         when E_Class_Wide_Subtype                         |
              E_Access_Protected_Subprogram_Type           |
              E_Anonymous_Access_Protected_Subprogram_Type |
              E_Access_Subprogram_Type                     |
              E_Exception_Type                             =>
            Write_Str ("Equivalent_Type");

         when Fixed_Point_Kind                             =>
            Write_Str ("Delta_Value");

         when Incomplete_Or_Private_Kind                   |
              E_Record_Subtype                             =>
            Write_Str ("Private_Dependents");

         when Object_Kind                                  =>
            Write_Str ("Renamed_Object");

         when E_Exception                                  |
              E_Package                                    |
              E_Generic_Function                           |
              E_Generic_Procedure                          |
              E_Generic_Package                            =>
            Write_Str ("Renamed_Entity");

         when others                                       =>
            Write_Str ("Field18??");
      end case;
   end Write_Field18_Name;

   -----------------------
   -- Write_Field19_Name --
   -----------------------

   procedure Write_Field19_Name (Id : Entity_Id) is
   begin
      case Ekind (Id) is
         when E_Package                                    |
              E_Generic_Package                            =>
            Write_Str ("Body_Entity");

         when E_Discriminant                               =>
            Write_Str ("Corresponding_Discriminant");

         when E_Record_Type                                =>
            Write_Str ("Parent_Subtype");

         when E_Array_Type                                 |
              E_Array_Subtype                              =>
            Write_Str ("Related_Array_Object");

         when E_Constant                                   |
              E_Variable                                   =>
            Write_Str ("Size_Check_Code");

         when E_Package_Body                               |
              Formal_Kind                                  =>
            Write_Str ("Spec_Entity");

         when Private_Kind                                 =>
            Write_Str ("Underlying_Full_View");

         when E_Function | E_Operator | E_Subprogram_Type =>
            Write_Str ("Extra_Accessibility_Of_Result");

         when others                                       =>
            Write_Str ("Field19??");
      end case;
   end Write_Field19_Name;

   -----------------------
   -- Write_Field20_Name --
   -----------------------

   procedure Write_Field20_Name (Id : Entity_Id) is
   begin
      case Ekind (Id) is
         when Array_Kind                                   =>
            Write_Str ("Component_Type");

         when E_In_Parameter                               |
              E_Generic_In_Parameter                       =>
            Write_Str ("Default_Value");

         when Access_Kind                                  =>
            Write_Str ("Directly_Designated_Type");

         when E_Component                                  =>
            Write_Str ("Discriminant_Checking_Func");

         when E_Discriminant                               =>
            Write_Str ("Discriminant_Default_Value");

         when E_Block                                      |
              Class_Wide_Kind                              |
              Concurrent_Kind                              |
              Private_Kind                                 |
              E_Entry                                      |
              E_Entry_Family                               |
              E_Function                                   |
              E_Generic_Function                           |
              E_Generic_Package                            |
              E_Generic_Procedure                          |
              E_Loop                                       |
              E_Operator                                   |
              E_Package                                    |
              E_Package_Body                               |
              E_Procedure                                  |
              E_Record_Type                                |
              E_Record_Subtype                             |
              E_Return_Statement                           |
              E_Subprogram_Body                            |
              E_Subprogram_Type                            =>
            Write_Str ("Last_Entity");

         when E_Constant                                   |
              E_Variable                                   =>
            Write_Str ("Prival_Link");

         when Scalar_Kind                                  =>
            Write_Str ("Scalar_Range");

         when E_Exception                                  =>
            Write_Str ("Register_Exception_Call");

         when others                                       =>
            Write_Str ("Field20??");
      end case;
   end Write_Field20_Name;

   -----------------------
   -- Write_Field21_Name --
   -----------------------

   procedure Write_Field21_Name (Id : Entity_Id) is
   begin
      case Ekind (Id) is
         when Entry_Kind                                   =>
            Write_Str ("Accept_Address");

         when E_In_Parameter                               =>
            Write_Str ("Default_Expr_Function");

         when Concurrent_Kind                              |
              Incomplete_Or_Private_Kind                   |
              Class_Wide_Kind                              |
              E_Record_Type                                |
              E_Record_Subtype                             =>
            Write_Str ("Discriminant_Constraint");

         when E_Constant                                   |
              E_Exception                                  |
              E_Function                                   |
              E_Generic_Function                           |
              E_Procedure                                  |
              E_Generic_Procedure                          |
              E_Variable                                   =>
            Write_Str ("Interface_Name");

         when Array_Kind                                   |
              Modular_Integer_Kind                         =>
            Write_Str ("Original_Array_Type");

         when Fixed_Point_Kind                             =>
            Write_Str ("Small_Value");

         when others                                       =>
            Write_Str ("Field21??");
      end case;
   end Write_Field21_Name;

   -----------------------
   -- Write_Field22_Name --
   -----------------------

   procedure Write_Field22_Name (Id : Entity_Id) is
   begin
      case Ekind (Id) is
         when Access_Kind                                  =>
            Write_Str ("Associated_Storage_Pool");

         when Array_Kind                                   =>
            Write_Str ("Component_Size");

         when E_Record_Type                                =>
            Write_Str ("Corresponding_Remote_Type");

         when E_Component                                  |
              E_Discriminant                               =>
            Write_Str ("Original_Record_Component");

         when E_Enumeration_Literal                        =>
            Write_Str ("Enumeration_Rep_Expr");

         when E_Exception                                  =>
            Write_Str ("Exception_Code");

         when E_Record_Type_With_Private                   |
              E_Record_Subtype_With_Private                |
              E_Private_Type                               |
              E_Private_Subtype                            |
              E_Limited_Private_Type                       |
              E_Limited_Private_Subtype                    =>
            Write_Str ("Private_View");

         when Formal_Kind                                  =>
            Write_Str ("Protected_Formal");

         when E_Block                                      |
              E_Entry                                      |
              E_Entry_Family                               |
              E_Function                                   |
              E_Loop                                       |
              E_Package                                    |
              E_Package_Body                               |
              E_Generic_Package                            |
              E_Generic_Function                           |
              E_Generic_Procedure                          |
              E_Procedure                                  |
              E_Protected_Type                             |
              E_Return_Statement                           |
              E_Subprogram_Body                            |
              E_Task_Type                                  =>
            Write_Str ("Scope_Depth_Value");

         when E_Variable                                   =>
            Write_Str ("Shared_Var_Procs_Instance");

         when others                                       =>
            Write_Str ("Field22??");
      end case;
   end Write_Field22_Name;

   ------------------------
   -- Write_Field23_Name --
   ------------------------

   procedure Write_Field23_Name (Id : Entity_Id) is
   begin
      case Ekind (Id) is
         when E_Discriminant                               =>
            Write_Str ("CR_Discriminant");

         when E_Block                                      =>
            Write_Str ("Entry_Cancel_Parameter");

         when E_Enumeration_Type                           =>
            Write_Str ("Enum_Pos_To_Rep");

         when Formal_Kind                                  |
              E_Variable                                   =>
            Write_Str ("Extra_Constrained");

         when Access_Kind                                  =>
            Write_Str ("Finalization_Master");

         when E_Generic_Function                           |
              E_Generic_Package                            |
              E_Generic_Procedure                          =>
            Write_Str ("Inner_Instances");

         when Array_Kind                                   =>
            Write_Str ("Packed_Array_Type");

         when Entry_Kind                                   =>
            Write_Str ("Protection_Object");

         when Concurrent_Kind                              |
              Incomplete_Or_Private_Kind                   |
              Class_Wide_Kind                              |
              E_Record_Type                                |
              E_Record_Subtype                             =>
            Write_Str ("Stored_Constraint");

         when E_Function                                   |
              E_Procedure                                  =>
            if Present (Scope (Id))
              and then Is_Protected_Type (Scope (Id))
            then
               Write_Str ("Protection_Object");
            else
               Write_Str ("Generic_Renamings");
            end if;

         when E_Package                                    =>
            if Is_Generic_Instance (Id) then
               Write_Str ("Generic_Renamings");
            else
               Write_Str ("Limited_View");
            end if;

         when others                                       =>
            Write_Str ("Field23??");
      end case;
   end Write_Field23_Name;

   ------------------------
   -- Write_Field24_Name --
   ------------------------

   procedure Write_Field24_Name (Id : Entity_Id) is
   begin
      case Ekind (Id) is
         when E_Package                                    |
              E_Package_Body                               =>
            Write_Str ("Finalizer");

         when E_Constant                                   |
              E_Variable                                   |
              Type_Kind                                    =>
            Write_Str ("Related_Expression");

         when E_Entry                                      |
              E_Entry_Family                               |
              Subprogram_Kind                              |
              Generic_Subprogram_Kind                      =>
            Write_Str ("Contract");

         when E_Record_Type                                =>
            Write_Str ("Underlying record view");

         when E_Variable | E_Constant                      =>
            Write_Str ("Related expression");

         when others                                       =>
            Write_Str ("Field24???");
      end case;
   end Write_Field24_Name;

   ------------------------
   -- Write_Field25_Name --
   ------------------------

   procedure Write_Field25_Name (Id : Entity_Id) is
   begin
      case Ekind (Id) is
         when E_Variable                                   =>
            Write_Str ("Debug_Renaming_Link");

         when E_Component                                  =>
            Write_Str ("DT_Offset_To_Top_Func");

         when E_Procedure                                  |
              E_Function                                   =>
            Write_Str ("Interface_Alias");

         when E_Record_Type                                |
              E_Record_Subtype                             |
              E_Record_Type_With_Private                   |
              E_Record_Subtype_With_Private                =>
            Write_Str ("Interfaces");

         when Task_Kind                                    =>
            Write_Str ("Task_Body_Procedure");

         when E_Entry                                      |
              E_Entry_Family                               =>
            Write_Str ("PPC_Wrapper");

         when E_Enumeration_Subtype                        |
              E_Modular_Integer_Subtype                    |
              E_Signed_Integer_Subtype                     =>
            Write_Str ("Static_Predicate");

         when others                                       =>
            Write_Str ("Field25??");
      end case;
   end Write_Field25_Name;

   ------------------------
   -- Write_Field26_Name --
   ------------------------

   procedure Write_Field26_Name (Id : Entity_Id) is
   begin
      case Ekind (Id) is
         when E_Record_Type                                |
              E_Record_Type_With_Private                   =>
            Write_Str ("Dispatch_Table_Wrappers");

         when E_In_Out_Parameter                           |
              E_Out_Parameter                              |
              E_Variable                                   =>
            Write_Str ("Last_Assignment");

         when E_Access_Subprogram_Type                     =>
            Write_Str ("Original_Access_Type");

         when E_Generic_Package                            |
              E_Package                                    =>
            Write_Str ("Package_Instantiation");

         when E_Component                                  |
              E_Constant                                   =>
            Write_Str ("Related_Type");

         when Task_Kind                                    =>
            Write_Str ("Relative_Deadline_Variable");

         when E_Procedure                                  |
              E_Function                                   =>
            if Ekind (Id) = E_Procedure
              and then not Is_Dispatching_Operation (Id)
            then
               Write_Str ("Static_Initialization");
            else
               Write_Str ("Overridden_Operation");
            end if;

<<<<<<< HEAD
         when E_Record_Type                                |
              E_Record_Type_With_Private                   =>
            Write_Str ("Dispatch_Table_Wrappers");

         when E_In_Out_Parameter                           |
              E_Out_Parameter                              |
              E_Variable                                   =>
            Write_Str ("Last_Assignment");

         when Task_Kind                                    =>
            Write_Str ("Relative_Deadline_Variable");

=======
>>>>>>> 3082eeb7
         when others                                       =>
            Write_Str ("Field26??");
      end case;
   end Write_Field26_Name;

   ------------------------
   -- Write_Field27_Name --
   ------------------------

   procedure Write_Field27_Name (Id : Entity_Id) is
   begin
      case Ekind (Id) is
         when E_Package                                    |
              Type_Kind                                    =>
            Write_Str ("Current_Use_Clause");

         when E_Component                                  |
              E_Constant                                   |
              E_Variable                                   =>
            Write_Str ("Related_Type");

         when E_Procedure                                  =>
            Write_Str ("Wrapped_Entity");

         when others                                       =>
            Write_Str ("Field27??");
      end case;
   end Write_Field27_Name;

   ------------------------
   -- Write_Field28_Name --
   ------------------------

   procedure Write_Field28_Name (Id : Entity_Id) is
   begin
      case Ekind (Id) is
         when E_Entry                                      |
              E_Entry_Family                               |
              E_Function                                   |
              E_Procedure                                  |
              E_Subprogram_Body                            |
              E_Subprogram_Type                            =>
            Write_Str ("Extra_Formals");

         when E_Record_Type =>
            Write_Str ("Underlying_Record_View");

         when others                                       =>
            Write_Str ("Field28??");
      end case;
   end Write_Field28_Name;

   procedure Write_Field29_Name (Id : Entity_Id) is
   begin
      case Ekind (Id) is
         when Type_Kind =>
            Write_Str ("Subprograms_For_Type");

         when others                                       =>
            Write_Str ("Field29??");
      end case;
   end Write_Field29_Name;

   -------------------------
   -- Iterator Procedures --
   -------------------------

   procedure Proc_Next_Component                 (N : in out Node_Id) is
   begin
      N := Next_Component (N);
   end Proc_Next_Component;

   procedure Proc_Next_Component_Or_Discriminant (N : in out Node_Id) is
   begin
      N := Next_Entity (N);
      while Present (N) loop
         exit when Ekind_In (N, E_Component, E_Discriminant);
         N := Next_Entity (N);
      end loop;
   end Proc_Next_Component_Or_Discriminant;

   procedure Proc_Next_Discriminant              (N : in out Node_Id) is
   begin
      N := Next_Discriminant (N);
   end Proc_Next_Discriminant;

   procedure Proc_Next_Formal                    (N : in out Node_Id) is
   begin
      N := Next_Formal (N);
   end Proc_Next_Formal;

   procedure Proc_Next_Formal_With_Extras        (N : in out Node_Id) is
   begin
      N := Next_Formal_With_Extras (N);
   end Proc_Next_Formal_With_Extras;

   procedure Proc_Next_Index                     (N : in out Node_Id) is
   begin
      N := Next_Index (N);
   end Proc_Next_Index;

   procedure Proc_Next_Inlined_Subprogram        (N : in out Node_Id) is
   begin
      N := Next_Inlined_Subprogram (N);
   end Proc_Next_Inlined_Subprogram;

   procedure Proc_Next_Literal                   (N : in out Node_Id) is
   begin
      N := Next_Literal (N);
   end Proc_Next_Literal;

   procedure Proc_Next_Stored_Discriminant       (N : in out Node_Id) is
   begin
      N := Next_Stored_Discriminant (N);
   end Proc_Next_Stored_Discriminant;

end Einfo;<|MERGE_RESOLUTION|>--- conflicted
+++ resolved
@@ -6,11 +6,7 @@
 --                                                                          --
 --                                 B o d y                                  --
 --                                                                          --
-<<<<<<< HEAD
---          Copyright (C) 1992-2009, Free Software Foundation, Inc.         --
-=======
 --          Copyright (C) 1992-2011, Free Software Foundation, Inc.         --
->>>>>>> 3082eeb7
 --                                                                          --
 -- GNAT is free software;  you can  redistribute it  and/or modify it under --
 -- terms of the  GNU General Public License as published  by the Free Soft- --
@@ -212,15 +208,9 @@
    --    Protection_Object               Node23
    --    Stored_Constraint               Elist23
 
-<<<<<<< HEAD
-   --    Related_Expression              Node24
-   --    Spec_PPC_List                   Node24
-   --    Underlying_Record_View          Node24
-=======
    --    Finalizer                       Node24
    --    Related_Expression              Node24
    --    Contract                        Node24
->>>>>>> 3082eeb7
 
    --    Interface_Alias                 Node25
    --    Interfaces                      Elist25
@@ -526,8 +516,6 @@
    --    Is_Private_Primitive            Flag245
    --    Is_Underlying_Record_View       Flag246
    --    OK_To_Rename                    Flag247
-<<<<<<< HEAD
-=======
    --    Has_Inheritable_Invariants      Flag248
    --    Is_Safe_To_Reevaluate           Flag249
    --    Has_Predicates                  Flag250
@@ -536,7 +524,6 @@
    --    Is_Processed_Transient          Flag252
    --    Has_Anonymous_Master            Flag253
    --    Is_Implementation_Defined       Flag254
->>>>>>> 3082eeb7
 
    -----------------------
    -- Local subprograms --
@@ -693,14 +680,7 @@
 
    function Cloned_Subtype (Id : E) return E is
    begin
-<<<<<<< HEAD
-      pragma Assert
-        (Ekind (Id) = E_Record_Subtype
-           or else
-         Ekind (Id) = E_Class_Wide_Subtype);
-=======
       pragma Assert (Ekind_In (Id, E_Record_Subtype, E_Class_Wide_Subtype));
->>>>>>> 3082eeb7
       return Node16 (Id);
    end Cloned_Subtype;
 
@@ -900,12 +880,8 @@
 
    function Dispatch_Table_Wrappers (Id : E) return L is
    begin
-<<<<<<< HEAD
-      pragma Assert (Is_Tagged_Type (Id));
-=======
       pragma Assert (Ekind_In (Id, E_Record_Type,
                                    E_Record_Subtype));
->>>>>>> 3082eeb7
       return Elist26 (Implementation_Base_Type (Id));
    end Dispatch_Table_Wrappers;
 
@@ -2469,15 +2445,6 @@
    end Parent_Subtype;
 
    function Postcondition_Proc (Id : E) return E is
-<<<<<<< HEAD
-   begin
-      pragma Assert (Ekind (Id) = E_Procedure);
-      return Node8 (Id);
-   end Postcondition_Proc;
-
-   function Primitive_Operations (Id : E) return L is
-=======
->>>>>>> 3082eeb7
    begin
       pragma Assert (Ekind (Id) = E_Procedure);
       return Node8 (Id);
@@ -2566,12 +2533,8 @@
 
    function Related_Expression (Id : E) return N is
    begin
-<<<<<<< HEAD
-      pragma Assert (Ekind (Id) = E_Constant or else Ekind (Id) = E_Variable);
-=======
       pragma Assert (Ekind (Id) in Type_Kind
                        or else Ekind_In (Id, E_Constant, E_Variable));
->>>>>>> 3082eeb7
       return Node24 (Id);
    end Related_Expression;
 
@@ -2806,11 +2769,7 @@
 
    function Underlying_Record_View (Id : E) return E is
    begin
-<<<<<<< HEAD
-      return Node24 (Id);
-=======
       return Node28 (Id);
->>>>>>> 3082eeb7
    end Underlying_Record_View;
 
    function Universal_Aliasing (Id : E) return B is
@@ -3408,13 +3367,9 @@
 
    procedure Set_Dispatch_Table_Wrappers (Id : E; V : L) is
    begin
-<<<<<<< HEAD
-      pragma Assert (Is_Tagged_Type (Id) and then Id = Base_Type (Id));
-=======
       pragma Assert (Ekind (Id) = E_Record_Type
         and then Id = Implementation_Base_Type (Id));
       pragma Assert (V = No_Elist or else Is_Tagged_Type (Id));
->>>>>>> 3082eeb7
       Set_Elist26 (Id, V);
    end Set_Dispatch_Table_Wrappers;
 
@@ -5042,9 +4997,6 @@
       Set_Node8 (Id, V);
    end Set_Postcondition_Proc;
 
-<<<<<<< HEAD
-   procedure Set_Primitive_Operations (Id : E; V : L) is
-=======
    procedure Set_PPC_Wrapper (Id : E; V : E) is
    begin
       pragma Assert (Ekind_In (Id, E_Entry, E_Entry_Family));
@@ -5052,7 +5004,6 @@
    end Set_PPC_Wrapper;
 
    procedure Set_Direct_Primitive_Operations (Id : E; V : L) is
->>>>>>> 3082eeb7
    begin
       pragma Assert (Is_Tagged_Type (Id));
       Set_Elist10 (Id, V);
@@ -5137,11 +5088,8 @@
 
    procedure Set_Related_Expression (Id : E; V : N) is
    begin
-<<<<<<< HEAD
-=======
       pragma Assert (Ekind (Id) in Type_Kind
                        or else Ekind_In (Id, E_Constant, E_Variable, E_Void));
->>>>>>> 3082eeb7
       Set_Node24 (Id, V);
    end Set_Related_Expression;
 
@@ -5386,11 +5334,7 @@
    procedure Set_Underlying_Record_View (Id : E; V : E) is
    begin
       pragma Assert (Ekind (Id) = E_Record_Type);
-<<<<<<< HEAD
-      Set_Node24 (Id, V);
-=======
       Set_Node28 (Id, V);
->>>>>>> 3082eeb7
    end Set_Underlying_Record_View;
 
    procedure Set_Universal_Aliasing (Id : E; V : B := True) is
@@ -5998,8 +5942,6 @@
    -------------------------------------
    -- Get_Attribute_Definition_Clause --
    -------------------------------------
-<<<<<<< HEAD
-=======
 
    function Get_Attribute_Definition_Clause
      (E  : Entity_Id;
@@ -6045,7 +5987,6 @@
    --------------------------------------
    -- Get_Record_Representation_Clause --
    --------------------------------------
->>>>>>> 3082eeb7
 
    function Get_Record_Representation_Clause (E : Entity_Id) return Node_Id is
       N : Node_Id;
@@ -6304,8 +6245,6 @@
       end if;
    end Implementation_Base_Type;
 
-<<<<<<< HEAD
-=======
    -------------------------
    -- Invariant_Procedure --
    -------------------------
@@ -6365,7 +6304,6 @@
       return Entity_Is_Base_Type (Ekind (Id));
    end Is_Base_Type;
 
->>>>>>> 3082eeb7
    ---------------------
    -- Is_Boolean_Type --
    ---------------------
@@ -6447,8 +6385,6 @@
                   and then Is_Entity_Attribute_Name (Attribute_Name (N)));
    end Is_Entity_Name;
 
-<<<<<<< HEAD
-=======
    ------------------
    -- Is_Finalizer --
    ------------------
@@ -6459,7 +6395,6 @@
         and then Chars (Id) = Name_uFinalizer;
    end Is_Finalizer;
 
->>>>>>> 3082eeb7
    -----------------------------------
    -- Is_Package_Or_Generic_Package --
    -----------------------------------
@@ -7926,9 +7861,6 @@
          when E_Procedure                                  =>
             Write_Str ("Postcondition_Proc");
 
-         when E_Procedure                                  =>
-            Write_Str ("Postcondition_Proc");
-
          when E_Return_Statement                           =>
             Write_Str ("Return_Applies_To");
 
@@ -8659,12 +8591,6 @@
               Generic_Subprogram_Kind                      =>
             Write_Str ("Contract");
 
-         when E_Record_Type                                =>
-            Write_Str ("Underlying record view");
-
-         when E_Variable | E_Constant                      =>
-            Write_Str ("Related expression");
-
          when others                                       =>
             Write_Str ("Field24???");
       end case;
@@ -8750,21 +8676,6 @@
                Write_Str ("Overridden_Operation");
             end if;
 
-<<<<<<< HEAD
-         when E_Record_Type                                |
-              E_Record_Type_With_Private                   =>
-            Write_Str ("Dispatch_Table_Wrappers");
-
-         when E_In_Out_Parameter                           |
-              E_Out_Parameter                              |
-              E_Variable                                   =>
-            Write_Str ("Last_Assignment");
-
-         when Task_Kind                                    =>
-            Write_Str ("Relative_Deadline_Variable");
-
-=======
->>>>>>> 3082eeb7
          when others                                       =>
             Write_Str ("Field26??");
       end case;
