--- conflicted
+++ resolved
@@ -6,11 +6,7 @@
 --                                                                          --
 --                                 B o d y                                  --
 --                                                                          --
-<<<<<<< HEAD
---          Copyright (C) 1992-2009, Free Software Foundation, Inc.         --
-=======
 --          Copyright (C) 1992-2010, Free Software Foundation, Inc.         --
->>>>>>> b56a5220
 --                                                                          --
 -- GNAT is free software;  you can  redistribute it  and/or modify it under --
 -- terms of the  GNU General Public License as published  by the Free Soft- --
@@ -480,15 +476,9 @@
    function Make_Temporary
      (Loc          : Source_Ptr;
       Id           : Character;
-<<<<<<< HEAD
-      Related_Node : Node_Id := Empty) return Node_Id
-   is
-      Temp : constant Node_Id :=
-=======
       Related_Node : Node_Id := Empty) return Entity_Id
    is
       Temp : constant Entity_Id :=
->>>>>>> b56a5220
                Make_Defining_Identifier (Loc,
                  Chars => New_Internal_Name (Id));
    begin
@@ -703,11 +693,7 @@
 
          --  We don't really need these shift operators, since they never
          --  appear as operators in the source, but the path of least
-<<<<<<< HEAD
-         --  resistance is to put them in (the aggregate must be complete)
-=======
          --  resistance is to put them in (the aggregate must be complete).
->>>>>>> b56a5220
 
          N_Op_Rotate_Left            => Name_Rotate_Left,
          N_Op_Rotate_Right           => Name_Rotate_Right,
