------------------------------------------------------------------------------
--                                                                          --
--                         GNAT COMPILER COMPONENTS                         --
--                                                                          --
--                              R T S F I N D                               --
--                                                                          --
--                                 B o d y                                  --
--                                                                          --
--          Copyright (C) 1992-2010, Free Software Foundation, Inc.         --
--                                                                          --
-- GNAT is free software;  you can  redistribute it  and/or modify it under --
-- terms of the  GNU General Public License as published  by the Free Soft- --
-- ware  Foundation;  either version 3,  or (at your option) any later ver- --
-- sion.  GNAT is distributed in the hope that it will be useful, but WITH- --
-- OUT ANY WARRANTY;  without even the  implied warranty of MERCHANTABILITY --
-- or FITNESS FOR A PARTICULAR PURPOSE.  See the GNU General Public License --
-- for  more details.  You should have  received  a copy of the GNU General --
-- Public License  distributed with GNAT; see file COPYING3.  If not, go to --
-- http://www.gnu.org/licenses for a complete copy of the license.          --
--                                                                          --
-- GNAT was originally developed  by the GNAT team at  New York University. --
-- Extensive contributions were provided by Ada Core Technologies Inc.      --
--                                                                          --
------------------------------------------------------------------------------

with Atree;    use Atree;
with Casing;   use Casing;
with Csets;    use Csets;
with Debug;    use Debug;
with Einfo;    use Einfo;
with Elists;   use Elists;
with Errout;   use Errout;
with Exp_Dist; use Exp_Dist;
with Fname;    use Fname;
with Fname.UF; use Fname.UF;
with Lib;      use Lib;
with Lib.Load; use Lib.Load;
with Namet;    use Namet;
with Nlists;   use Nlists;
with Nmake;    use Nmake;
with Output;   use Output;
with Opt;      use Opt;
with Restrict; use Restrict;
with Sem;      use Sem;
with Sem_Ch7;  use Sem_Ch7;
with Sem_Dist; use Sem_Dist;
with Sem_Util; use Sem_Util;
with Sinfo;    use Sinfo;
with Stand;    use Stand;
with Snames;   use Snames;
with Tbuild;   use Tbuild;
with Uname;    use Uname;

package body Rtsfind is

   RTE_Available_Call : Boolean := False;
   --  Set True during call to RTE from RTE_Available (or from call to
   --  RTE_Record_Component from RTE_Record_Component_Available). Tells
   --  the called subprogram to set RTE_Is_Available to False rather than
   --  generating an error message.

   RTE_Is_Available : Boolean;
   --  Set True by RTE_Available on entry. When RTE_Available_Call is set
   --  True, set False if RTE would otherwise generate an error message.

   ----------------
   -- Unit table --
   ----------------

   --  The unit table has one entry for each unit included in the definition
   --  of the type RTU_Id in the spec. The table entries are initialized in
   --  Initialize to set the Entity field to Empty, indicating that the
   --  corresponding unit has not yet been loaded. The fields are set when
   --  a unit is loaded to contain the defining entity for the unit, the
   --  unit name, and the unit number.

   --  Note that a unit can be loaded either by a call to find an entity
   --  within the unit (e.g. RTE), or by an explicit with of the unit. In
   --  the latter case it is critical to make a call to Set_RTU_Loaded to
   --  ensure that the entry in this table reflects the load.

   --  A unit retrieved through rtsfind  may end up in the context of several
   --  other units, in addition to the main unit. These additional with_clauses
   --  are needed to generate a proper traversal order for Inspector. To
   --  minimize somewhat the redundancy created by numerous calls to rtsfind
   --  from different units, we keep track of the list of implicit with_clauses
   --  already created for the current loaded unit.

   type RT_Unit_Table_Record is record
      Entity               : Entity_Id;
      Uname                : Unit_Name_Type;
      First_Implicit_With  : Node_Id;
      Unum                 : Unit_Number_Type;
   end record;

   RT_Unit_Table : array (RTU_Id) of RT_Unit_Table_Record;

   --------------------------
   -- Runtime Entity Table --
   --------------------------

   --  There is one entry in the runtime entity table for each entity that is
   --  included in the definition of the RE_Id type in the spec. The entries
   --  are set by Initialize_Rtsfind to contain Empty, indicating that the
   --  entity has not yet been located. Once the entity is located for the
   --  first time, its ID is stored in this array, so that subsequent calls
   --  for the same entity can be satisfied immediately.

   --  NOTE: In order to avoid conflicts between record components and subprgs
   --        that have the same name (i.e. subprogram External_Tag and
   --        component External_Tag of package Ada.Tags) this table is not used
   --        with Record_Components.

   RE_Table : array (RE_Id) of Entity_Id;

   --------------------------------
   -- Generation of with_clauses --
   --------------------------------

   --  When a unit is implicitly loaded as a result of a call to RTE, it is
   --  necessary to create one or two implicit with_clauses. We add such
   --  with_clauses to the extended main unit if needed, and also to whatever
   --  unit needs them, which is not necessarily the main unit. The former
   --  ensures that the object is correctly loaded by the binder. The latter
   --  is necessary for SofCheck Inspector.

   --  The field First_Implicit_With in the unit table record are used to
   --  avoid creating duplicate with_clauses.

   -----------------------
   -- Local Subprograms --
   -----------------------

   function Check_CRT (E : RE_Id; Eid : Entity_Id) return Entity_Id;
   --  Check entity Eid to ensure that configurable run-time restrictions are
   --  met. May generate an error message (if RTE_Available_Call is false) and
   --  raise RE_Not_Available if entity E does not exist (e.g. Eid is Empty).
   --  Above documentation not clear ???

   procedure Entity_Not_Defined (Id : RE_Id);
   --  Outputs error messages for an entity that is not defined in the run-time
   --  library (the form of the error message is tailored for no run time or
   --  configurable run time mode as required).

   function Get_Unit_Name (U_Id : RTU_Id) return Unit_Name_Type;
   --  Retrieves the Unit Name given a unit id represented by its enumeration
   --  value in RTU_Id.

   procedure Load_Fail (S : String; U_Id : RTU_Id; Id : RE_Id);
   --  Internal procedure called if we can't successfully locate or process a
   --  run-time unit. The parameters give information about the error message
   --  to be given. S is a reason for failing to compile the file and U_Id is
   --  the unit id. RE_Id is the RE_Id originally passed to RTE. The message in
   --  S is one of the following:
   --
   --     "not found"
   --     "had parser errors"
   --     "had semantic errors"
   --
   --  The "not found" case is treated specially in that it is considered
   --  a normal situation in configurable run-time mode, and generates
   --  a warning, but is otherwise ignored.

   procedure Load_RTU
     (U_Id        : RTU_Id;
      Id          : RE_Id   := RE_Null;
      Use_Setting : Boolean := False);
   --  Load the unit whose Id is given if not already loaded. The unit is
   --  loaded and analyzed, and the entry in RT_Unit_Table is updated to
   --  reflect the load. Use_Setting is used to indicate the initial setting
   --  for the Is_Potentially_Use_Visible flag of the entity for the loaded
   --  unit (if it is indeed loaded). A value of False means nothing special
   --  need be done. A value of True indicates that this flag must be set to
   --  True. It is needed only in the Text_IO_Kludge procedure, which may
   --  materialize an entity of Text_IO (or [Wide_]Wide_Text_IO) that was
   --  previously unknown. Id is the RE_Id value of the entity which was
   --  originally requested. Id is used only for error message detail, and if
   --  it is RE_Null, then the attempt to output the entity name is ignored.

   function Make_Unit_Name
     (U : RT_Unit_Table_Record;
      N : Node_Id) return Node_Id;
   --  If the unit is a child unit, build fully qualified name for use in
   --  With_Clause.

   procedure Maybe_Add_With (U : in out RT_Unit_Table_Record);
   --  If necessary, add an implicit with_clause from the current unit to the
   --  one represented by U.

   procedure Output_Entity_Name (Id : RE_Id; Msg : String);
   --  Output continuation error message giving qualified name of entity
   --  corresponding to Id, appending the string given by Msg. This call
   --  is only effective in All_Errors mode.

   function RE_Chars (E : RE_Id) return Name_Id;
   --  Given a RE_Id value returns the Chars of the corresponding entity

   procedure RTE_Error_Msg (Msg : String);
   --  Generates a message by calling Error_Msg_N specifying Current_Error_Node
   --  as the node location using the given Msg text. Special processing in the
   --  case where RTE_Available_Call is set. In this case, no message is output
   --  and instead RTE_Is_Available is set to False. Note that this can only be
   --  used if you are sure that the message comes directly or indirectly from
   --  a call to the RTE function.

   ---------------
   -- Check_CRT --
   ---------------

   function Check_CRT (E : RE_Id; Eid : Entity_Id) return Entity_Id is
      U_Id : constant RTU_Id := RE_Unit_Table (E);

   begin
      if No (Eid) then
         if RTE_Available_Call then
            RTE_Is_Available := False;
         else
            Entity_Not_Defined (E);
         end if;

         raise RE_Not_Available;

      --  Entity is available

      else
         --  If in No_Run_Time mode and entity is not in one of the
         --  specially permitted units, raise the exception.

         if No_Run_Time_Mode
           and then not OK_No_Run_Time_Unit (U_Id)
         then
            Entity_Not_Defined (E);
            raise RE_Not_Available;
         end if;

         --  Otherwise entity is accessible

         return Eid;
      end if;
   end Check_CRT;

   ------------------------
   -- Entity_Not_Defined --
   ------------------------

   procedure Entity_Not_Defined (Id : RE_Id) is
   begin
      if No_Run_Time_Mode then

         --  If the error occurs when compiling the body of a predefined
         --  unit for inlining purposes, the body must be illegal in this
         --  mode, and there is no point in continuing.

         if Is_Predefined_File_Name
           (Unit_File_Name (Get_Source_Unit (Sloc (Current_Error_Node))))
         then
            Error_Msg_N
              ("construct not allowed in no run time mode!",
                 Current_Error_Node);
            raise Unrecoverable_Error;

         else
            RTE_Error_Msg ("|construct not allowed in no run time mode");
         end if;

      elsif Configurable_Run_Time_Mode then
         RTE_Error_Msg ("|construct not allowed in this configuration>");
      else
         RTE_Error_Msg ("run-time configuration error");
      end if;

      Output_Entity_Name (Id, "not defined");
   end Entity_Not_Defined;

   -------------------
   -- Get_Unit_Name --
   -------------------

   function Get_Unit_Name (U_Id : RTU_Id) return Unit_Name_Type is
      Uname_Chars : constant String := RTU_Id'Image (U_Id);

   begin
      Name_Len := Uname_Chars'Length;
      Name_Buffer (1 .. Name_Len) := Uname_Chars;
      Set_Casing (All_Lower_Case);

      if U_Id in Ada_Child then
         Name_Buffer (4) := '.';

         if U_Id in Ada_Calendar_Child then
            Name_Buffer (13) := '.';

         elsif U_Id in Ada_Dispatching_Child then
            Name_Buffer (16) := '.';

         elsif U_Id in Ada_Finalization_Child then
            Name_Buffer (17) := '.';

         elsif U_Id in Ada_Interrupts_Child then
            Name_Buffer (15) := '.';

         elsif U_Id in Ada_Real_Time_Child then
            Name_Buffer (14) := '.';

         elsif U_Id in Ada_Streams_Child then
            Name_Buffer (12) := '.';

         elsif U_Id in Ada_Strings_Child then
            Name_Buffer (12) := '.';

         elsif U_Id in Ada_Text_IO_Child then
            Name_Buffer (12) := '.';

         elsif U_Id in Ada_Wide_Text_IO_Child then
            Name_Buffer (17) := '.';

         elsif U_Id in Ada_Wide_Wide_Text_IO_Child then
            Name_Buffer (22) := '.';
         end if;

      elsif U_Id in Interfaces_Child then
         Name_Buffer (11) := '.';

      elsif U_Id in System_Child then
         Name_Buffer (7) := '.';

         if U_Id in System_Strings_Child then
            Name_Buffer (15) := '.';
         end if;

         if U_Id in System_Tasking_Child then
            Name_Buffer (15) := '.';
         end if;

         if U_Id in System_Tasking_Restricted_Child then
            Name_Buffer (26) := '.';
         end if;

         if U_Id in System_Tasking_Protected_Objects_Child then
            Name_Buffer (33) := '.';
         end if;

         if U_Id in System_Tasking_Async_Delays_Child then
            Name_Buffer (28) := '.';
         end if;
      end if;

      --  Add %s at end for spec

      Name_Buffer (Name_Len + 1) := '%';
      Name_Buffer (Name_Len + 2) := 's';
      Name_Len := Name_Len + 2;

      return Name_Find;
   end Get_Unit_Name;

   ----------------
   -- Initialize --
   ----------------

   procedure Initialize is
   begin
      --  Initialize the unit table

      for J in RTU_Id loop
         RT_Unit_Table (J).Entity := Empty;
      end loop;

      for J in RE_Id loop
         RE_Table (J) := Empty;
      end loop;

      RTE_Is_Available := False;
   end Initialize;

   ------------
   -- Is_RTE --
   ------------

   function Is_RTE (Ent : Entity_Id; E : RE_Id) return Boolean is
      E_Unit_Name   : Unit_Name_Type;
      Ent_Unit_Name : Unit_Name_Type;

      S  : Entity_Id;
      E1 : Entity_Id;
      E2 : Entity_Id;

   begin
      if No (Ent) then
         return False;

      --  If E has already a corresponding entity, check it directly,
      --  going to full views if they exist to deal with the incomplete
      --  and private type cases properly.

      elsif Present (RE_Table (E)) then
         E1 := Ent;

         if Is_Type (E1) and then Present (Full_View (E1)) then
            E1 := Full_View (E1);
         end if;

         E2 := RE_Table (E);

         if Is_Type (E2) and then Present (Full_View (E2)) then
            E2 := Full_View (E2);
         end if;

         return E1 = E2;
      end if;

      --  If the unit containing E is not loaded, we already know that
      --  the entity we have cannot have come from this unit.

      E_Unit_Name := Get_Unit_Name (RE_Unit_Table (E));

      if not Is_Loaded (E_Unit_Name) then
         return False;
      end if;

      --  Here the unit containing the entity is loaded. We have not made
      --  an explicit call to RTE to get the entity in question, but we may
      --  have obtained a reference to it indirectly from some other entity
      --  in the same unit, or some other unit that references it.

      --  Get the defining unit of the entity

      S := Scope (Ent);

      if Ekind (S) /= E_Package then
         return False;
      end if;

      Ent_Unit_Name := Get_Unit_Name (Unit_Declaration_Node (S));

      --  If the defining unit of the entity we are testing is not the
      --  unit containing E, then they cannot possibly match.

      if Ent_Unit_Name /= E_Unit_Name then
         return False;
      end if;

      --  If the units match, then compare the names (remember that no
      --  overloading is permitted in entities fetched using Rtsfind).

      if RE_Chars (E) = Chars (Ent) then
         RE_Table (E) := Ent;

         --  If front-end inlining is enabled, we may be within a body that
         --  contains inlined functions, which has not been retrieved through
         --  rtsfind, and therefore is not yet recorded in the RT_Unit_Table.
         --  Add the unit information now, it must be fully available.

         declare
            U : RT_Unit_Table_Record
                  renames  RT_Unit_Table (RE_Unit_Table (E));
         begin
            if No (U.Entity) then
               U.Entity := S;
               U.Uname  := E_Unit_Name;
               U.Unum   := Get_Source_Unit (S);
            end if;
         end;

         return True;
      else
         return False;
      end if;
   end Is_RTE;

   ------------
   -- Is_RTU --
   ------------

   function Is_RTU (Ent : Entity_Id;  U : RTU_Id) return Boolean is
      E : constant Entity_Id := RT_Unit_Table (U).Entity;
   begin
      return Present (E) and then E = Ent;
   end Is_RTU;

   ----------------------------
   -- Is_Text_IO_Kludge_Unit --
   ----------------------------

   function Is_Text_IO_Kludge_Unit (Nam : Node_Id) return Boolean is
      Prf : Node_Id;
      Sel : Node_Id;

   begin
      if Nkind (Nam) /= N_Expanded_Name then
         return False;
      end if;

      Prf := Prefix (Nam);
      Sel := Selector_Name (Nam);

      if Nkind (Sel) /= N_Expanded_Name
        or else Nkind (Prf) /= N_Identifier
        or else Chars (Prf) /= Name_Ada
      then
         return False;
      end if;

      Prf := Prefix (Sel);
      Sel := Selector_Name (Sel);

      return
        Nkind (Prf) = N_Identifier
          and then
           (Chars (Prf) = Name_Text_IO
              or else
            Chars (Prf) = Name_Wide_Text_IO
              or else
            Chars (Prf) = Name_Wide_Wide_Text_IO)
          and then
        Nkind (Sel) = N_Identifier
          and then
        Chars (Sel) in Text_IO_Package_Name;
   end Is_Text_IO_Kludge_Unit;

   ---------------
   -- Load_Fail --
   ---------------

   procedure Load_Fail (S : String; U_Id : RTU_Id; Id : RE_Id) is
      M : String (1 .. 100);
      P : Natural := 0;

   begin
      --  Output header message

      if Configurable_Run_Time_Mode then
         RTE_Error_Msg ("construct not allowed in configurable run-time mode");
      else
         RTE_Error_Msg ("run-time library configuration error");
      end if;

      --  Output file name and reason string

      M (1 .. 6) := "\file ";
      P := 6;

      Get_Name_String
        (Get_File_Name (RT_Unit_Table (U_Id).Uname, Subunit => False));
      M (P + 1 .. P + Name_Len) := Name_Buffer (1 .. Name_Len);
      P := P + Name_Len;

      M (P + 1) := ' ';
      P := P + 1;

      M (P + 1 .. P + S'Length) := S;
      P := P + S'Length;

      RTE_Error_Msg (M (1 .. P));

      --  Output entity name

      Output_Entity_Name (Id, "not available");

      --  In configurable run time mode, we raise RE_Not_Available, and the
      --  caller is expected to deal gracefully with this. In the case of a
      --  call to RTE_Available, this exception will be caught in Rtsfind,
      --  and result in a returned value of False for the call.

      if Configurable_Run_Time_Mode then
         raise RE_Not_Available;

      --  Here we have a load failure in normal full run time mode. See if we
      --  are in the context of an RTE_Available call. If so, we just raise
      --  RE_Not_Available. This can happen if a unit is unavailable, which
      --  happens for example in the VM case, where the run-time is not
      --  complete, but we do not regard it as a configurable run-time.
      --  If the caller has done an explicit call to RTE_Available, then
      --  clearly the caller is prepared to deal with a result of False.

      elsif RTE_Available_Call then
         RTE_Is_Available := False;
         raise RE_Not_Available;

      --  If we are not in the context of an RTE_Available call, we are really
      --  trying to load an entity that is not there, and that should never
      --  happen, so in this case we signal a fatal error.

      else
         raise Unrecoverable_Error;
      end if;
   end Load_Fail;

   --------------
   -- Load_RTU --
   --------------

   procedure Load_RTU
     (U_Id        : RTU_Id;
      Id          : RE_Id   := RE_Null;
      Use_Setting : Boolean := False)
   is
      U        : RT_Unit_Table_Record renames RT_Unit_Table (U_Id);
      Priv_Par : constant Elist_Id := New_Elmt_List;
      Lib_Unit : Node_Id;

      procedure Save_Private_Visibility;
      --  If the current unit is the body of child unit or the spec of a
      --  private child unit, the private declarations of the parent(s) are
      --  visible. If the unit to be loaded is another public sibling, its
      --  compilation will affect the visibility of the common ancestors.
      --  Indicate those that must be restored.

      procedure Restore_Private_Visibility;
      --  Restore the visibility of ancestors after compiling RTU

      --------------------------------
      -- Restore_Private_Visibility --
      --------------------------------

      procedure Restore_Private_Visibility is
         E_Par : Elmt_Id;

      begin
         E_Par := First_Elmt (Priv_Par);
         while Present (E_Par) loop
            if not In_Private_Part (Node (E_Par)) then
               Install_Private_Declarations (Node (E_Par));
            end if;

            Next_Elmt (E_Par);
         end loop;
      end Restore_Private_Visibility;

      -----------------------------
      -- Save_Private_Visibility --
      -----------------------------

      procedure Save_Private_Visibility is
         Par : Entity_Id;

      begin
         Par := Scope (Current_Scope);
         while Present (Par)
           and then Par /= Standard_Standard
         loop
            if Ekind (Par) = E_Package
              and then Is_Compilation_Unit (Par)
              and then In_Private_Part (Par)
            then
               Append_Elmt (Par, Priv_Par);
            end if;

            Par := Scope (Par);
         end loop;
      end Save_Private_Visibility;

   --  Start of processing for Load_RTU

   begin
      --  Nothing to do if unit is already loaded

      if Present (U.Entity) then
         return;
      end if;

      --  Note if secondary stack is used

      if U_Id = System_Secondary_Stack then
         Opt.Sec_Stack_Used := True;
      end if;

      --  Otherwise we need to load the unit, First build unit name
      --  from the enumeration literal name in type RTU_Id.

      U.Uname                := Get_Unit_Name (U_Id);
      U. First_Implicit_With := Empty;

      --  Now do the load call, note that setting Error_Node to Empty is
      --  a signal to Load_Unit that we will regard a failure to find the
      --  file as a fatal error, and that it should not output any kind
      --  of diagnostics, since we will take care of it here.

      --  We save style checking switches and turn off style checking for
      --  loading the unit, since we don't want any style checking!

      declare
         Save_Style_Check : constant Boolean := Style_Check;
      begin
         Style_Check := False;
         U.Unum :=
           Load_Unit
             (Load_Name  => U.Uname,
              Required   => False,
              Subunit    => False,
              Error_Node => Empty);
         Style_Check := Save_Style_Check;
      end;

      --  Check for bad unit load

      if U.Unum = No_Unit then
         Load_Fail ("not found", U_Id, Id);
      elsif Fatal_Error (U.Unum) then
         Load_Fail ("had parser errors", U_Id, Id);
      end if;

      --  Make sure that the unit is analyzed

      declare
         Was_Analyzed : constant Boolean :=
                          Analyzed (Cunit (Current_Sem_Unit));

      begin
         --  Pretend that the current unit is analyzed, in case it is System
         --  or some such. This allows us to put some declarations, such as
         --  exceptions and packed arrays of Boolean, into System even though
         --  expanding them requires System...

         --  This is a bit odd but works fine. If the RTS unit does not depend
         --  in any way on the current unit, then it never gets back into the
         --  current unit's tree, and the change we make to the current unit
         --  tree is never noticed by anyone (it is undone in a moment). That
         --  is the normal situation.

         --  If the RTS Unit *does* depend on the current unit, for instance,
         --  when you are compiling System, then you had better have finished
         --  analyzing the part of System that is depended on before you try to
         --  load the RTS Unit. This means having the code in System ordered in
         --  an appropriate manner.

         Set_Analyzed (Cunit (Current_Sem_Unit), True);

         if not Analyzed (Cunit (U.Unum)) then

            --  If the unit is already loaded through a limited_with_clause,
            --  the relevant entities must already be available. We do not
            --  want to load and analyze the unit because this would create
            --  a real semantic dependence when the purpose of the limited_with
            --  is precisely to avoid such.

            if From_With_Type (Cunit_Entity (U.Unum)) then
               null;

            else
               Save_Private_Visibility;
               Semantics (Cunit (U.Unum));
               Restore_Private_Visibility;

               if Fatal_Error (U.Unum) then
                  Load_Fail ("had semantic errors", U_Id, Id);
               end if;
            end if;
         end if;

         --  Undo the pretence

         Set_Analyzed (Cunit (Current_Sem_Unit), Was_Analyzed);
      end;

      Lib_Unit := Unit (Cunit (U.Unum));
      U.Entity := Defining_Entity (Lib_Unit);

      if Use_Setting then
         Set_Is_Potentially_Use_Visible (U.Entity, True);
      end if;
   end Load_RTU;

   --------------------
   -- Make_Unit_Name --
   --------------------

   function Make_Unit_Name
     (U : RT_Unit_Table_Record;
      N : Node_Id) return Node_Id is

      Nam  : Node_Id;
      Scop : Entity_Id;

   begin
      Nam  := New_Reference_To (U.Entity, Standard_Location);
      Scop := Scope (U.Entity);

      if Nkind (N) = N_Defining_Program_Unit_Name then
         while Scop /= Standard_Standard loop
            Nam :=
              Make_Expanded_Name (Standard_Location,
                Chars  => Chars (U.Entity),
                Prefix => New_Reference_To (Scop, Standard_Location),
                Selector_Name => Nam);
            Set_Entity (Nam, U.Entity);

            Scop := Scope (Scop);
         end loop;
      end if;

      return Nam;
   end Make_Unit_Name;

   --------------------
   -- Maybe_Add_With --
   --------------------

   procedure Maybe_Add_With (U : in out RT_Unit_Table_Record) is
   begin
      --  We do not need to generate a with_clause for a call issued from
      --  RTE_Component_Available. However, for CodePeer, we need these
      --  additional with's, because for a sequence like "if RTE_Available (X)
      --  then ... RTE (X)" the RTE call fails to create some necessary
      --  with's.

      if RTE_Available_Call and then not Generate_SCIL then
         return;
      end if;

      --  Avoid creating directly self-referential with clauses

      if Current_Sem_Unit = U.Unum then
         return;
      end if;

      --  Add the with_clause, if not already in the context of the
      --  current compilation unit.

      declare
         LibUnit : constant Node_Id := Unit (Cunit (U.Unum));
         Clause  : Node_Id;
         Withn   : Node_Id;

      begin
         Clause := U.First_Implicit_With;
         while Present (Clause) loop
            if Parent (Clause) =  Cunit (Current_Sem_Unit) then
               return;
            end if;

            Clause := Next_Implicit_With (Clause);
         end loop;

         Withn :=
            Make_With_Clause (Standard_Location,
              Name =>
                Make_Unit_Name
                  (U, Defining_Unit_Name (Specification (LibUnit))));

         Set_Library_Unit        (Withn, Cunit (U.Unum));
         Set_Corresponding_Spec  (Withn, U.Entity);
         Set_First_Name          (Withn, True);
         Set_Implicit_With       (Withn, True);
         Set_Next_Implicit_With  (Withn, U.First_Implicit_With);

         U.First_Implicit_With := Withn;

         Mark_Rewrite_Insertion (Withn);
         Append (Withn, Context_Items (Cunit (Current_Sem_Unit)));
         Check_Restriction_No_Dependence (Name (Withn), Current_Error_Node);
      end;
   end Maybe_Add_With;

   ------------------------
   -- Output_Entity_Name --
   ------------------------

   procedure Output_Entity_Name (Id : RE_Id; Msg : String) is
      M : String (1 .. 2048);
      P : Natural := 0;
      --  M (1 .. P) is current message to be output

      RE_Image : constant String := RE_Id'Image (Id);

   begin
      if Id = RE_Null then
         return;
      end if;

      M (1 .. 9) := "\entity """;
      P := 9;

      --  Add unit name to message, excluding %s or %b at end

      Get_Name_String (Get_Unit_Name (RE_Unit_Table (Id)));
      Name_Len := Name_Len - 2;
      Set_Casing (Mixed_Case);
      M (P + 1 .. P + Name_Len) := Name_Buffer (1 .. Name_Len);
      P := P + Name_Len;

      --  Add a qualifying period

      M (P + 1) := '.';
      P := P + 1;

      --  Add entity name and closing quote to message

      Name_Len := RE_Image'Length - 3;
      Name_Buffer (1 .. Name_Len) := RE_Image (4 .. RE_Image'Length);
      Set_Casing (Mixed_Case);
      M (P + 1 .. P + Name_Len) := Name_Buffer (1 .. Name_Len);
      P := P + Name_Len;
      M (P + 1) := '"';
      P := P + 1;

      --  Add message

      M (P + 1) := ' ';
      P := P + 1;
      M (P + 1 .. P + Msg'Length) := Msg;
      P := P + Msg'Length;

      --  Output message at current error node location

      RTE_Error_Msg (M (1 .. P));
   end Output_Entity_Name;

   --------------
   -- RE_Chars --
   --------------

   function RE_Chars (E : RE_Id) return Name_Id is
      RE_Name_Chars : constant String := RE_Id'Image (E);

   begin
      --  Copy name skipping initial RE_ or RO_XX characters

      if RE_Name_Chars (1 .. 2) = "RE" then
         for J in 4 .. RE_Name_Chars'Last loop
            Name_Buffer (J - 3) := Fold_Lower (RE_Name_Chars (J));
         end loop;

         Name_Len := RE_Name_Chars'Length - 3;

      else
         for J in 7 .. RE_Name_Chars'Last loop
            Name_Buffer (J - 6) := Fold_Lower (RE_Name_Chars (J));
         end loop;

         Name_Len := RE_Name_Chars'Length - 6;
      end if;

      return Name_Find;
   end RE_Chars;

   ---------
   -- RTE --
   ---------

   function RTE (E : RE_Id) return Entity_Id is
      U_Id : constant RTU_Id := RE_Unit_Table (E);
      U    : RT_Unit_Table_Record renames RT_Unit_Table (U_Id);

      Lib_Unit : Node_Id;
      Pkg_Ent  : Entity_Id;
      Ename    : Name_Id;

      --  The following flag is used to disable front-end inlining when RTE
      --  is invoked. This prevents the analysis of other runtime bodies when
      --  a particular spec is loaded through Rtsfind. This is both efficient,
      --  and it prevents spurious visibility conflicts between use-visible
      --  user entities, and entities in run-time packages.

      Save_Front_End_Inlining : Boolean;

      procedure Check_RPC;
      --  Reject programs that make use of distribution features not supported
      --  on the current target. Also check that the PCS is compatible with
      --  the code generator version. On such targets (VMS, Vxworks, others?)
      --  we provide a minimal body for System.Rpc that only supplies an
      --  implementation of Partition_Id.

      function Find_Local_Entity (E : RE_Id) return Entity_Id;
      --  This function is used when entity E is in this compilation's main
      --  unit. It gets the value from the already compiled declaration.

      ---------------
      -- Check_RPC --
      ---------------

      procedure Check_RPC is
      begin
         --  Bypass this check if debug flag -gnatdR set

         if Debug_Flag_RR then
            return;
         end if;

         --  Otherwise we need the check if we are going after one of the
         --  critical entities in System.RPC / System.Partition_Interface.

         if E = RE_Do_Rpc
              or else
            E = RE_Do_Apc
              or else
            E = RE_Params_Stream_Type
              or else
            E = RE_Request_Access
         then
            --  If generating RCI stubs, check that we have a real PCS

            if (Distribution_Stub_Mode = Generate_Receiver_Stub_Body
                  or else
                Distribution_Stub_Mode = Generate_Caller_Stub_Body)
              and then Get_PCS_Name = Name_No_DSA
            then
               Set_Standard_Error;
               Write_Str ("distribution feature not supported");
               Write_Eol;
               raise Unrecoverable_Error;

            --  In all cases, check Exp_Dist and System.Partition_Interface
            --  consistency.

            elsif Get_PCS_Version /=
                    Exp_Dist.PCS_Version_Number (Get_PCS_Name)
            then
               Set_Standard_Error;
               Write_Str ("PCS version mismatch: expander ");
               Write_Int (Exp_Dist.PCS_Version_Number (Get_PCS_Name));
               Write_Str (", PCS (");
               Write_Name (Get_PCS_Name);
               Write_Str (") ");
               Write_Int (Get_PCS_Version);
               Write_Eol;
               raise Unrecoverable_Error;
            end if;
         end if;
      end Check_RPC;

      -----------------------
      -- Find_Local_Entity --
      -----------------------

      function Find_Local_Entity (E : RE_Id) return Entity_Id is
         RE_Str : constant String := RE_Id'Image (E);
         Nam    : Name_Id;
         Ent    : Entity_Id;

         Save_Nam : constant String := Name_Buffer (1 .. Name_Len);
         --  Save name buffer and length over call

      begin
         Name_Len := Natural'Max (0, RE_Str'Length - 3);
         Name_Buffer (1 .. Name_Len) :=
           RE_Str (RE_Str'First + 3 .. RE_Str'Last);

         Nam := Name_Find;
         Ent := Entity_Id (Get_Name_Table_Info (Nam));

         Name_Len := Save_Nam'Length;
         Name_Buffer (1 .. Name_Len) := Save_Nam;

         return Ent;
      end Find_Local_Entity;

   --  Start of processing for RTE

   begin
      --  Doing a rtsfind in system.ads is special, as we cannot do this
      --  when compiling System itself. So if we are compiling system then
      --  we should already have acquired and processed the declaration
      --  of the entity. The test is to see if this compilation's main unit
      --  is System. If so, return the value from the already compiled
      --  declaration and otherwise do a regular find.

      --  Not pleasant, but these kinds of annoying recursion when
      --  writing an Ada compiler in Ada have to be broken somewhere!

      if Present (Main_Unit_Entity)
        and then Chars (Main_Unit_Entity) = Name_System
        and then Analyzed (Main_Unit_Entity)
        and then not Is_Child_Unit (Main_Unit_Entity)
      then
         return Check_CRT (E, Find_Local_Entity (E));
      end if;

      Save_Front_End_Inlining := Front_End_Inlining;
      Front_End_Inlining := False;

      --  Load unit if unit not previously loaded

      if No (RE_Table (E)) then
         Load_RTU (U_Id, Id => E);
         Lib_Unit := Unit (Cunit (U.Unum));

         --  In the subprogram case, we are all done, the entity we want
         --  is the entity for the subprogram itself. Note that we do not
         --  bother to check that it is the entity that was requested.
         --  the only way that could fail to be the case is if runtime is
         --  hopelessly misconfigured, and it isn't worth testing for this.

         if Nkind (Lib_Unit) = N_Subprogram_Declaration then
            RE_Table (E) := U.Entity;

         --  Otherwise we must have the package case. First check package
         --  entity itself (e.g. RTE_Name for System.Interrupts.Name)

         else
            pragma Assert (Nkind (Lib_Unit) = N_Package_Declaration);
            Ename := RE_Chars (E);

            --  First we search the package entity chain. If the package
            --  only has a limited view, scan the corresponding list of
            --  incomplete types.

            if From_With_Type (U.Entity) then
               Pkg_Ent := First_Entity (Limited_View (U.Entity));
            else
               Pkg_Ent := First_Entity (U.Entity);
            end if;

            while Present (Pkg_Ent) loop
               if Ename = Chars (Pkg_Ent) then
                  RE_Table (E) := Pkg_Ent;
                  Check_RPC;
                  goto Found;
               end if;

               Next_Entity (Pkg_Ent);
            end loop;

            --  If we did not find the entity in the package entity chain,
            --  then check if the package entity itself matches. Note that
            --  we do this check after searching the entity chain, since
            --  the rule is that in case of ambiguity, we prefer the entity
            --  defined within the package, rather than the package itself.

            if Ename = Chars (U.Entity) then
               RE_Table (E) := U.Entity;
            end if;

            --  If we didn't find the entity we want, something is wrong.
            --  We just leave RE_Table (E) set to Empty and the appropriate
            --  action will be taken by Check_CRT when we exit.

         end if;
      end if;

   <<Found>>
      Maybe_Add_With (U);

      Front_End_Inlining := Save_Front_End_Inlining;
      return Check_CRT (E, RE_Table (E));
   end RTE;

   -------------------
   -- RTE_Available --
   -------------------

   function RTE_Available (E : RE_Id) return Boolean is
      Dummy : Entity_Id;
      pragma Warnings (Off, Dummy);

      Result : Boolean;

      Save_RTE_Available_Call : constant Boolean := RTE_Available_Call;
      Save_RTE_Is_Available   : constant Boolean := RTE_Is_Available;
      --  These are saved recursively because the call to load a unit
      --  caused by an upper level call may perform a recursive call
      --  to this routine during analysis of the corresponding unit.

   begin
      RTE_Available_Call := True;
      RTE_Is_Available := True;
      Dummy := RTE (E);
      Result := RTE_Is_Available;
      RTE_Available_Call := Save_RTE_Available_Call;
      RTE_Is_Available   := Save_RTE_Is_Available;
      return Result;

   exception
      when RE_Not_Available =>
         RTE_Available_Call := Save_RTE_Available_Call;
         RTE_Is_Available   := Save_RTE_Is_Available;
         return False;
   end RTE_Available;

   --------------------------
   -- RTE_Record_Component --
   --------------------------

   function RTE_Record_Component (E : RE_Id) return Entity_Id is
      U_Id     : constant RTU_Id := RE_Unit_Table (E);
      U        : RT_Unit_Table_Record renames RT_Unit_Table (U_Id);
      E1       : Entity_Id;
      Ename    : Name_Id;
      Found_E  : Entity_Id;
      Lib_Unit : Node_Id;
      Pkg_Ent  : Entity_Id;

      --  The following flag is used to disable front-end inlining when
      --  RTE_Record_Component is invoked. This prevents the analysis of other
      --  runtime bodies when a particular spec is loaded through Rtsfind. This
      --  is both efficient, and it prevents spurious visibility conflicts
      --  between use-visible user entities, and entities in run-time packages.

      Save_Front_End_Inlining : Boolean;

   begin
      --  Note: Contrary to subprogram RTE, there is no need to do any special
      --  management with package system.ads because it has no record type
      --  declarations.

      Save_Front_End_Inlining := Front_End_Inlining;
      Front_End_Inlining      := False;

      --  Load unit if unit not previously loaded

      if not Present (U.Entity) then
         Load_RTU (U_Id, Id => E);
      end if;

      Lib_Unit := Unit (Cunit (U.Unum));

      pragma Assert (Nkind (Lib_Unit) = N_Package_Declaration);
      Ename := RE_Chars (E);

      --  Search the entity in the components of record type declarations
      --  found in the package entity chain.

      Found_E := Empty;
      Pkg_Ent := First_Entity (U.Entity);
      Search : while Present (Pkg_Ent) loop
         if Is_Record_Type (Pkg_Ent) then
            E1 := First_Entity (Pkg_Ent);
            while Present (E1) loop
               if Ename = Chars (E1) then
                  pragma Assert (not Present (Found_E));
                  Found_E := E1;
               end if;

               Next_Entity (E1);
            end loop;
         end if;

         Next_Entity (Pkg_Ent);
      end loop Search;

      --  If we didn't find the entity we want, something is wrong. The
      --  appropriate action will be taken by Check_CRT when we exit.

      Maybe_Add_With (U);

      Front_End_Inlining := Save_Front_End_Inlining;
      return Check_CRT (E, Found_E);
   end RTE_Record_Component;

   ------------------------------------
   -- RTE_Record_Component_Available --
   ------------------------------------

   function RTE_Record_Component_Available (E : RE_Id) return Boolean is
      Dummy : Entity_Id;
      pragma Warnings (Off, Dummy);

      Result : Boolean;

      Save_RTE_Available_Call : constant Boolean := RTE_Available_Call;
      Save_RTE_Is_Available   : constant Boolean := RTE_Is_Available;
      --  These are saved recursively because the call to load a unit
      --  caused by an upper level call may perform a recursive call
      --  to this routine during analysis of the corresponding unit.

   begin
      RTE_Available_Call := True;
      RTE_Is_Available := True;
      Dummy := RTE_Record_Component (E);
      Result := RTE_Is_Available;
      RTE_Available_Call := Save_RTE_Available_Call;
      RTE_Is_Available   := Save_RTE_Is_Available;
      return Result;

   exception
      when RE_Not_Available =>
         RTE_Available_Call := Save_RTE_Available_Call;
         RTE_Is_Available   := Save_RTE_Is_Available;
         return False;
   end RTE_Record_Component_Available;

   -------------------
   -- RTE_Error_Msg --
   -------------------

   procedure RTE_Error_Msg (Msg : String) is
   begin
      if RTE_Available_Call then
         RTE_Is_Available := False;
      else
         Error_Msg_N (Msg, Current_Error_Node);

         --  Bump count of violations if we are in configurable run-time
         --  mode and this is not a continuation message.

         if Configurable_Run_Time_Mode and then Msg (Msg'First) /= '\' then
            Configurable_Run_Time_Violations :=
              Configurable_Run_Time_Violations + 1;
         end if;
      end if;
   end RTE_Error_Msg;

   ----------------
   -- RTU_Entity --
   ----------------

   function RTU_Entity (U : RTU_Id) return Entity_Id is
   begin
      return RT_Unit_Table (U).Entity;
   end RTU_Entity;

   ----------------
   -- RTU_Loaded --
   ----------------

   function RTU_Loaded (U : RTU_Id) return Boolean is
   begin
      return Present (RT_Unit_Table (U).Entity);
   end RTU_Loaded;

   --------------------
   -- Set_RTU_Loaded --
   --------------------

   procedure Set_RTU_Loaded (N : Node_Id) is
      Loc   : constant Source_Ptr       := Sloc (N);
      Unum  : constant Unit_Number_Type := Get_Source_Unit (Loc);
      Uname : constant Unit_Name_Type   := Unit_Name (Unum);
      E     : constant Entity_Id        :=
                Defining_Entity (Unit (Cunit (Unum)));
   begin
      pragma Assert (Is_Predefined_File_Name (Unit_File_Name (Unum)));

      --  Loop through entries in RTU table looking for matching entry

      for U_Id in RTU_Id'Range loop

         --  Here we have a match

         if Get_Unit_Name (U_Id) = Uname then
            declare
               U : RT_Unit_Table_Record renames RT_Unit_Table (U_Id);
               --  The RT_Unit_Table entry that may need updating

            begin
<<<<<<< HEAD
               --  If entry is not set, set it now, and indicate that it
               --  was loaded through an explicit context clause..
=======
               --  If entry is not set, set it now, and indicate that it was
               --  loaded through an explicit context clause.
>>>>>>> b56a5220

               if No (U.Entity) then
                  U := (Entity               => E,
                        Uname                => Get_Unit_Name (U_Id),
                        Unum                 => Unum,
                        First_Implicit_With  => Empty);
               end if;

               return;
            end;
         end if;
      end loop;
   end Set_RTU_Loaded;

   --------------------
   -- Text_IO_Kludge --
   --------------------

   procedure Text_IO_Kludge (Nam : Node_Id) is
      Chrs : Name_Id;

      type Name_Map_Type is array (Text_IO_Package_Name) of RTU_Id;

      Name_Map : constant Name_Map_Type := Name_Map_Type'(
        Name_Decimal_IO     => Ada_Text_IO_Decimal_IO,
        Name_Enumeration_IO => Ada_Text_IO_Enumeration_IO,
        Name_Fixed_IO       => Ada_Text_IO_Fixed_IO,
        Name_Float_IO       => Ada_Text_IO_Float_IO,
        Name_Integer_IO     => Ada_Text_IO_Integer_IO,
        Name_Modular_IO     => Ada_Text_IO_Modular_IO);

      Wide_Name_Map : constant Name_Map_Type := Name_Map_Type'(
        Name_Decimal_IO     => Ada_Wide_Text_IO_Decimal_IO,
        Name_Enumeration_IO => Ada_Wide_Text_IO_Enumeration_IO,
        Name_Fixed_IO       => Ada_Wide_Text_IO_Fixed_IO,
        Name_Float_IO       => Ada_Wide_Text_IO_Float_IO,
        Name_Integer_IO     => Ada_Wide_Text_IO_Integer_IO,
        Name_Modular_IO     => Ada_Wide_Text_IO_Modular_IO);

      Wide_Wide_Name_Map : constant Name_Map_Type := Name_Map_Type'(
        Name_Decimal_IO     => Ada_Wide_Wide_Text_IO_Decimal_IO,
        Name_Enumeration_IO => Ada_Wide_Wide_Text_IO_Enumeration_IO,
        Name_Fixed_IO       => Ada_Wide_Wide_Text_IO_Fixed_IO,
        Name_Float_IO       => Ada_Wide_Wide_Text_IO_Float_IO,
        Name_Integer_IO     => Ada_Wide_Wide_Text_IO_Integer_IO,
        Name_Modular_IO     => Ada_Wide_Wide_Text_IO_Modular_IO);

      To_Load : RTU_Id;
      --  Unit to be loaded, from one of the above maps

   begin
      --  Nothing to do if name is not an identifier or a selected component
      --  whose selector_name is an identifier.

      if Nkind (Nam) = N_Identifier then
         Chrs := Chars (Nam);

      elsif Nkind (Nam) = N_Selected_Component
        and then Nkind (Selector_Name (Nam)) = N_Identifier
      then
         Chrs := Chars (Selector_Name (Nam));

      else
         return;
      end if;

      --  Nothing to do if name is not one of the Text_IO subpackages
      --  Otherwise look through loaded units, and if we find Text_IO
      --  or [Wide_]Wide_Text_IO already loaded, then load the proper child.

      if Chrs in Text_IO_Package_Name then
         for U in Main_Unit .. Last_Unit loop
            Get_Name_String (Unit_File_Name (U));

            if Name_Len = 12 then

               --  Here is where we do the loads if we find one of the units
               --  Ada.Text_IO or Ada.[Wide_]Wide_Text_IO. An interesting
               --  detail is that these units may already be used (i.e. their
               --  In_Use flags may be set). Normally when the In_Use flag is
               --  set, the Is_Potentially_Use_Visible flag of all entities in
               --  the package is set, but the new entity we are mysteriously
               --  adding was not there to have its flag set at the time. So
               --  that's why we pass the extra parameter to RTU_Find, to make
               --  sure the flag does get set now. Given that those generic
               --  packages are in fact child units, we must indicate that
               --  they are visible.

               if Name_Buffer (1 .. 12) = "a-textio.ads" then
                  To_Load := Name_Map (Chrs);

               elsif Name_Buffer (1 .. 12) = "a-witeio.ads" then
                  To_Load := Wide_Name_Map (Chrs);

               elsif Name_Buffer (1 .. 12) = "a-ztexio.ads" then
                  To_Load := Wide_Wide_Name_Map (Chrs);

               else
                  goto Continue;
               end if;

               Load_RTU (To_Load, Use_Setting => In_Use (Cunit_Entity (U)));
               Set_Is_Visible_Child_Unit (RT_Unit_Table (To_Load).Entity);

               --  Prevent creation of an implicit 'with' from (for example)
               --  Ada.Wide_Text_IO.Integer_IO to Ada.Text_IO.Integer_IO,
               --  because these could create cycles. First check whether the
               --  simple names match ("integer_io" = "integer_io"), and then
               --  check whether the parent is indeed one of the
               --  [[Wide_]Wide_]Text_IO packages.

               if Chrs = Chars (Cunit_Entity (Current_Sem_Unit)) then
                  declare
                     Parent_Name : constant Unit_Name_Type :=
                                     Get_Parent_Spec_Name
                                       (Unit_Name (Current_Sem_Unit));

                  begin
                     if Parent_Name /= No_Unit_Name then
                        Get_Name_String (Parent_Name);

                        declare
                           P : String renames Name_Buffer (1 .. Name_Len);
                        begin
                           if P = "ada.text_io%s"      or else
                              P = "ada.wide_text_io%s" or else
                              P = "ada.wide_wide_text_io%s"
                           then
                              goto Continue;
                           end if;
                        end;
                     end if;
                  end;
               end if;

               --  Add an implicit with clause from the current unit to the
               --  [[Wide_]Wide_]Text_IO child (if necessary).

               Maybe_Add_With (RT_Unit_Table (To_Load));
            end if;

            <<Continue>> null;
         end loop;
      end if;

   exception
      --  Generate error message if run-time unit not available

      when RE_Not_Available =>
         Error_Msg_N ("& not available", Nam);
   end Text_IO_Kludge;

end Rtsfind;<|MERGE_RESOLUTION|>--- conflicted
+++ resolved
@@ -1333,13 +1333,8 @@
                --  The RT_Unit_Table entry that may need updating
 
             begin
-<<<<<<< HEAD
-               --  If entry is not set, set it now, and indicate that it
-               --  was loaded through an explicit context clause..
-=======
                --  If entry is not set, set it now, and indicate that it was
                --  loaded through an explicit context clause.
->>>>>>> b56a5220
 
                if No (U.Entity) then
                   U := (Entity               => E,
