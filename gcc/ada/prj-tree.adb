--- conflicted
+++ resolved
@@ -6,11 +6,7 @@
 --                                                                          --
 --                                 B o d y                                  --
 --                                                                          --
-<<<<<<< HEAD
---          Copyright (C) 2001-2009, Free Software Foundation, Inc.         --
-=======
 --          Copyright (C) 2001-2011, Free Software Foundation, Inc.         --
->>>>>>> 3082eeb7
 --                                                                          --
 -- GNAT is free software;  you can  redistribute it  and/or modify it under --
 -- terms of the  GNU General Public License as published  by the Free Soft- --
@@ -28,10 +24,7 @@
 ------------------------------------------------------------------------------
 
 with Osint;   use Osint;
-<<<<<<< HEAD
-=======
 with Prj.Env; use Prj.Env;
->>>>>>> 3082eeb7
 with Prj.Err;
 
 with Ada.Unchecked_Deallocation;
@@ -993,14 +986,8 @@
    begin
       Project_Node_Table.Init (Tree.Project_Nodes);
       Projects_Htable.Reset (Tree.Projects_HT);
-
-      --  Do not reset the external references, in case we are reloading a
-      --  project, since we want to preserve the current environment
-      --  Name_To_Name_HTable.Reset (Tree.External_References);
    end Initialize;
 
-<<<<<<< HEAD
-=======
    --------------------
    -- Override_Flags --
    --------------------
@@ -1055,7 +1042,6 @@
       Free (Self.Project_Path);
    end Free;
 
->>>>>>> 3082eeb7
    ----------
    -- Free --
    ----------
@@ -1067,11 +1053,6 @@
       if Proj /= null then
          Project_Node_Table.Free (Proj.Project_Nodes);
          Projects_Htable.Reset (Proj.Projects_HT);
-<<<<<<< HEAD
-         Name_To_Name_HTable.Reset (Proj.External_References);
-         Free (Proj.Project_Path);
-=======
->>>>>>> 3082eeb7
          Unchecked_Free (Proj);
       end if;
    end Free;
