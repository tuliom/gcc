<<<<<<< HEAD
=======
2014-06-15  Jan Hubicka  <hubicka@ucw.cz>

	* gcc-interface/utils.c (process_attributes): Use set_decl_tls_model.

2014-06-14  Bernd Edlinger  <bernd.edlinger@hotmail.de>

	PR ada/61505
	* gnat_rm.texi: Fix errors with makeinfo 5.1.

2014-06-14  Arnaud Charlet  <charlet@adacore.com>

	PR ada/61505
	* gnat_rm.texi: Attempt to fix error with makeinfo 5.1.

2014-06-13  Yannick Moy  <moy@adacore.com>

	* exp_attr.adb: Fix typo in comment.
	* gnat1drv.adb (Adjust_Global_Switches): Force float overflow
	checking in GNATprove_Mode.

2014-06-13  Ed Schonberg  <schonberg@adacore.com>

	* a-coinho-shared.adb, a-coinho-shared.ads: Update shared version.

2014-06-13  Robert Dewar  <dewar@adacore.com>

	* sem_ch3.adb, sem_ch9.adb, a-coinho.adb, a-coinho.ads: Minor
	reformatting.

2014-06-13  Hristian Kirtchev  <kirtchev@adacore.com>

	* sem_prag.adb (Analyze_Pragma): Add local
	variable Missing_Parentheses. Emit an error when a state
	declaration with options appears without parentheses. Add a
	guard to prevent a bogus error when a state declaration may be
	interpreted as an option if a previous declaration with options
	was not parenthesized.

2014-06-13  Robert Dewar  <dewar@adacore.com>

	* checks.adb: Validate_Alignment_Check_Warnings: New procedure
	(Apply_Address_Clause_Check): Make Aligment_Warnings table entry.
	* checks.ads (Alignment_Warnings_Record): New type.
	(Alignment_Warnings): New table
	(Validate_Alignment_Check_Warnings): New procedure.
	* errout.adb (Delete_Warning_And_Continuations): New procedure
	(Error_Msg_Internal): Set Warning_Msg (Delete_Warning): Handle
	Warnings_Treated_As_Errors (Finalize): Minor reformatting
	* errout.ads (Warning_Msg): New variable
	(Delete_Warning_And_Continuations): New procedure
	* erroutc.adb (Delete_Msg): Handle Warnings_Treated_As_Errors count.
	* gnat1drv.adb (Post_Compilation_Validation_Checks): New procedure.

2014-06-13  Ed Schonberg  <schonberg@adacore.com>

	* a-coinho.adb, a-coinho.ads: Add Reference machinery.

2014-06-13  Hristian Kirtchev  <kirtchev@adacore.com>

	* errout.adb (SPARK_Msg_N): New routine.
	(SPARK_Msg_NE): New routine.
	* errout.ads Add a section on SPARK-related error routines.
	(SPARK_Msg_N): New routine.
	(SPARK_Msg_NE): New routine.
	* sem_ch13.adb (Analyze_Aspect_Specifications): Ensure that
	pragma Abstract_State is always inserted after SPARK_Mode.
	(Insert_After_SPARK_Mode): New routine.
	* sem_prag.adb (Analyze_Abstract_State,
	Analyze_Constituent, Analyze_External_Property,
	Analyze_External_Property_In_Decl_Part, Analyze_Global_Item,
	Analyze_Global_List, Analyze_Initialization_Item,
	Analyze_Initialization_Item_With_Inputs, Analyze_Input_Item,
	Analyze_Input_List, Analyze_Input_Output, Analyze_Part_Of,
	Analyze_Pragma, Analyze_Refined_Depends_In_Decl_Part,
	Analyze_Refined_Global_In_Decl_Part,
	Analyze_Refined_State_In_Decl_Part, Analyze_Refinement_Clause,
	Check_Aspect_Specification_Order, Check_Constituent_Usage,
	Check_Declaration_Order, Check_Dependency_Clause,
	Check_Duplicate_Mode, Check_Duplicate_Option,
	Check_Duplicate_Property, Check_External_Properties,
	Check_External_Property, Check_Function_Return,
	Check_Matching_Constituent, Check_Matching_State,
	Check_Mode_Restriction_In_Enclosing_Context,
	Check_Mode_Restriction_In_Function, Check_Refined_Global_Item,
	Check_State_And_Constituent_Use, Create_Or_Modify_Clause,
	Has_Extra_Parentheses, Inconsistent_Mode_Error,
	Match_Error, Propagate_Part_Of, Report_Extra_Clauses,
	Report_Extra_Constituents_In_List, Report_Extra_Inputs,
	Report_Unrefined_States, Report_Unused_Constituents,
	Report_Unused_States, Role_Error, Usage_Error):
	Convert Error_Msg_XXX calls to SPARK_Msg_XXX calls
	to report semantic errors only when SPARK_Mode is on.
	(Analyze_Depends_In_Decl_Part): Do not check the syntax of
	pragma Depends explicitly, this is now done by the analysis.
	(Analyze_Global_In_Decl_List): Do not check the syntax of
	pragma Global explicitly, this is now done by the analysis.
	(Analyze_Initializes_In_Decl_Part): Do not check the syntax of
	pragma Initializes explicitly, this is now done by the analysis.
	(Analyze_Part_Of): Do not check the syntax of the encapsulating
	state, this is now done by the analysis.
	(Analyze_Pragma): Do
	not check the syntax of a state declaration, this is now done
	by the analysis.
	(Analyze_Refined_Depends_In_Decl_Part): Do not
	check the syntax of pragma Refined_Depends explicitly, this is now
	done by the analysis.
	(Analyze_Refined_Global_In_Decl_Part): Do
	not check the syntax of pragma Refined_Global explicitly, this is
	now done by the analysis.
	(Analyze_Refined_State_In_Decl_Part):
	Do not check the syntax of pragma Refined_State explicitly, this
	is now done by the analysis.
	(Check_Dependence_List_Syntax): Removed.
	(Check_Global_List_Syntax): Removed.
	(Check_Initialization_List_Syntax): Removed.
	(Check_Item_Syntax): Removed.
	(Check_Missing_Part_Of): Do not consider items from an instance.
	(Check_Refinement_List_Syntax): Removed.
	(Check_State_Declaration_Syntax): Removed.
	(Collect_Global_List): Do not raise Program_Error when the input is
	malformed.
	(Process_Global_List): Do not raise Program_Error when the input
	is malformed.
	* sem_ch13.adb: Minor reformatting.

2014-06-13  Ed Schonberg  <schonberg@adacore.com>

	* sem_ch3.adb (Find_Type_Name): Diagnose a private type completion
	that is an interface definition with an interface list.
	(Process_Full_View): Move error message on missmatched interfaces
	between views to the declaration of full view, for clarity.
	* sem_ch9.adb (Check_Interfaces): Move error message to full view,
	for clarity.

2014-06-13  Robert Dewar  <dewar@adacore.com>

	* exp_attr.adb (Expand_N_Attribute_Reference, case Pred/Succ): Change
	reason to Overflow.

2014-06-13  Robert Dewar  <dewar@adacore.com>

	* makeutl.adb: Minor reformatting.

2014-06-13  Gail Schenker  <schenker@adacore.com>

	* debug.adb, sem_eval.adb (Why_Not_Static): Remove temporary code and
	associated flag (d.z), no longer needed.

2014-06-13  Ed Schonberg  <schonberg@adacore.com>

	* sem_ch13.adb (Analyze_Aspect_Specifications): For Import and
	Export aspects, do not check whether a corresponding Convention
	aspect has been specified. Convention is optional in Ada2012,
	and defaults to Convention_Ada.

2014-06-13  Eric Botcazou  <ebotcazou@adacore.com>

	* checks.adb (Apply_Address_Clause_Check): Only issue the new
	warning if the propagation warning is issued.

2014-06-13  Thomas Quinot  <quinot@adacore.com>

	* exp_ch4.adb: Minor reformatting.

2014-06-13  Robert Dewar  <dewar@adacore.com>

	* exp_attr.adb (Expand_N_Attribute_Reference, case Pred):
	Handle float range check case (Expand_N_Attribute_Reference,
	case Succ): Handle float range check case.
	* sem_attr.adb (Analyze_Attribute, case Pred/Succ): Handle float
	range check case.

2014-06-13  Vincent Celier  <celier@adacore.com>

	* makeutl.ads (Compute_Builder_Switches): Change name of
	parameter Root_Environment to Env.
	* prj-conf.adb (Check_Switches): Call Locate_Runtime with the
	Env parameter of procedure Get_Or_Create_Configuration_File.
	(Locate_Runtime): Call Find_Rts_In_Path with the Project_Path
	of new parameter Env.
	* prj-conf.ads (Locate_Runtime): New parameter Env of type
	Prj.Tree.Environment.

2014-06-13  Robert Dewar  <dewar@adacore.com>

	* gnat_rm.texi: Minor comment clarification for Check_Float_Overflow.

2014-06-13  Robert Dewar  <dewar@adacore.com>

	* exp_attr.adb, exp_ch9.adb, lib-writ.adb, g-comlin.adb: Minor
	reformatting.
	* sem_attr.adb: Minor code reformatting and simplification.
	* checks.adb: Fix minor typo.

2014-06-13  Emmanuel Briot  <briot@adacore.com>

	* g-comlin.adb (Get_Argument): fix expansion
	of command line arguments (e.g. "*.adb") when using a custom
	parser. The parser was not passed to the recursive call, and
	thus we were trying to do the expansion on the default command
	line parser.

2014-06-13  Thomas Quinot  <quinot@adacore.com>

	* exp_ch9.adb: Minor reformatting.

2014-06-13  Ed Schonberg  <schonberg@adacore.com>

	* exp_attr.adb (Expand_N_Attribute_Reference, case 'Old):
	To determine whether the attribute should be expanded, examine
	whether the enclosing postcondition pragma is to be checked,
	rather than using the internal flag Assertions_Enabled.

2014-06-13  Ben Brosgol  <brosgol@adacore.com>

	* gnat_rm.texi: Minor fixes.
	* gnat_ugn.texi: Added a missing "@itemize".

2014-06-13  Robert Dewar  <dewar@adacore.com>

	* debug.adb: Remove -gnatd.1 flag documentation.
	* layout.adb (Layout_Type): Remove special handling of size
	for anonymous access type.
	* sem_ch3.adb (Replace_Type): Remove special handling of size
	for anonymous access type.

2014-06-13  Robert Dewar  <dewar@adacore.com>

	* debug.adb: Document debug flag -gnatd.1.
	* layout.adb (Layout_Type): Size change for anonymous access
	types under -gnatd.1.
	* sem_ch3.adb (Replace_Type): Size change for anonymous access
	types under -gnatd.1.

2014-06-13  Robert Dewar  <dewar@adacore.com>

	* layout.adb (Layout_Type): Anonymous access types designating
	unconstrained arrays are always thin pointers.
	* sem_ch3.adb (Replace_Type): Anonymous access types designating
	unconstrained arrays are always thin pointers.

2014-06-13  Ed Schonberg  <schonberg@adacore.com>

	* sem_attr.adb (Analyze_Attribute): Use Check_Parameterless_Call
	to resolve the prefix of an attribute that is an entity name
	and may be a parameterless call.  Minor code reorganization.

2014-06-13  Robert Dewar  <dewar@adacore.com>

	* lib.ads, lib.adb, lib-writ.adb, lib-load.adb (Is_Compiler_Unit):
	Removed.
	* opt.ads (Compiler_Unit): New flag.
	* par-ch5.adb (Test_Statement_Required): Call Check_Compiler_Unit
	for null statement sequence (not allowed in compiler unit).
	* par-prag.adb (Prag): Handle Compiler_Unit[_Warning] during
	parsing.
	* restrict.ads, restrict.adb (Check_Compiler_Unit): New version and new
	calling sequence.
	* sem_ch11.adb, sem_ch3.adb, sem_ch4.adb: New calling sequence for
	Check_Compiler_Unit.
	* sem_ch6.adb (Analyze_Extended_Return_Statement): Call
	Check_Compiler_Unit (this construct is not allowed in compiler
	units).
	* sem_prag.adb (Analyze_Pragma, case Compiler_Unit[_Warning]):
	Set Opt.Compiler_Unit.

2014-06-13  Geert Bosch  <bosch@adacore.com>

	* gnat_rm.texi, s-tasinf-solaris.ads, sem_prag.adb, gnat_ugn.texi,
	s-tasinf-mingw.ads, s-tasinf.ads, s-tasinf-linux.ads,
	s-tasinf-vxworks.ads: Make Task_Info pragma and package obsolescent.

2014-06-13  Robert Dewar  <dewar@adacore.com>

	* s-tasini.adb, s-tarest.adb, s-taprob.adb: Minor reformatting.

2014-06-13  Hristian Kirtchev  <kirtchev@adacore.com>

	* freeze.adb (Freeze_Entity): Remove the check concerning volatile
	types in SPARK as it is poorly placed and poorly formulated. The
	check was flagging ALL volatile entities as illegal in SPARK.
	* sem_prag.adb (Process_Atomic_Shared_Volatile): Flag volatile
	types as illegal in SPARK.

2014-06-13  Robert Dewar  <dewar@adacore.com>

	* sem_cat.adb: Minor reformatting.

2014-06-13  Yannick Moy  <moy@adacore.com>

	* sem_prag.adb (Analyze_Pragma/Post_Class): Fix typo.

2014-06-13  Arnaud Charlet  <charlet@adacore.com>

	* gnat_rm.texi: Add detail on SPARK_05 restriction.

2014-06-13  Bob Duff  <duff@adacore.com>

	* s-solita.adb (Get_Sec_Stack_Addr, Init_Tasking_Soft_Links):
	Add assertions requiring the secondary stack to be initialized.
	* s-solita.ads (Init_Tasking_Soft_Links): Comment.
	* s-taprob.adb, s-tarest.adb, s-tasini.adb (elab code): Make sure the
	secondary stack is initialized before calling Init_Tasking_Soft_Links,
	by adding pragmas Elaborate_Body.

2014-06-13  Thomas Quinot  <quinot@adacore.com>

	* sem_ch13.adb (Analyze_Stream_TSS_Definition): Remove temporary
	kludge disabling new legality check.

2014-06-13  Hristian Kirtchev  <kirtchev@adacore.com>

	* freeze.adb (Freeze_Record_Type): Remove checks related to SPARK
	volatile types.
	(Freeze_Type): Volatile types are now illegal in SPARK.

2014-06-13  Robert Dewar  <dewar@adacore.com>

	* aspects.ads, aspects.adb: Add aspect Thread_Local_Storage.
	* gnat_rm.texi: Document aspect Thread_Local_Storage.

2014-06-13  Ed Schonberg  <schonberg@adacore.com>

	* sem_cat.adb (Validate_Static_Object_Name): A constant whose
	value is a temporary that renames an aggregate is legal in a
	preelaborated unit. Illegalities, if any will be detected in
	the aggregate components.

2014-06-13  Ed Schonberg  <schonberg@adacore.com>

	* einfo.ads: Minor reformatting an comment expansion.

2014-06-13  Robert Dewar  <dewar@adacore.com>

	* back_end.ads, back_end.adb: Make_Id, Make_SC, Set_RND are moved to
	Tbuild.
	* tbuild.ads, tbuild.adb: Make_Id, Make_SC, Set_RND are moved here from
	Back_End.
	* gnat1drv.adb: Make_Id, Make_SC, Set_RND are moved to Tbuild
	* sem_warn.adb: Minor reformatting.

2014-06-13  Doug Rupp  <rupp@adacore.com>

	* adaint.c (__gnat_open_new_temp) [VMS]: Open binary
	files with rfm=udf.

2014-06-13  Yannick Moy  <moy@adacore.com>

	* sem_warn.adb (Check_Unset_References): Take
	case of Refined_Post into account in Within_Postcondition check.

2014-06-13  Hristian Kirtchev  <kirtchev@adacore.com>

	* freeze.adb (Freeze_Record_Type): Volatile types are not allowed in
	SPARK.

2014-06-13  Yannick Moy  <moy@adacore.com>

	* sem_ch13.adb (Analyze_Aspect_Specifications/Aspect_Import,
	Aspect_Export): Consider that variables may be set outside the program.

2014-06-13  Robert Dewar  <dewar@adacore.com>

	* back_end.adb (Make_Id): New function.
	(Make_SC): New function.
	(Set_RND): New procedure.
	* back_end.ads (Make_Id): New function.
	(Make_SC): New function.
	(Set_RND): New procedure.
	* einfo.ads: Minor comment updates.
	* frontend.adb: Move Atree.Initialize call to Gnat1drv.
	* gnat1drv.adb (Gnat1drv): New calling sequence for
	Get_Target_Parameters.
	(Gnat1drv): Move Atree.Initialize here from Frontend.
	* targparm.adb (Get_Target_Parameters): New calling
	sequence (Get_Target_Parameters): Handle pragma Restriction
	(No_Dependence,..)
	* targparm.ads (Get_Target_Parameters): New calling sequence.

2014-06-13  Gary Dismukes  <dismukes@adacore.com>

	* sem_prag.adb (Process_Import_Or_Interface): Exit the homonym
	loop if the pragma does not come from source, so that an implicit
	pragma Import only applies to the first declaration, avoiding
	possible conflicts with earlier explicit and implicit declarations
	due to multiple Provide_Shift_Operators pragmas.
	(Set_Imported): Remove previous fix that bypassed pragma duplication
	error.
	* gnat_rm.texi: Change 'equivalent' to 'similar' in description
	of Provide_Shift_Operators.

2014-06-12  Jan Hubicka  <hubicka@ucw.cz>

	* gcc-interface/utils.c (process_attributes) <ATTR_LINK_SECTION>: Pass
	string pointer directly to set_decl_section_name.

2014-06-11  Robert Dewar  <dewar@adacore.com>

	* sem_ch13.adb: Minor reformatting.

2014-06-11  Hristian Kirtchev  <kirtchev@adacore.com>

	* sem_prag.adb (Check_Clause_Syntax): Add new
	local variable Outputs. Account for the case where multiple
	output items appear as an aggregate.

2014-06-11  Robert Dewar  <dewar@adacore.com>

	* sem_warn.adb (Output_Obsolescent_Entity_Warnings): Tag warning
	with ?j? not ??.

2014-06-11  Ed Schonberg  <schonberg@adacore.com>

	* einfo.ads: Minor reformatting.

2014-06-11  Hristian Kirtchev  <kirtchev@adacore.com>

	* a-cbdlli.adb, a-cdlili.adb, a-cidlli.adb, a-crdlli.adb (Insert): Add
	new variable First_Node. Update the position after all insertions have
	taken place to First_Node.

2014-06-11  Robert Dewar  <dewar@adacore.com>

	* debug.adb: Remove debug flag -gnatd.1, no longer needed.
	* layout.adb (Layout_Type): Remove test of -gnatd.1.

2014-06-11  Robert Dewar  <dewar@adacore.com>

	* sem_ch13.adb: Minor reformatting.

2014-06-11  Hristian Kirtchev  <kirtchev@adacore.com>

	* sem_prag.adb (Check_Clause_Syntax): Add new
	local variable Outputs. Account for the case where multiple
	output items appear as an aggregate.

2014-06-11  Robert Dewar  <dewar@adacore.com>

	* sem_warn.adb (Output_Obsolescent_Entity_Warnings): Tag warning
	with ?j? not ??.

2014-06-11  Ed Schonberg  <schonberg@adacore.com>

	* einfo.ads: Minor reformatting.

2014-06-11  Hristian Kirtchev  <kirtchev@adacore.com>

	* a-cbdlli.adb, a-cdlili.adb, a-cidlli.adb, a-crdlli.adb (Insert): Add
	new variable First_Node. Update the position after all insertions have
	taken place to First_Node.

2014-06-11  Robert Dewar  <dewar@adacore.com>

	* debug.adb: Remove debug flag -gnatd.1, no longer needed.
	* layout.adb (Layout_Type): Remove test of -gnatd.1.

2014-06-11  Thomas Quinot  <quinot@adacore.com>

	* freeze.ads: Minor reformatting.
	* checks.adb (Determine_Range): Do not attempt to determine
	the range of a deferred constant whose full view has not been
	seen yet.
	* sem_res.adb (Resolve): Remove undesirable guard against
	resolving expressions from expression functions.

2014-06-11  Robert Dewar  <dewar@adacore.com>

	* debug.adb (Debug_Flag_Dot_1): Set to enable fix for anonymous
	access types.
	* layout.adb (Layout_Type): Make anonymous access types for
	subprogram formal types and return types always thin. For now
	only enabled if -gnatd.1 set.

2014-06-11  Ed Schonberg  <schonberg@adacore.com>

	* sem_ch13.adb (Analyze_Stream_TSS_Definition): Apply legality
	rule for stream attributes of interface types (RM 13.13.2 (38/3)):
	subprogram must be a null procedure.

2014-06-11  Hristian Kirtchev  <kirtchev@adacore.com>

	* sem_prag.adb (Analyze_Input_Item): Allow formal
	parameters to appear as input_items in an initialization_list
	of pragma Initializes. Encapsulation now applies to states and
	variables only (as it should). Add RM references to key errors.
	* sem_prag.adb (Set_Imported): Suppress errors
	about preceding Imports when the pragma does not come from source,
	which can happen through use of pragma Provide_Shift_Operators.

2014-06-11  Thomas Quinot  <quinot@adacore.com>

	* sem_ch3.adb: Minor reformatting.
	* einfo.ads (Full_View): Minor comment update.

2014-06-11  Robert Dewar  <dewar@adacore.com>

	* einfo.adb (Is_Independent): New flag.
	* einfo.ads (Is_Independent): New flag.
	(Has_Independent_Components): Clean up and fix comments.
	* sem_prag.adb (Fix_Error): Deal with changing argument
	[of] to entity [for].
	(Analyze_Pragma, case Independent): Set Is_Independent flag
	(Analyze_Pragma, case Independent_Components): Set Is_Independent flag
	in all components of specified record.

2014-06-11  Thomas Quinot  <quinot@adacore.com>

	* sem_ch12.adb (Analyze_Formal_Decimal_Fixed_Point_Type):
	Set proper Etype on bounds of dummy type created for analysis
	of the generic.

2014-06-11  Robert Dewar  <dewar@adacore.com>

	* debug.adb: Minor comment fix (add missing section of dot
	numeric flags).

2014-06-11  Robert Dewar  <dewar@adacore.com>

	* gnat_rm.texi, switch-c.adb, sem_prag.adb, a-tgdico.ads, par-prag.adb,
	opt.ads, a-finali.ads, snames.ads-tmpl: Remove all traces of
	pragma/aspects Pure_05 Pure_12 Preelaborate_05.
	* errout.adb (Output_Messages): Avoid duplicate output for
	library level instance.
	* sem_elab.adb (Is_Call_Of_Generic_Formal): Moved to outer level
	(Check_Elab_Call): Add call to Is_Call_Of_Generic_Formal
	* exp_ch4.adb (Expand_N_Op_Expon): New interface for Exp_Modular.
	* s-expmod.ads, s-expmod.adb (Exp_Modular): Change interface to
	accomodate largest modulus value.
	* gnat_ugn.texi: Minor updates.

2014-06-11  Ed Schonberg  <schonberg@adacore.com>

	* sem_ch12.adb (Instantiate_Package_Body): Do not attempt to
	load body of generic package or its parent, if body is optional
	and the unit does not require a body.

2014-06-11  Robert Dewar  <dewar@adacore.com>

	* gnat_rm.texi: Document System.Unsigned_Types.
	* impunit.adb: System.Unsigned_Types (s-unstyp.ads) is user accessible.
	* s-unstyp.ads: Update comments (this is now user available unit).

2014-06-11  Robert Dewar  <dewar@adacore.com>

	* make.adb, sem_res.adb: Minor reformatting.

2014-06-11  Thomas Quinot  <quinot@adacore.com>

	* a-astaco.ads, a-tags.ads, s-excdeb.ads, a-tgdico.ads, a-stmaco.ads,
	a-except-2005.ads, s-except.ads, a-taside.ads, a-dynpri.ads,
	a-chahan.ads, a-sytaco.ads, s-stalib.ads, a-strmap.ads: Change pragmas
	Preelaborate_05 to just Preelaborate in runtime units, and similarly
	change Pure_05 to just Pure.

2014-06-11  Ed Schonberg  <schonberg@adacore.com>

	* sem_ch6.adb (Analyze_Subprogram_Body_Contract): Do not attempt
	analysis if error has been posted on subprogram body.

2014-06-11  Ed Schonberg  <schonberg@adacore.com>

	* sem_ch13.adb (Analyze_Stream_TSS_Definition): Apply legality
	rule given in RM 13.1 (8/1) for operational attributes to stream
	attributes: the attribute must apply to a first subtype. Fixes
	missing errors in ACATS test bdd2004.

2014-06-11  Robert Dewar  <dewar@adacore.com>

	* exp_ch3.adb (Build_Record_Init_Proc): Don't build for variant
	record type if restriction No_Implicit_Conditionals is active.
	(Expand_N_Object_Declaration): Don't allow default initialization
	for variant record type if restriction No_Implicit_Condition is active.
	(Build_Variant_Record_Equality): Don't build for variant
	record type if restriction No_Implicit_Conditionals is active.
	* exp_ch4.adb (Expand_N_Op_Eq): Error if variant records with
	No_Implicit_Conditionals.
	* sem_aux.ads, sem_aux.adb (Has_Variant_Part): New function.

2014-06-11  Ramon Fernandez  <fernandez@adacore.com>

	* i-cstrin.ads: Update comments.

2014-06-11  Ed Schonberg  <schonberg@adacore.com>

	* sem_res.adb (Resolve_Selected_Component): Handle properly a
	selected component whose prefix is overloaded, when none of the
	interpretations matches the expected type.

2014-06-11  Bob Duff  <duff@adacore.com>

	* make.adb (Wait_For_Available_Slot): Give a more
	informative error message; if the ALI file is not found, print
	the full path of what it's looking for.

2014-06-11  Sergey Rybin  <rybin@adacore.com frybin>

	* gnat_ugn.texi, vms_data.ads: add description of gnatstub -W<par>
	option to specify the result file encoding.

2014-06-11  Robert Dewar  <dewar@adacore.com>

	* errout.ads, sem_ch12.adb: Minor reformatting.
	* debug.adb, erroutc.adb: Remove -gnatd.q debug switch.
	* lib-xref.adb: Minor reformatting.
	* restrict.adb: Minor code reorganization (put routines in
	alpha order).

2014-06-11  Yannick Moy  <moy@adacore.com>

	* einfo.ads: Minor typo in comment

2014-06-11  Ed Schonberg  <schonberg@adacore.com>

	* sinfo.ads, sinfo.adb: New attribute Uninitialized_Variable, for
	formal private types and private type extensions, to indicate
	variable in a generic unit whose uninitialized use suggest that
	actual type should be fully initialized.
	Needs_Initialized_Actual:  removed, functionaity replaced by
	the above.
	* lib-xref.adb (Generate_Reference): Generate a reference for
	variables of a formal type when the unit is not the main unit,
	to enable appropriate warnings in an instance.
	* sem_ch12.adb (Check_Ininialized_Type): Improve warning on use
	of variable in a generic unit that suggests that actual type
	should be full initialized.
	* sem_warn.adb; (May_Need_Initialized_Actual): Make into procedure
	and do not emot warning, which now only appears in an instance.

2014-06-11  Eric Botcazou  <ebotcazou@adacore.com>

	* gnat_ugn.texi: Fix minor typo.

2014-06-11  Hristian Kirtchev  <kirtchev@adacore.com>

	* sem_ch3.adb Add with and use clause for Sem_Ch10.
	(Analyze_Declarations): Code reformatting. Analyze the contract
	of a subprogram body stub at the end of the declarative region.
	* sem_ch6.adb (Analyze_Subprogram_Body_Contract): Spec_Id is
	now a variable. Do not process the body if its contract is not
	available. Account for subprogram body stubs when extracting
	the corresponding spec.
	* sem_ch6.ads (Analyze_Subprogram_Contract): Update the comment
	on usage.
	* sem_ch10.ads, sem_ch10.adb (Analyze_Subprogram_Body_Stub_Contract):
	New routine.
	* sem_prag.adb (Analyze_Depends_In_Decl_Part):
	Account for subprogram body stubs when extracting the
	corresponding spec.
	(Analyze_Global_In_Decl_List):
	Account for subprogram body stubs when extracting the
	corresponding spec.
	(Analyze_Refined_Depends_In_Decl_Part):
	Use Find_Related_Subprogram_Or_Body to retrieve the declaration
	of the related body. Spec_Is now a variable. Account for
	subprogram body stubs when extracting the corresponding spec.
	(Analyze_Refined_Global_In_Decl_Part): Use
	Find_Related_Subprogram_Or_Body to retrieve the declaration
	of the related body. Spec_Is now a variable. Account for
	subprogram body stubs when extracting the corresponding spec.
	(Collect_Subprogram_Inputs_Output): Account for subprogram body
	stubs when extracting the corresponding spec.

2014-06-11  Vincent Celier  <celier@adacore.com>

	* gnatcmd.adb (Process_Link): Do not invoke gnatlink with
	-lgnarl or -lgnat.

2014-06-11  Robert Dewar  <dewar@adacore.com>

	* debug.adb: Add debug flag -gnatd.q.
	* erroutc.adb (Prescan_Message): Bomb if untagged warning with
	-gnatd.q set.
	* styleg.adb (Check_Xtra_Parens): Message should be a style
	message.
	* sem_aggr.adb, sem_ch3.adb, exp_ch9.adb, checks.adb, sem_prag.adb,
	par-endh.adb, eval_fat.adb, freeze.adb, sem_util.adb, sem_attr.adb,
	sem_elab.adb, sem_ch6.adb, sem_warn.adb, sem_cat.adb,
	sem_ch13.adb, lib-xref.adb: Add remaining warning tags.

2014-06-11  Ben Brosgol  <brosgol@adacore.com>

	* gnat_rm.texi: Revised chapter on Implementation Defined
	Characteristics.

2014-06-11  Geert Bosch  <bosch@adacore.com>

	* s-exctab.adb: avoid race conditions in exception registration.

2014-06-11  Robert Dewar  <dewar@adacore.com>

	* errout.adb (Warn_Insertion): New function.
	(Error_Msg): Use Warn_Insertion and Prescan_Message.
	(Error_Msg_Internal): Set Info field of error object.
	(Error_Msg_NEL): Use Prescan_Message.
	(Set_Msg_Text): Don't store info: at start of message.
	(Skip_Msg_Insertion_Warning): New name for Set_Msg_Insertion_Warning.
	(Skip_Msg_Insertion_Warning): Now just skips warning insertion.
	* errout.ads: Document new ?$? and >$> insertion sequences
	Document use of "(style)" and "info: "
	* erroutc.adb (dmsg): Print several missing fields
	(Get_Warning_Tag): Handle -gnatel case (?$?)  (Output_Msg_Text):
	Deal with new tagging of info messages
	* erroutc.ads: Is_Info_Msg: New global (Error_Msg_Object):
	Add field Info (Prescan_Message): New procedure, this procedure
	replaces the old Test_Style_Warning_Serious_Unconditional_Msg
	* errutil.adb, exp_util.adb, par-ch7.adb, sem_ch13.adb, sem_ch7.adb,
	sem_elab.adb: Follow new rules for info message (info belongs
	only at the start of a message, and only in the first message,
	not in any of the continuations).
	* gnat_ugn.texi: Document full set of warning tags.

2014-06-11  Gary Dismukes  <dismukes@adacore.com>

	* sem_util.adb: Minor typo fix.

2014-06-11  Ed Schonberg  <schonberg@adacore.com>

	* sem_warn.adb (Check_References): Do not emit spurious warnings
	on uninitialzed variable of a formal private type if variable
	is not read.

2014-06-09  Jan Hubicka  <hubicka@ucw.cz>

	* gcc-interface/utils.c (process_attributes) <ATTR_LINK_SECTION>: Use
	set_decl_section_name accessor.

2014-05-22  Thomas Schwinge  <thomas@codesourcery.com>

	* gcc-interface/utils.c (DEF_FUNCTION_TYPE_0, DEF_FUNCTION_TYPE_6)
	(DEF_FUNCTION_TYPE_7, DEF_FUNCTION_TYPE_8)
	(DEF_FUNCTION_TYPE_VAR_5): Cosmetic fixes.

2014-05-21  Robert Dewar  <dewar@adacore.com>

	* layout.adb: Minor reformatting.
	* sem_prag.adb (Analyze_Pragma, case Inspection_Point): Call
	dummy procedure ip.

2014-05-21  Robert Dewar  <dewar@adacore.com>

	* restrict.ads (Implementation_Restriction): Add entry for
	No_Fixed_IO.
	* rtsfind.ads: Add entries for Fixed_IO and Decimal_IO in
	Ada.[Wide_[Wide_]Text_IO.
	* s-rident.ads (Restriction_Id): Add entry for No_Fixed_IO.
	* sem_attr.adb (Analyze_Attribute): Disallow fixed point types
	for Img, Image, Value, Wide_Image, Wide_Value, Wide_Wide_Image,
	Wide_Wide_Value if restriction No_Fixed_IO is set.
	* sem_util.adb (Set_Entity_Checks): Check restriction No_Fixed_IO.

2014-05-21  Robert Dewar  <dewar@adacore.com>

	* gnatcmd.adb: Minor error msg changes (no upper case letter
	at start).
	* sem_ch12.adb, sem_ch5.adb, sem_res.adb, sem_util.adb: Minor
	reformatting.

2014-05-21  Robert Dewar  <dewar@adacore.com>

	* debug.adb: Debug flag -gnatd.G inhibits static elab tracing
	via generic formals.
	* sem_elab.adb (Is_Call_Of_Generic_Formal): Return False if
	-gnatd.G is set.

2014-05-21  Thomas Quinot  <quinot@adacore.com>

	* exp_pakd.adb (Revert_Storage_Order): Renamed from Byte_Swap to
	more accurately describe that this subprogram needs to come into
	play also in cases where no byte swapping is involved, because
	it also takes care of some required shifts (left-justification
	of values).

2014-05-21  Thomas Quinot  <quinot@adacore.com>

	* freeze.adb (Check_Component_Storage_Order): Indicate whether
	a Scalar_Storage_Order attribute definition is present for the
	component's type.
	(Freeze_Record_Type): Suppress junk warnings
	about purportedly junk Bit_Order / Scalar_Storage_Order attribute
	definitions.

2014-05-21  Robert Dewar  <dewar@adacore.com>

	* sem_ch8.adb (Analyze_Subprogram_Renaming): Put back call
	to Kill_Elaboration_Checks.

2014-05-21  Gary Dismukes  <dismukes@adacore.com>

	* layout.adb (Assoc_Add): Suppress the optimization of the (E
	- C1) + C2 case, when the expression type is unsigned and C1 <
	C2, to avoid creating a negative literal when folding.

2014-05-21  Hristian Kirtchev  <kirtchev@adacore.com>

	* freeze.adb (Freeze_Record_Type): Update the use of
	Is_SPARK_Volatile.
	* sem_ch3.adb (Analyze_Object_Contract): Update the use of
	Is_SPARK_Volatile.
	(Process_Discriminants): Update the use of Is_SPARK_Volatile.
	* sem_ch5.adb (Analyze_Iterator_Specification): Update the use
	of Is_SPARK_Volatile.
	(Analyze_Loop_Parameter_Specification):
	Update the use of Is_SPARK_Volatile.
	* sem_ch6.adb (Process_Formals): Catch an illegal use of an IN
	formal parameter when its type is volatile.
	* sem_prag.adb (Analyze_Global_Item): Update the use of
	Is_SPARK_Volatile.
	* sem_res.adb (Resolve_Entity_Name): Correct the guard which
	determines whether an entity is a volatile source SPARK object.
	* sem_util.adb (Has_Enabled_Property): Accout for external
	properties being set on objects other than abstract states
	and variables. An example would be a formal parameter.
	(Is_SPARK_Volatile): New routine.
	(Is_SPARK_Volatile_Object):
	Remove the entity-specific tests. Call routine Is_SPARK_Volatile
	when checking entities and/or types.
	* sem_util.ads (Is_SPARK_Volatile): New routine.

2014-05-21  Robert Dewar  <dewar@adacore.com>

	* sem_warn.adb: Minor fix to warning messages (use ?? instead
	of ?).

2014-05-21  Vincent Celier  <celier@adacore.com>

	* gnatcmd.adb (GNATCmd): For platforms other than VMS, recognize
	switch --version and --help.

2014-05-21  Robert Dewar  <dewar@adacore.com>

	* sem_elab.adb (Is_Call_Of_Generic_Formal): New function.

2014-05-21  Ed Schonberg  <schonberg@adacore.com>

	* sem_ch5.adb (Analyze_Iterator_Specification): Set type of
	iterator variable when the domain of iteration is a formal
	container and this is an element iterator.

2014-05-21  Bob Duff  <duff@adacore.com>

	* sem_ch12.adb: Minor reformatting.

2014-05-21  Robert Dewar  <dewar@adacore.com>

	* sinfo.ads, sem_ch12.adb, sem_warn.adb: Minor reformatting.

2014-05-21  Robert Dewar  <dewar@adacore.com>

	* sem_elab.adb: Minor reformatting.
	* s-taprop.ads: Minor comment fix.
	* sem_ch8.adb (Analyze_Subprogram_Renaming): Remove call to
	Kill_Elaboration_Checks.
	* errout.adb, erroutc.adb: Minor reformatting.

2014-05-21  Thomas Quinot  <quinot@adacore.com>

	* exp_pakd.adb (Byte_Swap): Handle the case of a sub-byte
	component. No byte swapping occurs, but this procedure also takes
	care of appropriately justifying the argument.

2014-05-21  Hristian Kirtchev  <kirtchev@adacore.com>

	* sem_ch6.adb: sem_ch6.adb (Analyze_Aspects_On_Body_Or_Stub):
	New routine.
	(Analyze_Subprogram_Body_Helper): Move the
	analysis of aspect specifications and the processing of the
	subprogram body contract after inlining has taken place.
	(Diagnose_Misplaced_Aspect_Specifications): Removed.

2014-05-21  Javier Miranda  <miranda@adacore.com>

	* sem_ch3.adb (Build_Derived_Record_Type): Revert previous change.

2014-05-21  Robert Dewar  <dewar@adacore.com>

	* sem_eval.ads, sem_eval.adb (Why_Not_Static): Messages are not
	continuations any more.

2014-05-21  Ed Schonberg  <schonberg@adacore.com>

	* sinfo.ads, sinfo.adb: New flag Needs_Initialized_Actual,
	present in formal_Private_Definitions and on private extension
	declarations of a formal derived type. Set when the use of the
	formal type in a generic suggests that the actual should be a
	fully initialized type.
	* sem_warn.adb (May_Need_Initialized_Actual): new subprogram
	to indicate that an entity of a generic type has default
	initialization, and that the corresponing actual type in any
	subsequent instantiation should be fully initialized.
	* sem_ch12.adb (Check_Initialized_Type): new subprogram,
	to emit a warning if the actual for a generic type on which
	Needs_Initialized_Actual is set is not a fully initialized type.

2014-05-21  Robert Dewar  <dewar@adacore.com>

	* sem_elab.adb, prj-dect.adb: Minor reformatting.

2014-05-21  Robert Dewar  <dewar@adacore.com>

	* erroutc.ads: Minor comment addition.

2014-05-21  Robert Dewar  <dewar@adacore.com>

	* errout.ads: Add documentation for use of >*> tag.
	* restrict.adb: Make sure we use >*> tag for restriction warnings.

2014-05-21  Gary Dismukes  <dismukes@adacore.com>

	* debug.adb: Add case of illegal overriding_indicator for a
	protected subprogram body to description of -gnatd.E switch.
	* sem_ch6.adb (Verify_Overriding_Indicator): Issue error message
	for cases of giving overriding_indicators on protected subprogram
	bodies, but change this to a warning if -gnatd.E is enabled. No
	longer give a style warning about missing indicators on protected
	subprogram bodies.

2014-05-21  Robert Dewar  <dewar@adacore.com>

	* prj.ads, sem_ch12.adb, prj.adb, exp_pakd.adb,
	sem_elab.ads: Minor reformatting.
	* erroutc.adb, erroutc.ads (Warning_Specifically_Suppressed): Make Tag
	parameter optional.

2014-05-21  Pascal Obry  <obry@adacore.com>

	* prj-dect.adb: Allow package Install in aggregate project.

2014-05-21  Robert Dewar  <dewar@adacore.com>

	* sem_ch13.adb (Analyze_Aspect_Specifications):
	Insert_Delayed_Pragma is now used for the case of Attach_Handler.
	* sem_prag.adb: Minor comment improvements.

2014-05-21  Ed Schonberg  <schonberg@adacore.com>

	* sem_ch12.adb (Install_Body): When checking whether freezing of
	instantiation must be delayed, verify that the common enclosing
	subprogram to generic and instance is in fact an overloadable
	entity.

2014-05-21  Vincent Celier  <celier@adacore.com>

	* makeutl.adb (Mains.Complete_Mains.Do_Complete): Look for all
	mains with the same name and fail if there is more than one.
	* prj.ads, prj.adb (Find_All_Sources): New function

2014-05-21  Robert Dewar  <dewar@adacore.com>

	* sem_ch13.adb: Minor reformatting.
	* lib-xref-spark_specific.adb, sem_util.adb: Minor reformatting.
	* sem_prag.adb: Minor error message improvement.

2014-05-21  Yannick Moy  <moy@adacore.com>

	* lib-xref-spark_specific.adb, lib-xref.ads, lib-xref.adb
	(Enclosing_Subprogram_Or_Package): Only return a library-level
	package.

2014-05-21  Javier Miranda  <miranda@adacore.com>

	* sem_ch3.adb (Build_Derived_Record_Type): Initialize Parent_Base
	to the full view of the parent type when processing a derived type
	which is the full view of a private type not defined in a generic
	unit which is derived from a private type with discriminants
	whose full view is a non-tagged record type.

2014-05-21  Javier Miranda  <miranda@adacore.com>

	* exp_ch4.adb (Expand_Allocator_Expression.Apply_Accessibility_Check):
	Complete previous patch.

2014-05-21  Thomas Quinot  <quinot@adacore.com>

	PR ada/9535
	* g-socket.adb (Read and Write for Datagram_Socket_Stream_Type):
	Provide a behaviour more consistent with underlying datagram
	socket: do not attempt to loop over Send_Socket/Receive_Socket
	iterating along the buffer.

2014-05-21  Hristian Kirtchev  <kirtchev@adacore.com>

	* freeze.adb (Freeze_Record_Type): Ensure that a discriminated
	or a tagged type is not labelled as volatile. Ensure that a
	non-volatile type has no volatile components.
	* sem_ch3.adb (Analyze_Object_Contract): Add local constant
	Obj_Typ. Code reformatting.  Ensure that a discriminated or
	tagged object is not labelled as volatile.
	* sem_prag.adb (Process_Atomic_Shared_Volatile): Ensure that
	pragma Volatile applies to a full type declaration or an object
	declaration when SPARK mode is on.

2014-05-21  Sergey Rybin  <rybin@adacore.com frybin>

	* gnat_ugn.texi: For ASIS tools, reword the paragraph about
	providing options needed for compiling the argument source for
	the situation when a project file can be used as a tool parameter.

2014-05-21  Gary Dismukes  <dismukes@adacore.com>

	* gnat_rm.texi: Minor typo fix.

2014-05-21  Robert Dewar  <dewar@adacore.com>

	* stand.adb (Tree_Read): Read missing entities.
	(Tree_Write): Write missing entities.

2014-05-21  Ben Brosgol  <brosgol@adacore.com>

	* gnat_ugn.texi: Wordsmithing edits to Coupling Metrics Control
	section in gnatmetric chapter.

2014-05-21  Robert Dewar  <dewar@adacore.com>

	* exp_ch6.adb (Expand_Actuals): Spec moved here, since not used
	outside Exp_Ch6 (Expand_Actuals): Deal with proper insertion of
	post-call copy write back (see detailed comment in code).
	* exp_ch6.ads (Expand_Actuals): Moved to body, not used outside
	Exp_Ch6.
	* tbuild.ads: Minor reformatting.

2014-05-21  Robert Dewar  <dewar@adacore.com>

	* stand.ads: Add warning about adding new entities and
	Tree_Read/Tree_Write.

2014-05-21  Robert Dewar  <dewar@adacore.com>

	* sem_util.adb (Set_Entity_With_Checks): Don't complain about
	references to restricted entities within the units in which they
	are declared.

2014-05-21  Robert Dewar  <dewar@adacore.com>

	* gnat1drv.adb (Check_Bad_Body): Use Source_File_Is_Body to
	simplify the needed test, and also deal with failure to catch
	situations with non-standard names.
	* sinput-l.ads, sinput-l.adb (Source_File_Is_No_Body): New function
	(Source_File_Is_Subunit): Removed, no longer used.

2014-05-21  Javier Miranda  <miranda@adacore.com>

	* exp_ch4.adb
	(Expand_Allocator_Expression.Apply_Accessibility_Check): for a
	renaming of an access to interface object there is no need to
	generate extra code to reference the tag.

2014-05-21  Robert Dewar  <dewar@adacore.com>

	* errout.adb, erroutc.adb, erroutc.ads: Allow warning tag in pragma
	Warnings (Off, string).

2014-05-21  Robert Dewar  <dewar@adacore.com>

	* osint.adb: Fix three error messages to say invalid instead
	of erroneous.
	* par-ch4.adb, exp_aggr.adb, sem_attr.adb, sem_aux.adb, sem_ch3.adb,
	sem_ch5.adb, sem_ch6.adb, sem_ch7.adb, sem_dim.adb, sem_res.adb,
	sem_util.adb, sem_util.ads: Fix incorrect use of erroneous in comments.

2014-05-21  Ed Schonberg  <schonberg@adacore.com>

	* freeze.adb, sem_ch13.adb, sem_ch13.ads, sem_ch9.adb,
	sem_ch9.ads: Move discriminant manipulation routines for analysis of
	aspect specifications from sem_ch9 to sem_ch13, where they belong.

2014-05-21  Robert Dewar  <dewar@adacore.com>

	* gnat_ugn.texi: Clearly document -gnatw.g (GNAT warnings).
	Clearly document -gnatyg (GNAT style switches).
	* usage.adb: Add line line for -gnatw.g (GNAT warnings) More
	detail for line for -gnatyg (GNAT style switches) -gnatw.d/D is
	available for VMS after all.
	* warnsw.adb: Reorganize to eliminate duplicated code
	(Restore_Warnings): Add a couple of missing entries
	(Save_Warnings): Add a couple of missing entries.
	* warnsw.ads: Add missing entries to Warning_Record (not clear
	what the impact is).

2014-05-21  Robert Dewar  <dewar@adacore.com>

	* errout.adb (Set_Msg_Insertion_Warning): Handle ?*? (restriction
	warning) case.
	* errout.ads: Document ?*? (restriction warning) insertion.
	* erroutc.adb (Get_Warning_Tag): Deal with ?*? (restriction
	warning) case.
	* erroutc.ads: Document use of * for restriction warning tag.
	* restrict.adb (Restriction_Msg): Tag with ?*? instead of ??.

2014-05-21  Ed Schonberg  <schonberg@adacore.com>

	* sem_ch9.adb (Push_Scope_And_Install_Discriminants): Do not
	make discriminants immediately visible when analyzing an aspect
	of a subtype declaration.
	(Uninstall_Discriminants): Do not apply to the entity in a
	subtype declaration.

2014-05-21  Ed Schonberg  <schonberg@adacore.com>

	* sem_util.adb: Code clean up.

2014-05-21  Eric Botcazou  <ebotcazou@adacore.com>

	* gnat_ugn.texi: Document -Werror.

2014-05-21  Bob Duff  <duff@adacore.com>

	* sem_util.adb (Is_Dependent_Component_Of_Mutable_Object):
	This was returning False if the Object is a constant view. Fix
	it to return True in that case, because it might be a view of
	a variable.
	(Has_Discriminant_Dependent_Constraint): Fix latent
	bug; this function was crashing when passed a discriminant.

2014-05-21  Robert Dewar  <dewar@adacore.com>

	* gnat_ugn.texi: Remove misplaced section that is now obsolete.
	* s-arit64.adb: Minor code reorganization.
	* sem_prag.adb: Minor comment fix (remove erroneous use of the
	term erroneous).

2014-05-21  Robert Dewar  <dewar@adacore.com>

	* g-table.adb, g-dyntab.adb (Reallocate): Fix possible overflow in
	computing new table size.

2014-05-21  Robert Dewar  <dewar@adacore.com>

	* einfo.ads: Minor reformatting.
	* ceinfo.adb: Deal with slight format change of einfo.ads.

2014-05-21  Ed Schonberg  <schonberg@adacore.com>

	* sem_prag.adb (Analyze_Part_Of): Further work on the proper
	implementation of the SPARK 2014 rule concerning private child
	units (LRM 7.2.6).

2014-05-21  Vincent Celier  <celier@adacore.com>

	* makeusg.adb: Add switch -d to usage.

2014-05-21  Ed Schonberg  <schonberg@adacore.com>

	* sem_util.adb (Find_Actual): If an actual that is the prefix
	of an enclosing prefixed call has been rewritten, use Nkind
	and Sloc to identify the corresponding formal, when handling
	deferred references.

2014-05-21  Robert Dewar  <dewar@adacore.com>

	* debug.adb: Document -gnatd.z switch.
	* sem_eval.adb (Why_Non_Static): Test -gnatd.z switch.

2014-05-21  Robert Dewar  <dewar@adacore.com>

	* einfo.ads (Can_Never_Be_Null): Minor comment update.
	* sem_prag.adb (Check_Arg_Is_Task_Dispatching_Policy): Minor
	error message change.
	* s-arit64.adb ("abs"): New function. Use expression functions
	for the simple conversions and arithmetic.

>>>>>>> 331c6259
2014-05-18  Eric Botcazou  <ebotcazou@adacore.com>

	* gcc-interface/trans.c (Subprogram_Body_to_gnu): Rework comment and
	set function_start_locus.

2014-05-18  Eric Botcazou  <ebotcazou@adacore.com>

	* utils.c (gnat_write_global_declarations): Adjust the flags put on
	dummy_global.

2014-05-18  Eric Botcazou  <ebotcazou@adacore.com>

	* gcc-interface/decl.c (change_qualified_type): New static function.
	(gnat_to_gnu_entity): Use it throughout to add qualifiers on types.
	<E_Array_Type>: Set TYPE_VOLATILE on the array type directly.
	<E_Array_Subtype>: Likewise.
	Do not set flags on an UNCONSTRAINED_ARRAY_TYPE directly.
	(gnat_to_gnu_component_type): Likewise.
	(gnat_to_gnu_param): Likewise.

2014-05-18  Eric Botcazou  <ebotcazou@adacore.com>

	* fe.h (Set_Present_Expr): Move around.
	(End_Location): New macro.
	* gcc-interface/trans.c (Case_Statement_to_gnu): Use End_Location.

2014-05-18  Eric Botcazou  <ebotcazou@adacore.com>

	* gcc-interface/decl.c (gnat_to_gnu_entity): Use Underlying_Type in
	lieu of more verbose construct.
	* gcc-interface/trans.c (Call_to_gnu): Likewise.
	(gnat_to_gnu): Likewise.  Remove obsolete code.

2014-05-18  Eric Botcazou  <ebotcazou@adacore.com>

	* gcc-interface/decl.c (gnat_to_gnu_entity) <E_Array_Subtype>: Do not
	consider that regular packed arrays can never be superflat.

2014-05-17  Trevor Saunders  <tsaunders@mozilla.com>

	* gcc-interface/ada-tree.h: Remove usage of variable_size gty
	annotation.
	* gcc-interface/decl.c (annotate_value): Adjust.
	* gcc-interface/trans.c (Attribute_to_gnu): Likewise.
	(push_range_check_info): Likewise.
	(Loop_Statement_to_gnu): Likewise.
	(Subprogram_Body_to_gnu): Likewise.
	(Compilation_Unit_to_gnu): Likewise.
	(start_stmt_group): Likewise.
	* gcc-interface/utils.c (init_gnat_utils): Likewise.
	(gnat_pushlevel): Likewise.
	(maybe_pad_type): Likewise.

2014-05-14  Eric Botcazou  <ebotcazou@adacore.com>

	* seh_init.c: Fix copyright year.

2014-05-14  Bernd Edlinger  <bernd.edlinger@hotmail.de>

	* seh_init.c (__gnat_map_SEH): Compile also when __CYGWIN__ and __SEH__
	are defined.  Move include windows.h before system.h.
	* s-oscons-tmplt.c (DTR_CONTROL_ENABLE, RTS_CONTROL_ENABLE): Compile
	also when __CYGWIN__ is defined.  Include windef.h before winbase.h.

2014-05-14  Richard Sandiford  <r.sandiford@uk.ibm.com>

	* gcc-interface/decl.c (gnat_to_gnu_entity): Convert integer_one_node
	to the appropriate type.
	* gcc-interface/trans.c (gnat_to_gnu): Likewise.
	(pos_to_constructor): Likewise.

2014-05-13  Eric Botcazou  <ebotcazou@adacore.com>

	* gcc-interface/decl.c (annotate_value): Fix thinko in latest change.

2014-05-06  Kenneth Zadeck  <zadeck@naturalbridge.com>
	    Mike Stump  <mikestump@comcast.net>
	    Richard Sandiford  <rdsandiford@googlemail.com>

	* gcc-interface/cuintp.c (UI_From_gnu): Use wide-int interfaces.
	* gcc-interface/decl.c (gnat_to_gnu_entity): Use TYPE_SIGN.
	(annotate_value): Use wide-int interfaces.
	* gcc-interface/utils.c (get_nonnull_operand): Use tree_fits_uhwi_p.

2014-04-28  Richard Henderson  <rth@redhat.com>

	* gcc-interface/Makefile.in: Support aarch64-linux.

2014-04-28  Eric Botcazou  <ebotcazou@adacore.com>

	* exp_dbug.ads (Get_External_Name): Add 'False' default to Has_Suffix,
	add 'Suffix' parameter and adjust comment.
	(Get_External_Name_With_Suffix): Delete.
	* exp_dbug.adb (Get_External_Name_With_Suffix): Merge into...
	(Get_External_Name): ...here.  Add 'False' default to Has_Suffix, add
	'Suffix' parameter.
	(Get_Encoded_Name): Remove 2nd argument in call to Get_External_Name.
	Call Get_External_Name instead of Get_External_Name_With_Suffix.
	(Get_Secondary_DT_External_Name): Likewise.
	* exp_cg.adb (Write_Call_Info): Likewise.
	* exp_disp.adb (Export_DT): Likewise.
	(Import_DT): Likewise.
	* comperr.ads (Compiler_Abort): Remove Code parameter and add From_GCC
	parameter with False default.
	* comperr.adb (Compiler_Abort): Likewise.  Adjust accordingly.
	* types.h (Fat_Pointer): Rename into...
	(String_Pointer): ...this.  Add comment on interfacing rules.
	* fe.h (Compiler_Abort): Adjust for above renaming.
	(Error_Msg_N): Likewise.
	(Error_Msg_NE): Likewise.
	(Get_External_Name): Likewise.  Add third parameter.
	(Get_External_Name_With_Suffix): Delete.
	* gcc-interface/decl.c (STDCALL_PREFIX): Define.
	(create_concat_name): Adjust call to Get_External_Name, remove call to
	Get_External_Name_With_Suffix, use STDCALL_PREFIX, adjust for renaming.
	* gcc-interface/trans.c (post_error): Likewise.
	(post_error_ne): Likewise.
	* gcc-interface/misc.c (internal_error_function): Likewise.

2014-04-28  Richard Biener  <rguenther@suse.de>

	PR middle-end/60092
	* gcc-interface/utils.c: Define flag_isoc11.

2014-04-26  Eric Botcazou  <ebotcazou@adacore.com>

	* gnatvsn.ads (Library_Version): Bump to 4.10.

2014-04-23  Eric Botcazou  <ebotcazou@adacore.com>

	Revert
	2014-04-22  Richard Henderson  <rth@redhat.com>

	* gcc-interface/Makefile.in: Support aarch64-linux.

	2014-04-22  Eric Botcazou  <ebotcazou@adacore.com>

	* fe.h (Compiler_Abort): Replace Fat_Pointer with String_Pointer.
	(Error_Msg_N): Likewise.
	(Error_Msg_NE): Likewise.
	(Get_External_Name_With_Suffix): Likewise.
	* types.h (Fat_Pointer): Delete.
	(String_Pointer): New type.
	(DECLARE_STRING_POINTER): New macro.
	* gcc-interface/decl.c (create_concat_name): Adjust.
	* gcc-interface/trans.c (post_error): Likewise.
	(post_error_ne): Likewise.
	* gcc-interface/misc.c (internal_error_function): Likewise.

2014-04-22  Richard Henderson  <rth@redhat.com>

	* gcc-interface/Makefile.in: Support aarch64-linux.

	* init.c [__linux__] (HAVE_GNAT_ALTERNATE_STACK): New define.
	(__gnat_alternate_stack): Enable for all linux except ia64.

2014-04-22  Eric Botcazou  <ebotcazou@adacore.com>

	* fe.h (Compiler_Abort): Replace Fat_Pointer with String_Pointer.
	(Error_Msg_N): Likewise.
	(Error_Msg_NE): Likewise.
	(Get_External_Name_With_Suffix): Likewise.
	* types.h (Fat_Pointer): Delete.
	(String_Pointer): New type.
	(DECLARE_STRING_POINTER): New macro.
	* gcc-interface/decl.c (create_concat_name): Adjust.
	* gcc-interface/trans.c (post_error): Likewise.
	(post_error_ne): Likewise.
	* gcc-interface/misc.c (internal_error_function): Likewise.

2014-04-15  Eric Botcazou  <ebotcazou@adacore.com>
            Pierre-Marie de Rodat  <derodat@adacore.com>

	* gcc-interface/decl.c (gnat_to_gnu_entity) <object>: Create a mere
	scalar constant instead of a reference for renaming of scalar literal.
	Do not create a new object for constant renaming except for a function
	call.  Make sure a VAR_DECL is created for the renaming pointer.
	* gcc-interface/trans.c (constant_decl_with_initializer_p): New.
	(fold_constant_decl_in_expr): New function.
	(Identifier_to_gnu): Use constant_decl_with_initializer_p.
	For a constant renaming, try to fold a constant DECL in the result.
	(lvalue_required_p) <N_Object_Renaming_Declaration>: Always return 1.
	(Identifier_to_gnu): Reference the renamed object of constant renaming
	pointers directly.
	* gcc-interface/utils.c (invalidate_global_renaming_pointers): Do not
	invalidate constant renaming pointers.

2014-04-15  Eric Botcazou  <ebotcazou@adacore.com>

	* gcc-interface/utils.c (type_for_vector_element_p): New predicate.
	(build_vector_type_for_size): New function.
	(build_vector_type_for_array): Likewise.
	(unchecked_convert): Build an intermediate vector type to convert
	from a generic array type to a vector type.
	(handle_vector_size_attribute): Reimplement.
	(handle_vector_type_attribute): Likewise.

2014-04-15  Eric Botcazou  <ebotcazou@adacore.com>

	* gcc-interface/decl.c (prepend_one_attribute_pragma): Call
	Is_OK_Static_Expression in lieu of Is_Static_Expression to
	detect valid arguments.

2014-04-15  Eric Botcazou  <ebotcazou@adacore.com>

	* gcc-interface/trans.c (gnat_gimplify_stmt): Propagate loop hints.

2014-04-14  Paolo Carlini  <paolo.carlini@oracle.com>

	* gcc-interface/decl.c (gnat_to_gnu_entity): Use TYPE_IDENTIFIER.
	(components_to_record): Likewise.
	* gcc-interface/utils.c (make_aligning_type): Likewise.
	(maybe_pad_type): Likewise.
	(finish_record_type): Likewise.
	(rest_of_record_type_compilation): Likewise.

2014-04-14  Eric Botcazou  <ebotcazou@adacore.com>

	* snames.ads-tmpl (Name_Ivdep): New pragma-related name.
	* sem_prag.adb (Analyze_Pragma) <Pragma_Loop_Optimize>: Add support
	for Ivdep hint.
	* gnat_rm.texi (Implementation Defined Pragmas): Document new Ivdep
	hint for Loop_Optimize.
	* gnat_ugn.texi (Vectorization of loops): Mention new Ivdep hint.
	* gcc-interface/trans.c (Pragma_to_gnu) <Pragma_Loop_Optimize>: Deal
	with new Ivdep hint.
	* gcc-interface/ada-tree.h (LOOP_STMT_IVDEP): New macro.
	* gcc-interface/trans.c (Pragma_to_gnu) <Pragma_Loop_Optimize>: Deal
	with new Ivdep hint.
	(gnat_gimplify_stmt) <LOOP_STMT>: Propagate loop hints.

2014-04-14  Eric Botcazou  <ebotcazou@adacore.com>
            Robert Dewar  <dewar@adacore.com>

	* opt.ads (Suppress_Back_Annotation): Remove as unused.
	* fe.h (Back_Annotate_Rep_Info): Likewise.
	(Global_Discard_Names): Likewise.
	(List_Representation_Info): Declare.
	* types.h (Uint_Minus_1): Likewise.
	* repinfo.ads: Document back-annotation change.
	* gcc-interface/gigi.h (init_gnat_decl): Declare.
	(destroy_gnat_decl): Likewise.
	* gcc-interface/decl.c (annotate_value): Do not create the cache of
	annotated values here but...
	<CALL_EXPR>: Only inline the call if -gnatR3 is specified or we are
	in ASIS mode.
	(init_gnat_decl): ...here instead.  New function.
	(destroy_gnat_decl): Likewise.
	* gcc-interface/trans.c (gigi): Call {init|destroy}_gnat_decl.
	* gcc-interface/utils.c (init_gnat_utils): Minor reformatting.

2014-04-14  Eric Botcazou  <ebotcazou@adacore.com>

	* gcc-interface/decl.c (create_field_decl_from): Finalize non-constant
	offset for the field, if any.

2014-04-09  Eric Botcazou  <ebotcazou@adacore.com>
	    Svante Signell  <svante.signell@gmail.com>

	PR ada/54040
	PR ada/59346
	* s-osinte-x32.adb: New file.
	* s-linux.ads (Time): New section.
	* s-linux-alpha.ads (Time): Likewise.
	* s-linux-android.ads (Time: Likewise.
	* s-linux-hppa.ads (Time): Likewise.
	* s-linux-mipsel.ads (Time): Likewise.
	* s-linux-sparc.ads (Time): Likewise.
	* s-linux-x32.ads (Time): Likewise.
	* s-osprim-x32.ads (timespec): Adjust.
	(Clock): Likewise.
	(To_Timespec): Likewise.
	* s-osinte-linux.ads (Time): Define local subtypes for those defined
	in System.Linux.
	* s-taprop-linux.adb (Monotonic_Clock): Do not define timeval.
	* s-osinte-hpux.ads (timespec): Revert POSIX breakage.
	* s-osinte-kfreebsd-gnu.ads (timespec): Likewise.
	* s-osinte-solaris-posix.ads (timespec): Likewise.
	* s-osinte-posix.adb (To_Timespec): Likewise.
	* gcc-interface/Makefile.in (x32/Linux): Use s-osinte-x32.adb.

2014-04-08  Eric Botcazou  <ebotcazou@adacore.com>

	PR ada/60411
	* gcc-interface/Makefile.in (arm% linux-android): Switch to EHABI.
	* s-linux-android.ads: New file.
	* s-intman-android.adb: Likewise.
	* s-osinte-android.ads: Adjust.
	* sigtramp-armdroid.c: Likewise.
	* sigtramp.h: Add Android support.

2014-04-07  Eric Botcazou  <ebotcazou@adacore.com>

	* gcc-interface/Makefile.in (alpha-vms): Add missing line.

2014-03-30  Eric Botcazou  <ebotcazou@adacore.com>

	PR ada/60703
	* system-linux-alpha.ads: Adjust for Ada 2005.
	* system-linux-mips.ads: Likewise.
	* system-linux-mips64el.ads: Likewise.
	* system-linux-mipsel.ads: Likewise.
	* system-linux-s390.ads: Likewise.
	* system-linux-s390x.ads: Likewise.
	* system-linux-sparc.ads: Likewise.
	* system-linux-sparcv9.ads: Likewise.
	* system-rtems.ads: Likewise.
	* system-vxworks-arm.ads: Likewise.

2014-03-16  Andreas Schwab  <schwab@linux-m68k.org>

	PR ada/39172
	* gcc-interface/Makefile.in (target_cpu_default): Revert
	2013-10-11 change.

2014-03-13  Eric Botcazou  <ebotcazou@adacore.com>

	PR ada/51483
	* cstand.adb (Register_Float_Type): Add 'precision' parameter and use
	it to set the RM size.  Use directly 'size' for the Esize.
	(Create_Back_End_Float_Types): Adjust call to above.
	* get_targ.ads (Register_Type_Proc): Add 'precision' parameter.
	* set_targ.ads (FPT_Mode_Entry): Add 'precision' component.
	(Write_Target_Dependent_Values): Adjust comment.
	* set_targ.adb (Register_Float_Type): Add 'precision' parameter and
	deal with it.
	(Write_Target_Dependent_Values): Write the precision in lieu of size.
	(Initialization): Read the precision in lieu of size and compute the
	size from the precision and the alignment.
	* gcc-interface/gigi.h (enumerate_modes): Add integer parameter.
	* gcc-interface/misc.c (enumerate_modes): Likewise.  Do not register
	types for vector modes, pass the size in addition to the precision.

2014-03-10  Eric Botcazou  <ebotcazou@adacore.com>

	* gcc-interface/Make-lang.in (ADA_DEPFILES): Fix typo.

2014-03-07  Doug Rupp  <rupp@adacore.com>

	PR ada/60411
	* system-linux-armel.ads (Backend_Overflow_Checks): Set to True.
	(Support_64_Bit_Divides): Removed, no longer used.
	(ZCX_By_Default): Enabled.

2014-02-25  Doug Rupp  <rupp@adacore.com>

	* gcc-interface/Makefile.in (arm-linux):
	(EH_MECHANISM): Use ARM unwinder (-arm)
	(LIBGNAT_TARGET_PAIRS: Override defaults with a-exexpr-gcc.adb and
	s-excmac-arm.ads.
	(EXTRA_LIBGNAT_OBJS): Add raise-gcc.o
	(EXTRA_GNATRTL_NONTASKING_OBJS): Add g-cppexc.o s-excmac.o.
	(arm-wrs-vxworks): Add EH_MECHANISM=-gcc for kernel mode.
	(EXTRA_LIBGNAT_OBJS): Add sigtramp-armvxw.o
	Add dependencies for sigtramp-armvxw.o.

2014-02-25  Eric Botcazou  <ebotcazou@adacore.com>

	* gcc-interface/trans.c (Pragma_to_gnu): Deal with Warning_As_Error.

2014-02-25  Robert Dewar  <dewar@adacore.com>

	* rtsfind.adb (Is_RTE): Protect against entity with no scope
	field (previously this call blew up on the Standard entity).
	* sem_attr.adb (Analyze_Attribute, case Access): Remove
	test for No_Abort_Statements, this is now handled in
	Set_Entity_With_Checks.
	* exp_ch6.adb, sem_ch10.adb, sem_ch4.adb, sem_ch8.adb, sem_res.adb:
	Change name Set_Entity_With_Style_Check => Set_Entity_With_Checks.
	* sem_util.ads, sem_util.adb: Change name Set_Entity_With_Style_Check =>
	Set_Entity_With_Checks.
	(Set_Entity_With_Checks): Add checks for No_Dynamic_Attachment,
	Add checks for No_Abort_Statements.

2014-02-25  Robert Dewar  <dewar@adacore.com>

	* exp_ch9.adb (Expand_Entry_Barrier): Add comment that call to
	Check_Restriction is OK.

2014-02-25  Ed Schonberg  <schonberg@adacore.com>

	* sem_ch3.adb (Process_Full_View): Better error message when
	the full view of  a private type without discriminants is an
	unconstrained type.
	* sem_ch7.adb (Uninstall_Declarations): Ditto.

2014-02-25  Eric Botcazou  <ebotcazou@adacore.com>

	* sigtramp-armvxw.c: Also restore r0.

2014-02-25  Robert Dewar  <dewar@adacore.com>

	* errout.adb (Error_Msg_Internal): Warning_Msg_Char set
	unconditionally (Set_Msg_Insertion_Warning): Warning_Msg_Char
	set unconditionally.
	* erroutc.adb (Get_Warning_Tag): Does not give a leading space
	any more (Output_Msg_Text): Rewritten with new convention on
	output of warnings that are treated as errors.
	* erroutc.ads (Error_Msg_Object): Warn_Chr is always set even
	if Warn is False.
	* gnat_rm.texi: Updates to documentation on pragma
	Warning_As_Error.
	* warnsw.adb (Set_Dot_Warning_Switch): -gnatw.e should not
	set Warning_Doc_Switch.
	* lib-writ.ads: Add documentation note on ALI file generation
	for C.
	* exp_ch6.adb (Expand_Call): Remove check for No_Abort_Statements
	(belongs in Sem).
	* sem_attr.adb (Resolve_Attribute, case Access):
	Abort_Task'Access violates the No_Abort_Statements restriction.
	* sem_res.adb (Resolve_Call): Check restriction
	No_Abort_Statements for call to Abort_Task or a renaming of it.

2014-02-25  Robert Dewar  <dewar@adacore.com>

	* sem_ch3.adb (Array_Type_Declaration): Check for case of using
	type name as index.
	* lib.ads: Minor reformatting.
	* einfo.ads: Minor reformatting.

2014-02-25  Doug Rupp  <rupp@adacore.com>

	* sem_mech.adb (Set_Mechanisms): For convention Fortran on VMS
	use Short_Descriptor(S) as the argument passing mechanism.

2014-02-25  Eric Botcazou  <ebotcazou@adacore.com>

	* sigtramp-ppcvxw.c (CFI_COMMON_REGS): Also include r0.

2014-02-25  Robert Dewar  <dewar@adacore.com>

	* atree.ads (Warnings_Treated_As_Errors): New variable.
	* errout.adb (Error_Msg_Internal): Set Warn_Err flag in
	error object (Initialize): Initialize Warnings_As_Errors_Count
	(Write_Error_Summary): Include count of warnings treated as errors.
	* erroutc.adb (Warning_Treated_As_Error): New function.
	(Matches): Function moved to outer level of package.
	* erroutc.ads (Error_Msg_Object): Add Warn_Err flag.
	(Warning_Treated_As_Error): New function.
	* gnat_rm.texi: Document pragma Treat_Warning_As_Error.
	* opt.adb: Add handling of Warnings_As_Errors_Count[_Config].
	* opt.ads (Config_Switches_Type): Add entry for
	Warnings_As_Errors_Count.
	(Warnings_As_Errors_Count): New variable.
	(Warnings_As_Errors): New array.
	* par-prag.adb: Add dummy entry for Warning_As_Error.
	* sem_prag.adb (Analyze_Pragma): Implement new pragma
	Warning_As_Error.
	* snames.ads-tmpl: Add entries for Warning_As_Error pragma.

2014-02-25  Eric Botcazou  <ebotcazou@adacore.com>

	* sigtramp.h: Fix minor inaccuracy.

2014-02-25  Ben Brosgol  <brosgol@adacore.com>

	* gnat_ugn.texi: Added description of kill command.

2014-02-25  Robert Dewar  <dewar@adacore.com>

	* gnat_rm.texi (Address_Clauses): Add a section discussing the
	problem of address clauses causing unexpected initialization,
	including the effect of Initialize_Scalars.

2014-02-25  Robert Dewar  <dewar@adacore.com>

	* errout.adb: Various changes for better msgs for anonmous access
	subprogram types.
	* erroutc.ads, erroutc.adb (Buffer_Ends_With): Version with character
	argument.
	(Buffer_Remove): Version with character argument.
	* sem_attr.adb (Resolve_Attribute, case Access): Better handling
	of mismatching conventions for access-to-subprogram case.
	* sem_prag.adb (Set_Convention_From_Pragma): Deal with anonymous
	access types in record.
	* sem_util.ads, sem_util.adb (Set_Convention): Handle anonymous access
	types, including in records.

2014-02-25  Doug Rupp  <rupp@adacore.com>

	* sigtramp-ppcvxw.c, sigtramp.h, sigtramp-armvxw.c: Comment
	enhancements and corrections.

2014-02-25  Robert Dewar  <dewar@adacore.com>

	* gnat_rm.texi: New section "Conventions and Anonymous Access Types"

2014-02-25  Robert Dewar  <dewar@adacore.com>

	* gnat_rm.texi: First set of documentation additions for
	predefined RM units.
	* checks.adb: Minor reformatting.
	* sem_elab.adb (Check_Task_Activation): Minor fix to error
	message.
	* sem_util.adb: Minor reformatting.

2014-02-25  Arnaud Charlet  <charlet@adacore.com>

	* usage.adb (Usage): Add help on -gnateC.
	* switch-c.adb (Scan_Front_End_Switches): Add handling of -gnateC.
	* opt.ads (Generate_CodePeer_Messages): New flag.
	* gnat_ugn.texi: Document new switch -gnateC.

2014-02-25  Ben Brosgol  <brosgol@adacore.com>

	* gnat_rm.texi: Corrected minor typos in Implementation Defined
	Aspects.
	* opt.ads: Minor reformatting.

2014-02-25  Robert Dewar  <dewar@adacore.com>

	* binde.adb: Change messages to mention -gnatel instead of -gnatwl.
	* gnat_ugn.texi: Update documentation of -gnatwl Add documentation
	of -gnatel/-gnateL.
	* opt.ads (Warn_Info_Messages): New flag.
	* sem_elab.adb: Use Elab_Warnings, Elab_Info_Messages to control
	messages.
	* sem_prag.adb: Use Elab_Warnings, Elab_Info_Messages to control
	messages.
	* switch-m.ad, switch-c.adb: Recognize new -gnatel/EL switches.
	* usage.adb: Add documentation of -gnatel/-gnateL Update
	documentation of -gnatwl/-gnatwL.
	* warnsw.adb: New handling of Elab_Warnings, Elab_Info_Messages
	* warnsw.ads (Elab_Info_Messages): New field in Warning_Record

2014-02-25  Robert Dewar  <dewar@adacore.com>

	* einfo.ads, einfo.adb (Has_Shift_Operator): New flag.
	* gnat_rm.texi: Document pragma Provide_Shift_Operators.
	* interfac.ads: Minor code reorganization (add pragma
	Compiler_Unit_Warning).
	* par-prag.adb: Add dummy entry for Provide_Shift_Operators.
	* sem_ch3.adb (Build_Derived_Numeric_Type): Copy
	Has_Shift_Operator flag.
	* sem_intr.adb (Check_Intrinsic_Subprogram): Make sure
	Check_Shift is always called (Check_Shift): Set Has_Shift_Operator.
	* sem_prag.adb: Implement pragma Provide_Shift_Operators.
	* snames.ads-tmpl: Add entries for pragma Provide_Shift_Operators
	Add entry for Name_Amount.
	* checks.adb (Selected_Range_Checks): When checking for a null
	range, make sure we use the base type, and not the subtype for
	deciding a range is null.
	* sem_ch5.adb (Analyze_Loop_Parameter_Specification): Check
	for suspicious loop bound which is outside the range of the
	loop subtype.
	* gnat_ugn.texi: Add documentation section "Determining the
	Chosen Elaboration Order"
	* sem_ch13.adb (UC_Entry): Add field Act_Unit
	(Validate_Unchecked_Conversion): Store Act_Unit
	(Validate_Unchecked_Conversions): Test Warnings_Off in Act_Unit
	* treepr.adb: Minor reformatting.

2014-02-25  Arnaud Charlet  <charlet@adacore.com>

	* usage.adb: Minor: fix typo.

2014-02-25  Robert Dewar  <dewar@adacore.com>

	* lib.ads, s-bitops.adb, s-bitops.ads, s-conca5.adb, gnat_rm.texi,
	s-conca5.ads, s-conca7.adb, s-conca7.ads, s-crc32.adb, s-crc32.ads,
	s-conca9.adb, s-conca9.ads, g-dyntab.adb, s-crtl.ads, g-dyntab.ads,
	s-excdeb.adb, s-addope.adb, s-addope.ads, s-carun8.adb, s-carun8.ads,
	g-htable.adb, g-htable.ads, g-hesora.adb, g-hesora.ads, s-conca2.adb,
	s-conca2.ads, a-comlin.adb, a-chlat1.ads, a-comlin.ads, errout.ads,
	a-except.adb, s-conca4.adb, a-except.ads, s-conca4.ads, s-conca6.adb,
	s-conca6.ads, g-spchge.adb, g-spchge.ads, g-u3spch.adb, g-u3spch.ads,
	a-strhas.ads, restrict.adb, aspects.adb, aspects.ads, s-conca8.adb,
	s-conca8.ads, back_end.adb, par-prag.adb, g-byorma.adb, g-byorma.ads,
	a-elchha.adb, a-elchha.ads, g-speche.adb, g-speche.ads, s-casuti.adb,
	s-assert.adb, s-casuti.ads, s-assert.ads, a-clrefi.adb, a-clrefi.ads,
	s-conca3.adb, s-conca3.ads, a-ioexce.ads: Implement pragma
	Compiler_Unit_Warning, change Compiler_Unit everywhere to
	Compiler_Unit_Warning.

2014-02-25  Sergey Rybin  <rybin@adacore.com frybin>

	* sem_prag.adb (Analyze_Depends_In_Decl_Part): Do not normalize
	in ASIS mode aggregates that are used as aspect definitions.

2014-02-25  Robert Dewar  <dewar@adacore.com>

	* exp_ch7.adb, sem_util.adb, sem_util.ads, exp_ch6.adb: Minor
	reformatting.

2014-02-25  Ed Schonberg  <schonberg@adacore.com>

	* freeze.adb (Freeze_Entity): If the return type of a function
	is a limited view, and the non-limited view has not been seen yet,
	defer freezing to some later point.

2014-02-25  Robert Dewar  <dewar@adacore.com>

	* sem_ch3.adb: Minor reformatting.

2014-02-25  Robert Dewar  <dewar@adacore.com>

	* s-excdeb.ads, s-except.ads, s-exctab.adb, s-exctab.ads, s-finmas.ads,
	s-htable.adb, s-htable.ads, s-imenne.adb, s-imenne.ads, s-imgenu.adb,
	s-imgenu.ads, s-mastop.adb, s-mastop.ads, s-memory-vms_64.adb,
	s-memory-vms_64.ads, s-memory.adb, s-memory.ads, s-os_lib.adb,
	s-os_lib.ads, s-parame.adb, s-parame.ads, s-purexc.ads, s-restri.adb,
	s-restri.ads, s-rident.ads, s-secsta.adb, s-secsta.ads, s-soflin.adb,
	s-soflin.ads, s-sopco3.adb, s-sopco3.ads, s-sopco4.adb, s-sopco4.ads,
	s-sopco5.adb, s-sopco5.ads, s-spsufi.ads, s-stache.adb, s-stache.ads,
	s-stalib.adb, s-stalib.ads, s-stoele.adb, s-stoele.ads, s-strcom.adb,
	s-strcom.ads, s-strhas.adb, s-string.adb, s-string.ads, s-strops.adb,
	s-strops.ads, s-ststop.adb, s-ststop.ads, s-traceb.adb, s-traceb.ads,
	s-traent.adb, s-traent.ads, s-unstyp.ads, s-utf_32.adb, s-utf_32.ads,
	s-wchcnv.adb, s-wchcnv.ads, s-wchcon.adb, s-wchcon.ads, s-wchjis.adb,
	s-wchjis.ads, sem_ch11.adb, sem_ch4.adb, sem_ch5.adb, sem_prag.adb,
	snames.ads-tmpl: Change Compiler_Unit everywhere to
	Compiler_Unit_Warning.

2014-02-25  Hristian Kirtchev  <kirtchev@adacore.com>

	* exp_ch6.adb (Add_Or_Save_Precondition): New routine.
	(Collect_Body_Postconditions_In_Decls): New routine.
	(Collect_Body_Postconditions_Of_Kind): Factor out code. Handle
	postcondition aspects or pragmas that appear on a subprogram
	body stub.
	(Collect_Spec_Preconditions): Factor out code. Handle
	precondition aspects or pragmas that appear on a subprogram
	body stub.
	* sem_ch6.adb (Analyze_Subprogram_Body_Helper): The analysis of
	aspects that apply to a subprogram body stub is no longer delayed,
	the aspects are analyzed on the spot.
	(SPARK_Aspect_Error):
	Aspects that apply to a subprogram declaration cannot appear in
	a subunit.
	* sem_ch10.adb Remove with and use clause for Sem_Ch13.
	(Analyze_Proper_Body): Add local variable Comp_Unit. Unum
	is now a local variable. Code cleanup. Analysis related to
	the aspects of a subprogram body stub is now carried out by
	Analyze_Subprogram_Body_Helper. Do not propagate the aspects
	and/or pragmas of a subprogram body stub to the proper body
	as this is no longer needed. Do not analyze the aspects of a
	subprogram stub when the corresponding source unit is missing.
	(Analyze_Protected_Body_Stub): Flag the illegal use of aspects
	on a stub.
	(Analyze_Task_Body_Stub): Flag the illegal use of
	aspects on a stub.
	(Optional_Subunit): Add local variable Unum.
	* sem_ch13.adb (Insert_Delayed_Pragma): Do not analyze a generated
	pragma when it applies to a subprogram body stub.
	* sem_prag.adb (Analyze_Pragma): Pragmas Contract_Cases,
	Depends and Global can now apply to a subprogram body stub as
	long as it acts as its own spec.
	(Analyze_Refined_Pragma):
	Code reformatting. Refinement pragmas cannot apply to a subunit.

2014-02-25  Hristian Kirtchev  <kirtchev@adacore.com>

	* einfo.ads Update the usage of flag
	Uses_Sec_Stack. Uses_Sec_Stack now applies to E_Loop entities.
	* exp_ch5.adb (Expand_Iterator_Loop): The temporary for a cursor
	now starts with the letter 'C'. This makes reading expanded
	code easier.
	* exp_ch7.adb (Establish_Transient_Scope): Add local variable
	Iter_Loop. Signal that an Ada 2012 iterator loop requires
	secondary stack management when creating a transient scope for
	an element reference.
	* exp_util.adb (Process_Statements_For_Controlled_Objects):
	When wrapping the statements of a loop, pass the E_Loop entity
	to the wrapping machinery.
	(Wrap_Statements_In_Block): Add
	formal parameter Scop along with comment on usage. Add local
	variables Block_Id, Block_Nod and Iter_Loop. Mark the generated
	block as requiring secondary stack management when the block is
	created inside an Ada 2012 iterator loop. This ensures that any
	reference objects are reclaimed on each iteration of the loop.
	* sem_ch5.adb (Analyze_Loop_Statement): Mark the generated block
	tasked with the handling of container iterators as requiring
	secondary stack management. This ensures that iterators are
	reclaimed when the loop terminates or is exited in any fashion.
	* sem_util.adb (Add_Block_Identifier): New routine.
	(Find_Enclosing_Iterator_Loop): New routine.
	* sem_util.ads (Add_Block_Identifier): New routine.
	(Find_Enclosing_Iterator_Loop): New routine.

2014-02-25  Robert Dewar  <dewar@adacore.com>

	* sinfo.ads: Minor reformatting.

2014-02-25  Tristan Gingold  <gingold@adacore.com>

	* s-expllu.ads, s-expuns.ads, s-expmod.ads: Minor comment fix.

2014-02-25  Pascal Obry  <obry@adacore.com>

	* sinput-l.adb, osint.adb, osint.ads: Add Prep_Suffix to factorize code.

2014-02-25  Tristan Gingold  <gingold@adacore.com>

	* sem_ch10.adb: Minor comment fix.

2014-02-25  Bob Duff  <duff@adacore.com>

	* s-tasdeb.adb: Misc cleanup of this package,
	including printing addresses in hexadecimal.
	(Write): Fix minor bug when taking 'Address of an empty string.

2014-02-25  Ed Schonberg  <schonberg@adacore.com>

	* sem_prag.adb (Analyze_Part_Of): Reject state refinement in a
	public child unit when it does not refer to the abstract state
	of a public ancestor.

2014-02-25  Yannick Moy  <moy@adacore.com>

	* sem_prag.adb (Analyze_Pragma/Pragma_Validity_Checks): Ignore pragma
	Validity_Checks in GNATprove and CodePeer modes.

2014-02-25  Pascal Obry  <obry@adacore.com>

	* prj-attr.adb, projects.texi, snames.ads-tmpl: Add package Install's
	Artifacts attribute.

2014-02-25  Yannick Moy  <moy@adacore.com>

	* sem_prag.adb: Minor reformatting to get consistent messages.

2014-02-25  Robert Dewar  <dewar@adacore.com>

	* checks.adb: Minor reformatting.
	* sinfo.ads (Do_Range_Check): Document that this flag is never
	passed to the back end.

2014-02-25  Yannick Moy  <moy@adacore.com>

	* sem_ch3.adb, sem_ch5.adb, sem_ch9.adb, sem_prag.adb, sem_attr.adb,
	sem_ch6.adb: Remove useless references to SPARK RM in error messages.

2014-02-25  Hristian Kirtchev  <kirtchev@adacore.com>

	* sem_res.adb (Appears_In_Check): New routine.
	(Resolve_Entity_Name): Remove local variables Prev and
	Usage_OK. Par is now a constant. Remove the parent chain traversal
	as the placement of a volatile object with enabled property
	Async_Writers and/or Effective_Reads must appear immediately
	within a legal construct.

2014-02-25  Hristian Kirtchev  <kirtchev@adacore.com>

	* checks.adb (Apply_Selected_Range_Checks):
	Alphabetize local constants and variables. Add comments.
	Always insert a range check that requires runtime evaluation into
	the tree.

2014-02-25  Robert Dewar  <dewar@adacore.com>

	* sem_attr.adb, sem_ch6.adb, par-ch3.adb: Minor reformatting.

2014-02-25  Bob Duff  <duff@adacore.com>

	* s-tassta.adb (Finalize_Global_Tasks): Limit the number of loop
	iterations while waiting for independent tasks to terminate;
	if an independent task does not terminate, we do not want to
	hang here. In that case, the thread will be terminated when the
	process exits.
	* s-taprop-linux.adb (Abort_Task): Fix Assert to allow for ESRCH.

2014-02-25  Ed Schonberg  <schonberg@adacore.com>

	* sem_prag.adb (Check_SPARK_Aspect_For_ASIS): New subprogram,
	used to perform pre-analysis of the expression for SPARK
	aspects that have a non-standard syntax, such as GLobal and
	Initializes. The procedure applies to the original expression
	in an aspect specification, prior to the analysis of the
	corresponding pragma, in order to provide semantic information
	for ASIS navigation purposes.
	(Analyze_Global_In_Decl_List, Analyze_Initializes_In_Decl_Part):
	Call new subprogram.

2014-02-25  Yannick Moy  <moy@adacore.com>

	* sem_prag.adb: Remove obsolete reference to SPARK RM in error message.

2014-02-25  Doug Rupp  <rupp@adacore.com>

	* init.c (HAVE_GNAT_ADJUST_CONTEXT_FOR_RAISE): Enable for ARM.
	(__gnat_adjust_context_for_raise): Bump the PC by 2.

2014-02-25  Ed Schonberg  <schonberg@adacore.com>

	* par-ch3.adb (P_Basic_Declarative_Items): In the case of a
	misplaced IS, add a statement sequence to improper body only if
	one has not been parsed already.

2014-02-25  Ed Schonberg  <schonberg@adacore.com>

	* sem_attr.adb (Analyze_Attribute, case 'Update): Check for
	mismatch when multidimensional array is updated with a single
	index.

2014-02-25  Yannick Moy  <moy@adacore.com>

	* sem_ch3.adb, sem_ch5.adb, sem_prag.adb, sem_attr.adb, errout.ads,
	sem_ch6.adb: Mark most references to SPARK RM in error messages
	for removal.

2014-02-24  Ed Schonberg  <schonberg@adacore.com>

	* par-ch3.adb (P_Basic_Declarative_Items): If an improper body
	appears in a list of basic declarations, complete the tree with
	an empty statement list, to prevent cascaded errors and crashes
	if semantic analysis is attempted.

2014-02-24  Thomas Quinot  <quinot@adacore.com>

	* g-sercom-mingw.adb (Open): Fix incorrect test for error return
	value.
	* erroutc.adb: Minor reformatting.

2014-02-24  Hristian Kirtchev  <kirtchev@adacore.com>

	* sem_prag.adb (Check_Clause_Syntax): Account
	for a solitary input item in a dependency list.

2014-02-24  Yannick Moy  <moy@adacore.com>

	* gnat1drv.adb (Adjust_Global_Switches): Do not
	use validity checks at all in GNATprove_Mode.

2014-02-24  Robert Dewar  <dewar@adacore.com>

	* g-sercom-mingw.adb, g-sercom-linux.adb, sem_prag.adb, freeze.adb,
	atree.adb, atree.ads: Minor reformatting.

2014-02-24  Hristian Kirtchev  <kirtchev@adacore.com>

	* sem_ch6.adb (Analyze_Subprogram_Body_Contract): Do not enforce
	global and dependence refinement when SPARK_Mode is off.
	* sem_ch7.adb (Analyze_Package_Body_Contract): Do not enforce
	state refinement when SPARK_Mode is off.
	* sem_ch13.adb (Analyze_Aspect_Specifications): Add local
	variable Decl. Insert the generated pragma for Refined_State
	after a potential pragma SPARK_Mode.
	* sem_prag.adb (Analyze_Depends_In_Decl_Part): Add local
	constant Deps. Remove local variable Expr. Check the syntax
	of pragma Depends when SPARK_Mode is off. Factor out the
	processing for extra parenthesis around individual clauses.
	(Analyze_Global_In_Decl_List): Items is now a constant. Check
	the syntax of pragma Global when SPARK_Mode is off.
	(Analyze_Initializes_In_Decl_Part): Check the syntax of pragma
	Initializes when SPARK_Mode is off.
	(Analyze_Part_Of): Check
	the syntax of the encapsulating state when SPARK_Mode is off.
	(Analyze_Pragma): Check the syntax of pragma Abstract_State when
	SPARK_Mode is off. Move the declaration order check with respect
	to pragma Initializes to the end of the processing. Do not verify
	the declaration order for pragma Initial_Condition when SPARK_Mode
	is off. Do not complain about a useless package refinement when
	SPARK_Mode is off.
	(Analyze_Refined_Depends_In_Decl_Part): Refs
	is now a constant. Check the syntax of pragma Refined_Depends
	when SPARK_Mode is off.
	(Analyze_Refined_Global_In_Decl_Part):
	Check the syntax of pragma Refined_Global when SPARK_Mode is off.
	(Analyze_Refined_State_In_Decl_Part): Check the syntax of pragma
	Refined_State when SPARK_Mode is off.
	(Check_Dependence_List_Syntax): New routine.
	(Check_Global_List_Syntax): New routine.
	(Check_Initialization_List_Syntax): New routine.
	(Check_Item_Syntax): New routine.
	(Check_State_Declaration_Syntax): New routine.
	(Check_Refinement_List_Syntax): New routine.
	(Has_Extra_Parentheses): Moved to the top level of Sem_Prag.

2014-02-24  Robert Dewar  <dewar@adacore.com>

	* a-tags.adb, s-os_lib.adb: Minor reformatting.

2014-02-24  Thomas Quinot  <quinot@adacore.com>

	* g-sercom-mingw.adb, g-sercom-linux.adb (Raise_Error): Include
	strerror message, not just numeric errno value.

2014-02-24  Doug Rupp  <rupp@adacore.com>

	* raise-gcc.c (exception_class_eq): Make endian neutral.

2014-02-24  Ed Schonberg  <schonberg@adacore.com>

	* atree.ads, atree,adb (Copy_Separate_Tree): Remove Syntax_Only
	flag, and reset Etype and Analyzed attributes unconditionally
	when copying a tree that may be partly analyzed.
	* freeze.adb: Change calls to Copy_Separate_Tree accordingly.
	* sem_ch6.adb (Check_Inline_Pragma): If the Inline pragma appears
	within a subprogram body and applies to it, remove it from the
	body before making a copy of it, to prevent spurious errors when
	analyzing the copied body.

2014-02-24  Thomas Quinot  <quinot@adacore.com>

	* s-os_lib.adb (Errno_Message): Do not depend on Integer'Image.
	* s-oscons-tmplt.c: On VxWorks, include adaint.h only after
	vxWorks.h has been included.  Also ensure that file attributes
	related definitions are output even in cases where socket support
	is not enabled.
	* a-tags.adb: Code clean up.
	* Make-generated.in (OSCONS_CPP, OSCONS_EXTRACT): Use -iquote
	instead of -I to add the main ada source directory to the header
	search path, in order to avoid conflict between our own "types.h"
	and VxWork's <types.h>.

2014-02-24  Robert Dewar  <dewar@adacore.com>

	* atree.ads, atree.adb (Copy_Separate_Tree): Add Syntax_Only parameter.
	* debug.adb: Remove documentation of -gnatd.X, no longer used.
	* freeze.adb (Wrap_Imported_Subprogram): Fixed and activated.

2014-02-24  Bob Duff  <duff@adacore.com>

	* gnat_ugn.texi: Improve documentation of gnatpp.

2014-02-24  Thomas Quinot  <quinot@adacore.com>

	* g-stheme.adb, g-socthi-vms.adb, g-socthi-vms.ads,
	g-socthi-vxworks.adb, g-socthi-vxworks.ads, g-stseme.adb,
	g-socthi-mingw.adb, g-socthi-mingw.ads, g-socthi.adb,
	g-socthi.ads, g-socket.adb (Host_Error_Message): Return a string, not
	a chars_ptr, because on Windows this is a renaming of
	Socket_Error_Message.

2014-02-24  Robert Dewar  <dewar@adacore.com>

	* a-direct.adb, sem_ch5.adb, a-cfdlli.adb, a-cfhase.adb, a-tags.adb,
	s-filatt.ads, a-cforma.adb, sem_ch6.adb, g-socthi-mingw.adb,
	a-cfhama.adb, a-cforse.adb, a-cofove.adb: Minor reformatting and code
	reorganization.

2014-02-24  Thomas Quinot  <quinot@adacore.com>

	* Make-generated.in (OSCONS_CPP, OSCONS_EXTRACT): Make sure
	that the source directory containing s-oscons-tmplt.c is on the
	include path, so that all internal header files are available.

2014-02-24  Ed Schonberg  <schonberg@adacore.com>

	* sem_ch5.adb (Analyze_Loop_Parameter_Specification): If the
	domain of iteration is an attribute reference 'Old, this is an
	Ada 2012 iterator and the loop must be rewritten as such.

2014-02-24  Thomas Quinot  <quinot@adacore.com>

	* s-fileio.adb (Errno_Message): Remove, use shared version from
	s-os_lib instead.
	* s-crtrun.ads, Makefile.rtl: Remove now unused unit.
	* g-stseme (Socket_Error_Message): Reimplement in terms of new
	s-os_lib function.
	* g-socthi.ads, g-socthi.adb: Change profile of
	Socket_Error_Message to return String to allow the above.
	* g-socket.adb, g-socthi-mingw.adb, g-socthi-mingw.ads,
	* g-socthi-vms.adb, g-socthi-vms.ads, g-socthi-vxworks.adb,
	* g-socthi-vxworks.ads: Update to account for the above profile
	change.
	* a-tags.adb: Use strlen builtin binding provided by s-crtl.
	* s-crtl.ads (strncpy): New procedure.
	* s-os_lib.adb (Copy_Attributes): Import just once (strncpy):
	Use import from s-crtl.
	* a-envvar.adb, osint.adb: Use imports of C runtime functions
	from s-crtl instead of re-importing locally.

2014-02-24  Hristian Kirtchev  <kirtchev@adacore.com>

	* sem_prag.adb (Analyze_Global_Item): Emit the
	variable related checks concerning volatile objects only when
	SPARK_Mode is on.

2014-02-24  Robert Dewar  <dewar@adacore.com>

	* sem_ch5.adb (Analyze_Iterator_Specification): use
	Error_Msg_Ada_2012_Feature.

2014-02-24  Jose Ruiz  <ruiz@adacore.com>

	* s-rident.ads (Profile_Info): For Ravenscar, the restrictions
	No_Local_Timing_Events and No_Specific_Termination_Handlers
	must be set, according to the Ravenscar profile definition
	in D.13(6/3).

2014-02-24  Ed Schonberg  <schonberg@adacore.com>

	* sem_ch6.adb (Analyze_Expression_Function): If this is a
	completion, freeze return type and its designated type if needed.

2014-02-24  Thomas Quinot  <quinot@adacore.com>

	* sem_ch13.adb (Analyze_Attribute_Definition_Clause, case
	'Address): When moving initialization statements to a freeze
	entity, keep them under a single node (i.e. do not unwrap
	expressions with actions), and set the Initialization_Statements
	attribute again so that processing of a later pragma Import can
	still remove them.

2014-02-24  Claire Dross  <dross@adacore.com>

	* a-cfdlli.adb, a-cfdlli.ads, a-cfhama.adb, a-cfhama.ads,
	a-cfhase.adb, a-cfhase.ads, a-cforma.adb, a-cforma.ads,
	a-cforse.adb, a-cforse.ads, a-cofove.adb, a-cofove.ads: Rename
	Left/Right to First_To_Previous/Current_To_Last.

2014-02-24  Thomas Quinot  <quinot@adacore.com>

	* adaint.h (struct file_attributes): New component "error"
	(__gnat_error_attributes): Accessor for the above.
	* adaint.c (__gnat_error_attributes): New subprogram
	(__gnat_stat): Fix returned value (expect errno value)
	(__gnat_stat_to_attr): Add management of error component (set to
	stat errno value, except for missing files where it is set to 0,
	and exists is set to 0).
	* osint.ads (File_Attributes_Size): Update per change above,
	also clarify documentation.
	* s-filatt.ads: New file, binding to file attributes related
	functions.
	* Makefile.rtl (s-filatt): New runtime unit.
	* s-crtl.ads (strlen): Expose binding to GCC builtin (falls back
	to library function if not available on target).
	* s-os_lib.ads, s-os_lib.adb (Errno_Message): New subprogram.
	* s-oscons-tmplt.c (SIZEOF_struct_file_attributes,
	SIZEOF_struct_dirent_alloc): New constants.
	* Make-generated.in (s-oscons.ads): Now requires adaint.h.
	* a-direct.adb (Fetch_Next_Entry): Fix incorrect buffer sizes.
	Perform appropriate error checking if stat fails (do not just
	ignore existing files if stat fails)
	* gcc-interface/Make-lang.in (GNAT_ADA_OBJS, GNATBIND_OBJS): Update
	dependencies.

2014-02-24  Hristian Kirtchev  <kirtchev@adacore.com>

	* sem_prag.adb (Analyze_Global_Item): Move the check concerning
	the use of volatile objects as global items in a function to
	the variable related checks section.
	* sem_util.adb (Async_Readers_Enabled): Directly call
	Has_Enabled_Property.
	(Async_Writers_Enabled): Directly call Has_Enabled_Property.
	(Effective_Reads_Enabled): Directly call Has_Enabled_Property.
	(Effective_Writes_Enabled): Directly call Has_Enabled_Property.
	(Has_Enabled_Property): Rename formal parameter State_Id to Item_Id.
	Update the comment on usage. State_Has_Enabled_Property how handles
	the original logic of the routine. Add processing for variables.
	(State_Has_Enabled_Property): New routine.
	(Variable_Has_Enabled_Property): New routine.

2014-02-24  Robert Dewar  <dewar@adacore.com>

	* sinfo.ads, sem_ch12.adb, sem_res.adb, sem_ch4.adb, par-ch12.adb:
	Minor reformatting.
	* atree.ads, atree.adb (Node35): New function.
	(Set_Node35): New procedure.
	* debug.adb: Define new debug flag -gnatd.X.
	* einfo.ads, einfo.adb (Import_Pragma): New field.
	* freeze.adb (Wrap_Imported_Procedure): New procedure (not
	really active yet, has to be activated with -gnatd.X.
	* sem_prag.adb (Set_Imported): Set new Import_Pragma
	field (Set_Imported): Don't set Is_Public (see
	Freeze.Wrap_Imported_Subprogram)
	* par-ch3.adb (P_Component_List): Handle unexpected null component.

2014-02-24  Yannick Moy  <moy@adacore.com>

	* sem_ch3.adb: Correct reference to SPARK RM in error messages.
	* gnat_rm.texi: Correct documentation of attribute Update.

2014-02-24  Ed Schonberg  <schonberg@adacore.com>

	* sem_ch5.adb (Analyze_Iterator_Specification): Reject container
	iterator in older versions of Ada.

2014-02-24  Gary Dismukes  <dismukes@adacore.com>

	* sem_ch5.adb, sem_aux.ads, sem_ch12.adb, gnat_ugn.texi, par.adb,
	par-ch12.adb: Change spelling 'parametrization' to 'parameterization'.

2014-02-24  Ed Schonberg  <schonberg@adacore.com>

	* sinfo.ads, sinfo.adb: New attribute Generalized_Indexing, for
	indexed_components that are instances of Ada 2012 container
	indexing operations. Analysis and resolution of such nodes
	is performed on the attribute, and the original source is
	preserved for ASIS operations. If expansion is enabled, the
	indexed component is replaced by the value of this attribute,
	which is in a call to an Indexing aspect, in most case wrapped
	in a dereference operation.
	* sem_ch4.adb (Analyze_Indexed_Component): Create
	Generalized_Indexing attribute when appropriate.
	(Analyze_Call): If prefix is not overloadable and has an indexing
	aspect, transform into an indexed component so it can be analyzed
	as a potential container indexing.
	(Analyze_Expression): If node is an indexed component with a
	Generalized_ Indexing, do not re-analyze.
	* sem_res.adb (Resolve_Generalized_Indexing): Complete resolution
	of an indexed_component that has been transformed into a container
	indexing operation.
	(Resolve_Indexed_Component): Call the above when required.
	(Resolve): Do not insert an explicit dereference operation on
	an indexed_component whose type has an implicit dereference:
	the operation is inserted when resolving the related
	Generalized_Indexing.

2014-02-24  Olivier Ramonat  <ramonat@adacore.com>

	* gnat_rm.texi, gnat_ugn.texi: Replace Ada Compiler by Ada Development
	Environment.

2014-02-24  Hristian Kirtchev  <kirtchev@adacore.com>

	* sem_prag.adb (Check_Constituent_Usage): Remove leading spaces in
	error messages.
	(Inconsistent_Mode_Error): Remove leading spaces in error messages.
	Merge the expected and available mode errors.
	(Report_Unused_Constituents): Remove leading spaces in error messages.
	(Report_Unused_States): Remove leading spaces in error messages.

2014-02-24  Thomas Quinot  <quinot@adacore.com>

	* par_sco.adb (Traverse_One): Refine categorization of statement
	SCOs.

2014-02-24  Robert Dewar  <dewar@adacore.com>

	* aspects.ads, aspects.adb: Remove aspects Ada_2005 and Ada_2012,
	Pure_05, Pure_12 and Preelaborate_05.
	* gnat_rm.texi: Update accordingly.
	* sem_prag.adb: Document one argument form of Ada_05/Ada_2005
	pragmas Document one argument form of Ada_12/Ada_2012 pragmas
	Recognize one argument form of these pragmas only in GNAT mode
	(-gnatg).

2014-02-24  Ed Schonberg  <schonberg@adacore.com>

	* s-dimmks.ads: Replace symbol for temperature, previously the
	Greek letter Theta, by the ASCII @ sign.
	* s-diflio.ads: ditto.

2014-02-24  Robert Dewar  <dewar@adacore.com>

	* exp_ch4.adb: Minor code reorganization (use OR for boolean
	variables).
	* sem_ch3.adb, sem_prag.adb, freeze.adb: Minor reformatting.

2014-02-24  Ben Brosgol  <brosgol@adacore.com>

	* gnat_ugn.texi, projects.texi: Added the necessary conditionalization
	so that references to gnatmem and ASIS tools do not appear in the FSF
	edition of the GNAT User's Guide.

2014-02-24  Yannick Moy  <moy@adacore.com>

	* freeze.adb (Freeze_Entity): Do not issue warning
	for pre/post being ignored on imported subprogram in GNATprove
	mode.

2014-02-24  Robert Dewar  <dewar@adacore.com>

	* exp_ch5.adb, sem_ch5.adb, sem_type.adb, sem_res.adb, sem_attr.adb,
	stand.ads, sem_eval.adb: Minor reformatting.

2014-02-24  Yannick Moy  <moy@adacore.com>

	* sem_prag.adb: Minor rewording in error message.

2014-02-24  Johannes Kanig  <kanig@adacore.com>

	* exp_util.adb (Expand_Subtype_From_Expr): Do not expand subtypes in
	GNATprove_mode, gnat2why doesn't need nor use these types.

2014-02-24  Gary Dismukes  <dismukes@adacore.com>

	* exp_ch4.adb (Expand_N_Op_Expon): On the AAMP
	target, in the case of signed integer exponentiation that uses a
	run-time routine, always select the Exp_* versions, since overflow
	checking is automatically done by AAMP arithmetic instructions.

2014-02-24  Hristian Kirtchev  <kirtchev@adacore.com>

	* sem_ch13.adb (Analyze_Aspect_Specifications):
	When the related context is a package instace, insert pragma
	Abstract_State after all internally-generated renamings related
	to the instance "header".

2014-02-24  Ed Schonberg  <schonberg@adacore.com>

	* sem_ch3.adb (Analyze_Declarations): Analyze Contract of abstract
	subprograms.
	* sem_disp.adb (Check_Dispatching_Context): A non-dispatching
	call to an abstract subprogram is legal if it appears in a
	pre/postcondition of another abstract operation.

2014-02-24  Sergey Rybin  <rybin@adacore.com frybin>

	* gnat_ugn.texi: Misc updates.

2014-02-24  Hristian Kirtchev  <kirtchev@adacore.com>

	* exp_prag.adb (Expand_Old): Set the type of the generated temporary.

2014-02-24  Gary Dismukes  <dismukes@adacore.com>

	* layout.adb (Layout_Variant_Record): Instantiate
	Generic_Check_Choices and call Check_Choices before calling
	Build_Discr_Checking_Funcs, since we need Others_Discrete_Choices
	set to prevent generating incorrect discriminant-checking
	functions for 'others' variants (functions that unconditionally
	return True rather than accounting for the values covered by the
	'others' choice).
	* sem_eval.ads (Subtypes_Statically_Compatible): Add formal
	Formal_Derived_Matching.
	(Subtypes_Statically_Match): Add formal Formal_Derived_Matching.
	* sem_eval.adb (Subtypes_Statically_Compatible): Pass new
	Formal_Derived_Matching formal to Subtypes_Statically_Match.
	(Subtypes_Statically_Match): Suppress the Object_Size matching
	test in the case where Formal_Derived_Matching is True.
	* sem_ch12.adb (Validate_Derived_Type_Instance): Pass
	True for Formal_Derived_Matching_Formal on the call to
	Subtypes_Statically_Compatible.

2014-02-23  Eric Botcazou  <ebotcazou@adacore.com>

	* gcc-interface/Make-lang.in (ADA_TOOLS_FLAGS_TO_PASS): Robustify.

2014-02-23  Eric Botcazou  <ebotcazou@adacore.com>

	* gcc-interface/utils2.c (build_simple_component_ref): Fix formatting.
	Look through a conversion between original and packable version to get
	the base object.
	(build_component_ref): Rework comment and fix formatting.

2014-02-20  Sergey Rybin  <rybin@adacore.com frybin>

	* gnat_ugn.texi, vms_data.ads (gnatelim): Add description of
	project-specific options.

2014-02-20  Ed Schonberg  <schonberg@adacore.com>

	* a-cbdlli.adb (Insert): When capacity exceeded, raise Capacity_Error,
	not Constraint_Error.
	* a-cbmutr.adb (Append_Child, Insert_Child, Prepend_Child): Ditto.
	* sem_ch5.adb: Code clean up.

2014-02-20  Hristian Kirtchev  <kirtchev@adacore.com>

	* sem_prag.adb (Usage_Error): Remove local
	constant Typ. Remove the specialized diagnostics for unconstrained
	or tagged items as those are not part of the explicit input set
	of the related subprogram and should not be flagged.

2014-02-20  Ed Schonberg  <schonberg@adacore.com>

	* sem_attr.adb: Add guard to preserve all errors.

2014-02-20  Vincent Celier  <celier@adacore.com>

	* switch-m.adb (Normalize_Compiler_Switches): Take into account
	switches that are recorded in ALI files: -gnateA, -gnateE,
	-gnateF, -gnateinn, -gnateu, -gnateV and -gnateY.

2014-02-20  Ed Schonberg  <schonberg@adacore.com>

	* sem_ch5.adb (Analyze_Iterator_Specification): Check legality
	of an element iterator form over a formal container with an
	Iterable aspect.
	* exp_ch5.adb (Build_Formal_Container_Iteration): Utility
	to create declaration and loop statements for both forms of
	container iterators.
	(Expand_Formal_Container_Element_Iterator): New procedure
	to handle loops of the form  "for E of C" when C is a formal
	container.
	(Expand_Formal_Container_Iterator): Code cleanup.

2014-02-20  Hristian Kirtchev  <kirtchev@adacore.com>

	* sem_prag.adb (Add_Item_To_Name_Buffer): New routine.
	(Analyze_Contract_Case): Remove the use of
	"may". Replace "aspect Contract_Cases" to avoid categorization
	of aspect vs pragma.
	(Analyze_External_Property_In_Decl_Part): Remove the use of "formal".
	(Analyze_Global_Item): Remove
	the use of "formal", specify the subprogram.  Split the
	error message about a state with visible refinement into
	two. Remove the use of "global" from "volatile global item".
	(Analyze_Initialization_Item): Ensure that the SPARK RM reference
	is on one line.
	(Analyze_Input_Output): Update the call to
	Check_Mode. Specify the duplicated item. Reword the error
	message concerning an input of a null output list. Use "\"
	for error message continuation.
	(Analyze_Part_Of): Remove
	the use of "may". Use "\" for error message continuation.
	(Analyze_Refined_Depends_In_Decl_Part): Update the error
	message concerning a useless refinement to match the format
	of Refined_Global.
	(Analyze_Refined_Global_In_Decl_Part): Reword the error message
	concerning a useless refinement.
	(Analyze_Refinement_Clause): Use "\" for error message continuation.
	(Check_Constituent_Usage): Use "\" for error message continuation.
	(Check_Dependency_Clause): Use "\" for error message continuation.
	(Check_Matching_Constituent): Use "\" for error message continuation.
	(Check_Missing_Part_Of): Use "\" for error message continuation.
	(Check_Mode): Renamed to
	Check_Role. Update the comment on usage. Redo the error reporting
	to use Role_Error.
	(Check_Mode_Restriction_In_Enclosing_Context): Use "\" for error
	message continuation.
	(Find_Mode): Renamed to Find_Role. Update the parameter profile along
	with comment on usage. Update all occurrences of Is_Input and Is_Output.
	(Inconsistent_Mode_Error): Use "\" for error message continuation.
	(Input_Match): Use "\" for error message continuation.
	(Role_Error): New routine.
	(Set_Convention_From_Pragma): Use "\" for error message continuation.
	(Usage_Error): Add local variable Error_Msg. Build specialized error
	message showcasing the offending item kind. Redo the diagnostics for
	unconstrained types.

2014-02-20  Ed Schonberg  <schonberg@adacore.com>

	* exp_util.adb (Is_Iterated_Container): Use high-level primitives
	to determine whether a type is a container type, rather than
	examining only its type declaration, so that subtypes and derived
	types are handled properly.

2014-02-20  Sergey Rybin  <rybin@adacore.com frybin>

	* gnat_ugn.texi: gnatmetric: add description of project-specific
	options.

2014-02-20  Ed Schonberg  <schonberg@adacore.com>

	* sem_attr.adb (Analyze_Attribute, case 'Update): Verify that
	all choices in an association for a record type have the same
	type, as is done for record aggregates.

2014-02-20  Robert Dewar  <dewar@adacore.com>

	* a-cborma.adb, a-cbhama.adb, a-cbdlli.adb, a-cbmutr.adb: Use pragma
	Unmodified rather than Warnings (Off). Make comments
	uniform in the four affected units.

2014-02-20  Robert Dewar  <dewar@adacore.com>

	* sem_ch13.adb (Analyze_Attribute_Definition_Clause, case
	Object_Size): For non-scalar types allow any value that is a
	multiple of 8.
	* gnat_rm.texi: Document Object_Size for composites more clearly.

2014-02-20  Yannick Moy  <moy@adacore.com>

	* sem_util.ads, sem_util.adb (Default_Initialization): Remove function.

2014-02-20  Ed Schonberg  <schonberg@adacore.com>

	* stand.ads: Raise_Type: new predefined entity, used as the type
	of a Raise_Expression prior to resolution.
	* cstand.adb: Build entity for Raise_Type.
	* sem_ch11.adb (Analyze_Raise_Expression): use Raise_Type as the
	initial type of the node.
	* sem_type.adb (Covers): Raise_Type is compatible with all
	other types.
	* sem_res.adb (Resolve): Remove special handling of Any_Type on
	Raise_Expression nodes.
	(Resolve_Raise_Expression): Signal ambiguity if the type of the
	context is still Raise_Type.

2014-02-20  Robert Dewar  <dewar@adacore.com>

	* sem_ch12.adb (Validate_Access_Type_Instance): Add message if
	mismatching predicates.
	* sem_ch6.adb (Check_Conformance): Give better messages on
	predicate mismatch.
	* sem_eval.adb (Predicates_Match): Move to spec.
	* sem_eval.ads (Predicates_Match): Moved here from body.

2014-02-20  Ed Schonberg  <schonberg@adacore.com>

	* a-cbmutr.adb: Use default value in Insert_Child.

2014-02-20  Vincent Celier  <celier@adacore.com>

	* gnatcmd.adb, make.adb, prj-makr.adb, clean.adb: Call
	Stringt.Initialize in all project aware tools.

2014-02-20  Doug Rupp  <rupp@adacore.com>

	* gnat_ugn.texi: Document gnatbind -X option.
	* vms_data.ads: Minor warnings documentation reformatting.

2014-02-20  Ed Schonberg  <schonberg@adacore.com>

	* exp_ch3.adb (Expand_Freeze_Array_Type): Only create invariant
	procedure for a base type.

2014-02-20  Robert Dewar  <dewar@adacore.com>

	* sem_ch4.adb (Analyze_Case_Expression): Get type from first
	expression with type info.
	* sem_ch13.adb: Minor reformatting.
	* sem_eval.adb (Subtypes_Statically_Match): Make sure we return
	False if predicates do not match on the two types.

2014-02-20  Arnaud Charlet  <charlet@adacore.com>

	* sem_prag.adb (Analyze_Pragma [pragma Attach_Handler]):
	In Relaxed_RM_Semantics mode, allow any static integer value,
	for compatibility with other compilers.

2014-02-20  Vincent Celier  <celier@adacore.com>

	* errutil.adb (Initialize): Properly initialize entry in table
	Warnings when warnings are suppressed.

2014-02-20  Robert Dewar  <dewar@adacore.com>

	* s-os_lib.ads: Add warning about non-portability of Rename_File.
	* sem_util.ads, sem_util.adb (Is_Junk_Name): New function.
	* sem_warn.adb: Use Is_Junk_Name to suppress some warnings.
	* gnat_ugn.texi: Document no warnings on junk variable names.
	* layout.adb: Minor code reorganization (use Ekind_In).
	* stringt.adb: Move initialization of Null_String_Id to Initialize
	routine.

2014-02-20  Ed Schonberg  <schonberg@adacore.com>

	* sem_ch13.adb: Initialize optional Element_Id.

2014-02-20  Robert Dewar  <dewar@adacore.com>

	* s-os_lib.ads (Rename_File): Minor commment addition.

2014-02-20  Thomas Quinot  <quinot@adacore.com>

	* einfo.ads: Minor reformatting.

2014-02-20  Hristian Kirtchev  <kirtchev@adacore.com>

	* aspects.adb (Exchange_Aspects): New routine.
	* aspects.ads (Exchange_Aspects): New routine.
	* atree.adb (Rewrite): Do not check whether the save node has
	aspects as it never will, instead check the node about to be clobbered.
	* einfo.adb (Write_Field25_Name): Abstract_States can appear in
	entities of generic packages.
	* sem_ch6.adb (Analyze_Expression_Function): Fix the parent
	pointer of an aspect specification list after rewriting takes place.
	* sem_ch7.adb (Analyze_Package_Body_Helper): Swap the aspect
	specifications of the generic template and the copy used for analysis.
	* sem_ch12.adb (Analyze_Generic_Package_Declaration): Swap
	the aspect specifications of the generic template and the
	copy used for analysis.
	(Analyze_Package_Instantiation): Propagate the aspect specifications
	from the generic template to the instantiation.
	(Build_Instance_Compilation_Unit_Nodes): Propagate the aspect
	specifications from the generic template to the instantiation.
	* sem_ch13.adb (Analyze_Aspect_Specifications): Handle aspects
	Abstract_State, Initializes and Initial_Condition when they
	apply to a package instantiation.

2014-02-20  Robert Dewar  <dewar@adacore.com>

	* stringt.adb: Add call to Initialize in package initialization.

2014-02-20  Robert Dewar  <dewar@adacore.com>

	* a-crbtgk.adb, a-cihama.adb, a-coinve.adb, a-ciorse.adb, a-crbtgo.adb,
	a-cidlli.adb, a-cimutr.adb, a-cihase.adb, a-cohama.adb, a-coorse.adb,
	a-chtgke.adb, a-chtgop.adb, a-comutr.adb, a-ciorma.adb, a-cobove.adb,
	a-convec.adb, a-cohase.adb, a-chtgbk.adb, a-chtgbo.adb: Minor
	reformatting.

2014-02-20  Bob Duff  <duff@adacore.com>

	* s-os_lib.ads: Minor: Remove incorrect comment.

2014-02-20  Robert Dewar  <dewar@adacore.com>

	* sem_elab.adb (Check_Elab_Assign): Clearer warning message.

2014-02-20  Ed Schonberg  <schonberg@adacore.com>

	* a-cborma.adb (Assign): When creating a node without a specified
	element, insert an uninitialized element in the map, because
	the instance may provide an element type with a default
	initialization, e.g a scalar with a Default_Value aspect.
	* a-cbhama.adb (Assign_Key): Remove useless Allocate procedure.
	(Insert): In the version without explicit element, provide an
	uninitialized element, as above.
	* a-cbdlli.adb (Append): In the version without explicit element,
	provide an uninitalized element, as above.
	(Allocate): Remove unused version.

2014-02-20  Robert Dewar  <dewar@adacore.com>

	* sem_elab.adb: Minor code reorganization (use Nkind_In).
	* stringt.adb: Remove temporary pragma Warnings (Off).
	* stringt.ads: Add pragma Elaborate_Body to ensure initialization
	of Null_String_Id.

2014-02-20  Matthew Heaney  <heaney@adacore.com>

	* a-chtgbk.adb (Replace): Use correct offset when calculating bucket
	index.

2014-02-20  Ed Schonberg  <schonberg@adacore.com>

	* sem_ch5.adb (Analyze_Iterator_Specification): Initialize
	properly the cursor type for subsequent volatile testing in SPARK
	mode, when domain is a formal container with an Iterabe aspect.

2014-02-20  Robert Dewar  <dewar@adacore.com>

	* errout.adb (Set_Warnings_Mode_Off): Add Reason argument.
	(Set_Specific_Warning_Off): Add Reason argument.
	* errout.ads (Set_Warnings_Mode_Off): Add Reason argument.
	(Set_Specific_Warning_Off): Add Reason argument.
	* erroutc.adb (Warnings_Entry): Add Reason field
	(Specific_Warning_Entry): Add Reason field.
	(Warnings_Suppressed): return String_Id for Reason.
	(Warning_Specifically_Suppressed): return String_Id for Reason.
	* erroutc.ads (Warnings_Entry): Add Reason field.
	(Specific_Warning_Entry): Add Reason field.
	(Set_Specific_Warning_Off): Add Reason argument.
	(Set_Warnings_Mode_Off): Add Reason argument.
	(Warnings_Suppressed): return String_Id for Reason.
	(Warning_Specifically_Suppressed): return String_Id for Reason.
	* errutil.adb (Warnings_Suppressed): returns String_Id for Reason
	(Warning_Specifically_Suppressed): returns String_Id for Reason
	* gnat_rm.texi: Document that Warning parameter is string literal
	or a concatenation of string literals.
	* par-prag.adb: New handling for Reason argument.
	* sem_prag.adb (Analyze_Pragma, case Warning): New handling
	for Reason argument.
	* sem_util.ads, sem_util.adb (Get_Reason_String): New procedure.
	* sem_warn.ads (Warnings_Off_Entry): Add reason field.
	* stringt.adb: Set Null_String_Id.
	* stringt.ads (Null_String_Id): New constant.

2014-02-20  Robert Dewar  <dewar@adacore.com>

	* einfo.ads: Minor comment addition: Etype of package is
	Standard_Void_Type.
	* checks.adb, exp_aggr.adb, exp_atag.adb, exp_attr.adb, exp_ch13.adb,
	exp_ch2.adb, exp_ch3.adb, exp_ch4.adb, exp_ch5.adb, exp_ch6.adb,
	exp_ch7.adb, exp_ch9.adb, exp_dbug.adb, exp_disp.adb, exp_imgv.adb,
	exp_intr.adb, exp_prag.adb, exp_sel.adb, exp_strm.adb, exp_util.adb,
	freeze.adb, rtsfind.adb, sem_aggr.adb, sem_attr.adb, sem_ch10.adb,
	sem_ch12.adb, sem_ch13.adb, sem_ch3.adb, sem_ch4.adb, sem_ch5.adb,
	sem_ch6.adb, sem_ch8.adb, sem_dim.adb, sem_prag.adb, sem_res.adb,
	sem_util.adb, tbuild.adb, tbuild.ads: Remove New_Reference_To.
	Replace all calls with calls to New_Occurrence_Of.

2014-02-20  Robert Dewar  <dewar@adacore.com>

	* par-util.adb (Ignore, case of right paren): Make this a
	serious error.

2014-02-19  Robert Dewar  <dewar@adacore.com>

	* sem_ch5.adb, sem_prag.adb, sem_attr.adb: Minor reformatting.
	* debug.adb: Remove -gnatd.X switch, no longer used.
	* styleg.adb (Check_Then): Remove check of -gnatd.X, check is
	now always made.

2014-02-19  Bob Duff  <duff@adacore.com>

	* g-socket.ads: Minor: Correct some comments.

2014-02-19  Ed Schonberg  <schonberg@adacore.com>

	* sem_ch5.adb: Inhibit iterator rewriting in ASIS mode.

2014-02-19  Arnaud Charlet  <charlet@adacore.com>

	* sem_ch13.adb (Analyze_Aspect_Specifications): Do not generate
	an error on out of range priorities if Relaxed_RM_Semantics.
	* sem_prag.adb (Analyze_Pragma): Ditto.

2014-02-19  Bob Duff  <duff@adacore.com>

	* sem_attr.adb (Resolve_Attribute): Detect the case of F'Access
	where F denotes the renaming of an enumeration literal, and
	issue a specialized error message.

2014-02-19  Matthew Heaney  <heaney@adacore.com>

	* a-chtgop.ads (Checked_Index): New operation.
	(Next): Changed mode of hash table.
	* a-chtgop.adb (Adjust, Delete_Node_Sans_Free): Detect tampering
	(Generic_Read, Reserve_Capacity): Ditto.
	(Generic_Equal): Detect tampering.
	(Next): Changed mode of hash table, detect tampering.
	* a-chtgke.ads (Checked_Index, Checked_Equivalent_Keys): New
	operation.
	(Find): Changed mode of hash table.
	* a-chtgke.adb (Checked_Equivalent_Keys): New operation
	(Delete_Key_Sans_Free, Generic_Conditional_Insert): Detect
	tampering.
	(Find): Changed mode of hash table, check for tampering.
	(Generic_Replace_Element): Check for tampering.
	* a-chtgbk.ads (Checked_Index, Checked_Equivalent_Keys): New operation.
	* a-chtgbk.adb (Checked_Index, Checked_Equivalent_Keys): New
	operation (Delete_Key_Sans_Free, Generic_Conditional_Insert):
	Detect tampering.
	(Find, Generic_Replace_Element): Check for tampering.
	* a-chtgbo.ads (Checked_Index): New operation.
	* a-chtgbo.adb (Checked_Index): New operation
	(Delete_Node_Sans_Free, Generic_Equal): Detect tampering.
	(Generic_Read, Next): Ditto.
	* a-cohase.adb, a-cihase.adb (Is_In): Changed mode of hash
	table (Difference, Intersection): Use variable view of
	source, detect tampering (Find, Is_Subset, Overlap): Use
	variable view of container (Symmetric_Difference, Union):
	Detect tampering (Vet): Use Checked_Index to detect tampering
	(Constant_Reference, Element, Find): Use variable view of
	container.
	(Update_Element_Preserving_Key): Detect tampering.
	* a-cbhase.adb (Difference, Find, Is_In): Use variable view
	of container.
	(Is_Subset): Ditto.
	(Equivalent_Sets, Overlap): Use Node's Next component.
	(Vet): Use Checked_Index to detect tampering.
	(Constant_Reference, Element, Find): Use variable view of container.
	(Update_Element_Preserving_Key): Detect tampering.
	* a-cohama.adb, a-cihama.adb, a-cbhama.adb (Constant_Reference,
	Element, Find): Use variable view of container.
	(Reference): Rename hash table component.
	(Vet): Use Checked_Index to detect tampering.

2014-02-19  Arnaud Charlet  <charlet@adacore.com>

	* adabkend.adb (Scan_Compiler_Arguments): Add missing handling
	of -nostdinc.

2014-02-19  Thomas Quinot  <quinot@adacore.com>

	* tbuild.adb (New_Occurrence_Of, New_Rerefence_To): Guard
	against calls without Def_Id.

2014-02-19  Claire Dross  <dross@adacore.com>

	* a-cfdlli.ads, a-cfhase.ads, a-cforma.ads, a-cfhama.ads, a-cforse.ads,
	a-cofove.ads: Add global annotations to subprograms.

2014-02-19  Hristian Kirtchev  <kirtchev@adacore.com>

	* sem_prag.adb (Analyze_Initial_Condition_In_Decl_Part): Remove
	constants Errors, Pack_Id and Pack_Init. Remove variable Vars.
	Initial_Condition no longer requires the presence of pragma
	Initialized. Do not try to diagnose whether all variables mentioned in
	pragma Initializes also appear in Initial_Condition.
	(Collect_Variables): Removed.
	(Match_Variable): Removed.
	(Match_Variables): Removed.
	(Report_Unused_Variables): Removed.

2014-02-19  Thomas Quinot  <quinot@adacore.com>

	* gnat_rm.texi (pragma Stream_Convert): Minor rewording.

2014-02-19  Robert Dewar  <dewar@adacore.com>

	* sem_util.adb, sem_util.ads, prj-conf.adb, s-os_lib.adb: Minor
	reformatting.

2014-02-19  Vincent Celier  <celier@adacore.com>

	* prj-part.adb (Parse_Single_Project): Use the fully resolved
	project path, with all symbolic links resolved, to check if the
	same project is imported with a different unresolved path.
	* prj-tree.ads (Project_Name_And_Node): Component Canonical_Path
	changed to Resolved_Path to reflect that all symbolic links
	are resolved.

2014-02-19  Ed Schonberg  <schonberg@adacore.com>

	* sem_util.ads, sem_util.adb (Get_Cursor_Type): Moved to sem_util
	from sem_ch13, for use elsewhere.
	* sem_ch13.adb (Get_Cursor_Type): Moved to sem_util.
	* sem_ch5.adb (Analyze_Iterator_Specification): Set properly the
	cursor type on the loop variable when the iteration is over o
	formal container.

2014-02-19  Vincent Celier  <celier@adacore.com>

	* prj-conf.adb (Add_Default_GNAT_Naming_Scheme): Add declaration
	for an empty Target (Check_Target): Never fail when an empty
	target is declared in the configuration project.

2014-02-19  Ed Schonberg  <schonberg@adacore.com>

	* sem_prag.adb (Check_Arg_Is_Local_Name): Argument is local if
	the pragma comes fron a predicate aspect and the context is a
	record declaration within the scope that declares the type.

2014-02-19  Robert Dewar  <dewar@adacore.com>

	* gnat_rm.texi: Minor clarifications.
	* expander.adb, sem_aggr.adb: Add comments.

2014-02-19  Ed Schonberg  <schonberg@adacore.com>

	* sem_prag.adb (Check_Arg_Is_Local_Name): For an aspect that
	applies to a subprogram body, the name is the current scope,
	rather than being declared in the current scope.
	(Analyze_Pragma, case No_Return): Handle properly a No_Return
	aspect applied to a subprogram body.

2014-02-19  Ed Schonberg  <schonberg@adacore.com>

	* sem_ch13.adb (Resolve_Iterable_Operation): Improve resolution
	of overloaded subprograms, and fix bug in handling of primitive
	operation Element.

2014-02-19  Pascal Obry  <obry@adacore.com>

	* s-os_lib.adb: Minor reformatting.

2014-02-19  Yannick Moy  <moy@adacore.com>

	* expander.adb (Expand): Do nothing inside generics.
	* sem_aggr.adb (Aggregate_Constraint_Checks): Do nothing inside
	generics.

2014-02-19  Yannick Moy  <moy@adacore.com>

	* exp_ch2.adb: Remove useless 'with' of unit Uintp.

2014-02-19  Robert Dewar  <dewar@adacore.com>

	* sem_ch3.adb, style.adb, sem_prag.adb, sem_ch13.adb: Minor reformatting
	* a-sequio.adb: Remove useless pragma Extensions_Allowed (no
	longer needed).

2014-02-19  Claire Dross  <dross@adacore.com>

	* a-cfdlli.ads, a-cfhase.ads, a-cforma.ads, a-cfhama.ads,
	a-cforse.ads, a-cofove.ads: Add Iterable aspect to formal containers.

2014-02-19  Hristian Kirtchev  <kirtchev@adacore.com>

	* sem_ch3.adb (Analyze_Declarations): Analyze
	a package contract at the end of the private declarations (if
	applicable), otherwise analyze it and the end of the visible
	declarations.

2014-02-19  Ed Schonberg  <schonberg@adacore.com>

	* style.adb (Missing_Overriding): If subprogram is an
	instantiation, place warning on the instance node itself,
	without mention of the original generic. Do not emit message
	if explicit Ada version is older than the introduction of the
	overriding indicator.

2014-02-19  Yannick Moy  <moy@adacore.com>

	* gnat_rm.texi: Doc clarifications.

2014-02-19  Yannick Moy  <moy@adacore.com>

	* exp_util.adb (Remove_Side_Effects): Do not remove side-effects
	inside a generic.

2014-02-19  Ed Schonberg  <schonberg@adacore.com>

	* sem_ch13.adb (Get_Cursor_Type): Obtain cursor type from
	specified First primitive, rather than by name.
	(Validate_Iterable_Aspect, Resolve_Iterable_Operation): Use it,
	and extend error checking for missing primitives and incorrect
	signatures.

2014-02-19  Ed Schonberg  <schonberg@adacore.com>

	* sem_ch3.adb (Check_Pragma_Implemented): Detect additional
	errors when a Synchronization aspect on an overriding protected
	operation does not match the given aspect on the overridden
	operation of an ancestor interface.

2014-02-19  Hristian Kirtchev  <kirtchev@adacore.com>

	* sem_prag.adb (Check_Loop_Pragma_Grouping): New routine.
	(Check_Loop_Pragma_Placement): Update
	comment on usage. Remove local variables Orig_Stmt and
	Within_Same_Sequence. Check that the current Loop_Invariant or
	Loop_Variant pragma is grouped together with other such pragmas.
	(Is_Loop_Pragma): New routine.
	(Prev_In_Loop): Removed.

2014-02-19  Robert Dewar  <dewar@adacore.com>

	* par-ch6.adb (P_Return): For extended return, end column lines
	up with RETURN.
	* par.adb: Minor documentation clarification.

2014-02-19  Yannick Moy  <moy@adacore.com>

	* sem_prag.adb (Check_Loop_Pragma_Placement): Add check
	that Loop_Invariant and Loop_Variant appear consecutively.
	* gnat_rm.texi Update documentation of Loop_Invariant and
	Loop_Variant pragmas.

2014-02-19  Robert Dewar  <dewar@adacore.com>

	* debug.adb: Document -gnatd.X.
	* par-ch5.adb (P_If_Statement): Always check THEN, even if not
	first token
	(Check_Then_Column): Ditto.
	* styleg.adb (Check_Then): Allow THEN on line after IF.
	(Check_Then): Check THEN placement under control of -gnatd.X
	* styleg.ads (Check_Then): Now called even if THEN is not first
	token on line.
	* stylesw.ads (Style_Check_If_Then_Layout): Document new
	relaxed rules.
	* gnat_ugn.texi: For -gnatyi, THEN can now be on line after IF.

2014-02-19  Robert Dewar  <dewar@adacore.com>

	* a-cfhama.adb, a-cfhase.adb, a-cforse.adb, a-cofove.adb, a-ngcefu.adb,
	a-teioed.adb, a-wtedit.adb, a-ztedit.adb, exp_ch5.adb, inline.adb,
	prj-pp.adb, prj-tree.adb, sem_ch12.adb, sem_ch8.adb,
	vms_conv.adb: Fix bad layout of IF statements

2014-02-19  Robert Dewar  <dewar@adacore.com>

	* exp_util.adb (Side_Effect_Free): Scalar if expressions can be SEF.

2014-02-19  Robert Dewar  <dewar@adacore.com>

	* exp_util.adb: Update comments.

2014-02-19  Doug Rupp  <rupp@adacore.com>

	* bindgen.adb (Gen_Adainit) [VMS] New global Float_Format.
	* init.c (__gl_float_format): [VMS] New global.
	(__gnat_set_features): Call FP_CONTROL to set FPSR for the float
	representation in effect.

2014-02-19  Hristian Kirtchev  <kirtchev@adacore.com>

	* exp_ch6.adb Add with and use clause for Exp_Prag.
	(Expand_Contract_Cases): Relocated to Exp_Prag.
	* exp_ch6.ads (Expand_Contract_Cases): Relocated to Exp_Prag.
	* exp_prag.adb Add with and use clauses for Checks and Validsw.
	(Expand_Contract_Cases): Relocated from Exp_Ch6. Update the
	structure of the expanded code to showcase the evaluation of
	attribute 'Old prefixes. Add local variable Old_Evals. Expand
	any attribute 'Old references found within a consequence. Add
	circuitry to evaluate the prefixes of attribute 'Old that
	belong to a selected consequence.
	(Expand_Old_In_Consequence): New routine.
	* exp_prag.ads (Expand_Contract_Cases): Relocated from Exp_Ch6.
	* sem_attr.adb (Check_Use_In_Contract_Cases): Warn that a
	potentially unevaluated prefix is always evaluated.

2014-02-19  Robert Dewar  <dewar@adacore.com>

	* exp_attr.adb (Expand_Min_Max_Attribute): Use Insert_Declaration
	(Expand_Min_Max_Attribute): Use Matching_Standard_Type.
	* exp_ch4.adb (Expand_N_Expression_With_Actions): Remove special
	handling for the case of Modify_Tree_For_C, this approach did
	not work.
	* exp_util.adb (Matching_Standard_Type): New function
	(Side_Effect_Free): New top level functions (from
	Remove_Side_Effects).
	* exp_util.ads (Side_Effect_Free): New top level functions
	(moved from body).
	* sinfo.ads: Minor comment updates.

2014-02-19  Ed Schonberg  <schonberg@adacore.com>

	* exp_ch6.adb (Expand_Simple_Function_Return): If return
	type is unconstrained and uses the secondary stack, mark the
	enclosing function accordingly, to ensure that the value is not
	prematurely removed.

2014-02-19  Hristian Kirtchev  <kirtchev@adacore.com>

	* par.adb Alphabetize the routines in Par.Sync.
	(Resync_Past_Malformed_Aspect): New routine.
	* par-ch13.adb (Get_Aspect_Specifications): Alphabetize local
	variables. Code and comment reformatting. Detect missing
	parentheses on aspects [Refined_]Global and [Refined_]Depends
	with a non-null definition.
	* par-sync.adb: Alphabetize all routines in this separate unit.
	(Resync_Past_Malformed_Aspect): New routine.

2014-02-19  Robert Dewar  <dewar@adacore.com>

	* sem_eval.ads, sem_eval.adb (Subtypes_Statically_Match): Return False
	if Esize values do not match.

2014-02-19  Yannick Moy  <moy@adacore.com>

	* sinfo.ads: Minor comment update.

2014-02-19  Hristian Kirtchev  <kirtchev@adacore.com>

	* atree.ads: Minor reformatting (change Entity_Info to Einfo).

2014-02-19  Thomas Quinot  <quinot@adacore.com>

	* exp_ch7.adb (Find_Node_To_Be_Wrapped): An assignment statement
	that has the No_Ctrl_Actions flag is a suitable node to be
	wrapped if the assigned expression has no finalization actions.
	* sem_eval.adb (Eval_Entity_Name): For a compile time known
	boolean value, mark the corresponding condition SCO as constant.

2014-02-19  Robert Dewar  <dewar@adacore.com>

	* exp_util.adb: Minor reformatting.
	* exp_util.ads (Matching_Standard_Type): New function.
	* exp_ch7.adb: Minor reformatting.

2014-02-19  Ed Schonberg  <schonberg@adacore.com>

	* sem_ch13.adb (Get_Cursor_Type): Use scope of iterable type
	to find declaration for Cursor, to handle properly the case of
	a discriminated iterable type.

2014-02-19  Vincent Celier  <celier@adacore.com>

	* gnatcmd.adb (GNATCmd): Always replace the object dirs of
	imported library projects with the library ALI dirs, when setting
	the object paths.
	* prj-env.ads (Ada_Objects_Path): Correct comments about
	argument Including_Libraries.

2014-02-19  Gary Dismukes  <dismukes@adacore.com>

	* gnat_rm.texi: Minor spelling fixes.

2014-02-19  Doug Rupp  <rupp@adacore.com>

	* init.c: Remove unneeded code.
	* fe.h (Float_Format): New macro
	* gcc-interface/trans.c (gigi): On VMS, set vms_float_format.

2014-02-19  Hristian Kirtchev  <kirtchev@adacore.com>

	* sem_prag.adb (Check_Refined_Global_Item):
	A state or variable acts as a constituent only it is part of an
	encapsulating state and the state has visible refinement.

2014-02-19  Ed Schonberg  <schonberg@adacore.com>

	* sem_ch6.adb (Analyze_Subprogram_Contract): Do not warn on a
	postcondition for a function when the expression does not mention
	'Result but the function has in-out parameters.

2014-02-19  Robert Dewar  <dewar@adacore.com>

	* gnat_rm.texi: Add documentation on Value_Size forcing biased
	representation.

2014-02-19  Hristian Kirtchev  <kirtchev@adacore.com>

	* lib-xref.ads Remove the small table of letter and symbol usage as we
	already have one.

2014-02-19  Hristian Kirtchev  <kirtchev@adacore.com>

	* sem_ch6.adb (Analyze_Subprogram_Body_Helper): Emit specific error
	messages depending on the offending misplaced aspect specifications.
	(Diagnose_Misplaced_Aspect_Specifications): New routine.

2014-02-19  Ed Schonberg  <schonberg@adacore.com>

	* sem_ch13.adb (Get_Cursor): Utility to retrieve cursor type
	for iterable aspect primitives.
	(Resolve_Iterable_Operation): Use expected signature of iterable
	aspect to resolve primitive when overloading is present.
	(Validate_Iterable_Aspect, Analyze_Aspects_At_Freeze_Point): use it.
	(Check_Signature): Removed.

2014-02-19  Yannick Moy  <moy@adacore.com>

	* sem_ch10.adb (Analyze_Proper_Body): Issue error on missing
	subunit in GNATprove_Mode.
	* sinfo.ads (GNATprove_Mode): Document error issued in GNATprove_Mode.

2014-02-19  Hristian Kirtchev  <kirtchev@adacore.com>

	* lib-xref.ads Alphabetize the contents of table
	Xref_Entity_Letters. Add an entry in table Xref_Entity_Letters
	for E_Abstract_State. List all letters and symbols in use.
	* sem_prag.adb (Analyze_Abstract_State): Update all calls
	to Create_Abstract_State to reflect the new signature.
	(Create_Abstract_State): Change subprogram profile and update
	the comment on usage. Use the proper location of the state
	declaration when creating a new abstract state entity. Do not
	generate an external name, but simply reuse the name coming from
	the state declaration.

2014-02-19  Robert Dewar  <dewar@adacore.com>

	* exp_ch4.adb (Expand_N_Expression_With_Actions): Make sure
	declarations get properly inserted in Modify_Tree_For_C mode.
	* sinfo.ads: Minor comment addition.

2014-02-19  Robert Dewar  <dewar@adacore.com>

	* par-ch9.adb, exp_ch5.adb, sem_ch5.adb, exp_attr.adb, sem_util.adb,
	sem_util.ads, sem_ch13.adb, sem_ch13.ads: Minor reformatting.

2014-02-19  Ed Schonberg  <schonberg@adacore.com>

	* style.adb (Missing_Overriding): Warning does not apply in
	language versions prior to Ada 2005.
	* snames.ads-tmpl: Add Name_Iterable and Attribute_Iterable.
	* sem_attr.adb: Add Attribute_Iterable where needed.
	* exp_attr.adb: ditto.
	* exp_ch5.adb (Expand_Formal_Container_Loop): New procedure to
	handle loops and quantified expressions over types that have an
	iterable aspect.  Called from Expand_Iterator_Loop.
	* sem_ch5.adb (Analyze_Iterator_Specification): Recognize types
	with Iterable aspect.
	* sem_ch13.adb (Validate_Iterable_Aspect): Verify that the
	subprograms specified in the Iterable aspect have the proper
	signature involving container and cursor.
	(Check_Aspect_At_Freeze_Point): Analyze value of iterable aspect.
	* sem_ch13.ads (Validate_Iterable_Aspect): New subprogram.
	* sem_util.ads, sem_util.adb (Get_Iterable_Type_Primitive):
	New procedure to retrieve one of the primitives First, Last,
	or Has_Element, from the value of the iterable aspect of a
	formal container.
	(Is_Container_Element): Predicate to recognize expressions
	that denote an element of one of the predefined containers,
	for possible optimization.  This subprogram is not currently
	used, pending ARG discussions on the legality of the proposed
	optimization. Worth preserving for eventual use.
	(Is_Iterator): Recognize formal container types.
	* aspects.ads, aspects.adb: Add Aspect_Iterable where needed.

2014-02-19  Robert Dewar  <dewar@adacore.com>

	* exp_attr.adb (Expand_Min_Max_Attribute): New procedure
	(Expand_N_Attribute_Reference): Use this procedure for Min and Max.
	* exp_ch4.adb (Expand_N_Expression_With_Actions): Remove object
	declarations from list of actions.
	* output.ads, output.adb (Delete_Last_Char): New procedure.
	* sinfo.ads: Document handling of Mod and expression with actions
	in Modify_Tree_For_C mode.

2014-02-19  Ed Schonberg  <schonberg@adacore.com>

	* par-ch9.adb (P_Task): Add a null statement to produce a
	well-formed task body when due to a previous syntax error the
	statement list is empty.

2014-02-19  Hristian Kirtchev  <kirtchev@adacore.com>

	* sem_prag.adb (Check_Dependency_Clause): Account
	for the case where a state with a non-null refinement matches a
	null output list. Comment reformatting.
	(Inputs_Match): Copy a solitary input to avoid an assertion failure
	when trying to match the same input in multiple clauses.

2014-02-19  Gary Dismukes  <dismukes@adacore.com>

	* sem_attr.adb: Minor typo fix.

2014-02-18  Robert Dewar  <dewar@adacore.com>

	* cstand.adb (Build_Signed_Integer_Type): Minor change of formal
	from Int to Nat (Build_Unsigned_Integer_Type): New procedure
	(Create_Standard): Create new unsigned types.
	* exp_ch4.adb (Expand_N_Op_Mod): Expand mod in Modify_Tree_For_C
	mode (Expand_N_Reference): Removed, problematic and not needed
	for now.
	* exp_ch4.ads (Expand_N_Reference): Removed, problematic and
	not needed for now.
	* exp_util.ads, exp_util.adb (Power_Of_Two): New function.
	* expander.adb: Remove call to Expand_N_Reference (problematic,
	and not needed now).
	* sem_aux.ads, sem_aux.adb (Corresponding_Unsigned_Type): New function.
	* stand.adb: Read and write unsigned type entities.
	* stand.ads: Add new unsigned types.

2014-02-18  Hristian Kirtchev  <kirtchev@adacore.com>

	* sem_ch4.adb (Analyze_Call): Do not mark a function call
	as being inside an assertion expression as the flag is now removed.
	(Check_Ghost_Subprogram_Call): Do not query the
	In_Assertion_Expression flag as it is now removed, instead use
	a predicate function.
	* sem_elab.adb (Check_Internal_Call_Continue): Do not query the
	In_Assertion_Expression flag as it is now removed, instead use
	a predicate function.
	* sem_prag.ads: Add new table Assertion_Expression_Pragma.
	* sem_util.adb Add with and use clause for Sem_Prag.
	(In_Assertion_Expression_Pragma): New routine.
	* sem_util.ads (In_Assertion_Expression_Pragma): New routine.
	* sinfo.adb (In_Assertion_Expression): Removed.
	(Set_In_Assertion_Expression): Removed.
	* sinfo.ads Remove flag In_Assertion_Expression along with its
	use in nodes.
	(In_Assertion_Expression): Removed along with
	pragma Inline.	(Set_In_Assertion_Expression): Removed along
	with pragma Inline.

2014-02-18  Sergey Rybin  <rybin@adacore.com frybin>

	* gnat_ugn.texi: gnatpp section: add note that '-j' cannot be
	used together with '-r', '-rf' or '-rnb' options.

2014-02-18  Hristian Kirtchev  <kirtchev@adacore.com>

	* sem_attr.adb (Analyze_Attribute): Comment
	and code reformatting. Use separate routines to check the
	legality of attribute 'Old in certain pragmas. Verify
	the use of 'Old, 'Result and locally declared entities
	within the prefix of 'Old.
	(Check_References_In_Prefix): New routine.
	(Check_Use_In_Contract_Cases): New routine.
	(Check_Use_In_Test_Case): New routine.

2014-02-18  Vincent Celier  <celier@adacore.com>

	* sem_aux.adb (Is_By_Reference_Type): For each components of
	a record type, check also if the component is volatile as it
	may have an aspect that makes it volatile. If it is, then the
	record type is a by reference type.

2014-02-18  Robert Dewar  <dewar@adacore.com>

	* exp_attr.adb: Minor reformatting.
	* exp_ch4.ads, exp_ch4.adb (Expand_N_Reference): New procedure.
	* exp_util.adb (Remove_Side_Effects): Add conditional expressions
	as another case where we don't generate N_Reference nodes for
	primitive types.
	* expander.adb (Expand): Add call to Expand_N_Reference.

2014-02-06  Hristian Kirtchev  <kirtchev@adacore.com>

	* sem_prag.adb (Analyze_Refined_Pragma): Remove
	local variable Pack_Spec. Refinement pragmas may now apply to
	bodies of both visible and private subprograms.

2014-02-06  Robert Dewar  <dewar@adacore.com>

	* exp_attr.adb (Expand_Loop_Entry_Attribute):
	Minor change (Attr => N) (Expand_Pred_Succ): New name
	Expand_Pred_Succ_Attribute (Expand_N_Attribute_Reference, case
	Max): Expand into if expression if Modify_Tree_For_C mode.
	(Expand_N_Attribute_Reference, case Min): ditto
	* sinfo.ads: Modify_Tree_For_C takes care of expanding Min and
	Max attributes.

2014-02-06  Ed Schonberg  <schonberg@adacore.com>

	* sem_ch3.adb (Analyze_Object_Declaration): Do not generate
	predicate check if this is an internal declaration with
	No_Initialization set, as for an expanded aggregate component.

2014-02-06  Doug Rupp  <rupp@adacore.com>

	* init.c (__gnat_default_resignal_p) [VMS]: Test for and resignal
	conditions with severity of "SUCCESS" or "INFORMATIONAL".

2014-02-06  Yannick Moy  <moy@adacore.com>

	* sem_prag.adb (Analyze_Pragma): Analyze pragma
	Debug rewritten node before rewriting it as a null statement in
	GNATprove mode.

2014-02-06  Robert Dewar  <dewar@adacore.com>

	* sem_attr.adb (Min_Max): New procedure.
	(Max_Alignment_For_Allocation_Max_Size_In_Storage_Elements): New
	procedure.

2014-02-06  Sergey Rybin  <rybin@adacore.com frybin>

	* gnat_ugn.texi, vms_data.ads: Add documentation of '-t' option for
	gnatmetric/gnatpp.

2014-02-06  Hristian Kirtchev  <kirtchev@adacore.com>

	* sem_prag.adb (Analyze_Abstract_State): Update
	all calls to Create_Abstract_State to pass the proper state
	"declaration".
	(Create_Abstract_State): Add new formal parameter
	State_Decl along with comment on usage. Establish a link between
	the abstract state entity and the state declaration.

2014-02-06  Robert Dewar  <dewar@adacore.com>

	* sem_attr.adb (Analyze_Attribute, case Max): Check for improper
	comparison of unordered enumeration type.
	(Analyze_Attribute, case Max): Check for improper comparison of
	unordered enumeration type.
	* sem_res.adb (Bad_Unordered_Enumeration_Reference): Moved to
	sem_util.adb.
	* sem_util.ads, sem_util.adb (Bad_Unordered_Enumeration_Reference):
	Moved here from Sem_Res.

2014-02-06  Robert Dewar  <dewar@adacore.com>

	* sem_ch3.adb, sem_prag.adb, sem_res.adb, lib-xref.adb: Minor
	reformatting.

2014-02-06  Hristian Kirtchev  <kirtchev@adacore.com>

	* sem_ch6.adb (Process_Formals): Error message reformatting.

2014-02-06  Hristian Kirtchev  <kirtchev@adacore.com>

	* sem_ch3.adb (Handle_Late_Controlled_Primitive): Add local
	variable Spec. Do not inherit the null indicator from the
	subprogram body when generating the spec.

2014-02-06  Robert Dewar  <dewar@adacore.com>

	* casing.adb (Determine_Casing): Consider SPARK_Mode to be
	mixed case.

2014-02-06  Ed Schonberg  <schonberg@adacore.com>

	* exp_ch6.adb (Is_Build_In_Place_Function): Predicate is false
	when the function has a foreign convention, but not if only the
	limited return type has such a convention.

2014-02-06  Hristian Kirtchev  <kirtchev@adacore.com>

	* sem_ch3.adb (Handle_Late_Controlled_Primitive): Remove local
	variable Spec. Comment reformatting. Use Copy_Separate_Tree
	rather than New_Copy_Tree when building the corresponding
	subprogram declaration.

2014-02-06  Hristian Kirtchev  <kirtchev@adacore.com>

	* sem_prag.adb (Analyze_Global_Item): Remove
	the mode-related checks on abstract states with enabled external
	properties.
	(Property_Error): Removed.

2014-02-06  Javier Miranda  <miranda@adacore.com>

	* lib-xref.adb (Generate_Reference): When
	generating the reference to the first private entity take care
	of handling swapped entities.

2014-02-06  Sergey Rybin  <rybin@adacore.com frybin>

	* gnat_ugn.texi, vms_data.ads: Add documentation of -j option for
	gnatmetric.

2014-02-06  Robert Dewar  <dewar@adacore.com>

	* exp_ch4.adb (Expand_N_Shift_Left): Handle shift counts greater
	than the word size when operating in Modify_Tree_For_C mode.
	* sinfo.ads: Add documentation section on Modify_Tree_For_C mode.

2014-02-06  Robert Dewar  <dewar@adacore.com>

	* erroutc.adb (Warning_Specifically_Suppressed.Matches):
	compare is case insensitive.
	* gnat_rm.texi: Document that string compare for Warnings Off
	is now case insensitive.

2014-02-06  Eric Botcazou  <ebotcazou@adacore.com>

	* gnat_rm.texi: Small wording tweak.

2014-02-06  Pascal Obry  <obry@adacore.com>

	* prj-attr.adb, projects.texi, snames.ads-tmpl: Add Included_Patterns
	and Included_Artifact_Patterns attribute definitions.

2014-02-06  Yannick Moy  <moy@adacore.com>

	* sem_ch6.adb (Analyze_Subprogram_Body_Helper): Set
	SPARK_Mode pragma component for all subprograms, including stubs.

2014-02-06  Hristian Kirtchev  <kirtchev@adacore.com>

	* sem_ch10.adb (Analyze_Package_Body_Stub): Maintain
	the configuration options of the enclosing context in a
	stack-like fasion.
	(Analyze_Subprogram_Body_Stub): Maintain the
	configuration options of the enclosing context in a stack-like
	fashion.

2014-02-06  Robert Dewar  <dewar@adacore.com>

	* debug.adb: -gnatd.u sets Modify_Tree_For C
	* exp_ch4.adb (Expand_N_Op_Rotate_Left): Expand out
	if Modify_Tree_For_C (Expand_N_Op_Rotate_Right): ditto.
	(Expand_N_Op_Arithmetic_Right_Shift): ditto.
	* exp_intr.adb (Expand_Shift): Call expander so we do
	Modify_Tree_For_C expansions.
	* gnat1drv.adb (Adjust_Global_Switches): Set Modify_Tree_For_C
	if -gnatd.u set.

2014-02-06  Fedor Rybin  <frybin@adacore.com>

	* prj-proc.ads (Tree_Loaded_Callback): new type Callback used
	after the phase 1 of the processing of each aggregated project
	to get access to project trees of aggregated projects.
	(Process_Project_Tree_Phase_1): new parameter On_New_Tree_Loaded
	If specified, On_New_Tree_Loaded is called after each aggregated
	project has been processed succesfully.
	(Process): new parameter On_New_Tree_Loaded.
	* prj-proc.adb (Process_Aggregated_Projects): On_New_Tree_Loaded
	callback added after processing of each aggregated project.
	(Recursive_Process): new parameter On_New_Tree_Loaded.
	(Process): new parameter On_New_Tree_Loaded.
	(Process_Project_Tree_Phase_1): new parameter On_New_Tree_Loaded.
	* prj-conf.ads (Parse_Project_And_Apply_Config): new parameter
	On_New_Tree_Loaded.
	* prj-conf.adb (Parse_Project_And_Apply_Config): new parameter
	On_New_Tree_Loaded.

2014-02-06  Bob Duff  <duff@adacore.com>

	* gnat_ugn.texi: Implement --insert-blank-lines and
	--preserve-blank-lines switches.

2014-02-06  Sergey Rybin  <rybin@adacore.com frybin>

	* gnat_ugn.texi, vms_data.ads: Add documentation of -j option for
	gnatelim.

2014-02-06  Eric Botcazou  <ebotcazou@adacore.com>

	* gnat_rm.texi (Pragma Optimize_Alignment): Document the effect
	of the pragma on individual objects.

2014-02-06  Hristian Kirtchev  <kirtchev@adacore.com>

	* einfo.adb Node29 is now used as BIP_Initialization_Call.
	(BIP_Initialization_Call): New routine.
	(Set_BIP_Initialization_Call): New routine.
	(Write_Field29_Name): Add an entry for constants and variables.
	* einfo.ads Add new attribute BIP_Initialization_Call and update
	its usage in nodes.
	(BIP_Initialization_Call): New routine along with pragma Inline.
	(Set_BIP_Initialization_Call): New routine along with pragma Inline.
	* exp_ch6.adb (Make_Build_In_Place_Call_In_Object_Declaration):
	Add local declaration Res_Decl. Capture the build-in-place
	initialization call when the related object declaration has
	created a transient block.
	* exp_ch7.adb (Process_Transient_Objects): Add local variable
	Fin_Insrt. Recognize a scenario where an object declaration acts
	as a transient context and is initialized by a build-in-place
	function call.

2014-02-06  Pascal Obry  <obry@adacore.com>

	* prj-util.adb (For_Interface_Sources): Fix handling of required
	bodies for aggregate libs.

2014-02-06  Robert Dewar  <dewar@adacore.com>

	* nlists.ads: Minor comment clarifications.

2014-02-06  Robert Dewar  <dewar@adacore.com>

	* gnat1drv.adb (Adjust_Global_Switches): Set Modify_Tree_For_C
	if gnatd.V set.
	* opt.ads (Modify_Tree_For_C): New flag.
	* output.ads, output.adb (Last_Char): New function.

2014-02-06  Pascal Obry  <obry@adacore.com>

	* projects.texi, prj-env.adb (Initialize_Default_Project_Path): Add
	share/gpr for cross-builds.

2014-02-06  Robert Dewar  <dewar@adacore.com>

	* exp_util.ads, checks.adb, sem_prag.adb, prj-util.adb, sem_ch13.adb:
	Minor reformatting and code clean ups.

2014-02-06  Pascal Obry  <obry@adacore.com>

	* prj-util.adb (For_Interface_Sources): Skip non compilable languages.
	* prj.ads: Minor typo fix in comment.

2014-02-06  Hristian Kirtchev  <kirtchev@adacore.com>

	* sem_prag.adb (Analyze_Depends_In_Decl_Part): Add
	local variable Expr. Flag clauses with extra parenthesis as this
	is not allowed by the syntax of the pragma. Code reformatting.

2014-02-06  Hristian Kirtchev  <kirtchev@adacore.com>

	* exp_attr.adb (Expand_N_Attribute_Reference): Alphabetize
	variables. Rename variabme Tnn to Temp. Do not create a temporary
	if assertions are disabled. Find enclosing routine _Postconditions
	and insert the temporary that captures the value of the prefix
	before the routine.
	* exp_ch6.adb (Build_Postconditions_Procedure):
	Insert the generated _Postconditions routine
	before the first source declaration of the related
	subprogram.
	(Insert_After_Last_Declaration): Removed.
	(Insert_Before_First_Source_Declaration): New routine.

2014-02-06  Ed Schonberg  <schonberg@adacore.com>

	* exp_util.adb, exp_util.ads (Within_Internal_Subprogram):
	Utility to determine whether current expansion is for the body
	of a predefined primitive operation.
	(Make_Predicate_Check): Use Within_Internal_Subpgram
	* checks.adb (Apply_Predicate_Check): Use
	Within_Internal_Subprogram
	* sem_ch13.adb (Freeze_Entity_Checks): Ditto.

2014-02-06  Pascal Obry  <obry@adacore.com>

	* prj.ads, prj-util.adb: Minor reformatting.

2014-02-06  Ed Schonberg  <schonberg@adacore.com>

	* exp_ch6.adb (Expand_Subprogram_Contract, Append_Enabled_Item):
	Take into account the Split_PPC flag to ensure that conjuncts
	in a composite postcondition aspect are tested in source order.

2014-02-06  Hristian Kirtchev  <kirtchev@adacore.com>

	* sem_ch6.adb (Analyze_Generic_Subprogram_Body): Flag illegal
	use of SPARK_Mode.
	* sem_ch12.adb (Analyze_Generic_Subprogram_Declaration): Flag
	illegal use of SPARK_Mode.
	(Instantiate_Subprogram_Body): Flag illegal use of SPARK_Mode.
	* sem_prag.adb (Analyze_Pragma): Code reformatting.
	* sem_util.adb Add with and use clause for Aspects.
	(Check_SPARK_Mode_In_Generic): New routine.
	* sem_util.ads (Check_SPARK_Mode_In_Generic): New routine.

2014-02-06  Thomas Quinot  <quinot@adacore.com>

	* a-calend.adb (Formatting_Operations.Split): Ensure that
	Time_Error is raised for invalid time values.

2014-02-06  Arnaud Charlet  <charlet@adacore.com>

	* sem_prag.adb (Analyze_Pragma): Rewrite as a null statement
	in GNATprove_Mode.

2014-02-06  Robert Dewar  <dewar@adacore.com>

	* einfo.ads, einfo.adb (Is_Discriminant_Check_Function): New flag.
	* exp_ch3.adb (Build_Dcheck_Function): Set
	Is_Discriminant_Check_Function.

2014-02-06  Hristian Kirtchev  <kirtchev@adacore.com>

	* exp_ch7.adb (Is_Subprogram_Call): Inspect
	the original tree in certain cases where a construct has been
	factored out and replaced by a reference to a temporary.

2014-02-06  Ed Schonberg  <schonberg@adacore.com>

	* sem_ch3.adb (Process_Full_View): Fix typo in the order of
	parameters when propagating predicate function to full view.
	(Find_Type_Of_Object): Freeze base type of object type to catch
	premature use of discriminated private type without a full view.

2014-02-06  Robert Dewar  <dewar@adacore.com>

	* sprint.adb: Minor reformatting.

2014-02-06  Hristian Kirtchev  <kirtchev@adacore.com>

	* exp_ch4.adb (Process_Transient_Object): Add local variable
	Temp_Ins. When the transient object is initialized by an
	aggregate, the hook must capture the object after the last
	component assignment takes place.
	* exp_ch7.adb (Detect_Subprogram_Call): Expose the subprogram to
	routine Is_Subprogram_Call.
	(Is_Subprogram_Call): Inspect an
	aggregate that has been heavily expanded for subprogram calls.
	(Process_Transient_Objects): Add local variables Expr, Ptr_Id
	and Temp_Ins.  Remove the nested declare block and adjust the
	indentation. When the transient object is initialized by an
	aggregate, the hook must capture the object after the last
	component assignment takes place.

2014-02-06  Hristian Kirtchev  <kirtchev@adacore.com>

	* sem_prag.adb (Analyze_Global_Item): Detect illegal uses of
	external states with enabled properties that do not match the
	global mode.
	(Property_Error): New routine.
	* sem_res.adb (Property_Error): New routine.
	(Resolve_Actuals): Detect illegal uses of external variables with
	enabled properties in procedure calls that do not match the mode of
	the corresponding formal parameter.

2014-02-06  Hristian Kirtchev  <kirtchev@adacore.com>

	* sem_util.adb (Has_Enabled_Property): Rename
	formal parameter Prop_Nam to Property. Update the comment on usage
	and all occurrences in the body. Add local variable Prop_Nam. When
	inspecting a property with an expression, the property name
	appears as the first choice of the component association.

2014-02-04  Robert Dewar  <dewar@adacore.com>

	* exp_ch5.adb, einfo.ads, freeze.adb, sem_ch8.adb: Minor reformatting.

2014-02-04  Gary Dismukes  <dismukes@adacore.com>

	* sem_aggr.adb: Change "runtime" to "run time" in warning message,
	for consistency with other messages.

2014-02-04  Ed Schonberg  <schonberg@adacore.com>

	* exp_ch5.adb  (Expand_Iterator_Loop):  For a container element
	iterator, indicate that the element is a constant if the container
	type does not have a variable indexing aspect.
	* sem_ch8.adb (Analyze_Object_Renaming): If the entity is already
	marked as constant, do not reset its Ekind, to ensure that
	container elements in an element loop are not modified if the
	container (e.g. a hashed set) only has a constant indexing aspect.

2014-02-04  Arnaud Charlet  <charlet@adacore.com>

	* g-souinf.ads: Subprograms in this unit are actually not pure.
	* freeze.adb (Freeze_Subprogram): Do not reset Is_Pure for Intrinsics.
	* einfo.ads (Is_Pure): Update doc to match implementation.

2014-02-04  Gary Dismukes  <dismukes@adacore.com>

	* exp_ch13.adb: Minor spelling fix.

2014-02-04  Robert Dewar  <dewar@adacore.com>

	* opt.ads: Minor comment update.

2014-02-04  Robert Dewar  <dewar@adacore.com>

	* exp_ch4.adb (Expand_N_Expression_With_Actions): Use Rewrite
	instead of Replace.

2014-02-04  Ed Schonberg  <schonberg@adacore.com>

	* sem_aggr.adb (Resolve_Array_Aggregate): Suppress warnings
	on null expressions if component type is non-null, when the
	corresponding association covers an empty range of index values.

2014-02-04  Robert Dewar  <dewar@adacore.com>

	* sinfo.ads: Further comments on N_Expression_With_Actions node.

2014-02-04  Hristian Kirtchev  <kirtchev@adacore.com>

	* sem_prag.adb (Analyze_Refined_Depends_In_Decl_Part): Remove global
	variables Out_Items and Ref_Global. Remove local constant
	Body_Id along with dummy variables D1, D2, D3, D4, D5, D6, D7
	and D8. Remove the useless collection of global items as this
	was a leftover from an earlier version of the routine. Move
	several routines out to avoid deep nesting and indentation.
	(Inputs_Match): Add formal parameter Dep_Clause. Rename formal
	parameter Do_Checks to Post_Errors. Update the comment on usage.
	(Is_Matching_Input): Renamed to Input_Match. Add formal parameters
	Ref_Inputs and Do_Checks. Rename formal parameter Do_Checks
	to Post_Errors. Update the comment on usage. Account for the
	case where a self referential state may have a null input_list.
	(Is_Self_Referential): New routine.

2014-02-04  Ed Schonberg  <schonberg@adacore.com>

	* sem_ch13.adb (Analyze_Attribute_Definition_Clause): If the
	entity renames an expression, as in the case of an object of
	an unconstrained type initialized by a function call, defer the
	rewriting of the expression to the expander.
	* exp_ch13.adb (Expand_N_Attribute_Definition_Clause, case
	'Alignment): If the entity renames an expression, introduce
	temporary to capture value, and rewrite original declaration to
	use temporary.

2014-02-04  Gary Dismukes  <dismukes@adacore.com>

	* g-comlin.adb: Minor typo fix.

2014-02-04  Ed Schonberg  <schonberg@adacore.com>

	* freeze.adb (Freeze_All): Types derived from a formal
	access_to_classwide type do not have a finalization master.

2014-02-04  Robert Dewar  <dewar@adacore.com>

	* sprint.adb: Minor reformatting.

2014-02-04  Robert Dewar  <dewar@adacore.com>

	* exp_ch4.adb (Expand_N_Expression_With_Actions): Eliminate
	cases where Actions is a null list.
	* sinfo.ads (N_Expression_With_Actions): Actions can be
	temporarily empty during semantic analysis, but must be non-empty
	in the final expanded tree.

2014-01-31  Robert Dewar  <dewar@adacore.com>

	* exp_ch9.adb: Minor reformatting.

2014-01-31  Emmanuel Briot  <briot@adacore.com>

	* g-comlin.adb (Set_Command_Line): Take the switches
	configuration from the Command_Line_Config.

2014-01-31  Hristian Kirtchev  <kirtchev@adacore.com>

	* sem_prag.adb (Analyze_Refinement_Clause): Guard against a malformed
	refinement clause.

2014-01-31  Vincent Celier  <celier@adacore.com>

	* projects.texi: Add more documentation about others used as an
	index in indexed attributes.

2014-01-31  Robert Dewar  <dewar@adacore.com>

	* gnat_ugn.texi: Minor update.
	* gnat_rm.texi: Add example to Restriction_Warnings documentation.
	* exp_util.adb: Minor reformatting.

2014-01-31  Ed Schonberg  <schonberg@adacore.com>

	* exp_ch9.adb (Expand_Entry_Barrier): Warn if the barrier
	depends on data that is not private to the protected object,
	and potentially modifiable in unsynchronized fashion.

2014-01-31  Yannick Moy  <moy@adacore.com>

	* erroutc.adb (Validate_Specific_Warnings): Remove special case for
	GNATprove_Mode.

2014-01-31  Robert Dewar  <dewar@adacore.com>

	* prj-attr.ads (First_Attribute_Of): Returns Empty_Attribute
	for Unknown_Package.
	* sem_ch6.adb, sem_attr.adb: Minor comment addition.

2014-01-31  Hristian Kirtchev  <kirtchev@adacore.com>

	* exp_util.adb (Build_Allocate_Deallocate_Proc): Rewrite
	the logic that generates a runtime check to determine the
	controlled status of the object about to be allocated or
	deallocated. Class-wide types now always use a runtime check
	even if they appear as generic actuals.
	(Find_Object): Detect
	a special case that involves interface class-wide types because
	the object appears as a complex expression.

2014-01-31  Ed Schonberg  <schonberg@adacore.com>

	* sem_ch6.adb (Process_Formals): In Ada2012 mode, place
	subprogram with an incomplete untagged formals on the list of
	private dependents, to verify that the type is properly completed
	in the private part.
	* sem_attr.adb: Code clean up.

2014-01-31  Robert Dewar  <dewar@adacore.com>

	* exp_ch6.adb: Minor reformatting.

2014-01-31  Vincent Celier  <celier@adacore.com>

	* prj-attr.adb (First_Attribute_Of): Return Unknown_Attribute
	when Pkg is unknown.

2014-01-31  Hristian Kirtchev  <kirtchev@adacore.com>

	* sem_res.adb (Resolve_Entity_Name): Comment
	reformatting. Allow volatile objects in various generated checks.

2014-01-31  Ed Schonberg  <schonberg@adacore.com>

	* sem_attr.adb (Analyze_Attribute, case 'Update): For a record
	component association, set the etype of the identifier, for
	SPARK use.

2014-01-31  Ed Schonberg  <schonberg@adacore.com>

	* exp_ch6.adb (Has_Visibility_Of_Subprogram): If type is not
	declared in a package, not checks can apply to the subprogram.

2014-01-31  Robert Dewar  <dewar@adacore.com>

	* erroutc.adb (Validate_Specific_Warnings): Warnings are
	controlled -gnatw.W.
	* gnat_ugn.texi: Document new warnings controlled by -gnatw.w.
	* opt.ads (Warn_On_Warnings_Off): Now controls more cases.

2014-01-31  Arnaud Charlet  <charlet@adacore.com>

	* exp_disp.adb: Update comments.

2014-01-31  Yannick Moy  <moy@adacore.com>

	* sem_ch12.adb (Analyze_Generic_Subprogram_Declaration,
	Save_Global_References): Guard access to expression in aspect.

2014-01-31  Yannick Moy  <moy@adacore.com>

	* sem_prag.adb (Analyze_Pragma/Pragma_SPARK_Mode):
	Issue an error when the pragma is applied to a generic unit,
	a generic declaration, or inside a generic.

2014-01-31  Yannick Moy  <moy@adacore.com>

	* sem_ch8.adb (Analyze_Subprogram_Renaming): Set SPARK_Mode on renaming
	entity.

2014-01-31  Robert Dewar  <dewar@adacore.com>

	* exp_ch9.adb, s-tassta.adb, s-tposen.adb, s-tposen.ads: Minor
	reformatting.

2014-01-31  Tristan Gingold  <gingold@adacore.com>

	* exp_disp.adb: Add a historic note.

2014-01-31  Robert Dewar  <dewar@adacore.com>

	* sem_warn.adb (Warn_On_Useless_Assignments): Add call to
	Process_Deferred_References.

2014-01-31  Yannick Moy  <moy@adacore.com>

	* erroutc.adb (Validate_Specific_Warnings): Do not issue a message for
	ineffective pragma Warnings(Off) in GNATprove_Mode.

2014-01-31  Bob Duff  <duff@adacore.com>

	* s-taskin.ads: Minor comment fix.
	* s-tassta.adb (Abort_Dependents): Don't abort all dependents;
	just direct dependents. If this is actually an abort, each task
	will take care of aborting its dependents, so all dependents will
	get aborted, as before. However, when this is called the second
	time from Vulnerable_Complete_Master "for convenience" (i.e. to
	kill off tasks waiting at terminate alternatives), aborting
	indirect dependents is wrong, because it causes some unrelated
	tasks to get aborted.

2014-01-31  Robert Dewar  <dewar@adacore.com>

	* sem_ch4.adb: Minor reformatting.

2014-01-31  Robert Dewar  <dewar@adacore.com>

	* exp_ch2.adb: New calling sequence for Is_LHS.
	* frontend.adb: Add call to Process_Deferred_References.
	* lib-xref.ads, lib-xref.adb (Process_Deferred_References): New.
	(Deferred_References): New table.
	* sem_ch8.adb (Find_Direct_Name): Make deferred reference table
	entries.
	(Find_Expanded_Name): Ditto.
	* sem_res.adb: New calling sequence for Is_LHS.
	* sem_util.ads, sem_util.adb (Is_LHS): New calling sequence.
	* sem_warn.adb: Call Process_Deferred_References before issuing
	warnings.

2014-01-31  Tristan Gingold  <gingold@adacore.com>

	* exp_util.adb (Corresponding_Runtime_Package): Restrict the
	use of System_Tasking_Protected_Objects_Single_Entry.
	* exp_ch9.adb (Build_Simple_Entry_Call): Remove Mode parameter
	of Protected_Single_Entry_Call.
	(Expand_N_Timed_Entry_Call): Remove single_entry case.
	* exp_disp.adb (Make_Disp_Asynchronous_Select_Body): Remove
	single_entry case.
	(Make_Disp_Timed_Select_Body): Likewise.
	* rtsfind.ads (RE_Timed_Protected_Single_Entry_Call): Remove.
	* s-tposen.adb (Send_Program_Error, PO_Do_Or_Queue): Remove
	Self_Id parameter.
	(Wakeup_Entry_Caller): Remove Self_ID and New_State parameters.
	(Wait_For_Completion_With_Timeout): Remove.
	(Protected_Single_Entry_Call): Remove Mode parameter
	(always Simple_Call).
	(Service_Entry): Remove Self_Id constant (not used anymore).
	(Timed_Protected_Single_Entry_Call): Remove.
	* s-tposen.ads (Timed_Protected_Single_Entry_Call): Remove.
	(Protected_Single_Entry_Call): Remove Mode parameter.

2014-01-29  Hristian Kirtchev  <kirtchev@adacore.com>

	* einfo.adb (Get_Pragma): Handle the retrieval of pragma Refined_Post.
	* einfo.ads (Get_Pragma): Update the comment on special pragmas
	handled by this routine.
	* sem_prag.adb (Analyze_Pragma): Add a legal pragma Refined_Post
	to the contract of the related subprogram body.
	* sem_util.adb (Add_Contract_Item): Handle the insertion of
	pragma Refined_Post into the contract of a subprogram body.
	* sinfo.ads Update the documentation of node N_Contract.
	* sem_res.adb (Resolve_Entity_Name): Add a guard
	to detect abstract states and variables only when checking the
	SPARK 2014 rules concerning volatile object placement.

2014-01-29  Ed Schonberg  <schonberg@adacore.com>

	* sem_ch4.adb (Find_Equality_Types, Try_One_Interp): within an instance,
	null is compatible with any access type.

2014-01-29  Hristian Kirtchev  <kirtchev@adacore.com>

	* sem_util.adb (Find_Placement_In_State_Space): Assume that the default
	placement is not in a package.

2014-01-29  Hristian Kirtchev  <kirtchev@adacore.com>

	* sem_util.adb (Has_Enabled_Property): Compare the character field of
	the sole property.

2014-01-29  Robert Dewar  <dewar@adacore.com>

	* sem_intr.adb, a-ztexio.ads, sinfo.ads, sem_res.adb, gnatlink.adb,
	vms_conv.adb, a-except.ads, a-except-2005.ads, a-teioed.adb,
	sem_warn.ads, treepr.ads, erroutc.ads, a-excach.adb: Minor reformatting.

2014-01-29  Robert Dewar  <dewar@adacore.com>

	* sem_util.ads, sem_util.adb (In_Pragma_Expression): New function.
	* sem_warn.adb (Check_References): Suppress warnings if inside
	Initial_Condition pragma.

2014-01-29  Hristian Kirtchev  <kirtchev@adacore.com>

	* sem_prag.adb (Check_Missing_Part_Of): List all values of
	State_Space_Kind for readability reasons. Do not emit an error on
	a private item when the enclosing package lacks aspect/pragma
	Abstract_State. Do not emit an error on a private package
	instantiation when the corresponding generic template lacks
	visible state.
	(Has_Visible_State): New routine.
	* sem_util.adb (Find_Placement_In_State_Space): The visible
	declarations of any kind of child units in general act as proper
	placement location.

2014-01-29  Robert Dewar  <dewar@adacore.com>

	* a-except-2005.adb, a-except.adb, a-excpol-abort.adb, a-exstat.adb,
	ali.adb, a-numaux.ads, a-numaux-darwin.ads, a-numaux-libc-x86.ads,
	a-numaux-vms.ads, a-numaux-vxworks.ads, a-numaux-x86.ads, aspects.ads,
	a-taside.adb, a-teioed.adb, a-textio.adb, a-textio.ads, atree.adb,
	atree.ads, a-witeio.adb, a-witeio.ads, a-wtedit.adb, a-ztedit.adb,
	a-ztexio.adb, bcheck.adb, binde.adb, checks.adb, comperr.adb,
	cstand.adb, debug_a.adb, einfo.ads, errout.adb, erroutc.adb,
	eval_fat.adb, exp_aggr.adb, exp_attr.adb, exp_ch11.adb, exp_ch3.adb,
	exp_ch4.adb, exp_ch5.adb, exp_ch6.adb, exp_ch9.adb, exp_dbug.adb,
	exp_disp.adb, exp_fixd.adb, exp_imgv.adb, exp_intr.adb, exp_util.adb,
	freeze.adb, frontend.adb, g-comlin.ads, g-mbdira.adb, gnat1drv.adb,
	gprep.adb, g-spipat.adb, i-cpp.ads, i-vxwork.ads, i-vxwork-x86.ads,
	krunch.ads, layout.adb, lib-load.adb, lib-writ.adb, lib-writ.ads,
	live.adb, namet.ads, osint.adb, osint-c.adb, output.ads, par.adb,
	par-ch10.adb, par-ch13.adb, par-ch3.adb, par-ch4.adb, par-ch5.adb,
	par-ch6.adb, par-ch9.adb, par-endh.adb, par-labl.adb, par-prag.adb,
	par-sync.adb, par-tchk.adb, par-util.adb, prj.adb, repinfo.adb,
	rtsfind.adb, s-arit64.adb, s-asthan-vms-alpha.adb,
	s-asthan-vms-ia64.adb, s-bignum.adb, scans.adb, scng.adb, s-dimmks.ads,
	sem_aggr.adb, sem_attr.adb, sem_aux.adb, sem_cat.adb, sem_ch10.adb,
	sem_ch12.adb, sem_ch13.adb, sem_ch13.ads, sem_ch3.adb, sem_ch4.adb,
	sem_ch5.adb, sem_ch6.adb, sem_ch8.adb, sem_disp.adb, sem_elab.adb,
	sem_elim.adb, sem_eval.adb, sem_intr.adb, sem_prag.adb, sem_res.adb,
	sem_type.adb, sem_util.adb, sem_warn.adb, set_targ.adb, s-fatgen.adb,
	s-fatgen.ads, s-fileio.adb, s-imgcha.adb, s-imgrea.adb, sinfo.ads,
	sinput-c.adb, snames.ads-tmpl, s-os_lib.adb, sprint.adb,
	s-regpat.adb, s-secsta.adb, s-stalib.ads,
	s-stchop.adb, s-stoele.ads, stand.ads, s-taprop-solaris.adb,
	s-tasdeb-vms.adb, s-tasini.adb, s-tassta.adb, s-valdec.adb,
	s-valuti.adb, s-wchjis.adb, s-wchwts.adb, system.ads, system-vms_64.ads,
	system-vms-ia64.ads, treepr.adb, types.ads, uintp.adb, uname.adb,
	urealp.adb, usage.adb, vxaddr2line.adb: Minor reformatting.

2014-01-29  Robert Dewar  <dewar@adacore.com>

	* expander.adb: Minor reformatting.

2014-01-29  Javier Miranda  <miranda@adacore.com>

	* exp_ch3.adb (Predefined_Primitive_Bodies): Adding documentation to
	previous patch.

2014-01-29  Javier Miranda  <miranda@adacore.com>

	* exp_ch3.adb (Predefined_Primitive_Bodies): Complete the code
	that checks if an interface types defines the predefined "="
	function because the compiler was erroneously not generating the
	predefined "=" primitive as soon as the name of some interface
	primitive is "=" (formals were not checked).

2014-01-29  Ed Schonberg  <schonberg@adacore.com>

	* expander.adb (Expander): In GNATprove mode, do not process
	transient scopes: they are in general not created in this mode,
	and an attempt to examine them will lead to constraint errors when
	processing configuration pragmas that have analyzable expressions.

2014-01-29  Vincent Celier  <celier@adacore.com>

	* clean.adb (Gnatclean): Fail if main project is an aggregate
	project or if there is an aggregate library project in the
	project tree.
	* gnatcmd.adb: Fail if the main project is an aggregate project
	or if there is an aggegate library project in the project tree.
	* make.adb (Initialize): : Fail if main project is an aggregate
	project or if there is an aggregate library project in the
	project tree.
	* makeutl.ads (Aggregate_Libraries_In): New Boolean function.
	* prj-makr.adb (Initialize): Fail if the main project is an
	aggregate project or an aggregate library project.

2014-01-29  Vincent Celier  <celier@adacore.com>

	* prj-part.adb (Check_Import_Aggregate): New procedure
	to check if an imported project is an aggregate project.
	(Parse_Single_Project): Call Check_Import_Aggregate
	* projects.texi: Document that aggregate projects cannot be
	extended or imported.

2014-01-29  Robert Dewar  <dewar@adacore.com>

	* exp_ch9.adb, sem_ch7.ads, s-regexp.adb, sem_ch13.adb: Minor
	reformatting and code clean up.
	* gnat_ugn.texi: Add documentation section on Atomic Variables
	and Optimization.

2014-01-29  Hristian Kirtchev  <kirtchev@adacore.com>

	* einfo.adb Flag264 is now unused.
	(Has_Body_References): Removed.
	(Set_Has_Body_References): Removed.
	(Write_Entity_Flags): Remove the output for flag Has_Body_References.
	* einfo.ads Update the comment on usage of attribute
	Body_References. Remove attribute Has_Body_References and its
	usage in nodes.
	(Has_Body_References): Removed along with pragma Inline.
	(Set_Has_Body_References): Removed along with pragma Inline.
	* sem_prag.adb (Analyze_Global_Item): Move the call to
	Record_Possible_Body_Reference in the state related checks
	section. Add a comment intended function.
	(Analyze_Input_Output): Move the call to Record_Possible_Body_Reference
	in the state related checks section. Add a comment intended function.
	(Analyze_Refinement_Clause): Cleanup the illegal body reference
	reporting. Add a comment on timing of error reporting.
	(Record_Possible_Body_Reference): Reimplement the routine.

2014-01-29  Vincent Celier  <celier@adacore.com>

	* makeutl.adb (Mains.Find_File_Add_Extension): Only look for specs for
	unit-based languages.
	(Mains.Complete_Mains.Do_Complete): Use the source file project
	tree when calling Find_File_Add_Extension. Use the correct
	project name when reporting an error.

2014-01-29  Hristian Kirtchev  <kirtchev@adacore.com>

	* aspects.adb Add an entry for aspect Part_Of in table
	Canonical_Aspect.
	* aspects.ads Add an entry for aspect Part_Of in tables Aspect_Id,
	Aspect_Argument, Aspect_Names and Aspect_Delay.
	* atree.h Define Elist9.
	* atree.adb (Elist9): New routine.
	(Set_Elist9): New routine.
	* atree.ads (Elist9): New routine.
	(Set_Elist9): New routine.
	* einfo.adb Add Part_Of_Constituents and Encapsulating_State to
	the list of node usage.  Remove Refined_State from the list of
	node usage.
	(Encapsulating_State): New routine.
	(Get_Pragma):
	Handle pragma Part_Of; (Part_Of_Constituents): New routine.
	(Refined_State): Removed.
	(Set_Encapsulating_State): New routine.
	(Set_Part_Of_Constituents): New routine.
	(Set_Refined_State): Removed.
	(Write_Field9_Name): Add an entry
	for Part_Of_Constituents (Write_Field10_Name): Add an entry for
	Encapsulating_State. Remove the entry for Refined_State.
	* einfo.ads Add new attributes Encapsulating_State
	and Part_Of_Constituents alond with their usage in
	entities. Remove attribute Refined_State along with its
	usage in entities.
	(Encapsulating_State): New routine and
	pragma Inline.	(Get_Pragma): Update the comment on usage.
	(Part_Of_Constituents): New routine and pragma Inline.
	(Refined_State): Removed along with pragma Inline.
	(Set_Encapsulating_State): New routine and pragma Inline.
	(Set_Part_Of_Constituents): New routine and pragma Inline.
	(Set_Refined_State): Removed along with pragma Inline.
	* par-prag.adb Pragma Part_Of does not need any special processing
	by the parser.
	* sem_ch3.adb (Analyze_Declarations): Remove local variables
	Body_Id and Prag. Call separate routines to analyze the
	contract of a package [body].
	(Analyze_Object_Contract):
	Update the comment on usage. Remove local variables
	Items and Nam. Use Get_Pragma rather than traversing the
	classification list.  Verify whether the lack of indicator
	Part_Of agrees with the placement of the variable in state space.
	(Analyze_Object_Declaration): Initialize the encapsulating state
	of a variable.	(Requires_State_Refinement): Moved to sem_util.
	* sem_ch7.adb (Analyze_Package_Body_Contract): New routine.
	(Analyze_Package_Contract): New routine.
	* sem_ch7.ads (Analyze_Package_Body_Contract): New routine.
	(Analyze_Package_Contract): New routine.
	* sem_ch10.adb (Decorate_State): Initialize the encapsulating
	state and Part_Of constituents.
	* sem_ch13.adb (Analyze_Aspect_Specifications):
	Add processing for aspect Part_Of. Update all
	calls to Decorate_Delayed_Aspect_And_Pragma.
	(Check_Aspect_At_Freeze_Point): Aspect Part_Of does
	not need any special processing at freeze time.
	(Decorate_Delayed_Aspect_And_Pragma): Renamed to
	Decorate_Aspect_And_Pragma.  Add formal parameter Delayed and
	update the associated comment.
	* sem_prag.adb Add an entry for pragma Part_Of in table Sig_Flags.
	(Analyze_Abstract_State): Add new global variable State_Id. Remove
	local constants Errors and Loc. Remove local variables Is_Null
	and State_Nam. Create the entity of the abstract state on the
	spot, before all remaining checks are performed. Verify that a
	missing Part_Of option agrees with the placement of the abstract
	state within the state space.
	(Analyze_Depends_In_Decl_Part):
	Add new global variables Constits_Seen and States_Seen. Check
	that a state and a corresponding constituent do not appear
	in pragma [Refined_]Depends.
	(Analyze_Global_In_Decl_Part):
	Add new global variables Constits_Seen and States_Seen. Check
	that a state and a corresponding constituent do not appear
	in pragma [Refined_]Global.
	(Analyze_Global_Item):
	Remove the now obsolete code that deals with Part_Of.
	Add the entity of the global item to the list of processed
	items.	(Analyze_Initializes_In_Decl_Part): Add new global
	variables Constits_Seen and States_Seen. Check that a state
	and a corresponding constituent do not appear in pragma
	Initializes.
	(Analyze_Initialization_Item): Add the entity
	of the initialization item to the list of processed items.
	(Analyze_Input_Item): Add the entity of the initialization
	item to the list of processed items.
	(Analyze_Input_Output):
	Remove the now obsolete code that deals with Part_Of.  Add the
	entity of the input/output to the list of processed items.
	(Analyze_Part_Of): New routine.
	(Analyze_Part_Of_Option): Remove
	local constant Par_State. Add local constant Encaps and local
	variables Encaps_Id and Legal. Use Analyze_Part of to analyze
	the option. Turn the related state into a Part_Of constituent
	if the option is legal.
	(Analyze_Pragma): Add processing
	for pragma Part_Of.
	(Analyze_Refined_State_In_Decl_Part):
	Remove global constants Pack_Body and Spec_Id. Remove
	global variables Abstr_States and Hidden_States. Add new
	global variables Available_States, Body_Id, Body_States and
	Spec_Id. Add new local constant Body_Decl. Reimplement the
	logic that extracts the states available for refinement from
	the related package and the body hidden states of the said
	package.
	(Analyze_Refinement_Clause): Add local variable Part_Of_Constits.
	(Check_Applicable_Policy): Alphabetize body.
	(Check_Dependency_Clause): Replace Refined_State
	with Encapsulating_State.
	(Check_Matching_Constituent):
	Reimplement the logic that determines whether an item is a valid
	/ invalid constituent of the current refined state. Return when
	a construct does not denote a valid abstract state. Extract the
	list of Part_Of constituents for further analysis. Check that all
	Part_Of constituents of a state have been used in its refinement.
	(Check_Matching_State): Update the comment on usage. Operate
	on the list of available states.
	(Check_Missing_Part_Of): New routine.
	(Check_Refined_Global_Item): Replace Refined_State
	with Encapsulating_State.
	(Check_State_And_Constituent_Use): New routine.
	(Create_Abstract_State): New routine.
	(Is_Matching_Input): Replace Refined_State with Encapsulating_State.
	(Is_Part_Of): Removed.
	(Collect_Body_States): New routine.
	(Collect_Constituent): Replace Refined_State with Encapsulating_State.
	(Collect_Hidden_States): Removed.
	(Report_Unrefined_States): Change the profile of the procedure along
	with the comment on usage.
	(Report_Unused_Constituents): New routine.
	(Report_Unused_Hidden_States): Removed.
	(Report_Unused_States): New routine.
	* sem_prag.ads (Check_Missing_Part_Of): New routine.
	* sem_util.adb (Add_Contract_Item): Pragma Part_Of can now
	appear in the classification pragmas of a package instantiation
	or a variable.
	(Find_Placement_In_State_Space): New routine.
	(Is_Child): Removed.
	(Is_Child_Or_Sibling): Remove formal
	parameter Private_Child. Remove the private child checks.
	(Requires_State_Refinement): Moved from sem_ch3.
	* sem_util.ads Add new type State_Space_Kind along with
	comment on its usage and values.
	(Add_Contract_Item): Update the comment on usage.
	(Find_Body_Discriminal): Alphabetize spec.
	(Find_Placement_In_State_Space): New routine.
	(Is_Child_Or_Sibling): Remove formal parameter Private_Child
	and update the comment on usage.
	(Requires_State_Refinement): Moved from sem_ch3.
	* sinfo.ads: Update the documentation of N_Contract.
	* snames.ads-tmpl The predefined name for Part_Of is now used
	to denote a pragma. Add Pragma_Id for Part_Of.

2014-01-29  Emmanuel Briot  <briot@adacore.com>

	* s-regexp.adb (Create_Secondary_Table): Automatically grow the state
	machine as needed.
	(Dump): New subprogram.

2014-01-29  Tristan Gingold  <gingold@adacore.com>

	* exp_ch9.adb (Expand_N_Protected_Type_Declaration): Add
	Expand_Entry_Declaration to factorize code.

2014-01-29  Ed Schonberg  <schonberg@adacore.com>

	* checks.adb: minor clarification.
	* sem_ch7.adb (Declare_Inherited_Private_Subprograms): Limit
	search for primitive operations to the entities that immediately
	follow the type declaration.

2014-01-29  Tristan Gingold  <gingold@adacore.com>

	* exp_ch9.adb (Build_Protected_Entry): Do not call
	Complete_Entry_Body anymore.
	* rtsfind.ads (RE_Complete_Single_Entry_Body): Remove.
	* s-tposen.ads, s-tposen.adb (Complete_Single_Entry_Body): Remove.

2014-01-29  Pierre-Marie Derodat  <derodat@adacore.com>

	* s-os_lib.adb, s-os_lib.ads (Normalize_Pathname): Return an empty
	string when the Name input bigger than allowed. Adapt the function
	specification.

2014-01-29  Ed Schonberg  <schonberg@adacore.com>

	* checks.adb (Install_Null_Excluding_Check): Do not emit warning
	if expression is within a case_expression of if_expression.

2014-01-29  Robert Dewar  <dewar@adacore.com>

	* exp_ch9.adb, inline.ads: Minor reformatting.

2014-01-29  Tristan Gingold  <gingold@adacore.com>

	* exp_ch9.adb (Is_Exception_Safe): Return true if no exceptions.

2014-01-29  Yannick Moy  <moy@adacore.com>

	* inline.ads (Pending_Body_Info): Add SPARK_Mode and
	SPARK_Mode_Pragma components to be able to analyze generic
	instance.
	* sem_ch12.adb (Analyze_Package_Instantiation,
	Inline_Instance_Body, Need_Subprogram_Instance_Body,
	Load_Parent_Of_Generic): Pass in SPARK_Mode from instantiation
	for future analysis of the instance.
	(Instantiate_Package_Body,
	Instantiate_Subprogram_Body, Set_Instance_Inv): Set SPARK_Mode
	from instantiation to analyze the instance.

2014-01-29  Robert Dewar  <dewar@adacore.com>

	* sem_ch7.adb, sem_prag.adb, sem_ch4.adb, sem_ch6.adb: Minor code
	reorganization.

2014-01-29  Yannick Moy  <moy@adacore.com>

	* gnat_rm.texi: Update description of SPARK_Mode pragma.

2014-01-29  Tristan Gingold  <gingold@adacore.com>

	* exp_ch9.adb (Expand_N_Protected_Body): Remove Num_Entries.

2014-01-29  Thomas Quinot  <quinot@adacore.com>

	* sem_ch4.adb (Find_Component_In_Instance): Update comment.

2014-01-29  Ed Schonberg  <schonberg@adacore.com>

	* exp_util.adb (Build_Task_Image_Prefix): Indicate that the
	resulting string is an internal entity. and thus requires no
	initialization. This is relevant when Initialize_ Scalars is
	enabled, because the resultant spurious initialization may lead to
	secondary stack anomalies that produce a mangled name for a task.

2014-01-29  Yannick Moy  <moy@adacore.com>

	* sem_ch6.adb (Analyze_Subprogram_Body_Helper): SPARK_Mode
	not inherited from spec anymore. Check consistency
	rules after processing of declarations.
	* sem_ch7.adb (Analyze_Package_Body_Helper): SPARK_Mode not inherited
	from spec anymore. Check consistency rules after processing of
	declarations.
	(Analyze_Package_Declaration): Set SPARK_Mode only for non-generic
	packages.
	* sem_prag.adb (Analyze_Pragma/Pragma_SPARK_Mode): Implement new
	consistency rules.

2014-01-27  Robert Dewar  <dewar@adacore.com>

	* sem_res.adb (Resolve_Comparison_Op): Add type name/location
	to unordered msg.
	(Resolve_Range): Add type name/location to unordered msg.

2014-01-27  Claire Dross  <dross@adacore.com>

	* a-cofove.adb/s (Copy): Add precondition so that Copy (Source,
	Capacity) is only called with Capacity >= Length (Source) and
	Capacity in Capacity_Range.
	* a-cfdlli.adb/s, a-cfhase.adb/s, a-cfhama.adb/s, a-cforse.adb/s,
	a-cforma.adb/s (Copy): Add precondition so that Copy (Source, Capacity)
	is only called with Capacity >= Source.Capacity. Raise Capacity_Error
	in the code is this is not the case.

2014-01-27  Thomas Quinot  <quinot@adacore.com>

	* sem_ch4.adb (Analyze_Selected_Component): Fix handling of
	selected component in an instance where the component of the
	actual is not visibile at instantiation.

2014-01-27  Ed Schonberg  <schonberg@adacore.com>

	* sem_ch6.adb: sem_ch6.adb (Set_Actual_Subtypes): If the type
	has a dynamic predicate, generate freeze node for Actual_Subtype
	at once, because the declaration of the corresponding predicate
	function will make reference to it.

2014-01-27  Tristan Gingold  <gingold@adacore.com>

	* exp_ch7.adb, exp_ch9.adb: Adjust comments.

2014-01-27  Robert Dewar  <dewar@adacore.com>

	* exp_ch4.adb (Expand_N_Op_Expon): Remove unsigned type test
	for 2**X optimization.

2014-01-27  Ed Schonberg  <schonberg@adacore.com>

	* a-suenst.adb: strings.utf_encoding.strings (Decode): Check
	explicitly whether value is in range of Character, because the
	library is typically compiled with range checks disabled, and
	we cannot rely on the implicit check on the argument of 'Val.

2014-01-27  Vincent Celier  <celier@adacore.com>

	* a-ciorma.adb, a-cihama.adb (Assign): Copy the Source to the Target,
	not the Target to itself.

2014-01-27  Robert Dewar  <dewar@adacore.com>

	* vms_conv.ads, ali.adb, sem_ch6.ads, opt.ads, vms_cmds.ads: Minor
	changes to avoid incorrect use of unordered enum types.

2014-01-27  Thomas Quinot  <quinot@adacore.com>

	* sem_ch4.adb: Minor reformatting.

2014-01-27  Robert Dewar  <dewar@adacore.com>

	* scn.adb (Check_End_Of_Line): Removed.
	(Error_Long_Line): Removed.
	(Determine_License): Use versions of above routines from Scanner.
	* scng.adb (Check_End_Of_Line): Moved to spec.
	(Error_Long_Line): Removed, no longer used.
	* scng.ads (Check_End_Of_Line): Moved here from body.

2014-01-27  Tristan Gingold  <gingold@adacore.com>

	* exp_ch7.adb (Build_Cleanup_Statements): Call
	Build_Protected_Subprogram_Call_Cleanup to insert the cleanup
	for protected body.
	* exp_ch9.adb (Build_Protected_Subprogram_Body): Likewise.
	 Remove Service_Name variable.
	(Build_Protected_SUbprogam_Call_Cleanup): New procedure that
	factorize code from the above subprograms.
	* exp_ch9.ads (Build_Protected_Subprogram_Call_Cleanup): New procedure.

2014-01-27  Hristian Kirtchev  <kirtchev@adacore.com>

	* einfo.adb (Has_Option): Reimplemented.
	* sem_prag.adb (Analyze_Refinement_Clause): Add global
	variables AR_Constit, AW_Constit, ER_Constit, EW_Constit,
	External_Constit_Seen and State. Add local variables Body_Ref,
	Body_Ref_Elmt and Extra_State. Reimplement part of the logic to
	avoid a cumbersome while pool. Verify the legality of an external
	state and relevant properties.
	(Check_External_Property): New routine.
	(Check_Matching_State): Remove parameter profile
	and update comment on usage.
	(Collect_Constituent): Store the
	relevant external property of a constituent.
	* sem_util.adb (Async_Readers_Enabled): Update the call to
	Has_Enabled_Property.
	(Async_Writers_Enabled): Update the call to Has_Enabled_Property.
	(Effective_Reads_Enabled): Update the call to Has_Enabled_Property.
	(Effective_Writes_Enabled): Update the call to Has_Enabled_Property.
	(Has_Enabled_Property): Rename formal parameter Extern to State_Id.
	Update comment on usage. Reimplement the logic to recognize the various
	formats of properties.

2014-01-27  Ed Schonberg  <schonberg@adacore.com>

	* par-ch5.adb: Minor reformatting.

2014-01-27  Tristan Gingold  <gingold@adacore.com>

	* s-tposen.ads: Harmonize style and comments.

2014-01-27  Vincent Celier  <celier@adacore.com>

	* projects.texi: Document that shared library projects, by
	default, cannot import projects that are not shared library
	projects.

2014-01-27  Robert Dewar  <dewar@adacore.com>

	* sem_ch8.adb (Find_Selected_Component): Use Replace instead
	of Rewrite.

2014-01-27  Ed Schonberg  <schonberg@adacore.com>

	* a-suenco.adb, a-suenst.adb (Decode): Raise encoding error if
	any other exception is raised.
	(Convert): If both Input_Scheme and Output_Scheme are UTF_8 it is
	still necessary to perform a conversion in order to remove overlong
	encodings.

2014-01-27  Robert Dewar  <dewar@adacore.com>

	* exp_smem.adb: Minor reformatting.

2014-01-27  Thomas Quinot  <quinot@adacore.com>

	* a-calfor.ads: Fix incorrect reference to operator "-" in comment.

2014-01-27  Ed Schonberg  <schonberg@adacore.com>

	* sem_res.adb (Make_Call_Into_Operator): In ASIS mode, relocate
	nodes for operands to the original node for the call, to preserve
	Original_Node pointers within the resolved operands, given that
	they may have been rewritten as well. Previous approach copied
	the operands into a new tree and lost those pointers.

2014-01-27  Claire Dross  <dross@adacore.com>


	* a-cofove.adb, a-cofove.ads: Add Strict_Equal function to the API.

2014-01-27  Ed Schonberg  <schonberg@adacore.com>

	* sem_util.adb (Check_Internal_Protected_Use): A call through
	an anonymous access parameter of the current protected function
	is not a potential modification of the current object.

2014-01-27  Ed Schonberg  <schonberg@adacore.com>

	* a-cobove.adb (Reserve_Capacity): Procedure raises
	Capacity_Error, not Constraint_Error, when request cannot be
	satisfied.

2014-01-27  Vincent Celier  <celier@adacore.com>

	* a-coorma.adb, a-cohama.adb (Assign): Copy the Source to the Target,
	not the Target to itself.

2014-01-27  Ed Schonberg  <schonberg@adacore.com>

	* exp_ch4.adb (Expand_Concatenate): If the target of the
	concatenation is a library-level entity, always use the off-line
	version of concatenation, regardless of optimization level. This
	is space-efficient, and prevents linking problems when some
	units are compiled with different optimization levels.

2014-01-27  Ed Schonberg  <schonberg@adacore.com>

	* sem_ch5.adb: Code clean up.

2014-01-27  Ed Schonberg  <schonberg@adacore.com>

	* par-ch5.adb (P_Iterator_Specification): Improve error recovery
	when an array or container iterator includes a subtype indication,
	which is only legal in an element iterator.

2014-01-27  Thomas Quinot  <quinot@adacore.com>

	* exp_ch7.adb: Minor reformatting.

2014-01-27  Robert Dewar  <dewar@adacore.com>

	* opt.adb (SPARK_Mode): Default for library units is None rather
	than Off.
	* opt.ads: Remove AUTO from SPARK_Mode_Type SPARK_Mode_Type is
	no longer ordered.
	* sem_prag.adb (Analyze_Pragma, case SPARK_Mode): Remove AUTO
	possibility.
	* snames.ads-tmpl (Name_Auto): Removed, no longer used.

2014-01-27  Robert Dewar  <dewar@adacore.com>

	* par-ch5.adb (P_Sequence_Of_Statements): Make entry in
	Suspicious_Labels table if we have identifier; followed by loop
	or block.
	* par-endh.adb (Evaluate_End_Entry): Search Suspicious_Labels table.
	* par.adb (Suspicious_Labels): New table.

2014-01-27  Robert Dewar  <dewar@adacore.com>

	* exp_aggr.adb (Check_Bounds): Reason is range check, not
	length check.

2014-01-27  Yannick Moy  <moy@adacore.com>

	* get_spark_xrefs.adb (Get_SPARK_Xrefs): Accept new type 'c' for
	reference.
	* lib-xref-spark_specific.adb (Is_Global_Constant): Remove useless
	function now.
	(Add_SPARK_Xrefs): Include references to constants.
	* spark_xrefs.ads Document new character 'c' for references to
	constants.

2014-01-27  Thomas Quinot  <quinot@adacore.com>

	* exp_smem.adb (Add_Write_After): For a function call, insert write as
	an after action in a transient scope.

2014-01-27  Thomas Quinot  <quinot@adacore.com>

	* exp_smem.adb (Expand_Shared_Passive_Variable): For a reference
	to a shared variable as an OUT formal in a call to an init proc,
	the 'Read call must be emitted after, not before, the call.

2014-01-27  Robert Dewar  <dewar@adacore.com>

	* gnat_rm.texi: Remove mention of AUTO mode for SPARK_Mode pragma.

2014-01-27  Robert Dewar  <dewar@adacore.com>

	* a-wichha.adb (Character_Set_Version): Change to output proper
	value.

2014-01-27  Hristian Kirtchev  <kirtchev@adacore.com>

	* einfo.adb (Is_Input_Only_State): Removed.
	(Is_Non_Volatile_State): Removed.
	(Is_Output_State): Removed.
	* einfo.ads (Is_Input_Only_State): Remove attribute and
	subprogram. Update related entity.
	(Is_Non_Volatile_State):
	Remove attribute and subprogram. Update related entity.
	(Is_Output_State): Removed attribute and subprogram. Update
	related entity.
	* exp_ch6.adb (Expand_Subprogram_Contract): Update comment on
	generated code.
	* sem_ch3.adb (Analyze_Declarations): Analyze the contract of
	an object, not just variables.
	(Analyze_Object_Contract): New routine.
	(Analyze_Variable_Contract): Removed.
	(Process_Discriminants): Detect an illegal use of volatile
	discriminant in SPARK mode.
	* sem_ch5.adb (Analyze_Iterator_Specification):
	Detect an illegal use of volatile loop variable.
	(Analyze_Loop_Parameter_Specification): Detect an illegal use
	of volatile loop variable.
	* sem_ch6.adb (Process_Formals): Update the volatile object
	detection. Detect an illegal formal of mode IN OUT or OUT in
	SPARK mode. Enhance the error messages with references.
	* sem_ch12.adb (Instantiate_Object): Update the volatile object
	detection. Enhance the error messages with references.
	* sem_prag.adb (Analyze_Abstract_State): Enhance the error
	messages with references.
	(Analyze_Contract_Case): Enhance the error messages with references.
	(Analyze_External_Property): Call Check_Duplicate_Property to process
	an external property.
	(Analyze_External_Property_In_Decl_Part): New routine.
	(Analyze_External_State_In_Decl_Part): Removed.
	(Analyze_Global_Item): Detect an illegal
	use of a volatile constant. Detect an illegal use
	of a variable with enabled Effective_Reads. Enhance
	the error messages with references. Remove obsolete
	checks concerning Input_Only and Output_Only states.
	(Analyze_Initialization_Item): Enhance the error messages
	with references.
	(Analyze_Initializes_In_Decl_Part): Do not
	collect the states and variables when the initialization list
	is null.
	(Analyze_Input_Item): Enhance the error messages with references.
	(Analyze_Input_Output): Enhance the error messages with references.
	(Analyze_Pragma): Enhance the error messages with references.
	(Analyze_Refinement_Clause): Code reformatting.
	(Analyze_Refined_Depends_In_Decl_Part):
	Rename global variable Global to Reg_Global and update all
	occurrences. Add local variables D7 and D8. Update the error
	messages with references. Update the call to Collect_Global_Items.
	(Analyze_Refined_Global_In_Decl_Part): Add local variables
	Has_Proof_In_State, Proof_In_Constits and Proof_In_Items. Update
	the call to Collect_Global_Items.  Account for a Proof_In state
	in null / useless refinement checks. Verify the coverage of
	Proof_In states.
	(Check_Dependency_Clause): Remove local variable
	Out_Constits. Remove the retrieval and removal of constituents
	for an Output_Only state. Remove the reporting of unused
	Output_Only state constituents.
	(Check_Duplicate_Mode): Enhance
	the error message with a reference.
	(Check_Duplicate_Property): New routine.
	(Check_Duplicate_Option): Enhance the error message with a reference.
	(Check_External_Properties): Enhance the error message with a reference.
	(Check_Function_Return): Enhance the error message with a reference.
	(Check_In_Out_States): Update
	comment on usage. Add a specialized error message for Proof_In
	constituents. Enhance the error message with a reference.
	(Check_Input_States): Update comment on usage. Account for
	possible Proof_In constituents. Enhance the error message
	with a areference.
	(Check_Matching_Constituent): Enhance the error message with a
	reference.
	(Check_Matching_State): Enchance the error message with a reference.
	(Check_Mode): Add local variable From_Global. Update the call to
	Find_Mode.  Emit more precise error messages concerning extra items
	(Check_Mode_Restriction_In_Enclosing_Context): Consider
	pragma Refined_Global.	Enhance the error message with a
	reference.
	(Check_Mode_Restriction_In_Function): Enhance the error message with
	a reference.
	(Check_Output_States): Update comment on usage. Add local variable
	Posted.  Account for possible Proof_In constituents. Produce a detailed
	list of missing constituents.
	(Check_Proof_In_States): New routine.
	(Check_Refined_Global_Item): Handle Proof_In
	constituents. Enchance the error message with a reference.
	(Collect_Global_Items): Add formal parameters Proof_In_Items
	and Has_Proof_In_State. Update the comment on usage. Account
	for Proof_In items.
	(Create_Or_Modify_Clause): Enchance
	the error message with a reference.
	(Find_Mode): Add
	formal parameter From_Global. Update the comment on usage.
	Detect when the mode is governed by pragma [Refined_]Global.
	(Output_Constituents): Removed.
	(Report_Extra_Constituents):
	Report extra Proof_In constituents.
	(Report_Unused_Constituents): Removed.
	(Usage_Error): Code reformatting. Enhance the error
	messages with reference.
	* sem_prag.ads (Analyze_External_Property_In_Decl_Part): New routine.
	(Analyze_External_State_In_Decl_Part): Removed.
	* sem_res.adb (Resolve_Actuals): Update the volatile object
	detection. Enhance the error message with a reference.
	(Resolve_Entity_Name): Update the volatile object
	detection. Enhance the error message with a reference.
	* sem_util.adb (Is_Refined_State): Add a guard to avoid a crash.
	(Is_SPARK_Volatile_Object): New routine.
	(Has_Volatile_Component): New routine.
	* sem_util.ads (Is_Delegate): Alphabetized.
	(Is_SPARK_Volatile_Object): New routine.
	(Has_Volatile_Component): New routine.
	* snames.ads-tmpl: Remove names Name_Input_Only and Name_Output_Only.

2014-01-27  Ed Schonberg  <schonberg@adacore.com>

	* sem_attr.adb: Resolve fully prefix of 'Update.

2014-01-27  Ben Brosgol  <brosgol@adacore.com>

	* gnat_rm.texi: Minor clarifications.

2014-01-27  Robert Dewar  <dewar@adacore.com>

	* sem_elab.adb (Check_Internal_Call_Continue): Avoid complaining
	about call that is generated as part of an Initial_Condition
	check.
	* sem_prag.adb: Minor spelling correction.

2014-01-27  Robert Dewar  <dewar@adacore.com>

	* sem_prag.adb (Set_Convention_From_Pragma): Check that
	convention Ghost can only apply to functions.
	* einfo.ads, einfo.adb (Is_Ghost_Subprogram): Add clarifying comment.

2014-01-27  Robert Dewar  <dewar@adacore.com>

	* gnat_ugn.texi: Add Short_Enums to documentation of
	-gnatet/-gnateT.

2014-01-27  Robert Dewar  <dewar@adacore.com>

	* sem_prag.adb (Analyze_Input_Item): Correct check for input
	item in same package.
	* sem_util.ads, sem_util.adb (Within_Scope): New function.

2014-01-26  Arnaud Charlet  <charlet@adacore.com>

	* a-intnam-lynxos.ads, mlib-tgt-specific-lynxos.adb,
	s-osinte-lynxos-3.adb, s-osinte-lynxos-3.ads, s-osinte-lynxos.adb,
	s-osinte-lynxos.ads, s-taprop-lynxos.adb, s-tpopsp-lynxos.adb,
	system-lynxos-ppc.ads, system-lynxos-x86.ads: Removed, no longer
	maintained.

2014-01-25  Eric Botcazou  <ebotcazou@adacore.com>

	* gcc-interface/Makefile.in: Fix oversight.

2014-01-25  Eric Botcazou  <ebotcazou@adacore.com>

	* gcc-interface/utils.c (convert_to_fat_pointer): Un-obfuscate the
	conversion from a thin pointer with a shifted value.
	* gcc-interface/utils2.c (gnat_build_constructor): Propagate the
	read-only flag from the values onto the result.
	(gnat_invariant_expr): Accept read-only CONSTRUCTORs.

2014-01-25  Tristan Gingold  <gingold@adacore.com>

	* gcc-interface/decl.c (gnat_to_gnu_entity): Always build a variable
	for E_Variable with a pragma Linker_Section.

2014-01-25  Robert Dewar  <dewar@adacore.com>

	* gcc-interface/decl.c (gnat_to_gnu_param): Make sure an Out parameter
	with Default_Value aspect is passed in by copy.

2014-01-24  Eric Botcazou  <ebotcazou@adacore.com>

	* set_targ.adb: Set Short_Enums.
	* gcc-interface/lang.opt (fshort-enums): New option.
	* gcc-interface/misc.c (gnat_handle_option): Handle it.
	(gnat_post_options): Do not modify the global settings.

2014-01-24  Robert Dewar  <dewar@adacore.com>

	* g-rannum.ads, g-rannum.adb (Random_Ordinary_Fixed): New generic
	function.
	(Random_Decimal_Fixed): New generic function.
	* s-rannum.ads: Minor comment clarifications.

2014-01-24  Robert Dewar  <dewar@adacore.com>

	* back_end.adb: Remove Short_Enums handling (handled in
	Ttypes/Get_Targ now) Minor added comments.
	* freeze.adb: Change name Short_Enums_On_Target to
	Target_Short_Enums.
	* get_targ.ads, get_targ.adb (Get_Short_Enums): New function.
	* opt.ads: Minor comment updates.
	* sem_ch13.adb: Change name Short_Enums_On_Target to
	Target_Short_Enums.
	* set_targ.adb: Set Short_Enums from gcc back end.
	* set_targ.ads (Short_Enums): New variable.
	* targparm.ads, targparm.adb: Remove Short_Enums entries (handled in
	Ttypes/Get_Targ now).
	* ttypes.ads (Target_Short_Enums): New constant boolean switch

2014-01-24  Pascal Obry  <obry@adacore.com>

	* g-sercom-mingw.adb: Fix serial port name for port number > 10.

2014-01-24  Gary Dismukes  <dismukes@adacore.com>

	* exp_disp.adb (Expand_Dispatching_Call): Call Unqualify on Param when
	comparing it with Ctrl_Arg, since Ctrl_Arg may have had qualification
	stripped off.

2014-01-24  Robert Dewar  <dewar@adacore.com>

	* sinfo.ads, make.adb, prj-env.adb: Minor reformatting.

2014-01-24  Vincent Celier  <celier@adacore.com>

	* prj.adb (Add_Aggregated_Project): Do not add a project in
	the list if it is already there.

2014-01-24  Yannick Moy  <moy@adacore.com>

	* lib-xref-spark_specific.adb (Enclosing_Subprogram_Or_Package):
	Correct the search for a subrogram declaration to which a pragma is
	attached.

2014-01-24  Bob Duff  <duff@adacore.com>

	* gnat_ugn.texi: Document --decimal-grouping and
	--based-grouping switches in gnatpp.

2014-01-24  Ed Schonberg  <schonberg@adacore.com>

	* sinfo.ads: Documentation update.

2014-01-24  Ed Schonberg  <schonberg@adacore.com>

	* sem_ch3.adb (Constant_Redeclaration): New declaration is
	illegal if previous one has an initial expression that is an
	aggregate expanded into assignments.

2014-01-24  Ed Schonberg  <schonberg@adacore.com>

	* sem_ch5.adb (Analyze_Loop_Parameter_Specification): Small
	code reorganization to remove spurious warning on a loop with
	an array element iterator that has a null range.

2014-01-24  Vincent Celier  <celier@adacore.com>

	* make.adb (Binding_Phase): When setting the Ada paths, use
	the library ALI dir, not the object dir in libraries.

2014-01-24  Yannick Moy  <moy@adacore.com>

	* sinfo.ads: Add documentation of check flag fields.

2014-01-24  Ed Schonberg  <schonberg@adacore.com>

	* sem_res.adb (Resolve_Actuals): If an actual is a view
	conversion of a discriminated object, and the formal type is
	discriminated and constrained, apply a discriminant check to
	the object itself.

2014-01-24  Robert Dewar  <dewar@adacore.com>

	* prj.adb, prj-env.adb, back_end.adb: Add comment, minor code clean ups.

2014-01-24  Ed Schonberg  <schonberg@adacore.com>

	* sem_ch3.adb (Analyze_Declarations): At the end of an
	appropriate declarative part, call Freeze_All from the first
	declaration in the scope, not from the first unfrozen one. This
	is necessary to apply visibility checks to entities with delayed
	aspects. Otherwise, in the presence of instantiations and cleanups
	that they may generate, the delayed aspects may be analyzed too
	late and produce spurious visibility errors.
	* sem_attr.adb: Place etype on range.
	* sem_ch6.adb: Documentation expression functions.

2014-01-24  Robert Dewar  <dewar@adacore.com>

	* exp_ch7.adb: Minor change of Indices to Indexes (preferred
	terminology in compiler).

2014-01-24  Robert Dewar  <dewar@adacore.com>

	* scans.ads: Remove Tok_Raise from Sterm, Eterm, After_SM
	categories, now that Ada 95 supports raise expressions.

2014-01-24  Robert Dewar  <dewar@adacore.com>

	* freeze.adb (Freeze_Enumeration_Type): Use new target parameter
	Short_Enums_On_Target.
	* sem_ch13.adb (Set_Enum_Esize): Take Short_Enums_On_Target
	into account.
	* targparm.ads, targparm.adb: Add new target parameter Short_Enums.

2014-01-24  Ed Schonberg  <schonberg@adacore.com>

	* sem_ch5.adb (Analyze_Iterator_Specification): If subtype
	indication is given explicity, check that it matches the array
	component type or the container element type of the domain
	of iteration.

2014-01-24  Tristan Gingold  <gingold@adacore.com>

	* back_end.adb (Scan_Compiler_Arguments): Set Short_Enums_On_Target.
	* gcc-interface/misc.c (flag_short_enums): Declare.
	(gnat_post_options): Set it.

2014-01-24  Vincent Celier  <celier@adacore.com>

	* prj-env.adb (Ada_Objects_Path): Use Ada_Objects_Path_No_Libs
	to cache the result when Including_Libraries is False.
	* prj-env.ads (Ada_Objects_Path): Update documentation
	* prj.adb (Free (Project_Id)): Also free Ada_Objects_Path_No_Libs
	(Get_Object_Directory): Return the Library_Ali_Dir only when
	when Including_Libraries is True.
	* prj.ads (Get_Object_Directory): Fix and complete documentation
	(Project_Data): New component Ada_Objects_Path_No_Libs

2014-01-24  Robert Dewar  <dewar@adacore.com>

	* checks.adb (Expr_Known_Valid): Result of fpt operator never
	considered valid.

2014-01-24  Eric Botcazou  <ebotcazou@adacore.com>

	* back_end.adb: Minor fix in comment.

2014-01-24  Javier Miranda  <miranda@adacore.com>

	* sem_ch3.adb (Check_Abstract_Overriding): Code reestructuration
	required to report the error in case of task types.

2014-01-24  Ed Schonberg  <schonberg@adacore.com>

	* sem_attr.adb: Additional index checking.

2014-01-24  Ed Schonberg  <schonberg@adacore.com>

	* sem_attr.adb (Analyze_Attribute, case 'Update): Analyze
	expressions in each component association, and for records note
	the entity in each association choice, for subsequent resolution.
	(Resolve_Attribute, case 'Update): Complete resolution of
	expressions in each component association.

2014-01-24  Robert Dewar  <dewar@adacore.com>

	* sem.adb (Sem): Avoid premature reference to Current_Sem_Unit
	(this was causing Is_Main_Unit_Or_Main_Unit_Spec to be set wrong,
	leading to wrong handling of SPARK_Mode for library units).

2014-01-24  Robert Dewar  <dewar@adacore.com>

	* sem_ch6.adb (Analyze_Subprogram_Body_Helper): Set SPARK_Mode
	on generic instances (do not consider them to be internally
	generated)

2014-01-24  Doug Rupp  <rupp@adacore.com>

	* s-osinte-android.ads (pthread_sigmask): Import sigprocmask
	vice pthread_sigmask.

2014-01-24  Vincent Celier  <celier@adacore.com>

	* prj.adb (Debug_Output (Str, Str2)): Output if verbosity is
	not default.

2014-01-24  Vincent Celier  <celier@adacore.com>

	* prj-ext.adb (Add): Do not output anything when Silent is True,
	whatever the verbosity. When Source is From_External_Attribute,
	set the corresponding environment variable if it is not already set.
	* prj-ext.ads (Add): New Boolean parameter Silent, defaulted
	to False
	* prj-proc.adb (Process_Expression_For_Associative_Array):
	For attribute External, call Prj.Ext.Add with Silent set to
	True for the child environment, to avoid useless output in non
	default verbosity.

2014-01-24  Ed Schonberg  <schonberg@adacore.com>

	* sem_res.adb (Set_Slice_Subtype): Handle properly a discrete
	range given by a subtype indication, and force evaluation of
	the bounds, as for a simple range.
	* exp_util.adb (Evaluate_Slice_Bounds): Utility to force evaluation
	of bounds of slice for various kinds of discrete ranges.
	(Evaluate_Name, Evaluate_Subtype_From_Expr): use
	Evaluate_Slice_Bounds.

2014-01-24  Bob Duff  <duff@adacore.com>

	* s-taskin.ads (Activator): Make this Atomic, because
	Activation_Is_Complete reads it, and that can be called
	from any task. Previously, this component was only
	modified by the activator before activation, and by
	Self after activation.
	* a-taside.ads, a-taside.adb (Environment_Task,
	Activation_Is_Complete): Implement these missing functions.

2014-01-24  Doug Rupp  <rupp@adacore.com>

	* init.c: Add a handler section for Android.

2014-01-24  Arnaud Charlet  <charlet@adacore.com>

	* i-cexten.ads (Unsigned_33..64, Unsigned_33..64): New types.

2014-01-24  Ed Schonberg  <schonberg@adacore.com>

	* sem_ch4.adb (Operator_Check): If one operand is a
	Raise_Expression, set its type to that of the other operand.
	* sem_res.adb (Resolve_Raise_Expression): new procedure.
	(Resolve_Actuals): For an actual that is a Raise_Expression,
	set the type to that of the formal.
	* sem_type.adb (Find_Unique_Type): If one of the operands is a
	Raise_Expression, return type of the other operand.

2014-01-24  Ed Schonberg  <schonberg@adacore.com>

	* sem_aggr.adb (Resolve_Record_Aggregate): If a scalar
	component of the record has a type with a default aspect, and
	the corresponding aggregate component is initiaized with a box,
	use the default value in the rewritten aggregate.

2014-01-24  Tristan Gingold  <gingold@adacore.com>

	* s-interr.ads, s-interr.adb, s-interr-hwint.adb, s-interr-vms.adb,
	s-interr-sigaction.adb,
	s-interr-dummy.adb (Install_Restricted_Handlers): Add Prio parameter.
	* exp_ch9.adb (Make_Initialize_Protection): Add Prio parameter
	to the call to Install_Restricted_Handlers.

2014-01-24  Emmanuel Briot  <briot@adacore.com>

	* prj-nmsc.adb (Check_File): Add protection when the source is
	not fully initialized.

2014-01-24  Ed Schonberg  <schonberg@adacore.com>

	* sem_util.adb (Is_Post_State): In a postcondition, a selected
	component that denotes an implicit dereference is a reference
	to the post state of the subprogram.

2014-01-24  Robert Dewar  <dewar@adacore.com>

	* sem_ch6.adb (Analyze_Subprogram_Body_Helper): SPARK_Mode OFF
	for generated subprograms.
	(Analyze_Subprogram_Specification): Ditto.

2014-01-24  Vincent Celier  <celier@adacore.com>

	* prj-dect.adb (Check_Attribute_Allowed): Detect more forbidden
	attributes in package Builder of aggregate and aggregate library
	projects.
	* prj-nmsc.adb (Process_Naming_Scheme.Check.Check_Aggregate):
	Remove procedure (Process_Naming_Scheme.Check.Check_Aggregated):
	Remove parameters.  Change error message from "... externally
	build library ..." to "... externally built project ...".
	(Process_Naming_Scheme.Check): Do not do any check in aggregate
	project, as attribute Library_Dir and Library_Name have already
	been detected as forbidden.

2014-01-24  Vincent Celier  <celier@adacore.com>

	* prj-env.adb (Find_Project): If cached project path is not in
	project directory, look in current directory first and use cached
	project path only if project is not found in project directory.

2014-01-24  Robert Dewar  <dewar@adacore.com>

	* sem_util.adb, lib-xref.adb: Correct false positive warnings.

2014-01-24  Vincent Celier  <celier@adacore.com>

	* projects.texi: Document that aggregate projects are only
	supported by gprbuild, but not by gnatmake.  Document that the
	only attribute Switches in package Binder of aggregate projects
	will be ignored if its index is not others.  Document that
	attribute Global_Config_File is allowed in package Binder of
	aggregate projects.

2014-01-24  Robert Dewar  <dewar@adacore.com>

	* sem_prag.adb: Minor code reorganization.
	* sem_util.adb: Minor fix of potential latent bug in Is_LHS.

2014-01-24  Pascal Obry  <obry@adacore.com>

	* prj-attr.adb, projects.texi, snames.ads-tmpl: Add Excluded_Patterns
	attribute definition.

2014-01-24  Vincent Celier  <celier@adacore.com>

	* makeutl.adb (Queue.Insert_No_Roots): In gprbuild, do not put
	in the Queue the same source (same path, same multi-source index)
	from the same project file, to avoid compiling several times
	the same source.

2014-01-24  Eric Botcazou  <ebotcazou@adacore.com>

	* einfo.ads (First_Rep_Item): Remove obsolete stuff.
	(Has_Gigi_Rep_Item): Likewise.
	* sem_prag.adb (Analyze_Pragma) <Pragma_Linker_Section>: Do not set
	Has_Gigi_Rep_Item for objects.
	* gcc-interface/decl.c (prepend_one_attribute_to): Rename into...
	(prepend_one_attribute): ...this.
	(prepend_one_attribute_pragma): New function extracted from...
	(prepend_attributes): ...here.  Swap the parameters for consistency.
	(gnat_to_gnu_entity): Adjust calls to prepend_one_attribute_to and to
	prepend_attributes.
	<object>: Deal with a pragma Linker_Section on a constant
	or variable.  <E_Function>: Deal with a pragma Linker_Section
	on a subprogram.
	(get_minimal_subprog_decl): Adjust calls to prepend_one_attribute_to.

2014-01-24  Vincent Celier  <celier@adacore.com>

	* opt.ads: Minor comment update.

2014-01-24  Robert Dewar  <dewar@adacore.com>

	* sem_prag.adb (Analyze_Input_Output): Add missing error check
	for junk operand.
	* sem_util.adb (Is_Refined_State): Add defense against junk
	tree from error.

2014-01-24  Pascal Obry  <obry@adacore.com>

	* projects.texi: Removes Build_Slaves attribute documentation.

2014-01-23  Robert Dewar  <dewar@adacore.com>

	* opt.adb (Register_Opt_Config_Switches): Save SPARK_Mode_Pragma
	setting.

2014-01-23  Ed Schonberg  <schonberg@adacore.com>

	* sem_util.adb (Is_Potentially_Unevaluated): Predicate only
	applies to expressions that come from source.
	* sem_attr.adb (Analyze_Attribute, case 'Old): Improve error
	message.
	(Analyze_Attribute, case 'Loop_Entry): Apply SPARK 2014 legality
	rule regarding potentially unevaluated expressions, to prefix
	of attribute.

2014-01-23  Ed Schonberg  <schonberg@adacore.com>

	* exp_util.adb (Make_Invqriant_Call): If type of expression is
	a private extension, get invariant from base type.

2014-01-23  Robert Dewar  <dewar@adacore.com>

	* sem_util.adb, sem_attr.adb: Minor reformatting.

2014-01-23  Robert Dewar  <dewar@adacore.com>

	* opt.adb (Save_Opt_Config_Switches): Save SPARK_Mode_Pragma
	(Restore_Opt_Config_Switches): Restore SPARK_Mode_Pragma.
	* sem.adb (Semantics): Remove save/restore of
	SPARK_Mode[_Pragma]. Not needed since already done in
	Save/Restore_Opt_Config_Switches.

2014-01-23  Robert Dewar  <dewar@adacore.com>

	* gnat_rm.texi, einfo.adb, einfo.ads, sem_prag.adb, gnat_ugn.texi,
	freeze.adb, repinfo.adb, aspects.adb, aspects.ads, sem_ch13.adb:
	Linker_Section enhancements.

2014-01-23  Tristan Gingold  <gingold@adacore.com>

	* gnat_rm.texi: Minor editing.

2014-01-23  Robert Dewar  <dewar@adacore.com>

	* opt.adb (Set_Opt_Config_Switches): Reset SPARK mode for
	with'ed internal units.
	* sem.adb (Semantics): Save and restore SPARK_Mode[_Pragma].

2014-01-23  Javier Miranda  <miranda@adacore.com>

	* lib-xref.adb (Generate_Reference): As part of processing the
	"end-of-spec" reference generate an extra reference to the first
	private entity of the package.
	* xr_tabls.adb (Add_Reference): No action needed for the extra
	'E' reference associated; similar to the processing of the
	'e' reference.

2014-01-23  Bob Duff  <duff@adacore.com>

	* gnat_ugn.texi: Change "--&pp off" to "--!pp off".

2014-01-23  Ed Schonberg  <schonberg@adacore.com>

	* sem_util.ads, sem_util.adb (Is_Potentially_Unevaluated): new
	predicate to implement rule given in 6.1.1 (20/3).
	* sem_attr.adb (Analyze_Attribute, case 'Old): Reject prefix of
	'Old in a postcondition, if it is potentially unevaluated and
	it is not an entity name.

2014-01-23  Bob Duff  <duff@adacore.com>

	* gnat_ugn.texi: Document the new "--&pp off" feature of gnatpp.

2014-01-23  Robert Dewar  <dewar@adacore.com>

	* gnatlink.adb (Gnatlink): Fix problem of generating bad name
	msg on VMS.

2014-01-23  Bob Duff  <duff@adacore.com>

	* g-dynhta.ads: Minor comment fix.

2014-01-23  Yannick Moy  <moy@adacore.com>

	* sem_ch6.adb (Analyze_Subprogram_Body_Helper): Inherit SPARK_Mode
	from spec on body only when not already inherited on spec. Set
	SPARK_Mode from context on body without previous spec.	*
	* sem_prag.adb (Analyze_Pragma): Check placement of pragma on
	library-level entities.  Correct retrieval of entity from
	declaration, for cases where the declaration is not a unit.
	* sem_ch12.adb (Instantiate_Object): Avoid
	calling Is_Volatile_Object on an empty node.

2014-01-23  Robert Dewar  <dewar@adacore.com>

	* gnatlink.adb (Gnatlink): Check for suspicious executable file
	names on windows.

2014-01-23  Robert Dewar  <dewar@adacore.com>

	* a-ngelfu.ads: Remove bad uses of AND which should be AND THEN.
	* sem_res.adb (Check_No_Direct_Boolean_Operators): Don't give
	style errors in instances.
	* g-dynhta.ads (Static_HTable): Comment updates.

2014-01-23  Vincent Celier  <celier@adacore.com>

	* prj-conf.adb (Get_Or_Create_Configuration_File): Do not attempt
	to find a configuration project file when Config_File_Name is
	No_Configuration_File.
	* prj-conf.ads (No_Configuration_File): New constant String.
	* prj-pars.adb (Parse): Call Get_Or_Create_Configuration_File
	with Config_File_Name set to No_Configuration_File, so that
	no existing configuration project file will be used, and the
	configuration project will be only created in memory when
	Add_Default_GNAT_Naming_Scheme is called.
	* projects.texi: Minor reformatting.

2014-01-23  Vincent Celier  <celier@adacore.com>

	* prj-conf.adb (Get_Or_Create_Configuration_File): Never parse
	a config project file if On_Load_Config is not null.
	* prj-pars.adb: Minor comment changes.

2014-01-23  Ed Schonberg  <schonberg@adacore.com>

	* lib-xref.adb (Output_References): Output progenitors of
	synchronized tagged types, for source navigation.

2014-01-23  Robert Dewar  <dewar@adacore.com>

	* exp_util.adb, sinfo.adb, sinfo.ads, sem.adb, sem_res.adb,
	expander.adb, exp_ch11.adb, exp_ch11.ads, sem_ch11.adb, sem_ch11.ads,
	sprint.adb, sprint.ads: Remove unused node N_Subprogram_Info.

2014-01-23  Emmanuel Briot  <briot@adacore.com>

	* prj-conf.adb (Get_Or_Create_Configuration_File): call
	On_Load_Config later.

2014-01-23  Hristian Kirtchev  <kirtchev@adacore.com>

	* sem_ch3.adb (Analyze_Declarations): Do not
	generate the spec of the late primitive in ASIS mode. Add two
	comments to explain the special cases when the expansion is
	not performed.

2014-01-23  Robert Dewar  <dewar@adacore.com>

	* sem_util.adb (Note_Possible_Modification): Fix error of
	misbehaving for implicit dereference cases in -gnatc mode.

2014-01-23  Emmanuel Briot  <briot@adacore.com>

	* prj-pars.adb: Minor reformatting.

2014-01-22  Ed Schonberg  <schonberg@adacore.com>

	* sem_ch6.adb (Analyze_Subprogram_Body_Helper): A subprogram
	body generated for an expression function within a protected body
	needs a set of renaming declarations if the expression function
	comes from source.

2014-01-22  Ed Schonberg  <schonberg@adacore.com>

	* lib-xref.adb (Get_Type_Reference): In semantics-only mode,
	list interface progenitor of a tagged concurrent type, for better
	source navigation.

2014-01-22  Robert Dewar  <dewar@adacore.com>

	* lib.adb (In_Extended_Main_Code_Unit): Return False for
	Standard_Location.
	(In_Extended_Main_Source_Unit): Return False for Standard_Location.
	* lib.ads (In_Extended_Main_Code_Unit): Add documentation on
	treatment of Slocs No_Location and Standard_Location.
	* restrict.adb (Check_Restriction_No_Dependence): Explicitly
	check for entity with Standard_Location Sloc, rather than relying
	on Lib routines to do that.
	* sem_res.adb (Resolve_Call): Implement SPARK_05 restriction
	that a call cannot occur before a later occuring body within
	the same unit.

2014-01-22  Thomas Quinot  <quinot@adacore.com>

	* rtsfind.adb: Update comment.

2014-01-22  Hristian Kirtchev  <kirtchev@adacore.com>

	* sem_aux.ads, sem_aux.adb (Is_Body): New routine.
	* sem_ch3.adb (Analyze_Declarations): Add local variable
	Body_Seen. Generate the spec of a late controlled
	primitive body that is about to freeze its related type.
	(Handle_Late_Controlled_Primitive): New routine.

2014-01-22  Robert Dewar  <dewar@adacore.com>

	* a-stream.adb: Minor reformatting.

2014-01-22  Ed Schonberg  <schonberg@adacore.com>

	* sem_ch8.adb (From_Actual_Package): Introduce a recursive
	sub-procedure Declared_In_Actual to handle properly the visibility
	of actuals in actual packages, that are themselves actuals to a
	actual package of the current instance. This mimics properly the
	visibility of formals of formal packages declared with a box,
	within the corresponding generic unit.

2014-01-22  Robert Dewar  <dewar@adacore.com>

	* checks.adb: Do not assume that a volatile variable is valid.

2014-01-22  Thomas Quinot  <quinot@adacore.com>

	* g-catiio.ads (Image, Value): Clarify that these functions
	operate in the local time zone.  Minor documentation update.

2014-01-22  Thomas Quinot  <quinot@adacore.com>

	* csets.adb, csets.ads, opt.ads: Minor documentation fixes.

2014-01-22  Robert Dewar  <dewar@adacore.com>

	* sem_aux.adb, sem_aux.ads, sem_ch3.adb (Has_Unconstrained_Elements):
	Moved to sem_aux.adb.

2014-01-22  Robert Dewar  <dewar@adacore.com>

	* vms_data.ads: Minor reformatting.

2014-01-22  Robert Dewar  <dewar@adacore.com>

	* debug.adb: Document messages affected by -gnatd.E including
	the new ones that relate to late definition of equality.
	* sem_ch6.adb (Check_Untagged_Equality): In Ada 2012 mode, if
	debug flag -gnatd.E is set, then generate warnings rather than
	errors.
	(Check_Untagged_Equality): In earlier versions of Ada,
	generate warnings if Warn_On_Ada_2012_Incompatibility flag is set.

2014-01-22  Robert Dewar  <dewar@adacore.com>

	* sem_prag.adb (Usage_Error): Output additional messages for
	unconstrained OUT parameters lacking an input dependency.

2014-01-22  Robert Dewar  <dewar@adacore.com>

	* sem_ch4.adb: Minor reformatting.

2014-01-22  Robert Dewar  <dewar@adacore.com>

	* restrict.ads: Minor reformatting.
	* sem_res.adb (Resolve_Call): Check for SPARK_05 restriction that
	forbids a call from within a subprogram to the same subprogram.

2014-01-22  Thomas Quinot  <quinot@adacore.com>

	* a-stream.ads (Read_SEA, Write_SEA): New subprograms, optimized
	stream attributes for Stream_Element_Array.
	* a-stream.adb (Read_SEA, Write_SEA): Bodies for the above.
	* rtsfind.adb (Check_CRT): Do not reject a reference to an entity
	defined in the current scope.

2014-01-22  Robert Dewar  <dewar@adacore.com>

	* debug.adb, exp_ch4.adb, erroutc.adb: Minor reformatting.

2014-01-22  Thomas Quinot  <quinot@adacore.com>

	* sem_ch7.adb, sem_ch8.adb, exp_ch3.adb: Minor reformatting.

2014-01-22  Thomas Quinot  <quinot@adacore.com>

	* sem_ch3.adb (Analyze_Object_Declaration): For a constant
	declaration initialized with a function call, whose type
	has variable size, need to remove side effects so that the
	initialization expression becomes a dereference of a temporary
	reference to the function result.

2014-01-22  Yannick Moy  <moy@adacore.com>

	* errout.adb (Initialize): Remove trick to add dummy entry
	in Warnings table.
	* erroutc.adb (Set_Warnings_Mode_Off,
	Set_Warnings_Mode_On): Do nothing if warnings are suppressed by
	command line switch.
	* opt.ads (Warning_Mode): Document behavior
	wrt pragma Warnings, in normal mode and in GNATprove_Mode.

2014-01-22  Robert Dewar  <dewar@adacore.com>

	* sem_ch3.adb, errout.adb, erroutc.adb: Minor reformatting.

2014-01-22  Robert Dewar  <dewar@adacore.com>

	* sem_ch13.adb (Check_Pool_Size_Clash): New procedure
	(Analyze_Attribute_Definition_Clause, case Storage_Pool): call
	Check_Pool_Size_Clash (Analyze_Attribute_Definition_Clause,
	case Storage_Size): call Check_Pool_Size_Clash.

2014-01-22  Robert Dewar  <dewar@adacore.com>

	* sem_ch3.adb, exp_util.adb, sem_dim.adb, sem_elab.adb, sem_ch8.adb,
	sem_eval.ads: Minor reformatting.

2014-01-22  Thomas Quinot  <quinot@adacore.com>

	* sem_eval.adb (Compile_Time_Known_Bounds): Return False for
	Any_Composite to prevent cascaded errors.

2014-01-22  Yannick Moy  <moy@adacore.com>

	* errout.adb (Initialize): Do not insert special entry in Warnings
	table in GNATprove_Mode.
	* erroutc.adb (Set_Warnings_Mode_On): Add info in Warnings table in
	GNATprove_Mode.
	* gnat1drv.adb (Adjust_Global_Switches): Do not suppress frontend
	warnings anymore.

2014-01-22  Robert Dewar  <dewar@adacore.com>

	* sem_prag.adb (Analyze_Initializes_In_Decl_Part): Handle null
	initializes case.

2014-01-22  Robert Dewar  <dewar@adacore.com>

	* snames.ads-tmpl: Update header.

2014-01-22  Thomas Quinot  <quinot@adacore.com>

	* exp_util.adb (Insert_Actions): When inserting actions on a
	short circuit operator that has already been analyzed, do not park
	actions in node; instead introduce an N_Expression_With_Actions
	and insert actions immediately.
	Add guard for unexpected case of climbing up through statement
	in Actions list of an N_Expression_With_Actions.
	* sem_elab.adb (Insert_Elab_Check): Remove complex
	specialized circuitry for the case where the context is already
	analyzed, as it is not needed and introduces irregularities in
	finalization. Instead rely on the above change to Insert_Actions
	to ensure that late insertion on short circuit operators works
	as expected.

2014-01-22  Ed Schonberg  <schonberg@adacore.com>

	* sem_ch4.adb (Operator_Check): Improve error message when an
	operand of concatenation is an access type.

2014-01-22  Thomas Quinot  <quinot@adacore.com>

	* sem_dim.adb (Analyze_Dimension_Identifier): Add guard against
	cascaded error.

2014-01-22  Ed Schonberg  <schonberg@adacore.com>

	* sem_ch8.adb (Find_Selected_Component): Handle properly the case
	of an expanded name in a proper body, whose prefix is a package
	in the context of the proper body, when there is a homonym of
	the package declared in the parent unit.

2014-01-22  Robert Dewar  <dewar@adacore.com>

	* sem_warn.adb (Check_Use_Clause): Don't give no entities used
	msg if errors found.
	(Check_One_Unit): Same change.

2014-01-22  Robert Dewar  <dewar@adacore.com>

	* ug_words: Add missing/wrong entries for VMS warning switches.
	* sem_prag.adb (Check_Duplicate_Pragma): Avoid flagging parent type.

2014-01-22  Jerome Guitton  <guitton@adacore.com>

	* mlib-tgt-specific-vxworks.adb (Get_Target_Suffix): Replace xscale by
	arm.

2014-01-22  Robert Dewar  <dewar@adacore.com>

	* gnat_rm.texi, gnat_ugn.texi: Document passive task optimization

2014-01-22  Eric Botcazou  <ebotcazou@adacore.com>

	* gcc-interface/Makefile.in: Minor fixes.

2014-01-21  Robert Dewar  <dewar@adacore.com>

	* par-ch4.adb (P_If_Expression): Rewritten to improve error recovery.
	* par-ch5.adb (P_Condition): New version with expression prescanned.
	* par.adb (P_Condition): New version with expression prescanned.

2014-01-21  Robert Dewar  <dewar@adacore.com>

	* gnat_rm.texi: Document that Allow_Integer_Address is ignored
	if Address is not a private type.
	* sem_prag.adb (Analyze_Pragma, case Allow_Integer_Address):
	Ignore pragma if System.Address is not a private type.

2014-01-21  Arnaud Charlet  <charlet@adacore.com>

	* namet.ads (Name_Len): Initialize to 0 to avoid accessing an
	uninitialized value.

2014-01-21  Thomas Quinot  <quinot@adacore.com>

	* gnat_rm.texi (Scalar_Storage_Order): Update documentation.

2014-01-21  Ed Schonberg  <schonberg@adacore.com>

	* sem_ch12.adb (Set_Instance_Env): In Ada 2012 mode, preserve
	the value of Assertions_Enabled flag when compiling an instance of
	an internal unit. This facilitates the use of pre/postconditions
	in generic internal units, such as the new elementary function
	libraries.

2014-01-21  Robert Dewar  <dewar@adacore.com>

	* exp_aggr.adb: Minor reformatting.
	* sem_attr.adb: Minor reformatting.
	* sem_res.adb: Minor comment addition.
	* einfo.adb: Minor comment updates.
	* freeze.adb: Minor reformatting and code reorganization.

2014-01-21  Ed Schonberg  <schonberg@adacore.com>

	* par-ch4.adb (P_If_Expression): Handle more gracefully an
	elsif clause that does not have an else part.

2014-01-21  Robert Dewar  <dewar@adacore.com>

	* checks.adb, sem_util.ads, sem_ch4.adb: Minor reformatting.
	* gcc-interface/Makefile.in: clean up target pairs.

2014-01-21  Pascal Obry  <obry@adacore.com>

	* projects.texi: Minor typo fix.

2014-01-21  Thomas Quinot  <quinot@adacore.com>

	* freeze.adb (Check_Component_Storage_Order): If a record type
	has an explicit Scalar_Storage_Order attribute definition clause,
	reject any component that itself is of a composite type and does
	not have one.

2014-01-21  Ed Schonberg  <schonberg@adacore.com>

	* sem_ch10.adb (Generate_Parent_Reference): Make public so it
	can be used to generate proper cross-reference information for
	the parent units of proper bodies.

2014-01-21  Thomas Quinot  <quinot@adacore.com>

	* exp_pakd.adb (Expand_Packed_Element_Set,
	Expand_Packed_Element_Reference): No byte swapping required in
	the front-end for the case of a reverse storage order array,
	as this is now handled uniformly in the back-end.  However we
	still need to swap back an extracted element if it is itself a
	nested composite with reverse storage order.

2014-01-21  Hristian Kirtchev  <kirtchev@adacore.com>

	* sem_prag.adb (Analyze_External_Property): Add processing for "others".
	(Analyze_Pragma): Update the grammar of pragma Abstract_State to
	include "others".

2014-01-21  Arnaud Charlet  <charlet@adacore.com>

	* gnat_ugn.texi: Minor updates.

2014-01-21  Thomas Quinot  <quinot@adacore.com>

	* exp_pakd.adb: Update comment, minor reformatting.

2014-01-21  Hristian Kirtchev  <kirtchev@adacore.com>

	* sem_ch3.adb (Analyze_Variable_Contract): Trigger the volatile
	object check when SPARK_Mode is on.
	* sem_ch6.adb (Process_Formals): Trigger the volatile object
	check when SPARK_Mode is on.
	* sem_ch12.adb (Instantiate_Object): Trigger the volatile object
	check when SPARK_Mode is on.
	* sem_ch13.adb (Analyze_Aspect_Specifications): Insert the
	corresponding pragma of aspect SPARK_Mode in the visible
	declarations of a package declaration.
	* sem_prag.adb (Analyze_Pragma): Trigger the volatile object
	check when SPARK_Mode is on.
	* sem_res.adb (Resolve_Actuals): Trigger the volatile object
	check when SPARK_Mode is on.
	(Resolve_Entity_Name): Trigger
	the volatile object check when SPARK_Mode is on.

2014-01-21  Robert Dewar  <dewar@adacore.com>

	* sem_ch3.adb, sem_prag.adb, sem_prag.ads, sem_ch12.adb, sem_res.adb,
	sem_ch6.adb, a-except-2005.adb: Minor reformatting.

2014-01-21  Ed Schonberg  <schonberg@adacore.com>

	* exp_ch3.adb (Expand_N_Object_Declaration): When a class-wide
	object is declared, it is rewritten as a renaming of an dynamic
	expression that wraps the initial value.  The renaming declaration
	is first given an internal name, to prevent collisions with the
	entity already declared, and then the name is modified to reflect
	the original one. the modification of the name must preserve
	the source location of the original, to prevent spurious errors
	when compiling with style checks if the declaration involves
	more than one entity.

2014-01-21  Hristian Kirtchev  <kirtchev@adacore.com>

	* aspects.adb Add entries for Async_Readers, Async_Writers,
	Effective_Reads and Effective_Writes in table Canonical_Aspect.
	* aspects.ads Add entries for Async_Readers, Async_Writers,
	Effective_Reads and Effective_Writes in tables Aspect_Id,
	Aspect_Names, Aspect_Delay and Implementation_Defined_Aspect.
	* atree.adb (Ekind_In): New version with 8 parameters.
	(Node34): New routine.
	(Set_Node34): New routine.
	* atree.ads (Ekind_In): New version with 8 parameters.
	(Node34): New routine.
	(Set_Node34): New routine.
	* einfo.adb Contract is now Node34.
	(Contract): Update the assertion and node usage.
	(Get_Pragma): Include pragmas Async_Readers, Async_Writers,
	Effective_Reads and Effective_Writes.
	(Set_Contract): Update the assertion and node usage.
	(Write_Field24_Name): Remove the output for a contract.
	(Write_Field34_Name): Add output for a contract.
	* einfo.ads Contract is now Node34. Update the comment on
	attribute usage and related node structures.
	(Get_Pragma): Update the comment on usage.
	* par-prag.adb (Prag): Pragmas Async_Readers, Async_Writers,
	Effective_Reads and Effective_Writes do not require special
	processing by the parser.
	* sem_ch3.adb (Analyze_Variable_Contract): New routine.
	(Analyze_Declarations): Analyze the contract of a variable at
	the end of the declarative region.
	(Analyze_Object_Declaration): Create a contract for a variable.
	* sem_ch6.adb (Analyze_Subprogram_Contract): Update the retrieval
	of classification pragmas.
	(Process_Formals): Detect an illegal
	use of a volatile object as a formal in a function.
	* sem_ch12.adb (Instantiate_Object): Detect an illegal use of
	a volatile object as an actual in generic instantiation.
	* sem_prag.adb Add entries for Async_Readers, Async_Writers,
	Effective_Reads and Effective_Writes in table Sig_Flags.
	(Analyze_External_State_In_Decl_Part): New routine.
	(Analyze_Global_Item): Detect an illegal use of a volatile object
	as a global item of a function.
	(Analyze_Pragma): Reimplement
	pragma Abstract_State. Add support for pragmas Async_Readers,
	Async_Writers, Effective_Reads and Effective_Writes.
	(Check_External_Properties): New routine.
	* sem_prag.ads (Analyze_External_State_In_Decl_Part): New routine.
	(Check_External_Properties): New routine.
	* sem_res.adb (Resolve_Actuals): Detect an illegal use of a
	volatile object as an actual in a call.
	(Resolve_Entity_Name):
	Add local variables Par, Prev and Usage_OK. Detect illegal
	contexts of volatile objects.
	* sem_util.adb (Add_Contract_Item): Add support for
	pragmas associated with the contract of a variable.
	(Async_Readers_Enabled): New routine.
	(Async_Writers_Enabled): New routine.
	(Effective_Reads_Enabled): New routine.
	(Effective_Writes_Enabled): New routine.
	(Has_Enabled_Property):
	New routine.
	(Is_Unchecked_Conversion_Instance): New routine.
	(Is_Volatile_Object): Add support for entities that may denote
	a volatile object.
	* sem_util.ads (Add_Contract_Item): Update the
	comment on usage.
	(Async_Readers_Enabled): New routine.
	(Async_Writers_Enabled): New routine.
	(Effective_Reads_Enabled): New routine.
	(Effective_Writes_Enabled): New routine.
	(Is_Unchecked_Conversion_Instance): New routine.
	* sinfo.ads Update the comment on the structure of N_Contract.
	* snames.ads-tmpl Add predefined names for Async_Readers,
	Async_Writers, Effective_Reads and Effective_Writes. Add
	pragma ids for Async_Readers, Async_Writers, Effective_Reads
	and Effective_Writes.

2014-01-21  Robert Dewar  <dewar@adacore.com>

	* exp_ch4.adb (Eval_Op_Expon): Use CRT_Safe_Compile_Time_Known_Value
	* sem_eval.adb (Compile_Time_Known_Value): Remove special
	handling of CRT mode (CRT_Safe_Compile_Time_Known_Value): New
	function (Eval_Op_Expon): Add CRT_Safe in call to Test_Foldable
	(Test_Foldable): Add CRT_Safe parameter
	* sem_eval.ads (Compile_Time_Known_Value): Remove special
	handling of CRT mode.
	(CRT_Safe_Compile_Time_Known_Value): New function.

2014-01-21  Robert Dewar  <dewar@adacore.com>

	* sem_prag.adb (Analyze_Pragma, case SPARK_Mode): Fix problem
	with pragma or aspect that applies to package spec or subprogram
	spec.

2014-01-21  Robert Dewar  <dewar@adacore.com>

	* exp_aggr.adb: Minor reformatting.

2014-01-21  Johannes Kanig  <kanig@adacore.com>

	* gnat1drv.adb (Gnat1drv) remove obsolete reference to -gnatd.H.

2014-01-21  Bob Duff  <duff@adacore.com>

	* gnat_ugn.texi: Document the "checks" attribute in gnat2xml.

2014-01-21  Steve Baird  <baird@adacore.com>

	* gnat_rm.texi: Improve description of SPARK_Mode pragma.

2014-01-21  Vincent Celier  <celier@adacore.com>

	* prj-part.adb (Parse_Single_Project): Accept to extend a project
	if it has only be imported by an project being extended. When a
	project that has only been imported by a project being extended
	is imported by another project that is not being extended,
	reset the previous indication, so that it will be an error if
	this project is extended later.
	* prj-tree.adb (Create_Project): Include component From_Extended
	in table Projects_HT
	* prj-tree.ads (Project_Name_And_Node): New Boolean component
	From_Extended

2014-01-21  Robert Dewar  <dewar@adacore.com>

	* atree.ads, atree.adb: Add Node33 and Set_Node33.
	* einfo.ads, einfo.adb (SPARK_Pragma): New field (SPARK_Aux_Pragma):
	New field (SPARK_Pragma_Inherited): New flag
	(SPARK_Aux_Pragma_Inherited): New flag (SPARK_Mode_Pragmas):
	Removed.
	* lib.ads, lib.adb: Remove SPARK_Mode_Pragma, no longer used.
	* opt.ads (SPARK_Mode_Pragma): New global variable.
	* sem.ads: Add Save_SPARK_Mode_Pragma field to Scope_Stack_Entry.
	* sem_ch3.adb: Use new SPARK_Mode data structures.
	* sem_ch6.adb: Set SPARK_Mode fields in subprogram specs and bodies.
	* sem_ch7.adb: Set SPARK_Mode fields in package spec and body entities.
	* sem_ch8.adb (Push_Scope): Save SPARK_Mode_Pragma.
	(Pop_Scope): Restore SPARK_Mode_Pragma.
	* sem_prag.adb (Analyze_Pragma, case SPARK_Mode): Rewrite for
	new data structures.

2014-01-21  Arnaud Charlet  <charlet@adacore.com>

	* back_end.adb: Undo previous change, not needed. Minor reformatting.

2014-01-21  Thomas Quinot  <quinot@adacore.com>

	* exp_ch5.adb: Fix comment.
	* switch-c.adb: Minor comment update.
	* exp_ch3.adb: Minor reformatting.

2014-01-21  Arnaud Charlet  <charlet@adacore.com>

	* back_end.adb (Scan_Compiler_Arguments): Do not store object
	filename in gnatprove mode.

2014-01-21  Thomas Quinot  <quinot@adacore.com>

	* sinfo.ads (No_Ctrl_Actions): Clarify documentation (flag also
	suppresses usage of primitive _assign for tagged types).
	* exp_aggr.adb (Build_Array_Aggr_Code.Gen_Assign): Set
	No_Ctrl_Actions for a tagged type that does not require
	finalization, as we want to disable usage of _assign (which
	may cause undesirable discriminant checks on an uninitialized,
	invalid target).

2014-01-21  Ed Schonberg  <schonberg@adacore.com>

	* sem_prag.adb: Reject invariant'class on completion.

2014-01-21  Javier Miranda  <miranda@adacore.com>

	* exp_ch3.adb (Build_Init_Procedure): For
	derivations of interfaces, do not move the the initialization
	of the _parent field since such assignment is not generated.

2014-01-21  Ed Schonberg  <schonberg@adacore.com>

	* sem_res.adb (Rewrite_Renamed_Operator): Do not replace entity
	with the operator it renames if we are within an expression of
	a pre/postcondition, because the expression will be reanalyzed
	at a later point, and the analysis of the renaming may affect
	the visibility of the operator when in an instance.

2014-01-21  Robert Dewar  <dewar@adacore.com>

	* sinfo.ads, sinfo.adb: Change Do_Discriminant_Check to use new Flag1.
	Add this flag to type conversion nodes and assignment nodes.
	* treepr.adb: Deal properly with Flag 1,2,3.
	* treeprs.adt: Minor comment update.

2014-01-21  Robert Dewar  <dewar@adacore.com>

	* sem_eval.adb (Compile_Time_Known_Value): Add Ignore_CRT
	parameter.
	* sem_eval.ads (Compile_Time_Known_Value): Add Ignore_CRT
	parameter, completely rewrite spec.

2014-01-21  Ed Schonberg  <schonberg@adacore.com>

	* sem_ch10.adb (Install_Withed_Unit): If the unit is a subprogram
	instance that is inlined, it may have been rewritten as a wrapper
	package. In that case the unit that must be made visible is the
	related instance of the package.

2014-01-21  Arnaud Charlet  <charlet@adacore.com>

	* exp_ch9.adb (Expand_N_Selective_Accept.Add_Accept): Refine
	previous change in codepeer mode.

2014-01-21  Arnaud Charlet  <charlet@adacore.com>

	* exp_ch9.adb (Expand_N_Selective_Accept.Add_Accept): Always add
	call to Abort_Undefer, as expected by the runtime.
	* s-tasren.adb (Local_Complete_Rendezvous): Replace
	Defer_Abort_Nestable by Defer_Abort, since we do not expect abort to be
	deferred at this point. Update comments.

2014-01-21  Thomas Quinot  <quinot@adacore.com>

	* exp_ch4.adb, exp_ch5.adb, checks.adb: Minor reformatting.

2014-01-21  Arnaud Charlet  <charlet@adacore.com>

	* switch-c.adb, usage.adb, gnat_ugn.texi: Mark -gnates as internal,
	remove from doc.

2014-01-21  Robert Dewar  <dewar@adacore.com>

	* switch-c.adb, usage.adb, atree.adb, atree.ads: Minor reformatting.

2014-01-21  Thomas Quinot  <quinot@adacore.com>

	* atree.adb, atree.ads (Num_Extension_Nodes): Switch to Node_Id, since
	this is value is used in Node_Id arithmetic operations.
	(Copy_Node, Exchange_Entities): Use loops indexed by Num_Extension_Nodes
	instead of hard-coded unrolled code.

2014-01-21  Yannick Moy  <moy@adacore.com>

	* gnat1drv.adb: Minor code cleanup, removing useless code.

2014-01-21  Arnaud Charlet  <charlet@adacore.com>

	* opt.ads (SPARK_Switches_File_Name): New.
	* switch-c.adb (Scan_Front_End_Switches): Add handling of -gnates=xxx *
	* usage.adb (Usage): Document -gnates, in gnatprove mode only.
	* gnat_ugn.texi: Document -gnates.

2014-01-21  Yannick Moy  <moy@adacore.com>

	* errout.adb (Special_Msg_Delete): Update comment. Remove
	special case for GNATprove which should not ignore mismatch
	in sizes for representation clauses.
	* sem_prag.adb (Analyze_Pragma): Remove special case for GNATprove
	which should not ignore pragma Pack.

2014-01-21  Ed Schonberg  <schonberg@adacore.com>

	* sem_ch4.adb: Code clean up.

2014-01-21  Steve Baird  <baird@adacore.com>

	* gnat_rm.texi: Improve GNAT RM description of SPARK_Mode pragma.

2014-01-21  Robert Dewar  <dewar@adacore.com>

	* gcc-interface/gigi.h: Get Flags array address.
	* gcc-interface/trans.c: Acquire Flags array address.
	* atree.adb: Add support for Flags array and Flag0,1,2,3.
	* atree.ads: Add support for Flags array and Flag0,1,2,3.
	* atree.h: Add support for Flags array and Flag0,1,2,3.
	* back_end.adb: Pass Flags array address to gigi.

2014-01-21  Ed Schonberg  <schonberg@adacore.com>

	* sem_ch8.adb (Attribute_Renaming): Transfer original attribute
	reference to generated body so that legality checks on stream
	attributes are properly applied. If type is tagged and already
	frozen, insert generated body at the point of the renaming
	declaration.

2014-01-21  Ed Schonberg  <schonberg@adacore.com>

	* sem_ch12.adb: Code clean up.
	* sem_ch8.adb: Minor reformatting

2014-01-20  Robert Dewar  <dewar@adacore.com>

	* checks.adb: Check SPARK_Mode instead of GNATProve_Mode for
	converting warnings on inevitable exceptions to errors.
	* exp_ch4.adb: Check SPARK_Mode instead of GNATProve_Mode for
	converting warnings on inevitable exceptions to errors.
	* opt.adb (SPARK_Mode_Config): Handled like other config flags
	* opt.ads (SPARK_Mode_Type): Moved here from types (renamed from
	SPARK_Mode_Id) (SPARK_Mode_Type): Add pragma Ordered, remove
	SPARK_ from names (SPARK_Mode): New flag (SPARK_Mode_Config):
	New flag (Config_Switches_Type): Add SPARK_Mode field
	* sem.adb: Minor code reorganization (remove unnecessary with)
	* sem.ads (Scope_Stack_Entry): Add Save_SPARK_Mode field
	* sem_aggr.adb: Check SPARK_Mode instead of GNATProve_Mode for
	converting warnings on inevitable exceptions to errors.
	* sem_attr.adb: Check SPARK_Mode instead of GNATProve_Mode for
	converting warnings on inevitable exceptions to errors.
	* sem_ch3.adb: Check SPARK_Mode instead of GNATProve_Mode for
	converting warnings on inevitable exceptions to errors.
	* sem_ch4.adb: Check SPARK_Mode instead of GNATProve_Mode for
	converting warnings on inevitable exceptions to errors.
	* sem_ch6.adb (Analyze_Subprogram_Body_Helper): Reset SPARK_Mode
	from spec if needed
	* sem_ch7.adb (Analyze_Package_Body_Helper): Reset SPARK_Mode
	from spec if needed
	* sem_ch8.adb (Push_Scope): Save SPARK_Mode (Pop_Scope):
	Restore SPARK_Mode
	* sem_elab.adb: Check SPARK_Mode instead of GNATProve_Mode for
	converting warnings on inevitable exceptions to errors.
	* sem_prag.adb (Get_SPARK_Mode_From_Pragma): New function
	(Get_SPARK_Mode_Id): Removed (Get_SPARK_Mode_Type): New name
	of Get_SPARK_Mode_Id
	* sem_prag.ads (Get_SPARK_Mode_From_Pragma): New function
	* sem_res.adb: Check SPARK_Mode instead of GNATProve_Mode for
	converting warnings on inevitable exceptions to errors.
	* sem_util.adb: Check SPARK_Mode instead of GNATProve_Mode for
	converting warnings on inevitable exceptions to errors.
	* types.ads (SPARK_Mode_Id): Moved to opt.ads and renamed
	SPARK_Mode_Type

2014-01-20  Ed Schonberg  <schonberg@adacore.com>

	* sem_ch13.adb: Add semantic information to rewritten type
	reference.

2014-01-20  Ed Schonberg  <schonberg@adacore.com>

	* exp_ch5.adb (Expand_N_Assignment_Statement): If both sides
	are of a type with unknown discriminants, convert both to the
	underlying view of the type, so that the proper constraint check
	can be applied to the right-hand side.

2014-01-20  Robert Dewar  <dewar@adacore.com>

	* atree.adb (Copy_Node): Fix failure to copy last component
	(Exchange_Entities): Fix failure to exchange last entity

2014-01-20  Ed Schonberg  <schonberg@adacore.com>

	* sem_ch12.adb: Code clean up.

2014-01-20  Robert Dewar  <dewar@adacore.com>

	* gnat_rm.texi, sem_ch4.adb: Minor reformatting.

2014-01-20  Ed Schonberg  <schonberg@adacore.com>

	* sem_ch4.adb (Analyze_Quantified_Expression): If after
	pre-analysis  the loop parameter specification has been
	rewritten as a iterator specification, propagate the change to
	the quantified expression, for ASIS navigtion needs.

2014-01-20  Vincent Celier  <celier@adacore.com>

	* par-ch10.adb: Minor error message change: escape [ and ].

2014-01-20  Robert Dewar  <dewar@adacore.com>

	* checks.adb: Make warnings on exceptions into errors in GNATprove mode.
	* errout.adb: Implement [ and ] insertion characters.
	* errout.ads: Document new [ and ] insertion characters.
	* sem_ch12.adb, restrict.adb, frontend.adb, exp_ch7.adb: Minor
	addition of ??? comment.
	* lib-xref.adb, exp_util.adb, gnat1drv.adb: Minor reformatting
	* exp_ch4.adb, sem_ch3.adb, sem_ch4.adb, sem_ch6.adb, sem_elab.adb,
	sem_eval.adb, sem_res.adb, sem_util.adb, sem_attr.adb, sem_aggr.adb:
	Make warnings on exceptions into errors in GNATprove mode.
	* sem_dim.adb: Minor reformatting throughout Quote [ and ]
	in error messages.

2014-01-20  Ed Schonberg  <schonberg@adacore.com>

	* sem_ch13.adb: Code clean up.

2014-01-20  Robert Dewar  <dewar@adacore.com>

	* errout.ads, errout.adb: Implement >? >x? >X? sequences in error
	messages.
	* sem_ch6.adb (Check_Statement_Sequence): Missing return is an
	error in GNATprove mode.

2014-01-20  Ed Schonberg  <schonberg@adacore.com>

	* par-ch4.adb (Is_Parameterless_Attribute): The Ada2012 attribute
	reference 'Old takes no parameters, and thus can appear as a
	prefix of a slice.

2014-01-20  Eric Botcazou  <ebotcazou@adacore.com>

	* exp_aggr.adb: Fix minor typos.

2014-01-20  Ed Schonberg  <schonberg@adacore.com>

	* sem_attr.adb (Analyze_Attribute, case 'Constrained): In an
	instance the attribute is legal, and its value is determined
	statically if the type has no discriminants. This choice is
	more useful than rechecking the legality rule in the instance,
	is consistent with older usage, and is also consistent with all
	existing tests.

2014-01-20  Arnaud Charlet  <charlet@adacore.com>

	* sem_cat.adb (Validate_Static_Object_Name): Change error into
	warning in Relaxed_Semantic_Mode.

2014-01-20  Ed Schonberg  <schonberg@adacore.com>

	* sem_attr.adb: Code and comments cleanup.

2014-01-20  Yannick Moy  <moy@adacore.com>

	* debug.adb Free debug flags -gnatd.D, -gnatd.G and -gnatd.V *
	* errout.adb (Compilation_Errors): Remove special handling in
	GNATprove mode.
	* gnat1drv.adb (Adjust_Global_Switches): Remove handling of the
	removed debug flags.
	* gnat_rm.texi: Initial documentation for Abstract_State, Depends,
	Global, Initial_Condition, Initializes and Refined_State pragmas and
	aspects.
	* opt.ads (Frame_Condition_Mode, Formal_Extensions,
	SPARK_Strict_Mode): Remove global flags.
	* sem_ch3.adb (Analyze_Object_Declaration): Check of no hidden state
	always performed now, on packages declaring a null state.
	(Signed_Integer_Type_Declaration): Remove ill-designed attempt
	at providing pedantic mode for bounds of integer types.
	* sem_ch4.adb (Analyze_Quantified_Expression): Warning on suspicious
	"some" quantified expression now issued under control of -gnatw.t,
	like the other warning on unused bound variable.
	* sem_prag.adb (Check_Precondition_Postcondition): Remove useless test
	on removed flag.
	(Analyze_Pragma): Remove tests for SPARK 2014
	pragmas, not officially allowed by GNAT.

2014-01-20  Hristian Kirtchev  <kirtchev@adacore.com>

	* sem_prag.adb (Analyze_Pragma): Ensure that
	the sole argument of pragmas Abstract_State, Contract_Cases,
	Depends, Global and Initializes in in aggregate form.
	(Analyze_Refined_Pragma): Ensure that the sole argument of
	pragmas Refined_Depends, Refined_Global and Refined_State is in
	aggregate form.
	(Ensure_Aggregate_Form): New routine.

2014-01-20  Doug Rupp  <rupp@adacore.com>

	* sem_attr.adb (Analyze_Attribute): case
	Attribute_Constrained => treat all prefixes as legal for Declib
	compatibility.

2014-01-20  Hristian Kirtchev  <kirtchev@adacore.com>

	* sem_prag.adb (Check_Mode): Reimplement the routine.
	(Find_Mode): New routine.

2014-01-20  Robert Dewar  <dewar@adacore.com>

	* sem_ch4.adb (Operator_Check): Handle additional
	Allow_Integer_Address cases.

2014-01-20  Robert Dewar  <dewar@adacore.com>

	* gnat_rm.texi (Allow_Integer_Address): Remove note about not
	allowed if address is non-private, no longer true.
	* sem_prag.adb (Analyze_Pragma, case Allow_Integer_Address):
	Remove check for address being private, causes difficulty when
	pragma used in gnat.adc file and is not needed, since we guard
	this in Address_Integer_Convert_OK.
	* exp_ch7.adb: Minor reformatting.
	* sem_ch4.adb: Handle operator operands in Allow_Integer_Address mode.

2014-01-20  Robert Dewar  <dewar@adacore.com>

	* checks.adb (Apply_Range_Check): Remove gnatprove special
	casing of exponentiation.
	* sem_res.adb (Resolve_Op_Expon): Apply range check to right
	operand for integer case to check range against Natural.

2014-01-20  Robert Dewar  <dewar@adacore.com>

	* s-tataat.adb: Minor reformatting.

2014-01-20  Robert Dewar  <dewar@adacore.com>

	* einfo.adb (Is_Descendent_Of_Address): Now applies to all
	entities, and also fix documentation to remove mention of visible
	integer type, since this is not what the implementation does.
	* einfo.ads (Is_Descendent_Of_Address): Now applies to all
	entities, and also fix documentation to remove mention of visible
	integer type, since this is not what the implementation does.
	* gnat_rm.texi: Minor clarification of Allow_Integer_Address
	function.
	* sem_ch4.adb (Analyze_One_Call): Handle Allow_Integer_Address
	case for parameter type check.
	* sem_res.adb (Resolve): Use new function
	Address_Integer_Convert_OK.
	* sem_type.adb: Minor code reorganization (use Ekind_In) Minor
	reformatting throughout.
	* sem_util.adb (Address_Integer_Convert_OK): New function.
	* sem_util.ads: Minor reformatting (put specs in alpha order)
	(Address_Integer_Convert_OK): New function.

2014-01-20  Thomas Quinot  <quinot@adacore.com>

	* exp_ch7.adb (Wrap_Transient_Expression):
	Insertion extra conditional expression only if
	Opt.Suppress_Control_Flow_Optimizations is set.

2014-01-20  Arnaud Charlet  <charlet@adacore.com>

	* s-tataat.adb (Initialize_Attributes): Abort might already be
	deferred in Create_Task.

2014-01-20  Hristian Kirtchev  <kirtchev@adacore.com>

	* checks.adb (Apply_Scalar_Range_Check): Flag
	the exponent as requiring a range check when the expression is
	an exponentiation.

2014-01-20  Fedor Rybin  <frybin@adacore.com>

	* gnat_ugn.texi: Documenting --passed-tests option for gnattest.

2014-01-20  Hristian Kirtchev  <kirtchev@adacore.com>

	* sem_util.adb (Default_Initialization): New routine.
	* sem_util.ads: Add new type Default_Initialization_Kind.
	(Default_Initialization): New routine.

2014-01-20  Hristian Kirtchev  <kirtchev@adacore.com>

	* sem_prag.adb (Check_Mode): Correct all error
	message logic dealing with in/in out parameters that may appear
	as inputs or have a self reference.

2014-01-20  Robert Dewar  <dewar@adacore.com>

	* exp_ch9.adb, checks.adb, exp_intr.adb: Minor reformatting.
	* sem_res.adb (Resolve): Fix error causing infinite loop for
	integer used as address. Allow addresses as integers.

2014-01-20  Arnaud Charlet  <charlet@adacore.com>

	* s-osinte-linux.ads (struct_sigaction): Fix rep clause.

2014-01-20  Bob Duff  <duff@adacore.com>

	* par-ch8.adb (P_Use_Type_Clause): Detect syntax
	error when "use all" is not followed by "type".

2014-01-20  Bob Duff  <duff@adacore.com>

	* exp_intr.adb (Expand_Unc_Deallocation): Remove warning on abort
	followed by free.

2014-01-20  Ed Schonberg  <schonberg@adacore.com>

	* checks.adb (Apply_Address_Clause_Check): If there is an
	alignment check on the expression in an address clause, and there
	is no local exception propagation, add an additional explanatory
	message to clarify the cause of previous warning.

2014-01-20  Robert Dewar  <dewar@adacore.com>

	* exp_ch7.adb: Minor reformatting.
	* opt.ads: Minor comment updates.
	* sem.adb: Minor name change Is_Main_Unit =>
	Is_Main_Unit_Or_Main_Unit_Spec.
	* sem_ch6.adb: Minor reformatting and code reorganization.

2014-01-20  Bob Duff  <duff@adacore.com>

	* gnat_ugn.texi: Update gnatpp switches.

2014-01-20  Thomas Quinot  <quinot@adacore.com>

	* exp_ch9.adb: Minor comment edit.

2014-01-20  Robert Dewar  <dewar@adacore.com>

	* gnat_rm.texi: Document that Allow_Integer_Address is permitted
	only if System.Address is a private type.
	* opt.ads (Allow_Integer_Address): No longer set by -gnates.
	* sem_prag.adb (Analyze_Pragma, case Allow_Integer_Address):
	Allowed only if type System.Address is private, since otherwise
	it makes no sense.
	* sem_res.adb: Fix failure to properly Analyze unchecked
	conversions that were introduced by Allow_Integer_Address.
	* switch-c.adb: Remove -gnates switch.
	* usage.adb: Remove -gnates switch.
	* gnat_ugn.texi: Remove documentation of -gnates flag.

2014-01-20  Ed Schonberg  <schonberg@adacore.com>

	* sem_ch6.adb (Analyze_Expression_Function): Pre-analyze and
	resolve expression to perform proper name capture.

2014-01-20  Ed Schonberg  <schonberg@adacore.com>

	* sem.adb (Semantics): When saving/restoring configuration
	switches, the spec of a pre- defined unit that is the main unit
	must be treated as a predefined unit as well.

2014-01-20  Thomas Quinot  <quinot@adacore.com>

	* exp_ch7.adb (Wrap_Transient_Expression): For a Boolean
	expression, insert an extra conditional expression when saving
	the value of the expression, for the benefit of control flow
	graph based coverage analysis.
	* exp_ch3.adb: Minor reformatting.

2014-01-20  Robert Dewar  <dewar@adacore.com>

	* gnat1drv.adb: Set Allow_Integer_Address in relaxed semantics mode.
	* gnat_rm.texi: Document pragma Allow_Integer_Address.
	* gnat_ugn.texi: Document pragma Allow_Integer_Address, -gnates.
	* opt.ads: New flag Allow_Integer_Address.
	* par-prag.adb: Dummy entry for pragma Allow_Integer_Address.
	* sem_ch5.adb: Minor reformatting.
	* sem_prag.adb: Implement pragma Allow_Integer_Address.
	* sem_res.adb (Resolve): Allow integer address value if
	switch set.
	* sem_util.adb: Minor reformatting.
	* snames.ads-tmpl: Add entry for pragma Allow_Integer_Address.
	* switch-c.adb: Recognize flag -gnates.
	* usage.adb: Document flag -gnates.

2014-01-20  Thomas Quinot  <quinot@adacore.com>

	* s-tadeca.adb: Fix minor typos in comment.

2014-01-20  Pascal Obry  <obry@adacore.com>

	* s-win32.ads (FreeLibrary): New import.

2014-01-20  Robert Dewar  <dewar@adacore.com>

	* sem_res.adb, sem_cat.adb: Minor reformatting.
	* sem_ch11.adb (Analyze_Raise_Statement): Only give warning about
	assigning to OUT parameters for the current subprogram scope.
	* exp_ch4.adb: Minor reformatting.

2014-01-20  Ed Schonberg  <schonberg@adacore.com>

	* exp_ch4.adb (Process_Transient_Object,
	Find_Enclosing_Contexts): If the top-level if-expression that
	generated the transient object is an actual in a call, the proper
	Hook_Context is a construct enclosing the call.
	* einfo.ads: Indicate that Related_Expression is used to link a
	loop variable to the container expression over which the loop
	takes place.
	(Analyze_Iterator_Specification): Set the Related_Expression of
	the loop variable in a container element iterator.
	(Note_Possible_Modification): If the variable is the loop
	variable in a container element iterator, indicate that the
	enclosing container is also modified.

2014-01-20  Hristian Kirtchev  <kirtchev@adacore.com>

	* aspects.adb (Move_Or_Merge_Aspects): Reimplemented.

2014-01-20  Robert Dewar  <dewar@adacore.com>

	* s-taasde.ads, gnat_ugn.texi, s-tadeca.adb, sem_res.adb, s-tadeca.ads:
	Minor reformatting and code clean up.

2014-01-20  Arnaud Charlet  <charlet@adacore.com>

	* sem_cat.adb (Validate_Object_Declaration): Relax semantics
	of objects of private type if Relaxed_RM_Semantics.

2014-01-20  Claire Dross  <dross@adacore.com>

	* a-cofove.ads (Vector): Capacity discriminant
	should be in range of the index.

2014-01-20  Thomas Quinot  <quinot@adacore.com>

	* a-caldel.ads(To_Duration), s-taasde.ads(Time_Enqueue):
	Clarify specs s-tadeca.adb(Enqueue_Calendar): Compensate for
	possible difference between epoch of Ada.Calendar clock and Ada
	real-time/tasking clock.
	* s-taprop-posix.adb: Minor comment fix.

2014-01-20  Doug Rupp  <rupp@adacore.com>

	* sysdep.c [vxworks]: Remove Vxworks version noise for RTP.

2014-01-20  Hristian Kirtchev  <kirtchev@adacore.com>

	* exp_attr.adb (Expand_N_Attribute_Reference): Generate validity
	checks on the prefix of attribute 'Old.
	* sem_ch3.adb (Process_Range_Expr_In_Decl): Suppress the
	generation of validity checks on a range that belongs to the
	iteration scheme of a quantified expression.
	* sem_ch5.adb (One_Bound): Suppress the generation of validity
	checks on a bound that belongs to the iteration scheme of a
	quantified expression, generate the check in all other cases.

2014-01-20  Bob Duff  <duff@adacore.com>

	* gnat_ugn.texi: Enable --pp-new by default. Minor reorganization.

2014-01-20  Ed Schonberg  <schonberg@adacore.com>

	* sem_res.adb (Resolve): When compiling a predefined unit, ignore
	interpretations that do not come from other predefined units,
	to prevent spurious ambiguities in the presence of user-defined
	operators in the context of (an instance of) a predefined unit.

2014-01-20  Robert Dewar  <dewar@adacore.com>

	* gnat_rm.texi: Document that Loop_Variant is included in
	Statement_Assertions.
	* sem_prag.adb (Check_Kind): Add Loop_Variant to
	Statement_Assertions (Check_Applicable_Policy): Add Loop_Variant
	to Statement_Assertions.

2014-01-20  Doug Rupp  <rupp@adacore.com>

	* sysdep.c (__gnat_is_file_not_found_error) [vxworks6]: Add case
	for errno ENOENT from RTP on NFS mounted file system.

2014-01-20  Ed Schonberg  <schonberg@adacore.com>

	* sem_util.adb (Check_Function_Writable_Actuals): 1) Do not
	examine code that does not come from source. The check does not
	apply to code generated for constraint checks, and such code may
	generate spurious error messages when compiled with expansion
	disabled (as in a generic unit) because side effects may not
	have been removed.
	2) Make error messages more explicit: indicate the component
	of the	construct whose value is indeterminate because of a
	call to a function with in-out parameter in another component,
	when there is no mandated order of execution between the two
	components (actuals, aggregate components, alternatives).

2014-01-20  Robert Dewar  <dewar@adacore.com>

	* gnat_rm.texi: Minor cleanup.

2014-01-20  Hristian Kirtchev  <kirtchev@adacore.com>

	* sem_attr.adb (Analyze_Attribute): Attributes 'Old and 'Result
	can now apply to a refined postcondition.
	* sem_ch6.adb (Analyze_Subprogram_Contract): Remove local
	variable Result_Seen. Add variables Case_Prag, Post_Prag,
	Seen_In_Case and Seen_In_Post. Update the mechanism that detects
	whether postconditions and/or constract-cases mention attribute
	'Result and introduce a post-state when applied to functions.
	(Check_Result_And_Post_State): Removed.
	* sem_prag.adb (Analyze_Pragma): Add local variable
	Result_Seen. Verify that the expression of pragma Refined_Post
	mentions attribute 'Result and introduces a post-state.
	* sem_util.ads, sem_util.adb (Check_Result_And_Post_State): New routine.

2014-01-20  Hristian Kirtchev  <kirtchev@adacore.com>

	* exp_ch7.adb (Is_Subprogram_Call): New routine.
	(Process_Transient_Objects): Make variable Must_Hook global with
	respect to all locally declared subprograms. Search the context
	for at least one subprogram call.
	(Requires_Hooking): Removed.

2014-01-20  Claire Dross  <dross@adacore.com>

	* a-cfdlli.ads a-cfhama.ads a-cfhase.ads a-cforma.ads
	* a-cforse.ads a-cofove.ads: Add pragma Annotate (GNATprove,
	External_Axiomatization);

2014-01-20  Robert Dewar  <dewar@adacore.com>

	* sem_attr.adb (Analyze_Attribute, case Loop_Entry): Allow
	Loop_Entry in Assert, Assert_And_Cut, and Assume pragmas.
	* sem_prag.adb (Analyze_Pragma, case Assert[_And_Cut], Assume):
	Allow Loop_Entry to be used in these pragmas if they appear in
	an appropriate context.
	(Placement_Error): Specialize error
	message for pragma Assert[_And_Cut] or pragma Assume containing
	Loop_Entry attribute.
	* a-exexpr-gcc.adb, sinput.adb: Minor reformatting.
	* s-excmac-arm.ads, s-except.ads, s-excmac-gcc.ads: Minor reformatting
	and code clean ups.

2014-01-20  Robert Dewar  <dewar@adacore.com>

	* gnat1drv.adb: Minor comment update.

2014-01-20  Tristan Gingold  <gingold@adacore.com>

	* raise-gcc.c (PERSONALITY_FUNCTION/arm): Remove unused
	variables, comment out unused code.
	* a-exexpr-gcc.adb: Move declarations to s-excmac-gcc.ads
	* s-excmac-gcc.ads: New file, extracted from a-exexpr-gcc.adb
	* s-excmac-arm.ads: New file.

2014-01-20  Hristian Kirtchev  <kirtchev@adacore.com>

	* exp_ch4.adb (Expand_N_Slice): Remove constant D and variables
	Drange and Index_Typ. Remove the circuitry which creates a
	range check to compare the index type of the array against the
	discrete_range.
	* sem_res.adb (Resolve_Slice): Add local variable Dexpr. Update
	the circuitry which creates a range check to handle a
	discrete_range denoted by a subtype indication.

2014-01-20  Pierre-Marie Derodat  <derodat@adacore.com>

	* sinput.adb, sinput.ads (Sloc_Range): Traverse the tree of original
	nodes to get the original sloc range.

2014-01-20  Hristian Kirtchev  <kirtchev@adacore.com>

	* sem_prag.adb (Analyze_Pragma): Use Defining_Entity to obtain the
	entity of a [library level] package.

2014-01-20  Tristan Gingold  <gingold@adacore.com>

	* raise-gcc.c (exception_class_eq): New function.
	(is_handled_by): Use it to compare exception classes.
	(PERSONALITY_STORAGE): Define.	(continue_unwind): New function to
	be called to return URC_CONTINUE_UNWIND.
	(personality_body): New function, extracted from PERSONALITY_ROUTINE.
	(PERSONALITY_ROUTINE): Add an implementation for the ARM unwinder.

2014-01-20  Robert Dewar  <dewar@adacore.com>

	* opt.ads: Minor comment update.

2014-01-20  Hristian Kirtchev  <kirtchev@adacore.com>

	* exp_ch4.adb (Expand_N_Slice): Relocate some variables and
	constants to the "Local variables" area. Add new constant D. Add
	new variables Drange and Index_Typ.  Rename Pfx to Rep and Ptp
	to Pref_Typ and update all occurrences. Add circuitry to extract
	the discrete_range and the index type and build a range check.

2014-01-20  Arnaud Charlet  <charlet@adacore.com>

	* gnat1drv.adb (Adjust_Global_Switches): Enable
	Treat_Categorization_Errors_As_Warnings when Relaxed_RM_Semantics
	is set.

2014-01-20  Thomas Quinot  <quinot@adacore.com>

	* sem_ch5.adb, sem_ch4.adb: Minor reformatting.

2014-01-20  Hristian Kirtchev  <kirtchev@adacore.com>

	* sem_ch13.adb (Analyze_Aspect_Specifications):
	When aspect SPARK_Mode appears on a package body, insert the
	generated pragma at the top of the body declarations.

2014-01-20  Robert Dewar  <dewar@adacore.com>

	* sem_aggr.adb, exp_prag.adb, sem_aux.adb, sinfo.ads, sem_ch10.adb,
	checks.adb, sem_prag.adb, sem_ch12.adb, freeze.adb, g-arrspl.adb,
	expander.adb, gnat1drv.adb, exp_ch4.adb, sem_ch6.adb,
	sem_ch8.adb, exp_dist.adb: Minor reformatting.

2014-01-20  Yannick Moy  <moy@adacore.com>

	* gnat1drv.adb (Gnat1drv): Call Write_ALI with Object=True in GNATprove
	mode.

2014-01-20  Pascal Obry  <obry@adacore.com>

	* g-arrspl.ads (Slice_Set): New definition (will use a copy on
	write scheme).
	* g-arrspl.adb: Adapt all routine to this new implementation.
	(Set): Copy the Slice_Set definition before reusing it.

2014-01-20  Arnaud Charlet  <charlet@adacore.com>

	* sem_prag.adb (Process_Import_Or_Interface): In
	Relaxed_RM_Semantics, support old Ada 83 style of pragma Import.
	(Analyze_Pragma): Ditto for pragma Export.
	* exp_prag.adb (Expand_Pragma_Import_Or_Interface): Handle old pragma
	Import style.

2014-01-20  Hristian Kirtchev  <kirtchev@adacore.com>

	* einfo.ads: E_Abstract_State is now part of the entities that
	can be overloaded. Update type Overloadable_Kind to reflect the
	inclusion of abstract states.
	* sem_ch6.adb (New_Overloaded_Entity): A function can now
	overload an abstract state.
	* sem_prag.adb (Analyze_Constituent): Handle the overloading
	of states by functions. Use Entity_Of to obtain the entity of
	a constituent.	(Analyze_Global_Item): Handle the overloading of
	states by functions.
	(Analyze_Initialization_Item): Handle the
	overloading of states by functions.  Use Entity_Of to obtain the
	entity of an item.
	(Analyze_Input_Item): Handle the overloading
	of states by functions. Use Entity_Of to obtain the entity of an item.
	(Analyze_Input_Output): Handle the overloading of states by functions.
	(Analyze_Refinement_Clause): Handle the overloading
	of states by functions.  Use Entity_Of to obtain the entity of an item.
	(Appears_In): Use Entity_Of to obtain the entity of an element.
	(Check_Usage): Use Entity_Of to obtain the entity of
	an item. Add a guard to prevent a crash due to a previous error.
	(Resolve_State): New routine.

2014-01-20  Yannick Moy  <moy@adacore.com>

	* spark_xrefs.ads, debug.adb, gnat1drv.adb, errout.adb, errout.ads,
	opt.ads: Minor comments updates.

2014-01-20  Hristian Kirtchev  <kirtchev@adacore.com>

	* einfo.adb (Non_Limited_View): Applies to abstract states.
	(Set_From_Limited_With): Applies to abstract states.
	(Set_Non_Limited_View): Applies to abstract states.
	(Write_Field17): Output the non-limited view of an abstract state.
	* einfo.ads: Update the comment on usage and occurrences in
	nodes for attributes From_Limited_With and Non_Limited_View.
	* sem_aux.adb (Available_View): This routine can now handle
	abstract states.
	* sem_aux.ads (Available_View): This routine can now handle
	abstract states. Update the comment on usage.
	* sem_ch8.adb (Find_Expanded_Name): Handle abstract views
	of states and variables.
	(In_Pragmas_Depends_Or_Global): New routine.
	* sem_ch10.adb (Build_Limited_Views): Implement
	abstract (limited) views of variables and states.
	(Build_Shadow_Entity): This routine is now a procedure. Add
	formal parameter Shadow. Update the comment on usage. Add
	context-specific decoration for states and variables.
	(Decorate_State): New routine.	(Decorate_Variable): New routine.
	(Find_And_Process_States): New routine.
	(Process_Declarations): Renamed to Process_Declarations_And_States.
	(Process_Declarations_And_States): Add formal parameters
	Pack and Create_Abstract_Views. Update the comment on usage.
	(Process_States): New routine.
	* sem_prag.adb (Check_Dependency_Clause): Handle abstract
	views of states and variables. Match the abstract view of a state
	against its corresponding non-abstract view.
	(Is_Matching_Input):
	Handle abstract views of states and variables. Match the abstract
	view of a state against its corresponding non-abstract view.
	(Process_Global_Item): Handle abstract views of states and
	variables.

2014-01-20  Bob Duff  <duff@adacore.com>

	* sem_ch10.adb (Expand_With_Clause): Don't
	recurse on the prefix if the current with-ed name refers to a
	package that renames its own parent, eg "package P.Q renames P;".

2014-01-20  Yannick Moy  <moy@adacore.com>

	* exp_spark.adb (Expand_SPARK_Call): Remove procedure.
	* opt.adb, opt.ads (Full_Expander_Active): Remove function.
	* checks.adb, exp_ch6.adb, exp_ch9.adb, exp_disp.adb, sem_aggr.adb,
	* sem_ch10.adb, sem_ch5.adb, sem_ch6.adb, sem_ch8.adb, sem_ch9.adb,
	* sem_disp.adb, sem_res.adb Replace Full_Expander_Active by
	Expander_Active.

2014-01-20  Yannick Moy  <moy@adacore.com>

	* sinfo.ads Update documentation of GNATprove mode.

2014-01-20  Yannick Moy  <moy@adacore.com>

	* adabkend.adb, ali-util.adb, errout.adb, exp_ch7.adb,
	* exp_dbug.adb, freeze.adb, lib-xref.adb, restrict.adb,
	* sem_attr.adb, sem_ch4.adb, sem_ch5.adb, sem_ch6.adb, sem_ch8.adb,
	* sem_prag.adb, sem_res.adb, sem_util.adb Rename SPARK_Mode into
	GNATprove_Mode.
	* sem_ch13.adb: Remove blank.
	* exp_spark.adb, exp_spark.ads (Expand_SPARK_Call): Only replace
	subprograms by alias for renamings, not for inherited primitive
	operations.
	* exp_util.adb (Expand_Subtype_From_Expr): Apply the expansion
	in GNATprove mode.
	(Remove_Side_Effects): Apply the removal in
	GNATprove mode, for the full analysis of expressions.
	* expander.adb (Expand): Call the light SPARK expansion in GNATprove
	mode.
	(Expander_Mode_Restore, Expander_Mode_Save_And_Set): Ignore
	save/restore actions for Expander_Active flag in GNATprove mode,
	similar to what is done in ASIS mode.
	* frontend.adb (Frontend): Generic bodies are instantiated in
	GNATprove mode.
	* gnat1drv.adb (Adjust_Global_Switches): Set operating
	mode to Check_Semantics in GNATprove mode, although a light
	expansion is still performed.
	(Gnat1drv): Set Back_End_Mode to
	Declarations_Only in GNATprove mode, and later on special case
	the GNATprove mode to continue analysis anyway.
	* lib-writ.adb (Write_ALI): Always generate ALI files in
	GNATprove mode.
	* opt.adb, opt.ads (Full_Expander_Active): Make it equivalent to
	Expander_Active.
	(SPARK_Mode): Renamed as GNATprove_Mode.
	* sem_aggr.adb (Aggregate_Constraint_Checks): Add checks in the
	tree in GNATprove_Mode.
	* sem_ch12.adb (Analyze_Package_Instantiation): Always instantiate
	body in GNATprove mode.
	(Need_Subprogram_Instance_Body): Always instantiate body in GNATprove
	mode.
	* sem_ch3.adb (Constrain_Index, Process_Range_Expr_In_Decl):
	Make sure side effects are removed in GNATprove mode.

2014-01-20  Eric Botcazou  <ebotcazou@adacore.com>

	* gcc-interface/decl.c (gnat_to_gnu_entity) <object>: Robustify tests
	for aliased objects with an unconstrained nominal subtype.
	* gcc-interface/trans.c (Call_to_gnu): Likewise.
	(gnat_to_gnu) <case N_Op_Not>: Robustify test for private type.
	<case N_Op_Minus>: Remove useless code.
	(Exception_Handler_to_gnu_zcx): Minor tweaks.

2014-01-20  Eric Botcazou  <ebotcazou@adacore.com>

	* gcc-interface/decl.c (gnat_to_gnu_entity) <case E_Record_Subtype>:
	Tidy up.  For a subtype with discriminants and variant part, if a
	variant is statically selected and the fields all have a constant
	position, put them in order of increasing position.  Likewise if
	no variant part but representation clause is present.
	* gcc-interface/utils.c (make_packable_type): Robustify.
	(maybe_pad_type): Use local variable and tidy up condition.  If no
	alignment is specified, use the original one.
	(create_type_stub_decl): Minor tweak.
	(convert) <case VECTOR_CST>: Fix typo.
	<case CONSTRUCTOR>: Deal with padding types around the same type.
	Do not punt on missing fields.
	(unchecked_convert): Call finish_record_type to lay out the special
	record types made for conversions from/to problematic integer types.
	Bump the alignment of CONSTRUCTORs before converting them to a more
	aligned type.

2014-01-20  Eric Botcazou  <ebotcazou@adacore.com>

	* gcc-interface/decl.c (gnat_to_gnu_entity) <case E_Component>: Remove
	obsolete code for type_annotate_only mode, simplify code and slightly
	improve wording of comments.

2014-01-12  Eric Botcazou  <ebotcazou@adacore.com>

	PR ada/59772
	* gcc-interface/cuintp.c (build_cst_from_int): Use 32-bit integer type
	as intermediate type.
	(UI_To_gnu): Likewise.

2014-01-03  Eric Botcazou  <ebotcazou@adacore.com>

	* gnatvsn.ads (Current_Year): Bump to 2014.

2014-01-02  Tobias Burnus  <burnus@net-b.de>

	* gnat_ugn.texi: Bump @copying's copyright year.

Copyright (C) 2014 Free Software Foundation, Inc.

Copying and distribution of this file, with or without modification,
are permitted in any medium without royalty provided the copyright
notice and this notice are preserved.<|MERGE_RESOLUTION|>--- conflicted
+++ resolved
@@ -1,5 +1,3 @@
-<<<<<<< HEAD
-=======
 2014-06-15  Jan Hubicka  <hubicka@ucw.cz>
 
 	* gcc-interface/utils.c (process_attributes): Use set_decl_tls_model.
@@ -1160,7 +1158,6 @@
 	* s-arit64.adb ("abs"): New function. Use expression functions
 	for the simple conversions and arithmetic.
 
->>>>>>> 331c6259
 2014-05-18  Eric Botcazou  <ebotcazou@adacore.com>
 
 	* gcc-interface/trans.c (Subprogram_Body_to_gnu): Rework comment and
