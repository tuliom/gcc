--- conflicted
+++ resolved
@@ -6,11 +6,7 @@
 --                                                                          --
 --                                 B o d y                                  --
 --                                                                          --
-<<<<<<< HEAD
---          Copyright (C) 2006-2009, Free Software Foundation, Inc.         --
-=======
 --          Copyright (C) 2006-2010, Free Software Foundation, Inc.         --
->>>>>>> 3082eeb7
 --                                                                          --
 -- GNAT is free software;  you can  redistribute it  and/or modify it under --
 -- terms of the  GNU General Public License as published  by the Free Soft- --
@@ -161,30 +157,12 @@
    begin
       Split (abs (Elapsed_Time), Hour, Minute, Second, Sub_Second);
 
-<<<<<<< HEAD
-      --  Determine the two slice bounds for the result string depending on
-      --  whether the input is negative and whether fractions are requested.
-
-      Low  := (if Elapsed_Time < 0.0 then 1 else 2);
-      High := (if Include_Time_Fraction then 12 else 9);
-=======
       --  Hour processing, positions 2 and 3
->>>>>>> 3082eeb7
 
       Result (2) := To_Char (Hour / 10);
       Result (3) := To_Char (Hour mod 10);
 
-<<<<<<< HEAD
-      Sub_Second := Sub_Second * 100.0;
-
-      if Sub_Second > 0.0 then
-         Sub_Second := Sub_Second - 0.5;
-      end if;
-
-      SS_Nat := Natural (Sub_Second);
-=======
       --  Minute processing, positions 5 and 6
->>>>>>> 3082eeb7
 
       Result (5) := To_Char (Minute / 10);
       Result (6) := To_Char (Minute mod 10);
@@ -243,20 +221,10 @@
 
       --  Year processing, positions 1, 2, 3 and 4
 
-<<<<<<< HEAD
-      Sub_Second := Sub_Second * 100.0;
-
-      if Sub_Second > 0.0 then
-         Sub_Second := Sub_Second - 0.5;
-      end if;
-
-      SS_Nat := Natural (Sub_Second);
-=======
       Result (1) := To_Char (Year / 1000);
       Result (2) := To_Char (Year / 100 mod 10);
       Result (3) := To_Char (Year / 10 mod 10);
       Result (4) := To_Char (Year mod 10);
->>>>>>> 3082eeb7
 
       --  Month processing, positions 6 and 7
 
