------------------------------------------------------------------------------
--                                                                          --
--                         GNAT COMPILER COMPONENTS                         --
--                                                                          --
--                              P R J . E R R                               --
--                                                                          --
--                                 S p e c                                  --
--                                                                          --
<<<<<<< HEAD
--          Copyright (C) 2002-2009, Free Software Foundation, Inc.         --
=======
--          Copyright (C) 2002-2010, Free Software Foundation, Inc.         --
>>>>>>> b56a5220
--                                                                          --
-- GNAT is free software;  you can  redistribute it  and/or modify it under --
-- terms of the  GNU General Public License as published  by the Free Soft- --
-- ware  Foundation;  either version 3,  or (at your option) any later ver- --
-- sion.  GNAT is distributed in the hope that it will be useful, but WITH- --
-- OUT ANY WARRANTY;  without even the  implied warranty of MERCHANTABILITY --
-- or FITNESS FOR A PARTICULAR PURPOSE.  See the GNU General Public License --
-- for  more details.  You should have  received  a copy of the GNU General --
-- Public License  distributed with GNAT; see file COPYING3.  If not, go to --
-- http://www.gnu.org/licenses for a complete copy of the license.          --
--                                                                          --
-- GNAT was originally developed  by the GNAT team at  New York University. --
-- Extensive contributions were provided by Ada Core Technologies Inc.      --
--                                                                          --
------------------------------------------------------------------------------

--  This package contains the routines to output error messages and the scanner
--  for the project files. It replaces Errout and Scn. It is not dependent on
--  the GNAT tree packages (Atree, Sinfo, ...). It uses exactly the same global
--  variables as Errout, located in package Err_Vars. Like Errout, it also uses
--  the common variables and routines in package Erroutc.
--
--  Parameters are set through Err_Vars.Error_Msg_File_* or
--  Err_Vars.Error_Msg_Name_*, and replaced automatically in the messages
--  ("{{" for files, "%%" for names).
--
--  However, in this package you can configure the error messages to be sent
--  to your own callback by setting Report_Error in the flags. This ensures
--  that applications can control where error messages are displayed.

with Scng;
with Errutil;

package Prj.Err is

   ---------------------------------------------------------
   -- Error Message Text and Message Insertion Characters --
   ---------------------------------------------------------

   --  See errutil.ads

   -----------------------------------------------------
   -- Format of Messages and Manual Quotation Control --
   -----------------------------------------------------

   --  See errutil.ads

   ------------------------------
   -- Error Output Subprograms --
   ------------------------------

   procedure Initialize renames Errutil.Initialize;
   --  Initializes for output of error messages. Must be called for each
   --  file before using any of the other routines in the package.

   procedure Finalize (Source_Type : String := "project")
     renames Errutil.Finalize;
   --  Finalize processing of error messages for one file and output message
   --  indicating the number of detected errors.

   procedure Error_Msg
     (Flags    : Processing_Flags;
      Msg      : String;
      Location : Source_Ptr := No_Location;
      Project  : Project_Id := null);
   --  Output an error message, either through Flags.Error_Report or through
   --  Errutil. The location defaults to the project's location ("project"
   --  in the source code). If Msg starts with "?", this is a warning, and
   --  Warning: is added at the beginning. If Msg starts with "<", see comment
   --  for Err_Vars.Error_Msg_Warn.

   -------------
   -- Scanner --
   -------------

<<<<<<< HEAD
   procedure Obsolescent_Check (S : Source_Ptr);
   --  Dummy null procedure for Scng instantiation

=======
>>>>>>> b56a5220
   procedure Post_Scan;
   --  Convert an Ada operator symbol into a standard string

   package Scanner is new Scng
<<<<<<< HEAD
     (Post_Scan         => Post_Scan,
      Error_Msg         => Errutil.Error_Msg,
      Error_Msg_S       => Errutil.Error_Msg_S,
      Error_Msg_SC      => Errutil.Error_Msg_SC,
      Error_Msg_SP      => Errutil.Error_Msg_SP,
      Obsolescent_Check => Obsolescent_Check,
      Style             => Errutil.Style);
=======
     (Post_Scan    => Post_Scan,
      Error_Msg    => Errutil.Error_Msg,
      Error_Msg_S  => Errutil.Error_Msg_S,
      Error_Msg_SC => Errutil.Error_Msg_SC,
      Error_Msg_SP => Errutil.Error_Msg_SP,
      Style        => Errutil.Style);
>>>>>>> b56a5220
   --  Instantiation of the generic scanner

end Prj.Err;<|MERGE_RESOLUTION|>--- conflicted
+++ resolved
@@ -6,11 +6,7 @@
 --                                                                          --
 --                                 S p e c                                  --
 --                                                                          --
-<<<<<<< HEAD
---          Copyright (C) 2002-2009, Free Software Foundation, Inc.         --
-=======
 --          Copyright (C) 2002-2010, Free Software Foundation, Inc.         --
->>>>>>> b56a5220
 --                                                                          --
 -- GNAT is free software;  you can  redistribute it  and/or modify it under --
 -- terms of the  GNU General Public License as published  by the Free Soft- --
@@ -86,32 +82,16 @@
    -- Scanner --
    -------------
 
-<<<<<<< HEAD
-   procedure Obsolescent_Check (S : Source_Ptr);
-   --  Dummy null procedure for Scng instantiation
-
-=======
->>>>>>> b56a5220
    procedure Post_Scan;
    --  Convert an Ada operator symbol into a standard string
 
    package Scanner is new Scng
-<<<<<<< HEAD
-     (Post_Scan         => Post_Scan,
-      Error_Msg         => Errutil.Error_Msg,
-      Error_Msg_S       => Errutil.Error_Msg_S,
-      Error_Msg_SC      => Errutil.Error_Msg_SC,
-      Error_Msg_SP      => Errutil.Error_Msg_SP,
-      Obsolescent_Check => Obsolescent_Check,
-      Style             => Errutil.Style);
-=======
      (Post_Scan    => Post_Scan,
       Error_Msg    => Errutil.Error_Msg,
       Error_Msg_S  => Errutil.Error_Msg_S,
       Error_Msg_SC => Errutil.Error_Msg_SC,
       Error_Msg_SP => Errutil.Error_Msg_SP,
       Style        => Errutil.Style);
->>>>>>> b56a5220
    --  Instantiation of the generic scanner
 
 end Prj.Err;