------------------------------------------------------------------------------
--                                                                          --
--                         GNAT COMPILER COMPONENTS                         --
--                                                                          --
--                             E X P _ D I S P                              --
--                                                                          --
--                                 B o d y                                  --
--                                                                          --
<<<<<<< HEAD
--          Copyright (C) 1992-2009, Free Software Foundation, Inc.         --
=======
--          Copyright (C) 1992-2010, Free Software Foundation, Inc.         --
>>>>>>> b56a5220
--                                                                          --
-- GNAT is free software;  you can  redistribute it  and/or modify it under --
-- terms of the  GNU General Public License as published  by the Free Soft- --
-- ware  Foundation;  either version 3,  or (at your option) any later ver- --
-- sion.  GNAT is distributed in the hope that it will be useful, but WITH- --
-- OUT ANY WARRANTY;  without even the  implied warranty of MERCHANTABILITY --
-- or FITNESS FOR A PARTICULAR PURPOSE.  See the GNU General Public License --
-- for  more details.  You should have  received  a copy of the GNU General --
-- Public License  distributed with GNAT; see file COPYING3.  If not, go to --
-- http://www.gnu.org/licenses for a complete copy of the license.          --
--                                                                          --
-- GNAT was originally developed  by the GNAT team at  New York University. --
-- Extensive contributions were provided by Ada Core Technologies Inc.      --
--                                                                          --
------------------------------------------------------------------------------

with Atree;    use Atree;
with Checks;   use Checks;
with Debug;    use Debug;
with Einfo;    use Einfo;
with Elists;   use Elists;
with Errout;   use Errout;
with Exp_Atag; use Exp_Atag;
with Exp_Ch6;  use Exp_Ch6;
with Exp_Ch7;  use Exp_Ch7;
with Exp_CG;   use Exp_CG;
with Exp_Dbug; use Exp_Dbug;
with Exp_Tss;  use Exp_Tss;
with Exp_Util; use Exp_Util;
with Freeze;   use Freeze;
with Itypes;   use Itypes;
with Layout;   use Layout;
with Nlists;   use Nlists;
with Nmake;    use Nmake;
with Namet;    use Namet;
with Opt;      use Opt;
with Output;   use Output;
with Restrict; use Restrict;
with Rident;   use Rident;
with Rtsfind;  use Rtsfind;
with Sem;      use Sem;
with Sem_Aux;  use Sem_Aux;
with Sem_Ch6;  use Sem_Ch6;
with Sem_Ch7;  use Sem_Ch7;
with Sem_Ch8;  use Sem_Ch8;
with Sem_Disp; use Sem_Disp;
with Sem_Eval; use Sem_Eval;
with Sem_Res;  use Sem_Res;
with Sem_Type; use Sem_Type;
with Sem_Util; use Sem_Util;
with Sinfo;    use Sinfo;
with Snames;   use Snames;
with Stand;    use Stand;
with Stringt;  use Stringt;
<<<<<<< HEAD
=======
with SCIL_LL;  use SCIL_LL;
>>>>>>> b56a5220
with Tbuild;   use Tbuild;
with Uintp;    use Uintp;

package body Exp_Disp is

   -----------------------
   -- Local Subprograms --
   -----------------------

   function Default_Prim_Op_Position (E : Entity_Id) return Uint;
   --  Ada 2005 (AI-251): Returns the fixed position in the dispatch table
   --  of the default primitive operations.

   function Has_DT (Typ : Entity_Id) return Boolean;
   pragma Inline (Has_DT);
   --  Returns true if we generate a dispatch table for tagged type Typ

   function Is_Predefined_Dispatching_Alias (Prim : Entity_Id) return Boolean;
   --  Returns true if Prim is not a predefined dispatching primitive but it is
   --  an alias of a predefined dispatching primitive (i.e. through a renaming)

   function New_Value (From : Node_Id) return Node_Id;
   --  From is the original Expression. New_Value is equivalent to a call
   --  to Duplicate_Subexpr with an explicit dereference when From is an
   --  access parameter.

   function Original_View_In_Visible_Part (Typ : Entity_Id) return Boolean;
   --  Check if the type has a private view or if the public view appears
   --  in the visible part of a package spec.

   function Prim_Op_Kind
     (Prim : Entity_Id;
      Typ  : Entity_Id) return Node_Id;
   --  Ada 2005 (AI-345): Determine the primitive operation kind of Prim
   --  according to its type Typ. Return a reference to an RE_Prim_Op_Kind
   --  enumeration value.

   function Tagged_Kind (T : Entity_Id) return Node_Id;
   --  Ada 2005 (AI-345): Determine the tagged kind of T and return a reference
   --  to an RE_Tagged_Kind enumeration value.

   ----------------------
   -- Apply_Tag_Checks --
   ----------------------

   procedure Apply_Tag_Checks (Call_Node : Node_Id) is
      Loc        : constant Source_Ptr := Sloc (Call_Node);
      Ctrl_Arg   : constant Node_Id   := Controlling_Argument (Call_Node);
      Ctrl_Typ   : constant Entity_Id := Base_Type (Etype (Ctrl_Arg));
      Param_List : constant List_Id   := Parameter_Associations (Call_Node);

      Subp            : Entity_Id;
      CW_Typ          : Entity_Id;
      Param           : Node_Id;
      Typ             : Entity_Id;
      Eq_Prim_Op      : Entity_Id := Empty;

   begin
      if No_Run_Time_Mode then
         Error_Msg_CRT ("tagged types", Call_Node);
         return;
      end if;

      --  Apply_Tag_Checks is called directly from the semantics, so we need
      --  a check to see whether expansion is active before proceeding. In
      --  addition, there is no need to expand the call when compiling under
      --  restriction No_Dispatching_Calls; the semantic analyzer has
      --  previously notified the violation of this restriction.

      if not Expander_Active
        or else Restriction_Active (No_Dispatching_Calls)
      then
         return;
      end if;

      --  Set subprogram. If this is an inherited operation that was
      --  overridden, the body that is being called is its alias.

      Subp := Entity (Name (Call_Node));

      if Present (Alias (Subp))
        and then Is_Inherited_Operation (Subp)
        and then No (DTC_Entity (Subp))
      then
         Subp := Alias (Subp);
      end if;

      --  Definition of the class-wide type and the tagged type

      --  If the controlling argument is itself a tag rather than a tagged
      --  object, then use the class-wide type associated with the subprogram's
      --  controlling type. This case can occur when a call to an inherited
      --  primitive has an actual that originated from a default parameter
      --  given by a tag-indeterminate call and when there is no other
      --  controlling argument providing the tag (AI-239 requires dispatching).
      --  This capability of dispatching directly by tag is also needed by the
      --  implementation of AI-260 (for the generic dispatching constructors).

      if Ctrl_Typ = RTE (RE_Tag)
        or else (RTE_Available (RE_Interface_Tag)
                  and then Ctrl_Typ = RTE (RE_Interface_Tag))
      then
         CW_Typ := Class_Wide_Type (Find_Dispatching_Type (Subp));

      --  Class_Wide_Type is applied to the expressions used to initialize
      --  CW_Typ, to ensure that CW_Typ always denotes a class-wide type, since
      --  there are cases where the controlling type is resolved to a specific
      --  type (such as for designated types of arguments such as CW'Access).

      elsif Is_Access_Type (Ctrl_Typ) then
         CW_Typ := Class_Wide_Type (Designated_Type (Ctrl_Typ));

      else
         CW_Typ := Class_Wide_Type (Ctrl_Typ);
      end if;

      Typ := Root_Type (CW_Typ);

      if Ekind (Typ) = E_Incomplete_Type then
         Typ := Non_Limited_View (Typ);
      end if;

      if not Is_Limited_Type (Typ) then
         Eq_Prim_Op := Find_Prim_Op (Typ, Name_Op_Eq);
      end if;

      --  Dispatching call to C++ primitive

      if Is_CPP_Class (Typ) then
         null;

      --  Dispatching call to Ada primitive

      elsif Present (Param_List) then

         --  Generate the Tag checks when appropriate

         Param := First_Actual (Call_Node);
         while Present (Param) loop

            --  No tag check with itself

            if Param = Ctrl_Arg then
               null;

            --  No tag check for parameter whose type is neither tagged nor
            --  access to tagged (for access parameters)

            elsif No (Find_Controlling_Arg (Param)) then
               null;

            --  No tag check for function dispatching on result if the
            --  Tag given by the context is this one

            elsif Find_Controlling_Arg (Param) = Ctrl_Arg then
               null;

            --  "=" is the only dispatching operation allowed to get
            --  operands with incompatible tags (it just returns false).
            --  We use Duplicate_Subexpr_Move_Checks instead of calling
            --  Relocate_Node because the value will be duplicated to
            --  check the tags.

            elsif Subp = Eq_Prim_Op then
               null;

            --  No check in presence of suppress flags

            elsif Tag_Checks_Suppressed (Etype (Param))
              or else (Is_Access_Type (Etype (Param))
                         and then Tag_Checks_Suppressed
                                    (Designated_Type (Etype (Param))))
            then
               null;

            --  Optimization: no tag checks if the parameters are identical

            elsif Is_Entity_Name (Param)
              and then Is_Entity_Name (Ctrl_Arg)
              and then Entity (Param) = Entity (Ctrl_Arg)
            then
               null;

            --  Now we need to generate the Tag check

            else
               --  Generate code for tag equality check
               --  Perhaps should have Checks.Apply_Tag_Equality_Check???

               Insert_Action (Ctrl_Arg,
                 Make_Implicit_If_Statement (Call_Node,
                   Condition =>
                     Make_Op_Ne (Loc,
                       Left_Opnd =>
                         Make_Selected_Component (Loc,
                           Prefix => New_Value (Ctrl_Arg),
                           Selector_Name =>
                             New_Reference_To
                               (First_Tag_Component (Typ), Loc)),

                       Right_Opnd =>
                         Make_Selected_Component (Loc,
                           Prefix =>
                             Unchecked_Convert_To (Typ, New_Value (Param)),
                           Selector_Name =>
                             New_Reference_To
                               (First_Tag_Component (Typ), Loc))),

                   Then_Statements =>
                     New_List (New_Constraint_Error (Loc))));
            end if;

            Next_Actual (Param);
         end loop;
      end if;
   end Apply_Tag_Checks;

   ------------------------
   -- Building_Static_DT --
   ------------------------

   function Building_Static_DT (Typ : Entity_Id) return Boolean is
      Root_Typ : Entity_Id := Root_Type (Typ);

   begin
      --  Handle private types

      if Present (Full_View (Root_Typ)) then
         Root_Typ := Full_View (Root_Typ);
      end if;

      return Static_Dispatch_Tables
        and then Is_Library_Level_Tagged_Type (Typ)

         --  If the type is derived from a CPP class we cannot statically
         --  build the dispatch tables because we must inherit primitives
         --  from the CPP side.

        and then not Is_CPP_Class (Root_Typ);
   end Building_Static_DT;

   ----------------------------------
   -- Build_Static_Dispatch_Tables --
   ----------------------------------

   procedure Build_Static_Dispatch_Tables (N : Entity_Id) is
      Target_List : List_Id;

      procedure Build_Dispatch_Tables (List : List_Id);
      --  Build the static dispatch table of tagged types found in the list of
      --  declarations. The generated nodes are added at the end of Target_List

      procedure Build_Package_Dispatch_Tables (N : Node_Id);
      --  Build static dispatch tables associated with package declaration N

      ---------------------------
      -- Build_Dispatch_Tables --
      ---------------------------

      procedure Build_Dispatch_Tables (List : List_Id) is
         D : Node_Id;

      begin
         D := First (List);
         while Present (D) loop

            --  Handle nested packages and package bodies recursively. The
            --  generated code is placed on the Target_List established for
            --  the enclosing compilation unit.

            if Nkind (D) = N_Package_Declaration then
               Build_Package_Dispatch_Tables (D);

            elsif Nkind (D) = N_Package_Body then
               Build_Dispatch_Tables (Declarations (D));

            elsif Nkind (D) = N_Package_Body_Stub
              and then Present (Library_Unit (D))
            then
               Build_Dispatch_Tables
                 (Declarations (Proper_Body (Unit (Library_Unit (D)))));

            --  Handle full type declarations and derivations of library
            --  level tagged types

            elsif Nkind_In (D, N_Full_Type_Declaration,
                               N_Derived_Type_Definition)
              and then Is_Library_Level_Tagged_Type (Defining_Entity (D))
              and then Ekind (Defining_Entity (D)) /= E_Record_Subtype
              and then not Is_Private_Type (Defining_Entity (D))
            then
               --  We do not generate dispatch tables for the internal types
               --  created for a type extension with unknown discriminants
               --  The needed information is shared with the source type,
               --  See Expand_N_Record_Extension.

               if Is_Underlying_Record_View (Defining_Entity (D))
                 or else
                  (not Comes_From_Source (Defining_Entity (D))
                     and then
                       Has_Unknown_Discriminants (Etype (Defining_Entity (D)))
                     and then
                       not Comes_From_Source
                             (First_Subtype (Defining_Entity (D))))
               then
                  null;
               else
                  Insert_List_After_And_Analyze (Last (Target_List),
                    Make_DT (Defining_Entity (D)));
               end if;

            --  Handle private types of library level tagged types. We must
            --  exchange the private and full-view to ensure the correct
            --  expansion. If the full view is a synchronized type ignore
            --  the type because the table will be built for the corresponding
            --  record type, that has its own declaration.

            elsif (Nkind (D) = N_Private_Type_Declaration
                     or else Nkind (D) = N_Private_Extension_Declaration)
               and then Present (Full_View (Defining_Entity (D)))
            then
               declare
                  E1 : constant Entity_Id := Defining_Entity (D);
                  E2 : constant Entity_Id := Full_View (E1);

               begin
                  if Is_Library_Level_Tagged_Type (E2)
                    and then Ekind (E2) /= E_Record_Subtype
                    and then not Is_Concurrent_Type (E2)
                  then
                     Exchange_Declarations (E1);
                     Insert_List_After_And_Analyze (Last (Target_List),
                       Make_DT (E1));
                     Exchange_Declarations (E2);
                  end if;
               end;
            end if;

            Next (D);
         end loop;
      end Build_Dispatch_Tables;

      -----------------------------------
      -- Build_Package_Dispatch_Tables --
      -----------------------------------

      procedure Build_Package_Dispatch_Tables (N : Node_Id) is
         Spec       : constant Node_Id   := Specification (N);
         Id         : constant Entity_Id := Defining_Entity (N);
         Vis_Decls  : constant List_Id   := Visible_Declarations (Spec);
         Priv_Decls : constant List_Id   := Private_Declarations (Spec);

      begin
         Push_Scope (Id);

         if Present (Priv_Decls) then
            Build_Dispatch_Tables (Vis_Decls);
            Build_Dispatch_Tables (Priv_Decls);

         elsif Present (Vis_Decls) then
            Build_Dispatch_Tables (Vis_Decls);
         end if;

         Pop_Scope;
      end Build_Package_Dispatch_Tables;

   --  Start of processing for Build_Static_Dispatch_Tables

   begin
      if not Expander_Active
        or else not Tagged_Type_Expansion
      then
         return;
      end if;

      if Nkind (N) = N_Package_Declaration then
         declare
            Spec       : constant Node_Id := Specification (N);
            Vis_Decls  : constant List_Id := Visible_Declarations (Spec);
            Priv_Decls : constant List_Id := Private_Declarations (Spec);

         begin
            if Present (Priv_Decls)
              and then Is_Non_Empty_List (Priv_Decls)
            then
               Target_List := Priv_Decls;

            elsif not Present (Vis_Decls) then
               Target_List := New_List;
               Set_Private_Declarations (Spec, Target_List);
            else
               Target_List := Vis_Decls;
            end if;

            Build_Package_Dispatch_Tables (N);
         end;

      else pragma Assert (Nkind (N) = N_Package_Body);
         Target_List := Declarations (N);
         Build_Dispatch_Tables (Target_List);
      end if;
   end Build_Static_Dispatch_Tables;

   ------------------------------
   -- Convert_Tag_To_Interface --
   ------------------------------

   function Convert_Tag_To_Interface
     (Typ  : Entity_Id;
      Expr : Node_Id) return Node_Id
   is
      Loc       : constant Source_Ptr := Sloc (Expr);
      Anon_Type : Entity_Id;
      Result    : Node_Id;

   begin
      pragma Assert (Is_Class_Wide_Type (Typ)
        and then Is_Interface (Typ)
        and then
          ((Nkind (Expr) = N_Selected_Component
             and then Is_Tag (Entity (Selector_Name (Expr))))
           or else
           (Nkind (Expr) = N_Function_Call
             and then RTE_Available (RE_Displace)
             and then Entity (Name (Expr)) = RTE (RE_Displace))));

      Anon_Type := Create_Itype (E_Anonymous_Access_Type, Expr);
      Set_Directly_Designated_Type (Anon_Type, Typ);
      Set_Etype (Anon_Type, Anon_Type);
      Set_Can_Never_Be_Null (Anon_Type);

      --  Decorate the size and alignment attributes of the anonymous access
      --  type, as required by gigi.

      Layout_Type (Anon_Type);

      if Nkind (Expr) = N_Selected_Component
        and then Is_Tag (Entity (Selector_Name (Expr)))
      then
         Result :=
           Make_Explicit_Dereference (Loc,
             Unchecked_Convert_To (Anon_Type,
               Make_Attribute_Reference (Loc,
                 Prefix         => Expr,
                 Attribute_Name => Name_Address)));
      else
         Result :=
           Make_Explicit_Dereference (Loc,
             Unchecked_Convert_To (Anon_Type, Expr));
      end if;

      return Result;
   end Convert_Tag_To_Interface;

   -------------------
   -- CPP_Num_Prims --
   -------------------

   function CPP_Num_Prims (Typ : Entity_Id) return Nat is
      CPP_Typ  : Entity_Id;
      Tag_Comp : Entity_Id;

   begin
      if not Is_Tagged_Type (Typ)
        or else not Is_CPP_Class (Root_Type (Typ))
      then
         return 0;

      else
         CPP_Typ  := Enclosing_CPP_Parent (Typ);
         Tag_Comp := First_Tag_Component (CPP_Typ);

         --  If the number of primitives is already set in the tag component
         --  then use it

         if Present (Tag_Comp)
           and then DT_Entry_Count (Tag_Comp) /= No_Uint
         then
            return UI_To_Int (DT_Entry_Count (Tag_Comp));

         --  Otherwise, count the primitives of the enclosing CPP type

         else
            declare
               Count : Nat := 0;
               Elmt  : Elmt_Id;

            begin
               Elmt := First_Elmt (Primitive_Operations (CPP_Typ));
               while Present (Elmt) loop
                  Count := Count + 1;
                  Next_Elmt (Elmt);
               end loop;

               return Count;
            end;
         end if;
      end if;
   end CPP_Num_Prims;

   ------------------------------
   -- Default_Prim_Op_Position --
   ------------------------------

   function Default_Prim_Op_Position (E : Entity_Id) return Uint is
      TSS_Name : TSS_Name_Type;

   begin
      Get_Name_String (Chars (E));
      TSS_Name :=
        TSS_Name_Type
          (Name_Buffer (Name_Len - TSS_Name'Length + 1 .. Name_Len));

      if Chars (E) = Name_uSize then
         return Uint_1;

      elsif Chars (E) = Name_uAlignment then
         return Uint_2;

      elsif TSS_Name = TSS_Stream_Read then
         return Uint_3;

      elsif TSS_Name = TSS_Stream_Write then
         return Uint_4;

      elsif TSS_Name = TSS_Stream_Input then
         return Uint_5;

      elsif TSS_Name = TSS_Stream_Output then
         return Uint_6;

      elsif Chars (E) = Name_Op_Eq then
         return Uint_7;

      elsif Chars (E) = Name_uAssign then
         return Uint_8;

      elsif TSS_Name = TSS_Deep_Adjust then
         return Uint_9;

      elsif TSS_Name = TSS_Deep_Finalize then
         return Uint_10;

      elsif Ada_Version >= Ada_2005 then
         if Chars (E) = Name_uDisp_Asynchronous_Select then
            return Uint_11;

         elsif Chars (E) = Name_uDisp_Conditional_Select then
            return Uint_12;

         elsif Chars (E) = Name_uDisp_Get_Prim_Op_Kind then
            return Uint_13;

         elsif Chars (E) = Name_uDisp_Get_Task_Id then
            return Uint_14;

         elsif Chars (E) = Name_uDisp_Requeue then
            return Uint_15;

         elsif Chars (E) = Name_uDisp_Timed_Select then
            return Uint_16;
         end if;
      end if;

      raise Program_Error;
   end Default_Prim_Op_Position;

   -----------------------------
   -- Expand_Dispatching_Call --
   -----------------------------

   procedure Expand_Dispatching_Call (Call_Node : Node_Id) is
      Loc      : constant Source_Ptr := Sloc (Call_Node);
      Call_Typ : constant Entity_Id  := Etype (Call_Node);

      Ctrl_Arg   : constant Node_Id   := Controlling_Argument (Call_Node);
      Ctrl_Typ   : constant Entity_Id := Base_Type (Etype (Ctrl_Arg));
      Param_List : constant List_Id   := Parameter_Associations (Call_Node);

      Subp            : Entity_Id;
      CW_Typ          : Entity_Id;
      New_Call        : Node_Id;
      New_Call_Name   : Node_Id;
      New_Params      : List_Id := No_List;
      Param           : Node_Id;
      Res_Typ         : Entity_Id;
      Subp_Ptr_Typ    : Entity_Id;
      Subp_Typ        : Entity_Id;
      Typ             : Entity_Id;
      Eq_Prim_Op      : Entity_Id := Empty;
      Controlling_Tag : Node_Id;

      function New_Value (From : Node_Id) return Node_Id;
      --  From is the original Expression. New_Value is equivalent to a call
      --  to Duplicate_Subexpr with an explicit dereference when From is an
      --  access parameter.

      ---------------
      -- New_Value --
      ---------------

      function New_Value (From : Node_Id) return Node_Id is
         Res : constant Node_Id := Duplicate_Subexpr (From);
      begin
         if Is_Access_Type (Etype (From)) then
            return
              Make_Explicit_Dereference (Sloc (From),
                Prefix => Res);
         else
            return Res;
         end if;
      end New_Value;

      --  Local variables

<<<<<<< HEAD
      New_Node  : Node_Id;
      SCIL_Node : Node_Id;
=======
      New_Node          : Node_Id;
      SCIL_Node         : Node_Id;
      SCIL_Related_Node : Node_Id := Call_Node;
>>>>>>> b56a5220

   --  Start of processing for Expand_Dispatching_Call

   begin
      if No_Run_Time_Mode then
         Error_Msg_CRT ("tagged types", Call_Node);
         return;
      end if;

      --  Expand_Dispatching_Call is called directly from the semantics,
      --  so we need a check to see whether expansion is active before
      --  proceeding. In addition, there is no need to expand the call
      --  if we are compiling under restriction No_Dispatching_Calls;
      --  the semantic analyzer has previously notified the violation
      --  of this restriction.

      if not Expander_Active
        or else Restriction_Active (No_Dispatching_Calls)
      then
         return;
      end if;

      --  Set subprogram. If this is an inherited operation that was
      --  overridden, the body that is being called is its alias.

      Subp := Entity (Name (Call_Node));

      if Present (Alias (Subp))
        and then Is_Inherited_Operation (Subp)
        and then No (DTC_Entity (Subp))
      then
         Subp := Alias (Subp);
      end if;

      --  Definition of the class-wide type and the tagged type

      --  If the controlling argument is itself a tag rather than a tagged
      --  object, then use the class-wide type associated with the subprogram's
      --  controlling type. This case can occur when a call to an inherited
      --  primitive has an actual that originated from a default parameter
      --  given by a tag-indeterminate call and when there is no other
      --  controlling argument providing the tag (AI-239 requires dispatching).
      --  This capability of dispatching directly by tag is also needed by the
      --  implementation of AI-260 (for the generic dispatching constructors).

      if Ctrl_Typ = RTE (RE_Tag)
        or else (RTE_Available (RE_Interface_Tag)
                  and then Ctrl_Typ = RTE (RE_Interface_Tag))
      then
         CW_Typ := Class_Wide_Type (Find_Dispatching_Type (Subp));

      --  Class_Wide_Type is applied to the expressions used to initialize
      --  CW_Typ, to ensure that CW_Typ always denotes a class-wide type, since
      --  there are cases where the controlling type is resolved to a specific
      --  type (such as for designated types of arguments such as CW'Access).

      elsif Is_Access_Type (Ctrl_Typ) then
         CW_Typ := Class_Wide_Type (Designated_Type (Ctrl_Typ));

      else
         CW_Typ := Class_Wide_Type (Ctrl_Typ);
      end if;

      Typ := Root_Type (CW_Typ);

      if Ekind (Typ) = E_Incomplete_Type then
         Typ := Non_Limited_View (Typ);
      end if;

      --  Generate the SCIL node for this dispatching call. The SCIL node for a
      --  dispatching call is inserted in the tree before the call is rewriten
      --  and expanded because the SCIL node must be found by the SCIL backend
      --  BEFORE the expanded nodes associated with the call node are found.

      if Generate_SCIL then
         SCIL_Node := Make_SCIL_Dispatching_Call (Sloc (Call_Node));
         Set_SCIL_Related_Node (SCIL_Node, Call_Node);
         Set_SCIL_Entity       (SCIL_Node, Typ);
         Set_SCIL_Target_Prim  (SCIL_Node, Subp);
         Insert_Action (Call_Node, SCIL_Node);
      end if;

      if not Is_Limited_Type (Typ) then
         Eq_Prim_Op := Find_Prim_Op (Typ, Name_Op_Eq);
      end if;

      --  Dispatching call to C++ primitive. Create a new parameter list
      --  with no tag checks.

      New_Params := New_List;

      if Is_CPP_Class (Typ) then
         Param := First_Actual (Call_Node);
         while Present (Param) loop
            Append_To (New_Params, Relocate_Node (Param));
            Next_Actual (Param);
         end loop;

      --  Dispatching call to Ada primitive

      elsif Present (Param_List) then
         Apply_Tag_Checks (Call_Node);

         Param := First_Actual (Call_Node);
         while Present (Param) loop
            --  Cases in which we may have generated runtime checks

            if Param = Ctrl_Arg
              or else Subp = Eq_Prim_Op
            then
               Append_To (New_Params,
                 Duplicate_Subexpr_Move_Checks (Param));

            elsif Nkind (Parent (Param)) /= N_Parameter_Association
              or else not Is_Accessibility_Actual (Parent (Param))
            then
               Append_To (New_Params, Relocate_Node (Param));
            end if;

            Next_Actual (Param);
         end loop;
      end if;

      --  Generate the appropriate subprogram pointer type

      if Etype (Subp) = Typ then
         Res_Typ := CW_Typ;
      else
         Res_Typ := Etype (Subp);
      end if;

      Subp_Typ     := Create_Itype (E_Subprogram_Type, Call_Node);
      Subp_Ptr_Typ := Create_Itype (E_Access_Subprogram_Type, Call_Node);
      Set_Etype          (Subp_Typ, Res_Typ);
      Set_Returns_By_Ref (Subp_Typ, Returns_By_Ref (Subp));

      --  Create a new list of parameters which is a copy of the old formal
      --  list including the creation of a new set of matching entities.

      declare
         Old_Formal : Entity_Id := First_Formal (Subp);
         New_Formal : Entity_Id;
         Extra      : Entity_Id := Empty;

      begin
         if Present (Old_Formal) then
            New_Formal := New_Copy (Old_Formal);
            Set_First_Entity (Subp_Typ, New_Formal);
            Param := First_Actual (Call_Node);

            loop
               Set_Scope (New_Formal, Subp_Typ);

               --  Change all the controlling argument types to be class-wide
               --  to avoid a recursion in dispatching.

               if Is_Controlling_Formal (New_Formal) then
                  Set_Etype (New_Formal, Etype (Param));
               end if;

               --  If the type of the formal is an itype, there was code here
               --  introduced in 1998 in revision 1.46, to create a new itype
               --  by copy. This seems useless, and in fact leads to semantic
               --  errors when the itype is the completion of a type derived
               --  from a private type.

               Extra := New_Formal;
               Next_Formal (Old_Formal);
               exit when No (Old_Formal);

               Set_Next_Entity (New_Formal, New_Copy (Old_Formal));
               Next_Entity (New_Formal);
               Next_Actual (Param);
            end loop;

            Set_Next_Entity (New_Formal, Empty);
            Set_Last_Entity (Subp_Typ, Extra);
         end if;

         --  Now that the explicit formals have been duplicated, any extra
         --  formals needed by the subprogram must be created.

         if Present (Extra) then
            Set_Extra_Formal (Extra, Empty);
         end if;

         Create_Extra_Formals (Subp_Typ);
      end;

      --  Complete description of pointer type, including size information, as
      --  must be done with itypes to prevent order-of-elaboration anomalies
      --  in gigi.

      Set_Etype (Subp_Ptr_Typ, Subp_Ptr_Typ);
      Set_Directly_Designated_Type (Subp_Ptr_Typ, Subp_Typ);
      Set_Convention (Subp_Ptr_Typ, Convention (Subp_Typ));
      Layout_Type    (Subp_Ptr_Typ);

      --  If the controlling argument is a value of type Ada.Tag or an abstract
      --  interface class-wide type then use it directly. Otherwise, the tag
      --  must be extracted from the controlling object.

      if Ctrl_Typ = RTE (RE_Tag)
        or else (RTE_Available (RE_Interface_Tag)
                  and then Ctrl_Typ = RTE (RE_Interface_Tag))
      then
         Controlling_Tag := Duplicate_Subexpr (Ctrl_Arg);

      --  Extract the tag from an unchecked type conversion. Done to avoid
      --  the expansion of additional code just to obtain the value of such
      --  tag because the current management of interface type conversions
      --  generates in some cases this unchecked type conversion with the
      --  tag of the object (see Expand_Interface_Conversion).

      elsif Nkind (Ctrl_Arg) = N_Unchecked_Type_Conversion
        and then
          (Etype (Expression (Ctrl_Arg)) = RTE (RE_Tag)
            or else
              (RTE_Available (RE_Interface_Tag)
                and then
                  Etype (Expression (Ctrl_Arg)) = RTE (RE_Interface_Tag)))
      then
         Controlling_Tag := Duplicate_Subexpr (Expression (Ctrl_Arg));

      --  Ada 2005 (AI-251): Abstract interface class-wide type

      elsif Is_Interface (Ctrl_Typ)
        and then Is_Class_Wide_Type (Ctrl_Typ)
      then
         Controlling_Tag := Duplicate_Subexpr (Ctrl_Arg);

      else
         Controlling_Tag :=
           Make_Selected_Component (Loc,
             Prefix        => Duplicate_Subexpr_Move_Checks (Ctrl_Arg),
             Selector_Name => New_Reference_To (DTC_Entity (Subp), Loc));
      end if;

      --  Handle dispatching calls to predefined primitives

      if Is_Predefined_Dispatching_Operation (Subp)
        or else Is_Predefined_Dispatching_Alias (Subp)
      then
         Build_Get_Predefined_Prim_Op_Address (Loc,
           Tag_Node => Controlling_Tag,
           Position => DT_Position (Subp),
           New_Node => New_Node);

      --  Handle dispatching calls to user-defined primitives

      else
         Build_Get_Prim_Op_Address (Loc,
           Typ      => Find_Dispatching_Type (Subp),
           Tag_Node => Controlling_Tag,
           Position => DT_Position (Subp),
           New_Node => New_Node);
      end if;

      New_Call_Name :=
        Unchecked_Convert_To (Subp_Ptr_Typ, New_Node);

<<<<<<< HEAD
      --  Complete decoration of SCIL dispatching node. It must be done after
      --  the new call name is built to reference the nodes that will see the
      --  SCIL backend (because Build_Get_Prim_Op_Address generates an
      --  unchecked type conversion which relocates the controlling tag node).

      if Generate_SCIL then
=======
      --  Generate the SCIL node for this dispatching call. Done now because
      --  attribute SCIL_Controlling_Tag must be set after the new call name
      --  is built to reference the nodes that will see the SCIL backend
      --  (because Build_Get_Prim_Op_Address generates an unchecked type
      --  conversion which relocates the controlling tag node).

      if Generate_SCIL then
         SCIL_Node := Make_SCIL_Dispatching_Call (Sloc (Call_Node));
         Set_SCIL_Entity      (SCIL_Node, Typ);
         Set_SCIL_Target_Prim (SCIL_Node, Subp);
>>>>>>> b56a5220

         --  Common case: the controlling tag is the tag of an object
         --  (for example, obj.tag)

         if Nkind (Controlling_Tag) = N_Selected_Component then
            Set_SCIL_Controlling_Tag (SCIL_Node, Controlling_Tag);

         --  Handle renaming of selected component
<<<<<<< HEAD

         elsif Nkind (Controlling_Tag) = N_Identifier
           and then Nkind (Parent (Entity (Controlling_Tag))) =
                                             N_Object_Renaming_Declaration
           and then Nkind (Name (Parent (Entity (Controlling_Tag)))) =
                                             N_Selected_Component
         then
            Set_SCIL_Controlling_Tag (SCIL_Node,
              Name (Parent (Entity (Controlling_Tag))));

=======

         elsif Nkind (Controlling_Tag) = N_Identifier
           and then Nkind (Parent (Entity (Controlling_Tag))) =
                                             N_Object_Renaming_Declaration
           and then Nkind (Name (Parent (Entity (Controlling_Tag)))) =
                                             N_Selected_Component
         then
            Set_SCIL_Controlling_Tag (SCIL_Node,
              Name (Parent (Entity (Controlling_Tag))));

>>>>>>> b56a5220
         --  If the controlling tag is an identifier, the SCIL node references
         --  the corresponding object or parameter declaration

         elsif Nkind (Controlling_Tag) = N_Identifier
           and then Nkind_In (Parent (Entity (Controlling_Tag)),
                              N_Object_Declaration,
                              N_Parameter_Specification)
         then
            Set_SCIL_Controlling_Tag (SCIL_Node,
              Parent (Entity (Controlling_Tag)));

         --  If the controlling tag is a dereference, the SCIL node references
         --  the corresponding object or parameter declaration

         elsif Nkind (Controlling_Tag) = N_Explicit_Dereference
            and then Nkind (Prefix (Controlling_Tag)) = N_Identifier
            and then Nkind_In (Parent (Entity (Prefix (Controlling_Tag))),
                               N_Object_Declaration,
                               N_Parameter_Specification)
         then
            Set_SCIL_Controlling_Tag (SCIL_Node,
              Parent (Entity (Prefix (Controlling_Tag))));

         --  For a direct reference of the tag of the type the SCIL node
<<<<<<< HEAD
         --  references the the internal object declaration containing the tag
=======
         --  references the internal object declaration containing the tag
>>>>>>> b56a5220
         --  of the type.

         elsif Nkind (Controlling_Tag) = N_Attribute_Reference
            and then Attribute_Name (Controlling_Tag) = Name_Tag
         then
            Set_SCIL_Controlling_Tag (SCIL_Node,
              Parent
                (Node
                  (First_Elmt
                    (Access_Disp_Table (Entity (Prefix (Controlling_Tag)))))));

         --  Interfaces are not supported. For now we leave the SCIL node
         --  decorated with the Controlling_Tag. More work needed here???

         elsif Is_Interface (Etype (Controlling_Tag)) then
            Set_SCIL_Controlling_Tag (SCIL_Node, Controlling_Tag);

         else
            pragma Assert (False);
            null;
         end if;
      end if;

      if Nkind (Call_Node) = N_Function_Call then
         New_Call :=
           Make_Function_Call (Loc,
             Name                   => New_Call_Name,
             Parameter_Associations => New_Params);

         --  If this is a dispatching "=", we must first compare the tags so
         --  we generate: x.tag = y.tag and then x = y

         if Subp = Eq_Prim_Op then
            Param := First_Actual (Call_Node);
            New_Call :=
              Make_And_Then (Loc,
                Left_Opnd =>
                     Make_Op_Eq (Loc,
                       Left_Opnd =>
                         Make_Selected_Component (Loc,
                           Prefix        => New_Value (Param),
                           Selector_Name =>
                             New_Reference_To (First_Tag_Component (Typ),
                                               Loc)),

                       Right_Opnd =>
                         Make_Selected_Component (Loc,
                           Prefix        =>
                             Unchecked_Convert_To (Typ,
                               New_Value (Next_Actual (Param))),
                           Selector_Name =>
                             New_Reference_To
                               (First_Tag_Component (Typ), Loc))),
                Right_Opnd => New_Call);

            SCIL_Related_Node := Right_Opnd (New_Call);
         end if;

      else
         New_Call :=
           Make_Procedure_Call_Statement (Loc,
             Name                   => New_Call_Name,
             Parameter_Associations => New_Params);
      end if;

      --  Register the dispatching call in the call graph nodes table

      Register_CG_Node (Call_Node);

      Rewrite (Call_Node, New_Call);

      --  Associate the SCIL node of this dispatching call

      if Generate_SCIL then
         Set_SCIL_Node (SCIL_Related_Node, SCIL_Node);
      end if;

      --  Suppress all checks during the analysis of the expanded code
      --  to avoid the generation of spurious warnings under ZFP run-time.

      Analyze_And_Resolve (Call_Node, Call_Typ, Suppress => All_Checks);
   end Expand_Dispatching_Call;

   ---------------------------------
   -- Expand_Interface_Conversion --
   ---------------------------------

   procedure Expand_Interface_Conversion
     (N         : Node_Id;
      Is_Static : Boolean := True)
   is
      Loc         : constant Source_Ptr := Sloc (N);
      Etyp        : constant Entity_Id  := Etype (N);
      Operand     : constant Node_Id    := Expression (N);
      Operand_Typ : Entity_Id           := Etype (Operand);
      Func        : Node_Id;
      Iface_Typ   : Entity_Id           := Etype (N);
      Iface_Tag   : Entity_Id;

   begin
      --  Ada 2005 (AI-345): Handle synchronized interface type derivations

      if Is_Concurrent_Type (Operand_Typ) then
         Operand_Typ := Base_Type (Corresponding_Record_Type (Operand_Typ));
      end if;

      --  Handle access to class-wide interface types

      if Is_Access_Type (Iface_Typ) then
         Iface_Typ := Etype (Directly_Designated_Type (Iface_Typ));
      end if;

      --  Handle class-wide interface types. This conversion can appear
      --  explicitly in the source code. Example: I'Class (Obj)

      if Is_Class_Wide_Type (Iface_Typ) then
         Iface_Typ := Root_Type (Iface_Typ);
      end if;

      --  If the target type is a tagged synchronized type, the dispatch table
      --  info is in the corresponding record type.

      if Is_Concurrent_Type (Iface_Typ) then
         Iface_Typ := Corresponding_Record_Type (Iface_Typ);
      end if;

      --  Freeze the entity associated with the target interface to have
      --  available the attribute Access_Disp_Table.

      Freeze_Before (N, Iface_Typ);

      pragma Assert (not Is_Static
        or else (not Is_Class_Wide_Type (Iface_Typ)
                  and then Is_Interface (Iface_Typ)));

      if not Tagged_Type_Expansion then

         --  For VM, just do a conversion ???

         Rewrite (N, Unchecked_Convert_To (Etype (N), N));
         Analyze (N);
         return;
      end if;

      if not Is_Static then

         --  Give error if configurable run time and Displace not available

         if not RTE_Available (RE_Displace) then
            Error_Msg_CRT ("dynamic interface conversion", N);
            return;
         end if;

         --  Handle conversion of access-to-class-wide interface types. Target
         --  can be an access to an object or an access to another class-wide
         --  interface (see -1- and -2- in the following example):

         --     type Iface1_Ref is access all Iface1'Class;
         --     type Iface2_Ref is access all Iface1'Class;

         --     Acc1 : Iface1_Ref := new ...
         --     Obj  : Obj_Ref    := Obj_Ref (Acc);    -- 1
         --     Acc2 : Iface2_Ref := Iface2_Ref (Acc); -- 2

         if Is_Access_Type (Operand_Typ) then
            Rewrite (N,
              Unchecked_Convert_To (Etype (N),
                Make_Function_Call (Loc,
                  Name => New_Reference_To (RTE (RE_Displace), Loc),
                  Parameter_Associations => New_List (

                    Unchecked_Convert_To (RTE (RE_Address),
                      Relocate_Node (Expression (N))),

                    New_Occurrence_Of
                      (Node (First_Elmt (Access_Disp_Table (Iface_Typ))),
                       Loc)))));

            Analyze (N);
            return;
         end if;

         Rewrite (N,
           Make_Function_Call (Loc,
             Name => New_Reference_To (RTE (RE_Displace), Loc),
             Parameter_Associations => New_List (
               Make_Attribute_Reference (Loc,
                 Prefix => Relocate_Node (Expression (N)),
                 Attribute_Name => Name_Address),

               New_Occurrence_Of
                 (Node (First_Elmt (Access_Disp_Table (Iface_Typ))),
                  Loc))));

         Analyze (N);

         --  If the target is a class-wide interface we change the type of the
         --  data returned by IW_Convert to indicate that this is a dispatching
         --  call.

         declare
            New_Itype : Entity_Id;

         begin
            New_Itype := Create_Itype (E_Anonymous_Access_Type, N);
            Set_Etype (New_Itype, New_Itype);
            Set_Directly_Designated_Type (New_Itype, Etyp);

            Rewrite (N,
              Make_Explicit_Dereference (Loc,
                Prefix =>
                  Unchecked_Convert_To (New_Itype, Relocate_Node (N))));
            Analyze (N);
            Freeze_Itype (New_Itype, N);

            return;
         end;
      end if;

      Iface_Tag := Find_Interface_Tag (Operand_Typ, Iface_Typ);
      pragma Assert (Iface_Tag /= Empty);

      --  Keep separate access types to interfaces because one internal
      --  function is used to handle the null value (see following comments)

      if not Is_Access_Type (Etype (N)) then

         --  Statically displace the pointer to the object to reference
         --  the component containing the secondary dispatch table.

         Rewrite (N,
           Convert_Tag_To_Interface (Class_Wide_Type (Iface_Typ),
             Make_Selected_Component (Loc,
               Prefix => Relocate_Node (Expression (N)),
               Selector_Name => New_Occurrence_Of (Iface_Tag, Loc))));

      else
         --  Build internal function to handle the case in which the
         --  actual is null. If the actual is null returns null because
         --  no displacement is required; otherwise performs a type
         --  conversion that will be expanded in the code that returns
         --  the value of the displaced actual. That is:

         --     function Func (O : Address) return Iface_Typ is
         --        type Op_Typ is access all Operand_Typ;
         --        Aux : Op_Typ := To_Op_Typ (O);
         --     begin
         --        if O = Null_Address then
         --           return null;
         --        else
         --           return Iface_Typ!(Aux.Iface_Tag'Address);
         --        end if;
         --     end Func;

         declare
            Desig_Typ    : Entity_Id;
            Fent         : Entity_Id;
            New_Typ_Decl : Node_Id;
            Stats        : List_Id;

         begin
            Desig_Typ := Etype (Expression (N));

            if Is_Access_Type (Desig_Typ) then
               Desig_Typ :=
                 Available_View (Directly_Designated_Type (Desig_Typ));
            end if;

            if Is_Concurrent_Type (Desig_Typ) then
               Desig_Typ := Base_Type (Corresponding_Record_Type (Desig_Typ));
            end if;

            New_Typ_Decl :=
              Make_Full_Type_Declaration (Loc,
                Defining_Identifier => Make_Temporary (Loc, 'T'),
                Type_Definition =>
                  Make_Access_To_Object_Definition (Loc,
                    All_Present            => True,
                    Null_Exclusion_Present => False,
                    Constant_Present       => False,
                    Subtype_Indication     =>
                      New_Reference_To (Desig_Typ, Loc)));

            Stats := New_List (
              Make_Simple_Return_Statement (Loc,
                Unchecked_Convert_To (Etype (N),
                  Make_Attribute_Reference (Loc,
                    Prefix =>
                      Make_Selected_Component (Loc,
                        Prefix =>
                          Unchecked_Convert_To
                            (Defining_Identifier (New_Typ_Decl),
                             Make_Identifier (Loc, Name_uO)),
                        Selector_Name =>
                          New_Occurrence_Of (Iface_Tag, Loc)),
                    Attribute_Name => Name_Address))));

            --  If the type is null-excluding, no need for the null branch.
            --  Otherwise we need to check for it and return null.

            if not Can_Never_Be_Null (Etype (N)) then
               Stats := New_List (
                 Make_If_Statement (Loc,
                  Condition       =>
                    Make_Op_Eq (Loc,
                       Left_Opnd  => Make_Identifier (Loc, Name_uO),
                       Right_Opnd => New_Reference_To
                                       (RTE (RE_Null_Address), Loc)),

                 Then_Statements => New_List (
                   Make_Simple_Return_Statement (Loc,
                     Make_Null (Loc))),
                 Else_Statements => Stats));
            end if;

            Fent := Make_Temporary (Loc, 'F');
            Func :=
              Make_Subprogram_Body (Loc,
                Specification =>
                  Make_Function_Specification (Loc,
                    Defining_Unit_Name => Fent,

                    Parameter_Specifications => New_List (
                      Make_Parameter_Specification (Loc,
                        Defining_Identifier =>
                          Make_Defining_Identifier (Loc, Name_uO),
                        Parameter_Type =>
                          New_Reference_To (RTE (RE_Address), Loc))),

                    Result_Definition =>
                      New_Reference_To (Etype (N), Loc)),

                Declarations => New_List (New_Typ_Decl),

                Handled_Statement_Sequence =>
                  Make_Handled_Sequence_Of_Statements (Loc, Stats));

            --  Place function body before the expression containing the
            --  conversion. We suppress all checks because the body of the
            --  internally generated function already takes care of the case
            --  in which the actual is null; therefore there is no need to
            --  double check that the pointer is not null when the program
            --  executes the alternative that performs the type conversion).

            Insert_Action (N, Func, Suppress => All_Checks);

            if Is_Access_Type (Etype (Expression (N))) then

               --  Generate: Func (Address!(Expression))

               Rewrite (N,
                 Make_Function_Call (Loc,
                   Name => New_Reference_To (Fent, Loc),
                   Parameter_Associations => New_List (
                     Unchecked_Convert_To (RTE (RE_Address),
                       Relocate_Node (Expression (N))))));

            else
               --  Generate: Func (Operand_Typ!(Expression)'Address)

               Rewrite (N,
                 Make_Function_Call (Loc,
                   Name => New_Reference_To (Fent, Loc),
                   Parameter_Associations => New_List (
                     Make_Attribute_Reference (Loc,
                       Prefix  => Unchecked_Convert_To (Operand_Typ,
                                    Relocate_Node (Expression (N))),
                       Attribute_Name => Name_Address))));
            end if;
         end;
      end if;

      Analyze (N);
   end Expand_Interface_Conversion;

   ------------------------------
   -- Expand_Interface_Actuals --
   ------------------------------

   procedure Expand_Interface_Actuals (Call_Node : Node_Id) is
      Actual     : Node_Id;
      Actual_Dup : Node_Id;
      Actual_Typ : Entity_Id;
      Anon       : Entity_Id;
      Conversion : Node_Id;
      Formal     : Entity_Id;
      Formal_Typ : Entity_Id;
      Subp       : Entity_Id;
      Formal_DDT : Entity_Id;
      Actual_DDT : Entity_Id;

   begin
      --  This subprogram is called directly from the semantics, so we need a
      --  check to see whether expansion is active before proceeding.

      if not Expander_Active then
         return;
      end if;

      --  Call using access to subprogram with explicit dereference

      if Nkind (Name (Call_Node)) = N_Explicit_Dereference then
         Subp := Etype (Name (Call_Node));

      --  Call using selected component

      elsif Nkind (Name (Call_Node)) = N_Selected_Component then
         Subp := Entity (Selector_Name (Name (Call_Node)));

      --  Call using direct name

      else
         Subp := Entity (Name (Call_Node));
      end if;

      --  Ada 2005 (AI-251): Look for interface type formals to force "this"
      --  displacement

      Formal := First_Formal (Subp);
      Actual := First_Actual (Call_Node);
      while Present (Formal) loop
         Formal_Typ := Etype (Formal);

         if Ekind (Formal_Typ) = E_Record_Type_With_Private then
            Formal_Typ := Full_View (Formal_Typ);
         end if;

         if Is_Access_Type (Formal_Typ) then
            Formal_DDT := Directly_Designated_Type (Formal_Typ);
         end if;

         Actual_Typ := Etype (Actual);

         if Is_Access_Type (Actual_Typ) then
            Actual_DDT := Directly_Designated_Type (Actual_Typ);
         end if;

         if Is_Interface (Formal_Typ)
           and then Is_Class_Wide_Type (Formal_Typ)
         then
            --  No need to displace the pointer if the type of the actual
            --  coincides with the type of the formal.

            if Actual_Typ = Formal_Typ then
               null;

            --  No need to displace the pointer if the interface type is
            --  a parent of the type of the actual because in this case the
            --  interface primitives are located in the primary dispatch table.

            elsif Is_Ancestor (Formal_Typ, Actual_Typ) then
               null;

            --  Implicit conversion to the class-wide formal type to force
            --  the displacement of the pointer.

            else
               --  Normally, expansion of actuals for calls to build-in-place
               --  functions happens as part of Expand_Actuals, but in this
               --  case the call will be wrapped in a conversion and soon after
               --  expanded further to handle the displacement for a class-wide
               --  interface conversion, so if this is a BIP call then we need
               --  to handle it now.

               if Ada_Version >= Ada_2005
                 and then Is_Build_In_Place_Function_Call (Actual)
               then
                  Make_Build_In_Place_Call_In_Anonymous_Context (Actual);
               end if;

               Conversion := Convert_To (Formal_Typ, Relocate_Node (Actual));
               Rewrite (Actual, Conversion);
               Analyze_And_Resolve (Actual, Formal_Typ);
            end if;

         --  Access to class-wide interface type

         elsif Is_Access_Type (Formal_Typ)
           and then Is_Interface (Formal_DDT)
           and then Is_Class_Wide_Type (Formal_DDT)
           and then Interface_Present_In_Ancestor
                      (Typ   => Actual_DDT,
                       Iface => Etype (Formal_DDT))
         then
            --  Handle attributes 'Access and 'Unchecked_Access

            if Nkind (Actual) = N_Attribute_Reference
              and then
               (Attribute_Name (Actual) = Name_Access
                 or else Attribute_Name (Actual) = Name_Unchecked_Access)
            then
               --  This case must have been handled by the analysis and
               --  expansion of 'Access. The only exception is when types
               --  match and no further expansion is required.

               pragma Assert (Base_Type (Etype (Prefix (Actual)))
                               = Base_Type (Formal_DDT));
               null;

            --  No need to displace the pointer if the type of the actual
            --  coincides with the type of the formal.

            elsif Actual_DDT = Formal_DDT then
               null;

            --  No need to displace the pointer if the interface type is
            --  a parent of the type of the actual because in this case the
            --  interface primitives are located in the primary dispatch table.

            elsif Is_Ancestor (Formal_DDT, Actual_DDT) then
               null;

            else
               Actual_Dup := Relocate_Node (Actual);

               if From_With_Type (Actual_Typ) then

                  --  If the type of the actual parameter comes from a limited
                  --  with-clause and the non-limited view is already available
                  --  we replace the anonymous access type by a duplicate
                  --  declaration whose designated type is the non-limited view

                  if Ekind (Actual_DDT) = E_Incomplete_Type
                    and then Present (Non_Limited_View (Actual_DDT))
                  then
                     Anon := New_Copy (Actual_Typ);

                     if Is_Itype (Anon) then
                        Set_Scope (Anon, Current_Scope);
                     end if;

                     Set_Directly_Designated_Type (Anon,
                       Non_Limited_View (Actual_DDT));
                     Set_Etype (Actual_Dup, Anon);

                  elsif Is_Class_Wide_Type (Actual_DDT)
                    and then Ekind (Etype (Actual_DDT)) = E_Incomplete_Type
                    and then Present (Non_Limited_View (Etype (Actual_DDT)))
                  then
                     Anon := New_Copy (Actual_Typ);

                     if Is_Itype (Anon) then
                        Set_Scope (Anon, Current_Scope);
                     end if;

                     Set_Directly_Designated_Type (Anon,
                       New_Copy (Actual_DDT));
                     Set_Class_Wide_Type (Directly_Designated_Type (Anon),
                       New_Copy (Class_Wide_Type (Actual_DDT)));
                     Set_Etype (Directly_Designated_Type (Anon),
                       Non_Limited_View (Etype (Actual_DDT)));
                     Set_Etype (
                       Class_Wide_Type (Directly_Designated_Type (Anon)),
                       Non_Limited_View (Etype (Actual_DDT)));
                     Set_Etype (Actual_Dup, Anon);
                  end if;
               end if;

               Conversion := Convert_To (Formal_Typ, Actual_Dup);
               Rewrite (Actual, Conversion);
               Analyze_And_Resolve (Actual, Formal_Typ);
            end if;
         end if;

         Next_Actual (Actual);
         Next_Formal (Formal);
      end loop;
   end Expand_Interface_Actuals;

   ----------------------------
   -- Expand_Interface_Thunk --
   ----------------------------

   procedure Expand_Interface_Thunk
     (Prim       : Node_Id;
      Thunk_Id   : out Entity_Id;
      Thunk_Code : out Node_Id)
   is
      Loc     : constant Source_Ptr := Sloc (Prim);
      Actuals : constant List_Id    := New_List;
      Decl    : constant List_Id    := New_List;
      Formals : constant List_Id    := New_List;
      Target  : constant Entity_Id  := Ultimate_Alias (Prim);

      Controlling_Typ : Entity_Id;
      Decl_1          : Node_Id;
      Decl_2          : Node_Id;
      Expr            : Node_Id;
      Formal          : Node_Id;
      Ftyp            : Entity_Id;
      Iface_Formal    : Node_Id;
      New_Arg         : Node_Id;
      Offset_To_Top   : Node_Id;
      Target_Formal   : Entity_Id;

   begin
      Thunk_Id   := Empty;
      Thunk_Code := Empty;

<<<<<<< HEAD
=======
      --  No thunk needed if the primitive has been eliminated

      if Is_Eliminated (Ultimate_Alias (Prim)) then
         return;

>>>>>>> b56a5220
      --  In case of primitives that are functions without formals and a
      --  controlling result there is no need to build the thunk.

      elsif not Present (First_Formal (Target)) then
         pragma Assert (Ekind (Target) = E_Function
           and then Has_Controlling_Result (Target));
         return;
      end if;

      --  Duplicate the formals of the Target primitive. In the thunk, the type
      --  of the controlling formal is the covered interface type (instead of
      --  the target tagged type). Done to avoid problems with discriminated
      --  tagged types because, if the controlling type has discriminants with
      --  default values, then the type conversions done inside the body of
      --  the thunk (after the displacement of the pointer to the base of the
      --  actual object) generate code that modify its contents.

      --  Note: This special management is not done for predefined primitives
      --  because???

      if not Is_Predefined_Dispatching_Operation (Prim) then
         Iface_Formal := First_Formal (Interface_Alias (Prim));
      end if;

      Formal := First_Formal (Target);
      while Present (Formal) loop
         Ftyp := Etype (Formal);

         --  Use the interface type as the type of the controlling formal (see
         --  comment above).

         if not Is_Controlling_Formal (Formal)
           or else Is_Predefined_Dispatching_Operation (Prim)
         then
            Ftyp := Etype (Formal);
            Expr := New_Copy_Tree (Expression (Parent (Formal)));
         else
            Ftyp := Etype (Iface_Formal);
            Expr := Empty;
         end if;

         Append_To (Formals,
           Make_Parameter_Specification (Loc,
             Defining_Identifier =>
               Make_Defining_Identifier (Sloc (Formal),
                 Chars => Chars (Formal)),
             In_Present => In_Present (Parent (Formal)),
             Out_Present => Out_Present (Parent (Formal)),
             Parameter_Type => New_Reference_To (Ftyp, Loc),
             Expression => Expr));

         if not Is_Predefined_Dispatching_Operation (Prim) then
            Next_Formal (Iface_Formal);
         end if;

         Next_Formal (Formal);
      end loop;

      Controlling_Typ := Find_Dispatching_Type (Target);

      Target_Formal := First_Formal (Target);
      Formal        := First (Formals);
      while Present (Formal) loop

<<<<<<< HEAD
         --  Handle concurrent types
=======
         --  If the parent is a constrained discriminated type, then the
         --  primitive operation will have been defined on a first subtype.
         --  For proper matching with controlling type, use base type.
>>>>>>> b56a5220

         if Ekind (Target_Formal) = E_In_Parameter
           and then Ekind (Etype (Target_Formal)) = E_Anonymous_Access_Type
         then
<<<<<<< HEAD
            Ftyp := Directly_Designated_Type (Etype (Target_Formal));
         else
            Ftyp := Etype (Target_Formal);
         end if;

=======
            Ftyp :=
              Base_Type (Directly_Designated_Type (Etype (Target_Formal)));
         else
            Ftyp := Base_Type (Etype (Target_Formal));
         end if;

         --  For concurrent types, the relevant information is found in the
         --  Corresponding_Record_Type, rather than the type entity itself.

>>>>>>> b56a5220
         if Is_Concurrent_Type (Ftyp) then
            Ftyp := Corresponding_Record_Type (Ftyp);
         end if;

         if Ekind (Target_Formal) = E_In_Parameter
           and then Ekind (Etype (Target_Formal)) = E_Anonymous_Access_Type
           and then Ftyp = Controlling_Typ
         then
            --  Generate:
            --     type T is access all <<type of the target formal>>
            --     S : Storage_Offset := Storage_Offset!(Formal)
            --                            - Offset_To_Top (address!(Formal))

            Decl_2 :=
              Make_Full_Type_Declaration (Loc,
                Defining_Identifier => Make_Temporary (Loc, 'T'),
                Type_Definition =>
                  Make_Access_To_Object_Definition (Loc,
                    All_Present            => True,
                    Null_Exclusion_Present => False,
                    Constant_Present       => False,
                    Subtype_Indication     =>
                      New_Reference_To (Ftyp, Loc)));

            New_Arg :=
              Unchecked_Convert_To (RTE (RE_Address),
                New_Reference_To (Defining_Identifier (Formal), Loc));

            if not RTE_Available (RE_Offset_To_Top) then
               Offset_To_Top :=
                 Build_Offset_To_Top (Loc, New_Arg);
            else
               Offset_To_Top :=
                 Make_Function_Call (Loc,
                   Name => New_Reference_To (RTE (RE_Offset_To_Top), Loc),
                   Parameter_Associations => New_List (New_Arg));
            end if;

            Decl_1 :=
              Make_Object_Declaration (Loc,
                Defining_Identifier => Make_Temporary (Loc, 'S'),
                Constant_Present    => True,
                Object_Definition   =>
                  New_Reference_To (RTE (RE_Storage_Offset), Loc),
                Expression          =>
                  Make_Op_Subtract (Loc,
                    Left_Opnd  =>
                      Unchecked_Convert_To
                        (RTE (RE_Storage_Offset),
                         New_Reference_To (Defining_Identifier (Formal), Loc)),
                     Right_Opnd =>
                       Offset_To_Top));

            Append_To (Decl, Decl_2);
            Append_To (Decl, Decl_1);

            --  Reference the new actual. Generate:
            --    T!(S)

            Append_To (Actuals,
              Unchecked_Convert_To
                (Defining_Identifier (Decl_2),
                 New_Reference_To (Defining_Identifier (Decl_1), Loc)));

         elsif Ftyp = Controlling_Typ then

            --  Generate:
            --     S1 : Storage_Offset := Storage_Offset!(Formal'Address)
            --                             - Offset_To_Top (Formal'Address)
            --     S2 : Addr_Ptr := Addr_Ptr!(S1)

            New_Arg :=
              Make_Attribute_Reference (Loc,
                Prefix =>
                  New_Reference_To (Defining_Identifier (Formal), Loc),
                Attribute_Name =>
                  Name_Address);

            if not RTE_Available (RE_Offset_To_Top) then
               Offset_To_Top :=
                 Build_Offset_To_Top (Loc, New_Arg);
            else
               Offset_To_Top :=
                 Make_Function_Call (Loc,
                   Name => New_Reference_To (RTE (RE_Offset_To_Top), Loc),
                   Parameter_Associations => New_List (New_Arg));
            end if;

            Decl_1 :=
              Make_Object_Declaration (Loc,
                Defining_Identifier => Make_Temporary (Loc, 'S'),
                Constant_Present    => True,
                Object_Definition   =>
                  New_Reference_To (RTE (RE_Storage_Offset), Loc),
                Expression          =>
                  Make_Op_Subtract (Loc,
                    Left_Opnd =>
                      Unchecked_Convert_To
                        (RTE (RE_Storage_Offset),
                         Make_Attribute_Reference (Loc,
                           Prefix =>
                             New_Reference_To
                               (Defining_Identifier (Formal), Loc),
                           Attribute_Name => Name_Address)),
                    Right_Opnd =>
                      Offset_To_Top));

            Decl_2 :=
              Make_Object_Declaration (Loc,
                Defining_Identifier => Make_Temporary (Loc, 'S'),
                Constant_Present    => True,
                Object_Definition   =>
                  New_Reference_To (RTE (RE_Addr_Ptr), Loc),
                Expression          =>
                  Unchecked_Convert_To
                    (RTE (RE_Addr_Ptr),
                     New_Reference_To (Defining_Identifier (Decl_1), Loc)));

            Append_To (Decl, Decl_1);
            Append_To (Decl, Decl_2);

            --  Reference the new actual, generate:
            --    Target_Formal (S2.all)

            Append_To (Actuals,
              Unchecked_Convert_To (Ftyp,
                 Make_Explicit_Dereference (Loc,
                   New_Reference_To (Defining_Identifier (Decl_2), Loc))));

         --  No special management required for this actual

         else
            Append_To (Actuals,
               New_Reference_To (Defining_Identifier (Formal), Loc));
         end if;

         Next_Formal (Target_Formal);
         Next (Formal);
      end loop;

      Thunk_Id := Make_Temporary (Loc, 'T');
      Set_Is_Thunk (Thunk_Id);

      --  Procedure case

      if Ekind (Target) = E_Procedure then
         Thunk_Code :=
           Make_Subprogram_Body (Loc,
              Specification =>
                Make_Procedure_Specification (Loc,
                  Defining_Unit_Name       => Thunk_Id,
                  Parameter_Specifications => Formals),
              Declarations => Decl,
              Handled_Statement_Sequence =>
                Make_Handled_Sequence_Of_Statements (Loc,
                  Statements => New_List (
                    Make_Procedure_Call_Statement (Loc,
                      Name => New_Occurrence_Of (Target, Loc),
                      Parameter_Associations => Actuals))));

      --  Function case

      else pragma Assert (Ekind (Target) = E_Function);
         Thunk_Code :=
           Make_Subprogram_Body (Loc,
              Specification =>
                Make_Function_Specification (Loc,
                  Defining_Unit_Name       => Thunk_Id,
                  Parameter_Specifications => Formals,
                  Result_Definition =>
                    New_Copy (Result_Definition (Parent (Target)))),
              Declarations => Decl,
              Handled_Statement_Sequence =>
                Make_Handled_Sequence_Of_Statements (Loc,
                  Statements => New_List (
                    Make_Simple_Return_Statement (Loc,
                      Make_Function_Call (Loc,
                        Name => New_Occurrence_Of (Target, Loc),
                        Parameter_Associations => Actuals)))));
      end if;
   end Expand_Interface_Thunk;

   --------------------------
   -- Has_CPP_Constructors --
   --------------------------

   function Has_CPP_Constructors (Typ : Entity_Id) return Boolean is
      E : Entity_Id;

   begin
      --  Look for the constructor entities

      E := Next_Entity (Typ);
      while Present (E) loop
         if Ekind (E) = E_Function
           and then Is_Constructor (E)
         then
            return True;
         end if;

         Next_Entity (E);
      end loop;

      return False;
   end Has_CPP_Constructors;

   ------------
   -- Has_DT --
   ------------

   function Has_DT (Typ : Entity_Id) return Boolean is
   begin
      return not Is_Interface (Typ)
               and then not Restriction_Active (No_Dispatching_Calls);
   end Has_DT;

   -----------------------------------------
   -- Is_Predefined_Dispatching_Operation --
   -----------------------------------------

   function Is_Predefined_Dispatching_Operation
     (E : Entity_Id) return Boolean
   is
      TSS_Name : TSS_Name_Type;

   begin
      if not Is_Dispatching_Operation (E) then
         return False;
      end if;

      Get_Name_String (Chars (E));

      --  Most predefined primitives have internally generated names. Equality
      --  must be treated differently; the predefined operation is recognized
      --  as a homogeneous binary operator that returns Boolean.

      if Name_Len > TSS_Name_Type'Last then
         TSS_Name := TSS_Name_Type (Name_Buffer (Name_Len - TSS_Name'Length + 1
                                     .. Name_Len));
         if        Chars (E) = Name_uSize
           or else Chars (E) = Name_uAlignment
           or else TSS_Name  = TSS_Stream_Read
           or else TSS_Name  = TSS_Stream_Write
           or else TSS_Name  = TSS_Stream_Input
           or else TSS_Name  = TSS_Stream_Output
           or else
             (Chars (E) = Name_Op_Eq
                and then Etype (First_Formal (E)) = Etype (Last_Formal (E)))
           or else Chars (E) = Name_uAssign
           or else TSS_Name  = TSS_Deep_Adjust
           or else TSS_Name  = TSS_Deep_Finalize
           or else Is_Predefined_Interface_Primitive (E)
         then
            return True;
         end if;
      end if;

      return False;
   end Is_Predefined_Dispatching_Operation;

   ---------------------------------------
   -- Is_Predefined_Internal_Operation  --
   ---------------------------------------

   function Is_Predefined_Internal_Operation
     (E : Entity_Id) return Boolean
   is
      TSS_Name : TSS_Name_Type;

   begin
      if not Is_Dispatching_Operation (E) then
         return False;
      end if;

      Get_Name_String (Chars (E));

      --  Most predefined primitives have internally generated names. Equality
      --  must be treated differently; the predefined operation is recognized
      --  as a homogeneous binary operator that returns Boolean.

      if Name_Len > TSS_Name_Type'Last then
         TSS_Name :=
           TSS_Name_Type
             (Name_Buffer (Name_Len - TSS_Name'Length + 1 .. Name_Len));

         if        Chars (E) = Name_uSize
           or else Chars (E) = Name_uAlignment
           or else
             (Chars (E) = Name_Op_Eq
                and then Etype (First_Formal (E)) = Etype (Last_Formal (E)))
           or else Chars (E) = Name_uAssign
           or else TSS_Name  = TSS_Deep_Adjust
           or else TSS_Name  = TSS_Deep_Finalize
           or else Is_Predefined_Interface_Primitive (E)
         then
            return True;
         end if;
      end if;

      return False;
   end Is_Predefined_Internal_Operation;

   ---------------------------------------
   -- Is_Predefined_Internal_Operation  --
   ---------------------------------------

   function Is_Predefined_Internal_Operation
     (E : Entity_Id) return Boolean
   is
      TSS_Name : TSS_Name_Type;

   begin
      if not Is_Dispatching_Operation (E) then
         return False;
      end if;

      Get_Name_String (Chars (E));

      --  Most predefined primitives have internally generated names. Equality
      --  must be treated differently; the predefined operation is recognized
      --  as a homogeneous binary operator that returns Boolean.

      if Name_Len > TSS_Name_Type'Last then
         TSS_Name :=
           TSS_Name_Type
             (Name_Buffer (Name_Len - TSS_Name'Length + 1 .. Name_Len));

         if        Chars (E) = Name_uSize
           or else Chars (E) = Name_uAlignment
           or else
             (Chars (E) = Name_Op_Eq
                and then Etype (First_Entity (E)) = Etype (Last_Entity (E)))
           or else Chars (E) = Name_uAssign
           or else TSS_Name  = TSS_Deep_Adjust
           or else TSS_Name  = TSS_Deep_Finalize
           or else Is_Predefined_Interface_Primitive (E)
         then
            return True;
         end if;
      end if;

      return False;
   end Is_Predefined_Internal_Operation;

   -------------------------------------
   -- Is_Predefined_Dispatching_Alias --
   -------------------------------------

   function Is_Predefined_Dispatching_Alias (Prim : Entity_Id) return Boolean
   is
   begin
      return not Is_Predefined_Dispatching_Operation (Prim)
        and then Present (Alias (Prim))
        and then Is_Predefined_Dispatching_Operation (Ultimate_Alias (Prim));
   end Is_Predefined_Dispatching_Alias;

   ---------------------------------------
   -- Is_Predefined_Interface_Primitive --
   ---------------------------------------

   function Is_Predefined_Interface_Primitive (E : Entity_Id) return Boolean is
   begin
      return Ada_Version >= Ada_2005
        and then (Chars (E) = Name_uDisp_Asynchronous_Select or else
                  Chars (E) = Name_uDisp_Conditional_Select  or else
                  Chars (E) = Name_uDisp_Get_Prim_Op_Kind    or else
                  Chars (E) = Name_uDisp_Get_Task_Id         or else
                  Chars (E) = Name_uDisp_Requeue             or else
                  Chars (E) = Name_uDisp_Timed_Select);
   end Is_Predefined_Interface_Primitive;

   ----------------------------------------
   -- Make_Disp_Asynchronous_Select_Body --
   ----------------------------------------

   --  For interface types, generate:

   --     procedure _Disp_Asynchronous_Select
   --       (T : in out <Typ>;
   --        S : Integer;
   --        P : System.Address;
   --        B : out System.Storage_Elements.Dummy_Communication_Block;
   --        F : out Boolean)
   --     is
   --     begin
   --        null;
   --     end _Disp_Asynchronous_Select;

   --  For protected types, generate:

   --     procedure _Disp_Asynchronous_Select
   --       (T : in out <Typ>;
   --        S : Integer;
   --        P : System.Address;
   --        B : out System.Storage_Elements.Dummy_Communication_Block;
   --        F : out Boolean)
   --     is
   --        I   : Integer :=
   --                Ada.Tags.Get_Entry_Index (Ada.Tags.Tag (<Typ>VP, S));
   --        Bnn : System.Tasking.Protected_Objects.Operations.
   --                Communication_Block;
   --     begin
   --        System.Tasking.Protected_Objects.Operations.Protected_Entry_Call
   --          (T._object'Access,
   --           System.Tasking.Protected_Objects.Protected_Entry_Index (I),
   --           P,
   --           System.Tasking.Asynchronous_Call,
   --           Bnn);
   --        B := System.Storage_Elements.Dummy_Communication_Block (Bnn);
   --     end _Disp_Asynchronous_Select;

   --  For task types, generate:

   --     procedure _Disp_Asynchronous_Select
   --       (T : in out <Typ>;
   --        S : Integer;
   --        P : System.Address;
   --        B : out System.Storage_Elements.Dummy_Communication_Block;
   --        F : out Boolean)
   --     is
   --        I   : Integer :=
   --                Ada.Tags.Get_Entry_Index (Ada.Tags.Tag (<Typ>VP, S));
   --     begin
   --        System.Tasking.Rendezvous.Task_Entry_Call
   --          (T._task_id,
   --           System.Tasking.Task_Entry_Index (I),
   --           P,
   --           System.Tasking.Asynchronous_Call,
   --           F);
   --     end _Disp_Asynchronous_Select;

   function Make_Disp_Asynchronous_Select_Body
     (Typ : Entity_Id) return Node_Id
   is
      Com_Block : Entity_Id;
      Conc_Typ  : Entity_Id           := Empty;
      Decls     : constant List_Id    := New_List;
      DT_Ptr    : Entity_Id;
      Loc       : constant Source_Ptr := Sloc (Typ);
      Obj_Ref   : Node_Id;
      Stmts     : constant List_Id    := New_List;

   begin
      pragma Assert (not Restriction_Active (No_Dispatching_Calls));

      --  Null body is generated for interface types

      if Is_Interface (Typ) then
         return
           Make_Subprogram_Body (Loc,
             Specification =>
               Make_Disp_Asynchronous_Select_Spec (Typ),
             Declarations =>
               New_List,
             Handled_Statement_Sequence =>
               Make_Handled_Sequence_Of_Statements (Loc,
                 New_List (Make_Null_Statement (Loc))));
      end if;

      DT_Ptr := Node (First_Elmt (Access_Disp_Table (Typ)));

      if Is_Concurrent_Record_Type (Typ) then
         Conc_Typ := Corresponding_Concurrent_Type (Typ);

         --  Generate:
         --    I : Integer :=
         --          Ada.Tags.Get_Entry_Index (Ada.Tags.Tag! (<type>VP), S);

         --  where I will be used to capture the entry index of the primitive
         --  wrapper at position S.

         Append_To (Decls,
           Make_Object_Declaration (Loc,
             Defining_Identifier =>
               Make_Defining_Identifier (Loc, Name_uI),
             Object_Definition =>
               New_Reference_To (Standard_Integer, Loc),
             Expression =>
               Make_Function_Call (Loc,
                 Name =>
                   New_Reference_To (RTE (RE_Get_Entry_Index), Loc),
                 Parameter_Associations =>
                   New_List (
                     Unchecked_Convert_To (RTE (RE_Tag),
                       New_Reference_To (DT_Ptr, Loc)),
                     Make_Identifier (Loc, Name_uS)))));

         if Ekind (Conc_Typ) = E_Protected_Type then

            --  Generate:
            --    Bnn : Communication_Block;

            Com_Block := Make_Temporary (Loc, 'B');
            Append_To (Decls,
              Make_Object_Declaration (Loc,
                Defining_Identifier =>
                  Com_Block,
                Object_Definition =>
                  New_Reference_To (RTE (RE_Communication_Block), Loc)));

            --  Build T._object'Access for calls below

            Obj_Ref :=
               Make_Attribute_Reference (Loc,
                 Attribute_Name => Name_Unchecked_Access,
                 Prefix         =>
                   Make_Selected_Component (Loc,
                     Prefix        => Make_Identifier (Loc, Name_uT),
                     Selector_Name => Make_Identifier (Loc, Name_uObject)));

            case Corresponding_Runtime_Package (Conc_Typ) is
               when System_Tasking_Protected_Objects_Entries =>

                  --  Generate:
                  --    Protected_Entry_Call
                  --      (T._object'Access,            --  Object
                  --       Protected_Entry_Index! (I),  --  E
                  --       P,                           --  Uninterpreted_Data
                  --       Asynchronous_Call,           --  Mode
                  --       Bnn);                        --  Communication_Block

                  --  where T is the protected object, I is the entry index, P
                  --  is the wrapped parameters and B is the name of the
                  --  communication block.

                  Append_To (Stmts,
                    Make_Procedure_Call_Statement (Loc,
                      Name =>
                        New_Reference_To (RTE (RE_Protected_Entry_Call), Loc),
                      Parameter_Associations =>
                        New_List (
                          Obj_Ref,

                          Make_Unchecked_Type_Conversion (Loc,  --  entry index
                            Subtype_Mark =>
                              New_Reference_To
                                (RTE (RE_Protected_Entry_Index), Loc),
                            Expression => Make_Identifier (Loc, Name_uI)),

                          Make_Identifier (Loc, Name_uP), --  parameter block
                          New_Reference_To                --  Asynchronous_Call
                            (RTE (RE_Asynchronous_Call), Loc),

                          New_Reference_To (Com_Block, Loc)))); -- comm block

               when System_Tasking_Protected_Objects_Single_Entry =>

                  --  Generate:
                  --    procedure Protected_Single_Entry_Call
                  --      (Object              : Protection_Entry_Access;
                  --       Uninterpreted_Data  : System.Address;
                  --       Mode                : Call_Modes);

                  Append_To (Stmts,
                    Make_Procedure_Call_Statement (Loc,
                      Name =>
                        New_Reference_To
                          (RTE (RE_Protected_Single_Entry_Call), Loc),
                      Parameter_Associations =>
                        New_List (
                          Obj_Ref,

                          Make_Attribute_Reference (Loc,
                            Prefix         => Make_Identifier (Loc, Name_uP),
                            Attribute_Name => Name_Address),

                            New_Reference_To
                             (RTE (RE_Asynchronous_Call), Loc))));

               when others =>
                  raise Program_Error;
            end case;

            --  Generate:
            --    B := Dummy_Communication_Block (Bnn);

            Append_To (Stmts,
              Make_Assignment_Statement (Loc,
                Name => Make_Identifier (Loc, Name_uB),
                Expression =>
                  Make_Unchecked_Type_Conversion (Loc,
                    Subtype_Mark =>
                      New_Reference_To (
                        RTE (RE_Dummy_Communication_Block), Loc),
                    Expression =>
                      New_Reference_To (Com_Block, Loc))));

         else
            pragma Assert (Ekind (Conc_Typ) = E_Task_Type);

            --  Generate:
            --    Task_Entry_Call
            --      (T._task_id,             --  Acceptor
            --       Task_Entry_Index! (I),  --  E
            --       P,                      --  Uninterpreted_Data
            --       Asynchronous_Call,      --  Mode
            --       F);                     --  Rendezvous_Successful

            --  where T is the task object, I is the entry index, P is the
            --  wrapped parameters and F is the status flag.

            Append_To (Stmts,
              Make_Procedure_Call_Statement (Loc,
                Name =>
                  New_Reference_To (RTE (RE_Task_Entry_Call), Loc),
                Parameter_Associations =>
                  New_List (
                    Make_Selected_Component (Loc,         -- T._task_id
                      Prefix        => Make_Identifier (Loc, Name_uT),
                      Selector_Name => Make_Identifier (Loc, Name_uTask_Id)),

                    Make_Unchecked_Type_Conversion (Loc,  --  entry index
                      Subtype_Mark =>
                        New_Reference_To (RTE (RE_Task_Entry_Index), Loc),
                      Expression => Make_Identifier (Loc, Name_uI)),

                    Make_Identifier (Loc, Name_uP),       --  parameter block
                    New_Reference_To                      --  Asynchronous_Call
                      (RTE (RE_Asynchronous_Call), Loc),
                    Make_Identifier (Loc, Name_uF))));    --  status flag
         end if;

      else
         --  Ensure that the statements list is non-empty

         Append_To (Stmts, Make_Null_Statement (Loc));
      end if;

      return
        Make_Subprogram_Body (Loc,
          Specification =>
            Make_Disp_Asynchronous_Select_Spec (Typ),
          Declarations =>
            Decls,
          Handled_Statement_Sequence =>
            Make_Handled_Sequence_Of_Statements (Loc, Stmts));
   end Make_Disp_Asynchronous_Select_Body;

   ----------------------------------------
   -- Make_Disp_Asynchronous_Select_Spec --
   ----------------------------------------

   function Make_Disp_Asynchronous_Select_Spec
     (Typ : Entity_Id) return Node_Id
   is
      Loc    : constant Source_Ptr := Sloc (Typ);
      Def_Id : constant Node_Id    :=
                 Make_Defining_Identifier (Loc,
                   Name_uDisp_Asynchronous_Select);
      Params : constant List_Id    := New_List;

   begin
      pragma Assert (not Restriction_Active (No_Dispatching_Calls));

      --  T : in out Typ;                     --  Object parameter
      --  S : Integer;                        --  Primitive operation slot
      --  P : Address;                        --  Wrapped parameters
      --  B : out Dummy_Communication_Block;  --  Communication block dummy
      --  F : out Boolean;                    --  Status flag

      Append_List_To (Params, New_List (

        Make_Parameter_Specification (Loc,
          Defining_Identifier =>
            Make_Defining_Identifier (Loc, Name_uT),
          Parameter_Type =>
            New_Reference_To (Typ, Loc),
          In_Present  => True,
          Out_Present => True),

        Make_Parameter_Specification (Loc,
          Defining_Identifier =>
            Make_Defining_Identifier (Loc, Name_uS),
          Parameter_Type =>
            New_Reference_To (Standard_Integer, Loc)),

        Make_Parameter_Specification (Loc,
          Defining_Identifier =>
            Make_Defining_Identifier (Loc, Name_uP),
          Parameter_Type =>
            New_Reference_To (RTE (RE_Address), Loc)),

        Make_Parameter_Specification (Loc,
          Defining_Identifier =>
            Make_Defining_Identifier (Loc, Name_uB),
          Parameter_Type =>
            New_Reference_To (RTE (RE_Dummy_Communication_Block), Loc),
          Out_Present => True),

        Make_Parameter_Specification (Loc,
          Defining_Identifier =>
            Make_Defining_Identifier (Loc, Name_uF),
          Parameter_Type =>
            New_Reference_To (Standard_Boolean, Loc),
          Out_Present => True)));

      return
        Make_Procedure_Specification (Loc,
          Defining_Unit_Name       => Def_Id,
          Parameter_Specifications => Params);
   end Make_Disp_Asynchronous_Select_Spec;

   ---------------------------------------
   -- Make_Disp_Conditional_Select_Body --
   ---------------------------------------

   --  For interface types, generate:

   --     procedure _Disp_Conditional_Select
   --       (T : in out <Typ>;
   --        S : Integer;
   --        P : System.Address;
   --        C : out Ada.Tags.Prim_Op_Kind;
   --        F : out Boolean)
   --     is
   --     begin
   --        null;
   --     end _Disp_Conditional_Select;

   --  For protected types, generate:

   --     procedure _Disp_Conditional_Select
   --       (T : in out <Typ>;
   --        S : Integer;
   --        P : System.Address;
   --        C : out Ada.Tags.Prim_Op_Kind;
   --        F : out Boolean)
   --     is
   --        I   : Integer;
   --        Bnn : System.Tasking.Protected_Objects.Operations.
   --                Communication_Block;

   --     begin
   --        C := Ada.Tags.Get_Prim_Op_Kind (Ada.Tags.Tag (<Typ>VP, S));

   --        if C = Ada.Tags.POK_Procedure
   --          or else C = Ada.Tags.POK_Protected_Procedure
   --          or else C = Ada.Tags.POK_Task_Procedure
   --        then
   --           F := True;
   --           return;
   --        end if;

   --        I := Ada.Tags.Get_Entry_Index (Ada.Tags.Tag (<Typ>VP, S));
   --        System.Tasking.Protected_Objects.Operations.Protected_Entry_Call
   --          (T.object'Access,
   --           System.Tasking.Protected_Objects.Protected_Entry_Index (I),
   --           P,
   --           System.Tasking.Conditional_Call,
   --           Bnn);
   --        F := not Cancelled (Bnn);
   --     end _Disp_Conditional_Select;

   --  For task types, generate:

   --     procedure _Disp_Conditional_Select
   --       (T : in out <Typ>;
   --        S : Integer;
   --        P : System.Address;
   --        C : out Ada.Tags.Prim_Op_Kind;
   --        F : out Boolean)
   --     is
   --        I : Integer;

   --     begin
   --        I := Ada.Tags.Get_Entry_Index (Ada.Tags.Tag (<Typ>VP, S));
   --        System.Tasking.Rendezvous.Task_Entry_Call
   --          (T._task_id,
   --           System.Tasking.Task_Entry_Index (I),
   --           P,
   --           System.Tasking.Conditional_Call,
   --           F);
   --     end _Disp_Conditional_Select;

   function Make_Disp_Conditional_Select_Body
     (Typ : Entity_Id) return Node_Id
   is
      Loc      : constant Source_Ptr := Sloc (Typ);
      Blk_Nam  : Entity_Id;
      Conc_Typ : Entity_Id           := Empty;
      Decls    : constant List_Id    := New_List;
      DT_Ptr   : Entity_Id;
      Obj_Ref  : Node_Id;
      Stmts    : constant List_Id    := New_List;

   begin
      pragma Assert (not Restriction_Active (No_Dispatching_Calls));

      --  Null body is generated for interface types

      if Is_Interface (Typ) then
         return
           Make_Subprogram_Body (Loc,
             Specification =>
               Make_Disp_Conditional_Select_Spec (Typ),
             Declarations =>
               No_List,
             Handled_Statement_Sequence =>
               Make_Handled_Sequence_Of_Statements (Loc,
                 New_List (Make_Null_Statement (Loc))));
      end if;

      DT_Ptr := Node (First_Elmt (Access_Disp_Table (Typ)));

      if Is_Concurrent_Record_Type (Typ) then
         Conc_Typ := Corresponding_Concurrent_Type (Typ);

         --  Generate:
         --    I : Integer;

         --  where I will be used to capture the entry index of the primitive
         --  wrapper at position S.

         Append_To (Decls,
           Make_Object_Declaration (Loc,
             Defining_Identifier =>
               Make_Defining_Identifier (Loc, Name_uI),
             Object_Definition =>
               New_Reference_To (Standard_Integer, Loc)));

         --  Generate:
         --    C := Ada.Tags.Get_Prim_Op_Kind (Ada.Tags.Tag! (<type>VP), S);

         --    if C = POK_Procedure
         --      or else C = POK_Protected_Procedure
         --      or else C = POK_Task_Procedure;
         --    then
         --       F := True;
         --       return;
         --    end if;

         Build_Common_Dispatching_Select_Statements (Loc, DT_Ptr, Stmts);

         --  Generate:
         --    Bnn : Communication_Block;

         --  where Bnn is the name of the communication block used in the
         --  call to Protected_Entry_Call.

         Blk_Nam := Make_Temporary (Loc, 'B');
         Append_To (Decls,
           Make_Object_Declaration (Loc,
             Defining_Identifier =>
               Blk_Nam,
             Object_Definition =>
               New_Reference_To (RTE (RE_Communication_Block), Loc)));

         --  Generate:
         --    I := Ada.Tags.Get_Entry_Index (Ada.Tags.Tag! (<type>VP), S);

         --  I is the entry index and S is the dispatch table slot

         Append_To (Stmts,
           Make_Assignment_Statement (Loc,
             Name => Make_Identifier (Loc, Name_uI),
             Expression =>
               Make_Function_Call (Loc,
                 Name =>
                   New_Reference_To (RTE (RE_Get_Entry_Index), Loc),
                 Parameter_Associations =>
                   New_List (
                     Unchecked_Convert_To (RTE (RE_Tag),
                       New_Reference_To (DT_Ptr, Loc)),
                     Make_Identifier (Loc, Name_uS)))));

         if Ekind (Conc_Typ) = E_Protected_Type then

            Obj_Ref :=                                  -- T._object'Access
               Make_Attribute_Reference (Loc,
                 Attribute_Name => Name_Unchecked_Access,
                 Prefix         =>
                   Make_Selected_Component (Loc,
                     Prefix        => Make_Identifier (Loc, Name_uT),
                     Selector_Name => Make_Identifier (Loc, Name_uObject)));

            case Corresponding_Runtime_Package (Conc_Typ) is
               when System_Tasking_Protected_Objects_Entries =>
                  --  Generate:

                  --    Protected_Entry_Call
                  --      (T._object'Access,            --  Object
                  --       Protected_Entry_Index! (I),  --  E
                  --       P,                           --  Uninterpreted_Data
                  --       Conditional_Call,            --  Mode
                  --       Bnn);                        --  Block

                  --  where T is the protected object, I is the entry index, P
                  --  are the wrapped parameters and Bnn is the name of the
                  --  communication block.

                  Append_To (Stmts,
                    Make_Procedure_Call_Statement (Loc,
                      Name =>
                        New_Reference_To (RTE (RE_Protected_Entry_Call), Loc),
                      Parameter_Associations =>
                        New_List (
                          Obj_Ref,

                          Make_Unchecked_Type_Conversion (Loc,  --  entry index
                            Subtype_Mark =>
                              New_Reference_To
                                 (RTE (RE_Protected_Entry_Index), Loc),
                            Expression => Make_Identifier (Loc, Name_uI)),

                          Make_Identifier (Loc, Name_uP),  --  parameter block

                          New_Reference_To (               --  Conditional_Call
                            RTE (RE_Conditional_Call), Loc),
                          New_Reference_To (               --  Bnn
                            Blk_Nam, Loc))));

               when System_Tasking_Protected_Objects_Single_Entry =>

                  --    If we are compiling for a restricted run-time, the call
                  --    uses the simpler form.

                  Append_To (Stmts,
                    Make_Procedure_Call_Statement (Loc,
                      Name =>
                        New_Reference_To
                          (RTE (RE_Protected_Single_Entry_Call), Loc),
                      Parameter_Associations =>
                        New_List (
                          Obj_Ref,

                          Make_Attribute_Reference (Loc,
                            Prefix         => Make_Identifier (Loc, Name_uP),
                            Attribute_Name => Name_Address),

                            New_Reference_To
                             (RTE (RE_Conditional_Call), Loc))));
               when others =>
                  raise Program_Error;
            end case;

            --  Generate:
            --    F := not Cancelled (Bnn);

            --  where F is the success flag. The status of Cancelled is negated
            --  in order to match the behaviour of the version for task types.

            Append_To (Stmts,
              Make_Assignment_Statement (Loc,
                Name       => Make_Identifier (Loc, Name_uF),
                Expression =>
                  Make_Op_Not (Loc,
                    Right_Opnd =>
                      Make_Function_Call (Loc,
                        Name =>
                          New_Reference_To (RTE (RE_Cancelled), Loc),
                        Parameter_Associations =>
                          New_List (
                            New_Reference_To (Blk_Nam, Loc))))));
         else
            pragma Assert (Ekind (Conc_Typ) = E_Task_Type);

            --  Generate:
            --    Task_Entry_Call
            --      (T._task_id,             --  Acceptor
            --       Task_Entry_Index! (I),  --  E
            --       P,                      --  Uninterpreted_Data
            --       Conditional_Call,       --  Mode
            --       F);                     --  Rendezvous_Successful

            --  where T is the task object, I is the entry index, P are the
            --  wrapped parameters and F is the status flag.

            Append_To (Stmts,
              Make_Procedure_Call_Statement (Loc,
                Name =>
                  New_Reference_To (RTE (RE_Task_Entry_Call), Loc),
                Parameter_Associations =>
                  New_List (

                    Make_Selected_Component (Loc,         -- T._task_id
                      Prefix        => Make_Identifier (Loc, Name_uT),
                      Selector_Name => Make_Identifier (Loc, Name_uTask_Id)),

                    Make_Unchecked_Type_Conversion (Loc,  --  entry index
                      Subtype_Mark =>
                        New_Reference_To (RTE (RE_Task_Entry_Index), Loc),
                      Expression   => Make_Identifier (Loc, Name_uI)),

                    Make_Identifier (Loc, Name_uP),       --  parameter block
                    New_Reference_To                      --  Conditional_Call
                      (RTE (RE_Conditional_Call), Loc),
                    Make_Identifier (Loc, Name_uF))));    --  status flag
         end if;

      else
         --  Ensure that the statements list is non-empty

         Append_To (Stmts, Make_Null_Statement (Loc));
      end if;

      return
        Make_Subprogram_Body (Loc,
          Specification =>
            Make_Disp_Conditional_Select_Spec (Typ),
          Declarations =>
            Decls,
          Handled_Statement_Sequence =>
            Make_Handled_Sequence_Of_Statements (Loc, Stmts));
   end Make_Disp_Conditional_Select_Body;

   ---------------------------------------
   -- Make_Disp_Conditional_Select_Spec --
   ---------------------------------------

   function Make_Disp_Conditional_Select_Spec
     (Typ : Entity_Id) return Node_Id
   is
      Loc    : constant Source_Ptr := Sloc (Typ);
      Def_Id : constant Node_Id    :=
                 Make_Defining_Identifier (Loc,
                   Name_uDisp_Conditional_Select);
      Params : constant List_Id    := New_List;

   begin
      pragma Assert (not Restriction_Active (No_Dispatching_Calls));

      --  T : in out Typ;        --  Object parameter
      --  S : Integer;           --  Primitive operation slot
      --  P : Address;           --  Wrapped parameters
      --  C : out Prim_Op_Kind;  --  Call kind
      --  F : out Boolean;       --  Status flag

      Append_List_To (Params, New_List (

        Make_Parameter_Specification (Loc,
          Defining_Identifier =>
            Make_Defining_Identifier (Loc, Name_uT),
          Parameter_Type =>
            New_Reference_To (Typ, Loc),
          In_Present  => True,
          Out_Present => True),

        Make_Parameter_Specification (Loc,
          Defining_Identifier =>
            Make_Defining_Identifier (Loc, Name_uS),
          Parameter_Type =>
            New_Reference_To (Standard_Integer, Loc)),

        Make_Parameter_Specification (Loc,
          Defining_Identifier =>
            Make_Defining_Identifier (Loc, Name_uP),
          Parameter_Type =>
            New_Reference_To (RTE (RE_Address), Loc)),

        Make_Parameter_Specification (Loc,
          Defining_Identifier =>
            Make_Defining_Identifier (Loc, Name_uC),
          Parameter_Type =>
            New_Reference_To (RTE (RE_Prim_Op_Kind), Loc),
          Out_Present => True),

        Make_Parameter_Specification (Loc,
          Defining_Identifier =>
            Make_Defining_Identifier (Loc, Name_uF),
          Parameter_Type =>
            New_Reference_To (Standard_Boolean, Loc),
          Out_Present => True)));

      return
        Make_Procedure_Specification (Loc,
          Defining_Unit_Name       => Def_Id,
          Parameter_Specifications => Params);
   end Make_Disp_Conditional_Select_Spec;

   -------------------------------------
   -- Make_Disp_Get_Prim_Op_Kind_Body --
   -------------------------------------

   function Make_Disp_Get_Prim_Op_Kind_Body
     (Typ : Entity_Id) return Node_Id
   is
      Loc    : constant Source_Ptr := Sloc (Typ);
      DT_Ptr : Entity_Id;

   begin
      pragma Assert (not Restriction_Active (No_Dispatching_Calls));

      if Is_Interface (Typ) then
         return
           Make_Subprogram_Body (Loc,
             Specification =>
               Make_Disp_Get_Prim_Op_Kind_Spec (Typ),
             Declarations =>
               New_List,
             Handled_Statement_Sequence =>
               Make_Handled_Sequence_Of_Statements (Loc,
                 New_List (Make_Null_Statement (Loc))));
      end if;

      DT_Ptr := Node (First_Elmt (Access_Disp_Table (Typ)));

      --  Generate:
      --    C := get_prim_op_kind (tag! (<type>VP), S);

      --  where C is the out parameter capturing the call kind and S is the
      --  dispatch table slot number.

      return
        Make_Subprogram_Body (Loc,
          Specification =>
            Make_Disp_Get_Prim_Op_Kind_Spec (Typ),
          Declarations =>
            New_List,
          Handled_Statement_Sequence =>
            Make_Handled_Sequence_Of_Statements (Loc,
              New_List (
                Make_Assignment_Statement (Loc,
                  Name =>
                    Make_Identifier (Loc, Name_uC),
                  Expression =>
                    Make_Function_Call (Loc,
                      Name =>
                        New_Reference_To (RTE (RE_Get_Prim_Op_Kind), Loc),
                      Parameter_Associations => New_List (
                        Unchecked_Convert_To (RTE (RE_Tag),
                          New_Reference_To (DT_Ptr, Loc)),
                          Make_Identifier (Loc, Name_uS)))))));
   end Make_Disp_Get_Prim_Op_Kind_Body;

   -------------------------------------
   -- Make_Disp_Get_Prim_Op_Kind_Spec --
   -------------------------------------

   function Make_Disp_Get_Prim_Op_Kind_Spec
     (Typ : Entity_Id) return Node_Id
   is
      Loc    : constant Source_Ptr := Sloc (Typ);
      Def_Id : constant Node_Id    :=
                 Make_Defining_Identifier (Loc,
                   Name_uDisp_Get_Prim_Op_Kind);
      Params : constant List_Id    := New_List;

   begin
      pragma Assert (not Restriction_Active (No_Dispatching_Calls));

      --  T : in out Typ;       --  Object parameter
      --  S : Integer;          --  Primitive operation slot
      --  C : out Prim_Op_Kind; --  Call kind

      Append_List_To (Params, New_List (

        Make_Parameter_Specification (Loc,
          Defining_Identifier =>
            Make_Defining_Identifier (Loc, Name_uT),
          Parameter_Type =>
            New_Reference_To (Typ, Loc),
          In_Present  => True,
          Out_Present => True),

        Make_Parameter_Specification (Loc,
          Defining_Identifier =>
            Make_Defining_Identifier (Loc, Name_uS),
          Parameter_Type =>
            New_Reference_To (Standard_Integer, Loc)),

        Make_Parameter_Specification (Loc,
          Defining_Identifier =>
            Make_Defining_Identifier (Loc, Name_uC),
          Parameter_Type =>
            New_Reference_To (RTE (RE_Prim_Op_Kind), Loc),
          Out_Present => True)));

      return
        Make_Procedure_Specification (Loc,
           Defining_Unit_Name       => Def_Id,
           Parameter_Specifications => Params);
   end Make_Disp_Get_Prim_Op_Kind_Spec;

   --------------------------------
   -- Make_Disp_Get_Task_Id_Body --
   --------------------------------

   function Make_Disp_Get_Task_Id_Body
     (Typ : Entity_Id) return Node_Id
   is
      Loc : constant Source_Ptr := Sloc (Typ);
      Ret : Node_Id;

   begin
      pragma Assert (not Restriction_Active (No_Dispatching_Calls));

      if Is_Concurrent_Record_Type (Typ)
        and then Ekind (Corresponding_Concurrent_Type (Typ)) = E_Task_Type
      then
         --  Generate:
         --    return To_Address (_T._task_id);

         Ret :=
           Make_Simple_Return_Statement (Loc,
             Expression =>
               Make_Unchecked_Type_Conversion (Loc,
                 Subtype_Mark =>
                   New_Reference_To (RTE (RE_Address), Loc),
                 Expression =>
                   Make_Selected_Component (Loc,
                     Prefix        => Make_Identifier (Loc, Name_uT),
                     Selector_Name => Make_Identifier (Loc, Name_uTask_Id))));

      --  A null body is constructed for non-task types

      else
         --  Generate:
         --    return Null_Address;

         Ret :=
           Make_Simple_Return_Statement (Loc,
             Expression =>
               New_Reference_To (RTE (RE_Null_Address), Loc));
      end if;

      return
        Make_Subprogram_Body (Loc,
          Specification =>
            Make_Disp_Get_Task_Id_Spec (Typ),
          Declarations =>
            New_List,
          Handled_Statement_Sequence =>
            Make_Handled_Sequence_Of_Statements (Loc,
              New_List (Ret)));
   end Make_Disp_Get_Task_Id_Body;

   --------------------------------
   -- Make_Disp_Get_Task_Id_Spec --
   --------------------------------

   function Make_Disp_Get_Task_Id_Spec
     (Typ : Entity_Id) return Node_Id
   is
      Loc : constant Source_Ptr := Sloc (Typ);

   begin
      pragma Assert (not Restriction_Active (No_Dispatching_Calls));

      return
        Make_Function_Specification (Loc,
          Defining_Unit_Name =>
            Make_Defining_Identifier (Loc, Name_uDisp_Get_Task_Id),
          Parameter_Specifications => New_List (
            Make_Parameter_Specification (Loc,
              Defining_Identifier =>
                Make_Defining_Identifier (Loc, Name_uT),
              Parameter_Type =>
                New_Reference_To (Typ, Loc))),
          Result_Definition =>
            New_Reference_To (RTE (RE_Address), Loc));
   end Make_Disp_Get_Task_Id_Spec;

   ----------------------------
   -- Make_Disp_Requeue_Body --
   ----------------------------

   function Make_Disp_Requeue_Body
     (Typ : Entity_Id) return Node_Id
   is
      Loc      : constant Source_Ptr := Sloc (Typ);
      Conc_Typ : Entity_Id           := Empty;
      Stmts    : constant List_Id    := New_List;

   begin
      pragma Assert (not Restriction_Active (No_Dispatching_Calls));

      --  Null body is generated for interface types and non-concurrent
      --  tagged types.

      if Is_Interface (Typ)
        or else not Is_Concurrent_Record_Type (Typ)
      then
         return
           Make_Subprogram_Body (Loc,
             Specification =>
               Make_Disp_Requeue_Spec (Typ),
             Declarations =>
               No_List,
             Handled_Statement_Sequence =>
               Make_Handled_Sequence_Of_Statements (Loc,
                 New_List (Make_Null_Statement (Loc))));
      end if;

      Conc_Typ := Corresponding_Concurrent_Type (Typ);

      if Ekind (Conc_Typ) = E_Protected_Type then

         --  Generate statements:
         --    if F then
         --       System.Tasking.Protected_Objects.Operations.
         --         Requeue_Protected_Entry
         --           (Protection_Entries_Access (P),
         --            O._object'Unchecked_Access,
         --            Protected_Entry_Index (I),
         --            A);
         --    else
         --       System.Tasking.Protected_Objects.Operations.
         --         Requeue_Task_To_Protected_Entry
         --           (O._object'Unchecked_Access,
         --            Protected_Entry_Index (I),
         --            A);
         --    end if;

         if Restriction_Active (No_Entry_Queue) then
            Append_To (Stmts, Make_Null_Statement (Loc));
         else
            Append_To (Stmts,
              Make_If_Statement (Loc,
                Condition       => Make_Identifier (Loc, Name_uF),

                Then_Statements =>
                  New_List (

                     --  Call to Requeue_Protected_Entry

                    Make_Procedure_Call_Statement (Loc,
                      Name =>
                        New_Reference_To (
                          RTE (RE_Requeue_Protected_Entry), Loc),
                      Parameter_Associations =>
                        New_List (

                          Make_Unchecked_Type_Conversion (Loc,  -- PEA (P)
                            Subtype_Mark =>
                              New_Reference_To (
                                RTE (RE_Protection_Entries_Access), Loc),
                            Expression =>
                              Make_Identifier (Loc, Name_uP)),

                          Make_Attribute_Reference (Loc,      -- O._object'Acc
                            Attribute_Name =>
                              Name_Unchecked_Access,
                            Prefix =>
                              Make_Selected_Component (Loc,
                                Prefix        =>
                                  Make_Identifier (Loc, Name_uO),
                                Selector_Name =>
                                  Make_Identifier (Loc, Name_uObject))),

                          Make_Unchecked_Type_Conversion (Loc,  -- entry index
                            Subtype_Mark =>
                              New_Reference_To (
                                RTE (RE_Protected_Entry_Index), Loc),
                            Expression => Make_Identifier (Loc, Name_uI)),

                          Make_Identifier (Loc, Name_uA)))),   -- abort status

                Else_Statements =>
                  New_List (

                     --  Call to Requeue_Task_To_Protected_Entry

                    Make_Procedure_Call_Statement (Loc,
                      Name =>
                        New_Reference_To (
                          RTE (RE_Requeue_Task_To_Protected_Entry), Loc),
                      Parameter_Associations =>
                        New_List (

                          Make_Attribute_Reference (Loc,     -- O._object'Acc
                            Attribute_Name =>
                              Name_Unchecked_Access,
                            Prefix =>
                              Make_Selected_Component (Loc,
                                Prefix =>
                                  Make_Identifier (Loc, Name_uO),
                                Selector_Name =>
                                  Make_Identifier (Loc, Name_uObject))),

                          Make_Unchecked_Type_Conversion (Loc, -- entry index
                            Subtype_Mark =>
                              New_Reference_To (
                                RTE (RE_Protected_Entry_Index), Loc),
                            Expression =>
                              Make_Identifier (Loc, Name_uI)),

                          Make_Identifier (Loc, Name_uA)))))); -- abort status
         end if;
      else
         pragma Assert (Is_Task_Type (Conc_Typ));

         --  Generate:
         --    if F then
         --       System.Tasking.Rendezvous.Requeue_Protected_To_Task_Entry
         --         (Protection_Entries_Access (P),
         --          O._task_id,
         --          Task_Entry_Index (I),
         --          A);
         --    else
         --       System.Tasking.Rendezvous.Requeue_Task_Entry
         --         (O._task_id,
         --          Task_Entry_Index (I),
         --          A);
         --    end if;

         Append_To (Stmts,
           Make_If_Statement (Loc,
             Condition       => Make_Identifier (Loc, Name_uF),

             Then_Statements => New_List (

               --  Call to Requeue_Protected_To_Task_Entry

               Make_Procedure_Call_Statement (Loc,
                 Name =>
                   New_Reference_To
                     (RTE (RE_Requeue_Protected_To_Task_Entry), Loc),

                 Parameter_Associations => New_List (

                   Make_Unchecked_Type_Conversion (Loc,  -- PEA (P)
                     Subtype_Mark =>
                       New_Reference_To
                         (RTE (RE_Protection_Entries_Access), Loc),
                          Expression => Make_Identifier (Loc, Name_uP)),

                   Make_Selected_Component (Loc,         -- O._task_id
                     Prefix        => Make_Identifier (Loc, Name_uO),
                     Selector_Name => Make_Identifier (Loc, Name_uTask_Id)),

                   Make_Unchecked_Type_Conversion (Loc,  -- entry index
                     Subtype_Mark =>
                       New_Reference_To (RTE (RE_Task_Entry_Index), Loc),
                     Expression   => Make_Identifier (Loc, Name_uI)),

                   Make_Identifier (Loc, Name_uA)))),    -- abort status

             Else_Statements => New_List (

               --  Call to Requeue_Task_Entry

               Make_Procedure_Call_Statement (Loc,
                 Name => New_Reference_To (RTE (RE_Requeue_Task_Entry), Loc),

                 Parameter_Associations => New_List (

                   Make_Selected_Component (Loc,         -- O._task_id
                     Prefix        => Make_Identifier (Loc, Name_uO),
                     Selector_Name => Make_Identifier (Loc, Name_uTask_Id)),

                   Make_Unchecked_Type_Conversion (Loc,  -- entry index
                     Subtype_Mark =>
                       New_Reference_To (RTE (RE_Task_Entry_Index), Loc),
                     Expression   => Make_Identifier (Loc, Name_uI)),

                   Make_Identifier (Loc, Name_uA))))));  -- abort status
      end if;

      --  Even though no declarations are needed in both cases, we allocate
      --  a list for entities added by Freeze.

      return
        Make_Subprogram_Body (Loc,
          Specification =>
            Make_Disp_Requeue_Spec (Typ),
          Declarations =>
            New_List,
          Handled_Statement_Sequence =>
            Make_Handled_Sequence_Of_Statements (Loc, Stmts));
   end Make_Disp_Requeue_Body;

   ----------------------------
   -- Make_Disp_Requeue_Spec --
   ----------------------------

   function Make_Disp_Requeue_Spec
     (Typ : Entity_Id) return Node_Id
   is
      Loc : constant Source_Ptr := Sloc (Typ);

   begin
      pragma Assert (not Restriction_Active (No_Dispatching_Calls));

      --  O : in out Typ;   -  Object parameter
      --  F : Boolean;      -  Protected (True) / task (False) flag
      --  P : Address;      -  Protection_Entries_Access value
      --  I : Entry_Index   -  Index of entry call
      --  A : Boolean       -  Abort flag

      --  Note that the Protection_Entries_Access value is represented as a
      --  System.Address in order to avoid dragging in the tasking runtime
      --  when compiling sources without tasking constructs.

      return
        Make_Procedure_Specification (Loc,
          Defining_Unit_Name =>
            Make_Defining_Identifier (Loc, Name_uDisp_Requeue),

          Parameter_Specifications =>
            New_List (

              Make_Parameter_Specification (Loc,             --  O
                Defining_Identifier =>
                  Make_Defining_Identifier (Loc, Name_uO),
                Parameter_Type =>
                  New_Reference_To (Typ, Loc),
                In_Present  => True,
                Out_Present => True),

              Make_Parameter_Specification (Loc,             --  F
                Defining_Identifier =>
                  Make_Defining_Identifier (Loc, Name_uF),
                Parameter_Type =>
                  New_Reference_To (Standard_Boolean, Loc)),

              Make_Parameter_Specification (Loc,             --  P
                Defining_Identifier =>
                  Make_Defining_Identifier (Loc, Name_uP),
                Parameter_Type =>
                  New_Reference_To (RTE (RE_Address), Loc)),

              Make_Parameter_Specification (Loc,             --  I
                Defining_Identifier =>
                  Make_Defining_Identifier (Loc, Name_uI),
                Parameter_Type =>
                  New_Reference_To (Standard_Integer, Loc)),

              Make_Parameter_Specification (Loc,             --  A
                Defining_Identifier =>
                  Make_Defining_Identifier (Loc, Name_uA),
                Parameter_Type =>
                  New_Reference_To (Standard_Boolean, Loc))));
   end Make_Disp_Requeue_Spec;

   ---------------------------------
   -- Make_Disp_Timed_Select_Body --
   ---------------------------------

   --  For interface types, generate:

   --     procedure _Disp_Timed_Select
   --       (T : in out <Typ>;
   --        S : Integer;
   --        P : System.Address;
   --        D : Duration;
   --        M : Integer;
   --        C : out Ada.Tags.Prim_Op_Kind;
   --        F : out Boolean)
   --     is
   --     begin
   --        null;
   --     end _Disp_Timed_Select;

   --  For protected types, generate:

   --     procedure _Disp_Timed_Select
   --       (T : in out <Typ>;
   --        S : Integer;
   --        P : System.Address;
   --        D : Duration;
   --        M : Integer;
   --        C : out Ada.Tags.Prim_Op_Kind;
   --        F : out Boolean)
   --     is
   --        I : Integer;

   --     begin
   --        C := Ada.Tags.Get_Prim_Op_Kind (Ada.Tags.Tag (<Typ>VP), S);

   --        if C = Ada.Tags.POK_Procedure
   --          or else C = Ada.Tags.POK_Protected_Procedure
   --          or else C = Ada.Tags.POK_Task_Procedure
   --        then
   --           F := True;
   --           return;
   --        end if;

   --        I := Ada.Tags.Get_Entry_Index (Ada.Tags.Tag (<Typ>VP), S);
   --        System.Tasking.Protected_Objects.Operations.
   --          Timed_Protected_Entry_Call
   --            (T._object'Access,
   --             System.Tasking.Protected_Objects.Protected_Entry_Index (I),
   --             P,
   --             D,
   --             M,
   --             F);
   --     end _Disp_Timed_Select;

   --  For task types, generate:

   --     procedure _Disp_Timed_Select
   --       (T : in out <Typ>;
   --        S : Integer;
   --        P : System.Address;
   --        D : Duration;
   --        M : Integer;
   --        C : out Ada.Tags.Prim_Op_Kind;
   --        F : out Boolean)
   --     is
   --        I : Integer;

   --     begin
   --        I := Ada.Tags.Get_Entry_Index (Ada.Tags.Tag (<Typ>VP), S);
   --        System.Tasking.Rendezvous.Timed_Task_Entry_Call
   --          (T._task_id,
   --           System.Tasking.Task_Entry_Index (I),
   --           P,
   --           D,
   --           M,
   --           D);
   --     end _Disp_Time_Select;

   function Make_Disp_Timed_Select_Body
     (Typ : Entity_Id) return Node_Id
   is
      Loc      : constant Source_Ptr := Sloc (Typ);
      Conc_Typ : Entity_Id           := Empty;
      Decls    : constant List_Id    := New_List;
      DT_Ptr   : Entity_Id;
      Obj_Ref  : Node_Id;
      Stmts    : constant List_Id    := New_List;

   begin
      pragma Assert (not Restriction_Active (No_Dispatching_Calls));

      --  Null body is generated for interface types

      if Is_Interface (Typ) then
         return
           Make_Subprogram_Body (Loc,
             Specification =>
               Make_Disp_Timed_Select_Spec (Typ),
             Declarations =>
               New_List,
             Handled_Statement_Sequence =>
               Make_Handled_Sequence_Of_Statements (Loc,
                 New_List (Make_Null_Statement (Loc))));
      end if;

      DT_Ptr := Node (First_Elmt (Access_Disp_Table (Typ)));

      if Is_Concurrent_Record_Type (Typ) then
         Conc_Typ := Corresponding_Concurrent_Type (Typ);

         --  Generate:
         --    I : Integer;

         --  where I will be used to capture the entry index of the primitive
         --  wrapper at position S.

         Append_To (Decls,
           Make_Object_Declaration (Loc,
             Defining_Identifier =>
               Make_Defining_Identifier (Loc, Name_uI),
             Object_Definition =>
               New_Reference_To (Standard_Integer, Loc)));

         --  Generate:
         --    C := Get_Prim_Op_Kind (tag! (<type>VP), S);

         --    if C = POK_Procedure
         --      or else C = POK_Protected_Procedure
         --      or else C = POK_Task_Procedure;
         --    then
         --       F := True;
         --       return;
         --    end if;

         Build_Common_Dispatching_Select_Statements (Loc, DT_Ptr, Stmts);

         --  Generate:
         --    I := Get_Entry_Index (tag! (<type>VP), S);

         --  I is the entry index and S is the dispatch table slot

         Append_To (Stmts,
           Make_Assignment_Statement (Loc,
             Name       => Make_Identifier (Loc, Name_uI),
             Expression =>
               Make_Function_Call (Loc,
                 Name =>
                   New_Reference_To (RTE (RE_Get_Entry_Index), Loc),
                 Parameter_Associations =>
                   New_List (
                     Unchecked_Convert_To (RTE (RE_Tag),
                       New_Reference_To (DT_Ptr, Loc)),
                     Make_Identifier (Loc, Name_uS)))));

         --  Protected case

         if Ekind (Conc_Typ) = E_Protected_Type then

            --  Build T._object'Access

            Obj_Ref :=
               Make_Attribute_Reference (Loc,
                  Attribute_Name => Name_Unchecked_Access,
                  Prefix         =>
                    Make_Selected_Component (Loc,
                      Prefix        => Make_Identifier (Loc, Name_uT),
                      Selector_Name => Make_Identifier (Loc, Name_uObject)));

            --  Normal case, No_Entry_Queue restriction not active. In this
            --  case we generate:

            --   Timed_Protected_Entry_Call
            --     (T._object'access,
            --      Protected_Entry_Index! (I),
            --      P, D, M, F);

            --  where T is the protected object, I is the entry index, P are
            --  the wrapped parameters, D is the delay amount, M is the delay
            --  mode and F is the status flag.

            case Corresponding_Runtime_Package (Conc_Typ) is
               when System_Tasking_Protected_Objects_Entries =>
                  Append_To (Stmts,
                    Make_Procedure_Call_Statement (Loc,
                      Name =>
                        New_Reference_To
                          (RTE (RE_Timed_Protected_Entry_Call), Loc),
                      Parameter_Associations =>
                        New_List (
                          Obj_Ref,

                          Make_Unchecked_Type_Conversion (Loc,  --  entry index
                            Subtype_Mark =>
                              New_Reference_To
                                (RTE (RE_Protected_Entry_Index), Loc),
                            Expression =>
                              Make_Identifier (Loc, Name_uI)),

                          Make_Identifier (Loc, Name_uP),   --  parameter block
                          Make_Identifier (Loc, Name_uD),   --  delay
                          Make_Identifier (Loc, Name_uM),   --  delay mode
                          Make_Identifier (Loc, Name_uF)))); --  status flag

               when System_Tasking_Protected_Objects_Single_Entry =>
                  --  Generate:

                  --   Timed_Protected_Single_Entry_Call
                  --     (T._object'access, P, D, M, F);

                  --  where T is the protected object, P is the wrapped
                  --  parameters, D is the delay amount, M is the delay mode, F
                  --  is the status flag.

                  Append_To (Stmts,
                    Make_Procedure_Call_Statement (Loc,
                      Name =>
                        New_Reference_To
                          (RTE (RE_Timed_Protected_Single_Entry_Call), Loc),
                      Parameter_Associations =>
                        New_List (
                          Obj_Ref,
                          Make_Identifier (Loc, Name_uP),   --  parameter block
                          Make_Identifier (Loc, Name_uD),   --  delay
                          Make_Identifier (Loc, Name_uM),   --  delay mode
                          Make_Identifier (Loc, Name_uF)))); --  status flag

               when others =>
                  raise Program_Error;
            end case;

         --  Task case

         else
            pragma Assert (Ekind (Conc_Typ) = E_Task_Type);

            --  Generate:
            --    Timed_Task_Entry_Call (
            --      T._task_id,
            --      Task_Entry_Index! (I),
            --      P,
            --      D,
            --      M,
            --      F);

            --  where T is the task object, I is the entry index, P are the
            --  wrapped parameters, D is the delay amount, M is the delay
            --  mode and F is the status flag.

            Append_To (Stmts,
              Make_Procedure_Call_Statement (Loc,
                Name =>
                  New_Reference_To (RTE (RE_Timed_Task_Entry_Call), Loc),
                Parameter_Associations =>
                  New_List (

                    Make_Selected_Component (Loc,         --  T._task_id
                      Prefix        => Make_Identifier (Loc, Name_uT),
                      Selector_Name => Make_Identifier (Loc, Name_uTask_Id)),

                    Make_Unchecked_Type_Conversion (Loc,  --  entry index
                      Subtype_Mark =>
                        New_Reference_To (RTE (RE_Task_Entry_Index), Loc),
                      Expression   => Make_Identifier (Loc, Name_uI)),

                    Make_Identifier (Loc, Name_uP),       --  parameter block
                    Make_Identifier (Loc, Name_uD),       --  delay
                    Make_Identifier (Loc, Name_uM),       --  delay mode
                    Make_Identifier (Loc, Name_uF))));    --  status flag
         end if;

      else
         --  Ensure that the statements list is non-empty

         Append_To (Stmts, Make_Null_Statement (Loc));
      end if;

      return
        Make_Subprogram_Body (Loc,
          Specification =>
            Make_Disp_Timed_Select_Spec (Typ),
          Declarations =>
            Decls,
          Handled_Statement_Sequence =>
            Make_Handled_Sequence_Of_Statements (Loc, Stmts));
   end Make_Disp_Timed_Select_Body;

   ---------------------------------
   -- Make_Disp_Timed_Select_Spec --
   ---------------------------------

   function Make_Disp_Timed_Select_Spec
     (Typ : Entity_Id) return Node_Id
   is
      Loc    : constant Source_Ptr := Sloc (Typ);
      Def_Id : constant Node_Id    :=
                 Make_Defining_Identifier (Loc,
                   Name_uDisp_Timed_Select);
      Params : constant List_Id    := New_List;

   begin
      pragma Assert (not Restriction_Active (No_Dispatching_Calls));

      --  T : in out Typ;        --  Object parameter
      --  S : Integer;           --  Primitive operation slot
      --  P : Address;           --  Wrapped parameters
      --  D : Duration;          --  Delay
      --  M : Integer;           --  Delay Mode
      --  C : out Prim_Op_Kind;  --  Call kind
      --  F : out Boolean;       --  Status flag

      Append_List_To (Params, New_List (

        Make_Parameter_Specification (Loc,
          Defining_Identifier =>
            Make_Defining_Identifier (Loc, Name_uT),
          Parameter_Type =>
            New_Reference_To (Typ, Loc),
          In_Present  => True,
          Out_Present => True),

        Make_Parameter_Specification (Loc,
          Defining_Identifier =>
            Make_Defining_Identifier (Loc, Name_uS),
          Parameter_Type =>
            New_Reference_To (Standard_Integer, Loc)),

        Make_Parameter_Specification (Loc,
          Defining_Identifier =>
            Make_Defining_Identifier (Loc, Name_uP),
          Parameter_Type =>
            New_Reference_To (RTE (RE_Address), Loc)),

        Make_Parameter_Specification (Loc,
          Defining_Identifier =>
            Make_Defining_Identifier (Loc, Name_uD),
          Parameter_Type =>
            New_Reference_To (Standard_Duration, Loc)),

        Make_Parameter_Specification (Loc,
          Defining_Identifier =>
            Make_Defining_Identifier (Loc, Name_uM),
          Parameter_Type =>
            New_Reference_To (Standard_Integer, Loc)),

        Make_Parameter_Specification (Loc,
          Defining_Identifier =>
            Make_Defining_Identifier (Loc, Name_uC),
          Parameter_Type =>
            New_Reference_To (RTE (RE_Prim_Op_Kind), Loc),
          Out_Present => True)));

      Append_To (Params,
        Make_Parameter_Specification (Loc,
          Defining_Identifier =>
            Make_Defining_Identifier (Loc, Name_uF),
          Parameter_Type =>
            New_Reference_To (Standard_Boolean, Loc),
          Out_Present => True));

      return
        Make_Procedure_Specification (Loc,
          Defining_Unit_Name       => Def_Id,
          Parameter_Specifications => Params);
   end Make_Disp_Timed_Select_Spec;

   -------------
   -- Make_DT --
   -------------

   --  The frontend supports two models for expanding dispatch tables
   --  associated with library-level defined tagged types: statically
   --  and non-statically allocated dispatch tables. In the former case
   --  the object containing the dispatch table is constant and it is
   --  initialized by means of a positional aggregate. In the latter case,
   --  the object containing the dispatch table is a variable which is
   --  initialized by means of assignments.

   --  In case of locally defined tagged types, the object containing the
   --  object containing the dispatch table is always a variable (instead
   --  of a constant). This is currently required to give support to late
   --  overriding of primitives. For example:

   --     procedure Example is
   --        package Pkg is
   --           type T1 is tagged null record;
   --           procedure Prim (O : T1);
   --        end Pkg;

   --        type T2 is new Pkg.T1 with null record;
   --        procedure Prim (X : T2) is    -- late overriding
   --        begin
   --           ...
   --     ...
   --     end;

   function Make_DT (Typ : Entity_Id; N : Node_Id := Empty) return List_Id is
      Loc : constant Source_Ptr := Sloc (Typ);

      Max_Predef_Prims : constant Int :=
                           UI_To_Int
                             (Intval
                               (Expression
                                 (Parent (RTE (RE_Max_Predef_Prims)))));

      DT_Decl : constant Elist_Id := New_Elmt_List;
      DT_Aggr : constant Elist_Id := New_Elmt_List;
      --  Entities marked with attribute Is_Dispatch_Table_Entity

      procedure Check_Premature_Freezing (Subp : Entity_Id; Typ : Entity_Id);
      --  Verify that all non-tagged types in the profile of a subprogram
      --  are frozen at the point the subprogram is frozen. This enforces
      --  the rule on RM 13.14 (14) as modified by AI05-019. At the point a
      --  subprogram is frozen, enough must be known about it to build the
      --  activation record for it, which requires at least that the size of
      --  all parameters be known. Controlling arguments are by-reference,
      --  and therefore the rule only applies to non-tagged types.
      --  Typical violation of the rule involves an object declaration that
      --  freezes a tagged type, when one of its primitive operations has a
      --  type in its profile whose full view has not been analyzed yet.

      procedure Export_DT (Typ : Entity_Id; DT : Entity_Id; Index : Nat := 0);
      --  Export the dispatch table DT of tagged type Typ. Required to generate
      --  forward references and statically allocate the table. For primary
      --  dispatch tables Index is 0; for secondary dispatch tables the value
      --  of index must match the Suffix_Index value assigned to the table by
      --  Make_Tags when generating its unique external name, and it is used to
      --  retrieve from the Dispatch_Table_Wrappers list associated with Typ
      --  the external name generated by Import_DT.

      procedure Make_Secondary_DT
        (Typ              : Entity_Id;
         Iface            : Entity_Id;
         Suffix_Index     : Int;
         Num_Iface_Prims  : Nat;
         Iface_DT_Ptr     : Entity_Id;
         Predef_Prims_Ptr : Entity_Id;
         Build_Thunks     : Boolean;
         Result           : List_Id);
      --  Ada 2005 (AI-251): Expand the declarations for a Secondary Dispatch
      --  Table of Typ associated with Iface. Each abstract interface of Typ
      --  has two secondary dispatch tables: one containing pointers to thunks
      --  and another containing pointers to the primitives covering the
      --  interface primitives. The former secondary table is generated when
      --  Build_Thunks is True, and provides common support for dispatching
      --  calls through interface types; the latter secondary table is
      --  generated when Build_Thunks is False, and provides support for
      --  Generic Dispatching Constructors that dispatch calls through
      --  interface types. When constructing this latter table the value
      --  of Suffix_Index is -1 to indicate that there is no need to export
      --  such table when building statically allocated dispatch tables; a
      --  positive value of Suffix_Index must match the Suffix_Index value
      --  assigned to this secondary dispatch table by Make_Tags when its
      --  unique external name was generated.

      ------------------------------
      -- Check_Premature_Freezing --
      ------------------------------

      procedure Check_Premature_Freezing (Subp : Entity_Id; Typ : Entity_Id) is
      begin
         if Present (N)
           and then  Is_Private_Type (Typ)
           and then No (Full_View (Typ))
           and then not Is_Generic_Type (Typ)
           and then not Is_Tagged_Type (Typ)
           and then not Is_Frozen (Typ)
         then
            Error_Msg_Sloc := Sloc (Subp);
            Error_Msg_NE
              ("declaration must appear after completion of type &", N, Typ);
            Error_Msg_NE
              ("\which is an untagged type in the profile of"
               & " primitive operation & declared#",
               N, Subp);
         end if;
      end Check_Premature_Freezing;

      ---------------
      -- Export_DT --
      ---------------

      procedure Export_DT (Typ : Entity_Id; DT : Entity_Id; Index : Nat := 0)
      is
         Count : Nat;
         Elmt  : Elmt_Id;

      begin
         Set_Is_Statically_Allocated (DT);
         Set_Is_True_Constant (DT);
         Set_Is_Exported (DT);

         Count := 0;
         Elmt  := First_Elmt (Dispatch_Table_Wrappers (Typ));
         while Count /= Index loop
            Next_Elmt (Elmt);
            Count := Count + 1;
         end loop;

         pragma Assert (Related_Type (Node (Elmt)) = Typ);

         Get_External_Name
           (Entity     => Node (Elmt),
            Has_Suffix => True);

         Set_Interface_Name (DT,
           Make_String_Literal (Loc,
             Strval => String_From_Name_Buffer));

         --  Ensure proper Sprint output of this implicit importation

         Set_Is_Internal (DT);
         Set_Is_Public (DT);
      end Export_DT;

      -----------------------
      -- Make_Secondary_DT --
      -----------------------

      procedure Make_Secondary_DT
        (Typ              : Entity_Id;
         Iface            : Entity_Id;
         Suffix_Index     : Int;
         Num_Iface_Prims  : Nat;
         Iface_DT_Ptr     : Entity_Id;
         Predef_Prims_Ptr : Entity_Id;
         Build_Thunks     : Boolean;
         Result           : List_Id)
      is
         Loc                : constant Source_Ptr := Sloc (Typ);
         Exporting_Table    : constant Boolean :=
                                Building_Static_DT (Typ)
                                  and then Suffix_Index > 0;
         Iface_DT           : constant Entity_Id := Make_Temporary (Loc, 'T');
         Predef_Prims       : constant Entity_Id := Make_Temporary (Loc, 'R');
         DT_Constr_List     : List_Id;
         DT_Aggr_List       : List_Id;
         Empty_DT           : Boolean := False;
         Nb_Predef_Prims    : Nat := 0;
         Nb_Prim            : Nat;
         New_Node           : Node_Id;
         OSD                : Entity_Id;
         OSD_Aggr_List      : List_Id;
         Pos                : Nat;
         Prim               : Entity_Id;
         Prim_Elmt          : Elmt_Id;
         Prim_Ops_Aggr_List : List_Id;

      begin
         --  Handle cases in which we do not generate statically allocated
         --  dispatch tables.

         if not Building_Static_DT (Typ) then
            Set_Ekind (Predef_Prims, E_Variable);
            Set_Ekind (Iface_DT, E_Variable);

         --  Statically allocated dispatch tables and related entities are
         --  constants.

         else
            Set_Ekind (Predef_Prims, E_Constant);
            Set_Is_Statically_Allocated (Predef_Prims);
            Set_Is_True_Constant (Predef_Prims);

            Set_Ekind (Iface_DT, E_Constant);
            Set_Is_Statically_Allocated (Iface_DT);
            Set_Is_True_Constant (Iface_DT);
         end if;

         --  Calculate the number of slots of the dispatch table. If the number
         --  of primitives of Typ is 0 we reserve a dummy single entry for its
         --  DT because at run time the pointer to this dummy entry will be
         --  used as the tag.

         if Num_Iface_Prims = 0 then
            Empty_DT := True;
            Nb_Prim  := 1;
         else
            Nb_Prim  := Num_Iface_Prims;
         end if;

         --  Generate:

         --   Predef_Prims : Address_Array (1 .. Default_Prim_Ops_Count) :=
         --                    (predef-prim-op-thunk-1'address,
         --                     predef-prim-op-thunk-2'address,
         --                     ...
         --                     predef-prim-op-thunk-n'address);
         --   for Predef_Prims'Alignment use Address'Alignment

         --  Stage 1: Calculate the number of predefined primitives

         if not Building_Static_DT (Typ) then
            Nb_Predef_Prims := Max_Predef_Prims;
         else
            Prim_Elmt := First_Elmt (Primitive_Operations (Typ));
            while Present (Prim_Elmt) loop
               Prim := Node (Prim_Elmt);

               if Is_Predefined_Dispatching_Operation (Prim)
                 and then not Is_Abstract_Subprogram (Prim)
               then
                  Pos := UI_To_Int (DT_Position (Prim));

                  if Pos > Nb_Predef_Prims then
                     Nb_Predef_Prims := Pos;
                  end if;
               end if;

               Next_Elmt (Prim_Elmt);
            end loop;
         end if;

         --  Stage 2: Create the thunks associated with the predefined
         --  primitives and save their entity to fill the aggregate.

         declare
            Prim_Table : array (Nat range 1 .. Nb_Predef_Prims) of Entity_Id;
            Decl       : Node_Id;
            Thunk_Id   : Entity_Id;
            Thunk_Code : Node_Id;

         begin
            Prim_Ops_Aggr_List := New_List;
            Prim_Table := (others => Empty);

            if Building_Static_DT (Typ) then
               Prim_Elmt := First_Elmt (Primitive_Operations (Typ));
               while Present (Prim_Elmt) loop
                  Prim := Node (Prim_Elmt);

                  if Is_Predefined_Dispatching_Operation (Prim)
                    and then not Is_Abstract_Subprogram (Prim)
                    and then not Is_Eliminated (Prim)
                    and then not Present (Prim_Table
                                           (UI_To_Int (DT_Position (Prim))))
                  then
                     if not Build_Thunks then
                        Prim_Table (UI_To_Int (DT_Position (Prim))) :=
                          Alias (Prim);

                     else
                        Expand_Interface_Thunk
                          (Ultimate_Alias (Prim), Thunk_Id, Thunk_Code);

                        if Present (Thunk_Id) then
                           Append_To (Result, Thunk_Code);
                           Prim_Table (UI_To_Int (DT_Position (Prim)))
                             := Thunk_Id;
                        end if;
                     end if;
                  end if;

                  Next_Elmt (Prim_Elmt);
               end loop;
            end if;

            for J in Prim_Table'Range loop
               if Present (Prim_Table (J)) then
                  New_Node :=
                    Unchecked_Convert_To (RTE (RE_Prim_Ptr),
                      Make_Attribute_Reference (Loc,
                        Prefix => New_Reference_To (Prim_Table (J), Loc),
                        Attribute_Name => Name_Unrestricted_Access));
               else
                  New_Node := Make_Null (Loc);
               end if;

               Append_To (Prim_Ops_Aggr_List, New_Node);
            end loop;

            New_Node :=
              Make_Aggregate (Loc,
                Expressions => Prim_Ops_Aggr_List);

            --  Remember aggregates initializing dispatch tables

            Append_Elmt (New_Node, DT_Aggr);

            Decl :=
              Make_Subtype_Declaration (Loc,
                Defining_Identifier => Make_Temporary (Loc, 'S'),
                Subtype_Indication  =>
                  New_Reference_To (RTE (RE_Address_Array), Loc));

            Append_To (Result, Decl);

            Append_To (Result,
              Make_Object_Declaration (Loc,
                Defining_Identifier => Predef_Prims,
                Constant_Present    => Building_Static_DT (Typ),
                Aliased_Present     => True,
                Object_Definition   => New_Reference_To
                                         (Defining_Identifier (Decl), Loc),
                Expression => New_Node));

            Append_To (Result,
              Make_Attribute_Definition_Clause (Loc,
                Name       => New_Reference_To (Predef_Prims, Loc),
                Chars      => Name_Alignment,
                Expression =>
                  Make_Attribute_Reference (Loc,
                    Prefix =>
                      New_Reference_To (RTE (RE_Integer_Address), Loc),
                    Attribute_Name => Name_Alignment)));
         end;

         --  Generate

         --   OSD : Ada.Tags.Object_Specific_Data (Nb_Prims) :=
         --          (OSD_Table => (1 => <value>,
         --                           ...
         --                         N => <value>));

         --   Iface_DT : Dispatch_Table (Nb_Prims) :=
         --               ([ Signature   => <sig-value> ],
         --                Tag_Kind      => <tag_kind-value>,
         --                Predef_Prims  => Predef_Prims'Address,
         --                Offset_To_Top => 0,
         --                OSD           => OSD'Address,
         --                Prims_Ptr     => (prim-op-1'address,
         --                                  prim-op-2'address,
         --                                  ...
         --                                  prim-op-n'address));
         --   for Iface_DT'Alignment use Address'Alignment;

         --  Stage 3: Initialize the discriminant and the record components

         DT_Constr_List := New_List;
         DT_Aggr_List   := New_List;

         --  Nb_Prim. If the tagged type has no primitives we add a dummy
         --  slot whose address will be the tag of this type.

         if Nb_Prim = 0 then
            New_Node := Make_Integer_Literal (Loc, 1);
         else
            New_Node := Make_Integer_Literal (Loc, Nb_Prim);
         end if;

         Append_To (DT_Constr_List, New_Node);
         Append_To (DT_Aggr_List, New_Copy (New_Node));

         --  Signature

         if RTE_Record_Component_Available (RE_Signature) then
            Append_To (DT_Aggr_List,
              New_Reference_To (RTE (RE_Secondary_DT), Loc));
         end if;

         --  Tag_Kind

         if RTE_Record_Component_Available (RE_Tag_Kind) then
            Append_To (DT_Aggr_List, Tagged_Kind (Typ));
         end if;

         --  Predef_Prims

         Append_To (DT_Aggr_List,
           Make_Attribute_Reference (Loc,
             Prefix => New_Reference_To (Predef_Prims, Loc),
             Attribute_Name => Name_Address));

         --  Note: The correct value of Offset_To_Top will be set by the init
         --  subprogram

         Append_To (DT_Aggr_List, Make_Integer_Literal (Loc, 0));

         --  Generate the Object Specific Data table required to dispatch calls
         --  through synchronized interfaces.

         if Empty_DT
           or else Is_Abstract_Type (Typ)
           or else Is_Controlled (Typ)
           or else Restriction_Active (No_Dispatching_Calls)
           or else not Is_Limited_Type (Typ)
           or else not Has_Interfaces (Typ)
           or else not Build_Thunks
           or else not RTE_Record_Component_Available (RE_OSD_Table)
         then
            --  No OSD table required

            Append_To (DT_Aggr_List,
              New_Reference_To (RTE (RE_Null_Address), Loc));

         else
            OSD_Aggr_List := New_List;

            declare
               Prim_Table : array (Nat range 1 .. Nb_Prim) of Entity_Id;
               Prim       : Entity_Id;
               Prim_Alias : Entity_Id;
               Prim_Elmt  : Elmt_Id;
               E          : Entity_Id;
               Count      : Nat := 0;
               Pos        : Nat;

            begin
               Prim_Table := (others => Empty);
               Prim_Alias := Empty;

               Prim_Elmt := First_Elmt (Primitive_Operations (Typ));
               while Present (Prim_Elmt) loop
                  Prim := Node (Prim_Elmt);

                  if Present (Interface_Alias (Prim))
                    and then Find_Dispatching_Type
                               (Interface_Alias (Prim)) = Iface
                  then
                     Prim_Alias := Interface_Alias (Prim);
                     E   := Ultimate_Alias (Prim);
                     Pos := UI_To_Int (DT_Position (Prim_Alias));

                     if Present (Prim_Table (Pos)) then
                        pragma Assert (Prim_Table (Pos) = E);
                        null;

                     else
                        Prim_Table (Pos) := E;

                        Append_To (OSD_Aggr_List,
                          Make_Component_Association (Loc,
                            Choices => New_List (
                              Make_Integer_Literal (Loc,
                                DT_Position (Prim_Alias))),
                            Expression =>
                              Make_Integer_Literal (Loc,
                                DT_Position (Alias (Prim)))));

                        Count := Count + 1;
                     end if;
                  end if;

                  Next_Elmt (Prim_Elmt);
               end loop;
               pragma Assert (Count = Nb_Prim);
            end;

            OSD := Make_Temporary (Loc, 'I');

            Append_To (Result,
              Make_Object_Declaration (Loc,
                Defining_Identifier => OSD,
                Object_Definition   =>
                  Make_Subtype_Indication (Loc,
                    Subtype_Mark =>
                      New_Reference_To (RTE (RE_Object_Specific_Data), Loc),
                    Constraint =>
                      Make_Index_Or_Discriminant_Constraint (Loc,
                        Constraints => New_List (
                          Make_Integer_Literal (Loc, Nb_Prim)))),

                Expression          =>
                  Make_Aggregate (Loc,
                    Component_Associations => New_List (
                      Make_Component_Association (Loc,
                        Choices => New_List (
                          New_Occurrence_Of
                            (RTE_Record_Component (RE_OSD_Num_Prims), Loc)),
                        Expression =>
                          Make_Integer_Literal (Loc, Nb_Prim)),

                      Make_Component_Association (Loc,
                        Choices => New_List (
                          New_Occurrence_Of
                            (RTE_Record_Component (RE_OSD_Table), Loc)),
                        Expression => Make_Aggregate (Loc,
                          Component_Associations => OSD_Aggr_List))))));

            Append_To (Result,
              Make_Attribute_Definition_Clause (Loc,
                Name       => New_Reference_To (OSD, Loc),
                Chars      => Name_Alignment,
                Expression =>
                  Make_Attribute_Reference (Loc,
                    Prefix =>
                      New_Reference_To (RTE (RE_Integer_Address), Loc),
                    Attribute_Name => Name_Alignment)));

            --  In secondary dispatch tables the Typeinfo component contains
            --  the address of the Object Specific Data (see a-tags.ads)

            Append_To (DT_Aggr_List,
              Make_Attribute_Reference (Loc,
                Prefix => New_Reference_To (OSD, Loc),
                Attribute_Name => Name_Address));
         end if;

         --  Initialize the table of primitive operations

         Prim_Ops_Aggr_List := New_List;

         if Empty_DT then
            Append_To (Prim_Ops_Aggr_List, Make_Null (Loc));

         elsif Is_Abstract_Type (Typ)
           or else not Building_Static_DT (Typ)
         then
            for J in 1 .. Nb_Prim loop
               Append_To (Prim_Ops_Aggr_List, Make_Null (Loc));
            end loop;

         else
            declare
               CPP_Nb_Prims : constant Nat := CPP_Num_Prims (Typ);
               E            : Entity_Id;
               Prim_Pos     : Nat;
               Prim_Table   : array (Nat range 1 .. Nb_Prim) of Entity_Id;
               Thunk_Code   : Node_Id;
               Thunk_Id     : Entity_Id;

            begin
               Prim_Table := (others => Empty);

               Prim_Elmt  := First_Elmt (Primitive_Operations (Typ));
               while Present (Prim_Elmt) loop
                  Prim     := Node (Prim_Elmt);
                  E        := Ultimate_Alias (Prim);
                  Prim_Pos := UI_To_Int (DT_Position (E));

                  --  Do not reference predefined primitives because they are
                  --  located in a separate dispatch table; skip abstract and
                  --  eliminated primitives; skip primitives located in the C++
                  --  part of the dispatch table because their slot is set by
                  --  the IC routine.

                  if not Is_Predefined_Dispatching_Operation (Prim)
                    and then Present (Interface_Alias (Prim))
                    and then not Is_Abstract_Subprogram (Alias (Prim))
                    and then not Is_Eliminated (Alias (Prim))
                    and then (not Is_CPP_Class (Root_Type (Typ))
                               or else Prim_Pos > CPP_Nb_Prims)
                    and then Find_Dispatching_Type
                               (Interface_Alias (Prim)) = Iface

                     --  Generate the code of the thunk only if the abstract
                     --  interface type is not an immediate ancestor of
                     --  Tagged_Type. Otherwise the DT associated with the
                     --  interface is the primary DT.

                    and then not Is_Ancestor (Iface, Typ)
                  then
                     if not Build_Thunks then
                        Prim_Pos :=
                          UI_To_Int (DT_Position (Interface_Alias (Prim)));
                        Prim_Table (Prim_Pos) := Alias (Prim);

                     else
                        Expand_Interface_Thunk (Prim, Thunk_Id, Thunk_Code);

                        if Present (Thunk_Id) then
                           Prim_Pos :=
                             UI_To_Int (DT_Position (Interface_Alias (Prim)));

                           Prim_Table (Prim_Pos) := Thunk_Id;
                           Append_To (Result, Thunk_Code);
                        end if;
                     end if;
                  end if;

                  Next_Elmt (Prim_Elmt);
               end loop;

               for J in Prim_Table'Range loop
                  if Present (Prim_Table (J)) then
                     New_Node :=
                       Unchecked_Convert_To (RTE (RE_Prim_Ptr),
                         Make_Attribute_Reference (Loc,
                           Prefix => New_Reference_To (Prim_Table (J), Loc),
                           Attribute_Name => Name_Unrestricted_Access));

                  else
                     New_Node := Make_Null (Loc);
                  end if;

                  Append_To (Prim_Ops_Aggr_List, New_Node);
               end loop;
            end;
         end if;

         New_Node :=
           Make_Aggregate (Loc,
             Expressions => Prim_Ops_Aggr_List);

         Append_To (DT_Aggr_List, New_Node);

         --  Remember aggregates initializing dispatch tables

         Append_Elmt (New_Node, DT_Aggr);

         --  Note: Secondary dispatch tables cannot be declared constant
         --  because the component Offset_To_Top is currently initialized
         --  by the IP routine.

         Append_To (Result,
           Make_Object_Declaration (Loc,
             Defining_Identifier => Iface_DT,
             Aliased_Present     => True,
             Constant_Present    => False,

             Object_Definition   =>
               Make_Subtype_Indication (Loc,
                 Subtype_Mark => New_Reference_To
                                   (RTE (RE_Dispatch_Table_Wrapper), Loc),
                 Constraint   => Make_Index_Or_Discriminant_Constraint (Loc,
                                   Constraints => DT_Constr_List)),

             Expression          =>
               Make_Aggregate (Loc,
                 Expressions => DT_Aggr_List)));

         Append_To (Result,
           Make_Attribute_Definition_Clause (Loc,
             Name       => New_Reference_To (Iface_DT, Loc),
             Chars      => Name_Alignment,

             Expression =>
               Make_Attribute_Reference (Loc,
                 Prefix         =>
                   New_Reference_To (RTE (RE_Integer_Address), Loc),
                 Attribute_Name => Name_Alignment)));

         if Exporting_Table then
            Export_DT (Typ, Iface_DT, Suffix_Index);

         --  Generate code to create the pointer to the dispatch table

         --    Iface_DT_Ptr : Tag := Tag!(DT.Prims_Ptr'Address);

         --  Note: This declaration is not added here if the table is exported
         --  because in such case Make_Tags has already added this declaration.

         else
            Append_To (Result,
              Make_Object_Declaration (Loc,
                Defining_Identifier => Iface_DT_Ptr,
                Constant_Present    => True,

                Object_Definition   =>
                  New_Reference_To (RTE (RE_Interface_Tag), Loc),

                Expression          =>
                  Unchecked_Convert_To (RTE (RE_Interface_Tag),
                    Make_Attribute_Reference (Loc,
                      Prefix         =>
                        Make_Selected_Component (Loc,
                          Prefix        => New_Reference_To (Iface_DT, Loc),
                          Selector_Name =>
                            New_Occurrence_Of
                              (RTE_Record_Component (RE_Prims_Ptr), Loc)),
                      Attribute_Name => Name_Address))));
         end if;

         Append_To (Result,
           Make_Object_Declaration (Loc,
             Defining_Identifier => Predef_Prims_Ptr,
             Constant_Present    => True,

             Object_Definition   =>
               New_Reference_To (RTE (RE_Address), Loc),

             Expression          =>
               Make_Attribute_Reference (Loc,
                 Prefix         =>
                   Make_Selected_Component (Loc,
                     Prefix        => New_Reference_To (Iface_DT, Loc),
                     Selector_Name =>
                       New_Occurrence_Of
                         (RTE_Record_Component (RE_Predef_Prims), Loc)),
                 Attribute_Name => Name_Address)));

         --  Remember entities containing dispatch tables

         Append_Elmt (Predef_Prims, DT_Decl);
         Append_Elmt (Iface_DT, DT_Decl);
      end Make_Secondary_DT;

      --  Local variables

      Elab_Code          : constant List_Id := New_List;
      Result             : constant List_Id := New_List;
      Tname              : constant Name_Id := Chars (Typ);
      AI                 : Elmt_Id;
      AI_Tag_Elmt        : Elmt_Id;
      AI_Tag_Comp        : Elmt_Id;
      DT_Aggr_List       : List_Id;
      DT_Constr_List     : List_Id;
      DT_Ptr             : Entity_Id;
      ITable             : Node_Id;
      I_Depth            : Nat := 0;
      Iface_Table_Node   : Node_Id;
      Name_ITable        : Name_Id;
      Nb_Predef_Prims    : Nat := 0;
      Nb_Prim            : Nat := 0;
      New_Node           : Node_Id;
      Num_Ifaces         : Nat := 0;
      Parent_Typ         : Entity_Id;
      Prim               : Entity_Id;
      Prim_Elmt          : Elmt_Id;
      Prim_Ops_Aggr_List : List_Id;
      Suffix_Index       : Int;
      Typ_Comps          : Elist_Id;
      Typ_Ifaces         : Elist_Id;
      TSD_Aggr_List      : List_Id;
      TSD_Tags_List      : List_Id;

      --  The following name entries are used by Make_DT to generate a number
      --  of entities related to a tagged type. These entities may be generated
      --  in a scope other than that of the tagged type declaration, and if
      --  the entities for two tagged types with the same name happen to be
      --  generated in the same scope, we have to take care to use different
      --  names. This is achieved by means of a unique serial number appended
      --  to each generated entity name.

      Name_DT           : constant Name_Id :=
                            New_External_Name (Tname, 'T', Suffix_Index => -1);
      Name_Exname       : constant Name_Id :=
                            New_External_Name (Tname, 'E', Suffix_Index => -1);
      Name_HT_Link      : constant Name_Id :=
                            New_External_Name (Tname, 'H', Suffix_Index => -1);
      Name_Predef_Prims : constant Name_Id :=
                            New_External_Name (Tname, 'R', Suffix_Index => -1);
      Name_SSD          : constant Name_Id :=
                            New_External_Name (Tname, 'S', Suffix_Index => -1);
      Name_TSD          : constant Name_Id :=
                            New_External_Name (Tname, 'B', Suffix_Index => -1);

      --  Entities built with above names

      DT           : constant Entity_Id :=
                       Make_Defining_Identifier (Loc, Name_DT);
      Exname       : constant Entity_Id :=
                       Make_Defining_Identifier (Loc, Name_Exname);
      HT_Link      : constant Entity_Id :=
                       Make_Defining_Identifier (Loc, Name_HT_Link);
      Predef_Prims : constant Entity_Id :=
                       Make_Defining_Identifier (Loc, Name_Predef_Prims);
      SSD          : constant Entity_Id :=
                       Make_Defining_Identifier (Loc, Name_SSD);
      TSD          : constant Entity_Id :=
                       Make_Defining_Identifier (Loc, Name_TSD);

   --  Start of processing for Make_DT

   begin
      pragma Assert (Is_Frozen (Typ));

      --  Handle cases in which there is no need to build the dispatch table

      if Has_Dispatch_Table (Typ)
        or else No (Access_Disp_Table (Typ))
        or else Is_CPP_Class (Typ)
        or else Convention (Typ) = Convention_CIL
        or else Convention (Typ) = Convention_Java
      then
         return Result;

      elsif No_Run_Time_Mode then
         Error_Msg_CRT ("tagged types", Typ);
         return Result;

      elsif not RTE_Available (RE_Tag) then
         Append_To (Result,
           Make_Object_Declaration (Loc,
             Defining_Identifier => Node (First_Elmt
                                           (Access_Disp_Table (Typ))),
             Object_Definition   => New_Reference_To (RTE (RE_Tag), Loc),
             Constant_Present    => True,
             Expression =>
               Unchecked_Convert_To (RTE (RE_Tag),
                 New_Reference_To (RTE (RE_Null_Address), Loc))));

         Analyze_List (Result, Suppress => All_Checks);
         Error_Msg_CRT ("tagged types", Typ);
         return Result;
      end if;

      --  Ensure that the value of Max_Predef_Prims defined in a-tags is
      --  correct. Valid values are 10 under configurable runtime or 16
      --  with full runtime.

      if RTE_Available (RE_Interface_Data) then
         if Max_Predef_Prims /= 16 then
            Error_Msg_N ("run-time library configuration error", Typ);
            return Result;
         end if;
      else
         if Max_Predef_Prims /= 10 then
            Error_Msg_N ("run-time library configuration error", Typ);
            Error_Msg_CRT ("tagged types", Typ);
            return Result;
         end if;
      end if;

      --  Initialize Parent_Typ handling private types

      Parent_Typ := Etype (Typ);

      if Present (Full_View (Parent_Typ)) then
         Parent_Typ := Full_View (Parent_Typ);
      end if;

      --  Ensure that all the primitives are frozen. This is only required when
      --  building static dispatch tables --- the primitives must be frozen to
      --  be referenced (otherwise we have problems with the backend). It is
      --  not a requirement with nonstatic dispatch tables because in this case
      --  we generate now an empty dispatch table; the extra code required to
      --  register the primitives in the slots will be generated later --- when
      --  each primitive is frozen (see Freeze_Subprogram).

      if Building_Static_DT (Typ) then
         declare
            Save      : constant Boolean := Freezing_Library_Level_Tagged_Type;
            Prim      : Entity_Id;
            Prim_Elmt : Elmt_Id;
            Frnodes   : List_Id;

         begin
            Freezing_Library_Level_Tagged_Type := True;

            Prim_Elmt := First_Elmt (Primitive_Operations (Typ));
            while Present (Prim_Elmt) loop
               Prim    := Node (Prim_Elmt);
               Frnodes := Freeze_Entity (Prim, Typ);

               declare
                  F : Entity_Id;

               begin
                  F := First_Formal (Prim);
                  while Present (F) loop
                     Check_Premature_Freezing (Prim, Etype (F));
                     Next_Formal (F);
                  end loop;

                  Check_Premature_Freezing (Prim, Etype (Prim));
               end;

               if Present (Frnodes) then
                  Append_List_To (Result, Frnodes);
               end if;

               Next_Elmt (Prim_Elmt);
            end loop;

            Freezing_Library_Level_Tagged_Type := Save;
         end;
      end if;

      --  Ada 2005 (AI-251): Build the secondary dispatch tables

      if Has_Interfaces (Typ) then
         Collect_Interface_Components (Typ, Typ_Comps);

         --  Each secondary dispatch table is assigned an unique positive
         --  suffix index; such value also corresponds with the location of
         --  its entity in the Dispatch_Table_Wrappers list (see Make_Tags).

         --  Note: This value must be kept sync with the Suffix_Index values
         --  generated by Make_Tags

         Suffix_Index := 1;
         AI_Tag_Elmt  :=
           Next_Elmt (Next_Elmt (First_Elmt (Access_Disp_Table (Typ))));

         AI_Tag_Comp := First_Elmt (Typ_Comps);
         while Present (AI_Tag_Comp) loop
            pragma Assert (Has_Suffix (Node (AI_Tag_Elmt), 'P'));

            --  Build the secondary table containing pointers to thunks

            Make_Secondary_DT
             (Typ             => Typ,
              Iface           => Base_Type (Related_Type (Node (AI_Tag_Comp))),
              Suffix_Index    => Suffix_Index,
              Num_Iface_Prims => UI_To_Int
                                   (DT_Entry_Count (Node (AI_Tag_Comp))),
              Iface_DT_Ptr    => Node (AI_Tag_Elmt),
              Predef_Prims_Ptr => Node (Next_Elmt (AI_Tag_Elmt)),
              Build_Thunks    => True,
              Result          => Result);

            --  Skip secondary dispatch table referencing thunks to predefined
            --  primitives.

            Next_Elmt (AI_Tag_Elmt);
            pragma Assert (Has_Suffix (Node (AI_Tag_Elmt), 'Y'));

            --  Secondary dispatch table referencing user-defined primitives
            --  covered by this interface.

            Next_Elmt (AI_Tag_Elmt);
            pragma Assert (Has_Suffix (Node (AI_Tag_Elmt), 'D'));

            --  Build the secondary table containing pointers to primitives
            --  (used to give support to Generic Dispatching Constructors).

            Make_Secondary_DT
              (Typ              => Typ,
               Iface            => Base_Type
                                     (Related_Type (Node (AI_Tag_Comp))),
               Suffix_Index     => -1,
               Num_Iface_Prims  => UI_To_Int
                                     (DT_Entry_Count (Node (AI_Tag_Comp))),
               Iface_DT_Ptr     => Node (AI_Tag_Elmt),
               Predef_Prims_Ptr => Node (Next_Elmt (AI_Tag_Elmt)),
               Build_Thunks     => False,
               Result           => Result);

            --  Skip secondary dispatch table referencing predefined primitives

            Next_Elmt (AI_Tag_Elmt);
            pragma Assert (Has_Suffix (Node (AI_Tag_Elmt), 'Z'));

            Suffix_Index := Suffix_Index + 1;
            Next_Elmt (AI_Tag_Elmt);
            Next_Elmt (AI_Tag_Comp);
         end loop;
      end if;

      --  Get the _tag entity and number of primitives of its dispatch table

      DT_Ptr  := Node (First_Elmt (Access_Disp_Table (Typ)));
      Nb_Prim := UI_To_Int (DT_Entry_Count (First_Tag_Component (Typ)));

      Set_Is_Statically_Allocated (DT,  Is_Library_Level_Tagged_Type (Typ));
      Set_Is_Statically_Allocated (SSD, Is_Library_Level_Tagged_Type (Typ));
      Set_Is_Statically_Allocated (TSD, Is_Library_Level_Tagged_Type (Typ));
      Set_Is_Statically_Allocated (Predef_Prims,
        Is_Library_Level_Tagged_Type (Typ));

      --  In case of locally defined tagged type we declare the object
      --  containing the dispatch table by means of a variable. Its
      --  initialization is done later by means of an assignment. This is
      --  required to generate its External_Tag.

      if not Building_Static_DT (Typ) then

         --  Generate:
         --    DT     : No_Dispatch_Table_Wrapper;
         --    for DT'Alignment use Address'Alignment;
         --    DT_Ptr : Tag := !Tag (DT.NDT_Prims_Ptr'Address);

         if not Has_DT (Typ) then
            Append_To (Result,
              Make_Object_Declaration (Loc,
                Defining_Identifier => DT,
                Aliased_Present     => True,
                Constant_Present    => False,
                Object_Definition   =>
                  New_Reference_To
                    (RTE (RE_No_Dispatch_Table_Wrapper), Loc)));

            --  Generate a SCIL node for the previous object declaration
            --  because it has a null dispatch table.

            if Generate_SCIL then
               New_Node :=
                 Make_SCIL_Dispatch_Table_Object_Init (Sloc (Last (Result)));
               Set_SCIL_Related_Node (New_Node, Last (Result));
               Set_SCIL_Entity (New_Node, Typ);
               Insert_Before (Last (Result), New_Node);
            end if;

            Append_To (Result,
              Make_Attribute_Definition_Clause (Loc,
                Name       => New_Reference_To (DT, Loc),
                Chars      => Name_Alignment,
                Expression =>
                  Make_Attribute_Reference (Loc,
                    Prefix =>
                      New_Reference_To (RTE (RE_Integer_Address), Loc),
                    Attribute_Name => Name_Alignment)));

            Append_To (Result,
              Make_Object_Declaration (Loc,
                Defining_Identifier => DT_Ptr,
                Object_Definition   => New_Reference_To (RTE (RE_Tag), Loc),
                Constant_Present    => True,
                Expression =>
                  Unchecked_Convert_To (RTE (RE_Tag),
                    Make_Attribute_Reference (Loc,
                      Prefix =>
                        Make_Selected_Component (Loc,
                          Prefix => New_Reference_To (DT, Loc),
                        Selector_Name =>
                          New_Occurrence_Of
                            (RTE_Record_Component (RE_NDT_Prims_Ptr), Loc)),
                      Attribute_Name => Name_Address))));

<<<<<<< HEAD
=======
            Set_Is_Statically_Allocated (DT_Ptr,
              Is_Library_Level_Tagged_Type (Typ));

>>>>>>> b56a5220
            --  Generate the SCIL node for the previous object declaration
            --  because it has a tag initialization.

            if Generate_SCIL then
               New_Node :=
                 Make_SCIL_Dispatch_Table_Tag_Init (Sloc (Last (Result)));
<<<<<<< HEAD
               Set_SCIL_Related_Node (New_Node, Last (Result));
               Set_SCIL_Entity (New_Node, Typ);
               Insert_Before (Last (Result), New_Node);
=======
               Set_SCIL_Entity (New_Node, Typ);
               Set_SCIL_Node (Last (Result), New_Node);
>>>>>>> b56a5220
            end if;

         --  Generate:
         --    DT : Dispatch_Table_Wrapper (Nb_Prim);
         --    for DT'Alignment use Address'Alignment;
         --    DT_Ptr : Tag := !Tag (DT.Prims_Ptr'Address);

         else
            --  If the tagged type has no primitives we add a dummy slot
            --  whose address will be the tag of this type.

            if Nb_Prim = 0 then
               DT_Constr_List :=
                 New_List (Make_Integer_Literal (Loc, 1));
            else
               DT_Constr_List :=
                 New_List (Make_Integer_Literal (Loc, Nb_Prim));
            end if;

            Append_To (Result,
              Make_Object_Declaration (Loc,
                Defining_Identifier => DT,
                Aliased_Present     => True,
                Constant_Present    => False,
                Object_Definition   =>
                  Make_Subtype_Indication (Loc,
                    Subtype_Mark =>
                      New_Reference_To (RTE (RE_Dispatch_Table_Wrapper), Loc),
                    Constraint => Make_Index_Or_Discriminant_Constraint (Loc,
                                    Constraints => DT_Constr_List))));

            --  Generate the SCIL node for the previous object declaration
            --  because it contains a dispatch table.

            if Generate_SCIL then
               New_Node :=
                 Make_SCIL_Dispatch_Table_Object_Init (Sloc (Last (Result)));
               Set_SCIL_Related_Node (New_Node, Last (Result));
               Set_SCIL_Entity (New_Node, Typ);
               Insert_Before (Last (Result), New_Node);
            end if;

            Append_To (Result,
              Make_Attribute_Definition_Clause (Loc,
                Name       => New_Reference_To (DT, Loc),
                Chars      => Name_Alignment,
                Expression =>
                  Make_Attribute_Reference (Loc,
                    Prefix =>
                      New_Reference_To (RTE (RE_Integer_Address), Loc),
                    Attribute_Name => Name_Alignment)));

            Append_To (Result,
              Make_Object_Declaration (Loc,
                Defining_Identifier => DT_Ptr,
                Object_Definition   => New_Reference_To (RTE (RE_Tag), Loc),
                Constant_Present    => True,
                Expression =>
                  Unchecked_Convert_To (RTE (RE_Tag),
                    Make_Attribute_Reference (Loc,
                      Prefix =>
                        Make_Selected_Component (Loc,
                          Prefix => New_Reference_To (DT, Loc),
                        Selector_Name =>
                          New_Occurrence_Of
                            (RTE_Record_Component (RE_Prims_Ptr), Loc)),
                      Attribute_Name => Name_Address))));

<<<<<<< HEAD
=======
            Set_Is_Statically_Allocated (DT_Ptr,
              Is_Library_Level_Tagged_Type (Typ));

>>>>>>> b56a5220
            --  Generate the SCIL node for the previous object declaration
            --  because it has a tag initialization.

            if Generate_SCIL then
               New_Node :=
                 Make_SCIL_Dispatch_Table_Tag_Init (Sloc (Last (Result)));
<<<<<<< HEAD
               Set_SCIL_Related_Node (New_Node, Last (Result));
               Set_SCIL_Entity (New_Node, Typ);
               Insert_Before (Last (Result), New_Node);
=======
               Set_SCIL_Entity (New_Node, Typ);
               Set_SCIL_Node (Last (Result), New_Node);
>>>>>>> b56a5220
            end if;

            Append_To (Result,
              Make_Object_Declaration (Loc,
                Defining_Identifier =>
                  Node (Next_Elmt (First_Elmt (Access_Disp_Table (Typ)))),
                Constant_Present    => True,
                Object_Definition   => New_Reference_To
                                            (RTE (RE_Address), Loc),
                Expression =>
                  Make_Attribute_Reference (Loc,
                    Prefix =>
                      Make_Selected_Component (Loc,
                        Prefix => New_Reference_To (DT, Loc),
                      Selector_Name =>
                        New_Occurrence_Of
                          (RTE_Record_Component (RE_Predef_Prims), Loc)),
                    Attribute_Name => Name_Address)));
         end if;
      end if;

      --  Generate: Exname : constant String := full_qualified_name (typ);
      --  The type itself may be an anonymous parent type, so use the first
      --  subtype to have a user-recognizable name.

      Append_To (Result,
        Make_Object_Declaration (Loc,
          Defining_Identifier => Exname,
          Constant_Present    => True,
          Object_Definition   => New_Reference_To (Standard_String, Loc),
          Expression =>
            Make_String_Literal (Loc,
              Fully_Qualified_Name_String (First_Subtype (Typ)))));

      Set_Is_Statically_Allocated (Exname);
      Set_Is_True_Constant (Exname);

      --  Declare the object used by Ada.Tags.Register_Tag

      if RTE_Available (RE_Register_Tag) then
         Append_To (Result,
           Make_Object_Declaration (Loc,
             Defining_Identifier => HT_Link,
             Object_Definition   => New_Reference_To (RTE (RE_Tag), Loc)));
      end if;

      --  Generate code to create the storage for the type specific data object
      --  with enough space to store the tags of the ancestors plus the tags
      --  of all the implemented interfaces (as described in a-tags.adb).

      --   TSD : Type_Specific_Data (I_Depth) :=
      --           (Idepth             => I_Depth,
      --            Access_Level       => Type_Access_Level (Typ),
      --            Expanded_Name      => Cstring_Ptr!(Exname'Address))
      --            External_Tag       => Cstring_Ptr!(Exname'Address))
      --            HT_Link            => HT_Link'Address,
      --            Transportable      => <<boolean-value>>,
      --            Type_Is_Abstract   => <<boolean-value>>,
      --            RC_Offset          => <<integer-value>>,
      --            [ Size_Func         => Size_Prim'Access ]
      --            [ Interfaces_Table  => <<access-value>> ]
      --            [ SSD               => SSD_Table'Address ]
      --            Tags_Table         => (0 => null,
      --                                   1 => Parent'Tag
      --                                   ...);
      --   for TSD'Alignment use Address'Alignment

      TSD_Aggr_List := New_List;

      --  Idepth: Count ancestors to compute the inheritance depth. For private
      --  extensions, always go to the full view in order to compute the real
      --  inheritance depth.

      declare
         Current_Typ : Entity_Id;
         Parent_Typ  : Entity_Id;

      begin
         I_Depth     := 0;
         Current_Typ := Typ;
         loop
            Parent_Typ := Etype (Current_Typ);

            if Is_Private_Type (Parent_Typ) then
               Parent_Typ := Full_View (Base_Type (Parent_Typ));
            end if;

            exit when Parent_Typ = Current_Typ;

            I_Depth := I_Depth + 1;
            Current_Typ := Parent_Typ;
         end loop;
      end;

      Append_To (TSD_Aggr_List,
        Make_Integer_Literal (Loc, I_Depth));

      --  Access_Level

      Append_To (TSD_Aggr_List,
        Make_Integer_Literal (Loc, Type_Access_Level (Typ)));

      --  Expanded_Name

      Append_To (TSD_Aggr_List,
        Unchecked_Convert_To (RTE (RE_Cstring_Ptr),
          Make_Attribute_Reference (Loc,
            Prefix => New_Reference_To (Exname, Loc),
            Attribute_Name => Name_Address)));

      --  External_Tag of a local tagged type

      --     <typ>A : constant String :=
      --                "Internal tag at 16#tag-addr#: <full-name-of-typ>";

      --  The reason we generate this strange name is that we do not want to
      --  enter local tagged types in the global hash table used to compute
      --  the Internal_Tag attribute for two reasons:

      --    1. It is hard to avoid a tasking race condition for entering the
      --    entry into the hash table.

      --    2. It would cause a storage leak, unless we rig up considerable
      --    mechanism to remove the entry from the hash table on exit.

      --  So what we do is to generate the above external tag name, where the
      --  hex address is the address of the local dispatch table (i.e. exactly
      --  the value we want if Internal_Tag is computed from this string).

      --  Of course this value will only be valid if the tagged type is still
      --  in scope, but it clearly must be erroneous to compute the internal
      --  tag of a tagged type that is out of scope!

      --  We don't do this processing if an explicit external tag has been
      --  specified. That's an odd case for which we have already issued a
      --  warning, where we will not be able to compute the internal tag.

      if not Is_Library_Level_Entity (Typ)
        and then not Has_External_Tag_Rep_Clause (Typ)
      then
         declare
            Exname      : constant Entity_Id :=
                            Make_Defining_Identifier (Loc,
                              New_External_Name (Tname, 'A'));

            Full_Name   : constant String_Id :=
                            Fully_Qualified_Name_String (First_Subtype (Typ));
            Str1_Id     : String_Id;
            Str2_Id     : String_Id;

         begin
            --  Generate:
            --    Str1 = "Internal tag at 16#";

            Start_String;
            Store_String_Chars ("Internal tag at 16#");
            Str1_Id := End_String;

            --  Generate:
            --    Str2 = "#: <type-full-name>";

            Start_String;
            Store_String_Chars ("#: ");
            Store_String_Chars (Full_Name);
            Str2_Id := End_String;

            --  Generate:
            --    Exname : constant String :=
            --               Str1 & Address_Image (Tag) & Str2;

            if RTE_Available (RE_Address_Image) then
               Append_To (Result,
                 Make_Object_Declaration (Loc,
                   Defining_Identifier => Exname,
                   Constant_Present    => True,
                   Object_Definition   => New_Reference_To
                                            (Standard_String, Loc),
                   Expression =>
                     Make_Op_Concat (Loc,
                       Left_Opnd =>
                         Make_String_Literal (Loc, Str1_Id),
                       Right_Opnd =>
                         Make_Op_Concat (Loc,
                           Left_Opnd =>
                             Make_Function_Call (Loc,
                               Name =>
                                 New_Reference_To
                                   (RTE (RE_Address_Image), Loc),
                               Parameter_Associations => New_List (
                                 Unchecked_Convert_To (RTE (RE_Address),
                                   New_Reference_To (DT_Ptr, Loc)))),
                           Right_Opnd =>
                             Make_String_Literal (Loc, Str2_Id)))));

            else
               Append_To (Result,
                 Make_Object_Declaration (Loc,
                   Defining_Identifier => Exname,
                   Constant_Present    => True,
                   Object_Definition   => New_Reference_To
                                            (Standard_String, Loc),
                   Expression =>
                     Make_Op_Concat (Loc,
                       Left_Opnd =>
                         Make_String_Literal (Loc, Str1_Id),
                       Right_Opnd =>
                         Make_String_Literal (Loc, Str2_Id))));
            end if;

            New_Node :=
              Unchecked_Convert_To (RTE (RE_Cstring_Ptr),
                Make_Attribute_Reference (Loc,
                  Prefix => New_Reference_To (Exname, Loc),
                  Attribute_Name => Name_Address));
         end;

      --  External tag of a library-level tagged type: Check for a definition
      --  of External_Tag. The clause is considered only if it applies to this
      --  specific tagged type, as opposed to one of its ancestors.
      --  If the type is an unconstrained type extension, we are building the
      --  dispatch table of its anonymous base type, so the external tag, if
      --  any was specified, must be retrieved from the first subtype. Go to
      --  the full view in case the clause is in the private part.

      else
         declare
            Def : constant Node_Id := Get_Attribute_Definition_Clause
                                        (Underlying_Type (First_Subtype (Typ)),
                                         Attribute_External_Tag);

            Old_Val : String_Id;
            New_Val : String_Id;
            E       : Entity_Id;

         begin
            if not Present (Def)
              or else Entity (Name (Def)) /= First_Subtype (Typ)
            then
               New_Node :=
                 Unchecked_Convert_To (RTE (RE_Cstring_Ptr),
                   Make_Attribute_Reference (Loc,
                     Prefix         => New_Reference_To (Exname, Loc),
                     Attribute_Name => Name_Address));
            else
               Old_Val := Strval (Expr_Value_S (Expression (Def)));

               --  For the rep clause "for <typ>'external_tag use y" generate:

               --     <typ>A : constant string := y;
               --
               --  <typ>A'Address is used to set the External_Tag component
               --  of the TSD

               --  Create a new nul terminated string if it is not already

               if String_Length (Old_Val) > 0
                 and then
                  Get_String_Char (Old_Val, String_Length (Old_Val)) = 0
               then
                  New_Val := Old_Val;
               else
                  Start_String (Old_Val);
                  Store_String_Char (Get_Char_Code (ASCII.NUL));
                  New_Val := End_String;
               end if;

               E := Make_Defining_Identifier (Loc,
                      New_External_Name (Chars (Typ), 'A'));

               Append_To (Result,
                 Make_Object_Declaration (Loc,
                   Defining_Identifier => E,
                   Constant_Present    => True,
                   Object_Definition   =>
                     New_Reference_To (Standard_String, Loc),
                   Expression          =>
                     Make_String_Literal (Loc, New_Val)));

               New_Node :=
                 Unchecked_Convert_To (RTE (RE_Cstring_Ptr),
                   Make_Attribute_Reference (Loc,
                     Prefix => New_Reference_To (E, Loc),
                     Attribute_Name => Name_Address));
            end if;
         end;
      end if;

      Append_To (TSD_Aggr_List, New_Node);

      --  HT_Link

      if RTE_Available (RE_Register_Tag) then
         Append_To (TSD_Aggr_List,
           Unchecked_Convert_To (RTE (RE_Tag_Ptr),
             Make_Attribute_Reference (Loc,
               Prefix => New_Reference_To (HT_Link, Loc),
               Attribute_Name => Name_Address)));
      else
         Append_To (TSD_Aggr_List,
           Unchecked_Convert_To (RTE (RE_Tag_Ptr),
             New_Reference_To (RTE (RE_Null_Address), Loc)));
      end if;

      --  Transportable: Set for types that can be used in remote calls
      --  with respect to E.4(18) legality rules.

      declare
         Transportable : Entity_Id;

      begin
         Transportable :=
           Boolean_Literals
             (Is_Pure (Typ)
                or else Is_Shared_Passive (Typ)
                or else
                  ((Is_Remote_Types (Typ)
                      or else Is_Remote_Call_Interface (Typ))
                   and then Original_View_In_Visible_Part (Typ))
                or else not Comes_From_Source (Typ));

         Append_To (TSD_Aggr_List,
            New_Occurrence_Of (Transportable, Loc));
      end;

      --  Type_Is_Abstract (Ada 2012: AI05-0173). This functionality is
      --  not available in the HIE runtime.

      if RTE_Record_Component_Available (RE_Type_Is_Abstract) then
         declare
            Type_Is_Abstract : Entity_Id;

         begin
            Type_Is_Abstract :=
              Boolean_Literals (Is_Abstract_Type (Typ));

            Append_To (TSD_Aggr_List,
               New_Occurrence_Of (Type_Is_Abstract, Loc));
         end;
      end if;

      --  RC_Offset: These are the valid values and their meaning:

      --   >0: For simple types with controlled components is
      --         type._record_controller'position

      --    0: For types with no controlled components

      --   -1: For complex types with controlled components where the position
      --       of the record controller is not statically computable but there
      --       are controlled components at this level. The _Controller field
      --       is available right after the _parent.

      --   -2: There are no controlled components at this level. We need to
      --       get the position from the parent.

      declare
         RC_Offset_Node : Node_Id;

      begin
         if not Has_Controlled_Component (Typ) then
            RC_Offset_Node := Make_Integer_Literal (Loc, 0);

         elsif Etype (Typ) /= Typ
           and then Has_Discriminants (Parent_Typ)
         then
            if Has_New_Controlled_Component (Typ) then
               RC_Offset_Node := Make_Integer_Literal (Loc, -1);
            else
               RC_Offset_Node := Make_Integer_Literal (Loc, -2);
            end if;
         else
            RC_Offset_Node :=
              Make_Attribute_Reference (Loc,
                Prefix =>
                  Make_Selected_Component (Loc,
                    Prefix => New_Reference_To (Typ, Loc),
                    Selector_Name =>
                      New_Reference_To (Controller_Component (Typ), Loc)),
                Attribute_Name => Name_Position);

            --  This is not proper Ada code to use the attribute 'Position
            --  on something else than an object but this is supported by
            --  the back end (see comment on the Bit_Component attribute in
            --  sem_attr). So we avoid semantic checking here.

            --  Is this documented in sinfo.ads??? it should be!

            Set_Analyzed (RC_Offset_Node);
            Set_Etype (Prefix (RC_Offset_Node), RTE (RE_Record_Controller));
            Set_Etype (Prefix (Prefix (RC_Offset_Node)), Typ);
            Set_Etype (Selector_Name (Prefix (RC_Offset_Node)),
              RTE (RE_Record_Controller));
            Set_Etype (RC_Offset_Node, RTE (RE_Storage_Offset));
         end if;

         Append_To (TSD_Aggr_List, RC_Offset_Node);
      end;

      --  Size_Func

      if RTE_Record_Component_Available (RE_Size_Func) then

         --  Initialize this field to Null_Address if we are not building
         --  static dispatch tables static or if the size function is not
         --  available. In the former case we cannot initialize this field
         --  until the function is frozen and registered in the dispatch
         --  table (see Register_Primitive).

         if not Building_Static_DT (Typ) or else not Has_DT (Typ) then
            Append_To (TSD_Aggr_List,
              Unchecked_Convert_To (RTE (RE_Size_Ptr),
                New_Reference_To (RTE (RE_Null_Address), Loc)));

         else
            declare
               Prim_Elmt : Elmt_Id;
               Prim      : Entity_Id;
               Size_Comp : Node_Id;

            begin
               Prim_Elmt := First_Elmt (Primitive_Operations (Typ));
               while Present (Prim_Elmt) loop
                  Prim := Node (Prim_Elmt);

                  if Chars (Prim) = Name_uSize then
                     Prim := Ultimate_Alias (Prim);

                     if Is_Abstract_Subprogram (Prim) then
                        Size_Comp :=
                          Unchecked_Convert_To (RTE (RE_Size_Ptr),
                            New_Reference_To (RTE (RE_Null_Address), Loc));
                     else
                        Size_Comp :=
                          Unchecked_Convert_To (RTE (RE_Size_Ptr),
                            Make_Attribute_Reference (Loc,
                              Prefix => New_Reference_To (Prim, Loc),
                              Attribute_Name => Name_Unrestricted_Access));
                     end if;

                     exit;
                  end if;

                  Next_Elmt (Prim_Elmt);
               end loop;

               pragma Assert (Present (Size_Comp));
               Append_To (TSD_Aggr_List, Size_Comp);
            end;
         end if;
      end if;

      --  Interfaces_Table (required for AI-405)

      if RTE_Record_Component_Available (RE_Interfaces_Table) then

         --  Count the number of interface types implemented by Typ

         Collect_Interfaces (Typ, Typ_Ifaces);

         AI := First_Elmt (Typ_Ifaces);
         while Present (AI) loop
            Num_Ifaces := Num_Ifaces + 1;
            Next_Elmt (AI);
         end loop;

         if Num_Ifaces = 0 then
            Iface_Table_Node := Make_Null (Loc);

         --  Generate the Interface_Table object

         else
            declare
               TSD_Ifaces_List : constant List_Id := New_List;
               Elmt       : Elmt_Id;
               Sec_DT_Tag : Node_Id;

            begin
               AI := First_Elmt (Typ_Ifaces);
               while Present (AI) loop
                  if Is_Ancestor (Node (AI), Typ) then
                     Sec_DT_Tag :=
                       New_Reference_To (DT_Ptr, Loc);
                  else
                     Elmt :=
                       Next_Elmt
                        (Next_Elmt (First_Elmt (Access_Disp_Table (Typ))));
                     pragma Assert (Has_Thunks (Node (Elmt)));

                     while Is_Tag (Node (Elmt))
                        and then not
                          Is_Ancestor (Node (AI), Related_Type (Node (Elmt)))
                     loop
                        pragma Assert (Has_Thunks (Node (Elmt)));
                        Next_Elmt (Elmt);
                        pragma Assert (Has_Thunks (Node (Elmt)));
                        Next_Elmt (Elmt);
                        pragma Assert (not Has_Thunks (Node (Elmt)));
                        Next_Elmt (Elmt);
                        pragma Assert (not Has_Thunks (Node (Elmt)));
                        Next_Elmt (Elmt);
                     end loop;

                     pragma Assert (Ekind (Node (Elmt)) = E_Constant
                       and then not
                         Has_Thunks (Node (Next_Elmt (Next_Elmt (Elmt)))));
                     Sec_DT_Tag :=
                       New_Reference_To (Node (Next_Elmt (Next_Elmt (Elmt))),
                                         Loc);
                  end if;

                  Append_To (TSD_Ifaces_List,
                     Make_Aggregate (Loc,
                       Expressions => New_List (

                        --  Iface_Tag

                        Unchecked_Convert_To (RTE (RE_Tag),
                          New_Reference_To
                            (Node (First_Elmt (Access_Disp_Table (Node (AI)))),
                             Loc)),

                        --  Static_Offset_To_Top

                        New_Reference_To (Standard_True, Loc),

                        --  Offset_To_Top_Value

                        Make_Integer_Literal (Loc, 0),

                        --  Offset_To_Top_Func

                        Make_Null (Loc),

                        --  Secondary_DT

                        Unchecked_Convert_To (RTE (RE_Tag), Sec_DT_Tag)

                        )));

                  Next_Elmt (AI);
               end loop;

               Name_ITable := New_External_Name (Tname, 'I');
               ITable      := Make_Defining_Identifier (Loc, Name_ITable);
               Set_Is_Statically_Allocated (ITable,
                 Is_Library_Level_Tagged_Type (Typ));

               --  The table of interfaces is not constant; its slots are
               --  filled at run time by the IP routine using attribute
               --  'Position to know the location of the tag components
               --  (and this attribute cannot be safely used before the
               --  object is initialized).

               Append_To (Result,
                 Make_Object_Declaration (Loc,
                   Defining_Identifier => ITable,
                   Aliased_Present     => True,
                   Constant_Present    => False,
                   Object_Definition   =>
                     Make_Subtype_Indication (Loc,
                       Subtype_Mark =>
                         New_Reference_To (RTE (RE_Interface_Data), Loc),
                       Constraint => Make_Index_Or_Discriminant_Constraint
                         (Loc,
                          Constraints => New_List (
                            Make_Integer_Literal (Loc, Num_Ifaces)))),

                   Expression => Make_Aggregate (Loc,
                     Expressions => New_List (
                       Make_Integer_Literal (Loc, Num_Ifaces),
                       Make_Aggregate (Loc,
                         Expressions => TSD_Ifaces_List)))));

               Append_To (Result,
                 Make_Attribute_Definition_Clause (Loc,
                   Name       => New_Reference_To (ITable, Loc),
                   Chars      => Name_Alignment,
                   Expression =>
                     Make_Attribute_Reference (Loc,
                       Prefix =>
                         New_Reference_To (RTE (RE_Integer_Address), Loc),
                       Attribute_Name => Name_Alignment)));

               Iface_Table_Node :=
                 Make_Attribute_Reference (Loc,
                   Prefix         => New_Reference_To (ITable, Loc),
                   Attribute_Name => Name_Unchecked_Access);
            end;
         end if;

         Append_To (TSD_Aggr_List, Iface_Table_Node);
      end if;

      --  Generate the Select Specific Data table for synchronized types that
      --  implement synchronized interfaces. The size of the table is
      --  constrained by the number of non-predefined primitive operations.

      if RTE_Record_Component_Available (RE_SSD) then
         if Ada_Version >= Ada_2005
           and then Has_DT (Typ)
           and then Is_Concurrent_Record_Type (Typ)
           and then Has_Interfaces (Typ)
           and then Nb_Prim > 0
           and then not Is_Abstract_Type (Typ)
           and then not Is_Controlled (Typ)
           and then not Restriction_Active (No_Dispatching_Calls)
           and then not Restriction_Active (No_Select_Statements)
         then
            Append_To (Result,
              Make_Object_Declaration (Loc,
                Defining_Identifier => SSD,
                Aliased_Present     => True,
                Object_Definition   =>
                  Make_Subtype_Indication (Loc,
                    Subtype_Mark => New_Reference_To (
                      RTE (RE_Select_Specific_Data), Loc),
                    Constraint   =>
                      Make_Index_Or_Discriminant_Constraint (Loc,
                        Constraints => New_List (
                          Make_Integer_Literal (Loc, Nb_Prim))))));

            Append_To (Result,
              Make_Attribute_Definition_Clause (Loc,
                Name       => New_Reference_To (SSD, Loc),
                Chars      => Name_Alignment,
                Expression =>
                  Make_Attribute_Reference (Loc,
                    Prefix =>
                      New_Reference_To (RTE (RE_Integer_Address), Loc),
                    Attribute_Name => Name_Alignment)));

            --  This table is initialized by Make_Select_Specific_Data_Table,
            --  which calls Set_Entry_Index and Set_Prim_Op_Kind.

            Append_To (TSD_Aggr_List,
              Make_Attribute_Reference (Loc,
                Prefix => New_Reference_To (SSD, Loc),
                Attribute_Name => Name_Unchecked_Access));
         else
            Append_To (TSD_Aggr_List, Make_Null (Loc));
         end if;
      end if;

      --  Initialize the table of ancestor tags. In case of interface types
      --  this table is not needed.

      TSD_Tags_List := New_List;

      --  If we are not statically allocating the dispatch table then we must
      --  fill position 0 with null because we still have not generated the
      --  tag of Typ.

      if not Building_Static_DT (Typ)
        or else Is_Interface (Typ)
      then
         Append_To (TSD_Tags_List,
           Unchecked_Convert_To (RTE (RE_Tag),
             New_Reference_To (RTE (RE_Null_Address), Loc)));

      --  Otherwise we can safely reference the tag

      else
         Append_To (TSD_Tags_List,
           New_Reference_To (DT_Ptr, Loc));
      end if;

      --  Fill the rest of the table with the tags of the ancestors

      declare
         Current_Typ : Entity_Id;
         Parent_Typ  : Entity_Id;
         Pos         : Nat;

      begin
         Pos := 1;
         Current_Typ := Typ;

         loop
            Parent_Typ := Etype (Current_Typ);

            if Is_Private_Type (Parent_Typ) then
               Parent_Typ := Full_View (Base_Type (Parent_Typ));
            end if;

            exit when Parent_Typ = Current_Typ;

            if Is_CPP_Class (Parent_Typ) then

               --  The tags defined in the C++ side will be inherited when
               --  the object is constructed (Exp_Ch3.Build_Init_Procedure)

               Append_To (TSD_Tags_List,
                 Unchecked_Convert_To (RTE (RE_Tag),
                   New_Reference_To (RTE (RE_Null_Address), Loc)));
            else
               Append_To (TSD_Tags_List,
                 New_Reference_To
                   (Node (First_Elmt (Access_Disp_Table (Parent_Typ))),
                    Loc));
            end if;

            Pos := Pos + 1;
            Current_Typ := Parent_Typ;
         end loop;

         pragma Assert (Pos = I_Depth + 1);
      end;

      Append_To (TSD_Aggr_List,
        Make_Aggregate (Loc,
          Expressions => TSD_Tags_List));

      --  Build the TSD object

      Append_To (Result,
        Make_Object_Declaration (Loc,
          Defining_Identifier => TSD,
          Aliased_Present     => True,
          Constant_Present    => Building_Static_DT (Typ),
          Object_Definition   =>
            Make_Subtype_Indication (Loc,
              Subtype_Mark => New_Reference_To (
                RTE (RE_Type_Specific_Data), Loc),
              Constraint =>
                Make_Index_Or_Discriminant_Constraint (Loc,
                  Constraints => New_List (
                    Make_Integer_Literal (Loc, I_Depth)))),

          Expression => Make_Aggregate (Loc,
            Expressions => TSD_Aggr_List)));

      Set_Is_True_Constant (TSD, Building_Static_DT (Typ));

      Append_To (Result,
        Make_Attribute_Definition_Clause (Loc,
          Name       => New_Reference_To (TSD, Loc),
          Chars      => Name_Alignment,
          Expression =>
            Make_Attribute_Reference (Loc,
              Prefix => New_Reference_To (RTE (RE_Integer_Address), Loc),
              Attribute_Name => Name_Alignment)));

      --  Initialize or declare the dispatch table object

      if not Has_DT (Typ) then
         DT_Constr_List := New_List;
         DT_Aggr_List   := New_List;

         --  Typeinfo

         New_Node :=
           Make_Attribute_Reference (Loc,
             Prefix => New_Reference_To (TSD, Loc),
             Attribute_Name => Name_Address);

         Append_To (DT_Constr_List, New_Node);
         Append_To (DT_Aggr_List,   New_Copy (New_Node));
         Append_To (DT_Aggr_List,   Make_Integer_Literal (Loc, 0));

         --  In case of locally defined tagged types we have already declared
         --  and uninitialized object for the dispatch table, which is now
         --  initialized by means of the following assignment:

         --    DT := (TSD'Address, 0);

         if not Building_Static_DT (Typ) then
            Append_To (Result,
              Make_Assignment_Statement (Loc,
                Name => New_Reference_To (DT, Loc),
                Expression => Make_Aggregate (Loc,
                  Expressions => DT_Aggr_List)));

         --  In case of library level tagged types we declare and export now
         --  the constant object containing the dummy dispatch table. There
         --  is no need to declare the tag here because it has been previously
         --  declared by Make_Tags

         --   DT : aliased constant No_Dispatch_Table :=
         --          (NDT_TSD       => TSD'Address;
         --           NDT_Prims_Ptr => 0);
         --   for DT'Alignment use Address'Alignment;

         else
            Append_To (Result,
              Make_Object_Declaration (Loc,
                Defining_Identifier => DT,
                Aliased_Present     => True,
                Constant_Present    => True,
                Object_Definition   =>
                  New_Reference_To (RTE (RE_No_Dispatch_Table_Wrapper), Loc),
                Expression => Make_Aggregate (Loc,
                  Expressions => DT_Aggr_List)));

            --  Generate the SCIL node for the previous object declaration
            --  because it has a null dispatch table.

            if Generate_SCIL then
               New_Node :=
                 Make_SCIL_Dispatch_Table_Object_Init (Sloc (Last (Result)));
               Set_SCIL_Related_Node (New_Node, Last (Result));
               Set_SCIL_Entity (New_Node, Typ);
               Insert_Before (Last (Result), New_Node);
            end if;

            Append_To (Result,
              Make_Attribute_Definition_Clause (Loc,
                Name       => New_Reference_To (DT, Loc),
                Chars      => Name_Alignment,
                Expression =>
                  Make_Attribute_Reference (Loc,
                    Prefix =>
                      New_Reference_To (RTE (RE_Integer_Address), Loc),
                    Attribute_Name => Name_Alignment)));

            Export_DT (Typ, DT);
         end if;

      --  Common case: Typ has a dispatch table

      --  Generate:

      --   Predef_Prims : Address_Array (1 .. Default_Prim_Ops_Count) :=
      --                    (predef-prim-op-1'address,
      --                     predef-prim-op-2'address,
      --                     ...
      --                     predef-prim-op-n'address);
      --   for Predef_Prims'Alignment use Address'Alignment

      --   DT : Dispatch_Table (Nb_Prims) :=
      --          (Signature => <sig-value>,
      --           Tag_Kind  => <tag_kind-value>,
      --           Predef_Prims => Predef_Prims'First'Address,
      --           Offset_To_Top => 0,
      --           TSD           => TSD'Address;
      --           Prims_Ptr     => (prim-op-1'address,
      --                             prim-op-2'address,
      --                             ...
      --                             prim-op-n'address));
      --   for DT'Alignment use Address'Alignment

      else
         declare
            Pos : Nat;

         begin
            if not Building_Static_DT (Typ) then
               Nb_Predef_Prims := Max_Predef_Prims;

            else
               Prim_Elmt := First_Elmt (Primitive_Operations (Typ));
               while Present (Prim_Elmt) loop
                  Prim := Node (Prim_Elmt);

                  if Is_Predefined_Dispatching_Operation (Prim)
                    and then not Is_Abstract_Subprogram (Prim)
                  then
                     Pos := UI_To_Int (DT_Position (Prim));

                     if Pos > Nb_Predef_Prims then
                        Nb_Predef_Prims := Pos;
                     end if;
                  end if;

                  Next_Elmt (Prim_Elmt);
               end loop;
            end if;

            declare
               Prim_Table : array
                              (Nat range 1 .. Nb_Predef_Prims) of Entity_Id;
               Decl       : Node_Id;
               E          : Entity_Id;

            begin
               Prim_Ops_Aggr_List := New_List;

               Prim_Table := (others => Empty);

               if Building_Static_DT (Typ) then
                  Prim_Elmt  := First_Elmt (Primitive_Operations (Typ));
                  while Present (Prim_Elmt) loop
                     Prim := Node (Prim_Elmt);

                     if Is_Predefined_Dispatching_Operation (Prim)
                       and then not Is_Abstract_Subprogram (Prim)
                       and then not Is_Eliminated (Prim)
                       and then not Present (Prim_Table
                                              (UI_To_Int (DT_Position (Prim))))
                     then
                        E := Ultimate_Alias (Prim);
                        pragma Assert (not Is_Abstract_Subprogram (E));
                        Prim_Table (UI_To_Int (DT_Position (Prim))) := E;
                     end if;

                     Next_Elmt (Prim_Elmt);
                  end loop;
               end if;

               for J in Prim_Table'Range loop
                  if Present (Prim_Table (J)) then
                     New_Node :=
                       Unchecked_Convert_To (RTE (RE_Prim_Ptr),
                         Make_Attribute_Reference (Loc,
                           Prefix => New_Reference_To (Prim_Table (J), Loc),
                           Attribute_Name => Name_Unrestricted_Access));
                  else
                     New_Node := Make_Null (Loc);
                  end if;

                  Append_To (Prim_Ops_Aggr_List, New_Node);
               end loop;

               New_Node :=
                 Make_Aggregate (Loc,
                   Expressions => Prim_Ops_Aggr_List);

               Decl :=
                 Make_Subtype_Declaration (Loc,
                   Defining_Identifier => Make_Temporary (Loc, 'S'),
                   Subtype_Indication  =>
                     New_Reference_To (RTE (RE_Address_Array), Loc));

               Append_To (Result, Decl);

               Append_To (Result,
                 Make_Object_Declaration (Loc,
                   Defining_Identifier => Predef_Prims,
                   Aliased_Present     => True,
                   Constant_Present    => Building_Static_DT (Typ),
                   Object_Definition   => New_Reference_To
                                           (Defining_Identifier (Decl), Loc),
                   Expression => New_Node));

               --  Remember aggregates initializing dispatch tables

               Append_Elmt (New_Node, DT_Aggr);

               Append_To (Result,
                 Make_Attribute_Definition_Clause (Loc,
                   Name       => New_Reference_To (Predef_Prims, Loc),
                   Chars      => Name_Alignment,
                   Expression =>
                     Make_Attribute_Reference (Loc,
                       Prefix =>
                         New_Reference_To (RTE (RE_Integer_Address), Loc),
                       Attribute_Name => Name_Alignment)));
            end;
         end;

         --  Stage 1: Initialize the discriminant and the record components

         DT_Constr_List := New_List;
         DT_Aggr_List   := New_List;

         --  Num_Prims. If the tagged type has no primitives we add a dummy
         --  slot whose address will be the tag of this type.

         if Nb_Prim = 0 then
            New_Node := Make_Integer_Literal (Loc, 1);
         else
            New_Node := Make_Integer_Literal (Loc, Nb_Prim);
         end if;

         Append_To (DT_Constr_List, New_Node);
         Append_To (DT_Aggr_List,   New_Copy (New_Node));

         --  Signature

         if RTE_Record_Component_Available (RE_Signature) then
            Append_To (DT_Aggr_List,
              New_Reference_To (RTE (RE_Primary_DT), Loc));
         end if;

         --  Tag_Kind

         if RTE_Record_Component_Available (RE_Tag_Kind) then
            Append_To (DT_Aggr_List, Tagged_Kind (Typ));
         end if;

         --  Predef_Prims

         Append_To (DT_Aggr_List,
           Make_Attribute_Reference (Loc,
             Prefix => New_Reference_To (Predef_Prims, Loc),
             Attribute_Name => Name_Address));

         --  Offset_To_Top

         Append_To (DT_Aggr_List, Make_Integer_Literal (Loc, 0));

         --  Typeinfo

         Append_To (DT_Aggr_List,
           Make_Attribute_Reference (Loc,
             Prefix => New_Reference_To (TSD, Loc),
             Attribute_Name => Name_Address));

         --  Stage 2: Initialize the table of primitive operations

         Prim_Ops_Aggr_List := New_List;

         if Nb_Prim = 0 then
            Append_To (Prim_Ops_Aggr_List, Make_Null (Loc));

         elsif not Building_Static_DT (Typ) then
            for J in 1 .. Nb_Prim loop
               Append_To (Prim_Ops_Aggr_List, Make_Null (Loc));
            end loop;

         else
            declare
               CPP_Nb_Prims : constant Nat := CPP_Num_Prims (Typ);
               E            : Entity_Id;
               Prim         : Entity_Id;
               Prim_Elmt    : Elmt_Id;
               Prim_Pos     : Nat;
               Prim_Table   : array (Nat range 1 .. Nb_Prim) of Entity_Id;

            begin
               Prim_Table := (others => Empty);

               Prim_Elmt := First_Elmt (Primitive_Operations (Typ));
               while Present (Prim_Elmt) loop
                  Prim := Node (Prim_Elmt);

                  --  Retrieve the ultimate alias of the primitive for proper
                  --  handling of renamings and eliminated primitives.

                  E        := Ultimate_Alias (Prim);
                  Prim_Pos := UI_To_Int (DT_Position (E));

                  --  Do not reference predefined primitives because they are
                  --  located in a separate dispatch table; skip entities with
                  --  attribute Interface_Alias because they are only required
                  --  to build secondary dispatch tables; skip abstract and
                  --  eliminated primitives; for derivations of CPP types skip
                  --  primitives located in the C++ part of the dispatch table
                  --  because their slot is initialized by the IC routine.

                  if not Is_Predefined_Dispatching_Operation (Prim)
                    and then not Is_Predefined_Dispatching_Operation (E)
                    and then not Present (Interface_Alias (Prim))
                    and then not Is_Abstract_Subprogram (E)
                    and then not Is_Eliminated (E)
                    and then (not Is_CPP_Class (Root_Type (Typ))
                               or else Prim_Pos > CPP_Nb_Prims)
                  then
                     pragma Assert
                       (UI_To_Int (DT_Position (Prim)) <= Nb_Prim);

                     Prim_Table (UI_To_Int (DT_Position (Prim))) := E;
                  end if;

                  Next_Elmt (Prim_Elmt);
               end loop;

               for J in Prim_Table'Range loop
                  if Present (Prim_Table (J)) then
                     New_Node :=
                       Unchecked_Convert_To (RTE (RE_Prim_Ptr),
                         Make_Attribute_Reference (Loc,
                           Prefix => New_Reference_To (Prim_Table (J), Loc),
                           Attribute_Name => Name_Unrestricted_Access));
                  else
                     New_Node := Make_Null (Loc);
                  end if;

                  Append_To (Prim_Ops_Aggr_List, New_Node);
               end loop;
            end;
         end if;

         New_Node :=
           Make_Aggregate (Loc,
             Expressions => Prim_Ops_Aggr_List);

         Append_To (DT_Aggr_List, New_Node);

         --  Remember aggregates initializing dispatch tables

         Append_Elmt (New_Node, DT_Aggr);

         --  In case of locally defined tagged types we have already declared
         --  and uninitialized object for the dispatch table, which is now
         --  initialized by means of an assignment.

         if not Building_Static_DT (Typ) then
            Append_To (Result,
              Make_Assignment_Statement (Loc,
                Name => New_Reference_To (DT, Loc),
                Expression => Make_Aggregate (Loc,
                  Expressions => DT_Aggr_List)));

         --  In case of library level tagged types we declare now and export
         --  the constant object containing the dispatch table.

         else
            Append_To (Result,
              Make_Object_Declaration (Loc,
                Defining_Identifier => DT,
                Aliased_Present     => True,
                Constant_Present    => True,
                Object_Definition   =>
                  Make_Subtype_Indication (Loc,
                    Subtype_Mark => New_Reference_To
                                      (RTE (RE_Dispatch_Table_Wrapper), Loc),
                    Constraint   => Make_Index_Or_Discriminant_Constraint (Loc,
                                      Constraints => DT_Constr_List)),
                Expression => Make_Aggregate (Loc,
                  Expressions => DT_Aggr_List)));

            --  Generate the SCIL node for the previous object declaration
            --  because it contains a dispatch table.

            if Generate_SCIL then
               New_Node :=
                 Make_SCIL_Dispatch_Table_Object_Init (Sloc (Last (Result)));
               Set_SCIL_Related_Node (New_Node, Last (Result));
               Set_SCIL_Entity (New_Node, Typ);
               Insert_Before (Last (Result), New_Node);
            end if;

            Append_To (Result,
              Make_Attribute_Definition_Clause (Loc,
                Name       => New_Reference_To (DT, Loc),
                Chars      => Name_Alignment,
                Expression =>
                  Make_Attribute_Reference (Loc,
                    Prefix =>
                      New_Reference_To (RTE (RE_Integer_Address), Loc),
                    Attribute_Name => Name_Alignment)));

            Export_DT (Typ, DT);
         end if;
      end if;

      --  Initialize the table of ancestor tags if not building static
      --  dispatch table

      if not Building_Static_DT (Typ)
        and then not Is_Interface (Typ)
        and then not Is_CPP_Class (Typ)
      then
         Append_To (Result,
           Make_Assignment_Statement (Loc,
             Name =>
               Make_Indexed_Component (Loc,
                 Prefix =>
                   Make_Selected_Component (Loc,
                     Prefix =>
                       New_Reference_To (TSD, Loc),
                     Selector_Name =>
                       New_Reference_To
                         (RTE_Record_Component (RE_Tags_Table), Loc)),
                 Expressions =>
                    New_List (Make_Integer_Literal (Loc, 0))),

             Expression =>
               New_Reference_To
                 (Node (First_Elmt (Access_Disp_Table (Typ))), Loc)));
      end if;

      --  Inherit the dispatch tables of the parent. There is no need to
      --  inherit anything from the parent when building static dispatch tables
      --  because the whole dispatch table (including inherited primitives) has
      --  been already built.

      if Building_Static_DT (Typ) then
         null;

      --  If the ancestor is a CPP_Class type we inherit the dispatch tables
      --  in the init proc, and we don't need to fill them in here.

      elsif Is_CPP_Class (Parent_Typ) then
         null;

      --  Otherwise we fill in the dispatch tables here

      else
         if Typ /= Parent_Typ
           and then not Is_Interface (Typ)
           and then not Restriction_Active (No_Dispatching_Calls)
         then
            --  Inherit the dispatch table

            if not Is_Interface (Typ)
              and then not Is_Interface (Parent_Typ)
              and then not Is_CPP_Class (Parent_Typ)
            then
               declare
                  Nb_Prims : constant Int :=
                               UI_To_Int (DT_Entry_Count
                                 (First_Tag_Component (Parent_Typ)));

               begin
                  Append_To (Elab_Code,
                    Build_Inherit_Predefined_Prims (Loc,
                      Old_Tag_Node =>
                        New_Reference_To
                          (Node
                           (Next_Elmt
                            (First_Elmt
                             (Access_Disp_Table (Parent_Typ)))), Loc),
                      New_Tag_Node =>
                        New_Reference_To
                          (Node
                           (Next_Elmt
                            (First_Elmt
                             (Access_Disp_Table (Typ)))), Loc)));

                  if Nb_Prims /= 0 then
                     Append_To (Elab_Code,
                       Build_Inherit_Prims (Loc,
                         Typ          => Typ,
                         Old_Tag_Node =>
                           New_Reference_To
                             (Node
                              (First_Elmt
                               (Access_Disp_Table (Parent_Typ))), Loc),
                         New_Tag_Node => New_Reference_To (DT_Ptr, Loc),
                         Num_Prims    => Nb_Prims));
                  end if;
               end;
            end if;

            --  Inherit the secondary dispatch tables of the ancestor

            if not Is_CPP_Class (Parent_Typ) then
               declare
                  Sec_DT_Ancestor : Elmt_Id :=
                                      Next_Elmt
                                       (Next_Elmt
                                        (First_Elmt
                                          (Access_Disp_Table (Parent_Typ))));
                  Sec_DT_Typ      : Elmt_Id :=
                                      Next_Elmt
                                       (Next_Elmt
                                         (First_Elmt
                                           (Access_Disp_Table (Typ))));

                  procedure Copy_Secondary_DTs (Typ : Entity_Id);
                  --  Local procedure required to climb through the ancestors
                  --  and copy the contents of all their secondary dispatch
                  --  tables.

                  ------------------------
                  -- Copy_Secondary_DTs --
                  ------------------------

                  procedure Copy_Secondary_DTs (Typ : Entity_Id) is
                     E     : Entity_Id;
                     Iface : Elmt_Id;

                  begin
                     --  Climb to the ancestor (if any) handling private types

                     if Present (Full_View (Etype (Typ))) then
                        if Full_View (Etype (Typ)) /= Typ then
                           Copy_Secondary_DTs (Full_View (Etype (Typ)));
                        end if;

                     elsif Etype (Typ) /= Typ then
                        Copy_Secondary_DTs (Etype (Typ));
                     end if;

                     if Present (Interfaces (Typ))
                       and then not Is_Empty_Elmt_List (Interfaces (Typ))
                     then
                        Iface := First_Elmt (Interfaces (Typ));
                        E     := First_Entity (Typ);
                        while Present (E)
                          and then Present (Node (Sec_DT_Ancestor))
                          and then Ekind (Node (Sec_DT_Ancestor)) = E_Constant
                        loop
                           if Is_Tag (E) and then Chars (E) /= Name_uTag then
                              declare
                                 Num_Prims : constant Int :=
                                               UI_To_Int (DT_Entry_Count (E));

                              begin
                                 if not Is_Interface (Etype (Typ)) then

                                    --  Inherit first secondary dispatch table

                                    Append_To (Elab_Code,
                                      Build_Inherit_Predefined_Prims (Loc,
                                        Old_Tag_Node =>
                                          Unchecked_Convert_To (RTE (RE_Tag),
                                            New_Reference_To
                                              (Node
                                                (Next_Elmt (Sec_DT_Ancestor)),
                                               Loc)),
                                        New_Tag_Node =>
                                          Unchecked_Convert_To (RTE (RE_Tag),
                                            New_Reference_To
                                              (Node (Next_Elmt (Sec_DT_Typ)),
                                               Loc))));

                                    if Num_Prims /= 0 then
                                       Append_To (Elab_Code,
                                         Build_Inherit_Prims (Loc,
                                           Typ          => Node (Iface),
                                           Old_Tag_Node =>
                                             Unchecked_Convert_To
                                               (RTE (RE_Tag),
                                                New_Reference_To
                                                  (Node (Sec_DT_Ancestor),
                                                   Loc)),
                                           New_Tag_Node =>
                                             Unchecked_Convert_To
                                              (RTE (RE_Tag),
                                               New_Reference_To
                                                 (Node (Sec_DT_Typ), Loc)),
                                           Num_Prims    => Num_Prims));
                                    end if;
                                 end if;

                                 Next_Elmt (Sec_DT_Ancestor);
                                 Next_Elmt (Sec_DT_Typ);

                                 --  Skip the secondary dispatch table of
                                 --  predefined primitives

                                 Next_Elmt (Sec_DT_Ancestor);
                                 Next_Elmt (Sec_DT_Typ);

                                 if not Is_Interface (Etype (Typ)) then

                                    --  Inherit second secondary dispatch table

                                    Append_To (Elab_Code,
                                      Build_Inherit_Predefined_Prims (Loc,
                                        Old_Tag_Node =>
                                          Unchecked_Convert_To (RTE (RE_Tag),
                                             New_Reference_To
                                               (Node
                                                 (Next_Elmt (Sec_DT_Ancestor)),
                                                Loc)),
                                        New_Tag_Node =>
                                          Unchecked_Convert_To (RTE (RE_Tag),
                                            New_Reference_To
                                              (Node (Next_Elmt (Sec_DT_Typ)),
                                               Loc))));

                                    if Num_Prims /= 0 then
                                       Append_To (Elab_Code,
                                         Build_Inherit_Prims (Loc,
                                           Typ          => Node (Iface),
                                           Old_Tag_Node =>
                                             Unchecked_Convert_To
                                               (RTE (RE_Tag),
                                                New_Reference_To
                                                  (Node (Sec_DT_Ancestor),
                                                   Loc)),
                                           New_Tag_Node =>
                                             Unchecked_Convert_To
                                              (RTE (RE_Tag),
                                               New_Reference_To
                                                 (Node (Sec_DT_Typ), Loc)),
                                           Num_Prims    => Num_Prims));
                                    end if;
                                 end if;
                              end;

                              Next_Elmt (Sec_DT_Ancestor);
                              Next_Elmt (Sec_DT_Typ);

                              --  Skip the secondary dispatch table of
                              --  predefined primitives

                              Next_Elmt (Sec_DT_Ancestor);
                              Next_Elmt (Sec_DT_Typ);

                              Next_Elmt (Iface);
                           end if;

                           Next_Entity (E);
                        end loop;
                     end if;
                  end Copy_Secondary_DTs;

               begin
                  if Present (Node (Sec_DT_Ancestor))
                    and then Ekind (Node (Sec_DT_Ancestor)) = E_Constant
                  then
                     --  Handle private types

                     if Present (Full_View (Typ)) then
                        Copy_Secondary_DTs (Full_View (Typ));
                     else
                        Copy_Secondary_DTs (Typ);
                     end if;
                  end if;
               end;
            end if;
         end if;
      end if;

      --  Generate code to register the Tag in the External_Tag hash table for
      --  the pure Ada type only.

      --        Register_Tag (Dt_Ptr);

      --  Skip this action in the following cases:
      --    1) if Register_Tag is not available.
      --    2) in No_Run_Time mode.
      --    3) if Typ is not defined at the library level (this is required
      --       to avoid adding concurrency control to the hash table used
      --       by the run-time to register the tags).

      if not No_Run_Time_Mode
        and then Is_Library_Level_Entity (Typ)
        and then RTE_Available (RE_Register_Tag)
      then
         Append_To (Elab_Code,
           Make_Procedure_Call_Statement (Loc,
             Name => New_Reference_To (RTE (RE_Register_Tag), Loc),
             Parameter_Associations =>
               New_List (New_Reference_To (DT_Ptr, Loc))));
      end if;

      if not Is_Empty_List (Elab_Code) then
         Append_List_To (Result, Elab_Code);
      end if;

      --  Populate the two auxiliary tables used for dispatching asynchronous,
      --  conditional and timed selects for synchronized types that implement
      --  a limited interface. Skip this step in Ravenscar profile or when
      --  general dispatching is forbidden.

      if Ada_Version >= Ada_2005
        and then Is_Concurrent_Record_Type (Typ)
        and then Has_Interfaces (Typ)
        and then not Restriction_Active (No_Dispatching_Calls)
        and then not Restriction_Active (No_Select_Statements)
      then
         Append_List_To (Result,
           Make_Select_Specific_Data_Table (Typ));
      end if;

      --  Remember entities containing dispatch tables

      Append_Elmt (Predef_Prims, DT_Decl);
      Append_Elmt (DT, DT_Decl);

      Analyze_List (Result, Suppress => All_Checks);
      Set_Has_Dispatch_Table (Typ);

      --  Mark entities containing dispatch tables. Required by the backend to
      --  handle them properly.

      if Has_DT (Typ) then
         declare
            Elmt : Elmt_Id;

         begin
            --  Ensure that entities Prim_Ptr and Predef_Prims_Table_Ptr have
            --  the decoration required by the backend

            Set_Is_Dispatch_Table_Entity (RTE (RE_Prim_Ptr));
            Set_Is_Dispatch_Table_Entity (RTE (RE_Predef_Prims_Table_Ptr));

            --  Object declarations

            Elmt := First_Elmt (DT_Decl);
            while Present (Elmt) loop
               Set_Is_Dispatch_Table_Entity (Node (Elmt));
               pragma Assert (Ekind (Etype (Node (Elmt))) = E_Array_Subtype
                 or else Ekind (Etype (Node (Elmt))) = E_Record_Subtype);
               Set_Is_Dispatch_Table_Entity (Etype (Node (Elmt)));
               Next_Elmt (Elmt);
            end loop;

            --  Aggregates initializing dispatch tables

            Elmt := First_Elmt (DT_Aggr);
            while Present (Elmt) loop
               Set_Is_Dispatch_Table_Entity (Etype (Node (Elmt)));
               Next_Elmt (Elmt);
            end loop;
         end;
      end if;

      --  Register the tagged type in the call graph nodes table

      Register_CG_Node (Typ);

      return Result;
   end Make_DT;

   -------------------------------------
   -- Make_Select_Specific_Data_Table --
   -------------------------------------

   function Make_Select_Specific_Data_Table
     (Typ : Entity_Id) return List_Id
   is
      Assignments : constant List_Id    := New_List;
      Loc         : constant Source_Ptr := Sloc (Typ);

      Conc_Typ  : Entity_Id;
      Decls     : List_Id;
      DT_Ptr    : Entity_Id;
      Prim      : Entity_Id;
      Prim_Als  : Entity_Id;
      Prim_Elmt : Elmt_Id;
      Prim_Pos  : Uint;
      Nb_Prim   : Nat := 0;

      type Examined_Array is array (Int range <>) of Boolean;

      function Find_Entry_Index (E : Entity_Id) return Uint;
      --  Given an entry, find its index in the visible declarations of the
      --  corresponding concurrent type of Typ.

      ----------------------
      -- Find_Entry_Index --
      ----------------------

      function Find_Entry_Index (E : Entity_Id) return Uint is
         Index     : Uint := Uint_1;
         Subp_Decl : Entity_Id;

      begin
         if Present (Decls)
           and then not Is_Empty_List (Decls)
         then
            Subp_Decl := First (Decls);
            while Present (Subp_Decl) loop
               if Nkind (Subp_Decl) = N_Entry_Declaration then
                  if Defining_Identifier (Subp_Decl) = E then
                     return Index;
                  end if;

                  Index := Index + 1;
               end if;

               Next (Subp_Decl);
            end loop;
         end if;

         return Uint_0;
      end Find_Entry_Index;

   --  Start of processing for Make_Select_Specific_Data_Table

   begin
      pragma Assert (not Restriction_Active (No_Dispatching_Calls));

      DT_Ptr := Node (First_Elmt (Access_Disp_Table (Typ)));

      if Present (Corresponding_Concurrent_Type (Typ)) then
         Conc_Typ := Corresponding_Concurrent_Type (Typ);

         if Present (Full_View (Conc_Typ)) then
            Conc_Typ := Full_View (Conc_Typ);
         end if;

         if Ekind (Conc_Typ) = E_Protected_Type then
            Decls := Visible_Declarations (Protected_Definition (
                       Parent (Conc_Typ)));
         else
            pragma Assert (Ekind (Conc_Typ) = E_Task_Type);
            Decls := Visible_Declarations (Task_Definition (
                       Parent (Conc_Typ)));
         end if;
      end if;

      --  Count the non-predefined primitive operations

      Prim_Elmt := First_Elmt (Primitive_Operations (Typ));
      while Present (Prim_Elmt) loop
         Prim := Node (Prim_Elmt);

         if not (Is_Predefined_Dispatching_Operation (Prim)
                   or else Is_Predefined_Dispatching_Alias (Prim))
         then
            Nb_Prim := Nb_Prim + 1;
         end if;

         Next_Elmt (Prim_Elmt);
      end loop;

      declare
         Examined : Examined_Array (1 .. Nb_Prim) := (others => False);

      begin
         Prim_Elmt := First_Elmt (Primitive_Operations (Typ));
         while Present (Prim_Elmt) loop
            Prim := Node (Prim_Elmt);

            --  Look for primitive overriding an abstract interface subprogram

            if Present (Interface_Alias (Prim))
              and then not
                Is_Ancestor
                  (Find_Dispatching_Type (Interface_Alias (Prim)), Typ)
              and then not Examined (UI_To_Int (DT_Position (Alias (Prim))))
            then
               Prim_Pos := DT_Position (Alias (Prim));
               pragma Assert (UI_To_Int (Prim_Pos) <= Nb_Prim);
               Examined (UI_To_Int (Prim_Pos)) := True;

               --  Set the primitive operation kind regardless of subprogram
               --  type. Generate:
               --    Ada.Tags.Set_Prim_Op_Kind (DT_Ptr, <position>, <kind>);

               Append_To (Assignments,
                 Make_Procedure_Call_Statement (Loc,
                   Name => New_Reference_To (RTE (RE_Set_Prim_Op_Kind), Loc),
                   Parameter_Associations => New_List (
                     New_Reference_To (DT_Ptr, Loc),
                     Make_Integer_Literal (Loc, Prim_Pos),
                     Prim_Op_Kind (Alias (Prim), Typ))));

               --  Retrieve the root of the alias chain

               Prim_Als := Ultimate_Alias (Prim);

               --  In the case of an entry wrapper, set the entry index

               if Ekind (Prim) = E_Procedure
                 and then Is_Primitive_Wrapper (Prim_Als)
                 and then Ekind (Wrapped_Entity (Prim_Als)) = E_Entry
               then
                  --  Generate:
                  --    Ada.Tags.Set_Entry_Index
                  --      (DT_Ptr, <position>, <index>);

                  Append_To (Assignments,
                    Make_Procedure_Call_Statement (Loc,
                      Name =>
                        New_Reference_To (RTE (RE_Set_Entry_Index), Loc),
                      Parameter_Associations => New_List (
                        New_Reference_To (DT_Ptr, Loc),
                        Make_Integer_Literal (Loc, Prim_Pos),
                        Make_Integer_Literal (Loc,
                          Find_Entry_Index (Wrapped_Entity (Prim_Als))))));
               end if;
            end if;

            Next_Elmt (Prim_Elmt);
         end loop;
      end;

      return Assignments;
   end Make_Select_Specific_Data_Table;

   ---------------
   -- Make_Tags --
   ---------------

   function Make_Tags (Typ : Entity_Id) return List_Id is
      Loc    : constant Source_Ptr := Sloc (Typ);
      Result : constant List_Id    := New_List;

      procedure Import_DT
        (Tag_Typ         : Entity_Id;
         DT              : Entity_Id;
         Is_Secondary_DT : Boolean);
      --  Import the dispatch table DT of tagged type Tag_Typ. Required to
      --  generate forward references and statically allocate the table. For
      --  primary dispatch tables that require no dispatch table generate:

      --     DT : static aliased constant Non_Dispatch_Table_Wrapper;
      --     pragma Import (Ada, DT);

      --  Otherwise generate:

      --     DT : static aliased constant Dispatch_Table_Wrapper (Nb_Prim);
      --     pragma Import (Ada, DT);

      ---------------
      -- Import_DT --
      ---------------

      procedure Import_DT
        (Tag_Typ         : Entity_Id;
         DT              : Entity_Id;
         Is_Secondary_DT : Boolean)
      is
         DT_Constr_List : List_Id;
         Nb_Prim        : Nat;

      begin
         Set_Is_Imported  (DT);
         Set_Ekind        (DT, E_Constant);
         Set_Related_Type (DT, Typ);

         --  The scope must be set now to call Get_External_Name

         Set_Scope (DT, Current_Scope);

         Get_External_Name (DT, True);
         Set_Interface_Name (DT,
           Make_String_Literal (Loc, Strval => String_From_Name_Buffer));

         --  Ensure proper Sprint output of this implicit importation

         Set_Is_Internal (DT);

         --  Save this entity to allow Make_DT to generate its exportation

         Append_Elmt (DT, Dispatch_Table_Wrappers (Typ));

         --  No dispatch table required

         if not Is_Secondary_DT and then not Has_DT (Tag_Typ) then
            Append_To (Result,
              Make_Object_Declaration (Loc,
                Defining_Identifier => DT,
                Aliased_Present     => True,
                Constant_Present    => True,
                Object_Definition   =>
                  New_Reference_To (RTE (RE_No_Dispatch_Table_Wrapper), Loc)));

         else
            --  Calculate the number of primitives of the dispatch table and
            --  the size of the Type_Specific_Data record.

            Nb_Prim :=
              UI_To_Int (DT_Entry_Count (First_Tag_Component (Tag_Typ)));

            --  If the tagged type has no primitives we add a dummy slot whose
            --  address will be the tag of this type.

            if Nb_Prim = 0 then
               DT_Constr_List :=
                 New_List (Make_Integer_Literal (Loc, 1));
            else
               DT_Constr_List :=
                 New_List (Make_Integer_Literal (Loc, Nb_Prim));
            end if;

            Append_To (Result,
              Make_Object_Declaration (Loc,
                Defining_Identifier => DT,
                Aliased_Present     => True,
                Constant_Present    => True,
                Object_Definition   =>
                  Make_Subtype_Indication (Loc,
                    Subtype_Mark =>
                      New_Reference_To (RTE (RE_Dispatch_Table_Wrapper), Loc),
                    Constraint => Make_Index_Or_Discriminant_Constraint (Loc,
                                    Constraints => DT_Constr_List))));
         end if;
      end Import_DT;

      --  Local variables

      Tname            : constant Name_Id := Chars (Typ);
      AI_Tag_Comp      : Elmt_Id;
      DT               : Node_Id := Empty;
      DT_Ptr           : Node_Id;
      Predef_Prims_Ptr : Node_Id;
      Iface_DT         : Node_Id := Empty;
      Iface_DT_Ptr     : Node_Id;
      New_Node         : Node_Id;
      Suffix_Index     : Int;
      Typ_Name         : Name_Id;
      Typ_Comps        : Elist_Id;

   --  Start of processing for Make_Tags

   begin
      pragma Assert (No (Access_Disp_Table (Typ)));
      Set_Access_Disp_Table (Typ, New_Elmt_List);

      --  1) Generate the primary tag entities

      --  Primary dispatch table containing user-defined primitives

      DT_Ptr := Make_Defining_Identifier (Loc, New_External_Name (Tname, 'P'));
      Set_Etype   (DT_Ptr, RTE (RE_Tag));
      Append_Elmt (DT_Ptr, Access_Disp_Table (Typ));

      --  Minimum decoration

      Set_Ekind        (DT_Ptr, E_Variable);
      Set_Related_Type (DT_Ptr, Typ);

      --  For CPP types there is no need to build the dispatch tables since
      --  they are imported from the C++ side. If the CPP type has an IP then
      --  we declare now the variable that will store the copy of the C++ tag.
      --  If the CPP type is an interface, we need the variable as well because
      --  it becomes the pointer to the corresponding secondary table.

      if Is_CPP_Class (Typ) then
         if Has_CPP_Constructors (Typ) or else Is_Interface (Typ) then
            Append_To (Result,
              Make_Object_Declaration (Loc,
                Defining_Identifier => DT_Ptr,
                Object_Definition   => New_Reference_To (RTE (RE_Tag), Loc),
                Expression =>
                  Unchecked_Convert_To (RTE (RE_Tag),
                    New_Reference_To (RTE (RE_Null_Address), Loc))));

<<<<<<< HEAD
            --  Generate the SCIL node for the previous object declaration
            --  because it has a tag initialization.

            if Generate_SCIL then
               New_Node :=
                 Make_SCIL_Dispatch_Table_Tag_Init (Sloc (Last (Result)));
               Set_SCIL_Related_Node (New_Node, Last (Result));
               Set_SCIL_Entity (New_Node, Typ);
               Insert_Before (Last (Result), New_Node);
            end if;

            Append_To (Result,
              Make_Object_Declaration (Loc,
                Defining_Identifier => Predef_Prims_Ptr,
                Constant_Present    => True,
                Object_Definition   => New_Reference_To
                                            (RTE (RE_Address), Loc),
                Expression =>
                  Make_Attribute_Reference (Loc,
                    Prefix =>
                      Make_Selected_Component (Loc,
                        Prefix => New_Reference_To (DT, Loc),
                      Selector_Name =>
                        New_Occurrence_Of
                          (RTE_Record_Component (RE_Predef_Prims), Loc)),
                    Attribute_Name => Name_Address)));
=======
            Set_Is_Statically_Allocated (DT_Ptr,
              Is_Library_Level_Tagged_Type (Typ));
         end if;
>>>>>>> b56a5220

      --  Ada types

      else
         --  Primary dispatch table containing predefined primitives

         Predef_Prims_Ptr :=
           Make_Defining_Identifier (Loc,
             Chars => New_External_Name (Tname, 'Y'));
         Set_Etype   (Predef_Prims_Ptr, RTE (RE_Address));
         Append_Elmt (Predef_Prims_Ptr, Access_Disp_Table (Typ));

         --  Import the forward declaration of the Dispatch Table wrapper
         --  record (Make_DT will take care of exporting it).

         if Building_Static_DT (Typ) then
            Set_Dispatch_Table_Wrappers (Typ, New_Elmt_List);

            DT :=
              Make_Defining_Identifier (Loc,
                Chars => New_External_Name (Tname, 'T'));

            Import_DT (Typ, DT, Is_Secondary_DT => False);

            if Has_DT (Typ) then
               Append_To (Result,
                 Make_Object_Declaration (Loc,
                   Defining_Identifier => DT_Ptr,
                   Constant_Present    => True,
                   Object_Definition   => New_Reference_To (RTE (RE_Tag), Loc),
                   Expression =>
                     Unchecked_Convert_To (RTE (RE_Tag),
                       Make_Attribute_Reference (Loc,
                         Prefix =>
                           Make_Selected_Component (Loc,
                             Prefix => New_Reference_To (DT, Loc),
                           Selector_Name =>
                             New_Occurrence_Of
                               (RTE_Record_Component (RE_Prims_Ptr), Loc)),
                         Attribute_Name => Name_Address))));

               --  Generate the SCIL node for the previous object declaration
               --  because it has a tag initialization.

               if Generate_SCIL then
                  New_Node :=
                    Make_SCIL_Dispatch_Table_Tag_Init (Sloc (Last (Result)));
                  Set_SCIL_Entity (New_Node, Typ);
                  Set_SCIL_Node (Last (Result), New_Node);
               end if;

               Append_To (Result,
                 Make_Object_Declaration (Loc,
                   Defining_Identifier => Predef_Prims_Ptr,
                   Constant_Present    => True,
                   Object_Definition   => New_Reference_To
                                               (RTE (RE_Address), Loc),
                   Expression =>
                     Make_Attribute_Reference (Loc,
                       Prefix =>
                         Make_Selected_Component (Loc,
                           Prefix => New_Reference_To (DT, Loc),
                         Selector_Name =>
                           New_Occurrence_Of
                             (RTE_Record_Component (RE_Predef_Prims), Loc)),
                       Attribute_Name => Name_Address)));

            --  No dispatch table required

            else
               Append_To (Result,
                 Make_Object_Declaration (Loc,
                   Defining_Identifier => DT_Ptr,
                   Constant_Present    => True,
                   Object_Definition   => New_Reference_To (RTE (RE_Tag), Loc),
                   Expression =>
                     Unchecked_Convert_To (RTE (RE_Tag),
                       Make_Attribute_Reference (Loc,
                         Prefix =>
                           Make_Selected_Component (Loc,
                             Prefix => New_Reference_To (DT, Loc),
                           Selector_Name =>
                             New_Occurrence_Of
                               (RTE_Record_Component (RE_NDT_Prims_Ptr), Loc)),
                         Attribute_Name => Name_Address))));
            end if;

<<<<<<< HEAD
         else
            Append_To (Result,
              Make_Object_Declaration (Loc,
                Defining_Identifier => DT_Ptr,
                Constant_Present    => True,
                Object_Definition   => New_Reference_To (RTE (RE_Tag), Loc),
                Expression =>
                  Unchecked_Convert_To (RTE (RE_Tag),
                    Make_Attribute_Reference (Loc,
                      Prefix =>
                        Make_Selected_Component (Loc,
                          Prefix => New_Reference_To (DT, Loc),
                        Selector_Name =>
                          New_Occurrence_Of
                            (RTE_Record_Component (RE_NDT_Prims_Ptr), Loc)),
                      Attribute_Name => Name_Address))));

            --  Generate the SCIL node for the previous object declaration
            --  because it has a tag initialization.

            if Generate_SCIL then
               New_Node :=
                 Make_SCIL_Dispatch_Table_Object_Init (Sloc (Last (Result)));
               Set_SCIL_Related_Node (New_Node, Last (Result));
               Set_SCIL_Entity (New_Node, Typ);
               Insert_Before (Last (Result), New_Node);
            end if;
=======
            Set_Is_True_Constant (DT_Ptr);
            Set_Is_Statically_Allocated (DT_Ptr);
>>>>>>> b56a5220
         end if;
      end if;

      --  2) Generate the secondary tag entities

      --  Collect the components associated with secondary dispatch tables

      if Has_Interfaces (Typ) then
         Collect_Interface_Components (Typ, Typ_Comps);

         --  For each interface type we build a unique external name associated
         --  with its secondary dispatch table. This name is used to declare an
         --  object that references this secondary dispatch table, whose value
         --  will be used for the elaboration of Typ objects, and also for the
         --  elaboration of objects of types derived from Typ that do not
         --  override the primitives of this interface type.

         Suffix_Index := 1;

         --  Note: The value of Suffix_Index must be in sync with the
         --  Suffix_Index values of secondary dispatch tables generated
         --  by Make_DT.

         if Is_CPP_Class (Typ) then
            AI_Tag_Comp := First_Elmt (Typ_Comps);
            while Present (AI_Tag_Comp) loop
               Get_Secondary_DT_External_Name
                 (Typ, Related_Type (Node (AI_Tag_Comp)), Suffix_Index);
               Typ_Name := Name_Find;

               --  Declare variables that will store the copy of the C++
               --  secondary tags.

               Iface_DT_Ptr :=
                 Make_Defining_Identifier (Loc,
                   Chars => New_External_Name (Typ_Name, 'P'));
               Set_Etype (Iface_DT_Ptr, RTE (RE_Interface_Tag));
               Set_Ekind (Iface_DT_Ptr, E_Variable);
               Set_Is_Tag (Iface_DT_Ptr);

               Set_Has_Thunks (Iface_DT_Ptr);
               Set_Related_Type
                 (Iface_DT_Ptr, Related_Type (Node (AI_Tag_Comp)));
               Append_Elmt (Iface_DT_Ptr, Access_Disp_Table (Typ));

               Append_To (Result,
                 Make_Object_Declaration (Loc,
                   Defining_Identifier => Iface_DT_Ptr,
                   Object_Definition   => New_Reference_To
                                            (RTE (RE_Interface_Tag), Loc),
                   Expression =>
                     Unchecked_Convert_To (RTE (RE_Interface_Tag),
                       New_Reference_To (RTE (RE_Null_Address), Loc))));

               Set_Is_Statically_Allocated (Iface_DT_Ptr,
                 Is_Library_Level_Tagged_Type (Typ));

               Next_Elmt (AI_Tag_Comp);
            end loop;

         --  This is not a CPP_Class type

         else
            AI_Tag_Comp := First_Elmt (Typ_Comps);
            while Present (AI_Tag_Comp) loop
               Get_Secondary_DT_External_Name
                 (Typ, Related_Type (Node (AI_Tag_Comp)), Suffix_Index);
               Typ_Name := Name_Find;

               if Building_Static_DT (Typ) then
                  Iface_DT :=
                    Make_Defining_Identifier (Loc,
                      Chars => New_External_Name
                                 (Typ_Name, 'T', Suffix_Index => -1));
                  Import_DT
                    (Tag_Typ => Related_Type (Node (AI_Tag_Comp)),
                     DT      => Iface_DT,
                     Is_Secondary_DT => True);
               end if;

               --  Secondary dispatch table referencing thunks to user-defined
               --  primitives covered by this interface.

               Iface_DT_Ptr :=
                 Make_Defining_Identifier (Loc,
                   Chars => New_External_Name (Typ_Name, 'P'));
               Set_Etype (Iface_DT_Ptr, RTE (RE_Interface_Tag));
               Set_Ekind (Iface_DT_Ptr, E_Constant);
               Set_Is_Tag (Iface_DT_Ptr);
               Set_Has_Thunks (Iface_DT_Ptr);
               Set_Is_Statically_Allocated (Iface_DT_Ptr,
                 Is_Library_Level_Tagged_Type (Typ));
               Set_Is_True_Constant (Iface_DT_Ptr);
               Set_Related_Type
                 (Iface_DT_Ptr, Related_Type (Node (AI_Tag_Comp)));
               Append_Elmt (Iface_DT_Ptr, Access_Disp_Table (Typ));

               if Building_Static_DT (Typ) then
                  Append_To (Result,
                    Make_Object_Declaration (Loc,
                      Defining_Identifier => Iface_DT_Ptr,
                      Constant_Present    => True,
                      Object_Definition   => New_Reference_To
                                               (RTE (RE_Interface_Tag), Loc),
                      Expression =>
                        Unchecked_Convert_To (RTE (RE_Interface_Tag),
                          Make_Attribute_Reference (Loc,
                            Prefix =>
                              Make_Selected_Component (Loc,
                                Prefix => New_Reference_To (Iface_DT, Loc),
                              Selector_Name =>
                                New_Occurrence_Of
                                  (RTE_Record_Component (RE_Prims_Ptr), Loc)),
                            Attribute_Name => Name_Address))));
               end if;

               --  Secondary dispatch table referencing thunks to predefined
               --  primitives.

               Iface_DT_Ptr :=
                 Make_Defining_Identifier (Loc,
                   Chars => New_External_Name (Typ_Name, 'Y'));
               Set_Etype (Iface_DT_Ptr, RTE (RE_Address));
               Set_Ekind (Iface_DT_Ptr, E_Constant);
               Set_Is_Tag (Iface_DT_Ptr);
               Set_Has_Thunks (Iface_DT_Ptr);
               Set_Is_Statically_Allocated (Iface_DT_Ptr,
                 Is_Library_Level_Tagged_Type (Typ));
               Set_Is_True_Constant (Iface_DT_Ptr);
               Set_Related_Type
                 (Iface_DT_Ptr, Related_Type (Node (AI_Tag_Comp)));
               Append_Elmt (Iface_DT_Ptr, Access_Disp_Table (Typ));

               --  Secondary dispatch table referencing user-defined primitives
               --  covered by this interface.

               Iface_DT_Ptr :=
                 Make_Defining_Identifier (Loc,
                   Chars => New_External_Name (Typ_Name, 'D'));
               Set_Etype (Iface_DT_Ptr, RTE (RE_Interface_Tag));
               Set_Ekind (Iface_DT_Ptr, E_Constant);
               Set_Is_Tag (Iface_DT_Ptr);
               Set_Is_Statically_Allocated (Iface_DT_Ptr,
                 Is_Library_Level_Tagged_Type (Typ));
               Set_Is_True_Constant (Iface_DT_Ptr);
               Set_Related_Type
                 (Iface_DT_Ptr, Related_Type (Node (AI_Tag_Comp)));
               Append_Elmt (Iface_DT_Ptr, Access_Disp_Table (Typ));

               --  Secondary dispatch table referencing predefined primitives

               Iface_DT_Ptr :=
                 Make_Defining_Identifier (Loc,
                   Chars => New_External_Name (Typ_Name, 'Z'));
               Set_Etype (Iface_DT_Ptr, RTE (RE_Address));
               Set_Ekind (Iface_DT_Ptr, E_Constant);
               Set_Is_Tag (Iface_DT_Ptr);
               Set_Is_Statically_Allocated (Iface_DT_Ptr,
                 Is_Library_Level_Tagged_Type (Typ));
               Set_Is_True_Constant (Iface_DT_Ptr);
               Set_Related_Type
                 (Iface_DT_Ptr, Related_Type (Node (AI_Tag_Comp)));
               Append_Elmt (Iface_DT_Ptr, Access_Disp_Table (Typ));

               Next_Elmt (AI_Tag_Comp);
            end loop;
         end if;
      end if;

      --  3) At the end of Access_Disp_Table, if the type has user-defined
      --     primitives, we add the entity of an access type declaration that
      --     is used by Build_Get_Prim_Op_Address to expand dispatching calls
      --     through the primary dispatch table.

      if UI_To_Int (DT_Entry_Count (First_Tag_Component (Typ))) = 0 then
         Analyze_List (Result);

      --     Generate:
      --       type Typ_DT is array (1 .. Nb_Prims) of Prim_Ptr;
      --       type Typ_DT_Acc is access Typ_DT;

      else
         declare
            Name_DT_Prims     : constant Name_Id :=
                                  New_External_Name (Tname, 'G');
            Name_DT_Prims_Acc : constant Name_Id :=
                                  New_External_Name (Tname, 'H');
            DT_Prims          : constant Entity_Id :=
                                  Make_Defining_Identifier (Loc,
                                    Name_DT_Prims);
            DT_Prims_Acc      : constant Entity_Id :=
                                  Make_Defining_Identifier (Loc,
                                    Name_DT_Prims_Acc);
         begin
            Append_To (Result,
              Make_Full_Type_Declaration (Loc,
                Defining_Identifier => DT_Prims,
                Type_Definition =>
                  Make_Constrained_Array_Definition (Loc,
                    Discrete_Subtype_Definitions => New_List (
                      Make_Range (Loc,
                        Low_Bound  => Make_Integer_Literal (Loc, 1),
                        High_Bound => Make_Integer_Literal (Loc,
                                       DT_Entry_Count
                                         (First_Tag_Component (Typ))))),
                    Component_Definition =>
                      Make_Component_Definition (Loc,
                        Subtype_Indication =>
                          New_Reference_To (RTE (RE_Prim_Ptr), Loc)))));

            Append_To (Result,
              Make_Full_Type_Declaration (Loc,
                Defining_Identifier => DT_Prims_Acc,
                Type_Definition =>
                   Make_Access_To_Object_Definition (Loc,
                     Subtype_Indication =>
                       New_Occurrence_Of (DT_Prims, Loc))));

            Append_Elmt (DT_Prims_Acc, Access_Disp_Table (Typ));

            --  Analyze the resulting list and suppress the generation of the
            --  Init_Proc associated with the above array declaration because
            --  this type is never used in object declarations. It is only used
            --  to simplify the expansion associated with dispatching calls.

            Analyze_List (Result);
            Set_Suppress_Init_Proc (Base_Type (DT_Prims));

<<<<<<< HEAD
            --  Mark entity of dispatch table. Required by the back end to
            --  handle them properly.

            Set_Is_Dispatch_Table_Entity (DT_Prims);
         end;
      end if;

      --  Mark entities of dispatch table. Required by the back end to
      --  handle them properly.
=======
            --  Disable backend optimizations based on assumptions about the
            --  aliasing status of objects designated by the access to the
            --  dispatch table. Required to handle dispatch tables imported
            --  from C++.

            Set_No_Strict_Aliasing (Base_Type (DT_Prims_Acc));

            --  Add the freezing nodes of these declarations; required to avoid
            --  generating these freezing nodes in wrong scopes (for example in
            --  the IC routine of a derivation of Typ).
            --  What is an "IC routine"? Is "init_proc" meant here???

            Append_List_To (Result, Freeze_Entity (DT_Prims, Typ));
            Append_List_To (Result, Freeze_Entity (DT_Prims_Acc, Typ));

            --  Mark entity of dispatch table. Required by the back end to
            --  handle them properly.

            Set_Is_Dispatch_Table_Entity (DT_Prims);
         end;
      end if;

      --  Mark entities of dispatch table. Required by the back end to handle
      --  them properly.
>>>>>>> b56a5220

      if Present (DT) then
         Set_Is_Dispatch_Table_Entity (DT);
         Set_Is_Dispatch_Table_Entity (Etype (DT));
      end if;

      if Present (Iface_DT) then
         Set_Is_Dispatch_Table_Entity (Iface_DT);
         Set_Is_Dispatch_Table_Entity (Etype (Iface_DT));
      end if;
<<<<<<< HEAD
=======

      if Is_CPP_Class (Root_Type (Typ)) then
         Set_Ekind (DT_Ptr, E_Variable);
      else
         Set_Ekind (DT_Ptr, E_Constant);
      end if;
>>>>>>> b56a5220

      Set_Is_Tag       (DT_Ptr);
      Set_Related_Type (DT_Ptr, Typ);

      return Result;
   end Make_Tags;

   ---------------
   -- New_Value --
   ---------------

   function New_Value (From : Node_Id) return Node_Id is
      Res : constant Node_Id := Duplicate_Subexpr (From);
   begin
      if Is_Access_Type (Etype (From)) then
         return
           Make_Explicit_Dereference (Sloc (From),
             Prefix => Res);
      else
         return Res;
      end if;
   end New_Value;

   -----------------------------------
   -- Original_View_In_Visible_Part --
   -----------------------------------

   function Original_View_In_Visible_Part (Typ : Entity_Id) return Boolean is
      Scop : constant Entity_Id := Scope (Typ);

   begin
      --  The scope must be a package

      if not Is_Package_Or_Generic_Package (Scop) then
         return False;
      end if;

      --  A type with a private declaration has a private view declared in
      --  the visible part.

      if Has_Private_Declaration (Typ) then
         return True;
      end if;

      return List_Containing (Parent (Typ)) =
        Visible_Declarations (Specification (Unit_Declaration_Node (Scop)));
   end Original_View_In_Visible_Part;

   ------------------
   -- Prim_Op_Kind --
   ------------------

   function Prim_Op_Kind
     (Prim : Entity_Id;
      Typ  : Entity_Id) return Node_Id
   is
      Full_Typ : Entity_Id := Typ;
      Loc      : constant Source_Ptr := Sloc (Prim);
      Prim_Op  : Entity_Id;

   begin
      --  Retrieve the original primitive operation

      Prim_Op := Ultimate_Alias (Prim);

      if Ekind (Typ) = E_Record_Type
        and then Present (Corresponding_Concurrent_Type (Typ))
      then
         Full_Typ := Corresponding_Concurrent_Type (Typ);
      end if;

      --  When a private tagged type is completed by a concurrent type,
      --  retrieve the full view.

      if Is_Private_Type (Full_Typ) then
         Full_Typ := Full_View (Full_Typ);
      end if;

      if Ekind (Prim_Op) = E_Function then

         --  Protected function

         if Ekind (Full_Typ) = E_Protected_Type then
            return New_Reference_To (RTE (RE_POK_Protected_Function), Loc);

         --  Task function

         elsif Ekind (Full_Typ) = E_Task_Type then
            return New_Reference_To (RTE (RE_POK_Task_Function), Loc);

         --  Regular function

         else
            return New_Reference_To (RTE (RE_POK_Function), Loc);
         end if;

      else
         pragma Assert (Ekind (Prim_Op) = E_Procedure);

         if Ekind (Full_Typ) = E_Protected_Type then

            --  Protected entry

            if Is_Primitive_Wrapper (Prim_Op)
              and then Ekind (Wrapped_Entity (Prim_Op)) = E_Entry
            then
               return New_Reference_To (RTE (RE_POK_Protected_Entry), Loc);

            --  Protected procedure

            else
               return New_Reference_To (RTE (RE_POK_Protected_Procedure), Loc);
            end if;

         elsif Ekind (Full_Typ) = E_Task_Type then

            --  Task entry

            if Is_Primitive_Wrapper (Prim_Op)
              and then Ekind (Wrapped_Entity (Prim_Op)) = E_Entry
            then
               return New_Reference_To (RTE (RE_POK_Task_Entry), Loc);

            --  Task "procedure". These are the internally Expander-generated
            --  procedures (task body for instance).

            else
               return New_Reference_To (RTE (RE_POK_Task_Procedure), Loc);
            end if;

         --  Regular procedure

         else
            return New_Reference_To (RTE (RE_POK_Procedure), Loc);
         end if;
      end if;
   end Prim_Op_Kind;

   ------------------------
   -- Register_Primitive --
   ------------------------

   function Register_Primitive
     (Loc     : Source_Ptr;
      Prim    : Entity_Id) return List_Id
   is
      DT_Ptr        : Entity_Id;
      Iface_Prim    : Entity_Id;
      Iface_Typ     : Entity_Id;
      Iface_DT_Ptr  : Entity_Id;
      Iface_DT_Elmt : Elmt_Id;
      L             : constant List_Id := New_List;
      Pos           : Uint;
      Tag           : Entity_Id;
      Tag_Typ       : Entity_Id;
      Thunk_Id      : Entity_Id;
      Thunk_Code    : Node_Id;

   begin
      pragma Assert (not Restriction_Active (No_Dispatching_Calls));

      --  Do not register in the dispatch table eliminated primitives

      if not RTE_Available (RE_Tag)
        or else Is_Eliminated (Ultimate_Alias (Prim))
      then
         return L;
      end if;

      if not Present (Interface_Alias (Prim)) then
         Tag_Typ := Scope (DTC_Entity (Prim));
         Pos := DT_Position (Prim);
         Tag := First_Tag_Component (Tag_Typ);

         if Is_Predefined_Dispatching_Operation (Prim)
           or else Is_Predefined_Dispatching_Alias (Prim)
         then
            DT_Ptr :=
              Node (Next_Elmt (First_Elmt (Access_Disp_Table (Tag_Typ))));

            Append_To (L,
              Build_Set_Predefined_Prim_Op_Address (Loc,
                Tag_Node     => New_Reference_To (DT_Ptr, Loc),
                Position     => Pos,
                Address_Node =>
                  Unchecked_Convert_To (RTE (RE_Prim_Ptr),
                    Make_Attribute_Reference (Loc,
                      Prefix => New_Reference_To (Prim, Loc),
                      Attribute_Name => Name_Unrestricted_Access))));

            --  Register copy of the pointer to the 'size primitive in the TSD

            if Chars (Prim) = Name_uSize
              and then RTE_Record_Component_Available (RE_Size_Func)
            then
               DT_Ptr := Node (First_Elmt (Access_Disp_Table (Tag_Typ)));
               Append_To (L,
                 Build_Set_Size_Function (Loc,
                   Tag_Node  => New_Reference_To (DT_Ptr, Loc),
                   Size_Func => Prim));
            end if;

         else
            pragma Assert (Pos /= Uint_0 and then Pos <= DT_Entry_Count (Tag));

            --  Skip registration of primitives located in the C++ part of the
            --  dispatch table. Their slot is set by the IC routine.

            if not Is_CPP_Class (Root_Type (Tag_Typ))
              or else Pos > CPP_Num_Prims (Tag_Typ)
            then
               DT_Ptr := Node (First_Elmt (Access_Disp_Table (Tag_Typ)));
               Append_To (L,
                 Build_Set_Prim_Op_Address (Loc,
                   Typ          => Tag_Typ,
                   Tag_Node     => New_Reference_To (DT_Ptr, Loc),
                   Position     => Pos,
                   Address_Node =>
                     Unchecked_Convert_To (RTE (RE_Prim_Ptr),
                       Make_Attribute_Reference (Loc,
                         Prefix => New_Reference_To (Prim, Loc),
                         Attribute_Name => Name_Unrestricted_Access))));
            end if;
         end if;

      --  Ada 2005 (AI-251): Primitive associated with an interface type
      --  Generate the code of the thunk only if the interface type is not an
      --  immediate ancestor of Typ; otherwise the dispatch table associated
      --  with the interface is the primary dispatch table and we have nothing
      --  else to do here.

      else
         Tag_Typ   := Find_Dispatching_Type (Alias (Prim));
         Iface_Typ := Find_Dispatching_Type (Interface_Alias (Prim));

         pragma Assert (Is_Interface (Iface_Typ));

         --  No action needed for interfaces that are ancestors of Typ because
         --  their primitives are located in the primary dispatch table.

         if Is_Ancestor (Iface_Typ, Tag_Typ) then
            return L;

         --  No action needed for primitives located in the C++ part of the
         --  dispatch table. Their slot is set by the IC routine.

         elsif Is_CPP_Class (Root_Type (Tag_Typ))
            and then DT_Position (Alias (Prim)) <= CPP_Num_Prims (Tag_Typ)
            and then not Is_Predefined_Dispatching_Operation (Prim)
            and then not Is_Predefined_Dispatching_Alias (Prim)
         then
            return L;
         end if;

         Expand_Interface_Thunk (Prim, Thunk_Id, Thunk_Code);

         if not Is_Ancestor (Iface_Typ, Tag_Typ)
           and then Present (Thunk_Code)
         then
            --  Generate the code necessary to fill the appropriate entry of
            --  the secondary dispatch table of Prim's controlling type with
            --  Thunk_Id's address.

            Iface_DT_Elmt := Find_Interface_ADT (Tag_Typ, Iface_Typ);
            Iface_DT_Ptr  := Node (Iface_DT_Elmt);
            pragma Assert (Has_Thunks (Iface_DT_Ptr));

            Iface_Prim := Interface_Alias (Prim);
            Pos        := DT_Position (Iface_Prim);
            Tag        := First_Tag_Component (Iface_Typ);

            Prepend_To (L, Thunk_Code);

            if Is_Predefined_Dispatching_Operation (Prim)
              or else Is_Predefined_Dispatching_Alias (Prim)
            then
               Append_To (L,
                 Build_Set_Predefined_Prim_Op_Address (Loc,
                   Tag_Node =>
                     New_Reference_To (Node (Next_Elmt (Iface_DT_Elmt)), Loc),
                   Position => Pos,
                   Address_Node =>
                     Unchecked_Convert_To (RTE (RE_Prim_Ptr),
                       Make_Attribute_Reference (Loc,
                         Prefix          => New_Reference_To (Thunk_Id, Loc),
                         Attribute_Name  => Name_Unrestricted_Access))));

               Next_Elmt (Iface_DT_Elmt);
               Next_Elmt (Iface_DT_Elmt);
               Iface_DT_Ptr := Node (Iface_DT_Elmt);
               pragma Assert (not Has_Thunks (Iface_DT_Ptr));

               Append_To (L,
                 Build_Set_Predefined_Prim_Op_Address (Loc,
                   Tag_Node =>
                     New_Reference_To (Node (Next_Elmt (Iface_DT_Elmt)), Loc),
                   Position => Pos,
                   Address_Node =>
                     Unchecked_Convert_To (RTE (RE_Prim_Ptr),
                       Make_Attribute_Reference (Loc,
                         Prefix => New_Reference_To (Alias (Prim), Loc),
                         Attribute_Name  => Name_Unrestricted_Access))));

            else
               pragma Assert (Pos /= Uint_0
                 and then Pos <= DT_Entry_Count (Tag));

               Append_To (L,
                 Build_Set_Prim_Op_Address (Loc,
                   Typ          => Iface_Typ,
                   Tag_Node     => New_Reference_To (Iface_DT_Ptr, Loc),
                   Position     => Pos,
                   Address_Node =>
                     Unchecked_Convert_To (RTE (RE_Prim_Ptr),
                       Make_Attribute_Reference (Loc,
                         Prefix => New_Reference_To (Thunk_Id, Loc),
                         Attribute_Name => Name_Unrestricted_Access))));

               Next_Elmt (Iface_DT_Elmt);
               Next_Elmt (Iface_DT_Elmt);
               Iface_DT_Ptr := Node (Iface_DT_Elmt);
               pragma Assert (not Has_Thunks (Iface_DT_Ptr));

               Append_To (L,
                 Build_Set_Prim_Op_Address (Loc,
                   Typ          => Iface_Typ,
                   Tag_Node     => New_Reference_To (Iface_DT_Ptr, Loc),
                   Position     => Pos,
                   Address_Node =>
                     Unchecked_Convert_To (RTE (RE_Prim_Ptr),
                       Make_Attribute_Reference (Loc,
                         Prefix => New_Reference_To (Alias (Prim), Loc),
                         Attribute_Name => Name_Unrestricted_Access))));

            end if;
         end if;
      end if;

      return L;
   end Register_Primitive;

   -------------------------
   -- Set_All_DT_Position --
   -------------------------

   procedure Set_All_DT_Position (Typ : Entity_Id) is

      procedure Validate_Position (Prim : Entity_Id);
      --  Check that the position assigned to Prim is completely safe
      --  (it has not been assigned to a previously defined primitive
      --   operation of Typ)

      -----------------------
      -- Validate_Position --
      -----------------------

      procedure Validate_Position (Prim : Entity_Id) is
         Op_Elmt : Elmt_Id;
         Op      : Entity_Id;

      begin
         --  Aliased primitives are safe

         if Present (Alias (Prim)) then
            return;
         end if;

         Op_Elmt := First_Elmt (Primitive_Operations (Typ));
         while Present (Op_Elmt) loop
            Op := Node (Op_Elmt);

            --  No need to check against itself

            if Op = Prim then
               null;

            --  Primitive operations covering abstract interfaces are
            --  allocated later

            elsif Present (Interface_Alias (Op)) then
               null;

            --  Predefined dispatching operations are completely safe. They
            --  are allocated at fixed positions in a separate table.

            elsif Is_Predefined_Dispatching_Operation (Op)
               or else Is_Predefined_Dispatching_Alias (Op)
            then
               null;

            --  Aliased subprograms are safe

            elsif Present (Alias (Op)) then
               null;

            elsif DT_Position (Op) = DT_Position (Prim)
               and then not Is_Predefined_Dispatching_Operation (Op)
               and then not Is_Predefined_Dispatching_Operation (Prim)
               and then not Is_Predefined_Dispatching_Alias (Op)
               and then not Is_Predefined_Dispatching_Alias (Prim)
            then

               --  Handle aliased subprograms

               declare
                  Op_1 : Entity_Id;
                  Op_2 : Entity_Id;

               begin
                  Op_1 := Op;
                  loop
                     if Present (Overridden_Operation (Op_1)) then
                        Op_1 := Overridden_Operation (Op_1);
                     elsif Present (Alias (Op_1)) then
                        Op_1 := Alias (Op_1);
                     else
                        exit;
                     end if;
                  end loop;

                  Op_2 := Prim;
                  loop
                     if Present (Overridden_Operation (Op_2)) then
                        Op_2 := Overridden_Operation (Op_2);
                     elsif Present (Alias (Op_2)) then
                        Op_2 := Alias (Op_2);
                     else
                        exit;
                     end if;
                  end loop;

                  if Op_1 /= Op_2 then
                     raise Program_Error;
                  end if;
               end;
            end if;

            Next_Elmt (Op_Elmt);
         end loop;
      end Validate_Position;

      --  Local variables

      Parent_Typ : constant Entity_Id := Etype (Typ);
      First_Prim : constant Elmt_Id := First_Elmt (Primitive_Operations (Typ));
      The_Tag    : constant Entity_Id := First_Tag_Component (Typ);

      Adjusted   : Boolean := False;
      Finalized  : Boolean := False;

      Count_Prim : Nat;
      DT_Length  : Nat;
      Nb_Prim    : Nat;
      Prim       : Entity_Id;
      Prim_Elmt  : Elmt_Id;

   --  Start of processing for Set_All_DT_Position

   begin
      pragma Assert (Present (First_Tag_Component (Typ)));

      --  Set the DT_Position for each primitive operation. Perform some sanity
      --  checks to avoid building inconsistent dispatch tables.

      --  First stage: Set the DTC entity of all the primitive operations. This
      --  is required to properly read the DT_Position attribute in the latter
      --  stages.

      Prim_Elmt  := First_Prim;
      Count_Prim := 0;
      while Present (Prim_Elmt) loop
         Prim := Node (Prim_Elmt);

         --  Predefined primitives have a separate dispatch table

         if not (Is_Predefined_Dispatching_Operation (Prim)
                   or else
                 Is_Predefined_Dispatching_Alias (Prim))
         then
            Count_Prim := Count_Prim + 1;
         end if;

         Set_DTC_Entity_Value (Typ, Prim);

         --  Clear any previous value of the DT_Position attribute. In this
         --  way we ensure that the final position of all the primitives is
         --  established by the following stages of this algorithm.

         Set_DT_Position (Prim, No_Uint);

         Next_Elmt (Prim_Elmt);
      end loop;

      declare
         Fixed_Prim : array (Int range 0 .. Count_Prim) of Boolean :=
                        (others => False);

         E : Entity_Id;

         procedure Handle_Inherited_Private_Subprograms (Typ : Entity_Id);
         --  Called if Typ is declared in a nested package or a public child
         --  package to handle inherited primitives that were inherited by Typ
         --  in  the visible part, but whose declaration was deferred because
         --  the parent operation was private and not visible at that point.

         procedure Set_Fixed_Prim (Pos : Nat);
         --  Sets to true an element of the Fixed_Prim table to indicate
         --  that this entry of the dispatch table of Typ is occupied.

         ------------------------------------------
         -- Handle_Inherited_Private_Subprograms --
         ------------------------------------------

         procedure Handle_Inherited_Private_Subprograms (Typ : Entity_Id) is
            Op_List     : Elist_Id;
            Op_Elmt     : Elmt_Id;
            Op_Elmt_2   : Elmt_Id;
            Prim_Op     : Entity_Id;
            Parent_Subp : Entity_Id;

         begin
            Op_List := Primitive_Operations (Typ);

            Op_Elmt := First_Elmt (Op_List);
            while Present (Op_Elmt) loop
               Prim_Op := Node (Op_Elmt);

               --  Search primitives that are implicit operations with an
               --  internal name whose parent operation has a normal name.

               if Present (Alias (Prim_Op))
                 and then Find_Dispatching_Type (Alias (Prim_Op)) /= Typ
                 and then not Comes_From_Source (Prim_Op)
                 and then Is_Internal_Name (Chars (Prim_Op))
                 and then not Is_Internal_Name (Chars (Alias (Prim_Op)))
               then
                  Parent_Subp := Alias (Prim_Op);

                  --  Check if the type has an explicit overriding for this
                  --  primitive.

                  Op_Elmt_2 := Next_Elmt (Op_Elmt);
                  while Present (Op_Elmt_2) loop
                     if Chars (Node (Op_Elmt_2)) = Chars (Parent_Subp)
                       and then Type_Conformant (Prim_Op, Node (Op_Elmt_2))
                     then
                        Set_DT_Position (Prim_Op, DT_Position (Parent_Subp));
                        Set_DT_Position (Node (Op_Elmt_2),
                          DT_Position (Parent_Subp));
                        Set_Fixed_Prim (UI_To_Int (DT_Position (Prim_Op)));

                        goto Next_Primitive;
                     end if;

                     Next_Elmt (Op_Elmt_2);
                  end loop;
               end if;

               <<Next_Primitive>>
               Next_Elmt (Op_Elmt);
            end loop;
         end Handle_Inherited_Private_Subprograms;

         --------------------
         -- Set_Fixed_Prim --
         --------------------

         procedure Set_Fixed_Prim (Pos : Nat) is
         begin
            pragma Assert (Pos <= Count_Prim);
            Fixed_Prim (Pos) := True;
         exception
            when Constraint_Error =>
               raise Program_Error;
         end Set_Fixed_Prim;

      begin
         --  In case of nested packages and public child package it may be
         --  necessary a special management on inherited subprograms so that
         --  the dispatch table is properly filled.

         if Ekind (Scope (Scope (Typ))) = E_Package
           and then Scope (Scope (Typ)) /= Standard_Standard
           and then ((Is_Derived_Type (Typ) and then not Is_Private_Type (Typ))
                       or else
                        (Nkind (Parent (Typ)) = N_Private_Extension_Declaration
                          and then Is_Generic_Type (Typ)))
           and then In_Open_Scopes (Scope (Etype (Typ)))
           and then Is_Base_Type (Typ)
         then
            Handle_Inherited_Private_Subprograms (Typ);
         end if;

         --  Second stage: Register fixed entries

         Nb_Prim   := 0;
         Prim_Elmt := First_Prim;
         while Present (Prim_Elmt) loop
            Prim := Node (Prim_Elmt);

            --  Predefined primitives have a separate table and all its
            --  entries are at predefined fixed positions.

            if Is_Predefined_Dispatching_Operation (Prim) then
               Set_DT_Position (Prim, Default_Prim_Op_Position (Prim));

            elsif Is_Predefined_Dispatching_Alias (Prim) then
               Set_DT_Position (Prim,
                 Default_Prim_Op_Position (Ultimate_Alias (Prim)));

            --  Overriding primitives of ancestor abstract interfaces

            elsif Present (Interface_Alias (Prim))
              and then Is_Ancestor
                         (Find_Dispatching_Type (Interface_Alias (Prim)), Typ)
            then
               pragma Assert (DT_Position (Prim) = No_Uint
                 and then Present (DTC_Entity (Interface_Alias (Prim))));

               E := Interface_Alias (Prim);
               Set_DT_Position (Prim, DT_Position (E));

               pragma Assert
                 (DT_Position (Alias (Prim)) = No_Uint
                    or else DT_Position (Alias (Prim)) = DT_Position (E));
               Set_DT_Position (Alias (Prim), DT_Position (E));
               Set_Fixed_Prim (UI_To_Int (DT_Position (Prim)));

            --  Overriding primitives must use the same entry as the
            --  overridden primitive.

            elsif not Present (Interface_Alias (Prim))
              and then Present (Alias (Prim))
              and then Chars (Prim) = Chars (Alias (Prim))
              and then Find_Dispatching_Type (Alias (Prim)) /= Typ
              and then Is_Ancestor
                         (Find_Dispatching_Type (Alias (Prim)), Typ)
              and then Present (DTC_Entity (Alias (Prim)))
            then
               E := Alias (Prim);
               Set_DT_Position (Prim, DT_Position (E));

               if not Is_Predefined_Dispatching_Alias (E) then
                  Set_Fixed_Prim (UI_To_Int (DT_Position (E)));
               end if;
            end if;

            Next_Elmt (Prim_Elmt);
         end loop;

         --  Third stage: Fix the position of all the new primitives.
         --  Entries associated with primitives covering interfaces
         --  are handled in a latter round.

         Prim_Elmt := First_Prim;
         while Present (Prim_Elmt) loop
            Prim := Node (Prim_Elmt);

            --  Skip primitives previously set entries

            if DT_Position (Prim) /= No_Uint then
               null;

            --  Primitives covering interface primitives are handled later

            elsif Present (Interface_Alias (Prim)) then
               null;

            else
               --  Take the next available position in the DT

               loop
                  Nb_Prim := Nb_Prim + 1;
                  pragma Assert (Nb_Prim <= Count_Prim);
                  exit when not Fixed_Prim (Nb_Prim);
               end loop;

               Set_DT_Position (Prim, UI_From_Int (Nb_Prim));
               Set_Fixed_Prim (Nb_Prim);
            end if;

            Next_Elmt (Prim_Elmt);
         end loop;
      end;

      --  Fourth stage: Complete the decoration of primitives covering
      --  interfaces (that is, propagate the DT_Position attribute
      --  from the aliased primitive)

      Prim_Elmt := First_Prim;
      while Present (Prim_Elmt) loop
         Prim := Node (Prim_Elmt);

         if DT_Position (Prim) = No_Uint
           and then Present (Interface_Alias (Prim))
         then
            pragma Assert (Present (Alias (Prim))
              and then Find_Dispatching_Type (Alias (Prim)) = Typ);

            --  Check if this entry will be placed in the primary DT

            if Is_Ancestor
                (Find_Dispatching_Type (Interface_Alias (Prim)), Typ)
            then
               pragma Assert (DT_Position (Alias (Prim)) /= No_Uint);
               Set_DT_Position (Prim, DT_Position (Alias (Prim)));

            --  Otherwise it will be placed in the secondary DT

            else
               pragma Assert
                 (DT_Position (Interface_Alias (Prim)) /= No_Uint);
               Set_DT_Position (Prim,
                 DT_Position (Interface_Alias (Prim)));
            end if;
         end if;

         Next_Elmt (Prim_Elmt);
      end loop;

      --  Generate listing showing the contents of the dispatch tables.
      --  This action is done before some further static checks because
      --  in case of critical errors caused by a wrong dispatch table
      --  we need to see the contents of such table.

      if Debug_Flag_ZZ then
         Write_DT (Typ);
      end if;

      --  Final stage: Ensure that the table is correct plus some further
      --  verifications concerning the primitives.

      Prim_Elmt := First_Prim;
      DT_Length := 0;
      while Present (Prim_Elmt) loop
         Prim := Node (Prim_Elmt);

         --  At this point all the primitives MUST have a position
         --  in the dispatch table.

         if DT_Position (Prim) = No_Uint then
            raise Program_Error;
         end if;

         --  Calculate real size of the dispatch table

         if not (Is_Predefined_Dispatching_Operation (Prim)
                   or else Is_Predefined_Dispatching_Alias (Prim))
           and then UI_To_Int (DT_Position (Prim)) > DT_Length
         then
            DT_Length := UI_To_Int (DT_Position (Prim));
         end if;

         --  Ensure that the assigned position to non-predefined
         --  dispatching operations in the dispatch table is correct.

         if not (Is_Predefined_Dispatching_Operation (Prim)
                   or else Is_Predefined_Dispatching_Alias (Prim))
         then
            Validate_Position (Prim);
         end if;

         if Chars (Prim) = Name_Finalize then
            Finalized := True;
         end if;

         if Chars (Prim) = Name_Adjust then
            Adjusted := True;
         end if;

         --  An abstract operation cannot be declared in the private part for a
         --  visible abstract type, because it can't be overridden outside this
         --  package hierarchy. For explicit declarations this is checked at
         --  the point of declaration, but for inherited operations it must be
         --  done when building the dispatch table.

         --  Ada 2005 (AI-251): Primitives associated with interfaces are
         --  excluded from this check because interfaces must be visible in
         --  the public and private part (RM 7.3 (7.3/2))

         --  We disable this check in CodePeer mode, to accommodate legacy
         --  Ada code.

         if not CodePeer_Mode
           and then Is_Abstract_Type (Typ)
           and then Is_Abstract_Subprogram (Prim)
           and then Present (Alias (Prim))
           and then not Is_Interface
                          (Find_Dispatching_Type (Ultimate_Alias (Prim)))
           and then not Present (Interface_Alias (Prim))
           and then Is_Derived_Type (Typ)
           and then In_Private_Part (Current_Scope)
           and then
             List_Containing (Parent (Prim)) =
               Private_Declarations
                (Specification (Unit_Declaration_Node (Current_Scope)))
           and then Original_View_In_Visible_Part (Typ)
         then
            --  We exclude Input and Output stream operations because
            --  Limited_Controlled inherits useless Input and Output
            --  stream operations from Root_Controlled, which can
            --  never be overridden.

            if not Is_TSS (Prim, TSS_Stream_Input)
                 and then
               not Is_TSS (Prim, TSS_Stream_Output)
            then
               Error_Msg_NE
                 ("abstract inherited private operation&" &
                  " must be overridden (RM 3.9.3(10))",
                 Parent (Typ), Prim);
            end if;
         end if;

         Next_Elmt (Prim_Elmt);
      end loop;

      --  Additional check

      if Is_Controlled (Typ) then
         if not Finalized then
            Error_Msg_N
              ("controlled type has no explicit Finalize method?", Typ);

         elsif not Adjusted then
            Error_Msg_N
              ("controlled type has no explicit Adjust method?", Typ);
         end if;
      end if;

      --  Set the final size of the Dispatch Table

      Set_DT_Entry_Count (The_Tag, UI_From_Int (DT_Length));

      --  The derived type must have at least as many components as its parent
      --  (for root types Etype points to itself and the test cannot fail).

      if DT_Entry_Count (The_Tag) <
           DT_Entry_Count (First_Tag_Component (Parent_Typ))
      then
         raise Program_Error;
      end if;
   end Set_All_DT_Position;

   --------------------------
   -- Set_CPP_Constructors --
   --------------------------
<<<<<<< HEAD

   procedure Set_CPP_Constructors (Typ : Entity_Id) is
      Loc   : Source_Ptr;
      Init  : Entity_Id;
=======

   procedure Set_CPP_Constructors (Typ : Entity_Id) is

      procedure Set_CPP_Constructors_Old (Typ : Entity_Id);
      --  For backward compatibility this routine handles CPP constructors
      --  of non-tagged types.

      procedure Set_CPP_Constructors_Old (Typ : Entity_Id) is
         Loc   : Source_Ptr;
         Init  : Entity_Id;
         E     : Entity_Id;
         Found : Boolean := False;
         P     : Node_Id;
         Parms : List_Id;

      begin
         --  Look for the constructor entities

         E := Next_Entity (Typ);
         while Present (E) loop
            if Ekind (E) = E_Function
              and then Is_Constructor (E)
            then
               --  Create the init procedure

               Found := True;
               Loc   := Sloc (E);
               Init  := Make_Defining_Identifier (Loc,
                          Make_Init_Proc_Name (Typ));
               Parms :=
                 New_List (
                   Make_Parameter_Specification (Loc,
                     Defining_Identifier =>
                       Make_Defining_Identifier (Loc, Name_X),
                     Parameter_Type =>
                       New_Reference_To (Typ, Loc)));

               if Present (Parameter_Specifications (Parent (E))) then
                  P := First (Parameter_Specifications (Parent (E)));
                  while Present (P) loop
                     Append_To (Parms,
                       Make_Parameter_Specification (Loc,
                         Defining_Identifier =>
                           Make_Defining_Identifier (Loc,
                             Chars (Defining_Identifier (P))),
                         Parameter_Type =>
                           New_Copy_Tree (Parameter_Type (P))));
                     Next (P);
                  end loop;
               end if;

               Discard_Node (
                 Make_Subprogram_Declaration (Loc,
                   Make_Procedure_Specification (Loc,
                     Defining_Unit_Name => Init,
                     Parameter_Specifications => Parms)));

               Set_Init_Proc (Typ, Init);
               Set_Is_Imported    (Init);
               Set_Interface_Name (Init, Interface_Name (E));
               Set_Convention     (Init, Convention_C);
               Set_Is_Public      (Init);
               Set_Has_Completion (Init);
            end if;

            Next_Entity (E);
         end loop;

         --  If there are no constructors, mark the type as abstract since we
         --  won't be able to declare objects of that type.

         if not Found then
            Set_Is_Abstract_Type (Typ);
         end if;
      end Set_CPP_Constructors_Old;

      --  Local variables

      Loc   : Source_Ptr;
>>>>>>> b56a5220
      E     : Entity_Id;
      Found : Boolean := False;
      P     : Node_Id;
      Parms : List_Id;
<<<<<<< HEAD

   begin
=======

      Constructor_Decl_Node : Node_Id;
      Constructor_Id        : Entity_Id;
      Wrapper_Id            : Entity_Id;
      Wrapper_Body_Node     : Node_Id;
      Actuals               : List_Id;
      Body_Stmts            : List_Id;
      Init_Tags_List        : List_Id;

   begin
      pragma Assert (Is_CPP_Class (Typ));

      --  For backward compatibility the compiler accepts C++ classes
      --  imported through non-tagged record types. In such case the
      --  wrapper of the C++ constructor is useless because the _tag
      --  component is not available.

      --  Example:
      --     type Root is limited record ...
      --     pragma Import (CPP, Root);
      --     function New_Root return Root;
      --     pragma CPP_Constructor (New_Root, ... );

      if not Is_Tagged_Type (Typ) then
         Set_CPP_Constructors_Old (Typ);
         return;
      end if;

>>>>>>> b56a5220
      --  Look for the constructor entities

      E := Next_Entity (Typ);
      while Present (E) loop
         if Ekind (E) = E_Function
           and then Is_Constructor (E)
         then
<<<<<<< HEAD
            --  Create the init procedure

            Found := True;
            Loc   := Sloc (E);
            Init  := Make_Defining_Identifier (Loc, Make_Init_Proc_Name (Typ));
=======
            Found := True;
            Loc   := Sloc (E);

            --  Generate the declaration of the imported C++ constructor

>>>>>>> b56a5220
            Parms :=
              New_List (
                Make_Parameter_Specification (Loc,
                  Defining_Identifier =>
<<<<<<< HEAD
                    Make_Defining_Identifier (Loc, Name_X),
=======
                    Make_Defining_Identifier (Loc, Name_uInit),
>>>>>>> b56a5220
                  Parameter_Type =>
                    New_Reference_To (Typ, Loc)));

            if Present (Parameter_Specifications (Parent (E))) then
               P := First (Parameter_Specifications (Parent (E)));
               while Present (P) loop
                  Append_To (Parms,
                    Make_Parameter_Specification (Loc,
                      Defining_Identifier =>
                        Make_Defining_Identifier (Loc,
                          Chars (Defining_Identifier (P))),
                      Parameter_Type => New_Copy_Tree (Parameter_Type (P))));
                  Next (P);
               end loop;
            end if;

<<<<<<< HEAD
            Discard_Node (
              Make_Subprogram_Declaration (Loc,
                Make_Procedure_Specification (Loc,
                  Defining_Unit_Name => Init,
                  Parameter_Specifications => Parms)));

            Set_Init_Proc (Typ, Init);
            Set_Is_Imported    (Init);
            Set_Interface_Name (Init, Interface_Name (E));
            Set_Convention     (Init, Convention_C);
            Set_Is_Public      (Init);
            Set_Has_Completion (Init);
=======
            Constructor_Id := Make_Temporary (Loc, 'P');

            Constructor_Decl_Node :=
              Make_Subprogram_Declaration (Loc,
                Make_Procedure_Specification (Loc,
                  Defining_Unit_Name => Constructor_Id,
                  Parameter_Specifications => Parms));

            Set_Is_Imported    (Constructor_Id);
            Set_Interface_Name (Constructor_Id, Interface_Name (E));
            Set_Convention     (Constructor_Id, Convention_C);
            Set_Is_Public      (Constructor_Id);
            Set_Has_Completion (Constructor_Id);

            --  Build the wrapper of this constructor

            Parms :=
              New_List (
                Make_Parameter_Specification (Loc,
                  Defining_Identifier =>
                    Make_Defining_Identifier (Loc, Name_uInit),
                  Parameter_Type =>
                    New_Reference_To (Typ, Loc)));

            if Present (Parameter_Specifications (Parent (E))) then
               P := First (Parameter_Specifications (Parent (E)));
               while Present (P) loop
                  Append_To (Parms,
                    Make_Parameter_Specification (Loc,
                      Defining_Identifier =>
                        Make_Defining_Identifier (Loc,
                          Chars (Defining_Identifier (P))),
                      Parameter_Type => New_Copy_Tree (Parameter_Type (P))));
                  Next (P);
               end loop;
            end if;

            Body_Stmts := New_List;

            --  Invoke the C++ constructor

            Actuals := New_List;

            P := First (Parms);
            while Present (P) loop
               Append_To (Actuals,
                 New_Reference_To (Defining_Identifier (P), Loc));
               Next (P);
            end loop;

            Append_To (Body_Stmts,
              Make_Procedure_Call_Statement (Loc,
                Name => New_Reference_To (Constructor_Id, Loc),
                Parameter_Associations => Actuals));

            --  Initialize copies of C++ primary and secondary tags

            Init_Tags_List := New_List;

            declare
               Tag_Elmt : Elmt_Id;
               Tag_Comp : Node_Id;

            begin
               Tag_Elmt := First_Elmt (Access_Disp_Table (Typ));
               Tag_Comp := First_Tag_Component (Typ);

               while Present (Tag_Elmt)
                 and then Is_Tag (Node (Tag_Elmt))
               loop
                  --  Skip the following assertion with primary tags because
                  --  Related_Type is not set on primary tag components

                  pragma Assert (Tag_Comp = First_Tag_Component (Typ)
                    or else Related_Type (Node (Tag_Elmt))
                              = Related_Type (Tag_Comp));

                  Append_To (Init_Tags_List,
                    Make_Assignment_Statement (Loc,
                      Name =>
                        New_Reference_To (Node (Tag_Elmt), Loc),
                      Expression =>
                        Make_Selected_Component (Loc,
                          Prefix        =>
                            Make_Identifier (Loc, Name_uInit),
                          Selector_Name =>
                            New_Reference_To (Tag_Comp, Loc))));

                     Tag_Comp := Next_Tag_Component (Tag_Comp);
                  Next_Elmt (Tag_Elmt);
               end loop;
            end;

            Append_To (Body_Stmts,
              Make_If_Statement (Loc,
                Condition =>
                  Make_Op_Eq (Loc,
                    Left_Opnd =>
                      New_Reference_To
                        (Node (First_Elmt (Access_Disp_Table (Typ))),
                         Loc),
                    Right_Opnd =>
                      Unchecked_Convert_To (RTE (RE_Tag),
                        New_Reference_To (RTE (RE_Null_Address), Loc))),
                Then_Statements => Init_Tags_List));

            Wrapper_Id := Make_Defining_Identifier (Loc,
                            Make_Init_Proc_Name (Typ));

            Wrapper_Body_Node :=
              Make_Subprogram_Body (Loc,
                Specification =>
                  Make_Procedure_Specification (Loc,
                    Defining_Unit_Name => Wrapper_Id,
                    Parameter_Specifications => Parms),
                Declarations => New_List (Constructor_Decl_Node),
                Handled_Statement_Sequence =>
                  Make_Handled_Sequence_Of_Statements (Loc,
                    Statements => Body_Stmts,
                    Exception_Handlers => No_List));

            Discard_Node (Wrapper_Body_Node);
            Set_Init_Proc (Typ, Wrapper_Id);
>>>>>>> b56a5220
         end if;

         Next_Entity (E);
      end loop;

      --  If there are no constructors, mark the type as abstract since we
      --  won't be able to declare objects of that type.

      if not Found then
         Set_Is_Abstract_Type (Typ);
      end if;
<<<<<<< HEAD
=======

      --  If the CPP type has constructors then it must import also the default
      --  C++ constructor. It is required for default initialization of objects
      --  of the type. It is also required to elaborate objects of Ada types
      --  that are defined as derivations of this CPP type.

      if Has_CPP_Constructors (Typ)
        and then No (Init_Proc (Typ))
      then
         Error_Msg_N ("?default constructor must be imported from C++", Typ);
      end if;
>>>>>>> b56a5220
   end Set_CPP_Constructors;

   --------------------------
   -- Set_DTC_Entity_Value --
   --------------------------

   procedure Set_DTC_Entity_Value
     (Tagged_Type : Entity_Id;
      Prim        : Entity_Id)
   is
   begin
      if Present (Interface_Alias (Prim))
        and then Is_Interface
                   (Find_Dispatching_Type (Interface_Alias (Prim)))
      then
         Set_DTC_Entity (Prim,
           Find_Interface_Tag
             (T     => Tagged_Type,
              Iface => Find_Dispatching_Type (Interface_Alias (Prim))));
      else
         Set_DTC_Entity (Prim,
           First_Tag_Component (Tagged_Type));
      end if;
   end Set_DTC_Entity_Value;

   -----------------
   -- Tagged_Kind --
   -----------------

   function Tagged_Kind (T : Entity_Id) return Node_Id is
      Conc_Typ : Entity_Id;
      Loc      : constant Source_Ptr := Sloc (T);

   begin
      pragma Assert
        (Is_Tagged_Type (T) and then RTE_Available (RE_Tagged_Kind));

      --  Abstract kinds

      if Is_Abstract_Type (T) then
         if Is_Limited_Record (T) then
            return New_Reference_To (RTE (RE_TK_Abstract_Limited_Tagged), Loc);
         else
            return New_Reference_To (RTE (RE_TK_Abstract_Tagged), Loc);
         end if;

      --  Concurrent kinds

      elsif Is_Concurrent_Record_Type (T) then
         Conc_Typ := Corresponding_Concurrent_Type (T);

         if Present (Full_View (Conc_Typ)) then
            Conc_Typ := Full_View (Conc_Typ);
         end if;

         if Ekind (Conc_Typ) = E_Protected_Type then
            return New_Reference_To (RTE (RE_TK_Protected), Loc);
         else
            pragma Assert (Ekind (Conc_Typ) = E_Task_Type);
            return New_Reference_To (RTE (RE_TK_Task), Loc);
         end if;

      --  Regular tagged kinds

      else
         if Is_Limited_Record (T) then
            return New_Reference_To (RTE (RE_TK_Limited_Tagged), Loc);
         else
            return New_Reference_To (RTE (RE_TK_Tagged), Loc);
         end if;
      end if;
   end Tagged_Kind;

   --------------
   -- Write_DT --
   --------------

   procedure Write_DT (Typ : Entity_Id) is
      Elmt : Elmt_Id;
      Prim : Node_Id;

   begin
      --  Protect this procedure against wrong usage. Required because it will
      --  be used directly from GDB

      if not (Typ <= Last_Node_Id)
        or else not Is_Tagged_Type (Typ)
      then
         Write_Str ("wrong usage: Write_DT must be used with tagged types");
         Write_Eol;
         return;
      end if;

      Write_Int (Int (Typ));
      Write_Str (": ");
      Write_Name (Chars (Typ));

      if Is_Interface (Typ) then
         Write_Str (" is interface");
      end if;

      Write_Eol;

      Elmt := First_Elmt (Primitive_Operations (Typ));
      while Present (Elmt) loop
         Prim := Node (Elmt);
         Write_Str  (" - ");

         --  Indicate if this primitive will be allocated in the primary
         --  dispatch table or in a secondary dispatch table associated
         --  with an abstract interface type

         if Present (DTC_Entity (Prim)) then
            if Etype (DTC_Entity (Prim)) = RTE (RE_Tag) then
               Write_Str ("[P] ");
            else
               Write_Str ("[s] ");
            end if;
         end if;

         --  Output the node of this primitive operation and its name

         Write_Int  (Int (Prim));
         Write_Str  (": ");

         if Is_Predefined_Dispatching_Operation (Prim) then
            Write_Str ("(predefined) ");
         end if;

         --  Prefix the name of the primitive with its corresponding tagged
         --  type to facilitate seeing inherited primitives.

         if Present (Alias (Prim)) then
            Write_Name
              (Chars (Find_Dispatching_Type (Ultimate_Alias (Prim))));
         else
            Write_Name (Chars (Typ));
         end if;

         Write_Str (".");
         Write_Name (Chars (Prim));

         --  Indicate if this primitive has an aliased primitive

         if Present (Alias (Prim)) then
            Write_Str (" (alias = ");
            Write_Int (Int (Alias (Prim)));

            --  If the DTC_Entity attribute is already set we can also output
            --  the name of the interface covered by this primitive (if any).

            if Present (DTC_Entity (Alias (Prim)))
              and then Is_Interface (Scope (DTC_Entity (Alias (Prim))))
            then
               Write_Str  (" from interface ");
               Write_Name (Chars (Scope (DTC_Entity (Alias (Prim)))));
            end if;

            if Present (Interface_Alias (Prim)) then
               Write_Str  (", AI_Alias of ");

               if Is_Null_Interface_Primitive (Interface_Alias (Prim)) then
                  Write_Str ("null primitive ");
               end if;

               Write_Name
                 (Chars (Find_Dispatching_Type (Interface_Alias (Prim))));
               Write_Char (':');
               Write_Int  (Int (Interface_Alias (Prim)));
            end if;

            Write_Str (")");
         end if;

         --  Display the final position of this primitive in its associated
         --  (primary or secondary) dispatch table

         if Present (DTC_Entity (Prim))
           and then DT_Position (Prim) /= No_Uint
         then
            Write_Str (" at #");
            Write_Int (UI_To_Int (DT_Position (Prim)));
         end if;

         if Is_Abstract_Subprogram (Prim) then
            Write_Str (" is abstract;");

         --  Check if this is a null primitive

         elsif Comes_From_Source (Prim)
           and then Ekind (Prim) = E_Procedure
           and then Null_Present (Parent (Prim))
         then
            Write_Str (" is null;");
         end if;

         if Is_Eliminated (Ultimate_Alias (Prim)) then
            Write_Str (" (eliminated)");
         end if;

         if Is_Imported (Prim)
           and then Convention (Prim) = Convention_CPP
         then
            Write_Str (" (C++)");
         end if;

         Write_Eol;

         Next_Elmt (Elmt);
      end loop;
   end Write_DT;

end Exp_Disp;<|MERGE_RESOLUTION|>--- conflicted
+++ resolved
@@ -6,11 +6,7 @@
 --                                                                          --
 --                                 B o d y                                  --
 --                                                                          --
-<<<<<<< HEAD
---          Copyright (C) 1992-2009, Free Software Foundation, Inc.         --
-=======
 --          Copyright (C) 1992-2010, Free Software Foundation, Inc.         --
->>>>>>> b56a5220
 --                                                                          --
 -- GNAT is free software;  you can  redistribute it  and/or modify it under --
 -- terms of the  GNU General Public License as published  by the Free Soft- --
@@ -65,10 +61,7 @@
 with Snames;   use Snames;
 with Stand;    use Stand;
 with Stringt;  use Stringt;
-<<<<<<< HEAD
-=======
 with SCIL_LL;  use SCIL_LL;
->>>>>>> b56a5220
 with Tbuild;   use Tbuild;
 with Uintp;    use Uintp;
 
@@ -684,14 +677,9 @@
 
       --  Local variables
 
-<<<<<<< HEAD
-      New_Node  : Node_Id;
-      SCIL_Node : Node_Id;
-=======
       New_Node          : Node_Id;
       SCIL_Node         : Node_Id;
       SCIL_Related_Node : Node_Id := Call_Node;
->>>>>>> b56a5220
 
    --  Start of processing for Expand_Dispatching_Call
 
@@ -759,19 +747,6 @@
 
       if Ekind (Typ) = E_Incomplete_Type then
          Typ := Non_Limited_View (Typ);
-      end if;
-
-      --  Generate the SCIL node for this dispatching call. The SCIL node for a
-      --  dispatching call is inserted in the tree before the call is rewriten
-      --  and expanded because the SCIL node must be found by the SCIL backend
-      --  BEFORE the expanded nodes associated with the call node are found.
-
-      if Generate_SCIL then
-         SCIL_Node := Make_SCIL_Dispatching_Call (Sloc (Call_Node));
-         Set_SCIL_Related_Node (SCIL_Node, Call_Node);
-         Set_SCIL_Entity       (SCIL_Node, Typ);
-         Set_SCIL_Target_Prim  (SCIL_Node, Subp);
-         Insert_Action (Call_Node, SCIL_Node);
       end if;
 
       if not Is_Limited_Type (Typ) then
@@ -953,14 +928,6 @@
       New_Call_Name :=
         Unchecked_Convert_To (Subp_Ptr_Typ, New_Node);
 
-<<<<<<< HEAD
-      --  Complete decoration of SCIL dispatching node. It must be done after
-      --  the new call name is built to reference the nodes that will see the
-      --  SCIL backend (because Build_Get_Prim_Op_Address generates an
-      --  unchecked type conversion which relocates the controlling tag node).
-
-      if Generate_SCIL then
-=======
       --  Generate the SCIL node for this dispatching call. Done now because
       --  attribute SCIL_Controlling_Tag must be set after the new call name
       --  is built to reference the nodes that will see the SCIL backend
@@ -971,7 +938,6 @@
          SCIL_Node := Make_SCIL_Dispatching_Call (Sloc (Call_Node));
          Set_SCIL_Entity      (SCIL_Node, Typ);
          Set_SCIL_Target_Prim (SCIL_Node, Subp);
->>>>>>> b56a5220
 
          --  Common case: the controlling tag is the tag of an object
          --  (for example, obj.tag)
@@ -980,7 +946,6 @@
             Set_SCIL_Controlling_Tag (SCIL_Node, Controlling_Tag);
 
          --  Handle renaming of selected component
-<<<<<<< HEAD
 
          elsif Nkind (Controlling_Tag) = N_Identifier
            and then Nkind (Parent (Entity (Controlling_Tag))) =
@@ -991,18 +956,6 @@
             Set_SCIL_Controlling_Tag (SCIL_Node,
               Name (Parent (Entity (Controlling_Tag))));
 
-=======
-
-         elsif Nkind (Controlling_Tag) = N_Identifier
-           and then Nkind (Parent (Entity (Controlling_Tag))) =
-                                             N_Object_Renaming_Declaration
-           and then Nkind (Name (Parent (Entity (Controlling_Tag)))) =
-                                             N_Selected_Component
-         then
-            Set_SCIL_Controlling_Tag (SCIL_Node,
-              Name (Parent (Entity (Controlling_Tag))));
-
->>>>>>> b56a5220
          --  If the controlling tag is an identifier, the SCIL node references
          --  the corresponding object or parameter declaration
 
@@ -1027,11 +980,7 @@
               Parent (Entity (Prefix (Controlling_Tag))));
 
          --  For a direct reference of the tag of the type the SCIL node
-<<<<<<< HEAD
-         --  references the the internal object declaration containing the tag
-=======
          --  references the internal object declaration containing the tag
->>>>>>> b56a5220
          --  of the type.
 
          elsif Nkind (Controlling_Tag) = N_Attribute_Reference
@@ -1631,14 +1580,11 @@
       Thunk_Id   := Empty;
       Thunk_Code := Empty;
 
-<<<<<<< HEAD
-=======
       --  No thunk needed if the primitive has been eliminated
 
       if Is_Eliminated (Ultimate_Alias (Prim)) then
          return;
 
->>>>>>> b56a5220
       --  In case of primitives that are functions without formals and a
       --  controlling result there is no need to build the thunk.
 
@@ -1703,24 +1649,13 @@
       Formal        := First (Formals);
       while Present (Formal) loop
 
-<<<<<<< HEAD
-         --  Handle concurrent types
-=======
          --  If the parent is a constrained discriminated type, then the
          --  primitive operation will have been defined on a first subtype.
          --  For proper matching with controlling type, use base type.
->>>>>>> b56a5220
 
          if Ekind (Target_Formal) = E_In_Parameter
            and then Ekind (Etype (Target_Formal)) = E_Anonymous_Access_Type
          then
-<<<<<<< HEAD
-            Ftyp := Directly_Designated_Type (Etype (Target_Formal));
-         else
-            Ftyp := Etype (Target_Formal);
-         end if;
-
-=======
             Ftyp :=
               Base_Type (Directly_Designated_Type (Etype (Target_Formal)));
          else
@@ -1730,7 +1665,6 @@
          --  For concurrent types, the relevant information is found in the
          --  Corresponding_Record_Type, rather than the type entity itself.
 
->>>>>>> b56a5220
          if Is_Concurrent_Type (Ftyp) then
             Ftyp := Corresponding_Record_Type (Ftyp);
          end if;
@@ -2021,48 +1955,6 @@
            or else
              (Chars (E) = Name_Op_Eq
                 and then Etype (First_Formal (E)) = Etype (Last_Formal (E)))
-           or else Chars (E) = Name_uAssign
-           or else TSS_Name  = TSS_Deep_Adjust
-           or else TSS_Name  = TSS_Deep_Finalize
-           or else Is_Predefined_Interface_Primitive (E)
-         then
-            return True;
-         end if;
-      end if;
-
-      return False;
-   end Is_Predefined_Internal_Operation;
-
-   ---------------------------------------
-   -- Is_Predefined_Internal_Operation  --
-   ---------------------------------------
-
-   function Is_Predefined_Internal_Operation
-     (E : Entity_Id) return Boolean
-   is
-      TSS_Name : TSS_Name_Type;
-
-   begin
-      if not Is_Dispatching_Operation (E) then
-         return False;
-      end if;
-
-      Get_Name_String (Chars (E));
-
-      --  Most predefined primitives have internally generated names. Equality
-      --  must be treated differently; the predefined operation is recognized
-      --  as a homogeneous binary operator that returns Boolean.
-
-      if Name_Len > TSS_Name_Type'Last then
-         TSS_Name :=
-           TSS_Name_Type
-             (Name_Buffer (Name_Len - TSS_Name'Length + 1 .. Name_Len));
-
-         if        Chars (E) = Name_uSize
-           or else Chars (E) = Name_uAlignment
-           or else
-             (Chars (E) = Name_Op_Eq
-                and then Etype (First_Entity (E)) = Etype (Last_Entity (E)))
            or else Chars (E) = Name_uAssign
            or else TSS_Name  = TSS_Deep_Adjust
            or else TSS_Name  = TSS_Deep_Finalize
@@ -4607,17 +4499,6 @@
                   New_Reference_To
                     (RTE (RE_No_Dispatch_Table_Wrapper), Loc)));
 
-            --  Generate a SCIL node for the previous object declaration
-            --  because it has a null dispatch table.
-
-            if Generate_SCIL then
-               New_Node :=
-                 Make_SCIL_Dispatch_Table_Object_Init (Sloc (Last (Result)));
-               Set_SCIL_Related_Node (New_Node, Last (Result));
-               Set_SCIL_Entity (New_Node, Typ);
-               Insert_Before (Last (Result), New_Node);
-            end if;
-
             Append_To (Result,
               Make_Attribute_Definition_Clause (Loc,
                 Name       => New_Reference_To (DT, Loc),
@@ -4644,26 +4525,17 @@
                             (RTE_Record_Component (RE_NDT_Prims_Ptr), Loc)),
                       Attribute_Name => Name_Address))));
 
-<<<<<<< HEAD
-=======
             Set_Is_Statically_Allocated (DT_Ptr,
               Is_Library_Level_Tagged_Type (Typ));
 
->>>>>>> b56a5220
             --  Generate the SCIL node for the previous object declaration
             --  because it has a tag initialization.
 
             if Generate_SCIL then
                New_Node :=
                  Make_SCIL_Dispatch_Table_Tag_Init (Sloc (Last (Result)));
-<<<<<<< HEAD
-               Set_SCIL_Related_Node (New_Node, Last (Result));
-               Set_SCIL_Entity (New_Node, Typ);
-               Insert_Before (Last (Result), New_Node);
-=======
                Set_SCIL_Entity (New_Node, Typ);
                Set_SCIL_Node (Last (Result), New_Node);
->>>>>>> b56a5220
             end if;
 
          --  Generate:
@@ -4694,17 +4566,6 @@
                       New_Reference_To (RTE (RE_Dispatch_Table_Wrapper), Loc),
                     Constraint => Make_Index_Or_Discriminant_Constraint (Loc,
                                     Constraints => DT_Constr_List))));
-
-            --  Generate the SCIL node for the previous object declaration
-            --  because it contains a dispatch table.
-
-            if Generate_SCIL then
-               New_Node :=
-                 Make_SCIL_Dispatch_Table_Object_Init (Sloc (Last (Result)));
-               Set_SCIL_Related_Node (New_Node, Last (Result));
-               Set_SCIL_Entity (New_Node, Typ);
-               Insert_Before (Last (Result), New_Node);
-            end if;
 
             Append_To (Result,
               Make_Attribute_Definition_Clause (Loc,
@@ -4732,26 +4593,17 @@
                             (RTE_Record_Component (RE_Prims_Ptr), Loc)),
                       Attribute_Name => Name_Address))));
 
-<<<<<<< HEAD
-=======
             Set_Is_Statically_Allocated (DT_Ptr,
               Is_Library_Level_Tagged_Type (Typ));
 
->>>>>>> b56a5220
             --  Generate the SCIL node for the previous object declaration
             --  because it has a tag initialization.
 
             if Generate_SCIL then
                New_Node :=
                  Make_SCIL_Dispatch_Table_Tag_Init (Sloc (Last (Result)));
-<<<<<<< HEAD
-               Set_SCIL_Related_Node (New_Node, Last (Result));
-               Set_SCIL_Entity (New_Node, Typ);
-               Insert_Before (Last (Result), New_Node);
-=======
                Set_SCIL_Entity (New_Node, Typ);
                Set_SCIL_Node (Last (Result), New_Node);
->>>>>>> b56a5220
             end if;
 
             Append_To (Result,
@@ -5545,17 +5397,6 @@
                 Expression => Make_Aggregate (Loc,
                   Expressions => DT_Aggr_List)));
 
-            --  Generate the SCIL node for the previous object declaration
-            --  because it has a null dispatch table.
-
-            if Generate_SCIL then
-               New_Node :=
-                 Make_SCIL_Dispatch_Table_Object_Init (Sloc (Last (Result)));
-               Set_SCIL_Related_Node (New_Node, Last (Result));
-               Set_SCIL_Entity (New_Node, Typ);
-               Insert_Before (Last (Result), New_Node);
-            end if;
-
             Append_To (Result,
               Make_Attribute_Definition_Clause (Loc,
                 Name       => New_Reference_To (DT, Loc),
@@ -5862,17 +5703,6 @@
                                       Constraints => DT_Constr_List)),
                 Expression => Make_Aggregate (Loc,
                   Expressions => DT_Aggr_List)));
-
-            --  Generate the SCIL node for the previous object declaration
-            --  because it contains a dispatch table.
-
-            if Generate_SCIL then
-               New_Node :=
-                 Make_SCIL_Dispatch_Table_Object_Init (Sloc (Last (Result)));
-               Set_SCIL_Related_Node (New_Node, Last (Result));
-               Set_SCIL_Entity (New_Node, Typ);
-               Insert_Before (Last (Result), New_Node);
-            end if;
 
             Append_To (Result,
               Make_Attribute_Definition_Clause (Loc,
@@ -6549,38 +6379,9 @@
                   Unchecked_Convert_To (RTE (RE_Tag),
                     New_Reference_To (RTE (RE_Null_Address), Loc))));
 
-<<<<<<< HEAD
-            --  Generate the SCIL node for the previous object declaration
-            --  because it has a tag initialization.
-
-            if Generate_SCIL then
-               New_Node :=
-                 Make_SCIL_Dispatch_Table_Tag_Init (Sloc (Last (Result)));
-               Set_SCIL_Related_Node (New_Node, Last (Result));
-               Set_SCIL_Entity (New_Node, Typ);
-               Insert_Before (Last (Result), New_Node);
-            end if;
-
-            Append_To (Result,
-              Make_Object_Declaration (Loc,
-                Defining_Identifier => Predef_Prims_Ptr,
-                Constant_Present    => True,
-                Object_Definition   => New_Reference_To
-                                            (RTE (RE_Address), Loc),
-                Expression =>
-                  Make_Attribute_Reference (Loc,
-                    Prefix =>
-                      Make_Selected_Component (Loc,
-                        Prefix => New_Reference_To (DT, Loc),
-                      Selector_Name =>
-                        New_Occurrence_Of
-                          (RTE_Record_Component (RE_Predef_Prims), Loc)),
-                    Attribute_Name => Name_Address)));
-=======
             Set_Is_Statically_Allocated (DT_Ptr,
               Is_Library_Level_Tagged_Type (Typ));
          end if;
->>>>>>> b56a5220
 
       --  Ada types
 
@@ -6668,38 +6469,8 @@
                          Attribute_Name => Name_Address))));
             end if;
 
-<<<<<<< HEAD
-         else
-            Append_To (Result,
-              Make_Object_Declaration (Loc,
-                Defining_Identifier => DT_Ptr,
-                Constant_Present    => True,
-                Object_Definition   => New_Reference_To (RTE (RE_Tag), Loc),
-                Expression =>
-                  Unchecked_Convert_To (RTE (RE_Tag),
-                    Make_Attribute_Reference (Loc,
-                      Prefix =>
-                        Make_Selected_Component (Loc,
-                          Prefix => New_Reference_To (DT, Loc),
-                        Selector_Name =>
-                          New_Occurrence_Of
-                            (RTE_Record_Component (RE_NDT_Prims_Ptr), Loc)),
-                      Attribute_Name => Name_Address))));
-
-            --  Generate the SCIL node for the previous object declaration
-            --  because it has a tag initialization.
-
-            if Generate_SCIL then
-               New_Node :=
-                 Make_SCIL_Dispatch_Table_Object_Init (Sloc (Last (Result)));
-               Set_SCIL_Related_Node (New_Node, Last (Result));
-               Set_SCIL_Entity (New_Node, Typ);
-               Insert_Before (Last (Result), New_Node);
-            end if;
-=======
             Set_Is_True_Constant (DT_Ptr);
             Set_Is_Statically_Allocated (DT_Ptr);
->>>>>>> b56a5220
          end if;
       end if;
 
@@ -6928,17 +6699,6 @@
             Analyze_List (Result);
             Set_Suppress_Init_Proc (Base_Type (DT_Prims));
 
-<<<<<<< HEAD
-            --  Mark entity of dispatch table. Required by the back end to
-            --  handle them properly.
-
-            Set_Is_Dispatch_Table_Entity (DT_Prims);
-         end;
-      end if;
-
-      --  Mark entities of dispatch table. Required by the back end to
-      --  handle them properly.
-=======
             --  Disable backend optimizations based on assumptions about the
             --  aliasing status of objects designated by the access to the
             --  dispatch table. Required to handle dispatch tables imported
@@ -6963,7 +6723,6 @@
 
       --  Mark entities of dispatch table. Required by the back end to handle
       --  them properly.
->>>>>>> b56a5220
 
       if Present (DT) then
          Set_Is_Dispatch_Table_Entity (DT);
@@ -6974,15 +6733,12 @@
          Set_Is_Dispatch_Table_Entity (Iface_DT);
          Set_Is_Dispatch_Table_Entity (Etype (Iface_DT));
       end if;
-<<<<<<< HEAD
-=======
 
       if Is_CPP_Class (Root_Type (Typ)) then
          Set_Ekind (DT_Ptr, E_Variable);
       else
          Set_Ekind (DT_Ptr, E_Constant);
       end if;
->>>>>>> b56a5220
 
       Set_Is_Tag       (DT_Ptr);
       Set_Related_Type (DT_Ptr, Typ);
@@ -7830,12 +7586,6 @@
    --------------------------
    -- Set_CPP_Constructors --
    --------------------------
-<<<<<<< HEAD
-
-   procedure Set_CPP_Constructors (Typ : Entity_Id) is
-      Loc   : Source_Ptr;
-      Init  : Entity_Id;
-=======
 
    procedure Set_CPP_Constructors (Typ : Entity_Id) is
 
@@ -7915,15 +7665,10 @@
       --  Local variables
 
       Loc   : Source_Ptr;
->>>>>>> b56a5220
       E     : Entity_Id;
       Found : Boolean := False;
       P     : Node_Id;
       Parms : List_Id;
-<<<<<<< HEAD
-
-   begin
-=======
 
       Constructor_Decl_Node : Node_Id;
       Constructor_Id        : Entity_Id;
@@ -7952,7 +7697,6 @@
          return;
       end if;
 
->>>>>>> b56a5220
       --  Look for the constructor entities
 
       E := Next_Entity (Typ);
@@ -7960,28 +7704,16 @@
          if Ekind (E) = E_Function
            and then Is_Constructor (E)
          then
-<<<<<<< HEAD
-            --  Create the init procedure
-
             Found := True;
             Loc   := Sloc (E);
-            Init  := Make_Defining_Identifier (Loc, Make_Init_Proc_Name (Typ));
-=======
-            Found := True;
-            Loc   := Sloc (E);
 
             --  Generate the declaration of the imported C++ constructor
 
->>>>>>> b56a5220
             Parms :=
               New_List (
                 Make_Parameter_Specification (Loc,
                   Defining_Identifier =>
-<<<<<<< HEAD
-                    Make_Defining_Identifier (Loc, Name_X),
-=======
                     Make_Defining_Identifier (Loc, Name_uInit),
->>>>>>> b56a5220
                   Parameter_Type =>
                     New_Reference_To (Typ, Loc)));
 
@@ -7998,20 +7730,6 @@
                end loop;
             end if;
 
-<<<<<<< HEAD
-            Discard_Node (
-              Make_Subprogram_Declaration (Loc,
-                Make_Procedure_Specification (Loc,
-                  Defining_Unit_Name => Init,
-                  Parameter_Specifications => Parms)));
-
-            Set_Init_Proc (Typ, Init);
-            Set_Is_Imported    (Init);
-            Set_Interface_Name (Init, Interface_Name (E));
-            Set_Convention     (Init, Convention_C);
-            Set_Is_Public      (Init);
-            Set_Has_Completion (Init);
-=======
             Constructor_Id := Make_Temporary (Loc, 'P');
 
             Constructor_Decl_Node :=
@@ -8135,7 +7853,6 @@
 
             Discard_Node (Wrapper_Body_Node);
             Set_Init_Proc (Typ, Wrapper_Id);
->>>>>>> b56a5220
          end if;
 
          Next_Entity (E);
@@ -8147,8 +7864,6 @@
       if not Found then
          Set_Is_Abstract_Type (Typ);
       end if;
-<<<<<<< HEAD
-=======
 
       --  If the CPP type has constructors then it must import also the default
       --  C++ constructor. It is required for default initialization of objects
@@ -8160,7 +7875,6 @@
       then
          Error_Msg_N ("?default constructor must be imported from C++", Typ);
       end if;
->>>>>>> b56a5220
    end Set_CPP_Constructors;
 
    --------------------------
