--- conflicted
+++ resolved
@@ -6,11 +6,7 @@
  *                                                                          *
  *                          C Implementation File                           *
  *                                                                          *
-<<<<<<< HEAD
- *           Copyright (C) 2001-2009, Free Software Foundation, Inc.        *
-=======
  *           Copyright (C) 2001-2011, Free Software Foundation, Inc.        *
->>>>>>> 3082eeb7
  *                                                                          *
  * GNAT is free software;  you can  redistribute it  and/or modify it under *
  * terms of the  GNU General Public License as published  by the Free Soft- *
@@ -356,13 +352,10 @@
     }
 }
 
-<<<<<<< HEAD
-=======
 #ifdef __cplusplus
 extern "C" {
 #endif
 
->>>>>>> 3082eeb7
 #ifdef IN_GCC
 char *
 ada_demangle (const char *coded_name)
