--- conflicted
+++ resolved
@@ -6,11 +6,7 @@
 --                                                                          --
 --                                 B o d y                                  --
 --                                                                          --
-<<<<<<< HEAD
---          Copyright (C) 1992-2009, Free Software Foundation, Inc.         --
-=======
 --          Copyright (C) 1992-2011, Free Software Foundation, Inc.         --
->>>>>>> 3082eeb7
 --                                                                          --
 -- GNAT is free software;  you can  redistribute it  and/or modify it under --
 -- terms of the  GNU General Public License as published  by the Free Soft- --
@@ -983,8 +979,6 @@
          return;
       end if;
 
-<<<<<<< HEAD
-=======
       --  If the aggregate has box-initialized components, its type must be
       --  frozen so that initialization procedures can properly be called
       --  in the resolution that follows.  The replacement of boxes with
@@ -1045,7 +1039,6 @@
          end if;
       end if;
 
->>>>>>> 3082eeb7
       --  Check for aggregates not allowed in configurable run-time mode.
       --  We allow all cases of aggregates that do not come from source, since
       --  these are all assumed to be small (e.g. bounds of a string literal).
@@ -1155,11 +1148,7 @@
             --  If expansion is disabled (generic context, or semantics-only
             --  mode) actual subtypes cannot be constructed, and the type of an
             --  object may be its unconstrained nominal type. However, if the
-<<<<<<< HEAD
-            --  context is an assignment, we assume that "others" is allowed,
-=======
             --  context is an assignment, we assume that OTHERS is allowed,
->>>>>>> 3082eeb7
             --  because the target of the assignment will have a constrained
             --  subtype when fully compiled.
 
@@ -1171,23 +1160,6 @@
 
             Set_Etype (N, Aggr_Typ);  --  May be overridden later on
 
-<<<<<<< HEAD
-            if Is_Constrained (Typ) and then
-              (Pkind = N_Assignment_Statement      or else
-               Pkind = N_Parameter_Association     or else
-               Pkind = N_Function_Call             or else
-               Pkind = N_Procedure_Call_Statement  or else
-               Pkind = N_Generic_Association       or else
-               Pkind = N_Formal_Object_Declaration or else
-               Pkind = N_Simple_Return_Statement   or else
-               Pkind = N_Object_Declaration        or else
-               Pkind = N_Component_Declaration     or else
-               Pkind = N_Parameter_Specification   or else
-               Pkind = N_Qualified_Expression      or else
-               Pkind = N_Aggregate                 or else
-               Pkind = N_Extension_Aggregate       or else
-               Pkind = N_Component_Association)
-=======
             if Pkind = N_Assignment_Statement
               or else (Is_Constrained (Typ)
                         and then
@@ -1204,7 +1176,6 @@
                            Pkind = N_Aggregate                 or else
                            Pkind = N_Extension_Aggregate       or else
                            Pkind = N_Component_Association))
->>>>>>> 3082eeb7
             then
                Aggr_Resolved :=
                  Resolve_Array_Aggregate
@@ -1315,17 +1286,10 @@
       --  analyzed expression.
 
       procedure Check_Bound (BH : Node_Id; AH : in out Node_Id);
-<<<<<<< HEAD
-      --  Checks that AH (the upper bound of an array aggregate) is <= BH
-      --  (the upper bound of the index base type). If the check fails a
-      --  warning is emitted, the Raises_Constraint_Error flag of N is set,
-      --  and AH is replaced with a duplicate of BH.
-=======
       --  Checks that AH (the upper bound of an array aggregate) is less than
       --  or equal to BH (the upper bound of the index base type). If the check
       --  fails, a warning is emitted, the Raises_Constraint_Error flag of N is
       --  set, and AH is replaced with a duplicate of BH.
->>>>>>> 3082eeb7
 
       procedure Check_Bounds (L, H : Node_Id; AL, AH : Node_Id);
       --  Checks that range AL .. AH is compatible with range L .. H. Emits a
@@ -1349,11 +1313,6 @@
       --  Resolves aggregate expression Expr. Returns False if resolution
       --  fails. If Single_Elmt is set to False, the expression Expr may be
       --  used to initialize several array aggregate elements (this can happen
-<<<<<<< HEAD
-      --  for discrete choices such as "L .. H => Expr" or the others choice).
-      --  In this event we do not resolve Expr unless expansion is disabled.
-      --  To know why, see the DELAYED COMPONENT RESOLUTION note above.
-=======
       --  for discrete choices such as "L .. H => Expr" or the OTHERS choice).
       --  In this event we do not resolve Expr unless expansion is disabled.
       --  To know why, see the DELAYED COMPONENT RESOLUTION note above.
@@ -1361,7 +1320,6 @@
       --  NOTE: In the case of "... => <>", we pass the in the
       --  N_Component_Association node as Expr, since there is no Expression in
       --  that case, and we need a Sloc for the error message.
->>>>>>> 3082eeb7
 
       ---------
       -- Add --
@@ -1679,17 +1637,11 @@
                   --  a missing component association for a 1-aggregate.
 
                   if Paren_Count (Expr) > 0 then
-<<<<<<< HEAD
-                     Error_Msg_N ("\if single-component aggregate is intended,"
-                                  & " write e.g. (1 ='> ...)", Expr);
-                  end if;
-=======
                      Error_Msg_N
                        ("\if single-component aggregate is intended,"
                         & " write e.g. (1 ='> ...)", Expr);
                   end if;
 
->>>>>>> 3082eeb7
                   return Failure;
                end if;
             end if;
@@ -1928,12 +1880,9 @@
             Prev_Nb_Discrete_Choices : Nat;
             --  Used to keep track of the number of discrete choices in the
             --  current association.
-<<<<<<< HEAD
-=======
 
             Errors_Posted_On_Choices : Boolean := False;
             --  Keeps track of whether any choices have semantic errors
->>>>>>> 3082eeb7
 
          begin
             --  STEP 2 (A): Check discrete choices validity
@@ -2067,13 +2016,9 @@
 
                   --  Ada 2005 (AI-287): In case of default initialization of a
                   --  component the expander will generate calls to the
-<<<<<<< HEAD
-                  --  corresponding initialization subprogram.
-=======
                   --  corresponding initialization subprogram. We need to call
                   --  Resolve_Aggr_Expr to check the rules about
                   --  dimensionality.
->>>>>>> 3082eeb7
 
                   if not Resolve_Aggr_Expr (Assoc,
                                             Single_Elmt => Single_Choice)
@@ -2104,9 +2049,6 @@
                   begin
                      Expander_Mode_Save_And_Set (False);
                      Full_Analysis := False;
-<<<<<<< HEAD
-                     Analyze (Expr);
-=======
 
                      --  Analyze the expression, making sure it is properly
                      --  attached to the tree before we do the analysis.
@@ -2126,7 +2068,6 @@
                           (Expression (Assoc), Component_Typ);
                      end if;
 
->>>>>>> 3082eeb7
                      Full_Analysis := Save_Analysis;
                      Expander_Mode_Restore;
 
@@ -2140,13 +2081,8 @@
 
                elsif Is_Tagged_Type (Etype (Expression (Assoc))) then
                   Check_Dynamically_Tagged_Expression
-<<<<<<< HEAD
-                    (Expr => Expression (Assoc),
-                     Typ  => Component_Type (Etype (N)),
-=======
                     (Expr        => Expression (Assoc),
                      Typ         => Component_Type (Etype (N)),
->>>>>>> 3082eeb7
                      Related_Nod => N);
                end if;
 
@@ -2283,22 +2219,12 @@
                     and then Compile_Time_Known_Value (Choices_Low)
                     and then Compile_Time_Known_Value (Choices_High)
                   then
-<<<<<<< HEAD
-                     --  If the bounds have semantic errors, do not attempt
-                     --  further resolution to prevent cascaded errors.
-
-                     if Error_Posted (Choices_Low)
-                       or else Error_Posted (Choices_High)
-                     then
-                        return False;
-=======
                      --  If any of the expressions or range bounds in choices
                      --  have semantic errors, then do not attempt further
                      --  resolution, to prevent cascaded errors.
 
                      if Errors_Posted_On_Choices then
                         return Failure;
->>>>>>> 3082eeb7
                      end if;
 
                      declare
@@ -2429,13 +2355,9 @@
 
                --  Ada 2005 (AI-287): In case of default initialization of a
                --  component the expander will generate calls to the
-<<<<<<< HEAD
-               --  corresponding initialization subprogram.
-=======
                --  corresponding initialization subprogram. We need to call
                --  Resolve_Aggr_Expr to check the rules about
                --  dimensionality.
->>>>>>> 3082eeb7
 
                if not Resolve_Aggr_Expr (Assoc, Single_Elmt => False) then
                   return Failure;
@@ -2576,19 +2498,11 @@
    --  components of the given type mark.
 
    --  b) If the ancestor part is an expression, it must be unambiguous, and
-<<<<<<< HEAD
-   --  once we have its type we can also compute the needed  components as in
-   --  the previous case. In both cases, if the ancestor type is not the
-   --  immediate ancestor, we have to build this ancestor recursively.
-
-   --  In both cases discriminants of the ancestor type do not play a role in
-=======
    --  once we have its type we can also compute the needed components as in
    --  the previous case. In both cases, if the ancestor type is not the
    --  immediate ancestor, we have to build this ancestor recursively.
 
    --  In both cases, discriminants of the ancestor type do not play a role in
->>>>>>> 3082eeb7
    --  the resolution of the needed components, because inherited discriminants
    --  cannot be used in a type extension. As a result we can compute
    --  independently the list of components of the ancestor type and of the
@@ -2660,8 +2574,6 @@
             then
                A_Type := Etype (Imm_Type);
                return True;
-<<<<<<< HEAD
-=======
 
             --  The parent type may be a private extension. The aggregate is
             --  legal if the type of the aggregate is an extension of it that
@@ -2674,7 +2586,6 @@
             then
                return True;
 
->>>>>>> 3082eeb7
             else
                Imm_Type := Etype (Base_Type (Imm_Type));
             end if;
@@ -2694,8 +2605,6 @@
 
       Analyze (A);
       Check_Parameterless_Call (A);
-<<<<<<< HEAD
-=======
 
       --  In SPARK, the ancestor part cannot be a type mark
 
@@ -2713,7 +2622,6 @@
                  & "has unknown discriminants", N, Typ);
          end if;
       end if;
->>>>>>> 3082eeb7
 
       if not Is_Tagged_Type (Typ) then
          Error_Msg_N ("type of extension aggregate must be tagged", N);
@@ -2763,11 +2671,7 @@
                --  Only consider limited interpretations in the Ada 2005 case
 
                if Is_Tagged_Type (It.Typ)
-<<<<<<< HEAD
-                 and then (Ada_Version >= Ada_05
-=======
                  and then (Ada_Version >= Ada_2005
->>>>>>> 3082eeb7
                             or else not Is_Limited_Type (It.Typ))
                then
                   if A_Type /= Any_Type then
@@ -2782,11 +2686,7 @@
             end loop;
 
             if A_Type = Any_Type then
-<<<<<<< HEAD
-               if Ada_Version >= Ada_05 then
-=======
                if Ada_Version >= Ada_2005 then
->>>>>>> 3082eeb7
                   Error_Msg_N ("ancestor part must be of a tagged type", A);
                else
                   Error_Msg_N
@@ -2818,8 +2718,6 @@
                Error_Msg_N
                  ("type of limited ancestor part must be constrained", A);
 
-<<<<<<< HEAD
-=======
             --  Reject the use of CPP constructors that leave objects partially
             --  initialized. For example:
 
@@ -2850,7 +2748,6 @@
 
                Resolve_Record_Aggregate (N, Typ);
 
->>>>>>> 3082eeb7
             elsif Is_Class_Wide_Type (Etype (A))
               and then Nkind (Original_Node (A)) = N_Function_Call
             then
@@ -2936,12 +2833,6 @@
       --  whose value may already have been specified by N's ancestor part.
       --  This routine checks whether this is indeed the case and if so returns
       --  False, signaling that no value for Discr should appear in N's
-<<<<<<< HEAD
-      --  aggregate part. Also, in this case, the routine appends
-      --  New_Assoc_List Discr the discriminant value specified in the ancestor
-      --  part.
-      --  Can't parse previous sentence, appends what where???
-=======
       --  aggregate part. Also, in this case, the routine appends to
       --  New_Assoc_List the discriminant value specified in the ancestor part.
       --
@@ -2950,25 +2841,16 @@
       --  in the component list to prevent spurious errors, but they must be
       --  present on first analysis to build the proper subtype indications.
       --  The flag Inherited_Discriminant is used to prevent the re-insertion.
->>>>>>> 3082eeb7
 
       function Get_Value
         (Compon                 : Node_Id;
          From                   : List_Id;
          Consider_Others_Choice : Boolean := False)
          return                   Node_Id;
-<<<<<<< HEAD
-      --  Given a record component stored in parameter Compon, the following
-      --  function returns its value as it appears in the list From, which is
-      --  a list of N_Component_Association nodes.
-      --  What is this referring to??? There is no "following function" in
-      --  sight???
-=======
       --  Given a record component stored in parameter Compon, this function
       --  returns its value as it appears in the list From, which is a list
       --  of N_Component_Association nodes.
       --
->>>>>>> 3082eeb7
       --  If no component association has a choice for the searched component,
       --  the value provided by the others choice is returned, if there is one,
       --  and Consider_Others_Choice is set to true. Otherwise Empty is
@@ -3571,8 +3453,6 @@
             Positional_Expr := Empty;
          end if;
 
-<<<<<<< HEAD
-=======
          --  AI05-0115: if the ancestor part is a subtype mark, the ancestor
          --  must npt have unknown discriminants.
 
@@ -3585,7 +3465,6 @@
                  & "has unknown discriminants ", N, Typ);
          end if;
 
->>>>>>> 3082eeb7
          if Has_Unknown_Discriminants (Typ)
            and then Present (Underlying_Record_View (Typ))
          then
@@ -4066,20 +3945,15 @@
                      --  for the rest, if other components are present.
                      --  The type of the aggregate is the known subtype of
                      --  the component. The capture of discriminants must
-<<<<<<< HEAD
-                     --  be recursive because subcomponents may be contrained
-=======
                      --  be recursive because subcomponents may be constrained
->>>>>>> 3082eeb7
                      --  (transitively) by discriminants of enclosing types.
                      --  For a private type with discriminants, a call to the
                      --  initialization procedure will be generated, and no
                      --  subaggregate is needed.
 
                      Capture_Discriminants : declare
-<<<<<<< HEAD
-                        Loc        : constant Source_Ptr := Sloc (N);
-                        Expr       : Node_Id;
+                        Loc  : constant Source_Ptr := Sloc (N);
+                        Expr : Node_Id;
 
                         procedure Add_Discriminant_Values
                           (New_Aggr   : Node_Id;
@@ -4093,8 +3967,7 @@
 
                         procedure Propagate_Discriminants
                           (Aggr       : Node_Id;
-                           Assoc_List : List_Id;
-                           Comp       : Entity_Id);
+                           Assoc_List : List_Id);
                         --  Nested components may themselves be discriminated
                         --  types constrained by outer discriminants, whose
                         --  values must be captured before the aggregate is
@@ -4176,160 +4049,6 @@
 
                         procedure Propagate_Discriminants
                           (Aggr       : Node_Id;
-                           Assoc_List : List_Id;
-                           Comp       : Entity_Id)
-                        is
-                           Inner_Comp : Entity_Id;
-                           Comp_Type  : Entity_Id;
-                           Needs_Box  : Boolean := False;
-                           New_Aggr   : Node_Id;
-
-                        begin
-
-                           Inner_Comp := First_Component (Etype (Comp));
-                           while Present (Inner_Comp) loop
-                              Comp_Type := Etype (Inner_Comp);
-
-                              if Is_Record_Type (Comp_Type)
-                                and then Has_Discriminants (Comp_Type)
-                              then
-                                 New_Aggr :=
-                                   Make_Aggregate (Loc, New_List, New_List);
-                                 Set_Etype (New_Aggr, Comp_Type);
-                                 Add_Association
-                                   (Inner_Comp, New_Aggr,
-                                     Component_Associations (Aggr));
-
-                                 --  Collect discriminant values and recurse
-
-                                 Add_Discriminant_Values
-                                   (New_Aggr, Assoc_List);
-                                 Propagate_Discriminants
-                                   (New_Aggr, Assoc_List, Inner_Comp);
-
-                              else
-                                 Needs_Box := True;
-                              end if;
-
-                              Next_Component (Inner_Comp);
-                           end loop;
-
-                           if Needs_Box then
-                              Append
-                                (Make_Component_Association (Loc,
-                                   Choices     =>
-                                     New_List (Make_Others_Choice (Loc)),
-                                   Expression  => Empty,
-                                      Box_Present => True),
-                                 Component_Associations (Aggr));
-                           end if;
-                        end Propagate_Discriminants;
-
-                     begin
-                        Expr := Make_Aggregate (Loc, New_List, New_List);
-                        Set_Etype (Expr, Ctyp);
-
-                        --  If the enclosing type has discriminants, they
-                        --  have been collected in the aggregate earlier, and
-                        --  they may appear as constraints of subcomponents.
-=======
-                        Loc  : constant Source_Ptr := Sloc (N);
-                        Expr : Node_Id;
-
-                        procedure Add_Discriminant_Values
-                          (New_Aggr   : Node_Id;
-                           Assoc_List : List_Id);
-                        --  The constraint to a component may be given by a
-                        --  discriminant of the enclosing type, in which case
-                        --  we have to retrieve its value, which is part of the
-                        --  enclosing aggregate. Assoc_List provides the
-                        --  discriminant associations of the current type or
-                        --  of some enclosing record.
-
-                        procedure Propagate_Discriminants
-                          (Aggr       : Node_Id;
-                           Assoc_List : List_Id);
-                        --  Nested components may themselves be discriminated
-                        --  types constrained by outer discriminants, whose
-                        --  values must be captured before the aggregate is
-                        --  expanded into assignments.
-
-                        -----------------------------
-                        -- Add_Discriminant_Values --
-                        -----------------------------
-
-                        procedure Add_Discriminant_Values
-                          (New_Aggr   : Node_Id;
-                           Assoc_List : List_Id)
-                        is
-                           Assoc      : Node_Id;
-                           Discr      : Entity_Id;
-                           Discr_Elmt : Elmt_Id;
-                           Discr_Val  : Node_Id;
-                           Val        : Entity_Id;
-
-                        begin
-                           Discr := First_Discriminant (Etype (New_Aggr));
-                           Discr_Elmt :=
-                             First_Elmt
-                               (Discriminant_Constraint (Etype (New_Aggr)));
-                           while Present (Discr_Elmt) loop
-                              Discr_Val := Node (Discr_Elmt);
-
-                              --  If the constraint is given by a discriminant
-                              --  it is a discriminant of an enclosing record,
-                              --  and its value has already been placed in the
-                              --  association list.
-
-                              if Is_Entity_Name (Discr_Val)
-                                and then
-                                  Ekind (Entity (Discr_Val)) = E_Discriminant
-                              then
-                                 Val := Entity (Discr_Val);
-
-                                 Assoc := First (Assoc_List);
-                                 while Present (Assoc) loop
-                                    if Present
-                                      (Entity (First (Choices (Assoc))))
-                                      and then
-                                        Entity (First (Choices (Assoc)))
-                                          = Val
-                                    then
-                                       Discr_Val := Expression (Assoc);
-                                       exit;
-                                    end if;
-                                    Next (Assoc);
-                                 end loop;
-                              end if;
-
-                              Add_Association
-                                (Discr, New_Copy_Tree (Discr_Val),
-                                  Component_Associations (New_Aggr));
-
-                              --  If the discriminant constraint is a current
-                              --  instance, mark the current aggregate so that
-                              --  the self-reference can be expanded later.
-
-                              if Nkind (Discr_Val) = N_Attribute_Reference
-                                and then Is_Entity_Name (Prefix (Discr_Val))
-                                and then Is_Type (Entity (Prefix (Discr_Val)))
-                                and then Etype (N) =
-                                  Entity (Prefix (Discr_Val))
-                              then
-                                 Set_Has_Self_Reference (N);
-                              end if;
-
-                              Next_Elmt (Discr_Elmt);
-                              Next_Discriminant (Discr);
-                           end loop;
-                        end Add_Discriminant_Values;
-
-                        ------------------------------
-                        --  Propagate_Discriminants --
-                        ------------------------------
-
-                        procedure Propagate_Discriminants
-                          (Aggr       : Node_Id;
                            Assoc_List : List_Id)
                         is
                            Aggr_Type : constant Entity_Id :=
@@ -4444,26 +4163,11 @@
                         --  been collected in the aggregate earlier, and they
                         --  may appear as constraints of subcomponents.
 
->>>>>>> 3082eeb7
                         --  Similarly if this component has discriminants, they
                         --  might in turn be propagated to their components.
 
                         if Has_Discriminants (Typ) then
                            Add_Discriminant_Values (Expr, New_Assoc_List);
-<<<<<<< HEAD
-                           Propagate_Discriminants
-                              (Expr, New_Assoc_List, Component);
-
-                        elsif Has_Discriminants (Ctyp) then
-                           Add_Discriminant_Values
-                              (Expr,  Component_Associations (Expr));
-                           Propagate_Discriminants
-                              (Expr, Component_Associations (Expr), Component);
-
-                        else
-                           declare
-                              Comp            : Entity_Id;
-=======
                            Propagate_Discriminants (Expr, New_Assoc_List);
 
                         elsif Has_Discriminants (Ctyp) then
@@ -4475,7 +4179,6 @@
                         else
                            declare
                               Comp : Entity_Id;
->>>>>>> 3082eeb7
 
                            begin
                               --  If the type has additional components, create
