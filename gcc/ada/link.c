--- conflicted
+++ resolved
@@ -63,11 +63,7 @@
 /*  be used by default for linking libgnat (shared or static)               */
 
 /*  shared_libgcc_default gives the system dependent link method that       */
-<<<<<<< HEAD
-/*  be used by default for linking libgcc (shared or statis)                */
-=======
 /*  be used by default for linking libgcc (shared or static)                */
->>>>>>> b56a5220
 
 /*  using_gnu_linker is set to 1 when the GNU linker is used under this     */
 /*  target.                                                                 */
