------------------------------------------------------------------------------
--                                                                          --
--                         GNAT COMPILER COMPONENTS                         --
--                                                                          --
--                              M A K E U T L                               --
--                                                                          --
--                                 S p e c                                  --
--                                                                          --
--          Copyright (C) 2004-2010, Free Software Foundation, Inc.         --
--                                                                          --
-- GNAT is free software;  you can  redistribute it  and/or modify it under --
-- terms of the  GNU General Public License as published  by the Free Soft- --
-- ware  Foundation;  either version 3,  or (at your option) any later ver- --
-- sion.  GNAT is distributed in the hope that it will be useful, but WITH- --
-- OUT ANY WARRANTY;  without even the  implied warranty of MERCHANTABILITY --
-- or FITNESS FOR A PARTICULAR PURPOSE.  See the GNU General Public License --
-- for  more details.  You should have  received  a copy of the GNU General --
-- Public License  distributed with GNAT; see file COPYING3.  If not, go to --
-- http://www.gnu.org/licenses for a complete copy of the license.          --
--                                                                          --
-- GNAT was originally developed  by the GNAT team at  New York University. --
-- Extensive contributions were provided by Ada Core Technologies Inc.      --
--                                                                          --
------------------------------------------------------------------------------

with ALI;
with Namet; use Namet;
with Opt;
with Osint;
with Prj;   use Prj;
with Prj.Tree;
with Types; use Types;

with GNAT.OS_Lib; use GNAT.OS_Lib;

package Makeutl is

   type Fail_Proc is access procedure (S : String);
   Do_Fail : Fail_Proc := Osint.Fail'Access;
   --  Failing procedure called from procedure Test_If_Relative_Path below. May
   --  be redirected.

   Project_Tree : constant Project_Tree_Ref := new Project_Tree_Data;
   --  The project tree

<<<<<<< HEAD
=======
   Source_Info_Option : constant String := "--source-info=";
   --  Switch to indicate the source info file

>>>>>>> b56a5220
   Subdirs_Option : constant String := "--subdirs=";
   --  Switch used to indicate that the real directories (object, exec,
   --  library, ...) are subdirectories of those in the project file.

<<<<<<< HEAD
=======
   Unchecked_Shared_Lib_Imports : constant String :=
                                    "--unchecked-shared-lib-imports";
   --  Command line switch to allow shared library projects to import projects
   --  that are not shared library projects.

   Single_Compile_Per_Obj_Dir_Switch : constant String :=
                                         "--single-compile-per-obj-dir";
   --  Switch to forbid simultaneous compilations for the same object directory
   --  when project files are used.

   Create_Map_File_Switch : constant String := "--create-map-file";
   --  Switch to create a map file when an executable is linked

>>>>>>> b56a5220
   procedure Add
     (Option : String_Access;
      To     : in out String_List_Access;
      Last   : in out Natural);
   procedure Add
     (Option : String;
      To     : in out String_List_Access;
      Last   : in out Natural);
   --  Add a string to a list of strings

   function Create_Binder_Mapping_File return Path_Name_Type;
   --  Create a binder mapping file and returns its path name

   function Create_Name (Name : String) return File_Name_Type;
   function Create_Name (Name : String) return Name_Id;
   function Create_Name (Name : String) return Path_Name_Type;
   --  Get an id for a name

   function Base_Name_Index_For
     (Main            : String;
      Main_Index      : Int;
      Index_Separator : Character) return File_Name_Type;
   --  Returns the base name of Main, without the extension, followed by the
   --  Index_Separator followed by the Main_Index if it is non-zero.

   function Executable_Prefix_Path return String;
   --  Return the absolute path parent directory of the directory where the
   --  current executable resides, if its directory is named "bin", otherwise
   --  return an empty string. When a directory is returned, it is guaranteed
   --  to end with a directory separator.

   procedure Inform (N : Name_Id := No_Name; Msg : String);
   procedure Inform (N : File_Name_Type; Msg : String);
   --  Prints out the program name followed by a colon, N and S

   function File_Not_A_Source_Of
     (Uname : Name_Id;
      Sfile : File_Name_Type) return Boolean;
   --  Check that file name Sfile is one of the source of unit Uname. Returns
   --  True if the unit is in one of the project file, but the file name is not
   --  one of its source. Returns False otherwise.

<<<<<<< HEAD
   function Check_Source_Info_In_ALI (The_ALI : ALI.ALI_Id) return Boolean;
=======
   function Check_Source_Info_In_ALI
     (The_ALI : ALI.ALI_Id;
      Tree    : Project_Tree_Ref) return Boolean;
>>>>>>> b56a5220
   --  Check whether all file references in ALI are still valid (i.e. the
   --  source files are still associated with the same units). Return True
   --  if everything is still valid.

   function Is_External_Assignment
     (Tree : Prj.Tree.Project_Node_Tree_Ref;
      Argv : String) return Boolean;
   --  Verify that an external assignment switch is syntactically correct
   --
   --  Correct forms are:
   --
   --      -Xname=value
   --      -X"name=other value"
   --
   --  Assumptions: 'First = 1, Argv (1 .. 2) = "-X"
   --
   --  When this function returns True, the external assignment has been
   --  entered by a call to Prj.Ext.Add, so that in a project file, External
   --  ("name") will return "value".

   procedure Verbose_Msg
     (N1                : Name_Id;
      S1                : String;
      N2                : Name_Id := No_Name;
      S2                : String  := "";
      Prefix            : String  := "  -> ";
      Minimum_Verbosity : Opt.Verbosity_Level_Type := Opt.Low);
   procedure Verbose_Msg
     (N1                : File_Name_Type;
      S1                : String;
      N2                : File_Name_Type := No_File;
      S2                : String  := "";
      Prefix            : String  := "  -> ";
      Minimum_Verbosity : Opt.Verbosity_Level_Type := Opt.Low);
   --  If the verbose flag (Verbose_Mode) is set and the verbosity level is at
   --  least equal to Minimum_Verbosity, then print Prefix to standard output
   --  followed by N1 and S1. If N2 /= No_Name then N2 is printed after S1. S2
   --  is printed last. Both N1 and N2 are printed in quotation marks. The two
   --  forms differ only in taking Name_Id or File_name_Type arguments.

   function Linker_Options_Switches
     (Project  : Project_Id;
      In_Tree  : Project_Tree_Ref) return String_List;
   --  Collect the options specified in the Linker'Linker_Options attributes
   --  of project Project, in project tree In_Tree, and in the projects that
   --  it imports directly or indirectly, and returns the result.

   --  Package Mains is used to store the mains specified on the command line
   --  and to retrieve them when a project file is used, to verify that the
   --  files exist and that they belong to a project file.

   function Unit_Index_Of (ALI_File : File_Name_Type) return Int;
   --  Find the index of a unit in a source file. Return zero if the file is
   --  not a multi-unit source file.

   procedure Test_If_Relative_Path
     (Switch               : in out String_Access;
      Parent               : String;
      Including_L_Switch   : Boolean := True;
      Including_Non_Switch : Boolean := True;
      Including_RTS        : Boolean := False);
   --  Test if Switch is a relative search path switch. If it is, fail if
   --  Parent is the empty string, otherwise prepend the path with Parent.
   --  This subprogram is only called when using project files. For gnatbind
   --  switches, Including_L_Switch is False, because the argument of the -L
   --  switch is not a path. If Including_RTS is True, process also switches
   --  --RTS=.
<<<<<<< HEAD

   function Path_Or_File_Name (Path : Path_Name_Type) return String;
   --  Returns a file name if -df is used, otherwise return a path name

   -----------
   -- Mains --
   -----------

=======

   function Path_Or_File_Name (Path : Path_Name_Type) return String;
   --  Returns a file name if -df is used, otherwise return a path name

   -----------
   -- Mains --
   -----------

>>>>>>> b56a5220
   --  Mains are stored in a table. An index is used to retrieve the mains
   --  from the table.

   package Mains is

      procedure Add_Main (Name : String);
      --  Add one main to the table

      procedure Set_Index (Index : Int);

      procedure Set_Location (Location : Source_Ptr);
      --  Set the location of the last main added. By default, the location is
      --  No_Location.

      procedure Delete;
      --  Empty the table

      procedure Reset;
      --  Reset the index to the beginning of the table

      function Next_Main return String;
      --  Increase the index and return the next main. If table is exhausted,
      --  return an empty string.

      function Get_Index return Int;

      function Get_Location return Source_Ptr;
      --  Get the location of the current main

      procedure Update_Main (Name : String);
      --  Update the file name of the current main

      function Number_Of_Mains return Natural;
      --  Returns the number of mains added with Add_Main since the last call
      --  to Delete.

   end Mains;

   ----------------------
   -- Marking Routines --
   ----------------------

   procedure Mark (Source_File : File_Name_Type; Index : Int := 0);
   --  Mark a unit, identified by its source file and, when Index is not 0, the
   --  index of the unit in the source file. Marking is used to signal that the
   --  unit has already been inserted in the Q.

   function Is_Marked
     (Source_File : File_Name_Type;
      Index       : Int := 0) return Boolean;
   --  Returns True if the unit was previously marked

   procedure Delete_All_Marks;
   --  Remove all file/index couples marked

end Makeutl;<|MERGE_RESOLUTION|>--- conflicted
+++ resolved
@@ -43,18 +43,13 @@
    Project_Tree : constant Project_Tree_Ref := new Project_Tree_Data;
    --  The project tree
 
-<<<<<<< HEAD
-=======
    Source_Info_Option : constant String := "--source-info=";
    --  Switch to indicate the source info file
 
->>>>>>> b56a5220
    Subdirs_Option : constant String := "--subdirs=";
    --  Switch used to indicate that the real directories (object, exec,
    --  library, ...) are subdirectories of those in the project file.
 
-<<<<<<< HEAD
-=======
    Unchecked_Shared_Lib_Imports : constant String :=
                                     "--unchecked-shared-lib-imports";
    --  Command line switch to allow shared library projects to import projects
@@ -68,7 +63,6 @@
    Create_Map_File_Switch : constant String := "--create-map-file";
    --  Switch to create a map file when an executable is linked
 
->>>>>>> b56a5220
    procedure Add
      (Option : String_Access;
       To     : in out String_List_Access;
@@ -111,13 +105,9 @@
    --  True if the unit is in one of the project file, but the file name is not
    --  one of its source. Returns False otherwise.
 
-<<<<<<< HEAD
-   function Check_Source_Info_In_ALI (The_ALI : ALI.ALI_Id) return Boolean;
-=======
    function Check_Source_Info_In_ALI
      (The_ALI : ALI.ALI_Id;
       Tree    : Project_Tree_Ref) return Boolean;
->>>>>>> b56a5220
    --  Check whether all file references in ALI are still valid (i.e. the
    --  source files are still associated with the same units). Return True
    --  if everything is still valid.
@@ -185,7 +175,6 @@
    --  switches, Including_L_Switch is False, because the argument of the -L
    --  switch is not a path. If Including_RTS is True, process also switches
    --  --RTS=.
-<<<<<<< HEAD
 
    function Path_Or_File_Name (Path : Path_Name_Type) return String;
    --  Returns a file name if -df is used, otherwise return a path name
@@ -194,16 +183,6 @@
    -- Mains --
    -----------
 
-=======
-
-   function Path_Or_File_Name (Path : Path_Name_Type) return String;
-   --  Returns a file name if -df is used, otherwise return a path name
-
-   -----------
-   -- Mains --
-   -----------
-
->>>>>>> b56a5220
    --  Mains are stored in a table. An index is used to retrieve the mains
    --  from the table.
 
