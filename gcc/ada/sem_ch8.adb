--- conflicted
+++ resolved
@@ -896,11 +896,7 @@
                   Error_Msg_NE
                     ("\?function & will be called only once", Nam,
                      Entity (Name (Nam)));
-<<<<<<< HEAD
-                  Error_Msg_N
-=======
                   Error_Msg_N -- CODEFIX
->>>>>>> b56a5220
                     ("\?suggest using an initialized constant object instead",
                      Nam);
                end if;
@@ -917,13 +913,7 @@
                then
                   declare
                      Loc  : constant Source_Ptr := Sloc (N);
-<<<<<<< HEAD
-                     Subt : constant Entity_Id :=
-                              Make_Defining_Identifier (Loc,
-                                Chars => New_Internal_Name ('T'));
-=======
                      Subt : constant Entity_Id  := Make_Temporary (Loc, 'T');
->>>>>>> b56a5220
                   begin
                      Remove_Side_Effects (Nam);
                      Insert_Action (N,
@@ -2616,8 +2606,7 @@
                    ("a generic package is not allowed in a use clause",
                       Pack_Name);
                else
-                  Error_Msg_N -- CODEFIX???
-                    ("& is not a usable package", Pack_Name);
+                  Error_Msg_N ("& is not a usable package", Pack_Name);
                end if;
 
             else
@@ -4883,24 +4872,17 @@
                                 ("\use fully qualified name starting with"
                                   & " Standard to make& visible", N, H);
                               Error_Msg_Qual_Level := 0;
-<<<<<<< HEAD
-                              exit;
-=======
                               goto Done;
->>>>>>> b56a5220
                            end if;
 
                            Next_Entity (Id);
                         end loop;
-<<<<<<< HEAD
-=======
 
                         --  If not found,  standard error message.
 
                         Error_Msg_NE ("& not declared in&", N, Selector);
 
                         <<Done>> null;
->>>>>>> b56a5220
                      end;
 
                   else
@@ -7369,19 +7351,11 @@
                --  we compare the scope depth of its scope with that of the
                --  current instance. However, a generic actual of a subprogram
                --  instance is declared in the wrapper package but will not be
-<<<<<<< HEAD
-               --  hidden by a use-visible entity. Similarly, a generic actual
-               --  will not be hidden by an entity declared in another generic
-               --  actual, which can only have been use-visible in the generic.
-               --  Is this condition complete, and can the following complex
-               --  test be simplified ???
-=======
                --  hidden by a use-visible entity. similarly, an entity that is
                --  declared in an enclosing instance will not be hidden by an
                --  an entity declared in a generic actual, which can only have
                --  been use-visible in the generic and will not have hidden the
                --  entity in the generic parent.
->>>>>>> b56a5220
 
                --  If Id is called Standard, the predefined package with the
                --  same name is in the homonym chain. It has to be ignored
@@ -7396,13 +7370,8 @@
                  and then (Scope (Prev) /= Standard_Standard
                             or else Sloc (Prev) > Standard_Location)
                then
-<<<<<<< HEAD
-                  if Ekind (Prev) = E_Package
-                    and then Present (Associated_Formal_Package (Prev))
-=======
                   if In_Open_Scopes (Scope (Prev))
                     and then Is_Generic_Instance (Scope (Prev))
->>>>>>> b56a5220
                     and then Present (Associated_Formal_Package (P))
                   then
                      null;
