--- conflicted
+++ resolved
@@ -6,11 +6,7 @@
 --                                                                          --
 --                                 S p e c                                  --
 --                                                                          --
-<<<<<<< HEAD
---          Copyright (C) 2001-2009, Free Software Foundation, Inc.         --
-=======
 --          Copyright (C) 2001-2011, Free Software Foundation, Inc.         --
->>>>>>> 3082eeb7
 --                                                                          --
 -- GNAT is free software;  you can  redistribute it  and/or modify it under --
 -- terms of the  GNU General Public License as published  by the Free Soft- --
@@ -47,19 +43,11 @@
    --  corresponding to a source.
 
    procedure Create_Temp_File
-<<<<<<< HEAD
-     (In_Tree   : Project_Tree_Ref;
-      Path_FD   : out File_Descriptor;
-      Path_Name : out Path_Name_Type;
-      File_Use  : String);
-   --  Create temporary file, and fail with an error if it could not be created
-=======
      (Shared    : Shared_Project_Tree_Data_Access;
       Path_FD   : out File_Descriptor;
       Path_Name : out Path_Name_Type;
       File_Use  : String);
    --  Create temporary file, fail with an error if it could not be created
->>>>>>> 3082eeb7
 
    procedure Create_Mapping_File
      (Project  : Project_Id;
@@ -67,45 +55,26 @@
       In_Tree  : Project_Tree_Ref;
       Name     : out Path_Name_Type);
    --  Create a temporary mapping file for project Project. For each source or
-<<<<<<< HEAD
-   --  template of Language in the Project, put the mapping of its file
-   --  name and path name in this file.
-=======
    --  template of Language in the Project, put the mapping of its file name
    --  and path name in this file. See fmap for a description of the format
    --  of the mapping file.
->>>>>>> 3082eeb7
    --
    --  Implementation note: we pass a language name, not a language_index here,
    --  since the latter would have to match exactly the index of that language
    --  for the specified project, and that is not information available in
    --  buildgpr.adb.
-<<<<<<< HEAD
-   --
-   --  See fmap for a description of the format of the mapping file
-=======
->>>>>>> 3082eeb7
 
    procedure Create_Config_Pragmas_File
      (For_Project : Project_Id;
       In_Tree     : Project_Tree_Ref);
-<<<<<<< HEAD
-   --  If there needs to have SFN pragmas, either for non standard naming
-   --  schemes or for individual units.
-=======
    --  If we need SFN pragmas, either for non standard naming schemes or for
    --  individual units.
->>>>>>> 3082eeb7
 
    procedure Create_New_Path_File
      (Shared    : Shared_Project_Tree_Data_Access;
       Path_FD   : out File_Descriptor;
       Path_Name : out Path_Name_Type);
-<<<<<<< HEAD
-   --  Create a new temporary path file. Get the file name in Path_Name.
-=======
    --  Create a new temporary path file, placing file name in Path_Name
->>>>>>> 3082eeb7
 
    function Ada_Include_Path
      (Project   : Project_Id;
@@ -119,6 +88,7 @@
 
    function Ada_Objects_Path
      (Project             : Project_Id;
+      In_Tree             : Project_Tree_Ref;
       Including_Libraries : Boolean := True) return String_Access;
    --  Get the ADA_OBJECTS_PATH of a Project file. For the first call, compute
    --  it and cache it. When Including_Libraries is False, do not include the
@@ -127,13 +97,9 @@
    procedure Set_Ada_Paths
      (Project             : Project_Id;
       In_Tree             : Project_Tree_Ref;
-<<<<<<< HEAD
-      Including_Libraries : Boolean);
-=======
       Including_Libraries : Boolean;
       Include_Path        : Boolean := True;
       Objects_Path        : Boolean := True);
->>>>>>> 3082eeb7
    --  Set the environment variables for additional project path files, after
    --  creating the path files if necessary.
 
@@ -178,17 +144,6 @@
      (Project : Project_Id;
       In_Tree : Project_Tree_Ref);
    --  Iterate through all the source directories of a project, including those
-<<<<<<< HEAD
-   --  of imported or modified projects.
-   --  Only returns those directories that potentially contain Ada sources (ie
-   --  ignore projects that have no Ada sources
-
-   generic
-      with procedure Action (Path : String);
-   procedure For_All_Object_Dirs (Project : Project_Id);
-   --  Iterate through all the object directories of a project, including
-   --  those of imported or modified projects.
-=======
    --  of imported or modified projects. Only returns those directories that
    --  potentially contain Ada sources (ie ignore projects that have no Ada
    --  sources
@@ -291,6 +246,5 @@
    No_Project_Search_Path : constant Project_Search_Path :=
                               (Path  => null,
                                Cache => Projects_Paths.Nil);
->>>>>>> 3082eeb7
 
 end Prj.Env;