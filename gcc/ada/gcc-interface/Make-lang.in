--- conflicted
+++ resolved
@@ -1466,31 +1466,6 @@
    ada/debug.ads ada/einfo.ads ada/einfo.adb ada/elists.ads ada/elists.adb \
    ada/err_vars.ads ada/errout.ads ada/erroutc.ads ada/eval_fat.ads \
    ada/exp_aggr.ads ada/exp_ch11.ads ada/exp_ch2.ads ada/exp_ch4.ads \
-<<<<<<< HEAD
-   ada/exp_ch6.ads ada/exp_ch7.ads ada/exp_dist.ads ada/exp_pakd.ads \
-   ada/exp_tss.ads ada/exp_util.ads ada/exp_util.adb ada/fname.ads \
-   ada/fname-uf.ads ada/freeze.ads ada/get_targ.ads ada/gnat.ads \
-   ada/g-hesorg.ads ada/g-htable.ads ada/hostparm.ads ada/inline.ads \
-   ada/itypes.ads ada/lib.ads ada/lib.adb ada/lib-list.adb \
-   ada/lib-load.ads ada/lib-sort.adb ada/namet.ads ada/nlists.ads \
-   ada/nlists.adb ada/nmake.ads ada/nmake.adb ada/opt.ads ada/output.ads \
-   ada/restrict.ads ada/restrict.adb ada/rident.ads ada/rtsfind.ads \
-   ada/rtsfind.adb ada/sem.ads ada/sem_aux.ads ada/sem_cat.ads \
-   ada/sem_ch3.ads ada/sem_ch6.ads ada/sem_ch7.ads ada/sem_ch8.ads \
-   ada/sem_dist.ads ada/sem_eval.ads ada/sem_eval.adb ada/sem_res.ads \
-   ada/sem_scil.ads ada/sem_type.ads ada/sem_util.ads ada/sem_warn.ads \
-   ada/sinfo.ads ada/sinfo.adb ada/sinput.ads ada/snames.ads \
-   ada/sprint.ads ada/stand.ads ada/stringt.ads ada/stringt.adb \
-   ada/system.ads ada/s-exctab.ads ada/s-htable.ads ada/s-imenne.ads \
-   ada/s-memory.ads ada/s-os_lib.ads ada/s-parame.ads ada/s-rident.ads \
-   ada/s-soflin.ads ada/s-stache.ads ada/s-stalib.ads ada/s-stoele.ads \
-   ada/s-stoele.adb ada/s-string.ads ada/s-traent.ads ada/s-unstyp.ads \
-   ada/s-wchcon.ads ada/table.ads ada/table.adb ada/targparm.ads \
-   ada/tbuild.ads ada/tbuild.adb ada/tree_io.ads ada/ttypes.ads \
-   ada/types.ads ada/uintp.ads ada/uintp.adb ada/uname.ads \
-   ada/unchconv.ads ada/unchdeal.ads ada/urealp.ads ada/urealp.adb \
-   ada/validsw.ads 
-=======
    ada/exp_ch6.ads ada/exp_ch7.ads ada/exp_disp.ads ada/exp_dist.ads \
    ada/exp_pakd.ads ada/exp_tss.ads ada/exp_util.ads ada/exp_util.adb \
    ada/fname.ads ada/fname-uf.ads ada/freeze.ads ada/get_targ.ads \
@@ -1518,7 +1493,6 @@
    ada/uintp.ads ada/uintp.adb ada/uname.ads ada/unchconv.ads \
    ada/unchdeal.ads ada/urealp.ads ada/urealp.adb ada/validsw.ads \
    ada/widechar.ads 
->>>>>>> 779871ac
 
 ada/comperr.o : ada/ada.ads ada/a-except.ads ada/a-unccon.ads \
    ada/a-uncdea.ads ada/alloc.ads ada/atree.ads ada/atree.adb \
@@ -1923,22 +1897,6 @@
    ada/sem.ads ada/sem_attr.ads ada/sem_aux.ads ada/sem_cat.ads \
    ada/sem_ch13.ads ada/sem_ch3.ads ada/sem_ch6.ads ada/sem_ch8.ads \
    ada/sem_disp.ads ada/sem_eval.ads ada/sem_eval.adb ada/sem_res.ads \
-<<<<<<< HEAD
-   ada/sem_scil.ads ada/sem_type.ads ada/sem_util.ads ada/sem_util.adb \
-   ada/sem_warn.ads ada/sinfo.ads ada/sinfo.adb ada/sinput.ads \
-   ada/snames.ads ada/sprint.ads ada/stand.ads ada/stringt.ads \
-   ada/stringt.adb ada/style.ads ada/styleg.ads ada/styleg.adb \
-   ada/stylesw.ads ada/system.ads ada/s-crc32.ads ada/s-exctab.ads \
-   ada/s-htable.ads ada/s-imenne.ads ada/s-memory.ads ada/s-os_lib.ads \
-   ada/s-parame.ads ada/s-rident.ads ada/s-secsta.ads ada/s-soflin.ads \
-   ada/s-stache.ads ada/s-stalib.ads ada/s-stoele.ads ada/s-stoele.adb \
-   ada/s-string.ads ada/s-traent.ads ada/s-unstyp.ads ada/s-utf_32.ads \
-   ada/s-wchcon.ads ada/table.ads ada/table.adb ada/targparm.ads \
-   ada/tbuild.ads ada/tbuild.adb ada/tree_io.ads ada/ttypes.ads \
-   ada/types.ads ada/uintp.ads ada/uintp.adb ada/uname.ads \
-   ada/unchconv.ads ada/unchdeal.ads ada/urealp.ads ada/validsw.ads \
-   ada/widechar.ads 
-=======
    ada/sem_type.ads ada/sem_util.ads ada/sem_util.adb ada/sem_warn.ads \
    ada/sinfo.ads ada/sinfo.adb ada/sinput.ads ada/snames.ads \
    ada/sprint.ads ada/stand.ads ada/stringt.ads ada/stringt.adb \
@@ -1952,7 +1910,6 @@
    ada/tbuild.adb ada/tree_io.ads ada/ttypes.ads ada/types.ads \
    ada/uintp.ads ada/uintp.adb ada/uname.ads ada/unchconv.ads \
    ada/unchdeal.ads ada/urealp.ads ada/validsw.ads ada/widechar.ads 
->>>>>>> 779871ac
 
 ada/exp_ch6.o : ada/ada.ads ada/a-except.ads ada/a-unccon.ads \
    ada/a-uncdea.ads ada/alloc.ads ada/atree.ads ada/atree.adb \
@@ -1972,23 +1929,6 @@
    ada/nmake.adb ada/opt.ads ada/output.ads ada/restrict.ads \
    ada/restrict.adb ada/rident.ads ada/rtsfind.ads ada/rtsfind.adb \
    ada/scans.ads ada/scn.ads ada/scng.ads ada/scng.adb ada/sem.ads \
-<<<<<<< HEAD
-   ada/sem_attr.ads ada/sem_aux.ads ada/sem_ch12.ads ada/sem_ch13.ads \
-   ada/sem_ch3.ads ada/sem_ch6.ads ada/sem_ch7.ads ada/sem_ch8.ads \
-   ada/sem_disp.ads ada/sem_dist.ads ada/sem_eval.ads ada/sem_mech.ads \
-   ada/sem_res.ads ada/sem_scil.ads ada/sem_type.ads ada/sem_util.ads \
-   ada/sem_util.adb ada/sem_warn.ads ada/sinfo.ads ada/sinfo.adb \
-   ada/sinput.ads ada/snames.ads ada/sprint.ads ada/stand.ads \
-   ada/stringt.ads ada/style.ads ada/styleg.ads ada/styleg.adb \
-   ada/stylesw.ads ada/system.ads ada/s-crc32.ads ada/s-exctab.ads \
-   ada/s-htable.ads ada/s-imenne.ads ada/s-memory.ads ada/s-os_lib.ads \
-   ada/s-parame.ads ada/s-rident.ads ada/s-secsta.ads ada/s-soflin.ads \
-   ada/s-stache.ads ada/s-stalib.ads ada/s-stoele.ads ada/s-stoele.adb \
-   ada/s-string.ads ada/s-traent.ads ada/s-unstyp.ads ada/s-utf_32.ads \
-   ada/s-wchcon.ads ada/table.ads ada/table.adb ada/targparm.ads \
-   ada/tbuild.ads ada/tbuild.adb ada/tree_io.ads ada/ttypes.ads \
-   ada/types.ads ada/uintp.ads ada/uintp.adb ada/uname.ads \
-=======
    ada/sem_attr.ads ada/sem_aux.ads ada/sem_aux.adb ada/sem_ch12.ads \
    ada/sem_ch13.ads ada/sem_ch3.ads ada/sem_ch6.ads ada/sem_ch7.ads \
    ada/sem_ch8.ads ada/sem_disp.ads ada/sem_dist.ads ada/sem_eval.ads \
@@ -2004,7 +1944,6 @@
    ada/s-utf_32.ads ada/s-wchcon.ads ada/table.ads ada/table.adb \
    ada/targparm.ads ada/tbuild.ads ada/tbuild.adb ada/tree_io.ads \
    ada/ttypes.ads ada/types.ads ada/uintp.ads ada/uintp.adb ada/uname.ads \
->>>>>>> 779871ac
    ada/unchconv.ads ada/unchdeal.ads ada/urealp.ads ada/validsw.ads \
    ada/widechar.ads 
 
@@ -2278,20 +2217,6 @@
    ada/nlists.ads ada/nlists.adb ada/nmake.ads ada/nmake.adb ada/opt.ads \
    ada/output.ads ada/restrict.ads ada/rident.ads ada/rtsfind.ads \
    ada/sem.ads ada/sem_aux.ads ada/sem_ch13.ads ada/sem_ch3.ads \
-<<<<<<< HEAD
-   ada/sem_ch8.ads ada/sem_eval.ads ada/sem_res.ads ada/sem_scil.ads \
-   ada/sem_type.ads ada/sem_util.ads ada/sem_warn.ads ada/sinfo.ads \
-   ada/sinfo.adb ada/sinput.ads ada/snames.ads ada/sprint.ads \
-   ada/stand.ads ada/stringt.ads ada/system.ads ada/s-exctab.ads \
-   ada/s-htable.ads ada/s-imenne.ads ada/s-memory.ads ada/s-os_lib.ads \
-   ada/s-parame.ads ada/s-rident.ads ada/s-soflin.ads ada/s-stache.ads \
-   ada/s-stalib.ads ada/s-stoele.ads ada/s-stoele.adb ada/s-string.ads \
-   ada/s-traent.ads ada/s-unstyp.ads ada/s-wchcon.ads ada/table.ads \
-   ada/table.adb ada/targparm.ads ada/tbuild.ads ada/tbuild.adb \
-   ada/tree_io.ads ada/ttypes.ads ada/types.ads ada/uintp.ads \
-   ada/uintp.adb ada/unchconv.ads ada/unchdeal.ads ada/urealp.ads \
-   ada/validsw.ads 
-=======
    ada/sem_ch8.ads ada/sem_eval.ads ada/sem_res.ads ada/sem_type.ads \
    ada/sem_util.ads ada/sem_warn.ads ada/sinfo.ads ada/sinfo.adb \
    ada/sinput.ads ada/snames.ads ada/sprint.ads ada/stand.ads \
@@ -2303,7 +2228,6 @@
    ada/targparm.ads ada/tbuild.ads ada/tbuild.adb ada/tree_io.ads \
    ada/ttypes.ads ada/types.ads ada/uintp.ads ada/uintp.adb \
    ada/unchconv.ads ada/unchdeal.ads ada/urealp.ads ada/validsw.ads 
->>>>>>> 779871ac
 
 ada/exp_prag.o : ada/ada.ads ada/a-except.ads ada/a-unccon.ads \
    ada/a-uncdea.ads ada/alloc.ads ada/atree.ads ada/atree.adb \
@@ -3374,31 +3298,6 @@
    ada/exp_ch11.ads ada/exp_ch2.ads ada/exp_ch4.ads ada/exp_ch6.ads \
    ada/exp_ch7.ads ada/exp_disp.ads ada/exp_dist.ads ada/exp_pakd.ads \
    ada/exp_tss.ads ada/exp_util.ads ada/exp_util.adb ada/expander.ads \
-<<<<<<< HEAD
-   ada/fname.ads ada/freeze.ads ada/get_targ.ads ada/gnat.ads \
-   ada/g-htable.ads ada/gnatvsn.ads ada/hostparm.ads ada/inline.ads \
-   ada/itypes.ads ada/lib.ads ada/lib-xref.ads ada/namet.ads \
-   ada/nlists.ads ada/nlists.adb ada/nmake.ads ada/nmake.adb ada/opt.ads \
-   ada/output.ads ada/restrict.ads ada/rident.ads ada/rtsfind.ads \
-   ada/scans.ads ada/sdefault.ads ada/sem.ads ada/sem_aggr.ads \
-   ada/sem_attr.ads ada/sem_attr.adb ada/sem_aux.ads ada/sem_cat.ads \
-   ada/sem_ch10.ads ada/sem_ch13.ads ada/sem_ch3.ads ada/sem_ch4.ads \
-   ada/sem_ch6.ads ada/sem_ch8.ads ada/sem_disp.ads ada/sem_dist.ads \
-   ada/sem_elab.ads ada/sem_elim.ads ada/sem_eval.ads ada/sem_eval.adb \
-   ada/sem_intr.ads ada/sem_res.ads ada/sem_res.adb ada/sem_scil.ads \
-   ada/sem_type.ads ada/sem_util.ads ada/sem_warn.ads ada/sinfo.ads \
-   ada/sinfo.adb ada/sinput.ads ada/sinput.adb ada/snames.ads \
-   ada/snames.adb ada/sprint.ads ada/stand.ads ada/stringt.ads \
-   ada/stringt.adb ada/style.ads ada/styleg.ads ada/styleg.adb \
-   ada/stylesw.ads ada/system.ads ada/s-carun8.ads ada/s-exctab.ads \
-   ada/s-exctab.adb ada/s-htable.ads ada/s-imenne.ads ada/s-memory.ads \
-   ada/s-os_lib.ads ada/s-parame.ads ada/s-rident.ads ada/s-secsta.ads \
-   ada/s-soflin.ads ada/s-stache.ads ada/s-stalib.ads ada/s-stoele.ads \
-   ada/s-stoele.adb ada/s-string.ads ada/s-traent.ads ada/s-unstyp.ads \
-   ada/s-wchcon.ads ada/table.ads ada/table.adb ada/targparm.ads \
-   ada/tbuild.ads ada/tbuild.adb ada/tree_io.ads ada/ttypef.ads \
-   ada/ttypes.ads ada/types.ads ada/types.adb ada/uintp.ads ada/uintp.adb \
-=======
    ada/fname.ads ada/fname-uf.ads ada/freeze.ads ada/get_targ.ads \
    ada/gnat.ads ada/g-htable.ads ada/gnatvsn.ads ada/hostparm.ads \
    ada/inline.ads ada/interfac.ads ada/itypes.ads ada/lib.ads \
@@ -3425,7 +3324,6 @@
    ada/table.adb ada/targparm.ads ada/tbuild.ads ada/tbuild.adb \
    ada/tree_io.ads ada/ttypef.ads ada/ttypes.ads ada/types.ads \
    ada/types.adb ada/uintp.ads ada/uintp.adb ada/uname.ads \
->>>>>>> 779871ac
    ada/unchconv.ads ada/unchdeal.ads ada/urealp.ads ada/urealp.adb \
    ada/validsw.ads ada/widechar.ads 
 
@@ -3617,35 +3515,6 @@
    ada/exp_aggr.ads ada/exp_ch11.ads ada/exp_ch2.ads ada/exp_ch3.ads \
    ada/exp_ch4.ads ada/exp_ch6.ads ada/exp_ch7.ads ada/exp_ch9.ads \
    ada/exp_disp.ads ada/exp_dist.ads ada/exp_pakd.ads ada/exp_tss.ads \
-<<<<<<< HEAD
-   ada/exp_util.ads ada/exp_util.adb ada/fname.ads ada/freeze.ads \
-   ada/get_targ.ads ada/gnat.ads ada/g-hesorg.ads ada/g-htable.ads \
-   ada/hostparm.ads ada/inline.ads ada/interfac.ads ada/itypes.ads \
-   ada/layout.ads ada/lib.ads ada/lib.adb ada/lib-list.adb \
-   ada/lib-sort.adb ada/lib-xref.ads ada/namet.ads ada/namet.adb \
-   ada/nlists.ads ada/nlists.adb ada/nmake.ads ada/nmake.adb ada/opt.ads \
-   ada/output.ads ada/restrict.ads ada/rident.ads ada/rtsfind.ads \
-   ada/scans.ads ada/scn.ads ada/scng.ads ada/scng.adb ada/sem.ads \
-   ada/sem_attr.ads ada/sem_aux.ads ada/sem_case.ads ada/sem_case.adb \
-   ada/sem_cat.ads ada/sem_cat.adb ada/sem_ch13.ads ada/sem_ch3.ads \
-   ada/sem_ch3.adb ada/sem_ch6.ads ada/sem_ch7.ads ada/sem_ch8.ads \
-   ada/sem_disp.ads ada/sem_dist.ads ada/sem_elim.ads ada/sem_eval.ads \
-   ada/sem_eval.adb ada/sem_mech.ads ada/sem_res.ads ada/sem_scil.ads \
-   ada/sem_smem.ads ada/sem_type.ads ada/sem_util.ads ada/sem_util.adb \
-   ada/sem_warn.ads ada/sinfo.ads ada/sinfo.adb ada/sinput.ads \
-   ada/snames.ads ada/sprint.ads ada/stand.ads ada/stringt.ads \
-   ada/stringt.adb ada/style.ads ada/styleg.ads ada/styleg.adb \
-   ada/stylesw.ads ada/system.ads ada/s-crc32.ads ada/s-exctab.ads \
-   ada/s-htable.ads ada/s-imenne.ads ada/s-memory.ads ada/s-os_lib.ads \
-   ada/s-parame.ads ada/s-rident.ads ada/s-secsta.ads ada/s-soflin.ads \
-   ada/s-stache.ads ada/s-stalib.ads ada/s-stoele.ads ada/s-stoele.adb \
-   ada/s-string.ads ada/s-traent.ads ada/s-unstyp.ads ada/s-utf_32.ads \
-   ada/s-wchcon.ads ada/table.ads ada/table.adb ada/targparm.ads \
-   ada/tbuild.ads ada/tbuild.adb ada/tree_io.ads ada/ttypes.ads \
-   ada/types.ads ada/uintp.ads ada/uintp.adb ada/uname.ads \
-   ada/unchconv.ads ada/unchdeal.ads ada/urealp.ads ada/urealp.adb \
-   ada/validsw.ads ada/widechar.ads 
-=======
    ada/exp_util.ads ada/exp_util.adb ada/fname.ads ada/fname-uf.ads \
    ada/freeze.ads ada/get_targ.ads ada/gnat.ads ada/g-hesorg.ads \
    ada/g-htable.ads ada/hostparm.ads ada/inline.ads ada/interfac.ads \
@@ -3707,7 +3576,6 @@
    ada/tbuild.adb ada/tree_io.ads ada/ttypes.ads ada/types.ads \
    ada/uintp.ads ada/uintp.adb ada/uname.ads ada/unchconv.ads \
    ada/unchdeal.ads ada/urealp.ads ada/widechar.ads 
->>>>>>> 779871ac
 
 ada/sem_ch5.o : ada/ada.ads ada/a-except.ads ada/a-unccon.ads \
    ada/a-uncdea.ads ada/alloc.ads ada/atree.ads ada/atree.adb \
@@ -3739,43 +3607,6 @@
    ada/s-stache.ads ada/s-stalib.ads ada/s-stoele.ads ada/s-stoele.adb \
    ada/s-string.ads ada/s-traent.ads ada/s-unstyp.ads ada/s-utf_32.ads \
    ada/s-wchcon.ads ada/table.ads ada/table.adb ada/targparm.ads \
-<<<<<<< HEAD
-   ada/tbuild.ads ada/tbuild.adb ada/tree_io.ads ada/ttypes.ads \
-   ada/types.ads ada/uintp.ads ada/uintp.adb ada/uname.ads \
-   ada/unchconv.ads ada/unchdeal.ads ada/urealp.ads ada/widechar.ads 
-
-ada/sem_ch5.o : ada/ada.ads ada/a-except.ads ada/a-unccon.ads \
-   ada/a-uncdea.ads ada/alloc.ads ada/atree.ads ada/atree.adb \
-   ada/casing.ads ada/checks.ads ada/checks.adb ada/csets.ads \
-   ada/debug.ads ada/debug_a.ads ada/einfo.ads ada/einfo.adb \
-   ada/elists.ads ada/err_vars.ads ada/errout.ads ada/erroutc.ads \
-   ada/eval_fat.ads ada/exp_ch11.ads ada/exp_ch2.ads ada/exp_ch4.ads \
-   ada/exp_ch6.ads ada/exp_ch7.ads ada/exp_code.ads ada/exp_disp.ads \
-   ada/exp_pakd.ads ada/exp_tss.ads ada/exp_util.ads ada/expander.ads \
-   ada/fname.ads ada/freeze.ads ada/get_targ.ads ada/gnat.ads \
-   ada/g-hesorg.ads ada/g-htable.ads ada/hostparm.ads ada/interfac.ads \
-   ada/itypes.ads ada/lib.ads ada/lib-xref.ads ada/namet.ads ada/namet.adb \
-   ada/nlists.ads ada/nlists.adb ada/nmake.ads ada/nmake.adb ada/opt.ads \
-   ada/output.ads ada/par_sco.ads ada/restrict.ads ada/rident.ads \
-   ada/rtsfind.ads ada/scans.ads ada/scn.ads ada/scng.ads ada/scng.adb \
-   ada/sem.ads ada/sem_aggr.ads ada/sem_attr.ads ada/sem_aux.ads \
-   ada/sem_case.ads ada/sem_case.adb ada/sem_cat.ads ada/sem_ch13.ads \
-   ada/sem_ch3.ads ada/sem_ch4.ads ada/sem_ch5.ads ada/sem_ch5.adb \
-   ada/sem_ch6.ads ada/sem_ch8.ads ada/sem_disp.ads ada/sem_dist.ads \
-   ada/sem_elab.ads ada/sem_elim.ads ada/sem_eval.ads ada/sem_eval.adb \
-   ada/sem_intr.ads ada/sem_res.ads ada/sem_res.adb ada/sem_scil.ads \
-   ada/sem_type.ads ada/sem_util.ads ada/sem_util.adb ada/sem_warn.ads \
-   ada/sem_warn.adb ada/sinfo.ads ada/sinfo.adb ada/sinput.ads \
-   ada/snames.ads ada/sprint.ads ada/stand.ads ada/stringt.ads \
-   ada/stringt.adb ada/style.ads ada/styleg.ads ada/styleg.adb \
-   ada/stylesw.ads ada/system.ads ada/s-crc32.ads ada/s-exctab.ads \
-   ada/s-htable.ads ada/s-imenne.ads ada/s-memory.ads ada/s-os_lib.ads \
-   ada/s-parame.ads ada/s-rident.ads ada/s-secsta.ads ada/s-soflin.ads \
-   ada/s-stache.ads ada/s-stalib.ads ada/s-stoele.ads ada/s-stoele.adb \
-   ada/s-string.ads ada/s-traent.ads ada/s-unstyp.ads ada/s-utf_32.ads \
-   ada/s-wchcon.ads ada/table.ads ada/table.adb ada/targparm.ads \
-=======
->>>>>>> 779871ac
    ada/tbuild.ads ada/tree_io.ads ada/ttypes.ads ada/types.ads \
    ada/uintp.ads ada/uintp.adb ada/uname.ads ada/unchconv.ads \
    ada/unchdeal.ads ada/urealp.ads ada/validsw.ads ada/widechar.ads 
@@ -3896,13 +3727,8 @@
    ada/sem_ch5.ads ada/sem_ch6.ads ada/sem_ch8.ads ada/sem_ch9.ads \
    ada/sem_ch9.adb ada/sem_disp.ads ada/sem_dist.ads ada/sem_elab.ads \
    ada/sem_elim.ads ada/sem_eval.ads ada/sem_intr.ads ada/sem_res.ads \
-<<<<<<< HEAD
-   ada/sem_res.adb ada/sem_scil.ads ada/sem_type.ads ada/sem_util.ads \
-   ada/sem_util.adb ada/sem_warn.ads ada/sinfo.ads ada/sinfo.adb \
-=======
    ada/sem_res.adb ada/sem_type.ads ada/sem_util.ads ada/sem_util.adb \
    ada/sem_warn.ads ada/sinfo.ads ada/sinfo.adb ada/sinfo-cn.ads \
->>>>>>> 779871ac
    ada/sinput.ads ada/sinput.adb ada/snames.ads ada/sprint.ads \
    ada/stand.ads ada/stringt.ads ada/style.ads ada/styleg.ads \
    ada/styleg.adb ada/stylesw.ads ada/system.ads ada/s-crc32.ads \
@@ -3915,8 +3741,6 @@
    ada/types.ads ada/uintp.ads ada/uintp.adb ada/uname.ads \
    ada/unchconv.ads ada/unchdeal.ads ada/urealp.ads ada/validsw.ads \
    ada/widechar.ads 
-<<<<<<< HEAD
-=======
 
 ada/sem_disp.o : ada/ada.ads ada/a-except.ads ada/a-unccon.ads \
    ada/a-uncdea.ads ada/alloc.ads ada/atree.ads ada/atree.adb \
@@ -3947,7 +3771,6 @@
    ada/tbuild.ads ada/tree_io.ads ada/ttypes.ads ada/types.ads \
    ada/uintp.ads ada/uintp.adb ada/uname.ads ada/unchconv.ads \
    ada/unchdeal.ads ada/urealp.ads ada/validsw.ads ada/widechar.ads 
->>>>>>> 779871ac
 
 ada/sem_dist.o : ada/ada.ads ada/a-except.ads ada/a-unccon.ads \
    ada/a-uncdea.ads ada/alloc.ads ada/atree.ads ada/atree.adb \
