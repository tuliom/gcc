--- conflicted
+++ resolved
@@ -196,31 +196,18 @@
 
          Past_Elmt : Boolean := False;
          --  Set to True everywhere an elmt has been parsed, if Glob=False,
-<<<<<<< HEAD
-         --  meaning there can be now an occurence of '*', '+' and '?'.
-
-         Past_Term : Boolean := False;
-         --  Set to True everywhere a term has been parsed, if Glob=False,
-         --  meaning there can be now an occurence of '|'.
-=======
          --  meaning there can be now an occurrence of '*', '+' and '?'.
 
          Past_Term : Boolean := False;
          --  Set to True everywhere a term has been parsed, if Glob=False,
          --  meaning there can be now an occurrence of '|'.
->>>>>>> b56a5220
 
          Parenthesis_Level : Integer := 0;
          Curly_Level       : Integer := 0;
 
          Last_Open : Integer := S'First - 1;
-<<<<<<< HEAD
-         --  The last occurence of an opening parenthesis, if Glob=False,
-         --  or the last occurence of an opening curly brace, if Glob=True.
-=======
          --  The last occurrence of an opening parenthesis, if Glob=False,
          --  or the last occurrence of an opening curly brace, if Glob=True.
->>>>>>> b56a5220
 
          procedure Raise_Exception_If_No_More_Chars (K : Integer := 0);
          --  If no more characters are raised, call Raise_Exception
