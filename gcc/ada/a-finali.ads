--- conflicted
+++ resolved
@@ -6,11 +6,7 @@
 --                                                                          --
 --                                 S p e c                                  --
 --                                                                          --
-<<<<<<< HEAD
---          Copyright (C) 1992-2009, Free Software Foundation, Inc.         --
-=======
 --          Copyright (C) 1992-2011, Free Software Foundation, Inc.         --
->>>>>>> 3082eeb7
 --                                                                          --
 -- This specification is derived from the Ada Reference Manual for use with --
 -- GNAT. The copyright notice above, and the license provisions that follow --
@@ -65,15 +61,9 @@
 
    type Controlled is abstract new SFR.Root_Controlled with null record;
 
-<<<<<<< HEAD
-   overriding function "=" (A, B : Controlled) return Boolean;
-   --  Need to be defined explicitly because we don't want to compare the
-   --  hidden pointers.
-=======
    --  In order to simplify the implementation, the mechanism in Process_Full_
    --  View ensures that the full view is limited even though the parent type
    --  is not.
->>>>>>> 3082eeb7
 
    type Limited_Controlled is
      abstract new SFR.Root_Controlled with null record;
