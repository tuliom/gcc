/****************************************************************************
 *                                                                          *
 *                         GNAT COMPILER COMPONENTS                         *
 *                                                                          *
 *                               A D A I N T                                *
 *                                                                          *
 *                          C Implementation File                           *
 *                                                                          *
<<<<<<< HEAD
 *          Copyright (C) 1992-2009, Free Software Foundation, Inc.         *
=======
 *          Copyright (C) 1992-2011, Free Software Foundation, Inc.         *
>>>>>>> 3082eeb7
 *                                                                          *
 * GNAT is free software;  you can  redistribute it  and/or modify it under *
 * terms of the  GNU General Public License as published  by the Free Soft- *
 * ware  Foundation;  either version 3,  or (at your option) any later ver- *
 * sion.  GNAT is distributed in the hope that it will be useful, but WITH- *
 * OUT ANY WARRANTY;  without even the  implied warranty of MERCHANTABILITY *
 * or FITNESS FOR A PARTICULAR PURPOSE.                                     *
 *                                                                          *
 * As a special exception under Section 7 of GPL version 3, you are granted *
 * additional permissions described in the GCC Runtime Library Exception,   *
 * version 3.1, as published by the Free Software Foundation.               *
 *                                                                          *
 * You should have received a copy of the GNU General Public License and    *
 * a copy of the GCC Runtime Library Exception along with this program;     *
 * see the files COPYING3 and COPYING.RUNTIME respectively.  If not, see    *
 * <http://www.gnu.org/licenses/>.                                          *
 *                                                                          *
 * GNAT was originally developed  by the GNAT team at  New York University. *
 * Extensive contributions were provided by Ada Core Technologies Inc.      *
 *                                                                          *
 ****************************************************************************/

/* This file contains those routines named by Import pragmas in
   packages in the GNAT hierarchy (especially GNAT.OS_Lib) and in
   package Osint.  Many of the subprograms in OS_Lib import standard
   library calls directly. This file contains all other routines.  */

#ifdef __cplusplus
extern "C" {
#endif

#ifdef __vxworks

/* No need to redefine exit here.  */
#undef exit

/* We want to use the POSIX variants of include files.  */
#define POSIX
#include "vxWorks.h"

#if defined (__mips_vxworks)
#include "cacheLib.h"
#endif /* __mips_vxworks */

/* If SMP, access vxCpuConfiguredGet */
#ifdef _WRS_CONFIG_SMP
#include <vxCpuLib.h>
#endif /* _WRS_CONFIG_SMP */

/* We need to know the VxWorks version because some file operations
   (such as chmod) are only available on VxWorks 6.  */
#include "version.h"

#endif /* VxWorks */

#if (defined (__mips) && defined (__sgi)) || defined (__APPLE__)
#include <unistd.h>
#endif

#if defined (__hpux__)
#include <sys/param.h>
#include <sys/pstat.h>
#endif

#ifdef VMS
#define _POSIX_EXIT 1
#define HOST_EXECUTABLE_SUFFIX ".exe"
#define HOST_OBJECT_SUFFIX ".obj"
#endif

#ifdef IN_RTS
#include "tconfig.h"
#include "tsystem.h"

#include <sys/stat.h>
#include <fcntl.h>
#include <time.h>
#ifdef VMS
#include <unixio.h>
#endif

#ifdef __vxworks
/* S_IREAD and S_IWRITE are not defined in VxWorks */
#ifndef S_IREAD
#define S_IREAD  (S_IRUSR | S_IRGRP | S_IROTH)
#endif

#ifndef S_IWRITE
#define S_IWRITE (S_IWUSR)
#endif
#endif

/* We don't have libiberty, so use malloc.  */
#define xmalloc(S) malloc (S)
#define xrealloc(V,S) realloc (V,S)
#else
#include "config.h"
#include "system.h"
#include "version.h"
#endif

#if defined (__MINGW32__)

#if defined (RTX)
#include <windows.h>
#include <Rtapi.h>
#else
#include "mingw32.h"

/* Current code page to use, set in initialize.c.  */
UINT CurrentCodePage;
#endif

#include <sys/utime.h>

/* For isalpha-like tests in the compiler, we're expected to resort to
   safe-ctype.h/ISALPHA.  This isn't available for the runtime library
   build, so we fallback on ctype.h/isalpha there.  */

#ifdef IN_RTS
#include <ctype.h>
#define ISALPHA isalpha
#endif

#elif defined (__Lynx__)

/* Lynx utime.h only defines the entities of interest to us if
   defined (VMOS_DEV), so ... */
#define VMOS_DEV
#include <utime.h>
#undef VMOS_DEV

#elif !defined (VMS)
#include <utime.h>
#endif

/* wait.h processing */
#ifdef __MINGW32__
#if OLD_MINGW
#include <sys/wait.h>
#endif
#elif defined (__vxworks) && defined (__RTP__)
#include <wait.h>
#elif defined (__Lynx__)
/* ??? We really need wait.h and it includes resource.h on Lynx.  GCC
   has a resource.h header as well, included instead of the lynx
   version in our setup, causing lots of errors.  We don't really need
   the lynx contents of this file, so just workaround the issue by
   preventing the inclusion of the GCC header from doing anything.  */
#define GCC_RESOURCE_H
#include <sys/wait.h>
#elif defined (__nucleus__)
/* No wait() or waitpid() calls available */
#else
/* Default case */
#include <sys/wait.h>
#endif

#if defined (_WIN32)
#elif defined (VMS)

/* Header files and definitions for __gnat_set_file_time_name.  */

#define __NEW_STARLET 1
#include <vms/rms.h>
#include <vms/atrdef.h>
#include <vms/fibdef.h>
#include <vms/stsdef.h>
#include <vms/iodef.h>
#include <errno.h>
#include <vms/descrip.h>
#include <string.h>
#include <unixlib.h>

/* Use native 64-bit arithmetic.  */
#define unix_time_to_vms(X,Y) \
  { unsigned long long reftime, tmptime = (X); \
    $DESCRIPTOR (unixtime,"1-JAN-1970 0:00:00.00"); \
    SYS$BINTIM (&unixtime, &reftime); \
    Y = tmptime * 10000000 + reftime; }

/* descrip.h doesn't have everything ... */
typedef struct fibdef* __fibdef_ptr32 __attribute__ (( mode (SI) ));
struct dsc$descriptor_fib
{
  unsigned int fib$l_len;
  __fibdef_ptr32 fib$l_addr;
};

/* I/O Status Block.  */
struct IOSB
{
  unsigned short status, count;
  unsigned int devdep;
};

static char *tryfile;

/* Variable length string.  */
struct vstring
{
  short length;
  char string[NAM$C_MAXRSS+1];
};

#define SYI$_ACTIVECPU_CNT 0x111e
extern int LIB$GETSYI (int *, unsigned int *);

#else
#include <utime.h>
#endif

#if defined (_WIN32)
#include <process.h>
#endif

#if defined (_WIN32)

#include <dir.h>
#include <windows.h>
#include <accctrl.h>
#include <aclapi.h>
#undef DIR_SEPARATOR
#define DIR_SEPARATOR '\\'
#endif

#include "adaint.h"

/* Define symbols O_BINARY and O_TEXT as harmless zeroes if they are not
   defined in the current system. On DOS-like systems these flags control
   whether the file is opened/created in text-translation mode (CR/LF in
   external file mapped to LF in internal file), but in Unix-like systems,
   no text translation is required, so these flags have no effect.  */

#ifndef O_BINARY
#define O_BINARY 0
#endif

#ifndef O_TEXT
#define O_TEXT 0
#endif

#ifndef HOST_EXECUTABLE_SUFFIX
#define HOST_EXECUTABLE_SUFFIX ""
#endif

#ifndef HOST_OBJECT_SUFFIX
#define HOST_OBJECT_SUFFIX ".o"
#endif

#ifndef PATH_SEPARATOR
#define PATH_SEPARATOR ':'
#endif

#ifndef DIR_SEPARATOR
#define DIR_SEPARATOR '/'
#endif

/* Check for cross-compilation */
#if defined (CROSS_COMPILE) || defined (CROSS_DIRECTORY_STRUCTURE)
#define IS_CROSS 1
int __gnat_is_cross_compiler = 1;
#else
#undef IS_CROSS
int __gnat_is_cross_compiler = 0;
#endif

char __gnat_dir_separator = DIR_SEPARATOR;

char __gnat_path_separator = PATH_SEPARATOR;

/* The GNAT_LIBRARY_TEMPLATE contains a list of expressions that define
   the base filenames that libraries specified with -lsomelib options
   may have. This is used by GNATMAKE to check whether an executable
   is up-to-date or not. The syntax is

     library_template ::= { pattern ; } pattern NUL
     pattern          ::= [ prefix ] * [ postfix ]

   These should only specify names of static libraries as it makes
   no sense to determine at link time if dynamic-link libraries are
   up to date or not. Any libraries that are not found are supposed
   to be up-to-date:

     * if they are needed but not present, the link
       will fail,

     * otherwise they are libraries in the system paths and so
       they are considered part of the system and not checked
       for that reason.

   ??? This should be part of a GNAT host-specific compiler
       file instead of being included in all user applications
       as well. This is only a temporary work-around for 3.11b.  */

#ifndef GNAT_LIBRARY_TEMPLATE
#if defined (VMS)
#define GNAT_LIBRARY_TEMPLATE "*.olb"
#else
#define GNAT_LIBRARY_TEMPLATE "lib*.a"
#endif
#endif

const char *__gnat_library_template = GNAT_LIBRARY_TEMPLATE;

/* This variable is used in hostparm.ads to say whether the host is a VMS
   system.  */
#ifdef VMS
int __gnat_vmsp = 1;
#else
int __gnat_vmsp = 0;
#endif

#if defined (VMS)
#define GNAT_MAX_PATH_LEN 256 /* PATH_MAX */

#elif defined (__vxworks) || defined (__OPENNT) || defined(__nucleus__)
#define GNAT_MAX_PATH_LEN PATH_MAX

#else

#if defined (__MINGW32__)
#include "mingw32.h"

#if OLD_MINGW
#include <sys/param.h>
#endif

#else
#include <sys/param.h>
#endif

#ifdef MAXPATHLEN
#define GNAT_MAX_PATH_LEN MAXPATHLEN
#else
#define GNAT_MAX_PATH_LEN 256
#endif

#endif

/* Used for Ada bindings */
<<<<<<< HEAD
const int __gnat_size_of_file_attributes = sizeof (struct file_attributes);
=======
int __gnat_size_of_file_attributes = sizeof (struct file_attributes);
>>>>>>> 3082eeb7

/* Reset the file attributes as if no system call had been performed */
void __gnat_stat_to_attr (int fd, char* name, struct file_attributes* attr);

/* The __gnat_max_path_len variable is used to export the maximum
   length of a path name to Ada code. max_path_len is also provided
   for compatibility with older GNAT versions, please do not use
   it. */

int __gnat_max_path_len = GNAT_MAX_PATH_LEN;
int max_path_len = GNAT_MAX_PATH_LEN;

/* Control whether we can use ACL on Windows.  */

int __gnat_use_acl = 1;

/* The following macro HAVE_READDIR_R should be defined if the
   system provides the routine readdir_r.  */
#undef HAVE_READDIR_R

#if defined(VMS) && defined (__LONG_POINTERS)

/* Return a 32 bit pointer to an array of 32 bit pointers
   given a 64 bit pointer to an array of 64 bit pointers */

typedef __char_ptr32 *__char_ptr_char_ptr32 __attribute__ ((mode (SI)));

static __char_ptr_char_ptr32
to_ptr32 (char **ptr64)
{
  int argc;
  __char_ptr_char_ptr32 short_argv;

  for (argc=0; ptr64[argc]; argc++);

  /* Reallocate argv with 32 bit pointers. */
  short_argv = (__char_ptr_char_ptr32) decc$malloc
    (sizeof (__char_ptr32) * (argc + 1));

  for (argc=0; ptr64[argc]; argc++)
    short_argv[argc] = (__char_ptr32) decc$strdup (ptr64[argc]);

  short_argv[argc] = (__char_ptr32) 0;
  return short_argv;

}
#define MAYBE_TO_PTR32(argv) to_ptr32 (argv)
#else
#define MAYBE_TO_PTR32(argv) argv
#endif

<<<<<<< HEAD
const char ATTR_UNSET = 127;
=======
static const char ATTR_UNSET = 127;
>>>>>>> 3082eeb7

void
__gnat_reset_attributes
  (struct file_attributes* attr)
{
  attr->exists     = ATTR_UNSET;

  attr->writable   = ATTR_UNSET;
  attr->readable   = ATTR_UNSET;
  attr->executable = ATTR_UNSET;

  attr->regular    = ATTR_UNSET;
  attr->symbolic_link = ATTR_UNSET;
  attr->directory = ATTR_UNSET;

  attr->timestamp = (OS_Time)-2;
  attr->file_length = -1;
}

OS_Time
__gnat_current_time
  (void)
{
  time_t res = time (NULL);
  return (OS_Time) res;
}

/* Return the current local time as a string in the ISO 8601 format of
   "YYYY-MM-DD HH:MM:SS.SS". The returned string is 22 + 1 (NULL) characters
   long. */

void
__gnat_current_time_string
  (char *result)
{
  const char *format = "%Y-%m-%d %H:%M:%S";
  /* Format string necessary to describe the ISO 8601 format */

  const time_t t_val = time (NULL);

  strftime (result, 22, format, localtime (&t_val));
  /* Convert the local time into a string following the ISO format, copying
     at most 22 characters into the result string. */

  result [19] = '.';
  result [20] = '0';
  result [21] = '0';
  /* The sub-seconds are manually set to zero since type time_t lacks the
     precision necessary for nanoseconds. */
}

void
__gnat_to_gm_time
  (OS_Time *p_time,
   int *p_year,
   int *p_month,
   int *p_day,
   int *p_hours,
   int *p_mins,
   int *p_secs)
{
  struct tm *res;
  time_t time = (time_t) *p_time;

#ifdef _WIN32
  /* On Windows systems, the time is sometimes rounded up to the nearest
     even second, so if the number of seconds is odd, increment it.  */
  if (time & 1)
    time++;
#endif

#ifdef VMS
  res = localtime (&time);
#else
  res = gmtime (&time);
#endif

  if (res)
    {
      *p_year = res->tm_year;
      *p_month = res->tm_mon;
      *p_day = res->tm_mday;
      *p_hours = res->tm_hour;
      *p_mins = res->tm_min;
      *p_secs = res->tm_sec;
    }
  else
    *p_year = *p_month = *p_day = *p_hours = *p_mins = *p_secs = 0;
}

/* Place the contents of the symbolic link named PATH in the buffer BUF,
   which has size BUFSIZ.  If PATH is a symbolic link, then return the number
   of characters of its content in BUF.  Otherwise, return -1.
   For systems not supporting symbolic links, always return -1.  */

int
__gnat_readlink (char *path ATTRIBUTE_UNUSED,
		 char *buf ATTRIBUTE_UNUSED,
		 size_t bufsiz ATTRIBUTE_UNUSED)
{
#if defined (_WIN32) || defined (VMS) \
    || defined(__vxworks) || defined (__nucleus__)
  return -1;
#else
  return readlink (path, buf, bufsiz);
#endif
}

/* Creates a symbolic link named NEWPATH which contains the string OLDPATH.
   If NEWPATH exists it will NOT be overwritten.
   For systems not supporting symbolic links, always return -1.  */

int
__gnat_symlink (char *oldpath ATTRIBUTE_UNUSED,
		char *newpath ATTRIBUTE_UNUSED)
{
#if defined (_WIN32) || defined (VMS) \
    || defined(__vxworks) || defined (__nucleus__)
  return -1;
#else
  return symlink (oldpath, newpath);
#endif
}

/* Try to lock a file, return 1 if success.  */

<<<<<<< HEAD
#if defined (__vxworks) || defined (__nucleus__) || defined (MSDOS) \
  || defined (_WIN32) || defined (__EMX__) || defined (VMS)
=======
#if defined (__vxworks) || defined (__nucleus__) \
  || defined (_WIN32) || defined (VMS)
>>>>>>> 3082eeb7

/* Version that does not use link. */

int
__gnat_try_lock (char *dir, char *file)
{
  int fd;
#ifdef __MINGW32__
  TCHAR wfull_path[GNAT_MAX_PATH_LEN];
  TCHAR wfile[GNAT_MAX_PATH_LEN];
  TCHAR wdir[GNAT_MAX_PATH_LEN];

  S2WSC (wdir, dir, GNAT_MAX_PATH_LEN);
  S2WSC (wfile, file, GNAT_MAX_PATH_LEN);

  _stprintf (wfull_path, _T("%s%c%s"), wdir, _T(DIR_SEPARATOR), wfile);
  fd = _topen (wfull_path, O_CREAT | O_EXCL, 0600);
#else
  char full_path[256];

  sprintf (full_path, "%s%c%s", dir, DIR_SEPARATOR, file);
  fd = open (full_path, O_CREAT | O_EXCL, 0600);
#endif

  if (fd < 0)
    return 0;

  close (fd);
  return 1;
}

#else

/* Version using link(), more secure over NFS.  */
/* See TN 6913-016 for discussion ??? */

int
__gnat_try_lock (char *dir, char *file)
{
  char full_path[256];
  char temp_file[256];
  GNAT_STRUCT_STAT stat_result;
  int fd;

  sprintf (full_path, "%s%c%s", dir, DIR_SEPARATOR, file);
  sprintf (temp_file, "%s%cTMP-%ld-%ld",
           dir, DIR_SEPARATOR, (long)getpid(), (long)getppid ());

  /* Create the temporary file and write the process number.  */
  fd = open (temp_file, O_CREAT | O_WRONLY, 0600);
  if (fd < 0)
    return 0;

  close (fd);

  /* Link it with the new file.  */
  link (temp_file, full_path);

  /* Count the references on the old one. If we have a count of two, then
     the link did succeed. Remove the temporary file before returning.  */
  __gnat_stat (temp_file, &stat_result);
  unlink (temp_file);
  return stat_result.st_nlink == 2;
}
#endif

/* Return the maximum file name length.  */

int
__gnat_get_maximum_file_name_length (void)
{
#if defined (VMS)
  if (getenv ("GNAT$EXTENDED_FILE_SPECIFICATIONS"))
    return -1;
  else
    return 39;
#else
  return -1;
#endif
}

/* Return nonzero if file names are case sensitive.  */

static int file_names_case_sensitive_cache = -1;

int
__gnat_get_file_names_case_sensitive (void)
{
  if (file_names_case_sensitive_cache == -1)
    {
      const char *sensitive = getenv ("GNAT_FILE_NAME_CASE_SENSITIVE");

      if (sensitive != NULL
          && (sensitive[0] == '0' || sensitive[0] == '1')
          && sensitive[1] == '\0')
        file_names_case_sensitive_cache = sensitive[0] - '0';
      else
#if defined (VMS) || defined (WINNT) || defined (__APPLE__)
        file_names_case_sensitive_cache = 0;
#else
        file_names_case_sensitive_cache = 1;
#endif
    }
  return file_names_case_sensitive_cache;
}

/* Return nonzero if environment variables are case sensitive.  */

int
__gnat_get_env_vars_case_sensitive (void)
{
#if defined (VMS) || defined (WINNT)
 return 0;
#else
 return 1;
#endif
}

char
__gnat_get_default_identifier_character_set (void)
{
  return '1';
}

/* Return the current working directory.  */

void
__gnat_get_current_dir (char *dir, int *length)
{
#if defined (__MINGW32__)
  TCHAR wdir[GNAT_MAX_PATH_LEN];

  _tgetcwd (wdir, *length);

  WS2SC (dir, wdir, GNAT_MAX_PATH_LEN);

#elif defined (VMS)
   /* Force Unix style, which is what GNAT uses internally.  */
   getcwd (dir, *length, 0);
#else
   getcwd (dir, *length);
#endif

   *length = strlen (dir);

   if (dir [*length - 1] != DIR_SEPARATOR)
     {
       dir [*length] = DIR_SEPARATOR;
       ++(*length);
     }
   dir[*length] = '\0';
}

/* Return the suffix for object files.  */

void
__gnat_get_object_suffix_ptr (int *len, const char **value)
{
  *value = HOST_OBJECT_SUFFIX;

  if (*value == 0)
    *len = 0;
  else
    *len = strlen (*value);

  return;
}

/* Return the suffix for executable files.  */

void
__gnat_get_executable_suffix_ptr (int *len, const char **value)
{
  *value = HOST_EXECUTABLE_SUFFIX;
  if (!*value)
    *len = 0;
  else
    *len = strlen (*value);

  return;
}

/* Return the suffix for debuggable files. Usually this is the same as the
   executable extension.  */

void
__gnat_get_debuggable_suffix_ptr (int *len, const char **value)
{
  *value = HOST_EXECUTABLE_SUFFIX;

  if (*value == 0)
    *len = 0;
  else
    *len = strlen (*value);

  return;
}

/* Returns the OS filename and corresponding encoding.  */

void
__gnat_os_filename (char *filename ATTRIBUTE_UNUSED,
		    char *w_filename ATTRIBUTE_UNUSED,
		    char *os_name, int *o_length,
		    char *encoding ATTRIBUTE_UNUSED, int *e_length)
{
#if defined (_WIN32) && ! defined (__vxworks) && ! defined (IS_CROSS)
  WS2SC (os_name, (TCHAR *)w_filename, (DWORD)*o_length);
  *o_length = strlen (os_name);
  strcpy (encoding, "encoding=utf8");
  *e_length = strlen (encoding);
#else
  strcpy (os_name, filename);
  *o_length = strlen (filename);
  *e_length = 0;
#endif
}

/* Delete a file.  */

int
__gnat_unlink (char *path)
{
#if defined (__MINGW32__) && ! defined (__vxworks) && ! defined (IS_CROSS)
  {
    TCHAR wpath[GNAT_MAX_PATH_LEN];

    S2WSC (wpath, path, GNAT_MAX_PATH_LEN);
    return _tunlink (wpath);
  }
#else
  return unlink (path);
#endif
}

/* Rename a file.  */

int
__gnat_rename (char *from, char *to)
{
#if defined (__MINGW32__) && ! defined (__vxworks) && ! defined (IS_CROSS)
  {
    TCHAR wfrom[GNAT_MAX_PATH_LEN], wto[GNAT_MAX_PATH_LEN];

    S2WSC (wfrom, from, GNAT_MAX_PATH_LEN);
    S2WSC (wto, to, GNAT_MAX_PATH_LEN);
    return _trename (wfrom, wto);
  }
#else
  return rename (from, to);
#endif
}

/* Changing directory.  */

int
__gnat_chdir (char *path)
{
#if defined (__MINGW32__) && ! defined (__vxworks) && ! defined (IS_CROSS)
  {
    TCHAR wpath[GNAT_MAX_PATH_LEN];

    S2WSC (wpath, path, GNAT_MAX_PATH_LEN);
    return _tchdir (wpath);
  }
#else
  return chdir (path);
#endif
}

/* Removing a directory.  */

int
__gnat_rmdir (char *path)
{
#if defined (__MINGW32__) && ! defined (__vxworks) && ! defined (IS_CROSS)
  {
    TCHAR wpath[GNAT_MAX_PATH_LEN];

    S2WSC (wpath, path, GNAT_MAX_PATH_LEN);
    return _trmdir (wpath);
  }
#elif defined (VTHREADS)
  /* rmdir not available */
  return -1;
#else
  return rmdir (path);
#endif
}

FILE *
__gnat_fopen (char *path, char *mode, int encoding ATTRIBUTE_UNUSED)
{
#if defined (_WIN32) && ! defined (__vxworks) && ! defined (IS_CROSS)
  TCHAR wpath[GNAT_MAX_PATH_LEN];
  TCHAR wmode[10];

  S2WS (wmode, mode, 10);

  if (encoding == Encoding_Unspecified)
    S2WSC (wpath, path, GNAT_MAX_PATH_LEN);
  else if (encoding == Encoding_UTF8)
    S2WSU (wpath, path, GNAT_MAX_PATH_LEN);
  else
    S2WS (wpath, path, GNAT_MAX_PATH_LEN);

  return _tfopen (wpath, wmode);
#elif defined (VMS)
  return decc$fopen (path, mode);
#else
  return GNAT_FOPEN (path, mode);
#endif
}

FILE *
__gnat_freopen (char *path,
		char *mode,
		FILE *stream,
		int encoding ATTRIBUTE_UNUSED)
{
#if defined (_WIN32) && ! defined (__vxworks) && ! defined (IS_CROSS)
  TCHAR wpath[GNAT_MAX_PATH_LEN];
  TCHAR wmode[10];

  S2WS (wmode, mode, 10);

  if (encoding == Encoding_Unspecified)
    S2WSC (wpath, path, GNAT_MAX_PATH_LEN);
  else if (encoding == Encoding_UTF8)
    S2WSU (wpath, path, GNAT_MAX_PATH_LEN);
  else
    S2WS (wpath, path, GNAT_MAX_PATH_LEN);

  return _tfreopen (wpath, wmode, stream);
#elif defined (VMS)
  return decc$freopen (path, mode, stream);
#else
  return freopen (path, mode, stream);
#endif
}

int
__gnat_open_read (char *path, int fmode)
{
  int fd;
  int o_fmode = O_BINARY;

  if (fmode)
    o_fmode = O_TEXT;

#if defined (VMS)
  /* Optional arguments mbc,deq,fop increase read performance.  */
  fd = open (path, O_RDONLY | o_fmode, 0444,
             "mbc=16", "deq=64", "fop=tef");
#elif defined (__vxworks)
  fd = open (path, O_RDONLY | o_fmode, 0444);
#elif defined (__MINGW32__)
 {
   TCHAR wpath[GNAT_MAX_PATH_LEN];

   S2WSC (wpath, path, GNAT_MAX_PATH_LEN);
   fd = _topen (wpath, O_RDONLY | o_fmode, 0444);
 }
#else
  fd = open (path, O_RDONLY | o_fmode);
#endif

  return fd < 0 ? -1 : fd;
}

#if defined (__MINGW32__)
#define PERM (S_IREAD | S_IWRITE)
#elif defined (VMS)
/* Excerpt from DECC C RTL Reference Manual:
   To create files with OpenVMS RMS default protections using the UNIX
   system-call functions umask, mkdir, creat, and open, call mkdir, creat,
   and open with a file-protection mode argument of 0777 in a program
   that never specifically calls umask. These default protections include
   correctly establishing protections based on ACLs, previous versions of
   files, and so on. */
#define PERM 0777
#else
#define PERM (S_IRUSR | S_IWUSR | S_IRGRP | S_IWGRP | S_IROTH | S_IWOTH)
#endif

int
__gnat_open_rw (char *path, int fmode)
{
  int fd;
  int o_fmode = O_BINARY;

  if (fmode)
    o_fmode = O_TEXT;

#if defined (VMS)
  fd = open (path, O_RDWR | o_fmode, PERM,
             "mbc=16", "deq=64", "fop=tef");
#elif defined (__MINGW32__)
  {
    TCHAR wpath[GNAT_MAX_PATH_LEN];

    S2WSC (wpath, path, GNAT_MAX_PATH_LEN);
    fd = _topen (wpath, O_RDWR | o_fmode, PERM);
  }
#else
  fd = open (path, O_RDWR | o_fmode, PERM);
#endif

  return fd < 0 ? -1 : fd;
}

int
__gnat_open_create (char *path, int fmode)
{
  int fd;
  int o_fmode = O_BINARY;

  if (fmode)
    o_fmode = O_TEXT;

#if defined (VMS)
  fd = open (path, O_WRONLY | O_CREAT | O_TRUNC | o_fmode, PERM,
             "mbc=16", "deq=64", "fop=tef");
#elif defined (__MINGW32__)
  {
    TCHAR wpath[GNAT_MAX_PATH_LEN];

    S2WSC (wpath, path, GNAT_MAX_PATH_LEN);
    fd = _topen (wpath, O_WRONLY | O_CREAT | O_TRUNC | o_fmode, PERM);
  }
#else
  fd = open (path, O_WRONLY | O_CREAT | O_TRUNC | o_fmode, PERM);
#endif

  return fd < 0 ? -1 : fd;
}

int
__gnat_create_output_file (char *path)
{
  int fd;
#if defined (VMS)
  fd = open (path, O_WRONLY | O_CREAT | O_TRUNC | O_TEXT, PERM,
             "rfm=stmlf", "ctx=rec", "rat=none", "rop=nlk",
             "shr=del,get,put,upd");
#elif defined (__MINGW32__)
  {
    TCHAR wpath[GNAT_MAX_PATH_LEN];

    S2WSC (wpath, path, GNAT_MAX_PATH_LEN);
    fd = _topen (wpath, O_WRONLY | O_CREAT | O_TRUNC | O_TEXT, PERM);
  }
#else
  fd = open (path, O_WRONLY | O_CREAT | O_TRUNC | O_TEXT, PERM);
#endif

  return fd < 0 ? -1 : fd;
}

int
__gnat_create_output_file_new (char *path)
{
  int fd;
#if defined (VMS)
  fd = open (path, O_WRONLY | O_CREAT | O_TRUNC | O_TEXT | O_EXCL, PERM,
             "rfm=stmlf", "ctx=rec", "rat=none", "rop=nlk",
             "shr=del,get,put,upd");
#elif defined (__MINGW32__)
  {
    TCHAR wpath[GNAT_MAX_PATH_LEN];

    S2WSC (wpath, path, GNAT_MAX_PATH_LEN);
    fd = _topen (wpath, O_WRONLY | O_CREAT | O_TRUNC | O_TEXT | O_EXCL, PERM);
  }
#else
  fd = open (path, O_WRONLY | O_CREAT | O_TRUNC | O_TEXT | O_EXCL, PERM);
#endif

  return fd < 0 ? -1 : fd;
}

int
__gnat_open_append (char *path, int fmode)
{
  int fd;
  int o_fmode = O_BINARY;

  if (fmode)
    o_fmode = O_TEXT;

#if defined (VMS)
  fd = open (path, O_WRONLY | O_CREAT | O_APPEND | o_fmode, PERM,
             "mbc=16", "deq=64", "fop=tef");
#elif defined (__MINGW32__)
  {
    TCHAR wpath[GNAT_MAX_PATH_LEN];

    S2WSC (wpath, path, GNAT_MAX_PATH_LEN);
    fd = _topen (wpath, O_WRONLY | O_CREAT | O_APPEND | o_fmode, PERM);
  }
#else
  fd = open (path, O_WRONLY | O_CREAT | O_APPEND | o_fmode, PERM);
#endif

  return fd < 0 ? -1 : fd;
}

/*  Open a new file.  Return error (-1) if the file already exists.  */

int
__gnat_open_new (char *path, int fmode)
{
  int fd;
  int o_fmode = O_BINARY;

  if (fmode)
    o_fmode = O_TEXT;

#if defined (VMS)
  fd = open (path, O_WRONLY | O_CREAT | O_EXCL | o_fmode, PERM,
             "mbc=16", "deq=64", "fop=tef");
#elif defined (__MINGW32__)
  {
    TCHAR wpath[GNAT_MAX_PATH_LEN];

    S2WSC (wpath, path, GNAT_MAX_PATH_LEN);
    fd = _topen (wpath, O_WRONLY | O_CREAT | O_EXCL | o_fmode, PERM);
  }
#else
  fd = open (path, O_WRONLY | O_CREAT | O_EXCL | o_fmode, PERM);
#endif

  return fd < 0 ? -1 : fd;
}

/* Open a new temp file.  Return error (-1) if the file already exists.
   Special options for VMS allow the file to be shared between parent and child
   processes, however they really slow down output.  Used in gnatchop.  */

int
__gnat_open_new_temp (char *path, int fmode)
{
  int fd;
  int o_fmode = O_BINARY;

  strcpy (path, "GNAT-XXXXXX");

#if (defined (__FreeBSD__) || defined (__NetBSD__) || defined (__OpenBSD__) \
  || defined (linux) || defined(__GLIBC__)) && !defined (__vxworks)
  return mkstemp (path);
#elif defined (__Lynx__)
  mktemp (path);
#elif defined (__nucleus__)
  return -1;
#else
  if (mktemp (path) == NULL)
    return -1;
#endif

  if (fmode)
    o_fmode = O_TEXT;

#if defined (VMS)
  fd = open (path, O_WRONLY | O_CREAT | O_EXCL | o_fmode, PERM,
             "rfm=stmlf", "ctx=rec", "rat=none", "shr=del,get,put,upd",
             "mbc=16", "deq=64", "fop=tef");
#else
  fd = open (path, O_WRONLY | O_CREAT | O_EXCL | o_fmode, PERM);
#endif

  return fd < 0 ? -1 : fd;
}

/****************************************************************
 ** Perform a call to GNAT_STAT or GNAT_FSTAT, and extract as much information
 ** as possible from it, storing the result in a cache for later reuse
 ****************************************************************/

void
__gnat_stat_to_attr (int fd, char* name, struct file_attributes* attr)
{
  GNAT_STRUCT_STAT statbuf;
  int ret;

  if (fd != -1)
    ret = GNAT_FSTAT (fd, &statbuf);
  else
    ret = __gnat_stat (name, &statbuf);

  attr->regular   = (!ret && S_ISREG (statbuf.st_mode));
  attr->directory = (!ret && S_ISDIR (statbuf.st_mode));
<<<<<<< HEAD

  if (!attr->regular)
    attr->file_length = 0;
  else
    /* st_size may be 32 bits, or 64 bits which is converted to long. We
       don't return a useful value for files larger than 2 gigabytes in
       either case. */
    attr->file_length = statbuf.st_size;  /* all systems */

#ifndef __MINGW32__
  /* on Windows requires extra system call, see comment in __gnat_file_exists_attr */
  attr->exists = !ret;
#endif

#if !defined (_WIN32) || defined (RTX)
  /* on Windows requires extra system call, see __gnat_is_readable_file_attr */
  attr->readable   = (!ret && (statbuf.st_mode & S_IRUSR));
  attr->writable   = (!ret && (statbuf.st_mode & S_IWUSR));
  attr->executable = (!ret && (statbuf.st_mode & S_IXUSR));
#endif

#if !defined (__EMX__) && !defined (MSDOS) && (!defined (_WIN32) || defined (RTX))
  /* on Windows requires extra system call, see __gnat_file_time_name_attr */
  if (ret != 0) {
     attr->timestamp = (OS_Time)-1;
  } else {
#ifdef VMS
     /* VMS has file versioning.  */
     attr->timestamp = (OS_Time)statbuf.st_ctime;
#else
     attr->timestamp = (OS_Time)statbuf.st_mtime;
#endif
  }
#endif

=======

  if (!attr->regular)
    attr->file_length = 0;
  else
    /* st_size may be 32 bits, or 64 bits which is converted to long. We
       don't return a useful value for files larger than 2 gigabytes in
       either case. */
    attr->file_length = statbuf.st_size;  /* all systems */

  attr->exists = !ret;

#if !defined (_WIN32) || defined (RTX)
  /* on Windows requires extra system call, see __gnat_is_readable_file_attr */
  attr->readable   = (!ret && (statbuf.st_mode & S_IRUSR));
  attr->writable   = (!ret && (statbuf.st_mode & S_IWUSR));
  attr->executable = (!ret && (statbuf.st_mode & S_IXUSR));
#endif

  if (ret != 0) {
     attr->timestamp = (OS_Time)-1;
  } else {
#ifdef VMS
     /* VMS has file versioning.  */
     attr->timestamp = (OS_Time)statbuf.st_ctime;
#else
     attr->timestamp = (OS_Time)statbuf.st_mtime;
#endif
  }
>>>>>>> 3082eeb7
}

/****************************************************************
 ** Return the number of bytes in the specified file
 ****************************************************************/

long
__gnat_file_length_attr (int fd, char* name, struct file_attributes* attr)
{
  if (attr->file_length == -1) {
    __gnat_stat_to_attr (fd, name, attr);
  }

  return attr->file_length;
}
<<<<<<< HEAD

long
__gnat_file_length (int fd)
{
  struct file_attributes attr;
  __gnat_reset_attributes (&attr);
  return __gnat_file_length_attr (fd, NULL, &attr);
}

long
=======

long
__gnat_file_length (int fd)
{
  struct file_attributes attr;
  __gnat_reset_attributes (&attr);
  return __gnat_file_length_attr (fd, NULL, &attr);
}

long
>>>>>>> 3082eeb7
__gnat_named_file_length (char *name)
{
  struct file_attributes attr;
  __gnat_reset_attributes (&attr);
  return __gnat_file_length_attr (-1, name, &attr);
}

/* Create a temporary filename and put it in string pointed to by
   TMP_FILENAME.  */

void
__gnat_tmp_name (char *tmp_filename)
{
#ifdef RTX
  /* Variable used to create a series of unique names */
  static int counter = 0;

  /* RTX in RTSS mode does not support tempnam nor tmpnam so we emulate it */
  strcpy (tmp_filename, "c:\\WINDOWS\\Temp\\gnat-");
  sprintf (&tmp_filename[strlen (tmp_filename)], "%d\0", counter++);

#elif defined (__MINGW32__)
  {
    char *pname;
    char prefix[25];

    /* tempnam tries to create a temporary file in directory pointed to by
       TMP environment variable, in c:\temp if TMP is not set, and in
       directory specified by P_tmpdir in stdio.h if c:\temp does not
       exist. The filename will be created with the prefix "gnat-".  */

    sprintf (prefix, "gnat-%d-", (int)getpid());
    pname = (char *) _tempnam ("c:\\temp", prefix);

    /* if pname is NULL, the file was not created properly, the disk is full
       or there is no more free temporary files */

    if (pname == NULL)
      *tmp_filename = '\0';

    /* If pname start with a back slash and not path information it means that
       the filename is valid for the current working directory.  */

    else if (pname[0] == '\\')
      {
	strcpy (tmp_filename, ".\\");
	strcat (tmp_filename, pname+1);
      }
    else
      strcpy (tmp_filename, pname);

    free (pname);
  }

#elif defined (linux) || defined (__FreeBSD__) || defined (__NetBSD__) \
  || defined (__OpenBSD__) || defined(__GLIBC__)
#define MAX_SAFE_PATH 1000
  char *tmpdir = getenv ("TMPDIR");

  /* If tmpdir is longer than MAX_SAFE_PATH, revert to default value to avoid
     a buffer overflow.  */
  if (tmpdir == NULL || strlen (tmpdir) > MAX_SAFE_PATH)
    strcpy (tmp_filename, "/tmp/gnat-XXXXXX");
  else
    sprintf (tmp_filename, "%s/gnat-XXXXXX", tmpdir);

  close (mkstemp(tmp_filename));
#elif defined (__vxworks) && !(defined (__RTP__) || defined (VTHREADS))
  int             index;
  char *          pos;
  ushort_t        t;
  static ushort_t seed = 0; /* used to generate unique name */

  /* generate unique name */
  strcpy (tmp_filename, "tmp");

  /* fill up the name buffer from the last position */
  index = 5;
  pos = tmp_filename + strlen (tmp_filename) + index;
  *pos = '\0';

  seed++;
  for (t = seed; 0 <= --index; t >>= 3)
      *--pos = '0' + (t & 07);
#else
  tmpnam (tmp_filename);
#endif
}

/*  Open directory and returns a DIR pointer.  */

DIR* __gnat_opendir (char *name)
{
#if defined (RTX)
  /* Not supported in RTX */

  return NULL;

#elif defined (__MINGW32__)
  TCHAR wname[GNAT_MAX_PATH_LEN];

  S2WSC (wname, name, GNAT_MAX_PATH_LEN);
  return (DIR*)_topendir (wname);

#else
  return opendir (name);
#endif
}

/* Read the next entry in a directory.  The returned string points somewhere
   in the buffer.  */

char *
__gnat_readdir (DIR *dirp, char *buffer, int *len)
{
#if defined (RTX)
  /* Not supported in RTX */

  return NULL;

#elif defined (__MINGW32__)
  struct _tdirent *dirent = _treaddir ((_TDIR*)dirp);

  if (dirent != NULL)
    {
      WS2SC (buffer, dirent->d_name, GNAT_MAX_PATH_LEN);
      *len = strlen (buffer);

      return buffer;
    }
  else
    return NULL;

#elif defined (HAVE_READDIR_R)
  /* If possible, try to use the thread-safe version.  */
  if (readdir_r (dirp, buffer) != NULL)
    {
      *len = strlen (((struct dirent*) buffer)->d_name);
      return ((struct dirent*) buffer)->d_name;
    }
  else
    return NULL;

#else
  struct dirent *dirent = (struct dirent *) readdir (dirp);

  if (dirent != NULL)
    {
      strcpy (buffer, dirent->d_name);
      *len = strlen (buffer);
      return buffer;
    }
  else
    return NULL;

#endif
}

/* Close a directory entry.  */

int __gnat_closedir (DIR *dirp)
{
#if defined (RTX)
  /* Not supported in RTX */

  return 0;

#elif defined (__MINGW32__)
  return _tclosedir ((_TDIR*)dirp);

#else
  return closedir (dirp);
#endif
}

/* Returns 1 if readdir is thread safe, 0 otherwise.  */

int
__gnat_readdir_is_thread_safe (void)
{
#ifdef HAVE_READDIR_R
  return 1;
#else
  return 0;
#endif
}

#if defined (_WIN32) && !defined (RTX)
/* Number of seconds between <Jan 1st 1601> and <Jan 1st 1970>.  */
static const unsigned long long w32_epoch_offset = 11644473600ULL;

/* Returns the file modification timestamp using Win32 routines which are
   immune against daylight saving time change. It is in fact not possible to
   use fstat for this purpose as the DST modify the st_mtime field of the
   stat structure.  */

static time_t
win32_filetime (HANDLE h)
{
  union
  {
    FILETIME ft_time;
    unsigned long long ull_time;
  } t_write;

  /* GetFileTime returns FILETIME data which are the number of 100 nanosecs
     since <Jan 1st 1601>. This function must return the number of seconds
     since <Jan 1st 1970>.  */

  if (GetFileTime (h, NULL, NULL, &t_write.ft_time))
    return (time_t) (t_write.ull_time / 10000000ULL - w32_epoch_offset);
  return (time_t) 0;
}

/* As above but starting from a FILETIME.  */
static void
f2t (const FILETIME *ft, time_t *t)
{
  union
  {
    FILETIME ft_time;
    unsigned long long ull_time;
  } t_write;

  t_write.ft_time = *ft;
  *t = (time_t) (t_write.ull_time / 10000000ULL - w32_epoch_offset);
}
#endif

/* Return a GNAT time stamp given a file name.  */

OS_Time
__gnat_file_time_name_attr (char* name, struct file_attributes* attr)
{
   if (attr->timestamp == (OS_Time)-2) {
<<<<<<< HEAD
#if defined (__EMX__) || defined (MSDOS)
      int fd = open (name, O_RDONLY | O_BINARY);
      time_t ret = __gnat_file_time_fd (fd);
      close (fd);
      attr->timestamp = (OS_Time)ret;

#elif defined (_WIN32) && !defined (RTX)
=======
#if defined (_WIN32) && !defined (RTX)
      BOOL res;
      WIN32_FILE_ATTRIBUTE_DATA fad;
>>>>>>> 3082eeb7
      time_t ret = -1;
      TCHAR wname[GNAT_MAX_PATH_LEN];
      S2WSC (wname, name, GNAT_MAX_PATH_LEN);

<<<<<<< HEAD
      HANDLE h = CreateFile
        (wname, GENERIC_READ, FILE_SHARE_READ, 0,
         OPEN_EXISTING, FILE_FLAG_BACKUP_SEMANTICS, 0);

      if (h != INVALID_HANDLE_VALUE) {
         ret = win32_filetime (h);
         CloseHandle (h);
      }
=======
      if ((res = GetFileAttributesEx (wname, GetFileExInfoStandard, &fad)))
	f2t (&fad.ftLastWriteTime, &ret);
>>>>>>> 3082eeb7
      attr->timestamp = (OS_Time) ret;
#else
      __gnat_stat_to_attr (-1, name, attr);
#endif
  }
  return attr->timestamp;
<<<<<<< HEAD
}

OS_Time
__gnat_file_time_name (char *name)
{
   struct file_attributes attr;
   __gnat_reset_attributes (&attr);
   return __gnat_file_time_name_attr (name, &attr);
=======
>>>>>>> 3082eeb7
}

OS_Time
<<<<<<< HEAD
__gnat_file_time_fd_attr (int fd, struct file_attributes* attr)
{
   if (attr->timestamp == (OS_Time)-2) {
     /* The following workaround code is due to the fact that under EMX and
        DJGPP fstat attempts to convert time values to GMT rather than keep the
        actual OS timestamp of the file. By using the OS2/DOS functions directly
        the GNAT timestamp are independent of this behavior, which is desired to
        facilitate the distribution of GNAT compiled libraries.  */

#if defined (__EMX__) || defined (MSDOS)
#ifdef __EMX__

     FILESTATUS fs;
     int ret = DosQueryFileInfo (fd, 1, (unsigned char *) &fs,
                                   sizeof (FILESTATUS));

     unsigned file_year  = fs.fdateLastWrite.year;
     unsigned file_month = fs.fdateLastWrite.month;
     unsigned file_day   = fs.fdateLastWrite.day;
     unsigned file_hour  = fs.ftimeLastWrite.hours;
     unsigned file_min   = fs.ftimeLastWrite.minutes;
     unsigned file_tsec  = fs.ftimeLastWrite.twosecs;

#else
     struct ftime fs;
     int ret = getftime (fd, &fs);

     unsigned file_year  = fs.ft_year;
     unsigned file_month = fs.ft_month;
     unsigned file_day   = fs.ft_day;
     unsigned file_hour  = fs.ft_hour;
     unsigned file_min   = fs.ft_min;
     unsigned file_tsec  = fs.ft_tsec;
=======
__gnat_file_time_name (char *name)
{
   struct file_attributes attr;
   __gnat_reset_attributes (&attr);
   return __gnat_file_time_name_attr (name, &attr);
}

/* Return a GNAT time stamp given a file descriptor.  */

OS_Time
__gnat_file_time_fd_attr (int fd, struct file_attributes* attr)
{
   if (attr->timestamp == (OS_Time)-2) {
#if defined (_WIN32) && !defined (RTX)
     HANDLE h = (HANDLE) _get_osfhandle (fd);
     time_t ret = win32_filetime (h);
     attr->timestamp = (OS_Time) ret;

#else
     __gnat_stat_to_attr (fd, NULL, attr);
>>>>>>> 3082eeb7
#endif
   }

<<<<<<< HEAD
     /* Calculate the seconds since epoch from the time components. First count
        the whole days passed.  The value for years returned by the DOS and OS2
        functions count years from 1980, so to compensate for the UNIX epoch which
        begins in 1970 start with 10 years worth of days and add days for each
        four year period since then.  */

     time_t tot_secs;
     int cum_days[12] = {0, 31, 59, 90, 120, 151, 181, 212, 243, 273, 304, 334};
     int days_passed = 3652 + (file_year / 4) * 1461;
     int years_since_leap = file_year % 4;

     if (years_since_leap == 1)
       days_passed += 366;
     else if (years_since_leap == 2)
       days_passed += 731;
     else if (years_since_leap == 3)
       days_passed += 1096;

     if (file_year > 20)
       days_passed -= 1;

     days_passed += cum_days[file_month - 1];
     if (years_since_leap == 0 && file_year != 20 && file_month > 2)
       days_passed++;

     days_passed += file_day - 1;

     /* OK - have whole days.  Multiply -- then add in other parts.  */

     tot_secs  = days_passed * 86400;
     tot_secs += file_hour * 3600;
     tot_secs += file_min * 60;
     tot_secs += file_tsec * 2;
     attr->timestamp = (OS_Time) tot_secs;

#elif defined (_WIN32) && !defined (RTX)
     HANDLE h = (HANDLE) _get_osfhandle (fd);
     time_t ret = win32_filetime (h);
     attr->timestamp = (OS_Time) ret;

#else
     __gnat_stat_to_attr (fd, NULL, attr);
#endif
   }

=======
>>>>>>> 3082eeb7
   return attr->timestamp;
}

OS_Time
__gnat_file_time_fd (int fd)
{
   struct file_attributes attr;
   __gnat_reset_attributes (&attr);
   return __gnat_file_time_fd_attr (fd, &attr);
}

/* Set the file time stamp.  */

void
__gnat_set_file_time_name (char *name, time_t time_stamp)
{
#if defined (__vxworks)

/* Code to implement __gnat_set_file_time_name for these systems.  */

#elif defined (_WIN32) && !defined (RTX)
  union
  {
    FILETIME ft_time;
    unsigned long long ull_time;
  } t_write;
  TCHAR wname[GNAT_MAX_PATH_LEN];

  S2WSC (wname, name, GNAT_MAX_PATH_LEN);

  HANDLE h  = CreateFile
    (wname, GENERIC_WRITE, FILE_SHARE_WRITE, NULL,
     OPEN_EXISTING, FILE_FLAG_BACKUP_SEMANTICS,
     NULL);
  if (h == INVALID_HANDLE_VALUE)
    return;
  /* Add number of seconds between <Jan 1st 1601> and <Jan 1st 1970> */
  t_write.ull_time = ((unsigned long long)time_stamp + w32_epoch_offset);
  /*  Convert to 100 nanosecond units  */
  t_write.ull_time *= 10000000ULL;

  SetFileTime(h, NULL, NULL, &t_write.ft_time);
  CloseHandle (h);
  return;

#elif defined (VMS)
  struct FAB fab;
  struct NAM nam;

  struct
    {
      unsigned long long backup, create, expire, revise;
      unsigned int uic;
      union
	{
	  unsigned short value;
	  struct
	    {
	      unsigned system : 4;
	      unsigned owner  : 4;
	      unsigned group  : 4;
	      unsigned world  : 4;
	    } bits;
	} prot;
    } Fat = { 0, 0, 0, 0, 0, { 0 }};

  ATRDEF atrlst[]
    = {
      { ATR$S_CREDATE,  ATR$C_CREDATE,  &Fat.create },
      { ATR$S_REVDATE,  ATR$C_REVDATE,  &Fat.revise },
      { ATR$S_EXPDATE,  ATR$C_EXPDATE,  &Fat.expire },
      { ATR$S_BAKDATE,  ATR$C_BAKDATE,  &Fat.backup },
      { ATR$S_FPRO,     ATR$C_FPRO,     &Fat.prot },
      { ATR$S_UIC,      ATR$C_UIC,      &Fat.uic },
      { 0, 0, 0}
    };

  FIBDEF fib;
  struct dsc$descriptor_fib fibdsc = {sizeof (fib), (void *) &fib};

  struct IOSB iosb;

  unsigned long long newtime;
  unsigned long long revtime;
  long status;
  short chan;

  struct vstring file;
  struct dsc$descriptor_s filedsc
    = {NAM$C_MAXRSS, DSC$K_DTYPE_T, DSC$K_CLASS_S, (void *) file.string};
  struct vstring device;
  struct dsc$descriptor_s devicedsc
    = {NAM$C_MAXRSS, DSC$K_DTYPE_T, DSC$K_CLASS_S, (void *) device.string};
  struct vstring timev;
  struct dsc$descriptor_s timedsc
    = {NAM$C_MAXRSS, DSC$K_DTYPE_T, DSC$K_CLASS_S, (void *) timev.string};
  struct vstring result;
  struct dsc$descriptor_s resultdsc
    = {NAM$C_MAXRSS, DSC$K_DTYPE_VT, DSC$K_CLASS_VS, (void *) result.string};

  /* Convert parameter name (a file spec) to host file form. Note that this
     is needed on VMS to prepare for subsequent calls to VMS RMS library
     routines. Note that it would not work to call __gnat_to_host_dir_spec
     as was done in a previous version, since this fails silently unless
     the feature logical DECC$EFS_CHARSET is enabled, in which case a DNF
     (directory not found) condition is signalled.  */
  tryfile = (char *) __gnat_to_host_file_spec (name);

  /* Allocate and initialize a FAB and NAM structures.  */
  fab = cc$rms_fab;
  nam = cc$rms_nam;

  nam.nam$l_esa = file.string;
  nam.nam$b_ess = NAM$C_MAXRSS;
  nam.nam$l_rsa = result.string;
  nam.nam$b_rss = NAM$C_MAXRSS;
  fab.fab$l_fna = tryfile;
  fab.fab$b_fns = strlen (tryfile);
  fab.fab$l_nam = &nam;

  /* Validate filespec syntax and device existence.  */
  status = SYS$PARSE (&fab, 0, 0);
  if ((status & 1) != 1)
    LIB$SIGNAL (status);

  file.string[nam.nam$b_esl] = 0;

  /* Find matching filespec.  */
  status = SYS$SEARCH (&fab, 0, 0);
  if ((status & 1) != 1)
    LIB$SIGNAL (status);

  file.string[nam.nam$b_esl] = 0;
  result.string[result.length=nam.nam$b_rsl] = 0;

  /* Get the device name and assign an IO channel.  */
  strncpy (device.string, nam.nam$l_dev, nam.nam$b_dev);
  devicedsc.dsc$w_length  = nam.nam$b_dev;
  chan = 0;
  status = SYS$ASSIGN (&devicedsc, &chan, 0, 0, 0);
  if ((status & 1) != 1)
    LIB$SIGNAL (status);

  /* Initialize the FIB and fill in the directory id field.  */
  memset (&fib, 0, sizeof (fib));
  fib.fib$w_did[0]  = nam.nam$w_did[0];
  fib.fib$w_did[1]  = nam.nam$w_did[1];
  fib.fib$w_did[2]  = nam.nam$w_did[2];
  fib.fib$l_acctl = 0;
  fib.fib$l_wcc = 0;
  strcpy (file.string, (strrchr (result.string, ']') + 1));
  filedsc.dsc$w_length = strlen (file.string);
  result.string[result.length = 0] = 0;

  /* Open and close the file to fill in the attributes.  */
  status
    = SYS$QIOW (0, chan, IO$_ACCESS|IO$M_ACCESS, &iosb, 0, 0,
		&fibdsc, &filedsc, &result.length, &resultdsc, &atrlst, 0);
  if ((status & 1) != 1)
    LIB$SIGNAL (status);
  if ((iosb.status & 1) != 1)
    LIB$SIGNAL (iosb.status);

  result.string[result.length] = 0;
  status = SYS$QIOW (0, chan, IO$_DEACCESS, &iosb, 0, 0, &fibdsc, 0, 0, 0,
		     &atrlst, 0);
  if ((status & 1) != 1)
    LIB$SIGNAL (status);
  if ((iosb.status & 1) != 1)
    LIB$SIGNAL (iosb.status);

  {
    time_t t;

    /* Set creation time to requested time.  */
    unix_time_to_vms (time_stamp, newtime);

    t = time ((time_t) 0);

    /* Set revision time to now in local time.  */
    unix_time_to_vms (t, revtime);
  }

  /* Reopen the file, modify the times and then close.  */
  fib.fib$l_acctl = FIB$M_WRITE;
  status
    = SYS$QIOW (0, chan, IO$_ACCESS|IO$M_ACCESS, &iosb, 0, 0,
		&fibdsc, &filedsc, &result.length, &resultdsc, &atrlst, 0);
  if ((status & 1) != 1)
    LIB$SIGNAL (status);
  if ((iosb.status & 1) != 1)
    LIB$SIGNAL (iosb.status);

  Fat.create = newtime;
  Fat.revise = revtime;

  status = SYS$QIOW (0, chan, IO$_DEACCESS, &iosb, 0, 0,
                     &fibdsc, 0, 0, 0, &atrlst, 0);
  if ((status & 1) != 1)
    LIB$SIGNAL (status);
  if ((iosb.status & 1) != 1)
    LIB$SIGNAL (iosb.status);

  /* Deassign the channel and exit.  */
  status = SYS$DASSGN (chan);
  if ((status & 1) != 1)
    LIB$SIGNAL (status);
#else
  struct utimbuf utimbuf;
  time_t t;

  /* Set modification time to requested time.  */
  utimbuf.modtime = time_stamp;

  /* Set access time to now in local time.  */
  t = time ((time_t) 0);
  utimbuf.actime = mktime (localtime (&t));

  utime (name, &utimbuf);
#endif
}

/* Get the list of installed standard libraries from the
   HKEY_LOCAL_MACHINE\SOFTWARE\Ada Core Technologies\GNAT\Standard Libraries
   key.  */

char *
__gnat_get_libraries_from_registry (void)
{
  char *result = (char *) xmalloc (1);
<<<<<<< HEAD

  result[0] = '\0';

=======

  result[0] = '\0';

>>>>>>> 3082eeb7
#if defined (_WIN32) && ! defined (__vxworks) && ! defined (IS_CROSS) \
  && ! defined (RTX)

  HKEY reg_key;
  DWORD name_size, value_size;
  char name[256];
  char value[256];
  DWORD type;
  DWORD index;
  LONG res;

  /* First open the key.  */
  res = RegOpenKeyExA (HKEY_LOCAL_MACHINE, "SOFTWARE", 0, KEY_READ, &reg_key);

  if (res == ERROR_SUCCESS)
    res = RegOpenKeyExA (reg_key, "Ada Core Technologies", 0,
                         KEY_READ, &reg_key);

  if (res == ERROR_SUCCESS)
    res = RegOpenKeyExA (reg_key, "GNAT", 0, KEY_READ, &reg_key);

  if (res == ERROR_SUCCESS)
    res = RegOpenKeyExA (reg_key, "Standard Libraries", 0, KEY_READ, &reg_key);

  /* If the key exists, read out all the values in it and concatenate them
     into a path.  */
  for (index = 0; res == ERROR_SUCCESS; index++)
    {
      value_size = name_size = 256;
      res = RegEnumValueA (reg_key, index, name, &name_size, 0,
                           &type, (LPBYTE)value, &value_size);

      if (res == ERROR_SUCCESS && type == REG_SZ)
        {
          char *old_result = result;

          result = (char *) xmalloc (strlen (old_result) + value_size + 2);
          strcpy (result, old_result);
          strcat (result, value);
          strcat (result, ";");
          free (old_result);
        }
    }

  /* Remove the trailing ";".  */
  if (result[0] != 0)
    result[strlen (result) - 1] = 0;

#endif
  return result;
}

int
__gnat_stat (char *name, GNAT_STRUCT_STAT *statbuf)
{
#ifdef __MINGW32__
<<<<<<< HEAD
  /* Under Windows the directory name for the stat function must not be
     terminated by a directory separator except if just after a drive name
     or with UNC path without directory (only the name of the shared
     resource), for example: \\computer\share\  */

  TCHAR wname [GNAT_MAX_PATH_LEN + 2];
  int name_len, k;
  TCHAR last_char;
  int dirsep_count = 0;
=======
  WIN32_FILE_ATTRIBUTE_DATA fad;
  TCHAR wname [GNAT_MAX_PATH_LEN + 2];
  int name_len;
  BOOL res;
  DWORD error;
>>>>>>> 3082eeb7

  S2WSC (wname, name, GNAT_MAX_PATH_LEN + 2);
  name_len = _tcslen (wname);

  if (name_len > GNAT_MAX_PATH_LEN)
    return -1;

  ZeroMemory (statbuf, sizeof(GNAT_STRUCT_STAT));

  res = GetFileAttributesEx (wname, GetFileExInfoStandard, &fad);

  if (res == FALSE) {
    error = GetLastError();

    /* Check file existence using GetFileAttributes() which does not fail on
       special Windows files like con:, aux:, nul: etc...  */

    if (GetFileAttributes(wname) != INVALID_FILE_ATTRIBUTES) {
      /* Just pretend that it is a regular and readable file  */
      statbuf->st_mode = S_IFREG | S_IREAD | S_IWRITE;
      return 0;
    }

<<<<<<< HEAD
  /* Count back-slashes.  */

  for (k=0; k<name_len; k++)
    if (wname[k] == _T('\\') || wname[k] == _T('/'))
      dirsep_count++;

  /* Only a drive letter followed by ':', we must add a directory separator
     for the stat routine to work properly.  */
  if ((name_len == 2 && wname[1] == _T(':'))
      || (name_len > 3 && wname[0] == _T('\\') && wname[1] == _T('\\')
	  && dirsep_count == 3))
    _tcscat (wname, _T("\\"));

  return _tstat (wname, (struct _stat *)statbuf);
=======
    switch (error) {
      case ERROR_ACCESS_DENIED:
      case ERROR_SHARING_VIOLATION:
      case ERROR_LOCK_VIOLATION:
      case ERROR_SHARING_BUFFER_EXCEEDED:
	return EACCES;
      case ERROR_BUFFER_OVERFLOW:
	return ENAMETOOLONG;
      case ERROR_NOT_ENOUGH_MEMORY:
	return ENOMEM;
      default:
	return ENOENT;
    }
  }

  f2t (&fad.ftCreationTime, &statbuf->st_ctime);
  f2t (&fad.ftLastWriteTime, &statbuf->st_mtime);
  f2t (&fad.ftLastAccessTime, &statbuf->st_atime);

  statbuf->st_size = (off_t)fad.nFileSizeLow;

  /* We do not have the S_IEXEC attribute, but this is not used on GNAT.  */
  statbuf->st_mode = S_IREAD;

  if (fad.dwFileAttributes & FILE_ATTRIBUTE_DIRECTORY)
    statbuf->st_mode |= S_IFDIR;
  else
    statbuf->st_mode |= S_IFREG;

  if (!(fad.dwFileAttributes & FILE_ATTRIBUTE_READONLY))
    statbuf->st_mode |= S_IWRITE;

  return 0;
>>>>>>> 3082eeb7

#else
  return GNAT_STAT (name, statbuf);
#endif
}

/*************************************************************************
 ** Check whether a file exists
 *************************************************************************/

int
__gnat_file_exists_attr (char* name, struct file_attributes* attr)
{
   if (attr->exists == ATTR_UNSET) {
<<<<<<< HEAD
#ifdef __MINGW32__
      /*  On Windows do not use __gnat_stat() because of a bug in Microsoft
         _stat() routine. When the system time-zone is set with a negative
         offset the _stat() routine fails on specific files like CON:  */
      TCHAR wname [GNAT_MAX_PATH_LEN + 2];
      S2WSC (wname, name, GNAT_MAX_PATH_LEN + 2);
      attr->exists = GetFileAttributes (wname) != INVALID_FILE_ATTRIBUTES;
#else
      __gnat_stat_to_attr (-1, name, attr);
#endif
=======
      __gnat_stat_to_attr (-1, name, attr);
>>>>>>> 3082eeb7
   }

   return attr->exists;
}

int
__gnat_file_exists (char *name)
{
   struct file_attributes attr;
   __gnat_reset_attributes (&attr);
   return __gnat_file_exists_attr (name, &attr);
}

/**********************************************************************
 ** Whether name is an absolute path
 **********************************************************************/

int
__gnat_is_absolute_path (char *name, int length)
{
#ifdef __vxworks
  /* On VxWorks systems, an absolute path can be represented (depending on
     the host platform) as either /dir/file, or device:/dir/file, or
     device:drive_letter:/dir/file. */

  int index;

  if (name[0] == '/')
    return 1;

  for (index = 0; index < length; index++)
    {
      if (name[index] == ':' &&
          ((name[index + 1] == '/') ||
           (isalpha (name[index + 1]) && index + 2 <= length &&
            name[index + 2] == '/')))
        return 1;

      else if (name[index] == '/')
        return 0;
    }
  return 0;
#else
  return (length != 0) &&
     (*name == '/' || *name == DIR_SEPARATOR
#if defined (WINNT)
      || (length > 1 && ISALPHA (name[0]) && name[1] == ':')
#endif
	  );
#endif
}

int
__gnat_is_regular_file_attr (char* name, struct file_attributes* attr)
{
   if (attr->regular == ATTR_UNSET) {
      __gnat_stat_to_attr (-1, name, attr);
   }

   return attr->regular;
}

int
__gnat_is_regular_file (char *name)
{
   struct file_attributes attr;
   __gnat_reset_attributes (&attr);
   return __gnat_is_regular_file_attr (name, &attr);
}

int
__gnat_is_directory_attr (char* name, struct file_attributes* attr)
{
   if (attr->directory == ATTR_UNSET) {
      __gnat_stat_to_attr (-1, name, attr);
   }

   return attr->directory;
}

int
__gnat_is_directory (char *name)
{
   struct file_attributes attr;
   __gnat_reset_attributes (&attr);
   return __gnat_is_directory_attr (name, &attr);
}

#if defined (_WIN32) && !defined (RTX)

/* Returns the same constant as GetDriveType but takes a pathname as
   argument. */

static UINT
GetDriveTypeFromPath (TCHAR *wfullpath)
{
  TCHAR wdrv[MAX_PATH];
  TCHAR wpath[MAX_PATH];
  TCHAR wfilename[MAX_PATH];
  TCHAR wext[MAX_PATH];

  _tsplitpath (wfullpath, wdrv, wpath, wfilename, wext);

  if (_tcslen (wdrv) != 0)
    {
      /* we have a drive specified. */
      _tcscat (wdrv, _T("\\"));
      return GetDriveType (wdrv);
    }
  else
    {
      /* No drive specified. */

      /* Is this a relative path, if so get current drive type. */
      if (wpath[0] != _T('\\') ||
	  (_tcslen (wpath) > 2 && wpath[0] == _T('\\') && wpath[1] != _T('\\')))
	return GetDriveType (NULL);

      UINT result = GetDriveType (wpath);

      /* Cannot guess the drive type, is this \\.\ ? */

      if (result == DRIVE_NO_ROOT_DIR &&
	 _tcslen (wpath) >= 4 && wpath[0] == _T('\\') && wpath[1] == _T('\\')
	  && wpath[2] == _T('.') && wpath[3] == _T('\\'))
	{
	  if (_tcslen (wpath) == 4)
	    _tcscat (wpath, wfilename);

	  LPTSTR p = &wpath[4];
	  LPTSTR b = _tcschr (p, _T('\\'));

	  if (b != NULL)
	    { /* logical drive \\.\c\dir\file */
	      *b++ = _T(':');
	      *b++ = _T('\\');
	      *b = _T('\0');
	    }
	  else
	    _tcscat (p, _T(":\\"));

	  return GetDriveType (p);
	}

      return result;
    }
}

/*  This MingW section contains code to work with ACL. */
static int
__gnat_check_OWNER_ACL
(TCHAR *wname,
 DWORD CheckAccessDesired,
 GENERIC_MAPPING CheckGenericMapping)
{
  DWORD dwAccessDesired, dwAccessAllowed;
  PRIVILEGE_SET PrivilegeSet;
  DWORD dwPrivSetSize = sizeof (PRIVILEGE_SET);
  BOOL fAccessGranted = FALSE;
  HANDLE hToken = NULL;
  DWORD nLength = 0;
  SECURITY_DESCRIPTOR* pSD = NULL;

  GetFileSecurity
    (wname, OWNER_SECURITY_INFORMATION |
     GROUP_SECURITY_INFORMATION | DACL_SECURITY_INFORMATION,
     NULL, 0, &nLength);

  if ((pSD = (PSECURITY_DESCRIPTOR) HeapAlloc
       (GetProcessHeap (), HEAP_ZERO_MEMORY, nLength)) == NULL)
    return 0;

  /* Obtain the security descriptor. */

  if (!GetFileSecurity
      (wname, OWNER_SECURITY_INFORMATION |
       GROUP_SECURITY_INFORMATION | DACL_SECURITY_INFORMATION,
       pSD, nLength, &nLength))
    goto error;

  if (!ImpersonateSelf (SecurityImpersonation))
    goto error;

  if (!OpenThreadToken
      (GetCurrentThread(), TOKEN_DUPLICATE | TOKEN_QUERY, FALSE, &hToken))
    goto error;

  /*  Undoes the effect of ImpersonateSelf. */

  RevertToSelf ();

  /*  We want to test for write permissions. */

  dwAccessDesired = CheckAccessDesired;

  MapGenericMask (&dwAccessDesired, &CheckGenericMapping);

  if (!AccessCheck
      (pSD ,                 /* security descriptor to check */
       hToken,               /* impersonation token */
       dwAccessDesired,      /* requested access rights */
       &CheckGenericMapping, /* pointer to GENERIC_MAPPING */
       &PrivilegeSet,        /* receives privileges used in check */
       &dwPrivSetSize,       /* size of PrivilegeSet buffer */
       &dwAccessAllowed,     /* receives mask of allowed access rights */
       &fAccessGranted))
    goto error;

  CloseHandle (hToken);
  HeapFree (GetProcessHeap (), 0, pSD);
  return fAccessGranted;

 error:
  if (hToken)
    CloseHandle (hToken);
  HeapFree (GetProcessHeap (), 0, pSD);
  return 0;
}

static void
__gnat_set_OWNER_ACL
(TCHAR *wname,
 DWORD AccessMode,
 DWORD AccessPermissions)
{
  PACL pOldDACL = NULL;
  PACL pNewDACL = NULL;
  PSECURITY_DESCRIPTOR pSD = NULL;
  EXPLICIT_ACCESS ea;
  TCHAR username [100];
  DWORD unsize = 100;

  /*  Get current user, he will act as the owner */

  if (!GetUserName (username, &unsize))
    return;

  if (GetNamedSecurityInfo
      (wname,
       SE_FILE_OBJECT,
       DACL_SECURITY_INFORMATION,
       NULL, NULL, &pOldDACL, NULL, &pSD) != ERROR_SUCCESS)
    return;

  BuildExplicitAccessWithName
    (&ea, username, AccessPermissions, AccessMode, NO_INHERITANCE);

  if (AccessMode == SET_ACCESS)
    {
      /*  SET_ACCESS, we want to set an explicte set of permissions, do not
	  merge with current DACL.  */
      if (SetEntriesInAcl (1, &ea, NULL, &pNewDACL) != ERROR_SUCCESS)
	return;
    }
  else
    if (SetEntriesInAcl (1, &ea, pOldDACL, &pNewDACL) != ERROR_SUCCESS)
      return;

  if (SetNamedSecurityInfo
      (wname, SE_FILE_OBJECT,
       DACL_SECURITY_INFORMATION, NULL, NULL, pNewDACL, NULL) != ERROR_SUCCESS)
    return;

  LocalFree (pSD);
  LocalFree (pNewDACL);
}

/* Check if it is possible to use ACL for wname, the file must not be on a
   network drive. */

static int
__gnat_can_use_acl (TCHAR *wname)
{
  return __gnat_use_acl && GetDriveTypeFromPath (wname) != DRIVE_REMOTE;
}

#endif /* defined (_WIN32) && !defined (RTX) */

int
__gnat_is_readable_file_attr (char* name, struct file_attributes* attr)
{
   if (attr->readable == ATTR_UNSET) {
#if defined (_WIN32) && !defined (RTX)
     TCHAR wname [GNAT_MAX_PATH_LEN + 2];
     GENERIC_MAPPING GenericMapping;
<<<<<<< HEAD

     S2WSC (wname, name, GNAT_MAX_PATH_LEN + 2);

=======

     S2WSC (wname, name, GNAT_MAX_PATH_LEN + 2);

>>>>>>> 3082eeb7
     if (__gnat_can_use_acl (wname))
     {
        ZeroMemory (&GenericMapping, sizeof (GENERIC_MAPPING));
        GenericMapping.GenericRead = GENERIC_READ;
<<<<<<< HEAD
        attr->readable = __gnat_check_OWNER_ACL (wname, FILE_READ_DATA, GenericMapping);
=======
	attr->readable =
	  __gnat_check_OWNER_ACL (wname, FILE_READ_DATA, GenericMapping);
>>>>>>> 3082eeb7
     }
     else
        attr->readable = GetFileAttributes (wname) != INVALID_FILE_ATTRIBUTES;
#else
     __gnat_stat_to_attr (-1, name, attr);
#endif
   }

   return attr->readable;
}

int
__gnat_is_readable_file (char *name)
<<<<<<< HEAD
{
   struct file_attributes attr;
   __gnat_reset_attributes (&attr);
   return __gnat_is_readable_file_attr (name, &attr);
}

int
__gnat_is_writable_file_attr (char* name, struct file_attributes* attr)
{
=======
{
   struct file_attributes attr;
   __gnat_reset_attributes (&attr);
   return __gnat_is_readable_file_attr (name, &attr);
}

int
__gnat_is_writable_file_attr (char* name, struct file_attributes* attr)
{
>>>>>>> 3082eeb7
   if (attr->writable == ATTR_UNSET) {
#if defined (_WIN32) && !defined (RTX)
     TCHAR wname [GNAT_MAX_PATH_LEN + 2];
     GENERIC_MAPPING GenericMapping;

     S2WSC (wname, name, GNAT_MAX_PATH_LEN + 2);

     if (__gnat_can_use_acl (wname))
       {
         ZeroMemory (&GenericMapping, sizeof (GENERIC_MAPPING));
         GenericMapping.GenericWrite = GENERIC_WRITE;

         attr->writable = __gnat_check_OWNER_ACL
   	     (wname, FILE_WRITE_DATA | FILE_APPEND_DATA, GenericMapping)
   	     && !(GetFileAttributes (wname) & FILE_ATTRIBUTE_READONLY);
       }
     else
       attr->writable = !(GetFileAttributes (wname) & FILE_ATTRIBUTE_READONLY);

#else
     __gnat_stat_to_attr (-1, name, attr);
#endif
   }

   return attr->writable;
}

int
__gnat_is_writable_file (char *name)
{
   struct file_attributes attr;
   __gnat_reset_attributes (&attr);
   return __gnat_is_writable_file_attr (name, &attr);
}

int
__gnat_is_executable_file_attr (char* name, struct file_attributes* attr)
{
   if (attr->executable == ATTR_UNSET) {
#if defined (_WIN32) && !defined (RTX)
     TCHAR wname [GNAT_MAX_PATH_LEN + 2];
     GENERIC_MAPPING GenericMapping;

     S2WSC (wname, name, GNAT_MAX_PATH_LEN + 2);

     if (__gnat_can_use_acl (wname))
       {
         ZeroMemory (&GenericMapping, sizeof (GENERIC_MAPPING));
         GenericMapping.GenericExecute = GENERIC_EXECUTE;

<<<<<<< HEAD
         attr->executable = __gnat_check_OWNER_ACL (wname, FILE_EXECUTE, GenericMapping);
       }
     else
       attr->executable = GetFileAttributes (wname) != INVALID_FILE_ATTRIBUTES
         && _tcsstr (wname, _T(".exe")) - wname == (int) (_tcslen (wname) - 4);
=======
         attr->executable =
           __gnat_check_OWNER_ACL (wname, FILE_EXECUTE, GenericMapping);
       }
     else
       {
	 TCHAR *l, *last = _tcsstr(wname, _T(".exe"));

	 /* look for last .exe */
	 if (last)
	   while (l = _tcsstr(last+1, _T(".exe"))) last = l;

	 attr->executable = GetFileAttributes (wname) != INVALID_FILE_ATTRIBUTES
	   && last - wname == (int) (_tcslen (wname) - 4);
       }
>>>>>>> 3082eeb7
#else
     __gnat_stat_to_attr (-1, name, attr);
#endif
   }

   return attr->executable;
}

int
__gnat_is_executable_file (char *name)
{
   struct file_attributes attr;
   __gnat_reset_attributes (&attr);
   return __gnat_is_executable_file_attr (name, &attr);
}

void
__gnat_set_writable (char *name)
{
#if defined (_WIN32) && !defined (RTX)
  TCHAR wname [GNAT_MAX_PATH_LEN + 2];

  S2WSC (wname, name, GNAT_MAX_PATH_LEN + 2);

  if (__gnat_can_use_acl (wname))
    __gnat_set_OWNER_ACL (wname, GRANT_ACCESS, FILE_GENERIC_WRITE);

  SetFileAttributes
    (wname, GetFileAttributes (wname) & ~FILE_ATTRIBUTE_READONLY);
<<<<<<< HEAD
#elif ! defined (__vxworks) && ! defined(__nucleus__)
=======
#elif ! (defined (__vxworks) && _WRS_VXWORKS_MAJOR < 6) && \
  ! defined(__nucleus__)
>>>>>>> 3082eeb7
  GNAT_STRUCT_STAT statbuf;

  if (GNAT_STAT (name, &statbuf) == 0)
    {
      statbuf.st_mode = statbuf.st_mode | S_IWUSR;
      chmod (name, statbuf.st_mode);
    }
#endif
}

void
__gnat_set_executable (char *name)
{
#if defined (_WIN32) && !defined (RTX)
  TCHAR wname [GNAT_MAX_PATH_LEN + 2];

  S2WSC (wname, name, GNAT_MAX_PATH_LEN + 2);
<<<<<<< HEAD

  if (__gnat_can_use_acl (wname))
    __gnat_set_OWNER_ACL (wname, GRANT_ACCESS, FILE_GENERIC_EXECUTE);

#elif ! defined (__vxworks) && ! defined(__nucleus__)
  GNAT_STRUCT_STAT statbuf;

=======

  if (__gnat_can_use_acl (wname))
    __gnat_set_OWNER_ACL (wname, GRANT_ACCESS, FILE_GENERIC_EXECUTE);

#elif ! (defined (__vxworks) && _WRS_VXWORKS_MAJOR < 6) && \
  ! defined(__nucleus__)
  GNAT_STRUCT_STAT statbuf;

>>>>>>> 3082eeb7
  if (GNAT_STAT (name, &statbuf) == 0)
    {
      statbuf.st_mode = statbuf.st_mode | S_IXUSR;
      chmod (name, statbuf.st_mode);
    }
#endif
}

void
__gnat_set_non_writable (char *name)
{
#if defined (_WIN32) && !defined (RTX)
  TCHAR wname [GNAT_MAX_PATH_LEN + 2];

  S2WSC (wname, name, GNAT_MAX_PATH_LEN + 2);

  if (__gnat_can_use_acl (wname))
    __gnat_set_OWNER_ACL
      (wname, DENY_ACCESS,
       FILE_WRITE_DATA | FILE_APPEND_DATA |
       FILE_WRITE_EA | FILE_WRITE_ATTRIBUTES);

  SetFileAttributes
    (wname, GetFileAttributes (wname) | FILE_ATTRIBUTE_READONLY);
<<<<<<< HEAD
#elif ! defined (__vxworks) && ! defined(__nucleus__)
=======
#elif ! (defined (__vxworks) && _WRS_VXWORKS_MAJOR < 6) && \
  ! defined(__nucleus__)
>>>>>>> 3082eeb7
  GNAT_STRUCT_STAT statbuf;

  if (GNAT_STAT (name, &statbuf) == 0)
    {
      statbuf.st_mode = statbuf.st_mode & 07577;
      chmod (name, statbuf.st_mode);
    }
#endif
}

void
__gnat_set_readable (char *name)
{
#if defined (_WIN32) && !defined (RTX)
  TCHAR wname [GNAT_MAX_PATH_LEN + 2];

  S2WSC (wname, name, GNAT_MAX_PATH_LEN + 2);
<<<<<<< HEAD

  if (__gnat_can_use_acl (wname))
    __gnat_set_OWNER_ACL (wname, GRANT_ACCESS, FILE_GENERIC_READ);

#elif ! defined (__vxworks) && ! defined(__nucleus__)
  GNAT_STRUCT_STAT statbuf;

=======

  if (__gnat_can_use_acl (wname))
    __gnat_set_OWNER_ACL (wname, GRANT_ACCESS, FILE_GENERIC_READ);

#elif ! (defined (__vxworks) && _WRS_VXWORKS_MAJOR < 6) && \
  ! defined(__nucleus__)
  GNAT_STRUCT_STAT statbuf;

>>>>>>> 3082eeb7
  if (GNAT_STAT (name, &statbuf) == 0)
    {
      chmod (name, statbuf.st_mode | S_IREAD);
    }
#endif
}

void
__gnat_set_non_readable (char *name)
{
#if defined (_WIN32) && !defined (RTX)
  TCHAR wname [GNAT_MAX_PATH_LEN + 2];

  S2WSC (wname, name, GNAT_MAX_PATH_LEN + 2);

  if (__gnat_can_use_acl (wname))
    __gnat_set_OWNER_ACL (wname, DENY_ACCESS, FILE_GENERIC_READ);

<<<<<<< HEAD
#elif ! defined (__vxworks) && ! defined(__nucleus__)
=======
#elif ! (defined (__vxworks) && _WRS_VXWORKS_MAJOR < 6) && \
  ! defined(__nucleus__)
>>>>>>> 3082eeb7
  GNAT_STRUCT_STAT statbuf;

  if (GNAT_STAT (name, &statbuf) == 0)
    {
      chmod (name, statbuf.st_mode & (~S_IREAD));
    }
#endif
}

int
<<<<<<< HEAD
__gnat_is_symbolic_link_attr (char* name, struct file_attributes* attr)
=======
__gnat_is_symbolic_link_attr (char* name ATTRIBUTE_UNUSED,
                              struct file_attributes* attr)
>>>>>>> 3082eeb7
{
   if (attr->symbolic_link == ATTR_UNSET) {
#if defined (__vxworks) || defined (__nucleus__)
      attr->symbolic_link = 0;

#elif defined (_AIX) || defined (__APPLE__) || defined (__unix__)
      int ret;
      GNAT_STRUCT_STAT statbuf;
      ret = GNAT_LSTAT (name, &statbuf);
      attr->symbolic_link = (!ret && S_ISLNK (statbuf.st_mode));
#else
      attr->symbolic_link = 0;
#endif
   }
   return attr->symbolic_link;
}

int
__gnat_is_symbolic_link (char *name ATTRIBUTE_UNUSED)
{
   struct file_attributes attr;
   __gnat_reset_attributes (&attr);
   return __gnat_is_symbolic_link_attr (name, &attr);

}

#if defined (sun) && defined (__SVR4)
/* Using fork on Solaris will duplicate all the threads. fork1, which
   duplicates only the active thread, must be used instead, or spawning
   subprocess from a program with tasking will lead into numerous problems.  */
#define fork fork1
#endif

int
__gnat_portable_spawn (char *args[])
{
  int status = 0;
  int finished ATTRIBUTE_UNUSED;
  int pid ATTRIBUTE_UNUSED;

#if defined (__vxworks) || defined(__nucleus__) || defined(RTX)
  return -1;

#elif defined (_WIN32)
  /* args[0] must be quotes as it could contain a full pathname with spaces */
  char *args_0 = args[0];
  args[0] = (char *)xmalloc (strlen (args_0) + 3);
  strcpy (args[0], "\"");
  strcat (args[0], args_0);
  strcat (args[0], "\"");

  status = spawnvp (P_WAIT, args_0, (const char* const*)args);

  /* restore previous value */
  free (args[0]);
  args[0] = (char *)args_0;

  if (status < 0)
    return -1;
  else
    return status;

#else

  pid = fork ();
  if (pid < 0)
    return -1;

  if (pid == 0)
    {
      /* The child. */
      if (execv (args[0], MAYBE_TO_PTR32 (args)) != 0)
#if defined (VMS)
	return -1; /* execv is in parent context on VMS.  */
#else
	_exit (1);
#endif
    }

  /* The parent.  */
  finished = waitpid (pid, &status, 0);

  if (finished != pid || WIFEXITED (status) == 0)
    return -1;

  return WEXITSTATUS (status);
#endif

  return 0;
}

/* Create a copy of the given file descriptor.
   Return -1 if an error occurred.  */

int
__gnat_dup (int oldfd)
{
#if defined (__vxworks) && !defined (__RTP__)
  /* Not supported on VxWorks 5.x, but supported on VxWorks 6.0 when using
     RTPs. */
  return -1;
#else
  return dup (oldfd);
#endif
}

/* Make newfd be the copy of oldfd, closing newfd first if necessary.
   Return -1 if an error occurred.  */

int
__gnat_dup2 (int oldfd, int newfd)
{
#if defined (__vxworks) && !defined (__RTP__)
  /* Not supported on VxWorks 5.x, but supported on VxWorks 6.0 when using
     RTPs.  */
  return -1;
#else
  return dup2 (oldfd, newfd);
#endif
}

int
__gnat_number_of_cpus (void)
{
  int cores = 1;

#if defined (linux) || defined (sun) || defined (AIX) \
    || (defined (__alpha__)  && defined (_osf_)) || defined (__APPLE__)
  cores = (int) sysconf (_SC_NPROCESSORS_ONLN);

#elif (defined (__mips) && defined (__sgi))
  cores = (int) sysconf (_SC_NPROC_ONLN);

#elif defined (__hpux__)
  struct pst_dynamic psd;
  if (pstat_getdynamic (&psd, sizeof (psd), 1, 0) != -1)
    cores = (int) psd.psd_proc_cnt;

#elif defined (_WIN32)
  SYSTEM_INFO sysinfo;
  GetSystemInfo (&sysinfo);
  cores = (int) sysinfo.dwNumberOfProcessors;

#elif defined (VMS)
  int code = SYI$_ACTIVECPU_CNT;
  unsigned int res;
  int status;

  status = LIB$GETSYI (&code, &res);
  if ((status & 1) != 0)
    cores = res;

#elif defined (_WRS_CONFIG_SMP)
  unsigned int vxCpuConfiguredGet (void);

  cores = vxCpuConfiguredGet ();

#endif

  return cores;
}

/* WIN32 code to implement a wait call that wait for any child process.  */

#if defined (_WIN32) && !defined (RTX)

/* Synchronization code, to be thread safe.  */

#ifdef CERT

/* For the Cert run times on native Windows we use dummy functions
   for locking and unlocking tasks since we do not support multiple
   threads on this configuration (Cert run time on native Windows). */

void dummy (void) {}

void (*Lock_Task) ()   = &dummy;
void (*Unlock_Task) () = &dummy;

#else

#define Lock_Task system__soft_links__lock_task
extern void (*Lock_Task) (void);

#define Unlock_Task system__soft_links__unlock_task
extern void (*Unlock_Task) (void);

#endif

static HANDLE *HANDLES_LIST = NULL;
static int *PID_LIST = NULL, plist_length = 0, plist_max_length = 0;

static void
add_handle (HANDLE h, int pid)
{

  /* -------------------- critical section -------------------- */
  (*Lock_Task) ();

  if (plist_length == plist_max_length)
    {
      plist_max_length += 1000;
      HANDLES_LIST =
        xrealloc (HANDLES_LIST, sizeof (HANDLE) * plist_max_length);
      PID_LIST =
        xrealloc (PID_LIST, sizeof (int) * plist_max_length);
    }

  HANDLES_LIST[plist_length] = h;
<<<<<<< HEAD
  PID_LIST[plist_length] = GetProcessId (h);
=======
  PID_LIST[plist_length] = pid;
>>>>>>> 3082eeb7
  ++plist_length;

  (*Unlock_Task) ();
  /* -------------------- critical section -------------------- */
}

void
__gnat_win32_remove_handle (HANDLE h, int pid)
{
  int j;

  /* -------------------- critical section -------------------- */
  (*Lock_Task) ();

  for (j = 0; j < plist_length; j++)
    {
      if ((HANDLES_LIST[j] == h) || (PID_LIST[j] == pid))
        {
          CloseHandle (h);
          --plist_length;
          HANDLES_LIST[j] = HANDLES_LIST[plist_length];
          PID_LIST[j] = PID_LIST[plist_length];
          break;
        }
    }

  (*Unlock_Task) ();
  /* -------------------- critical section -------------------- */
}

<<<<<<< HEAD
static HANDLE
win32_no_block_spawn (char *command, char *args[])
=======
static void
win32_no_block_spawn (char *command, char *args[], HANDLE *h, int *pid)
>>>>>>> 3082eeb7
{
  BOOL result;
  STARTUPINFO SI;
  PROCESS_INFORMATION PI;
  SECURITY_ATTRIBUTES SA;
  int csize = 1;
  char *full_command;
  int k;

  /* compute the total command line length */
  k = 0;
  while (args[k])
    {
      csize += strlen (args[k]) + 1;
      k++;
    }

  full_command = (char *) xmalloc (csize);

  /* Startup info. */
  SI.cb          = sizeof (STARTUPINFO);
  SI.lpReserved  = NULL;
  SI.lpReserved2 = NULL;
  SI.lpDesktop   = NULL;
  SI.cbReserved2 = 0;
  SI.lpTitle     = NULL;
  SI.dwFlags     = 0;
  SI.wShowWindow = SW_HIDE;

  /* Security attributes. */
  SA.nLength = sizeof (SECURITY_ATTRIBUTES);
  SA.bInheritHandle = TRUE;
  SA.lpSecurityDescriptor = NULL;

  /* Prepare the command string. */
  strcpy (full_command, command);
  strcat (full_command, " ");

  k = 1;
  while (args[k])
    {
      strcat (full_command, args[k]);
      strcat (full_command, " ");
      k++;
    }

  {
    int wsize = csize * 2;
    TCHAR *wcommand = (TCHAR *) xmalloc (wsize);

    S2WSC (wcommand, full_command, wsize);

    free (full_command);

    result = CreateProcess
      (NULL, wcommand, &SA, NULL, TRUE,
       GetPriorityClass (GetCurrentProcess()), NULL, NULL, &SI, &PI);

    free (wcommand);
  }

  if (result == TRUE)
    {
      CloseHandle (PI.hThread);
<<<<<<< HEAD
      return PI.hProcess;
    }
  else
    return NULL;
=======
      *h = PI.hProcess;
      *pid = PI.dwProcessId;
    }
  else
    {
      *h = NULL;
      *pid = 0;
    }
>>>>>>> 3082eeb7
}

static int
win32_wait (int *status)
{
  DWORD exitcode, pid;
  HANDLE *hl;
  HANDLE h;
  DWORD res;
  int k;
  int hl_len;

  if (plist_length == 0)
    {
      errno = ECHILD;
      return -1;
    }

  k = 0;

  /* -------------------- critical section -------------------- */
  (*Lock_Task) ();

  hl_len = plist_length;

  hl = (HANDLE *) xmalloc (sizeof (HANDLE) * hl_len);

  memmove (hl, HANDLES_LIST, sizeof (HANDLE) * hl_len);

  (*Unlock_Task) ();
  /* -------------------- critical section -------------------- */

  res = WaitForMultipleObjects (hl_len, hl, FALSE, INFINITE);
  h = hl[res - WAIT_OBJECT_0];

  GetExitCodeProcess (h, &exitcode);
<<<<<<< HEAD
  pid = GetProcessId (h);
=======
  pid = PID_LIST [res - WAIT_OBJECT_0];
>>>>>>> 3082eeb7
  __gnat_win32_remove_handle (h, -1);

  free (hl);

  *status = (int) exitcode;
  return (int) pid;
}

#endif

int
__gnat_portable_no_block_spawn (char *args[])
{

#if defined (__vxworks) || defined (__nucleus__) || defined (RTX)
  return -1;

#elif defined (_WIN32)

  HANDLE h = NULL;
  int pid;

  win32_no_block_spawn (args[0], args, &h, &pid);
  if (h != NULL)
    {
      add_handle (h, pid);
      return pid;
    }
  else
    return -1;

<<<<<<< HEAD
#elif defined (_WIN32)

  HANDLE h = NULL;

  h = win32_no_block_spawn (args[0], args);
  if (h != NULL)
    {
      add_handle (h);
      return GetProcessId (h);
    }
  else
    return -1;

=======
>>>>>>> 3082eeb7
#else

  int pid = fork ();

  if (pid == 0)
    {
      /* The child.  */
      if (execv (args[0], MAYBE_TO_PTR32 (args)) != 0)
#if defined (VMS)
	return -1; /* execv is in parent context on VMS. */
#else
	_exit (1);
#endif
    }

  return pid;

  #endif
}

int
__gnat_portable_wait (int *process_status)
{
  int status = 0;
  int pid = 0;

#if defined (__vxworks) || defined (__nucleus__) || defined (RTX)
  /* Not sure what to do here, so do nothing but return zero.  */

#elif defined (_WIN32)

  pid = win32_wait (&status);

#else

  pid = waitpid (-1, &status, 0);
  status = status & 0xffff;
#endif

  *process_status = status;
  return pid;
}

void
__gnat_os_exit (int status)
{
  exit (status);
}

/* Locate file on path, that matches a predicate */

char *
__gnat_locate_file_with_predicate
   (char *file_name, char *path_val, int (*predicate)(char*))
{
  char *ptr;
  char *file_path = (char *) alloca (strlen (file_name) + 1);
  int absolute;

  /* Return immediately if file_name is empty */

  if (*file_name == '\0')
    return 0;

  /* Remove quotes around file_name if present */

  ptr = file_name;
  if (*ptr == '"')
    ptr++;

  strcpy (file_path, ptr);

  ptr = file_path + strlen (file_path) - 1;

  if (*ptr == '"')
    *ptr = '\0';

  /* Handle absolute pathnames.  */

  absolute = __gnat_is_absolute_path (file_path, strlen (file_name));

  if (absolute)
    {
     if (predicate (file_path))
       return xstrdup (file_path);

      return 0;
    }

  /* If file_name include directory separator(s), try it first as
     a path name relative to the current directory */
  for (ptr = file_name; *ptr && *ptr != '/' && *ptr != DIR_SEPARATOR; ptr++)
    ;

  if (*ptr != 0)
    {
      if (predicate (file_name))
        return xstrdup (file_name);
    }

  if (path_val == 0)
    return 0;

  {
    /* The result has to be smaller than path_val + file_name.  */
    char *file_path =
      (char *) alloca (strlen (path_val) + strlen (file_name) + 2);

    for (;;)
      {
      /* Skip the starting quote */

      if (*path_val == '"')
	path_val++;

      for (ptr = file_path; *path_val && *path_val != PATH_SEPARATOR; )
	*ptr++ = *path_val++;

      /* If directory is empty, it is the current directory*/

      if (ptr == file_path)
        {
         *ptr = '.';
        }
      else
        ptr--;

      /* Skip the ending quote */

      if (*ptr == '"')
	ptr--;

      if (*ptr != '/' && *ptr != DIR_SEPARATOR)
        *++ptr = DIR_SEPARATOR;

      strcpy (++ptr, file_name);

      if (predicate (file_path))
        return xstrdup (file_path);

      if (*path_val == 0)
        return 0;

      /* Skip path separator */

      path_val++;
      }
  }

  return 0;
}

/* Locate an executable file, give a Path value.  */

char *
__gnat_locate_executable_file (char *file_name, char *path_val)
{
   return __gnat_locate_file_with_predicate
      (file_name, path_val, &__gnat_is_executable_file);
}

/* Locate a regular file, give a Path value.  */

char *
__gnat_locate_regular_file (char *file_name, char *path_val)
{
   return __gnat_locate_file_with_predicate
      (file_name, path_val, &__gnat_is_regular_file);
}

/* Locate an executable given a Path argument. This routine is only used by
   gnatbl and should not be used otherwise.  Use locate_exec_on_path
   instead.  */

char *
__gnat_locate_exec (char *exec_name, char *path_val)
{
  char *ptr;
  if (!strstr (exec_name, HOST_EXECUTABLE_SUFFIX))
    {
      char *full_exec_name =
        (char *) alloca
	  (strlen (exec_name) + strlen (HOST_EXECUTABLE_SUFFIX) + 1);

      strcpy (full_exec_name, exec_name);
      strcat (full_exec_name, HOST_EXECUTABLE_SUFFIX);
      ptr = __gnat_locate_executable_file (full_exec_name, path_val);

      if (ptr == 0)
         return __gnat_locate_executable_file (exec_name, path_val);
      return ptr;
    }
  else
    return __gnat_locate_executable_file (exec_name, path_val);
}

/* Locate an executable using the Systems default PATH.  */

char *
__gnat_locate_exec_on_path (char *exec_name)
{
  char *apath_val;

#if defined (_WIN32) && !defined (RTX)
  TCHAR *wpath_val = _tgetenv (_T("PATH"));
  TCHAR *wapath_val;
  /* In Win32 systems we expand the PATH as for XP environment
     variables are not automatically expanded. We also prepend the
     ".;" to the path to match normal NT path search semantics */

  #define EXPAND_BUFFER_SIZE 32767

  wapath_val = alloca (EXPAND_BUFFER_SIZE);

  wapath_val [0] = '.';
  wapath_val [1] = ';';

  DWORD res = ExpandEnvironmentStrings
    (wpath_val, &wapath_val[2], EXPAND_BUFFER_SIZE - 2);

  if (!res) wapath_val [0] = _T('\0');

  apath_val = alloca (EXPAND_BUFFER_SIZE);

  WS2SC (apath_val, wapath_val, EXPAND_BUFFER_SIZE);
  return __gnat_locate_exec (exec_name, apath_val);

#else

#ifdef VMS
  char *path_val = "/VAXC$PATH";
#else
  char *path_val = getenv ("PATH");
#endif
  if (path_val == NULL) return NULL;
  apath_val = (char *) alloca (strlen (path_val) + 1);
  strcpy (apath_val, path_val);
  return __gnat_locate_exec (exec_name, apath_val);
#endif
}

#ifdef VMS

/* These functions are used to translate to and from VMS and Unix syntax
   file, directory and path specifications.  */

#define MAXPATH  256
#define MAXNAMES 256
#define NEW_CANONICAL_FILELIST_INCREMENT 64

static char new_canonical_dirspec [MAXPATH];
static char new_canonical_filespec [MAXPATH];
static char new_canonical_pathspec [MAXNAMES*MAXPATH];
static unsigned new_canonical_filelist_index;
static unsigned new_canonical_filelist_in_use;
static unsigned new_canonical_filelist_allocated;
static char **new_canonical_filelist;
static char new_host_pathspec [MAXNAMES*MAXPATH];
static char new_host_dirspec [MAXPATH];
static char new_host_filespec [MAXPATH];

/* Routine is called repeatedly by decc$from_vms via
   __gnat_to_canonical_file_list_init until it returns 0 or the expansion
   runs out. */

static int
wildcard_translate_unix (char *name)
{
  char *ver;
  char buff [MAXPATH];

  strncpy (buff, name, MAXPATH);
  buff [MAXPATH - 1] = (char) 0;
  ver = strrchr (buff, '.');

  /* Chop off the version.  */
  if (ver)
    *ver = 0;

  /* Dynamically extend the allocation by the increment.  */
  if (new_canonical_filelist_in_use == new_canonical_filelist_allocated)
    {
      new_canonical_filelist_allocated += NEW_CANONICAL_FILELIST_INCREMENT;
      new_canonical_filelist = (char **) xrealloc
	(new_canonical_filelist,
	 new_canonical_filelist_allocated * sizeof (char *));
    }

  new_canonical_filelist[new_canonical_filelist_in_use++] = xstrdup (buff);

  return 1;
}

/* Translate a wildcard VMS file spec into a list of Unix file specs. First do
   full translation and copy the results into a list (_init), then return them
   one at a time (_next). If onlydirs set, only expand directory files.  */

int
__gnat_to_canonical_file_list_init (char *filespec, int onlydirs)
{
  int len;
  char buff [MAXPATH];

  len = strlen (filespec);
  strncpy (buff, filespec, MAXPATH);

  /* Only look for directories */
  if (onlydirs && !strstr (&buff [len-5], "*.dir"))
    strncat (buff, "*.dir", MAXPATH);

  buff [MAXPATH - 1] = (char) 0;

  decc$from_vms (buff, wildcard_translate_unix, 1);

  /* Remove the .dir extension.  */
  if (onlydirs)
    {
      int i;
      char *ext;

      for (i = 0; i < new_canonical_filelist_in_use; i++)
	{
	  ext = strstr (new_canonical_filelist[i], ".dir");
	  if (ext)
	    *ext = 0;
	}
    }

  return new_canonical_filelist_in_use;
}

/* Return the next filespec in the list.  */

char *
__gnat_to_canonical_file_list_next ()
{
  return new_canonical_filelist[new_canonical_filelist_index++];
}

/* Free storage used in the wildcard expansion.  */

void
__gnat_to_canonical_file_list_free ()
{
  int i;

   for (i = 0; i < new_canonical_filelist_in_use; i++)
     free (new_canonical_filelist[i]);

  free (new_canonical_filelist);

  new_canonical_filelist_in_use = 0;
  new_canonical_filelist_allocated = 0;
  new_canonical_filelist_index = 0;
  new_canonical_filelist = 0;
}

/* The functional equivalent of decc$translate_vms routine.
   Designed to produce the same output, but is protected against
   malformed paths (original version ACCVIOs in this case) and
   does not require VMS-specific DECC RTL */

#define NAM$C_MAXRSS 1024

char *
__gnat_translate_vms (char *src)
{
  static char retbuf [NAM$C_MAXRSS+1];
  char *srcendpos, *pos1, *pos2, *retpos;
  int disp, path_present = 0;

  if (!src) return NULL;

  srcendpos = strchr (src, '\0');
  retpos = retbuf;

  /* Look for the node and/or device in front of the path */
  pos1 = src;
  pos2 = strchr (pos1, ':');

  if (pos2 && (pos2 < srcendpos) && (*(pos2 + 1) == ':')) {
    /* There is a node name. "node_name::" becomes "node_name!" */
    disp = pos2 - pos1;
    strncpy (retbuf, pos1, disp);
    retpos [disp] = '!';
    retpos = retpos + disp + 1;
    pos1 = pos2 + 2;
    pos2 = strchr (pos1, ':');
  }

  if (pos2) {
    /* There is a device name. "dev_name:" becomes "/dev_name/" */
    *(retpos++) = '/';
    disp = pos2 - pos1;
    strncpy (retpos, pos1, disp);
    retpos = retpos + disp;
    pos1 = pos2 + 1;
    *(retpos++) = '/';
  }
  else
    /* No explicit device; we must look ahead and prepend /sys$disk/ if
       the path is absolute */
    if ((*pos1 == '[' || *pos1 == '<') && (pos1 < srcendpos)
        && !strchr (".-]>", *(pos1 + 1))) {
      strncpy (retpos, "/sys$disk/", 10);
      retpos += 10;
    }

  /* Process the path part */
  while (*pos1 == '[' || *pos1 == '<') {
    path_present++;
    pos1++;
    if (*pos1 == ']' || *pos1 == '>') {
      /* Special case, [] translates to '.' */
      *(retpos++) = '.';
      pos1++;
    }
    else {
      /* '[000000' means root dir. It can be present in the middle of
         the path due to expansion of logical devices, in which case
         we skip it */
      if (!strncmp (pos1, "000000", 6) && path_present > 1 &&
         (*(pos1 + 6) == ']' || *(pos1 + 6) == '>' || *(pos1 + 6) == '.')) {
          pos1 += 6;
          if (*pos1 == '.') pos1++;
        }
      else if (*pos1 == '.') {
        /* Relative path */
        *(retpos++) = '.';
      }

      /* There is a qualified path */
      while (*pos1 && *pos1 != ']' && *pos1 != '>') {
        switch (*pos1) {
          case '.':
            /* '.' is used to separate directories. Replace it with '/' but
               only if there isn't already '/' just before */
            if (*(retpos - 1) != '/') *(retpos++) = '/';
            pos1++;
            if (pos1 + 1 < srcendpos && *pos1 == '.' && *(pos1 + 1) == '.') {
              /* ellipsis refers to entire subtree; replace with '**' */
              *(retpos++) = '*'; *(retpos++) = '*'; *(retpos++) = '/';
              pos1 += 2;
            }
            break;
          case '-' :
            /* When after '.' '[' '<' is equivalent to Unix ".." but there
            may be several in a row */
            if (*(pos1 - 1) == '.' || *(pos1 - 1) == '[' ||
                *(pos1 - 1) == '<') {
              while (*pos1 == '-') {
                pos1++;
                *(retpos++) = '.'; *(retpos++) = '.'; *(retpos++) = '/';
              }
              retpos--;
              break;
            }
            /* otherwise fall through to default */
          default:
            *(retpos++) = *(pos1++);
        }
      }
      pos1++;
    }
  }

  if (pos1 < srcendpos) {
    /* Now add the actual file name, until the version suffix if any */
    if (path_present) *(retpos++) = '/';
    pos2 = strchr (pos1, ';');
    disp = pos2? (pos2 - pos1) : (srcendpos - pos1);
    strncpy (retpos, pos1, disp);
    retpos += disp;
    if (pos2 && pos2 < srcendpos) {
      /* There is a non-empty version suffix. ";<ver>" becomes ".<ver>" */
      *retpos++ = '.';
      disp = srcendpos - pos2 - 1;
      strncpy (retpos, pos2 + 1, disp);
      retpos += disp;
    }
  }

  *retpos = '\0';

  return retbuf;

}

/* Translate a VMS syntax directory specification in to Unix syntax.  If
   PREFIXFLAG is set, append an underscore "/". If no indicators of VMS syntax
   found, return input string. Also translate a dirname that contains no
   slashes, in case it's a logical name.  */

char *
__gnat_to_canonical_dir_spec (char *dirspec, int prefixflag)
{
  int len;

  strcpy (new_canonical_dirspec, "");
  if (strlen (dirspec))
    {
      char *dirspec1;

      if (strchr (dirspec, ']') || strchr (dirspec, ':'))
	{
	  strncpy (new_canonical_dirspec,
		   __gnat_translate_vms (dirspec),
		   MAXPATH);
	}
      else if (!strchr (dirspec, '/') && (dirspec1 = getenv (dirspec)) != 0)
	{
	  strncpy (new_canonical_dirspec,
		  __gnat_translate_vms (dirspec1),
		  MAXPATH);
	}
      else
	{
	  strncpy (new_canonical_dirspec, dirspec, MAXPATH);
	}
    }

  len = strlen (new_canonical_dirspec);
  if (prefixflag && new_canonical_dirspec [len-1] != '/')
    strncat (new_canonical_dirspec, "/", MAXPATH);

  new_canonical_dirspec [MAXPATH - 1] = (char) 0;

  return new_canonical_dirspec;

}

/* Translate a VMS syntax file specification into Unix syntax.
   If no indicators of VMS syntax found, check if it's an uppercase
   alphanumeric_ name and if so try it out as an environment
   variable (logical name). If all else fails return the
   input string.  */

char *
__gnat_to_canonical_file_spec (char *filespec)
{
  char *filespec1;

  strncpy (new_canonical_filespec, "", MAXPATH);

  if (strchr (filespec, ']') || strchr (filespec, ':'))
    {
      char *tspec = (char *) __gnat_translate_vms (filespec);

      if (tspec != (char *) -1)
	strncpy (new_canonical_filespec, tspec, MAXPATH);
    }
  else if ((strlen (filespec) == strspn (filespec,
	    "ABCDEFGHIJKLMNOPQRSTUVWXYZ0123456789_"))
	&& (filespec1 = getenv (filespec)))
    {
      char *tspec = (char *) __gnat_translate_vms (filespec1);

      if (tspec != (char *) -1)
	strncpy (new_canonical_filespec, tspec, MAXPATH);
    }
  else
    {
      strncpy (new_canonical_filespec, filespec, MAXPATH);
    }

  new_canonical_filespec [MAXPATH - 1] = (char) 0;

  return new_canonical_filespec;
}

/* Translate a VMS syntax path specification into Unix syntax.
   If no indicators of VMS syntax found, return input string.  */

char *
__gnat_to_canonical_path_spec (char *pathspec)
{
  char *curr, *next, buff [MAXPATH];

  if (pathspec == 0)
    return pathspec;

  /* If there are /'s, assume it's a Unix path spec and return.  */
  if (strchr (pathspec, '/'))
    return pathspec;

  new_canonical_pathspec[0] = 0;
  curr = pathspec;

  for (;;)
    {
      next = strchr (curr, ',');
      if (next == 0)
        next = strchr (curr, 0);

      strncpy (buff, curr, next - curr);
      buff[next - curr] = 0;

      /* Check for wildcards and expand if present.  */
      if (strchr (buff, '*') || strchr (buff, '%') || strstr (buff, "..."))
        {
          int i, dirs;

          dirs = __gnat_to_canonical_file_list_init (buff, 1);
          for (i = 0; i < dirs; i++)
            {
              char *next_dir;

              next_dir = __gnat_to_canonical_file_list_next ();
              strncat (new_canonical_pathspec, next_dir, MAXPATH);

              /* Don't append the separator after the last expansion.  */
              if (i+1 < dirs)
                strncat (new_canonical_pathspec, ":", MAXPATH);
            }

	  __gnat_to_canonical_file_list_free ();
        }
      else
	strncat (new_canonical_pathspec,
		__gnat_to_canonical_dir_spec (buff, 0), MAXPATH);

      if (*next == 0)
        break;

      strncat (new_canonical_pathspec, ":", MAXPATH);
      curr = next + 1;
    }

  new_canonical_pathspec [MAXPATH - 1] = (char) 0;

  return new_canonical_pathspec;
}

static char filename_buff [MAXPATH];

static int
translate_unix (char *name, int type)
{
  strncpy (filename_buff, name, MAXPATH);
  filename_buff [MAXPATH - 1] = (char) 0;
  return 0;
}

/* Translate a Unix syntax path spec into a VMS style (comma separated list of
   directories.  */

static char *
to_host_path_spec (char *pathspec)
{
  char *curr, *next, buff [MAXPATH];

  if (pathspec == 0)
    return pathspec;

  /* Can't very well test for colons, since that's the Unix separator!  */
  if (strchr (pathspec, ']') || strchr (pathspec, ','))
    return pathspec;

  new_host_pathspec[0] = 0;
  curr = pathspec;

  for (;;)
    {
      next = strchr (curr, ':');
      if (next == 0)
        next = strchr (curr, 0);

      strncpy (buff, curr, next - curr);
      buff[next - curr] = 0;

      strncat (new_host_pathspec, __gnat_to_host_dir_spec (buff, 0), MAXPATH);
      if (*next == 0)
        break;
      strncat (new_host_pathspec, ",", MAXPATH);
      curr = next + 1;
    }

  new_host_pathspec [MAXPATH - 1] = (char) 0;

  return new_host_pathspec;
}

/* Translate a Unix syntax directory specification into VMS syntax.  The
   PREFIXFLAG has no effect, but is kept for symmetry with
   to_canonical_dir_spec.  If indicators of VMS syntax found, return input
   string. */

char *
__gnat_to_host_dir_spec (char *dirspec, int prefixflag ATTRIBUTE_UNUSED)
{
  int len = strlen (dirspec);

  strncpy (new_host_dirspec, dirspec, MAXPATH);
  new_host_dirspec [MAXPATH - 1] = (char) 0;

  if (strchr (new_host_dirspec, ']') || strchr (new_host_dirspec, ':'))
    return new_host_dirspec;

  while (len > 1 && new_host_dirspec[len - 1] == '/')
    {
      new_host_dirspec[len - 1] = 0;
      len--;
    }

  decc$to_vms (new_host_dirspec, translate_unix, 1, 2);
  strncpy (new_host_dirspec, filename_buff, MAXPATH);
  new_host_dirspec [MAXPATH - 1] = (char) 0;

  return new_host_dirspec;
}

/* Translate a Unix syntax file specification into VMS syntax.
   If indicators of VMS syntax found, return input string.  */

char *
__gnat_to_host_file_spec (char *filespec)
{
  strncpy (new_host_filespec, "", MAXPATH);
  if (strchr (filespec, ']') || strchr (filespec, ':'))
    {
      strncpy (new_host_filespec, filespec, MAXPATH);
    }
  else
    {
      decc$to_vms (filespec, translate_unix, 1, 1);
      strncpy (new_host_filespec, filename_buff, MAXPATH);
    }

  new_host_filespec [MAXPATH - 1] = (char) 0;

  return new_host_filespec;
}

void
__gnat_adjust_os_resource_limits ()
{
  SYS$ADJWSL (131072, 0);
}

#else /* VMS */

/* Dummy functions for Osint import for non-VMS systems.  */

int
__gnat_to_canonical_file_list_init
  (char *dirspec ATTRIBUTE_UNUSED, int onlydirs ATTRIBUTE_UNUSED)
{
  return 0;
}

char *
__gnat_to_canonical_file_list_next (void)
{
<<<<<<< HEAD
  static char *empty = "";
=======
  static char empty[] = "";
>>>>>>> 3082eeb7
  return empty;
}

void
__gnat_to_canonical_file_list_free (void)
{
}

char *
__gnat_to_canonical_dir_spec (char *dirspec, int prefixflag ATTRIBUTE_UNUSED)
{
  return dirspec;
}

char *
__gnat_to_canonical_file_spec (char *filespec)
{
  return filespec;
}

char *
__gnat_to_canonical_path_spec (char *pathspec)
{
  return pathspec;
}

char *
__gnat_to_host_dir_spec (char *dirspec, int prefixflag ATTRIBUTE_UNUSED)
{
  return dirspec;
}

char *
__gnat_to_host_file_spec (char *filespec)
{
  return filespec;
}

void
__gnat_adjust_os_resource_limits (void)
{
}

#endif

#if defined (__mips_vxworks)
int
_flush_cache()
{
   CACHE_USER_FLUSH (0, ENTIRE_CACHE);
}
#endif

#if defined (IS_CROSS)  \
  || (! ((defined (sparc) || defined (i386)) && defined (sun) \
      && defined (__SVR4)) \
      && ! (defined (linux) && (defined (i386) || defined (__x86_64__))) \
      && ! (defined (linux) && defined (__ia64__)) \
      && ! (defined (linux) && defined (powerpc)) \
      && ! defined (__FreeBSD__) \
      && ! defined (__Lynx__) \
      && ! defined (__hpux__) \
      && ! defined (__APPLE__) \
      && ! defined (_AIX) \
      && ! (defined (__alpha__)  && defined (__osf__)) \
      && ! defined (VMS) \
      && ! defined (__MINGW32__) \
      && ! (defined (__mips) && defined (__sgi)))

/* Dummy function to satisfy g-trasym.o. See the preprocessor conditional
   just above for a list of native platforms that provide a non-dummy
   version of this procedure in libaddr2line.a.  */

void
convert_addresses (const char *file_name ATTRIBUTE_UNUSED,
		   void *addrs ATTRIBUTE_UNUSED,
		   int n_addr ATTRIBUTE_UNUSED,
		   void *buf ATTRIBUTE_UNUSED,
		   int *len ATTRIBUTE_UNUSED)
{
  *len = 0;
}
#endif

#if defined (_WIN32)
int __gnat_argument_needs_quote = 1;
#else
int __gnat_argument_needs_quote = 0;
#endif

/* This option is used to enable/disable object files handling from the
   binder file by the GNAT Project module. For example, this is disabled on
   Windows (prior to GCC 3.4) as it is already done by the mdll module.
   Stating with GCC 3.4 the shared libraries are not based on mdll
   anymore as it uses the GCC's -shared option  */
#if defined (_WIN32) \
    && ((__GNUC__ < 3) || ((__GNUC__ == 3) && (__GNUC_MINOR__ < 4)))
int __gnat_prj_add_obj_files = 0;
#else
int __gnat_prj_add_obj_files = 1;
#endif

/* char used as prefix/suffix for environment variables */
#if defined (_WIN32)
char __gnat_environment_char = '%';
#else
char __gnat_environment_char = '$';
#endif

/* This functions copy the file attributes from a source file to a
   destination file.

   mode = 0  : In this mode copy only the file time stamps (last access and
               last modification time stamps).

   mode = 1  : In this mode, time stamps and read/write/execute attributes are
               copied.

   Returns 0 if operation was successful and -1 in case of error. */

int
__gnat_copy_attribs (char *from, char *to, int mode)
{
#if defined (VMS) || (defined (__vxworks) && _WRS_VXWORKS_MAJOR < 6) || \
  defined (__nucleus__)
  return -1;

#elif defined (_WIN32) && !defined (RTX)
  TCHAR wfrom [GNAT_MAX_PATH_LEN + 2];
  TCHAR wto [GNAT_MAX_PATH_LEN + 2];
  BOOL res;
  FILETIME fct, flat, flwt;
  HANDLE hfrom, hto;

  S2WSC (wfrom, from, GNAT_MAX_PATH_LEN + 2);
  S2WSC (wto, to, GNAT_MAX_PATH_LEN + 2);

  /* retrieve from times */

  hfrom = CreateFile
    (wfrom, GENERIC_READ, 0, NULL, OPEN_EXISTING, FILE_ATTRIBUTE_NORMAL, NULL);

  if (hfrom == INVALID_HANDLE_VALUE)
    return -1;

  res = GetFileTime (hfrom, &fct, &flat, &flwt);

  CloseHandle (hfrom);

  if (res == 0)
    return -1;

  /* retrieve from times */

  hto = CreateFile
    (wto, GENERIC_WRITE, 0, NULL, OPEN_EXISTING, FILE_ATTRIBUTE_NORMAL, NULL);

  if (hto == INVALID_HANDLE_VALUE)
    return -1;

  res = SetFileTime (hto, NULL, &flat, &flwt);

  CloseHandle (hto);

  if (res == 0)
    return -1;

  /* Set file attributes in full mode. */

  if (mode == 1)
    {
      DWORD attribs = GetFileAttributes (wfrom);

      if (attribs == INVALID_FILE_ATTRIBUTES)
	return -1;

      res = SetFileAttributes (wto, attribs);
      if (res == 0)
	return -1;
    }

  return 0;

#else
  GNAT_STRUCT_STAT fbuf;
  struct utimbuf tbuf;

  if (GNAT_STAT (from, &fbuf) == -1)
    {
      return -1;
    }

  tbuf.actime = fbuf.st_atime;
  tbuf.modtime = fbuf.st_mtime;

  if (utime (to, &tbuf) == -1)
    {
      return -1;
    }

  if (mode == 1)
    {
      if (chmod (to, fbuf.st_mode) == -1)
	{
	  return -1;
	}
    }

  return 0;
#endif
}

int
__gnat_lseek (int fd, long offset, int whence)
{
  return (int) lseek (fd, offset, whence);
}

/* This function returns the major version number of GCC being used.  */
int
get_gcc_version (void)
{
#ifdef IN_RTS
  return __GNUC__;
#else
  return (int) (version_string[0] - '0');
#endif
}

int
__gnat_set_close_on_exec (int fd ATTRIBUTE_UNUSED,
                          int close_on_exec_p ATTRIBUTE_UNUSED)
{
#if defined (F_GETFD) && defined (FD_CLOEXEC) && ! defined (__vxworks)
  int flags = fcntl (fd, F_GETFD, 0);
  if (flags < 0)
    return flags;
  if (close_on_exec_p)
    flags |= FD_CLOEXEC;
  else
    flags &= ~FD_CLOEXEC;
  return fcntl (fd, F_SETFD, flags | FD_CLOEXEC);
#elif defined(_WIN32)
  HANDLE h = (HANDLE) _get_osfhandle (fd);
  if (h == (HANDLE) -1)
    return -1;
  if (close_on_exec_p)
    return ! SetHandleInformation (h, HANDLE_FLAG_INHERIT, 0);
  return ! SetHandleInformation (h, HANDLE_FLAG_INHERIT,
    HANDLE_FLAG_INHERIT);
#else
  /* TODO: Unimplemented. */
  return -1;
#endif
}

/* Indicates if platforms supports automatic initialization through the
   constructor mechanism */
int
__gnat_binder_supports_auto_init (void)
{
#ifdef VMS
   return 0;
#else
   return 1;
#endif
}

/* Indicates that Stand-Alone Libraries are automatically initialized through
   the constructor mechanism */
int
__gnat_sals_init_using_constructors (void)
{
#if defined (__vxworks) || defined (__Lynx__) || defined (VMS)
   return 0;
#else
   return 1;
#endif
}

#ifdef RTX

/* In RTX mode, the procedure to get the time (as file time) is different
   in RTSS mode and Win32 mode. In order to avoid duplicating an Ada file,
   we introduce an intermediate procedure to link against the corresponding
   one in each situation. */

extern void GetTimeAsFileTime(LPFILETIME pTime);

void GetTimeAsFileTime(LPFILETIME pTime)
{
#ifdef RTSS
  RtGetRtssTimeAsFileTime (pTime); /* RTSS interface */
#else
  GetSystemTimeAsFileTime (pTime); /* w32 interface */
#endif
}

#ifdef RTSS
/* Add symbol that is required to link. It would otherwise be taken from
   libgcc.a and it would try to use the gcc constructors that are not
   supported by Microsoft linker. */

extern void __main (void);

void __main (void) {}
#endif
#endif

#if defined (linux)
/* There is no function in the glibc to retrieve the LWP of the current
   thread. We need to do a system call in order to retrieve this
   information. */
#include <sys/syscall.h>
void *__gnat_lwp_self (void)
{
   return (void *) syscall (__NR_gettid);
}

#include <sched.h>

/* glibc versions earlier than 2.7 do not define the routines to handle
   dynamically allocated CPU sets. For these targets, we use the static
   versions. */

#ifdef CPU_ALLOC

/* Dynamic cpu sets */

cpu_set_t *__gnat_cpu_alloc (size_t count)
{
  return CPU_ALLOC (count);
}

size_t __gnat_cpu_alloc_size (size_t count)
{
  return CPU_ALLOC_SIZE (count);
}

void __gnat_cpu_free (cpu_set_t *set)
{
  CPU_FREE (set);
}

void __gnat_cpu_zero (size_t count, cpu_set_t *set)
{
  CPU_ZERO_S (count, set);
}

void __gnat_cpu_set (int cpu, size_t count, cpu_set_t *set)
{
  /* Ada handles CPU numbers starting from 1, while C identifies the first
     CPU by a 0, so we need to adjust. */
  CPU_SET_S (cpu - 1, count, set);
}

#else

/* Static cpu sets */

cpu_set_t *__gnat_cpu_alloc (size_t count ATTRIBUTE_UNUSED)
{
  return (cpu_set_t *) xmalloc (sizeof (cpu_set_t));
}

size_t __gnat_cpu_alloc_size (size_t count ATTRIBUTE_UNUSED)
{
  return sizeof (cpu_set_t);
}

void __gnat_cpu_free (cpu_set_t *set)
{
  free (set);
}

void __gnat_cpu_zero (size_t count ATTRIBUTE_UNUSED, cpu_set_t *set)
{
  CPU_ZERO (set);
}

void __gnat_cpu_set (int cpu, size_t count ATTRIBUTE_UNUSED, cpu_set_t *set)
{
  /* Ada handles CPU numbers starting from 1, while C identifies the first
     CPU by a 0, so we need to adjust. */
  CPU_SET (cpu - 1, set);
}
#endif
#endif

<<<<<<< HEAD
#if defined (linux)
/* There is no function in the glibc to retrieve the LWP of the current
   thread. We need to do a system call in order to retrieve this
   information. */
#include <sys/syscall.h>
void *__gnat_lwp_self (void)
{
   return (void *) syscall (__NR_gettid);
=======
#ifdef __cplusplus
>>>>>>> 3082eeb7
}
#endif<|MERGE_RESOLUTION|>--- conflicted
+++ resolved
@@ -6,11 +6,7 @@
  *                                                                          *
  *                          C Implementation File                           *
  *                                                                          *
-<<<<<<< HEAD
- *          Copyright (C) 1992-2009, Free Software Foundation, Inc.         *
-=======
  *          Copyright (C) 1992-2011, Free Software Foundation, Inc.         *
->>>>>>> 3082eeb7
  *                                                                          *
  * GNAT is free software;  you can  redistribute it  and/or modify it under *
  * terms of the  GNU General Public License as published  by the Free Soft- *
@@ -352,11 +348,7 @@
 #endif
 
 /* Used for Ada bindings */
-<<<<<<< HEAD
-const int __gnat_size_of_file_attributes = sizeof (struct file_attributes);
-=======
 int __gnat_size_of_file_attributes = sizeof (struct file_attributes);
->>>>>>> 3082eeb7
 
 /* Reset the file attributes as if no system call had been performed */
 void __gnat_stat_to_attr (int fd, char* name, struct file_attributes* attr);
@@ -409,11 +401,7 @@
 #define MAYBE_TO_PTR32(argv) argv
 #endif
 
-<<<<<<< HEAD
-const char ATTR_UNSET = 127;
-=======
 static const char ATTR_UNSET = 127;
->>>>>>> 3082eeb7
 
 void
 __gnat_reset_attributes
@@ -540,13 +528,8 @@
 
 /* Try to lock a file, return 1 if success.  */
 
-<<<<<<< HEAD
-#if defined (__vxworks) || defined (__nucleus__) || defined (MSDOS) \
-  || defined (_WIN32) || defined (__EMX__) || defined (VMS)
-=======
 #if defined (__vxworks) || defined (__nucleus__) \
   || defined (_WIN32) || defined (VMS)
->>>>>>> 3082eeb7
 
 /* Version that does not use link. */
 
@@ -1138,7 +1121,6 @@
 
   attr->regular   = (!ret && S_ISREG (statbuf.st_mode));
   attr->directory = (!ret && S_ISDIR (statbuf.st_mode));
-<<<<<<< HEAD
 
   if (!attr->regular)
     attr->file_length = 0;
@@ -1148,10 +1130,7 @@
        either case. */
     attr->file_length = statbuf.st_size;  /* all systems */
 
-#ifndef __MINGW32__
-  /* on Windows requires extra system call, see comment in __gnat_file_exists_attr */
   attr->exists = !ret;
-#endif
 
 #if !defined (_WIN32) || defined (RTX)
   /* on Windows requires extra system call, see __gnat_is_readable_file_attr */
@@ -1160,8 +1139,6 @@
   attr->executable = (!ret && (statbuf.st_mode & S_IXUSR));
 #endif
 
-#if !defined (__EMX__) && !defined (MSDOS) && (!defined (_WIN32) || defined (RTX))
-  /* on Windows requires extra system call, see __gnat_file_time_name_attr */
   if (ret != 0) {
      attr->timestamp = (OS_Time)-1;
   } else {
@@ -1172,38 +1149,6 @@
      attr->timestamp = (OS_Time)statbuf.st_mtime;
 #endif
   }
-#endif
-
-=======
-
-  if (!attr->regular)
-    attr->file_length = 0;
-  else
-    /* st_size may be 32 bits, or 64 bits which is converted to long. We
-       don't return a useful value for files larger than 2 gigabytes in
-       either case. */
-    attr->file_length = statbuf.st_size;  /* all systems */
-
-  attr->exists = !ret;
-
-#if !defined (_WIN32) || defined (RTX)
-  /* on Windows requires extra system call, see __gnat_is_readable_file_attr */
-  attr->readable   = (!ret && (statbuf.st_mode & S_IRUSR));
-  attr->writable   = (!ret && (statbuf.st_mode & S_IWUSR));
-  attr->executable = (!ret && (statbuf.st_mode & S_IXUSR));
-#endif
-
-  if (ret != 0) {
-     attr->timestamp = (OS_Time)-1;
-  } else {
-#ifdef VMS
-     /* VMS has file versioning.  */
-     attr->timestamp = (OS_Time)statbuf.st_ctime;
-#else
-     attr->timestamp = (OS_Time)statbuf.st_mtime;
-#endif
-  }
->>>>>>> 3082eeb7
 }
 
 /****************************************************************
@@ -1219,7 +1164,6 @@
 
   return attr->file_length;
 }
-<<<<<<< HEAD
 
 long
 __gnat_file_length (int fd)
@@ -1230,18 +1174,6 @@
 }
 
 long
-=======
-
-long
-__gnat_file_length (int fd)
-{
-  struct file_attributes attr;
-  __gnat_reset_attributes (&attr);
-  return __gnat_file_length_attr (fd, NULL, &attr);
-}
-
-long
->>>>>>> 3082eeb7
 __gnat_named_file_length (char *name)
 {
   struct file_attributes attr;
@@ -1477,91 +1409,24 @@
 __gnat_file_time_name_attr (char* name, struct file_attributes* attr)
 {
    if (attr->timestamp == (OS_Time)-2) {
-<<<<<<< HEAD
-#if defined (__EMX__) || defined (MSDOS)
-      int fd = open (name, O_RDONLY | O_BINARY);
-      time_t ret = __gnat_file_time_fd (fd);
-      close (fd);
-      attr->timestamp = (OS_Time)ret;
-
-#elif defined (_WIN32) && !defined (RTX)
-=======
 #if defined (_WIN32) && !defined (RTX)
       BOOL res;
       WIN32_FILE_ATTRIBUTE_DATA fad;
->>>>>>> 3082eeb7
       time_t ret = -1;
       TCHAR wname[GNAT_MAX_PATH_LEN];
       S2WSC (wname, name, GNAT_MAX_PATH_LEN);
 
-<<<<<<< HEAD
-      HANDLE h = CreateFile
-        (wname, GENERIC_READ, FILE_SHARE_READ, 0,
-         OPEN_EXISTING, FILE_FLAG_BACKUP_SEMANTICS, 0);
-
-      if (h != INVALID_HANDLE_VALUE) {
-         ret = win32_filetime (h);
-         CloseHandle (h);
-      }
-=======
       if ((res = GetFileAttributesEx (wname, GetFileExInfoStandard, &fad)))
 	f2t (&fad.ftLastWriteTime, &ret);
->>>>>>> 3082eeb7
       attr->timestamp = (OS_Time) ret;
 #else
       __gnat_stat_to_attr (-1, name, attr);
 #endif
   }
   return attr->timestamp;
-<<<<<<< HEAD
 }
 
 OS_Time
-__gnat_file_time_name (char *name)
-{
-   struct file_attributes attr;
-   __gnat_reset_attributes (&attr);
-   return __gnat_file_time_name_attr (name, &attr);
-=======
->>>>>>> 3082eeb7
-}
-
-OS_Time
-<<<<<<< HEAD
-__gnat_file_time_fd_attr (int fd, struct file_attributes* attr)
-{
-   if (attr->timestamp == (OS_Time)-2) {
-     /* The following workaround code is due to the fact that under EMX and
-        DJGPP fstat attempts to convert time values to GMT rather than keep the
-        actual OS timestamp of the file. By using the OS2/DOS functions directly
-        the GNAT timestamp are independent of this behavior, which is desired to
-        facilitate the distribution of GNAT compiled libraries.  */
-
-#if defined (__EMX__) || defined (MSDOS)
-#ifdef __EMX__
-
-     FILESTATUS fs;
-     int ret = DosQueryFileInfo (fd, 1, (unsigned char *) &fs,
-                                   sizeof (FILESTATUS));
-
-     unsigned file_year  = fs.fdateLastWrite.year;
-     unsigned file_month = fs.fdateLastWrite.month;
-     unsigned file_day   = fs.fdateLastWrite.day;
-     unsigned file_hour  = fs.ftimeLastWrite.hours;
-     unsigned file_min   = fs.ftimeLastWrite.minutes;
-     unsigned file_tsec  = fs.ftimeLastWrite.twosecs;
-
-#else
-     struct ftime fs;
-     int ret = getftime (fd, &fs);
-
-     unsigned file_year  = fs.ft_year;
-     unsigned file_month = fs.ft_month;
-     unsigned file_day   = fs.ft_day;
-     unsigned file_hour  = fs.ft_hour;
-     unsigned file_min   = fs.ft_min;
-     unsigned file_tsec  = fs.ft_tsec;
-=======
 __gnat_file_time_name (char *name)
 {
    struct file_attributes attr;
@@ -1582,58 +1447,9 @@
 
 #else
      __gnat_stat_to_attr (fd, NULL, attr);
->>>>>>> 3082eeb7
 #endif
    }
 
-<<<<<<< HEAD
-     /* Calculate the seconds since epoch from the time components. First count
-        the whole days passed.  The value for years returned by the DOS and OS2
-        functions count years from 1980, so to compensate for the UNIX epoch which
-        begins in 1970 start with 10 years worth of days and add days for each
-        four year period since then.  */
-
-     time_t tot_secs;
-     int cum_days[12] = {0, 31, 59, 90, 120, 151, 181, 212, 243, 273, 304, 334};
-     int days_passed = 3652 + (file_year / 4) * 1461;
-     int years_since_leap = file_year % 4;
-
-     if (years_since_leap == 1)
-       days_passed += 366;
-     else if (years_since_leap == 2)
-       days_passed += 731;
-     else if (years_since_leap == 3)
-       days_passed += 1096;
-
-     if (file_year > 20)
-       days_passed -= 1;
-
-     days_passed += cum_days[file_month - 1];
-     if (years_since_leap == 0 && file_year != 20 && file_month > 2)
-       days_passed++;
-
-     days_passed += file_day - 1;
-
-     /* OK - have whole days.  Multiply -- then add in other parts.  */
-
-     tot_secs  = days_passed * 86400;
-     tot_secs += file_hour * 3600;
-     tot_secs += file_min * 60;
-     tot_secs += file_tsec * 2;
-     attr->timestamp = (OS_Time) tot_secs;
-
-#elif defined (_WIN32) && !defined (RTX)
-     HANDLE h = (HANDLE) _get_osfhandle (fd);
-     time_t ret = win32_filetime (h);
-     attr->timestamp = (OS_Time) ret;
-
-#else
-     __gnat_stat_to_attr (fd, NULL, attr);
-#endif
-   }
-
-=======
->>>>>>> 3082eeb7
    return attr->timestamp;
 }
 
@@ -1864,15 +1680,9 @@
 __gnat_get_libraries_from_registry (void)
 {
   char *result = (char *) xmalloc (1);
-<<<<<<< HEAD
 
   result[0] = '\0';
 
-=======
-
-  result[0] = '\0';
-
->>>>>>> 3082eeb7
 #if defined (_WIN32) && ! defined (__vxworks) && ! defined (IS_CROSS) \
   && ! defined (RTX)
 
@@ -1929,23 +1739,11 @@
 __gnat_stat (char *name, GNAT_STRUCT_STAT *statbuf)
 {
 #ifdef __MINGW32__
-<<<<<<< HEAD
-  /* Under Windows the directory name for the stat function must not be
-     terminated by a directory separator except if just after a drive name
-     or with UNC path without directory (only the name of the shared
-     resource), for example: \\computer\share\  */
-
-  TCHAR wname [GNAT_MAX_PATH_LEN + 2];
-  int name_len, k;
-  TCHAR last_char;
-  int dirsep_count = 0;
-=======
   WIN32_FILE_ATTRIBUTE_DATA fad;
   TCHAR wname [GNAT_MAX_PATH_LEN + 2];
   int name_len;
   BOOL res;
   DWORD error;
->>>>>>> 3082eeb7
 
   S2WSC (wname, name, GNAT_MAX_PATH_LEN + 2);
   name_len = _tcslen (wname);
@@ -1969,22 +1767,6 @@
       return 0;
     }
 
-<<<<<<< HEAD
-  /* Count back-slashes.  */
-
-  for (k=0; k<name_len; k++)
-    if (wname[k] == _T('\\') || wname[k] == _T('/'))
-      dirsep_count++;
-
-  /* Only a drive letter followed by ':', we must add a directory separator
-     for the stat routine to work properly.  */
-  if ((name_len == 2 && wname[1] == _T(':'))
-      || (name_len > 3 && wname[0] == _T('\\') && wname[1] == _T('\\')
-	  && dirsep_count == 3))
-    _tcscat (wname, _T("\\"));
-
-  return _tstat (wname, (struct _stat *)statbuf);
-=======
     switch (error) {
       case ERROR_ACCESS_DENIED:
       case ERROR_SHARING_VIOLATION:
@@ -2018,7 +1800,6 @@
     statbuf->st_mode |= S_IWRITE;
 
   return 0;
->>>>>>> 3082eeb7
 
 #else
   return GNAT_STAT (name, statbuf);
@@ -2033,20 +1814,7 @@
 __gnat_file_exists_attr (char* name, struct file_attributes* attr)
 {
    if (attr->exists == ATTR_UNSET) {
-<<<<<<< HEAD
-#ifdef __MINGW32__
-      /*  On Windows do not use __gnat_stat() because of a bug in Microsoft
-         _stat() routine. When the system time-zone is set with a negative
-         offset the _stat() routine fails on specific files like CON:  */
-      TCHAR wname [GNAT_MAX_PATH_LEN + 2];
-      S2WSC (wname, name, GNAT_MAX_PATH_LEN + 2);
-      attr->exists = GetFileAttributes (wname) != INVALID_FILE_ATTRIBUTES;
-#else
       __gnat_stat_to_attr (-1, name, attr);
-#endif
-=======
-      __gnat_stat_to_attr (-1, name, attr);
->>>>>>> 3082eeb7
    }
 
    return attr->exists;
@@ -2332,25 +2100,15 @@
 #if defined (_WIN32) && !defined (RTX)
      TCHAR wname [GNAT_MAX_PATH_LEN + 2];
      GENERIC_MAPPING GenericMapping;
-<<<<<<< HEAD
 
      S2WSC (wname, name, GNAT_MAX_PATH_LEN + 2);
 
-=======
-
-     S2WSC (wname, name, GNAT_MAX_PATH_LEN + 2);
-
->>>>>>> 3082eeb7
      if (__gnat_can_use_acl (wname))
      {
         ZeroMemory (&GenericMapping, sizeof (GENERIC_MAPPING));
         GenericMapping.GenericRead = GENERIC_READ;
-<<<<<<< HEAD
-        attr->readable = __gnat_check_OWNER_ACL (wname, FILE_READ_DATA, GenericMapping);
-=======
 	attr->readable =
 	  __gnat_check_OWNER_ACL (wname, FILE_READ_DATA, GenericMapping);
->>>>>>> 3082eeb7
      }
      else
         attr->readable = GetFileAttributes (wname) != INVALID_FILE_ATTRIBUTES;
@@ -2364,7 +2122,6 @@
 
 int
 __gnat_is_readable_file (char *name)
-<<<<<<< HEAD
 {
    struct file_attributes attr;
    __gnat_reset_attributes (&attr);
@@ -2374,17 +2131,6 @@
 int
 __gnat_is_writable_file_attr (char* name, struct file_attributes* attr)
 {
-=======
-{
-   struct file_attributes attr;
-   __gnat_reset_attributes (&attr);
-   return __gnat_is_readable_file_attr (name, &attr);
-}
-
-int
-__gnat_is_writable_file_attr (char* name, struct file_attributes* attr)
-{
->>>>>>> 3082eeb7
    if (attr->writable == ATTR_UNSET) {
 #if defined (_WIN32) && !defined (RTX)
      TCHAR wname [GNAT_MAX_PATH_LEN + 2];
@@ -2435,13 +2181,6 @@
          ZeroMemory (&GenericMapping, sizeof (GENERIC_MAPPING));
          GenericMapping.GenericExecute = GENERIC_EXECUTE;
 
-<<<<<<< HEAD
-         attr->executable = __gnat_check_OWNER_ACL (wname, FILE_EXECUTE, GenericMapping);
-       }
-     else
-       attr->executable = GetFileAttributes (wname) != INVALID_FILE_ATTRIBUTES
-         && _tcsstr (wname, _T(".exe")) - wname == (int) (_tcslen (wname) - 4);
-=======
          attr->executable =
            __gnat_check_OWNER_ACL (wname, FILE_EXECUTE, GenericMapping);
        }
@@ -2456,7 +2195,6 @@
 	 attr->executable = GetFileAttributes (wname) != INVALID_FILE_ATTRIBUTES
 	   && last - wname == (int) (_tcslen (wname) - 4);
        }
->>>>>>> 3082eeb7
 #else
      __gnat_stat_to_attr (-1, name, attr);
 #endif
@@ -2486,47 +2224,33 @@
 
   SetFileAttributes
     (wname, GetFileAttributes (wname) & ~FILE_ATTRIBUTE_READONLY);
-<<<<<<< HEAD
-#elif ! defined (__vxworks) && ! defined(__nucleus__)
-=======
-#elif ! (defined (__vxworks) && _WRS_VXWORKS_MAJOR < 6) && \
-  ! defined(__nucleus__)
->>>>>>> 3082eeb7
-  GNAT_STRUCT_STAT statbuf;
-
-  if (GNAT_STAT (name, &statbuf) == 0)
-    {
-      statbuf.st_mode = statbuf.st_mode | S_IWUSR;
-      chmod (name, statbuf.st_mode);
-    }
-#endif
-}
-
-void
-__gnat_set_executable (char *name)
-{
-#if defined (_WIN32) && !defined (RTX)
-  TCHAR wname [GNAT_MAX_PATH_LEN + 2];
-
-  S2WSC (wname, name, GNAT_MAX_PATH_LEN + 2);
-<<<<<<< HEAD
-
-  if (__gnat_can_use_acl (wname))
-    __gnat_set_OWNER_ACL (wname, GRANT_ACCESS, FILE_GENERIC_EXECUTE);
-
-#elif ! defined (__vxworks) && ! defined(__nucleus__)
-  GNAT_STRUCT_STAT statbuf;
-
-=======
-
-  if (__gnat_can_use_acl (wname))
-    __gnat_set_OWNER_ACL (wname, GRANT_ACCESS, FILE_GENERIC_EXECUTE);
-
 #elif ! (defined (__vxworks) && _WRS_VXWORKS_MAJOR < 6) && \
   ! defined(__nucleus__)
   GNAT_STRUCT_STAT statbuf;
 
->>>>>>> 3082eeb7
+  if (GNAT_STAT (name, &statbuf) == 0)
+    {
+      statbuf.st_mode = statbuf.st_mode | S_IWUSR;
+      chmod (name, statbuf.st_mode);
+    }
+#endif
+}
+
+void
+__gnat_set_executable (char *name)
+{
+#if defined (_WIN32) && !defined (RTX)
+  TCHAR wname [GNAT_MAX_PATH_LEN + 2];
+
+  S2WSC (wname, name, GNAT_MAX_PATH_LEN + 2);
+
+  if (__gnat_can_use_acl (wname))
+    __gnat_set_OWNER_ACL (wname, GRANT_ACCESS, FILE_GENERIC_EXECUTE);
+
+#elif ! (defined (__vxworks) && _WRS_VXWORKS_MAJOR < 6) && \
+  ! defined(__nucleus__)
+  GNAT_STRUCT_STAT statbuf;
+
   if (GNAT_STAT (name, &statbuf) == 0)
     {
       statbuf.st_mode = statbuf.st_mode | S_IXUSR;
@@ -2551,47 +2275,33 @@
 
   SetFileAttributes
     (wname, GetFileAttributes (wname) | FILE_ATTRIBUTE_READONLY);
-<<<<<<< HEAD
-#elif ! defined (__vxworks) && ! defined(__nucleus__)
-=======
-#elif ! (defined (__vxworks) && _WRS_VXWORKS_MAJOR < 6) && \
-  ! defined(__nucleus__)
->>>>>>> 3082eeb7
-  GNAT_STRUCT_STAT statbuf;
-
-  if (GNAT_STAT (name, &statbuf) == 0)
-    {
-      statbuf.st_mode = statbuf.st_mode & 07577;
-      chmod (name, statbuf.st_mode);
-    }
-#endif
-}
-
-void
-__gnat_set_readable (char *name)
-{
-#if defined (_WIN32) && !defined (RTX)
-  TCHAR wname [GNAT_MAX_PATH_LEN + 2];
-
-  S2WSC (wname, name, GNAT_MAX_PATH_LEN + 2);
-<<<<<<< HEAD
-
-  if (__gnat_can_use_acl (wname))
-    __gnat_set_OWNER_ACL (wname, GRANT_ACCESS, FILE_GENERIC_READ);
-
-#elif ! defined (__vxworks) && ! defined(__nucleus__)
-  GNAT_STRUCT_STAT statbuf;
-
-=======
-
-  if (__gnat_can_use_acl (wname))
-    __gnat_set_OWNER_ACL (wname, GRANT_ACCESS, FILE_GENERIC_READ);
-
 #elif ! (defined (__vxworks) && _WRS_VXWORKS_MAJOR < 6) && \
   ! defined(__nucleus__)
   GNAT_STRUCT_STAT statbuf;
 
->>>>>>> 3082eeb7
+  if (GNAT_STAT (name, &statbuf) == 0)
+    {
+      statbuf.st_mode = statbuf.st_mode & 07577;
+      chmod (name, statbuf.st_mode);
+    }
+#endif
+}
+
+void
+__gnat_set_readable (char *name)
+{
+#if defined (_WIN32) && !defined (RTX)
+  TCHAR wname [GNAT_MAX_PATH_LEN + 2];
+
+  S2WSC (wname, name, GNAT_MAX_PATH_LEN + 2);
+
+  if (__gnat_can_use_acl (wname))
+    __gnat_set_OWNER_ACL (wname, GRANT_ACCESS, FILE_GENERIC_READ);
+
+#elif ! (defined (__vxworks) && _WRS_VXWORKS_MAJOR < 6) && \
+  ! defined(__nucleus__)
+  GNAT_STRUCT_STAT statbuf;
+
   if (GNAT_STAT (name, &statbuf) == 0)
     {
       chmod (name, statbuf.st_mode | S_IREAD);
@@ -2610,12 +2320,8 @@
   if (__gnat_can_use_acl (wname))
     __gnat_set_OWNER_ACL (wname, DENY_ACCESS, FILE_GENERIC_READ);
 
-<<<<<<< HEAD
-#elif ! defined (__vxworks) && ! defined(__nucleus__)
-=======
 #elif ! (defined (__vxworks) && _WRS_VXWORKS_MAJOR < 6) && \
   ! defined(__nucleus__)
->>>>>>> 3082eeb7
   GNAT_STRUCT_STAT statbuf;
 
   if (GNAT_STAT (name, &statbuf) == 0)
@@ -2626,12 +2332,8 @@
 }
 
 int
-<<<<<<< HEAD
-__gnat_is_symbolic_link_attr (char* name, struct file_attributes* attr)
-=======
 __gnat_is_symbolic_link_attr (char* name ATTRIBUTE_UNUSED,
                               struct file_attributes* attr)
->>>>>>> 3082eeb7
 {
    if (attr->symbolic_link == ATTR_UNSET) {
 #if defined (__vxworks) || defined (__nucleus__)
@@ -2841,11 +2543,7 @@
     }
 
   HANDLES_LIST[plist_length] = h;
-<<<<<<< HEAD
-  PID_LIST[plist_length] = GetProcessId (h);
-=======
   PID_LIST[plist_length] = pid;
->>>>>>> 3082eeb7
   ++plist_length;
 
   (*Unlock_Task) ();
@@ -2876,13 +2574,8 @@
   /* -------------------- critical section -------------------- */
 }
 
-<<<<<<< HEAD
-static HANDLE
-win32_no_block_spawn (char *command, char *args[])
-=======
 static void
 win32_no_block_spawn (char *command, char *args[], HANDLE *h, int *pid)
->>>>>>> 3082eeb7
 {
   BOOL result;
   STARTUPINFO SI;
@@ -2947,12 +2640,6 @@
   if (result == TRUE)
     {
       CloseHandle (PI.hThread);
-<<<<<<< HEAD
-      return PI.hProcess;
-    }
-  else
-    return NULL;
-=======
       *h = PI.hProcess;
       *pid = PI.dwProcessId;
     }
@@ -2961,7 +2648,6 @@
       *h = NULL;
       *pid = 0;
     }
->>>>>>> 3082eeb7
 }
 
 static int
@@ -2998,11 +2684,7 @@
   h = hl[res - WAIT_OBJECT_0];
 
   GetExitCodeProcess (h, &exitcode);
-<<<<<<< HEAD
-  pid = GetProcessId (h);
-=======
   pid = PID_LIST [res - WAIT_OBJECT_0];
->>>>>>> 3082eeb7
   __gnat_win32_remove_handle (h, -1);
 
   free (hl);
@@ -3034,22 +2716,6 @@
   else
     return -1;
 
-<<<<<<< HEAD
-#elif defined (_WIN32)
-
-  HANDLE h = NULL;
-
-  h = win32_no_block_spawn (args[0], args);
-  if (h != NULL)
-    {
-      add_handle (h);
-      return GetProcessId (h);
-    }
-  else
-    return -1;
-
-=======
->>>>>>> 3082eeb7
 #else
 
   int pid = fork ();
@@ -3803,11 +3469,7 @@
 char *
 __gnat_to_canonical_file_list_next (void)
 {
-<<<<<<< HEAD
-  static char *empty = "";
-=======
   static char empty[] = "";
->>>>>>> 3082eeb7
   return empty;
 }
 
@@ -4197,17 +3859,6 @@
 #endif
 #endif
 
-<<<<<<< HEAD
-#if defined (linux)
-/* There is no function in the glibc to retrieve the LWP of the current
-   thread. We need to do a system call in order to retrieve this
-   information. */
-#include <sys/syscall.h>
-void *__gnat_lwp_self (void)
-{
-   return (void *) syscall (__NR_gettid);
-=======
 #ifdef __cplusplus
->>>>>>> 3082eeb7
 }
 #endif