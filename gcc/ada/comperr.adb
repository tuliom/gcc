--- conflicted
+++ resolved
@@ -6,11 +6,7 @@
 --                                                                          --
 --                                 B o d y                                  --
 --                                                                          --
-<<<<<<< HEAD
---          Copyright (C) 1992-2009, Free Software Foundation, Inc.         --
-=======
 --          Copyright (C) 1992-2011, Free Software Foundation, Inc.         --
->>>>>>> 3082eeb7
 --                                                                          --
 -- GNAT is free software;  you can  redistribute it  and/or modify it under --
 -- terms of the  GNU General Public License as published  by the Free Soft- --
@@ -35,6 +31,7 @@
 with Debug;    use Debug;
 with Errout;   use Errout;
 with Gnatvsn;  use Gnatvsn;
+with Lib;      use Lib;
 with Namet;    use Namet;
 with Opt;      use Opt;
 with Osint;    use Osint;
@@ -148,15 +145,12 @@
          else
             Error_Msg_N ("cannot generate 'S'C'I'L", Current_Error_Node);
          end if;
-<<<<<<< HEAD
-=======
       end if;
 
       --  If we are in CodePeer mode, we must also delete SCIL files
 
       if CodePeer_Mode then
          Delete_SCIL_Files;
->>>>>>> 3082eeb7
       end if;
 
       --  If any errors have already occurred, then we guess that the abort
