--- conflicted
+++ resolved
@@ -6,11 +6,7 @@
 --                                                                          --
 --                                 B o d y                                  --
 --                                                                          --
-<<<<<<< HEAD
---          Copyright (C) 2001-2009, Free Software Foundation, Inc.         --
-=======
 --          Copyright (C) 2001-2011, Free Software Foundation, Inc.         --
->>>>>>> 3082eeb7
 --                                                                          --
 -- GNAT is free software;  you can  redistribute it  and/or modify it under --
 -- terms of the  GNU General Public License as published  by the Free Soft- --
@@ -878,11 +874,7 @@
                Errout_Handling        => Part.Finalize_If_Error,
                Store_Comments         => True,
                Is_Config_File         => False,
-<<<<<<< HEAD
-               Flags                  => Flags,
-=======
                Env                    => Root_Environment,
->>>>>>> 3082eeb7
                Current_Directory      => Get_Current_Dir,
                Packages_To_Check      => Packages_To_Check_By_Gnatname);
 
