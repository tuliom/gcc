--- conflicted
+++ resolved
@@ -6,11 +6,7 @@
 --                                                                          --
 --                                   B o d y                                --
 --                                                                          --
-<<<<<<< HEAD
---            Copyright (C) 2008-2009, Free Software Foundation, Inc.       --
-=======
 --            Copyright (C) 2008-2011, Free Software Foundation, Inc.       --
->>>>>>> 3082eeb7
 --                                                                          --
 -- GNARL is free software;  you can redistribute it  and/or modify it under --
 -- terms of the  GNU General Public License as published  by the Free Soft- --
@@ -30,11 +26,7 @@
 --                                                                          --
 ------------------------------------------------------------------------------
 
-<<<<<<< HEAD
---  This package provides vxworks specific support functions needed
-=======
 --  This package provides VxWorks specific support functions needed
->>>>>>> 3082eeb7
 --  by System.OS_Interface.
 
 --  This is the VxWorks 6 RTP version of this package
@@ -61,8 +53,6 @@
       return ERROR;
    end Int_Unlock;
 
-<<<<<<< HEAD
-=======
    -----------------------
    -- Interrupt_Connect --
    -----------------------
@@ -111,7 +101,6 @@
       return OS_semDelete (Sem);
    end semDelete;
 
->>>>>>> 3082eeb7
    --------------------
    -- Set_Time_Slice --
    --------------------
@@ -122,25 +111,6 @@
       return ERROR;
    end Set_Time_Slice;
 
-<<<<<<< HEAD
-   function Interrupt_Connect
-     (Vector    : Interrupt_Vector;
-      Handler   : Interrupt_Handler;
-      Parameter : System.Address := System.Null_Address) return int is
-      pragma Unreferenced (Vector, Handler, Parameter);
-   begin
-      return ERROR;
-   end Interrupt_Connect;
-
-   function Interrupt_Number_To_Vector
-     (intNum : int) return Interrupt_Vector is
-      pragma Unreferenced (intNum);
-   begin
-      return 0;
-   end Interrupt_Number_To_Vector;
-
-=======
->>>>>>> 3082eeb7
    ------------------------
    -- taskCpuAffinitySet --
    ------------------------
@@ -151,8 +121,6 @@
       return ERROR;
    end taskCpuAffinitySet;
 
-<<<<<<< HEAD
-=======
    -------------------------
    -- taskMaskAffinitySet --
    -------------------------
@@ -163,5 +131,4 @@
       return ERROR;
    end taskMaskAffinitySet;
 
->>>>>>> 3082eeb7
 end System.VxWorks.Ext;