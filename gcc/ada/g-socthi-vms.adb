------------------------------------------------------------------------------
--                                                                          --
--                         GNAT COMPILER COMPONENTS                         --
--                                                                          --
--                    G N A T . S O C K E T S . T H I N                     --
--                                                                          --
--                                 B o d y                                  --
--                                                                          --
--                     Copyright (C) 2001-2009, AdaCore                     --
--                                                                          --
-- GNAT is free software;  you can  redistribute it  and/or modify it under --
-- terms of the  GNU General Public License as published  by the Free Soft- --
-- ware  Foundation;  either version 2,  or (at your option) any later ver- --
-- sion.  GNAT is distributed in the hope that it will be useful, but WITH- --
-- OUT ANY WARRANTY;  without even the  implied warranty of MERCHANTABILITY --
-- or FITNESS FOR A PARTICULAR PURPOSE.  See the GNU General Public License --
-- for  more details.  You should have  received  a copy of the GNU General --
-- Public License  distributed with GNAT;  see file COPYING.  If not, write --
-- to  the  Free Software Foundation,  51  Franklin  Street,  Fifth  Floor, --
-- Boston, MA 02110-1301, USA.                                              --
--                                                                          --
-- As a special exception,  if other files  instantiate  generics from this --
-- unit, or you link  this unit with other files  to produce an executable, --
-- this  unit  does not  by itself cause  the resulting  executable  to  be --
-- covered  by the  GNU  General  Public  License.  This exception does not --
-- however invalidate  any other reasons why  the executable file  might be --
-- covered by the  GNU Public License.                                      --
--                                                                          --
-- GNAT was originally developed  by the GNAT team at  New York University. --
-- Extensive contributions were provided by Ada Core Technologies Inc.      --
--                                                                          --
------------------------------------------------------------------------------

--  This is the version for OpenVMS

with GNAT.OS_Lib; use GNAT.OS_Lib;
with GNAT.Task_Lock;

with Interfaces.C; use Interfaces.C;

package body GNAT.Sockets.Thin is

   type VMS_Msghdr is new Msghdr;
   pragma Pack (VMS_Msghdr);
   --  On VMS (unlike other platforms), struct msghdr is packed, so a specific
   --  derived type is required.

   Non_Blocking_Sockets : aliased Fd_Set;
   --  When this package is initialized with Process_Blocking_IO set to True,
   --  sockets are set in non-blocking mode to avoid blocking the whole process
   --  when a thread wants to perform a blocking IO operation. But the user can
   --  also set a socket in non-blocking mode by purpose. In order to make a
   --  difference between these two situations, we track the origin of
   --  non-blocking mode in Non_Blocking_Sockets. Note that if S is in
   --  Non_Blocking_Sockets, it has been set in non-blocking mode by the user.

   Quantum : constant Duration := 0.2;
   --  When SOSC.Thread_Blocking_IO is False, we set sockets to non-blocking
   --  mode and we spend a period of time Quantum between two attempts on a
   --  blocking operation.

   Unknown_System_Error : constant C.Strings.chars_ptr :=
                            C.Strings.New_String ("Unknown system error");

   function Syscall_Accept
     (S       : C.int;
      Addr    : System.Address;
      Addrlen : not null access C.int) return C.int;
   pragma Import (C, Syscall_Accept, "accept");

   function Syscall_Connect
     (S       : C.int;
      Name    : System.Address;
      Namelen : C.int) return C.int;
   pragma Import (C, Syscall_Connect, "connect");

   function Syscall_Recv
     (S     : C.int;
      Msg   : System.Address;
      Len   : C.int;
      Flags : C.int) return C.int;
   pragma Import (C, Syscall_Recv, "recv");

   function Syscall_Recvfrom
     (S       : C.int;
      Msg     : System.Address;
      Len     : C.int;
      Flags   : C.int;
      From    : System.Address;
      Fromlen : not null access C.int) return C.int;
   pragma Import (C, Syscall_Recvfrom, "recvfrom");

   function Syscall_Recvmsg
     (S     : C.int;
      Msg   : System.Address;
      Flags : C.int) return C.int;
   pragma Import (C, Syscall_Recvmsg, "recvmsg");

   function Syscall_Sendmsg
     (S     : C.int;
      Msg   : System.Address;
      Flags : C.int) return C.int;
   pragma Import (C, Syscall_Sendmsg, "sendmsg");

   function Syscall_Sendto
     (S     : C.int;
      Msg   : System.Address;
      Len   : C.int;
      Flags : C.int;
      To    : System.Address;
      Tolen : C.int) return C.int;
   pragma Import (C, Syscall_Sendto, "sendto");

   function Syscall_Socket
     (Domain, Typ, Protocol : C.int) return C.int;
   pragma Import (C, Syscall_Socket, "socket");

   function Non_Blocking_Socket (S : C.int) return Boolean;
   procedure Set_Non_Blocking_Socket (S : C.int; V : Boolean);

   --------------
   -- C_Accept --
   --------------

   function C_Accept
     (S       : C.int;
      Addr    : System.Address;
      Addrlen : not null access C.int) return C.int
   is
      R   : C.int;
      Val : aliased C.int := 1;

      Discard : C.int;
      pragma Warnings (Off, Discard);

   begin
      loop
         R := Syscall_Accept (S, Addr, Addrlen);
         exit when SOSC.Thread_Blocking_IO
           or else R /= Failure
           or else Non_Blocking_Socket (S)
           or else Errno /= SOSC.EWOULDBLOCK;
         delay Quantum;
      end loop;

      if not SOSC.Thread_Blocking_IO
        and then R /= Failure
      then
         --  A socket inherits the properties of its server, especially
         --  the FIONBIO flag. Do not use Socket_Ioctl as this subprogram
         --  tracks sockets set in non-blocking mode by user.

         Set_Non_Blocking_Socket (R, Non_Blocking_Socket (S));
         Discard := C_Ioctl (R, SOSC.FIONBIO, Val'Access);
      end if;

      return R;
   end C_Accept;

   ---------------
   -- C_Connect --
   ---------------

   function C_Connect
     (S       : C.int;
      Name    : System.Address;
      Namelen : C.int) return C.int
   is
      Res : C.int;

   begin
      Res := Syscall_Connect (S, Name, Namelen);

      if SOSC.Thread_Blocking_IO
        or else Res /= Failure
        or else Non_Blocking_Socket (S)
        or else Errno /= SOSC.EINPROGRESS
      then
         return Res;
      end if;

      declare
         WSet : aliased Fd_Set;
         Now  : aliased Timeval;

      begin
         Reset_Socket_Set (WSet'Access);
         loop
            Insert_Socket_In_Set (WSet'Access, S);
            Now := Immediat;
            Res := C_Select
              (S + 1,
               No_Fd_Set_Access,
               WSet'Access,
               No_Fd_Set_Access,
               Now'Unchecked_Access);

            exit when Res > 0;

            if Res = Failure then
               return Res;
            end if;

            delay Quantum;
         end loop;
      end;

      Res := Syscall_Connect (S, Name, Namelen);

      if Res = Failure and then Errno = SOSC.EISCONN then
         return Thin_Common.Success;
      else
         return Res;
      end if;
   end C_Connect;

   ------------------
   -- Socket_Ioctl --
   ------------------

   function Socket_Ioctl
     (S   : C.int;
      Req : C.int;
      Arg : access C.int) return C.int
   is
   begin
      if not SOSC.Thread_Blocking_IO and then Req = SOSC.FIONBIO then
         if Arg.all /= 0 then
            Set_Non_Blocking_Socket (S, True);
         end if;
      end if;

      return C_Ioctl (S, Req, Arg);
   end Socket_Ioctl;

   ------------
   -- C_Recv --
   ------------

   function C_Recv
     (S     : C.int;
      Msg   : System.Address;
      Len   : C.int;
      Flags : C.int) return C.int
   is
      Res : C.int;

   begin
      loop
         Res := Syscall_Recv (S, Msg, Len, Flags);
         exit when SOSC.Thread_Blocking_IO
           or else Res /= Failure
           or else Non_Blocking_Socket (S)
           or else Errno /= SOSC.EWOULDBLOCK;
         delay Quantum;
      end loop;

      return Res;
   end C_Recv;

   ----------------
   -- C_Recvfrom --
   ----------------

   function C_Recvfrom
     (S       : C.int;
      Msg     : System.Address;
      Len     : C.int;
      Flags   : C.int;
      From    : System.Address;
      Fromlen : not null access C.int) return C.int
   is
      Res : C.int;

   begin
      loop
         Res := Syscall_Recvfrom (S, Msg, Len, Flags, From, Fromlen);
         exit when SOSC.Thread_Blocking_IO
           or else Res /= Failure
           or else Non_Blocking_Socket (S)
           or else Errno /= SOSC.EWOULDBLOCK;
         delay Quantum;
      end loop;

      return Res;
   end C_Recvfrom;

   ---------------
   -- C_Recvmsg --
   ---------------

   function C_Recvmsg
     (S     : C.int;
      Msg   : System.Address;
<<<<<<< HEAD
      Flags : C.int) return ssize_t
=======
      Flags : C.int) return System.CRTL.ssize_t
>>>>>>> b56a5220
   is
      Res : C.int;

      GNAT_Msg : Msghdr;
      for GNAT_Msg'Address use Msg;
      pragma Import (Ada, GNAT_Msg);

      VMS_Msg : aliased VMS_Msghdr := VMS_Msghdr (GNAT_Msg);

   begin
      loop
         Res := Syscall_Recvmsg (S, VMS_Msg'Address, Flags);
         exit when SOSC.Thread_Blocking_IO
           or else Res /= Failure
           or else Non_Blocking_Socket (S)
           or else Errno /= SOSC.EWOULDBLOCK;
         delay Quantum;
      end loop;

      GNAT_Msg := Msghdr (VMS_Msg);

<<<<<<< HEAD
      return ssize_t (Res);
=======
      return System.CRTL.ssize_t (Res);
>>>>>>> b56a5220
   end C_Recvmsg;

   ---------------
   -- C_Sendmsg --
   ---------------

   function C_Sendmsg
     (S     : C.int;
      Msg   : System.Address;
<<<<<<< HEAD
      Flags : C.int) return ssize_t
=======
      Flags : C.int) return System.CRTL.ssize_t
>>>>>>> b56a5220
   is
      Res : C.int;

      GNAT_Msg : Msghdr;
      for GNAT_Msg'Address use Msg;
      pragma Import (Ada, GNAT_Msg);

      VMS_Msg : aliased VMS_Msghdr := VMS_Msghdr (GNAT_Msg);

   begin
      loop
         Res := Syscall_Sendmsg (S, VMS_Msg'Address, Flags);
         exit when SOSC.Thread_Blocking_IO
           or else Res /= Failure
           or else Non_Blocking_Socket (S)
           or else Errno /= SOSC.EWOULDBLOCK;
         delay Quantum;
      end loop;

      GNAT_Msg := Msghdr (VMS_Msg);

<<<<<<< HEAD
      return ssize_t (Res);
=======
      return System.CRTL.ssize_t (Res);
>>>>>>> b56a5220
   end C_Sendmsg;

   --------------
   -- C_Sendto --
   --------------

   function C_Sendto
     (S     : C.int;
      Msg   : System.Address;
      Len   : C.int;
      Flags : C.int;
      To    : System.Address;
      Tolen : C.int) return C.int
   is
      Res : C.int;

   begin
      loop
         Res := Syscall_Sendto (S, Msg, Len, Flags, To, Tolen);
         exit when SOSC.Thread_Blocking_IO
           or else Res /= Failure
           or else Non_Blocking_Socket (S)
           or else Errno /= SOSC.EWOULDBLOCK;
         delay Quantum;
      end loop;

      return Res;
   end C_Sendto;

   --------------
   -- C_Socket --
   --------------

   function C_Socket
     (Domain   : C.int;
      Typ      : C.int;
      Protocol : C.int) return C.int
   is
      R   : C.int;
      Val : aliased C.int := 1;

      Discard : C.int;
      pragma Unreferenced (Discard);

   begin
      R := Syscall_Socket (Domain, Typ, Protocol);

      if not SOSC.Thread_Blocking_IO
        and then R /= Failure
      then
         --  Do not use Socket_Ioctl as this subprogram tracks sockets set
         --  in non-blocking mode by user.

         Discard := C_Ioctl (R, SOSC.FIONBIO, Val'Access);
         Set_Non_Blocking_Socket (R, False);
      end if;

      return R;
   end C_Socket;

   --------------
   -- Finalize --
   --------------

   procedure Finalize is
   begin
      null;
   end Finalize;

   -------------------------
   -- Host_Error_Messages --
   -------------------------

   package body Host_Error_Messages is separate;

   ----------------
   -- Initialize --
   ----------------

   procedure Initialize is
   begin
      Reset_Socket_Set (Non_Blocking_Sockets'Access);
   end Initialize;

   -------------------------
   -- Non_Blocking_Socket --
   -------------------------

   function Non_Blocking_Socket (S : C.int) return Boolean is
      R : Boolean;
   begin
      Task_Lock.Lock;
      R := (Is_Socket_In_Set (Non_Blocking_Sockets'Access, S) /= 0);
      Task_Lock.Unlock;
      return R;
   end Non_Blocking_Socket;

   -----------------------------
   -- Set_Non_Blocking_Socket --
   -----------------------------

   procedure Set_Non_Blocking_Socket (S : C.int; V : Boolean) is
   begin
      Task_Lock.Lock;

      if V then
         Insert_Socket_In_Set (Non_Blocking_Sockets'Access, S);
      else
         Remove_Socket_From_Set (Non_Blocking_Sockets'Access, S);
      end if;

      Task_Lock.Unlock;
   end Set_Non_Blocking_Socket;

   --------------------
   -- Signalling_Fds --
   --------------------

   package body Signalling_Fds is separate;

   --------------------------
   -- Socket_Error_Message --
   --------------------------

   function Socket_Error_Message
     (Errno : Integer) return C.Strings.chars_ptr
   is separate;

end GNAT.Sockets.Thin;<|MERGE_RESOLUTION|>--- conflicted
+++ resolved
@@ -292,11 +292,7 @@
    function C_Recvmsg
      (S     : C.int;
       Msg   : System.Address;
-<<<<<<< HEAD
-      Flags : C.int) return ssize_t
-=======
       Flags : C.int) return System.CRTL.ssize_t
->>>>>>> b56a5220
    is
       Res : C.int;
 
@@ -318,11 +314,7 @@
 
       GNAT_Msg := Msghdr (VMS_Msg);
 
-<<<<<<< HEAD
-      return ssize_t (Res);
-=======
       return System.CRTL.ssize_t (Res);
->>>>>>> b56a5220
    end C_Recvmsg;
 
    ---------------
@@ -332,11 +324,7 @@
    function C_Sendmsg
      (S     : C.int;
       Msg   : System.Address;
-<<<<<<< HEAD
-      Flags : C.int) return ssize_t
-=======
       Flags : C.int) return System.CRTL.ssize_t
->>>>>>> b56a5220
    is
       Res : C.int;
 
@@ -358,11 +346,7 @@
 
       GNAT_Msg := Msghdr (VMS_Msg);
 
-<<<<<<< HEAD
-      return ssize_t (Res);
-=======
       return System.CRTL.ssize_t (Res);
->>>>>>> b56a5220
    end C_Sendmsg;
 
    --------------
