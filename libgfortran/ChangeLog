--- conflicted
+++ resolved
@@ -1,154 +1,4 @@
-<<<<<<< HEAD
-2009-11-02  Janne Blomqvist  <jb@gcc.gnu.org>
-
-	* Makefile.am (gfor_io_headers): Add fbuf.h, format.h, unix.h.
-	* Makefile.in: Regenerated.
-	* io/fbuf.h: New file.
-	* io/format.h: New file.
-	* io/unix.h: New file.
-	* io/io.h (struct stream): Move to unix.h, add forward declaration.
-	(sread): Likewise.
-	(swrite): Likewise.
-	(sseek): Likewise.
-	(stell): Likewise.
-	(struncate): Likewise.
-	(sflush): Likewise.
-	(sflush): Likewise.
-	(sclose): Likewise.
-	(compared_files): Move prototype to unix.h.
-	(open_external): Likewise.
-	(open_internal): Likewise.
-	(mem_alloc_w): Likewise.
-	(mem_alloc_r): Likewise.
-	(input_stream): Likewise.
-	(output_stream): Likewise.
-	(error_stream): Likewise.
-	(compare_file_filename): Likewise.
-	(find_file): Likewise.
-	(delete_file): Likewise.
-	(file_exists): Likewise.
-	(inquire_sequential): Likewise.
-	(inquire_direct): Likewise.
-	(inquire_formatted): Likewise.
-	(inquire_unformatted): Likewise.
-	(inquire_read): Likewise.
-	(inquire_write): Likewise.
-	(inquire_readwrite): Likewise.
-	(file_length): Likewise.
-	(is_seekable): Likewise.
-	(is_special): Likewise.
-	(flush_if_preconnected): Likewise.
-	(empty_internal_buffer): Likewise.
-	(stream_isatty): Likewise.
-	(stream_ttyname): Likewise.
-	(unpack_filename): Likewise.
-	(struct fbuf): Move to fbuf.h, add forward declaration.
-	(fbuf_init): Move prototype to fbuf.h.
-	(fbuf_destroy): Likewise.
-	(fbuf_reset): Likewise.
-	(fbuf_alloc): Likewise.
-	(fbuf_flush): Likewise.
-	(fbuf_seek): Likewise.
-	(fbuf_read): Likewise.
-	(fbuf_getc_refill): Likewise.
-	(fbuf_getc): Move inline function to fbuf.h.
-	(enum format_token): Move to format.h.
-	(struct fnode): Move to format.h, add forward declaration.
-	(parse_format): Move prototype to format.h.
-	(next_format): Likewise.
-	(unget_format): Likewise.
-	(format_error): Likewise.
-	(free_format_data): Likewise.
-	(free_format_hash_table): Likewise.
-	(init_format_hash): Likewise.
-	(free_format_hash): Likewise.
-	* io/close.c: Include unix.h.
-	* io/fbuf.c: Include fbuf.h and unix.h.
-	* io/file_pos.c: Include fbuf.h and unix.h.
-	* io/format.c: Include format.h.
-	* io/inquire.c: Include unix.h.
-	* io/intrinsics.c: Include fbuf.h and unix.h.
-	* io/list_read.c: Include fbuf.h and unix.h.
-	* io/open.c: Include fbuf.h and unix.h.
-	* io/read.c: Include format.h.
-	* io/transfer.c: Include fbuf.h, format.h, and unix.h.
-	* io/unit.c: Likewise.
-	* io/unix.c: Include unix.h.
-	* io/write.c: Include format.h and unix.h.
-
-2009-10-31  Janne Blomqvist  <jb@gcc.gnu.org>
-
-	PR libfortran/41219
-	* intrinsics/unpack_generic.c (unpack_internal): Remove unused
-	argument from prototype.
-	(unpack1): Update unpack_internal call.
-	(unpack1_char): Likewise.
-	(unpack1_char4): Likewise.
-	(unpack0): Likewise.
-	(unpack0_char): Likewise.
-	(unpack0_char4): Likewise.
-	* intrinsics/iso_c_binding.c (c_f_pointer_u0): Get rid of
-	uninitialized variable warning.
-
-2009-10-29  Jerry DeLisle  <jvdelisle@gcc.gnu.org>
-
-	PR libgfortran/41711
-	* libgfortran.h: Define larger sizes for BOZ conversion	buffers.
-	* io/write.c (extract_uint): Include case where size is 10 if integer
-	is large enough. (write_int): Rename to	write_boz. (write_boz): Factor
-	out extract_uint and delete the	conversion function.
-	(btoa_big): New binary conversion function.
-	(otoa_big): New octal conversion function.
-	(ztoa_big): New	hexidecimal conversion function.
-	(write_b): Modify to use new function.
-	(write_o): Likewise.
-	(write_z): Likewise.
-
-2009-10-12  Jerry DeLisle  <jvdelisle@gcc.gnu.org>
-
-	PR libgfortran/41683
-	* io/format.c (parse_format_list): Allow a repeat specifier immediately
-	after a P specifier.
-	
-2009-10-11  Jerry DeLisle  <jvdelisle@gcc.gnu.org>
-
-	PR libgfortran/38439
-	* io/format.c (parse_format_list): Correct logic for FMT_F reading vs
-	writing. Code clean-up.
-
-2009-10-11  Jerry DeLisle  <jvdelisle@gcc.gnu.org>
-
-	PR libgfortran/38439
-	* io/format.c (parse_format_list): Add check for tokens not allowed
-	after P specifier. Fix comments.  Remove un-needed code. Fix the
-	default exponent list. Correct pointer assignment error.
-
-2009-10-05  Jerry DeLisle  <jvdelisle@gcc.gnu.org>
-
-	PR libgfortran/35862
-	* write_float.def (outout_float): Fix handling of special case where no
-	digits after the decimal point and values less than 1.0. Adjust index
-	into digits string. (WRITE_FLOAT): Remove special case code from macro.
-
-2009-09-28  Jerry DeLisle  <jvdelisle@gcc.gnu.org>
-
-	PR libgfortran/35862
-	* io.h (gfc_unit): Add round_status.
-	(format_token): Add enumerators for rounding format specifiers.
-	* transfer.c (round_opt): New options table.
-	(formatted_transfer_scalar_read): Add set round_status for each rounding
-	format token. (formatted_transfer_scalar_write): Likewise.
-	* format.c (format_lex): Tokenize the rounding format specifiers.
-	(parse_format_list): Parse the rounding format specifiers.
-	* write_float.def (outout_float): Modify rounding code to use new
-	variable rchar to set the appropriate rounding. Fix some whitespace.
-	* unit.c (get_internal_unit): Initialize rounding mode for internal
-	units. (init_units): Likewise.
-
-2009-09-19  Iain Sandoe  <iain.sandoe@sandoe-acoustics.co.uk>
-=======
 2010-09-14  Jerry DeLisle  <jvdelisle@gcc.gnu.org>
->>>>>>> 779871ac
 
 	PR libfortran/45532
 	* io/list_read.c (nml_get_obj_data): Set first_nl if the previous
