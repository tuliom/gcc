/* Implementation of the EOSHIFT intrinsic
   Copyright 2002, 2005, 2007, 2009 Free Software Foundation, Inc.
   Contributed by Paul Brook <paul@nowt.org>

This file is part of the GNU Fortran 95 runtime library (libgfortran).

Libgfortran is free software; you can redistribute it and/or
modify it under the terms of the GNU General Public
License as published by the Free Software Foundation; either
version 3 of the License, or (at your option) any later version.

Libgfortran is distributed in the hope that it will be useful,
but WITHOUT ANY WARRANTY; without even the implied warranty of
MERCHANTABILITY or FITNESS FOR A PARTICULAR PURPOSE.  See the
GNU General Public License for more details.

Under Section 7 of GPL version 3, you are granted additional
permissions described in the GCC Runtime Library Exception, version
3.1, as published by the Free Software Foundation.

You should have received a copy of the GNU General Public License and
a copy of the GCC Runtime Library Exception along with this program;
see the files COPYING3 and COPYING.RUNTIME respectively.  If not, see
<http://www.gnu.org/licenses/>.  */

#include "libgfortran.h"
#include <stdlib.h>
#include <assert.h>
#include <string.h>


#if defined (HAVE_GFC_INTEGER_4)

static void
eoshift3 (gfc_array_char * const restrict ret, 
	const gfc_array_char * const restrict array, 
	const gfc_array_i4 * const restrict h,
	const gfc_array_char * const restrict bound, 
	const GFC_INTEGER_4 * const restrict pwhich,
	const char * filler, index_type filler_len)
{
  /* r.* indicates the return array.  */
  index_type rstride[GFC_MAX_DIMENSIONS];
  index_type rstride0;
  index_type roffset;
  char *rptr;
  char * restrict dest;
  /* s.* indicates the source array.  */
  index_type sstride[GFC_MAX_DIMENSIONS];
  index_type sstride0;
  index_type soffset;
  const char *sptr;
  const char *src;
  /* h.* indicates the shift array.  */
  index_type hstride[GFC_MAX_DIMENSIONS];
  index_type hstride0;
  const GFC_INTEGER_4 *hptr;
  /* b.* indicates the bound array.  */
  index_type bstride[GFC_MAX_DIMENSIONS];
  index_type bstride0;
  const char *bptr;

  index_type count[GFC_MAX_DIMENSIONS];
  index_type extent[GFC_MAX_DIMENSIONS];
  index_type dim;
  index_type len;
  index_type n;
  index_type size;
  index_type arraysize;
  int which;
  GFC_INTEGER_4 sh;
  GFC_INTEGER_4 delta;

  /* The compiler cannot figure out that these are set, initialize
     them to avoid warnings.  */
  len = 0;
  soffset = 0;
  roffset = 0;

  arraysize = size0 ((array_t *) array);
  size = GFC_DESCRIPTOR_SIZE(array);

  if (pwhich)
    which = *pwhich - 1;
  else
    which = 0;

  if (ret->data == NULL)
    {
      int i;

      ret->data = internal_malloc_size (size * arraysize);
      ret->offset = 0;
      ret->dtype = array->dtype;
      for (i = 0; i < GFC_DESCRIPTOR_RANK (array); i++)
        {
	  index_type ub, str;

	  ub = GFC_DESCRIPTOR_EXTENT(array,i) - 1;

          if (i == 0)
            str = 1;
          else
            str = GFC_DESCRIPTOR_EXTENT(ret,i-1)
	      * GFC_DESCRIPTOR_STRIDE(ret,i-1);

	  GFC_DIMENSION_SET(ret->dim[i], 0, ub, str);

        }
<<<<<<< HEAD
      if (arraysize > 0)
	ret->data = internal_malloc_size (size * arraysize);
      else
	ret->data = internal_malloc_size (1);
=======
      /* internal_malloc_size allocates a single byte for zero size.  */
      ret->data = internal_malloc_size (size * arraysize);
>>>>>>> 3082eeb7

    }
  else if (unlikely (compile_options.bounds_check))
    {
      bounds_equal_extents ((array_t *) ret, (array_t *) array,
				 "return value", "EOSHIFT");
    }

  if (unlikely (compile_options.bounds_check))
    {
      bounds_reduced_extents ((array_t *) h, (array_t *) array, which,
      			      "SHIFT argument", "EOSHIFT");
    }

  if (arraysize == 0)
    return;

  extent[0] = 1;
  count[0] = 0;
  n = 0;
  for (dim = 0; dim < GFC_DESCRIPTOR_RANK (array); dim++)
    {
      if (dim == which)
        {
          roffset = GFC_DESCRIPTOR_STRIDE_BYTES(ret,dim);
          if (roffset == 0)
            roffset = size;
          soffset = GFC_DESCRIPTOR_STRIDE_BYTES(array,dim);
          if (soffset == 0)
            soffset = size;
          len = GFC_DESCRIPTOR_EXTENT(array,dim);
        }
      else
        {
          count[n] = 0;
          extent[n] = GFC_DESCRIPTOR_EXTENT(array,dim);
          rstride[n] = GFC_DESCRIPTOR_STRIDE_BYTES(ret,dim);
          sstride[n] = GFC_DESCRIPTOR_STRIDE_BYTES(array,dim);

          hstride[n] = GFC_DESCRIPTOR_STRIDE(h,n);
          if (bound)
            bstride[n] = GFC_DESCRIPTOR_STRIDE_BYTES(bound,n);
          else
            bstride[n] = 0;
          n++;
        }
    }
  if (sstride[0] == 0)
    sstride[0] = size;
  if (rstride[0] == 0)
    rstride[0] = size;
  if (hstride[0] == 0)
    hstride[0] = 1;
  if (bound && bstride[0] == 0)
    bstride[0] = size;

  dim = GFC_DESCRIPTOR_RANK (array);
  rstride0 = rstride[0];
  sstride0 = sstride[0];
  hstride0 = hstride[0];
  bstride0 = bstride[0];
  rptr = ret->data;
  sptr = array->data;
  hptr = h->data;
  if (bound)
    bptr = bound->data;
  else
    bptr = NULL;

  while (rptr)
    {
      /* Do the shift for this dimension.  */
      sh = *hptr;
      if (( sh >= 0 ? sh : -sh ) > len)
	{
	  delta = len;
	  sh = len;
	}
      else
	delta = (sh >= 0) ? sh: -sh;

      if (sh > 0)
        {
          src = &sptr[delta * soffset];
          dest = rptr;
        }
      else
        {
          src = sptr;
          dest = &rptr[delta * roffset];
        }
      for (n = 0; n < len - delta; n++)
        {
          memcpy (dest, src, size);
          dest += roffset;
          src += soffset;
        }
      if (sh < 0)
        dest = rptr;
      n = delta;

      if (bptr)
	while (n--)
	  {
	    memcpy (dest, bptr, size);
	    dest += roffset;
	  }
      else
	while (n--)
	  {
	    index_type i;

	    if (filler_len == 1)
	      memset (dest, filler[0], size);
	    else
	      for (i = 0; i < size; i += filler_len)
		memcpy (&dest[i], filler, filler_len);

	    dest += roffset;
	  }

      /* Advance to the next section.  */
      rptr += rstride0;
      sptr += sstride0;
      hptr += hstride0;
      bptr += bstride0;
      count[0]++;
      n = 0;
      while (count[n] == extent[n])
        {
          /* When we get to the end of a dimension, reset it and increment
             the next dimension.  */
          count[n] = 0;
          /* We could precalculate these products, but this is a less
             frequently used path so probably not worth it.  */
          rptr -= rstride[n] * extent[n];
          sptr -= sstride[n] * extent[n];
	  hptr -= hstride[n] * extent[n];
          bptr -= bstride[n] * extent[n];
          n++;
          if (n >= dim - 1)
            {
              /* Break out of the loop.  */
              rptr = NULL;
              break;
            }
          else
            {
              count[n]++;
              rptr += rstride[n];
              sptr += sstride[n];
	      hptr += hstride[n];
              bptr += bstride[n];
            }
        }
    }
}

extern void eoshift3_4 (gfc_array_char * const restrict, 
	const gfc_array_char * const restrict,
	const gfc_array_i4 * const restrict, 
	const gfc_array_char * const restrict,
	const GFC_INTEGER_4 *);
export_proto(eoshift3_4);

void
eoshift3_4 (gfc_array_char * const restrict ret, 
	const gfc_array_char * const restrict array,
	const gfc_array_i4 * const restrict h, 
	const gfc_array_char * const restrict bound,
	const GFC_INTEGER_4 * const restrict pwhich)
{
  eoshift3 (ret, array, h, bound, pwhich, "\0", 1);
}


extern void eoshift3_4_char (gfc_array_char * const restrict, 
	GFC_INTEGER_4,
	const gfc_array_char * const restrict,
	const gfc_array_i4 * const restrict,
	const gfc_array_char * const restrict,
	const GFC_INTEGER_4 * const restrict, 
	GFC_INTEGER_4, GFC_INTEGER_4);
export_proto(eoshift3_4_char);

void
eoshift3_4_char (gfc_array_char * const restrict ret,
	GFC_INTEGER_4 ret_length __attribute__((unused)),
	const gfc_array_char * const restrict array, 
	const gfc_array_i4 *  const restrict h,
	const gfc_array_char * const restrict bound,
	const GFC_INTEGER_4 * const restrict pwhich,
	GFC_INTEGER_4 array_length __attribute__((unused)),
	GFC_INTEGER_4 bound_length __attribute__((unused)))
{
  eoshift3 (ret, array, h, bound, pwhich, " ", 1);
}


extern void eoshift3_4_char4 (gfc_array_char * const restrict, 
	GFC_INTEGER_4,
	const gfc_array_char * const restrict,
	const gfc_array_i4 * const restrict,
	const gfc_array_char * const restrict,
	const GFC_INTEGER_4 * const restrict, 
	GFC_INTEGER_4, GFC_INTEGER_4);
export_proto(eoshift3_4_char4);

void
eoshift3_4_char4 (gfc_array_char * const restrict ret,
	GFC_INTEGER_4 ret_length __attribute__((unused)),
	const gfc_array_char * const restrict array, 
	const gfc_array_i4 *  const restrict h,
	const gfc_array_char * const restrict bound,
	const GFC_INTEGER_4 * const restrict pwhich,
	GFC_INTEGER_4 array_length __attribute__((unused)),
	GFC_INTEGER_4 bound_length __attribute__((unused)))
{
  static const gfc_char4_t space = (unsigned char) ' ';
  eoshift3 (ret, array, h, bound, pwhich,
	    (const char *) &space, sizeof (gfc_char4_t));
}

#endif<|MERGE_RESOLUTION|>--- conflicted
+++ resolved
@@ -107,15 +107,8 @@
 	  GFC_DIMENSION_SET(ret->dim[i], 0, ub, str);
 
         }
-<<<<<<< HEAD
-      if (arraysize > 0)
-	ret->data = internal_malloc_size (size * arraysize);
-      else
-	ret->data = internal_malloc_size (1);
-=======
       /* internal_malloc_size allocates a single byte for zero size.  */
       ret->data = internal_malloc_size (size * arraysize);
->>>>>>> 3082eeb7
 
     }
   else if (unlikely (compile_options.bounds_check))
