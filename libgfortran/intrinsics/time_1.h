--- conflicted
+++ resolved
@@ -175,32 +175,6 @@
 #endif
 
 
-<<<<<<< HEAD
-/* POSIX states that CLOCK_REALTIME must be present if clock_gettime
-   is available, others are optional.  */
-#ifdef CLOCK_REALTIME
-#define GF_CLOCK_REALTIME CLOCK_REALTIME
-#else
-#define GF_CLOCK_REALTIME 0
-#endif
-
-#ifdef CLOCK_MONOTONIC
-#define GF_CLOCK_MONOTONIC CLOCK_MONOTONIC
-#else
-#define GF_CLOCK_MONOTONIC GF_CLOCK_REALTIME
-#endif
-
-/* Arguments:
-   clock_id - INPUT, must be either GF_CLOCK_REALTIME or GF_CLOCK_MONOTONIC
-   secs     - OUTPUT, seconds
-   nanosecs - OUTPUT, OPTIONAL, nanoseconds
-
-   If clock_id equals GF_CLOCK_REALTIME, the OUTPUT arguments shall be
-   the number of seconds and nanoseconds since the Epoch. If clock_id
-   equals GF_CLOCK_MONOTONIC, and if the target supports it, the
-   OUTPUT arguments represent a monotonically incrementing clock
-   starting from some unspecified time in the past.
-=======
 /* Realtime clock with microsecond resolution, falling back to less
    precise functions if the target does not support gettimeofday().
 
@@ -210,62 +184,31 @@
 
    The OUTPUT arguments shall represent the number of seconds and
    nanoseconds since the Epoch.
->>>>>>> 67b73e13
 
    Return value: 0 for success, -1 for error. In case of error, errno
    is set.
 */
 static inline int
-<<<<<<< HEAD
-gf_gettime (int clock_id __attribute__((unused)), time_t * secs, 
-            long * nanosecs)
-{
-#ifdef HAVE_CLOCK_GETTIME
-  struct timespec ts;
-  int err;
-  err = clock_gettime (clock_id, &ts);
-  *secs = ts.tv_sec;
-  if (nanosecs)
-    *nanosecs = ts.tv_nsec;
-  return err;
-#elif HAVE_GETTIMEOFDAY
-=======
 gf_gettime (time_t * secs, long * usecs)
 {
 #ifdef HAVE_GETTIMEOFDAY
->>>>>>> 67b73e13
   struct timeval tv;
   int err;
   err = gettimeofday (&tv, NULL);
   *secs = tv.tv_sec;
-<<<<<<< HEAD
-  if (nanosecs)
-    *nanosecs = tv.tv_usec * 1000;
-=======
   *usecs = tv.tv_usec;
->>>>>>> 67b73e13
   return err;
 #elif HAVE_TIME
   time_t t, t2;
   t = time (&t2);
   *secs = t2;
-<<<<<<< HEAD
-  if (nanosecs)
-    *nanosecs = 0;
-=======
   *usecs = 0;
->>>>>>> 67b73e13
   if (t == ((time_t)-1))
     return -1;
   return 0;
 #else
   *secs = 0;
-<<<<<<< HEAD
-  if (nanosecs)
-    *nanosecs = 0;
-=======
   *usecs = 0;
->>>>>>> 67b73e13
   errno = ENOSYS;
   return -1;
 #endif
