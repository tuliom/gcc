--- conflicted
+++ resolved
@@ -378,11 +378,7 @@
 	fi
 	# benchmarks are named BenchmarkFoo.
 	pattern='Benchmark([^a-z].*)?'
-<<<<<<< HEAD
-	benchmarks=$($NM -p -v _gotest_.o $xofile | egrep " $test .*\."$pattern'$' | grep -v '\..*\..*\.' | fgrep -v '$' | fgrep -v ' __go_' | sed 's/.* //' | $symtogo)
-=======
 	benchmarks=$($NM -p -v _gotest_.o $xofile | egrep " $text .*\."$pattern'$' | grep -v '\..*\..*\.' | fgrep -v '$' | fgrep -v ' __go_' | sed 's/.* //' | $symtogo)
->>>>>>> 747e4b8f
 
 	# examples are named ExampleFoo
 	pattern='Example([^a-z].*)?'
