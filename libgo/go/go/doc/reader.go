// Copyright 2009 The Go Authors. All rights reserved.
// Use of this source code is governed by a BSD-style
// license that can be found in the LICENSE file.

package doc

import (
	"go/ast"
	"go/token"
	"regexp"
	"sort"
	"strconv"
)

// ----------------------------------------------------------------------------
// function/method sets
//
// Internally, we treat functions like methods and collect them in method sets.

// A methodSet describes a set of methods. Entries where Decl == nil are conflict
// entries (more then one method with the same name at the same embedding level).
//
type methodSet map[string]*Func

// recvString returns a string representation of recv of the
// form "T", "*T", or "BADRECV" (if not a proper receiver type).
//
func recvString(recv ast.Expr) string {
	switch t := recv.(type) {
	case *ast.Ident:
		return t.Name
	case *ast.StarExpr:
		return "*" + recvString(t.X)
	}
	return "BADRECV"
}

// set creates the corresponding Func for f and adds it to mset.
// If there are multiple f's with the same name, set keeps the first
// one with documentation; conflicts are ignored.
//
func (mset methodSet) set(f *ast.FuncDecl) {
	name := f.Name.Name
	if g := mset[name]; g != nil && g.Doc != "" {
		// A function with the same name has already been registered;
		// since it has documentation, assume f is simply another
		// implementation and ignore it. This does not happen if the
		// caller is using go/build.ScanDir to determine the list of
		// files implementing a package.
		return
	}
	// function doesn't exist or has no documentation; use f
	recv := ""
	if f.Recv != nil {
		var typ ast.Expr
		// be careful in case of incorrect ASTs
		if list := f.Recv.List; len(list) == 1 {
			typ = list[0].Type
		}
		recv = recvString(typ)
	}
	mset[name] = &Func{
		Doc:  f.Doc.Text(),
		Name: name,
		Decl: f,
		Recv: recv,
		Orig: recv,
	}
	f.Doc = nil // doc consumed - remove from AST
}

// add adds method m to the method set; m is ignored if the method set
// already contains a method with the same name at the same or a higher
// level then m.
//
func (mset methodSet) add(m *Func) {
	old := mset[m.Name]
	if old == nil || m.Level < old.Level {
		mset[m.Name] = m
		return
	}
	if old != nil && m.Level == old.Level {
		// conflict - mark it using a method with nil Decl
		mset[m.Name] = &Func{
			Name:  m.Name,
			Level: m.Level,
		}
	}
}

// ----------------------------------------------------------------------------
// Named types

// baseTypeName returns the name of the base type of x (or "")
// and whether the type is imported or not.
//
func baseTypeName(x ast.Expr) (name string, imported bool) {
	switch t := x.(type) {
	case *ast.Ident:
		return t.Name, false
	case *ast.SelectorExpr:
		if _, ok := t.X.(*ast.Ident); ok {
			// only possible for qualified type names;
			// assume type is imported
			return t.Sel.Name, true
		}
	case *ast.StarExpr:
		return baseTypeName(t.X)
	}
	return
}

// An embeddedSet describes a set of embedded types.
type embeddedSet map[*namedType]bool

// A namedType represents a named unqualified (package local, or possibly
// predeclared) type. The namedType for a type name is always found via
// reader.lookupType.
//
type namedType struct {
	doc  string       // doc comment for type
	name string       // type name
	decl *ast.GenDecl // nil if declaration hasn't been seen yet

	isEmbedded bool        // true if this type is embedded
	isStruct   bool        // true if this type is a struct
	embedded   embeddedSet // true if the embedded type is a pointer

	// associated declarations
	values  []*Value // consts and vars
	funcs   methodSet
	methods methodSet
}

// ----------------------------------------------------------------------------
// AST reader

// reader accumulates documentation for a single package.
// It modifies the AST: Comments (declaration documentation)
// that have been collected by the reader are set to nil
// in the respective AST nodes so that they are not printed
// twice (once when printing the documentation and once when
// printing the corresponding AST node).
//
type reader struct {
	mode Mode

	// package properties
	doc       string // package documentation, if any
	filenames []string
	notes     map[string][]*Note

	// declarations
	imports map[string]int
	values  []*Value // consts and vars
	types   map[string]*namedType
	funcs   methodSet

	// support for package-local error type declarations
	errorDecl bool                 // if set, type "error" was declared locally
	fixlist   []*ast.InterfaceType // list of interfaces containing anonymous field "error"
}

func (r *reader) isVisible(name string) bool {
	return r.mode&AllDecls != 0 || ast.IsExported(name)
}

// lookupType returns the base type with the given name.
// If the base type has not been encountered yet, a new
// type with the given name but no associated declaration
// is added to the type map.
//
func (r *reader) lookupType(name string) *namedType {
	if name == "" || name == "_" {
		return nil // no type docs for anonymous types
	}
	if typ, found := r.types[name]; found {
		return typ
	}
	// type not found - add one without declaration
	typ := &namedType{
		name:     name,
		embedded: make(embeddedSet),
		funcs:    make(methodSet),
		methods:  make(methodSet),
	}
	r.types[name] = typ
	return typ
}

// recordAnonymousField registers fieldType as the type of an
// anonymous field in the parent type. If the field is imported
// (qualified name) or the parent is nil, the field is ignored.
// The function returns the field name.
//
func (r *reader) recordAnonymousField(parent *namedType, fieldType ast.Expr) (fname string) {
	fname, imp := baseTypeName(fieldType)
	if parent == nil || imp {
		return
	}
	if ftype := r.lookupType(fname); ftype != nil {
		ftype.isEmbedded = true
		_, ptr := fieldType.(*ast.StarExpr)
		parent.embedded[ftype] = ptr
	}
	return
}

func (r *reader) readDoc(comment *ast.CommentGroup) {
	// By convention there should be only one package comment
	// but collect all of them if there are more then one.
	text := comment.Text()
	if r.doc == "" {
		r.doc = text
		return
	}
	r.doc += "\n" + text
}

func (r *reader) remember(typ *ast.InterfaceType) {
	r.fixlist = append(r.fixlist, typ)
}

func specNames(specs []ast.Spec) []string {
	names := make([]string, 0, len(specs)) // reasonable estimate
	for _, s := range specs {
		// s guaranteed to be an *ast.ValueSpec by readValue
		for _, ident := range s.(*ast.ValueSpec).Names {
			names = append(names, ident.Name)
		}
	}
	return names
}

// readValue processes a const or var declaration.
//
func (r *reader) readValue(decl *ast.GenDecl) {
	// determine if decl should be associated with a type
	// Heuristic: For each typed entry, determine the type name, if any.
	//            If there is exactly one type name that is sufficiently
	//            frequent, associate the decl with the respective type.
	domName := ""
	domFreq := 0
	prev := ""
	n := 0
	for _, spec := range decl.Specs {
		s, ok := spec.(*ast.ValueSpec)
		if !ok {
			continue // should not happen, but be conservative
		}
		name := ""
		switch {
		case s.Type != nil:
			// a type is present; determine its name
			if n, imp := baseTypeName(s.Type); !imp {
				name = n
			}
		case decl.Tok == token.CONST:
			// no type is present but we have a constant declaration;
			// use the previous type name (w/o more type information
			// we cannot handle the case of unnamed variables with
			// initializer expressions except for some trivial cases)
			name = prev
		}
		if name != "" {
			// entry has a named type
			if domName != "" && domName != name {
				// more than one type name - do not associate
				// with any type
				domName = ""
				break
			}
			domName = name
			domFreq++
		}
		prev = name
		n++
	}

	// nothing to do w/o a legal declaration
	if n == 0 {
		return
	}

	// determine values list with which to associate the Value for this decl
	values := &r.values
	const threshold = 0.75
	if domName != "" && r.isVisible(domName) && domFreq >= int(float64(len(decl.Specs))*threshold) {
		// typed entries are sufficiently frequent
		if typ := r.lookupType(domName); typ != nil {
			values = &typ.values // associate with that type
		}
	}

	*values = append(*values, &Value{
		Doc:   decl.Doc.Text(),
		Names: specNames(decl.Specs),
		Decl:  decl,
		order: len(*values),
	})
	decl.Doc = nil // doc consumed - remove from AST
}

// fields returns a struct's fields or an interface's methods.
//
func fields(typ ast.Expr) (list []*ast.Field, isStruct bool) {
	var fields *ast.FieldList
	switch t := typ.(type) {
	case *ast.StructType:
		fields = t.Fields
		isStruct = true
	case *ast.InterfaceType:
		fields = t.Methods
	}
	if fields != nil {
		list = fields.List
	}
	return
}

// readType processes a type declaration.
//
func (r *reader) readType(decl *ast.GenDecl, spec *ast.TypeSpec) {
	typ := r.lookupType(spec.Name.Name)
	if typ == nil {
		return // no name or blank name - ignore the type
	}

	// A type should be added at most once, so typ.decl
	// should be nil - if it is not, simply overwrite it.
	typ.decl = decl

	// compute documentation
	doc := spec.Doc
	spec.Doc = nil // doc consumed - remove from AST
	if doc == nil {
		// no doc associated with the spec, use the declaration doc, if any
		doc = decl.Doc
	}
	decl.Doc = nil // doc consumed - remove from AST
	typ.doc = doc.Text()

	// record anonymous fields (they may contribute methods)
	// (some fields may have been recorded already when filtering
	// exports, but that's ok)
	var list []*ast.Field
	list, typ.isStruct = fields(spec.Type)
	for _, field := range list {
		if len(field.Names) == 0 {
			r.recordAnonymousField(typ, field.Type)
		}
	}
}

// readFunc processes a func or method declaration.
//
func (r *reader) readFunc(fun *ast.FuncDecl) {
	// strip function body
	fun.Body = nil

	// associate methods with the receiver type, if any
	if fun.Recv != nil {
		// method
		recvTypeName, imp := baseTypeName(fun.Recv.List[0].Type)
		if imp {
			// should not happen (incorrect AST);
			// don't show this method
			return
		}
		if typ := r.lookupType(recvTypeName); typ != nil {
			typ.methods.set(fun)
		}
		// otherwise ignore the method
		// TODO(gri): There may be exported methods of non-exported types
		// that can be called because of exported values (consts, vars, or
		// function results) of that type. Could determine if that is the
		// case and then show those methods in an appropriate section.
		return
	}

	// associate factory functions with the first visible result type, if any
	if fun.Type.Results.NumFields() >= 1 {
		res := fun.Type.Results.List[0]
		if len(res.Names) <= 1 {
			// exactly one (named or anonymous) result associated
			// with the first type in result signature (there may
			// be more than one result)
			if n, imp := baseTypeName(res.Type); !imp && r.isVisible(n) {
				if typ := r.lookupType(n); typ != nil {
					// associate function with typ
					typ.funcs.set(fun)
					return
				}
			}
		}
	}

	// just an ordinary function
	r.funcs.set(fun)
}

var (
	noteMarker    = `([A-Z][A-Z]+)\(([^)]+)\):?`                    // MARKER(uid), MARKER at least 2 chars, uid at least 1 char
	noteMarkerRx  = regexp.MustCompile(`^[ \t]*` + noteMarker)      // MARKER(uid) at text start
	noteCommentRx = regexp.MustCompile(`^/[/*][ \t]*` + noteMarker) // MARKER(uid) at comment start
)

// readNote collects a single note from a sequence of comments.
//
func (r *reader) readNote(list []*ast.Comment) {
	text := (&ast.CommentGroup{List: list}).Text()
	if m := noteMarkerRx.FindStringSubmatchIndex(text); m != nil {
		// The note body starts after the marker.
		// We remove any formatting so that we don't
		// get spurious line breaks/indentation when
		// showing the TODO body.
<<<<<<< HEAD
		body := clean(text[m[1]:])
=======
		body := clean(text[m[1]:], keepNL)
>>>>>>> 4d0aec87
		if body != "" {
			marker := text[m[2]:m[3]]
			r.notes[marker] = append(r.notes[marker], &Note{
				Pos:  list[0].Pos(),
				End:  list[len(list)-1].End(),
				UID:  text[m[4]:m[5]],
				Body: body,
			})
		}
	}
}

// readNotes extracts notes from comments.
// A note must start at the beginning of a comment with "MARKER(uid):"
// and is followed by the note body (e.g., "// BUG(gri): fix this").
// The note ends at the end of the comment group or at the start of
// another note in the same comment group, whichever comes first.
//
func (r *reader) readNotes(comments []*ast.CommentGroup) {
	for _, group := range comments {
		i := -1 // comment index of most recent note start, valid if >= 0
		list := group.List
		for j, c := range list {
			if noteCommentRx.MatchString(c.Text) {
				if i >= 0 {
					r.readNote(list[i:j])
				}
				i = j
			}
		}
		if i >= 0 {
			r.readNote(list[i:])
		}
	}
}

// readFile adds the AST for a source file to the reader.
//
func (r *reader) readFile(src *ast.File) {
	// add package documentation
	if src.Doc != nil {
		r.readDoc(src.Doc)
		src.Doc = nil // doc consumed - remove from AST
	}

	// add all declarations
	for _, decl := range src.Decls {
		switch d := decl.(type) {
		case *ast.GenDecl:
			switch d.Tok {
			case token.IMPORT:
				// imports are handled individually
				for _, spec := range d.Specs {
					if s, ok := spec.(*ast.ImportSpec); ok {
						if import_, err := strconv.Unquote(s.Path.Value); err == nil {
							r.imports[import_] = 1
						}
					}
				}
			case token.CONST, token.VAR:
				// constants and variables are always handled as a group
				r.readValue(d)
			case token.TYPE:
				// types are handled individually
				if len(d.Specs) == 1 && !d.Lparen.IsValid() {
					// common case: single declaration w/o parentheses
					// (if a single declaration is parenthesized,
					// create a new fake declaration below, so that
					// go/doc type declarations always appear w/o
					// parentheses)
					if s, ok := d.Specs[0].(*ast.TypeSpec); ok {
						r.readType(d, s)
					}
					break
				}
				for _, spec := range d.Specs {
					if s, ok := spec.(*ast.TypeSpec); ok {
						// use an individual (possibly fake) declaration
						// for each type; this also ensures that each type
						// gets to (re-)use the declaration documentation
						// if there's none associated with the spec itself
						fake := &ast.GenDecl{
							Doc: d.Doc,
							// don't use the existing TokPos because it
							// will lead to the wrong selection range for
							// the fake declaration if there are more
							// than one type in the group (this affects
							// src/cmd/godoc/godoc.go's posLink_urlFunc)
							TokPos: s.Pos(),
							Tok:    token.TYPE,
							Specs:  []ast.Spec{s},
						}
						r.readType(fake, s)
					}
				}
			}
		case *ast.FuncDecl:
			r.readFunc(d)
		}
	}

	// collect MARKER(...): annotations
	r.readNotes(src.Comments)
	src.Comments = nil // consumed unassociated comments - remove from AST
}

func (r *reader) readPackage(pkg *ast.Package, mode Mode) {
	// initialize reader
	r.filenames = make([]string, len(pkg.Files))
	r.imports = make(map[string]int)
	r.mode = mode
	r.types = make(map[string]*namedType)
	r.funcs = make(methodSet)
	r.notes = make(map[string][]*Note)

	// sort package files before reading them so that the
	// result does not depend on map iteration order
	i := 0
	for filename := range pkg.Files {
		r.filenames[i] = filename
		i++
	}
	sort.Strings(r.filenames)

	// process files in sorted order
	for _, filename := range r.filenames {
		f := pkg.Files[filename]
		if mode&AllDecls == 0 {
			r.fileExports(f)
		}
		r.readFile(f)
	}
}

// ----------------------------------------------------------------------------
// Types

func customizeRecv(f *Func, recvTypeName string, embeddedIsPtr bool, level int) *Func {
	if f == nil || f.Decl == nil || f.Decl.Recv == nil || len(f.Decl.Recv.List) != 1 {
		return f // shouldn't happen, but be safe
	}

	// copy existing receiver field and set new type
	newField := *f.Decl.Recv.List[0]
	origPos := newField.Type.Pos()
	_, origRecvIsPtr := newField.Type.(*ast.StarExpr)
	newIdent := &ast.Ident{NamePos: origPos, Name: recvTypeName}
	var typ ast.Expr = newIdent
	if !embeddedIsPtr && origRecvIsPtr {
		newIdent.NamePos++ // '*' is one character
		typ = &ast.StarExpr{Star: origPos, X: newIdent}
	}
	newField.Type = typ

	// copy existing receiver field list and set new receiver field
	newFieldList := *f.Decl.Recv
	newFieldList.List = []*ast.Field{&newField}

	// copy existing function declaration and set new receiver field list
	newFuncDecl := *f.Decl
	newFuncDecl.Recv = &newFieldList

	// copy existing function documentation and set new declaration
	newF := *f
	newF.Decl = &newFuncDecl
	newF.Recv = recvString(typ)
	// the Orig field never changes
	newF.Level = level

	return &newF
}

// collectEmbeddedMethods collects the embedded methods of typ in mset.
//
func (r *reader) collectEmbeddedMethods(mset methodSet, typ *namedType, recvTypeName string, embeddedIsPtr bool, level int, visited embeddedSet) {
	visited[typ] = true
	for embedded, isPtr := range typ.embedded {
		// Once an embedded type is embedded as a pointer type
		// all embedded types in those types are treated like
		// pointer types for the purpose of the receiver type
		// computation; i.e., embeddedIsPtr is sticky for this
		// embedding hierarchy.
		thisEmbeddedIsPtr := embeddedIsPtr || isPtr
		for _, m := range embedded.methods {
			// only top-level methods are embedded
			if m.Level == 0 {
				mset.add(customizeRecv(m, recvTypeName, thisEmbeddedIsPtr, level))
			}
		}
		if !visited[embedded] {
			r.collectEmbeddedMethods(mset, embedded, recvTypeName, thisEmbeddedIsPtr, level+1, visited)
		}
	}
	delete(visited, typ)
}

// computeMethodSets determines the actual method sets for each type encountered.
//
func (r *reader) computeMethodSets() {
	for _, t := range r.types {
		// collect embedded methods for t
		if t.isStruct {
			// struct
			r.collectEmbeddedMethods(t.methods, t, t.name, false, 1, make(embeddedSet))
		} else {
			// interface
			// TODO(gri) fix this
		}
	}

	// if error was declared locally, don't treat it as exported field anymore
	if r.errorDecl {
		for _, ityp := range r.fixlist {
			removeErrorField(ityp)
		}
	}
}

// cleanupTypes removes the association of functions and methods with
// types that have no declaration. Instead, these functions and methods
// are shown at the package level. It also removes types with missing
// declarations or which are not visible.
//
func (r *reader) cleanupTypes() {
	for _, t := range r.types {
		visible := r.isVisible(t.name)
		if t.decl == nil && (predeclaredTypes[t.name] || t.isEmbedded && visible) {
			// t.name is a predeclared type (and was not redeclared in this package),
			// or it was embedded somewhere but its declaration is missing (because
			// the AST is incomplete): move any associated values, funcs, and methods
			// back to the top-level so that they are not lost.
			// 1) move values
			r.values = append(r.values, t.values...)
			// 2) move factory functions
			for name, f := range t.funcs {
				// in a correct AST, package-level function names
				// are all different - no need to check for conflicts
				r.funcs[name] = f
			}
			// 3) move methods
			for name, m := range t.methods {
				// don't overwrite functions with the same name - drop them
				if _, found := r.funcs[name]; !found {
					r.funcs[name] = m
				}
			}
		}
		// remove types w/o declaration or which are not visible
		if t.decl == nil || !visible {
			delete(r.types, t.name)
		}
	}
}

// ----------------------------------------------------------------------------
// Sorting

type data struct {
	n    int
	swap func(i, j int)
	less func(i, j int) bool
}

func (d *data) Len() int           { return d.n }
func (d *data) Swap(i, j int)      { d.swap(i, j) }
func (d *data) Less(i, j int) bool { return d.less(i, j) }

// sortBy is a helper function for sorting
func sortBy(less func(i, j int) bool, swap func(i, j int), n int) {
	sort.Sort(&data{n, swap, less})
}

func sortedKeys(m map[string]int) []string {
	list := make([]string, len(m))
	i := 0
	for key := range m {
		list[i] = key
		i++
	}
	sort.Strings(list)
	return list
}

// sortingName returns the name to use when sorting d into place.
//
func sortingName(d *ast.GenDecl) string {
	if len(d.Specs) == 1 {
		if s, ok := d.Specs[0].(*ast.ValueSpec); ok {
			return s.Names[0].Name
		}
	}
	return ""
}

func sortedValues(m []*Value, tok token.Token) []*Value {
	list := make([]*Value, len(m)) // big enough in any case
	i := 0
	for _, val := range m {
		if val.Decl.Tok == tok {
			list[i] = val
			i++
		}
	}
	list = list[0:i]

	sortBy(
		func(i, j int) bool {
			if ni, nj := sortingName(list[i].Decl), sortingName(list[j].Decl); ni != nj {
				return ni < nj
			}
			return list[i].order < list[j].order
		},
		func(i, j int) { list[i], list[j] = list[j], list[i] },
		len(list),
	)

	return list
}

func sortedTypes(m map[string]*namedType, allMethods bool) []*Type {
	list := make([]*Type, len(m))
	i := 0
	for _, t := range m {
		list[i] = &Type{
			Doc:     t.doc,
			Name:    t.name,
			Decl:    t.decl,
			Consts:  sortedValues(t.values, token.CONST),
			Vars:    sortedValues(t.values, token.VAR),
			Funcs:   sortedFuncs(t.funcs, true),
			Methods: sortedFuncs(t.methods, allMethods),
		}
		i++
	}

	sortBy(
		func(i, j int) bool { return list[i].Name < list[j].Name },
		func(i, j int) { list[i], list[j] = list[j], list[i] },
		len(list),
	)

	return list
}

func removeStar(s string) string {
	if len(s) > 0 && s[0] == '*' {
		return s[1:]
	}
	return s
}

func sortedFuncs(m methodSet, allMethods bool) []*Func {
	list := make([]*Func, len(m))
	i := 0
	for _, m := range m {
		// determine which methods to include
		switch {
		case m.Decl == nil:
			// exclude conflict entry
		case allMethods, m.Level == 0, !ast.IsExported(removeStar(m.Orig)):
			// forced inclusion, method not embedded, or method
			// embedded but original receiver type not exported
			list[i] = m
			i++
		}
	}
	list = list[0:i]
	sortBy(
		func(i, j int) bool { return list[i].Name < list[j].Name },
		func(i, j int) { list[i], list[j] = list[j], list[i] },
		len(list),
	)
	return list
}

// noteBodies returns a list of note body strings given a list of notes.
// This is only used to populate the deprecated Package.Bugs field.
//
func noteBodies(notes []*Note) []string {
	var list []string
	for _, n := range notes {
		list = append(list, n.Body)
	}
	return list
}

// ----------------------------------------------------------------------------
// Predeclared identifiers

var predeclaredTypes = map[string]bool{
	"bool":       true,
	"byte":       true,
	"complex64":  true,
	"complex128": true,
	"error":      true,
	"float32":    true,
	"float64":    true,
	"int":        true,
	"int8":       true,
	"int16":      true,
	"int32":      true,
	"int64":      true,
	"rune":       true,
	"string":     true,
	"uint":       true,
	"uint8":      true,
	"uint16":     true,
	"uint32":     true,
	"uint64":     true,
	"uintptr":    true,
}

var predeclaredFuncs = map[string]bool{
	"append":  true,
	"cap":     true,
	"close":   true,
	"complex": true,
	"copy":    true,
	"delete":  true,
	"imag":    true,
	"len":     true,
	"make":    true,
	"new":     true,
	"panic":   true,
	"print":   true,
	"println": true,
	"real":    true,
	"recover": true,
}

var predeclaredConstants = map[string]bool{
	"false": true,
	"iota":  true,
	"nil":   true,
	"true":  true,
}<|MERGE_RESOLUTION|>--- conflicted
+++ resolved
@@ -414,11 +414,7 @@
 		// We remove any formatting so that we don't
 		// get spurious line breaks/indentation when
 		// showing the TODO body.
-<<<<<<< HEAD
-		body := clean(text[m[1]:])
-=======
 		body := clean(text[m[1]:], keepNL)
->>>>>>> 4d0aec87
 		if body != "" {
 			marker := text[m[2]:m[3]]
 			r.notes[marker] = append(r.notes[marker], &Note{
