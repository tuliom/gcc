// Copyright 2011 The Go Authors. All rights reserved.
// Use of this source code is governed by a BSD-style
// license that can be found in the LICENSE file.

package runtime_test

import (
	// "os"
	"runtime"
	"runtime/debug"
	"testing"
)

func TestGcSys(t *testing.T) {
	/* gccgo does not have a go command
	if os.Getenv("GOGC") == "off" {
		t.Skip("skipping test; GOGC=off in environment")
	}
	data := struct{ Short bool }{testing.Short()}
	got := executeTest(t, testGCSysSource, &data)
	want := "OK\n"
	if got != want {
		t.Fatalf("expected %q, but got %q", want, got)
	}
	*/
}

const testGCSysSource = `
package main

import (
	"fmt"
	"runtime"
)

func main() {
	runtime.GOMAXPROCS(1)
	memstats := new(runtime.MemStats)
	runtime.GC()
	runtime.ReadMemStats(memstats)
	sys := memstats.Sys

	runtime.MemProfileRate = 0 // disable profiler

	itercount := 1000000
{{if .Short}}
	itercount = 100000
{{end}}
	for i := 0; i < itercount; i++ {
		workthegc()
	}

	// Should only be using a few MB.
	// We allocated 100 MB or (if not short) 1 GB.
	runtime.ReadMemStats(memstats)
	if sys > memstats.Sys {
		sys = 0
	} else {
		sys = memstats.Sys - sys
	}
	if sys > 16<<20 {
		fmt.Printf("using too much memory: %d bytes\n", sys)
		return
	}
	fmt.Printf("OK\n")
}

func workthegc() []byte {
	return make([]byte, 1029)
}
`

func TestGcDeepNesting(t *testing.T) {
	type T [2][2][2][2][2][2][2][2][2][2]*int
	a := new(T)

	// Prevent the compiler from applying escape analysis.
	// This makes sure new(T) is allocated on heap, not on the stack.
	t.Logf("%p", a)

	a[0][0][0][0][0][0][0][0][0][0] = new(int)
	*a[0][0][0][0][0][0][0][0][0][0] = 13
	runtime.GC()
	if *a[0][0][0][0][0][0][0][0][0][0] != 13 {
		t.Fail()
	}
}

func TestGcHashmapIndirection(t *testing.T) {
	defer debug.SetGCPercent(debug.SetGCPercent(1))
	runtime.GC()
	type T struct {
		a [256]int
	}
	m := make(map[T]T)
	for i := 0; i < 2000; i++ {
		var a T
		a.a[0] = i
		m[a] = T{}
	}
}

func TestGcArraySlice(t *testing.T) {
	type X struct {
		buf     [1]byte
		nextbuf []byte
		next    *X
	}
	var head *X
	for i := 0; i < 10; i++ {
		p := &X{}
		p.buf[0] = 42
		p.next = head
		if head != nil {
			p.nextbuf = head.buf[:]
		}
		head = p
		runtime.GC()
	}
	for p := head; p != nil; p = p.next {
		if p.buf[0] != 42 {
			t.Fatal("corrupted heap")
		}
	}
}

func TestGcRescan(t *testing.T) {
	type X struct {
		c     chan error
		nextx *X
	}
	type Y struct {
		X
		nexty *Y
		p     *int
	}
	var head *Y
	for i := 0; i < 10; i++ {
		p := &Y{}
		p.c = make(chan error)
<<<<<<< HEAD
		p.nextx = &head.X
=======
		if head != nil {
			p.nextx = &head.X
		}
>>>>>>> 4d0aec87
		p.nexty = head
		p.p = new(int)
		*p.p = 42
		head = p
		runtime.GC()
	}
	for p := head; p != nil; p = p.nexty {
		if *p.p != 42 {
			t.Fatal("corrupted heap")
		}
	}
}<|MERGE_RESOLUTION|>--- conflicted
+++ resolved
@@ -138,13 +138,9 @@
 	for i := 0; i < 10; i++ {
 		p := &Y{}
 		p.c = make(chan error)
-<<<<<<< HEAD
-		p.nextx = &head.X
-=======
 		if head != nil {
 			p.nextx = &head.X
 		}
->>>>>>> 4d0aec87
 		p.nexty = head
 		p.p = new(int)
 		*p.p = 42
