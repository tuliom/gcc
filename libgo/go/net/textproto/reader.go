--- conflicted
+++ resolved
@@ -456,9 +456,6 @@
 //	}
 //
 func (r *Reader) ReadMIMEHeader() (MIMEHeader, error) {
-<<<<<<< HEAD
-	m := make(MIMEHeader, 4)
-=======
 	// Avoid lots of small slice allocations later by allocating one
 	// large one ahead of time which we'll cut up into smaller
 	// slices. If this isn't big enough later, we allocate small ones.
@@ -469,7 +466,6 @@
 	}
 
 	m := make(MIMEHeader, hint)
->>>>>>> 4d0aec87
 	for {
 		kv, err := r.readContinuedLineSlice()
 		if len(kv) == 0 {
@@ -513,8 +509,6 @@
 			return m, err
 		}
 	}
-<<<<<<< HEAD
-=======
 }
 
 // upcomingHeaderNewlines returns an approximation of the number of newlines
@@ -538,7 +532,6 @@
 		peek = peek[i+1:]
 	}
 	return
->>>>>>> 4d0aec87
 }
 
 // CanonicalMIMEHeaderKey returns the canonical format of the
