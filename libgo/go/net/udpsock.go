--- conflicted
+++ resolved
@@ -22,12 +22,6 @@
 	if a == nil {
 		return "<nil>"
 	}
-<<<<<<< HEAD
-	if a.Zone != "" {
-		return JoinHostPort(a.IP.String()+"%"+a.Zone, itoa(a.Port))
-	}
-	return JoinHostPort(a.IP.String(), itoa(a.Port))
-=======
 	ip := ipEmptyString(a.IP)
 	if a.Zone != "" {
 		return JoinHostPort(ip+"%"+a.Zone, itoa(a.Port))
@@ -40,7 +34,6 @@
 		return nil
 	}
 	return a
->>>>>>> 4d0aec87
 }
 
 // ResolveUDPAddr parses addr as a UDP address of the form "host:port"
