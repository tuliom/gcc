// Copyright 2011 The Go Authors. All rights reserved.
// Use of this source code is governed by a BSD-style
// license that can be found in the LICENSE file.

package net

import (
	"flag"
	"fmt"
	"regexp"
	"runtime"
	"testing"
	"time"
)

func newLocalListener(t *testing.T) Listener {
	ln, err := Listen("tcp", "127.0.0.1:0")
	if err != nil {
		ln, err = Listen("tcp6", "[::1]:0")
	}
	if err != nil {
		t.Fatal(err)
	}
	return ln
}

func TestDialTimeout(t *testing.T) {
	ln := newLocalListener(t)
	defer ln.Close()

	errc := make(chan error)

	numConns := listenerBacklog + 10

	// TODO(bradfitz): It's hard to test this in a portable
	// way. This is unfortunate, but works for now.
	switch runtime.GOOS {
	case "linux":
		// The kernel will start accepting TCP connections before userspace
		// gets a chance to not accept them, so fire off a bunch to fill up
		// the kernel's backlog.  Then we test we get a failure after that.
		for i := 0; i < numConns; i++ {
			go func() {
				_, err := DialTimeout("tcp", ln.Addr().String(), 200*time.Millisecond)
				errc <- err
			}()
		}
	case "darwin", "windows":
		// At least OS X 10.7 seems to accept any number of
		// connections, ignoring listen's backlog, so resort
		// to connecting to a hopefully-dead 127/8 address.
		// Same for windows.
		//
		// Use an IANA reserved port (49151) instead of 80, because
		// on our 386 builder, this Dial succeeds, connecting
		// to an IIS web server somewhere.  The data center
		// or VM or firewall must be stealing the TCP connection.
		// 
		// IANA Service Name and Transport Protocol Port Number Registry
		// <http://www.iana.org/assignments/service-names-port-numbers/service-names-port-numbers.xml>
		go func() {
			c, err := DialTimeout("tcp", "127.0.71.111:49151", 200*time.Millisecond)
			if err == nil {
				err = fmt.Errorf("unexpected: connected to %s!", c.RemoteAddr())
				c.Close()
			}
			errc <- err
		}()
	default:
		// TODO(bradfitz):
		// OpenBSD may have a reject route to 127/8 except 127.0.0.1/32
		// by default. FreeBSD likely works, but is untested.
		// TODO(rsc):
		// The timeout never happens on Windows.  Why?  Issue 3016.
		t.Logf("skipping test on %q; untested.", runtime.GOOS)
		return
	}

	connected := 0
	for {
		select {
		case <-time.After(15 * time.Second):
			t.Fatal("too slow")
		case err := <-errc:
			if err == nil {
				connected++
				if connected == numConns {
					t.Fatal("all connections connected; expected some to time out")
				}
			} else {
				terr, ok := err.(timeout)
				if !ok {
					t.Fatalf("got error %q; want error with timeout interface", err)
				}
				if !terr.Timeout() {
					t.Fatalf("got error %q; not a timeout", err)
				}
				// Pass. We saw a timeout error.
				return
			}
		}
	}
}

func TestSelfConnect(t *testing.T) {
	if runtime.GOOS == "windows" {
		// TODO(brainman): do not know why it hangs.
		t.Logf("skipping known-broken test on windows")
		return
	}
	// Test that Dial does not honor self-connects.
	// See the comment in DialTCP.

	// Find a port that would be used as a local address.
	l, err := Listen("tcp", "127.0.0.1:0")
	if err != nil {
		t.Fatal(err)
	}
	c, err := Dial("tcp", l.Addr().String())
	if err != nil {
		t.Fatal(err)
	}
	addr := c.LocalAddr().String()
	c.Close()
	l.Close()

	// Try to connect to that address repeatedly.
	n := 100000
	if testing.Short() {
		n = 1000
	}
	switch runtime.GOOS {
<<<<<<< HEAD
	case "darwin", "freebsd", "openbsd", "solaris", "windows":
=======
	case "darwin", "freebsd", "netbsd", "openbsd", "plan9", "solaris", "windows":
>>>>>>> 747e4b8f
		// Non-Linux systems take a long time to figure
		// out that there is nothing listening on localhost.
		n = 100
	}
	for i := 0; i < n; i++ {
		c, err := Dial("tcp", addr)
		if err == nil {
			c.Close()
			t.Errorf("#%d: Dial %q succeeded", i, addr)
		}
	}
}

var runErrorTest = flag.Bool("run_error_test", false, "let TestDialError check for dns errors")

type DialErrorTest struct {
	Net     string
	Raddr   string
	Pattern string
}

var dialErrorTests = []DialErrorTest{
	{
		"datakit", "mh/astro/r70",
		"dial datakit mh/astro/r70: unknown network datakit",
	},
	{
		"tcp", "127.0.0.1:☺",
		"dial tcp 127.0.0.1:☺: unknown port tcp/☺",
	},
	{
		"tcp", "no-such-name.google.com.:80",
		"dial tcp no-such-name.google.com.:80: lookup no-such-name.google.com.( on .*)?: no (.*)",
	},
	{
		"tcp", "no-such-name.no-such-top-level-domain.:80",
		"dial tcp no-such-name.no-such-top-level-domain.:80: lookup no-such-name.no-such-top-level-domain.( on .*)?: no (.*)",
	},
	{
		"tcp", "no-such-name:80",
		`dial tcp no-such-name:80: lookup no-such-name\.(.*\.)?( on .*)?: no (.*)`,
	},
	{
		"tcp", "mh/astro/r70:http",
		"dial tcp mh/astro/r70:http: lookup mh/astro/r70: invalid domain name",
	},
	{
		"unix", "/etc/file-not-found",
		"dial unix /etc/file-not-found: no such file or directory",
	},
	{
		"unix", "/etc/",
		"dial unix /etc/: (permission denied|socket operation on non-socket|connection refused)",
	},
	{
		"unixpacket", "/etc/file-not-found",
		"dial unixpacket /etc/file-not-found: no such file or directory",
	},
	{
		"unixpacket", "/etc/",
		"dial unixpacket /etc/: (permission denied|socket operation on non-socket|connection refused)",
	},
}

var duplicateErrorPattern = `dial (.*) dial (.*)`

func TestDialError(t *testing.T) {
	if !*runErrorTest {
		t.Logf("test disabled; use -run_error_test to enable")
		return
	}
	for i, tt := range dialErrorTests {
		c, err := Dial(tt.Net, tt.Raddr)
		if c != nil {
			c.Close()
		}
		if err == nil {
			t.Errorf("#%d: nil error, want match for %#q", i, tt.Pattern)
			continue
		}
		s := err.Error()
		match, _ := regexp.MatchString(tt.Pattern, s)
		if !match {
			t.Errorf("#%d: %q, want match for %#q", i, s, tt.Pattern)
		}
		match, _ = regexp.MatchString(duplicateErrorPattern, s)
		if match {
			t.Errorf("#%d: %q, duplicate error return from Dial", i, s)
		}
	}
}<|MERGE_RESOLUTION|>--- conflicted
+++ resolved
@@ -130,11 +130,7 @@
 		n = 1000
 	}
 	switch runtime.GOOS {
-<<<<<<< HEAD
-	case "darwin", "freebsd", "openbsd", "solaris", "windows":
-=======
 	case "darwin", "freebsd", "netbsd", "openbsd", "plan9", "solaris", "windows":
->>>>>>> 747e4b8f
 		// Non-Linux systems take a long time to figure
 		// out that there is nothing listening on localhost.
 		n = 100
