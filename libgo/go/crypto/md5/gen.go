// Copyright 2012 The Go Authors.  All rights reserved.
// Use of this source code is governed by a BSD-style
// license that can be found in the LICENSE file.

// +build ignore

// This program generates md5block.go
// Invoke as
//
//	go run gen.go [-full] |gofmt >md5block.go
//
// The -full flag causes the generated code to do a full
// (16x) unrolling instead of a 4x unrolling.

package main

import (
	"flag"
	"log"
	"os"
	"strings"
	"text/template"
)

func main() {
	flag.Parse()

	t := template.Must(template.New("main").Funcs(funcs).Parse(program))
	if err := t.Execute(os.Stdout, data); err != nil {
		log.Fatal(err)
	}
}

type Data struct {
	a, b, c, d string
	Shift1     []int
	Shift2     []int
	Shift3     []int
	Shift4     []int
	Table1     []uint32
	Table2     []uint32
	Table3     []uint32
	Table4     []uint32
	Full       bool
}

var funcs = template.FuncMap{
	"dup":     dup,
	"relabel": relabel,
	"rotate":  rotate,
}

func dup(count int, x []int) []int {
	var out []int
	for i := 0; i < count; i++ {
		out = append(out, x...)
	}
	return out
}

func relabel(s string) string {
	return strings.NewReplacer("a", data.a, "b", data.b, "c", data.c, "d", data.d).Replace(s)
}

func rotate() string {
	data.a, data.b, data.c, data.d = data.d, data.a, data.b, data.c
	return "" // no output
}

func init() {
	flag.BoolVar(&data.Full, "full", false, "complete unrolling")
}

var data = Data{
	a:      "a",
	b:      "b",
	c:      "c",
	d:      "d",
	Shift1: []int{7, 12, 17, 22},
	Shift2: []int{5, 9, 14, 20},
	Shift3: []int{4, 11, 16, 23},
	Shift4: []int{6, 10, 15, 21},

	// table[i] = int((1<<32) * abs(sin(i+1 radians))).
	Table1: []uint32{
		// round 1
		0xd76aa478,
		0xe8c7b756,
		0x242070db,
		0xc1bdceee,
		0xf57c0faf,
		0x4787c62a,
		0xa8304613,
		0xfd469501,
		0x698098d8,
		0x8b44f7af,
		0xffff5bb1,
		0x895cd7be,
		0x6b901122,
		0xfd987193,
		0xa679438e,
		0x49b40821,
	},
	Table2: []uint32{
		// round 2
		0xf61e2562,
		0xc040b340,
		0x265e5a51,
		0xe9b6c7aa,
		0xd62f105d,
		0x2441453,
		0xd8a1e681,
		0xe7d3fbc8,
		0x21e1cde6,
		0xc33707d6,
		0xf4d50d87,
		0x455a14ed,
		0xa9e3e905,
		0xfcefa3f8,
		0x676f02d9,
		0x8d2a4c8a,
	},
	Table3: []uint32{
		// round3
		0xfffa3942,
		0x8771f681,
		0x6d9d6122,
		0xfde5380c,
		0xa4beea44,
		0x4bdecfa9,
		0xf6bb4b60,
		0xbebfbc70,
		0x289b7ec6,
		0xeaa127fa,
		0xd4ef3085,
		0x4881d05,
		0xd9d4d039,
		0xe6db99e5,
		0x1fa27cf8,
		0xc4ac5665,
	},
	Table4: []uint32{
		// round 4
		0xf4292244,
		0x432aff97,
		0xab9423a7,
		0xfc93a039,
		0x655b59c3,
		0x8f0ccc92,
		0xffeff47d,
		0x85845dd1,
		0x6fa87e4f,
		0xfe2ce6e0,
		0xa3014314,
		0x4e0811a1,
		0xf7537e82,
		0xbd3af235,
		0x2ad7d2bb,
		0xeb86d391,
	},
}

var program = `
// DO NOT EDIT.
// Generate with: go run gen.go{{if .Full}} -full{{end}} | gofmt >md5block.go

<<<<<<< HEAD
// +build !amd64
=======
// +build !amd64,!386,!arm
>>>>>>> 4d0aec87

package md5

import (
	"unsafe"
	"runtime"
)

{{if not .Full}}
	var t1 = [...]uint32{
	{{range .Table1}}{{printf "\t%#x,\n" .}}{{end}}
	}
	
	var t2 = [...]uint32{
	{{range .Table2}}{{printf "\t%#x,\n" .}}{{end}}
	}
	
	var t3 = [...]uint32{
	{{range .Table3}}{{printf "\t%#x,\n" .}}{{end}}
	}
	
	var t4 = [...]uint32{
	{{range .Table4}}{{printf "\t%#x,\n" .}}{{end}}
	}
{{end}}

const x86 = runtime.GOARCH == "amd64" || runtime.GOARCH == "386"

var littleEndian bool

func init() {
	x := uint32(0x04030201)
	y := [4]byte{0x1, 0x2, 0x3, 0x4}
	littleEndian = *(*[4]byte)(unsafe.Pointer(&x)) == y
}

func block(dig *digest, p []byte) {
	a := dig.s[0]
	b := dig.s[1]
	c := dig.s[2]
	d := dig.s[3]
	var X *[16]uint32
	var xbuf [16]uint32
	for len(p) >= chunk {
		aa, bb, cc, dd := a, b, c, d

		// This is a constant condition - it is not evaluated on each iteration.
		if x86 {
			// MD5 was designed so that x86 processors can just iterate
			// over the block data directly as uint32s, and we generate
			// less code and run 1.3x faster if we take advantage of that.
			// My apologies.
			X = (*[16]uint32)(unsafe.Pointer(&p[0]))
		} else if littleEndian && uintptr(unsafe.Pointer(&p[0]))&(unsafe.Alignof(uint32(0))-1) == 0 {
			X = (*[16]uint32)(unsafe.Pointer(&p[0]))
		} else {
			X = &xbuf
			j := 0
			for i := 0; i < 16; i++ {
				X[i&15] = uint32(p[j]) | uint32(p[j+1])<<8 | uint32(p[j+2])<<16 | uint32(p[j+3])<<24
				j += 4
			}
		}

		{{if .Full}}
			// Round 1.
			{{range $i, $s := dup 4 .Shift1}}
				{{index $.Table1 $i | printf "a += (((c^d)&b)^d) + X[%d] + %d" $i | relabel}}
				{{printf "a = a<<%d | a>>(32-%d) + b" $s $s | relabel}}
				{{rotate}}
			{{end}}
	
			// Round 2.
			{{range $i, $s := dup 4 .Shift2}}
				{{index $.Table2 $i | printf "a += (((b^c)&d)^c) + X[(1+5*%d)&15] + %d" $i | relabel}}
				{{printf "a = a<<%d | a>>(32-%d) + b" $s $s | relabel}}
				{{rotate}}
			{{end}}
	
			// Round 3.
			{{range $i, $s := dup 4 .Shift3}}
				{{index $.Table3 $i | printf "a += (b^c^d) + X[(5+3*%d)&15] + %d" $i | relabel}}
				{{printf "a = a<<%d | a>>(32-%d) + b" $s $s | relabel}}
				{{rotate}}
			{{end}}
	
			// Round 4.
			{{range $i, $s := dup 4 .Shift4}}
				{{index $.Table4 $i | printf "a += (c^(b|^d)) + X[(7*%d)&15] + %d" $i | relabel}}
				{{printf "a = a<<%d | a>>(32-%d) + b" $s $s | relabel}}
				{{rotate}}
			{{end}}
		{{else}}
			// Round 1.
			for i := uint(0); i < 16; {
				{{range $s := .Shift1}}
					{{printf "a += (((c^d)&b)^d) + X[i&15] + t1[i&15]" | relabel}}
					{{printf "a = a<<%d | a>>(32-%d) + b" $s $s | relabel}}
					i++
					{{rotate}}
				{{end}}
			}
	
			// Round 2.
			for i := uint(0); i < 16; {
				{{range $s := .Shift2}}
					{{printf "a += (((b^c)&d)^c) + X[(1+5*i)&15] + t2[i&15]" | relabel}}
					{{printf "a = a<<%d | a>>(32-%d) + b" $s $s | relabel}}
					i++
					{{rotate}}
				{{end}}
			}
	
			// Round 3.
			for i := uint(0); i < 16; {
				{{range $s := .Shift3}}
					{{printf "a += (b^c^d) + X[(5+3*i)&15] + t3[i&15]" | relabel}}
					{{printf "a = a<<%d | a>>(32-%d) + b" $s $s | relabel}}
					i++
					{{rotate}}
				{{end}}
			}
	
			// Round 4.
			for i := uint(0); i < 16; {
				{{range $s := .Shift4}}
					{{printf "a += (c^(b|^d)) + X[(7*i)&15] + t4[i&15]" | relabel}}
					{{printf "a = a<<%d | a>>(32-%d) + b" $s $s | relabel}}
					i++
					{{rotate}}
				{{end}}
			}
		{{end}}

		a += aa
		b += bb
		c += cc
		d += dd

		p = p[chunk:]
	}

	dig.s[0] = a
	dig.s[1] = b
	dig.s[2] = c
	dig.s[3] = d
}
`<|MERGE_RESOLUTION|>--- conflicted
+++ resolved
@@ -164,11 +164,7 @@
 // DO NOT EDIT.
 // Generate with: go run gen.go{{if .Full}} -full{{end}} | gofmt >md5block.go
 
-<<<<<<< HEAD
-// +build !amd64
-=======
 // +build !amd64,!386,!arm
->>>>>>> 4d0aec87
 
 package md5
 
