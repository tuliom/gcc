--- conflicted
+++ resolved
@@ -1632,8 +1632,6 @@
 	i = ValueOf(v.Interface()).Call([]Value{ValueOf(13)})[0].Int()
 	if i != 325 {
 		t.Errorf("Pointer Value MethodByName returned %d; want 325", i)
-<<<<<<< HEAD
-=======
 	}
 
 	// Curried method of pointer to pointer.
@@ -1653,7 +1651,6 @@
 	i = ValueOf(v.Interface()).Call([]Value{ValueOf(15)})[0].Int()
 	if i != 375 {
 		t.Errorf("Pointer Pointer Value MethodByName returned %d; want 375", i)
->>>>>>> 4d0aec87
 	}
 
 	// Curried method of interface value.
@@ -1670,29 +1667,17 @@
 	if tt := v.Type(); tt != tfunc {
 		t.Errorf("Interface Method Type is %s; want %s", tt, tfunc)
 	}
-<<<<<<< HEAD
-	i = ValueOf(v.Interface()).Call([]Value{ValueOf(14)})[0].Int()
-	if i != 350 {
-		t.Errorf("Interface Method returned %d; want 350", i)
-=======
 	i = ValueOf(v.Interface()).Call([]Value{ValueOf(16)})[0].Int()
 	if i != 400 {
 		t.Errorf("Interface Method returned %d; want 400", i)
->>>>>>> 4d0aec87
 	}
 	v = pv.MethodByName("Dist")
 	if tt := v.Type(); tt != tfunc {
 		t.Errorf("Interface MethodByName Type is %s; want %s", tt, tfunc)
 	}
-<<<<<<< HEAD
-	i = ValueOf(v.Interface()).Call([]Value{ValueOf(15)})[0].Int()
-	if i != 375 {
-		t.Errorf("Interface MethodByName returned %d; want 375", i)
-=======
 	i = ValueOf(v.Interface()).Call([]Value{ValueOf(17)})[0].Int()
 	if i != 425 {
 		t.Errorf("Interface MethodByName returned %d; want 425", i)
->>>>>>> 4d0aec87
 	}
 }
 
@@ -1811,7 +1796,6 @@
 		v := ValueOf(i)
 		CheckV(name, v, inc)
 		CheckV("(i="+name+")", v.Convert(TinterType), inc)
-<<<<<<< HEAD
 	}
 
 	sv := Tsmallv(1)
@@ -1860,56 +1844,6 @@
 		shouldPanic(func() { m.Interface() })
 	}
 
-=======
-	}
-
-	sv := Tsmallv(1)
-	CheckI("sv", sv, 1)
-	CheckI("&sv", &sv, 1)
-
-	sp := Tsmallp(2)
-	CheckI("&sp", &sp, 2)
-
-	wv := Twordv(3)
-	CheckI("wv", wv, 3)
-	CheckI("&wv", &wv, 3)
-
-	wp := Twordp(4)
-	CheckI("&wp", &wp, 4)
-
-	bv := Tbigv([2]uintptr{5, 6})
-	CheckI("bv", bv, 11)
-	CheckI("&bv", &bv, 11)
-
-	bp := Tbigp([2]uintptr{7, 8})
-	CheckI("&bp", &bp, 15)
-
-	t4 := Tm4{}
-	t3 := Tm3{&t4}
-	t2 := Tm2{&t3}
-	t1 := Tm1{t2}
-	CheckI("t4", t4, 40)
-	CheckI("&t4", &t4, 40)
-	CheckI("t3", t3, 40)
-	CheckI("&t3", &t3, 40)
-	CheckI("t2", t2, 40)
-	CheckI("&t2", &t2, 40)
-	CheckI("t1", t1, 40)
-	CheckI("&t1", &t1, 40)
-
-	methodShouldPanic := func(name string, i interface{}) {
-		v := ValueOf(i)
-		m := v.Method(0)
-		shouldPanic(func() { m.Call([]Value{ValueOf(1000), ValueOf(byte(99))}) })
-		shouldPanic(func() { m.Interface() })
-
-		v = v.Convert(tinterType)
-		m = v.Method(0)
-		shouldPanic(func() { m.Call([]Value{ValueOf(1000), ValueOf(byte(99))}) })
-		shouldPanic(func() { m.Interface() })
-	}
-
->>>>>>> 4d0aec87
 	_sv := tsmallv(1)
 	methodShouldPanic("_sv", _sv)
 	methodShouldPanic("&_sv", &_sv)
@@ -2419,12 +2353,9 @@
 /* gccgo does do allocations here.
 
 func noAlloc(t *testing.T, n int, f func(int)) {
-<<<<<<< HEAD
-=======
 	if testing.Short() {
 		t.Skip("skipping malloc count in short mode")
 	}
->>>>>>> 4d0aec87
 	if runtime.GOMAXPROCS(0) > 1 {
 		t.Skip("skipping; GOMAXPROCS>1")
 	}
