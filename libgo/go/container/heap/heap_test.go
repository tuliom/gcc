// Copyright 2009 The Go Authors. All rights reserved.
// Use of this source code is governed by a BSD-style
// license that can be found in the LICENSE file.

package heap

import (
<<<<<<< HEAD
=======
	"math/rand"
>>>>>>> 4d0aec87
	"testing"
)

type myHeap []int

func (h *myHeap) Less(i, j int) bool {
	return (*h)[i] < (*h)[j]
}

func (h *myHeap) Swap(i, j int) {
	(*h)[i], (*h)[j] = (*h)[j], (*h)[i]
}

func (h *myHeap) Len() int {
	return len(*h)
}

func (h *myHeap) Pop() (v interface{}) {
	*h, v = (*h)[:h.Len()-1], (*h)[h.Len()-1]
	return
}

func (h *myHeap) Push(v interface{}) {
	*h = append(*h, v.(int))
}

func (h myHeap) verify(t *testing.T, i int) {
	n := h.Len()
	j1 := 2*i + 1
	j2 := 2*i + 2
	if j1 < n {
		if h.Less(j1, i) {
			t.Errorf("heap invariant invalidated [%d] = %d > [%d] = %d", i, h[i], j1, h[j1])
			return
		}
		h.verify(t, j1)
	}
	if j2 < n {
		if h.Less(j2, i) {
			t.Errorf("heap invariant invalidated [%d] = %d > [%d] = %d", i, h[i], j1, h[j2])
			return
		}
		h.verify(t, j2)
	}
}

func TestInit0(t *testing.T) {
	h := new(myHeap)
	for i := 20; i > 0; i-- {
		h.Push(0) // all elements are the same
	}
	Init(h)
	h.verify(t, 0)

	for i := 1; h.Len() > 0; i++ {
		x := Pop(h).(int)
		h.verify(t, 0)
		if x != 0 {
			t.Errorf("%d.th pop got %d; want %d", i, x, 0)
		}
	}
}

func TestInit1(t *testing.T) {
	h := new(myHeap)
	for i := 20; i > 0; i-- {
		h.Push(i) // all elements are different
	}
	Init(h)
	h.verify(t, 0)

	for i := 1; h.Len() > 0; i++ {
		x := Pop(h).(int)
		h.verify(t, 0)
		if x != i {
			t.Errorf("%d.th pop got %d; want %d", i, x, i)
		}
	}
}

func Test(t *testing.T) {
	h := new(myHeap)
	h.verify(t, 0)

	for i := 20; i > 10; i-- {
		h.Push(i)
	}
	Init(h)
	h.verify(t, 0)

	for i := 10; i > 0; i-- {
		Push(h, i)
		h.verify(t, 0)
	}

	for i := 1; h.Len() > 0; i++ {
		x := Pop(h).(int)
		if i < 20 {
			Push(h, 20+i)
		}
		h.verify(t, 0)
		if x != i {
			t.Errorf("%d.th pop got %d; want %d", i, x, i)
		}
	}
}

func TestRemove0(t *testing.T) {
	h := new(myHeap)
	for i := 0; i < 10; i++ {
		h.Push(i)
	}
	h.verify(t, 0)

	for h.Len() > 0 {
		i := h.Len() - 1
		x := Remove(h, i).(int)
		if x != i {
			t.Errorf("Remove(%d) got %d; want %d", i, x, i)
		}
		h.verify(t, 0)
	}
}

func TestRemove1(t *testing.T) {
	h := new(myHeap)
	for i := 0; i < 10; i++ {
		h.Push(i)
	}
	h.verify(t, 0)

	for i := 0; h.Len() > 0; i++ {
		x := Remove(h, 0).(int)
		if x != i {
			t.Errorf("Remove(0) got %d; want %d", x, i)
		}
		h.verify(t, 0)
	}
}

func TestRemove2(t *testing.T) {
	N := 10

	h := new(myHeap)
	for i := 0; i < N; i++ {
		h.Push(i)
	}
	h.verify(t, 0)

	m := make(map[int]bool)
	for h.Len() > 0 {
		m[Remove(h, (h.Len()-1)/2).(int)] = true
		h.verify(t, 0)
	}

	if len(m) != N {
		t.Errorf("len(m) = %d; want %d", len(m), N)
	}
	for i := 0; i < len(m); i++ {
		if !m[i] {
			t.Errorf("m[%d] doesn't exist", i)
		}
	}
}

func BenchmarkDup(b *testing.B) {
	const n = 10000
	h := make(myHeap, n)
	for i := 0; i < b.N; i++ {
		for j := 0; j < n; j++ {
			Push(&h, 0) // all elements are the same
		}
		for h.Len() > 0 {
			Pop(&h)
		}
	}
}

func TestFix(t *testing.T) {
	h := new(myHeap)
	h.verify(t, 0)

	for i := 200; i > 0; i -= 10 {
		Push(h, i)
	}
	h.verify(t, 0)

	if (*h)[0] != 10 {
		t.Fatalf("Expected head to be 10, was %d", (*h)[0])
	}
	(*h)[0] = 210
	Fix(h, 0)
	h.verify(t, 0)

	for i := 100; i > 0; i-- {
		elem := rand.Intn(h.Len())
		if i&1 == 0 {
			(*h)[elem] *= 2
		} else {
			(*h)[elem] /= 2
		}
		Fix(h, elem)
		h.verify(t, 0)
	}
}<|MERGE_RESOLUTION|>--- conflicted
+++ resolved
@@ -5,10 +5,7 @@
 package heap
 
 import (
-<<<<<<< HEAD
-=======
 	"math/rand"
->>>>>>> 4d0aec87
 	"testing"
 )
 
