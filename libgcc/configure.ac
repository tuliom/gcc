dnl Process this file with autoconf to produce a configure script.

sinclude(../config/enable.m4)
sinclude(../config/tls.m4)
sinclude(../config/acx.m4)
sinclude(../config/no-executables.m4)
sinclude(../config/lib-ld.m4)
sinclude(../config/override.m4)
sinclude(../config/picflag.m4)
sinclude(../config/dfp.m4)
sinclude(../config/unwind_ipinfo.m4)
sinclude(../config/gthr.m4)

AC_PREREQ(2.64)
AC_INIT([GNU C Runtime Library], 1.0,,[libgcc])
AC_CONFIG_SRCDIR([static-object.mk])

# The libgcc should not depend on any header files
AC_DEFUN([_AC_INCLUDES_DEFAULT_REQUIREMENTS],
  [m4_divert_text([DEFAULTS],
    [ac_includes_default='/* none */'])])

AC_ARG_WITH(target-subdir,
[  --with-target-subdir=SUBDIR      Configuring in a subdirectory for target])
AC_ARG_WITH(cross-host,
[  --with-cross-host=HOST           Configuring with a cross compiler])
AC_ARG_WITH(ld,
[  --with-ld               arrange to use the specified ld (full pathname)])

if test "${srcdir}" = "."; then
  if test -n "${with_build_subdir}"; then
    libgcc_topdir="${srcdir}/../.."
    with_target_subdir=
  elif test -z "${with_target_subdir}"; then
    libgcc_topdir="${srcdir}/.."
  else
    if test "${with_target_subdir}" != "."; then
      libgcc_topdir="${srcdir}/${with_multisrctop}../.."
    else
      libgcc_topdir="${srcdir}/${with_multisrctop}.."
    fi
  fi
else
  libgcc_topdir="${srcdir}/.."
fi
AC_SUBST(libgcc_topdir)
AC_CONFIG_AUX_DIR($libgcc_topdir)
AC_CONFIG_HEADER(auto-target.h:config.in)

AC_ARG_ENABLE(shared,
[  --disable-shared        don't provide a shared libgcc],
[
  case $enable_shared in
  yes | no) ;;
  *)
    enable_shared=no
    IFS="${IFS= 	}"; ac_save_ifs="$IFS"; IFS="${IFS}:,"
    for pkg in $enableval; do
      if test "X$pkg" = "Xgcc" || test "X$pkg" = "Xlibgcc"; then
	enable_shared=yes
      fi
    done
    IFS="$ac_save_ifs"
    ;;
  esac
], [enable_shared=yes])
AC_SUBST(enable_shared)

AC_ARG_ENABLE(vtable-verify,
[  --enable-vtable-verify    Enable vtable verification feature ],
[case "$enableval" in
 yes) enable_vtable_verify=yes ;;
 no)  enable_vtable_verify=no ;;
 *)   enable_vtable_verify=no;;
 esac],
[enable_vtable_verify=no])
AC_SUBST(enable_vtable_verify)

GCC_PICFLAG
AC_SUBST(PICFLAG)

AC_MSG_CHECKING([for --enable-version-specific-runtime-libs])
AC_ARG_ENABLE(version-specific-runtime-libs,
[  --enable-version-specific-runtime-libs    Specify that runtime libraries should be installed in a compiler-specific directory ],
[case "$enableval" in
 yes) version_specific_libs=yes ;;
 no)  version_specific_libs=no ;;
 *)   AC_MSG_ERROR([Unknown argument to enable/disable version-specific libs]);;
 esac],
[version_specific_libs=no])
AC_MSG_RESULT($version_specific_libs)

AC_ARG_WITH(slibdir,
[  --with-slibdir=DIR      shared libraries in DIR [LIBDIR]],
slibdir="$with_slibdir",
if test "${version_specific_libs}" = yes; then
  slibdir='$(libsubdir)'
elif test -n "$with_cross_host" && test x"$with_cross_host" != x"no"; then
  slibdir='$(exec_prefix)/$(host_noncanonical)/lib'
else
  slibdir='$(libdir)'
fi)
AC_SUBST(slibdir)

# Command-line options.
# Very limited version of AC_MAINTAINER_MODE.
AC_ARG_ENABLE([maintainer-mode],
  [AC_HELP_STRING([--enable-maintainer-mode],
                 [enable make rules and dependencies not useful (and
                  sometimes confusing) to the casual installer])],
  [case ${enable_maintainer_mode} in
     yes) MAINT='' ;;
     no) MAINT='#' ;;
     *) AC_MSG_ERROR([--enable-maintainer-mode must be yes or no]) ;;
   esac
   maintainer_mode=${enableval}],
  [MAINT='#'])
AC_SUBST([MAINT])dnl

AC_PROG_INSTALL

AC_PROG_AWK
# We need awk; bail out if it's missing.
case ${AWK} in
  "") AC_MSG_ERROR([can't build without awk, bailing out]) ;;
esac

AC_CANONICAL_HOST
ACX_NONCANONICAL_HOST
ACX_NONCANONICAL_TARGET
GCC_TOPLEV_SUBDIRS

# Calculate toolexeclibdir
# Also toolexecdir, though it's only used in toolexeclibdir
case ${version_specific_libs} in
  yes)
    # Need the gcc compiler version to know where to install libraries
    # and header files if --enable-version-specific-runtime-libs option
    # is selected.
    toolexecdir='$(libdir)/gcc/$(target_noncanonical)'
    toolexeclibdir='$(toolexecdir)/$(gcc_version)$(MULTISUBDIR)'
    ;;
  no)
    if test -n "$with_cross_host" &&
       test x"$with_cross_host" != x"no"; then
      # Install a library built with a cross compiler in tooldir, not libdir.
      toolexecdir='$(exec_prefix)/$(target_noncanonical)'
      toolexeclibdir='$(toolexecdir)/lib'
    else
      toolexecdir='$(libdir)/gcc-lib/$(target_noncanonical)'
      toolexeclibdir='$(libdir)'
    fi
    multi_os_directory=`$CC -print-multi-os-directory`
    case $multi_os_directory in
      .) ;; # Avoid trailing /.
      *) toolexeclibdir=$toolexeclibdir/$multi_os_directory ;;
    esac
    ;;
esac
AC_SUBST(toolexecdir)
AC_SUBST(toolexeclibdir)

dnl These must be called before AM_PROG_LIBTOOL, because it may want
dnl to call AC_CHECK_PROG.
AC_CHECK_TOOL(AR, ar)
AC_CHECK_TOOL(LIPO, lipo, :)
AC_CHECK_TOOL(NM, nm)
AC_CHECK_TOOL(RANLIB, ranlib, :)
AC_CHECK_TOOL(STRIP, strip, :)
AC_PROG_LN_S

GCC_NO_EXECUTABLES
AC_PROG_CC
AC_PROG_CPP_WERROR

AC_CHECK_SIZEOF([double])
AC_CHECK_SIZEOF([long double])
AS_VAR_ARITH([double_type_size], [$ac_cv_sizeof_double \* 8])
AS_VAR_ARITH([long_double_type_size], [$ac_cv_sizeof_long_double \* 8])
AC_SUBST(double_type_size)
AC_SUBST(long_double_type_size)

# Check for decimal float support.
AC_CACHE_CHECK([whether decimal floating point is supported], [libgcc_cv_dfp],
	       [AC_COMPILE_IFELSE([AC_LANG_PROGRAM([[
#include <fenv.h>
]], [[
_Decimal32 x;
int fe_except =
  FE_INVALID|FE_DIVBYZERO|FE_OVERFLOW|FE_UNDERFLOW|FE_INEXACT;
]])],
				  [libgcc_cv_dfp=yes],
				  [libgcc_cv_dfp=no])])
decimal_float=$libgcc_cv_dfp
AC_SUBST(decimal_float)

GCC_AC_ENABLE_DECIMAL_FLOAT([$host])

# Check for fixed-point support.
AC_CACHE_CHECK([whether fixed-point is supported], [libgcc_cv_fixed_point],
	       [AC_COMPILE_IFELSE([_Sat _Fract x;], [libgcc_cv_fixed_point=yes],
				  [libgcc_cv_fixed_point=no])])
fixed_point=$libgcc_cv_fixed_point
AC_SUBST(fixed_point)

# For platforms with the unwind ABI which includes an unwind library,
# libunwind, we can choose to use the system libunwind.
# config.gcc also contains tests of with_system_libunwind.
GCC_CHECK_UNWIND_GETIPINFO

# The sjlj test is almost duplicated here and in libgo/configure.ac (for C),
# libstdc++-v3/acinclude.m4 and libjava/configure.ac (for C++), and
# libobjc/configure.ac (for Objective-C).
# FIXME: This should be centralized in config/sjlj.m4.
AC_ARG_ENABLE(sjlj-exceptions,
  AC_HELP_STRING([--enable-sjlj-exceptions],
		 [force use of builtin_setjmp for exceptions]),
  [case "$enableval" in
   yes|no|auto) ;;
   *) AC_MSG_ERROR([unknown argument to --enable-sjlj-exceptions]) ;;
   esac],
  [enable_sjlj_exceptions=auto])

AC_CACHE_CHECK([whether to use setjmp/longjmp exceptions],
[libgcc_cv_lib_sjlj_exceptions],
[AC_LANG_CONFTEST(
  [AC_LANG_SOURCE([
void bar ();
void clean (int *);
void foo ()
{
  int i __attribute__ ((cleanup (clean)));
  bar();
}
])])
CFLAGS_hold=$CFLAGS
CFLAGS="--save-temps -fexceptions"
libgcc_cv_lib_sjlj_exceptions=unknown
AS_IF([ac_fn_c_try_compile],
  [if grep _Unwind_SjLj_Resume conftest.s >/dev/null 2>&1; then
    libgcc_cv_lib_sjlj_exceptions=yes
  elif grep _Unwind_Resume conftest.s >/dev/null 2>&1; then
    libgcc_cv_lib_sjlj_exceptions=no
  fi])
CFLAGS=$CFLAGS_hold
rm -f conftest*
])

if test "$enable_sjlj_exceptions" = "auto"; then
  enable_sjlj_exceptions=$libgcc_cv_lib_sjlj_exceptions
fi

case $enable_sjlj_exceptions in
yes)
  AC_DEFINE(LIBGCC_SJLJ_EXCEPTIONS, 1,
	[Define if the C compiler is configured for setjmp/longjmp exceptions.])
  ;;
no)
  ;;
*)
  AC_MSG_ERROR([unable to detect exception model])
  ;;
esac

AC_ARG_ENABLE([explicit-exception-frame-registration],
  [AC_HELP_STRING([--enable-explicit-exception-frame-registration],
     [register exception tables explicitly at module start, for use
      e.g. for compatibility with installations without PT_GNU_EH_FRAME support])],
[
force_explicit_eh_registry=
if test "$enable_explicit_exception_frame_registration" = yes; then
  if test "$enable_sjlj_exceptions" = yes; then
    AC_MSG_ERROR([Can't enable both of --enable-sjlj-exceptions
                  and --enable-explicit-exception-frame-registration])
  fi
  force_explicit_eh_registry=-DUSE_EH_FRAME_REGISTRY_ALWAYS
fi
])
AC_SUBST([force_explicit_eh_registry])

AC_LIB_PROG_LD_GNU

AC_MSG_CHECKING([for thread model used by GCC])
target_thread_file=`$CC -v 2>&1 | sed -n 's/^Thread model: //p'`
AC_MSG_RESULT([$target_thread_file]) 

# Check for assembler CFI support.
AC_CACHE_CHECK([whether assembler supports CFI directives], [libgcc_cv_cfi],
	       [AC_COMPILE_IFELSE(
[asm("\n\
	.text\n\
	.cfi_startproc\n\
	.cfi_personality 0, symbol\n\
	.cfi_endproc");],
  [libgcc_cv_cfi=yes],
  [libgcc_cv_cfi=no])])

# Check 32bit or 64bit.  In the case of MIPS, this really determines the
# word size rather than the address size.
cat > conftest.c <<EOF
#if defined(__x86_64__) || (!defined(__i386__) && defined(__LP64__)) \
    || defined(__mips64)
host_address=64
#else
host_address=32
#endif
EOF
eval `${CC-cc} -E conftest.c | grep host_address=`
rm -f conftest.c

case ${host} in
mips*-*-*)
  AC_CACHE_CHECK([whether the target is hard-float],
		 [libgcc_cv_mips_hard_float],
		 [AC_COMPILE_IFELSE(
    [#ifndef __mips_hard_float
     #error FOO
     #endif],
    [libgcc_cv_mips_hard_float=yes],
    [libgcc_cv_mips_hard_float=no])])
esac

# Determine the version of glibc, if any, used on the target.
AC_MSG_CHECKING([for target glibc version])
AC_ARG_WITH([glibc-version],
  [AS_HELP_STRING([--with-glibc-version=M.N],
    [assume GCC used with glibc version M.N or later])], [
if [echo "$with_glibc_version" | grep '^[0-9][0-9]*\.[0-9][0-9]*$']; then
  glibc_version_major=`echo "$with_glibc_version" | sed -e 's/\..*//'`
  glibc_version_minor=`echo "$with_glibc_version" | sed -e 's/.*\.//'`
else
  AC_MSG_ERROR([option --with-glibc-version requires a version number M.N])
fi], [
AC_COMPUTE_INT([glibc_version_major], [__GLIBC__],
				      [#include <features.h>],
				      [glibc_version_major=0])
AC_COMPUTE_INT([glibc_version_minor], [__GLIBC_MINOR__],
				      [#include <features.h>],
				      [glibc_version_minor=0])])
AC_MSG_RESULT([$glibc_version_major.$glibc_version_minor])

# Determine floating-point type for powerpc*-*-linux*.
# Single-precision-only FPRs are not a supported configuration for
# this target, so are not allowed for in this test.
case ${host} in
powerpc*-*-linux*)
  cat > conftest.c <<EOF
#ifdef __powerpc64__
ppc_fp_type=64
#elif defined _SOFT_FLOAT
ppc_fp_type=soft
#elif defined _SOFT_DOUBLE
ppc_fp_type=e500v1
#elif defined __NO_FPRS__
ppc_fp_type=e500v2
#else
ppc_fp_type=hard
#endif
EOF
eval `${CC-cc} -E conftest.c | grep ppc_fp_type=`
rm -f conftest.c
# glibc 2.19 and later provide all the soft-fp functions, with proper
# interactions with <fenv.h> exception and rounding mode handling, so
# make libgcc's versions into compat symbols if a recent enough glibc
# version is being used.
ppc_fp_compat=
case ${ppc_fp_type} in
soft|e500v1|e500v2)
  if test $glibc_version_major -gt 2 \
    || ( test $glibc_version_major -eq 2 \
        && test $glibc_version_minor -ge 19 ); then
    ppc_fp_compat="t-softfp-compat"
  fi
  ;;
esac
;;
esac

# Collect host-machine-specific information.
. ${srcdir}/config.host

<<<<<<< HEAD
AC_ARG_ENABLE(offload-targets,
[AS_HELP_STRING([--enable-offload-targets=LIST],
 [enable offloading to devices from LIST])],
[
  if test x"$enable_offload_targets" = x; then
    AC_MSG_ERROR([no offload targets specified])
  fi
], [enable_offload_targets=])
if test x"$enable_offload_targets" != x; then
  extra_parts="${extra_parts} crtompbegin.o crtompend.o"
=======
# Used for constructing correct paths for offload compilers.
accel_dir_suffix=
if test x"$enable_as_accelerator_for" != x; then
  accel_dir_suffix=/accel/${target_noncanonical}
  case "${target_noncanonical}" in
    *-intelmicemul-*)
      # In this case we expect offload compiler to be built as native, so we
      # need to change install directory for driver to be able to find libgcc.
      host_noncanonical=${enable_as_accelerator_for} ;;
  esac
fi
AC_SUBST(accel_dir_suffix)

if test x"$enable_offload_targets" != x; then
  extra_parts="${extra_parts} crtoffloadbegin.o crtoffloadend.o"
>>>>>>> ba0f7503
fi

# Check if Solaris/x86 linker supports ZERO terminator unwind entries.
# This is after config.host so we can augment tmake_file.
# Link with -nostartfiles -nodefaultlibs since neither are present while
# building libgcc.
case ${host} in
i?86-*-solaris2* | x86_64-*-solaris2.1[[0-9]]*)
  cat > conftest.s <<EOF
	.section	.eh_frame,"a",@unwind
	.zero	4
	.section	.jcr,"aw",@progbits
	.zero	8
EOF
  if AC_TRY_COMMAND(${CC-cc} -shared -nostartfiles -nodefaultlibs -o conftest.so conftest.s 1>&AS_MESSAGE_LOG_FD); then
      tmake_file="${tmake_file} i386/t-crtstuff"
  fi
  ;;
esac

# Check for visibility support.  This is after config.host so that
# we can check for asm_hidden_op.
AC_CACHE_CHECK([for __attribute__((visibility("hidden")))],
    libgcc_cv_hidden_visibility_attribute, [
	echo 'int __attribute__ ((visibility ("hidden"))) foo (void) { return 1; }' > conftest.c
	libgcc_cv_hidden_visibility_attribute=no
	if AC_TRY_COMMAND(${CC-cc} -Werror -S conftest.c -o conftest.s 1>&AS_MESSAGE_LOG_FD); then
	    if grep "\\$asm_hidden_op.*foo" conftest.s >/dev/null; then
		libgcc_cv_hidden_visibility_attribute=yes
	    fi
	fi
	rm -f conftest.*
    ])

if test $libgcc_cv_hidden_visibility_attribute = yes; then
    vis_hide='-fvisibility=hidden -DHIDE_EXPORTS'
else
    vis_hide=
fi
AC_SUBST(vis_hide)

# See if we have thread-local storage.  We can only test assembler
# since link-time and run-time tests require the newly built
# gcc, which can't be used to build executable due to that libgcc
# is yet to be built here.
GCC_CHECK_CC_TLS
set_have_cc_tls=
if test "$enable_tls $gcc_cv_have_cc_tls" = "yes yes"; then
  set_have_cc_tls="-DHAVE_CC_TLS"
fi
AC_SUBST(set_have_cc_tls)

# See if we have emulated thread-local storage.
GCC_CHECK_EMUTLS
set_use_emutls=
if test "$enable_tls $gcc_cv_use_emutls" = "yes yes"; then
  set_use_emutls="-DUSE_EMUTLS"
fi
AC_SUBST(set_use_emutls)

AC_CACHE_CHECK(for init priority support, libgcc_cv_init_priority, [
AC_COMPILE_IFELSE([AC_LANG_PROGRAM(,
  [[void ip (void) __attribute__ ((constructor (1)));]])],
  [libgcc_cv_init_priority=yes],[libgcc_cv_init_priority=no])])
if test $libgcc_cv_init_priority = yes; then
  AC_DEFINE(HAVE_INIT_PRIORITY, 1,
  [Define if the compiler supports init priority.])
fi

# Conditionalize the sfp-machine.h header for this target machine.
if test -z "${sfp_machine_header}"; then
	sfp_machine_header=$cpu_type/sfp-machine.h
	if test -f ${srcdir}/config/${sfp_machine_header}; then
		:
	else
		sfp_machine_header=no-sfp-machine.h
	fi
fi
AC_SUBST(sfp_machine_header)

# Conditionalize the makefile for this target machine.
tmake_file_=
for f in ${tmake_file}
do
	if test -f ${srcdir}/config/$f
	then
		tmake_file_="${tmake_file_} \$(srcdir)/config/$f"
	fi
done
tmake_file="${tmake_file_}"
AC_SUBST(tmake_file)

# Likewise export definitions for libgcc_tm.h
tm_file_=
for f in ${tm_file}
do
	tm_file_="${tm_file_} \$(srcdir)/config/$f"
done
tm_file="${tm_file_}"
AC_SUBST(tm_file)
AC_SUBST(tm_defines)

# Map from thread model to thread header.
GCC_AC_THREAD_HEADER([$target_thread_file])

# Substitute configuration variables
AC_SUBST(cpu_type)
AC_SUBST(extra_parts)
AC_SUBST(asm_hidden_op)
AC_CONFIG_LINKS([enable-execute-stack.c:$enable_execute_stack])
AC_CONFIG_LINKS([unwind.h:$unwind_header])
AC_CONFIG_LINKS([md-unwind-support.h:config/$md_unwind_header])
AC_CONFIG_LINKS([sfp-machine.h:config/$sfp_machine_header])
AC_CONFIG_LINKS([gthr-default.h:$thread_header])

# We need multilib support.
AC_CONFIG_FILES([Makefile])
AC_CONFIG_COMMANDS([default],
  [[test -z "$CONFIG_HEADERS" || echo timestamp > stamp-h
if test -n "$CONFIG_FILES"; then
  # FIXME: We shouldn't need to set ac_file
  ac_file=Makefile
  . ${libgcc_topdir}/config-ml.in
fi]],
[[srcdir=${srcdir}
host=${host}
with_target_subdir=${with_target_subdir}
with_multisubdir=${with_multisubdir}
ac_configure_args="--enable-multilib ${ac_configure_args}"
CONFIG_SHELL=${CONFIG_SHELL-/bin/sh}
libgcc_topdir=${libgcc_topdir}
CC="${CC}"
]])
AC_OUTPUT<|MERGE_RESOLUTION|>--- conflicted
+++ resolved
@@ -379,18 +379,6 @@
 # Collect host-machine-specific information.
 . ${srcdir}/config.host
 
-<<<<<<< HEAD
-AC_ARG_ENABLE(offload-targets,
-[AS_HELP_STRING([--enable-offload-targets=LIST],
- [enable offloading to devices from LIST])],
-[
-  if test x"$enable_offload_targets" = x; then
-    AC_MSG_ERROR([no offload targets specified])
-  fi
-], [enable_offload_targets=])
-if test x"$enable_offload_targets" != x; then
-  extra_parts="${extra_parts} crtompbegin.o crtompend.o"
-=======
 # Used for constructing correct paths for offload compilers.
 accel_dir_suffix=
 if test x"$enable_as_accelerator_for" != x; then
@@ -406,7 +394,6 @@
 
 if test x"$enable_offload_targets" != x; then
   extra_parts="${extra_parts} crtoffloadbegin.o crtoffloadend.o"
->>>>>>> ba0f7503
 fi
 
 # Check if Solaris/x86 linker supports ZERO terminator unwind entries.
