# Makefile.in generated by automake 1.11.1 from Makefile.am.
# @configure_input@

# Copyright (C) 1994, 1995, 1996, 1997, 1998, 1999, 2000, 2001, 2002,
# 2003, 2004, 2005, 2006, 2007, 2008, 2009  Free Software Foundation,
# Inc.
# This Makefile.in is free software; the Free Software Foundation
# gives unlimited permission to copy and/or distribute it,
# with or without modifications, as long as this notice is preserved.

# This program is distributed in the hope that it will be useful,
# but WITHOUT ANY WARRANTY, to the extent permitted by law; without
# even the implied warranty of MERCHANTABILITY or FITNESS FOR A
# PARTICULAR PURPOSE.

@SET_MAKE@

VPATH = @srcdir@
pkgdatadir = $(datadir)/@PACKAGE@
pkgincludedir = $(includedir)/@PACKAGE@
pkglibdir = $(libdir)/@PACKAGE@
pkglibexecdir = $(libexecdir)/@PACKAGE@
am__cd = CDPATH="$${ZSH_VERSION+.}$(PATH_SEPARATOR)" && cd
install_sh_DATA = $(install_sh) -c -m 644
install_sh_PROGRAM = $(install_sh) -c
install_sh_SCRIPT = $(install_sh) -c
INSTALL_HEADER = $(INSTALL_DATA)
transform = $(program_transform_name)
NORMAL_INSTALL = :
PRE_INSTALL = :
POST_INSTALL = :
NORMAL_UNINSTALL = :
PRE_UNINSTALL = :
POST_UNINSTALL = :
build_triplet = @build@
host_triplet = @host@
target_triplet = @target@
subdir = gcj
DIST_COMMON = $(srcdir)/Makefile.in $(srcdir)/Makefile.am \
	$(srcdir)/libgcj-config.h.in $(gcj_HEADERS) $(toolgcj_HEADERS)
ACLOCAL_M4 = $(top_srcdir)/aclocal.m4
am__aclocal_m4_deps = $(top_srcdir)/libltdl/acinclude.m4 \
	$(top_srcdir)/../config/acx.m4 \
	$(top_srcdir)/../config/depstand.m4 \
	$(top_srcdir)/../config/enable.m4 \
	$(top_srcdir)/../config/gxx-include-dir.m4 \
	$(top_srcdir)/../config/iconv.m4 \
	$(top_srcdir)/../config/lcmessage.m4 \
	$(top_srcdir)/../config/ld-symbolic.m4 \
	$(top_srcdir)/../config/lead-dot.m4 \
	$(top_srcdir)/../config/lib-ld.m4 \
	$(top_srcdir)/../config/lib-link.m4 \
	$(top_srcdir)/../config/lib-prefix.m4 \
	$(top_srcdir)/../config/lthostflags.m4 \
	$(top_srcdir)/../config/multi.m4 \
	$(top_srcdir)/../config/no-executables.m4 \
	$(top_srcdir)/../config/override.m4 \
	$(top_srcdir)/../config/tls.m4 \
	$(top_srcdir)/../config/unwind_ipinfo.m4 \
	$(top_srcdir)/../libtool.m4 $(top_srcdir)/../ltgcc.m4 \
	$(top_srcdir)/../ltoptions.m4 $(top_srcdir)/../ltsugar.m4 \
	$(top_srcdir)/../ltversion.m4 $(top_srcdir)/../lt~obsolete.m4 \
	$(top_srcdir)/mingwld.m4 $(top_srcdir)/pkg.m4 \
	$(top_srcdir)/shlibpath.m4 $(top_srcdir)/configure.ac
am__configure_deps = $(am__aclocal_m4_deps) $(CONFIGURE_DEPENDENCIES) \
	$(ACLOCAL_M4)
CONFIG_HEADER = $(top_builddir)/include/config.h libgcj-config.h
CONFIG_CLEAN_FILES =
CONFIG_CLEAN_VPATH_FILES =
SOURCES =
am__vpath_adj_setup = srcdirstrip=`echo "$(srcdir)" | sed 's|.|.|g'`;
am__vpath_adj = case $$p in \
    $(srcdir)/*) f=`echo "$$p" | sed "s|^$$srcdirstrip/||"`;; \
    *) f=$$p;; \
  esac;
am__strip_dir = f=`echo $$p | sed -e 's|^.*/||'`;
am__install_max = 40
am__nobase_strip_setup = \
  srcdirstrip=`echo "$(srcdir)" | sed 's/[].[^$$\\*|]/\\\\&/g'`
am__nobase_strip = \
  for p in $$list; do echo "$$p"; done | sed -e "s|$$srcdirstrip/||"
am__nobase_list = $(am__nobase_strip_setup); \
  for p in $$list; do echo "$$p $$p"; done | \
  sed "s| $$srcdirstrip/| |;"' / .*\//!s/ .*/ ./; s,\( .*\)/[^/]*$$,\1,' | \
  $(AWK) 'BEGIN { files["."] = "" } { files[$$2] = files[$$2] " " $$1; \
    if (++n[$$2] == $(am__install_max)) \
      { print $$2, files[$$2]; n[$$2] = 0; files[$$2] = "" } } \
    END { for (dir in files) print dir, files[dir] }'
am__base_list = \
  sed '$$!N;$$!N;$$!N;$$!N;$$!N;$$!N;$$!N;s/\n/ /g' | \
  sed '$$!N;$$!N;$$!N;$$!N;s/\n/ /g'
am__installdirs = "$(DESTDIR)$(gcjdir)" "$(DESTDIR)$(toolgcjdir)"
HEADERS = $(gcj_HEADERS) $(toolgcj_HEADERS)
ETAGS = etags
CTAGS = ctags
ACLOCAL = @ACLOCAL@
AMTAR = @AMTAR@
ANTLR_JAR = @ANTLR_JAR@
AR = @AR@
AS = @AS@
ATOMICSPEC = @ATOMICSPEC@
AUTOCONF = @AUTOCONF@
AUTOHEADER = @AUTOHEADER@
AUTOMAKE = @AUTOMAKE@
AWK = @AWK@
BACKTRACESPEC = @BACKTRACESPEC@
BUILD_VERSION = @BUILD_VERSION@
CC = @CC@
CCDEPMODE = @CCDEPMODE@
CFLAGS = @CFLAGS@
CHECKREFSPEC = @CHECKREFSPEC@
CLASSPATH_SEPARATOR = @CLASSPATH_SEPARATOR@
CPP = @CPP@
CPPFLAGS = @CPPFLAGS@
CPU = @CPU@
CXX = @CXX@
CXXCPP = @CXXCPP@
CXXDEPMODE = @CXXDEPMODE@
CXXFLAGS = @CXXFLAGS@
CYGPATH_W = @CYGPATH_W@
DEFS = @DEFS@
DEPDIR = @DEPDIR@
DIRLTDL = @DIRLTDL@
DIVIDESPEC = @DIVIDESPEC@
DLLTOOL = @DLLTOOL@
DSYMUTIL = @DSYMUTIL@
DUMPBIN = @DUMPBIN@
ECHO_C = @ECHO_C@
ECHO_N = @ECHO_N@
ECHO_T = @ECHO_T@
ECJ_BUILD_JAR = @ECJ_BUILD_JAR@
ECJ_JAR = @ECJ_JAR@
EGREP = @EGREP@
EXCEPTIONSPEC = @EXCEPTIONSPEC@
EXEEXT = @EXEEXT@
FGREP = @FGREP@
GCC_FOR_ECJX = @GCC_FOR_ECJX@
GCC_UNWIND_INCLUDE = @GCC_UNWIND_INCLUDE@
GCDEPS = @GCDEPS@
GCINCS = @GCINCS@
GCJ = @GCJ@
GCJDEPMODE = @GCJDEPMODE@
GCJFLAGS = @GCJFLAGS@
GCJH = @GCJH@
GCJVERSION = @GCJVERSION@
GCJ_BIN_DIR = @GCJ_BIN_DIR@
GCJ_FOR_ECJX = @GCJ_FOR_ECJX@
GCLIBS = @GCLIBS@
GCSPEC = @GCSPEC@
GCTESTSPEC = @GCTESTSPEC@
GLIB_CFLAGS = @GLIB_CFLAGS@
GLIB_LIBS = @GLIB_LIBS@
GREP = @GREP@
GTK_CFLAGS = @GTK_CFLAGS@
GTK_LIBS = @GTK_LIBS@
HASH_SYNC_SPEC = @HASH_SYNC_SPEC@
IEEESPEC = @IEEESPEC@
INCLTDL = @INCLTDL@
INSTALL = @INSTALL@
INSTALL_DATA = @INSTALL_DATA@
INSTALL_PROGRAM = @INSTALL_PROGRAM@
INSTALL_SCRIPT = @INSTALL_SCRIPT@
INSTALL_STRIP_PROGRAM = @INSTALL_STRIP_PROGRAM@
INTERPRETER = @INTERPRETER@
JAR = @JAR@
JAVA_HOME = @JAVA_HOME@
JAVA_VERSION = @JAVA_VERSION@
JC1GCSPEC = @JC1GCSPEC@
JRE_BIN_DIR = @JRE_BIN_DIR@
JRE_DIR = @JRE_DIR@
JRE_LIB_DIR = @JRE_LIB_DIR@
JRE_LNK = @JRE_LNK@
JVM_JAR_DIR = @JVM_JAR_DIR@
JVM_JAR_ROOT_DIR = @JVM_JAR_ROOT_DIR@
JVM_ROOT_DIR = @JVM_ROOT_DIR@
LD = @LD@
LDFLAGS = @LDFLAGS@
LD_FINISH_STATIC_SPEC = @LD_FINISH_STATIC_SPEC@
LD_START_STATIC_SPEC = @LD_START_STATIC_SPEC@
LIBART_CFLAGS = @LIBART_CFLAGS@
LIBART_LIBS = @LIBART_LIBS@
LIBDIR = @LIBDIR@
LIBFFI = @LIBFFI@
LIBFFIINCS = @LIBFFIINCS@
LIBGCJDEBUG = @LIBGCJDEBUG@
LIBGCJTESTSPEC = @LIBGCJTESTSPEC@
LIBGCJ_BC_SPEC = @LIBGCJ_BC_SPEC@
LIBGCJ_CFLAGS = @LIBGCJ_CFLAGS@
LIBGCJ_CXXFLAGS = @LIBGCJ_CXXFLAGS@
LIBGCJ_JAVAFLAGS = @LIBGCJ_JAVAFLAGS@
LIBGCJ_LD_SYMBOLIC = @LIBGCJ_LD_SYMBOLIC@
LIBGCJ_LD_SYMBOLIC_FUNCTIONS = @LIBGCJ_LD_SYMBOLIC_FUNCTIONS@
LIBGCJ_SPEC = @LIBGCJ_SPEC@
LIBGCJ_SUBLIB_CORE_EXTRA_DEPS = @LIBGCJ_SUBLIB_CORE_EXTRA_DEPS@
LIBGCJ_SUBLIB_LTFLAGS = @LIBGCJ_SUBLIB_LTFLAGS@
LIBICONV = @LIBICONV@
LIBLTDL = @LIBLTDL@
LIBMATHSPEC = @LIBMATHSPEC@
LIBOBJS = @LIBOBJS@
LIBS = @LIBS@
LIBSTDCXXSPEC = @LIBSTDCXXSPEC@
LIBTOOL = @LIBTOOL@
LIPO = @LIPO@
LN_S = @LN_S@
LTLIBICONV = @LTLIBICONV@
LTLIBOBJS = @LTLIBOBJS@
MAINT = @MAINT@
MAKE = @MAKE@
MAKEINFO = @MAKEINFO@
MKDIR_P = @MKDIR_P@
NM = @NM@
NMEDIT = @NMEDIT@
OBJDUMP = @OBJDUMP@
OBJEXT = @OBJEXT@
OS = @OS@
OTOOL = @OTOOL@
OTOOL64 = @OTOOL64@
PACKAGE = @PACKAGE@
PACKAGE_BUGREPORT = @PACKAGE_BUGREPORT@
PACKAGE_NAME = @PACKAGE_NAME@
PACKAGE_STRING = @PACKAGE_STRING@
PACKAGE_TARNAME = @PACKAGE_TARNAME@
PACKAGE_URL = @PACKAGE_URL@
PACKAGE_VERSION = @PACKAGE_VERSION@
PATH_SEPARATOR = @PATH_SEPARATOR@
PERL = @PERL@
PKG_CONFIG = @PKG_CONFIG@
PLATFORM = @PLATFORM@
RANLIB = @RANLIB@
SDK_BIN_DIR = @SDK_BIN_DIR@
SDK_INCLUDE_DIR = @SDK_INCLUDE_DIR@
SDK_LIB_DIR = @SDK_LIB_DIR@
SDK_LNK = @SDK_LNK@
SED = @SED@
SET_MAKE = @SET_MAKE@
SHELL = @SHELL@
STRIP = @STRIP@
SYSDEP_SOURCES = @SYSDEP_SOURCES@
SYSTEMSPEC = @SYSTEMSPEC@
SYS_ZLIBS = @SYS_ZLIBS@
THREADCXXFLAGS = @THREADCXXFLAGS@
THREADDEPS = @THREADDEPS@
THREADINCS = @THREADINCS@
THREADLDFLAGS = @THREADLDFLAGS@
THREADLIBS = @THREADLIBS@
THREADSPEC = @THREADSPEC@
THREADSTARTFILESPEC = @THREADSTARTFILESPEC@
TOOLKIT = @TOOLKIT@
UNZIP = @UNZIP@
VERSION = @VERSION@
XMKMF = @XMKMF@
X_CFLAGS = @X_CFLAGS@
X_EXTRA_LIBS = @X_EXTRA_LIBS@
X_LIBS = @X_LIBS@
X_PRE_LIBS = @X_PRE_LIBS@
ZINCS = @ZINCS@
ZIP = @ZIP@
ZLIBS = @ZLIBS@
ZLIBSPEC = @ZLIBSPEC@
ZLIBTESTSPEC = @ZLIBTESTSPEC@
abs_builddir = @abs_builddir@
abs_srcdir = @abs_srcdir@
abs_top_builddir = @abs_top_builddir@
abs_top_srcdir = @abs_top_srcdir@
ac_ct_CC = @ac_ct_CC@
ac_ct_CXX = @ac_ct_CXX@
ac_ct_DUMPBIN = @ac_ct_DUMPBIN@
ac_ct_GCJ = @ac_ct_GCJ@
am__include = @am__include@
am__leading_dot = @am__leading_dot@
am__quote = @am__quote@
am__tar = @am__tar@
am__untar = @am__untar@
bindir = @bindir@
build = @build@
build_alias = @build_alias@
build_cpu = @build_cpu@
build_libsubdir = @build_libsubdir@
build_os = @build_os@
build_subdir = @build_subdir@
build_vendor = @build_vendor@
builddir = @builddir@
datadir = @datadir@
datarootdir = @datarootdir@
dbexecdir = @dbexecdir@
docdir = @docdir@
dvidir = @dvidir@
exec_prefix = @exec_prefix@
extra_ldflags = @extra_ldflags@
extra_ldflags_libjava = @extra_ldflags_libjava@
gcc_suffix = @gcc_suffix@
gcjsubdir = @gcjsubdir@
gxx_include_dir = @gxx_include_dir@
here = @here@
host = @host@
host_alias = @host_alias@
host_cpu = @host_cpu@
host_exeext = @host_exeext@
host_os = @host_os@
host_subdir = @host_subdir@
host_vendor = @host_vendor@
htmldir = @htmldir@
includedir = @includedir@
infodir = @infodir@
install_sh = @install_sh@
libdir = @libdir@
libexecdir = @libexecdir@
libstdcxx_incdir = @libstdcxx_incdir@
localedir = @localedir@
localstatedir = @localstatedir@
<<<<<<< HEAD
=======
lt_host_flags = @lt_host_flags@
>>>>>>> b56a5220
mandir = @mandir@
mkdir_p = @mkdir_p@
mkinstalldirs = @mkinstalldirs@
multi_basedir = @multi_basedir@
oldincludedir = @oldincludedir@
pdfdir = @pdfdir@
prefix = @prefix@
program_transform_name = @program_transform_name@
psdir = @psdir@
python_mod_dir = @python_mod_dir@
python_mod_dir_expanded = @python_mod_dir_expanded@
sbindir = @sbindir@
sharedstatedir = @sharedstatedir@
srcdir = @srcdir@
subdirs = @subdirs@
sysconfdir = @sysconfdir@
target = @target@
target_alias = @target_alias@
target_cpu = @target_cpu@

# autoconf2.13's target_alias
target_noncanonical = @target_noncanonical@
target_os = @target_os@
target_subdir = @target_subdir@
target_vendor = @target_vendor@
toolexecdir = @toolexecdir@
toolexeclibdir = @toolexeclibdir@
toolexecmainlibdir = @toolexecmainlibdir@
top_build_prefix = @top_build_prefix@
top_builddir = @top_builddir@
top_srcdir = @top_srcdir@
AUTOMAKE_OPTIONS = foreign

# May be used by various substitution variables.
gcc_version := $(shell cat $(top_srcdir)/../gcc/BASE-VER)
gcjdir = $(gxx_include_dir)/gcj
gcj_HEADERS = array.h cni.h field.h javaprims.h method.h
tool_include_dir := $(libdir)/gcc/$(target_noncanonical)/$(gcc_version)/include
toolgcjdir := $(tool_include_dir)/gcj
toolgcj_HEADERS = libgcj-config.h
all: libgcj-config.h
	$(MAKE) $(AM_MAKEFLAGS) all-am

.SUFFIXES:
$(srcdir)/Makefile.in: @MAINTAINER_MODE_TRUE@ $(srcdir)/Makefile.am  $(am__configure_deps)
	@for dep in $?; do \
	  case '$(am__configure_deps)' in \
	    *$$dep*) \
	      ( cd $(top_builddir) && $(MAKE) $(AM_MAKEFLAGS) am--refresh ) \
	        && { if test -f $@; then exit 0; else break; fi; }; \
	      exit 1;; \
	  esac; \
	done; \
	echo ' cd $(top_srcdir) && $(AUTOMAKE) --foreign gcj/Makefile'; \
	$(am__cd) $(top_srcdir) && \
	  $(AUTOMAKE) --foreign gcj/Makefile
.PRECIOUS: Makefile
Makefile: $(srcdir)/Makefile.in $(top_builddir)/config.status
	@case '$?' in \
	  *config.status*) \
	    cd $(top_builddir) && $(MAKE) $(AM_MAKEFLAGS) am--refresh;; \
	  *) \
	    echo ' cd $(top_builddir) && $(SHELL) ./config.status $(subdir)/$@ $(am__depfiles_maybe)'; \
	    cd $(top_builddir) && $(SHELL) ./config.status $(subdir)/$@ $(am__depfiles_maybe);; \
	esac;

$(top_builddir)/config.status: $(top_srcdir)/configure $(CONFIG_STATUS_DEPENDENCIES)
	cd $(top_builddir) && $(MAKE) $(AM_MAKEFLAGS) am--refresh

$(top_srcdir)/configure: @MAINTAINER_MODE_TRUE@ $(am__configure_deps)
	cd $(top_builddir) && $(MAKE) $(AM_MAKEFLAGS) am--refresh
$(ACLOCAL_M4): @MAINTAINER_MODE_TRUE@ $(am__aclocal_m4_deps)
	cd $(top_builddir) && $(MAKE) $(AM_MAKEFLAGS) am--refresh
$(am__aclocal_m4_deps):

libgcj-config.h: stamp-h2
	@if test ! -f $@; then \
	  rm -f stamp-h2; \
	  $(MAKE) $(AM_MAKEFLAGS) stamp-h2; \
	else :; fi

stamp-h2: $(srcdir)/libgcj-config.h.in $(top_builddir)/config.status
	@rm -f stamp-h2
	cd $(top_builddir) && $(SHELL) ./config.status gcj/libgcj-config.h
$(srcdir)/libgcj-config.h.in: @MAINTAINER_MODE_TRUE@ $(am__configure_deps) 
	($(am__cd) $(top_srcdir) && $(AUTOHEADER))
	rm -f stamp-h2
	touch $@

distclean-hdr:
	-rm -f libgcj-config.h stamp-h2

mostlyclean-libtool:
	-rm -f *.lo

clean-libtool:
	-rm -rf .libs _libs
install-gcjHEADERS: $(gcj_HEADERS)
	@$(NORMAL_INSTALL)
	test -z "$(gcjdir)" || $(MKDIR_P) "$(DESTDIR)$(gcjdir)"
	@list='$(gcj_HEADERS)'; test -n "$(gcjdir)" || list=; \
	for p in $$list; do \
	  if test -f "$$p"; then d=; else d="$(srcdir)/"; fi; \
	  echo "$$d$$p"; \
	done | $(am__base_list) | \
	while read files; do \
	  echo " $(INSTALL_HEADER) $$files '$(DESTDIR)$(gcjdir)'"; \
	  $(INSTALL_HEADER) $$files "$(DESTDIR)$(gcjdir)" || exit $$?; \
	done

uninstall-gcjHEADERS:
	@$(NORMAL_UNINSTALL)
	@list='$(gcj_HEADERS)'; test -n "$(gcjdir)" || list=; \
	files=`for p in $$list; do echo $$p; done | sed -e 's|^.*/||'`; \
	test -n "$$files" || exit 0; \
	echo " ( cd '$(DESTDIR)$(gcjdir)' && rm -f" $$files ")"; \
	cd "$(DESTDIR)$(gcjdir)" && rm -f $$files
install-toolgcjHEADERS: $(toolgcj_HEADERS)
	@$(NORMAL_INSTALL)
	test -z "$(toolgcjdir)" || $(MKDIR_P) "$(DESTDIR)$(toolgcjdir)"
	@list='$(toolgcj_HEADERS)'; test -n "$(toolgcjdir)" || list=; \
	for p in $$list; do \
	  if test -f "$$p"; then d=; else d="$(srcdir)/"; fi; \
	  echo "$$d$$p"; \
	done | $(am__base_list) | \
	while read files; do \
	  echo " $(INSTALL_HEADER) $$files '$(DESTDIR)$(toolgcjdir)'"; \
	  $(INSTALL_HEADER) $$files "$(DESTDIR)$(toolgcjdir)" || exit $$?; \
	done

uninstall-toolgcjHEADERS:
	@$(NORMAL_UNINSTALL)
	@list='$(toolgcj_HEADERS)'; test -n "$(toolgcjdir)" || list=; \
	files=`for p in $$list; do echo $$p; done | sed -e 's|^.*/||'`; \
	test -n "$$files" || exit 0; \
	echo " ( cd '$(DESTDIR)$(toolgcjdir)' && rm -f" $$files ")"; \
	cd "$(DESTDIR)$(toolgcjdir)" && rm -f $$files

ID: $(HEADERS) $(SOURCES) $(LISP) $(TAGS_FILES)
	list='$(SOURCES) $(HEADERS) $(LISP) $(TAGS_FILES)'; \
	unique=`for i in $$list; do \
	    if test -f "$$i"; then echo $$i; else echo $(srcdir)/$$i; fi; \
	  done | \
	  $(AWK) '{ files[$$0] = 1; nonempty = 1; } \
	      END { if (nonempty) { for (i in files) print i; }; }'`; \
	mkid -fID $$unique
tags: TAGS

TAGS:  $(HEADERS) $(SOURCES) libgcj-config.h.in $(TAGS_DEPENDENCIES) \
		$(TAGS_FILES) $(LISP)
	set x; \
	here=`pwd`; \
	list='$(SOURCES) $(HEADERS) libgcj-config.h.in $(LISP) $(TAGS_FILES)'; \
	unique=`for i in $$list; do \
	    if test -f "$$i"; then echo $$i; else echo $(srcdir)/$$i; fi; \
	  done | \
	  $(AWK) '{ files[$$0] = 1; nonempty = 1; } \
	      END { if (nonempty) { for (i in files) print i; }; }'`; \
	shift; \
	if test -z "$(ETAGS_ARGS)$$*$$unique"; then :; else \
	  test -n "$$unique" || unique=$$empty_fix; \
	  if test $$# -gt 0; then \
	    $(ETAGS) $(ETAGSFLAGS) $(AM_ETAGSFLAGS) $(ETAGS_ARGS) \
	      "$$@" $$unique; \
	  else \
	    $(ETAGS) $(ETAGSFLAGS) $(AM_ETAGSFLAGS) $(ETAGS_ARGS) \
	      $$unique; \
	  fi; \
	fi
ctags: CTAGS
CTAGS:  $(HEADERS) $(SOURCES) libgcj-config.h.in $(TAGS_DEPENDENCIES) \
		$(TAGS_FILES) $(LISP)
	list='$(SOURCES) $(HEADERS) libgcj-config.h.in $(LISP) $(TAGS_FILES)'; \
	unique=`for i in $$list; do \
	    if test -f "$$i"; then echo $$i; else echo $(srcdir)/$$i; fi; \
	  done | \
	  $(AWK) '{ files[$$0] = 1; nonempty = 1; } \
	      END { if (nonempty) { for (i in files) print i; }; }'`; \
	test -z "$(CTAGS_ARGS)$$unique" \
	  || $(CTAGS) $(CTAGSFLAGS) $(AM_CTAGSFLAGS) $(CTAGS_ARGS) \
	     $$unique

GTAGS:
	here=`$(am__cd) $(top_builddir) && pwd` \
	  && $(am__cd) $(top_srcdir) \
	  && gtags -i $(GTAGS_ARGS) "$$here"

distclean-tags:
	-rm -f TAGS ID GTAGS GRTAGS GSYMS GPATH tags
check-am: all-am
check: check-am
all-am: Makefile $(HEADERS) libgcj-config.h
installdirs:
	for dir in "$(DESTDIR)$(gcjdir)" "$(DESTDIR)$(toolgcjdir)"; do \
	  test -z "$$dir" || $(MKDIR_P) "$$dir"; \
	done
install: install-am
install-exec: install-exec-am
install-data: install-data-am
uninstall: uninstall-am

install-am: all-am
	@$(MAKE) $(AM_MAKEFLAGS) install-exec-am install-data-am

installcheck: installcheck-am
install-strip:
	$(MAKE) $(AM_MAKEFLAGS) INSTALL_PROGRAM="$(INSTALL_STRIP_PROGRAM)" \
	  install_sh_PROGRAM="$(INSTALL_STRIP_PROGRAM)" INSTALL_STRIP_FLAG=-s \
	  `test -z '$(STRIP)' || \
	    echo "INSTALL_PROGRAM_ENV=STRIPPROG='$(STRIP)'"` install
mostlyclean-generic:

clean-generic:

distclean-generic:
	-test -z "$(CONFIG_CLEAN_FILES)" || rm -f $(CONFIG_CLEAN_FILES)
	-test . = "$(srcdir)" || test -z "$(CONFIG_CLEAN_VPATH_FILES)" || rm -f $(CONFIG_CLEAN_VPATH_FILES)

maintainer-clean-generic:
	@echo "This command is intended for maintainers to use"
	@echo "it deletes files that may require special tools to rebuild."
clean: clean-am

clean-am: clean-generic clean-libtool mostlyclean-am

distclean: distclean-am
	-rm -f Makefile
distclean-am: clean-am distclean-generic distclean-hdr distclean-tags

dvi: dvi-am

dvi-am:

html: html-am

html-am:

info: info-am

info-am:

install-data-am: install-gcjHEADERS install-toolgcjHEADERS

install-dvi: install-dvi-am

install-dvi-am:

install-exec-am:

install-html: install-html-am

install-html-am:

install-info: install-info-am

install-info-am:

install-man:

install-pdf: install-pdf-am

install-pdf-am:

install-ps: install-ps-am

install-ps-am:

installcheck-am:

maintainer-clean: maintainer-clean-am
	-rm -f Makefile
maintainer-clean-am: distclean-am maintainer-clean-generic

mostlyclean: mostlyclean-am

mostlyclean-am: mostlyclean-generic mostlyclean-libtool

pdf: pdf-am

pdf-am:

ps: ps-am

ps-am:

uninstall-am: uninstall-gcjHEADERS uninstall-toolgcjHEADERS

.MAKE: all install-am install-strip

.PHONY: CTAGS GTAGS all all-am check check-am clean clean-generic \
	clean-libtool ctags distclean distclean-generic distclean-hdr \
	distclean-libtool distclean-tags dvi dvi-am html html-am info \
	info-am install install-am install-data install-data-am \
	install-dvi install-dvi-am install-exec install-exec-am \
	install-gcjHEADERS install-html install-html-am install-info \
	install-info-am install-man install-pdf install-pdf-am \
	install-ps install-ps-am install-strip install-toolgcjHEADERS \
	installcheck installcheck-am installdirs maintainer-clean \
	maintainer-clean-generic mostlyclean mostlyclean-generic \
	mostlyclean-libtool pdf pdf-am ps ps-am tags uninstall \
	uninstall-am uninstall-gcjHEADERS uninstall-toolgcjHEADERS


# Tell versions [3.59,3.63) of GNU make to not export all variables.
# Otherwise a system limit (for SysV at least) may be exceeded.
.NOEXPORT:<|MERGE_RESOLUTION|>--- conflicted
+++ resolved
@@ -308,10 +308,7 @@
 libstdcxx_incdir = @libstdcxx_incdir@
 localedir = @localedir@
 localstatedir = @localstatedir@
-<<<<<<< HEAD
-=======
 lt_host_flags = @lt_host_flags@
->>>>>>> b56a5220
 mandir = @mandir@
 mkdir_p = @mkdir_p@
 mkinstalldirs = @mkinstalldirs@
