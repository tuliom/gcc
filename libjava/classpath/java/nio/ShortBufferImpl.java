/* ShortBufferImpl.java --
   Copyright (C) 2002, 2003, 2004, 2005  Free Software Foundation, Inc.

This file is part of GNU Classpath.

GNU Classpath is free software; you can redistribute it and/or modify
it under the terms of the GNU General Public License as published by
the Free Software Foundation; either version 2, or (at your option)
any later version.

GNU Classpath is distributed in the hope that it will be useful, but
WITHOUT ANY WARRANTY; without even the implied warranty of
MERCHANTABILITY or FITNESS FOR A PARTICULAR PURPOSE.  See the GNU
General Public License for more details.

You should have received a copy of the GNU General Public License
along with GNU Classpath; see the file COPYING.  If not, write to the
Free Software Foundation, Inc., 51 Franklin Street, Fifth Floor, Boston, MA
02110-1301 USA.

Linking this library statically or dynamically with other modules is
making a combined work based on this library.  Thus, the terms and
conditions of the GNU General Public License cover the whole
combination.

As a special exception, the copyright holders of this library give you
permission to link this library with independent modules to produce an
executable, regardless of the license terms of these independent
modules, and to copy and distribute the resulting executable under
terms of your choice, provided that you also meet, for each linked
independent module, the terms and conditions of the license of that
module.  An independent module is a module which is not derived from
or based on this library.  If you modify this library, you may extend
this exception to your version of the library, but you are not
obligated to do so.  If you do not wish to do so, delete this
exception statement from your version. */


package java.nio;

/**
 * This is a Heap memory implementation
 */
final class ShortBufferImpl extends ShortBuffer
{
  private final boolean readOnly;

  ShortBufferImpl (int capacity)
  {
    this (new short [capacity], 0, capacity, capacity, 0, -1, false);
  }
<<<<<<< HEAD
  
  ShortBufferImpl (short[] buffer, int offset, int capacity,
		   int limit, int position, int mark, boolean readOnly)
=======

  ShortBufferImpl (short[] buffer, int offset, int capacity,
                   int limit, int position, int mark, boolean readOnly)
>>>>>>> 3082eeb7
  {
    super (capacity, limit, position, mark, null, buffer, offset);
    this.readOnly = readOnly;
  }

  public boolean isReadOnly ()
  {
    return readOnly;
  }

  public ShortBuffer slice ()
  {
    return new ShortBufferImpl (backing_buffer, array_offset + position (),
<<<<<<< HEAD
				remaining (), remaining (), 0, -1, isReadOnly ());
=======
                                remaining (), remaining (), 0, -1, isReadOnly ());
>>>>>>> 3082eeb7
  }

  public ShortBuffer duplicate ()
  {
    return new ShortBufferImpl (backing_buffer, array_offset, capacity (),
<<<<<<< HEAD
				limit (), position (), mark, isReadOnly ());
=======
                                limit (), position (), mark, isReadOnly ());
>>>>>>> 3082eeb7
  }

  public ShortBuffer asReadOnlyBuffer ()
  {
    return new ShortBufferImpl (backing_buffer, array_offset, capacity (), limit (),
<<<<<<< HEAD
				position (), mark, true);
=======
                                position (), mark, true);
>>>>>>> 3082eeb7
  }

  public ShortBuffer compact ()
  {
    checkIfReadOnly();
    mark = -1;
    int p = position();
    int n = limit() - p;
    if (n > 0)
      {
        System.arraycopy(backing_buffer, array_offset + p,
                         backing_buffer, array_offset, n);
      }
    position(n);
    limit(capacity());
    return this;
  }

  public boolean isDirect ()
  {
    return false;
  }

  /**
   * Reads the <code>short</code> at this buffer's current position,
   * and then increments the position.
   *
   * @exception BufferUnderflowException If there are no remaining
   * <code>short</code>s in this buffer.
   */
  public short get ()
  {
    checkForUnderflow();

    short result = backing_buffer [position ()];
    position (position () + 1);
    return result;
  }

  /**
   * Relative put method. Writes <code>value</code> to the next position
   * in the buffer.
   *
   * @exception BufferOverflowException If there no remaining
   * space in this buffer.
   * @exception ReadOnlyBufferException If this buffer is read-only.
   */
  public ShortBuffer put (short value)
  {
    checkIfReadOnly();
    checkForOverflow();

    backing_buffer [position ()] = value;
    position (position () + 1);
    return this;
  }

  /**
   * Absolute get method. Reads the <code>short</code> at position
   * <code>index</code>.
   *
   * @exception IndexOutOfBoundsException If index is negative or not smaller
   * than the buffer's limit.
   */
  public short get (int index)
  {
    checkIndex(index);

    return backing_buffer [index];
  }

  /**
   * Absolute put method. Writes <code>value</code> to position
   * <code>index</code> in the buffer.
   *
   * @exception IndexOutOfBoundsException If index is negative or not smaller
   * than the buffer's limit.
   * @exception ReadOnlyBufferException If this buffer is read-only.
   */
  public ShortBuffer put (int index, short value)
  {
    checkIfReadOnly();
    checkIndex(index);

    backing_buffer [index] = value;
    return this;
  }

  public ByteOrder order ()
  {
    return ByteOrder.nativeOrder ();
  }
}<|MERGE_RESOLUTION|>--- conflicted
+++ resolved
@@ -49,15 +49,9 @@
   {
     this (new short [capacity], 0, capacity, capacity, 0, -1, false);
   }
-<<<<<<< HEAD
-  
-  ShortBufferImpl (short[] buffer, int offset, int capacity,
-		   int limit, int position, int mark, boolean readOnly)
-=======
 
   ShortBufferImpl (short[] buffer, int offset, int capacity,
                    int limit, int position, int mark, boolean readOnly)
->>>>>>> 3082eeb7
   {
     super (capacity, limit, position, mark, null, buffer, offset);
     this.readOnly = readOnly;
@@ -71,31 +65,19 @@
   public ShortBuffer slice ()
   {
     return new ShortBufferImpl (backing_buffer, array_offset + position (),
-<<<<<<< HEAD
-				remaining (), remaining (), 0, -1, isReadOnly ());
-=======
                                 remaining (), remaining (), 0, -1, isReadOnly ());
->>>>>>> 3082eeb7
   }
 
   public ShortBuffer duplicate ()
   {
     return new ShortBufferImpl (backing_buffer, array_offset, capacity (),
-<<<<<<< HEAD
-				limit (), position (), mark, isReadOnly ());
-=======
                                 limit (), position (), mark, isReadOnly ());
->>>>>>> 3082eeb7
   }
 
   public ShortBuffer asReadOnlyBuffer ()
   {
     return new ShortBufferImpl (backing_buffer, array_offset, capacity (), limit (),
-<<<<<<< HEAD
-				position (), mark, true);
-=======
                                 position (), mark, true);
->>>>>>> 3082eeb7
   }
 
   public ShortBuffer compact ()
