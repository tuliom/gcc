/* MappedByteBuffer.java --
   Copyright (C) 2002, 2004  Free Software Foundation, Inc.

This file is part of GNU Classpath.

GNU Classpath is free software; you can redistribute it and/or modify
it under the terms of the GNU General Public License as published by
the Free Software Foundation; either version 2, or (at your option)
any later version.

GNU Classpath is distributed in the hope that it will be useful, but
WITHOUT ANY WARRANTY; without even the implied warranty of
MERCHANTABILITY or FITNESS FOR A PARTICULAR PURPOSE.  See the GNU
General Public License for more details.

You should have received a copy of the GNU General Public License
along with GNU Classpath; see the file COPYING.  If not, write to the
Free Software Foundation, Inc., 51 Franklin Street, Fifth Floor, Boston, MA
02110-1301 USA.

Linking this library statically or dynamically with other modules is
making a combined work based on this library.  Thus, the terms and
conditions of the GNU General Public License cover the whole
combination.

As a special exception, the copyright holders of this library give you
permission to link this library with independent modules to produce an
executable, regardless of the license terms of these independent
modules, and to copy and distribute the resulting executable under
terms of your choice, provided that you also meet, for each linked
independent module, the terms and conditions of the license of that
module.  An independent module is a module which is not derived from
or based on this library.  If you modify this library, you may extend
this exception to your version of the library, but you are not
obligated to do so.  If you do not wish to do so, delete this
exception statement from your version. */


package java.nio;

// GCJ LOCAL: Use RawData instead of gnu.classpath.Pointer
import gnu.gcj.RawData;

/**
 * @author Michael Koch (konqueror@gmx.de)
 * @since 1.4
 */
public abstract class MappedByteBuffer extends ByteBuffer
{
  MappedByteBuffer (int capacity, int limit, int position, int mark,
<<<<<<< HEAD
		    RawData address)
=======
                    RawData address)
>>>>>>> 3082eeb7
  {
    super (capacity, limit, position, mark, address, null, 0);
  }

  void forceImpl()
  {
  }

  public final MappedByteBuffer force ()
  {
    forceImpl();
    return this;
  }

  boolean isLoadedImpl()
  {
    load();
    return true;
  }

  public final boolean isLoaded ()
  {
    return isLoadedImpl();
  }

  void loadImpl()
  {
  }

  public final MappedByteBuffer load ()
  {
    loadImpl();
    return this;
  }

  void unmapImpl ()
  {
    forceImpl();
  }

  protected void finalize()
    throws Throwable
  {
    unmapImpl();
  }
}<|MERGE_RESOLUTION|>--- conflicted
+++ resolved
@@ -48,11 +48,7 @@
 public abstract class MappedByteBuffer extends ByteBuffer
 {
   MappedByteBuffer (int capacity, int limit, int position, int mark,
-<<<<<<< HEAD
-		    RawData address)
-=======
                     RawData address)
->>>>>>> 3082eeb7
   {
     super (capacity, limit, position, mark, address, null, 0);
   }
