/* LongBufferImpl.java --
   Copyright (C) 2002, 2003, 2004, 2005  Free Software Foundation, Inc.

This file is part of GNU Classpath.

GNU Classpath is free software; you can redistribute it and/or modify
it under the terms of the GNU General Public License as published by
the Free Software Foundation; either version 2, or (at your option)
any later version.

GNU Classpath is distributed in the hope that it will be useful, but
WITHOUT ANY WARRANTY; without even the implied warranty of
MERCHANTABILITY or FITNESS FOR A PARTICULAR PURPOSE.  See the GNU
General Public License for more details.

You should have received a copy of the GNU General Public License
along with GNU Classpath; see the file COPYING.  If not, write to the
Free Software Foundation, Inc., 51 Franklin Street, Fifth Floor, Boston, MA
02110-1301 USA.

Linking this library statically or dynamically with other modules is
making a combined work based on this library.  Thus, the terms and
conditions of the GNU General Public License cover the whole
combination.

As a special exception, the copyright holders of this library give you
permission to link this library with independent modules to produce an
executable, regardless of the license terms of these independent
modules, and to copy and distribute the resulting executable under
terms of your choice, provided that you also meet, for each linked
independent module, the terms and conditions of the license of that
module.  An independent module is a module which is not derived from
or based on this library.  If you modify this library, you may extend
this exception to your version of the library, but you are not
obligated to do so.  If you do not wish to do so, delete this
exception statement from your version. */


package java.nio;

/**
 * This is a Heap memory implementation
 */
final class LongBufferImpl extends LongBuffer
{
  private final boolean readOnly;

  LongBufferImpl (int capacity)
  {
    this (new long [capacity], 0, capacity, capacity, 0, -1, false);
  }
<<<<<<< HEAD
  
  LongBufferImpl (long[] buffer, int offset, int capacity, int limit,
		  int position, int mark, boolean readOnly)
=======

  LongBufferImpl (long[] buffer, int offset, int capacity, int limit,
                  int position, int mark, boolean readOnly)
>>>>>>> 3082eeb7
  {
    super (capacity, limit, position, mark, null, buffer, offset);
    this.readOnly = readOnly;
  }

  public boolean isReadOnly ()
  {
    return readOnly;
  }

  public LongBuffer slice ()
  {
    return new LongBufferImpl (backing_buffer, array_offset + position (),
<<<<<<< HEAD
			       remaining (), remaining (), 0, -1, isReadOnly ());
=======
                               remaining (), remaining (), 0, -1, isReadOnly ());
>>>>>>> 3082eeb7
  }

  public LongBuffer duplicate ()
  {
    return new LongBufferImpl (backing_buffer, array_offset, capacity (), limit (),
<<<<<<< HEAD
			       position (), mark, isReadOnly ());
=======
                               position (), mark, isReadOnly ());
>>>>>>> 3082eeb7
  }

  public LongBuffer asReadOnlyBuffer ()
  {
    return new LongBufferImpl (backing_buffer, array_offset, capacity (), limit (),
<<<<<<< HEAD
			       position (), mark, true);
=======
                               position (), mark, true);
>>>>>>> 3082eeb7
  }

  public LongBuffer compact ()
  {
    checkIfReadOnly();
    mark = -1;
    int p = position();
    int n = limit() - p;
    if (n > 0)
      {
        System.arraycopy(backing_buffer, array_offset + p,
                         backing_buffer, array_offset, n);
      }
    position(n);
    limit(capacity());
    return this;
  }

  public boolean isDirect ()
  {
    return false;
  }

  /**
   * Reads the <code>long</code> at this buffer's current position,
   * and then increments the position.
   *
   * @exception BufferUnderflowException If there are no remaining
   * <code>longs</code> in this buffer.
   */
  public long get ()
  {
    checkForUnderflow();

    long result = backing_buffer [position ()];
    position (position () + 1);
    return result;
  }

  /**
   * Relative put method. Writes <code>value</code> to the next position
   * in the buffer.
   *
   * @exception BufferOverflowException If there is insufficient space in this
   * buffer.
   * @exception ReadOnlyBufferException If this buffer is read-only.
   */
  public LongBuffer put (long value)
  {
    checkIfReadOnly();
    checkForOverflow();

    backing_buffer [position ()] = value;
    position (position () + 1);
    return this;
  }

  /**
   * Absolute get method. Reads the <code>long</code> at position
   * <code>index</code>.
   *
   * @exception IndexOutOfBoundsException If index is negative or not smaller
   * than the buffer's limit.
   */
  public long get (int index)
  {
    checkIndex(index);

    return backing_buffer [index];
  }

  /**
   * Absolute put method. Writes <code>value</code> to position
   * <code>index</code> in the buffer.
   *
   * @exception IndexOutOfBoundsException If index is negative or not smaller
   * than the buffer's limit.
   * @exception ReadOnlyBufferException If this buffer is read-only.
   */
  public LongBuffer put (int index, long value)
  {
    checkIfReadOnly();
    checkIndex(index);

    backing_buffer [index] = value;
    return this;
  }

  public ByteOrder order ()
  {
    return ByteOrder.nativeOrder ();
  }
}<|MERGE_RESOLUTION|>--- conflicted
+++ resolved
@@ -49,15 +49,9 @@
   {
     this (new long [capacity], 0, capacity, capacity, 0, -1, false);
   }
-<<<<<<< HEAD
-  
-  LongBufferImpl (long[] buffer, int offset, int capacity, int limit,
-		  int position, int mark, boolean readOnly)
-=======
 
   LongBufferImpl (long[] buffer, int offset, int capacity, int limit,
                   int position, int mark, boolean readOnly)
->>>>>>> 3082eeb7
   {
     super (capacity, limit, position, mark, null, buffer, offset);
     this.readOnly = readOnly;
@@ -71,31 +65,19 @@
   public LongBuffer slice ()
   {
     return new LongBufferImpl (backing_buffer, array_offset + position (),
-<<<<<<< HEAD
-			       remaining (), remaining (), 0, -1, isReadOnly ());
-=======
                                remaining (), remaining (), 0, -1, isReadOnly ());
->>>>>>> 3082eeb7
   }
 
   public LongBuffer duplicate ()
   {
     return new LongBufferImpl (backing_buffer, array_offset, capacity (), limit (),
-<<<<<<< HEAD
-			       position (), mark, isReadOnly ());
-=======
                                position (), mark, isReadOnly ());
->>>>>>> 3082eeb7
   }
 
   public LongBuffer asReadOnlyBuffer ()
   {
     return new LongBufferImpl (backing_buffer, array_offset, capacity (), limit (),
-<<<<<<< HEAD
-			       position (), mark, true);
-=======
                                position (), mark, true);
->>>>>>> 3082eeb7
   }
 
   public LongBuffer compact ()
