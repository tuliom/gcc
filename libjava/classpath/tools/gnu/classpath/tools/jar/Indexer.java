/* Indexer.java -- add index.list file to jar
   Copyright (C) 2006, 2008 Free Software Foundation, Inc.

This file is part of GNU Classpath.

GNU Classpath is free software; you can redistribute it and/or modify
it under the terms of the GNU General Public License as published by
the Free Software Foundation; either version 2, or (at your option)
any later version.

GNU Classpath is distributed in the hope that it will be useful, but
WITHOUT ANY WARRANTY; without even the implied warranty of
MERCHANTABILITY or FITNESS FOR A PARTICULAR PURPOSE.  See the GNU
General Public License for more details.

You should have received a copy of the GNU General Public License
along with GNU Classpath; see the file COPYING.  If not, write to the
Free Software Foundation, Inc., 51 Franklin Street, Fifth Floor, Boston, MA
02110-1301 USA.

Linking this library statically or dynamically with other modules is
making a combined work based on this library.  Thus, the terms and
conditions of the GNU General Public License cover the whole
combination.

As a special exception, the copyright holders of this library give you
permission to link this library with independent modules to produce an
executable, regardless of the license terms of these independent
modules, and to copy and distribute the resulting executable under
terms of your choice, provided that you also meet, for each linked
independent module, the terms and conditions of the license of that
module.  An independent module is a module which is not derived from
or based on this library.  If you modify this library, you may extend
this exception to your version of the library, but you are not
obligated to do so.  If you do not wish to do so, delete this
exception statement from your version. */


package gnu.classpath.tools.jar;

import gnu.java.net.IndexListParser;

import java.io.ByteArrayInputStream;
import java.io.File;
import java.io.IOException;
import java.io.OutputStream;
import java.text.MessageFormat;
import java.util.Enumeration;
import java.util.LinkedHashSet;
import java.util.StringTokenizer;
import java.util.jar.Attributes;
import java.util.jar.JarEntry;
import java.util.jar.JarFile;
import java.util.jar.Manifest;

public class Indexer
    extends Updater
{
  private void indexJarFile(StringBuilder result, File fileName,
                            boolean verbose)
    throws IOException
  {
    if (verbose)
      {
        String msg = MessageFormat.format(Messages.getString("Indexer.Indexing"), //$NON-NLS-1$
                                          new Object[] { fileName });
        System.err.println(msg);
      }
    JarFile jf = new JarFile(fileName);

    // Index the files in this jar.
    // The results look a little better if we keep them
    // in insertion order.
    LinkedHashSet<String> entries = new LinkedHashSet<String>();
    Enumeration e = jf.entries();
    while (e.hasMoreElements())
      {
        JarEntry entry = (JarEntry) e.nextElement();
        String name = entry.getName();
        if (name.startsWith("META-INF/")) //$NON-NLS-1$
          continue;
        int index = name.lastIndexOf('/');
        if (index != -1)
          name = name.substring(0, index);
        entries.add(name);
      }
    if (! entries.isEmpty())
      {
        result.append(fileName);
        // Any line ending will do.
        result.append('\n');
<<<<<<< HEAD
	for (String s : entries)
=======
        for (String s : entries)
>>>>>>> 3082eeb7
          {
            result.append(s);
            result.append('\n');
          }
        // Paragraph break.
        result.append('\n');
      }

    // Now read pointed-to jars.
    Manifest m = jf.getManifest();
    if (m != null)
      {
        File parent = fileName.getParentFile();
        Attributes attrs = m.getMainAttributes();
        String jars = attrs.getValue(Attributes.Name.CLASS_PATH);
        if (jars != null)
          {
            StringTokenizer st = new StringTokenizer(jars, " "); //$NON-NLS-1$
            while (st.hasMoreTokens())
              {
                String name = st.nextToken();
                indexJarFile(result, new File(parent, name), verbose);
              }
          }
      }

    jf.close();
  }

  protected void writeCommandLineEntries(Main parameters, OutputStream os)
    throws IOException
  {
    // This is a pretty lame design.  We know the super call will
    // only have side effects and won't actually write anything important.
    super.writeCommandLineEntries(parameters, os);

    // Now compute our index file and write it.
    StringBuilder contents = new StringBuilder();
    indexJarFile(contents, parameters.archiveFile, parameters.verbose);
    if (contents.length() != 0)
      {
        // Insert in reverse order to avoid computing anything.
        contents.insert(0, "1.0\n\n"); //$NON-NLS-1$
        contents.insert(0, IndexListParser.JAR_INDEX_VERSION_KEY);
        ByteArrayInputStream in
          = new ByteArrayInputStream(contents.toString().getBytes());
        writeFile(false, in, IndexListParser.JAR_INDEX_FILE, parameters.verbose);
      }
  }
}<|MERGE_RESOLUTION|>--- conflicted
+++ resolved
@@ -89,11 +89,7 @@
         result.append(fileName);
         // Any line ending will do.
         result.append('\n');
-<<<<<<< HEAD
-	for (String s : entries)
-=======
         for (String s : entries)
->>>>>>> 3082eeb7
           {
             result.append(s);
             result.append('\n');
