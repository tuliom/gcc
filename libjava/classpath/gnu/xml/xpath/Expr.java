--- conflicted
+++ resolved
@@ -143,17 +143,10 @@
           {
             if (ret instanceof Collection)
               {
-<<<<<<< HEAD
-		/* Suppression is safe, as we know context
-		   produces Collection<Node> */
-		@SuppressWarnings("unchecked") 
-		  Collection<Node> ns = (Collection<Node>) ret;
-=======
                 /* Suppression is safe, as we know context
                    produces Collection<Node> */
                 @SuppressWarnings("unchecked")
                   Collection<Node> ns = (Collection<Node>) ret;
->>>>>>> 3082eeb7
                 switch (ns.size())
                   {
                   case 0:
@@ -178,21 +171,12 @@
                 throw new XPathExpressionException("return value is not a node-set");
               }
             if (ret != null)
-<<<<<<< HEAD
-	      {
-		/* Suppression is safe, as we know context produces Collection<Node> */
-		@SuppressWarnings("unchecked")
-		  Collection<Node> nodes = (Collection<Node>) ret;
-		ret = new ExprNodeSet(nodes);
-	      }
-=======
               {
                 /* Suppression is safe, as we know context produces Collection<Node> */
                 @SuppressWarnings("unchecked")
                   Collection<Node> nodes = (Collection<Node>) ret;
                 ret = new ExprNodeSet(nodes);
               }
->>>>>>> 3082eeb7
           }
       }
     return ret;
@@ -260,15 +244,9 @@
     Set<Node> ret = new HashSet<Node>();
     if (object instanceof Collection)
       {
-<<<<<<< HEAD
-	/* Suppression is safe, as the iteration will check each value is a Node */
-	@SuppressWarnings("unchecked")
-	  Collection<Node> nodeSet = (Collection<Node>) object;
-=======
         /* Suppression is safe, as the iteration will check each value is a Node */
         @SuppressWarnings("unchecked")
           Collection<Node> nodeSet = (Collection<Node>) object;
->>>>>>> 3082eeb7
         for (Iterator<Node> i = nodeSet.iterator(); i.hasNext(); )
           {
             String string = stringValue(i.next());
@@ -421,17 +399,10 @@
       }
     if (object instanceof Collection)
       {
-<<<<<<< HEAD
-	/* Suppression is safe, as we fail immediately if the
-	 * first element is not a Node and don't use the rest */
-	@SuppressWarnings("unchecked") 
-	  Collection<Node> nodeSet = (Collection<Node>) object;
-=======
         /* Suppression is safe, as we fail immediately if the
          * first element is not a Node and don't use the rest */
         @SuppressWarnings("unchecked")
           Collection<Node> nodeSet = (Collection<Node>) object;
->>>>>>> 3082eeb7
         if (nodeSet.isEmpty())
           {
             return "";
@@ -492,17 +463,10 @@
       }
     if (object instanceof Collection)
       {
-<<<<<<< HEAD
-	/* Suppression is safe, as we fail immediately if one
-	 * of the elements is not a Node */
-	@SuppressWarnings("unchecked") 
-	  Collection<Node> nodeSet = (Collection<Node>) object;
-=======
         /* Suppression is safe, as we fail immediately if one
          * of the elements is not a Node */
         @SuppressWarnings("unchecked")
           Collection<Node> nodeSet = (Collection<Node>) object;
->>>>>>> 3082eeb7
         // Convert node-set to string
         object = stringValue(nodeSet);
       }
