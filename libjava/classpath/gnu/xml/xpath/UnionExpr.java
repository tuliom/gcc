--- conflicted
+++ resolved
@@ -74,11 +74,7 @@
     return false;
   }
 
-<<<<<<< HEAD
-  @Override 
-=======
   @Override
->>>>>>> 3082eeb7
   public Object evaluate(Node context, int pos, int len)
   {
     Object left = lhs.evaluate(context, pos, len);
@@ -87,15 +83,6 @@
     if (left instanceof Collection && right instanceof Collection)
       {
         Set<Node> set = new HashSet<Node>();
-<<<<<<< HEAD
-	/* Suppression is safe as addAll will check the types 
-	   of the elements and throw a ClassCastException as necessary */
-	@SuppressWarnings("unchecked")
-	  Collection<Node> l = (Collection<Node>) left;
-	@SuppressWarnings("unchecked")
-	  Collection<Node> r = (Collection<Node>) right;
-	set.addAll (l);
-=======
         /* Suppression is safe as addAll will check the types
            of the elements and throw a ClassCastException as necessary */
         @SuppressWarnings("unchecked")
@@ -103,7 +90,6 @@
         @SuppressWarnings("unchecked")
           Collection<Node> r = (Collection<Node>) right;
         set.addAll (l);
->>>>>>> 3082eeb7
         set.addAll (r);
         list = new ArrayList<Node>(set);
         Collections.sort(list, documentOrderComparator);
