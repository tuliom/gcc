--- conflicted
+++ resolved
@@ -59,19 +59,11 @@
     this.max = max;
     if (token.returnsFixedLengthMatches ())
       {
-<<<<<<< HEAD
-	tokenFixedLength = token.getMaximumLength ();
+        tokenFixedLength = token.getMaximumLength ();
       }
     else
       {
-	tokenFixedLength = -1;
-=======
-        tokenFixedLength = token.getMaximumLength ();
-      }
-    else
-      {
         tokenFixedLength = -1;
->>>>>>> 3082eeb7
       }
   }
 
@@ -133,49 +125,6 @@
     {
       this.tk = tk;
       this.input = input;
-<<<<<<< HEAD
-      this.rematch = (REMatch) mymatch.clone ();	// MUST make a clone
-      this.rematch.backtrackStack = new BacktrackStack ();
-      findFirst = true;
-    }
-
-    private REMatch find ()
-    {
-      int origin = rematch.index;
-      REMatch rem;
-      if (findFirst)
-	{
-	  rem = tk.findMatch (input, rematch);
-	  findFirst = false;
-	}
-      else
-	{
-	  while (true)
-	    {
-	      if (rematch.backtrackStack.empty ())
-		{
-		  rem = null;
-		  break;
-		}
-	      BacktrackStack.Backtrack bt = rematch.backtrackStack.pop ();
-	      rem = bt.token.backtrack (bt.input, bt.match, bt.param);
-	      if (rem != null)
-		break;
-	    }
-	}
-      if (rem == null)
-	return null;
-      if (rem.index == origin)
-	rem.empty = true;
-      rematch = rem;
-      return (REMatch) rem.clone ();	// MUST make a clone.
-    }
-
-    boolean noMore ()
-    {
-      return rematch.backtrackStack.empty ();
-    }
-=======
       this.rematch = (REMatch) mymatch.clone ();        // MUST make a clone
       this.rematch.backtrackStack = new BacktrackStack ();
       findFirst = true;
@@ -217,7 +166,6 @@
     {
       return rematch.backtrackStack.empty ();
     }
->>>>>>> 3082eeb7
   }
 
   REMatch findMatch (CharIndexed input, REMatch mymatch)
@@ -242,11 +190,7 @@
     int[] visited;
     DoablesFinder finder;
       StackedInfo (CharIndexed input, int numRepeats, REMatch match,
-<<<<<<< HEAD
-		   int[]visited, DoablesFinder finder)
-=======
                    int[]visited, DoablesFinder finder)
->>>>>>> 3082eeb7
     {
       super (null, input, match, null);
       this.numRepeats = numRepeats;
@@ -270,11 +214,7 @@
   }
 
   private REMatch findMatch (BacktrackStack stack,
-<<<<<<< HEAD
-			     Deque < FindMatchControl > controlStack)
-=======
                              Deque < FindMatchControl > controlStack)
->>>>>>> 3082eeb7
   {
     REMatch result = null;
     StackedInfo si = null;
@@ -295,182 +235,6 @@
     while (true)
       {
 
-<<<<<<< HEAD
-	// This is the second entry point of this method.
-	// If you want to call this method recursively but you do not need the
-	// result returned, just continue from this point.
-      MAIN_LOOP:
-	while (true)
-	  {
-
-	    if (stack.empty ())
-	      break MAIN_LOOP;
-	    si = (StackedInfo) (stack.peek ());
-	    input = si.input;
-	    numRepeats = si.numRepeats;
-	    mymatch = si.match;
-	    visited = si.visited;
-	    finder = si.finder;
-
-	    if (mymatch.backtrackStack == null)
-	      mymatch.backtrackStack = new BacktrackStack ();
-
-	    if (numRepeats >= max)
-	      {
-		stack.pop ();
-		REMatch m1 = matchRest (input, mymatch);
-		if (m1 != null)
-		  {
-		    if (!stack.empty ())
-		      {
-			m1.backtrackStack.push (new BacktrackStack.
-						Backtrack (this, input,
-							   mymatch, stack));
-		      }
-		    result = m1;
-		    break MAIN_LOOP;
-		  }
-		if (stingy)
-		  {
-		    continue MAIN_LOOP;
-		  }
-		break MAIN_LOOP;
-	      }
-
-	    if (finder == null)
-	      {
-		finder = new DoablesFinder (token, input, mymatch);
-		si.finder = finder;
-	      }
-
-	    if (numRepeats < min)
-	      {
-		while (true)
-		  {
-		    REMatch doable = finder.find ();
-		    if (doable == null)
-		      {
-			if (stack.empty ())
-			  return null;
-			stack.pop ();
-			continue MAIN_LOOP;
-		      }
-		    if (finder.noMore ())
-		      stack.pop ();
-		    int newNumRepeats = (doable.empty ? min : numRepeats + 1);
-		    stack.
-		      push (new
-			    StackedInfo (input, newNumRepeats, doable,
-					 visited, null));
-		    continue MAIN_LOOP;
-		  }
-	      }
-
-	    if (visited == null)
-	      visited = initVisited ();
-
-	    if (stingy)
-	      {
-		REMatch nextMatch = finder.find ();
-		if (nextMatch != null && !nextMatch.empty)
-		  {
-		    stack.
-		      push (new
-			    StackedInfo (input, numRepeats + 1, nextMatch,
-					 visited, null));
-		  }
-		else
-		  {
-		    stack.pop ();
-		  }
-		REMatch m1 = matchRest (input, mymatch);
-		if (m1 != null)
-		  {
-		    if (!stack.empty ())
-		      {
-			m1.backtrackStack.push (new BacktrackStack.
-						Backtrack (this, input,
-							   mymatch, stack));
-		      }
-		    result = m1;
-		    break MAIN_LOOP;
-		  }
-		else
-		  {
-		    continue MAIN_LOOP;
-		  }
-	      }
-
-	    visited = addVisited (mymatch.index, visited);
-
-	    TryAnotherResult taresult =
-	      tryAnother (stack, input, mymatch, numRepeats, finder, visited);
-	    visited = taresult.visited;
-	    switch (taresult.status)
-	      {
-	      case TryAnotherResult.TRY_FURTHER:
-		controlStack.push (new FindMatchControl (finder));
-		continue MAIN_LOOP0;
-	      case TryAnotherResult.RESULT_FOUND:
-		result = taresult.result;
-		break MAIN_LOOP;
-	      }
-
-	    if (!stack.empty ())
-	      {
-		stack.pop ();
-	      }
-	    if (possessive)
-	      {
-		stack.clear ();
-	      }
-	    REMatch m1 = matchRest (input, mymatch);
-	    if (m1 != null)
-	      {
-		if (!stack.empty ())
-		  {
-		    m1.backtrackStack.push (new BacktrackStack.
-					    Backtrack (this, input, mymatch,
-						       stack));
-		  }
-		result = m1;
-		break MAIN_LOOP;
-	      }
-
-	  }			// MAIN_LOOP
-
-	if (controlStack.isEmpty ())
-	  return result;
-	FindMatchControl control = controlStack.pop ();
-	if (possessive)
-	  {
-	    return result;
-	  }
-	if (result != null)
-	  {
-	    result.backtrackStack.push (new BacktrackStack.
-					Backtrack (this, input, mymatch,
-						   stack));
-	    return result;
-	  }
-
-	finder = control.finder;
-
-	TryAnotherResult taresult =
-	  tryAnother (stack, input, mymatch, numRepeats, finder, visited);
-	visited = taresult.visited;
-	switch (taresult.status)
-	  {
-	  case TryAnotherResult.TRY_FURTHER:
-	    controlStack.push (new FindMatchControl (finder));
-	    continue MAIN_LOOP0;
-	  case TryAnotherResult.RESULT_FOUND:
-	    return taresult.result;
-	  }
-	continue MAIN_LOOP0;
-
-      }				// MAIN_LOOP0
-=======
         // This is the second entry point of this method.
         // If you want to call this method recursively but you do not need the
         // result returned, just continue from this point.
@@ -645,7 +409,6 @@
         continue MAIN_LOOP0;
 
       }                         // MAIN_LOOP0
->>>>>>> 3082eeb7
   }
 
   private static class TryAnotherResult
@@ -659,15 +422,9 @@
   }
 
   private TryAnotherResult tryAnother (BacktrackStack stack,
-<<<<<<< HEAD
-				       CharIndexed input, REMatch mymatch,
-				       int numRepeats, DoablesFinder finder,
-				       int[]visited)
-=======
                                        CharIndexed input, REMatch mymatch,
                                        int numRepeats, DoablesFinder finder,
                                        int[]visited)
->>>>>>> 3082eeb7
   {
 
     TryAnotherResult taresult = new TryAnotherResult ();
@@ -680,60 +437,6 @@
 
     DO_ONE_DOABLE:
       while (true)
-<<<<<<< HEAD
-	{
-
-	  REMatch doable = finder.find ();
-	  if (doable == null)
-	    {
-	      break DO_THIS;
-	    }
-	  if (doable.empty)
-	    emptyMatchFound = true;
-
-	  if (!emptyMatchFound)
-	    {
-	      int n = doable.index;
-	      if (visitedContains (n, visited))
-		{
-		  continue DO_ONE_DOABLE;
-		}
-	      visited = addVisited (n, visited);
-	      stack.
-		push (new
-		      StackedInfo (input, numRepeats + 1, doable, visited,
-				   null));
-	      taresult.visited = visited;
-	      taresult.status = TryAnotherResult.TRY_FURTHER;
-	      return taresult;
-	    }
-	  else
-	    {
-	      REMatch m1 = matchRest (input, doable);
-	      if (possessive)
-		{
-		  taresult.result = m1;
-		  taresult.status = TryAnotherResult.RESULT_FOUND;
-		  return taresult;
-		}
-	      if (m1 != null)
-		{
-		  if (!stack.empty ())
-		    {
-		      m1.backtrackStack.push (new BacktrackStack.
-					      Backtrack (this, input, mymatch,
-							 stack));
-		    }
-		  taresult.result = m1;
-		  taresult.status = TryAnotherResult.RESULT_FOUND;
-		  return taresult;
-		}
-	    }
-
-	}			// DO_ONE_DOABLE
-
-    }				// DO_THIS
-=======
         {
 
           REMatch doable = finder.find ();
@@ -786,7 +489,6 @@
         }                       // DO_ONE_DOABLE
 
     }                           // DO_THIS
->>>>>>> 3082eeb7
 
     taresult.status = TryAnotherResult.NOTHING_FOUND;
     return taresult;
@@ -799,13 +501,8 @@
     REMatch m1 = findMatch (input, mymatch);
     if (m1 != null)
       {
-<<<<<<< HEAD
-	mymatch.assignFrom (m1);
-	return true;
-=======
         mymatch.assignFrom (m1);
         return true;
->>>>>>> 3082eeb7
       }
     return false;
   }
@@ -826,13 +523,8 @@
     // simple linear search is faster than binary search.
     for (int i = 1; i < visited[0]; i++)
       {
-<<<<<<< HEAD
-	if (n == visited[i])
-	  return true;
-=======
         if (n == visited[i])
           return true;
->>>>>>> 3082eeb7
       }
     return false;
   }
@@ -843,15 +535,9 @@
       return visited;
     if (visited[0] >= visited.length - 1)
       {
-<<<<<<< HEAD
-	int[] newvisited = new int[visited.length + 32];
-	System.arraycopy (visited, 0, newvisited, 0, visited.length);
-	visited = newvisited;
-=======
         int[] newvisited = new int[visited.length + 32];
         System.arraycopy (visited, 0, newvisited, 0, visited.length);
         visited = newvisited;
->>>>>>> 3082eeb7
       }
     visited[0]++;
     visited[visited[0]] = n;
@@ -862,11 +548,7 @@
   {
     if (next (input, newMatch))
       {
-<<<<<<< HEAD
-	return newMatch;
-=======
         return newMatch;
->>>>>>> 3082eeb7
       }
     return null;
   }
@@ -891,11 +573,7 @@
   }
 
   private REMatch backtrackFixedLength (CharIndexed input, REMatch mymatch,
-<<<<<<< HEAD
-					Object param)
-=======
                                         Object param)
->>>>>>> 3082eeb7
   {
     int[] params = (int[]) param;
     int index = params[0];
@@ -904,40 +582,11 @@
   }
 
   private REMatch findMatchFixedLength (CharIndexed input, REMatch mymatch,
-<<<<<<< HEAD
-					int index, int count)
-=======
                                         int index, int count)
->>>>>>> 3082eeb7
   {
     REMatch tryMatch = (REMatch) mymatch.clone ();
     while (true)
       {
-<<<<<<< HEAD
-	tryMatch.index = index;
-	REMatch m = matchRest (input, tryMatch);
-	count--;
-	if (stingy)
-	  index += tokenFixedLength;
-	else
-	  index -= tokenFixedLength;
-	if (possessive)
-	  return m;
-	if (m != null)
-	  {
-	    if (count > 0)
-	      {
-		m.backtrackStack.push (new BacktrackStack.
-				       Backtrack (this, input, mymatch,
-						  new int[]
-						  {
-						  index, count}));
-	      }
-	    return m;
-	  }
-	if (count <= 0)
-	  return null;
-=======
         tryMatch.index = index;
         REMatch m = matchRest (input, tryMatch);
         count--;
@@ -961,7 +610,6 @@
           }
         if (count <= 0)
           return null;
->>>>>>> 3082eeb7
       }
   }
 
@@ -976,16 +624,6 @@
       os.append ('?');
     else
       {
-<<<<<<< HEAD
-	os.append ('{').append (min);
-	if (max > min)
-	  {
-	    os.append (',');
-	    if (max != Integer.MAX_VALUE)
-	      os.append (max);
-	  }
-	os.append ('}');
-=======
         os.append ('{').append (min);
         if (max > min)
           {
@@ -994,7 +632,6 @@
               os.append (max);
           }
         os.append ('}');
->>>>>>> 3082eeb7
       }
     if (stingy)
       os.append ('?');
