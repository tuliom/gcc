/* GConfNativePeer.java -- GConf based preference peer for native methods
 Copyright (C) 2006 Free Software Foundation, Inc.

 This file is part of GNU Classpath.

 GNU Classpath is free software; you can redistribute it and/or modify
 it under the terms of the GNU General Public License as published by
 the Free Software Foundation; either version 2, or (at your option)
 any later version.

 GNU Classpath is distributed in the hope that it will be useful, but
 WITHOUT ANY WARRANTY; without even the implied warranty of
 MERCHANTABILITY or FITNESS FOR A PARTICULAR PURPOSE.  See the GNU
 General Public License for more details.

 You should have received a copy of the GNU General Public License
 along with GNU Classpath; see the file COPYING.  If not, write to the
 Free Software Foundation, Inc., 51 Franklin Street, Fifth Floor, Boston, MA
 02110-1301 USA.

 Linking this library statically or dynamically with other modules is
 making a combined work based on this library.  Thus, the terms and
 conditions of the GNU General Public License cover the whole
 combination.

 As a special exception, the copyright holders of this library give you
 permission to link this library with independent modules to produce an
 executable, regardless of the license terms of these independent
 modules, and to copy and distribute the resulting executable under
 terms of your choice, provided that you also meet, for each linked
 independent module, the terms and conditions of the license of that
 module.  An independent module is a module which is not derived from
 or based on this library.  If you modify this library, you may extend
 this exception to your version of the library, but you are not
 obligated to do so.  If you do not wish to do so, delete this
 exception statement from your version. */


package gnu.java.util.prefs.gconf;

import java.util.List;
import java.util.prefs.BackingStoreException;

/**
 * Native peer for GConf based preference backend.
 *
 * @author Mario Torre <neugens@limasoftware.net>
 */
public final class GConfNativePeer
{
  /**
   * Creates a new instance of GConfNativePeer
   */
  public GConfNativePeer()
  {
    init_class();
  }

  /**
   * Queries whether the node <code>node</code> exists in theGConf database.
   * Returns <code>true</code> or <code>false</code>.
   *
   * @param node the node to check.
   */
  public boolean nodeExist(String node)
  {
    return gconf_dir_exists(node);
  }

  /**
   * Change the value of key to val. Automatically creates the key if it didn't
   * exist before (ie it was unset or it only had a default value).
   * Key names must be valid GConf key names, that is, there can be more
   * restrictions than for normal Preference Backend.
   *
   * @param key the key to alter (or add).
   * @param value the new value for this key.
   * @return true if the key was updated, false otherwise.
   */
  public boolean setString(String key, String value)
  {
    return gconf_set_string(key, value);
  }

  /**
   * Unsets the value of key; if key is already unset, has no effect. Depending
   * on the GConf daemon, unsetting a key may have the side effect to remove it
   * completely form the database.
   *
   * @param key the key to unset.
   * @return true on success, false if the key was not updated.
   */
  public boolean unset(String key)
  {
    return gconf_unset(key);
  }

  /**
   * Gets the value of a configuration key.
   *
   * @param key the configuration key.
   * @return the values of this key, null if the key is not valid.
   */
  public String getKey(String key)
  {
    return gconf_get_string(key);
  }

  /**
   * Lists the key in the given node. Does not list subnodes. Keys names are the
   * stripped names (name relative to the current node) of the keys stored in
   * this node.
   *
   * @param node the node where keys are stored.
   * @return a java.util.List of keys. If there are no keys in the given node, a
   *         list of size 0 is returned.
   */
  public List<String> getKeys(String node) throws BackingStoreException
  {
    return gconf_all_keys(node);
  }

  /**
   * Lists the subnodes in <code>node</code>. The returned list contains
   * allocated strings. Each string is the name relative tho the given node.
   *
   * @param node the node to get subnodes from. If there are no subnodes in the
   *          given node, a list of size 0 is returned.
   */
  public List<String> getChildrenNodes(String node) throws BackingStoreException
  {
    return gconf_all_nodes(node);
  }

  /**
   * Escape the given string so the it is a valid GConf name.
   */
  public static String escapeString(String plain)
  {
    return gconf_escape_key(plain);
  }

  /**
   * Unescape a string escaped with {@link #escapeString}.
   */
  public static String unescapeString(String escaped)
  {
    return gconf_unescape_key(escaped);
  }

  /**
   * Suggest to the backend GConf daemon to synch with the database.
   */
  public void suggestSync() throws BackingStoreException
  {
    gconf_suggest_sync();
  }

  protected void finalize() throws Throwable
  {
    try
      {
        finalize_class();
      }
    finally
      {
        super.finalize();
      }
  }

  /* ***** native methods ***** */

  /*
   * Basicly, these are one to one mappings to GConfClient functions.
   * GConfClient instances are handled by the native layer, and are hidden from
   * the main java class.
   */

  /**
   * Initialize the GConf native peer and enable the object cache.
   * It is meant to be used by the static initializer.
   */
  native synchronized static final private void init_id_cache();
<<<<<<< HEAD
  
=======

>>>>>>> 3082eeb7
  /**
   * Initialize the GConf native peer. This is meant to be used by the
   * class constructor.
   */
  native synchronized static final private void init_class();

  /**
   * Class finalizer.
   */
  native synchronized static final private void finalize_class();

  /**
   * Queries the GConf database to see if the given node exists, returning
   * true if the node exist, false otherwise.
   *
   * @param node the node to query for existence.
   * @return true if the node exist, false otherwise.
   */
  native synchronized
  static final protected boolean gconf_dir_exists(String node);

  /**
   * Sets the given key/value pair into the GConf database.
   * The key must be a valid GConf key.
   *
   * @param key the key to store in the GConf database
   * @param value the value to associate to the given key.
   * @return true if the change has effect, false otherwise.
   */
  native synchronized
  static final protected boolean gconf_set_string(String key, String value);

  /**
   * Returns the key associated to the given key. Null is returned if the
   * key is not valid.
   *
   * @param key the key to return the value of.
   * @return The value associated to the given key, or null.
   */
  native synchronized
  static final protected String gconf_get_string(String key);

  /**
   * Usets the given key, removing the key from the database.
   *
   * @param key the key to remove.
   * @return true if the operation success, false otherwise.
   */
  native synchronized static final protected boolean gconf_unset(String key);

  /**
   * Suggest to the GConf native peer a sync with the database.
   *
   */
  native synchronized static final protected void gconf_suggest_sync()
    throws BackingStoreException;

  /**
   * Returns a list of all nodes under the given node.
   *
   * @param node the source node.
   * @return A list of nodes under the given source node.
   */
  native
  static synchronized final protected List<String> gconf_all_nodes(String node)
    throws BackingStoreException;

  /**
   * Returns a list of all keys stored in the given node.
   *
   * @param node the source node.
   * @return A list of all keys stored in the given node.
   */
<<<<<<< HEAD
  native synchronized 
=======
  native synchronized
>>>>>>> 3082eeb7
  static final protected List<String> gconf_all_keys(String node)
    throws BackingStoreException;

  /**
   * Escape the input String so that it's a valid element for GConf.
   *
   * @param plain the String to escape.
   * @return An escaped String for use with GConf.
   */
<<<<<<< HEAD
  native synchronized 
=======
  native synchronized
>>>>>>> 3082eeb7
  static final protected String gconf_escape_key(String plain);

  /**
   * Converts a string escaped with gconf_escape_key back into its
   * original form.
   *
   * @param escaped key as returned by gconf_escape_key
   * @return An unescaped key.
   */
<<<<<<< HEAD
  native synchronized 
=======
  native synchronized
>>>>>>> 3082eeb7
  static final protected String gconf_unescape_key(String escaped);

  static
    {
      System.loadLibrary("gconfpeer");
      init_id_cache();
    }
}<|MERGE_RESOLUTION|>--- conflicted
+++ resolved
@@ -181,11 +181,7 @@
    * It is meant to be used by the static initializer.
    */
   native synchronized static final private void init_id_cache();
-<<<<<<< HEAD
-  
-=======
-
->>>>>>> 3082eeb7
+
   /**
    * Initialize the GConf native peer. This is meant to be used by the
    * class constructor.
@@ -259,11 +255,7 @@
    * @param node the source node.
    * @return A list of all keys stored in the given node.
    */
-<<<<<<< HEAD
-  native synchronized 
-=======
-  native synchronized
->>>>>>> 3082eeb7
+  native synchronized
   static final protected List<String> gconf_all_keys(String node)
     throws BackingStoreException;
 
@@ -273,11 +265,7 @@
    * @param plain the String to escape.
    * @return An escaped String for use with GConf.
    */
-<<<<<<< HEAD
-  native synchronized 
-=======
-  native synchronized
->>>>>>> 3082eeb7
+  native synchronized
   static final protected String gconf_escape_key(String plain);
 
   /**
@@ -287,11 +275,7 @@
    * @param escaped key as returned by gconf_escape_key
    * @return An unescaped key.
    */
-<<<<<<< HEAD
-  native synchronized 
-=======
-  native synchronized
->>>>>>> 3082eeb7
+  native synchronized
   static final protected String gconf_unescape_key(String escaped);
 
   static
